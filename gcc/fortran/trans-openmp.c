/* OpenMP directive translation -- generate GCC trees from gfc_code.
   Copyright (C) 2005-2016 Free Software Foundation, Inc.
   Contributed by Jakub Jelinek <jakub@redhat.com>

This file is part of GCC.

GCC is free software; you can redistribute it and/or modify it under
the terms of the GNU General Public License as published by the Free
Software Foundation; either version 3, or (at your option) any later
version.

GCC is distributed in the hope that it will be useful, but WITHOUT ANY
WARRANTY; without even the implied warranty of MERCHANTABILITY or
FITNESS FOR A PARTICULAR PURPOSE.  See the GNU General Public License
for more details.

You should have received a copy of the GNU General Public License
along with GCC; see the file COPYING3.  If not see
<http://www.gnu.org/licenses/>.  */


#include "config.h"
#include "system.h"
#include "coretypes.h"
#include "options.h"
#include "tree.h"
#include "gfortran.h"
#include "gimple-expr.h"
#include "trans.h"
#include "stringpool.h"
#include "fold-const.h"
#include "gimplify.h"	/* For create_tmp_var_raw.  */
#include "trans-stmt.h"
#include "trans-types.h"
#include "trans-array.h"
#include "trans-const.h"
#include "arith.h"
#include "gomp-constants.h"
#include "omp-general.h"
#include "omp-low.h"
<<<<<<< HEAD
#include "hash-set.h"
#include "tree-iterator.h"
=======
#undef GCC_DIAG_STYLE
#define GCC_DIAG_STYLE __gcc_tdiag__
#include "diagnostic-core.h"
#undef GCC_DIAG_STYLE
#define GCC_DIAG_STYLE __gcc_gfc__
>>>>>>> 390efaa9

int ompws_flags;

/* True if OpenMP should privatize what this DECL points to rather
   than the DECL itself.  */

bool
gfc_omp_privatize_by_reference (const_tree decl)
{
  tree type = TREE_TYPE (decl);

  if (TREE_CODE (type) == REFERENCE_TYPE
      && (!DECL_ARTIFICIAL (decl) || TREE_CODE (decl) == PARM_DECL))
    return true;

  if (TREE_CODE (type) == POINTER_TYPE)
    {
      /* Array POINTER/ALLOCATABLE have aggregate types, all user variables
	 that have POINTER_TYPE type and aren't scalar pointers, scalar
	 allocatables, Cray pointees or C pointers are supposed to be
	 privatized by reference.  */
      if (GFC_DECL_GET_SCALAR_POINTER (decl)
	  || GFC_DECL_GET_SCALAR_ALLOCATABLE (decl)
	  || GFC_DECL_CRAY_POINTEE (decl)
	  || GFC_DECL_ASSOCIATE_VAR_P (decl)
	  || VOID_TYPE_P (TREE_TYPE (TREE_TYPE (decl))))
	return false;

      if (!DECL_ARTIFICIAL (decl)
	  && TREE_CODE (TREE_TYPE (type)) != FUNCTION_TYPE)
	return true;

      /* Some arrays are expanded as DECL_ARTIFICIAL pointers
	 by the frontend.  */
      if (DECL_LANG_SPECIFIC (decl)
	  && GFC_DECL_SAVED_DESCRIPTOR (decl))
	return true;
    }

  return false;
}

/* True if OpenMP sharing attribute of DECL is predetermined.  */

enum omp_clause_default_kind
gfc_omp_predetermined_sharing (tree decl)
{
  /* Associate names preserve the association established during ASSOCIATE.
     As they are implemented either as pointers to the selector or array
     descriptor and shouldn't really change in the ASSOCIATE region,
     this decl can be either shared or firstprivate.  If it is a pointer,
     use firstprivate, as it is cheaper that way, otherwise make it shared.  */
  if (GFC_DECL_ASSOCIATE_VAR_P (decl))
    {
      if (TREE_CODE (TREE_TYPE (decl)) == POINTER_TYPE)
	return OMP_CLAUSE_DEFAULT_FIRSTPRIVATE;
      else
	return OMP_CLAUSE_DEFAULT_SHARED;
    }

  if (DECL_ARTIFICIAL (decl)
      && ! GFC_DECL_RESULT (decl)
      && ! (DECL_LANG_SPECIFIC (decl)
	    && GFC_DECL_SAVED_DESCRIPTOR (decl)))
    return OMP_CLAUSE_DEFAULT_SHARED;

  /* Cray pointees shouldn't be listed in any clauses and should be
     gimplified to dereference of the corresponding Cray pointer.
     Make them all private, so that they are emitted in the debug
     information.  */
  if (GFC_DECL_CRAY_POINTEE (decl))
    return OMP_CLAUSE_DEFAULT_PRIVATE;

  /* Assumed-size arrays are predetermined shared.  */
  if (TREE_CODE (decl) == PARM_DECL
      && GFC_ARRAY_TYPE_P (TREE_TYPE (decl))
      && GFC_TYPE_ARRAY_AKIND (TREE_TYPE (decl)) == GFC_ARRAY_UNKNOWN
      && GFC_TYPE_ARRAY_UBOUND (TREE_TYPE (decl),
				GFC_TYPE_ARRAY_RANK (TREE_TYPE (decl)) - 1)
	 == NULL)
    return OMP_CLAUSE_DEFAULT_SHARED;

  /* Dummy procedures aren't considered variables by OpenMP, thus are
     disallowed in OpenMP clauses.  They are represented as PARM_DECLs
     in the middle-end, so return OMP_CLAUSE_DEFAULT_FIRSTPRIVATE here
     to avoid complaining about their uses with default(none).  */
  if (TREE_CODE (decl) == PARM_DECL
      && TREE_CODE (TREE_TYPE (decl)) == POINTER_TYPE
      && TREE_CODE (TREE_TYPE (TREE_TYPE (decl))) == FUNCTION_TYPE)
    return OMP_CLAUSE_DEFAULT_FIRSTPRIVATE;

  /* COMMON and EQUIVALENCE decls are shared.  They
     are only referenced through DECL_VALUE_EXPR of the variables
     contained in them.  If those are privatized, they will not be
     gimplified to the COMMON or EQUIVALENCE decls.  */
  if (GFC_DECL_COMMON_OR_EQUIV (decl) && ! DECL_HAS_VALUE_EXPR_P (decl))
    return OMP_CLAUSE_DEFAULT_SHARED;

  if (GFC_DECL_RESULT (decl) && ! DECL_HAS_VALUE_EXPR_P (decl))
    return OMP_CLAUSE_DEFAULT_SHARED;

  /* These are either array or derived parameters, or vtables.
     In the former cases, the OpenMP standard doesn't consider them to be
     variables at all (they can't be redefined), but they can nevertheless appear
     in parallel/task regions and for default(none) purposes treat them as shared.
     For vtables likely the same handling is desirable.  */
  if (VAR_P (decl) && TREE_READONLY (decl) && TREE_STATIC (decl))
    return OMP_CLAUSE_DEFAULT_SHARED;

  return OMP_CLAUSE_DEFAULT_UNSPECIFIED;
}

/* Return decl that should be used when reporting DEFAULT(NONE)
   diagnostics.  */

tree
gfc_omp_report_decl (tree decl)
{
  if (DECL_ARTIFICIAL (decl)
      && DECL_LANG_SPECIFIC (decl)
      && GFC_DECL_SAVED_DESCRIPTOR (decl))
    return GFC_DECL_SAVED_DESCRIPTOR (decl);

  return decl;
}

/* Return true if TYPE has any allocatable components.  */

static bool
gfc_has_alloc_comps (tree type, tree decl)
{
  tree field, ftype;

  if (POINTER_TYPE_P (type))
    {
      if (GFC_DECL_GET_SCALAR_ALLOCATABLE (decl))
	type = TREE_TYPE (type);
      else if (GFC_DECL_GET_SCALAR_POINTER (decl))
	return false;
    }

  if (GFC_DESCRIPTOR_TYPE_P (type) || GFC_ARRAY_TYPE_P (type))
    type = gfc_get_element_type (type);

  if (TREE_CODE (type) != RECORD_TYPE)
    return false;

  for (field = TYPE_FIELDS (type); field; field = DECL_CHAIN (field))
    {
      ftype = TREE_TYPE (field);
      if (GFC_DECL_GET_SCALAR_ALLOCATABLE (field))
	return true;
      if (GFC_DESCRIPTOR_TYPE_P (ftype)
	  && GFC_TYPE_ARRAY_AKIND (ftype) == GFC_ARRAY_ALLOCATABLE)
	return true;
      if (gfc_has_alloc_comps (ftype, field))
	return true;
    }
  return false;
}

/* Return true if DECL in private clause needs
   OMP_CLAUSE_PRIVATE_OUTER_REF on the private clause.  */
bool
gfc_omp_private_outer_ref (tree decl)
{
  tree type = TREE_TYPE (decl);

  if (gfc_omp_privatize_by_reference (decl))
    type = TREE_TYPE (type);

  if (GFC_DESCRIPTOR_TYPE_P (type)
      && GFC_TYPE_ARRAY_AKIND (type) == GFC_ARRAY_ALLOCATABLE)
    return true;

  if (GFC_DECL_GET_SCALAR_ALLOCATABLE (decl))
    return true;

  if (gfc_has_alloc_comps (type, decl))
    return true;

  return false;
}

/* Callback for gfc_omp_unshare_expr.  */

static tree
gfc_omp_unshare_expr_r (tree *tp, int *walk_subtrees, void *)
{
  tree t = *tp;
  enum tree_code code = TREE_CODE (t);

  /* Stop at types, decls, constants like copy_tree_r.  */
  if (TREE_CODE_CLASS (code) == tcc_type
      || TREE_CODE_CLASS (code) == tcc_declaration
      || TREE_CODE_CLASS (code) == tcc_constant
      || code == BLOCK)
    *walk_subtrees = 0;
  else if (handled_component_p (t)
	   || TREE_CODE (t) == MEM_REF)
    {
      *tp = unshare_expr (t);
      *walk_subtrees = 0;
    }

  return NULL_TREE;
}

/* Unshare in expr anything that the FE which normally doesn't
   care much about tree sharing (because during gimplification
   everything is unshared) could cause problems with tree sharing
   at omp-low.c time.  */

static tree
gfc_omp_unshare_expr (tree expr)
{
  walk_tree (&expr, gfc_omp_unshare_expr_r, NULL, NULL);
  return expr;
}

enum walk_alloc_comps
{
  WALK_ALLOC_COMPS_DTOR,
  WALK_ALLOC_COMPS_DEFAULT_CTOR,
  WALK_ALLOC_COMPS_COPY_CTOR
};

/* Handle allocatable components in OpenMP clauses.  */

static tree
gfc_walk_alloc_comps (tree decl, tree dest, tree var,
		      enum walk_alloc_comps kind)
{
  stmtblock_t block, tmpblock;
  tree type = TREE_TYPE (decl), then_b, tem, field;
  gfc_init_block (&block);

  if (GFC_ARRAY_TYPE_P (type) || GFC_DESCRIPTOR_TYPE_P (type))
    {
      if (GFC_DESCRIPTOR_TYPE_P (type))
	{
	  gfc_init_block (&tmpblock);
	  tem = gfc_full_array_size (&tmpblock, decl,
				     GFC_TYPE_ARRAY_RANK (type));
	  then_b = gfc_finish_block (&tmpblock);
	  gfc_add_expr_to_block (&block, gfc_omp_unshare_expr (then_b));
	  tem = gfc_omp_unshare_expr (tem);
	  tem = fold_build2_loc (input_location, MINUS_EXPR,
				 gfc_array_index_type, tem,
				 gfc_index_one_node);
	}
      else
	{
	  if (!TYPE_DOMAIN (type)
	      || TYPE_MAX_VALUE (TYPE_DOMAIN (type)) == NULL_TREE
	      || TYPE_MIN_VALUE (TYPE_DOMAIN (type)) == error_mark_node
	      || TYPE_MAX_VALUE (TYPE_DOMAIN (type)) == error_mark_node)
	    {
	      tem = fold_build2 (EXACT_DIV_EXPR, sizetype,
				 TYPE_SIZE_UNIT (type),
				 TYPE_SIZE_UNIT (TREE_TYPE (type)));
	      tem = size_binop (MINUS_EXPR, tem, size_one_node);
	    }
	  else
	    tem = array_type_nelts (type);
	  tem = fold_convert (gfc_array_index_type, tem);
	}

      tree nelems = gfc_evaluate_now (tem, &block);
      tree index = gfc_create_var (gfc_array_index_type, "S");

      gfc_init_block (&tmpblock);
      tem = gfc_conv_array_data (decl);
      tree declvar = build_fold_indirect_ref_loc (input_location, tem);
      tree declvref = gfc_build_array_ref (declvar, index, NULL);
      tree destvar, destvref = NULL_TREE;
      if (dest)
	{
	  tem = gfc_conv_array_data (dest);
	  destvar = build_fold_indirect_ref_loc (input_location, tem);
	  destvref = gfc_build_array_ref (destvar, index, NULL);
	}
      gfc_add_expr_to_block (&tmpblock,
			     gfc_walk_alloc_comps (declvref, destvref,
						   var, kind));

      gfc_loopinfo loop;
      gfc_init_loopinfo (&loop);
      loop.dimen = 1;
      loop.from[0] = gfc_index_zero_node;
      loop.loopvar[0] = index;
      loop.to[0] = nelems;
      gfc_trans_scalarizing_loops (&loop, &tmpblock);
      gfc_add_block_to_block (&block, &loop.pre);
      return gfc_finish_block (&block);
    }
  else if (GFC_DECL_GET_SCALAR_ALLOCATABLE (var))
    {
      decl = build_fold_indirect_ref_loc (input_location, decl);
      if (dest)
	dest = build_fold_indirect_ref_loc (input_location, dest);
      type = TREE_TYPE (decl);
    }

  gcc_assert (TREE_CODE (type) == RECORD_TYPE);
  for (field = TYPE_FIELDS (type); field; field = DECL_CHAIN (field))
    {
      tree ftype = TREE_TYPE (field);
      tree declf, destf = NULL_TREE;
      bool has_alloc_comps = gfc_has_alloc_comps (ftype, field);
      if ((!GFC_DESCRIPTOR_TYPE_P (ftype)
	   || GFC_TYPE_ARRAY_AKIND (ftype) != GFC_ARRAY_ALLOCATABLE)
	  && !GFC_DECL_GET_SCALAR_ALLOCATABLE (field)
	  && !has_alloc_comps)
	continue;
      declf = fold_build3_loc (input_location, COMPONENT_REF, ftype,
			       decl, field, NULL_TREE);
      if (dest)
	destf = fold_build3_loc (input_location, COMPONENT_REF, ftype,
				 dest, field, NULL_TREE);

      tem = NULL_TREE;
      switch (kind)
	{
	case WALK_ALLOC_COMPS_DTOR:
	  break;
	case WALK_ALLOC_COMPS_DEFAULT_CTOR:
	  if (GFC_DESCRIPTOR_TYPE_P (ftype)
	      && GFC_TYPE_ARRAY_AKIND (ftype) == GFC_ARRAY_ALLOCATABLE)
	    {
	      gfc_add_modify (&block, unshare_expr (destf),
			      unshare_expr (declf));
	      tem = gfc_duplicate_allocatable_nocopy
					(destf, declf, ftype,
					 GFC_TYPE_ARRAY_RANK (ftype));
	    }
	  else if (GFC_DECL_GET_SCALAR_ALLOCATABLE (field))
	    tem = gfc_duplicate_allocatable_nocopy (destf, declf, ftype, 0);
	  break;
	case WALK_ALLOC_COMPS_COPY_CTOR:
	  if (GFC_DESCRIPTOR_TYPE_P (ftype)
	      && GFC_TYPE_ARRAY_AKIND (ftype) == GFC_ARRAY_ALLOCATABLE)
	    tem = gfc_duplicate_allocatable (destf, declf, ftype,
					     GFC_TYPE_ARRAY_RANK (ftype),
					     NULL_TREE);
	  else if (GFC_DECL_GET_SCALAR_ALLOCATABLE (field))
	    tem = gfc_duplicate_allocatable (destf, declf, ftype, 0,
					     NULL_TREE);
	  break;
	}
      if (tem)
	gfc_add_expr_to_block (&block, gfc_omp_unshare_expr (tem));
      if (has_alloc_comps)
	{
	  gfc_init_block (&tmpblock);
	  gfc_add_expr_to_block (&tmpblock,
				 gfc_walk_alloc_comps (declf, destf,
						       field, kind));
	  then_b = gfc_finish_block (&tmpblock);
	  if (GFC_DESCRIPTOR_TYPE_P (ftype)
	      && GFC_TYPE_ARRAY_AKIND (ftype) == GFC_ARRAY_ALLOCATABLE)
	    tem = gfc_conv_descriptor_data_get (unshare_expr (declf));
	  else if (GFC_DECL_GET_SCALAR_ALLOCATABLE (field))
	    tem = unshare_expr (declf);
	  else
	    tem = NULL_TREE;
	  if (tem)
	    {
	      tem = fold_convert (pvoid_type_node, tem);
	      tem = fold_build2_loc (input_location, NE_EXPR,
				     boolean_type_node, tem,
				     null_pointer_node);
	      then_b = build3_loc (input_location, COND_EXPR, void_type_node,
				   tem, then_b,
				   build_empty_stmt (input_location));
	    }
	  gfc_add_expr_to_block (&block, then_b);
	}
      if (kind == WALK_ALLOC_COMPS_DTOR)
	{
	  if (GFC_DESCRIPTOR_TYPE_P (ftype)
	      && GFC_TYPE_ARRAY_AKIND (ftype) == GFC_ARRAY_ALLOCATABLE)
	    {
	      tem = gfc_conv_descriptor_data_get (unshare_expr (declf));
	      tem = gfc_deallocate_with_status (tem, NULL_TREE, NULL_TREE,
						NULL_TREE, NULL_TREE, true,
						NULL,
						GFC_CAF_COARRAY_NOCOARRAY);
	      gfc_add_expr_to_block (&block, gfc_omp_unshare_expr (tem));
	    }
	  else if (GFC_DECL_GET_SCALAR_ALLOCATABLE (field))
	    {
	      tem = gfc_call_free (unshare_expr (declf));
	      gfc_add_expr_to_block (&block, gfc_omp_unshare_expr (tem));
	    }
	}
    }

  return gfc_finish_block (&block);
}

/* Return code to initialize DECL with its default constructor, or
   NULL if there's nothing to do.  */

tree
gfc_omp_clause_default_ctor (tree clause, tree decl, tree outer)
{
  tree type = TREE_TYPE (decl), size, ptr, cond, then_b, else_b;
  stmtblock_t block, cond_block;

  gcc_assert (OMP_CLAUSE_CODE (clause) == OMP_CLAUSE_PRIVATE
	      || OMP_CLAUSE_CODE (clause) == OMP_CLAUSE_LASTPRIVATE
	      || OMP_CLAUSE_CODE (clause) == OMP_CLAUSE_LINEAR
	      || OMP_CLAUSE_CODE (clause) == OMP_CLAUSE_REDUCTION);

  if ((! GFC_DESCRIPTOR_TYPE_P (type)
       || GFC_TYPE_ARRAY_AKIND (type) != GFC_ARRAY_ALLOCATABLE)
      && !GFC_DECL_GET_SCALAR_ALLOCATABLE (OMP_CLAUSE_DECL (clause)))
    {
      if (gfc_has_alloc_comps (type, OMP_CLAUSE_DECL (clause)))
	{
	  gcc_assert (outer);
	  gfc_start_block (&block);
	  tree tem = gfc_walk_alloc_comps (outer, decl,
					   OMP_CLAUSE_DECL (clause),
					   WALK_ALLOC_COMPS_DEFAULT_CTOR);
	  gfc_add_expr_to_block (&block, tem);
	  return gfc_finish_block (&block);
	}
      return NULL_TREE;
    }

  gcc_assert (outer != NULL_TREE);

  /* Allocatable arrays and scalars in PRIVATE clauses need to be set to
     "not currently allocated" allocation status if outer
     array is "not currently allocated", otherwise should be allocated.  */
  gfc_start_block (&block);

  gfc_init_block (&cond_block);

  if (GFC_DESCRIPTOR_TYPE_P (type))
    {
      gfc_add_modify (&cond_block, decl, outer);
      tree rank = gfc_rank_cst[GFC_TYPE_ARRAY_RANK (type) - 1];
      size = gfc_conv_descriptor_ubound_get (decl, rank);
      size = fold_build2_loc (input_location, MINUS_EXPR, gfc_array_index_type,
			      size,
			      gfc_conv_descriptor_lbound_get (decl, rank));
      size = fold_build2_loc (input_location, PLUS_EXPR, gfc_array_index_type,
			      size, gfc_index_one_node);
      if (GFC_TYPE_ARRAY_RANK (type) > 1)
	size = fold_build2_loc (input_location, MULT_EXPR,
				gfc_array_index_type, size,
				gfc_conv_descriptor_stride_get (decl, rank));
      tree esize = fold_convert (gfc_array_index_type,
				 TYPE_SIZE_UNIT (gfc_get_element_type (type)));
      size = fold_build2_loc (input_location, MULT_EXPR, gfc_array_index_type,
			      size, esize);
      size = unshare_expr (size);
      size = gfc_evaluate_now (fold_convert (size_type_node, size),
			       &cond_block);
    }
  else
    size = fold_convert (size_type_node, TYPE_SIZE_UNIT (TREE_TYPE (type)));
  ptr = gfc_create_var (pvoid_type_node, NULL);
  gfc_allocate_using_malloc (&cond_block, ptr, size, NULL_TREE);
  if (GFC_DESCRIPTOR_TYPE_P (type))
    gfc_conv_descriptor_data_set (&cond_block, unshare_expr (decl), ptr);
  else
    gfc_add_modify (&cond_block, unshare_expr (decl),
		    fold_convert (TREE_TYPE (decl), ptr));
  if (gfc_has_alloc_comps (type, OMP_CLAUSE_DECL (clause)))
    {
      tree tem = gfc_walk_alloc_comps (outer, decl,
				       OMP_CLAUSE_DECL (clause),
				       WALK_ALLOC_COMPS_DEFAULT_CTOR);
      gfc_add_expr_to_block (&cond_block, tem);
    }
  then_b = gfc_finish_block (&cond_block);

  /* Reduction clause requires allocated ALLOCATABLE.  */
  if (OMP_CLAUSE_CODE (clause) != OMP_CLAUSE_REDUCTION)
    {
      gfc_init_block (&cond_block);
      if (GFC_DESCRIPTOR_TYPE_P (type))
	gfc_conv_descriptor_data_set (&cond_block, unshare_expr (decl),
				      null_pointer_node);
      else
	gfc_add_modify (&cond_block, unshare_expr (decl),
			build_zero_cst (TREE_TYPE (decl)));
      else_b = gfc_finish_block (&cond_block);

      tree tem = fold_convert (pvoid_type_node,
			       GFC_DESCRIPTOR_TYPE_P (type)
			       ? gfc_conv_descriptor_data_get (outer) : outer);
      tem = unshare_expr (tem);
      cond = fold_build2_loc (input_location, NE_EXPR, boolean_type_node,
			      tem, null_pointer_node);
      gfc_add_expr_to_block (&block,
			     build3_loc (input_location, COND_EXPR,
					 void_type_node, cond, then_b,
					 else_b));
    }
  else
    gfc_add_expr_to_block (&block, then_b);

  return gfc_finish_block (&block);
}

/* Build and return code for a copy constructor from SRC to DEST.  */

tree
gfc_omp_clause_copy_ctor (tree clause, tree dest, tree src)
{
  tree type = TREE_TYPE (dest), ptr, size, call;
  tree cond, then_b, else_b;
  stmtblock_t block, cond_block;

  gcc_assert (OMP_CLAUSE_CODE (clause) == OMP_CLAUSE_FIRSTPRIVATE
	      || OMP_CLAUSE_CODE (clause) == OMP_CLAUSE_LINEAR
	      || OMP_CLAUSE_CODE (clause) == OMP_CLAUSE_REDUCTION);

  if ((! GFC_DESCRIPTOR_TYPE_P (type)
       || GFC_TYPE_ARRAY_AKIND (type) != GFC_ARRAY_ALLOCATABLE)
      && !GFC_DECL_GET_SCALAR_ALLOCATABLE (OMP_CLAUSE_DECL (clause)))
    {
      if (gfc_has_alloc_comps (type, OMP_CLAUSE_DECL (clause)))
	{
	  gfc_start_block (&block);
	  gfc_add_modify (&block, dest, src);
	  tree tem = gfc_walk_alloc_comps (src, dest, OMP_CLAUSE_DECL (clause),
					   WALK_ALLOC_COMPS_COPY_CTOR);
	  gfc_add_expr_to_block (&block, tem);
	  return gfc_finish_block (&block);
	}
      else
	return build2_v (MODIFY_EXPR, dest, src);
    }

  /* Allocatable arrays in FIRSTPRIVATE clauses need to be allocated
     and copied from SRC.  */
  gfc_start_block (&block);

  gfc_init_block (&cond_block);

  gfc_add_modify (&cond_block, dest, src);
  if (GFC_DESCRIPTOR_TYPE_P (type))
    {
      tree rank = gfc_rank_cst[GFC_TYPE_ARRAY_RANK (type) - 1];
      size = gfc_conv_descriptor_ubound_get (dest, rank);
      size = fold_build2_loc (input_location, MINUS_EXPR, gfc_array_index_type,
			      size,
			      gfc_conv_descriptor_lbound_get (dest, rank));
      size = fold_build2_loc (input_location, PLUS_EXPR, gfc_array_index_type,
			      size, gfc_index_one_node);
      if (GFC_TYPE_ARRAY_RANK (type) > 1)
	size = fold_build2_loc (input_location, MULT_EXPR,
				gfc_array_index_type, size,
				gfc_conv_descriptor_stride_get (dest, rank));
      tree esize = fold_convert (gfc_array_index_type,
				 TYPE_SIZE_UNIT (gfc_get_element_type (type)));
      size = fold_build2_loc (input_location, MULT_EXPR, gfc_array_index_type,
			      size, esize);
      size = unshare_expr (size);
      size = gfc_evaluate_now (fold_convert (size_type_node, size),
			       &cond_block);
    }
  else
    size = fold_convert (size_type_node, TYPE_SIZE_UNIT (TREE_TYPE (type)));
  ptr = gfc_create_var (pvoid_type_node, NULL);
  gfc_allocate_using_malloc (&cond_block, ptr, size, NULL_TREE);
  if (GFC_DESCRIPTOR_TYPE_P (type))
    gfc_conv_descriptor_data_set (&cond_block, unshare_expr (dest), ptr);
  else
    gfc_add_modify (&cond_block, unshare_expr (dest),
		    fold_convert (TREE_TYPE (dest), ptr));

  tree srcptr = GFC_DESCRIPTOR_TYPE_P (type)
		? gfc_conv_descriptor_data_get (src) : src;
  srcptr = unshare_expr (srcptr);
  srcptr = fold_convert (pvoid_type_node, srcptr);
  call = build_call_expr_loc (input_location,
			      builtin_decl_explicit (BUILT_IN_MEMCPY), 3, ptr,
			      srcptr, size);
  gfc_add_expr_to_block (&cond_block, fold_convert (void_type_node, call));
  if (gfc_has_alloc_comps (type, OMP_CLAUSE_DECL (clause)))
    {
      tree tem = gfc_walk_alloc_comps (src, dest,
				       OMP_CLAUSE_DECL (clause),
				       WALK_ALLOC_COMPS_COPY_CTOR);
      gfc_add_expr_to_block (&cond_block, tem);
    }
  then_b = gfc_finish_block (&cond_block);

  gfc_init_block (&cond_block);
  if (GFC_DESCRIPTOR_TYPE_P (type))
    gfc_conv_descriptor_data_set (&cond_block, unshare_expr (dest),
				  null_pointer_node);
  else
    gfc_add_modify (&cond_block, unshare_expr (dest),
		    build_zero_cst (TREE_TYPE (dest)));
  else_b = gfc_finish_block (&cond_block);

  cond = fold_build2_loc (input_location, NE_EXPR, boolean_type_node,
			  unshare_expr (srcptr), null_pointer_node);
  gfc_add_expr_to_block (&block,
			 build3_loc (input_location, COND_EXPR,
				     void_type_node, cond, then_b, else_b));

  return gfc_finish_block (&block);
}

/* Similarly, except use an intrinsic or pointer assignment operator
   instead.  */

tree
gfc_omp_clause_assign_op (tree clause, tree dest, tree src)
{
  tree type = TREE_TYPE (dest), ptr, size, call, nonalloc;
  tree cond, then_b, else_b;
  stmtblock_t block, cond_block, cond_block2, inner_block;

  if ((! GFC_DESCRIPTOR_TYPE_P (type)
       || GFC_TYPE_ARRAY_AKIND (type) != GFC_ARRAY_ALLOCATABLE)
      && !GFC_DECL_GET_SCALAR_ALLOCATABLE (OMP_CLAUSE_DECL (clause)))
    {
      if (gfc_has_alloc_comps (type, OMP_CLAUSE_DECL (clause)))
	{
	  gfc_start_block (&block);
	  /* First dealloc any allocatable components in DEST.  */
	  tree tem = gfc_walk_alloc_comps (dest, NULL_TREE,
					   OMP_CLAUSE_DECL (clause),
					   WALK_ALLOC_COMPS_DTOR);
	  gfc_add_expr_to_block (&block, tem);
	  /* Then copy over toplevel data.  */
	  gfc_add_modify (&block, dest, src);
	  /* Finally allocate any allocatable components and copy.  */
	  tem = gfc_walk_alloc_comps (src, dest, OMP_CLAUSE_DECL (clause),
					   WALK_ALLOC_COMPS_COPY_CTOR);
	  gfc_add_expr_to_block (&block, tem);
	  return gfc_finish_block (&block);
	}
      else
	return build2_v (MODIFY_EXPR, dest, src);
    }

  gfc_start_block (&block);

  if (gfc_has_alloc_comps (type, OMP_CLAUSE_DECL (clause)))
    {
      then_b = gfc_walk_alloc_comps (dest, NULL_TREE, OMP_CLAUSE_DECL (clause),
				     WALK_ALLOC_COMPS_DTOR);
      tree tem = fold_convert (pvoid_type_node,
			       GFC_DESCRIPTOR_TYPE_P (type)
			       ? gfc_conv_descriptor_data_get (dest) : dest);
      tem = unshare_expr (tem);
      cond = fold_build2_loc (input_location, NE_EXPR, boolean_type_node,
			      tem, null_pointer_node);
      tem = build3_loc (input_location, COND_EXPR, void_type_node, cond,
			then_b, build_empty_stmt (input_location));
      gfc_add_expr_to_block (&block, tem);
    }

  gfc_init_block (&cond_block);

  if (GFC_DESCRIPTOR_TYPE_P (type))
    {
      tree rank = gfc_rank_cst[GFC_TYPE_ARRAY_RANK (type) - 1];
      size = gfc_conv_descriptor_ubound_get (src, rank);
      size = fold_build2_loc (input_location, MINUS_EXPR, gfc_array_index_type,
			      size,
			      gfc_conv_descriptor_lbound_get (src, rank));
      size = fold_build2_loc (input_location, PLUS_EXPR, gfc_array_index_type,
			      size, gfc_index_one_node);
      if (GFC_TYPE_ARRAY_RANK (type) > 1)
	size = fold_build2_loc (input_location, MULT_EXPR,
				gfc_array_index_type, size,
				gfc_conv_descriptor_stride_get (src, rank));
      tree esize = fold_convert (gfc_array_index_type,
				 TYPE_SIZE_UNIT (gfc_get_element_type (type)));
      size = fold_build2_loc (input_location, MULT_EXPR, gfc_array_index_type,
			      size, esize);
      size = unshare_expr (size);
      size = gfc_evaluate_now (fold_convert (size_type_node, size),
			       &cond_block);
    }
  else
    size = fold_convert (size_type_node, TYPE_SIZE_UNIT (TREE_TYPE (type)));
  ptr = gfc_create_var (pvoid_type_node, NULL);

  tree destptr = GFC_DESCRIPTOR_TYPE_P (type)
		 ? gfc_conv_descriptor_data_get (dest) : dest;
  destptr = unshare_expr (destptr);
  destptr = fold_convert (pvoid_type_node, destptr);
  gfc_add_modify (&cond_block, ptr, destptr);

  nonalloc = fold_build2_loc (input_location, EQ_EXPR, boolean_type_node,
			      destptr, null_pointer_node);
  cond = nonalloc;
  if (GFC_DESCRIPTOR_TYPE_P (type))
    {
      int i;
      for (i = 0; i < GFC_TYPE_ARRAY_RANK (type); i++)
	{
	  tree rank = gfc_rank_cst[i];
	  tree tem = gfc_conv_descriptor_ubound_get (src, rank);
	  tem = fold_build2_loc (input_location, MINUS_EXPR,
				 gfc_array_index_type, tem,
				 gfc_conv_descriptor_lbound_get (src, rank));
	  tem = fold_build2_loc (input_location, PLUS_EXPR,
				 gfc_array_index_type, tem,
				 gfc_conv_descriptor_lbound_get (dest, rank));
	  tem = fold_build2_loc (input_location, NE_EXPR, boolean_type_node,
				 tem, gfc_conv_descriptor_ubound_get (dest,
								      rank));
	  cond = fold_build2_loc (input_location, TRUTH_ORIF_EXPR,
				  boolean_type_node, cond, tem);
	}
    }

  gfc_init_block (&cond_block2);

  if (GFC_DESCRIPTOR_TYPE_P (type))
    {
      gfc_init_block (&inner_block);
      gfc_allocate_using_malloc (&inner_block, ptr, size, NULL_TREE);
      then_b = gfc_finish_block (&inner_block);

      gfc_init_block (&inner_block);
      gfc_add_modify (&inner_block, ptr,
		      gfc_call_realloc (&inner_block, ptr, size));
      else_b = gfc_finish_block (&inner_block);

      gfc_add_expr_to_block (&cond_block2,
			     build3_loc (input_location, COND_EXPR,
					 void_type_node,
					 unshare_expr (nonalloc),
					 then_b, else_b));
      gfc_add_modify (&cond_block2, dest, src);
      gfc_conv_descriptor_data_set (&cond_block2, unshare_expr (dest), ptr);
    }
  else
    {
      gfc_allocate_using_malloc (&cond_block2, ptr, size, NULL_TREE);
      gfc_add_modify (&cond_block2, unshare_expr (dest),
		      fold_convert (type, ptr));
    }
  then_b = gfc_finish_block (&cond_block2);
  else_b = build_empty_stmt (input_location);

  gfc_add_expr_to_block (&cond_block,
			 build3_loc (input_location, COND_EXPR,
				     void_type_node, unshare_expr (cond),
				     then_b, else_b));

  tree srcptr = GFC_DESCRIPTOR_TYPE_P (type)
		? gfc_conv_descriptor_data_get (src) : src;
  srcptr = unshare_expr (srcptr);
  srcptr = fold_convert (pvoid_type_node, srcptr);
  call = build_call_expr_loc (input_location,
			      builtin_decl_explicit (BUILT_IN_MEMCPY), 3, ptr,
			      srcptr, size);
  gfc_add_expr_to_block (&cond_block, fold_convert (void_type_node, call));
  if (gfc_has_alloc_comps (type, OMP_CLAUSE_DECL (clause)))
    {
      tree tem = gfc_walk_alloc_comps (src, dest,
				       OMP_CLAUSE_DECL (clause),
				       WALK_ALLOC_COMPS_COPY_CTOR);
      gfc_add_expr_to_block (&cond_block, tem);
    }
  then_b = gfc_finish_block (&cond_block);

  if (OMP_CLAUSE_CODE (clause) == OMP_CLAUSE_COPYIN)
    {
      gfc_init_block (&cond_block);
      if (GFC_DESCRIPTOR_TYPE_P (type))
	{
	  tree tmp = gfc_conv_descriptor_data_get (unshare_expr (dest));
	  tmp = gfc_deallocate_with_status (tmp, NULL_TREE, NULL_TREE,
					    NULL_TREE, NULL_TREE, true, NULL,
					    GFC_CAF_COARRAY_NOCOARRAY);
	  gfc_add_expr_to_block (&cond_block, tmp);
	}
      else
	{
	  destptr = gfc_evaluate_now (destptr, &cond_block);
	  gfc_add_expr_to_block (&cond_block, gfc_call_free (destptr));
	  gfc_add_modify (&cond_block, unshare_expr (dest),
			  build_zero_cst (TREE_TYPE (dest)));
	}
      else_b = gfc_finish_block (&cond_block);

      cond = fold_build2_loc (input_location, NE_EXPR, boolean_type_node,
			      unshare_expr (srcptr), null_pointer_node);
      gfc_add_expr_to_block (&block,
			     build3_loc (input_location, COND_EXPR,
					 void_type_node, cond,
					 then_b, else_b));
    }
  else
    gfc_add_expr_to_block (&block, then_b);

  return gfc_finish_block (&block);
}

static void
gfc_omp_linear_clause_add_loop (stmtblock_t *block, tree dest, tree src,
				tree add, tree nelems)
{
  stmtblock_t tmpblock;
  tree desta, srca, index = gfc_create_var (gfc_array_index_type, "S");
  nelems = gfc_evaluate_now (nelems, block);

  gfc_init_block (&tmpblock);
  if (TREE_CODE (TREE_TYPE (dest)) == ARRAY_TYPE)
    {
      desta = gfc_build_array_ref (dest, index, NULL);
      srca = gfc_build_array_ref (src, index, NULL);
    }
  else
    {
      gcc_assert (POINTER_TYPE_P (TREE_TYPE (dest)));
      tree idx = fold_build2 (MULT_EXPR, sizetype,
			      fold_convert (sizetype, index),
			      TYPE_SIZE_UNIT (TREE_TYPE (TREE_TYPE (dest))));
      desta = build_fold_indirect_ref (fold_build2 (POINTER_PLUS_EXPR,
						    TREE_TYPE (dest), dest,
						    idx));
      srca = build_fold_indirect_ref (fold_build2 (POINTER_PLUS_EXPR,
						   TREE_TYPE (src), src,
						    idx));
    }
  gfc_add_modify (&tmpblock, desta,
		  fold_build2 (PLUS_EXPR, TREE_TYPE (desta),
			       srca, add));

  gfc_loopinfo loop;
  gfc_init_loopinfo (&loop);
  loop.dimen = 1;
  loop.from[0] = gfc_index_zero_node;
  loop.loopvar[0] = index;
  loop.to[0] = nelems;
  gfc_trans_scalarizing_loops (&loop, &tmpblock);
  gfc_add_block_to_block (block, &loop.pre);
}

/* Build and return code for a constructor of DEST that initializes
   it to SRC plus ADD (ADD is scalar integer).  */

tree
gfc_omp_clause_linear_ctor (tree clause, tree dest, tree src, tree add)
{
  tree type = TREE_TYPE (dest), ptr, size, nelems = NULL_TREE;
  stmtblock_t block;

  gcc_assert (OMP_CLAUSE_CODE (clause) == OMP_CLAUSE_LINEAR);

  gfc_start_block (&block);
  add = gfc_evaluate_now (add, &block);

  if ((! GFC_DESCRIPTOR_TYPE_P (type)
       || GFC_TYPE_ARRAY_AKIND (type) != GFC_ARRAY_ALLOCATABLE)
      && !GFC_DECL_GET_SCALAR_ALLOCATABLE (OMP_CLAUSE_DECL (clause)))
    {
      gcc_assert (TREE_CODE (type) == ARRAY_TYPE);
      if (!TYPE_DOMAIN (type)
	  || TYPE_MAX_VALUE (TYPE_DOMAIN (type)) == NULL_TREE
	  || TYPE_MIN_VALUE (TYPE_DOMAIN (type)) == error_mark_node
	  || TYPE_MAX_VALUE (TYPE_DOMAIN (type)) == error_mark_node)
	{
	  nelems = fold_build2 (EXACT_DIV_EXPR, sizetype,
				TYPE_SIZE_UNIT (type),
				TYPE_SIZE_UNIT (TREE_TYPE (type)));
	  nelems = size_binop (MINUS_EXPR, nelems, size_one_node);
	}
      else
	nelems = array_type_nelts (type);
      nelems = fold_convert (gfc_array_index_type, nelems);

      gfc_omp_linear_clause_add_loop (&block, dest, src, add, nelems);
      return gfc_finish_block (&block);
    }

  /* Allocatable arrays in LINEAR clauses need to be allocated
     and copied from SRC.  */
  gfc_add_modify (&block, dest, src);
  if (GFC_DESCRIPTOR_TYPE_P (type))
    {
      tree rank = gfc_rank_cst[GFC_TYPE_ARRAY_RANK (type) - 1];
      size = gfc_conv_descriptor_ubound_get (dest, rank);
      size = fold_build2_loc (input_location, MINUS_EXPR, gfc_array_index_type,
			      size,
			      gfc_conv_descriptor_lbound_get (dest, rank));
      size = fold_build2_loc (input_location, PLUS_EXPR, gfc_array_index_type,
			      size, gfc_index_one_node);
      if (GFC_TYPE_ARRAY_RANK (type) > 1)
	size = fold_build2_loc (input_location, MULT_EXPR,
				gfc_array_index_type, size,
				gfc_conv_descriptor_stride_get (dest, rank));
      tree esize = fold_convert (gfc_array_index_type,
				 TYPE_SIZE_UNIT (gfc_get_element_type (type)));
      nelems = gfc_evaluate_now (unshare_expr (size), &block);
      size = fold_build2_loc (input_location, MULT_EXPR, gfc_array_index_type,
			      nelems, unshare_expr (esize));
      size = gfc_evaluate_now (fold_convert (size_type_node, size),
			       &block);
      nelems = fold_build2_loc (input_location, MINUS_EXPR,
				gfc_array_index_type, nelems,
				gfc_index_one_node);
    }
  else
    size = fold_convert (size_type_node, TYPE_SIZE_UNIT (TREE_TYPE (type)));
  ptr = gfc_create_var (pvoid_type_node, NULL);
  gfc_allocate_using_malloc (&block, ptr, size, NULL_TREE);
  if (GFC_DESCRIPTOR_TYPE_P (type))
    {
      gfc_conv_descriptor_data_set (&block, unshare_expr (dest), ptr);
      tree etype = gfc_get_element_type (type);
      ptr = fold_convert (build_pointer_type (etype), ptr);
      tree srcptr = gfc_conv_descriptor_data_get (unshare_expr (src));
      srcptr = fold_convert (build_pointer_type (etype), srcptr);
      gfc_omp_linear_clause_add_loop (&block, ptr, srcptr, add, nelems);
    }
  else
    {
      gfc_add_modify (&block, unshare_expr (dest),
		      fold_convert (TREE_TYPE (dest), ptr));
      ptr = fold_convert (TREE_TYPE (dest), ptr);
      tree dstm = build_fold_indirect_ref (ptr);
      tree srcm = build_fold_indirect_ref (unshare_expr (src));
      gfc_add_modify (&block, dstm,
		      fold_build2 (PLUS_EXPR, TREE_TYPE (add), srcm, add));
    }
  return gfc_finish_block (&block);
}

/* Build and return code destructing DECL.  Return NULL if nothing
   to be done.  */

tree
gfc_omp_clause_dtor (tree clause, tree decl)
{
  tree type = TREE_TYPE (decl), tem;

  if ((! GFC_DESCRIPTOR_TYPE_P (type)
       || GFC_TYPE_ARRAY_AKIND (type) != GFC_ARRAY_ALLOCATABLE)
      && !GFC_DECL_GET_SCALAR_ALLOCATABLE (OMP_CLAUSE_DECL (clause)))
    {
      if (gfc_has_alloc_comps (type, OMP_CLAUSE_DECL (clause)))
	return gfc_walk_alloc_comps (decl, NULL_TREE,
				     OMP_CLAUSE_DECL (clause),
				     WALK_ALLOC_COMPS_DTOR);
      return NULL_TREE;
    }

  if (GFC_DESCRIPTOR_TYPE_P (type))
    {
      /* Allocatable arrays in FIRSTPRIVATE/LASTPRIVATE etc. clauses need
	 to be deallocated if they were allocated.  */
      tem = gfc_conv_descriptor_data_get (decl);
      tem = gfc_deallocate_with_status (tem, NULL_TREE, NULL_TREE, NULL_TREE,
					NULL_TREE, true, NULL,
					GFC_CAF_COARRAY_NOCOARRAY);
    }
  else
    tem = gfc_call_free (decl);
  tem = gfc_omp_unshare_expr (tem);

  if (gfc_has_alloc_comps (type, OMP_CLAUSE_DECL (clause)))
    {
      stmtblock_t block;
      tree then_b;

      gfc_init_block (&block);
      gfc_add_expr_to_block (&block,
			     gfc_walk_alloc_comps (decl, NULL_TREE,
						   OMP_CLAUSE_DECL (clause),
						   WALK_ALLOC_COMPS_DTOR));
      gfc_add_expr_to_block (&block, tem);
      then_b = gfc_finish_block (&block);

      tem = fold_convert (pvoid_type_node,
			  GFC_DESCRIPTOR_TYPE_P (type)
			  ? gfc_conv_descriptor_data_get (decl) : decl);
      tem = unshare_expr (tem);
      tree cond = fold_build2_loc (input_location, NE_EXPR, boolean_type_node,
				   tem, null_pointer_node);
      tem = build3_loc (input_location, COND_EXPR, void_type_node, cond,
			then_b, build_empty_stmt (input_location));
    }
  return tem;
}


void
gfc_omp_finish_clause (tree c, gimple_seq *pre_p)
{
  if (OMP_CLAUSE_CODE (c) != OMP_CLAUSE_MAP)
    return;

  tree decl = OMP_CLAUSE_DECL (c);

  /* Assumed-size arrays can't be mapped implicitly, they have to be
     mapped explicitly using array sections.  */
  if (TREE_CODE (decl) == PARM_DECL
      && GFC_ARRAY_TYPE_P (TREE_TYPE (decl))
      && GFC_TYPE_ARRAY_AKIND (TREE_TYPE (decl)) == GFC_ARRAY_UNKNOWN
      && GFC_TYPE_ARRAY_UBOUND (TREE_TYPE (decl),
				GFC_TYPE_ARRAY_RANK (TREE_TYPE (decl)) - 1)
	 == NULL)
    {
      error_at (OMP_CLAUSE_LOCATION (c),
		"implicit mapping of assumed size array %qD", decl);
      return;
    }

  tree c2 = NULL_TREE, c3 = NULL_TREE, c4 = NULL_TREE;
  if (POINTER_TYPE_P (TREE_TYPE (decl)))
    {
      if (!gfc_omp_privatize_by_reference (decl)
	  && !GFC_DECL_GET_SCALAR_POINTER (decl)
	  && !GFC_DECL_GET_SCALAR_ALLOCATABLE (decl)
	  && !GFC_DECL_CRAY_POINTEE (decl)
	  && !GFC_DESCRIPTOR_TYPE_P (TREE_TYPE (TREE_TYPE (decl))))
	return;
      tree orig_decl = decl;
      c4 = build_omp_clause (OMP_CLAUSE_LOCATION (c), OMP_CLAUSE_MAP);
      OMP_CLAUSE_SET_MAP_KIND (c4, GOMP_MAP_POINTER);
      OMP_CLAUSE_DECL (c4) = decl;
      OMP_CLAUSE_SIZE (c4) = size_int (0);
      decl = build_fold_indirect_ref (decl);
      OMP_CLAUSE_DECL (c) = decl;
      OMP_CLAUSE_SIZE (c) = NULL_TREE;
      if (TREE_CODE (TREE_TYPE (orig_decl)) == REFERENCE_TYPE
	  && (GFC_DECL_GET_SCALAR_POINTER (orig_decl)
	      || GFC_DECL_GET_SCALAR_ALLOCATABLE (orig_decl)))
	{
	  c3 = build_omp_clause (OMP_CLAUSE_LOCATION (c), OMP_CLAUSE_MAP);
	  OMP_CLAUSE_SET_MAP_KIND (c3, GOMP_MAP_POINTER);
	  OMP_CLAUSE_DECL (c3) = unshare_expr (decl);
	  OMP_CLAUSE_SIZE (c3) = size_int (0);
	  decl = build_fold_indirect_ref (decl);
	  OMP_CLAUSE_DECL (c) = decl;
	}
    }
  if (GFC_DESCRIPTOR_TYPE_P (TREE_TYPE (decl)))
    {
      stmtblock_t block;
      gfc_start_block (&block);
      tree type = TREE_TYPE (decl);
      tree ptr = gfc_conv_descriptor_data_get (decl);
      ptr = build_fold_indirect_ref (ptr);
      OMP_CLAUSE_DECL (c) = ptr;
      c2 = build_omp_clause (input_location, OMP_CLAUSE_MAP);
      OMP_CLAUSE_SET_MAP_KIND (c2, GOMP_MAP_TO_PSET);
      OMP_CLAUSE_DECL (c2) = decl;
      OMP_CLAUSE_SIZE (c2) = TYPE_SIZE_UNIT (type);
      c3 = build_omp_clause (OMP_CLAUSE_LOCATION (c), OMP_CLAUSE_MAP);
      OMP_CLAUSE_SET_MAP_KIND (c3, GOMP_MAP_POINTER);
      OMP_CLAUSE_DECL (c3) = gfc_conv_descriptor_data_get (decl);
      OMP_CLAUSE_SIZE (c3) = size_int (0);
      tree size = create_tmp_var (gfc_array_index_type);
      tree elemsz = TYPE_SIZE_UNIT (gfc_get_element_type (type));
      elemsz = fold_convert (gfc_array_index_type, elemsz);
      if (GFC_TYPE_ARRAY_AKIND (type) == GFC_ARRAY_POINTER
	  || GFC_TYPE_ARRAY_AKIND (type) == GFC_ARRAY_POINTER_CONT)
	{
	  stmtblock_t cond_block;
	  tree tem, then_b, else_b, zero, cond;

	  gfc_init_block (&cond_block);
	  tem = gfc_full_array_size (&cond_block, decl,
				     GFC_TYPE_ARRAY_RANK (type));
	  gfc_add_modify (&cond_block, size, tem);
	  gfc_add_modify (&cond_block, size,
			  fold_build2 (MULT_EXPR, gfc_array_index_type,
				       size, elemsz));
	  then_b = gfc_finish_block (&cond_block);
	  gfc_init_block (&cond_block);
	  zero = build_int_cst (gfc_array_index_type, 0);
	  gfc_add_modify (&cond_block, size, zero);
	  else_b = gfc_finish_block (&cond_block);
	  tem = gfc_conv_descriptor_data_get (decl);
	  tem = fold_convert (pvoid_type_node, tem);
	  cond = fold_build2_loc (input_location, NE_EXPR,
				  boolean_type_node, tem, null_pointer_node);
	  gfc_add_expr_to_block (&block, build3_loc (input_location, COND_EXPR,
						     void_type_node, cond,
						     then_b, else_b));
	}
      else
	{
	  gfc_add_modify (&block, size,
			  gfc_full_array_size (&block, decl,
					       GFC_TYPE_ARRAY_RANK (type)));
	  gfc_add_modify (&block, size,
			  fold_build2 (MULT_EXPR, gfc_array_index_type,
				       size, elemsz));
	}
      OMP_CLAUSE_SIZE (c) = size;
      tree stmt = gfc_finish_block (&block);
      gimplify_and_add (stmt, pre_p);
    }
  tree last = c;
  if (OMP_CLAUSE_SIZE (c) == NULL_TREE)
    OMP_CLAUSE_SIZE (c)
      = DECL_P (decl) ? DECL_SIZE_UNIT (decl)
		      : TYPE_SIZE_UNIT (TREE_TYPE (decl));
  if (c2)
    {
      OMP_CLAUSE_CHAIN (c2) = OMP_CLAUSE_CHAIN (last);
      OMP_CLAUSE_CHAIN (last) = c2;
      last = c2;
    }
  if (c3)
    {
      OMP_CLAUSE_CHAIN (c3) = OMP_CLAUSE_CHAIN (last);
      OMP_CLAUSE_CHAIN (last) = c3;
      last = c3;
    }
  if (c4)
    {
      OMP_CLAUSE_CHAIN (c4) = OMP_CLAUSE_CHAIN (last);
      OMP_CLAUSE_CHAIN (last) = c4;
      last = c4;
    }
}


/* Return true if DECL is a scalar variable (for the purpose of
   implicit firstprivatization).  */

bool
gfc_omp_scalar_p (tree decl)
{
  tree type = TREE_TYPE (decl);
  if (TREE_CODE (type) == REFERENCE_TYPE)
    type = TREE_TYPE (type);
  if (TREE_CODE (type) == POINTER_TYPE)
    {
      if (GFC_DECL_GET_SCALAR_ALLOCATABLE (decl)
	  || GFC_DECL_GET_SCALAR_POINTER (decl))
	type = TREE_TYPE (type);
      if (GFC_ARRAY_TYPE_P (type)
	  || GFC_CLASS_TYPE_P (type))
	return false;
    }
  if (TYPE_STRING_FLAG (type))
    return false;
  if (INTEGRAL_TYPE_P (type)
      || SCALAR_FLOAT_TYPE_P (type)
      || COMPLEX_FLOAT_TYPE_P (type))
    return true;
  return false;
}


/* Return true if DECL's DECL_VALUE_EXPR (if any) should be
   disregarded in OpenMP construct, because it is going to be
   remapped during OpenMP lowering.  SHARED is true if DECL
   is going to be shared, false if it is going to be privatized.  */

bool
gfc_omp_disregard_value_expr (tree decl, bool shared)
{
  if (GFC_DECL_COMMON_OR_EQUIV (decl)
      && DECL_HAS_VALUE_EXPR_P (decl))
    {
      tree value = DECL_VALUE_EXPR (decl);

      if (TREE_CODE (value) == COMPONENT_REF
	  && VAR_P (TREE_OPERAND (value, 0))
	  && GFC_DECL_COMMON_OR_EQUIV (TREE_OPERAND (value, 0)))
	{
	  /* If variable in COMMON or EQUIVALENCE is privatized, return
	     true, as just that variable is supposed to be privatized,
	     not the whole COMMON or whole EQUIVALENCE.
	     For shared variables in COMMON or EQUIVALENCE, let them be
	     gimplified to DECL_VALUE_EXPR, so that for multiple shared vars
	     from the same COMMON or EQUIVALENCE just one sharing of the
	     whole COMMON or EQUIVALENCE is enough.  */
	  return ! shared;
	}
    }

  if (GFC_DECL_RESULT (decl) && DECL_HAS_VALUE_EXPR_P (decl))
    return ! shared;

  return false;
}

/* Return true if DECL that is shared iff SHARED is true should
   be put into OMP_CLAUSE_PRIVATE with OMP_CLAUSE_PRIVATE_DEBUG
   flag set.  */

bool
gfc_omp_private_debug_clause (tree decl, bool shared)
{
  if (GFC_DECL_CRAY_POINTEE (decl))
    return true;

  if (GFC_DECL_COMMON_OR_EQUIV (decl)
      && DECL_HAS_VALUE_EXPR_P (decl))
    {
      tree value = DECL_VALUE_EXPR (decl);

      if (TREE_CODE (value) == COMPONENT_REF
	  && VAR_P (TREE_OPERAND (value, 0))
	  && GFC_DECL_COMMON_OR_EQUIV (TREE_OPERAND (value, 0)))
	return shared;
    }

  return false;
}

/* Register language specific type size variables as potentially OpenMP
   firstprivate variables.  */

void
gfc_omp_firstprivatize_type_sizes (struct gimplify_omp_ctx *ctx, tree type)
{
  if (GFC_ARRAY_TYPE_P (type) || GFC_DESCRIPTOR_TYPE_P (type))
    {
      int r;

      gcc_assert (TYPE_LANG_SPECIFIC (type) != NULL);
      for (r = 0; r < GFC_TYPE_ARRAY_RANK (type); r++)
	{
	  omp_firstprivatize_variable (ctx, GFC_TYPE_ARRAY_LBOUND (type, r));
	  omp_firstprivatize_variable (ctx, GFC_TYPE_ARRAY_UBOUND (type, r));
	  omp_firstprivatize_variable (ctx, GFC_TYPE_ARRAY_STRIDE (type, r));
	}
      omp_firstprivatize_variable (ctx, GFC_TYPE_ARRAY_SIZE (type));
      omp_firstprivatize_variable (ctx, GFC_TYPE_ARRAY_OFFSET (type));
    }
}


static inline tree
gfc_trans_add_clause (tree node, tree tail)
{
  OMP_CLAUSE_CHAIN (node) = tail;
  return node;
}

static tree
gfc_trans_omp_variable (gfc_symbol *sym, bool declare_simd)
{
  if (declare_simd)
    {
      int cnt = 0;
      gfc_symbol *proc_sym;
      gfc_formal_arglist *f;

      gcc_assert (sym->attr.dummy);
      proc_sym = sym->ns->proc_name;
      if (proc_sym->attr.entry_master)
	++cnt;
      if (gfc_return_by_reference (proc_sym))
	{
	  ++cnt;
	  if (proc_sym->ts.type == BT_CHARACTER)
	    ++cnt;
	}
      for (f = gfc_sym_get_dummy_args (proc_sym); f; f = f->next)
	if (f->sym == sym)
	  break;
	else if (f->sym)
	  ++cnt;
      gcc_assert (f);
      return build_int_cst (integer_type_node, cnt);
    }

  tree t = gfc_get_symbol_decl (sym);
  tree parent_decl;
  int parent_flag;
  bool return_value;
  bool alternate_entry;
  bool entry_master;

  return_value = sym->attr.function && sym->result == sym;
  alternate_entry = sym->attr.function && sym->attr.entry
		    && sym->result == sym;
  entry_master = sym->attr.result
		 && sym->ns->proc_name->attr.entry_master
		 && !gfc_return_by_reference (sym->ns->proc_name);
  parent_decl = current_function_decl
		? DECL_CONTEXT (current_function_decl) : NULL_TREE;

  if ((t == parent_decl && return_value)
       || (sym->ns && sym->ns->proc_name
	   && sym->ns->proc_name->backend_decl == parent_decl
	   && (alternate_entry || entry_master)))
    parent_flag = 1;
  else
    parent_flag = 0;

  /* Special case for assigning the return value of a function.
     Self recursive functions must have an explicit return value.  */
  if (return_value && (t == current_function_decl || parent_flag))
    t = gfc_get_fake_result_decl (sym, parent_flag);

  /* Similarly for alternate entry points.  */
  else if (alternate_entry
	   && (sym->ns->proc_name->backend_decl == current_function_decl
	       || parent_flag))
    {
      gfc_entry_list *el = NULL;

      for (el = sym->ns->entries; el; el = el->next)
	if (sym == el->sym)
	  {
	    t = gfc_get_fake_result_decl (sym, parent_flag);
	    break;
	  }
    }

  else if (entry_master
	   && (sym->ns->proc_name->backend_decl == current_function_decl
	       || parent_flag))
    t = gfc_get_fake_result_decl (sym, parent_flag);

  return t;
}

static tree
gfc_trans_omp_variable_list (enum omp_clause_code code,
			     gfc_omp_namelist *namelist, tree list,
			     bool declare_simd)
{
  for (; namelist != NULL; namelist = namelist->next)
    if (namelist->sym->attr.referenced || declare_simd)
      {
	tree t = gfc_trans_omp_variable (namelist->sym, declare_simd);
	if (t != error_mark_node)
	  {
	    tree node = build_omp_clause (input_location, code);
	    OMP_CLAUSE_DECL (node) = t;
	    list = gfc_trans_add_clause (node, list);
	  }
      }
  return list;
}

struct omp_udr_find_orig_data
{
  gfc_omp_udr *omp_udr;
  bool omp_orig_seen;
};

static int
omp_udr_find_orig (gfc_expr **e, int *walk_subtrees ATTRIBUTE_UNUSED,
		   void *data)
{
  struct omp_udr_find_orig_data *cd = (struct omp_udr_find_orig_data *) data;
  if ((*e)->expr_type == EXPR_VARIABLE
      && (*e)->symtree->n.sym == cd->omp_udr->omp_orig)
    cd->omp_orig_seen = true;

  return 0;
}

static void
gfc_trans_omp_array_reduction_or_udr (tree c, gfc_omp_namelist *n, locus where)
{
  gfc_symbol *sym = n->sym;
  gfc_symtree *root1 = NULL, *root2 = NULL, *root3 = NULL, *root4 = NULL;
  gfc_symtree *symtree1, *symtree2, *symtree3, *symtree4 = NULL;
  gfc_symbol init_val_sym, outer_sym, intrinsic_sym;
  gfc_symbol omp_var_copy[4];
  gfc_expr *e1, *e2, *e3, *e4;
  gfc_ref *ref;
  tree decl, backend_decl, stmt, type, outer_decl;
  locus old_loc = gfc_current_locus;
  const char *iname;
  bool t;
  gfc_omp_udr *udr = n->udr ? n->udr->udr : NULL;

  decl = OMP_CLAUSE_DECL (c);
  gfc_current_locus = where;
  type = TREE_TYPE (decl);
  outer_decl = create_tmp_var_raw (type);
  if (TREE_CODE (decl) == PARM_DECL
      && TREE_CODE (type) == REFERENCE_TYPE
      && GFC_DESCRIPTOR_TYPE_P (TREE_TYPE (type))
      && GFC_TYPE_ARRAY_AKIND (TREE_TYPE (type)) == GFC_ARRAY_ALLOCATABLE)
    {
      decl = build_fold_indirect_ref (decl);
      type = TREE_TYPE (type);
    }

  /* Create a fake symbol for init value.  */
  memset (&init_val_sym, 0, sizeof (init_val_sym));
  init_val_sym.ns = sym->ns;
  init_val_sym.name = sym->name;
  init_val_sym.ts = sym->ts;
  init_val_sym.attr.referenced = 1;
  init_val_sym.declared_at = where;
  init_val_sym.attr.flavor = FL_VARIABLE;
  if (OMP_CLAUSE_REDUCTION_CODE (c) != ERROR_MARK)
    backend_decl = omp_reduction_init (c, gfc_sym_type (&init_val_sym));
  else if (udr->initializer_ns)
    backend_decl = NULL;
  else
    switch (sym->ts.type)
      {
      case BT_LOGICAL:
      case BT_INTEGER:
      case BT_REAL:
      case BT_COMPLEX:
	backend_decl = build_zero_cst (gfc_sym_type (&init_val_sym));
	break;
      default:
	backend_decl = NULL_TREE;
	break;
      }
  init_val_sym.backend_decl = backend_decl;

  /* Create a fake symbol for the outer array reference.  */
  outer_sym = *sym;
  if (sym->as)
    outer_sym.as = gfc_copy_array_spec (sym->as);
  outer_sym.attr.dummy = 0;
  outer_sym.attr.result = 0;
  outer_sym.attr.flavor = FL_VARIABLE;
  outer_sym.backend_decl = outer_decl;
  if (decl != OMP_CLAUSE_DECL (c))
    outer_sym.backend_decl = build_fold_indirect_ref (outer_decl);

  /* Create fake symtrees for it.  */
  symtree1 = gfc_new_symtree (&root1, sym->name);
  symtree1->n.sym = sym;
  gcc_assert (symtree1 == root1);

  symtree2 = gfc_new_symtree (&root2, sym->name);
  symtree2->n.sym = &init_val_sym;
  gcc_assert (symtree2 == root2);

  symtree3 = gfc_new_symtree (&root3, sym->name);
  symtree3->n.sym = &outer_sym;
  gcc_assert (symtree3 == root3);

  memset (omp_var_copy, 0, sizeof omp_var_copy);
  if (udr)
    {
      omp_var_copy[0] = *udr->omp_out;
      omp_var_copy[1] = *udr->omp_in;
      *udr->omp_out = outer_sym;
      *udr->omp_in = *sym;
      if (udr->initializer_ns)
	{
	  omp_var_copy[2] = *udr->omp_priv;
	  omp_var_copy[3] = *udr->omp_orig;
	  *udr->omp_priv = *sym;
	  *udr->omp_orig = outer_sym;
	}
    }

  /* Create expressions.  */
  e1 = gfc_get_expr ();
  e1->expr_type = EXPR_VARIABLE;
  e1->where = where;
  e1->symtree = symtree1;
  e1->ts = sym->ts;
  if (sym->attr.dimension)
    {
      e1->ref = ref = gfc_get_ref ();
      ref->type = REF_ARRAY;
      ref->u.ar.where = where;
      ref->u.ar.as = sym->as;
      ref->u.ar.type = AR_FULL;
      ref->u.ar.dimen = 0;
    }
  t = gfc_resolve_expr (e1);
  gcc_assert (t);

  e2 = NULL;
  if (backend_decl != NULL_TREE)
    {
      e2 = gfc_get_expr ();
      e2->expr_type = EXPR_VARIABLE;
      e2->where = where;
      e2->symtree = symtree2;
      e2->ts = sym->ts;
      t = gfc_resolve_expr (e2);
      gcc_assert (t);
    }
  else if (udr->initializer_ns == NULL)
    {
      gcc_assert (sym->ts.type == BT_DERIVED);
      e2 = gfc_default_initializer (&sym->ts);
      gcc_assert (e2);
      t = gfc_resolve_expr (e2);
      gcc_assert (t);
    }
  else if (n->udr->initializer->op == EXEC_ASSIGN)
    {
      e2 = gfc_copy_expr (n->udr->initializer->expr2);
      t = gfc_resolve_expr (e2);
      gcc_assert (t);
    }
  if (udr && udr->initializer_ns)
    {
      struct omp_udr_find_orig_data cd;
      cd.omp_udr = udr;
      cd.omp_orig_seen = false;
      gfc_code_walker (&n->udr->initializer,
		       gfc_dummy_code_callback, omp_udr_find_orig, &cd);
      if (cd.omp_orig_seen)
	OMP_CLAUSE_REDUCTION_OMP_ORIG_REF (c) = 1;
    }

  e3 = gfc_copy_expr (e1);
  e3->symtree = symtree3;
  t = gfc_resolve_expr (e3);
  gcc_assert (t);

  iname = NULL;
  e4 = NULL;
  switch (OMP_CLAUSE_REDUCTION_CODE (c))
    {
    case PLUS_EXPR:
    case MINUS_EXPR:
      e4 = gfc_add (e3, e1);
      break;
    case MULT_EXPR:
      e4 = gfc_multiply (e3, e1);
      break;
    case TRUTH_ANDIF_EXPR:
      e4 = gfc_and (e3, e1);
      break;
    case TRUTH_ORIF_EXPR:
      e4 = gfc_or (e3, e1);
      break;
    case EQ_EXPR:
      e4 = gfc_eqv (e3, e1);
      break;
    case NE_EXPR:
      e4 = gfc_neqv (e3, e1);
      break;
    case MIN_EXPR:
      iname = "min";
      break;
    case MAX_EXPR:
      iname = "max";
      break;
    case BIT_AND_EXPR:
      iname = "iand";
      break;
    case BIT_IOR_EXPR:
      iname = "ior";
      break;
    case BIT_XOR_EXPR:
      iname = "ieor";
      break;
    case ERROR_MARK:
      if (n->udr->combiner->op == EXEC_ASSIGN)
	{
	  gfc_free_expr (e3);
	  e3 = gfc_copy_expr (n->udr->combiner->expr1);
	  e4 = gfc_copy_expr (n->udr->combiner->expr2);
	  t = gfc_resolve_expr (e3);
	  gcc_assert (t);
	  t = gfc_resolve_expr (e4);
	  gcc_assert (t);
	}
      break;
    default:
      gcc_unreachable ();
    }
  if (iname != NULL)
    {
      memset (&intrinsic_sym, 0, sizeof (intrinsic_sym));
      intrinsic_sym.ns = sym->ns;
      intrinsic_sym.name = iname;
      intrinsic_sym.ts = sym->ts;
      intrinsic_sym.attr.referenced = 1;
      intrinsic_sym.attr.intrinsic = 1;
      intrinsic_sym.attr.function = 1;
      intrinsic_sym.result = &intrinsic_sym;
      intrinsic_sym.declared_at = where;

      symtree4 = gfc_new_symtree (&root4, iname);
      symtree4->n.sym = &intrinsic_sym;
      gcc_assert (symtree4 == root4);

      e4 = gfc_get_expr ();
      e4->expr_type = EXPR_FUNCTION;
      e4->where = where;
      e4->symtree = symtree4;
      e4->value.function.actual = gfc_get_actual_arglist ();
      e4->value.function.actual->expr = e3;
      e4->value.function.actual->next = gfc_get_actual_arglist ();
      e4->value.function.actual->next->expr = e1;
    }
  if (OMP_CLAUSE_REDUCTION_CODE (c) != ERROR_MARK)
    {
      /* e1 and e3 have been stored as arguments of e4, avoid sharing.  */
      e1 = gfc_copy_expr (e1);
      e3 = gfc_copy_expr (e3);
      t = gfc_resolve_expr (e4);
      gcc_assert (t);
    }

  /* Create the init statement list.  */
  pushlevel ();
  if (e2)
    stmt = gfc_trans_assignment (e1, e2, false, false);
  else
    stmt = gfc_trans_call (n->udr->initializer, false,
			   NULL_TREE, NULL_TREE, false);
  if (TREE_CODE (stmt) != BIND_EXPR)
    stmt = build3_v (BIND_EXPR, NULL, stmt, poplevel (1, 0));
  else
    poplevel (0, 0);
  OMP_CLAUSE_REDUCTION_INIT (c) = stmt;

  /* Create the merge statement list.  */
  pushlevel ();
  if (e4)
    stmt = gfc_trans_assignment (e3, e4, false, true);
  else
    stmt = gfc_trans_call (n->udr->combiner, false,
			   NULL_TREE, NULL_TREE, false);
  if (TREE_CODE (stmt) != BIND_EXPR)
    stmt = build3_v (BIND_EXPR, NULL, stmt, poplevel (1, 0));
  else
    poplevel (0, 0);
  OMP_CLAUSE_REDUCTION_MERGE (c) = stmt;

  /* And stick the placeholder VAR_DECL into the clause as well.  */
  OMP_CLAUSE_REDUCTION_PLACEHOLDER (c) = outer_decl;

  gfc_current_locus = old_loc;

  gfc_free_expr (e1);
  if (e2)
    gfc_free_expr (e2);
  gfc_free_expr (e3);
  if (e4)
    gfc_free_expr (e4);
  free (symtree1);
  free (symtree2);
  free (symtree3);
  free (symtree4);
  if (outer_sym.as)
    gfc_free_array_spec (outer_sym.as);

  if (udr)
    {
      *udr->omp_out = omp_var_copy[0];
      *udr->omp_in = omp_var_copy[1];
      if (udr->initializer_ns)
	{
	  *udr->omp_priv = omp_var_copy[2];
	  *udr->omp_orig = omp_var_copy[3];
	}
    }
}

static tree
gfc_trans_omp_reduction_list (gfc_omp_namelist *namelist, tree list,
			      locus where, bool mark_addressable)
{
  for (; namelist != NULL; namelist = namelist->next)
    if (namelist->sym->attr.referenced)
      {
	tree t = gfc_trans_omp_variable (namelist->sym, false);
	if (t != error_mark_node)
	  {
	    tree node = build_omp_clause (where.lb->location,
					  OMP_CLAUSE_REDUCTION);
	    OMP_CLAUSE_DECL (node) = t;
	    if (mark_addressable)
	      TREE_ADDRESSABLE (t) = 1;
	    switch (namelist->u.reduction_op)
	      {
	      case OMP_REDUCTION_PLUS:
		OMP_CLAUSE_REDUCTION_CODE (node) = PLUS_EXPR;
		break;
	      case OMP_REDUCTION_MINUS:
		OMP_CLAUSE_REDUCTION_CODE (node) = MINUS_EXPR;
		break;
	      case OMP_REDUCTION_TIMES:
		OMP_CLAUSE_REDUCTION_CODE (node) = MULT_EXPR;
		break;
	      case OMP_REDUCTION_AND:
		OMP_CLAUSE_REDUCTION_CODE (node) = TRUTH_ANDIF_EXPR;
		break;
	      case OMP_REDUCTION_OR:
		OMP_CLAUSE_REDUCTION_CODE (node) = TRUTH_ORIF_EXPR;
		break;
	      case OMP_REDUCTION_EQV:
		OMP_CLAUSE_REDUCTION_CODE (node) = EQ_EXPR;
		break;
	      case OMP_REDUCTION_NEQV:
		OMP_CLAUSE_REDUCTION_CODE (node) = NE_EXPR;
		break;
	      case OMP_REDUCTION_MAX:
		OMP_CLAUSE_REDUCTION_CODE (node) = MAX_EXPR;
		break;
	      case OMP_REDUCTION_MIN:
		OMP_CLAUSE_REDUCTION_CODE (node) = MIN_EXPR;
		break;
 	      case OMP_REDUCTION_IAND:
		OMP_CLAUSE_REDUCTION_CODE (node) = BIT_AND_EXPR;
		break;
 	      case OMP_REDUCTION_IOR:
		OMP_CLAUSE_REDUCTION_CODE (node) = BIT_IOR_EXPR;
		break;
 	      case OMP_REDUCTION_IEOR:
		OMP_CLAUSE_REDUCTION_CODE (node) = BIT_XOR_EXPR;
		break;
	      case OMP_REDUCTION_USER:
		OMP_CLAUSE_REDUCTION_CODE (node) = ERROR_MARK;
		break;
	      default:
		gcc_unreachable ();
	      }
	    if (namelist->sym->attr.dimension
		|| namelist->u.reduction_op == OMP_REDUCTION_USER
		|| namelist->sym->attr.allocatable)
	      gfc_trans_omp_array_reduction_or_udr (node, namelist, where);
	    list = gfc_trans_add_clause (node, list);
	  }
      }
  return list;
}

static inline tree
gfc_convert_expr_to_tree (stmtblock_t *block, gfc_expr *expr)
{
  gfc_se se;
  tree result;

  gfc_init_se (&se, NULL);
  gfc_conv_expr (&se, expr);
  gfc_add_block_to_block (block, &se.pre);
  result = gfc_evaluate_now (se.expr, block);
  gfc_add_block_to_block (block, &se.post);

  return result;
}

static vec<tree, va_heap, vl_embed> *doacross_steps;

static tree
gfc_trans_omp_clauses_1 (stmtblock_t *block, gfc_omp_clauses *clauses,
			 locus where, bool declare_simd = false)
{
  tree omp_clauses = NULL_TREE, chunk_size, c;
  int list, ifc;
  enum omp_clause_code clause_code;
  gfc_se se;

  if (clauses == NULL)
    return NULL_TREE;

  for (list = 0; list < OMP_LIST_NUM; list++)
    {
      gfc_omp_namelist *n = clauses->lists[list];

      if (n == NULL)
	continue;
      switch (list)
	{
	case OMP_LIST_REDUCTION:
	  /* An OpenACC async clause indicates the need to set reduction
	     arguments addressable, to allow asynchronous copy-out.  */
	  omp_clauses = gfc_trans_omp_reduction_list (n, omp_clauses, where,
						      clauses->async);
	  break;
	case OMP_LIST_PRIVATE:
	  clause_code = OMP_CLAUSE_PRIVATE;
	  goto add_clause;
	case OMP_LIST_SHARED:
	  clause_code = OMP_CLAUSE_SHARED;
	  goto add_clause;
	case OMP_LIST_FIRSTPRIVATE:
	  clause_code = OMP_CLAUSE_FIRSTPRIVATE;
	  goto add_clause;
	case OMP_LIST_LASTPRIVATE:
	  clause_code = OMP_CLAUSE_LASTPRIVATE;
	  goto add_clause;
	case OMP_LIST_COPYIN:
	  clause_code = OMP_CLAUSE_COPYIN;
	  goto add_clause;
	case OMP_LIST_COPYPRIVATE:
	  clause_code = OMP_CLAUSE_COPYPRIVATE;
	  goto add_clause;
	case OMP_LIST_UNIFORM:
	  clause_code = OMP_CLAUSE_UNIFORM;
	  goto add_clause;
	case OMP_LIST_USE_DEVICE:
	case OMP_LIST_USE_DEVICE_PTR:
	  clause_code = OMP_CLAUSE_USE_DEVICE_PTR;
	  goto add_clause;
	case OMP_LIST_IS_DEVICE_PTR:
	  clause_code = OMP_CLAUSE_IS_DEVICE_PTR;
	  goto add_clause;

	add_clause:
	  omp_clauses
	    = gfc_trans_omp_variable_list (clause_code, n, omp_clauses,
					   declare_simd);
	  break;
	case OMP_LIST_ALIGNED:
	  for (; n != NULL; n = n->next)
	    if (n->sym->attr.referenced || declare_simd)
	      {
		tree t = gfc_trans_omp_variable (n->sym, declare_simd);
		if (t != error_mark_node)
		  {
		    tree node = build_omp_clause (input_location,
						  OMP_CLAUSE_ALIGNED);
		    OMP_CLAUSE_DECL (node) = t;
		    if (n->expr)
		      {
			tree alignment_var;

			if (declare_simd)
			  alignment_var = gfc_conv_constant_to_tree (n->expr);
			else
			  {
			    gfc_init_se (&se, NULL);
			    gfc_conv_expr (&se, n->expr);
			    gfc_add_block_to_block (block, &se.pre);
			    alignment_var = gfc_evaluate_now (se.expr, block);
			    gfc_add_block_to_block (block, &se.post);
			  }
			OMP_CLAUSE_ALIGNED_ALIGNMENT (node) = alignment_var;
		      }
		    omp_clauses = gfc_trans_add_clause (node, omp_clauses);
		  }
	      }
	  break;
	case OMP_LIST_LINEAR:
	  {
	    gfc_expr *last_step_expr = NULL;
	    tree last_step = NULL_TREE;
	    bool last_step_parm = false;

	    for (; n != NULL; n = n->next)
	      {
		if (n->expr)
		  {
		    last_step_expr = n->expr;
		    last_step = NULL_TREE;
		    last_step_parm = false;
		  }
		if (n->sym->attr.referenced || declare_simd)
		  {
		    tree t = gfc_trans_omp_variable (n->sym, declare_simd);
		    if (t != error_mark_node)
		      {
			tree node = build_omp_clause (input_location,
						      OMP_CLAUSE_LINEAR);
			OMP_CLAUSE_DECL (node) = t;
			omp_clause_linear_kind kind;
			switch (n->u.linear_op)
			  {
			  case OMP_LINEAR_DEFAULT:
			    kind = OMP_CLAUSE_LINEAR_DEFAULT;
			    break;
			  case OMP_LINEAR_REF:
			    kind = OMP_CLAUSE_LINEAR_REF;
			    break;
			  case OMP_LINEAR_VAL:
			    kind = OMP_CLAUSE_LINEAR_VAL;
			    break;
			  case OMP_LINEAR_UVAL:
			    kind = OMP_CLAUSE_LINEAR_UVAL;
			    break;
			  default:
			    gcc_unreachable ();
			  }
			OMP_CLAUSE_LINEAR_KIND (node) = kind;
			if (last_step_expr && last_step == NULL_TREE)
			  {
			    if (!declare_simd)
			      {
				gfc_init_se (&se, NULL);
				gfc_conv_expr (&se, last_step_expr);
				gfc_add_block_to_block (block, &se.pre);
				last_step = gfc_evaluate_now (se.expr, block);
				gfc_add_block_to_block (block, &se.post);
			      }
			    else if (last_step_expr->expr_type == EXPR_VARIABLE)
			      {
				gfc_symbol *s = last_step_expr->symtree->n.sym;
				last_step = gfc_trans_omp_variable (s, true);
				last_step_parm = true;
			      }
			    else
			      last_step
				= gfc_conv_constant_to_tree (last_step_expr);
			  }
			if (last_step_parm)
			  {
			    OMP_CLAUSE_LINEAR_VARIABLE_STRIDE (node) = 1;
			    OMP_CLAUSE_LINEAR_STEP (node) = last_step;
			  }
			else
			  {
			    tree type = gfc_typenode_for_spec (&n->sym->ts);
			    OMP_CLAUSE_LINEAR_STEP (node)
			      = fold_convert (type, last_step);
			  }
			if (n->sym->attr.dimension || n->sym->attr.allocatable)
			  OMP_CLAUSE_LINEAR_ARRAY (node) = 1;
			omp_clauses = gfc_trans_add_clause (node, omp_clauses);
		      }
		  }
	      }
	  }
	  break;
	case OMP_LIST_DEPEND:
	  for (; n != NULL; n = n->next)
	    {
	      if (n->u.depend_op == OMP_DEPEND_SINK_FIRST)
		{
		  tree vec = NULL_TREE;
		  unsigned int i;
		  for (i = 0; ; i++)
		    {
		      tree addend = integer_zero_node, t;
		      bool neg = false;
		      if (n->expr)
			{
			  addend = gfc_conv_constant_to_tree (n->expr);
			  if (TREE_CODE (addend) == INTEGER_CST
			      && tree_int_cst_sgn (addend) == -1)
			    {
			      neg = true;
			      addend = const_unop (NEGATE_EXPR,
						   TREE_TYPE (addend), addend);
			    }
			}
		      t = gfc_trans_omp_variable (n->sym, false);
		      if (t != error_mark_node)
			{
			  if (i < vec_safe_length (doacross_steps)
			      && !integer_zerop (addend)
			      && (*doacross_steps)[i])
			    {
			      tree step = (*doacross_steps)[i];
			      addend = fold_convert (TREE_TYPE (step), addend);
			      addend = build2 (TRUNC_DIV_EXPR,
					       TREE_TYPE (step), addend, step);
			    }
			  vec = tree_cons (addend, t, vec);
			  if (neg)
			    OMP_CLAUSE_DEPEND_SINK_NEGATIVE (vec) = 1;
			}
		      if (n->next == NULL
			  || n->next->u.depend_op != OMP_DEPEND_SINK)
			break;
		      n = n->next;
		    }
		  if (vec == NULL_TREE)
		    continue;

		  tree node = build_omp_clause (input_location,
						OMP_CLAUSE_DEPEND);
		  OMP_CLAUSE_DEPEND_KIND (node) = OMP_CLAUSE_DEPEND_SINK;
		  OMP_CLAUSE_DECL (node) = nreverse (vec);
		  omp_clauses = gfc_trans_add_clause (node, omp_clauses);
		  continue;
		}

	      if (!n->sym->attr.referenced)
		continue;

	      tree node = build_omp_clause (input_location, OMP_CLAUSE_DEPEND);
	      if (n->expr == NULL || n->expr->ref->u.ar.type == AR_FULL)
		{
		  tree decl = gfc_get_symbol_decl (n->sym);
		  if (gfc_omp_privatize_by_reference (decl))
		    decl = build_fold_indirect_ref (decl);
		  if (GFC_DESCRIPTOR_TYPE_P (TREE_TYPE (decl)))
		    {
		      decl = gfc_conv_descriptor_data_get (decl);
		      decl = fold_convert (build_pointer_type (char_type_node),
					   decl);
		      decl = build_fold_indirect_ref (decl);
		    }
		  else if (DECL_P (decl))
		    TREE_ADDRESSABLE (decl) = 1;
		  OMP_CLAUSE_DECL (node) = decl;
		}
	      else
		{
		  tree ptr;
		  gfc_init_se (&se, NULL);
		  if (n->expr->ref->u.ar.type == AR_ELEMENT)
		    {
		      gfc_conv_expr_reference (&se, n->expr);
		      ptr = se.expr;
		    }
		  else
		    {
		      gfc_conv_expr_descriptor (&se, n->expr);
		      ptr = gfc_conv_array_data (se.expr);
		    }
		  gfc_add_block_to_block (block, &se.pre);
		  gfc_add_block_to_block (block, &se.post);
		  ptr = fold_convert (build_pointer_type (char_type_node),
				      ptr);
		  OMP_CLAUSE_DECL (node) = build_fold_indirect_ref (ptr);
		}
	      switch (n->u.depend_op)
		{
		case OMP_DEPEND_IN:
		  OMP_CLAUSE_DEPEND_KIND (node) = OMP_CLAUSE_DEPEND_IN;
		  break;
		case OMP_DEPEND_OUT:
		  OMP_CLAUSE_DEPEND_KIND (node) = OMP_CLAUSE_DEPEND_OUT;
		  break;
		case OMP_DEPEND_INOUT:
		  OMP_CLAUSE_DEPEND_KIND (node) = OMP_CLAUSE_DEPEND_INOUT;
		  break;
		default:
		  gcc_unreachable ();
		}
	      omp_clauses = gfc_trans_add_clause (node, omp_clauses);
	    }
	  break;
	case OMP_LIST_MAP:
	  for (; n != NULL; n = n->next)
	    {
	      if (!n->sym->attr.referenced)
		continue;

	      tree node = build_omp_clause (input_location, OMP_CLAUSE_MAP);
	      tree node2 = NULL_TREE;
	      tree node3 = NULL_TREE;
	      tree node4 = NULL_TREE;
	      tree decl = gfc_get_symbol_decl (n->sym);
	      if (DECL_P (decl))
		TREE_ADDRESSABLE (decl) = 1;
	      if (n->expr == NULL || n->expr->ref->u.ar.type == AR_FULL)
		{
		  if (POINTER_TYPE_P (TREE_TYPE (decl))
		      && (gfc_omp_privatize_by_reference (decl)
			  || GFC_DECL_GET_SCALAR_POINTER (decl)
			  || GFC_DECL_GET_SCALAR_ALLOCATABLE (decl)
			  || GFC_DECL_CRAY_POINTEE (decl)
			  || GFC_DESCRIPTOR_TYPE_P
					(TREE_TYPE (TREE_TYPE (decl)))))
		    {
		      tree orig_decl = decl;
		      node4 = build_omp_clause (input_location,
						OMP_CLAUSE_MAP);
		      OMP_CLAUSE_SET_MAP_KIND (node4, GOMP_MAP_POINTER);
		      OMP_CLAUSE_DECL (node4) = decl;
		      OMP_CLAUSE_SIZE (node4) = size_int (0);
		      decl = build_fold_indirect_ref (decl);
		      if (TREE_CODE (TREE_TYPE (orig_decl)) == REFERENCE_TYPE
			  && (GFC_DECL_GET_SCALAR_POINTER (orig_decl)
			      || GFC_DECL_GET_SCALAR_ALLOCATABLE (orig_decl)))
			{
			  node3 = build_omp_clause (input_location,
						    OMP_CLAUSE_MAP);
			  OMP_CLAUSE_SET_MAP_KIND (node3, GOMP_MAP_POINTER);
			  OMP_CLAUSE_DECL (node3) = decl;
			  OMP_CLAUSE_SIZE (node3) = size_int (0);
			  decl = build_fold_indirect_ref (decl);
			}
		    }
		  if (GFC_DESCRIPTOR_TYPE_P (TREE_TYPE (decl)))
		    {
		      tree type = TREE_TYPE (decl);
		      tree ptr = gfc_conv_descriptor_data_get (decl);
		      ptr = build_fold_indirect_ref (ptr);
		      OMP_CLAUSE_DECL (node) = ptr;
		      node2 = build_omp_clause (input_location,
						OMP_CLAUSE_MAP);
		      OMP_CLAUSE_SET_MAP_KIND (node2, GOMP_MAP_TO_PSET);
		      OMP_CLAUSE_DECL (node2) = decl;
		      OMP_CLAUSE_SIZE (node2) = TYPE_SIZE_UNIT (type);
		      node3 = build_omp_clause (input_location,
						OMP_CLAUSE_MAP);
		      OMP_CLAUSE_SET_MAP_KIND (node3, GOMP_MAP_POINTER);
		      OMP_CLAUSE_DECL (node3)
			= gfc_conv_descriptor_data_get (decl);
		      OMP_CLAUSE_SIZE (node3) = size_int (0);

		      /* We have to check for n->sym->attr.dimension because
			 of scalar coarrays.  */
		      if (n->sym->attr.pointer && n->sym->attr.dimension)
			{
			  stmtblock_t cond_block;
			  tree size
			    = gfc_create_var (gfc_array_index_type, NULL);
			  tree tem, then_b, else_b, zero, cond;

			  gfc_init_block (&cond_block);
			  tem
			    = gfc_full_array_size (&cond_block, decl,
						   GFC_TYPE_ARRAY_RANK (type));
			  gfc_add_modify (&cond_block, size, tem);
			  then_b = gfc_finish_block (&cond_block);
			  gfc_init_block (&cond_block);
			  zero = build_int_cst (gfc_array_index_type, 0);
			  gfc_add_modify (&cond_block, size, zero);
			  else_b = gfc_finish_block (&cond_block);
			  tem = gfc_conv_descriptor_data_get (decl);
			  tem = fold_convert (pvoid_type_node, tem);
			  cond = fold_build2_loc (input_location, NE_EXPR,
						  boolean_type_node,
						  tem, null_pointer_node);
			  gfc_add_expr_to_block (block,
						 build3_loc (input_location,
							     COND_EXPR,
							     void_type_node,
							     cond, then_b,
							     else_b));
			  OMP_CLAUSE_SIZE (node) = size;
			}
		      else if (n->sym->attr.dimension)
			OMP_CLAUSE_SIZE (node)
			  = gfc_full_array_size (block, decl,
						 GFC_TYPE_ARRAY_RANK (type));
		      if (n->sym->attr.dimension)
			{
			  tree elemsz
			    = TYPE_SIZE_UNIT (gfc_get_element_type (type));
			  elemsz = fold_convert (gfc_array_index_type, elemsz);
			  OMP_CLAUSE_SIZE (node)
			    = fold_build2 (MULT_EXPR, gfc_array_index_type,
					   OMP_CLAUSE_SIZE (node), elemsz);
			}
		    }
		  else
		    OMP_CLAUSE_DECL (node) = decl;
		}
	      else
		{
		  tree ptr, ptr2;
		  gfc_init_se (&se, NULL);
		  if (n->expr->ref->u.ar.type == AR_ELEMENT)
		    {
		      gfc_conv_expr_reference (&se, n->expr);
		      gfc_add_block_to_block (block, &se.pre);
		      ptr = se.expr;
		      OMP_CLAUSE_SIZE (node)
			= TYPE_SIZE_UNIT (TREE_TYPE (ptr));
		    }
		  else
		    {
		      gfc_conv_expr_descriptor (&se, n->expr);
		      ptr = gfc_conv_array_data (se.expr);
		      tree type = TREE_TYPE (se.expr);
		      gfc_add_block_to_block (block, &se.pre);
		      OMP_CLAUSE_SIZE (node)
			= gfc_full_array_size (block, se.expr,
					       GFC_TYPE_ARRAY_RANK (type));
		      tree elemsz
			= TYPE_SIZE_UNIT (gfc_get_element_type (type));
		      elemsz = fold_convert (gfc_array_index_type, elemsz);
		      OMP_CLAUSE_SIZE (node)
			= fold_build2 (MULT_EXPR, gfc_array_index_type,
				       OMP_CLAUSE_SIZE (node), elemsz);
		    }
		  gfc_add_block_to_block (block, &se.post);
		  OMP_CLAUSE_DECL (node) = build_fold_indirect_ref (ptr);

		  if (POINTER_TYPE_P (TREE_TYPE (decl))
		      && GFC_DESCRIPTOR_TYPE_P (TREE_TYPE (TREE_TYPE (decl))))
		    {
		      node4 = build_omp_clause (input_location,
						OMP_CLAUSE_MAP);
		      OMP_CLAUSE_SET_MAP_KIND (node4, GOMP_MAP_POINTER);
		      OMP_CLAUSE_DECL (node4) = decl;
		      OMP_CLAUSE_SIZE (node4) = size_int (0);
		      decl = build_fold_indirect_ref (decl);
		    }
		  ptr = fold_convert (sizetype, ptr);
		  if (GFC_DESCRIPTOR_TYPE_P (TREE_TYPE (decl)))
		    {
		      tree type = TREE_TYPE (decl);
		      ptr2 = gfc_conv_descriptor_data_get (decl);
		      node2 = build_omp_clause (input_location,
						OMP_CLAUSE_MAP);
		      OMP_CLAUSE_SET_MAP_KIND (node2, GOMP_MAP_TO_PSET);
		      OMP_CLAUSE_DECL (node2) = decl;
		      OMP_CLAUSE_SIZE (node2) = TYPE_SIZE_UNIT (type);
		      node3 = build_omp_clause (input_location,
						OMP_CLAUSE_MAP);
		      OMP_CLAUSE_SET_MAP_KIND (node3, GOMP_MAP_POINTER);
		      OMP_CLAUSE_DECL (node3)
			= gfc_conv_descriptor_data_get (decl);
		    }
		  else
		    {
		      if (TREE_CODE (TREE_TYPE (decl)) == ARRAY_TYPE)
			ptr2 = build_fold_addr_expr (decl);
		      else
			{
			  gcc_assert (POINTER_TYPE_P (TREE_TYPE (decl)));
			  ptr2 = decl;
			}
		      node3 = build_omp_clause (input_location,
						OMP_CLAUSE_MAP);
		      OMP_CLAUSE_SET_MAP_KIND (node3, GOMP_MAP_POINTER);
		      OMP_CLAUSE_DECL (node3) = decl;
		    }
		  ptr2 = fold_convert (sizetype, ptr2);
		  OMP_CLAUSE_SIZE (node3)
		    = fold_build2 (MINUS_EXPR, sizetype, ptr, ptr2);
		}
	      switch (n->u.map_op)
		{
		case OMP_MAP_ALLOC:
		  OMP_CLAUSE_SET_MAP_KIND (node, GOMP_MAP_ALLOC);
		  break;
		case OMP_MAP_TO:
		  OMP_CLAUSE_SET_MAP_KIND (node, GOMP_MAP_TO);
		  break;
		case OMP_MAP_FROM:
		  OMP_CLAUSE_SET_MAP_KIND (node, GOMP_MAP_FROM);
		  break;
		case OMP_MAP_TOFROM:
		  OMP_CLAUSE_SET_MAP_KIND (node, GOMP_MAP_TOFROM);
		  break;
		case OMP_MAP_ALWAYS_TO:
		  OMP_CLAUSE_SET_MAP_KIND (node, GOMP_MAP_ALWAYS_TO);
		  break;
		case OMP_MAP_ALWAYS_FROM:
		  OMP_CLAUSE_SET_MAP_KIND (node, GOMP_MAP_ALWAYS_FROM);
		  break;
		case OMP_MAP_ALWAYS_TOFROM:
		  OMP_CLAUSE_SET_MAP_KIND (node, GOMP_MAP_ALWAYS_TOFROM);
		  break;
		case OMP_MAP_RELEASE:
		  OMP_CLAUSE_SET_MAP_KIND (node, GOMP_MAP_RELEASE);
		  break;
		case OMP_MAP_DELETE:
		  OMP_CLAUSE_SET_MAP_KIND (node, GOMP_MAP_DELETE);
		  break;
		case OMP_MAP_FORCE_ALLOC:
		  OMP_CLAUSE_SET_MAP_KIND (node, GOMP_MAP_FORCE_ALLOC);
		  break;
		case OMP_MAP_FORCE_TO:
		  OMP_CLAUSE_SET_MAP_KIND (node, GOMP_MAP_FORCE_TO);
		  break;
		case OMP_MAP_FORCE_FROM:
		  OMP_CLAUSE_SET_MAP_KIND (node, GOMP_MAP_FORCE_FROM);
		  break;
		case OMP_MAP_FORCE_TOFROM:
		  OMP_CLAUSE_SET_MAP_KIND (node, GOMP_MAP_FORCE_TOFROM);
		  break;
		case OMP_MAP_FORCE_PRESENT:
		  OMP_CLAUSE_SET_MAP_KIND (node, GOMP_MAP_FORCE_PRESENT);
		  break;
		case OMP_MAP_FORCE_DEVICEPTR:
		  OMP_CLAUSE_SET_MAP_KIND (node, GOMP_MAP_FORCE_DEVICEPTR);
		  break;
		default:
		  gcc_unreachable ();
		}
	      omp_clauses = gfc_trans_add_clause (node, omp_clauses);
	      if (node2)
		omp_clauses = gfc_trans_add_clause (node2, omp_clauses);
	      if (node3)
		omp_clauses = gfc_trans_add_clause (node3, omp_clauses);
	      if (node4)
		omp_clauses = gfc_trans_add_clause (node4, omp_clauses);
	    }
	  break;
	case OMP_LIST_TO:
	case OMP_LIST_FROM:
	case OMP_LIST_CACHE:
	  for (; n != NULL; n = n->next)
	    {
	      if (!n->sym->attr.referenced)
		continue;

	      switch (list)
		{
		case OMP_LIST_TO:
		  clause_code = OMP_CLAUSE_TO;
		  break;
		case OMP_LIST_FROM:
		  clause_code = OMP_CLAUSE_FROM;
		  break;
		case OMP_LIST_CACHE:
		  clause_code = OMP_CLAUSE__CACHE_;
		  break;
		default:
		  gcc_unreachable ();
		}
	      tree node = build_omp_clause (input_location, clause_code);
	      if (n->expr == NULL || n->expr->ref->u.ar.type == AR_FULL)
		{
		  tree decl = gfc_get_symbol_decl (n->sym);
		  if (gfc_omp_privatize_by_reference (decl))
		    decl = build_fold_indirect_ref (decl);
		  else if (DECL_P (decl))
		    TREE_ADDRESSABLE (decl) = 1;
		  if (GFC_DESCRIPTOR_TYPE_P (TREE_TYPE (decl)))
		    {
		      tree type = TREE_TYPE (decl);
		      tree ptr = gfc_conv_descriptor_data_get (decl);
		      ptr = fold_convert (build_pointer_type (char_type_node),
					  ptr);
		      ptr = build_fold_indirect_ref (ptr);
		      OMP_CLAUSE_DECL (node) = ptr;
		      OMP_CLAUSE_SIZE (node)
			= gfc_full_array_size (block, decl,
					       GFC_TYPE_ARRAY_RANK (type));
		      tree elemsz
			= TYPE_SIZE_UNIT (gfc_get_element_type (type));
		      elemsz = fold_convert (gfc_array_index_type, elemsz);
		      OMP_CLAUSE_SIZE (node)
			= fold_build2 (MULT_EXPR, gfc_array_index_type,
				       OMP_CLAUSE_SIZE (node), elemsz);
		    }
		  else
		    OMP_CLAUSE_DECL (node) = decl;
		}
	      else
		{
		  tree ptr;
		  gfc_init_se (&se, NULL);
		  if (n->expr->ref->u.ar.type == AR_ELEMENT)
		    {
		      gfc_conv_expr_reference (&se, n->expr);
		      ptr = se.expr;
		      gfc_add_block_to_block (block, &se.pre);
		      OMP_CLAUSE_SIZE (node)
			= TYPE_SIZE_UNIT (TREE_TYPE (ptr));
		    }
		  else
		    {
		      gfc_conv_expr_descriptor (&se, n->expr);
		      ptr = gfc_conv_array_data (se.expr);
		      tree type = TREE_TYPE (se.expr);
		      gfc_add_block_to_block (block, &se.pre);
		      OMP_CLAUSE_SIZE (node)
			= gfc_full_array_size (block, se.expr,
					       GFC_TYPE_ARRAY_RANK (type));
		      tree elemsz
			= TYPE_SIZE_UNIT (gfc_get_element_type (type));
		      elemsz = fold_convert (gfc_array_index_type, elemsz);
		      OMP_CLAUSE_SIZE (node)
			= fold_build2 (MULT_EXPR, gfc_array_index_type,
				       OMP_CLAUSE_SIZE (node), elemsz);
		    }
		  gfc_add_block_to_block (block, &se.post);
		  ptr = fold_convert (build_pointer_type (char_type_node),
				      ptr);
		  OMP_CLAUSE_DECL (node) = build_fold_indirect_ref (ptr);
		}
	      omp_clauses = gfc_trans_add_clause (node, omp_clauses);
	    }
	  break;
	default:
	  break;
	}
    }

  if (clauses->if_expr)
    {
      tree if_var;

      gfc_init_se (&se, NULL);
      gfc_conv_expr (&se, clauses->if_expr);
      gfc_add_block_to_block (block, &se.pre);
      if_var = gfc_evaluate_now (se.expr, block);
      gfc_add_block_to_block (block, &se.post);

      c = build_omp_clause (where.lb->location, OMP_CLAUSE_IF);
      OMP_CLAUSE_IF_MODIFIER (c) = ERROR_MARK;
      OMP_CLAUSE_IF_EXPR (c) = if_var;
      omp_clauses = gfc_trans_add_clause (c, omp_clauses);
    }
  for (ifc = 0; ifc < OMP_IF_LAST; ifc++)
    if (clauses->if_exprs[ifc])
      {
	tree if_var;

	gfc_init_se (&se, NULL);
	gfc_conv_expr (&se, clauses->if_exprs[ifc]);
	gfc_add_block_to_block (block, &se.pre);
	if_var = gfc_evaluate_now (se.expr, block);
	gfc_add_block_to_block (block, &se.post);

	c = build_omp_clause (where.lb->location, OMP_CLAUSE_IF);
	switch (ifc)
	  {
	  case OMP_IF_PARALLEL:
	    OMP_CLAUSE_IF_MODIFIER (c) = OMP_PARALLEL;
	    break;
	  case OMP_IF_TASK:
	    OMP_CLAUSE_IF_MODIFIER (c) = OMP_TASK;
	    break;
	  case OMP_IF_TASKLOOP:
	    OMP_CLAUSE_IF_MODIFIER (c) = OMP_TASKLOOP;
	    break;
	  case OMP_IF_TARGET:
	    OMP_CLAUSE_IF_MODIFIER (c) = OMP_TARGET;
	    break;
	  case OMP_IF_TARGET_DATA:
	    OMP_CLAUSE_IF_MODIFIER (c) = OMP_TARGET_DATA;
	    break;
	  case OMP_IF_TARGET_UPDATE:
	    OMP_CLAUSE_IF_MODIFIER (c) = OMP_TARGET_UPDATE;
	    break;
	  case OMP_IF_TARGET_ENTER_DATA:
	    OMP_CLAUSE_IF_MODIFIER (c) = OMP_TARGET_ENTER_DATA;
	    break;
	  case OMP_IF_TARGET_EXIT_DATA:
	    OMP_CLAUSE_IF_MODIFIER (c) = OMP_TARGET_EXIT_DATA;
	    break;
	  default:
	    gcc_unreachable ();
	  }
	OMP_CLAUSE_IF_EXPR (c) = if_var;
	omp_clauses = gfc_trans_add_clause (c, omp_clauses);
      }

  if (clauses->final_expr)
    {
      tree final_var;

      gfc_init_se (&se, NULL);
      gfc_conv_expr (&se, clauses->final_expr);
      gfc_add_block_to_block (block, &se.pre);
      final_var = gfc_evaluate_now (se.expr, block);
      gfc_add_block_to_block (block, &se.post);

      c = build_omp_clause (where.lb->location, OMP_CLAUSE_FINAL);
      OMP_CLAUSE_FINAL_EXPR (c) = final_var;
      omp_clauses = gfc_trans_add_clause (c, omp_clauses);
    }

  if (clauses->num_threads)
    {
      tree num_threads;

      gfc_init_se (&se, NULL);
      gfc_conv_expr (&se, clauses->num_threads);
      gfc_add_block_to_block (block, &se.pre);
      num_threads = gfc_evaluate_now (se.expr, block);
      gfc_add_block_to_block (block, &se.post);

      c = build_omp_clause (where.lb->location, OMP_CLAUSE_NUM_THREADS);
      OMP_CLAUSE_NUM_THREADS_EXPR (c) = num_threads;
      omp_clauses = gfc_trans_add_clause (c, omp_clauses);
    }

  chunk_size = NULL_TREE;
  if (clauses->chunk_size)
    {
      gfc_init_se (&se, NULL);
      gfc_conv_expr (&se, clauses->chunk_size);
      gfc_add_block_to_block (block, &se.pre);
      chunk_size = gfc_evaluate_now (se.expr, block);
      gfc_add_block_to_block (block, &se.post);
    }

  if (clauses->sched_kind != OMP_SCHED_NONE)
    {
      c = build_omp_clause (where.lb->location, OMP_CLAUSE_SCHEDULE);
      OMP_CLAUSE_SCHEDULE_CHUNK_EXPR (c) = chunk_size;
      switch (clauses->sched_kind)
	{
	case OMP_SCHED_STATIC:
	  OMP_CLAUSE_SCHEDULE_KIND (c) = OMP_CLAUSE_SCHEDULE_STATIC;
	  break;
	case OMP_SCHED_DYNAMIC:
	  OMP_CLAUSE_SCHEDULE_KIND (c) = OMP_CLAUSE_SCHEDULE_DYNAMIC;
	  break;
	case OMP_SCHED_GUIDED:
	  OMP_CLAUSE_SCHEDULE_KIND (c) = OMP_CLAUSE_SCHEDULE_GUIDED;
	  break;
	case OMP_SCHED_RUNTIME:
	  OMP_CLAUSE_SCHEDULE_KIND (c) = OMP_CLAUSE_SCHEDULE_RUNTIME;
	  break;
	case OMP_SCHED_AUTO:
	  OMP_CLAUSE_SCHEDULE_KIND (c) = OMP_CLAUSE_SCHEDULE_AUTO;
	  break;
	default:
	  gcc_unreachable ();
	}
      if (clauses->sched_monotonic)
	OMP_CLAUSE_SCHEDULE_KIND (c)
	  = (omp_clause_schedule_kind) (OMP_CLAUSE_SCHEDULE_KIND (c)
					| OMP_CLAUSE_SCHEDULE_MONOTONIC);
      else if (clauses->sched_nonmonotonic)
	OMP_CLAUSE_SCHEDULE_KIND (c)
	  = (omp_clause_schedule_kind) (OMP_CLAUSE_SCHEDULE_KIND (c)
					| OMP_CLAUSE_SCHEDULE_NONMONOTONIC);
      if (clauses->sched_simd)
	OMP_CLAUSE_SCHEDULE_SIMD (c) = 1;
      omp_clauses = gfc_trans_add_clause (c, omp_clauses);
    }

  if (clauses->default_sharing != OMP_DEFAULT_UNKNOWN)
    {
      c = build_omp_clause (where.lb->location, OMP_CLAUSE_DEFAULT);
      switch (clauses->default_sharing)
	{
	case OMP_DEFAULT_NONE:
	  OMP_CLAUSE_DEFAULT_KIND (c) = OMP_CLAUSE_DEFAULT_NONE;
	  break;
	case OMP_DEFAULT_SHARED:
	  OMP_CLAUSE_DEFAULT_KIND (c) = OMP_CLAUSE_DEFAULT_SHARED;
	  break;
	case OMP_DEFAULT_PRIVATE:
	  OMP_CLAUSE_DEFAULT_KIND (c) = OMP_CLAUSE_DEFAULT_PRIVATE;
	  break;
	case OMP_DEFAULT_FIRSTPRIVATE:
	  OMP_CLAUSE_DEFAULT_KIND (c) = OMP_CLAUSE_DEFAULT_FIRSTPRIVATE;
	  break;
	default:
	  gcc_unreachable ();
	}
      omp_clauses = gfc_trans_add_clause (c, omp_clauses);
    }

  if (clauses->nowait)
    {
      c = build_omp_clause (where.lb->location, OMP_CLAUSE_NOWAIT);
      omp_clauses = gfc_trans_add_clause (c, omp_clauses);
    }

  if (clauses->ordered)
    {
      c = build_omp_clause (where.lb->location, OMP_CLAUSE_ORDERED);
      OMP_CLAUSE_ORDERED_EXPR (c)
	= clauses->orderedc ? build_int_cst (integer_type_node,
					     clauses->orderedc) : NULL_TREE;
      omp_clauses = gfc_trans_add_clause (c, omp_clauses);
    }

  if (clauses->untied)
    {
      c = build_omp_clause (where.lb->location, OMP_CLAUSE_UNTIED);
      omp_clauses = gfc_trans_add_clause (c, omp_clauses);
    }

  if (clauses->mergeable)
    {
      c = build_omp_clause (where.lb->location, OMP_CLAUSE_MERGEABLE);
      omp_clauses = gfc_trans_add_clause (c, omp_clauses);
    }

  if (clauses->collapse)
    {
      c = build_omp_clause (where.lb->location, OMP_CLAUSE_COLLAPSE);
      OMP_CLAUSE_COLLAPSE_EXPR (c)
	= build_int_cst (integer_type_node, clauses->collapse);
      omp_clauses = gfc_trans_add_clause (c, omp_clauses);
    }

  if (clauses->inbranch)
    {
      c = build_omp_clause (where.lb->location, OMP_CLAUSE_INBRANCH);
      omp_clauses = gfc_trans_add_clause (c, omp_clauses);
    }

  if (clauses->notinbranch)
    {
      c = build_omp_clause (where.lb->location, OMP_CLAUSE_NOTINBRANCH);
      omp_clauses = gfc_trans_add_clause (c, omp_clauses);
    }

  switch (clauses->cancel)
    {
    case OMP_CANCEL_UNKNOWN:
      break;
    case OMP_CANCEL_PARALLEL:
      c = build_omp_clause (where.lb->location, OMP_CLAUSE_PARALLEL);
      omp_clauses = gfc_trans_add_clause (c, omp_clauses);
      break;
    case OMP_CANCEL_SECTIONS:
      c = build_omp_clause (where.lb->location, OMP_CLAUSE_SECTIONS);
      omp_clauses = gfc_trans_add_clause (c, omp_clauses);
      break;
    case OMP_CANCEL_DO:
      c = build_omp_clause (where.lb->location, OMP_CLAUSE_FOR);
      omp_clauses = gfc_trans_add_clause (c, omp_clauses);
      break;
    case OMP_CANCEL_TASKGROUP:
      c = build_omp_clause (where.lb->location, OMP_CLAUSE_TASKGROUP);
      omp_clauses = gfc_trans_add_clause (c, omp_clauses);
      break;
    }

  if (clauses->proc_bind != OMP_PROC_BIND_UNKNOWN)
    {
      c = build_omp_clause (where.lb->location, OMP_CLAUSE_PROC_BIND);
      switch (clauses->proc_bind)
	{
	case OMP_PROC_BIND_MASTER:
	  OMP_CLAUSE_PROC_BIND_KIND (c) = OMP_CLAUSE_PROC_BIND_MASTER;
	  break;
	case OMP_PROC_BIND_SPREAD:
	  OMP_CLAUSE_PROC_BIND_KIND (c) = OMP_CLAUSE_PROC_BIND_SPREAD;
	  break;
	case OMP_PROC_BIND_CLOSE:
	  OMP_CLAUSE_PROC_BIND_KIND (c) = OMP_CLAUSE_PROC_BIND_CLOSE;
	  break;
	default:
	  gcc_unreachable ();
	}
      omp_clauses = gfc_trans_add_clause (c, omp_clauses);
    }

  if (clauses->safelen_expr)
    {
      tree safelen_var;

      gfc_init_se (&se, NULL);
      gfc_conv_expr (&se, clauses->safelen_expr);
      gfc_add_block_to_block (block, &se.pre);
      safelen_var = gfc_evaluate_now (se.expr, block);
      gfc_add_block_to_block (block, &se.post);

      c = build_omp_clause (where.lb->location, OMP_CLAUSE_SAFELEN);
      OMP_CLAUSE_SAFELEN_EXPR (c) = safelen_var;
      omp_clauses = gfc_trans_add_clause (c, omp_clauses);
    }

  if (clauses->simdlen_expr)
    {
      if (declare_simd)
	{
	  c = build_omp_clause (where.lb->location, OMP_CLAUSE_SIMDLEN);
	  OMP_CLAUSE_SIMDLEN_EXPR (c)
	    = gfc_conv_constant_to_tree (clauses->simdlen_expr);
	  omp_clauses = gfc_trans_add_clause (c, omp_clauses);
	}
      else
	{
	  tree simdlen_var;

	  gfc_init_se (&se, NULL);
	  gfc_conv_expr (&se, clauses->simdlen_expr);
	  gfc_add_block_to_block (block, &se.pre);
	  simdlen_var = gfc_evaluate_now (se.expr, block);
	  gfc_add_block_to_block (block, &se.post);

	  c = build_omp_clause (where.lb->location, OMP_CLAUSE_SIMDLEN);
	  OMP_CLAUSE_SIMDLEN_EXPR (c) = simdlen_var;
	  omp_clauses = gfc_trans_add_clause (c, omp_clauses);
	}
    }

  if (clauses->num_teams)
    {
      tree num_teams;

      gfc_init_se (&se, NULL);
      gfc_conv_expr (&se, clauses->num_teams);
      gfc_add_block_to_block (block, &se.pre);
      num_teams = gfc_evaluate_now (se.expr, block);
      gfc_add_block_to_block (block, &se.post);

      c = build_omp_clause (where.lb->location, OMP_CLAUSE_NUM_TEAMS);
      OMP_CLAUSE_NUM_TEAMS_EXPR (c) = num_teams;
      omp_clauses = gfc_trans_add_clause (c, omp_clauses);
    }

  if (clauses->device)
    {
      tree device;

      gfc_init_se (&se, NULL);
      gfc_conv_expr (&se, clauses->device);
      gfc_add_block_to_block (block, &se.pre);
      device = gfc_evaluate_now (se.expr, block);
      gfc_add_block_to_block (block, &se.post);

      c = build_omp_clause (where.lb->location, OMP_CLAUSE_DEVICE);
      OMP_CLAUSE_DEVICE_ID (c) = device;
      omp_clauses = gfc_trans_add_clause (c, omp_clauses);
    }

  if (clauses->thread_limit)
    {
      tree thread_limit;

      gfc_init_se (&se, NULL);
      gfc_conv_expr (&se, clauses->thread_limit);
      gfc_add_block_to_block (block, &se.pre);
      thread_limit = gfc_evaluate_now (se.expr, block);
      gfc_add_block_to_block (block, &se.post);

      c = build_omp_clause (where.lb->location, OMP_CLAUSE_THREAD_LIMIT);
      OMP_CLAUSE_THREAD_LIMIT_EXPR (c) = thread_limit;
      omp_clauses = gfc_trans_add_clause (c, omp_clauses);
    }

  chunk_size = NULL_TREE;
  if (clauses->dist_chunk_size)
    {
      gfc_init_se (&se, NULL);
      gfc_conv_expr (&se, clauses->dist_chunk_size);
      gfc_add_block_to_block (block, &se.pre);
      chunk_size = gfc_evaluate_now (se.expr, block);
      gfc_add_block_to_block (block, &se.post);
    }

  if (clauses->dist_sched_kind != OMP_SCHED_NONE)
    {
      c = build_omp_clause (where.lb->location, OMP_CLAUSE_DIST_SCHEDULE);
      OMP_CLAUSE_DIST_SCHEDULE_CHUNK_EXPR (c) = chunk_size;
      omp_clauses = gfc_trans_add_clause (c, omp_clauses);
    }

  if (clauses->grainsize)
    {
      tree grainsize;

      gfc_init_se (&se, NULL);
      gfc_conv_expr (&se, clauses->grainsize);
      gfc_add_block_to_block (block, &se.pre);
      grainsize = gfc_evaluate_now (se.expr, block);
      gfc_add_block_to_block (block, &se.post);

      c = build_omp_clause (where.lb->location, OMP_CLAUSE_GRAINSIZE);
      OMP_CLAUSE_GRAINSIZE_EXPR (c) = grainsize;
      omp_clauses = gfc_trans_add_clause (c, omp_clauses);
    }

  if (clauses->num_tasks)
    {
      tree num_tasks;

      gfc_init_se (&se, NULL);
      gfc_conv_expr (&se, clauses->num_tasks);
      gfc_add_block_to_block (block, &se.pre);
      num_tasks = gfc_evaluate_now (se.expr, block);
      gfc_add_block_to_block (block, &se.post);

      c = build_omp_clause (where.lb->location, OMP_CLAUSE_NUM_TASKS);
      OMP_CLAUSE_NUM_TASKS_EXPR (c) = num_tasks;
      omp_clauses = gfc_trans_add_clause (c, omp_clauses);
    }

  if (clauses->priority)
    {
      tree priority;

      gfc_init_se (&se, NULL);
      gfc_conv_expr (&se, clauses->priority);
      gfc_add_block_to_block (block, &se.pre);
      priority = gfc_evaluate_now (se.expr, block);
      gfc_add_block_to_block (block, &se.post);

      c = build_omp_clause (where.lb->location, OMP_CLAUSE_PRIORITY);
      OMP_CLAUSE_PRIORITY_EXPR (c) = priority;
      omp_clauses = gfc_trans_add_clause (c, omp_clauses);
    }

  if (clauses->hint)
    {
      tree hint;

      gfc_init_se (&se, NULL);
      gfc_conv_expr (&se, clauses->hint);
      gfc_add_block_to_block (block, &se.pre);
      hint = gfc_evaluate_now (se.expr, block);
      gfc_add_block_to_block (block, &se.post);

      c = build_omp_clause (where.lb->location, OMP_CLAUSE_HINT);
      OMP_CLAUSE_HINT_EXPR (c) = hint;
      omp_clauses = gfc_trans_add_clause (c, omp_clauses);
    }

  if (clauses->simd)
    {
      c = build_omp_clause (where.lb->location, OMP_CLAUSE_SIMD);
      omp_clauses = gfc_trans_add_clause (c, omp_clauses);
    }
  if (clauses->threads)
    {
      c = build_omp_clause (where.lb->location, OMP_CLAUSE_THREADS);
      omp_clauses = gfc_trans_add_clause (c, omp_clauses);
    }
  if (clauses->nogroup)
    {
      c = build_omp_clause (where.lb->location, OMP_CLAUSE_NOGROUP);
      omp_clauses = gfc_trans_add_clause (c, omp_clauses);
    }
  if (clauses->defaultmap)
    {
      c = build_omp_clause (where.lb->location, OMP_CLAUSE_DEFAULTMAP);
      omp_clauses = gfc_trans_add_clause (c, omp_clauses);
    }
  if (clauses->depend_source)
    {
      c = build_omp_clause (where.lb->location, OMP_CLAUSE_DEPEND);
      OMP_CLAUSE_DEPEND_KIND (c) = OMP_CLAUSE_DEPEND_SOURCE;
      omp_clauses = gfc_trans_add_clause (c, omp_clauses);
    }

  if (clauses->async)
    {
      c = build_omp_clause (where.lb->location, OMP_CLAUSE_ASYNC);
      if (clauses->async_expr)
	OMP_CLAUSE_ASYNC_EXPR (c)
	  = gfc_convert_expr_to_tree (block, clauses->async_expr);
      else
	OMP_CLAUSE_ASYNC_EXPR (c) = NULL;
      omp_clauses = gfc_trans_add_clause (c, omp_clauses);
    }
  if (clauses->seq)
    {
      c = build_omp_clause (where.lb->location, OMP_CLAUSE_SEQ);
      omp_clauses = gfc_trans_add_clause (c, omp_clauses);
    }
  if (clauses->par_auto)
    {
      c = build_omp_clause (where.lb->location, OMP_CLAUSE_AUTO);
      omp_clauses = gfc_trans_add_clause (c, omp_clauses);
    }
  if (clauses->independent)
    {
      c = build_omp_clause (where.lb->location, OMP_CLAUSE_INDEPENDENT);
      omp_clauses = gfc_trans_add_clause (c, omp_clauses);
    }
  if (clauses->wait_list)
    {
      gfc_expr_list *el;

      for (el = clauses->wait_list; el; el = el->next)
	{
	  c = build_omp_clause (where.lb->location, OMP_CLAUSE_WAIT);
	  OMP_CLAUSE_DECL (c) = gfc_convert_expr_to_tree (block, el->expr);
	  OMP_CLAUSE_CHAIN (c) = omp_clauses;
	  omp_clauses = c;
	}
    }
  if (clauses->num_gangs_expr)
    {
      tree num_gangs_var
	= gfc_convert_expr_to_tree (block, clauses->num_gangs_expr);
      c = build_omp_clause (where.lb->location, OMP_CLAUSE_NUM_GANGS);
      OMP_CLAUSE_NUM_GANGS_EXPR (c) = num_gangs_var;
      omp_clauses = gfc_trans_add_clause (c, omp_clauses);
    }
  if (clauses->num_workers_expr)
    {
      tree num_workers_var
	= gfc_convert_expr_to_tree (block, clauses->num_workers_expr);
      c = build_omp_clause (where.lb->location, OMP_CLAUSE_NUM_WORKERS);
      OMP_CLAUSE_NUM_WORKERS_EXPR (c) = num_workers_var;
      omp_clauses = gfc_trans_add_clause (c, omp_clauses);
    }
  if (clauses->vector_length_expr)
    {
      tree vector_length_var
	= gfc_convert_expr_to_tree (block, clauses->vector_length_expr);
      c = build_omp_clause (where.lb->location, OMP_CLAUSE_VECTOR_LENGTH);
      OMP_CLAUSE_VECTOR_LENGTH_EXPR (c) = vector_length_var;
      omp_clauses = gfc_trans_add_clause (c, omp_clauses);
    }
  if (clauses->tile_list)
    {
      vec<tree, va_gc> *tvec;
      gfc_expr_list *el;

      vec_alloc (tvec, 4);

      for (el = clauses->tile_list; el; el = el->next)
	vec_safe_push (tvec, gfc_convert_expr_to_tree (block, el->expr));

      c = build_omp_clause (where.lb->location, OMP_CLAUSE_TILE);
      OMP_CLAUSE_TILE_LIST (c) = build_tree_list_vec (tvec);
      omp_clauses = gfc_trans_add_clause (c, omp_clauses);
      tvec->truncate (0);
    }
  if (clauses->vector)
    {
      if (clauses->vector_expr)
	{
	  tree vector_var
	    = gfc_convert_expr_to_tree (block, clauses->vector_expr);
	  c = build_omp_clause (where.lb->location, OMP_CLAUSE_VECTOR);
	  OMP_CLAUSE_VECTOR_EXPR (c) = vector_var;
	  omp_clauses = gfc_trans_add_clause (c, omp_clauses);
	}
      else
	{
	  c = build_omp_clause (where.lb->location, OMP_CLAUSE_VECTOR);
	  omp_clauses = gfc_trans_add_clause (c, omp_clauses);
	}
    }
  if (clauses->worker)
    {
      if (clauses->worker_expr)
	{
	  tree worker_var
	    = gfc_convert_expr_to_tree (block, clauses->worker_expr);
	  c = build_omp_clause (where.lb->location, OMP_CLAUSE_WORKER);
	  OMP_CLAUSE_WORKER_EXPR (c) = worker_var;
	  omp_clauses = gfc_trans_add_clause (c, omp_clauses);
	}
      else
	{
	  c = build_omp_clause (where.lb->location, OMP_CLAUSE_WORKER);
	  omp_clauses = gfc_trans_add_clause (c, omp_clauses);
	}
    }
  if (clauses->gang)
    {
      tree arg;
      c = build_omp_clause (where.lb->location, OMP_CLAUSE_GANG);
      omp_clauses = gfc_trans_add_clause (c, omp_clauses);
      if (clauses->gang_num_expr)
	{
	  arg = gfc_convert_expr_to_tree (block, clauses->gang_num_expr);
	  OMP_CLAUSE_GANG_EXPR (c) = arg;
	}
      if (clauses->gang_static)
	{
	  arg = clauses->gang_static_expr
	    ? gfc_convert_expr_to_tree (block, clauses->gang_static_expr)
	    : integer_minus_one_node;
	  OMP_CLAUSE_GANG_STATIC_EXPR (c) = arg;
	}
    }
  if (clauses->nohost)
    {
      c = build_omp_clause (where.lb->location, OMP_CLAUSE_NOHOST);
      omp_clauses = gfc_trans_add_clause (c, omp_clauses);
      //TODO
      gcc_unreachable();
    }

  return nreverse (omp_clauses);
}

static tree
gfc_trans_omp_clauses (stmtblock_t *block, gfc_omp_clauses *clauses,
		       locus where, bool declare_simd = false)
{
  tree omp_clauses = gfc_trans_omp_clauses_1 (block, clauses, where,
					      declare_simd);

  if (clauses == NULL)
    return NULL_TREE;

  for (; clauses->device_types; clauses = clauses->dtype_clauses)
    {
      tree c, following_clauses = NULL_TREE, dev_list = NULL_TREE;

      if (clauses->dtype_clauses)
        {
	  gfc_expr_list *p;

          following_clauses
	    = gfc_trans_omp_clauses_1 (block, clauses->dtype_clauses,
				       where, declare_simd);

	  for (p = clauses->device_types; p; p = p->next)
	    {
	      tree dev = gfc_conv_constant_to_tree (p->expr);
	      dev = get_identifier (TREE_STRING_POINTER (dev));
	      if (dev_list)
		dev_list = chainon (dev_list, dev);
	      else
	        dev_list = dev;
	    }

	  c = build_omp_clause (where.lb->location, OMP_CLAUSE_DEVICE_TYPE);
	  OMP_CLAUSE_DEVICE_TYPE_CLAUSES (c) = following_clauses;
	  OMP_CLAUSE_DEVICE_TYPE_DEVICES (c) = dev_list;
	  omp_clauses = gfc_trans_add_clause (c, omp_clauses);
	}
    }

  return omp_clauses;
}

/* Like gfc_trans_code, but force creation of a BIND_EXPR around it.  */

static tree
gfc_trans_omp_code (gfc_code *code, bool force_empty)
{
  tree stmt;

  pushlevel ();
  stmt = gfc_trans_code (code);
  if (TREE_CODE (stmt) != BIND_EXPR)
    {
      if (!IS_EMPTY_STMT (stmt) || force_empty)
	{
	  tree block = poplevel (1, 0);
	  stmt = build3_v (BIND_EXPR, NULL, stmt, block);
	}
      else
	poplevel (0, 0);
    }
  else
    poplevel (0, 0);
  return stmt;
}

void gfc_debug_expr (gfc_expr *);

/* Add any array that does not have an array descriptor to the hash_set
   pointed to by DATA.  */

static int
gfc_scan_nodesc_arrays (gfc_expr **e, int *walk_subtrees ATTRIBUTE_UNUSED,
		void *data)
{
  hash_set<gfc_symbol *> *arrays = (hash_set<gfc_symbol *> *)data;

  if ((*e)->expr_type == EXPR_VARIABLE)
    {
      gfc_symbol *sym = (*e)->symtree->n.sym;

      if (sym->attr.dimension && gfc_is_nodesc_array (sym))
	arrays->add (sym);
    }

  return 0;
}

/* Build a set of internal array variables (lbound, ubound, stride, etc.)
   that need privatization.  */

static tree
gfc_privatize_nodesc_arrays_1 (tree *tp, int *walk_subtrees, void *data)
{
  hash_set<tree> *decls = (hash_set<tree> *)data;

  if (TREE_CODE (*tp) == MODIFY_EXPR)
    {
      tree lhs = TREE_OPERAND (*tp, 0);
      if (DECL_P (lhs))
	decls->add (lhs);
    }

  if (IS_TYPE_OR_DECL_P (*tp))
    *walk_subtrees = false;

  return NULL;
}

/* Reinitialize all of the arrays inside ARRAY_SET in BLOCK.  Append private
   clauses for those arrays in CLAUSES.  */

static tree
gfc_privatize_nodesc_arrays (hash_set<gfc_symbol *> *array_set,
			     stmtblock_t *block, tree clauses)
{
  hash_set<gfc_symbol *>::iterator its = array_set->begin ();
  hash_set<tree> *private_decls = new hash_set<tree>;

  for (; its != array_set->end (); ++its)
    {
      gfc_symbol *sym = *its;
      tree parm = gfc_get_symbol_decl (sym);
      tree type = TREE_TYPE (parm);
      tree offset, tmp;

      /* Evaluate the bounds of the array.  */
      gfc_trans_array_bounds (type, sym, &offset, block, false);

      /* Set the offset.  */
      if (TREE_CODE (GFC_TYPE_ARRAY_OFFSET (type)) == VAR_DECL)
	gfc_add_modify (block, GFC_TYPE_ARRAY_OFFSET (type), offset);

      /* Set the pointer itself if we aren't using the parameter
	 directly.  */
      if (TREE_CODE (parm) != PARM_DECL && DECL_LANG_SPECIFIC (parm)
	  && GFC_DECL_SAVED_DESCRIPTOR (parm))
	{
	  tmp = convert (TREE_TYPE (parm),
			 GFC_DECL_SAVED_DESCRIPTOR (parm));
	  gfc_add_modify (block, parm, tmp);
	}
    }

  /* Add private clauses for any variables that are used by
     gfc_trans_array_bounds.  */
  walk_tree_without_duplicates (&block->head, gfc_privatize_nodesc_arrays_1,
				private_decls);

  hash_set<tree>::iterator itt = private_decls->begin ();

  for (; itt != private_decls->end (); ++itt)
    {
      tree nc = build_omp_clause (input_location, OMP_CLAUSE_PRIVATE);
      OMP_CLAUSE_DECL (nc) = *itt;
      OMP_CLAUSE_CHAIN (nc) = clauses;
      clauses = nc;
    }

  delete private_decls;

  return clauses;
}

/* Reinitialize any arrays in CLAUSES used inside CODE which do not contain
   array descriptors if SCAN_NODESC_ARRAYS is TRUE.  Place the initialization
   sequences in CODE.  Update CLAUSES to contain OMP_CLAUSE_PRIVATE for any
   arrays which were initialized.  */

static hash_set<gfc_symbol *> *
gfc_init_nodesc_arrays (stmtblock_t *inner, tree *clauses, gfc_code *code,
			bool scan_nodesc_arrays)
{
  hash_set<gfc_symbol *> *array_set = NULL;

  if (!scan_nodesc_arrays)
    return NULL;

  array_set = new hash_set<gfc_symbol *>;
  gfc_code_walker (&code, gfc_dummy_code_callback, gfc_scan_nodesc_arrays,
		   array_set);

  if (array_set->elements ())
    {
      gfc_start_block (inner);
      pushlevel ();
      *clauses = gfc_privatize_nodesc_arrays (array_set, inner, *clauses);
    }
  else
    {
      delete array_set;
      array_set = NULL;
    }

  return array_set;
}

/* Trans OpenACC directives. */
/* parallel, kernels, data and host_data. */
static tree
gfc_trans_oacc_construct (gfc_code *code)
{
  stmtblock_t block, inner;
  tree stmt, oacc_clauses;
  enum tree_code construct_code;
  bool scan_nodesc_arrays = false;
  hash_set<gfc_symbol *> *array_set = NULL;

  switch (code->op)
    {
      case EXEC_OACC_PARALLEL:
	construct_code = OACC_PARALLEL;
	scan_nodesc_arrays = true;
	break;
      case EXEC_OACC_KERNELS:
	construct_code = OACC_KERNELS;
	scan_nodesc_arrays = true;
	break;
      case EXEC_OACC_DATA:
	construct_code = OACC_DATA;
	break;
      case EXEC_OACC_HOST_DATA:
	construct_code = OACC_HOST_DATA;
	break;
      default:
	gcc_unreachable ();
    }

  gfc_start_block (&block);
  oacc_clauses = gfc_trans_omp_clauses (&block, code->ext.omp_clauses,
					code->loc);

  array_set = gfc_init_nodesc_arrays (&inner, &oacc_clauses, code,
				      scan_nodesc_arrays);

  stmt = gfc_trans_omp_code (code->block->next, true);

  if (array_set && array_set->elements ())
    {
      gfc_add_expr_to_block (&inner, stmt);
      stmt = gfc_finish_block (&inner);
      stmt = build3_v (BIND_EXPR, NULL, stmt, poplevel (1, 0));
      delete array_set;
    }

  stmt = build2_loc (input_location, construct_code, void_type_node, stmt,
		     oacc_clauses);

  gfc_add_expr_to_block (&block, stmt);

  return gfc_finish_block (&block);
}

/* update, enter_data, exit_data, cache. */
static tree 
gfc_trans_oacc_executable_directive (gfc_code *code)
{
  stmtblock_t block;
  tree stmt, oacc_clauses;
  enum tree_code construct_code;

  switch (code->op)
    {
      case EXEC_OACC_UPDATE:
	construct_code = OACC_UPDATE;
	break;
      case EXEC_OACC_ENTER_DATA:
	construct_code = OACC_ENTER_DATA;
	break;
      case EXEC_OACC_EXIT_DATA:
	construct_code = OACC_EXIT_DATA;
	break;
      case EXEC_OACC_CACHE:
	construct_code = OACC_CACHE;
	break;
      default:
	gcc_unreachable ();
    }

  gfc_start_block (&block);
  oacc_clauses = gfc_trans_omp_clauses (&block, code->ext.omp_clauses,
					code->loc);
  stmt = build1_loc (input_location, construct_code, void_type_node,
		     oacc_clauses);
  gfc_add_expr_to_block (&block, stmt);
  return gfc_finish_block (&block);
}

static tree
gfc_trans_oacc_wait_directive (gfc_code *code)
{
  stmtblock_t block;
  tree stmt, t;
  vec<tree, va_gc> *args;
  int nparms = 0;
  gfc_expr_list *el;
  gfc_omp_clauses *clauses = code->ext.omp_clauses;
  location_t loc = input_location;

  for (el = clauses->wait_list; el; el = el->next)
    nparms++;

  vec_alloc (args, nparms + 2);
  stmt = builtin_decl_explicit (BUILT_IN_GOACC_WAIT);

  gfc_start_block (&block);

  if (clauses->async_expr)
    t = gfc_convert_expr_to_tree (&block, clauses->async_expr);
  else
    t = build_int_cst (integer_type_node, -2);

  args->quick_push (t);
  args->quick_push (build_int_cst (integer_type_node, nparms));

  for (el = clauses->wait_list; el; el = el->next)
    args->quick_push (gfc_convert_expr_to_tree (&block, el->expr));

  stmt = build_call_expr_loc_vec (loc, stmt, args);
  gfc_add_expr_to_block (&block, stmt);

  vec_free (args);

  return gfc_finish_block (&block);
}

static tree gfc_trans_omp_sections (gfc_code *, gfc_omp_clauses *);
static tree gfc_trans_omp_workshare (gfc_code *, gfc_omp_clauses *);

static tree
gfc_trans_omp_atomic (gfc_code *code)
{
  gfc_code *atomic_code = code;
  gfc_se lse;
  gfc_se rse;
  gfc_se vse;
  gfc_expr *expr2, *e;
  gfc_symbol *var;
  stmtblock_t block;
  tree lhsaddr, type, rhs, x;
  enum tree_code op = ERROR_MARK;
  enum tree_code aop = OMP_ATOMIC;
  bool var_on_left = false;
  bool seq_cst = (atomic_code->ext.omp_atomic & GFC_OMP_ATOMIC_SEQ_CST) != 0;

  code = code->block->next;
  gcc_assert (code->op == EXEC_ASSIGN);
  var = code->expr1->symtree->n.sym;

  gfc_init_se (&lse, NULL);
  gfc_init_se (&rse, NULL);
  gfc_init_se (&vse, NULL);
  gfc_start_block (&block);

  expr2 = code->expr2;
  if (((atomic_code->ext.omp_atomic & GFC_OMP_ATOMIC_MASK)
       != GFC_OMP_ATOMIC_WRITE)
      && (atomic_code->ext.omp_atomic & GFC_OMP_ATOMIC_SWAP) == 0
      && expr2->expr_type == EXPR_FUNCTION
      && expr2->value.function.isym
      && expr2->value.function.isym->id == GFC_ISYM_CONVERSION)
    expr2 = expr2->value.function.actual->expr;

  switch (atomic_code->ext.omp_atomic & GFC_OMP_ATOMIC_MASK)
    {
    case GFC_OMP_ATOMIC_READ:
      gfc_conv_expr (&vse, code->expr1);
      gfc_add_block_to_block (&block, &vse.pre);

      gfc_conv_expr (&lse, expr2);
      gfc_add_block_to_block (&block, &lse.pre);
      type = TREE_TYPE (lse.expr);
      lhsaddr = gfc_build_addr_expr (NULL, lse.expr);

      x = build1 (OMP_ATOMIC_READ, type, lhsaddr);
      OMP_ATOMIC_SEQ_CST (x) = seq_cst;
      x = convert (TREE_TYPE (vse.expr), x);
      gfc_add_modify (&block, vse.expr, x);

      gfc_add_block_to_block (&block, &lse.pre);
      gfc_add_block_to_block (&block, &rse.pre);

      return gfc_finish_block (&block);
    case GFC_OMP_ATOMIC_CAPTURE:
      aop = OMP_ATOMIC_CAPTURE_NEW;
      if (expr2->expr_type == EXPR_VARIABLE)
	{
	  aop = OMP_ATOMIC_CAPTURE_OLD;
	  gfc_conv_expr (&vse, code->expr1);
	  gfc_add_block_to_block (&block, &vse.pre);

	  gfc_conv_expr (&lse, expr2);
	  gfc_add_block_to_block (&block, &lse.pre);
	  gfc_init_se (&lse, NULL);
	  code = code->next;
	  var = code->expr1->symtree->n.sym;
	  expr2 = code->expr2;
	  if (expr2->expr_type == EXPR_FUNCTION
	      && expr2->value.function.isym
	      && expr2->value.function.isym->id == GFC_ISYM_CONVERSION)
	    expr2 = expr2->value.function.actual->expr;
	}
      break;
    default:
      break;
    }

  gfc_conv_expr (&lse, code->expr1);
  gfc_add_block_to_block (&block, &lse.pre);
  type = TREE_TYPE (lse.expr);
  lhsaddr = gfc_build_addr_expr (NULL, lse.expr);

  if (((atomic_code->ext.omp_atomic & GFC_OMP_ATOMIC_MASK)
       == GFC_OMP_ATOMIC_WRITE)
      || (atomic_code->ext.omp_atomic & GFC_OMP_ATOMIC_SWAP))
    {
      gfc_conv_expr (&rse, expr2);
      gfc_add_block_to_block (&block, &rse.pre);
    }
  else if (expr2->expr_type == EXPR_OP)
    {
      gfc_expr *e;
      switch (expr2->value.op.op)
	{
	case INTRINSIC_PLUS:
	  op = PLUS_EXPR;
	  break;
	case INTRINSIC_TIMES:
	  op = MULT_EXPR;
	  break;
	case INTRINSIC_MINUS:
	  op = MINUS_EXPR;
	  break;
	case INTRINSIC_DIVIDE:
	  if (expr2->ts.type == BT_INTEGER)
	    op = TRUNC_DIV_EXPR;
	  else
	    op = RDIV_EXPR;
	  break;
	case INTRINSIC_AND:
	  op = TRUTH_ANDIF_EXPR;
	  break;
	case INTRINSIC_OR:
	  op = TRUTH_ORIF_EXPR;
	  break;
	case INTRINSIC_EQV:
	  op = EQ_EXPR;
	  break;
	case INTRINSIC_NEQV:
	  op = NE_EXPR;
	  break;
	default:
	  gcc_unreachable ();
	}
      e = expr2->value.op.op1;
      if (e->expr_type == EXPR_FUNCTION
	  && e->value.function.isym
	  && e->value.function.isym->id == GFC_ISYM_CONVERSION)
	e = e->value.function.actual->expr;
      if (e->expr_type == EXPR_VARIABLE
	  && e->symtree != NULL
	  && e->symtree->n.sym == var)
	{
	  expr2 = expr2->value.op.op2;
	  var_on_left = true;
	}
      else
	{
	  e = expr2->value.op.op2;
	  if (e->expr_type == EXPR_FUNCTION
	      && e->value.function.isym
	      && e->value.function.isym->id == GFC_ISYM_CONVERSION)
	    e = e->value.function.actual->expr;
	  gcc_assert (e->expr_type == EXPR_VARIABLE
		      && e->symtree != NULL
		      && e->symtree->n.sym == var);
	  expr2 = expr2->value.op.op1;
	  var_on_left = false;
	}
      gfc_conv_expr (&rse, expr2);
      gfc_add_block_to_block (&block, &rse.pre);
    }
  else
    {
      gcc_assert (expr2->expr_type == EXPR_FUNCTION);
      switch (expr2->value.function.isym->id)
	{
	case GFC_ISYM_MIN:
	  op = MIN_EXPR;
	  break;
	case GFC_ISYM_MAX:
	  op = MAX_EXPR;
	  break;
	case GFC_ISYM_IAND:
	  op = BIT_AND_EXPR;
	  break;
	case GFC_ISYM_IOR:
	  op = BIT_IOR_EXPR;
	  break;
	case GFC_ISYM_IEOR:
	  op = BIT_XOR_EXPR;
	  break;
	default:
	  gcc_unreachable ();
	}
      e = expr2->value.function.actual->expr;
      gcc_assert (e->expr_type == EXPR_VARIABLE
		  && e->symtree != NULL
		  && e->symtree->n.sym == var);

      gfc_conv_expr (&rse, expr2->value.function.actual->next->expr);
      gfc_add_block_to_block (&block, &rse.pre);
      if (expr2->value.function.actual->next->next != NULL)
	{
	  tree accum = gfc_create_var (TREE_TYPE (rse.expr), NULL);
	  gfc_actual_arglist *arg;

	  gfc_add_modify (&block, accum, rse.expr);
	  for (arg = expr2->value.function.actual->next->next; arg;
	       arg = arg->next)
	    {
	      gfc_init_block (&rse.pre);
	      gfc_conv_expr (&rse, arg->expr);
	      gfc_add_block_to_block (&block, &rse.pre);
	      x = fold_build2_loc (input_location, op, TREE_TYPE (accum),
				   accum, rse.expr);
	      gfc_add_modify (&block, accum, x);
	    }

	  rse.expr = accum;
	}

      expr2 = expr2->value.function.actual->next->expr;
    }

  lhsaddr = save_expr (lhsaddr);
  if (TREE_CODE (lhsaddr) != SAVE_EXPR
      && (TREE_CODE (lhsaddr) != ADDR_EXPR
	  || !VAR_P (TREE_OPERAND (lhsaddr, 0))))
    {
      /* Make sure LHS is simple enough so that goa_lhs_expr_p can recognize
	 it even after unsharing function body.  */
      tree var = create_tmp_var_raw (TREE_TYPE (lhsaddr));
      DECL_CONTEXT (var) = current_function_decl;
      lhsaddr = build4 (TARGET_EXPR, TREE_TYPE (lhsaddr), var, lhsaddr,
			NULL_TREE, NULL_TREE);
    }

  rhs = gfc_evaluate_now (rse.expr, &block);

  if (((atomic_code->ext.omp_atomic & GFC_OMP_ATOMIC_MASK)
       == GFC_OMP_ATOMIC_WRITE)
      || (atomic_code->ext.omp_atomic & GFC_OMP_ATOMIC_SWAP))
    x = rhs;
  else
    {
      x = convert (TREE_TYPE (rhs),
		   build_fold_indirect_ref_loc (input_location, lhsaddr));
      if (var_on_left)
	x = fold_build2_loc (input_location, op, TREE_TYPE (rhs), x, rhs);
      else
	x = fold_build2_loc (input_location, op, TREE_TYPE (rhs), rhs, x);
    }

  if (TREE_CODE (TREE_TYPE (rhs)) == COMPLEX_TYPE
      && TREE_CODE (type) != COMPLEX_TYPE)
    x = fold_build1_loc (input_location, REALPART_EXPR,
			 TREE_TYPE (TREE_TYPE (rhs)), x);

  gfc_add_block_to_block (&block, &lse.pre);
  gfc_add_block_to_block (&block, &rse.pre);

  if (aop == OMP_ATOMIC)
    {
      x = build2_v (OMP_ATOMIC, lhsaddr, convert (type, x));
      OMP_ATOMIC_SEQ_CST (x) = seq_cst;
      gfc_add_expr_to_block (&block, x);
    }
  else
    {
      if (aop == OMP_ATOMIC_CAPTURE_NEW)
	{
	  code = code->next;
	  expr2 = code->expr2;
	  if (expr2->expr_type == EXPR_FUNCTION
	      && expr2->value.function.isym
	      && expr2->value.function.isym->id == GFC_ISYM_CONVERSION)
	    expr2 = expr2->value.function.actual->expr;

	  gcc_assert (expr2->expr_type == EXPR_VARIABLE);
	  gfc_conv_expr (&vse, code->expr1);
	  gfc_add_block_to_block (&block, &vse.pre);

	  gfc_init_se (&lse, NULL);
	  gfc_conv_expr (&lse, expr2);
	  gfc_add_block_to_block (&block, &lse.pre);
	}
      x = build2 (aop, type, lhsaddr, convert (type, x));
      OMP_ATOMIC_SEQ_CST (x) = seq_cst;
      x = convert (TREE_TYPE (vse.expr), x);
      gfc_add_modify (&block, vse.expr, x);
    }

  return gfc_finish_block (&block);
}

static tree
gfc_trans_omp_barrier (void)
{
  tree decl = builtin_decl_explicit (BUILT_IN_GOMP_BARRIER);
  return build_call_expr_loc (input_location, decl, 0);
}

static tree
gfc_trans_omp_cancel (gfc_code *code)
{
  int mask = 0;
  tree ifc = boolean_true_node;
  stmtblock_t block;
  switch (code->ext.omp_clauses->cancel)
    {
    case OMP_CANCEL_PARALLEL: mask = 1; break;
    case OMP_CANCEL_DO: mask = 2; break;
    case OMP_CANCEL_SECTIONS: mask = 4; break;
    case OMP_CANCEL_TASKGROUP: mask = 8; break;
    default: gcc_unreachable ();
    }
  gfc_start_block (&block);
  if (code->ext.omp_clauses->if_expr)
    {
      gfc_se se;
      tree if_var;

      gfc_init_se (&se, NULL);
      gfc_conv_expr (&se, code->ext.omp_clauses->if_expr);
      gfc_add_block_to_block (&block, &se.pre);
      if_var = gfc_evaluate_now (se.expr, &block);
      gfc_add_block_to_block (&block, &se.post);
      tree type = TREE_TYPE (if_var);
      ifc = fold_build2_loc (input_location, NE_EXPR,
			     boolean_type_node, if_var,
			     build_zero_cst (type));
    }
  tree decl = builtin_decl_explicit (BUILT_IN_GOMP_CANCEL);
  tree c_bool_type = TREE_TYPE (TREE_TYPE (decl));
  ifc = fold_convert (c_bool_type, ifc);
  gfc_add_expr_to_block (&block,
			 build_call_expr_loc (input_location, decl, 2,
					      build_int_cst (integer_type_node,
							     mask), ifc));
  return gfc_finish_block (&block);
}

static tree
gfc_trans_omp_cancellation_point (gfc_code *code)
{
  int mask = 0;
  switch (code->ext.omp_clauses->cancel)
    {
    case OMP_CANCEL_PARALLEL: mask = 1; break;
    case OMP_CANCEL_DO: mask = 2; break;
    case OMP_CANCEL_SECTIONS: mask = 4; break;
    case OMP_CANCEL_TASKGROUP: mask = 8; break;
    default: gcc_unreachable ();
    }
  tree decl = builtin_decl_explicit (BUILT_IN_GOMP_CANCELLATION_POINT);
  return build_call_expr_loc (input_location, decl, 1,
			      build_int_cst (integer_type_node, mask));
}

static tree
gfc_trans_omp_critical (gfc_code *code)
{
  tree name = NULL_TREE, stmt;
  if (code->ext.omp_clauses != NULL)
    name = get_identifier (code->ext.omp_clauses->critical_name);
  stmt = gfc_trans_code (code->block->next);
  return build3_loc (input_location, OMP_CRITICAL, void_type_node, stmt,
		     NULL_TREE, name);
}

typedef struct dovar_init_d {
  tree var;
  tree init;
} dovar_init;


static tree
gfc_trans_omp_do (gfc_code *code, gfc_exec_op op, stmtblock_t *pblock,
		  gfc_omp_clauses *do_clauses, tree par_clauses)
{
  gfc_se se;
  tree dovar, stmt, from, to, step, type, init, cond, incr, orig_decls;
  tree count = NULL_TREE, cycle_label, tmp, omp_clauses;
  stmtblock_t block;
  stmtblock_t body;
  gfc_omp_clauses *clauses = code->ext.omp_clauses;
  int i, collapse = clauses->collapse;
  vec<dovar_init> inits = vNULL;
  dovar_init *di;
  unsigned ix;
  vec<tree, va_heap, vl_embed> *saved_doacross_steps = doacross_steps;
  gfc_expr_list *tile = do_clauses ? do_clauses->tile_list : clauses->tile_list;

  /* Both collapsed and tiled loops are lowered the same way.  In
     OpenACC, those clauses are not compatible, so prioritize the tile
     clause, if present.  */
  if (tile)
    {
      collapse = 0;
      for (gfc_expr_list *el = tile; el; el = el->next)
	collapse++;
    }

  doacross_steps = NULL;
  if (clauses->orderedc)
    collapse = clauses->orderedc;
  if (collapse <= 0)
    collapse = 1;

  code = code->block->next;
  gcc_assert (code->op == EXEC_DO);

  init = make_tree_vec (collapse);
  cond = make_tree_vec (collapse);
  incr = make_tree_vec (collapse);
  orig_decls = clauses->orderedc ? make_tree_vec (collapse) : NULL_TREE;

  if (pblock == NULL)
    {
      gfc_start_block (&block);
      pblock = &block;
    }

  /* simd schedule modifier is only useful for composite do simd and other
     constructs including that, where gfc_trans_omp_do is only called
     on the simd construct and DO's clauses are translated elsewhere.  */
  do_clauses->sched_simd = false;

  omp_clauses = gfc_trans_omp_clauses (pblock, do_clauses, code->loc);

  for (i = 0; i < collapse; i++)
    {
      int simple = 0;
      int dovar_found = 0;
      tree dovar_decl;

      if (clauses)
	{
	  gfc_omp_namelist *n = NULL;
	  if (op != EXEC_OMP_DISTRIBUTE)
	    for (n = clauses->lists[(op == EXEC_OMP_SIMD && collapse == 1)
				    ? OMP_LIST_LINEAR : OMP_LIST_LASTPRIVATE];
		 n != NULL; n = n->next)
	      if (code->ext.iterator->var->symtree->n.sym == n->sym)
		break;
	  if (n != NULL)
	    dovar_found = 1;
	  else if (n == NULL && op != EXEC_OMP_SIMD)
	    for (n = clauses->lists[OMP_LIST_PRIVATE]; n != NULL; n = n->next)
	      if (code->ext.iterator->var->symtree->n.sym == n->sym)
		break;
	  if (n != NULL)
	    dovar_found++;
	}

      /* Evaluate all the expressions in the iterator.  */
      gfc_init_se (&se, NULL);
      gfc_conv_expr_lhs (&se, code->ext.iterator->var);
      gfc_add_block_to_block (pblock, &se.pre);
      dovar = se.expr;
      type = TREE_TYPE (dovar);
      gcc_assert (TREE_CODE (type) == INTEGER_TYPE);

      gfc_init_se (&se, NULL);
      gfc_conv_expr_val (&se, code->ext.iterator->start);
      gfc_add_block_to_block (pblock, &se.pre);
      from = gfc_evaluate_now (se.expr, pblock);

      gfc_init_se (&se, NULL);
      gfc_conv_expr_val (&se, code->ext.iterator->end);
      gfc_add_block_to_block (pblock, &se.pre);
      to = gfc_evaluate_now (se.expr, pblock);

      gfc_init_se (&se, NULL);
      gfc_conv_expr_val (&se, code->ext.iterator->step);
      gfc_add_block_to_block (pblock, &se.pre);
      step = gfc_evaluate_now (se.expr, pblock);
      dovar_decl = dovar;

      /* Special case simple loops.  */
      if (VAR_P (dovar))
	{
	  if (integer_onep (step))
	    simple = 1;
	  else if (tree_int_cst_equal (step, integer_minus_one_node))
	    simple = -1;
	}
      else
	dovar_decl
	  = gfc_trans_omp_variable (code->ext.iterator->var->symtree->n.sym,
				    false);

      /* Loop body.  */
      if (simple)
	{
	  TREE_VEC_ELT (init, i) = build2_v (MODIFY_EXPR, dovar, from);
	  /* The condition should not be folded.  */
	  TREE_VEC_ELT (cond, i) = build2_loc (input_location, simple > 0
					       ? LE_EXPR : GE_EXPR,
					       boolean_type_node, dovar, to);
	  TREE_VEC_ELT (incr, i) = fold_build2_loc (input_location, PLUS_EXPR,
						    type, dovar, step);
	  TREE_VEC_ELT (incr, i) = fold_build2_loc (input_location,
						    MODIFY_EXPR,
						    type, dovar,
						    TREE_VEC_ELT (incr, i));
	}
      else
	{
	  /* STEP is not 1 or -1.  Use:
	     for (count = 0; count < (to + step - from) / step; count++)
	       {
		 dovar = from + count * step;
		 body;
	       cycle_label:;
	       }  */
	  tmp = fold_build2_loc (input_location, MINUS_EXPR, type, step, from);
	  tmp = fold_build2_loc (input_location, PLUS_EXPR, type, to, tmp);
	  tmp = fold_build2_loc (input_location, TRUNC_DIV_EXPR, type, tmp,
				 step);
	  tmp = gfc_evaluate_now (tmp, pblock);
	  count = gfc_create_var (type, "count");
	  TREE_VEC_ELT (init, i) = build2_v (MODIFY_EXPR, count,
					     build_int_cst (type, 0));
	  /* The condition should not be folded.  */
	  TREE_VEC_ELT (cond, i) = build2_loc (input_location, LT_EXPR,
					       boolean_type_node,
					       count, tmp);
	  TREE_VEC_ELT (incr, i) = fold_build2_loc (input_location, PLUS_EXPR,
						    type, count,
						    build_int_cst (type, 1));
	  TREE_VEC_ELT (incr, i) = fold_build2_loc (input_location,
						    MODIFY_EXPR, type, count,
						    TREE_VEC_ELT (incr, i));

	  /* Initialize DOVAR.  */
	  tmp = fold_build2_loc (input_location, MULT_EXPR, type, count, step);
	  tmp = fold_build2_loc (input_location, PLUS_EXPR, type, from, tmp);
	  dovar_init e = {dovar, tmp};
	  inits.safe_push (e);
	  if (clauses->orderedc)
	    {
	      if (doacross_steps == NULL)
		vec_safe_grow_cleared (doacross_steps, clauses->orderedc);
	      (*doacross_steps)[i] = step;
	    }
	}
      if (orig_decls)
	TREE_VEC_ELT (orig_decls, i) = dovar_decl;

      if (dovar_found == 2
	  && op == EXEC_OMP_SIMD
	  && collapse == 1
	  && !simple)
	{
	  for (tmp = omp_clauses; tmp; tmp = OMP_CLAUSE_CHAIN (tmp))
	    if (OMP_CLAUSE_CODE (tmp) == OMP_CLAUSE_LINEAR
		&& OMP_CLAUSE_DECL (tmp) == dovar)
	      {
		OMP_CLAUSE_LINEAR_NO_COPYIN (tmp) = 1;
		break;
	      }
	}
      if (!dovar_found)
	{
	  if (op == EXEC_OMP_SIMD)
	    {
	      if (collapse == 1)
		{
		  tmp = build_omp_clause (input_location, OMP_CLAUSE_LINEAR);
		  OMP_CLAUSE_LINEAR_STEP (tmp) = step;
		  OMP_CLAUSE_LINEAR_NO_COPYIN (tmp) = 1;
		}
	      else
		tmp = build_omp_clause (input_location, OMP_CLAUSE_LASTPRIVATE);
	      if (!simple)
		dovar_found = 2;
	    }
	  else
	    tmp = build_omp_clause (input_location, OMP_CLAUSE_PRIVATE);
	  OMP_CLAUSE_DECL (tmp) = dovar_decl;
	  omp_clauses = gfc_trans_add_clause (tmp, omp_clauses);
	}
      if (dovar_found == 2)
	{
	  tree c = NULL;

	  tmp = NULL;
	  if (!simple)
	    {
	      /* If dovar is lastprivate, but different counter is used,
		 dovar += step needs to be added to
		 OMP_CLAUSE_LASTPRIVATE_STMT, otherwise the copied dovar
		 will have the value on entry of the last loop, rather
		 than value after iterator increment.  */
	      if (clauses->orderedc)
		{
		  if (clauses->collapse <= 1 || i >= clauses->collapse)
		    tmp = count;
		  else
		    tmp = fold_build2_loc (input_location, PLUS_EXPR,
					   type, count, build_one_cst (type));
		  tmp = fold_build2_loc (input_location, MULT_EXPR, type,
					 tmp, step);
		  tmp = fold_build2_loc (input_location, PLUS_EXPR, type,
					 from, tmp);
		}
	      else
		{
		  tmp = gfc_evaluate_now (step, pblock);
		  tmp = fold_build2_loc (input_location, PLUS_EXPR, type,
					 dovar, tmp);
		}
	      tmp = fold_build2_loc (input_location, MODIFY_EXPR, type,
				     dovar, tmp);
	      for (c = omp_clauses; c ; c = OMP_CLAUSE_CHAIN (c))
		if (OMP_CLAUSE_CODE (c) == OMP_CLAUSE_LASTPRIVATE
		    && OMP_CLAUSE_DECL (c) == dovar_decl)
		  {
		    OMP_CLAUSE_LASTPRIVATE_STMT (c) = tmp;
		    break;
		  }
		else if (OMP_CLAUSE_CODE (c) == OMP_CLAUSE_LINEAR
			 && OMP_CLAUSE_DECL (c) == dovar_decl)
		  {
		    OMP_CLAUSE_LINEAR_STMT (c) = tmp;
		    break;
		  }
	    }
	  if (c == NULL && op == EXEC_OMP_DO && par_clauses != NULL)
	    {
	      for (c = par_clauses; c ; c = OMP_CLAUSE_CHAIN (c))
		if (OMP_CLAUSE_CODE (c) == OMP_CLAUSE_LASTPRIVATE
		    && OMP_CLAUSE_DECL (c) == dovar_decl)
		  {
		    tree l = build_omp_clause (input_location,
					       OMP_CLAUSE_LASTPRIVATE);
		    OMP_CLAUSE_DECL (l) = dovar_decl;
		    OMP_CLAUSE_CHAIN (l) = omp_clauses;
		    OMP_CLAUSE_LASTPRIVATE_STMT (l) = tmp;
		    omp_clauses = l;
		    OMP_CLAUSE_SET_CODE (c, OMP_CLAUSE_SHARED);
		    break;
		  }
	    }
	  gcc_assert (simple || c != NULL);
	}
      if (!simple)
	{
	  if (op != EXEC_OMP_SIMD)
	    tmp = build_omp_clause (input_location, OMP_CLAUSE_PRIVATE);
	  else if (collapse == 1)
	    {
	      tmp = build_omp_clause (input_location, OMP_CLAUSE_LINEAR);
	      OMP_CLAUSE_LINEAR_STEP (tmp) = build_int_cst (type, 1);
	      OMP_CLAUSE_LINEAR_NO_COPYIN (tmp) = 1;
	      OMP_CLAUSE_LINEAR_NO_COPYOUT (tmp) = 1;
	    }
	  else
	    tmp = build_omp_clause (input_location, OMP_CLAUSE_LASTPRIVATE);
	  OMP_CLAUSE_DECL (tmp) = count;
	  omp_clauses = gfc_trans_add_clause (tmp, omp_clauses);
	}

      if (i + 1 < collapse)
	code = code->block->next;
    }

  if (pblock != &block)
    {
      pushlevel ();
      gfc_start_block (&block);
    }

  gfc_start_block (&body);

  FOR_EACH_VEC_ELT (inits, ix, di)
    gfc_add_modify (&body, di->var, di->init);
  inits.release ();

  /* Cycle statement is implemented with a goto.  Exit statement must not be
     present for this loop.  */
  cycle_label = gfc_build_label_decl (NULL_TREE);

  /* Put these labels where they can be found later.  */

  code->cycle_label = cycle_label;
  code->exit_label = NULL_TREE;

  /* Main loop body.  */
  tmp = gfc_trans_omp_code (code->block->next, true);
  gfc_add_expr_to_block (&body, tmp);

  /* Label for cycle statements (if needed).  */
  if (TREE_USED (cycle_label))
    {
      tmp = build1_v (LABEL_EXPR, cycle_label);
      gfc_add_expr_to_block (&body, tmp);
    }

  /* End of loop body.  */
  switch (op)
    {
    case EXEC_OMP_SIMD: stmt = make_node (OMP_SIMD); break;
    case EXEC_OMP_DO: stmt = make_node (OMP_FOR); break;
    case EXEC_OMP_DISTRIBUTE: stmt = make_node (OMP_DISTRIBUTE); break;
    case EXEC_OMP_TASKLOOP: stmt = make_node (OMP_TASKLOOP); break;
    case EXEC_OACC_LOOP: stmt = make_node (OACC_LOOP); break;
    default: gcc_unreachable ();
    }

  TREE_TYPE (stmt) = void_type_node;
  OMP_FOR_BODY (stmt) = gfc_finish_block (&body);
  OMP_FOR_CLAUSES (stmt) = omp_clauses;
  OMP_FOR_INIT (stmt) = init;
  OMP_FOR_COND (stmt) = cond;
  OMP_FOR_INCR (stmt) = incr;
  if (orig_decls)
    OMP_FOR_ORIG_DECLS (stmt) = orig_decls;
  gfc_add_expr_to_block (&block, stmt);

  vec_free (doacross_steps);
  doacross_steps = saved_doacross_steps;

  return gfc_finish_block (&block);
}

/* Helper function to filter combined oacc constructs.  ORIG_CLAUSES
   contains the unfiltered list of clauses.  LOOP_CLAUSES corresponds to
   the filter list of loop clauses corresponding to the enclosed list.
   This function is called recursively to handle device_type clauses.  */

static void
gfc_filter_oacc_combined_clauses (gfc_omp_clauses **orig_clauses,
				  gfc_omp_clauses **loop_clauses,
				  enum tree_code construct_code)
{
  if (*orig_clauses == NULL)
    {
      *loop_clauses = NULL;
      return;
    }

  *loop_clauses = gfc_get_omp_clauses ();

  (*loop_clauses)->gang = (*orig_clauses)->gang;
  (*orig_clauses)->gang = false;
  (*loop_clauses)->gang_static = (*orig_clauses)->gang_static;
  (*orig_clauses)->gang_static = false;
  (*loop_clauses)->gang_num_expr = (*orig_clauses)->gang_num_expr;
  (*orig_clauses)->gang_num_expr = NULL;
  (*loop_clauses)->gang_static_expr = (*orig_clauses)->gang_static_expr;
  (*orig_clauses)->gang_static_expr = NULL;
  (*loop_clauses)->vector = (*orig_clauses)->vector;
  (*orig_clauses)->vector = false;
  (*loop_clauses)->vector_expr = (*orig_clauses)->vector_expr;
  (*orig_clauses)->vector_expr = NULL;
  (*loop_clauses)->worker = (*orig_clauses)->worker;
  (*orig_clauses)->worker = false;
  (*loop_clauses)->worker_expr = (*orig_clauses)->worker_expr;
  (*orig_clauses)->worker_expr = NULL;
  (*loop_clauses)->seq = (*orig_clauses)->seq;
  (*orig_clauses)->seq = false;
  (*loop_clauses)->independent = (*orig_clauses)->independent;
  (*orig_clauses)->independent = false;
  (*loop_clauses)->par_auto = (*orig_clauses)->par_auto;
  (*orig_clauses)->par_auto = false;
  (*loop_clauses)->acc_collapse = (*orig_clauses)->acc_collapse;
  (*orig_clauses)->acc_collapse = false;
  (*loop_clauses)->collapse = (*orig_clauses)->collapse;
  /* Don't reset (*orig_clauses)->collapse.  It should be present on
     both the kernels/parallel and loop constructs, similar to how
     gfc_split_omp_clauses duplicates it in combined OMP constructs.  */
  (*loop_clauses)->tile_list = (*orig_clauses)->tile_list;
  (*orig_clauses)->tile_list = NULL;
  (*loop_clauses)->lists[OMP_LIST_REDUCTION]
    = gfc_copy_omp_namelist ((*orig_clauses)->lists[OMP_LIST_REDUCTION]);
  if (construct_code == OACC_KERNELS)
    (*orig_clauses)->lists[OMP_LIST_REDUCTION] = NULL;
#if 0
  (*loop_clauses)->lists[OMP_LIST_PRIVATE]
    = (*orig_clauses)->lists[OMP_LIST_PRIVATE];
  (*orig_clauses)->lists[OMP_LIST_PRIVATE] = NULL;
#endif
  (*loop_clauses)->device_types = (*orig_clauses)->device_types;

  gfc_filter_oacc_combined_clauses (&(*orig_clauses)->dtype_clauses,
				    &(*loop_clauses)->dtype_clauses,
				    construct_code);
}

/* Combined OpenACC parallel loop and kernels loop. */
static tree
gfc_trans_oacc_combined_directive (gfc_code *code)
{
  stmtblock_t block, inner, *pblock = NULL;
  gfc_omp_clauses *loop_clauses;
  tree stmt, oacc_clauses = NULL_TREE;
  enum tree_code construct_code;
  bool scan_nodesc_arrays = false;
  hash_set<gfc_symbol *> *array_set = NULL;

  switch (code->op)
    {
      case EXEC_OACC_PARALLEL_LOOP:
	construct_code = OACC_PARALLEL;
	scan_nodesc_arrays = true;
	break;
      case EXEC_OACC_KERNELS_LOOP:
	construct_code = OACC_KERNELS;
	scan_nodesc_arrays = true;
	break;
      default:
	gcc_unreachable ();
    }

  gfc_start_block (&block);

  gfc_filter_oacc_combined_clauses (&code->ext.omp_clauses, &loop_clauses,
				    construct_code);
  oacc_clauses = gfc_trans_omp_clauses (&block, code->ext.omp_clauses,
					code->loc);

  array_set = gfc_init_nodesc_arrays (&inner, &oacc_clauses, code,
				      scan_nodesc_arrays);

  if (!loop_clauses->seq)
    pblock = (array_set && array_set->elements ()) ? &inner : &block;
  else
    pushlevel ();
  stmt = gfc_trans_omp_do (code, EXEC_OACC_LOOP, pblock, loop_clauses, NULL);

  if (array_set && array_set->elements ())
    gfc_add_expr_to_block (&inner, stmt);

  if (TREE_CODE (stmt) != BIND_EXPR)
    stmt = build3_v (BIND_EXPR, NULL, stmt, poplevel (1, 0));
  else
    poplevel (0, 0);

  if (array_set && array_set->elements ())
    {
      stmt = gfc_finish_block (&inner);
      stmt = build3_v (BIND_EXPR, NULL, stmt, poplevel (1, 0));
      delete array_set;
    }

  stmt = build2_loc (input_location, construct_code, void_type_node, stmt,
		     oacc_clauses);
  gfc_add_expr_to_block (&block, stmt);

  gfc_free_omp_clauses (loop_clauses);
  code->ext.omp_clauses->device_types = NULL;

  return gfc_finish_block (&block);
}

static tree
gfc_trans_omp_flush (void)
{
  tree decl = builtin_decl_explicit (BUILT_IN_SYNC_SYNCHRONIZE);
  return build_call_expr_loc (input_location, decl, 0);
}

static tree
gfc_trans_omp_master (gfc_code *code)
{
  tree stmt = gfc_trans_code (code->block->next);
  if (IS_EMPTY_STMT (stmt))
    return stmt;
  return build1_v (OMP_MASTER, stmt);
}

static tree
gfc_trans_omp_ordered (gfc_code *code)
{
  tree omp_clauses = gfc_trans_omp_clauses (NULL, code->ext.omp_clauses,
					    code->loc);
  return build2_loc (input_location, OMP_ORDERED, void_type_node,
		     code->block ? gfc_trans_code (code->block->next)
		     : NULL_TREE, omp_clauses);
}

static tree
gfc_trans_omp_parallel (gfc_code *code)
{
  stmtblock_t block;
  tree stmt, omp_clauses;

  gfc_start_block (&block);
  omp_clauses = gfc_trans_omp_clauses (&block, code->ext.omp_clauses,
				       code->loc);
  pushlevel ();
  stmt = gfc_trans_omp_code (code->block->next, true);
  stmt = build3_v (BIND_EXPR, NULL, stmt, poplevel (1, 0));
  stmt = build2_loc (input_location, OMP_PARALLEL, void_type_node, stmt,
		     omp_clauses);
  gfc_add_expr_to_block (&block, stmt);
  return gfc_finish_block (&block);
}

enum
{
  GFC_OMP_SPLIT_SIMD,
  GFC_OMP_SPLIT_DO,
  GFC_OMP_SPLIT_PARALLEL,
  GFC_OMP_SPLIT_DISTRIBUTE,
  GFC_OMP_SPLIT_TEAMS,
  GFC_OMP_SPLIT_TARGET,
  GFC_OMP_SPLIT_TASKLOOP,
  GFC_OMP_SPLIT_NUM
};

enum
{
  GFC_OMP_MASK_SIMD = (1 << GFC_OMP_SPLIT_SIMD),
  GFC_OMP_MASK_DO = (1 << GFC_OMP_SPLIT_DO),
  GFC_OMP_MASK_PARALLEL = (1 << GFC_OMP_SPLIT_PARALLEL),
  GFC_OMP_MASK_DISTRIBUTE = (1 << GFC_OMP_SPLIT_DISTRIBUTE),
  GFC_OMP_MASK_TEAMS = (1 << GFC_OMP_SPLIT_TEAMS),
  GFC_OMP_MASK_TARGET = (1 << GFC_OMP_SPLIT_TARGET),
  GFC_OMP_MASK_TASKLOOP = (1 << GFC_OMP_SPLIT_TASKLOOP)
};

static void
gfc_split_omp_clauses (gfc_code *code,
		       gfc_omp_clauses clausesa[GFC_OMP_SPLIT_NUM])
{
  int mask = 0, innermost = 0;
  memset (clausesa, 0, GFC_OMP_SPLIT_NUM * sizeof (gfc_omp_clauses));
  switch (code->op)
    {
    case EXEC_OMP_DISTRIBUTE:
      innermost = GFC_OMP_SPLIT_DISTRIBUTE;
      break;
    case EXEC_OMP_DISTRIBUTE_PARALLEL_DO:
      mask = GFC_OMP_MASK_DISTRIBUTE | GFC_OMP_MASK_PARALLEL | GFC_OMP_MASK_DO;
      innermost = GFC_OMP_SPLIT_DO;
      break;
    case EXEC_OMP_DISTRIBUTE_PARALLEL_DO_SIMD:
      mask = GFC_OMP_MASK_DISTRIBUTE | GFC_OMP_MASK_PARALLEL
	     | GFC_OMP_MASK_DO | GFC_OMP_MASK_SIMD;
      innermost = GFC_OMP_SPLIT_SIMD;
      break;
    case EXEC_OMP_DISTRIBUTE_SIMD:
      mask = GFC_OMP_MASK_DISTRIBUTE | GFC_OMP_MASK_SIMD;
      innermost = GFC_OMP_SPLIT_SIMD;
      break;
    case EXEC_OMP_DO:
      innermost = GFC_OMP_SPLIT_DO;
      break;
    case EXEC_OMP_DO_SIMD:
      mask = GFC_OMP_MASK_DO | GFC_OMP_MASK_SIMD;
      innermost = GFC_OMP_SPLIT_SIMD;
      break;
    case EXEC_OMP_PARALLEL:
      innermost = GFC_OMP_SPLIT_PARALLEL;
      break;
    case EXEC_OMP_PARALLEL_DO:
      mask = GFC_OMP_MASK_PARALLEL | GFC_OMP_MASK_DO;
      innermost = GFC_OMP_SPLIT_DO;
      break;
    case EXEC_OMP_PARALLEL_DO_SIMD:
      mask = GFC_OMP_MASK_PARALLEL | GFC_OMP_MASK_DO | GFC_OMP_MASK_SIMD;
      innermost = GFC_OMP_SPLIT_SIMD;
      break;
    case EXEC_OMP_SIMD:
      innermost = GFC_OMP_SPLIT_SIMD;
      break;
    case EXEC_OMP_TARGET:
      innermost = GFC_OMP_SPLIT_TARGET;
      break;
    case EXEC_OMP_TARGET_PARALLEL:
      mask = GFC_OMP_MASK_TARGET | GFC_OMP_MASK_PARALLEL;
      innermost = GFC_OMP_SPLIT_PARALLEL;
      break;
    case EXEC_OMP_TARGET_PARALLEL_DO:
      mask = GFC_OMP_MASK_TARGET | GFC_OMP_MASK_PARALLEL | GFC_OMP_MASK_DO;
      innermost = GFC_OMP_SPLIT_DO;
      break;
    case EXEC_OMP_TARGET_PARALLEL_DO_SIMD:
      mask = GFC_OMP_MASK_TARGET | GFC_OMP_MASK_PARALLEL | GFC_OMP_MASK_DO
	     | GFC_OMP_MASK_SIMD;
      innermost = GFC_OMP_SPLIT_SIMD;
      break;
    case EXEC_OMP_TARGET_SIMD:
      mask = GFC_OMP_MASK_TARGET | GFC_OMP_MASK_SIMD;
      innermost = GFC_OMP_SPLIT_SIMD;
      break;
    case EXEC_OMP_TARGET_TEAMS:
      mask = GFC_OMP_MASK_TARGET | GFC_OMP_MASK_TEAMS;
      innermost = GFC_OMP_SPLIT_TEAMS;
      break;
    case EXEC_OMP_TARGET_TEAMS_DISTRIBUTE:
      mask = GFC_OMP_MASK_TARGET | GFC_OMP_MASK_TEAMS
	     | GFC_OMP_MASK_DISTRIBUTE;
      innermost = GFC_OMP_SPLIT_DISTRIBUTE;
      break;
    case EXEC_OMP_TARGET_TEAMS_DISTRIBUTE_PARALLEL_DO:
      mask = GFC_OMP_MASK_TARGET | GFC_OMP_MASK_TEAMS | GFC_OMP_MASK_DISTRIBUTE
	     | GFC_OMP_MASK_PARALLEL | GFC_OMP_MASK_DO;
      innermost = GFC_OMP_SPLIT_DO;
      break;
    case EXEC_OMP_TARGET_TEAMS_DISTRIBUTE_PARALLEL_DO_SIMD:
      mask = GFC_OMP_MASK_TARGET | GFC_OMP_MASK_TEAMS | GFC_OMP_MASK_DISTRIBUTE
	     | GFC_OMP_MASK_PARALLEL | GFC_OMP_MASK_DO | GFC_OMP_MASK_SIMD;
      innermost = GFC_OMP_SPLIT_SIMD;
      break;
    case EXEC_OMP_TARGET_TEAMS_DISTRIBUTE_SIMD:
      mask = GFC_OMP_MASK_TARGET | GFC_OMP_MASK_TEAMS
	     | GFC_OMP_MASK_DISTRIBUTE | GFC_OMP_MASK_SIMD;
      innermost = GFC_OMP_SPLIT_SIMD;
      break;
    case EXEC_OMP_TASKLOOP:
      innermost = GFC_OMP_SPLIT_TASKLOOP;
      break;
    case EXEC_OMP_TASKLOOP_SIMD:
      mask = GFC_OMP_MASK_TASKLOOP | GFC_OMP_MASK_SIMD;
      innermost = GFC_OMP_SPLIT_SIMD;
      break;
    case EXEC_OMP_TEAMS:
      innermost = GFC_OMP_SPLIT_TEAMS;
      break;
    case EXEC_OMP_TEAMS_DISTRIBUTE:
      mask = GFC_OMP_MASK_TEAMS | GFC_OMP_MASK_DISTRIBUTE;
      innermost = GFC_OMP_SPLIT_DISTRIBUTE;
      break;
    case EXEC_OMP_TEAMS_DISTRIBUTE_PARALLEL_DO:
      mask = GFC_OMP_MASK_TEAMS | GFC_OMP_MASK_DISTRIBUTE
	     | GFC_OMP_MASK_PARALLEL | GFC_OMP_MASK_DO;
      innermost = GFC_OMP_SPLIT_DO;
      break;
    case EXEC_OMP_TEAMS_DISTRIBUTE_PARALLEL_DO_SIMD:
      mask = GFC_OMP_MASK_TEAMS | GFC_OMP_MASK_DISTRIBUTE
	     | GFC_OMP_MASK_PARALLEL | GFC_OMP_MASK_DO | GFC_OMP_MASK_SIMD;
      innermost = GFC_OMP_SPLIT_SIMD;
      break;
    case EXEC_OMP_TEAMS_DISTRIBUTE_SIMD:
      mask = GFC_OMP_MASK_TEAMS | GFC_OMP_MASK_DISTRIBUTE | GFC_OMP_MASK_SIMD;
      innermost = GFC_OMP_SPLIT_SIMD;
      break;
    default:
      gcc_unreachable ();
    }
  if (mask == 0)
    {
      clausesa[innermost] = *code->ext.omp_clauses;
      return;
    }
  if (code->ext.omp_clauses != NULL)
    {
      if (mask & GFC_OMP_MASK_TARGET)
	{
	  /* First the clauses that are unique to some constructs.  */
	  clausesa[GFC_OMP_SPLIT_TARGET].lists[OMP_LIST_MAP]
	    = code->ext.omp_clauses->lists[OMP_LIST_MAP];
	  clausesa[GFC_OMP_SPLIT_TARGET].lists[OMP_LIST_IS_DEVICE_PTR]
	    = code->ext.omp_clauses->lists[OMP_LIST_IS_DEVICE_PTR];
	  clausesa[GFC_OMP_SPLIT_TARGET].device
	    = code->ext.omp_clauses->device;
	  clausesa[GFC_OMP_SPLIT_TARGET].defaultmap
	    = code->ext.omp_clauses->defaultmap;
	  clausesa[GFC_OMP_SPLIT_TARGET].if_exprs[OMP_IF_TARGET]
	    = code->ext.omp_clauses->if_exprs[OMP_IF_TARGET];
	  /* And this is copied to all.  */
	  clausesa[GFC_OMP_SPLIT_PARALLEL].if_expr
	    = code->ext.omp_clauses->if_expr;
	}
      if (mask & GFC_OMP_MASK_TEAMS)
	{
	  /* First the clauses that are unique to some constructs.  */
	  clausesa[GFC_OMP_SPLIT_TEAMS].num_teams
	    = code->ext.omp_clauses->num_teams;
	  clausesa[GFC_OMP_SPLIT_TEAMS].thread_limit
	    = code->ext.omp_clauses->thread_limit;
	  /* Shared and default clauses are allowed on parallel, teams
	     and taskloop.  */
	  clausesa[GFC_OMP_SPLIT_TEAMS].lists[OMP_LIST_SHARED]
	    = code->ext.omp_clauses->lists[OMP_LIST_SHARED];
	  clausesa[GFC_OMP_SPLIT_TEAMS].default_sharing
	    = code->ext.omp_clauses->default_sharing;
	}
      if (mask & GFC_OMP_MASK_DISTRIBUTE)
	{
	  /* First the clauses that are unique to some constructs.  */
	  clausesa[GFC_OMP_SPLIT_DISTRIBUTE].dist_sched_kind
	    = code->ext.omp_clauses->dist_sched_kind;
	  clausesa[GFC_OMP_SPLIT_DISTRIBUTE].dist_chunk_size
	    = code->ext.omp_clauses->dist_chunk_size;
	  /* Duplicate collapse.  */
	  clausesa[GFC_OMP_SPLIT_DISTRIBUTE].collapse
	    = code->ext.omp_clauses->collapse;
	}
      if (mask & GFC_OMP_MASK_PARALLEL)
	{
	  /* First the clauses that are unique to some constructs.  */
	  clausesa[GFC_OMP_SPLIT_PARALLEL].lists[OMP_LIST_COPYIN]
	    = code->ext.omp_clauses->lists[OMP_LIST_COPYIN];
	  clausesa[GFC_OMP_SPLIT_PARALLEL].num_threads
	    = code->ext.omp_clauses->num_threads;
	  clausesa[GFC_OMP_SPLIT_PARALLEL].proc_bind
	    = code->ext.omp_clauses->proc_bind;
	  /* Shared and default clauses are allowed on parallel, teams
	     and taskloop.  */
	  clausesa[GFC_OMP_SPLIT_PARALLEL].lists[OMP_LIST_SHARED]
	    = code->ext.omp_clauses->lists[OMP_LIST_SHARED];
	  clausesa[GFC_OMP_SPLIT_PARALLEL].default_sharing
	    = code->ext.omp_clauses->default_sharing;
	  clausesa[GFC_OMP_SPLIT_PARALLEL].if_exprs[OMP_IF_PARALLEL]
	    = code->ext.omp_clauses->if_exprs[OMP_IF_PARALLEL];
	  /* And this is copied to all.  */
	  clausesa[GFC_OMP_SPLIT_PARALLEL].if_expr
	    = code->ext.omp_clauses->if_expr;
	}
      if (mask & GFC_OMP_MASK_DO)
	{
	  /* First the clauses that are unique to some constructs.  */
	  clausesa[GFC_OMP_SPLIT_DO].ordered
	    = code->ext.omp_clauses->ordered;
	  clausesa[GFC_OMP_SPLIT_DO].orderedc
	    = code->ext.omp_clauses->orderedc;
	  clausesa[GFC_OMP_SPLIT_DO].sched_kind
	    = code->ext.omp_clauses->sched_kind;
	  if (innermost == GFC_OMP_SPLIT_SIMD)
	    clausesa[GFC_OMP_SPLIT_DO].sched_simd
	      = code->ext.omp_clauses->sched_simd;
	  clausesa[GFC_OMP_SPLIT_DO].sched_monotonic
	    = code->ext.omp_clauses->sched_monotonic;
	  clausesa[GFC_OMP_SPLIT_DO].sched_nonmonotonic
	    = code->ext.omp_clauses->sched_nonmonotonic;
	  clausesa[GFC_OMP_SPLIT_DO].chunk_size
	    = code->ext.omp_clauses->chunk_size;
	  clausesa[GFC_OMP_SPLIT_DO].nowait
	    = code->ext.omp_clauses->nowait;
	  /* Duplicate collapse.  */
	  clausesa[GFC_OMP_SPLIT_DO].collapse
	    = code->ext.omp_clauses->collapse;
	}
      if (mask & GFC_OMP_MASK_SIMD)
	{
	  clausesa[GFC_OMP_SPLIT_SIMD].safelen_expr
	    = code->ext.omp_clauses->safelen_expr;
	  clausesa[GFC_OMP_SPLIT_SIMD].simdlen_expr
	    = code->ext.omp_clauses->simdlen_expr;
	  clausesa[GFC_OMP_SPLIT_SIMD].lists[OMP_LIST_ALIGNED]
	    = code->ext.omp_clauses->lists[OMP_LIST_ALIGNED];
	  /* Duplicate collapse.  */
	  clausesa[GFC_OMP_SPLIT_SIMD].collapse
	    = code->ext.omp_clauses->collapse;
	}
      if (mask & GFC_OMP_MASK_TASKLOOP)
	{
	  /* First the clauses that are unique to some constructs.  */
	  clausesa[GFC_OMP_SPLIT_TASKLOOP].nogroup
	    = code->ext.omp_clauses->nogroup;
	  clausesa[GFC_OMP_SPLIT_TASKLOOP].grainsize
	    = code->ext.omp_clauses->grainsize;
	  clausesa[GFC_OMP_SPLIT_TASKLOOP].num_tasks
	    = code->ext.omp_clauses->num_tasks;
	  clausesa[GFC_OMP_SPLIT_TASKLOOP].priority
	    = code->ext.omp_clauses->priority;
	  clausesa[GFC_OMP_SPLIT_TASKLOOP].final_expr
	    = code->ext.omp_clauses->final_expr;
	  clausesa[GFC_OMP_SPLIT_TASKLOOP].untied
	    = code->ext.omp_clauses->untied;
	  clausesa[GFC_OMP_SPLIT_TASKLOOP].mergeable
	    = code->ext.omp_clauses->mergeable;
	  clausesa[GFC_OMP_SPLIT_TASKLOOP].if_exprs[OMP_IF_TASKLOOP]
	    = code->ext.omp_clauses->if_exprs[OMP_IF_TASKLOOP];
	  /* And this is copied to all.  */
	  clausesa[GFC_OMP_SPLIT_TASKLOOP].if_expr
	    = code->ext.omp_clauses->if_expr;
	  /* Shared and default clauses are allowed on parallel, teams
	     and taskloop.  */
	  clausesa[GFC_OMP_SPLIT_TASKLOOP].lists[OMP_LIST_SHARED]
	    = code->ext.omp_clauses->lists[OMP_LIST_SHARED];
	  clausesa[GFC_OMP_SPLIT_TASKLOOP].default_sharing
	    = code->ext.omp_clauses->default_sharing;
	  /* Duplicate collapse.  */
	  clausesa[GFC_OMP_SPLIT_TASKLOOP].collapse
	    = code->ext.omp_clauses->collapse;
	}
      /* Private clause is supported on all constructs,
	 it is enough to put it on the innermost one.  For
	 !$ omp parallel do put it on parallel though,
	 as that's what we did for OpenMP 3.1.  */
      clausesa[innermost == GFC_OMP_SPLIT_DO
	       ? (int) GFC_OMP_SPLIT_PARALLEL
	       : innermost].lists[OMP_LIST_PRIVATE]
	= code->ext.omp_clauses->lists[OMP_LIST_PRIVATE];
      /* Firstprivate clause is supported on all constructs but
	 simd.  Put it on the outermost of those and duplicate
	 on parallel and teams.  */
      if (mask & GFC_OMP_MASK_TARGET)
	clausesa[GFC_OMP_SPLIT_TARGET].lists[OMP_LIST_FIRSTPRIVATE]
	  = code->ext.omp_clauses->lists[OMP_LIST_FIRSTPRIVATE];
      if (mask & GFC_OMP_MASK_TEAMS)
	clausesa[GFC_OMP_SPLIT_TEAMS].lists[OMP_LIST_FIRSTPRIVATE]
	  = code->ext.omp_clauses->lists[OMP_LIST_FIRSTPRIVATE];
      else if (mask & GFC_OMP_MASK_DISTRIBUTE)
	clausesa[GFC_OMP_SPLIT_DISTRIBUTE].lists[OMP_LIST_FIRSTPRIVATE]
	  = code->ext.omp_clauses->lists[OMP_LIST_FIRSTPRIVATE];
      if (mask & GFC_OMP_MASK_PARALLEL)
	clausesa[GFC_OMP_SPLIT_PARALLEL].lists[OMP_LIST_FIRSTPRIVATE]
	  = code->ext.omp_clauses->lists[OMP_LIST_FIRSTPRIVATE];
      else if (mask & GFC_OMP_MASK_DO)
	clausesa[GFC_OMP_SPLIT_DO].lists[OMP_LIST_FIRSTPRIVATE]
	  = code->ext.omp_clauses->lists[OMP_LIST_FIRSTPRIVATE];
      /* Lastprivate is allowed on distribute, do and simd.
         In parallel do{, simd} we actually want to put it on
	 parallel rather than do.  */
      if (mask & GFC_OMP_MASK_DISTRIBUTE)
	clausesa[GFC_OMP_SPLIT_DISTRIBUTE].lists[OMP_LIST_LASTPRIVATE]
	  = code->ext.omp_clauses->lists[OMP_LIST_LASTPRIVATE];
      if (mask & GFC_OMP_MASK_PARALLEL)
	clausesa[GFC_OMP_SPLIT_PARALLEL].lists[OMP_LIST_LASTPRIVATE]
	  = code->ext.omp_clauses->lists[OMP_LIST_LASTPRIVATE];
      else if (mask & GFC_OMP_MASK_DO)
	clausesa[GFC_OMP_SPLIT_DO].lists[OMP_LIST_LASTPRIVATE]
	  = code->ext.omp_clauses->lists[OMP_LIST_LASTPRIVATE];
      if (mask & GFC_OMP_MASK_SIMD)
	clausesa[GFC_OMP_SPLIT_SIMD].lists[OMP_LIST_LASTPRIVATE]
	  = code->ext.omp_clauses->lists[OMP_LIST_LASTPRIVATE];
      /* Reduction is allowed on simd, do, parallel and teams.
	 Duplicate it on all of them, but omit on do if
	 parallel is present.  */
      if (mask & GFC_OMP_MASK_TEAMS)
	clausesa[GFC_OMP_SPLIT_TEAMS].lists[OMP_LIST_REDUCTION]
	  = code->ext.omp_clauses->lists[OMP_LIST_REDUCTION];
      if (mask & GFC_OMP_MASK_PARALLEL)
	clausesa[GFC_OMP_SPLIT_PARALLEL].lists[OMP_LIST_REDUCTION]
	  = code->ext.omp_clauses->lists[OMP_LIST_REDUCTION];
      else if (mask & GFC_OMP_MASK_DO)
	clausesa[GFC_OMP_SPLIT_DO].lists[OMP_LIST_REDUCTION]
	  = code->ext.omp_clauses->lists[OMP_LIST_REDUCTION];
      if (mask & GFC_OMP_MASK_SIMD)
	clausesa[GFC_OMP_SPLIT_SIMD].lists[OMP_LIST_REDUCTION]
	  = code->ext.omp_clauses->lists[OMP_LIST_REDUCTION];
      /* Linear clause is supported on do and simd,
	 put it on the innermost one.  */
      clausesa[innermost].lists[OMP_LIST_LINEAR]
	= code->ext.omp_clauses->lists[OMP_LIST_LINEAR];
    }
  if ((mask & (GFC_OMP_MASK_PARALLEL | GFC_OMP_MASK_DO))
      == (GFC_OMP_MASK_PARALLEL | GFC_OMP_MASK_DO))
    clausesa[GFC_OMP_SPLIT_DO].nowait = true;
}

static tree
gfc_trans_omp_do_simd (gfc_code *code, stmtblock_t *pblock,
		       gfc_omp_clauses *clausesa, tree omp_clauses)
{
  stmtblock_t block;
  gfc_omp_clauses clausesa_buf[GFC_OMP_SPLIT_NUM];
  tree stmt, body, omp_do_clauses = NULL_TREE;

  if (pblock == NULL)
    gfc_start_block (&block);
  else
    gfc_init_block (&block);

  if (clausesa == NULL)
    {
      clausesa = clausesa_buf;
      gfc_split_omp_clauses (code, clausesa);
    }
  if (flag_openmp)
    omp_do_clauses
      = gfc_trans_omp_clauses (&block, &clausesa[GFC_OMP_SPLIT_DO], code->loc);
  body = gfc_trans_omp_do (code, EXEC_OMP_SIMD, pblock ? pblock : &block,
			   &clausesa[GFC_OMP_SPLIT_SIMD], omp_clauses);
  if (pblock == NULL)
    {
      if (TREE_CODE (body) != BIND_EXPR)
	body = build3_v (BIND_EXPR, NULL, body, poplevel (1, 0));
      else
	poplevel (0, 0);
    }
  else if (TREE_CODE (body) != BIND_EXPR)
    body = build3_v (BIND_EXPR, NULL, body, NULL_TREE);
  if (flag_openmp)
    {
      stmt = make_node (OMP_FOR);
      TREE_TYPE (stmt) = void_type_node;
      OMP_FOR_BODY (stmt) = body;
      OMP_FOR_CLAUSES (stmt) = omp_do_clauses;
    }
  else
    stmt = body;
  gfc_add_expr_to_block (&block, stmt);
  return gfc_finish_block (&block);
}

static tree
gfc_trans_omp_parallel_do (gfc_code *code, stmtblock_t *pblock,
			   gfc_omp_clauses *clausesa)
{
  stmtblock_t block, *new_pblock = pblock;
  gfc_omp_clauses clausesa_buf[GFC_OMP_SPLIT_NUM];
  tree stmt, omp_clauses = NULL_TREE;

  if (pblock == NULL)
    gfc_start_block (&block);
  else
    gfc_init_block (&block);

  if (clausesa == NULL)
    {
      clausesa = clausesa_buf;
      gfc_split_omp_clauses (code, clausesa);
    }
  omp_clauses
    = gfc_trans_omp_clauses (&block, &clausesa[GFC_OMP_SPLIT_PARALLEL],
			     code->loc);
  if (pblock == NULL)
    {
      if (!clausesa[GFC_OMP_SPLIT_DO].ordered
	  && clausesa[GFC_OMP_SPLIT_DO].sched_kind != OMP_SCHED_STATIC)
	new_pblock = &block;
      else
	pushlevel ();
    }
  stmt = gfc_trans_omp_do (code, EXEC_OMP_DO, new_pblock,
			   &clausesa[GFC_OMP_SPLIT_DO], omp_clauses);
  if (pblock == NULL)
    {
      if (TREE_CODE (stmt) != BIND_EXPR)
	stmt = build3_v (BIND_EXPR, NULL, stmt, poplevel (1, 0));
      else
	poplevel (0, 0);
    }
  else if (TREE_CODE (stmt) != BIND_EXPR)
    stmt = build3_v (BIND_EXPR, NULL, stmt, NULL_TREE);
  stmt = build2_loc (input_location, OMP_PARALLEL, void_type_node, stmt,
		     omp_clauses);
  OMP_PARALLEL_COMBINED (stmt) = 1;
  gfc_add_expr_to_block (&block, stmt);
  return gfc_finish_block (&block);
}

static tree
gfc_trans_omp_parallel_do_simd (gfc_code *code, stmtblock_t *pblock,
				gfc_omp_clauses *clausesa)
{
  stmtblock_t block;
  gfc_omp_clauses clausesa_buf[GFC_OMP_SPLIT_NUM];
  tree stmt, omp_clauses = NULL_TREE;

  if (pblock == NULL)
    gfc_start_block (&block);
  else
    gfc_init_block (&block);

  if (clausesa == NULL)
    {
      clausesa = clausesa_buf;
      gfc_split_omp_clauses (code, clausesa);
    }
  if (flag_openmp)
    omp_clauses
      = gfc_trans_omp_clauses (&block, &clausesa[GFC_OMP_SPLIT_PARALLEL],
			       code->loc);
  if (pblock == NULL)
    pushlevel ();
  stmt = gfc_trans_omp_do_simd (code, pblock, clausesa, omp_clauses);
  if (pblock == NULL)
    {
      if (TREE_CODE (stmt) != BIND_EXPR)
	stmt = build3_v (BIND_EXPR, NULL, stmt, poplevel (1, 0));
      else
	poplevel (0, 0);
    }
  else if (TREE_CODE (stmt) != BIND_EXPR)
    stmt = build3_v (BIND_EXPR, NULL, stmt, NULL_TREE);
  if (flag_openmp)
    {
      stmt = build2_loc (input_location, OMP_PARALLEL, void_type_node, stmt,
			 omp_clauses);
      OMP_PARALLEL_COMBINED (stmt) = 1;
    }
  gfc_add_expr_to_block (&block, stmt);
  return gfc_finish_block (&block);
}

static tree
gfc_trans_omp_parallel_sections (gfc_code *code)
{
  stmtblock_t block;
  gfc_omp_clauses section_clauses;
  tree stmt, omp_clauses;

  memset (&section_clauses, 0, sizeof (section_clauses));
  section_clauses.nowait = true;

  gfc_start_block (&block);
  omp_clauses = gfc_trans_omp_clauses (&block, code->ext.omp_clauses,
				       code->loc);
  pushlevel ();
  stmt = gfc_trans_omp_sections (code, &section_clauses);
  if (TREE_CODE (stmt) != BIND_EXPR)
    stmt = build3_v (BIND_EXPR, NULL, stmt, poplevel (1, 0));
  else
    poplevel (0, 0);
  stmt = build2_loc (input_location, OMP_PARALLEL, void_type_node, stmt,
		     omp_clauses);
  OMP_PARALLEL_COMBINED (stmt) = 1;
  gfc_add_expr_to_block (&block, stmt);
  return gfc_finish_block (&block);
}

static tree
gfc_trans_omp_parallel_workshare (gfc_code *code)
{
  stmtblock_t block;
  gfc_omp_clauses workshare_clauses;
  tree stmt, omp_clauses;

  memset (&workshare_clauses, 0, sizeof (workshare_clauses));
  workshare_clauses.nowait = true;

  gfc_start_block (&block);
  omp_clauses = gfc_trans_omp_clauses (&block, code->ext.omp_clauses,
				       code->loc);
  pushlevel ();
  stmt = gfc_trans_omp_workshare (code, &workshare_clauses);
  stmt = build3_v (BIND_EXPR, NULL, stmt, poplevel (1, 0));
  stmt = build2_loc (input_location, OMP_PARALLEL, void_type_node, stmt,
		     omp_clauses);
  OMP_PARALLEL_COMBINED (stmt) = 1;
  gfc_add_expr_to_block (&block, stmt);
  return gfc_finish_block (&block);
}

static tree
gfc_trans_omp_sections (gfc_code *code, gfc_omp_clauses *clauses)
{
  stmtblock_t block, body;
  tree omp_clauses, stmt;
  bool has_lastprivate = clauses->lists[OMP_LIST_LASTPRIVATE] != NULL;

  gfc_start_block (&block);

  omp_clauses = gfc_trans_omp_clauses (&block, clauses, code->loc);

  gfc_init_block (&body);
  for (code = code->block; code; code = code->block)
    {
      /* Last section is special because of lastprivate, so even if it
	 is empty, chain it in.  */
      stmt = gfc_trans_omp_code (code->next,
				 has_lastprivate && code->block == NULL);
      if (! IS_EMPTY_STMT (stmt))
	{
	  stmt = build1_v (OMP_SECTION, stmt);
	  gfc_add_expr_to_block (&body, stmt);
	}
    }
  stmt = gfc_finish_block (&body);

  stmt = build2_loc (input_location, OMP_SECTIONS, void_type_node, stmt,
		     omp_clauses);
  gfc_add_expr_to_block (&block, stmt);

  return gfc_finish_block (&block);
}

static tree
gfc_trans_omp_single (gfc_code *code, gfc_omp_clauses *clauses)
{
  tree omp_clauses = gfc_trans_omp_clauses (NULL, clauses, code->loc);
  tree stmt = gfc_trans_omp_code (code->block->next, true);
  stmt = build2_loc (input_location, OMP_SINGLE, void_type_node, stmt,
		     omp_clauses);
  return stmt;
}

static tree
gfc_trans_omp_task (gfc_code *code)
{
  stmtblock_t block;
  tree stmt, omp_clauses;

  gfc_start_block (&block);
  omp_clauses = gfc_trans_omp_clauses (&block, code->ext.omp_clauses,
				       code->loc);
  pushlevel ();
  stmt = gfc_trans_omp_code (code->block->next, true);
  stmt = build3_v (BIND_EXPR, NULL, stmt, poplevel (1, 0));
  stmt = build2_loc (input_location, OMP_TASK, void_type_node, stmt,
		     omp_clauses);
  gfc_add_expr_to_block (&block, stmt);
  return gfc_finish_block (&block);
}

static tree
gfc_trans_omp_taskgroup (gfc_code *code)
{
  tree stmt = gfc_trans_code (code->block->next);
  return build1_loc (input_location, OMP_TASKGROUP, void_type_node, stmt);
}

static tree
gfc_trans_omp_taskwait (void)
{
  tree decl = builtin_decl_explicit (BUILT_IN_GOMP_TASKWAIT);
  return build_call_expr_loc (input_location, decl, 0);
}

static tree
gfc_trans_omp_taskyield (void)
{
  tree decl = builtin_decl_explicit (BUILT_IN_GOMP_TASKYIELD);
  return build_call_expr_loc (input_location, decl, 0);
}

static tree
gfc_trans_omp_distribute (gfc_code *code, gfc_omp_clauses *clausesa)
{
  stmtblock_t block;
  gfc_omp_clauses clausesa_buf[GFC_OMP_SPLIT_NUM];
  tree stmt, omp_clauses = NULL_TREE;

  gfc_start_block (&block);
  if (clausesa == NULL)
    {
      clausesa = clausesa_buf;
      gfc_split_omp_clauses (code, clausesa);
    }
  if (flag_openmp)
    omp_clauses
      = gfc_trans_omp_clauses (&block, &clausesa[GFC_OMP_SPLIT_DISTRIBUTE],
			       code->loc);
  switch (code->op)
    {
    case EXEC_OMP_DISTRIBUTE:
    case EXEC_OMP_TARGET_TEAMS_DISTRIBUTE:
    case EXEC_OMP_TEAMS_DISTRIBUTE:
      /* This is handled in gfc_trans_omp_do.  */
      gcc_unreachable ();
      break;
    case EXEC_OMP_DISTRIBUTE_PARALLEL_DO:
    case EXEC_OMP_TARGET_TEAMS_DISTRIBUTE_PARALLEL_DO:
    case EXEC_OMP_TEAMS_DISTRIBUTE_PARALLEL_DO:
      stmt = gfc_trans_omp_parallel_do (code, &block, clausesa);
      if (TREE_CODE (stmt) != BIND_EXPR)
	stmt = build3_v (BIND_EXPR, NULL, stmt, poplevel (1, 0));
      else
	poplevel (0, 0);
      break;
    case EXEC_OMP_DISTRIBUTE_PARALLEL_DO_SIMD:
    case EXEC_OMP_TARGET_TEAMS_DISTRIBUTE_PARALLEL_DO_SIMD:
    case EXEC_OMP_TEAMS_DISTRIBUTE_PARALLEL_DO_SIMD:
      stmt = gfc_trans_omp_parallel_do_simd (code, &block, clausesa);
      if (TREE_CODE (stmt) != BIND_EXPR)
	stmt = build3_v (BIND_EXPR, NULL, stmt, poplevel (1, 0));
      else
	poplevel (0, 0);
      break;
    case EXEC_OMP_DISTRIBUTE_SIMD:
    case EXEC_OMP_TARGET_TEAMS_DISTRIBUTE_SIMD:
    case EXEC_OMP_TEAMS_DISTRIBUTE_SIMD:
      stmt = gfc_trans_omp_do (code, EXEC_OMP_SIMD, &block,
			       &clausesa[GFC_OMP_SPLIT_SIMD], NULL_TREE);
      if (TREE_CODE (stmt) != BIND_EXPR)
	stmt = build3_v (BIND_EXPR, NULL, stmt, poplevel (1, 0));
      else
	poplevel (0, 0);
      break;
    default:
      gcc_unreachable ();
    }
  if (flag_openmp)
    {
      tree distribute = make_node (OMP_DISTRIBUTE);
      TREE_TYPE (distribute) = void_type_node;
      OMP_FOR_BODY (distribute) = stmt;
      OMP_FOR_CLAUSES (distribute) = omp_clauses;
      stmt = distribute;
    }
  gfc_add_expr_to_block (&block, stmt);
  return gfc_finish_block (&block);
}

static tree
gfc_trans_omp_teams (gfc_code *code, gfc_omp_clauses *clausesa,
		     tree omp_clauses)
{
  stmtblock_t block;
  gfc_omp_clauses clausesa_buf[GFC_OMP_SPLIT_NUM];
  tree stmt;
  bool combined = true;

  gfc_start_block (&block);
  if (clausesa == NULL)
    {
      clausesa = clausesa_buf;
      gfc_split_omp_clauses (code, clausesa);
    }
  if (flag_openmp)
    omp_clauses
      = chainon (omp_clauses,
		 gfc_trans_omp_clauses (&block, &clausesa[GFC_OMP_SPLIT_TEAMS],
					code->loc));
  switch (code->op)
    {
    case EXEC_OMP_TARGET_TEAMS:
    case EXEC_OMP_TEAMS:
      stmt = gfc_trans_omp_code (code->block->next, true);
      combined = false;
      break;
    case EXEC_OMP_TARGET_TEAMS_DISTRIBUTE:
    case EXEC_OMP_TEAMS_DISTRIBUTE:
      stmt = gfc_trans_omp_do (code, EXEC_OMP_DISTRIBUTE, NULL,
			       &clausesa[GFC_OMP_SPLIT_DISTRIBUTE],
			       NULL);
      break;
    default:
      stmt = gfc_trans_omp_distribute (code, clausesa);
      break;
    }
  if (flag_openmp)
    {
      stmt = build2_loc (input_location, OMP_TEAMS, void_type_node, stmt,
			 omp_clauses);
      if (combined)
	OMP_TEAMS_COMBINED (stmt) = 1;
    }
  gfc_add_expr_to_block (&block, stmt);
  return gfc_finish_block (&block);
}

static tree
gfc_trans_omp_target (gfc_code *code)
{
  stmtblock_t block;
  gfc_omp_clauses clausesa[GFC_OMP_SPLIT_NUM];
  tree stmt, omp_clauses = NULL_TREE;

  gfc_start_block (&block);
  gfc_split_omp_clauses (code, clausesa);
  if (flag_openmp)
    omp_clauses
      = gfc_trans_omp_clauses (&block, &clausesa[GFC_OMP_SPLIT_TARGET],
			       code->loc);
  switch (code->op)
    {
    case EXEC_OMP_TARGET:
      pushlevel ();
      stmt = gfc_trans_omp_code (code->block->next, true);
      stmt = build3_v (BIND_EXPR, NULL, stmt, poplevel (1, 0));
      break;
    case EXEC_OMP_TARGET_PARALLEL:
      {
	stmtblock_t iblock;

	gfc_start_block (&iblock);
	tree inner_clauses
	  = gfc_trans_omp_clauses (&block, &clausesa[GFC_OMP_SPLIT_PARALLEL],
				   code->loc);
	stmt = gfc_trans_omp_code (code->block->next, true);
	stmt = build2_loc (input_location, OMP_PARALLEL, void_type_node, stmt,
			   inner_clauses);
	gfc_add_expr_to_block (&iblock, stmt);
	stmt = gfc_finish_block (&iblock);
	if (TREE_CODE (stmt) != BIND_EXPR)
	  stmt = build3_v (BIND_EXPR, NULL, stmt, poplevel (1, 0));
	else
	  poplevel (0, 0);
      }
      break;
    case EXEC_OMP_TARGET_PARALLEL_DO:
    case EXEC_OMP_TARGET_PARALLEL_DO_SIMD:
      stmt = gfc_trans_omp_parallel_do (code, &block, clausesa);
      if (TREE_CODE (stmt) != BIND_EXPR)
	stmt = build3_v (BIND_EXPR, NULL, stmt, poplevel (1, 0));
      else
	poplevel (0, 0);
      break;
    case EXEC_OMP_TARGET_SIMD:
      stmt = gfc_trans_omp_do (code, EXEC_OMP_SIMD, &block,
			       &clausesa[GFC_OMP_SPLIT_SIMD], NULL_TREE);
      if (TREE_CODE (stmt) != BIND_EXPR)
	stmt = build3_v (BIND_EXPR, NULL, stmt, poplevel (1, 0));
      else
	poplevel (0, 0);
      break;
    default:
      if (flag_openmp
	  && (clausesa[GFC_OMP_SPLIT_TEAMS].num_teams
	      || clausesa[GFC_OMP_SPLIT_TEAMS].thread_limit))
	{
	  gfc_omp_clauses clausesb;
	  tree teams_clauses;
	  /* For combined !$omp target teams, the num_teams and
	     thread_limit clauses are evaluated before entering the
	     target construct.  */
	  memset (&clausesb, '\0', sizeof (clausesb));
	  clausesb.num_teams = clausesa[GFC_OMP_SPLIT_TEAMS].num_teams;
	  clausesb.thread_limit = clausesa[GFC_OMP_SPLIT_TEAMS].thread_limit;
	  clausesa[GFC_OMP_SPLIT_TEAMS].num_teams = NULL;
	  clausesa[GFC_OMP_SPLIT_TEAMS].thread_limit = NULL;
	  teams_clauses
	    = gfc_trans_omp_clauses (&block, &clausesb, code->loc);
	  pushlevel ();
	  stmt = gfc_trans_omp_teams (code, clausesa, teams_clauses);
	}
      else
	{
	  pushlevel ();
	  stmt = gfc_trans_omp_teams (code, clausesa, NULL_TREE);
	}
      if (TREE_CODE (stmt) != BIND_EXPR)
	stmt = build3_v (BIND_EXPR, NULL, stmt, poplevel (1, 0));
      else
	poplevel (0, 0);
      break;
    }
  if (flag_openmp)
    {
      stmt = build2_loc (input_location, OMP_TARGET, void_type_node, stmt,
			 omp_clauses);
      if (code->op != EXEC_OMP_TARGET)
	OMP_TARGET_COMBINED (stmt) = 1;
    }
  gfc_add_expr_to_block (&block, stmt);
  return gfc_finish_block (&block);
}

static tree
gfc_trans_omp_taskloop (gfc_code *code)
{
  stmtblock_t block;
  gfc_omp_clauses clausesa[GFC_OMP_SPLIT_NUM];
  tree stmt, omp_clauses = NULL_TREE;

  gfc_start_block (&block);
  gfc_split_omp_clauses (code, clausesa);
  if (flag_openmp)
    omp_clauses
      = gfc_trans_omp_clauses (&block, &clausesa[GFC_OMP_SPLIT_TASKLOOP],
			       code->loc);
  switch (code->op)
    {
    case EXEC_OMP_TASKLOOP:
      /* This is handled in gfc_trans_omp_do.  */
      gcc_unreachable ();
      break;
    case EXEC_OMP_TASKLOOP_SIMD:
      stmt = gfc_trans_omp_do (code, EXEC_OMP_SIMD, &block,
			       &clausesa[GFC_OMP_SPLIT_SIMD], NULL_TREE);
      if (TREE_CODE (stmt) != BIND_EXPR)
	stmt = build3_v (BIND_EXPR, NULL, stmt, poplevel (1, 0));
      else
	poplevel (0, 0);
      break;
    default:
      gcc_unreachable ();
    }
  if (flag_openmp)
    {
      tree taskloop = make_node (OMP_TASKLOOP);
      TREE_TYPE (taskloop) = void_type_node;
      OMP_FOR_BODY (taskloop) = stmt;
      OMP_FOR_CLAUSES (taskloop) = omp_clauses;
      stmt = taskloop;
    }
  gfc_add_expr_to_block (&block, stmt);
  return gfc_finish_block (&block);
}

static tree
gfc_trans_omp_target_data (gfc_code *code)
{
  stmtblock_t block;
  tree stmt, omp_clauses;

  gfc_start_block (&block);
  omp_clauses = gfc_trans_omp_clauses (&block, code->ext.omp_clauses,
				       code->loc);
  stmt = gfc_trans_omp_code (code->block->next, true);
  stmt = build2_loc (input_location, OMP_TARGET_DATA, void_type_node, stmt,
		     omp_clauses);
  gfc_add_expr_to_block (&block, stmt);
  return gfc_finish_block (&block);
}

static tree
gfc_trans_omp_target_enter_data (gfc_code *code)
{
  stmtblock_t block;
  tree stmt, omp_clauses;

  gfc_start_block (&block);
  omp_clauses = gfc_trans_omp_clauses (&block, code->ext.omp_clauses,
				       code->loc);
  stmt = build1_loc (input_location, OMP_TARGET_ENTER_DATA, void_type_node,
		     omp_clauses);
  gfc_add_expr_to_block (&block, stmt);
  return gfc_finish_block (&block);
}

static tree
gfc_trans_omp_target_exit_data (gfc_code *code)
{
  stmtblock_t block;
  tree stmt, omp_clauses;

  gfc_start_block (&block);
  omp_clauses = gfc_trans_omp_clauses (&block, code->ext.omp_clauses,
				       code->loc);
  stmt = build1_loc (input_location, OMP_TARGET_EXIT_DATA, void_type_node,
		     omp_clauses);
  gfc_add_expr_to_block (&block, stmt);
  return gfc_finish_block (&block);
}

static tree
gfc_trans_omp_target_update (gfc_code *code)
{
  stmtblock_t block;
  tree stmt, omp_clauses;

  gfc_start_block (&block);
  omp_clauses = gfc_trans_omp_clauses (&block, code->ext.omp_clauses,
				       code->loc);
  stmt = build1_loc (input_location, OMP_TARGET_UPDATE, void_type_node,
		     omp_clauses);
  gfc_add_expr_to_block (&block, stmt);
  return gfc_finish_block (&block);
}

static tree
gfc_trans_omp_workshare (gfc_code *code, gfc_omp_clauses *clauses)
{
  tree res, tmp, stmt;
  stmtblock_t block, *pblock = NULL;
  stmtblock_t singleblock;
  int saved_ompws_flags;
  bool singleblock_in_progress = false;
  /* True if previous gfc_code in workshare construct is not workshared.  */
  bool prev_singleunit;

  code = code->block->next;

  pushlevel ();

  gfc_start_block (&block);
  pblock = &block;

  ompws_flags = OMPWS_WORKSHARE_FLAG;
  prev_singleunit = false;

  /* Translate statements one by one to trees until we reach
     the end of the workshare construct.  Adjacent gfc_codes that
     are a single unit of work are clustered and encapsulated in a
     single OMP_SINGLE construct.  */
  for (; code; code = code->next)
    {
      if (code->here != 0)
	{
	  res = gfc_trans_label_here (code);
	  gfc_add_expr_to_block (pblock, res);
	}

      /* No dependence analysis, use for clauses with wait.
	 If this is the last gfc_code, use default omp_clauses.  */
      if (code->next == NULL && clauses->nowait)
	ompws_flags |= OMPWS_NOWAIT;

      /* By default, every gfc_code is a single unit of work.  */
      ompws_flags |= OMPWS_CURR_SINGLEUNIT;
      ompws_flags &= ~(OMPWS_SCALARIZER_WS | OMPWS_SCALARIZER_BODY);

      switch (code->op)
	{
	case EXEC_NOP:
	  res = NULL_TREE;
	  break;

	case EXEC_ASSIGN:
	  res = gfc_trans_assign (code);
	  break;

	case EXEC_POINTER_ASSIGN:
	  res = gfc_trans_pointer_assign (code);
	  break;

	case EXEC_INIT_ASSIGN:
	  res = gfc_trans_init_assign (code);
	  break;

	case EXEC_FORALL:
	  res = gfc_trans_forall (code);
	  break;

	case EXEC_WHERE:
	  res = gfc_trans_where (code);
	  break;

	case EXEC_OMP_ATOMIC:
	  res = gfc_trans_omp_directive (code);
	  break;

	case EXEC_OMP_PARALLEL:
	case EXEC_OMP_PARALLEL_DO:
	case EXEC_OMP_PARALLEL_SECTIONS:
	case EXEC_OMP_PARALLEL_WORKSHARE:
	case EXEC_OMP_CRITICAL:
	  saved_ompws_flags = ompws_flags;
	  ompws_flags = 0;
	  res = gfc_trans_omp_directive (code);
	  ompws_flags = saved_ompws_flags;
	  break;
	
	default:
	  gfc_internal_error ("gfc_trans_omp_workshare(): Bad statement code");
	}

      gfc_set_backend_locus (&code->loc);

      if (res != NULL_TREE && ! IS_EMPTY_STMT (res))
	{
	  if (prev_singleunit)
	    {
	      if (ompws_flags & OMPWS_CURR_SINGLEUNIT)
		/* Add current gfc_code to single block.  */
		gfc_add_expr_to_block (&singleblock, res);
	      else
		{
		  /* Finish single block and add it to pblock.  */
		  tmp = gfc_finish_block (&singleblock);
		  tmp = build2_loc (input_location, OMP_SINGLE,
				    void_type_node, tmp, NULL_TREE);
		  gfc_add_expr_to_block (pblock, tmp);
		  /* Add current gfc_code to pblock.  */
		  gfc_add_expr_to_block (pblock, res);
		  singleblock_in_progress = false;
		}
	    }
	  else
	    {
	      if (ompws_flags & OMPWS_CURR_SINGLEUNIT)
		{
		  /* Start single block.  */
		  gfc_init_block (&singleblock);
		  gfc_add_expr_to_block (&singleblock, res);
		  singleblock_in_progress = true;
		}
	      else
		/* Add the new statement to the block.  */
		gfc_add_expr_to_block (pblock, res);
	    }
	  prev_singleunit = (ompws_flags & OMPWS_CURR_SINGLEUNIT) != 0;
	}
    }

  /* Finish remaining SINGLE block, if we were in the middle of one.  */
  if (singleblock_in_progress)
    {
      /* Finish single block and add it to pblock.  */
      tmp = gfc_finish_block (&singleblock);
      tmp = build2_loc (input_location, OMP_SINGLE, void_type_node, tmp,
			clauses->nowait
			? build_omp_clause (input_location, OMP_CLAUSE_NOWAIT)
			: NULL_TREE);
      gfc_add_expr_to_block (pblock, tmp);
    }

  stmt = gfc_finish_block (pblock);
  if (TREE_CODE (stmt) != BIND_EXPR)
    {
      if (!IS_EMPTY_STMT (stmt))
	{
	  tree bindblock = poplevel (1, 0);
	  stmt = build3_v (BIND_EXPR, NULL, stmt, bindblock);
	}
      else
	poplevel (0, 0);
    }
  else
    poplevel (0, 0);

  if (IS_EMPTY_STMT (stmt) && !clauses->nowait)
    stmt = gfc_trans_omp_barrier ();

  ompws_flags = 0;
  return stmt;
}

tree
gfc_trans_oacc_declare (gfc_code *code)
{
  stmtblock_t block;
  tree stmt, oacc_clauses;
  enum tree_code construct_code;

  construct_code = OACC_DATA;

  gfc_start_block (&block);

  oacc_clauses = gfc_trans_omp_clauses (&block, code->ext.oacc_declare->clauses,
					code->loc);
  stmt = gfc_trans_omp_code (code->block->next, true);
  stmt = build2_loc (input_location, construct_code, void_type_node, stmt,
		     oacc_clauses);
  gfc_add_expr_to_block (&block, stmt);

  return gfc_finish_block (&block);
}

tree
gfc_trans_oacc_directive (gfc_code *code)
{
  switch (code->op)
    {
    case EXEC_OACC_PARALLEL_LOOP:
    case EXEC_OACC_KERNELS_LOOP:
      return gfc_trans_oacc_combined_directive (code);
    case EXEC_OACC_PARALLEL:
    case EXEC_OACC_KERNELS:
    case EXEC_OACC_DATA:
    case EXEC_OACC_HOST_DATA:
      return gfc_trans_oacc_construct (code);
    case EXEC_OACC_LOOP:
      return gfc_trans_omp_do (code, code->op, NULL, code->ext.omp_clauses,
			       NULL);
    case EXEC_OACC_UPDATE:
    case EXEC_OACC_CACHE:
    case EXEC_OACC_ENTER_DATA:
    case EXEC_OACC_EXIT_DATA:
      return gfc_trans_oacc_executable_directive (code);
    case EXEC_OACC_WAIT:
      return gfc_trans_oacc_wait_directive (code);
    case EXEC_OACC_ATOMIC:
      return gfc_trans_omp_atomic (code);
    case EXEC_OACC_DECLARE:
      return gfc_trans_oacc_declare (code);
    default:
      gcc_unreachable ();
    }
}

tree
gfc_trans_omp_directive (gfc_code *code)
{
  switch (code->op)
    {
    case EXEC_OMP_ATOMIC:
      return gfc_trans_omp_atomic (code);
    case EXEC_OMP_BARRIER:
      return gfc_trans_omp_barrier ();
    case EXEC_OMP_CANCEL:
      return gfc_trans_omp_cancel (code);
    case EXEC_OMP_CANCELLATION_POINT:
      return gfc_trans_omp_cancellation_point (code);
    case EXEC_OMP_CRITICAL:
      return gfc_trans_omp_critical (code);
    case EXEC_OMP_DISTRIBUTE:
    case EXEC_OMP_DO:
    case EXEC_OMP_SIMD:
    case EXEC_OMP_TASKLOOP:
      return gfc_trans_omp_do (code, code->op, NULL, code->ext.omp_clauses,
			       NULL);
    case EXEC_OMP_DISTRIBUTE_PARALLEL_DO:
    case EXEC_OMP_DISTRIBUTE_PARALLEL_DO_SIMD:
    case EXEC_OMP_DISTRIBUTE_SIMD:
      return gfc_trans_omp_distribute (code, NULL);
    case EXEC_OMP_DO_SIMD:
      return gfc_trans_omp_do_simd (code, NULL, NULL, NULL_TREE);
    case EXEC_OMP_FLUSH:
      return gfc_trans_omp_flush ();
    case EXEC_OMP_MASTER:
      return gfc_trans_omp_master (code);
    case EXEC_OMP_ORDERED:
      return gfc_trans_omp_ordered (code);
    case EXEC_OMP_PARALLEL:
      return gfc_trans_omp_parallel (code);
    case EXEC_OMP_PARALLEL_DO:
      return gfc_trans_omp_parallel_do (code, NULL, NULL);
    case EXEC_OMP_PARALLEL_DO_SIMD:
      return gfc_trans_omp_parallel_do_simd (code, NULL, NULL);
    case EXEC_OMP_PARALLEL_SECTIONS:
      return gfc_trans_omp_parallel_sections (code);
    case EXEC_OMP_PARALLEL_WORKSHARE:
      return gfc_trans_omp_parallel_workshare (code);
    case EXEC_OMP_SECTIONS:
      return gfc_trans_omp_sections (code, code->ext.omp_clauses);
    case EXEC_OMP_SINGLE:
      return gfc_trans_omp_single (code, code->ext.omp_clauses);
    case EXEC_OMP_TARGET:
    case EXEC_OMP_TARGET_PARALLEL:
    case EXEC_OMP_TARGET_PARALLEL_DO:
    case EXEC_OMP_TARGET_PARALLEL_DO_SIMD:
    case EXEC_OMP_TARGET_SIMD:
    case EXEC_OMP_TARGET_TEAMS:
    case EXEC_OMP_TARGET_TEAMS_DISTRIBUTE:
    case EXEC_OMP_TARGET_TEAMS_DISTRIBUTE_PARALLEL_DO:
    case EXEC_OMP_TARGET_TEAMS_DISTRIBUTE_PARALLEL_DO_SIMD:
    case EXEC_OMP_TARGET_TEAMS_DISTRIBUTE_SIMD:
      return gfc_trans_omp_target (code);
    case EXEC_OMP_TARGET_DATA:
      return gfc_trans_omp_target_data (code);
    case EXEC_OMP_TARGET_ENTER_DATA:
      return gfc_trans_omp_target_enter_data (code);
    case EXEC_OMP_TARGET_EXIT_DATA:
      return gfc_trans_omp_target_exit_data (code);
    case EXEC_OMP_TARGET_UPDATE:
      return gfc_trans_omp_target_update (code);
    case EXEC_OMP_TASK:
      return gfc_trans_omp_task (code);
    case EXEC_OMP_TASKGROUP:
      return gfc_trans_omp_taskgroup (code);
    case EXEC_OMP_TASKLOOP_SIMD:
      return gfc_trans_omp_taskloop (code);
    case EXEC_OMP_TASKWAIT:
      return gfc_trans_omp_taskwait ();
    case EXEC_OMP_TASKYIELD:
      return gfc_trans_omp_taskyield ();
    case EXEC_OMP_TEAMS:
    case EXEC_OMP_TEAMS_DISTRIBUTE:
    case EXEC_OMP_TEAMS_DISTRIBUTE_PARALLEL_DO:
    case EXEC_OMP_TEAMS_DISTRIBUTE_PARALLEL_DO_SIMD:
    case EXEC_OMP_TEAMS_DISTRIBUTE_SIMD:
      return gfc_trans_omp_teams (code, NULL, NULL_TREE);
    case EXEC_OMP_WORKSHARE:
      return gfc_trans_omp_workshare (code, code->ext.omp_clauses);
    default:
      gcc_unreachable ();
    }
}

void
gfc_trans_omp_declare_simd (gfc_namespace *ns)
{
  if (ns->entries)
    return;

  gfc_omp_declare_simd *ods;
  for (ods = ns->omp_declare_simd; ods; ods = ods->next)
    {
      tree c = gfc_trans_omp_clauses (NULL, ods->clauses, ods->where, true);
      tree fndecl = ns->proc_name->backend_decl;
      if (c != NULL_TREE)
	c = tree_cons (NULL_TREE, c, NULL_TREE);
      c = build_tree_list (get_identifier ("omp declare simd"), c);
      TREE_CHAIN (c) = DECL_ATTRIBUTES (fndecl);
      DECL_ATTRIBUTES (fndecl) = c;
    }
}<|MERGE_RESOLUTION|>--- conflicted
+++ resolved
@@ -38,16 +38,13 @@
 #include "gomp-constants.h"
 #include "omp-general.h"
 #include "omp-low.h"
-<<<<<<< HEAD
 #include "hash-set.h"
 #include "tree-iterator.h"
-=======
 #undef GCC_DIAG_STYLE
 #define GCC_DIAG_STYLE __gcc_tdiag__
 #include "diagnostic-core.h"
 #undef GCC_DIAG_STYLE
 #define GCC_DIAG_STYLE __gcc_gfc__
->>>>>>> 390efaa9
 
 int ompws_flags;
 
@@ -1051,6 +1048,11 @@
 
   tree decl = OMP_CLAUSE_DECL (c);
 
+  /* This conflicts with the OpenACC changes done to support assumed-size
+     arrays that are implicitly mapped after enter data directive (see
+     libgomp.oacc-fortran/assumed-size.f90) -- doesn't the same apply to
+     OpenMP, too?  */
+#if 0
   /* Assumed-size arrays can't be mapped implicitly, they have to be
      mapped explicitly using array sections.  */
   if (TREE_CODE (decl) == PARM_DECL
@@ -1064,6 +1066,7 @@
 		"implicit mapping of assumed size array %qD", decl);
       return;
     }
+#endif
 
   tree c2 = NULL_TREE, c3 = NULL_TREE, c4 = NULL_TREE;
   if (POINTER_TYPE_P (TREE_TYPE (decl)))

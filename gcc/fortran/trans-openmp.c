--- conflicted
+++ resolved
@@ -25,11 +25,7 @@
 #include "coretypes.h"
 #include "tree.h"
 #include "gimple.h"	/* For create_tmp_var_raw.  */
-<<<<<<< HEAD
-#include "toplev.h"	/* For internal_error.  */
-=======
 #include "diagnostic-core.h"	/* For internal_error.  */
->>>>>>> b56a5220
 #include "gfortran.h"
 #include "trans.h"
 #include "trans-stmt.h"
@@ -180,15 +176,6 @@
   gfc_add_modify (&cond_block, decl, outer);
   rank = gfc_rank_cst[GFC_TYPE_ARRAY_RANK (type) - 1];
   size = gfc_conv_descriptor_ubound_get (decl, rank);
-<<<<<<< HEAD
-  size = fold_build2 (MINUS_EXPR, gfc_array_index_type, size,
-		      gfc_conv_descriptor_lbound_get (decl, rank));
-  size = fold_build2 (PLUS_EXPR, gfc_array_index_type, size,
-		      gfc_index_one_node);
-  if (GFC_TYPE_ARRAY_RANK (type) > 1)
-    size = fold_build2 (MULT_EXPR, gfc_array_index_type, size,
-			gfc_conv_descriptor_stride_get (decl, rank));
-=======
   size = fold_build2_loc (input_location, MINUS_EXPR, gfc_array_index_type,
 			  size, gfc_conv_descriptor_lbound_get (decl, rank));
   size = fold_build2_loc (input_location, PLUS_EXPR, gfc_array_index_type,
@@ -196,7 +183,6 @@
   if (GFC_TYPE_ARRAY_RANK (type) > 1)
     size = fold_build2_loc (input_location, MULT_EXPR, gfc_array_index_type,
 			    size, gfc_conv_descriptor_stride_get (decl, rank));
->>>>>>> b56a5220
   esize = fold_convert (gfc_array_index_type,
 			TYPE_SIZE_UNIT (gfc_get_element_type (type)));
   size = fold_build2_loc (input_location, MULT_EXPR, gfc_array_index_type,
@@ -243,15 +229,6 @@
   gfc_add_modify (&block, dest, src);
   rank = gfc_rank_cst[GFC_TYPE_ARRAY_RANK (type) - 1];
   size = gfc_conv_descriptor_ubound_get (dest, rank);
-<<<<<<< HEAD
-  size = fold_build2 (MINUS_EXPR, gfc_array_index_type, size,
-		      gfc_conv_descriptor_lbound_get (dest, rank));
-  size = fold_build2 (PLUS_EXPR, gfc_array_index_type, size,
-		      gfc_index_one_node);
-  if (GFC_TYPE_ARRAY_RANK (type) > 1)
-    size = fold_build2 (MULT_EXPR, gfc_array_index_type, size,
-			gfc_conv_descriptor_stride_get (dest, rank));
-=======
   size = fold_build2_loc (input_location, MINUS_EXPR, gfc_array_index_type,
 			  size, gfc_conv_descriptor_lbound_get (dest, rank));
   size = fold_build2_loc (input_location, PLUS_EXPR, gfc_array_index_type,
@@ -259,7 +236,6 @@
   if (GFC_TYPE_ARRAY_RANK (type) > 1)
     size = fold_build2_loc (input_location, MULT_EXPR, gfc_array_index_type,
 			    size, gfc_conv_descriptor_stride_get (dest, rank));
->>>>>>> b56a5220
   esize = fold_convert (gfc_array_index_type,
 			TYPE_SIZE_UNIT (gfc_get_element_type (type)));
   size = fold_build2_loc (input_location, MULT_EXPR, gfc_array_index_type,
@@ -296,15 +272,6 @@
 
   rank = gfc_rank_cst[GFC_TYPE_ARRAY_RANK (type) - 1];
   size = gfc_conv_descriptor_ubound_get (dest, rank);
-<<<<<<< HEAD
-  size = fold_build2 (MINUS_EXPR, gfc_array_index_type, size,
-		      gfc_conv_descriptor_lbound_get (dest, rank));
-  size = fold_build2 (PLUS_EXPR, gfc_array_index_type, size,
-		      gfc_index_one_node);
-  if (GFC_TYPE_ARRAY_RANK (type) > 1)
-    size = fold_build2 (MULT_EXPR, gfc_array_index_type, size,
-			gfc_conv_descriptor_stride_get (dest, rank));
-=======
   size = fold_build2_loc (input_location, MINUS_EXPR, gfc_array_index_type,
 			  size, gfc_conv_descriptor_lbound_get (dest, rank));
   size = fold_build2_loc (input_location, PLUS_EXPR, gfc_array_index_type,
@@ -312,7 +279,6 @@
   if (GFC_TYPE_ARRAY_RANK (type) > 1)
     size = fold_build2_loc (input_location, MULT_EXPR, gfc_array_index_type,
 			    size, gfc_conv_descriptor_stride_get (dest, rank));
->>>>>>> b56a5220
   esize = fold_convert (gfc_array_index_type,
 			TYPE_SIZE_UNIT (gfc_get_element_type (type)));
   size = fold_build2_loc (input_location, MULT_EXPR, gfc_array_index_type,
@@ -683,15 +649,6 @@
       gfc_add_modify (&block, decl, outer_sym.backend_decl);
       rank = gfc_rank_cst[GFC_TYPE_ARRAY_RANK (type) - 1];
       size = gfc_conv_descriptor_ubound_get (decl, rank);
-<<<<<<< HEAD
-      size = fold_build2 (MINUS_EXPR, gfc_array_index_type, size,
-			  gfc_conv_descriptor_lbound_get (decl, rank));
-      size = fold_build2 (PLUS_EXPR, gfc_array_index_type, size,
-			  gfc_index_one_node);
-      if (GFC_TYPE_ARRAY_RANK (type) > 1)
-	size = fold_build2 (MULT_EXPR, gfc_array_index_type, size,
-			    gfc_conv_descriptor_stride_get (decl, rank));
-=======
       size = fold_build2_loc (input_location, MINUS_EXPR,
 			      gfc_array_index_type, size,
 			      gfc_conv_descriptor_lbound_get (decl, rank));
@@ -701,7 +658,6 @@
 	size = fold_build2_loc (input_location, MULT_EXPR,
 				gfc_array_index_type, size,
 				gfc_conv_descriptor_stride_get (decl, rank));
->>>>>>> b56a5220
       esize = fold_convert (gfc_array_index_type,
 			    TYPE_SIZE_UNIT (gfc_get_element_type (type)));
       size = fold_build2_loc (input_location, MULT_EXPR, gfc_array_index_type,
@@ -1802,17 +1758,10 @@
     {
       /* Finish single block and add it to pblock.  */
       tmp = gfc_finish_block (&singleblock);
-<<<<<<< HEAD
-      tmp = build2 (OMP_SINGLE, void_type_node, tmp,
-		    clauses->nowait
-		    ? build_omp_clause (input_location, OMP_CLAUSE_NOWAIT)
-		    : NULL_TREE);
-=======
       tmp = build2_loc (input_location, OMP_SINGLE, void_type_node, tmp,
 			clauses->nowait
 			? build_omp_clause (input_location, OMP_CLAUSE_NOWAIT)
 			: NULL_TREE);
->>>>>>> b56a5220
       gfc_add_expr_to_block (pblock, tmp);
     }
 

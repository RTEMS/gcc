\input texinfo  @c -*-texinfo-*-
@c %**start of header
@setfilename gfortran.info
@set copyrights-gfortran 1999, 2000, 2001, 2002, 2003, 2004, 2005, 2006, 2007, 2008, 2009, 2010, 2011

@include gcc-common.texi

@settitle The GNU Fortran Compiler

@c Create a separate index for command line options
@defcodeindex op
@c Merge the standard indexes into a single one.
@syncodeindex fn cp
@syncodeindex vr cp
@syncodeindex ky cp
@syncodeindex pg cp
@syncodeindex tp cp

@c TODO: The following "Part" definitions are included here temporarily
@c until they are incorporated into the official Texinfo distribution.
@c They borrow heavily from Texinfo's \unnchapentry definitions.

@tex
\gdef\part#1#2{%
  \pchapsepmacro
  \gdef\thischapter{}
  \begingroup
    \vglue\titlepagetopglue
    \titlefonts \rm
    \leftline{Part #1:@* #2}
    \vskip4pt \hrule height 4pt width \hsize \vskip4pt
  \endgroup
  \writetocentry{part}{#2}{#1}
}
\gdef\blankpart{%
  \writetocentry{blankpart}{}{}
}
% Part TOC-entry definition for summary contents.
\gdef\dosmallpartentry#1#2#3#4{%
  \vskip .5\baselineskip plus.2\baselineskip
  \begingroup
    \let\rm=\bf \rm
    \tocentry{Part #2: #1}{\doshortpageno\bgroup#4\egroup}
  \endgroup
}
\gdef\dosmallblankpartentry#1#2#3#4{%
  \vskip .5\baselineskip plus.2\baselineskip
}
% Part TOC-entry definition for regular contents.  This has to be
% equated to an existing entry to not cause problems when the PDF
% outline is created.
\gdef\dopartentry#1#2#3#4{%
  \unnchapentry{Part #2: #1}{}{#3}{#4}
}
\gdef\doblankpartentry#1#2#3#4{}
@end tex

@c %**end of header

@c Use with @@smallbook.

@c %** start of document

@c Cause even numbered pages to be printed on the left hand side of
@c the page and odd numbered pages to be printed on the right hand
@c side of the page.  Using this, you can print on both sides of a
@c sheet of paper and have the text on the same part of the sheet.

@c The text on right hand pages is pushed towards the right hand
@c margin and the text on left hand pages is pushed toward the left
@c hand margin.
@c (To provide the reverse effect, set bindingoffset to -0.75in.)

@c @tex
@c \global\bindingoffset=0.75in
@c \global\normaloffset =0.75in
@c @end tex

@copying
Copyright @copyright{} @value{copyrights-gfortran} Free Software Foundation, Inc.

Permission is granted to copy, distribute and/or modify this document
under the terms of the GNU Free Documentation License, Version 1.3 or
any later version published by the Free Software Foundation; with the
Invariant Sections being ``Funding Free Software'', the Front-Cover
Texts being (a) (see below), and with the Back-Cover Texts being (b)
(see below).  A copy of the license is included in the section entitled
``GNU Free Documentation License''.

(a) The FSF's Front-Cover Text is:

     A GNU Manual

(b) The FSF's Back-Cover Text is:

     You have freedom to copy and modify this GNU Manual, like GNU
     software.  Copies published by the Free Software Foundation raise
     funds for GNU development.
@end copying

@ifinfo
@dircategory Software development
@direntry
* gfortran: (gfortran).                  The GNU Fortran Compiler.
@end direntry
This file documents the use and the internals of
the GNU Fortran compiler, (@command{gfortran}).

Published by the Free Software Foundation
51 Franklin Street, Fifth Floor
Boston, MA 02110-1301 USA

@insertcopying
@end ifinfo


@setchapternewpage odd
@titlepage
@title Using GNU Fortran
@versionsubtitle
@author The @t{gfortran} team
@page
@vskip 0pt plus 1filll
Published by the Free Software Foundation@*
51 Franklin Street, Fifth Floor@*
Boston, MA 02110-1301, USA@*
@c Last printed ??ber, 19??.@*
@c Printed copies are available for $? each.@*
@c ISBN ???
@sp 1
@insertcopying
@end titlepage

@c TODO: The following "Part" definitions are included here temporarily
@c until they are incorporated into the official Texinfo distribution.

@tex
\global\let\partentry=\dosmallpartentry
\global\let\blankpartentry=\dosmallblankpartentry
@end tex
@summarycontents

@tex
\global\let\partentry=\dopartentry
\global\let\blankpartentry=\doblankpartentry
@end tex
@contents

@page

@c ---------------------------------------------------------------------
@c TexInfo table of contents.
@c ---------------------------------------------------------------------

@ifnottex
@node Top
@top Introduction
@cindex Introduction

This manual documents the use of @command{gfortran}, 
the GNU Fortran compiler.  You can find in this manual how to invoke
@command{gfortran}, as well as its features and incompatibilities.

@ifset DEVELOPMENT
@emph{Warning:} This document, and the compiler it describes, are still
under development.  While efforts are made to keep it up-to-date, it might
not accurately reflect the status of the most recent GNU Fortran compiler.
@end ifset

@comment
@comment  When you add a new menu item, please keep the right hand
@comment  aligned to the same column.  Do not use tabs.  This provides
@comment  better formatting.
@comment
@menu
* Introduction::

Part I: Invoking GNU Fortran
* Invoking GNU Fortran:: Command options supported by @command{gfortran}.
* Runtime::              Influencing runtime behavior with environment variables.

Part II: Language Reference
* Fortran 2003 and 2008 status::  Fortran 2003 and 2008 features supported by GNU Fortran.
* Compiler Characteristics::      User-visible implementation details.
* Mixed-Language Programming::    Interoperability with C
* Extensions::           Language extensions implemented by GNU Fortran.
* Intrinsic Procedures:: Intrinsic procedures supported by GNU Fortran.
* Intrinsic Modules::    Intrinsic modules supported by GNU Fortran.

* Contributing::         How you can help.
* Copying::              GNU General Public License says
                         how you can copy and share GNU Fortran.
* GNU Free Documentation License::
                         How you can copy and share this manual.
* Funding::              How to help assure continued work for free software.
* Option Index::         Index of command line options
* Keyword Index::        Index of concepts
@end menu
@end ifnottex

@c ---------------------------------------------------------------------
@c Introduction
@c ---------------------------------------------------------------------

@node Introduction
@chapter Introduction

@c The following duplicates the text on the TexInfo table of contents.
@iftex
This manual documents the use of @command{gfortran}, the GNU Fortran
compiler.  You can find in this manual how to invoke @command{gfortran},
as well as its features and incompatibilities.

@ifset DEVELOPMENT
@emph{Warning:} This document, and the compiler it describes, are still
under development.  While efforts are made to keep it up-to-date, it
might not accurately reflect the status of the most recent GNU Fortran
compiler.
@end ifset
@end iftex

The GNU Fortran compiler front end was
designed initially as a free replacement for,
or alternative to, the unix @command{f95} command;
@command{gfortran} is the command you'll use to invoke the compiler.

@menu
* About GNU Fortran::    What you should know about the GNU Fortran compiler.
* GNU Fortran and GCC::  You can compile Fortran, C, or other programs.
* Preprocessing and conditional compilation:: The Fortran preprocessor
* GNU Fortran and G77::  Why we chose to start from scratch.
* Project Status::       Status of GNU Fortran, roadmap, proposed extensions.
* Standards::            Standards supported by GNU Fortran.
@end menu


@c ---------------------------------------------------------------------
@c About GNU Fortran
@c ---------------------------------------------------------------------

@node About GNU Fortran
@section About GNU Fortran

The GNU Fortran compiler supports the Fortran 77, 90 and 95 standards
completely, parts of the Fortran 2003 and Fortran 2008 standards, and
several vendor extensions.  The development goal is to provide the
following features:

@itemize @bullet
@item
Read a user's program,
stored in a file and containing instructions written
in Fortran 77, Fortran 90, Fortran 95, Fortran 2003 or Fortran 2008.
This file contains @dfn{source code}.

@item
Translate the user's program into instructions a computer
can carry out more quickly than it takes to translate the
instructions in the first
place.  The result after compilation of a program is
@dfn{machine code},
code designed to be efficiently translated and processed
by a machine such as your computer.
Humans usually aren't as good writing machine code
as they are at writing Fortran (or C++, Ada, or Java),
because it is easy to make tiny mistakes writing machine code.

@item
Provide the user with information about the reasons why
the compiler is unable to create a binary from the source code.
Usually this will be the case if the source code is flawed.
The Fortran 90 standard requires that the compiler can point out
mistakes to the user.
An incorrect usage of the language causes an @dfn{error message}.

The compiler will also attempt to diagnose cases where the
user's program contains a correct usage of the language,
but instructs the computer to do something questionable.
This kind of diagnostics message is called a @dfn{warning message}.

@item
Provide optional information about the translation passes
from the source code to machine code.
This can help a user of the compiler to find the cause of
certain bugs which may not be obvious in the source code,
but may be more easily found at a lower level compiler output.
It also helps developers to find bugs in the compiler itself.

@item
Provide information in the generated machine code that can
make it easier to find bugs in the program (using a debugging tool,
called a @dfn{debugger}, such as the GNU Debugger @command{gdb}). 

@item
Locate and gather machine code already generated to
perform actions requested by statements in the user's program.
This machine code is organized into @dfn{modules} and is located
and @dfn{linked} to the user program. 
@end itemize

The GNU Fortran compiler consists of several components:

@itemize @bullet
@item
A version of the @command{gcc} command
(which also might be installed as the system's @command{cc} command)
that also understands and accepts Fortran source code.
The @command{gcc} command is the @dfn{driver} program for
all the languages in the GNU Compiler Collection (GCC);
With @command{gcc},
you can compile the source code of any language for
which a front end is available in GCC.

@item
The @command{gfortran} command itself,
which also might be installed as the
system's @command{f95} command.
@command{gfortran} is just another driver program,
but specifically for the Fortran compiler only.
The difference with @command{gcc} is that @command{gfortran}
will automatically link the correct libraries to your program.

@item
A collection of run-time libraries.
These libraries contain the machine code needed to support
capabilities of the Fortran language that are not directly
provided by the machine code generated by the
@command{gfortran} compilation phase,
such as intrinsic functions and subroutines,
and routines for interaction with files and the operating system.
@c and mechanisms to spawn,
@c unleash and pause threads in parallelized code.

@item
The Fortran compiler itself, (@command{f951}).
This is the GNU Fortran parser and code generator,
linked to and interfaced with the GCC backend library.
@command{f951} ``translates'' the source code to
assembler code.  You would typically not use this
program directly;
instead, the @command{gcc} or @command{gfortran} driver
programs will call it for you.
@end itemize


@c ---------------------------------------------------------------------
@c GNU Fortran and GCC
@c ---------------------------------------------------------------------

@node GNU Fortran and GCC
@section GNU Fortran and GCC
@cindex GNU Compiler Collection
@cindex GCC

GNU Fortran is a part of GCC, the @dfn{GNU Compiler Collection}.  GCC
consists of a collection of front ends for various languages, which
translate the source code into a language-independent form called
@dfn{GENERIC}.  This is then processed by a common middle end which
provides optimization, and then passed to one of a collection of back
ends which generate code for different computer architectures and
operating systems.

Functionally, this is implemented with a driver program (@command{gcc})
which provides the command-line interface for the compiler.  It calls
the relevant compiler front-end program (e.g., @command{f951} for
Fortran) for each file in the source code, and then calls the assembler
and linker as appropriate to produce the compiled output.  In a copy of
GCC which has been compiled with Fortran language support enabled,
@command{gcc} will recognize files with @file{.f}, @file{.for}, @file{.ftn},
@file{.f90}, @file{.f95}, @file{.f03} and @file{.f08} extensions as
Fortran source code, and compile it accordingly.  A @command{gfortran}
driver program is also provided, which is identical to @command{gcc}
except that it automatically links the Fortran runtime libraries into the
compiled program.

Source files with @file{.f}, @file{.for}, @file{.fpp}, @file{.ftn}, @file{.F},
@file{.FOR}, @file{.FPP}, and @file{.FTN} extensions are treated as fixed form.
Source files with @file{.f90}, @file{.f95}, @file{.f03}, @file{.f08},
@file{.F90}, @file{.F95}, @file{.F03} and @file{.F08} extensions are
treated as free form.  The capitalized versions of either form are run
through preprocessing.  Source files with the lower case @file{.fpp}
extension are also run through preprocessing.

This manual specifically documents the Fortran front end, which handles
the programming language's syntax and semantics.  The aspects of GCC
which relate to the optimization passes and the back-end code generation
are documented in the GCC manual; see 
@ref{Top,,Introduction,gcc,Using the GNU Compiler Collection (GCC)}.
The two manuals together provide a complete reference for the GNU
Fortran compiler.


@c ---------------------------------------------------------------------
@c Preprocessing and conditional compilation
@c ---------------------------------------------------------------------

@node Preprocessing and conditional compilation
@section Preprocessing and conditional compilation
@cindex CPP
@cindex FPP
@cindex Conditional compilation
@cindex Preprocessing
@cindex preprocessor, include file handling

Many Fortran compilers including GNU Fortran allow passing the source code
through a C preprocessor (CPP; sometimes also called the Fortran preprocessor,
FPP) to allow for conditional compilation.  In the case of GNU Fortran,
this is the GNU C Preprocessor in the traditional mode.  On systems with
case-preserving file names, the preprocessor is automatically invoked if the
filename extension is @file{.F}, @file{.FOR}, @file{.FTN}, @file{.fpp},
@file{.FPP}, @file{.F90}, @file{.F95}, @file{.F03} or @file{.F08}.  To manually
invoke the preprocessor on any file, use @option{-cpp}, to disable
preprocessing on files where the preprocessor is run automatically, use
@option{-nocpp}.

If a preprocessed file includes another file with the Fortran @code{INCLUDE}
statement, the included file is not preprocessed.  To preprocess included
files, use the equivalent preprocessor statement @code{#include}.

If GNU Fortran invokes the preprocessor, @code{__GFORTRAN__}
is defined and @code{__GNUC__}, @code{__GNUC_MINOR__} and
@code{__GNUC_PATCHLEVEL__} can be used to determine the version of the
compiler.  See @ref{Top,,Overview,cpp,The C Preprocessor} for details.

While CPP is the de-facto standard for preprocessing Fortran code,
Part 3 of the Fortran 95 standard (ISO/IEC 1539-3:1998) defines
Conditional Compilation, which is not widely used and not directly
supported by the GNU Fortran compiler.  You can use the program coco
to preprocess such files (@uref{http://www.daniellnagle.com/coco.html}).


@c ---------------------------------------------------------------------
@c GNU Fortran and G77
@c ---------------------------------------------------------------------

@node GNU Fortran and G77
@section GNU Fortran and G77
@cindex Fortran 77
@cindex @command{g77}

The GNU Fortran compiler is the successor to @command{g77}, the Fortran 
77 front end included in GCC prior to version 4.  It is an entirely new 
program that has been designed to provide Fortran 95 support and 
extensibility for future Fortran language standards, as well as providing 
backwards compatibility for Fortran 77 and nearly all of the GNU language 
extensions supported by @command{g77}.


@c ---------------------------------------------------------------------
@c Project Status
@c ---------------------------------------------------------------------

@node Project Status
@section Project Status

@quotation
As soon as @command{gfortran} can parse all of the statements correctly,
it will be in the ``larva'' state.
When we generate code, the ``puppa'' state.
When @command{gfortran} is done,
we'll see if it will be a beautiful butterfly,
or just a big bug....

--Andy Vaught, April 2000
@end quotation

The start of the GNU Fortran 95 project was announced on
the GCC homepage in March 18, 2000
(even though Andy had already been working on it for a while,
of course).

The GNU Fortran compiler is able to compile nearly all
standard-compliant Fortran 95, Fortran 90, and Fortran 77 programs,
including a number of standard and non-standard extensions, and can be
used on real-world programs.  In particular, the supported extensions
include OpenMP, Cray-style pointers, and several Fortran 2003 and Fortran
2008 features, including TR 15581.  However, it is still under
development and has a few remaining rough edges.

At present, the GNU Fortran compiler passes the
@uref{http://www.fortran-2000.com/ArnaudRecipes/fcvs21_f95.html, 
NIST Fortran 77 Test Suite}, and produces acceptable results on the
@uref{http://www.netlib.org/lapack/faq.html#1.21, LAPACK Test Suite}.
It also provides respectable performance on 
the @uref{http://www.polyhedron.com/pb05.html, Polyhedron Fortran
compiler benchmarks} and the
@uref{http://www.llnl.gov/asci_benchmarks/asci/limited/lfk/README.html,
Livermore Fortran Kernels test}.  It has been used to compile a number of
large real-world programs, including
@uref{http://mysite.verizon.net/serveall/moene.pdf, the HIRLAM
weather-forecasting code} and
@uref{http://www.theochem.uwa.edu.au/tonto/, the Tonto quantum 
chemistry package}; see @url{http://gcc.gnu.org/@/wiki/@/GfortranApps} for an
extended list.

Among other things, the GNU Fortran compiler is intended as a replacement
for G77.  At this point, nearly all programs that could be compiled with
G77 can be compiled with GNU Fortran, although there are a few minor known
regressions.

The primary work remaining to be done on GNU Fortran falls into three
categories: bug fixing (primarily regarding the treatment of invalid code
and providing useful error messages), improving the compiler optimizations
and the performance of compiled code, and extending the compiler to support
future standards---in particular, Fortran 2003 and Fortran 2008.


@c ---------------------------------------------------------------------
@c Standards
@c ---------------------------------------------------------------------

@node Standards
@section Standards
@cindex Standards

@menu
* Varying Length Character Strings::
@end menu

The GNU Fortran compiler implements
ISO/IEC 1539:1997 (Fortran 95).  As such, it can also compile essentially all
standard-compliant Fortran 90 and Fortran 77 programs.   It also supports
the ISO/IEC TR-15581 enhancements to allocatable arrays.

In the future, the GNU Fortran compiler will also support ISO/IEC
1539-1:2004 (Fortran 2003), ISO/IEC 1539-1:2010 (Fortran 2008) and
future Fortran standards.  Partial support of the Fortran 2003 and
Fortran 2008 standard is already provided; the current status of the
support is reported in the @ref{Fortran 2003 status} and
@ref{Fortran 2008 status} sections of the documentation.

Additionally, the GNU Fortran compilers supports the OpenMP specification
(version 3.0, @url{http://openmp.org/@/wp/@/openmp-specifications/}).

@node Varying Length Character Strings
@subsection Varying Length Character Strings
@cindex Varying length character strings
@cindex Varying length strings
@cindex strings, varying length

The Fortran 95 standard specifies in Part 2 (ISO/IEC 1539-2:2000)
varying length character strings.  While GNU Fortran currently does not
support such strings directly, there exist two Fortran implementations
for them, which work with GNU Fortran.  They can be found at
@uref{http://www.fortran.com/@/iso_varying_string.f95} and at
@uref{ftp://ftp.nag.co.uk/@/sc22wg5/@/ISO_VARYING_STRING/}.



@c =====================================================================
@c PART I: INVOCATION REFERENCE
@c =====================================================================

@tex
\part{I}{Invoking GNU Fortran}
@end tex

@c ---------------------------------------------------------------------
@c Compiler Options
@c ---------------------------------------------------------------------

@include invoke.texi


@c ---------------------------------------------------------------------
@c Runtime
@c ---------------------------------------------------------------------

@node Runtime
@chapter Runtime:  Influencing runtime behavior with environment variables
@cindex environment variable

The behavior of the @command{gfortran} can be influenced by
environment variables.

Malformed environment variables are silently ignored.

@menu
* GFORTRAN_STDIN_UNIT:: Unit number for standard input
* GFORTRAN_STDOUT_UNIT:: Unit number for standard output
* GFORTRAN_STDERR_UNIT:: Unit number for standard error
* GFORTRAN_USE_STDERR:: Send library output to standard error
* GFORTRAN_TMPDIR:: Directory for scratch files
* GFORTRAN_UNBUFFERED_ALL:: Don't buffer I/O for all units.
* GFORTRAN_UNBUFFERED_PRECONNECTED:: Don't buffer I/O for preconnected units.
* GFORTRAN_SHOW_LOCUS::  Show location for runtime errors
* GFORTRAN_OPTIONAL_PLUS:: Print leading + where permitted
* GFORTRAN_DEFAULT_RECL:: Default record length for new files
* GFORTRAN_LIST_SEPARATOR::  Separator for list output
* GFORTRAN_CONVERT_UNIT::  Set endianness for unformatted I/O
* GFORTRAN_ERROR_DUMPCORE:: Dump core on run-time errors
* GFORTRAN_ERROR_BACKTRACE:: Show backtrace on run-time errors
@end menu

@node GFORTRAN_STDIN_UNIT
@section @env{GFORTRAN_STDIN_UNIT}---Unit number for standard input

This environment variable can be used to select the unit number
preconnected to standard input.  This must be a positive integer.
The default value is 5.

@node GFORTRAN_STDOUT_UNIT
@section @env{GFORTRAN_STDOUT_UNIT}---Unit number for standard output

This environment variable can be used to select the unit number
preconnected to standard output.  This must be a positive integer.
The default value is 6.

@node GFORTRAN_STDERR_UNIT
@section @env{GFORTRAN_STDERR_UNIT}---Unit number for standard error

This environment variable can be used to select the unit number
preconnected to standard error.  This must be a positive integer.
The default value is 0.

@node GFORTRAN_USE_STDERR
@section @env{GFORTRAN_USE_STDERR}---Send library output to standard error

This environment variable controls where library output is sent.
If the first letter is @samp{y}, @samp{Y} or @samp{1}, standard
error is used.  If the first letter is @samp{n}, @samp{N} or
@samp{0}, standard output is used.

@node GFORTRAN_TMPDIR
@section @env{GFORTRAN_TMPDIR}---Directory for scratch files

This environment variable controls where scratch files are
created.  If this environment variable is missing,
GNU Fortran searches for the environment variable @env{TMP}, then @env{TEMP}.
If these are missing, the default is @file{/tmp}.

@node GFORTRAN_UNBUFFERED_ALL
@section @env{GFORTRAN_UNBUFFERED_ALL}---Don't buffer I/O on all units

This environment variable controls whether all I/O is unbuffered.  If
the first letter is @samp{y}, @samp{Y} or @samp{1}, all I/O is
unbuffered.  This will slow down small sequential reads and writes.  If
the first letter is @samp{n}, @samp{N} or @samp{0}, I/O is buffered.
This is the default.

@node GFORTRAN_UNBUFFERED_PRECONNECTED
@section @env{GFORTRAN_UNBUFFERED_PRECONNECTED}---Don't buffer I/O on preconnected units

The environment variable named @env{GFORTRAN_UNBUFFERED_PRECONNECTED} controls
whether I/O on a preconnected unit (i.e.@: STDOUT or STDERR) is unbuffered.  If 
the first letter is @samp{y}, @samp{Y} or @samp{1}, I/O is unbuffered.  This
will slow down small sequential reads and writes.  If the first letter
is @samp{n}, @samp{N} or @samp{0}, I/O is buffered.  This is the default.

@node GFORTRAN_SHOW_LOCUS
@section @env{GFORTRAN_SHOW_LOCUS}---Show location for runtime errors

If the first letter is @samp{y}, @samp{Y} or @samp{1}, filename and
line numbers for runtime errors are printed.  If the first letter is
@samp{n}, @samp{N} or @samp{0}, don't print filename and line numbers
for runtime errors.  The default is to print the location.

@node GFORTRAN_OPTIONAL_PLUS
@section @env{GFORTRAN_OPTIONAL_PLUS}---Print leading + where permitted

If the first letter is @samp{y}, @samp{Y} or @samp{1},
a plus sign is printed
where permitted by the Fortran standard.  If the first letter
is @samp{n}, @samp{N} or @samp{0}, a plus sign is not printed
in most cases.  Default is not to print plus signs.

@node GFORTRAN_DEFAULT_RECL
@section @env{GFORTRAN_DEFAULT_RECL}---Default record length for new files

This environment variable specifies the default record length, in
bytes, for files which are opened without a @code{RECL} tag in the
@code{OPEN} statement.  This must be a positive integer.  The
default value is 1073741824 bytes (1 GB).

@node GFORTRAN_LIST_SEPARATOR
@section @env{GFORTRAN_LIST_SEPARATOR}---Separator for list output

This environment variable specifies the separator when writing
list-directed output.  It may contain any number of spaces and
at most one comma.  If you specify this on the command line,
be sure to quote spaces, as in
@smallexample
$ GFORTRAN_LIST_SEPARATOR='  ,  ' ./a.out
@end smallexample
when @command{a.out} is the compiled Fortran program that you want to run.
Default is a single space.

@node GFORTRAN_CONVERT_UNIT
@section @env{GFORTRAN_CONVERT_UNIT}---Set endianness for unformatted I/O

By setting the @env{GFORTRAN_CONVERT_UNIT} variable, it is possible
to change the representation of data for unformatted files.
The syntax for the @env{GFORTRAN_CONVERT_UNIT} variable is:
@smallexample
GFORTRAN_CONVERT_UNIT: mode | mode ';' exception | exception ;
mode: 'native' | 'swap' | 'big_endian' | 'little_endian' ;
exception: mode ':' unit_list | unit_list ;
unit_list: unit_spec | unit_list unit_spec ;
unit_spec: INTEGER | INTEGER '-' INTEGER ;
@end smallexample
The variable consists of an optional default mode, followed by
a list of optional exceptions, which are separated by semicolons
from the preceding default and each other.  Each exception consists
of a format and a comma-separated list of units.  Valid values for
the modes are the same as for the @code{CONVERT} specifier:

@itemize @w{}
@item @code{NATIVE} Use the native format.  This is the default.
@item @code{SWAP} Swap between little- and big-endian.
@item @code{LITTLE_ENDIAN} Use the little-endian format
for unformatted files.
@item @code{BIG_ENDIAN} Use the big-endian format for unformatted files.
@end itemize
A missing mode for an exception is taken to mean @code{BIG_ENDIAN}.
Examples of values for @env{GFORTRAN_CONVERT_UNIT} are:
@itemize @w{}
@item @code{'big_endian'}  Do all unformatted I/O in big_endian mode.
@item @code{'little_endian;native:10-20,25'}  Do all unformatted I/O 
in little_endian mode, except for units 10 to 20 and 25, which are in
native format.
@item @code{'10-20'}  Units 10 to 20 are big-endian, the rest is native.
@end itemize

Setting the environment variables should be done on the command
line or via the @command{export}
command for @command{sh}-compatible shells and via @command{setenv}
for @command{csh}-compatible shells.

Example for @command{sh}:
@smallexample
$ gfortran foo.f90
$ GFORTRAN_CONVERT_UNIT='big_endian;native:10-20' ./a.out
@end smallexample

Example code for @command{csh}:
@smallexample
% gfortran foo.f90
% setenv GFORTRAN_CONVERT_UNIT 'big_endian;native:10-20'
% ./a.out
@end smallexample

Using anything but the native representation for unformatted data
carries a significant speed overhead.  If speed in this area matters
to you, it is best if you use this only for data that needs to be
portable.

@xref{CONVERT specifier}, for an alternative way to specify the
data representation for unformatted files.  @xref{Runtime Options}, for
setting a default data representation for the whole program.  The
@code{CONVERT} specifier overrides the @option{-fconvert} compile options.

@emph{Note that the values specified via the GFORTRAN_CONVERT_UNIT
environment variable will override the CONVERT specifier in the
open statement}.  This is to give control over data formats to
users who do not have the source code of their program available.

@node GFORTRAN_ERROR_DUMPCORE
@section @env{GFORTRAN_ERROR_DUMPCORE}---Dump core on run-time errors

If the @env{GFORTRAN_ERROR_DUMPCORE} variable is set to
@samp{y}, @samp{Y} or @samp{1} (only the first letter is relevant)
then library run-time errors cause core dumps.  To disable the core
dumps, set the variable to @samp{n}, @samp{N}, @samp{0}.  Default
is not to core dump unless the @option{-fdump-core} compile option
was used.

@node GFORTRAN_ERROR_BACKTRACE
@section @env{GFORTRAN_ERROR_BACKTRACE}---Show backtrace on run-time errors

If the @env{GFORTRAN_ERROR_BACKTRACE} variable is set to
@samp{y}, @samp{Y} or @samp{1} (only the first letter is relevant)
then a backtrace is printed when a run-time error occurs.
To disable the backtracing, set the variable to
@samp{n}, @samp{N}, @samp{0}.  Default is not to print a backtrace
unless the @option{-fbacktrace} compile option
was used.

@c =====================================================================
@c PART II: LANGUAGE REFERENCE
@c =====================================================================

@tex
\part{II}{Language Reference}
@end tex

@c ---------------------------------------------------------------------
@c Fortran 2003 and 2008 Status
@c ---------------------------------------------------------------------

@node Fortran 2003 and 2008 status
@chapter Fortran 2003 and 2008 Status

@menu
* Fortran 2003 status::
* Fortran 2008 status::
@end menu

@node Fortran 2003 status
@section Fortran 2003 status

GNU Fortran supports several Fortran 2003 features; an incomplete
list can be found below.  See also the
@uref{http://gcc.gnu.org/wiki/Fortran2003, wiki page} about Fortran 2003.

@itemize
@item Procedure pointers including procedure-pointer components with
@code{PASS} attribute.

@item Procedures which are bound to a derived type (type-bound procedures)
including @code{PASS}, @code{PROCEDURE} and @code{GENERIC}, and
operators bound to a type.

@item Abstract interfaces and and type extension with the possibility to
override type-bound procedures or to have deferred binding.

@item Polymorphic entities (``@code{CLASS}'') for derived types -- including
@code{SAME_TYPE_AS}, @code{EXTENDS_TYPE_OF} and @code{SELECT TYPE}.
Note that the support for array-valued polymorphic entities is incomplete
and unlimited polymophism is currently not supported.

@item The @code{ASSOCIATE} construct.

@item Interoperability with C including enumerations, 

@item In structure constructors the components with default values may be
omitted.

@item Extensions to the @code{ALLOCATE} statement, allowing for a
type-specification with type parameter and for allocation and initialization
from a @code{SOURCE=} expression; @code{ALLOCATE} and @code{DEALLOCATE}
optionally return an error message string via @code{ERRMSG=}.

@item Reallocation on assignment: If an intrinsic assignment is
used, an allocatable variable on the left-hand side is automatically allocated
(if unallocated) or reallocated (if the shape is different). Currently, scalar
deferred character length left-hand sides are correctly handled but arrays
are not yet fully implemented.

@item Transferring of allocations via @code{MOVE_ALLOC}.

@item The @code{PRIVATE} and @code{PUBLIC} attributes may be given individually
to derived-type components.

@item In pointer assignments, the lower bound may be specified and
the remapping of elements is supported.

@item For pointers an @code{INTENT} may be specified which affect the
association status not the value of the pointer target.

@item Intrinsics @code{command_argument_count}, @code{get_command},
@code{get_command_argument}, and @code{get_environment_variable}.

@item Support for unicode characters (ISO 10646) and UTF-8, including
the @code{SELECTED_CHAR_KIND} and @code{NEW_LINE} intrinsic functions.

@item Support for binary, octal and hexadecimal (BOZ) constants in the
intrinsic functions @code{INT}, @code{REAL}, @code{CMPLX} and @code{DBLE}.

@item Support for namelist variables with allocatable and pointer
attribute and nonconstant length type parameter.

@item
@cindex array, constructors
@cindex @code{[...]}
Array constructors using square brackets.  That is, @code{[...]} rather
than @code{(/.../)}.  Type-specification for array constructors like
@code{(/ some-type :: ... /)}.

@item Extensions to the specification and initialization expressions,
including the support for intrinsics with real and complex arguments.

@item Support for the asynchronous input/output syntax; however, the
data transfer is currently always synchronously performed. 

@item
@cindex @code{FLUSH} statement
@cindex statement, @code{FLUSH}
@code{FLUSH} statement.

@item
@cindex @code{IOMSG=} specifier
@code{IOMSG=} specifier for I/O statements.

@item
@cindex @code{ENUM} statement
@cindex @code{ENUMERATOR} statement
@cindex statement, @code{ENUM}
@cindex statement, @code{ENUMERATOR}
@opindex @code{fshort-enums}
Support for the declaration of enumeration constants via the
@code{ENUM} and @code{ENUMERATOR} statements.  Interoperability with
@command{gcc} is guaranteed also for the case where the
@command{-fshort-enums} command line option is given.

@item
@cindex TR 15581
TR 15581:
@itemize
@item
@cindex @code{ALLOCATABLE} dummy arguments
@code{ALLOCATABLE} dummy arguments.
@item
@cindex @code{ALLOCATABLE} function results
@code{ALLOCATABLE} function results
@item
@cindex @code{ALLOCATABLE} components of derived types
@code{ALLOCATABLE} components of derived types
@end itemize

@item
@cindex @code{STREAM} I/O
@cindex @code{ACCESS='STREAM'} I/O
The @code{OPEN} statement supports the @code{ACCESS='STREAM'} specifier,
allowing I/O without any record structure.

@item
Namelist input/output for internal files.

@item Further I/O extensions: Rounding during formatted output, using of
a decimal comma instead of a decimal point, setting whether a plus sign
should appear for positive numbers.

@item
@cindex @code{PROTECTED} statement
@cindex statement, @code{PROTECTED}
The @code{PROTECTED} statement and attribute.

@item
@cindex @code{VALUE} statement
@cindex statement, @code{VALUE}
The @code{VALUE} statement and attribute.

@item
@cindex @code{VOLATILE} statement
@cindex statement, @code{VOLATILE}
The @code{VOLATILE} statement and attribute.

@item
@cindex @code{IMPORT} statement
@cindex statement, @code{IMPORT}
The @code{IMPORT} statement, allowing to import
host-associated derived types.

@item The intrinsic modules @code{ISO_FORTRAN_ENVIRONMENT} is supported,
which contains parameters of the I/O units, storage sizes. Additionally,
procedures for C interoperability are available in the @code{ISO_C_BINDING}
module.

@item
@cindex @code{USE, INTRINSIC} statement
@cindex statement, @code{USE, INTRINSIC}
@cindex @code{ISO_FORTRAN_ENV} statement
@cindex statement, @code{ISO_FORTRAN_ENV}
@code{USE} statement with @code{INTRINSIC} and @code{NON_INTRINSIC}
attribute; supported intrinsic modules: @code{ISO_FORTRAN_ENV},
@code{ISO_C_BINDING}, @code{OMP_LIB} and @code{OMP_LIB_KINDS}.

@item
Renaming of operators in the @code{USE} statement.

@end itemize


@node Fortran 2008 status
@section Fortran 2008 status

The latest version of the Fortran standard is ISO/IEC 1539-1:2010, informally
known as Fortran 2008.  The official version is available from International
Organization for Standardization (ISO) or its national member organizations.
The the final draft (FDIS) can be downloaded free of charge from
@url{http://www.nag.co.uk/@/sc22wg5/@/links.html}.  Fortran is developed by the
Working Group 5 of Sub-Committee 22 of the Joint Technical Committee 1 of the
International Organization for Standardization and the International
Electrotechnical Commission (IEC).  This group is known as
@uref{http://www.nag.co.uk/sc22wg5/, WG5}.

The GNU Fortran supports several of the new features of Fortran 2008; the
@uref{http://gcc.gnu.org/wiki/Fortran2008Status, wiki} has some information
about the current Fortran 2008 implementation status.  In particular, the
following is implemented.

@itemize
@item The @option{-std=f2008} option and support for the file extensions 
@file{.f08} and @file{.F08}.

@item The @code{OPEN} statement now supports the @code{NEWUNIT=} option,
which returns a unique file unit, thus preventing inadvertent use of the
same unit in different parts of the program.

@item The @code{g0} format descriptor and unlimited format items.

@item The mathematical intrinsics @code{ASINH}, @code{ACOSH}, @code{ATANH},
@code{ERF}, @code{ERFC}, @code{GAMMA}, @code{LOG_GAMMA}, @code{BESSEL_J0},
@code{BESSEL_J1}, @code{BESSEL_JN}, @code{BESSEL_Y0}, @code{BESSEL_Y1},
@code{BESSEL_YN}, @code{HYPOT}, @code{NORM2}, and @code{ERFC_SCALED}.

@item Using complex arguments with @code{TAN}, @code{SINH}, @code{COSH},
@code{TANH}, @code{ASIN}, @code{ACOS}, and @code{ATAN} is now possible;
@code{ATAN}(@var{Y},@var{X}) is now an alias for @code{ATAN2}(@var{Y},@var{X}).

@item Support of the @code{PARITY} intrinsic functions.

@item The following bit intrinsics: @code{LEADZ} and @code{TRAILZ} for
counting the number of leading and trailing zero bits, @code{POPCNT} and
@code{POPPAR} for counting the number of one bits and returning the parity;
@code{BGE}, @code{BGT}, @code{BLE}, and @code{BLT} for bitwise comparisons;
@code{DSHIFTL} and @code{DSHIFTR} for combined left and right shifts,
@code{MASKL} and @code{MASKR} for simple left and right justified masks,
@code{MERGE_BITS} for a bitwise merge using a mask, @code{SHIFTA},
@code{SHIFTL} and @code{SHIFTR} for shift operations, and the
transformational bit intrinsics @code{IALL}, @code{IANY} and @code{IPARITY}.

@item Support of the @code{EXECUTE_COMMAND_LINE} intrinsic subroutine.

@item Support for the @code{STORAGE_SIZE} intrinsic inquiry function.

@item The @code{INT@{8,16,32@}} and @code{REAL@{32,64,128@}} kind type
parameters and the array-valued named constants @code{INTEGER_KINDS},
@code{LOGICAL_KINDS}, @code{REAL_KINDS} and @code{CHARACTER_KINDS} of
the intrinsic module @code{ISO_FORTRAN_ENV}.

@item The module procedures @code{C_SIZEOF} of the intrinsic module
@code{ISO_C_BINDINGS} and @code{COMPILER_VERSION} and @code{COMPILER_OPTIONS}
of @code{ISO_FORTRAN_ENV}.

@item Experimental coarray support (for one image only), use the
@option{-fcoarray=single} flag to enable it.

@item The @code{BLOCK} construct is supported.

@item The @code{STOP} and the new @code{ERROR STOP} statements now
support all constant expressions.

@item Support for the @code{CONTIGUOUS} attribute.

@item Support for @code{ALLOCATE} with @code{MOLD}.

@item Support for the @code{IMPURE} attribute for procedures, which
allows for @code{ELEMENTAL} procedures without the restrictions of
@code{PURE}.

@item Null pointers (including @code{NULL()}) and not-allocated variables
can be used as actual argument to optional non-pointer, non-allocatable
dummy arguments, denoting an absent argument.

@item Non-pointer variables with @code{TARGET} attribute can be used as
actual argument to @code{POINTER} dummies with @code{INTENT(IN)}.

@item Pointers including procedure pointers and those in a derived
type (pointer components) can now be initialized by a target instead
of only by @code{NULL}.

@item The @code{EXIT} statement (with construct-name) can be now be
used to leave not only the @code{DO} but also the @code{ASSOCIATE},
@code{BLOCK}, @code{IF}, @code{SELECT CASE} and @code{SELECT TYPE}
constructs.

@item Internal procedures can now be used as actual argument.

@item Minor features: obsolesce diagnostics for @code{ENTRY} with
@option{-std=f2008}; a line may start with a semicolon; for internal
and module procedures @code{END} can be used instead of
@code{END SUBROUTINE} and @code{END FUNCTION}; @code{SELECTED_REAL_KIND}
now also takes a @code{RADIX} argument; intrinsic types are supported
for @code{TYPE}(@var{intrinsic-type-spec}); multiple type-bound procedures
can be declared in a single @code{PROCEDURE} statement; implied-shape
arrays are supported for named constants (@code{PARAMETER}).
@end itemize



@c ---------------------------------------------------------------------
@c Compiler Characteristics
@c ---------------------------------------------------------------------

@node Compiler Characteristics
@chapter Compiler Characteristics

This chapter describes certain characteristics of the GNU Fortran
compiler, that are not specified by the Fortran standard, but which
might in some way or another become visible to the programmer.

@menu
* KIND Type Parameters::
* Internal representation of LOGICAL variables::
* Thread-safety of the runtime library::
@end menu


@node KIND Type Parameters
@section KIND Type Parameters
@cindex kind

The @code{KIND} type parameters supported by GNU Fortran for the primitive
data types are:

@table @code

@item INTEGER
1, 2, 4, 8*, 16*, default: 4 (1)

@item LOGICAL
1, 2, 4, 8*, 16*, default: 4 (1)

@item REAL
4, 8, 10*, 16*, default: 4 (2)

@item COMPLEX
4, 8, 10*, 16*, default: 4 (2)

@item CHARACTER
1, 4, default: 1

@end table

@noindent
* = not available on all systems @*
(1) Unless -fdefault-integer-8 is used @*
(2) Unless -fdefault-real-8 is used

@noindent
The @code{KIND} value matches the storage size in bytes, except for
@code{COMPLEX} where the storage size is twice as much (or both real and
imaginary part are a real value of the given size).  It is recommended to use
the @code{SELECTED_CHAR_KIND}, @code{SELECTED_INT_KIND} and
@code{SELECTED_REAL_KIND} intrinsics or the @code{INT8}, @code{INT16},
@code{INT32}, @code{INT64}, @code{REAL32}, @code{REAL64}, and @code{REAL128}
parameters of the @code{ISO_FORTRAN_ENV} module instead of the concrete values.
The available kind parameters can be found in the constant arrays
@code{CHARACTER_KINDS}, @code{INTEGER_KINDS}, @code{LOGICAL_KINDS} and
@code{REAL_KINDS} in the @code{ISO_FORTRAN_ENV} module
(see @ref{ISO_FORTRAN_ENV}).


@node Internal representation of LOGICAL variables
@section Internal representation of LOGICAL variables
@cindex logical, variable representation

The Fortran standard does not specify how variables of @code{LOGICAL}
type are represented, beyond requiring that @code{LOGICAL} variables
of default kind have the same storage size as default @code{INTEGER}
and @code{REAL} variables.  The GNU Fortran internal representation is
as follows.

A @code{LOGICAL(KIND=N)} variable is represented as an
@code{INTEGER(KIND=N)} variable, however, with only two permissible
values: @code{1} for @code{.TRUE.} and @code{0} for
@code{.FALSE.}.  Any other integer value results in undefined behavior.

Note that for mixed-language programming using the
@code{ISO_C_BINDING} feature, there is a @code{C_BOOL} kind that can
be used to create @code{LOGICAL(KIND=C_BOOL)} variables which are
interoperable with the C99 _Bool type.  The C99 _Bool type has an
internal representation described in the C99 standard, which is
identical to the above description, i.e. with 1 for true and 0 for
false being the only permissible values.  Thus the internal
representation of @code{LOGICAL} variables in GNU Fortran is identical
to C99 _Bool, except for a possible difference in storage size
depending on the kind.


@node Thread-safety of the runtime library
@section Thread-safety of the runtime library
@cindex thread-safety, threads

<<<<<<< HEAD
GNU Fortran can be used in programs with multiple threads, e.g. by
=======
GNU Fortran can be used in programs with multiple threads, e.g.@: by
>>>>>>> aa479012
using OpenMP, by calling OS thread handling functions via the
@code{ISO_C_BINDING} facility, or by GNU Fortran compiled library code
being called from a multi-threaded program.

<<<<<<< HEAD
The GNU Fortran runtime library, (@var{libgfortran}), supports being
called concurrently from multiple threads with the following
exceptions. 

During library initialization, the C @code{getenv()} function is used,
which need not be thread-safe.  Similarly, the @code{getenv()}
=======
The GNU Fortran runtime library, (@code{libgfortran}), supports being
called concurrently from multiple threads with the following
exceptions. 

During library initialization, the C @code{getenv} function is used,
which need not be thread-safe.  Similarly, the @code{getenv}
>>>>>>> aa479012
function is used to implement the @code{GET_ENVIRONMENT_VARIABLE} and
@code{GETENV} intrinsics.  It is the responsibility of the user to
ensure that the environment is not being updated concurrently when any
of these actions are taking place.

The @code{EXECUTE_COMMAND_LINE} and @code{SYSTEM} intrinsics are
<<<<<<< HEAD
implemented with the @code{system()} function, which need not be
thread-safe.  It is the responsibility of the user to ensure that
@code{system()} is not called concurrently.

Finally, for platforms not supporting thread-safe @code{POSIX}
functions, further functionality might not be thread-safe.  For
details, please consult the documentation for your operating system.
=======
implemented with the @code{system} function, which need not be
thread-safe.  It is the responsibility of the user to ensure that
@code{system} is not called concurrently.

Finally, for platforms not supporting thread-safe POSIX functions,
further functionality might not be thread-safe.  For details, please
consult the documentation for your operating system.
>>>>>>> aa479012

@c ---------------------------------------------------------------------
@c Extensions
@c ---------------------------------------------------------------------

@c Maybe this chapter should be merged with the 'Standards' section,
@c whenever that is written :-)

@node Extensions
@chapter Extensions
@cindex extensions

The two sections below detail the extensions to standard Fortran that are
implemented in GNU Fortran, as well as some of the popular or
historically important extensions that are not (or not yet) implemented.
For the latter case, we explain the alternatives available to GNU Fortran
users, including replacement by standard-conforming code or GNU
extensions.

@menu
* Extensions implemented in GNU Fortran::
* Extensions not implemented in GNU Fortran::
@end menu


@node Extensions implemented in GNU Fortran
@section Extensions implemented in GNU Fortran
@cindex extensions, implemented

GNU Fortran implements a number of extensions over standard
Fortran.  This chapter contains information on their syntax and
meaning.  There are currently two categories of GNU Fortran
extensions, those that provide functionality beyond that provided
by any standard, and those that are supported by GNU Fortran
purely for backward compatibility with legacy compilers.  By default,
@option{-std=gnu} allows the compiler to accept both types of
extensions, but to warn about the use of the latter.  Specifying
either @option{-std=f95}, @option{-std=f2003} or @option{-std=f2008}
disables both types of extensions, and @option{-std=legacy} allows both
without warning.

@menu
* Old-style kind specifications::
* Old-style variable initialization::
* Extensions to namelist::
* X format descriptor without count field::
* Commas in FORMAT specifications::
* Missing period in FORMAT specifications::
* I/O item lists::
* BOZ literal constants::
* Real array indices::
* Unary operators::
* Implicitly convert LOGICAL and INTEGER values::
* Hollerith constants support::
* Cray pointers::
* CONVERT specifier::
* OpenMP::
* Argument list functions::
@end menu

@node Old-style kind specifications
@subsection Old-style kind specifications
@cindex kind, old-style

GNU Fortran allows old-style kind specifications in declarations.  These
look like:
@smallexample
      TYPESPEC*size x,y,z
@end smallexample
@noindent
where @code{TYPESPEC} is a basic type (@code{INTEGER}, @code{REAL},
etc.), and where @code{size} is a byte count corresponding to the
storage size of a valid kind for that type.  (For @code{COMPLEX}
variables, @code{size} is the total size of the real and imaginary
parts.)  The statement then declares @code{x}, @code{y} and @code{z} to
be of type @code{TYPESPEC} with the appropriate kind.  This is
equivalent to the standard-conforming declaration
@smallexample
      TYPESPEC(k) x,y,z
@end smallexample
@noindent
where @code{k} is the kind parameter suitable for the intended precision.  As
kind parameters are implementation-dependent, use the @code{KIND},
@code{SELECTED_INT_KIND} and @code{SELECTED_REAL_KIND} intrinsics to retrieve
the correct value, for instance @code{REAL*8 x} can be replaced by:
@smallexample
INTEGER, PARAMETER :: dbl = KIND(1.0d0)
REAL(KIND=dbl) :: x
@end smallexample

@node Old-style variable initialization
@subsection Old-style variable initialization

GNU Fortran allows old-style initialization of variables of the
form:
@smallexample
      INTEGER i/1/,j/2/
      REAL x(2,2) /3*0.,1./
@end smallexample
The syntax for the initializers is as for the @code{DATA} statement, but
unlike in a @code{DATA} statement, an initializer only applies to the
variable immediately preceding the initialization.  In other words,
something like @code{INTEGER I,J/2,3/} is not valid.  This style of
initialization is only allowed in declarations without double colons
(@code{::}); the double colons were introduced in Fortran 90, which also
introduced a standard syntax for initializing variables in type
declarations.

Examples of standard-conforming code equivalent to the above example
are:
@smallexample
! Fortran 90
      INTEGER :: i = 1, j = 2
      REAL :: x(2,2) = RESHAPE((/0.,0.,0.,1./),SHAPE(x))
! Fortran 77
      INTEGER i, j
      REAL x(2,2)
      DATA i/1/, j/2/, x/3*0.,1./
@end smallexample

Note that variables which are explicitly initialized in declarations
or in @code{DATA} statements automatically acquire the @code{SAVE}
attribute.

@node Extensions to namelist
@subsection Extensions to namelist
@cindex Namelist

GNU Fortran fully supports the Fortran 95 standard for namelist I/O
including array qualifiers, substrings and fully qualified derived types.
The output from a namelist write is compatible with namelist read.  The
output has all names in upper case and indentation to column 1 after the
namelist name.  Two extensions are permitted:

Old-style use of @samp{$} instead of @samp{&}
@smallexample
$MYNML
 X(:)%Y(2) = 1.0 2.0 3.0
 CH(1:4) = "abcd"
$END
@end smallexample

It should be noted that the default terminator is @samp{/} rather than
@samp{&END}.

Querying of the namelist when inputting from stdin.  After at least
one space, entering @samp{?} sends to stdout the namelist name and the names of
the variables in the namelist:
@smallexample
 ?

&mynml
 x
 x%y
 ch
&end
@end smallexample

Entering @samp{=?} outputs the namelist to stdout, as if
@code{WRITE(*,NML = mynml)} had been called:
@smallexample
=?

&MYNML
 X(1)%Y=  0.000000    ,  1.000000    ,  0.000000    ,
 X(2)%Y=  0.000000    ,  2.000000    ,  0.000000    ,
 X(3)%Y=  0.000000    ,  3.000000    ,  0.000000    ,
 CH=abcd,  /
@end smallexample

To aid this dialog, when input is from stdin, errors send their
messages to stderr and execution continues, even if @code{IOSTAT} is set.

@code{PRINT} namelist is permitted.  This causes an error if
@option{-std=f95} is used.
@smallexample
PROGRAM test_print
  REAL, dimension (4)  ::  x = (/1.0, 2.0, 3.0, 4.0/)
  NAMELIST /mynml/ x
  PRINT mynml
END PROGRAM test_print
@end smallexample

Expanded namelist reads are permitted.  This causes an error if 
@option{-std=f95} is used.  In the following example, the first element
of the array will be given the value 0.00 and the two succeeding
elements will be given the values 1.00 and 2.00.
@smallexample
&MYNML
  X(1,1) = 0.00 , 1.00 , 2.00
/
@end smallexample

@node X format descriptor without count field
@subsection @code{X} format descriptor without count field

To support legacy codes, GNU Fortran permits the count field of the
@code{X} edit descriptor in @code{FORMAT} statements to be omitted.
When omitted, the count is implicitly assumed to be one.

@smallexample
       PRINT 10, 2, 3
10     FORMAT (I1, X, I1)
@end smallexample

@node Commas in FORMAT specifications
@subsection Commas in @code{FORMAT} specifications

To support legacy codes, GNU Fortran allows the comma separator
to be omitted immediately before and after character string edit
descriptors in @code{FORMAT} statements.

@smallexample
       PRINT 10, 2, 3
10     FORMAT ('FOO='I1' BAR='I2)
@end smallexample


@node Missing period in FORMAT specifications
@subsection Missing period in @code{FORMAT} specifications

To support legacy codes, GNU Fortran allows missing periods in format
specifications if and only if @option{-std=legacy} is given on the
command line.  This is considered non-conforming code and is
discouraged.

@smallexample
       REAL :: value
       READ(*,10) value
10     FORMAT ('F4')
@end smallexample

@node I/O item lists
@subsection I/O item lists
@cindex I/O item lists

To support legacy codes, GNU Fortran allows the input item list
of the @code{READ} statement, and the output item lists of the
@code{WRITE} and @code{PRINT} statements, to start with a comma.

@node BOZ literal constants
@subsection BOZ literal constants
@cindex BOZ literal constants

Besides decimal constants, Fortran also supports binary (@code{b}),
octal (@code{o}) and hexadecimal (@code{z}) integer constants.  The
syntax is: @samp{prefix quote digits quote}, were the prefix is
either @code{b}, @code{o} or @code{z}, quote is either @code{'} or
@code{"} and the digits are for binary @code{0} or @code{1}, for
octal between @code{0} and @code{7}, and for hexadecimal between
@code{0} and @code{F}.  (Example: @code{b'01011101'}.)

Up to Fortran 95, BOZ literals were only allowed to initialize
integer variables in DATA statements.  Since Fortran 2003 BOZ literals
are also allowed as argument of @code{REAL}, @code{DBLE}, @code{INT}
and @code{CMPLX}; the result is the same as if the integer BOZ
literal had been converted by @code{TRANSFER} to, respectively,
@code{real}, @code{double precision}, @code{integer} or @code{complex}.
As GNU Fortran extension the intrinsic procedures @code{FLOAT},
@code{DFLOAT}, @code{COMPLEX} and @code{DCMPLX} are treated alike.

As an extension, GNU Fortran allows hexadecimal BOZ literal constants to
be specified using the @code{X} prefix, in addition to the standard
@code{Z} prefix.  The BOZ literal can also be specified by adding a
suffix to the string, for example, @code{Z'ABC'} and @code{'ABC'Z} are
equivalent.

Furthermore, GNU Fortran allows using BOZ literal constants outside
DATA statements and the four intrinsic functions allowed by Fortran 2003.
In DATA statements, in direct assignments, where the right-hand side
only contains a BOZ literal constant, and for old-style initializers of
the form @code{integer i /o'0173'/}, the constant is transferred
as if @code{TRANSFER} had been used; for @code{COMPLEX} numbers, only
the real part is initialized unless @code{CMPLX} is used.  In all other
cases, the BOZ literal constant is converted to an @code{INTEGER} value with
the largest decimal representation.  This value is then converted
numerically to the type and kind of the variable in question.
(For instance, @code{real :: r = b'0000001' + 1} initializes @code{r}
with @code{2.0}.) As different compilers implement the extension
differently, one should be careful when doing bitwise initialization
of non-integer variables.

Note that initializing an @code{INTEGER} variable with a statement such
as @code{DATA i/Z'FFFFFFFF'/} will give an integer overflow error rather
than the desired result of @math{-1} when @code{i} is a 32-bit integer
on a system that supports 64-bit integers.  The @samp{-fno-range-check}
option can be used as a workaround for legacy code that initializes
integers in this manner.

@node Real array indices
@subsection Real array indices
@cindex array, indices of type real

As an extension, GNU Fortran allows the use of @code{REAL} expressions
or variables as array indices.

@node Unary operators
@subsection Unary operators
@cindex operators, unary

As an extension, GNU Fortran allows unary plus and unary minus operators
to appear as the second operand of binary arithmetic operators without
the need for parenthesis.

@smallexample
       X = Y * -Z
@end smallexample

@node Implicitly convert LOGICAL and INTEGER values
@subsection Implicitly convert @code{LOGICAL} and @code{INTEGER} values
@cindex conversion, to integer
@cindex conversion, to logical

As an extension for backwards compatibility with other compilers, GNU
Fortran allows the implicit conversion of @code{LOGICAL} values to
@code{INTEGER} values and vice versa.  When converting from a
@code{LOGICAL} to an @code{INTEGER}, @code{.FALSE.} is interpreted as
zero, and @code{.TRUE.} is interpreted as one.  When converting from
@code{INTEGER} to @code{LOGICAL}, the value zero is interpreted as
@code{.FALSE.} and any nonzero value is interpreted as @code{.TRUE.}.

@smallexample
        LOGICAL :: l
        l = 1
@end smallexample
@smallexample
        INTEGER :: i
        i = .TRUE.
@end smallexample

However, there is no implicit conversion of @code{INTEGER} values in
@code{if}-statements, nor of @code{LOGICAL} or @code{INTEGER} values
in I/O operations.

@node Hollerith constants support
@subsection Hollerith constants support
@cindex Hollerith constants

GNU Fortran supports Hollerith constants in assignments, function
arguments, and @code{DATA} and @code{ASSIGN} statements.  A Hollerith
constant is written as a string of characters preceded by an integer
constant indicating the character count, and the letter @code{H} or
@code{h}, and stored in bytewise fashion in a numeric (@code{INTEGER},
@code{REAL}, or @code{complex}) or @code{LOGICAL} variable.  The
constant will be padded or truncated to fit the size of the variable in
which it is stored.

Examples of valid uses of Hollerith constants:
@smallexample
      complex*16 x(2)
      data x /16Habcdefghijklmnop, 16Hqrstuvwxyz012345/
      x(1) = 16HABCDEFGHIJKLMNOP
      call foo (4h abc)
@end smallexample

Invalid Hollerith constants examples:
@smallexample
      integer*4 a
      a = 8H12345678 ! Valid, but the Hollerith constant will be truncated.
      a = 0H         ! At least one character is needed.
@end smallexample

In general, Hollerith constants were used to provide a rudimentary
facility for handling character strings in early Fortran compilers,
prior to the introduction of @code{CHARACTER} variables in Fortran 77;
in those cases, the standard-compliant equivalent is to convert the
program to use proper character strings.  On occasion, there may be a
case where the intent is specifically to initialize a numeric variable
with a given byte sequence.  In these cases, the same result can be
obtained by using the @code{TRANSFER} statement, as in this example.
@smallexample
      INTEGER(KIND=4) :: a
      a = TRANSFER ("abcd", a)     ! equivalent to: a = 4Habcd
@end smallexample


@node Cray pointers
@subsection Cray pointers
@cindex pointer, Cray

Cray pointers are part of a non-standard extension that provides a
C-like pointer in Fortran.  This is accomplished through a pair of
variables: an integer "pointer" that holds a memory address, and a
"pointee" that is used to dereference the pointer.

Pointer/pointee pairs are declared in statements of the form:
@smallexample
        pointer ( <pointer> , <pointee> )
@end smallexample
or,
@smallexample
        pointer ( <pointer1> , <pointee1> ), ( <pointer2> , <pointee2> ), ...
@end smallexample
The pointer is an integer that is intended to hold a memory address.
The pointee may be an array or scalar.  A pointee can be an assumed
size array---that is, the last dimension may be left unspecified by
using a @code{*} in place of a value---but a pointee cannot be an
assumed shape array.  No space is allocated for the pointee.

The pointee may have its type declared before or after the pointer
statement, and its array specification (if any) may be declared
before, during, or after the pointer statement.  The pointer may be
declared as an integer prior to the pointer statement.  However, some
machines have default integer sizes that are different than the size
of a pointer, and so the following code is not portable:
@smallexample
        integer ipt
        pointer (ipt, iarr)
@end smallexample
If a pointer is declared with a kind that is too small, the compiler
will issue a warning; the resulting binary will probably not work
correctly, because the memory addresses stored in the pointers may be
truncated.  It is safer to omit the first line of the above example;
if explicit declaration of ipt's type is omitted, then the compiler
will ensure that ipt is an integer variable large enough to hold a
pointer.

Pointer arithmetic is valid with Cray pointers, but it is not the same
as C pointer arithmetic.  Cray pointers are just ordinary integers, so
the user is responsible for determining how many bytes to add to a
pointer in order to increment it.  Consider the following example:
@smallexample
        real target(10)
        real pointee(10)
        pointer (ipt, pointee)
        ipt = loc (target)
        ipt = ipt + 1       
@end smallexample
The last statement does not set @code{ipt} to the address of
@code{target(1)}, as it would in C pointer arithmetic.  Adding @code{1}
to @code{ipt} just adds one byte to the address stored in @code{ipt}.

Any expression involving the pointee will be translated to use the
value stored in the pointer as the base address.

To get the address of elements, this extension provides an intrinsic
function @code{LOC()}.  The @code{LOC()} function is equivalent to the
@code{&} operator in C, except the address is cast to an integer type:
@smallexample
        real ar(10)
        pointer(ipt, arpte(10))
        real arpte
        ipt = loc(ar)  ! Makes arpte is an alias for ar
        arpte(1) = 1.0 ! Sets ar(1) to 1.0
@end smallexample
The pointer can also be set by a call to the @code{MALLOC} intrinsic
(see @ref{MALLOC}).

Cray pointees often are used to alias an existing variable.  For
example:
@smallexample
        integer target(10)
        integer iarr(10)
        pointer (ipt, iarr)
        ipt = loc(target)
@end smallexample
As long as @code{ipt} remains unchanged, @code{iarr} is now an alias for
@code{target}.  The optimizer, however, will not detect this aliasing, so
it is unsafe to use @code{iarr} and @code{target} simultaneously.  Using
a pointee in any way that violates the Fortran aliasing rules or
assumptions is illegal.  It is the user's responsibility to avoid doing
this; the compiler works under the assumption that no such aliasing
occurs.

Cray pointers will work correctly when there is no aliasing (i.e., when
they are used to access a dynamically allocated block of memory), and
also in any routine where a pointee is used, but any variable with which
it shares storage is not used.  Code that violates these rules may not
run as the user intends.  This is not a bug in the optimizer; any code
that violates the aliasing rules is illegal.  (Note that this is not
unique to GNU Fortran; any Fortran compiler that supports Cray pointers
will ``incorrectly'' optimize code with illegal aliasing.)

There are a number of restrictions on the attributes that can be applied
to Cray pointers and pointees.  Pointees may not have the
@code{ALLOCATABLE}, @code{INTENT}, @code{OPTIONAL}, @code{DUMMY},
@code{TARGET}, @code{INTRINSIC}, or @code{POINTER} attributes.  Pointers
may not have the @code{DIMENSION}, @code{POINTER}, @code{TARGET},
@code{ALLOCATABLE}, @code{EXTERNAL}, or @code{INTRINSIC} attributes, nor
may they be function results.  Pointees may not occur in more than one
pointer statement.  A pointee cannot be a pointer.  Pointees cannot occur
in equivalence, common, or data statements.

A Cray pointer may also point to a function or a subroutine.  For
example, the following excerpt is valid:
@smallexample
  implicit none
  external sub
  pointer (subptr,subpte)
  external subpte
  subptr = loc(sub)
  call subpte()
  [...]
  subroutine sub
  [...]
  end subroutine sub
@end smallexample

A pointer may be modified during the course of a program, and this
will change the location to which the pointee refers.  However, when
pointees are passed as arguments, they are treated as ordinary
variables in the invoked function.  Subsequent changes to the pointer
will not change the base address of the array that was passed.

@node CONVERT specifier
@subsection @code{CONVERT} specifier
@cindex @code{CONVERT} specifier

GNU Fortran allows the conversion of unformatted data between little-
and big-endian representation to facilitate moving of data
between different systems.  The conversion can be indicated with
the @code{CONVERT} specifier on the @code{OPEN} statement.
@xref{GFORTRAN_CONVERT_UNIT}, for an alternative way of specifying
the data format via an environment variable.

Valid values for @code{CONVERT} are:
@itemize @w{}
@item @code{CONVERT='NATIVE'} Use the native format.  This is the default.
@item @code{CONVERT='SWAP'} Swap between little- and big-endian.
@item @code{CONVERT='LITTLE_ENDIAN'} Use the little-endian representation
for unformatted files.
@item @code{CONVERT='BIG_ENDIAN'} Use the big-endian representation for
unformatted files.
@end itemize

Using the option could look like this:
@smallexample
  open(file='big.dat',form='unformatted',access='sequential', &
       convert='big_endian')
@end smallexample

The value of the conversion can be queried by using
@code{INQUIRE(CONVERT=ch)}.  The values returned are
@code{'BIG_ENDIAN'} and @code{'LITTLE_ENDIAN'}.

@code{CONVERT} works between big- and little-endian for
@code{INTEGER} values of all supported kinds and for @code{REAL}
on IEEE systems of kinds 4 and 8.  Conversion between different
``extended double'' types on different architectures such as
m68k and x86_64, which GNU Fortran
supports as @code{REAL(KIND=10)} and @code{REAL(KIND=16)}, will
probably not work.

@emph{Note that the values specified via the GFORTRAN_CONVERT_UNIT
environment variable will override the CONVERT specifier in the
open statement}.  This is to give control over data formats to
users who do not have the source code of their program available.

Using anything but the native representation for unformatted data
carries a significant speed overhead.  If speed in this area matters
to you, it is best if you use this only for data that needs to be
portable.

@node OpenMP
@subsection OpenMP
@cindex OpenMP

OpenMP (Open Multi-Processing) is an application programming
interface (API) that supports multi-platform shared memory 
multiprocessing programming in C/C++ and Fortran on many 
architectures, including Unix and Microsoft Windows platforms.
It consists of a set of compiler directives, library routines,
and environment variables that influence run-time behavior.

GNU Fortran strives to be compatible to the 
@uref{http://www.openmp.org/mp-documents/spec30.pdf,
OpenMP Application Program Interface v3.0}.

To enable the processing of the OpenMP directive @code{!$omp} in
free-form source code; the @code{c$omp}, @code{*$omp} and @code{!$omp}
directives in fixed form; the @code{!$} conditional compilation sentinels
in free form; and the @code{c$}, @code{*$} and @code{!$} sentinels
in fixed form, @command{gfortran} needs to be invoked with the
@option{-fopenmp}.  This also arranges for automatic linking of the
GNU OpenMP runtime library @ref{Top,,libgomp,libgomp,GNU OpenMP
runtime library}.

The OpenMP Fortran runtime library routines are provided both in a
form of a Fortran 90 module named @code{omp_lib} and in a form of
a Fortran @code{include} file named @file{omp_lib.h}.

An example of a parallelized loop taken from Appendix A.1 of
the OpenMP Application Program Interface v2.5:
@smallexample
SUBROUTINE A1(N, A, B)
  INTEGER I, N
  REAL B(N), A(N)
!$OMP PARALLEL DO !I is private by default
  DO I=2,N
    B(I) = (A(I) + A(I-1)) / 2.0
  ENDDO
!$OMP END PARALLEL DO
END SUBROUTINE A1
@end smallexample

Please note:
@itemize
@item
@option{-fopenmp} implies @option{-frecursive}, i.e., all local arrays
will be allocated on the stack.  When porting existing code to OpenMP,
this may lead to surprising results, especially to segmentation faults
if the stacksize is limited.

@item
On glibc-based systems, OpenMP enabled applications cannot be statically
linked due to limitations of the underlying pthreads-implementation.  It
might be possible to get a working solution if 
@command{-Wl,--whole-archive -lpthread -Wl,--no-whole-archive} is added
to the command line.  However, this is not supported by @command{gcc} and
thus not recommended.
@end itemize

@node Argument list functions
@subsection Argument list functions @code{%VAL}, @code{%REF} and @code{%LOC}
@cindex argument list functions
@cindex @code{%VAL}
@cindex @code{%REF}
@cindex @code{%LOC}

GNU Fortran supports argument list functions @code{%VAL}, @code{%REF} 
and @code{%LOC} statements, for backward compatibility with g77. 
It is recommended that these should be used only for code that is 
accessing facilities outside of GNU Fortran, such as operating system 
or windowing facilities.  It is best to constrain such uses to isolated 
portions of a program--portions that deal specifically and exclusively 
with low-level, system-dependent facilities.  Such portions might well 
provide a portable interface for use by the program as a whole, but are 
themselves not portable, and should be thoroughly tested each time they 
are rebuilt using a new compiler or version of a compiler.

@code{%VAL} passes a scalar argument by value, @code{%REF} passes it by 
reference and @code{%LOC} passes its memory location.  Since gfortran 
already passes scalar arguments by reference, @code{%REF} is in effect 
a do-nothing.  @code{%LOC} has the same effect as a Fortran pointer.

An example of passing an argument by value to a C subroutine foo.:
@smallexample
C
C prototype      void foo_ (float x);
C
      external foo
      real*4 x
      x = 3.14159
      call foo (%VAL (x))
      end
@end smallexample

For details refer to the g77 manual
@uref{http://gcc.gnu.org/@/onlinedocs/@/gcc-3.4.6/@/g77/@/index.html#Top}.

Also, @code{c_by_val.f} and its partner @code{c_by_val.c} of the
GNU Fortran testsuite are worth a look.


@node Extensions not implemented in GNU Fortran
@section Extensions not implemented in GNU Fortran
@cindex extensions, not implemented

The long history of the Fortran language, its wide use and broad
userbase, the large number of different compiler vendors and the lack of
some features crucial to users in the first standards have lead to the
existence of a number of important extensions to the language.  While
some of the most useful or popular extensions are supported by the GNU
Fortran compiler, not all existing extensions are supported.  This section
aims at listing these extensions and offering advice on how best make
code that uses them running with the GNU Fortran compiler.

@c More can be found here:
@c   -- http://gcc.gnu.org/onlinedocs/gcc-3.4.6/g77/Missing-Features.html
@c   -- the list of Fortran and libgfortran bugs closed as WONTFIX:
@c      http://tinyurl.com/2u4h5y

@menu
* STRUCTURE and RECORD::
@c * UNION and MAP::
* ENCODE and DECODE statements::
* Variable FORMAT expressions::
@c * Q edit descriptor::
@c * AUTOMATIC statement::
@c * TYPE and ACCEPT I/O Statements::
@c * .XOR. operator::
@c * CARRIAGECONTROL, DEFAULTFILE, DISPOSE and RECORDTYPE I/O specifiers::
@c * Omitted arguments in procedure call::
* Alternate complex function syntax::
@end menu


@node STRUCTURE and RECORD
@subsection @code{STRUCTURE} and @code{RECORD}
@cindex @code{STRUCTURE}
@cindex @code{RECORD}

Structures are user-defined aggregate data types; this functionality was
standardized in Fortran 90 with an different syntax, under the name of
``derived types''.  Here is an example of code using the non portable
structure syntax:

@example
! Declaring a structure named ``item'' and containing three fields:
! an integer ID, an description string and a floating-point price.
STRUCTURE /item/
  INTEGER id
  CHARACTER(LEN=200) description
  REAL price
END STRUCTURE

! Define two variables, an single record of type ``item''
! named ``pear'', and an array of items named ``store_catalog''
RECORD /item/ pear, store_catalog(100)

! We can directly access the fields of both variables
pear.id = 92316
pear.description = "juicy D'Anjou pear"
pear.price = 0.15
store_catalog(7).id = 7831
store_catalog(7).description = "milk bottle"
store_catalog(7).price = 1.2

! We can also manipulate the whole structure
store_catalog(12) = pear
print *, store_catalog(12)
@end example

@noindent
This code can easily be rewritten in the Fortran 90 syntax as following:

@example
! ``STRUCTURE /name/ ... END STRUCTURE'' becomes
! ``TYPE name ... END TYPE''
TYPE item
  INTEGER id
  CHARACTER(LEN=200) description
  REAL price
END TYPE

! ``RECORD /name/ variable'' becomes ``TYPE(name) variable''
TYPE(item) pear, store_catalog(100)

! Instead of using a dot (.) to access fields of a record, the
! standard syntax uses a percent sign (%)
pear%id = 92316
pear%description = "juicy D'Anjou pear"
pear%price = 0.15
store_catalog(7)%id = 7831
store_catalog(7)%description = "milk bottle"
store_catalog(7)%price = 1.2

! Assignments of a whole variable don't change
store_catalog(12) = pear
print *, store_catalog(12)
@end example


@c @node UNION and MAP
@c @subsection @code{UNION} and @code{MAP}
@c @cindex @code{UNION}
@c @cindex @code{MAP}
@c
@c For help writing this one, see
@c http://www.eng.umd.edu/~nsw/ench250/fortran1.htm#UNION and
@c http://www.tacc.utexas.edu/services/userguides/pgi/pgiws_ug/pgi32u06.htm


@node ENCODE and DECODE statements
@subsection @code{ENCODE} and @code{DECODE} statements
@cindex @code{ENCODE}
@cindex @code{DECODE}

GNU Fortran doesn't support the @code{ENCODE} and @code{DECODE}
statements.  These statements are best replaced by @code{READ} and
@code{WRITE} statements involving internal files (@code{CHARACTER}
variables and arrays), which have been part of the Fortran standard since
Fortran 77.  For example, replace a code fragment like

@smallexample
      INTEGER*1 LINE(80)
      REAL A, B, C
c     ... Code that sets LINE
      DECODE (80, 9000, LINE) A, B, C
 9000 FORMAT (1X, 3(F10.5))
@end smallexample

@noindent
with the following:

@smallexample
      CHARACTER(LEN=80) LINE
      REAL A, B, C
c     ... Code that sets LINE
      READ (UNIT=LINE, FMT=9000) A, B, C
 9000 FORMAT (1X, 3(F10.5))
@end smallexample

Similarly, replace a code fragment like

@smallexample
      INTEGER*1 LINE(80)
      REAL A, B, C
c     ... Code that sets A, B and C
      ENCODE (80, 9000, LINE) A, B, C
 9000 FORMAT (1X, 'OUTPUT IS ', 3(F10.5))
@end smallexample

@noindent
with the following:

@smallexample
      CHARACTER(LEN=80) LINE
      REAL A, B, C
c     ... Code that sets A, B and C
      WRITE (UNIT=LINE, FMT=9000) A, B, C
 9000 FORMAT (1X, 'OUTPUT IS ', 3(F10.5))
@end smallexample


@node Variable FORMAT expressions
@subsection Variable @code{FORMAT} expressions
@cindex @code{FORMAT}

A variable @code{FORMAT} expression is format statement which includes
angle brackets enclosing a Fortran expression: @code{FORMAT(I<N>)}.  GNU
Fortran does not support this legacy extension.  The effect of variable
format expressions can be reproduced by using the more powerful (and
standard) combination of internal output and string formats.  For example,
replace a code fragment like this:

@smallexample
      WRITE(6,20) INT1
 20   FORMAT(I<N+1>)
@end smallexample

@noindent
with the following:

@smallexample
c     Variable declaration
      CHARACTER(LEN=20) FMT
c     
c     Other code here...
c
      WRITE(FMT,'("(I", I0, ")")') N+1
      WRITE(6,FMT) INT1
@end smallexample

@noindent
or with:

@smallexample
c     Variable declaration
      CHARACTER(LEN=20) FMT
c     
c     Other code here...
c
      WRITE(FMT,*) N+1
      WRITE(6,"(I" // ADJUSTL(FMT) // ")") INT1
@end smallexample


@node Alternate complex function syntax
@subsection Alternate complex function syntax
@cindex Complex function

Some Fortran compilers, including @command{g77}, let the user declare
complex functions with the syntax @code{COMPLEX FUNCTION name*16()}, as
well as @code{COMPLEX*16 FUNCTION name()}.  Both are non-standard, legacy
extensions.  @command{gfortran} accepts the latter form, which is more
common, but not the former.



@c ---------------------------------------------------------------------
@c Mixed-Language Programming
@c ---------------------------------------------------------------------

@node Mixed-Language Programming
@chapter Mixed-Language Programming
@cindex Interoperability
@cindex Mixed-language programming

@menu
* Interoperability with C::
* GNU Fortran Compiler Directives::
* Non-Fortran Main Program::
@end menu

This chapter is about mixed-language interoperability, but also applies
if one links Fortran code compiled by different compilers.  In most cases,
use of the C Binding features of the Fortran 2003 standard is sufficient,
and their use is highly recommended.


@node Interoperability with C
@section Interoperability with C

@menu
* Intrinsic Types::
* Derived Types and struct::
* Interoperable Global Variables::
* Interoperable Subroutines and Functions::
* Working with Pointers::
* Further Interoperability of Fortran with C::
@end menu

Since Fortran 2003 (ISO/IEC 1539-1:2004(E)) there is a
standardized way to generate procedure and derived-type
declarations and global variables which are interoperable with C
(ISO/IEC 9899:1999).  The @code{bind(C)} attribute has been added
to inform the compiler that a symbol shall be interoperable with C;
also, some constraints are added.  Note, however, that not
all C features have a Fortran equivalent or vice versa.  For instance,
neither C's unsigned integers nor C's functions with variable number
of arguments have an equivalent in Fortran.

Note that array dimensions are reversely ordered in C and that arrays in
C always start with index 0 while in Fortran they start by default with
1.  Thus, an array declaration @code{A(n,m)} in Fortran matches
@code{A[m][n]} in C and accessing the element @code{A(i,j)} matches
@code{A[j-1][i-1]}.  The element following @code{A(i,j)} (C: @code{A[j-1][i-1]};
assuming @math{i < n}) in memory is @code{A(i+1,j)} (C: @code{A[j-1][i]}).

@node Intrinsic Types
@subsection Intrinsic Types

In order to ensure that exactly the same variable type and kind is used
in C and Fortran, the named constants shall be used which are defined in the
@code{ISO_C_BINDING} intrinsic module.  That module contains named constants
for kind parameters and character named constants for the escape sequences
in C.  For a list of the constants, see @ref{ISO_C_BINDING}.

@node Derived Types and struct
@subsection Derived Types and struct

For compatibility of derived types with @code{struct}, one needs to use
the @code{BIND(C)} attribute in the type declaration.  For instance, the
following type declaration

@smallexample
 USE ISO_C_BINDING
 TYPE, BIND(C) :: myType
   INTEGER(C_INT) :: i1, i2
   INTEGER(C_SIGNED_CHAR) :: i3
   REAL(C_DOUBLE) :: d1
   COMPLEX(C_FLOAT_COMPLEX) :: c1
   CHARACTER(KIND=C_CHAR) :: str(5)
 END TYPE
@end smallexample

matches the following @code{struct} declaration in C

@smallexample
 struct @{
   int i1, i2;
   /* Note: "char" might be signed or unsigned.  */
   signed char i3;
   double d1;
   float _Complex c1;
   char str[5];
 @} myType;
@end smallexample

Derived types with the C binding attribute shall not have the @code{sequence}
attribute, type parameters, the @code{extends} attribute, nor type-bound
procedures.  Every component must be of interoperable type and kind and may not
have the @code{pointer} or @code{allocatable} attribute.  The names of the
variables are irrelevant for interoperability.

As there exist no direct Fortran equivalents, neither unions nor structs
with bit field or variable-length array members are interoperable.

@node Interoperable Global Variables
@subsection Interoperable Global Variables

Variables can be made accessible from C using the C binding attribute,
optionally together with specifying a binding name.  Those variables
have to be declared in the declaration part of a @code{MODULE},
be of interoperable type, and have neither the @code{pointer} nor
the @code{allocatable} attribute.

@smallexample
  MODULE m
    USE myType_module
    USE ISO_C_BINDING
    integer(C_INT), bind(C, name="_MyProject_flags") :: global_flag
    type(myType), bind(C) :: tp
  END MODULE
@end smallexample

Here, @code{_MyProject_flags} is the case-sensitive name of the variable
as seen from C programs while @code{global_flag} is the case-insensitive
name as seen from Fortran.  If no binding name is specified, as for
@var{tp}, the C binding name is the (lowercase) Fortran binding name.
If a binding name is specified, only a single variable may be after the
double colon.  Note of warning: You cannot use a global variable to
access @var{errno} of the C library as the C standard allows it to be
a macro.  Use the @code{IERRNO} intrinsic (GNU extension) instead.

@node Interoperable Subroutines and Functions
@subsection Interoperable Subroutines and Functions

Subroutines and functions have to have the @code{BIND(C)} attribute to
be compatible with C.  The dummy argument declaration is relatively
straightforward.  However, one needs to be careful because C uses
call-by-value by default while Fortran behaves usually similar to
call-by-reference.  Furthermore, strings and pointers are handled
differently.  Note that only explicit size and assumed-size arrays are
supported but not assumed-shape or allocatable arrays.

To pass a variable by value, use the @code{VALUE} attribute.
Thus the following C prototype

@smallexample
@code{int func(int i, int *j)}
@end smallexample

matches the Fortran declaration

@smallexample
  integer(c_int) function func(i,j)
    use iso_c_binding, only: c_int
    integer(c_int), VALUE :: i
    integer(c_int) :: j
@end smallexample

Note that pointer arguments also frequently need the @code{VALUE} attribute,
see @ref{Working with Pointers}.

Strings are handled quite differently in C and Fortran.  In C a string
is a @code{NUL}-terminated array of characters while in Fortran each string
has a length associated with it and is thus not terminated (by e.g.
@code{NUL}).  For example, if one wants to use the following C function,

@smallexample
  #include <stdio.h>
  void print_C(char *string) /* equivalent: char string[]  */
  @{
     printf("%s\n", string);
  @}
@end smallexample

to print ``Hello World'' from Fortran, one can call it using

@smallexample
  use iso_c_binding, only: C_CHAR, C_NULL_CHAR
  interface
    subroutine print_c(string) bind(C, name="print_C")
      use iso_c_binding, only: c_char
      character(kind=c_char) :: string(*)
    end subroutine print_c
  end interface
  call print_c(C_CHAR_"Hello World"//C_NULL_CHAR)
@end smallexample

As the example shows, one needs to ensure that the
string is @code{NUL} terminated.  Additionally, the dummy argument
@var{string} of @code{print_C} is a length-one assumed-size
array; using @code{character(len=*)} is not allowed.  The example
above uses @code{c_char_"Hello World"} to ensure the string
literal has the right type; typically the default character
kind and @code{c_char} are the same and thus @code{"Hello World"}
is equivalent.  However, the standard does not guarantee this.

The use of strings is now further illustrated using the C library
function @code{strncpy}, whose prototype is

@smallexample
  char *strncpy(char *restrict s1, const char *restrict s2, size_t n);
@end smallexample

The function @code{strncpy} copies at most @var{n} characters from
string @var{s2} to @var{s1} and returns @var{s1}.  In the following
example, we ignore the return value:

@smallexample
  use iso_c_binding
  implicit none
  character(len=30) :: str,str2
  interface
    ! Ignore the return value of strncpy -> subroutine
    ! "restrict" is always assumed if we do not pass a pointer
    subroutine strncpy(dest, src, n) bind(C)
      import
      character(kind=c_char),  intent(out) :: dest(*)
      character(kind=c_char),  intent(in)  :: src(*)
      integer(c_size_t), value, intent(in) :: n
    end subroutine strncpy
  end interface
  str = repeat('X',30) ! Initialize whole string with 'X'
  call strncpy(str, c_char_"Hello World"//C_NULL_CHAR, &
               len(c_char_"Hello World",kind=c_size_t))
  print '(a)', str ! prints: "Hello WorldXXXXXXXXXXXXXXXXXXX"
  end
@end smallexample

The intrinsic procedures are described in @ref{Intrinsic Procedures}.

@node Working with Pointers
@subsection Working with Pointers

C pointers are represented in Fortran via the special opaque derived type
@code{type(c_ptr)} (with private components).  Thus one needs to
use intrinsic conversion procedures to convert from or to C pointers.
For example,

@smallexample
  use iso_c_binding
  type(c_ptr) :: cptr1, cptr2
  integer, target :: array(7), scalar
  integer, pointer :: pa(:), ps
  cptr1 = c_loc(array(1)) ! The programmer needs to ensure that the
                          ! array is contiguous if required by the C
                          ! procedure
  cptr2 = c_loc(scalar)
  call c_f_pointer(cptr2, ps)
  call c_f_pointer(cptr2, pa, shape=[7])
@end smallexample

When converting C to Fortran arrays, the one-dimensional @code{SHAPE} argument
has to be passed.

If a pointer is a dummy-argument of an interoperable procedure, it usually
has to be declared using the @code{VALUE} attribute.  @code{void*}
matches @code{TYPE(C_PTR), VALUE}, while @code{TYPE(C_PTR)} alone
matches @code{void**}.

Procedure pointers are handled analogously to pointers; the C type is
@code{TYPE(C_FUNPTR)} and the intrinsic conversion procedures are
@code{C_F_PROCPOINTER} and @code{C_FUNLOC}.

Let's consider two examples of actually passing a procedure pointer from
C to Fortran and vice versa.  Note that these examples are also very
similar to passing ordinary pointers between both languages.
First, consider this code in C:

@smallexample
/* Procedure implemented in Fortran.  */
void get_values (void (*)(double));

/* Call-back routine we want called from Fortran.  */
void
print_it (double x)
@{
  printf ("Number is %f.\n", x);
@}

/* Call Fortran routine and pass call-back to it.  */
void
foobar ()
@{
  get_values (&print_it);
@}
@end smallexample

A matching implementation for @code{get_values} in Fortran, that correctly
receives the procedure pointer from C and is able to call it, is given
in the following @code{MODULE}:

@smallexample
MODULE m
  IMPLICIT NONE

  ! Define interface of call-back routine.
  ABSTRACT INTERFACE
    SUBROUTINE callback (x)
      USE, INTRINSIC :: ISO_C_BINDING
      REAL(KIND=C_DOUBLE), INTENT(IN), VALUE :: x
    END SUBROUTINE callback
  END INTERFACE

CONTAINS

  ! Define C-bound procedure.
  SUBROUTINE get_values (cproc) BIND(C)
    USE, INTRINSIC :: ISO_C_BINDING
    TYPE(C_FUNPTR), INTENT(IN), VALUE :: cproc

    PROCEDURE(callback), POINTER :: proc

    ! Convert C to Fortran procedure pointer.
    CALL C_F_PROCPOINTER (cproc, proc)

    ! Call it.
    CALL proc (1.0_C_DOUBLE)
    CALL proc (-42.0_C_DOUBLE)
    CALL proc (18.12_C_DOUBLE)
  END SUBROUTINE get_values

END MODULE m
@end smallexample

Next, we want to call a C routine that expects a procedure pointer argument
and pass it a Fortran procedure (which clearly must be interoperable!).
Again, the C function may be:

@smallexample
int
call_it (int (*func)(int), int arg)
@{
  return func (arg);
@}
@end smallexample

It can be used as in the following Fortran code:

@smallexample
MODULE m
  USE, INTRINSIC :: ISO_C_BINDING
  IMPLICIT NONE

  ! Define interface of C function.
  INTERFACE
    INTEGER(KIND=C_INT) FUNCTION call_it (func, arg) BIND(C)
      USE, INTRINSIC :: ISO_C_BINDING
      TYPE(C_FUNPTR), INTENT(IN), VALUE :: func
      INTEGER(KIND=C_INT), INTENT(IN), VALUE :: arg
    END FUNCTION call_it
  END INTERFACE

CONTAINS

  ! Define procedure passed to C function.
  ! It must be interoperable!
  INTEGER(KIND=C_INT) FUNCTION double_it (arg) BIND(C)
    INTEGER(KIND=C_INT), INTENT(IN), VALUE :: arg
    double_it = arg + arg
  END FUNCTION double_it

  ! Call C function.
  SUBROUTINE foobar ()
    TYPE(C_FUNPTR) :: cproc
    INTEGER(KIND=C_INT) :: i

    ! Get C procedure pointer.
    cproc = C_FUNLOC (double_it)

    ! Use it.
    DO i = 1_C_INT, 10_C_INT
      PRINT *, call_it (cproc, i)
    END DO
  END SUBROUTINE foobar

END MODULE m
@end smallexample

@node Further Interoperability of Fortran with C
@subsection Further Interoperability of Fortran with C

Assumed-shape and allocatable arrays are passed using an array descriptor
(dope vector).  The internal structure of the array descriptor used
by GNU Fortran is not yet documented and will change.  There will also be
a Technical Report (TR 29113) which standardizes an interoperable
array descriptor.  Until then, you can use the Chasm Language
Interoperability Tools, @url{http://chasm-interop.sourceforge.net/},
which provide an interface to GNU Fortran's array descriptor.

The technical report 29113 will presumably also include support for
C-interoperable @code{OPTIONAL} and for assumed-rank and assumed-type
dummy arguments.  However, the TR has neither been approved nor implemented
in GNU Fortran; therefore, these features are not yet available.



@node GNU Fortran Compiler Directives
@section GNU Fortran Compiler Directives

The Fortran standard standard describes how a conforming program shall
behave; however, the exact implementation is not standardized.  In order
to allow the user to choose specific implementation details, compiler
directives can be used to set attributes of variables and procedures
which are not part of the standard.  Whether a given attribute is
supported and its exact effects depend on both the operating system and
on the processor; see
@ref{Top,,C Extensions,gcc,Using the GNU Compiler Collection (GCC)}
for details.

For procedures and procedure pointers, the following attributes can
be used to change the calling convention:

@itemize
@item @code{CDECL} -- standard C calling convention
@item @code{STDCALL} -- convention where the called procedure pops the stack
@item @code{FASTCALL} -- part of the arguments are passed via registers
instead using the stack
@end itemize

Besides changing the calling convention, the attributes also influence
the decoration of the symbol name, e.g., by a leading underscore or by
a trailing at-sign followed by the number of bytes on the stack.  When
assigning a procedure to a procedure pointer, both should use the same
calling convention.

On some systems, procedures and global variables (module variables and
@code{COMMON} blocks) need special handling to be accessible when they
are in a shared library.  The following attributes are available:

@itemize
@item @code{DLLEXPORT} -- provide a global pointer to a pointer in the DLL
@item @code{DLLIMPORT} -- reference the function or variable using a global pointer 
@end itemize

The attributes are specified using the syntax

@code{!GCC$ ATTRIBUTES} @var{attribute-list} @code{::} @var{variable-list}

where in free-form source code only whitespace is allowed before @code{!GCC$}
and in fixed-form source code @code{!GCC$}, @code{cGCC$} or @code{*GCC$} shall
start in the first column.

For procedures, the compiler directives shall be placed into the body
of the procedure; for variables and procedure pointers, they shall be in
the same declaration part as the variable or procedure pointer.



@node Non-Fortran Main Program
@section Non-Fortran Main Program

@menu
* _gfortran_set_args:: Save command-line arguments
* _gfortran_set_options:: Set library option flags
* _gfortran_set_convert:: Set endian conversion
* _gfortran_set_record_marker:: Set length of record markers
* _gfortran_set_max_subrecord_length:: Set subrecord length
* _gfortran_set_fpe:: Set when a Floating Point Exception should be raised
@end menu

Even if you are doing mixed-language programming, it is very
likely that you do not need to know or use the information in this
section.  Since it is about the internal structure of GNU Fortran,
it may also change in GCC minor releases.

When you compile a @code{PROGRAM} with GNU Fortran, a function
with the name @code{main} (in the symbol table of the object file)
is generated, which initializes the libgfortran library and then
calls the actual program which uses the name @code{MAIN__}, for
historic reasons.  If you link GNU Fortran compiled procedures
to, e.g., a C or C++ program or to a Fortran program compiled by
a different compiler, the libgfortran library is not initialized
and thus a few intrinsic procedures do not work properly, e.g.
those for obtaining the command-line arguments.

Therefore, if your @code{PROGRAM} is not compiled with
GNU Fortran and the GNU Fortran compiled procedures require
intrinsics relying on the library initialization, you need to
initialize the library yourself.  Using the default options,
gfortran calls @code{_gfortran_set_args} and
@code{_gfortran_set_options}.  The initialization of the former
is needed if the called procedures access the command line
(and for backtracing); the latter sets some flags based on the
standard chosen or to enable backtracing.  In typical programs,
it is not necessary to call any initialization function.

If your @code{PROGRAM} is compiled with GNU Fortran, you shall
not call any of the following functions.  The libgfortran
initialization functions are shown in C syntax but using C
bindings they are also accessible from Fortran.


@node _gfortran_set_args
@subsection @code{_gfortran_set_args} --- Save command-line arguments
@fnindex _gfortran_set_args
@cindex libgfortran initialization, set_args

@table @asis
@item @emph{Description}:
@code{_gfortran_set_args} saves the command-line arguments; this
initialization is required if any of the command-line intrinsics
is called.  Additionally, it shall be called if backtracing is
enabled (see @code{_gfortran_set_options}).

@item @emph{Syntax}:
@code{void _gfortran_set_args (int argc, char *argv[])}

@item @emph{Arguments}:
@multitable @columnfractions .15 .70
@item @var{argc} @tab number of command line argument strings
@item @var{argv} @tab the command-line argument strings; argv[0]
is the pathname of the executable itself.
@end multitable

@item @emph{Example}:
@smallexample
int main (int argc, char *argv[])
@{
  /* Initialize libgfortran.  */
  _gfortran_set_args (argc, argv);
  return 0;
@}
@end smallexample
@end table


@node _gfortran_set_options
@subsection @code{_gfortran_set_options} --- Set library option flags
@fnindex _gfortran_set_options
@cindex libgfortran initialization, set_options

@table @asis
@item @emph{Description}:
@code{_gfortran_set_options} sets several flags related to the Fortran
standard to be used, whether backtracing or core dumps should be enabled
and whether range checks should be performed.  The syntax allows for
upward compatibility since the number of passed flags is specified; for
non-passed flags, the default value is used.  See also
@pxref{Code Gen Options}.  Please note that not all flags are actually
used.

@item @emph{Syntax}:
@code{void _gfortran_set_options (int num, int options[])}

@item @emph{Arguments}:
@multitable @columnfractions .15 .70
@item @var{num} @tab number of options passed
@item @var{argv} @tab The list of flag values
@end multitable

@item @emph{option flag list}:
@multitable @columnfractions .15 .70
@item @var{option}[0] @tab Allowed standard; can give run-time errors
if e.g. an input-output edit descriptor is invalid in a given standard.
Possible values are (bitwise or-ed) @code{GFC_STD_F77} (1),
@code{GFC_STD_F95_OBS} (2), @code{GFC_STD_F95_DEL} (4), @code{GFC_STD_F95}
(8), @code{GFC_STD_F2003} (16), @code{GFC_STD_GNU} (32),
@code{GFC_STD_LEGACY} (64), @code{GFC_STD_F2008} (128), and
@code{GFC_STD_F2008_OBS} (256).  Default: @code{GFC_STD_F95_OBS
| GFC_STD_F95_DEL | GFC_STD_F95 | GFC_STD_F2003 | GFC_STD_F2008
| GFC_STD_F2008_OBS | GFC_STD_F77 | GFC_STD_GNU | GFC_STD_LEGACY}.
@item @var{option}[1] @tab Standard-warning flag; prints a warning to
standard error.  Default: @code{GFC_STD_F95_DEL | GFC_STD_LEGACY}.
@item @var{option}[2] @tab If non zero, enable pedantic checking.
Default: off.
@item @var{option}[3] @tab If non zero, enable core dumps on run-time
errors.  Default: off.
@item @var{option}[4] @tab If non zero, enable backtracing on run-time
errors.  Default: off.
Note: Installs a signal handler and requires command-line
initialization using @code{_gfortran_set_args}.
@item @var{option}[5] @tab If non zero, supports signed zeros.
Default: enabled.
@item @var{option}[6] @tab Enables run-time checking.  Possible values
are (bitwise or-ed): GFC_RTCHECK_BOUNDS (1), GFC_RTCHECK_ARRAY_TEMPS (2),
GFC_RTCHECK_RECURSION (4), GFC_RTCHECK_DO (16), GFC_RTCHECK_POINTER (32).
Default: disabled.
@item @var{option}[7] @tab If non zero, range checking is enabled.
Default: enabled.  See -frange-check (@pxref{Code Gen Options}).
@end multitable

@item @emph{Example}:
@smallexample
  /* Use gfortran 4.5 default options.  */
  static int options[] = @{68, 255, 0, 0, 0, 1, 0, 1@};
  _gfortran_set_options (8, &options);
@end smallexample
@end table


@node _gfortran_set_convert
@subsection @code{_gfortran_set_convert} --- Set endian conversion
@fnindex _gfortran_set_convert
@cindex libgfortran initialization, set_convert

@table @asis
@item @emph{Description}:
@code{_gfortran_set_convert} set the representation of data for
unformatted files.

@item @emph{Syntax}:
@code{void _gfortran_set_convert (int conv)}

@item @emph{Arguments}:
@multitable @columnfractions .15 .70
@item @var{conv} @tab Endian conversion, possible values:
GFC_CONVERT_NATIVE (0, default), GFC_CONVERT_SWAP (1),
GFC_CONVERT_BIG (2), GFC_CONVERT_LITTLE (3).
@end multitable

@item @emph{Example}:
@smallexample
int main (int argc, char *argv[])
@{
  /* Initialize libgfortran.  */
  _gfortran_set_args (argc, argv);
  _gfortran_set_convert (1);
  return 0;
@}
@end smallexample
@end table


@node _gfortran_set_record_marker
@subsection @code{_gfortran_set_record_marker} --- Set length of record markers
@fnindex _gfortran_set_record_marker
@cindex libgfortran initialization, set_record_marker

@table @asis
@item @emph{Description}:
@code{_gfortran_set_record_marker} sets the length of record markers
for unformatted files.

@item @emph{Syntax}:
@code{void _gfortran_set_record_marker (int val)}

@item @emph{Arguments}:
@multitable @columnfractions .15 .70
@item @var{val} @tab Length of the record marker; valid values
are 4 and 8.  Default is 4.
@end multitable

@item @emph{Example}:
@smallexample
int main (int argc, char *argv[])
@{
  /* Initialize libgfortran.  */
  _gfortran_set_args (argc, argv);
  _gfortran_set_record_marker (8);
  return 0;
@}
@end smallexample
@end table


@node _gfortran_set_fpe
@subsection @code{_gfortran_set_fpe} --- Set when a Floating Point Exception should be raised
@fnindex _gfortran_set_fpe
@cindex libgfortran initialization, set_fpe

@table @asis
@item @emph{Description}:
@code{_gfortran_set_fpe} sets the IEEE exceptions for which a
Floating Point Exception (FPE) should be raised.  On most systems,
this will result in a SIGFPE signal being sent and the program
being interrupted.

@item @emph{Syntax}:
@code{void _gfortran_set_fpe (int val)}

@item @emph{Arguments}:
@multitable @columnfractions .15 .70
@item @var{option}[0] @tab IEEE exceptions.  Possible values are
(bitwise or-ed) zero (0, default) no trapping,
@code{GFC_FPE_INVALID} (1), @code{GFC_FPE_DENORMAL} (2),
@code{GFC_FPE_ZERO} (4), @code{GFC_FPE_OVERFLOW} (8),
@code{GFC_FPE_UNDERFLOW} (16), and @code{GFC_FPE_PRECISION} (32).
@end multitable

@item @emph{Example}:
@smallexample
int main (int argc, char *argv[])
@{
  /* Initialize libgfortran.  */
  _gfortran_set_args (argc, argv);
  /* FPE for invalid operations such as SQRT(-1.0).  */
  _gfortran_set_fpe (1);
  return 0;
@}
@end smallexample
@end table


@node _gfortran_set_max_subrecord_length
@subsection @code{_gfortran_set_max_subrecord_length} --- Set subrecord length
@fnindex _gfortran_set_max_subrecord_length
@cindex libgfortran initialization, set_max_subrecord_length

@table @asis
@item @emph{Description}:
@code{_gfortran_set_max_subrecord_length} set the maximum length
for a subrecord.  This option only makes sense for testing and
debugging of unformatted I/O.

@item @emph{Syntax}:
@code{void _gfortran_set_max_subrecord_length (int val)}

@item @emph{Arguments}:
@multitable @columnfractions .15 .70
@item @var{val} @tab the maximum length for a subrecord;
the maximum permitted value is 2147483639, which is also
the default.
@end multitable

@item @emph{Example}:
@smallexample
int main (int argc, char *argv[])
@{
  /* Initialize libgfortran.  */
  _gfortran_set_args (argc, argv);
  _gfortran_set_max_subrecord_length (8);
  return 0;
@}
@end smallexample
@end table



@c Intrinsic Procedures
@c ---------------------------------------------------------------------

@include intrinsic.texi


@tex
\blankpart
@end tex

@c ---------------------------------------------------------------------
@c Contributing
@c ---------------------------------------------------------------------

@node Contributing
@unnumbered Contributing
@cindex Contributing

Free software is only possible if people contribute to efforts
to create it.
We're always in need of more people helping out with ideas
and comments, writing documentation and contributing code.

If you want to contribute to GNU Fortran,
have a look at the long lists of projects you can take on.
Some of these projects are small,
some of them are large;
some are completely orthogonal to the rest of what is
happening on GNU Fortran,
but others are ``mainstream'' projects in need of enthusiastic hackers.
All of these projects are important!
We'll eventually get around to the things here,
but they are also things doable by someone who is willing and able.

@menu
* Contributors::
* Projects::
* Proposed Extensions::
@end menu


@node Contributors
@section Contributors to GNU Fortran
@cindex Contributors
@cindex Credits
@cindex Authors

Most of the parser was hand-crafted by @emph{Andy Vaught}, who is
also the initiator of the whole project.  Thanks Andy!
Most of the interface with GCC was written by @emph{Paul Brook}.

The following individuals have contributed code and/or
ideas and significant help to the GNU Fortran project
(in alphabetical order):

@itemize @minus
@item Janne Blomqvist
@item Steven Bosscher
@item Paul Brook
@item Tobias Burnus
@item Fran@,{c}ois-Xavier Coudert
@item Bud Davis
@item Jerry DeLisle
@item Erik Edelmann
@item Bernhard Fischer
@item Daniel Franke
@item Richard Guenther
@item Richard Henderson
@item Katherine Holcomb
@item Jakub Jelinek
@item Niels Kristian Bech Jensen
@item Steven Johnson
@item Steven G. Kargl
@item Thomas Koenig
@item Asher Langton
@item H. J. Lu
@item Toon Moene
@item Brooks Moses
@item Andrew Pinski
@item Tim Prince
@item Christopher D. Rickett
@item Richard Sandiford
@item Tobias Schl@"uter
@item Roger Sayle
@item Paul Thomas
@item Andy Vaught
@item Feng Wang
@item Janus Weil
@item Daniel Kraft
@end itemize

The following people have contributed bug reports,
smaller or larger patches,
and much needed feedback and encouragement for the
GNU Fortran project: 

@itemize @minus
@item Bill Clodius
@item Dominique d'Humi@`eres
@item Kate Hedstrom
@item Erik Schnetter
@item Joost VandeVondele
@end itemize

Many other individuals have helped debug,
test and improve the GNU Fortran compiler over the past few years,
and we welcome you to do the same!
If you already have done so,
and you would like to see your name listed in the
list above, please contact us.


@node Projects
@section Projects

@table @emph

@item Help build the test suite
Solicit more code for donation to the test suite: the more extensive the
testsuite, the smaller the risk of breaking things in the future! We can
keep code private on request.

@item Bug hunting/squishing
Find bugs and write more test cases! Test cases are especially very
welcome, because it allows us to concentrate on fixing bugs instead of
isolating them.  Going through the bugzilla database at
@url{http://gcc.gnu.org/@/bugzilla/} to reduce testcases posted there and
add more information (for example, for which version does the testcase
work, for which versions does it fail?) is also very helpful.

@end table


@node Proposed Extensions
@section Proposed Extensions

Here's a list of proposed extensions for the GNU Fortran compiler, in no particular
order.  Most of these are necessary to be fully compatible with
existing Fortran compilers, but they are not part of the official
J3 Fortran 95 standard.

@subsection Compiler extensions: 
@itemize @bullet
@item
User-specified alignment rules for structures.

@item
Automatically extend single precision constants to double.

@item
Compile code that conserves memory by dynamically allocating common and
module storage either on stack or heap.

@item
Compile flag to generate code for array conformance checking (suggest -CC).

@item
User control of symbol names (underscores, etc).

@item
Compile setting for maximum size of stack frame size before spilling
parts to static or heap.

@item
Flag to force local variables into static space.

@item
Flag to force local variables onto stack.
@end itemize


@subsection Environment Options
@itemize @bullet
@item
Pluggable library modules for random numbers, linear algebra.
LA should use BLAS calling conventions.

@item
Environment variables controlling actions on arithmetic exceptions like
overflow, underflow, precision loss---Generate NaN, abort, default.
action.

@item
Set precision for fp units that support it (i387).

@item
Variable for setting fp rounding mode.

@item
Variable to fill uninitialized variables with a user-defined bit
pattern.

@item
Environment variable controlling filename that is opened for that unit
number.

@item
Environment variable to clear/trash memory being freed.

@item
Environment variable to control tracing of allocations and frees.

@item
Environment variable to display allocated memory at normal program end.

@item
Environment variable for filename for * IO-unit.

@item
Environment variable for temporary file directory.

@item
Environment variable forcing standard output to be line buffered (unix).

@end itemize


@c ---------------------------------------------------------------------
@c GNU General Public License
@c ---------------------------------------------------------------------

@include gpl_v3.texi



@c ---------------------------------------------------------------------
@c GNU Free Documentation License
@c ---------------------------------------------------------------------

@include fdl.texi



@c ---------------------------------------------------------------------
@c Funding Free Software
@c ---------------------------------------------------------------------

@include funding.texi

@c ---------------------------------------------------------------------
@c Indices
@c ---------------------------------------------------------------------

@node Option Index
@unnumbered Option Index
@command{gfortran}'s command line options are indexed here without any
initial @samp{-} or @samp{--}.  Where an option has both positive and
negative forms (such as -foption and -fno-option), relevant entries in
the manual are indexed under the most appropriate form; it may sometimes
be useful to look up both forms.
@printindex op

@node Keyword Index
@unnumbered Keyword Index
@printindex cp

@bye<|MERGE_RESOLUTION|>--- conflicted
+++ resolved
@@ -1163,45 +1163,23 @@
 @section Thread-safety of the runtime library
 @cindex thread-safety, threads
 
-<<<<<<< HEAD
-GNU Fortran can be used in programs with multiple threads, e.g. by
-=======
 GNU Fortran can be used in programs with multiple threads, e.g.@: by
->>>>>>> aa479012
 using OpenMP, by calling OS thread handling functions via the
 @code{ISO_C_BINDING} facility, or by GNU Fortran compiled library code
 being called from a multi-threaded program.
 
-<<<<<<< HEAD
-The GNU Fortran runtime library, (@var{libgfortran}), supports being
-called concurrently from multiple threads with the following
-exceptions. 
-
-During library initialization, the C @code{getenv()} function is used,
-which need not be thread-safe.  Similarly, the @code{getenv()}
-=======
 The GNU Fortran runtime library, (@code{libgfortran}), supports being
 called concurrently from multiple threads with the following
 exceptions. 
 
 During library initialization, the C @code{getenv} function is used,
 which need not be thread-safe.  Similarly, the @code{getenv}
->>>>>>> aa479012
 function is used to implement the @code{GET_ENVIRONMENT_VARIABLE} and
 @code{GETENV} intrinsics.  It is the responsibility of the user to
 ensure that the environment is not being updated concurrently when any
 of these actions are taking place.
 
 The @code{EXECUTE_COMMAND_LINE} and @code{SYSTEM} intrinsics are
-<<<<<<< HEAD
-implemented with the @code{system()} function, which need not be
-thread-safe.  It is the responsibility of the user to ensure that
-@code{system()} is not called concurrently.
-
-Finally, for platforms not supporting thread-safe @code{POSIX}
-functions, further functionality might not be thread-safe.  For
-details, please consult the documentation for your operating system.
-=======
 implemented with the @code{system} function, which need not be
 thread-safe.  It is the responsibility of the user to ensure that
 @code{system} is not called concurrently.
@@ -1209,7 +1187,6 @@
 Finally, for platforms not supporting thread-safe POSIX functions,
 further functionality might not be thread-safe.  For details, please
 consult the documentation for your operating system.
->>>>>>> aa479012
 
 @c ---------------------------------------------------------------------
 @c Extensions

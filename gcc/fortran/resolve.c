--- conflicted
+++ resolved
@@ -1,10 +1,5 @@
-<<<<<<< HEAD
-/* Perform type resolution on the various stuctures.
-   Copyright (C) 2001, 2002, 2003, 2004, 2005, 2006, 2007
-=======
 /* Perform type resolution on the various structures.
    Copyright (C) 2001, 2002, 2003, 2004, 2005, 2006, 2007, 2008, 2009
->>>>>>> 42bae686
    Free Software Foundation, Inc.
    Contributed by Andy Vaught
 
@@ -23,10 +18,6 @@
 You should have received a copy of the GNU General Public License
 along with GCC; see the file COPYING3.  If not see
 <http://www.gnu.org/licenses/>.  */
-<<<<<<< HEAD
-
-=======
->>>>>>> 42bae686
 
 #include "config.h"
 #include "system.h"
@@ -239,11 +230,7 @@
 	gfc_add_flavor (&sym->attr, FL_VARIABLE, sym->name, &sym->declared_at);
 
       if (gfc_pure (proc) && !sym->attr.pointer
-<<<<<<< HEAD
-            && sym->attr.flavor != FL_PROCEDURE)
-=======
 	  && sym->attr.flavor != FL_PROCEDURE)
->>>>>>> 42bae686
 	{
 	  if (proc->attr.function && sym->attr.intent != INTENT_IN)
 	    gfc_error ("Argument '%s' of pure function '%s' at %L must be "
@@ -292,21 +279,6 @@
 	      continue;
 	    }
 
-<<<<<<< HEAD
-          if (sym->ts.type == BT_CHARACTER)
-            {
-              gfc_charlen *cl = sym->ts.cl;
-              if (!cl || !cl->length || cl->length->expr_type != EXPR_CONSTANT)
-                {
-                  gfc_error
-                    ("Character-valued argument '%s' of statement function at "
-                     "%L must have constant length",
-                     sym->name, &sym->declared_at);
-                  continue;
-                }
-            }
-        }
-=======
 	  if (sym->ts.type == BT_CHARACTER)
 	    {
 	      gfc_charlen *cl = sym->ts.cl;
@@ -319,7 +291,6 @@
 		}
 	    }
 	}
->>>>>>> 42bae686
     }
   formal_arg_flag = 0;
 }
@@ -1191,14 +1162,9 @@
    that look like procedure arguments are really simple variable
    references.  */
 
-<<<<<<< HEAD
-static try
-resolve_actual_arglist (gfc_actual_arglist * arg, procedure_type ptype)
-=======
 static gfc_try
 resolve_actual_arglist (gfc_actual_arglist *arg, procedure_type ptype,
 			bool no_formal_args)
->>>>>>> 42bae686
 {
   gfc_symbol *sym;
   gfc_symtree *parent_st;
@@ -1236,10 +1202,7 @@
 	    need_full_assumed_size = 0;
 	  if (gfc_resolve_expr (e) != SUCCESS)
 	    return FAILURE;
-<<<<<<< HEAD
-=======
 	  need_full_assumed_size = save_need_full_assumed_size;
->>>>>>> 42bae686
 	  goto argument_list;
 	}
 
@@ -1307,29 +1270,16 @@
 	    goto got_variable;
 
 	  /* If all else fails, see if we have a specific intrinsic.  */
-<<<<<<< HEAD
-	  if (sym->attr.function
-		&& sym->ts.type == BT_UNKNOWN
-		&& sym->attr.intrinsic)
-	    {
-	      gfc_intrinsic_sym *isym;
-=======
 	  if (sym->ts.type == BT_UNKNOWN && sym->attr.intrinsic)
 	    {
 	      gfc_intrinsic_sym *isym;
 
->>>>>>> 42bae686
 	      isym = gfc_find_function (sym->name);
 	      if (isym == NULL || !isym->specific)
 		{
 		  gfc_error ("Unable to find a specific INTRINSIC procedure "
 			     "for the reference '%s' at %L", sym->name,
 			     &e->where);
-<<<<<<< HEAD
-		}
-	      sym->ts = isym->ts;
-	    }
-=======
 		  return FAILURE;
 		}
 	      sym->ts = isym->ts;
@@ -1339,7 +1289,6 @@
 
 	  if (gfc_resolve_expr (e) == FAILURE)
 	    return FAILURE;
->>>>>>> 42bae686
 	  goto argument_list;
 	}
 
@@ -1364,11 +1313,8 @@
 	  || sym->attr.intrinsic
 	  || sym->attr.external)
 	{
-<<<<<<< HEAD
-=======
 	  if (gfc_resolve_expr (e) == FAILURE)
 	    return FAILURE;
->>>>>>> 42bae686
 	  goto argument_list;
 	}
 
@@ -1383,73 +1329,6 @@
 	  e->ref->u.ar.type = AR_FULL;
 	  e->ref->u.ar.as = sym->as;
 	}
-<<<<<<< HEAD
-
-      /* Expressions are assigned a default ts.type of BT_PROCEDURE in
-	 primary.c (match_actual_arg). If above code determines that it
-	 is a  variable instead, it needs to be resolved as it was not
-	 done at the beginning of this function.  */
-      if (gfc_resolve_expr (e) != SUCCESS)
-	return FAILURE;
-
-    argument_list:
-      /* Check argument list functions %VAL, %LOC and %REF.  There is
-	 nothing to do for %REF.  */
-      if (arg->name && arg->name[0] == '%')
-	{
-	  if (strncmp ("%VAL", arg->name, 4) == 0)
-	    {
-	      if (e->ts.type == BT_CHARACTER || e->ts.type == BT_DERIVED)
-		{
-		  gfc_error ("By-value argument at %L is not of numeric "
-			     "type", &e->where);
-		  return FAILURE;
-		}
-
-	      if (e->rank)
-		{
-		  gfc_error ("By-value argument at %L cannot be an array or "
-			     "an array section", &e->where);
-		return FAILURE;
-		}
-
-	      /* Intrinsics are still PROC_UNKNOWN here.  However,
-		 since same file external procedures are not resolvable
-		 in gfortran, it is a good deal easier to leave them to
-		 intrinsic.c.  */
-	      if (ptype != PROC_UNKNOWN && ptype != PROC_EXTERNAL)
-		{
-		  gfc_error ("By-value argument at %L is not allowed "
-			     "in this context", &e->where);
-		  return FAILURE;
-		}
-
-	      if (((e->ts.type == BT_REAL || e->ts.type == BT_COMPLEX)
-		    && e->ts.kind > gfc_default_real_kind)
-		      || (e->ts.kind > gfc_default_integer_kind))
-		{
-		  gfc_error ("Kind of by-value argument at %L is larger "
-			     "than default kind", &e->where);
-		  return FAILURE;
-		}
-
-	    }
-
-	  /* Statement functions have already been excluded above.  */
-	  else if (strncmp ("%LOC", arg->name, 4) == 0
-		     && e->ts.type == BT_PROCEDURE)
-	    {
-	      if (e->symtree->n.sym->attr.proc == PROC_INTERNAL)
-		{
-		  gfc_error ("Passing internal procedure at %L by location "
-			     "not allowed", &e->where);
-		  return FAILURE;
-		}
-	    }
-	}
-    }
-=======
->>>>>>> 42bae686
 
       /* Expressions are assigned a default ts.type of BT_PROCEDURE in
 	 primary.c (match_actual_arg). If above code determines that it
@@ -1803,11 +1682,7 @@
 
   /* Last ditch attempt.  See if the reference is to an intrinsic
      that possesses a matching interface.  14.1.2.4  */
-<<<<<<< HEAD
-  if (sym && !gfc_intrinsic_name (sym->name, 0))
-=======
   if (sym && !gfc_is_intrinsic (sym, 0, expr->where))
->>>>>>> 42bae686
     {
       gfc_error ("There is no specific function for the generic '%s' at %L",
 		 expr->symtree->n.sym->name, &expr->where);
@@ -2019,14 +1894,7 @@
   if (e->symtree != NULL
         && e->symtree->n.sym != NULL
         && e->symtree->n.sym->attr.proc == PROC_ST_FUNCTION)
-<<<<<<< HEAD
-    {
-      *name = e->symtree->n.sym->name;
-      return 1;
-    }
-=======
     return pure_stmt_function (e, e->symtree->n.sym);
->>>>>>> 42bae686
 
   if (e->value.function.esym)
     {
@@ -2415,20 +2283,12 @@
   gfc_try t;
   int temp;
   procedure_type p = PROC_INTRINSIC;
-<<<<<<< HEAD
-=======
   bool no_formal_args;
->>>>>>> 42bae686
 
   sym = NULL;
   if (expr->symtree)
     sym = expr->symtree->n.sym;
 
-<<<<<<< HEAD
-  if (sym && sym->attr.flavor == FL_VARIABLE)
-    {
-      gfc_error ("'%s' at %L is not a function",
-=======
   if (sym && sym->attr.intrinsic
       && !gfc_find_function (sym->name)
       && gfc_find_subroutine (sym->name)
@@ -2448,21 +2308,12 @@
   if (sym && sym->attr.abstract)
     {
       gfc_error ("ABSTRACT INTERFACE '%s' must not be referenced at %L",
->>>>>>> 42bae686
 		 sym->name, &expr->where);
       return FAILURE;
     }
 
-<<<<<<< HEAD
-  /* If the procedure is not internal, a statement function or a module
-     procedure,it must be external and should be checked for usage.  */
-  if (sym && !sym->attr.dummy && !sym->attr.contained
-	&& sym->attr.proc != PROC_ST_FUNCTION
-	&& !sym->attr.use_assoc)
-=======
   /* If the procedure is external, check for usage.  */
   if (sym && is_external_proc (sym))
->>>>>>> 42bae686
     resolve_global_procedure (sym, &expr->where, 0);
 
   /* Switch off assumed size checking and do this again for certain kinds
@@ -2472,13 +2323,9 @@
   if (expr->symtree && expr->symtree->n.sym)
     p = expr->symtree->n.sym->attr.proc;
 
-<<<<<<< HEAD
-  if (resolve_actual_arglist (expr->value.function.actual, p) == FAILURE)
-=======
   no_formal_args = sym && is_external_proc (sym) && sym->formal == NULL;
   if (resolve_actual_arglist (expr->value.function.actual,
 			      p, no_formal_args) == FAILURE)
->>>>>>> 42bae686
       return FAILURE;
 
   /* Need to setup the call to the correct c_associated, depending on
@@ -2564,15 +2411,6 @@
       t = FAILURE;
     }
 
-<<<<<<< HEAD
-#define GENERIC_ID expr->value.function.isym->generic_id
-  else if (expr->value.function.actual != NULL
-	     && expr->value.function.isym != NULL
-	     && GENERIC_ID != GFC_ISYM_LBOUND
-	     && GENERIC_ID != GFC_ISYM_LEN
-	     && GENERIC_ID != GFC_ISYM_LOC
-	     && GENERIC_ID != GFC_ISYM_PRESENT)
-=======
 #define GENERIC_ID expr->value.function.isym->id
   else if (expr->value.function.actual != NULL
 	   && expr->value.function.isym != NULL
@@ -2580,37 +2418,23 @@
 	   && GENERIC_ID != GFC_ISYM_LEN
 	   && GENERIC_ID != GFC_ISYM_LOC
 	   && GENERIC_ID != GFC_ISYM_PRESENT)
->>>>>>> 42bae686
     {
       /* Array intrinsics must also have the last upper bound of an
 	 assumed size array argument.  UBOUND and SIZE have to be
 	 excluded from the check if the second argument is anything
 	 than a constant.  */
-<<<<<<< HEAD
-      int inquiry;
-      inquiry = GENERIC_ID == GFC_ISYM_UBOUND
-		  || GENERIC_ID == GFC_ISYM_SIZE;
-
-      for (arg = expr->value.function.actual; arg; arg = arg->next)
-	{
-	  if (inquiry && arg->next != NULL && arg->next->expr)
-=======
 
       for (arg = expr->value.function.actual; arg; arg = arg->next)
 	{
 	  if ((GENERIC_ID == GFC_ISYM_UBOUND || GENERIC_ID == GFC_ISYM_SIZE)
 	      && arg->next != NULL && arg->next->expr)
->>>>>>> 42bae686
 	    {
 	      if (arg->next->expr->expr_type != EXPR_CONSTANT)
 		break;
 
-<<<<<<< HEAD
-=======
 	      if (arg->next->name && strncmp(arg->next->name, "kind", 4) == 0)
 		break;
 
->>>>>>> 42bae686
 	      if ((int)mpz_get_si (arg->next->expr->value.integer)
 			< arg->expr->rank)
 		break;
@@ -2690,11 +2514,6 @@
       if (expr->symtree->n.sym->result
 	    && expr->symtree->n.sym->result->ts.type != BT_UNKNOWN)
 	expr->ts = expr->symtree->n.sym->result->ts;
-<<<<<<< HEAD
-      else
-	expr->ts = expr->symtree->n.sym->result->ts;
-=======
->>>>>>> 42bae686
     }
 
   return t;
@@ -2774,11 +2593,7 @@
      that possesses a matching interface.  14.1.2.4  */
   sym = c->symtree->n.sym;
 
-<<<<<<< HEAD
-  if (!gfc_intrinsic_name (sym->name, 1))
-=======
   if (!gfc_is_intrinsic (sym, 1, c->loc))
->>>>>>> 42bae686
     {
       gfc_error ("There is no specific subroutine for the generic '%s' at %L",
 		 sym->name, &c->loc);
@@ -3085,15 +2900,10 @@
 static gfc_try
 resolve_call (gfc_code *c)
 {
-<<<<<<< HEAD
-  try t;
-  procedure_type ptype = PROC_INTRINSIC;
-=======
   gfc_try t;
   procedure_type ptype = PROC_INTRINSIC;
   gfc_symbol *csym, *sym;
   bool no_formal_args;
->>>>>>> 42bae686
 
   csym = c->symtree ? c->symtree->n.sym : NULL;
 
@@ -3146,19 +2956,12 @@
      of procedure, once the procedure itself is resolved.  */
   need_full_assumed_size++;
 
-<<<<<<< HEAD
-  if (c->symtree && c->symtree->n.sym)
-    ptype = c->symtree->n.sym->attr.proc;
-
-  if (resolve_actual_arglist (c->ext.actual, ptype) == FAILURE)
-=======
   if (csym)
     ptype = csym->attr.proc;
 
   no_formal_args = csym && is_external_proc (csym) && csym->formal == NULL;
   if (resolve_actual_arglist (c->ext.actual, ptype,
 			      no_formal_args) == FAILURE)
->>>>>>> 42bae686
     return FAILURE;
 
   /* Resume assumed_size checking.  */
@@ -3524,11 +3327,7 @@
     {
       t = gfc_simplify_expr (e, 0);
       /* Some calls do not succeed in simplification and return FAILURE
-<<<<<<< HEAD
-	 even though there is no error; eg. variable references to
-=======
 	 even though there is no error; e.g. variable references to
->>>>>>> 42bae686
 	 PARAMETER arrays.  */
       if (!gfc_is_constant_expr (e))
 	t = SUCCESS;
@@ -4240,22 +4039,6 @@
 	case REF_COMPONENT:
 	  if (current_part_dimension || seen_part_dimension)
 	    {
-<<<<<<< HEAD
-	      if (ref->u.c.component->pointer)
-	        {
-		  gfc_error
-		    ("Component to the right of a part reference with nonzero "
-		     "rank must not have the POINTER attribute at %L",
-		     &expr->where);
-		  return FAILURE;
-		}
-	      else if (ref->u.c.component->allocatable)
-	        {
-		  gfc_error
-		    ("Component to the right of a part reference with nonzero "
-		     "rank must not have the ALLOCATABLE attribute at %L",
-		     &expr->where);
-=======
 	      if (ref->u.c.component->attr.pointer)
 		{
 		  gfc_error ("Component to the right of a part reference "
@@ -4268,7 +4051,6 @@
 		  gfc_error ("Component to the right of a part reference "
 			     "with nonzero rank must not have the ALLOCATABLE "
 			     "attribute at %L", &expr->where);
->>>>>>> 42bae686
 		  return FAILURE;
 		}
 	    }
@@ -6369,146 +6151,6 @@
 	 statement in where-body-construct of a WHERE construct */
       cnext = cblock->next;
       while (cnext)
-<<<<<<< HEAD
-        {
-          switch (cnext->op)
-            {
-            /* WHERE assignment statement */
-            case EXEC_ASSIGN:
-
-              /* Check shape consistent for WHERE assignment target.  */
-              if (e && resolve_where_shape (cnext->expr, e) == FAILURE)
-               gfc_error ("WHERE assignment target at %L has "
-                          "inconsistent shape", &cnext->expr->where);
-              break;
-
-	    case EXEC_ASSIGN_CALL:
-	      resolve_call (cnext);
-	      break;
-
-            /* WHERE or WHERE construct is part of a where-body-construct */
-            case EXEC_WHERE:
-              resolve_where (cnext, e);
-              break;
-
-            default:
-              gfc_error ("Unsupported statement inside WHERE at %L",
-                         &cnext->loc);
-            }
-         /* the next statement within the same where-body-construct */
-         cnext = cnext->next;
-       }
-    /* the next masked-elsewhere-stmt, elsewhere-stmt, or end-where-stmt */
-    cblock = cblock->block;
-  }
-}
-
-
-/* Check whether the FORALL index appears in the expression or not.  */
-
-static try
-gfc_find_forall_index (gfc_expr *expr, gfc_symbol *symbol)
-{
-  gfc_array_ref ar;
-  gfc_ref *tmp;
-  gfc_actual_arglist *args;
-  int i;
-
-  switch (expr->expr_type)
-    {
-    case EXPR_VARIABLE:
-      gcc_assert (expr->symtree->n.sym);
-
-      /* A scalar assignment  */
-      if (!expr->ref)
-        {
-          if (expr->symtree->n.sym == symbol)
-            return SUCCESS;
-          else
-            return FAILURE;
-        }
-
-      /* the expr is array ref, substring or struct component.  */
-      tmp = expr->ref;
-      while (tmp != NULL)
-        {
-          switch (tmp->type)
-            {
-            case  REF_ARRAY:
-              /* Check if the symbol appears in the array subscript.  */
-              ar = tmp->u.ar;
-              for (i = 0; i < GFC_MAX_DIMENSIONS; i++)
-                {
-                  if (ar.start[i])
-                    if (gfc_find_forall_index (ar.start[i], symbol) == SUCCESS)
-                      return SUCCESS;
-
-                  if (ar.end[i])
-                    if (gfc_find_forall_index (ar.end[i], symbol) == SUCCESS)
-                      return SUCCESS;
-
-                  if (ar.stride[i])
-                    if (gfc_find_forall_index (ar.stride[i], symbol) == SUCCESS)
-                      return SUCCESS;
-                }  /* end for  */
-              break;
-
-            case REF_SUBSTRING:
-              if (expr->symtree->n.sym == symbol)
-                return SUCCESS;
-              tmp = expr->ref;
-              /* Check if the symbol appears in the substring section.  */
-              if (gfc_find_forall_index (tmp->u.ss.start, symbol) == SUCCESS)
-                return SUCCESS;
-              if (gfc_find_forall_index (tmp->u.ss.end, symbol) == SUCCESS)
-                return SUCCESS;
-              break;
-
-            case REF_COMPONENT:
-              break;
-
-            default:
-              gfc_error("expression reference type error at %L", &expr->where);
-            }
-          tmp = tmp->next;
-        }
-      break;
-
-    /* If the expression is a function call, then check if the symbol
-       appears in the actual arglist of the function.  */
-    case EXPR_FUNCTION:
-      for (args = expr->value.function.actual; args; args = args->next)
-        {
-          if (gfc_find_forall_index(args->expr,symbol) == SUCCESS)
-            return SUCCESS;
-        }
-      break;
-
-    /* It seems not to happen.  */
-    case EXPR_SUBSTRING:
-      if (expr->ref)
-        {
-          tmp = expr->ref;
-          gcc_assert (expr->ref->type == REF_SUBSTRING);
-          if (gfc_find_forall_index (tmp->u.ss.start, symbol) == SUCCESS)
-            return SUCCESS;
-          if (gfc_find_forall_index (tmp->u.ss.end, symbol) == SUCCESS)
-            return SUCCESS;
-        }
-      break;
-
-    /* It seems not to happen.  */
-    case EXPR_STRUCTURE:
-    case EXPR_ARRAY:
-      gfc_error ("Unsupported statement while finding forall index in "
-                 "expression");
-      break;
-
-    case EXPR_OP:
-      /* Find the FORALL index in the first operand.  */
-      if (expr->value.op.op1)
-=======
->>>>>>> 42bae686
 	{
 	  switch (cnext->op)
 	    {
@@ -6648,36 +6290,16 @@
   while (c)
     {
       switch (c->op)
-<<<<<<< HEAD
-        {
-        case EXEC_ASSIGN:
-        case EXEC_POINTER_ASSIGN:
-          gfc_resolve_assign_in_forall (c, nvar, var_expr);
-          break;
-=======
 	{
 	case EXEC_ASSIGN:
 	case EXEC_POINTER_ASSIGN:
 	  gfc_resolve_assign_in_forall (c, nvar, var_expr);
 	  break;
->>>>>>> 42bae686
 
 	case EXEC_ASSIGN_CALL:
 	  resolve_call (c);
 	  break;
 
-<<<<<<< HEAD
-        /* Because the gfc_resolve_blocks() will handle the nested FORALL,
-           there is no need to handle it here.  */
-        case EXEC_FORALL:
-          break;
-        case EXEC_WHERE:
-          gfc_resolve_where_code_in_forall(c, nvar, var_expr);
-          break;
-        default:
-          break;
-        }
-=======
 	/* Because the gfc_resolve_blocks() will handle the nested FORALL,
 	   there is no need to handle it here.  */
 	case EXEC_FORALL:
@@ -6688,13 +6310,10 @@
 	default:
 	  break;
 	}
->>>>>>> 42bae686
       /* The next statement in the FORALL body.  */
       c = c->next;
     }
 }
-<<<<<<< HEAD
-=======
 
 
 /* Counts the number of iterators needed inside a forall construct, including
@@ -6729,7 +6348,6 @@
 
   return current_iters + max_iters;
 }
->>>>>>> 42bae686
 
 
 /* Given a FORALL construct, first resolve the FORALL iterator, then call
@@ -6827,14 +6445,8 @@
 	case EXEC_IF:
 	  if (t == SUCCESS && b->expr != NULL
 	      && (b->expr->ts.type != BT_LOGICAL || b->expr->rank != 0))
-<<<<<<< HEAD
-	    gfc_error
-	      ("IF clause at %L requires a scalar LOGICAL expression",
-	       &b->expr->where);
-=======
 	    gfc_error ("IF clause at %L requires a scalar LOGICAL expression",
 		       &b->expr->where);
->>>>>>> 42bae686
 	  break;
 
 	case EXEC_WHERE:
@@ -7144,66 +6756,8 @@
 	  if (t == FAILURE)
 	    break;
 
-<<<<<<< HEAD
-	  if (gfc_extend_assign (code, ns) == SUCCESS)
-	    {
-	      if (gfc_pure (NULL) && !gfc_pure (code->symtree->n.sym))
-		{
-		  gfc_error ("Subroutine '%s' called instead of assignment at "
-			     "%L must be PURE", code->symtree->n.sym->name,
-			     &code->loc);
-		  break;
-		}
-	      goto call;
-	    }
-
-	  if (code->expr->ts.type == BT_CHARACTER
-		&& gfc_option.warn_character_truncation)
-	    {
-	      int llen = 0, rlen = 0;
-
-	      if (code->expr->ts.cl != NULL
-		    && code->expr->ts.cl->length != NULL
-		    && code->expr->ts.cl->length->expr_type == EXPR_CONSTANT)
-		llen = mpz_get_si (code->expr->ts.cl->length->value.integer);
-
-	      if (code->expr2->expr_type == EXPR_CONSTANT)
-		rlen = code->expr2->value.character.length;
-
-	      else if (code->expr2->ts.cl != NULL
-		    && code->expr2->ts.cl->length != NULL
-		    && code->expr2->ts.cl->length->expr_type == EXPR_CONSTANT)
-		rlen = mpz_get_si (code->expr2->ts.cl->length->value.integer);
-
-	      if (rlen && llen && rlen > llen)
-		gfc_warning_now ("rhs of CHARACTER assignment at %L will "
-				 "be truncated (%d/%d)", &code->loc, rlen, llen);
-	    }
-
-	  if (gfc_pure (NULL))
-	    {
-	      if (gfc_impure_variable (code->expr->symtree->n.sym))
-		{
-		  gfc_error
-		    ("Cannot assign to variable '%s' in PURE procedure at %L",
-		     code->expr->symtree->n.sym->name, &code->expr->where);
-		  break;
-		}
-
-	      if (code->expr2->ts.type == BT_DERIVED
-		  && derived_pointer (code->expr2->ts.derived))
-		{
-		  gfc_error
-		    ("Right side of assignment at %L is a derived type "
-		     "containing a POINTER in a PURE procedure",
-		     &code->expr2->where);
-		  break;
-		}
-	    }
-=======
 	  if (resolve_ordinary_assign (code, ns))
 	    goto call;
->>>>>>> 42bae686
 
 	  break;
 
@@ -7749,28 +7303,8 @@
   if (sym->ts.type == BT_DERIVED && sym->ts.derived)
     init = gfc_default_initializer (&sym->ts);
 
-<<<<<<< HEAD
-
-static gfc_component *
-has_default_initializer (gfc_symbol *der)
-{
-  gfc_component *c;
-  for (c = der->components; c; c = c->next)
-    if ((c->ts.type != BT_DERIVED && c->initializer)
-	|| (c->ts.type == BT_DERIVED
-	    && !c->pointer
-	    && has_default_initializer (c->ts.derived)))
-      break;
-
-  return c;
-}
-
-
-/* Resolve symbols with flavor variable.  */
-=======
   if (init == NULL)
     return;
->>>>>>> 42bae686
 
   build_init_assign (sym, init);
 }
@@ -7785,12 +7319,6 @@
   int char_len;
   gfc_expr *init_expr;
   int i;
-<<<<<<< HEAD
-  gfc_expr *e;
-  gfc_component *c;
-  const char * auto_save_msg;
-=======
->>>>>>> 42bae686
 
   /* These symbols should never have a default initialization.  */
   if ((sym->attr.dimension && !gfc_is_compile_time_shape (sym->as))
@@ -8178,59 +7706,9 @@
       return FAILURE;
     }
 
-<<<<<<< HEAD
-  /* Check to see if a derived type is blocked from being host associated
-     by the presence of another class I symbol in the same namespace.
-     14.6.1.3 of the standard and the discussion on comp.lang.fortran.  */
-  if (sym->ts.type == BT_DERIVED && sym->ns != sym->ts.derived->ns)
-    {
-      gfc_symbol *s;
-      gfc_find_symbol (sym->ts.derived->name, sym->ns, 0, &s);
-      if (s && (s->attr.flavor != FL_DERIVED
-		  || !gfc_compare_derived_types (s, sym->ts.derived)))
-	{
-	  gfc_error ("The type %s cannot be host associated at %L because "
-		     "it is blocked by an incompatible object of the same "
-		     "name at %L", sym->ts.derived->name, &sym->declared_at,
-		     &s->declared_at);
-	  return FAILURE;
-	}
-    }
-
-   /* Do not use gfc_default_initializer to test for a default initializer
-      in the fortran because it generates a hidden default for allocatable
-      components.  */
-   c = NULL;
-   if (sym->ts.type == BT_DERIVED && !(sym->value || flag))
-     c = has_default_initializer (sym->ts.derived);
- 
-  /* 4th constraint in section 11.3:  "If an object of a type for which
-     component-initialization is specified (R429) appears in the
-     specification-part of a module and does not have the ALLOCATABLE
-     or POINTER attribute, the object shall have the SAVE attribute."  */
-  if (c && sym->ns->proc_name
-	&& sym->ns->proc_name->attr.flavor == FL_MODULE
-	&& !sym->ns->save_all && !sym->attr.save
-	&& !sym->attr.pointer && !sym->attr.allocatable)
-    {
-      gfc_error("Object '%s' at %L must have the SAVE attribute %s",
- 	 	sym->name, &sym->declared_at,
-		"for default initialization of a component");
-      return FAILURE;
-    }
-
-  /* Assign default initializer.  */
-  if (sym->ts.type == BT_DERIVED
-	&& !sym->value
-	&& !sym->attr.pointer
-	&& !sym->attr.allocatable
-	&& (!flag || sym->attr.intent == INTENT_OUT))
-    sym->value = gfc_default_initializer (&sym->ts);
-=======
 no_init_error:
   if (sym->ts.type == BT_DERIVED)
     return resolve_fl_variable_derived (sym, no_init_flag);
->>>>>>> 42bae686
 
   return SUCCESS;
 }
@@ -8263,21 +7741,6 @@
 	{
 	  if (sym->attr.proc == PROC_ST_FUNCTION)
 	    {
-<<<<<<< HEAD
-              gfc_error ("Character-valued statement function '%s' at %L must "
-                         "have constant length", sym->name, &sym->declared_at);
-              return FAILURE;
-            }
-
-	  if (sym->attr.external && sym->formal == NULL
-		&& cl && cl->length && cl->length->expr_type != EXPR_CONSTANT)
-            {
-              gfc_error ("Automatic character length function '%s' at %L must "
-                         "have an explicit interface", sym->name, &sym->declared_at);
-              return FAILURE;
-            }
-        }
-=======
 	      gfc_error ("Character-valued statement function '%s' at %L must "
 			 "have constant length", sym->name, &sym->declared_at);
 	      return FAILURE;
@@ -8292,7 +7755,6 @@
 	      return FAILURE;
 	    }
 	}
->>>>>>> 42bae686
     }
 
   /* Ensure that derived type for are not of a private type.  Internal
@@ -9912,11 +9374,6 @@
   gfc_resolve_array_spec (sym->as, check_constant);
 
   formal_arg_flag = 0;
-<<<<<<< HEAD
-
-  /* Resolve formal namespaces.  */
-=======
->>>>>>> 42bae686
 
   /* Resolve formal namespaces.  */
   if (sym->formal_ns && sym->formal_ns != gfc_current_ns)
@@ -9934,19 +9391,11 @@
      described in 14.7.5, to those variables that have not already
      been assigned one.  */
   if (sym->ts.type == BT_DERIVED
-<<<<<<< HEAD
-	&& sym->attr.referenced
-	&& sym->ns == gfc_current_ns
-	&& !sym->value
-	&& !sym->attr.allocatable
-	&& !sym->attr.alloc_comp)
-=======
       && sym->attr.referenced
       && sym->ns == gfc_current_ns
       && !sym->value
       && !sym->attr.allocatable
       && !sym->attr.alloc_comp)
->>>>>>> 42bae686
     {
       symbol_attribute *a = &sym->attr;
 
@@ -10168,40 +9617,32 @@
   mpz_t trip;
   iterator_stack frame;
   gfc_expr *e, *start, *end, *step;
-<<<<<<< HEAD
-  try retval = SUCCESS;
-=======
   gfc_try retval = SUCCESS;
->>>>>>> 42bae686
 
   mpz_init (frame.value);
 
   start = gfc_copy_expr (var->iter.start);
   end = gfc_copy_expr (var->iter.end);
   step = gfc_copy_expr (var->iter.step);
-<<<<<<< HEAD
 
   if (gfc_simplify_expr (start, 1) == FAILURE
-	|| start->expr_type != EXPR_CONSTANT)
-    {
-      gfc_error ("iterator start at %L does not simplify",
-		 &start->where);
+      || start->expr_type != EXPR_CONSTANT)
+    {
+      gfc_error ("iterator start at %L does not simplify", &start->where);
       retval = FAILURE;
       goto cleanup;
     }
   if (gfc_simplify_expr (end, 1) == FAILURE
-	||  end->expr_type != EXPR_CONSTANT)
-    {
-      gfc_error ("iterator end at %L does not simplify",
-		 &end->where);
+      || end->expr_type != EXPR_CONSTANT)
+    {
+      gfc_error ("iterator end at %L does not simplify", &end->where);
       retval = FAILURE;
       goto cleanup;
     }
   if (gfc_simplify_expr (step, 1) == FAILURE
-	||  step->expr_type != EXPR_CONSTANT)
-    {
-      gfc_error ("iterator step at %L does not simplify",
-		 &step->where);
+      || step->expr_type != EXPR_CONSTANT)
+    {
+      gfc_error ("iterator step at %L does not simplify", &step->where);
       retval = FAILURE;
       goto cleanup;
     }
@@ -10212,37 +9653,6 @@
 
   mpz_div (trip, trip, step->value.integer);
 
-=======
-
-  if (gfc_simplify_expr (start, 1) == FAILURE
-      || start->expr_type != EXPR_CONSTANT)
-    {
-      gfc_error ("iterator start at %L does not simplify", &start->where);
-      retval = FAILURE;
-      goto cleanup;
-    }
-  if (gfc_simplify_expr (end, 1) == FAILURE
-      || end->expr_type != EXPR_CONSTANT)
-    {
-      gfc_error ("iterator end at %L does not simplify", &end->where);
-      retval = FAILURE;
-      goto cleanup;
-    }
-  if (gfc_simplify_expr (step, 1) == FAILURE
-      || step->expr_type != EXPR_CONSTANT)
-    {
-      gfc_error ("iterator step at %L does not simplify", &step->where);
-      retval = FAILURE;
-      goto cleanup;
-    }
-
-  mpz_init_set (trip, end->value.integer);
-  mpz_sub (trip, trip, start->value.integer);
-  mpz_add (trip, trip, step->value.integer);
-
-  mpz_div (trip, trip, step->value.integer);
-
->>>>>>> 42bae686
   mpz_set (frame.value, start->value.integer);
 
   frame.prev = iter_stack;
@@ -10689,21 +10099,6 @@
 
       sym = e->symtree->n.sym;
 
-<<<<<<< HEAD
-      /* An equivalence statement cannot have more than one initialized
-	 object.  */
-      if (sym->value)
-	{
-	  if (value_name != NULL)
-	    {
-	      gfc_error ("Initialized objects '%s' and '%s' cannot both "
-			 "be in the EQUIVALENCE statement at %L",
-			 value_name, sym->name, &e->where);
-	      continue;
-	    }
-	  else
-	    value_name = sym->name;
-=======
       if (sym->attr.is_protected)
 	cnt_protected++;
       if (cnt_protected > 0 && cnt_protected != object)
@@ -10713,7 +10108,6 @@
 			 "PROTECTED attribute",
 			 &e->where);
 	      break;
->>>>>>> 42bae686
 	}
 
       /* Shall not equivalence common block variables in a PURE procedure.  */

--- conflicted
+++ resolved
@@ -11522,8 +11522,6 @@
       && (!no_init_flag || sym->attr.intent == INTENT_OUT))
     sym->value = gfc_generate_initializer (&sym->ts, can_generate_init (sym));
 
-<<<<<<< HEAD
-=======
   return true;
 }
 
@@ -11545,7 +11543,6 @@
 		 sym->name, &sym->declared_at);
       return false;
     }
->>>>>>> 9833e931
   return true;
 }
 

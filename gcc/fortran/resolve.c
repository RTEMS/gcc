/* Perform type resolution on the various structures.
   Copyright (C) 2001, 2002, 2003, 2004, 2005, 2006, 2007, 2008, 2009
   Free Software Foundation, Inc.
   Contributed by Andy Vaught

This file is part of GCC.

GCC is free software; you can redistribute it and/or modify it under
the terms of the GNU General Public License as published by the Free
Software Foundation; either version 3, or (at your option) any later
version.

GCC is distributed in the hope that it will be useful, but WITHOUT ANY
WARRANTY; without even the implied warranty of MERCHANTABILITY or
FITNESS FOR A PARTICULAR PURPOSE.  See the GNU General Public License
for more details.

You should have received a copy of the GNU General Public License
along with GCC; see the file COPYING3.  If not see
<http://www.gnu.org/licenses/>.  */

#include "config.h"
#include "system.h"
#include "flags.h"
#include "gfortran.h"
#include "obstack.h"
#include "bitmap.h"
#include "arith.h"  /* For gfc_compare_expr().  */
#include "dependency.h"
#include "data.h"
#include "target-memory.h" /* for gfc_simplify_transfer */

/* Types used in equivalence statements.  */

typedef enum seq_type
{
  SEQ_NONDEFAULT, SEQ_NUMERIC, SEQ_CHARACTER, SEQ_MIXED
}
seq_type;

/* Stack to keep track of the nesting of blocks as we move through the
   code.  See resolve_branch() and resolve_code().  */

typedef struct code_stack
{
  struct gfc_code *head, *current;
  struct code_stack *prev;

  /* This bitmap keeps track of the targets valid for a branch from
     inside this block except for END {IF|SELECT}s of enclosing
     blocks.  */
  bitmap reachable_labels;
}
code_stack;

static code_stack *cs_base = NULL;


/* Nonzero if we're inside a FORALL block.  */

static int forall_flag;

/* Nonzero if we're inside a OpenMP WORKSHARE or PARALLEL WORKSHARE block.  */

static int omp_workshare_flag;

/* Nonzero if we are processing a formal arglist. The corresponding function
   resets the flag each time that it is read.  */
static int formal_arg_flag = 0;

/* True if we are resolving a specification expression.  */
static int specification_expr = 0;

/* The id of the last entry seen.  */
static int current_entry_id;

/* We use bitmaps to determine if a branch target is valid.  */
static bitmap_obstack labels_obstack;

int
gfc_is_formal_arg (void)
{
  return formal_arg_flag;
}

/* Is the symbol host associated?  */
static bool
is_sym_host_assoc (gfc_symbol *sym, gfc_namespace *ns)
{
  for (ns = ns->parent; ns; ns = ns->parent)
    {      
      if (sym->ns == ns)
	return true;
    }

  return false;
}

/* Ensure a typespec used is valid; for instance, TYPE(t) is invalid if t is
   an ABSTRACT derived-type.  If where is not NULL, an error message with that
   locus is printed, optionally using name.  */

static gfc_try
resolve_typespec_used (gfc_typespec* ts, locus* where, const char* name)
{
  if (ts->type == BT_DERIVED && ts->derived->attr.abstract)
    {
      if (where)
	{
	  if (name)
	    gfc_error ("'%s' at %L is of the ABSTRACT type '%s'",
		       name, where, ts->derived->name);
	  else
	    gfc_error ("ABSTRACT type '%s' used at %L",
		       ts->derived->name, where);
	}

      return FAILURE;
    }

  return SUCCESS;
}


/* Resolve types of formal argument lists.  These have to be done early so that
   the formal argument lists of module procedures can be copied to the
   containing module before the individual procedures are resolved
   individually.  We also resolve argument lists of procedures in interface
   blocks because they are self-contained scoping units.

   Since a dummy argument cannot be a non-dummy procedure, the only
   resort left for untyped names are the IMPLICIT types.  */

static void
resolve_formal_arglist (gfc_symbol *proc)
{
  gfc_formal_arglist *f;
  gfc_symbol *sym;
  int i;

  if (proc->result != NULL)
    sym = proc->result;
  else
    sym = proc;

  if (gfc_elemental (proc)
      || sym->attr.pointer || sym->attr.allocatable
      || (sym->as && sym->as->rank > 0))
    {
      proc->attr.always_explicit = 1;
      sym->attr.always_explicit = 1;
    }

  formal_arg_flag = 1;

  for (f = proc->formal; f; f = f->next)
    {
      sym = f->sym;

      if (sym == NULL)
	{
	  /* Alternate return placeholder.  */
	  if (gfc_elemental (proc))
	    gfc_error ("Alternate return specifier in elemental subroutine "
		       "'%s' at %L is not allowed", proc->name,
		       &proc->declared_at);
	  if (proc->attr.function)
	    gfc_error ("Alternate return specifier in function "
		       "'%s' at %L is not allowed", proc->name,
		       &proc->declared_at);
	  continue;
	}

      if (sym->attr.if_source != IFSRC_UNKNOWN)
	resolve_formal_arglist (sym);

      if (sym->attr.subroutine || sym->attr.external || sym->attr.intrinsic)
	{
	  if (gfc_pure (proc) && !gfc_pure (sym))
	    {
	      gfc_error ("Dummy procedure '%s' of PURE procedure at %L must "
			 "also be PURE", sym->name, &sym->declared_at);
	      continue;
	    }

	  if (gfc_elemental (proc))
	    {
	      gfc_error ("Dummy procedure at %L not allowed in ELEMENTAL "
			 "procedure", &sym->declared_at);
	      continue;
	    }

	  if (sym->attr.function
		&& sym->ts.type == BT_UNKNOWN
		&& sym->attr.intrinsic)
	    {
	      gfc_intrinsic_sym *isym;
	      isym = gfc_find_function (sym->name);
	      if (isym == NULL || !isym->specific)
		{
		  gfc_error ("Unable to find a specific INTRINSIC procedure "
			     "for the reference '%s' at %L", sym->name,
			     &sym->declared_at);
		}
	      sym->ts = isym->ts;
	    }

	  continue;
	}

      if (sym->ts.type == BT_UNKNOWN)
	{
	  if (!sym->attr.function || sym->result == sym)
	    gfc_set_default_type (sym, 1, sym->ns);
	}

      gfc_resolve_array_spec (sym->as, 0);

      /* We can't tell if an array with dimension (:) is assumed or deferred
	 shape until we know if it has the pointer or allocatable attributes.
      */
      if (sym->as && sym->as->rank > 0 && sym->as->type == AS_DEFERRED
	  && !(sym->attr.pointer || sym->attr.allocatable))
	{
	  sym->as->type = AS_ASSUMED_SHAPE;
	  for (i = 0; i < sym->as->rank; i++)
	    sym->as->lower[i] = gfc_int_expr (1);
	}

      if ((sym->as && sym->as->rank > 0 && sym->as->type == AS_ASSUMED_SHAPE)
	  || sym->attr.pointer || sym->attr.allocatable || sym->attr.target
	  || sym->attr.optional)
	{
	  proc->attr.always_explicit = 1;
	  if (proc->result)
	    proc->result->attr.always_explicit = 1;
	}

      /* If the flavor is unknown at this point, it has to be a variable.
	 A procedure specification would have already set the type.  */

      if (sym->attr.flavor == FL_UNKNOWN)
	gfc_add_flavor (&sym->attr, FL_VARIABLE, sym->name, &sym->declared_at);

      if (gfc_pure (proc) && !sym->attr.pointer
	  && sym->attr.flavor != FL_PROCEDURE)
	{
	  if (proc->attr.function && sym->attr.intent != INTENT_IN)
	    gfc_error ("Argument '%s' of pure function '%s' at %L must be "
		       "INTENT(IN)", sym->name, proc->name,
		       &sym->declared_at);

	  if (proc->attr.subroutine && sym->attr.intent == INTENT_UNKNOWN)
	    gfc_error ("Argument '%s' of pure subroutine '%s' at %L must "
		       "have its INTENT specified", sym->name, proc->name,
		       &sym->declared_at);
	}

      if (gfc_elemental (proc))
	{
	  if (sym->as != NULL)
	    {
	      gfc_error ("Argument '%s' of elemental procedure at %L must "
			 "be scalar", sym->name, &sym->declared_at);
	      continue;
	    }

	  if (sym->attr.pointer)
	    {
	      gfc_error ("Argument '%s' of elemental procedure at %L cannot "
			 "have the POINTER attribute", sym->name,
			 &sym->declared_at);
	      continue;
	    }

	  if (sym->attr.flavor == FL_PROCEDURE)
	    {
	      gfc_error ("Dummy procedure '%s' not allowed in elemental "
			 "procedure '%s' at %L", sym->name, proc->name,
			 &sym->declared_at);
	      continue;
	    }
	}

      /* Each dummy shall be specified to be scalar.  */
      if (proc->attr.proc == PROC_ST_FUNCTION)
	{
	  if (sym->as != NULL)
	    {
	      gfc_error ("Argument '%s' of statement function at %L must "
			 "be scalar", sym->name, &sym->declared_at);
	      continue;
	    }

	  if (sym->ts.type == BT_CHARACTER)
	    {
	      gfc_charlen *cl = sym->ts.cl;
	      if (!cl || !cl->length || cl->length->expr_type != EXPR_CONSTANT)
		{
		  gfc_error ("Character-valued argument '%s' of statement "
			     "function at %L must have constant length",
			     sym->name, &sym->declared_at);
		  continue;
		}
	    }
	}
    }
  formal_arg_flag = 0;
}


/* Work function called when searching for symbols that have argument lists
   associated with them.  */

static void
find_arglists (gfc_symbol *sym)
{
  if (sym->attr.if_source == IFSRC_UNKNOWN || sym->ns != gfc_current_ns)
    return;

  resolve_formal_arglist (sym);
}


/* Given a namespace, resolve all formal argument lists within the namespace.
 */

static void
resolve_formal_arglists (gfc_namespace *ns)
{
  if (ns == NULL)
    return;

  gfc_traverse_ns (ns, find_arglists);
}


static void
resolve_contained_fntype (gfc_symbol *sym, gfc_namespace *ns)
{
  gfc_try t;

  /* If this namespace is not a function or an entry master function,
     ignore it.  */
  if (! sym || !(sym->attr.function || sym->attr.flavor == FL_VARIABLE)
      || sym->attr.entry_master)
    return;

  /* Try to find out of what the return type is.  */
  if (sym->result->ts.type == BT_UNKNOWN)
    {
      t = gfc_set_default_type (sym->result, 0, ns);

      if (t == FAILURE && !sym->result->attr.untyped)
	{
	  if (sym->result == sym)
	    gfc_error ("Contained function '%s' at %L has no IMPLICIT type",
		       sym->name, &sym->declared_at);
	  else if (!sym->result->attr.proc_pointer)
	    gfc_error ("Result '%s' of contained function '%s' at %L has "
		       "no IMPLICIT type", sym->result->name, sym->name,
		       &sym->result->declared_at);
	  sym->result->attr.untyped = 1;
	}
    }

  /* Fortran 95 Draft Standard, page 51, Section 5.1.1.5, on the Character 
     type, lists the only ways a character length value of * can be used:
     dummy arguments of procedures, named constants, and function results
     in external functions.  Internal function results are not on that list;
     ergo, not permitted.  */

  if (sym->result->ts.type == BT_CHARACTER)
    {
      gfc_charlen *cl = sym->result->ts.cl;
      if (!cl || !cl->length)
	gfc_error ("Character-valued internal function '%s' at %L must "
		   "not be assumed length", sym->name, &sym->declared_at);
    }
}


/* Add NEW_ARGS to the formal argument list of PROC, taking care not to
   introduce duplicates.  */

static void
merge_argument_lists (gfc_symbol *proc, gfc_formal_arglist *new_args)
{
  gfc_formal_arglist *f, *new_arglist;
  gfc_symbol *new_sym;

  for (; new_args != NULL; new_args = new_args->next)
    {
      new_sym = new_args->sym;
      /* See if this arg is already in the formal argument list.  */
      for (f = proc->formal; f; f = f->next)
	{
	  if (new_sym == f->sym)
	    break;
	}

      if (f)
	continue;

      /* Add a new argument.  Argument order is not important.  */
      new_arglist = gfc_get_formal_arglist ();
      new_arglist->sym = new_sym;
      new_arglist->next = proc->formal;
      proc->formal  = new_arglist;
    }
}


/* Flag the arguments that are not present in all entries.  */

static void
check_argument_lists (gfc_symbol *proc, gfc_formal_arglist *new_args)
{
  gfc_formal_arglist *f, *head;
  head = new_args;

  for (f = proc->formal; f; f = f->next)
    {
      if (f->sym == NULL)
	continue;

      for (new_args = head; new_args; new_args = new_args->next)
	{
	  if (new_args->sym == f->sym)
	    break;
	}

      if (new_args)
	continue;

      f->sym->attr.not_always_present = 1;
    }
}


/* Resolve alternate entry points.  If a symbol has multiple entry points we
   create a new master symbol for the main routine, and turn the existing
   symbol into an entry point.  */

static void
resolve_entries (gfc_namespace *ns)
{
  gfc_namespace *old_ns;
  gfc_code *c;
  gfc_symbol *proc;
  gfc_entry_list *el;
  char name[GFC_MAX_SYMBOL_LEN + 1];
  static int master_count = 0;

  if (ns->proc_name == NULL)
    return;

  /* No need to do anything if this procedure doesn't have alternate entry
     points.  */
  if (!ns->entries)
    return;

  /* We may already have resolved alternate entry points.  */
  if (ns->proc_name->attr.entry_master)
    return;

  /* If this isn't a procedure something has gone horribly wrong.  */
  gcc_assert (ns->proc_name->attr.flavor == FL_PROCEDURE);

  /* Remember the current namespace.  */
  old_ns = gfc_current_ns;

  gfc_current_ns = ns;

  /* Add the main entry point to the list of entry points.  */
  el = gfc_get_entry_list ();
  el->sym = ns->proc_name;
  el->id = 0;
  el->next = ns->entries;
  ns->entries = el;
  ns->proc_name->attr.entry = 1;

  /* If it is a module function, it needs to be in the right namespace
     so that gfc_get_fake_result_decl can gather up the results. The
     need for this arose in get_proc_name, where these beasts were
     left in their own namespace, to keep prior references linked to
     the entry declaration.*/
  if (ns->proc_name->attr.function
      && ns->parent && ns->parent->proc_name->attr.flavor == FL_MODULE)
    el->sym->ns = ns;

  /* Do the same for entries where the master is not a module
     procedure.  These are retained in the module namespace because
     of the module procedure declaration.  */
  for (el = el->next; el; el = el->next)
    if (el->sym->ns->proc_name->attr.flavor == FL_MODULE
	  && el->sym->attr.mod_proc)
      el->sym->ns = ns;
  el = ns->entries;

  /* Add an entry statement for it.  */
  c = gfc_get_code ();
  c->op = EXEC_ENTRY;
  c->ext.entry = el;
  c->next = ns->code;
  ns->code = c;

  /* Create a new symbol for the master function.  */
  /* Give the internal function a unique name (within this file).
     Also include the function name so the user has some hope of figuring
     out what is going on.  */
  snprintf (name, GFC_MAX_SYMBOL_LEN, "master.%d.%s",
	    master_count++, ns->proc_name->name);
  gfc_get_ha_symbol (name, &proc);
  gcc_assert (proc != NULL);

  gfc_add_procedure (&proc->attr, PROC_INTERNAL, proc->name, NULL);
  if (ns->proc_name->attr.subroutine)
    gfc_add_subroutine (&proc->attr, proc->name, NULL);
  else
    {
      gfc_symbol *sym;
      gfc_typespec *ts, *fts;
      gfc_array_spec *as, *fas;
      gfc_add_function (&proc->attr, proc->name, NULL);
      proc->result = proc;
      fas = ns->entries->sym->as;
      fas = fas ? fas : ns->entries->sym->result->as;
      fts = &ns->entries->sym->result->ts;
      if (fts->type == BT_UNKNOWN)
	fts = gfc_get_default_type (ns->entries->sym->result, NULL);
      for (el = ns->entries->next; el; el = el->next)
	{
	  ts = &el->sym->result->ts;
	  as = el->sym->as;
	  as = as ? as : el->sym->result->as;
	  if (ts->type == BT_UNKNOWN)
	    ts = gfc_get_default_type (el->sym->result, NULL);

	  if (! gfc_compare_types (ts, fts)
	      || (el->sym->result->attr.dimension
		  != ns->entries->sym->result->attr.dimension)
	      || (el->sym->result->attr.pointer
		  != ns->entries->sym->result->attr.pointer))
	    break;
	  else if (as && fas && ns->entries->sym->result != el->sym->result
		      && gfc_compare_array_spec (as, fas) == 0)
	    gfc_error ("Function %s at %L has entries with mismatched "
		       "array specifications", ns->entries->sym->name,
		       &ns->entries->sym->declared_at);
	  /* The characteristics need to match and thus both need to have
	     the same string length, i.e. both len=*, or both len=4.
	     Having both len=<variable> is also possible, but difficult to
	     check at compile time.  */
	  else if (ts->type == BT_CHARACTER && ts->cl && fts->cl
		   && (((ts->cl->length && !fts->cl->length)
			||(!ts->cl->length && fts->cl->length))
		       || (ts->cl->length
			   && ts->cl->length->expr_type
			      != fts->cl->length->expr_type)
		       || (ts->cl->length
			   && ts->cl->length->expr_type == EXPR_CONSTANT
		           && mpz_cmp (ts->cl->length->value.integer,
				       fts->cl->length->value.integer) != 0)))
	    gfc_notify_std (GFC_STD_GNU, "Extension: Function %s at %L with "
			    "entries returning variables of different "
			    "string lengths", ns->entries->sym->name,
			    &ns->entries->sym->declared_at);
	}

      if (el == NULL)
	{
	  sym = ns->entries->sym->result;
	  /* All result types the same.  */
	  proc->ts = *fts;
	  if (sym->attr.dimension)
	    gfc_set_array_spec (proc, gfc_copy_array_spec (sym->as), NULL);
	  if (sym->attr.pointer)
	    gfc_add_pointer (&proc->attr, NULL);
	}
      else
	{
	  /* Otherwise the result will be passed through a union by
	     reference.  */
	  proc->attr.mixed_entry_master = 1;
	  for (el = ns->entries; el; el = el->next)
	    {
	      sym = el->sym->result;
	      if (sym->attr.dimension)
		{
		  if (el == ns->entries)
		    gfc_error ("FUNCTION result %s can't be an array in "
			       "FUNCTION %s at %L", sym->name,
			       ns->entries->sym->name, &sym->declared_at);
		  else
		    gfc_error ("ENTRY result %s can't be an array in "
			       "FUNCTION %s at %L", sym->name,
			       ns->entries->sym->name, &sym->declared_at);
		}
	      else if (sym->attr.pointer)
		{
		  if (el == ns->entries)
		    gfc_error ("FUNCTION result %s can't be a POINTER in "
			       "FUNCTION %s at %L", sym->name,
			       ns->entries->sym->name, &sym->declared_at);
		  else
		    gfc_error ("ENTRY result %s can't be a POINTER in "
			       "FUNCTION %s at %L", sym->name,
			       ns->entries->sym->name, &sym->declared_at);
		}
	      else
		{
		  ts = &sym->ts;
		  if (ts->type == BT_UNKNOWN)
		    ts = gfc_get_default_type (sym, NULL);
		  switch (ts->type)
		    {
		    case BT_INTEGER:
		      if (ts->kind == gfc_default_integer_kind)
			sym = NULL;
		      break;
		    case BT_REAL:
		      if (ts->kind == gfc_default_real_kind
			  || ts->kind == gfc_default_double_kind)
			sym = NULL;
		      break;
		    case BT_COMPLEX:
		      if (ts->kind == gfc_default_complex_kind)
			sym = NULL;
		      break;
		    case BT_LOGICAL:
		      if (ts->kind == gfc_default_logical_kind)
			sym = NULL;
		      break;
		    case BT_UNKNOWN:
		      /* We will issue error elsewhere.  */
		      sym = NULL;
		      break;
		    default:
		      break;
		    }
		  if (sym)
		    {
		      if (el == ns->entries)
			gfc_error ("FUNCTION result %s can't be of type %s "
				   "in FUNCTION %s at %L", sym->name,
				   gfc_typename (ts), ns->entries->sym->name,
				   &sym->declared_at);
		      else
			gfc_error ("ENTRY result %s can't be of type %s "
				   "in FUNCTION %s at %L", sym->name,
				   gfc_typename (ts), ns->entries->sym->name,
				   &sym->declared_at);
		    }
		}
	    }
	}
    }
  proc->attr.access = ACCESS_PRIVATE;
  proc->attr.entry_master = 1;

  /* Merge all the entry point arguments.  */
  for (el = ns->entries; el; el = el->next)
    merge_argument_lists (proc, el->sym->formal);

  /* Check the master formal arguments for any that are not
     present in all entry points.  */
  for (el = ns->entries; el; el = el->next)
    check_argument_lists (proc, el->sym->formal);

  /* Use the master function for the function body.  */
  ns->proc_name = proc;

  /* Finalize the new symbols.  */
  gfc_commit_symbols ();

  /* Restore the original namespace.  */
  gfc_current_ns = old_ns;
}


static bool
has_default_initializer (gfc_symbol *der)
{
  gfc_component *c;

  gcc_assert (der->attr.flavor == FL_DERIVED);
  for (c = der->components; c; c = c->next)
    if ((c->ts.type != BT_DERIVED && c->initializer)
	|| (c->ts.type == BT_DERIVED
	    && (!c->attr.pointer && has_default_initializer (c->ts.derived))))
      break;

  return c != NULL;
}

/* Resolve common variables.  */
static void
resolve_common_vars (gfc_symbol *sym, bool named_common)
{
  gfc_symbol *csym = sym;

  for (; csym; csym = csym->common_next)
    {
      if (csym->value || csym->attr.data)
	{
	  if (!csym->ns->is_block_data)
	    gfc_notify_std (GFC_STD_GNU, "Variable '%s' at %L is in COMMON "
			    "but only in BLOCK DATA initialization is "
			    "allowed", csym->name, &csym->declared_at);
	  else if (!named_common)
	    gfc_notify_std (GFC_STD_GNU, "Initialized variable '%s' at %L is "
			    "in a blank COMMON but initialization is only "
			    "allowed in named common blocks", csym->name,
			    &csym->declared_at);
	}

      if (csym->ts.type != BT_DERIVED)
	continue;

      if (!(csym->ts.derived->attr.sequence
	    || csym->ts.derived->attr.is_bind_c))
	gfc_error_now ("Derived type variable '%s' in COMMON at %L "
		       "has neither the SEQUENCE nor the BIND(C) "
		       "attribute", csym->name, &csym->declared_at);
      if (csym->ts.derived->attr.alloc_comp)
	gfc_error_now ("Derived type variable '%s' in COMMON at %L "
		       "has an ultimate component that is "
		       "allocatable", csym->name, &csym->declared_at);
      if (has_default_initializer (csym->ts.derived))
	gfc_error_now ("Derived type variable '%s' in COMMON at %L "
		       "may not have default initializer", csym->name,
		       &csym->declared_at);

      if (csym->attr.flavor == FL_UNKNOWN && !csym->attr.proc_pointer)
	gfc_add_flavor (&csym->attr, FL_VARIABLE, csym->name, &csym->declared_at);
    }
}

/* Resolve common blocks.  */
static void
resolve_common_blocks (gfc_symtree *common_root)
{
  gfc_symbol *sym;

  if (common_root == NULL)
    return;

  if (common_root->left)
    resolve_common_blocks (common_root->left);
  if (common_root->right)
    resolve_common_blocks (common_root->right);

  resolve_common_vars (common_root->n.common->head, true);

  gfc_find_symbol (common_root->name, gfc_current_ns, 0, &sym);
  if (sym == NULL)
    return;

  if (sym->attr.flavor == FL_PARAMETER)
    gfc_error ("COMMON block '%s' at %L is used as PARAMETER at %L",
	       sym->name, &common_root->n.common->where, &sym->declared_at);

  if (sym->attr.intrinsic)
    gfc_error ("COMMON block '%s' at %L is also an intrinsic procedure",
	       sym->name, &common_root->n.common->where);
  else if (sym->attr.result
	   ||(sym->attr.function && gfc_current_ns->proc_name == sym))
    gfc_notify_std (GFC_STD_F2003, "Fortran 2003: COMMON block '%s' at %L "
		    "that is also a function result", sym->name,
		    &common_root->n.common->where);
  else if (sym->attr.flavor == FL_PROCEDURE && sym->attr.proc != PROC_INTERNAL
	   && sym->attr.proc != PROC_ST_FUNCTION)
    gfc_notify_std (GFC_STD_F2003, "Fortran 2003: COMMON block '%s' at %L "
		    "that is also a global procedure", sym->name,
		    &common_root->n.common->where);
}


/* Resolve contained function types.  Because contained functions can call one
   another, they have to be worked out before any of the contained procedures
   can be resolved.

   The good news is that if a function doesn't already have a type, the only
   way it can get one is through an IMPLICIT type or a RESULT variable, because
   by definition contained functions are contained namespace they're contained
   in, not in a sibling or parent namespace.  */

static void
resolve_contained_functions (gfc_namespace *ns)
{
  gfc_namespace *child;
  gfc_entry_list *el;

  resolve_formal_arglists (ns);

  for (child = ns->contained; child; child = child->sibling)
    {
      /* Resolve alternate entry points first.  */
      resolve_entries (child);

      /* Then check function return types.  */
      resolve_contained_fntype (child->proc_name, child);
      for (el = child->entries; el; el = el->next)
	resolve_contained_fntype (el->sym, child);
    }
}


/* Resolve all of the elements of a structure constructor and make sure that
   the types are correct.  */

static gfc_try
resolve_structure_cons (gfc_expr *expr)
{
  gfc_constructor *cons;
  gfc_component *comp;
  gfc_try t;
  symbol_attribute a;

  t = SUCCESS;
  cons = expr->value.constructor;
  /* A constructor may have references if it is the result of substituting a
     parameter variable.  In this case we just pull out the component we
     want.  */
  if (expr->ref)
    comp = expr->ref->u.c.sym->components;
  else
    comp = expr->ts.derived->components;

  /* See if the user is trying to invoke a structure constructor for one of
     the iso_c_binding derived types.  */
  if (expr->ts.derived && expr->ts.derived->ts.is_iso_c && cons
      && cons->expr != NULL)
    {
      gfc_error ("Components of structure constructor '%s' at %L are PRIVATE",
		 expr->ts.derived->name, &(expr->where));
      return FAILURE;
    }

  for (; comp; comp = comp->next, cons = cons->next)
    {
      int rank;

      if (!cons->expr)
	continue;

      if (gfc_resolve_expr (cons->expr) == FAILURE)
	{
	  t = FAILURE;
	  continue;
	}

      rank = comp->as ? comp->as->rank : 0;
      if (cons->expr->expr_type != EXPR_NULL && rank != cons->expr->rank
	  && (comp->attr.allocatable || cons->expr->rank))
	{
	  gfc_error ("The rank of the element in the derived type "
		     "constructor at %L does not match that of the "
		     "component (%d/%d)", &cons->expr->where,
		     cons->expr->rank, rank);
	  t = FAILURE;
	}

      /* If we don't have the right type, try to convert it.  */

      if (!gfc_compare_types (&cons->expr->ts, &comp->ts))
	{
	  t = FAILURE;
	  if (comp->attr.pointer && cons->expr->ts.type != BT_UNKNOWN)
	    gfc_error ("The element in the derived type constructor at %L, "
		       "for pointer component '%s', is %s but should be %s",
		       &cons->expr->where, comp->name,
		       gfc_basic_typename (cons->expr->ts.type),
		       gfc_basic_typename (comp->ts.type));
	  else
	    t = gfc_convert_type (cons->expr, &comp->ts, 1);
	}

      if (cons->expr->expr_type == EXPR_NULL
	    && !(comp->attr.pointer || comp->attr.allocatable))
	{
	  t = FAILURE;
	  gfc_error ("The NULL in the derived type constructor at %L is "
		     "being applied to component '%s', which is neither "
		     "a POINTER nor ALLOCATABLE", &cons->expr->where,
		     comp->name);
	}

      if (!comp->attr.pointer || cons->expr->expr_type == EXPR_NULL)
	continue;

      a = gfc_expr_attr (cons->expr);

      if (!a.pointer && !a.target)
	{
	  t = FAILURE;
	  gfc_error ("The element in the derived type constructor at %L, "
		     "for pointer component '%s' should be a POINTER or "
		     "a TARGET", &cons->expr->where, comp->name);
	}
    }

  return t;
}


/****************** Expression name resolution ******************/

/* Returns 0 if a symbol was not declared with a type or
   attribute declaration statement, nonzero otherwise.  */

static int
was_declared (gfc_symbol *sym)
{
  symbol_attribute a;

  a = sym->attr;

  if (!a.implicit_type && sym->ts.type != BT_UNKNOWN)
    return 1;

  if (a.allocatable || a.dimension || a.dummy || a.external || a.intrinsic
      || a.optional || a.pointer || a.save || a.target || a.volatile_
      || a.value || a.access != ACCESS_UNKNOWN || a.intent != INTENT_UNKNOWN)
    return 1;

  return 0;
}


/* Determine if a symbol is generic or not.  */

static int
generic_sym (gfc_symbol *sym)
{
  gfc_symbol *s;

  if (sym->attr.generic ||
      (sym->attr.intrinsic && gfc_generic_intrinsic (sym->name)))
    return 1;

  if (was_declared (sym) || sym->ns->parent == NULL)
    return 0;

  gfc_find_symbol (sym->name, sym->ns->parent, 1, &s);
  
  if (s != NULL)
    {
      if (s == sym)
	return 0;
      else
	return generic_sym (s);
    }

  return 0;
}


/* Determine if a symbol is specific or not.  */

static int
specific_sym (gfc_symbol *sym)
{
  gfc_symbol *s;

  if (sym->attr.if_source == IFSRC_IFBODY
      || sym->attr.proc == PROC_MODULE
      || sym->attr.proc == PROC_INTERNAL
      || sym->attr.proc == PROC_ST_FUNCTION
      || (sym->attr.intrinsic && gfc_specific_intrinsic (sym->name))
      || sym->attr.external)
    return 1;

  if (was_declared (sym) || sym->ns->parent == NULL)
    return 0;

  gfc_find_symbol (sym->name, sym->ns->parent, 1, &s);

  return (s == NULL) ? 0 : specific_sym (s);
}


/* Figure out if the procedure is specific, generic or unknown.  */

typedef enum
{ PTYPE_GENERIC = 1, PTYPE_SPECIFIC, PTYPE_UNKNOWN }
proc_type;

static proc_type
procedure_kind (gfc_symbol *sym)
{
  if (generic_sym (sym))
    return PTYPE_GENERIC;

  if (specific_sym (sym))
    return PTYPE_SPECIFIC;

  return PTYPE_UNKNOWN;
}

/* Check references to assumed size arrays.  The flag need_full_assumed_size
   is nonzero when matching actual arguments.  */

static int need_full_assumed_size = 0;

static bool
check_assumed_size_reference (gfc_symbol *sym, gfc_expr *e)
{
  if (need_full_assumed_size || !(sym->as && sym->as->type == AS_ASSUMED_SIZE))
      return false;

  /* FIXME: The comparison "e->ref->u.ar.type == AR_FULL" is wrong.
     What should it be?  */
  if ((e->ref->u.ar.end[e->ref->u.ar.as->rank - 1] == NULL)
	  && (e->ref->u.ar.as->type == AS_ASSUMED_SIZE)
	       && (e->ref->u.ar.type == AR_FULL))
    {
      gfc_error ("The upper bound in the last dimension must "
		 "appear in the reference to the assumed size "
		 "array '%s' at %L", sym->name, &e->where);
      return true;
    }
  return false;
}


/* Look for bad assumed size array references in argument expressions
  of elemental and array valued intrinsic procedures.  Since this is
  called from procedure resolution functions, it only recurses at
  operators.  */

static bool
resolve_assumed_size_actual (gfc_expr *e)
{
  if (e == NULL)
   return false;

  switch (e->expr_type)
    {
    case EXPR_VARIABLE:
      if (e->symtree && check_assumed_size_reference (e->symtree->n.sym, e))
	return true;
      break;

    case EXPR_OP:
      if (resolve_assumed_size_actual (e->value.op.op1)
	  || resolve_assumed_size_actual (e->value.op.op2))
	return true;
      break;

    default:
      break;
    }
  return false;
}


/* Check a generic procedure, passed as an actual argument, to see if
   there is a matching specific name.  If none, it is an error, and if
   more than one, the reference is ambiguous.  */
static int
count_specific_procs (gfc_expr *e)
{
  int n;
  gfc_interface *p;
  gfc_symbol *sym;
	
  n = 0;
  sym = e->symtree->n.sym;

  for (p = sym->generic; p; p = p->next)
    if (strcmp (sym->name, p->sym->name) == 0)
      {
	e->symtree = gfc_find_symtree (p->sym->ns->sym_root,
				       sym->name);
	n++;
      }

  if (n > 1)
    gfc_error ("'%s' at %L is ambiguous", e->symtree->n.sym->name,
	       &e->where);

  if (n == 0)
    gfc_error ("GENERIC procedure '%s' is not allowed as an actual "
	       "argument at %L", sym->name, &e->where);

  return n;
}


/* See if a call to sym could possibly be a not allowed RECURSION because of
   a missing RECURIVE declaration.  This means that either sym is the current
   context itself, or sym is the parent of a contained procedure calling its
   non-RECURSIVE containing procedure.
   This also works if sym is an ENTRY.  */

static bool
is_illegal_recursion (gfc_symbol* sym, gfc_namespace* context)
{
  gfc_symbol* proc_sym;
  gfc_symbol* context_proc;

  gcc_assert (sym->attr.flavor == FL_PROCEDURE);

  /* If we've got an ENTRY, find real procedure.  */
  if (sym->attr.entry && sym->ns->entries)
    proc_sym = sym->ns->entries->sym;
  else
    proc_sym = sym;

  /* If sym is RECURSIVE, all is well of course.  */
  if (proc_sym->attr.recursive || gfc_option.flag_recursive)
    return false;

  /* Find the context procdure's "real" symbol if it has entries.  */
  context_proc = (context->entries ? context->entries->sym
				   : context->proc_name);
  if (!context_proc)
    return true;

  /* A call from sym's body to itself is recursion, of course.  */
  if (context_proc == proc_sym)
    return true;

  /* The same is true if context is a contained procedure and sym the
     containing one.  */
  if (context_proc->attr.contained)
    {
      gfc_symbol* parent_proc;

      gcc_assert (context->parent);
      parent_proc = (context->parent->entries ? context->parent->entries->sym
					      : context->parent->proc_name);

      if (parent_proc == proc_sym)
	return true;
    }

  return false;
}


/* Resolve an intrinsic procedure: Set its function/subroutine attribute,
   its typespec and formal argument list.  */

static gfc_try
resolve_intrinsic (gfc_symbol *sym, locus *loc)
{
  gfc_intrinsic_sym *isym = gfc_find_function (sym->name);
  if (isym)
    {
      if (!sym->attr.function &&
	  gfc_add_function (&sym->attr, sym->name, loc) == FAILURE)
	return FAILURE;
      sym->ts = isym->ts;
    }
  else
    {
      isym = gfc_find_subroutine (sym->name);
      gcc_assert (isym);
      if (!sym->attr.subroutine &&
	  gfc_add_subroutine (&sym->attr, sym->name, loc) == FAILURE)
	return FAILURE;
    }
  if (!sym->formal)
    gfc_copy_formal_args_intr (sym, isym);
  return SUCCESS;
}


/* Resolve a procedure expression, like passing it to a called procedure or as
   RHS for a procedure pointer assignment.  */

static gfc_try
resolve_procedure_expression (gfc_expr* expr)
{
  gfc_symbol* sym;

  if (expr->expr_type != EXPR_VARIABLE)
    return SUCCESS;
  gcc_assert (expr->symtree);

  sym = expr->symtree->n.sym;

  if (sym->attr.intrinsic)
    resolve_intrinsic (sym, &expr->where);

  if (sym->attr.flavor != FL_PROCEDURE
      || (sym->attr.function && sym->result == sym))
    return SUCCESS;

  /* A non-RECURSIVE procedure that is used as procedure expression within its
     own body is in danger of being called recursively.  */
  if (is_illegal_recursion (sym, gfc_current_ns))
    gfc_warning ("Non-RECURSIVE procedure '%s' at %L is possibly calling"
		 " itself recursively.  Declare it RECURSIVE or use"
		 " -frecursive", sym->name, &expr->where);
  
  return SUCCESS;
}


/* Resolve an actual argument list.  Most of the time, this is just
   resolving the expressions in the list.
   The exception is that we sometimes have to decide whether arguments
   that look like procedure arguments are really simple variable
   references.  */

static gfc_try
resolve_actual_arglist (gfc_actual_arglist *arg, procedure_type ptype,
			bool no_formal_args)
{
  gfc_symbol *sym;
  gfc_symtree *parent_st;
  gfc_expr *e;
  int save_need_full_assumed_size;
	
  for (; arg; arg = arg->next)
    {
      e = arg->expr;
      if (e == NULL)
	{
	  /* Check the label is a valid branching target.  */
	  if (arg->label)
	    {
	      if (arg->label->defined == ST_LABEL_UNKNOWN)
		{
		  gfc_error ("Label %d referenced at %L is never defined",
			     arg->label->value, &arg->label->where);
		  return FAILURE;
		}
	    }
	  continue;
	}

      if (e->expr_type == EXPR_VARIABLE
	    && e->symtree->n.sym->attr.generic
	    && no_formal_args
	    && count_specific_procs (e) != 1)
	return FAILURE;

      if (e->ts.type != BT_PROCEDURE)
	{
	  save_need_full_assumed_size = need_full_assumed_size;
	  if (e->expr_type != EXPR_VARIABLE)
	    need_full_assumed_size = 0;
	  if (gfc_resolve_expr (e) != SUCCESS)
	    return FAILURE;
	  need_full_assumed_size = save_need_full_assumed_size;
	  goto argument_list;
	}

      /* See if the expression node should really be a variable reference.  */

      sym = e->symtree->n.sym;

      if (sym->attr.flavor == FL_PROCEDURE
	  || sym->attr.intrinsic
	  || sym->attr.external)
	{
	  int actual_ok;

	  /* If a procedure is not already determined to be something else
	     check if it is intrinsic.  */
	  if (!sym->attr.intrinsic
	      && !(sym->attr.external || sym->attr.use_assoc
		   || sym->attr.if_source == IFSRC_IFBODY)
	      && gfc_is_intrinsic (sym, sym->attr.subroutine, e->where))
	    sym->attr.intrinsic = 1;

	  if (sym->attr.proc == PROC_ST_FUNCTION)
	    {
	      gfc_error ("Statement function '%s' at %L is not allowed as an "
			 "actual argument", sym->name, &e->where);
	    }

	  actual_ok = gfc_intrinsic_actual_ok (sym->name,
					       sym->attr.subroutine);
	  if (sym->attr.intrinsic && actual_ok == 0)
	    {
	      gfc_error ("Intrinsic '%s' at %L is not allowed as an "
			 "actual argument", sym->name, &e->where);
	    }

	  if (sym->attr.contained && !sym->attr.use_assoc
	      && sym->ns->proc_name->attr.flavor != FL_MODULE)
	    {
	      gfc_error ("Internal procedure '%s' is not allowed as an "
			 "actual argument at %L", sym->name, &e->where);
	    }

	  if (sym->attr.elemental && !sym->attr.intrinsic)
	    {
	      gfc_error ("ELEMENTAL non-INTRINSIC procedure '%s' is not "
			 "allowed as an actual argument at %L", sym->name,
			 &e->where);
	    }

	  /* Check if a generic interface has a specific procedure
	    with the same name before emitting an error.  */
	  if (sym->attr.generic && count_specific_procs (e) != 1)
	    return FAILURE;
	  
	  /* Just in case a specific was found for the expression.  */
	  sym = e->symtree->n.sym;

	  /* If the symbol is the function that names the current (or
	     parent) scope, then we really have a variable reference.  */

	  if (sym->attr.function && sym->result == sym
	      && (sym->ns->proc_name == sym
		  || (sym->ns->parent != NULL
		      && sym->ns->parent->proc_name == sym)))
	    goto got_variable;

	  /* If all else fails, see if we have a specific intrinsic.  */
	  if (sym->ts.type == BT_UNKNOWN && sym->attr.intrinsic)
	    {
	      gfc_intrinsic_sym *isym;

	      isym = gfc_find_function (sym->name);
	      if (isym == NULL || !isym->specific)
		{
		  gfc_error ("Unable to find a specific INTRINSIC procedure "
			     "for the reference '%s' at %L", sym->name,
			     &e->where);
		  return FAILURE;
		}
	      sym->ts = isym->ts;
	      sym->attr.intrinsic = 1;
	      sym->attr.function = 1;
	    }

	  if (gfc_resolve_expr (e) == FAILURE)
	    return FAILURE;
	  goto argument_list;
	}

      /* See if the name is a module procedure in a parent unit.  */

      if (was_declared (sym) || sym->ns->parent == NULL)
	goto got_variable;

      if (gfc_find_sym_tree (sym->name, sym->ns->parent, 1, &parent_st))
	{
	  gfc_error ("Symbol '%s' at %L is ambiguous", sym->name, &e->where);
	  return FAILURE;
	}

      if (parent_st == NULL)
	goto got_variable;

      sym = parent_st->n.sym;
      e->symtree = parent_st;		/* Point to the right thing.  */

      if (sym->attr.flavor == FL_PROCEDURE
	  || sym->attr.intrinsic
	  || sym->attr.external)
	{
	  if (gfc_resolve_expr (e) == FAILURE)
	    return FAILURE;
	  goto argument_list;
	}

    got_variable:
      e->expr_type = EXPR_VARIABLE;
      e->ts = sym->ts;
      if (sym->as != NULL)
	{
	  e->rank = sym->as->rank;
	  e->ref = gfc_get_ref ();
	  e->ref->type = REF_ARRAY;
	  e->ref->u.ar.type = AR_FULL;
	  e->ref->u.ar.as = sym->as;
	}

      /* Expressions are assigned a default ts.type of BT_PROCEDURE in
	 primary.c (match_actual_arg). If above code determines that it
	 is a  variable instead, it needs to be resolved as it was not
	 done at the beginning of this function.  */
      save_need_full_assumed_size = need_full_assumed_size;
      if (e->expr_type != EXPR_VARIABLE)
	need_full_assumed_size = 0;
      if (gfc_resolve_expr (e) != SUCCESS)
	return FAILURE;
      need_full_assumed_size = save_need_full_assumed_size;

    argument_list:
      /* Check argument list functions %VAL, %LOC and %REF.  There is
	 nothing to do for %REF.  */
      if (arg->name && arg->name[0] == '%')
	{
	  if (strncmp ("%VAL", arg->name, 4) == 0)
	    {
	      if (e->ts.type == BT_CHARACTER || e->ts.type == BT_DERIVED)
		{
		  gfc_error ("By-value argument at %L is not of numeric "
			     "type", &e->where);
		  return FAILURE;
		}

	      if (e->rank)
		{
		  gfc_error ("By-value argument at %L cannot be an array or "
			     "an array section", &e->where);
		return FAILURE;
		}

	      /* Intrinsics are still PROC_UNKNOWN here.  However,
		 since same file external procedures are not resolvable
		 in gfortran, it is a good deal easier to leave them to
		 intrinsic.c.  */
	      if (ptype != PROC_UNKNOWN
		  && ptype != PROC_DUMMY
		  && ptype != PROC_EXTERNAL
		  && ptype != PROC_MODULE)
		{
		  gfc_error ("By-value argument at %L is not allowed "
			     "in this context", &e->where);
		  return FAILURE;
		}
	    }

	  /* Statement functions have already been excluded above.  */
	  else if (strncmp ("%LOC", arg->name, 4) == 0
		   && e->ts.type == BT_PROCEDURE)
	    {
	      if (e->symtree->n.sym->attr.proc == PROC_INTERNAL)
		{
		  gfc_error ("Passing internal procedure at %L by location "
			     "not allowed", &e->where);
		  return FAILURE;
		}
	    }
	}
    }

  return SUCCESS;
}


/* Do the checks of the actual argument list that are specific to elemental
   procedures.  If called with c == NULL, we have a function, otherwise if
   expr == NULL, we have a subroutine.  */

static gfc_try
resolve_elemental_actual (gfc_expr *expr, gfc_code *c)
{
  gfc_actual_arglist *arg0;
  gfc_actual_arglist *arg;
  gfc_symbol *esym = NULL;
  gfc_intrinsic_sym *isym = NULL;
  gfc_expr *e = NULL;
  gfc_intrinsic_arg *iformal = NULL;
  gfc_formal_arglist *eformal = NULL;
  bool formal_optional = false;
  bool set_by_optional = false;
  int i;
  int rank = 0;

  /* Is this an elemental procedure?  */
  if (expr && expr->value.function.actual != NULL)
    {
      if (expr->value.function.esym != NULL
	  && expr->value.function.esym->attr.elemental)
	{
	  arg0 = expr->value.function.actual;
	  esym = expr->value.function.esym;
	}
      else if (expr->value.function.isym != NULL
	       && expr->value.function.isym->elemental)
	{
	  arg0 = expr->value.function.actual;
	  isym = expr->value.function.isym;
	}
      else
	return SUCCESS;
    }
  else if (c && c->ext.actual != NULL)
    {
      arg0 = c->ext.actual;
      
      if (c->resolved_sym)
	esym = c->resolved_sym;
      else
	esym = c->symtree->n.sym;
      gcc_assert (esym);

      if (!esym->attr.elemental)
	return SUCCESS;
    }
  else
    return SUCCESS;

  /* The rank of an elemental is the rank of its array argument(s).  */
  for (arg = arg0; arg; arg = arg->next)
    {
      if (arg->expr != NULL && arg->expr->rank > 0)
	{
	  rank = arg->expr->rank;
	  if (arg->expr->expr_type == EXPR_VARIABLE
	      && arg->expr->symtree->n.sym->attr.optional)
	    set_by_optional = true;

	  /* Function specific; set the result rank and shape.  */
	  if (expr)
	    {
	      expr->rank = rank;
	      if (!expr->shape && arg->expr->shape)
		{
		  expr->shape = gfc_get_shape (rank);
		  for (i = 0; i < rank; i++)
		    mpz_init_set (expr->shape[i], arg->expr->shape[i]);
		}
	    }
	  break;
	}
    }

  /* If it is an array, it shall not be supplied as an actual argument
     to an elemental procedure unless an array of the same rank is supplied
     as an actual argument corresponding to a nonoptional dummy argument of
     that elemental procedure(12.4.1.5).  */
  formal_optional = false;
  if (isym)
    iformal = isym->formal;
  else
    eformal = esym->formal;

  for (arg = arg0; arg; arg = arg->next)
    {
      if (eformal)
	{
	  if (eformal->sym && eformal->sym->attr.optional)
	    formal_optional = true;
	  eformal = eformal->next;
	}
      else if (isym && iformal)
	{
	  if (iformal->optional)
	    formal_optional = true;
	  iformal = iformal->next;
	}
      else if (isym)
	formal_optional = true;

      if (pedantic && arg->expr != NULL
	  && arg->expr->expr_type == EXPR_VARIABLE
	  && arg->expr->symtree->n.sym->attr.optional
	  && formal_optional
	  && arg->expr->rank
	  && (set_by_optional || arg->expr->rank != rank)
	  && !(isym && isym->id == GFC_ISYM_CONVERSION))
	{
	  gfc_warning ("'%s' at %L is an array and OPTIONAL; IF IT IS "
		       "MISSING, it cannot be the actual argument of an "
		       "ELEMENTAL procedure unless there is a non-optional "
		       "argument with the same rank (12.4.1.5)",
		       arg->expr->symtree->n.sym->name, &arg->expr->where);
	  return FAILURE;
	}
    }

  for (arg = arg0; arg; arg = arg->next)
    {
      if (arg->expr == NULL || arg->expr->rank == 0)
	continue;

      /* Being elemental, the last upper bound of an assumed size array
	 argument must be present.  */
      if (resolve_assumed_size_actual (arg->expr))
	return FAILURE;

      /* Elemental procedure's array actual arguments must conform.  */
      if (e != NULL)
	{
	  if (gfc_check_conformance ("elemental procedure", arg->expr, e)
	      == FAILURE)
	    return FAILURE;
	}
      else
	e = arg->expr;
    }

  /* INTENT(OUT) is only allowed for subroutines; if any actual argument
     is an array, the intent inout/out variable needs to be also an array.  */
  if (rank > 0 && esym && expr == NULL)
    for (eformal = esym->formal, arg = arg0; arg && eformal;
	 arg = arg->next, eformal = eformal->next)
      if ((eformal->sym->attr.intent == INTENT_OUT
	   || eformal->sym->attr.intent == INTENT_INOUT)
	  && arg->expr && arg->expr->rank == 0)
	{
	  gfc_error ("Actual argument at %L for INTENT(%s) dummy '%s' of "
		     "ELEMENTAL subroutine '%s' is a scalar, but another "
		     "actual argument is an array", &arg->expr->where,
		     (eformal->sym->attr.intent == INTENT_OUT) ? "OUT"
		     : "INOUT", eformal->sym->name, esym->name);
	  return FAILURE;
	}
  return SUCCESS;
}


/* Go through each actual argument in ACTUAL and see if it can be
   implemented as an inlined, non-copying intrinsic.  FNSYM is the
   function being called, or NULL if not known.  */

static void
find_noncopying_intrinsics (gfc_symbol *fnsym, gfc_actual_arglist *actual)
{
  gfc_actual_arglist *ap;
  gfc_expr *expr;

  for (ap = actual; ap; ap = ap->next)
    if (ap->expr
	&& (expr = gfc_get_noncopying_intrinsic_argument (ap->expr))
	&& !gfc_check_fncall_dependency (expr, INTENT_IN, fnsym, actual,
					 NOT_ELEMENTAL))
      ap->expr->inline_noncopying_intrinsic = 1;
}


/* This function does the checking of references to global procedures
   as defined in sections 18.1 and 14.1, respectively, of the Fortran
   77 and 95 standards.  It checks for a gsymbol for the name, making
   one if it does not already exist.  If it already exists, then the
   reference being resolved must correspond to the type of gsymbol.
   Otherwise, the new symbol is equipped with the attributes of the
   reference.  The corresponding code that is called in creating
   global entities is parse.c.

   In addition, for all but -std=legacy, the gsymbols are used to
   check the interfaces of external procedures from the same file.
   The namespace of the gsymbol is resolved and then, once this is
   done the interface is checked.  */

static void
resolve_global_procedure (gfc_symbol *sym, locus *where,
			  gfc_actual_arglist **actual, int sub)
{
  gfc_gsymbol * gsym;
<<<<<<< HEAD
=======
  gfc_namespace *ns;
>>>>>>> 81f40b79
  enum gfc_symbol_type type;

  type = sub ? GSYM_SUBROUTINE : GSYM_FUNCTION;

  gsym = gfc_get_gsymbol (sym->name);

  if ((gsym->type != GSYM_UNKNOWN && gsym->type != type))
    gfc_global_used (gsym, where);

  if (gfc_option.flag_whole_file
	&& gsym->type != GSYM_UNKNOWN
	&& gsym->ns
	&& gsym->ns->proc_name)
    {
      /* Make sure that translation for the gsymbol occurs before
	 the procedure currently being resolved.  */
      ns = gsym->ns->resolved ? NULL : gfc_global_ns_list;
      for (; ns && ns != gsym->ns; ns = ns->sibling)
	{
	  if (ns->sibling == gsym->ns)
	    {
	      ns->sibling = gsym->ns->sibling;
	      gsym->ns->sibling = gfc_global_ns_list;
	      gfc_global_ns_list = gsym->ns;
	      break;
	    }
	}

      if (!gsym->ns->resolved)
	gfc_resolve (gsym->ns);

      gfc_procedure_use (gsym->ns->proc_name, actual, where);
    }

  if (gsym->type == GSYM_UNKNOWN)
    {
      gsym->type = type;
      gsym->where = *where;
    }

  gsym->used = 1;
}


/************* Function resolution *************/

/* Resolve a function call known to be generic.
   Section 14.1.2.4.1.  */

static match
resolve_generic_f0 (gfc_expr *expr, gfc_symbol *sym)
{
  gfc_symbol *s;

  if (sym->attr.generic)
    {
      s = gfc_search_interface (sym->generic, 0, &expr->value.function.actual);
      if (s != NULL)
	{
	  expr->value.function.name = s->name;
	  expr->value.function.esym = s;

	  if (s->ts.type != BT_UNKNOWN)
	    expr->ts = s->ts;
	  else if (s->result != NULL && s->result->ts.type != BT_UNKNOWN)
	    expr->ts = s->result->ts;

	  if (s->as != NULL)
	    expr->rank = s->as->rank;
	  else if (s->result != NULL && s->result->as != NULL)
	    expr->rank = s->result->as->rank;

	  gfc_set_sym_referenced (expr->value.function.esym);

	  return MATCH_YES;
	}

      /* TODO: Need to search for elemental references in generic
	 interface.  */
    }

  if (sym->attr.intrinsic)
    return gfc_intrinsic_func_interface (expr, 0);

  return MATCH_NO;
}


static gfc_try
resolve_generic_f (gfc_expr *expr)
{
  gfc_symbol *sym;
  match m;

  sym = expr->symtree->n.sym;

  for (;;)
    {
      m = resolve_generic_f0 (expr, sym);
      if (m == MATCH_YES)
	return SUCCESS;
      else if (m == MATCH_ERROR)
	return FAILURE;

generic:
      if (sym->ns->parent == NULL)
	break;
      gfc_find_symbol (sym->name, sym->ns->parent, 1, &sym);

      if (sym == NULL)
	break;
      if (!generic_sym (sym))
	goto generic;
    }

  /* Last ditch attempt.  See if the reference is to an intrinsic
     that possesses a matching interface.  14.1.2.4  */
  if (sym && !gfc_is_intrinsic (sym, 0, expr->where))
    {
      gfc_error ("There is no specific function for the generic '%s' at %L",
		 expr->symtree->n.sym->name, &expr->where);
      return FAILURE;
    }

  m = gfc_intrinsic_func_interface (expr, 0);
  if (m == MATCH_YES)
    return SUCCESS;
  if (m == MATCH_NO)
    gfc_error ("Generic function '%s' at %L is not consistent with a "
	       "specific intrinsic interface", expr->symtree->n.sym->name,
	       &expr->where);

  return FAILURE;
}


/* Resolve a function call known to be specific.  */

static match
resolve_specific_f0 (gfc_symbol *sym, gfc_expr *expr)
{
  match m;

  if (sym->attr.external || sym->attr.if_source == IFSRC_IFBODY)
    {
      if (sym->attr.dummy)
	{
	  sym->attr.proc = PROC_DUMMY;
	  goto found;
	}

      sym->attr.proc = PROC_EXTERNAL;
      goto found;
    }

  if (sym->attr.proc == PROC_MODULE
      || sym->attr.proc == PROC_ST_FUNCTION
      || sym->attr.proc == PROC_INTERNAL)
    goto found;

  if (sym->attr.intrinsic)
    {
      m = gfc_intrinsic_func_interface (expr, 1);
      if (m == MATCH_YES)
	return MATCH_YES;
      if (m == MATCH_NO)
	gfc_error ("Function '%s' at %L is INTRINSIC but is not compatible "
		   "with an intrinsic", sym->name, &expr->where);

      return MATCH_ERROR;
    }

  return MATCH_NO;

found:
  gfc_procedure_use (sym, &expr->value.function.actual, &expr->where);

  expr->ts = sym->ts;
  expr->value.function.name = sym->name;
  expr->value.function.esym = sym;
  if (sym->as != NULL)
    expr->rank = sym->as->rank;

  return MATCH_YES;
}


static gfc_try
resolve_specific_f (gfc_expr *expr)
{
  gfc_symbol *sym;
  match m;

  sym = expr->symtree->n.sym;

  for (;;)
    {
      m = resolve_specific_f0 (sym, expr);
      if (m == MATCH_YES)
	return SUCCESS;
      if (m == MATCH_ERROR)
	return FAILURE;

      if (sym->ns->parent == NULL)
	break;

      gfc_find_symbol (sym->name, sym->ns->parent, 1, &sym);

      if (sym == NULL)
	break;
    }

  gfc_error ("Unable to resolve the specific function '%s' at %L",
	     expr->symtree->n.sym->name, &expr->where);

  return SUCCESS;
}


/* Resolve a procedure call not known to be generic nor specific.  */

static gfc_try
resolve_unknown_f (gfc_expr *expr)
{
  gfc_symbol *sym;
  gfc_typespec *ts;

  sym = expr->symtree->n.sym;

  if (sym->attr.dummy)
    {
      sym->attr.proc = PROC_DUMMY;
      expr->value.function.name = sym->name;
      goto set_type;
    }

  /* See if we have an intrinsic function reference.  */

  if (gfc_is_intrinsic (sym, 0, expr->where))
    {
      if (gfc_intrinsic_func_interface (expr, 1) == MATCH_YES)
	return SUCCESS;
      return FAILURE;
    }

  /* The reference is to an external name.  */

  sym->attr.proc = PROC_EXTERNAL;
  expr->value.function.name = sym->name;
  expr->value.function.esym = expr->symtree->n.sym;

  if (sym->as != NULL)
    expr->rank = sym->as->rank;

  /* Type of the expression is either the type of the symbol or the
     default type of the symbol.  */

set_type:
  gfc_procedure_use (sym, &expr->value.function.actual, &expr->where);

  if (sym->ts.type != BT_UNKNOWN)
    expr->ts = sym->ts;
  else
    {
      ts = gfc_get_default_type (sym, sym->ns);

      if (ts->type == BT_UNKNOWN)
	{
	  gfc_error ("Function '%s' at %L has no IMPLICIT type",
		     sym->name, &expr->where);
	  return FAILURE;
	}
      else
	expr->ts = *ts;
    }

  return SUCCESS;
}


/* Return true, if the symbol is an external procedure.  */
static bool
is_external_proc (gfc_symbol *sym)
{
  if (!sym->attr.dummy && !sym->attr.contained
	&& !(sym->attr.intrinsic
	      || gfc_is_intrinsic (sym, sym->attr.subroutine, sym->declared_at))
	&& sym->attr.proc != PROC_ST_FUNCTION
	&& !sym->attr.use_assoc
	&& sym->name)
    return true;

  return false;
}


/* Figure out if a function reference is pure or not.  Also set the name
   of the function for a potential error message.  Return nonzero if the
   function is PURE, zero if not.  */
static int
pure_stmt_function (gfc_expr *, gfc_symbol *);

static int
pure_function (gfc_expr *e, const char **name)
{
  int pure;

  *name = NULL;

  if (e->symtree != NULL
        && e->symtree->n.sym != NULL
        && e->symtree->n.sym->attr.proc == PROC_ST_FUNCTION)
    return pure_stmt_function (e, e->symtree->n.sym);

  if (e->value.function.esym)
    {
      pure = gfc_pure (e->value.function.esym);
      *name = e->value.function.esym->name;
    }
  else if (e->value.function.isym)
    {
      pure = e->value.function.isym->pure
	     || e->value.function.isym->elemental;
      *name = e->value.function.isym->name;
    }
  else
    {
      /* Implicit functions are not pure.  */
      pure = 0;
      *name = e->value.function.name;
    }

  return pure;
}


static bool
impure_stmt_fcn (gfc_expr *e, gfc_symbol *sym,
		 int *f ATTRIBUTE_UNUSED)
{
  const char *name;

  /* Don't bother recursing into other statement functions
     since they will be checked individually for purity.  */
  if (e->expr_type != EXPR_FUNCTION
	|| !e->symtree
	|| e->symtree->n.sym == sym
	|| e->symtree->n.sym->attr.proc == PROC_ST_FUNCTION)
    return false;

  return pure_function (e, &name) ? false : true;
}


static int
pure_stmt_function (gfc_expr *e, gfc_symbol *sym)
{
  return gfc_traverse_expr (e, sym, impure_stmt_fcn, 0) ? 0 : 1;
}


static gfc_try
is_scalar_expr_ptr (gfc_expr *expr)
{
  gfc_try retval = SUCCESS;
  gfc_ref *ref;
  int start;
  int end;

  /* See if we have a gfc_ref, which means we have a substring, array
     reference, or a component.  */
  if (expr->ref != NULL)
    {
      ref = expr->ref;
      while (ref->next != NULL)
        ref = ref->next;

      switch (ref->type)
        {
        case REF_SUBSTRING:
          if (ref->u.ss.length != NULL 
              && ref->u.ss.length->length != NULL
              && ref->u.ss.start
              && ref->u.ss.start->expr_type == EXPR_CONSTANT 
              && ref->u.ss.end
              && ref->u.ss.end->expr_type == EXPR_CONSTANT)
            {
              start = (int) mpz_get_si (ref->u.ss.start->value.integer);
              end = (int) mpz_get_si (ref->u.ss.end->value.integer);
              if (end - start + 1 != 1)
                retval = FAILURE;
            }
          else
            retval = FAILURE;
          break;
        case REF_ARRAY:
          if (ref->u.ar.type == AR_ELEMENT)
            retval = SUCCESS;
          else if (ref->u.ar.type == AR_FULL)
            {
              /* The user can give a full array if the array is of size 1.  */
              if (ref->u.ar.as != NULL
                  && ref->u.ar.as->rank == 1
                  && ref->u.ar.as->type == AS_EXPLICIT
                  && ref->u.ar.as->lower[0] != NULL
                  && ref->u.ar.as->lower[0]->expr_type == EXPR_CONSTANT
                  && ref->u.ar.as->upper[0] != NULL
                  && ref->u.ar.as->upper[0]->expr_type == EXPR_CONSTANT)
                {
		  /* If we have a character string, we need to check if
		     its length is one.	 */
		  if (expr->ts.type == BT_CHARACTER)
		    {
		      if (expr->ts.cl == NULL
			  || expr->ts.cl->length == NULL
			  || mpz_cmp_si (expr->ts.cl->length->value.integer, 1)
			  != 0)
                        retval = FAILURE;
		    }
		  else
		    {
		      /* We have constant lower and upper bounds.  If the
			 difference between is 1, it can be considered a
			 scalar.  */
		      start = (int) mpz_get_si
				(ref->u.ar.as->lower[0]->value.integer);
		      end = (int) mpz_get_si
				(ref->u.ar.as->upper[0]->value.integer);
		      if (end - start + 1 != 1)
			retval = FAILURE;
		   }
                }
              else
                retval = FAILURE;
            }
          else
            retval = FAILURE;
          break;
        default:
          retval = SUCCESS;
          break;
        }
    }
  else if (expr->ts.type == BT_CHARACTER && expr->rank == 0)
    {
      /* Character string.  Make sure it's of length 1.  */
      if (expr->ts.cl == NULL
          || expr->ts.cl->length == NULL
          || mpz_cmp_si (expr->ts.cl->length->value.integer, 1) != 0)
        retval = FAILURE;
    }
  else if (expr->rank != 0)
    retval = FAILURE;

  return retval;
}


/* Match one of the iso_c_binding functions (c_associated or c_loc)
   and, in the case of c_associated, set the binding label based on
   the arguments.  */

static gfc_try
gfc_iso_c_func_interface (gfc_symbol *sym, gfc_actual_arglist *args,
                          gfc_symbol **new_sym)
{
  char name[GFC_MAX_SYMBOL_LEN + 1];
  char binding_label[GFC_MAX_BINDING_LABEL_LEN + 1];
  int optional_arg = 0, is_pointer = 0;
  gfc_try retval = SUCCESS;
  gfc_symbol *args_sym;
  gfc_typespec *arg_ts;

  if (args->expr->expr_type == EXPR_CONSTANT
      || args->expr->expr_type == EXPR_OP
      || args->expr->expr_type == EXPR_NULL)
    {
      gfc_error ("Argument to '%s' at %L is not a variable",
		 sym->name, &(args->expr->where));
      return FAILURE;
    }

  args_sym = args->expr->symtree->n.sym;

  /* The typespec for the actual arg should be that stored in the expr
     and not necessarily that of the expr symbol (args_sym), because
     the actual expression could be a part-ref of the expr symbol.  */
  arg_ts = &(args->expr->ts);

  is_pointer = gfc_is_data_pointer (args->expr);
    
  if (sym->intmod_sym_id == ISOCBINDING_ASSOCIATED)
    {
      /* If the user gave two args then they are providing something for
	 the optional arg (the second cptr).  Therefore, set the name and
	 binding label to the c_associated for two cptrs.  Otherwise,
	 set c_associated to expect one cptr.  */
      if (args->next)
	{
	  /* two args.  */
	  sprintf (name, "%s_2", sym->name);
	  sprintf (binding_label, "%s_2", sym->binding_label);
	  optional_arg = 1;
	}
      else
	{
	  /* one arg.  */
	  sprintf (name, "%s_1", sym->name);
	  sprintf (binding_label, "%s_1", sym->binding_label);
	  optional_arg = 0;
	}

      /* Get a new symbol for the version of c_associated that
	 will get called.  */
      *new_sym = get_iso_c_sym (sym, name, binding_label, optional_arg);
    }
  else if (sym->intmod_sym_id == ISOCBINDING_LOC
	   || sym->intmod_sym_id == ISOCBINDING_FUNLOC)
    {
      sprintf (name, "%s", sym->name);
      sprintf (binding_label, "%s", sym->binding_label);

      /* Error check the call.  */
      if (args->next != NULL)
        {
          gfc_error_now ("More actual than formal arguments in '%s' "
                         "call at %L", name, &(args->expr->where));
          retval = FAILURE;
        }
      else if (sym->intmod_sym_id == ISOCBINDING_LOC)
        {
          /* Make sure we have either the target or pointer attribute.  */
	  if (!args_sym->attr.target && !is_pointer)
            {
              gfc_error_now ("Parameter '%s' to '%s' at %L must be either "
                             "a TARGET or an associated pointer",
                             args_sym->name,
                             sym->name, &(args->expr->where));
              retval = FAILURE;
            }

          /* See if we have interoperable type and type param.  */
          if (verify_c_interop (arg_ts) == SUCCESS
              || gfc_check_any_c_kind (arg_ts) == SUCCESS)
            {
              if (args_sym->attr.target == 1)
                {
                  /* Case 1a, section 15.1.2.5, J3/04-007: variable that
                     has the target attribute and is interoperable.  */
                  /* Case 1b, section 15.1.2.5, J3/04-007: allocated
                     allocatable variable that has the TARGET attribute and
                     is not an array of zero size.  */
                  if (args_sym->attr.allocatable == 1)
                    {
                      if (args_sym->attr.dimension != 0 
                          && (args_sym->as && args_sym->as->rank == 0))
                        {
                          gfc_error_now ("Allocatable variable '%s' used as a "
                                         "parameter to '%s' at %L must not be "
                                         "an array of zero size",
                                         args_sym->name, sym->name,
                                         &(args->expr->where));
                          retval = FAILURE;
                        }
                    }
                  else
		    {
		      /* A non-allocatable target variable with C
			 interoperable type and type parameters must be
			 interoperable.	 */
		      if (args_sym && args_sym->attr.dimension)
			{
			  if (args_sym->as->type == AS_ASSUMED_SHAPE)
			    {
			      gfc_error ("Assumed-shape array '%s' at %L "
					 "cannot be an argument to the "
					 "procedure '%s' because "
					 "it is not C interoperable",
					 args_sym->name,
					 &(args->expr->where), sym->name);
			      retval = FAILURE;
			    }
			  else if (args_sym->as->type == AS_DEFERRED)
			    {
			      gfc_error ("Deferred-shape array '%s' at %L "
					 "cannot be an argument to the "
					 "procedure '%s' because "
					 "it is not C interoperable",
					 args_sym->name,
					 &(args->expr->where), sym->name);
			      retval = FAILURE;
			    }
			}
                              
                      /* Make sure it's not a character string.  Arrays of
                         any type should be ok if the variable is of a C
                         interoperable type.  */
		      if (arg_ts->type == BT_CHARACTER)
			if (arg_ts->cl != NULL
			    && (arg_ts->cl->length == NULL
				|| arg_ts->cl->length->expr_type
				   != EXPR_CONSTANT
				|| mpz_cmp_si
				    (arg_ts->cl->length->value.integer, 1)
				   != 0)
			    && is_scalar_expr_ptr (args->expr) != SUCCESS)
			  {
			    gfc_error_now ("CHARACTER argument '%s' to '%s' "
					   "at %L must have a length of 1",
					   args_sym->name, sym->name,
					   &(args->expr->where));
			    retval = FAILURE;
			  }
                    }
                }
              else if (is_pointer
		       && is_scalar_expr_ptr (args->expr) != SUCCESS)
                {
                  /* Case 1c, section 15.1.2.5, J3/04-007: an associated
                     scalar pointer.  */
                  gfc_error_now ("Argument '%s' to '%s' at %L must be an "
                                 "associated scalar POINTER", args_sym->name,
                                 sym->name, &(args->expr->where));
                  retval = FAILURE;
                }
            }
          else
            {
              /* The parameter is not required to be C interoperable.  If it
                 is not C interoperable, it must be a nonpolymorphic scalar
                 with no length type parameters.  It still must have either
                 the pointer or target attribute, and it can be
                 allocatable (but must be allocated when c_loc is called).  */
              if (args->expr->rank != 0 
                  && is_scalar_expr_ptr (args->expr) != SUCCESS)
                {
                  gfc_error_now ("Parameter '%s' to '%s' at %L must be a "
                                 "scalar", args_sym->name, sym->name,
                                 &(args->expr->where));
                  retval = FAILURE;
                }
              else if (arg_ts->type == BT_CHARACTER 
                       && is_scalar_expr_ptr (args->expr) != SUCCESS)
                {
                  gfc_error_now ("CHARACTER argument '%s' to '%s' at "
                                 "%L must have a length of 1",
                                 args_sym->name, sym->name,
                                 &(args->expr->where));
                  retval = FAILURE;
                }
            }
        }
      else if (sym->intmod_sym_id == ISOCBINDING_FUNLOC)
        {
          if (args_sym->attr.flavor != FL_PROCEDURE)
            {
              /* TODO: Update this error message to allow for procedure
                 pointers once they are implemented.  */
              gfc_error_now ("Parameter '%s' to '%s' at %L must be a "
                             "procedure",
                             args_sym->name, sym->name,
                             &(args->expr->where));
              retval = FAILURE;
            }
	  else if (args_sym->attr.is_bind_c != 1)
	    {
	      gfc_error_now ("Parameter '%s' to '%s' at %L must be "
			     "BIND(C)",
			     args_sym->name, sym->name,
			     &(args->expr->where));
	      retval = FAILURE;
	    }
        }
      
      /* for c_loc/c_funloc, the new symbol is the same as the old one */
      *new_sym = sym;
    }
  else
    {
      gfc_internal_error ("gfc_iso_c_func_interface(): Unhandled "
			  "iso_c_binding function: '%s'!\n", sym->name);
    }

  return retval;
}


/* Resolve a function call, which means resolving the arguments, then figuring
   out which entity the name refers to.  */
/* TODO: Check procedure arguments so that an INTENT(IN) isn't passed
   to INTENT(OUT) or INTENT(INOUT).  */

static gfc_try
resolve_function (gfc_expr *expr)
{
  gfc_actual_arglist *arg;
  gfc_symbol *sym;
  const char *name;
  gfc_try t;
  int temp;
  procedure_type p = PROC_INTRINSIC;
  bool no_formal_args;

  sym = NULL;
  if (expr->symtree)
    sym = expr->symtree->n.sym;

  if (sym && sym->attr.intrinsic
      && resolve_intrinsic (sym, &expr->where) == FAILURE)
    return FAILURE;

  if (sym && (sym->attr.flavor == FL_VARIABLE || sym->attr.subroutine))
    {
      gfc_error ("'%s' at %L is not a function", sym->name, &expr->where);
      return FAILURE;
    }

  if (sym && sym->attr.abstract)
    {
      gfc_error ("ABSTRACT INTERFACE '%s' must not be referenced at %L",
		 sym->name, &expr->where);
      return FAILURE;
    }

  /* Switch off assumed size checking and do this again for certain kinds
     of procedure, once the procedure itself is resolved.  */
  need_full_assumed_size++;

  if (expr->symtree && expr->symtree->n.sym)
    p = expr->symtree->n.sym->attr.proc;

  no_formal_args = sym && is_external_proc (sym) && sym->formal == NULL;
  if (resolve_actual_arglist (expr->value.function.actual,
			      p, no_formal_args) == FAILURE)
      return FAILURE;

  /* Need to setup the call to the correct c_associated, depending on
     the number of cptrs to user gives to compare.  */
  if (sym && sym->attr.is_iso_c == 1)
    {
      if (gfc_iso_c_func_interface (sym, expr->value.function.actual, &sym)
          == FAILURE)
        return FAILURE;
      
      /* Get the symtree for the new symbol (resolved func).
         the old one will be freed later, when it's no longer used.  */
      gfc_find_sym_tree (sym->name, sym->ns, 1, &(expr->symtree));
    }
  
  /* Resume assumed_size checking.  */
  need_full_assumed_size--;

  /* If the procedure is external, check for usage.  */
  if (sym && is_external_proc (sym))
    resolve_global_procedure (sym, &expr->where,
			      &expr->value.function.actual, 0);

  if (sym && sym->ts.type == BT_CHARACTER
      && sym->ts.cl
      && sym->ts.cl->length == NULL
      && !sym->attr.dummy
      && expr->value.function.esym == NULL
      && !sym->attr.contained)
    {
      /* Internal procedures are taken care of in resolve_contained_fntype.  */
      gfc_error ("Function '%s' is declared CHARACTER(*) and cannot "
		 "be used at %L since it is not a dummy argument",
		 sym->name, &expr->where);
      return FAILURE;
    }

  /* See if function is already resolved.  */

  if (expr->value.function.name != NULL)
    {
      if (expr->ts.type == BT_UNKNOWN)
	expr->ts = sym->ts;
      t = SUCCESS;
    }
  else
    {
      /* Apply the rules of section 14.1.2.  */

      switch (procedure_kind (sym))
	{
	case PTYPE_GENERIC:
	  t = resolve_generic_f (expr);
	  break;

	case PTYPE_SPECIFIC:
	  t = resolve_specific_f (expr);
	  break;

	case PTYPE_UNKNOWN:
	  t = resolve_unknown_f (expr);
	  break;

	default:
	  gfc_internal_error ("resolve_function(): bad function type");
	}
    }

  /* If the expression is still a function (it might have simplified),
     then we check to see if we are calling an elemental function.  */

  if (expr->expr_type != EXPR_FUNCTION)
    return t;

  temp = need_full_assumed_size;
  need_full_assumed_size = 0;

  if (resolve_elemental_actual (expr, NULL) == FAILURE)
    return FAILURE;

  if (omp_workshare_flag
      && expr->value.function.esym
      && ! gfc_elemental (expr->value.function.esym))
    {
      gfc_error ("User defined non-ELEMENTAL function '%s' at %L not allowed "
		 "in WORKSHARE construct", expr->value.function.esym->name,
		 &expr->where);
      t = FAILURE;
    }

#define GENERIC_ID expr->value.function.isym->id
  else if (expr->value.function.actual != NULL
	   && expr->value.function.isym != NULL
	   && GENERIC_ID != GFC_ISYM_LBOUND
	   && GENERIC_ID != GFC_ISYM_LEN
	   && GENERIC_ID != GFC_ISYM_LOC
	   && GENERIC_ID != GFC_ISYM_PRESENT)
    {
      /* Array intrinsics must also have the last upper bound of an
	 assumed size array argument.  UBOUND and SIZE have to be
	 excluded from the check if the second argument is anything
	 than a constant.  */

      for (arg = expr->value.function.actual; arg; arg = arg->next)
	{
	  if ((GENERIC_ID == GFC_ISYM_UBOUND || GENERIC_ID == GFC_ISYM_SIZE)
	      && arg->next != NULL && arg->next->expr)
	    {
	      if (arg->next->expr->expr_type != EXPR_CONSTANT)
		break;

	      if (arg->next->name && strncmp(arg->next->name, "kind", 4) == 0)
		break;

	      if ((int)mpz_get_si (arg->next->expr->value.integer)
			< arg->expr->rank)
		break;
	    }

	  if (arg->expr != NULL
	      && arg->expr->rank > 0
	      && resolve_assumed_size_actual (arg->expr))
	    return FAILURE;
	}
    }
#undef GENERIC_ID

  need_full_assumed_size = temp;
  name = NULL;

  if (!pure_function (expr, &name) && name)
    {
      if (forall_flag)
	{
	  gfc_error ("reference to non-PURE function '%s' at %L inside a "
		     "FORALL %s", name, &expr->where,
		     forall_flag == 2 ? "mask" : "block");
	  t = FAILURE;
	}
      else if (gfc_pure (NULL))
	{
	  gfc_error ("Function reference to '%s' at %L is to a non-PURE "
		     "procedure within a PURE procedure", name, &expr->where);
	  t = FAILURE;
	}
    }

  /* Functions without the RECURSIVE attribution are not allowed to
   * call themselves.  */
  if (expr->value.function.esym && !expr->value.function.esym->attr.recursive)
    {
      gfc_symbol *esym;
      esym = expr->value.function.esym;

      if (is_illegal_recursion (esym, gfc_current_ns))
      {
	if (esym->attr.entry && esym->ns->entries)
	  gfc_error ("ENTRY '%s' at %L cannot be called recursively, as"
		     " function '%s' is not RECURSIVE",
		     esym->name, &expr->where, esym->ns->entries->sym->name);
	else
	  gfc_error ("Function '%s' at %L cannot be called recursively, as it"
		     " is not RECURSIVE", esym->name, &expr->where);

	t = FAILURE;
      }
    }

  /* Character lengths of use associated functions may contains references to
     symbols not referenced from the current program unit otherwise.  Make sure
     those symbols are marked as referenced.  */

  if (expr->ts.type == BT_CHARACTER && expr->value.function.esym
      && expr->value.function.esym->attr.use_assoc)
    {
      gfc_expr_set_symbols_referenced (expr->ts.cl->length);
    }

  if (t == SUCCESS
	&& !((expr->value.function.esym
		&& expr->value.function.esym->attr.elemental)
			||
	     (expr->value.function.isym
		&& expr->value.function.isym->elemental)))
    find_noncopying_intrinsics (expr->value.function.esym,
				expr->value.function.actual);

  /* Make sure that the expression has a typespec that works.  */
  if (expr->ts.type == BT_UNKNOWN)
    {
      if (expr->symtree->n.sym->result
	    && expr->symtree->n.sym->result->ts.type != BT_UNKNOWN
	    && !expr->symtree->n.sym->result->attr.proc_pointer)
	expr->ts = expr->symtree->n.sym->result->ts;
    }

  return t;
}


/************* Subroutine resolution *************/

static void
pure_subroutine (gfc_code *c, gfc_symbol *sym)
{
  if (gfc_pure (sym))
    return;

  if (forall_flag)
    gfc_error ("Subroutine call to '%s' in FORALL block at %L is not PURE",
	       sym->name, &c->loc);
  else if (gfc_pure (NULL))
    gfc_error ("Subroutine call to '%s' at %L is not PURE", sym->name,
	       &c->loc);
}


static match
resolve_generic_s0 (gfc_code *c, gfc_symbol *sym)
{
  gfc_symbol *s;

  if (sym->attr.generic)
    {
      s = gfc_search_interface (sym->generic, 1, &c->ext.actual);
      if (s != NULL)
	{
	  c->resolved_sym = s;
	  pure_subroutine (c, s);
	  return MATCH_YES;
	}

      /* TODO: Need to search for elemental references in generic interface.  */
    }

  if (sym->attr.intrinsic)
    return gfc_intrinsic_sub_interface (c, 0);

  return MATCH_NO;
}


static gfc_try
resolve_generic_s (gfc_code *c)
{
  gfc_symbol *sym;
  match m;

  sym = c->symtree->n.sym;

  for (;;)
    {
      m = resolve_generic_s0 (c, sym);
      if (m == MATCH_YES)
	return SUCCESS;
      else if (m == MATCH_ERROR)
	return FAILURE;

generic:
      if (sym->ns->parent == NULL)
	break;
      gfc_find_symbol (sym->name, sym->ns->parent, 1, &sym);

      if (sym == NULL)
	break;
      if (!generic_sym (sym))
	goto generic;
    }

  /* Last ditch attempt.  See if the reference is to an intrinsic
     that possesses a matching interface.  14.1.2.4  */
  sym = c->symtree->n.sym;

  if (!gfc_is_intrinsic (sym, 1, c->loc))
    {
      gfc_error ("There is no specific subroutine for the generic '%s' at %L",
		 sym->name, &c->loc);
      return FAILURE;
    }

  m = gfc_intrinsic_sub_interface (c, 0);
  if (m == MATCH_YES)
    return SUCCESS;
  if (m == MATCH_NO)
    gfc_error ("Generic subroutine '%s' at %L is not consistent with an "
	       "intrinsic subroutine interface", sym->name, &c->loc);

  return FAILURE;
}


/* Set the name and binding label of the subroutine symbol in the call
   expression represented by 'c' to include the type and kind of the
   second parameter.  This function is for resolving the appropriate
   version of c_f_pointer() and c_f_procpointer().  For example, a
   call to c_f_pointer() for a default integer pointer could have a
   name of c_f_pointer_i4.  If no second arg exists, which is an error
   for these two functions, it defaults to the generic symbol's name
   and binding label.  */

static void
set_name_and_label (gfc_code *c, gfc_symbol *sym,
                    char *name, char *binding_label)
{
  gfc_expr *arg = NULL;
  char type;
  int kind;

  /* The second arg of c_f_pointer and c_f_procpointer determines
     the type and kind for the procedure name.  */
  arg = c->ext.actual->next->expr;

  if (arg != NULL)
    {
      /* Set up the name to have the given symbol's name,
         plus the type and kind.  */
      /* a derived type is marked with the type letter 'u' */
      if (arg->ts.type == BT_DERIVED)
        {
          type = 'd';
          kind = 0; /* set the kind as 0 for now */
        }
      else
        {
          type = gfc_type_letter (arg->ts.type);
          kind = arg->ts.kind;
        }

      if (arg->ts.type == BT_CHARACTER)
	/* Kind info for character strings not needed.	*/
	kind = 0;

      sprintf (name, "%s_%c%d", sym->name, type, kind);
      /* Set up the binding label as the given symbol's label plus
         the type and kind.  */
      sprintf (binding_label, "%s_%c%d", sym->binding_label, type, kind);
    }
  else
    {
      /* If the second arg is missing, set the name and label as
         was, cause it should at least be found, and the missing
         arg error will be caught by compare_parameters().  */
      sprintf (name, "%s", sym->name);
      sprintf (binding_label, "%s", sym->binding_label);
    }
   
  return;
}


/* Resolve a generic version of the iso_c_binding procedure given
   (sym) to the specific one based on the type and kind of the
   argument(s).  Currently, this function resolves c_f_pointer() and
   c_f_procpointer based on the type and kind of the second argument
   (FPTR).  Other iso_c_binding procedures aren't specially handled.
   Upon successfully exiting, c->resolved_sym will hold the resolved
   symbol.  Returns MATCH_ERROR if an error occurred; MATCH_YES
   otherwise.  */

match
gfc_iso_c_sub_interface (gfc_code *c, gfc_symbol *sym)
{
  gfc_symbol *new_sym;
  /* this is fine, since we know the names won't use the max */
  char name[GFC_MAX_SYMBOL_LEN + 1];
  char binding_label[GFC_MAX_BINDING_LABEL_LEN + 1];
  /* default to success; will override if find error */
  match m = MATCH_YES;

  /* Make sure the actual arguments are in the necessary order (based on the 
     formal args) before resolving.  */
  gfc_procedure_use (sym, &c->ext.actual, &(c->loc));

  if ((sym->intmod_sym_id == ISOCBINDING_F_POINTER) ||
      (sym->intmod_sym_id == ISOCBINDING_F_PROCPOINTER))
    {
      set_name_and_label (c, sym, name, binding_label);
      
      if (sym->intmod_sym_id == ISOCBINDING_F_POINTER)
	{
	  if (c->ext.actual != NULL && c->ext.actual->next != NULL)
	    {
	      /* Make sure we got a third arg if the second arg has non-zero
		 rank.	We must also check that the type and rank are
		 correct since we short-circuit this check in
		 gfc_procedure_use() (called above to sort actual args).  */
	      if (c->ext.actual->next->expr->rank != 0)
		{
		  if(c->ext.actual->next->next == NULL 
		     || c->ext.actual->next->next->expr == NULL)
		    {
		      m = MATCH_ERROR;
		      gfc_error ("Missing SHAPE parameter for call to %s "
				 "at %L", sym->name, &(c->loc));
		    }
		  else if (c->ext.actual->next->next->expr->ts.type
			   != BT_INTEGER
			   || c->ext.actual->next->next->expr->rank != 1)
		    {
		      m = MATCH_ERROR;
		      gfc_error ("SHAPE parameter for call to %s at %L must "
				 "be a rank 1 INTEGER array", sym->name,
				 &(c->loc));
		    }
		}
	    }
	}
      
      if (m != MATCH_ERROR)
	{
	  /* the 1 means to add the optional arg to formal list */
	  new_sym = get_iso_c_sym (sym, name, binding_label, 1);
	 
	  /* for error reporting, say it's declared where the original was */
	  new_sym->declared_at = sym->declared_at;
	}
    }
  else
    {
      /* no differences for c_loc or c_funloc */
      new_sym = sym;
    }

  /* set the resolved symbol */
  if (m != MATCH_ERROR)
    c->resolved_sym = new_sym;
  else
    c->resolved_sym = sym;
  
  return m;
}


/* Resolve a subroutine call known to be specific.  */

static match
resolve_specific_s0 (gfc_code *c, gfc_symbol *sym)
{
  match m;

  if(sym->attr.is_iso_c)
    {
      m = gfc_iso_c_sub_interface (c,sym);
      return m;
    }
  
  if (sym->attr.external || sym->attr.if_source == IFSRC_IFBODY)
    {
      if (sym->attr.dummy)
	{
	  sym->attr.proc = PROC_DUMMY;
	  goto found;
	}

      sym->attr.proc = PROC_EXTERNAL;
      goto found;
    }

  if (sym->attr.proc == PROC_MODULE || sym->attr.proc == PROC_INTERNAL)
    goto found;

  if (sym->attr.intrinsic)
    {
      m = gfc_intrinsic_sub_interface (c, 1);
      if (m == MATCH_YES)
	return MATCH_YES;
      if (m == MATCH_NO)
	gfc_error ("Subroutine '%s' at %L is INTRINSIC but is not compatible "
		   "with an intrinsic", sym->name, &c->loc);

      return MATCH_ERROR;
    }

  return MATCH_NO;

found:
  gfc_procedure_use (sym, &c->ext.actual, &c->loc);

  c->resolved_sym = sym;
  pure_subroutine (c, sym);

  return MATCH_YES;
}


static gfc_try
resolve_specific_s (gfc_code *c)
{
  gfc_symbol *sym;
  match m;

  sym = c->symtree->n.sym;

  for (;;)
    {
      m = resolve_specific_s0 (c, sym);
      if (m == MATCH_YES)
	return SUCCESS;
      if (m == MATCH_ERROR)
	return FAILURE;

      if (sym->ns->parent == NULL)
	break;

      gfc_find_symbol (sym->name, sym->ns->parent, 1, &sym);

      if (sym == NULL)
	break;
    }

  sym = c->symtree->n.sym;
  gfc_error ("Unable to resolve the specific subroutine '%s' at %L",
	     sym->name, &c->loc);

  return FAILURE;
}


/* Resolve a subroutine call not known to be generic nor specific.  */

static gfc_try
resolve_unknown_s (gfc_code *c)
{
  gfc_symbol *sym;

  sym = c->symtree->n.sym;

  if (sym->attr.dummy)
    {
      sym->attr.proc = PROC_DUMMY;
      goto found;
    }

  /* See if we have an intrinsic function reference.  */

  if (gfc_is_intrinsic (sym, 1, c->loc))
    {
      if (gfc_intrinsic_sub_interface (c, 1) == MATCH_YES)
	return SUCCESS;
      return FAILURE;
    }

  /* The reference is to an external name.  */

found:
  gfc_procedure_use (sym, &c->ext.actual, &c->loc);

  c->resolved_sym = sym;

  pure_subroutine (c, sym);

  return SUCCESS;
}


/* Resolve a subroutine call.  Although it was tempting to use the same code
   for functions, subroutines and functions are stored differently and this
   makes things awkward.  */

static gfc_try
resolve_call (gfc_code *c)
{
  gfc_try t;
  procedure_type ptype = PROC_INTRINSIC;
  gfc_symbol *csym, *sym;
  bool no_formal_args;

  csym = c->symtree ? c->symtree->n.sym : NULL;

  if (csym && csym->ts.type != BT_UNKNOWN)
    {
      gfc_error ("'%s' at %L has a type, which is not consistent with "
		 "the CALL at %L", csym->name, &csym->declared_at, &c->loc);
      return FAILURE;
    }

  if (csym && gfc_current_ns->parent && csym->ns != gfc_current_ns)
    {
      gfc_symtree *st;
      gfc_find_sym_tree (csym->name, gfc_current_ns, 1, &st);
      sym = st ? st->n.sym : NULL;
      if (sym && csym != sym
	      && sym->ns == gfc_current_ns
	      && sym->attr.flavor == FL_PROCEDURE
	      && sym->attr.contained)
	{
	  sym->refs++;
	  if (csym->attr.generic)
	    c->symtree->n.sym = sym;
	  else
	    c->symtree = st;
	  csym = c->symtree->n.sym;
	}
    }

  /* Subroutines without the RECURSIVE attribution are not allowed to
   * call themselves.  */
  if (csym && is_illegal_recursion (csym, gfc_current_ns))
    {
      if (csym->attr.entry && csym->ns->entries)
	gfc_error ("ENTRY '%s' at %L cannot be called recursively, as"
		   " subroutine '%s' is not RECURSIVE",
		   csym->name, &c->loc, csym->ns->entries->sym->name);
      else
	gfc_error ("SUBROUTINE '%s' at %L cannot be called recursively, as it"
		   " is not RECURSIVE", csym->name, &c->loc);

      t = FAILURE;
    }

  /* Switch off assumed size checking and do this again for certain kinds
     of procedure, once the procedure itself is resolved.  */
  need_full_assumed_size++;

  if (csym)
    ptype = csym->attr.proc;

  no_formal_args = csym && is_external_proc (csym) && csym->formal == NULL;
  if (resolve_actual_arglist (c->ext.actual, ptype,
			      no_formal_args) == FAILURE)
    return FAILURE;

  /* Resume assumed_size checking.  */
  need_full_assumed_size--;

  /* If external, check for usage.  */
  if (csym && is_external_proc (csym))
    resolve_global_procedure (csym, &c->loc, &c->ext.actual, 1);

  t = SUCCESS;
  if (c->resolved_sym == NULL)
    {
      c->resolved_isym = NULL;
      switch (procedure_kind (csym))
	{
	case PTYPE_GENERIC:
	  t = resolve_generic_s (c);
	  break;

	case PTYPE_SPECIFIC:
	  t = resolve_specific_s (c);
	  break;

	case PTYPE_UNKNOWN:
	  t = resolve_unknown_s (c);
	  break;

	default:
	  gfc_internal_error ("resolve_subroutine(): bad function type");
	}
    }

  /* Some checks of elemental subroutine actual arguments.  */
  if (resolve_elemental_actual (NULL, c) == FAILURE)
    return FAILURE;

  if (t == SUCCESS && !(c->resolved_sym && c->resolved_sym->attr.elemental))
    find_noncopying_intrinsics (c->resolved_sym, c->ext.actual);
  return t;
}


/* Compare the shapes of two arrays that have non-NULL shapes.  If both
   op1->shape and op2->shape are non-NULL return SUCCESS if their shapes
   match.  If both op1->shape and op2->shape are non-NULL return FAILURE
   if their shapes do not match.  If either op1->shape or op2->shape is
   NULL, return SUCCESS.  */

static gfc_try
compare_shapes (gfc_expr *op1, gfc_expr *op2)
{
  gfc_try t;
  int i;

  t = SUCCESS;

  if (op1->shape != NULL && op2->shape != NULL)
    {
      for (i = 0; i < op1->rank; i++)
	{
	  if (mpz_cmp (op1->shape[i], op2->shape[i]) != 0)
	   {
	     gfc_error ("Shapes for operands at %L and %L are not conformable",
			 &op1->where, &op2->where);
	     t = FAILURE;
	     break;
	   }
	}
    }

  return t;
}


/* Resolve an operator expression node.  This can involve replacing the
   operation with a user defined function call.  */

static gfc_try
resolve_operator (gfc_expr *e)
{
  gfc_expr *op1, *op2;
  char msg[200];
  bool dual_locus_error;
  gfc_try t;

  /* Resolve all subnodes-- give them types.  */

  switch (e->value.op.op)
    {
    default:
      if (gfc_resolve_expr (e->value.op.op2) == FAILURE)
	return FAILURE;

    /* Fall through...  */

    case INTRINSIC_NOT:
    case INTRINSIC_UPLUS:
    case INTRINSIC_UMINUS:
    case INTRINSIC_PARENTHESES:
      if (gfc_resolve_expr (e->value.op.op1) == FAILURE)
	return FAILURE;
      break;
    }

  /* Typecheck the new node.  */

  op1 = e->value.op.op1;
  op2 = e->value.op.op2;
  dual_locus_error = false;

  if ((op1 && op1->expr_type == EXPR_NULL)
      || (op2 && op2->expr_type == EXPR_NULL))
    {
      sprintf (msg, _("Invalid context for NULL() pointer at %%L"));
      goto bad_op;
    }

  switch (e->value.op.op)
    {
    case INTRINSIC_UPLUS:
    case INTRINSIC_UMINUS:
      if (op1->ts.type == BT_INTEGER
	  || op1->ts.type == BT_REAL
	  || op1->ts.type == BT_COMPLEX)
	{
	  e->ts = op1->ts;
	  break;
	}

      sprintf (msg, _("Operand of unary numeric operator '%s' at %%L is %s"),
	       gfc_op2string (e->value.op.op), gfc_typename (&e->ts));
      goto bad_op;

    case INTRINSIC_PLUS:
    case INTRINSIC_MINUS:
    case INTRINSIC_TIMES:
    case INTRINSIC_DIVIDE:
    case INTRINSIC_POWER:
      if (gfc_numeric_ts (&op1->ts) && gfc_numeric_ts (&op2->ts))
	{
	  gfc_type_convert_binary (e);
	  break;
	}

      sprintf (msg,
	       _("Operands of binary numeric operator '%s' at %%L are %s/%s"),
	       gfc_op2string (e->value.op.op), gfc_typename (&op1->ts),
	       gfc_typename (&op2->ts));
      goto bad_op;

    case INTRINSIC_CONCAT:
      if (op1->ts.type == BT_CHARACTER && op2->ts.type == BT_CHARACTER
	  && op1->ts.kind == op2->ts.kind)
	{
	  e->ts.type = BT_CHARACTER;
	  e->ts.kind = op1->ts.kind;
	  break;
	}

      sprintf (msg,
	       _("Operands of string concatenation operator at %%L are %s/%s"),
	       gfc_typename (&op1->ts), gfc_typename (&op2->ts));
      goto bad_op;

    case INTRINSIC_AND:
    case INTRINSIC_OR:
    case INTRINSIC_EQV:
    case INTRINSIC_NEQV:
      if (op1->ts.type == BT_LOGICAL && op2->ts.type == BT_LOGICAL)
	{
	  e->ts.type = BT_LOGICAL;
	  e->ts.kind = gfc_kind_max (op1, op2);
	  if (op1->ts.kind < e->ts.kind)
	    gfc_convert_type (op1, &e->ts, 2);
	  else if (op2->ts.kind < e->ts.kind)
	    gfc_convert_type (op2, &e->ts, 2);
	  break;
	}

      sprintf (msg, _("Operands of logical operator '%s' at %%L are %s/%s"),
	       gfc_op2string (e->value.op.op), gfc_typename (&op1->ts),
	       gfc_typename (&op2->ts));

      goto bad_op;

    case INTRINSIC_NOT:
      if (op1->ts.type == BT_LOGICAL)
	{
	  e->ts.type = BT_LOGICAL;
	  e->ts.kind = op1->ts.kind;
	  break;
	}

      sprintf (msg, _("Operand of .not. operator at %%L is %s"),
	       gfc_typename (&op1->ts));
      goto bad_op;

    case INTRINSIC_GT:
    case INTRINSIC_GT_OS:
    case INTRINSIC_GE:
    case INTRINSIC_GE_OS:
    case INTRINSIC_LT:
    case INTRINSIC_LT_OS:
    case INTRINSIC_LE:
    case INTRINSIC_LE_OS:
      if (op1->ts.type == BT_COMPLEX || op2->ts.type == BT_COMPLEX)
	{
	  strcpy (msg, _("COMPLEX quantities cannot be compared at %L"));
	  goto bad_op;
	}

      /* Fall through...  */

    case INTRINSIC_EQ:
    case INTRINSIC_EQ_OS:
    case INTRINSIC_NE:
    case INTRINSIC_NE_OS:
      if (op1->ts.type == BT_CHARACTER && op2->ts.type == BT_CHARACTER
	  && op1->ts.kind == op2->ts.kind)
	{
	  e->ts.type = BT_LOGICAL;
	  e->ts.kind = gfc_default_logical_kind;
	  break;
	}

      if (gfc_numeric_ts (&op1->ts) && gfc_numeric_ts (&op2->ts))
	{
	  gfc_type_convert_binary (e);

	  e->ts.type = BT_LOGICAL;
	  e->ts.kind = gfc_default_logical_kind;
	  break;
	}

      if (op1->ts.type == BT_LOGICAL && op2->ts.type == BT_LOGICAL)
	sprintf (msg,
		 _("Logicals at %%L must be compared with %s instead of %s"),
		 (e->value.op.op == INTRINSIC_EQ 
		  || e->value.op.op == INTRINSIC_EQ_OS)
		 ? ".eqv." : ".neqv.", gfc_op2string (e->value.op.op));
      else
	sprintf (msg,
		 _("Operands of comparison operator '%s' at %%L are %s/%s"),
		 gfc_op2string (e->value.op.op), gfc_typename (&op1->ts),
		 gfc_typename (&op2->ts));

      goto bad_op;

    case INTRINSIC_USER:
      if (e->value.op.uop->op == NULL)
	sprintf (msg, _("Unknown operator '%s' at %%L"), e->value.op.uop->name);
      else if (op2 == NULL)
	sprintf (msg, _("Operand of user operator '%s' at %%L is %s"),
		 e->value.op.uop->name, gfc_typename (&op1->ts));
      else
	sprintf (msg, _("Operands of user operator '%s' at %%L are %s/%s"),
		 e->value.op.uop->name, gfc_typename (&op1->ts),
		 gfc_typename (&op2->ts));

      goto bad_op;

    case INTRINSIC_PARENTHESES:
      e->ts = op1->ts;
      if (e->ts.type == BT_CHARACTER)
	e->ts.cl = op1->ts.cl;
      break;

    default:
      gfc_internal_error ("resolve_operator(): Bad intrinsic");
    }

  /* Deal with arrayness of an operand through an operator.  */

  t = SUCCESS;

  switch (e->value.op.op)
    {
    case INTRINSIC_PLUS:
    case INTRINSIC_MINUS:
    case INTRINSIC_TIMES:
    case INTRINSIC_DIVIDE:
    case INTRINSIC_POWER:
    case INTRINSIC_CONCAT:
    case INTRINSIC_AND:
    case INTRINSIC_OR:
    case INTRINSIC_EQV:
    case INTRINSIC_NEQV:
    case INTRINSIC_EQ:
    case INTRINSIC_EQ_OS:
    case INTRINSIC_NE:
    case INTRINSIC_NE_OS:
    case INTRINSIC_GT:
    case INTRINSIC_GT_OS:
    case INTRINSIC_GE:
    case INTRINSIC_GE_OS:
    case INTRINSIC_LT:
    case INTRINSIC_LT_OS:
    case INTRINSIC_LE:
    case INTRINSIC_LE_OS:

      if (op1->rank == 0 && op2->rank == 0)
	e->rank = 0;

      if (op1->rank == 0 && op2->rank != 0)
	{
	  e->rank = op2->rank;

	  if (e->shape == NULL)
	    e->shape = gfc_copy_shape (op2->shape, op2->rank);
	}

      if (op1->rank != 0 && op2->rank == 0)
	{
	  e->rank = op1->rank;

	  if (e->shape == NULL)
	    e->shape = gfc_copy_shape (op1->shape, op1->rank);
	}

      if (op1->rank != 0 && op2->rank != 0)
	{
	  if (op1->rank == op2->rank)
	    {
	      e->rank = op1->rank;
	      if (e->shape == NULL)
		{
		  t = compare_shapes(op1, op2);
		  if (t == FAILURE)
		    e->shape = NULL;
		  else
		e->shape = gfc_copy_shape (op1->shape, op1->rank);
		}
	    }
	  else
	    {
	      /* Allow higher level expressions to work.  */
	      e->rank = 0;

	      /* Try user-defined operators, and otherwise throw an error.  */
	      dual_locus_error = true;
	      sprintf (msg,
		       _("Inconsistent ranks for operator at %%L and %%L"));
	      goto bad_op;
	    }
	}

      break;

    case INTRINSIC_PARENTHESES:
    case INTRINSIC_NOT:
    case INTRINSIC_UPLUS:
    case INTRINSIC_UMINUS:
      /* Simply copy arrayness attribute */
      e->rank = op1->rank;

      if (e->shape == NULL)
	e->shape = gfc_copy_shape (op1->shape, op1->rank);

      break;

    default:
      break;
    }

  /* Attempt to simplify the expression.  */
  if (t == SUCCESS)
    {
      t = gfc_simplify_expr (e, 0);
      /* Some calls do not succeed in simplification and return FAILURE
	 even though there is no error; e.g. variable references to
	 PARAMETER arrays.  */
      if (!gfc_is_constant_expr (e))
	t = SUCCESS;
    }
  return t;

bad_op:

  if (gfc_extend_expr (e) == SUCCESS)
    return SUCCESS;

  if (dual_locus_error)
    gfc_error (msg, &op1->where, &op2->where);
  else
    gfc_error (msg, &e->where);

  return FAILURE;
}


/************** Array resolution subroutines **************/

typedef enum
{ CMP_LT, CMP_EQ, CMP_GT, CMP_UNKNOWN }
comparison;

/* Compare two integer expressions.  */

static comparison
compare_bound (gfc_expr *a, gfc_expr *b)
{
  int i;

  if (a == NULL || a->expr_type != EXPR_CONSTANT
      || b == NULL || b->expr_type != EXPR_CONSTANT)
    return CMP_UNKNOWN;

  /* If either of the types isn't INTEGER, we must have
     raised an error earlier.  */

  if (a->ts.type != BT_INTEGER || b->ts.type != BT_INTEGER)
    return CMP_UNKNOWN;

  i = mpz_cmp (a->value.integer, b->value.integer);

  if (i < 0)
    return CMP_LT;
  if (i > 0)
    return CMP_GT;
  return CMP_EQ;
}


/* Compare an integer expression with an integer.  */

static comparison
compare_bound_int (gfc_expr *a, int b)
{
  int i;

  if (a == NULL || a->expr_type != EXPR_CONSTANT)
    return CMP_UNKNOWN;

  if (a->ts.type != BT_INTEGER)
    gfc_internal_error ("compare_bound_int(): Bad expression");

  i = mpz_cmp_si (a->value.integer, b);

  if (i < 0)
    return CMP_LT;
  if (i > 0)
    return CMP_GT;
  return CMP_EQ;
}


/* Compare an integer expression with a mpz_t.  */

static comparison
compare_bound_mpz_t (gfc_expr *a, mpz_t b)
{
  int i;

  if (a == NULL || a->expr_type != EXPR_CONSTANT)
    return CMP_UNKNOWN;

  if (a->ts.type != BT_INTEGER)
    gfc_internal_error ("compare_bound_int(): Bad expression");

  i = mpz_cmp (a->value.integer, b);

  if (i < 0)
    return CMP_LT;
  if (i > 0)
    return CMP_GT;
  return CMP_EQ;
}


/* Compute the last value of a sequence given by a triplet.  
   Return 0 if it wasn't able to compute the last value, or if the
   sequence if empty, and 1 otherwise.  */

static int
compute_last_value_for_triplet (gfc_expr *start, gfc_expr *end,
				gfc_expr *stride, mpz_t last)
{
  mpz_t rem;

  if (start == NULL || start->expr_type != EXPR_CONSTANT
      || end == NULL || end->expr_type != EXPR_CONSTANT
      || (stride != NULL && stride->expr_type != EXPR_CONSTANT))
    return 0;

  if (start->ts.type != BT_INTEGER || end->ts.type != BT_INTEGER
      || (stride != NULL && stride->ts.type != BT_INTEGER))
    return 0;

  if (stride == NULL || compare_bound_int(stride, 1) == CMP_EQ)
    {
      if (compare_bound (start, end) == CMP_GT)
	return 0;
      mpz_set (last, end->value.integer);
      return 1;
    }

  if (compare_bound_int (stride, 0) == CMP_GT)
    {
      /* Stride is positive */
      if (mpz_cmp (start->value.integer, end->value.integer) > 0)
	return 0;
    }
  else
    {
      /* Stride is negative */
      if (mpz_cmp (start->value.integer, end->value.integer) < 0)
	return 0;
    }

  mpz_init (rem);
  mpz_sub (rem, end->value.integer, start->value.integer);
  mpz_tdiv_r (rem, rem, stride->value.integer);
  mpz_sub (last, end->value.integer, rem);
  mpz_clear (rem);

  return 1;
}


/* Compare a single dimension of an array reference to the array
   specification.  */

static gfc_try
check_dimension (int i, gfc_array_ref *ar, gfc_array_spec *as)
{
  mpz_t last_value;

/* Given start, end and stride values, calculate the minimum and
   maximum referenced indexes.  */

  switch (ar->dimen_type[i])
    {
    case DIMEN_VECTOR:
      break;

    case DIMEN_ELEMENT:
      if (compare_bound (ar->start[i], as->lower[i]) == CMP_LT)
	{
	  gfc_warning ("Array reference at %L is out of bounds "
		       "(%ld < %ld) in dimension %d", &ar->c_where[i],
		       mpz_get_si (ar->start[i]->value.integer),
		       mpz_get_si (as->lower[i]->value.integer), i+1);
	  return SUCCESS;
	}
      if (compare_bound (ar->start[i], as->upper[i]) == CMP_GT)
	{
	  gfc_warning ("Array reference at %L is out of bounds "
		       "(%ld > %ld) in dimension %d", &ar->c_where[i],
		       mpz_get_si (ar->start[i]->value.integer),
		       mpz_get_si (as->upper[i]->value.integer), i+1);
	  return SUCCESS;
	}

      break;

    case DIMEN_RANGE:
      {
#define AR_START (ar->start[i] ? ar->start[i] : as->lower[i])
#define AR_END (ar->end[i] ? ar->end[i] : as->upper[i])

	comparison comp_start_end = compare_bound (AR_START, AR_END);

	/* Check for zero stride, which is not allowed.  */
	if (compare_bound_int (ar->stride[i], 0) == CMP_EQ)
	  {
	    gfc_error ("Illegal stride of zero at %L", &ar->c_where[i]);
	    return FAILURE;
	  }

	/* if start == len || (stride > 0 && start < len)
			   || (stride < 0 && start > len),
	   then the array section contains at least one element.  In this
	   case, there is an out-of-bounds access if
	   (start < lower || start > upper).  */
	if (compare_bound (AR_START, AR_END) == CMP_EQ
	    || ((compare_bound_int (ar->stride[i], 0) == CMP_GT
		 || ar->stride[i] == NULL) && comp_start_end == CMP_LT)
	    || (compare_bound_int (ar->stride[i], 0) == CMP_LT
	        && comp_start_end == CMP_GT))
	  {
	    if (compare_bound (AR_START, as->lower[i]) == CMP_LT)
	      {
		gfc_warning ("Lower array reference at %L is out of bounds "
		       "(%ld < %ld) in dimension %d", &ar->c_where[i],
		       mpz_get_si (AR_START->value.integer),
		       mpz_get_si (as->lower[i]->value.integer), i+1);
		return SUCCESS;
	      }
	    if (compare_bound (AR_START, as->upper[i]) == CMP_GT)
	      {
		gfc_warning ("Lower array reference at %L is out of bounds "
		       "(%ld > %ld) in dimension %d", &ar->c_where[i],
		       mpz_get_si (AR_START->value.integer),
		       mpz_get_si (as->upper[i]->value.integer), i+1);
		return SUCCESS;
	      }
	  }

	/* If we can compute the highest index of the array section,
	   then it also has to be between lower and upper.  */
	mpz_init (last_value);
	if (compute_last_value_for_triplet (AR_START, AR_END, ar->stride[i],
					    last_value))
	  {
	    if (compare_bound_mpz_t (as->lower[i], last_value) == CMP_GT)
	      {
		gfc_warning ("Upper array reference at %L is out of bounds "
		       "(%ld < %ld) in dimension %d", &ar->c_where[i],
		       mpz_get_si (last_value),
		       mpz_get_si (as->lower[i]->value.integer), i+1);
	        mpz_clear (last_value);
		return SUCCESS;
	      }
	    if (compare_bound_mpz_t (as->upper[i], last_value) == CMP_LT)
	      {
		gfc_warning ("Upper array reference at %L is out of bounds "
		       "(%ld > %ld) in dimension %d", &ar->c_where[i],
		       mpz_get_si (last_value),
		       mpz_get_si (as->upper[i]->value.integer), i+1);
	        mpz_clear (last_value);
		return SUCCESS;
	      }
	  }
	mpz_clear (last_value);

#undef AR_START
#undef AR_END
      }
      break;

    default:
      gfc_internal_error ("check_dimension(): Bad array reference");
    }

  return SUCCESS;
}


/* Compare an array reference with an array specification.  */

static gfc_try
compare_spec_to_ref (gfc_array_ref *ar)
{
  gfc_array_spec *as;
  int i;

  as = ar->as;
  i = as->rank - 1;
  /* TODO: Full array sections are only allowed as actual parameters.  */
  if (as->type == AS_ASSUMED_SIZE
      && (/*ar->type == AR_FULL
	  ||*/ (ar->type == AR_SECTION
	      && ar->dimen_type[i] == DIMEN_RANGE && ar->end[i] == NULL)))
    {
      gfc_error ("Rightmost upper bound of assumed size array section "
		 "not specified at %L", &ar->where);
      return FAILURE;
    }

  if (ar->type == AR_FULL)
    return SUCCESS;

  if (as->rank != ar->dimen)
    {
      gfc_error ("Rank mismatch in array reference at %L (%d/%d)",
		 &ar->where, ar->dimen, as->rank);
      return FAILURE;
    }

  for (i = 0; i < as->rank; i++)
    if (check_dimension (i, ar, as) == FAILURE)
      return FAILURE;

  return SUCCESS;
}


/* Resolve one part of an array index.  */

gfc_try
gfc_resolve_index (gfc_expr *index, int check_scalar)
{
  gfc_typespec ts;

  if (index == NULL)
    return SUCCESS;

  if (gfc_resolve_expr (index) == FAILURE)
    return FAILURE;

  if (check_scalar && index->rank != 0)
    {
      gfc_error ("Array index at %L must be scalar", &index->where);
      return FAILURE;
    }

  if (index->ts.type != BT_INTEGER && index->ts.type != BT_REAL)
    {
      gfc_error ("Array index at %L must be of INTEGER type, found %s",
		 &index->where, gfc_basic_typename (index->ts.type));
      return FAILURE;
    }

  if (index->ts.type == BT_REAL)
    if (gfc_notify_std (GFC_STD_LEGACY, "Extension: REAL array index at %L",
			&index->where) == FAILURE)
      return FAILURE;

  if (index->ts.kind != gfc_index_integer_kind
      || index->ts.type != BT_INTEGER)
    {
      gfc_clear_ts (&ts);
      ts.type = BT_INTEGER;
      ts.kind = gfc_index_integer_kind;

      gfc_convert_type_warn (index, &ts, 2, 0);
    }

  return SUCCESS;
}

/* Resolve a dim argument to an intrinsic function.  */

gfc_try
gfc_resolve_dim_arg (gfc_expr *dim)
{
  if (dim == NULL)
    return SUCCESS;

  if (gfc_resolve_expr (dim) == FAILURE)
    return FAILURE;

  if (dim->rank != 0)
    {
      gfc_error ("Argument dim at %L must be scalar", &dim->where);
      return FAILURE;

    }

  if (dim->ts.type != BT_INTEGER)
    {
      gfc_error ("Argument dim at %L must be of INTEGER type", &dim->where);
      return FAILURE;
    }

  if (dim->ts.kind != gfc_index_integer_kind)
    {
      gfc_typespec ts;

      ts.type = BT_INTEGER;
      ts.kind = gfc_index_integer_kind;

      gfc_convert_type_warn (dim, &ts, 2, 0);
    }

  return SUCCESS;
}

/* Given an expression that contains array references, update those array
   references to point to the right array specifications.  While this is
   filled in during matching, this information is difficult to save and load
   in a module, so we take care of it here.

   The idea here is that the original array reference comes from the
   base symbol.  We traverse the list of reference structures, setting
   the stored reference to references.  Component references can
   provide an additional array specification.  */

static void
find_array_spec (gfc_expr *e)
{
  gfc_array_spec *as;
  gfc_component *c;
  gfc_symbol *derived;
  gfc_ref *ref;

  as = e->symtree->n.sym->as;
  derived = NULL;

  for (ref = e->ref; ref; ref = ref->next)
    switch (ref->type)
      {
      case REF_ARRAY:
	if (as == NULL)
	  gfc_internal_error ("find_array_spec(): Missing spec");

	ref->u.ar.as = as;
	as = NULL;
	break;

      case REF_COMPONENT:
	if (derived == NULL)
	  derived = e->symtree->n.sym->ts.derived;

	c = derived->components;

	for (; c; c = c->next)
	  if (c == ref->u.c.component)
	    {
	      /* Track the sequence of component references.  */
	      if (c->ts.type == BT_DERIVED)
		derived = c->ts.derived;
	      break;
	    }

	if (c == NULL)
	  gfc_internal_error ("find_array_spec(): Component not found");

	if (c->attr.dimension)
	  {
	    if (as != NULL)
	      gfc_internal_error ("find_array_spec(): unused as(1)");
	    as = c->as;
	  }

	break;

      case REF_SUBSTRING:
	break;
      }

  if (as != NULL)
    gfc_internal_error ("find_array_spec(): unused as(2)");
}


/* Resolve an array reference.  */

static gfc_try
resolve_array_ref (gfc_array_ref *ar)
{
  int i, check_scalar;
  gfc_expr *e;

  for (i = 0; i < ar->dimen; i++)
    {
      check_scalar = ar->dimen_type[i] == DIMEN_RANGE;

      if (gfc_resolve_index (ar->start[i], check_scalar) == FAILURE)
	return FAILURE;
      if (gfc_resolve_index (ar->end[i], check_scalar) == FAILURE)
	return FAILURE;
      if (gfc_resolve_index (ar->stride[i], check_scalar) == FAILURE)
	return FAILURE;

      e = ar->start[i];

      if (ar->dimen_type[i] == DIMEN_UNKNOWN)
	switch (e->rank)
	  {
	  case 0:
	    ar->dimen_type[i] = DIMEN_ELEMENT;
	    break;

	  case 1:
	    ar->dimen_type[i] = DIMEN_VECTOR;
	    if (e->expr_type == EXPR_VARIABLE
		&& e->symtree->n.sym->ts.type == BT_DERIVED)
	      ar->start[i] = gfc_get_parentheses (e);
	    break;

	  default:
	    gfc_error ("Array index at %L is an array of rank %d",
		       &ar->c_where[i], e->rank);
	    return FAILURE;
	  }
    }

  /* If the reference type is unknown, figure out what kind it is.  */

  if (ar->type == AR_UNKNOWN)
    {
      ar->type = AR_ELEMENT;
      for (i = 0; i < ar->dimen; i++)
	if (ar->dimen_type[i] == DIMEN_RANGE
	    || ar->dimen_type[i] == DIMEN_VECTOR)
	  {
	    ar->type = AR_SECTION;
	    break;
	  }
    }

  if (!ar->as->cray_pointee && compare_spec_to_ref (ar) == FAILURE)
    return FAILURE;

  return SUCCESS;
}


static gfc_try
resolve_substring (gfc_ref *ref)
{
  if (ref->u.ss.start != NULL)
    {
      if (gfc_resolve_expr (ref->u.ss.start) == FAILURE)
	return FAILURE;

      if (ref->u.ss.start->ts.type != BT_INTEGER)
	{
	  gfc_error ("Substring start index at %L must be of type INTEGER",
		     &ref->u.ss.start->where);
	  return FAILURE;
	}

      if (ref->u.ss.start->rank != 0)
	{
	  gfc_error ("Substring start index at %L must be scalar",
		     &ref->u.ss.start->where);
	  return FAILURE;
	}

      if (compare_bound_int (ref->u.ss.start, 1) == CMP_LT
	  && (compare_bound (ref->u.ss.end, ref->u.ss.start) == CMP_EQ
	      || compare_bound (ref->u.ss.end, ref->u.ss.start) == CMP_GT))
	{
	  gfc_error ("Substring start index at %L is less than one",
		     &ref->u.ss.start->where);
	  return FAILURE;
	}
    }

  if (ref->u.ss.end != NULL)
    {
      if (gfc_resolve_expr (ref->u.ss.end) == FAILURE)
	return FAILURE;

      if (ref->u.ss.end->ts.type != BT_INTEGER)
	{
	  gfc_error ("Substring end index at %L must be of type INTEGER",
		     &ref->u.ss.end->where);
	  return FAILURE;
	}

      if (ref->u.ss.end->rank != 0)
	{
	  gfc_error ("Substring end index at %L must be scalar",
		     &ref->u.ss.end->where);
	  return FAILURE;
	}

      if (ref->u.ss.length != NULL
	  && compare_bound (ref->u.ss.end, ref->u.ss.length->length) == CMP_GT
	  && (compare_bound (ref->u.ss.end, ref->u.ss.start) == CMP_EQ
	      || compare_bound (ref->u.ss.end, ref->u.ss.start) == CMP_GT))
	{
	  gfc_error ("Substring end index at %L exceeds the string length",
		     &ref->u.ss.start->where);
	  return FAILURE;
	}
    }

  return SUCCESS;
}


/* This function supplies missing substring charlens.  */

void
gfc_resolve_substring_charlen (gfc_expr *e)
{
  gfc_ref *char_ref;
  gfc_expr *start, *end;

  for (char_ref = e->ref; char_ref; char_ref = char_ref->next)
    if (char_ref->type == REF_SUBSTRING)
      break;

  if (!char_ref)
    return;

  gcc_assert (char_ref->next == NULL);

  if (e->ts.cl)
    {
      if (e->ts.cl->length)
	gfc_free_expr (e->ts.cl->length);
      else if (e->expr_type == EXPR_VARIABLE
		 && e->symtree->n.sym->attr.dummy)
	return;
    }

  e->ts.type = BT_CHARACTER;
  e->ts.kind = gfc_default_character_kind;

  if (!e->ts.cl)
    {
      e->ts.cl = gfc_get_charlen ();
      e->ts.cl->next = gfc_current_ns->cl_list;
      gfc_current_ns->cl_list = e->ts.cl;
    }

  if (char_ref->u.ss.start)
    start = gfc_copy_expr (char_ref->u.ss.start);
  else
    start = gfc_int_expr (1);

  if (char_ref->u.ss.end)
    end = gfc_copy_expr (char_ref->u.ss.end);
  else if (e->expr_type == EXPR_VARIABLE)
    end = gfc_copy_expr (e->symtree->n.sym->ts.cl->length);
  else
    end = NULL;

  if (!start || !end)
    return;

  /* Length = (end - start +1).  */
  e->ts.cl->length = gfc_subtract (end, start);
  e->ts.cl->length = gfc_add (e->ts.cl->length, gfc_int_expr (1));

  e->ts.cl->length->ts.type = BT_INTEGER;
  e->ts.cl->length->ts.kind = gfc_charlen_int_kind;;

  /* Make sure that the length is simplified.  */
  gfc_simplify_expr (e->ts.cl->length, 1);
  gfc_resolve_expr (e->ts.cl->length);
}


/* Resolve subtype references.  */

static gfc_try
resolve_ref (gfc_expr *expr)
{
  int current_part_dimension, n_components, seen_part_dimension;
  gfc_ref *ref;

  for (ref = expr->ref; ref; ref = ref->next)
    if (ref->type == REF_ARRAY && ref->u.ar.as == NULL)
      {
	find_array_spec (expr);
	break;
      }

  for (ref = expr->ref; ref; ref = ref->next)
    switch (ref->type)
      {
      case REF_ARRAY:
	if (resolve_array_ref (&ref->u.ar) == FAILURE)
	  return FAILURE;
	break;

      case REF_COMPONENT:
	break;

      case REF_SUBSTRING:
	resolve_substring (ref);
	break;
      }

  /* Check constraints on part references.  */

  current_part_dimension = 0;
  seen_part_dimension = 0;
  n_components = 0;

  for (ref = expr->ref; ref; ref = ref->next)
    {
      switch (ref->type)
	{
	case REF_ARRAY:
	  switch (ref->u.ar.type)
	    {
	    case AR_FULL:
	    case AR_SECTION:
	      current_part_dimension = 1;
	      break;

	    case AR_ELEMENT:
	      current_part_dimension = 0;
	      break;

	    case AR_UNKNOWN:
	      gfc_internal_error ("resolve_ref(): Bad array reference");
	    }

	  break;

	case REF_COMPONENT:
	  if (current_part_dimension || seen_part_dimension)
	    {
	      if (ref->u.c.component->attr.pointer)
		{
		  gfc_error ("Component to the right of a part reference "
			     "with nonzero rank must not have the POINTER "
			     "attribute at %L", &expr->where);
		  return FAILURE;
		}
	      else if (ref->u.c.component->attr.allocatable)
		{
		  gfc_error ("Component to the right of a part reference "
			     "with nonzero rank must not have the ALLOCATABLE "
			     "attribute at %L", &expr->where);
		  return FAILURE;
		}
	    }

	  n_components++;
	  break;

	case REF_SUBSTRING:
	  break;
	}

      if (((ref->type == REF_COMPONENT && n_components > 1)
	   || ref->next == NULL)
	  && current_part_dimension
	  && seen_part_dimension)
	{
	  gfc_error ("Two or more part references with nonzero rank must "
		     "not be specified at %L", &expr->where);
	  return FAILURE;
	}

      if (ref->type == REF_COMPONENT)
	{
	  if (current_part_dimension)
	    seen_part_dimension = 1;

	  /* reset to make sure */
	  current_part_dimension = 0;
	}
    }

  return SUCCESS;
}


/* Given an expression, determine its shape.  This is easier than it sounds.
   Leaves the shape array NULL if it is not possible to determine the shape.  */

static void
expression_shape (gfc_expr *e)
{
  mpz_t array[GFC_MAX_DIMENSIONS];
  int i;

  if (e->rank == 0 || e->shape != NULL)
    return;

  for (i = 0; i < e->rank; i++)
    if (gfc_array_dimen_size (e, i, &array[i]) == FAILURE)
      goto fail;

  e->shape = gfc_get_shape (e->rank);

  memcpy (e->shape, array, e->rank * sizeof (mpz_t));

  return;

fail:
  for (i--; i >= 0; i--)
    mpz_clear (array[i]);
}


/* Given a variable expression node, compute the rank of the expression by
   examining the base symbol and any reference structures it may have.  */

static void
expression_rank (gfc_expr *e)
{
  gfc_ref *ref;
  int i, rank;

  /* Just to make sure, because EXPR_COMPCALL's also have an e->ref and that
     could lead to serious confusion...  */
  gcc_assert (e->expr_type != EXPR_COMPCALL);

  if (e->ref == NULL)
    {
      if (e->expr_type == EXPR_ARRAY)
	goto done;
      /* Constructors can have a rank different from one via RESHAPE().  */

      if (e->symtree == NULL)
	{
	  e->rank = 0;
	  goto done;
	}

      e->rank = (e->symtree->n.sym->as == NULL)
		? 0 : e->symtree->n.sym->as->rank;
      goto done;
    }

  rank = 0;

  for (ref = e->ref; ref; ref = ref->next)
    {
      if (ref->type != REF_ARRAY)
	continue;

      if (ref->u.ar.type == AR_FULL)
	{
	  rank = ref->u.ar.as->rank;
	  break;
	}

      if (ref->u.ar.type == AR_SECTION)
	{
	  /* Figure out the rank of the section.  */
	  if (rank != 0)
	    gfc_internal_error ("expression_rank(): Two array specs");

	  for (i = 0; i < ref->u.ar.dimen; i++)
	    if (ref->u.ar.dimen_type[i] == DIMEN_RANGE
		|| ref->u.ar.dimen_type[i] == DIMEN_VECTOR)
	      rank++;

	  break;
	}
    }

  e->rank = rank;

done:
  expression_shape (e);
}


/* Resolve a variable expression.  */

static gfc_try
resolve_variable (gfc_expr *e)
{
  gfc_symbol *sym;
  gfc_try t;

  t = SUCCESS;

  if (e->symtree == NULL)
    return FAILURE;

  if (e->ref && resolve_ref (e) == FAILURE)
    return FAILURE;

  sym = e->symtree->n.sym;
  if (sym->attr.flavor == FL_PROCEDURE
      && (!sym->attr.function
	  || (sym->attr.function && sym->result
	      && sym->result->attr.proc_pointer
	      && !sym->result->attr.function)))
    {
      e->ts.type = BT_PROCEDURE;
      goto resolve_procedure;
    }

  if (sym->ts.type != BT_UNKNOWN)
    gfc_variable_attr (e, &e->ts);
  else
    {
      /* Must be a simple variable reference.  */
      if (gfc_set_default_type (sym, 1, sym->ns) == FAILURE)
	return FAILURE;
      e->ts = sym->ts;
    }

  if (check_assumed_size_reference (sym, e))
    return FAILURE;

  /* Deal with forward references to entries during resolve_code, to
     satisfy, at least partially, 12.5.2.5.  */
  if (gfc_current_ns->entries
      && current_entry_id == sym->entry_id
      && cs_base
      && cs_base->current
      && cs_base->current->op != EXEC_ENTRY)
    {
      gfc_entry_list *entry;
      gfc_formal_arglist *formal;
      int n;
      bool seen;

      /* If the symbol is a dummy...  */
      if (sym->attr.dummy && sym->ns == gfc_current_ns)
	{
	  entry = gfc_current_ns->entries;
	  seen = false;

	  /* ...test if the symbol is a parameter of previous entries.  */
	  for (; entry && entry->id <= current_entry_id; entry = entry->next)
	    for (formal = entry->sym->formal; formal; formal = formal->next)
	      {
		if (formal->sym && sym->name == formal->sym->name)
		  seen = true;
	      }

	  /*  If it has not been seen as a dummy, this is an error.  */
	  if (!seen)
	    {
	      if (specification_expr)
		gfc_error ("Variable '%s', used in a specification expression"
			   ", is referenced at %L before the ENTRY statement "
			   "in which it is a parameter",
			   sym->name, &cs_base->current->loc);
	      else
		gfc_error ("Variable '%s' is used at %L before the ENTRY "
			   "statement in which it is a parameter",
			   sym->name, &cs_base->current->loc);
	      t = FAILURE;
	    }
	}

      /* Now do the same check on the specification expressions.  */
      specification_expr = 1;
      if (sym->ts.type == BT_CHARACTER
	  && gfc_resolve_expr (sym->ts.cl->length) == FAILURE)
	t = FAILURE;

      if (sym->as)
	for (n = 0; n < sym->as->rank; n++)
	  {
	     specification_expr = 1;
	     if (gfc_resolve_expr (sym->as->lower[n]) == FAILURE)
	       t = FAILURE;
	     specification_expr = 1;
	     if (gfc_resolve_expr (sym->as->upper[n]) == FAILURE)
	       t = FAILURE;
	  }
      specification_expr = 0;

      if (t == SUCCESS)
	/* Update the symbol's entry level.  */
	sym->entry_id = current_entry_id + 1;
    }

resolve_procedure:
  if (t == SUCCESS && resolve_procedure_expression (e) == FAILURE)
    t = FAILURE;

  return t;
}


/* Checks to see that the correct symbol has been host associated.
   The only situation where this arises is that in which a twice
   contained function is parsed after the host association is made.
   Therefore, on detecting this, change the symbol in the expression
   and convert the array reference into an actual arglist if the old
   symbol is a variable.  */
static bool
check_host_association (gfc_expr *e)
{
  gfc_symbol *sym, *old_sym;
  gfc_symtree *st;
  int n;
  gfc_ref *ref;
  gfc_actual_arglist *arg;
  gfc_actual_arglist *tail = NULL;
  bool retval = e->expr_type == EXPR_FUNCTION;

  /*  If the expression is the result of substitution in
      interface.c(gfc_extend_expr) because there is no way in
      which the host association can be wrong.  */
  if (e->symtree == NULL
	|| e->symtree->n.sym == NULL
	|| e->user_operator)
    return retval;

  old_sym = e->symtree->n.sym;

  if (gfc_current_ns->parent
	&& old_sym->ns != gfc_current_ns)
    {
      /* Use the 'USE' name so that renamed module symbols are
	 correctly handled.  */
      gfc_find_symbol (e->symtree->name, gfc_current_ns, 1, &sym);

      if (sym && old_sym != sym
	      && sym->ts.type == old_sym->ts.type
	      && sym->attr.flavor == FL_PROCEDURE
	      && sym->attr.contained)
	{
	  /* Clear the shape, since it might not be valid.  */
	  if (e->shape != NULL)
	    {
	      for (n = 0; n < e->rank; n++)
		mpz_clear (e->shape[n]);

	      gfc_free (e->shape);
	    }

	  /* Give the symbol a symtree in the right place!  */
	  gfc_get_sym_tree (sym->name, gfc_current_ns, &st);
	  st->n.sym = sym;

	  if (old_sym->attr.flavor == FL_PROCEDURE)
	    {
	      /* Original was function so point to the new symbol, since
		 the actual argument list is already attached to the
		 expression. */
	      e->value.function.esym = NULL;
	      e->symtree = st;
	    }
	  else
	    {
	      /* Original was variable so convert array references into
		 an actual arglist. This does not need any checking now
		 since gfc_resolve_function will take care of it.  */
	      e->value.function.actual = NULL;
	      e->expr_type = EXPR_FUNCTION;
	      e->symtree = st;

	      /* Ambiguity will not arise if the array reference is not
		 the last reference.  */
	      for (ref = e->ref; ref; ref = ref->next)
		if (ref->type == REF_ARRAY && ref->next == NULL)
		  break;

	      gcc_assert (ref->type == REF_ARRAY);

	      /* Grab the start expressions from the array ref and
		 copy them into actual arguments.  */
	      for (n = 0; n < ref->u.ar.dimen; n++)
		{
		  arg = gfc_get_actual_arglist ();
		  arg->expr = gfc_copy_expr (ref->u.ar.start[n]);
		  if (e->value.function.actual == NULL)
		    tail = e->value.function.actual = arg;
	          else
		    {
		      tail->next = arg;
		      tail = arg;
		    }
		}

	      /* Dump the reference list and set the rank.  */
	      gfc_free_ref_list (e->ref);
	      e->ref = NULL;
	      e->rank = sym->as ? sym->as->rank : 0;
	    }

	  gfc_resolve_expr (e);
	  sym->refs++;
	}
    }
  /* This might have changed!  */
  return e->expr_type == EXPR_FUNCTION;
}


static void
gfc_resolve_character_operator (gfc_expr *e)
{
  gfc_expr *op1 = e->value.op.op1;
  gfc_expr *op2 = e->value.op.op2;
  gfc_expr *e1 = NULL;
  gfc_expr *e2 = NULL;

  gcc_assert (e->value.op.op == INTRINSIC_CONCAT);

  if (op1->ts.cl && op1->ts.cl->length)
    e1 = gfc_copy_expr (op1->ts.cl->length);
  else if (op1->expr_type == EXPR_CONSTANT)
    e1 = gfc_int_expr (op1->value.character.length);

  if (op2->ts.cl && op2->ts.cl->length)
    e2 = gfc_copy_expr (op2->ts.cl->length);
  else if (op2->expr_type == EXPR_CONSTANT)
    e2 = gfc_int_expr (op2->value.character.length);

  e->ts.cl = gfc_get_charlen ();
  e->ts.cl->next = gfc_current_ns->cl_list;
  gfc_current_ns->cl_list = e->ts.cl;

  if (!e1 || !e2)
    return;

  e->ts.cl->length = gfc_add (e1, e2);
  e->ts.cl->length->ts.type = BT_INTEGER;
  e->ts.cl->length->ts.kind = gfc_charlen_int_kind;;
  gfc_simplify_expr (e->ts.cl->length, 0);
  gfc_resolve_expr (e->ts.cl->length);

  return;
}


/*  Ensure that an character expression has a charlen and, if possible, a
    length expression.  */

static void
fixup_charlen (gfc_expr *e)
{
  /* The cases fall through so that changes in expression type and the need
     for multiple fixes are picked up.  In all circumstances, a charlen should
     be available for the middle end to hang a backend_decl on.  */
  switch (e->expr_type)
    {
    case EXPR_OP:
      gfc_resolve_character_operator (e);

    case EXPR_ARRAY:
      if (e->expr_type == EXPR_ARRAY)
	gfc_resolve_character_array_constructor (e);

    case EXPR_SUBSTRING:
      if (!e->ts.cl && e->ref)
	gfc_resolve_substring_charlen (e);

    default:
      if (!e->ts.cl)
	{
	  e->ts.cl = gfc_get_charlen ();
	  e->ts.cl->next = gfc_current_ns->cl_list;
	  gfc_current_ns->cl_list = e->ts.cl;
	}

      break;
    }
}


/* Update an actual argument to include the passed-object for type-bound
   procedures at the right position.  */

static gfc_actual_arglist*
update_arglist_pass (gfc_actual_arglist* lst, gfc_expr* po, unsigned argpos)
{
  gcc_assert (argpos > 0);

  if (argpos == 1)
    {
      gfc_actual_arglist* result;

      result = gfc_get_actual_arglist ();
      result->expr = po;
      result->next = lst;

      return result;
    }

  gcc_assert (lst);
  gcc_assert (argpos > 1);

  lst->next = update_arglist_pass (lst->next, po, argpos - 1);
  return lst;
}


/* Extract the passed-object from an EXPR_COMPCALL (a copy of it).  */

static gfc_expr*
extract_compcall_passed_object (gfc_expr* e)
{
  gfc_expr* po;

  gcc_assert (e->expr_type == EXPR_COMPCALL);

  po = gfc_get_expr ();
  po->expr_type = EXPR_VARIABLE;
  po->symtree = e->symtree;
  po->ref = gfc_copy_ref (e->ref);

  if (gfc_resolve_expr (po) == FAILURE)
    return NULL;

  return po;
}


/* Update the arglist of an EXPR_COMPCALL expression to include the
   passed-object.  */

static gfc_try
update_compcall_arglist (gfc_expr* e)
{
  gfc_expr* po;
  gfc_typebound_proc* tbp;

  tbp = e->value.compcall.tbp;

  if (tbp->error)
    return FAILURE;

  po = extract_compcall_passed_object (e);
  if (!po)
    return FAILURE;

  if (po->rank > 0)
    {
      gfc_error ("Passed-object at %L must be scalar", &e->where);
      return FAILURE;
    }

  if (tbp->nopass)
    {
      gfc_free_expr (po);
      return SUCCESS;
    }

  gcc_assert (tbp->pass_arg_num > 0);
  e->value.compcall.actual = update_arglist_pass (e->value.compcall.actual, po,
						  tbp->pass_arg_num);

  return SUCCESS;
}


/* Check that the object a TBP is called on is valid, i.e. it must not be
   of ABSTRACT type (as in subobject%abstract_parent%tbp()).  */

static gfc_try
check_typebound_baseobject (gfc_expr* e)
{
  gfc_expr* base;

  base = extract_compcall_passed_object (e);
  if (!base)
    return FAILURE;

  gcc_assert (base->ts.type == BT_DERIVED);
  if (base->ts.derived->attr.abstract)
    {
      gfc_error ("Base object for type-bound procedure call at %L is of"
		 " ABSTRACT type '%s'", &e->where, base->ts.derived->name);
      return FAILURE;
    }

  return SUCCESS;
}


/* Resolve a call to a type-bound procedure, either function or subroutine,
   statically from the data in an EXPR_COMPCALL expression.  The adapted
   arglist and the target-procedure symtree are returned.  */

static gfc_try
resolve_typebound_static (gfc_expr* e, gfc_symtree** target,
			  gfc_actual_arglist** actual)
{
  gcc_assert (e->expr_type == EXPR_COMPCALL);
  gcc_assert (!e->value.compcall.tbp->is_generic);

  /* Update the actual arglist for PASS.  */
  if (update_compcall_arglist (e) == FAILURE)
    return FAILURE;

  *actual = e->value.compcall.actual;
  *target = e->value.compcall.tbp->u.specific;

  gfc_free_ref_list (e->ref);
  e->ref = NULL;
  e->value.compcall.actual = NULL;

  return SUCCESS;
}


/* Given an EXPR_COMPCALL calling a GENERIC typebound procedure, figure out
   which of the specific bindings (if any) matches the arglist and transform
   the expression into a call of that binding.  */

static gfc_try
resolve_typebound_generic_call (gfc_expr* e)
{
  gfc_typebound_proc* genproc;
  const char* genname;

  gcc_assert (e->expr_type == EXPR_COMPCALL);
  genname = e->value.compcall.name;
  genproc = e->value.compcall.tbp;

  if (!genproc->is_generic)
    return SUCCESS;

  /* Try the bindings on this type and in the inheritance hierarchy.  */
  for (; genproc; genproc = genproc->overridden)
    {
      gfc_tbp_generic* g;

      gcc_assert (genproc->is_generic);
      for (g = genproc->u.generic; g; g = g->next)
	{
	  gfc_symbol* target;
	  gfc_actual_arglist* args;
	  bool matches;

	  gcc_assert (g->specific);

	  if (g->specific->error)
	    continue;

	  target = g->specific->u.specific->n.sym;

	  /* Get the right arglist by handling PASS/NOPASS.  */
	  args = gfc_copy_actual_arglist (e->value.compcall.actual);
	  if (!g->specific->nopass)
	    {
	      gfc_expr* po;
	      po = extract_compcall_passed_object (e);
	      if (!po)
		return FAILURE;

	      gcc_assert (g->specific->pass_arg_num > 0);
	      gcc_assert (!g->specific->error);
	      args = update_arglist_pass (args, po, g->specific->pass_arg_num);
	    }
	  resolve_actual_arglist (args, target->attr.proc,
				  is_external_proc (target) && !target->formal);

	  /* Check if this arglist matches the formal.  */
	  matches = gfc_arglist_matches_symbol (&args, target);

	  /* Clean up and break out of the loop if we've found it.  */
	  gfc_free_actual_arglist (args);
	  if (matches)
	    {
	      e->value.compcall.tbp = g->specific;
	      goto success;
	    }
	}
    }

  /* Nothing matching found!  */
  gfc_error ("Found no matching specific binding for the call to the GENERIC"
	     " '%s' at %L", genname, &e->where);
  return FAILURE;

success:
  return SUCCESS;
}


/* Resolve a call to a type-bound subroutine.  */

static gfc_try
resolve_typebound_call (gfc_code* c)
{
  gfc_actual_arglist* newactual;
  gfc_symtree* target;

  /* Check that's really a SUBROUTINE.  */
  if (!c->expr->value.compcall.tbp->subroutine)
    {
      gfc_error ("'%s' at %L should be a SUBROUTINE",
		 c->expr->value.compcall.name, &c->loc);
      return FAILURE;
    }

  if (check_typebound_baseobject (c->expr) == FAILURE)
    return FAILURE;

  if (resolve_typebound_generic_call (c->expr) == FAILURE)
    return FAILURE;

  /* Transform into an ordinary EXEC_CALL for now.  */

  if (resolve_typebound_static (c->expr, &target, &newactual) == FAILURE)
    return FAILURE;

  c->ext.actual = newactual;
  c->symtree = target;
  c->op = EXEC_CALL;

  gcc_assert (!c->expr->ref && !c->expr->value.compcall.actual);
  gfc_free_expr (c->expr);
  c->expr = NULL;

  return resolve_call (c);
}


/* Resolve a component-call expression.  */

static gfc_try
resolve_compcall (gfc_expr* e)
{
  gfc_actual_arglist* newactual;
  gfc_symtree* target;

  /* Check that's really a FUNCTION.  */
  if (!e->value.compcall.tbp->function)
    {
      gfc_error ("'%s' at %L should be a FUNCTION",
		 e->value.compcall.name, &e->where);
      return FAILURE;
    }

  if (check_typebound_baseobject (e) == FAILURE)
    return FAILURE;

  if (resolve_typebound_generic_call (e) == FAILURE)
    return FAILURE;
  gcc_assert (!e->value.compcall.tbp->is_generic);

  /* Take the rank from the function's symbol.  */
  if (e->value.compcall.tbp->u.specific->n.sym->as)
    e->rank = e->value.compcall.tbp->u.specific->n.sym->as->rank;

  /* For now, we simply transform it into an EXPR_FUNCTION call with the same
     arglist to the TBP's binding target.  */

  if (resolve_typebound_static (e, &target, &newactual) == FAILURE)
    return FAILURE;

  e->value.function.actual = newactual;
  e->value.function.name = e->value.compcall.name;
  e->value.function.isym = NULL;
  e->value.function.esym = NULL;
  e->symtree = target;
  e->ts = target->n.sym->ts;
  e->expr_type = EXPR_FUNCTION;

  return gfc_resolve_expr (e);
}


/* Resolve an expression.  That is, make sure that types of operands agree
   with their operators, intrinsic operators are converted to function calls
   for overloaded types and unresolved function references are resolved.  */

gfc_try
gfc_resolve_expr (gfc_expr *e)
{
  gfc_try t;

  if (e == NULL)
    return SUCCESS;

  switch (e->expr_type)
    {
    case EXPR_OP:
      t = resolve_operator (e);
      break;

    case EXPR_FUNCTION:
    case EXPR_VARIABLE:

      if (check_host_association (e))
	t = resolve_function (e);
      else
	{
	  t = resolve_variable (e);
	  if (t == SUCCESS)
	    expression_rank (e);
	}

      if (e->ts.type == BT_CHARACTER && e->ts.cl == NULL && e->ref
	  && e->ref->type != REF_SUBSTRING)
	gfc_resolve_substring_charlen (e);

      break;

    case EXPR_COMPCALL:
      t = resolve_compcall (e);
      break;

    case EXPR_SUBSTRING:
      t = resolve_ref (e);
      break;

    case EXPR_CONSTANT:
    case EXPR_NULL:
      t = SUCCESS;
      break;

    case EXPR_ARRAY:
      t = FAILURE;
      if (resolve_ref (e) == FAILURE)
	break;

      t = gfc_resolve_array_constructor (e);
      /* Also try to expand a constructor.  */
      if (t == SUCCESS)
	{
	  expression_rank (e);
	  gfc_expand_constructor (e);
	}

      /* This provides the opportunity for the length of constructors with
	 character valued function elements to propagate the string length
	 to the expression.  */
      if (t == SUCCESS && e->ts.type == BT_CHARACTER)
	t = gfc_resolve_character_array_constructor (e);

      break;

    case EXPR_STRUCTURE:
      t = resolve_ref (e);
      if (t == FAILURE)
	break;

      t = resolve_structure_cons (e);
      if (t == FAILURE)
	break;

      t = gfc_simplify_expr (e, 0);
      break;

    default:
      gfc_internal_error ("gfc_resolve_expr(): Bad expression type");
    }

  if (e->ts.type == BT_CHARACTER && t == SUCCESS && !e->ts.cl)
    fixup_charlen (e);

  return t;
}


/* Resolve an expression from an iterator.  They must be scalar and have
   INTEGER or (optionally) REAL type.  */

static gfc_try
gfc_resolve_iterator_expr (gfc_expr *expr, bool real_ok,
			   const char *name_msgid)
{
  if (gfc_resolve_expr (expr) == FAILURE)
    return FAILURE;

  if (expr->rank != 0)
    {
      gfc_error ("%s at %L must be a scalar", _(name_msgid), &expr->where);
      return FAILURE;
    }

  if (expr->ts.type != BT_INTEGER)
    {
      if (expr->ts.type == BT_REAL)
	{
	  if (real_ok)
	    return gfc_notify_std (GFC_STD_F95_DEL,
				   "Deleted feature: %s at %L must be integer",
				   _(name_msgid), &expr->where);
	  else
	    {
	      gfc_error ("%s at %L must be INTEGER", _(name_msgid),
			 &expr->where);
	      return FAILURE;
	    }
	}
      else
	{
	  gfc_error ("%s at %L must be INTEGER", _(name_msgid), &expr->where);
	  return FAILURE;
	}
    }
  return SUCCESS;
}


/* Resolve the expressions in an iterator structure.  If REAL_OK is
   false allow only INTEGER type iterators, otherwise allow REAL types.  */

gfc_try
gfc_resolve_iterator (gfc_iterator *iter, bool real_ok)
{
  if (gfc_resolve_iterator_expr (iter->var, real_ok, "Loop variable")
      == FAILURE)
    return FAILURE;

  if (gfc_pure (NULL) && gfc_impure_variable (iter->var->symtree->n.sym))
    {
      gfc_error ("Cannot assign to loop variable in PURE procedure at %L",
		 &iter->var->where);
      return FAILURE;
    }

  if (gfc_resolve_iterator_expr (iter->start, real_ok,
				 "Start expression in DO loop") == FAILURE)
    return FAILURE;

  if (gfc_resolve_iterator_expr (iter->end, real_ok,
				 "End expression in DO loop") == FAILURE)
    return FAILURE;

  if (gfc_resolve_iterator_expr (iter->step, real_ok,
				 "Step expression in DO loop") == FAILURE)
    return FAILURE;

  if (iter->step->expr_type == EXPR_CONSTANT)
    {
      if ((iter->step->ts.type == BT_INTEGER
	   && mpz_cmp_ui (iter->step->value.integer, 0) == 0)
	  || (iter->step->ts.type == BT_REAL
	      && mpfr_sgn (iter->step->value.real) == 0))
	{
	  gfc_error ("Step expression in DO loop at %L cannot be zero",
		     &iter->step->where);
	  return FAILURE;
	}
    }

  /* Convert start, end, and step to the same type as var.  */
  if (iter->start->ts.kind != iter->var->ts.kind
      || iter->start->ts.type != iter->var->ts.type)
    gfc_convert_type (iter->start, &iter->var->ts, 2);

  if (iter->end->ts.kind != iter->var->ts.kind
      || iter->end->ts.type != iter->var->ts.type)
    gfc_convert_type (iter->end, &iter->var->ts, 2);

  if (iter->step->ts.kind != iter->var->ts.kind
      || iter->step->ts.type != iter->var->ts.type)
    gfc_convert_type (iter->step, &iter->var->ts, 2);

  if (iter->start->expr_type == EXPR_CONSTANT
      && iter->end->expr_type == EXPR_CONSTANT
      && iter->step->expr_type == EXPR_CONSTANT)
    {
      int sgn, cmp;
      if (iter->start->ts.type == BT_INTEGER)
	{
	  sgn = mpz_cmp_ui (iter->step->value.integer, 0);
	  cmp = mpz_cmp (iter->end->value.integer, iter->start->value.integer);
	}
      else
	{
	  sgn = mpfr_sgn (iter->step->value.real);
	  cmp = mpfr_cmp (iter->end->value.real, iter->start->value.real);
	}
      if ((sgn > 0 && cmp < 0) || (sgn < 0 && cmp > 0))
	gfc_warning ("DO loop at %L will be executed zero times",
		     &iter->step->where);
    }

  return SUCCESS;
}


/* Traversal function for find_forall_index.  f == 2 signals that
   that variable itself is not to be checked - only the references.  */

static bool
forall_index (gfc_expr *expr, gfc_symbol *sym, int *f)
{
  if (expr->expr_type != EXPR_VARIABLE)
    return false;
  
  /* A scalar assignment  */
  if (!expr->ref || *f == 1)
    {
      if (expr->symtree->n.sym == sym)
	return true;
      else
	return false;
    }

  if (*f == 2)
    *f = 1;
  return false;
}


/* Check whether the FORALL index appears in the expression or not.
   Returns SUCCESS if SYM is found in EXPR.  */

gfc_try
find_forall_index (gfc_expr *expr, gfc_symbol *sym, int f)
{
  if (gfc_traverse_expr (expr, sym, forall_index, f))
    return SUCCESS;
  else
    return FAILURE;
}


/* Resolve a list of FORALL iterators.  The FORALL index-name is constrained
   to be a scalar INTEGER variable.  The subscripts and stride are scalar
   INTEGERs, and if stride is a constant it must be nonzero.
   Furthermore "A subscript or stride in a forall-triplet-spec shall
   not contain a reference to any index-name in the
   forall-triplet-spec-list in which it appears." (7.5.4.1)  */

static void
resolve_forall_iterators (gfc_forall_iterator *it)
{
  gfc_forall_iterator *iter, *iter2;

  for (iter = it; iter; iter = iter->next)
    {
      if (gfc_resolve_expr (iter->var) == SUCCESS
	  && (iter->var->ts.type != BT_INTEGER || iter->var->rank != 0))
	gfc_error ("FORALL index-name at %L must be a scalar INTEGER",
		   &iter->var->where);

      if (gfc_resolve_expr (iter->start) == SUCCESS
	  && (iter->start->ts.type != BT_INTEGER || iter->start->rank != 0))
	gfc_error ("FORALL start expression at %L must be a scalar INTEGER",
		   &iter->start->where);
      if (iter->var->ts.kind != iter->start->ts.kind)
	gfc_convert_type (iter->start, &iter->var->ts, 2);

      if (gfc_resolve_expr (iter->end) == SUCCESS
	  && (iter->end->ts.type != BT_INTEGER || iter->end->rank != 0))
	gfc_error ("FORALL end expression at %L must be a scalar INTEGER",
		   &iter->end->where);
      if (iter->var->ts.kind != iter->end->ts.kind)
	gfc_convert_type (iter->end, &iter->var->ts, 2);

      if (gfc_resolve_expr (iter->stride) == SUCCESS)
	{
	  if (iter->stride->ts.type != BT_INTEGER || iter->stride->rank != 0)
	    gfc_error ("FORALL stride expression at %L must be a scalar %s",
		       &iter->stride->where, "INTEGER");

	  if (iter->stride->expr_type == EXPR_CONSTANT
	      && mpz_cmp_ui(iter->stride->value.integer, 0) == 0)
	    gfc_error ("FORALL stride expression at %L cannot be zero",
		       &iter->stride->where);
	}
      if (iter->var->ts.kind != iter->stride->ts.kind)
	gfc_convert_type (iter->stride, &iter->var->ts, 2);
    }

  for (iter = it; iter; iter = iter->next)
    for (iter2 = iter; iter2; iter2 = iter2->next)
      {
	if (find_forall_index (iter2->start,
			       iter->var->symtree->n.sym, 0) == SUCCESS
	    || find_forall_index (iter2->end,
				  iter->var->symtree->n.sym, 0) == SUCCESS
	    || find_forall_index (iter2->stride,
				  iter->var->symtree->n.sym, 0) == SUCCESS)
	  gfc_error ("FORALL index '%s' may not appear in triplet "
		     "specification at %L", iter->var->symtree->name,
		     &iter2->start->where);
      }
}


/* Given a pointer to a symbol that is a derived type, see if it's
   inaccessible, i.e. if it's defined in another module and the components are
   PRIVATE.  The search is recursive if necessary.  Returns zero if no
   inaccessible components are found, nonzero otherwise.  */

static int
derived_inaccessible (gfc_symbol *sym)
{
  gfc_component *c;

  if (sym->attr.use_assoc && sym->attr.private_comp)
    return 1;

  for (c = sym->components; c; c = c->next)
    {
	if (c->ts.type == BT_DERIVED && derived_inaccessible (c->ts.derived))
	  return 1;
    }

  return 0;
}


/* Resolve the argument of a deallocate expression.  The expression must be
   a pointer or a full array.  */

static gfc_try
resolve_deallocate_expr (gfc_expr *e)
{
  symbol_attribute attr;
  int allocatable, pointer, check_intent_in;
  gfc_ref *ref;

  /* Check INTENT(IN), unless the object is a sub-component of a pointer.  */
  check_intent_in = 1;

  if (gfc_resolve_expr (e) == FAILURE)
    return FAILURE;

  if (e->expr_type != EXPR_VARIABLE)
    goto bad;

  allocatable = e->symtree->n.sym->attr.allocatable;
  pointer = e->symtree->n.sym->attr.pointer;
  for (ref = e->ref; ref; ref = ref->next)
    {
      if (pointer)
	check_intent_in = 0;

      switch (ref->type)
	{
	case REF_ARRAY:
	  if (ref->u.ar.type != AR_FULL)
	    allocatable = 0;
	  break;

	case REF_COMPONENT:
	  allocatable = (ref->u.c.component->as != NULL
			 && ref->u.c.component->as->type == AS_DEFERRED);
	  pointer = ref->u.c.component->attr.pointer;
	  break;

	case REF_SUBSTRING:
	  allocatable = 0;
	  break;
	}
    }

  attr = gfc_expr_attr (e);

  if (allocatable == 0 && attr.pointer == 0)
    {
    bad:
      gfc_error ("Allocate-object at %L must be ALLOCATABLE or a POINTER",
		 &e->where);
    }

  if (check_intent_in
      && e->symtree->n.sym->attr.intent == INTENT_IN)
    {
      gfc_error ("Cannot deallocate INTENT(IN) variable '%s' at %L",
		 e->symtree->n.sym->name, &e->where);
      return FAILURE;
    }

  return SUCCESS;
}


/* Returns true if the expression e contains a reference to the symbol sym.  */
static bool
sym_in_expr (gfc_expr *e, gfc_symbol *sym, int *f ATTRIBUTE_UNUSED)
{
  if (e->expr_type == EXPR_VARIABLE && e->symtree->n.sym == sym)
    return true;

  return false;
}

bool
gfc_find_sym_in_expr (gfc_symbol *sym, gfc_expr *e)
{
  return gfc_traverse_expr (e, sym, sym_in_expr, 0);
}


/* Given the expression node e for an allocatable/pointer of derived type to be
   allocated, get the expression node to be initialized afterwards (needed for
   derived types with default initializers, and derived types with allocatable
   components that need nullification.)  */

static gfc_expr *
expr_to_initialize (gfc_expr *e)
{
  gfc_expr *result;
  gfc_ref *ref;
  int i;

  result = gfc_copy_expr (e);

  /* Change the last array reference from AR_ELEMENT to AR_FULL.  */
  for (ref = result->ref; ref; ref = ref->next)
    if (ref->type == REF_ARRAY && ref->next == NULL)
      {
	ref->u.ar.type = AR_FULL;

	for (i = 0; i < ref->u.ar.dimen; i++)
	  ref->u.ar.start[i] = ref->u.ar.end[i] = ref->u.ar.stride[i] = NULL;

	result->rank = ref->u.ar.dimen;
	break;
      }

  return result;
}


/* Resolve the expression in an ALLOCATE statement, doing the additional
   checks to see whether the expression is OK or not.  The expression must
   have a trailing array reference that gives the size of the array.  */

static gfc_try
resolve_allocate_expr (gfc_expr *e, gfc_code *code)
{
  int i, pointer, allocatable, dimension, check_intent_in;
  symbol_attribute attr;
  gfc_ref *ref, *ref2;
  gfc_array_ref *ar;
  gfc_code *init_st;
  gfc_expr *init_e;
  gfc_symbol *sym;
  gfc_alloc *a;

  /* Check INTENT(IN), unless the object is a sub-component of a pointer.  */
  check_intent_in = 1;

  if (gfc_resolve_expr (e) == FAILURE)
    return FAILURE;

  /* Make sure the expression is allocatable or a pointer.  If it is
     pointer, the next-to-last reference must be a pointer.  */

  ref2 = NULL;

  if (e->expr_type != EXPR_VARIABLE)
    {
      allocatable = 0;
      attr = gfc_expr_attr (e);
      pointer = attr.pointer;
      dimension = attr.dimension;
    }
  else
    {
      allocatable = e->symtree->n.sym->attr.allocatable;
      pointer = e->symtree->n.sym->attr.pointer;
      dimension = e->symtree->n.sym->attr.dimension;

      for (ref = e->ref; ref; ref2 = ref, ref = ref->next)
	{
	  if (pointer)
	    check_intent_in = 0;

	  switch (ref->type)
	    {
 	      case REF_ARRAY:
		if (ref->next != NULL)
		  pointer = 0;
		break;

	      case REF_COMPONENT:
		allocatable = (ref->u.c.component->as != NULL
			       && ref->u.c.component->as->type == AS_DEFERRED);

		pointer = ref->u.c.component->attr.pointer;
		dimension = ref->u.c.component->attr.dimension;
		break;

	      case REF_SUBSTRING:
		allocatable = 0;
		pointer = 0;
		break;
	    }
	}
    }

  if (allocatable == 0 && pointer == 0)
    {
      gfc_error ("Allocate-object at %L must be ALLOCATABLE or a POINTER",
		 &e->where);
      return FAILURE;
    }

  if (check_intent_in
      && e->symtree->n.sym->attr.intent == INTENT_IN)
    {
      gfc_error ("Cannot allocate INTENT(IN) variable '%s' at %L",
		 e->symtree->n.sym->name, &e->where);
      return FAILURE;
    }

  /* Add default initializer for those derived types that need them.  */
  if (e->ts.type == BT_DERIVED && (init_e = gfc_default_initializer (&e->ts)))
    {
      init_st = gfc_get_code ();
      init_st->loc = code->loc;
      init_st->op = EXEC_INIT_ASSIGN;
      init_st->expr = expr_to_initialize (e);
      init_st->expr2 = init_e;
      init_st->next = code->next;
      code->next = init_st;
    }

  if (pointer && dimension == 0)
    return SUCCESS;

  /* Make sure the next-to-last reference node is an array specification.  */

  if (ref2 == NULL || ref2->type != REF_ARRAY || ref2->u.ar.type == AR_FULL)
    {
      gfc_error ("Array specification required in ALLOCATE statement "
		 "at %L", &e->where);
      return FAILURE;
    }

  /* Make sure that the array section reference makes sense in the
    context of an ALLOCATE specification.  */

  ar = &ref2->u.ar;

  for (i = 0; i < ar->dimen; i++)
    {
      if (ref2->u.ar.type == AR_ELEMENT)
	goto check_symbols;

      switch (ar->dimen_type[i])
	{
	case DIMEN_ELEMENT:
	  break;

	case DIMEN_RANGE:
	  if (ar->start[i] != NULL
	      && ar->end[i] != NULL
	      && ar->stride[i] == NULL)
	    break;

	  /* Fall Through...  */

	case DIMEN_UNKNOWN:
	case DIMEN_VECTOR:
	  gfc_error ("Bad array specification in ALLOCATE statement at %L",
		     &e->where);
	  return FAILURE;
	}

check_symbols:

      for (a = code->ext.alloc_list; a; a = a->next)
	{
	  sym = a->expr->symtree->n.sym;

	  /* TODO - check derived type components.  */
	  if (sym->ts.type == BT_DERIVED)
	    continue;

	  if ((ar->start[i] != NULL
	       && gfc_find_sym_in_expr (sym, ar->start[i]))
	      || (ar->end[i] != NULL
		  && gfc_find_sym_in_expr (sym, ar->end[i])))
	    {
	      gfc_error ("'%s' must not appear in the array specification at "
			 "%L in the same ALLOCATE statement where it is "
			 "itself allocated", sym->name, &ar->where);
	      return FAILURE;
	    }
	}
    }

  return SUCCESS;
}

static void
resolve_allocate_deallocate (gfc_code *code, const char *fcn)
{
  gfc_expr *stat, *errmsg, *pe, *qe;
  gfc_alloc *a, *p, *q;

  stat = code->expr ? code->expr : NULL;

  errmsg = code->expr2 ? code->expr2 : NULL;

  /* Check the stat variable.  */
  if (stat)
    {
      if (stat->symtree->n.sym->attr.intent == INTENT_IN)
	gfc_error ("Stat-variable '%s' at %L cannot be INTENT(IN)",
		   stat->symtree->n.sym->name, &stat->where);

      if (gfc_pure (NULL) && gfc_impure_variable (stat->symtree->n.sym))
	gfc_error ("Illegal stat-variable at %L for a PURE procedure",
		   &stat->where);

      if (stat->ts.type != BT_INTEGER
	  && !(stat->ref && (stat->ref->type == REF_ARRAY
	       || stat->ref->type == REF_COMPONENT)))
	gfc_error ("Stat-variable at %L must be a scalar INTEGER "
		   "variable", &stat->where);

      for (p = code->ext.alloc_list; p; p = p->next)
	if (p->expr->symtree->n.sym->name == stat->symtree->n.sym->name)
	  gfc_error ("Stat-variable at %L shall not be %sd within "
		     "the same %s statement", &stat->where, fcn, fcn);
    }

  /* Check the errmsg variable.  */
  if (errmsg)
    {
      if (!stat)
	gfc_warning ("ERRMSG at %L is useless without a STAT tag",
		     &errmsg->where);

      if (errmsg->symtree->n.sym->attr.intent == INTENT_IN)
	gfc_error ("Errmsg-variable '%s' at %L cannot be INTENT(IN)",
		   errmsg->symtree->n.sym->name, &errmsg->where);

      if (gfc_pure (NULL) && gfc_impure_variable (errmsg->symtree->n.sym))
	gfc_error ("Illegal errmsg-variable at %L for a PURE procedure",
		   &errmsg->where);

      if (errmsg->ts.type != BT_CHARACTER
	  && !(errmsg->ref
	       && (errmsg->ref->type == REF_ARRAY
	  	   || errmsg->ref->type == REF_COMPONENT)))
	gfc_error ("Errmsg-variable at %L must be a scalar CHARACTER "
		   "variable", &errmsg->where);

      for (p = code->ext.alloc_list; p; p = p->next)
	if (p->expr->symtree->n.sym->name == errmsg->symtree->n.sym->name)
	  gfc_error ("Errmsg-variable at %L shall not be %sd within "
		     "the same %s statement", &errmsg->where, fcn, fcn);
    }

  /* Check that an allocate-object appears only once in the statement.  
     FIXME: Checking derived types is disabled.  */
  for (p = code->ext.alloc_list; p; p = p->next)
    {
      pe = p->expr;
      if ((pe->ref && pe->ref->type != REF_COMPONENT)
	   && (pe->symtree->n.sym->ts.type != BT_DERIVED))
	{
	  for (q = p->next; q; q = q->next)
	    {
	      qe = q->expr;
	      if ((qe->ref && qe->ref->type != REF_COMPONENT)
		  && (qe->symtree->n.sym->ts.type != BT_DERIVED)
		  && (pe->symtree->n.sym->name == qe->symtree->n.sym->name))
		gfc_error ("Allocate-object at %L also appears at %L",
			   &pe->where, &qe->where);
	    }
	}
    }

  if (strcmp (fcn, "ALLOCATE") == 0)
    {
      for (a = code->ext.alloc_list; a; a = a->next)
	resolve_allocate_expr (a->expr, code);
    }
  else
    {
      for (a = code->ext.alloc_list; a; a = a->next)
	resolve_deallocate_expr (a->expr);
    }
}


/************ SELECT CASE resolution subroutines ************/

/* Callback function for our mergesort variant.  Determines interval
   overlaps for CASEs. Return <0 if op1 < op2, 0 for overlap, >0 for
   op1 > op2.  Assumes we're not dealing with the default case.  
   We have op1 = (:L), (K:L) or (K:) and op2 = (:N), (M:N) or (M:).
   There are nine situations to check.  */

static int
compare_cases (const gfc_case *op1, const gfc_case *op2)
{
  int retval;

  if (op1->low == NULL) /* op1 = (:L)  */
    {
      /* op2 = (:N), so overlap.  */
      retval = 0;
      /* op2 = (M:) or (M:N),  L < M  */
      if (op2->low != NULL
	  && gfc_compare_expr (op1->high, op2->low, INTRINSIC_LT) < 0)
	retval = -1;
    }
  else if (op1->high == NULL) /* op1 = (K:)  */
    {
      /* op2 = (M:), so overlap.  */
      retval = 0;
      /* op2 = (:N) or (M:N), K > N  */
      if (op2->high != NULL
	  && gfc_compare_expr (op1->low, op2->high, INTRINSIC_GT) > 0)
	retval = 1;
    }
  else /* op1 = (K:L)  */
    {
      if (op2->low == NULL)       /* op2 = (:N), K > N  */
	retval = (gfc_compare_expr (op1->low, op2->high, INTRINSIC_GT) > 0)
		 ? 1 : 0;
      else if (op2->high == NULL) /* op2 = (M:), L < M  */
	retval = (gfc_compare_expr (op1->high, op2->low, INTRINSIC_LT) < 0)
		 ? -1 : 0;
      else			/* op2 = (M:N)  */
	{
	  retval =  0;
	  /* L < M  */
	  if (gfc_compare_expr (op1->high, op2->low, INTRINSIC_LT) < 0)
	    retval =  -1;
	  /* K > N  */
	  else if (gfc_compare_expr (op1->low, op2->high, INTRINSIC_GT) > 0)
	    retval =  1;
	}
    }

  return retval;
}


/* Merge-sort a double linked case list, detecting overlap in the
   process.  LIST is the head of the double linked case list before it
   is sorted.  Returns the head of the sorted list if we don't see any
   overlap, or NULL otherwise.  */

static gfc_case *
check_case_overlap (gfc_case *list)
{
  gfc_case *p, *q, *e, *tail;
  int insize, nmerges, psize, qsize, cmp, overlap_seen;

  /* If the passed list was empty, return immediately.  */
  if (!list)
    return NULL;

  overlap_seen = 0;
  insize = 1;

  /* Loop unconditionally.  The only exit from this loop is a return
     statement, when we've finished sorting the case list.  */
  for (;;)
    {
      p = list;
      list = NULL;
      tail = NULL;

      /* Count the number of merges we do in this pass.  */
      nmerges = 0;

      /* Loop while there exists a merge to be done.  */
      while (p)
	{
	  int i;

	  /* Count this merge.  */
	  nmerges++;

	  /* Cut the list in two pieces by stepping INSIZE places
	     forward in the list, starting from P.  */
	  psize = 0;
	  q = p;
	  for (i = 0; i < insize; i++)
	    {
	      psize++;
	      q = q->right;
	      if (!q)
		break;
	    }
	  qsize = insize;

	  /* Now we have two lists.  Merge them!  */
	  while (psize > 0 || (qsize > 0 && q != NULL))
	    {
	      /* See from which the next case to merge comes from.  */
	      if (psize == 0)
		{
		  /* P is empty so the next case must come from Q.  */
		  e = q;
		  q = q->right;
		  qsize--;
		}
	      else if (qsize == 0 || q == NULL)
		{
		  /* Q is empty.  */
		  e = p;
		  p = p->right;
		  psize--;
		}
	      else
		{
		  cmp = compare_cases (p, q);
		  if (cmp < 0)
		    {
		      /* The whole case range for P is less than the
			 one for Q.  */
		      e = p;
		      p = p->right;
		      psize--;
		    }
		  else if (cmp > 0)
		    {
		      /* The whole case range for Q is greater than
			 the case range for P.  */
		      e = q;
		      q = q->right;
		      qsize--;
		    }
		  else
		    {
		      /* The cases overlap, or they are the same
			 element in the list.  Either way, we must
			 issue an error and get the next case from P.  */
		      /* FIXME: Sort P and Q by line number.  */
		      gfc_error ("CASE label at %L overlaps with CASE "
				 "label at %L", &p->where, &q->where);
		      overlap_seen = 1;
		      e = p;
		      p = p->right;
		      psize--;
		    }
		}

		/* Add the next element to the merged list.  */
	      if (tail)
		tail->right = e;
	      else
		list = e;
	      e->left = tail;
	      tail = e;
	    }

	  /* P has now stepped INSIZE places along, and so has Q.  So
	     they're the same.  */
	  p = q;
	}
      tail->right = NULL;

      /* If we have done only one merge or none at all, we've
	 finished sorting the cases.  */
      if (nmerges <= 1)
	{
	  if (!overlap_seen)
	    return list;
	  else
	    return NULL;
	}

      /* Otherwise repeat, merging lists twice the size.  */
      insize *= 2;
    }
}


/* Check to see if an expression is suitable for use in a CASE statement.
   Makes sure that all case expressions are scalar constants of the same
   type.  Return FAILURE if anything is wrong.  */

static gfc_try
validate_case_label_expr (gfc_expr *e, gfc_expr *case_expr)
{
  if (e == NULL) return SUCCESS;

  if (e->ts.type != case_expr->ts.type)
    {
      gfc_error ("Expression in CASE statement at %L must be of type %s",
		 &e->where, gfc_basic_typename (case_expr->ts.type));
      return FAILURE;
    }

  /* C805 (R808) For a given case-construct, each case-value shall be of
     the same type as case-expr.  For character type, length differences
     are allowed, but the kind type parameters shall be the same.  */

  if (case_expr->ts.type == BT_CHARACTER && e->ts.kind != case_expr->ts.kind)
    {
      gfc_error ("Expression in CASE statement at %L must be of kind %d",
		 &e->where, case_expr->ts.kind);
      return FAILURE;
    }

  /* Convert the case value kind to that of case expression kind, if needed.
     FIXME:  Should a warning be issued?  */
  if (e->ts.kind != case_expr->ts.kind)
    gfc_convert_type_warn (e, &case_expr->ts, 2, 0);

  if (e->rank != 0)
    {
      gfc_error ("Expression in CASE statement at %L must be scalar",
		 &e->where);
      return FAILURE;
    }

  return SUCCESS;
}


/* Given a completely parsed select statement, we:

     - Validate all expressions and code within the SELECT.
     - Make sure that the selection expression is not of the wrong type.
     - Make sure that no case ranges overlap.
     - Eliminate unreachable cases and unreachable code resulting from
       removing case labels.

   The standard does allow unreachable cases, e.g. CASE (5:3).  But
   they are a hassle for code generation, and to prevent that, we just
   cut them out here.  This is not necessary for overlapping cases
   because they are illegal and we never even try to generate code.

   We have the additional caveat that a SELECT construct could have
   been a computed GOTO in the source code. Fortunately we can fairly
   easily work around that here: The case_expr for a "real" SELECT CASE
   is in code->expr1, but for a computed GOTO it is in code->expr2. All
   we have to do is make sure that the case_expr is a scalar integer
   expression.  */

static void
resolve_select (gfc_code *code)
{
  gfc_code *body;
  gfc_expr *case_expr;
  gfc_case *cp, *default_case, *tail, *head;
  int seen_unreachable;
  int seen_logical;
  int ncases;
  bt type;
  gfc_try t;

  if (code->expr == NULL)
    {
      /* This was actually a computed GOTO statement.  */
      case_expr = code->expr2;
      if (case_expr->ts.type != BT_INTEGER|| case_expr->rank != 0)
	gfc_error ("Selection expression in computed GOTO statement "
		   "at %L must be a scalar integer expression",
		   &case_expr->where);

      /* Further checking is not necessary because this SELECT was built
	 by the compiler, so it should always be OK.  Just move the
	 case_expr from expr2 to expr so that we can handle computed
	 GOTOs as normal SELECTs from here on.  */
      code->expr = code->expr2;
      code->expr2 = NULL;
      return;
    }

  case_expr = code->expr;

  type = case_expr->ts.type;
  if (type != BT_LOGICAL && type != BT_INTEGER && type != BT_CHARACTER)
    {
      gfc_error ("Argument of SELECT statement at %L cannot be %s",
		 &case_expr->where, gfc_typename (&case_expr->ts));

      /* Punt. Going on here just produce more garbage error messages.  */
      return;
    }

  if (case_expr->rank != 0)
    {
      gfc_error ("Argument of SELECT statement at %L must be a scalar "
		 "expression", &case_expr->where);

      /* Punt.  */
      return;
    }

  /* PR 19168 has a long discussion concerning a mismatch of the kinds
     of the SELECT CASE expression and its CASE values.  Walk the lists
     of case values, and if we find a mismatch, promote case_expr to
     the appropriate kind.  */

  if (type == BT_LOGICAL || type == BT_INTEGER)
    {
      for (body = code->block; body; body = body->block)
	{
	  /* Walk the case label list.  */
	  for (cp = body->ext.case_list; cp; cp = cp->next)
	    {
	      /* Intercept the DEFAULT case.  It does not have a kind.  */
	      if (cp->low == NULL && cp->high == NULL)
		continue;

	      /* Unreachable case ranges are discarded, so ignore.  */
	      if (cp->low != NULL && cp->high != NULL
		  && cp->low != cp->high
		  && gfc_compare_expr (cp->low, cp->high, INTRINSIC_GT) > 0)
		continue;

	      /* FIXME: Should a warning be issued?  */
	      if (cp->low != NULL
		  && case_expr->ts.kind != gfc_kind_max(case_expr, cp->low))
		gfc_convert_type_warn (case_expr, &cp->low->ts, 2, 0);

	      if (cp->high != NULL
		  && case_expr->ts.kind != gfc_kind_max(case_expr, cp->high))
		gfc_convert_type_warn (case_expr, &cp->high->ts, 2, 0);
	    }
	 }
    }

  /* Assume there is no DEFAULT case.  */
  default_case = NULL;
  head = tail = NULL;
  ncases = 0;
  seen_logical = 0;

  for (body = code->block; body; body = body->block)
    {
      /* Assume the CASE list is OK, and all CASE labels can be matched.  */
      t = SUCCESS;
      seen_unreachable = 0;

      /* Walk the case label list, making sure that all case labels
	 are legal.  */
      for (cp = body->ext.case_list; cp; cp = cp->next)
	{
	  /* Count the number of cases in the whole construct.  */
	  ncases++;

	  /* Intercept the DEFAULT case.  */
	  if (cp->low == NULL && cp->high == NULL)
	    {
	      if (default_case != NULL)
		{
		  gfc_error ("The DEFAULT CASE at %L cannot be followed "
			     "by a second DEFAULT CASE at %L",
			     &default_case->where, &cp->where);
		  t = FAILURE;
		  break;
		}
	      else
		{
		  default_case = cp;
		  continue;
		}
	    }

	  /* Deal with single value cases and case ranges.  Errors are
	     issued from the validation function.  */
	  if(validate_case_label_expr (cp->low, case_expr) != SUCCESS
	     || validate_case_label_expr (cp->high, case_expr) != SUCCESS)
	    {
	      t = FAILURE;
	      break;
	    }

	  if (type == BT_LOGICAL
	      && ((cp->low == NULL || cp->high == NULL)
		  || cp->low != cp->high))
	    {
	      gfc_error ("Logical range in CASE statement at %L is not "
			 "allowed", &cp->low->where);
	      t = FAILURE;
	      break;
	    }

	  if (type == BT_LOGICAL && cp->low->expr_type == EXPR_CONSTANT)
	    {
	      int value;
	      value = cp->low->value.logical == 0 ? 2 : 1;
	      if (value & seen_logical)
		{
		  gfc_error ("constant logical value in CASE statement "
			     "is repeated at %L",
			     &cp->low->where);
		  t = FAILURE;
		  break;
		}
	      seen_logical |= value;
	    }

	  if (cp->low != NULL && cp->high != NULL
	      && cp->low != cp->high
	      && gfc_compare_expr (cp->low, cp->high, INTRINSIC_GT) > 0)
	    {
	      if (gfc_option.warn_surprising)
		gfc_warning ("Range specification at %L can never "
			     "be matched", &cp->where);

	      cp->unreachable = 1;
	      seen_unreachable = 1;
	    }
	  else
	    {
	      /* If the case range can be matched, it can also overlap with
		 other cases.  To make sure it does not, we put it in a
		 double linked list here.  We sort that with a merge sort
		 later on to detect any overlapping cases.  */
	      if (!head)
		{
		  head = tail = cp;
		  head->right = head->left = NULL;
		}
	      else
		{
		  tail->right = cp;
		  tail->right->left = tail;
		  tail = tail->right;
		  tail->right = NULL;
		}
	    }
	}

      /* It there was a failure in the previous case label, give up
	 for this case label list.  Continue with the next block.  */
      if (t == FAILURE)
	continue;

      /* See if any case labels that are unreachable have been seen.
	 If so, we eliminate them.  This is a bit of a kludge because
	 the case lists for a single case statement (label) is a
	 single forward linked lists.  */
      if (seen_unreachable)
      {
	/* Advance until the first case in the list is reachable.  */
	while (body->ext.case_list != NULL
	       && body->ext.case_list->unreachable)
	  {
	    gfc_case *n = body->ext.case_list;
	    body->ext.case_list = body->ext.case_list->next;
	    n->next = NULL;
	    gfc_free_case_list (n);
	  }

	/* Strip all other unreachable cases.  */
	if (body->ext.case_list)
	  {
	    for (cp = body->ext.case_list; cp->next; cp = cp->next)
	      {
		if (cp->next->unreachable)
		  {
		    gfc_case *n = cp->next;
		    cp->next = cp->next->next;
		    n->next = NULL;
		    gfc_free_case_list (n);
		  }
	      }
	  }
      }
    }

  /* See if there were overlapping cases.  If the check returns NULL,
     there was overlap.  In that case we don't do anything.  If head
     is non-NULL, we prepend the DEFAULT case.  The sorted list can
     then used during code generation for SELECT CASE constructs with
     a case expression of a CHARACTER type.  */
  if (head)
    {
      head = check_case_overlap (head);

      /* Prepend the default_case if it is there.  */
      if (head != NULL && default_case)
	{
	  default_case->left = NULL;
	  default_case->right = head;
	  head->left = default_case;
	}
    }

  /* Eliminate dead blocks that may be the result if we've seen
     unreachable case labels for a block.  */
  for (body = code; body && body->block; body = body->block)
    {
      if (body->block->ext.case_list == NULL)
	{
	  /* Cut the unreachable block from the code chain.  */
	  gfc_code *c = body->block;
	  body->block = c->block;

	  /* Kill the dead block, but not the blocks below it.  */
	  c->block = NULL;
	  gfc_free_statements (c);
	}
    }

  /* More than two cases is legal but insane for logical selects.
     Issue a warning for it.  */
  if (gfc_option.warn_surprising && type == BT_LOGICAL
      && ncases > 2)
    gfc_warning ("Logical SELECT CASE block at %L has more that two cases",
		 &code->loc);
}


/* Resolve a transfer statement. This is making sure that:
   -- a derived type being transferred has only non-pointer components
   -- a derived type being transferred doesn't have private components, unless 
      it's being transferred from the module where the type was defined
   -- we're not trying to transfer a whole assumed size array.  */

static void
resolve_transfer (gfc_code *code)
{
  gfc_typespec *ts;
  gfc_symbol *sym;
  gfc_ref *ref;
  gfc_expr *exp;

  exp = code->expr;

  if (exp->expr_type != EXPR_VARIABLE && exp->expr_type != EXPR_FUNCTION)
    return;

  sym = exp->symtree->n.sym;
  ts = &sym->ts;

  /* Go to actual component transferred.  */
  for (ref = code->expr->ref; ref; ref = ref->next)
    if (ref->type == REF_COMPONENT)
      ts = &ref->u.c.component->ts;

  if (ts->type == BT_DERIVED)
    {
      /* Check that transferred derived type doesn't contain POINTER
	 components.  */
      if (ts->derived->attr.pointer_comp)
	{
	  gfc_error ("Data transfer element at %L cannot have "
		     "POINTER components", &code->loc);
	  return;
	}

      if (ts->derived->attr.alloc_comp)
	{
	  gfc_error ("Data transfer element at %L cannot have "
		     "ALLOCATABLE components", &code->loc);
	  return;
	}

      if (derived_inaccessible (ts->derived))
	{
	  gfc_error ("Data transfer element at %L cannot have "
		     "PRIVATE components",&code->loc);
	  return;
	}
    }

  if (sym->as != NULL && sym->as->type == AS_ASSUMED_SIZE
      && exp->ref->type == REF_ARRAY && exp->ref->u.ar.type == AR_FULL)
    {
      gfc_error ("Data transfer element at %L cannot be a full reference to "
		 "an assumed-size array", &code->loc);
      return;
    }
}


/*********** Toplevel code resolution subroutines ***********/

/* Find the set of labels that are reachable from this block.  We also
   record the last statement in each block.  */
     
static void
find_reachable_labels (gfc_code *block)
{
  gfc_code *c;

  if (!block)
    return;

  cs_base->reachable_labels = bitmap_obstack_alloc (&labels_obstack);

  /* Collect labels in this block.  We don't keep those corresponding
     to END {IF|SELECT}, these are checked in resolve_branch by going
     up through the code_stack.  */
  for (c = block; c; c = c->next)
    {
      if (c->here && c->op != EXEC_END_BLOCK)
	bitmap_set_bit (cs_base->reachable_labels, c->here->value);
    }

  /* Merge with labels from parent block.  */
  if (cs_base->prev)
    {
      gcc_assert (cs_base->prev->reachable_labels);
      bitmap_ior_into (cs_base->reachable_labels,
		       cs_base->prev->reachable_labels);
    }
}

/* Given a branch to a label, see if the branch is conforming.
   The code node describes where the branch is located.  */

static void
resolve_branch (gfc_st_label *label, gfc_code *code)
{
  code_stack *stack;

  if (label == NULL)
    return;

  /* Step one: is this a valid branching target?  */

  if (label->defined == ST_LABEL_UNKNOWN)
    {
      gfc_error ("Label %d referenced at %L is never defined", label->value,
		 &label->where);
      return;
    }

  if (label->defined != ST_LABEL_TARGET)
    {
      gfc_error ("Statement at %L is not a valid branch target statement "
		 "for the branch statement at %L", &label->where, &code->loc);
      return;
    }

  /* Step two: make sure this branch is not a branch to itself ;-)  */

  if (code->here == label)
    {
      gfc_warning ("Branch at %L may result in an infinite loop", &code->loc);
      return;
    }

  /* Step three:  See if the label is in the same block as the
     branching statement.  The hard work has been done by setting up
     the bitmap reachable_labels.  */

  if (bitmap_bit_p (cs_base->reachable_labels, label->value))
    return;

  /* Step four:  If we haven't found the label in the bitmap, it may
    still be the label of the END of the enclosing block, in which
    case we find it by going up the code_stack.  */

  for (stack = cs_base; stack; stack = stack->prev)
    if (stack->current->next && stack->current->next->here == label)
      break;

  if (stack)
    {
      gcc_assert (stack->current->next->op == EXEC_END_BLOCK);
      return;
    }

  /* The label is not in an enclosing block, so illegal.  This was
     allowed in Fortran 66, so we allow it as extension.  No
     further checks are necessary in this case.  */
  gfc_notify_std (GFC_STD_LEGACY, "Label at %L is not in the same block "
		  "as the GOTO statement at %L", &label->where,
		  &code->loc);
  return;
}


/* Check whether EXPR1 has the same shape as EXPR2.  */

static gfc_try
resolve_where_shape (gfc_expr *expr1, gfc_expr *expr2)
{
  mpz_t shape[GFC_MAX_DIMENSIONS];
  mpz_t shape2[GFC_MAX_DIMENSIONS];
  gfc_try result = FAILURE;
  int i;

  /* Compare the rank.  */
  if (expr1->rank != expr2->rank)
    return result;

  /* Compare the size of each dimension.  */
  for (i=0; i<expr1->rank; i++)
    {
      if (gfc_array_dimen_size (expr1, i, &shape[i]) == FAILURE)
	goto ignore;

      if (gfc_array_dimen_size (expr2, i, &shape2[i]) == FAILURE)
	goto ignore;

      if (mpz_cmp (shape[i], shape2[i]))
	goto over;
    }

  /* When either of the two expression is an assumed size array, we
     ignore the comparison of dimension sizes.  */
ignore:
  result = SUCCESS;

over:
  for (i--; i >= 0; i--)
    {
      mpz_clear (shape[i]);
      mpz_clear (shape2[i]);
    }
  return result;
}


/* Check whether a WHERE assignment target or a WHERE mask expression
   has the same shape as the outmost WHERE mask expression.  */

static void
resolve_where (gfc_code *code, gfc_expr *mask)
{
  gfc_code *cblock;
  gfc_code *cnext;
  gfc_expr *e = NULL;

  cblock = code->block;

  /* Store the first WHERE mask-expr of the WHERE statement or construct.
     In case of nested WHERE, only the outmost one is stored.  */
  if (mask == NULL) /* outmost WHERE */
    e = cblock->expr;
  else /* inner WHERE */
    e = mask;

  while (cblock)
    {
      if (cblock->expr)
	{
	  /* Check if the mask-expr has a consistent shape with the
	     outmost WHERE mask-expr.  */
	  if (resolve_where_shape (cblock->expr, e) == FAILURE)
	    gfc_error ("WHERE mask at %L has inconsistent shape",
		       &cblock->expr->where);
	 }

      /* the assignment statement of a WHERE statement, or the first
	 statement in where-body-construct of a WHERE construct */
      cnext = cblock->next;
      while (cnext)
	{
	  switch (cnext->op)
	    {
	    /* WHERE assignment statement */
	    case EXEC_ASSIGN:

	      /* Check shape consistent for WHERE assignment target.  */
	      if (e && resolve_where_shape (cnext->expr, e) == FAILURE)
	       gfc_error ("WHERE assignment target at %L has "
			  "inconsistent shape", &cnext->expr->where);
	      break;

  
	    case EXEC_ASSIGN_CALL:
	      resolve_call (cnext);
	      if (!cnext->resolved_sym->attr.elemental)
		gfc_error("Non-ELEMENTAL user-defined assignment in WHERE at %L",
			  &cnext->ext.actual->expr->where);
	      break;

	    /* WHERE or WHERE construct is part of a where-body-construct */
	    case EXEC_WHERE:
	      resolve_where (cnext, e);
	      break;

	    default:
	      gfc_error ("Unsupported statement inside WHERE at %L",
			 &cnext->loc);
	    }
	 /* the next statement within the same where-body-construct */
	 cnext = cnext->next;
       }
    /* the next masked-elsewhere-stmt, elsewhere-stmt, or end-where-stmt */
    cblock = cblock->block;
  }
}


/* Resolve assignment in FORALL construct.
   NVAR is the number of FORALL index variables, and VAR_EXPR records the
   FORALL index variables.  */

static void
gfc_resolve_assign_in_forall (gfc_code *code, int nvar, gfc_expr **var_expr)
{
  int n;

  for (n = 0; n < nvar; n++)
    {
      gfc_symbol *forall_index;

      forall_index = var_expr[n]->symtree->n.sym;

      /* Check whether the assignment target is one of the FORALL index
	 variable.  */
      if ((code->expr->expr_type == EXPR_VARIABLE)
	  && (code->expr->symtree->n.sym == forall_index))
	gfc_error ("Assignment to a FORALL index variable at %L",
		   &code->expr->where);
      else
	{
	  /* If one of the FORALL index variables doesn't appear in the
	     assignment variable, then there could be a many-to-one
	     assignment.  Emit a warning rather than an error because the
	     mask could be resolving this problem.  */
	  if (find_forall_index (code->expr, forall_index, 0) == FAILURE)
	    gfc_warning ("The FORALL with index '%s' is not used on the "
			 "left side of the assignment at %L and so might "
			 "cause multiple assignment to this object",
			 var_expr[n]->symtree->name, &code->expr->where);
	}
    }
}


/* Resolve WHERE statement in FORALL construct.  */

static void
gfc_resolve_where_code_in_forall (gfc_code *code, int nvar,
				  gfc_expr **var_expr)
{
  gfc_code *cblock;
  gfc_code *cnext;

  cblock = code->block;
  while (cblock)
    {
      /* the assignment statement of a WHERE statement, or the first
	 statement in where-body-construct of a WHERE construct */
      cnext = cblock->next;
      while (cnext)
	{
	  switch (cnext->op)
	    {
	    /* WHERE assignment statement */
	    case EXEC_ASSIGN:
	      gfc_resolve_assign_in_forall (cnext, nvar, var_expr);
	      break;
  
	    /* WHERE operator assignment statement */
	    case EXEC_ASSIGN_CALL:
	      resolve_call (cnext);
	      if (!cnext->resolved_sym->attr.elemental)
		gfc_error("Non-ELEMENTAL user-defined assignment in WHERE at %L",
			  &cnext->ext.actual->expr->where);
	      break;

	    /* WHERE or WHERE construct is part of a where-body-construct */
	    case EXEC_WHERE:
	      gfc_resolve_where_code_in_forall (cnext, nvar, var_expr);
	      break;

	    default:
	      gfc_error ("Unsupported statement inside WHERE at %L",
			 &cnext->loc);
	    }
	  /* the next statement within the same where-body-construct */
	  cnext = cnext->next;
	}
      /* the next masked-elsewhere-stmt, elsewhere-stmt, or end-where-stmt */
      cblock = cblock->block;
    }
}


/* Traverse the FORALL body to check whether the following errors exist:
   1. For assignment, check if a many-to-one assignment happens.
   2. For WHERE statement, check the WHERE body to see if there is any
      many-to-one assignment.  */

static void
gfc_resolve_forall_body (gfc_code *code, int nvar, gfc_expr **var_expr)
{
  gfc_code *c;

  c = code->block->next;
  while (c)
    {
      switch (c->op)
	{
	case EXEC_ASSIGN:
	case EXEC_POINTER_ASSIGN:
	  gfc_resolve_assign_in_forall (c, nvar, var_expr);
	  break;

	case EXEC_ASSIGN_CALL:
	  resolve_call (c);
	  break;

	/* Because the gfc_resolve_blocks() will handle the nested FORALL,
	   there is no need to handle it here.  */
	case EXEC_FORALL:
	  break;
	case EXEC_WHERE:
	  gfc_resolve_where_code_in_forall(c, nvar, var_expr);
	  break;
	default:
	  break;
	}
      /* The next statement in the FORALL body.  */
      c = c->next;
    }
}


/* Counts the number of iterators needed inside a forall construct, including
   nested forall constructs. This is used to allocate the needed memory 
   in gfc_resolve_forall.  */

static int 
gfc_count_forall_iterators (gfc_code *code)
{
  int max_iters, sub_iters, current_iters;
  gfc_forall_iterator *fa;

  gcc_assert(code->op == EXEC_FORALL);
  max_iters = 0;
  current_iters = 0;

  for (fa = code->ext.forall_iterator; fa; fa = fa->next)
    current_iters ++;
  
  code = code->block->next;

  while (code)
    {          
      if (code->op == EXEC_FORALL)
        {
          sub_iters = gfc_count_forall_iterators (code);
          if (sub_iters > max_iters)
            max_iters = sub_iters;
        }
      code = code->next;
    }

  return current_iters + max_iters;
}


/* Given a FORALL construct, first resolve the FORALL iterator, then call
   gfc_resolve_forall_body to resolve the FORALL body.  */

static void
gfc_resolve_forall (gfc_code *code, gfc_namespace *ns, int forall_save)
{
  static gfc_expr **var_expr;
  static int total_var = 0;
  static int nvar = 0;
  int old_nvar, tmp;
  gfc_forall_iterator *fa;
  int i;

  old_nvar = nvar;

  /* Start to resolve a FORALL construct   */
  if (forall_save == 0)
    {
      /* Count the total number of FORALL index in the nested FORALL
         construct in order to allocate the VAR_EXPR with proper size.  */
      total_var = gfc_count_forall_iterators (code);

      /* Allocate VAR_EXPR with NUMBER_OF_FORALL_INDEX elements.  */
      var_expr = (gfc_expr **) gfc_getmem (total_var * sizeof (gfc_expr *));
    }

  /* The information about FORALL iterator, including FORALL index start, end
     and stride. The FORALL index can not appear in start, end or stride.  */
  for (fa = code->ext.forall_iterator; fa; fa = fa->next)
    {
      /* Check if any outer FORALL index name is the same as the current
	 one.  */
      for (i = 0; i < nvar; i++)
	{
	  if (fa->var->symtree->n.sym == var_expr[i]->symtree->n.sym)
	    {
	      gfc_error ("An outer FORALL construct already has an index "
			 "with this name %L", &fa->var->where);
	    }
	}

      /* Record the current FORALL index.  */
      var_expr[nvar] = gfc_copy_expr (fa->var);

      nvar++;

      /* No memory leak.  */
      gcc_assert (nvar <= total_var);
    }

  /* Resolve the FORALL body.  */
  gfc_resolve_forall_body (code, nvar, var_expr);

  /* May call gfc_resolve_forall to resolve the inner FORALL loop.  */
  gfc_resolve_blocks (code->block, ns);

  tmp = nvar;
  nvar = old_nvar;
  /* Free only the VAR_EXPRs allocated in this frame.  */
  for (i = nvar; i < tmp; i++)
     gfc_free_expr (var_expr[i]);

  if (nvar == 0)
    {
      /* We are in the outermost FORALL construct.  */
      gcc_assert (forall_save == 0);

      /* VAR_EXPR is not needed any more.  */
      gfc_free (var_expr);
      total_var = 0;
    }
}


/* Resolve lists of blocks found in IF, SELECT CASE, WHERE, FORALL ,GOTO and
   DO code nodes.  */

static void resolve_code (gfc_code *, gfc_namespace *);

void
gfc_resolve_blocks (gfc_code *b, gfc_namespace *ns)
{
  gfc_try t;

  for (; b; b = b->block)
    {
      t = gfc_resolve_expr (b->expr);
      if (gfc_resolve_expr (b->expr2) == FAILURE)
	t = FAILURE;

      switch (b->op)
	{
	case EXEC_IF:
	  if (t == SUCCESS && b->expr != NULL
	      && (b->expr->ts.type != BT_LOGICAL || b->expr->rank != 0))
	    gfc_error ("IF clause at %L requires a scalar LOGICAL expression",
		       &b->expr->where);
	  break;

	case EXEC_WHERE:
	  if (t == SUCCESS
	      && b->expr != NULL
	      && (b->expr->ts.type != BT_LOGICAL || b->expr->rank == 0))
	    gfc_error ("WHERE/ELSEWHERE clause at %L requires a LOGICAL array",
		       &b->expr->where);
	  break;

	case EXEC_GOTO:
	  resolve_branch (b->label, b);
	  break;

	case EXEC_SELECT:
	case EXEC_FORALL:
	case EXEC_DO:
	case EXEC_DO_WHILE:
	case EXEC_READ:
	case EXEC_WRITE:
	case EXEC_IOLENGTH:
	case EXEC_WAIT:
	  break;

	case EXEC_OMP_ATOMIC:
	case EXEC_OMP_CRITICAL:
	case EXEC_OMP_DO:
	case EXEC_OMP_MASTER:
	case EXEC_OMP_ORDERED:
	case EXEC_OMP_PARALLEL:
	case EXEC_OMP_PARALLEL_DO:
	case EXEC_OMP_PARALLEL_SECTIONS:
	case EXEC_OMP_PARALLEL_WORKSHARE:
	case EXEC_OMP_SECTIONS:
	case EXEC_OMP_SINGLE:
	case EXEC_OMP_TASK:
	case EXEC_OMP_TASKWAIT:
	case EXEC_OMP_WORKSHARE:
	  break;

	default:
	  gfc_internal_error ("resolve_block(): Bad block type");
	}

      resolve_code (b->next, ns);
    }
}


/* Does everything to resolve an ordinary assignment.  Returns true
   if this is an interface assignment.  */
static bool
resolve_ordinary_assign (gfc_code *code, gfc_namespace *ns)
{
  bool rval = false;
  gfc_expr *lhs;
  gfc_expr *rhs;
  int llen = 0;
  int rlen = 0;
  int n;
  gfc_ref *ref;

  if (gfc_extend_assign (code, ns) == SUCCESS)
    {
      lhs = code->ext.actual->expr;
      rhs = code->ext.actual->next->expr;
      if (gfc_pure (NULL) && !gfc_pure (code->symtree->n.sym))
	{
	  gfc_error ("Subroutine '%s' called instead of assignment at "
		     "%L must be PURE", code->symtree->n.sym->name,
		     &code->loc);
	  return rval;
	}

      /* Make a temporary rhs when there is a default initializer
	 and rhs is the same symbol as the lhs.  */
      if (rhs->expr_type == EXPR_VARIABLE
	    && rhs->symtree->n.sym->ts.type == BT_DERIVED
	    && has_default_initializer (rhs->symtree->n.sym->ts.derived)
	    && (lhs->symtree->n.sym == rhs->symtree->n.sym))
        code->ext.actual->next->expr = gfc_get_parentheses (rhs);

      return true;
    }

  lhs = code->expr;
  rhs = code->expr2;

  if (rhs->is_boz
      && gfc_notify_std (GFC_STD_GNU, "Extension: BOZ literal at %L outside "
                         "a DATA statement and outside INT/REAL/DBLE/CMPLX",
                         &code->loc) == FAILURE)
    return false;

  /* Handle the case of a BOZ literal on the RHS.  */
  if (rhs->is_boz && lhs->ts.type != BT_INTEGER)
    {
      int rc;
      if (gfc_option.warn_surprising)
	gfc_warning ("BOZ literal at %L is bitwise transferred "
		     "non-integer symbol '%s'", &code->loc,
		     lhs->symtree->n.sym->name);

      if (!gfc_convert_boz (rhs, &lhs->ts))
	return false;
      if ((rc = gfc_range_check (rhs)) != ARITH_OK)
	{
	  if (rc == ARITH_UNDERFLOW)
	    gfc_error ("Arithmetic underflow of bit-wise transferred BOZ at %L"
		       ". This check can be disabled with the option "
		       "-fno-range-check", &rhs->where);
	  else if (rc == ARITH_OVERFLOW)
	    gfc_error ("Arithmetic overflow of bit-wise transferred BOZ at %L"
		       ". This check can be disabled with the option "
		       "-fno-range-check", &rhs->where);
	  else if (rc == ARITH_NAN)
	    gfc_error ("Arithmetic NaN of bit-wise transferred BOZ at %L"
		       ". This check can be disabled with the option "
		       "-fno-range-check", &rhs->where);
	  return false;
	}
    }


  if (lhs->ts.type == BT_CHARACTER
	&& gfc_option.warn_character_truncation)
    {
      if (lhs->ts.cl != NULL
	    && lhs->ts.cl->length != NULL
	    && lhs->ts.cl->length->expr_type == EXPR_CONSTANT)
	llen = mpz_get_si (lhs->ts.cl->length->value.integer);

      if (rhs->expr_type == EXPR_CONSTANT)
 	rlen = rhs->value.character.length;

      else if (rhs->ts.cl != NULL
	         && rhs->ts.cl->length != NULL
		 && rhs->ts.cl->length->expr_type == EXPR_CONSTANT)
	rlen = mpz_get_si (rhs->ts.cl->length->value.integer);

      if (rlen && llen && rlen > llen)
	gfc_warning_now ("CHARACTER expression will be truncated "
			 "in assignment (%d/%d) at %L",
			 llen, rlen, &code->loc);
    }

  /* Ensure that a vector index expression for the lvalue is evaluated
     to a temporary if the lvalue symbol is referenced in it.  */
  if (lhs->rank)
    {
      for (ref = lhs->ref; ref; ref= ref->next)
	if (ref->type == REF_ARRAY)
	  {
	    for (n = 0; n < ref->u.ar.dimen; n++)
	      if (ref->u.ar.dimen_type[n] == DIMEN_VECTOR
		  && gfc_find_sym_in_expr (lhs->symtree->n.sym,
					   ref->u.ar.start[n]))
		ref->u.ar.start[n]
			= gfc_get_parentheses (ref->u.ar.start[n]);
	  }
    }

  if (gfc_pure (NULL))
    {
      if (gfc_impure_variable (lhs->symtree->n.sym))
	{
	  gfc_error ("Cannot assign to variable '%s' in PURE "
		     "procedure at %L",
		      lhs->symtree->n.sym->name,
		      &lhs->where);
	  return rval;
	}

      if (lhs->ts.type == BT_DERIVED
	    && lhs->expr_type == EXPR_VARIABLE
	    && lhs->ts.derived->attr.pointer_comp
	    && gfc_impure_variable (rhs->symtree->n.sym))
	{
	  gfc_error ("The impure variable at %L is assigned to "
		     "a derived type variable with a POINTER "
		     "component in a PURE procedure (12.6)",
		     &rhs->where);
	  return rval;
	}
    }

  gfc_check_assign (lhs, rhs, 1);
  return false;
}

/* Given a block of code, recursively resolve everything pointed to by this
   code block.  */

static void
resolve_code (gfc_code *code, gfc_namespace *ns)
{
  int omp_workshare_save;
  int forall_save;
  code_stack frame;
  gfc_try t;

  frame.prev = cs_base;
  frame.head = code;
  cs_base = &frame;

  find_reachable_labels (code);

  for (; code; code = code->next)
    {
      frame.current = code;
      forall_save = forall_flag;

      if (code->op == EXEC_FORALL)
	{
	  forall_flag = 1;
	  gfc_resolve_forall (code, ns, forall_save);
	  forall_flag = 2;
	}
      else if (code->block)
	{
	  omp_workshare_save = -1;
	  switch (code->op)
	    {
	    case EXEC_OMP_PARALLEL_WORKSHARE:
	      omp_workshare_save = omp_workshare_flag;
	      omp_workshare_flag = 1;
	      gfc_resolve_omp_parallel_blocks (code, ns);
	      break;
	    case EXEC_OMP_PARALLEL:
	    case EXEC_OMP_PARALLEL_DO:
	    case EXEC_OMP_PARALLEL_SECTIONS:
	    case EXEC_OMP_TASK:
	      omp_workshare_save = omp_workshare_flag;
	      omp_workshare_flag = 0;
	      gfc_resolve_omp_parallel_blocks (code, ns);
	      break;
	    case EXEC_OMP_DO:
	      gfc_resolve_omp_do_blocks (code, ns);
	      break;
	    case EXEC_OMP_WORKSHARE:
	      omp_workshare_save = omp_workshare_flag;
	      omp_workshare_flag = 1;
	      /* FALLTHROUGH */
	    default:
	      gfc_resolve_blocks (code->block, ns);
	      break;
	    }

	  if (omp_workshare_save != -1)
	    omp_workshare_flag = omp_workshare_save;
	}

      t = SUCCESS;
      if (code->op != EXEC_COMPCALL)
	t = gfc_resolve_expr (code->expr);
      forall_flag = forall_save;

      if (gfc_resolve_expr (code->expr2) == FAILURE)
	t = FAILURE;

      switch (code->op)
	{
	case EXEC_NOP:
	case EXEC_END_BLOCK:
	case EXEC_CYCLE:
	case EXEC_PAUSE:
	case EXEC_STOP:
	case EXEC_EXIT:
	case EXEC_CONTINUE:
	case EXEC_DT_END:
	  break;

	case EXEC_ENTRY:
	  /* Keep track of which entry we are up to.  */
	  current_entry_id = code->ext.entry->id;
	  break;

	case EXEC_WHERE:
	  resolve_where (code, NULL);
	  break;

	case EXEC_GOTO:
	  if (code->expr != NULL)
	    {
	      if (code->expr->ts.type != BT_INTEGER)
		gfc_error ("ASSIGNED GOTO statement at %L requires an "
			   "INTEGER variable", &code->expr->where);
	      else if (code->expr->symtree->n.sym->attr.assign != 1)
		gfc_error ("Variable '%s' has not been assigned a target "
			   "label at %L", code->expr->symtree->n.sym->name,
			   &code->expr->where);
	    }
	  else
	    resolve_branch (code->label, code);
	  break;

	case EXEC_RETURN:
	  if (code->expr != NULL
		&& (code->expr->ts.type != BT_INTEGER || code->expr->rank))
	    gfc_error ("Alternate RETURN statement at %L requires a SCALAR-"
		       "INTEGER return specifier", &code->expr->where);
	  break;

	case EXEC_INIT_ASSIGN:
	  break;

	case EXEC_ASSIGN:
	  if (t == FAILURE)
	    break;

	  if (resolve_ordinary_assign (code, ns))
	    goto call;

	  break;

	case EXEC_LABEL_ASSIGN:
	  if (code->label->defined == ST_LABEL_UNKNOWN)
	    gfc_error ("Label %d referenced at %L is never defined",
		       code->label->value, &code->label->where);
	  if (t == SUCCESS
	      && (code->expr->expr_type != EXPR_VARIABLE
		  || code->expr->symtree->n.sym->ts.type != BT_INTEGER
		  || code->expr->symtree->n.sym->ts.kind
		     != gfc_default_integer_kind
		  || code->expr->symtree->n.sym->as != NULL))
	    gfc_error ("ASSIGN statement at %L requires a scalar "
		       "default INTEGER variable", &code->expr->where);
	  break;

	case EXEC_POINTER_ASSIGN:
	  if (t == FAILURE)
	    break;

	  gfc_check_pointer_assign (code->expr, code->expr2);
	  break;

	case EXEC_ARITHMETIC_IF:
	  if (t == SUCCESS
	      && code->expr->ts.type != BT_INTEGER
	      && code->expr->ts.type != BT_REAL)
	    gfc_error ("Arithmetic IF statement at %L requires a numeric "
		       "expression", &code->expr->where);

	  resolve_branch (code->label, code);
	  resolve_branch (code->label2, code);
	  resolve_branch (code->label3, code);
	  break;

	case EXEC_IF:
	  if (t == SUCCESS && code->expr != NULL
	      && (code->expr->ts.type != BT_LOGICAL
		  || code->expr->rank != 0))
	    gfc_error ("IF clause at %L requires a scalar LOGICAL expression",
		       &code->expr->where);
	  break;

	case EXEC_CALL:
	call:
	  resolve_call (code);
	  break;

	case EXEC_COMPCALL:
	  resolve_typebound_call (code);
	  break;

	case EXEC_SELECT:
	  /* Select is complicated. Also, a SELECT construct could be
	     a transformed computed GOTO.  */
	  resolve_select (code);
	  break;

	case EXEC_DO:
	  if (code->ext.iterator != NULL)
	    {
	      gfc_iterator *iter = code->ext.iterator;
	      if (gfc_resolve_iterator (iter, true) != FAILURE)
		gfc_resolve_do_iterator (code, iter->var->symtree->n.sym);
	    }
	  break;

	case EXEC_DO_WHILE:
	  if (code->expr == NULL)
	    gfc_internal_error ("resolve_code(): No expression on DO WHILE");
	  if (t == SUCCESS
	      && (code->expr->rank != 0
		  || code->expr->ts.type != BT_LOGICAL))
	    gfc_error ("Exit condition of DO WHILE loop at %L must be "
		       "a scalar LOGICAL expression", &code->expr->where);
	  break;

	case EXEC_ALLOCATE:
	  if (t == SUCCESS)
	    resolve_allocate_deallocate (code, "ALLOCATE");

	  break;

	case EXEC_DEALLOCATE:
	  if (t == SUCCESS)
	    resolve_allocate_deallocate (code, "DEALLOCATE");

	  break;

	case EXEC_OPEN:
	  if (gfc_resolve_open (code->ext.open) == FAILURE)
	    break;

	  resolve_branch (code->ext.open->err, code);
	  break;

	case EXEC_CLOSE:
	  if (gfc_resolve_close (code->ext.close) == FAILURE)
	    break;

	  resolve_branch (code->ext.close->err, code);
	  break;

	case EXEC_BACKSPACE:
	case EXEC_ENDFILE:
	case EXEC_REWIND:
	case EXEC_FLUSH:
	  if (gfc_resolve_filepos (code->ext.filepos) == FAILURE)
	    break;

	  resolve_branch (code->ext.filepos->err, code);
	  break;

	case EXEC_INQUIRE:
	  if (gfc_resolve_inquire (code->ext.inquire) == FAILURE)
	      break;

	  resolve_branch (code->ext.inquire->err, code);
	  break;

	case EXEC_IOLENGTH:
	  gcc_assert (code->ext.inquire != NULL);
	  if (gfc_resolve_inquire (code->ext.inquire) == FAILURE)
	    break;

	  resolve_branch (code->ext.inquire->err, code);
	  break;

	case EXEC_WAIT:
	  if (gfc_resolve_wait (code->ext.wait) == FAILURE)
	    break;

	  resolve_branch (code->ext.wait->err, code);
	  resolve_branch (code->ext.wait->end, code);
	  resolve_branch (code->ext.wait->eor, code);
	  break;

	case EXEC_READ:
	case EXEC_WRITE:
	  if (gfc_resolve_dt (code->ext.dt) == FAILURE)
	    break;

	  resolve_branch (code->ext.dt->err, code);
	  resolve_branch (code->ext.dt->end, code);
	  resolve_branch (code->ext.dt->eor, code);
	  break;

	case EXEC_TRANSFER:
	  resolve_transfer (code);
	  break;

	case EXEC_FORALL:
	  resolve_forall_iterators (code->ext.forall_iterator);

	  if (code->expr != NULL && code->expr->ts.type != BT_LOGICAL)
	    gfc_error ("FORALL mask clause at %L requires a LOGICAL "
		       "expression", &code->expr->where);
	  break;

	case EXEC_OMP_ATOMIC:
	case EXEC_OMP_BARRIER:
	case EXEC_OMP_CRITICAL:
	case EXEC_OMP_FLUSH:
	case EXEC_OMP_DO:
	case EXEC_OMP_MASTER:
	case EXEC_OMP_ORDERED:
	case EXEC_OMP_SECTIONS:
	case EXEC_OMP_SINGLE:
	case EXEC_OMP_TASKWAIT:
	case EXEC_OMP_WORKSHARE:
	  gfc_resolve_omp_directive (code, ns);
	  break;

	case EXEC_OMP_PARALLEL:
	case EXEC_OMP_PARALLEL_DO:
	case EXEC_OMP_PARALLEL_SECTIONS:
	case EXEC_OMP_PARALLEL_WORKSHARE:
	case EXEC_OMP_TASK:
	  omp_workshare_save = omp_workshare_flag;
	  omp_workshare_flag = 0;
	  gfc_resolve_omp_directive (code, ns);
	  omp_workshare_flag = omp_workshare_save;
	  break;

	default:
	  gfc_internal_error ("resolve_code(): Bad statement code");
	}
    }

  cs_base = frame.prev;
}


/* Resolve initial values and make sure they are compatible with
   the variable.  */

static void
resolve_values (gfc_symbol *sym)
{
  if (sym->value == NULL)
    return;

  if (gfc_resolve_expr (sym->value) == FAILURE)
    return;

  gfc_check_assign_symbol (sym, sym->value);
}


/* Verify the binding labels for common blocks that are BIND(C).  The label
   for a BIND(C) common block must be identical in all scoping units in which
   the common block is declared.  Further, the binding label can not collide
   with any other global entity in the program.  */

static void
resolve_bind_c_comms (gfc_symtree *comm_block_tree)
{
  if (comm_block_tree->n.common->is_bind_c == 1)
    {
      gfc_gsymbol *binding_label_gsym;
      gfc_gsymbol *comm_name_gsym;

      /* See if a global symbol exists by the common block's name.  It may
         be NULL if the common block is use-associated.  */
      comm_name_gsym = gfc_find_gsymbol (gfc_gsym_root,
                                         comm_block_tree->n.common->name);
      if (comm_name_gsym != NULL && comm_name_gsym->type != GSYM_COMMON)
        gfc_error ("Binding label '%s' for common block '%s' at %L collides "
                   "with the global entity '%s' at %L",
                   comm_block_tree->n.common->binding_label,
                   comm_block_tree->n.common->name,
                   &(comm_block_tree->n.common->where),
                   comm_name_gsym->name, &(comm_name_gsym->where));
      else if (comm_name_gsym != NULL
	       && strcmp (comm_name_gsym->name,
			  comm_block_tree->n.common->name) == 0)
        {
          /* TODO: Need to make sure the fields of gfc_gsymbol are initialized
             as expected.  */
          if (comm_name_gsym->binding_label == NULL)
            /* No binding label for common block stored yet; save this one.  */
            comm_name_gsym->binding_label =
              comm_block_tree->n.common->binding_label;
          else
            if (strcmp (comm_name_gsym->binding_label,
                        comm_block_tree->n.common->binding_label) != 0)
              {
                /* Common block names match but binding labels do not.  */
                gfc_error ("Binding label '%s' for common block '%s' at %L "
                           "does not match the binding label '%s' for common "
                           "block '%s' at %L",
                           comm_block_tree->n.common->binding_label,
                           comm_block_tree->n.common->name,
                           &(comm_block_tree->n.common->where),
                           comm_name_gsym->binding_label,
                           comm_name_gsym->name,
                           &(comm_name_gsym->where));
                return;
              }
        }

      /* There is no binding label (NAME="") so we have nothing further to
         check and nothing to add as a global symbol for the label.  */
      if (comm_block_tree->n.common->binding_label[0] == '\0' )
        return;
      
      binding_label_gsym =
        gfc_find_gsymbol (gfc_gsym_root,
                          comm_block_tree->n.common->binding_label);
      if (binding_label_gsym == NULL)
        {
          /* Need to make a global symbol for the binding label to prevent
             it from colliding with another.  */
          binding_label_gsym =
            gfc_get_gsymbol (comm_block_tree->n.common->binding_label);
          binding_label_gsym->sym_name = comm_block_tree->n.common->name;
          binding_label_gsym->type = GSYM_COMMON;
        }
      else
        {
          /* If comm_name_gsym is NULL, the name common block is use
             associated and the name could be colliding.  */
          if (binding_label_gsym->type != GSYM_COMMON)
            gfc_error ("Binding label '%s' for common block '%s' at %L "
                       "collides with the global entity '%s' at %L",
                       comm_block_tree->n.common->binding_label,
                       comm_block_tree->n.common->name,
                       &(comm_block_tree->n.common->where),
                       binding_label_gsym->name,
                       &(binding_label_gsym->where));
          else if (comm_name_gsym != NULL
		   && (strcmp (binding_label_gsym->name,
			       comm_name_gsym->binding_label) != 0)
		   && (strcmp (binding_label_gsym->sym_name,
			       comm_name_gsym->name) != 0))
            gfc_error ("Binding label '%s' for common block '%s' at %L "
                       "collides with global entity '%s' at %L",
                       binding_label_gsym->name, binding_label_gsym->sym_name,
                       &(comm_block_tree->n.common->where),
                       comm_name_gsym->name, &(comm_name_gsym->where));
        }
    }
  
  return;
}


/* Verify any BIND(C) derived types in the namespace so we can report errors
   for them once, rather than for each variable declared of that type.  */

static void
resolve_bind_c_derived_types (gfc_symbol *derived_sym)
{
  if (derived_sym != NULL && derived_sym->attr.flavor == FL_DERIVED
      && derived_sym->attr.is_bind_c == 1)
    verify_bind_c_derived_type (derived_sym);
  
  return;
}


/* Verify that any binding labels used in a given namespace do not collide 
   with the names or binding labels of any global symbols.  */

static void
gfc_verify_binding_labels (gfc_symbol *sym)
{
  int has_error = 0;
  
  if (sym != NULL && sym->attr.is_bind_c && sym->attr.is_iso_c == 0 
      && sym->attr.flavor != FL_DERIVED && sym->binding_label[0] != '\0')
    {
      gfc_gsymbol *bind_c_sym;

      bind_c_sym = gfc_find_gsymbol (gfc_gsym_root, sym->binding_label);
      if (bind_c_sym != NULL 
          && strcmp (bind_c_sym->name, sym->binding_label) == 0)
        {
          if (sym->attr.if_source == IFSRC_DECL 
              && (bind_c_sym->type != GSYM_SUBROUTINE 
                  && bind_c_sym->type != GSYM_FUNCTION) 
              && ((sym->attr.contained == 1 
                   && strcmp (bind_c_sym->sym_name, sym->name) != 0) 
                  || (sym->attr.use_assoc == 1 
                      && (strcmp (bind_c_sym->mod_name, sym->module) != 0))))
            {
              /* Make sure global procedures don't collide with anything.  */
              gfc_error ("Binding label '%s' at %L collides with the global "
                         "entity '%s' at %L", sym->binding_label,
                         &(sym->declared_at), bind_c_sym->name,
                         &(bind_c_sym->where));
              has_error = 1;
            }
          else if (sym->attr.contained == 0 
                   && (sym->attr.if_source == IFSRC_IFBODY 
                       && sym->attr.flavor == FL_PROCEDURE) 
                   && (bind_c_sym->sym_name != NULL 
                       && strcmp (bind_c_sym->sym_name, sym->name) != 0))
            {
              /* Make sure procedures in interface bodies don't collide.  */
              gfc_error ("Binding label '%s' in interface body at %L collides "
                         "with the global entity '%s' at %L",
                         sym->binding_label,
                         &(sym->declared_at), bind_c_sym->name,
                         &(bind_c_sym->where));
              has_error = 1;
            }
          else if (sym->attr.contained == 0 
                   && sym->attr.if_source == IFSRC_UNKNOWN)
	    if ((sym->attr.use_assoc && bind_c_sym->mod_name
		 && strcmp (bind_c_sym->mod_name, sym->module) != 0) 
		|| sym->attr.use_assoc == 0)
              {
                gfc_error ("Binding label '%s' at %L collides with global "
                           "entity '%s' at %L", sym->binding_label,
                           &(sym->declared_at), bind_c_sym->name,
                           &(bind_c_sym->where));
                has_error = 1;
              }

          if (has_error != 0)
            /* Clear the binding label to prevent checking multiple times.  */
            sym->binding_label[0] = '\0';
        }
      else if (bind_c_sym == NULL)
	{
	  bind_c_sym = gfc_get_gsymbol (sym->binding_label);
	  bind_c_sym->where = sym->declared_at;
	  bind_c_sym->sym_name = sym->name;

          if (sym->attr.use_assoc == 1)
            bind_c_sym->mod_name = sym->module;
          else
            if (sym->ns->proc_name != NULL)
              bind_c_sym->mod_name = sym->ns->proc_name->name;

          if (sym->attr.contained == 0)
            {
              if (sym->attr.subroutine)
                bind_c_sym->type = GSYM_SUBROUTINE;
              else if (sym->attr.function)
                bind_c_sym->type = GSYM_FUNCTION;
            }
        }
    }
  return;
}


/* Resolve an index expression.  */

static gfc_try
resolve_index_expr (gfc_expr *e)
{
  if (gfc_resolve_expr (e) == FAILURE)
    return FAILURE;

  if (gfc_simplify_expr (e, 0) == FAILURE)
    return FAILURE;

  if (gfc_specification_expr (e) == FAILURE)
    return FAILURE;

  return SUCCESS;
}

/* Resolve a charlen structure.  */

static gfc_try
resolve_charlen (gfc_charlen *cl)
{
  int i;

  if (cl->resolved)
    return SUCCESS;

  cl->resolved = 1;

  specification_expr = 1;

  if (resolve_index_expr (cl->length) == FAILURE)
    {
      specification_expr = 0;
      return FAILURE;
    }

  /* "If the character length parameter value evaluates to a negative
     value, the length of character entities declared is zero."  */
  if (cl->length && !gfc_extract_int (cl->length, &i) && i < 0)
    {
      gfc_warning_now ("CHARACTER variable has zero length at %L",
		       &cl->length->where);
      gfc_replace_expr (cl->length, gfc_int_expr (0));
    }

  return SUCCESS;
}


/* Test for non-constant shape arrays.  */

static bool
is_non_constant_shape_array (gfc_symbol *sym)
{
  gfc_expr *e;
  int i;
  bool not_constant;

  not_constant = false;
  if (sym->as != NULL)
    {
      /* Unfortunately, !gfc_is_compile_time_shape hits a legal case that
	 has not been simplified; parameter array references.  Do the
	 simplification now.  */
      for (i = 0; i < sym->as->rank; i++)
	{
	  e = sym->as->lower[i];
	  if (e && (resolve_index_expr (e) == FAILURE
		    || !gfc_is_constant_expr (e)))
	    not_constant = true;

	  e = sym->as->upper[i];
	  if (e && (resolve_index_expr (e) == FAILURE
		    || !gfc_is_constant_expr (e)))
	    not_constant = true;
	}
    }
  return not_constant;
}

/* Given a symbol and an initialization expression, add code to initialize
   the symbol to the function entry.  */
static void
build_init_assign (gfc_symbol *sym, gfc_expr *init)
{
  gfc_expr *lval;
  gfc_code *init_st;
  gfc_namespace *ns = sym->ns;

  /* Search for the function namespace if this is a contained
     function without an explicit result.  */
  if (sym->attr.function && sym == sym->result
      && sym->name != sym->ns->proc_name->name)
    {
      ns = ns->contained;
      for (;ns; ns = ns->sibling)
	if (strcmp (ns->proc_name->name, sym->name) == 0)
	  break;
    }

  if (ns == NULL)
    {
      gfc_free_expr (init);
      return;
    }

  /* Build an l-value expression for the result.  */
  lval = gfc_lval_expr_from_sym (sym);

  /* Add the code at scope entry.  */
  init_st = gfc_get_code ();
  init_st->next = ns->code;
  ns->code = init_st;

  /* Assign the default initializer to the l-value.  */
  init_st->loc = sym->declared_at;
  init_st->op = EXEC_INIT_ASSIGN;
  init_st->expr = lval;
  init_st->expr2 = init;
}

/* Assign the default initializer to a derived type variable or result.  */

static void
apply_default_init (gfc_symbol *sym)
{
  gfc_expr *init = NULL;

  if (sym->attr.flavor != FL_VARIABLE && !sym->attr.function)
    return;

  if (sym->ts.type == BT_DERIVED && sym->ts.derived)
    init = gfc_default_initializer (&sym->ts);

  if (init == NULL)
    return;

  build_init_assign (sym, init);
}

/* Build an initializer for a local integer, real, complex, logical, or
   character variable, based on the command line flags finit-local-zero,
   finit-integer=, finit-real=, finit-logical=, and finit-runtime.  Returns 
   null if the symbol should not have a default initialization.  */
static gfc_expr *
build_default_init_expr (gfc_symbol *sym)
{
  int char_len;
  gfc_expr *init_expr;
  int i;

  /* These symbols should never have a default initialization.  */
  if ((sym->attr.dimension && !gfc_is_compile_time_shape (sym->as))
      || sym->attr.external
      || sym->attr.dummy
      || sym->attr.pointer
      || sym->attr.in_equivalence
      || sym->attr.in_common
      || sym->attr.data
      || sym->module
      || sym->attr.cray_pointee
      || sym->attr.cray_pointer)
    return NULL;

  /* Now we'll try to build an initializer expression.  */
  init_expr = gfc_get_expr ();
  init_expr->expr_type = EXPR_CONSTANT;
  init_expr->ts.type = sym->ts.type;
  init_expr->ts.kind = sym->ts.kind;
  init_expr->where = sym->declared_at;
  
  /* We will only initialize integers, reals, complex, logicals, and
     characters, and only if the corresponding command-line flags
     were set.  Otherwise, we free init_expr and return null.  */
  switch (sym->ts.type)
    {    
    case BT_INTEGER:
      if (gfc_option.flag_init_integer != GFC_INIT_INTEGER_OFF)
	mpz_init_set_si (init_expr->value.integer, 
			 gfc_option.flag_init_integer_value);
      else
	{
	  gfc_free_expr (init_expr);
	  init_expr = NULL;
	}
      break;

    case BT_REAL:
      mpfr_init (init_expr->value.real);
      switch (gfc_option.flag_init_real)
	{
	case GFC_INIT_REAL_SNAN:
	  init_expr->is_snan = 1;
	  /* Fall through.  */
	case GFC_INIT_REAL_NAN:
	  mpfr_set_nan (init_expr->value.real);
	  break;

	case GFC_INIT_REAL_INF:
	  mpfr_set_inf (init_expr->value.real, 1);
	  break;

	case GFC_INIT_REAL_NEG_INF:
	  mpfr_set_inf (init_expr->value.real, -1);
	  break;

	case GFC_INIT_REAL_ZERO:
	  mpfr_set_ui (init_expr->value.real, 0.0, GFC_RND_MODE);
	  break;

	default:
	  gfc_free_expr (init_expr);
	  init_expr = NULL;
	  break;
	}
      break;
	  
    case BT_COMPLEX:
      mpfr_init (init_expr->value.complex.r);
      mpfr_init (init_expr->value.complex.i);
      switch (gfc_option.flag_init_real)
	{
	case GFC_INIT_REAL_SNAN:
	  init_expr->is_snan = 1;
	  /* Fall through.  */
	case GFC_INIT_REAL_NAN:
	  mpfr_set_nan (init_expr->value.complex.r);
	  mpfr_set_nan (init_expr->value.complex.i);
	  break;

	case GFC_INIT_REAL_INF:
	  mpfr_set_inf (init_expr->value.complex.r, 1);
	  mpfr_set_inf (init_expr->value.complex.i, 1);
	  break;

	case GFC_INIT_REAL_NEG_INF:
	  mpfr_set_inf (init_expr->value.complex.r, -1);
	  mpfr_set_inf (init_expr->value.complex.i, -1);
	  break;

	case GFC_INIT_REAL_ZERO:
	  mpfr_set_ui (init_expr->value.complex.r, 0.0, GFC_RND_MODE);
	  mpfr_set_ui (init_expr->value.complex.i, 0.0, GFC_RND_MODE);
	  break;

	default:
	  gfc_free_expr (init_expr);
	  init_expr = NULL;
	  break;
	}
      break;
	  
    case BT_LOGICAL:
      if (gfc_option.flag_init_logical == GFC_INIT_LOGICAL_FALSE)
	init_expr->value.logical = 0;
      else if (gfc_option.flag_init_logical == GFC_INIT_LOGICAL_TRUE)
	init_expr->value.logical = 1;
      else
	{
	  gfc_free_expr (init_expr);
	  init_expr = NULL;
	}
      break;
	  
    case BT_CHARACTER:
      /* For characters, the length must be constant in order to 
	 create a default initializer.  */
      if (gfc_option.flag_init_character == GFC_INIT_CHARACTER_ON
	  && sym->ts.cl->length
	  && sym->ts.cl->length->expr_type == EXPR_CONSTANT)
	{
	  char_len = mpz_get_si (sym->ts.cl->length->value.integer);
	  init_expr->value.character.length = char_len;
	  init_expr->value.character.string = gfc_get_wide_string (char_len+1);
	  for (i = 0; i < char_len; i++)
	    init_expr->value.character.string[i]
	      = (unsigned char) gfc_option.flag_init_character_value;
	}
      else
	{
	  gfc_free_expr (init_expr);
	  init_expr = NULL;
	}
      break;
	  
    default:
     gfc_free_expr (init_expr);
     init_expr = NULL;
    }
  return init_expr;
}

/* Add an initialization expression to a local variable.  */
static void
apply_default_init_local (gfc_symbol *sym)
{
  gfc_expr *init = NULL;

  /* The symbol should be a variable or a function return value.  */
  if ((sym->attr.flavor != FL_VARIABLE && !sym->attr.function)
      || (sym->attr.function && sym->result != sym))
    return;

  /* Try to build the initializer expression.  If we can't initialize
     this symbol, then init will be NULL.  */
  init = build_default_init_expr (sym);
  if (init == NULL)
    return;

  /* For saved variables, we don't want to add an initializer at 
     function entry, so we just add a static initializer.  */
  if (sym->attr.save || sym->ns->save_all)
    {
      /* Don't clobber an existing initializer!  */
      gcc_assert (sym->value == NULL);
      sym->value = init;
      return;
    }

  build_init_assign (sym, init);
}

/* Resolution of common features of flavors variable and procedure.  */

static gfc_try
resolve_fl_var_and_proc (gfc_symbol *sym, int mp_flag)
{
  /* Constraints on deferred shape variable.  */
  if (sym->as == NULL || sym->as->type != AS_DEFERRED)
    {
      if (sym->attr.allocatable)
	{
	  if (sym->attr.dimension)
	    gfc_error ("Allocatable array '%s' at %L must have "
		       "a deferred shape", sym->name, &sym->declared_at);
	  else
	    gfc_error ("Scalar object '%s' at %L may not be ALLOCATABLE",
		       sym->name, &sym->declared_at);
	    return FAILURE;
	}

      if (sym->attr.pointer && sym->attr.dimension)
	{
	  gfc_error ("Array pointer '%s' at %L must have a deferred shape",
		     sym->name, &sym->declared_at);
	  return FAILURE;
	}

    }
  else
    {
      if (!mp_flag && !sym->attr.allocatable
	  && !sym->attr.pointer && !sym->attr.dummy)
	{
	  gfc_error ("Array '%s' at %L cannot have a deferred shape",
		     sym->name, &sym->declared_at);
	  return FAILURE;
	 }
    }
  return SUCCESS;
}


/* Additional checks for symbols with flavor variable and derived
   type.  To be called from resolve_fl_variable.  */

static gfc_try
resolve_fl_variable_derived (gfc_symbol *sym, int no_init_flag)
{
  gcc_assert (sym->ts.type == BT_DERIVED);

  /* Check to see if a derived type is blocked from being host
     associated by the presence of another class I symbol in the same
     namespace.  14.6.1.3 of the standard and the discussion on
     comp.lang.fortran.  */
  if (sym->ns != sym->ts.derived->ns
      && sym->ns->proc_name->attr.if_source != IFSRC_IFBODY)
    {
      gfc_symbol *s;
      gfc_find_symbol (sym->ts.derived->name, sym->ns, 0, &s);
      if (s && s->attr.flavor != FL_DERIVED)
	{
	  gfc_error ("The type '%s' cannot be host associated at %L "
		     "because it is blocked by an incompatible object "
		     "of the same name declared at %L",
		     sym->ts.derived->name, &sym->declared_at,
		     &s->declared_at);
	  return FAILURE;
	}
    }

  /* 4th constraint in section 11.3: "If an object of a type for which
     component-initialization is specified (R429) appears in the
     specification-part of a module and does not have the ALLOCATABLE
     or POINTER attribute, the object shall have the SAVE attribute."

     The check for initializers is performed with
     has_default_initializer because gfc_default_initializer generates
     a hidden default for allocatable components.  */
  if (!(sym->value || no_init_flag) && sym->ns->proc_name
      && sym->ns->proc_name->attr.flavor == FL_MODULE
      && !sym->ns->save_all && !sym->attr.save
      && !sym->attr.pointer && !sym->attr.allocatable
      && has_default_initializer (sym->ts.derived))
    {
      gfc_error("Object '%s' at %L must have the SAVE attribute for "
		"default initialization of a component",
		sym->name, &sym->declared_at);
      return FAILURE;
    }

  /* Assign default initializer.  */
  if (!(sym->value || sym->attr.pointer || sym->attr.allocatable)
      && (!no_init_flag || sym->attr.intent == INTENT_OUT))
    {
      sym->value = gfc_default_initializer (&sym->ts);
    }

  return SUCCESS;
}


/* Resolve symbols with flavor variable.  */

static gfc_try
resolve_fl_variable (gfc_symbol *sym, int mp_flag)
{
  int no_init_flag, automatic_flag;
  gfc_expr *e;
  const char *auto_save_msg;

  auto_save_msg = "Automatic object '%s' at %L cannot have the "
		  "SAVE attribute";

  if (resolve_fl_var_and_proc (sym, mp_flag) == FAILURE)
    return FAILURE;

  /* Set this flag to check that variables are parameters of all entries.
     This check is effected by the call to gfc_resolve_expr through
     is_non_constant_shape_array.  */
  specification_expr = 1;

  if (sym->ns->proc_name
      && (sym->ns->proc_name->attr.flavor == FL_MODULE
	  || sym->ns->proc_name->attr.is_main_program)
      && !sym->attr.use_assoc
      && !sym->attr.allocatable
      && !sym->attr.pointer
      && is_non_constant_shape_array (sym))
    {
      /* The shape of a main program or module array needs to be
	 constant.  */
      gfc_error ("The module or main program array '%s' at %L must "
		 "have constant shape", sym->name, &sym->declared_at);
      specification_expr = 0;
      return FAILURE;
    }

  if (sym->ts.type == BT_CHARACTER)
    {
      /* Make sure that character string variables with assumed length are
	 dummy arguments.  */
      e = sym->ts.cl->length;
      if (e == NULL && !sym->attr.dummy && !sym->attr.result)
	{
	  gfc_error ("Entity with assumed character length at %L must be a "
		     "dummy argument or a PARAMETER", &sym->declared_at);
	  return FAILURE;
	}

      if (e && sym->attr.save && !gfc_is_constant_expr (e))
	{
	  gfc_error (auto_save_msg, sym->name, &sym->declared_at);
	  return FAILURE;
	}

      if (!gfc_is_constant_expr (e)
	  && !(e->expr_type == EXPR_VARIABLE
	       && e->symtree->n.sym->attr.flavor == FL_PARAMETER)
	  && sym->ns->proc_name
	  && (sym->ns->proc_name->attr.flavor == FL_MODULE
	      || sym->ns->proc_name->attr.is_main_program)
	  && !sym->attr.use_assoc)
	{
	  gfc_error ("'%s' at %L must have constant character length "
		     "in this context", sym->name, &sym->declared_at);
	  return FAILURE;
	}
    }

  if (sym->value == NULL && sym->attr.referenced)
    apply_default_init_local (sym); /* Try to apply a default initialization.  */

  /* Determine if the symbol may not have an initializer.  */
  no_init_flag = automatic_flag = 0;
  if (sym->attr.allocatable || sym->attr.external || sym->attr.dummy
      || sym->attr.intrinsic || sym->attr.result)
    no_init_flag = 1;
  else if (sym->attr.dimension && !sym->attr.pointer
	   && is_non_constant_shape_array (sym))
    {
      no_init_flag = automatic_flag = 1;

      /* Also, they must not have the SAVE attribute.
	 SAVE_IMPLICIT is checked below.  */
      if (sym->attr.save == SAVE_EXPLICIT)
	{
	  gfc_error (auto_save_msg, sym->name, &sym->declared_at);
	  return FAILURE;
	}
    }

  /* Ensure that any initializer is simplified.  */
  if (sym->value)
    gfc_simplify_expr (sym->value, 1);

  /* Reject illegal initializers.  */
  if (!sym->mark && sym->value)
    {
      if (sym->attr.allocatable)
	gfc_error ("Allocatable '%s' at %L cannot have an initializer",
		   sym->name, &sym->declared_at);
      else if (sym->attr.external)
	gfc_error ("External '%s' at %L cannot have an initializer",
		   sym->name, &sym->declared_at);
      else if (sym->attr.dummy
	&& !(sym->ts.type == BT_DERIVED && sym->attr.intent == INTENT_OUT))
	gfc_error ("Dummy '%s' at %L cannot have an initializer",
		   sym->name, &sym->declared_at);
      else if (sym->attr.intrinsic)
	gfc_error ("Intrinsic '%s' at %L cannot have an initializer",
		   sym->name, &sym->declared_at);
      else if (sym->attr.result)
	gfc_error ("Function result '%s' at %L cannot have an initializer",
		   sym->name, &sym->declared_at);
      else if (automatic_flag)
	gfc_error ("Automatic array '%s' at %L cannot have an initializer",
		   sym->name, &sym->declared_at);
      else
	goto no_init_error;
      return FAILURE;
    }

no_init_error:
  if (sym->ts.type == BT_DERIVED)
    return resolve_fl_variable_derived (sym, no_init_flag);

  return SUCCESS;
}


/* Resolve a procedure.  */

static gfc_try
resolve_fl_procedure (gfc_symbol *sym, int mp_flag)
{
  gfc_formal_arglist *arg;

  if (sym->attr.ambiguous_interfaces && !sym->attr.referenced)
    gfc_warning ("Although not referenced, '%s' at %L has ambiguous "
		 "interfaces", sym->name, &sym->declared_at);

  if (sym->attr.function
      && resolve_fl_var_and_proc (sym, mp_flag) == FAILURE)
    return FAILURE;

  if (sym->ts.type == BT_CHARACTER)
    {
      gfc_charlen *cl = sym->ts.cl;

      if (cl && cl->length && gfc_is_constant_expr (cl->length)
	     && resolve_charlen (cl) == FAILURE)
	return FAILURE;

      if (!cl || !cl->length || cl->length->expr_type != EXPR_CONSTANT)
	{
	  if (sym->attr.proc == PROC_ST_FUNCTION)
	    {
	      gfc_error ("Character-valued statement function '%s' at %L must "
			 "have constant length", sym->name, &sym->declared_at);
	      return FAILURE;
	    }

	  if (sym->attr.external && sym->formal == NULL
	      && cl && cl->length && cl->length->expr_type != EXPR_CONSTANT)
	    {
	      gfc_error ("Automatic character length function '%s' at %L must "
			 "have an explicit interface", sym->name,
			 &sym->declared_at);
	      return FAILURE;
	    }
	}
    }

  /* Ensure that derived type for are not of a private type.  Internal
     module procedures are excluded by 2.2.3.3 - i.e., they are not
     externally accessible and can access all the objects accessible in
     the host.  */
  if (!(sym->ns->parent
	&& sym->ns->parent->proc_name->attr.flavor == FL_MODULE)
      && gfc_check_access(sym->attr.access, sym->ns->default_access))
    {
      gfc_interface *iface;

      for (arg = sym->formal; arg; arg = arg->next)
	{
	  if (arg->sym
	      && arg->sym->ts.type == BT_DERIVED
	      && !arg->sym->ts.derived->attr.use_assoc
	      && !gfc_check_access (arg->sym->ts.derived->attr.access,
				    arg->sym->ts.derived->ns->default_access)
	      && gfc_notify_std (GFC_STD_F2003, "Fortran 2003: '%s' is of a "
				 "PRIVATE type and cannot be a dummy argument"
				 " of '%s', which is PUBLIC at %L",
				 arg->sym->name, sym->name, &sym->declared_at)
		 == FAILURE)
	    {
	      /* Stop this message from recurring.  */
	      arg->sym->ts.derived->attr.access = ACCESS_PUBLIC;
	      return FAILURE;
	    }
	}

      /* PUBLIC interfaces may expose PRIVATE procedures that take types
	 PRIVATE to the containing module.  */
      for (iface = sym->generic; iface; iface = iface->next)
	{
	  for (arg = iface->sym->formal; arg; arg = arg->next)
	    {
	      if (arg->sym
		  && arg->sym->ts.type == BT_DERIVED
		  && !arg->sym->ts.derived->attr.use_assoc
		  && !gfc_check_access (arg->sym->ts.derived->attr.access,
					arg->sym->ts.derived->ns->default_access)
		  && gfc_notify_std (GFC_STD_F2003, "Fortran 2003: Procedure "
				     "'%s' in PUBLIC interface '%s' at %L "
				     "takes dummy arguments of '%s' which is "
				     "PRIVATE", iface->sym->name, sym->name,
				     &iface->sym->declared_at,
				     gfc_typename (&arg->sym->ts)) == FAILURE)
		{
		  /* Stop this message from recurring.  */
		  arg->sym->ts.derived->attr.access = ACCESS_PUBLIC;
		  return FAILURE;
		}
	     }
	}

      /* PUBLIC interfaces may expose PRIVATE procedures that take types
	 PRIVATE to the containing module.  */
      for (iface = sym->generic; iface; iface = iface->next)
	{
	  for (arg = iface->sym->formal; arg; arg = arg->next)
	    {
	      if (arg->sym
		  && arg->sym->ts.type == BT_DERIVED
		  && !arg->sym->ts.derived->attr.use_assoc
		  && !gfc_check_access (arg->sym->ts.derived->attr.access,
					arg->sym->ts.derived->ns->default_access)
		  && gfc_notify_std (GFC_STD_F2003, "Fortran 2003: Procedure "
				     "'%s' in PUBLIC interface '%s' at %L "
				     "takes dummy arguments of '%s' which is "
				     "PRIVATE", iface->sym->name, sym->name,
				     &iface->sym->declared_at,
				     gfc_typename (&arg->sym->ts)) == FAILURE)
		{
		  /* Stop this message from recurring.  */
		  arg->sym->ts.derived->attr.access = ACCESS_PUBLIC;
		  return FAILURE;
		}
	     }
	}
    }

  if (sym->attr.function && sym->value && sym->attr.proc != PROC_ST_FUNCTION
      && !sym->attr.proc_pointer)
    {
      gfc_error ("Function '%s' at %L cannot have an initializer",
		 sym->name, &sym->declared_at);
      return FAILURE;
    }

  /* An external symbol may not have an initializer because it is taken to be
     a procedure. Exception: Procedure Pointers.  */
  if (sym->attr.external && sym->value && !sym->attr.proc_pointer)
    {
      gfc_error ("External object '%s' at %L may not have an initializer",
		 sym->name, &sym->declared_at);
      return FAILURE;
    }

  /* An elemental function is required to return a scalar 12.7.1  */
  if (sym->attr.elemental && sym->attr.function && sym->as)
    {
      gfc_error ("ELEMENTAL function '%s' at %L must have a scalar "
		 "result", sym->name, &sym->declared_at);
      /* Reset so that the error only occurs once.  */
      sym->attr.elemental = 0;
      return FAILURE;
    }

  /* 5.1.1.5 of the Standard: A function name declared with an asterisk
     char-len-param shall not be array-valued, pointer-valued, recursive
     or pure.  ....snip... A character value of * may only be used in the
     following ways: (i) Dummy arg of procedure - dummy associates with
     actual length; (ii) To declare a named constant; or (iii) External
     function - but length must be declared in calling scoping unit.  */
  if (sym->attr.function
      && sym->ts.type == BT_CHARACTER
      && sym->ts.cl && sym->ts.cl->length == NULL)
    {
      if ((sym->as && sym->as->rank) || (sym->attr.pointer)
	  || (sym->attr.recursive) || (sym->attr.pure))
	{
	  if (sym->as && sym->as->rank)
	    gfc_error ("CHARACTER(*) function '%s' at %L cannot be "
		       "array-valued", sym->name, &sym->declared_at);

	  if (sym->attr.pointer)
	    gfc_error ("CHARACTER(*) function '%s' at %L cannot be "
		       "pointer-valued", sym->name, &sym->declared_at);

	  if (sym->attr.pure)
	    gfc_error ("CHARACTER(*) function '%s' at %L cannot be "
		       "pure", sym->name, &sym->declared_at);

	  if (sym->attr.recursive)
	    gfc_error ("CHARACTER(*) function '%s' at %L cannot be "
		       "recursive", sym->name, &sym->declared_at);

	  return FAILURE;
	}

      /* Appendix B.2 of the standard.  Contained functions give an
	 error anyway.  Fixed-form is likely to be F77/legacy.  */
      if (!sym->attr.contained && gfc_current_form != FORM_FIXED)
	gfc_notify_std (GFC_STD_F95_OBS, "CHARACTER(*) function "
			"'%s' at %L is obsolescent in fortran 95",
			sym->name, &sym->declared_at);
    }

  if (sym->attr.is_bind_c && sym->attr.is_c_interop != 1)
    {
      gfc_formal_arglist *curr_arg;
      int has_non_interop_arg = 0;

      if (verify_bind_c_sym (sym, &(sym->ts), sym->attr.in_common,
                             sym->common_block) == FAILURE)
        {
          /* Clear these to prevent looking at them again if there was an
             error.  */
          sym->attr.is_bind_c = 0;
          sym->attr.is_c_interop = 0;
          sym->ts.is_c_interop = 0;
        }
      else
        {
          /* So far, no errors have been found.  */
          sym->attr.is_c_interop = 1;
          sym->ts.is_c_interop = 1;
        }
      
      curr_arg = sym->formal;
      while (curr_arg != NULL)
        {
          /* Skip implicitly typed dummy args here.  */
	  if (curr_arg->sym->attr.implicit_type == 0)
	    if (verify_c_interop_param (curr_arg->sym) == FAILURE)
	      /* If something is found to fail, record the fact so we
		 can mark the symbol for the procedure as not being
		 BIND(C) to try and prevent multiple errors being
		 reported.  */
	      has_non_interop_arg = 1;
          
          curr_arg = curr_arg->next;
        }

      /* See if any of the arguments were not interoperable and if so, clear
	 the procedure symbol to prevent duplicate error messages.  */
      if (has_non_interop_arg != 0)
	{
	  sym->attr.is_c_interop = 0;
	  sym->ts.is_c_interop = 0;
	  sym->attr.is_bind_c = 0;
	}
    }
  
  if (!sym->attr.proc_pointer)
    {
      if (sym->attr.save == SAVE_EXPLICIT)
	{
	  gfc_error ("PROCEDURE attribute conflicts with SAVE attribute "
		     "in '%s' at %L", sym->name, &sym->declared_at);
	  return FAILURE;
	}
      if (sym->attr.intent)
	{
	  gfc_error ("PROCEDURE attribute conflicts with INTENT attribute "
		     "in '%s' at %L", sym->name, &sym->declared_at);
	  return FAILURE;
	}
      if (sym->attr.subroutine && sym->attr.result)
	{
	  gfc_error ("PROCEDURE attribute conflicts with RESULT attribute "
		     "in '%s' at %L", sym->name, &sym->declared_at);
	  return FAILURE;
	}
      if (sym->attr.external && sym->attr.function
	  && ((sym->attr.if_source == IFSRC_DECL && !sym->attr.procedure)
	      || sym->attr.contained))
	{
	  gfc_error ("EXTERNAL attribute conflicts with FUNCTION attribute "
		     "in '%s' at %L", sym->name, &sym->declared_at);
	  return FAILURE;
	}
      if (strcmp ("ppr@", sym->name) == 0)
	{
	  gfc_error ("Procedure pointer result '%s' at %L "
		     "is missing the pointer attribute",
		     sym->ns->proc_name->name, &sym->declared_at);
	  return FAILURE;
	}
    }

  return SUCCESS;
}


/* Resolve a list of finalizer procedures.  That is, after they have hopefully
   been defined and we now know their defined arguments, check that they fulfill
   the requirements of the standard for procedures used as finalizers.  */

static gfc_try
gfc_resolve_finalizers (gfc_symbol* derived)
{
  gfc_finalizer* list;
  gfc_finalizer** prev_link; /* For removing wrong entries from the list.  */
  gfc_try result = SUCCESS;
  bool seen_scalar = false;

  if (!derived->f2k_derived || !derived->f2k_derived->finalizers)
    return SUCCESS;

  /* Walk over the list of finalizer-procedures, check them, and if any one
     does not fit in with the standard's definition, print an error and remove
     it from the list.  */
  prev_link = &derived->f2k_derived->finalizers;
  for (list = derived->f2k_derived->finalizers; list; list = *prev_link)
    {
      gfc_symbol* arg;
      gfc_finalizer* i;
      int my_rank;

      /* Skip this finalizer if we already resolved it.  */
      if (list->proc_tree)
	{
	  prev_link = &(list->next);
	  continue;
	}

      /* Check this exists and is a SUBROUTINE.  */
      if (!list->proc_sym->attr.subroutine)
	{
	  gfc_error ("FINAL procedure '%s' at %L is not a SUBROUTINE",
		     list->proc_sym->name, &list->where);
	  goto error;
	}

      /* We should have exactly one argument.  */
      if (!list->proc_sym->formal || list->proc_sym->formal->next)
	{
	  gfc_error ("FINAL procedure at %L must have exactly one argument",
		     &list->where);
	  goto error;
	}
      arg = list->proc_sym->formal->sym;

      /* This argument must be of our type.  */
      if (arg->ts.type != BT_DERIVED || arg->ts.derived != derived)
	{
	  gfc_error ("Argument of FINAL procedure at %L must be of type '%s'",
		     &arg->declared_at, derived->name);
	  goto error;
	}

      /* It must neither be a pointer nor allocatable nor optional.  */
      if (arg->attr.pointer)
	{
	  gfc_error ("Argument of FINAL procedure at %L must not be a POINTER",
		     &arg->declared_at);
	  goto error;
	}
      if (arg->attr.allocatable)
	{
	  gfc_error ("Argument of FINAL procedure at %L must not be"
		     " ALLOCATABLE", &arg->declared_at);
	  goto error;
	}
      if (arg->attr.optional)
	{
	  gfc_error ("Argument of FINAL procedure at %L must not be OPTIONAL",
		     &arg->declared_at);
	  goto error;
	}

      /* It must not be INTENT(OUT).  */
      if (arg->attr.intent == INTENT_OUT)
	{
	  gfc_error ("Argument of FINAL procedure at %L must not be"
		     " INTENT(OUT)", &arg->declared_at);
	  goto error;
	}

      /* Warn if the procedure is non-scalar and not assumed shape.  */
      if (gfc_option.warn_surprising && arg->as && arg->as->rank > 0
	  && arg->as->type != AS_ASSUMED_SHAPE)
	gfc_warning ("Non-scalar FINAL procedure at %L should have assumed"
		     " shape argument", &arg->declared_at);

      /* Check that it does not match in kind and rank with a FINAL procedure
	 defined earlier.  To really loop over the *earlier* declarations,
	 we need to walk the tail of the list as new ones were pushed at the
	 front.  */
      /* TODO: Handle kind parameters once they are implemented.  */
      my_rank = (arg->as ? arg->as->rank : 0);
      for (i = list->next; i; i = i->next)
	{
	  /* Argument list might be empty; that is an error signalled earlier,
	     but we nevertheless continued resolving.  */
	  if (i->proc_sym->formal)
	    {
	      gfc_symbol* i_arg = i->proc_sym->formal->sym;
	      const int i_rank = (i_arg->as ? i_arg->as->rank : 0);
	      if (i_rank == my_rank)
		{
		  gfc_error ("FINAL procedure '%s' declared at %L has the same"
			     " rank (%d) as '%s'",
			     list->proc_sym->name, &list->where, my_rank, 
			     i->proc_sym->name);
		  goto error;
		}
	    }
	}

	/* Is this the/a scalar finalizer procedure?  */
	if (!arg->as || arg->as->rank == 0)
	  seen_scalar = true;

	/* Find the symtree for this procedure.  */
	gcc_assert (!list->proc_tree);
	list->proc_tree = gfc_find_sym_in_symtree (list->proc_sym);

	prev_link = &list->next;
	continue;

	/* Remove wrong nodes immediately from the list so we don't risk any
	   troubles in the future when they might fail later expectations.  */
error:
	result = FAILURE;
	i = list;
	*prev_link = list->next;
	gfc_free_finalizer (i);
    }

  /* Warn if we haven't seen a scalar finalizer procedure (but we know there
     were nodes in the list, must have been for arrays.  It is surely a good
     idea to have a scalar version there if there's something to finalize.  */
  if (gfc_option.warn_surprising && result == SUCCESS && !seen_scalar)
    gfc_warning ("Only array FINAL procedures declared for derived type '%s'"
		 " defined at %L, suggest also scalar one",
		 derived->name, &derived->declared_at);

  /* TODO:  Remove this error when finalization is finished.  */
  gfc_error ("Finalization at %L is not yet implemented",
	     &derived->declared_at);

  return result;
}


/* Check that it is ok for the typebound procedure proc to override the
   procedure old.  */

static gfc_try
check_typebound_override (gfc_symtree* proc, gfc_symtree* old)
{
  locus where;
  const gfc_symbol* proc_target;
  const gfc_symbol* old_target;
  unsigned proc_pass_arg, old_pass_arg, argpos;
  gfc_formal_arglist* proc_formal;
  gfc_formal_arglist* old_formal;

  /* This procedure should only be called for non-GENERIC proc.  */
  gcc_assert (!proc->n.tb->is_generic);

  /* If the overwritten procedure is GENERIC, this is an error.  */
  if (old->n.tb->is_generic)
    {
      gfc_error ("Can't overwrite GENERIC '%s' at %L",
		 old->name, &proc->n.tb->where);
      return FAILURE;
    }

  where = proc->n.tb->where;
  proc_target = proc->n.tb->u.specific->n.sym;
  old_target = old->n.tb->u.specific->n.sym;

  /* Check that overridden binding is not NON_OVERRIDABLE.  */
  if (old->n.tb->non_overridable)
    {
      gfc_error ("'%s' at %L overrides a procedure binding declared"
		 " NON_OVERRIDABLE", proc->name, &where);
      return FAILURE;
    }

  /* It's an error to override a non-DEFERRED procedure with a DEFERRED one.  */
  if (!old->n.tb->deferred && proc->n.tb->deferred)
    {
      gfc_error ("'%s' at %L must not be DEFERRED as it overrides a"
		 " non-DEFERRED binding", proc->name, &where);
      return FAILURE;
    }

  /* If the overridden binding is PURE, the overriding must be, too.  */
  if (old_target->attr.pure && !proc_target->attr.pure)
    {
      gfc_error ("'%s' at %L overrides a PURE procedure and must also be PURE",
		 proc->name, &where);
      return FAILURE;
    }

  /* If the overridden binding is ELEMENTAL, the overriding must be, too.  If it
     is not, the overriding must not be either.  */
  if (old_target->attr.elemental && !proc_target->attr.elemental)
    {
      gfc_error ("'%s' at %L overrides an ELEMENTAL procedure and must also be"
		 " ELEMENTAL", proc->name, &where);
      return FAILURE;
    }
  if (!old_target->attr.elemental && proc_target->attr.elemental)
    {
      gfc_error ("'%s' at %L overrides a non-ELEMENTAL procedure and must not"
		 " be ELEMENTAL, either", proc->name, &where);
      return FAILURE;
    }

  /* If the overridden binding is a SUBROUTINE, the overriding must also be a
     SUBROUTINE.  */
  if (old_target->attr.subroutine && !proc_target->attr.subroutine)
    {
      gfc_error ("'%s' at %L overrides a SUBROUTINE and must also be a"
		 " SUBROUTINE", proc->name, &where);
      return FAILURE;
    }

  /* If the overridden binding is a FUNCTION, the overriding must also be a
     FUNCTION and have the same characteristics.  */
  if (old_target->attr.function)
    {
      if (!proc_target->attr.function)
	{
	  gfc_error ("'%s' at %L overrides a FUNCTION and must also be a"
		     " FUNCTION", proc->name, &where);
	  return FAILURE;
	}

      /* FIXME:  Do more comprehensive checking (including, for instance, the
	 rank and array-shape).  */
      gcc_assert (proc_target->result && old_target->result);
      if (!gfc_compare_types (&proc_target->result->ts,
			      &old_target->result->ts))
	{
	  gfc_error ("'%s' at %L and the overridden FUNCTION should have"
		     " matching result types", proc->name, &where);
	  return FAILURE;
	}
    }

  /* If the overridden binding is PUBLIC, the overriding one must not be
     PRIVATE.  */
  if (old->n.tb->access == ACCESS_PUBLIC
      && proc->n.tb->access == ACCESS_PRIVATE)
    {
      gfc_error ("'%s' at %L overrides a PUBLIC procedure and must not be"
		 " PRIVATE", proc->name, &where);
      return FAILURE;
    }

  /* Compare the formal argument lists of both procedures.  This is also abused
     to find the position of the passed-object dummy arguments of both
     bindings as at least the overridden one might not yet be resolved and we
     need those positions in the check below.  */
  proc_pass_arg = old_pass_arg = 0;
  if (!proc->n.tb->nopass && !proc->n.tb->pass_arg)
    proc_pass_arg = 1;
  if (!old->n.tb->nopass && !old->n.tb->pass_arg)
    old_pass_arg = 1;
  argpos = 1;
  for (proc_formal = proc_target->formal, old_formal = old_target->formal;
       proc_formal && old_formal;
       proc_formal = proc_formal->next, old_formal = old_formal->next)
    {
      if (proc->n.tb->pass_arg
	  && !strcmp (proc->n.tb->pass_arg, proc_formal->sym->name))
	proc_pass_arg = argpos;
      if (old->n.tb->pass_arg
	  && !strcmp (old->n.tb->pass_arg, old_formal->sym->name))
	old_pass_arg = argpos;

      /* Check that the names correspond.  */
      if (strcmp (proc_formal->sym->name, old_formal->sym->name))
	{
	  gfc_error ("Dummy argument '%s' of '%s' at %L should be named '%s' as"
		     " to match the corresponding argument of the overridden"
		     " procedure", proc_formal->sym->name, proc->name, &where,
		     old_formal->sym->name);
	  return FAILURE;
	}

      /* Check that the types correspond if neither is the passed-object
	 argument.  */
      /* FIXME:  Do more comprehensive testing here.  */
      if (proc_pass_arg != argpos && old_pass_arg != argpos
	  && !gfc_compare_types (&proc_formal->sym->ts, &old_formal->sym->ts))
	{
	  gfc_error ("Types mismatch for dummy argument '%s' of '%s' %L in"
		     " in respect to the overridden procedure",
		     proc_formal->sym->name, proc->name, &where);
	  return FAILURE;
	}

      ++argpos;
    }
  if (proc_formal || old_formal)
    {
      gfc_error ("'%s' at %L must have the same number of formal arguments as"
		 " the overridden procedure", proc->name, &where);
      return FAILURE;
    }

  /* If the overridden binding is NOPASS, the overriding one must also be
     NOPASS.  */
  if (old->n.tb->nopass && !proc->n.tb->nopass)
    {
      gfc_error ("'%s' at %L overrides a NOPASS binding and must also be"
		 " NOPASS", proc->name, &where);
      return FAILURE;
    }

  /* If the overridden binding is PASS(x), the overriding one must also be
     PASS and the passed-object dummy arguments must correspond.  */
  if (!old->n.tb->nopass)
    {
      if (proc->n.tb->nopass)
	{
	  gfc_error ("'%s' at %L overrides a binding with PASS and must also be"
		     " PASS", proc->name, &where);
	  return FAILURE;
	}

      if (proc_pass_arg != old_pass_arg)
	{
	  gfc_error ("Passed-object dummy argument of '%s' at %L must be at"
		     " the same position as the passed-object dummy argument of"
		     " the overridden procedure", proc->name, &where);
	  return FAILURE;
	}
    }

  return SUCCESS;
}


/* Check if two GENERIC targets are ambiguous and emit an error is they are.  */

static gfc_try
check_generic_tbp_ambiguity (gfc_tbp_generic* t1, gfc_tbp_generic* t2,
			     const char* generic_name, locus where)
{
  gfc_symbol* sym1;
  gfc_symbol* sym2;

  gcc_assert (t1->specific && t2->specific);
  gcc_assert (!t1->specific->is_generic);
  gcc_assert (!t2->specific->is_generic);

  sym1 = t1->specific->u.specific->n.sym;
  sym2 = t2->specific->u.specific->n.sym;

  /* Both must be SUBROUTINEs or both must be FUNCTIONs.  */
  if (sym1->attr.subroutine != sym2->attr.subroutine
      || sym1->attr.function != sym2->attr.function)
    {
      gfc_error ("'%s' and '%s' can't be mixed FUNCTION/SUBROUTINE for"
		 " GENERIC '%s' at %L",
		 sym1->name, sym2->name, generic_name, &where);
      return FAILURE;
    }

  /* Compare the interfaces.  */
  if (gfc_compare_interfaces (sym1, sym2, 1))
    {
      gfc_error ("'%s' and '%s' for GENERIC '%s' at %L are ambiguous",
		 sym1->name, sym2->name, generic_name, &where);
      return FAILURE;
    }

  return SUCCESS;
}


/* Resolve a GENERIC procedure binding for a derived type.  */

static gfc_try
resolve_typebound_generic (gfc_symbol* derived, gfc_symtree* st)
{
  gfc_tbp_generic* target;
  gfc_symtree* first_target;
  gfc_symbol* super_type;
  gfc_symtree* inherited;
  locus where;

  gcc_assert (st->n.tb);
  gcc_assert (st->n.tb->is_generic);

  where = st->n.tb->where;
  super_type = gfc_get_derived_super_type (derived);

  /* Find the overridden binding if any.  */
  st->n.tb->overridden = NULL;
  if (super_type)
    {
      gfc_symtree* overridden;
      overridden = gfc_find_typebound_proc (super_type, NULL, st->name, true);

      if (overridden && overridden->n.tb)
	st->n.tb->overridden = overridden->n.tb;
    }

  /* Try to find the specific bindings for the symtrees in our target-list.  */
  gcc_assert (st->n.tb->u.generic);
  for (target = st->n.tb->u.generic; target; target = target->next)
    if (!target->specific)
      {
	gfc_typebound_proc* overridden_tbp;
	gfc_tbp_generic* g;
	const char* target_name;

	target_name = target->specific_st->name;

	/* Defined for this type directly.  */
	if (target->specific_st->n.tb)
	  {
	    target->specific = target->specific_st->n.tb;
	    goto specific_found;
	  }

	/* Look for an inherited specific binding.  */
	if (super_type)
	  {
	    inherited = gfc_find_typebound_proc (super_type, NULL,
						 target_name, true);

	    if (inherited)
	      {
		gcc_assert (inherited->n.tb);
		target->specific = inherited->n.tb;
		goto specific_found;
	      }
	  }

	gfc_error ("Undefined specific binding '%s' as target of GENERIC '%s'"
		   " at %L", target_name, st->name, &where);
	return FAILURE;

	/* Once we've found the specific binding, check it is not ambiguous with
	   other specifics already found or inherited for the same GENERIC.  */
specific_found:
	gcc_assert (target->specific);

	/* This must really be a specific binding!  */
	if (target->specific->is_generic)
	  {
	    gfc_error ("GENERIC '%s' at %L must target a specific binding,"
		       " '%s' is GENERIC, too", st->name, &where, target_name);
	    return FAILURE;
	  }

	/* Check those already resolved on this type directly.  */
	for (g = st->n.tb->u.generic; g; g = g->next)
	  if (g != target && g->specific
	      && check_generic_tbp_ambiguity (target, g, st->name, where)
		  == FAILURE)
	    return FAILURE;

	/* Check for ambiguity with inherited specific targets.  */
	for (overridden_tbp = st->n.tb->overridden; overridden_tbp;
	     overridden_tbp = overridden_tbp->overridden)
	  if (overridden_tbp->is_generic)
	    {
	      for (g = overridden_tbp->u.generic; g; g = g->next)
		{
		  gcc_assert (g->specific);
		  if (check_generic_tbp_ambiguity (target, g,
						   st->name, where) == FAILURE)
		    return FAILURE;
		}
	    }
      }

  /* If we attempt to "overwrite" a specific binding, this is an error.  */
  if (st->n.tb->overridden && !st->n.tb->overridden->is_generic)
    {
      gfc_error ("GENERIC '%s' at %L can't overwrite specific binding with"
		 " the same name", st->name, &where);
      return FAILURE;
    }

  /* Take the SUBROUTINE/FUNCTION attributes of the first specific target, as
     all must have the same attributes here.  */
  first_target = st->n.tb->u.generic->specific->u.specific;
  gcc_assert (first_target);
  st->n.tb->subroutine = first_target->n.sym->attr.subroutine;
  st->n.tb->function = first_target->n.sym->attr.function;

  return SUCCESS;
}


/* Resolve the type-bound procedures for a derived type.  */

static gfc_symbol* resolve_bindings_derived;
static gfc_try resolve_bindings_result;

static void
resolve_typebound_procedure (gfc_symtree* stree)
{
  gfc_symbol* proc;
  locus where;
  gfc_symbol* me_arg;
  gfc_symbol* super_type;
  gfc_component* comp;

  gcc_assert (stree);

  /* Undefined specific symbol from GENERIC target definition.  */
  if (!stree->n.tb)
    return;

  if (stree->n.tb->error)
    return;

  /* If this is a GENERIC binding, use that routine.  */
  if (stree->n.tb->is_generic)
    {
      if (resolve_typebound_generic (resolve_bindings_derived, stree)
	    == FAILURE)
	goto error;
      return;
    }

  /* Get the target-procedure to check it.  */
  gcc_assert (!stree->n.tb->is_generic);
  gcc_assert (stree->n.tb->u.specific);
  proc = stree->n.tb->u.specific->n.sym;
  where = stree->n.tb->where;

  /* Default access should already be resolved from the parser.  */
  gcc_assert (stree->n.tb->access != ACCESS_UNKNOWN);

  /* It should be a module procedure or an external procedure with explicit
     interface.  For DEFERRED bindings, abstract interfaces are ok as well.  */
  if ((!proc->attr.subroutine && !proc->attr.function)
      || (proc->attr.proc != PROC_MODULE
	  && proc->attr.if_source != IFSRC_IFBODY)
      || (proc->attr.abstract && !stree->n.tb->deferred))
    {
      gfc_error ("'%s' must be a module procedure or an external procedure with"
		 " an explicit interface at %L", proc->name, &where);
      goto error;
    }
  stree->n.tb->subroutine = proc->attr.subroutine;
  stree->n.tb->function = proc->attr.function;

  /* Find the super-type of the current derived type.  We could do this once and
     store in a global if speed is needed, but as long as not I believe this is
     more readable and clearer.  */
  super_type = gfc_get_derived_super_type (resolve_bindings_derived);

  /* If PASS, resolve and check arguments if not already resolved / loaded
     from a .mod file.  */
  if (!stree->n.tb->nopass && stree->n.tb->pass_arg_num == 0)
    {
      if (stree->n.tb->pass_arg)
	{
	  gfc_formal_arglist* i;

	  /* If an explicit passing argument name is given, walk the arg-list
	     and look for it.  */

	  me_arg = NULL;
	  stree->n.tb->pass_arg_num = 1;
	  for (i = proc->formal; i; i = i->next)
	    {
	      if (!strcmp (i->sym->name, stree->n.tb->pass_arg))
		{
		  me_arg = i->sym;
		  break;
		}
	      ++stree->n.tb->pass_arg_num;
	    }

	  if (!me_arg)
	    {
	      gfc_error ("Procedure '%s' with PASS(%s) at %L has no"
			 " argument '%s'",
			 proc->name, stree->n.tb->pass_arg, &where,
			 stree->n.tb->pass_arg);
	      goto error;
	    }
	}
      else
	{
	  /* Otherwise, take the first one; there should in fact be at least
	     one.  */
	  stree->n.tb->pass_arg_num = 1;
	  if (!proc->formal)
	    {
	      gfc_error ("Procedure '%s' with PASS at %L must have at"
			 " least one argument", proc->name, &where);
	      goto error;
	    }
	  me_arg = proc->formal->sym;
	}

      /* Now check that the argument-type matches.  */
      gcc_assert (me_arg);
      if (me_arg->ts.type != BT_DERIVED
	  || me_arg->ts.derived != resolve_bindings_derived)
	{
	  gfc_error ("Argument '%s' of '%s' with PASS(%s) at %L must be of"
		     " the derived-type '%s'", me_arg->name, proc->name,
		     me_arg->name, &where, resolve_bindings_derived->name);
	  goto error;
	}

      gfc_warning ("Polymorphic entities are not yet implemented,"
		   " non-polymorphic passed-object dummy argument of '%s'"
		   " at %L accepted", proc->name, &where);
    }

  /* If we are extending some type, check that we don't override a procedure
     flagged NON_OVERRIDABLE.  */
  stree->n.tb->overridden = NULL;
  if (super_type)
    {
      gfc_symtree* overridden;
      overridden = gfc_find_typebound_proc (super_type, NULL,
					    stree->name, true);

      if (overridden && overridden->n.tb)
	stree->n.tb->overridden = overridden->n.tb;

      if (overridden && check_typebound_override (stree, overridden) == FAILURE)
	goto error;
    }

  /* See if there's a name collision with a component directly in this type.  */
  for (comp = resolve_bindings_derived->components; comp; comp = comp->next)
    if (!strcmp (comp->name, stree->name))
      {
	gfc_error ("Procedure '%s' at %L has the same name as a component of"
		   " '%s'",
		   stree->name, &where, resolve_bindings_derived->name);
	goto error;
      }

  /* Try to find a name collision with an inherited component.  */
  if (super_type && gfc_find_component (super_type, stree->name, true, true))
    {
      gfc_error ("Procedure '%s' at %L has the same name as an inherited"
		 " component of '%s'",
		 stree->name, &where, resolve_bindings_derived->name);
      goto error;
    }

  stree->n.tb->error = 0;
  return;

error:
  resolve_bindings_result = FAILURE;
  stree->n.tb->error = 1;
}

static gfc_try
resolve_typebound_procedures (gfc_symbol* derived)
{
  if (!derived->f2k_derived || !derived->f2k_derived->tb_sym_root)
    return SUCCESS;

  resolve_bindings_derived = derived;
  resolve_bindings_result = SUCCESS;
  gfc_traverse_symtree (derived->f2k_derived->tb_sym_root,
			&resolve_typebound_procedure);

  return resolve_bindings_result;
}


/* Add a derived type to the dt_list.  The dt_list is used in trans-types.c
   to give all identical derived types the same backend_decl.  */
static void
add_dt_to_dt_list (gfc_symbol *derived)
{
  gfc_dt_list *dt_list;

  for (dt_list = gfc_derived_types; dt_list; dt_list = dt_list->next)
    if (derived == dt_list->derived)
      break;

  if (dt_list == NULL)
    {
      dt_list = gfc_get_dt_list ();
      dt_list->next = gfc_derived_types;
      dt_list->derived = derived;
      gfc_derived_types = dt_list;
    }
}


/* Ensure that a derived-type is really not abstract, meaning that every
   inherited DEFERRED binding is overridden by a non-DEFERRED one.  */

static gfc_try
ensure_not_abstract_walker (gfc_symbol* sub, gfc_symtree* st)
{
  if (!st)
    return SUCCESS;

  if (ensure_not_abstract_walker (sub, st->left) == FAILURE)
    return FAILURE;
  if (ensure_not_abstract_walker (sub, st->right) == FAILURE)
    return FAILURE;

  if (st->n.tb && st->n.tb->deferred)
    {
      gfc_symtree* overriding;
      overriding = gfc_find_typebound_proc (sub, NULL, st->name, true);
      gcc_assert (overriding && overriding->n.tb);
      if (overriding->n.tb->deferred)
	{
	  gfc_error ("Derived-type '%s' declared at %L must be ABSTRACT because"
		     " '%s' is DEFERRED and not overridden",
		     sub->name, &sub->declared_at, st->name);
	  return FAILURE;
	}
    }

  return SUCCESS;
}

static gfc_try
ensure_not_abstract (gfc_symbol* sub, gfc_symbol* ancestor)
{
  /* The algorithm used here is to recursively travel up the ancestry of sub
     and for each ancestor-type, check all bindings.  If any of them is
     DEFERRED, look it up starting from sub and see if the found (overriding)
     binding is not DEFERRED.
     This is not the most efficient way to do this, but it should be ok and is
     clearer than something sophisticated.  */

  gcc_assert (ancestor && ancestor->attr.abstract && !sub->attr.abstract);

  /* Walk bindings of this ancestor.  */
  if (ancestor->f2k_derived)
    {
      gfc_try t;
      t = ensure_not_abstract_walker (sub, ancestor->f2k_derived->tb_sym_root);
      if (t == FAILURE)
	return FAILURE;
    }

  /* Find next ancestor type and recurse on it.  */
  ancestor = gfc_get_derived_super_type (ancestor);
  if (ancestor)
    return ensure_not_abstract (sub, ancestor);

  return SUCCESS;
}


/* Resolve the components of a derived type.  */

static gfc_try
resolve_fl_derived (gfc_symbol *sym)
{
  gfc_symbol* super_type;
  gfc_component *c;
  int i;

  super_type = gfc_get_derived_super_type (sym);

  /* Ensure the extended type gets resolved before we do.  */
  if (super_type && resolve_fl_derived (super_type) == FAILURE)
    return FAILURE;

  /* An ABSTRACT type must be extensible.  */
  if (sym->attr.abstract && (sym->attr.is_bind_c || sym->attr.sequence))
    {
      gfc_error ("Non-extensible derived-type '%s' at %L must not be ABSTRACT",
		 sym->name, &sym->declared_at);
      return FAILURE;
    }

  for (c = sym->components; c != NULL; c = c->next)
    {
      /* Check type-spec if this is not the parent-type component.  */
      if ((!sym->attr.extension || c != sym->components)
	  && resolve_typespec_used (&c->ts, &c->loc, c->name) == FAILURE)
	return FAILURE;

      /* If this type is an extension, see if this component has the same name
	 as an inherited type-bound procedure.  */
      if (super_type
	  && gfc_find_typebound_proc (super_type, NULL, c->name, true))
	{
	  gfc_error ("Component '%s' of '%s' at %L has the same name as an"
		     " inherited type-bound procedure",
		     c->name, sym->name, &c->loc);
	  return FAILURE;
	}

      if (c->ts.type == BT_CHARACTER)
	{
	 if (c->ts.cl->length == NULL
	     || (resolve_charlen (c->ts.cl) == FAILURE)
	     || !gfc_is_constant_expr (c->ts.cl->length))
	   {
	     gfc_error ("Character length of component '%s' needs to "
			"be a constant specification expression at %L",
			c->name,
			c->ts.cl->length ? &c->ts.cl->length->where : &c->loc);
	     return FAILURE;
	   }
	}

      if (c->ts.type == BT_DERIVED
	  && sym->component_access != ACCESS_PRIVATE
	  && gfc_check_access (sym->attr.access, sym->ns->default_access)
	  && !is_sym_host_assoc (c->ts.derived, sym->ns)
	  && !c->ts.derived->attr.use_assoc
	  && !gfc_check_access (c->ts.derived->attr.access,
				c->ts.derived->ns->default_access))
	{
	  gfc_notify_std (GFC_STD_F2003, "Fortran 2003: the component '%s' "
			  "is a PRIVATE type and cannot be a component of "
			  "'%s', which is PUBLIC at %L", c->name,
			  sym->name, &sym->declared_at);
	  return FAILURE;
	}

      if (sym->attr.sequence)
	{
	  if (c->ts.type == BT_DERIVED && c->ts.derived->attr.sequence == 0)
	    {
	      gfc_error ("Component %s of SEQUENCE type declared at %L does "
			 "not have the SEQUENCE attribute",
			 c->ts.derived->name, &sym->declared_at);
	      return FAILURE;
	    }
	}

      if (c->ts.type == BT_DERIVED && c->attr.pointer
	  && c->ts.derived->components == NULL
	  && !c->ts.derived->attr.zero_comp)
	{
	  gfc_error ("The pointer component '%s' of '%s' at %L is a type "
		     "that has not been declared", c->name, sym->name,
		     &c->loc);
	  return FAILURE;
	}

      /* Ensure that all the derived type components are put on the
	 derived type list; even in formal namespaces, where derived type
	 pointer components might not have been declared.  */
      if (c->ts.type == BT_DERIVED
	    && c->ts.derived
	    && c->ts.derived->components
	    && c->attr.pointer
	    && sym != c->ts.derived)
	add_dt_to_dt_list (c->ts.derived);

      if (c->attr.pointer || c->attr.allocatable ||  c->as == NULL)
	continue;

      for (i = 0; i < c->as->rank; i++)
	{
	  if (c->as->lower[i] == NULL
	      || (resolve_index_expr (c->as->lower[i]) == FAILURE)
	      || !gfc_is_constant_expr (c->as->lower[i])
	      || c->as->upper[i] == NULL
	      || (resolve_index_expr (c->as->upper[i]) == FAILURE)
	      || !gfc_is_constant_expr (c->as->upper[i]))
	    {
	      gfc_error ("Component '%s' of '%s' at %L must have "
			 "constant array bounds",
			 c->name, sym->name, &c->loc);
	      return FAILURE;
	    }
	}
    }

  /* Resolve the type-bound procedures.  */
  if (resolve_typebound_procedures (sym) == FAILURE)
    return FAILURE;

  /* Resolve the finalizer procedures.  */
  if (gfc_resolve_finalizers (sym) == FAILURE)
    return FAILURE;

  /* If this is a non-ABSTRACT type extending an ABSTRACT one, ensure that
     all DEFERRED bindings are overridden.  */
  if (super_type && super_type->attr.abstract && !sym->attr.abstract
      && ensure_not_abstract (sym, super_type) == FAILURE)
    return FAILURE;

  /* Add derived type to the derived type list.  */
  add_dt_to_dt_list (sym);

  return SUCCESS;
}


static gfc_try
resolve_fl_namelist (gfc_symbol *sym)
{
  gfc_namelist *nl;
  gfc_symbol *nlsym;

  /* Reject PRIVATE objects in a PUBLIC namelist.  */
  if (gfc_check_access(sym->attr.access, sym->ns->default_access))
    {
      for (nl = sym->namelist; nl; nl = nl->next)
	{
	  if (!nl->sym->attr.use_assoc
	      && !is_sym_host_assoc (nl->sym, sym->ns)
	      && !gfc_check_access(nl->sym->attr.access,
				nl->sym->ns->default_access))
	    {
	      gfc_error ("NAMELIST object '%s' was declared PRIVATE and "
			 "cannot be member of PUBLIC namelist '%s' at %L",
			 nl->sym->name, sym->name, &sym->declared_at);
	      return FAILURE;
	    }

	  /* Types with private components that came here by USE-association.  */
	  if (nl->sym->ts.type == BT_DERIVED
	      && derived_inaccessible (nl->sym->ts.derived))
	    {
	      gfc_error ("NAMELIST object '%s' has use-associated PRIVATE "
			 "components and cannot be member of namelist '%s' at %L",
			 nl->sym->name, sym->name, &sym->declared_at);
	      return FAILURE;
	    }

	  /* Types with private components that are defined in the same module.  */
	  if (nl->sym->ts.type == BT_DERIVED
	      && !is_sym_host_assoc (nl->sym->ts.derived, sym->ns)
	      && !gfc_check_access (nl->sym->ts.derived->attr.private_comp
					? ACCESS_PRIVATE : ACCESS_UNKNOWN,
					nl->sym->ns->default_access))
	    {
	      gfc_error ("NAMELIST object '%s' has PRIVATE components and "
			 "cannot be a member of PUBLIC namelist '%s' at %L",
			 nl->sym->name, sym->name, &sym->declared_at);
	      return FAILURE;
	    }
	}
    }

  for (nl = sym->namelist; nl; nl = nl->next)
    {
      /* Reject namelist arrays of assumed shape.  */
      if (nl->sym->as && nl->sym->as->type == AS_ASSUMED_SHAPE
	  && gfc_notify_std (GFC_STD_F2003, "NAMELIST array object '%s' "
			     "must not have assumed shape in namelist "
			     "'%s' at %L", nl->sym->name, sym->name,
			     &sym->declared_at) == FAILURE)
	    return FAILURE;

      /* Reject namelist arrays that are not constant shape.  */
      if (is_non_constant_shape_array (nl->sym))
	{
	  gfc_error ("NAMELIST array object '%s' must have constant "
		     "shape in namelist '%s' at %L", nl->sym->name,
		     sym->name, &sym->declared_at);
	  return FAILURE;
	}

      /* Namelist objects cannot have allocatable or pointer components.  */
      if (nl->sym->ts.type != BT_DERIVED)
	continue;

      if (nl->sym->ts.derived->attr.alloc_comp)
	{
	  gfc_error ("NAMELIST object '%s' in namelist '%s' at %L cannot "
		     "have ALLOCATABLE components",
		     nl->sym->name, sym->name, &sym->declared_at);
	  return FAILURE;
	}

      if (nl->sym->ts.derived->attr.pointer_comp)
	{
	  gfc_error ("NAMELIST object '%s' in namelist '%s' at %L cannot "
		     "have POINTER components", 
		     nl->sym->name, sym->name, &sym->declared_at);
	  return FAILURE;
	}
    }


  /* 14.1.2 A module or internal procedure represent local entities
     of the same type as a namelist member and so are not allowed.  */
  for (nl = sym->namelist; nl; nl = nl->next)
    {
      if (nl->sym->ts.kind != 0 && nl->sym->attr.flavor == FL_VARIABLE)
	continue;

      if (nl->sym->attr.function && nl->sym == nl->sym->result)
	if ((nl->sym == sym->ns->proc_name)
	       ||
	    (sym->ns->parent && nl->sym == sym->ns->parent->proc_name))
	  continue;

      nlsym = NULL;
      if (nl->sym && nl->sym->name)
	gfc_find_symbol (nl->sym->name, sym->ns, 1, &nlsym);
      if (nlsym && nlsym->attr.flavor == FL_PROCEDURE)
	{
	  gfc_error ("PROCEDURE attribute conflicts with NAMELIST "
		     "attribute in '%s' at %L", nlsym->name,
		     &sym->declared_at);
	  return FAILURE;
	}
    }

  return SUCCESS;
}


static gfc_try
resolve_fl_parameter (gfc_symbol *sym)
{
  /* A parameter array's shape needs to be constant.  */
  if (sym->as != NULL 
      && (sym->as->type == AS_DEFERRED
          || is_non_constant_shape_array (sym)))
    {
      gfc_error ("Parameter array '%s' at %L cannot be automatic "
		 "or of deferred shape", sym->name, &sym->declared_at);
      return FAILURE;
    }

  /* Make sure a parameter that has been implicitly typed still
     matches the implicit type, since PARAMETER statements can precede
     IMPLICIT statements.  */
  if (sym->attr.implicit_type
      && !gfc_compare_types (&sym->ts, gfc_get_default_type (sym, sym->ns)))
    {
      gfc_error ("Implicitly typed PARAMETER '%s' at %L doesn't match a "
		 "later IMPLICIT type", sym->name, &sym->declared_at);
      return FAILURE;
    }

  /* Make sure the types of derived parameters are consistent.  This
     type checking is deferred until resolution because the type may
     refer to a derived type from the host.  */
  if (sym->ts.type == BT_DERIVED
      && !gfc_compare_types (&sym->ts, &sym->value->ts))
    {
      gfc_error ("Incompatible derived type in PARAMETER at %L",
		 &sym->value->where);
      return FAILURE;
    }
  return SUCCESS;
}


/* Do anything necessary to resolve a symbol.  Right now, we just
   assume that an otherwise unknown symbol is a variable.  This sort
   of thing commonly happens for symbols in module.  */

static void
resolve_symbol (gfc_symbol *sym)
{
  int check_constant, mp_flag;
  gfc_symtree *symtree;
  gfc_symtree *this_symtree;
  gfc_namespace *ns;
  gfc_component *c;

  if (sym->attr.flavor == FL_UNKNOWN)
    {

    /* If we find that a flavorless symbol is an interface in one of the
       parent namespaces, find its symtree in this namespace, free the
       symbol and set the symtree to point to the interface symbol.  */
      for (ns = gfc_current_ns->parent; ns; ns = ns->parent)
	{
	  symtree = gfc_find_symtree (ns->sym_root, sym->name);
	  if (symtree && symtree->n.sym->generic)
	    {
	      this_symtree = gfc_find_symtree (gfc_current_ns->sym_root,
					       sym->name);
	      sym->refs--;
	      if (!sym->refs)
		gfc_free_symbol (sym);
	      symtree->n.sym->refs++;
	      this_symtree->n.sym = symtree->n.sym;
	      return;
	    }
	}

      /* Otherwise give it a flavor according to such attributes as
	 it has.  */
      if (sym->attr.external == 0 && sym->attr.intrinsic == 0)
	sym->attr.flavor = FL_VARIABLE;
      else
	{
	  sym->attr.flavor = FL_PROCEDURE;
	  if (sym->attr.dimension)
	    sym->attr.function = 1;
	}
    }

  if (sym->attr.external && sym->ts.type != BT_UNKNOWN && !sym->attr.function)
    gfc_add_function (&sym->attr, sym->name, &sym->declared_at);

  if (sym->attr.procedure && sym->ts.interface
      && sym->attr.if_source != IFSRC_DECL)
    {
      if (sym->ts.interface->attr.procedure)
	gfc_error ("Interface '%s', used by procedure '%s' at %L, is declared "
		   "in a later PROCEDURE statement", sym->ts.interface->name,
		   sym->name,&sym->declared_at);

      /* Get the attributes from the interface (now resolved).  */
      if (sym->ts.interface->attr.if_source || sym->ts.interface->attr.intrinsic)
	{
	  gfc_symbol *ifc = sym->ts.interface;

	  if (ifc->attr.intrinsic)
	    resolve_intrinsic (ifc, &ifc->declared_at);

	  sym->ts = ifc->ts;
	  sym->ts.interface = ifc;
	  sym->attr.function = ifc->attr.function;
	  sym->attr.subroutine = ifc->attr.subroutine;
	  gfc_copy_formal_args (sym, ifc);

	  sym->attr.allocatable = ifc->attr.allocatable;
	  sym->attr.pointer = ifc->attr.pointer;
	  sym->attr.pure = ifc->attr.pure;
	  sym->attr.elemental = ifc->attr.elemental;
	  sym->attr.dimension = ifc->attr.dimension;
	  sym->attr.recursive = ifc->attr.recursive;
	  sym->attr.always_explicit = ifc->attr.always_explicit;
	  /* Copy array spec.  */
	  sym->as = gfc_copy_array_spec (ifc->as);
	  if (sym->as)
	    {
	      int i;
	      for (i = 0; i < sym->as->rank; i++)
		{
		  gfc_expr_replace_symbols (sym->as->lower[i], sym);
		  gfc_expr_replace_symbols (sym->as->upper[i], sym);
		}
	    }
	  /* Copy char length.  */
	  if (ifc->ts.cl)
	    {
	      sym->ts.cl = gfc_get_charlen();
	      sym->ts.cl->resolved = ifc->ts.cl->resolved;
	      sym->ts.cl->length = gfc_copy_expr (ifc->ts.cl->length);
	      gfc_expr_replace_symbols (sym->ts.cl->length, sym);
	      /* Add charlen to namespace.  */
	      if (sym->formal_ns)
		{
		  sym->ts.cl->next = sym->formal_ns->cl_list;
		  sym->formal_ns->cl_list = sym->ts.cl;
		}
	    }
	}
      else if (sym->ts.interface->name[0] != '\0')
	{
	  gfc_error ("Interface '%s' of procedure '%s' at %L must be explicit",
		    sym->ts.interface->name, sym->name, &sym->declared_at);
	  return;
	}
    }

  if (sym->attr.flavor == FL_DERIVED && resolve_fl_derived (sym) == FAILURE)
    return;

  /* Symbols that are module procedures with results (functions) have
     the types and array specification copied for type checking in
     procedures that call them, as well as for saving to a module
     file.  These symbols can't stand the scrutiny that their results
     can.  */
  mp_flag = (sym->result != NULL && sym->result != sym);


  /* Make sure that the intrinsic is consistent with its internal 
     representation. This needs to be done before assigning a default 
     type to avoid spurious warnings.  */
  if (sym->attr.flavor != FL_MODULE && sym->attr.intrinsic)
    {
      gfc_intrinsic_sym* isym;
      const char* symstd;

      /* We already know this one is an intrinsic, so we don't call
	 gfc_is_intrinsic for full checking but rather use gfc_find_function and
	 gfc_find_subroutine directly to check whether it is a function or
	 subroutine.  */

      if ((isym = gfc_find_function (sym->name)))
	{
	  if (sym->ts.type != BT_UNKNOWN && gfc_option.warn_surprising)
	    gfc_warning ("Type specified for intrinsic function '%s' at %L is"
			 " ignored", sym->name, &sym->declared_at);
	}
      else if ((isym = gfc_find_subroutine (sym->name)))
	{
	  if (sym->ts.type != BT_UNKNOWN)
	    {
	      gfc_error ("Intrinsic subroutine '%s' at %L shall not have a type"
			 " specifier", sym->name, &sym->declared_at);
	      return;
	    }
	}
      else
	{
	  gfc_error ("'%s' declared INTRINSIC at %L does not exist",
		     sym->name, &sym->declared_at);
	  return;
	}

      /* Check it is actually available in the standard settings.  */
      if (gfc_check_intrinsic_standard (isym, &symstd, false, sym->declared_at)
	    == FAILURE)
	{
	  gfc_error ("The intrinsic '%s' declared INTRINSIC at %L is not"
		     " available in the current standard settings but %s.  Use"
                     " an appropriate -std=* option or enable -fall-intrinsics"
                     " in order to use it.",
                     sym->name, &sym->declared_at, symstd);
	  return;
	}
     }

  /* Assign default type to symbols that need one and don't have one.  */
  if (sym->ts.type == BT_UNKNOWN)
    {
      if (sym->attr.flavor == FL_VARIABLE || sym->attr.flavor == FL_PARAMETER)
	gfc_set_default_type (sym, 1, NULL);

      if (sym->attr.flavor == FL_PROCEDURE && sym->attr.function)
	{
	  /* The specific case of an external procedure should emit an error
	     in the case that there is no implicit type.  */
	  if (!mp_flag)
	    gfc_set_default_type (sym, sym->attr.external, NULL);
	  else
	    {
	      /* Result may be in another namespace.  */
	      resolve_symbol (sym->result);

	      if (!sym->result->attr.proc_pointer)
		{
		  sym->ts = sym->result->ts;
		  sym->as = gfc_copy_array_spec (sym->result->as);
		  sym->attr.dimension = sym->result->attr.dimension;
		  sym->attr.pointer = sym->result->attr.pointer;
		  sym->attr.allocatable = sym->result->attr.allocatable;
		}
	    }
	}
    }

  /* Assumed size arrays and assumed shape arrays must be dummy
     arguments.  */

  if (sym->as != NULL
      && (sym->as->type == AS_ASSUMED_SIZE
	  || sym->as->type == AS_ASSUMED_SHAPE)
      && sym->attr.dummy == 0)
    {
      if (sym->as->type == AS_ASSUMED_SIZE)
	gfc_error ("Assumed size array at %L must be a dummy argument",
		   &sym->declared_at);
      else
	gfc_error ("Assumed shape array at %L must be a dummy argument",
		   &sym->declared_at);
      return;
    }

  /* Make sure symbols with known intent or optional are really dummy
     variable.  Because of ENTRY statement, this has to be deferred
     until resolution time.  */

  if (!sym->attr.dummy
      && (sym->attr.optional || sym->attr.intent != INTENT_UNKNOWN))
    {
      gfc_error ("Symbol at %L is not a DUMMY variable", &sym->declared_at);
      return;
    }

  if (sym->attr.value && !sym->attr.dummy)
    {
      gfc_error ("'%s' at %L cannot have the VALUE attribute because "
		 "it is not a dummy argument", sym->name, &sym->declared_at);
      return;
    }

  if (sym->attr.value && sym->ts.type == BT_CHARACTER)
    {
      gfc_charlen *cl = sym->ts.cl;
      if (!cl || !cl->length || cl->length->expr_type != EXPR_CONSTANT)
	{
	  gfc_error ("Character dummy variable '%s' at %L with VALUE "
		     "attribute must have constant length",
		     sym->name, &sym->declared_at);
	  return;
	}

      if (sym->ts.is_c_interop
	  && mpz_cmp_si (cl->length->value.integer, 1) != 0)
	{
	  gfc_error ("C interoperable character dummy variable '%s' at %L "
		     "with VALUE attribute must have length one",
		     sym->name, &sym->declared_at);
	  return;
	}
    }

  /* If the symbol is marked as bind(c), verify it's type and kind.  Do not
     do this for something that was implicitly typed because that is handled
     in gfc_set_default_type.  Handle dummy arguments and procedure
     definitions separately.  Also, anything that is use associated is not
     handled here but instead is handled in the module it is declared in.
     Finally, derived type definitions are allowed to be BIND(C) since that
     only implies that they're interoperable, and they are checked fully for
     interoperability when a variable is declared of that type.  */
  if (sym->attr.is_bind_c && sym->attr.implicit_type == 0 &&
      sym->attr.use_assoc == 0 && sym->attr.dummy == 0 &&
      sym->attr.flavor != FL_PROCEDURE && sym->attr.flavor != FL_DERIVED)
    {
      gfc_try t = SUCCESS;
      
      /* First, make sure the variable is declared at the
	 module-level scope (J3/04-007, Section 15.3).	*/
      if (sym->ns->proc_name->attr.flavor != FL_MODULE &&
          sym->attr.in_common == 0)
	{
	  gfc_error ("Variable '%s' at %L cannot be BIND(C) because it "
		     "is neither a COMMON block nor declared at the "
		     "module level scope", sym->name, &(sym->declared_at));
	  t = FAILURE;
	}
      else if (sym->common_head != NULL)
        {
          t = verify_com_block_vars_c_interop (sym->common_head);
        }
      else
	{
	  /* If type() declaration, we need to verify that the components
	     of the given type are all C interoperable, etc.  */
	  if (sym->ts.type == BT_DERIVED &&
              sym->ts.derived->attr.is_c_interop != 1)
            {
              /* Make sure the user marked the derived type as BIND(C).  If
                 not, call the verify routine.  This could print an error
                 for the derived type more than once if multiple variables
                 of that type are declared.  */
              if (sym->ts.derived->attr.is_bind_c != 1)
                verify_bind_c_derived_type (sym->ts.derived);
              t = FAILURE;
            }
	  
	  /* Verify the variable itself as C interoperable if it
             is BIND(C).  It is not possible for this to succeed if
             the verify_bind_c_derived_type failed, so don't have to handle
             any error returned by verify_bind_c_derived_type.  */
          t = verify_bind_c_sym (sym, &(sym->ts), sym->attr.in_common,
                                 sym->common_block);
	}

      if (t == FAILURE)
        {
          /* clear the is_bind_c flag to prevent reporting errors more than
             once if something failed.  */
          sym->attr.is_bind_c = 0;
          return;
        }
    }

  /* If a derived type symbol has reached this point, without its
     type being declared, we have an error.  Notice that most
     conditions that produce undefined derived types have already
     been dealt with.  However, the likes of:
     implicit type(t) (t) ..... call foo (t) will get us here if
     the type is not declared in the scope of the implicit
     statement. Change the type to BT_UNKNOWN, both because it is so
     and to prevent an ICE.  */
  if (sym->ts.type == BT_DERIVED && sym->ts.derived->components == NULL
      && !sym->ts.derived->attr.zero_comp)
    {
      gfc_error ("The derived type '%s' at %L is of type '%s', "
		 "which has not been defined", sym->name,
		  &sym->declared_at, sym->ts.derived->name);
      sym->ts.type = BT_UNKNOWN;
      return;
    }

  /* Make sure that the derived type has been resolved and that the
     derived type is visible in the symbol's namespace, if it is a
     module function and is not PRIVATE.  */
  if (sym->ts.type == BT_DERIVED
	&& sym->ts.derived->attr.use_assoc
	&& sym->ns->proc_name
	&& sym->ns->proc_name->attr.flavor == FL_MODULE)
    {
      gfc_symbol *ds;

      if (resolve_fl_derived (sym->ts.derived) == FAILURE)
	return;

      gfc_find_symbol (sym->ts.derived->name, sym->ns, 1, &ds);
      if (!ds && sym->attr.function
	    && gfc_check_access (sym->attr.access, sym->ns->default_access))
	{
	  symtree = gfc_new_symtree (&sym->ns->sym_root,
				     sym->ts.derived->name);
	  symtree->n.sym = sym->ts.derived;
	  sym->ts.derived->refs++;
	}
    }

  /* Unless the derived-type declaration is use associated, Fortran 95
     does not allow public entries of private derived types.
     See 4.4.1 (F95) and 4.5.1.1 (F2003); and related interpretation
     161 in 95-006r3.  */
  if (sym->ts.type == BT_DERIVED
      && sym->ns->proc_name && sym->ns->proc_name->attr.flavor == FL_MODULE
      && !sym->ts.derived->attr.use_assoc
      && gfc_check_access (sym->attr.access, sym->ns->default_access)
      && !gfc_check_access (sym->ts.derived->attr.access,
			    sym->ts.derived->ns->default_access)
      && gfc_notify_std (GFC_STD_F2003, "Fortran 2003: PUBLIC %s '%s' at %L "
		         "of PRIVATE derived type '%s'",
			 (sym->attr.flavor == FL_PARAMETER) ? "parameter"
			 : "variable", sym->name, &sym->declared_at,
			 sym->ts.derived->name) == FAILURE)
    return;

  /* An assumed-size array with INTENT(OUT) shall not be of a type for which
     default initialization is defined (5.1.2.4.4).  */
  if (sym->ts.type == BT_DERIVED
      && sym->attr.dummy
      && sym->attr.intent == INTENT_OUT
      && sym->as
      && sym->as->type == AS_ASSUMED_SIZE)
    {
      for (c = sym->ts.derived->components; c; c = c->next)
	{
	  if (c->initializer)
	    {
	      gfc_error ("The INTENT(OUT) dummy argument '%s' at %L is "
			 "ASSUMED SIZE and so cannot have a default initializer",
			 sym->name, &sym->declared_at);
	      return;
	    }
	}
    }

  switch (sym->attr.flavor)
    {
    case FL_VARIABLE:
      if (resolve_fl_variable (sym, mp_flag) == FAILURE)
	return;
      break;

    case FL_PROCEDURE:
      if (resolve_fl_procedure (sym, mp_flag) == FAILURE)
	return;
      break;

    case FL_NAMELIST:
      if (resolve_fl_namelist (sym) == FAILURE)
	return;
      break;

    case FL_PARAMETER:
      if (resolve_fl_parameter (sym) == FAILURE)
	return;
      break;

    default:
      break;
    }

  /* Resolve array specifier. Check as well some constraints
     on COMMON blocks.  */

  check_constant = sym->attr.in_common && !sym->attr.pointer;

  /* Set the formal_arg_flag so that check_conflict will not throw
     an error for host associated variables in the specification
     expression for an array_valued function.  */
  if (sym->attr.function && sym->as)
    formal_arg_flag = 1;

  gfc_resolve_array_spec (sym->as, check_constant);

  formal_arg_flag = 0;

  /* Resolve formal namespaces.  */
  if (sym->formal_ns && sym->formal_ns != gfc_current_ns)
    gfc_resolve (sym->formal_ns);

  /* Check threadprivate restrictions.  */
  if (sym->attr.threadprivate && !sym->attr.save && !sym->ns->save_all
      && (!sym->attr.in_common
	  && sym->module == NULL
	  && (sym->ns->proc_name == NULL
	      || sym->ns->proc_name->attr.flavor != FL_MODULE)))
    gfc_error ("Threadprivate at %L isn't SAVEd", &sym->declared_at);

  /* If we have come this far we can apply default-initializers, as
     described in 14.7.5, to those variables that have not already
     been assigned one.  */
  if (sym->ts.type == BT_DERIVED
      && sym->attr.referenced
      && sym->ns == gfc_current_ns
      && !sym->value
      && !sym->attr.allocatable
      && !sym->attr.alloc_comp)
    {
      symbol_attribute *a = &sym->attr;

      if ((!a->save && !a->dummy && !a->pointer
	   && !a->in_common && !a->use_assoc
	   && !(a->function && sym != sym->result))
	  || (a->dummy && a->intent == INTENT_OUT))
	apply_default_init (sym);
    }

  /* If this symbol has a type-spec, check it.  */
  if (sym->attr.flavor == FL_VARIABLE || sym->attr.flavor == FL_PARAMETER
      || (sym->attr.flavor == FL_PROCEDURE && sym->attr.function))
    if (resolve_typespec_used (&sym->ts, &sym->declared_at, sym->name)
	  == FAILURE)
      return;
}


/************* Resolve DATA statements *************/

static struct
{
  gfc_data_value *vnode;
  mpz_t left;
}
values;


/* Advance the values structure to point to the next value in the data list.  */

static gfc_try
next_data_value (void)
{

  while (mpz_cmp_ui (values.left, 0) == 0)
    {
      if (values.vnode->next == NULL)
	return FAILURE;

      values.vnode = values.vnode->next;
      mpz_set (values.left, values.vnode->repeat);
    }

  return SUCCESS;
}


static gfc_try
check_data_variable (gfc_data_variable *var, locus *where)
{
  gfc_expr *e;
  mpz_t size;
  mpz_t offset;
  gfc_try t;
  ar_type mark = AR_UNKNOWN;
  int i;
  mpz_t section_index[GFC_MAX_DIMENSIONS];
  gfc_ref *ref;
  gfc_array_ref *ar;
  gfc_symbol *sym;
  int has_pointer;

  if (gfc_resolve_expr (var->expr) == FAILURE)
    return FAILURE;

  ar = NULL;
  mpz_init_set_si (offset, 0);
  e = var->expr;

  if (e->expr_type != EXPR_VARIABLE)
    gfc_internal_error ("check_data_variable(): Bad expression");

  sym = e->symtree->n.sym;

  if (sym->ns->is_block_data && !sym->attr.in_common)
    {
      gfc_error ("BLOCK DATA element '%s' at %L must be in COMMON",
		 sym->name, &sym->declared_at);
    }

  if (e->ref == NULL && sym->as)
    {
      gfc_error ("DATA array '%s' at %L must be specified in a previous"
		 " declaration", sym->name, where);
      return FAILURE;
    }

  has_pointer = sym->attr.pointer;

  for (ref = e->ref; ref; ref = ref->next)
    {
      if (ref->type == REF_COMPONENT && ref->u.c.component->attr.pointer)
	has_pointer = 1;

      if (has_pointer
	    && ref->type == REF_ARRAY
	    && ref->u.ar.type != AR_FULL)
	  {
	    gfc_error ("DATA element '%s' at %L is a pointer and so must "
			"be a full array", sym->name, where);
	    return FAILURE;
	  }
    }

  if (e->rank == 0 || has_pointer)
    {
      mpz_init_set_ui (size, 1);
      ref = NULL;
    }
  else
    {
      ref = e->ref;

      /* Find the array section reference.  */
      for (ref = e->ref; ref; ref = ref->next)
	{
	  if (ref->type != REF_ARRAY)
	    continue;
	  if (ref->u.ar.type == AR_ELEMENT)
	    continue;
	  break;
	}
      gcc_assert (ref);

      /* Set marks according to the reference pattern.  */
      switch (ref->u.ar.type)
	{
	case AR_FULL:
	  mark = AR_FULL;
	  break;

	case AR_SECTION:
	  ar = &ref->u.ar;
	  /* Get the start position of array section.  */
	  gfc_get_section_index (ar, section_index, &offset);
	  mark = AR_SECTION;
	  break;

	default:
	  gcc_unreachable ();
	}

      if (gfc_array_size (e, &size) == FAILURE)
	{
	  gfc_error ("Nonconstant array section at %L in DATA statement",
		     &e->where);
	  mpz_clear (offset);
	  return FAILURE;
	}
    }

  t = SUCCESS;

  while (mpz_cmp_ui (size, 0) > 0)
    {
      if (next_data_value () == FAILURE)
	{
	  gfc_error ("DATA statement at %L has more variables than values",
		     where);
	  t = FAILURE;
	  break;
	}

      t = gfc_check_assign (var->expr, values.vnode->expr, 0);
      if (t == FAILURE)
	break;

      /* If we have more than one element left in the repeat count,
	 and we have more than one element left in the target variable,
	 then create a range assignment.  */
      /* FIXME: Only done for full arrays for now, since array sections
	 seem tricky.  */
      if (mark == AR_FULL && ref && ref->next == NULL
	  && mpz_cmp_ui (values.left, 1) > 0 && mpz_cmp_ui (size, 1) > 0)
	{
	  mpz_t range;

	  if (mpz_cmp (size, values.left) >= 0)
	    {
	      mpz_init_set (range, values.left);
	      mpz_sub (size, size, values.left);
	      mpz_set_ui (values.left, 0);
	    }
	  else
	    {
	      mpz_init_set (range, size);
	      mpz_sub (values.left, values.left, size);
	      mpz_set_ui (size, 0);
	    }

	  gfc_assign_data_value_range (var->expr, values.vnode->expr,
				       offset, range);

	  mpz_add (offset, offset, range);
	  mpz_clear (range);
	}

      /* Assign initial value to symbol.  */
      else
	{
	  mpz_sub_ui (values.left, values.left, 1);
	  mpz_sub_ui (size, size, 1);

	  t = gfc_assign_data_value (var->expr, values.vnode->expr, offset);
	  if (t == FAILURE)
	    break;

	  if (mark == AR_FULL)
	    mpz_add_ui (offset, offset, 1);

	  /* Modify the array section indexes and recalculate the offset
	     for next element.  */
	  else if (mark == AR_SECTION)
	    gfc_advance_section (section_index, ar, &offset);
	}
    }

  if (mark == AR_SECTION)
    {
      for (i = 0; i < ar->dimen; i++)
	mpz_clear (section_index[i]);
    }

  mpz_clear (size);
  mpz_clear (offset);

  return t;
}


static gfc_try traverse_data_var (gfc_data_variable *, locus *);

/* Iterate over a list of elements in a DATA statement.  */

static gfc_try
traverse_data_list (gfc_data_variable *var, locus *where)
{
  mpz_t trip;
  iterator_stack frame;
  gfc_expr *e, *start, *end, *step;
  gfc_try retval = SUCCESS;

  mpz_init (frame.value);

  start = gfc_copy_expr (var->iter.start);
  end = gfc_copy_expr (var->iter.end);
  step = gfc_copy_expr (var->iter.step);

  if (gfc_simplify_expr (start, 1) == FAILURE
      || start->expr_type != EXPR_CONSTANT)
    {
      gfc_error ("iterator start at %L does not simplify", &start->where);
      retval = FAILURE;
      goto cleanup;
    }
  if (gfc_simplify_expr (end, 1) == FAILURE
      || end->expr_type != EXPR_CONSTANT)
    {
      gfc_error ("iterator end at %L does not simplify", &end->where);
      retval = FAILURE;
      goto cleanup;
    }
  if (gfc_simplify_expr (step, 1) == FAILURE
      || step->expr_type != EXPR_CONSTANT)
    {
      gfc_error ("iterator step at %L does not simplify", &step->where);
      retval = FAILURE;
      goto cleanup;
    }

  mpz_init_set (trip, end->value.integer);
  mpz_sub (trip, trip, start->value.integer);
  mpz_add (trip, trip, step->value.integer);

  mpz_div (trip, trip, step->value.integer);

  mpz_set (frame.value, start->value.integer);

  frame.prev = iter_stack;
  frame.variable = var->iter.var->symtree;
  iter_stack = &frame;

  while (mpz_cmp_ui (trip, 0) > 0)
    {
      if (traverse_data_var (var->list, where) == FAILURE)
	{
	  mpz_clear (trip);
	  retval = FAILURE;
	  goto cleanup;
	}

      e = gfc_copy_expr (var->expr);
      if (gfc_simplify_expr (e, 1) == FAILURE)
	{
	  gfc_free_expr (e);
	  mpz_clear (trip);
	  retval = FAILURE;
	  goto cleanup;
	}

      mpz_add (frame.value, frame.value, step->value.integer);

      mpz_sub_ui (trip, trip, 1);
    }

  mpz_clear (trip);
cleanup:
  mpz_clear (frame.value);

  gfc_free_expr (start);
  gfc_free_expr (end);
  gfc_free_expr (step);

  iter_stack = frame.prev;
  return retval;
}


/* Type resolve variables in the variable list of a DATA statement.  */

static gfc_try
traverse_data_var (gfc_data_variable *var, locus *where)
{
  gfc_try t;

  for (; var; var = var->next)
    {
      if (var->expr == NULL)
	t = traverse_data_list (var, where);
      else
	t = check_data_variable (var, where);

      if (t == FAILURE)
	return FAILURE;
    }

  return SUCCESS;
}


/* Resolve the expressions and iterators associated with a data statement.
   This is separate from the assignment checking because data lists should
   only be resolved once.  */

static gfc_try
resolve_data_variables (gfc_data_variable *d)
{
  for (; d; d = d->next)
    {
      if (d->list == NULL)
	{
	  if (gfc_resolve_expr (d->expr) == FAILURE)
	    return FAILURE;
	}
      else
	{
	  if (gfc_resolve_iterator (&d->iter, false) == FAILURE)
	    return FAILURE;

	  if (resolve_data_variables (d->list) == FAILURE)
	    return FAILURE;
	}
    }

  return SUCCESS;
}


/* Resolve a single DATA statement.  We implement this by storing a pointer to
   the value list into static variables, and then recursively traversing the
   variables list, expanding iterators and such.  */

static void
resolve_data (gfc_data *d)
{

  if (resolve_data_variables (d->var) == FAILURE)
    return;

  values.vnode = d->value;
  if (d->value == NULL)
    mpz_set_ui (values.left, 0);
  else
    mpz_set (values.left, d->value->repeat);

  if (traverse_data_var (d->var, &d->where) == FAILURE)
    return;

  /* At this point, we better not have any values left.  */

  if (next_data_value () == SUCCESS)
    gfc_error ("DATA statement at %L has more values than variables",
	       &d->where);
}


/* 12.6 Constraint: In a pure subprogram any variable which is in common or
   accessed by host or use association, is a dummy argument to a pure function,
   is a dummy argument with INTENT (IN) to a pure subroutine, or an object that
   is storage associated with any such variable, shall not be used in the
   following contexts: (clients of this function).  */

/* Determines if a variable is not 'pure', i.e., not assignable within a pure
   procedure.  Returns zero if assignment is OK, nonzero if there is a
   problem.  */
int
gfc_impure_variable (gfc_symbol *sym)
{
  gfc_symbol *proc;

  if (sym->attr.use_assoc || sym->attr.in_common)
    return 1;

  if (sym->ns != gfc_current_ns)
    return !sym->attr.function;

  proc = sym->ns->proc_name;
  if (sym->attr.dummy && gfc_pure (proc)
	&& ((proc->attr.subroutine && sym->attr.intent == INTENT_IN)
		||
	     proc->attr.function))
    return 1;

  /* TODO: Sort out what can be storage associated, if anything, and include
     it here.  In principle equivalences should be scanned but it does not
     seem to be possible to storage associate an impure variable this way.  */
  return 0;
}


/* Test whether a symbol is pure or not.  For a NULL pointer, checks the
   symbol of the current procedure.  */

int
gfc_pure (gfc_symbol *sym)
{
  symbol_attribute attr;

  if (sym == NULL)
    sym = gfc_current_ns->proc_name;
  if (sym == NULL)
    return 0;

  attr = sym->attr;

  return attr.flavor == FL_PROCEDURE && (attr.pure || attr.elemental);
}


/* Test whether the current procedure is elemental or not.  */

int
gfc_elemental (gfc_symbol *sym)
{
  symbol_attribute attr;

  if (sym == NULL)
    sym = gfc_current_ns->proc_name;
  if (sym == NULL)
    return 0;
  attr = sym->attr;

  return attr.flavor == FL_PROCEDURE && attr.elemental;
}


/* Warn about unused labels.  */

static void
warn_unused_fortran_label (gfc_st_label *label)
{
  if (label == NULL)
    return;

  warn_unused_fortran_label (label->left);

  if (label->defined == ST_LABEL_UNKNOWN)
    return;

  switch (label->referenced)
    {
    case ST_LABEL_UNKNOWN:
      gfc_warning ("Label %d at %L defined but not used", label->value,
		   &label->where);
      break;

    case ST_LABEL_BAD_TARGET:
      gfc_warning ("Label %d at %L defined but cannot be used",
		   label->value, &label->where);
      break;

    default:
      break;
    }

  warn_unused_fortran_label (label->right);
}


/* Returns the sequence type of a symbol or sequence.  */

static seq_type
sequence_type (gfc_typespec ts)
{
  seq_type result;
  gfc_component *c;

  switch (ts.type)
  {
    case BT_DERIVED:

      if (ts.derived->components == NULL)
	return SEQ_NONDEFAULT;

      result = sequence_type (ts.derived->components->ts);
      for (c = ts.derived->components->next; c; c = c->next)
	if (sequence_type (c->ts) != result)
	  return SEQ_MIXED;

      return result;

    case BT_CHARACTER:
      if (ts.kind != gfc_default_character_kind)
	  return SEQ_NONDEFAULT;

      return SEQ_CHARACTER;

    case BT_INTEGER:
      if (ts.kind != gfc_default_integer_kind)
	  return SEQ_NONDEFAULT;

      return SEQ_NUMERIC;

    case BT_REAL:
      if (!(ts.kind == gfc_default_real_kind
	    || ts.kind == gfc_default_double_kind))
	  return SEQ_NONDEFAULT;

      return SEQ_NUMERIC;

    case BT_COMPLEX:
      if (ts.kind != gfc_default_complex_kind)
	  return SEQ_NONDEFAULT;

      return SEQ_NUMERIC;

    case BT_LOGICAL:
      if (ts.kind != gfc_default_logical_kind)
	  return SEQ_NONDEFAULT;

      return SEQ_NUMERIC;

    default:
      return SEQ_NONDEFAULT;
  }
}


/* Resolve derived type EQUIVALENCE object.  */

static gfc_try
resolve_equivalence_derived (gfc_symbol *derived, gfc_symbol *sym, gfc_expr *e)
{
  gfc_symbol *d;
  gfc_component *c = derived->components;

  if (!derived)
    return SUCCESS;

  /* Shall not be an object of nonsequence derived type.  */
  if (!derived->attr.sequence)
    {
      gfc_error ("Derived type variable '%s' at %L must have SEQUENCE "
		 "attribute to be an EQUIVALENCE object", sym->name,
		 &e->where);
      return FAILURE;
    }

  /* Shall not have allocatable components.  */
  if (derived->attr.alloc_comp)
    {
      gfc_error ("Derived type variable '%s' at %L cannot have ALLOCATABLE "
		 "components to be an EQUIVALENCE object",sym->name,
		 &e->where);
      return FAILURE;
    }

  if (sym->attr.in_common && has_default_initializer (sym->ts.derived))
    {
      gfc_error ("Derived type variable '%s' at %L with default "
		 "initialization cannot be in EQUIVALENCE with a variable "
		 "in COMMON", sym->name, &e->where);
      return FAILURE;
    }

  for (; c ; c = c->next)
    {
      d = c->ts.derived;
      if (d
	  && (resolve_equivalence_derived (c->ts.derived, sym, e) == FAILURE))
	return FAILURE;

      /* Shall not be an object of sequence derived type containing a pointer
	 in the structure.  */
      if (c->attr.pointer)
	{
	  gfc_error ("Derived type variable '%s' at %L with pointer "
		     "component(s) cannot be an EQUIVALENCE object",
		     sym->name, &e->where);
	  return FAILURE;
	}
    }
  return SUCCESS;
}


/* Resolve equivalence object. 
   An EQUIVALENCE object shall not be a dummy argument, a pointer, a target,
   an allocatable array, an object of nonsequence derived type, an object of
   sequence derived type containing a pointer at any level of component
   selection, an automatic object, a function name, an entry name, a result
   name, a named constant, a structure component, or a subobject of any of
   the preceding objects.  A substring shall not have length zero.  A
   derived type shall not have components with default initialization nor
   shall two objects of an equivalence group be initialized.
   Either all or none of the objects shall have an protected attribute.
   The simple constraints are done in symbol.c(check_conflict) and the rest
   are implemented here.  */

static void
resolve_equivalence (gfc_equiv *eq)
{
  gfc_symbol *sym;
  gfc_symbol *derived;
  gfc_symbol *first_sym;
  gfc_expr *e;
  gfc_ref *r;
  locus *last_where = NULL;
  seq_type eq_type, last_eq_type;
  gfc_typespec *last_ts;
  int object, cnt_protected;
  const char *value_name;
  const char *msg;

  value_name = NULL;
  last_ts = &eq->expr->symtree->n.sym->ts;

  first_sym = eq->expr->symtree->n.sym;

  cnt_protected = 0;

  for (object = 1; eq; eq = eq->eq, object++)
    {
      e = eq->expr;

      e->ts = e->symtree->n.sym->ts;
      /* match_varspec might not know yet if it is seeing
	 array reference or substring reference, as it doesn't
	 know the types.  */
      if (e->ref && e->ref->type == REF_ARRAY)
	{
	  gfc_ref *ref = e->ref;
	  sym = e->symtree->n.sym;

	  if (sym->attr.dimension)
	    {
	      ref->u.ar.as = sym->as;
	      ref = ref->next;
	    }

	  /* For substrings, convert REF_ARRAY into REF_SUBSTRING.  */
	  if (e->ts.type == BT_CHARACTER
	      && ref
	      && ref->type == REF_ARRAY
	      && ref->u.ar.dimen == 1
	      && ref->u.ar.dimen_type[0] == DIMEN_RANGE
	      && ref->u.ar.stride[0] == NULL)
	    {
	      gfc_expr *start = ref->u.ar.start[0];
	      gfc_expr *end = ref->u.ar.end[0];
	      void *mem = NULL;

	      /* Optimize away the (:) reference.  */
	      if (start == NULL && end == NULL)
		{
		  if (e->ref == ref)
		    e->ref = ref->next;
		  else
		    e->ref->next = ref->next;
		  mem = ref;
		}
	      else
		{
		  ref->type = REF_SUBSTRING;
		  if (start == NULL)
		    start = gfc_int_expr (1);
		  ref->u.ss.start = start;
		  if (end == NULL && e->ts.cl)
		    end = gfc_copy_expr (e->ts.cl->length);
		  ref->u.ss.end = end;
		  ref->u.ss.length = e->ts.cl;
		  e->ts.cl = NULL;
		}
	      ref = ref->next;
	      gfc_free (mem);
	    }

	  /* Any further ref is an error.  */
	  if (ref)
	    {
	      gcc_assert (ref->type == REF_ARRAY);
	      gfc_error ("Syntax error in EQUIVALENCE statement at %L",
			 &ref->u.ar.where);
	      continue;
	    }
	}

      if (gfc_resolve_expr (e) == FAILURE)
	continue;

      sym = e->symtree->n.sym;

      if (sym->attr.is_protected)
	cnt_protected++;
      if (cnt_protected > 0 && cnt_protected != object)
       	{
	      gfc_error ("Either all or none of the objects in the "
			 "EQUIVALENCE set at %L shall have the "
			 "PROTECTED attribute",
			 &e->where);
	      break;
	}

      /* Shall not equivalence common block variables in a PURE procedure.  */
      if (sym->ns->proc_name
	  && sym->ns->proc_name->attr.pure
	  && sym->attr.in_common)
	{
	  gfc_error ("Common block member '%s' at %L cannot be an EQUIVALENCE "
		     "object in the pure procedure '%s'",
		     sym->name, &e->where, sym->ns->proc_name->name);
	  break;
	}

      /* Shall not be a named constant.  */
      if (e->expr_type == EXPR_CONSTANT)
	{
	  gfc_error ("Named constant '%s' at %L cannot be an EQUIVALENCE "
		     "object", sym->name, &e->where);
	  continue;
	}

      derived = e->ts.derived;
      if (derived && resolve_equivalence_derived (derived, sym, e) == FAILURE)
	continue;

      /* Check that the types correspond correctly:
	 Note 5.28:
	 A numeric sequence structure may be equivalenced to another sequence
	 structure, an object of default integer type, default real type, double
	 precision real type, default logical type such that components of the
	 structure ultimately only become associated to objects of the same
	 kind. A character sequence structure may be equivalenced to an object
	 of default character kind or another character sequence structure.
	 Other objects may be equivalenced only to objects of the same type and
	 kind parameters.  */

      /* Identical types are unconditionally OK.  */
      if (object == 1 || gfc_compare_types (last_ts, &sym->ts))
	goto identical_types;

      last_eq_type = sequence_type (*last_ts);
      eq_type = sequence_type (sym->ts);

      /* Since the pair of objects is not of the same type, mixed or
	 non-default sequences can be rejected.  */

      msg = "Sequence %s with mixed components in EQUIVALENCE "
	    "statement at %L with different type objects";
      if ((object ==2
	   && last_eq_type == SEQ_MIXED
	   && gfc_notify_std (GFC_STD_GNU, msg, first_sym->name, last_where)
	      == FAILURE)
	  || (eq_type == SEQ_MIXED
	      && gfc_notify_std (GFC_STD_GNU, msg, sym->name,
				 &e->where) == FAILURE))
	continue;

      msg = "Non-default type object or sequence %s in EQUIVALENCE "
	    "statement at %L with objects of different type";
      if ((object ==2
	   && last_eq_type == SEQ_NONDEFAULT
	   && gfc_notify_std (GFC_STD_GNU, msg, first_sym->name,
			      last_where) == FAILURE)
	  || (eq_type == SEQ_NONDEFAULT
	      && gfc_notify_std (GFC_STD_GNU, msg, sym->name,
				 &e->where) == FAILURE))
	continue;

      msg ="Non-CHARACTER object '%s' in default CHARACTER "
	   "EQUIVALENCE statement at %L";
      if (last_eq_type == SEQ_CHARACTER
	  && eq_type != SEQ_CHARACTER
	  && gfc_notify_std (GFC_STD_GNU, msg, sym->name,
			     &e->where) == FAILURE)
		continue;

      msg ="Non-NUMERIC object '%s' in default NUMERIC "
	   "EQUIVALENCE statement at %L";
      if (last_eq_type == SEQ_NUMERIC
	  && eq_type != SEQ_NUMERIC
	  && gfc_notify_std (GFC_STD_GNU, msg, sym->name,
			     &e->where) == FAILURE)
		continue;

  identical_types:
      last_ts =&sym->ts;
      last_where = &e->where;

      if (!e->ref)
	continue;

      /* Shall not be an automatic array.  */
      if (e->ref->type == REF_ARRAY
	  && gfc_resolve_array_spec (e->ref->u.ar.as, 1) == FAILURE)
	{
	  gfc_error ("Array '%s' at %L with non-constant bounds cannot be "
		     "an EQUIVALENCE object", sym->name, &e->where);
	  continue;
	}

      r = e->ref;
      while (r)
	{
	  /* Shall not be a structure component.  */
	  if (r->type == REF_COMPONENT)
	    {
	      gfc_error ("Structure component '%s' at %L cannot be an "
			 "EQUIVALENCE object",
			 r->u.c.component->name, &e->where);
	      break;
	    }

	  /* A substring shall not have length zero.  */
	  if (r->type == REF_SUBSTRING)
	    {
	      if (compare_bound (r->u.ss.start, r->u.ss.end) == CMP_GT)
		{
		  gfc_error ("Substring at %L has length zero",
			     &r->u.ss.start->where);
		  break;
		}
	    }
	  r = r->next;
	}
    }
}


/* Resolve function and ENTRY types, issue diagnostics if needed.  */

static void
resolve_fntype (gfc_namespace *ns)
{
  gfc_entry_list *el;
  gfc_symbol *sym;

  if (ns->proc_name == NULL || !ns->proc_name->attr.function)
    return;

  /* If there are any entries, ns->proc_name is the entry master
     synthetic symbol and ns->entries->sym actual FUNCTION symbol.  */
  if (ns->entries)
    sym = ns->entries->sym;
  else
    sym = ns->proc_name;
  if (sym->result == sym
      && sym->ts.type == BT_UNKNOWN
      && gfc_set_default_type (sym, 0, NULL) == FAILURE
      && !sym->attr.untyped)
    {
      gfc_error ("Function '%s' at %L has no IMPLICIT type",
		 sym->name, &sym->declared_at);
      sym->attr.untyped = 1;
    }

  if (sym->ts.type == BT_DERIVED && !sym->ts.derived->attr.use_assoc
      && !sym->attr.contained
      && !gfc_check_access (sym->ts.derived->attr.access,
			    sym->ts.derived->ns->default_access)
      && gfc_check_access (sym->attr.access, sym->ns->default_access))
    {
      gfc_notify_std (GFC_STD_F2003, "Fortran 2003: PUBLIC function '%s' at "
		      "%L of PRIVATE type '%s'", sym->name,
		      &sym->declared_at, sym->ts.derived->name);
    }

    if (ns->entries)
    for (el = ns->entries->next; el; el = el->next)
      {
	if (el->sym->result == el->sym
	    && el->sym->ts.type == BT_UNKNOWN
	    && gfc_set_default_type (el->sym, 0, NULL) == FAILURE
	    && !el->sym->attr.untyped)
	  {
	    gfc_error ("ENTRY '%s' at %L has no IMPLICIT type",
		       el->sym->name, &el->sym->declared_at);
	    el->sym->attr.untyped = 1;
	  }
      }
}

/* 12.3.2.1.1 Defined operators.  */

static void
gfc_resolve_uops (gfc_symtree *symtree)
{
  gfc_interface *itr;
  gfc_symbol *sym;
  gfc_formal_arglist *formal;

  if (symtree == NULL)
    return;

  gfc_resolve_uops (symtree->left);
  gfc_resolve_uops (symtree->right);

  for (itr = symtree->n.uop->op; itr; itr = itr->next)
    {
      sym = itr->sym;
      if (!sym->attr.function)
	gfc_error ("User operator procedure '%s' at %L must be a FUNCTION",
		   sym->name, &sym->declared_at);

      if (sym->ts.type == BT_CHARACTER
	  && !(sym->ts.cl && sym->ts.cl->length)
	  && !(sym->result && sym->result->ts.cl
	       && sym->result->ts.cl->length))
	gfc_error ("User operator procedure '%s' at %L cannot be assumed "
		   "character length", sym->name, &sym->declared_at);

      formal = sym->formal;
      if (!formal || !formal->sym)
	{
	  gfc_error ("User operator procedure '%s' at %L must have at least "
		     "one argument", sym->name, &sym->declared_at);
	  continue;
	}

      if (formal->sym->attr.intent != INTENT_IN)
	gfc_error ("First argument of operator interface at %L must be "
		   "INTENT(IN)", &sym->declared_at);

      if (formal->sym->attr.optional)
	gfc_error ("First argument of operator interface at %L cannot be "
		   "optional", &sym->declared_at);

      formal = formal->next;
      if (!formal || !formal->sym)
	continue;

      if (formal->sym->attr.intent != INTENT_IN)
	gfc_error ("Second argument of operator interface at %L must be "
		   "INTENT(IN)", &sym->declared_at);

      if (formal->sym->attr.optional)
	gfc_error ("Second argument of operator interface at %L cannot be "
		   "optional", &sym->declared_at);

      if (formal->next)
	gfc_error ("Operator interface at %L must have, at most, two "
		   "arguments", &sym->declared_at);
    }
}


/* Examine all of the expressions associated with a program unit,
   assign types to all intermediate expressions, make sure that all
   assignments are to compatible types and figure out which names
   refer to which functions or subroutines.  It doesn't check code
   block, which is handled by resolve_code.  */

static void
resolve_types (gfc_namespace *ns)
{
  gfc_namespace *n;
  gfc_charlen *cl;
  gfc_data *d;
  gfc_equiv *eq;
  gfc_namespace* old_ns = gfc_current_ns;

  /* Check that all IMPLICIT types are ok.  */
  if (!ns->seen_implicit_none)
    {
      unsigned letter;
      for (letter = 0; letter != GFC_LETTERS; ++letter)
	if (ns->set_flag[letter]
	    && resolve_typespec_used (&ns->default_type[letter],
				      &ns->implicit_loc[letter],
				      NULL) == FAILURE)
	  return;
    }

  gfc_current_ns = ns;

  resolve_entries (ns);

  resolve_common_vars (ns->blank_common.head, false);
  resolve_common_blocks (ns->common_root);

  resolve_contained_functions (ns);

  gfc_traverse_ns (ns, resolve_bind_c_derived_types);

  for (cl = ns->cl_list; cl; cl = cl->next)
    resolve_charlen (cl);

  gfc_traverse_ns (ns, resolve_symbol);

  resolve_fntype (ns);

  for (n = ns->contained; n; n = n->sibling)
    {
      if (gfc_pure (ns->proc_name) && !gfc_pure (n->proc_name))
	gfc_error ("Contained procedure '%s' at %L of a PURE procedure must "
		   "also be PURE", n->proc_name->name,
		   &n->proc_name->declared_at);

      resolve_types (n);
    }

  forall_flag = 0;
  gfc_check_interfaces (ns);

  gfc_traverse_ns (ns, resolve_values);

  if (ns->save_all)
    gfc_save_all (ns);

  iter_stack = NULL;
  for (d = ns->data; d; d = d->next)
    resolve_data (d);

  iter_stack = NULL;
  gfc_traverse_ns (ns, gfc_formalize_init_value);

  gfc_traverse_ns (ns, gfc_verify_binding_labels);

  if (ns->common_root != NULL)
    gfc_traverse_symtree (ns->common_root, resolve_bind_c_comms);

  for (eq = ns->equiv; eq; eq = eq->next)
    resolve_equivalence (eq);

  /* Warn about unused labels.  */
  if (warn_unused_label)
    warn_unused_fortran_label (ns->st_labels);

  gfc_resolve_uops (ns->uop_root);

  gfc_current_ns = old_ns;
}


/* Call resolve_code recursively.  */

static void
resolve_codes (gfc_namespace *ns)
{
  gfc_namespace *n;
  bitmap_obstack old_obstack;

  for (n = ns->contained; n; n = n->sibling)
    resolve_codes (n);

  gfc_current_ns = ns;
  cs_base = NULL;
  /* Set to an out of range value.  */
  current_entry_id = -1;

  old_obstack = labels_obstack;
  bitmap_obstack_initialize (&labels_obstack);

  resolve_code (ns->code, ns);

  bitmap_obstack_release (&labels_obstack);
  labels_obstack = old_obstack;
}


/* This function is called after a complete program unit has been compiled.
   Its purpose is to examine all of the expressions associated with a program
   unit, assign types to all intermediate expressions, make sure that all
   assignments are to compatible types and figure out which names refer to
   which functions or subroutines.  */

void
gfc_resolve (gfc_namespace *ns)
{
  gfc_namespace *old_ns;

  if (ns->resolved)
    return;

  old_ns = gfc_current_ns;

  resolve_types (ns);
  resolve_codes (ns);

  gfc_current_ns = old_ns;
  ns->resolved = 1;
}<|MERGE_RESOLUTION|>--- conflicted
+++ resolved
@@ -1641,10 +1641,7 @@
 			  gfc_actual_arglist **actual, int sub)
 {
   gfc_gsymbol * gsym;
-<<<<<<< HEAD
-=======
   gfc_namespace *ns;
->>>>>>> 81f40b79
   enum gfc_symbol_type type;
 
   type = sub ? GSYM_SUBROUTINE : GSYM_FUNCTION;

/* Perform type resolution on the various structures.
   Copyright (C) 2001-2014 Free Software Foundation, Inc.
   Contributed by Andy Vaught

This file is part of GCC.

GCC is free software; you can redistribute it and/or modify it under
the terms of the GNU General Public License as published by the Free
Software Foundation; either version 3, or (at your option) any later
version.

GCC is distributed in the hope that it will be useful, but WITHOUT ANY
WARRANTY; without even the implied warranty of MERCHANTABILITY or
FITNESS FOR A PARTICULAR PURPOSE.  See the GNU General Public License
for more details.

You should have received a copy of the GNU General Public License
along with GCC; see the file COPYING3.  If not see
<http://www.gnu.org/licenses/>.  */

#include "config.h"
#include "system.h"
#include "coretypes.h"
#include "flags.h"
#include "gfortran.h"
#include "obstack.h"
#include "bitmap.h"
#include "arith.h"  /* For gfc_compare_expr().  */
#include "dependency.h"
#include "data.h"
#include "target-memory.h" /* for gfc_simplify_transfer */
#include "constructor.h"

/* Types used in equivalence statements.  */

typedef enum seq_type
{
  SEQ_NONDEFAULT, SEQ_NUMERIC, SEQ_CHARACTER, SEQ_MIXED
}
seq_type;

/* Stack to keep track of the nesting of blocks as we move through the
   code.  See resolve_branch() and resolve_code().  */

typedef struct code_stack
{
  struct gfc_code *head, *current;
  struct code_stack *prev;

  /* This bitmap keeps track of the targets valid for a branch from
     inside this block except for END {IF|SELECT}s of enclosing
     blocks.  */
  bitmap reachable_labels;
}
code_stack;

static code_stack *cs_base = NULL;


/* Nonzero if we're inside a FORALL or DO CONCURRENT block.  */

static int forall_flag;
int gfc_do_concurrent_flag;

/* True when we are resolving an expression that is an actual argument to
   a procedure.  */
static bool actual_arg = false;
/* True when we are resolving an expression that is the first actual argument
   to a procedure.  */
static bool first_actual_arg = false;


/* Nonzero if we're inside a OpenMP WORKSHARE or PARALLEL WORKSHARE block.  */

static int omp_workshare_flag;

/* Nonzero if we are processing a formal arglist. The corresponding function
   resets the flag each time that it is read.  */
static int formal_arg_flag = 0;

/* True if we are resolving a specification expression.  */
static bool specification_expr = false;

/* The id of the last entry seen.  */
static int current_entry_id;

/* We use bitmaps to determine if a branch target is valid.  */
static bitmap_obstack labels_obstack;

/* True when simplifying a EXPR_VARIABLE argument to an inquiry function.  */
static bool inquiry_argument = false;


int
gfc_is_formal_arg (void)
{
  return formal_arg_flag;
}

/* Is the symbol host associated?  */
static bool
is_sym_host_assoc (gfc_symbol *sym, gfc_namespace *ns)
{
  for (ns = ns->parent; ns; ns = ns->parent)
    {
      if (sym->ns == ns)
	return true;
    }

  return false;
}

/* Ensure a typespec used is valid; for instance, TYPE(t) is invalid if t is
   an ABSTRACT derived-type.  If where is not NULL, an error message with that
   locus is printed, optionally using name.  */

static bool
resolve_typespec_used (gfc_typespec* ts, locus* where, const char* name)
{
  if (ts->type == BT_DERIVED && ts->u.derived->attr.abstract)
    {
      if (where)
	{
	  if (name)
	    gfc_error ("'%s' at %L is of the ABSTRACT type '%s'",
		       name, where, ts->u.derived->name);
	  else
	    gfc_error ("ABSTRACT type '%s' used at %L",
		       ts->u.derived->name, where);
	}

      return false;
    }

  return true;
}


static bool
check_proc_interface (gfc_symbol *ifc, locus *where)
{
  /* Several checks for F08:C1216.  */
  if (ifc->attr.procedure)
    {
      gfc_error ("Interface '%s' at %L is declared "
		 "in a later PROCEDURE statement", ifc->name, where);
      return false;
    }
  if (ifc->generic)
    {
      /* For generic interfaces, check if there is
	 a specific procedure with the same name.  */
      gfc_interface *gen = ifc->generic;
      while (gen && strcmp (gen->sym->name, ifc->name) != 0)
	gen = gen->next;
      if (!gen)
	{
	  gfc_error ("Interface '%s' at %L may not be generic",
		     ifc->name, where);
	  return false;
	}
    }
  if (ifc->attr.proc == PROC_ST_FUNCTION)
    {
      gfc_error ("Interface '%s' at %L may not be a statement function",
		 ifc->name, where);
      return false;
    }
  if (gfc_is_intrinsic (ifc, 0, ifc->declared_at)
      || gfc_is_intrinsic (ifc, 1, ifc->declared_at))
    ifc->attr.intrinsic = 1;
  if (ifc->attr.intrinsic && !gfc_intrinsic_actual_ok (ifc->name, 0))
    {
      gfc_error ("Intrinsic procedure '%s' not allowed in "
		 "PROCEDURE statement at %L", ifc->name, where);
      return false;
    }
  if (!ifc->attr.if_source && !ifc->attr.intrinsic && ifc->name[0] != '\0')
    {
      gfc_error ("Interface '%s' at %L must be explicit", ifc->name, where);
      return false;
    }
  return true;
}


static void resolve_symbol (gfc_symbol *sym);


/* Resolve the interface for a PROCEDURE declaration or procedure pointer.  */

static bool
resolve_procedure_interface (gfc_symbol *sym)
{
  gfc_symbol *ifc = sym->ts.interface;

  if (!ifc)
    return true;

  if (ifc == sym)
    {
      gfc_error ("PROCEDURE '%s' at %L may not be used as its own interface",
		 sym->name, &sym->declared_at);
      return false;
    }
  if (!check_proc_interface (ifc, &sym->declared_at))
    return false;

  if (ifc->attr.if_source || ifc->attr.intrinsic)
    {
      /* Resolve interface and copy attributes.  */
      resolve_symbol (ifc);
      if (ifc->attr.intrinsic)
	gfc_resolve_intrinsic (ifc, &ifc->declared_at);

      if (ifc->result)
	{
	  sym->ts = ifc->result->ts;
	  sym->result = sym;
	}
      else
	sym->ts = ifc->ts;
      sym->ts.interface = ifc;
      sym->attr.function = ifc->attr.function;
      sym->attr.subroutine = ifc->attr.subroutine;

      sym->attr.allocatable = ifc->attr.allocatable;
      sym->attr.pointer = ifc->attr.pointer;
      sym->attr.pure = ifc->attr.pure;
      sym->attr.elemental = ifc->attr.elemental;
      sym->attr.dimension = ifc->attr.dimension;
      sym->attr.contiguous = ifc->attr.contiguous;
      sym->attr.recursive = ifc->attr.recursive;
      sym->attr.always_explicit = ifc->attr.always_explicit;
      sym->attr.ext_attr |= ifc->attr.ext_attr;
      sym->attr.is_bind_c = ifc->attr.is_bind_c;
      sym->attr.class_ok = ifc->attr.class_ok;
      /* Copy array spec.  */
      sym->as = gfc_copy_array_spec (ifc->as);
      /* Copy char length.  */
      if (ifc->ts.type == BT_CHARACTER && ifc->ts.u.cl)
	{
	  sym->ts.u.cl = gfc_new_charlen (sym->ns, ifc->ts.u.cl);
	  if (sym->ts.u.cl->length && !sym->ts.u.cl->resolved
	      && !gfc_resolve_expr (sym->ts.u.cl->length))
	    return false;
	}
    }

  return true;
}


/* Resolve types of formal argument lists.  These have to be done early so that
   the formal argument lists of module procedures can be copied to the
   containing module before the individual procedures are resolved
   individually.  We also resolve argument lists of procedures in interface
   blocks because they are self-contained scoping units.

   Since a dummy argument cannot be a non-dummy procedure, the only
   resort left for untyped names are the IMPLICIT types.  */

static void
resolve_formal_arglist (gfc_symbol *proc)
{
  gfc_formal_arglist *f;
  gfc_symbol *sym;
  bool saved_specification_expr;
  int i;

  if (proc->result != NULL)
    sym = proc->result;
  else
    sym = proc;

  if (gfc_elemental (proc)
      || sym->attr.pointer || sym->attr.allocatable
      || (sym->as && sym->as->rank != 0))
    {
      proc->attr.always_explicit = 1;
      sym->attr.always_explicit = 1;
    }

  formal_arg_flag = 1;

  for (f = proc->formal; f; f = f->next)
    {
      gfc_array_spec *as;

      sym = f->sym;

      if (sym == NULL)
	{
	  /* Alternate return placeholder.  */
	  if (gfc_elemental (proc))
	    gfc_error ("Alternate return specifier in elemental subroutine "
		       "'%s' at %L is not allowed", proc->name,
		       &proc->declared_at);
	  if (proc->attr.function)
	    gfc_error ("Alternate return specifier in function "
		       "'%s' at %L is not allowed", proc->name,
		       &proc->declared_at);
	  continue;
	}
      else if (sym->attr.procedure && sym->attr.if_source != IFSRC_DECL
	       && !resolve_procedure_interface (sym))
	return;

      if (strcmp (proc->name, sym->name) == 0)
        {
          gfc_error ("Self-referential argument "
                     "'%s' at %L is not allowed", sym->name,
                     &proc->declared_at);
          return;
        }

      if (sym->attr.if_source != IFSRC_UNKNOWN)
	resolve_formal_arglist (sym);

      if (sym->attr.subroutine || sym->attr.external)
	{
	  if (sym->attr.flavor == FL_UNKNOWN)
	    gfc_add_flavor (&sym->attr, FL_PROCEDURE, sym->name, &sym->declared_at);
	}
      else
	{
	  if (sym->ts.type == BT_UNKNOWN && !proc->attr.intrinsic
	      && (!sym->attr.function || sym->result == sym))
	    gfc_set_default_type (sym, 1, sym->ns);
	}

      as = sym->ts.type == BT_CLASS && sym->attr.class_ok
	   ? CLASS_DATA (sym)->as : sym->as;

      saved_specification_expr = specification_expr;
      specification_expr = true;
      gfc_resolve_array_spec (as, 0);
      specification_expr = saved_specification_expr;

      /* We can't tell if an array with dimension (:) is assumed or deferred
	 shape until we know if it has the pointer or allocatable attributes.
      */
      if (as && as->rank > 0 && as->type == AS_DEFERRED
	  && ((sym->ts.type != BT_CLASS
	       && !(sym->attr.pointer || sym->attr.allocatable))
              || (sym->ts.type == BT_CLASS
		  && !(CLASS_DATA (sym)->attr.class_pointer
		       || CLASS_DATA (sym)->attr.allocatable)))
	  && sym->attr.flavor != FL_PROCEDURE)
	{
	  as->type = AS_ASSUMED_SHAPE;
	  for (i = 0; i < as->rank; i++)
	    as->lower[i] = gfc_get_int_expr (gfc_default_integer_kind, NULL, 1);
	}

      if ((as && as->rank > 0 && as->type == AS_ASSUMED_SHAPE)
	  || (as && as->type == AS_ASSUMED_RANK)
	  || sym->attr.pointer || sym->attr.allocatable || sym->attr.target
	  || (sym->ts.type == BT_CLASS && sym->attr.class_ok
	      && (CLASS_DATA (sym)->attr.class_pointer
		  || CLASS_DATA (sym)->attr.allocatable
		  || CLASS_DATA (sym)->attr.target))
	  || sym->attr.optional)
	{
	  proc->attr.always_explicit = 1;
	  if (proc->result)
	    proc->result->attr.always_explicit = 1;
	}

      /* If the flavor is unknown at this point, it has to be a variable.
	 A procedure specification would have already set the type.  */

      if (sym->attr.flavor == FL_UNKNOWN)
	gfc_add_flavor (&sym->attr, FL_VARIABLE, sym->name, &sym->declared_at);

      if (gfc_pure (proc))
	{
	  if (sym->attr.flavor == FL_PROCEDURE)
	    {
	      /* F08:C1279.  */
	      if (!gfc_pure (sym))
		{
		  gfc_error ("Dummy procedure '%s' of PURE procedure at %L must "
			    "also be PURE", sym->name, &sym->declared_at);
		  continue;
		}
	    }
	  else if (!sym->attr.pointer)
	    {
	      if (proc->attr.function && sym->attr.intent != INTENT_IN)
		{
		  if (sym->attr.value)
		    gfc_notify_std (GFC_STD_F2008, "Argument '%s'"
				    " of pure function '%s' at %L with VALUE "
				    "attribute but without INTENT(IN)",
				    sym->name, proc->name, &sym->declared_at);
		  else
		    gfc_error ("Argument '%s' of pure function '%s' at %L must "
			       "be INTENT(IN) or VALUE", sym->name, proc->name,
			       &sym->declared_at);
		}

	      if (proc->attr.subroutine && sym->attr.intent == INTENT_UNKNOWN)
		{
		  if (sym->attr.value)
		    gfc_notify_std (GFC_STD_F2008, "Argument '%s'"
				    " of pure subroutine '%s' at %L with VALUE "
				    "attribute but without INTENT", sym->name,
				    proc->name, &sym->declared_at);
		  else
		    gfc_error ("Argument '%s' of pure subroutine '%s' at %L "
			       "must have its INTENT specified or have the "
			       "VALUE attribute", sym->name, proc->name,
			       &sym->declared_at);
		}
	    }
	}

      if (proc->attr.implicit_pure)
	{
	  if (sym->attr.flavor == FL_PROCEDURE)
	    {
	      if (!gfc_pure (sym))
		proc->attr.implicit_pure = 0;
	    }
	  else if (!sym->attr.pointer)
	    {
	      if (proc->attr.function && sym->attr.intent != INTENT_IN
		  && !sym->value)
		proc->attr.implicit_pure = 0;

	      if (proc->attr.subroutine && sym->attr.intent == INTENT_UNKNOWN
		  && !sym->value)
		proc->attr.implicit_pure = 0;
	    }
	}

      if (gfc_elemental (proc))
	{
	  /* F08:C1289.  */
	  if (sym->attr.codimension
	      || (sym->ts.type == BT_CLASS && CLASS_DATA (sym)
		  && CLASS_DATA (sym)->attr.codimension))
	    {
	      gfc_error ("Coarray dummy argument '%s' at %L to elemental "
			 "procedure", sym->name, &sym->declared_at);
	      continue;
	    }

	  if (sym->as || (sym->ts.type == BT_CLASS && CLASS_DATA (sym)
			  && CLASS_DATA (sym)->as))
	    {
	      gfc_error ("Argument '%s' of elemental procedure at %L must "
			 "be scalar", sym->name, &sym->declared_at);
	      continue;
	    }

	  if (sym->attr.allocatable
	      || (sym->ts.type == BT_CLASS && CLASS_DATA (sym)
		  && CLASS_DATA (sym)->attr.allocatable))
	    {
	      gfc_error ("Argument '%s' of elemental procedure at %L cannot "
			 "have the ALLOCATABLE attribute", sym->name,
			 &sym->declared_at);
	      continue;
	    }

	  if (sym->attr.pointer
	      || (sym->ts.type == BT_CLASS && CLASS_DATA (sym)
		  && CLASS_DATA (sym)->attr.class_pointer))
	    {
	      gfc_error ("Argument '%s' of elemental procedure at %L cannot "
			 "have the POINTER attribute", sym->name,
			 &sym->declared_at);
	      continue;
	    }

	  if (sym->attr.flavor == FL_PROCEDURE)
	    {
	      gfc_error ("Dummy procedure '%s' not allowed in elemental "
			 "procedure '%s' at %L", sym->name, proc->name,
			 &sym->declared_at);
	      continue;
	    }

	  /* Fortran 2008 Corrigendum 1, C1290a.  */
	  if (sym->attr.intent == INTENT_UNKNOWN && !sym->attr.value)
	    {
	      gfc_error ("Argument '%s' of elemental procedure '%s' at %L must "
			 "have its INTENT specified or have the VALUE "
			 "attribute", sym->name, proc->name,
			 &sym->declared_at);
	      continue;
	    }
	}

      /* Each dummy shall be specified to be scalar.  */
      if (proc->attr.proc == PROC_ST_FUNCTION)
	{
	  if (sym->as != NULL)
	    {
	      gfc_error ("Argument '%s' of statement function at %L must "
			 "be scalar", sym->name, &sym->declared_at);
	      continue;
	    }

	  if (sym->ts.type == BT_CHARACTER)
	    {
	      gfc_charlen *cl = sym->ts.u.cl;
	      if (!cl || !cl->length || cl->length->expr_type != EXPR_CONSTANT)
		{
		  gfc_error ("Character-valued argument '%s' of statement "
			     "function at %L must have constant length",
			     sym->name, &sym->declared_at);
		  continue;
		}
	    }
	}
    }
  formal_arg_flag = 0;
}


/* Work function called when searching for symbols that have argument lists
   associated with them.  */

static void
find_arglists (gfc_symbol *sym)
{
  if (sym->attr.if_source == IFSRC_UNKNOWN || sym->ns != gfc_current_ns
      || sym->attr.flavor == FL_DERIVED || sym->attr.intrinsic)
    return;

  resolve_formal_arglist (sym);
}


/* Given a namespace, resolve all formal argument lists within the namespace.
 */

static void
resolve_formal_arglists (gfc_namespace *ns)
{
  if (ns == NULL)
    return;

  gfc_traverse_ns (ns, find_arglists);
}


static void
resolve_contained_fntype (gfc_symbol *sym, gfc_namespace *ns)
{
  bool t;

  /* If this namespace is not a function or an entry master function,
     ignore it.  */
  if (! sym || !(sym->attr.function || sym->attr.flavor == FL_VARIABLE)
      || sym->attr.entry_master)
    return;

  /* Try to find out of what the return type is.  */
  if (sym->result->ts.type == BT_UNKNOWN && sym->result->ts.interface == NULL)
    {
      t = gfc_set_default_type (sym->result, 0, ns);

      if (!t && !sym->result->attr.untyped)
	{
	  if (sym->result == sym)
	    gfc_error ("Contained function '%s' at %L has no IMPLICIT type",
		       sym->name, &sym->declared_at);
	  else if (!sym->result->attr.proc_pointer)
	    gfc_error ("Result '%s' of contained function '%s' at %L has "
		       "no IMPLICIT type", sym->result->name, sym->name,
		       &sym->result->declared_at);
	  sym->result->attr.untyped = 1;
	}
    }

  /* Fortran 95 Draft Standard, page 51, Section 5.1.1.5, on the Character
     type, lists the only ways a character length value of * can be used:
     dummy arguments of procedures, named constants, and function results
     in external functions.  Internal function results and results of module
     procedures are not on this list, ergo, not permitted.  */

  if (sym->result->ts.type == BT_CHARACTER)
    {
      gfc_charlen *cl = sym->result->ts.u.cl;
      if ((!cl || !cl->length) && !sym->result->ts.deferred)
	{
	  /* See if this is a module-procedure and adapt error message
	     accordingly.  */
	  bool module_proc;
	  gcc_assert (ns->parent && ns->parent->proc_name);
	  module_proc = (ns->parent->proc_name->attr.flavor == FL_MODULE);

	  gfc_error ("Character-valued %s '%s' at %L must not be"
		     " assumed length",
		     module_proc ? _("module procedure")
				 : _("internal function"),
		     sym->name, &sym->declared_at);
	}
    }
}


/* Add NEW_ARGS to the formal argument list of PROC, taking care not to
   introduce duplicates.  */

static void
merge_argument_lists (gfc_symbol *proc, gfc_formal_arglist *new_args)
{
  gfc_formal_arglist *f, *new_arglist;
  gfc_symbol *new_sym;

  for (; new_args != NULL; new_args = new_args->next)
    {
      new_sym = new_args->sym;
      /* See if this arg is already in the formal argument list.  */
      for (f = proc->formal; f; f = f->next)
	{
	  if (new_sym == f->sym)
	    break;
	}

      if (f)
	continue;

      /* Add a new argument.  Argument order is not important.  */
      new_arglist = gfc_get_formal_arglist ();
      new_arglist->sym = new_sym;
      new_arglist->next = proc->formal;
      proc->formal  = new_arglist;
    }
}


/* Flag the arguments that are not present in all entries.  */

static void
check_argument_lists (gfc_symbol *proc, gfc_formal_arglist *new_args)
{
  gfc_formal_arglist *f, *head;
  head = new_args;

  for (f = proc->formal; f; f = f->next)
    {
      if (f->sym == NULL)
	continue;

      for (new_args = head; new_args; new_args = new_args->next)
	{
	  if (new_args->sym == f->sym)
	    break;
	}

      if (new_args)
	continue;

      f->sym->attr.not_always_present = 1;
    }
}


/* Resolve alternate entry points.  If a symbol has multiple entry points we
   create a new master symbol for the main routine, and turn the existing
   symbol into an entry point.  */

static void
resolve_entries (gfc_namespace *ns)
{
  gfc_namespace *old_ns;
  gfc_code *c;
  gfc_symbol *proc;
  gfc_entry_list *el;
  char name[GFC_MAX_SYMBOL_LEN + 1];
  static int master_count = 0;

  if (ns->proc_name == NULL)
    return;

  /* No need to do anything if this procedure doesn't have alternate entry
     points.  */
  if (!ns->entries)
    return;

  /* We may already have resolved alternate entry points.  */
  if (ns->proc_name->attr.entry_master)
    return;

  /* If this isn't a procedure something has gone horribly wrong.  */
  gcc_assert (ns->proc_name->attr.flavor == FL_PROCEDURE);

  /* Remember the current namespace.  */
  old_ns = gfc_current_ns;

  gfc_current_ns = ns;

  /* Add the main entry point to the list of entry points.  */
  el = gfc_get_entry_list ();
  el->sym = ns->proc_name;
  el->id = 0;
  el->next = ns->entries;
  ns->entries = el;
  ns->proc_name->attr.entry = 1;

  /* If it is a module function, it needs to be in the right namespace
     so that gfc_get_fake_result_decl can gather up the results. The
     need for this arose in get_proc_name, where these beasts were
     left in their own namespace, to keep prior references linked to
     the entry declaration.*/
  if (ns->proc_name->attr.function
      && ns->parent && ns->parent->proc_name->attr.flavor == FL_MODULE)
    el->sym->ns = ns;

  /* Do the same for entries where the master is not a module
     procedure.  These are retained in the module namespace because
     of the module procedure declaration.  */
  for (el = el->next; el; el = el->next)
    if (el->sym->ns->proc_name->attr.flavor == FL_MODULE
	  && el->sym->attr.mod_proc)
      el->sym->ns = ns;
  el = ns->entries;

  /* Add an entry statement for it.  */
  c = gfc_get_code (EXEC_ENTRY);
  c->ext.entry = el;
  c->next = ns->code;
  ns->code = c;

  /* Create a new symbol for the master function.  */
  /* Give the internal function a unique name (within this file).
     Also include the function name so the user has some hope of figuring
     out what is going on.  */
  snprintf (name, GFC_MAX_SYMBOL_LEN, "master.%d.%s",
	    master_count++, ns->proc_name->name);
  gfc_get_ha_symbol (name, &proc);
  gcc_assert (proc != NULL);

  gfc_add_procedure (&proc->attr, PROC_INTERNAL, proc->name, NULL);
  if (ns->proc_name->attr.subroutine)
    gfc_add_subroutine (&proc->attr, proc->name, NULL);
  else
    {
      gfc_symbol *sym;
      gfc_typespec *ts, *fts;
      gfc_array_spec *as, *fas;
      gfc_add_function (&proc->attr, proc->name, NULL);
      proc->result = proc;
      fas = ns->entries->sym->as;
      fas = fas ? fas : ns->entries->sym->result->as;
      fts = &ns->entries->sym->result->ts;
      if (fts->type == BT_UNKNOWN)
	fts = gfc_get_default_type (ns->entries->sym->result->name, NULL);
      for (el = ns->entries->next; el; el = el->next)
	{
	  ts = &el->sym->result->ts;
	  as = el->sym->as;
	  as = as ? as : el->sym->result->as;
	  if (ts->type == BT_UNKNOWN)
	    ts = gfc_get_default_type (el->sym->result->name, NULL);

	  if (! gfc_compare_types (ts, fts)
	      || (el->sym->result->attr.dimension
		  != ns->entries->sym->result->attr.dimension)
	      || (el->sym->result->attr.pointer
		  != ns->entries->sym->result->attr.pointer))
	    break;
	  else if (as && fas && ns->entries->sym->result != el->sym->result
		      && gfc_compare_array_spec (as, fas) == 0)
	    gfc_error ("Function %s at %L has entries with mismatched "
		       "array specifications", ns->entries->sym->name,
		       &ns->entries->sym->declared_at);
	  /* The characteristics need to match and thus both need to have
	     the same string length, i.e. both len=*, or both len=4.
	     Having both len=<variable> is also possible, but difficult to
	     check at compile time.  */
	  else if (ts->type == BT_CHARACTER && ts->u.cl && fts->u.cl
		   && (((ts->u.cl->length && !fts->u.cl->length)
			||(!ts->u.cl->length && fts->u.cl->length))
		       || (ts->u.cl->length
			   && ts->u.cl->length->expr_type
			      != fts->u.cl->length->expr_type)
		       || (ts->u.cl->length
			   && ts->u.cl->length->expr_type == EXPR_CONSTANT
		           && mpz_cmp (ts->u.cl->length->value.integer,
				       fts->u.cl->length->value.integer) != 0)))
	    gfc_notify_std (GFC_STD_GNU, "Function %s at %L with "
			    "entries returning variables of different "
			    "string lengths", ns->entries->sym->name,
			    &ns->entries->sym->declared_at);
	}

      if (el == NULL)
	{
	  sym = ns->entries->sym->result;
	  /* All result types the same.  */
	  proc->ts = *fts;
	  if (sym->attr.dimension)
	    gfc_set_array_spec (proc, gfc_copy_array_spec (sym->as), NULL);
	  if (sym->attr.pointer)
	    gfc_add_pointer (&proc->attr, NULL);
	}
      else
	{
	  /* Otherwise the result will be passed through a union by
	     reference.  */
	  proc->attr.mixed_entry_master = 1;
	  for (el = ns->entries; el; el = el->next)
	    {
	      sym = el->sym->result;
	      if (sym->attr.dimension)
		{
		  if (el == ns->entries)
		    gfc_error ("FUNCTION result %s can't be an array in "
			       "FUNCTION %s at %L", sym->name,
			       ns->entries->sym->name, &sym->declared_at);
		  else
		    gfc_error ("ENTRY result %s can't be an array in "
			       "FUNCTION %s at %L", sym->name,
			       ns->entries->sym->name, &sym->declared_at);
		}
	      else if (sym->attr.pointer)
		{
		  if (el == ns->entries)
		    gfc_error ("FUNCTION result %s can't be a POINTER in "
			       "FUNCTION %s at %L", sym->name,
			       ns->entries->sym->name, &sym->declared_at);
		  else
		    gfc_error ("ENTRY result %s can't be a POINTER in "
			       "FUNCTION %s at %L", sym->name,
			       ns->entries->sym->name, &sym->declared_at);
		}
	      else
		{
		  ts = &sym->ts;
		  if (ts->type == BT_UNKNOWN)
		    ts = gfc_get_default_type (sym->name, NULL);
		  switch (ts->type)
		    {
		    case BT_INTEGER:
		      if (ts->kind == gfc_default_integer_kind)
			sym = NULL;
		      break;
		    case BT_REAL:
		      if (ts->kind == gfc_default_real_kind
			  || ts->kind == gfc_default_double_kind)
			sym = NULL;
		      break;
		    case BT_COMPLEX:
		      if (ts->kind == gfc_default_complex_kind)
			sym = NULL;
		      break;
		    case BT_LOGICAL:
		      if (ts->kind == gfc_default_logical_kind)
			sym = NULL;
		      break;
		    case BT_UNKNOWN:
		      /* We will issue error elsewhere.  */
		      sym = NULL;
		      break;
		    default:
		      break;
		    }
		  if (sym)
		    {
		      if (el == ns->entries)
			gfc_error ("FUNCTION result %s can't be of type %s "
				   "in FUNCTION %s at %L", sym->name,
				   gfc_typename (ts), ns->entries->sym->name,
				   &sym->declared_at);
		      else
			gfc_error ("ENTRY result %s can't be of type %s "
				   "in FUNCTION %s at %L", sym->name,
				   gfc_typename (ts), ns->entries->sym->name,
				   &sym->declared_at);
		    }
		}
	    }
	}
    }
  proc->attr.access = ACCESS_PRIVATE;
  proc->attr.entry_master = 1;

  /* Merge all the entry point arguments.  */
  for (el = ns->entries; el; el = el->next)
    merge_argument_lists (proc, el->sym->formal);

  /* Check the master formal arguments for any that are not
     present in all entry points.  */
  for (el = ns->entries; el; el = el->next)
    check_argument_lists (proc, el->sym->formal);

  /* Use the master function for the function body.  */
  ns->proc_name = proc;

  /* Finalize the new symbols.  */
  gfc_commit_symbols ();

  /* Restore the original namespace.  */
  gfc_current_ns = old_ns;
}


/* Resolve common variables.  */
static void
resolve_common_vars (gfc_symbol *sym, bool named_common)
{
  gfc_symbol *csym = sym;

  for (; csym; csym = csym->common_next)
    {
      if (csym->value || csym->attr.data)
	{
	  if (!csym->ns->is_block_data)
	    gfc_notify_std (GFC_STD_GNU, "Variable '%s' at %L is in COMMON "
			    "but only in BLOCK DATA initialization is "
			    "allowed", csym->name, &csym->declared_at);
	  else if (!named_common)
	    gfc_notify_std (GFC_STD_GNU, "Initialized variable '%s' at %L is "
			    "in a blank COMMON but initialization is only "
			    "allowed in named common blocks", csym->name,
			    &csym->declared_at);
	}

      if (UNLIMITED_POLY (csym))
	gfc_error_now ("'%s' in cannot appear in COMMON at %L "
		       "[F2008:C5100]", csym->name, &csym->declared_at);

      if (csym->ts.type != BT_DERIVED)
	continue;

      if (!(csym->ts.u.derived->attr.sequence
	    || csym->ts.u.derived->attr.is_bind_c))
	gfc_error_now ("Derived type variable '%s' in COMMON at %L "
		       "has neither the SEQUENCE nor the BIND(C) "
		       "attribute", csym->name, &csym->declared_at);
      if (csym->ts.u.derived->attr.alloc_comp)
	gfc_error_now ("Derived type variable '%s' in COMMON at %L "
		       "has an ultimate component that is "
		       "allocatable", csym->name, &csym->declared_at);
      if (gfc_has_default_initializer (csym->ts.u.derived))
	gfc_error_now ("Derived type variable '%s' in COMMON at %L "
		       "may not have default initializer", csym->name,
		       &csym->declared_at);

      if (csym->attr.flavor == FL_UNKNOWN && !csym->attr.proc_pointer)
	gfc_add_flavor (&csym->attr, FL_VARIABLE, csym->name, &csym->declared_at);
    }
}

/* Resolve common blocks.  */
static void
resolve_common_blocks (gfc_symtree *common_root)
{
  gfc_symbol *sym;
  gfc_gsymbol * gsym;

  if (common_root == NULL)
    return;

  if (common_root->left)
    resolve_common_blocks (common_root->left);
  if (common_root->right)
    resolve_common_blocks (common_root->right);

  resolve_common_vars (common_root->n.common->head, true);

  /* The common name is a global name - in Fortran 2003 also if it has a
     C binding name, since Fortran 2008 only the C binding name is a global
     identifier.  */
  if (!common_root->n.common->binding_label
      || gfc_notification_std (GFC_STD_F2008))
    {
      gsym = gfc_find_gsymbol (gfc_gsym_root,
			       common_root->n.common->name);

      if (gsym && gfc_notification_std (GFC_STD_F2008)
	  && gsym->type == GSYM_COMMON
	  && ((common_root->n.common->binding_label
	       && (!gsym->binding_label
		   || strcmp (common_root->n.common->binding_label,
			      gsym->binding_label) != 0))
	      || (!common_root->n.common->binding_label
		  && gsym->binding_label)))
	{
	  gfc_error ("In Fortran 2003 COMMON '%s' block at %L is a global "
		     "identifier and must thus have the same binding name "
		     "as the same-named COMMON block at %L: %s vs %s",
		     common_root->n.common->name, &common_root->n.common->where,
		     &gsym->where,
		     common_root->n.common->binding_label
		     ? common_root->n.common->binding_label : "(blank)",
		     gsym->binding_label ? gsym->binding_label : "(blank)");
	  return;
	}

      if (gsym && gsym->type != GSYM_COMMON
	  && !common_root->n.common->binding_label)
	{
	  gfc_error ("COMMON block '%s' at %L uses the same global identifier "
		     "as entity at %L",
		     common_root->n.common->name, &common_root->n.common->where,
		     &gsym->where);
	  return;
	}
      if (gsym && gsym->type != GSYM_COMMON)
	{
	  gfc_error ("Fortran 2008: COMMON block '%s' with binding label at "
		     "%L sharing the identifier with global non-COMMON-block "
		     "entity at %L", common_root->n.common->name,
		     &common_root->n.common->where, &gsym->where);
	  return;
	}
      if (!gsym)
	{
	  gsym = gfc_get_gsymbol (common_root->n.common->name);
	  gsym->type = GSYM_COMMON;
	  gsym->where = common_root->n.common->where;
	  gsym->defined = 1;
	}
      gsym->used = 1;
    }

  if (common_root->n.common->binding_label)
    {
      gsym = gfc_find_gsymbol (gfc_gsym_root,
			       common_root->n.common->binding_label);
      if (gsym && gsym->type != GSYM_COMMON)
	{
	  gfc_error ("COMMON block at %L with binding label %s uses the same "
		     "global identifier as entity at %L",
		     &common_root->n.common->where,
		     common_root->n.common->binding_label, &gsym->where);
	  return;
	}
      if (!gsym)
	{
	  gsym = gfc_get_gsymbol (common_root->n.common->binding_label);
	  gsym->type = GSYM_COMMON;
	  gsym->where = common_root->n.common->where;
	  gsym->defined = 1;
	}
      gsym->used = 1;
    }

  gfc_find_symbol (common_root->name, gfc_current_ns, 0, &sym);
  if (sym == NULL)
    return;

  if (sym->attr.flavor == FL_PARAMETER)
    gfc_error ("COMMON block '%s' at %L is used as PARAMETER at %L",
	       sym->name, &common_root->n.common->where, &sym->declared_at);

  if (sym->attr.external)
    gfc_error ("COMMON block '%s' at %L can not have the EXTERNAL attribute",
	       sym->name, &common_root->n.common->where);

  if (sym->attr.intrinsic)
    gfc_error ("COMMON block '%s' at %L is also an intrinsic procedure",
	       sym->name, &common_root->n.common->where);
  else if (sym->attr.result
	   || gfc_is_function_return_value (sym, gfc_current_ns))
    gfc_notify_std (GFC_STD_F2003, "COMMON block '%s' at %L "
		    "that is also a function result", sym->name,
		    &common_root->n.common->where);
  else if (sym->attr.flavor == FL_PROCEDURE && sym->attr.proc != PROC_INTERNAL
	   && sym->attr.proc != PROC_ST_FUNCTION)
    gfc_notify_std (GFC_STD_F2003, "COMMON block '%s' at %L "
		    "that is also a global procedure", sym->name,
		    &common_root->n.common->where);
}


/* Resolve contained function types.  Because contained functions can call one
   another, they have to be worked out before any of the contained procedures
   can be resolved.

   The good news is that if a function doesn't already have a type, the only
   way it can get one is through an IMPLICIT type or a RESULT variable, because
   by definition contained functions are contained namespace they're contained
   in, not in a sibling or parent namespace.  */

static void
resolve_contained_functions (gfc_namespace *ns)
{
  gfc_namespace *child;
  gfc_entry_list *el;

  resolve_formal_arglists (ns);

  for (child = ns->contained; child; child = child->sibling)
    {
      /* Resolve alternate entry points first.  */
      resolve_entries (child);

      /* Then check function return types.  */
      resolve_contained_fntype (child->proc_name, child);
      for (el = child->entries; el; el = el->next)
	resolve_contained_fntype (el->sym, child);
    }
}


static bool resolve_fl_derived0 (gfc_symbol *sym);


/* Resolve all of the elements of a structure constructor and make sure that
   the types are correct. The 'init' flag indicates that the given
   constructor is an initializer.  */

static bool
resolve_structure_cons (gfc_expr *expr, int init)
{
  gfc_constructor *cons;
  gfc_component *comp;
  bool t;
  symbol_attribute a;

  t = true;

  if (expr->ts.type == BT_DERIVED)
    resolve_fl_derived0 (expr->ts.u.derived);

  cons = gfc_constructor_first (expr->value.constructor);

  /* A constructor may have references if it is the result of substituting a
     parameter variable.  In this case we just pull out the component we
     want.  */
  if (expr->ref)
    comp = expr->ref->u.c.sym->components;
  else
    comp = expr->ts.u.derived->components;

  for (; comp && cons; comp = comp->next, cons = gfc_constructor_next (cons))
    {
      int rank;

      if (!cons->expr)
	continue;

      if (!gfc_resolve_expr (cons->expr))
	{
	  t = false;
	  continue;
	}

      rank = comp->as ? comp->as->rank : 0;
      if (cons->expr->expr_type != EXPR_NULL && rank != cons->expr->rank
	  && (comp->attr.allocatable || cons->expr->rank))
	{
	  gfc_error ("The rank of the element in the structure "
		     "constructor at %L does not match that of the "
		     "component (%d/%d)", &cons->expr->where,
		     cons->expr->rank, rank);
	  t = false;
	}

      /* If we don't have the right type, try to convert it.  */

      if (!comp->attr.proc_pointer &&
	  !gfc_compare_types (&cons->expr->ts, &comp->ts))
	{
	  if (strcmp (comp->name, "_extends") == 0)
	    {
	      /* Can afford to be brutal with the _extends initializer.
		 The derived type can get lost because it is PRIVATE
		 but it is not usage constrained by the standard.  */
	      cons->expr->ts = comp->ts;
	    }
	  else if (comp->attr.pointer && cons->expr->ts.type != BT_UNKNOWN)
	    {
	      gfc_error ("The element in the structure constructor at %L, "
			 "for pointer component '%s', is %s but should be %s",
			 &cons->expr->where, comp->name,
			 gfc_basic_typename (cons->expr->ts.type),
			 gfc_basic_typename (comp->ts.type));
	      t = false;
	    }
	  else
	    {
	      bool t2 = gfc_convert_type (cons->expr, &comp->ts, 1);
	      if (t)
		t = t2;
	    }
	}

      /* For strings, the length of the constructor should be the same as
	 the one of the structure, ensure this if the lengths are known at
 	 compile time and when we are dealing with PARAMETER or structure
	 constructors.  */
      if (cons->expr->ts.type == BT_CHARACTER && comp->ts.u.cl
	  && comp->ts.u.cl->length
	  && comp->ts.u.cl->length->expr_type == EXPR_CONSTANT
	  && cons->expr->ts.u.cl && cons->expr->ts.u.cl->length
	  && cons->expr->ts.u.cl->length->expr_type == EXPR_CONSTANT
	  && cons->expr->rank != 0
	  && mpz_cmp (cons->expr->ts.u.cl->length->value.integer,
		      comp->ts.u.cl->length->value.integer) != 0)
	{
	  if (cons->expr->expr_type == EXPR_VARIABLE
	      && cons->expr->symtree->n.sym->attr.flavor == FL_PARAMETER)
	    {
	      /* Wrap the parameter in an array constructor (EXPR_ARRAY)
		 to make use of the gfc_resolve_character_array_constructor
		 machinery.  The expression is later simplified away to
		 an array of string literals.  */
	      gfc_expr *para = cons->expr;
	      cons->expr = gfc_get_expr ();
	      cons->expr->ts = para->ts;
	      cons->expr->where = para->where;
	      cons->expr->expr_type = EXPR_ARRAY;
	      cons->expr->rank = para->rank;
	      cons->expr->shape = gfc_copy_shape (para->shape, para->rank);
	      gfc_constructor_append_expr (&cons->expr->value.constructor,
					   para, &cons->expr->where);
	    }
	  if (cons->expr->expr_type == EXPR_ARRAY)
	    {
	      gfc_constructor *p;
	      p = gfc_constructor_first (cons->expr->value.constructor);
	      if (cons->expr->ts.u.cl != p->expr->ts.u.cl)
		{
		  gfc_charlen *cl, *cl2;

		  cl2 = NULL;
		  for (cl = gfc_current_ns->cl_list; cl; cl = cl->next)
		    {
		      if (cl == cons->expr->ts.u.cl)
			break;
		      cl2 = cl;
		    }

		  gcc_assert (cl);

		  if (cl2)
		    cl2->next = cl->next;

		  gfc_free_expr (cl->length);
		  free (cl);
		}

	      cons->expr->ts.u.cl = gfc_new_charlen (gfc_current_ns, NULL);
	      cons->expr->ts.u.cl->length_from_typespec = true;
	      cons->expr->ts.u.cl->length = gfc_copy_expr (comp->ts.u.cl->length);
	      gfc_resolve_character_array_constructor (cons->expr);
	    }
	}

      if (cons->expr->expr_type == EXPR_NULL
	  && !(comp->attr.pointer || comp->attr.allocatable
	       || comp->attr.proc_pointer || comp->ts.f90_type == BT_VOID
	       || (comp->ts.type == BT_CLASS
		   && (CLASS_DATA (comp)->attr.class_pointer
		       || CLASS_DATA (comp)->attr.allocatable))))
	{
	  t = false;
	  gfc_error ("The NULL in the structure constructor at %L is "
		     "being applied to component '%s', which is neither "
		     "a POINTER nor ALLOCATABLE", &cons->expr->where,
		     comp->name);
	}

      if (comp->attr.proc_pointer && comp->ts.interface)
	{
	  /* Check procedure pointer interface.  */
	  gfc_symbol *s2 = NULL;
	  gfc_component *c2;
	  const char *name;
	  char err[200];

	  c2 = gfc_get_proc_ptr_comp (cons->expr);
	  if (c2)
	    {
	      s2 = c2->ts.interface;
	      name = c2->name;
	    }
	  else if (cons->expr->expr_type == EXPR_FUNCTION)
	    {
	      s2 = cons->expr->symtree->n.sym->result;
	      name = cons->expr->symtree->n.sym->result->name;
	    }
	  else if (cons->expr->expr_type != EXPR_NULL)
	    {
	      s2 = cons->expr->symtree->n.sym;
	      name = cons->expr->symtree->n.sym->name;
	    }

	  if (s2 && !gfc_compare_interfaces (comp->ts.interface, s2, name, 0, 1,
					     err, sizeof (err), NULL, NULL))
	    {
	      gfc_error ("Interface mismatch for procedure-pointer component "
			 "'%s' in structure constructor at %L: %s",
			 comp->name, &cons->expr->where, err);
	      return false;
	    }
	}

      if (!comp->attr.pointer || comp->attr.proc_pointer
	  || cons->expr->expr_type == EXPR_NULL)
	continue;

      a = gfc_expr_attr (cons->expr);

      if (!a.pointer && !a.target)
	{
	  t = false;
	  gfc_error ("The element in the structure constructor at %L, "
		     "for pointer component '%s' should be a POINTER or "
		     "a TARGET", &cons->expr->where, comp->name);
	}

      if (init)
	{
	  /* F08:C461. Additional checks for pointer initialization.  */
	  if (a.allocatable)
	    {
	      t = false;
	      gfc_error ("Pointer initialization target at %L "
			 "must not be ALLOCATABLE ", &cons->expr->where);
	    }
	  if (!a.save)
	    {
	      t = false;
	      gfc_error ("Pointer initialization target at %L "
			 "must have the SAVE attribute", &cons->expr->where);
	    }
	}

      /* F2003, C1272 (3).  */
      bool impure = cons->expr->expr_type == EXPR_VARIABLE
		    && (gfc_impure_variable (cons->expr->symtree->n.sym)
			|| gfc_is_coindexed (cons->expr));
      if (impure && gfc_pure (NULL))
	{
	  t = false;
	  gfc_error ("Invalid expression in the structure constructor for "
		     "pointer component '%s' at %L in PURE procedure",
		     comp->name, &cons->expr->where);
	}

      if (impure)
	gfc_unset_implicit_pure (NULL);
    }

  return t;
}


/****************** Expression name resolution ******************/

/* Returns 0 if a symbol was not declared with a type or
   attribute declaration statement, nonzero otherwise.  */

static int
was_declared (gfc_symbol *sym)
{
  symbol_attribute a;

  a = sym->attr;

  if (!a.implicit_type && sym->ts.type != BT_UNKNOWN)
    return 1;

  if (a.allocatable || a.dimension || a.dummy || a.external || a.intrinsic
      || a.optional || a.pointer || a.save || a.target || a.volatile_
      || a.value || a.access != ACCESS_UNKNOWN || a.intent != INTENT_UNKNOWN
      || a.asynchronous || a.codimension)
    return 1;

  return 0;
}


/* Determine if a symbol is generic or not.  */

static int
generic_sym (gfc_symbol *sym)
{
  gfc_symbol *s;

  if (sym->attr.generic ||
      (sym->attr.intrinsic && gfc_generic_intrinsic (sym->name)))
    return 1;

  if (was_declared (sym) || sym->ns->parent == NULL)
    return 0;

  gfc_find_symbol (sym->name, sym->ns->parent, 1, &s);

  if (s != NULL)
    {
      if (s == sym)
	return 0;
      else
	return generic_sym (s);
    }

  return 0;
}


/* Determine if a symbol is specific or not.  */

static int
specific_sym (gfc_symbol *sym)
{
  gfc_symbol *s;

  if (sym->attr.if_source == IFSRC_IFBODY
      || sym->attr.proc == PROC_MODULE
      || sym->attr.proc == PROC_INTERNAL
      || sym->attr.proc == PROC_ST_FUNCTION
      || (sym->attr.intrinsic && gfc_specific_intrinsic (sym->name))
      || sym->attr.external)
    return 1;

  if (was_declared (sym) || sym->ns->parent == NULL)
    return 0;

  gfc_find_symbol (sym->name, sym->ns->parent, 1, &s);

  return (s == NULL) ? 0 : specific_sym (s);
}


/* Figure out if the procedure is specific, generic or unknown.  */

typedef enum
{ PTYPE_GENERIC = 1, PTYPE_SPECIFIC, PTYPE_UNKNOWN }
proc_type;

static proc_type
procedure_kind (gfc_symbol *sym)
{
  if (generic_sym (sym))
    return PTYPE_GENERIC;

  if (specific_sym (sym))
    return PTYPE_SPECIFIC;

  return PTYPE_UNKNOWN;
}

/* Check references to assumed size arrays.  The flag need_full_assumed_size
   is nonzero when matching actual arguments.  */

static int need_full_assumed_size = 0;

static bool
check_assumed_size_reference (gfc_symbol *sym, gfc_expr *e)
{
  if (need_full_assumed_size || !(sym->as && sym->as->type == AS_ASSUMED_SIZE))
      return false;

  /* FIXME: The comparison "e->ref->u.ar.type == AR_FULL" is wrong.
     What should it be?  */
  if (e->ref && (e->ref->u.ar.end[e->ref->u.ar.as->rank - 1] == NULL)
	  && (e->ref->u.ar.as->type == AS_ASSUMED_SIZE)
	       && (e->ref->u.ar.type == AR_FULL))
    {
      gfc_error ("The upper bound in the last dimension must "
		 "appear in the reference to the assumed size "
		 "array '%s' at %L", sym->name, &e->where);
      return true;
    }
  return false;
}


/* Look for bad assumed size array references in argument expressions
  of elemental and array valued intrinsic procedures.  Since this is
  called from procedure resolution functions, it only recurses at
  operators.  */

static bool
resolve_assumed_size_actual (gfc_expr *e)
{
  if (e == NULL)
   return false;

  switch (e->expr_type)
    {
    case EXPR_VARIABLE:
      if (e->symtree && check_assumed_size_reference (e->symtree->n.sym, e))
	return true;
      break;

    case EXPR_OP:
      if (resolve_assumed_size_actual (e->value.op.op1)
	  || resolve_assumed_size_actual (e->value.op.op2))
	return true;
      break;

    default:
      break;
    }
  return false;
}


/* Check a generic procedure, passed as an actual argument, to see if
   there is a matching specific name.  If none, it is an error, and if
   more than one, the reference is ambiguous.  */
static int
count_specific_procs (gfc_expr *e)
{
  int n;
  gfc_interface *p;
  gfc_symbol *sym;

  n = 0;
  sym = e->symtree->n.sym;

  for (p = sym->generic; p; p = p->next)
    if (strcmp (sym->name, p->sym->name) == 0)
      {
	e->symtree = gfc_find_symtree (p->sym->ns->sym_root,
				       sym->name);
	n++;
      }

  if (n > 1)
    gfc_error ("'%s' at %L is ambiguous", e->symtree->n.sym->name,
	       &e->where);

  if (n == 0)
    gfc_error ("GENERIC procedure '%s' is not allowed as an actual "
	       "argument at %L", sym->name, &e->where);

  return n;
}


/* See if a call to sym could possibly be a not allowed RECURSION because of
   a missing RECURSIVE declaration.  This means that either sym is the current
   context itself, or sym is the parent of a contained procedure calling its
   non-RECURSIVE containing procedure.
   This also works if sym is an ENTRY.  */

static bool
is_illegal_recursion (gfc_symbol* sym, gfc_namespace* context)
{
  gfc_symbol* proc_sym;
  gfc_symbol* context_proc;
  gfc_namespace* real_context;

  if (sym->attr.flavor == FL_PROGRAM
      || sym->attr.flavor == FL_DERIVED)
    return false;

  gcc_assert (sym->attr.flavor == FL_PROCEDURE);

  /* If we've got an ENTRY, find real procedure.  */
  if (sym->attr.entry && sym->ns->entries)
    proc_sym = sym->ns->entries->sym;
  else
    proc_sym = sym;

  /* If sym is RECURSIVE, all is well of course.  */
  if (proc_sym->attr.recursive || gfc_option.flag_recursive)
    return false;

  /* Find the context procedure's "real" symbol if it has entries.
     We look for a procedure symbol, so recurse on the parents if we don't
     find one (like in case of a BLOCK construct).  */
  for (real_context = context; ; real_context = real_context->parent)
    {
      /* We should find something, eventually!  */
      gcc_assert (real_context);

      context_proc = (real_context->entries ? real_context->entries->sym
					    : real_context->proc_name);

      /* In some special cases, there may not be a proc_name, like for this
	 invalid code:
	 real(bad_kind()) function foo () ...
	 when checking the call to bad_kind ().
	 In these cases, we simply return here and assume that the
	 call is ok.  */
      if (!context_proc)
	return false;

      if (context_proc->attr.flavor != FL_LABEL)
	break;
    }

  /* A call from sym's body to itself is recursion, of course.  */
  if (context_proc == proc_sym)
    return true;

  /* The same is true if context is a contained procedure and sym the
     containing one.  */
  if (context_proc->attr.contained)
    {
      gfc_symbol* parent_proc;

      gcc_assert (context->parent);
      parent_proc = (context->parent->entries ? context->parent->entries->sym
					      : context->parent->proc_name);

      if (parent_proc == proc_sym)
	return true;
    }

  return false;
}


/* Resolve an intrinsic procedure: Set its function/subroutine attribute,
   its typespec and formal argument list.  */

bool
gfc_resolve_intrinsic (gfc_symbol *sym, locus *loc)
{
  gfc_intrinsic_sym* isym = NULL;
  const char* symstd;

  if (sym->formal)
    return true;

  /* Already resolved.  */
  if (sym->from_intmod && sym->ts.type != BT_UNKNOWN)
    return true;

  /* We already know this one is an intrinsic, so we don't call
     gfc_is_intrinsic for full checking but rather use gfc_find_function and
     gfc_find_subroutine directly to check whether it is a function or
     subroutine.  */

  if (sym->intmod_sym_id && sym->attr.subroutine)
    {
      gfc_isym_id id = gfc_isym_id_by_intmod_sym (sym);
      isym = gfc_intrinsic_subroutine_by_id (id);
    }
  else if (sym->intmod_sym_id)
    {
      gfc_isym_id id = gfc_isym_id_by_intmod_sym (sym);
      isym = gfc_intrinsic_function_by_id (id);
    }
  else if (!sym->attr.subroutine)
    isym = gfc_find_function (sym->name);

  if (isym && !sym->attr.subroutine)
    {
      if (sym->ts.type != BT_UNKNOWN && gfc_option.warn_surprising
	  && !sym->attr.implicit_type)
	gfc_warning ("Type specified for intrinsic function '%s' at %L is"
		      " ignored", sym->name, &sym->declared_at);

      if (!sym->attr.function &&
	  !gfc_add_function(&sym->attr, sym->name, loc))
	return false;

      sym->ts = isym->ts;
    }
  else if (isym || (isym = gfc_find_subroutine (sym->name)))
    {
      if (sym->ts.type != BT_UNKNOWN && !sym->attr.implicit_type)
	{
	  gfc_error ("Intrinsic subroutine '%s' at %L shall not have a type"
		      " specifier", sym->name, &sym->declared_at);
	  return false;
	}

      if (!sym->attr.subroutine &&
	  !gfc_add_subroutine(&sym->attr, sym->name, loc))
	return false;
    }
  else
    {
      gfc_error ("'%s' declared INTRINSIC at %L does not exist", sym->name,
		 &sym->declared_at);
      return false;
    }

  gfc_copy_formal_args_intr (sym, isym);

  sym->attr.pure = isym->pure;
  sym->attr.elemental = isym->elemental;

  /* Check it is actually available in the standard settings.  */
  if (!gfc_check_intrinsic_standard (isym, &symstd, false, sym->declared_at))
    {
      gfc_error ("The intrinsic '%s' declared INTRINSIC at %L is not"
		 " available in the current standard settings but %s.  Use"
		 " an appropriate -std=* option or enable -fall-intrinsics"
		 " in order to use it.",
		 sym->name, &sym->declared_at, symstd);
      return false;
    }

  return true;
}


/* Resolve a procedure expression, like passing it to a called procedure or as
   RHS for a procedure pointer assignment.  */

static bool
resolve_procedure_expression (gfc_expr* expr)
{
  gfc_symbol* sym;

  if (expr->expr_type != EXPR_VARIABLE)
    return true;
  gcc_assert (expr->symtree);

  sym = expr->symtree->n.sym;

  if (sym->attr.intrinsic)
    gfc_resolve_intrinsic (sym, &expr->where);

  if (sym->attr.flavor != FL_PROCEDURE
      || (sym->attr.function && sym->result == sym))
    return true;

  /* A non-RECURSIVE procedure that is used as procedure expression within its
     own body is in danger of being called recursively.  */
  if (is_illegal_recursion (sym, gfc_current_ns))
    gfc_warning ("Non-RECURSIVE procedure '%s' at %L is possibly calling"
		 " itself recursively.  Declare it RECURSIVE or use"
		 " -frecursive", sym->name, &expr->where);

  return true;
}


/* Resolve an actual argument list.  Most of the time, this is just
   resolving the expressions in the list.
   The exception is that we sometimes have to decide whether arguments
   that look like procedure arguments are really simple variable
   references.  */

static bool
resolve_actual_arglist (gfc_actual_arglist *arg, procedure_type ptype,
			bool no_formal_args)
{
  gfc_symbol *sym;
  gfc_symtree *parent_st;
  gfc_expr *e;
  int save_need_full_assumed_size;
  bool return_value = false;
  bool actual_arg_sav = actual_arg, first_actual_arg_sav = first_actual_arg;

  actual_arg = true;
  first_actual_arg = true;

  for (; arg; arg = arg->next)
    {
      e = arg->expr;
      if (e == NULL)
	{
	  /* Check the label is a valid branching target.  */
	  if (arg->label)
	    {
	      if (arg->label->defined == ST_LABEL_UNKNOWN)
		{
		  gfc_error ("Label %d referenced at %L is never defined",
			     arg->label->value, &arg->label->where);
		  goto cleanup;
		}
	    }
	  first_actual_arg = false;
	  continue;
	}

      if (e->expr_type == EXPR_VARIABLE
	    && e->symtree->n.sym->attr.generic
	    && no_formal_args
	    && count_specific_procs (e) != 1)
	goto cleanup;

      if (e->ts.type != BT_PROCEDURE)
	{
	  save_need_full_assumed_size = need_full_assumed_size;
	  if (e->expr_type != EXPR_VARIABLE)
	    need_full_assumed_size = 0;
	  if (!gfc_resolve_expr (e))
	    goto cleanup;
	  need_full_assumed_size = save_need_full_assumed_size;
	  goto argument_list;
	}

      /* See if the expression node should really be a variable reference.  */

      sym = e->symtree->n.sym;

      if (sym->attr.flavor == FL_PROCEDURE
	  || sym->attr.intrinsic
	  || sym->attr.external)
	{
	  int actual_ok;

	  /* If a procedure is not already determined to be something else
	     check if it is intrinsic.  */
	  if (gfc_is_intrinsic (sym, sym->attr.subroutine, e->where))
	    sym->attr.intrinsic = 1;

	  if (sym->attr.proc == PROC_ST_FUNCTION)
	    {
	      gfc_error ("Statement function '%s' at %L is not allowed as an "
			 "actual argument", sym->name, &e->where);
	    }

	  actual_ok = gfc_intrinsic_actual_ok (sym->name,
					       sym->attr.subroutine);
	  if (sym->attr.intrinsic && actual_ok == 0)
	    {
	      gfc_error ("Intrinsic '%s' at %L is not allowed as an "
			 "actual argument", sym->name, &e->where);
	    }

	  if (sym->attr.contained && !sym->attr.use_assoc
	      && sym->ns->proc_name->attr.flavor != FL_MODULE)
	    {
	      if (!gfc_notify_std (GFC_STD_F2008, "Internal procedure '%s' is"
				   " used as actual argument at %L", 
				   sym->name, &e->where))
		goto cleanup;
	    }

	  if (sym->attr.elemental && !sym->attr.intrinsic)
	    {
	      gfc_error ("ELEMENTAL non-INTRINSIC procedure '%s' is not "
			 "allowed as an actual argument at %L", sym->name,
			 &e->where);
	    }

	  /* Check if a generic interface has a specific procedure
	    with the same name before emitting an error.  */
	  if (sym->attr.generic && count_specific_procs (e) != 1)
	    goto cleanup;

	  /* Just in case a specific was found for the expression.  */
	  sym = e->symtree->n.sym;

	  /* If the symbol is the function that names the current (or
	     parent) scope, then we really have a variable reference.  */

	  if (gfc_is_function_return_value (sym, sym->ns))
	    goto got_variable;

	  /* If all else fails, see if we have a specific intrinsic.  */
	  if (sym->ts.type == BT_UNKNOWN && sym->attr.intrinsic)
	    {
	      gfc_intrinsic_sym *isym;

	      isym = gfc_find_function (sym->name);
	      if (isym == NULL || !isym->specific)
		{
		  gfc_error ("Unable to find a specific INTRINSIC procedure "
			     "for the reference '%s' at %L", sym->name,
			     &e->where);
		  goto cleanup;
		}
	      sym->ts = isym->ts;
	      sym->attr.intrinsic = 1;
	      sym->attr.function = 1;
	    }

	  if (!gfc_resolve_expr (e))
	    goto cleanup;
	  goto argument_list;
	}

      /* See if the name is a module procedure in a parent unit.  */

      if (was_declared (sym) || sym->ns->parent == NULL)
	goto got_variable;

      if (gfc_find_sym_tree (sym->name, sym->ns->parent, 1, &parent_st))
	{
	  gfc_error ("Symbol '%s' at %L is ambiguous", sym->name, &e->where);
	  goto cleanup;
	}

      if (parent_st == NULL)
	goto got_variable;

      sym = parent_st->n.sym;
      e->symtree = parent_st;		/* Point to the right thing.  */

      if (sym->attr.flavor == FL_PROCEDURE
	  || sym->attr.intrinsic
	  || sym->attr.external)
	{
	  if (!gfc_resolve_expr (e))
	    goto cleanup;
	  goto argument_list;
	}

    got_variable:
      e->expr_type = EXPR_VARIABLE;
      e->ts = sym->ts;
      if ((sym->as != NULL && sym->ts.type != BT_CLASS)
	  || (sym->ts.type == BT_CLASS && sym->attr.class_ok
	      && CLASS_DATA (sym)->as))
	{
	  e->rank = sym->ts.type == BT_CLASS
		    ? CLASS_DATA (sym)->as->rank : sym->as->rank;
	  e->ref = gfc_get_ref ();
	  e->ref->type = REF_ARRAY;
	  e->ref->u.ar.type = AR_FULL;
	  e->ref->u.ar.as = sym->ts.type == BT_CLASS
			    ? CLASS_DATA (sym)->as : sym->as;
	}

      /* Expressions are assigned a default ts.type of BT_PROCEDURE in
	 primary.c (match_actual_arg). If above code determines that it
	 is a  variable instead, it needs to be resolved as it was not
	 done at the beginning of this function.  */
      save_need_full_assumed_size = need_full_assumed_size;
      if (e->expr_type != EXPR_VARIABLE)
	need_full_assumed_size = 0;
      if (!gfc_resolve_expr (e))
	goto cleanup;
      need_full_assumed_size = save_need_full_assumed_size;

    argument_list:
      /* Check argument list functions %VAL, %LOC and %REF.  There is
	 nothing to do for %REF.  */
      if (arg->name && arg->name[0] == '%')
	{
	  if (strncmp ("%VAL", arg->name, 4) == 0)
	    {
	      if (e->ts.type == BT_CHARACTER || e->ts.type == BT_DERIVED)
		{
		  gfc_error ("By-value argument at %L is not of numeric "
			     "type", &e->where);
		  goto cleanup;
		}

	      if (e->rank)
		{
		  gfc_error ("By-value argument at %L cannot be an array or "
			     "an array section", &e->where);
		  goto cleanup;
		}

	      /* Intrinsics are still PROC_UNKNOWN here.  However,
		 since same file external procedures are not resolvable
		 in gfortran, it is a good deal easier to leave them to
		 intrinsic.c.  */
	      if (ptype != PROC_UNKNOWN
		  && ptype != PROC_DUMMY
		  && ptype != PROC_EXTERNAL
		  && ptype != PROC_MODULE)
		{
		  gfc_error ("By-value argument at %L is not allowed "
			     "in this context", &e->where);
		  goto cleanup;
		}
	    }

	  /* Statement functions have already been excluded above.  */
	  else if (strncmp ("%LOC", arg->name, 4) == 0
		   && e->ts.type == BT_PROCEDURE)
	    {
	      if (e->symtree->n.sym->attr.proc == PROC_INTERNAL)
		{
		  gfc_error ("Passing internal procedure at %L by location "
			     "not allowed", &e->where);
		  goto cleanup;
		}
	    }
	}

      /* Fortran 2008, C1237.  */
      if (e->expr_type == EXPR_VARIABLE && gfc_is_coindexed (e)
	  && gfc_has_ultimate_pointer (e))
	{
	  gfc_error ("Coindexed actual argument at %L with ultimate pointer "
		     "component", &e->where);
	  goto cleanup;
	}

      first_actual_arg = false;
    }

  return_value = true;

cleanup:
  actual_arg = actual_arg_sav;
  first_actual_arg = first_actual_arg_sav;

  return return_value;
}


/* Do the checks of the actual argument list that are specific to elemental
   procedures.  If called with c == NULL, we have a function, otherwise if
   expr == NULL, we have a subroutine.  */

static bool
resolve_elemental_actual (gfc_expr *expr, gfc_code *c)
{
  gfc_actual_arglist *arg0;
  gfc_actual_arglist *arg;
  gfc_symbol *esym = NULL;
  gfc_intrinsic_sym *isym = NULL;
  gfc_expr *e = NULL;
  gfc_intrinsic_arg *iformal = NULL;
  gfc_formal_arglist *eformal = NULL;
  bool formal_optional = false;
  bool set_by_optional = false;
  int i;
  int rank = 0;

  /* Is this an elemental procedure?  */
  if (expr && expr->value.function.actual != NULL)
    {
      if (expr->value.function.esym != NULL
	  && expr->value.function.esym->attr.elemental)
	{
	  arg0 = expr->value.function.actual;
	  esym = expr->value.function.esym;
	}
      else if (expr->value.function.isym != NULL
	       && expr->value.function.isym->elemental)
	{
	  arg0 = expr->value.function.actual;
	  isym = expr->value.function.isym;
	}
      else
	return true;
    }
  else if (c && c->ext.actual != NULL)
    {
      arg0 = c->ext.actual;

      if (c->resolved_sym)
	esym = c->resolved_sym;
      else
	esym = c->symtree->n.sym;
      gcc_assert (esym);

      if (!esym->attr.elemental)
	return true;
    }
  else
    return true;

  /* The rank of an elemental is the rank of its array argument(s).  */
  for (arg = arg0; arg; arg = arg->next)
    {
      if (arg->expr != NULL && arg->expr->rank != 0)
	{
	  rank = arg->expr->rank;
	  if (arg->expr->expr_type == EXPR_VARIABLE
	      && arg->expr->symtree->n.sym->attr.optional)
	    set_by_optional = true;

	  /* Function specific; set the result rank and shape.  */
	  if (expr)
	    {
	      expr->rank = rank;
	      if (!expr->shape && arg->expr->shape)
		{
		  expr->shape = gfc_get_shape (rank);
		  for (i = 0; i < rank; i++)
		    mpz_init_set (expr->shape[i], arg->expr->shape[i]);
		}
	    }
	  break;
	}
    }

  /* If it is an array, it shall not be supplied as an actual argument
     to an elemental procedure unless an array of the same rank is supplied
     as an actual argument corresponding to a nonoptional dummy argument of
     that elemental procedure(12.4.1.5).  */
  formal_optional = false;
  if (isym)
    iformal = isym->formal;
  else
    eformal = esym->formal;

  for (arg = arg0; arg; arg = arg->next)
    {
      if (eformal)
	{
	  if (eformal->sym && eformal->sym->attr.optional)
	    formal_optional = true;
	  eformal = eformal->next;
	}
      else if (isym && iformal)
	{
	  if (iformal->optional)
	    formal_optional = true;
	  iformal = iformal->next;
	}
      else if (isym)
	formal_optional = true;

      if (pedantic && arg->expr != NULL
	  && arg->expr->expr_type == EXPR_VARIABLE
	  && arg->expr->symtree->n.sym->attr.optional
	  && formal_optional
	  && arg->expr->rank
	  && (set_by_optional || arg->expr->rank != rank)
	  && !(isym && isym->id == GFC_ISYM_CONVERSION))
	{
	  gfc_warning ("'%s' at %L is an array and OPTIONAL; IF IT IS "
		       "MISSING, it cannot be the actual argument of an "
		       "ELEMENTAL procedure unless there is a non-optional "
		       "argument with the same rank (12.4.1.5)",
		       arg->expr->symtree->n.sym->name, &arg->expr->where);
	}
    }

  for (arg = arg0; arg; arg = arg->next)
    {
      if (arg->expr == NULL || arg->expr->rank == 0)
	continue;

      /* Being elemental, the last upper bound of an assumed size array
	 argument must be present.  */
      if (resolve_assumed_size_actual (arg->expr))
	return false;

      /* Elemental procedure's array actual arguments must conform.  */
      if (e != NULL)
	{
	  if (!gfc_check_conformance (arg->expr, e, "elemental procedure"))
	    return false;
	}
      else
	e = arg->expr;
    }

  /* INTENT(OUT) is only allowed for subroutines; if any actual argument
     is an array, the intent inout/out variable needs to be also an array.  */
  if (rank > 0 && esym && expr == NULL)
    for (eformal = esym->formal, arg = arg0; arg && eformal;
	 arg = arg->next, eformal = eformal->next)
      if ((eformal->sym->attr.intent == INTENT_OUT
	   || eformal->sym->attr.intent == INTENT_INOUT)
	  && arg->expr && arg->expr->rank == 0)
	{
	  gfc_error ("Actual argument at %L for INTENT(%s) dummy '%s' of "
		     "ELEMENTAL subroutine '%s' is a scalar, but another "
		     "actual argument is an array", &arg->expr->where,
		     (eformal->sym->attr.intent == INTENT_OUT) ? "OUT"
		     : "INOUT", eformal->sym->name, esym->name);
	  return false;
	}
  return true;
}


/* This function does the checking of references to global procedures
   as defined in sections 18.1 and 14.1, respectively, of the Fortran
   77 and 95 standards.  It checks for a gsymbol for the name, making
   one if it does not already exist.  If it already exists, then the
   reference being resolved must correspond to the type of gsymbol.
   Otherwise, the new symbol is equipped with the attributes of the
   reference.  The corresponding code that is called in creating
   global entities is parse.c.

   In addition, for all but -std=legacy, the gsymbols are used to
   check the interfaces of external procedures from the same file.
   The namespace of the gsymbol is resolved and then, once this is
   done the interface is checked.  */


static bool
not_in_recursive (gfc_symbol *sym, gfc_namespace *gsym_ns)
{
  if (!gsym_ns->proc_name->attr.recursive)
    return true;

  if (sym->ns == gsym_ns)
    return false;

  if (sym->ns->parent && sym->ns->parent == gsym_ns)
    return false;

  return true;
}

static bool
not_entry_self_reference  (gfc_symbol *sym, gfc_namespace *gsym_ns)
{
  if (gsym_ns->entries)
    {
      gfc_entry_list *entry = gsym_ns->entries;

      for (; entry; entry = entry->next)
	{
	  if (strcmp (sym->name, entry->sym->name) == 0)
	    {
	      if (strcmp (gsym_ns->proc_name->name,
			  sym->ns->proc_name->name) == 0)
		return false;

	      if (sym->ns->parent
		  && strcmp (gsym_ns->proc_name->name,
			     sym->ns->parent->proc_name->name) == 0)
		return false;
	    }
	}
    }
  return true;
}


/* Check for the requirement of an explicit interface. F08:12.4.2.2.  */

bool
gfc_explicit_interface_required (gfc_symbol *sym, char *errmsg, int err_len)
{
  gfc_formal_arglist *arg = gfc_sym_get_dummy_args (sym);

  for ( ; arg; arg = arg->next)
    {
      if (!arg->sym)
	continue;

      if (arg->sym->attr.allocatable)  /* (2a)  */
	{
	  strncpy (errmsg, _("allocatable argument"), err_len);
	  return true;
	}
      else if (arg->sym->attr.asynchronous)
	{
	  strncpy (errmsg, _("asynchronous argument"), err_len);
	  return true;
	}
      else if (arg->sym->attr.optional)
	{
	  strncpy (errmsg, _("optional argument"), err_len);
	  return true;
	}
      else if (arg->sym->attr.pointer)
	{
	  strncpy (errmsg, _("pointer argument"), err_len);
	  return true;
	}
      else if (arg->sym->attr.target)
	{
	  strncpy (errmsg, _("target argument"), err_len);
	  return true;
	}
      else if (arg->sym->attr.value)
	{
	  strncpy (errmsg, _("value argument"), err_len);
	  return true;
	}
      else if (arg->sym->attr.volatile_)
	{
	  strncpy (errmsg, _("volatile argument"), err_len);
	  return true;
	}
      else if (arg->sym->as && arg->sym->as->type == AS_ASSUMED_SHAPE)  /* (2b)  */
	{
	  strncpy (errmsg, _("assumed-shape argument"), err_len);
	  return true;
	}
      else if (arg->sym->as && arg->sym->as->type == AS_ASSUMED_RANK)  /* TS 29113, 6.2.  */
	{
	  strncpy (errmsg, _("assumed-rank argument"), err_len);
	  return true;
	}
      else if (arg->sym->attr.codimension)  /* (2c)  */
	{
	  strncpy (errmsg, _("coarray argument"), err_len);
	  return true;
	}
      else if (false)  /* (2d) TODO: parametrized derived type  */
	{
	  strncpy (errmsg, _("parametrized derived type argument"), err_len);
	  return true;
	}
      else if (arg->sym->ts.type == BT_CLASS)  /* (2e)  */
	{
	  strncpy (errmsg, _("polymorphic argument"), err_len);
	  return true;
	}
      else if (arg->sym->attr.ext_attr & (1 << EXT_ATTR_NO_ARG_CHECK))
	{
	  strncpy (errmsg, _("NO_ARG_CHECK attribute"), err_len);
	  return true;
	}
      else if (arg->sym->ts.type == BT_ASSUMED)
	{
	  /* As assumed-type is unlimited polymorphic (cf. above).
	     See also TS 29113, Note 6.1.  */
	  strncpy (errmsg, _("assumed-type argument"), err_len);
	  return true;
	}
    }

  if (sym->attr.function)
    {
      gfc_symbol *res = sym->result ? sym->result : sym;

      if (res->attr.dimension)  /* (3a)  */
	{
	  strncpy (errmsg, _("array result"), err_len);
	  return true;
	}
      else if (res->attr.pointer || res->attr.allocatable)  /* (3b)  */
	{
	  strncpy (errmsg, _("pointer or allocatable result"), err_len);
	  return true;
	}
      else if (res->ts.type == BT_CHARACTER && res->ts.u.cl
	       && res->ts.u.cl->length
	       && res->ts.u.cl->length->expr_type != EXPR_CONSTANT)  /* (3c)  */
	{
	  strncpy (errmsg, _("result with non-constant character length"), err_len);
	  return true;
	}
    }

  if (sym->attr.elemental && !sym->attr.intrinsic)  /* (4)  */
    {
      strncpy (errmsg, _("elemental procedure"), err_len);
      return true;
    }
  else if (sym->attr.is_bind_c)  /* (5)  */
    {
      strncpy (errmsg, _("bind(c) procedure"), err_len);
      return true;
    }

  return false;
}


static void
resolve_global_procedure (gfc_symbol *sym, locus *where,
			  gfc_actual_arglist **actual, int sub)
{
  gfc_gsymbol * gsym;
  gfc_namespace *ns;
  enum gfc_symbol_type type;
  char reason[200];

  type = sub ? GSYM_SUBROUTINE : GSYM_FUNCTION;

  gsym = gfc_get_gsymbol (sym->binding_label ? sym->binding_label : sym->name);

  if ((gsym->type != GSYM_UNKNOWN && gsym->type != type))
    gfc_global_used (gsym, where);

  if ((sym->attr.if_source == IFSRC_UNKNOWN
       || sym->attr.if_source == IFSRC_IFBODY)
      && gsym->type != GSYM_UNKNOWN
      && !gsym->binding_label
      && gsym->ns
      && gsym->ns->resolved != -1
      && gsym->ns->proc_name
      && not_in_recursive (sym, gsym->ns)
      && not_entry_self_reference (sym, gsym->ns))
    {
      gfc_symbol *def_sym;

      /* Resolve the gsymbol namespace if needed.  */
      if (!gsym->ns->resolved)
	{
	  gfc_dt_list *old_dt_list;
	  struct gfc_omp_saved_state old_omp_state;

	  /* Stash away derived types so that the backend_decls do not
	     get mixed up.  */
	  old_dt_list = gfc_derived_types;
	  gfc_derived_types = NULL;
	  /* And stash away openmp state.  */
	  gfc_omp_save_and_clear_state (&old_omp_state);

	  gfc_resolve (gsym->ns);

	  /* Store the new derived types with the global namespace.  */
	  if (gfc_derived_types)
	    gsym->ns->derived_types = gfc_derived_types;

	  /* Restore the derived types of this namespace.  */
	  gfc_derived_types = old_dt_list;
	  /* And openmp state.  */
	  gfc_omp_restore_state (&old_omp_state);
	}

      /* Make sure that translation for the gsymbol occurs before
	 the procedure currently being resolved.  */
      ns = gfc_global_ns_list;
      for (; ns && ns != gsym->ns; ns = ns->sibling)
	{
	  if (ns->sibling == gsym->ns)
	    {
	      ns->sibling = gsym->ns->sibling;
	      gsym->ns->sibling = gfc_global_ns_list;
	      gfc_global_ns_list = gsym->ns;
	      break;
	    }
	}

      def_sym = gsym->ns->proc_name;

      /* This can happen if a binding name has been specified.  */
      if (gsym->binding_label && gsym->sym_name != def_sym->name)
	gfc_find_symbol (gsym->sym_name, gsym->ns, 0, &def_sym);

      if (def_sym->attr.entry_master)
	{
	  gfc_entry_list *entry;
	  for (entry = gsym->ns->entries; entry; entry = entry->next)
	    if (strcmp (entry->sym->name, sym->name) == 0)
	      {
		def_sym = entry->sym;
		break;
	      }
	}

      if (sym->attr.function && !gfc_compare_types (&sym->ts, &def_sym->ts))
	{
	  gfc_error ("Return type mismatch of function '%s' at %L (%s/%s)",
		     sym->name, &sym->declared_at, gfc_typename (&sym->ts),
		     gfc_typename (&def_sym->ts));
	  goto done;
	}

      if (sym->attr.if_source == IFSRC_UNKNOWN
	  && gfc_explicit_interface_required (def_sym, reason, sizeof(reason)))
	{
	  gfc_error ("Explicit interface required for '%s' at %L: %s",
		     sym->name, &sym->declared_at, reason);
	  goto done;
	}

      if (!pedantic && (gfc_option.allow_std & GFC_STD_GNU))
	/* Turn erros into warnings with -std=gnu and -std=legacy.  */
	gfc_errors_to_warnings (1);

      if (!gfc_compare_interfaces (sym, def_sym, sym->name, 0, 1,
				   reason, sizeof(reason), NULL, NULL))
	{	
	  gfc_error ("Interface mismatch in global procedure '%s' at %L: %s ",
		    sym->name, &sym->declared_at, reason);
	  goto done;
	}

      if (!pedantic
	  || ((gfc_option.warn_std & GFC_STD_LEGACY)
	      && !(gfc_option.warn_std & GFC_STD_GNU)))
	gfc_errors_to_warnings (1);

      if (sym->attr.if_source != IFSRC_IFBODY)
	gfc_procedure_use (def_sym, actual, where);
    }
    
done:
  gfc_errors_to_warnings (0);

  if (gsym->type == GSYM_UNKNOWN)
    {
      gsym->type = type;
      gsym->where = *where;
    }

  gsym->used = 1;
}


/************* Function resolution *************/

/* Resolve a function call known to be generic.
   Section 14.1.2.4.1.  */

static match
resolve_generic_f0 (gfc_expr *expr, gfc_symbol *sym)
{
  gfc_symbol *s;

  if (sym->attr.generic)
    {
      s = gfc_search_interface (sym->generic, 0, &expr->value.function.actual);
      if (s != NULL)
	{
	  expr->value.function.name = s->name;
	  expr->value.function.esym = s;

	  if (s->ts.type != BT_UNKNOWN)
	    expr->ts = s->ts;
	  else if (s->result != NULL && s->result->ts.type != BT_UNKNOWN)
	    expr->ts = s->result->ts;

	  if (s->as != NULL)
	    expr->rank = s->as->rank;
	  else if (s->result != NULL && s->result->as != NULL)
	    expr->rank = s->result->as->rank;

	  gfc_set_sym_referenced (expr->value.function.esym);

	  return MATCH_YES;
	}

      /* TODO: Need to search for elemental references in generic
	 interface.  */
    }

  if (sym->attr.intrinsic)
    return gfc_intrinsic_func_interface (expr, 0);

  return MATCH_NO;
}


static bool
resolve_generic_f (gfc_expr *expr)
{
  gfc_symbol *sym;
  match m;
  gfc_interface *intr = NULL;

  sym = expr->symtree->n.sym;

  for (;;)
    {
      m = resolve_generic_f0 (expr, sym);
      if (m == MATCH_YES)
	return true;
      else if (m == MATCH_ERROR)
	return false;

generic:
      if (!intr)
	for (intr = sym->generic; intr; intr = intr->next)
	  if (intr->sym->attr.flavor == FL_DERIVED)
	    break;

      if (sym->ns->parent == NULL)
	break;
      gfc_find_symbol (sym->name, sym->ns->parent, 1, &sym);

      if (sym == NULL)
	break;
      if (!generic_sym (sym))
	goto generic;
    }

  /* Last ditch attempt.  See if the reference is to an intrinsic
     that possesses a matching interface.  14.1.2.4  */
  if (sym  && !intr && !gfc_is_intrinsic (sym, 0, expr->where))
    {
      gfc_error ("There is no specific function for the generic '%s' "
		 "at %L", expr->symtree->n.sym->name, &expr->where);
      return false;
    }

  if (intr)
    {
      if (!gfc_convert_to_structure_constructor (expr, intr->sym, NULL, 
						 NULL, false))
	return false;
      return resolve_structure_cons (expr, 0);
    }

  m = gfc_intrinsic_func_interface (expr, 0);
  if (m == MATCH_YES)
    return true;

  if (m == MATCH_NO)
    gfc_error ("Generic function '%s' at %L is not consistent with a "
	       "specific intrinsic interface", expr->symtree->n.sym->name,
	       &expr->where);

  return false;
}


/* Resolve a function call known to be specific.  */

static match
resolve_specific_f0 (gfc_symbol *sym, gfc_expr *expr)
{
  match m;

  if (sym->attr.external || sym->attr.if_source == IFSRC_IFBODY)
    {
      if (sym->attr.dummy)
	{
	  sym->attr.proc = PROC_DUMMY;
	  goto found;
	}

      sym->attr.proc = PROC_EXTERNAL;
      goto found;
    }

  if (sym->attr.proc == PROC_MODULE
      || sym->attr.proc == PROC_ST_FUNCTION
      || sym->attr.proc == PROC_INTERNAL)
    goto found;

  if (sym->attr.intrinsic)
    {
      m = gfc_intrinsic_func_interface (expr, 1);
      if (m == MATCH_YES)
	return MATCH_YES;
      if (m == MATCH_NO)
	gfc_error ("Function '%s' at %L is INTRINSIC but is not compatible "
		   "with an intrinsic", sym->name, &expr->where);

      return MATCH_ERROR;
    }

  return MATCH_NO;

found:
  gfc_procedure_use (sym, &expr->value.function.actual, &expr->where);

  if (sym->result)
    expr->ts = sym->result->ts;
  else
    expr->ts = sym->ts;
  expr->value.function.name = sym->name;
  expr->value.function.esym = sym;
  if (sym->ts.type == BT_CLASS && CLASS_DATA (sym)->as)
    expr->rank = CLASS_DATA (sym)->as->rank;
  else if (sym->as != NULL)
    expr->rank = sym->as->rank;

  return MATCH_YES;
}


static bool
resolve_specific_f (gfc_expr *expr)
{
  gfc_symbol *sym;
  match m;

  sym = expr->symtree->n.sym;

  for (;;)
    {
      m = resolve_specific_f0 (sym, expr);
      if (m == MATCH_YES)
	return true;
      if (m == MATCH_ERROR)
	return false;

      if (sym->ns->parent == NULL)
	break;

      gfc_find_symbol (sym->name, sym->ns->parent, 1, &sym);

      if (sym == NULL)
	break;
    }

  gfc_error ("Unable to resolve the specific function '%s' at %L",
	     expr->symtree->n.sym->name, &expr->where);

  return true;
}


/* Resolve a procedure call not known to be generic nor specific.  */

static bool
resolve_unknown_f (gfc_expr *expr)
{
  gfc_symbol *sym;
  gfc_typespec *ts;

  sym = expr->symtree->n.sym;

  if (sym->attr.dummy)
    {
      sym->attr.proc = PROC_DUMMY;
      expr->value.function.name = sym->name;
      goto set_type;
    }

  /* See if we have an intrinsic function reference.  */

  if (gfc_is_intrinsic (sym, 0, expr->where))
    {
      if (gfc_intrinsic_func_interface (expr, 1) == MATCH_YES)
	return true;
      return false;
    }

  /* The reference is to an external name.  */

  sym->attr.proc = PROC_EXTERNAL;
  expr->value.function.name = sym->name;
  expr->value.function.esym = expr->symtree->n.sym;

  if (sym->as != NULL)
    expr->rank = sym->as->rank;

  /* Type of the expression is either the type of the symbol or the
     default type of the symbol.  */

set_type:
  gfc_procedure_use (sym, &expr->value.function.actual, &expr->where);

  if (sym->ts.type != BT_UNKNOWN)
    expr->ts = sym->ts;
  else
    {
      ts = gfc_get_default_type (sym->name, sym->ns);

      if (ts->type == BT_UNKNOWN)
	{
	  gfc_error ("Function '%s' at %L has no IMPLICIT type",
		     sym->name, &expr->where);
	  return false;
	}
      else
	expr->ts = *ts;
    }

  return true;
}


/* Return true, if the symbol is an external procedure.  */
static bool
is_external_proc (gfc_symbol *sym)
{
  if (!sym->attr.dummy && !sym->attr.contained
	&& !gfc_is_intrinsic (sym, sym->attr.subroutine, sym->declared_at)
	&& sym->attr.proc != PROC_ST_FUNCTION
	&& !sym->attr.proc_pointer
	&& !sym->attr.use_assoc
	&& sym->name)
    return true;

  return false;
}


/* Figure out if a function reference is pure or not.  Also set the name
   of the function for a potential error message.  Return nonzero if the
   function is PURE, zero if not.  */
static int
pure_stmt_function (gfc_expr *, gfc_symbol *);

static int
pure_function (gfc_expr *e, const char **name)
{
  int pure;

  *name = NULL;

  if (e->symtree != NULL
        && e->symtree->n.sym != NULL
        && e->symtree->n.sym->attr.proc == PROC_ST_FUNCTION)
    return pure_stmt_function (e, e->symtree->n.sym);

  if (e->value.function.esym)
    {
      pure = gfc_pure (e->value.function.esym);
      *name = e->value.function.esym->name;
    }
  else if (e->value.function.isym)
    {
      pure = e->value.function.isym->pure
	     || e->value.function.isym->elemental;
      *name = e->value.function.isym->name;
    }
  else
    {
      /* Implicit functions are not pure.  */
      pure = 0;
      *name = e->value.function.name;
    }

  return pure;
}


static bool
impure_stmt_fcn (gfc_expr *e, gfc_symbol *sym,
		 int *f ATTRIBUTE_UNUSED)
{
  const char *name;

  /* Don't bother recursing into other statement functions
     since they will be checked individually for purity.  */
  if (e->expr_type != EXPR_FUNCTION
	|| !e->symtree
	|| e->symtree->n.sym == sym
	|| e->symtree->n.sym->attr.proc == PROC_ST_FUNCTION)
    return false;

  return pure_function (e, &name) ? false : true;
}


static int
pure_stmt_function (gfc_expr *e, gfc_symbol *sym)
{
  return gfc_traverse_expr (e, sym, impure_stmt_fcn, 0) ? 0 : 1;
}


/* Resolve a function call, which means resolving the arguments, then figuring
   out which entity the name refers to.  */

static bool
resolve_function (gfc_expr *expr)
{
  gfc_actual_arglist *arg;
  gfc_symbol *sym;
  const char *name;
  bool t;
  int temp;
  procedure_type p = PROC_INTRINSIC;
  bool no_formal_args;

  sym = NULL;
  if (expr->symtree)
    sym = expr->symtree->n.sym;

  /* If this is a procedure pointer component, it has already been resolved.  */
  if (gfc_is_proc_ptr_comp (expr))
    return true;

  if (sym && sym->attr.intrinsic
      && !gfc_resolve_intrinsic (sym, &expr->where))
    return false;

  if (sym && (sym->attr.flavor == FL_VARIABLE || sym->attr.subroutine))
    {
      gfc_error ("'%s' at %L is not a function", sym->name, &expr->where);
      return false;
    }

  /* If this ia a deferred TBP with an abstract interface (which may
     of course be referenced), expr->value.function.esym will be set.  */
  if (sym && sym->attr.abstract && !expr->value.function.esym)
    {
      gfc_error ("ABSTRACT INTERFACE '%s' must not be referenced at %L",
		 sym->name, &expr->where);
      return false;
    }

  /* Switch off assumed size checking and do this again for certain kinds
     of procedure, once the procedure itself is resolved.  */
  need_full_assumed_size++;

  if (expr->symtree && expr->symtree->n.sym)
    p = expr->symtree->n.sym->attr.proc;

  if (expr->value.function.isym && expr->value.function.isym->inquiry)
    inquiry_argument = true;
  no_formal_args = sym && is_external_proc (sym)
  		       && gfc_sym_get_dummy_args (sym) == NULL;

  if (!resolve_actual_arglist (expr->value.function.actual, 
			       p, no_formal_args))
    {
      inquiry_argument = false;
      return false;
    }

  inquiry_argument = false;

  /* Resume assumed_size checking.  */
  need_full_assumed_size--;

  /* If the procedure is external, check for usage.  */
  if (sym && is_external_proc (sym))
    resolve_global_procedure (sym, &expr->where,
			      &expr->value.function.actual, 0);

  if (sym && sym->ts.type == BT_CHARACTER
      && sym->ts.u.cl
      && sym->ts.u.cl->length == NULL
      && !sym->attr.dummy
      && !sym->ts.deferred
      && expr->value.function.esym == NULL
      && !sym->attr.contained)
    {
      /* Internal procedures are taken care of in resolve_contained_fntype.  */
      gfc_error ("Function '%s' is declared CHARACTER(*) and cannot "
		 "be used at %L since it is not a dummy argument",
		 sym->name, &expr->where);
      return false;
    }

  /* See if function is already resolved.  */

  if (expr->value.function.name != NULL)
    {
      if (expr->ts.type == BT_UNKNOWN)
	expr->ts = sym->ts;
      t = true;
    }
  else
    {
      /* Apply the rules of section 14.1.2.  */

      switch (procedure_kind (sym))
	{
	case PTYPE_GENERIC:
	  t = resolve_generic_f (expr);
	  break;

	case PTYPE_SPECIFIC:
	  t = resolve_specific_f (expr);
	  break;

	case PTYPE_UNKNOWN:
	  t = resolve_unknown_f (expr);
	  break;

	default:
	  gfc_internal_error ("resolve_function(): bad function type");
	}
    }

  /* If the expression is still a function (it might have simplified),
     then we check to see if we are calling an elemental function.  */

  if (expr->expr_type != EXPR_FUNCTION)
    return t;

  temp = need_full_assumed_size;
  need_full_assumed_size = 0;

  if (!resolve_elemental_actual (expr, NULL))
    return false;

  if (omp_workshare_flag
      && expr->value.function.esym
      && ! gfc_elemental (expr->value.function.esym))
    {
      gfc_error ("User defined non-ELEMENTAL function '%s' at %L not allowed "
		 "in WORKSHARE construct", expr->value.function.esym->name,
		 &expr->where);
      t = false;
    }

#define GENERIC_ID expr->value.function.isym->id
  else if (expr->value.function.actual != NULL
	   && expr->value.function.isym != NULL
	   && GENERIC_ID != GFC_ISYM_LBOUND
	   && GENERIC_ID != GFC_ISYM_LCOBOUND
	   && GENERIC_ID != GFC_ISYM_UCOBOUND
	   && GENERIC_ID != GFC_ISYM_LEN
	   && GENERIC_ID != GFC_ISYM_LOC
	   && GENERIC_ID != GFC_ISYM_C_LOC
	   && GENERIC_ID != GFC_ISYM_PRESENT)
    {
      /* Array intrinsics must also have the last upper bound of an
	 assumed size array argument.  UBOUND and SIZE have to be
	 excluded from the check if the second argument is anything
	 than a constant.  */

      for (arg = expr->value.function.actual; arg; arg = arg->next)
	{
	  if ((GENERIC_ID == GFC_ISYM_UBOUND || GENERIC_ID == GFC_ISYM_SIZE)
	      && arg == expr->value.function.actual
	      && arg->next != NULL && arg->next->expr)
	    {
	      if (arg->next->expr->expr_type != EXPR_CONSTANT)
		break;

	      if (arg->next->name && strncmp (arg->next->name, "kind", 4) == 0)
		break;

	      if ((int)mpz_get_si (arg->next->expr->value.integer)
			< arg->expr->rank)
		break;
	    }

	  if (arg->expr != NULL
	      && arg->expr->rank > 0
	      && resolve_assumed_size_actual (arg->expr))
	    return false;
	}
    }
#undef GENERIC_ID

  need_full_assumed_size = temp;
  name = NULL;

  if (!pure_function (expr, &name) && name)
    {
      if (forall_flag)
	{
	  gfc_error ("Reference to non-PURE function '%s' at %L inside a "
		     "FORALL %s", name, &expr->where,
		     forall_flag == 2 ? "mask" : "block");
	  t = false;
	}
      else if (gfc_do_concurrent_flag)
	{
	  gfc_error ("Reference to non-PURE function '%s' at %L inside a "
		     "DO CONCURRENT %s", name, &expr->where,
		     gfc_do_concurrent_flag == 2 ? "mask" : "block");
	  t = false;
	}
      else if (gfc_pure (NULL))
	{
	  gfc_error ("Function reference to '%s' at %L is to a non-PURE "
		     "procedure within a PURE procedure", name, &expr->where);
	  t = false;
	}

      gfc_unset_implicit_pure (NULL);
    }

  /* Functions without the RECURSIVE attribution are not allowed to
   * call themselves.  */
  if (expr->value.function.esym && !expr->value.function.esym->attr.recursive)
    {
      gfc_symbol *esym;
      esym = expr->value.function.esym;

      if (is_illegal_recursion (esym, gfc_current_ns))
      {
	if (esym->attr.entry && esym->ns->entries)
	  gfc_error ("ENTRY '%s' at %L cannot be called recursively, as"
		     " function '%s' is not RECURSIVE",
		     esym->name, &expr->where, esym->ns->entries->sym->name);
	else
	  gfc_error ("Function '%s' at %L cannot be called recursively, as it"
		     " is not RECURSIVE", esym->name, &expr->where);

	t = false;
      }
    }

  /* Character lengths of use associated functions may contains references to
     symbols not referenced from the current program unit otherwise.  Make sure
     those symbols are marked as referenced.  */

  if (expr->ts.type == BT_CHARACTER && expr->value.function.esym
      && expr->value.function.esym->attr.use_assoc)
    {
      gfc_expr_set_symbols_referenced (expr->ts.u.cl->length);
    }

  /* Make sure that the expression has a typespec that works.  */
  if (expr->ts.type == BT_UNKNOWN)
    {
      if (expr->symtree->n.sym->result
	    && expr->symtree->n.sym->result->ts.type != BT_UNKNOWN
	    && !expr->symtree->n.sym->result->attr.proc_pointer)
	expr->ts = expr->symtree->n.sym->result->ts;
    }

  return t;
}


/************* Subroutine resolution *************/

static void
pure_subroutine (gfc_code *c, gfc_symbol *sym)
{
  if (gfc_pure (sym))
    return;

  if (forall_flag)
    gfc_error ("Subroutine call to '%s' in FORALL block at %L is not PURE",
	       sym->name, &c->loc);
  else if (gfc_do_concurrent_flag)
    gfc_error ("Subroutine call to '%s' in DO CONCURRENT block at %L is not "
	       "PURE", sym->name, &c->loc);
  else if (gfc_pure (NULL))
    gfc_error ("Subroutine call to '%s' at %L is not PURE", sym->name,
	       &c->loc);

  gfc_unset_implicit_pure (NULL);
}


static match
resolve_generic_s0 (gfc_code *c, gfc_symbol *sym)
{
  gfc_symbol *s;

  if (sym->attr.generic)
    {
      s = gfc_search_interface (sym->generic, 1, &c->ext.actual);
      if (s != NULL)
	{
	  c->resolved_sym = s;
	  pure_subroutine (c, s);
	  return MATCH_YES;
	}

      /* TODO: Need to search for elemental references in generic interface.  */
    }

  if (sym->attr.intrinsic)
    return gfc_intrinsic_sub_interface (c, 0);

  return MATCH_NO;
}


static bool
resolve_generic_s (gfc_code *c)
{
  gfc_symbol *sym;
  match m;

  sym = c->symtree->n.sym;

  for (;;)
    {
      m = resolve_generic_s0 (c, sym);
      if (m == MATCH_YES)
	return true;
      else if (m == MATCH_ERROR)
	return false;

generic:
      if (sym->ns->parent == NULL)
	break;
      gfc_find_symbol (sym->name, sym->ns->parent, 1, &sym);

      if (sym == NULL)
	break;
      if (!generic_sym (sym))
	goto generic;
    }

  /* Last ditch attempt.  See if the reference is to an intrinsic
     that possesses a matching interface.  14.1.2.4  */
  sym = c->symtree->n.sym;

  if (!gfc_is_intrinsic (sym, 1, c->loc))
    {
      gfc_error ("There is no specific subroutine for the generic '%s' at %L",
		 sym->name, &c->loc);
      return false;
    }

  m = gfc_intrinsic_sub_interface (c, 0);
  if (m == MATCH_YES)
    return true;
  if (m == MATCH_NO)
    gfc_error ("Generic subroutine '%s' at %L is not consistent with an "
	       "intrinsic subroutine interface", sym->name, &c->loc);

  return false;
}


/* Resolve a subroutine call known to be specific.  */

static match
resolve_specific_s0 (gfc_code *c, gfc_symbol *sym)
{
  match m;

  if (sym->attr.external || sym->attr.if_source == IFSRC_IFBODY)
    {
      if (sym->attr.dummy)
	{
	  sym->attr.proc = PROC_DUMMY;
	  goto found;
	}

      sym->attr.proc = PROC_EXTERNAL;
      goto found;
    }

  if (sym->attr.proc == PROC_MODULE || sym->attr.proc == PROC_INTERNAL)
    goto found;

  if (sym->attr.intrinsic)
    {
      m = gfc_intrinsic_sub_interface (c, 1);
      if (m == MATCH_YES)
	return MATCH_YES;
      if (m == MATCH_NO)
	gfc_error ("Subroutine '%s' at %L is INTRINSIC but is not compatible "
		   "with an intrinsic", sym->name, &c->loc);

      return MATCH_ERROR;
    }

  return MATCH_NO;

found:
  gfc_procedure_use (sym, &c->ext.actual, &c->loc);

  c->resolved_sym = sym;
  pure_subroutine (c, sym);

  return MATCH_YES;
}


static bool
resolve_specific_s (gfc_code *c)
{
  gfc_symbol *sym;
  match m;

  sym = c->symtree->n.sym;

  for (;;)
    {
      m = resolve_specific_s0 (c, sym);
      if (m == MATCH_YES)
	return true;
      if (m == MATCH_ERROR)
	return false;

      if (sym->ns->parent == NULL)
	break;

      gfc_find_symbol (sym->name, sym->ns->parent, 1, &sym);

      if (sym == NULL)
	break;
    }

  sym = c->symtree->n.sym;
  gfc_error ("Unable to resolve the specific subroutine '%s' at %L",
	     sym->name, &c->loc);

  return false;
}


/* Resolve a subroutine call not known to be generic nor specific.  */

static bool
resolve_unknown_s (gfc_code *c)
{
  gfc_symbol *sym;

  sym = c->symtree->n.sym;

  if (sym->attr.dummy)
    {
      sym->attr.proc = PROC_DUMMY;
      goto found;
    }

  /* See if we have an intrinsic function reference.  */

  if (gfc_is_intrinsic (sym, 1, c->loc))
    {
      if (gfc_intrinsic_sub_interface (c, 1) == MATCH_YES)
	return true;
      return false;
    }

  /* The reference is to an external name.  */

found:
  gfc_procedure_use (sym, &c->ext.actual, &c->loc);

  c->resolved_sym = sym;

  pure_subroutine (c, sym);

  return true;
}


/* Resolve a subroutine call.  Although it was tempting to use the same code
   for functions, subroutines and functions are stored differently and this
   makes things awkward.  */

static bool
resolve_call (gfc_code *c)
{
  bool t;
  procedure_type ptype = PROC_INTRINSIC;
  gfc_symbol *csym, *sym;
  bool no_formal_args;

  csym = c->symtree ? c->symtree->n.sym : NULL;

  if (csym && csym->ts.type != BT_UNKNOWN)
    {
      gfc_error ("'%s' at %L has a type, which is not consistent with "
		 "the CALL at %L", csym->name, &csym->declared_at, &c->loc);
      return false;
    }

  if (csym && gfc_current_ns->parent && csym->ns != gfc_current_ns)
    {
      gfc_symtree *st;
      gfc_find_sym_tree (c->symtree->name, gfc_current_ns, 1, &st);
      sym = st ? st->n.sym : NULL;
      if (sym && csym != sym
	      && sym->ns == gfc_current_ns
	      && sym->attr.flavor == FL_PROCEDURE
	      && sym->attr.contained)
	{
	  sym->refs++;
	  if (csym->attr.generic)
	    c->symtree->n.sym = sym;
	  else
	    c->symtree = st;
	  csym = c->symtree->n.sym;
	}
    }

  /* If this ia a deferred TBP, c->expr1 will be set.  */
  if (!c->expr1 && csym)
    {
      if (csym->attr.abstract)
	{
	  gfc_error ("ABSTRACT INTERFACE '%s' must not be referenced at %L",
		    csym->name, &c->loc);
	  return false;
	}

      /* Subroutines without the RECURSIVE attribution are not allowed to
	 call themselves.  */
      if (is_illegal_recursion (csym, gfc_current_ns))
	{
	  if (csym->attr.entry && csym->ns->entries)
	    gfc_error ("ENTRY '%s' at %L cannot be called recursively, "
		       "as subroutine '%s' is not RECURSIVE",
		       csym->name, &c->loc, csym->ns->entries->sym->name);
	  else
	    gfc_error ("SUBROUTINE '%s' at %L cannot be called recursively, "
		       "as it is not RECURSIVE", csym->name, &c->loc);

	  t = false;
	}
    }

  /* Switch off assumed size checking and do this again for certain kinds
     of procedure, once the procedure itself is resolved.  */
  need_full_assumed_size++;

  if (csym)
    ptype = csym->attr.proc;

  no_formal_args = csym && is_external_proc (csym)
			&& gfc_sym_get_dummy_args (csym) == NULL;
  if (!resolve_actual_arglist (c->ext.actual, ptype, no_formal_args))
    return false;

  /* Resume assumed_size checking.  */
  need_full_assumed_size--;

  /* If external, check for usage.  */
  if (csym && is_external_proc (csym))
    resolve_global_procedure (csym, &c->loc, &c->ext.actual, 1);

  t = true;
  if (c->resolved_sym == NULL)
    {
      c->resolved_isym = NULL;
      switch (procedure_kind (csym))
	{
	case PTYPE_GENERIC:
	  t = resolve_generic_s (c);
	  break;

	case PTYPE_SPECIFIC:
	  t = resolve_specific_s (c);
	  break;

	case PTYPE_UNKNOWN:
	  t = resolve_unknown_s (c);
	  break;

	default:
	  gfc_internal_error ("resolve_subroutine(): bad function type");
	}
    }

  /* Some checks of elemental subroutine actual arguments.  */
  if (!resolve_elemental_actual (NULL, c))
    return false;

  return t;
}


/* Compare the shapes of two arrays that have non-NULL shapes.  If both
   op1->shape and op2->shape are non-NULL return true if their shapes
   match.  If both op1->shape and op2->shape are non-NULL return false
   if their shapes do not match.  If either op1->shape or op2->shape is
   NULL, return true.  */

static bool
compare_shapes (gfc_expr *op1, gfc_expr *op2)
{
  bool t;
  int i;

  t = true;

  if (op1->shape != NULL && op2->shape != NULL)
    {
      for (i = 0; i < op1->rank; i++)
	{
	  if (mpz_cmp (op1->shape[i], op2->shape[i]) != 0)
	   {
	     gfc_error ("Shapes for operands at %L and %L are not conformable",
			 &op1->where, &op2->where);
	     t = false;
	     break;
	   }
	}
    }

  return t;
}


/* Resolve an operator expression node.  This can involve replacing the
   operation with a user defined function call.  */

static bool
resolve_operator (gfc_expr *e)
{
  gfc_expr *op1, *op2;
  char msg[200];
  bool dual_locus_error;
  bool t;

  /* Resolve all subnodes-- give them types.  */

  switch (e->value.op.op)
    {
    default:
      if (!gfc_resolve_expr (e->value.op.op2))
	return false;

    /* Fall through...  */

    case INTRINSIC_NOT:
    case INTRINSIC_UPLUS:
    case INTRINSIC_UMINUS:
    case INTRINSIC_PARENTHESES:
      if (!gfc_resolve_expr (e->value.op.op1))
	return false;
      break;
    }

  /* Typecheck the new node.  */

  op1 = e->value.op.op1;
  op2 = e->value.op.op2;
  dual_locus_error = false;

  if ((op1 && op1->expr_type == EXPR_NULL)
      || (op2 && op2->expr_type == EXPR_NULL))
    {
      sprintf (msg, _("Invalid context for NULL() pointer at %%L"));
      goto bad_op;
    }

  switch (e->value.op.op)
    {
    case INTRINSIC_UPLUS:
    case INTRINSIC_UMINUS:
      if (op1->ts.type == BT_INTEGER
	  || op1->ts.type == BT_REAL
	  || op1->ts.type == BT_COMPLEX)
	{
	  e->ts = op1->ts;
	  break;
	}

      sprintf (msg, _("Operand of unary numeric operator '%s' at %%L is %s"),
	       gfc_op2string (e->value.op.op), gfc_typename (&e->ts));
      goto bad_op;

    case INTRINSIC_PLUS:
    case INTRINSIC_MINUS:
    case INTRINSIC_TIMES:
    case INTRINSIC_DIVIDE:
    case INTRINSIC_POWER:
      if (gfc_numeric_ts (&op1->ts) && gfc_numeric_ts (&op2->ts))
	{
	  gfc_type_convert_binary (e, 1);
	  break;
	}

      sprintf (msg,
	       _("Operands of binary numeric operator '%s' at %%L are %s/%s"),
	       gfc_op2string (e->value.op.op), gfc_typename (&op1->ts),
	       gfc_typename (&op2->ts));
      goto bad_op;

    case INTRINSIC_CONCAT:
      if (op1->ts.type == BT_CHARACTER && op2->ts.type == BT_CHARACTER
	  && op1->ts.kind == op2->ts.kind)
	{
	  e->ts.type = BT_CHARACTER;
	  e->ts.kind = op1->ts.kind;
	  break;
	}

      sprintf (msg,
	       _("Operands of string concatenation operator at %%L are %s/%s"),
	       gfc_typename (&op1->ts), gfc_typename (&op2->ts));
      goto bad_op;

    case INTRINSIC_AND:
    case INTRINSIC_OR:
    case INTRINSIC_EQV:
    case INTRINSIC_NEQV:
      if (op1->ts.type == BT_LOGICAL && op2->ts.type == BT_LOGICAL)
	{
	  e->ts.type = BT_LOGICAL;
	  e->ts.kind = gfc_kind_max (op1, op2);
	  if (op1->ts.kind < e->ts.kind)
	    gfc_convert_type (op1, &e->ts, 2);
	  else if (op2->ts.kind < e->ts.kind)
	    gfc_convert_type (op2, &e->ts, 2);
	  break;
	}

      sprintf (msg, _("Operands of logical operator '%s' at %%L are %s/%s"),
	       gfc_op2string (e->value.op.op), gfc_typename (&op1->ts),
	       gfc_typename (&op2->ts));

      goto bad_op;

    case INTRINSIC_NOT:
      if (op1->ts.type == BT_LOGICAL)
	{
	  e->ts.type = BT_LOGICAL;
	  e->ts.kind = op1->ts.kind;
	  break;
	}

      sprintf (msg, _("Operand of .not. operator at %%L is %s"),
	       gfc_typename (&op1->ts));
      goto bad_op;

    case INTRINSIC_GT:
    case INTRINSIC_GT_OS:
    case INTRINSIC_GE:
    case INTRINSIC_GE_OS:
    case INTRINSIC_LT:
    case INTRINSIC_LT_OS:
    case INTRINSIC_LE:
    case INTRINSIC_LE_OS:
      if (op1->ts.type == BT_COMPLEX || op2->ts.type == BT_COMPLEX)
	{
	  strcpy (msg, _("COMPLEX quantities cannot be compared at %L"));
	  goto bad_op;
	}

      /* Fall through...  */

    case INTRINSIC_EQ:
    case INTRINSIC_EQ_OS:
    case INTRINSIC_NE:
    case INTRINSIC_NE_OS:
      if (op1->ts.type == BT_CHARACTER && op2->ts.type == BT_CHARACTER
	  && op1->ts.kind == op2->ts.kind)
	{
	  e->ts.type = BT_LOGICAL;
	  e->ts.kind = gfc_default_logical_kind;
	  break;
	}

      if (gfc_numeric_ts (&op1->ts) && gfc_numeric_ts (&op2->ts))
	{
	  gfc_type_convert_binary (e, 1);

	  e->ts.type = BT_LOGICAL;
	  e->ts.kind = gfc_default_logical_kind;

	  if (gfc_option.warn_compare_reals)
	    {
	      gfc_intrinsic_op op = e->value.op.op;

	      /* Type conversion has made sure that the types of op1 and op2
		 agree, so it is only necessary to check the first one.   */
	      if ((op1->ts.type == BT_REAL || op1->ts.type == BT_COMPLEX)
		  && (op == INTRINSIC_EQ || op == INTRINSIC_EQ_OS
		      || op == INTRINSIC_NE || op == INTRINSIC_NE_OS))
		{
		  const char *msg;

		  if (op == INTRINSIC_EQ || op == INTRINSIC_EQ_OS)
		    msg = "Equality comparison for %s at %L";
		  else
		    msg = "Inequality comparison for %s at %L";

		  gfc_warning (msg, gfc_typename (&op1->ts), &op1->where);
		}
	    }

	  break;
	}

      if (op1->ts.type == BT_LOGICAL && op2->ts.type == BT_LOGICAL)
	sprintf (msg,
		 _("Logicals at %%L must be compared with %s instead of %s"),
		 (e->value.op.op == INTRINSIC_EQ
		  || e->value.op.op == INTRINSIC_EQ_OS)
		 ? ".eqv." : ".neqv.", gfc_op2string (e->value.op.op));
      else
	sprintf (msg,
		 _("Operands of comparison operator '%s' at %%L are %s/%s"),
		 gfc_op2string (e->value.op.op), gfc_typename (&op1->ts),
		 gfc_typename (&op2->ts));

      goto bad_op;

    case INTRINSIC_USER:
      if (e->value.op.uop->op == NULL)
	sprintf (msg, _("Unknown operator '%s' at %%L"), e->value.op.uop->name);
      else if (op2 == NULL)
	sprintf (msg, _("Operand of user operator '%s' at %%L is %s"),
		 e->value.op.uop->name, gfc_typename (&op1->ts));
      else
	{
	  sprintf (msg, _("Operands of user operator '%s' at %%L are %s/%s"),
		   e->value.op.uop->name, gfc_typename (&op1->ts),
		   gfc_typename (&op2->ts));
	  e->value.op.uop->op->sym->attr.referenced = 1;
	}

      goto bad_op;

    case INTRINSIC_PARENTHESES:
      e->ts = op1->ts;
      if (e->ts.type == BT_CHARACTER)
	e->ts.u.cl = op1->ts.u.cl;
      break;

    default:
      gfc_internal_error ("resolve_operator(): Bad intrinsic");
    }

  /* Deal with arrayness of an operand through an operator.  */

  t = true;

  switch (e->value.op.op)
    {
    case INTRINSIC_PLUS:
    case INTRINSIC_MINUS:
    case INTRINSIC_TIMES:
    case INTRINSIC_DIVIDE:
    case INTRINSIC_POWER:
    case INTRINSIC_CONCAT:
    case INTRINSIC_AND:
    case INTRINSIC_OR:
    case INTRINSIC_EQV:
    case INTRINSIC_NEQV:
    case INTRINSIC_EQ:
    case INTRINSIC_EQ_OS:
    case INTRINSIC_NE:
    case INTRINSIC_NE_OS:
    case INTRINSIC_GT:
    case INTRINSIC_GT_OS:
    case INTRINSIC_GE:
    case INTRINSIC_GE_OS:
    case INTRINSIC_LT:
    case INTRINSIC_LT_OS:
    case INTRINSIC_LE:
    case INTRINSIC_LE_OS:

      if (op1->rank == 0 && op2->rank == 0)
	e->rank = 0;

      if (op1->rank == 0 && op2->rank != 0)
	{
	  e->rank = op2->rank;

	  if (e->shape == NULL)
	    e->shape = gfc_copy_shape (op2->shape, op2->rank);
	}

      if (op1->rank != 0 && op2->rank == 0)
	{
	  e->rank = op1->rank;

	  if (e->shape == NULL)
	    e->shape = gfc_copy_shape (op1->shape, op1->rank);
	}

      if (op1->rank != 0 && op2->rank != 0)
	{
	  if (op1->rank == op2->rank)
	    {
	      e->rank = op1->rank;
	      if (e->shape == NULL)
		{
		  t = compare_shapes (op1, op2);
		  if (!t)
		    e->shape = NULL;
		  else
		    e->shape = gfc_copy_shape (op1->shape, op1->rank);
		}
	    }
	  else
	    {
	      /* Allow higher level expressions to work.  */
	      e->rank = 0;

	      /* Try user-defined operators, and otherwise throw an error.  */
	      dual_locus_error = true;
	      sprintf (msg,
		       _("Inconsistent ranks for operator at %%L and %%L"));
	      goto bad_op;
	    }
	}

      break;

    case INTRINSIC_PARENTHESES:
    case INTRINSIC_NOT:
    case INTRINSIC_UPLUS:
    case INTRINSIC_UMINUS:
      /* Simply copy arrayness attribute */
      e->rank = op1->rank;

      if (e->shape == NULL)
	e->shape = gfc_copy_shape (op1->shape, op1->rank);

      break;

    default:
      break;
    }

  /* Attempt to simplify the expression.  */
  if (t)
    {
      t = gfc_simplify_expr (e, 0);
      /* Some calls do not succeed in simplification and return false
	 even though there is no error; e.g. variable references to
	 PARAMETER arrays.  */
      if (!gfc_is_constant_expr (e))
	t = true;
    }
  return t;

bad_op:

  {
    match m = gfc_extend_expr (e);
    if (m == MATCH_YES)
      return true;
    if (m == MATCH_ERROR)
      return false;
  }

  if (dual_locus_error)
    gfc_error (msg, &op1->where, &op2->where);
  else
    gfc_error (msg, &e->where);

  return false;
}


/************** Array resolution subroutines **************/

typedef enum
{ CMP_LT, CMP_EQ, CMP_GT, CMP_UNKNOWN }
comparison;

/* Compare two integer expressions.  */

static comparison
compare_bound (gfc_expr *a, gfc_expr *b)
{
  int i;

  if (a == NULL || a->expr_type != EXPR_CONSTANT
      || b == NULL || b->expr_type != EXPR_CONSTANT)
    return CMP_UNKNOWN;

  /* If either of the types isn't INTEGER, we must have
     raised an error earlier.  */

  if (a->ts.type != BT_INTEGER || b->ts.type != BT_INTEGER)
    return CMP_UNKNOWN;

  i = mpz_cmp (a->value.integer, b->value.integer);

  if (i < 0)
    return CMP_LT;
  if (i > 0)
    return CMP_GT;
  return CMP_EQ;
}


/* Compare an integer expression with an integer.  */

static comparison
compare_bound_int (gfc_expr *a, int b)
{
  int i;

  if (a == NULL || a->expr_type != EXPR_CONSTANT)
    return CMP_UNKNOWN;

  if (a->ts.type != BT_INTEGER)
    gfc_internal_error ("compare_bound_int(): Bad expression");

  i = mpz_cmp_si (a->value.integer, b);

  if (i < 0)
    return CMP_LT;
  if (i > 0)
    return CMP_GT;
  return CMP_EQ;
}


/* Compare an integer expression with a mpz_t.  */

static comparison
compare_bound_mpz_t (gfc_expr *a, mpz_t b)
{
  int i;

  if (a == NULL || a->expr_type != EXPR_CONSTANT)
    return CMP_UNKNOWN;

  if (a->ts.type != BT_INTEGER)
    gfc_internal_error ("compare_bound_int(): Bad expression");

  i = mpz_cmp (a->value.integer, b);

  if (i < 0)
    return CMP_LT;
  if (i > 0)
    return CMP_GT;
  return CMP_EQ;
}


/* Compute the last value of a sequence given by a triplet.
   Return 0 if it wasn't able to compute the last value, or if the
   sequence if empty, and 1 otherwise.  */

static int
compute_last_value_for_triplet (gfc_expr *start, gfc_expr *end,
				gfc_expr *stride, mpz_t last)
{
  mpz_t rem;

  if (start == NULL || start->expr_type != EXPR_CONSTANT
      || end == NULL || end->expr_type != EXPR_CONSTANT
      || (stride != NULL && stride->expr_type != EXPR_CONSTANT))
    return 0;

  if (start->ts.type != BT_INTEGER || end->ts.type != BT_INTEGER
      || (stride != NULL && stride->ts.type != BT_INTEGER))
    return 0;

  if (stride == NULL || compare_bound_int (stride, 1) == CMP_EQ)
    {
      if (compare_bound (start, end) == CMP_GT)
	return 0;
      mpz_set (last, end->value.integer);
      return 1;
    }

  if (compare_bound_int (stride, 0) == CMP_GT)
    {
      /* Stride is positive */
      if (mpz_cmp (start->value.integer, end->value.integer) > 0)
	return 0;
    }
  else
    {
      /* Stride is negative */
      if (mpz_cmp (start->value.integer, end->value.integer) < 0)
	return 0;
    }

  mpz_init (rem);
  mpz_sub (rem, end->value.integer, start->value.integer);
  mpz_tdiv_r (rem, rem, stride->value.integer);
  mpz_sub (last, end->value.integer, rem);
  mpz_clear (rem);

  return 1;
}


/* Compare a single dimension of an array reference to the array
   specification.  */

static bool
check_dimension (int i, gfc_array_ref *ar, gfc_array_spec *as)
{
  mpz_t last_value;

  if (ar->dimen_type[i] == DIMEN_STAR)
    {
      gcc_assert (ar->stride[i] == NULL);
      /* This implies [*] as [*:] and [*:3] are not possible.  */
      if (ar->start[i] == NULL)
	{
	  gcc_assert (ar->end[i] == NULL);
	  return true;
	}
    }

/* Given start, end and stride values, calculate the minimum and
   maximum referenced indexes.  */

  switch (ar->dimen_type[i])
    {
    case DIMEN_VECTOR:
    case DIMEN_THIS_IMAGE:
      break;

    case DIMEN_STAR:
    case DIMEN_ELEMENT:
      if (compare_bound (ar->start[i], as->lower[i]) == CMP_LT)
	{
	  if (i < as->rank)
	    gfc_warning ("Array reference at %L is out of bounds "
			 "(%ld < %ld) in dimension %d", &ar->c_where[i],
			 mpz_get_si (ar->start[i]->value.integer),
			 mpz_get_si (as->lower[i]->value.integer), i+1);
	  else
	    gfc_warning ("Array reference at %L is out of bounds "
			 "(%ld < %ld) in codimension %d", &ar->c_where[i],
			 mpz_get_si (ar->start[i]->value.integer),
			 mpz_get_si (as->lower[i]->value.integer),
			 i + 1 - as->rank);
	  return true;
	}
      if (compare_bound (ar->start[i], as->upper[i]) == CMP_GT)
	{
	  if (i < as->rank)
	    gfc_warning ("Array reference at %L is out of bounds "
			 "(%ld > %ld) in dimension %d", &ar->c_where[i],
			 mpz_get_si (ar->start[i]->value.integer),
			 mpz_get_si (as->upper[i]->value.integer), i+1);
	  else
	    gfc_warning ("Array reference at %L is out of bounds "
			 "(%ld > %ld) in codimension %d", &ar->c_where[i],
			 mpz_get_si (ar->start[i]->value.integer),
			 mpz_get_si (as->upper[i]->value.integer),
			 i + 1 - as->rank);
	  return true;
	}

      break;

    case DIMEN_RANGE:
      {
#define AR_START (ar->start[i] ? ar->start[i] : as->lower[i])
#define AR_END (ar->end[i] ? ar->end[i] : as->upper[i])

	comparison comp_start_end = compare_bound (AR_START, AR_END);

	/* Check for zero stride, which is not allowed.  */
	if (compare_bound_int (ar->stride[i], 0) == CMP_EQ)
	  {
	    gfc_error ("Illegal stride of zero at %L", &ar->c_where[i]);
	    return false;
	  }

	/* if start == len || (stride > 0 && start < len)
			   || (stride < 0 && start > len),
	   then the array section contains at least one element.  In this
	   case, there is an out-of-bounds access if
	   (start < lower || start > upper).  */
	if (compare_bound (AR_START, AR_END) == CMP_EQ
	    || ((compare_bound_int (ar->stride[i], 0) == CMP_GT
		 || ar->stride[i] == NULL) && comp_start_end == CMP_LT)
	    || (compare_bound_int (ar->stride[i], 0) == CMP_LT
	        && comp_start_end == CMP_GT))
	  {
	    if (compare_bound (AR_START, as->lower[i]) == CMP_LT)
	      {
		gfc_warning ("Lower array reference at %L is out of bounds "
		       "(%ld < %ld) in dimension %d", &ar->c_where[i],
		       mpz_get_si (AR_START->value.integer),
		       mpz_get_si (as->lower[i]->value.integer), i+1);
		return true;
	      }
	    if (compare_bound (AR_START, as->upper[i]) == CMP_GT)
	      {
		gfc_warning ("Lower array reference at %L is out of bounds "
		       "(%ld > %ld) in dimension %d", &ar->c_where[i],
		       mpz_get_si (AR_START->value.integer),
		       mpz_get_si (as->upper[i]->value.integer), i+1);
		return true;
	      }
	  }

	/* If we can compute the highest index of the array section,
	   then it also has to be between lower and upper.  */
	mpz_init (last_value);
	if (compute_last_value_for_triplet (AR_START, AR_END, ar->stride[i],
					    last_value))
	  {
	    if (compare_bound_mpz_t (as->lower[i], last_value) == CMP_GT)
	      {
		gfc_warning ("Upper array reference at %L is out of bounds "
		       "(%ld < %ld) in dimension %d", &ar->c_where[i],
		       mpz_get_si (last_value),
		       mpz_get_si (as->lower[i]->value.integer), i+1);
	        mpz_clear (last_value);
		return true;
	      }
	    if (compare_bound_mpz_t (as->upper[i], last_value) == CMP_LT)
	      {
		gfc_warning ("Upper array reference at %L is out of bounds "
		       "(%ld > %ld) in dimension %d", &ar->c_where[i],
		       mpz_get_si (last_value),
		       mpz_get_si (as->upper[i]->value.integer), i+1);
	        mpz_clear (last_value);
		return true;
	      }
	  }
	mpz_clear (last_value);

#undef AR_START
#undef AR_END
      }
      break;

    default:
      gfc_internal_error ("check_dimension(): Bad array reference");
    }

  return true;
}


/* Compare an array reference with an array specification.  */

static bool
compare_spec_to_ref (gfc_array_ref *ar)
{
  gfc_array_spec *as;
  int i;

  as = ar->as;
  i = as->rank - 1;
  /* TODO: Full array sections are only allowed as actual parameters.  */
  if (as->type == AS_ASSUMED_SIZE
      && (/*ar->type == AR_FULL
	  ||*/ (ar->type == AR_SECTION
	      && ar->dimen_type[i] == DIMEN_RANGE && ar->end[i] == NULL)))
    {
      gfc_error ("Rightmost upper bound of assumed size array section "
		 "not specified at %L", &ar->where);
      return false;
    }

  if (ar->type == AR_FULL)
    return true;

  if (as->rank != ar->dimen)
    {
      gfc_error ("Rank mismatch in array reference at %L (%d/%d)",
		 &ar->where, ar->dimen, as->rank);
      return false;
    }

  /* ar->codimen == 0 is a local array.  */
  if (as->corank != ar->codimen && ar->codimen != 0)
    {
      gfc_error ("Coindex rank mismatch in array reference at %L (%d/%d)",
		 &ar->where, ar->codimen, as->corank);
      return false;
    }

  for (i = 0; i < as->rank; i++)
    if (!check_dimension (i, ar, as))
      return false;

  /* Local access has no coarray spec.  */
  if (ar->codimen != 0)
    for (i = as->rank; i < as->rank + as->corank; i++)
      {
	if (ar->dimen_type[i] != DIMEN_ELEMENT && !ar->in_allocate
	    && ar->dimen_type[i] != DIMEN_THIS_IMAGE)
	  {
	    gfc_error ("Coindex of codimension %d must be a scalar at %L",
		       i + 1 - as->rank, &ar->where);
	    return false;
	  }
	if (!check_dimension (i, ar, as))
	  return false;
      }

  return true;
}


/* Resolve one part of an array index.  */

static bool
gfc_resolve_index_1 (gfc_expr *index, int check_scalar,
		     int force_index_integer_kind)
{
  gfc_typespec ts;

  if (index == NULL)
    return true;

  if (!gfc_resolve_expr (index))
    return false;

  if (check_scalar && index->rank != 0)
    {
      gfc_error ("Array index at %L must be scalar", &index->where);
      return false;
    }

  if (index->ts.type != BT_INTEGER && index->ts.type != BT_REAL)
    {
      gfc_error ("Array index at %L must be of INTEGER type, found %s",
		 &index->where, gfc_basic_typename (index->ts.type));
      return false;
    }

  if (index->ts.type == BT_REAL)
    if (!gfc_notify_std (GFC_STD_LEGACY, "REAL array index at %L", 
			 &index->where))
      return false;

  if ((index->ts.kind != gfc_index_integer_kind
       && force_index_integer_kind)
      || index->ts.type != BT_INTEGER)
    {
      gfc_clear_ts (&ts);
      ts.type = BT_INTEGER;
      ts.kind = gfc_index_integer_kind;

      gfc_convert_type_warn (index, &ts, 2, 0);
    }

  return true;
}

/* Resolve one part of an array index.  */

bool
gfc_resolve_index (gfc_expr *index, int check_scalar)
{
  return gfc_resolve_index_1 (index, check_scalar, 1);
}

/* Resolve a dim argument to an intrinsic function.  */

bool
gfc_resolve_dim_arg (gfc_expr *dim)
{
  if (dim == NULL)
    return true;

  if (!gfc_resolve_expr (dim))
    return false;

  if (dim->rank != 0)
    {
      gfc_error ("Argument dim at %L must be scalar", &dim->where);
      return false;

    }

  if (dim->ts.type != BT_INTEGER)
    {
      gfc_error ("Argument dim at %L must be of INTEGER type", &dim->where);
      return false;
    }

  if (dim->ts.kind != gfc_index_integer_kind)
    {
      gfc_typespec ts;

      gfc_clear_ts (&ts);
      ts.type = BT_INTEGER;
      ts.kind = gfc_index_integer_kind;

      gfc_convert_type_warn (dim, &ts, 2, 0);
    }

  return true;
}

/* Given an expression that contains array references, update those array
   references to point to the right array specifications.  While this is
   filled in during matching, this information is difficult to save and load
   in a module, so we take care of it here.

   The idea here is that the original array reference comes from the
   base symbol.  We traverse the list of reference structures, setting
   the stored reference to references.  Component references can
   provide an additional array specification.  */

static void
find_array_spec (gfc_expr *e)
{
  gfc_array_spec *as;
  gfc_component *c;
  gfc_ref *ref;

  if (e->symtree->n.sym->ts.type == BT_CLASS)
    as = CLASS_DATA (e->symtree->n.sym)->as;
  else
    as = e->symtree->n.sym->as;

  for (ref = e->ref; ref; ref = ref->next)
    switch (ref->type)
      {
      case REF_ARRAY:
	if (as == NULL)
	  gfc_internal_error ("find_array_spec(): Missing spec");

	ref->u.ar.as = as;
	as = NULL;
	break;

      case REF_COMPONENT:
	c = ref->u.c.component;
	if (c->attr.dimension)
	  {
	    if (as != NULL)
	      gfc_internal_error ("find_array_spec(): unused as(1)");
	    as = c->as;
	  }

	break;

      case REF_SUBSTRING:
	break;
      }

  if (as != NULL)
    gfc_internal_error ("find_array_spec(): unused as(2)");
}


/* Resolve an array reference.  */

static bool
resolve_array_ref (gfc_array_ref *ar)
{
  int i, check_scalar;
  gfc_expr *e;

  for (i = 0; i < ar->dimen + ar->codimen; i++)
    {
      check_scalar = ar->dimen_type[i] == DIMEN_RANGE;

      /* Do not force gfc_index_integer_kind for the start.  We can
         do fine with any integer kind.  This avoids temporary arrays
	 created for indexing with a vector.  */
      if (!gfc_resolve_index_1 (ar->start[i], check_scalar, 0))
	return false;
      if (!gfc_resolve_index (ar->end[i], check_scalar))
	return false;
      if (!gfc_resolve_index (ar->stride[i], check_scalar))
	return false;

      e = ar->start[i];

      if (ar->dimen_type[i] == DIMEN_UNKNOWN)
	switch (e->rank)
	  {
	  case 0:
	    ar->dimen_type[i] = DIMEN_ELEMENT;
	    break;

	  case 1:
	    ar->dimen_type[i] = DIMEN_VECTOR;
	    if (e->expr_type == EXPR_VARIABLE
		&& e->symtree->n.sym->ts.type == BT_DERIVED)
	      ar->start[i] = gfc_get_parentheses (e);
	    break;

	  default:
	    gfc_error ("Array index at %L is an array of rank %d",
		       &ar->c_where[i], e->rank);
	    return false;
	  }

      /* Fill in the upper bound, which may be lower than the
	 specified one for something like a(2:10:5), which is
	 identical to a(2:7:5).  Only relevant for strides not equal
	 to one.  Don't try a division by zero.  */
      if (ar->dimen_type[i] == DIMEN_RANGE
	  && ar->stride[i] != NULL && ar->stride[i]->expr_type == EXPR_CONSTANT
	  && mpz_cmp_si (ar->stride[i]->value.integer, 1L) != 0
	  && mpz_cmp_si (ar->stride[i]->value.integer, 0L) != 0)
	{
	  mpz_t size, end;

	  if (gfc_ref_dimen_size (ar, i, &size, &end))
	    {
	      if (ar->end[i] == NULL)
		{
		  ar->end[i] =
		    gfc_get_constant_expr (BT_INTEGER, gfc_index_integer_kind,
					   &ar->where);
		  mpz_set (ar->end[i]->value.integer, end);
		}
	      else if (ar->end[i]->ts.type == BT_INTEGER
		       && ar->end[i]->expr_type == EXPR_CONSTANT)
		{
		  mpz_set (ar->end[i]->value.integer, end);
		}
	      else
		gcc_unreachable ();

	      mpz_clear (size);
	      mpz_clear (end);
	    }
	}
    }

  if (ar->type == AR_FULL)
    {
      if (ar->as->rank == 0)
	ar->type = AR_ELEMENT;

      /* Make sure array is the same as array(:,:), this way
	 we don't need to special case all the time.  */
      ar->dimen = ar->as->rank;
      for (i = 0; i < ar->dimen; i++)
	{
	  ar->dimen_type[i] = DIMEN_RANGE;

	  gcc_assert (ar->start[i] == NULL);
	  gcc_assert (ar->end[i] == NULL);
	  gcc_assert (ar->stride[i] == NULL);
	}
    }

  /* If the reference type is unknown, figure out what kind it is.  */

  if (ar->type == AR_UNKNOWN)
    {
      ar->type = AR_ELEMENT;
      for (i = 0; i < ar->dimen; i++)
	if (ar->dimen_type[i] == DIMEN_RANGE
	    || ar->dimen_type[i] == DIMEN_VECTOR)
	  {
	    ar->type = AR_SECTION;
	    break;
	  }
    }

  if (!ar->as->cray_pointee && !compare_spec_to_ref (ar))
    return false;

  if (ar->as->corank && ar->codimen == 0)
    {
      int n;
      ar->codimen = ar->as->corank;
      for (n = ar->dimen; n < ar->dimen + ar->codimen; n++)
	ar->dimen_type[n] = DIMEN_THIS_IMAGE;
    }

  return true;
}


static bool
resolve_substring (gfc_ref *ref)
{
  int k = gfc_validate_kind (BT_INTEGER, gfc_charlen_int_kind, false);

  if (ref->u.ss.start != NULL)
    {
      if (!gfc_resolve_expr (ref->u.ss.start))
	return false;

      if (ref->u.ss.start->ts.type != BT_INTEGER)
	{
	  gfc_error ("Substring start index at %L must be of type INTEGER",
		     &ref->u.ss.start->where);
	  return false;
	}

      if (ref->u.ss.start->rank != 0)
	{
	  gfc_error ("Substring start index at %L must be scalar",
		     &ref->u.ss.start->where);
	  return false;
	}

      if (compare_bound_int (ref->u.ss.start, 1) == CMP_LT
	  && (compare_bound (ref->u.ss.end, ref->u.ss.start) == CMP_EQ
	      || compare_bound (ref->u.ss.end, ref->u.ss.start) == CMP_GT))
	{
	  gfc_error ("Substring start index at %L is less than one",
		     &ref->u.ss.start->where);
	  return false;
	}
    }

  if (ref->u.ss.end != NULL)
    {
      if (!gfc_resolve_expr (ref->u.ss.end))
	return false;

      if (ref->u.ss.end->ts.type != BT_INTEGER)
	{
	  gfc_error ("Substring end index at %L must be of type INTEGER",
		     &ref->u.ss.end->where);
	  return false;
	}

      if (ref->u.ss.end->rank != 0)
	{
	  gfc_error ("Substring end index at %L must be scalar",
		     &ref->u.ss.end->where);
	  return false;
	}

      if (ref->u.ss.length != NULL
	  && compare_bound (ref->u.ss.end, ref->u.ss.length->length) == CMP_GT
	  && (compare_bound (ref->u.ss.end, ref->u.ss.start) == CMP_EQ
	      || compare_bound (ref->u.ss.end, ref->u.ss.start) == CMP_GT))
	{
	  gfc_error ("Substring end index at %L exceeds the string length",
		     &ref->u.ss.start->where);
	  return false;
	}

      if (compare_bound_mpz_t (ref->u.ss.end,
			       gfc_integer_kinds[k].huge) == CMP_GT
	  && (compare_bound (ref->u.ss.end, ref->u.ss.start) == CMP_EQ
	      || compare_bound (ref->u.ss.end, ref->u.ss.start) == CMP_GT))
	{
	  gfc_error ("Substring end index at %L is too large",
		     &ref->u.ss.end->where);
	  return false;
	}
    }

  return true;
}


/* This function supplies missing substring charlens.  */

void
gfc_resolve_substring_charlen (gfc_expr *e)
{
  gfc_ref *char_ref;
  gfc_expr *start, *end;

  for (char_ref = e->ref; char_ref; char_ref = char_ref->next)
    if (char_ref->type == REF_SUBSTRING)
      break;

  if (!char_ref)
    return;

  gcc_assert (char_ref->next == NULL);

  if (e->ts.u.cl)
    {
      if (e->ts.u.cl->length)
	gfc_free_expr (e->ts.u.cl->length);
      else if (e->expr_type == EXPR_VARIABLE
		 && e->symtree->n.sym->attr.dummy)
	return;
    }

  e->ts.type = BT_CHARACTER;
  e->ts.kind = gfc_default_character_kind;

  if (!e->ts.u.cl)
    e->ts.u.cl = gfc_new_charlen (gfc_current_ns, NULL);

  if (char_ref->u.ss.start)
    start = gfc_copy_expr (char_ref->u.ss.start);
  else
    start = gfc_get_int_expr (gfc_default_integer_kind, NULL, 1);

  if (char_ref->u.ss.end)
    end = gfc_copy_expr (char_ref->u.ss.end);
  else if (e->expr_type == EXPR_VARIABLE)
    end = gfc_copy_expr (e->symtree->n.sym->ts.u.cl->length);
  else
    end = NULL;

  if (!start || !end)
    {
      gfc_free_expr (start);
      gfc_free_expr (end);
      return;
    }

  /* Length = (end - start +1).  */
  e->ts.u.cl->length = gfc_subtract (end, start);
  e->ts.u.cl->length = gfc_add (e->ts.u.cl->length,
				gfc_get_int_expr (gfc_default_integer_kind,
						  NULL, 1));

  e->ts.u.cl->length->ts.type = BT_INTEGER;
  e->ts.u.cl->length->ts.kind = gfc_charlen_int_kind;

  /* Make sure that the length is simplified.  */
  gfc_simplify_expr (e->ts.u.cl->length, 1);
  gfc_resolve_expr (e->ts.u.cl->length);
}


/* Resolve subtype references.  */

static bool
resolve_ref (gfc_expr *expr)
{
  int current_part_dimension, n_components, seen_part_dimension;
  gfc_ref *ref;

  for (ref = expr->ref; ref; ref = ref->next)
    if (ref->type == REF_ARRAY && ref->u.ar.as == NULL)
      {
	find_array_spec (expr);
	break;
      }

  for (ref = expr->ref; ref; ref = ref->next)
    switch (ref->type)
      {
      case REF_ARRAY:
	if (!resolve_array_ref (&ref->u.ar))
	  return false;
	break;

      case REF_COMPONENT:
	break;

      case REF_SUBSTRING:
	if (!resolve_substring (ref))
	  return false;
	break;
      }

  /* Check constraints on part references.  */

  current_part_dimension = 0;
  seen_part_dimension = 0;
  n_components = 0;

  for (ref = expr->ref; ref; ref = ref->next)
    {
      switch (ref->type)
	{
	case REF_ARRAY:
	  switch (ref->u.ar.type)
	    {
	    case AR_FULL:
	      /* Coarray scalar.  */
	      if (ref->u.ar.as->rank == 0)
		{
		  current_part_dimension = 0;
		  break;
		}
	      /* Fall through.  */
	    case AR_SECTION:
	      current_part_dimension = 1;
	      break;

	    case AR_ELEMENT:
	      current_part_dimension = 0;
	      break;

	    case AR_UNKNOWN:
	      gfc_internal_error ("resolve_ref(): Bad array reference");
	    }

	  break;

	case REF_COMPONENT:
	  if (current_part_dimension || seen_part_dimension)
	    {
	      /* F03:C614.  */
	      if (ref->u.c.component->attr.pointer
		  || ref->u.c.component->attr.proc_pointer
		  || (ref->u.c.component->ts.type == BT_CLASS
			&& CLASS_DATA (ref->u.c.component)->attr.pointer))
		{
		  gfc_error ("Component to the right of a part reference "
			     "with nonzero rank must not have the POINTER "
			     "attribute at %L", &expr->where);
		  return false;
		}
	      else if (ref->u.c.component->attr.allocatable
			|| (ref->u.c.component->ts.type == BT_CLASS
			    && CLASS_DATA (ref->u.c.component)->attr.allocatable))

		{
		  gfc_error ("Component to the right of a part reference "
			     "with nonzero rank must not have the ALLOCATABLE "
			     "attribute at %L", &expr->where);
		  return false;
		}
	    }

	  n_components++;
	  break;

	case REF_SUBSTRING:
	  break;
	}

      if (((ref->type == REF_COMPONENT && n_components > 1)
	   || ref->next == NULL)
	  && current_part_dimension
	  && seen_part_dimension)
	{
	  gfc_error ("Two or more part references with nonzero rank must "
		     "not be specified at %L", &expr->where);
	  return false;
	}

      if (ref->type == REF_COMPONENT)
	{
	  if (current_part_dimension)
	    seen_part_dimension = 1;

	  /* reset to make sure */
	  current_part_dimension = 0;
	}
    }

  return true;
}


/* Given an expression, determine its shape.  This is easier than it sounds.
   Leaves the shape array NULL if it is not possible to determine the shape.  */

static void
expression_shape (gfc_expr *e)
{
  mpz_t array[GFC_MAX_DIMENSIONS];
  int i;

  if (e->rank <= 0 || e->shape != NULL)
    return;

  for (i = 0; i < e->rank; i++)
    if (!gfc_array_dimen_size (e, i, &array[i]))
      goto fail;

  e->shape = gfc_get_shape (e->rank);

  memcpy (e->shape, array, e->rank * sizeof (mpz_t));

  return;

fail:
  for (i--; i >= 0; i--)
    mpz_clear (array[i]);
}


/* Given a variable expression node, compute the rank of the expression by
   examining the base symbol and any reference structures it may have.  */

static void
expression_rank (gfc_expr *e)
{
  gfc_ref *ref;
  int i, rank;

  /* Just to make sure, because EXPR_COMPCALL's also have an e->ref and that
     could lead to serious confusion...  */
  gcc_assert (e->expr_type != EXPR_COMPCALL);

  if (e->ref == NULL)
    {
      if (e->expr_type == EXPR_ARRAY)
	goto done;
      /* Constructors can have a rank different from one via RESHAPE().  */

      if (e->symtree == NULL)
	{
	  e->rank = 0;
	  goto done;
	}

      e->rank = (e->symtree->n.sym->as == NULL)
		? 0 : e->symtree->n.sym->as->rank;
      goto done;
    }

  rank = 0;

  for (ref = e->ref; ref; ref = ref->next)
    {
      if (ref->type == REF_COMPONENT && ref->u.c.component->attr.proc_pointer
	  && ref->u.c.component->attr.function && !ref->next)
	rank = ref->u.c.component->as ? ref->u.c.component->as->rank : 0;

      if (ref->type != REF_ARRAY)
	continue;

      if (ref->u.ar.type == AR_FULL)
	{
	  rank = ref->u.ar.as->rank;
	  break;
	}

      if (ref->u.ar.type == AR_SECTION)
	{
	  /* Figure out the rank of the section.  */
	  if (rank != 0)
	    gfc_internal_error ("expression_rank(): Two array specs");

	  for (i = 0; i < ref->u.ar.dimen; i++)
	    if (ref->u.ar.dimen_type[i] == DIMEN_RANGE
		|| ref->u.ar.dimen_type[i] == DIMEN_VECTOR)
	      rank++;

	  break;
	}
    }

  e->rank = rank;

done:
  expression_shape (e);
}


static void
add_caf_get_intrinsic (gfc_expr *e)
{
  gfc_expr *wrapper, *tmp_expr;
<<<<<<< HEAD
  gfc_expr *async;
=======
>>>>>>> e70c7f5b
  gfc_ref *ref;
  int n;

  for (ref = e->ref; ref; ref = ref->next)
    if (ref->type == REF_ARRAY && ref->u.ar.codimen > 0)
      break;
  if (ref == NULL)
    return;

  for (n = ref->u.ar.dimen; n < ref->u.ar.dimen + ref->u.ar.codimen; n++)
    if (ref->u.ar.dimen_type[n] != DIMEN_ELEMENT)
      return;

<<<<<<< HEAD
  async = gfc_get_logical_expr (gfc_default_logical_kind, NULL, false);
  tmp_expr = XCNEW (gfc_expr);
  *tmp_expr = *e;
  wrapper = gfc_build_intrinsic_call (gfc_current_ns, GFC_ISYM_CAF_GET,
				      "caf_get", tmp_expr->where, 2,
				      tmp_expr, async);
=======
  tmp_expr = XCNEW (gfc_expr);
  *tmp_expr = *e;
  wrapper = gfc_build_intrinsic_call (gfc_current_ns, GFC_ISYM_CAF_GET,
				      "caf_get", tmp_expr->where, 1, tmp_expr);
>>>>>>> e70c7f5b
  wrapper->ts = e->ts;
  wrapper->rank = e->rank;
  if (e->rank)
    wrapper->shape = gfc_copy_shape (e->shape, e->rank);
  *e = *wrapper;
  free (wrapper);
}


static void
remove_caf_get_intrinsic (gfc_expr *e)
{
  gcc_assert (e->expr_type == EXPR_FUNCTION && e->value.function.isym
	      && e->value.function.isym->id == GFC_ISYM_CAF_GET);
  gfc_expr *e2 = e->value.function.actual->expr;
  e->value.function.actual->expr =NULL;
  gfc_free_actual_arglist (e->value.function.actual);
  gfc_free_shape (&e->shape, e->rank);
  *e = *e2;
  free (e2);
}


/* Resolve a variable expression.  */

static bool
resolve_variable (gfc_expr *e)
{
  gfc_symbol *sym;
  bool t;

  t = true;

  if (e->symtree == NULL)
    return false;
  sym = e->symtree->n.sym;

  /* Use same check as for TYPE(*) below; this check has to be before TYPE(*)
     as ts.type is set to BT_ASSUMED in resolve_symbol.  */
  if (sym->attr.ext_attr & (1 << EXT_ATTR_NO_ARG_CHECK))
    {
      if (!actual_arg || inquiry_argument)
	{
	  gfc_error ("Variable %s at %L with NO_ARG_CHECK attribute may only "
		     "be used as actual argument", sym->name, &e->where);
	  return false;
	}
    }
  /* TS 29113, 407b.  */
  else if (e->ts.type == BT_ASSUMED)
    {
      if (!actual_arg)
	{
	  gfc_error ("Assumed-type variable %s at %L may only be used "
		     "as actual argument", sym->name, &e->where);
	  return false;
	}
      else if (inquiry_argument && !first_actual_arg)
	{
	  /* FIXME: It doesn't work reliably as inquiry_argument is not set
	     for all inquiry functions in resolve_function; the reason is
	     that the function-name resolution happens too late in that
	     function.  */
	  gfc_error ("Assumed-type variable %s at %L as actual argument to "
		     "an inquiry function shall be the first argument",
		     sym->name, &e->where);
	  return false;
	}
    }
  /* TS 29113, C535b.  */
  else if ((sym->ts.type == BT_CLASS && sym->attr.class_ok
	    && CLASS_DATA (sym)->as
	    && CLASS_DATA (sym)->as->type == AS_ASSUMED_RANK)
	   || (sym->ts.type != BT_CLASS && sym->as
	       && sym->as->type == AS_ASSUMED_RANK))
    {
      if (!actual_arg)
	{
	  gfc_error ("Assumed-rank variable %s at %L may only be used as "
		     "actual argument", sym->name, &e->where);
	  return false;
	}
      else if (inquiry_argument && !first_actual_arg)
	{
	  /* FIXME: It doesn't work reliably as inquiry_argument is not set
	     for all inquiry functions in resolve_function; the reason is
	     that the function-name resolution happens too late in that
	     function.  */
	  gfc_error ("Assumed-rank variable %s at %L as actual argument "
		     "to an inquiry function shall be the first argument",
		     sym->name, &e->where);
	  return false;
	}
    }

  if ((sym->attr.ext_attr & (1 << EXT_ATTR_NO_ARG_CHECK)) && e->ref
      && !(e->ref->type == REF_ARRAY && e->ref->u.ar.type == AR_FULL
	   && e->ref->next == NULL))
    {
      gfc_error ("Variable %s at %L with NO_ARG_CHECK attribute shall not have "
		 "a subobject reference", sym->name, &e->ref->u.ar.where);
      return false;
    }
  /* TS 29113, 407b.  */
  else if (e->ts.type == BT_ASSUMED && e->ref
	   && !(e->ref->type == REF_ARRAY && e->ref->u.ar.type == AR_FULL
		&& e->ref->next == NULL))
    {
      gfc_error ("Assumed-type variable %s at %L shall not have a subobject "
		 "reference", sym->name, &e->ref->u.ar.where);
      return false;
    }

  /* TS 29113, C535b.  */
  if (((sym->ts.type == BT_CLASS && sym->attr.class_ok
	&& CLASS_DATA (sym)->as
	&& CLASS_DATA (sym)->as->type == AS_ASSUMED_RANK)
       || (sym->ts.type != BT_CLASS && sym->as
	   && sym->as->type == AS_ASSUMED_RANK))
      && e->ref
      && !(e->ref->type == REF_ARRAY && e->ref->u.ar.type == AR_FULL
	   && e->ref->next == NULL))
    {
      gfc_error ("Assumed-rank variable %s at %L shall not have a subobject "
		 "reference", sym->name, &e->ref->u.ar.where);
      return false;
    }


  /* If this is an associate-name, it may be parsed with an array reference
     in error even though the target is scalar.  Fail directly in this case.
     TODO Understand why class scalar expressions must be excluded.  */
  if (sym->assoc && !(sym->ts.type == BT_CLASS && e->rank == 0))
    {
      if (sym->ts.type == BT_CLASS)
	gfc_fix_class_refs (e);
      if (!sym->attr.dimension && e->ref && e->ref->type == REF_ARRAY)
	return false;
    }

  if (sym->ts.type == BT_DERIVED && sym->ts.u.derived->attr.generic)
    sym->ts.u.derived = gfc_find_dt_in_generic (sym->ts.u.derived);

  /* On the other hand, the parser may not have known this is an array;
     in this case, we have to add a FULL reference.  */
  if (sym->assoc && sym->attr.dimension && !e->ref)
    {
      e->ref = gfc_get_ref ();
      e->ref->type = REF_ARRAY;
      e->ref->u.ar.type = AR_FULL;
      e->ref->u.ar.dimen = 0;
    }

  if (e->ref && !resolve_ref (e))
    return false;

  if (sym->attr.flavor == FL_PROCEDURE
      && (!sym->attr.function
	  || (sym->attr.function && sym->result
	      && sym->result->attr.proc_pointer
	      && !sym->result->attr.function)))
    {
      e->ts.type = BT_PROCEDURE;
      goto resolve_procedure;
    }

  if (sym->ts.type != BT_UNKNOWN)
    gfc_variable_attr (e, &e->ts);
  else
    {
      /* Must be a simple variable reference.  */
      if (!gfc_set_default_type (sym, 1, sym->ns))
	return false;
      e->ts = sym->ts;
    }

  if (check_assumed_size_reference (sym, e))
    return false;

  /* Deal with forward references to entries during resolve_code, to
     satisfy, at least partially, 12.5.2.5.  */
  if (gfc_current_ns->entries
      && current_entry_id == sym->entry_id
      && cs_base
      && cs_base->current
      && cs_base->current->op != EXEC_ENTRY)
    {
      gfc_entry_list *entry;
      gfc_formal_arglist *formal;
      int n;
      bool seen, saved_specification_expr;

      /* If the symbol is a dummy...  */
      if (sym->attr.dummy && sym->ns == gfc_current_ns)
	{
	  entry = gfc_current_ns->entries;
	  seen = false;

	  /* ...test if the symbol is a parameter of previous entries.  */
	  for (; entry && entry->id <= current_entry_id; entry = entry->next)
	    for (formal = entry->sym->formal; formal; formal = formal->next)
	      {
		if (formal->sym && sym->name == formal->sym->name)
		  {
		    seen = true;
		    break;
		  }
	      }

	  /*  If it has not been seen as a dummy, this is an error.  */
	  if (!seen)
	    {
	      if (specification_expr)
		gfc_error ("Variable '%s', used in a specification expression"
			   ", is referenced at %L before the ENTRY statement "
			   "in which it is a parameter",
			   sym->name, &cs_base->current->loc);
	      else
		gfc_error ("Variable '%s' is used at %L before the ENTRY "
			   "statement in which it is a parameter",
			   sym->name, &cs_base->current->loc);
	      t = false;
	    }
	}

      /* Now do the same check on the specification expressions.  */
      saved_specification_expr = specification_expr;
      specification_expr = true;
      if (sym->ts.type == BT_CHARACTER
	  && !gfc_resolve_expr (sym->ts.u.cl->length))
	t = false;

      if (sym->as)
	for (n = 0; n < sym->as->rank; n++)
	  {
	     if (!gfc_resolve_expr (sym->as->lower[n]))
	       t = false;
	     if (!gfc_resolve_expr (sym->as->upper[n]))
	       t = false;
	  }
      specification_expr = saved_specification_expr;

      if (t)
	/* Update the symbol's entry level.  */
	sym->entry_id = current_entry_id + 1;
    }

  /* If a symbol has been host_associated mark it.  This is used latter,
     to identify if aliasing is possible via host association.  */
  if (sym->attr.flavor == FL_VARIABLE
	&& gfc_current_ns->parent
	&& (gfc_current_ns->parent == sym->ns
	      || (gfc_current_ns->parent->parent
		    && gfc_current_ns->parent->parent == sym->ns)))
    sym->attr.host_assoc = 1;

resolve_procedure:
  if (t && !resolve_procedure_expression (e))
    t = false;

  /* F2008, C617 and C1229.  */
  if (!inquiry_argument && (e->ts.type == BT_CLASS || e->ts.type == BT_DERIVED)
      && gfc_is_coindexed (e))
    {
      gfc_ref *ref, *ref2 = NULL;

      for (ref = e->ref; ref; ref = ref->next)
	{
	  if (ref->type == REF_COMPONENT)
	    ref2 = ref;
	  if (ref->type == REF_ARRAY && ref->u.ar.codimen > 0)
	    break;
	}

      for ( ; ref; ref = ref->next)
	if (ref->type == REF_COMPONENT)
	  break;

      /* Expression itself is not coindexed object.  */
      if (ref && e->ts.type == BT_CLASS)
	{
	  gfc_error ("Polymorphic subobject of coindexed object at %L",
		     &e->where);
	  t = false;
	}

      /* Expression itself is coindexed object.  */
      if (ref == NULL)
	{
	  gfc_component *c;
	  c = ref2 ? ref2->u.c.component : e->symtree->n.sym->components;
	  for ( ; c; c = c->next)
	    if (c->attr.allocatable && c->ts.type == BT_CLASS)
	      {
		gfc_error ("Coindexed object with polymorphic allocatable "
			 "subcomponent at %L", &e->where);
		t = false;
		break;
	      }
	}
    }

  if (t)
    expression_rank (e);

  if (0 && t && gfc_option.coarray == GFC_FCOARRAY_LIB && gfc_is_coindexed (e))
    add_caf_get_intrinsic (e);

  return t;
}


/* Checks to see that the correct symbol has been host associated.
   The only situation where this arises is that in which a twice
   contained function is parsed after the host association is made.
   Therefore, on detecting this, change the symbol in the expression
   and convert the array reference into an actual arglist if the old
   symbol is a variable.  */
static bool
check_host_association (gfc_expr *e)
{
  gfc_symbol *sym, *old_sym;
  gfc_symtree *st;
  int n;
  gfc_ref *ref;
  gfc_actual_arglist *arg, *tail = NULL;
  bool retval = e->expr_type == EXPR_FUNCTION;

  /*  If the expression is the result of substitution in
      interface.c(gfc_extend_expr) because there is no way in
      which the host association can be wrong.  */
  if (e->symtree == NULL
	|| e->symtree->n.sym == NULL
	|| e->user_operator)
    return retval;

  old_sym = e->symtree->n.sym;

  if (gfc_current_ns->parent
	&& old_sym->ns != gfc_current_ns)
    {
      /* Use the 'USE' name so that renamed module symbols are
	 correctly handled.  */
      gfc_find_symbol (e->symtree->name, gfc_current_ns, 1, &sym);

      if (sym && old_sym != sym
	      && sym->ts.type == old_sym->ts.type
	      && sym->attr.flavor == FL_PROCEDURE
	      && sym->attr.contained)
	{
	  /* Clear the shape, since it might not be valid.  */
	  gfc_free_shape (&e->shape, e->rank);

	  /* Give the expression the right symtree!  */
	  gfc_find_sym_tree (e->symtree->name, NULL, 1, &st);
	  gcc_assert (st != NULL);

	  if (old_sym->attr.flavor == FL_PROCEDURE
		|| e->expr_type == EXPR_FUNCTION)
  	    {
	      /* Original was function so point to the new symbol, since
		 the actual argument list is already attached to the
		 expression. */
	      e->value.function.esym = NULL;
	      e->symtree = st;
	    }
	  else
	    {
	      /* Original was variable so convert array references into
		 an actual arglist. This does not need any checking now
		 since resolve_function will take care of it.  */
	      e->value.function.actual = NULL;
	      e->expr_type = EXPR_FUNCTION;
	      e->symtree = st;

	      /* Ambiguity will not arise if the array reference is not
		 the last reference.  */
	      for (ref = e->ref; ref; ref = ref->next)
		if (ref->type == REF_ARRAY && ref->next == NULL)
		  break;

	      gcc_assert (ref->type == REF_ARRAY);

	      /* Grab the start expressions from the array ref and
		 copy them into actual arguments.  */
	      for (n = 0; n < ref->u.ar.dimen; n++)
		{
		  arg = gfc_get_actual_arglist ();
		  arg->expr = gfc_copy_expr (ref->u.ar.start[n]);
		  if (e->value.function.actual == NULL)
		    tail = e->value.function.actual = arg;
	          else
		    {
		      tail->next = arg;
		      tail = arg;
		    }
		}

	      /* Dump the reference list and set the rank.  */
	      gfc_free_ref_list (e->ref);
	      e->ref = NULL;
	      e->rank = sym->as ? sym->as->rank : 0;
	    }

	  gfc_resolve_expr (e);
	  sym->refs++;
	}
    }
  /* This might have changed!  */
  return e->expr_type == EXPR_FUNCTION;
}


static void
gfc_resolve_character_operator (gfc_expr *e)
{
  gfc_expr *op1 = e->value.op.op1;
  gfc_expr *op2 = e->value.op.op2;
  gfc_expr *e1 = NULL;
  gfc_expr *e2 = NULL;

  gcc_assert (e->value.op.op == INTRINSIC_CONCAT);

  if (op1->ts.u.cl && op1->ts.u.cl->length)
    e1 = gfc_copy_expr (op1->ts.u.cl->length);
  else if (op1->expr_type == EXPR_CONSTANT)
    e1 = gfc_get_int_expr (gfc_default_integer_kind, NULL,
			   op1->value.character.length);

  if (op2->ts.u.cl && op2->ts.u.cl->length)
    e2 = gfc_copy_expr (op2->ts.u.cl->length);
  else if (op2->expr_type == EXPR_CONSTANT)
    e2 = gfc_get_int_expr (gfc_default_integer_kind, NULL,
			   op2->value.character.length);

  e->ts.u.cl = gfc_new_charlen (gfc_current_ns, NULL);

  if (!e1 || !e2)
    {
      gfc_free_expr (e1);
      gfc_free_expr (e2);

      return;
    }

  e->ts.u.cl->length = gfc_add (e1, e2);
  e->ts.u.cl->length->ts.type = BT_INTEGER;
  e->ts.u.cl->length->ts.kind = gfc_charlen_int_kind;
  gfc_simplify_expr (e->ts.u.cl->length, 0);
  gfc_resolve_expr (e->ts.u.cl->length);

  return;
}


/*  Ensure that an character expression has a charlen and, if possible, a
    length expression.  */

static void
fixup_charlen (gfc_expr *e)
{
  /* The cases fall through so that changes in expression type and the need
     for multiple fixes are picked up.  In all circumstances, a charlen should
     be available for the middle end to hang a backend_decl on.  */
  switch (e->expr_type)
    {
    case EXPR_OP:
      gfc_resolve_character_operator (e);

    case EXPR_ARRAY:
      if (e->expr_type == EXPR_ARRAY)
	gfc_resolve_character_array_constructor (e);

    case EXPR_SUBSTRING:
      if (!e->ts.u.cl && e->ref)
	gfc_resolve_substring_charlen (e);

    default:
      if (!e->ts.u.cl)
	e->ts.u.cl = gfc_new_charlen (gfc_current_ns, NULL);

      break;
    }
}


/* Update an actual argument to include the passed-object for type-bound
   procedures at the right position.  */

static gfc_actual_arglist*
update_arglist_pass (gfc_actual_arglist* lst, gfc_expr* po, unsigned argpos,
		     const char *name)
{
  gcc_assert (argpos > 0);

  if (argpos == 1)
    {
      gfc_actual_arglist* result;

      result = gfc_get_actual_arglist ();
      result->expr = po;
      result->next = lst;
      if (name)
        result->name = name;

      return result;
    }

  if (lst)
    lst->next = update_arglist_pass (lst->next, po, argpos - 1, name);
  else
    lst = update_arglist_pass (NULL, po, argpos - 1, name);
  return lst;
}


/* Extract the passed-object from an EXPR_COMPCALL (a copy of it).  */

static gfc_expr*
extract_compcall_passed_object (gfc_expr* e)
{
  gfc_expr* po;

  gcc_assert (e->expr_type == EXPR_COMPCALL);

  if (e->value.compcall.base_object)
    po = gfc_copy_expr (e->value.compcall.base_object);
  else
    {
      po = gfc_get_expr ();
      po->expr_type = EXPR_VARIABLE;
      po->symtree = e->symtree;
      po->ref = gfc_copy_ref (e->ref);
      po->where = e->where;
    }

  if (!gfc_resolve_expr (po))
    return NULL;

  return po;
}


/* Update the arglist of an EXPR_COMPCALL expression to include the
   passed-object.  */

static bool
update_compcall_arglist (gfc_expr* e)
{
  gfc_expr* po;
  gfc_typebound_proc* tbp;

  tbp = e->value.compcall.tbp;

  if (tbp->error)
    return false;

  po = extract_compcall_passed_object (e);
  if (!po)
    return false;

  if (tbp->nopass || e->value.compcall.ignore_pass)
    {
      gfc_free_expr (po);
      return true;
    }

  gcc_assert (tbp->pass_arg_num > 0);
  e->value.compcall.actual = update_arglist_pass (e->value.compcall.actual, po,
						  tbp->pass_arg_num,
						  tbp->pass_arg);

  return true;
}


/* Extract the passed object from a PPC call (a copy of it).  */

static gfc_expr*
extract_ppc_passed_object (gfc_expr *e)
{
  gfc_expr *po;
  gfc_ref **ref;

  po = gfc_get_expr ();
  po->expr_type = EXPR_VARIABLE;
  po->symtree = e->symtree;
  po->ref = gfc_copy_ref (e->ref);
  po->where = e->where;

  /* Remove PPC reference.  */
  ref = &po->ref;
  while ((*ref)->next)
    ref = &(*ref)->next;
  gfc_free_ref_list (*ref);
  *ref = NULL;

  if (!gfc_resolve_expr (po))
    return NULL;

  return po;
}


/* Update the actual arglist of a procedure pointer component to include the
   passed-object.  */

static bool
update_ppc_arglist (gfc_expr* e)
{
  gfc_expr* po;
  gfc_component *ppc;
  gfc_typebound_proc* tb;

  ppc = gfc_get_proc_ptr_comp (e);
  if (!ppc)
    return false;

  tb = ppc->tb;

  if (tb->error)
    return false;
  else if (tb->nopass)
    return true;

  po = extract_ppc_passed_object (e);
  if (!po)
    return false;

  /* F08:R739.  */
  if (po->rank != 0)
    {
      gfc_error ("Passed-object at %L must be scalar", &e->where);
      return false;
    }

  /* F08:C611.  */
  if (po->ts.type == BT_DERIVED && po->ts.u.derived->attr.abstract)
    {
      gfc_error ("Base object for procedure-pointer component call at %L is of"
		 " ABSTRACT type '%s'", &e->where, po->ts.u.derived->name);
      return false;
    }

  gcc_assert (tb->pass_arg_num > 0);
  e->value.compcall.actual = update_arglist_pass (e->value.compcall.actual, po,
						  tb->pass_arg_num,
						  tb->pass_arg);

  return true;
}


/* Check that the object a TBP is called on is valid, i.e. it must not be
   of ABSTRACT type (as in subobject%abstract_parent%tbp()).  */

static bool
check_typebound_baseobject (gfc_expr* e)
{
  gfc_expr* base;
  bool return_value = false;

  base = extract_compcall_passed_object (e);
  if (!base)
    return false;

  gcc_assert (base->ts.type == BT_DERIVED || base->ts.type == BT_CLASS);

  if (base->ts.type == BT_CLASS && !gfc_expr_attr (base).class_ok)
    return false;

  /* F08:C611.  */
  if (base->ts.type == BT_DERIVED && base->ts.u.derived->attr.abstract)
    {
      gfc_error ("Base object for type-bound procedure call at %L is of"
		 " ABSTRACT type '%s'", &e->where, base->ts.u.derived->name);
      goto cleanup;
    }

  /* F08:C1230. If the procedure called is NOPASS,
     the base object must be scalar.  */
  if (e->value.compcall.tbp->nopass && base->rank != 0)
    {
      gfc_error ("Base object for NOPASS type-bound procedure call at %L must"
		 " be scalar", &e->where);
      goto cleanup;
    }

  return_value = true;

cleanup:
  gfc_free_expr (base);
  return return_value;
}


/* Resolve a call to a type-bound procedure, either function or subroutine,
   statically from the data in an EXPR_COMPCALL expression.  The adapted
   arglist and the target-procedure symtree are returned.  */

static bool
resolve_typebound_static (gfc_expr* e, gfc_symtree** target,
			  gfc_actual_arglist** actual)
{
  gcc_assert (e->expr_type == EXPR_COMPCALL);
  gcc_assert (!e->value.compcall.tbp->is_generic);

  /* Update the actual arglist for PASS.  */
  if (!update_compcall_arglist (e))
    return false;

  *actual = e->value.compcall.actual;
  *target = e->value.compcall.tbp->u.specific;

  gfc_free_ref_list (e->ref);
  e->ref = NULL;
  e->value.compcall.actual = NULL;

  /* If we find a deferred typebound procedure, check for derived types
     that an overriding typebound procedure has not been missed.  */
  if (e->value.compcall.name
      && !e->value.compcall.tbp->non_overridable
      && e->value.compcall.base_object
      && e->value.compcall.base_object->ts.type == BT_DERIVED)
    {
      gfc_symtree *st;
      gfc_symbol *derived;

      /* Use the derived type of the base_object.  */
      derived = e->value.compcall.base_object->ts.u.derived;
      st = NULL;

      /* If necessary, go through the inheritance chain.  */
      while (!st && derived)
	{
	  /* Look for the typebound procedure 'name'.  */
	  if (derived->f2k_derived && derived->f2k_derived->tb_sym_root)
	    st = gfc_find_symtree (derived->f2k_derived->tb_sym_root,
				   e->value.compcall.name);
	  if (!st)
	    derived = gfc_get_derived_super_type (derived);
	}

      /* Now find the specific name in the derived type namespace.  */
      if (st && st->n.tb && st->n.tb->u.specific)
	gfc_find_sym_tree (st->n.tb->u.specific->name,
			   derived->ns, 1, &st);
      if (st)
	*target = st;
    }
  return true;
}


/* Get the ultimate declared type from an expression.  In addition,
   return the last class/derived type reference and the copy of the
   reference list.  If check_types is set true, derived types are
   identified as well as class references.  */
static gfc_symbol*
get_declared_from_expr (gfc_ref **class_ref, gfc_ref **new_ref,
			gfc_expr *e, bool check_types)
{
  gfc_symbol *declared;
  gfc_ref *ref;

  declared = NULL;
  if (class_ref)
    *class_ref = NULL;
  if (new_ref)
    *new_ref = gfc_copy_ref (e->ref);

  for (ref = e->ref; ref; ref = ref->next)
    {
      if (ref->type != REF_COMPONENT)
	continue;

      if ((ref->u.c.component->ts.type == BT_CLASS
	     || (check_types && ref->u.c.component->ts.type == BT_DERIVED))
	  && ref->u.c.component->attr.flavor != FL_PROCEDURE)
	{
	  declared = ref->u.c.component->ts.u.derived;
	  if (class_ref)
	    *class_ref = ref;
	}
    }

  if (declared == NULL)
    declared = e->symtree->n.sym->ts.u.derived;

  return declared;
}


/* Given an EXPR_COMPCALL calling a GENERIC typebound procedure, figure out
   which of the specific bindings (if any) matches the arglist and transform
   the expression into a call of that binding.  */

static bool
resolve_typebound_generic_call (gfc_expr* e, const char **name)
{
  gfc_typebound_proc* genproc;
  const char* genname;
  gfc_symtree *st;
  gfc_symbol *derived;

  gcc_assert (e->expr_type == EXPR_COMPCALL);
  genname = e->value.compcall.name;
  genproc = e->value.compcall.tbp;

  if (!genproc->is_generic)
    return true;

  /* Try the bindings on this type and in the inheritance hierarchy.  */
  for (; genproc; genproc = genproc->overridden)
    {
      gfc_tbp_generic* g;

      gcc_assert (genproc->is_generic);
      for (g = genproc->u.generic; g; g = g->next)
	{
	  gfc_symbol* target;
	  gfc_actual_arglist* args;
	  bool matches;

	  gcc_assert (g->specific);

	  if (g->specific->error)
	    continue;

	  target = g->specific->u.specific->n.sym;

	  /* Get the right arglist by handling PASS/NOPASS.  */
	  args = gfc_copy_actual_arglist (e->value.compcall.actual);
	  if (!g->specific->nopass)
	    {
	      gfc_expr* po;
	      po = extract_compcall_passed_object (e);
	      if (!po)
		{
		  gfc_free_actual_arglist (args);
		  return false;
		}

	      gcc_assert (g->specific->pass_arg_num > 0);
	      gcc_assert (!g->specific->error);
	      args = update_arglist_pass (args, po, g->specific->pass_arg_num,
					  g->specific->pass_arg);
	    }
	  resolve_actual_arglist (args, target->attr.proc,
				  is_external_proc (target)
				  && gfc_sym_get_dummy_args (target) == NULL);

	  /* Check if this arglist matches the formal.  */
	  matches = gfc_arglist_matches_symbol (&args, target);

	  /* Clean up and break out of the loop if we've found it.  */
	  gfc_free_actual_arglist (args);
	  if (matches)
	    {
	      e->value.compcall.tbp = g->specific;
	      genname = g->specific_st->name;
	      /* Pass along the name for CLASS methods, where the vtab
		 procedure pointer component has to be referenced.  */
	      if (name)
		*name = genname;
	      goto success;
	    }
	}
    }

  /* Nothing matching found!  */
  gfc_error ("Found no matching specific binding for the call to the GENERIC"
	     " '%s' at %L", genname, &e->where);
  return false;

success:
  /* Make sure that we have the right specific instance for the name.  */
  derived = get_declared_from_expr (NULL, NULL, e, true);

  st = gfc_find_typebound_proc (derived, NULL, genname, true, &e->where);
  if (st)
    e->value.compcall.tbp = st->n.tb;

  return true;
}


/* Resolve a call to a type-bound subroutine.  */

static bool
resolve_typebound_call (gfc_code* c, const char **name)
{
  gfc_actual_arglist* newactual;
  gfc_symtree* target;

  /* Check that's really a SUBROUTINE.  */
  if (!c->expr1->value.compcall.tbp->subroutine)
    {
      gfc_error ("'%s' at %L should be a SUBROUTINE",
		 c->expr1->value.compcall.name, &c->loc);
      return false;
    }

  if (!check_typebound_baseobject (c->expr1))
    return false;

  /* Pass along the name for CLASS methods, where the vtab
     procedure pointer component has to be referenced.  */
  if (name)
    *name = c->expr1->value.compcall.name;

  if (!resolve_typebound_generic_call (c->expr1, name))
    return false;

  /* Transform into an ordinary EXEC_CALL for now.  */

  if (!resolve_typebound_static (c->expr1, &target, &newactual))
    return false;

  c->ext.actual = newactual;
  c->symtree = target;
  c->op = (c->expr1->value.compcall.assign ? EXEC_ASSIGN_CALL : EXEC_CALL);

  gcc_assert (!c->expr1->ref && !c->expr1->value.compcall.actual);

  gfc_free_expr (c->expr1);
  c->expr1 = gfc_get_expr ();
  c->expr1->expr_type = EXPR_FUNCTION;
  c->expr1->symtree = target;
  c->expr1->where = c->loc;

  return resolve_call (c);
}


/* Resolve a component-call expression.  */
static bool
resolve_compcall (gfc_expr* e, const char **name)
{
  gfc_actual_arglist* newactual;
  gfc_symtree* target;

  /* Check that's really a FUNCTION.  */
  if (!e->value.compcall.tbp->function)
    {
      gfc_error ("'%s' at %L should be a FUNCTION",
		 e->value.compcall.name, &e->where);
      return false;
    }

  /* These must not be assign-calls!  */
  gcc_assert (!e->value.compcall.assign);

  if (!check_typebound_baseobject (e))
    return false;

  /* Pass along the name for CLASS methods, where the vtab
     procedure pointer component has to be referenced.  */
  if (name)
    *name = e->value.compcall.name;

  if (!resolve_typebound_generic_call (e, name))
    return false;
  gcc_assert (!e->value.compcall.tbp->is_generic);

  /* Take the rank from the function's symbol.  */
  if (e->value.compcall.tbp->u.specific->n.sym->as)
    e->rank = e->value.compcall.tbp->u.specific->n.sym->as->rank;

  /* For now, we simply transform it into an EXPR_FUNCTION call with the same
     arglist to the TBP's binding target.  */

  if (!resolve_typebound_static (e, &target, &newactual))
    return false;

  e->value.function.actual = newactual;
  e->value.function.name = NULL;
  e->value.function.esym = target->n.sym;
  e->value.function.isym = NULL;
  e->symtree = target;
  e->ts = target->n.sym->ts;
  e->expr_type = EXPR_FUNCTION;

  /* Resolution is not necessary if this is a class subroutine; this
     function only has to identify the specific proc. Resolution of
     the call will be done next in resolve_typebound_call.  */
  return gfc_resolve_expr (e);
}


static bool resolve_fl_derived (gfc_symbol *sym);


/* Resolve a typebound function, or 'method'. First separate all
   the non-CLASS references by calling resolve_compcall directly.  */

static bool
resolve_typebound_function (gfc_expr* e)
{
  gfc_symbol *declared;
  gfc_component *c;
  gfc_ref *new_ref;
  gfc_ref *class_ref;
  gfc_symtree *st;
  const char *name;
  gfc_typespec ts;
  gfc_expr *expr;
  bool overridable;

  st = e->symtree;

  /* Deal with typebound operators for CLASS objects.  */
  expr = e->value.compcall.base_object;
  overridable = !e->value.compcall.tbp->non_overridable;
  if (expr && expr->ts.type == BT_CLASS && e->value.compcall.name)
    {
      /* If the base_object is not a variable, the corresponding actual
	 argument expression must be stored in e->base_expression so
	 that the corresponding tree temporary can be used as the base
	 object in gfc_conv_procedure_call.  */
      if (expr->expr_type != EXPR_VARIABLE)
	{
	  gfc_actual_arglist *args;

	  for (args= e->value.function.actual; args; args = args->next)
	    {
	      if (expr == args->expr)
		expr = args->expr;
	    }
	}

      /* Since the typebound operators are generic, we have to ensure
	 that any delays in resolution are corrected and that the vtab
	 is present.  */
      ts = expr->ts;
      declared = ts.u.derived;
      c = gfc_find_component (declared, "_vptr", true, true);
      if (c->ts.u.derived == NULL)
	c->ts.u.derived = gfc_find_derived_vtab (declared);

      if (!resolve_compcall (e, &name))
	return false;

      /* Use the generic name if it is there.  */
      name = name ? name : e->value.function.esym->name;
      e->symtree = expr->symtree;
      e->ref = gfc_copy_ref (expr->ref);
      get_declared_from_expr (&class_ref, NULL, e, false);

      /* Trim away the extraneous references that emerge from nested
	 use of interface.c (extend_expr).  */
      if (class_ref && class_ref->next)
	{
	  gfc_free_ref_list (class_ref->next);
	  class_ref->next = NULL;
	}
      else if (e->ref && !class_ref)
	{
	  gfc_free_ref_list (e->ref);
	  e->ref = NULL;
	}

      gfc_add_vptr_component (e);
      gfc_add_component_ref (e, name);
      e->value.function.esym = NULL;
      if (expr->expr_type != EXPR_VARIABLE)
	e->base_expr = expr;
      return true;
    }

  if (st == NULL)
    return resolve_compcall (e, NULL);

  if (!resolve_ref (e))
    return false;

  /* Get the CLASS declared type.  */
  declared = get_declared_from_expr (&class_ref, &new_ref, e, true);
  
  if (!resolve_fl_derived (declared))
    return false;

  /* Weed out cases of the ultimate component being a derived type.  */
  if ((class_ref && class_ref->u.c.component->ts.type == BT_DERIVED)
	 || (!class_ref && st->n.sym->ts.type != BT_CLASS))
    {
      gfc_free_ref_list (new_ref);
      return resolve_compcall (e, NULL);
    }

  c = gfc_find_component (declared, "_data", true, true);
  declared = c->ts.u.derived;

  /* Treat the call as if it is a typebound procedure, in order to roll
     out the correct name for the specific function.  */
  if (!resolve_compcall (e, &name))
    {
      gfc_free_ref_list (new_ref);
      return false;
    }
  ts = e->ts;

  if (overridable)
    {
      /* Convert the expression to a procedure pointer component call.  */
      e->value.function.esym = NULL;
      e->symtree = st;

      if (new_ref)
	e->ref = new_ref;

      /* '_vptr' points to the vtab, which contains the procedure pointers.  */
      gfc_add_vptr_component (e);
      gfc_add_component_ref (e, name);

      /* Recover the typespec for the expression.  This is really only
	necessary for generic procedures, where the additional call
	to gfc_add_component_ref seems to throw the collection of the
	correct typespec.  */
      e->ts = ts;
    }
  else if (new_ref)
    gfc_free_ref_list (new_ref);

  return true;
}

/* Resolve a typebound subroutine, or 'method'. First separate all
   the non-CLASS references by calling resolve_typebound_call
   directly.  */

static bool
resolve_typebound_subroutine (gfc_code *code)
{
  gfc_symbol *declared;
  gfc_component *c;
  gfc_ref *new_ref;
  gfc_ref *class_ref;
  gfc_symtree *st;
  const char *name;
  gfc_typespec ts;
  gfc_expr *expr;
  bool overridable;

  st = code->expr1->symtree;

  /* Deal with typebound operators for CLASS objects.  */
  expr = code->expr1->value.compcall.base_object;
  overridable = !code->expr1->value.compcall.tbp->non_overridable;
  if (expr && expr->ts.type == BT_CLASS && code->expr1->value.compcall.name)
    {
      /* If the base_object is not a variable, the corresponding actual
	 argument expression must be stored in e->base_expression so
	 that the corresponding tree temporary can be used as the base
	 object in gfc_conv_procedure_call.  */
      if (expr->expr_type != EXPR_VARIABLE)
	{
	  gfc_actual_arglist *args;

	  args= code->expr1->value.function.actual;
	  for (; args; args = args->next)
	    if (expr == args->expr)
	      expr = args->expr;
	}

      /* Since the typebound operators are generic, we have to ensure
	 that any delays in resolution are corrected and that the vtab
	 is present.  */
      declared = expr->ts.u.derived;
      c = gfc_find_component (declared, "_vptr", true, true);
      if (c->ts.u.derived == NULL)
	c->ts.u.derived = gfc_find_derived_vtab (declared);

      if (!resolve_typebound_call (code, &name))
	return false;

      /* Use the generic name if it is there.  */
      name = name ? name : code->expr1->value.function.esym->name;
      code->expr1->symtree = expr->symtree;
      code->expr1->ref = gfc_copy_ref (expr->ref);

      /* Trim away the extraneous references that emerge from nested
	 use of interface.c (extend_expr).  */
      get_declared_from_expr (&class_ref, NULL, code->expr1, false);
      if (class_ref && class_ref->next)
	{
	  gfc_free_ref_list (class_ref->next);
	  class_ref->next = NULL;
	}
      else if (code->expr1->ref && !class_ref)
	{
	  gfc_free_ref_list (code->expr1->ref);
	  code->expr1->ref = NULL;
	}

      /* Now use the procedure in the vtable.  */
      gfc_add_vptr_component (code->expr1);
      gfc_add_component_ref (code->expr1, name);
      code->expr1->value.function.esym = NULL;
      if (expr->expr_type != EXPR_VARIABLE)
	code->expr1->base_expr = expr;
      return true;
    }

  if (st == NULL)
    return resolve_typebound_call (code, NULL);

  if (!resolve_ref (code->expr1))
    return false;

  /* Get the CLASS declared type.  */
  get_declared_from_expr (&class_ref, &new_ref, code->expr1, true);

  /* Weed out cases of the ultimate component being a derived type.  */
  if ((class_ref && class_ref->u.c.component->ts.type == BT_DERIVED)
	 || (!class_ref && st->n.sym->ts.type != BT_CLASS))
    {
      gfc_free_ref_list (new_ref);
      return resolve_typebound_call (code, NULL);
    }

  if (!resolve_typebound_call (code, &name))
    {
      gfc_free_ref_list (new_ref);
      return false;
    }
  ts = code->expr1->ts;

  if (overridable)
    {
      /* Convert the expression to a procedure pointer component call.  */
      code->expr1->value.function.esym = NULL;
      code->expr1->symtree = st;

      if (new_ref)
	code->expr1->ref = new_ref;

      /* '_vptr' points to the vtab, which contains the procedure pointers.  */
      gfc_add_vptr_component (code->expr1);
      gfc_add_component_ref (code->expr1, name);

      /* Recover the typespec for the expression.  This is really only
	necessary for generic procedures, where the additional call
	to gfc_add_component_ref seems to throw the collection of the
	correct typespec.  */
      code->expr1->ts = ts;
    }
  else if (new_ref)
    gfc_free_ref_list (new_ref);

  return true;
}


/* Resolve a CALL to a Procedure Pointer Component (Subroutine).  */

static bool
resolve_ppc_call (gfc_code* c)
{
  gfc_component *comp;

  comp = gfc_get_proc_ptr_comp (c->expr1);
  gcc_assert (comp != NULL);

  c->resolved_sym = c->expr1->symtree->n.sym;
  c->expr1->expr_type = EXPR_VARIABLE;

  if (!comp->attr.subroutine)
    gfc_add_subroutine (&comp->attr, comp->name, &c->expr1->where);

  if (!resolve_ref (c->expr1))
    return false;

  if (!update_ppc_arglist (c->expr1))
    return false;

  c->ext.actual = c->expr1->value.compcall.actual;

  if (!resolve_actual_arglist (c->ext.actual, comp->attr.proc, 
			       !(comp->ts.interface 
				 && comp->ts.interface->formal)))
    return false;

  gfc_ppc_use (comp, &c->expr1->value.compcall.actual, &c->expr1->where);

  return true;
}


/* Resolve a Function Call to a Procedure Pointer Component (Function).  */

static bool
resolve_expr_ppc (gfc_expr* e)
{
  gfc_component *comp;

  comp = gfc_get_proc_ptr_comp (e);
  gcc_assert (comp != NULL);

  /* Convert to EXPR_FUNCTION.  */
  e->expr_type = EXPR_FUNCTION;
  e->value.function.isym = NULL;
  e->value.function.actual = e->value.compcall.actual;
  e->ts = comp->ts;
  if (comp->as != NULL)
    e->rank = comp->as->rank;

  if (!comp->attr.function)
    gfc_add_function (&comp->attr, comp->name, &e->where);

  if (!resolve_ref (e))
    return false;

  if (!resolve_actual_arglist (e->value.function.actual, comp->attr.proc, 
			       !(comp->ts.interface 
				 && comp->ts.interface->formal)))
    return false;

  if (!update_ppc_arglist (e))
    return false;

  gfc_ppc_use (comp, &e->value.compcall.actual, &e->where);

  return true;
}


static bool
gfc_is_expandable_expr (gfc_expr *e)
{
  gfc_constructor *con;

  if (e->expr_type == EXPR_ARRAY)
    {
      /* Traverse the constructor looking for variables that are flavor
	 parameter.  Parameters must be expanded since they are fully used at
	 compile time.  */
      con = gfc_constructor_first (e->value.constructor);
      for (; con; con = gfc_constructor_next (con))
	{
	  if (con->expr->expr_type == EXPR_VARIABLE
	      && con->expr->symtree
	      && (con->expr->symtree->n.sym->attr.flavor == FL_PARAMETER
	      || con->expr->symtree->n.sym->attr.flavor == FL_VARIABLE))
	    return true;
	  if (con->expr->expr_type == EXPR_ARRAY
	      && gfc_is_expandable_expr (con->expr))
	    return true;
	}
    }

  return false;
}

/* Resolve an expression.  That is, make sure that types of operands agree
   with their operators, intrinsic operators are converted to function calls
   for overloaded types and unresolved function references are resolved.  */

bool
gfc_resolve_expr (gfc_expr *e)
{
  bool t;
  bool inquiry_save, actual_arg_save, first_actual_arg_save;

  if (e == NULL)
    return true;

  /* inquiry_argument only applies to variables.  */
  inquiry_save = inquiry_argument;
  actual_arg_save = actual_arg;
  first_actual_arg_save = first_actual_arg;

  if (e->expr_type != EXPR_VARIABLE)
    {
      inquiry_argument = false;
      actual_arg = false;
      first_actual_arg = false;
    }

  switch (e->expr_type)
    {
    case EXPR_OP:
      t = resolve_operator (e);
      break;

    case EXPR_FUNCTION:
    case EXPR_VARIABLE:

      if (check_host_association (e))
	t = resolve_function (e);
      else
	t = resolve_variable (e);

      if (e->ts.type == BT_CHARACTER && e->ts.u.cl == NULL && e->ref
	  && e->ref->type != REF_SUBSTRING)
	gfc_resolve_substring_charlen (e);

      break;

    case EXPR_COMPCALL:
      t = resolve_typebound_function (e);
      break;

    case EXPR_SUBSTRING:
      t = resolve_ref (e);
      break;

    case EXPR_CONSTANT:
    case EXPR_NULL:
      t = true;
      break;

    case EXPR_PPC:
      t = resolve_expr_ppc (e);
      break;

    case EXPR_ARRAY:
      t = false;
      if (!resolve_ref (e))
	break;

      t = gfc_resolve_array_constructor (e);
      /* Also try to expand a constructor.  */
      if (t)
	{
	  expression_rank (e);
	  if (gfc_is_constant_expr (e) || gfc_is_expandable_expr (e))
	    gfc_expand_constructor (e, false);
	}

      /* This provides the opportunity for the length of constructors with
	 character valued function elements to propagate the string length
	 to the expression.  */
      if (t && e->ts.type == BT_CHARACTER)
        {
	  /* For efficiency, we call gfc_expand_constructor for BT_CHARACTER
	     here rather then add a duplicate test for it above.  */
	  gfc_expand_constructor (e, false);
	  t = gfc_resolve_character_array_constructor (e);
	}

      break;

    case EXPR_STRUCTURE:
      t = resolve_ref (e);
      if (!t)
	break;

      t = resolve_structure_cons (e, 0);
      if (!t)
	break;

      t = gfc_simplify_expr (e, 0);
      break;

    default:
      gfc_internal_error ("gfc_resolve_expr(): Bad expression type");
    }

  if (e->ts.type == BT_CHARACTER && t && !e->ts.u.cl)
    fixup_charlen (e);

  inquiry_argument = inquiry_save;
  actual_arg = actual_arg_save;
  first_actual_arg = first_actual_arg_save;

  return t;
}


/* Resolve an expression from an iterator.  They must be scalar and have
   INTEGER or (optionally) REAL type.  */

static bool
gfc_resolve_iterator_expr (gfc_expr *expr, bool real_ok,
			   const char *name_msgid)
{
  if (!gfc_resolve_expr (expr))
    return false;

  if (expr->rank != 0)
    {
      gfc_error ("%s at %L must be a scalar", _(name_msgid), &expr->where);
      return false;
    }

  if (expr->ts.type != BT_INTEGER)
    {
      if (expr->ts.type == BT_REAL)
	{
	  if (real_ok)
	    return gfc_notify_std (GFC_STD_F95_DEL,
				   "%s at %L must be integer",
				   _(name_msgid), &expr->where);
	  else
	    {
	      gfc_error ("%s at %L must be INTEGER", _(name_msgid),
			 &expr->where);
	      return false;
	    }
	}
      else
	{
	  gfc_error ("%s at %L must be INTEGER", _(name_msgid), &expr->where);
	  return false;
	}
    }
  return true;
}


/* Resolve the expressions in an iterator structure.  If REAL_OK is
   false allow only INTEGER type iterators, otherwise allow REAL types.
   Set own_scope to true for ac-implied-do and data-implied-do as those
   have a separate scope such that, e.g., a INTENT(IN) doesn't apply.  */

bool
gfc_resolve_iterator (gfc_iterator *iter, bool real_ok, bool own_scope)
{
  if (!gfc_resolve_iterator_expr (iter->var, real_ok, "Loop variable"))
    return false;

  if (!gfc_check_vardef_context (iter->var, false, false, own_scope, 
				 _("iterator variable")))
    return false;

  if (!gfc_resolve_iterator_expr (iter->start, real_ok, 
				  "Start expression in DO loop"))
    return false;

  if (!gfc_resolve_iterator_expr (iter->end, real_ok, 
				  "End expression in DO loop"))
    return false;

  if (!gfc_resolve_iterator_expr (iter->step, real_ok, 
				  "Step expression in DO loop"))
    return false;

  if (iter->step->expr_type == EXPR_CONSTANT)
    {
      if ((iter->step->ts.type == BT_INTEGER
	   && mpz_cmp_ui (iter->step->value.integer, 0) == 0)
	  || (iter->step->ts.type == BT_REAL
	      && mpfr_sgn (iter->step->value.real) == 0))
	{
	  gfc_error ("Step expression in DO loop at %L cannot be zero",
		     &iter->step->where);
	  return false;
	}
    }

  /* Convert start, end, and step to the same type as var.  */
  if (iter->start->ts.kind != iter->var->ts.kind
      || iter->start->ts.type != iter->var->ts.type)
    gfc_convert_type (iter->start, &iter->var->ts, 2);

  if (iter->end->ts.kind != iter->var->ts.kind
      || iter->end->ts.type != iter->var->ts.type)
    gfc_convert_type (iter->end, &iter->var->ts, 2);

  if (iter->step->ts.kind != iter->var->ts.kind
      || iter->step->ts.type != iter->var->ts.type)
    gfc_convert_type (iter->step, &iter->var->ts, 2);

  if (iter->start->expr_type == EXPR_CONSTANT
      && iter->end->expr_type == EXPR_CONSTANT
      && iter->step->expr_type == EXPR_CONSTANT)
    {
      int sgn, cmp;
      if (iter->start->ts.type == BT_INTEGER)
	{
	  sgn = mpz_cmp_ui (iter->step->value.integer, 0);
	  cmp = mpz_cmp (iter->end->value.integer, iter->start->value.integer);
	}
      else
	{
	  sgn = mpfr_sgn (iter->step->value.real);
	  cmp = mpfr_cmp (iter->end->value.real, iter->start->value.real);
	}
      if (gfc_option.warn_zerotrip &&
	  ((sgn > 0 && cmp < 0) || (sgn < 0 && cmp > 0)))
	gfc_warning ("DO loop at %L will be executed zero times"
		     " (use -Wno-zerotrip to suppress)",
		     &iter->step->where);
    }

  return true;
}


/* Traversal function for find_forall_index.  f == 2 signals that
   that variable itself is not to be checked - only the references.  */

static bool
forall_index (gfc_expr *expr, gfc_symbol *sym, int *f)
{
  if (expr->expr_type != EXPR_VARIABLE)
    return false;

  /* A scalar assignment  */
  if (!expr->ref || *f == 1)
    {
      if (expr->symtree->n.sym == sym)
	return true;
      else
	return false;
    }

  if (*f == 2)
    *f = 1;
  return false;
}


/* Check whether the FORALL index appears in the expression or not.
   Returns true if SYM is found in EXPR.  */

bool
find_forall_index (gfc_expr *expr, gfc_symbol *sym, int f)
{
  if (gfc_traverse_expr (expr, sym, forall_index, f))
    return true;
  else
    return false;
}


/* Resolve a list of FORALL iterators.  The FORALL index-name is constrained
   to be a scalar INTEGER variable.  The subscripts and stride are scalar
   INTEGERs, and if stride is a constant it must be nonzero.
   Furthermore "A subscript or stride in a forall-triplet-spec shall
   not contain a reference to any index-name in the
   forall-triplet-spec-list in which it appears." (7.5.4.1)  */

static void
resolve_forall_iterators (gfc_forall_iterator *it)
{
  gfc_forall_iterator *iter, *iter2;

  for (iter = it; iter; iter = iter->next)
    {
      if (gfc_resolve_expr (iter->var)
	  && (iter->var->ts.type != BT_INTEGER || iter->var->rank != 0))
	gfc_error ("FORALL index-name at %L must be a scalar INTEGER",
		   &iter->var->where);

      if (gfc_resolve_expr (iter->start)
	  && (iter->start->ts.type != BT_INTEGER || iter->start->rank != 0))
	gfc_error ("FORALL start expression at %L must be a scalar INTEGER",
		   &iter->start->where);
      if (iter->var->ts.kind != iter->start->ts.kind)
	gfc_convert_type (iter->start, &iter->var->ts, 1);

      if (gfc_resolve_expr (iter->end)
	  && (iter->end->ts.type != BT_INTEGER || iter->end->rank != 0))
	gfc_error ("FORALL end expression at %L must be a scalar INTEGER",
		   &iter->end->where);
      if (iter->var->ts.kind != iter->end->ts.kind)
	gfc_convert_type (iter->end, &iter->var->ts, 1);

      if (gfc_resolve_expr (iter->stride))
	{
	  if (iter->stride->ts.type != BT_INTEGER || iter->stride->rank != 0)
	    gfc_error ("FORALL stride expression at %L must be a scalar %s",
		       &iter->stride->where, "INTEGER");

	  if (iter->stride->expr_type == EXPR_CONSTANT
	      && mpz_cmp_ui (iter->stride->value.integer, 0) == 0)
	    gfc_error ("FORALL stride expression at %L cannot be zero",
		       &iter->stride->where);
	}
      if (iter->var->ts.kind != iter->stride->ts.kind)
	gfc_convert_type (iter->stride, &iter->var->ts, 1);
    }

  for (iter = it; iter; iter = iter->next)
    for (iter2 = iter; iter2; iter2 = iter2->next)
      {
	if (find_forall_index (iter2->start, iter->var->symtree->n.sym, 0)
	    || find_forall_index (iter2->end, iter->var->symtree->n.sym, 0)
	    || find_forall_index (iter2->stride, iter->var->symtree->n.sym, 0))
	  gfc_error ("FORALL index '%s' may not appear in triplet "
		     "specification at %L", iter->var->symtree->name,
		     &iter2->start->where);
      }
}


/* Given a pointer to a symbol that is a derived type, see if it's
   inaccessible, i.e. if it's defined in another module and the components are
   PRIVATE.  The search is recursive if necessary.  Returns zero if no
   inaccessible components are found, nonzero otherwise.  */

static int
derived_inaccessible (gfc_symbol *sym)
{
  gfc_component *c;

  if (sym->attr.use_assoc && sym->attr.private_comp)
    return 1;

  for (c = sym->components; c; c = c->next)
    {
	if (c->ts.type == BT_DERIVED && derived_inaccessible (c->ts.u.derived))
	  return 1;
    }

  return 0;
}


/* Resolve the argument of a deallocate expression.  The expression must be
   a pointer or a full array.  */

static bool
resolve_deallocate_expr (gfc_expr *e)
{
  symbol_attribute attr;
  int allocatable, pointer;
  gfc_ref *ref;
  gfc_symbol *sym;
  gfc_component *c;
  bool unlimited;

  if (!gfc_resolve_expr (e))
    return false;

  if (e->expr_type != EXPR_VARIABLE)
    goto bad;

  sym = e->symtree->n.sym;
  unlimited = UNLIMITED_POLY(sym);

  if (sym->ts.type == BT_CLASS)
    {
      allocatable = CLASS_DATA (sym)->attr.allocatable;
      pointer = CLASS_DATA (sym)->attr.class_pointer;
    }
  else
    {
      allocatable = sym->attr.allocatable;
      pointer = sym->attr.pointer;
    }
  for (ref = e->ref; ref; ref = ref->next)
    {
      switch (ref->type)
	{
	case REF_ARRAY:
	  if (ref->u.ar.type != AR_FULL
	      && !(ref->u.ar.type == AR_ELEMENT && ref->u.ar.as->rank == 0
	           && ref->u.ar.codimen && gfc_ref_this_image (ref)))
	    allocatable = 0;
	  break;

	case REF_COMPONENT:
	  c = ref->u.c.component;
	  if (c->ts.type == BT_CLASS)
	    {
	      allocatable = CLASS_DATA (c)->attr.allocatable;
	      pointer = CLASS_DATA (c)->attr.class_pointer;
	    }
	  else
	    {
	      allocatable = c->attr.allocatable;
	      pointer = c->attr.pointer;
	    }
	  break;

	case REF_SUBSTRING:
	  allocatable = 0;
	  break;
	}
    }

  attr = gfc_expr_attr (e);

  if (allocatable == 0 && attr.pointer == 0 && !unlimited)
    {
    bad:
      gfc_error ("Allocate-object at %L must be ALLOCATABLE or a POINTER",
		 &e->where);
      return false;
    }

  /* F2008, C644.  */
  if (gfc_is_coindexed (e))
    {
      gfc_error ("Coindexed allocatable object at %L", &e->where);
      return false;
    }

  if (pointer
      && !gfc_check_vardef_context (e, true, true, false, 
				    _("DEALLOCATE object")))
    return false;
  if (!gfc_check_vardef_context (e, false, true, false, 
				 _("DEALLOCATE object")))
    return false;

  return true;
}


/* Returns true if the expression e contains a reference to the symbol sym.  */
static bool
sym_in_expr (gfc_expr *e, gfc_symbol *sym, int *f ATTRIBUTE_UNUSED)
{
  if (e->expr_type == EXPR_VARIABLE && e->symtree->n.sym == sym)
    return true;

  return false;
}

bool
gfc_find_sym_in_expr (gfc_symbol *sym, gfc_expr *e)
{
  return gfc_traverse_expr (e, sym, sym_in_expr, 0);
}


/* Given the expression node e for an allocatable/pointer of derived type to be
   allocated, get the expression node to be initialized afterwards (needed for
   derived types with default initializers, and derived types with allocatable
   components that need nullification.)  */

gfc_expr *
gfc_expr_to_initialize (gfc_expr *e)
{
  gfc_expr *result;
  gfc_ref *ref;
  int i;

  result = gfc_copy_expr (e);

  /* Change the last array reference from AR_ELEMENT to AR_FULL.  */
  for (ref = result->ref; ref; ref = ref->next)
    if (ref->type == REF_ARRAY && ref->next == NULL)
      {
	ref->u.ar.type = AR_FULL;

	for (i = 0; i < ref->u.ar.dimen; i++)
	  ref->u.ar.start[i] = ref->u.ar.end[i] = ref->u.ar.stride[i] = NULL;

	break;
      }

  gfc_free_shape (&result->shape, result->rank);

  /* Recalculate rank, shape, etc.  */
  gfc_resolve_expr (result);
  return result;
}


/* If the last ref of an expression is an array ref, return a copy of the
   expression with that one removed.  Otherwise, a copy of the original
   expression.  This is used for allocate-expressions and pointer assignment
   LHS, where there may be an array specification that needs to be stripped
   off when using gfc_check_vardef_context.  */

static gfc_expr*
remove_last_array_ref (gfc_expr* e)
{
  gfc_expr* e2;
  gfc_ref** r;

  e2 = gfc_copy_expr (e);
  for (r = &e2->ref; *r; r = &(*r)->next)
    if ((*r)->type == REF_ARRAY && !(*r)->next)
      {
	gfc_free_ref_list (*r);
	*r = NULL;
	break;
      }

  return e2;
}


/* Used in resolve_allocate_expr to check that a allocation-object and
   a source-expr are conformable.  This does not catch all possible
   cases; in particular a runtime checking is needed.  */

static bool
conformable_arrays (gfc_expr *e1, gfc_expr *e2)
{
  gfc_ref *tail;
  for (tail = e2->ref; tail && tail->next; tail = tail->next);

  /* First compare rank.  */
  if ((tail && e1->rank != tail->u.ar.as->rank)
      || (!tail && e1->rank != e2->rank))
    {
      gfc_error ("Source-expr at %L must be scalar or have the "
		 "same rank as the allocate-object at %L",
		 &e1->where, &e2->where);
      return false;
    }

  if (e1->shape)
    {
      int i;
      mpz_t s;

      mpz_init (s);

      for (i = 0; i < e1->rank; i++)
	{
	  if (tail->u.ar.start[i] == NULL)
	    break;

	  if (tail->u.ar.end[i])
	    {
	      mpz_set (s, tail->u.ar.end[i]->value.integer);
	      mpz_sub (s, s, tail->u.ar.start[i]->value.integer);
	      mpz_add_ui (s, s, 1);
	    }
	  else
	    {
	      mpz_set (s, tail->u.ar.start[i]->value.integer);
	    }

	  if (mpz_cmp (e1->shape[i], s) != 0)
	    {
	      gfc_error ("Source-expr at %L and allocate-object at %L must "
			 "have the same shape", &e1->where, &e2->where);
	      mpz_clear (s);
   	      return false;
	    }
	}

      mpz_clear (s);
    }

  return true;
}


/* Resolve the expression in an ALLOCATE statement, doing the additional
   checks to see whether the expression is OK or not.  The expression must
   have a trailing array reference that gives the size of the array.  */

static bool
resolve_allocate_expr (gfc_expr *e, gfc_code *code)
{
  int i, pointer, allocatable, dimension, is_abstract;
  int codimension;
  bool coindexed;
  bool unlimited;
  symbol_attribute attr;
  gfc_ref *ref, *ref2;
  gfc_expr *e2;
  gfc_array_ref *ar;
  gfc_symbol *sym = NULL;
  gfc_alloc *a;
  gfc_component *c;
  bool t;

  /* Mark the utmost array component as being in allocate to allow DIMEN_STAR
     checking of coarrays.  */
  for (ref = e->ref; ref; ref = ref->next)
    if (ref->next == NULL)
      break;

  if (ref && ref->type == REF_ARRAY)
    ref->u.ar.in_allocate = true;

  if (!gfc_resolve_expr (e))
    goto failure;

  /* Make sure the expression is allocatable or a pointer.  If it is
     pointer, the next-to-last reference must be a pointer.  */

  ref2 = NULL;
  if (e->symtree)
    sym = e->symtree->n.sym;

  /* Check whether ultimate component is abstract and CLASS.  */
  is_abstract = 0;

  /* Is the allocate-object unlimited polymorphic?  */
  unlimited = UNLIMITED_POLY(e);

  if (e->expr_type != EXPR_VARIABLE)
    {
      allocatable = 0;
      attr = gfc_expr_attr (e);
      pointer = attr.pointer;
      dimension = attr.dimension;
      codimension = attr.codimension;
    }
  else
    {
      if (sym->ts.type == BT_CLASS && CLASS_DATA (sym))
	{
	  allocatable = CLASS_DATA (sym)->attr.allocatable;
	  pointer = CLASS_DATA (sym)->attr.class_pointer;
	  dimension = CLASS_DATA (sym)->attr.dimension;
	  codimension = CLASS_DATA (sym)->attr.codimension;
	  is_abstract = CLASS_DATA (sym)->attr.abstract;
	}
      else
	{
	  allocatable = sym->attr.allocatable;
	  pointer = sym->attr.pointer;
	  dimension = sym->attr.dimension;
	  codimension = sym->attr.codimension;
	}

      coindexed = false;

      for (ref = e->ref; ref; ref2 = ref, ref = ref->next)
	{
	  switch (ref->type)
	    {
 	      case REF_ARRAY:
                if (ref->u.ar.codimen > 0)
		  {
		    int n;
		    for (n = ref->u.ar.dimen;
			 n < ref->u.ar.dimen + ref->u.ar.codimen; n++)
		      if (ref->u.ar.dimen_type[n] != DIMEN_THIS_IMAGE)
			{
			  coindexed = true;
			  break;
			}
		   }

		if (ref->next != NULL)
		  pointer = 0;
		break;

	      case REF_COMPONENT:
		/* F2008, C644.  */
		if (coindexed)
		  {
		    gfc_error ("Coindexed allocatable object at %L",
			       &e->where);
		    goto failure;
		  }

		c = ref->u.c.component;
		if (c->ts.type == BT_CLASS)
		  {
		    allocatable = CLASS_DATA (c)->attr.allocatable;
		    pointer = CLASS_DATA (c)->attr.class_pointer;
		    dimension = CLASS_DATA (c)->attr.dimension;
		    codimension = CLASS_DATA (c)->attr.codimension;
		    is_abstract = CLASS_DATA (c)->attr.abstract;
		  }
		else
		  {
		    allocatable = c->attr.allocatable;
		    pointer = c->attr.pointer;
		    dimension = c->attr.dimension;
		    codimension = c->attr.codimension;
		    is_abstract = c->attr.abstract;
		  }
		break;

	      case REF_SUBSTRING:
		allocatable = 0;
		pointer = 0;
		break;
	    }
	}
    }

  /* Check for F08:C628.  */
  if (allocatable == 0 && pointer == 0 && !unlimited)
    {
      gfc_error ("Allocate-object at %L must be ALLOCATABLE or a POINTER",
		 &e->where);
      goto failure;
    }

  /* Some checks for the SOURCE tag.  */
  if (code->expr3)
    {
      /* Check F03:C631.  */
      if (!gfc_type_compatible (&e->ts, &code->expr3->ts))
	{
	  gfc_error ("Type of entity at %L is type incompatible with "
		      "source-expr at %L", &e->where, &code->expr3->where);
	  goto failure;
	}

      /* Check F03:C632 and restriction following Note 6.18.  */
      if (code->expr3->rank > 0 && !conformable_arrays (code->expr3, e))
	goto failure;

      /* Check F03:C633.  */
      if (code->expr3->ts.kind != e->ts.kind && !unlimited)
	{
	  gfc_error ("The allocate-object at %L and the source-expr at %L "
		      "shall have the same kind type parameter",
		      &e->where, &code->expr3->where);
	  goto failure;
	}

      /* Check F2008, C642.  */
      if (code->expr3->ts.type == BT_DERIVED
	  && ((codimension && gfc_expr_attr (code->expr3).lock_comp)
	      || (code->expr3->ts.u.derived->from_intmod
		     == INTMOD_ISO_FORTRAN_ENV
		  && code->expr3->ts.u.derived->intmod_sym_id
		     == ISOFORTRAN_LOCK_TYPE)))
	{
	  gfc_error ("The source-expr at %L shall neither be of type "
		     "LOCK_TYPE nor have a LOCK_TYPE component if "
		      "allocate-object at %L is a coarray",
		      &code->expr3->where, &e->where);
	  goto failure;
	}
    }

  /* Check F08:C629.  */
  if (is_abstract && code->ext.alloc.ts.type == BT_UNKNOWN
      && !code->expr3)
    {
      gcc_assert (e->ts.type == BT_CLASS);
      gfc_error ("Allocating %s of ABSTRACT base type at %L requires a "
		 "type-spec or source-expr", sym->name, &e->where);
      goto failure;
    }

  if (code->ext.alloc.ts.type == BT_CHARACTER && !e->ts.deferred)
    {
      int cmp = gfc_dep_compare_expr (e->ts.u.cl->length,
				      code->ext.alloc.ts.u.cl->length);
      if (cmp == 1 || cmp == -1 || cmp == -3)
	{
	  gfc_error ("Allocating %s at %L with type-spec requires the same "
		     "character-length parameter as in the declaration",
		     sym->name, &e->where);
	  goto failure;
	}
    }

  /* In the variable definition context checks, gfc_expr_attr is used
     on the expression.  This is fooled by the array specification
     present in e, thus we have to eliminate that one temporarily.  */
  e2 = remove_last_array_ref (e);
  t = true;
  if (t && pointer)
    t = gfc_check_vardef_context (e2, true, true, false, 
				  _("ALLOCATE object"));
  if (t)
    t = gfc_check_vardef_context (e2, false, true, false, 
				  _("ALLOCATE object"));
  gfc_free_expr (e2);
  if (!t)
    goto failure;

  if (e->ts.type == BT_CLASS && CLASS_DATA (e)->attr.dimension
	&& !code->expr3 && code->ext.alloc.ts.type == BT_DERIVED)
    {
      /* For class arrays, the initialization with SOURCE is done
	 using _copy and trans_call. It is convenient to exploit that
	 when the allocated type is different from the declared type but
	 no SOURCE exists by setting expr3.  */
      code->expr3 = gfc_default_initializer (&code->ext.alloc.ts);
    }
  else if (!code->expr3)
    {
      /* Set up default initializer if needed.  */
      gfc_typespec ts;
      gfc_expr *init_e;

      if (code->ext.alloc.ts.type == BT_DERIVED)
	ts = code->ext.alloc.ts;
      else
	ts = e->ts;

      if (ts.type == BT_CLASS)
	ts = ts.u.derived->components->ts;

      if (ts.type == BT_DERIVED && (init_e = gfc_default_initializer (&ts)))
	{
	  gfc_code *init_st = gfc_get_code (EXEC_INIT_ASSIGN);
	  init_st->loc = code->loc;
	  init_st->expr1 = gfc_expr_to_initialize (e);
	  init_st->expr2 = init_e;
	  init_st->next = code->next;
	  code->next = init_st;
	}
    }
  else if (code->expr3->mold && code->expr3->ts.type == BT_DERIVED)
    {
      /* Default initialization via MOLD (non-polymorphic).  */
      gfc_expr *rhs = gfc_default_initializer (&code->expr3->ts);
      gfc_resolve_expr (rhs);
      gfc_free_expr (code->expr3);
      code->expr3 = rhs;
    }

  if (e->ts.type == BT_CLASS && !unlimited && !UNLIMITED_POLY (code->expr3))
    {
      /* Make sure the vtab symbol is present when
	 the module variables are generated.  */
      gfc_typespec ts = e->ts;
      if (code->expr3)
	ts = code->expr3->ts;
      else if (code->ext.alloc.ts.type == BT_DERIVED)
	ts = code->ext.alloc.ts;

      gfc_find_derived_vtab (ts.u.derived);

      if (dimension)
	e = gfc_expr_to_initialize (e);
    }
  else if (unlimited && !UNLIMITED_POLY (code->expr3))
    {
      /* Again, make sure the vtab symbol is present when
	 the module variables are generated.  */
      gfc_typespec *ts = NULL;
      if (code->expr3)
	ts = &code->expr3->ts;
      else
	ts = &code->ext.alloc.ts;

      gcc_assert (ts);

      gfc_find_vtab (ts);

      if (dimension)
	e = gfc_expr_to_initialize (e);
    }

  if (dimension == 0 && codimension == 0)
    goto success;

  /* Make sure the last reference node is an array specification.  */

  if (!ref2 || ref2->type != REF_ARRAY || ref2->u.ar.type == AR_FULL
      || (dimension && ref2->u.ar.dimen == 0))
    {
      gfc_error ("Array specification required in ALLOCATE statement "
		 "at %L", &e->where);
      goto failure;
    }

  /* Make sure that the array section reference makes sense in the
    context of an ALLOCATE specification.  */

  ar = &ref2->u.ar;

  if (codimension)
    for (i = ar->dimen; i < ar->dimen + ar->codimen; i++)
      if (ar->dimen_type[i] == DIMEN_THIS_IMAGE)
	{
	  gfc_error ("Coarray specification required in ALLOCATE statement "
		     "at %L", &e->where);
	  goto failure;
	}

  for (i = 0; i < ar->dimen; i++)
    {
      if (ref2->u.ar.type == AR_ELEMENT)
	goto check_symbols;

      switch (ar->dimen_type[i])
	{
	case DIMEN_ELEMENT:
	  break;

	case DIMEN_RANGE:
	  if (ar->start[i] != NULL
	      && ar->end[i] != NULL
	      && ar->stride[i] == NULL)
	    break;

	  /* Fall Through...  */

	case DIMEN_UNKNOWN:
	case DIMEN_VECTOR:
	case DIMEN_STAR:
	case DIMEN_THIS_IMAGE:
	  gfc_error ("Bad array specification in ALLOCATE statement at %L",
		     &e->where);
	  goto failure;
	}

check_symbols:
      for (a = code->ext.alloc.list; a; a = a->next)
	{
	  sym = a->expr->symtree->n.sym;

	  /* TODO - check derived type components.  */
	  if (sym->ts.type == BT_DERIVED || sym->ts.type == BT_CLASS)
	    continue;

	  if ((ar->start[i] != NULL
	       && gfc_find_sym_in_expr (sym, ar->start[i]))
	      || (ar->end[i] != NULL
		  && gfc_find_sym_in_expr (sym, ar->end[i])))
	    {
	      gfc_error ("'%s' must not appear in the array specification at "
			 "%L in the same ALLOCATE statement where it is "
			 "itself allocated", sym->name, &ar->where);
	      goto failure;
	    }
	}
    }

  for (i = ar->dimen; i < ar->codimen + ar->dimen; i++)
    {
      if (ar->dimen_type[i] == DIMEN_ELEMENT
	  || ar->dimen_type[i] == DIMEN_RANGE)
	{
	  if (i == (ar->dimen + ar->codimen - 1))
	    {
	      gfc_error ("Expected '*' in coindex specification in ALLOCATE "
			 "statement at %L", &e->where);
	      goto failure;
	    }
	  continue;
	}

      if (ar->dimen_type[i] == DIMEN_STAR && i == (ar->dimen + ar->codimen - 1)
	  && ar->stride[i] == NULL)
	break;

      gfc_error ("Bad coarray specification in ALLOCATE statement at %L",
		 &e->where);
      goto failure;
    }

success:
  return true;

failure:
  return false;
}

static void
resolve_allocate_deallocate (gfc_code *code, const char *fcn)
{
  gfc_expr *stat, *errmsg, *pe, *qe;
  gfc_alloc *a, *p, *q;

  stat = code->expr1;
  errmsg = code->expr2;

  /* Check the stat variable.  */
  if (stat)
    {
      gfc_check_vardef_context (stat, false, false, false, 
				_("STAT variable"));

      if ((stat->ts.type != BT_INTEGER
	   && !(stat->ref && (stat->ref->type == REF_ARRAY
			      || stat->ref->type == REF_COMPONENT)))
	  || stat->rank > 0)
	gfc_error ("Stat-variable at %L must be a scalar INTEGER "
		   "variable", &stat->where);

      for (p = code->ext.alloc.list; p; p = p->next)
	if (p->expr->symtree->n.sym->name == stat->symtree->n.sym->name)
	  {
	    gfc_ref *ref1, *ref2;
	    bool found = true;

	    for (ref1 = p->expr->ref, ref2 = stat->ref; ref1 && ref2;
		 ref1 = ref1->next, ref2 = ref2->next)
	      {
		if (ref1->type != REF_COMPONENT || ref2->type != REF_COMPONENT)
		  continue;
		if (ref1->u.c.component->name != ref2->u.c.component->name)
		  {
		    found = false;
		    break;
		  }
	      }

	    if (found)
	      {
		gfc_error ("Stat-variable at %L shall not be %sd within "
			   "the same %s statement", &stat->where, fcn, fcn);
		break;
	      }
	  }
    }

  /* Check the errmsg variable.  */
  if (errmsg)
    {
      if (!stat)
	gfc_warning ("ERRMSG at %L is useless without a STAT tag",
		     &errmsg->where);

      gfc_check_vardef_context (errmsg, false, false, false,
				_("ERRMSG variable"));

      if ((errmsg->ts.type != BT_CHARACTER
	   && !(errmsg->ref
		&& (errmsg->ref->type == REF_ARRAY
		    || errmsg->ref->type == REF_COMPONENT)))
	  || errmsg->rank > 0 )
	gfc_error ("Errmsg-variable at %L must be a scalar CHARACTER "
		   "variable", &errmsg->where);

      for (p = code->ext.alloc.list; p; p = p->next)
	if (p->expr->symtree->n.sym->name == errmsg->symtree->n.sym->name)
	  {
	    gfc_ref *ref1, *ref2;
	    bool found = true;

	    for (ref1 = p->expr->ref, ref2 = errmsg->ref; ref1 && ref2;
		 ref1 = ref1->next, ref2 = ref2->next)
	      {
		if (ref1->type != REF_COMPONENT || ref2->type != REF_COMPONENT)
		  continue;
		if (ref1->u.c.component->name != ref2->u.c.component->name)
		  {
		    found = false;
		    break;
		  }
	      }

	    if (found)
	      {
		gfc_error ("Errmsg-variable at %L shall not be %sd within "
			   "the same %s statement", &errmsg->where, fcn, fcn);
		break;
	      }
	  }
    }

  /* Check that an allocate-object appears only once in the statement.  */

  for (p = code->ext.alloc.list; p; p = p->next)
    {
      pe = p->expr;
      for (q = p->next; q; q = q->next)
	{
	  qe = q->expr;
	  if (pe->symtree->n.sym->name == qe->symtree->n.sym->name)
	    {
	      /* This is a potential collision.  */
	      gfc_ref *pr = pe->ref;
	      gfc_ref *qr = qe->ref;

	      /* Follow the references  until
		 a) They start to differ, in which case there is no error;
		 you can deallocate a%b and a%c in a single statement
		 b) Both of them stop, which is an error
		 c) One of them stops, which is also an error.  */
	      while (1)
		{
		  if (pr == NULL && qr == NULL)
		    {
		      gfc_error ("Allocate-object at %L also appears at %L",
				 &pe->where, &qe->where);
		      break;
		    }
		  else if (pr != NULL && qr == NULL)
		    {
		      gfc_error ("Allocate-object at %L is subobject of"
				 " object at %L", &pe->where, &qe->where);
		      break;
		    }
		  else if (pr == NULL && qr != NULL)
		    {
		      gfc_error ("Allocate-object at %L is subobject of"
				 " object at %L", &qe->where, &pe->where);
		      break;
		    }
		  /* Here, pr != NULL && qr != NULL  */
		  gcc_assert(pr->type == qr->type);
		  if (pr->type == REF_ARRAY)
		    {
		      /* Handle cases like allocate(v(3)%x(3), v(2)%x(3)),
			 which are legal.  */
		      gcc_assert (qr->type == REF_ARRAY);

		      if (pr->next && qr->next)
			{
			  int i;
			  gfc_array_ref *par = &(pr->u.ar);
			  gfc_array_ref *qar = &(qr->u.ar);

			  for (i=0; i<par->dimen; i++)
			    {
			      if ((par->start[i] != NULL
				   || qar->start[i] != NULL)
				  && gfc_dep_compare_expr (par->start[i],
							   qar->start[i]) != 0)
				goto break_label;
			    }
			}
		    }
		  else
		    {
		      if (pr->u.c.component->name != qr->u.c.component->name)
			break;
		    }

		  pr = pr->next;
		  qr = qr->next;
		}
	    break_label:
	      ;
	    }
	}
    }

  if (strcmp (fcn, "ALLOCATE") == 0)
    {
      for (a = code->ext.alloc.list; a; a = a->next)
	resolve_allocate_expr (a->expr, code);
    }
  else
    {
      for (a = code->ext.alloc.list; a; a = a->next)
	resolve_deallocate_expr (a->expr);
    }
}


/************ SELECT CASE resolution subroutines ************/

/* Callback function for our mergesort variant.  Determines interval
   overlaps for CASEs. Return <0 if op1 < op2, 0 for overlap, >0 for
   op1 > op2.  Assumes we're not dealing with the default case.
   We have op1 = (:L), (K:L) or (K:) and op2 = (:N), (M:N) or (M:).
   There are nine situations to check.  */

static int
compare_cases (const gfc_case *op1, const gfc_case *op2)
{
  int retval;

  if (op1->low == NULL) /* op1 = (:L)  */
    {
      /* op2 = (:N), so overlap.  */
      retval = 0;
      /* op2 = (M:) or (M:N),  L < M  */
      if (op2->low != NULL
	  && gfc_compare_expr (op1->high, op2->low, INTRINSIC_LT) < 0)
	retval = -1;
    }
  else if (op1->high == NULL) /* op1 = (K:)  */
    {
      /* op2 = (M:), so overlap.  */
      retval = 0;
      /* op2 = (:N) or (M:N), K > N  */
      if (op2->high != NULL
	  && gfc_compare_expr (op1->low, op2->high, INTRINSIC_GT) > 0)
	retval = 1;
    }
  else /* op1 = (K:L)  */
    {
      if (op2->low == NULL)       /* op2 = (:N), K > N  */
	retval = (gfc_compare_expr (op1->low, op2->high, INTRINSIC_GT) > 0)
		 ? 1 : 0;
      else if (op2->high == NULL) /* op2 = (M:), L < M  */
	retval = (gfc_compare_expr (op1->high, op2->low, INTRINSIC_LT) < 0)
		 ? -1 : 0;
      else			/* op2 = (M:N)  */
	{
	  retval =  0;
	  /* L < M  */
	  if (gfc_compare_expr (op1->high, op2->low, INTRINSIC_LT) < 0)
	    retval =  -1;
	  /* K > N  */
	  else if (gfc_compare_expr (op1->low, op2->high, INTRINSIC_GT) > 0)
	    retval =  1;
	}
    }

  return retval;
}


/* Merge-sort a double linked case list, detecting overlap in the
   process.  LIST is the head of the double linked case list before it
   is sorted.  Returns the head of the sorted list if we don't see any
   overlap, or NULL otherwise.  */

static gfc_case *
check_case_overlap (gfc_case *list)
{
  gfc_case *p, *q, *e, *tail;
  int insize, nmerges, psize, qsize, cmp, overlap_seen;

  /* If the passed list was empty, return immediately.  */
  if (!list)
    return NULL;

  overlap_seen = 0;
  insize = 1;

  /* Loop unconditionally.  The only exit from this loop is a return
     statement, when we've finished sorting the case list.  */
  for (;;)
    {
      p = list;
      list = NULL;
      tail = NULL;

      /* Count the number of merges we do in this pass.  */
      nmerges = 0;

      /* Loop while there exists a merge to be done.  */
      while (p)
	{
	  int i;

	  /* Count this merge.  */
	  nmerges++;

	  /* Cut the list in two pieces by stepping INSIZE places
	     forward in the list, starting from P.  */
	  psize = 0;
	  q = p;
	  for (i = 0; i < insize; i++)
	    {
	      psize++;
	      q = q->right;
	      if (!q)
		break;
	    }
	  qsize = insize;

	  /* Now we have two lists.  Merge them!  */
	  while (psize > 0 || (qsize > 0 && q != NULL))
	    {
	      /* See from which the next case to merge comes from.  */
	      if (psize == 0)
		{
		  /* P is empty so the next case must come from Q.  */
		  e = q;
		  q = q->right;
		  qsize--;
		}
	      else if (qsize == 0 || q == NULL)
		{
		  /* Q is empty.  */
		  e = p;
		  p = p->right;
		  psize--;
		}
	      else
		{
		  cmp = compare_cases (p, q);
		  if (cmp < 0)
		    {
		      /* The whole case range for P is less than the
			 one for Q.  */
		      e = p;
		      p = p->right;
		      psize--;
		    }
		  else if (cmp > 0)
		    {
		      /* The whole case range for Q is greater than
			 the case range for P.  */
		      e = q;
		      q = q->right;
		      qsize--;
		    }
		  else
		    {
		      /* The cases overlap, or they are the same
			 element in the list.  Either way, we must
			 issue an error and get the next case from P.  */
		      /* FIXME: Sort P and Q by line number.  */
		      gfc_error ("CASE label at %L overlaps with CASE "
				 "label at %L", &p->where, &q->where);
		      overlap_seen = 1;
		      e = p;
		      p = p->right;
		      psize--;
		    }
		}

		/* Add the next element to the merged list.  */
	      if (tail)
		tail->right = e;
	      else
		list = e;
	      e->left = tail;
	      tail = e;
	    }

	  /* P has now stepped INSIZE places along, and so has Q.  So
	     they're the same.  */
	  p = q;
	}
      tail->right = NULL;

      /* If we have done only one merge or none at all, we've
	 finished sorting the cases.  */
      if (nmerges <= 1)
	{
	  if (!overlap_seen)
	    return list;
	  else
	    return NULL;
	}

      /* Otherwise repeat, merging lists twice the size.  */
      insize *= 2;
    }
}


/* Check to see if an expression is suitable for use in a CASE statement.
   Makes sure that all case expressions are scalar constants of the same
   type.  Return false if anything is wrong.  */

static bool
validate_case_label_expr (gfc_expr *e, gfc_expr *case_expr)
{
  if (e == NULL) return true;

  if (e->ts.type != case_expr->ts.type)
    {
      gfc_error ("Expression in CASE statement at %L must be of type %s",
		 &e->where, gfc_basic_typename (case_expr->ts.type));
      return false;
    }

  /* C805 (R808) For a given case-construct, each case-value shall be of
     the same type as case-expr.  For character type, length differences
     are allowed, but the kind type parameters shall be the same.  */

  if (case_expr->ts.type == BT_CHARACTER && e->ts.kind != case_expr->ts.kind)
    {
      gfc_error ("Expression in CASE statement at %L must be of kind %d",
		 &e->where, case_expr->ts.kind);
      return false;
    }

  /* Convert the case value kind to that of case expression kind,
     if needed */

  if (e->ts.kind != case_expr->ts.kind)
    gfc_convert_type_warn (e, &case_expr->ts, 2, 0);

  if (e->rank != 0)
    {
      gfc_error ("Expression in CASE statement at %L must be scalar",
		 &e->where);
      return false;
    }

  return true;
}


/* Given a completely parsed select statement, we:

     - Validate all expressions and code within the SELECT.
     - Make sure that the selection expression is not of the wrong type.
     - Make sure that no case ranges overlap.
     - Eliminate unreachable cases and unreachable code resulting from
       removing case labels.

   The standard does allow unreachable cases, e.g. CASE (5:3).  But
   they are a hassle for code generation, and to prevent that, we just
   cut them out here.  This is not necessary for overlapping cases
   because they are illegal and we never even try to generate code.

   We have the additional caveat that a SELECT construct could have
   been a computed GOTO in the source code. Fortunately we can fairly
   easily work around that here: The case_expr for a "real" SELECT CASE
   is in code->expr1, but for a computed GOTO it is in code->expr2. All
   we have to do is make sure that the case_expr is a scalar integer
   expression.  */

static void
resolve_select (gfc_code *code, bool select_type)
{
  gfc_code *body;
  gfc_expr *case_expr;
  gfc_case *cp, *default_case, *tail, *head;
  int seen_unreachable;
  int seen_logical;
  int ncases;
  bt type;
  bool t;

  if (code->expr1 == NULL)
    {
      /* This was actually a computed GOTO statement.  */
      case_expr = code->expr2;
      if (case_expr->ts.type != BT_INTEGER|| case_expr->rank != 0)
	gfc_error ("Selection expression in computed GOTO statement "
		   "at %L must be a scalar integer expression",
		   &case_expr->where);

      /* Further checking is not necessary because this SELECT was built
	 by the compiler, so it should always be OK.  Just move the
	 case_expr from expr2 to expr so that we can handle computed
	 GOTOs as normal SELECTs from here on.  */
      code->expr1 = code->expr2;
      code->expr2 = NULL;
      return;
    }

  case_expr = code->expr1;
  type = case_expr->ts.type;

  /* F08:C830.  */
  if (type != BT_LOGICAL && type != BT_INTEGER && type != BT_CHARACTER)
    {
      gfc_error ("Argument of SELECT statement at %L cannot be %s",
		 &case_expr->where, gfc_typename (&case_expr->ts));

      /* Punt. Going on here just produce more garbage error messages.  */
      return;
    }

  /* F08:R842.  */
  if (!select_type && case_expr->rank != 0)
    {
      gfc_error ("Argument of SELECT statement at %L must be a scalar "
		 "expression", &case_expr->where);

      /* Punt.  */
      return;
    }

  /* Raise a warning if an INTEGER case value exceeds the range of
     the case-expr. Later, all expressions will be promoted to the
     largest kind of all case-labels.  */

  if (type == BT_INTEGER)
    for (body = code->block; body; body = body->block)
      for (cp = body->ext.block.case_list; cp; cp = cp->next)
	{
	  if (cp->low
	      && gfc_check_integer_range (cp->low->value.integer,
					  case_expr->ts.kind) != ARITH_OK)
	    gfc_warning ("Expression in CASE statement at %L is "
			 "not in the range of %s", &cp->low->where,
			 gfc_typename (&case_expr->ts));

	  if (cp->high
	      && cp->low != cp->high
	      && gfc_check_integer_range (cp->high->value.integer,
					  case_expr->ts.kind) != ARITH_OK)
	    gfc_warning ("Expression in CASE statement at %L is "
			 "not in the range of %s", &cp->high->where,
			 gfc_typename (&case_expr->ts));
	}

  /* PR 19168 has a long discussion concerning a mismatch of the kinds
     of the SELECT CASE expression and its CASE values.  Walk the lists
     of case values, and if we find a mismatch, promote case_expr to
     the appropriate kind.  */

  if (type == BT_LOGICAL || type == BT_INTEGER)
    {
      for (body = code->block; body; body = body->block)
	{
	  /* Walk the case label list.  */
	  for (cp = body->ext.block.case_list; cp; cp = cp->next)
	    {
	      /* Intercept the DEFAULT case.  It does not have a kind.  */
	      if (cp->low == NULL && cp->high == NULL)
		continue;

	      /* Unreachable case ranges are discarded, so ignore.  */
	      if (cp->low != NULL && cp->high != NULL
		  && cp->low != cp->high
		  && gfc_compare_expr (cp->low, cp->high, INTRINSIC_GT) > 0)
		continue;

	      if (cp->low != NULL
		  && case_expr->ts.kind != gfc_kind_max(case_expr, cp->low))
		gfc_convert_type_warn (case_expr, &cp->low->ts, 2, 0);

	      if (cp->high != NULL
		  && case_expr->ts.kind != gfc_kind_max(case_expr, cp->high))
		gfc_convert_type_warn (case_expr, &cp->high->ts, 2, 0);
	    }
	 }
    }

  /* Assume there is no DEFAULT case.  */
  default_case = NULL;
  head = tail = NULL;
  ncases = 0;
  seen_logical = 0;

  for (body = code->block; body; body = body->block)
    {
      /* Assume the CASE list is OK, and all CASE labels can be matched.  */
      t = true;
      seen_unreachable = 0;

      /* Walk the case label list, making sure that all case labels
	 are legal.  */
      for (cp = body->ext.block.case_list; cp; cp = cp->next)
	{
	  /* Count the number of cases in the whole construct.  */
	  ncases++;

	  /* Intercept the DEFAULT case.  */
	  if (cp->low == NULL && cp->high == NULL)
	    {
	      if (default_case != NULL)
		{
		  gfc_error ("The DEFAULT CASE at %L cannot be followed "
			     "by a second DEFAULT CASE at %L",
			     &default_case->where, &cp->where);
		  t = false;
		  break;
		}
	      else
		{
		  default_case = cp;
		  continue;
		}
	    }

	  /* Deal with single value cases and case ranges.  Errors are
	     issued from the validation function.  */
	  if (!validate_case_label_expr (cp->low, case_expr)
	      || !validate_case_label_expr (cp->high, case_expr))
	    {
	      t = false;
	      break;
	    }

	  if (type == BT_LOGICAL
	      && ((cp->low == NULL || cp->high == NULL)
		  || cp->low != cp->high))
	    {
	      gfc_error ("Logical range in CASE statement at %L is not "
			 "allowed", &cp->low->where);
	      t = false;
	      break;
	    }

	  if (type == BT_LOGICAL && cp->low->expr_type == EXPR_CONSTANT)
	    {
	      int value;
	      value = cp->low->value.logical == 0 ? 2 : 1;
	      if (value & seen_logical)
		{
		  gfc_error ("Constant logical value in CASE statement "
			     "is repeated at %L",
			     &cp->low->where);
		  t = false;
		  break;
		}
	      seen_logical |= value;
	    }

	  if (cp->low != NULL && cp->high != NULL
	      && cp->low != cp->high
	      && gfc_compare_expr (cp->low, cp->high, INTRINSIC_GT) > 0)
	    {
	      if (gfc_option.warn_surprising)
		gfc_warning ("Range specification at %L can never "
			     "be matched", &cp->where);

	      cp->unreachable = 1;
	      seen_unreachable = 1;
	    }
	  else
	    {
	      /* If the case range can be matched, it can also overlap with
		 other cases.  To make sure it does not, we put it in a
		 double linked list here.  We sort that with a merge sort
		 later on to detect any overlapping cases.  */
	      if (!head)
		{
		  head = tail = cp;
		  head->right = head->left = NULL;
		}
	      else
		{
		  tail->right = cp;
		  tail->right->left = tail;
		  tail = tail->right;
		  tail->right = NULL;
		}
	    }
	}

      /* It there was a failure in the previous case label, give up
	 for this case label list.  Continue with the next block.  */
      if (!t)
	continue;

      /* See if any case labels that are unreachable have been seen.
	 If so, we eliminate them.  This is a bit of a kludge because
	 the case lists for a single case statement (label) is a
	 single forward linked lists.  */
      if (seen_unreachable)
      {
	/* Advance until the first case in the list is reachable.  */
	while (body->ext.block.case_list != NULL
	       && body->ext.block.case_list->unreachable)
	  {
	    gfc_case *n = body->ext.block.case_list;
	    body->ext.block.case_list = body->ext.block.case_list->next;
	    n->next = NULL;
	    gfc_free_case_list (n);
	  }

	/* Strip all other unreachable cases.  */
	if (body->ext.block.case_list)
	  {
	    for (cp = body->ext.block.case_list; cp->next; cp = cp->next)
	      {
		if (cp->next->unreachable)
		  {
		    gfc_case *n = cp->next;
		    cp->next = cp->next->next;
		    n->next = NULL;
		    gfc_free_case_list (n);
		  }
	      }
	  }
      }
    }

  /* See if there were overlapping cases.  If the check returns NULL,
     there was overlap.  In that case we don't do anything.  If head
     is non-NULL, we prepend the DEFAULT case.  The sorted list can
     then used during code generation for SELECT CASE constructs with
     a case expression of a CHARACTER type.  */
  if (head)
    {
      head = check_case_overlap (head);

      /* Prepend the default_case if it is there.  */
      if (head != NULL && default_case)
	{
	  default_case->left = NULL;
	  default_case->right = head;
	  head->left = default_case;
	}
    }

  /* Eliminate dead blocks that may be the result if we've seen
     unreachable case labels for a block.  */
  for (body = code; body && body->block; body = body->block)
    {
      if (body->block->ext.block.case_list == NULL)
	{
	  /* Cut the unreachable block from the code chain.  */
	  gfc_code *c = body->block;
	  body->block = c->block;

	  /* Kill the dead block, but not the blocks below it.  */
	  c->block = NULL;
	  gfc_free_statements (c);
	}
    }

  /* More than two cases is legal but insane for logical selects.
     Issue a warning for it.  */
  if (gfc_option.warn_surprising && type == BT_LOGICAL
      && ncases > 2)
    gfc_warning ("Logical SELECT CASE block at %L has more that two cases",
		 &code->loc);
}


/* Check if a derived type is extensible.  */

bool
gfc_type_is_extensible (gfc_symbol *sym)
{
  return !(sym->attr.is_bind_c || sym->attr.sequence
	   || (sym->attr.is_class
	       && sym->components->ts.u.derived->attr.unlimited_polymorphic));
}


/* Resolve an associate-name:  Resolve target and ensure the type-spec is
   correct as well as possibly the array-spec.  */

static void
resolve_assoc_var (gfc_symbol* sym, bool resolve_target)
{
  gfc_expr* target;

  gcc_assert (sym->assoc);
  gcc_assert (sym->attr.flavor == FL_VARIABLE);

  /* If this is for SELECT TYPE, the target may not yet be set.  In that
     case, return.  Resolution will be called later manually again when
     this is done.  */
  target = sym->assoc->target;
  if (!target)
    return;
  gcc_assert (!sym->assoc->dangling);

  if (resolve_target && !gfc_resolve_expr (target))
    return;

  /* For variable targets, we get some attributes from the target.  */
  if (target->expr_type == EXPR_VARIABLE)
    {
      gfc_symbol* tsym;

      gcc_assert (target->symtree);
      tsym = target->symtree->n.sym;

      sym->attr.asynchronous = tsym->attr.asynchronous;
      sym->attr.volatile_ = tsym->attr.volatile_;

      sym->attr.target = tsym->attr.target
			 || gfc_expr_attr (target).pointer;
      if (is_subref_array (target))
	sym->attr.subref_array_pointer = 1;
    }

  /* Get type if this was not already set.  Note that it can be
     some other type than the target in case this is a SELECT TYPE
     selector!  So we must not update when the type is already there.  */
  if (sym->ts.type == BT_UNKNOWN)
    sym->ts = target->ts;
  gcc_assert (sym->ts.type != BT_UNKNOWN);

  /* See if this is a valid association-to-variable.  */
  sym->assoc->variable = (target->expr_type == EXPR_VARIABLE
			  && !gfc_has_vector_subscript (target));

  /* Finally resolve if this is an array or not.  */
  if (sym->attr.dimension && target->rank == 0)
    {
      gfc_error ("Associate-name '%s' at %L is used as array",
		 sym->name, &sym->declared_at);
      sym->attr.dimension = 0;
      return;
    }

  /* We cannot deal with class selectors that need temporaries.  */
  if (target->ts.type == BT_CLASS
	&& gfc_ref_needs_temporary_p (target->ref))
    {
      gfc_error ("CLASS selector at %L needs a temporary which is not "
		 "yet implemented", &target->where);
      return;
    }

  if (target->ts.type != BT_CLASS && target->rank > 0)
    sym->attr.dimension = 1;
  else if (target->ts.type == BT_CLASS)
    gfc_fix_class_refs (target);

  /* The associate-name will have a correct type by now. Make absolutely
     sure that it has not picked up a dimension attribute.  */
  if (sym->ts.type == BT_CLASS)
    sym->attr.dimension = 0;

  if (sym->attr.dimension)
    {
      sym->as = gfc_get_array_spec ();
      sym->as->rank = target->rank;
      sym->as->type = AS_DEFERRED;

      /* Target must not be coindexed, thus the associate-variable
	 has no corank.  */
      sym->as->corank = 0;
    }

  /* Mark this as an associate variable.  */
  sym->attr.associate_var = 1;

  /* If the target is a good class object, so is the associate variable.  */
  if (sym->ts.type == BT_CLASS && gfc_expr_attr (target).class_ok)
    sym->attr.class_ok = 1;
}


/* Resolve a SELECT TYPE statement.  */

static void
resolve_select_type (gfc_code *code, gfc_namespace *old_ns)
{
  gfc_symbol *selector_type;
  gfc_code *body, *new_st, *if_st, *tail;
  gfc_code *class_is = NULL, *default_case = NULL;
  gfc_case *c;
  gfc_symtree *st;
  char name[GFC_MAX_SYMBOL_LEN];
  gfc_namespace *ns;
  int error = 0;
  int charlen = 0;

  ns = code->ext.block.ns;
  gfc_resolve (ns);

  /* Check for F03:C813.  */
  if (code->expr1->ts.type != BT_CLASS
      && !(code->expr2 && code->expr2->ts.type == BT_CLASS))
    {
      gfc_error ("Selector shall be polymorphic in SELECT TYPE statement "
		 "at %L", &code->loc);
      return;
    }

  if (!code->expr1->symtree->n.sym->attr.class_ok)
    return;

  if (code->expr2)
    {
      if (code->expr1->symtree->n.sym->attr.untyped)
	code->expr1->symtree->n.sym->ts = code->expr2->ts;
      selector_type = CLASS_DATA (code->expr2)->ts.u.derived;

      /* F2008: C803 The selector expression must not be coindexed.  */
      if (gfc_is_coindexed (code->expr2))
	{
	  gfc_error ("Selector at %L must not be coindexed",
		     &code->expr2->where);
	  return;
	}

    }
  else
    {
      selector_type = CLASS_DATA (code->expr1)->ts.u.derived;

      if (gfc_is_coindexed (code->expr1))
	{
	  gfc_error ("Selector at %L must not be coindexed",
		     &code->expr1->where);
	  return;
	}
    }

  /* Loop over TYPE IS / CLASS IS cases.  */
  for (body = code->block; body; body = body->block)
    {
      c = body->ext.block.case_list;

      /* Check F03:C815.  */
      if ((c->ts.type == BT_DERIVED || c->ts.type == BT_CLASS)
	  && !selector_type->attr.unlimited_polymorphic
	  && !gfc_type_is_extensible (c->ts.u.derived))
	{
	  gfc_error ("Derived type '%s' at %L must be extensible",
		     c->ts.u.derived->name, &c->where);
	  error++;
	  continue;
	}

      /* Check F03:C816.  */
      if (c->ts.type != BT_UNKNOWN && !selector_type->attr.unlimited_polymorphic
	  && ((c->ts.type != BT_DERIVED && c->ts.type != BT_CLASS)
	      || !gfc_type_is_extension_of (selector_type, c->ts.u.derived)))
	{
	  if (c->ts.type == BT_DERIVED || c->ts.type == BT_CLASS)
	    gfc_error ("Derived type '%s' at %L must be an extension of '%s'",
		       c->ts.u.derived->name, &c->where, selector_type->name);
	  else
	    gfc_error ("Unexpected intrinsic type '%s' at %L",
		       gfc_basic_typename (c->ts.type), &c->where);
	  error++;
	  continue;
	}

      /* Check F03:C814.  */
      if (c->ts.type == BT_CHARACTER && c->ts.u.cl->length != NULL)
	{
	  gfc_error ("The type-spec at %L shall specify that each length "
		     "type parameter is assumed", &c->where);
	  error++;
	  continue;
	}

      /* Intercept the DEFAULT case.  */
      if (c->ts.type == BT_UNKNOWN)
	{
	  /* Check F03:C818.  */
	  if (default_case)
	    {
	      gfc_error ("The DEFAULT CASE at %L cannot be followed "
			 "by a second DEFAULT CASE at %L",
			 &default_case->ext.block.case_list->where, &c->where);
	      error++;
	      continue;
	    }

	  default_case = body;
	}
    }

  if (error > 0)
    return;

  /* Transform SELECT TYPE statement to BLOCK and associate selector to
     target if present.  If there are any EXIT statements referring to the
     SELECT TYPE construct, this is no problem because the gfc_code
     reference stays the same and EXIT is equally possible from the BLOCK
     it is changed to.  */
  code->op = EXEC_BLOCK;
  if (code->expr2)
    {
      gfc_association_list* assoc;

      assoc = gfc_get_association_list ();
      assoc->st = code->expr1->symtree;
      assoc->target = gfc_copy_expr (code->expr2);
      assoc->target->where = code->expr2->where;
      /* assoc->variable will be set by resolve_assoc_var.  */

      code->ext.block.assoc = assoc;
      code->expr1->symtree->n.sym->assoc = assoc;

      resolve_assoc_var (code->expr1->symtree->n.sym, false);
    }
  else
    code->ext.block.assoc = NULL;

  /* Add EXEC_SELECT to switch on type.  */
  new_st = gfc_get_code (code->op);
  new_st->expr1 = code->expr1;
  new_st->expr2 = code->expr2;
  new_st->block = code->block;
  code->expr1 = code->expr2 =  NULL;
  code->block = NULL;
  if (!ns->code)
    ns->code = new_st;
  else
    ns->code->next = new_st;
  code = new_st;
  code->op = EXEC_SELECT;

  gfc_add_vptr_component (code->expr1);
  gfc_add_hash_component (code->expr1);

  /* Loop over TYPE IS / CLASS IS cases.  */
  for (body = code->block; body; body = body->block)
    {
      c = body->ext.block.case_list;

      if (c->ts.type == BT_DERIVED)
	c->low = c->high = gfc_get_int_expr (gfc_default_integer_kind, NULL,
					     c->ts.u.derived->hash_value);
      else if (c->ts.type != BT_CLASS && c->ts.type != BT_UNKNOWN)
	{
	  gfc_symbol *ivtab;
	  gfc_expr *e;

	  ivtab = gfc_find_vtab (&c->ts);
	  gcc_assert (ivtab && CLASS_DATA (ivtab)->initializer);
	  e = CLASS_DATA (ivtab)->initializer;
	  c->low = c->high = gfc_copy_expr (e);
	}

      else if (c->ts.type == BT_UNKNOWN)
	continue;

      /* Associate temporary to selector.  This should only be done
	 when this case is actually true, so build a new ASSOCIATE
	 that does precisely this here (instead of using the
	 'global' one).  */

      if (c->ts.type == BT_CLASS)
	sprintf (name, "__tmp_class_%s", c->ts.u.derived->name);
      else if (c->ts.type == BT_DERIVED)
	sprintf (name, "__tmp_type_%s", c->ts.u.derived->name);
      else if (c->ts.type == BT_CHARACTER)
	{
	  if (c->ts.u.cl && c->ts.u.cl->length
	      && c->ts.u.cl->length->expr_type == EXPR_CONSTANT)
	    charlen = mpz_get_si (c->ts.u.cl->length->value.integer);
	  sprintf (name, "__tmp_%s_%d_%d", gfc_basic_typename (c->ts.type),
	           charlen, c->ts.kind);
	}
      else
	sprintf (name, "__tmp_%s_%d", gfc_basic_typename (c->ts.type),
	         c->ts.kind);

      st = gfc_find_symtree (ns->sym_root, name);
      gcc_assert (st->n.sym->assoc);
      st->n.sym->assoc->target = gfc_get_variable_expr (code->expr1->symtree);
      st->n.sym->assoc->target->where = code->expr1->where;
      if (c->ts.type != BT_CLASS && c->ts.type != BT_UNKNOWN)
	gfc_add_data_component (st->n.sym->assoc->target);

      new_st = gfc_get_code (EXEC_BLOCK);
      new_st->ext.block.ns = gfc_build_block_ns (ns);
      new_st->ext.block.ns->code = body->next;
      body->next = new_st;

      /* Chain in the new list only if it is marked as dangling.  Otherwise
	 there is a CASE label overlap and this is already used.  Just ignore,
	 the error is diagnosed elsewhere.  */
      if (st->n.sym->assoc->dangling)
	{
	  new_st->ext.block.assoc = st->n.sym->assoc;
	  st->n.sym->assoc->dangling = 0;
	}

      resolve_assoc_var (st->n.sym, false);
    }

  /* Take out CLASS IS cases for separate treatment.  */
  body = code;
  while (body && body->block)
    {
      if (body->block->ext.block.case_list->ts.type == BT_CLASS)
	{
	  /* Add to class_is list.  */
	  if (class_is == NULL)
	    {
	      class_is = body->block;
	      tail = class_is;
	    }
	  else
	    {
	      for (tail = class_is; tail->block; tail = tail->block) ;
	      tail->block = body->block;
	      tail = tail->block;
	    }
	  /* Remove from EXEC_SELECT list.  */
	  body->block = body->block->block;
	  tail->block = NULL;
	}
      else
	body = body->block;
    }

  if (class_is)
    {
      gfc_symbol *vtab;

      if (!default_case)
	{
	  /* Add a default case to hold the CLASS IS cases.  */
	  for (tail = code; tail->block; tail = tail->block) ;
	  tail->block = gfc_get_code (EXEC_SELECT_TYPE);
	  tail = tail->block;
	  tail->ext.block.case_list = gfc_get_case ();
	  tail->ext.block.case_list->ts.type = BT_UNKNOWN;
	  tail->next = NULL;
	  default_case = tail;
	}

      /* More than one CLASS IS block?  */
      if (class_is->block)
	{
	  gfc_code **c1,*c2;
	  bool swapped;
	  /* Sort CLASS IS blocks by extension level.  */
	  do
	    {
	      swapped = false;
	      for (c1 = &class_is; (*c1) && (*c1)->block; c1 = &((*c1)->block))
		{
		  c2 = (*c1)->block;
		  /* F03:C817 (check for doubles).  */
		  if ((*c1)->ext.block.case_list->ts.u.derived->hash_value
		      == c2->ext.block.case_list->ts.u.derived->hash_value)
		    {
		      gfc_error ("Double CLASS IS block in SELECT TYPE "
				 "statement at %L",
				 &c2->ext.block.case_list->where);
		      return;
		    }
		  if ((*c1)->ext.block.case_list->ts.u.derived->attr.extension
		      < c2->ext.block.case_list->ts.u.derived->attr.extension)
		    {
		      /* Swap.  */
		      (*c1)->block = c2->block;
		      c2->block = *c1;
		      *c1 = c2;
		      swapped = true;
		    }
		}
	    }
	  while (swapped);
	}

      /* Generate IF chain.  */
      if_st = gfc_get_code (EXEC_IF);
      new_st = if_st;
      for (body = class_is; body; body = body->block)
	{
	  new_st->block = gfc_get_code (EXEC_IF);
	  new_st = new_st->block;
	  /* Set up IF condition: Call _gfortran_is_extension_of.  */
	  new_st->expr1 = gfc_get_expr ();
	  new_st->expr1->expr_type = EXPR_FUNCTION;
	  new_st->expr1->ts.type = BT_LOGICAL;
	  new_st->expr1->ts.kind = 4;
	  new_st->expr1->value.function.name = gfc_get_string (PREFIX ("is_extension_of"));
	  new_st->expr1->value.function.isym = XCNEW (gfc_intrinsic_sym);
	  new_st->expr1->value.function.isym->id = GFC_ISYM_EXTENDS_TYPE_OF;
	  /* Set up arguments.  */
	  new_st->expr1->value.function.actual = gfc_get_actual_arglist ();
	  new_st->expr1->value.function.actual->expr = gfc_get_variable_expr (code->expr1->symtree);
	  new_st->expr1->value.function.actual->expr->where = code->loc;
	  gfc_add_vptr_component (new_st->expr1->value.function.actual->expr);
	  vtab = gfc_find_derived_vtab (body->ext.block.case_list->ts.u.derived);
	  st = gfc_find_symtree (vtab->ns->sym_root, vtab->name);
	  new_st->expr1->value.function.actual->next = gfc_get_actual_arglist ();
	  new_st->expr1->value.function.actual->next->expr = gfc_get_variable_expr (st);
	  new_st->next = body->next;
	}
	if (default_case->next)
	  {
	    new_st->block = gfc_get_code (EXEC_IF);
	    new_st = new_st->block;
	    new_st->next = default_case->next;
	  }

	/* Replace CLASS DEFAULT code by the IF chain.  */
	default_case->next = if_st;
    }

  /* Resolve the internal code.  This can not be done earlier because
     it requires that the sym->assoc of selectors is set already.  */
  gfc_current_ns = ns;
  gfc_resolve_blocks (code->block, gfc_current_ns);
  gfc_current_ns = old_ns;

  resolve_select (code, true);
}


/* Resolve a transfer statement. This is making sure that:
   -- a derived type being transferred has only non-pointer components
   -- a derived type being transferred doesn't have private components, unless
      it's being transferred from the module where the type was defined
   -- we're not trying to transfer a whole assumed size array.  */

static void
resolve_transfer (gfc_code *code)
{
  gfc_typespec *ts;
  gfc_symbol *sym;
  gfc_ref *ref;
  gfc_expr *exp;

  exp = code->expr1;

  while (exp != NULL && exp->expr_type == EXPR_OP
	 && exp->value.op.op == INTRINSIC_PARENTHESES)
    exp = exp->value.op.op1;

  if (exp && exp->expr_type == EXPR_NULL
      && code->ext.dt)
    {
      gfc_error ("Invalid context for NULL () intrinsic at %L",
		 &exp->where);
      return;
    }

  if (exp == NULL || (exp->expr_type != EXPR_VARIABLE
		      && exp->expr_type != EXPR_FUNCTION))
    return;

  /* If we are reading, the variable will be changed.  Note that
     code->ext.dt may be NULL if the TRANSFER is related to
     an INQUIRE statement -- but in this case, we are not reading, either.  */
  if (code->ext.dt && code->ext.dt->dt_io_kind->value.iokind == M_READ
      && !gfc_check_vardef_context (exp, false, false, false, 
				    _("item in READ")))
    return;

  sym = exp->symtree->n.sym;
  ts = &sym->ts;

  /* Go to actual component transferred.  */
  for (ref = exp->ref; ref; ref = ref->next)
    if (ref->type == REF_COMPONENT)
      ts = &ref->u.c.component->ts;

  if (ts->type == BT_CLASS)
    {
      /* FIXME: Test for defined input/output.  */
      gfc_error ("Data transfer element at %L cannot be polymorphic unless "
                "it is processed by a defined input/output procedure",
                &code->loc);
      return;
    }

  if (ts->type == BT_DERIVED)
    {
      /* Check that transferred derived type doesn't contain POINTER
	 components.  */
      if (ts->u.derived->attr.pointer_comp)
	{
	  gfc_error ("Data transfer element at %L cannot have POINTER "
		     "components unless it is processed by a defined "
		     "input/output procedure", &code->loc);
	  return;
	}

      /* F08:C935.  */
      if (ts->u.derived->attr.proc_pointer_comp)
	{
	  gfc_error ("Data transfer element at %L cannot have "
		     "procedure pointer components", &code->loc);
	  return;
	}

      if (ts->u.derived->attr.alloc_comp)
	{
	  gfc_error ("Data transfer element at %L cannot have ALLOCATABLE "
		     "components unless it is processed by a defined "
		     "input/output procedure", &code->loc);
	  return;
	}

      /* C_PTR and C_FUNPTR have private components which means they can not
         be printed.  However, if -std=gnu and not -pedantic, allow
         the component to be printed to help debugging.  */
      if (ts->u.derived->ts.f90_type == BT_VOID)
	{
	  if (!gfc_notify_std (GFC_STD_GNU, "Data transfer element at %L "
			       "cannot have PRIVATE components", &code->loc))
	    return;
	}
      else if (derived_inaccessible (ts->u.derived))
	{
	  gfc_error ("Data transfer element at %L cannot have "
		     "PRIVATE components",&code->loc);
	  return;
	}
    }

  if (sym->as != NULL && sym->as->type == AS_ASSUMED_SIZE && exp->ref
      && exp->ref->type == REF_ARRAY && exp->ref->u.ar.type == AR_FULL)
    {
      gfc_error ("Data transfer element at %L cannot be a full reference to "
		 "an assumed-size array", &code->loc);
      return;
    }
}


/*********** Toplevel code resolution subroutines ***********/

/* Find the set of labels that are reachable from this block.  We also
   record the last statement in each block.  */

static void
find_reachable_labels (gfc_code *block)
{
  gfc_code *c;

  if (!block)
    return;

  cs_base->reachable_labels = bitmap_obstack_alloc (&labels_obstack);

  /* Collect labels in this block.  We don't keep those corresponding
     to END {IF|SELECT}, these are checked in resolve_branch by going
     up through the code_stack.  */
  for (c = block; c; c = c->next)
    {
      if (c->here && c->op != EXEC_END_NESTED_BLOCK)
	bitmap_set_bit (cs_base->reachable_labels, c->here->value);
    }

  /* Merge with labels from parent block.  */
  if (cs_base->prev)
    {
      gcc_assert (cs_base->prev->reachable_labels);
      bitmap_ior_into (cs_base->reachable_labels,
		       cs_base->prev->reachable_labels);
    }
}


static void
resolve_lock_unlock (gfc_code *code)
{
  if (code->expr1->ts.type != BT_DERIVED
      || code->expr1->expr_type != EXPR_VARIABLE
      || code->expr1->ts.u.derived->from_intmod != INTMOD_ISO_FORTRAN_ENV
      || code->expr1->ts.u.derived->intmod_sym_id != ISOFORTRAN_LOCK_TYPE
      || code->expr1->rank != 0
      || (!gfc_is_coarray (code->expr1) && !gfc_is_coindexed (code->expr1)))
    gfc_error ("Lock variable at %L must be a scalar of type LOCK_TYPE",
	       &code->expr1->where);

  /* Check STAT.  */
  if (code->expr2
      && (code->expr2->ts.type != BT_INTEGER || code->expr2->rank != 0
	  || code->expr2->expr_type != EXPR_VARIABLE))
    gfc_error ("STAT= argument at %L must be a scalar INTEGER variable",
	       &code->expr2->where);

  if (code->expr2
      && !gfc_check_vardef_context (code->expr2, false, false, false, 
				    _("STAT variable")))
    return;

  /* Check ERRMSG.  */
  if (code->expr3
      && (code->expr3->ts.type != BT_CHARACTER || code->expr3->rank != 0
	  || code->expr3->expr_type != EXPR_VARIABLE))
    gfc_error ("ERRMSG= argument at %L must be a scalar CHARACTER variable",
	       &code->expr3->where);

  if (code->expr3
      && !gfc_check_vardef_context (code->expr3, false, false, false, 
				    _("ERRMSG variable")))
    return;

  /* Check ACQUIRED_LOCK.  */
  if (code->expr4
      && (code->expr4->ts.type != BT_LOGICAL || code->expr4->rank != 0
	  || code->expr4->expr_type != EXPR_VARIABLE))
    gfc_error ("ACQUIRED_LOCK= argument at %L must be a scalar LOGICAL "
	       "variable", &code->expr4->where);

  if (code->expr4
      && !gfc_check_vardef_context (code->expr4, false, false, false, 
				    _("ACQUIRED_LOCK variable")))
    return;
}


static void
resolve_sync (gfc_code *code)
{
  /* Check imageset. The * case matches expr1 == NULL.  */
  if (code->expr1)
    {
      if (code->expr1->ts.type != BT_INTEGER || code->expr1->rank > 1)
	gfc_error ("Imageset argument at %L must be a scalar or rank-1 "
		   "INTEGER expression", &code->expr1->where);
      if (code->expr1->expr_type == EXPR_CONSTANT && code->expr1->rank == 0
	  && mpz_cmp_si (code->expr1->value.integer, 1) < 0)
	gfc_error ("Imageset argument at %L must between 1 and num_images()",
		   &code->expr1->where);
      else if (code->expr1->expr_type == EXPR_ARRAY
	       && gfc_simplify_expr (code->expr1, 0))
	{
	   gfc_constructor *cons;
	   cons = gfc_constructor_first (code->expr1->value.constructor);
	   for (; cons; cons = gfc_constructor_next (cons))
	     if (cons->expr->expr_type == EXPR_CONSTANT
		 &&  mpz_cmp_si (cons->expr->value.integer, 1) < 0)
	       gfc_error ("Imageset argument at %L must between 1 and "
			  "num_images()", &cons->expr->where);
	}
    }

  /* Check STAT.  */
  if (code->expr2
      && (code->expr2->ts.type != BT_INTEGER || code->expr2->rank != 0
	  || code->expr2->expr_type != EXPR_VARIABLE))
    gfc_error ("STAT= argument at %L must be a scalar INTEGER variable",
	       &code->expr2->where);

  /* Check ERRMSG.  */
  if (code->expr3
      && (code->expr3->ts.type != BT_CHARACTER || code->expr3->rank != 0
	  || code->expr3->expr_type != EXPR_VARIABLE))
    gfc_error ("ERRMSG= argument at %L must be a scalar CHARACTER variable",
	       &code->expr3->where);
}


/* Given a branch to a label, see if the branch is conforming.
   The code node describes where the branch is located.  */

static void
resolve_branch (gfc_st_label *label, gfc_code *code)
{
  code_stack *stack;

  if (label == NULL)
    return;

  /* Step one: is this a valid branching target?  */

  if (label->defined == ST_LABEL_UNKNOWN)
    {
      gfc_error ("Label %d referenced at %L is never defined", label->value,
		 &label->where);
      return;
    }

  if (label->defined != ST_LABEL_TARGET && label->defined != ST_LABEL_DO_TARGET)
    {
      gfc_error ("Statement at %L is not a valid branch target statement "
		 "for the branch statement at %L", &label->where, &code->loc);
      return;
    }

  /* Step two: make sure this branch is not a branch to itself ;-)  */

  if (code->here == label)
    {
      gfc_warning ("Branch at %L may result in an infinite loop", &code->loc);
      return;
    }

  /* Step three:  See if the label is in the same block as the
     branching statement.  The hard work has been done by setting up
     the bitmap reachable_labels.  */

  if (bitmap_bit_p (cs_base->reachable_labels, label->value))
    {
      /* Check now whether there is a CRITICAL construct; if so, check
	 whether the label is still visible outside of the CRITICAL block,
	 which is invalid.  */
      for (stack = cs_base; stack; stack = stack->prev)
	{
	  if (stack->current->op == EXEC_CRITICAL
	      && bitmap_bit_p (stack->reachable_labels, label->value))
	    gfc_error ("GOTO statement at %L leaves CRITICAL construct for "
		      "label at %L", &code->loc, &label->where);
	  else if (stack->current->op == EXEC_DO_CONCURRENT
		   && bitmap_bit_p (stack->reachable_labels, label->value))
	    gfc_error ("GOTO statement at %L leaves DO CONCURRENT construct "
		      "for label at %L", &code->loc, &label->where);
	}

      return;
    }

  /* Step four:  If we haven't found the label in the bitmap, it may
    still be the label of the END of the enclosing block, in which
    case we find it by going up the code_stack.  */

  for (stack = cs_base; stack; stack = stack->prev)
    {
      if (stack->current->next && stack->current->next->here == label)
	break;
      if (stack->current->op == EXEC_CRITICAL)
	{
	  /* Note: A label at END CRITICAL does not leave the CRITICAL
	     construct as END CRITICAL is still part of it.  */
	  gfc_error ("GOTO statement at %L leaves CRITICAL construct for label"
		      " at %L", &code->loc, &label->where);
	  return;
	}
      else if (stack->current->op == EXEC_DO_CONCURRENT)
	{
	  gfc_error ("GOTO statement at %L leaves DO CONCURRENT construct for "
		     "label at %L", &code->loc, &label->where);
	  return;
	}
    }

  if (stack)
    {
      gcc_assert (stack->current->next->op == EXEC_END_NESTED_BLOCK);
      return;
    }

  /* The label is not in an enclosing block, so illegal.  This was
     allowed in Fortran 66, so we allow it as extension.  No
     further checks are necessary in this case.  */
  gfc_notify_std (GFC_STD_LEGACY, "Label at %L is not in the same block "
		  "as the GOTO statement at %L", &label->where,
		  &code->loc);
  return;
}


/* Check whether EXPR1 has the same shape as EXPR2.  */

static bool
resolve_where_shape (gfc_expr *expr1, gfc_expr *expr2)
{
  mpz_t shape[GFC_MAX_DIMENSIONS];
  mpz_t shape2[GFC_MAX_DIMENSIONS];
  bool result = false;
  int i;

  /* Compare the rank.  */
  if (expr1->rank != expr2->rank)
    return result;

  /* Compare the size of each dimension.  */
  for (i=0; i<expr1->rank; i++)
    {
      if (!gfc_array_dimen_size (expr1, i, &shape[i]))
	goto ignore;

      if (!gfc_array_dimen_size (expr2, i, &shape2[i]))
	goto ignore;

      if (mpz_cmp (shape[i], shape2[i]))
	goto over;
    }

  /* When either of the two expression is an assumed size array, we
     ignore the comparison of dimension sizes.  */
ignore:
  result = true;

over:
  gfc_clear_shape (shape, i);
  gfc_clear_shape (shape2, i);
  return result;
}


/* Check whether a WHERE assignment target or a WHERE mask expression
   has the same shape as the outmost WHERE mask expression.  */

static void
resolve_where (gfc_code *code, gfc_expr *mask)
{
  gfc_code *cblock;
  gfc_code *cnext;
  gfc_expr *e = NULL;

  cblock = code->block;

  /* Store the first WHERE mask-expr of the WHERE statement or construct.
     In case of nested WHERE, only the outmost one is stored.  */
  if (mask == NULL) /* outmost WHERE */
    e = cblock->expr1;
  else /* inner WHERE */
    e = mask;

  while (cblock)
    {
      if (cblock->expr1)
	{
	  /* Check if the mask-expr has a consistent shape with the
	     outmost WHERE mask-expr.  */
	  if (!resolve_where_shape (cblock->expr1, e))
	    gfc_error ("WHERE mask at %L has inconsistent shape",
		       &cblock->expr1->where);
	 }

      /* the assignment statement of a WHERE statement, or the first
	 statement in where-body-construct of a WHERE construct */
      cnext = cblock->next;
      while (cnext)
	{
	  switch (cnext->op)
	    {
	    /* WHERE assignment statement */
	    case EXEC_ASSIGN:

	      /* Check shape consistent for WHERE assignment target.  */
	      if (e && !resolve_where_shape (cnext->expr1, e))
	       gfc_error ("WHERE assignment target at %L has "
			  "inconsistent shape", &cnext->expr1->where);
	      break;


	    case EXEC_ASSIGN_CALL:
	      resolve_call (cnext);
	      if (!cnext->resolved_sym->attr.elemental)
		gfc_error("Non-ELEMENTAL user-defined assignment in WHERE at %L",
			  &cnext->ext.actual->expr->where);
	      break;

	    /* WHERE or WHERE construct is part of a where-body-construct */
	    case EXEC_WHERE:
	      resolve_where (cnext, e);
	      break;

	    default:
	      gfc_error ("Unsupported statement inside WHERE at %L",
			 &cnext->loc);
	    }
	 /* the next statement within the same where-body-construct */
	 cnext = cnext->next;
       }
    /* the next masked-elsewhere-stmt, elsewhere-stmt, or end-where-stmt */
    cblock = cblock->block;
  }
}


/* Resolve assignment in FORALL construct.
   NVAR is the number of FORALL index variables, and VAR_EXPR records the
   FORALL index variables.  */

static void
gfc_resolve_assign_in_forall (gfc_code *code, int nvar, gfc_expr **var_expr)
{
  int n;

  for (n = 0; n < nvar; n++)
    {
      gfc_symbol *forall_index;

      forall_index = var_expr[n]->symtree->n.sym;

      /* Check whether the assignment target is one of the FORALL index
	 variable.  */
      if ((code->expr1->expr_type == EXPR_VARIABLE)
	  && (code->expr1->symtree->n.sym == forall_index))
	gfc_error ("Assignment to a FORALL index variable at %L",
		   &code->expr1->where);
      else
	{
	  /* If one of the FORALL index variables doesn't appear in the
	     assignment variable, then there could be a many-to-one
	     assignment.  Emit a warning rather than an error because the
	     mask could be resolving this problem.  */
	  if (!find_forall_index (code->expr1, forall_index, 0))
	    gfc_warning ("The FORALL with index '%s' is not used on the "
			 "left side of the assignment at %L and so might "
			 "cause multiple assignment to this object",
			 var_expr[n]->symtree->name, &code->expr1->where);
	}
    }
}


/* Resolve WHERE statement in FORALL construct.  */

static void
gfc_resolve_where_code_in_forall (gfc_code *code, int nvar,
				  gfc_expr **var_expr)
{
  gfc_code *cblock;
  gfc_code *cnext;

  cblock = code->block;
  while (cblock)
    {
      /* the assignment statement of a WHERE statement, or the first
	 statement in where-body-construct of a WHERE construct */
      cnext = cblock->next;
      while (cnext)
	{
	  switch (cnext->op)
	    {
	    /* WHERE assignment statement */
	    case EXEC_ASSIGN:
	      gfc_resolve_assign_in_forall (cnext, nvar, var_expr);
	      break;

	    /* WHERE operator assignment statement */
	    case EXEC_ASSIGN_CALL:
	      resolve_call (cnext);
	      if (!cnext->resolved_sym->attr.elemental)
		gfc_error("Non-ELEMENTAL user-defined assignment in WHERE at %L",
			  &cnext->ext.actual->expr->where);
	      break;

	    /* WHERE or WHERE construct is part of a where-body-construct */
	    case EXEC_WHERE:
	      gfc_resolve_where_code_in_forall (cnext, nvar, var_expr);
	      break;

	    default:
	      gfc_error ("Unsupported statement inside WHERE at %L",
			 &cnext->loc);
	    }
	  /* the next statement within the same where-body-construct */
	  cnext = cnext->next;
	}
      /* the next masked-elsewhere-stmt, elsewhere-stmt, or end-where-stmt */
      cblock = cblock->block;
    }
}


/* Traverse the FORALL body to check whether the following errors exist:
   1. For assignment, check if a many-to-one assignment happens.
   2. For WHERE statement, check the WHERE body to see if there is any
      many-to-one assignment.  */

static void
gfc_resolve_forall_body (gfc_code *code, int nvar, gfc_expr **var_expr)
{
  gfc_code *c;

  c = code->block->next;
  while (c)
    {
      switch (c->op)
	{
	case EXEC_ASSIGN:
	case EXEC_POINTER_ASSIGN:
	  gfc_resolve_assign_in_forall (c, nvar, var_expr);
	  break;

	case EXEC_ASSIGN_CALL:
	  resolve_call (c);
	  break;

	/* Because the gfc_resolve_blocks() will handle the nested FORALL,
	   there is no need to handle it here.  */
	case EXEC_FORALL:
	  break;
	case EXEC_WHERE:
	  gfc_resolve_where_code_in_forall(c, nvar, var_expr);
	  break;
	default:
	  break;
	}
      /* The next statement in the FORALL body.  */
      c = c->next;
    }
}


/* Counts the number of iterators needed inside a forall construct, including
   nested forall constructs. This is used to allocate the needed memory
   in gfc_resolve_forall.  */

static int
gfc_count_forall_iterators (gfc_code *code)
{
  int max_iters, sub_iters, current_iters;
  gfc_forall_iterator *fa;

  gcc_assert(code->op == EXEC_FORALL);
  max_iters = 0;
  current_iters = 0;

  for (fa = code->ext.forall_iterator; fa; fa = fa->next)
    current_iters ++;

  code = code->block->next;

  while (code)
    {
      if (code->op == EXEC_FORALL)
        {
          sub_iters = gfc_count_forall_iterators (code);
          if (sub_iters > max_iters)
            max_iters = sub_iters;
        }
      code = code->next;
    }

  return current_iters + max_iters;
}


/* Given a FORALL construct, first resolve the FORALL iterator, then call
   gfc_resolve_forall_body to resolve the FORALL body.  */

static void
gfc_resolve_forall (gfc_code *code, gfc_namespace *ns, int forall_save)
{
  static gfc_expr **var_expr;
  static int total_var = 0;
  static int nvar = 0;
  int old_nvar, tmp;
  gfc_forall_iterator *fa;
  int i;

  old_nvar = nvar;

  /* Start to resolve a FORALL construct   */
  if (forall_save == 0)
    {
      /* Count the total number of FORALL index in the nested FORALL
         construct in order to allocate the VAR_EXPR with proper size.  */
      total_var = gfc_count_forall_iterators (code);

      /* Allocate VAR_EXPR with NUMBER_OF_FORALL_INDEX elements.  */
      var_expr = XCNEWVEC (gfc_expr *, total_var);
    }

  /* The information about FORALL iterator, including FORALL index start, end
     and stride. The FORALL index can not appear in start, end or stride.  */
  for (fa = code->ext.forall_iterator; fa; fa = fa->next)
    {
      /* Check if any outer FORALL index name is the same as the current
	 one.  */
      for (i = 0; i < nvar; i++)
	{
	  if (fa->var->symtree->n.sym == var_expr[i]->symtree->n.sym)
	    {
	      gfc_error ("An outer FORALL construct already has an index "
			 "with this name %L", &fa->var->where);
	    }
	}

      /* Record the current FORALL index.  */
      var_expr[nvar] = gfc_copy_expr (fa->var);

      nvar++;

      /* No memory leak.  */
      gcc_assert (nvar <= total_var);
    }

  /* Resolve the FORALL body.  */
  gfc_resolve_forall_body (code, nvar, var_expr);

  /* May call gfc_resolve_forall to resolve the inner FORALL loop.  */
  gfc_resolve_blocks (code->block, ns);

  tmp = nvar;
  nvar = old_nvar;
  /* Free only the VAR_EXPRs allocated in this frame.  */
  for (i = nvar; i < tmp; i++)
     gfc_free_expr (var_expr[i]);

  if (nvar == 0)
    {
      /* We are in the outermost FORALL construct.  */
      gcc_assert (forall_save == 0);

      /* VAR_EXPR is not needed any more.  */
      free (var_expr);
      total_var = 0;
    }
}


/* Resolve a BLOCK construct statement.  */

static void
resolve_block_construct (gfc_code* code)
{
  /* Resolve the BLOCK's namespace.  */
  gfc_resolve (code->ext.block.ns);

  /* For an ASSOCIATE block, the associations (and their targets) are already
     resolved during resolve_symbol.  */
}


/* Resolve lists of blocks found in IF, SELECT CASE, WHERE, FORALL, GOTO and
   DO code nodes.  */

static void resolve_code (gfc_code *, gfc_namespace *);

void
gfc_resolve_blocks (gfc_code *b, gfc_namespace *ns)
{
  bool t;

  for (; b; b = b->block)
    {
      t = gfc_resolve_expr (b->expr1);
      if (!gfc_resolve_expr (b->expr2))
	t = false;

      switch (b->op)
	{
	case EXEC_IF:
	  if (t && b->expr1 != NULL
	      && (b->expr1->ts.type != BT_LOGICAL || b->expr1->rank != 0))
	    gfc_error ("IF clause at %L requires a scalar LOGICAL expression",
		       &b->expr1->where);
	  break;

	case EXEC_WHERE:
	  if (t
	      && b->expr1 != NULL
	      && (b->expr1->ts.type != BT_LOGICAL || b->expr1->rank == 0))
	    gfc_error ("WHERE/ELSEWHERE clause at %L requires a LOGICAL array",
		       &b->expr1->where);
	  break;

	case EXEC_GOTO:
	  resolve_branch (b->label1, b);
	  break;

	case EXEC_BLOCK:
	  resolve_block_construct (b);
	  break;

	case EXEC_SELECT:
	case EXEC_SELECT_TYPE:
	case EXEC_FORALL:
	case EXEC_DO:
	case EXEC_DO_WHILE:
	case EXEC_DO_CONCURRENT:
	case EXEC_CRITICAL:
	case EXEC_READ:
	case EXEC_WRITE:
	case EXEC_IOLENGTH:
	case EXEC_WAIT:
	  break;

	case EXEC_OMP_ATOMIC:
	case EXEC_OMP_CRITICAL:
	case EXEC_OMP_DO:
	case EXEC_OMP_MASTER:
	case EXEC_OMP_ORDERED:
	case EXEC_OMP_PARALLEL:
	case EXEC_OMP_PARALLEL_DO:
	case EXEC_OMP_PARALLEL_SECTIONS:
	case EXEC_OMP_PARALLEL_WORKSHARE:
	case EXEC_OMP_SECTIONS:
	case EXEC_OMP_SINGLE:
	case EXEC_OMP_TASK:
	case EXEC_OMP_TASKWAIT:
	case EXEC_OMP_TASKYIELD:
	case EXEC_OMP_WORKSHARE:
	  break;

	default:
	  gfc_internal_error ("gfc_resolve_blocks(): Bad block type");
	}

      resolve_code (b->next, ns);
    }
}


/* Does everything to resolve an ordinary assignment.  Returns true
   if this is an interface assignment.  */
static bool
resolve_ordinary_assign (gfc_code *code, gfc_namespace *ns)
{
  bool rval = false;
  gfc_expr *lhs;
  gfc_expr *rhs;
  int llen = 0;
  int rlen = 0;
  int n;
  gfc_ref *ref;
  symbol_attribute attr;

  if (gfc_extend_assign (code, ns))
    {
      gfc_expr** rhsptr;

      if (code->op == EXEC_ASSIGN_CALL)
	{
	  lhs = code->ext.actual->expr;
	  rhsptr = &code->ext.actual->next->expr;
	}
      else
	{
	  gfc_actual_arglist* args;
	  gfc_typebound_proc* tbp;

	  gcc_assert (code->op == EXEC_COMPCALL);

	  args = code->expr1->value.compcall.actual;
	  lhs = args->expr;
	  rhsptr = &args->next->expr;

	  tbp = code->expr1->value.compcall.tbp;
	  gcc_assert (!tbp->is_generic);
	}

      /* Make a temporary rhs when there is a default initializer
	 and rhs is the same symbol as the lhs.  */
      if ((*rhsptr)->expr_type == EXPR_VARIABLE
	    && (*rhsptr)->symtree->n.sym->ts.type == BT_DERIVED
	    && gfc_has_default_initializer ((*rhsptr)->symtree->n.sym->ts.u.derived)
	    && (lhs->symtree->n.sym == (*rhsptr)->symtree->n.sym))
	*rhsptr = gfc_get_parentheses (*rhsptr);

      return true;
    }

  lhs = code->expr1;
  rhs = code->expr2;

  if (rhs->is_boz
      && !gfc_notify_std (GFC_STD_GNU, "BOZ literal at %L outside "
			  "a DATA statement and outside INT/REAL/DBLE/CMPLX", 
			  &code->loc))
    return false;

  /* Handle the case of a BOZ literal on the RHS.  */
  if (rhs->is_boz && lhs->ts.type != BT_INTEGER)
    {
      int rc;
      if (gfc_option.warn_surprising)
	gfc_warning ("BOZ literal at %L is bitwise transferred "
		     "non-integer symbol '%s'", &code->loc,
		     lhs->symtree->n.sym->name);

      if (!gfc_convert_boz (rhs, &lhs->ts))
	return false;
      if ((rc = gfc_range_check (rhs)) != ARITH_OK)
	{
	  if (rc == ARITH_UNDERFLOW)
	    gfc_error ("Arithmetic underflow of bit-wise transferred BOZ at %L"
		       ". This check can be disabled with the option "
		       "-fno-range-check", &rhs->where);
	  else if (rc == ARITH_OVERFLOW)
	    gfc_error ("Arithmetic overflow of bit-wise transferred BOZ at %L"
		       ". This check can be disabled with the option "
		       "-fno-range-check", &rhs->where);
	  else if (rc == ARITH_NAN)
	    gfc_error ("Arithmetic NaN of bit-wise transferred BOZ at %L"
		       ". This check can be disabled with the option "
		       "-fno-range-check", &rhs->where);
	  return false;
	}
    }

  if (lhs->ts.type == BT_CHARACTER
	&& gfc_option.warn_character_truncation)
    {
      if (lhs->ts.u.cl != NULL
	    && lhs->ts.u.cl->length != NULL
	    && lhs->ts.u.cl->length->expr_type == EXPR_CONSTANT)
	llen = mpz_get_si (lhs->ts.u.cl->length->value.integer);

      if (rhs->expr_type == EXPR_CONSTANT)
 	rlen = rhs->value.character.length;

      else if (rhs->ts.u.cl != NULL
		 && rhs->ts.u.cl->length != NULL
		 && rhs->ts.u.cl->length->expr_type == EXPR_CONSTANT)
	rlen = mpz_get_si (rhs->ts.u.cl->length->value.integer);

      if (rlen && llen && rlen > llen)
	gfc_warning_now ("CHARACTER expression will be truncated "
			 "in assignment (%d/%d) at %L",
			 llen, rlen, &code->loc);
    }

  /* Ensure that a vector index expression for the lvalue is evaluated
     to a temporary if the lvalue symbol is referenced in it.  */
  if (lhs->rank)
    {
      for (ref = lhs->ref; ref; ref= ref->next)
	if (ref->type == REF_ARRAY)
	  {
	    for (n = 0; n < ref->u.ar.dimen; n++)
	      if (ref->u.ar.dimen_type[n] == DIMEN_VECTOR
		  && gfc_find_sym_in_expr (lhs->symtree->n.sym,
					   ref->u.ar.start[n]))
		ref->u.ar.start[n]
			= gfc_get_parentheses (ref->u.ar.start[n]);
	  }
    }

  if (gfc_pure (NULL))
    {
      if (lhs->ts.type == BT_DERIVED
	    && lhs->expr_type == EXPR_VARIABLE
	    && lhs->ts.u.derived->attr.pointer_comp
	    && rhs->expr_type == EXPR_VARIABLE
	    && (gfc_impure_variable (rhs->symtree->n.sym)
		|| gfc_is_coindexed (rhs)))
	{
	  /* F2008, C1283.  */
	  if (gfc_is_coindexed (rhs))
	    gfc_error ("Coindexed expression at %L is assigned to "
			"a derived type variable with a POINTER "
			"component in a PURE procedure",
			&rhs->where);
	  else
	    gfc_error ("The impure variable at %L is assigned to "
			"a derived type variable with a POINTER "
			"component in a PURE procedure (12.6)",
			&rhs->where);
	  return rval;
	}

      /* Fortran 2008, C1283.  */
      if (gfc_is_coindexed (lhs))
	{
	  gfc_error ("Assignment to coindexed variable at %L in a PURE "
		     "procedure", &rhs->where);
	  return rval;
	}
    }

  if (gfc_implicit_pure (NULL))
    {
      if (lhs->expr_type == EXPR_VARIABLE
	    && lhs->symtree->n.sym != gfc_current_ns->proc_name
	    && lhs->symtree->n.sym->ns != gfc_current_ns)
	gfc_unset_implicit_pure (NULL);

      if (lhs->ts.type == BT_DERIVED
	    && lhs->expr_type == EXPR_VARIABLE
	    && lhs->ts.u.derived->attr.pointer_comp
	    && rhs->expr_type == EXPR_VARIABLE
	    && (gfc_impure_variable (rhs->symtree->n.sym)
		|| gfc_is_coindexed (rhs)))
	gfc_unset_implicit_pure (NULL);

      /* Fortran 2008, C1283.  */
      if (gfc_is_coindexed (lhs))
	gfc_unset_implicit_pure (NULL);
    }

  /* F2008, 7.2.1.2.  */
  attr = gfc_expr_attr (lhs);
  if (lhs->ts.type == BT_CLASS && attr.allocatable)
    {
      if (attr.codimension)
	{
	  gfc_error ("Assignment to polymorphic coarray at %L is not "
		     "permitted", &lhs->where);
	  return false;
	}
      if (!gfc_notify_std (GFC_STD_F2008, "Assignment to an allocatable "
			   "polymorphic variable at %L", &lhs->where))
	return false;
      if (!gfc_option.flag_realloc_lhs)
	{
	  gfc_error ("Assignment to an allocatable polymorphic variable at %L "
		     "requires -frealloc-lhs", &lhs->where);
	  return false;
	}
      /* See PR 43366.  */
      gfc_error ("Assignment to an allocatable polymorphic variable at %L "
		 "is not yet supported", &lhs->where);
      return false;
    }
  else if (lhs->ts.type == BT_CLASS)
    {
      gfc_error ("Nonallocatable variable must not be polymorphic in intrinsic "
		 "assignment at %L - check that there is a matching specific "
		 "subroutine for '=' operator", &lhs->where);
      return false;
    }

  bool lhs_coindexed = gfc_is_coindexed (lhs);

  /* F2008, Section 7.2.1.2.  */
  if (lhs_coindexed && gfc_has_ultimate_allocatable (lhs))
    {
      gfc_error ("Coindexed variable must not have an allocatable ultimate "
		 "component in assignment at %L", &lhs->where);
      return false;
    }

  gfc_check_assign (lhs, rhs, 1);

<<<<<<< HEAD
  if (lhs_coindexed && gfc_option.coarray == GFC_FCOARRAY_LIB)
=======
  if (0 && lhs_coindexed && gfc_option.coarray == GFC_FCOARRAY_LIB)
>>>>>>> e70c7f5b
    {
      code->op = EXEC_CALL;
      gfc_get_sym_tree (GFC_PREFIX ("caf_send"), ns, &code->symtree, true);
      code->resolved_sym = code->symtree->n.sym;
      code->resolved_sym->attr.flavor = FL_PROCEDURE;
      code->resolved_sym->attr.intrinsic = 1;
      code->resolved_sym->attr.subroutine = 1;
      code->resolved_isym = gfc_intrinsic_subroutine_by_id (GFC_ISYM_CAF_SEND);
      gfc_commit_symbol (code->resolved_sym);
      code->ext.actual = gfc_get_actual_arglist ();
      code->ext.actual->expr = lhs;
      code->ext.actual->next = gfc_get_actual_arglist ();
      code->ext.actual->next->expr = rhs;
<<<<<<< HEAD
      code->ext.actual->next->next = gfc_get_actual_arglist ();
      code->ext.actual->next->next->expr =
		gfc_get_logical_expr (gfc_default_logical_kind, NULL, false);
=======
>>>>>>> e70c7f5b
      code->expr1 = NULL;
      code->expr2 = NULL;
    }

  return false;
}


/* Add a component reference onto an expression.  */

static void
add_comp_ref (gfc_expr *e, gfc_component *c)
{
  gfc_ref **ref;
  ref = &(e->ref);
  while (*ref)
    ref = &((*ref)->next);
  *ref = gfc_get_ref ();
  (*ref)->type = REF_COMPONENT;
  (*ref)->u.c.sym = e->ts.u.derived;
  (*ref)->u.c.component = c;
  e->ts = c->ts;

  /* Add a full array ref, as necessary.  */
  if (c->as)
    {
      gfc_add_full_array_ref (e, c->as);
      e->rank = c->as->rank;
    }
}


/* Build an assignment.  Keep the argument 'op' for future use, so that
   pointer assignments can be made.  */

static gfc_code *
build_assignment (gfc_exec_op op, gfc_expr *expr1, gfc_expr *expr2,
		  gfc_component *comp1, gfc_component *comp2, locus loc)
{
  gfc_code *this_code;

  this_code = gfc_get_code (op);
  this_code->next = NULL;
  this_code->expr1 = gfc_copy_expr (expr1);
  this_code->expr2 = gfc_copy_expr (expr2);
  this_code->loc = loc;
  if (comp1 && comp2)
    {
      add_comp_ref (this_code->expr1, comp1);
      add_comp_ref (this_code->expr2, comp2);
    }

  return this_code;
}


/* Makes a temporary variable expression based on the characteristics of
   a given variable expression.  */

static gfc_expr*
get_temp_from_expr (gfc_expr *e, gfc_namespace *ns)
{
  static int serial = 0;
  char name[GFC_MAX_SYMBOL_LEN];
  gfc_symtree *tmp;
  gfc_array_spec *as;
  gfc_array_ref *aref;
  gfc_ref *ref;

  sprintf (name, GFC_PREFIX("DA%d"), serial++);
  gfc_get_sym_tree (name, ns, &tmp, false);
  gfc_add_type (tmp->n.sym, &e->ts, NULL);

  as = NULL;
  ref = NULL;
  aref = NULL;

  /* This function could be expanded to support other expression type
     but this is not needed here.  */
  gcc_assert (e->expr_type == EXPR_VARIABLE);

  /* Obtain the arrayspec for the temporary.  */
  if (e->rank)
    {
      aref = gfc_find_array_ref (e);
      if (e->expr_type == EXPR_VARIABLE
	  && e->symtree->n.sym->as == aref->as)
	as = aref->as;
      else
	{
	  for (ref = e->ref; ref; ref = ref->next)
	    if (ref->type == REF_COMPONENT
		&& ref->u.c.component->as == aref->as)
	      {
		as = aref->as;
		break;
	      }
	}
    }

  /* Add the attributes and the arrayspec to the temporary.  */
  tmp->n.sym->attr = gfc_expr_attr (e);
  tmp->n.sym->attr.function = 0;
  tmp->n.sym->attr.result = 0;
  tmp->n.sym->attr.flavor = FL_VARIABLE;

  if (as)
    {
      tmp->n.sym->as = gfc_copy_array_spec (as);
      if (!ref)
	ref = e->ref;
      if (as->type == AS_DEFERRED)
	tmp->n.sym->attr.allocatable = 1;
    }
  else
    tmp->n.sym->attr.dimension = 0;

  gfc_set_sym_referenced (tmp->n.sym);
  gfc_commit_symbol (tmp->n.sym);
  e = gfc_lval_expr_from_sym (tmp->n.sym);

  /* Should the lhs be a section, use its array ref for the
     temporary expression.  */
  if (aref && aref->type != AR_FULL)
    {
      gfc_free_ref_list (e->ref);
      e->ref = gfc_copy_ref (ref);
    }
  return e;
}


/* Add one line of code to the code chain, making sure that 'head' and
   'tail' are appropriately updated.  */

static void
add_code_to_chain (gfc_code **this_code, gfc_code **head, gfc_code **tail)
{
  gcc_assert (this_code);
  if (*head == NULL)
    *head = *tail = *this_code;
  else
    *tail = gfc_append_code (*tail, *this_code);
  *this_code = NULL;
}


/* Counts the potential number of part array references that would
   result from resolution of typebound defined assignments.  */

static int
nonscalar_typebound_assign (gfc_symbol *derived, int depth)
{
  gfc_component *c;
  int c_depth = 0, t_depth;

  for (c= derived->components; c; c = c->next)
    {
      if ((c->ts.type != BT_DERIVED
	    || c->attr.pointer
	    || c->attr.allocatable
	    || c->attr.proc_pointer_comp
	    || c->attr.class_pointer
	    || c->attr.proc_pointer)
	  && !c->attr.defined_assign_comp)
	continue;

      if (c->as && c_depth == 0)
	c_depth = 1;

      if (c->ts.u.derived->attr.defined_assign_comp)
	t_depth = nonscalar_typebound_assign (c->ts.u.derived,
					      c->as ? 1 : 0);
      else
	t_depth = 0;

      c_depth = t_depth > c_depth ? t_depth : c_depth;
    }
  return depth + c_depth;
}


/* Implement 7.2.1.3 of the F08 standard:
   "An intrinsic assignment where the variable is of derived type is
   performed as if each component of the variable were assigned from the
   corresponding component of expr using pointer assignment (7.2.2) for
   each pointer component, deﬁned assignment for each nonpointer
   nonallocatable component of a type that has a type-bound deﬁned
   assignment consistent with the component, intrinsic assignment for
   each other nonpointer nonallocatable component, ..."

   The pointer assignments are taken care of by the intrinsic
   assignment of the structure itself.  This function recursively adds
   defined assignments where required.  The recursion is accomplished
   by calling resolve_code.

   When the lhs in a defined assignment has intent INOUT, we need a
   temporary for the lhs.  In pseudo-code:

   ! Only call function lhs once.
      if (lhs is not a constant or an variable)
	  temp_x = expr2
          expr2 => temp_x
   ! Do the intrinsic assignment
      expr1 = expr2
   ! Now do the defined assignments
      do over components with typebound defined assignment [%cmp]
	#if one component's assignment procedure is INOUT
	  t1 = expr1
	  #if expr2 non-variable
	    temp_x = expr2
	    expr2 => temp_x
	  # endif
	  expr1 = expr2
	  # for each cmp
	    t1%cmp {defined=} expr2%cmp
	    expr1%cmp = t1%cmp
	#else
	  expr1 = expr2

	# for each cmp
	  expr1%cmp {defined=} expr2%cmp
	#endif
   */

/* The temporary assignments have to be put on top of the additional
   code to avoid the result being changed by the intrinsic assignment.
   */
static int component_assignment_level = 0;
static gfc_code *tmp_head = NULL, *tmp_tail = NULL;

static void
generate_component_assignments (gfc_code **code, gfc_namespace *ns)
{
  gfc_component *comp1, *comp2;
  gfc_code *this_code = NULL, *head = NULL, *tail = NULL;
  gfc_expr *t1;
  int error_count, depth;

  gfc_get_errors (NULL, &error_count);

  /* Filter out continuing processing after an error.  */
  if (error_count
      || (*code)->expr1->ts.type != BT_DERIVED
      || (*code)->expr2->ts.type != BT_DERIVED)
    return;

  /* TODO: Handle more than one part array reference in assignments.  */
  depth = nonscalar_typebound_assign ((*code)->expr1->ts.u.derived,
				      (*code)->expr1->rank ? 1 : 0);
  if (depth > 1)
    {
      gfc_warning ("TODO: type-bound defined assignment(s) at %L not "
		   "done because multiple part array references would "
		   "occur in intermediate expressions.", &(*code)->loc);
      return;
    }

  component_assignment_level++;

  /* Create a temporary so that functions get called only once.  */
  if ((*code)->expr2->expr_type != EXPR_VARIABLE
      && (*code)->expr2->expr_type != EXPR_CONSTANT)
    {
      gfc_expr *tmp_expr;

      /* Assign the rhs to the temporary.  */
      tmp_expr = get_temp_from_expr ((*code)->expr1, ns);
      this_code = build_assignment (EXEC_ASSIGN,
				    tmp_expr, (*code)->expr2,
				    NULL, NULL, (*code)->loc);
      /* Add the code and substitute the rhs expression.  */
      add_code_to_chain (&this_code, &tmp_head, &tmp_tail);
      gfc_free_expr ((*code)->expr2);
      (*code)->expr2 = tmp_expr;
    }

  /* Do the intrinsic assignment.  This is not needed if the lhs is one
     of the temporaries generated here, since the intrinsic assignment
     to the final result already does this.  */
  if ((*code)->expr1->symtree->n.sym->name[2] != '@')
    {
      this_code = build_assignment (EXEC_ASSIGN,
				    (*code)->expr1, (*code)->expr2,
				    NULL, NULL, (*code)->loc);
      add_code_to_chain (&this_code, &head, &tail);
    }

  comp1 = (*code)->expr1->ts.u.derived->components;
  comp2 = (*code)->expr2->ts.u.derived->components;

  t1 = NULL;
  for (; comp1; comp1 = comp1->next, comp2 = comp2->next)
    {
      bool inout = false;

      /* The intrinsic assignment does the right thing for pointers
	 of all kinds and allocatable components.  */
      if (comp1->ts.type != BT_DERIVED
	  || comp1->attr.pointer
	  || comp1->attr.allocatable
	  || comp1->attr.proc_pointer_comp
	  || comp1->attr.class_pointer
	  || comp1->attr.proc_pointer)
	continue;

      /* Make an assigment for this component.  */
      this_code = build_assignment (EXEC_ASSIGN,
				    (*code)->expr1, (*code)->expr2,
				    comp1, comp2, (*code)->loc);

      /* Convert the assignment if there is a defined assignment for
	 this type.  Otherwise, using the call from resolve_code,
	 recurse into its components.  */
      resolve_code (this_code, ns);

      if (this_code->op == EXEC_ASSIGN_CALL)
	{
	  gfc_formal_arglist *dummy_args;
	  gfc_symbol *rsym;
	  /* Check that there is a typebound defined assignment.  If not,
	     then this must be a module defined assignment.  We cannot
	     use the defined_assign_comp attribute here because it must
	     be this derived type that has the defined assignment and not
	     a parent type.  */
	  if (!(comp1->ts.u.derived->f2k_derived
		&& comp1->ts.u.derived->f2k_derived
					->tb_op[INTRINSIC_ASSIGN]))
	    {
	      gfc_free_statements (this_code);
	      this_code = NULL;
	      continue;
	    }

	  /* If the first argument of the subroutine has intent INOUT
	     a temporary must be generated and used instead.  */
	  rsym = this_code->resolved_sym;
	  dummy_args = gfc_sym_get_dummy_args (rsym);
	  if (dummy_args
	      && dummy_args->sym->attr.intent == INTENT_INOUT)
	    {
	      gfc_code *temp_code;
	      inout = true;

	      /* Build the temporary required for the assignment and put
		 it at the head of the generated code.  */
	      if (!t1)
		{
		  t1 = get_temp_from_expr ((*code)->expr1, ns);
		  temp_code = build_assignment (EXEC_ASSIGN,
						t1, (*code)->expr1,
				NULL, NULL, (*code)->loc);

		  /* For allocatable LHS, check whether it is allocated.  Note
		     that allocatable components with defined assignment are
		     not yet support.  See PR 57696.  */
		  if ((*code)->expr1->symtree->n.sym->attr.allocatable)
		    {
		      gfc_code *block;
		      gfc_expr *e =
			gfc_lval_expr_from_sym ((*code)->expr1->symtree->n.sym);
		      block = gfc_get_code (EXEC_IF);
		      block->block = gfc_get_code (EXEC_IF);
		      block->block->expr1
			  = gfc_build_intrinsic_call (ns,
				    GFC_ISYM_ALLOCATED, "allocated",
				    (*code)->loc, 1, e);
		      block->block->next = temp_code;
		      temp_code = block;
		    }
		  add_code_to_chain (&temp_code, &tmp_head, &tmp_tail);
		}

	      /* Replace the first actual arg with the component of the
		 temporary.  */
	      gfc_free_expr (this_code->ext.actual->expr);
	      this_code->ext.actual->expr = gfc_copy_expr (t1);
	      add_comp_ref (this_code->ext.actual->expr, comp1);

	      /* If the LHS variable is allocatable and wasn't allocated and
                 the temporary is allocatable, pointer assign the address of
                 the freshly allocated LHS to the temporary.  */
	      if ((*code)->expr1->symtree->n.sym->attr.allocatable
		  && gfc_expr_attr ((*code)->expr1).allocatable)
		{
		  gfc_code *block;
		  gfc_expr *cond;

		  cond = gfc_get_expr ();
		  cond->ts.type = BT_LOGICAL;
		  cond->ts.kind = gfc_default_logical_kind;
		  cond->expr_type = EXPR_OP;
		  cond->where = (*code)->loc;
		  cond->value.op.op = INTRINSIC_NOT;
		  cond->value.op.op1 = gfc_build_intrinsic_call (ns,
					  GFC_ISYM_ALLOCATED, "allocated",
					  (*code)->loc, 1, gfc_copy_expr (t1));
		  block = gfc_get_code (EXEC_IF);
		  block->block = gfc_get_code (EXEC_IF);
		  block->block->expr1 = cond;
		  block->block->next = build_assignment (EXEC_POINTER_ASSIGN,
					t1, (*code)->expr1,
					NULL, NULL, (*code)->loc);
		  add_code_to_chain (&block, &head, &tail);
		}
	    }
	}
      else if (this_code->op == EXEC_ASSIGN && !this_code->next)
	{
	  /* Don't add intrinsic assignments since they are already
	     effected by the intrinsic assignment of the structure.  */
	  gfc_free_statements (this_code);
	  this_code = NULL;
	  continue;
	}

      add_code_to_chain (&this_code, &head, &tail);

      if (t1 && inout)
	{
	  /* Transfer the value to the final result.  */
	  this_code = build_assignment (EXEC_ASSIGN,
					(*code)->expr1, t1,
					comp1, comp2, (*code)->loc);
	  add_code_to_chain (&this_code, &head, &tail);
	}
    }

  /* Put the temporary assignments at the top of the generated code.  */
  if (tmp_head && component_assignment_level == 1)
    {
      gfc_append_code (tmp_head, head);
      head = tmp_head;
      tmp_head = tmp_tail = NULL;
    }

  // If we did a pointer assignment - thus, we need to ensure that the LHS is
  // not accidentally deallocated. Hence, nullify t1.
  if (t1 && (*code)->expr1->symtree->n.sym->attr.allocatable
      && gfc_expr_attr ((*code)->expr1).allocatable)
    {
      gfc_code *block;
      gfc_expr *cond;
      gfc_expr *e;

      e = gfc_lval_expr_from_sym ((*code)->expr1->symtree->n.sym);
      cond = gfc_build_intrinsic_call (ns, GFC_ISYM_ASSOCIATED, "associated",
				       (*code)->loc, 2, gfc_copy_expr (t1), e);
      block = gfc_get_code (EXEC_IF);
      block->block = gfc_get_code (EXEC_IF);
      block->block->expr1 = cond;
      block->block->next = build_assignment (EXEC_POINTER_ASSIGN,
					t1, gfc_get_null_expr (&(*code)->loc),
					NULL, NULL, (*code)->loc);
      gfc_append_code (tail, block);
      tail = block;
    }

  /* Now attach the remaining code chain to the input code.  Step on
     to the end of the new code since resolution is complete.  */
  gcc_assert ((*code)->op == EXEC_ASSIGN);
  tail->next = (*code)->next;
  /* Overwrite 'code' because this would place the intrinsic assignment
     before the temporary for the lhs is created.  */
  gfc_free_expr ((*code)->expr1);
  gfc_free_expr ((*code)->expr2);
  **code = *head;
  if (head != tail)
    free (head);
  *code = tail;

  component_assignment_level--;
}


/* Given a block of code, recursively resolve everything pointed to by this
   code block.  */

static void
resolve_code (gfc_code *code, gfc_namespace *ns)
{
  int omp_workshare_save;
  int forall_save, do_concurrent_save;
  code_stack frame;
  bool t;

  frame.prev = cs_base;
  frame.head = code;
  cs_base = &frame;

  find_reachable_labels (code);

  for (; code; code = code->next)
    {
      frame.current = code;
      forall_save = forall_flag;
      do_concurrent_save = gfc_do_concurrent_flag;

      if (code->op == EXEC_FORALL)
	{
	  forall_flag = 1;
	  gfc_resolve_forall (code, ns, forall_save);
	  forall_flag = 2;
	}
      else if (code->block)
	{
	  omp_workshare_save = -1;
	  switch (code->op)
	    {
	    case EXEC_OMP_PARALLEL_WORKSHARE:
	      omp_workshare_save = omp_workshare_flag;
	      omp_workshare_flag = 1;
	      gfc_resolve_omp_parallel_blocks (code, ns);
	      break;
	    case EXEC_OMP_PARALLEL:
	    case EXEC_OMP_PARALLEL_DO:
	    case EXEC_OMP_PARALLEL_SECTIONS:
	    case EXEC_OMP_TASK:
	      omp_workshare_save = omp_workshare_flag;
	      omp_workshare_flag = 0;
	      gfc_resolve_omp_parallel_blocks (code, ns);
	      break;
	    case EXEC_OMP_DO:
	      gfc_resolve_omp_do_blocks (code, ns);
	      break;
	    case EXEC_SELECT_TYPE:
	      /* Blocks are handled in resolve_select_type because we have
		 to transform the SELECT TYPE into ASSOCIATE first.  */
	      break;
            case EXEC_DO_CONCURRENT:
	      gfc_do_concurrent_flag = 1;
	      gfc_resolve_blocks (code->block, ns);
	      gfc_do_concurrent_flag = 2;
	      break;
	    case EXEC_OMP_WORKSHARE:
	      omp_workshare_save = omp_workshare_flag;
	      omp_workshare_flag = 1;
	      /* FALL THROUGH */
	    default:
	      gfc_resolve_blocks (code->block, ns);
	      break;
	    }

	  if (omp_workshare_save != -1)
	    omp_workshare_flag = omp_workshare_save;
	}

      t = true;
      if (code->op != EXEC_COMPCALL && code->op != EXEC_CALL_PPC)
	t = gfc_resolve_expr (code->expr1);
      forall_flag = forall_save;
      gfc_do_concurrent_flag = do_concurrent_save;

      if (!gfc_resolve_expr (code->expr2))
	t = false;

      if (code->op == EXEC_ALLOCATE
	  && !gfc_resolve_expr (code->expr3))
	t = false;

      switch (code->op)
	{
	case EXEC_NOP:
	case EXEC_END_BLOCK:
	case EXEC_END_NESTED_BLOCK:
	case EXEC_CYCLE:
	case EXEC_PAUSE:
	case EXEC_STOP:
	case EXEC_ERROR_STOP:
	case EXEC_EXIT:
	case EXEC_CONTINUE:
	case EXEC_DT_END:
	case EXEC_ASSIGN_CALL:
	case EXEC_CRITICAL:
	  break;

	case EXEC_SYNC_ALL:
	case EXEC_SYNC_IMAGES:
	case EXEC_SYNC_MEMORY:
	  resolve_sync (code);
	  break;

	case EXEC_LOCK:
	case EXEC_UNLOCK:
	  resolve_lock_unlock (code);
	  break;

	case EXEC_ENTRY:
	  /* Keep track of which entry we are up to.  */
	  current_entry_id = code->ext.entry->id;
	  break;

	case EXEC_WHERE:
	  resolve_where (code, NULL);
	  break;

	case EXEC_GOTO:
	  if (code->expr1 != NULL)
	    {
	      if (code->expr1->ts.type != BT_INTEGER)
		gfc_error ("ASSIGNED GOTO statement at %L requires an "
			   "INTEGER variable", &code->expr1->where);
	      else if (code->expr1->symtree->n.sym->attr.assign != 1)
		gfc_error ("Variable '%s' has not been assigned a target "
			   "label at %L", code->expr1->symtree->n.sym->name,
			   &code->expr1->where);
	    }
	  else
	    resolve_branch (code->label1, code);
	  break;

	case EXEC_RETURN:
	  if (code->expr1 != NULL
		&& (code->expr1->ts.type != BT_INTEGER || code->expr1->rank))
	    gfc_error ("Alternate RETURN statement at %L requires a SCALAR-"
		       "INTEGER return specifier", &code->expr1->where);
	  break;

	case EXEC_INIT_ASSIGN:
	case EXEC_END_PROCEDURE:
	  break;

	case EXEC_ASSIGN:
	  if (!t)
	    break;

	  if (code->expr1->expr_type == EXPR_FUNCTION
	      && code->expr1->value.function.isym
	      && code->expr1->value.function.isym->id == GFC_ISYM_CAF_GET)
	    remove_caf_get_intrinsic (code->expr1);

	  if (!gfc_check_vardef_context (code->expr1, false, false, false, 
					 _("assignment")))
	    break;

	  if (resolve_ordinary_assign (code, ns))
	    {
	      if (code->op == EXEC_COMPCALL)
		goto compcall;
	      else
		goto call;
	    }

	  /* F03 7.4.1.3 for non-allocatable, non-pointer components.  */
	  if (code->op != EXEC_CALL && code->expr1->ts.type == BT_DERIVED
	      && code->expr1->ts.u.derived->attr.defined_assign_comp)
	    generate_component_assignments (&code, ns);

	  break;

	case EXEC_LABEL_ASSIGN:
	  if (code->label1->defined == ST_LABEL_UNKNOWN)
	    gfc_error ("Label %d referenced at %L is never defined",
		       code->label1->value, &code->label1->where);
	  if (t
	      && (code->expr1->expr_type != EXPR_VARIABLE
		  || code->expr1->symtree->n.sym->ts.type != BT_INTEGER
		  || code->expr1->symtree->n.sym->ts.kind
		     != gfc_default_integer_kind
		  || code->expr1->symtree->n.sym->as != NULL))
	    gfc_error ("ASSIGN statement at %L requires a scalar "
		       "default INTEGER variable", &code->expr1->where);
	  break;

	case EXEC_POINTER_ASSIGN:
	  {
	    gfc_expr* e;

	    if (!t)
	      break;

	    /* This is both a variable definition and pointer assignment
	       context, so check both of them.  For rank remapping, a final
	       array ref may be present on the LHS and fool gfc_expr_attr
	       used in gfc_check_vardef_context.  Remove it.  */
	    e = remove_last_array_ref (code->expr1);
	    t = gfc_check_vardef_context (e, true, false, false,
					  _("pointer assignment"));
	    if (t)
	      t = gfc_check_vardef_context (e, false, false, false,
					    _("pointer assignment"));
	    gfc_free_expr (e);
	    if (!t)
	      break;

	    gfc_check_pointer_assign (code->expr1, code->expr2);
	    break;
	  }

	case EXEC_ARITHMETIC_IF:
	  if (t
	      && code->expr1->ts.type != BT_INTEGER
	      && code->expr1->ts.type != BT_REAL)
	    gfc_error ("Arithmetic IF statement at %L requires a numeric "
		       "expression", &code->expr1->where);

	  resolve_branch (code->label1, code);
	  resolve_branch (code->label2, code);
	  resolve_branch (code->label3, code);
	  break;

	case EXEC_IF:
	  if (t && code->expr1 != NULL
	      && (code->expr1->ts.type != BT_LOGICAL
		  || code->expr1->rank != 0))
	    gfc_error ("IF clause at %L requires a scalar LOGICAL expression",
		       &code->expr1->where);
	  break;

	case EXEC_CALL:
	call:
	  resolve_call (code);
	  break;

	case EXEC_COMPCALL:
	compcall:
	  resolve_typebound_subroutine (code);
	  break;

	case EXEC_CALL_PPC:
	  resolve_ppc_call (code);
	  break;

	case EXEC_SELECT:
	  /* Select is complicated. Also, a SELECT construct could be
	     a transformed computed GOTO.  */
	  resolve_select (code, false);
	  break;

	case EXEC_SELECT_TYPE:
	  resolve_select_type (code, ns);
	  break;

	case EXEC_BLOCK:
	  resolve_block_construct (code);
	  break;

	case EXEC_DO:
	  if (code->ext.iterator != NULL)
	    {
	      gfc_iterator *iter = code->ext.iterator;
	      if (gfc_resolve_iterator (iter, true, false))
		gfc_resolve_do_iterator (code, iter->var->symtree->n.sym);
	    }
	  break;

	case EXEC_DO_WHILE:
	  if (code->expr1 == NULL)
	    gfc_internal_error ("resolve_code(): No expression on DO WHILE");
	  if (t
	      && (code->expr1->rank != 0
		  || code->expr1->ts.type != BT_LOGICAL))
	    gfc_error ("Exit condition of DO WHILE loop at %L must be "
		       "a scalar LOGICAL expression", &code->expr1->where);
	  break;

	case EXEC_ALLOCATE:
	  if (t)
	    resolve_allocate_deallocate (code, "ALLOCATE");

	  break;

	case EXEC_DEALLOCATE:
	  if (t)
	    resolve_allocate_deallocate (code, "DEALLOCATE");

	  break;

	case EXEC_OPEN:
	  if (!gfc_resolve_open (code->ext.open))
	    break;

	  resolve_branch (code->ext.open->err, code);
	  break;

	case EXEC_CLOSE:
	  if (!gfc_resolve_close (code->ext.close))
	    break;

	  resolve_branch (code->ext.close->err, code);
	  break;

	case EXEC_BACKSPACE:
	case EXEC_ENDFILE:
	case EXEC_REWIND:
	case EXEC_FLUSH:
	  if (!gfc_resolve_filepos (code->ext.filepos))
	    break;

	  resolve_branch (code->ext.filepos->err, code);
	  break;

	case EXEC_INQUIRE:
	  if (!gfc_resolve_inquire (code->ext.inquire))
	      break;

	  resolve_branch (code->ext.inquire->err, code);
	  break;

	case EXEC_IOLENGTH:
	  gcc_assert (code->ext.inquire != NULL);
	  if (!gfc_resolve_inquire (code->ext.inquire))
	    break;

	  resolve_branch (code->ext.inquire->err, code);
	  break;

	case EXEC_WAIT:
	  if (!gfc_resolve_wait (code->ext.wait))
	    break;

	  resolve_branch (code->ext.wait->err, code);
	  resolve_branch (code->ext.wait->end, code);
	  resolve_branch (code->ext.wait->eor, code);
	  break;

	case EXEC_READ:
	case EXEC_WRITE:
	  if (!gfc_resolve_dt (code->ext.dt, &code->loc))
	    break;

	  resolve_branch (code->ext.dt->err, code);
	  resolve_branch (code->ext.dt->end, code);
	  resolve_branch (code->ext.dt->eor, code);
	  break;

	case EXEC_TRANSFER:
	  resolve_transfer (code);
	  break;

	case EXEC_DO_CONCURRENT:
	case EXEC_FORALL:
	  resolve_forall_iterators (code->ext.forall_iterator);

	  if (code->expr1 != NULL
	      && (code->expr1->ts.type != BT_LOGICAL || code->expr1->rank))
	    gfc_error ("FORALL mask clause at %L requires a scalar LOGICAL "
		       "expression", &code->expr1->where);
	  break;

	case EXEC_OMP_ATOMIC:
	case EXEC_OMP_BARRIER:
	case EXEC_OMP_CRITICAL:
	case EXEC_OMP_FLUSH:
	case EXEC_OMP_DO:
	case EXEC_OMP_MASTER:
	case EXEC_OMP_ORDERED:
	case EXEC_OMP_SECTIONS:
	case EXEC_OMP_SINGLE:
	case EXEC_OMP_TASKWAIT:
	case EXEC_OMP_TASKYIELD:
	case EXEC_OMP_WORKSHARE:
	  gfc_resolve_omp_directive (code, ns);
	  break;

	case EXEC_OMP_PARALLEL:
	case EXEC_OMP_PARALLEL_DO:
	case EXEC_OMP_PARALLEL_SECTIONS:
	case EXEC_OMP_PARALLEL_WORKSHARE:
	case EXEC_OMP_TASK:
	  omp_workshare_save = omp_workshare_flag;
	  omp_workshare_flag = 0;
	  gfc_resolve_omp_directive (code, ns);
	  omp_workshare_flag = omp_workshare_save;
	  break;

	default:
	  gfc_internal_error ("resolve_code(): Bad statement code");
	}
    }

  cs_base = frame.prev;
}


/* Resolve initial values and make sure they are compatible with
   the variable.  */

static void
resolve_values (gfc_symbol *sym)
{
  bool t;

  if (sym->value == NULL)
    return;

  if (sym->value->expr_type == EXPR_STRUCTURE)
    t= resolve_structure_cons (sym->value, 1);
  else
    t = gfc_resolve_expr (sym->value);

  if (!t)
    return;

  gfc_check_assign_symbol (sym, NULL, sym->value);
}


/* Verify any BIND(C) derived types in the namespace so we can report errors
   for them once, rather than for each variable declared of that type.  */

static void
resolve_bind_c_derived_types (gfc_symbol *derived_sym)
{
  if (derived_sym != NULL && derived_sym->attr.flavor == FL_DERIVED
      && derived_sym->attr.is_bind_c == 1)
    verify_bind_c_derived_type (derived_sym);

  return;
}


/* Verify that any binding labels used in a given namespace do not collide
   with the names or binding labels of any global symbols.  Multiple INTERFACE
   for the same procedure are permitted.  */

static void
gfc_verify_binding_labels (gfc_symbol *sym)
{
  gfc_gsymbol *gsym;
  const char *module;

  if (!sym || !sym->attr.is_bind_c || sym->attr.is_iso_c
      || sym->attr.flavor == FL_DERIVED || !sym->binding_label)
    return;

  gsym = gfc_find_gsymbol (gfc_gsym_root, sym->binding_label);

  if (sym->module)
    module = sym->module;
  else if (sym->ns && sym->ns->proc_name
	   && sym->ns->proc_name->attr.flavor == FL_MODULE)
    module = sym->ns->proc_name->name;
  else if (sym->ns && sym->ns->parent
	   && sym->ns && sym->ns->parent->proc_name
	   && sym->ns->parent->proc_name->attr.flavor == FL_MODULE)
    module = sym->ns->parent->proc_name->name;
  else
    module = NULL;

  if (!gsym
      || (!gsym->defined
	  && (gsym->type == GSYM_FUNCTION || gsym->type == GSYM_SUBROUTINE)))
    {
      if (!gsym)
	gsym = gfc_get_gsymbol (sym->binding_label);
      gsym->where = sym->declared_at;
      gsym->sym_name = sym->name;
      gsym->binding_label = sym->binding_label;
      gsym->ns = sym->ns;
      gsym->mod_name = module;
      if (sym->attr.function)
        gsym->type = GSYM_FUNCTION;
      else if (sym->attr.subroutine)
	gsym->type = GSYM_SUBROUTINE;
      /* Mark as variable/procedure as defined, unless its an INTERFACE.  */
      gsym->defined = sym->attr.if_source != IFSRC_IFBODY;
      return;
    }

  if (sym->attr.flavor == FL_VARIABLE && gsym->type != GSYM_UNKNOWN)
    {
      gfc_error ("Variable %s with binding label %s at %L uses the same global "
		 "identifier as entity at %L", sym->name,
		 sym->binding_label, &sym->declared_at, &gsym->where);
      /* Clear the binding label to prevent checking multiple times.  */
      sym->binding_label = NULL;

    }
  else if (sym->attr.flavor == FL_VARIABLE
	   && (strcmp (module, gsym->mod_name) != 0
	       || strcmp (sym->name, gsym->sym_name) != 0))
    {
      /* This can only happen if the variable is defined in a module - if it
	 isn't the same module, reject it.  */
      gfc_error ("Variable %s from module %s with binding label %s at %L uses "
		 "the same global identifier as entity at %L from module %s",
		 sym->name, module, sym->binding_label,
		 &sym->declared_at, &gsym->where, gsym->mod_name);
      sym->binding_label = NULL;
    }
  else if ((sym->attr.function || sym->attr.subroutine)
	   && ((gsym->type != GSYM_SUBROUTINE && gsym->type != GSYM_FUNCTION)
	       || (gsym->defined && sym->attr.if_source != IFSRC_IFBODY))
	   && sym != gsym->ns->proc_name
	   && (module != gsym->mod_name
	       || strcmp (gsym->sym_name, sym->name) != 0
	       || (module && strcmp (module, gsym->mod_name) != 0)))
    {
      /* Print an error if the procedure is defined multiple times; we have to
	 exclude references to the same procedure via module association or
	 multiple checks for the same procedure.  */
      gfc_error ("Procedure %s with binding label %s at %L uses the same "
		 "global identifier as entity at %L", sym->name,
		 sym->binding_label, &sym->declared_at, &gsym->where);
      sym->binding_label = NULL;
    }
}


/* Resolve an index expression.  */

static bool
resolve_index_expr (gfc_expr *e)
{
  if (!gfc_resolve_expr (e))
    return false;

  if (!gfc_simplify_expr (e, 0))
    return false;

  if (!gfc_specification_expr (e))
    return false;

  return true;
}


/* Resolve a charlen structure.  */

static bool
resolve_charlen (gfc_charlen *cl)
{
  int i, k;
  bool saved_specification_expr;

  if (cl->resolved)
    return true;

  cl->resolved = 1;
  saved_specification_expr = specification_expr;
  specification_expr = true;

  if (cl->length_from_typespec)
    {
      if (!gfc_resolve_expr (cl->length))
	{
	  specification_expr = saved_specification_expr;
	  return false;
	}

      if (!gfc_simplify_expr (cl->length, 0))
	{
	  specification_expr = saved_specification_expr;
	  return false;
	}
    }
  else
    {

      if (!resolve_index_expr (cl->length))
	{
	  specification_expr = saved_specification_expr;
	  return false;
	}
    }

  /* "If the character length parameter value evaluates to a negative
     value, the length of character entities declared is zero."  */
  if (cl->length && !gfc_extract_int (cl->length, &i) && i < 0)
    {
      if (gfc_option.warn_surprising)
	gfc_warning_now ("CHARACTER variable at %L has negative length %d,"
			 " the length has been set to zero",
			 &cl->length->where, i);
      gfc_replace_expr (cl->length,
			gfc_get_int_expr (gfc_default_integer_kind, NULL, 0));
    }

  /* Check that the character length is not too large.  */
  k = gfc_validate_kind (BT_INTEGER, gfc_charlen_int_kind, false);
  if (cl->length && cl->length->expr_type == EXPR_CONSTANT
      && cl->length->ts.type == BT_INTEGER
      && mpz_cmp (cl->length->value.integer, gfc_integer_kinds[k].huge) > 0)
    {
      gfc_error ("String length at %L is too large", &cl->length->where);
      specification_expr = saved_specification_expr;
      return false;
    }

  specification_expr = saved_specification_expr;
  return true;
}


/* Test for non-constant shape arrays.  */

static bool
is_non_constant_shape_array (gfc_symbol *sym)
{
  gfc_expr *e;
  int i;
  bool not_constant;

  not_constant = false;
  if (sym->as != NULL)
    {
      /* Unfortunately, !gfc_is_compile_time_shape hits a legal case that
	 has not been simplified; parameter array references.  Do the
	 simplification now.  */
      for (i = 0; i < sym->as->rank + sym->as->corank; i++)
	{
	  e = sym->as->lower[i];
	  if (e && (!resolve_index_expr(e)
		    || !gfc_is_constant_expr (e)))
	    not_constant = true;
	  e = sym->as->upper[i];
	  if (e && (!resolve_index_expr(e)
		    || !gfc_is_constant_expr (e)))
	    not_constant = true;
	}
    }
  return not_constant;
}

/* Given a symbol and an initialization expression, add code to initialize
   the symbol to the function entry.  */
static void
build_init_assign (gfc_symbol *sym, gfc_expr *init)
{
  gfc_expr *lval;
  gfc_code *init_st;
  gfc_namespace *ns = sym->ns;

  /* Search for the function namespace if this is a contained
     function without an explicit result.  */
  if (sym->attr.function && sym == sym->result
      && sym->name != sym->ns->proc_name->name)
    {
      ns = ns->contained;
      for (;ns; ns = ns->sibling)
	if (strcmp (ns->proc_name->name, sym->name) == 0)
	  break;
    }

  if (ns == NULL)
    {
      gfc_free_expr (init);
      return;
    }

  /* Build an l-value expression for the result.  */
  lval = gfc_lval_expr_from_sym (sym);

  /* Add the code at scope entry.  */
  init_st = gfc_get_code (EXEC_INIT_ASSIGN);
  init_st->next = ns->code;
  ns->code = init_st;

  /* Assign the default initializer to the l-value.  */
  init_st->loc = sym->declared_at;
  init_st->expr1 = lval;
  init_st->expr2 = init;
}

/* Assign the default initializer to a derived type variable or result.  */

static void
apply_default_init (gfc_symbol *sym)
{
  gfc_expr *init = NULL;

  if (sym->attr.flavor != FL_VARIABLE && !sym->attr.function)
    return;

  if (sym->ts.type == BT_DERIVED && sym->ts.u.derived)
    init = gfc_default_initializer (&sym->ts);

  if (init == NULL && sym->ts.type != BT_CLASS)
    return;

  build_init_assign (sym, init);
  sym->attr.referenced = 1;
}

/* Build an initializer for a local integer, real, complex, logical, or
   character variable, based on the command line flags finit-local-zero,
   finit-integer=, finit-real=, finit-logical=, and finit-runtime.  Returns
   null if the symbol should not have a default initialization.  */
static gfc_expr *
build_default_init_expr (gfc_symbol *sym)
{
  int char_len;
  gfc_expr *init_expr;
  int i;

  /* These symbols should never have a default initialization.  */
  if (sym->attr.allocatable
      || sym->attr.external
      || sym->attr.dummy
      || sym->attr.pointer
      || sym->attr.in_equivalence
      || sym->attr.in_common
      || sym->attr.data
      || sym->module
      || sym->attr.cray_pointee
      || sym->attr.cray_pointer
      || sym->assoc)
    return NULL;

  /* Now we'll try to build an initializer expression.  */
  init_expr = gfc_get_constant_expr (sym->ts.type, sym->ts.kind,
				     &sym->declared_at);

  /* We will only initialize integers, reals, complex, logicals, and
     characters, and only if the corresponding command-line flags
     were set.  Otherwise, we free init_expr and return null.  */
  switch (sym->ts.type)
    {
    case BT_INTEGER:
      if (gfc_option.flag_init_integer != GFC_INIT_INTEGER_OFF)
	mpz_set_si (init_expr->value.integer,
			 gfc_option.flag_init_integer_value);
      else
	{
	  gfc_free_expr (init_expr);
	  init_expr = NULL;
	}
      break;

    case BT_REAL:
      switch (gfc_option.flag_init_real)
	{
	case GFC_INIT_REAL_SNAN:
	  init_expr->is_snan = 1;
	  /* Fall through.  */
	case GFC_INIT_REAL_NAN:
	  mpfr_set_nan (init_expr->value.real);
	  break;

	case GFC_INIT_REAL_INF:
	  mpfr_set_inf (init_expr->value.real, 1);
	  break;

	case GFC_INIT_REAL_NEG_INF:
	  mpfr_set_inf (init_expr->value.real, -1);
	  break;

	case GFC_INIT_REAL_ZERO:
	  mpfr_set_ui (init_expr->value.real, 0.0, GFC_RND_MODE);
	  break;

	default:
	  gfc_free_expr (init_expr);
	  init_expr = NULL;
	  break;
	}
      break;

    case BT_COMPLEX:
      switch (gfc_option.flag_init_real)
	{
	case GFC_INIT_REAL_SNAN:
	  init_expr->is_snan = 1;
	  /* Fall through.  */
	case GFC_INIT_REAL_NAN:
	  mpfr_set_nan (mpc_realref (init_expr->value.complex));
	  mpfr_set_nan (mpc_imagref (init_expr->value.complex));
	  break;

	case GFC_INIT_REAL_INF:
	  mpfr_set_inf (mpc_realref (init_expr->value.complex), 1);
	  mpfr_set_inf (mpc_imagref (init_expr->value.complex), 1);
	  break;

	case GFC_INIT_REAL_NEG_INF:
	  mpfr_set_inf (mpc_realref (init_expr->value.complex), -1);
	  mpfr_set_inf (mpc_imagref (init_expr->value.complex), -1);
	  break;

	case GFC_INIT_REAL_ZERO:
	  mpc_set_ui (init_expr->value.complex, 0, GFC_MPC_RND_MODE);
	  break;

	default:
	  gfc_free_expr (init_expr);
	  init_expr = NULL;
	  break;
	}
      break;

    case BT_LOGICAL:
      if (gfc_option.flag_init_logical == GFC_INIT_LOGICAL_FALSE)
	init_expr->value.logical = 0;
      else if (gfc_option.flag_init_logical == GFC_INIT_LOGICAL_TRUE)
	init_expr->value.logical = 1;
      else
	{
	  gfc_free_expr (init_expr);
	  init_expr = NULL;
	}
      break;

    case BT_CHARACTER:
      /* For characters, the length must be constant in order to
	 create a default initializer.  */
      if (gfc_option.flag_init_character == GFC_INIT_CHARACTER_ON
	  && sym->ts.u.cl->length
	  && sym->ts.u.cl->length->expr_type == EXPR_CONSTANT)
	{
	  char_len = mpz_get_si (sym->ts.u.cl->length->value.integer);
	  init_expr->value.character.length = char_len;
	  init_expr->value.character.string = gfc_get_wide_string (char_len+1);
	  for (i = 0; i < char_len; i++)
	    init_expr->value.character.string[i]
	      = (unsigned char) gfc_option.flag_init_character_value;
	}
      else
	{
	  gfc_free_expr (init_expr);
	  init_expr = NULL;
	}
      if (!init_expr && gfc_option.flag_init_character == GFC_INIT_CHARACTER_ON
	  && sym->ts.u.cl->length && gfc_option.flag_max_stack_var_size != 0)
	{
	  gfc_actual_arglist *arg;
	  init_expr = gfc_get_expr ();
	  init_expr->where = sym->declared_at;
	  init_expr->ts = sym->ts;
	  init_expr->expr_type = EXPR_FUNCTION;
	  init_expr->value.function.isym =
		gfc_intrinsic_function_by_id (GFC_ISYM_REPEAT);
	  init_expr->value.function.name = "repeat";
	  arg = gfc_get_actual_arglist ();
	  arg->expr = gfc_get_character_expr (sym->ts.kind, &sym->declared_at,
					      NULL, 1);
	  arg->expr->value.character.string[0]
		= gfc_option.flag_init_character_value;
	  arg->next = gfc_get_actual_arglist ();
	  arg->next->expr = gfc_copy_expr (sym->ts.u.cl->length);
	  init_expr->value.function.actual = arg;
	}
      break;

    default:
     gfc_free_expr (init_expr);
     init_expr = NULL;
    }
  return init_expr;
}

/* Add an initialization expression to a local variable.  */
static void
apply_default_init_local (gfc_symbol *sym)
{
  gfc_expr *init = NULL;

  /* The symbol should be a variable or a function return value.  */
  if ((sym->attr.flavor != FL_VARIABLE && !sym->attr.function)
      || (sym->attr.function && sym->result != sym))
    return;

  /* Try to build the initializer expression.  If we can't initialize
     this symbol, then init will be NULL.  */
  init = build_default_init_expr (sym);
  if (init == NULL)
    return;

  /* For saved variables, we don't want to add an initializer at function
     entry, so we just add a static initializer. Note that automatic variables
     are stack allocated even with -fno-automatic; we have also to exclude
     result variable, which are also nonstatic.  */
  if (sym->attr.save || sym->ns->save_all
      || (gfc_option.flag_max_stack_var_size == 0 && !sym->attr.result
	  && (!sym->attr.dimension || !is_non_constant_shape_array (sym))))
    {
      /* Don't clobber an existing initializer!  */
      gcc_assert (sym->value == NULL);
      sym->value = init;
      return;
    }

  build_init_assign (sym, init);
}


/* Resolution of common features of flavors variable and procedure.  */

static bool
resolve_fl_var_and_proc (gfc_symbol *sym, int mp_flag)
{
  gfc_array_spec *as;

  if (sym->ts.type == BT_CLASS && sym->attr.class_ok)
    as = CLASS_DATA (sym)->as;
  else
    as = sym->as;

  /* Constraints on deferred shape variable.  */
  if (as == NULL || as->type != AS_DEFERRED)
    {
      bool pointer, allocatable, dimension;

      if (sym->ts.type == BT_CLASS && sym->attr.class_ok)
	{
	  pointer = CLASS_DATA (sym)->attr.class_pointer;
	  allocatable = CLASS_DATA (sym)->attr.allocatable;
	  dimension = CLASS_DATA (sym)->attr.dimension;
	}
      else
	{
	  pointer = sym->attr.pointer && !sym->attr.select_type_temporary;
	  allocatable = sym->attr.allocatable;
	  dimension = sym->attr.dimension;
	}

      if (allocatable)
	{
	  if (dimension && as->type != AS_ASSUMED_RANK)
	    {
	      gfc_error ("Allocatable array '%s' at %L must have a deferred "
			 "shape or assumed rank", sym->name, &sym->declared_at);
	      return false;
	    }
	  else if (!gfc_notify_std (GFC_STD_F2003, "Scalar object "
				    "'%s' at %L may not be ALLOCATABLE", 
				    sym->name, &sym->declared_at))
	    return false;
	}

      if (pointer && dimension && as->type != AS_ASSUMED_RANK)
	{
	  gfc_error ("Array pointer '%s' at %L must have a deferred shape or "
		     "assumed rank", sym->name, &sym->declared_at);
	  return false;
	}
    }
  else
    {
      if (!mp_flag && !sym->attr.allocatable && !sym->attr.pointer
	  && sym->ts.type != BT_CLASS && !sym->assoc)
	{
	  gfc_error ("Array '%s' at %L cannot have a deferred shape",
		     sym->name, &sym->declared_at);
	  return false;
	 }
    }

  /* Constraints on polymorphic variables.  */
  if (sym->ts.type == BT_CLASS && !(sym->result && sym->result != sym))
    {
      /* F03:C502.  */
      if (sym->attr.class_ok
	  && !sym->attr.select_type_temporary
	  && !UNLIMITED_POLY (sym)
	  && !gfc_type_is_extensible (CLASS_DATA (sym)->ts.u.derived))
	{
	  gfc_error ("Type '%s' of CLASS variable '%s' at %L is not extensible",
		     CLASS_DATA (sym)->ts.u.derived->name, sym->name,
		     &sym->declared_at);
	  return false;
	}

      /* F03:C509.  */
      /* Assume that use associated symbols were checked in the module ns.
	 Class-variables that are associate-names are also something special
	 and excepted from the test.  */
      if (!sym->attr.class_ok && !sym->attr.use_assoc && !sym->assoc)
	{
	  gfc_error ("CLASS variable '%s' at %L must be dummy, allocatable "
		     "or pointer", sym->name, &sym->declared_at);
	  return false;
	}
    }

  return true;
}


/* Additional checks for symbols with flavor variable and derived
   type.  To be called from resolve_fl_variable.  */

static bool
resolve_fl_variable_derived (gfc_symbol *sym, int no_init_flag)
{
  gcc_assert (sym->ts.type == BT_DERIVED || sym->ts.type == BT_CLASS);

  /* Check to see if a derived type is blocked from being host
     associated by the presence of another class I symbol in the same
     namespace.  14.6.1.3 of the standard and the discussion on
     comp.lang.fortran.  */
  if (sym->ns != sym->ts.u.derived->ns
      && sym->ns->proc_name->attr.if_source != IFSRC_IFBODY)
    {
      gfc_symbol *s;
      gfc_find_symbol (sym->ts.u.derived->name, sym->ns, 0, &s);
      if (s && s->attr.generic)
	s = gfc_find_dt_in_generic (s);
      if (s && s->attr.flavor != FL_DERIVED)
	{
	  gfc_error ("The type '%s' cannot be host associated at %L "
		     "because it is blocked by an incompatible object "
		     "of the same name declared at %L",
		     sym->ts.u.derived->name, &sym->declared_at,
		     &s->declared_at);
	  return false;
	}
    }

  /* 4th constraint in section 11.3: "If an object of a type for which
     component-initialization is specified (R429) appears in the
     specification-part of a module and does not have the ALLOCATABLE
     or POINTER attribute, the object shall have the SAVE attribute."

     The check for initializers is performed with
     gfc_has_default_initializer because gfc_default_initializer generates
     a hidden default for allocatable components.  */
  if (!(sym->value || no_init_flag) && sym->ns->proc_name
      && sym->ns->proc_name->attr.flavor == FL_MODULE
      && !sym->ns->save_all && !sym->attr.save
      && !sym->attr.pointer && !sym->attr.allocatable
      && gfc_has_default_initializer (sym->ts.u.derived)
      && !gfc_notify_std (GFC_STD_F2008, "Implied SAVE for module variable "
			  "'%s' at %L, needed due to the default "
			  "initialization", sym->name, &sym->declared_at))
    return false;

  /* Assign default initializer.  */
  if (!(sym->value || sym->attr.pointer || sym->attr.allocatable)
      && (!no_init_flag || sym->attr.intent == INTENT_OUT))
    {
      sym->value = gfc_default_initializer (&sym->ts);
    }

  return true;
}


/* Resolve symbols with flavor variable.  */

static bool
resolve_fl_variable (gfc_symbol *sym, int mp_flag)
{
  int no_init_flag, automatic_flag;
  gfc_expr *e;
  const char *auto_save_msg;
  bool saved_specification_expr;

  auto_save_msg = "Automatic object '%s' at %L cannot have the "
		  "SAVE attribute";

  if (!resolve_fl_var_and_proc (sym, mp_flag))
    return false;

  /* Set this flag to check that variables are parameters of all entries.
     This check is effected by the call to gfc_resolve_expr through
     is_non_constant_shape_array.  */
  saved_specification_expr = specification_expr;
  specification_expr = true;

  if (sym->ns->proc_name
      && (sym->ns->proc_name->attr.flavor == FL_MODULE
	  || sym->ns->proc_name->attr.is_main_program)
      && !sym->attr.use_assoc
      && !sym->attr.allocatable
      && !sym->attr.pointer
      && is_non_constant_shape_array (sym))
    {
      /* The shape of a main program or module array needs to be
	 constant.  */
      gfc_error ("The module or main program array '%s' at %L must "
		 "have constant shape", sym->name, &sym->declared_at);
      specification_expr = saved_specification_expr;
      return false;
    }

  /* Constraints on deferred type parameter.  */
  if (sym->ts.deferred && !(sym->attr.pointer || sym->attr.allocatable))
    {
      gfc_error ("Entity '%s' at %L has a deferred type parameter and "
		 "requires either the pointer or allocatable attribute",
		     sym->name, &sym->declared_at);
      specification_expr = saved_specification_expr;
      return false;
    }

  if (sym->ts.type == BT_CHARACTER)
    {
      /* Make sure that character string variables with assumed length are
	 dummy arguments.  */
      e = sym->ts.u.cl->length;
      if (e == NULL && !sym->attr.dummy && !sym->attr.result
	  && !sym->ts.deferred && !sym->attr.select_type_temporary)
	{
	  gfc_error ("Entity with assumed character length at %L must be a "
		     "dummy argument or a PARAMETER", &sym->declared_at);
	  specification_expr = saved_specification_expr;
	  return false;
	}

      if (e && sym->attr.save == SAVE_EXPLICIT && !gfc_is_constant_expr (e))
	{
	  gfc_error (auto_save_msg, sym->name, &sym->declared_at);
	  specification_expr = saved_specification_expr;
	  return false;
	}

      if (!gfc_is_constant_expr (e)
	  && !(e->expr_type == EXPR_VARIABLE
	       && e->symtree->n.sym->attr.flavor == FL_PARAMETER))
	{
	  if (!sym->attr.use_assoc && sym->ns->proc_name
	      && (sym->ns->proc_name->attr.flavor == FL_MODULE
		  || sym->ns->proc_name->attr.is_main_program))
	    {
	      gfc_error ("'%s' at %L must have constant character length "
			"in this context", sym->name, &sym->declared_at);
	      specification_expr = saved_specification_expr;
	      return false;
	    }
	  if (sym->attr.in_common)
	    {
	      gfc_error ("COMMON variable '%s' at %L must have constant "
			 "character length", sym->name, &sym->declared_at);
	      specification_expr = saved_specification_expr;
	      return false;
	    }
	}
    }

  if (sym->value == NULL && sym->attr.referenced)
    apply_default_init_local (sym); /* Try to apply a default initialization.  */

  /* Determine if the symbol may not have an initializer.  */
  no_init_flag = automatic_flag = 0;
  if (sym->attr.allocatable || sym->attr.external || sym->attr.dummy
      || sym->attr.intrinsic || sym->attr.result)
    no_init_flag = 1;
  else if ((sym->attr.dimension || sym->attr.codimension) && !sym->attr.pointer
	   && is_non_constant_shape_array (sym))
    {
      no_init_flag = automatic_flag = 1;

      /* Also, they must not have the SAVE attribute.
	 SAVE_IMPLICIT is checked below.  */
      if (sym->as && sym->attr.codimension)
	{
	  int corank = sym->as->corank;
	  sym->as->corank = 0;
	  no_init_flag = automatic_flag = is_non_constant_shape_array (sym);
	  sym->as->corank = corank;
	}
      if (automatic_flag && sym->attr.save == SAVE_EXPLICIT)
	{
	  gfc_error (auto_save_msg, sym->name, &sym->declared_at);
	  specification_expr = saved_specification_expr;
	  return false;
	}
    }

  /* Ensure that any initializer is simplified.  */
  if (sym->value)
    gfc_simplify_expr (sym->value, 1);

  /* Reject illegal initializers.  */
  if (!sym->mark && sym->value)
    {
      if (sym->attr.allocatable || (sym->ts.type == BT_CLASS
				    && CLASS_DATA (sym)->attr.allocatable))
	gfc_error ("Allocatable '%s' at %L cannot have an initializer",
		   sym->name, &sym->declared_at);
      else if (sym->attr.external)
	gfc_error ("External '%s' at %L cannot have an initializer",
		   sym->name, &sym->declared_at);
      else if (sym->attr.dummy
	&& !(sym->ts.type == BT_DERIVED && sym->attr.intent == INTENT_OUT))
	gfc_error ("Dummy '%s' at %L cannot have an initializer",
		   sym->name, &sym->declared_at);
      else if (sym->attr.intrinsic)
	gfc_error ("Intrinsic '%s' at %L cannot have an initializer",
		   sym->name, &sym->declared_at);
      else if (sym->attr.result)
	gfc_error ("Function result '%s' at %L cannot have an initializer",
		   sym->name, &sym->declared_at);
      else if (automatic_flag)
	gfc_error ("Automatic array '%s' at %L cannot have an initializer",
		   sym->name, &sym->declared_at);
      else
	goto no_init_error;
      specification_expr = saved_specification_expr;
      return false;
    }

no_init_error:
  if (sym->ts.type == BT_DERIVED || sym->ts.type == BT_CLASS)
    {
      bool res = resolve_fl_variable_derived (sym, no_init_flag);
      specification_expr = saved_specification_expr;
      return res;
    }

  specification_expr = saved_specification_expr;
  return true;
}


/* Resolve a procedure.  */

static bool
resolve_fl_procedure (gfc_symbol *sym, int mp_flag)
{
  gfc_formal_arglist *arg;

  if (sym->attr.function
      && !resolve_fl_var_and_proc (sym, mp_flag))
    return false;

  if (sym->ts.type == BT_CHARACTER)
    {
      gfc_charlen *cl = sym->ts.u.cl;

      if (cl && cl->length && gfc_is_constant_expr (cl->length)
	     && !resolve_charlen (cl))
	return false;

      if ((!cl || !cl->length || cl->length->expr_type != EXPR_CONSTANT)
	  && sym->attr.proc == PROC_ST_FUNCTION)
	{
	  gfc_error ("Character-valued statement function '%s' at %L must "
		     "have constant length", sym->name, &sym->declared_at);
	  return false;
	}
    }

  /* Ensure that derived type for are not of a private type.  Internal
     module procedures are excluded by 2.2.3.3 - i.e., they are not
     externally accessible and can access all the objects accessible in
     the host.  */
  if (!(sym->ns->parent
	&& sym->ns->parent->proc_name->attr.flavor == FL_MODULE)
      && gfc_check_symbol_access (sym))
    {
      gfc_interface *iface;

      for (arg = gfc_sym_get_dummy_args (sym); arg; arg = arg->next)
	{
	  if (arg->sym
	      && arg->sym->ts.type == BT_DERIVED
	      && !arg->sym->ts.u.derived->attr.use_assoc
	      && !gfc_check_symbol_access (arg->sym->ts.u.derived)
	      && !gfc_notify_std (GFC_STD_F2003, "'%s' is of a PRIVATE type "
				  "and cannot be a dummy argument"
				  " of '%s', which is PUBLIC at %L", 
				  arg->sym->name, sym->name, 
				  &sym->declared_at))
	    {
	      /* Stop this message from recurring.  */
	      arg->sym->ts.u.derived->attr.access = ACCESS_PUBLIC;
	      return false;
	    }
	}

      /* PUBLIC interfaces may expose PRIVATE procedures that take types
	 PRIVATE to the containing module.  */
      for (iface = sym->generic; iface; iface = iface->next)
	{
	  for (arg = gfc_sym_get_dummy_args (iface->sym); arg; arg = arg->next)
	    {
	      if (arg->sym
		  && arg->sym->ts.type == BT_DERIVED
		  && !arg->sym->ts.u.derived->attr.use_assoc
		  && !gfc_check_symbol_access (arg->sym->ts.u.derived)
		  && !gfc_notify_std (GFC_STD_F2003, "Procedure '%s' in "
				      "PUBLIC interface '%s' at %L "
				      "takes dummy arguments of '%s' which "
				      "is PRIVATE", iface->sym->name, 
				      sym->name, &iface->sym->declared_at, 
				      gfc_typename(&arg->sym->ts)))
		{
		  /* Stop this message from recurring.  */
		  arg->sym->ts.u.derived->attr.access = ACCESS_PUBLIC;
		  return false;
		}
	     }
	}

      /* PUBLIC interfaces may expose PRIVATE procedures that take types
	 PRIVATE to the containing module.  */
      for (iface = sym->generic; iface; iface = iface->next)
	{
	  for (arg = gfc_sym_get_dummy_args (iface->sym); arg; arg = arg->next)
	    {
	      if (arg->sym
		  && arg->sym->ts.type == BT_DERIVED
		  && !arg->sym->ts.u.derived->attr.use_assoc
		  && !gfc_check_symbol_access (arg->sym->ts.u.derived)
		  && !gfc_notify_std (GFC_STD_F2003, "Procedure '%s' in "
				      "PUBLIC interface '%s' at %L takes "
				      "dummy arguments of '%s' which is "
				      "PRIVATE", iface->sym->name, 
				      sym->name, &iface->sym->declared_at, 
				      gfc_typename(&arg->sym->ts)))
		{
		  /* Stop this message from recurring.  */
		  arg->sym->ts.u.derived->attr.access = ACCESS_PUBLIC;
		  return false;
		}
	     }
	}
    }

  if (sym->attr.function && sym->value && sym->attr.proc != PROC_ST_FUNCTION
      && !sym->attr.proc_pointer)
    {
      gfc_error ("Function '%s' at %L cannot have an initializer",
		 sym->name, &sym->declared_at);
      return false;
    }

  /* An external symbol may not have an initializer because it is taken to be
     a procedure. Exception: Procedure Pointers.  */
  if (sym->attr.external && sym->value && !sym->attr.proc_pointer)
    {
      gfc_error ("External object '%s' at %L may not have an initializer",
		 sym->name, &sym->declared_at);
      return false;
    }

  /* An elemental function is required to return a scalar 12.7.1  */
  if (sym->attr.elemental && sym->attr.function && sym->as)
    {
      gfc_error ("ELEMENTAL function '%s' at %L must have a scalar "
		 "result", sym->name, &sym->declared_at);
      /* Reset so that the error only occurs once.  */
      sym->attr.elemental = 0;
      return false;
    }

  if (sym->attr.proc == PROC_ST_FUNCTION
      && (sym->attr.allocatable || sym->attr.pointer))
    {
      gfc_error ("Statement function '%s' at %L may not have pointer or "
		 "allocatable attribute", sym->name, &sym->declared_at);
      return false;
    }

  /* 5.1.1.5 of the Standard: A function name declared with an asterisk
     char-len-param shall not be array-valued, pointer-valued, recursive
     or pure.  ....snip... A character value of * may only be used in the
     following ways: (i) Dummy arg of procedure - dummy associates with
     actual length; (ii) To declare a named constant; or (iii) External
     function - but length must be declared in calling scoping unit.  */
  if (sym->attr.function
      && sym->ts.type == BT_CHARACTER && !sym->ts.deferred
      && sym->ts.u.cl && sym->ts.u.cl->length == NULL)
    {
      if ((sym->as && sym->as->rank) || (sym->attr.pointer)
	  || (sym->attr.recursive) || (sym->attr.pure))
	{
	  if (sym->as && sym->as->rank)
	    gfc_error ("CHARACTER(*) function '%s' at %L cannot be "
		       "array-valued", sym->name, &sym->declared_at);

	  if (sym->attr.pointer)
	    gfc_error ("CHARACTER(*) function '%s' at %L cannot be "
		       "pointer-valued", sym->name, &sym->declared_at);

	  if (sym->attr.pure)
	    gfc_error ("CHARACTER(*) function '%s' at %L cannot be "
		       "pure", sym->name, &sym->declared_at);

	  if (sym->attr.recursive)
	    gfc_error ("CHARACTER(*) function '%s' at %L cannot be "
		       "recursive", sym->name, &sym->declared_at);

	  return false;
	}

      /* Appendix B.2 of the standard.  Contained functions give an
	 error anyway.  Fixed-form is likely to be F77/legacy. Deferred
	 character length is an F2003 feature.  */
      if (!sym->attr.contained
	    && gfc_current_form != FORM_FIXED
	    && !sym->ts.deferred)
	gfc_notify_std (GFC_STD_F95_OBS,
			"CHARACTER(*) function '%s' at %L",
			sym->name, &sym->declared_at);
    }

  /* F2008, C1218.  */
  if (sym->attr.elemental)
    {
      if (sym->attr.proc_pointer)
	{
	  gfc_error ("Procedure pointer '%s' at %L shall not be elemental",
		     sym->name, &sym->declared_at);
	  return false;
	}
      if (sym->attr.dummy)
	{
	  gfc_error ("Dummy procedure '%s' at %L shall not be elemental",
		     sym->name, &sym->declared_at);
	  return false;
	}
    }

  if (sym->attr.is_bind_c && sym->attr.is_c_interop != 1)
    {
      gfc_formal_arglist *curr_arg;
      int has_non_interop_arg = 0;

      if (!verify_bind_c_sym (sym, &(sym->ts), sym->attr.in_common, 
			      sym->common_block))
        {
          /* Clear these to prevent looking at them again if there was an
             error.  */
          sym->attr.is_bind_c = 0;
          sym->attr.is_c_interop = 0;
          sym->ts.is_c_interop = 0;
        }
      else
        {
          /* So far, no errors have been found.  */
          sym->attr.is_c_interop = 1;
          sym->ts.is_c_interop = 1;
        }

      curr_arg = gfc_sym_get_dummy_args (sym);
      while (curr_arg != NULL)
        {
          /* Skip implicitly typed dummy args here.  */
	  if (curr_arg->sym->attr.implicit_type == 0)
	    if (!gfc_verify_c_interop_param (curr_arg->sym))
	      /* If something is found to fail, record the fact so we
		 can mark the symbol for the procedure as not being
		 BIND(C) to try and prevent multiple errors being
		 reported.  */
	      has_non_interop_arg = 1;

          curr_arg = curr_arg->next;
        }

      /* See if any of the arguments were not interoperable and if so, clear
	 the procedure symbol to prevent duplicate error messages.  */
      if (has_non_interop_arg != 0)
	{
	  sym->attr.is_c_interop = 0;
	  sym->ts.is_c_interop = 0;
	  sym->attr.is_bind_c = 0;
	}
    }

  if (!sym->attr.proc_pointer)
    {
      if (sym->attr.save == SAVE_EXPLICIT)
	{
	  gfc_error ("PROCEDURE attribute conflicts with SAVE attribute "
		     "in '%s' at %L", sym->name, &sym->declared_at);
	  return false;
	}
      if (sym->attr.intent)
	{
	  gfc_error ("PROCEDURE attribute conflicts with INTENT attribute "
		     "in '%s' at %L", sym->name, &sym->declared_at);
	  return false;
	}
      if (sym->attr.subroutine && sym->attr.result)
	{
	  gfc_error ("PROCEDURE attribute conflicts with RESULT attribute "
		     "in '%s' at %L", sym->name, &sym->declared_at);
	  return false;
	}
      if (sym->attr.external && sym->attr.function
	  && ((sym->attr.if_source == IFSRC_DECL && !sym->attr.procedure)
	      || sym->attr.contained))
	{
	  gfc_error ("EXTERNAL attribute conflicts with FUNCTION attribute "
		     "in '%s' at %L", sym->name, &sym->declared_at);
	  return false;
	}
      if (strcmp ("ppr@", sym->name) == 0)
	{
	  gfc_error ("Procedure pointer result '%s' at %L "
		     "is missing the pointer attribute",
		     sym->ns->proc_name->name, &sym->declared_at);
	  return false;
	}
    }

  return true;
}


/* Resolve a list of finalizer procedures.  That is, after they have hopefully
   been defined and we now know their defined arguments, check that they fulfill
   the requirements of the standard for procedures used as finalizers.  */

static bool
gfc_resolve_finalizers (gfc_symbol* derived, bool *finalizable)
{
  gfc_finalizer* list;
  gfc_finalizer** prev_link; /* For removing wrong entries from the list.  */
  bool result = true;
  bool seen_scalar = false;
  gfc_symbol *vtab;
  gfc_component *c;

  /* Return early when not finalizable. Additionally, ensure that derived-type
     components have a their finalizables resolved.  */
  if (!derived->f2k_derived || !derived->f2k_derived->finalizers)
    {
      bool has_final = false;
      for (c = derived->components; c; c = c->next)
	if (c->ts.type == BT_DERIVED
	    && !c->attr.pointer && !c->attr.proc_pointer && !c->attr.allocatable)
	  {
	    bool has_final2 = false;
	    if (!gfc_resolve_finalizers (c->ts.u.derived, &has_final))
	      return false;  /* Error.  */
	    has_final = has_final || has_final2;
	  }
      if (!has_final)
	{
	  if (finalizable)
	    *finalizable = false;
	  return true;
	}
    }

  /* Walk over the list of finalizer-procedures, check them, and if any one
     does not fit in with the standard's definition, print an error and remove
     it from the list.  */
  prev_link = &derived->f2k_derived->finalizers;
  for (list = derived->f2k_derived->finalizers; list; list = *prev_link)
    {
      gfc_formal_arglist *dummy_args;
      gfc_symbol* arg;
      gfc_finalizer* i;
      int my_rank;

      /* Skip this finalizer if we already resolved it.  */
      if (list->proc_tree)
	{
	  prev_link = &(list->next);
	  continue;
	}

      /* Check this exists and is a SUBROUTINE.  */
      if (!list->proc_sym->attr.subroutine)
	{
	  gfc_error ("FINAL procedure '%s' at %L is not a SUBROUTINE",
		     list->proc_sym->name, &list->where);
	  goto error;
	}

      /* We should have exactly one argument.  */
      dummy_args = gfc_sym_get_dummy_args (list->proc_sym);
      if (!dummy_args || dummy_args->next)
	{
	  gfc_error ("FINAL procedure at %L must have exactly one argument",
		     &list->where);
	  goto error;
	}
      arg = dummy_args->sym;

      /* This argument must be of our type.  */
      if (arg->ts.type != BT_DERIVED || arg->ts.u.derived != derived)
	{
	  gfc_error ("Argument of FINAL procedure at %L must be of type '%s'",
		     &arg->declared_at, derived->name);
	  goto error;
	}

      /* It must neither be a pointer nor allocatable nor optional.  */
      if (arg->attr.pointer)
	{
	  gfc_error ("Argument of FINAL procedure at %L must not be a POINTER",
		     &arg->declared_at);
	  goto error;
	}
      if (arg->attr.allocatable)
	{
	  gfc_error ("Argument of FINAL procedure at %L must not be"
		     " ALLOCATABLE", &arg->declared_at);
	  goto error;
	}
      if (arg->attr.optional)
	{
	  gfc_error ("Argument of FINAL procedure at %L must not be OPTIONAL",
		     &arg->declared_at);
	  goto error;
	}

      /* It must not be INTENT(OUT).  */
      if (arg->attr.intent == INTENT_OUT)
	{
	  gfc_error ("Argument of FINAL procedure at %L must not be"
		     " INTENT(OUT)", &arg->declared_at);
	  goto error;
	}

      /* Warn if the procedure is non-scalar and not assumed shape.  */
      if (gfc_option.warn_surprising && arg->as && arg->as->rank != 0
	  && arg->as->type != AS_ASSUMED_SHAPE)
	gfc_warning ("Non-scalar FINAL procedure at %L should have assumed"
		     " shape argument", &arg->declared_at);

      /* Check that it does not match in kind and rank with a FINAL procedure
	 defined earlier.  To really loop over the *earlier* declarations,
	 we need to walk the tail of the list as new ones were pushed at the
	 front.  */
      /* TODO: Handle kind parameters once they are implemented.  */
      my_rank = (arg->as ? arg->as->rank : 0);
      for (i = list->next; i; i = i->next)
	{
	  gfc_formal_arglist *dummy_args;

	  /* Argument list might be empty; that is an error signalled earlier,
	     but we nevertheless continued resolving.  */
	  dummy_args = gfc_sym_get_dummy_args (i->proc_sym);
	  if (dummy_args)
	    {
	      gfc_symbol* i_arg = dummy_args->sym;
	      const int i_rank = (i_arg->as ? i_arg->as->rank : 0);
	      if (i_rank == my_rank)
		{
		  gfc_error ("FINAL procedure '%s' declared at %L has the same"
			     " rank (%d) as '%s'",
			     list->proc_sym->name, &list->where, my_rank,
			     i->proc_sym->name);
		  goto error;
		}
	    }
	}

	/* Is this the/a scalar finalizer procedure?  */
	if (!arg->as || arg->as->rank == 0)
	  seen_scalar = true;

	/* Find the symtree for this procedure.  */
	gcc_assert (!list->proc_tree);
	list->proc_tree = gfc_find_sym_in_symtree (list->proc_sym);

	prev_link = &list->next;
	continue;

	/* Remove wrong nodes immediately from the list so we don't risk any
	   troubles in the future when they might fail later expectations.  */
error:
	i = list;
	*prev_link = list->next;
	gfc_free_finalizer (i);
	result = false;
    }

  if (result == false)
    return false;

  /* Warn if we haven't seen a scalar finalizer procedure (but we know there
     were nodes in the list, must have been for arrays.  It is surely a good
     idea to have a scalar version there if there's something to finalize.  */
  if (gfc_option.warn_surprising && result && !seen_scalar)
    gfc_warning ("Only array FINAL procedures declared for derived type '%s'"
		 " defined at %L, suggest also scalar one",
		 derived->name, &derived->declared_at);

  vtab = gfc_find_derived_vtab (derived);
  c = vtab->ts.u.derived->components->next->next->next->next->next;
  gfc_set_sym_referenced (c->initializer->symtree->n.sym);

  if (finalizable)
    *finalizable = true;

  return true;
}


/* Check if two GENERIC targets are ambiguous and emit an error is they are.  */

static bool
check_generic_tbp_ambiguity (gfc_tbp_generic* t1, gfc_tbp_generic* t2,
			     const char* generic_name, locus where)
{
  gfc_symbol *sym1, *sym2;
  const char *pass1, *pass2;
  gfc_formal_arglist *dummy_args;

  gcc_assert (t1->specific && t2->specific);
  gcc_assert (!t1->specific->is_generic);
  gcc_assert (!t2->specific->is_generic);
  gcc_assert (t1->is_operator == t2->is_operator);

  sym1 = t1->specific->u.specific->n.sym;
  sym2 = t2->specific->u.specific->n.sym;

  if (sym1 == sym2)
    return true;

  /* Both must be SUBROUTINEs or both must be FUNCTIONs.  */
  if (sym1->attr.subroutine != sym2->attr.subroutine
      || sym1->attr.function != sym2->attr.function)
    {
      gfc_error ("'%s' and '%s' can't be mixed FUNCTION/SUBROUTINE for"
		 " GENERIC '%s' at %L",
		 sym1->name, sym2->name, generic_name, &where);
      return false;
    }

  /* Determine PASS arguments.  */
  if (t1->specific->nopass)
    pass1 = NULL;
  else if (t1->specific->pass_arg)
    pass1 = t1->specific->pass_arg;
  else
    {
      dummy_args = gfc_sym_get_dummy_args (t1->specific->u.specific->n.sym);
      if (dummy_args)
	pass1 = dummy_args->sym->name;
      else
	pass1 = NULL;
    }
  if (t2->specific->nopass)
    pass2 = NULL;
  else if (t2->specific->pass_arg)
    pass2 = t2->specific->pass_arg;
  else
    {
      dummy_args = gfc_sym_get_dummy_args (t2->specific->u.specific->n.sym);
      if (dummy_args)
	pass2 = dummy_args->sym->name;
      else
	pass2 = NULL;
    }

  /* Compare the interfaces.  */
  if (gfc_compare_interfaces (sym1, sym2, sym2->name, !t1->is_operator, 0,
			      NULL, 0, pass1, pass2))
    {
      gfc_error ("'%s' and '%s' for GENERIC '%s' at %L are ambiguous",
		 sym1->name, sym2->name, generic_name, &where);
      return false;
    }

  return true;
}


/* Worker function for resolving a generic procedure binding; this is used to
   resolve GENERIC as well as user and intrinsic OPERATOR typebound procedures.

   The difference between those cases is finding possible inherited bindings
   that are overridden, as one has to look for them in tb_sym_root,
   tb_uop_root or tb_op, respectively.  Thus the caller must already find
   the super-type and set p->overridden correctly.  */

static bool
resolve_tb_generic_targets (gfc_symbol* super_type,
			    gfc_typebound_proc* p, const char* name)
{
  gfc_tbp_generic* target;
  gfc_symtree* first_target;
  gfc_symtree* inherited;

  gcc_assert (p && p->is_generic);

  /* Try to find the specific bindings for the symtrees in our target-list.  */
  gcc_assert (p->u.generic);
  for (target = p->u.generic; target; target = target->next)
    if (!target->specific)
      {
	gfc_typebound_proc* overridden_tbp;
	gfc_tbp_generic* g;
	const char* target_name;

	target_name = target->specific_st->name;

	/* Defined for this type directly.  */
	if (target->specific_st->n.tb && !target->specific_st->n.tb->error)
	  {
	    target->specific = target->specific_st->n.tb;
	    goto specific_found;
	  }

	/* Look for an inherited specific binding.  */
	if (super_type)
	  {
	    inherited = gfc_find_typebound_proc (super_type, NULL, target_name,
						 true, NULL);

	    if (inherited)
	      {
		gcc_assert (inherited->n.tb);
		target->specific = inherited->n.tb;
		goto specific_found;
	      }
	  }

	gfc_error ("Undefined specific binding '%s' as target of GENERIC '%s'"
		   " at %L", target_name, name, &p->where);
	return false;

	/* Once we've found the specific binding, check it is not ambiguous with
	   other specifics already found or inherited for the same GENERIC.  */
specific_found:
	gcc_assert (target->specific);

	/* This must really be a specific binding!  */
	if (target->specific->is_generic)
	  {
	    gfc_error ("GENERIC '%s' at %L must target a specific binding,"
		       " '%s' is GENERIC, too", name, &p->where, target_name);
	    return false;
	  }

	/* Check those already resolved on this type directly.  */
	for (g = p->u.generic; g; g = g->next)
	  if (g != target && g->specific
	      && !check_generic_tbp_ambiguity (target, g, name, p->where))
	    return false;

	/* Check for ambiguity with inherited specific targets.  */
	for (overridden_tbp = p->overridden; overridden_tbp;
	     overridden_tbp = overridden_tbp->overridden)
	  if (overridden_tbp->is_generic)
	    {
	      for (g = overridden_tbp->u.generic; g; g = g->next)
		{
		  gcc_assert (g->specific);
		  if (!check_generic_tbp_ambiguity (target, g, name, p->where))
		    return false;
		}
	    }
      }

  /* If we attempt to "overwrite" a specific binding, this is an error.  */
  if (p->overridden && !p->overridden->is_generic)
    {
      gfc_error ("GENERIC '%s' at %L can't overwrite specific binding with"
		 " the same name", name, &p->where);
      return false;
    }

  /* Take the SUBROUTINE/FUNCTION attributes of the first specific target, as
     all must have the same attributes here.  */
  first_target = p->u.generic->specific->u.specific;
  gcc_assert (first_target);
  p->subroutine = first_target->n.sym->attr.subroutine;
  p->function = first_target->n.sym->attr.function;

  return true;
}


/* Resolve a GENERIC procedure binding for a derived type.  */

static bool
resolve_typebound_generic (gfc_symbol* derived, gfc_symtree* st)
{
  gfc_symbol* super_type;

  /* Find the overridden binding if any.  */
  st->n.tb->overridden = NULL;
  super_type = gfc_get_derived_super_type (derived);
  if (super_type)
    {
      gfc_symtree* overridden;
      overridden = gfc_find_typebound_proc (super_type, NULL, st->name,
					    true, NULL);

      if (overridden && overridden->n.tb)
	st->n.tb->overridden = overridden->n.tb;
    }

  /* Resolve using worker function.  */
  return resolve_tb_generic_targets (super_type, st->n.tb, st->name);
}


/* Retrieve the target-procedure of an operator binding and do some checks in
   common for intrinsic and user-defined type-bound operators.  */

static gfc_symbol*
get_checked_tb_operator_target (gfc_tbp_generic* target, locus where)
{
  gfc_symbol* target_proc;

  gcc_assert (target->specific && !target->specific->is_generic);
  target_proc = target->specific->u.specific->n.sym;
  gcc_assert (target_proc);

  /* F08:C468. All operator bindings must have a passed-object dummy argument.  */
  if (target->specific->nopass)
    {
      gfc_error ("Type-bound operator at %L can't be NOPASS", &where);
      return NULL;
    }

  return target_proc;
}


/* Resolve a type-bound intrinsic operator.  */

static bool
resolve_typebound_intrinsic_op (gfc_symbol* derived, gfc_intrinsic_op op,
				gfc_typebound_proc* p)
{
  gfc_symbol* super_type;
  gfc_tbp_generic* target;

  /* If there's already an error here, do nothing (but don't fail again).  */
  if (p->error)
    return true;

  /* Operators should always be GENERIC bindings.  */
  gcc_assert (p->is_generic);

  /* Look for an overridden binding.  */
  super_type = gfc_get_derived_super_type (derived);
  if (super_type && super_type->f2k_derived)
    p->overridden = gfc_find_typebound_intrinsic_op (super_type, NULL,
						     op, true, NULL);
  else
    p->overridden = NULL;

  /* Resolve general GENERIC properties using worker function.  */
  if (!resolve_tb_generic_targets (super_type, p, gfc_op2string(op)))
    goto error;

  /* Check the targets to be procedures of correct interface.  */
  for (target = p->u.generic; target; target = target->next)
    {
      gfc_symbol* target_proc;

      target_proc = get_checked_tb_operator_target (target, p->where);
      if (!target_proc)
	goto error;

      if (!gfc_check_operator_interface (target_proc, op, p->where))
	goto error;

      /* Add target to non-typebound operator list.  */
      if (!target->specific->deferred && !derived->attr.use_assoc
	  && p->access != ACCESS_PRIVATE && derived->ns == gfc_current_ns)
	{
	  gfc_interface *head, *intr;
	  if (!gfc_check_new_interface (derived->ns->op[op], target_proc, p->where))
	    return false;
	  head = derived->ns->op[op];
	  intr = gfc_get_interface ();
	  intr->sym = target_proc;
	  intr->where = p->where;
	  intr->next = head;
	  derived->ns->op[op] = intr;
	}
    }

  return true;

error:
  p->error = 1;
  return false;
}


/* Resolve a type-bound user operator (tree-walker callback).  */

static gfc_symbol* resolve_bindings_derived;
static bool resolve_bindings_result;

static bool check_uop_procedure (gfc_symbol* sym, locus where);

static void
resolve_typebound_user_op (gfc_symtree* stree)
{
  gfc_symbol* super_type;
  gfc_tbp_generic* target;

  gcc_assert (stree && stree->n.tb);

  if (stree->n.tb->error)
    return;

  /* Operators should always be GENERIC bindings.  */
  gcc_assert (stree->n.tb->is_generic);

  /* Find overridden procedure, if any.  */
  super_type = gfc_get_derived_super_type (resolve_bindings_derived);
  if (super_type && super_type->f2k_derived)
    {
      gfc_symtree* overridden;
      overridden = gfc_find_typebound_user_op (super_type, NULL,
					       stree->name, true, NULL);

      if (overridden && overridden->n.tb)
	stree->n.tb->overridden = overridden->n.tb;
    }
  else
    stree->n.tb->overridden = NULL;

  /* Resolve basically using worker function.  */
  if (!resolve_tb_generic_targets (super_type, stree->n.tb, stree->name))
    goto error;

  /* Check the targets to be functions of correct interface.  */
  for (target = stree->n.tb->u.generic; target; target = target->next)
    {
      gfc_symbol* target_proc;

      target_proc = get_checked_tb_operator_target (target, stree->n.tb->where);
      if (!target_proc)
	goto error;

      if (!check_uop_procedure (target_proc, stree->n.tb->where))
	goto error;
    }

  return;

error:
  resolve_bindings_result = false;
  stree->n.tb->error = 1;
}


/* Resolve the type-bound procedures for a derived type.  */

static void
resolve_typebound_procedure (gfc_symtree* stree)
{
  gfc_symbol* proc;
  locus where;
  gfc_symbol* me_arg;
  gfc_symbol* super_type;
  gfc_component* comp;

  gcc_assert (stree);

  /* Undefined specific symbol from GENERIC target definition.  */
  if (!stree->n.tb)
    return;

  if (stree->n.tb->error)
    return;

  /* If this is a GENERIC binding, use that routine.  */
  if (stree->n.tb->is_generic)
    {
      if (!resolve_typebound_generic (resolve_bindings_derived, stree))
	goto error;
      return;
    }

  /* Get the target-procedure to check it.  */
  gcc_assert (!stree->n.tb->is_generic);
  gcc_assert (stree->n.tb->u.specific);
  proc = stree->n.tb->u.specific->n.sym;
  where = stree->n.tb->where;

  /* Default access should already be resolved from the parser.  */
  gcc_assert (stree->n.tb->access != ACCESS_UNKNOWN);

  if (stree->n.tb->deferred)
    {
      if (!check_proc_interface (proc, &where))
	goto error;
    }
  else
    {
      /* Check for F08:C465.  */
      if ((!proc->attr.subroutine && !proc->attr.function)
	  || (proc->attr.proc != PROC_MODULE
	      && proc->attr.if_source != IFSRC_IFBODY)
	  || proc->attr.abstract)
	{
	  gfc_error ("'%s' must be a module procedure or an external procedure with"
		    " an explicit interface at %L", proc->name, &where);
	  goto error;
	}
    }

  stree->n.tb->subroutine = proc->attr.subroutine;
  stree->n.tb->function = proc->attr.function;

  /* Find the super-type of the current derived type.  We could do this once and
     store in a global if speed is needed, but as long as not I believe this is
     more readable and clearer.  */
  super_type = gfc_get_derived_super_type (resolve_bindings_derived);

  /* If PASS, resolve and check arguments if not already resolved / loaded
     from a .mod file.  */
  if (!stree->n.tb->nopass && stree->n.tb->pass_arg_num == 0)
    {
      gfc_formal_arglist *dummy_args;

      dummy_args = gfc_sym_get_dummy_args (proc);
      if (stree->n.tb->pass_arg)
	{
	  gfc_formal_arglist *i;

	  /* If an explicit passing argument name is given, walk the arg-list
	     and look for it.  */

	  me_arg = NULL;
	  stree->n.tb->pass_arg_num = 1;
	  for (i = dummy_args; i; i = i->next)
	    {
	      if (!strcmp (i->sym->name, stree->n.tb->pass_arg))
		{
		  me_arg = i->sym;
		  break;
		}
	      ++stree->n.tb->pass_arg_num;
	    }

	  if (!me_arg)
	    {
	      gfc_error ("Procedure '%s' with PASS(%s) at %L has no"
			 " argument '%s'",
			 proc->name, stree->n.tb->pass_arg, &where,
			 stree->n.tb->pass_arg);
	      goto error;
	    }
	}
      else
	{
	  /* Otherwise, take the first one; there should in fact be at least
	     one.  */
	  stree->n.tb->pass_arg_num = 1;
	  if (!dummy_args)
	    {
	      gfc_error ("Procedure '%s' with PASS at %L must have at"
			 " least one argument", proc->name, &where);
	      goto error;
	    }
	  me_arg = dummy_args->sym;
	}

      /* Now check that the argument-type matches and the passed-object
	 dummy argument is generally fine.  */

      gcc_assert (me_arg);

      if (me_arg->ts.type != BT_CLASS)
	{
	  gfc_error ("Non-polymorphic passed-object dummy argument of '%s'"
		     " at %L", proc->name, &where);
	  goto error;
	}

      if (CLASS_DATA (me_arg)->ts.u.derived
	  != resolve_bindings_derived)
	{
	  gfc_error ("Argument '%s' of '%s' with PASS(%s) at %L must be of"
		     " the derived-type '%s'", me_arg->name, proc->name,
		     me_arg->name, &where, resolve_bindings_derived->name);
	  goto error;
	}

      gcc_assert (me_arg->ts.type == BT_CLASS);
      if (CLASS_DATA (me_arg)->as && CLASS_DATA (me_arg)->as->rank != 0)
	{
	  gfc_error ("Passed-object dummy argument of '%s' at %L must be"
		     " scalar", proc->name, &where);
	  goto error;
	}
      if (CLASS_DATA (me_arg)->attr.allocatable)
	{
	  gfc_error ("Passed-object dummy argument of '%s' at %L must not"
		     " be ALLOCATABLE", proc->name, &where);
	  goto error;
	}
      if (CLASS_DATA (me_arg)->attr.class_pointer)
	{
	  gfc_error ("Passed-object dummy argument of '%s' at %L must not"
		     " be POINTER", proc->name, &where);
	  goto error;
	}
    }

  /* If we are extending some type, check that we don't override a procedure
     flagged NON_OVERRIDABLE.  */
  stree->n.tb->overridden = NULL;
  if (super_type)
    {
      gfc_symtree* overridden;
      overridden = gfc_find_typebound_proc (super_type, NULL,
					    stree->name, true, NULL);

      if (overridden)
	{
	  if (overridden->n.tb)
	    stree->n.tb->overridden = overridden->n.tb;

	  if (!gfc_check_typebound_override (stree, overridden))
	    goto error;
	}
    }

  /* See if there's a name collision with a component directly in this type.  */
  for (comp = resolve_bindings_derived->components; comp; comp = comp->next)
    if (!strcmp (comp->name, stree->name))
      {
	gfc_error ("Procedure '%s' at %L has the same name as a component of"
		   " '%s'",
		   stree->name, &where, resolve_bindings_derived->name);
	goto error;
      }

  /* Try to find a name collision with an inherited component.  */
  if (super_type && gfc_find_component (super_type, stree->name, true, true))
    {
      gfc_error ("Procedure '%s' at %L has the same name as an inherited"
		 " component of '%s'",
		 stree->name, &where, resolve_bindings_derived->name);
      goto error;
    }

  stree->n.tb->error = 0;
  return;

error:
  resolve_bindings_result = false;
  stree->n.tb->error = 1;
}


static bool
resolve_typebound_procedures (gfc_symbol* derived)
{
  int op;
  gfc_symbol* super_type;

  if (!derived->f2k_derived || !derived->f2k_derived->tb_sym_root)
    return true;

  super_type = gfc_get_derived_super_type (derived);
  if (super_type)
    resolve_symbol (super_type);

  resolve_bindings_derived = derived;
  resolve_bindings_result = true;

  if (derived->f2k_derived->tb_sym_root)
    gfc_traverse_symtree (derived->f2k_derived->tb_sym_root,
			  &resolve_typebound_procedure);

  if (derived->f2k_derived->tb_uop_root)
    gfc_traverse_symtree (derived->f2k_derived->tb_uop_root,
			  &resolve_typebound_user_op);

  for (op = 0; op != GFC_INTRINSIC_OPS; ++op)
    {
      gfc_typebound_proc* p = derived->f2k_derived->tb_op[op];
      if (p && !resolve_typebound_intrinsic_op (derived, 
						(gfc_intrinsic_op)op, p))
	resolve_bindings_result = false;
    }

  return resolve_bindings_result;
}


/* Add a derived type to the dt_list.  The dt_list is used in trans-types.c
   to give all identical derived types the same backend_decl.  */
static void
add_dt_to_dt_list (gfc_symbol *derived)
{
  gfc_dt_list *dt_list;

  for (dt_list = gfc_derived_types; dt_list; dt_list = dt_list->next)
    if (derived == dt_list->derived)
      return;

  dt_list = gfc_get_dt_list ();
  dt_list->next = gfc_derived_types;
  dt_list->derived = derived;
  gfc_derived_types = dt_list;
}


/* Ensure that a derived-type is really not abstract, meaning that every
   inherited DEFERRED binding is overridden by a non-DEFERRED one.  */

static bool
ensure_not_abstract_walker (gfc_symbol* sub, gfc_symtree* st)
{
  if (!st)
    return true;

  if (!ensure_not_abstract_walker (sub, st->left))
    return false;
  if (!ensure_not_abstract_walker (sub, st->right))
    return false;

  if (st->n.tb && st->n.tb->deferred)
    {
      gfc_symtree* overriding;
      overriding = gfc_find_typebound_proc (sub, NULL, st->name, true, NULL);
      if (!overriding)
	return false;
      gcc_assert (overriding->n.tb);
      if (overriding->n.tb->deferred)
	{
	  gfc_error ("Derived-type '%s' declared at %L must be ABSTRACT because"
		     " '%s' is DEFERRED and not overridden",
		     sub->name, &sub->declared_at, st->name);
	  return false;
	}
    }

  return true;
}

static bool
ensure_not_abstract (gfc_symbol* sub, gfc_symbol* ancestor)
{
  /* The algorithm used here is to recursively travel up the ancestry of sub
     and for each ancestor-type, check all bindings.  If any of them is
     DEFERRED, look it up starting from sub and see if the found (overriding)
     binding is not DEFERRED.
     This is not the most efficient way to do this, but it should be ok and is
     clearer than something sophisticated.  */

  gcc_assert (ancestor && !sub->attr.abstract);

  if (!ancestor->attr.abstract)
    return true;

  /* Walk bindings of this ancestor.  */
  if (ancestor->f2k_derived)
    {
      bool t;
      t = ensure_not_abstract_walker (sub, ancestor->f2k_derived->tb_sym_root);
      if (!t)
	return false;
    }

  /* Find next ancestor type and recurse on it.  */
  ancestor = gfc_get_derived_super_type (ancestor);
  if (ancestor)
    return ensure_not_abstract (sub, ancestor);

  return true;
}


/* This check for typebound defined assignments is done recursively
   since the order in which derived types are resolved is not always in
   order of the declarations.  */

static void
check_defined_assignments (gfc_symbol *derived)
{
  gfc_component *c;

  for (c = derived->components; c; c = c->next)
    {
      if (c->ts.type != BT_DERIVED
	  || c->attr.pointer
	  || c->attr.allocatable
	  || c->attr.proc_pointer_comp
	  || c->attr.class_pointer
	  || c->attr.proc_pointer)
	continue;

      if (c->ts.u.derived->attr.defined_assign_comp
	  || (c->ts.u.derived->f2k_derived
	     && c->ts.u.derived->f2k_derived->tb_op[INTRINSIC_ASSIGN]))
	{
	  derived->attr.defined_assign_comp = 1;
	  return;
	}

      check_defined_assignments (c->ts.u.derived);
      if (c->ts.u.derived->attr.defined_assign_comp)
	{
	  derived->attr.defined_assign_comp = 1;
	  return;
	}
    }
}


/* Resolve the components of a derived type. This does not have to wait until
   resolution stage, but can be done as soon as the dt declaration has been
   parsed.  */

static bool
resolve_fl_derived0 (gfc_symbol *sym)
{
  gfc_symbol* super_type;
  gfc_component *c;

  if (sym->attr.unlimited_polymorphic)
    return true;

  super_type = gfc_get_derived_super_type (sym);

  /* F2008, C432. */
  if (super_type && sym->attr.coarray_comp && !super_type->attr.coarray_comp)
    {
      gfc_error ("As extending type '%s' at %L has a coarray component, "
		 "parent type '%s' shall also have one", sym->name,
		 &sym->declared_at, super_type->name);
      return false;
    }

  /* Ensure the extended type gets resolved before we do.  */
  if (super_type && !resolve_fl_derived0 (super_type))
    return false;

  /* An ABSTRACT type must be extensible.  */
  if (sym->attr.abstract && !gfc_type_is_extensible (sym))
    {
      gfc_error ("Non-extensible derived-type '%s' at %L must not be ABSTRACT",
		 sym->name, &sym->declared_at);
      return false;
    }

  c = (sym->attr.is_class) ? sym->components->ts.u.derived->components
			   : sym->components;

  for ( ; c != NULL; c = c->next)
    {
      if (c->attr.artificial)
	continue;

      /* F2008, C442.  */
      if ((!sym->attr.is_class || c != sym->components)
	  && c->attr.codimension
	  && (!c->attr.allocatable || (c->as && c->as->type != AS_DEFERRED)))
	{
	  gfc_error ("Coarray component '%s' at %L must be allocatable with "
		     "deferred shape", c->name, &c->loc);
	  return false;
	}

      /* F2008, C443.  */
      if (c->attr.codimension && c->ts.type == BT_DERIVED
	  && c->ts.u.derived->ts.is_iso_c)
	{
	  gfc_error ("Component '%s' at %L of TYPE(C_PTR) or TYPE(C_FUNPTR) "
		     "shall not be a coarray", c->name, &c->loc);
	  return false;
	}

      /* F2008, C444.  */
      if (c->ts.type == BT_DERIVED && c->ts.u.derived->attr.coarray_comp
	  && (c->attr.codimension || c->attr.pointer || c->attr.dimension
	      || c->attr.allocatable))
	{
	  gfc_error ("Component '%s' at %L with coarray component "
		     "shall be a nonpointer, nonallocatable scalar",
		     c->name, &c->loc);
	  return false;
	}

      /* F2008, C448.  */
      if (c->attr.contiguous && (!c->attr.dimension || !c->attr.pointer))
	{
	  gfc_error ("Component '%s' at %L has the CONTIGUOUS attribute but "
		     "is not an array pointer", c->name, &c->loc);
	  return false;
	}

      if (c->attr.proc_pointer && c->ts.interface)
	{
	  gfc_symbol *ifc = c->ts.interface;

	  if (!sym->attr.vtype
	      && !check_proc_interface (ifc, &c->loc))
	    return false;

	  if (ifc->attr.if_source || ifc->attr.intrinsic)
	    {
	      /* Resolve interface and copy attributes.  */
	      if (ifc->formal && !ifc->formal_ns)
		resolve_symbol (ifc);
	      if (ifc->attr.intrinsic)
		gfc_resolve_intrinsic (ifc, &ifc->declared_at);

	      if (ifc->result)
		{
		  c->ts = ifc->result->ts;
		  c->attr.allocatable = ifc->result->attr.allocatable;
		  c->attr.pointer = ifc->result->attr.pointer;
		  c->attr.dimension = ifc->result->attr.dimension;
		  c->as = gfc_copy_array_spec (ifc->result->as);
		  c->attr.class_ok = ifc->result->attr.class_ok;
		}
	      else
		{
		  c->ts = ifc->ts;
		  c->attr.allocatable = ifc->attr.allocatable;
		  c->attr.pointer = ifc->attr.pointer;
		  c->attr.dimension = ifc->attr.dimension;
		  c->as = gfc_copy_array_spec (ifc->as);
		  c->attr.class_ok = ifc->attr.class_ok;
		}
	      c->ts.interface = ifc;
	      c->attr.function = ifc->attr.function;
	      c->attr.subroutine = ifc->attr.subroutine;

	      c->attr.pure = ifc->attr.pure;
	      c->attr.elemental = ifc->attr.elemental;
	      c->attr.recursive = ifc->attr.recursive;
	      c->attr.always_explicit = ifc->attr.always_explicit;
	      c->attr.ext_attr |= ifc->attr.ext_attr;
	      /* Copy char length.  */
	      if (ifc->ts.type == BT_CHARACTER && ifc->ts.u.cl)
		{
		  gfc_charlen *cl = gfc_new_charlen (sym->ns, ifc->ts.u.cl);
		  if (cl->length && !cl->resolved
		      && !gfc_resolve_expr (cl->length))
		    return false;
		  c->ts.u.cl = cl;
		}
	    }
	}
      else if (c->attr.proc_pointer && c->ts.type == BT_UNKNOWN)
	{
	  /* Since PPCs are not implicitly typed, a PPC without an explicit
	     interface must be a subroutine.  */
	  gfc_add_subroutine (&c->attr, c->name, &c->loc);
	}

      /* Procedure pointer components: Check PASS arg.  */
      if (c->attr.proc_pointer && !c->tb->nopass && c->tb->pass_arg_num == 0
	  && !sym->attr.vtype)
	{
	  gfc_symbol* me_arg;

	  if (c->tb->pass_arg)
	    {
	      gfc_formal_arglist* i;

	      /* If an explicit passing argument name is given, walk the arg-list
		and look for it.  */

	      me_arg = NULL;
	      c->tb->pass_arg_num = 1;
	      for (i = c->ts.interface->formal; i; i = i->next)
		{
		  if (!strcmp (i->sym->name, c->tb->pass_arg))
		    {
		      me_arg = i->sym;
		      break;
		    }
		  c->tb->pass_arg_num++;
		}

	      if (!me_arg)
		{
		  gfc_error ("Procedure pointer component '%s' with PASS(%s) "
			     "at %L has no argument '%s'", c->name,
			     c->tb->pass_arg, &c->loc, c->tb->pass_arg);
		  c->tb->error = 1;
		  return false;
		}
	    }
	  else
	    {
	      /* Otherwise, take the first one; there should in fact be at least
		one.  */
	      c->tb->pass_arg_num = 1;
	      if (!c->ts.interface->formal)
		{
		  gfc_error ("Procedure pointer component '%s' with PASS at %L "
			     "must have at least one argument",
			     c->name, &c->loc);
		  c->tb->error = 1;
		  return false;
		}
	      me_arg = c->ts.interface->formal->sym;
	    }

	  /* Now check that the argument-type matches.  */
	  gcc_assert (me_arg);
	  if ((me_arg->ts.type != BT_DERIVED && me_arg->ts.type != BT_CLASS)
	      || (me_arg->ts.type == BT_DERIVED && me_arg->ts.u.derived != sym)
	      || (me_arg->ts.type == BT_CLASS
		  && CLASS_DATA (me_arg)->ts.u.derived != sym))
	    {
	      gfc_error ("Argument '%s' of '%s' with PASS(%s) at %L must be of"
			 " the derived type '%s'", me_arg->name, c->name,
			 me_arg->name, &c->loc, sym->name);
	      c->tb->error = 1;
	      return false;
	    }

	  /* Check for C453.  */
	  if (me_arg->attr.dimension)
	    {
	      gfc_error ("Argument '%s' of '%s' with PASS(%s) at %L "
			 "must be scalar", me_arg->name, c->name, me_arg->name,
			 &c->loc);
	      c->tb->error = 1;
	      return false;
	    }

	  if (me_arg->attr.pointer)
	    {
	      gfc_error ("Argument '%s' of '%s' with PASS(%s) at %L "
			 "may not have the POINTER attribute", me_arg->name,
			 c->name, me_arg->name, &c->loc);
	      c->tb->error = 1;
	      return false;
	    }

	  if (me_arg->attr.allocatable)
	    {
	      gfc_error ("Argument '%s' of '%s' with PASS(%s) at %L "
			 "may not be ALLOCATABLE", me_arg->name, c->name,
			 me_arg->name, &c->loc);
	      c->tb->error = 1;
	      return false;
	    }

	  if (gfc_type_is_extensible (sym) && me_arg->ts.type != BT_CLASS)
	    gfc_error ("Non-polymorphic passed-object dummy argument of '%s'"
		       " at %L", c->name, &c->loc);

	}

      /* Check type-spec if this is not the parent-type component.  */
      if (((sym->attr.is_class
	    && (!sym->components->ts.u.derived->attr.extension
		|| c != sym->components->ts.u.derived->components))
	   || (!sym->attr.is_class
	       && (!sym->attr.extension || c != sym->components)))
	  && !sym->attr.vtype
	  && !resolve_typespec_used (&c->ts, &c->loc, c->name))
	return false;

      /* If this type is an extension, set the accessibility of the parent
	 component.  */
      if (super_type
	  && ((sym->attr.is_class
	       && c == sym->components->ts.u.derived->components)
	      || (!sym->attr.is_class && c == sym->components))
	  && strcmp (super_type->name, c->name) == 0)
	c->attr.access = super_type->attr.access;

      /* If this type is an extension, see if this component has the same name
	 as an inherited type-bound procedure.  */
      if (super_type && !sym->attr.is_class
	  && gfc_find_typebound_proc (super_type, NULL, c->name, true, NULL))
	{
	  gfc_error ("Component '%s' of '%s' at %L has the same name as an"
		     " inherited type-bound procedure",
		     c->name, sym->name, &c->loc);
	  return false;
	}

      if (c->ts.type == BT_CHARACTER && !c->attr.proc_pointer
	    && !c->ts.deferred)
	{
	 if (c->ts.u.cl->length == NULL
	     || (!resolve_charlen(c->ts.u.cl))
	     || !gfc_is_constant_expr (c->ts.u.cl->length))
	   {
	     gfc_error ("Character length of component '%s' needs to "
			"be a constant specification expression at %L",
			c->name,
			c->ts.u.cl->length ? &c->ts.u.cl->length->where : &c->loc);
	     return false;
	   }
	}

      if (c->ts.type == BT_CHARACTER && c->ts.deferred
	  && !c->attr.pointer && !c->attr.allocatable)
	{
	  gfc_error ("Character component '%s' of '%s' at %L with deferred "
		     "length must be a POINTER or ALLOCATABLE",
		     c->name, sym->name, &c->loc);
	  return false;
	}

      /* Add the hidden deferred length field.  */
      if (c->ts.type == BT_CHARACTER && c->ts.deferred && !c->attr.function
	  && !sym->attr.is_class)
	{
	  char name[GFC_MAX_SYMBOL_LEN+9];
	  gfc_component *strlen;
	  sprintf (name, "_%s_length", c->name);
	  strlen = gfc_find_component (sym, name, true, true);
	  if (strlen == NULL)
	    {
	      if (!gfc_add_component (sym, name, &strlen))
		return false;
	      strlen->ts.type = BT_INTEGER;
	      strlen->ts.kind = gfc_charlen_int_kind;
	      strlen->attr.access = ACCESS_PRIVATE;
	      strlen->attr.deferred_parameter = 1;
	    }
	}

      if (c->ts.type == BT_DERIVED
	  && sym->component_access != ACCESS_PRIVATE
	  && gfc_check_symbol_access (sym)
	  && !is_sym_host_assoc (c->ts.u.derived, sym->ns)
	  && !c->ts.u.derived->attr.use_assoc
	  && !gfc_check_symbol_access (c->ts.u.derived)
	  && !gfc_notify_std (GFC_STD_F2003, "the component '%s' is a "
			      "PRIVATE type and cannot be a component of "
			      "'%s', which is PUBLIC at %L", c->name, 
			      sym->name, &sym->declared_at))
	return false;

      if ((sym->attr.sequence || sym->attr.is_bind_c) && c->ts.type == BT_CLASS)
	{
	  gfc_error ("Polymorphic component %s at %L in SEQUENCE or BIND(C) "
		     "type %s", c->name, &c->loc, sym->name);
	  return false;
	}

      if (sym->attr.sequence)
	{
	  if (c->ts.type == BT_DERIVED && c->ts.u.derived->attr.sequence == 0)
	    {
	      gfc_error ("Component %s of SEQUENCE type declared at %L does "
			 "not have the SEQUENCE attribute",
			 c->ts.u.derived->name, &sym->declared_at);
	      return false;
	    }
	}

      if (c->ts.type == BT_DERIVED && c->ts.u.derived->attr.generic)
	c->ts.u.derived = gfc_find_dt_in_generic (c->ts.u.derived);
      else if (c->ts.type == BT_CLASS && c->attr.class_ok
	       && CLASS_DATA (c)->ts.u.derived->attr.generic)
	CLASS_DATA (c)->ts.u.derived
			= gfc_find_dt_in_generic (CLASS_DATA (c)->ts.u.derived);

      if (!sym->attr.is_class && c->ts.type == BT_DERIVED && !sym->attr.vtype
	  && c->attr.pointer && c->ts.u.derived->components == NULL
	  && !c->ts.u.derived->attr.zero_comp)
	{
	  gfc_error ("The pointer component '%s' of '%s' at %L is a type "
		     "that has not been declared", c->name, sym->name,
		     &c->loc);
	  return false;
	}

      if (c->ts.type == BT_CLASS && c->attr.class_ok
	  && CLASS_DATA (c)->attr.class_pointer
	  && CLASS_DATA (c)->ts.u.derived->components == NULL
	  && !CLASS_DATA (c)->ts.u.derived->attr.zero_comp
	  && !UNLIMITED_POLY (c))
	{
	  gfc_error ("The pointer component '%s' of '%s' at %L is a type "
		     "that has not been declared", c->name, sym->name,
		     &c->loc);
	  return false;
	}

      /* C437.  */
      if (c->ts.type == BT_CLASS && c->attr.flavor != FL_PROCEDURE
	  && (!c->attr.class_ok
	      || !(CLASS_DATA (c)->attr.class_pointer
		   || CLASS_DATA (c)->attr.allocatable)))
	{
	  gfc_error ("Component '%s' with CLASS at %L must be allocatable "
		     "or pointer", c->name, &c->loc);
	  /* Prevent a recurrence of the error.  */
	  c->ts.type = BT_UNKNOWN;
	  return false;
	}

      /* Ensure that all the derived type components are put on the
	 derived type list; even in formal namespaces, where derived type
	 pointer components might not have been declared.  */
      if (c->ts.type == BT_DERIVED
	    && c->ts.u.derived
	    && c->ts.u.derived->components
	    && c->attr.pointer
	    && sym != c->ts.u.derived)
	add_dt_to_dt_list (c->ts.u.derived);

      if (!gfc_resolve_array_spec (c->as, 
				   !(c->attr.pointer || c->attr.proc_pointer 
				     || c->attr.allocatable)))
	return false;

      if (c->initializer && !sym->attr.vtype
	  && !gfc_check_assign_symbol (sym, c, c->initializer))
	return false;
    }

  check_defined_assignments (sym);

  if (!sym->attr.defined_assign_comp && super_type)
    sym->attr.defined_assign_comp
			= super_type->attr.defined_assign_comp;

  /* If this is a non-ABSTRACT type extending an ABSTRACT one, ensure that
     all DEFERRED bindings are overridden.  */
  if (super_type && super_type->attr.abstract && !sym->attr.abstract
      && !sym->attr.is_class
      && !ensure_not_abstract (sym, super_type))
    return false;

  /* Add derived type to the derived type list.  */
  add_dt_to_dt_list (sym);

  return true;
}


/* The following procedure does the full resolution of a derived type,
   including resolution of all type-bound procedures (if present). In contrast
   to 'resolve_fl_derived0' this can only be done after the module has been
   parsed completely.  */

static bool
resolve_fl_derived (gfc_symbol *sym)
{
  gfc_symbol *gen_dt = NULL;

  if (sym->attr.unlimited_polymorphic)
    return true;

  if (!sym->attr.is_class)
    gfc_find_symbol (sym->name, sym->ns, 0, &gen_dt);
  if (gen_dt && gen_dt->generic && gen_dt->generic->next
      && (!gen_dt->generic->sym->attr.use_assoc
	  || gen_dt->generic->sym->module != gen_dt->generic->next->sym->module)
      && !gfc_notify_std (GFC_STD_F2003, "Generic name '%s' of function "
			  "'%s' at %L being the same name as derived "
			  "type at %L", sym->name, 
			  gen_dt->generic->sym == sym 
			  ? gen_dt->generic->next->sym->name 
			  : gen_dt->generic->sym->name, 
			  gen_dt->generic->sym == sym 
			  ? &gen_dt->generic->next->sym->declared_at 
			  : &gen_dt->generic->sym->declared_at, 
			  &sym->declared_at))
    return false;

  /* Resolve the finalizer procedures.  */
  if (!gfc_resolve_finalizers (sym, NULL))
    return false;

  if (sym->attr.is_class && sym->ts.u.derived == NULL)
    {
      /* Fix up incomplete CLASS symbols.  */
      gfc_component *data = gfc_find_component (sym, "_data", true, true);
      gfc_component *vptr = gfc_find_component (sym, "_vptr", true, true);

      /* Nothing more to do for unlimited polymorphic entities.  */
      if (data->ts.u.derived->attr.unlimited_polymorphic)
	return true;
      else if (vptr->ts.u.derived == NULL)
	{
	  gfc_symbol *vtab = gfc_find_derived_vtab (data->ts.u.derived);
	  gcc_assert (vtab);
	  vptr->ts.u.derived = vtab->ts.u.derived;
	}
    }

  if (!resolve_fl_derived0 (sym))
    return false;

  /* Resolve the type-bound procedures.  */
  if (!resolve_typebound_procedures (sym))
    return false;

  return true;
}


static bool
resolve_fl_namelist (gfc_symbol *sym)
{
  gfc_namelist *nl;
  gfc_symbol *nlsym;

  for (nl = sym->namelist; nl; nl = nl->next)
    {
      /* Check again, the check in match only works if NAMELIST comes
	 after the decl.  */
      if (nl->sym->as && nl->sym->as->type == AS_ASSUMED_SIZE)
     	{
	  gfc_error ("Assumed size array '%s' in namelist '%s' at %L is not "
		     "allowed", nl->sym->name, sym->name, &sym->declared_at);
	  return false;
	}

      if (nl->sym->as && nl->sym->as->type == AS_ASSUMED_SHAPE
	  && !gfc_notify_std (GFC_STD_F2003, "NAMELIST array object '%s' "
			      "with assumed shape in namelist '%s' at %L", 
			      nl->sym->name, sym->name, &sym->declared_at))
	return false;

      if (is_non_constant_shape_array (nl->sym)
	  && !gfc_notify_std (GFC_STD_F2003, "NAMELIST array object '%s' "
			      "with nonconstant shape in namelist '%s' at %L", 
			      nl->sym->name, sym->name, &sym->declared_at))
	return false;

      if (nl->sym->ts.type == BT_CHARACTER
	  && (nl->sym->ts.u.cl->length == NULL
	      || !gfc_is_constant_expr (nl->sym->ts.u.cl->length))
	  && !gfc_notify_std (GFC_STD_F2003, "NAMELIST object '%s' with "
			      "nonconstant character length in "
			      "namelist '%s' at %L", nl->sym->name, 
			      sym->name, &sym->declared_at))
	return false;

      /* FIXME: Once UDDTIO is implemented, the following can be
	 removed.  */
      if (nl->sym->ts.type == BT_CLASS)
	{
	  gfc_error ("NAMELIST object '%s' in namelist '%s' at %L is "
		     "polymorphic and requires a defined input/output "
		     "procedure", nl->sym->name, sym->name, &sym->declared_at);
	  return false;
	}

      if (nl->sym->ts.type == BT_DERIVED
	  && (nl->sym->ts.u.derived->attr.alloc_comp
	      || nl->sym->ts.u.derived->attr.pointer_comp))
	{
	  if (!gfc_notify_std (GFC_STD_F2003, "NAMELIST object '%s' in "
			       "namelist '%s' at %L with ALLOCATABLE "
			       "or POINTER components", nl->sym->name, 
			       sym->name, &sym->declared_at))
	    return false;

	 /* FIXME: Once UDDTIO is implemented, the following can be
	    removed.  */
	  gfc_error ("NAMELIST object '%s' in namelist '%s' at %L has "
		     "ALLOCATABLE or POINTER components and thus requires "
		     "a defined input/output procedure", nl->sym->name,
		     sym->name, &sym->declared_at);
	  return false;
	}
    }

  /* Reject PRIVATE objects in a PUBLIC namelist.  */
  if (gfc_check_symbol_access (sym))
    {
      for (nl = sym->namelist; nl; nl = nl->next)
	{
	  if (!nl->sym->attr.use_assoc
	      && !is_sym_host_assoc (nl->sym, sym->ns)
	      && !gfc_check_symbol_access (nl->sym))
	    {
	      gfc_error ("NAMELIST object '%s' was declared PRIVATE and "
			 "cannot be member of PUBLIC namelist '%s' at %L",
			 nl->sym->name, sym->name, &sym->declared_at);
	      return false;
	    }

	  /* Types with private components that came here by USE-association.  */
	  if (nl->sym->ts.type == BT_DERIVED
	      && derived_inaccessible (nl->sym->ts.u.derived))
	    {
	      gfc_error ("NAMELIST object '%s' has use-associated PRIVATE "
			 "components and cannot be member of namelist '%s' at %L",
			 nl->sym->name, sym->name, &sym->declared_at);
	      return false;
	    }

	  /* Types with private components that are defined in the same module.  */
	  if (nl->sym->ts.type == BT_DERIVED
	      && !is_sym_host_assoc (nl->sym->ts.u.derived, sym->ns)
	      && nl->sym->ts.u.derived->attr.private_comp)
	    {
	      gfc_error ("NAMELIST object '%s' has PRIVATE components and "
			 "cannot be a member of PUBLIC namelist '%s' at %L",
			 nl->sym->name, sym->name, &sym->declared_at);
	      return false;
	    }
	}
    }


  /* 14.1.2 A module or internal procedure represent local entities
     of the same type as a namelist member and so are not allowed.  */
  for (nl = sym->namelist; nl; nl = nl->next)
    {
      if (nl->sym->ts.kind != 0 && nl->sym->attr.flavor == FL_VARIABLE)
	continue;

      if (nl->sym->attr.function && nl->sym == nl->sym->result)
	if ((nl->sym == sym->ns->proc_name)
	       ||
	    (sym->ns->parent && nl->sym == sym->ns->parent->proc_name))
	  continue;

      nlsym = NULL;
      if (nl->sym->name)
	gfc_find_symbol (nl->sym->name, sym->ns, 1, &nlsym);
      if (nlsym && nlsym->attr.flavor == FL_PROCEDURE)
	{
	  gfc_error ("PROCEDURE attribute conflicts with NAMELIST "
		     "attribute in '%s' at %L", nlsym->name,
		     &sym->declared_at);
	  return false;
	}
    }

  return true;
}


static bool
resolve_fl_parameter (gfc_symbol *sym)
{
  /* A parameter array's shape needs to be constant.  */
  if (sym->as != NULL
      && (sym->as->type == AS_DEFERRED
          || is_non_constant_shape_array (sym)))
    {
      gfc_error ("Parameter array '%s' at %L cannot be automatic "
		 "or of deferred shape", sym->name, &sym->declared_at);
      return false;
    }

  /* Make sure a parameter that has been implicitly typed still
     matches the implicit type, since PARAMETER statements can precede
     IMPLICIT statements.  */
  if (sym->attr.implicit_type
      && !gfc_compare_types (&sym->ts, gfc_get_default_type (sym->name,
							     sym->ns)))
    {
      gfc_error ("Implicitly typed PARAMETER '%s' at %L doesn't match a "
		 "later IMPLICIT type", sym->name, &sym->declared_at);
      return false;
    }

  /* Make sure the types of derived parameters are consistent.  This
     type checking is deferred until resolution because the type may
     refer to a derived type from the host.  */
  if (sym->ts.type == BT_DERIVED
      && !gfc_compare_types (&sym->ts, &sym->value->ts))
    {
      gfc_error ("Incompatible derived type in PARAMETER at %L",
		 &sym->value->where);
      return false;
    }
  return true;
}


/* Do anything necessary to resolve a symbol.  Right now, we just
   assume that an otherwise unknown symbol is a variable.  This sort
   of thing commonly happens for symbols in module.  */

static void
resolve_symbol (gfc_symbol *sym)
{
  int check_constant, mp_flag;
  gfc_symtree *symtree;
  gfc_symtree *this_symtree;
  gfc_namespace *ns;
  gfc_component *c;
  symbol_attribute class_attr;
  gfc_array_spec *as;
  bool saved_specification_expr;

  if (sym->resolved)
    return;
  sym->resolved = 1;

  if (sym->attr.artificial)
    return;

  if (sym->attr.unlimited_polymorphic)
    return;

  if (sym->attr.flavor == FL_UNKNOWN
      || (sym->attr.flavor == FL_PROCEDURE && !sym->attr.intrinsic
	  && !sym->attr.generic && !sym->attr.external
	  && sym->attr.if_source == IFSRC_UNKNOWN
	  && sym->ts.type == BT_UNKNOWN))
    {

    /* If we find that a flavorless symbol is an interface in one of the
       parent namespaces, find its symtree in this namespace, free the
       symbol and set the symtree to point to the interface symbol.  */
      for (ns = gfc_current_ns->parent; ns; ns = ns->parent)
	{
	  symtree = gfc_find_symtree (ns->sym_root, sym->name);
	  if (symtree && (symtree->n.sym->generic ||
			  (symtree->n.sym->attr.flavor == FL_PROCEDURE
			   && sym->ns->construct_entities)))
	    {
	      this_symtree = gfc_find_symtree (gfc_current_ns->sym_root,
					       sym->name);
	      gfc_release_symbol (sym);
	      symtree->n.sym->refs++;
	      this_symtree->n.sym = symtree->n.sym;
	      return;
	    }
	}

      /* Otherwise give it a flavor according to such attributes as
	 it has.  */
      if (sym->attr.flavor == FL_UNKNOWN && sym->attr.external == 0
	  && sym->attr.intrinsic == 0)
	sym->attr.flavor = FL_VARIABLE;
      else if (sym->attr.flavor == FL_UNKNOWN)
	{
	  sym->attr.flavor = FL_PROCEDURE;
	  if (sym->attr.dimension)
	    sym->attr.function = 1;
	}
    }

  if (sym->attr.external && sym->ts.type != BT_UNKNOWN && !sym->attr.function)
    gfc_add_function (&sym->attr, sym->name, &sym->declared_at);

  if (sym->attr.procedure && sym->attr.if_source != IFSRC_DECL
      && !resolve_procedure_interface (sym))
    return;

  if (sym->attr.is_protected && !sym->attr.proc_pointer
      && (sym->attr.procedure || sym->attr.external))
    {
      if (sym->attr.external)
	gfc_error ("PROTECTED attribute conflicts with EXTERNAL attribute "
	           "at %L", &sym->declared_at);
      else
	gfc_error ("PROCEDURE attribute conflicts with PROTECTED attribute "
	           "at %L", &sym->declared_at);

      return;
    }

  if (sym->attr.flavor == FL_DERIVED && !resolve_fl_derived (sym))
    return;

  /* Symbols that are module procedures with results (functions) have
     the types and array specification copied for type checking in
     procedures that call them, as well as for saving to a module
     file.  These symbols can't stand the scrutiny that their results
     can.  */
  mp_flag = (sym->result != NULL && sym->result != sym);

  /* Make sure that the intrinsic is consistent with its internal
     representation. This needs to be done before assigning a default
     type to avoid spurious warnings.  */
  if (sym->attr.flavor != FL_MODULE && sym->attr.intrinsic
      && !gfc_resolve_intrinsic (sym, &sym->declared_at))
    return;

  /* Resolve associate names.  */
  if (sym->assoc)
    resolve_assoc_var (sym, true);

  /* Assign default type to symbols that need one and don't have one.  */
  if (sym->ts.type == BT_UNKNOWN)
    {
      if (sym->attr.flavor == FL_VARIABLE || sym->attr.flavor == FL_PARAMETER)
	{
	  gfc_set_default_type (sym, 1, NULL);
	}

      if (sym->attr.flavor == FL_PROCEDURE && sym->attr.external
	  && !sym->attr.function && !sym->attr.subroutine
	  && gfc_get_default_type (sym->name, sym->ns)->type == BT_UNKNOWN)
	gfc_add_subroutine (&sym->attr, sym->name, &sym->declared_at);

      if (sym->attr.flavor == FL_PROCEDURE && sym->attr.function)
	{
	  /* The specific case of an external procedure should emit an error
	     in the case that there is no implicit type.  */
	  if (!mp_flag)
	    gfc_set_default_type (sym, sym->attr.external, NULL);
	  else
	    {
	      /* Result may be in another namespace.  */
	      resolve_symbol (sym->result);

	      if (!sym->result->attr.proc_pointer)
		{
		  sym->ts = sym->result->ts;
		  sym->as = gfc_copy_array_spec (sym->result->as);
		  sym->attr.dimension = sym->result->attr.dimension;
		  sym->attr.pointer = sym->result->attr.pointer;
		  sym->attr.allocatable = sym->result->attr.allocatable;
		  sym->attr.contiguous = sym->result->attr.contiguous;
		}
	    }
	}
    }
  else if (mp_flag && sym->attr.flavor == FL_PROCEDURE && sym->attr.function)
    {
      bool saved_specification_expr = specification_expr;
      specification_expr = true;
      gfc_resolve_array_spec (sym->result->as, false);
      specification_expr = saved_specification_expr;
    }

  if (sym->ts.type == BT_CLASS && sym->attr.class_ok)
    {
      as = CLASS_DATA (sym)->as;
      class_attr = CLASS_DATA (sym)->attr;
      class_attr.pointer = class_attr.class_pointer;
    }
  else
    {
      class_attr = sym->attr;
      as = sym->as;
    }

  /* F2008, C530. */
  if (sym->attr.contiguous
      && (!class_attr.dimension
	  || (as->type != AS_ASSUMED_SHAPE && as->type != AS_ASSUMED_RANK
	      && !class_attr.pointer)))
    {
      gfc_error ("'%s' at %L has the CONTIGUOUS attribute but is not an "
		 "array pointer or an assumed-shape or assumed-rank array",
		 sym->name, &sym->declared_at);
      return;
    }

  /* Assumed size arrays and assumed shape arrays must be dummy
     arguments.  Array-spec's of implied-shape should have been resolved to
     AS_EXPLICIT already.  */

  if (as)
    {
      gcc_assert (as->type != AS_IMPLIED_SHAPE);
      if (((as->type == AS_ASSUMED_SIZE && !as->cp_was_assumed)
	   || as->type == AS_ASSUMED_SHAPE)
	  && !sym->attr.dummy && !sym->attr.select_type_temporary)
	{
	  if (as->type == AS_ASSUMED_SIZE)
	    gfc_error ("Assumed size array at %L must be a dummy argument",
		       &sym->declared_at);
	  else
	    gfc_error ("Assumed shape array at %L must be a dummy argument",
		       &sym->declared_at);
	  return;
	}
      /* TS 29113, C535a.  */
      if (as->type == AS_ASSUMED_RANK && !sym->attr.dummy
	  && !sym->attr.select_type_temporary)
	{
	  gfc_error ("Assumed-rank array at %L must be a dummy argument",
		     &sym->declared_at);
	  return;
	}
      if (as->type == AS_ASSUMED_RANK
	  && (sym->attr.codimension || sym->attr.value))
	{
	  gfc_error ("Assumed-rank array at %L may not have the VALUE or "
		     "CODIMENSION attribute", &sym->declared_at);
	  return;
	}
    }

  /* Make sure symbols with known intent or optional are really dummy
     variable.  Because of ENTRY statement, this has to be deferred
     until resolution time.  */

  if (!sym->attr.dummy
      && (sym->attr.optional || sym->attr.intent != INTENT_UNKNOWN))
    {
      gfc_error ("Symbol at %L is not a DUMMY variable", &sym->declared_at);
      return;
    }

  if (sym->attr.value && !sym->attr.dummy)
    {
      gfc_error ("'%s' at %L cannot have the VALUE attribute because "
		 "it is not a dummy argument", sym->name, &sym->declared_at);
      return;
    }

  if (sym->attr.value && sym->ts.type == BT_CHARACTER)
    {
      gfc_charlen *cl = sym->ts.u.cl;
      if (!cl || !cl->length || cl->length->expr_type != EXPR_CONSTANT)
	{
	  gfc_error ("Character dummy variable '%s' at %L with VALUE "
		     "attribute must have constant length",
		     sym->name, &sym->declared_at);
	  return;
	}

      if (sym->ts.is_c_interop
	  && mpz_cmp_si (cl->length->value.integer, 1) != 0)
	{
	  gfc_error ("C interoperable character dummy variable '%s' at %L "
		     "with VALUE attribute must have length one",
		     sym->name, &sym->declared_at);
	  return;
	}
    }

  if (sym->ts.type == BT_DERIVED && !sym->attr.is_iso_c
      && sym->ts.u.derived->attr.generic)
    {
      sym->ts.u.derived = gfc_find_dt_in_generic (sym->ts.u.derived);
      if (!sym->ts.u.derived)
	{
	  gfc_error ("The derived type '%s' at %L is of type '%s', "
		     "which has not been defined", sym->name,
		     &sym->declared_at, sym->ts.u.derived->name);
	  sym->ts.type = BT_UNKNOWN;
	  return;
	}
    }

    /* Use the same constraints as TYPE(*), except for the type check
       and that only scalars and assumed-size arrays are permitted.  */
    if (sym->attr.ext_attr & (1 << EXT_ATTR_NO_ARG_CHECK))
      {
	if (!sym->attr.dummy)
	  {
	    gfc_error ("Variable %s at %L with NO_ARG_CHECK attribute shall be "
		       "a dummy argument", sym->name, &sym->declared_at);
	    return;
	  }

	if (sym->ts.type != BT_ASSUMED && sym->ts.type != BT_INTEGER
	    && sym->ts.type != BT_REAL && sym->ts.type != BT_LOGICAL
	    && sym->ts.type != BT_COMPLEX)
	  {
	    gfc_error ("Variable %s at %L with NO_ARG_CHECK attribute shall be "
		       "of type TYPE(*) or of an numeric intrinsic type",
		       sym->name, &sym->declared_at);
	    return;
	  }

      if (sym->attr.allocatable || sym->attr.codimension
	  || sym->attr.pointer || sym->attr.value)
	{
	  gfc_error ("Variable %s at %L with NO_ARG_CHECK attribute may not "
		     "have the ALLOCATABLE, CODIMENSION, POINTER or VALUE "
		     "attribute", sym->name, &sym->declared_at);
	  return;
	}

      if (sym->attr.intent == INTENT_OUT)
	{
	  gfc_error ("Variable %s at %L with NO_ARG_CHECK attribute may not "
		     "have the INTENT(OUT) attribute",
		     sym->name, &sym->declared_at);
	  return;
	}
      if (sym->attr.dimension && sym->as->type != AS_ASSUMED_SIZE)
	{
	  gfc_error ("Variable %s at %L with NO_ARG_CHECK attribute shall "
		     "either be a scalar or an assumed-size array",
		     sym->name, &sym->declared_at);
	  return;
	}

      /* Set the type to TYPE(*) and add a dimension(*) to ensure
	 NO_ARG_CHECK is correctly handled in trans*.c, e.g. with
	 packing.  */
      sym->ts.type = BT_ASSUMED;
      sym->as = gfc_get_array_spec ();
      sym->as->type = AS_ASSUMED_SIZE;
      sym->as->rank = 1;
      sym->as->lower[0] = gfc_get_int_expr (gfc_default_integer_kind, NULL, 1);
    }
  else if (sym->ts.type == BT_ASSUMED)
    {
      /* TS 29113, C407a.  */
      if (!sym->attr.dummy)
	{
	  gfc_error ("Assumed type of variable %s at %L is only permitted "
		     "for dummy variables", sym->name, &sym->declared_at);
	  return;
	}
      if (sym->attr.allocatable || sym->attr.codimension
	  || sym->attr.pointer || sym->attr.value)
    	{
	  gfc_error ("Assumed-type variable %s at %L may not have the "
		     "ALLOCATABLE, CODIMENSION, POINTER or VALUE attribute",
		     sym->name, &sym->declared_at);
	  return;
	}
      if (sym->attr.intent == INTENT_OUT)
    	{
	  gfc_error ("Assumed-type variable %s at %L may not have the "
		     "INTENT(OUT) attribute",
		     sym->name, &sym->declared_at);
	  return;
	}
      if (sym->attr.dimension && sym->as->type == AS_EXPLICIT)
	{
	  gfc_error ("Assumed-type variable %s at %L shall not be an "
		     "explicit-shape array", sym->name, &sym->declared_at);
	  return;
	}
    }

  /* If the symbol is marked as bind(c), verify it's type and kind.  Do not
     do this for something that was implicitly typed because that is handled
     in gfc_set_default_type.  Handle dummy arguments and procedure
     definitions separately.  Also, anything that is use associated is not
     handled here but instead is handled in the module it is declared in.
     Finally, derived type definitions are allowed to be BIND(C) since that
     only implies that they're interoperable, and they are checked fully for
     interoperability when a variable is declared of that type.  */
  if (sym->attr.is_bind_c && sym->attr.implicit_type == 0 &&
      sym->attr.use_assoc == 0 && sym->attr.dummy == 0 &&
      sym->attr.flavor != FL_PROCEDURE && sym->attr.flavor != FL_DERIVED)
    {
      bool t = true;

      /* First, make sure the variable is declared at the
	 module-level scope (J3/04-007, Section 15.3).	*/
      if (sym->ns->proc_name->attr.flavor != FL_MODULE &&
          sym->attr.in_common == 0)
	{
	  gfc_error ("Variable '%s' at %L cannot be BIND(C) because it "
		     "is neither a COMMON block nor declared at the "
		     "module level scope", sym->name, &(sym->declared_at));
	  t = false;
	}
      else if (sym->common_head != NULL)
        {
          t = verify_com_block_vars_c_interop (sym->common_head);
        }
      else
	{
	  /* If type() declaration, we need to verify that the components
	     of the given type are all C interoperable, etc.  */
	  if (sym->ts.type == BT_DERIVED &&
              sym->ts.u.derived->attr.is_c_interop != 1)
            {
              /* Make sure the user marked the derived type as BIND(C).  If
                 not, call the verify routine.  This could print an error
                 for the derived type more than once if multiple variables
                 of that type are declared.  */
              if (sym->ts.u.derived->attr.is_bind_c != 1)
                verify_bind_c_derived_type (sym->ts.u.derived);
              t = false;
            }

	  /* Verify the variable itself as C interoperable if it
             is BIND(C).  It is not possible for this to succeed if
             the verify_bind_c_derived_type failed, so don't have to handle
             any error returned by verify_bind_c_derived_type.  */
          t = verify_bind_c_sym (sym, &(sym->ts), sym->attr.in_common,
                                 sym->common_block);
	}

      if (!t)
        {
          /* clear the is_bind_c flag to prevent reporting errors more than
             once if something failed.  */
          sym->attr.is_bind_c = 0;
          return;
        }
    }

  /* If a derived type symbol has reached this point, without its
     type being declared, we have an error.  Notice that most
     conditions that produce undefined derived types have already
     been dealt with.  However, the likes of:
     implicit type(t) (t) ..... call foo (t) will get us here if
     the type is not declared in the scope of the implicit
     statement. Change the type to BT_UNKNOWN, both because it is so
     and to prevent an ICE.  */
  if (sym->ts.type == BT_DERIVED && !sym->attr.is_iso_c
      && sym->ts.u.derived->components == NULL
      && !sym->ts.u.derived->attr.zero_comp)
    {
      gfc_error ("The derived type '%s' at %L is of type '%s', "
		 "which has not been defined", sym->name,
		  &sym->declared_at, sym->ts.u.derived->name);
      sym->ts.type = BT_UNKNOWN;
      return;
    }

  /* Make sure that the derived type has been resolved and that the
     derived type is visible in the symbol's namespace, if it is a
     module function and is not PRIVATE.  */
  if (sym->ts.type == BT_DERIVED
	&& sym->ts.u.derived->attr.use_assoc
	&& sym->ns->proc_name
	&& sym->ns->proc_name->attr.flavor == FL_MODULE
        && !resolve_fl_derived (sym->ts.u.derived))
    return;

  /* Unless the derived-type declaration is use associated, Fortran 95
     does not allow public entries of private derived types.
     See 4.4.1 (F95) and 4.5.1.1 (F2003); and related interpretation
     161 in 95-006r3.  */
  if (sym->ts.type == BT_DERIVED
      && sym->ns->proc_name && sym->ns->proc_name->attr.flavor == FL_MODULE
      && !sym->ts.u.derived->attr.use_assoc
      && gfc_check_symbol_access (sym)
      && !gfc_check_symbol_access (sym->ts.u.derived)
      && !gfc_notify_std (GFC_STD_F2003, "PUBLIC %s '%s' at %L of PRIVATE "
			  "derived type '%s'", 
			  (sym->attr.flavor == FL_PARAMETER) 
			  ? "parameter" : "variable", 
			  sym->name, &sym->declared_at, 
			  sym->ts.u.derived->name))
    return;

  /* F2008, C1302.  */
  if (sym->ts.type == BT_DERIVED
      && ((sym->ts.u.derived->from_intmod == INTMOD_ISO_FORTRAN_ENV
	   && sym->ts.u.derived->intmod_sym_id == ISOFORTRAN_LOCK_TYPE)
	  || sym->ts.u.derived->attr.lock_comp)
      && !sym->attr.codimension && !sym->ts.u.derived->attr.coarray_comp)
    {
      gfc_error ("Variable %s at %L of type LOCK_TYPE or with subcomponent of "
		 "type LOCK_TYPE must be a coarray", sym->name,
		 &sym->declared_at);
      return;
    }

  /* An assumed-size array with INTENT(OUT) shall not be of a type for which
     default initialization is defined (5.1.2.4.4).  */
  if (sym->ts.type == BT_DERIVED
      && sym->attr.dummy
      && sym->attr.intent == INTENT_OUT
      && sym->as
      && sym->as->type == AS_ASSUMED_SIZE)
    {
      for (c = sym->ts.u.derived->components; c; c = c->next)
	{
	  if (c->initializer)
	    {
	      gfc_error ("The INTENT(OUT) dummy argument '%s' at %L is "
			 "ASSUMED SIZE and so cannot have a default initializer",
			 sym->name, &sym->declared_at);
	      return;
	    }
	}
    }

  /* F2008, C542.  */
  if (sym->ts.type == BT_DERIVED && sym->attr.dummy
      && sym->attr.intent == INTENT_OUT && sym->attr.lock_comp)
    {
      gfc_error ("Dummy argument '%s' at %L of LOCK_TYPE shall not be "
		 "INTENT(OUT)", sym->name, &sym->declared_at);
      return;
    }

  /* F2008, C525.  */
  if ((((sym->ts.type == BT_DERIVED && sym->ts.u.derived->attr.coarray_comp)
	 || (sym->ts.type == BT_CLASS && sym->attr.class_ok
	     && CLASS_DATA (sym)->attr.coarray_comp))
       || class_attr.codimension)
      && (sym->attr.result || sym->result == sym))
    {
      gfc_error ("Function result '%s' at %L shall not be a coarray or have "
	         "a coarray component", sym->name, &sym->declared_at);
      return;
    }

  /* F2008, C524.  */
  if (sym->attr.codimension && sym->ts.type == BT_DERIVED
      && sym->ts.u.derived->ts.is_iso_c)
    {
      gfc_error ("Variable '%s' at %L of TYPE(C_PTR) or TYPE(C_FUNPTR) "
		 "shall not be a coarray", sym->name, &sym->declared_at);
      return;
    }

  /* F2008, C525.  */
  if (((sym->ts.type == BT_DERIVED && sym->ts.u.derived->attr.coarray_comp)
	|| (sym->ts.type == BT_CLASS && sym->attr.class_ok
	    && CLASS_DATA (sym)->attr.coarray_comp))
      && (class_attr.codimension || class_attr.pointer || class_attr.dimension
	  || class_attr.allocatable))
    {
      gfc_error ("Variable '%s' at %L with coarray component shall be a "
		 "nonpointer, nonallocatable scalar, which is not a coarray",
		 sym->name, &sym->declared_at);
      return;
    }

  /* F2008, C526.  The function-result case was handled above.  */
  if (class_attr.codimension
      && !(class_attr.allocatable || sym->attr.dummy || sym->attr.save
	   || sym->attr.select_type_temporary
	   || sym->ns->save_all
	   || sym->ns->proc_name->attr.flavor == FL_MODULE
	   || sym->ns->proc_name->attr.is_main_program
	   || sym->attr.function || sym->attr.result || sym->attr.use_assoc))
    {
      gfc_error ("Variable '%s' at %L is a coarray and is not ALLOCATABLE, SAVE "
		 "nor a dummy argument", sym->name, &sym->declared_at);
      return;
    }
  /* F2008, C528.  */
  else if (class_attr.codimension && !sym->attr.select_type_temporary
	   && !class_attr.allocatable && as && as->cotype == AS_DEFERRED)
    {
      gfc_error ("Coarray variable '%s' at %L shall not have codimensions with "
		 "deferred shape", sym->name, &sym->declared_at);
      return;
    }
  else if (class_attr.codimension && class_attr.allocatable && as
	   && (as->cotype != AS_DEFERRED || as->type != AS_DEFERRED))
    {
      gfc_error ("Allocatable coarray variable '%s' at %L must have "
		 "deferred shape", sym->name, &sym->declared_at);
      return;
    }

  /* F2008, C541.  */
  if ((((sym->ts.type == BT_DERIVED && sym->ts.u.derived->attr.coarray_comp)
	|| (sym->ts.type == BT_CLASS && sym->attr.class_ok
	    && CLASS_DATA (sym)->attr.coarray_comp))
       || (class_attr.codimension && class_attr.allocatable))
      && sym->attr.dummy && sym->attr.intent == INTENT_OUT)
    {
      gfc_error ("Variable '%s' at %L is INTENT(OUT) and can thus not be an "
		 "allocatable coarray or have coarray components",
		 sym->name, &sym->declared_at);
      return;
    }

  if (class_attr.codimension && sym->attr.dummy
      && sym->ns->proc_name && sym->ns->proc_name->attr.is_bind_c)
    {
      gfc_error ("Coarray dummy variable '%s' at %L not allowed in BIND(C) "
		 "procedure '%s'", sym->name, &sym->declared_at,
		 sym->ns->proc_name->name);
      return;
    }

  if (sym->ts.type == BT_LOGICAL
      && ((sym->attr.function && sym->attr.is_bind_c && sym->result == sym)
	  || ((sym->attr.dummy || sym->attr.result) && sym->ns->proc_name
	      && sym->ns->proc_name->attr.is_bind_c)))
    {
      int i;
      for (i = 0; gfc_logical_kinds[i].kind; i++)
        if (gfc_logical_kinds[i].kind == sym->ts.kind)
          break;
      if (!gfc_logical_kinds[i].c_bool && sym->attr.dummy
	  && !gfc_notify_std (GFC_STD_GNU, "LOGICAL dummy argument '%s' at "
			      "%L with non-C_Bool kind in BIND(C) procedure "
			      "'%s'", sym->name, &sym->declared_at, 
			      sym->ns->proc_name->name))
	return;
      else if (!gfc_logical_kinds[i].c_bool
	       && !gfc_notify_std (GFC_STD_GNU, "LOGICAL result variable "
				   "'%s' at %L with non-C_Bool kind in "
				   "BIND(C) procedure '%s'", sym->name, 
				   &sym->declared_at, 
				   sym->attr.function ? sym->name 
				   : sym->ns->proc_name->name))
	return;
    }

  switch (sym->attr.flavor)
    {
    case FL_VARIABLE:
      if (!resolve_fl_variable (sym, mp_flag))
	return;
      break;

    case FL_PROCEDURE:
      if (!resolve_fl_procedure (sym, mp_flag))
	return;
      break;

    case FL_NAMELIST:
      if (!resolve_fl_namelist (sym))
	return;
      break;

    case FL_PARAMETER:
      if (!resolve_fl_parameter (sym))
	return;
      break;

    default:
      break;
    }

  /* Resolve array specifier. Check as well some constraints
     on COMMON blocks.  */

  check_constant = sym->attr.in_common && !sym->attr.pointer;

  /* Set the formal_arg_flag so that check_conflict will not throw
     an error for host associated variables in the specification
     expression for an array_valued function.  */
  if (sym->attr.function && sym->as)
    formal_arg_flag = 1;

  saved_specification_expr = specification_expr;
  specification_expr = true;
  gfc_resolve_array_spec (sym->as, check_constant);
  specification_expr = saved_specification_expr;

  formal_arg_flag = 0;

  /* Resolve formal namespaces.  */
  if (sym->formal_ns && sym->formal_ns != gfc_current_ns
      && !sym->attr.contained && !sym->attr.intrinsic)
    gfc_resolve (sym->formal_ns);

  /* Make sure the formal namespace is present.  */
  if (sym->formal && !sym->formal_ns)
    {
      gfc_formal_arglist *formal = sym->formal;
      while (formal && !formal->sym)
	formal = formal->next;

      if (formal)
	{
	  sym->formal_ns = formal->sym->ns;
          if (sym->ns != formal->sym->ns)
	    sym->formal_ns->refs++;
	}
    }

  /* Check threadprivate restrictions.  */
  if (sym->attr.threadprivate && !sym->attr.save && !sym->ns->save_all
      && (!sym->attr.in_common
	  && sym->module == NULL
	  && (sym->ns->proc_name == NULL
	      || sym->ns->proc_name->attr.flavor != FL_MODULE)))
    gfc_error ("Threadprivate at %L isn't SAVEd", &sym->declared_at);

  /* If we have come this far we can apply default-initializers, as
     described in 14.7.5, to those variables that have not already
     been assigned one.  */
  if (sym->ts.type == BT_DERIVED
      && !sym->value
      && !sym->attr.allocatable
      && !sym->attr.alloc_comp)
    {
      symbol_attribute *a = &sym->attr;

      if ((!a->save && !a->dummy && !a->pointer
	   && !a->in_common && !a->use_assoc
	   && (a->referenced || a->result)
	   && !(a->function && sym != sym->result))
	  || (a->dummy && a->intent == INTENT_OUT && !a->pointer))
	apply_default_init (sym);
    }

  if (sym->ts.type == BT_CLASS && sym->ns == gfc_current_ns
      && sym->attr.dummy && sym->attr.intent == INTENT_OUT
      && !CLASS_DATA (sym)->attr.class_pointer
      && !CLASS_DATA (sym)->attr.allocatable)
    apply_default_init (sym);

  /* If this symbol has a type-spec, check it.  */
  if (sym->attr.flavor == FL_VARIABLE || sym->attr.flavor == FL_PARAMETER
      || (sym->attr.flavor == FL_PROCEDURE && sym->attr.function))
    if (!resolve_typespec_used (&sym->ts, &sym->declared_at, sym->name))
      return;
}


/************* Resolve DATA statements *************/

static struct
{
  gfc_data_value *vnode;
  mpz_t left;
}
values;


/* Advance the values structure to point to the next value in the data list.  */

static bool
next_data_value (void)
{
  while (mpz_cmp_ui (values.left, 0) == 0)
    {

      if (values.vnode->next == NULL)
	return false;

      values.vnode = values.vnode->next;
      mpz_set (values.left, values.vnode->repeat);
    }

  return true;
}


static bool
check_data_variable (gfc_data_variable *var, locus *where)
{
  gfc_expr *e;
  mpz_t size;
  mpz_t offset;
  bool t;
  ar_type mark = AR_UNKNOWN;
  int i;
  mpz_t section_index[GFC_MAX_DIMENSIONS];
  gfc_ref *ref;
  gfc_array_ref *ar;
  gfc_symbol *sym;
  int has_pointer;

  if (!gfc_resolve_expr (var->expr))
    return false;

  ar = NULL;
  mpz_init_set_si (offset, 0);
  e = var->expr;

  if (e->expr_type != EXPR_VARIABLE)
    gfc_internal_error ("check_data_variable(): Bad expression");

  sym = e->symtree->n.sym;

  if (sym->ns->is_block_data && !sym->attr.in_common)
    {
      gfc_error ("BLOCK DATA element '%s' at %L must be in COMMON",
		 sym->name, &sym->declared_at);
    }

  if (e->ref == NULL && sym->as)
    {
      gfc_error ("DATA array '%s' at %L must be specified in a previous"
		 " declaration", sym->name, where);
      return false;
    }

  has_pointer = sym->attr.pointer;

  if (gfc_is_coindexed (e))
    {
      gfc_error ("DATA element '%s' at %L cannot have a coindex", sym->name,
		 where);
      return false;
    }

  for (ref = e->ref; ref; ref = ref->next)
    {
      if (ref->type == REF_COMPONENT && ref->u.c.component->attr.pointer)
	has_pointer = 1;

      if (has_pointer
	    && ref->type == REF_ARRAY
	    && ref->u.ar.type != AR_FULL)
	  {
	    gfc_error ("DATA element '%s' at %L is a pointer and so must "
			"be a full array", sym->name, where);
	    return false;
	  }
    }

  if (e->rank == 0 || has_pointer)
    {
      mpz_init_set_ui (size, 1);
      ref = NULL;
    }
  else
    {
      ref = e->ref;

      /* Find the array section reference.  */
      for (ref = e->ref; ref; ref = ref->next)
	{
	  if (ref->type != REF_ARRAY)
	    continue;
	  if (ref->u.ar.type == AR_ELEMENT)
	    continue;
	  break;
	}
      gcc_assert (ref);

      /* Set marks according to the reference pattern.  */
      switch (ref->u.ar.type)
	{
	case AR_FULL:
	  mark = AR_FULL;
	  break;

	case AR_SECTION:
	  ar = &ref->u.ar;
	  /* Get the start position of array section.  */
	  gfc_get_section_index (ar, section_index, &offset);
	  mark = AR_SECTION;
	  break;

	default:
	  gcc_unreachable ();
	}

      if (!gfc_array_size (e, &size))
	{
	  gfc_error ("Nonconstant array section at %L in DATA statement",
		     &e->where);
	  mpz_clear (offset);
	  return false;
	}
    }

  t = true;

  while (mpz_cmp_ui (size, 0) > 0)
    {
      if (!next_data_value ())
	{
	  gfc_error ("DATA statement at %L has more variables than values",
		     where);
	  t = false;
	  break;
	}

      t = gfc_check_assign (var->expr, values.vnode->expr, 0);
      if (!t)
	break;

      /* If we have more than one element left in the repeat count,
	 and we have more than one element left in the target variable,
	 then create a range assignment.  */
      /* FIXME: Only done for full arrays for now, since array sections
	 seem tricky.  */
      if (mark == AR_FULL && ref && ref->next == NULL
	  && mpz_cmp_ui (values.left, 1) > 0 && mpz_cmp_ui (size, 1) > 0)
	{
	  mpz_t range;

	  if (mpz_cmp (size, values.left) >= 0)
	    {
	      mpz_init_set (range, values.left);
	      mpz_sub (size, size, values.left);
	      mpz_set_ui (values.left, 0);
	    }
	  else
	    {
	      mpz_init_set (range, size);
	      mpz_sub (values.left, values.left, size);
	      mpz_set_ui (size, 0);
	    }

	  t = gfc_assign_data_value (var->expr, values.vnode->expr,
				     offset, &range);

	  mpz_add (offset, offset, range);
	  mpz_clear (range);

	  if (!t)
	    break;
	}

      /* Assign initial value to symbol.  */
      else
	{
	  mpz_sub_ui (values.left, values.left, 1);
	  mpz_sub_ui (size, size, 1);

	  t = gfc_assign_data_value (var->expr, values.vnode->expr,
				     offset, NULL);
	  if (!t)
	    break;

	  if (mark == AR_FULL)
	    mpz_add_ui (offset, offset, 1);

	  /* Modify the array section indexes and recalculate the offset
	     for next element.  */
	  else if (mark == AR_SECTION)
	    gfc_advance_section (section_index, ar, &offset);
	}
    }

  if (mark == AR_SECTION)
    {
      for (i = 0; i < ar->dimen; i++)
	mpz_clear (section_index[i]);
    }

  mpz_clear (size);
  mpz_clear (offset);

  return t;
}


static bool traverse_data_var (gfc_data_variable *, locus *);

/* Iterate over a list of elements in a DATA statement.  */

static bool
traverse_data_list (gfc_data_variable *var, locus *where)
{
  mpz_t trip;
  iterator_stack frame;
  gfc_expr *e, *start, *end, *step;
  bool retval = true;

  mpz_init (frame.value);
  mpz_init (trip);

  start = gfc_copy_expr (var->iter.start);
  end = gfc_copy_expr (var->iter.end);
  step = gfc_copy_expr (var->iter.step);

  if (!gfc_simplify_expr (start, 1)
      || start->expr_type != EXPR_CONSTANT)
    {
      gfc_error ("start of implied-do loop at %L could not be "
		 "simplified to a constant value", &start->where);
      retval = false;
      goto cleanup;
    }
  if (!gfc_simplify_expr (end, 1)
      || end->expr_type != EXPR_CONSTANT)
    {
      gfc_error ("end of implied-do loop at %L could not be "
		 "simplified to a constant value", &start->where);
      retval = false;
      goto cleanup;
    }
  if (!gfc_simplify_expr (step, 1)
      || step->expr_type != EXPR_CONSTANT)
    {
      gfc_error ("step of implied-do loop at %L could not be "
		 "simplified to a constant value", &start->where);
      retval = false;
      goto cleanup;
    }

  mpz_set (trip, end->value.integer);
  mpz_sub (trip, trip, start->value.integer);
  mpz_add (trip, trip, step->value.integer);

  mpz_div (trip, trip, step->value.integer);

  mpz_set (frame.value, start->value.integer);

  frame.prev = iter_stack;
  frame.variable = var->iter.var->symtree;
  iter_stack = &frame;

  while (mpz_cmp_ui (trip, 0) > 0)
    {
      if (!traverse_data_var (var->list, where))
	{
	  retval = false;
	  goto cleanup;
	}

      e = gfc_copy_expr (var->expr);
      if (!gfc_simplify_expr (e, 1))
	{
	  gfc_free_expr (e);
	  retval = false;
	  goto cleanup;
	}

      mpz_add (frame.value, frame.value, step->value.integer);

      mpz_sub_ui (trip, trip, 1);
    }

cleanup:
  mpz_clear (frame.value);
  mpz_clear (trip);

  gfc_free_expr (start);
  gfc_free_expr (end);
  gfc_free_expr (step);

  iter_stack = frame.prev;
  return retval;
}


/* Type resolve variables in the variable list of a DATA statement.  */

static bool
traverse_data_var (gfc_data_variable *var, locus *where)
{
  bool t;

  for (; var; var = var->next)
    {
      if (var->expr == NULL)
	t = traverse_data_list (var, where);
      else
	t = check_data_variable (var, where);

      if (!t)
	return false;
    }

  return true;
}


/* Resolve the expressions and iterators associated with a data statement.
   This is separate from the assignment checking because data lists should
   only be resolved once.  */

static bool
resolve_data_variables (gfc_data_variable *d)
{
  for (; d; d = d->next)
    {
      if (d->list == NULL)
	{
	  if (!gfc_resolve_expr (d->expr))
	    return false;
	}
      else
	{
	  if (!gfc_resolve_iterator (&d->iter, false, true))
	    return false;

	  if (!resolve_data_variables (d->list))
	    return false;
	}
    }

  return true;
}


/* Resolve a single DATA statement.  We implement this by storing a pointer to
   the value list into static variables, and then recursively traversing the
   variables list, expanding iterators and such.  */

static void
resolve_data (gfc_data *d)
{

  if (!resolve_data_variables (d->var))
    return;

  values.vnode = d->value;
  if (d->value == NULL)
    mpz_set_ui (values.left, 0);
  else
    mpz_set (values.left, d->value->repeat);

  if (!traverse_data_var (d->var, &d->where))
    return;

  /* At this point, we better not have any values left.  */

  if (next_data_value ())
    gfc_error ("DATA statement at %L has more values than variables",
	       &d->where);
}


/* 12.6 Constraint: In a pure subprogram any variable which is in common or
   accessed by host or use association, is a dummy argument to a pure function,
   is a dummy argument with INTENT (IN) to a pure subroutine, or an object that
   is storage associated with any such variable, shall not be used in the
   following contexts: (clients of this function).  */

/* Determines if a variable is not 'pure', i.e., not assignable within a pure
   procedure.  Returns zero if assignment is OK, nonzero if there is a
   problem.  */
int
gfc_impure_variable (gfc_symbol *sym)
{
  gfc_symbol *proc;
  gfc_namespace *ns;

  if (sym->attr.use_assoc || sym->attr.in_common)
    return 1;

  /* Check if the symbol's ns is inside the pure procedure.  */
  for (ns = gfc_current_ns; ns; ns = ns->parent)
    {
      if (ns == sym->ns)
	break;
      if (ns->proc_name->attr.flavor == FL_PROCEDURE && !sym->attr.function)
	return 1;
    }

  proc = sym->ns->proc_name;
  if (sym->attr.dummy
      && ((proc->attr.subroutine && sym->attr.intent == INTENT_IN)
	  || proc->attr.function))
    return 1;

  /* TODO: Sort out what can be storage associated, if anything, and include
     it here.  In principle equivalences should be scanned but it does not
     seem to be possible to storage associate an impure variable this way.  */
  return 0;
}


/* Test whether a symbol is pure or not.  For a NULL pointer, checks if the
   current namespace is inside a pure procedure.  */

int
gfc_pure (gfc_symbol *sym)
{
  symbol_attribute attr;
  gfc_namespace *ns;

  if (sym == NULL)
    {
      /* Check if the current namespace or one of its parents
	belongs to a pure procedure.  */
      for (ns = gfc_current_ns; ns; ns = ns->parent)
	{
	  sym = ns->proc_name;
	  if (sym == NULL)
	    return 0;
	  attr = sym->attr;
	  if (attr.flavor == FL_PROCEDURE && attr.pure)
	    return 1;
	}
      return 0;
    }

  attr = sym->attr;

  return attr.flavor == FL_PROCEDURE && attr.pure;
}


/* Test whether a symbol is implicitly pure or not.  For a NULL pointer,
   checks if the current namespace is implicitly pure.  Note that this
   function returns false for a PURE procedure.  */

int
gfc_implicit_pure (gfc_symbol *sym)
{
  gfc_namespace *ns;

  if (sym == NULL)
    {
      /* Check if the current procedure is implicit_pure.  Walk up
	 the procedure list until we find a procedure.  */
      for (ns = gfc_current_ns; ns; ns = ns->parent)
	{
	  sym = ns->proc_name;
	  if (sym == NULL)
	    return 0;

	  if (sym->attr.flavor == FL_PROCEDURE)
	    break;
	}
    }

  return sym->attr.flavor == FL_PROCEDURE && sym->attr.implicit_pure
    && !sym->attr.pure;
}


void
gfc_unset_implicit_pure (gfc_symbol *sym)
{
  gfc_namespace *ns;

  if (sym == NULL)
    {
      /* Check if the current procedure is implicit_pure.  Walk up
	 the procedure list until we find a procedure.  */
      for (ns = gfc_current_ns; ns; ns = ns->parent)
	{
	  sym = ns->proc_name;
	  if (sym == NULL)
	    return;

	  if (sym->attr.flavor == FL_PROCEDURE)
	    break;
	}
    }

  if (sym->attr.flavor == FL_PROCEDURE)
    sym->attr.implicit_pure = 0;
  else
    sym->attr.pure = 0;
}


/* Test whether the current procedure is elemental or not.  */

int
gfc_elemental (gfc_symbol *sym)
{
  symbol_attribute attr;

  if (sym == NULL)
    sym = gfc_current_ns->proc_name;
  if (sym == NULL)
    return 0;
  attr = sym->attr;

  return attr.flavor == FL_PROCEDURE && attr.elemental;
}


/* Warn about unused labels.  */

static void
warn_unused_fortran_label (gfc_st_label *label)
{
  if (label == NULL)
    return;

  warn_unused_fortran_label (label->left);

  if (label->defined == ST_LABEL_UNKNOWN)
    return;

  switch (label->referenced)
    {
    case ST_LABEL_UNKNOWN:
      gfc_warning ("Label %d at %L defined but not used", label->value,
		   &label->where);
      break;

    case ST_LABEL_BAD_TARGET:
      gfc_warning ("Label %d at %L defined but cannot be used",
		   label->value, &label->where);
      break;

    default:
      break;
    }

  warn_unused_fortran_label (label->right);
}


/* Returns the sequence type of a symbol or sequence.  */

static seq_type
sequence_type (gfc_typespec ts)
{
  seq_type result;
  gfc_component *c;

  switch (ts.type)
  {
    case BT_DERIVED:

      if (ts.u.derived->components == NULL)
	return SEQ_NONDEFAULT;

      result = sequence_type (ts.u.derived->components->ts);
      for (c = ts.u.derived->components->next; c; c = c->next)
	if (sequence_type (c->ts) != result)
	  return SEQ_MIXED;

      return result;

    case BT_CHARACTER:
      if (ts.kind != gfc_default_character_kind)
	  return SEQ_NONDEFAULT;

      return SEQ_CHARACTER;

    case BT_INTEGER:
      if (ts.kind != gfc_default_integer_kind)
	  return SEQ_NONDEFAULT;

      return SEQ_NUMERIC;

    case BT_REAL:
      if (!(ts.kind == gfc_default_real_kind
	    || ts.kind == gfc_default_double_kind))
	  return SEQ_NONDEFAULT;

      return SEQ_NUMERIC;

    case BT_COMPLEX:
      if (ts.kind != gfc_default_complex_kind)
	  return SEQ_NONDEFAULT;

      return SEQ_NUMERIC;

    case BT_LOGICAL:
      if (ts.kind != gfc_default_logical_kind)
	  return SEQ_NONDEFAULT;

      return SEQ_NUMERIC;

    default:
      return SEQ_NONDEFAULT;
  }
}


/* Resolve derived type EQUIVALENCE object.  */

static bool
resolve_equivalence_derived (gfc_symbol *derived, gfc_symbol *sym, gfc_expr *e)
{
  gfc_component *c = derived->components;

  if (!derived)
    return true;

  /* Shall not be an object of nonsequence derived type.  */
  if (!derived->attr.sequence)
    {
      gfc_error ("Derived type variable '%s' at %L must have SEQUENCE "
		 "attribute to be an EQUIVALENCE object", sym->name,
		 &e->where);
      return false;
    }

  /* Shall not have allocatable components.  */
  if (derived->attr.alloc_comp)
    {
      gfc_error ("Derived type variable '%s' at %L cannot have ALLOCATABLE "
		 "components to be an EQUIVALENCE object",sym->name,
		 &e->where);
      return false;
    }

  if (sym->attr.in_common && gfc_has_default_initializer (sym->ts.u.derived))
    {
      gfc_error ("Derived type variable '%s' at %L with default "
		 "initialization cannot be in EQUIVALENCE with a variable "
		 "in COMMON", sym->name, &e->where);
      return false;
    }

  for (; c ; c = c->next)
    {
      if (c->ts.type == BT_DERIVED
	  && (!resolve_equivalence_derived(c->ts.u.derived, sym, e)))
	return false;

      /* Shall not be an object of sequence derived type containing a pointer
	 in the structure.  */
      if (c->attr.pointer)
	{
	  gfc_error ("Derived type variable '%s' at %L with pointer "
		     "component(s) cannot be an EQUIVALENCE object",
		     sym->name, &e->where);
	  return false;
	}
    }
  return true;
}


/* Resolve equivalence object.
   An EQUIVALENCE object shall not be a dummy argument, a pointer, a target,
   an allocatable array, an object of nonsequence derived type, an object of
   sequence derived type containing a pointer at any level of component
   selection, an automatic object, a function name, an entry name, a result
   name, a named constant, a structure component, or a subobject of any of
   the preceding objects.  A substring shall not have length zero.  A
   derived type shall not have components with default initialization nor
   shall two objects of an equivalence group be initialized.
   Either all or none of the objects shall have an protected attribute.
   The simple constraints are done in symbol.c(check_conflict) and the rest
   are implemented here.  */

static void
resolve_equivalence (gfc_equiv *eq)
{
  gfc_symbol *sym;
  gfc_symbol *first_sym;
  gfc_expr *e;
  gfc_ref *r;
  locus *last_where = NULL;
  seq_type eq_type, last_eq_type;
  gfc_typespec *last_ts;
  int object, cnt_protected;
  const char *msg;

  last_ts = &eq->expr->symtree->n.sym->ts;

  first_sym = eq->expr->symtree->n.sym;

  cnt_protected = 0;

  for (object = 1; eq; eq = eq->eq, object++)
    {
      e = eq->expr;

      e->ts = e->symtree->n.sym->ts;
      /* match_varspec might not know yet if it is seeing
	 array reference or substring reference, as it doesn't
	 know the types.  */
      if (e->ref && e->ref->type == REF_ARRAY)
	{
	  gfc_ref *ref = e->ref;
	  sym = e->symtree->n.sym;

	  if (sym->attr.dimension)
	    {
	      ref->u.ar.as = sym->as;
	      ref = ref->next;
	    }

	  /* For substrings, convert REF_ARRAY into REF_SUBSTRING.  */
	  if (e->ts.type == BT_CHARACTER
	      && ref
	      && ref->type == REF_ARRAY
	      && ref->u.ar.dimen == 1
	      && ref->u.ar.dimen_type[0] == DIMEN_RANGE
	      && ref->u.ar.stride[0] == NULL)
	    {
	      gfc_expr *start = ref->u.ar.start[0];
	      gfc_expr *end = ref->u.ar.end[0];
	      void *mem = NULL;

	      /* Optimize away the (:) reference.  */
	      if (start == NULL && end == NULL)
		{
		  if (e->ref == ref)
		    e->ref = ref->next;
		  else
		    e->ref->next = ref->next;
		  mem = ref;
		}
	      else
		{
		  ref->type = REF_SUBSTRING;
		  if (start == NULL)
		    start = gfc_get_int_expr (gfc_default_integer_kind,
					      NULL, 1);
		  ref->u.ss.start = start;
		  if (end == NULL && e->ts.u.cl)
		    end = gfc_copy_expr (e->ts.u.cl->length);
		  ref->u.ss.end = end;
		  ref->u.ss.length = e->ts.u.cl;
		  e->ts.u.cl = NULL;
		}
	      ref = ref->next;
	      free (mem);
	    }

	  /* Any further ref is an error.  */
	  if (ref)
	    {
	      gcc_assert (ref->type == REF_ARRAY);
	      gfc_error ("Syntax error in EQUIVALENCE statement at %L",
			 &ref->u.ar.where);
	      continue;
	    }
	}

      if (!gfc_resolve_expr (e))
	continue;

      sym = e->symtree->n.sym;

      if (sym->attr.is_protected)
	cnt_protected++;
      if (cnt_protected > 0 && cnt_protected != object)
       	{
	      gfc_error ("Either all or none of the objects in the "
			 "EQUIVALENCE set at %L shall have the "
			 "PROTECTED attribute",
			 &e->where);
	      break;
	}

      /* Shall not equivalence common block variables in a PURE procedure.  */
      if (sym->ns->proc_name
	  && sym->ns->proc_name->attr.pure
	  && sym->attr.in_common)
	{
	  gfc_error ("Common block member '%s' at %L cannot be an EQUIVALENCE "
		     "object in the pure procedure '%s'",
		     sym->name, &e->where, sym->ns->proc_name->name);
	  break;
	}

      /* Shall not be a named constant.  */
      if (e->expr_type == EXPR_CONSTANT)
	{
	  gfc_error ("Named constant '%s' at %L cannot be an EQUIVALENCE "
		     "object", sym->name, &e->where);
	  continue;
	}

      if (e->ts.type == BT_DERIVED
	  && !resolve_equivalence_derived (e->ts.u.derived, sym, e))
	continue;

      /* Check that the types correspond correctly:
	 Note 5.28:
	 A numeric sequence structure may be equivalenced to another sequence
	 structure, an object of default integer type, default real type, double
	 precision real type, default logical type such that components of the
	 structure ultimately only become associated to objects of the same
	 kind. A character sequence structure may be equivalenced to an object
	 of default character kind or another character sequence structure.
	 Other objects may be equivalenced only to objects of the same type and
	 kind parameters.  */

      /* Identical types are unconditionally OK.  */
      if (object == 1 || gfc_compare_types (last_ts, &sym->ts))
	goto identical_types;

      last_eq_type = sequence_type (*last_ts);
      eq_type = sequence_type (sym->ts);

      /* Since the pair of objects is not of the same type, mixed or
	 non-default sequences can be rejected.  */

      msg = "Sequence %s with mixed components in EQUIVALENCE "
	    "statement at %L with different type objects";
      if ((object ==2
	   && last_eq_type == SEQ_MIXED
	   && !gfc_notify_std (GFC_STD_GNU, msg, first_sym->name, last_where))
	  || (eq_type == SEQ_MIXED
	      && !gfc_notify_std (GFC_STD_GNU, msg, sym->name, &e->where)))
	continue;

      msg = "Non-default type object or sequence %s in EQUIVALENCE "
	    "statement at %L with objects of different type";
      if ((object ==2
	   && last_eq_type == SEQ_NONDEFAULT
	   && !gfc_notify_std (GFC_STD_GNU, msg, first_sym->name, last_where))
	  || (eq_type == SEQ_NONDEFAULT
	      && !gfc_notify_std (GFC_STD_GNU, msg, sym->name, &e->where)))
	continue;

      msg ="Non-CHARACTER object '%s' in default CHARACTER "
	   "EQUIVALENCE statement at %L";
      if (last_eq_type == SEQ_CHARACTER
	  && eq_type != SEQ_CHARACTER
	  && !gfc_notify_std (GFC_STD_GNU, msg, sym->name, &e->where))
		continue;

      msg ="Non-NUMERIC object '%s' in default NUMERIC "
	   "EQUIVALENCE statement at %L";
      if (last_eq_type == SEQ_NUMERIC
	  && eq_type != SEQ_NUMERIC
	  && !gfc_notify_std (GFC_STD_GNU, msg, sym->name, &e->where))
		continue;

  identical_types:
      last_ts =&sym->ts;
      last_where = &e->where;

      if (!e->ref)
	continue;

      /* Shall not be an automatic array.  */
      if (e->ref->type == REF_ARRAY
	  && !gfc_resolve_array_spec (e->ref->u.ar.as, 1))
	{
	  gfc_error ("Array '%s' at %L with non-constant bounds cannot be "
		     "an EQUIVALENCE object", sym->name, &e->where);
	  continue;
	}

      r = e->ref;
      while (r)
	{
	  /* Shall not be a structure component.  */
	  if (r->type == REF_COMPONENT)
	    {
	      gfc_error ("Structure component '%s' at %L cannot be an "
			 "EQUIVALENCE object",
			 r->u.c.component->name, &e->where);
	      break;
	    }

	  /* A substring shall not have length zero.  */
	  if (r->type == REF_SUBSTRING)
	    {
	      if (compare_bound (r->u.ss.start, r->u.ss.end) == CMP_GT)
		{
		  gfc_error ("Substring at %L has length zero",
			     &r->u.ss.start->where);
		  break;
		}
	    }
	  r = r->next;
	}
    }
}


/* Resolve function and ENTRY types, issue diagnostics if needed.  */

static void
resolve_fntype (gfc_namespace *ns)
{
  gfc_entry_list *el;
  gfc_symbol *sym;

  if (ns->proc_name == NULL || !ns->proc_name->attr.function)
    return;

  /* If there are any entries, ns->proc_name is the entry master
     synthetic symbol and ns->entries->sym actual FUNCTION symbol.  */
  if (ns->entries)
    sym = ns->entries->sym;
  else
    sym = ns->proc_name;
  if (sym->result == sym
      && sym->ts.type == BT_UNKNOWN
      && !gfc_set_default_type (sym, 0, NULL)
      && !sym->attr.untyped)
    {
      gfc_error ("Function '%s' at %L has no IMPLICIT type",
		 sym->name, &sym->declared_at);
      sym->attr.untyped = 1;
    }

  if (sym->ts.type == BT_DERIVED && !sym->ts.u.derived->attr.use_assoc
      && !sym->attr.contained
      && !gfc_check_symbol_access (sym->ts.u.derived)
      && gfc_check_symbol_access (sym))
    {
      gfc_notify_std (GFC_STD_F2003, "PUBLIC function '%s' at "
		      "%L of PRIVATE type '%s'", sym->name,
		      &sym->declared_at, sym->ts.u.derived->name);
    }

    if (ns->entries)
    for (el = ns->entries->next; el; el = el->next)
      {
	if (el->sym->result == el->sym
	    && el->sym->ts.type == BT_UNKNOWN
	    && !gfc_set_default_type (el->sym, 0, NULL)
	    && !el->sym->attr.untyped)
	  {
	    gfc_error ("ENTRY '%s' at %L has no IMPLICIT type",
		       el->sym->name, &el->sym->declared_at);
	    el->sym->attr.untyped = 1;
	  }
      }
}


/* 12.3.2.1.1 Defined operators.  */

static bool
check_uop_procedure (gfc_symbol *sym, locus where)
{
  gfc_formal_arglist *formal;

  if (!sym->attr.function)
    {
      gfc_error ("User operator procedure '%s' at %L must be a FUNCTION",
		 sym->name, &where);
      return false;
    }

  if (sym->ts.type == BT_CHARACTER
      && !(sym->ts.u.cl && sym->ts.u.cl->length)
      && !(sym->result && sym->result->ts.u.cl
	   && sym->result->ts.u.cl->length))
    {
      gfc_error ("User operator procedure '%s' at %L cannot be assumed "
		 "character length", sym->name, &where);
      return false;
    }

  formal = gfc_sym_get_dummy_args (sym);
  if (!formal || !formal->sym)
    {
      gfc_error ("User operator procedure '%s' at %L must have at least "
		 "one argument", sym->name, &where);
      return false;
    }

  if (formal->sym->attr.intent != INTENT_IN)
    {
      gfc_error ("First argument of operator interface at %L must be "
		 "INTENT(IN)", &where);
      return false;
    }

  if (formal->sym->attr.optional)
    {
      gfc_error ("First argument of operator interface at %L cannot be "
		 "optional", &where);
      return false;
    }

  formal = formal->next;
  if (!formal || !formal->sym)
    return true;

  if (formal->sym->attr.intent != INTENT_IN)
    {
      gfc_error ("Second argument of operator interface at %L must be "
		 "INTENT(IN)", &where);
      return false;
    }

  if (formal->sym->attr.optional)
    {
      gfc_error ("Second argument of operator interface at %L cannot be "
		 "optional", &where);
      return false;
    }

  if (formal->next)
    {
      gfc_error ("Operator interface at %L must have, at most, two "
		 "arguments", &where);
      return false;
    }

  return true;
}

static void
gfc_resolve_uops (gfc_symtree *symtree)
{
  gfc_interface *itr;

  if (symtree == NULL)
    return;

  gfc_resolve_uops (symtree->left);
  gfc_resolve_uops (symtree->right);

  for (itr = symtree->n.uop->op; itr; itr = itr->next)
    check_uop_procedure (itr->sym, itr->sym->declared_at);
}


/* Examine all of the expressions associated with a program unit,
   assign types to all intermediate expressions, make sure that all
   assignments are to compatible types and figure out which names
   refer to which functions or subroutines.  It doesn't check code
   block, which is handled by resolve_code.  */

static void
resolve_types (gfc_namespace *ns)
{
  gfc_namespace *n;
  gfc_charlen *cl;
  gfc_data *d;
  gfc_equiv *eq;
  gfc_namespace* old_ns = gfc_current_ns;

  /* Check that all IMPLICIT types are ok.  */
  if (!ns->seen_implicit_none)
    {
      unsigned letter;
      for (letter = 0; letter != GFC_LETTERS; ++letter)
	if (ns->set_flag[letter]
	    && !resolve_typespec_used (&ns->default_type[letter], 
				       &ns->implicit_loc[letter], NULL))
	  return;
    }

  gfc_current_ns = ns;

  resolve_entries (ns);

  resolve_common_vars (ns->blank_common.head, false);
  resolve_common_blocks (ns->common_root);

  resolve_contained_functions (ns);

  if (ns->proc_name && ns->proc_name->attr.flavor == FL_PROCEDURE
      && ns->proc_name->attr.if_source == IFSRC_IFBODY)
    resolve_formal_arglist (ns->proc_name);

  gfc_traverse_ns (ns, resolve_bind_c_derived_types);

  for (cl = ns->cl_list; cl; cl = cl->next)
    resolve_charlen (cl);

  gfc_traverse_ns (ns, resolve_symbol);

  resolve_fntype (ns);

  for (n = ns->contained; n; n = n->sibling)
    {
      if (gfc_pure (ns->proc_name) && !gfc_pure (n->proc_name))
	gfc_error ("Contained procedure '%s' at %L of a PURE procedure must "
		   "also be PURE", n->proc_name->name,
		   &n->proc_name->declared_at);

      resolve_types (n);
    }

  forall_flag = 0;
  gfc_do_concurrent_flag = 0;
  gfc_check_interfaces (ns);

  gfc_traverse_ns (ns, resolve_values);

  if (ns->save_all)
    gfc_save_all (ns);

  iter_stack = NULL;
  for (d = ns->data; d; d = d->next)
    resolve_data (d);

  iter_stack = NULL;
  gfc_traverse_ns (ns, gfc_formalize_init_value);

  gfc_traverse_ns (ns, gfc_verify_binding_labels);

  for (eq = ns->equiv; eq; eq = eq->next)
    resolve_equivalence (eq);

  /* Warn about unused labels.  */
  if (warn_unused_label)
    warn_unused_fortran_label (ns->st_labels);

  gfc_resolve_uops (ns->uop_root);

  gfc_current_ns = old_ns;
}


/* Call resolve_code recursively.  */

static void
resolve_codes (gfc_namespace *ns)
{
  gfc_namespace *n;
  bitmap_obstack old_obstack;

  if (ns->resolved == 1)
    return;

  for (n = ns->contained; n; n = n->sibling)
    resolve_codes (n);

  gfc_current_ns = ns;

  /* Don't clear 'cs_base' if this is the namespace of a BLOCK construct.  */
  if (!(ns->proc_name && ns->proc_name->attr.flavor == FL_LABEL))
    cs_base = NULL;

  /* Set to an out of range value.  */
  current_entry_id = -1;

  old_obstack = labels_obstack;
  bitmap_obstack_initialize (&labels_obstack);

  resolve_code (ns->code, ns);

  bitmap_obstack_release (&labels_obstack);
  labels_obstack = old_obstack;
}


/* This function is called after a complete program unit has been compiled.
   Its purpose is to examine all of the expressions associated with a program
   unit, assign types to all intermediate expressions, make sure that all
   assignments are to compatible types and figure out which names refer to
   which functions or subroutines.  */

void
gfc_resolve (gfc_namespace *ns)
{
  gfc_namespace *old_ns;
  code_stack *old_cs_base;

  if (ns->resolved)
    return;

  ns->resolved = -1;
  old_ns = gfc_current_ns;
  old_cs_base = cs_base;

  resolve_types (ns);
  component_assignment_level = 0;
  resolve_codes (ns);

  gfc_current_ns = old_ns;
  cs_base = old_cs_base;
  ns->resolved = 1;

  gfc_run_passes (ns);
}<|MERGE_RESOLUTION|>--- conflicted
+++ resolved
@@ -4734,10 +4734,6 @@
 add_caf_get_intrinsic (gfc_expr *e)
 {
   gfc_expr *wrapper, *tmp_expr;
-<<<<<<< HEAD
-  gfc_expr *async;
-=======
->>>>>>> e70c7f5b
   gfc_ref *ref;
   int n;
 
@@ -4751,19 +4747,10 @@
     if (ref->u.ar.dimen_type[n] != DIMEN_ELEMENT)
       return;
 
-<<<<<<< HEAD
-  async = gfc_get_logical_expr (gfc_default_logical_kind, NULL, false);
-  tmp_expr = XCNEW (gfc_expr);
-  *tmp_expr = *e;
-  wrapper = gfc_build_intrinsic_call (gfc_current_ns, GFC_ISYM_CAF_GET,
-				      "caf_get", tmp_expr->where, 2,
-				      tmp_expr, async);
-=======
   tmp_expr = XCNEW (gfc_expr);
   *tmp_expr = *e;
   wrapper = gfc_build_intrinsic_call (gfc_current_ns, GFC_ISYM_CAF_GET,
 				      "caf_get", tmp_expr->where, 1, tmp_expr);
->>>>>>> e70c7f5b
   wrapper->ts = e->ts;
   wrapper->rank = e->rank;
   if (e->rank)
@@ -5069,7 +5056,7 @@
   if (t)
     expression_rank (e);
 
-  if (0 && t && gfc_option.coarray == GFC_FCOARRAY_LIB && gfc_is_coindexed (e))
+  if (t && gfc_option.coarray == GFC_FCOARRAY_LIB && gfc_is_coindexed (e))
     add_caf_get_intrinsic (e);
 
   return t;
@@ -9285,11 +9272,7 @@
 
   gfc_check_assign (lhs, rhs, 1);
 
-<<<<<<< HEAD
   if (lhs_coindexed && gfc_option.coarray == GFC_FCOARRAY_LIB)
-=======
-  if (0 && lhs_coindexed && gfc_option.coarray == GFC_FCOARRAY_LIB)
->>>>>>> e70c7f5b
     {
       code->op = EXEC_CALL;
       gfc_get_sym_tree (GFC_PREFIX ("caf_send"), ns, &code->symtree, true);
@@ -9303,12 +9286,6 @@
       code->ext.actual->expr = lhs;
       code->ext.actual->next = gfc_get_actual_arglist ();
       code->ext.actual->next->expr = rhs;
-<<<<<<< HEAD
-      code->ext.actual->next->next = gfc_get_actual_arglist ();
-      code->ext.actual->next->next->expr =
-		gfc_get_logical_expr (gfc_default_logical_kind, NULL, false);
-=======
->>>>>>> e70c7f5b
       code->expr1 = NULL;
       code->expr2 = NULL;
     }

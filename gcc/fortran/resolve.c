--- conflicted
+++ resolved
@@ -7291,7 +7291,6 @@
 }
 
 
-<<<<<<< HEAD
 /* Check an assignment to a CLASS object (pointer or ordinary assignment).  */
 
 static void
@@ -7326,8 +7325,6 @@
 }
 
 
-=======
->>>>>>> 9abe5e56
 /* Given a block of code, recursively resolve everything pointed to by this
    code block.  */
 
@@ -7528,13 +7525,12 @@
 	  resolve_select (code);
 	  break;
 
-<<<<<<< HEAD
 	case EXEC_SELECT_TYPE:
 	  resolve_select_type (code);
-=======
+	  break;
+
 	case EXEC_BLOCK:
 	  gfc_resolve (code->ext.ns);
->>>>>>> 9abe5e56
 	  break;
 
 	case EXEC_DO:

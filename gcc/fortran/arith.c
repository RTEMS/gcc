/* Compiler arithmetic
   Copyright (C) 2000, 2001, 2002, 2003, 2004, 2005, 2006, 2007, 2008,
   2009, 2010
   Free Software Foundation, Inc.
   Contributed by Andy Vaught

This file is part of GCC.

GCC is free software; you can redistribute it and/or modify it under
the terms of the GNU General Public License as published by the Free
Software Foundation; either version 3, or (at your option) any later
version.

GCC is distributed in the hope that it will be useful, but WITHOUT ANY
WARRANTY; without even the implied warranty of MERCHANTABILITY or
FITNESS FOR A PARTICULAR PURPOSE.  See the GNU General Public License
for more details.

You should have received a copy of the GNU General Public License
along with GCC; see the file COPYING3.  If not see
<http://www.gnu.org/licenses/>.  */

/* Since target arithmetic must be done on the host, there has to
   be some way of evaluating arithmetic expressions as the host
   would evaluate them.  We use the GNU MP library and the MPFR
   library to do arithmetic, and this file provides the interface.  */

#include "config.h"
#include "system.h"
#include "flags.h"
#include "gfortran.h"
#include "arith.h"
#include "target-memory.h"
#include "constructor.h"

/* MPFR does not have a direct replacement for mpz_set_f() from GMP.
   It's easily implemented with a few calls though.  */

void
gfc_mpfr_to_mpz (mpz_t z, mpfr_t x, locus *where)
{
  mp_exp_t e;

  if (mpfr_inf_p (x) || mpfr_nan_p (x))
    {
      gfc_error ("Conversion of an Infinity or Not-a-Number at %L "
		 "to INTEGER", where);
      mpz_set_ui (z, 0);
      return;
    }

  e = mpfr_get_z_exp (z, x);

  if (e > 0)
    mpz_mul_2exp (z, z, e);
  else
    mpz_tdiv_q_2exp (z, z, -e);
}


/* Set the model number precision by the requested KIND.  */

void
gfc_set_model_kind (int kind)
{
  int index = gfc_validate_kind (BT_REAL, kind, false);
  int base2prec;

  base2prec = gfc_real_kinds[index].digits;
  if (gfc_real_kinds[index].radix != 2)
    base2prec *= gfc_real_kinds[index].radix / 2;
  mpfr_set_default_prec (base2prec);
}


/* Set the model number precision from mpfr_t x.  */

void
gfc_set_model (mpfr_t x)
{
  mpfr_set_default_prec (mpfr_get_prec (x));
}


/* Given an arithmetic error code, return a pointer to a string that
   explains the error.  */

static const char *
gfc_arith_error (arith code)
{
  const char *p;

  switch (code)
    {
    case ARITH_OK:
      p = _("Arithmetic OK at %L");
      break;
    case ARITH_OVERFLOW:
      p = _("Arithmetic overflow at %L");
      break;
    case ARITH_UNDERFLOW:
      p = _("Arithmetic underflow at %L");
      break;
    case ARITH_NAN:
      p = _("Arithmetic NaN at %L");
      break;
    case ARITH_DIV0:
      p = _("Division by zero at %L");
      break;
    case ARITH_INCOMMENSURATE:
      p = _("Array operands are incommensurate at %L");
      break;
    case ARITH_ASYMMETRIC:
      p =
	_("Integer outside symmetric range implied by Standard Fortran at %L");
      break;
    default:
      gfc_internal_error ("gfc_arith_error(): Bad error code");
    }

  return p;
}


/* Get things ready to do math.  */

void
gfc_arith_init_1 (void)
{
  gfc_integer_info *int_info;
  gfc_real_info *real_info;
  mpfr_t a, b;
  int i;

  mpfr_set_default_prec (128);
  mpfr_init (a);

  /* Convert the minimum and maximum values for each kind into their
     GNU MP representation.  */
  for (int_info = gfc_integer_kinds; int_info->kind != 0; int_info++)
    {
      /* Huge  */
      mpz_init (int_info->huge);
      mpz_set_ui (int_info->huge, int_info->radix);
      mpz_pow_ui (int_info->huge, int_info->huge, int_info->digits);
      mpz_sub_ui (int_info->huge, int_info->huge, 1);

      /* These are the numbers that are actually representable by the
	 target.  For bases other than two, this needs to be changed.  */
      if (int_info->radix != 2)
	gfc_internal_error ("Fix min_int calculation");

      /* See PRs 13490 and 17912, related to integer ranges.
	 The pedantic_min_int exists for range checking when a program
	 is compiled with -pedantic, and reflects the belief that
	 Standard Fortran requires integers to be symmetrical, i.e.
	 every negative integer must have a representable positive
	 absolute value, and vice versa.  */

      mpz_init (int_info->pedantic_min_int);
      mpz_neg (int_info->pedantic_min_int, int_info->huge);

      mpz_init (int_info->min_int);
      mpz_sub_ui (int_info->min_int, int_info->pedantic_min_int, 1);

      /* Range  */
      mpfr_set_z (a, int_info->huge, GFC_RND_MODE);
      mpfr_log10 (a, a, GFC_RND_MODE);
      mpfr_trunc (a, a);
      int_info->range = (int) mpfr_get_si (a, GFC_RND_MODE);
    }

  mpfr_clear (a);

  for (real_info = gfc_real_kinds; real_info->kind != 0; real_info++)
    {
      gfc_set_model_kind (real_info->kind);

      mpfr_init (a);
      mpfr_init (b);

      /* huge(x) = (1 - b**(-p)) * b**(emax-1) * b  */
      /* 1 - b**(-p)  */
      mpfr_init (real_info->huge);
      mpfr_set_ui (real_info->huge, 1, GFC_RND_MODE);
      mpfr_set_ui (a, real_info->radix, GFC_RND_MODE);
      mpfr_pow_si (a, a, -real_info->digits, GFC_RND_MODE);
      mpfr_sub (real_info->huge, real_info->huge, a, GFC_RND_MODE);

      /* b**(emax-1)  */
      mpfr_set_ui (a, real_info->radix, GFC_RND_MODE);
      mpfr_pow_ui (a, a, real_info->max_exponent - 1, GFC_RND_MODE);

      /* (1 - b**(-p)) * b**(emax-1)  */
      mpfr_mul (real_info->huge, real_info->huge, a, GFC_RND_MODE);

      /* (1 - b**(-p)) * b**(emax-1) * b  */
      mpfr_mul_ui (real_info->huge, real_info->huge, real_info->radix,
		   GFC_RND_MODE);

      /* tiny(x) = b**(emin-1)  */
      mpfr_init (real_info->tiny);
      mpfr_set_ui (real_info->tiny, real_info->radix, GFC_RND_MODE);
      mpfr_pow_si (real_info->tiny, real_info->tiny,
		   real_info->min_exponent - 1, GFC_RND_MODE);

      /* subnormal (x) = b**(emin - digit)  */
      mpfr_init (real_info->subnormal);
      mpfr_set_ui (real_info->subnormal, real_info->radix, GFC_RND_MODE);
      mpfr_pow_si (real_info->subnormal, real_info->subnormal,
		   real_info->min_exponent - real_info->digits, GFC_RND_MODE);

      /* epsilon(x) = b**(1-p)  */
      mpfr_init (real_info->epsilon);
      mpfr_set_ui (real_info->epsilon, real_info->radix, GFC_RND_MODE);
      mpfr_pow_si (real_info->epsilon, real_info->epsilon,
		   1 - real_info->digits, GFC_RND_MODE);

      /* range(x) = int(min(log10(huge(x)), -log10(tiny))  */
      mpfr_log10 (a, real_info->huge, GFC_RND_MODE);
      mpfr_log10 (b, real_info->tiny, GFC_RND_MODE);
      mpfr_neg (b, b, GFC_RND_MODE);

      /* a = min(a, b)  */
      mpfr_min (a, a, b, GFC_RND_MODE);
      mpfr_trunc (a, a);
      real_info->range = (int) mpfr_get_si (a, GFC_RND_MODE);

      /* precision(x) = int((p - 1) * log10(b)) + k  */
      mpfr_set_ui (a, real_info->radix, GFC_RND_MODE);
      mpfr_log10 (a, a, GFC_RND_MODE);
      mpfr_mul_ui (a, a, real_info->digits - 1, GFC_RND_MODE);
      mpfr_trunc (a, a);
      real_info->precision = (int) mpfr_get_si (a, GFC_RND_MODE);

      /* If the radix is an integral power of 10, add one to the precision.  */
      for (i = 10; i <= real_info->radix; i *= 10)
	if (i == real_info->radix)
	  real_info->precision++;

      mpfr_clears (a, b, NULL);
    }
}


/* Clean up, get rid of numeric constants.  */

void
gfc_arith_done_1 (void)
{
  gfc_integer_info *ip;
  gfc_real_info *rp;

  for (ip = gfc_integer_kinds; ip->kind; ip++)
    {
      mpz_clear (ip->min_int);
      mpz_clear (ip->pedantic_min_int);
      mpz_clear (ip->huge);
    }

  for (rp = gfc_real_kinds; rp->kind; rp++)
    mpfr_clears (rp->epsilon, rp->huge, rp->tiny, rp->subnormal, NULL);

  mpfr_free_cache ();
}


/* Given a wide character value and a character kind, determine whether
   the character is representable for that kind.  */
bool
gfc_check_character_range (gfc_char_t c, int kind)
{
  /* As wide characters are stored as 32-bit values, they're all
     representable in UCS=4.  */
  if (kind == 4)
    return true;

  if (kind == 1)
    return c <= 255 ? true : false;

  gcc_unreachable ();
}


/* Given an integer and a kind, make sure that the integer lies within
   the range of the kind.  Returns ARITH_OK, ARITH_ASYMMETRIC or
   ARITH_OVERFLOW.  */

arith
gfc_check_integer_range (mpz_t p, int kind)
{
  arith result;
  int i;

  i = gfc_validate_kind (BT_INTEGER, kind, false);
  result = ARITH_OK;

  if (pedantic)
    {
      if (mpz_cmp (p, gfc_integer_kinds[i].pedantic_min_int) < 0)
	result = ARITH_ASYMMETRIC;
    }


  if (gfc_option.flag_range_check == 0)
    return result;

  if (mpz_cmp (p, gfc_integer_kinds[i].min_int) < 0
      || mpz_cmp (p, gfc_integer_kinds[i].huge) > 0)
    result = ARITH_OVERFLOW;

  return result;
}


/* Given a real and a kind, make sure that the real lies within the
   range of the kind.  Returns ARITH_OK, ARITH_OVERFLOW or
   ARITH_UNDERFLOW.  */

static arith
gfc_check_real_range (mpfr_t p, int kind)
{
  arith retval;
  mpfr_t q;
  int i;

  i = gfc_validate_kind (BT_REAL, kind, false);

  gfc_set_model (p);
  mpfr_init (q);
  mpfr_abs (q, p, GFC_RND_MODE);

  retval = ARITH_OK;

  if (mpfr_inf_p (p))
    {
      if (gfc_option.flag_range_check != 0)
	retval = ARITH_OVERFLOW;
    }
  else if (mpfr_nan_p (p))
    {
      if (gfc_option.flag_range_check != 0)
	retval = ARITH_NAN;
    }
  else if (mpfr_sgn (q) == 0)
    {
      mpfr_clear (q);
      return retval;
    }
  else if (mpfr_cmp (q, gfc_real_kinds[i].huge) > 0)
    {
      if (gfc_option.flag_range_check == 0)
	mpfr_set_inf (p, mpfr_sgn (p));
      else
	retval = ARITH_OVERFLOW;
    }
  else if (mpfr_cmp (q, gfc_real_kinds[i].subnormal) < 0)
    {
      if (gfc_option.flag_range_check == 0)
	{
	  if (mpfr_sgn (p) < 0)
	    {
	      mpfr_set_ui (p, 0, GFC_RND_MODE);
	      mpfr_set_si (q, -1, GFC_RND_MODE);
	      mpfr_copysign (p, p, q, GFC_RND_MODE);
	    }
	  else
	    mpfr_set_ui (p, 0, GFC_RND_MODE);
	}
      else
	retval = ARITH_UNDERFLOW;
    }
  else if (mpfr_cmp (q, gfc_real_kinds[i].tiny) < 0)
    {
      mp_exp_t emin, emax;
      int en;

      /* Save current values of emin and emax.  */
      emin = mpfr_get_emin ();
      emax = mpfr_get_emax ();

      /* Set emin and emax for the current model number.  */
      en = gfc_real_kinds[i].min_exponent - gfc_real_kinds[i].digits + 1;
      mpfr_set_emin ((mp_exp_t) en);
      mpfr_set_emax ((mp_exp_t) gfc_real_kinds[i].max_exponent);
      mpfr_check_range (q, 0, GFC_RND_MODE);
      mpfr_subnormalize (q, 0, GFC_RND_MODE);

      /* Reset emin and emax.  */
      mpfr_set_emin (emin);
      mpfr_set_emax (emax);

      /* Copy sign if needed.  */
      if (mpfr_sgn (p) < 0)
	mpfr_neg (p, q, GMP_RNDN);
      else
	mpfr_set (p, q, GMP_RNDN);
    }

  mpfr_clear (q);

  return retval;
}


/* Low-level arithmetic functions.  All of these subroutines assume
   that all operands are of the same type and return an operand of the
   same type.  The other thing about these subroutines is that they
   can fail in various ways -- overflow, underflow, division by zero,
   zero raised to the zero, etc.  */

static arith
gfc_arith_not (gfc_expr *op1, gfc_expr **resultp)
{
  gfc_expr *result;

  result = gfc_get_constant_expr (BT_LOGICAL, op1->ts.kind, &op1->where);
  result->value.logical = !op1->value.logical;
  *resultp = result;

  return ARITH_OK;
}


static arith
gfc_arith_and (gfc_expr *op1, gfc_expr *op2, gfc_expr **resultp)
{
  gfc_expr *result;

  result = gfc_get_constant_expr (BT_LOGICAL, gfc_kind_max (op1, op2),
				  &op1->where);
  result->value.logical = op1->value.logical && op2->value.logical;
  *resultp = result;

  return ARITH_OK;
}


static arith
gfc_arith_or (gfc_expr *op1, gfc_expr *op2, gfc_expr **resultp)
{
  gfc_expr *result;

  result = gfc_get_constant_expr (BT_LOGICAL, gfc_kind_max (op1, op2),
				  &op1->where);
  result->value.logical = op1->value.logical || op2->value.logical;
  *resultp = result;

  return ARITH_OK;
}


static arith
gfc_arith_eqv (gfc_expr *op1, gfc_expr *op2, gfc_expr **resultp)
{
  gfc_expr *result;

  result = gfc_get_constant_expr (BT_LOGICAL, gfc_kind_max (op1, op2),
				  &op1->where);
  result->value.logical = op1->value.logical == op2->value.logical;
  *resultp = result;

  return ARITH_OK;
}


static arith
gfc_arith_neqv (gfc_expr *op1, gfc_expr *op2, gfc_expr **resultp)
{
  gfc_expr *result;

  result = gfc_get_constant_expr (BT_LOGICAL, gfc_kind_max (op1, op2),
				  &op1->where);
  result->value.logical = op1->value.logical != op2->value.logical;
  *resultp = result;

  return ARITH_OK;
}


/* Make sure a constant numeric expression is within the range for
   its type and kind.  Note that there's also a gfc_check_range(),
   but that one deals with the intrinsic RANGE function.  */

arith
gfc_range_check (gfc_expr *e)
{
  arith rc;
  arith rc2;

  switch (e->ts.type)
    {
    case BT_INTEGER:
      rc = gfc_check_integer_range (e->value.integer, e->ts.kind);
      break;

    case BT_REAL:
      rc = gfc_check_real_range (e->value.real, e->ts.kind);
      if (rc == ARITH_UNDERFLOW)
	mpfr_set_ui (e->value.real, 0, GFC_RND_MODE);
      if (rc == ARITH_OVERFLOW)
	mpfr_set_inf (e->value.real, mpfr_sgn (e->value.real));
      if (rc == ARITH_NAN)
	mpfr_set_nan (e->value.real);
      break;

    case BT_COMPLEX:
      rc = gfc_check_real_range (mpc_realref (e->value.complex), e->ts.kind);
      if (rc == ARITH_UNDERFLOW)
	mpfr_set_ui (mpc_realref (e->value.complex), 0, GFC_RND_MODE);
      if (rc == ARITH_OVERFLOW)
	mpfr_set_inf (mpc_realref (e->value.complex),
		      mpfr_sgn (mpc_realref (e->value.complex)));
      if (rc == ARITH_NAN)
	mpfr_set_nan (mpc_realref (e->value.complex));

      rc2 = gfc_check_real_range (mpc_imagref (e->value.complex), e->ts.kind);
      if (rc == ARITH_UNDERFLOW)
	mpfr_set_ui (mpc_imagref (e->value.complex), 0, GFC_RND_MODE);
      if (rc == ARITH_OVERFLOW)
	mpfr_set_inf (mpc_imagref (e->value.complex), 
		      mpfr_sgn (mpc_imagref (e->value.complex)));
      if (rc == ARITH_NAN)
	mpfr_set_nan (mpc_imagref (e->value.complex));

      if (rc == ARITH_OK)
	rc = rc2;
      break;

    default:
      gfc_internal_error ("gfc_range_check(): Bad type");
    }

  return rc;
}


/* Several of the following routines use the same set of statements to
   check the validity of the result.  Encapsulate the checking here.  */

static arith
check_result (arith rc, gfc_expr *x, gfc_expr *r, gfc_expr **rp)
{
  arith val = rc;

  if (val == ARITH_UNDERFLOW)
    {
      if (gfc_option.warn_underflow)
	gfc_warning (gfc_arith_error (val), &x->where);
      val = ARITH_OK;
    }

  if (val == ARITH_ASYMMETRIC)
    {
      gfc_warning (gfc_arith_error (val), &x->where);
      val = ARITH_OK;
    }

  if (val != ARITH_OK)
    gfc_free_expr (r);
  else
    *rp = r;

  return val;
}


/* It may seem silly to have a subroutine that actually computes the
   unary plus of a constant, but it prevents us from making exceptions
   in the code elsewhere.  Used for unary plus and parenthesized
   expressions.  */

static arith
gfc_arith_identity (gfc_expr *op1, gfc_expr **resultp)
{
  *resultp = gfc_copy_expr (op1);
  return ARITH_OK;
}


static arith
gfc_arith_uminus (gfc_expr *op1, gfc_expr **resultp)
{
  gfc_expr *result;
  arith rc;

  result = gfc_get_constant_expr (op1->ts.type, op1->ts.kind, &op1->where);

  switch (op1->ts.type)
    {
    case BT_INTEGER:
      mpz_neg (result->value.integer, op1->value.integer);
      break;

    case BT_REAL:
      mpfr_neg (result->value.real, op1->value.real, GFC_RND_MODE);
      break;

    case BT_COMPLEX:
      mpc_neg (result->value.complex, op1->value.complex, GFC_MPC_RND_MODE);
      break;

    default:
      gfc_internal_error ("gfc_arith_uminus(): Bad basic type");
    }

  rc = gfc_range_check (result);

  return check_result (rc, op1, result, resultp);
}


static arith
gfc_arith_plus (gfc_expr *op1, gfc_expr *op2, gfc_expr **resultp)
{
  gfc_expr *result;
  arith rc;

  result = gfc_get_constant_expr (op1->ts.type, op1->ts.kind, &op1->where);

  switch (op1->ts.type)
    {
    case BT_INTEGER:
      mpz_add (result->value.integer, op1->value.integer, op2->value.integer);
      break;

    case BT_REAL:
      mpfr_add (result->value.real, op1->value.real, op2->value.real,
	       GFC_RND_MODE);
      break;

    case BT_COMPLEX:
      mpc_add (result->value.complex, op1->value.complex, op2->value.complex,
	       GFC_MPC_RND_MODE);
      break;

    default:
      gfc_internal_error ("gfc_arith_plus(): Bad basic type");
    }

  rc = gfc_range_check (result);

  return check_result (rc, op1, result, resultp);
}


static arith
gfc_arith_minus (gfc_expr *op1, gfc_expr *op2, gfc_expr **resultp)
{
  gfc_expr *result;
  arith rc;

  result = gfc_get_constant_expr (op1->ts.type, op1->ts.kind, &op1->where);

  switch (op1->ts.type)
    {
    case BT_INTEGER:
      mpz_sub (result->value.integer, op1->value.integer, op2->value.integer);
      break;

    case BT_REAL:
      mpfr_sub (result->value.real, op1->value.real, op2->value.real,
		GFC_RND_MODE);
      break;

    case BT_COMPLEX:
      mpc_sub (result->value.complex, op1->value.complex,
	       op2->value.complex, GFC_MPC_RND_MODE);
      break;

    default:
      gfc_internal_error ("gfc_arith_minus(): Bad basic type");
    }

  rc = gfc_range_check (result);

  return check_result (rc, op1, result, resultp);
}


static arith
gfc_arith_times (gfc_expr *op1, gfc_expr *op2, gfc_expr **resultp)
{
  gfc_expr *result;
  arith rc;

  result = gfc_get_constant_expr (op1->ts.type, op1->ts.kind, &op1->where);

  switch (op1->ts.type)
    {
    case BT_INTEGER:
      mpz_mul (result->value.integer, op1->value.integer, op2->value.integer);
      break;

    case BT_REAL:
      mpfr_mul (result->value.real, op1->value.real, op2->value.real,
	       GFC_RND_MODE);
      break;

    case BT_COMPLEX:
      gfc_set_model (mpc_realref (op1->value.complex));
      mpc_mul (result->value.complex, op1->value.complex, op2->value.complex,
	       GFC_MPC_RND_MODE);
      break;

    default:
      gfc_internal_error ("gfc_arith_times(): Bad basic type");
    }

  rc = gfc_range_check (result);

  return check_result (rc, op1, result, resultp);
}


static arith
gfc_arith_divide (gfc_expr *op1, gfc_expr *op2, gfc_expr **resultp)
{
  gfc_expr *result;
  arith rc;

  rc = ARITH_OK;

  result = gfc_get_constant_expr (op1->ts.type, op1->ts.kind, &op1->where);

  switch (op1->ts.type)
    {
    case BT_INTEGER:
      if (mpz_sgn (op2->value.integer) == 0)
	{
	  rc = ARITH_DIV0;
	  break;
	}

      mpz_tdiv_q (result->value.integer, op1->value.integer,
		  op2->value.integer);
      break;

    case BT_REAL:
      if (mpfr_sgn (op2->value.real) == 0 && gfc_option.flag_range_check == 1)
	{
	  rc = ARITH_DIV0;
	  break;
	}

      mpfr_div (result->value.real, op1->value.real, op2->value.real,
	       GFC_RND_MODE);
      break;

    case BT_COMPLEX:
      if (mpc_cmp_si_si (op2->value.complex, 0, 0) == 0
	  && gfc_option.flag_range_check == 1)
	{
	  rc = ARITH_DIV0;
	  break;
	}

      gfc_set_model (mpc_realref (op1->value.complex));
      if (mpc_cmp_si_si (op2->value.complex, 0, 0) == 0)
      {
	/* In Fortran, return (NaN + NaN I) for any zero divisor.  See
	   PR 40318. */
	mpfr_set_nan (mpc_realref (result->value.complex));
	mpfr_set_nan (mpc_imagref (result->value.complex));
      }
      else
	mpc_div (result->value.complex, op1->value.complex, op2->value.complex,
		 GFC_MPC_RND_MODE);
      break;

    default:
      gfc_internal_error ("gfc_arith_divide(): Bad basic type");
    }

  if (rc == ARITH_OK)
    rc = gfc_range_check (result);

  return check_result (rc, op1, result, resultp);
}

/* Raise a number to a power.  */

static arith
arith_power (gfc_expr *op1, gfc_expr *op2, gfc_expr **resultp)
{
  int power_sign;
  gfc_expr *result;
  arith rc;

  rc = ARITH_OK;
  result = gfc_get_constant_expr (op1->ts.type, op1->ts.kind, &op1->where);

  switch (op2->ts.type)
    {
    case BT_INTEGER:
      power_sign = mpz_sgn (op2->value.integer);

      if (power_sign == 0)
	{
	  /* Handle something to the zeroth power.  Since we're dealing
	     with integral exponents, there is no ambiguity in the
	     limiting procedure used to determine the value of 0**0.  */
	  switch (op1->ts.type)
	    {
	    case BT_INTEGER:
	      mpz_set_ui (result->value.integer, 1);
	      break;

	    case BT_REAL:
	      mpfr_set_ui (result->value.real, 1, GFC_RND_MODE);
	      break;

	    case BT_COMPLEX:
	      mpc_set_ui (result->value.complex, 1, GFC_MPC_RND_MODE);
	      break;

	    default:
	      gfc_internal_error ("arith_power(): Bad base");
	    }
	}
      else
	{
	  switch (op1->ts.type)
	    {
	    case BT_INTEGER:
	      {
		int power;

		/* First, we simplify the cases of op1 == 1, 0 or -1.  */
		if (mpz_cmp_si (op1->value.integer, 1) == 0)
		  {
		    /* 1**op2 == 1 */
		    mpz_set_si (result->value.integer, 1);
		  }
		else if (mpz_cmp_si (op1->value.integer, 0) == 0)
		  {
		    /* 0**op2 == 0, if op2 > 0
	               0**op2 overflow, if op2 < 0 ; in that case, we
		       set the result to 0 and return ARITH_DIV0.  */
		    mpz_set_si (result->value.integer, 0);
		    if (mpz_cmp_si (op2->value.integer, 0) < 0)
		      rc = ARITH_DIV0;
		  }
		else if (mpz_cmp_si (op1->value.integer, -1) == 0)
		  {
		    /* (-1)**op2 == (-1)**(mod(op2,2)) */
		    unsigned int odd = mpz_fdiv_ui (op2->value.integer, 2);
		    if (odd)
		      mpz_set_si (result->value.integer, -1);
		    else
		      mpz_set_si (result->value.integer, 1);
		  }
		/* Then, we take care of op2 < 0.  */
		else if (mpz_cmp_si (op2->value.integer, 0) < 0)
		  {
		    /* if op2 < 0, op1**op2 == 0  because abs(op1) > 1.  */
		    mpz_set_si (result->value.integer, 0);
		  }
		else if (gfc_extract_int (op2, &power) != NULL)
		  {
		    /* If op2 doesn't fit in an int, the exponentiation will
		       overflow, because op2 > 0 and abs(op1) > 1.  */
		    mpz_t max;
		    int i;
		    i = gfc_validate_kind (BT_INTEGER, result->ts.kind, false);

		    if (gfc_option.flag_range_check)
		      rc = ARITH_OVERFLOW;

		    /* Still, we want to give the same value as the
		       processor.  */
		    mpz_init (max);
		    mpz_add_ui (max, gfc_integer_kinds[i].huge, 1);
		    mpz_mul_ui (max, max, 2);
		    mpz_powm (result->value.integer, op1->value.integer,
			      op2->value.integer, max);
		    mpz_clear (max);
		  }
		else
		  mpz_pow_ui (result->value.integer, op1->value.integer,
			      power);
	      }
	      break;

	    case BT_REAL:
	      mpfr_pow_z (result->value.real, op1->value.real,
			  op2->value.integer, GFC_RND_MODE);
	      break;

	    case BT_COMPLEX:
	      mpc_pow_z (result->value.complex, op1->value.complex,
			 op2->value.integer, GFC_MPC_RND_MODE);
	      break;
<<<<<<< HEAD

	    default:
	      break;
	    }
	}
      break;

    case BT_REAL:

      if (gfc_init_expr_flag)
	{
	  if (gfc_notify_std (GFC_STD_F2003,"Fortran 2003: Noninteger "
			      "exponent in an initialization "
			      "expression at %L", &op2->where) == FAILURE)
	    return ARITH_PROHIBIT;
	}

      if (mpfr_cmp_si (op1->value.real, 0) < 0)
	{
	  gfc_error ("Raising a negative REAL at %L to "
		     "a REAL power is prohibited", &op1->where);
	  gfc_free (result);
	  return ARITH_PROHIBIT;
	}

	mpfr_pow (result->value.real, op1->value.real, op2->value.real,
		  GFC_RND_MODE);
      break;

    case BT_COMPLEX:
      {
	if (gfc_init_expr_flag)
	  {
	    if (gfc_notify_std (GFC_STD_F2003,"Fortran 2003: Noninteger "
				"exponent in an initialization "
				"expression at %L", &op2->where) == FAILURE)
	      return ARITH_PROHIBIT;
	  }

=======

	    default:
	      break;
	    }
	}
      break;

    case BT_REAL:

      if (gfc_init_expr_flag)
	{
	  if (gfc_notify_std (GFC_STD_F2003,"Fortran 2003: Noninteger "
			      "exponent in an initialization "
			      "expression at %L", &op2->where) == FAILURE)
	    return ARITH_PROHIBIT;
	}

      if (mpfr_cmp_si (op1->value.real, 0) < 0)
	{
	  gfc_error ("Raising a negative REAL at %L to "
		     "a REAL power is prohibited", &op1->where);
	  gfc_free (result);
	  return ARITH_PROHIBIT;
	}

	mpfr_pow (result->value.real, op1->value.real, op2->value.real,
		  GFC_RND_MODE);
      break;

    case BT_COMPLEX:
      {
	if (gfc_init_expr_flag)
	  {
	    if (gfc_notify_std (GFC_STD_F2003,"Fortran 2003: Noninteger "
				"exponent in an initialization "
				"expression at %L", &op2->where) == FAILURE)
	      return ARITH_PROHIBIT;
	  }

>>>>>>> 03d20231
	mpc_pow (result->value.complex, op1->value.complex,
		 op2->value.complex, GFC_MPC_RND_MODE);
      }
      break;
    default:
      gfc_internal_error ("arith_power(): unknown type");
    }

  if (rc == ARITH_OK)
    rc = gfc_range_check (result);

  return check_result (rc, op1, result, resultp);
}


/* Concatenate two string constants.  */

static arith
gfc_arith_concat (gfc_expr *op1, gfc_expr *op2, gfc_expr **resultp)
{
  gfc_expr *result;
  int len;

  gcc_assert (op1->ts.kind == op2->ts.kind);
  result = gfc_get_constant_expr (BT_CHARACTER, op1->ts.kind,
				  &op1->where);

  len = op1->value.character.length + op2->value.character.length;

  result->value.character.string = gfc_get_wide_string (len + 1);
  result->value.character.length = len;

  memcpy (result->value.character.string, op1->value.character.string,
	  op1->value.character.length * sizeof (gfc_char_t));

  memcpy (&result->value.character.string[op1->value.character.length],
	  op2->value.character.string,
	  op2->value.character.length * sizeof (gfc_char_t));

  result->value.character.string[len] = '\0';

  *resultp = result;

  return ARITH_OK;
}

/* Comparison between real values; returns 0 if (op1 .op. op2) is true.
   This function mimics mpfr_cmp but takes NaN into account.  */

static int
compare_real (gfc_expr *op1, gfc_expr *op2, gfc_intrinsic_op op)
{
  int rc;
  switch (op)
    {
      case INTRINSIC_EQ:
	rc = mpfr_equal_p (op1->value.real, op2->value.real) ? 0 : 1;
	break;
      case INTRINSIC_GT:
	rc = mpfr_greater_p (op1->value.real, op2->value.real) ? 1 : -1;
	break;
      case INTRINSIC_GE:
	rc = mpfr_greaterequal_p (op1->value.real, op2->value.real) ? 1 : -1;
	break;
      case INTRINSIC_LT:
	rc = mpfr_less_p (op1->value.real, op2->value.real) ? -1 : 1;
	break;
      case INTRINSIC_LE:
	rc = mpfr_lessequal_p (op1->value.real, op2->value.real) ? -1 : 1;
	break;
      default:
	gfc_internal_error ("compare_real(): Bad operator");
    }

  return rc;
}

/* Comparison operators.  Assumes that the two expression nodes
   contain two constants of the same type. The op argument is
   needed to handle NaN correctly.  */

int
gfc_compare_expr (gfc_expr *op1, gfc_expr *op2, gfc_intrinsic_op op)
{
  int rc;

  switch (op1->ts.type)
    {
    case BT_INTEGER:
      rc = mpz_cmp (op1->value.integer, op2->value.integer);
      break;

    case BT_REAL:
      rc = compare_real (op1, op2, op);
      break;

    case BT_CHARACTER:
      rc = gfc_compare_string (op1, op2);
      break;

    case BT_LOGICAL:
      rc = ((!op1->value.logical && op2->value.logical)
	    || (op1->value.logical && !op2->value.logical));
      break;

    default:
      gfc_internal_error ("gfc_compare_expr(): Bad basic type");
    }

  return rc;
}


/* Compare a pair of complex numbers.  Naturally, this is only for
   equality and inequality.  */

static int
compare_complex (gfc_expr *op1, gfc_expr *op2)
{
  return mpc_cmp (op1->value.complex, op2->value.complex) == 0;
}


/* Given two constant strings and the inverse collating sequence, compare the
   strings.  We return -1 for a < b, 0 for a == b and 1 for a > b. 
   We use the processor's default collating sequence.  */

int
gfc_compare_string (gfc_expr *a, gfc_expr *b)
{
  int len, alen, blen, i;
  gfc_char_t ac, bc;

  alen = a->value.character.length;
  blen = b->value.character.length;

  len = MAX(alen, blen);

  for (i = 0; i < len; i++)
    {
      ac = ((i < alen) ? a->value.character.string[i] : ' ');
      bc = ((i < blen) ? b->value.character.string[i] : ' ');

      if (ac < bc)
	return -1;
      if (ac > bc)
	return 1;
    }

  /* Strings are equal */
  return 0;
}


int
gfc_compare_with_Cstring (gfc_expr *a, const char *b, bool case_sensitive)
{
  int len, alen, blen, i;
  gfc_char_t ac, bc;

  alen = a->value.character.length;
  blen = strlen (b);

  len = MAX(alen, blen);

  for (i = 0; i < len; i++)
    {
      ac = ((i < alen) ? a->value.character.string[i] : ' ');
      bc = ((i < blen) ? b[i] : ' ');

      if (!case_sensitive)
	{
	  ac = TOLOWER (ac);
	  bc = TOLOWER (bc);
	}

      if (ac < bc)
	return -1;
      if (ac > bc)
	return 1;
    }

  /* Strings are equal */
  return 0;
}


/* Specific comparison subroutines.  */

static arith
gfc_arith_eq (gfc_expr *op1, gfc_expr *op2, gfc_expr **resultp)
{
  gfc_expr *result;

  result = gfc_get_constant_expr (BT_LOGICAL, gfc_default_logical_kind,
				  &op1->where);
  result->value.logical = (op1->ts.type == BT_COMPLEX)
			? compare_complex (op1, op2)
			: (gfc_compare_expr (op1, op2, INTRINSIC_EQ) == 0);

  *resultp = result;
  return ARITH_OK;
}


static arith
gfc_arith_ne (gfc_expr *op1, gfc_expr *op2, gfc_expr **resultp)
{
  gfc_expr *result;

  result = gfc_get_constant_expr (BT_LOGICAL, gfc_default_logical_kind,
				  &op1->where);
  result->value.logical = (op1->ts.type == BT_COMPLEX)
			? !compare_complex (op1, op2)
			: (gfc_compare_expr (op1, op2, INTRINSIC_EQ) != 0);

  *resultp = result;
  return ARITH_OK;
}


static arith
gfc_arith_gt (gfc_expr *op1, gfc_expr *op2, gfc_expr **resultp)
{
  gfc_expr *result;

  result = gfc_get_constant_expr (BT_LOGICAL, gfc_default_logical_kind,
				  &op1->where);
  result->value.logical = (gfc_compare_expr (op1, op2, INTRINSIC_GT) > 0);
  *resultp = result;

  return ARITH_OK;
}


static arith
gfc_arith_ge (gfc_expr *op1, gfc_expr *op2, gfc_expr **resultp)
{
  gfc_expr *result;

  result = gfc_get_constant_expr (BT_LOGICAL, gfc_default_logical_kind,
				  &op1->where);
  result->value.logical = (gfc_compare_expr (op1, op2, INTRINSIC_GE) >= 0);
  *resultp = result;

  return ARITH_OK;
}


static arith
gfc_arith_lt (gfc_expr *op1, gfc_expr *op2, gfc_expr **resultp)
{
  gfc_expr *result;

  result = gfc_get_constant_expr (BT_LOGICAL, gfc_default_logical_kind,
				  &op1->where);
  result->value.logical = (gfc_compare_expr (op1, op2, INTRINSIC_LT) < 0);
  *resultp = result;

  return ARITH_OK;
}


static arith
gfc_arith_le (gfc_expr *op1, gfc_expr *op2, gfc_expr **resultp)
{
  gfc_expr *result;

  result = gfc_get_constant_expr (BT_LOGICAL, gfc_default_logical_kind,
				  &op1->where);
  result->value.logical = (gfc_compare_expr (op1, op2, INTRINSIC_LE) <= 0);
  *resultp = result;

  return ARITH_OK;
}


static arith
reduce_unary (arith (*eval) (gfc_expr *, gfc_expr **), gfc_expr *op,
	      gfc_expr **result)
{
  gfc_constructor_base head;
  gfc_constructor *c;
  gfc_expr *r;
  arith rc;

  if (op->expr_type == EXPR_CONSTANT)
    return eval (op, result);

  rc = ARITH_OK;
  head = gfc_constructor_copy (op->value.constructor);
  for (c = gfc_constructor_first (head); c; c = gfc_constructor_next (c))
    {
      rc = reduce_unary (eval, c->expr, &r);

      if (rc != ARITH_OK)
	break;

      gfc_replace_expr (c->expr, r);
    }

  if (rc != ARITH_OK)
    gfc_constructor_free (head);
  else
    {
      gfc_constructor *c = gfc_constructor_first (head);
      r = gfc_get_array_expr (c->expr->ts.type, c->expr->ts.kind,
			      &op->where);
      r->shape = gfc_copy_shape (op->shape, op->rank);
      r->rank = op->rank;
      r->value.constructor = head;
      *result = r;
    }

  return rc;
}


static arith
reduce_binary_ac (arith (*eval) (gfc_expr *, gfc_expr *, gfc_expr **),
		  gfc_expr *op1, gfc_expr *op2, gfc_expr **result)
{
  gfc_constructor_base head;
  gfc_constructor *c;
  gfc_expr *r;
  arith rc = ARITH_OK;

  head = gfc_constructor_copy (op1->value.constructor);
  for (c = gfc_constructor_first (head); c; c = gfc_constructor_next (c))
    {
      if (c->expr->expr_type == EXPR_CONSTANT)
        rc = eval (c->expr, op2, &r);
      else
	rc = reduce_binary_ac (eval, c->expr, op2, &r);

      if (rc != ARITH_OK)
	break;

      gfc_replace_expr (c->expr, r);
    }

  if (rc != ARITH_OK)
    gfc_constructor_free (head);
  else
    {
      gfc_constructor *c = gfc_constructor_first (head);
      r = gfc_get_array_expr (c->expr->ts.type, c->expr->ts.kind,
			      &op1->where);
      r->shape = gfc_copy_shape (op1->shape, op1->rank);
      r->rank = op1->rank;
      r->value.constructor = head;
      *result = r;
    }

  return rc;
}


static arith
reduce_binary_ca (arith (*eval) (gfc_expr *, gfc_expr *, gfc_expr **),
		  gfc_expr *op1, gfc_expr *op2, gfc_expr **result)
{
  gfc_constructor_base head;
  gfc_constructor *c;
  gfc_expr *r;
  arith rc = ARITH_OK;

  head = gfc_constructor_copy (op2->value.constructor);
  for (c = gfc_constructor_first (head); c; c = gfc_constructor_next (c))
    {
      if (c->expr->expr_type == EXPR_CONSTANT)
	rc = eval (op1, c->expr, &r);
      else
	rc = reduce_binary_ca (eval, op1, c->expr, &r);

      if (rc != ARITH_OK)
	break;

      gfc_replace_expr (c->expr, r);
    }

  if (rc != ARITH_OK)
    gfc_constructor_free (head);
  else
    {
      gfc_constructor *c = gfc_constructor_first (head);
      r = gfc_get_array_expr (c->expr->ts.type, c->expr->ts.kind,
			      &op2->where);
      r->shape = gfc_copy_shape (op2->shape, op2->rank);
      r->rank = op2->rank;
      r->value.constructor = head;
      *result = r;
    }

  return rc;
}


/* We need a forward declaration of reduce_binary.  */
static arith reduce_binary (arith (*eval) (gfc_expr *, gfc_expr *, gfc_expr **),
			    gfc_expr *op1, gfc_expr *op2, gfc_expr **result);


static arith
reduce_binary_aa (arith (*eval) (gfc_expr *, gfc_expr *, gfc_expr **),
		  gfc_expr *op1, gfc_expr *op2, gfc_expr **result)
{
  gfc_constructor_base head;
  gfc_constructor *c, *d;
  gfc_expr *r;
  arith rc = ARITH_OK;

  if (gfc_check_conformance (op1, op2,
			     "elemental binary operation") != SUCCESS)
    return ARITH_INCOMMENSURATE;

  head = gfc_constructor_copy (op1->value.constructor);
  for (c = gfc_constructor_first (head),
       d = gfc_constructor_first (op2->value.constructor);
       c && d;
       c = gfc_constructor_next (c), d = gfc_constructor_next (d))
    {
	rc = reduce_binary (eval, c->expr, d->expr, &r);
	if (rc != ARITH_OK)
	  break;

	gfc_replace_expr (c->expr, r);
    }

  if (c || d)
    rc = ARITH_INCOMMENSURATE;

  if (rc != ARITH_OK)
    gfc_constructor_free (head);
  else
    {
      gfc_constructor *c = gfc_constructor_first (head);
      r = gfc_get_array_expr (c->expr->ts.type, c->expr->ts.kind,
			      &op1->where);
      r->shape = gfc_copy_shape (op1->shape, op1->rank);
      r->rank = op1->rank;
      r->value.constructor = head;
      *result = r;
    }

  return rc;
}


static arith
reduce_binary (arith (*eval) (gfc_expr *, gfc_expr *, gfc_expr **),
	       gfc_expr *op1, gfc_expr *op2, gfc_expr **result)
{
  if (op1->expr_type == EXPR_CONSTANT && op2->expr_type == EXPR_CONSTANT)
    return eval (op1, op2, result);

  if (op1->expr_type == EXPR_CONSTANT && op2->expr_type == EXPR_ARRAY)
    return reduce_binary_ca (eval, op1, op2, result);

  if (op1->expr_type == EXPR_ARRAY && op2->expr_type == EXPR_CONSTANT)
    return reduce_binary_ac (eval, op1, op2, result);

  return reduce_binary_aa (eval, op1, op2, result);
}


typedef union
{
  arith (*f2)(gfc_expr *, gfc_expr **);
  arith (*f3)(gfc_expr *, gfc_expr *, gfc_expr **);
}
eval_f;

/* High level arithmetic subroutines.  These subroutines go into
   eval_intrinsic(), which can do one of several things to its
   operands.  If the operands are incompatible with the intrinsic
   operation, we return a node pointing to the operands and hope that
   an operator interface is found during resolution.

   If the operands are compatible and are constants, then we try doing
   the arithmetic.  We also handle the cases where either or both
   operands are array constructors.  */

static gfc_expr *
eval_intrinsic (gfc_intrinsic_op op,
		eval_f eval, gfc_expr *op1, gfc_expr *op2)
{
  gfc_expr temp, *result;
  int unary;
  arith rc;

  gfc_clear_ts (&temp.ts);

  switch (op)
    {
    /* Logical unary  */
    case INTRINSIC_NOT:
      if (op1->ts.type != BT_LOGICAL)
	goto runtime;

      temp.ts.type = BT_LOGICAL;
      temp.ts.kind = gfc_default_logical_kind;
      unary = 1;
      break;

    /* Logical binary operators  */
    case INTRINSIC_OR:
    case INTRINSIC_AND:
    case INTRINSIC_NEQV:
    case INTRINSIC_EQV:
      if (op1->ts.type != BT_LOGICAL || op2->ts.type != BT_LOGICAL)
	goto runtime;

      temp.ts.type = BT_LOGICAL;
      temp.ts.kind = gfc_default_logical_kind;
      unary = 0;
      break;

    /* Numeric unary  */
    case INTRINSIC_UPLUS:
    case INTRINSIC_UMINUS:
      if (!gfc_numeric_ts (&op1->ts))
	goto runtime;

      temp.ts = op1->ts;
      unary = 1;
      break;

    case INTRINSIC_PARENTHESES:
      temp.ts = op1->ts;
      unary = 1;
      break;

    /* Additional restrictions for ordering relations.  */
    case INTRINSIC_GE:
    case INTRINSIC_GE_OS:
    case INTRINSIC_LT:
    case INTRINSIC_LT_OS:
    case INTRINSIC_LE:
    case INTRINSIC_LE_OS:
    case INTRINSIC_GT:
    case INTRINSIC_GT_OS:
      if (op1->ts.type == BT_COMPLEX || op2->ts.type == BT_COMPLEX)
	{
	  temp.ts.type = BT_LOGICAL;
	  temp.ts.kind = gfc_default_logical_kind;
	  goto runtime;
	}

    /* Fall through  */
    case INTRINSIC_EQ:
    case INTRINSIC_EQ_OS:
    case INTRINSIC_NE:
    case INTRINSIC_NE_OS:
      if (op1->ts.type == BT_CHARACTER && op2->ts.type == BT_CHARACTER)
	{
	  unary = 0;
	  temp.ts.type = BT_LOGICAL;
	  temp.ts.kind = gfc_default_logical_kind;

	  /* If kind mismatch, exit and we'll error out later.  */
	  if (op1->ts.kind != op2->ts.kind)
	    goto runtime;

	  break;
	}

    /* Fall through  */
    /* Numeric binary  */
    case INTRINSIC_PLUS:
    case INTRINSIC_MINUS:
    case INTRINSIC_TIMES:
    case INTRINSIC_DIVIDE:
    case INTRINSIC_POWER:
      if (!gfc_numeric_ts (&op1->ts) || !gfc_numeric_ts (&op2->ts))
	goto runtime;

      /* Insert any necessary type conversions to make the operands
	 compatible.  */

      temp.expr_type = EXPR_OP;
      gfc_clear_ts (&temp.ts);
      temp.value.op.op = op;

      temp.value.op.op1 = op1;
      temp.value.op.op2 = op2;

      gfc_type_convert_binary (&temp, 0);

      if (op == INTRINSIC_EQ || op == INTRINSIC_NE
	  || op == INTRINSIC_GE || op == INTRINSIC_GT
	  || op == INTRINSIC_LE || op == INTRINSIC_LT
	  || op == INTRINSIC_EQ_OS || op == INTRINSIC_NE_OS
	  || op == INTRINSIC_GE_OS || op == INTRINSIC_GT_OS
	  || op == INTRINSIC_LE_OS || op == INTRINSIC_LT_OS)
	{
	  temp.ts.type = BT_LOGICAL;
	  temp.ts.kind = gfc_default_logical_kind;
	}

      unary = 0;
      break;

    /* Character binary  */
    case INTRINSIC_CONCAT:
      if (op1->ts.type != BT_CHARACTER || op2->ts.type != BT_CHARACTER
	  || op1->ts.kind != op2->ts.kind)
	goto runtime;

      temp.ts.type = BT_CHARACTER;
      temp.ts.kind = op1->ts.kind;
      unary = 0;
      break;

    case INTRINSIC_USER:
      goto runtime;

    default:
      gfc_internal_error ("eval_intrinsic(): Bad operator");
    }

  if (op1->expr_type != EXPR_CONSTANT
      && (op1->expr_type != EXPR_ARRAY
	  || !gfc_is_constant_expr (op1) || !gfc_expanded_ac (op1)))
    goto runtime;

  if (op2 != NULL
      && op2->expr_type != EXPR_CONSTANT
	 && (op2->expr_type != EXPR_ARRAY
	     || !gfc_is_constant_expr (op2) || !gfc_expanded_ac (op2)))
    goto runtime;

  if (unary)
    rc = reduce_unary (eval.f2, op1, &result);
  else
    rc = reduce_binary (eval.f3, op1, op2, &result);


  /* Something went wrong.  */
  if (op == INTRINSIC_POWER && rc == ARITH_PROHIBIT)
    return NULL;

  if (rc != ARITH_OK)
    {
      gfc_error (gfc_arith_error (rc), &op1->where);
      return NULL;
    }

  gfc_free_expr (op1);
  gfc_free_expr (op2);
  return result;

runtime:
  /* Create a run-time expression.  */
  result = gfc_get_operator_expr (&op1->where, op, op1, op2);
  result->ts = temp.ts;

  return result;
}


/* Modify type of expression for zero size array.  */

static gfc_expr *
eval_type_intrinsic0 (gfc_intrinsic_op iop, gfc_expr *op)
{
  if (op == NULL)
    gfc_internal_error ("eval_type_intrinsic0(): op NULL");

  switch (iop)
    {
    case INTRINSIC_GE:
    case INTRINSIC_GE_OS:
    case INTRINSIC_LT:
    case INTRINSIC_LT_OS:
    case INTRINSIC_LE:
    case INTRINSIC_LE_OS:
    case INTRINSIC_GT:
    case INTRINSIC_GT_OS:
    case INTRINSIC_EQ:
    case INTRINSIC_EQ_OS:
    case INTRINSIC_NE:
    case INTRINSIC_NE_OS:
      op->ts.type = BT_LOGICAL;
      op->ts.kind = gfc_default_logical_kind;
      break;

    default:
      break;
    }

  return op;
}


/* Return nonzero if the expression is a zero size array.  */

static int
gfc_zero_size_array (gfc_expr *e)
{
  if (e->expr_type != EXPR_ARRAY)
    return 0;

  return e->value.constructor == NULL;
}


/* Reduce a binary expression where at least one of the operands
   involves a zero-length array.  Returns NULL if neither of the
   operands is a zero-length array.  */

static gfc_expr *
reduce_binary0 (gfc_expr *op1, gfc_expr *op2)
{
  if (gfc_zero_size_array (op1))
    {
      gfc_free_expr (op2);
      return op1;
    }

  if (gfc_zero_size_array (op2))
    {
      gfc_free_expr (op1);
      return op2;
    }

  return NULL;
}


static gfc_expr *
eval_intrinsic_f2 (gfc_intrinsic_op op,
		   arith (*eval) (gfc_expr *, gfc_expr **),
		   gfc_expr *op1, gfc_expr *op2)
{
  gfc_expr *result;
  eval_f f;

  if (op2 == NULL)
    {
      if (gfc_zero_size_array (op1))
	return eval_type_intrinsic0 (op, op1);
    }
  else
    {
      result = reduce_binary0 (op1, op2);
      if (result != NULL)
	return eval_type_intrinsic0 (op, result);
    }

  f.f2 = eval;
  return eval_intrinsic (op, f, op1, op2);
}


static gfc_expr *
eval_intrinsic_f3 (gfc_intrinsic_op op,
		   arith (*eval) (gfc_expr *, gfc_expr *, gfc_expr **),
		   gfc_expr *op1, gfc_expr *op2)
{
  gfc_expr *result;
  eval_f f;

  result = reduce_binary0 (op1, op2);
  if (result != NULL)
    return eval_type_intrinsic0(op, result);

  f.f3 = eval;
  return eval_intrinsic (op, f, op1, op2);
}


gfc_expr *
gfc_parentheses (gfc_expr *op)
{
  if (gfc_is_constant_expr (op))
    return op;

  return eval_intrinsic_f2 (INTRINSIC_PARENTHESES, gfc_arith_identity,
			    op, NULL);
}

gfc_expr *
gfc_uplus (gfc_expr *op)
{
  return eval_intrinsic_f2 (INTRINSIC_UPLUS, gfc_arith_identity, op, NULL);
}


gfc_expr *
gfc_uminus (gfc_expr *op)
{
  return eval_intrinsic_f2 (INTRINSIC_UMINUS, gfc_arith_uminus, op, NULL);
}


gfc_expr *
gfc_add (gfc_expr *op1, gfc_expr *op2)
{
  return eval_intrinsic_f3 (INTRINSIC_PLUS, gfc_arith_plus, op1, op2);
}


gfc_expr *
gfc_subtract (gfc_expr *op1, gfc_expr *op2)
{
  return eval_intrinsic_f3 (INTRINSIC_MINUS, gfc_arith_minus, op1, op2);
}


gfc_expr *
gfc_multiply (gfc_expr *op1, gfc_expr *op2)
{
  return eval_intrinsic_f3 (INTRINSIC_TIMES, gfc_arith_times, op1, op2);
}


gfc_expr *
gfc_divide (gfc_expr *op1, gfc_expr *op2)
{
  return eval_intrinsic_f3 (INTRINSIC_DIVIDE, gfc_arith_divide, op1, op2);
}


gfc_expr *
gfc_power (gfc_expr *op1, gfc_expr *op2)
{
  return eval_intrinsic_f3 (INTRINSIC_POWER, arith_power, op1, op2);
}


gfc_expr *
gfc_concat (gfc_expr *op1, gfc_expr *op2)
{
  return eval_intrinsic_f3 (INTRINSIC_CONCAT, gfc_arith_concat, op1, op2);
}


gfc_expr *
gfc_and (gfc_expr *op1, gfc_expr *op2)
{
  return eval_intrinsic_f3 (INTRINSIC_AND, gfc_arith_and, op1, op2);
}


gfc_expr *
gfc_or (gfc_expr *op1, gfc_expr *op2)
{
  return eval_intrinsic_f3 (INTRINSIC_OR, gfc_arith_or, op1, op2);
}


gfc_expr *
gfc_not (gfc_expr *op1)
{
  return eval_intrinsic_f2 (INTRINSIC_NOT, gfc_arith_not, op1, NULL);
}


gfc_expr *
gfc_eqv (gfc_expr *op1, gfc_expr *op2)
{
  return eval_intrinsic_f3 (INTRINSIC_EQV, gfc_arith_eqv, op1, op2);
}


gfc_expr *
gfc_neqv (gfc_expr *op1, gfc_expr *op2)
{
  return eval_intrinsic_f3 (INTRINSIC_NEQV, gfc_arith_neqv, op1, op2);
}


gfc_expr *
gfc_eq (gfc_expr *op1, gfc_expr *op2, gfc_intrinsic_op op)
{
  return eval_intrinsic_f3 (op, gfc_arith_eq, op1, op2);
}


gfc_expr *
gfc_ne (gfc_expr *op1, gfc_expr *op2, gfc_intrinsic_op op)
{
  return eval_intrinsic_f3 (op, gfc_arith_ne, op1, op2);
}


gfc_expr *
gfc_gt (gfc_expr *op1, gfc_expr *op2, gfc_intrinsic_op op)
{
  return eval_intrinsic_f3 (op, gfc_arith_gt, op1, op2);
}


gfc_expr *
gfc_ge (gfc_expr *op1, gfc_expr *op2, gfc_intrinsic_op op)
{
  return eval_intrinsic_f3 (op, gfc_arith_ge, op1, op2);
}


gfc_expr *
gfc_lt (gfc_expr *op1, gfc_expr *op2, gfc_intrinsic_op op)
{
  return eval_intrinsic_f3 (op, gfc_arith_lt, op1, op2);
}


gfc_expr *
gfc_le (gfc_expr *op1, gfc_expr *op2, gfc_intrinsic_op op)
{
  return eval_intrinsic_f3 (op, gfc_arith_le, op1, op2);
}


/* Convert an integer string to an expression node.  */

gfc_expr *
gfc_convert_integer (const char *buffer, int kind, int radix, locus *where)
{
  gfc_expr *e;
  const char *t;

  e = gfc_get_constant_expr (BT_INTEGER, kind, where);
  /* A leading plus is allowed, but not by mpz_set_str.  */
  if (buffer[0] == '+')
    t = buffer + 1;
  else
    t = buffer;
  mpz_set_str (e->value.integer, t, radix);

  return e;
}


/* Convert a real string to an expression node.  */

gfc_expr *
gfc_convert_real (const char *buffer, int kind, locus *where)
{
  gfc_expr *e;

  e = gfc_get_constant_expr (BT_REAL, kind, where);
  mpfr_set_str (e->value.real, buffer, 10, GFC_RND_MODE);

  return e;
}


/* Convert a pair of real, constant expression nodes to a single
   complex expression node.  */

gfc_expr *
gfc_convert_complex (gfc_expr *real, gfc_expr *imag, int kind)
{
  gfc_expr *e;

  e = gfc_get_constant_expr (BT_COMPLEX, kind, &real->where);
  mpc_set_fr_fr (e->value.complex, real->value.real, imag->value.real,
		 GFC_MPC_RND_MODE);

  return e;
}


/******* Simplification of intrinsic functions with constant arguments *****/


/* Deal with an arithmetic error.  */

static void
arith_error (arith rc, gfc_typespec *from, gfc_typespec *to, locus *where)
{
  switch (rc)
    {
    case ARITH_OK:
      gfc_error ("Arithmetic OK converting %s to %s at %L",
		 gfc_typename (from), gfc_typename (to), where);
      break;
    case ARITH_OVERFLOW:
      gfc_error ("Arithmetic overflow converting %s to %s at %L. This check "
		 "can be disabled with the option -fno-range-check",
		 gfc_typename (from), gfc_typename (to), where);
      break;
    case ARITH_UNDERFLOW:
      gfc_error ("Arithmetic underflow converting %s to %s at %L. This check "
		 "can be disabled with the option -fno-range-check",
		 gfc_typename (from), gfc_typename (to), where);
      break;
    case ARITH_NAN:
      gfc_error ("Arithmetic NaN converting %s to %s at %L. This check "
		 "can be disabled with the option -fno-range-check",
		 gfc_typename (from), gfc_typename (to), where);
      break;
    case ARITH_DIV0:
      gfc_error ("Division by zero converting %s to %s at %L",
		 gfc_typename (from), gfc_typename (to), where);
      break;
    case ARITH_INCOMMENSURATE:
      gfc_error ("Array operands are incommensurate converting %s to %s at %L",
		 gfc_typename (from), gfc_typename (to), where);
      break;
    case ARITH_ASYMMETRIC:
      gfc_error ("Integer outside symmetric range implied by Standard Fortran"
	 	 " converting %s to %s at %L",
		 gfc_typename (from), gfc_typename (to), where);
      break;
    default:
      gfc_internal_error ("gfc_arith_error(): Bad error code");
    }

  /* TODO: Do something about the error, i.e., throw exception, return
     NaN, etc.  */
}


/* Convert integers to integers.  */

gfc_expr *
gfc_int2int (gfc_expr *src, int kind)
{
  gfc_expr *result;
  arith rc;

  result = gfc_get_constant_expr (BT_INTEGER, kind, &src->where);

  mpz_set (result->value.integer, src->value.integer);

  if ((rc = gfc_check_integer_range (result->value.integer, kind)) != ARITH_OK)
    {
      if (rc == ARITH_ASYMMETRIC)
	{
	  gfc_warning (gfc_arith_error (rc), &src->where);
	}
      else
	{
	  arith_error (rc, &src->ts, &result->ts, &src->where);
	  gfc_free_expr (result);
	  return NULL;
	}
    }

  return result;
}


/* Convert integers to reals.  */

gfc_expr *
gfc_int2real (gfc_expr *src, int kind)
{
  gfc_expr *result;
  arith rc;

  result = gfc_get_constant_expr (BT_REAL, kind, &src->where);

  mpfr_set_z (result->value.real, src->value.integer, GFC_RND_MODE);

  if ((rc = gfc_check_real_range (result->value.real, kind)) != ARITH_OK)
    {
      arith_error (rc, &src->ts, &result->ts, &src->where);
      gfc_free_expr (result);
      return NULL;
    }

  return result;
}


/* Convert default integer to default complex.  */

gfc_expr *
gfc_int2complex (gfc_expr *src, int kind)
{
  gfc_expr *result;
  arith rc;

  result = gfc_get_constant_expr (BT_COMPLEX, kind, &src->where);

  mpc_set_z (result->value.complex, src->value.integer, GFC_MPC_RND_MODE);

  if ((rc = gfc_check_real_range (mpc_realref (result->value.complex), kind))
      != ARITH_OK)
    {
      arith_error (rc, &src->ts, &result->ts, &src->where);
      gfc_free_expr (result);
      return NULL;
    }

  return result;
}


/* Convert default real to default integer.  */

gfc_expr *
gfc_real2int (gfc_expr *src, int kind)
{
  gfc_expr *result;
  arith rc;

  result = gfc_get_constant_expr (BT_INTEGER, kind, &src->where);

  gfc_mpfr_to_mpz (result->value.integer, src->value.real, &src->where);

  if ((rc = gfc_check_integer_range (result->value.integer, kind)) != ARITH_OK)
    {
      arith_error (rc, &src->ts, &result->ts, &src->where);
      gfc_free_expr (result);
      return NULL;
    }

  return result;
}


/* Convert real to real.  */

gfc_expr *
gfc_real2real (gfc_expr *src, int kind)
{
  gfc_expr *result;
  arith rc;

  result = gfc_get_constant_expr (BT_REAL, kind, &src->where);

  mpfr_set (result->value.real, src->value.real, GFC_RND_MODE);

  rc = gfc_check_real_range (result->value.real, kind);

  if (rc == ARITH_UNDERFLOW)
    {
      if (gfc_option.warn_underflow)
	gfc_warning (gfc_arith_error (rc), &src->where);
      mpfr_set_ui (result->value.real, 0, GFC_RND_MODE);
    }
  else if (rc != ARITH_OK)
    {
      arith_error (rc, &src->ts, &result->ts, &src->where);
      gfc_free_expr (result);
      return NULL;
    }

  return result;
}


/* Convert real to complex.  */

gfc_expr *
gfc_real2complex (gfc_expr *src, int kind)
{
  gfc_expr *result;
  arith rc;

  result = gfc_get_constant_expr (BT_COMPLEX, kind, &src->where);

  mpc_set_fr (result->value.complex, src->value.real, GFC_MPC_RND_MODE);

  rc = gfc_check_real_range (mpc_realref (result->value.complex), kind);

  if (rc == ARITH_UNDERFLOW)
    {
      if (gfc_option.warn_underflow)
	gfc_warning (gfc_arith_error (rc), &src->where);
      mpfr_set_ui (mpc_realref (result->value.complex), 0, GFC_RND_MODE);
    }
  else if (rc != ARITH_OK)
    {
      arith_error (rc, &src->ts, &result->ts, &src->where);
      gfc_free_expr (result);
      return NULL;
    }

  return result;
}


/* Convert complex to integer.  */

gfc_expr *
gfc_complex2int (gfc_expr *src, int kind)
{
  gfc_expr *result;
  arith rc;

  result = gfc_get_constant_expr (BT_INTEGER, kind, &src->where);

  gfc_mpfr_to_mpz (result->value.integer, mpc_realref (src->value.complex),
		   &src->where);

  if ((rc = gfc_check_integer_range (result->value.integer, kind)) != ARITH_OK)
    {
      arith_error (rc, &src->ts, &result->ts, &src->where);
      gfc_free_expr (result);
      return NULL;
    }

  return result;
}


/* Convert complex to real.  */

gfc_expr *
gfc_complex2real (gfc_expr *src, int kind)
{
  gfc_expr *result;
  arith rc;

  result = gfc_get_constant_expr (BT_REAL, kind, &src->where);

  mpc_real (result->value.real, src->value.complex, GFC_RND_MODE);

  rc = gfc_check_real_range (result->value.real, kind);

  if (rc == ARITH_UNDERFLOW)
    {
      if (gfc_option.warn_underflow)
	gfc_warning (gfc_arith_error (rc), &src->where);
      mpfr_set_ui (result->value.real, 0, GFC_RND_MODE);
    }
  if (rc != ARITH_OK)
    {
      arith_error (rc, &src->ts, &result->ts, &src->where);
      gfc_free_expr (result);
      return NULL;
    }

  return result;
}


/* Convert complex to complex.  */

gfc_expr *
gfc_complex2complex (gfc_expr *src, int kind)
{
  gfc_expr *result;
  arith rc;

  result = gfc_get_constant_expr (BT_COMPLEX, kind, &src->where);

  mpc_set (result->value.complex, src->value.complex, GFC_MPC_RND_MODE);

  rc = gfc_check_real_range (mpc_realref (result->value.complex), kind);

  if (rc == ARITH_UNDERFLOW)
    {
      if (gfc_option.warn_underflow)
	gfc_warning (gfc_arith_error (rc), &src->where);
      mpfr_set_ui (mpc_realref (result->value.complex), 0, GFC_RND_MODE);
    }
  else if (rc != ARITH_OK)
    {
      arith_error (rc, &src->ts, &result->ts, &src->where);
      gfc_free_expr (result);
      return NULL;
    }

  rc = gfc_check_real_range (mpc_imagref (result->value.complex), kind);

  if (rc == ARITH_UNDERFLOW)
    {
      if (gfc_option.warn_underflow)
	gfc_warning (gfc_arith_error (rc), &src->where);
      mpfr_set_ui (mpc_imagref (result->value.complex), 0, GFC_RND_MODE);
    }
  else if (rc != ARITH_OK)
    {
      arith_error (rc, &src->ts, &result->ts, &src->where);
      gfc_free_expr (result);
      return NULL;
    }

  return result;
}


/* Logical kind conversion.  */

gfc_expr *
gfc_log2log (gfc_expr *src, int kind)
{
  gfc_expr *result;

  result = gfc_get_constant_expr (BT_LOGICAL, kind, &src->where);
  result->value.logical = src->value.logical;

  return result;
}


/* Convert logical to integer.  */

gfc_expr *
gfc_log2int (gfc_expr *src, int kind)
{
  gfc_expr *result;

  result = gfc_get_constant_expr (BT_INTEGER, kind, &src->where);
  mpz_set_si (result->value.integer, src->value.logical);

  return result;
}


/* Convert integer to logical.  */

gfc_expr *
gfc_int2log (gfc_expr *src, int kind)
{
  gfc_expr *result;

  result = gfc_get_constant_expr (BT_LOGICAL, kind, &src->where);
  result->value.logical = (mpz_cmp_si (src->value.integer, 0) != 0);

  return result;
}


/* Helper function to set the representation in a Hollerith conversion.  
   This assumes that the ts.type and ts.kind of the result have already
   been set.  */

static void
hollerith2representation (gfc_expr *result, gfc_expr *src)
{
  int src_len, result_len;

  src_len = src->representation.length - src->ts.u.pad;
  result_len = gfc_target_expr_size (result);

  if (src_len > result_len)
    {
      gfc_warning ("The Hollerith constant at %L is too long to convert to %s",
		   &src->where, gfc_typename(&result->ts));
    }

  result->representation.string = XCNEWVEC (char, result_len + 1);
  memcpy (result->representation.string, src->representation.string,
	  MIN (result_len, src_len));

  if (src_len < result_len)
    memset (&result->representation.string[src_len], ' ', result_len - src_len);

  result->representation.string[result_len] = '\0'; /* For debugger  */
  result->representation.length = result_len;
}


/* Convert Hollerith to integer. The constant will be padded or truncated.  */

gfc_expr *
gfc_hollerith2int (gfc_expr *src, int kind)
{
  gfc_expr *result;
  result = gfc_get_constant_expr (BT_INTEGER, kind, &src->where);

  hollerith2representation (result, src);
  gfc_interpret_integer (kind, (unsigned char *) result->representation.string,
			 result->representation.length, result->value.integer);

  return result;
}


/* Convert Hollerith to real. The constant will be padded or truncated.  */

gfc_expr *
gfc_hollerith2real (gfc_expr *src, int kind)
{
  gfc_expr *result;
  result = gfc_get_constant_expr (BT_REAL, kind, &src->where);

  hollerith2representation (result, src);
  gfc_interpret_float (kind, (unsigned char *) result->representation.string,
		       result->representation.length, result->value.real);

  return result;
}


/* Convert Hollerith to complex. The constant will be padded or truncated.  */

gfc_expr *
gfc_hollerith2complex (gfc_expr *src, int kind)
{
  gfc_expr *result;
  result = gfc_get_constant_expr (BT_COMPLEX, kind, &src->where);

  hollerith2representation (result, src);
  gfc_interpret_complex (kind, (unsigned char *) result->representation.string,
			 result->representation.length, result->value.complex);

  return result;
}


/* Convert Hollerith to character. */

gfc_expr *
gfc_hollerith2character (gfc_expr *src, int kind)
{
  gfc_expr *result;

  result = gfc_copy_expr (src);
  result->ts.type = BT_CHARACTER;
  result->ts.kind = kind;

  result->value.character.length = result->representation.length;
  result->value.character.string
    = gfc_char_to_widechar (result->representation.string);

  return result;
}


/* Convert Hollerith to logical. The constant will be padded or truncated.  */

gfc_expr *
gfc_hollerith2logical (gfc_expr *src, int kind)
{
  gfc_expr *result;
  result = gfc_get_constant_expr (BT_LOGICAL, kind, &src->where);

  hollerith2representation (result, src);
  gfc_interpret_logical (kind, (unsigned char *) result->representation.string,
			 result->representation.length, &result->value.logical);

  return result;
}<|MERGE_RESOLUTION|>--- conflicted
+++ resolved
@@ -891,7 +891,6 @@
 	      mpc_pow_z (result->value.complex, op1->value.complex,
 			 op2->value.integer, GFC_MPC_RND_MODE);
 	      break;
-<<<<<<< HEAD
 
 	    default:
 	      break;
@@ -931,47 +930,6 @@
 	      return ARITH_PROHIBIT;
 	  }
 
-=======
-
-	    default:
-	      break;
-	    }
-	}
-      break;
-
-    case BT_REAL:
-
-      if (gfc_init_expr_flag)
-	{
-	  if (gfc_notify_std (GFC_STD_F2003,"Fortran 2003: Noninteger "
-			      "exponent in an initialization "
-			      "expression at %L", &op2->where) == FAILURE)
-	    return ARITH_PROHIBIT;
-	}
-
-      if (mpfr_cmp_si (op1->value.real, 0) < 0)
-	{
-	  gfc_error ("Raising a negative REAL at %L to "
-		     "a REAL power is prohibited", &op1->where);
-	  gfc_free (result);
-	  return ARITH_PROHIBIT;
-	}
-
-	mpfr_pow (result->value.real, op1->value.real, op2->value.real,
-		  GFC_RND_MODE);
-      break;
-
-    case BT_COMPLEX:
-      {
-	if (gfc_init_expr_flag)
-	  {
-	    if (gfc_notify_std (GFC_STD_F2003,"Fortran 2003: Noninteger "
-				"exponent in an initialization "
-				"expression at %L", &op2->where) == FAILURE)
-	      return ARITH_PROHIBIT;
-	  }
-
->>>>>>> 03d20231
 	mpc_pow (result->value.complex, op1->value.complex,
 		 op2->value.complex, GFC_MPC_RND_MODE);
       }

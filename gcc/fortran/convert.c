/* Language-level data type conversion for GNU C.
   Copyright (C) 1987, 1988, 1991, 1998, 2002, 2007, 2008
   Free Software Foundation, Inc.

This file is part of GCC.

GCC is free software; you can redistribute it and/or modify it under
the terms of the GNU General Public License as published by the Free
Software Foundation; either version 3, or (at your option) any later
version.

GCC is distributed in the hope that it will be useful, but WITHOUT ANY
WARRANTY; without even the implied warranty of MERCHANTABILITY or
FITNESS FOR A PARTICULAR PURPOSE.  See the GNU General Public License
for more details.

You should have received a copy of the GNU General Public License
along with GCC; see the file COPYING3.  If not see
<http://www.gnu.org/licenses/>.  */


/* This file contains the functions for converting C expressions
   to different data types.  The only entry point is `convert'.
   Every language front end must have a `convert' function
   but what kind of conversions it does will depend on the language.  */

/* copied from the f77 frontend I think */

/* copied from c-convert.c without significant modification*/
/* Change of width--truncation and extension of integers or reals--
   is represented with NOP_EXPR.  Proper functioning of many things
   assumes that no other conversions can be NOP_EXPRs.
*/

/* I've added support for WITH_RECORD_EXPR.  */

#include "config.h"
#include "system.h"
#include "coretypes.h"
#include "tree.h"
#include "flags.h"
#include "convert.h"
<<<<<<< HEAD
#include "toplev.h"	/* For error.  */
=======
#include "diagnostic-core.h"	/* For error.  */
>>>>>>> 155d23aa
#include "gfortran.h"
#include "trans.h"

/*
   Conversion between integer and pointer is represented with CONVERT_EXPR.
   Converting integer to real uses FLOAT_EXPR
   and real to integer uses FIX_TRUNC_EXPR.

   Here is a list of all the functions that assume that widening and
   narrowing is always done with a NOP_EXPR:
     In convert.c, convert_to_integer.
     In c-typeck.c, build_binary_op (boolean ops), and
	c_common_truthvalue_conversion.
     In expr.c: expand_expr, for operands of a MULT_EXPR.
     In fold-const.c: fold.
     In tree.c: get_narrower and get_unwidened.  */

/* Subroutines of `convert'.  */


/* Create an expression whose value is that of EXPR,
   converted to type TYPE.  The TREE_TYPE of the value
   is always TYPE.  This function implements all reasonable
   conversions; callers should filter out those that are
   not permitted by the language being compiled.  */
/* We are assuming that given a SIMPLE val, the result will be a SIMPLE rhs.
   If this is not the case, we will abort with an internal error.  */
tree
convert (tree type, tree expr)
{
  tree e = expr;
  enum tree_code code = TREE_CODE (type);

  if (type == TREE_TYPE (expr)
      || TREE_CODE (expr) == ERROR_MARK
      || code == ERROR_MARK || TREE_CODE (TREE_TYPE (expr)) == ERROR_MARK)
    return expr;

  if (TYPE_MAIN_VARIANT (type) == TYPE_MAIN_VARIANT (TREE_TYPE (expr)))
    return fold_build1_loc (input_location, NOP_EXPR, type, expr);
  if (TREE_CODE (TREE_TYPE (expr)) == ERROR_MARK)
    return error_mark_node;
  if (TREE_CODE (TREE_TYPE (expr)) == VOID_TYPE)
    {
      error ("void value not ignored as it ought to be");
      return error_mark_node;
    }
  if (code == VOID_TYPE)
    return fold_build1_loc (input_location, CONVERT_EXPR, type, e);
#if 0
  /* This is incorrect.  A truncation can't be stripped this way.
     Extensions will be stripped by the use of get_unwidened.  */
  if (TREE_CODE (expr) == NOP_EXPR)
    return convert (type, TREE_OPERAND (expr, 0));
#endif
  if (code == INTEGER_TYPE || code == ENUMERAL_TYPE)
    return fold (convert_to_integer (type, e));
  if (code == BOOLEAN_TYPE)
    {
      e = gfc_truthvalue_conversion (e);

      /* If we have a NOP_EXPR, we must fold it here to avoid
	 infinite recursion between fold () and convert ().  */
      if (TREE_CODE (e) == NOP_EXPR)
	return fold_build1_loc (input_location, NOP_EXPR, type,
				TREE_OPERAND (e, 0));
      else
	return fold_build1_loc (input_location, NOP_EXPR, type, e);
    }
  if (code == POINTER_TYPE || code == REFERENCE_TYPE)
    return fold (convert_to_pointer (type, e));
  if (code == REAL_TYPE)
    return fold (convert_to_real (type, e));
  if (code == COMPLEX_TYPE)
    return fold (convert_to_complex (type, e));
  if (code == VECTOR_TYPE)
    return fold (convert_to_vector (type, e));

  error ("conversion to non-scalar type requested");
  return error_mark_node;
}<|MERGE_RESOLUTION|>--- conflicted
+++ resolved
@@ -40,11 +40,7 @@
 #include "tree.h"
 #include "flags.h"
 #include "convert.h"
-<<<<<<< HEAD
-#include "toplev.h"	/* For error.  */
-=======
 #include "diagnostic-core.h"	/* For error.  */
->>>>>>> 155d23aa
 #include "gfortran.h"
 #include "trans.h"
 

--- conflicted
+++ resolved
@@ -2277,11 +2277,11 @@
   static const char *clause_names[]
     = { "PRIVATE", "FIRSTPRIVATE", "LASTPRIVATE", "COPYPRIVATE", "SHARED",
 	"COPYIN", "UNIFORM", "ALIGNED", "LINEAR", "DEPEND", "DEPEND",
+	"REDUCTION",
 	"COPY", "COPYIN", "COPYOUT", "CREATE", "DELETE", "PRESENT",
 	"PRESENT_OR_COPY", "PRESENT_OR_COPYIN", "PRESENT_OR_COPYOUT",
 	"PRESENT_OR_CREATE", "DEVICEPTR", "DEVICE_RESIDENT", "USE_DEVICE",
-	"HOST", "DEVICE", "CACHE",
-	"REDUCTION" };
+	"HOST", "DEVICE", "CACHE" };
 
   if (omp_clauses == NULL)
     return;
@@ -2582,19 +2582,6 @@
 		  gfc_error ("Variable '%s' in %s clause is used in "
 			     "NAMELIST statement at %L",
 			     n->sym->name, name, where);
-<<<<<<< HEAD
-
-		if (list >= OMP_LIST_DATA_CLAUSE_FIRST
-		    && list < OMP_LIST_DATA_CLAUSE_LAST)
-		  resolve_oacc_data_clauses (n->sym, *where, name);
-
-		if (list > OMP_LIST_DATA_CLAUSE_LAST
-		    && list < OMP_LIST_REDUCTION_FIRST)
-		  {
-		    check_symbol_not_pointer (n->sym, *where, name);
-		    check_array_not_assumed (n->sym, *where, name);
-		  }
-=======
 		if (n->sym->attr.pointer && n->sym->attr.intent == INTENT_IN)
 		  switch (list)
 		    {
@@ -2608,7 +2595,16 @@
 		    default:
 		      break;
 		    }
->>>>>>> 1153fb2a
+
+		if (list >= OMP_LIST_DATA_CLAUSE_FIRST
+		    && list < OMP_LIST_DATA_CLAUSE_LAST)
+		  resolve_oacc_data_clauses (n->sym, *where, name);
+
+		if (list > OMP_LIST_DATA_CLAUSE_LAST)
+		  {
+		    check_symbol_not_pointer (n->sym, *where, name);
+		    check_array_not_assumed (n->sym, *where, name);
+		  }
 		switch (list)
 		  {
 		  case OMP_LIST_REDUCTION:

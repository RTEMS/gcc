--- conflicted
+++ resolved
@@ -100,8 +100,6 @@
     }
 }
 
-<<<<<<< HEAD
-=======
 /* Free an !$omp declare reduction.  */
 
 void
@@ -162,7 +160,6 @@
   return NULL;
 }
 
->>>>>>> 00bdef2c
 
 /* Match a variable/common block list and construct a namelist from it.  */
 
@@ -869,8 +866,6 @@
 }
 
 
-<<<<<<< HEAD
-=======
 static bool
 match_udr_expr (gfc_symtree *omp_sym1, gfc_symtree *omp_sym2)
 {
@@ -1247,7 +1242,6 @@
 }
 
 
->>>>>>> 00bdef2c
 match
 gfc_match_omp_threadprivate (void)
 {
@@ -1735,27 +1729,10 @@
       if (n->sym->mark)
 	gfc_error ("Symbol '%s' present on multiple clauses at %L",
 		   n->sym->name, where);
-<<<<<<< HEAD
       else
 	n->sym->mark = 1;
     }
 
-  for (n = omp_clauses->lists[OMP_LIST_ALIGNED]; n; n = n->next)
-    n->sym->mark = 0;
-
-  for (n = omp_clauses->lists[OMP_LIST_ALIGNED]; n; n = n->next)
-    {
-      if (n->sym->mark)
-	gfc_error ("Symbol '%s' present on multiple clauses at %L",
-		   n->sym->name, where);
-=======
->>>>>>> 00bdef2c
-      else
-	n->sym->mark = 1;
-    }
-
-<<<<<<< HEAD
-=======
   for (n = omp_clauses->lists[OMP_LIST_ALIGNED]; n; n = n->next)
     n->sym->mark = 0;
 
@@ -1768,7 +1745,6 @@
 	n->sym->mark = 1;
     }
 
->>>>>>> 00bdef2c
   for (list = 0; list < OMP_LIST_NUM; list++)
     if ((n = omp_clauses->lists[list]) != NULL)
       {
@@ -1787,12 +1763,6 @@
 		if (!n->sym->attr.threadprivate)
 		  gfc_error ("Non-THREADPRIVATE object '%s' in COPYIN clause"
 			     " at %L", n->sym->name, where);
-<<<<<<< HEAD
-		if (n->sym->ts.type == BT_DERIVED && n->sym->ts.u.derived->attr.alloc_comp)
-		  gfc_error ("COPYIN clause object '%s' at %L has ALLOCATABLE components",
-			     n->sym->name, where);
-=======
->>>>>>> 00bdef2c
 	      }
 	    break;
 	  case OMP_LIST_COPYPRIVATE:
@@ -1801,15 +1771,9 @@
 		if (n->sym->as && n->sym->as->type == AS_ASSUMED_SIZE)
 		  gfc_error ("Assumed size array '%s' in COPYPRIVATE clause "
 			     "at %L", n->sym->name, where);
-<<<<<<< HEAD
-		if (n->sym->ts.type == BT_DERIVED && n->sym->ts.u.derived->attr.alloc_comp)
-		  gfc_error ("COPYPRIVATE clause object '%s' at %L has ALLOCATABLE components",
-			     n->sym->name, where);
-=======
 		if (n->sym->attr.pointer && n->sym->attr.intent == INTENT_IN)
 		  gfc_error ("INTENT(IN) POINTER '%s' in COPYPRIVATE clause "
 			     "at %L", n->sym->name, where);
->>>>>>> 00bdef2c
 	      }
 	    break;
 	  case OMP_LIST_SHARED:
@@ -1821,39 +1785,6 @@
 		if (n->sym->attr.cray_pointee)
 		  gfc_error ("Cray pointee '%s' in SHARED clause at %L",
 			    n->sym->name, where);
-<<<<<<< HEAD
-	      }
-	    break;
-	  case OMP_LIST_ALIGNED:
-	    for (; n != NULL; n = n->next)
-	      {
-		if (!n->sym->attr.pointer
-		    && !n->sym->attr.allocatable
-		    && !n->sym->attr.cray_pointer
-		    && (n->sym->ts.type != BT_DERIVED
-			|| (n->sym->ts.u.derived->from_intmod
-			    != INTMOD_ISO_C_BINDING)
-			|| (n->sym->ts.u.derived->intmod_sym_id
-			    != ISOCBINDING_PTR)))
-		  gfc_error ("'%s' in ALIGNED clause must be POINTER, "
-			     "ALLOCATABLE, Cray pointer or C_PTR at %L",
-			     n->sym->name, where);
-		else if (n->expr)
-		  {
-		    gfc_expr *expr = n->expr;
-		    int alignment = 0;
-		    if (!gfc_resolve_expr (expr)
-			|| expr->ts.type != BT_INTEGER
-			|| expr->rank != 0
-			|| gfc_extract_int (expr, &alignment)
-			|| alignment <= 0)
-		      gfc_error ("'%s' in ALIGNED clause at %L requires a scalar "
-				 "positive constant integer alignment "
-				 "expression", n->sym->name, where);
-		  }
-	      }
-	    break;
-=======
 		if (n->sym->attr.associate_var)
 		  gfc_error ("ASSOCIATE name '%s' in SHARED clause at %L",
 			     n->sym->name, where);
@@ -1888,7 +1819,6 @@
 		  }
 	      }
 	    break;
->>>>>>> 00bdef2c
 	  case OMP_LIST_DEPEND_IN:
 	  case OMP_LIST_DEPEND_OUT:
 	    for (; n != NULL; n = n->next)
@@ -1949,12 +1879,9 @@
 		if (n->sym->attr.cray_pointee)
 		  gfc_error ("Cray pointee '%s' in %s clause at %L",
 			    n->sym->name, name, where);
-<<<<<<< HEAD
-=======
 		if (n->sym->attr.associate_var)
 		  gfc_error ("ASSOCIATE name '%s' in %s clause at %L",
 			     n->sym->name, name, where);
->>>>>>> 00bdef2c
 		if (list != OMP_LIST_PRIVATE)
 		  {
 		    if (n->sym->attr.proc_pointer && list == OMP_LIST_REDUCTION)
@@ -1963,65 +1890,13 @@
 		    if (n->sym->attr.pointer && list == OMP_LIST_REDUCTION)
 		      gfc_error ("POINTER object '%s' in %s clause at %L",
 				 n->sym->name, name, where);
-<<<<<<< HEAD
-		    /* Variables in REDUCTION-clauses must be of intrinsic type (flagged below).  */
-		    if ((list < OMP_LIST_REDUCTION_FIRST || list > OMP_LIST_REDUCTION_LAST)
-			 && n->sym->ts.type == BT_DERIVED
-			 && n->sym->ts.u.derived->attr.alloc_comp)
-		      gfc_error ("%s clause object '%s' has ALLOCATABLE components at %L",
-				 name, n->sym->name, where);
-		    if (n->sym->attr.cray_pointer
-			&& list >= OMP_LIST_REDUCTION_FIRST
-			&& list <= OMP_LIST_REDUCTION_LAST)
-=======
 		    if (n->sym->attr.cray_pointer && list == OMP_LIST_REDUCTION)
->>>>>>> 00bdef2c
 		      gfc_error ("Cray pointer '%s' in %s clause at %L",
 				 n->sym->name, name, where);
 		  }
 		if (n->sym->as && n->sym->as->type == AS_ASSUMED_SIZE)
 		  gfc_error ("Assumed size array '%s' in %s clause at %L",
 			     n->sym->name, name, where);
-<<<<<<< HEAD
-		if (n->sym->attr.in_namelist
-		    && (list < OMP_LIST_REDUCTION_FIRST
-			|| list > OMP_LIST_REDUCTION_LAST))
-		  gfc_error ("Variable '%s' in %s clause is used in "
-			     "NAMELIST statement at %L",
-			     n->sym->name, name, where);
-		switch (list)
-		  {
-		  case OMP_LIST_PLUS:
-		  case OMP_LIST_MULT:
-		  case OMP_LIST_SUB:
-		    if (!gfc_numeric_ts (&n->sym->ts))
-		      gfc_error ("%c REDUCTION variable '%s' at %L must be of numeric type, got %s",
-				 list == OMP_LIST_PLUS ? '+'
-				 : list == OMP_LIST_MULT ? '*' : '-',
-				 n->sym->name, where,
-				 gfc_typename (&n->sym->ts));
-		    break;
-		  case OMP_LIST_AND:
-		  case OMP_LIST_OR:
-		  case OMP_LIST_EQV:
-		  case OMP_LIST_NEQV:
-		    if (n->sym->ts.type != BT_LOGICAL)
-		      gfc_error ("%s REDUCTION variable '%s' must be LOGICAL "
-				 "at %L",
-				 list == OMP_LIST_AND ? ".AND."
-				 : list == OMP_LIST_OR ? ".OR."
-				 : list == OMP_LIST_EQV ? ".EQV." : ".NEQV.",
-				 n->sym->name, where);
-		    break;
-		  case OMP_LIST_MAX:
-		  case OMP_LIST_MIN:
-		    if (n->sym->ts.type != BT_INTEGER
-			&& n->sym->ts.type != BT_REAL)
-		      gfc_error ("%s REDUCTION variable '%s' must be "
-				 "INTEGER or REAL at %L",
-				 list == OMP_LIST_MAX ? "MAX" : "MIN",
-				 n->sym->name, where);
-=======
 		if (n->sym->attr.in_namelist && list != OMP_LIST_REDUCTION)
 		  gfc_error ("Variable '%s' in %s clause is used in "
 			     "NAMELIST statement at %L",
@@ -2126,21 +2001,9 @@
 			else
 			  n->rop = OMP_REDUCTION_USER;
 		      }
->>>>>>> 00bdef2c
 		    break;
 		  case OMP_LIST_LINEAR:
 		    if (n->sym->ts.type != BT_INTEGER)
-<<<<<<< HEAD
-		      gfc_error ("%s REDUCTION variable '%s' must be INTEGER "
-				 "at %L",
-				 list == OMP_LIST_IAND ? "IAND"
-				 : list == OMP_LIST_MULT ? "IOR" : "IEOR",
-				 n->sym->name, where);
-		    break;
-		  case OMP_LIST_LINEAR:
-		    if (n->sym->ts.type != BT_INTEGER)
-=======
->>>>>>> 00bdef2c
 		      gfc_error ("LINEAR variable '%s' must be INTEGER "
 				 "at %L", n->sym->name, where);
 		    else if (!code && !n->sym->attr.value)
@@ -2964,8 +2827,6 @@
       if (ods->clauses)
 	resolve_omp_clauses (NULL, &ods->where, ods->clauses, ns);
     }
-<<<<<<< HEAD
-=======
 }
 
 struct omp_udr_callback_data
@@ -3143,5 +3004,4 @@
   gfc_resolve_omp_udrs (st->right);
   for (omp_udr = st->n.omp_udr; omp_udr; omp_udr = omp_udr->next)
     gfc_resolve_omp_udr (omp_udr);
->>>>>>> 00bdef2c
 }
/* Backend function setup
   Copyright (C) 2002-2014 Free Software Foundation, Inc.
   Contributed by Paul Brook

This file is part of GCC.

GCC is free software; you can redistribute it and/or modify it under
the terms of the GNU General Public License as published by the Free
Software Foundation; either version 3, or (at your option) any later
version.

GCC is distributed in the hope that it will be useful, but WITHOUT ANY
WARRANTY; without even the implied warranty of MERCHANTABILITY or
FITNESS FOR A PARTICULAR PURPOSE.  See the GNU General Public License
for more details.

You should have received a copy of the GNU General Public License
along with GCC; see the file COPYING3.  If not see
<http://www.gnu.org/licenses/>.  */

/* trans-decl.c -- Handling of backend function and variable decls, etc */

#include "config.h"
#include "system.h"
#include "coretypes.h"
#include "tm.h"
#include "tree.h"
#include "stringpool.h"
#include "stor-layout.h"
#include "varasm.h"
#include "attribs.h"
#include "tree-dump.h"
#include "gimple-expr.h"	/* For create_tmp_var_raw.  */
#include "ggc.h"
#include "diagnostic-core.h"	/* For internal_error.  */
#include "toplev.h"	/* For announce_function.  */
#include "target.h"
#include "function.h"
#include "flags.h"
#include "cgraph.h"
#include "debug.h"
#include "gfortran.h"
#include "pointer-set.h"
#include "constructor.h"
#include "trans.h"
#include "trans-types.h"
#include "trans-array.h"
#include "trans-const.h"
/* Only for gfc_trans_code.  Shouldn't need to include this.  */
#include "trans-stmt.h"

#define MAX_LABEL_VALUE 99999


/* Holds the result of the function if no result variable specified.  */

static GTY(()) tree current_fake_result_decl;
static GTY(()) tree parent_fake_result_decl;


/* Holds the variable DECLs for the current function.  */

static GTY(()) tree saved_function_decls;
static GTY(()) tree saved_parent_function_decls;

static struct pointer_set_t *nonlocal_dummy_decl_pset;
static GTY(()) tree nonlocal_dummy_decls;

/* Holds the variable DECLs that are locals.  */

static GTY(()) tree saved_local_decls;

/* The namespace of the module we're currently generating.  Only used while
   outputting decls for module variables.  Do not rely on this being set.  */

static gfc_namespace *module_namespace;

/* The currently processed procedure symbol.  */
static gfc_symbol* current_procedure_symbol = NULL;


/* With -fcoarray=lib: For generating the registering call
   of static coarrays.  */
static bool has_coarray_vars;
static stmtblock_t caf_init_block;


/* List of static constructor functions.  */

tree gfc_static_ctors;


/* Function declarations for builtin library functions.  */

tree gfor_fndecl_pause_numeric;
tree gfor_fndecl_pause_string;
tree gfor_fndecl_stop_numeric;
tree gfor_fndecl_stop_numeric_f08;
tree gfor_fndecl_stop_string;
tree gfor_fndecl_error_stop_numeric;
tree gfor_fndecl_error_stop_string;
tree gfor_fndecl_runtime_error;
tree gfor_fndecl_runtime_error_at;
tree gfor_fndecl_runtime_warning_at;
tree gfor_fndecl_os_error;
tree gfor_fndecl_generate_error;
tree gfor_fndecl_set_args;
tree gfor_fndecl_set_fpe;
tree gfor_fndecl_set_options;
tree gfor_fndecl_set_convert;
tree gfor_fndecl_set_record_marker;
tree gfor_fndecl_set_max_subrecord_length;
tree gfor_fndecl_ctime;
tree gfor_fndecl_fdate;
tree gfor_fndecl_ttynam;
tree gfor_fndecl_in_pack;
tree gfor_fndecl_in_unpack;
tree gfor_fndecl_associated;
tree gfor_fndecl_system_clock4;
tree gfor_fndecl_system_clock8;


/* Coarray run-time library function decls.  */
tree gfor_fndecl_caf_init;
tree gfor_fndecl_caf_finalize;
tree gfor_fndecl_caf_this_image;
tree gfor_fndecl_caf_num_images;
tree gfor_fndecl_caf_register;
tree gfor_fndecl_caf_deregister;
tree gfor_fndecl_caf_critical;
tree gfor_fndecl_caf_end_critical;
tree gfor_fndecl_caf_sync_all;
tree gfor_fndecl_caf_sync_images;
tree gfor_fndecl_caf_error_stop;
tree gfor_fndecl_caf_error_stop_str;
tree gfor_fndecl_co_max;
tree gfor_fndecl_co_min;
tree gfor_fndecl_co_sum;


/* Math functions.  Many other math functions are handled in
   trans-intrinsic.c.  */

gfc_powdecl_list gfor_fndecl_math_powi[4][3];
tree gfor_fndecl_math_ishftc4;
tree gfor_fndecl_math_ishftc8;
tree gfor_fndecl_math_ishftc16;


/* String functions.  */

tree gfor_fndecl_compare_string;
tree gfor_fndecl_concat_string;
tree gfor_fndecl_string_len_trim;
tree gfor_fndecl_string_index;
tree gfor_fndecl_string_scan;
tree gfor_fndecl_string_verify;
tree gfor_fndecl_string_trim;
tree gfor_fndecl_string_minmax;
tree gfor_fndecl_adjustl;
tree gfor_fndecl_adjustr;
tree gfor_fndecl_select_string;
tree gfor_fndecl_compare_string_char4;
tree gfor_fndecl_concat_string_char4;
tree gfor_fndecl_string_len_trim_char4;
tree gfor_fndecl_string_index_char4;
tree gfor_fndecl_string_scan_char4;
tree gfor_fndecl_string_verify_char4;
tree gfor_fndecl_string_trim_char4;
tree gfor_fndecl_string_minmax_char4;
tree gfor_fndecl_adjustl_char4;
tree gfor_fndecl_adjustr_char4;
tree gfor_fndecl_select_string_char4;


/* Conversion between character kinds.  */
tree gfor_fndecl_convert_char1_to_char4;
tree gfor_fndecl_convert_char4_to_char1;


/* Other misc. runtime library functions.  */
tree gfor_fndecl_size0;
tree gfor_fndecl_size1;
tree gfor_fndecl_iargc;

/* Intrinsic functions implemented in Fortran.  */
tree gfor_fndecl_sc_kind;
tree gfor_fndecl_si_kind;
tree gfor_fndecl_sr_kind;

/* BLAS gemm functions.  */
tree gfor_fndecl_sgemm;
tree gfor_fndecl_dgemm;
tree gfor_fndecl_cgemm;
tree gfor_fndecl_zgemm;


static void
gfc_add_decl_to_parent_function (tree decl)
{
  gcc_assert (decl);
  DECL_CONTEXT (decl) = DECL_CONTEXT (current_function_decl);
  DECL_NONLOCAL (decl) = 1;
  DECL_CHAIN (decl) = saved_parent_function_decls;
  saved_parent_function_decls = decl;
}

void
gfc_add_decl_to_function (tree decl)
{
  gcc_assert (decl);
  TREE_USED (decl) = 1;
  DECL_CONTEXT (decl) = current_function_decl;
  DECL_CHAIN (decl) = saved_function_decls;
  saved_function_decls = decl;
}

static void
add_decl_as_local (tree decl)
{
  gcc_assert (decl);
  TREE_USED (decl) = 1;
  DECL_CONTEXT (decl) = current_function_decl;
  DECL_CHAIN (decl) = saved_local_decls;
  saved_local_decls = decl;
}


/* Build a  backend label declaration.  Set TREE_USED for named labels.
   The context of the label is always the current_function_decl.  All
   labels are marked artificial.  */

tree
gfc_build_label_decl (tree label_id)
{
  /* 2^32 temporaries should be enough.  */
  static unsigned int tmp_num = 1;
  tree label_decl;
  char *label_name;

  if (label_id == NULL_TREE)
    {
      /* Build an internal label name.  */
      ASM_FORMAT_PRIVATE_NAME (label_name, "L", tmp_num++);
      label_id = get_identifier (label_name);
    }
  else
    label_name = NULL;

  /* Build the LABEL_DECL node. Labels have no type.  */
  label_decl = build_decl (input_location,
			   LABEL_DECL, label_id, void_type_node);
  DECL_CONTEXT (label_decl) = current_function_decl;
  DECL_MODE (label_decl) = VOIDmode;

  /* We always define the label as used, even if the original source
     file never references the label.  We don't want all kinds of
     spurious warnings for old-style Fortran code with too many
     labels.  */
  TREE_USED (label_decl) = 1;

  DECL_ARTIFICIAL (label_decl) = 1;
  return label_decl;
}


/* Set the backend source location of a decl.  */

void
gfc_set_decl_location (tree decl, locus * loc)
{
  DECL_SOURCE_LOCATION (decl) = loc->lb->location;
}


/* Return the backend label declaration for a given label structure,
   or create it if it doesn't exist yet.  */

tree
gfc_get_label_decl (gfc_st_label * lp)
{
  if (lp->backend_decl)
    return lp->backend_decl;
  else
    {
      char label_name[GFC_MAX_SYMBOL_LEN + 1];
      tree label_decl;

      /* Validate the label declaration from the front end.  */
      gcc_assert (lp != NULL && lp->value <= MAX_LABEL_VALUE);

      /* Build a mangled name for the label.  */
      sprintf (label_name, "__label_%.6d", lp->value);

      /* Build the LABEL_DECL node.  */
      label_decl = gfc_build_label_decl (get_identifier (label_name));

      /* Tell the debugger where the label came from.  */
      if (lp->value <= MAX_LABEL_VALUE)	/* An internal label.  */
	gfc_set_decl_location (label_decl, &lp->where);
      else
	DECL_ARTIFICIAL (label_decl) = 1;

      /* Store the label in the label list and return the LABEL_DECL.  */
      lp->backend_decl = label_decl;
      return label_decl;
    }
}


/* Convert a gfc_symbol to an identifier of the same name.  */

static tree
gfc_sym_identifier (gfc_symbol * sym)
{
  if (sym->attr.is_main_program && strcmp (sym->name, "main") == 0)
    return (get_identifier ("MAIN__"));
  else
    return (get_identifier (sym->name));
}


/* Construct mangled name from symbol name.  */

static tree
gfc_sym_mangled_identifier (gfc_symbol * sym)
{
  char name[GFC_MAX_MANGLED_SYMBOL_LEN + 1];

  /* Prevent the mangling of identifiers that have an assigned
     binding label (mainly those that are bind(c)).  */
  if (sym->attr.is_bind_c == 1 && sym->binding_label)
    return get_identifier (sym->binding_label);

  if (sym->module == NULL)
    return gfc_sym_identifier (sym);
  else
    {
      snprintf (name, sizeof name, "__%s_MOD_%s", sym->module, sym->name);
      return get_identifier (name);
    }
}


/* Construct mangled function name from symbol name.  */

static tree
gfc_sym_mangled_function_id (gfc_symbol * sym)
{
  int has_underscore;
  char name[GFC_MAX_MANGLED_SYMBOL_LEN + 1];

  /* It may be possible to simply use the binding label if it's
     provided, and remove the other checks.  Then we could use it
     for other things if we wished.  */
  if ((sym->attr.is_bind_c == 1 || sym->attr.is_iso_c == 1) &&
      sym->binding_label)
    /* use the binding label rather than the mangled name */
    return get_identifier (sym->binding_label);

  if (sym->module == NULL || sym->attr.proc == PROC_EXTERNAL
      || (sym->module != NULL && (sym->attr.external
	    || sym->attr.if_source == IFSRC_IFBODY)))
    {
      /* Main program is mangled into MAIN__.  */
      if (sym->attr.is_main_program)
	return get_identifier ("MAIN__");

      /* Intrinsic procedures are never mangled.  */
      if (sym->attr.proc == PROC_INTRINSIC)
	return get_identifier (sym->name);

      if (gfc_option.flag_underscoring)
	{
	  has_underscore = strchr (sym->name, '_') != 0;
	  if (gfc_option.flag_second_underscore && has_underscore)
	    snprintf (name, sizeof name, "%s__", sym->name);
	  else
	    snprintf (name, sizeof name, "%s_", sym->name);
	  return get_identifier (name);
	}
      else
	return get_identifier (sym->name);
    }
  else
    {
      snprintf (name, sizeof name, "__%s_MOD_%s", sym->module, sym->name);
      return get_identifier (name);
    }
}


void
gfc_set_decl_assembler_name (tree decl, tree name)
{
  tree target_mangled = targetm.mangle_decl_assembler_name (decl, name);
  SET_DECL_ASSEMBLER_NAME (decl, target_mangled);
}


/* Returns true if a variable of specified size should go on the stack.  */

int
gfc_can_put_var_on_stack (tree size)
{
  unsigned HOST_WIDE_INT low;

  if (!INTEGER_CST_P (size))
    return 0;

  if (gfc_option.flag_max_stack_var_size < 0)
    return 1;

  if (!tree_fits_uhwi_p (size))
    return 0;

  low = TREE_INT_CST_LOW (size);
  if (low > (unsigned HOST_WIDE_INT) gfc_option.flag_max_stack_var_size)
    return 0;

/* TODO: Set a per-function stack size limit.  */

  return 1;
}


/* gfc_finish_cray_pointee sets DECL_VALUE_EXPR for a Cray pointee to
   an expression involving its corresponding pointer.  There are
   2 cases; one for variable size arrays, and one for everything else,
   because variable-sized arrays require one fewer level of
   indirection.  */

static void
gfc_finish_cray_pointee (tree decl, gfc_symbol *sym)
{
  tree ptr_decl = gfc_get_symbol_decl (sym->cp_pointer);
  tree value;

  /* Parameters need to be dereferenced.  */
  if (sym->cp_pointer->attr.dummy)
    ptr_decl = build_fold_indirect_ref_loc (input_location,
					ptr_decl);

  /* Check to see if we're dealing with a variable-sized array.  */
  if (sym->attr.dimension
      && TREE_CODE (TREE_TYPE (decl)) == POINTER_TYPE)
    {
      /* These decls will be dereferenced later, so we don't dereference
	 them here.  */
      value = convert (TREE_TYPE (decl), ptr_decl);
    }
  else
    {
      ptr_decl = convert (build_pointer_type (TREE_TYPE (decl)),
			  ptr_decl);
      value = build_fold_indirect_ref_loc (input_location,
				       ptr_decl);
    }

  SET_DECL_VALUE_EXPR (decl, value);
  DECL_HAS_VALUE_EXPR_P (decl) = 1;
  GFC_DECL_CRAY_POINTEE (decl) = 1;
}


/* Finish processing of a declaration without an initial value.  */

static void
gfc_finish_decl (tree decl)
{
  gcc_assert (TREE_CODE (decl) == PARM_DECL
	      || DECL_INITIAL (decl) == NULL_TREE);

  if (TREE_CODE (decl) != VAR_DECL)
    return;

  if (DECL_SIZE (decl) == NULL_TREE
      && TYPE_SIZE (TREE_TYPE (decl)) != NULL_TREE)
    layout_decl (decl, 0);

  /* A few consistency checks.  */
  /* A static variable with an incomplete type is an error if it is
     initialized. Also if it is not file scope. Otherwise, let it
     through, but if it is not `extern' then it may cause an error
     message later.  */
  /* An automatic variable with an incomplete type is an error.  */

  /* We should know the storage size.  */
  gcc_assert (DECL_SIZE (decl) != NULL_TREE
	      || (TREE_STATIC (decl)
		  ? (!DECL_INITIAL (decl) || !DECL_CONTEXT (decl))
		  : DECL_EXTERNAL (decl)));

  /* The storage size should be constant.  */
  gcc_assert ((!DECL_EXTERNAL (decl) && !TREE_STATIC (decl))
	      || !DECL_SIZE (decl)
	      || TREE_CODE (DECL_SIZE (decl)) == INTEGER_CST);
}


/* Handle setting of GFC_DECL_SCALAR* on DECL.  */

void
gfc_finish_decl_attrs (tree decl, symbol_attribute *attr)
{
  if (!attr->dimension && !attr->codimension)
    {
      /* Handle scalar allocatable variables.  */
      if (attr->allocatable)
	{
	  gfc_allocate_lang_decl (decl);
	  GFC_DECL_SCALAR_ALLOCATABLE (decl) = 1;
	}
      /* Handle scalar pointer variables.  */
      if (attr->pointer)
	{
	  gfc_allocate_lang_decl (decl);
	  GFC_DECL_SCALAR_POINTER (decl) = 1;
	}
    }
}


/* Apply symbol attributes to a variable, and add it to the function scope.  */

static void
gfc_finish_var_decl (tree decl, gfc_symbol * sym)
{
  tree new_type;
  /* TREE_ADDRESSABLE means the address of this variable is actually needed.
     This is the equivalent of the TARGET variables.
     We also need to set this if the variable is passed by reference in a
     CALL statement.  */

  /* Set DECL_VALUE_EXPR for Cray Pointees.  */
  if (sym->attr.cray_pointee)
    gfc_finish_cray_pointee (decl, sym);

  if (sym->attr.target)
    TREE_ADDRESSABLE (decl) = 1;
  /* If it wasn't used we wouldn't be getting it.  */
  TREE_USED (decl) = 1;

  if (sym->attr.flavor == FL_PARAMETER
      && (sym->attr.dimension || sym->ts.type == BT_DERIVED))
    TREE_READONLY (decl) = 1;

  /* Chain this decl to the pending declarations.  Don't do pushdecl()
     because this would add them to the current scope rather than the
     function scope.  */
  if (current_function_decl != NULL_TREE)
    {
      if (sym->ns->proc_name->backend_decl == current_function_decl
	  || sym->result == sym)
	gfc_add_decl_to_function (decl);
      else if (sym->ns->proc_name->attr.flavor == FL_LABEL)
	/* This is a BLOCK construct.  */
	add_decl_as_local (decl);
      else
	gfc_add_decl_to_parent_function (decl);
    }

  if (sym->attr.cray_pointee)
    return;

  if(sym->attr.is_bind_c == 1 && sym->binding_label)
    {
      /* We need to put variables that are bind(c) into the common
	 segment of the object file, because this is what C would do.
	 gfortran would typically put them in either the BSS or
	 initialized data segments, and only mark them as common if
	 they were part of common blocks.  However, if they are not put
	 into common space, then C cannot initialize global Fortran
	 variables that it interoperates with and the draft says that
	 either Fortran or C should be able to initialize it (but not
	 both, of course.) (J3/04-007, section 15.3).  */
      TREE_PUBLIC(decl) = 1;
      DECL_COMMON(decl) = 1;
    }

  /* If a variable is USE associated, it's always external.  */
  if (sym->attr.use_assoc)
    {
      DECL_EXTERNAL (decl) = 1;
      TREE_PUBLIC (decl) = 1;
    }
  else if (sym->module && !sym->attr.result && !sym->attr.dummy)
    {
      /* TODO: Don't set sym->module for result or dummy variables.  */
      gcc_assert (current_function_decl == NULL_TREE || sym->result == sym);

      if (sym->attr.access != ACCESS_PRIVATE || sym->attr.public_used)
	TREE_PUBLIC (decl) = 1;
      TREE_STATIC (decl) = 1;
    }

  /* Derived types are a bit peculiar because of the possibility of
     a default initializer; this must be applied each time the variable
     comes into scope it therefore need not be static.  These variables
     are SAVE_NONE but have an initializer.  Otherwise explicitly
     initialized variables are SAVE_IMPLICIT and explicitly saved are
     SAVE_EXPLICIT.  */
  if (!sym->attr.use_assoc
	&& (sym->attr.save != SAVE_NONE || sym->attr.data
	    || (sym->value && sym->ns->proc_name->attr.is_main_program)
	    || (gfc_option.coarray == GFC_FCOARRAY_LIB
		&& sym->attr.codimension && !sym->attr.allocatable)))
    TREE_STATIC (decl) = 1;

  if (sym->attr.volatile_)
    {
      TREE_THIS_VOLATILE (decl) = 1;
      TREE_SIDE_EFFECTS (decl) = 1;
      new_type = build_qualified_type (TREE_TYPE (decl), TYPE_QUAL_VOLATILE);
      TREE_TYPE (decl) = new_type;
    }

  /* Keep variables larger than max-stack-var-size off stack.  */
  if (!sym->ns->proc_name->attr.recursive
      && INTEGER_CST_P (DECL_SIZE_UNIT (decl))
      && !gfc_can_put_var_on_stack (DECL_SIZE_UNIT (decl))
	 /* Put variable length auto array pointers always into stack.  */
      && (TREE_CODE (TREE_TYPE (decl)) != POINTER_TYPE
	  || sym->attr.dimension == 0
	  || sym->as->type != AS_EXPLICIT
	  || sym->attr.pointer
	  || sym->attr.allocatable)
      && !DECL_ARTIFICIAL (decl))
    TREE_STATIC (decl) = 1;

  /* Handle threadprivate variables.  */
  if (sym->attr.threadprivate
      && (TREE_STATIC (decl) || DECL_EXTERNAL (decl)))
    set_decl_tls_model (decl, decl_default_tls_model (decl));

  gfc_finish_decl_attrs (decl, &sym->attr);
}


/* Allocate the lang-specific part of a decl.  */

void
gfc_allocate_lang_decl (tree decl)
{
<<<<<<< HEAD
  DECL_LANG_SPECIFIC (decl) = ggc_cleared_alloc<struct lang_decl> ();
=======
  if (DECL_LANG_SPECIFIC (decl) == NULL)
    DECL_LANG_SPECIFIC (decl) = ggc_cleared_alloc<struct lang_decl> ();
>>>>>>> 331c6259
}

/* Remember a symbol to generate initialization/cleanup code at function
   entry/exit.  */

static void
gfc_defer_symbol_init (gfc_symbol * sym)
{
  gfc_symbol *p;
  gfc_symbol *last;
  gfc_symbol *head;

  /* Don't add a symbol twice.  */
  if (sym->tlink)
    return;

  last = head = sym->ns->proc_name;
  p = last->tlink;

  /* Make sure that setup code for dummy variables which are used in the
     setup of other variables is generated first.  */
  if (sym->attr.dummy)
    {
      /* Find the first dummy arg seen after us, or the first non-dummy arg.
         This is a circular list, so don't go past the head.  */
      while (p != head
             && (!p->attr.dummy || p->dummy_order > sym->dummy_order))
        {
          last = p;
          p = p->tlink;
        }
    }
  /* Insert in between last and p.  */
  last->tlink = sym;
  sym->tlink = p;
}


/* Used in gfc_get_symbol_decl and gfc_get_derived_type to obtain the
   backend_decl for a module symbol, if it all ready exists.  If the
   module gsymbol does not exist, it is created.  If the symbol does
   not exist, it is added to the gsymbol namespace.  Returns true if
   an existing backend_decl is found.  */

bool
gfc_get_module_backend_decl (gfc_symbol *sym)
{
  gfc_gsymbol *gsym;
  gfc_symbol *s;
  gfc_symtree *st;

  gsym =  gfc_find_gsymbol (gfc_gsym_root, sym->module);

  if (!gsym || (gsym->ns && gsym->type == GSYM_MODULE))
    {
      st = NULL;
      s = NULL;

      if (gsym)
	gfc_find_symbol (sym->name, gsym->ns, 0, &s);

      if (!s)
	{
	  if (!gsym)
	    {
	      gsym = gfc_get_gsymbol (sym->module);
	      gsym->type = GSYM_MODULE;
	      gsym->ns = gfc_get_namespace (NULL, 0);
	    }

	  st = gfc_new_symtree (&gsym->ns->sym_root, sym->name);
	  st->n.sym = sym;
	  sym->refs++;
	}
      else if (sym->attr.flavor == FL_DERIVED)
	{
	  if (s && s->attr.flavor == FL_PROCEDURE)
	    {
	      gfc_interface *intr;
	      gcc_assert (s->attr.generic);
	      for (intr = s->generic; intr; intr = intr->next)
		if (intr->sym->attr.flavor == FL_DERIVED)
		  {
		    s = intr->sym;
		    break;
		  }
    	    }

	  if (!s->backend_decl)
	    s->backend_decl = gfc_get_derived_type (s);
	  gfc_copy_dt_decls_ifequal (s, sym, true);
	  return true;
	}
      else if (s->backend_decl)
	{
	  if (sym->ts.type == BT_DERIVED || sym->ts.type == BT_CLASS)
	    gfc_copy_dt_decls_ifequal (s->ts.u.derived, sym->ts.u.derived,
				       true);
	  else if (sym->ts.type == BT_CHARACTER)
	    sym->ts.u.cl->backend_decl = s->ts.u.cl->backend_decl;
	  sym->backend_decl = s->backend_decl;
	  return true;
	}
    }
  return false;
}


/* Create an array index type variable with function scope.  */

static tree
create_index_var (const char * pfx, int nest)
{
  tree decl;

  decl = gfc_create_var_np (gfc_array_index_type, pfx);
  if (nest)
    gfc_add_decl_to_parent_function (decl);
  else
    gfc_add_decl_to_function (decl);
  return decl;
}


/* Create variables to hold all the non-constant bits of info for a
   descriptorless array.  Remember these in the lang-specific part of the
   type.  */

static void
gfc_build_qualified_array (tree decl, gfc_symbol * sym)
{
  tree type;
  int dim;
  int nest;
  gfc_namespace* procns;

  type = TREE_TYPE (decl);

  /* We just use the descriptor, if there is one.  */
  if (GFC_DESCRIPTOR_TYPE_P (type))
    return;

  gcc_assert (GFC_ARRAY_TYPE_P (type));
  procns = gfc_find_proc_namespace (sym->ns);
  nest = (procns->proc_name->backend_decl != current_function_decl)
	 && !sym->attr.contained;

  if (sym->attr.codimension && gfc_option.coarray == GFC_FCOARRAY_LIB
      && sym->as->type != AS_ASSUMED_SHAPE
      && GFC_TYPE_ARRAY_CAF_TOKEN (type) == NULL_TREE)
    {
      tree token;

      token = gfc_create_var_np (build_qualified_type (pvoid_type_node,
						       TYPE_QUAL_RESTRICT),
				 "caf_token");
      GFC_TYPE_ARRAY_CAF_TOKEN (type) = token;
      DECL_ARTIFICIAL (token) = 1;
      TREE_STATIC (token) = 1;
      gfc_add_decl_to_function (token);
    }

  for (dim = 0; dim < GFC_TYPE_ARRAY_RANK (type); dim++)
    {
      if (GFC_TYPE_ARRAY_LBOUND (type, dim) == NULL_TREE)
	{
	  GFC_TYPE_ARRAY_LBOUND (type, dim) = create_index_var ("lbound", nest);
	  TREE_NO_WARNING (GFC_TYPE_ARRAY_LBOUND (type, dim)) = 1;
	}
      /* Don't try to use the unknown bound for assumed shape arrays.  */
      if (GFC_TYPE_ARRAY_UBOUND (type, dim) == NULL_TREE
          && (sym->as->type != AS_ASSUMED_SIZE
              || dim < GFC_TYPE_ARRAY_RANK (type) - 1))
	{
	  GFC_TYPE_ARRAY_UBOUND (type, dim) = create_index_var ("ubound", nest);
	  TREE_NO_WARNING (GFC_TYPE_ARRAY_UBOUND (type, dim)) = 1;
	}

      if (GFC_TYPE_ARRAY_STRIDE (type, dim) == NULL_TREE)
	{
	  GFC_TYPE_ARRAY_STRIDE (type, dim) = create_index_var ("stride", nest);
	  TREE_NO_WARNING (GFC_TYPE_ARRAY_STRIDE (type, dim)) = 1;
	}
    }
  for (dim = GFC_TYPE_ARRAY_RANK (type);
       dim < GFC_TYPE_ARRAY_RANK (type) + GFC_TYPE_ARRAY_CORANK (type); dim++)
    {
      if (GFC_TYPE_ARRAY_LBOUND (type, dim) == NULL_TREE)
	{
	  GFC_TYPE_ARRAY_LBOUND (type, dim) = create_index_var ("lbound", nest);
	  TREE_NO_WARNING (GFC_TYPE_ARRAY_LBOUND (type, dim)) = 1;
	}
      /* Don't try to use the unknown ubound for the last coarray dimension.  */
      if (GFC_TYPE_ARRAY_UBOUND (type, dim) == NULL_TREE
          && dim < GFC_TYPE_ARRAY_RANK (type) + GFC_TYPE_ARRAY_CORANK (type) - 1)
	{
	  GFC_TYPE_ARRAY_UBOUND (type, dim) = create_index_var ("ubound", nest);
	  TREE_NO_WARNING (GFC_TYPE_ARRAY_UBOUND (type, dim)) = 1;
	}
    }
  if (GFC_TYPE_ARRAY_OFFSET (type) == NULL_TREE)
    {
      GFC_TYPE_ARRAY_OFFSET (type) = gfc_create_var_np (gfc_array_index_type,
							"offset");
      TREE_NO_WARNING (GFC_TYPE_ARRAY_OFFSET (type)) = 1;

      if (nest)
	gfc_add_decl_to_parent_function (GFC_TYPE_ARRAY_OFFSET (type));
      else
	gfc_add_decl_to_function (GFC_TYPE_ARRAY_OFFSET (type));
    }

  if (GFC_TYPE_ARRAY_SIZE (type) == NULL_TREE
      && sym->as->type != AS_ASSUMED_SIZE)
    {
      GFC_TYPE_ARRAY_SIZE (type) = create_index_var ("size", nest);
      TREE_NO_WARNING (GFC_TYPE_ARRAY_SIZE (type)) = 1;
    }

  if (POINTER_TYPE_P (type))
    {
      gcc_assert (GFC_ARRAY_TYPE_P (TREE_TYPE (type)));
      gcc_assert (TYPE_LANG_SPECIFIC (type)
		  == TYPE_LANG_SPECIFIC (TREE_TYPE (type)));
      type = TREE_TYPE (type);
    }

  if (! COMPLETE_TYPE_P (type) && GFC_TYPE_ARRAY_SIZE (type))
    {
      tree size, range;

      size = fold_build2_loc (input_location, MINUS_EXPR, gfc_array_index_type,
			      GFC_TYPE_ARRAY_SIZE (type), gfc_index_one_node);
      range = build_range_type (gfc_array_index_type, gfc_index_zero_node,
				size);
      TYPE_DOMAIN (type) = range;
      layout_type (type);
    }

  if (TYPE_NAME (type) != NULL_TREE
      && GFC_TYPE_ARRAY_UBOUND (type, sym->as->rank - 1) != NULL_TREE
      && TREE_CODE (GFC_TYPE_ARRAY_UBOUND (type, sym->as->rank - 1)) == VAR_DECL)
    {
      tree gtype = DECL_ORIGINAL_TYPE (TYPE_NAME (type));

      for (dim = 0; dim < sym->as->rank - 1; dim++)
	{
	  gcc_assert (TREE_CODE (gtype) == ARRAY_TYPE);
	  gtype = TREE_TYPE (gtype);
	}
      gcc_assert (TREE_CODE (gtype) == ARRAY_TYPE);
      if (TYPE_MAX_VALUE (TYPE_DOMAIN (gtype)) == NULL)
	TYPE_NAME (type) = NULL_TREE;
    }

  if (TYPE_NAME (type) == NULL_TREE)
    {
      tree gtype = TREE_TYPE (type), rtype, type_decl;

      for (dim = sym->as->rank - 1; dim >= 0; dim--)
	{
	  tree lbound, ubound;
	  lbound = GFC_TYPE_ARRAY_LBOUND (type, dim);
	  ubound = GFC_TYPE_ARRAY_UBOUND (type, dim);
	  rtype = build_range_type (gfc_array_index_type, lbound, ubound);
	  gtype = build_array_type (gtype, rtype);
	  /* Ensure the bound variables aren't optimized out at -O0.
	     For -O1 and above they often will be optimized out, but
	     can be tracked by VTA.  Also set DECL_NAMELESS, so that
	     the artificial lbound.N or ubound.N DECL_NAME doesn't
	     end up in debug info.  */
	  if (lbound && TREE_CODE (lbound) == VAR_DECL
	      && DECL_ARTIFICIAL (lbound) && DECL_IGNORED_P (lbound))
	    {
	      if (DECL_NAME (lbound)
		  && strstr (IDENTIFIER_POINTER (DECL_NAME (lbound)),
			     "lbound") != 0)
		DECL_NAMELESS (lbound) = 1;
	      DECL_IGNORED_P (lbound) = 0;
	    }
	  if (ubound && TREE_CODE (ubound) == VAR_DECL
	      && DECL_ARTIFICIAL (ubound) && DECL_IGNORED_P (ubound))
	    {
	      if (DECL_NAME (ubound)
		  && strstr (IDENTIFIER_POINTER (DECL_NAME (ubound)),
			     "ubound") != 0)
		DECL_NAMELESS (ubound) = 1;
	      DECL_IGNORED_P (ubound) = 0;
	    }
	}
      TYPE_NAME (type) = type_decl = build_decl (input_location,
						 TYPE_DECL, NULL, gtype);
      DECL_ORIGINAL_TYPE (type_decl) = gtype;
    }
}


/* For some dummy arguments we don't use the actual argument directly.
   Instead we create a local decl and use that.  This allows us to perform
   initialization, and construct full type information.  */

static tree
gfc_build_dummy_array_decl (gfc_symbol * sym, tree dummy)
{
  tree decl;
  tree type;
  gfc_array_spec *as;
  char *name;
  gfc_packed packed;
  int n;
  bool known_size;

  if (sym->attr.pointer || sym->attr.allocatable
      || (sym->as && sym->as->type == AS_ASSUMED_RANK))
    return dummy;

  /* Add to list of variables if not a fake result variable.  */
  if (sym->attr.result || sym->attr.dummy)
    gfc_defer_symbol_init (sym);

  type = TREE_TYPE (dummy);
  gcc_assert (TREE_CODE (dummy) == PARM_DECL
	  && POINTER_TYPE_P (type));

  /* Do we know the element size?  */
  known_size = sym->ts.type != BT_CHARACTER
	  || INTEGER_CST_P (sym->ts.u.cl->backend_decl);

  if (known_size && !GFC_DESCRIPTOR_TYPE_P (TREE_TYPE (type)))
    {
      /* For descriptorless arrays with known element size the actual
         argument is sufficient.  */
      gcc_assert (GFC_ARRAY_TYPE_P (type));
      gfc_build_qualified_array (dummy, sym);
      return dummy;
    }

  type = TREE_TYPE (type);
  if (GFC_DESCRIPTOR_TYPE_P (type))
    {
      /* Create a descriptorless array pointer.  */
      as = sym->as;
      packed = PACKED_NO;

      /* Even when -frepack-arrays is used, symbols with TARGET attribute
	 are not repacked.  */
      if (!gfc_option.flag_repack_arrays || sym->attr.target)
	{
	  if (as->type == AS_ASSUMED_SIZE)
	    packed = PACKED_FULL;
	}
      else
	{
	  if (as->type == AS_EXPLICIT)
	    {
	      packed = PACKED_FULL;
	      for (n = 0; n < as->rank; n++)
		{
		  if (!(as->upper[n]
			&& as->lower[n]
			&& as->upper[n]->expr_type == EXPR_CONSTANT
			&& as->lower[n]->expr_type == EXPR_CONSTANT))
		    {
		      packed = PACKED_PARTIAL;
		      break;
		    }
		}
	    }
	  else
	    packed = PACKED_PARTIAL;
	}

      type = gfc_typenode_for_spec (&sym->ts);
      type = gfc_get_nodesc_array_type (type, sym->as, packed,
					!sym->attr.target);
    }
  else
    {
      /* We now have an expression for the element size, so create a fully
	 qualified type.  Reset sym->backend decl or this will just return the
	 old type.  */
      DECL_ARTIFICIAL (sym->backend_decl) = 1;
      sym->backend_decl = NULL_TREE;
      type = gfc_sym_type (sym);
      packed = PACKED_FULL;
    }

  ASM_FORMAT_PRIVATE_NAME (name, IDENTIFIER_POINTER (DECL_NAME (dummy)), 0);
  decl = build_decl (input_location,
		     VAR_DECL, get_identifier (name), type);

  DECL_ARTIFICIAL (decl) = 1;
  DECL_NAMELESS (decl) = 1;
  TREE_PUBLIC (decl) = 0;
  TREE_STATIC (decl) = 0;
  DECL_EXTERNAL (decl) = 0;

  /* Avoid uninitialized warnings for optional dummy arguments.  */
  if (sym->attr.optional)
    TREE_NO_WARNING (decl) = 1;

  /* We should never get deferred shape arrays here.  We used to because of
     frontend bugs.  */
  gcc_assert (sym->as->type != AS_DEFERRED);

  if (packed == PACKED_PARTIAL)
    GFC_DECL_PARTIAL_PACKED_ARRAY (decl) = 1;
  else if (packed == PACKED_FULL)
    GFC_DECL_PACKED_ARRAY (decl) = 1;

  gfc_build_qualified_array (decl, sym);

  if (DECL_LANG_SPECIFIC (dummy))
    DECL_LANG_SPECIFIC (decl) = DECL_LANG_SPECIFIC (dummy);
  else
    gfc_allocate_lang_decl (decl);

  GFC_DECL_SAVED_DESCRIPTOR (decl) = dummy;

  if (sym->ns->proc_name->backend_decl == current_function_decl
      || sym->attr.contained)
    gfc_add_decl_to_function (decl);
  else
    gfc_add_decl_to_parent_function (decl);

  return decl;
}

/* For symbol SYM with GFC_DECL_SAVED_DESCRIPTOR used in contained
   function add a VAR_DECL to the current function with DECL_VALUE_EXPR
   pointing to the artificial variable for debug info purposes.  */

static void
gfc_nonlocal_dummy_array_decl (gfc_symbol *sym)
{
  tree decl, dummy;

  if (! nonlocal_dummy_decl_pset)
    nonlocal_dummy_decl_pset = pointer_set_create ();

  if (pointer_set_insert (nonlocal_dummy_decl_pset, sym->backend_decl))
    return;

  dummy = GFC_DECL_SAVED_DESCRIPTOR (sym->backend_decl);
  decl = build_decl (input_location, VAR_DECL, DECL_NAME (dummy),
		     TREE_TYPE (sym->backend_decl));
  DECL_ARTIFICIAL (decl) = 0;
  TREE_USED (decl) = 1;
  TREE_PUBLIC (decl) = 0;
  TREE_STATIC (decl) = 0;
  DECL_EXTERNAL (decl) = 0;
  if (DECL_BY_REFERENCE (dummy))
    DECL_BY_REFERENCE (decl) = 1;
  DECL_LANG_SPECIFIC (decl) = DECL_LANG_SPECIFIC (sym->backend_decl);
  SET_DECL_VALUE_EXPR (decl, sym->backend_decl);
  DECL_HAS_VALUE_EXPR_P (decl) = 1;
  DECL_CONTEXT (decl) = DECL_CONTEXT (sym->backend_decl);
  DECL_CHAIN (decl) = nonlocal_dummy_decls;
  nonlocal_dummy_decls = decl;
}

/* Return a constant or a variable to use as a string length.  Does not
   add the decl to the current scope.  */

static tree
gfc_create_string_length (gfc_symbol * sym)
{
  gcc_assert (sym->ts.u.cl);
  gfc_conv_const_charlen (sym->ts.u.cl);

  if (sym->ts.u.cl->backend_decl == NULL_TREE)
    {
      tree length;
      const char *name;

      /* The string length variable shall be in static memory if it is either
	 explicitly SAVED, a module variable or with -fno-automatic. Only
	 relevant is "len=:" - otherwise, it is either a constant length or
	 it is an automatic variable.  */
      bool static_length = sym->attr.save
			   || sym->ns->proc_name->attr.flavor == FL_MODULE
			   || (gfc_option.flag_max_stack_var_size == 0
			       && sym->ts.deferred && !sym->attr.dummy
			       && !sym->attr.result && !sym->attr.function);

      /* Also prefix the mangled name. We need to call GFC_PREFIX for static
	 variables as some systems do not support the "." in the assembler name.
	 For nonstatic variables, the "." does not appear in assembler.  */
      if (static_length)
	{
	  if (sym->module)
	    name = gfc_get_string (GFC_PREFIX ("%s_MOD_%s"), sym->module,
				   sym->name);
	  else
	    name = gfc_get_string (GFC_PREFIX ("%s"), sym->name);
	}
      else if (sym->module)
	name = gfc_get_string (".__%s_MOD_%s", sym->module, sym->name);
      else
	name = gfc_get_string (".%s", sym->name);

      length = build_decl (input_location,
			   VAR_DECL, get_identifier (name),
			   gfc_charlen_type_node);
      DECL_ARTIFICIAL (length) = 1;
      TREE_USED (length) = 1;
      if (sym->ns->proc_name->tlink != NULL)
	gfc_defer_symbol_init (sym);

      sym->ts.u.cl->backend_decl = length;

      if (static_length)
	TREE_STATIC (length) = 1;

      if (sym->ns->proc_name->attr.flavor == FL_MODULE
	  && (sym->attr.access != ACCESS_PRIVATE || sym->attr.public_used))
	TREE_PUBLIC (length) = 1;
    }

  gcc_assert (sym->ts.u.cl->backend_decl != NULL_TREE);
  return sym->ts.u.cl->backend_decl;
}

/* If a variable is assigned a label, we add another two auxiliary
   variables.  */

static void
gfc_add_assign_aux_vars (gfc_symbol * sym)
{
  tree addr;
  tree length;
  tree decl;

  gcc_assert (sym->backend_decl);

  decl = sym->backend_decl;
  gfc_allocate_lang_decl (decl);
  GFC_DECL_ASSIGN (decl) = 1;
  length = build_decl (input_location,
		       VAR_DECL, create_tmp_var_name (sym->name),
		       gfc_charlen_type_node);
  addr = build_decl (input_location,
		     VAR_DECL, create_tmp_var_name (sym->name),
		     pvoid_type_node);
  gfc_finish_var_decl (length, sym);
  gfc_finish_var_decl (addr, sym);
  /*  STRING_LENGTH is also used as flag. Less than -1 means that
      ASSIGN_ADDR can not be used. Equal -1 means that ASSIGN_ADDR is the
      target label's address. Otherwise, value is the length of a format string
      and ASSIGN_ADDR is its address.  */
  if (TREE_STATIC (length))
    DECL_INITIAL (length) = build_int_cst (gfc_charlen_type_node, -2);
  else
    gfc_defer_symbol_init (sym);

  GFC_DECL_STRING_LEN (decl) = length;
  GFC_DECL_ASSIGN_ADDR (decl) = addr;
}


static tree
add_attributes_to_decl (symbol_attribute sym_attr, tree list)
{
  unsigned id;
  tree attr;

  for (id = 0; id < EXT_ATTR_NUM; id++)
    if (sym_attr.ext_attr & (1 << id))
      {
	attr = build_tree_list (
		 get_identifier (ext_attr_list[id].middle_end_name),
				 NULL_TREE);
	list = chainon (list, attr);
      }

  return list;
}


static void build_function_decl (gfc_symbol * sym, bool global);


/* Return the decl for a gfc_symbol, create it if it doesn't already
   exist.  */

tree
gfc_get_symbol_decl (gfc_symbol * sym)
{
  tree decl;
  tree length = NULL_TREE;
  tree attributes;
  int byref;
  bool intrinsic_array_parameter = false;
  bool fun_or_res;

  gcc_assert (sym->attr.referenced
	      || sym->attr.flavor == FL_PROCEDURE
	      || sym->attr.use_assoc
	      || sym->ns->proc_name->attr.if_source == IFSRC_IFBODY
	      || (sym->module && sym->attr.if_source != IFSRC_DECL
		  && sym->backend_decl));

  if (sym->ns && sym->ns->proc_name && sym->ns->proc_name->attr.function)
    byref = gfc_return_by_reference (sym->ns->proc_name);
  else
    byref = 0;

  /* Make sure that the vtab for the declared type is completed.  */
  if (sym->ts.type == BT_CLASS)
    {
      gfc_component *c = CLASS_DATA (sym);
      if (!c->ts.u.derived->backend_decl)
	{
	  gfc_find_derived_vtab (c->ts.u.derived);
	  gfc_get_derived_type (sym->ts.u.derived);
	}
    }

  /* All deferred character length procedures need to retain the backend
     decl, which is a pointer to the character length in the caller's
     namespace and to declare a local character length.  */
  if (!byref && sym->attr.function
	&& sym->ts.type == BT_CHARACTER
	&& sym->ts.deferred
	&& sym->ts.u.cl->passed_length == NULL
	&& sym->ts.u.cl->backend_decl
	&& TREE_CODE (sym->ts.u.cl->backend_decl) == PARM_DECL)
    {
      sym->ts.u.cl->passed_length = sym->ts.u.cl->backend_decl;
      sym->ts.u.cl->backend_decl = NULL_TREE;
      length = gfc_create_string_length (sym);
    }

  fun_or_res = byref && (sym->attr.result
			 || (sym->attr.function && sym->ts.deferred));
  if ((sym->attr.dummy && ! sym->attr.function) || fun_or_res)
    {
      /* Return via extra parameter.  */
      if (sym->attr.result && byref
	  && !sym->backend_decl)
	{
	  sym->backend_decl =
	    DECL_ARGUMENTS (sym->ns->proc_name->backend_decl);
	  /* For entry master function skip over the __entry
	     argument.  */
	  if (sym->ns->proc_name->attr.entry_master)
	    sym->backend_decl = DECL_CHAIN (sym->backend_decl);
	}

      /* Dummy variables should already have been created.  */
      gcc_assert (sym->backend_decl);

      /* Create a character length variable.  */
      if (sym->ts.type == BT_CHARACTER)
	{
	  /* For a deferred dummy, make a new string length variable.  */
	  if (sym->ts.deferred
		&&
	     (sym->ts.u.cl->passed_length == sym->ts.u.cl->backend_decl))
	    sym->ts.u.cl->backend_decl = NULL_TREE;

	  if (sym->ts.deferred && fun_or_res
		&& sym->ts.u.cl->passed_length == NULL
		&& sym->ts.u.cl->backend_decl)
	    {
	      sym->ts.u.cl->passed_length = sym->ts.u.cl->backend_decl;
	      sym->ts.u.cl->backend_decl = NULL_TREE;
	    }

	  if (sym->ts.u.cl->backend_decl == NULL_TREE)
	    length = gfc_create_string_length (sym);
	  else
	    length = sym->ts.u.cl->backend_decl;
	  if (TREE_CODE (length) == VAR_DECL
	      && DECL_FILE_SCOPE_P (length))
	    {
	      /* Add the string length to the same context as the symbol.  */
	      if (DECL_CONTEXT (sym->backend_decl) == current_function_decl)
	        gfc_add_decl_to_function (length);
	      else
		gfc_add_decl_to_parent_function (length);

	      gcc_assert (DECL_CONTEXT (sym->backend_decl) ==
			    DECL_CONTEXT (length));

	      gfc_defer_symbol_init (sym);
	    }
	}

      /* Use a copy of the descriptor for dummy arrays.  */
      if ((sym->attr.dimension || sym->attr.codimension)
         && !TREE_USED (sym->backend_decl))
        {
	  decl = gfc_build_dummy_array_decl (sym, sym->backend_decl);
	  /* Prevent the dummy from being detected as unused if it is copied.  */
	  if (sym->backend_decl != NULL && decl != sym->backend_decl)
	    DECL_ARTIFICIAL (sym->backend_decl) = 1;
	  sym->backend_decl = decl;
	}

      TREE_USED (sym->backend_decl) = 1;
      if (sym->attr.assign && GFC_DECL_ASSIGN (sym->backend_decl) == 0)
	{
	  gfc_add_assign_aux_vars (sym);
	}

      if (sym->attr.dimension
	  && DECL_LANG_SPECIFIC (sym->backend_decl)
	  && GFC_DECL_SAVED_DESCRIPTOR (sym->backend_decl)
	  && DECL_CONTEXT (sym->backend_decl) != current_function_decl)
	gfc_nonlocal_dummy_array_decl (sym);

      if (sym->ts.type == BT_CLASS && sym->backend_decl)
	GFC_DECL_CLASS(sym->backend_decl) = 1;

      if (sym->ts.type == BT_CLASS && sym->backend_decl)
	GFC_DECL_CLASS(sym->backend_decl) = 1;
     return sym->backend_decl;
    }

  if (sym->backend_decl)
    return sym->backend_decl;

  /* Special case for array-valued named constants from intrinsic
     procedures; those are inlined.  */
  if (sym->attr.use_assoc && sym->from_intmod
      && sym->attr.flavor == FL_PARAMETER)
    intrinsic_array_parameter = true;

  /* If use associated compilation, use the module
     declaration.  */
  if ((sym->attr.flavor == FL_VARIABLE
       || sym->attr.flavor == FL_PARAMETER)
      && sym->attr.use_assoc
      && !intrinsic_array_parameter
      && sym->module
      && gfc_get_module_backend_decl (sym))
    {
      if (sym->ts.type == BT_CLASS && sym->backend_decl)
	GFC_DECL_CLASS(sym->backend_decl) = 1;
      return sym->backend_decl;
    }

  if (sym->attr.flavor == FL_PROCEDURE)
    {
      /* Catch functions. Only used for actual parameters,
	 procedure pointers and procptr initialization targets.  */
      if (sym->attr.use_assoc || sym->attr.intrinsic
	  || sym->attr.if_source != IFSRC_DECL)
	{
	  decl = gfc_get_extern_function_decl (sym);
	  gfc_set_decl_location (decl, &sym->declared_at);
	}
      else
	{
	  if (!sym->backend_decl)
	    build_function_decl (sym, false);
	  decl = sym->backend_decl;
	}
      return decl;
    }

  if (sym->attr.intrinsic)
    internal_error ("intrinsic variable which isn't a procedure");

  /* Create string length decl first so that they can be used in the
     type declaration.  */
  if (sym->ts.type == BT_CHARACTER)
    length = gfc_create_string_length (sym);

  /* Create the decl for the variable.  */
  decl = build_decl (sym->declared_at.lb->location,
		     VAR_DECL, gfc_sym_identifier (sym), gfc_sym_type (sym));

  /* Add attributes to variables.  Functions are handled elsewhere.  */
  attributes = add_attributes_to_decl (sym->attr, NULL_TREE);
  decl_attributes (&decl, attributes, 0);

  /* Symbols from modules should have their assembler names mangled.
     This is done here rather than in gfc_finish_var_decl because it
     is different for string length variables.  */
  if (sym->module)
    {
      gfc_set_decl_assembler_name (decl, gfc_sym_mangled_identifier (sym));
      if (sym->attr.use_assoc && !intrinsic_array_parameter)
	DECL_IGNORED_P (decl) = 1;
    }

  if (sym->attr.select_type_temporary)
    {
      DECL_ARTIFICIAL (decl) = 1;
      DECL_IGNORED_P (decl) = 1;
    }

  if (sym->attr.dimension || sym->attr.codimension)
    {
      /* Create variables to hold the non-constant bits of array info.  */
      gfc_build_qualified_array (decl, sym);

      if (sym->attr.contiguous
	  || ((sym->attr.allocatable || !sym->attr.dummy) && !sym->attr.pointer))
	GFC_DECL_PACKED_ARRAY (decl) = 1;
    }

  /* Remember this variable for allocation/cleanup.  */
  if (sym->attr.dimension || sym->attr.allocatable || sym->attr.codimension
      || (sym->ts.type == BT_CLASS &&
	  (CLASS_DATA (sym)->attr.dimension
	   || CLASS_DATA (sym)->attr.allocatable))
      || (sym->ts.type == BT_DERIVED
	  && (sym->ts.u.derived->attr.alloc_comp
	      || (!sym->attr.pointer && !sym->attr.artificial && !sym->attr.save
		  && !sym->ns->proc_name->attr.is_main_program
		  && gfc_is_finalizable (sym->ts.u.derived, NULL))))
      /* This applies a derived type default initializer.  */
      || (sym->ts.type == BT_DERIVED
	  && sym->attr.save == SAVE_NONE
	  && !sym->attr.data
	  && !sym->attr.allocatable
	  && (sym->value && !sym->ns->proc_name->attr.is_main_program)
	  && !(sym->attr.use_assoc && !intrinsic_array_parameter)))
    gfc_defer_symbol_init (sym);

  gfc_finish_var_decl (decl, sym);

  if (sym->ts.type == BT_CHARACTER)
    {
      /* Character variables need special handling.  */
      gfc_allocate_lang_decl (decl);

      if (TREE_CODE (length) != INTEGER_CST)
	{
	  gfc_finish_var_decl (length, sym);
	  gcc_assert (!sym->value);
	}
    }
  else if (sym->attr.subref_array_pointer)
    {
      /* We need the span for these beasts.  */
      gfc_allocate_lang_decl (decl);
    }

  if (sym->attr.subref_array_pointer)
    {
      tree span;
      GFC_DECL_SUBREF_ARRAY_P (decl) = 1;
      span = build_decl (input_location,
			 VAR_DECL, create_tmp_var_name ("span"),
			 gfc_array_index_type);
      gfc_finish_var_decl (span, sym);
      TREE_STATIC (span) = TREE_STATIC (decl);
      DECL_ARTIFICIAL (span) = 1;

      GFC_DECL_SPAN (decl) = span;
      GFC_TYPE_ARRAY_SPAN (TREE_TYPE (decl)) = span;
    }

  if (sym->ts.type == BT_CLASS)
	GFC_DECL_CLASS(decl) = 1;

  sym->backend_decl = decl;

  if (sym->attr.assign)
    gfc_add_assign_aux_vars (sym);

  if (intrinsic_array_parameter)
    {
      TREE_STATIC (decl) = 1;
      DECL_EXTERNAL (decl) = 0;
    }

  if (TREE_STATIC (decl)
      && !(sym->attr.use_assoc && !intrinsic_array_parameter)
      && (sym->attr.save || sym->ns->proc_name->attr.is_main_program
	  || gfc_option.flag_max_stack_var_size == 0
	  || sym->attr.data || sym->ns->proc_name->attr.flavor == FL_MODULE)
      && (gfc_option.coarray != GFC_FCOARRAY_LIB
	  || !sym->attr.codimension || sym->attr.allocatable))
    {
      /* Add static initializer. For procedures, it is only needed if
	 SAVE is specified otherwise they need to be reinitialized
	 every time the procedure is entered. The TREE_STATIC is
	 in this case due to -fmax-stack-var-size=.  */

      DECL_INITIAL (decl) = gfc_conv_initializer (sym->value, &sym->ts,
				    TREE_TYPE (decl), sym->attr.dimension
				    || (sym->attr.codimension
					&& sym->attr.allocatable),
				    sym->attr.pointer || sym->attr.allocatable
				    || sym->ts.type == BT_CLASS,
				    sym->attr.proc_pointer);
    }

  if (!TREE_STATIC (decl)
      && POINTER_TYPE_P (TREE_TYPE (decl))
      && !sym->attr.pointer
      && !sym->attr.allocatable
      && !sym->attr.proc_pointer
      && !sym->attr.select_type_temporary)
    DECL_BY_REFERENCE (decl) = 1;

  if (sym->attr.associate_var)
    GFC_DECL_ASSOCIATE_VAR_P (decl) = 1;

  if (sym->attr.vtab
      || (sym->name[0] == '_' && strncmp ("__def_init", sym->name, 10) == 0))
    TREE_READONLY (decl) = 1;

  return decl;
}


/* Substitute a temporary variable in place of the real one.  */

void
gfc_shadow_sym (gfc_symbol * sym, tree decl, gfc_saved_var * save)
{
  save->attr = sym->attr;
  save->decl = sym->backend_decl;

  gfc_clear_attr (&sym->attr);
  sym->attr.referenced = 1;
  sym->attr.flavor = FL_VARIABLE;

  sym->backend_decl = decl;
}


/* Restore the original variable.  */

void
gfc_restore_sym (gfc_symbol * sym, gfc_saved_var * save)
{
  sym->attr = save->attr;
  sym->backend_decl = save->decl;
}


/* Declare a procedure pointer.  */

static tree
get_proc_pointer_decl (gfc_symbol *sym)
{
  tree decl;
  tree attributes;

  decl = sym->backend_decl;
  if (decl)
    return decl;

  decl = build_decl (input_location,
		     VAR_DECL, get_identifier (sym->name),
		     build_pointer_type (gfc_get_function_type (sym)));

  if (sym->module)
    {
      /* Apply name mangling.  */
      gfc_set_decl_assembler_name (decl, gfc_sym_mangled_identifier (sym));
      if (sym->attr.use_assoc)
	DECL_IGNORED_P (decl) = 1;
    }

  if ((sym->ns->proc_name
      && sym->ns->proc_name->backend_decl == current_function_decl)
      || sym->attr.contained)
    gfc_add_decl_to_function (decl);
  else if (sym->ns->proc_name->attr.flavor != FL_MODULE)
    gfc_add_decl_to_parent_function (decl);

  sym->backend_decl = decl;

  /* If a variable is USE associated, it's always external.  */
  if (sym->attr.use_assoc)
    {
      DECL_EXTERNAL (decl) = 1;
      TREE_PUBLIC (decl) = 1;
    }
  else if (sym->module && sym->ns->proc_name->attr.flavor == FL_MODULE)
    {
      /* This is the declaration of a module variable.  */
      TREE_PUBLIC (decl) = 1;
      TREE_STATIC (decl) = 1;
    }

  if (!sym->attr.use_assoc
	&& (sym->attr.save != SAVE_NONE || sym->attr.data
	      || (sym->value && sym->ns->proc_name->attr.is_main_program)))
    TREE_STATIC (decl) = 1;

  if (TREE_STATIC (decl) && sym->value)
    {
      /* Add static initializer.  */
      DECL_INITIAL (decl) = gfc_conv_initializer (sym->value, &sym->ts,
						  TREE_TYPE (decl),
						  sym->attr.dimension,
						  false, true);
    }

  /* Handle threadprivate procedure pointers.  */
  if (sym->attr.threadprivate
      && (TREE_STATIC (decl) || DECL_EXTERNAL (decl)))
    set_decl_tls_model (decl, decl_default_tls_model (decl));

  attributes = add_attributes_to_decl (sym->attr, NULL_TREE);
  decl_attributes (&decl, attributes, 0);

  return decl;
}


/* Get a basic decl for an external function.  */

tree
gfc_get_extern_function_decl (gfc_symbol * sym)
{
  tree type;
  tree fndecl;
  tree attributes;
  gfc_expr e;
  gfc_intrinsic_sym *isym;
  gfc_expr argexpr;
  char s[GFC_MAX_SYMBOL_LEN + 23]; /* "_gfortran_f2c_specific" and '\0'.  */
  tree name;
  tree mangled_name;
  gfc_gsymbol *gsym;

  if (sym->backend_decl)
    return sym->backend_decl;

  /* We should never be creating external decls for alternate entry points.
     The procedure may be an alternate entry point, but we don't want/need
     to know that.  */
  gcc_assert (!(sym->attr.entry || sym->attr.entry_master));

  if (sym->attr.proc_pointer)
    return get_proc_pointer_decl (sym);

  /* See if this is an external procedure from the same file.  If so,
     return the backend_decl.  */
  gsym =  gfc_find_gsymbol (gfc_gsym_root, sym->binding_label
					   ? sym->binding_label : sym->name);

  if (gsym && !gsym->defined)
    gsym = NULL;

  /* This can happen because of C binding.  */
  if (gsym && gsym->ns && gsym->ns->proc_name
      && gsym->ns->proc_name->attr.flavor == FL_MODULE)
    goto module_sym;

  if ((!sym->attr.use_assoc || sym->attr.if_source != IFSRC_DECL)
      && !sym->backend_decl
      && gsym && gsym->ns
      && ((gsym->type == GSYM_SUBROUTINE) || (gsym->type == GSYM_FUNCTION))
      && (gsym->ns->proc_name->backend_decl || !sym->attr.intrinsic))
    {
      if (!gsym->ns->proc_name->backend_decl)
	{
	  /* By construction, the external function cannot be
	     a contained procedure.  */
	  locus old_loc;

	  gfc_save_backend_locus (&old_loc);
	  push_cfun (NULL);

	  gfc_create_function_decl (gsym->ns, true);

	  pop_cfun ();
	  gfc_restore_backend_locus (&old_loc);
	}

      /* If the namespace has entries, the proc_name is the
	 entry master.  Find the entry and use its backend_decl.
	 otherwise, use the proc_name backend_decl.  */
      if (gsym->ns->entries)
	{
	  gfc_entry_list *entry = gsym->ns->entries;

	  for (; entry; entry = entry->next)
	    {
	      if (strcmp (gsym->name, entry->sym->name) == 0)
		{
	          sym->backend_decl = entry->sym->backend_decl;
		  break;
		}
	    }
	}
      else
	sym->backend_decl = gsym->ns->proc_name->backend_decl;

      if (sym->backend_decl)
	{
	  /* Avoid problems of double deallocation of the backend declaration
	     later in gfc_trans_use_stmts; cf. PR 45087.  */
	  if (sym->attr.if_source != IFSRC_DECL && sym->attr.use_assoc)
	    sym->attr.use_assoc = 0;

	  return sym->backend_decl;
	}
    }

  /* See if this is a module procedure from the same file.  If so,
     return the backend_decl.  */
  if (sym->module)
    gsym =  gfc_find_gsymbol (gfc_gsym_root, sym->module);

module_sym:
  if (gsym && gsym->ns
      && (gsym->type == GSYM_MODULE
	  || (gsym->ns->proc_name && gsym->ns->proc_name->attr.flavor == FL_MODULE)))
    {
      gfc_symbol *s;

      s = NULL;
      if (gsym->type == GSYM_MODULE)
	gfc_find_symbol (sym->name, gsym->ns, 0, &s);
      else
	gfc_find_symbol (gsym->sym_name, gsym->ns, 0, &s);

      if (s && s->backend_decl)
	{
	  if (sym->ts.type == BT_DERIVED || sym->ts.type == BT_CLASS)
	    gfc_copy_dt_decls_ifequal (s->ts.u.derived, sym->ts.u.derived,
				       true);
	  else if (sym->ts.type == BT_CHARACTER)
	    sym->ts.u.cl->backend_decl = s->ts.u.cl->backend_decl;
	  sym->backend_decl = s->backend_decl;
	  return sym->backend_decl;
	}
    }

  if (sym->attr.intrinsic)
    {
      /* Call the resolution function to get the actual name.  This is
         a nasty hack which relies on the resolution functions only looking
	 at the first argument.  We pass NULL for the second argument
	 otherwise things like AINT get confused.  */
      isym = gfc_find_function (sym->name);
      gcc_assert (isym->resolve.f0 != NULL);

      memset (&e, 0, sizeof (e));
      e.expr_type = EXPR_FUNCTION;

      memset (&argexpr, 0, sizeof (argexpr));
      gcc_assert (isym->formal);
      argexpr.ts = isym->formal->ts;

      if (isym->formal->next == NULL)
	isym->resolve.f1 (&e, &argexpr);
      else
	{
	  if (isym->formal->next->next == NULL)
	    isym->resolve.f2 (&e, &argexpr, NULL);
	  else
	    {
	      if (isym->formal->next->next->next == NULL)
		isym->resolve.f3 (&e, &argexpr, NULL, NULL);
	      else
		{
		  /* All specific intrinsics take less than 5 arguments.  */
		  gcc_assert (isym->formal->next->next->next->next == NULL);
		  isym->resolve.f4 (&e, &argexpr, NULL, NULL, NULL);
		}
	    }
	}

      if (gfc_option.flag_f2c
	  && ((e.ts.type == BT_REAL && e.ts.kind == gfc_default_real_kind)
	      || e.ts.type == BT_COMPLEX))
	{
	  /* Specific which needs a different implementation if f2c
	     calling conventions are used.  */
	  sprintf (s, "_gfortran_f2c_specific%s", e.value.function.name);
	}
      else
	sprintf (s, "_gfortran_specific%s", e.value.function.name);

      name = get_identifier (s);
      mangled_name = name;
    }
  else
    {
      name = gfc_sym_identifier (sym);
      mangled_name = gfc_sym_mangled_function_id (sym);
    }

  type = gfc_get_function_type (sym);
  fndecl = build_decl (input_location,
		       FUNCTION_DECL, name, type);

  /* Initialize DECL_EXTERNAL and TREE_PUBLIC before calling decl_attributes;
     TREE_PUBLIC specifies whether a function is globally addressable (i.e.
     the opposite of declaring a function as static in C).  */
  DECL_EXTERNAL (fndecl) = 1;
  TREE_PUBLIC (fndecl) = 1;

  attributes = add_attributes_to_decl (sym->attr, NULL_TREE);
  decl_attributes (&fndecl, attributes, 0);

  gfc_set_decl_assembler_name (fndecl, mangled_name);

  /* Set the context of this decl.  */
  if (0 && sym->ns && sym->ns->proc_name)
    {
      /* TODO: Add external decls to the appropriate scope.  */
      DECL_CONTEXT (fndecl) = sym->ns->proc_name->backend_decl;
    }
  else
    {
      /* Global declaration, e.g. intrinsic subroutine.  */
      DECL_CONTEXT (fndecl) = NULL_TREE;
    }

  /* Set attributes for PURE functions. A call to PURE function in the
     Fortran 95 sense is both pure and without side effects in the C
     sense.  */
  if (sym->attr.pure || sym->attr.implicit_pure)
    {
      if (sym->attr.function && !gfc_return_by_reference (sym))
	DECL_PURE_P (fndecl) = 1;
      /* TODO: check if pure SUBROUTINEs don't have INTENT(OUT)
	 parameters and don't use alternate returns (is this
	 allowed?). In that case, calls to them are meaningless, and
	 can be optimized away. See also in build_function_decl().  */
      TREE_SIDE_EFFECTS (fndecl) = 0;
    }

  /* Mark non-returning functions.  */
  if (sym->attr.noreturn)
      TREE_THIS_VOLATILE(fndecl) = 1;

  sym->backend_decl = fndecl;

  if (DECL_CONTEXT (fndecl) == NULL_TREE)
    pushdecl_top_level (fndecl);

  if (sym->formal_ns
      && sym->formal_ns->proc_name == sym
      && sym->formal_ns->omp_declare_simd)
    gfc_trans_omp_declare_simd (sym->formal_ns);

  return fndecl;
}


/* Create a declaration for a procedure.  For external functions (in the C
   sense) use gfc_get_extern_function_decl.  HAS_ENTRIES is true if this is
   a master function with alternate entry points.  */

static void
build_function_decl (gfc_symbol * sym, bool global)
{
  tree fndecl, type, attributes;
  symbol_attribute attr;
  tree result_decl;
  gfc_formal_arglist *f;

  gcc_assert (!sym->attr.external);

  if (sym->backend_decl)
    return;

  /* Set the line and filename.  sym->declared_at seems to point to the
     last statement for subroutines, but it'll do for now.  */
  gfc_set_backend_locus (&sym->declared_at);

  /* Allow only one nesting level.  Allow public declarations.  */
  gcc_assert (current_function_decl == NULL_TREE
	      || DECL_FILE_SCOPE_P (current_function_decl)
	      || (TREE_CODE (DECL_CONTEXT (current_function_decl))
		  == NAMESPACE_DECL));

  type = gfc_get_function_type (sym);
  fndecl = build_decl (input_location,
		       FUNCTION_DECL, gfc_sym_identifier (sym), type);

  attr = sym->attr;

  /* Initialize DECL_EXTERNAL and TREE_PUBLIC before calling decl_attributes;
     TREE_PUBLIC specifies whether a function is globally addressable (i.e.
     the opposite of declaring a function as static in C).  */
  DECL_EXTERNAL (fndecl) = 0;

  if (sym->attr.access == ACCESS_UNKNOWN && sym->module
      && (sym->ns->default_access == ACCESS_PRIVATE
	  || (sym->ns->default_access == ACCESS_UNKNOWN
	      && gfc_option.flag_module_private)))
    sym->attr.access = ACCESS_PRIVATE;

  if (!current_function_decl
      && !sym->attr.entry_master && !sym->attr.is_main_program
      && (sym->attr.access != ACCESS_PRIVATE || sym->binding_label
	  || sym->attr.public_used))
    TREE_PUBLIC (fndecl) = 1;

  if (sym->attr.referenced || sym->attr.entry_master)
    TREE_USED (fndecl) = 1;

  attributes = add_attributes_to_decl (attr, NULL_TREE);
  decl_attributes (&fndecl, attributes, 0);

  /* Figure out the return type of the declared function, and build a
     RESULT_DECL for it.  If this is a subroutine with alternate
     returns, build a RESULT_DECL for it.  */
  result_decl = NULL_TREE;
  /* TODO: Shouldn't this just be TREE_TYPE (TREE_TYPE (fndecl)).  */
  if (attr.function)
    {
      if (gfc_return_by_reference (sym))
	type = void_type_node;
      else
	{
	  if (sym->result != sym)
	    result_decl = gfc_sym_identifier (sym->result);

	  type = TREE_TYPE (TREE_TYPE (fndecl));
	}
    }
  else
    {
      /* Look for alternate return placeholders.  */
      int has_alternate_returns = 0;
      for (f = gfc_sym_get_dummy_args (sym); f; f = f->next)
	{
	  if (f->sym == NULL)
	    {
	      has_alternate_returns = 1;
	      break;
	    }
	}

      if (has_alternate_returns)
	type = integer_type_node;
      else
	type = void_type_node;
    }

  result_decl = build_decl (input_location,
			    RESULT_DECL, result_decl, type);
  DECL_ARTIFICIAL (result_decl) = 1;
  DECL_IGNORED_P (result_decl) = 1;
  DECL_CONTEXT (result_decl) = fndecl;
  DECL_RESULT (fndecl) = result_decl;

  /* Don't call layout_decl for a RESULT_DECL.
     layout_decl (result_decl, 0);  */

  /* TREE_STATIC means the function body is defined here.  */
  TREE_STATIC (fndecl) = 1;

  /* Set attributes for PURE functions. A call to a PURE function in the
     Fortran 95 sense is both pure and without side effects in the C
     sense.  */
  if (attr.pure || attr.implicit_pure)
    {
      /* TODO: check if a pure SUBROUTINE has no INTENT(OUT) arguments
	 including an alternate return. In that case it can also be
	 marked as PURE. See also in gfc_get_extern_function_decl().  */
      if (attr.function && !gfc_return_by_reference (sym))
	DECL_PURE_P (fndecl) = 1;
      TREE_SIDE_EFFECTS (fndecl) = 0;
    }


  /* Layout the function declaration and put it in the binding level
     of the current function.  */

  if (global)
    pushdecl_top_level (fndecl);
  else
    pushdecl (fndecl);

  /* Perform name mangling if this is a top level or module procedure.  */
  if (current_function_decl == NULL_TREE)
    gfc_set_decl_assembler_name (fndecl, gfc_sym_mangled_function_id (sym));

  sym->backend_decl = fndecl;
}


/* Create the DECL_ARGUMENTS for a procedure.  */

static void
create_function_arglist (gfc_symbol * sym)
{
  tree fndecl;
  gfc_formal_arglist *f;
  tree typelist, hidden_typelist;
  tree arglist, hidden_arglist;
  tree type;
  tree parm;

  fndecl = sym->backend_decl;

  /* Build formal argument list. Make sure that their TREE_CONTEXT is
     the new FUNCTION_DECL node.  */
  arglist = NULL_TREE;
  hidden_arglist = NULL_TREE;
  typelist = TYPE_ARG_TYPES (TREE_TYPE (fndecl));

  if (sym->attr.entry_master)
    {
      type = TREE_VALUE (typelist);
      parm = build_decl (input_location,
			 PARM_DECL, get_identifier ("__entry"), type);

      DECL_CONTEXT (parm) = fndecl;
      DECL_ARG_TYPE (parm) = type;
      TREE_READONLY (parm) = 1;
      gfc_finish_decl (parm);
      DECL_ARTIFICIAL (parm) = 1;

      arglist = chainon (arglist, parm);
      typelist = TREE_CHAIN (typelist);
    }

  if (gfc_return_by_reference (sym))
    {
      tree type = TREE_VALUE (typelist), length = NULL;

      if (sym->ts.type == BT_CHARACTER)
	{
	  /* Length of character result.  */
	  tree len_type = TREE_VALUE (TREE_CHAIN (typelist));

	  length = build_decl (input_location,
			       PARM_DECL,
			       get_identifier (".__result"),
			       len_type);
	  if (!sym->ts.u.cl->length)
	    {
	      sym->ts.u.cl->backend_decl = length;
	      TREE_USED (length) = 1;
	    }
	  gcc_assert (TREE_CODE (length) == PARM_DECL);
	  DECL_CONTEXT (length) = fndecl;
	  DECL_ARG_TYPE (length) = len_type;
	  TREE_READONLY (length) = 1;
	  DECL_ARTIFICIAL (length) = 1;
	  gfc_finish_decl (length);
	  if (sym->ts.u.cl->backend_decl == NULL
	      || sym->ts.u.cl->backend_decl == length)
	    {
	      gfc_symbol *arg;
	      tree backend_decl;

	      if (sym->ts.u.cl->backend_decl == NULL)
		{
		  tree len = build_decl (input_location,
					 VAR_DECL,
					 get_identifier ("..__result"),
					 gfc_charlen_type_node);
		  DECL_ARTIFICIAL (len) = 1;
		  TREE_USED (len) = 1;
		  sym->ts.u.cl->backend_decl = len;
		}

	      /* Make sure PARM_DECL type doesn't point to incomplete type.  */
	      arg = sym->result ? sym->result : sym;
	      backend_decl = arg->backend_decl;
	      /* Temporary clear it, so that gfc_sym_type creates complete
		 type.  */
	      arg->backend_decl = NULL;
	      type = gfc_sym_type (arg);
	      arg->backend_decl = backend_decl;
	      type = build_reference_type (type);
	    }
	}

      parm = build_decl (input_location,
			 PARM_DECL, get_identifier ("__result"), type);

      DECL_CONTEXT (parm) = fndecl;
      DECL_ARG_TYPE (parm) = TREE_VALUE (typelist);
      TREE_READONLY (parm) = 1;
      DECL_ARTIFICIAL (parm) = 1;
      gfc_finish_decl (parm);

      arglist = chainon (arglist, parm);
      typelist = TREE_CHAIN (typelist);

      if (sym->ts.type == BT_CHARACTER)
	{
	  gfc_allocate_lang_decl (parm);
	  arglist = chainon (arglist, length);
	  typelist = TREE_CHAIN (typelist);
	}
    }

  hidden_typelist = typelist;
  for (f = gfc_sym_get_dummy_args (sym); f; f = f->next)
    if (f->sym != NULL)	/* Ignore alternate returns.  */
      hidden_typelist = TREE_CHAIN (hidden_typelist);

  for (f = gfc_sym_get_dummy_args (sym); f; f = f->next)
    {
      char name[GFC_MAX_SYMBOL_LEN + 2];

      /* Ignore alternate returns.  */
      if (f->sym == NULL)
	continue;

      type = TREE_VALUE (typelist);

      if (f->sym->ts.type == BT_CHARACTER
	  && (!sym->attr.is_bind_c || sym->attr.entry_master))
	{
	  tree len_type = TREE_VALUE (hidden_typelist);
	  tree length = NULL_TREE;
	  if (!f->sym->ts.deferred)
	    gcc_assert (len_type == gfc_charlen_type_node);
	  else
	    gcc_assert (POINTER_TYPE_P (len_type));

	  strcpy (&name[1], f->sym->name);
	  name[0] = '_';
	  length = build_decl (input_location,
			       PARM_DECL, get_identifier (name), len_type);

	  hidden_arglist = chainon (hidden_arglist, length);
	  DECL_CONTEXT (length) = fndecl;
	  DECL_ARTIFICIAL (length) = 1;
	  DECL_ARG_TYPE (length) = len_type;
	  TREE_READONLY (length) = 1;
	  gfc_finish_decl (length);

	  /* Remember the passed value.  */
          if (!f->sym->ts.u.cl ||  f->sym->ts.u.cl->passed_length)
            {
	      /* This can happen if the same type is used for multiple
		 arguments. We need to copy cl as otherwise
		 cl->passed_length gets overwritten.  */
	      f->sym->ts.u.cl = gfc_new_charlen (f->sym->ns, f->sym->ts.u.cl);
            }
	  f->sym->ts.u.cl->passed_length = length;

	  /* Use the passed value for assumed length variables.  */
	  if (!f->sym->ts.u.cl->length)
	    {
	      TREE_USED (length) = 1;
	      gcc_assert (!f->sym->ts.u.cl->backend_decl);
	      f->sym->ts.u.cl->backend_decl = length;
	    }

	  hidden_typelist = TREE_CHAIN (hidden_typelist);

	  if (f->sym->ts.u.cl->backend_decl == NULL
	      || f->sym->ts.u.cl->backend_decl == length)
	    {
	      if (f->sym->ts.u.cl->backend_decl == NULL)
		gfc_create_string_length (f->sym);

	      /* Make sure PARM_DECL type doesn't point to incomplete type.  */
	      if (f->sym->attr.flavor == FL_PROCEDURE)
		type = build_pointer_type (gfc_get_function_type (f->sym));
	      else
		type = gfc_sym_type (f->sym);
	    }
	}
      /* For noncharacter scalar intrinsic types, VALUE passes the value,
	 hence, the optional status cannot be transferred via a NULL pointer.
	 Thus, we will use a hidden argument in that case.  */
      else if (f->sym->attr.optional && f->sym->attr.value
	       && !f->sym->attr.dimension && f->sym->ts.type != BT_CLASS
	       && f->sym->ts.type != BT_DERIVED)
	{
          tree tmp;
          strcpy (&name[1], f->sym->name);
          name[0] = '_';
          tmp = build_decl (input_location,
			    PARM_DECL, get_identifier (name),
			    boolean_type_node);

          hidden_arglist = chainon (hidden_arglist, tmp);
          DECL_CONTEXT (tmp) = fndecl;
          DECL_ARTIFICIAL (tmp) = 1;
          DECL_ARG_TYPE (tmp) = boolean_type_node;
          TREE_READONLY (tmp) = 1;
          gfc_finish_decl (tmp);
	}

      /* For non-constant length array arguments, make sure they use
	 a different type node from TYPE_ARG_TYPES type.  */
      if (f->sym->attr.dimension
	  && type == TREE_VALUE (typelist)
	  && TREE_CODE (type) == POINTER_TYPE
	  && GFC_ARRAY_TYPE_P (type)
	  && f->sym->as->type != AS_ASSUMED_SIZE
	  && ! COMPLETE_TYPE_P (TREE_TYPE (type)))
	{
	  if (f->sym->attr.flavor == FL_PROCEDURE)
	    type = build_pointer_type (gfc_get_function_type (f->sym));
	  else
	    type = gfc_sym_type (f->sym);
	}

      if (f->sym->attr.proc_pointer)
        type = build_pointer_type (type);

      if (f->sym->attr.volatile_)
	type = build_qualified_type (type, TYPE_QUAL_VOLATILE);

      /* Build the argument declaration.  */
      parm = build_decl (input_location,
			 PARM_DECL, gfc_sym_identifier (f->sym), type);

      if (f->sym->attr.volatile_)
	{
	  TREE_THIS_VOLATILE (parm) = 1;
	  TREE_SIDE_EFFECTS (parm) = 1;
	}

      /* Fill in arg stuff.  */
      DECL_CONTEXT (parm) = fndecl;
      DECL_ARG_TYPE (parm) = TREE_VALUE (typelist);
      /* All implementation args are read-only.  */
      TREE_READONLY (parm) = 1;
      if (POINTER_TYPE_P (type)
	  && (!f->sym->attr.proc_pointer
	      && f->sym->attr.flavor != FL_PROCEDURE))
	DECL_BY_REFERENCE (parm) = 1;

      gfc_finish_decl (parm);
      gfc_finish_decl_attrs (parm, &f->sym->attr);

      f->sym->backend_decl = parm;

      /* Coarrays which are descriptorless or assumed-shape pass with
	 -fcoarray=lib the token and the offset as hidden arguments.  */
      if (gfc_option.coarray == GFC_FCOARRAY_LIB
	  && ((f->sym->ts.type != BT_CLASS && f->sym->attr.codimension
	       && !f->sym->attr.allocatable)
	      || (f->sym->ts.type == BT_CLASS
		  && CLASS_DATA (f->sym)->attr.codimension
		  && !CLASS_DATA (f->sym)->attr.allocatable)))
	{
	  tree caf_type;
	  tree token;
	  tree offset;

	  gcc_assert (f->sym->backend_decl != NULL_TREE
		      && !sym->attr.is_bind_c);
	  caf_type = f->sym->ts.type == BT_CLASS
		     ? TREE_TYPE (CLASS_DATA (f->sym)->backend_decl)
		     : TREE_TYPE (f->sym->backend_decl);

	  token = build_decl (input_location, PARM_DECL,
			      create_tmp_var_name ("caf_token"),
			      build_qualified_type (pvoid_type_node,
						    TYPE_QUAL_RESTRICT));
	  if ((f->sym->ts.type != BT_CLASS
	       && f->sym->as->type != AS_DEFERRED)
	      || (f->sym->ts.type == BT_CLASS
		  && CLASS_DATA (f->sym)->as->type != AS_DEFERRED))
	    {
	      gcc_assert (DECL_LANG_SPECIFIC (f->sym->backend_decl) == NULL
			  || GFC_DECL_TOKEN (f->sym->backend_decl) == NULL_TREE);
	      if (DECL_LANG_SPECIFIC (f->sym->backend_decl) == NULL)
		gfc_allocate_lang_decl (f->sym->backend_decl);
	      GFC_DECL_TOKEN (f->sym->backend_decl) = token;
	    }
          else
	    {
	      gcc_assert (GFC_TYPE_ARRAY_CAF_TOKEN (caf_type) == NULL_TREE);
	      GFC_TYPE_ARRAY_CAF_TOKEN (caf_type) = token;
	    }

	  DECL_CONTEXT (token) = fndecl;
	  DECL_ARTIFICIAL (token) = 1;
	  DECL_ARG_TYPE (token) = TREE_VALUE (typelist);
	  TREE_READONLY (token) = 1;
	  hidden_arglist = chainon (hidden_arglist, token);
	  gfc_finish_decl (token);

	  offset = build_decl (input_location, PARM_DECL,
			       create_tmp_var_name ("caf_offset"),
			       gfc_array_index_type);

	  if ((f->sym->ts.type != BT_CLASS
	       && f->sym->as->type != AS_DEFERRED)
	      || (f->sym->ts.type == BT_CLASS
		  && CLASS_DATA (f->sym)->as->type != AS_DEFERRED))
	    {
	      gcc_assert (GFC_DECL_CAF_OFFSET (f->sym->backend_decl)
					       == NULL_TREE);
	      GFC_DECL_CAF_OFFSET (f->sym->backend_decl) = offset;
	    }
	  else
	    {
	      gcc_assert (GFC_TYPE_ARRAY_CAF_OFFSET (caf_type) == NULL_TREE);
	      GFC_TYPE_ARRAY_CAF_OFFSET (caf_type) = offset;
	    }
	  DECL_CONTEXT (offset) = fndecl;
	  DECL_ARTIFICIAL (offset) = 1;
	  DECL_ARG_TYPE (offset) = TREE_VALUE (typelist);
	  TREE_READONLY (offset) = 1;
	  hidden_arglist = chainon (hidden_arglist, offset);
	  gfc_finish_decl (offset);
	}

      arglist = chainon (arglist, parm);
      typelist = TREE_CHAIN (typelist);
    }

  /* Add the hidden string length parameters, unless the procedure
     is bind(C).  */
  if (!sym->attr.is_bind_c)
    arglist = chainon (arglist, hidden_arglist);

  gcc_assert (hidden_typelist == NULL_TREE
              || TREE_VALUE (hidden_typelist) == void_type_node);
  DECL_ARGUMENTS (fndecl) = arglist;
}

/* Do the setup necessary before generating the body of a function.  */

static void
trans_function_start (gfc_symbol * sym)
{
  tree fndecl;

  fndecl = sym->backend_decl;

  /* Let GCC know the current scope is this function.  */
  current_function_decl = fndecl;

  /* Let the world know what we're about to do.  */
  announce_function (fndecl);

  if (DECL_FILE_SCOPE_P (fndecl))
    {
      /* Create RTL for function declaration.  */
      rest_of_decl_compilation (fndecl, 1, 0);
    }

  /* Create RTL for function definition.  */
  make_decl_rtl (fndecl);

  allocate_struct_function (fndecl, false);

  /* function.c requires a push at the start of the function.  */
  pushlevel ();
}

/* Create thunks for alternate entry points.  */

static void
build_entry_thunks (gfc_namespace * ns, bool global)
{
  gfc_formal_arglist *formal;
  gfc_formal_arglist *thunk_formal;
  gfc_entry_list *el;
  gfc_symbol *thunk_sym;
  stmtblock_t body;
  tree thunk_fndecl;
  tree tmp;
  locus old_loc;

  /* This should always be a toplevel function.  */
  gcc_assert (current_function_decl == NULL_TREE);

  gfc_save_backend_locus (&old_loc);
  for (el = ns->entries; el; el = el->next)
    {
      vec<tree, va_gc> *args = NULL;
      vec<tree, va_gc> *string_args = NULL;

      thunk_sym = el->sym;

      build_function_decl (thunk_sym, global);
      create_function_arglist (thunk_sym);

      trans_function_start (thunk_sym);

      thunk_fndecl = thunk_sym->backend_decl;

      gfc_init_block (&body);

      /* Pass extra parameter identifying this entry point.  */
      tmp = build_int_cst (gfc_array_index_type, el->id);
      vec_safe_push (args, tmp);

      if (thunk_sym->attr.function)
	{
	  if (gfc_return_by_reference (ns->proc_name))
	    {
	      tree ref = DECL_ARGUMENTS (current_function_decl);
	      vec_safe_push (args, ref);
	      if (ns->proc_name->ts.type == BT_CHARACTER)
		vec_safe_push (args, DECL_CHAIN (ref));
	    }
	}

      for (formal = gfc_sym_get_dummy_args (ns->proc_name); formal;
	   formal = formal->next)
	{
	  /* Ignore alternate returns.  */
	  if (formal->sym == NULL)
	    continue;

	  /* We don't have a clever way of identifying arguments, so resort to
	     a brute-force search.  */
	  for (thunk_formal = gfc_sym_get_dummy_args (thunk_sym);
	       thunk_formal;
	       thunk_formal = thunk_formal->next)
	    {
	      if (thunk_formal->sym == formal->sym)
		break;
	    }

	  if (thunk_formal)
	    {
	      /* Pass the argument.  */
	      DECL_ARTIFICIAL (thunk_formal->sym->backend_decl) = 1;
	      vec_safe_push (args, thunk_formal->sym->backend_decl);
	      if (formal->sym->ts.type == BT_CHARACTER)
		{
		  tmp = thunk_formal->sym->ts.u.cl->backend_decl;
		  vec_safe_push (string_args, tmp);
		}
	    }
	  else
	    {
	      /* Pass NULL for a missing argument.  */
	      vec_safe_push (args, null_pointer_node);
	      if (formal->sym->ts.type == BT_CHARACTER)
		{
		  tmp = build_int_cst (gfc_charlen_type_node, 0);
		  vec_safe_push (string_args, tmp);
		}
	    }
	}

      /* Call the master function.  */
      vec_safe_splice (args, string_args);
      tmp = ns->proc_name->backend_decl;
      tmp = build_call_expr_loc_vec (input_location, tmp, args);
      if (ns->proc_name->attr.mixed_entry_master)
	{
	  tree union_decl, field;
	  tree master_type = TREE_TYPE (ns->proc_name->backend_decl);

	  union_decl = build_decl (input_location,
				   VAR_DECL, get_identifier ("__result"),
				   TREE_TYPE (master_type));
	  DECL_ARTIFICIAL (union_decl) = 1;
	  DECL_EXTERNAL (union_decl) = 0;
	  TREE_PUBLIC (union_decl) = 0;
	  TREE_USED (union_decl) = 1;
	  layout_decl (union_decl, 0);
	  pushdecl (union_decl);

	  DECL_CONTEXT (union_decl) = current_function_decl;
	  tmp = fold_build2_loc (input_location, MODIFY_EXPR,
				 TREE_TYPE (union_decl), union_decl, tmp);
	  gfc_add_expr_to_block (&body, tmp);

	  for (field = TYPE_FIELDS (TREE_TYPE (union_decl));
	       field; field = DECL_CHAIN (field))
	    if (strcmp (IDENTIFIER_POINTER (DECL_NAME (field)),
		thunk_sym->result->name) == 0)
	      break;
	  gcc_assert (field != NULL_TREE);
	  tmp = fold_build3_loc (input_location, COMPONENT_REF,
				 TREE_TYPE (field), union_decl, field,
				 NULL_TREE);
	  tmp = fold_build2_loc (input_location, MODIFY_EXPR,
			     TREE_TYPE (DECL_RESULT (current_function_decl)),
			     DECL_RESULT (current_function_decl), tmp);
	  tmp = build1_v (RETURN_EXPR, tmp);
	}
      else if (TREE_TYPE (DECL_RESULT (current_function_decl))
	       != void_type_node)
	{
	  tmp = fold_build2_loc (input_location, MODIFY_EXPR,
			     TREE_TYPE (DECL_RESULT (current_function_decl)),
			     DECL_RESULT (current_function_decl), tmp);
	  tmp = build1_v (RETURN_EXPR, tmp);
	}
      gfc_add_expr_to_block (&body, tmp);

      /* Finish off this function and send it for code generation.  */
      DECL_SAVED_TREE (thunk_fndecl) = gfc_finish_block (&body);
      tmp = getdecls ();
      poplevel (1, 1);
      BLOCK_SUPERCONTEXT (DECL_INITIAL (thunk_fndecl)) = thunk_fndecl;
      DECL_SAVED_TREE (thunk_fndecl)
	= build3_v (BIND_EXPR, tmp, DECL_SAVED_TREE (thunk_fndecl),
		    DECL_INITIAL (thunk_fndecl));

      /* Output the GENERIC tree.  */
      dump_function (TDI_original, thunk_fndecl);

      /* Store the end of the function, so that we get good line number
	 info for the epilogue.  */
      cfun->function_end_locus = input_location;

      /* We're leaving the context of this function, so zap cfun.
	 It's still in DECL_STRUCT_FUNCTION, and we'll restore it in
	 tree_rest_of_compilation.  */
      set_cfun (NULL);

      current_function_decl = NULL_TREE;

      cgraph_finalize_function (thunk_fndecl, true);

      /* We share the symbols in the formal argument list with other entry
	 points and the master function.  Clear them so that they are
	 recreated for each function.  */
      for (formal = gfc_sym_get_dummy_args (thunk_sym); formal;
	   formal = formal->next)
	if (formal->sym != NULL)  /* Ignore alternate returns.  */
	  {
	    formal->sym->backend_decl = NULL_TREE;
	    if (formal->sym->ts.type == BT_CHARACTER)
	      formal->sym->ts.u.cl->backend_decl = NULL_TREE;
	  }

      if (thunk_sym->attr.function)
	{
	  if (thunk_sym->ts.type == BT_CHARACTER)
	    thunk_sym->ts.u.cl->backend_decl = NULL_TREE;
	  if (thunk_sym->result->ts.type == BT_CHARACTER)
	    thunk_sym->result->ts.u.cl->backend_decl = NULL_TREE;
	}
    }

  gfc_restore_backend_locus (&old_loc);
}


/* Create a decl for a function, and create any thunks for alternate entry
   points. If global is true, generate the function in the global binding
   level, otherwise in the current binding level (which can be global).  */

void
gfc_create_function_decl (gfc_namespace * ns, bool global)
{
  /* Create a declaration for the master function.  */
  build_function_decl (ns->proc_name, global);

  /* Compile the entry thunks.  */
  if (ns->entries)
    build_entry_thunks (ns, global);

  /* Now create the read argument list.  */
  create_function_arglist (ns->proc_name);

  if (ns->omp_declare_simd)
    gfc_trans_omp_declare_simd (ns);
}

/* Return the decl used to hold the function return value.  If
   parent_flag is set, the context is the parent_scope.  */

tree
gfc_get_fake_result_decl (gfc_symbol * sym, int parent_flag)
{
  tree decl;
  tree length;
  tree this_fake_result_decl;
  tree this_function_decl;

  char name[GFC_MAX_SYMBOL_LEN + 10];

  if (parent_flag)
    {
      this_fake_result_decl = parent_fake_result_decl;
      this_function_decl = DECL_CONTEXT (current_function_decl);
    }
  else
    {
      this_fake_result_decl = current_fake_result_decl;
      this_function_decl = current_function_decl;
    }

  if (sym
      && sym->ns->proc_name->backend_decl == this_function_decl
      && sym->ns->proc_name->attr.entry_master
      && sym != sym->ns->proc_name)
    {
      tree t = NULL, var;
      if (this_fake_result_decl != NULL)
	for (t = TREE_CHAIN (this_fake_result_decl); t; t = TREE_CHAIN (t))
	  if (strcmp (IDENTIFIER_POINTER (TREE_PURPOSE (t)), sym->name) == 0)
	    break;
      if (t)
	return TREE_VALUE (t);
      decl = gfc_get_fake_result_decl (sym->ns->proc_name, parent_flag);

      if (parent_flag)
	this_fake_result_decl = parent_fake_result_decl;
      else
	this_fake_result_decl = current_fake_result_decl;

      if (decl && sym->ns->proc_name->attr.mixed_entry_master)
	{
	  tree field;

	  for (field = TYPE_FIELDS (TREE_TYPE (decl));
	       field; field = DECL_CHAIN (field))
	    if (strcmp (IDENTIFIER_POINTER (DECL_NAME (field)),
		sym->name) == 0)
	      break;

	  gcc_assert (field != NULL_TREE);
	  decl = fold_build3_loc (input_location, COMPONENT_REF,
				  TREE_TYPE (field), decl, field, NULL_TREE);
	}

      var = create_tmp_var_raw (TREE_TYPE (decl), sym->name);
      if (parent_flag)
	gfc_add_decl_to_parent_function (var);
      else
	gfc_add_decl_to_function (var);

      SET_DECL_VALUE_EXPR (var, decl);
      DECL_HAS_VALUE_EXPR_P (var) = 1;
      GFC_DECL_RESULT (var) = 1;

      TREE_CHAIN (this_fake_result_decl)
	  = tree_cons (get_identifier (sym->name), var,
		       TREE_CHAIN (this_fake_result_decl));
      return var;
    }

  if (this_fake_result_decl != NULL_TREE)
    return TREE_VALUE (this_fake_result_decl);

  /* Only when gfc_get_fake_result_decl is called by gfc_trans_return,
     sym is NULL.  */
  if (!sym)
    return NULL_TREE;

  if (sym->ts.type == BT_CHARACTER)
    {
      if (sym->ts.u.cl->backend_decl == NULL_TREE)
	length = gfc_create_string_length (sym);
      else
	length = sym->ts.u.cl->backend_decl;
      if (TREE_CODE (length) == VAR_DECL
	  && DECL_CONTEXT (length) == NULL_TREE)
	gfc_add_decl_to_function (length);
    }

  if (gfc_return_by_reference (sym))
    {
      decl = DECL_ARGUMENTS (this_function_decl);

      if (sym->ns->proc_name->backend_decl == this_function_decl
	  && sym->ns->proc_name->attr.entry_master)
	decl = DECL_CHAIN (decl);

      TREE_USED (decl) = 1;
      if (sym->as)
	decl = gfc_build_dummy_array_decl (sym, decl);
    }
  else
    {
      sprintf (name, "__result_%.20s",
	       IDENTIFIER_POINTER (DECL_NAME (this_function_decl)));

      if (!sym->attr.mixed_entry_master && sym->attr.function)
	decl = build_decl (DECL_SOURCE_LOCATION (this_function_decl),
			   VAR_DECL, get_identifier (name),
			   gfc_sym_type (sym));
      else
	decl = build_decl (DECL_SOURCE_LOCATION (this_function_decl),
			   VAR_DECL, get_identifier (name),
			   TREE_TYPE (TREE_TYPE (this_function_decl)));
      DECL_ARTIFICIAL (decl) = 1;
      DECL_EXTERNAL (decl) = 0;
      TREE_PUBLIC (decl) = 0;
      TREE_USED (decl) = 1;
      GFC_DECL_RESULT (decl) = 1;
      TREE_ADDRESSABLE (decl) = 1;

      layout_decl (decl, 0);
      gfc_finish_decl_attrs (decl, &sym->attr);

      if (parent_flag)
	gfc_add_decl_to_parent_function (decl);
      else
	gfc_add_decl_to_function (decl);
    }

  if (parent_flag)
    parent_fake_result_decl = build_tree_list (NULL, decl);
  else
    current_fake_result_decl = build_tree_list (NULL, decl);

  return decl;
}


/* Builds a function decl.  The remaining parameters are the types of the
   function arguments.  Negative nargs indicates a varargs function.  */

static tree
build_library_function_decl_1 (tree name, const char *spec,
			       tree rettype, int nargs, va_list p)
{
  vec<tree, va_gc> *arglist;
  tree fntype;
  tree fndecl;
  int n;

  /* Library functions must be declared with global scope.  */
  gcc_assert (current_function_decl == NULL_TREE);

  /* Create a list of the argument types.  */
  vec_alloc (arglist, abs (nargs));
  for (n = abs (nargs); n > 0; n--)
    {
      tree argtype = va_arg (p, tree);
      arglist->quick_push (argtype);
    }

  /* Build the function type and decl.  */
  if (nargs >= 0)
    fntype = build_function_type_vec (rettype, arglist);
  else
    fntype = build_varargs_function_type_vec (rettype, arglist);
  if (spec)
    {
      tree attr_args = build_tree_list (NULL_TREE,
					build_string (strlen (spec), spec));
      tree attrs = tree_cons (get_identifier ("fn spec"),
			      attr_args, TYPE_ATTRIBUTES (fntype));
      fntype = build_type_attribute_variant (fntype, attrs);
    }
  fndecl = build_decl (input_location,
		       FUNCTION_DECL, name, fntype);

  /* Mark this decl as external.  */
  DECL_EXTERNAL (fndecl) = 1;
  TREE_PUBLIC (fndecl) = 1;

  pushdecl (fndecl);

  rest_of_decl_compilation (fndecl, 1, 0);

  return fndecl;
}

/* Builds a function decl.  The remaining parameters are the types of the
   function arguments.  Negative nargs indicates a varargs function.  */

tree
gfc_build_library_function_decl (tree name, tree rettype, int nargs, ...)
{
  tree ret;
  va_list args;
  va_start (args, nargs);
  ret = build_library_function_decl_1 (name, NULL, rettype, nargs, args);
  va_end (args);
  return ret;
}

/* Builds a function decl.  The remaining parameters are the types of the
   function arguments.  Negative nargs indicates a varargs function.
   The SPEC parameter specifies the function argument and return type
   specification according to the fnspec function type attribute.  */

tree
gfc_build_library_function_decl_with_spec (tree name, const char *spec,
					   tree rettype, int nargs, ...)
{
  tree ret;
  va_list args;
  va_start (args, nargs);
  ret = build_library_function_decl_1 (name, spec, rettype, nargs, args);
  va_end (args);
  return ret;
}

static void
gfc_build_intrinsic_function_decls (void)
{
  tree gfc_int4_type_node = gfc_get_int_type (4);
  tree gfc_pint4_type_node = build_pointer_type (gfc_int4_type_node);
  tree gfc_int8_type_node = gfc_get_int_type (8);
  tree gfc_pint8_type_node = build_pointer_type (gfc_int8_type_node);
  tree gfc_int16_type_node = gfc_get_int_type (16);
  tree gfc_logical4_type_node = gfc_get_logical_type (4);
  tree pchar1_type_node = gfc_get_pchar_type (1);
  tree pchar4_type_node = gfc_get_pchar_type (4);

  /* String functions.  */
  gfor_fndecl_compare_string = gfc_build_library_function_decl_with_spec (
	get_identifier (PREFIX("compare_string")), "..R.R",
	integer_type_node, 4, gfc_charlen_type_node, pchar1_type_node,
	gfc_charlen_type_node, pchar1_type_node);
  DECL_PURE_P (gfor_fndecl_compare_string) = 1;
  TREE_NOTHROW (gfor_fndecl_compare_string) = 1;

  gfor_fndecl_concat_string = gfc_build_library_function_decl_with_spec (
	get_identifier (PREFIX("concat_string")), "..W.R.R",
	void_type_node, 6, gfc_charlen_type_node, pchar1_type_node,
	gfc_charlen_type_node, pchar1_type_node,
	gfc_charlen_type_node, pchar1_type_node);
  TREE_NOTHROW (gfor_fndecl_concat_string) = 1;

  gfor_fndecl_string_len_trim = gfc_build_library_function_decl_with_spec (
	get_identifier (PREFIX("string_len_trim")), "..R",
	gfc_charlen_type_node, 2, gfc_charlen_type_node, pchar1_type_node);
  DECL_PURE_P (gfor_fndecl_string_len_trim) = 1;
  TREE_NOTHROW (gfor_fndecl_string_len_trim) = 1;

  gfor_fndecl_string_index = gfc_build_library_function_decl_with_spec (
	get_identifier (PREFIX("string_index")), "..R.R.",
	gfc_charlen_type_node, 5, gfc_charlen_type_node, pchar1_type_node,
	gfc_charlen_type_node, pchar1_type_node, gfc_logical4_type_node);
  DECL_PURE_P (gfor_fndecl_string_index) = 1;
  TREE_NOTHROW (gfor_fndecl_string_index) = 1;

  gfor_fndecl_string_scan = gfc_build_library_function_decl_with_spec (
	get_identifier (PREFIX("string_scan")), "..R.R.",
	gfc_charlen_type_node, 5, gfc_charlen_type_node, pchar1_type_node,
	gfc_charlen_type_node, pchar1_type_node, gfc_logical4_type_node);
  DECL_PURE_P (gfor_fndecl_string_scan) = 1;
  TREE_NOTHROW (gfor_fndecl_string_scan) = 1;

  gfor_fndecl_string_verify = gfc_build_library_function_decl_with_spec (
	get_identifier (PREFIX("string_verify")), "..R.R.",
	gfc_charlen_type_node, 5, gfc_charlen_type_node, pchar1_type_node,
	gfc_charlen_type_node, pchar1_type_node, gfc_logical4_type_node);
  DECL_PURE_P (gfor_fndecl_string_verify) = 1;
  TREE_NOTHROW (gfor_fndecl_string_verify) = 1;

  gfor_fndecl_string_trim = gfc_build_library_function_decl_with_spec (
	get_identifier (PREFIX("string_trim")), ".Ww.R",
	void_type_node, 4, build_pointer_type (gfc_charlen_type_node),
	build_pointer_type (pchar1_type_node), gfc_charlen_type_node,
	pchar1_type_node);

  gfor_fndecl_string_minmax = gfc_build_library_function_decl_with_spec (
	get_identifier (PREFIX("string_minmax")), ".Ww.R",
	void_type_node, -4, build_pointer_type (gfc_charlen_type_node),
	build_pointer_type (pchar1_type_node), integer_type_node,
	integer_type_node);

  gfor_fndecl_adjustl = gfc_build_library_function_decl_with_spec (
	get_identifier (PREFIX("adjustl")), ".W.R",
	void_type_node, 3, pchar1_type_node, gfc_charlen_type_node,
	pchar1_type_node);
  TREE_NOTHROW (gfor_fndecl_adjustl) = 1;

  gfor_fndecl_adjustr = gfc_build_library_function_decl_with_spec (
	get_identifier (PREFIX("adjustr")), ".W.R",
	void_type_node, 3, pchar1_type_node, gfc_charlen_type_node,
	pchar1_type_node);
  TREE_NOTHROW (gfor_fndecl_adjustr) = 1;

  gfor_fndecl_select_string =  gfc_build_library_function_decl_with_spec (
	get_identifier (PREFIX("select_string")), ".R.R.",
	integer_type_node, 4, pvoid_type_node, integer_type_node,
	pchar1_type_node, gfc_charlen_type_node);
  DECL_PURE_P (gfor_fndecl_select_string) = 1;
  TREE_NOTHROW (gfor_fndecl_select_string) = 1;

  gfor_fndecl_compare_string_char4 = gfc_build_library_function_decl_with_spec (
	get_identifier (PREFIX("compare_string_char4")), "..R.R",
	integer_type_node, 4, gfc_charlen_type_node, pchar4_type_node,
	gfc_charlen_type_node, pchar4_type_node);
  DECL_PURE_P (gfor_fndecl_compare_string_char4) = 1;
  TREE_NOTHROW (gfor_fndecl_compare_string_char4) = 1;

  gfor_fndecl_concat_string_char4 = gfc_build_library_function_decl_with_spec (
	get_identifier (PREFIX("concat_string_char4")), "..W.R.R",
	void_type_node, 6, gfc_charlen_type_node, pchar4_type_node,
	gfc_charlen_type_node, pchar4_type_node, gfc_charlen_type_node,
	pchar4_type_node);
  TREE_NOTHROW (gfor_fndecl_concat_string_char4) = 1;

  gfor_fndecl_string_len_trim_char4 = gfc_build_library_function_decl_with_spec (
	get_identifier (PREFIX("string_len_trim_char4")), "..R",
	gfc_charlen_type_node, 2, gfc_charlen_type_node, pchar4_type_node);
  DECL_PURE_P (gfor_fndecl_string_len_trim_char4) = 1;
  TREE_NOTHROW (gfor_fndecl_string_len_trim_char4) = 1;

  gfor_fndecl_string_index_char4 = gfc_build_library_function_decl_with_spec (
	get_identifier (PREFIX("string_index_char4")), "..R.R.",
	gfc_charlen_type_node, 5, gfc_charlen_type_node, pchar4_type_node,
	gfc_charlen_type_node, pchar4_type_node, gfc_logical4_type_node);
  DECL_PURE_P (gfor_fndecl_string_index_char4) = 1;
  TREE_NOTHROW (gfor_fndecl_string_index_char4) = 1;

  gfor_fndecl_string_scan_char4 = gfc_build_library_function_decl_with_spec (
	get_identifier (PREFIX("string_scan_char4")), "..R.R.",
	gfc_charlen_type_node, 5, gfc_charlen_type_node, pchar4_type_node,
	gfc_charlen_type_node, pchar4_type_node, gfc_logical4_type_node);
  DECL_PURE_P (gfor_fndecl_string_scan_char4) = 1;
  TREE_NOTHROW (gfor_fndecl_string_scan_char4) = 1;

  gfor_fndecl_string_verify_char4 = gfc_build_library_function_decl_with_spec (
	get_identifier (PREFIX("string_verify_char4")), "..R.R.",
	gfc_charlen_type_node, 5, gfc_charlen_type_node, pchar4_type_node,
	gfc_charlen_type_node, pchar4_type_node, gfc_logical4_type_node);
  DECL_PURE_P (gfor_fndecl_string_verify_char4) = 1;
  TREE_NOTHROW (gfor_fndecl_string_verify_char4) = 1;

  gfor_fndecl_string_trim_char4 = gfc_build_library_function_decl_with_spec (
	get_identifier (PREFIX("string_trim_char4")), ".Ww.R",
	void_type_node, 4, build_pointer_type (gfc_charlen_type_node),
	build_pointer_type (pchar4_type_node), gfc_charlen_type_node,
	pchar4_type_node);

  gfor_fndecl_string_minmax_char4 = gfc_build_library_function_decl_with_spec (
	get_identifier (PREFIX("string_minmax_char4")), ".Ww.R",
	void_type_node, -4, build_pointer_type (gfc_charlen_type_node),
	build_pointer_type (pchar4_type_node), integer_type_node,
	integer_type_node);

  gfor_fndecl_adjustl_char4 = gfc_build_library_function_decl_with_spec (
	get_identifier (PREFIX("adjustl_char4")), ".W.R",
	void_type_node, 3, pchar4_type_node, gfc_charlen_type_node,
	pchar4_type_node);
  TREE_NOTHROW (gfor_fndecl_adjustl_char4) = 1;

  gfor_fndecl_adjustr_char4 = gfc_build_library_function_decl_with_spec (
	get_identifier (PREFIX("adjustr_char4")), ".W.R",
	void_type_node, 3, pchar4_type_node, gfc_charlen_type_node,
	pchar4_type_node);
  TREE_NOTHROW (gfor_fndecl_adjustr_char4) = 1;

  gfor_fndecl_select_string_char4 = gfc_build_library_function_decl_with_spec (
	get_identifier (PREFIX("select_string_char4")), ".R.R.",
	integer_type_node, 4, pvoid_type_node, integer_type_node,
	pvoid_type_node, gfc_charlen_type_node);
  DECL_PURE_P (gfor_fndecl_select_string_char4) = 1;
  TREE_NOTHROW (gfor_fndecl_select_string_char4) = 1;


  /* Conversion between character kinds.  */

  gfor_fndecl_convert_char1_to_char4 = gfc_build_library_function_decl_with_spec (
	get_identifier (PREFIX("convert_char1_to_char4")), ".w.R",
	void_type_node, 3, build_pointer_type (pchar4_type_node),
	gfc_charlen_type_node, pchar1_type_node);

  gfor_fndecl_convert_char4_to_char1 = gfc_build_library_function_decl_with_spec (
	get_identifier (PREFIX("convert_char4_to_char1")), ".w.R",
	void_type_node, 3, build_pointer_type (pchar1_type_node),
	gfc_charlen_type_node, pchar4_type_node);

  /* Misc. functions.  */

  gfor_fndecl_ttynam = gfc_build_library_function_decl_with_spec (
	get_identifier (PREFIX("ttynam")), ".W",
	void_type_node, 3, pchar_type_node, gfc_charlen_type_node,
	integer_type_node);

  gfor_fndecl_fdate = gfc_build_library_function_decl_with_spec (
	get_identifier (PREFIX("fdate")), ".W",
	void_type_node, 2, pchar_type_node, gfc_charlen_type_node);

  gfor_fndecl_ctime = gfc_build_library_function_decl_with_spec (
	get_identifier (PREFIX("ctime")), ".W",
	void_type_node, 3, pchar_type_node, gfc_charlen_type_node,
	gfc_int8_type_node);

  gfor_fndecl_sc_kind = gfc_build_library_function_decl_with_spec (
	get_identifier (PREFIX("selected_char_kind")), "..R",
	gfc_int4_type_node, 2, gfc_charlen_type_node, pchar_type_node);
  DECL_PURE_P (gfor_fndecl_sc_kind) = 1;
  TREE_NOTHROW (gfor_fndecl_sc_kind) = 1;

  gfor_fndecl_si_kind = gfc_build_library_function_decl_with_spec (
	get_identifier (PREFIX("selected_int_kind")), ".R",
	gfc_int4_type_node, 1, pvoid_type_node);
  DECL_PURE_P (gfor_fndecl_si_kind) = 1;
  TREE_NOTHROW (gfor_fndecl_si_kind) = 1;

  gfor_fndecl_sr_kind = gfc_build_library_function_decl_with_spec (
	get_identifier (PREFIX("selected_real_kind2008")), ".RR",
	gfc_int4_type_node, 3, pvoid_type_node, pvoid_type_node,
	pvoid_type_node);
  DECL_PURE_P (gfor_fndecl_sr_kind) = 1;
  TREE_NOTHROW (gfor_fndecl_sr_kind) = 1;

  gfor_fndecl_system_clock4 = gfc_build_library_function_decl (
	get_identifier (PREFIX("system_clock_4")),
	void_type_node, 3, gfc_pint4_type_node, gfc_pint4_type_node,
	gfc_pint4_type_node);

  gfor_fndecl_system_clock8 = gfc_build_library_function_decl (
	get_identifier (PREFIX("system_clock_8")),
	void_type_node, 3, gfc_pint8_type_node, gfc_pint8_type_node,
	gfc_pint8_type_node);

  /* Power functions.  */
  {
    tree ctype, rtype, itype, jtype;
    int rkind, ikind, jkind;
#define NIKINDS 3
#define NRKINDS 4
    static int ikinds[NIKINDS] = {4, 8, 16};
    static int rkinds[NRKINDS] = {4, 8, 10, 16};
    char name[PREFIX_LEN + 12]; /* _gfortran_pow_?n_?n */

    for (ikind=0; ikind < NIKINDS; ikind++)
      {
	itype = gfc_get_int_type (ikinds[ikind]);

	for (jkind=0; jkind < NIKINDS; jkind++)
	  {
	    jtype = gfc_get_int_type (ikinds[jkind]);
	    if (itype && jtype)
	      {
		sprintf(name, PREFIX("pow_i%d_i%d"), ikinds[ikind],
			ikinds[jkind]);
		gfor_fndecl_math_powi[jkind][ikind].integer =
		  gfc_build_library_function_decl (get_identifier (name),
		    jtype, 2, jtype, itype);
		TREE_READONLY (gfor_fndecl_math_powi[jkind][ikind].integer) = 1;
		TREE_NOTHROW (gfor_fndecl_math_powi[jkind][ikind].integer) = 1;
	      }
	  }

	for (rkind = 0; rkind < NRKINDS; rkind ++)
	  {
	    rtype = gfc_get_real_type (rkinds[rkind]);
	    if (rtype && itype)
	      {
		sprintf(name, PREFIX("pow_r%d_i%d"), rkinds[rkind],
			ikinds[ikind]);
		gfor_fndecl_math_powi[rkind][ikind].real =
		  gfc_build_library_function_decl (get_identifier (name),
		    rtype, 2, rtype, itype);
		TREE_READONLY (gfor_fndecl_math_powi[rkind][ikind].real) = 1;
		TREE_NOTHROW (gfor_fndecl_math_powi[rkind][ikind].real) = 1;
	      }

	    ctype = gfc_get_complex_type (rkinds[rkind]);
	    if (ctype && itype)
	      {
		sprintf(name, PREFIX("pow_c%d_i%d"), rkinds[rkind],
			ikinds[ikind]);
		gfor_fndecl_math_powi[rkind][ikind].cmplx =
		  gfc_build_library_function_decl (get_identifier (name),
		    ctype, 2,ctype, itype);
		TREE_READONLY (gfor_fndecl_math_powi[rkind][ikind].cmplx) = 1;
		TREE_NOTHROW (gfor_fndecl_math_powi[rkind][ikind].cmplx) = 1;
	      }
	  }
      }
#undef NIKINDS
#undef NRKINDS
  }

  gfor_fndecl_math_ishftc4 = gfc_build_library_function_decl (
	get_identifier (PREFIX("ishftc4")),
	gfc_int4_type_node, 3, gfc_int4_type_node, gfc_int4_type_node,
	gfc_int4_type_node);
  TREE_READONLY (gfor_fndecl_math_ishftc4) = 1;
  TREE_NOTHROW (gfor_fndecl_math_ishftc4) = 1;

  gfor_fndecl_math_ishftc8 = gfc_build_library_function_decl (
	get_identifier (PREFIX("ishftc8")),
	gfc_int8_type_node, 3, gfc_int8_type_node, gfc_int4_type_node,
	gfc_int4_type_node);
  TREE_READONLY (gfor_fndecl_math_ishftc8) = 1;
  TREE_NOTHROW (gfor_fndecl_math_ishftc8) = 1;

  if (gfc_int16_type_node)
    {
      gfor_fndecl_math_ishftc16 = gfc_build_library_function_decl (
	get_identifier (PREFIX("ishftc16")),
	gfc_int16_type_node, 3, gfc_int16_type_node, gfc_int4_type_node,
	gfc_int4_type_node);
      TREE_READONLY (gfor_fndecl_math_ishftc16) = 1;
      TREE_NOTHROW (gfor_fndecl_math_ishftc16) = 1;
    }

  /* BLAS functions.  */
  {
    tree pint = build_pointer_type (integer_type_node);
    tree ps = build_pointer_type (gfc_get_real_type (gfc_default_real_kind));
    tree pd = build_pointer_type (gfc_get_real_type (gfc_default_double_kind));
    tree pc = build_pointer_type (gfc_get_complex_type (gfc_default_real_kind));
    tree pz = build_pointer_type
		(gfc_get_complex_type (gfc_default_double_kind));

    gfor_fndecl_sgemm = gfc_build_library_function_decl
			  (get_identifier
			     (gfc_option.flag_underscoring ? "sgemm_"
							   : "sgemm"),
			   void_type_node, 15, pchar_type_node,
			   pchar_type_node, pint, pint, pint, ps, ps, pint,
			   ps, pint, ps, ps, pint, integer_type_node,
			   integer_type_node);
    gfor_fndecl_dgemm = gfc_build_library_function_decl
			  (get_identifier
			     (gfc_option.flag_underscoring ? "dgemm_"
							   : "dgemm"),
			   void_type_node, 15, pchar_type_node,
			   pchar_type_node, pint, pint, pint, pd, pd, pint,
			   pd, pint, pd, pd, pint, integer_type_node,
			   integer_type_node);
    gfor_fndecl_cgemm = gfc_build_library_function_decl
			  (get_identifier
			     (gfc_option.flag_underscoring ? "cgemm_"
							   : "cgemm"),
			   void_type_node, 15, pchar_type_node,
			   pchar_type_node, pint, pint, pint, pc, pc, pint,
			   pc, pint, pc, pc, pint, integer_type_node,
			   integer_type_node);
    gfor_fndecl_zgemm = gfc_build_library_function_decl
			  (get_identifier
			     (gfc_option.flag_underscoring ? "zgemm_"
							   : "zgemm"),
			   void_type_node, 15, pchar_type_node,
			   pchar_type_node, pint, pint, pint, pz, pz, pint,
			   pz, pint, pz, pz, pint, integer_type_node,
			   integer_type_node);
  }

  /* Other functions.  */
  gfor_fndecl_size0 = gfc_build_library_function_decl_with_spec (
	get_identifier (PREFIX("size0")), ".R",
	gfc_array_index_type, 1, pvoid_type_node);
  DECL_PURE_P (gfor_fndecl_size0) = 1;
  TREE_NOTHROW (gfor_fndecl_size0) = 1;

  gfor_fndecl_size1 = gfc_build_library_function_decl_with_spec (
	get_identifier (PREFIX("size1")), ".R",
	gfc_array_index_type, 2, pvoid_type_node, gfc_array_index_type);
  DECL_PURE_P (gfor_fndecl_size1) = 1;
  TREE_NOTHROW (gfor_fndecl_size1) = 1;

  gfor_fndecl_iargc = gfc_build_library_function_decl (
	get_identifier (PREFIX ("iargc")), gfc_int4_type_node, 0);
  TREE_NOTHROW (gfor_fndecl_iargc) = 1;
}


/* Make prototypes for runtime library functions.  */

void
gfc_build_builtin_function_decls (void)
{
  tree gfc_int4_type_node = gfc_get_int_type (4);

  gfor_fndecl_stop_numeric = gfc_build_library_function_decl (
	get_identifier (PREFIX("stop_numeric")),
	void_type_node, 1, gfc_int4_type_node);
  /* STOP doesn't return.  */
  TREE_THIS_VOLATILE (gfor_fndecl_stop_numeric) = 1;

  gfor_fndecl_stop_numeric_f08 = gfc_build_library_function_decl (
	get_identifier (PREFIX("stop_numeric_f08")),
	void_type_node, 1, gfc_int4_type_node);
  /* STOP doesn't return.  */
  TREE_THIS_VOLATILE (gfor_fndecl_stop_numeric_f08) = 1;

  gfor_fndecl_stop_string = gfc_build_library_function_decl_with_spec (
	get_identifier (PREFIX("stop_string")), ".R.",
	void_type_node, 2, pchar_type_node, gfc_int4_type_node);
  /* STOP doesn't return.  */
  TREE_THIS_VOLATILE (gfor_fndecl_stop_string) = 1;

  gfor_fndecl_error_stop_numeric = gfc_build_library_function_decl (
        get_identifier (PREFIX("error_stop_numeric")),
        void_type_node, 1, gfc_int4_type_node);
  /* ERROR STOP doesn't return.  */
  TREE_THIS_VOLATILE (gfor_fndecl_error_stop_numeric) = 1;

  gfor_fndecl_error_stop_string = gfc_build_library_function_decl_with_spec (
	get_identifier (PREFIX("error_stop_string")), ".R.",
	void_type_node, 2, pchar_type_node, gfc_int4_type_node);
  /* ERROR STOP doesn't return.  */
  TREE_THIS_VOLATILE (gfor_fndecl_error_stop_string) = 1;

  gfor_fndecl_pause_numeric = gfc_build_library_function_decl (
	get_identifier (PREFIX("pause_numeric")),
	void_type_node, 1, gfc_int4_type_node);

  gfor_fndecl_pause_string = gfc_build_library_function_decl_with_spec (
	get_identifier (PREFIX("pause_string")), ".R.",
	void_type_node, 2, pchar_type_node, gfc_int4_type_node);

  gfor_fndecl_runtime_error = gfc_build_library_function_decl_with_spec (
	get_identifier (PREFIX("runtime_error")), ".R",
	void_type_node, -1, pchar_type_node);
  /* The runtime_error function does not return.  */
  TREE_THIS_VOLATILE (gfor_fndecl_runtime_error) = 1;

  gfor_fndecl_runtime_error_at = gfc_build_library_function_decl_with_spec (
	get_identifier (PREFIX("runtime_error_at")), ".RR",
	void_type_node, -2, pchar_type_node, pchar_type_node);
  /* The runtime_error_at function does not return.  */
  TREE_THIS_VOLATILE (gfor_fndecl_runtime_error_at) = 1;

  gfor_fndecl_runtime_warning_at = gfc_build_library_function_decl_with_spec (
	get_identifier (PREFIX("runtime_warning_at")), ".RR",
	void_type_node, -2, pchar_type_node, pchar_type_node);

  gfor_fndecl_generate_error = gfc_build_library_function_decl_with_spec (
	get_identifier (PREFIX("generate_error")), ".R.R",
	void_type_node, 3, pvoid_type_node, integer_type_node,
	pchar_type_node);

  gfor_fndecl_os_error = gfc_build_library_function_decl_with_spec (
	get_identifier (PREFIX("os_error")), ".R",
	void_type_node, 1, pchar_type_node);
  /* The runtime_error function does not return.  */
  TREE_THIS_VOLATILE (gfor_fndecl_os_error) = 1;

  gfor_fndecl_set_args = gfc_build_library_function_decl (
	get_identifier (PREFIX("set_args")),
	void_type_node, 2, integer_type_node,
	build_pointer_type (pchar_type_node));

  gfor_fndecl_set_fpe = gfc_build_library_function_decl (
	get_identifier (PREFIX("set_fpe")),
	void_type_node, 1, integer_type_node);

  /* Keep the array dimension in sync with the call, later in this file.  */
  gfor_fndecl_set_options = gfc_build_library_function_decl_with_spec (
	get_identifier (PREFIX("set_options")), "..R",
	void_type_node, 2, integer_type_node,
	build_pointer_type (integer_type_node));

  gfor_fndecl_set_convert = gfc_build_library_function_decl (
	get_identifier (PREFIX("set_convert")),
	void_type_node, 1, integer_type_node);

  gfor_fndecl_set_record_marker = gfc_build_library_function_decl (
	get_identifier (PREFIX("set_record_marker")),
	void_type_node, 1, integer_type_node);

  gfor_fndecl_set_max_subrecord_length = gfc_build_library_function_decl (
	get_identifier (PREFIX("set_max_subrecord_length")),
	void_type_node, 1, integer_type_node);

  gfor_fndecl_in_pack = gfc_build_library_function_decl_with_spec (
	get_identifier (PREFIX("internal_pack")), ".r",
	pvoid_type_node, 1, pvoid_type_node);

  gfor_fndecl_in_unpack = gfc_build_library_function_decl_with_spec (
	get_identifier (PREFIX("internal_unpack")), ".wR",
	void_type_node, 2, pvoid_type_node, pvoid_type_node);

  gfor_fndecl_associated = gfc_build_library_function_decl_with_spec (
	get_identifier (PREFIX("associated")), ".RR",
	integer_type_node, 2, ppvoid_type_node, ppvoid_type_node);
  DECL_PURE_P (gfor_fndecl_associated) = 1;
  TREE_NOTHROW (gfor_fndecl_associated) = 1;

  /* Coarray library calls.  */
  if (gfc_option.coarray == GFC_FCOARRAY_LIB)
    {
      tree pint_type, pppchar_type;

      pint_type = build_pointer_type (integer_type_node);
      pppchar_type
	= build_pointer_type (build_pointer_type (pchar_type_node));

      gfor_fndecl_caf_init = gfc_build_library_function_decl (
		   get_identifier (PREFIX("caf_init")),  void_type_node,
		   2, pint_type, pppchar_type);

      gfor_fndecl_caf_finalize = gfc_build_library_function_decl (
	get_identifier (PREFIX("caf_finalize")), void_type_node, 0);

      gfor_fndecl_caf_this_image = gfc_build_library_function_decl (
		   get_identifier (PREFIX("caf_this_image")), integer_type_node,
		   1, integer_type_node);

      gfor_fndecl_caf_num_images = gfc_build_library_function_decl (
		   get_identifier (PREFIX("caf_num_images")), integer_type_node,
		   2, integer_type_node, integer_type_node);

      gfor_fndecl_caf_register = gfc_build_library_function_decl_with_spec (
	get_identifier (PREFIX("caf_register")), "...WWW", pvoid_type_node, 6,
        size_type_node, integer_type_node, ppvoid_type_node, pint_type,
        pchar_type_node, integer_type_node);

      gfor_fndecl_caf_deregister = gfc_build_library_function_decl_with_spec (
	get_identifier (PREFIX("caf_deregister")), ".WWW", void_type_node, 4,
        ppvoid_type_node, pint_type, pchar_type_node, integer_type_node);

      gfor_fndecl_caf_critical = gfc_build_library_function_decl (
	get_identifier (PREFIX("caf_critical")), void_type_node, 0);

      gfor_fndecl_caf_end_critical = gfc_build_library_function_decl (
	get_identifier (PREFIX("caf_end_critical")), void_type_node, 0);

      gfor_fndecl_caf_sync_all = gfc_build_library_function_decl_with_spec (
	get_identifier (PREFIX("caf_sync_all")), ".WW", void_type_node,
	3, pint_type, pchar_type_node, integer_type_node);

      gfor_fndecl_caf_sync_images = gfc_build_library_function_decl_with_spec (
	get_identifier (PREFIX("caf_sync_images")), ".RRWW", void_type_node,
	5, integer_type_node, pint_type, pint_type,
	pchar_type_node, integer_type_node);

      gfor_fndecl_caf_error_stop = gfc_build_library_function_decl (
	get_identifier (PREFIX("caf_error_stop")),
	void_type_node, 1, gfc_int4_type_node);
      /* CAF's ERROR STOP doesn't return.  */
      TREE_THIS_VOLATILE (gfor_fndecl_caf_error_stop) = 1;

      gfor_fndecl_caf_error_stop_str = gfc_build_library_function_decl_with_spec (
	get_identifier (PREFIX("caf_error_stop_str")), ".R.",
	void_type_node, 2, pchar_type_node, gfc_int4_type_node);
      /* CAF's ERROR STOP doesn't return.  */
      TREE_THIS_VOLATILE (gfor_fndecl_caf_error_stop_str) = 1;

      gfor_fndecl_co_max = gfc_build_library_function_decl_with_spec (
	get_identifier (PREFIX("caf_co_max")), "WR.WW",
	void_type_node, 7, pvoid_type_node, pvoid_type_node, integer_type_node,
	pint_type, pchar_type_node, integer_type_node, integer_type_node);

      gfor_fndecl_co_min = gfc_build_library_function_decl_with_spec (
	get_identifier (PREFIX("caf_co_min")), "WR.WW",
	void_type_node, 7, pvoid_type_node, pvoid_type_node, integer_type_node,
	pint_type, pchar_type_node, integer_type_node, integer_type_node);

      gfor_fndecl_co_sum = gfc_build_library_function_decl_with_spec (
	get_identifier (PREFIX("caf_co_sum")), "WR.WW",
	void_type_node, 6, pvoid_type_node, pvoid_type_node, integer_type_node,
	pint_type, pchar_type_node, integer_type_node);
    }

  gfc_build_intrinsic_function_decls ();
  gfc_build_intrinsic_lib_fndecls ();
  gfc_build_io_library_fndecls ();
}


/* Evaluate the length of dummy character variables.  */

static void
gfc_trans_dummy_character (gfc_symbol *sym, gfc_charlen *cl,
			   gfc_wrapped_block *block)
{
  stmtblock_t init;

  gfc_finish_decl (cl->backend_decl);

  gfc_start_block (&init);

  /* Evaluate the string length expression.  */
  gfc_conv_string_length (cl, NULL, &init);

  gfc_trans_vla_type_sizes (sym, &init);

  gfc_add_init_cleanup (block, gfc_finish_block (&init), NULL_TREE);
}


/* Allocate and cleanup an automatic character variable.  */

static void
gfc_trans_auto_character_variable (gfc_symbol * sym, gfc_wrapped_block * block)
{
  stmtblock_t init;
  tree decl;
  tree tmp;

  gcc_assert (sym->backend_decl);
  gcc_assert (sym->ts.u.cl && sym->ts.u.cl->length);

  gfc_init_block (&init);

  /* Evaluate the string length expression.  */
  gfc_conv_string_length (sym->ts.u.cl, NULL, &init);

  gfc_trans_vla_type_sizes (sym, &init);

  decl = sym->backend_decl;

  /* Emit a DECL_EXPR for this variable, which will cause the
     gimplifier to allocate storage, and all that good stuff.  */
  tmp = fold_build1_loc (input_location, DECL_EXPR, TREE_TYPE (decl), decl);
  gfc_add_expr_to_block (&init, tmp);

  gfc_add_init_cleanup (block, gfc_finish_block (&init), NULL_TREE);
}

/* Set the initial value of ASSIGN statement auxiliary variable explicitly.  */

static void
gfc_trans_assign_aux_var (gfc_symbol * sym, gfc_wrapped_block * block)
{
  stmtblock_t init;

  gcc_assert (sym->backend_decl);
  gfc_start_block (&init);

  /* Set the initial value to length. See the comments in
     function gfc_add_assign_aux_vars in this file.  */
  gfc_add_modify (&init, GFC_DECL_STRING_LEN (sym->backend_decl),
		  build_int_cst (gfc_charlen_type_node, -2));

  gfc_add_init_cleanup (block, gfc_finish_block (&init), NULL_TREE);
}

static void
gfc_trans_vla_one_sizepos (tree *tp, stmtblock_t *body)
{
  tree t = *tp, var, val;

  if (t == NULL || t == error_mark_node)
    return;
  if (TREE_CONSTANT (t) || DECL_P (t))
    return;

  if (TREE_CODE (t) == SAVE_EXPR)
    {
      if (SAVE_EXPR_RESOLVED_P (t))
	{
	  *tp = TREE_OPERAND (t, 0);
	  return;
	}
      val = TREE_OPERAND (t, 0);
    }
  else
    val = t;

  var = gfc_create_var_np (TREE_TYPE (t), NULL);
  gfc_add_decl_to_function (var);
  gfc_add_modify (body, var, val);
  if (TREE_CODE (t) == SAVE_EXPR)
    TREE_OPERAND (t, 0) = var;
  *tp = var;
}

static void
gfc_trans_vla_type_sizes_1 (tree type, stmtblock_t *body)
{
  tree t;

  if (type == NULL || type == error_mark_node)
    return;

  type = TYPE_MAIN_VARIANT (type);

  if (TREE_CODE (type) == INTEGER_TYPE)
    {
      gfc_trans_vla_one_sizepos (&TYPE_MIN_VALUE (type), body);
      gfc_trans_vla_one_sizepos (&TYPE_MAX_VALUE (type), body);

      for (t = TYPE_NEXT_VARIANT (type); t; t = TYPE_NEXT_VARIANT (t))
	{
	  TYPE_MIN_VALUE (t) = TYPE_MIN_VALUE (type);
	  TYPE_MAX_VALUE (t) = TYPE_MAX_VALUE (type);
	}
    }
  else if (TREE_CODE (type) == ARRAY_TYPE)
    {
      gfc_trans_vla_type_sizes_1 (TREE_TYPE (type), body);
      gfc_trans_vla_type_sizes_1 (TYPE_DOMAIN (type), body);
      gfc_trans_vla_one_sizepos (&TYPE_SIZE (type), body);
      gfc_trans_vla_one_sizepos (&TYPE_SIZE_UNIT (type), body);

      for (t = TYPE_NEXT_VARIANT (type); t; t = TYPE_NEXT_VARIANT (t))
	{
	  TYPE_SIZE (t) = TYPE_SIZE (type);
	  TYPE_SIZE_UNIT (t) = TYPE_SIZE_UNIT (type);
	}
    }
}

/* Make sure all type sizes and array domains are either constant,
   or variable or parameter decls.  This is a simplified variant
   of gimplify_type_sizes, but we can't use it here, as none of the
   variables in the expressions have been gimplified yet.
   As type sizes and domains for various variable length arrays
   contain VAR_DECLs that are only initialized at gfc_trans_deferred_vars
   time, without this routine gimplify_type_sizes in the middle-end
   could result in the type sizes being gimplified earlier than where
   those variables are initialized.  */

void
gfc_trans_vla_type_sizes (gfc_symbol *sym, stmtblock_t *body)
{
  tree type = TREE_TYPE (sym->backend_decl);

  if (TREE_CODE (type) == FUNCTION_TYPE
      && (sym->attr.function || sym->attr.result || sym->attr.entry))
    {
      if (! current_fake_result_decl)
	return;

      type = TREE_TYPE (TREE_VALUE (current_fake_result_decl));
    }

  while (POINTER_TYPE_P (type))
    type = TREE_TYPE (type);

  if (GFC_DESCRIPTOR_TYPE_P (type))
    {
      tree etype = GFC_TYPE_ARRAY_DATAPTR_TYPE (type);

      while (POINTER_TYPE_P (etype))
	etype = TREE_TYPE (etype);

      gfc_trans_vla_type_sizes_1 (etype, body);
    }

  gfc_trans_vla_type_sizes_1 (type, body);
}


/* Initialize a derived type by building an lvalue from the symbol
   and using trans_assignment to do the work. Set dealloc to false
   if no deallocation prior the assignment is needed.  */
void
gfc_init_default_dt (gfc_symbol * sym, stmtblock_t * block, bool dealloc)
{
  gfc_expr *e;
  tree tmp;
  tree present;

  gcc_assert (block);

  gcc_assert (!sym->attr.allocatable);
  gfc_set_sym_referenced (sym);
  e = gfc_lval_expr_from_sym (sym);
  tmp = gfc_trans_assignment (e, sym->value, false, dealloc);
  if (sym->attr.dummy && (sym->attr.optional
			  || sym->ns->proc_name->attr.entry_master))
    {
      present = gfc_conv_expr_present (sym);
      tmp = build3_loc (input_location, COND_EXPR, TREE_TYPE (tmp), present,
			tmp, build_empty_stmt (input_location));
    }
  gfc_add_expr_to_block (block, tmp);
  gfc_free_expr (e);
}


/* Initialize INTENT(OUT) derived type dummies.  As well as giving
   them their default initializer, if they do not have allocatable
   components, they have their allocatable components deallocated. */

static void
init_intent_out_dt (gfc_symbol * proc_sym, gfc_wrapped_block * block)
{
  stmtblock_t init;
  gfc_formal_arglist *f;
  tree tmp;
  tree present;

  gfc_init_block (&init);
  for (f = gfc_sym_get_dummy_args (proc_sym); f; f = f->next)
    if (f->sym && f->sym->attr.intent == INTENT_OUT
	&& !f->sym->attr.pointer
	&& f->sym->ts.type == BT_DERIVED)
      {
	tmp = NULL_TREE;

	/* Note: Allocatables are excluded as they are already handled
	   by the caller.  */
	if (!f->sym->attr.allocatable
	    && gfc_is_finalizable (f->sym->ts.u.derived, NULL))
	  {
	    stmtblock_t block;
	    gfc_expr *e;

	    gfc_init_block (&block);
	    f->sym->attr.referenced = 1;
	    e = gfc_lval_expr_from_sym (f->sym);
	    gfc_add_finalizer_call (&block, e);
	    gfc_free_expr (e);
	    tmp = gfc_finish_block (&block);
	  }

	if (tmp == NULL_TREE && !f->sym->attr.allocatable
	    && f->sym->ts.u.derived->attr.alloc_comp && !f->sym->value)
	  tmp = gfc_deallocate_alloc_comp (f->sym->ts.u.derived,
					   f->sym->backend_decl,
					   f->sym->as ? f->sym->as->rank : 0);

	if (tmp != NULL_TREE && (f->sym->attr.optional
				 || f->sym->ns->proc_name->attr.entry_master))
	  {
	    present = gfc_conv_expr_present (f->sym);
	    tmp = build3_loc (input_location, COND_EXPR, TREE_TYPE (tmp),
			      present, tmp, build_empty_stmt (input_location));
	  }

	if (tmp != NULL_TREE)
	  gfc_add_expr_to_block (&init, tmp);
	else if (f->sym->value && !f->sym->attr.allocatable)
	  gfc_init_default_dt (f->sym, &init, true);
      }
    else if (f->sym && f->sym->attr.intent == INTENT_OUT
	     && f->sym->ts.type == BT_CLASS
	     && !CLASS_DATA (f->sym)->attr.class_pointer
	     && !CLASS_DATA (f->sym)->attr.allocatable)
      {
	stmtblock_t block;
	gfc_expr *e;

	gfc_init_block (&block);
	f->sym->attr.referenced = 1;
	e = gfc_lval_expr_from_sym (f->sym);
	gfc_add_finalizer_call (&block, e);
	gfc_free_expr (e);
	tmp = gfc_finish_block (&block);

	if (f->sym->attr.optional || f->sym->ns->proc_name->attr.entry_master)
	  {
	    present = gfc_conv_expr_present (f->sym);
	    tmp = build3_loc (input_location, COND_EXPR, TREE_TYPE (tmp),
			      present, tmp,
			      build_empty_stmt (input_location));
	  }

	gfc_add_expr_to_block (&init, tmp);
      }

  gfc_add_init_cleanup (block, gfc_finish_block (&init), NULL_TREE);
}


/* Generate function entry and exit code, and add it to the function body.
   This includes:
    Allocation and initialization of array variables.
    Allocation of character string variables.
    Initialization and possibly repacking of dummy arrays.
    Initialization of ASSIGN statement auxiliary variable.
    Initialization of ASSOCIATE names.
    Automatic deallocation.  */

void
gfc_trans_deferred_vars (gfc_symbol * proc_sym, gfc_wrapped_block * block)
{
  locus loc;
  gfc_symbol *sym;
  gfc_formal_arglist *f;
  stmtblock_t tmpblock;
  bool seen_trans_deferred_array = false;
  tree tmp = NULL;
  gfc_expr *e;
  gfc_se se;
  stmtblock_t init;

  /* Deal with implicit return variables.  Explicit return variables will
     already have been added.  */
  if (gfc_return_by_reference (proc_sym) && proc_sym->result == proc_sym)
    {
      if (!current_fake_result_decl)
	{
	  gfc_entry_list *el = NULL;
	  if (proc_sym->attr.entry_master)
	    {
	      for (el = proc_sym->ns->entries; el; el = el->next)
		if (el->sym != el->sym->result)
		  break;
	    }
	  /* TODO: move to the appropriate place in resolve.c.  */
	  if (warn_return_type && el == NULL)
	    gfc_warning ("Return value of function '%s' at %L not set",
			 proc_sym->name, &proc_sym->declared_at);
	}
      else if (proc_sym->as)
	{
	  tree result = TREE_VALUE (current_fake_result_decl);
	  gfc_trans_dummy_array_bias (proc_sym, result, block);

	  /* An automatic character length, pointer array result.  */
	  if (proc_sym->ts.type == BT_CHARACTER
		&& TREE_CODE (proc_sym->ts.u.cl->backend_decl) == VAR_DECL)
	    gfc_trans_dummy_character (proc_sym, proc_sym->ts.u.cl, block);
	}
      else if (proc_sym->ts.type == BT_CHARACTER)
	{
	  if (proc_sym->ts.deferred)
	    {
	      tmp = NULL;
	      gfc_save_backend_locus (&loc);
	      gfc_set_backend_locus (&proc_sym->declared_at);
	      gfc_start_block (&init);
	      /* Zero the string length on entry.  */
	      gfc_add_modify (&init, proc_sym->ts.u.cl->backend_decl,
			      build_int_cst (gfc_charlen_type_node, 0));
	      /* Null the pointer.  */
	      e = gfc_lval_expr_from_sym (proc_sym);
	      gfc_init_se (&se, NULL);
	      se.want_pointer = 1;
	      gfc_conv_expr (&se, e);
	      gfc_free_expr (e);
	      tmp = se.expr;
	      gfc_add_modify (&init, tmp,
			      fold_convert (TREE_TYPE (se.expr),
					    null_pointer_node));
	      gfc_restore_backend_locus (&loc);

	      /* Pass back the string length on exit.  */
	      tmp = proc_sym->ts.u.cl->passed_length;
	      tmp = build_fold_indirect_ref_loc (input_location, tmp);
	      tmp = fold_convert (gfc_charlen_type_node, tmp);
	      tmp = fold_build2_loc (input_location, MODIFY_EXPR,
				     gfc_charlen_type_node, tmp,
				     proc_sym->ts.u.cl->backend_decl);
	      gfc_add_init_cleanup (block, gfc_finish_block (&init), tmp);
	    }
	  else if (TREE_CODE (proc_sym->ts.u.cl->backend_decl) == VAR_DECL)
	    gfc_trans_dummy_character (proc_sym, proc_sym->ts.u.cl, block);
	}
      else
	gcc_assert (gfc_option.flag_f2c
		    && proc_sym->ts.type == BT_COMPLEX);
    }

  /* Initialize the INTENT(OUT) derived type dummy arguments.  This
     should be done here so that the offsets and lbounds of arrays
     are available.  */
  gfc_save_backend_locus (&loc);
  gfc_set_backend_locus (&proc_sym->declared_at);
  init_intent_out_dt (proc_sym, block);
  gfc_restore_backend_locus (&loc);

  for (sym = proc_sym->tlink; sym != proc_sym; sym = sym->tlink)
    {
      bool alloc_comp_or_fini = (sym->ts.type == BT_DERIVED)
				&& (sym->ts.u.derived->attr.alloc_comp
				    || gfc_is_finalizable (sym->ts.u.derived,
							   NULL));
      if (sym->assoc)
	continue;

      if (sym->attr.subref_array_pointer
	  && GFC_DECL_SPAN (sym->backend_decl)
	  && !TREE_STATIC (GFC_DECL_SPAN (sym->backend_decl)))
	{
	  gfc_init_block (&tmpblock);
	  gfc_add_modify (&tmpblock, GFC_DECL_SPAN (sym->backend_decl),
			  build_int_cst (gfc_array_index_type, 0));
	  gfc_add_init_cleanup (block, gfc_finish_block (&tmpblock),
				NULL_TREE);
	}

      if (sym->ts.type == BT_CLASS
	  && (sym->attr.save || gfc_option.flag_max_stack_var_size == 0)
	  && CLASS_DATA (sym)->attr.allocatable)
	{
	  tree vptr;

          if (UNLIMITED_POLY (sym))
	    vptr = null_pointer_node;
	  else
	    {
	      gfc_symbol *vsym;
	      vsym = gfc_find_derived_vtab (sym->ts.u.derived);
	      vptr = gfc_get_symbol_decl (vsym);
	      vptr = gfc_build_addr_expr (NULL, vptr);
	    }

	  if (CLASS_DATA (sym)->attr.dimension
	      || (CLASS_DATA (sym)->attr.codimension
		  && gfc_option.coarray != GFC_FCOARRAY_LIB))
	    {
	      tmp = gfc_class_data_get (sym->backend_decl);
	      tmp = gfc_build_null_descriptor (TREE_TYPE (tmp));
	    }
	  else
	    tmp = null_pointer_node;

	  DECL_INITIAL (sym->backend_decl)
		= gfc_class_set_static_fields (sym->backend_decl, vptr, tmp);
	  TREE_CONSTANT (DECL_INITIAL (sym->backend_decl)) = 1;
	}
      else if (sym->attr.dimension || sym->attr.codimension)
	{
          /* Assumed-size Cray pointees need to be treated as AS_EXPLICIT.  */
          array_type tmp = sym->as->type;
          if (tmp == AS_ASSUMED_SIZE && sym->as->cp_was_assumed)
            tmp = AS_EXPLICIT;
          switch (tmp)
	    {
	    case AS_EXPLICIT:
	      if (sym->attr.dummy || sym->attr.result)
		gfc_trans_dummy_array_bias (sym, sym->backend_decl, block);
	      else if (sym->attr.pointer || sym->attr.allocatable)
		{
		  if (TREE_STATIC (sym->backend_decl))
		    {
		      gfc_save_backend_locus (&loc);
		      gfc_set_backend_locus (&sym->declared_at);
		      gfc_trans_static_array_pointer (sym);
		      gfc_restore_backend_locus (&loc);
		    }
		  else
		    {
		      seen_trans_deferred_array = true;
		      gfc_trans_deferred_array (sym, block);
		    }
		}
	      else if (sym->attr.codimension && TREE_STATIC (sym->backend_decl))
		{
		  gfc_init_block (&tmpblock);
		  gfc_trans_array_cobounds (TREE_TYPE (sym->backend_decl),
					    &tmpblock, sym);
		  gfc_add_init_cleanup (block, gfc_finish_block (&tmpblock),
					NULL_TREE);
		  continue;
		}
	      else if (gfc_option.coarray != GFC_FCOARRAY_LIB)
		{
		  gfc_save_backend_locus (&loc);
		  gfc_set_backend_locus (&sym->declared_at);

		  if (alloc_comp_or_fini)
		    {
		      seen_trans_deferred_array = true;
		      gfc_trans_deferred_array (sym, block);
		    }
		  else if (sym->ts.type == BT_DERIVED
			     && sym->value
			     && !sym->attr.data
			     && sym->attr.save == SAVE_NONE)
		    {
		      gfc_start_block (&tmpblock);
		      gfc_init_default_dt (sym, &tmpblock, false);
		      gfc_add_init_cleanup (block,
					    gfc_finish_block (&tmpblock),
					    NULL_TREE);
		    }

		  gfc_trans_auto_array_allocation (sym->backend_decl,
						   sym, block);
		  gfc_restore_backend_locus (&loc);
		}
	      break;

	    case AS_ASSUMED_SIZE:
	      /* Must be a dummy parameter.  */
	      gcc_assert (sym->attr.dummy || sym->as->cp_was_assumed);

	      /* We should always pass assumed size arrays the g77 way.  */
	      if (sym->attr.dummy)
		gfc_trans_g77_array (sym, block);
	      break;

	    case AS_ASSUMED_SHAPE:
	      /* Must be a dummy parameter.  */
	      gcc_assert (sym->attr.dummy);

	      gfc_trans_dummy_array_bias (sym, sym->backend_decl, block);
	      break;

	    case AS_ASSUMED_RANK:
	    case AS_DEFERRED:
	      seen_trans_deferred_array = true;
	      gfc_trans_deferred_array (sym, block);
	      break;

	    default:
	      gcc_unreachable ();
	    }
	  if (alloc_comp_or_fini && !seen_trans_deferred_array)
	    gfc_trans_deferred_array (sym, block);
	}
      else if ((!sym->attr.dummy || sym->ts.deferred)
		&& (sym->ts.type == BT_CLASS
		&& CLASS_DATA (sym)->attr.class_pointer))
	continue;
      else if ((!sym->attr.dummy || sym->ts.deferred)
		&& (sym->attr.allocatable
		    || (sym->ts.type == BT_CLASS
			&& CLASS_DATA (sym)->attr.allocatable)))
	{
	  if (!sym->attr.save && gfc_option.flag_max_stack_var_size != 0)
	    {
	      tree descriptor = NULL_TREE;

	      /* Nullify and automatic deallocation of allocatable
		 scalars.  */
	      e = gfc_lval_expr_from_sym (sym);
	      if (sym->ts.type == BT_CLASS)
		gfc_add_data_component (e);

	      gfc_init_se (&se, NULL);
	      if (sym->ts.type != BT_CLASS
		  || sym->ts.u.derived->attr.dimension
		  || sym->ts.u.derived->attr.codimension)
		{
		  se.want_pointer = 1;
		  gfc_conv_expr (&se, e);
		}
	      else if (sym->ts.type == BT_CLASS
		       && !CLASS_DATA (sym)->attr.dimension
		       && !CLASS_DATA (sym)->attr.codimension)
		{
		  se.want_pointer = 1;
		  gfc_conv_expr (&se, e);
		}
	      else
		{
		  gfc_conv_expr (&se, e);
		  descriptor = se.expr;
		  se.expr = gfc_conv_descriptor_data_addr (se.expr);
		  se.expr = build_fold_indirect_ref_loc (input_location, se.expr);
		}
	      gfc_free_expr (e);

	      gfc_save_backend_locus (&loc);
	      gfc_set_backend_locus (&sym->declared_at);
	      gfc_start_block (&init);

	      if (!sym->attr.dummy || sym->attr.intent == INTENT_OUT)
		{
		  /* Nullify when entering the scope.  */
		  tmp = fold_build2_loc (input_location, MODIFY_EXPR,
					 TREE_TYPE (se.expr), se.expr,
					 fold_convert (TREE_TYPE (se.expr),
						       null_pointer_node));
		  if (sym->attr.optional)
		    {
		      tree present = gfc_conv_expr_present (sym);
		      tmp = build3_loc (input_location, COND_EXPR,
					void_type_node, present, tmp,
					build_empty_stmt (input_location));
		    }
		  gfc_add_expr_to_block (&init, tmp);
		}

	      if ((sym->attr.dummy || sym->attr.result)
		    && sym->ts.type == BT_CHARACTER
		    && sym->ts.deferred)
		{
		  /* Character length passed by reference.  */
		  tmp = sym->ts.u.cl->passed_length;
		  tmp = build_fold_indirect_ref_loc (input_location, tmp);
		  tmp = fold_convert (gfc_charlen_type_node, tmp);

		  if (!sym->attr.dummy || sym->attr.intent == INTENT_OUT)
		    /* Zero the string length when entering the scope.  */
		    gfc_add_modify (&init, sym->ts.u.cl->backend_decl,
				build_int_cst (gfc_charlen_type_node, 0));
		  else
		    {
		      tree tmp2;

		      tmp2 = fold_build2_loc (input_location, MODIFY_EXPR,
					      gfc_charlen_type_node,
					      sym->ts.u.cl->backend_decl, tmp);
		      if (sym->attr.optional)
			{
			  tree present = gfc_conv_expr_present (sym);
			  tmp2 = build3_loc (input_location, COND_EXPR,
					     void_type_node, present, tmp2,
					     build_empty_stmt (input_location));
			}
		      gfc_add_expr_to_block (&init, tmp2);
		    }

		  gfc_restore_backend_locus (&loc);

		  /* Pass the final character length back.  */
		  if (sym->attr.intent != INTENT_IN)
		    {
		      tmp = fold_build2_loc (input_location, MODIFY_EXPR,
					     gfc_charlen_type_node, tmp,
					     sym->ts.u.cl->backend_decl);
		      if (sym->attr.optional)
			{
			  tree present = gfc_conv_expr_present (sym);
			  tmp = build3_loc (input_location, COND_EXPR,
					    void_type_node, present, tmp,
					    build_empty_stmt (input_location));
			}
		    }
		  else
		    tmp = NULL_TREE;
		}
	      else
		gfc_restore_backend_locus (&loc);

	      /* Deallocate when leaving the scope. Nullifying is not
		 needed.  */
	      if (!sym->attr.result && !sym->attr.dummy
		  && !sym->ns->proc_name->attr.is_main_program)
		{
		  if (sym->ts.type == BT_CLASS
		      && CLASS_DATA (sym)->attr.codimension)
		    tmp = gfc_deallocate_with_status (descriptor, NULL_TREE,
						      NULL_TREE, NULL_TREE,
						      NULL_TREE, true, NULL,
						      true);
		  else
		    {
		      gfc_expr *expr = gfc_lval_expr_from_sym (sym);
		      tmp = gfc_deallocate_scalar_with_status (se.expr, NULL_TREE,
						   true, expr, sym->ts);
		      gfc_free_expr (expr);
		    }
		}
	      if (sym->ts.type == BT_CLASS)
		{
		  /* Initialize _vptr to declared type.  */
		  gfc_symbol *vtab;
		  tree rhs;

		  gfc_save_backend_locus (&loc);
		  gfc_set_backend_locus (&sym->declared_at);
		  e = gfc_lval_expr_from_sym (sym);
		  gfc_add_vptr_component (e);
		  gfc_init_se (&se, NULL);
		  se.want_pointer = 1;
		  gfc_conv_expr (&se, e);
		  gfc_free_expr (e);
		  if (UNLIMITED_POLY (sym))
		    rhs = build_int_cst (TREE_TYPE (se.expr), 0);
		  else
		    {
		      vtab = gfc_find_derived_vtab (sym->ts.u.derived);
		      rhs = gfc_build_addr_expr (TREE_TYPE (se.expr),
						gfc_get_symbol_decl (vtab));
		    }
		  gfc_add_modify (&init, se.expr, rhs);
		  gfc_restore_backend_locus (&loc);
		}

	      gfc_add_init_cleanup (block, gfc_finish_block (&init), tmp);
	    }
	}
      else if (sym->ts.type == BT_CHARACTER && sym->ts.deferred)
	{
	  tree tmp = NULL;
	  stmtblock_t init;

	  /* If we get to here, all that should be left are pointers.  */
	  gcc_assert (sym->attr.pointer);

	  if (sym->attr.dummy)
	    {
	      gfc_start_block (&init);

	      /* Character length passed by reference.  */
	      tmp = sym->ts.u.cl->passed_length;
	      tmp = build_fold_indirect_ref_loc (input_location, tmp);
	      tmp = fold_convert (gfc_charlen_type_node, tmp);
	      gfc_add_modify (&init, sym->ts.u.cl->backend_decl, tmp);
	      /* Pass the final character length back.  */
	      if (sym->attr.intent != INTENT_IN)
		tmp = fold_build2_loc (input_location, MODIFY_EXPR,
				       gfc_charlen_type_node, tmp,
				       sym->ts.u.cl->backend_decl);
	      else
		tmp = NULL_TREE;
	      gfc_add_init_cleanup (block, gfc_finish_block (&init), tmp);
	    }
	}
      else if (sym->ts.deferred)
	gfc_fatal_error ("Deferred type parameter not yet supported");
      else if (alloc_comp_or_fini)
	gfc_trans_deferred_array (sym, block);
      else if (sym->ts.type == BT_CHARACTER)
	{
	  gfc_save_backend_locus (&loc);
	  gfc_set_backend_locus (&sym->declared_at);
	  if (sym->attr.dummy || sym->attr.result)
	    gfc_trans_dummy_character (sym, sym->ts.u.cl, block);
	  else
	    gfc_trans_auto_character_variable (sym, block);
	  gfc_restore_backend_locus (&loc);
	}
      else if (sym->attr.assign)
	{
	  gfc_save_backend_locus (&loc);
	  gfc_set_backend_locus (&sym->declared_at);
	  gfc_trans_assign_aux_var (sym, block);
	  gfc_restore_backend_locus (&loc);
	}
      else if (sym->ts.type == BT_DERIVED
		 && sym->value
		 && !sym->attr.data
		 && sym->attr.save == SAVE_NONE)
	{
	  gfc_start_block (&tmpblock);
	  gfc_init_default_dt (sym, &tmpblock, false);
	  gfc_add_init_cleanup (block, gfc_finish_block (&tmpblock),
				NULL_TREE);
	}
      else if (!(UNLIMITED_POLY(sym)))
	gcc_unreachable ();
    }

  gfc_init_block (&tmpblock);

  for (f = gfc_sym_get_dummy_args (proc_sym); f; f = f->next)
    {
      if (f->sym && f->sym->tlink == NULL && f->sym->ts.type == BT_CHARACTER)
	{
	  gcc_assert (f->sym->ts.u.cl->backend_decl != NULL);
	  if (TREE_CODE (f->sym->ts.u.cl->backend_decl) == PARM_DECL)
	    gfc_trans_vla_type_sizes (f->sym, &tmpblock);
	}
    }

  if (gfc_return_by_reference (proc_sym) && proc_sym->ts.type == BT_CHARACTER
      && current_fake_result_decl != NULL)
    {
      gcc_assert (proc_sym->ts.u.cl->backend_decl != NULL);
      if (TREE_CODE (proc_sym->ts.u.cl->backend_decl) == PARM_DECL)
	gfc_trans_vla_type_sizes (proc_sym, &tmpblock);
    }

  gfc_add_init_cleanup (block, gfc_finish_block (&tmpblock), NULL_TREE);
}

static GTY ((param_is (struct module_htab_entry))) htab_t module_htab;

/* Hash and equality functions for module_htab.  */

static hashval_t
module_htab_do_hash (const void *x)
{
  return htab_hash_string (((const struct module_htab_entry *)x)->name);
}

static int
module_htab_eq (const void *x1, const void *x2)
{
  return strcmp ((((const struct module_htab_entry *)x1)->name),
		 (const char *)x2) == 0;
}

/* Hash and equality functions for module_htab's decls.  */

static hashval_t
module_htab_decls_hash (const void *x)
{
  const_tree t = (const_tree) x;
  const_tree n = DECL_NAME (t);
  if (n == NULL_TREE)
    n = TYPE_NAME (TREE_TYPE (t));
  return htab_hash_string (IDENTIFIER_POINTER (n));
}

static int
module_htab_decls_eq (const void *x1, const void *x2)
{
  const_tree t1 = (const_tree) x1;
  const_tree n1 = DECL_NAME (t1);
  if (n1 == NULL_TREE)
    n1 = TYPE_NAME (TREE_TYPE (t1));
  return strcmp (IDENTIFIER_POINTER (n1), (const char *) x2) == 0;
}

struct module_htab_entry *
gfc_find_module (const char *name)
{
  void **slot;

  if (! module_htab)
    module_htab = htab_create_ggc (10, module_htab_do_hash,
				   module_htab_eq, NULL);

  slot = htab_find_slot_with_hash (module_htab, name,
				   htab_hash_string (name), INSERT);
  if (*slot == NULL)
    {
      module_htab_entry *entry = ggc_cleared_alloc<module_htab_entry> ();

      entry->name = gfc_get_string (name);
      entry->decls = htab_create_ggc (10, module_htab_decls_hash,
				      module_htab_decls_eq, NULL);
      *slot = (void *) entry;
    }
  return (struct module_htab_entry *) *slot;
}

void
gfc_module_add_decl (struct module_htab_entry *entry, tree decl)
{
  void **slot;
  const char *name;

  if (DECL_NAME (decl))
    name = IDENTIFIER_POINTER (DECL_NAME (decl));
  else
    {
      gcc_assert (TREE_CODE (decl) == TYPE_DECL);
      name = IDENTIFIER_POINTER (TYPE_NAME (TREE_TYPE (decl)));
    }
  slot = htab_find_slot_with_hash (entry->decls, name,
				   htab_hash_string (name), INSERT);
  if (*slot == NULL)
    *slot = (void *) decl;
}

static struct module_htab_entry *cur_module;


/* Generate debugging symbols for namelists. This function must come after
   generate_local_decl to ensure that the variables in the namelist are
   already declared.  */

static tree
generate_namelist_decl (gfc_symbol * sym)
{
  gfc_namelist *nml;
  tree decl;
  vec<constructor_elt, va_gc> *nml_decls = NULL;

  gcc_assert (sym->attr.flavor == FL_NAMELIST);
  for (nml = sym->namelist; nml; nml = nml->next)
    {
      if (nml->sym->backend_decl == NULL_TREE)
	{
	  nml->sym->attr.referenced = 1;
	  nml->sym->backend_decl = gfc_get_symbol_decl (nml->sym);
	}
      DECL_IGNORED_P (nml->sym->backend_decl) = 0;
      CONSTRUCTOR_APPEND_ELT (nml_decls, NULL_TREE, nml->sym->backend_decl);
    }

  decl = make_node (NAMELIST_DECL);
  TREE_TYPE (decl) = void_type_node;
  NAMELIST_DECL_ASSOCIATED_DECL (decl) = build_constructor (NULL_TREE, nml_decls);
  DECL_NAME (decl) = get_identifier (sym->name);
  return decl;
}


/* Output an initialized decl for a module variable.  */

static void
gfc_create_module_variable (gfc_symbol * sym)
{
  tree decl;

  /* Module functions with alternate entries are dealt with later and
     would get caught by the next condition.  */
  if (sym->attr.entry)
    return;

  /* Make sure we convert the types of the derived types from iso_c_binding
     into (void *).  */
  if (sym->attr.flavor != FL_PROCEDURE && sym->attr.is_iso_c
      && sym->ts.type == BT_DERIVED)
    sym->backend_decl = gfc_typenode_for_spec (&(sym->ts));

  if (sym->attr.flavor == FL_DERIVED
      && sym->backend_decl
      && TREE_CODE (sym->backend_decl) == RECORD_TYPE)
    {
      decl = sym->backend_decl;
      gcc_assert (sym->ns->proc_name->attr.flavor == FL_MODULE);

      if (!sym->attr.use_assoc)
	{
	  gcc_assert (TYPE_CONTEXT (decl) == NULL_TREE
		      || TYPE_CONTEXT (decl) == sym->ns->proc_name->backend_decl);
	  gcc_assert (DECL_CONTEXT (TYPE_STUB_DECL (decl)) == NULL_TREE
		      || DECL_CONTEXT (TYPE_STUB_DECL (decl))
			   == sym->ns->proc_name->backend_decl);
	}
      TYPE_CONTEXT (decl) = sym->ns->proc_name->backend_decl;
      DECL_CONTEXT (TYPE_STUB_DECL (decl)) = sym->ns->proc_name->backend_decl;
      gfc_module_add_decl (cur_module, TYPE_STUB_DECL (decl));
    }

  /* Only output variables, procedure pointers and array valued,
     or derived type, parameters.  */
  if (sym->attr.flavor != FL_VARIABLE
	&& !(sym->attr.flavor == FL_PARAMETER
	       && (sym->attr.dimension || sym->ts.type == BT_DERIVED))
	&& !(sym->attr.flavor == FL_PROCEDURE && sym->attr.proc_pointer))
    return;

  if ((sym->attr.in_common || sym->attr.in_equivalence) && sym->backend_decl)
    {
      decl = sym->backend_decl;
      gcc_assert (DECL_FILE_SCOPE_P (decl));
      gcc_assert (sym->ns->proc_name->attr.flavor == FL_MODULE);
      DECL_CONTEXT (decl) = sym->ns->proc_name->backend_decl;
      gfc_module_add_decl (cur_module, decl);
    }

  /* Don't generate variables from other modules. Variables from
     COMMONs and Cray pointees will already have been generated.  */
  if (sym->attr.use_assoc || sym->attr.in_common || sym->attr.cray_pointee)
    return;

  /* Equivalenced variables arrive here after creation.  */
  if (sym->backend_decl
      && (sym->equiv_built || sym->attr.in_equivalence))
    return;

  if (sym->backend_decl && !sym->attr.vtab && !sym->attr.target)
    internal_error ("backend decl for module variable %s already exists",
		    sym->name);

  if (sym->module && !sym->attr.result && !sym->attr.dummy
      && (sym->attr.access == ACCESS_UNKNOWN
	  && (sym->ns->default_access == ACCESS_PRIVATE
	      || (sym->ns->default_access == ACCESS_UNKNOWN
		  && gfc_option.flag_module_private))))
    sym->attr.access = ACCESS_PRIVATE;

  if (warn_unused_variable && !sym->attr.referenced
      && sym->attr.access == ACCESS_PRIVATE)
    gfc_warning ("Unused PRIVATE module variable '%s' declared at %L",
		 sym->name, &sym->declared_at);

  /* We always want module variables to be created.  */
  sym->attr.referenced = 1;
  /* Create the decl.  */
  decl = gfc_get_symbol_decl (sym);

  /* Create the variable.  */
  pushdecl (decl);
  gcc_assert (sym->ns->proc_name->attr.flavor == FL_MODULE);
  DECL_CONTEXT (decl) = sym->ns->proc_name->backend_decl;
  rest_of_decl_compilation (decl, 1, 0);
  gfc_module_add_decl (cur_module, decl);

  /* Also add length of strings.  */
  if (sym->ts.type == BT_CHARACTER)
    {
      tree length;

      length = sym->ts.u.cl->backend_decl;
      gcc_assert (length || sym->attr.proc_pointer);
      if (length && !INTEGER_CST_P (length))
        {
          pushdecl (length);
          rest_of_decl_compilation (length, 1, 0);
        }
    }

  if (sym->attr.codimension && !sym->attr.dummy && !sym->attr.allocatable
      && sym->attr.referenced && !sym->attr.use_assoc)
    has_coarray_vars = true;
}

/* Emit debug information for USE statements.  */

static void
gfc_trans_use_stmts (gfc_namespace * ns)
{
  gfc_use_list *use_stmt;
  for (use_stmt = ns->use_stmts; use_stmt; use_stmt = use_stmt->next)
    {
      struct module_htab_entry *entry
	= gfc_find_module (use_stmt->module_name);
      gfc_use_rename *rent;

      if (entry->namespace_decl == NULL)
	{
	  entry->namespace_decl
	    = build_decl (input_location,
			  NAMESPACE_DECL,
			  get_identifier (use_stmt->module_name),
			  void_type_node);
	  DECL_EXTERNAL (entry->namespace_decl) = 1;
	}
      gfc_set_backend_locus (&use_stmt->where);
      if (!use_stmt->only_flag)
	(*debug_hooks->imported_module_or_decl) (entry->namespace_decl,
						 NULL_TREE,
						 ns->proc_name->backend_decl,
						 false);
      for (rent = use_stmt->rename; rent; rent = rent->next)
	{
	  tree decl, local_name;
	  void **slot;

	  if (rent->op != INTRINSIC_NONE)
	    continue;

	  slot = htab_find_slot_with_hash (entry->decls, rent->use_name,
					   htab_hash_string (rent->use_name),
					   INSERT);
	  if (*slot == NULL)
	    {
	      gfc_symtree *st;

	      st = gfc_find_symtree (ns->sym_root,
				     rent->local_name[0]
				     ? rent->local_name : rent->use_name);

	      /* The following can happen if a derived type is renamed.  */
	      if (!st)
		{
		  char *name;
		  name = xstrdup (rent->local_name[0]
				  ? rent->local_name : rent->use_name);
		  name[0] = (char) TOUPPER ((unsigned char) name[0]);
		  st = gfc_find_symtree (ns->sym_root, name);
		  free (name);
		  gcc_assert (st);
		}

	      /* Sometimes, generic interfaces wind up being over-ruled by a
		 local symbol (see PR41062).  */
	      if (!st->n.sym->attr.use_assoc)
		continue;

	      if (st->n.sym->backend_decl
		  && DECL_P (st->n.sym->backend_decl)
		  && st->n.sym->module
		  && strcmp (st->n.sym->module, use_stmt->module_name) == 0)
		{
		  gcc_assert (DECL_EXTERNAL (entry->namespace_decl)
			      || (TREE_CODE (st->n.sym->backend_decl)
				  != VAR_DECL));
		  decl = copy_node (st->n.sym->backend_decl);
		  DECL_CONTEXT (decl) = entry->namespace_decl;
		  DECL_EXTERNAL (decl) = 1;
		  DECL_IGNORED_P (decl) = 0;
		  DECL_INITIAL (decl) = NULL_TREE;
		}
	      else if (st->n.sym->attr.flavor == FL_NAMELIST
		       && st->n.sym->attr.use_only
		       && st->n.sym->module
		       && strcmp (st->n.sym->module, use_stmt->module_name)
			  == 0)
		{
		  decl = generate_namelist_decl (st->n.sym);
		  DECL_CONTEXT (decl) = entry->namespace_decl;
		  DECL_EXTERNAL (decl) = 1;
		  DECL_IGNORED_P (decl) = 0;
		  DECL_INITIAL (decl) = NULL_TREE;
		}
	      else
		{
		  *slot = error_mark_node;
		  htab_clear_slot (entry->decls, slot);
		  continue;
		}
	      *slot = decl;
	    }
	  decl = (tree) *slot;
	  if (rent->local_name[0])
	    local_name = get_identifier (rent->local_name);
	  else
	    local_name = NULL_TREE;
	  gfc_set_backend_locus (&rent->where);
	  (*debug_hooks->imported_module_or_decl) (decl, local_name,
						   ns->proc_name->backend_decl,
						   !use_stmt->only_flag);
	}
    }
}


/* Return true if expr is a constant initializer that gfc_conv_initializer
   will handle.  */

static bool
check_constant_initializer (gfc_expr *expr, gfc_typespec *ts, bool array,
			    bool pointer)
{
  gfc_constructor *c;
  gfc_component *cm;

  if (pointer)
    return true;
  else if (array)
    {
      if (expr->expr_type == EXPR_CONSTANT || expr->expr_type == EXPR_NULL)
	return true;
      else if (expr->expr_type == EXPR_STRUCTURE)
	return check_constant_initializer (expr, ts, false, false);
      else if (expr->expr_type != EXPR_ARRAY)
	return false;
      for (c = gfc_constructor_first (expr->value.constructor);
	   c; c = gfc_constructor_next (c))
	{
	  if (c->iterator)
	    return false;
	  if (c->expr->expr_type == EXPR_STRUCTURE)
	    {
	      if (!check_constant_initializer (c->expr, ts, false, false))
		return false;
	    }
	  else if (c->expr->expr_type != EXPR_CONSTANT)
	    return false;
	}
      return true;
    }
  else switch (ts->type)
    {
    case BT_DERIVED:
      if (expr->expr_type != EXPR_STRUCTURE)
	return false;
      cm = expr->ts.u.derived->components;
      for (c = gfc_constructor_first (expr->value.constructor);
	   c; c = gfc_constructor_next (c), cm = cm->next)
	{
	  if (!c->expr || cm->attr.allocatable)
	    continue;
	  if (!check_constant_initializer (c->expr, &cm->ts,
					   cm->attr.dimension,
					   cm->attr.pointer))
	    return false;
	}
      return true;
    default:
      return expr->expr_type == EXPR_CONSTANT;
    }
}

/* Emit debug info for parameters and unreferenced variables with
   initializers.  */

static void
gfc_emit_parameter_debug_info (gfc_symbol *sym)
{
  tree decl;

  if (sym->attr.flavor != FL_PARAMETER
      && (sym->attr.flavor != FL_VARIABLE || sym->attr.referenced))
    return;

  if (sym->backend_decl != NULL
      || sym->value == NULL
      || sym->attr.use_assoc
      || sym->attr.dummy
      || sym->attr.result
      || sym->attr.function
      || sym->attr.intrinsic
      || sym->attr.pointer
      || sym->attr.allocatable
      || sym->attr.cray_pointee
      || sym->attr.threadprivate
      || sym->attr.is_bind_c
      || sym->attr.subref_array_pointer
      || sym->attr.assign)
    return;

  if (sym->ts.type == BT_CHARACTER)
    {
      gfc_conv_const_charlen (sym->ts.u.cl);
      if (sym->ts.u.cl->backend_decl == NULL
	  || TREE_CODE (sym->ts.u.cl->backend_decl) != INTEGER_CST)
	return;
    }
  else if (sym->ts.type == BT_DERIVED && sym->ts.u.derived->attr.alloc_comp)
    return;

  if (sym->as)
    {
      int n;

      if (sym->as->type != AS_EXPLICIT)
	return;
      for (n = 0; n < sym->as->rank; n++)
	if (sym->as->lower[n]->expr_type != EXPR_CONSTANT
	    || sym->as->upper[n] == NULL
	    || sym->as->upper[n]->expr_type != EXPR_CONSTANT)
	  return;
    }

  if (!check_constant_initializer (sym->value, &sym->ts,
				   sym->attr.dimension, false))
    return;

  if (gfc_option.coarray == GFC_FCOARRAY_LIB && sym->attr.codimension)
    return;

  /* Create the decl for the variable or constant.  */
  decl = build_decl (input_location,
		     sym->attr.flavor == FL_PARAMETER ? CONST_DECL : VAR_DECL,
		     gfc_sym_identifier (sym), gfc_sym_type (sym));
  if (sym->attr.flavor == FL_PARAMETER)
    TREE_READONLY (decl) = 1;
  gfc_set_decl_location (decl, &sym->declared_at);
  if (sym->attr.dimension)
    GFC_DECL_PACKED_ARRAY (decl) = 1;
  DECL_CONTEXT (decl) = sym->ns->proc_name->backend_decl;
  TREE_STATIC (decl) = 1;
  TREE_USED (decl) = 1;
  if (DECL_CONTEXT (decl) && TREE_CODE (DECL_CONTEXT (decl)) == NAMESPACE_DECL)
    TREE_PUBLIC (decl) = 1;
  DECL_INITIAL (decl) = gfc_conv_initializer (sym->value, &sym->ts,
					      TREE_TYPE (decl),
					      sym->attr.dimension,
					      false, false);
  debug_hooks->global_decl (decl);
}


static void
generate_coarray_sym_init (gfc_symbol *sym)
{
  tree tmp, size, decl, token;

  if (sym->attr.dummy || sym->attr.allocatable || !sym->attr.codimension
      || sym->attr.use_assoc || !sym->attr.referenced)
    return;

  decl = sym->backend_decl;
  TREE_USED(decl) = 1;
  gcc_assert (GFC_ARRAY_TYPE_P (TREE_TYPE (decl)));

  /* FIXME: Workaround for PR middle-end/49106, cf. also PR middle-end/49108
     to make sure the variable is not optimized away.  */
  DECL_PRESERVE_P (DECL_CONTEXT (decl)) = 1;

  size = TYPE_SIZE_UNIT (gfc_get_element_type (TREE_TYPE (decl)));

  /* Ensure that we do not have size=0 for zero-sized arrays.  */
  size = fold_build2_loc (input_location, MAX_EXPR, size_type_node,
			  fold_convert (size_type_node, size),
			  build_int_cst (size_type_node, 1));

  if (GFC_TYPE_ARRAY_RANK (TREE_TYPE (decl)))
    {
      tmp = GFC_TYPE_ARRAY_SIZE (TREE_TYPE (decl));
      size = fold_build2_loc (input_location, MULT_EXPR, size_type_node,
			      fold_convert (size_type_node, tmp), size);
    }

  gcc_assert (GFC_TYPE_ARRAY_CAF_TOKEN (TREE_TYPE (decl)) != NULL_TREE);
  token = gfc_build_addr_expr (ppvoid_type_node,
			       GFC_TYPE_ARRAY_CAF_TOKEN (TREE_TYPE(decl)));

  tmp = build_call_expr_loc (input_location, gfor_fndecl_caf_register, 6, size,
			     build_int_cst (integer_type_node,
					    GFC_CAF_COARRAY_STATIC), /* type.  */
			     token, null_pointer_node, /* token, stat.  */
			     null_pointer_node, /* errgmsg, errmsg_len.  */
			     build_int_cst (integer_type_node, 0));

  gfc_add_modify (&caf_init_block, decl, fold_convert (TREE_TYPE (decl), tmp));


  /* Handle "static" initializer.  */
  if (sym->value)
    {
      sym->attr.pointer = 1;
      tmp = gfc_trans_assignment (gfc_lval_expr_from_sym (sym), sym->value,
				  true, false);
      sym->attr.pointer = 0;
      gfc_add_expr_to_block (&caf_init_block, tmp);
    }
}


/* Generate constructor function to initialize static, nonallocatable
   coarrays.  */

static void
generate_coarray_init (gfc_namespace * ns __attribute((unused)))
{
  tree fndecl, tmp, decl, save_fn_decl;

  save_fn_decl = current_function_decl;
  push_function_context ();

  tmp = build_function_type_list (void_type_node, NULL_TREE);
  fndecl = build_decl (input_location, FUNCTION_DECL,
		       create_tmp_var_name ("_caf_init"), tmp);

  DECL_STATIC_CONSTRUCTOR (fndecl) = 1;
  SET_DECL_INIT_PRIORITY (fndecl, DEFAULT_INIT_PRIORITY);

  decl = build_decl (input_location, RESULT_DECL, NULL_TREE, void_type_node);
  DECL_ARTIFICIAL (decl) = 1;
  DECL_IGNORED_P (decl) = 1;
  DECL_CONTEXT (decl) = fndecl;
  DECL_RESULT (fndecl) = decl;

  pushdecl (fndecl);
  current_function_decl = fndecl;
  announce_function (fndecl);

  rest_of_decl_compilation (fndecl, 0, 0);
  make_decl_rtl (fndecl);
  allocate_struct_function (fndecl, false);

  pushlevel ();
  gfc_init_block (&caf_init_block);

  gfc_traverse_ns (ns, generate_coarray_sym_init);

  DECL_SAVED_TREE (fndecl) = gfc_finish_block (&caf_init_block);
  decl = getdecls ();

  poplevel (1, 1);
  BLOCK_SUPERCONTEXT (DECL_INITIAL (fndecl)) = fndecl;

  DECL_SAVED_TREE (fndecl)
    = build3_v (BIND_EXPR, decl, DECL_SAVED_TREE (fndecl),
                DECL_INITIAL (fndecl));
  dump_function (TDI_original, fndecl);

  cfun->function_end_locus = input_location;
  set_cfun (NULL);

  if (decl_function_context (fndecl))
    (void) cgraph_create_node (fndecl);
  else
    cgraph_finalize_function (fndecl, true);

  pop_function_context ();
  current_function_decl = save_fn_decl;
}


static void
create_module_nml_decl (gfc_symbol *sym)
{
  if (sym->attr.flavor == FL_NAMELIST)
    {
      tree decl = generate_namelist_decl (sym);
      pushdecl (decl);
      gcc_assert (sym->ns->proc_name->attr.flavor == FL_MODULE);
      DECL_CONTEXT (decl) = sym->ns->proc_name->backend_decl;
      rest_of_decl_compilation (decl, 1, 0);
      gfc_module_add_decl (cur_module, decl);
    }
}


/* Generate all the required code for module variables.  */

void
gfc_generate_module_vars (gfc_namespace * ns)
{
  module_namespace = ns;
  cur_module = gfc_find_module (ns->proc_name->name);

  /* Check if the frontend left the namespace in a reasonable state.  */
  gcc_assert (ns->proc_name && !ns->proc_name->tlink);

  /* Generate COMMON blocks.  */
  gfc_trans_common (ns);

  has_coarray_vars = false;

  /* Create decls for all the module variables.  */
  gfc_traverse_ns (ns, gfc_create_module_variable);
  gfc_traverse_ns (ns, create_module_nml_decl);

  if (gfc_option.coarray == GFC_FCOARRAY_LIB && has_coarray_vars)
    generate_coarray_init (ns);

  cur_module = NULL;

  gfc_trans_use_stmts (ns);
  gfc_traverse_ns (ns, gfc_emit_parameter_debug_info);
}


static void
gfc_generate_contained_functions (gfc_namespace * parent)
{
  gfc_namespace *ns;

  /* We create all the prototypes before generating any code.  */
  for (ns = parent->contained; ns; ns = ns->sibling)
    {
      /* Skip namespaces from used modules.  */
      if (ns->parent != parent)
	continue;

      gfc_create_function_decl (ns, false);
    }

  for (ns = parent->contained; ns; ns = ns->sibling)
    {
      /* Skip namespaces from used modules.  */
      if (ns->parent != parent)
	continue;

      gfc_generate_function_code (ns);
    }
}


/* Drill down through expressions for the array specification bounds and
   character length calling generate_local_decl for all those variables
   that have not already been declared.  */

static void
generate_local_decl (gfc_symbol *);

/* Traverse expr, marking all EXPR_VARIABLE symbols referenced.  */

static bool
expr_decls (gfc_expr *e, gfc_symbol *sym,
	    int *f ATTRIBUTE_UNUSED)
{
  if (e->expr_type != EXPR_VARIABLE
	    || sym == e->symtree->n.sym
	    || e->symtree->n.sym->mark
	    || e->symtree->n.sym->ns != sym->ns)
	return false;

  generate_local_decl (e->symtree->n.sym);
  return false;
}

static void
generate_expr_decls (gfc_symbol *sym, gfc_expr *e)
{
  gfc_traverse_expr (e, sym, expr_decls, 0);
}


/* Check for dependencies in the character length and array spec.  */

static void
generate_dependency_declarations (gfc_symbol *sym)
{
  int i;

  if (sym->ts.type == BT_CHARACTER
      && sym->ts.u.cl
      && sym->ts.u.cl->length
      && sym->ts.u.cl->length->expr_type != EXPR_CONSTANT)
    generate_expr_decls (sym, sym->ts.u.cl->length);

  if (sym->as && sym->as->rank)
    {
      for (i = 0; i < sym->as->rank; i++)
	{
          generate_expr_decls (sym, sym->as->lower[i]);
          generate_expr_decls (sym, sym->as->upper[i]);
	}
    }
}


/* Generate decls for all local variables.  We do this to ensure correct
   handling of expressions which only appear in the specification of
   other functions.  */

static void
generate_local_decl (gfc_symbol * sym)
{
  if (sym->attr.flavor == FL_VARIABLE)
    {
      if (sym->attr.codimension && !sym->attr.dummy && !sym->attr.allocatable
	  && sym->attr.referenced && !sym->attr.use_assoc)
	has_coarray_vars = true;

      if (!sym->attr.dummy && !sym->ns->proc_name->attr.entry_master)
	generate_dependency_declarations (sym);

      if (sym->attr.referenced)
	gfc_get_symbol_decl (sym);

      /* Warnings for unused dummy arguments.  */
      else if (sym->attr.dummy && !sym->attr.in_namelist)
	{
	  /* INTENT(out) dummy arguments are likely meant to be set.  */
	  if (gfc_option.warn_unused_dummy_argument
	      && sym->attr.intent == INTENT_OUT)
	    {
	      if (sym->ts.type != BT_DERIVED)
		gfc_warning ("Dummy argument '%s' at %L was declared "
			     "INTENT(OUT) but was not set",  sym->name,
			     &sym->declared_at);
	      else if (!gfc_has_default_initializer (sym->ts.u.derived)
		       && !sym->ts.u.derived->attr.zero_comp)
		gfc_warning ("Derived-type dummy argument '%s' at %L was "
			     "declared INTENT(OUT) but was not set and "
			     "does not have a default initializer",
			     sym->name, &sym->declared_at);
	      if (sym->backend_decl != NULL_TREE)
		TREE_NO_WARNING(sym->backend_decl) = 1;
	    }
	  else if (gfc_option.warn_unused_dummy_argument)
	    {
	      gfc_warning ("Unused dummy argument '%s' at %L", sym->name,
			 &sym->declared_at);
	      if (sym->backend_decl != NULL_TREE)
		TREE_NO_WARNING(sym->backend_decl) = 1;
	    }
	}

      /* Warn for unused variables, but not if they're inside a common
	 block or a namelist.  */
      else if (warn_unused_variable
	       && !(sym->attr.in_common || sym->mark || sym->attr.in_namelist))
	{
	  if (sym->attr.use_only)
	    {
	      gfc_warning ("Unused module variable '%s' which has been "
			   "explicitly imported at %L", sym->name,
			   &sym->declared_at);
	      if (sym->backend_decl != NULL_TREE)
		TREE_NO_WARNING(sym->backend_decl) = 1;
	    }
	  else if (!sym->attr.use_assoc)
	    {
	      gfc_warning ("Unused variable '%s' declared at %L",
			   sym->name, &sym->declared_at);
	      if (sym->backend_decl != NULL_TREE)
		TREE_NO_WARNING(sym->backend_decl) = 1;
	    }
	}

      /* For variable length CHARACTER parameters, the PARM_DECL already
	 references the length variable, so force gfc_get_symbol_decl
	 even when not referenced.  If optimize > 0, it will be optimized
	 away anyway.  But do this only after emitting -Wunused-parameter
	 warning if requested.  */
      if (sym->attr.dummy && !sym->attr.referenced
	    && sym->ts.type == BT_CHARACTER
	    && sym->ts.u.cl->backend_decl != NULL
	    && TREE_CODE (sym->ts.u.cl->backend_decl) == VAR_DECL)
	{
	  sym->attr.referenced = 1;
	  gfc_get_symbol_decl (sym);
	}

      /* INTENT(out) dummy arguments and result variables with allocatable
	 components are reset by default and need to be set referenced to
	 generate the code for nullification and automatic lengths.  */
      if (!sym->attr.referenced
	    && sym->ts.type == BT_DERIVED
	    && sym->ts.u.derived->attr.alloc_comp
	    && !sym->attr.pointer
	    && ((sym->attr.dummy && sym->attr.intent == INTENT_OUT)
		  ||
		(sym->attr.result && sym != sym->result)))
	{
	  sym->attr.referenced = 1;
	  gfc_get_symbol_decl (sym);
	}

      /* Check for dependencies in the array specification and string
	length, adding the necessary declarations to the function.  We
	mark the symbol now, as well as in traverse_ns, to prevent
	getting stuck in a circular dependency.  */
      sym->mark = 1;
    }
  else if (sym->attr.flavor == FL_PARAMETER)
    {
      if (warn_unused_parameter
           && !sym->attr.referenced)
	{
           if (!sym->attr.use_assoc)
	     gfc_warning ("Unused parameter '%s' declared at %L", sym->name,
			  &sym->declared_at);
	   else if (sym->attr.use_only)
	     gfc_warning ("Unused parameter '%s' which has been explicitly "
			  "imported at %L", sym->name, &sym->declared_at);
	}
    }
  else if (sym->attr.flavor == FL_PROCEDURE)
    {
      /* TODO: move to the appropriate place in resolve.c.  */
      if (warn_return_type
	  && sym->attr.function
	  && sym->result
	  && sym != sym->result
	  && !sym->result->attr.referenced
	  && !sym->attr.use_assoc
	  && sym->attr.if_source != IFSRC_IFBODY)
	{
	  gfc_warning ("Return value '%s' of function '%s' declared at "
		       "%L not set", sym->result->name, sym->name,
		        &sym->result->declared_at);

	  /* Prevents "Unused variable" warning for RESULT variables.  */
	  sym->result->mark = 1;
	}
    }

  if (sym->attr.dummy == 1)
    {
      /* Modify the tree type for scalar character dummy arguments of bind(c)
	 procedures if they are passed by value.  The tree type for them will
	 be promoted to INTEGER_TYPE for the middle end, which appears to be
	 what C would do with characters passed by-value.  The value attribute
         implies the dummy is a scalar.  */
      if (sym->attr.value == 1 && sym->backend_decl != NULL
	  && sym->ts.type == BT_CHARACTER && sym->ts.is_c_interop
	  && sym->ns->proc_name != NULL && sym->ns->proc_name->attr.is_bind_c)
	gfc_conv_scalar_char_value (sym, NULL, NULL);

      /* Unused procedure passed as dummy argument.  */
      if (sym->attr.flavor == FL_PROCEDURE)
	{
	  if (!sym->attr.referenced)
	    {
	      if (gfc_option.warn_unused_dummy_argument)
		gfc_warning ("Unused dummy argument '%s' at %L", sym->name,
			     &sym->declared_at);
	    }

	  /* Silence bogus "unused parameter" warnings from the
	     middle end.  */
	  if (sym->backend_decl != NULL_TREE)
		TREE_NO_WARNING (sym->backend_decl) = 1;
	}
    }

  /* Make sure we convert the types of the derived types from iso_c_binding
     into (void *).  */
  if (sym->attr.flavor != FL_PROCEDURE && sym->attr.is_iso_c
      && sym->ts.type == BT_DERIVED)
    sym->backend_decl = gfc_typenode_for_spec (&(sym->ts));
}


static void
generate_local_nml_decl (gfc_symbol * sym)
{
  if (sym->attr.flavor == FL_NAMELIST && !sym->attr.use_assoc)
    {
      tree decl = generate_namelist_decl (sym);
      pushdecl (decl);
    }
}


static void
generate_local_vars (gfc_namespace * ns)
{
  gfc_traverse_ns (ns, generate_local_decl);
  gfc_traverse_ns (ns, generate_local_nml_decl);
}


/* Generate a switch statement to jump to the correct entry point.  Also
   creates the label decls for the entry points.  */

static tree
gfc_trans_entry_master_switch (gfc_entry_list * el)
{
  stmtblock_t block;
  tree label;
  tree tmp;
  tree val;

  gfc_init_block (&block);
  for (; el; el = el->next)
    {
      /* Add the case label.  */
      label = gfc_build_label_decl (NULL_TREE);
      val = build_int_cst (gfc_array_index_type, el->id);
      tmp = build_case_label (val, NULL_TREE, label);
      gfc_add_expr_to_block (&block, tmp);

      /* And jump to the actual entry point.  */
      label = gfc_build_label_decl (NULL_TREE);
      tmp = build1_v (GOTO_EXPR, label);
      gfc_add_expr_to_block (&block, tmp);

      /* Save the label decl.  */
      el->label = label;
    }
  tmp = gfc_finish_block (&block);
  /* The first argument selects the entry point.  */
  val = DECL_ARGUMENTS (current_function_decl);
  tmp = fold_build3_loc (input_location, SWITCH_EXPR, NULL_TREE,
			 val, tmp, NULL_TREE);
  return tmp;
}


/* Add code to string lengths of actual arguments passed to a function against
   the expected lengths of the dummy arguments.  */

static void
add_argument_checking (stmtblock_t *block, gfc_symbol *sym)
{
  gfc_formal_arglist *formal;

  for (formal = gfc_sym_get_dummy_args (sym); formal; formal = formal->next)
    if (formal->sym && formal->sym->ts.type == BT_CHARACTER
	&& !formal->sym->ts.deferred)
      {
	enum tree_code comparison;
	tree cond;
	tree argname;
	gfc_symbol *fsym;
	gfc_charlen *cl;
	const char *message;

	fsym = formal->sym;
	cl = fsym->ts.u.cl;

	gcc_assert (cl);
	gcc_assert (cl->passed_length != NULL_TREE);
	gcc_assert (cl->backend_decl != NULL_TREE);

	/* For POINTER, ALLOCATABLE and assumed-shape dummy arguments, the
	   string lengths must match exactly.  Otherwise, it is only required
	   that the actual string length is *at least* the expected one.
	   Sequence association allows for a mismatch of the string length
	   if the actual argument is (part of) an array, but only if the
	   dummy argument is an array. (See "Sequence association" in
	   Section 12.4.1.4 for F95 and 12.4.1.5 for F2003.)  */
	if (fsym->attr.pointer || fsym->attr.allocatable
	    || (fsym->as && (fsym->as->type == AS_ASSUMED_SHAPE
			     || fsym->as->type == AS_ASSUMED_RANK)))
	  {
	    comparison = NE_EXPR;
	    message = _("Actual string length does not match the declared one"
			" for dummy argument '%s' (%ld/%ld)");
	  }
	else if (fsym->as && fsym->as->rank != 0)
	  continue;
	else
	  {
	    comparison = LT_EXPR;
	    message = _("Actual string length is shorter than the declared one"
			" for dummy argument '%s' (%ld/%ld)");
	  }

	/* Build the condition.  For optional arguments, an actual length
	   of 0 is also acceptable if the associated string is NULL, which
	   means the argument was not passed.  */
	cond = fold_build2_loc (input_location, comparison, boolean_type_node,
				cl->passed_length, cl->backend_decl);
	if (fsym->attr.optional)
	  {
	    tree not_absent;
	    tree not_0length;
	    tree absent_failed;

	    not_0length = fold_build2_loc (input_location, NE_EXPR,
					   boolean_type_node,
					   cl->passed_length,
					   build_zero_cst (gfc_charlen_type_node));
	    /* The symbol needs to be referenced for gfc_get_symbol_decl.  */
	    fsym->attr.referenced = 1;
	    not_absent = gfc_conv_expr_present (fsym);

	    absent_failed = fold_build2_loc (input_location, TRUTH_OR_EXPR,
					     boolean_type_node, not_0length,
					     not_absent);

	    cond = fold_build2_loc (input_location, TRUTH_AND_EXPR,
				    boolean_type_node, cond, absent_failed);
	  }

	/* Build the runtime check.  */
	argname = gfc_build_cstring_const (fsym->name);
	argname = gfc_build_addr_expr (pchar_type_node, argname);
	gfc_trans_runtime_check (true, false, cond, block, &fsym->declared_at,
				 message, argname,
				 fold_convert (long_integer_type_node,
					       cl->passed_length),
				 fold_convert (long_integer_type_node,
					       cl->backend_decl));
      }
}


static void
create_main_function (tree fndecl)
{
  tree old_context;
  tree ftn_main;
  tree tmp, decl, result_decl, argc, argv, typelist, arglist;
  stmtblock_t body;

  old_context = current_function_decl;

  if (old_context)
    {
      push_function_context ();
      saved_parent_function_decls = saved_function_decls;
      saved_function_decls = NULL_TREE;
    }

  /* main() function must be declared with global scope.  */
  gcc_assert (current_function_decl == NULL_TREE);

  /* Declare the function.  */
  tmp =  build_function_type_list (integer_type_node, integer_type_node,
				   build_pointer_type (pchar_type_node),
				   NULL_TREE);
  main_identifier_node = get_identifier ("main");
  ftn_main = build_decl (input_location, FUNCTION_DECL,
      			 main_identifier_node, tmp);
  DECL_EXTERNAL (ftn_main) = 0;
  TREE_PUBLIC (ftn_main) = 1;
  TREE_STATIC (ftn_main) = 1;
  DECL_ATTRIBUTES (ftn_main)
      = tree_cons (get_identifier("externally_visible"), NULL_TREE, NULL_TREE);

  /* Setup the result declaration (for "return 0").  */
  result_decl = build_decl (input_location,
			    RESULT_DECL, NULL_TREE, integer_type_node);
  DECL_ARTIFICIAL (result_decl) = 1;
  DECL_IGNORED_P (result_decl) = 1;
  DECL_CONTEXT (result_decl) = ftn_main;
  DECL_RESULT (ftn_main) = result_decl;

  pushdecl (ftn_main);

  /* Get the arguments.  */

  arglist = NULL_TREE;
  typelist = TYPE_ARG_TYPES (TREE_TYPE (ftn_main));

  tmp = TREE_VALUE (typelist);
  argc = build_decl (input_location, PARM_DECL, get_identifier ("argc"), tmp);
  DECL_CONTEXT (argc) = ftn_main;
  DECL_ARG_TYPE (argc) = TREE_VALUE (typelist);
  TREE_READONLY (argc) = 1;
  gfc_finish_decl (argc);
  arglist = chainon (arglist, argc);

  typelist = TREE_CHAIN (typelist);
  tmp = TREE_VALUE (typelist);
  argv = build_decl (input_location, PARM_DECL, get_identifier ("argv"), tmp);
  DECL_CONTEXT (argv) = ftn_main;
  DECL_ARG_TYPE (argv) = TREE_VALUE (typelist);
  TREE_READONLY (argv) = 1;
  DECL_BY_REFERENCE (argv) = 1;
  gfc_finish_decl (argv);
  arglist = chainon (arglist, argv);

  DECL_ARGUMENTS (ftn_main) = arglist;
  current_function_decl = ftn_main;
  announce_function (ftn_main);

  rest_of_decl_compilation (ftn_main, 1, 0);
  make_decl_rtl (ftn_main);
  allocate_struct_function (ftn_main, false);
  pushlevel ();

  gfc_init_block (&body);

  /* Call some libgfortran initialization routines, call then MAIN__(). */

  /* Call _gfortran_caf_init (*argc, ***argv).  */
  if (gfc_option.coarray == GFC_FCOARRAY_LIB)
    {
      tree pint_type, pppchar_type;
      pint_type = build_pointer_type (integer_type_node);
      pppchar_type
	= build_pointer_type (build_pointer_type (pchar_type_node));

      tmp = build_call_expr_loc (input_location, gfor_fndecl_caf_init, 2,
		gfc_build_addr_expr (pint_type, argc),
		gfc_build_addr_expr (pppchar_type, argv));
      gfc_add_expr_to_block (&body, tmp);
    }

  /* Call _gfortran_set_args (argc, argv).  */
  TREE_USED (argc) = 1;
  TREE_USED (argv) = 1;
  tmp = build_call_expr_loc (input_location,
			 gfor_fndecl_set_args, 2, argc, argv);
  gfc_add_expr_to_block (&body, tmp);

  /* Add a call to set_options to set up the runtime library Fortran
     language standard parameters.  */
  {
    tree array_type, array, var;
    vec<constructor_elt, va_gc> *v = NULL;

    /* Passing a new option to the library requires four modifications:
     + add it to the tree_cons list below
          + change the array size in the call to build_array_type
          + change the first argument to the library call
            gfor_fndecl_set_options
          + modify the library (runtime/compile_options.c)!  */

    CONSTRUCTOR_APPEND_ELT (v, NULL_TREE,
                            build_int_cst (integer_type_node,
                                           gfc_option.warn_std));
    CONSTRUCTOR_APPEND_ELT (v, NULL_TREE,
                            build_int_cst (integer_type_node,
                                           gfc_option.allow_std));
    CONSTRUCTOR_APPEND_ELT (v, NULL_TREE,
                            build_int_cst (integer_type_node, pedantic));
    /* TODO: This is the old -fdump-core option, which is unused but
       passed due to ABI compatibility; remove when bumping the
       library ABI.  */
    CONSTRUCTOR_APPEND_ELT (v, NULL_TREE,
                            build_int_cst (integer_type_node,
                                           0));
    CONSTRUCTOR_APPEND_ELT (v, NULL_TREE,
                            build_int_cst (integer_type_node,
                                           gfc_option.flag_backtrace));
    CONSTRUCTOR_APPEND_ELT (v, NULL_TREE,
                            build_int_cst (integer_type_node,
                                           gfc_option.flag_sign_zero));
    CONSTRUCTOR_APPEND_ELT (v, NULL_TREE,
                            build_int_cst (integer_type_node,
                                           (gfc_option.rtcheck
                                            & GFC_RTCHECK_BOUNDS)));
    /* TODO: This is the -frange-check option, which no longer affects
       library behavior; when bumping the library ABI this slot can be
       reused for something else. As it is the last element in the
       array, we can instead leave it out altogether. */
    CONSTRUCTOR_APPEND_ELT (v, NULL_TREE,
                            build_int_cst (integer_type_node, 0));
    CONSTRUCTOR_APPEND_ELT (v, NULL_TREE,
                            build_int_cst (integer_type_node,
                                           gfc_option.fpe_summary));

    array_type = build_array_type (integer_type_node,
				   build_index_type (size_int (8)));
    array = build_constructor (array_type, v);
    TREE_CONSTANT (array) = 1;
    TREE_STATIC (array) = 1;

    /* Create a static variable to hold the jump table.  */
    var = gfc_create_var (array_type, "options");
    TREE_CONSTANT (var) = 1;
    TREE_STATIC (var) = 1;
    TREE_READONLY (var) = 1;
    DECL_INITIAL (var) = array;
    var = gfc_build_addr_expr (build_pointer_type (integer_type_node), var);

    tmp = build_call_expr_loc (input_location,
			   gfor_fndecl_set_options, 2,
			   build_int_cst (integer_type_node, 9), var);
    gfc_add_expr_to_block (&body, tmp);
  }

  /* If -ffpe-trap option was provided, add a call to set_fpe so that
     the library will raise a FPE when needed.  */
  if (gfc_option.fpe != 0)
    {
      tmp = build_call_expr_loc (input_location,
			     gfor_fndecl_set_fpe, 1,
			     build_int_cst (integer_type_node,
					    gfc_option.fpe));
      gfc_add_expr_to_block (&body, tmp);
    }

  /* If this is the main program and an -fconvert option was provided,
     add a call to set_convert.  */

  if (gfc_option.convert != GFC_CONVERT_NATIVE)
    {
      tmp = build_call_expr_loc (input_location,
			     gfor_fndecl_set_convert, 1,
			     build_int_cst (integer_type_node,
					    gfc_option.convert));
      gfc_add_expr_to_block (&body, tmp);
    }

  /* If this is the main program and an -frecord-marker option was provided,
     add a call to set_record_marker.  */

  if (gfc_option.record_marker != 0)
    {
      tmp = build_call_expr_loc (input_location,
			     gfor_fndecl_set_record_marker, 1,
			     build_int_cst (integer_type_node,
					    gfc_option.record_marker));
      gfc_add_expr_to_block (&body, tmp);
    }

  if (gfc_option.max_subrecord_length != 0)
    {
      tmp = build_call_expr_loc (input_location,
			     gfor_fndecl_set_max_subrecord_length, 1,
			     build_int_cst (integer_type_node,
					    gfc_option.max_subrecord_length));
      gfc_add_expr_to_block (&body, tmp);
    }

  /* Call MAIN__().  */
  tmp = build_call_expr_loc (input_location,
			 fndecl, 0);
  gfc_add_expr_to_block (&body, tmp);

  /* Mark MAIN__ as used.  */
  TREE_USED (fndecl) = 1;

  /* Coarray: Call _gfortran_caf_finalize(void).  */
  if (gfc_option.coarray == GFC_FCOARRAY_LIB)
    {
      /* Per F2008, 8.5.1 END of the main program implies a
	 SYNC MEMORY.  */
      tmp = builtin_decl_explicit (BUILT_IN_SYNC_SYNCHRONIZE);
      tmp = build_call_expr_loc (input_location, tmp, 0);
      gfc_add_expr_to_block (&body, tmp);

      tmp = build_call_expr_loc (input_location, gfor_fndecl_caf_finalize, 0);
      gfc_add_expr_to_block (&body, tmp);
    }

  /* "return 0".  */
  tmp = fold_build2_loc (input_location, MODIFY_EXPR, integer_type_node,
			 DECL_RESULT (ftn_main),
			 build_int_cst (integer_type_node, 0));
  tmp = build1_v (RETURN_EXPR, tmp);
  gfc_add_expr_to_block (&body, tmp);


  DECL_SAVED_TREE (ftn_main) = gfc_finish_block (&body);
  decl = getdecls ();

  /* Finish off this function and send it for code generation.  */
  poplevel (1, 1);
  BLOCK_SUPERCONTEXT (DECL_INITIAL (ftn_main)) = ftn_main;

  DECL_SAVED_TREE (ftn_main)
    = build3_v (BIND_EXPR, decl, DECL_SAVED_TREE (ftn_main),
		DECL_INITIAL (ftn_main));

  /* Output the GENERIC tree.  */
  dump_function (TDI_original, ftn_main);

  cgraph_finalize_function (ftn_main, true);

  if (old_context)
    {
      pop_function_context ();
      saved_function_decls = saved_parent_function_decls;
    }
  current_function_decl = old_context;
}


/* Get the result expression for a procedure.  */

static tree
get_proc_result (gfc_symbol* sym)
{
  if (sym->attr.subroutine || sym == sym->result)
    {
      if (current_fake_result_decl != NULL)
	return TREE_VALUE (current_fake_result_decl);

      return NULL_TREE;
    }

  return sym->result->backend_decl;
}


/* Generate an appropriate return-statement for a procedure.  */

tree
gfc_generate_return (void)
{
  gfc_symbol* sym;
  tree result;
  tree fndecl;

  sym = current_procedure_symbol;
  fndecl = sym->backend_decl;

  if (TREE_TYPE (DECL_RESULT (fndecl)) == void_type_node)
    result = NULL_TREE;
  else
    {
      result = get_proc_result (sym);

      /* Set the return value to the dummy result variable.  The
	 types may be different for scalar default REAL functions
	 with -ff2c, therefore we have to convert.  */
      if (result != NULL_TREE)
	{
	  result = convert (TREE_TYPE (DECL_RESULT (fndecl)), result);
	  result = fold_build2_loc (input_location, MODIFY_EXPR,
				    TREE_TYPE (result), DECL_RESULT (fndecl),
				    result);
	}
    }

  return build1_v (RETURN_EXPR, result);
}


/* Generate code for a function.  */

void
gfc_generate_function_code (gfc_namespace * ns)
{
  tree fndecl;
  tree old_context;
  tree decl;
  tree tmp;
  stmtblock_t init, cleanup;
  stmtblock_t body;
  gfc_wrapped_block try_block;
  tree recurcheckvar = NULL_TREE;
  gfc_symbol *sym;
  gfc_symbol *previous_procedure_symbol;
  int rank;
  bool is_recursive;

  sym = ns->proc_name;
  previous_procedure_symbol = current_procedure_symbol;
  current_procedure_symbol = sym;

  /* Check that the frontend isn't still using this.  */
  gcc_assert (sym->tlink == NULL);
  sym->tlink = sym;

  /* Create the declaration for functions with global scope.  */
  if (!sym->backend_decl)
    gfc_create_function_decl (ns, false);

  fndecl = sym->backend_decl;
  old_context = current_function_decl;

  if (old_context)
    {
      push_function_context ();
      saved_parent_function_decls = saved_function_decls;
      saved_function_decls = NULL_TREE;
    }

  trans_function_start (sym);

  gfc_init_block (&init);

  if (ns->entries && ns->proc_name->ts.type == BT_CHARACTER)
    {
      /* Copy length backend_decls to all entry point result
	 symbols.  */
      gfc_entry_list *el;
      tree backend_decl;

      gfc_conv_const_charlen (ns->proc_name->ts.u.cl);
      backend_decl = ns->proc_name->result->ts.u.cl->backend_decl;
      for (el = ns->entries; el; el = el->next)
	el->sym->result->ts.u.cl->backend_decl = backend_decl;
    }

  /* Translate COMMON blocks.  */
  gfc_trans_common (ns);

  /* Null the parent fake result declaration if this namespace is
     a module function or an external procedures.  */
  if ((ns->parent && ns->parent->proc_name->attr.flavor == FL_MODULE)
	|| ns->parent == NULL)
    parent_fake_result_decl = NULL_TREE;

  gfc_generate_contained_functions (ns);

  nonlocal_dummy_decls = NULL;
  nonlocal_dummy_decl_pset = NULL;

  has_coarray_vars = false;
  generate_local_vars (ns);

  if (gfc_option.coarray == GFC_FCOARRAY_LIB && has_coarray_vars)
    generate_coarray_init (ns);

  /* Keep the parent fake result declaration in module functions
     or external procedures.  */
  if ((ns->parent && ns->parent->proc_name->attr.flavor == FL_MODULE)
	|| ns->parent == NULL)
    current_fake_result_decl = parent_fake_result_decl;
  else
    current_fake_result_decl = NULL_TREE;

  is_recursive = sym->attr.recursive
		 || (sym->attr.entry_master
		     && sym->ns->entries->sym->attr.recursive);
  if ((gfc_option.rtcheck & GFC_RTCHECK_RECURSION)
	&& !is_recursive
	&& !gfc_option.flag_recursive)
    {
      char * msg;

      asprintf (&msg, "Recursive call to nonrecursive procedure '%s'",
		sym->name);
      recurcheckvar = gfc_create_var (boolean_type_node, "is_recursive");
      TREE_STATIC (recurcheckvar) = 1;
      DECL_INITIAL (recurcheckvar) = boolean_false_node;
      gfc_add_expr_to_block (&init, recurcheckvar);
      gfc_trans_runtime_check (true, false, recurcheckvar, &init,
			       &sym->declared_at, msg);
      gfc_add_modify (&init, recurcheckvar, boolean_true_node);
      free (msg);
    }

  /* Now generate the code for the body of this function.  */
  gfc_init_block (&body);

  if (TREE_TYPE (DECL_RESULT (fndecl)) != void_type_node
	&& sym->attr.subroutine)
    {
      tree alternate_return;
      alternate_return = gfc_get_fake_result_decl (sym, 0);
      gfc_add_modify (&body, alternate_return, integer_zero_node);
    }

  if (ns->entries)
    {
      /* Jump to the correct entry point.  */
      tmp = gfc_trans_entry_master_switch (ns->entries);
      gfc_add_expr_to_block (&body, tmp);
    }

  /* If bounds-checking is enabled, generate code to check passed in actual
     arguments against the expected dummy argument attributes (e.g. string
     lengths).  */
  if ((gfc_option.rtcheck & GFC_RTCHECK_BOUNDS) && !sym->attr.is_bind_c)
    add_argument_checking (&body, sym);

  tmp = gfc_trans_code (ns->code);
  gfc_add_expr_to_block (&body, tmp);

  if (TREE_TYPE (DECL_RESULT (fndecl)) != void_type_node)
    {
      tree result = get_proc_result (sym);

      if (result != NULL_TREE && sym->attr.function && !sym->attr.pointer)
	{
	  if (sym->attr.allocatable && sym->attr.dimension == 0
	      && sym->result == sym)
	    gfc_add_modify (&init, result, fold_convert (TREE_TYPE (result),
							 null_pointer_node));
	  else if (sym->ts.type == BT_CLASS
		   && CLASS_DATA (sym)->attr.allocatable
		   && CLASS_DATA (sym)->attr.dimension == 0
		   && sym->result == sym)
	    {
	      tmp = CLASS_DATA (sym)->backend_decl;
	      tmp = fold_build3_loc (input_location, COMPONENT_REF,
				     TREE_TYPE (tmp), result, tmp, NULL_TREE);
	      gfc_add_modify (&init, tmp, fold_convert (TREE_TYPE (tmp),
							null_pointer_node));
	    }
	  else if (sym->ts.type == BT_DERIVED
		   && sym->ts.u.derived->attr.alloc_comp
		   && !sym->attr.allocatable)
	    {
	      rank = sym->as ? sym->as->rank : 0;
	      tmp = gfc_nullify_alloc_comp (sym->ts.u.derived, result, rank);
	      gfc_add_expr_to_block (&init, tmp);
	    }
	}

      if (result == NULL_TREE)
	{
	  /* TODO: move to the appropriate place in resolve.c.  */
	  if (warn_return_type && sym == sym->result)
	    gfc_warning ("Return value of function '%s' at %L not set",
			 sym->name, &sym->declared_at);
	  if (warn_return_type)
	    TREE_NO_WARNING(sym->backend_decl) = 1;
	}
      else
	gfc_add_expr_to_block (&body, gfc_generate_return ());
    }

  gfc_init_block (&cleanup);

  /* Reset recursion-check variable.  */
  if ((gfc_option.rtcheck & GFC_RTCHECK_RECURSION)
	 && !is_recursive
	 && !gfc_option.gfc_flag_openmp
	 && recurcheckvar != NULL_TREE)
    {
      gfc_add_modify (&cleanup, recurcheckvar, boolean_false_node);
      recurcheckvar = NULL;
    }

  /* Finish the function body and add init and cleanup code.  */
  tmp = gfc_finish_block (&body);
  gfc_start_wrapped_block (&try_block, tmp);
  /* Add code to create and cleanup arrays.  */
  gfc_trans_deferred_vars (sym, &try_block);
  gfc_add_init_cleanup (&try_block, gfc_finish_block (&init),
			gfc_finish_block (&cleanup));

  /* Add all the decls we created during processing.  */
  decl = saved_function_decls;
  while (decl)
    {
      tree next;

      next = DECL_CHAIN (decl);
      DECL_CHAIN (decl) = NULL_TREE;
      pushdecl (decl);
      decl = next;
    }
  saved_function_decls = NULL_TREE;

  DECL_SAVED_TREE (fndecl) = gfc_finish_wrapped_block (&try_block);
  decl = getdecls ();

  /* Finish off this function and send it for code generation.  */
  poplevel (1, 1);
  BLOCK_SUPERCONTEXT (DECL_INITIAL (fndecl)) = fndecl;

  DECL_SAVED_TREE (fndecl)
    = build3_v (BIND_EXPR, decl, DECL_SAVED_TREE (fndecl),
		DECL_INITIAL (fndecl));

  if (nonlocal_dummy_decls)
    {
      BLOCK_VARS (DECL_INITIAL (fndecl))
	= chainon (BLOCK_VARS (DECL_INITIAL (fndecl)), nonlocal_dummy_decls);
      pointer_set_destroy (nonlocal_dummy_decl_pset);
      nonlocal_dummy_decls = NULL;
      nonlocal_dummy_decl_pset = NULL;
    }

  /* Output the GENERIC tree.  */
  dump_function (TDI_original, fndecl);

  /* Store the end of the function, so that we get good line number
     info for the epilogue.  */
  cfun->function_end_locus = input_location;

  /* We're leaving the context of this function, so zap cfun.
     It's still in DECL_STRUCT_FUNCTION, and we'll restore it in
     tree_rest_of_compilation.  */
  set_cfun (NULL);

  if (old_context)
    {
      pop_function_context ();
      saved_function_decls = saved_parent_function_decls;
    }
  current_function_decl = old_context;

  if (decl_function_context (fndecl))
    {
      /* Register this function with cgraph just far enough to get it
	 added to our parent's nested function list.
	 If there are static coarrays in this function, the nested _caf_init
	 function has already called cgraph_create_node, which also created
	 the cgraph node for this function.  */
      if (!has_coarray_vars || gfc_option.coarray != GFC_FCOARRAY_LIB)
	(void) cgraph_create_node (fndecl);
    }
  else
    cgraph_finalize_function (fndecl, true);

  gfc_trans_use_stmts (ns);
  gfc_traverse_ns (ns, gfc_emit_parameter_debug_info);

  if (sym->attr.is_main_program)
    create_main_function (fndecl);

  current_procedure_symbol = previous_procedure_symbol;
}


void
gfc_generate_constructors (void)
{
  gcc_assert (gfc_static_ctors == NULL_TREE);
#if 0
  tree fnname;
  tree type;
  tree fndecl;
  tree decl;
  tree tmp;

  if (gfc_static_ctors == NULL_TREE)
    return;

  fnname = get_file_function_name ("I");
  type = build_function_type_list (void_type_node, NULL_TREE);

  fndecl = build_decl (input_location,
		       FUNCTION_DECL, fnname, type);
  TREE_PUBLIC (fndecl) = 1;

  decl = build_decl (input_location,
		     RESULT_DECL, NULL_TREE, void_type_node);
  DECL_ARTIFICIAL (decl) = 1;
  DECL_IGNORED_P (decl) = 1;
  DECL_CONTEXT (decl) = fndecl;
  DECL_RESULT (fndecl) = decl;

  pushdecl (fndecl);

  current_function_decl = fndecl;

  rest_of_decl_compilation (fndecl, 1, 0);

  make_decl_rtl (fndecl);

  allocate_struct_function (fndecl, false);

  pushlevel ();

  for (; gfc_static_ctors; gfc_static_ctors = TREE_CHAIN (gfc_static_ctors))
    {
      tmp = build_call_expr_loc (input_location,
			     TREE_VALUE (gfc_static_ctors), 0);
      DECL_SAVED_TREE (fndecl) = build_stmt (input_location, EXPR_STMT, tmp);
    }

  decl = getdecls ();
  poplevel (1, 1);

  BLOCK_SUPERCONTEXT (DECL_INITIAL (fndecl)) = fndecl;
  DECL_SAVED_TREE (fndecl)
    = build3_v (BIND_EXPR, decl, DECL_SAVED_TREE (fndecl),
		DECL_INITIAL (fndecl));

  free_after_parsing (cfun);
  free_after_compilation (cfun);

  tree_rest_of_compilation (fndecl);

  current_function_decl = NULL_TREE;
#endif
}

/* Translates a BLOCK DATA program unit. This means emitting the
   commons contained therein plus their initializations. We also emit
   a globally visible symbol to make sure that each BLOCK DATA program
   unit remains unique.  */

void
gfc_generate_block_data (gfc_namespace * ns)
{
  tree decl;
  tree id;

  /* Tell the backend the source location of the block data.  */
  if (ns->proc_name)
    gfc_set_backend_locus (&ns->proc_name->declared_at);
  else
    gfc_set_backend_locus (&gfc_current_locus);

  /* Process the DATA statements.  */
  gfc_trans_common (ns);

  /* Create a global symbol with the mane of the block data.  This is to
     generate linker errors if the same name is used twice.  It is never
     really used.  */
  if (ns->proc_name)
    id = gfc_sym_mangled_function_id (ns->proc_name);
  else
    id = get_identifier ("__BLOCK_DATA__");

  decl = build_decl (input_location,
		     VAR_DECL, id, gfc_array_index_type);
  TREE_PUBLIC (decl) = 1;
  TREE_STATIC (decl) = 1;
  DECL_IGNORED_P (decl) = 1;

  pushdecl (decl);
  rest_of_decl_compilation (decl, 1, 0);
}


/* Process the local variables of a BLOCK construct.  */

void
gfc_process_block_locals (gfc_namespace* ns)
{
  tree decl;

  gcc_assert (saved_local_decls == NULL_TREE);
  has_coarray_vars = false;

  generate_local_vars (ns);

  if (gfc_option.coarray == GFC_FCOARRAY_LIB && has_coarray_vars)
    generate_coarray_init (ns);

  decl = saved_local_decls;
  while (decl)
    {
      tree next;

      next = DECL_CHAIN (decl);
      DECL_CHAIN (decl) = NULL_TREE;
      pushdecl (decl);
      decl = next;
    }
  saved_local_decls = NULL_TREE;
}


#include "gt-fortran-trans-decl.h"<|MERGE_RESOLUTION|>--- conflicted
+++ resolved
@@ -642,12 +642,8 @@
 void
 gfc_allocate_lang_decl (tree decl)
 {
-<<<<<<< HEAD
-  DECL_LANG_SPECIFIC (decl) = ggc_cleared_alloc<struct lang_decl> ();
-=======
   if (DECL_LANG_SPECIFIC (decl) == NULL)
     DECL_LANG_SPECIFIC (decl) = ggc_cleared_alloc<struct lang_decl> ();
->>>>>>> 331c6259
 }
 
 /* Remember a symbol to generate initialization/cleanup code at function

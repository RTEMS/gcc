/* Backend function setup
   Copyright (C) 2002-2013 Free Software Foundation, Inc.
   Contributed by Paul Brook

This file is part of GCC.

GCC is free software; you can redistribute it and/or modify it under
the terms of the GNU General Public License as published by the Free
Software Foundation; either version 3, or (at your option) any later
version.

GCC is distributed in the hope that it will be useful, but WITHOUT ANY
WARRANTY; without even the implied warranty of MERCHANTABILITY or
FITNESS FOR A PARTICULAR PURPOSE.  See the GNU General Public License
for more details.

You should have received a copy of the GNU General Public License
along with GCC; see the file COPYING3.  If not see
<http://www.gnu.org/licenses/>.  */

/* trans-decl.c -- Handling of backend function and variable decls, etc */

#include "config.h"
#include "system.h"
#include "coretypes.h"
#include "tm.h"
#include "tree.h"
#include "tree-dump.h"
#include "gimple.h"	/* For create_tmp_var_raw.  */
#include "ggc.h"
#include "diagnostic-core.h"	/* For internal_error.  */
#include "toplev.h"	/* For announce_function.  */
#include "target.h"
#include "function.h"
#include "flags.h"
#include "cgraph.h"
#include "debug.h"
#include "gfortran.h"
#include "pointer-set.h"
#include "constructor.h"
#include "trans.h"
#include "trans-types.h"
#include "trans-array.h"
#include "trans-const.h"
/* Only for gfc_trans_code.  Shouldn't need to include this.  */
#include "trans-stmt.h"

#define MAX_LABEL_VALUE 99999


/* Holds the result of the function if no result variable specified.  */

static GTY(()) tree current_fake_result_decl;
static GTY(()) tree parent_fake_result_decl;


/* Holds the variable DECLs for the current function.  */

static GTY(()) tree saved_function_decls;
static GTY(()) tree saved_parent_function_decls;

static struct pointer_set_t *nonlocal_dummy_decl_pset;
static GTY(()) tree nonlocal_dummy_decls;

/* Holds the variable DECLs that are locals.  */

static GTY(()) tree saved_local_decls;

/* The namespace of the module we're currently generating.  Only used while
   outputting decls for module variables.  Do not rely on this being set.  */

static gfc_namespace *module_namespace;

/* The currently processed procedure symbol.  */
static gfc_symbol* current_procedure_symbol = NULL;


/* With -fcoarray=lib: For generating the registering call
   of static coarrays.  */
static bool has_coarray_vars;
static stmtblock_t caf_init_block;


/* List of static constructor functions.  */

tree gfc_static_ctors;


/* Function declarations for builtin library functions.  */

tree gfor_fndecl_pause_numeric;
tree gfor_fndecl_pause_string;
tree gfor_fndecl_stop_numeric;
tree gfor_fndecl_stop_numeric_f08;
tree gfor_fndecl_stop_string;
tree gfor_fndecl_error_stop_numeric;
tree gfor_fndecl_error_stop_string;
tree gfor_fndecl_runtime_error;
tree gfor_fndecl_runtime_error_at;
tree gfor_fndecl_runtime_warning_at;
tree gfor_fndecl_os_error;
tree gfor_fndecl_generate_error;
tree gfor_fndecl_set_args;
tree gfor_fndecl_set_fpe;
tree gfor_fndecl_set_options;
tree gfor_fndecl_set_convert;
tree gfor_fndecl_set_record_marker;
tree gfor_fndecl_set_max_subrecord_length;
tree gfor_fndecl_ctime;
tree gfor_fndecl_fdate;
tree gfor_fndecl_ttynam;
tree gfor_fndecl_in_pack;
tree gfor_fndecl_in_unpack;
tree gfor_fndecl_associated;


/* Coarray run-time library function decls.  */
tree gfor_fndecl_caf_init;
tree gfor_fndecl_caf_finalize;
tree gfor_fndecl_caf_register;
tree gfor_fndecl_caf_deregister;
tree gfor_fndecl_caf_critical;
tree gfor_fndecl_caf_end_critical;
tree gfor_fndecl_caf_sync_all;
tree gfor_fndecl_caf_sync_images;
tree gfor_fndecl_caf_error_stop;
tree gfor_fndecl_caf_error_stop_str;

/* Coarray global variables for num_images/this_image.  */

tree gfort_gvar_caf_num_images;
tree gfort_gvar_caf_this_image;


/* Math functions.  Many other math functions are handled in
   trans-intrinsic.c.  */

gfc_powdecl_list gfor_fndecl_math_powi[4][3];
tree gfor_fndecl_math_ishftc4;
tree gfor_fndecl_math_ishftc8;
tree gfor_fndecl_math_ishftc16;


/* String functions.  */

tree gfor_fndecl_compare_string;
tree gfor_fndecl_concat_string;
tree gfor_fndecl_string_len_trim;
tree gfor_fndecl_string_index;
tree gfor_fndecl_string_scan;
tree gfor_fndecl_string_verify;
tree gfor_fndecl_string_trim;
tree gfor_fndecl_string_minmax;
tree gfor_fndecl_adjustl;
tree gfor_fndecl_adjustr;
tree gfor_fndecl_select_string;
tree gfor_fndecl_compare_string_char4;
tree gfor_fndecl_concat_string_char4;
tree gfor_fndecl_string_len_trim_char4;
tree gfor_fndecl_string_index_char4;
tree gfor_fndecl_string_scan_char4;
tree gfor_fndecl_string_verify_char4;
tree gfor_fndecl_string_trim_char4;
tree gfor_fndecl_string_minmax_char4;
tree gfor_fndecl_adjustl_char4;
tree gfor_fndecl_adjustr_char4;
tree gfor_fndecl_select_string_char4;


/* Conversion between character kinds.  */
tree gfor_fndecl_convert_char1_to_char4;
tree gfor_fndecl_convert_char4_to_char1;


/* Other misc. runtime library functions.  */
tree gfor_fndecl_size0;
tree gfor_fndecl_size1;
tree gfor_fndecl_iargc;

/* Intrinsic functions implemented in Fortran.  */
tree gfor_fndecl_sc_kind;
tree gfor_fndecl_si_kind;
tree gfor_fndecl_sr_kind;

/* BLAS gemm functions.  */
tree gfor_fndecl_sgemm;
tree gfor_fndecl_dgemm;
tree gfor_fndecl_cgemm;
tree gfor_fndecl_zgemm;


static void
gfc_add_decl_to_parent_function (tree decl)
{
  gcc_assert (decl);
  DECL_CONTEXT (decl) = DECL_CONTEXT (current_function_decl);
  DECL_NONLOCAL (decl) = 1;
  DECL_CHAIN (decl) = saved_parent_function_decls;
  saved_parent_function_decls = decl;
}

void
gfc_add_decl_to_function (tree decl)
{
  gcc_assert (decl);
  TREE_USED (decl) = 1;
  DECL_CONTEXT (decl) = current_function_decl;
  DECL_CHAIN (decl) = saved_function_decls;
  saved_function_decls = decl;
}

static void
add_decl_as_local (tree decl)
{
  gcc_assert (decl);
  TREE_USED (decl) = 1;
  DECL_CONTEXT (decl) = current_function_decl;
  DECL_CHAIN (decl) = saved_local_decls;
  saved_local_decls = decl;
}


/* Build a  backend label declaration.  Set TREE_USED for named labels.
   The context of the label is always the current_function_decl.  All
   labels are marked artificial.  */

tree
gfc_build_label_decl (tree label_id)
{
  /* 2^32 temporaries should be enough.  */
  static unsigned int tmp_num = 1;
  tree label_decl;
  char *label_name;

  if (label_id == NULL_TREE)
    {
      /* Build an internal label name.  */
      ASM_FORMAT_PRIVATE_NAME (label_name, "L", tmp_num++);
      label_id = get_identifier (label_name);
    }
  else
    label_name = NULL;

  /* Build the LABEL_DECL node. Labels have no type.  */
  label_decl = build_decl (input_location,
			   LABEL_DECL, label_id, void_type_node);
  DECL_CONTEXT (label_decl) = current_function_decl;
  DECL_MODE (label_decl) = VOIDmode;

  /* We always define the label as used, even if the original source
     file never references the label.  We don't want all kinds of
     spurious warnings for old-style Fortran code with too many
     labels.  */
  TREE_USED (label_decl) = 1;

  DECL_ARTIFICIAL (label_decl) = 1;
  return label_decl;
}


/* Set the backend source location of a decl.  */

void
gfc_set_decl_location (tree decl, locus * loc)
{
  DECL_SOURCE_LOCATION (decl) = loc->lb->location;
}


/* Return the backend label declaration for a given label structure,
   or create it if it doesn't exist yet.  */

tree
gfc_get_label_decl (gfc_st_label * lp)
{
  if (lp->backend_decl)
    return lp->backend_decl;
  else
    {
      char label_name[GFC_MAX_SYMBOL_LEN + 1];
      tree label_decl;

      /* Validate the label declaration from the front end.  */
      gcc_assert (lp != NULL && lp->value <= MAX_LABEL_VALUE);

      /* Build a mangled name for the label.  */
      sprintf (label_name, "__label_%.6d", lp->value);

      /* Build the LABEL_DECL node.  */
      label_decl = gfc_build_label_decl (get_identifier (label_name));

      /* Tell the debugger where the label came from.  */
      if (lp->value <= MAX_LABEL_VALUE)	/* An internal label.  */
	gfc_set_decl_location (label_decl, &lp->where);
      else
	DECL_ARTIFICIAL (label_decl) = 1;

      /* Store the label in the label list and return the LABEL_DECL.  */
      lp->backend_decl = label_decl;
      return label_decl;
    }
}


/* Convert a gfc_symbol to an identifier of the same name.  */

static tree
gfc_sym_identifier (gfc_symbol * sym)
{
  if (sym->attr.is_main_program && strcmp (sym->name, "main") == 0)
    return (get_identifier ("MAIN__"));
  else
    return (get_identifier (sym->name));
}


/* Construct mangled name from symbol name.  */

static tree
gfc_sym_mangled_identifier (gfc_symbol * sym)
{
  char name[GFC_MAX_MANGLED_SYMBOL_LEN + 1];

  /* Prevent the mangling of identifiers that have an assigned
     binding label (mainly those that are bind(c)).  */
  if (sym->attr.is_bind_c == 1 && sym->binding_label)
    return get_identifier (sym->binding_label);

  if (sym->module == NULL)
    return gfc_sym_identifier (sym);
  else
    {
      snprintf (name, sizeof name, "__%s_MOD_%s", sym->module, sym->name);
      return get_identifier (name);
    }
}


/* Construct mangled function name from symbol name.  */

static tree
gfc_sym_mangled_function_id (gfc_symbol * sym)
{
  int has_underscore;
  char name[GFC_MAX_MANGLED_SYMBOL_LEN + 1];

  /* It may be possible to simply use the binding label if it's
     provided, and remove the other checks.  Then we could use it
     for other things if we wished.  */
  if ((sym->attr.is_bind_c == 1 || sym->attr.is_iso_c == 1) &&
      sym->binding_label)
    /* use the binding label rather than the mangled name */
    return get_identifier (sym->binding_label);

  if (sym->module == NULL || sym->attr.proc == PROC_EXTERNAL
      || (sym->module != NULL && (sym->attr.external
	    || sym->attr.if_source == IFSRC_IFBODY)))
    {
      /* Main program is mangled into MAIN__.  */
      if (sym->attr.is_main_program)
	return get_identifier ("MAIN__");

      /* Intrinsic procedures are never mangled.  */
      if (sym->attr.proc == PROC_INTRINSIC)
	return get_identifier (sym->name);

      if (gfc_option.flag_underscoring)
	{
	  has_underscore = strchr (sym->name, '_') != 0;
	  if (gfc_option.flag_second_underscore && has_underscore)
	    snprintf (name, sizeof name, "%s__", sym->name);
	  else
	    snprintf (name, sizeof name, "%s_", sym->name);
	  return get_identifier (name);
	}
      else
	return get_identifier (sym->name);
    }
  else
    {
      snprintf (name, sizeof name, "__%s_MOD_%s", sym->module, sym->name);
      return get_identifier (name);
    }
}


void
gfc_set_decl_assembler_name (tree decl, tree name)
{
  tree target_mangled = targetm.mangle_decl_assembler_name (decl, name);
  SET_DECL_ASSEMBLER_NAME (decl, target_mangled);
}


/* Returns true if a variable of specified size should go on the stack.  */

int
gfc_can_put_var_on_stack (tree size)
{
  unsigned HOST_WIDE_INT low;

  if (!INTEGER_CST_P (size))
    return 0;

  if (gfc_option.flag_max_stack_var_size < 0)
    return 1;

  if (TREE_INT_CST_HIGH (size) != 0)
    return 0;

  low = TREE_INT_CST_LOW (size);
  if (low > (unsigned HOST_WIDE_INT) gfc_option.flag_max_stack_var_size)
    return 0;

/* TODO: Set a per-function stack size limit.  */

  return 1;
}


/* gfc_finish_cray_pointee sets DECL_VALUE_EXPR for a Cray pointee to
   an expression involving its corresponding pointer.  There are
   2 cases; one for variable size arrays, and one for everything else,
   because variable-sized arrays require one fewer level of
   indirection.  */

static void
gfc_finish_cray_pointee (tree decl, gfc_symbol *sym)
{
  tree ptr_decl = gfc_get_symbol_decl (sym->cp_pointer);
  tree value;

  /* Parameters need to be dereferenced.  */
  if (sym->cp_pointer->attr.dummy)
    ptr_decl = build_fold_indirect_ref_loc (input_location,
					ptr_decl);

  /* Check to see if we're dealing with a variable-sized array.  */
  if (sym->attr.dimension
      && TREE_CODE (TREE_TYPE (decl)) == POINTER_TYPE)
    {
      /* These decls will be dereferenced later, so we don't dereference
	 them here.  */
      value = convert (TREE_TYPE (decl), ptr_decl);
    }
  else
    {
      ptr_decl = convert (build_pointer_type (TREE_TYPE (decl)),
			  ptr_decl);
      value = build_fold_indirect_ref_loc (input_location,
				       ptr_decl);
    }

  SET_DECL_VALUE_EXPR (decl, value);
  DECL_HAS_VALUE_EXPR_P (decl) = 1;
  GFC_DECL_CRAY_POINTEE (decl) = 1;
}


/* Finish processing of a declaration without an initial value.  */

static void
gfc_finish_decl (tree decl)
{
  gcc_assert (TREE_CODE (decl) == PARM_DECL
	      || DECL_INITIAL (decl) == NULL_TREE);

  if (TREE_CODE (decl) != VAR_DECL)
    return;

  if (DECL_SIZE (decl) == NULL_TREE
      && TYPE_SIZE (TREE_TYPE (decl)) != NULL_TREE)
    layout_decl (decl, 0);

  /* A few consistency checks.  */
  /* A static variable with an incomplete type is an error if it is
     initialized. Also if it is not file scope. Otherwise, let it
     through, but if it is not `extern' then it may cause an error
     message later.  */
  /* An automatic variable with an incomplete type is an error.  */

  /* We should know the storage size.  */
  gcc_assert (DECL_SIZE (decl) != NULL_TREE
	      || (TREE_STATIC (decl)
		  ? (!DECL_INITIAL (decl) || !DECL_CONTEXT (decl))
		  : DECL_EXTERNAL (decl)));

  /* The storage size should be constant.  */
  gcc_assert ((!DECL_EXTERNAL (decl) && !TREE_STATIC (decl))
	      || !DECL_SIZE (decl)
	      || TREE_CODE (DECL_SIZE (decl)) == INTEGER_CST);
}


/* Apply symbol attributes to a variable, and add it to the function scope.  */

static void
gfc_finish_var_decl (tree decl, gfc_symbol * sym)
{
  tree new_type;
  /* TREE_ADDRESSABLE means the address of this variable is actually needed.
     This is the equivalent of the TARGET variables.
     We also need to set this if the variable is passed by reference in a
     CALL statement.  */

  /* Set DECL_VALUE_EXPR for Cray Pointees.  */
  if (sym->attr.cray_pointee)
    gfc_finish_cray_pointee (decl, sym);

  if (sym->attr.target)
    TREE_ADDRESSABLE (decl) = 1;
  /* If it wasn't used we wouldn't be getting it.  */
  TREE_USED (decl) = 1;

  if (sym->attr.flavor == FL_PARAMETER
      && (sym->attr.dimension || sym->ts.type == BT_DERIVED))
    TREE_READONLY (decl) = 1;

  /* Chain this decl to the pending declarations.  Don't do pushdecl()
     because this would add them to the current scope rather than the
     function scope.  */
  if (current_function_decl != NULL_TREE)
    {
      if (sym->ns->proc_name->backend_decl == current_function_decl
	  || sym->result == sym)
	gfc_add_decl_to_function (decl);
      else if (sym->ns->proc_name->attr.flavor == FL_LABEL)
	/* This is a BLOCK construct.  */
	add_decl_as_local (decl);
      else
	gfc_add_decl_to_parent_function (decl);
    }

  if (sym->attr.cray_pointee)
    return;

  if(sym->attr.is_bind_c == 1 && sym->binding_label)
    {
      /* We need to put variables that are bind(c) into the common
	 segment of the object file, because this is what C would do.
	 gfortran would typically put them in either the BSS or
	 initialized data segments, and only mark them as common if
	 they were part of common blocks.  However, if they are not put
	 into common space, then C cannot initialize global Fortran
	 variables that it interoperates with and the draft says that
	 either Fortran or C should be able to initialize it (but not
	 both, of course.) (J3/04-007, section 15.3).  */
      TREE_PUBLIC(decl) = 1;
      DECL_COMMON(decl) = 1;
    }

  /* If a variable is USE associated, it's always external.  */
  if (sym->attr.use_assoc)
    {
      DECL_EXTERNAL (decl) = 1;
      TREE_PUBLIC (decl) = 1;
    }
  else if (sym->module && !sym->attr.result && !sym->attr.dummy)
    {
      /* TODO: Don't set sym->module for result or dummy variables.  */
      gcc_assert (current_function_decl == NULL_TREE || sym->result == sym);

      if (sym->attr.access != ACCESS_PRIVATE || sym->attr.public_used)
	TREE_PUBLIC (decl) = 1;
      TREE_STATIC (decl) = 1;
    }

  /* Derived types are a bit peculiar because of the possibility of
     a default initializer; this must be applied each time the variable
     comes into scope it therefore need not be static.  These variables
     are SAVE_NONE but have an initializer.  Otherwise explicitly
     initialized variables are SAVE_IMPLICIT and explicitly saved are
     SAVE_EXPLICIT.  */
  if (!sym->attr.use_assoc
	&& (sym->attr.save != SAVE_NONE || sym->attr.data
	    || (sym->value && sym->ns->proc_name->attr.is_main_program)
	    || (gfc_option.coarray == GFC_FCOARRAY_LIB
		&& sym->attr.codimension && !sym->attr.allocatable)))
    TREE_STATIC (decl) = 1;

  if (sym->attr.volatile_)
    {
      TREE_THIS_VOLATILE (decl) = 1;
      TREE_SIDE_EFFECTS (decl) = 1;
      new_type = build_qualified_type (TREE_TYPE (decl), TYPE_QUAL_VOLATILE);
      TREE_TYPE (decl) = new_type;
    }

  /* Keep variables larger than max-stack-var-size off stack.  */
  if (!sym->ns->proc_name->attr.recursive
      && INTEGER_CST_P (DECL_SIZE_UNIT (decl))
      && !gfc_can_put_var_on_stack (DECL_SIZE_UNIT (decl))
	 /* Put variable length auto array pointers always into stack.  */
      && (TREE_CODE (TREE_TYPE (decl)) != POINTER_TYPE
	  || sym->attr.dimension == 0
	  || sym->as->type != AS_EXPLICIT
	  || sym->attr.pointer
	  || sym->attr.allocatable)
      && !DECL_ARTIFICIAL (decl))
    TREE_STATIC (decl) = 1;

  /* Handle threadprivate variables.  */
  if (sym->attr.threadprivate
      && (TREE_STATIC (decl) || DECL_EXTERNAL (decl)))
    DECL_TLS_MODEL (decl) = decl_default_tls_model (decl);
}


/* Allocate the lang-specific part of a decl.  */

void
gfc_allocate_lang_decl (tree decl)
{
  DECL_LANG_SPECIFIC (decl) = ggc_alloc_cleared_lang_decl(sizeof
							  (struct lang_decl));
}

/* Remember a symbol to generate initialization/cleanup code at function
   entry/exit.  */

static void
gfc_defer_symbol_init (gfc_symbol * sym)
{
  gfc_symbol *p;
  gfc_symbol *last;
  gfc_symbol *head;

  /* Don't add a symbol twice.  */
  if (sym->tlink)
    return;

  last = head = sym->ns->proc_name;
  p = last->tlink;

  /* Make sure that setup code for dummy variables which are used in the
     setup of other variables is generated first.  */
  if (sym->attr.dummy)
    {
      /* Find the first dummy arg seen after us, or the first non-dummy arg.
         This is a circular list, so don't go past the head.  */
      while (p != head
             && (!p->attr.dummy || p->dummy_order > sym->dummy_order))
        {
          last = p;
          p = p->tlink;
        }
    }
  /* Insert in between last and p.  */
  last->tlink = sym;
  sym->tlink = p;
}


/* Used in gfc_get_symbol_decl and gfc_get_derived_type to obtain the
   backend_decl for a module symbol, if it all ready exists.  If the
   module gsymbol does not exist, it is created.  If the symbol does
   not exist, it is added to the gsymbol namespace.  Returns true if
   an existing backend_decl is found.  */

bool
gfc_get_module_backend_decl (gfc_symbol *sym)
{
  gfc_gsymbol *gsym;
  gfc_symbol *s;
  gfc_symtree *st;

  gsym =  gfc_find_gsymbol (gfc_gsym_root, sym->module);

  if (!gsym || (gsym->ns && gsym->type == GSYM_MODULE))
    {
      st = NULL;
      s = NULL;

      if (gsym)
	gfc_find_symbol (sym->name, gsym->ns, 0, &s);

      if (!s)
	{
	  if (!gsym)
	    {
	      gsym = gfc_get_gsymbol (sym->module);
	      gsym->type = GSYM_MODULE;
	      gsym->ns = gfc_get_namespace (NULL, 0);
	    }

	  st = gfc_new_symtree (&gsym->ns->sym_root, sym->name);
	  st->n.sym = sym;
	  sym->refs++;
	}
      else if (sym->attr.flavor == FL_DERIVED)
	{
	  if (s && s->attr.flavor == FL_PROCEDURE)
	    {
	      gfc_interface *intr;
	      gcc_assert (s->attr.generic);
	      for (intr = s->generic; intr; intr = intr->next)
		if (intr->sym->attr.flavor == FL_DERIVED)
		  {
		    s = intr->sym;
		    break;
		  }
    	    }

	  if (!s->backend_decl)
	    s->backend_decl = gfc_get_derived_type (s);
	  gfc_copy_dt_decls_ifequal (s, sym, true);
	  return true;
	}
      else if (s->backend_decl)
	{
	  if (sym->ts.type == BT_DERIVED || sym->ts.type == BT_CLASS)
	    gfc_copy_dt_decls_ifequal (s->ts.u.derived, sym->ts.u.derived,
				       true);
	  else if (sym->ts.type == BT_CHARACTER)
	    sym->ts.u.cl->backend_decl = s->ts.u.cl->backend_decl;
	  sym->backend_decl = s->backend_decl;
	  return true;
	}
    }
  return false;
}


/* Create an array index type variable with function scope.  */

static tree
create_index_var (const char * pfx, int nest)
{
  tree decl;

  decl = gfc_create_var_np (gfc_array_index_type, pfx);
  if (nest)
    gfc_add_decl_to_parent_function (decl);
  else
    gfc_add_decl_to_function (decl);
  return decl;
}


/* Create variables to hold all the non-constant bits of info for a
   descriptorless array.  Remember these in the lang-specific part of the
   type.  */

static void
gfc_build_qualified_array (tree decl, gfc_symbol * sym)
{
  tree type;
  int dim;
  int nest;
  gfc_namespace* procns;

  type = TREE_TYPE (decl);

  /* We just use the descriptor, if there is one.  */
  if (GFC_DESCRIPTOR_TYPE_P (type))
    return;

  gcc_assert (GFC_ARRAY_TYPE_P (type));
  procns = gfc_find_proc_namespace (sym->ns);
  nest = (procns->proc_name->backend_decl != current_function_decl)
	 && !sym->attr.contained;

  if (sym->attr.codimension && gfc_option.coarray == GFC_FCOARRAY_LIB
      && sym->as->type != AS_ASSUMED_SHAPE
      && GFC_TYPE_ARRAY_CAF_TOKEN (type) == NULL_TREE)
    {
      tree token;

      token = gfc_create_var_np (build_qualified_type (pvoid_type_node,
						       TYPE_QUAL_RESTRICT),
				 "caf_token");
      GFC_TYPE_ARRAY_CAF_TOKEN (type) = token;
      DECL_ARTIFICIAL (token) = 1;
      TREE_STATIC (token) = 1;
      gfc_add_decl_to_function (token);
    }

  for (dim = 0; dim < GFC_TYPE_ARRAY_RANK (type); dim++)
    {
      if (GFC_TYPE_ARRAY_LBOUND (type, dim) == NULL_TREE)
	{
	  GFC_TYPE_ARRAY_LBOUND (type, dim) = create_index_var ("lbound", nest);
	  TREE_NO_WARNING (GFC_TYPE_ARRAY_LBOUND (type, dim)) = 1;
	}
      /* Don't try to use the unknown bound for assumed shape arrays.  */
      if (GFC_TYPE_ARRAY_UBOUND (type, dim) == NULL_TREE
          && (sym->as->type != AS_ASSUMED_SIZE
              || dim < GFC_TYPE_ARRAY_RANK (type) - 1))
	{
	  GFC_TYPE_ARRAY_UBOUND (type, dim) = create_index_var ("ubound", nest);
	  TREE_NO_WARNING (GFC_TYPE_ARRAY_UBOUND (type, dim)) = 1;
	}

      if (GFC_TYPE_ARRAY_STRIDE (type, dim) == NULL_TREE)
	{
	  GFC_TYPE_ARRAY_STRIDE (type, dim) = create_index_var ("stride", nest);
	  TREE_NO_WARNING (GFC_TYPE_ARRAY_STRIDE (type, dim)) = 1;
	}
    }
  for (dim = GFC_TYPE_ARRAY_RANK (type);
       dim < GFC_TYPE_ARRAY_RANK (type) + GFC_TYPE_ARRAY_CORANK (type); dim++)
    {
      if (GFC_TYPE_ARRAY_LBOUND (type, dim) == NULL_TREE)
	{
	  GFC_TYPE_ARRAY_LBOUND (type, dim) = create_index_var ("lbound", nest);
	  TREE_NO_WARNING (GFC_TYPE_ARRAY_LBOUND (type, dim)) = 1;
	}
      /* Don't try to use the unknown ubound for the last coarray dimension.  */
      if (GFC_TYPE_ARRAY_UBOUND (type, dim) == NULL_TREE
          && dim < GFC_TYPE_ARRAY_RANK (type) + GFC_TYPE_ARRAY_CORANK (type) - 1)
	{
	  GFC_TYPE_ARRAY_UBOUND (type, dim) = create_index_var ("ubound", nest);
	  TREE_NO_WARNING (GFC_TYPE_ARRAY_UBOUND (type, dim)) = 1;
	}
    }
  if (GFC_TYPE_ARRAY_OFFSET (type) == NULL_TREE)
    {
      GFC_TYPE_ARRAY_OFFSET (type) = gfc_create_var_np (gfc_array_index_type,
							"offset");
      TREE_NO_WARNING (GFC_TYPE_ARRAY_OFFSET (type)) = 1;

      if (nest)
	gfc_add_decl_to_parent_function (GFC_TYPE_ARRAY_OFFSET (type));
      else
	gfc_add_decl_to_function (GFC_TYPE_ARRAY_OFFSET (type));
    }

  if (GFC_TYPE_ARRAY_SIZE (type) == NULL_TREE
      && sym->as->type != AS_ASSUMED_SIZE)
    {
      GFC_TYPE_ARRAY_SIZE (type) = create_index_var ("size", nest);
      TREE_NO_WARNING (GFC_TYPE_ARRAY_SIZE (type)) = 1;
    }

  if (POINTER_TYPE_P (type))
    {
      gcc_assert (GFC_ARRAY_TYPE_P (TREE_TYPE (type)));
      gcc_assert (TYPE_LANG_SPECIFIC (type)
		  == TYPE_LANG_SPECIFIC (TREE_TYPE (type)));
      type = TREE_TYPE (type);
    }

  if (! COMPLETE_TYPE_P (type) && GFC_TYPE_ARRAY_SIZE (type))
    {
      tree size, range;

      size = fold_build2_loc (input_location, MINUS_EXPR, gfc_array_index_type,
			      GFC_TYPE_ARRAY_SIZE (type), gfc_index_one_node);
      range = build_range_type (gfc_array_index_type, gfc_index_zero_node,
				size);
      TYPE_DOMAIN (type) = range;
      layout_type (type);
    }

  if (TYPE_NAME (type) != NULL_TREE
      && GFC_TYPE_ARRAY_UBOUND (type, sym->as->rank - 1) != NULL_TREE
      && TREE_CODE (GFC_TYPE_ARRAY_UBOUND (type, sym->as->rank - 1)) == VAR_DECL)
    {
      tree gtype = DECL_ORIGINAL_TYPE (TYPE_NAME (type));

      for (dim = 0; dim < sym->as->rank - 1; dim++)
	{
	  gcc_assert (TREE_CODE (gtype) == ARRAY_TYPE);
	  gtype = TREE_TYPE (gtype);
	}
      gcc_assert (TREE_CODE (gtype) == ARRAY_TYPE);
      if (TYPE_MAX_VALUE (TYPE_DOMAIN (gtype)) == NULL)
	TYPE_NAME (type) = NULL_TREE;
    }

  if (TYPE_NAME (type) == NULL_TREE)
    {
      tree gtype = TREE_TYPE (type), rtype, type_decl;

      for (dim = sym->as->rank - 1; dim >= 0; dim--)
	{
	  tree lbound, ubound;
	  lbound = GFC_TYPE_ARRAY_LBOUND (type, dim);
	  ubound = GFC_TYPE_ARRAY_UBOUND (type, dim);
	  rtype = build_range_type (gfc_array_index_type, lbound, ubound);
	  gtype = build_array_type (gtype, rtype);
	  /* Ensure the bound variables aren't optimized out at -O0.
	     For -O1 and above they often will be optimized out, but
	     can be tracked by VTA.  Also set DECL_NAMELESS, so that
	     the artificial lbound.N or ubound.N DECL_NAME doesn't
	     end up in debug info.  */
	  if (lbound && TREE_CODE (lbound) == VAR_DECL
	      && DECL_ARTIFICIAL (lbound) && DECL_IGNORED_P (lbound))
	    {
	      if (DECL_NAME (lbound)
		  && strstr (IDENTIFIER_POINTER (DECL_NAME (lbound)),
			     "lbound") != 0)
		DECL_NAMELESS (lbound) = 1;
	      DECL_IGNORED_P (lbound) = 0;
	    }
	  if (ubound && TREE_CODE (ubound) == VAR_DECL
	      && DECL_ARTIFICIAL (ubound) && DECL_IGNORED_P (ubound))
	    {
	      if (DECL_NAME (ubound)
		  && strstr (IDENTIFIER_POINTER (DECL_NAME (ubound)),
			     "ubound") != 0)
		DECL_NAMELESS (ubound) = 1;
	      DECL_IGNORED_P (ubound) = 0;
	    }
	}
      TYPE_NAME (type) = type_decl = build_decl (input_location,
						 TYPE_DECL, NULL, gtype);
      DECL_ORIGINAL_TYPE (type_decl) = gtype;
    }
}


/* For some dummy arguments we don't use the actual argument directly.
   Instead we create a local decl and use that.  This allows us to perform
   initialization, and construct full type information.  */

static tree
gfc_build_dummy_array_decl (gfc_symbol * sym, tree dummy)
{
  tree decl;
  tree type;
  gfc_array_spec *as;
  char *name;
  gfc_packed packed;
  int n;
  bool known_size;

  if (sym->attr.pointer || sym->attr.allocatable
      || (sym->as && sym->as->type == AS_ASSUMED_RANK))
    return dummy;

  /* Add to list of variables if not a fake result variable.  */
  if (sym->attr.result || sym->attr.dummy)
    gfc_defer_symbol_init (sym);

  type = TREE_TYPE (dummy);
  gcc_assert (TREE_CODE (dummy) == PARM_DECL
	  && POINTER_TYPE_P (type));

  /* Do we know the element size?  */
  known_size = sym->ts.type != BT_CHARACTER
	  || INTEGER_CST_P (sym->ts.u.cl->backend_decl);

  if (known_size && !GFC_DESCRIPTOR_TYPE_P (TREE_TYPE (type)))
    {
      /* For descriptorless arrays with known element size the actual
         argument is sufficient.  */
      gcc_assert (GFC_ARRAY_TYPE_P (type));
      gfc_build_qualified_array (dummy, sym);
      return dummy;
    }

  type = TREE_TYPE (type);
  if (GFC_DESCRIPTOR_TYPE_P (type))
    {
      /* Create a descriptorless array pointer.  */
      as = sym->as;
      packed = PACKED_NO;

      /* Even when -frepack-arrays is used, symbols with TARGET attribute
	 are not repacked.  */
      if (!gfc_option.flag_repack_arrays || sym->attr.target)
	{
	  if (as->type == AS_ASSUMED_SIZE)
	    packed = PACKED_FULL;
	}
      else
	{
	  if (as->type == AS_EXPLICIT)
	    {
	      packed = PACKED_FULL;
	      for (n = 0; n < as->rank; n++)
		{
		  if (!(as->upper[n]
			&& as->lower[n]
			&& as->upper[n]->expr_type == EXPR_CONSTANT
			&& as->lower[n]->expr_type == EXPR_CONSTANT))
		    {
		      packed = PACKED_PARTIAL;
		      break;
		    }
		}
	    }
	  else
	    packed = PACKED_PARTIAL;
	}

      type = gfc_typenode_for_spec (&sym->ts);
      type = gfc_get_nodesc_array_type (type, sym->as, packed,
					!sym->attr.target);
    }
  else
    {
      /* We now have an expression for the element size, so create a fully
	 qualified type.  Reset sym->backend decl or this will just return the
	 old type.  */
      DECL_ARTIFICIAL (sym->backend_decl) = 1;
      sym->backend_decl = NULL_TREE;
      type = gfc_sym_type (sym);
      packed = PACKED_FULL;
    }

  ASM_FORMAT_PRIVATE_NAME (name, IDENTIFIER_POINTER (DECL_NAME (dummy)), 0);
  decl = build_decl (input_location,
		     VAR_DECL, get_identifier (name), type);

  DECL_ARTIFICIAL (decl) = 1;
  DECL_NAMELESS (decl) = 1;
  TREE_PUBLIC (decl) = 0;
  TREE_STATIC (decl) = 0;
  DECL_EXTERNAL (decl) = 0;

  /* We should never get deferred shape arrays here.  We used to because of
     frontend bugs.  */
  gcc_assert (sym->as->type != AS_DEFERRED);

  if (packed == PACKED_PARTIAL)
    GFC_DECL_PARTIAL_PACKED_ARRAY (decl) = 1;
  else if (packed == PACKED_FULL)
    GFC_DECL_PACKED_ARRAY (decl) = 1;

  gfc_build_qualified_array (decl, sym);

  if (DECL_LANG_SPECIFIC (dummy))
    DECL_LANG_SPECIFIC (decl) = DECL_LANG_SPECIFIC (dummy);
  else
    gfc_allocate_lang_decl (decl);

  GFC_DECL_SAVED_DESCRIPTOR (decl) = dummy;

  if (sym->ns->proc_name->backend_decl == current_function_decl
      || sym->attr.contained)
    gfc_add_decl_to_function (decl);
  else
    gfc_add_decl_to_parent_function (decl);

  return decl;
}

/* For symbol SYM with GFC_DECL_SAVED_DESCRIPTOR used in contained
   function add a VAR_DECL to the current function with DECL_VALUE_EXPR
   pointing to the artificial variable for debug info purposes.  */

static void
gfc_nonlocal_dummy_array_decl (gfc_symbol *sym)
{
  tree decl, dummy;

  if (! nonlocal_dummy_decl_pset)
    nonlocal_dummy_decl_pset = pointer_set_create ();

  if (pointer_set_insert (nonlocal_dummy_decl_pset, sym->backend_decl))
    return;

  dummy = GFC_DECL_SAVED_DESCRIPTOR (sym->backend_decl);
  decl = build_decl (input_location, VAR_DECL, DECL_NAME (dummy),
		     TREE_TYPE (sym->backend_decl));
  DECL_ARTIFICIAL (decl) = 0;
  TREE_USED (decl) = 1;
  TREE_PUBLIC (decl) = 0;
  TREE_STATIC (decl) = 0;
  DECL_EXTERNAL (decl) = 0;
  if (DECL_BY_REFERENCE (dummy))
    DECL_BY_REFERENCE (decl) = 1;
  DECL_LANG_SPECIFIC (decl) = DECL_LANG_SPECIFIC (sym->backend_decl);
  SET_DECL_VALUE_EXPR (decl, sym->backend_decl);
  DECL_HAS_VALUE_EXPR_P (decl) = 1;
  DECL_CONTEXT (decl) = DECL_CONTEXT (sym->backend_decl);
  DECL_CHAIN (decl) = nonlocal_dummy_decls;
  nonlocal_dummy_decls = decl;
}

/* Return a constant or a variable to use as a string length.  Does not
   add the decl to the current scope.  */

static tree
gfc_create_string_length (gfc_symbol * sym)
{
  gcc_assert (sym->ts.u.cl);
  gfc_conv_const_charlen (sym->ts.u.cl);

  if (sym->ts.u.cl->backend_decl == NULL_TREE)
    {
      tree length;
      const char *name;

      /* The string length variable shall be in static memory if it is either
	 explicitly SAVED, a module variable or with -fno-automatic. Only
	 relevant is "len=:" - otherwise, it is either a constant length or
	 it is an automatic variable.  */
      bool static_length = sym->attr.save
			   || sym->ns->proc_name->attr.flavor == FL_MODULE
			   || (gfc_option.flag_max_stack_var_size == 0
			       && sym->ts.deferred && !sym->attr.dummy
			       && !sym->attr.result && !sym->attr.function);

      /* Also prefix the mangled name. We need to call GFC_PREFIX for static
	 variables as some systems do not support the "." in the assembler name.
	 For nonstatic variables, the "." does not appear in assembler.  */
      if (static_length)
	{
	  if (sym->module)
	    name = gfc_get_string (GFC_PREFIX ("%s_MOD_%s"), sym->module,
				   sym->name);
	  else
	    name = gfc_get_string (GFC_PREFIX ("%s"), sym->name);
	}
      else if (sym->module)
	name = gfc_get_string (".__%s_MOD_%s", sym->module, sym->name);
      else
	name = gfc_get_string (".%s", sym->name);

      length = build_decl (input_location,
			   VAR_DECL, get_identifier (name),
			   gfc_charlen_type_node);
      DECL_ARTIFICIAL (length) = 1;
      TREE_USED (length) = 1;
      if (sym->ns->proc_name->tlink != NULL)
	gfc_defer_symbol_init (sym);

      sym->ts.u.cl->backend_decl = length;

      if (static_length)
	TREE_STATIC (length) = 1;

      if (sym->ns->proc_name->attr.flavor == FL_MODULE
	  && (sym->attr.access != ACCESS_PRIVATE || sym->attr.public_used))
	TREE_PUBLIC (length) = 1;
    }

  gcc_assert (sym->ts.u.cl->backend_decl != NULL_TREE);
  return sym->ts.u.cl->backend_decl;
}

/* If a variable is assigned a label, we add another two auxiliary
   variables.  */

static void
gfc_add_assign_aux_vars (gfc_symbol * sym)
{
  tree addr;
  tree length;
  tree decl;

  gcc_assert (sym->backend_decl);

  decl = sym->backend_decl;
  gfc_allocate_lang_decl (decl);
  GFC_DECL_ASSIGN (decl) = 1;
  length = build_decl (input_location,
		       VAR_DECL, create_tmp_var_name (sym->name),
		       gfc_charlen_type_node);
  addr = build_decl (input_location,
		     VAR_DECL, create_tmp_var_name (sym->name),
		     pvoid_type_node);
  gfc_finish_var_decl (length, sym);
  gfc_finish_var_decl (addr, sym);
  /*  STRING_LENGTH is also used as flag. Less than -1 means that
      ASSIGN_ADDR can not be used. Equal -1 means that ASSIGN_ADDR is the
      target label's address. Otherwise, value is the length of a format string
      and ASSIGN_ADDR is its address.  */
  if (TREE_STATIC (length))
    DECL_INITIAL (length) = build_int_cst (gfc_charlen_type_node, -2);
  else
    gfc_defer_symbol_init (sym);

  GFC_DECL_STRING_LEN (decl) = length;
  GFC_DECL_ASSIGN_ADDR (decl) = addr;
}


static tree
add_attributes_to_decl (symbol_attribute sym_attr, tree list)
{
  unsigned id;
  tree attr;

  for (id = 0; id < EXT_ATTR_NUM; id++)
    if (sym_attr.ext_attr & (1 << id))
      {
	attr = build_tree_list (
		 get_identifier (ext_attr_list[id].middle_end_name),
				 NULL_TREE);
	list = chainon (list, attr);
      }

  return list;
}


static void build_function_decl (gfc_symbol * sym, bool global);


/* Return the decl for a gfc_symbol, create it if it doesn't already
   exist.  */

tree
gfc_get_symbol_decl (gfc_symbol * sym)
{
  tree decl;
  tree length = NULL_TREE;
  tree attributes;
  int byref;
  bool intrinsic_array_parameter = false;
  bool fun_or_res;

  gcc_assert (sym->attr.referenced
	      || sym->attr.flavor == FL_PROCEDURE
	      || sym->attr.use_assoc
	      || sym->ns->proc_name->attr.if_source == IFSRC_IFBODY
	      || (sym->module && sym->attr.if_source != IFSRC_DECL
		  && sym->backend_decl));

  if (sym->ns && sym->ns->proc_name && sym->ns->proc_name->attr.function)
    byref = gfc_return_by_reference (sym->ns->proc_name);
  else
    byref = 0;

  /* Make sure that the vtab for the declared type is completed.  */
  if (sym->ts.type == BT_CLASS)
    {
      gfc_component *c = CLASS_DATA (sym);
      if (!c->ts.u.derived->backend_decl)
	{
	  gfc_find_derived_vtab (c->ts.u.derived);
	  gfc_get_derived_type (sym->ts.u.derived);
	}
    }

  /* All deferred character length procedures need to retain the backend
     decl, which is a pointer to the character length in the caller's
     namespace and to declare a local character length.  */
  if (!byref && sym->attr.function
	&& sym->ts.type == BT_CHARACTER
	&& sym->ts.deferred
	&& sym->ts.u.cl->passed_length == NULL
	&& sym->ts.u.cl->backend_decl
	&& TREE_CODE (sym->ts.u.cl->backend_decl) == PARM_DECL)
    {
      sym->ts.u.cl->passed_length = sym->ts.u.cl->backend_decl;
      sym->ts.u.cl->backend_decl = NULL_TREE;
      length = gfc_create_string_length (sym);
    }

  fun_or_res = byref && (sym->attr.result
			 || (sym->attr.function && sym->ts.deferred));
  if ((sym->attr.dummy && ! sym->attr.function) || fun_or_res)
    {
      /* Return via extra parameter.  */
      if (sym->attr.result && byref
	  && !sym->backend_decl)
	{
	  sym->backend_decl =
	    DECL_ARGUMENTS (sym->ns->proc_name->backend_decl);
	  /* For entry master function skip over the __entry
	     argument.  */
	  if (sym->ns->proc_name->attr.entry_master)
	    sym->backend_decl = DECL_CHAIN (sym->backend_decl);
	}

      /* Dummy variables should already have been created.  */
      gcc_assert (sym->backend_decl);

      /* Create a character length variable.  */
      if (sym->ts.type == BT_CHARACTER)
	{
	  /* For a deferred dummy, make a new string length variable.  */
	  if (sym->ts.deferred
		&&
	     (sym->ts.u.cl->passed_length == sym->ts.u.cl->backend_decl))
	    sym->ts.u.cl->backend_decl = NULL_TREE;

	  if (sym->ts.deferred && fun_or_res
		&& sym->ts.u.cl->passed_length == NULL
		&& sym->ts.u.cl->backend_decl)
	    {
	      sym->ts.u.cl->passed_length = sym->ts.u.cl->backend_decl;
	      sym->ts.u.cl->backend_decl = NULL_TREE;
	    }

	  if (sym->ts.u.cl->backend_decl == NULL_TREE)
	    length = gfc_create_string_length (sym);
	  else
	    length = sym->ts.u.cl->backend_decl;
	  if (TREE_CODE (length) == VAR_DECL
	      && DECL_FILE_SCOPE_P (length))
	    {
	      /* Add the string length to the same context as the symbol.  */
	      if (DECL_CONTEXT (sym->backend_decl) == current_function_decl)
	        gfc_add_decl_to_function (length);
	      else
		gfc_add_decl_to_parent_function (length);

	      gcc_assert (DECL_CONTEXT (sym->backend_decl) ==
			    DECL_CONTEXT (length));

	      gfc_defer_symbol_init (sym);
	    }
	}

      /* Use a copy of the descriptor for dummy arrays.  */
      if ((sym->attr.dimension || sym->attr.codimension)
         && !TREE_USED (sym->backend_decl))
        {
	  decl = gfc_build_dummy_array_decl (sym, sym->backend_decl);
	  /* Prevent the dummy from being detected as unused if it is copied.  */
	  if (sym->backend_decl != NULL && decl != sym->backend_decl)
	    DECL_ARTIFICIAL (sym->backend_decl) = 1;
	  sym->backend_decl = decl;
	}

      TREE_USED (sym->backend_decl) = 1;
      if (sym->attr.assign && GFC_DECL_ASSIGN (sym->backend_decl) == 0)
	{
	  gfc_add_assign_aux_vars (sym);
	}

      if (sym->attr.dimension
	  && DECL_LANG_SPECIFIC (sym->backend_decl)
	  && GFC_DECL_SAVED_DESCRIPTOR (sym->backend_decl)
	  && DECL_CONTEXT (sym->backend_decl) != current_function_decl)
	gfc_nonlocal_dummy_array_decl (sym);

      if (sym->ts.type == BT_CLASS && sym->backend_decl)
	GFC_DECL_CLASS(sym->backend_decl) = 1;

      if (sym->ts.type == BT_CLASS && sym->backend_decl)
	GFC_DECL_CLASS(sym->backend_decl) = 1;
     return sym->backend_decl;
    }

  if (sym->backend_decl)
    return sym->backend_decl;

  /* Special case for array-valued named constants from intrinsic
     procedures; those are inlined.  */
  if (sym->attr.use_assoc && sym->from_intmod
      && sym->attr.flavor == FL_PARAMETER)
    intrinsic_array_parameter = true;

  /* If use associated compilation, use the module
     declaration.  */
  if ((sym->attr.flavor == FL_VARIABLE
       || sym->attr.flavor == FL_PARAMETER)
      && sym->attr.use_assoc
      && !intrinsic_array_parameter
      && sym->module
      && gfc_get_module_backend_decl (sym))
    {
      if (sym->ts.type == BT_CLASS && sym->backend_decl)
	GFC_DECL_CLASS(sym->backend_decl) = 1;
      return sym->backend_decl;
    }

  if (sym->attr.flavor == FL_PROCEDURE)
    {
      /* Catch function declarations. Only used for actual parameters,
	 procedure pointers and procptr initialization targets.  */
      if (sym->attr.external || sym->attr.use_assoc || sym->attr.intrinsic)
	{
	  decl = gfc_get_extern_function_decl (sym);
	  gfc_set_decl_location (decl, &sym->declared_at);
	}
      else
	{
	  if (!sym->backend_decl)
	    build_function_decl (sym, false);
	  decl = sym->backend_decl;
	}
      return decl;
    }

  if (sym->attr.intrinsic)
    internal_error ("intrinsic variable which isn't a procedure");

  /* Create string length decl first so that they can be used in the
     type declaration.  */
  if (sym->ts.type == BT_CHARACTER)
    length = gfc_create_string_length (sym);

  /* Create the decl for the variable.  */
  decl = build_decl (sym->declared_at.lb->location,
		     VAR_DECL, gfc_sym_identifier (sym), gfc_sym_type (sym));

  /* Add attributes to variables.  Functions are handled elsewhere.  */
  attributes = add_attributes_to_decl (sym->attr, NULL_TREE);
  decl_attributes (&decl, attributes, 0);

  /* Symbols from modules should have their assembler names mangled.
     This is done here rather than in gfc_finish_var_decl because it
     is different for string length variables.  */
  if (sym->module)
    {
      gfc_set_decl_assembler_name (decl, gfc_sym_mangled_identifier (sym));
      if (sym->attr.use_assoc && !intrinsic_array_parameter)
	DECL_IGNORED_P (decl) = 1;
    }

  if (sym->attr.select_type_temporary)
    {
      DECL_ARTIFICIAL (decl) = 1;
      DECL_IGNORED_P (decl) = 1;
    }

  if (sym->attr.dimension || sym->attr.codimension)
    {
      /* Create variables to hold the non-constant bits of array info.  */
      gfc_build_qualified_array (decl, sym);

      if (sym->attr.contiguous
	  || ((sym->attr.allocatable || !sym->attr.dummy) && !sym->attr.pointer))
	GFC_DECL_PACKED_ARRAY (decl) = 1;
    }

  /* Remember this variable for allocation/cleanup.  */
  if (sym->attr.dimension || sym->attr.allocatable || sym->attr.codimension
      || (sym->ts.type == BT_CLASS &&
	  (CLASS_DATA (sym)->attr.dimension
	   || CLASS_DATA (sym)->attr.allocatable))
      || (sym->ts.type == BT_DERIVED
	  && (sym->ts.u.derived->attr.alloc_comp
	      || (!sym->attr.pointer && !sym->attr.artificial && !sym->attr.save
		  && !sym->ns->proc_name->attr.is_main_program
		  && gfc_is_finalizable (sym->ts.u.derived, NULL))))
      /* This applies a derived type default initializer.  */
      || (sym->ts.type == BT_DERIVED
	  && sym->attr.save == SAVE_NONE
	  && !sym->attr.data
	  && !sym->attr.allocatable
	  && (sym->value && !sym->ns->proc_name->attr.is_main_program)
	  && !(sym->attr.use_assoc && !intrinsic_array_parameter)))
    gfc_defer_symbol_init (sym);

  gfc_finish_var_decl (decl, sym);

  if (sym->ts.type == BT_CHARACTER)
    {
      /* Character variables need special handling.  */
      gfc_allocate_lang_decl (decl);

      if (TREE_CODE (length) != INTEGER_CST)
	{
	  gfc_finish_var_decl (length, sym);
	  gcc_assert (!sym->value);
	}
    }
  else if (sym->attr.subref_array_pointer)
    {
      /* We need the span for these beasts.  */
      gfc_allocate_lang_decl (decl);
    }

  if (sym->attr.subref_array_pointer)
    {
      tree span;
      GFC_DECL_SUBREF_ARRAY_P (decl) = 1;
      span = build_decl (input_location,
			 VAR_DECL, create_tmp_var_name ("span"),
			 gfc_array_index_type);
      gfc_finish_var_decl (span, sym);
      TREE_STATIC (span) = TREE_STATIC (decl);
      DECL_ARTIFICIAL (span) = 1;

      GFC_DECL_SPAN (decl) = span;
      GFC_TYPE_ARRAY_SPAN (TREE_TYPE (decl)) = span;
    }

  if (sym->ts.type == BT_CLASS)
	GFC_DECL_CLASS(decl) = 1;

  sym->backend_decl = decl;

  if (sym->attr.assign)
    gfc_add_assign_aux_vars (sym);

  if (intrinsic_array_parameter)
    {
      TREE_STATIC (decl) = 1;
      DECL_EXTERNAL (decl) = 0;
    }

  if (TREE_STATIC (decl)
      && !(sym->attr.use_assoc && !intrinsic_array_parameter)
      && (sym->attr.save || sym->ns->proc_name->attr.is_main_program
	  || gfc_option.flag_max_stack_var_size == 0
	  || sym->attr.data || sym->ns->proc_name->attr.flavor == FL_MODULE)
      && (gfc_option.coarray != GFC_FCOARRAY_LIB
	  || !sym->attr.codimension || sym->attr.allocatable))
    {
      /* Add static initializer. For procedures, it is only needed if
	 SAVE is specified otherwise they need to be reinitialized
	 every time the procedure is entered. The TREE_STATIC is
	 in this case due to -fmax-stack-var-size=.  */

      DECL_INITIAL (decl) = gfc_conv_initializer (sym->value, &sym->ts,
				    TREE_TYPE (decl), sym->attr.dimension
				    || (sym->attr.codimension
					&& sym->attr.allocatable),
				    sym->attr.pointer || sym->attr.allocatable
				    || sym->ts.type == BT_CLASS,
				    sym->attr.proc_pointer);
    }

  if (!TREE_STATIC (decl)
      && POINTER_TYPE_P (TREE_TYPE (decl))
      && !sym->attr.pointer
      && !sym->attr.allocatable
      && !sym->attr.proc_pointer
      && !sym->attr.select_type_temporary)
    DECL_BY_REFERENCE (decl) = 1;

  if (sym->attr.vtab
      || (sym->name[0] == '_' && strncmp ("__def_init", sym->name, 10) == 0))
    TREE_READONLY (decl) = 1;

  return decl;
}


/* Substitute a temporary variable in place of the real one.  */

void
gfc_shadow_sym (gfc_symbol * sym, tree decl, gfc_saved_var * save)
{
  save->attr = sym->attr;
  save->decl = sym->backend_decl;

  gfc_clear_attr (&sym->attr);
  sym->attr.referenced = 1;
  sym->attr.flavor = FL_VARIABLE;

  sym->backend_decl = decl;
}


/* Restore the original variable.  */

void
gfc_restore_sym (gfc_symbol * sym, gfc_saved_var * save)
{
  sym->attr = save->attr;
  sym->backend_decl = save->decl;
}


/* Declare a procedure pointer.  */

static tree
get_proc_pointer_decl (gfc_symbol *sym)
{
  tree decl;
  tree attributes;

  decl = sym->backend_decl;
  if (decl)
    return decl;

  decl = build_decl (input_location,
		     VAR_DECL, get_identifier (sym->name),
		     build_pointer_type (gfc_get_function_type (sym)));

  if (sym->module)
    {
      /* Apply name mangling.  */
      gfc_set_decl_assembler_name (decl, gfc_sym_mangled_identifier (sym));
      if (sym->attr.use_assoc)
	DECL_IGNORED_P (decl) = 1;
    }

  if ((sym->ns->proc_name
      && sym->ns->proc_name->backend_decl == current_function_decl)
      || sym->attr.contained)
    gfc_add_decl_to_function (decl);
  else if (sym->ns->proc_name->attr.flavor != FL_MODULE)
    gfc_add_decl_to_parent_function (decl);

  sym->backend_decl = decl;

  /* If a variable is USE associated, it's always external.  */
  if (sym->attr.use_assoc)
    {
      DECL_EXTERNAL (decl) = 1;
      TREE_PUBLIC (decl) = 1;
    }
  else if (sym->module && sym->ns->proc_name->attr.flavor == FL_MODULE)
    {
      /* This is the declaration of a module variable.  */
      TREE_PUBLIC (decl) = 1;
      TREE_STATIC (decl) = 1;
    }

  if (!sym->attr.use_assoc
	&& (sym->attr.save != SAVE_NONE || sym->attr.data
	      || (sym->value && sym->ns->proc_name->attr.is_main_program)))
    TREE_STATIC (decl) = 1;

  if (TREE_STATIC (decl) && sym->value)
    {
      /* Add static initializer.  */
      DECL_INITIAL (decl) = gfc_conv_initializer (sym->value, &sym->ts,
						  TREE_TYPE (decl),
						  sym->attr.dimension,
						  false, true);
    }

  /* Handle threadprivate procedure pointers.  */
  if (sym->attr.threadprivate
      && (TREE_STATIC (decl) || DECL_EXTERNAL (decl)))
    DECL_TLS_MODEL (decl) = decl_default_tls_model (decl);

  attributes = add_attributes_to_decl (sym->attr, NULL_TREE);
  decl_attributes (&decl, attributes, 0);

  return decl;
}


/* Get a basic decl for an external function.  */

tree
gfc_get_extern_function_decl (gfc_symbol * sym)
{
  tree type;
  tree fndecl;
  tree attributes;
  gfc_expr e;
  gfc_intrinsic_sym *isym;
  gfc_expr argexpr;
  char s[GFC_MAX_SYMBOL_LEN + 23]; /* "_gfortran_f2c_specific" and '\0'.  */
  tree name;
  tree mangled_name;
  gfc_gsymbol *gsym;

  if (sym->backend_decl)
    return sym->backend_decl;

  /* We should never be creating external decls for alternate entry points.
     The procedure may be an alternate entry point, but we don't want/need
     to know that.  */
  gcc_assert (!(sym->attr.entry || sym->attr.entry_master));

  if (sym->attr.proc_pointer)
    return get_proc_pointer_decl (sym);

  /* See if this is an external procedure from the same file.  If so,
     return the backend_decl.  */
  gsym =  gfc_find_gsymbol (gfc_gsym_root, sym->binding_label
					   ? sym->binding_label : sym->name);

  if (gsym && !gsym->defined)
    gsym = NULL;

  /* This can happen because of C binding.  */
  if (gsym && gsym->ns && gsym->ns->proc_name
      && gsym->ns->proc_name->attr.flavor == FL_MODULE)
    goto module_sym;

  if ((!sym->attr.use_assoc || sym->attr.if_source != IFSRC_DECL)
      && !sym->backend_decl
      && gsym && gsym->ns
      && ((gsym->type == GSYM_SUBROUTINE) || (gsym->type == GSYM_FUNCTION))
      && (gsym->ns->proc_name->backend_decl || !sym->attr.intrinsic))
    {
      if (!gsym->ns->proc_name->backend_decl)
	{
	  /* By construction, the external function cannot be
	     a contained procedure.  */
	  locus old_loc;

	  gfc_save_backend_locus (&old_loc);
	  push_cfun (NULL);

	  gfc_create_function_decl (gsym->ns, true);

	  pop_cfun ();
	  gfc_restore_backend_locus (&old_loc);
	}

      /* If the namespace has entries, the proc_name is the
	 entry master.  Find the entry and use its backend_decl.
	 otherwise, use the proc_name backend_decl.  */
      if (gsym->ns->entries)
	{
	  gfc_entry_list *entry = gsym->ns->entries;

	  for (; entry; entry = entry->next)
	    {
	      if (strcmp (gsym->name, entry->sym->name) == 0)
		{
	          sym->backend_decl = entry->sym->backend_decl;
		  break;
		}
	    }
	}
      else
	sym->backend_decl = gsym->ns->proc_name->backend_decl;

      if (sym->backend_decl)
	{
	  /* Avoid problems of double deallocation of the backend declaration
	     later in gfc_trans_use_stmts; cf. PR 45087.  */
	  if (sym->attr.if_source != IFSRC_DECL && sym->attr.use_assoc)
	    sym->attr.use_assoc = 0;

	  return sym->backend_decl;
	}
    }

  /* See if this is a module procedure from the same file.  If so,
     return the backend_decl.  */
  if (sym->module)
    gsym =  gfc_find_gsymbol (gfc_gsym_root, sym->module);

module_sym:
  if (gsym && gsym->ns
      && (gsym->type == GSYM_MODULE
	  || (gsym->ns->proc_name && gsym->ns->proc_name->attr.flavor == FL_MODULE)))
    {
      gfc_symbol *s;

      s = NULL;
      if (gsym->type == GSYM_MODULE)
	gfc_find_symbol (sym->name, gsym->ns, 0, &s);
      else
	gfc_find_symbol (gsym->sym_name, gsym->ns, 0, &s);

      if (s && s->backend_decl)
	{
	  if (sym->ts.type == BT_DERIVED || sym->ts.type == BT_CLASS)
	    gfc_copy_dt_decls_ifequal (s->ts.u.derived, sym->ts.u.derived,
				       true);
	  else if (sym->ts.type == BT_CHARACTER)
	    sym->ts.u.cl->backend_decl = s->ts.u.cl->backend_decl;
	  sym->backend_decl = s->backend_decl;
	  return sym->backend_decl;
	}
    }

  if (sym->attr.intrinsic)
    {
      /* Call the resolution function to get the actual name.  This is
         a nasty hack which relies on the resolution functions only looking
	 at the first argument.  We pass NULL for the second argument
	 otherwise things like AINT get confused.  */
      isym = gfc_find_function (sym->name);
      gcc_assert (isym->resolve.f0 != NULL);

      memset (&e, 0, sizeof (e));
      e.expr_type = EXPR_FUNCTION;

      memset (&argexpr, 0, sizeof (argexpr));
      gcc_assert (isym->formal);
      argexpr.ts = isym->formal->ts;

      if (isym->formal->next == NULL)
	isym->resolve.f1 (&e, &argexpr);
      else
	{
	  if (isym->formal->next->next == NULL)
	    isym->resolve.f2 (&e, &argexpr, NULL);
	  else
	    {
	      if (isym->formal->next->next->next == NULL)
		isym->resolve.f3 (&e, &argexpr, NULL, NULL);
	      else
		{
		  /* All specific intrinsics take less than 5 arguments.  */
		  gcc_assert (isym->formal->next->next->next->next == NULL);
		  isym->resolve.f4 (&e, &argexpr, NULL, NULL, NULL);
		}
	    }
	}

      if (gfc_option.flag_f2c
	  && ((e.ts.type == BT_REAL && e.ts.kind == gfc_default_real_kind)
	      || e.ts.type == BT_COMPLEX))
	{
	  /* Specific which needs a different implementation if f2c
	     calling conventions are used.  */
	  sprintf (s, "_gfortran_f2c_specific%s", e.value.function.name);
	}
      else
	sprintf (s, "_gfortran_specific%s", e.value.function.name);

      name = get_identifier (s);
      mangled_name = name;
    }
  else
    {
      name = gfc_sym_identifier (sym);
      mangled_name = gfc_sym_mangled_function_id (sym);
    }

  type = gfc_get_function_type (sym);
  fndecl = build_decl (input_location,
		       FUNCTION_DECL, name, type);

  /* Initialize DECL_EXTERNAL and TREE_PUBLIC before calling decl_attributes;
     TREE_PUBLIC specifies whether a function is globally addressable (i.e.
     the opposite of declaring a function as static in C).  */
  DECL_EXTERNAL (fndecl) = 1;
  TREE_PUBLIC (fndecl) = 1;

  attributes = add_attributes_to_decl (sym->attr, NULL_TREE);
  decl_attributes (&fndecl, attributes, 0);

  gfc_set_decl_assembler_name (fndecl, mangled_name);

  /* Set the context of this decl.  */
  if (0 && sym->ns && sym->ns->proc_name)
    {
      /* TODO: Add external decls to the appropriate scope.  */
      DECL_CONTEXT (fndecl) = sym->ns->proc_name->backend_decl;
    }
  else
    {
      /* Global declaration, e.g. intrinsic subroutine.  */
      DECL_CONTEXT (fndecl) = NULL_TREE;
    }

  /* Set attributes for PURE functions. A call to PURE function in the
     Fortran 95 sense is both pure and without side effects in the C
     sense.  */
  if (sym->attr.pure || sym->attr.implicit_pure)
    {
      if (sym->attr.function && !gfc_return_by_reference (sym))
	DECL_PURE_P (fndecl) = 1;
      /* TODO: check if pure SUBROUTINEs don't have INTENT(OUT)
	 parameters and don't use alternate returns (is this
	 allowed?). In that case, calls to them are meaningless, and
	 can be optimized away. See also in build_function_decl().  */
      TREE_SIDE_EFFECTS (fndecl) = 0;
    }

  /* Mark non-returning functions.  */
  if (sym->attr.noreturn)
      TREE_THIS_VOLATILE(fndecl) = 1;

  sym->backend_decl = fndecl;

  if (DECL_CONTEXT (fndecl) == NULL_TREE)
    pushdecl_top_level (fndecl);

  return fndecl;
}


/* Create a declaration for a procedure.  For external functions (in the C
   sense) use gfc_get_extern_function_decl.  HAS_ENTRIES is true if this is
   a master function with alternate entry points.  */

static void
build_function_decl (gfc_symbol * sym, bool global)
{
  tree fndecl, type, attributes;
  symbol_attribute attr;
  tree result_decl;
  gfc_formal_arglist *f;

  gcc_assert (!sym->attr.external);

  if (sym->backend_decl)
    return;

  /* Set the line and filename.  sym->declared_at seems to point to the
     last statement for subroutines, but it'll do for now.  */
  gfc_set_backend_locus (&sym->declared_at);

  /* Allow only one nesting level.  Allow public declarations.  */
  gcc_assert (current_function_decl == NULL_TREE
	      || DECL_FILE_SCOPE_P (current_function_decl)
	      || (TREE_CODE (DECL_CONTEXT (current_function_decl))
		  == NAMESPACE_DECL));

  type = gfc_get_function_type (sym);
  fndecl = build_decl (input_location,
		       FUNCTION_DECL, gfc_sym_identifier (sym), type);

  attr = sym->attr;

  /* Initialize DECL_EXTERNAL and TREE_PUBLIC before calling decl_attributes;
     TREE_PUBLIC specifies whether a function is globally addressable (i.e.
     the opposite of declaring a function as static in C).  */
  DECL_EXTERNAL (fndecl) = 0;

  if (sym->attr.access == ACCESS_UNKNOWN && sym->module
      && (sym->ns->default_access == ACCESS_PRIVATE
	  || (sym->ns->default_access == ACCESS_UNKNOWN
	      && gfc_option.flag_module_private)))
    sym->attr.access = ACCESS_PRIVATE;

  if (!current_function_decl
      && !sym->attr.entry_master && !sym->attr.is_main_program
      && (sym->attr.access != ACCESS_PRIVATE || sym->binding_label
	  || sym->attr.public_used))
    TREE_PUBLIC (fndecl) = 1;

  if (sym->attr.referenced || sym->attr.entry_master)
    TREE_USED (fndecl) = 1;

  attributes = add_attributes_to_decl (attr, NULL_TREE);
  decl_attributes (&fndecl, attributes, 0);

  /* Figure out the return type of the declared function, and build a
     RESULT_DECL for it.  If this is a subroutine with alternate
     returns, build a RESULT_DECL for it.  */
  result_decl = NULL_TREE;
  /* TODO: Shouldn't this just be TREE_TYPE (TREE_TYPE (fndecl)).  */
  if (attr.function)
    {
      if (gfc_return_by_reference (sym))
	type = void_type_node;
      else
	{
	  if (sym->result != sym)
	    result_decl = gfc_sym_identifier (sym->result);

	  type = TREE_TYPE (TREE_TYPE (fndecl));
	}
    }
  else
    {
      /* Look for alternate return placeholders.  */
      int has_alternate_returns = 0;
      for (f = gfc_sym_get_dummy_args (sym); f; f = f->next)
	{
	  if (f->sym == NULL)
	    {
	      has_alternate_returns = 1;
	      break;
	    }
	}

      if (has_alternate_returns)
	type = integer_type_node;
      else
	type = void_type_node;
    }

  result_decl = build_decl (input_location,
			    RESULT_DECL, result_decl, type);
  DECL_ARTIFICIAL (result_decl) = 1;
  DECL_IGNORED_P (result_decl) = 1;
  DECL_CONTEXT (result_decl) = fndecl;
  DECL_RESULT (fndecl) = result_decl;

  /* Don't call layout_decl for a RESULT_DECL.
     layout_decl (result_decl, 0);  */

  /* TREE_STATIC means the function body is defined here.  */
  TREE_STATIC (fndecl) = 1;

  /* Set attributes for PURE functions. A call to a PURE function in the
     Fortran 95 sense is both pure and without side effects in the C
     sense.  */
  if (attr.pure || attr.implicit_pure)
    {
      /* TODO: check if a pure SUBROUTINE has no INTENT(OUT) arguments
	 including an alternate return. In that case it can also be
	 marked as PURE. See also in gfc_get_extern_function_decl().  */
      if (attr.function && !gfc_return_by_reference (sym))
	DECL_PURE_P (fndecl) = 1;
      TREE_SIDE_EFFECTS (fndecl) = 0;
    }


  /* Layout the function declaration and put it in the binding level
     of the current function.  */

  if (global)
    pushdecl_top_level (fndecl);
  else
    pushdecl (fndecl);

  /* Perform name mangling if this is a top level or module procedure.  */
  if (current_function_decl == NULL_TREE)
    gfc_set_decl_assembler_name (fndecl, gfc_sym_mangled_function_id (sym));

  sym->backend_decl = fndecl;
}


/* Create the DECL_ARGUMENTS for a procedure.  */

static void
create_function_arglist (gfc_symbol * sym)
{
  tree fndecl;
  gfc_formal_arglist *f;
  tree typelist, hidden_typelist;
  tree arglist, hidden_arglist;
  tree type;
  tree parm;

  fndecl = sym->backend_decl;

  /* Build formal argument list. Make sure that their TREE_CONTEXT is
     the new FUNCTION_DECL node.  */
  arglist = NULL_TREE;
  hidden_arglist = NULL_TREE;
  typelist = TYPE_ARG_TYPES (TREE_TYPE (fndecl));

  if (sym->attr.entry_master)
    {
      type = TREE_VALUE (typelist);
      parm = build_decl (input_location,
			 PARM_DECL, get_identifier ("__entry"), type);

      DECL_CONTEXT (parm) = fndecl;
      DECL_ARG_TYPE (parm) = type;
      TREE_READONLY (parm) = 1;
      gfc_finish_decl (parm);
      DECL_ARTIFICIAL (parm) = 1;

      arglist = chainon (arglist, parm);
      typelist = TREE_CHAIN (typelist);
    }

  if (gfc_return_by_reference (sym))
    {
      tree type = TREE_VALUE (typelist), length = NULL;

      if (sym->ts.type == BT_CHARACTER)
	{
	  /* Length of character result.  */
	  tree len_type = TREE_VALUE (TREE_CHAIN (typelist));

	  length = build_decl (input_location,
			       PARM_DECL,
			       get_identifier (".__result"),
			       len_type);
	  if (!sym->ts.u.cl->length)
	    {
	      sym->ts.u.cl->backend_decl = length;
	      TREE_USED (length) = 1;
	    }
	  gcc_assert (TREE_CODE (length) == PARM_DECL);
	  DECL_CONTEXT (length) = fndecl;
	  DECL_ARG_TYPE (length) = len_type;
	  TREE_READONLY (length) = 1;
	  DECL_ARTIFICIAL (length) = 1;
	  gfc_finish_decl (length);
	  if (sym->ts.u.cl->backend_decl == NULL
	      || sym->ts.u.cl->backend_decl == length)
	    {
	      gfc_symbol *arg;
	      tree backend_decl;

	      if (sym->ts.u.cl->backend_decl == NULL)
		{
		  tree len = build_decl (input_location,
					 VAR_DECL,
					 get_identifier ("..__result"),
					 gfc_charlen_type_node);
		  DECL_ARTIFICIAL (len) = 1;
		  TREE_USED (len) = 1;
		  sym->ts.u.cl->backend_decl = len;
		}

	      /* Make sure PARM_DECL type doesn't point to incomplete type.  */
	      arg = sym->result ? sym->result : sym;
	      backend_decl = arg->backend_decl;
	      /* Temporary clear it, so that gfc_sym_type creates complete
		 type.  */
	      arg->backend_decl = NULL;
	      type = gfc_sym_type (arg);
	      arg->backend_decl = backend_decl;
	      type = build_reference_type (type);
	    }
	}

      parm = build_decl (input_location,
			 PARM_DECL, get_identifier ("__result"), type);

      DECL_CONTEXT (parm) = fndecl;
      DECL_ARG_TYPE (parm) = TREE_VALUE (typelist);
      TREE_READONLY (parm) = 1;
      DECL_ARTIFICIAL (parm) = 1;
      gfc_finish_decl (parm);

      arglist = chainon (arglist, parm);
      typelist = TREE_CHAIN (typelist);

      if (sym->ts.type == BT_CHARACTER)
	{
	  gfc_allocate_lang_decl (parm);
	  arglist = chainon (arglist, length);
	  typelist = TREE_CHAIN (typelist);
	}
    }

  hidden_typelist = typelist;
  for (f = gfc_sym_get_dummy_args (sym); f; f = f->next)
    if (f->sym != NULL)	/* Ignore alternate returns.  */
      hidden_typelist = TREE_CHAIN (hidden_typelist);

  for (f = gfc_sym_get_dummy_args (sym); f; f = f->next)
    {
      char name[GFC_MAX_SYMBOL_LEN + 2];

      /* Ignore alternate returns.  */
      if (f->sym == NULL)
	continue;

      type = TREE_VALUE (typelist);

      if (f->sym->ts.type == BT_CHARACTER
	  && (!sym->attr.is_bind_c || sym->attr.entry_master))
	{
	  tree len_type = TREE_VALUE (hidden_typelist);
	  tree length = NULL_TREE;
	  if (!f->sym->ts.deferred)
	    gcc_assert (len_type == gfc_charlen_type_node);
	  else
	    gcc_assert (POINTER_TYPE_P (len_type));

	  strcpy (&name[1], f->sym->name);
	  name[0] = '_';
	  length = build_decl (input_location,
			       PARM_DECL, get_identifier (name), len_type);

	  hidden_arglist = chainon (hidden_arglist, length);
	  DECL_CONTEXT (length) = fndecl;
	  DECL_ARTIFICIAL (length) = 1;
	  DECL_ARG_TYPE (length) = len_type;
	  TREE_READONLY (length) = 1;
	  gfc_finish_decl (length);

	  /* Remember the passed value.  */
          if (!f->sym->ts.u.cl ||  f->sym->ts.u.cl->passed_length)
            {
	      /* This can happen if the same type is used for multiple
		 arguments. We need to copy cl as otherwise
		 cl->passed_length gets overwritten.  */
	      f->sym->ts.u.cl = gfc_new_charlen (f->sym->ns, f->sym->ts.u.cl);
            }
	  f->sym->ts.u.cl->passed_length = length;

	  /* Use the passed value for assumed length variables.  */
	  if (!f->sym->ts.u.cl->length)
	    {
	      TREE_USED (length) = 1;
	      gcc_assert (!f->sym->ts.u.cl->backend_decl);
	      f->sym->ts.u.cl->backend_decl = length;
	    }

	  hidden_typelist = TREE_CHAIN (hidden_typelist);

	  if (f->sym->ts.u.cl->backend_decl == NULL
	      || f->sym->ts.u.cl->backend_decl == length)
	    {
	      if (f->sym->ts.u.cl->backend_decl == NULL)
		gfc_create_string_length (f->sym);

	      /* Make sure PARM_DECL type doesn't point to incomplete type.  */
	      if (f->sym->attr.flavor == FL_PROCEDURE)
		type = build_pointer_type (gfc_get_function_type (f->sym));
	      else
		type = gfc_sym_type (f->sym);
	    }
	}
      /* For noncharacter scalar intrinsic types, VALUE passes the value,
	 hence, the optional status cannot be transferred via a NULL pointer.
	 Thus, we will use a hidden argument in that case.  */
      else if (f->sym->attr.optional && f->sym->attr.value
	       && !f->sym->attr.dimension && f->sym->ts.type != BT_CLASS
	       && f->sym->ts.type != BT_DERIVED)
	{
          tree tmp;
          strcpy (&name[1], f->sym->name);
          name[0] = '_';
          tmp = build_decl (input_location,
			    PARM_DECL, get_identifier (name),
			    boolean_type_node);

          hidden_arglist = chainon (hidden_arglist, tmp);
          DECL_CONTEXT (tmp) = fndecl;
          DECL_ARTIFICIAL (tmp) = 1;
          DECL_ARG_TYPE (tmp) = boolean_type_node;
          TREE_READONLY (tmp) = 1;
          gfc_finish_decl (tmp);
	}

      /* For non-constant length array arguments, make sure they use
	 a different type node from TYPE_ARG_TYPES type.  */
      if (f->sym->attr.dimension
	  && type == TREE_VALUE (typelist)
	  && TREE_CODE (type) == POINTER_TYPE
	  && GFC_ARRAY_TYPE_P (type)
	  && f->sym->as->type != AS_ASSUMED_SIZE
	  && ! COMPLETE_TYPE_P (TREE_TYPE (type)))
	{
	  if (f->sym->attr.flavor == FL_PROCEDURE)
	    type = build_pointer_type (gfc_get_function_type (f->sym));
	  else
	    type = gfc_sym_type (f->sym);
	}

      if (f->sym->attr.proc_pointer)
        type = build_pointer_type (type);

      if (f->sym->attr.volatile_)
	type = build_qualified_type (type, TYPE_QUAL_VOLATILE);

      /* Build the argument declaration.  */
      parm = build_decl (input_location,
			 PARM_DECL, gfc_sym_identifier (f->sym), type);

      if (f->sym->attr.volatile_)
	{
	  TREE_THIS_VOLATILE (parm) = 1;
	  TREE_SIDE_EFFECTS (parm) = 1;
	}

      /* Fill in arg stuff.  */
      DECL_CONTEXT (parm) = fndecl;
      DECL_ARG_TYPE (parm) = TREE_VALUE (typelist);
      /* All implementation args are read-only.  */
      TREE_READONLY (parm) = 1;
      if (POINTER_TYPE_P (type)
	  && (!f->sym->attr.proc_pointer
	      && f->sym->attr.flavor != FL_PROCEDURE))
	DECL_BY_REFERENCE (parm) = 1;

      gfc_finish_decl (parm);

      f->sym->backend_decl = parm;

      /* Coarrays which are descriptorless or assumed-shape pass with
	 -fcoarray=lib the token and the offset as hidden arguments.  */
      if (f->sym->attr.codimension
	  && gfc_option.coarray == GFC_FCOARRAY_LIB
	  && !f->sym->attr.allocatable)
	{
	  tree caf_type;
	  tree token;
	  tree offset;

	  gcc_assert (f->sym->backend_decl != NULL_TREE
		      && !sym->attr.is_bind_c);
	  caf_type = TREE_TYPE (f->sym->backend_decl);

	  token = build_decl (input_location, PARM_DECL,
			      create_tmp_var_name ("caf_token"),
			      build_qualified_type (pvoid_type_node,
						    TYPE_QUAL_RESTRICT));
	  if (f->sym->as->type == AS_ASSUMED_SHAPE)
	    {
	      gcc_assert (DECL_LANG_SPECIFIC (f->sym->backend_decl) == NULL
			  || GFC_DECL_TOKEN (f->sym->backend_decl) == NULL_TREE);
	      if (DECL_LANG_SPECIFIC (f->sym->backend_decl) == NULL)
		gfc_allocate_lang_decl (f->sym->backend_decl);
	      GFC_DECL_TOKEN (f->sym->backend_decl) = token;
	    }
          else
	    {
	      gcc_assert (GFC_TYPE_ARRAY_CAF_TOKEN (caf_type) == NULL_TREE);
	      GFC_TYPE_ARRAY_CAF_TOKEN (caf_type) = token;
	    }

	  DECL_CONTEXT (token) = fndecl;
	  DECL_ARTIFICIAL (token) = 1;
	  DECL_ARG_TYPE (token) = TREE_VALUE (typelist);
	  TREE_READONLY (token) = 1;
	  hidden_arglist = chainon (hidden_arglist, token);
	  gfc_finish_decl (token);

	  offset = build_decl (input_location, PARM_DECL,
			       create_tmp_var_name ("caf_offset"),
			       gfc_array_index_type);

	  if (f->sym->as->type == AS_ASSUMED_SHAPE)
	    {
	      gcc_assert (GFC_DECL_CAF_OFFSET (f->sym->backend_decl)
					       == NULL_TREE);
	      GFC_DECL_CAF_OFFSET (f->sym->backend_decl) = offset;
	    }
	  else
	    {
	      gcc_assert (GFC_TYPE_ARRAY_CAF_OFFSET (caf_type) == NULL_TREE);
	      GFC_TYPE_ARRAY_CAF_OFFSET (caf_type) = offset;
	    }
	  DECL_CONTEXT (offset) = fndecl;
	  DECL_ARTIFICIAL (offset) = 1;
	  DECL_ARG_TYPE (offset) = TREE_VALUE (typelist);
	  TREE_READONLY (offset) = 1;
	  hidden_arglist = chainon (hidden_arglist, offset);
	  gfc_finish_decl (offset);
	}

      arglist = chainon (arglist, parm);
      typelist = TREE_CHAIN (typelist);
    }

  /* Add the hidden string length parameters, unless the procedure
     is bind(C).  */
  if (!sym->attr.is_bind_c)
    arglist = chainon (arglist, hidden_arglist);

  gcc_assert (hidden_typelist == NULL_TREE
              || TREE_VALUE (hidden_typelist) == void_type_node);
  DECL_ARGUMENTS (fndecl) = arglist;
}

/* Do the setup necessary before generating the body of a function.  */

static void
trans_function_start (gfc_symbol * sym)
{
  tree fndecl;

  fndecl = sym->backend_decl;

  /* Let GCC know the current scope is this function.  */
  current_function_decl = fndecl;

  /* Let the world know what we're about to do.  */
  announce_function (fndecl);

  if (DECL_FILE_SCOPE_P (fndecl))
    {
      /* Create RTL for function declaration.  */
      rest_of_decl_compilation (fndecl, 1, 0);
    }

  /* Create RTL for function definition.  */
  make_decl_rtl (fndecl);

  allocate_struct_function (fndecl, false);

  /* function.c requires a push at the start of the function.  */
  pushlevel ();
}

/* Create thunks for alternate entry points.  */

static void
build_entry_thunks (gfc_namespace * ns, bool global)
{
  gfc_formal_arglist *formal;
  gfc_formal_arglist *thunk_formal;
  gfc_entry_list *el;
  gfc_symbol *thunk_sym;
  stmtblock_t body;
  tree thunk_fndecl;
  tree tmp;
  locus old_loc;

  /* This should always be a toplevel function.  */
  gcc_assert (current_function_decl == NULL_TREE);

  gfc_save_backend_locus (&old_loc);
  for (el = ns->entries; el; el = el->next)
    {
      vec<tree, va_gc> *args = NULL;
      vec<tree, va_gc> *string_args = NULL;

      thunk_sym = el->sym;

      build_function_decl (thunk_sym, global);
      create_function_arglist (thunk_sym);

      trans_function_start (thunk_sym);

      thunk_fndecl = thunk_sym->backend_decl;

      gfc_init_block (&body);

      /* Pass extra parameter identifying this entry point.  */
      tmp = build_int_cst (gfc_array_index_type, el->id);
      vec_safe_push (args, tmp);

      if (thunk_sym->attr.function)
	{
	  if (gfc_return_by_reference (ns->proc_name))
	    {
	      tree ref = DECL_ARGUMENTS (current_function_decl);
	      vec_safe_push (args, ref);
	      if (ns->proc_name->ts.type == BT_CHARACTER)
		vec_safe_push (args, DECL_CHAIN (ref));
	    }
	}

      for (formal = gfc_sym_get_dummy_args (ns->proc_name); formal;
	   formal = formal->next)
	{
	  /* Ignore alternate returns.  */
	  if (formal->sym == NULL)
	    continue;

	  /* We don't have a clever way of identifying arguments, so resort to
	     a brute-force search.  */
	  for (thunk_formal = gfc_sym_get_dummy_args (thunk_sym);
	       thunk_formal;
	       thunk_formal = thunk_formal->next)
	    {
	      if (thunk_formal->sym == formal->sym)
		break;
	    }

	  if (thunk_formal)
	    {
	      /* Pass the argument.  */
	      DECL_ARTIFICIAL (thunk_formal->sym->backend_decl) = 1;
	      vec_safe_push (args, thunk_formal->sym->backend_decl);
	      if (formal->sym->ts.type == BT_CHARACTER)
		{
		  tmp = thunk_formal->sym->ts.u.cl->backend_decl;
		  vec_safe_push (string_args, tmp);
		}
	    }
	  else
	    {
	      /* Pass NULL for a missing argument.  */
	      vec_safe_push (args, null_pointer_node);
	      if (formal->sym->ts.type == BT_CHARACTER)
		{
		  tmp = build_int_cst (gfc_charlen_type_node, 0);
		  vec_safe_push (string_args, tmp);
		}
	    }
	}

      /* Call the master function.  */
      vec_safe_splice (args, string_args);
      tmp = ns->proc_name->backend_decl;
      tmp = build_call_expr_loc_vec (input_location, tmp, args);
      if (ns->proc_name->attr.mixed_entry_master)
	{
	  tree union_decl, field;
	  tree master_type = TREE_TYPE (ns->proc_name->backend_decl);

	  union_decl = build_decl (input_location,
				   VAR_DECL, get_identifier ("__result"),
				   TREE_TYPE (master_type));
	  DECL_ARTIFICIAL (union_decl) = 1;
	  DECL_EXTERNAL (union_decl) = 0;
	  TREE_PUBLIC (union_decl) = 0;
	  TREE_USED (union_decl) = 1;
	  layout_decl (union_decl, 0);
	  pushdecl (union_decl);

	  DECL_CONTEXT (union_decl) = current_function_decl;
	  tmp = fold_build2_loc (input_location, MODIFY_EXPR,
				 TREE_TYPE (union_decl), union_decl, tmp);
	  gfc_add_expr_to_block (&body, tmp);

	  for (field = TYPE_FIELDS (TREE_TYPE (union_decl));
	       field; field = DECL_CHAIN (field))
	    if (strcmp (IDENTIFIER_POINTER (DECL_NAME (field)),
		thunk_sym->result->name) == 0)
	      break;
	  gcc_assert (field != NULL_TREE);
	  tmp = fold_build3_loc (input_location, COMPONENT_REF,
				 TREE_TYPE (field), union_decl, field,
				 NULL_TREE);
	  tmp = fold_build2_loc (input_location, MODIFY_EXPR,
			     TREE_TYPE (DECL_RESULT (current_function_decl)),
			     DECL_RESULT (current_function_decl), tmp);
	  tmp = build1_v (RETURN_EXPR, tmp);
	}
      else if (TREE_TYPE (DECL_RESULT (current_function_decl))
	       != void_type_node)
	{
	  tmp = fold_build2_loc (input_location, MODIFY_EXPR,
			     TREE_TYPE (DECL_RESULT (current_function_decl)),
			     DECL_RESULT (current_function_decl), tmp);
	  tmp = build1_v (RETURN_EXPR, tmp);
	}
      gfc_add_expr_to_block (&body, tmp);

      /* Finish off this function and send it for code generation.  */
      DECL_SAVED_TREE (thunk_fndecl) = gfc_finish_block (&body);
      tmp = getdecls ();
      poplevel (1, 1);
      BLOCK_SUPERCONTEXT (DECL_INITIAL (thunk_fndecl)) = thunk_fndecl;
      DECL_SAVED_TREE (thunk_fndecl)
	= build3_v (BIND_EXPR, tmp, DECL_SAVED_TREE (thunk_fndecl),
		    DECL_INITIAL (thunk_fndecl));

      /* Output the GENERIC tree.  */
      dump_function (TDI_original, thunk_fndecl);

      /* Store the end of the function, so that we get good line number
	 info for the epilogue.  */
      cfun->function_end_locus = input_location;

      /* We're leaving the context of this function, so zap cfun.
	 It's still in DECL_STRUCT_FUNCTION, and we'll restore it in
	 tree_rest_of_compilation.  */
      set_cfun (NULL);

      current_function_decl = NULL_TREE;

      cgraph_finalize_function (thunk_fndecl, true);

      /* We share the symbols in the formal argument list with other entry
	 points and the master function.  Clear them so that they are
	 recreated for each function.  */
      for (formal = gfc_sym_get_dummy_args (thunk_sym); formal;
	   formal = formal->next)
	if (formal->sym != NULL)  /* Ignore alternate returns.  */
	  {
	    formal->sym->backend_decl = NULL_TREE;
	    if (formal->sym->ts.type == BT_CHARACTER)
	      formal->sym->ts.u.cl->backend_decl = NULL_TREE;
	  }

      if (thunk_sym->attr.function)
	{
	  if (thunk_sym->ts.type == BT_CHARACTER)
	    thunk_sym->ts.u.cl->backend_decl = NULL_TREE;
	  if (thunk_sym->result->ts.type == BT_CHARACTER)
	    thunk_sym->result->ts.u.cl->backend_decl = NULL_TREE;
	}
    }

  gfc_restore_backend_locus (&old_loc);
}


/* Create a decl for a function, and create any thunks for alternate entry
   points. If global is true, generate the function in the global binding
   level, otherwise in the current binding level (which can be global).  */

void
gfc_create_function_decl (gfc_namespace * ns, bool global)
{
  /* Create a declaration for the master function.  */
  build_function_decl (ns->proc_name, global);

  /* Compile the entry thunks.  */
  if (ns->entries)
    build_entry_thunks (ns, global);

  /* Now create the read argument list.  */
  create_function_arglist (ns->proc_name);
}

/* Return the decl used to hold the function return value.  If
   parent_flag is set, the context is the parent_scope.  */

tree
gfc_get_fake_result_decl (gfc_symbol * sym, int parent_flag)
{
  tree decl;
  tree length;
  tree this_fake_result_decl;
  tree this_function_decl;

  char name[GFC_MAX_SYMBOL_LEN + 10];

  if (parent_flag)
    {
      this_fake_result_decl = parent_fake_result_decl;
      this_function_decl = DECL_CONTEXT (current_function_decl);
    }
  else
    {
      this_fake_result_decl = current_fake_result_decl;
      this_function_decl = current_function_decl;
    }

  if (sym
      && sym->ns->proc_name->backend_decl == this_function_decl
      && sym->ns->proc_name->attr.entry_master
      && sym != sym->ns->proc_name)
    {
      tree t = NULL, var;
      if (this_fake_result_decl != NULL)
	for (t = TREE_CHAIN (this_fake_result_decl); t; t = TREE_CHAIN (t))
	  if (strcmp (IDENTIFIER_POINTER (TREE_PURPOSE (t)), sym->name) == 0)
	    break;
      if (t)
	return TREE_VALUE (t);
      decl = gfc_get_fake_result_decl (sym->ns->proc_name, parent_flag);

      if (parent_flag)
	this_fake_result_decl = parent_fake_result_decl;
      else
	this_fake_result_decl = current_fake_result_decl;

      if (decl && sym->ns->proc_name->attr.mixed_entry_master)
	{
	  tree field;

	  for (field = TYPE_FIELDS (TREE_TYPE (decl));
	       field; field = DECL_CHAIN (field))
	    if (strcmp (IDENTIFIER_POINTER (DECL_NAME (field)),
		sym->name) == 0)
	      break;

	  gcc_assert (field != NULL_TREE);
	  decl = fold_build3_loc (input_location, COMPONENT_REF,
				  TREE_TYPE (field), decl, field, NULL_TREE);
	}

      var = create_tmp_var_raw (TREE_TYPE (decl), sym->name);
      if (parent_flag)
	gfc_add_decl_to_parent_function (var);
      else
	gfc_add_decl_to_function (var);

      SET_DECL_VALUE_EXPR (var, decl);
      DECL_HAS_VALUE_EXPR_P (var) = 1;
      GFC_DECL_RESULT (var) = 1;

      TREE_CHAIN (this_fake_result_decl)
	  = tree_cons (get_identifier (sym->name), var,
		       TREE_CHAIN (this_fake_result_decl));
      return var;
    }

  if (this_fake_result_decl != NULL_TREE)
    return TREE_VALUE (this_fake_result_decl);

  /* Only when gfc_get_fake_result_decl is called by gfc_trans_return,
     sym is NULL.  */
  if (!sym)
    return NULL_TREE;

  if (sym->ts.type == BT_CHARACTER)
    {
      if (sym->ts.u.cl->backend_decl == NULL_TREE)
	length = gfc_create_string_length (sym);
      else
	length = sym->ts.u.cl->backend_decl;
      if (TREE_CODE (length) == VAR_DECL
	  && DECL_CONTEXT (length) == NULL_TREE)
	gfc_add_decl_to_function (length);
    }

  if (gfc_return_by_reference (sym))
    {
      decl = DECL_ARGUMENTS (this_function_decl);

      if (sym->ns->proc_name->backend_decl == this_function_decl
	  && sym->ns->proc_name->attr.entry_master)
	decl = DECL_CHAIN (decl);

      TREE_USED (decl) = 1;
      if (sym->as)
	decl = gfc_build_dummy_array_decl (sym, decl);
    }
  else
    {
      sprintf (name, "__result_%.20s",
	       IDENTIFIER_POINTER (DECL_NAME (this_function_decl)));

      if (!sym->attr.mixed_entry_master && sym->attr.function)
	decl = build_decl (DECL_SOURCE_LOCATION (this_function_decl),
			   VAR_DECL, get_identifier (name),
			   gfc_sym_type (sym));
      else
	decl = build_decl (DECL_SOURCE_LOCATION (this_function_decl),
			   VAR_DECL, get_identifier (name),
			   TREE_TYPE (TREE_TYPE (this_function_decl)));
      DECL_ARTIFICIAL (decl) = 1;
      DECL_EXTERNAL (decl) = 0;
      TREE_PUBLIC (decl) = 0;
      TREE_USED (decl) = 1;
      GFC_DECL_RESULT (decl) = 1;
      TREE_ADDRESSABLE (decl) = 1;

      layout_decl (decl, 0);

      if (parent_flag)
	gfc_add_decl_to_parent_function (decl);
      else
	gfc_add_decl_to_function (decl);
    }

  if (parent_flag)
    parent_fake_result_decl = build_tree_list (NULL, decl);
  else
    current_fake_result_decl = build_tree_list (NULL, decl);

  return decl;
}


/* Builds a function decl.  The remaining parameters are the types of the
   function arguments.  Negative nargs indicates a varargs function.  */

static tree
build_library_function_decl_1 (tree name, const char *spec,
			       tree rettype, int nargs, va_list p)
{
  vec<tree, va_gc> *arglist;
  tree fntype;
  tree fndecl;
  int n;

  /* Library functions must be declared with global scope.  */
  gcc_assert (current_function_decl == NULL_TREE);

  /* Create a list of the argument types.  */
  vec_alloc (arglist, abs (nargs));
  for (n = abs (nargs); n > 0; n--)
    {
      tree argtype = va_arg (p, tree);
      arglist->quick_push (argtype);
    }

  /* Build the function type and decl.  */
  if (nargs >= 0)
    fntype = build_function_type_vec (rettype, arglist);
  else
    fntype = build_varargs_function_type_vec (rettype, arglist);
  if (spec)
    {
      tree attr_args = build_tree_list (NULL_TREE,
					build_string (strlen (spec), spec));
      tree attrs = tree_cons (get_identifier ("fn spec"),
			      attr_args, TYPE_ATTRIBUTES (fntype));
      fntype = build_type_attribute_variant (fntype, attrs);
    }
  fndecl = build_decl (input_location,
		       FUNCTION_DECL, name, fntype);

  /* Mark this decl as external.  */
  DECL_EXTERNAL (fndecl) = 1;
  TREE_PUBLIC (fndecl) = 1;

  pushdecl (fndecl);

  rest_of_decl_compilation (fndecl, 1, 0);

  return fndecl;
}

/* Builds a function decl.  The remaining parameters are the types of the
   function arguments.  Negative nargs indicates a varargs function.  */

tree
gfc_build_library_function_decl (tree name, tree rettype, int nargs, ...)
{
  tree ret;
  va_list args;
  va_start (args, nargs);
  ret = build_library_function_decl_1 (name, NULL, rettype, nargs, args);
  va_end (args);
  return ret;
}

/* Builds a function decl.  The remaining parameters are the types of the
   function arguments.  Negative nargs indicates a varargs function.
   The SPEC parameter specifies the function argument and return type
   specification according to the fnspec function type attribute.  */

tree
gfc_build_library_function_decl_with_spec (tree name, const char *spec,
					   tree rettype, int nargs, ...)
{
  tree ret;
  va_list args;
  va_start (args, nargs);
  ret = build_library_function_decl_1 (name, spec, rettype, nargs, args);
  va_end (args);
  return ret;
}

static void
gfc_build_intrinsic_function_decls (void)
{
  tree gfc_int4_type_node = gfc_get_int_type (4);
  tree gfc_int8_type_node = gfc_get_int_type (8);
  tree gfc_int16_type_node = gfc_get_int_type (16);
  tree gfc_logical4_type_node = gfc_get_logical_type (4);
  tree pchar1_type_node = gfc_get_pchar_type (1);
  tree pchar4_type_node = gfc_get_pchar_type (4);

  /* String functions.  */
  gfor_fndecl_compare_string = gfc_build_library_function_decl_with_spec (
	get_identifier (PREFIX("compare_string")), "..R.R",
	integer_type_node, 4, gfc_charlen_type_node, pchar1_type_node,
	gfc_charlen_type_node, pchar1_type_node);
  DECL_PURE_P (gfor_fndecl_compare_string) = 1;
  TREE_NOTHROW (gfor_fndecl_compare_string) = 1;

  gfor_fndecl_concat_string = gfc_build_library_function_decl_with_spec (
	get_identifier (PREFIX("concat_string")), "..W.R.R",
	void_type_node, 6, gfc_charlen_type_node, pchar1_type_node,
	gfc_charlen_type_node, pchar1_type_node,
	gfc_charlen_type_node, pchar1_type_node);
  TREE_NOTHROW (gfor_fndecl_concat_string) = 1;

  gfor_fndecl_string_len_trim = gfc_build_library_function_decl_with_spec (
	get_identifier (PREFIX("string_len_trim")), "..R",
	gfc_charlen_type_node, 2, gfc_charlen_type_node, pchar1_type_node);
  DECL_PURE_P (gfor_fndecl_string_len_trim) = 1;
  TREE_NOTHROW (gfor_fndecl_string_len_trim) = 1;

  gfor_fndecl_string_index = gfc_build_library_function_decl_with_spec (
	get_identifier (PREFIX("string_index")), "..R.R.",
	gfc_charlen_type_node, 5, gfc_charlen_type_node, pchar1_type_node,
	gfc_charlen_type_node, pchar1_type_node, gfc_logical4_type_node);
  DECL_PURE_P (gfor_fndecl_string_index) = 1;
  TREE_NOTHROW (gfor_fndecl_string_index) = 1;

  gfor_fndecl_string_scan = gfc_build_library_function_decl_with_spec (
	get_identifier (PREFIX("string_scan")), "..R.R.",
	gfc_charlen_type_node, 5, gfc_charlen_type_node, pchar1_type_node,
	gfc_charlen_type_node, pchar1_type_node, gfc_logical4_type_node);
  DECL_PURE_P (gfor_fndecl_string_scan) = 1;
  TREE_NOTHROW (gfor_fndecl_string_scan) = 1;

  gfor_fndecl_string_verify = gfc_build_library_function_decl_with_spec (
	get_identifier (PREFIX("string_verify")), "..R.R.",
	gfc_charlen_type_node, 5, gfc_charlen_type_node, pchar1_type_node,
	gfc_charlen_type_node, pchar1_type_node, gfc_logical4_type_node);
  DECL_PURE_P (gfor_fndecl_string_verify) = 1;
  TREE_NOTHROW (gfor_fndecl_string_verify) = 1;

  gfor_fndecl_string_trim = gfc_build_library_function_decl_with_spec (
	get_identifier (PREFIX("string_trim")), ".Ww.R",
	void_type_node, 4, build_pointer_type (gfc_charlen_type_node),
	build_pointer_type (pchar1_type_node), gfc_charlen_type_node,
	pchar1_type_node);

  gfor_fndecl_string_minmax = gfc_build_library_function_decl_with_spec (
	get_identifier (PREFIX("string_minmax")), ".Ww.R",
	void_type_node, -4, build_pointer_type (gfc_charlen_type_node),
	build_pointer_type (pchar1_type_node), integer_type_node,
	integer_type_node);

  gfor_fndecl_adjustl = gfc_build_library_function_decl_with_spec (
	get_identifier (PREFIX("adjustl")), ".W.R",
	void_type_node, 3, pchar1_type_node, gfc_charlen_type_node,
	pchar1_type_node);
  TREE_NOTHROW (gfor_fndecl_adjustl) = 1;

  gfor_fndecl_adjustr = gfc_build_library_function_decl_with_spec (
	get_identifier (PREFIX("adjustr")), ".W.R",
	void_type_node, 3, pchar1_type_node, gfc_charlen_type_node,
	pchar1_type_node);
  TREE_NOTHROW (gfor_fndecl_adjustr) = 1;

  gfor_fndecl_select_string =  gfc_build_library_function_decl_with_spec (
	get_identifier (PREFIX("select_string")), ".R.R.",
	integer_type_node, 4, pvoid_type_node, integer_type_node,
	pchar1_type_node, gfc_charlen_type_node);
  DECL_PURE_P (gfor_fndecl_select_string) = 1;
  TREE_NOTHROW (gfor_fndecl_select_string) = 1;

  gfor_fndecl_compare_string_char4 = gfc_build_library_function_decl_with_spec (
	get_identifier (PREFIX("compare_string_char4")), "..R.R",
	integer_type_node, 4, gfc_charlen_type_node, pchar4_type_node,
	gfc_charlen_type_node, pchar4_type_node);
  DECL_PURE_P (gfor_fndecl_compare_string_char4) = 1;
  TREE_NOTHROW (gfor_fndecl_compare_string_char4) = 1;

  gfor_fndecl_concat_string_char4 = gfc_build_library_function_decl_with_spec (
	get_identifier (PREFIX("concat_string_char4")), "..W.R.R",
	void_type_node, 6, gfc_charlen_type_node, pchar4_type_node,
	gfc_charlen_type_node, pchar4_type_node, gfc_charlen_type_node,
	pchar4_type_node);
  TREE_NOTHROW (gfor_fndecl_concat_string_char4) = 1;

  gfor_fndecl_string_len_trim_char4 = gfc_build_library_function_decl_with_spec (
	get_identifier (PREFIX("string_len_trim_char4")), "..R",
	gfc_charlen_type_node, 2, gfc_charlen_type_node, pchar4_type_node);
  DECL_PURE_P (gfor_fndecl_string_len_trim_char4) = 1;
  TREE_NOTHROW (gfor_fndecl_string_len_trim_char4) = 1;

  gfor_fndecl_string_index_char4 = gfc_build_library_function_decl_with_spec (
	get_identifier (PREFIX("string_index_char4")), "..R.R.",
	gfc_charlen_type_node, 5, gfc_charlen_type_node, pchar4_type_node,
	gfc_charlen_type_node, pchar4_type_node, gfc_logical4_type_node);
  DECL_PURE_P (gfor_fndecl_string_index_char4) = 1;
  TREE_NOTHROW (gfor_fndecl_string_index_char4) = 1;

  gfor_fndecl_string_scan_char4 = gfc_build_library_function_decl_with_spec (
	get_identifier (PREFIX("string_scan_char4")), "..R.R.",
	gfc_charlen_type_node, 5, gfc_charlen_type_node, pchar4_type_node,
	gfc_charlen_type_node, pchar4_type_node, gfc_logical4_type_node);
  DECL_PURE_P (gfor_fndecl_string_scan_char4) = 1;
  TREE_NOTHROW (gfor_fndecl_string_scan_char4) = 1;

  gfor_fndecl_string_verify_char4 = gfc_build_library_function_decl_with_spec (
	get_identifier (PREFIX("string_verify_char4")), "..R.R.",
	gfc_charlen_type_node, 5, gfc_charlen_type_node, pchar4_type_node,
	gfc_charlen_type_node, pchar4_type_node, gfc_logical4_type_node);
  DECL_PURE_P (gfor_fndecl_string_verify_char4) = 1;
  TREE_NOTHROW (gfor_fndecl_string_verify_char4) = 1;

  gfor_fndecl_string_trim_char4 = gfc_build_library_function_decl_with_spec (
	get_identifier (PREFIX("string_trim_char4")), ".Ww.R",
	void_type_node, 4, build_pointer_type (gfc_charlen_type_node),
	build_pointer_type (pchar4_type_node), gfc_charlen_type_node,
	pchar4_type_node);

  gfor_fndecl_string_minmax_char4 = gfc_build_library_function_decl_with_spec (
	get_identifier (PREFIX("string_minmax_char4")), ".Ww.R",
	void_type_node, -4, build_pointer_type (gfc_charlen_type_node),
	build_pointer_type (pchar4_type_node), integer_type_node,
	integer_type_node);

  gfor_fndecl_adjustl_char4 = gfc_build_library_function_decl_with_spec (
	get_identifier (PREFIX("adjustl_char4")), ".W.R",
	void_type_node, 3, pchar4_type_node, gfc_charlen_type_node,
	pchar4_type_node);
  TREE_NOTHROW (gfor_fndecl_adjustl_char4) = 1;

  gfor_fndecl_adjustr_char4 = gfc_build_library_function_decl_with_spec (
	get_identifier (PREFIX("adjustr_char4")), ".W.R",
	void_type_node, 3, pchar4_type_node, gfc_charlen_type_node,
	pchar4_type_node);
  TREE_NOTHROW (gfor_fndecl_adjustr_char4) = 1;

  gfor_fndecl_select_string_char4 = gfc_build_library_function_decl_with_spec (
	get_identifier (PREFIX("select_string_char4")), ".R.R.",
	integer_type_node, 4, pvoid_type_node, integer_type_node,
	pvoid_type_node, gfc_charlen_type_node);
  DECL_PURE_P (gfor_fndecl_select_string_char4) = 1;
  TREE_NOTHROW (gfor_fndecl_select_string_char4) = 1;


  /* Conversion between character kinds.  */

  gfor_fndecl_convert_char1_to_char4 = gfc_build_library_function_decl_with_spec (
	get_identifier (PREFIX("convert_char1_to_char4")), ".w.R",
	void_type_node, 3, build_pointer_type (pchar4_type_node),
	gfc_charlen_type_node, pchar1_type_node);

  gfor_fndecl_convert_char4_to_char1 = gfc_build_library_function_decl_with_spec (
	get_identifier (PREFIX("convert_char4_to_char1")), ".w.R",
	void_type_node, 3, build_pointer_type (pchar1_type_node),
	gfc_charlen_type_node, pchar4_type_node);

  /* Misc. functions.  */

  gfor_fndecl_ttynam = gfc_build_library_function_decl_with_spec (
	get_identifier (PREFIX("ttynam")), ".W",
	void_type_node, 3, pchar_type_node, gfc_charlen_type_node,
	integer_type_node);

  gfor_fndecl_fdate = gfc_build_library_function_decl_with_spec (
	get_identifier (PREFIX("fdate")), ".W",
	void_type_node, 2, pchar_type_node, gfc_charlen_type_node);

  gfor_fndecl_ctime = gfc_build_library_function_decl_with_spec (
	get_identifier (PREFIX("ctime")), ".W",
	void_type_node, 3, pchar_type_node, gfc_charlen_type_node,
	gfc_int8_type_node);

  gfor_fndecl_sc_kind = gfc_build_library_function_decl_with_spec (
	get_identifier (PREFIX("selected_char_kind")), "..R",
	gfc_int4_type_node, 2, gfc_charlen_type_node, pchar_type_node);
  DECL_PURE_P (gfor_fndecl_sc_kind) = 1;
  TREE_NOTHROW (gfor_fndecl_sc_kind) = 1;

  gfor_fndecl_si_kind = gfc_build_library_function_decl_with_spec (
	get_identifier (PREFIX("selected_int_kind")), ".R",
	gfc_int4_type_node, 1, pvoid_type_node);
  DECL_PURE_P (gfor_fndecl_si_kind) = 1;
  TREE_NOTHROW (gfor_fndecl_si_kind) = 1;

  gfor_fndecl_sr_kind = gfc_build_library_function_decl_with_spec (
	get_identifier (PREFIX("selected_real_kind2008")), ".RR",
	gfc_int4_type_node, 3, pvoid_type_node, pvoid_type_node,
	pvoid_type_node);
  DECL_PURE_P (gfor_fndecl_sr_kind) = 1;
  TREE_NOTHROW (gfor_fndecl_sr_kind) = 1;

  /* Power functions.  */
  {
    tree ctype, rtype, itype, jtype;
    int rkind, ikind, jkind;
#define NIKINDS 3
#define NRKINDS 4
    static int ikinds[NIKINDS] = {4, 8, 16};
    static int rkinds[NRKINDS] = {4, 8, 10, 16};
    char name[PREFIX_LEN + 12]; /* _gfortran_pow_?n_?n */

    for (ikind=0; ikind < NIKINDS; ikind++)
      {
	itype = gfc_get_int_type (ikinds[ikind]);

	for (jkind=0; jkind < NIKINDS; jkind++)
	  {
	    jtype = gfc_get_int_type (ikinds[jkind]);
	    if (itype && jtype)
	      {
		sprintf(name, PREFIX("pow_i%d_i%d"), ikinds[ikind],
			ikinds[jkind]);
		gfor_fndecl_math_powi[jkind][ikind].integer =
		  gfc_build_library_function_decl (get_identifier (name),
		    jtype, 2, jtype, itype);
		TREE_READONLY (gfor_fndecl_math_powi[jkind][ikind].integer) = 1;
		TREE_NOTHROW (gfor_fndecl_math_powi[jkind][ikind].integer) = 1;
	      }
	  }

	for (rkind = 0; rkind < NRKINDS; rkind ++)
	  {
	    rtype = gfc_get_real_type (rkinds[rkind]);
	    if (rtype && itype)
	      {
		sprintf(name, PREFIX("pow_r%d_i%d"), rkinds[rkind],
			ikinds[ikind]);
		gfor_fndecl_math_powi[rkind][ikind].real =
		  gfc_build_library_function_decl (get_identifier (name),
		    rtype, 2, rtype, itype);
		TREE_READONLY (gfor_fndecl_math_powi[rkind][ikind].real) = 1;
		TREE_NOTHROW (gfor_fndecl_math_powi[rkind][ikind].real) = 1;
	      }

	    ctype = gfc_get_complex_type (rkinds[rkind]);
	    if (ctype && itype)
	      {
		sprintf(name, PREFIX("pow_c%d_i%d"), rkinds[rkind],
			ikinds[ikind]);
		gfor_fndecl_math_powi[rkind][ikind].cmplx =
		  gfc_build_library_function_decl (get_identifier (name),
		    ctype, 2,ctype, itype);
		TREE_READONLY (gfor_fndecl_math_powi[rkind][ikind].cmplx) = 1;
		TREE_NOTHROW (gfor_fndecl_math_powi[rkind][ikind].cmplx) = 1;
	      }
	  }
      }
#undef NIKINDS
#undef NRKINDS
  }

  gfor_fndecl_math_ishftc4 = gfc_build_library_function_decl (
	get_identifier (PREFIX("ishftc4")),
	gfc_int4_type_node, 3, gfc_int4_type_node, gfc_int4_type_node,
	gfc_int4_type_node);
  TREE_READONLY (gfor_fndecl_math_ishftc4) = 1;
  TREE_NOTHROW (gfor_fndecl_math_ishftc4) = 1;

  gfor_fndecl_math_ishftc8 = gfc_build_library_function_decl (
	get_identifier (PREFIX("ishftc8")),
	gfc_int8_type_node, 3, gfc_int8_type_node, gfc_int4_type_node,
	gfc_int4_type_node);
  TREE_READONLY (gfor_fndecl_math_ishftc8) = 1;
  TREE_NOTHROW (gfor_fndecl_math_ishftc8) = 1;

  if (gfc_int16_type_node)
    {
      gfor_fndecl_math_ishftc16 = gfc_build_library_function_decl (
	get_identifier (PREFIX("ishftc16")),
	gfc_int16_type_node, 3, gfc_int16_type_node, gfc_int4_type_node,
	gfc_int4_type_node);
      TREE_READONLY (gfor_fndecl_math_ishftc16) = 1;
      TREE_NOTHROW (gfor_fndecl_math_ishftc16) = 1;
    }

  /* BLAS functions.  */
  {
    tree pint = build_pointer_type (integer_type_node);
    tree ps = build_pointer_type (gfc_get_real_type (gfc_default_real_kind));
    tree pd = build_pointer_type (gfc_get_real_type (gfc_default_double_kind));
    tree pc = build_pointer_type (gfc_get_complex_type (gfc_default_real_kind));
    tree pz = build_pointer_type
		(gfc_get_complex_type (gfc_default_double_kind));

    gfor_fndecl_sgemm = gfc_build_library_function_decl
			  (get_identifier
			     (gfc_option.flag_underscoring ? "sgemm_"
							   : "sgemm"),
			   void_type_node, 15, pchar_type_node,
			   pchar_type_node, pint, pint, pint, ps, ps, pint,
			   ps, pint, ps, ps, pint, integer_type_node,
			   integer_type_node);
    gfor_fndecl_dgemm = gfc_build_library_function_decl
			  (get_identifier
			     (gfc_option.flag_underscoring ? "dgemm_"
							   : "dgemm"),
			   void_type_node, 15, pchar_type_node,
			   pchar_type_node, pint, pint, pint, pd, pd, pint,
			   pd, pint, pd, pd, pint, integer_type_node,
			   integer_type_node);
    gfor_fndecl_cgemm = gfc_build_library_function_decl
			  (get_identifier
			     (gfc_option.flag_underscoring ? "cgemm_"
							   : "cgemm"),
			   void_type_node, 15, pchar_type_node,
			   pchar_type_node, pint, pint, pint, pc, pc, pint,
			   pc, pint, pc, pc, pint, integer_type_node,
			   integer_type_node);
    gfor_fndecl_zgemm = gfc_build_library_function_decl
			  (get_identifier
			     (gfc_option.flag_underscoring ? "zgemm_"
							   : "zgemm"),
			   void_type_node, 15, pchar_type_node,
			   pchar_type_node, pint, pint, pint, pz, pz, pint,
			   pz, pint, pz, pz, pint, integer_type_node,
			   integer_type_node);
  }

  /* Other functions.  */
  gfor_fndecl_size0 = gfc_build_library_function_decl_with_spec (
	get_identifier (PREFIX("size0")), ".R",
	gfc_array_index_type, 1, pvoid_type_node);
  DECL_PURE_P (gfor_fndecl_size0) = 1;
  TREE_NOTHROW (gfor_fndecl_size0) = 1;

  gfor_fndecl_size1 = gfc_build_library_function_decl_with_spec (
	get_identifier (PREFIX("size1")), ".R",
	gfc_array_index_type, 2, pvoid_type_node, gfc_array_index_type);
  DECL_PURE_P (gfor_fndecl_size1) = 1;
  TREE_NOTHROW (gfor_fndecl_size1) = 1;

  gfor_fndecl_iargc = gfc_build_library_function_decl (
	get_identifier (PREFIX ("iargc")), gfc_int4_type_node, 0);
  TREE_NOTHROW (gfor_fndecl_iargc) = 1;
}


/* Make prototypes for runtime library functions.  */

void
gfc_build_builtin_function_decls (void)
{
  tree gfc_int4_type_node = gfc_get_int_type (4);

  gfor_fndecl_stop_numeric = gfc_build_library_function_decl (
	get_identifier (PREFIX("stop_numeric")),
	void_type_node, 1, gfc_int4_type_node);
  /* STOP doesn't return.  */
  TREE_THIS_VOLATILE (gfor_fndecl_stop_numeric) = 1;

  gfor_fndecl_stop_numeric_f08 = gfc_build_library_function_decl (
	get_identifier (PREFIX("stop_numeric_f08")),
	void_type_node, 1, gfc_int4_type_node);
  /* STOP doesn't return.  */
  TREE_THIS_VOLATILE (gfor_fndecl_stop_numeric_f08) = 1;

  gfor_fndecl_stop_string = gfc_build_library_function_decl_with_spec (
	get_identifier (PREFIX("stop_string")), ".R.",
	void_type_node, 2, pchar_type_node, gfc_int4_type_node);
  /* STOP doesn't return.  */
  TREE_THIS_VOLATILE (gfor_fndecl_stop_string) = 1;

  gfor_fndecl_error_stop_numeric = gfc_build_library_function_decl (
        get_identifier (PREFIX("error_stop_numeric")),
        void_type_node, 1, gfc_int4_type_node);
  /* ERROR STOP doesn't return.  */
  TREE_THIS_VOLATILE (gfor_fndecl_error_stop_numeric) = 1;

  gfor_fndecl_error_stop_string = gfc_build_library_function_decl_with_spec (
	get_identifier (PREFIX("error_stop_string")), ".R.",
	void_type_node, 2, pchar_type_node, gfc_int4_type_node);
  /* ERROR STOP doesn't return.  */
  TREE_THIS_VOLATILE (gfor_fndecl_error_stop_string) = 1;

  gfor_fndecl_pause_numeric = gfc_build_library_function_decl (
	get_identifier (PREFIX("pause_numeric")),
	void_type_node, 1, gfc_int4_type_node);

  gfor_fndecl_pause_string = gfc_build_library_function_decl_with_spec (
	get_identifier (PREFIX("pause_string")), ".R.",
	void_type_node, 2, pchar_type_node, gfc_int4_type_node);

  gfor_fndecl_runtime_error = gfc_build_library_function_decl_with_spec (
	get_identifier (PREFIX("runtime_error")), ".R",
	void_type_node, -1, pchar_type_node);
  /* The runtime_error function does not return.  */
  TREE_THIS_VOLATILE (gfor_fndecl_runtime_error) = 1;

  gfor_fndecl_runtime_error_at = gfc_build_library_function_decl_with_spec (
	get_identifier (PREFIX("runtime_error_at")), ".RR",
	void_type_node, -2, pchar_type_node, pchar_type_node);
  /* The runtime_error_at function does not return.  */
  TREE_THIS_VOLATILE (gfor_fndecl_runtime_error_at) = 1;

  gfor_fndecl_runtime_warning_at = gfc_build_library_function_decl_with_spec (
	get_identifier (PREFIX("runtime_warning_at")), ".RR",
	void_type_node, -2, pchar_type_node, pchar_type_node);

  gfor_fndecl_generate_error = gfc_build_library_function_decl_with_spec (
	get_identifier (PREFIX("generate_error")), ".R.R",
	void_type_node, 3, pvoid_type_node, integer_type_node,
	pchar_type_node);

  gfor_fndecl_os_error = gfc_build_library_function_decl_with_spec (
	get_identifier (PREFIX("os_error")), ".R",
	void_type_node, 1, pchar_type_node);
  /* The runtime_error function does not return.  */
  TREE_THIS_VOLATILE (gfor_fndecl_os_error) = 1;

  gfor_fndecl_set_args = gfc_build_library_function_decl (
	get_identifier (PREFIX("set_args")),
	void_type_node, 2, integer_type_node,
	build_pointer_type (pchar_type_node));

  gfor_fndecl_set_fpe = gfc_build_library_function_decl (
	get_identifier (PREFIX("set_fpe")),
	void_type_node, 1, integer_type_node);

  /* Keep the array dimension in sync with the call, later in this file.  */
  gfor_fndecl_set_options = gfc_build_library_function_decl_with_spec (
	get_identifier (PREFIX("set_options")), "..R",
	void_type_node, 2, integer_type_node,
	build_pointer_type (integer_type_node));

  gfor_fndecl_set_convert = gfc_build_library_function_decl (
	get_identifier (PREFIX("set_convert")),
	void_type_node, 1, integer_type_node);

  gfor_fndecl_set_record_marker = gfc_build_library_function_decl (
	get_identifier (PREFIX("set_record_marker")),
	void_type_node, 1, integer_type_node);

  gfor_fndecl_set_max_subrecord_length = gfc_build_library_function_decl (
	get_identifier (PREFIX("set_max_subrecord_length")),
	void_type_node, 1, integer_type_node);

  gfor_fndecl_in_pack = gfc_build_library_function_decl_with_spec (
	get_identifier (PREFIX("internal_pack")), ".r",
	pvoid_type_node, 1, pvoid_type_node);

  gfor_fndecl_in_unpack = gfc_build_library_function_decl_with_spec (
	get_identifier (PREFIX("internal_unpack")), ".wR",
	void_type_node, 2, pvoid_type_node, pvoid_type_node);

  gfor_fndecl_associated = gfc_build_library_function_decl_with_spec (
	get_identifier (PREFIX("associated")), ".RR",
	integer_type_node, 2, ppvoid_type_node, ppvoid_type_node);
  DECL_PURE_P (gfor_fndecl_associated) = 1;
  TREE_NOTHROW (gfor_fndecl_associated) = 1;

  /* Coarray library calls.  */
  if (gfc_option.coarray == GFC_FCOARRAY_LIB)
    {
      tree pint_type, pppchar_type;

      pint_type = build_pointer_type (integer_type_node);
      pppchar_type
	= build_pointer_type (build_pointer_type (pchar_type_node));

      gfor_fndecl_caf_init = gfc_build_library_function_decl (
		   get_identifier (PREFIX("caf_init")),  void_type_node,
		   4, pint_type, pppchar_type, pint_type, pint_type);

      gfor_fndecl_caf_finalize = gfc_build_library_function_decl (
	get_identifier (PREFIX("caf_finalize")), void_type_node, 0);

      gfor_fndecl_caf_register = gfc_build_library_function_decl_with_spec (
	get_identifier (PREFIX("caf_register")), "...WWW", pvoid_type_node, 6,
        size_type_node, integer_type_node, ppvoid_type_node, pint_type,
        pchar_type_node, integer_type_node);

      gfor_fndecl_caf_deregister = gfc_build_library_function_decl_with_spec (
	get_identifier (PREFIX("caf_deregister")), ".WWW", void_type_node, 4,
        ppvoid_type_node, pint_type, pchar_type_node, integer_type_node);

      gfor_fndecl_caf_critical = gfc_build_library_function_decl (
	get_identifier (PREFIX("caf_critical")), void_type_node, 0);

      gfor_fndecl_caf_end_critical = gfc_build_library_function_decl (
	get_identifier (PREFIX("caf_end_critical")), void_type_node, 0);

      gfor_fndecl_caf_sync_all = gfc_build_library_function_decl_with_spec (
	get_identifier (PREFIX("caf_sync_all")), ".WW", void_type_node,
	3, pint_type, build_pointer_type (pchar_type_node), integer_type_node);

      gfor_fndecl_caf_sync_images = gfc_build_library_function_decl_with_spec (
	get_identifier (PREFIX("caf_sync_images")), ".RRWW", void_type_node,
	5, integer_type_node, pint_type, pint_type,
	build_pointer_type (pchar_type_node), integer_type_node);

      gfor_fndecl_caf_error_stop = gfc_build_library_function_decl (
	get_identifier (PREFIX("caf_error_stop")),
	void_type_node, 1, gfc_int4_type_node);
      /* CAF's ERROR STOP doesn't return.  */
      TREE_THIS_VOLATILE (gfor_fndecl_caf_error_stop) = 1;

      gfor_fndecl_caf_error_stop_str = gfc_build_library_function_decl_with_spec (
	get_identifier (PREFIX("caf_error_stop_str")), ".R.",
	void_type_node, 2, pchar_type_node, gfc_int4_type_node);
      /* CAF's ERROR STOP doesn't return.  */
      TREE_THIS_VOLATILE (gfor_fndecl_caf_error_stop_str) = 1;
    }

  gfc_build_intrinsic_function_decls ();
  gfc_build_intrinsic_lib_fndecls ();
  gfc_build_io_library_fndecls ();
}


/* Evaluate the length of dummy character variables.  */

static void
gfc_trans_dummy_character (gfc_symbol *sym, gfc_charlen *cl,
			   gfc_wrapped_block *block)
{
  stmtblock_t init;

  gfc_finish_decl (cl->backend_decl);

  gfc_start_block (&init);

  /* Evaluate the string length expression.  */
  gfc_conv_string_length (cl, NULL, &init);

  gfc_trans_vla_type_sizes (sym, &init);

  gfc_add_init_cleanup (block, gfc_finish_block (&init), NULL_TREE);
}


/* Allocate and cleanup an automatic character variable.  */

static void
gfc_trans_auto_character_variable (gfc_symbol * sym, gfc_wrapped_block * block)
{
  stmtblock_t init;
  tree decl;
  tree tmp;

  gcc_assert (sym->backend_decl);
  gcc_assert (sym->ts.u.cl && sym->ts.u.cl->length);

  gfc_init_block (&init);

  /* Evaluate the string length expression.  */
  gfc_conv_string_length (sym->ts.u.cl, NULL, &init);

  gfc_trans_vla_type_sizes (sym, &init);

  decl = sym->backend_decl;

  /* Emit a DECL_EXPR for this variable, which will cause the
     gimplifier to allocate storage, and all that good stuff.  */
  tmp = fold_build1_loc (input_location, DECL_EXPR, TREE_TYPE (decl), decl);
  gfc_add_expr_to_block (&init, tmp);

  gfc_add_init_cleanup (block, gfc_finish_block (&init), NULL_TREE);
}

/* Set the initial value of ASSIGN statement auxiliary variable explicitly.  */

static void
gfc_trans_assign_aux_var (gfc_symbol * sym, gfc_wrapped_block * block)
{
  stmtblock_t init;

  gcc_assert (sym->backend_decl);
  gfc_start_block (&init);

  /* Set the initial value to length. See the comments in
     function gfc_add_assign_aux_vars in this file.  */
  gfc_add_modify (&init, GFC_DECL_STRING_LEN (sym->backend_decl),
		  build_int_cst (gfc_charlen_type_node, -2));

  gfc_add_init_cleanup (block, gfc_finish_block (&init), NULL_TREE);
}

static void
gfc_trans_vla_one_sizepos (tree *tp, stmtblock_t *body)
{
  tree t = *tp, var, val;

  if (t == NULL || t == error_mark_node)
    return;
  if (TREE_CONSTANT (t) || DECL_P (t))
    return;

  if (TREE_CODE (t) == SAVE_EXPR)
    {
      if (SAVE_EXPR_RESOLVED_P (t))
	{
	  *tp = TREE_OPERAND (t, 0);
	  return;
	}
      val = TREE_OPERAND (t, 0);
    }
  else
    val = t;

  var = gfc_create_var_np (TREE_TYPE (t), NULL);
  gfc_add_decl_to_function (var);
  gfc_add_modify (body, var, val);
  if (TREE_CODE (t) == SAVE_EXPR)
    TREE_OPERAND (t, 0) = var;
  *tp = var;
}

static void
gfc_trans_vla_type_sizes_1 (tree type, stmtblock_t *body)
{
  tree t;

  if (type == NULL || type == error_mark_node)
    return;

  type = TYPE_MAIN_VARIANT (type);

  if (TREE_CODE (type) == INTEGER_TYPE)
    {
      gfc_trans_vla_one_sizepos (&TYPE_MIN_VALUE (type), body);
      gfc_trans_vla_one_sizepos (&TYPE_MAX_VALUE (type), body);

      for (t = TYPE_NEXT_VARIANT (type); t; t = TYPE_NEXT_VARIANT (t))
	{
	  TYPE_MIN_VALUE (t) = TYPE_MIN_VALUE (type);
	  TYPE_MAX_VALUE (t) = TYPE_MAX_VALUE (type);
	}
    }
  else if (TREE_CODE (type) == ARRAY_TYPE)
    {
      gfc_trans_vla_type_sizes_1 (TREE_TYPE (type), body);
      gfc_trans_vla_type_sizes_1 (TYPE_DOMAIN (type), body);
      gfc_trans_vla_one_sizepos (&TYPE_SIZE (type), body);
      gfc_trans_vla_one_sizepos (&TYPE_SIZE_UNIT (type), body);

      for (t = TYPE_NEXT_VARIANT (type); t; t = TYPE_NEXT_VARIANT (t))
	{
	  TYPE_SIZE (t) = TYPE_SIZE (type);
	  TYPE_SIZE_UNIT (t) = TYPE_SIZE_UNIT (type);
	}
    }
}

/* Make sure all type sizes and array domains are either constant,
   or variable or parameter decls.  This is a simplified variant
   of gimplify_type_sizes, but we can't use it here, as none of the
   variables in the expressions have been gimplified yet.
   As type sizes and domains for various variable length arrays
   contain VAR_DECLs that are only initialized at gfc_trans_deferred_vars
   time, without this routine gimplify_type_sizes in the middle-end
   could result in the type sizes being gimplified earlier than where
   those variables are initialized.  */

void
gfc_trans_vla_type_sizes (gfc_symbol *sym, stmtblock_t *body)
{
  tree type = TREE_TYPE (sym->backend_decl);

  if (TREE_CODE (type) == FUNCTION_TYPE
      && (sym->attr.function || sym->attr.result || sym->attr.entry))
    {
      if (! current_fake_result_decl)
	return;

      type = TREE_TYPE (TREE_VALUE (current_fake_result_decl));
    }

  while (POINTER_TYPE_P (type))
    type = TREE_TYPE (type);

  if (GFC_DESCRIPTOR_TYPE_P (type))
    {
      tree etype = GFC_TYPE_ARRAY_DATAPTR_TYPE (type);

      while (POINTER_TYPE_P (etype))
	etype = TREE_TYPE (etype);

      gfc_trans_vla_type_sizes_1 (etype, body);
    }

  gfc_trans_vla_type_sizes_1 (type, body);
}


/* Initialize a derived type by building an lvalue from the symbol
   and using trans_assignment to do the work. Set dealloc to false
   if no deallocation prior the assignment is needed.  */
void
gfc_init_default_dt (gfc_symbol * sym, stmtblock_t * block, bool dealloc)
{
  gfc_expr *e;
  tree tmp;
  tree present;

  gcc_assert (block);

  gcc_assert (!sym->attr.allocatable);
  gfc_set_sym_referenced (sym);
  e = gfc_lval_expr_from_sym (sym);
  tmp = gfc_trans_assignment (e, sym->value, false, dealloc);
  if (sym->attr.dummy && (sym->attr.optional
			  || sym->ns->proc_name->attr.entry_master))
    {
      present = gfc_conv_expr_present (sym);
      tmp = build3_loc (input_location, COND_EXPR, TREE_TYPE (tmp), present,
			tmp, build_empty_stmt (input_location));
    }
  gfc_add_expr_to_block (block, tmp);
  gfc_free_expr (e);
}


/* Initialize INTENT(OUT) derived type dummies.  As well as giving
   them their default initializer, if they do not have allocatable
   components, they have their allocatable components deallocated. */

static void
init_intent_out_dt (gfc_symbol * proc_sym, gfc_wrapped_block * block)
{
  stmtblock_t init;
  gfc_formal_arglist *f;
  tree tmp;
  tree present;

  gfc_init_block (&init);
  for (f = gfc_sym_get_dummy_args (proc_sym); f; f = f->next)
    if (f->sym && f->sym->attr.intent == INTENT_OUT
	&& !f->sym->attr.pointer
	&& f->sym->ts.type == BT_DERIVED)
      {
	tmp = NULL_TREE;

	/* Note: Allocatables are excluded as they are already handled
	   by the caller.  */
	if (!f->sym->attr.allocatable
	    && gfc_is_finalizable (f->sym->ts.u.derived, NULL))
	  {
	    stmtblock_t block;
	    gfc_expr *e;

	    gfc_init_block (&block);
	    f->sym->attr.referenced = 1;
	    e = gfc_lval_expr_from_sym (f->sym);
	    gfc_add_finalizer_call (&block, e);
	    gfc_free_expr (e);
	    tmp = gfc_finish_block (&block);
	  }

	if (tmp == NULL_TREE && !f->sym->attr.allocatable
	    && f->sym->ts.u.derived->attr.alloc_comp && !f->sym->value)
	  tmp = gfc_deallocate_alloc_comp (f->sym->ts.u.derived,
					   f->sym->backend_decl,
					   f->sym->as ? f->sym->as->rank : 0);

	if (tmp != NULL_TREE && (f->sym->attr.optional
				 || f->sym->ns->proc_name->attr.entry_master))
	  {
	    present = gfc_conv_expr_present (f->sym);
	    tmp = build3_loc (input_location, COND_EXPR, TREE_TYPE (tmp),
			      present, tmp, build_empty_stmt (input_location));
	  }

	if (tmp != NULL_TREE)
	  gfc_add_expr_to_block (&init, tmp);
	else if (f->sym->value && !f->sym->attr.allocatable)
	  gfc_init_default_dt (f->sym, &init, true);
      }
    else if (f->sym && f->sym->attr.intent == INTENT_OUT
	     && f->sym->ts.type == BT_CLASS
	     && !CLASS_DATA (f->sym)->attr.class_pointer
	     && !CLASS_DATA (f->sym)->attr.allocatable)
      {
	stmtblock_t block;
	gfc_expr *e;

	gfc_init_block (&block);
	f->sym->attr.referenced = 1;
	e = gfc_lval_expr_from_sym (f->sym);
	gfc_add_finalizer_call (&block, e);
	gfc_free_expr (e);
	tmp = gfc_finish_block (&block);

	if (f->sym->attr.optional || f->sym->ns->proc_name->attr.entry_master)
	  {
	    present = gfc_conv_expr_present (f->sym);
	    tmp = build3_loc (input_location, COND_EXPR, TREE_TYPE (tmp),
			      present, tmp,
			      build_empty_stmt (input_location));
	  }

	gfc_add_expr_to_block (&init, tmp);
      }

  gfc_add_init_cleanup (block, gfc_finish_block (&init), NULL_TREE);
}


/* Generate function entry and exit code, and add it to the function body.
   This includes:
    Allocation and initialization of array variables.
    Allocation of character string variables.
    Initialization and possibly repacking of dummy arrays.
    Initialization of ASSIGN statement auxiliary variable.
    Initialization of ASSOCIATE names.
    Automatic deallocation.  */

void
gfc_trans_deferred_vars (gfc_symbol * proc_sym, gfc_wrapped_block * block)
{
  locus loc;
  gfc_symbol *sym;
  gfc_formal_arglist *f;
  stmtblock_t tmpblock;
  bool seen_trans_deferred_array = false;
  tree tmp = NULL;
  gfc_expr *e;
  gfc_se se;
  stmtblock_t init;

  /* Deal with implicit return variables.  Explicit return variables will
     already have been added.  */
  if (gfc_return_by_reference (proc_sym) && proc_sym->result == proc_sym)
    {
      if (!current_fake_result_decl)
	{
	  gfc_entry_list *el = NULL;
	  if (proc_sym->attr.entry_master)
	    {
	      for (el = proc_sym->ns->entries; el; el = el->next)
		if (el->sym != el->sym->result)
		  break;
	    }
	  /* TODO: move to the appropriate place in resolve.c.  */
	  if (warn_return_type && el == NULL)
	    gfc_warning ("Return value of function '%s' at %L not set",
			 proc_sym->name, &proc_sym->declared_at);
	}
      else if (proc_sym->as)
	{
	  tree result = TREE_VALUE (current_fake_result_decl);
	  gfc_trans_dummy_array_bias (proc_sym, result, block);

	  /* An automatic character length, pointer array result.  */
	  if (proc_sym->ts.type == BT_CHARACTER
		&& TREE_CODE (proc_sym->ts.u.cl->backend_decl) == VAR_DECL)
	    gfc_trans_dummy_character (proc_sym, proc_sym->ts.u.cl, block);
	}
      else if (proc_sym->ts.type == BT_CHARACTER)
	{
	  if (proc_sym->ts.deferred)
	    {
	      tmp = NULL;
	      gfc_save_backend_locus (&loc);
	      gfc_set_backend_locus (&proc_sym->declared_at);
	      gfc_start_block (&init);
	      /* Zero the string length on entry.  */
	      gfc_add_modify (&init, proc_sym->ts.u.cl->backend_decl,
			      build_int_cst (gfc_charlen_type_node, 0));
	      /* Null the pointer.  */
	      e = gfc_lval_expr_from_sym (proc_sym);
	      gfc_init_se (&se, NULL);
	      se.want_pointer = 1;
	      gfc_conv_expr (&se, e);
	      gfc_free_expr (e);
	      tmp = se.expr;
	      gfc_add_modify (&init, tmp,
			      fold_convert (TREE_TYPE (se.expr),
					    null_pointer_node));
	      gfc_restore_backend_locus (&loc);

	      /* Pass back the string length on exit.  */
	      tmp = proc_sym->ts.u.cl->passed_length;
	      tmp = build_fold_indirect_ref_loc (input_location, tmp);
	      tmp = fold_convert (gfc_charlen_type_node, tmp);
	      tmp = fold_build2_loc (input_location, MODIFY_EXPR,
				     gfc_charlen_type_node, tmp,
				     proc_sym->ts.u.cl->backend_decl);
	      gfc_add_init_cleanup (block, gfc_finish_block (&init), tmp);
	    }
	  else if (TREE_CODE (proc_sym->ts.u.cl->backend_decl) == VAR_DECL)
	    gfc_trans_dummy_character (proc_sym, proc_sym->ts.u.cl, block);
	}
      else
	gcc_assert (gfc_option.flag_f2c
		    && proc_sym->ts.type == BT_COMPLEX);
    }

  /* Initialize the INTENT(OUT) derived type dummy arguments.  This
     should be done here so that the offsets and lbounds of arrays
     are available.  */
  gfc_save_backend_locus (&loc);
  gfc_set_backend_locus (&proc_sym->declared_at);
  init_intent_out_dt (proc_sym, block);
  gfc_restore_backend_locus (&loc);

  for (sym = proc_sym->tlink; sym != proc_sym; sym = sym->tlink)
    {
      bool alloc_comp_or_fini = (sym->ts.type == BT_DERIVED)
				&& (sym->ts.u.derived->attr.alloc_comp
				    || gfc_is_finalizable (sym->ts.u.derived,
							   NULL));
      if (sym->assoc)
	continue;

      if (sym->attr.subref_array_pointer
	  && GFC_DECL_SPAN (sym->backend_decl)
	  && !TREE_STATIC (GFC_DECL_SPAN (sym->backend_decl)))
	{
	  gfc_init_block (&tmpblock);
	  gfc_add_modify (&tmpblock, GFC_DECL_SPAN (sym->backend_decl),
			  build_int_cst (gfc_array_index_type, 0));
	  gfc_add_init_cleanup (block, gfc_finish_block (&tmpblock),
				NULL_TREE);
	}

      if (sym->ts.type == BT_CLASS
	  && (sym->attr.save || gfc_option.flag_max_stack_var_size == 0)
	  && CLASS_DATA (sym)->attr.allocatable)
	{
	  tree vptr;

          if (UNLIMITED_POLY (sym))
	    vptr = null_pointer_node;
	  else
	    {
	      gfc_symbol *vsym;
	      vsym = gfc_find_derived_vtab (sym->ts.u.derived);
	      vptr = gfc_get_symbol_decl (vsym);
	      vptr = gfc_build_addr_expr (NULL, vptr);
	    }

	  if (CLASS_DATA (sym)->attr.dimension
	      || (CLASS_DATA (sym)->attr.codimension
		  && gfc_option.coarray != GFC_FCOARRAY_LIB))
	    {
	      tmp = gfc_class_data_get (sym->backend_decl);
	      tmp = gfc_build_null_descriptor (TREE_TYPE (tmp));
	    }
	  else
	    tmp = null_pointer_node;

	  DECL_INITIAL (sym->backend_decl)
		= gfc_class_set_static_fields (sym->backend_decl, vptr, tmp);
	  TREE_CONSTANT (DECL_INITIAL (sym->backend_decl)) = 1;
	}
      else if (sym->attr.dimension || sym->attr.codimension)
	{
          /* Assumed-size Cray pointees need to be treated as AS_EXPLICIT.  */
          array_type tmp = sym->as->type;
          if (tmp == AS_ASSUMED_SIZE && sym->as->cp_was_assumed)
            tmp = AS_EXPLICIT;
          switch (tmp)
	    {
	    case AS_EXPLICIT:
	      if (sym->attr.dummy || sym->attr.result)
		gfc_trans_dummy_array_bias (sym, sym->backend_decl, block);
	      else if (sym->attr.pointer || sym->attr.allocatable)
		{
		  if (TREE_STATIC (sym->backend_decl))
		    {
		      gfc_save_backend_locus (&loc);
		      gfc_set_backend_locus (&sym->declared_at);
		      gfc_trans_static_array_pointer (sym);
		      gfc_restore_backend_locus (&loc);
		    }
		  else
		    {
		      seen_trans_deferred_array = true;
		      gfc_trans_deferred_array (sym, block);
		    }
		}
	      else if (sym->attr.codimension && TREE_STATIC (sym->backend_decl))
		{
		  gfc_init_block (&tmpblock);
		  gfc_trans_array_cobounds (TREE_TYPE (sym->backend_decl),
					    &tmpblock, sym);
		  gfc_add_init_cleanup (block, gfc_finish_block (&tmpblock),
					NULL_TREE);
		  continue;
		}
	      else if (gfc_option.coarray != GFC_FCOARRAY_LIB)
		{
		  gfc_save_backend_locus (&loc);
		  gfc_set_backend_locus (&sym->declared_at);

		  if (alloc_comp_or_fini)
		    {
		      seen_trans_deferred_array = true;
		      gfc_trans_deferred_array (sym, block);
		    }
		  else if (sym->ts.type == BT_DERIVED
			     && sym->value
			     && !sym->attr.data
			     && sym->attr.save == SAVE_NONE)
		    {
		      gfc_start_block (&tmpblock);
		      gfc_init_default_dt (sym, &tmpblock, false);
		      gfc_add_init_cleanup (block,
					    gfc_finish_block (&tmpblock),
					    NULL_TREE);
		    }

		  gfc_trans_auto_array_allocation (sym->backend_decl,
						   sym, block);
		  gfc_restore_backend_locus (&loc);
		}
	      break;

	    case AS_ASSUMED_SIZE:
	      /* Must be a dummy parameter.  */
	      gcc_assert (sym->attr.dummy || sym->as->cp_was_assumed);

	      /* We should always pass assumed size arrays the g77 way.  */
	      if (sym->attr.dummy)
		gfc_trans_g77_array (sym, block);
	      break;

	    case AS_ASSUMED_SHAPE:
	      /* Must be a dummy parameter.  */
	      gcc_assert (sym->attr.dummy);

	      gfc_trans_dummy_array_bias (sym, sym->backend_decl, block);
	      break;

	    case AS_ASSUMED_RANK:
	    case AS_DEFERRED:
	      seen_trans_deferred_array = true;
	      gfc_trans_deferred_array (sym, block);
	      break;

	    default:
	      gcc_unreachable ();
	    }
	  if (alloc_comp_or_fini && !seen_trans_deferred_array)
	    gfc_trans_deferred_array (sym, block);
	}
      else if ((!sym->attr.dummy || sym->ts.deferred)
		&& (sym->ts.type == BT_CLASS
		&& CLASS_DATA (sym)->attr.class_pointer))
	continue;
      else if ((!sym->attr.dummy || sym->ts.deferred)
		&& (sym->attr.allocatable
		    || (sym->ts.type == BT_CLASS
			&& CLASS_DATA (sym)->attr.allocatable)))
	{
	  if (!sym->attr.save && gfc_option.flag_max_stack_var_size != 0)
	    {
	      tree descriptor = NULL_TREE;

	      /* Nullify and automatic deallocation of allocatable
		 scalars.  */
	      e = gfc_lval_expr_from_sym (sym);
	      if (sym->ts.type == BT_CLASS)
		gfc_add_data_component (e);

	      gfc_init_se (&se, NULL);
	      if (sym->ts.type != BT_CLASS
		  || sym->ts.u.derived->attr.dimension
		  || sym->ts.u.derived->attr.codimension)
		{
		  se.want_pointer = 1;
		  gfc_conv_expr (&se, e);
		}
	      else if (sym->ts.type == BT_CLASS
		       && !CLASS_DATA (sym)->attr.dimension
		       && !CLASS_DATA (sym)->attr.codimension)
		{
		  se.want_pointer = 1;
		  gfc_conv_expr (&se, e);
		}
	      else
		{
		  gfc_conv_expr (&se, e);
		  descriptor = se.expr;
		  se.expr = gfc_conv_descriptor_data_addr (se.expr);
		  se.expr = build_fold_indirect_ref_loc (input_location, se.expr);
		}
	      gfc_free_expr (e);

	      gfc_save_backend_locus (&loc);
	      gfc_set_backend_locus (&sym->declared_at);
	      gfc_start_block (&init);

	      if (!sym->attr.dummy || sym->attr.intent == INTENT_OUT)
		{
		  /* Nullify when entering the scope.  */
		  tmp = fold_build2_loc (input_location, MODIFY_EXPR,
					 TREE_TYPE (se.expr), se.expr,
					 fold_convert (TREE_TYPE (se.expr),
						       null_pointer_node));
		  if (sym->attr.optional)
		    {
		      tree present = gfc_conv_expr_present (sym);
		      tmp = build3_loc (input_location, COND_EXPR,
					void_type_node, present, tmp,
					build_empty_stmt (input_location));
		    }
		  gfc_add_expr_to_block (&init, tmp);
		}

<<<<<<< HEAD
	      if ((sym->attr.dummy ||sym->attr.result)
=======
	      if ((sym->attr.dummy || sym->attr.result)
>>>>>>> 4d0aec87
		    && sym->ts.type == BT_CHARACTER
		    && sym->ts.deferred)
		{
		  /* Character length passed by reference.  */
		  tmp = sym->ts.u.cl->passed_length;
		  tmp = build_fold_indirect_ref_loc (input_location, tmp);
		  tmp = fold_convert (gfc_charlen_type_node, tmp);

		  if (!sym->attr.dummy || sym->attr.intent == INTENT_OUT)
		    /* Zero the string length when entering the scope.  */
		    gfc_add_modify (&init, sym->ts.u.cl->backend_decl,
				build_int_cst (gfc_charlen_type_node, 0));
		  else
		    {
		      tree tmp2;

		      tmp2 = fold_build2_loc (input_location, MODIFY_EXPR,
					      gfc_charlen_type_node,
					      sym->ts.u.cl->backend_decl, tmp);
		      if (sym->attr.optional)
			{
			  tree present = gfc_conv_expr_present (sym);
			  tmp2 = build3_loc (input_location, COND_EXPR,
					     void_type_node, present, tmp2,
					     build_empty_stmt (input_location));
			}
		      gfc_add_expr_to_block (&init, tmp2);
		    }

		  gfc_restore_backend_locus (&loc);

		  /* Pass the final character length back.  */
		  if (sym->attr.intent != INTENT_IN)
		    {
		      tmp = fold_build2_loc (input_location, MODIFY_EXPR,
					     gfc_charlen_type_node, tmp,
					     sym->ts.u.cl->backend_decl);
		      if (sym->attr.optional)
			{
			  tree present = gfc_conv_expr_present (sym);
			  tmp = build3_loc (input_location, COND_EXPR,
					    void_type_node, present, tmp,
					    build_empty_stmt (input_location));
			}
		    }
		  else
		    tmp = NULL_TREE;
		}
	      else
		gfc_restore_backend_locus (&loc);

	      /* Deallocate when leaving the scope. Nullifying is not
		 needed.  */
	      if (!sym->attr.result && !sym->attr.dummy
		  && !sym->ns->proc_name->attr.is_main_program)
		{
		  if (sym->ts.type == BT_CLASS
		      && CLASS_DATA (sym)->attr.codimension)
		    tmp = gfc_deallocate_with_status (descriptor, NULL_TREE,
						      NULL_TREE, NULL_TREE,
						      NULL_TREE, true, NULL,
						      true);
		  else
		    {
		      gfc_expr *expr = gfc_lval_expr_from_sym (sym);
		      tmp = gfc_deallocate_scalar_with_status (se.expr, NULL_TREE,
						   true, expr, sym->ts);
		      gfc_free_expr (expr);
		    }
		}
	      if (sym->ts.type == BT_CLASS)
		{
		  /* Initialize _vptr to declared type.  */
		  gfc_symbol *vtab;
		  tree rhs;

		  gfc_save_backend_locus (&loc);
		  gfc_set_backend_locus (&sym->declared_at);
		  e = gfc_lval_expr_from_sym (sym);
		  gfc_add_vptr_component (e);
		  gfc_init_se (&se, NULL);
		  se.want_pointer = 1;
		  gfc_conv_expr (&se, e);
		  gfc_free_expr (e);
		  if (UNLIMITED_POLY (sym))
		    rhs = build_int_cst (TREE_TYPE (se.expr), 0);
		  else
		    {
		      vtab = gfc_find_derived_vtab (sym->ts.u.derived);
		      rhs = gfc_build_addr_expr (TREE_TYPE (se.expr),
						gfc_get_symbol_decl (vtab));
		    }
		  gfc_add_modify (&init, se.expr, rhs);
		  gfc_restore_backend_locus (&loc);
		}

	      gfc_add_init_cleanup (block, gfc_finish_block (&init), tmp);
	    }
	}
      else if (sym->ts.type == BT_CHARACTER && sym->ts.deferred)
	{
	  tree tmp = NULL;
	  stmtblock_t init;

	  /* If we get to here, all that should be left are pointers.  */
	  gcc_assert (sym->attr.pointer);

	  if (sym->attr.dummy)
	    {
	      gfc_start_block (&init);

	      /* Character length passed by reference.  */
	      tmp = sym->ts.u.cl->passed_length;
	      tmp = build_fold_indirect_ref_loc (input_location, tmp);
	      tmp = fold_convert (gfc_charlen_type_node, tmp);
	      gfc_add_modify (&init, sym->ts.u.cl->backend_decl, tmp);
	      /* Pass the final character length back.  */
	      if (sym->attr.intent != INTENT_IN)
		tmp = fold_build2_loc (input_location, MODIFY_EXPR,
				       gfc_charlen_type_node, tmp,
				       sym->ts.u.cl->backend_decl);
	      else
		tmp = NULL_TREE;
	      gfc_add_init_cleanup (block, gfc_finish_block (&init), tmp);
	    }
	}
      else if (sym->ts.deferred)
	gfc_fatal_error ("Deferred type parameter not yet supported");
      else if (alloc_comp_or_fini)
	gfc_trans_deferred_array (sym, block);
      else if (sym->ts.type == BT_CHARACTER)
	{
	  gfc_save_backend_locus (&loc);
	  gfc_set_backend_locus (&sym->declared_at);
	  if (sym->attr.dummy || sym->attr.result)
	    gfc_trans_dummy_character (sym, sym->ts.u.cl, block);
	  else
	    gfc_trans_auto_character_variable (sym, block);
	  gfc_restore_backend_locus (&loc);
	}
      else if (sym->attr.assign)
	{
	  gfc_save_backend_locus (&loc);
	  gfc_set_backend_locus (&sym->declared_at);
	  gfc_trans_assign_aux_var (sym, block);
	  gfc_restore_backend_locus (&loc);
	}
      else if (sym->ts.type == BT_DERIVED
		 && sym->value
		 && !sym->attr.data
		 && sym->attr.save == SAVE_NONE)
	{
	  gfc_start_block (&tmpblock);
	  gfc_init_default_dt (sym, &tmpblock, false);
	  gfc_add_init_cleanup (block, gfc_finish_block (&tmpblock),
				NULL_TREE);
	}
      else if (!(UNLIMITED_POLY(sym)))
	gcc_unreachable ();
    }

  gfc_init_block (&tmpblock);

  for (f = gfc_sym_get_dummy_args (proc_sym); f; f = f->next)
    {
      if (f->sym && f->sym->tlink == NULL && f->sym->ts.type == BT_CHARACTER)
	{
	  gcc_assert (f->sym->ts.u.cl->backend_decl != NULL);
	  if (TREE_CODE (f->sym->ts.u.cl->backend_decl) == PARM_DECL)
	    gfc_trans_vla_type_sizes (f->sym, &tmpblock);
	}
    }

  if (gfc_return_by_reference (proc_sym) && proc_sym->ts.type == BT_CHARACTER
      && current_fake_result_decl != NULL)
    {
      gcc_assert (proc_sym->ts.u.cl->backend_decl != NULL);
      if (TREE_CODE (proc_sym->ts.u.cl->backend_decl) == PARM_DECL)
	gfc_trans_vla_type_sizes (proc_sym, &tmpblock);
    }

  gfc_add_init_cleanup (block, gfc_finish_block (&tmpblock), NULL_TREE);
}

static GTY ((param_is (struct module_htab_entry))) htab_t module_htab;

/* Hash and equality functions for module_htab.  */

static hashval_t
module_htab_do_hash (const void *x)
{
  return htab_hash_string (((const struct module_htab_entry *)x)->name);
}

static int
module_htab_eq (const void *x1, const void *x2)
{
  return strcmp ((((const struct module_htab_entry *)x1)->name),
		 (const char *)x2) == 0;
}

/* Hash and equality functions for module_htab's decls.  */

static hashval_t
module_htab_decls_hash (const void *x)
{
  const_tree t = (const_tree) x;
  const_tree n = DECL_NAME (t);
  if (n == NULL_TREE)
    n = TYPE_NAME (TREE_TYPE (t));
  return htab_hash_string (IDENTIFIER_POINTER (n));
}

static int
module_htab_decls_eq (const void *x1, const void *x2)
{
  const_tree t1 = (const_tree) x1;
  const_tree n1 = DECL_NAME (t1);
  if (n1 == NULL_TREE)
    n1 = TYPE_NAME (TREE_TYPE (t1));
  return strcmp (IDENTIFIER_POINTER (n1), (const char *) x2) == 0;
}

struct module_htab_entry *
gfc_find_module (const char *name)
{
  void **slot;

  if (! module_htab)
    module_htab = htab_create_ggc (10, module_htab_do_hash,
				   module_htab_eq, NULL);

  slot = htab_find_slot_with_hash (module_htab, name,
				   htab_hash_string (name), INSERT);
  if (*slot == NULL)
    {
      struct module_htab_entry *entry = ggc_alloc_cleared_module_htab_entry ();

      entry->name = gfc_get_string (name);
      entry->decls = htab_create_ggc (10, module_htab_decls_hash,
				      module_htab_decls_eq, NULL);
      *slot = (void *) entry;
    }
  return (struct module_htab_entry *) *slot;
}

void
gfc_module_add_decl (struct module_htab_entry *entry, tree decl)
{
  void **slot;
  const char *name;

  if (DECL_NAME (decl))
    name = IDENTIFIER_POINTER (DECL_NAME (decl));
  else
    {
      gcc_assert (TREE_CODE (decl) == TYPE_DECL);
      name = IDENTIFIER_POINTER (TYPE_NAME (TREE_TYPE (decl)));
    }
  slot = htab_find_slot_with_hash (entry->decls, name,
				   htab_hash_string (name), INSERT);
  if (*slot == NULL)
    *slot = (void *) decl;
}

static struct module_htab_entry *cur_module;

/* Output an initialized decl for a module variable.  */

static void
gfc_create_module_variable (gfc_symbol * sym)
{
  tree decl;

  /* Module functions with alternate entries are dealt with later and
     would get caught by the next condition.  */
  if (sym->attr.entry)
    return;

  /* Make sure we convert the types of the derived types from iso_c_binding
     into (void *).  */
  if (sym->attr.flavor != FL_PROCEDURE && sym->attr.is_iso_c
      && sym->ts.type == BT_DERIVED)
    sym->backend_decl = gfc_typenode_for_spec (&(sym->ts));

  if (sym->attr.flavor == FL_DERIVED
      && sym->backend_decl
      && TREE_CODE (sym->backend_decl) == RECORD_TYPE)
    {
      decl = sym->backend_decl;
      gcc_assert (sym->ns->proc_name->attr.flavor == FL_MODULE);

      if (!sym->attr.use_assoc)
	{
	  gcc_assert (TYPE_CONTEXT (decl) == NULL_TREE
		      || TYPE_CONTEXT (decl) == sym->ns->proc_name->backend_decl);
	  gcc_assert (DECL_CONTEXT (TYPE_STUB_DECL (decl)) == NULL_TREE
		      || DECL_CONTEXT (TYPE_STUB_DECL (decl))
			   == sym->ns->proc_name->backend_decl);
	}
      TYPE_CONTEXT (decl) = sym->ns->proc_name->backend_decl;
      DECL_CONTEXT (TYPE_STUB_DECL (decl)) = sym->ns->proc_name->backend_decl;
      gfc_module_add_decl (cur_module, TYPE_STUB_DECL (decl));
    }

  /* Only output variables, procedure pointers and array valued,
     or derived type, parameters.  */
  if (sym->attr.flavor != FL_VARIABLE
	&& !(sym->attr.flavor == FL_PARAMETER
	       && (sym->attr.dimension || sym->ts.type == BT_DERIVED))
	&& !(sym->attr.flavor == FL_PROCEDURE && sym->attr.proc_pointer))
    return;

  if ((sym->attr.in_common || sym->attr.in_equivalence) && sym->backend_decl)
    {
      decl = sym->backend_decl;
      gcc_assert (DECL_FILE_SCOPE_P (decl));
      gcc_assert (sym->ns->proc_name->attr.flavor == FL_MODULE);
      DECL_CONTEXT (decl) = sym->ns->proc_name->backend_decl;
      gfc_module_add_decl (cur_module, decl);
    }

  /* Don't generate variables from other modules. Variables from
     COMMONs will already have been generated.  */
  if (sym->attr.use_assoc || sym->attr.in_common)
    return;

  /* Equivalenced variables arrive here after creation.  */
  if (sym->backend_decl
      && (sym->equiv_built || sym->attr.in_equivalence))
    return;

  if (sym->backend_decl && !sym->attr.vtab && !sym->attr.target)
    internal_error ("backend decl for module variable %s already exists",
		    sym->name);

  if (sym->module && !sym->attr.result && !sym->attr.dummy
      && (sym->attr.access == ACCESS_UNKNOWN
	  && (sym->ns->default_access == ACCESS_PRIVATE
	      || (sym->ns->default_access == ACCESS_UNKNOWN
		  && gfc_option.flag_module_private))))
    sym->attr.access = ACCESS_PRIVATE;

  if (warn_unused_variable && !sym->attr.referenced
      && sym->attr.access == ACCESS_PRIVATE)
    gfc_warning ("Unused PRIVATE module variable '%s' declared at %L",
		 sym->name, &sym->declared_at);

  /* We always want module variables to be created.  */
  sym->attr.referenced = 1;
  /* Create the decl.  */
  decl = gfc_get_symbol_decl (sym);

  /* Create the variable.  */
  pushdecl (decl);
  gcc_assert (sym->ns->proc_name->attr.flavor == FL_MODULE);
  DECL_CONTEXT (decl) = sym->ns->proc_name->backend_decl;
  rest_of_decl_compilation (decl, 1, 0);
  gfc_module_add_decl (cur_module, decl);

  /* Also add length of strings.  */
  if (sym->ts.type == BT_CHARACTER)
    {
      tree length;

      length = sym->ts.u.cl->backend_decl;
      gcc_assert (length || sym->attr.proc_pointer);
      if (length && !INTEGER_CST_P (length))
        {
          pushdecl (length);
          rest_of_decl_compilation (length, 1, 0);
        }
    }

  if (sym->attr.codimension && !sym->attr.dummy && !sym->attr.allocatable
      && sym->attr.referenced && !sym->attr.use_assoc)
    has_coarray_vars = true;
}

/* Emit debug information for USE statements.  */

static void
gfc_trans_use_stmts (gfc_namespace * ns)
{
  gfc_use_list *use_stmt;
  for (use_stmt = ns->use_stmts; use_stmt; use_stmt = use_stmt->next)
    {
      struct module_htab_entry *entry
	= gfc_find_module (use_stmt->module_name);
      gfc_use_rename *rent;

      if (entry->namespace_decl == NULL)
	{
	  entry->namespace_decl
	    = build_decl (input_location,
			  NAMESPACE_DECL,
			  get_identifier (use_stmt->module_name),
			  void_type_node);
	  DECL_EXTERNAL (entry->namespace_decl) = 1;
	}
      gfc_set_backend_locus (&use_stmt->where);
      if (!use_stmt->only_flag)
	(*debug_hooks->imported_module_or_decl) (entry->namespace_decl,
						 NULL_TREE,
						 ns->proc_name->backend_decl,
						 false);
      for (rent = use_stmt->rename; rent; rent = rent->next)
	{
	  tree decl, local_name;
	  void **slot;

	  if (rent->op != INTRINSIC_NONE)
	    continue;

	  slot = htab_find_slot_with_hash (entry->decls, rent->use_name,
					   htab_hash_string (rent->use_name),
					   INSERT);
	  if (*slot == NULL)
	    {
	      gfc_symtree *st;

	      st = gfc_find_symtree (ns->sym_root,
				     rent->local_name[0]
				     ? rent->local_name : rent->use_name);

	      /* The following can happen if a derived type is renamed.  */
	      if (!st)
		{
		  char *name;
		  name = xstrdup (rent->local_name[0]
				  ? rent->local_name : rent->use_name);
		  name[0] = (char) TOUPPER ((unsigned char) name[0]);
		  st = gfc_find_symtree (ns->sym_root, name);
		  free (name);
		  gcc_assert (st);
		}

	      /* Sometimes, generic interfaces wind up being over-ruled by a
		 local symbol (see PR41062).  */
	      if (!st->n.sym->attr.use_assoc)
		continue;

	      if (st->n.sym->backend_decl
		  && DECL_P (st->n.sym->backend_decl)
		  && st->n.sym->module
		  && strcmp (st->n.sym->module, use_stmt->module_name) == 0)
		{
		  gcc_assert (DECL_EXTERNAL (entry->namespace_decl)
			      || (TREE_CODE (st->n.sym->backend_decl)
				  != VAR_DECL));
		  decl = copy_node (st->n.sym->backend_decl);
		  DECL_CONTEXT (decl) = entry->namespace_decl;
		  DECL_EXTERNAL (decl) = 1;
		  DECL_IGNORED_P (decl) = 0;
		  DECL_INITIAL (decl) = NULL_TREE;
		}
	      else
		{
		  *slot = error_mark_node;
		  htab_clear_slot (entry->decls, slot);
		  continue;
		}
	      *slot = decl;
	    }
	  decl = (tree) *slot;
	  if (rent->local_name[0])
	    local_name = get_identifier (rent->local_name);
	  else
	    local_name = NULL_TREE;
	  gfc_set_backend_locus (&rent->where);
	  (*debug_hooks->imported_module_or_decl) (decl, local_name,
						   ns->proc_name->backend_decl,
						   !use_stmt->only_flag);
	}
    }
}


/* Return true if expr is a constant initializer that gfc_conv_initializer
   will handle.  */

static bool
check_constant_initializer (gfc_expr *expr, gfc_typespec *ts, bool array,
			    bool pointer)
{
  gfc_constructor *c;
  gfc_component *cm;

  if (pointer)
    return true;
  else if (array)
    {
      if (expr->expr_type == EXPR_CONSTANT || expr->expr_type == EXPR_NULL)
	return true;
      else if (expr->expr_type == EXPR_STRUCTURE)
	return check_constant_initializer (expr, ts, false, false);
      else if (expr->expr_type != EXPR_ARRAY)
	return false;
      for (c = gfc_constructor_first (expr->value.constructor);
	   c; c = gfc_constructor_next (c))
	{
	  if (c->iterator)
	    return false;
	  if (c->expr->expr_type == EXPR_STRUCTURE)
	    {
	      if (!check_constant_initializer (c->expr, ts, false, false))
		return false;
	    }
	  else if (c->expr->expr_type != EXPR_CONSTANT)
	    return false;
	}
      return true;
    }
  else switch (ts->type)
    {
    case BT_DERIVED:
      if (expr->expr_type != EXPR_STRUCTURE)
	return false;
      cm = expr->ts.u.derived->components;
      for (c = gfc_constructor_first (expr->value.constructor);
	   c; c = gfc_constructor_next (c), cm = cm->next)
	{
	  if (!c->expr || cm->attr.allocatable)
	    continue;
	  if (!check_constant_initializer (c->expr, &cm->ts,
					   cm->attr.dimension,
					   cm->attr.pointer))
	    return false;
	}
      return true;
    default:
      return expr->expr_type == EXPR_CONSTANT;
    }
}

/* Emit debug info for parameters and unreferenced variables with
   initializers.  */

static void
gfc_emit_parameter_debug_info (gfc_symbol *sym)
{
  tree decl;

  if (sym->attr.flavor != FL_PARAMETER
      && (sym->attr.flavor != FL_VARIABLE || sym->attr.referenced))
    return;

  if (sym->backend_decl != NULL
      || sym->value == NULL
      || sym->attr.use_assoc
      || sym->attr.dummy
      || sym->attr.result
      || sym->attr.function
      || sym->attr.intrinsic
      || sym->attr.pointer
      || sym->attr.allocatable
      || sym->attr.cray_pointee
      || sym->attr.threadprivate
      || sym->attr.is_bind_c
      || sym->attr.subref_array_pointer
      || sym->attr.assign)
    return;

  if (sym->ts.type == BT_CHARACTER)
    {
      gfc_conv_const_charlen (sym->ts.u.cl);
      if (sym->ts.u.cl->backend_decl == NULL
	  || TREE_CODE (sym->ts.u.cl->backend_decl) != INTEGER_CST)
	return;
    }
  else if (sym->ts.type == BT_DERIVED && sym->ts.u.derived->attr.alloc_comp)
    return;

  if (sym->as)
    {
      int n;

      if (sym->as->type != AS_EXPLICIT)
	return;
      for (n = 0; n < sym->as->rank; n++)
	if (sym->as->lower[n]->expr_type != EXPR_CONSTANT
	    || sym->as->upper[n] == NULL
	    || sym->as->upper[n]->expr_type != EXPR_CONSTANT)
	  return;
    }

  if (!check_constant_initializer (sym->value, &sym->ts,
				   sym->attr.dimension, false))
    return;

  if (gfc_option.coarray == GFC_FCOARRAY_LIB && sym->attr.codimension)
    return;

  /* Create the decl for the variable or constant.  */
  decl = build_decl (input_location,
		     sym->attr.flavor == FL_PARAMETER ? CONST_DECL : VAR_DECL,
		     gfc_sym_identifier (sym), gfc_sym_type (sym));
  if (sym->attr.flavor == FL_PARAMETER)
    TREE_READONLY (decl) = 1;
  gfc_set_decl_location (decl, &sym->declared_at);
  if (sym->attr.dimension)
    GFC_DECL_PACKED_ARRAY (decl) = 1;
  DECL_CONTEXT (decl) = sym->ns->proc_name->backend_decl;
  TREE_STATIC (decl) = 1;
  TREE_USED (decl) = 1;
  if (DECL_CONTEXT (decl) && TREE_CODE (DECL_CONTEXT (decl)) == NAMESPACE_DECL)
    TREE_PUBLIC (decl) = 1;
  DECL_INITIAL (decl) = gfc_conv_initializer (sym->value, &sym->ts,
					      TREE_TYPE (decl),
					      sym->attr.dimension,
					      false, false);
  debug_hooks->global_decl (decl);
}


static void
generate_coarray_sym_init (gfc_symbol *sym)
{
  tree tmp, size, decl, token;

  if (sym->attr.dummy || sym->attr.allocatable || !sym->attr.codimension
      || sym->attr.use_assoc || !sym->attr.referenced)
    return;

  decl = sym->backend_decl;
  TREE_USED(decl) = 1;
  gcc_assert (GFC_ARRAY_TYPE_P (TREE_TYPE (decl)));

  /* FIXME: Workaround for PR middle-end/49106, cf. also PR middle-end/49108
     to make sure the variable is not optimized away.  */
  DECL_PRESERVE_P (DECL_CONTEXT (decl)) = 1;

  size = TYPE_SIZE_UNIT (gfc_get_element_type (TREE_TYPE (decl)));

  /* Ensure that we do not have size=0 for zero-sized arrays.  */
  size = fold_build2_loc (input_location, MAX_EXPR, size_type_node,
			  fold_convert (size_type_node, size),
			  build_int_cst (size_type_node, 1));

  if (GFC_TYPE_ARRAY_RANK (TREE_TYPE (decl)))
    {
      tmp = GFC_TYPE_ARRAY_SIZE (TREE_TYPE (decl));
      size = fold_build2_loc (input_location, MULT_EXPR, size_type_node,
			      fold_convert (size_type_node, tmp), size);
    }

  gcc_assert (GFC_TYPE_ARRAY_CAF_TOKEN (TREE_TYPE (decl)) != NULL_TREE);
  token = gfc_build_addr_expr (ppvoid_type_node,
			       GFC_TYPE_ARRAY_CAF_TOKEN (TREE_TYPE(decl)));

  tmp = build_call_expr_loc (input_location, gfor_fndecl_caf_register, 6, size,
			     build_int_cst (integer_type_node,
					    GFC_CAF_COARRAY_STATIC), /* type.  */
			     token, null_pointer_node, /* token, stat.  */
			     null_pointer_node, /* errgmsg, errmsg_len.  */
			     build_int_cst (integer_type_node, 0));

  gfc_add_modify (&caf_init_block, decl, fold_convert (TREE_TYPE (decl), tmp));


  /* Handle "static" initializer.  */
  if (sym->value)
    {
      sym->attr.pointer = 1;
      tmp = gfc_trans_assignment (gfc_lval_expr_from_sym (sym), sym->value,
				  true, false);
      sym->attr.pointer = 0;
      gfc_add_expr_to_block (&caf_init_block, tmp);
    }
}


/* Generate constructor function to initialize static, nonallocatable
   coarrays.  */

static void
generate_coarray_init (gfc_namespace * ns __attribute((unused)))
{
  tree fndecl, tmp, decl, save_fn_decl;

  save_fn_decl = current_function_decl;
  push_function_context ();

  tmp = build_function_type_list (void_type_node, NULL_TREE);
  fndecl = build_decl (input_location, FUNCTION_DECL,
		       create_tmp_var_name ("_caf_init"), tmp);

  DECL_STATIC_CONSTRUCTOR (fndecl) = 1;
  SET_DECL_INIT_PRIORITY (fndecl, DEFAULT_INIT_PRIORITY);

  decl = build_decl (input_location, RESULT_DECL, NULL_TREE, void_type_node);
  DECL_ARTIFICIAL (decl) = 1;
  DECL_IGNORED_P (decl) = 1;
  DECL_CONTEXT (decl) = fndecl;
  DECL_RESULT (fndecl) = decl;

  pushdecl (fndecl);
  current_function_decl = fndecl;
  announce_function (fndecl);

  rest_of_decl_compilation (fndecl, 0, 0);
  make_decl_rtl (fndecl);
  allocate_struct_function (fndecl, false);

  pushlevel ();
  gfc_init_block (&caf_init_block);

  gfc_traverse_ns (ns, generate_coarray_sym_init);

  DECL_SAVED_TREE (fndecl) = gfc_finish_block (&caf_init_block);
  decl = getdecls ();

  poplevel (1, 1);
  BLOCK_SUPERCONTEXT (DECL_INITIAL (fndecl)) = fndecl;

  DECL_SAVED_TREE (fndecl)
    = build3_v (BIND_EXPR, decl, DECL_SAVED_TREE (fndecl),
                DECL_INITIAL (fndecl));
  dump_function (TDI_original, fndecl);

  cfun->function_end_locus = input_location;
  set_cfun (NULL);

  if (decl_function_context (fndecl))
    (void) cgraph_create_node (fndecl);
  else
    cgraph_finalize_function (fndecl, true);

  pop_function_context ();
  current_function_decl = save_fn_decl;
}


/* Generate all the required code for module variables.  */

void
gfc_generate_module_vars (gfc_namespace * ns)
{
  module_namespace = ns;
  cur_module = gfc_find_module (ns->proc_name->name);

  /* Check if the frontend left the namespace in a reasonable state.  */
  gcc_assert (ns->proc_name && !ns->proc_name->tlink);

  /* Generate COMMON blocks.  */
  gfc_trans_common (ns);

  has_coarray_vars = false;

  /* Create decls for all the module variables.  */
  gfc_traverse_ns (ns, gfc_create_module_variable);

  if (gfc_option.coarray == GFC_FCOARRAY_LIB && has_coarray_vars)
    generate_coarray_init (ns);

  cur_module = NULL;

  gfc_trans_use_stmts (ns);
  gfc_traverse_ns (ns, gfc_emit_parameter_debug_info);
}


static void
gfc_generate_contained_functions (gfc_namespace * parent)
{
  gfc_namespace *ns;

  /* We create all the prototypes before generating any code.  */
  for (ns = parent->contained; ns; ns = ns->sibling)
    {
      /* Skip namespaces from used modules.  */
      if (ns->parent != parent)
	continue;

      gfc_create_function_decl (ns, false);
    }

  for (ns = parent->contained; ns; ns = ns->sibling)
    {
      /* Skip namespaces from used modules.  */
      if (ns->parent != parent)
	continue;

      gfc_generate_function_code (ns);
    }
}


/* Drill down through expressions for the array specification bounds and
   character length calling generate_local_decl for all those variables
   that have not already been declared.  */

static void
generate_local_decl (gfc_symbol *);

/* Traverse expr, marking all EXPR_VARIABLE symbols referenced.  */

static bool
expr_decls (gfc_expr *e, gfc_symbol *sym,
	    int *f ATTRIBUTE_UNUSED)
{
  if (e->expr_type != EXPR_VARIABLE
	    || sym == e->symtree->n.sym
	    || e->symtree->n.sym->mark
	    || e->symtree->n.sym->ns != sym->ns)
	return false;

  generate_local_decl (e->symtree->n.sym);
  return false;
}

static void
generate_expr_decls (gfc_symbol *sym, gfc_expr *e)
{
  gfc_traverse_expr (e, sym, expr_decls, 0);
}


/* Check for dependencies in the character length and array spec.  */

static void
generate_dependency_declarations (gfc_symbol *sym)
{
  int i;

  if (sym->ts.type == BT_CHARACTER
      && sym->ts.u.cl
      && sym->ts.u.cl->length
      && sym->ts.u.cl->length->expr_type != EXPR_CONSTANT)
    generate_expr_decls (sym, sym->ts.u.cl->length);

  if (sym->as && sym->as->rank)
    {
      for (i = 0; i < sym->as->rank; i++)
	{
          generate_expr_decls (sym, sym->as->lower[i]);
          generate_expr_decls (sym, sym->as->upper[i]);
	}
    }
}


/* Generate decls for all local variables.  We do this to ensure correct
   handling of expressions which only appear in the specification of
   other functions.  */

static void
generate_local_decl (gfc_symbol * sym)
{
  if (sym->attr.flavor == FL_VARIABLE)
    {
      if (sym->attr.codimension && !sym->attr.dummy && !sym->attr.allocatable
	  && sym->attr.referenced && !sym->attr.use_assoc)
	has_coarray_vars = true;

      if (!sym->attr.dummy && !sym->ns->proc_name->attr.entry_master)
	generate_dependency_declarations (sym);

      if (sym->attr.referenced)
	gfc_get_symbol_decl (sym);

      /* Warnings for unused dummy arguments.  */
      else if (sym->attr.dummy && !sym->attr.in_namelist)
	{
	  /* INTENT(out) dummy arguments are likely meant to be set.  */
	  if (gfc_option.warn_unused_dummy_argument
	      && sym->attr.intent == INTENT_OUT)
	    {
	      if (sym->ts.type != BT_DERIVED)
		gfc_warning ("Dummy argument '%s' at %L was declared "
			     "INTENT(OUT) but was not set",  sym->name,
			     &sym->declared_at);
	      else if (!gfc_has_default_initializer (sym->ts.u.derived)
		       && !sym->ts.u.derived->attr.zero_comp)
		gfc_warning ("Derived-type dummy argument '%s' at %L was "
			     "declared INTENT(OUT) but was not set and "
			     "does not have a default initializer",
			     sym->name, &sym->declared_at);
	      if (sym->backend_decl != NULL_TREE)
		TREE_NO_WARNING(sym->backend_decl) = 1;
	    }
	  else if (gfc_option.warn_unused_dummy_argument)
	    {
	      gfc_warning ("Unused dummy argument '%s' at %L", sym->name,
			 &sym->declared_at);
	      if (sym->backend_decl != NULL_TREE)
		TREE_NO_WARNING(sym->backend_decl) = 1;
	    }
	}

      /* Warn for unused variables, but not if they're inside a common
	 block or a namelist.  */
      else if (warn_unused_variable
	       && !(sym->attr.in_common || sym->mark || sym->attr.in_namelist))
	{
	  if (sym->attr.use_only)
	    {
	      gfc_warning ("Unused module variable '%s' which has been "
			   "explicitly imported at %L", sym->name,
			   &sym->declared_at);
	      if (sym->backend_decl != NULL_TREE)
		TREE_NO_WARNING(sym->backend_decl) = 1;
	    }
	  else if (!sym->attr.use_assoc)
	    {
	      gfc_warning ("Unused variable '%s' declared at %L",
			   sym->name, &sym->declared_at);
	      if (sym->backend_decl != NULL_TREE)
		TREE_NO_WARNING(sym->backend_decl) = 1;
	    }
	}

      /* For variable length CHARACTER parameters, the PARM_DECL already
	 references the length variable, so force gfc_get_symbol_decl
	 even when not referenced.  If optimize > 0, it will be optimized
	 away anyway.  But do this only after emitting -Wunused-parameter
	 warning if requested.  */
      if (sym->attr.dummy && !sym->attr.referenced
	    && sym->ts.type == BT_CHARACTER
	    && sym->ts.u.cl->backend_decl != NULL
	    && TREE_CODE (sym->ts.u.cl->backend_decl) == VAR_DECL)
	{
	  sym->attr.referenced = 1;
	  gfc_get_symbol_decl (sym);
	}

      /* INTENT(out) dummy arguments and result variables with allocatable
	 components are reset by default and need to be set referenced to
	 generate the code for nullification and automatic lengths.  */
      if (!sym->attr.referenced
	    && sym->ts.type == BT_DERIVED
	    && sym->ts.u.derived->attr.alloc_comp
	    && !sym->attr.pointer
	    && ((sym->attr.dummy && sym->attr.intent == INTENT_OUT)
		  ||
		(sym->attr.result && sym != sym->result)))
	{
	  sym->attr.referenced = 1;
	  gfc_get_symbol_decl (sym);
	}

      /* Check for dependencies in the array specification and string
	length, adding the necessary declarations to the function.  We
	mark the symbol now, as well as in traverse_ns, to prevent
	getting stuck in a circular dependency.  */
      sym->mark = 1;
    }
  else if (sym->attr.flavor == FL_PARAMETER)
    {
      if (warn_unused_parameter
           && !sym->attr.referenced)
	{
           if (!sym->attr.use_assoc)
	     gfc_warning ("Unused parameter '%s' declared at %L", sym->name,
			  &sym->declared_at);
	   else if (sym->attr.use_only)
	     gfc_warning ("Unused parameter '%s' which has been explicitly "
			  "imported at %L", sym->name, &sym->declared_at);
	}
    }
  else if (sym->attr.flavor == FL_PROCEDURE)
    {
      /* TODO: move to the appropriate place in resolve.c.  */
      if (warn_return_type
	  && sym->attr.function
	  && sym->result
	  && sym != sym->result
	  && !sym->result->attr.referenced
	  && !sym->attr.use_assoc
	  && sym->attr.if_source != IFSRC_IFBODY)
	{
	  gfc_warning ("Return value '%s' of function '%s' declared at "
		       "%L not set", sym->result->name, sym->name,
		        &sym->result->declared_at);

	  /* Prevents "Unused variable" warning for RESULT variables.  */
	  sym->result->mark = 1;
	}
    }

  if (sym->attr.dummy == 1)
    {
      /* Modify the tree type for scalar character dummy arguments of bind(c)
	 procedures if they are passed by value.  The tree type for them will
	 be promoted to INTEGER_TYPE for the middle end, which appears to be
	 what C would do with characters passed by-value.  The value attribute
         implies the dummy is a scalar.  */
      if (sym->attr.value == 1 && sym->backend_decl != NULL
	  && sym->ts.type == BT_CHARACTER && sym->ts.is_c_interop
	  && sym->ns->proc_name != NULL && sym->ns->proc_name->attr.is_bind_c)
	gfc_conv_scalar_char_value (sym, NULL, NULL);

      /* Unused procedure passed as dummy argument.  */
      if (sym->attr.flavor == FL_PROCEDURE)
	{
	  if (!sym->attr.referenced)
	    {
	      if (gfc_option.warn_unused_dummy_argument)
		gfc_warning ("Unused dummy argument '%s' at %L", sym->name,
			     &sym->declared_at);
	    }

	  /* Silence bogus "unused parameter" warnings from the
	     middle end.  */
	  if (sym->backend_decl != NULL_TREE)
		TREE_NO_WARNING (sym->backend_decl) = 1;
	}
    }

  /* Make sure we convert the types of the derived types from iso_c_binding
     into (void *).  */
  if (sym->attr.flavor != FL_PROCEDURE && sym->attr.is_iso_c
      && sym->ts.type == BT_DERIVED)
    sym->backend_decl = gfc_typenode_for_spec (&(sym->ts));
}

static void
generate_local_vars (gfc_namespace * ns)
{
  gfc_traverse_ns (ns, generate_local_decl);
}


/* Generate a switch statement to jump to the correct entry point.  Also
   creates the label decls for the entry points.  */

static tree
gfc_trans_entry_master_switch (gfc_entry_list * el)
{
  stmtblock_t block;
  tree label;
  tree tmp;
  tree val;

  gfc_init_block (&block);
  for (; el; el = el->next)
    {
      /* Add the case label.  */
      label = gfc_build_label_decl (NULL_TREE);
      val = build_int_cst (gfc_array_index_type, el->id);
      tmp = build_case_label (val, NULL_TREE, label);
      gfc_add_expr_to_block (&block, tmp);

      /* And jump to the actual entry point.  */
      label = gfc_build_label_decl (NULL_TREE);
      tmp = build1_v (GOTO_EXPR, label);
      gfc_add_expr_to_block (&block, tmp);

      /* Save the label decl.  */
      el->label = label;
    }
  tmp = gfc_finish_block (&block);
  /* The first argument selects the entry point.  */
  val = DECL_ARGUMENTS (current_function_decl);
  tmp = fold_build3_loc (input_location, SWITCH_EXPR, NULL_TREE,
			 val, tmp, NULL_TREE);
  return tmp;
}


/* Add code to string lengths of actual arguments passed to a function against
   the expected lengths of the dummy arguments.  */

static void
add_argument_checking (stmtblock_t *block, gfc_symbol *sym)
{
  gfc_formal_arglist *formal;

  for (formal = gfc_sym_get_dummy_args (sym); formal; formal = formal->next)
    if (formal->sym && formal->sym->ts.type == BT_CHARACTER
	&& !formal->sym->ts.deferred)
      {
	enum tree_code comparison;
	tree cond;
	tree argname;
	gfc_symbol *fsym;
	gfc_charlen *cl;
	const char *message;

	fsym = formal->sym;
	cl = fsym->ts.u.cl;

	gcc_assert (cl);
	gcc_assert (cl->passed_length != NULL_TREE);
	gcc_assert (cl->backend_decl != NULL_TREE);

	/* For POINTER, ALLOCATABLE and assumed-shape dummy arguments, the
	   string lengths must match exactly.  Otherwise, it is only required
	   that the actual string length is *at least* the expected one.
	   Sequence association allows for a mismatch of the string length
	   if the actual argument is (part of) an array, but only if the
	   dummy argument is an array. (See "Sequence association" in
	   Section 12.4.1.4 for F95 and 12.4.1.5 for F2003.)  */
	if (fsym->attr.pointer || fsym->attr.allocatable
	    || (fsym->as && (fsym->as->type == AS_ASSUMED_SHAPE
			     || fsym->as->type == AS_ASSUMED_RANK)))
	  {
	    comparison = NE_EXPR;
	    message = _("Actual string length does not match the declared one"
			" for dummy argument '%s' (%ld/%ld)");
	  }
	else if (fsym->as && fsym->as->rank != 0)
	  continue;
	else
	  {
	    comparison = LT_EXPR;
	    message = _("Actual string length is shorter than the declared one"
			" for dummy argument '%s' (%ld/%ld)");
	  }

	/* Build the condition.  For optional arguments, an actual length
	   of 0 is also acceptable if the associated string is NULL, which
	   means the argument was not passed.  */
	cond = fold_build2_loc (input_location, comparison, boolean_type_node,
				cl->passed_length, cl->backend_decl);
	if (fsym->attr.optional)
	  {
	    tree not_absent;
	    tree not_0length;
	    tree absent_failed;

	    not_0length = fold_build2_loc (input_location, NE_EXPR,
					   boolean_type_node,
					   cl->passed_length,
					   build_zero_cst (gfc_charlen_type_node));
	    /* The symbol needs to be referenced for gfc_get_symbol_decl.  */
	    fsym->attr.referenced = 1;
	    not_absent = gfc_conv_expr_present (fsym);

	    absent_failed = fold_build2_loc (input_location, TRUTH_OR_EXPR,
					     boolean_type_node, not_0length,
					     not_absent);

	    cond = fold_build2_loc (input_location, TRUTH_AND_EXPR,
				    boolean_type_node, cond, absent_failed);
	  }

	/* Build the runtime check.  */
	argname = gfc_build_cstring_const (fsym->name);
	argname = gfc_build_addr_expr (pchar_type_node, argname);
	gfc_trans_runtime_check (true, false, cond, block, &fsym->declared_at,
				 message, argname,
				 fold_convert (long_integer_type_node,
					       cl->passed_length),
				 fold_convert (long_integer_type_node,
					       cl->backend_decl));
      }
}


/* Generate the _gfortran_caf_this_image and _gfortran_caf_num_images
   global variables for -fcoarray=lib. They are placed into the translation
   unit of the main program.  Make sure that in one TU (the one of the main
   program), the first call to gfc_init_coarray_decl is done with true.
   Otherwise, expect link errors.  */

void
gfc_init_coarray_decl (bool main_tu)
{
  if (gfc_option.coarray != GFC_FCOARRAY_LIB)
    return;

  if (gfort_gvar_caf_this_image || gfort_gvar_caf_num_images)
    return;

  push_cfun (cfun);

  gfort_gvar_caf_this_image
	= build_decl (input_location, VAR_DECL,
		      get_identifier (PREFIX("caf_this_image")),
		      integer_type_node);
  DECL_ARTIFICIAL (gfort_gvar_caf_this_image) = 1;
  TREE_USED (gfort_gvar_caf_this_image) = 1;
  TREE_PUBLIC (gfort_gvar_caf_this_image) = 1;
  TREE_READONLY (gfort_gvar_caf_this_image) = 0;

  if (main_tu)
    TREE_STATIC (gfort_gvar_caf_this_image) = 1;
  else
    DECL_EXTERNAL (gfort_gvar_caf_this_image) = 1;

  pushdecl_top_level (gfort_gvar_caf_this_image);

  gfort_gvar_caf_num_images
	= build_decl (input_location, VAR_DECL,
		      get_identifier (PREFIX("caf_num_images")),
		      integer_type_node);
  DECL_ARTIFICIAL (gfort_gvar_caf_num_images) = 1;
  TREE_USED (gfort_gvar_caf_num_images) = 1;
  TREE_PUBLIC (gfort_gvar_caf_num_images) = 1;
  TREE_READONLY (gfort_gvar_caf_num_images) = 0;

  if (main_tu)
    TREE_STATIC (gfort_gvar_caf_num_images) = 1;
  else
    DECL_EXTERNAL (gfort_gvar_caf_num_images) = 1;

  pushdecl_top_level (gfort_gvar_caf_num_images);

  pop_cfun ();
}


static void
create_main_function (tree fndecl)
{
  tree old_context;
  tree ftn_main;
  tree tmp, decl, result_decl, argc, argv, typelist, arglist;
  stmtblock_t body;

  old_context = current_function_decl;

  if (old_context)
    {
      push_function_context ();
      saved_parent_function_decls = saved_function_decls;
      saved_function_decls = NULL_TREE;
    }

  /* main() function must be declared with global scope.  */
  gcc_assert (current_function_decl == NULL_TREE);

  /* Declare the function.  */
  tmp =  build_function_type_list (integer_type_node, integer_type_node,
				   build_pointer_type (pchar_type_node),
				   NULL_TREE);
  main_identifier_node = get_identifier ("main");
  ftn_main = build_decl (input_location, FUNCTION_DECL,
      			 main_identifier_node, tmp);
  DECL_EXTERNAL (ftn_main) = 0;
  TREE_PUBLIC (ftn_main) = 1;
  TREE_STATIC (ftn_main) = 1;
  DECL_ATTRIBUTES (ftn_main)
      = tree_cons (get_identifier("externally_visible"), NULL_TREE, NULL_TREE);

  /* Setup the result declaration (for "return 0").  */
  result_decl = build_decl (input_location,
			    RESULT_DECL, NULL_TREE, integer_type_node);
  DECL_ARTIFICIAL (result_decl) = 1;
  DECL_IGNORED_P (result_decl) = 1;
  DECL_CONTEXT (result_decl) = ftn_main;
  DECL_RESULT (ftn_main) = result_decl;

  pushdecl (ftn_main);

  /* Get the arguments.  */

  arglist = NULL_TREE;
  typelist = TYPE_ARG_TYPES (TREE_TYPE (ftn_main));

  tmp = TREE_VALUE (typelist);
  argc = build_decl (input_location, PARM_DECL, get_identifier ("argc"), tmp);
  DECL_CONTEXT (argc) = ftn_main;
  DECL_ARG_TYPE (argc) = TREE_VALUE (typelist);
  TREE_READONLY (argc) = 1;
  gfc_finish_decl (argc);
  arglist = chainon (arglist, argc);

  typelist = TREE_CHAIN (typelist);
  tmp = TREE_VALUE (typelist);
  argv = build_decl (input_location, PARM_DECL, get_identifier ("argv"), tmp);
  DECL_CONTEXT (argv) = ftn_main;
  DECL_ARG_TYPE (argv) = TREE_VALUE (typelist);
  TREE_READONLY (argv) = 1;
  DECL_BY_REFERENCE (argv) = 1;
  gfc_finish_decl (argv);
  arglist = chainon (arglist, argv);

  DECL_ARGUMENTS (ftn_main) = arglist;
  current_function_decl = ftn_main;
  announce_function (ftn_main);

  rest_of_decl_compilation (ftn_main, 1, 0);
  make_decl_rtl (ftn_main);
  allocate_struct_function (ftn_main, false);
  pushlevel ();

  gfc_init_block (&body);

  /* Call some libgfortran initialization routines, call then MAIN__(). */

  /* Call _gfortran_caf_init (*argc, ***argv, *this_image, *num_images).  */
  if (gfc_option.coarray == GFC_FCOARRAY_LIB)
    {
      tree pint_type, pppchar_type;
      pint_type = build_pointer_type (integer_type_node);
      pppchar_type
	= build_pointer_type (build_pointer_type (pchar_type_node));

      gfc_init_coarray_decl (true);
      tmp = build_call_expr_loc (input_location, gfor_fndecl_caf_init, 4,
		gfc_build_addr_expr (pint_type, argc),
		gfc_build_addr_expr (pppchar_type, argv),
		gfc_build_addr_expr (pint_type, gfort_gvar_caf_this_image),
		gfc_build_addr_expr (pint_type, gfort_gvar_caf_num_images));
      gfc_add_expr_to_block (&body, tmp);
    }

  /* Call _gfortran_set_args (argc, argv).  */
  TREE_USED (argc) = 1;
  TREE_USED (argv) = 1;
  tmp = build_call_expr_loc (input_location,
			 gfor_fndecl_set_args, 2, argc, argv);
  gfc_add_expr_to_block (&body, tmp);

  /* Add a call to set_options to set up the runtime library Fortran
     language standard parameters.  */
  {
    tree array_type, array, var;
    vec<constructor_elt, va_gc> *v = NULL;

    /* Passing a new option to the library requires four modifications:
     + add it to the tree_cons list below
          + change the array size in the call to build_array_type
          + change the first argument to the library call
            gfor_fndecl_set_options
          + modify the library (runtime/compile_options.c)!  */

    CONSTRUCTOR_APPEND_ELT (v, NULL_TREE,
                            build_int_cst (integer_type_node,
                                           gfc_option.warn_std));
    CONSTRUCTOR_APPEND_ELT (v, NULL_TREE,
                            build_int_cst (integer_type_node,
                                           gfc_option.allow_std));
    CONSTRUCTOR_APPEND_ELT (v, NULL_TREE,
                            build_int_cst (integer_type_node, pedantic));
    /* TODO: This is the old -fdump-core option, which is unused but
       passed due to ABI compatibility; remove when bumping the
       library ABI.  */
    CONSTRUCTOR_APPEND_ELT (v, NULL_TREE,
                            build_int_cst (integer_type_node,
                                           0));
    CONSTRUCTOR_APPEND_ELT (v, NULL_TREE,
                            build_int_cst (integer_type_node,
                                           gfc_option.flag_backtrace));
    CONSTRUCTOR_APPEND_ELT (v, NULL_TREE,
                            build_int_cst (integer_type_node,
                                           gfc_option.flag_sign_zero));
    CONSTRUCTOR_APPEND_ELT (v, NULL_TREE,
                            build_int_cst (integer_type_node,
                                           (gfc_option.rtcheck
                                            & GFC_RTCHECK_BOUNDS)));
    /* TODO: This is the -frange-check option, which no longer affects
       library behavior; when bumping the library ABI this slot can be
       reused for something else. As it is the last element in the
       array, we can instead leave it out altogether. */
    CONSTRUCTOR_APPEND_ELT (v, NULL_TREE,
                            build_int_cst (integer_type_node, 0));
    CONSTRUCTOR_APPEND_ELT (v, NULL_TREE,
                            build_int_cst (integer_type_node,
                                           gfc_option.fpe_summary));

    array_type = build_array_type (integer_type_node,
				   build_index_type (size_int (8)));
    array = build_constructor (array_type, v);
    TREE_CONSTANT (array) = 1;
    TREE_STATIC (array) = 1;

    /* Create a static variable to hold the jump table.  */
    var = gfc_create_var (array_type, "options");
    TREE_CONSTANT (var) = 1;
    TREE_STATIC (var) = 1;
    TREE_READONLY (var) = 1;
    DECL_INITIAL (var) = array;
    var = gfc_build_addr_expr (build_pointer_type (integer_type_node), var);

    tmp = build_call_expr_loc (input_location,
			   gfor_fndecl_set_options, 2,
			   build_int_cst (integer_type_node, 9), var);
    gfc_add_expr_to_block (&body, tmp);
  }

  /* If -ffpe-trap option was provided, add a call to set_fpe so that
     the library will raise a FPE when needed.  */
  if (gfc_option.fpe != 0)
    {
      tmp = build_call_expr_loc (input_location,
			     gfor_fndecl_set_fpe, 1,
			     build_int_cst (integer_type_node,
					    gfc_option.fpe));
      gfc_add_expr_to_block (&body, tmp);
    }

  /* If this is the main program and an -fconvert option was provided,
     add a call to set_convert.  */

  if (gfc_option.convert != GFC_CONVERT_NATIVE)
    {
      tmp = build_call_expr_loc (input_location,
			     gfor_fndecl_set_convert, 1,
			     build_int_cst (integer_type_node,
					    gfc_option.convert));
      gfc_add_expr_to_block (&body, tmp);
    }

  /* If this is the main program and an -frecord-marker option was provided,
     add a call to set_record_marker.  */

  if (gfc_option.record_marker != 0)
    {
      tmp = build_call_expr_loc (input_location,
			     gfor_fndecl_set_record_marker, 1,
			     build_int_cst (integer_type_node,
					    gfc_option.record_marker));
      gfc_add_expr_to_block (&body, tmp);
    }

  if (gfc_option.max_subrecord_length != 0)
    {
      tmp = build_call_expr_loc (input_location,
			     gfor_fndecl_set_max_subrecord_length, 1,
			     build_int_cst (integer_type_node,
					    gfc_option.max_subrecord_length));
      gfc_add_expr_to_block (&body, tmp);
    }

  /* Call MAIN__().  */
  tmp = build_call_expr_loc (input_location,
			 fndecl, 0);
  gfc_add_expr_to_block (&body, tmp);

  /* Mark MAIN__ as used.  */
  TREE_USED (fndecl) = 1;

  /* Coarray: Call _gfortran_caf_finalize(void).  */
  if (gfc_option.coarray == GFC_FCOARRAY_LIB)
    {
      /* Per F2008, 8.5.1 END of the main program implies a
	 SYNC MEMORY.  */
      tmp = builtin_decl_explicit (BUILT_IN_SYNC_SYNCHRONIZE);
      tmp = build_call_expr_loc (input_location, tmp, 0);
      gfc_add_expr_to_block (&body, tmp);

      tmp = build_call_expr_loc (input_location, gfor_fndecl_caf_finalize, 0);
      gfc_add_expr_to_block (&body, tmp);
    }

  /* "return 0".  */
  tmp = fold_build2_loc (input_location, MODIFY_EXPR, integer_type_node,
			 DECL_RESULT (ftn_main),
			 build_int_cst (integer_type_node, 0));
  tmp = build1_v (RETURN_EXPR, tmp);
  gfc_add_expr_to_block (&body, tmp);


  DECL_SAVED_TREE (ftn_main) = gfc_finish_block (&body);
  decl = getdecls ();

  /* Finish off this function and send it for code generation.  */
  poplevel (1, 1);
  BLOCK_SUPERCONTEXT (DECL_INITIAL (ftn_main)) = ftn_main;

  DECL_SAVED_TREE (ftn_main)
    = build3_v (BIND_EXPR, decl, DECL_SAVED_TREE (ftn_main),
		DECL_INITIAL (ftn_main));

  /* Output the GENERIC tree.  */
  dump_function (TDI_original, ftn_main);

  cgraph_finalize_function (ftn_main, true);

  if (old_context)
    {
      pop_function_context ();
      saved_function_decls = saved_parent_function_decls;
    }
  current_function_decl = old_context;
}


/* Get the result expression for a procedure.  */

static tree
get_proc_result (gfc_symbol* sym)
{
  if (sym->attr.subroutine || sym == sym->result)
    {
      if (current_fake_result_decl != NULL)
	return TREE_VALUE (current_fake_result_decl);

      return NULL_TREE;
    }

  return sym->result->backend_decl;
}


/* Generate an appropriate return-statement for a procedure.  */

tree
gfc_generate_return (void)
{
  gfc_symbol* sym;
  tree result;
  tree fndecl;

  sym = current_procedure_symbol;
  fndecl = sym->backend_decl;

  if (TREE_TYPE (DECL_RESULT (fndecl)) == void_type_node)
    result = NULL_TREE;
  else
    {
      result = get_proc_result (sym);

      /* Set the return value to the dummy result variable.  The
	 types may be different for scalar default REAL functions
	 with -ff2c, therefore we have to convert.  */
      if (result != NULL_TREE)
	{
	  result = convert (TREE_TYPE (DECL_RESULT (fndecl)), result);
	  result = fold_build2_loc (input_location, MODIFY_EXPR,
				    TREE_TYPE (result), DECL_RESULT (fndecl),
				    result);
	}
    }

  return build1_v (RETURN_EXPR, result);
}


/* Generate code for a function.  */

void
gfc_generate_function_code (gfc_namespace * ns)
{
  tree fndecl;
  tree old_context;
  tree decl;
  tree tmp;
  stmtblock_t init, cleanup;
  stmtblock_t body;
  gfc_wrapped_block try_block;
  tree recurcheckvar = NULL_TREE;
  gfc_symbol *sym;
  gfc_symbol *previous_procedure_symbol;
  int rank;
  bool is_recursive;

  sym = ns->proc_name;
  previous_procedure_symbol = current_procedure_symbol;
  current_procedure_symbol = sym;

  /* Check that the frontend isn't still using this.  */
  gcc_assert (sym->tlink == NULL);
  sym->tlink = sym;

  /* Create the declaration for functions with global scope.  */
  if (!sym->backend_decl)
    gfc_create_function_decl (ns, false);

  fndecl = sym->backend_decl;
  old_context = current_function_decl;

  if (old_context)
    {
      push_function_context ();
      saved_parent_function_decls = saved_function_decls;
      saved_function_decls = NULL_TREE;
    }

  trans_function_start (sym);

  gfc_init_block (&init);

  if (ns->entries && ns->proc_name->ts.type == BT_CHARACTER)
    {
      /* Copy length backend_decls to all entry point result
	 symbols.  */
      gfc_entry_list *el;
      tree backend_decl;

      gfc_conv_const_charlen (ns->proc_name->ts.u.cl);
      backend_decl = ns->proc_name->result->ts.u.cl->backend_decl;
      for (el = ns->entries; el; el = el->next)
	el->sym->result->ts.u.cl->backend_decl = backend_decl;
    }

  /* Translate COMMON blocks.  */
  gfc_trans_common (ns);

  /* Null the parent fake result declaration if this namespace is
     a module function or an external procedures.  */
  if ((ns->parent && ns->parent->proc_name->attr.flavor == FL_MODULE)
	|| ns->parent == NULL)
    parent_fake_result_decl = NULL_TREE;

  gfc_generate_contained_functions (ns);

  nonlocal_dummy_decls = NULL;
  nonlocal_dummy_decl_pset = NULL;

  has_coarray_vars = false;
  generate_local_vars (ns);

  if (gfc_option.coarray == GFC_FCOARRAY_LIB && has_coarray_vars)
    generate_coarray_init (ns);

  /* Keep the parent fake result declaration in module functions
     or external procedures.  */
  if ((ns->parent && ns->parent->proc_name->attr.flavor == FL_MODULE)
	|| ns->parent == NULL)
    current_fake_result_decl = parent_fake_result_decl;
  else
    current_fake_result_decl = NULL_TREE;

  is_recursive = sym->attr.recursive
		 || (sym->attr.entry_master
		     && sym->ns->entries->sym->attr.recursive);
  if ((gfc_option.rtcheck & GFC_RTCHECK_RECURSION)
	&& !is_recursive
	&& !gfc_option.flag_recursive)
    {
      char * msg;

      asprintf (&msg, "Recursive call to nonrecursive procedure '%s'",
		sym->name);
      recurcheckvar = gfc_create_var (boolean_type_node, "is_recursive");
      TREE_STATIC (recurcheckvar) = 1;
      DECL_INITIAL (recurcheckvar) = boolean_false_node;
      gfc_add_expr_to_block (&init, recurcheckvar);
      gfc_trans_runtime_check (true, false, recurcheckvar, &init,
			       &sym->declared_at, msg);
      gfc_add_modify (&init, recurcheckvar, boolean_true_node);
      free (msg);
    }

  /* Now generate the code for the body of this function.  */
  gfc_init_block (&body);

  if (TREE_TYPE (DECL_RESULT (fndecl)) != void_type_node
	&& sym->attr.subroutine)
    {
      tree alternate_return;
      alternate_return = gfc_get_fake_result_decl (sym, 0);
      gfc_add_modify (&body, alternate_return, integer_zero_node);
    }

  if (ns->entries)
    {
      /* Jump to the correct entry point.  */
      tmp = gfc_trans_entry_master_switch (ns->entries);
      gfc_add_expr_to_block (&body, tmp);
    }

  /* If bounds-checking is enabled, generate code to check passed in actual
     arguments against the expected dummy argument attributes (e.g. string
     lengths).  */
  if ((gfc_option.rtcheck & GFC_RTCHECK_BOUNDS) && !sym->attr.is_bind_c)
    add_argument_checking (&body, sym);

  tmp = gfc_trans_code (ns->code);
  gfc_add_expr_to_block (&body, tmp);

  if (TREE_TYPE (DECL_RESULT (fndecl)) != void_type_node)
    {
      tree result = get_proc_result (sym);

      if (result != NULL_TREE && sym->attr.function && !sym->attr.pointer)
	{
	  if (sym->attr.allocatable && sym->attr.dimension == 0
	      && sym->result == sym)
	    gfc_add_modify (&init, result, fold_convert (TREE_TYPE (result),
							 null_pointer_node));
	  else if (sym->ts.type == BT_CLASS
		   && CLASS_DATA (sym)->attr.allocatable
		   && CLASS_DATA (sym)->attr.dimension == 0
		   && sym->result == sym)
	    {
	      tmp = CLASS_DATA (sym)->backend_decl;
	      tmp = fold_build3_loc (input_location, COMPONENT_REF,
				     TREE_TYPE (tmp), result, tmp, NULL_TREE);
	      gfc_add_modify (&init, tmp, fold_convert (TREE_TYPE (tmp),
							null_pointer_node));
	    }
	  else if (sym->ts.type == BT_DERIVED
		   && sym->ts.u.derived->attr.alloc_comp
		   && !sym->attr.allocatable)
	    {
	      rank = sym->as ? sym->as->rank : 0;
	      tmp = gfc_nullify_alloc_comp (sym->ts.u.derived, result, rank);
	      gfc_add_expr_to_block (&init, tmp);
	    }
	}

      if (result == NULL_TREE)
	{
	  /* TODO: move to the appropriate place in resolve.c.  */
	  if (warn_return_type && sym == sym->result)
	    gfc_warning ("Return value of function '%s' at %L not set",
			 sym->name, &sym->declared_at);
	  if (warn_return_type)
	    TREE_NO_WARNING(sym->backend_decl) = 1;
	}
      else
	gfc_add_expr_to_block (&body, gfc_generate_return ());
    }

  gfc_init_block (&cleanup);

  /* Reset recursion-check variable.  */
  if ((gfc_option.rtcheck & GFC_RTCHECK_RECURSION)
	 && !is_recursive
	 && !gfc_option.gfc_flag_openmp
	 && recurcheckvar != NULL_TREE)
    {
      gfc_add_modify (&cleanup, recurcheckvar, boolean_false_node);
      recurcheckvar = NULL;
    }

  /* Finish the function body and add init and cleanup code.  */
  tmp = gfc_finish_block (&body);
  gfc_start_wrapped_block (&try_block, tmp);
  /* Add code to create and cleanup arrays.  */
  gfc_trans_deferred_vars (sym, &try_block);
  gfc_add_init_cleanup (&try_block, gfc_finish_block (&init),
			gfc_finish_block (&cleanup));

  /* Add all the decls we created during processing.  */
  decl = saved_function_decls;
  while (decl)
    {
      tree next;

      next = DECL_CHAIN (decl);
      DECL_CHAIN (decl) = NULL_TREE;
      pushdecl (decl);
      decl = next;
    }
  saved_function_decls = NULL_TREE;

  DECL_SAVED_TREE (fndecl) = gfc_finish_wrapped_block (&try_block);
  decl = getdecls ();

  /* Finish off this function and send it for code generation.  */
  poplevel (1, 1);
  BLOCK_SUPERCONTEXT (DECL_INITIAL (fndecl)) = fndecl;

  DECL_SAVED_TREE (fndecl)
    = build3_v (BIND_EXPR, decl, DECL_SAVED_TREE (fndecl),
		DECL_INITIAL (fndecl));

  if (nonlocal_dummy_decls)
    {
      BLOCK_VARS (DECL_INITIAL (fndecl))
	= chainon (BLOCK_VARS (DECL_INITIAL (fndecl)), nonlocal_dummy_decls);
      pointer_set_destroy (nonlocal_dummy_decl_pset);
      nonlocal_dummy_decls = NULL;
      nonlocal_dummy_decl_pset = NULL;
    }

  /* Output the GENERIC tree.  */
  dump_function (TDI_original, fndecl);

  /* Store the end of the function, so that we get good line number
     info for the epilogue.  */
  cfun->function_end_locus = input_location;

  /* We're leaving the context of this function, so zap cfun.
     It's still in DECL_STRUCT_FUNCTION, and we'll restore it in
     tree_rest_of_compilation.  */
  set_cfun (NULL);

  if (old_context)
    {
      pop_function_context ();
      saved_function_decls = saved_parent_function_decls;
    }
  current_function_decl = old_context;

  if (decl_function_context (fndecl))
    {
      /* Register this function with cgraph just far enough to get it
	 added to our parent's nested function list.
	 If there are static coarrays in this function, the nested _caf_init
	 function has already called cgraph_create_node, which also created
	 the cgraph node for this function.  */
      if (!has_coarray_vars || gfc_option.coarray != GFC_FCOARRAY_LIB)
	(void) cgraph_create_node (fndecl);
    }
  else
    cgraph_finalize_function (fndecl, true);

  gfc_trans_use_stmts (ns);
  gfc_traverse_ns (ns, gfc_emit_parameter_debug_info);

  if (sym->attr.is_main_program)
    create_main_function (fndecl);

  current_procedure_symbol = previous_procedure_symbol;
}


void
gfc_generate_constructors (void)
{
  gcc_assert (gfc_static_ctors == NULL_TREE);
#if 0
  tree fnname;
  tree type;
  tree fndecl;
  tree decl;
  tree tmp;

  if (gfc_static_ctors == NULL_TREE)
    return;

  fnname = get_file_function_name ("I");
  type = build_function_type_list (void_type_node, NULL_TREE);

  fndecl = build_decl (input_location,
		       FUNCTION_DECL, fnname, type);
  TREE_PUBLIC (fndecl) = 1;

  decl = build_decl (input_location,
		     RESULT_DECL, NULL_TREE, void_type_node);
  DECL_ARTIFICIAL (decl) = 1;
  DECL_IGNORED_P (decl) = 1;
  DECL_CONTEXT (decl) = fndecl;
  DECL_RESULT (fndecl) = decl;

  pushdecl (fndecl);

  current_function_decl = fndecl;

  rest_of_decl_compilation (fndecl, 1, 0);

  make_decl_rtl (fndecl);

  allocate_struct_function (fndecl, false);

  pushlevel ();

  for (; gfc_static_ctors; gfc_static_ctors = TREE_CHAIN (gfc_static_ctors))
    {
      tmp = build_call_expr_loc (input_location,
			     TREE_VALUE (gfc_static_ctors), 0);
      DECL_SAVED_TREE (fndecl) = build_stmt (input_location, EXPR_STMT, tmp);
    }

  decl = getdecls ();
  poplevel (1, 1);

  BLOCK_SUPERCONTEXT (DECL_INITIAL (fndecl)) = fndecl;
  DECL_SAVED_TREE (fndecl)
    = build3_v (BIND_EXPR, decl, DECL_SAVED_TREE (fndecl),
		DECL_INITIAL (fndecl));

  free_after_parsing (cfun);
  free_after_compilation (cfun);

  tree_rest_of_compilation (fndecl);

  current_function_decl = NULL_TREE;
#endif
}

/* Translates a BLOCK DATA program unit. This means emitting the
   commons contained therein plus their initializations. We also emit
   a globally visible symbol to make sure that each BLOCK DATA program
   unit remains unique.  */

void
gfc_generate_block_data (gfc_namespace * ns)
{
  tree decl;
  tree id;

  /* Tell the backend the source location of the block data.  */
  if (ns->proc_name)
    gfc_set_backend_locus (&ns->proc_name->declared_at);
  else
    gfc_set_backend_locus (&gfc_current_locus);

  /* Process the DATA statements.  */
  gfc_trans_common (ns);

  /* Create a global symbol with the mane of the block data.  This is to
     generate linker errors if the same name is used twice.  It is never
     really used.  */
  if (ns->proc_name)
    id = gfc_sym_mangled_function_id (ns->proc_name);
  else
    id = get_identifier ("__BLOCK_DATA__");

  decl = build_decl (input_location,
		     VAR_DECL, id, gfc_array_index_type);
  TREE_PUBLIC (decl) = 1;
  TREE_STATIC (decl) = 1;
  DECL_IGNORED_P (decl) = 1;

  pushdecl (decl);
  rest_of_decl_compilation (decl, 1, 0);
}


/* Process the local variables of a BLOCK construct.  */

void
gfc_process_block_locals (gfc_namespace* ns)
{
  tree decl;

  gcc_assert (saved_local_decls == NULL_TREE);
  has_coarray_vars = false;

  generate_local_vars (ns);

  if (gfc_option.coarray == GFC_FCOARRAY_LIB && has_coarray_vars)
    generate_coarray_init (ns);

  decl = saved_local_decls;
  while (decl)
    {
      tree next;

      next = DECL_CHAIN (decl);
      DECL_CHAIN (decl) = NULL_TREE;
      pushdecl (decl);
      decl = next;
    }
  saved_local_decls = NULL_TREE;
}


#include "gt-fortran-trans-decl.h"<|MERGE_RESOLUTION|>--- conflicted
+++ resolved
@@ -3872,11 +3872,7 @@
 		  gfc_add_expr_to_block (&init, tmp);
 		}
 
-<<<<<<< HEAD
-	      if ((sym->attr.dummy ||sym->attr.result)
-=======
 	      if ((sym->attr.dummy || sym->attr.result)
->>>>>>> 4d0aec87
 		    && sym->ts.type == BT_CHARACTER
 		    && sym->ts.deferred)
 		{

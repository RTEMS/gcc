/* Backend function setup
<<<<<<< HEAD
   Copyright (C) 2002, 2003, 2004, 2005, 2006, 2007
=======
   Copyright (C) 2002, 2003, 2004, 2005, 2006, 2007, 2008, 2009
>>>>>>> 42bae686
   Free Software Foundation, Inc.
   Contributed by Paul Brook

This file is part of GCC.

GCC is free software; you can redistribute it and/or modify it under
the terms of the GNU General Public License as published by the Free
Software Foundation; either version 3, or (at your option) any later
version.

GCC is distributed in the hope that it will be useful, but WITHOUT ANY
WARRANTY; without even the implied warranty of MERCHANTABILITY or
FITNESS FOR A PARTICULAR PURPOSE.  See the GNU General Public License
for more details.

You should have received a copy of the GNU General Public License
along with GCC; see the file COPYING3.  If not see
<http://www.gnu.org/licenses/>.  */

/* trans-decl.c -- Handling of backend function and variable decls, etc */

#include "config.h"
#include "system.h"
#include "coretypes.h"
#include "tree.h"
#include "tree-dump.h"
#include "gimple.h"
#include "ggc.h"
#include "toplev.h"
#include "tm.h"
#include "rtl.h"
#include "target.h"
#include "function.h"
#include "flags.h"
#include "cgraph.h"
#include "debug.h"
#include "gfortran.h"
#include "trans.h"
#include "trans-types.h"
#include "trans-array.h"
#include "trans-const.h"
/* Only for gfc_trans_code.  Shouldn't need to include this.  */
#include "trans-stmt.h"

#define MAX_LABEL_VALUE 99999


/* Holds the result of the function if no result variable specified.  */

static GTY(()) tree current_fake_result_decl;
static GTY(()) tree parent_fake_result_decl;

static GTY(()) tree current_function_return_label;


/* Holds the variable DECLs for the current function.  */

static GTY(()) tree saved_function_decls;
static GTY(()) tree saved_parent_function_decls;


/* The namespace of the module we're currently generating.  Only used while
   outputting decls for module variables.  Do not rely on this being set.  */

static gfc_namespace *module_namespace;


/* List of static constructor functions.  */

tree gfc_static_ctors;


/* Function declarations for builtin library functions.  */

tree gfor_fndecl_pause_numeric;
tree gfor_fndecl_pause_string;
tree gfor_fndecl_stop_numeric;
tree gfor_fndecl_stop_string;
tree gfor_fndecl_runtime_error;
tree gfor_fndecl_runtime_error_at;
tree gfor_fndecl_runtime_warning_at;
tree gfor_fndecl_os_error;
tree gfor_fndecl_generate_error;
tree gfor_fndecl_set_fpe;
tree gfor_fndecl_set_options;
tree gfor_fndecl_set_convert;
tree gfor_fndecl_set_record_marker;
tree gfor_fndecl_set_max_subrecord_length;
tree gfor_fndecl_ctime;
tree gfor_fndecl_fdate;
tree gfor_fndecl_ttynam;
tree gfor_fndecl_in_pack;
tree gfor_fndecl_in_unpack;
tree gfor_fndecl_associated;


/* Math functions.  Many other math functions are handled in
   trans-intrinsic.c.  */

gfc_powdecl_list gfor_fndecl_math_powi[4][3];
tree gfor_fndecl_math_ishftc4;
tree gfor_fndecl_math_ishftc8;
tree gfor_fndecl_math_ishftc16;


/* String functions.  */

tree gfor_fndecl_compare_string;
tree gfor_fndecl_concat_string;
tree gfor_fndecl_string_len_trim;
tree gfor_fndecl_string_index;
tree gfor_fndecl_string_scan;
tree gfor_fndecl_string_verify;
tree gfor_fndecl_string_trim;
tree gfor_fndecl_string_minmax;
tree gfor_fndecl_adjustl;
tree gfor_fndecl_adjustr;
tree gfor_fndecl_select_string;
tree gfor_fndecl_compare_string_char4;
tree gfor_fndecl_concat_string_char4;
tree gfor_fndecl_string_len_trim_char4;
tree gfor_fndecl_string_index_char4;
tree gfor_fndecl_string_scan_char4;
tree gfor_fndecl_string_verify_char4;
tree gfor_fndecl_string_trim_char4;
tree gfor_fndecl_string_minmax_char4;
tree gfor_fndecl_adjustl_char4;
tree gfor_fndecl_adjustr_char4;
tree gfor_fndecl_select_string_char4;


/* Conversion between character kinds.  */
tree gfor_fndecl_convert_char1_to_char4;
tree gfor_fndecl_convert_char4_to_char1;


/* Other misc. runtime library functions.  */

tree gfor_fndecl_size0;
tree gfor_fndecl_size1;
tree gfor_fndecl_iargc;

/* Intrinsic functions implemented in Fortran.  */
tree gfor_fndecl_sc_kind;
tree gfor_fndecl_si_kind;
tree gfor_fndecl_sr_kind;

/* BLAS gemm functions.  */
tree gfor_fndecl_sgemm;
tree gfor_fndecl_dgemm;
tree gfor_fndecl_cgemm;
tree gfor_fndecl_zgemm;


static void
gfc_add_decl_to_parent_function (tree decl)
{
  gcc_assert (decl);
  DECL_CONTEXT (decl) = DECL_CONTEXT (current_function_decl);
  DECL_NONLOCAL (decl) = 1;
  TREE_CHAIN (decl) = saved_parent_function_decls;
  saved_parent_function_decls = decl;
}

void
gfc_add_decl_to_function (tree decl)
{
  gcc_assert (decl);
  TREE_USED (decl) = 1;
  DECL_CONTEXT (decl) = current_function_decl;
  TREE_CHAIN (decl) = saved_function_decls;
  saved_function_decls = decl;
}


/* Build a  backend label declaration.  Set TREE_USED for named labels.
   The context of the label is always the current_function_decl.  All
   labels are marked artificial.  */

tree
gfc_build_label_decl (tree label_id)
{
  /* 2^32 temporaries should be enough.  */
  static unsigned int tmp_num = 1;
  tree label_decl;
  char *label_name;

  if (label_id == NULL_TREE)
    {
      /* Build an internal label name.  */
      ASM_FORMAT_PRIVATE_NAME (label_name, "L", tmp_num++);
      label_id = get_identifier (label_name);
    }
  else
    label_name = NULL;

  /* Build the LABEL_DECL node. Labels have no type.  */
  label_decl = build_decl (LABEL_DECL, label_id, void_type_node);
  DECL_CONTEXT (label_decl) = current_function_decl;
  DECL_MODE (label_decl) = VOIDmode;

  /* We always define the label as used, even if the original source
     file never references the label.  We don't want all kinds of
     spurious warnings for old-style Fortran code with too many
     labels.  */
  TREE_USED (label_decl) = 1;

  DECL_ARTIFICIAL (label_decl) = 1;
  return label_decl;
}


/* Returns the return label for the current function.  */

tree
gfc_get_return_label (void)
{
  char name[GFC_MAX_SYMBOL_LEN + 10];

  if (current_function_return_label)
    return current_function_return_label;

  sprintf (name, "__return_%s",
	   IDENTIFIER_POINTER (DECL_NAME (current_function_decl)));

  current_function_return_label =
    gfc_build_label_decl (get_identifier (name));

  DECL_ARTIFICIAL (current_function_return_label) = 1;

  return current_function_return_label;
}


/* Set the backend source location of a decl.  */

void
gfc_set_decl_location (tree decl, locus * loc)
{
  DECL_SOURCE_LOCATION (decl) = loc->lb->location;
}


/* Return the backend label declaration for a given label structure,
   or create it if it doesn't exist yet.  */

tree
gfc_get_label_decl (gfc_st_label * lp)
{
  if (lp->backend_decl)
    return lp->backend_decl;
  else
    {
      char label_name[GFC_MAX_SYMBOL_LEN + 1];
      tree label_decl;

      /* Validate the label declaration from the front end.  */
      gcc_assert (lp != NULL && lp->value <= MAX_LABEL_VALUE);

      /* Build a mangled name for the label.  */
      sprintf (label_name, "__label_%.6d", lp->value);

      /* Build the LABEL_DECL node.  */
      label_decl = gfc_build_label_decl (get_identifier (label_name));

      /* Tell the debugger where the label came from.  */
      if (lp->value <= MAX_LABEL_VALUE)	/* An internal label.  */
	gfc_set_decl_location (label_decl, &lp->where);
      else
	DECL_ARTIFICIAL (label_decl) = 1;

      /* Store the label in the label list and return the LABEL_DECL.  */
      lp->backend_decl = label_decl;
      return label_decl;
    }
}


/* Convert a gfc_symbol to an identifier of the same name.  */

static tree
gfc_sym_identifier (gfc_symbol * sym)
{
  return (get_identifier (sym->name));
}


/* Construct mangled name from symbol name.  */

static tree
gfc_sym_mangled_identifier (gfc_symbol * sym)
{
  char name[GFC_MAX_MANGLED_SYMBOL_LEN + 1];

  /* Prevent the mangling of identifiers that have an assigned
     binding label (mainly those that are bind(c)).  */
  if (sym->attr.is_bind_c == 1
      && sym->binding_label[0] != '\0')
    return get_identifier(sym->binding_label);
  
  if (sym->module == NULL)
    return gfc_sym_identifier (sym);
  else
    {
      snprintf (name, sizeof name, "__%s_MOD_%s", sym->module, sym->name);
      return get_identifier (name);
    }
}


/* Construct mangled function name from symbol name.  */

static tree
gfc_sym_mangled_function_id (gfc_symbol * sym)
{
  int has_underscore;
  char name[GFC_MAX_MANGLED_SYMBOL_LEN + 1];

  /* It may be possible to simply use the binding label if it's
     provided, and remove the other checks.  Then we could use it
     for other things if we wished.  */
  if ((sym->attr.is_bind_c == 1 || sym->attr.is_iso_c == 1) &&
      sym->binding_label[0] != '\0')
    /* use the binding label rather than the mangled name */
    return get_identifier (sym->binding_label);

  if (sym->module == NULL || sym->attr.proc == PROC_EXTERNAL
      || (sym->module != NULL && (sym->attr.external
	    || sym->attr.if_source == IFSRC_IFBODY)))
    {
      /* Main program is mangled into MAIN__.  */
      if (sym->attr.is_main_program)
	return get_identifier ("MAIN__");

      /* Intrinsic procedures are never mangled.  */
      if (sym->attr.proc == PROC_INTRINSIC)
	return get_identifier (sym->name);

      if (gfc_option.flag_underscoring)
	{
	  has_underscore = strchr (sym->name, '_') != 0;
	  if (gfc_option.flag_second_underscore && has_underscore)
	    snprintf (name, sizeof name, "%s__", sym->name);
	  else
	    snprintf (name, sizeof name, "%s_", sym->name);
	  return get_identifier (name);
	}
      else
	return get_identifier (sym->name);
    }
  else
    {
      snprintf (name, sizeof name, "__%s_MOD_%s", sym->module, sym->name);
      return get_identifier (name);
    }
}


/* Returns true if a variable of specified size should go on the stack.  */

int
gfc_can_put_var_on_stack (tree size)
{
  unsigned HOST_WIDE_INT low;

  if (!INTEGER_CST_P (size))
    return 0;

  if (gfc_option.flag_max_stack_var_size < 0)
    return 1;

  if (TREE_INT_CST_HIGH (size) != 0)
    return 0;

  low = TREE_INT_CST_LOW (size);
  if (low > (unsigned HOST_WIDE_INT) gfc_option.flag_max_stack_var_size)
    return 0;

/* TODO: Set a per-function stack size limit.  */

  return 1;
}


/* gfc_finish_cray_pointee sets DECL_VALUE_EXPR for a Cray pointee to
   an expression involving its corresponding pointer.  There are
   2 cases; one for variable size arrays, and one for everything else,
   because variable-sized arrays require one fewer level of
   indirection.  */

static void
gfc_finish_cray_pointee (tree decl, gfc_symbol *sym)
{
  tree ptr_decl = gfc_get_symbol_decl (sym->cp_pointer);
  tree value;

  /* Parameters need to be dereferenced.  */
  if (sym->cp_pointer->attr.dummy) 
    ptr_decl = build_fold_indirect_ref (ptr_decl);

  /* Check to see if we're dealing with a variable-sized array.  */
  if (sym->attr.dimension
      && TREE_CODE (TREE_TYPE (decl)) == POINTER_TYPE) 
    {  
      /* These decls will be dereferenced later, so we don't dereference
	 them here.  */
      value = convert (TREE_TYPE (decl), ptr_decl);
    }
  else
    {
      ptr_decl = convert (build_pointer_type (TREE_TYPE (decl)),
			  ptr_decl);
      value = build_fold_indirect_ref (ptr_decl);
    }

  SET_DECL_VALUE_EXPR (decl, value);
  DECL_HAS_VALUE_EXPR_P (decl) = 1;
  GFC_DECL_CRAY_POINTEE (decl) = 1;
  /* This is a fake variable just for debugging purposes.  */
  TREE_ASM_WRITTEN (decl) = 1;
}


/* Finish processing of a declaration without an initial value.  */

static void
gfc_finish_decl (tree decl)
{
  gcc_assert (TREE_CODE (decl) == PARM_DECL
	      || DECL_INITIAL (decl) == NULL_TREE);

  if (TREE_CODE (decl) != VAR_DECL)
    return;

  if (DECL_SIZE (decl) == NULL_TREE
      && TYPE_SIZE (TREE_TYPE (decl)) != NULL_TREE)
    layout_decl (decl, 0);

  /* A few consistency checks.  */
  /* A static variable with an incomplete type is an error if it is
     initialized. Also if it is not file scope. Otherwise, let it
     through, but if it is not `extern' then it may cause an error
     message later.  */
  /* An automatic variable with an incomplete type is an error.  */

  /* We should know the storage size.  */
  gcc_assert (DECL_SIZE (decl) != NULL_TREE
	      || (TREE_STATIC (decl) 
		  ? (!DECL_INITIAL (decl) || !DECL_CONTEXT (decl))
		  : DECL_EXTERNAL (decl)));

  /* The storage size should be constant.  */
  gcc_assert ((!DECL_EXTERNAL (decl) && !TREE_STATIC (decl))
	      || !DECL_SIZE (decl)
	      || TREE_CODE (DECL_SIZE (decl)) == INTEGER_CST);
}


/* Apply symbol attributes to a variable, and add it to the function scope.  */

static void
gfc_finish_var_decl (tree decl, gfc_symbol * sym)
{
  tree new_type;
  /* TREE_ADDRESSABLE means the address of this variable is actually needed.
     This is the equivalent of the TARGET variables.
     We also need to set this if the variable is passed by reference in a
     CALL statement.  */

  /* Set DECL_VALUE_EXPR for Cray Pointees.  */
  if (sym->attr.cray_pointee)
    gfc_finish_cray_pointee (decl, sym);

  if (sym->attr.target)
    TREE_ADDRESSABLE (decl) = 1;
  /* If it wasn't used we wouldn't be getting it.  */
  TREE_USED (decl) = 1;

  /* Chain this decl to the pending declarations.  Don't do pushdecl()
     because this would add them to the current scope rather than the
     function scope.  */
  if (current_function_decl != NULL_TREE)
    {
      if (sym->ns->proc_name->backend_decl == current_function_decl
          || sym->result == sym)
	gfc_add_decl_to_function (decl);
      else
	gfc_add_decl_to_parent_function (decl);
    }

  if (sym->attr.cray_pointee)
    return;

  if(sym->attr.is_bind_c == 1)
    {
      /* We need to put variables that are bind(c) into the common
	 segment of the object file, because this is what C would do.
	 gfortran would typically put them in either the BSS or
	 initialized data segments, and only mark them as common if
	 they were part of common blocks.  However, if they are not put
	 into common space, then C cannot initialize global fortran
	 variables that it interoperates with and the draft says that
	 either Fortran or C should be able to initialize it (but not
	 both, of course.) (J3/04-007, section 15.3).  */
      TREE_PUBLIC(decl) = 1;
      DECL_COMMON(decl) = 1;
    }
  
  /* If a variable is USE associated, it's always external.  */
  if (sym->attr.use_assoc)
    {
      DECL_EXTERNAL (decl) = 1;
      TREE_PUBLIC (decl) = 1;
    }
  else if (sym->module && !sym->attr.result && !sym->attr.dummy)
    {
      /* TODO: Don't set sym->module for result or dummy variables.  */
      gcc_assert (current_function_decl == NULL_TREE || sym->result == sym);
      /* This is the declaration of a module variable.  */
      TREE_PUBLIC (decl) = 1;
      TREE_STATIC (decl) = 1;
    }

  /* Derived types are a bit peculiar because of the possibility of
     a default initializer; this must be applied each time the variable
     comes into scope it therefore need not be static.  These variables
     are SAVE_NONE but have an initializer.  Otherwise explicitly
     initialized variables are SAVE_IMPLICIT and explicitly saved are
     SAVE_EXPLICIT.  */
  if (!sym->attr.use_assoc
	&& (sym->attr.save != SAVE_NONE || sym->attr.data
	      || (sym->value && sym->ns->proc_name->attr.is_main_program)))
    TREE_STATIC (decl) = 1;

  if (sym->attr.volatile_)
    {
      TREE_THIS_VOLATILE (decl) = 1;
      new_type = build_qualified_type (TREE_TYPE (decl), TYPE_QUAL_VOLATILE);
      TREE_TYPE (decl) = new_type;
    } 

  /* Keep variables larger than max-stack-var-size off stack.  */
  if (!sym->ns->proc_name->attr.recursive
      && INTEGER_CST_P (DECL_SIZE_UNIT (decl))
      && !gfc_can_put_var_on_stack (DECL_SIZE_UNIT (decl))
	 /* Put variable length auto array pointers always into stack.  */
      && (TREE_CODE (TREE_TYPE (decl)) != POINTER_TYPE
	  || sym->attr.dimension == 0
	  || sym->as->type != AS_EXPLICIT
	  || sym->attr.pointer
	  || sym->attr.allocatable)
      && !DECL_ARTIFICIAL (decl))
    TREE_STATIC (decl) = 1;

  /* Handle threadprivate variables.  */
  if (sym->attr.threadprivate
      && (TREE_STATIC (decl) || DECL_EXTERNAL (decl)))
    DECL_TLS_MODEL (decl) = decl_default_tls_model (decl);
}


/* Allocate the lang-specific part of a decl.  */

void
gfc_allocate_lang_decl (tree decl)
{
  DECL_LANG_SPECIFIC (decl) = (struct lang_decl *)
    ggc_alloc_cleared (sizeof (struct lang_decl));
}

/* Remember a symbol to generate initialization/cleanup code at function
   entry/exit.  */

static void
gfc_defer_symbol_init (gfc_symbol * sym)
{
  gfc_symbol *p;
  gfc_symbol *last;
  gfc_symbol *head;

  /* Don't add a symbol twice.  */
  if (sym->tlink)
    return;

  last = head = sym->ns->proc_name;
  p = last->tlink;

  /* Make sure that setup code for dummy variables which are used in the
     setup of other variables is generated first.  */
  if (sym->attr.dummy)
    {
      /* Find the first dummy arg seen after us, or the first non-dummy arg.
         This is a circular list, so don't go past the head.  */
      while (p != head
             && (!p->attr.dummy || p->dummy_order > sym->dummy_order))
        {
          last = p;
          p = p->tlink;
        }
    }
  /* Insert in between last and p.  */
  last->tlink = sym;
  sym->tlink = p;
}


/* Create an array index type variable with function scope.  */

static tree
create_index_var (const char * pfx, int nest)
{
  tree decl;

  decl = gfc_create_var_np (gfc_array_index_type, pfx);
  if (nest)
    gfc_add_decl_to_parent_function (decl);
  else
    gfc_add_decl_to_function (decl);
  return decl;
}


/* Create variables to hold all the non-constant bits of info for a
   descriptorless array.  Remember these in the lang-specific part of the
   type.  */

static void
gfc_build_qualified_array (tree decl, gfc_symbol * sym)
{
  tree type;
  int dim;
  int nest;

  type = TREE_TYPE (decl);

  /* We just use the descriptor, if there is one.  */
  if (GFC_DESCRIPTOR_TYPE_P (type))
    return;

  gcc_assert (GFC_ARRAY_TYPE_P (type));
  nest = (sym->ns->proc_name->backend_decl != current_function_decl)
	 && !sym->attr.contained;

  for (dim = 0; dim < GFC_TYPE_ARRAY_RANK (type); dim++)
    {
      if (GFC_TYPE_ARRAY_LBOUND (type, dim) == NULL_TREE)
	{
	  GFC_TYPE_ARRAY_LBOUND (type, dim) = create_index_var ("lbound", nest);
	  TREE_NO_WARNING (GFC_TYPE_ARRAY_LBOUND (type, dim)) = 1;
	}
      /* Don't try to use the unknown bound for assumed shape arrays.  */
      if (GFC_TYPE_ARRAY_UBOUND (type, dim) == NULL_TREE
          && (sym->as->type != AS_ASSUMED_SIZE
              || dim < GFC_TYPE_ARRAY_RANK (type) - 1))
	{
	  GFC_TYPE_ARRAY_UBOUND (type, dim) = create_index_var ("ubound", nest);
	  TREE_NO_WARNING (GFC_TYPE_ARRAY_UBOUND (type, dim)) = 1;
	}

      if (GFC_TYPE_ARRAY_STRIDE (type, dim) == NULL_TREE)
	{
	  GFC_TYPE_ARRAY_STRIDE (type, dim) = create_index_var ("stride", nest);
	  TREE_NO_WARNING (GFC_TYPE_ARRAY_STRIDE (type, dim)) = 1;
	}
    }
  if (GFC_TYPE_ARRAY_OFFSET (type) == NULL_TREE)
    {
      GFC_TYPE_ARRAY_OFFSET (type) = gfc_create_var_np (gfc_array_index_type,
							"offset");
      TREE_NO_WARNING (GFC_TYPE_ARRAY_OFFSET (type)) = 1;

      if (nest)
	gfc_add_decl_to_parent_function (GFC_TYPE_ARRAY_OFFSET (type));
      else
	gfc_add_decl_to_function (GFC_TYPE_ARRAY_OFFSET (type));
    }

  if (GFC_TYPE_ARRAY_SIZE (type) == NULL_TREE
      && sym->as->type != AS_ASSUMED_SIZE)
    {
      GFC_TYPE_ARRAY_SIZE (type) = create_index_var ("size", nest);
      TREE_NO_WARNING (GFC_TYPE_ARRAY_SIZE (type)) = 1;
    }

  if (POINTER_TYPE_P (type))
    {
      gcc_assert (GFC_ARRAY_TYPE_P (TREE_TYPE (type)));
      gcc_assert (TYPE_LANG_SPECIFIC (type)
		  == TYPE_LANG_SPECIFIC (TREE_TYPE (type)));
      type = TREE_TYPE (type);
    }

  if (! COMPLETE_TYPE_P (type) && GFC_TYPE_ARRAY_SIZE (type))
    {
      tree size, range;

      size = fold_build2 (MINUS_EXPR, gfc_array_index_type,
			  GFC_TYPE_ARRAY_SIZE (type), gfc_index_one_node);
      range = build_range_type (gfc_array_index_type, gfc_index_zero_node,
				size);
      TYPE_DOMAIN (type) = range;
      layout_type (type);
    }

  if (write_symbols == NO_DEBUG)
    return;

  if (TYPE_NAME (type) != NULL_TREE
      && GFC_TYPE_ARRAY_UBOUND (type, sym->as->rank - 1) != NULL_TREE
      && TREE_CODE (GFC_TYPE_ARRAY_UBOUND (type, sym->as->rank - 1)) == VAR_DECL)
    {
      tree gtype = DECL_ORIGINAL_TYPE (TYPE_NAME (type));

      for (dim = 0; dim < sym->as->rank - 1; dim++)
	{
	  gcc_assert (TREE_CODE (gtype) == ARRAY_TYPE);
	  gtype = TREE_TYPE (gtype);
	}
      gcc_assert (TREE_CODE (gtype) == ARRAY_TYPE);
      if (TYPE_MAX_VALUE (TYPE_DOMAIN (gtype)) == NULL)
	TYPE_NAME (type) = NULL_TREE;
    }

  if (TYPE_NAME (type) == NULL_TREE)
    {
      tree gtype = TREE_TYPE (type), rtype, type_decl;

      for (dim = sym->as->rank - 1; dim >= 0; dim--)
	{
	  rtype = build_range_type (gfc_array_index_type,
				    GFC_TYPE_ARRAY_LBOUND (type, dim),
				    GFC_TYPE_ARRAY_UBOUND (type, dim));
	  gtype = build_array_type (gtype, rtype);
	  /* Ensure the bound variables aren't optimized out at -O0.  */
	  if (!optimize)
	    {
	      if (GFC_TYPE_ARRAY_LBOUND (type, dim)
		  && TREE_CODE (GFC_TYPE_ARRAY_LBOUND (type, dim)) == VAR_DECL)
		DECL_IGNORED_P (GFC_TYPE_ARRAY_LBOUND (type, dim)) = 0;
	      if (GFC_TYPE_ARRAY_UBOUND (type, dim)
		  && TREE_CODE (GFC_TYPE_ARRAY_UBOUND (type, dim)) == VAR_DECL)
		DECL_IGNORED_P (GFC_TYPE_ARRAY_UBOUND (type, dim)) = 0;
	    }
	}
      TYPE_NAME (type) = type_decl = build_decl (TYPE_DECL, NULL, gtype);
      DECL_ORIGINAL_TYPE (type_decl) = gtype;
    }
}


/* For some dummy arguments we don't use the actual argument directly.
   Instead we create a local decl and use that.  This allows us to perform
   initialization, and construct full type information.  */

static tree
gfc_build_dummy_array_decl (gfc_symbol * sym, tree dummy)
{
  tree decl;
  tree type;
  gfc_array_spec *as;
  char *name;
  gfc_packed packed;
  int n;
  bool known_size;

  if (sym->attr.pointer || sym->attr.allocatable)
    return dummy;

  /* Add to list of variables if not a fake result variable.  */
  if (sym->attr.result || sym->attr.dummy)
    gfc_defer_symbol_init (sym);

  type = TREE_TYPE (dummy);
  gcc_assert (TREE_CODE (dummy) == PARM_DECL
	  && POINTER_TYPE_P (type));

  /* Do we know the element size?  */
  known_size = sym->ts.type != BT_CHARACTER
	  || INTEGER_CST_P (sym->ts.cl->backend_decl);
  
  if (known_size && !GFC_DESCRIPTOR_TYPE_P (TREE_TYPE (type)))
    {
      /* For descriptorless arrays with known element size the actual
         argument is sufficient.  */
      gcc_assert (GFC_ARRAY_TYPE_P (type));
      gfc_build_qualified_array (dummy, sym);
      return dummy;
    }

  type = TREE_TYPE (type);
  if (GFC_DESCRIPTOR_TYPE_P (type))
    {
      /* Create a descriptorless array pointer.  */
      as = sym->as;
      packed = PACKED_NO;

      /* Even when -frepack-arrays is used, symbols with TARGET attribute
	 are not repacked.  */
      if (!gfc_option.flag_repack_arrays || sym->attr.target)
	{
	  if (as->type == AS_ASSUMED_SIZE)
	    packed = PACKED_FULL;
	}
      else
	{
	  if (as->type == AS_EXPLICIT)
	    {
	      packed = PACKED_FULL;
	      for (n = 0; n < as->rank; n++)
		{
		  if (!(as->upper[n]
			&& as->lower[n]
			&& as->upper[n]->expr_type == EXPR_CONSTANT
			&& as->lower[n]->expr_type == EXPR_CONSTANT))
		    packed = PACKED_PARTIAL;
		}
	    }
	  else
	    packed = PACKED_PARTIAL;
	}

      type = gfc_typenode_for_spec (&sym->ts);
      type = gfc_get_nodesc_array_type (type, sym->as, packed);
    }
  else
    {
      /* We now have an expression for the element size, so create a fully
	 qualified type.  Reset sym->backend decl or this will just return the
	 old type.  */
      DECL_ARTIFICIAL (sym->backend_decl) = 1;
      sym->backend_decl = NULL_TREE;
      type = gfc_sym_type (sym);
      packed = PACKED_FULL;
    }

  ASM_FORMAT_PRIVATE_NAME (name, IDENTIFIER_POINTER (DECL_NAME (dummy)), 0);
  decl = build_decl (VAR_DECL, get_identifier (name), type);

  DECL_ARTIFICIAL (decl) = 1;
  TREE_PUBLIC (decl) = 0;
  TREE_STATIC (decl) = 0;
  DECL_EXTERNAL (decl) = 0;

  /* We should never get deferred shape arrays here.  We used to because of
     frontend bugs.  */
  gcc_assert (sym->as->type != AS_DEFERRED);

  if (packed == PACKED_PARTIAL)
    GFC_DECL_PARTIAL_PACKED_ARRAY (decl) = 1;
  else if (packed == PACKED_FULL)
    GFC_DECL_PACKED_ARRAY (decl) = 1;

  gfc_build_qualified_array (decl, sym);

  if (DECL_LANG_SPECIFIC (dummy))
    DECL_LANG_SPECIFIC (decl) = DECL_LANG_SPECIFIC (dummy);
  else
    gfc_allocate_lang_decl (decl);

  GFC_DECL_SAVED_DESCRIPTOR (decl) = dummy;

  if (sym->ns->proc_name->backend_decl == current_function_decl
      || sym->attr.contained)
    gfc_add_decl_to_function (decl);
  else
    gfc_add_decl_to_parent_function (decl);

  return decl;
}


/* Return a constant or a variable to use as a string length.  Does not
   add the decl to the current scope.  */

static tree
gfc_create_string_length (gfc_symbol * sym)
{
  tree length;

  gcc_assert (sym->ts.cl);
  gfc_conv_const_charlen (sym->ts.cl);
  
  if (sym->ts.cl->backend_decl == NULL_TREE)
    {
      char name[GFC_MAX_MANGLED_SYMBOL_LEN + 2];

      /* Also prefix the mangled name.  */
      strcpy (&name[1], sym->name);
      name[0] = '.';
      length = build_decl (VAR_DECL, get_identifier (name),
			   gfc_charlen_type_node);
      DECL_ARTIFICIAL (length) = 1;
      TREE_USED (length) = 1;
      if (sym->ns->proc_name->tlink != NULL)
	gfc_defer_symbol_init (sym);
      sym->ts.cl->backend_decl = length;
    }

  return sym->ts.cl->backend_decl;
}

/* If a variable is assigned a label, we add another two auxiliary
   variables.  */

static void
gfc_add_assign_aux_vars (gfc_symbol * sym)
{
  tree addr;
  tree length;
  tree decl;

  gcc_assert (sym->backend_decl);

  decl = sym->backend_decl;
  gfc_allocate_lang_decl (decl);
  GFC_DECL_ASSIGN (decl) = 1;
  length = build_decl (VAR_DECL, create_tmp_var_name (sym->name),
		       gfc_charlen_type_node);
  addr = build_decl (VAR_DECL, create_tmp_var_name (sym->name),
		     pvoid_type_node);
  gfc_finish_var_decl (length, sym);
  gfc_finish_var_decl (addr, sym);
  /*  STRING_LENGTH is also used as flag. Less than -1 means that
      ASSIGN_ADDR can not be used. Equal -1 means that ASSIGN_ADDR is the
      target label's address. Otherwise, value is the length of a format string
      and ASSIGN_ADDR is its address.  */
  if (TREE_STATIC (length))
    DECL_INITIAL (length) = build_int_cst (NULL_TREE, -2);
  else
    gfc_defer_symbol_init (sym);

  GFC_DECL_STRING_LEN (decl) = length;
  GFC_DECL_ASSIGN_ADDR (decl) = addr;
}

/* Return the decl for a gfc_symbol, create it if it doesn't already
   exist.  */

tree
gfc_get_symbol_decl (gfc_symbol * sym)
{
  tree decl;
  tree length = NULL_TREE;
  int byref;

  gcc_assert (sym->attr.referenced
		|| sym->attr.use_assoc
		|| sym->ns->proc_name->attr.if_source == IFSRC_IFBODY);

  if (sym->ns && sym->ns->proc_name->attr.function)
    byref = gfc_return_by_reference (sym->ns->proc_name);
  else
    byref = 0;

  if ((sym->attr.dummy && ! sym->attr.function) || (sym->attr.result && byref))
    {
      /* Return via extra parameter.  */
      if (sym->attr.result && byref
	  && !sym->backend_decl)
	{
	  sym->backend_decl =
	    DECL_ARGUMENTS (sym->ns->proc_name->backend_decl);
	  /* For entry master function skip over the __entry
	     argument.  */
	  if (sym->ns->proc_name->attr.entry_master)
	    sym->backend_decl = TREE_CHAIN (sym->backend_decl);
	}

      /* Dummy variables should already have been created.  */
      gcc_assert (sym->backend_decl);

      /* Create a character length variable.  */
      if (sym->ts.type == BT_CHARACTER)
	{
	  if (sym->ts.cl->backend_decl == NULL_TREE)
	    length = gfc_create_string_length (sym);
	  else
	    length = sym->ts.cl->backend_decl;
	  if (TREE_CODE (length) == VAR_DECL
	      && DECL_CONTEXT (length) == NULL_TREE)
	    {
	      /* Add the string length to the same context as the symbol.  */
	      if (DECL_CONTEXT (sym->backend_decl) == current_function_decl)
	        gfc_add_decl_to_function (length);
	      else
		gfc_add_decl_to_parent_function (length);

	      gcc_assert (DECL_CONTEXT (sym->backend_decl) ==
			    DECL_CONTEXT (length));

	      gfc_defer_symbol_init (sym);
	    }
	}

      /* Use a copy of the descriptor for dummy arrays.  */
      if (sym->attr.dimension && !TREE_USED (sym->backend_decl))
        {
	  decl = gfc_build_dummy_array_decl (sym, sym->backend_decl);
	  /* Prevent the dummy from being detected as unused if it is copied.  */
	  if (sym->backend_decl != NULL && decl != sym->backend_decl)
	    DECL_ARTIFICIAL (sym->backend_decl) = 1;
	  sym->backend_decl = decl;
	}

      TREE_USED (sym->backend_decl) = 1;
      if (sym->attr.assign && GFC_DECL_ASSIGN (sym->backend_decl) == 0)
	{
	  gfc_add_assign_aux_vars (sym);
	}
      return sym->backend_decl;
    }

  if (sym->backend_decl)
    return sym->backend_decl;

  /* Catch function declarations.  Only used for actual parameters and
     procedure pointers.  */
  if (sym->attr.flavor == FL_PROCEDURE)
    {
      decl = gfc_get_extern_function_decl (sym);
      gfc_set_decl_location (decl, &sym->declared_at);
      return decl;
    }

  if (sym->attr.intrinsic)
    internal_error ("intrinsic variable which isn't a procedure");

  /* Create string length decl first so that they can be used in the
     type declaration.  */
  if (sym->ts.type == BT_CHARACTER)
    length = gfc_create_string_length (sym);

  /* Create the decl for the variable.  */
  decl = build_decl (VAR_DECL, gfc_sym_identifier (sym), gfc_sym_type (sym));

  gfc_set_decl_location (decl, &sym->declared_at);

  /* Symbols from modules should have their assembler names mangled.
     This is done here rather than in gfc_finish_var_decl because it
     is different for string length variables.  */
  if (sym->module)
    {
      SET_DECL_ASSEMBLER_NAME (decl, gfc_sym_mangled_identifier (sym));
      if (sym->attr.use_assoc)
	DECL_IGNORED_P (decl) = 1;
    }

  if (sym->attr.dimension)
    {
      /* Create variables to hold the non-constant bits of array info.  */
      gfc_build_qualified_array (decl, sym);

      /* Remember this variable for allocation/cleanup.  */
      gfc_defer_symbol_init (sym);

      if ((sym->attr.allocatable || !sym->attr.dummy) && !sym->attr.pointer)
	GFC_DECL_PACKED_ARRAY (decl) = 1;
    }

  if (sym->ts.type == BT_DERIVED && sym->ts.derived->attr.alloc_comp)
    gfc_defer_symbol_init (sym);
  /* This applies a derived type default initializer.  */
  else if (sym->ts.type == BT_DERIVED
	     && sym->attr.save == SAVE_NONE
	     && !sym->attr.data
	     && !sym->attr.allocatable
	     && (sym->value && !sym->ns->proc_name->attr.is_main_program)
	     && !sym->attr.use_assoc)
    gfc_defer_symbol_init (sym);

  gfc_finish_var_decl (decl, sym);

  if (sym->ts.type == BT_CHARACTER)
    {
      /* Character variables need special handling.  */
      gfc_allocate_lang_decl (decl);

      if (TREE_CODE (length) != INTEGER_CST)
	{
	  char name[GFC_MAX_MANGLED_SYMBOL_LEN + 2];

	  if (sym->module)
	    {
	      /* Also prefix the mangled name for symbols from modules.  */
	      strcpy (&name[1], sym->name);
	      name[0] = '.';
	      strcpy (&name[1],
		      IDENTIFIER_POINTER (DECL_ASSEMBLER_NAME (length)));
	      SET_DECL_ASSEMBLER_NAME (decl, get_identifier (name));
	    }
	  gfc_finish_var_decl (length, sym);
	  gcc_assert (!sym->value);
	}
    }
  else if (sym->attr.subref_array_pointer)
    {
      /* We need the span for these beasts.  */
      gfc_allocate_lang_decl (decl);
    }

  if (sym->attr.subref_array_pointer)
    {
      tree span;
      GFC_DECL_SUBREF_ARRAY_P (decl) = 1;
      span = build_decl (VAR_DECL, create_tmp_var_name ("span"),
			 gfc_array_index_type);
      gfc_finish_var_decl (span, sym);
      TREE_STATIC (span) = TREE_STATIC (decl);
      DECL_ARTIFICIAL (span) = 1;
      DECL_INITIAL (span) = build_int_cst (gfc_array_index_type, 0);

      GFC_DECL_SPAN (decl) = span;
      GFC_TYPE_ARRAY_SPAN (TREE_TYPE (decl)) = span;
    }

  sym->backend_decl = decl;

  if (sym->attr.assign)
    gfc_add_assign_aux_vars (sym);

  if (TREE_STATIC (decl) && !sym->attr.use_assoc)
    {
      /* Add static initializer.  */
      DECL_INITIAL (decl) = gfc_conv_initializer (sym->value, &sym->ts,
	  TREE_TYPE (decl), sym->attr.dimension,
	  sym->attr.pointer || sym->attr.allocatable);
    }

  return decl;
}


/* Substitute a temporary variable in place of the real one.  */

void
gfc_shadow_sym (gfc_symbol * sym, tree decl, gfc_saved_var * save)
{
  save->attr = sym->attr;
  save->decl = sym->backend_decl;

  gfc_clear_attr (&sym->attr);
  sym->attr.referenced = 1;
  sym->attr.flavor = FL_VARIABLE;

  sym->backend_decl = decl;
}


/* Restore the original variable.  */

void
gfc_restore_sym (gfc_symbol * sym, gfc_saved_var * save)
{
  sym->attr = save->attr;
  sym->backend_decl = save->decl;
}


/* Declare a procedure pointer.  */

static tree
get_proc_pointer_decl (gfc_symbol *sym)
{
  tree decl;

  decl = sym->backend_decl;
  if (decl)
    return decl;

  decl = build_decl (VAR_DECL, get_identifier (sym->name),
		     build_pointer_type (gfc_get_function_type (sym)));

  if ((sym->ns->proc_name
      && sym->ns->proc_name->backend_decl == current_function_decl)
      || sym->attr.contained)
    gfc_add_decl_to_function (decl);
  else if (sym->ns->proc_name->attr.flavor != FL_MODULE)
    gfc_add_decl_to_parent_function (decl);

  sym->backend_decl = decl;

  /* If a variable is USE associated, it's always external.  */
  if (sym->attr.use_assoc)
    {
      DECL_EXTERNAL (decl) = 1;
      TREE_PUBLIC (decl) = 1;
    }
  else if (sym->module && sym->ns->proc_name->attr.flavor == FL_MODULE)
    {
      /* This is the declaration of a module variable.  */
      TREE_PUBLIC (decl) = 1;
      TREE_STATIC (decl) = 1;
    }

  if (!sym->attr.use_assoc
	&& (sym->attr.save != SAVE_NONE || sym->attr.data
	      || (sym->value && sym->ns->proc_name->attr.is_main_program)))
    TREE_STATIC (decl) = 1;

  if (TREE_STATIC (decl) && sym->value)
    {
      /* Add static initializer.  */
      DECL_INITIAL (decl) = gfc_conv_initializer (sym->value, &sym->ts,
	  TREE_TYPE (decl), sym->attr.dimension, sym->attr.proc_pointer);
    }

  return decl;
}


/* Get a basic decl for an external function.  */

tree
gfc_get_extern_function_decl (gfc_symbol * sym)
{
  tree type;
  tree fndecl;
  gfc_expr e;
  gfc_intrinsic_sym *isym;
  gfc_expr argexpr;
  char s[GFC_MAX_SYMBOL_LEN + 23]; /* "_gfortran_f2c_specific" and '\0'.  */
  tree name;
  tree mangled_name;

  if (sym->backend_decl)
    return sym->backend_decl;

  /* We should never be creating external decls for alternate entry points.
     The procedure may be an alternate entry point, but we don't want/need
     to know that.  */
  gcc_assert (!(sym->attr.entry || sym->attr.entry_master));

  if (sym->attr.proc_pointer)
    return get_proc_pointer_decl (sym);

  if (sym->attr.intrinsic)
    {
      /* Call the resolution function to get the actual name.  This is
         a nasty hack which relies on the resolution functions only looking
	 at the first argument.  We pass NULL for the second argument
	 otherwise things like AINT get confused.  */
      isym = gfc_find_function (sym->name);
      gcc_assert (isym->resolve.f0 != NULL);

      memset (&e, 0, sizeof (e));
      e.expr_type = EXPR_FUNCTION;

      memset (&argexpr, 0, sizeof (argexpr));
      gcc_assert (isym->formal);
      argexpr.ts = isym->formal->ts;

      if (isym->formal->next == NULL)
	isym->resolve.f1 (&e, &argexpr);
      else
	{
	  if (isym->formal->next->next == NULL)
	    isym->resolve.f2 (&e, &argexpr, NULL);
	  else
	    {
	      if (isym->formal->next->next->next == NULL)
		isym->resolve.f3 (&e, &argexpr, NULL, NULL);
	      else
		{
		  /* All specific intrinsics take less than 5 arguments.  */
		  gcc_assert (isym->formal->next->next->next->next == NULL);
		  isym->resolve.f4 (&e, &argexpr, NULL, NULL, NULL);
		}
	    }
	}

      if (gfc_option.flag_f2c
	  && ((e.ts.type == BT_REAL && e.ts.kind == gfc_default_real_kind)
	      || e.ts.type == BT_COMPLEX))
	{
	  /* Specific which needs a different implementation if f2c
	     calling conventions are used.  */
	  sprintf (s, "_gfortran_f2c_specific%s", e.value.function.name);
	}
      else
	sprintf (s, "_gfortran_specific%s", e.value.function.name);

      name = get_identifier (s);
      mangled_name = name;
    }
  else
    {
      name = gfc_sym_identifier (sym);
      mangled_name = gfc_sym_mangled_function_id (sym);
    }

  type = gfc_get_function_type (sym);
  fndecl = build_decl (FUNCTION_DECL, name, type);

  SET_DECL_ASSEMBLER_NAME (fndecl, mangled_name);
  /* If the return type is a pointer, avoid alias issues by setting
     DECL_IS_MALLOC to nonzero. This means that the function should be
     treated as if it were a malloc, meaning it returns a pointer that
     is not an alias.  */
  if (POINTER_TYPE_P (type))
    DECL_IS_MALLOC (fndecl) = 1;

  /* Set the context of this decl.  */
  if (0 && sym->ns && sym->ns->proc_name)
    {
      /* TODO: Add external decls to the appropriate scope.  */
      DECL_CONTEXT (fndecl) = sym->ns->proc_name->backend_decl;
    }
  else
    {
      /* Global declaration, e.g. intrinsic subroutine.  */
      DECL_CONTEXT (fndecl) = NULL_TREE;
    }

  DECL_EXTERNAL (fndecl) = 1;

  /* This specifies if a function is globally addressable, i.e. it is
     the opposite of declaring static in C.  */
  TREE_PUBLIC (fndecl) = 1;

  /* Set attributes for PURE functions. A call to PURE function in the
     Fortran 95 sense is both pure and without side effects in the C
     sense.  */
  if (sym->attr.pure || sym->attr.elemental)
    {
      if (sym->attr.function && !gfc_return_by_reference (sym))
	DECL_PURE_P (fndecl) = 1;
      /* TODO: check if pure SUBROUTINEs don't have INTENT(OUT)
	 parameters and don't use alternate returns (is this
	 allowed?). In that case, calls to them are meaningless, and
	 can be optimized away. See also in build_function_decl().  */
      TREE_SIDE_EFFECTS (fndecl) = 0;
    }

  /* Mark non-returning functions.  */
  if (sym->attr.noreturn)
      TREE_THIS_VOLATILE(fndecl) = 1;

  sym->backend_decl = fndecl;

  if (DECL_CONTEXT (fndecl) == NULL_TREE)
    pushdecl_top_level (fndecl);

  return fndecl;
}


/* Create a declaration for a procedure.  For external functions (in the C
   sense) use gfc_get_extern_function_decl.  HAS_ENTRIES is true if this is
   a master function with alternate entry points.  */

static void
build_function_decl (gfc_symbol * sym)
{
  tree fndecl, type;
  symbol_attribute attr;
  tree result_decl;
  gfc_formal_arglist *f;

  gcc_assert (!sym->backend_decl);
  gcc_assert (!sym->attr.external);

  /* Set the line and filename.  sym->declared_at seems to point to the
     last statement for subroutines, but it'll do for now.  */
  gfc_set_backend_locus (&sym->declared_at);

  /* Allow only one nesting level.  Allow public declarations.  */
  gcc_assert (current_function_decl == NULL_TREE
	      || DECL_CONTEXT (current_function_decl) == NULL_TREE
	      || TREE_CODE (DECL_CONTEXT (current_function_decl))
		 == NAMESPACE_DECL);

  type = gfc_get_function_type (sym);
  fndecl = build_decl (FUNCTION_DECL, gfc_sym_identifier (sym), type);

  /* Perform name mangling if this is a top level or module procedure.  */
  if (current_function_decl == NULL_TREE)
    SET_DECL_ASSEMBLER_NAME (fndecl, gfc_sym_mangled_function_id (sym));

  /* Figure out the return type of the declared function, and build a
     RESULT_DECL for it.  If this is a subroutine with alternate
     returns, build a RESULT_DECL for it.  */
  attr = sym->attr;

  result_decl = NULL_TREE;
  /* TODO: Shouldn't this just be TREE_TYPE (TREE_TYPE (fndecl)).  */
  if (attr.function)
    {
      if (gfc_return_by_reference (sym))
	type = void_type_node;
      else
	{
	  if (sym->result != sym)
	    result_decl = gfc_sym_identifier (sym->result);

	  type = TREE_TYPE (TREE_TYPE (fndecl));
	}
    }
  else
    {
      /* Look for alternate return placeholders.  */
      int has_alternate_returns = 0;
      for (f = sym->formal; f; f = f->next)
	{
	  if (f->sym == NULL)
	    {
	      has_alternate_returns = 1;
	      break;
	    }
	}

      if (has_alternate_returns)
	type = integer_type_node;
      else
	type = void_type_node;
    }

  result_decl = build_decl (RESULT_DECL, result_decl, type);
  DECL_ARTIFICIAL (result_decl) = 1;
  DECL_IGNORED_P (result_decl) = 1;
  DECL_CONTEXT (result_decl) = fndecl;
  DECL_RESULT (fndecl) = result_decl;

  /* Don't call layout_decl for a RESULT_DECL.
     layout_decl (result_decl, 0);  */

  /* If the return type is a pointer, avoid alias issues by setting
     DECL_IS_MALLOC to nonzero. This means that the function should be
     treated as if it were a malloc, meaning it returns a pointer that
     is not an alias.  */
  if (POINTER_TYPE_P (type))
    DECL_IS_MALLOC (fndecl) = 1;

  /* Set up all attributes for the function.  */
  DECL_CONTEXT (fndecl) = current_function_decl;
  DECL_EXTERNAL (fndecl) = 0;

  /* This specifies if a function is globally visible, i.e. it is
     the opposite of declaring static in C.  */
  if (DECL_CONTEXT (fndecl) == NULL_TREE
      && !sym->attr.entry_master)
    TREE_PUBLIC (fndecl) = 1;

  /* TREE_STATIC means the function body is defined here.  */
  TREE_STATIC (fndecl) = 1;

  /* Set attributes for PURE functions. A call to a PURE function in the
     Fortran 95 sense is both pure and without side effects in the C
     sense.  */
  if (attr.pure || attr.elemental)
    {
      /* TODO: check if a pure SUBROUTINE has no INTENT(OUT) arguments
	 including an alternate return. In that case it can also be
	 marked as PURE. See also in gfc_get_extern_function_decl().  */
      if (attr.function && !gfc_return_by_reference (sym))
	DECL_PURE_P (fndecl) = 1;
      TREE_SIDE_EFFECTS (fndecl) = 0;
    }

  /* For -fwhole-program to work well, the main program needs to have the
     "externally_visible" attribute.  */
  if (attr.is_main_program)
    DECL_ATTRIBUTES (fndecl)
      = tree_cons (get_identifier("externally_visible"), NULL_TREE, NULL_TREE);

  /* Layout the function declaration and put it in the binding level
     of the current function.  */
  pushdecl (fndecl);

  sym->backend_decl = fndecl;
}


/* Create the DECL_ARGUMENTS for a procedure.  */

static void
create_function_arglist (gfc_symbol * sym)
{
  tree fndecl;
  gfc_formal_arglist *f;
  tree typelist, hidden_typelist;
  tree arglist, hidden_arglist;
  tree type;
  tree parm;

  fndecl = sym->backend_decl;

  /* Build formal argument list. Make sure that their TREE_CONTEXT is
     the new FUNCTION_DECL node.  */
  arglist = NULL_TREE;
  hidden_arglist = NULL_TREE;
  typelist = TYPE_ARG_TYPES (TREE_TYPE (fndecl));

  if (sym->attr.entry_master)
    {
      type = TREE_VALUE (typelist);
      parm = build_decl (PARM_DECL, get_identifier ("__entry"), type);
      
      DECL_CONTEXT (parm) = fndecl;
      DECL_ARG_TYPE (parm) = type;
      TREE_READONLY (parm) = 1;
      gfc_finish_decl (parm);
      DECL_ARTIFICIAL (parm) = 1;

      arglist = chainon (arglist, parm);
      typelist = TREE_CHAIN (typelist);
    }

  if (gfc_return_by_reference (sym))
    {
      tree type = TREE_VALUE (typelist), length = NULL;

      if (sym->ts.type == BT_CHARACTER)
	{
	  /* Length of character result.  */
	  tree len_type = TREE_VALUE (TREE_CHAIN (typelist));
	  gcc_assert (len_type == gfc_charlen_type_node);

	  length = build_decl (PARM_DECL,
			       get_identifier (".__result"),
			       len_type);
	  if (!sym->ts.cl->length)
	    {
	      sym->ts.cl->backend_decl = length;
	      TREE_USED (length) = 1;
	    }
	  gcc_assert (TREE_CODE (length) == PARM_DECL);
	  DECL_CONTEXT (length) = fndecl;
	  DECL_ARG_TYPE (length) = len_type;
	  TREE_READONLY (length) = 1;
	  DECL_ARTIFICIAL (length) = 1;
	  gfc_finish_decl (length);
	  if (sym->ts.cl->backend_decl == NULL
	      || sym->ts.cl->backend_decl == length)
	    {
	      gfc_symbol *arg;
	      tree backend_decl;

	      if (sym->ts.cl->backend_decl == NULL)
		{
		  tree len = build_decl (VAR_DECL,
					 get_identifier ("..__result"),
					 gfc_charlen_type_node);
		  DECL_ARTIFICIAL (len) = 1;
		  TREE_USED (len) = 1;
		  sym->ts.cl->backend_decl = len;
		}

	      /* Make sure PARM_DECL type doesn't point to incomplete type.  */
	      arg = sym->result ? sym->result : sym;
	      backend_decl = arg->backend_decl;
	      /* Temporary clear it, so that gfc_sym_type creates complete
		 type.  */
	      arg->backend_decl = NULL;
	      type = gfc_sym_type (arg);
	      arg->backend_decl = backend_decl;
	      type = build_reference_type (type);
	    }
	}

      parm = build_decl (PARM_DECL, get_identifier ("__result"), type);

      DECL_CONTEXT (parm) = fndecl;
      DECL_ARG_TYPE (parm) = TREE_VALUE (typelist);
      TREE_READONLY (parm) = 1;
      DECL_ARTIFICIAL (parm) = 1;
      gfc_finish_decl (parm);

      arglist = chainon (arglist, parm);
      typelist = TREE_CHAIN (typelist);

      if (sym->ts.type == BT_CHARACTER)
	{
	  gfc_allocate_lang_decl (parm);
	  arglist = chainon (arglist, length);
	  typelist = TREE_CHAIN (typelist);
	}
    }

  hidden_typelist = typelist;
  for (f = sym->formal; f; f = f->next)
    if (f->sym != NULL)	/* Ignore alternate returns.  */
      hidden_typelist = TREE_CHAIN (hidden_typelist);

  for (f = sym->formal; f; f = f->next)
    {
      char name[GFC_MAX_SYMBOL_LEN + 2];

      /* Ignore alternate returns.  */
      if (f->sym == NULL)
	continue;

      type = TREE_VALUE (typelist);

      if (f->sym->ts.type == BT_CHARACTER)
	{
	  tree len_type = TREE_VALUE (hidden_typelist);
	  tree length = NULL_TREE;
	  gcc_assert (len_type == gfc_charlen_type_node);

	  strcpy (&name[1], f->sym->name);
	  name[0] = '_';
	  length = build_decl (PARM_DECL, get_identifier (name), len_type);

	  hidden_arglist = chainon (hidden_arglist, length);
	  DECL_CONTEXT (length) = fndecl;
	  DECL_ARTIFICIAL (length) = 1;
	  DECL_ARG_TYPE (length) = len_type;
	  TREE_READONLY (length) = 1;
	  gfc_finish_decl (length);

	  /* TODO: Check string lengths when -fbounds-check.  */

	  /* Use the passed value for assumed length variables.  */
	  if (!f->sym->ts.cl->length)
	    {
	      TREE_USED (length) = 1;
	      gcc_assert (!f->sym->ts.cl->backend_decl);
	      f->sym->ts.cl->backend_decl = length;
	    }

	  hidden_typelist = TREE_CHAIN (hidden_typelist);

	  if (f->sym->ts.cl->backend_decl == NULL
	      || f->sym->ts.cl->backend_decl == length)
	    {
	      if (f->sym->ts.cl->backend_decl == NULL)
		gfc_create_string_length (f->sym);

	      /* Make sure PARM_DECL type doesn't point to incomplete type.  */
	      if (f->sym->attr.flavor == FL_PROCEDURE)
		type = build_pointer_type (gfc_get_function_type (f->sym));
	      else
		type = gfc_sym_type (f->sym);
	    }
	}

      /* For non-constant length array arguments, make sure they use
	 a different type node from TYPE_ARG_TYPES type.  */
      if (f->sym->attr.dimension
	  && type == TREE_VALUE (typelist)
	  && TREE_CODE (type) == POINTER_TYPE
	  && GFC_ARRAY_TYPE_P (type)
	  && f->sym->as->type != AS_ASSUMED_SIZE
	  && ! COMPLETE_TYPE_P (TREE_TYPE (type)))
	{
	  if (f->sym->attr.flavor == FL_PROCEDURE)
	    type = build_pointer_type (gfc_get_function_type (f->sym));
	  else
	    type = gfc_sym_type (f->sym);
	}

      if (f->sym->attr.proc_pointer)
        type = build_pointer_type (type);

      /* Build the argument declaration.  */
      parm = build_decl (PARM_DECL, gfc_sym_identifier (f->sym), type);

      /* Fill in arg stuff.  */
      DECL_CONTEXT (parm) = fndecl;
      DECL_ARG_TYPE (parm) = TREE_VALUE (typelist);
      /* All implementation args are read-only.  */
      TREE_READONLY (parm) = 1;
      if (POINTER_TYPE_P (type)
	  && (!f->sym->attr.proc_pointer
	      && f->sym->attr.flavor != FL_PROCEDURE))
	DECL_BY_REFERENCE (parm) = 1;

      gfc_finish_decl (parm);

      f->sym->backend_decl = parm;

      arglist = chainon (arglist, parm);
      typelist = TREE_CHAIN (typelist);
    }

  /* Add the hidden string length parameters, unless the procedure
     is bind(C).  */
  if (!sym->attr.is_bind_c)
    arglist = chainon (arglist, hidden_arglist);

  gcc_assert (hidden_typelist == NULL_TREE
              || TREE_VALUE (hidden_typelist) == void_type_node);
  DECL_ARGUMENTS (fndecl) = arglist;
}

/* Convert FNDECL's code to GIMPLE and handle any nested functions.  */

static void
gfc_gimplify_function (tree fndecl)
{
  struct cgraph_node *cgn;

  gimplify_function_tree (fndecl);
  dump_function (TDI_generic, fndecl);

  /* Generate errors for structured block violations.  */
  /* ??? Could be done as part of resolve_labels.  */
  if (flag_openmp)
    diagnose_omp_structured_block_errors (fndecl);

  /* Convert all nested functions to GIMPLE now.  We do things in this order
     so that items like VLA sizes are expanded properly in the context of the
     correct function.  */
  cgn = cgraph_node (fndecl);
  for (cgn = cgn->nested; cgn; cgn = cgn->next_nested)
    gfc_gimplify_function (cgn->decl);
}


/* Do the setup necessary before generating the body of a function.  */

static void
trans_function_start (gfc_symbol * sym)
{
  tree fndecl;

  fndecl = sym->backend_decl;

  /* Let GCC know the current scope is this function.  */
  current_function_decl = fndecl;

  /* Let the world know what we're about to do.  */
  announce_function (fndecl);

  if (DECL_CONTEXT (fndecl) == NULL_TREE)
    {
      /* Create RTL for function declaration.  */
      rest_of_decl_compilation (fndecl, 1, 0);
    }

  /* Create RTL for function definition.  */
  make_decl_rtl (fndecl);

  init_function_start (fndecl);

  /* Even though we're inside a function body, we still don't want to
     call expand_expr to calculate the size of a variable-sized array.
     We haven't necessarily assigned RTL to all variables yet, so it's
     not safe to try to expand expressions involving them.  */
  cfun->dont_save_pending_sizes_p = 1;

  /* function.c requires a push at the start of the function.  */
  pushlevel (0);
}

/* Create thunks for alternate entry points.  */

static void
build_entry_thunks (gfc_namespace * ns)
{
  gfc_formal_arglist *formal;
  gfc_formal_arglist *thunk_formal;
  gfc_entry_list *el;
  gfc_symbol *thunk_sym;
  stmtblock_t body;
  tree thunk_fndecl;
  tree args;
  tree string_args;
  tree tmp;
  locus old_loc;

  /* This should always be a toplevel function.  */
  gcc_assert (current_function_decl == NULL_TREE);

  gfc_get_backend_locus (&old_loc);
  for (el = ns->entries; el; el = el->next)
    {
      thunk_sym = el->sym;
      
      build_function_decl (thunk_sym);
      create_function_arglist (thunk_sym);

      trans_function_start (thunk_sym);

      thunk_fndecl = thunk_sym->backend_decl;

      gfc_init_block (&body);

      /* Pass extra parameter identifying this entry point.  */
      tmp = build_int_cst (gfc_array_index_type, el->id);
      args = tree_cons (NULL_TREE, tmp, NULL_TREE);
      string_args = NULL_TREE;

      if (thunk_sym->attr.function)
	{
	  if (gfc_return_by_reference (ns->proc_name))
	    {
	      tree ref = DECL_ARGUMENTS (current_function_decl);
	      args = tree_cons (NULL_TREE, ref, args);
	      if (ns->proc_name->ts.type == BT_CHARACTER)
		args = tree_cons (NULL_TREE, TREE_CHAIN (ref),
				  args);
	    }
	}

      for (formal = ns->proc_name->formal; formal; formal = formal->next)
	{
	  /* Ignore alternate returns.  */
	  if (formal->sym == NULL)
	    continue;

	  /* We don't have a clever way of identifying arguments, so resort to
	     a brute-force search.  */
	  for (thunk_formal = thunk_sym->formal;
	       thunk_formal;
	       thunk_formal = thunk_formal->next)
	    {
	      if (thunk_formal->sym == formal->sym)
		break;
	    }

	  if (thunk_formal)
	    {
	      /* Pass the argument.  */
	      DECL_ARTIFICIAL (thunk_formal->sym->backend_decl) = 1;
	      args = tree_cons (NULL_TREE, thunk_formal->sym->backend_decl,
				args);
	      if (formal->sym->ts.type == BT_CHARACTER)
		{
		  tmp = thunk_formal->sym->ts.cl->backend_decl;
		  string_args = tree_cons (NULL_TREE, tmp, string_args);
		}
	    }
	  else
	    {
	      /* Pass NULL for a missing argument.  */
	      args = tree_cons (NULL_TREE, null_pointer_node, args);
	      if (formal->sym->ts.type == BT_CHARACTER)
		{
		  tmp = build_int_cst (gfc_charlen_type_node, 0);
		  string_args = tree_cons (NULL_TREE, tmp, string_args);
		}
	    }
	}

      /* Call the master function.  */
      args = nreverse (args);
      args = chainon (args, nreverse (string_args));
      tmp = ns->proc_name->backend_decl;
      tmp = build_function_call_expr (tmp, args);
      if (ns->proc_name->attr.mixed_entry_master)
	{
	  tree union_decl, field;
	  tree master_type = TREE_TYPE (ns->proc_name->backend_decl);

	  union_decl = build_decl (VAR_DECL, get_identifier ("__result"),
				   TREE_TYPE (master_type));
	  DECL_ARTIFICIAL (union_decl) = 1;
	  DECL_EXTERNAL (union_decl) = 0;
	  TREE_PUBLIC (union_decl) = 0;
	  TREE_USED (union_decl) = 1;
	  layout_decl (union_decl, 0);
	  pushdecl (union_decl);

	  DECL_CONTEXT (union_decl) = current_function_decl;
	  tmp = fold_build2 (MODIFY_EXPR, TREE_TYPE (union_decl),
			     union_decl, tmp);
	  gfc_add_expr_to_block (&body, tmp);

	  for (field = TYPE_FIELDS (TREE_TYPE (union_decl));
	       field; field = TREE_CHAIN (field))
	    if (strcmp (IDENTIFIER_POINTER (DECL_NAME (field)),
		thunk_sym->result->name) == 0)
	      break;
	  gcc_assert (field != NULL_TREE);
	  tmp = fold_build3 (COMPONENT_REF, TREE_TYPE (field),
			     union_decl, field, NULL_TREE);
	  tmp = fold_build2 (MODIFY_EXPR, 
			     TREE_TYPE (DECL_RESULT (current_function_decl)),
			     DECL_RESULT (current_function_decl), tmp);
	  tmp = build1_v (RETURN_EXPR, tmp);
	}
      else if (TREE_TYPE (DECL_RESULT (current_function_decl))
	       != void_type_node)
	{
	  tmp = fold_build2 (MODIFY_EXPR,
			     TREE_TYPE (DECL_RESULT (current_function_decl)),
			     DECL_RESULT (current_function_decl), tmp);
	  tmp = build1_v (RETURN_EXPR, tmp);
	}
      gfc_add_expr_to_block (&body, tmp);

      /* Finish off this function and send it for code generation.  */
      DECL_SAVED_TREE (thunk_fndecl) = gfc_finish_block (&body);
      tmp = getdecls ();
      poplevel (1, 0, 1);
      BLOCK_SUPERCONTEXT (DECL_INITIAL (thunk_fndecl)) = thunk_fndecl;
      DECL_SAVED_TREE (thunk_fndecl)
	= build3_v (BIND_EXPR, tmp, DECL_SAVED_TREE (thunk_fndecl),
		    DECL_INITIAL (thunk_fndecl));

      /* Output the GENERIC tree.  */
      dump_function (TDI_original, thunk_fndecl);

      /* Store the end of the function, so that we get good line number
	 info for the epilogue.  */
      cfun->function_end_locus = input_location;

      /* We're leaving the context of this function, so zap cfun.
	 It's still in DECL_STRUCT_FUNCTION, and we'll restore it in
	 tree_rest_of_compilation.  */
      set_cfun (NULL);

      current_function_decl = NULL_TREE;

      gfc_gimplify_function (thunk_fndecl);
      cgraph_finalize_function (thunk_fndecl, false);

      /* We share the symbols in the formal argument list with other entry
	 points and the master function.  Clear them so that they are
	 recreated for each function.  */
      for (formal = thunk_sym->formal; formal; formal = formal->next)
	if (formal->sym != NULL)  /* Ignore alternate returns.  */
	  {
	    formal->sym->backend_decl = NULL_TREE;
	    if (formal->sym->ts.type == BT_CHARACTER)
	      formal->sym->ts.cl->backend_decl = NULL_TREE;
	  }

      if (thunk_sym->attr.function)
	{
	  if (thunk_sym->ts.type == BT_CHARACTER)
	    thunk_sym->ts.cl->backend_decl = NULL_TREE;
	  if (thunk_sym->result->ts.type == BT_CHARACTER)
	    thunk_sym->result->ts.cl->backend_decl = NULL_TREE;
	}
    }

  gfc_set_backend_locus (&old_loc);
}


/* Create a decl for a function, and create any thunks for alternate entry
   points.  */

void
gfc_create_function_decl (gfc_namespace * ns)
{
  /* Create a declaration for the master function.  */
  build_function_decl (ns->proc_name);

  /* Compile the entry thunks.  */
  if (ns->entries)
    build_entry_thunks (ns);

  /* Now create the read argument list.  */
  create_function_arglist (ns->proc_name);
}

/* Return the decl used to hold the function return value.  If
   parent_flag is set, the context is the parent_scope.  */

tree
gfc_get_fake_result_decl (gfc_symbol * sym, int parent_flag)
{
  tree decl;
  tree length;
  tree this_fake_result_decl;
  tree this_function_decl;

  char name[GFC_MAX_SYMBOL_LEN + 10];

  if (parent_flag)
    {
      this_fake_result_decl = parent_fake_result_decl;
      this_function_decl = DECL_CONTEXT (current_function_decl);
    }
  else
    {
      this_fake_result_decl = current_fake_result_decl;
      this_function_decl = current_function_decl;
    }

  if (sym
      && sym->ns->proc_name->backend_decl == this_function_decl
      && sym->ns->proc_name->attr.entry_master
      && sym != sym->ns->proc_name)
    {
      tree t = NULL, var;
      if (this_fake_result_decl != NULL)
	for (t = TREE_CHAIN (this_fake_result_decl); t; t = TREE_CHAIN (t))
	  if (strcmp (IDENTIFIER_POINTER (TREE_PURPOSE (t)), sym->name) == 0)
	    break;
      if (t)
	return TREE_VALUE (t);
      decl = gfc_get_fake_result_decl (sym->ns->proc_name, parent_flag);

      if (parent_flag)
	this_fake_result_decl = parent_fake_result_decl;
      else
	this_fake_result_decl = current_fake_result_decl;

      if (decl && sym->ns->proc_name->attr.mixed_entry_master)
	{
	  tree field;

	  for (field = TYPE_FIELDS (TREE_TYPE (decl));
	       field; field = TREE_CHAIN (field))
	    if (strcmp (IDENTIFIER_POINTER (DECL_NAME (field)),
		sym->name) == 0)
	      break;

	  gcc_assert (field != NULL_TREE);
	  decl = fold_build3 (COMPONENT_REF, TREE_TYPE (field),
			      decl, field, NULL_TREE);
	}

      var = create_tmp_var_raw (TREE_TYPE (decl), sym->name);
      if (parent_flag)
	gfc_add_decl_to_parent_function (var);
      else
	gfc_add_decl_to_function (var);

      SET_DECL_VALUE_EXPR (var, decl);
      DECL_HAS_VALUE_EXPR_P (var) = 1;
      GFC_DECL_RESULT (var) = 1;

      TREE_CHAIN (this_fake_result_decl)
	  = tree_cons (get_identifier (sym->name), var,
		       TREE_CHAIN (this_fake_result_decl));
      return var;
    }

  if (this_fake_result_decl != NULL_TREE)
    return TREE_VALUE (this_fake_result_decl);

  /* Only when gfc_get_fake_result_decl is called by gfc_trans_return,
     sym is NULL.  */
  if (!sym)
    return NULL_TREE;

  if (sym->ts.type == BT_CHARACTER)
    {
      if (sym->ts.cl->backend_decl == NULL_TREE)
	length = gfc_create_string_length (sym);
      else
	length = sym->ts.cl->backend_decl;
      if (TREE_CODE (length) == VAR_DECL
	  && DECL_CONTEXT (length) == NULL_TREE)
	gfc_add_decl_to_function (length);
    }

  if (gfc_return_by_reference (sym))
    {
      decl = DECL_ARGUMENTS (this_function_decl);

      if (sym->ns->proc_name->backend_decl == this_function_decl
	  && sym->ns->proc_name->attr.entry_master)
	decl = TREE_CHAIN (decl);

      TREE_USED (decl) = 1;
      if (sym->as)
	decl = gfc_build_dummy_array_decl (sym, decl);
    }
  else
    {
      sprintf (name, "__result_%.20s",
	       IDENTIFIER_POINTER (DECL_NAME (this_function_decl)));

      if (!sym->attr.mixed_entry_master && sym->attr.function)
	decl = build_decl (VAR_DECL, get_identifier (name),
			   gfc_sym_type (sym));
      else
	decl = build_decl (VAR_DECL, get_identifier (name),
			   TREE_TYPE (TREE_TYPE (this_function_decl)));
      DECL_ARTIFICIAL (decl) = 1;
      DECL_EXTERNAL (decl) = 0;
      TREE_PUBLIC (decl) = 0;
      TREE_USED (decl) = 1;
      GFC_DECL_RESULT (decl) = 1;
      TREE_ADDRESSABLE (decl) = 1;

      layout_decl (decl, 0);

      if (parent_flag)
	gfc_add_decl_to_parent_function (decl);
      else
	gfc_add_decl_to_function (decl);
    }

  if (parent_flag)
    parent_fake_result_decl = build_tree_list (NULL, decl);
  else
    current_fake_result_decl = build_tree_list (NULL, decl);

  return decl;
}


/* Builds a function decl.  The remaining parameters are the types of the
   function arguments.  Negative nargs indicates a varargs function.  */

tree
gfc_build_library_function_decl (tree name, tree rettype, int nargs, ...)
{
  tree arglist;
  tree argtype;
  tree fntype;
  tree fndecl;
  va_list p;
  int n;

  /* Library functions must be declared with global scope.  */
  gcc_assert (current_function_decl == NULL_TREE);

  va_start (p, nargs);


  /* Create a list of the argument types.  */
  for (arglist = NULL_TREE, n = abs (nargs); n > 0; n--)
    {
      argtype = va_arg (p, tree);
      arglist = gfc_chainon_list (arglist, argtype);
    }

  if (nargs >= 0)
    {
      /* Terminate the list.  */
      arglist = gfc_chainon_list (arglist, void_type_node);
    }

  /* Build the function type and decl.  */
  fntype = build_function_type (rettype, arglist);
  fndecl = build_decl (FUNCTION_DECL, name, fntype);

  /* Mark this decl as external.  */
  DECL_EXTERNAL (fndecl) = 1;
  TREE_PUBLIC (fndecl) = 1;

  va_end (p);

  pushdecl (fndecl);

  rest_of_decl_compilation (fndecl, 1, 0);

  return fndecl;
}

static void
gfc_build_intrinsic_function_decls (void)
{
  tree gfc_int4_type_node = gfc_get_int_type (4);
  tree gfc_int8_type_node = gfc_get_int_type (8);
  tree gfc_int16_type_node = gfc_get_int_type (16);
  tree gfc_logical4_type_node = gfc_get_logical_type (4);
  tree pchar1_type_node = gfc_get_pchar_type (1);
  tree pchar4_type_node = gfc_get_pchar_type (4);

  /* String functions.  */
  gfor_fndecl_compare_string =
    gfc_build_library_function_decl (get_identifier (PREFIX("compare_string")),
				     integer_type_node, 4,
				     gfc_charlen_type_node, pchar1_type_node,
				     gfc_charlen_type_node, pchar1_type_node);

  gfor_fndecl_concat_string =
    gfc_build_library_function_decl (get_identifier (PREFIX("concat_string")),
				     void_type_node, 6,
				     gfc_charlen_type_node, pchar1_type_node,
				     gfc_charlen_type_node, pchar1_type_node,
				     gfc_charlen_type_node, pchar1_type_node);

  gfor_fndecl_string_len_trim =
    gfc_build_library_function_decl (get_identifier (PREFIX("string_len_trim")),
				     gfc_int4_type_node, 2,
				     gfc_charlen_type_node, pchar1_type_node);

  gfor_fndecl_string_index =
    gfc_build_library_function_decl (get_identifier (PREFIX("string_index")),
				     gfc_int4_type_node, 5,
				     gfc_charlen_type_node, pchar1_type_node,
				     gfc_charlen_type_node, pchar1_type_node,
				     gfc_logical4_type_node);

  gfor_fndecl_string_scan =
    gfc_build_library_function_decl (get_identifier (PREFIX("string_scan")),
				     gfc_int4_type_node, 5,
				     gfc_charlen_type_node, pchar1_type_node,
				     gfc_charlen_type_node, pchar1_type_node,
				     gfc_logical4_type_node);

  gfor_fndecl_string_verify =
    gfc_build_library_function_decl (get_identifier (PREFIX("string_verify")),
				     gfc_int4_type_node, 5,
				     gfc_charlen_type_node, pchar1_type_node,
				     gfc_charlen_type_node, pchar1_type_node,
				     gfc_logical4_type_node);

  gfor_fndecl_string_trim =
    gfc_build_library_function_decl (get_identifier (PREFIX("string_trim")),
				     void_type_node, 4,
				     build_pointer_type (gfc_charlen_type_node),
				     build_pointer_type (pchar1_type_node),
				     gfc_charlen_type_node, pchar1_type_node);

  gfor_fndecl_string_minmax = 
    gfc_build_library_function_decl (get_identifier (PREFIX("string_minmax")),
				     void_type_node, -4,
				     build_pointer_type (gfc_charlen_type_node),
				     build_pointer_type (pchar1_type_node),
				     integer_type_node, integer_type_node);

  gfor_fndecl_adjustl =
    gfc_build_library_function_decl (get_identifier (PREFIX("adjustl")),
				     void_type_node, 3, pchar1_type_node,
				     gfc_charlen_type_node, pchar1_type_node);

  gfor_fndecl_adjustr =
    gfc_build_library_function_decl (get_identifier (PREFIX("adjustr")),
				     void_type_node, 3, pchar1_type_node,
				     gfc_charlen_type_node, pchar1_type_node);

  gfor_fndecl_select_string =
    gfc_build_library_function_decl (get_identifier (PREFIX("select_string")),
				     integer_type_node, 4, pvoid_type_node,
				     integer_type_node, pchar1_type_node,
				     gfc_charlen_type_node);

  gfor_fndecl_compare_string_char4 =
    gfc_build_library_function_decl (get_identifier
					(PREFIX("compare_string_char4")),
				     integer_type_node, 4,
				     gfc_charlen_type_node, pchar4_type_node,
				     gfc_charlen_type_node, pchar4_type_node);

  gfor_fndecl_concat_string_char4 =
    gfc_build_library_function_decl (get_identifier
					(PREFIX("concat_string_char4")),
				     void_type_node, 6,
				     gfc_charlen_type_node, pchar4_type_node,
				     gfc_charlen_type_node, pchar4_type_node,
				     gfc_charlen_type_node, pchar4_type_node);

  gfor_fndecl_string_len_trim_char4 =
    gfc_build_library_function_decl (get_identifier
					(PREFIX("string_len_trim_char4")),
				     gfc_charlen_type_node, 2,
				     gfc_charlen_type_node, pchar4_type_node);

  gfor_fndecl_string_index_char4 =
    gfc_build_library_function_decl (get_identifier
					(PREFIX("string_index_char4")),
				     gfc_charlen_type_node, 5,
				     gfc_charlen_type_node, pchar4_type_node,
				     gfc_charlen_type_node, pchar4_type_node,
				     gfc_logical4_type_node);

  gfor_fndecl_string_scan_char4 =
    gfc_build_library_function_decl (get_identifier
					(PREFIX("string_scan_char4")),
				     gfc_charlen_type_node, 5,
				     gfc_charlen_type_node, pchar4_type_node,
				     gfc_charlen_type_node, pchar4_type_node,
				     gfc_logical4_type_node);

  gfor_fndecl_string_verify_char4 =
    gfc_build_library_function_decl (get_identifier
					(PREFIX("string_verify_char4")),
				     gfc_charlen_type_node, 5,
				     gfc_charlen_type_node, pchar4_type_node,
				     gfc_charlen_type_node, pchar4_type_node,
				     gfc_logical4_type_node);

  gfor_fndecl_string_trim_char4 =
    gfc_build_library_function_decl (get_identifier
					(PREFIX("string_trim_char4")),
				     void_type_node, 4,
				     build_pointer_type (gfc_charlen_type_node),
				     build_pointer_type (pchar4_type_node),
				     gfc_charlen_type_node, pchar4_type_node);

  gfor_fndecl_string_minmax_char4 =
    gfc_build_library_function_decl (get_identifier
					(PREFIX("string_minmax_char4")),
				     void_type_node, -4,
				     build_pointer_type (gfc_charlen_type_node),
				     build_pointer_type (pchar4_type_node),
				     integer_type_node, integer_type_node);

  gfor_fndecl_adjustl_char4 =
    gfc_build_library_function_decl (get_identifier (PREFIX("adjustl_char4")),
				     void_type_node, 3, pchar4_type_node,
				     gfc_charlen_type_node, pchar4_type_node);

  gfor_fndecl_adjustr_char4 =
    gfc_build_library_function_decl (get_identifier (PREFIX("adjustr_char4")),
				     void_type_node, 3, pchar4_type_node,
				     gfc_charlen_type_node, pchar4_type_node);

  gfor_fndecl_select_string_char4 =
    gfc_build_library_function_decl (get_identifier
					(PREFIX("select_string_char4")),
				     integer_type_node, 4, pvoid_type_node,
				     integer_type_node, pvoid_type_node,
				     gfc_charlen_type_node);


  /* Conversion between character kinds.  */

  gfor_fndecl_convert_char1_to_char4 =
    gfc_build_library_function_decl (get_identifier
					(PREFIX("convert_char1_to_char4")),
				     void_type_node, 3,
				     build_pointer_type (pchar4_type_node),
				     gfc_charlen_type_node, pchar1_type_node);

  gfor_fndecl_convert_char4_to_char1 =
    gfc_build_library_function_decl (get_identifier
					(PREFIX("convert_char4_to_char1")),
				     void_type_node, 3,
				     build_pointer_type (pchar1_type_node),
				     gfc_charlen_type_node, pchar4_type_node);

  /* Misc. functions.  */

  gfor_fndecl_ttynam =
    gfc_build_library_function_decl (get_identifier (PREFIX("ttynam")),
                                     void_type_node,
                                     3,
                                     pchar_type_node,
                                     gfc_charlen_type_node,
                                     integer_type_node);

  gfor_fndecl_fdate =
    gfc_build_library_function_decl (get_identifier (PREFIX("fdate")),
                                     void_type_node,
                                     2,
                                     pchar_type_node,
                                     gfc_charlen_type_node);

  gfor_fndecl_ctime =
    gfc_build_library_function_decl (get_identifier (PREFIX("ctime")),
                                     void_type_node,
                                     3,
                                     pchar_type_node,
                                     gfc_charlen_type_node,
                                     gfc_int8_type_node);

  gfor_fndecl_sc_kind =
    gfc_build_library_function_decl (get_identifier
					(PREFIX("selected_char_kind")),
                                     gfc_int4_type_node, 2,
				     gfc_charlen_type_node, pchar_type_node);

  gfor_fndecl_si_kind =
    gfc_build_library_function_decl (get_identifier
					(PREFIX("selected_int_kind")),
                                     gfc_int4_type_node, 1, pvoid_type_node);

  gfor_fndecl_sr_kind =
    gfc_build_library_function_decl (get_identifier
					(PREFIX("selected_real_kind")),
                                     gfc_int4_type_node, 2,
                                     pvoid_type_node, pvoid_type_node);

  /* Power functions.  */
  {
    tree ctype, rtype, itype, jtype;
    int rkind, ikind, jkind;
#define NIKINDS 3
#define NRKINDS 4
    static int ikinds[NIKINDS] = {4, 8, 16};
    static int rkinds[NRKINDS] = {4, 8, 10, 16};
    char name[PREFIX_LEN + 12]; /* _gfortran_pow_?n_?n */

    for (ikind=0; ikind < NIKINDS; ikind++)
      {
	itype = gfc_get_int_type (ikinds[ikind]);

	for (jkind=0; jkind < NIKINDS; jkind++)
	  {
	    jtype = gfc_get_int_type (ikinds[jkind]);
	    if (itype && jtype)
	      {
		sprintf(name, PREFIX("pow_i%d_i%d"), ikinds[ikind],
			ikinds[jkind]);
		gfor_fndecl_math_powi[jkind][ikind].integer =
		  gfc_build_library_function_decl (get_identifier (name),
		    jtype, 2, jtype, itype);
		TREE_READONLY (gfor_fndecl_math_powi[jkind][ikind].integer) = 1;
	      }
	  }

	for (rkind = 0; rkind < NRKINDS; rkind ++)
	  {
	    rtype = gfc_get_real_type (rkinds[rkind]);
	    if (rtype && itype)
	      {
		sprintf(name, PREFIX("pow_r%d_i%d"), rkinds[rkind],
			ikinds[ikind]);
		gfor_fndecl_math_powi[rkind][ikind].real =
		  gfc_build_library_function_decl (get_identifier (name),
		    rtype, 2, rtype, itype);
		TREE_READONLY (gfor_fndecl_math_powi[rkind][ikind].real) = 1;
	      }

	    ctype = gfc_get_complex_type (rkinds[rkind]);
	    if (ctype && itype)
	      {
		sprintf(name, PREFIX("pow_c%d_i%d"), rkinds[rkind],
			ikinds[ikind]);
		gfor_fndecl_math_powi[rkind][ikind].cmplx =
		  gfc_build_library_function_decl (get_identifier (name),
		    ctype, 2,ctype, itype);
		TREE_READONLY (gfor_fndecl_math_powi[rkind][ikind].cmplx) = 1;
	      }
	  }
      }
#undef NIKINDS
#undef NRKINDS
  }

  gfor_fndecl_math_ishftc4 =
    gfc_build_library_function_decl (get_identifier (PREFIX("ishftc4")),
				     gfc_int4_type_node,
				     3, gfc_int4_type_node,
				     gfc_int4_type_node, gfc_int4_type_node);
  gfor_fndecl_math_ishftc8 =
    gfc_build_library_function_decl (get_identifier (PREFIX("ishftc8")),
				     gfc_int8_type_node,
				     3, gfc_int8_type_node,
				     gfc_int4_type_node, gfc_int4_type_node);
  if (gfc_int16_type_node)
    gfor_fndecl_math_ishftc16 =
      gfc_build_library_function_decl (get_identifier (PREFIX("ishftc16")),
				       gfc_int16_type_node, 3,
				       gfc_int16_type_node,
				       gfc_int4_type_node,
				       gfc_int4_type_node);

  /* BLAS functions.  */
  {
    tree pint = build_pointer_type (integer_type_node);
    tree ps = build_pointer_type (gfc_get_real_type (gfc_default_real_kind));
    tree pd = build_pointer_type (gfc_get_real_type (gfc_default_double_kind));
    tree pc = build_pointer_type (gfc_get_complex_type (gfc_default_real_kind));
    tree pz = build_pointer_type
		(gfc_get_complex_type (gfc_default_double_kind));

    gfor_fndecl_sgemm = gfc_build_library_function_decl
			  (get_identifier
			     (gfc_option.flag_underscoring ? "sgemm_"
							   : "sgemm"),
			   void_type_node, 15, pchar_type_node,
			   pchar_type_node, pint, pint, pint, ps, ps, pint,
			   ps, pint, ps, ps, pint, integer_type_node,
			   integer_type_node);
    gfor_fndecl_dgemm = gfc_build_library_function_decl
			  (get_identifier
			     (gfc_option.flag_underscoring ? "dgemm_"
							   : "dgemm"),
			   void_type_node, 15, pchar_type_node,
			   pchar_type_node, pint, pint, pint, pd, pd, pint,
			   pd, pint, pd, pd, pint, integer_type_node,
			   integer_type_node);
    gfor_fndecl_cgemm = gfc_build_library_function_decl
			  (get_identifier
			     (gfc_option.flag_underscoring ? "cgemm_"
							   : "cgemm"),
			   void_type_node, 15, pchar_type_node,
			   pchar_type_node, pint, pint, pint, pc, pc, pint,
			   pc, pint, pc, pc, pint, integer_type_node,
			   integer_type_node);
    gfor_fndecl_zgemm = gfc_build_library_function_decl
			  (get_identifier
			     (gfc_option.flag_underscoring ? "zgemm_"
							   : "zgemm"),
			   void_type_node, 15, pchar_type_node,
			   pchar_type_node, pint, pint, pint, pz, pz, pint,
			   pz, pint, pz, pz, pint, integer_type_node,
			   integer_type_node);
  }

  /* Other functions.  */
  gfor_fndecl_size0 =
    gfc_build_library_function_decl (get_identifier (PREFIX("size0")),
				     gfc_array_index_type,
				     1, pvoid_type_node);
  gfor_fndecl_size1 =
    gfc_build_library_function_decl (get_identifier (PREFIX("size1")),
				     gfc_array_index_type,
				     2, pvoid_type_node,
				     gfc_array_index_type);

  gfor_fndecl_iargc =
    gfc_build_library_function_decl (get_identifier (PREFIX ("iargc")),
				     gfc_int4_type_node,
				     0);
}


/* Make prototypes for runtime library functions.  */

void
gfc_build_builtin_function_decls (void)
{
  tree gfc_int4_type_node = gfc_get_int_type (4);
<<<<<<< HEAD
  tree gfc_int8_type_node = gfc_get_int_type (8);
  tree gfc_logical4_type_node = gfc_get_logical_type (4);
  tree gfc_pint4_type_node = build_pointer_type (gfc_int4_type_node);

  /* Treat these two internal malloc wrappers as malloc.  */
  gfor_fndecl_internal_malloc =
    gfc_build_library_function_decl (get_identifier (PREFIX("internal_malloc")),
				     pvoid_type_node, 1, gfc_int4_type_node);
  DECL_IS_MALLOC (gfor_fndecl_internal_malloc) = 1;

  gfor_fndecl_internal_malloc64 =
    gfc_build_library_function_decl (get_identifier
				     (PREFIX("internal_malloc64")),
				     pvoid_type_node, 1, gfc_int8_type_node);
  DECL_IS_MALLOC (gfor_fndecl_internal_malloc64) = 1;

  gfor_fndecl_internal_realloc =
    gfc_build_library_function_decl (get_identifier
				     (PREFIX("internal_realloc")),
				     pvoid_type_node, 2, pvoid_type_node,
				     gfc_int4_type_node);

  gfor_fndecl_internal_realloc64 =
    gfc_build_library_function_decl (get_identifier
				     (PREFIX("internal_realloc64")),
				     pvoid_type_node, 2, pvoid_type_node,
				     gfc_int8_type_node);

  gfor_fndecl_internal_free =
    gfc_build_library_function_decl (get_identifier (PREFIX("internal_free")),
				     void_type_node, 1, pvoid_type_node);

  gfor_fndecl_allocate =
    gfc_build_library_function_decl (get_identifier (PREFIX("allocate")),
				     pvoid_type_node, 2,
				     gfc_int4_type_node, gfc_pint4_type_node);
  DECL_IS_MALLOC (gfor_fndecl_allocate) = 1;

  gfor_fndecl_allocate64 =
    gfc_build_library_function_decl (get_identifier (PREFIX("allocate64")),
				     pvoid_type_node, 2,
				     gfc_int8_type_node, gfc_pint4_type_node);
  DECL_IS_MALLOC (gfor_fndecl_allocate64) = 1;

  gfor_fndecl_allocate_array =
    gfc_build_library_function_decl (get_identifier (PREFIX("allocate_array")),
				     pvoid_type_node, 3, pvoid_type_node,
				     gfc_int4_type_node, gfc_pint4_type_node);
  DECL_IS_MALLOC (gfor_fndecl_allocate_array) = 1;

  gfor_fndecl_allocate64_array =
    gfc_build_library_function_decl (get_identifier (PREFIX("allocate64_array")),
				     pvoid_type_node, 3, pvoid_type_node,
				     gfc_int8_type_node, gfc_pint4_type_node);
  DECL_IS_MALLOC (gfor_fndecl_allocate64_array) = 1;

  gfor_fndecl_deallocate =
    gfc_build_library_function_decl (get_identifier (PREFIX("deallocate")),
				     void_type_node, 2, pvoid_type_node,
				     gfc_pint4_type_node);
=======
>>>>>>> 42bae686

  gfor_fndecl_stop_numeric =
    gfc_build_library_function_decl (get_identifier (PREFIX("stop_numeric")),
				     void_type_node, 1, gfc_int4_type_node);
  /* Stop doesn't return.  */
  TREE_THIS_VOLATILE (gfor_fndecl_stop_numeric) = 1;

  gfor_fndecl_stop_string =
    gfc_build_library_function_decl (get_identifier (PREFIX("stop_string")),
				     void_type_node, 2, pchar_type_node,
                                     gfc_int4_type_node);
  /* Stop doesn't return.  */
  TREE_THIS_VOLATILE (gfor_fndecl_stop_string) = 1;

  gfor_fndecl_pause_numeric =
    gfc_build_library_function_decl (get_identifier (PREFIX("pause_numeric")),
				     void_type_node, 1, gfc_int4_type_node);

  gfor_fndecl_pause_string =
    gfc_build_library_function_decl (get_identifier (PREFIX("pause_string")),
				     void_type_node, 2, pchar_type_node,
                                     gfc_int4_type_node);

  gfor_fndecl_runtime_error =
    gfc_build_library_function_decl (get_identifier (PREFIX("runtime_error")),
				     void_type_node, -1, pchar_type_node);
  /* The runtime_error function does not return.  */
  TREE_THIS_VOLATILE (gfor_fndecl_runtime_error) = 1;

  gfor_fndecl_runtime_error_at =
    gfc_build_library_function_decl (get_identifier (PREFIX("runtime_error_at")),
				     void_type_node, -2, pchar_type_node,
				     pchar_type_node);
  /* The runtime_error_at function does not return.  */
  TREE_THIS_VOLATILE (gfor_fndecl_runtime_error_at) = 1;
  
  gfor_fndecl_runtime_warning_at =
    gfc_build_library_function_decl (get_identifier (PREFIX("runtime_warning_at")),
				     void_type_node, -2, pchar_type_node,
				     pchar_type_node);
  gfor_fndecl_generate_error =
    gfc_build_library_function_decl (get_identifier (PREFIX("generate_error")),
				     void_type_node, 3, pvoid_type_node,
                                     integer_type_node, pchar_type_node);

  gfor_fndecl_os_error =
    gfc_build_library_function_decl (get_identifier (PREFIX("os_error")),
				     void_type_node, 1, pchar_type_node);
  /* The runtime_error function does not return.  */
  TREE_THIS_VOLATILE (gfor_fndecl_os_error) = 1;

  gfor_fndecl_set_fpe =
    gfc_build_library_function_decl (get_identifier (PREFIX("set_fpe")),
				    void_type_node, 1, integer_type_node);

  /* Keep the array dimension in sync with the call, later in this file.  */
  gfor_fndecl_set_options =
    gfc_build_library_function_decl (get_identifier (PREFIX("set_options")),
				    void_type_node, 2, integer_type_node,
				    pvoid_type_node);

  gfor_fndecl_set_convert =
    gfc_build_library_function_decl (get_identifier (PREFIX("set_convert")),
				     void_type_node, 1, integer_type_node);

  gfor_fndecl_set_record_marker =
    gfc_build_library_function_decl (get_identifier (PREFIX("set_record_marker")),
				     void_type_node, 1, integer_type_node);

  gfor_fndecl_set_max_subrecord_length =
    gfc_build_library_function_decl (get_identifier (PREFIX("set_max_subrecord_length")),
				     void_type_node, 1, integer_type_node);

  gfor_fndecl_set_max_subrecord_length =
    gfc_build_library_function_decl (get_identifier (PREFIX("set_max_subrecord_length")),
				     void_type_node, 1, gfc_c_int_type_node);

  gfor_fndecl_in_pack = gfc_build_library_function_decl (
        get_identifier (PREFIX("internal_pack")),
        pvoid_type_node, 1, pvoid_type_node);

  gfor_fndecl_in_unpack = gfc_build_library_function_decl (
        get_identifier (PREFIX("internal_unpack")),
        void_type_node, 2, pvoid_type_node, pvoid_type_node);

  gfor_fndecl_associated =
    gfc_build_library_function_decl (
                                     get_identifier (PREFIX("associated")),
                                     integer_type_node, 2, ppvoid_type_node,
                                     ppvoid_type_node);

  gfc_build_intrinsic_function_decls ();
  gfc_build_intrinsic_lib_fndecls ();
  gfc_build_io_library_fndecls ();
}


/* Evaluate the length of dummy character variables.  */

static tree
gfc_trans_dummy_character (gfc_symbol *sym, gfc_charlen *cl, tree fnbody)
{
  stmtblock_t body;

  gfc_finish_decl (cl->backend_decl);

  gfc_start_block (&body);

  /* Evaluate the string length expression.  */
  gfc_conv_string_length (cl, NULL, &body);

  gfc_trans_vla_type_sizes (sym, &body);

  gfc_add_expr_to_block (&body, fnbody);
  return gfc_finish_block (&body);
}


/* Allocate and cleanup an automatic character variable.  */

static tree
gfc_trans_auto_character_variable (gfc_symbol * sym, tree fnbody)
{
  stmtblock_t body;
  tree decl;
  tree tmp;

  gcc_assert (sym->backend_decl);
  gcc_assert (sym->ts.cl && sym->ts.cl->length);

  gfc_start_block (&body);

  /* Evaluate the string length expression.  */
  gfc_conv_string_length (sym->ts.cl, NULL, &body);

  gfc_trans_vla_type_sizes (sym, &body);

  decl = sym->backend_decl;

  /* Emit a DECL_EXPR for this variable, which will cause the
     gimplifier to allocate storage, and all that good stuff.  */
  tmp = fold_build1 (DECL_EXPR, TREE_TYPE (decl), decl);
  gfc_add_expr_to_block (&body, tmp);

  gfc_add_expr_to_block (&body, fnbody);
  return gfc_finish_block (&body);
}

/* Set the initial value of ASSIGN statement auxiliary variable explicitly.  */

static tree
gfc_trans_assign_aux_var (gfc_symbol * sym, tree fnbody)
{
  stmtblock_t body;

  gcc_assert (sym->backend_decl);
  gfc_start_block (&body);

  /* Set the initial value to length. See the comments in
     function gfc_add_assign_aux_vars in this file.  */
  gfc_add_modify (&body, GFC_DECL_STRING_LEN (sym->backend_decl),
		       build_int_cst (NULL_TREE, -2));

  gfc_add_expr_to_block (&body, fnbody);
  return gfc_finish_block (&body);
}

static void
gfc_trans_vla_one_sizepos (tree *tp, stmtblock_t *body)
{
  tree t = *tp, var, val;

  if (t == NULL || t == error_mark_node)
    return;
  if (TREE_CONSTANT (t) || DECL_P (t))
    return;

  if (TREE_CODE (t) == SAVE_EXPR)
    {
      if (SAVE_EXPR_RESOLVED_P (t))
	{
	  *tp = TREE_OPERAND (t, 0);
	  return;
	}
      val = TREE_OPERAND (t, 0);
    }
  else
    val = t;

  var = gfc_create_var_np (TREE_TYPE (t), NULL);
  gfc_add_decl_to_function (var);
  gfc_add_modify (body, var, val);
  if (TREE_CODE (t) == SAVE_EXPR)
    TREE_OPERAND (t, 0) = var;
  *tp = var;
}

static void
gfc_trans_vla_type_sizes_1 (tree type, stmtblock_t *body)
{
  tree t;

  if (type == NULL || type == error_mark_node)
    return;

  type = TYPE_MAIN_VARIANT (type);

  if (TREE_CODE (type) == INTEGER_TYPE)
    {
      gfc_trans_vla_one_sizepos (&TYPE_MIN_VALUE (type), body);
      gfc_trans_vla_one_sizepos (&TYPE_MAX_VALUE (type), body);

      for (t = TYPE_NEXT_VARIANT (type); t; t = TYPE_NEXT_VARIANT (t))
	{
	  TYPE_MIN_VALUE (t) = TYPE_MIN_VALUE (type);
	  TYPE_MAX_VALUE (t) = TYPE_MAX_VALUE (type);
	}
    }
  else if (TREE_CODE (type) == ARRAY_TYPE)
    {
      gfc_trans_vla_type_sizes_1 (TREE_TYPE (type), body);
      gfc_trans_vla_type_sizes_1 (TYPE_DOMAIN (type), body);
      gfc_trans_vla_one_sizepos (&TYPE_SIZE (type), body);
      gfc_trans_vla_one_sizepos (&TYPE_SIZE_UNIT (type), body);

      for (t = TYPE_NEXT_VARIANT (type); t; t = TYPE_NEXT_VARIANT (t))
	{
	  TYPE_SIZE (t) = TYPE_SIZE (type);
	  TYPE_SIZE_UNIT (t) = TYPE_SIZE_UNIT (type);
	}
    }
}

/* Make sure all type sizes and array domains are either constant,
   or variable or parameter decls.  This is a simplified variant
   of gimplify_type_sizes, but we can't use it here, as none of the
   variables in the expressions have been gimplified yet.
   As type sizes and domains for various variable length arrays
   contain VAR_DECLs that are only initialized at gfc_trans_deferred_vars
   time, without this routine gimplify_type_sizes in the middle-end
   could result in the type sizes being gimplified earlier than where
   those variables are initialized.  */

void
gfc_trans_vla_type_sizes (gfc_symbol *sym, stmtblock_t *body)
{
  tree type = TREE_TYPE (sym->backend_decl);

  if (TREE_CODE (type) == FUNCTION_TYPE
      && (sym->attr.function || sym->attr.result || sym->attr.entry))
    {
      if (! current_fake_result_decl)
	return;

      type = TREE_TYPE (TREE_VALUE (current_fake_result_decl));
    }

  while (POINTER_TYPE_P (type))
    type = TREE_TYPE (type);

  if (GFC_DESCRIPTOR_TYPE_P (type))
    {
      tree etype = GFC_TYPE_ARRAY_DATAPTR_TYPE (type);

      while (POINTER_TYPE_P (etype))
	etype = TREE_TYPE (etype);

      gfc_trans_vla_type_sizes_1 (etype, body);
    }

  gfc_trans_vla_type_sizes_1 (type, body);
}


/* Initialize a derived type by building an lvalue from the symbol
   and using trans_assignment to do the work.  */
tree
gfc_init_default_dt (gfc_symbol * sym, tree body)
{
  stmtblock_t fnblock;
  gfc_expr *e;
  tree tmp;
  tree present;

  gfc_init_block (&fnblock);
  gcc_assert (!sym->attr.allocatable);
  gfc_set_sym_referenced (sym);
  e = gfc_lval_expr_from_sym (sym);
  tmp = gfc_trans_assignment (e, sym->value, false);
  if (sym->attr.dummy)
    {
      present = gfc_conv_expr_present (sym);
      tmp = build3 (COND_EXPR, TREE_TYPE (tmp), present,
		    tmp, build_empty_stmt ());
    }
  gfc_add_expr_to_block (&fnblock, tmp);
  gfc_free_expr (e);
  if (body)
    gfc_add_expr_to_block (&fnblock, body);
  return gfc_finish_block (&fnblock);
}


/* Initialize INTENT(OUT) derived type dummies.  As well as giving
   them their default initializer, if they do not have allocatable
   components, they have their allocatable components deallocated. */

static tree
init_intent_out_dt (gfc_symbol * proc_sym, tree body)
{
  stmtblock_t fnblock;
  gfc_formal_arglist *f;
  tree tmp;
  tree present;

  gfc_init_block (&fnblock);
  for (f = proc_sym->formal; f; f = f->next)
    if (f->sym && f->sym->attr.intent == INTENT_OUT
	  && f->sym->ts.type == BT_DERIVED)
      {
	if (f->sym->ts.derived->attr.alloc_comp)
	  {
	    tmp = gfc_deallocate_alloc_comp (f->sym->ts.derived,
					     f->sym->backend_decl,
					     f->sym->as ? f->sym->as->rank : 0);

	    present = gfc_conv_expr_present (f->sym);
	    tmp = build3 (COND_EXPR, TREE_TYPE (tmp), present,
			  tmp, build_empty_stmt ());

	    gfc_add_expr_to_block (&fnblock, tmp);
	  }

	if (!f->sym->ts.derived->attr.alloc_comp
	      && f->sym->value)
	  body = gfc_init_default_dt (f->sym, body);
      }

  gfc_add_expr_to_block (&fnblock, body);
  return gfc_finish_block (&fnblock);
}


/* Generate function entry and exit code, and add it to the function body.
   This includes:
    Allocation and initialization of array variables.
    Allocation of character string variables.
    Initialization and possibly repacking of dummy arrays.
    Initialization of ASSIGN statement auxiliary variable.  */

static tree
gfc_trans_deferred_vars (gfc_symbol * proc_sym, tree fnbody)
{
  locus loc;
  gfc_symbol *sym;
  gfc_formal_arglist *f;
  stmtblock_t body;
  bool seen_trans_deferred_array = false;

  /* Deal with implicit return variables.  Explicit return variables will
     already have been added.  */
  if (gfc_return_by_reference (proc_sym) && proc_sym->result == proc_sym)
    {
      if (!current_fake_result_decl)
	{
	  gfc_entry_list *el = NULL;
	  if (proc_sym->attr.entry_master)
	    {
	      for (el = proc_sym->ns->entries; el; el = el->next)
		if (el->sym != el->sym->result)
		  break;
	    }
	  /* TODO: move to the appropriate place in resolve.c.  */
	  if (warn_return_type && el == NULL)
	    gfc_warning ("Return value of function '%s' at %L not set",
			 proc_sym->name, &proc_sym->declared_at);
	}
      else if (proc_sym->as)
	{
	  tree result = TREE_VALUE (current_fake_result_decl);
	  fnbody = gfc_trans_dummy_array_bias (proc_sym, result, fnbody);

	  /* An automatic character length, pointer array result.  */
	  if (proc_sym->ts.type == BT_CHARACTER
		&& TREE_CODE (proc_sym->ts.cl->backend_decl) == VAR_DECL)
	    fnbody = gfc_trans_dummy_character (proc_sym, proc_sym->ts.cl,
						fnbody);
	}
      else if (proc_sym->ts.type == BT_CHARACTER)
	{
	  if (TREE_CODE (proc_sym->ts.cl->backend_decl) == VAR_DECL)
	    fnbody = gfc_trans_dummy_character (proc_sym, proc_sym->ts.cl,
						fnbody);
	}
      else
	gcc_assert (gfc_option.flag_f2c
		    && proc_sym->ts.type == BT_COMPLEX);
    }

  /* Initialize the INTENT(OUT) derived type dummy arguments.  This
     should be done here so that the offsets and lbounds of arrays
     are available.  */
  fnbody = init_intent_out_dt (proc_sym, fnbody);

  for (sym = proc_sym->tlink; sym != proc_sym; sym = sym->tlink)
    {
      bool sym_has_alloc_comp = (sym->ts.type == BT_DERIVED)
				   && sym->ts.derived->attr.alloc_comp;
      if (sym->attr.dimension)
	{
	  switch (sym->as->type)
	    {
	    case AS_EXPLICIT:
	      if (sym->attr.dummy || sym->attr.result)
		fnbody =
		  gfc_trans_dummy_array_bias (sym, sym->backend_decl, fnbody);
	      else if (sym->attr.pointer || sym->attr.allocatable)
		{
		  if (TREE_STATIC (sym->backend_decl))
		    gfc_trans_static_array_pointer (sym);
		  else
		    {
		      seen_trans_deferred_array = true;
		      fnbody = gfc_trans_deferred_array (sym, fnbody);
		    }
		}
	      else
		{
		  if (sym_has_alloc_comp)
		    {
		      seen_trans_deferred_array = true;
		      fnbody = gfc_trans_deferred_array (sym, fnbody);
		    }
<<<<<<< HEAD
=======
		  else if (sym->ts.type == BT_DERIVED
			     && sym->value
			     && !sym->attr.data
			     && sym->attr.save == SAVE_NONE)
		    fnbody = gfc_init_default_dt (sym, fnbody);
>>>>>>> 42bae686

		  gfc_get_backend_locus (&loc);
		  gfc_set_backend_locus (&sym->declared_at);
		  fnbody = gfc_trans_auto_array_allocation (sym->backend_decl,
		      sym, fnbody);
		  gfc_set_backend_locus (&loc);
		}
	      break;

	    case AS_ASSUMED_SIZE:
	      /* Must be a dummy parameter.  */
	      gcc_assert (sym->attr.dummy);

	      /* We should always pass assumed size arrays the g77 way.  */
	      fnbody = gfc_trans_g77_array (sym, fnbody);
              break;

	    case AS_ASSUMED_SHAPE:
	      /* Must be a dummy parameter.  */
	      gcc_assert (sym->attr.dummy);

	      fnbody = gfc_trans_dummy_array_bias (sym, sym->backend_decl,
						   fnbody);
	      break;

	    case AS_DEFERRED:
	      seen_trans_deferred_array = true;
	      fnbody = gfc_trans_deferred_array (sym, fnbody);
	      break;

	    default:
	      gcc_unreachable ();
	    }
	  if (sym_has_alloc_comp && !seen_trans_deferred_array)
	    fnbody = gfc_trans_deferred_array (sym, fnbody);
	}
      else if (sym_has_alloc_comp)
	fnbody = gfc_trans_deferred_array (sym, fnbody);
      else if (sym->ts.type == BT_CHARACTER)
	{
	  gfc_get_backend_locus (&loc);
	  gfc_set_backend_locus (&sym->declared_at);
	  if (sym->attr.dummy || sym->attr.result)
	    fnbody = gfc_trans_dummy_character (sym, sym->ts.cl, fnbody);
	  else
	    fnbody = gfc_trans_auto_character_variable (sym, fnbody);
	  gfc_set_backend_locus (&loc);
	}
      else if (sym->attr.assign)
	{
	  gfc_get_backend_locus (&loc);
	  gfc_set_backend_locus (&sym->declared_at);
	  fnbody = gfc_trans_assign_aux_var (sym, fnbody);
	  gfc_set_backend_locus (&loc);
	}
      else if (sym->ts.type == BT_DERIVED
		 && sym->value
		 && !sym->attr.data
		 && sym->attr.save == SAVE_NONE)
	fnbody = gfc_init_default_dt (sym, fnbody);
      else
	gcc_unreachable ();
    }

  gfc_init_block (&body);

  for (f = proc_sym->formal; f; f = f->next)
    {
      if (f->sym && f->sym->tlink == NULL && f->sym->ts.type == BT_CHARACTER)
	{
	  gcc_assert (f->sym->ts.cl->backend_decl != NULL);
	  if (TREE_CODE (f->sym->ts.cl->backend_decl) == PARM_DECL)
	    gfc_trans_vla_type_sizes (f->sym, &body);
	}
    }

  if (gfc_return_by_reference (proc_sym) && proc_sym->ts.type == BT_CHARACTER
      && current_fake_result_decl != NULL)
    {
      gcc_assert (proc_sym->ts.cl->backend_decl != NULL);
      if (TREE_CODE (proc_sym->ts.cl->backend_decl) == PARM_DECL)
	gfc_trans_vla_type_sizes (proc_sym, &body);
    }

  gfc_add_expr_to_block (&body, fnbody);
  return gfc_finish_block (&body);
}

static GTY ((param_is (struct module_htab_entry))) htab_t module_htab;

/* Hash and equality functions for module_htab.  */

static hashval_t
module_htab_do_hash (const void *x)
{
  return htab_hash_string (((const struct module_htab_entry *)x)->name);
}

static int
module_htab_eq (const void *x1, const void *x2)
{
  return strcmp ((((const struct module_htab_entry *)x1)->name),
		 (const char *)x2) == 0;
}

/* Hash and equality functions for module_htab's decls.  */

static hashval_t
module_htab_decls_hash (const void *x)
{
  const_tree t = (const_tree) x;
  const_tree n = DECL_NAME (t);
  if (n == NULL_TREE)
    n = TYPE_NAME (TREE_TYPE (t));
  return htab_hash_string (IDENTIFIER_POINTER (n));
}

static int
module_htab_decls_eq (const void *x1, const void *x2)
{
  const_tree t1 = (const_tree) x1;
  const_tree n1 = DECL_NAME (t1);
  if (n1 == NULL_TREE)
    n1 = TYPE_NAME (TREE_TYPE (t1));
  return strcmp (IDENTIFIER_POINTER (n1), (const char *) x2) == 0;
}

struct module_htab_entry *
gfc_find_module (const char *name)
{
  void **slot;

  if (! module_htab)
    module_htab = htab_create_ggc (10, module_htab_do_hash,
				   module_htab_eq, NULL);

  slot = htab_find_slot_with_hash (module_htab, name,
				   htab_hash_string (name), INSERT);
  if (*slot == NULL)
    {
      struct module_htab_entry *entry = GGC_CNEW (struct module_htab_entry);

      entry->name = gfc_get_string (name);
      entry->decls = htab_create_ggc (10, module_htab_decls_hash,
				      module_htab_decls_eq, NULL);
      *slot = (void *) entry;
    }
  return (struct module_htab_entry *) *slot;
}

void
gfc_module_add_decl (struct module_htab_entry *entry, tree decl)
{
  void **slot;
  const char *name;

  if (DECL_NAME (decl))
    name = IDENTIFIER_POINTER (DECL_NAME (decl));
  else
    {
      gcc_assert (TREE_CODE (decl) == TYPE_DECL);
      name = IDENTIFIER_POINTER (TYPE_NAME (TREE_TYPE (decl)));
    }
  slot = htab_find_slot_with_hash (entry->decls, name,
				   htab_hash_string (name), INSERT);
  if (*slot == NULL)
    *slot = (void *) decl;
}

static struct module_htab_entry *cur_module;

/* Output an initialized decl for a module variable.  */

static void
gfc_create_module_variable (gfc_symbol * sym)
{
  tree decl;

  /* Module functions with alternate entries are dealt with later and
     would get caught by the next condition.  */
  if (sym->attr.entry)
    return;

  /* Make sure we convert the types of the derived types from iso_c_binding
     into (void *).  */
  if (sym->attr.flavor != FL_PROCEDURE && sym->attr.is_iso_c
      && sym->ts.type == BT_DERIVED)
    sym->backend_decl = gfc_typenode_for_spec (&(sym->ts));

  if (sym->attr.flavor == FL_DERIVED
      && sym->backend_decl
      && TREE_CODE (sym->backend_decl) == RECORD_TYPE)
    {
      decl = sym->backend_decl;
      gcc_assert (sym->ns->proc_name->attr.flavor == FL_MODULE);
      gcc_assert (TYPE_CONTEXT (decl) == NULL_TREE
		  || TYPE_CONTEXT (decl) == sym->ns->proc_name->backend_decl);
      gcc_assert (DECL_CONTEXT (TYPE_STUB_DECL (decl)) == NULL_TREE
		  || DECL_CONTEXT (TYPE_STUB_DECL (decl))
		     == sym->ns->proc_name->backend_decl);
      TYPE_CONTEXT (decl) = sym->ns->proc_name->backend_decl;
      DECL_CONTEXT (TYPE_STUB_DECL (decl)) = sym->ns->proc_name->backend_decl;
      gfc_module_add_decl (cur_module, TYPE_STUB_DECL (decl));
    }

  /* Only output variables, procedure pointers and array valued,
     or derived type, parameters.  */
  if (sym->attr.flavor != FL_VARIABLE
	&& !(sym->attr.flavor == FL_PARAMETER
	       && (sym->attr.dimension || sym->ts.type == BT_DERIVED))
	&& !(sym->attr.flavor == FL_PROCEDURE && sym->attr.proc_pointer))
    return;

  if ((sym->attr.in_common || sym->attr.in_equivalence) && sym->backend_decl)
    {
      decl = sym->backend_decl;
      gcc_assert (DECL_CONTEXT (decl) == NULL_TREE);
      gcc_assert (sym->ns->proc_name->attr.flavor == FL_MODULE);
      DECL_CONTEXT (decl) = sym->ns->proc_name->backend_decl;
      gfc_module_add_decl (cur_module, decl);
    }

  /* Don't generate variables from other modules. Variables from
     COMMONs will already have been generated.  */
  if (sym->attr.use_assoc || sym->attr.in_common)
    return;

  /* Equivalenced variables arrive here after creation.  */
  if (sym->backend_decl
      && (sym->equiv_built || sym->attr.in_equivalence))
    return;

  if (sym->backend_decl)
    internal_error ("backend decl for module variable %s already exists",
		    sym->name);

  /* We always want module variables to be created.  */
  sym->attr.referenced = 1;
  /* Create the decl.  */
  decl = gfc_get_symbol_decl (sym);

  /* Create the variable.  */
  pushdecl (decl);
  gcc_assert (DECL_CONTEXT (decl) == NULL_TREE);
  gcc_assert (sym->ns->proc_name->attr.flavor == FL_MODULE);
  DECL_CONTEXT (decl) = sym->ns->proc_name->backend_decl;
  rest_of_decl_compilation (decl, 1, 0);
  gfc_module_add_decl (cur_module, decl);

  /* Also add length of strings.  */
  if (sym->ts.type == BT_CHARACTER)
    {
      tree length;

      length = sym->ts.cl->backend_decl;
      if (!INTEGER_CST_P (length))
        {
          pushdecl (length);
          rest_of_decl_compilation (length, 1, 0);
        }
    }
}

/* Emit debug information for USE statements.  */

static void
gfc_trans_use_stmts (gfc_namespace * ns)
{
  gfc_use_list *use_stmt;
  for (use_stmt = ns->use_stmts; use_stmt; use_stmt = use_stmt->next)
    {
      struct module_htab_entry *entry
	= gfc_find_module (use_stmt->module_name);
      gfc_use_rename *rent;

      if (entry->namespace_decl == NULL)
	{
	  entry->namespace_decl
	    = build_decl (NAMESPACE_DECL,
			  get_identifier (use_stmt->module_name),
			  void_type_node);
	  DECL_EXTERNAL (entry->namespace_decl) = 1;
	}
      gfc_set_backend_locus (&use_stmt->where);
      if (!use_stmt->only_flag)
	(*debug_hooks->imported_module_or_decl) (entry->namespace_decl,
						 NULL_TREE,
						 ns->proc_name->backend_decl,
						 false);
      for (rent = use_stmt->rename; rent; rent = rent->next)
	{
	  tree decl, local_name;
	  void **slot;

	  if (rent->op != INTRINSIC_NONE)
	    continue;

	  slot = htab_find_slot_with_hash (entry->decls, rent->use_name,
					   htab_hash_string (rent->use_name),
					   INSERT);
	  if (*slot == NULL)
	    {
	      gfc_symtree *st;

	      st = gfc_find_symtree (ns->sym_root,
				     rent->local_name[0]
				     ? rent->local_name : rent->use_name);
	      gcc_assert (st && st->n.sym->attr.use_assoc);
	      if (st->n.sym->backend_decl
		  && DECL_P (st->n.sym->backend_decl)
		  && st->n.sym->module
		  && strcmp (st->n.sym->module, use_stmt->module_name) == 0)
		{
		  gcc_assert (DECL_EXTERNAL (entry->namespace_decl)
			      || (TREE_CODE (st->n.sym->backend_decl)
				  != VAR_DECL));
		  decl = copy_node (st->n.sym->backend_decl);
		  DECL_CONTEXT (decl) = entry->namespace_decl;
		  DECL_EXTERNAL (decl) = 1;
		  DECL_IGNORED_P (decl) = 0;
		  DECL_INITIAL (decl) = NULL_TREE;
		}
	      else
		{
		  *slot = error_mark_node;
		  htab_clear_slot (entry->decls, slot);
		  continue;
		}
	      *slot = decl;
	    }
	  decl = (tree) *slot;
	  if (rent->local_name[0])
	    local_name = get_identifier (rent->local_name);
	  else
	    local_name = NULL_TREE;
	  gfc_set_backend_locus (&rent->where);
	  (*debug_hooks->imported_module_or_decl) (decl, local_name,
						   ns->proc_name->backend_decl,
						   !use_stmt->only_flag);
	}
    }
}


/* Return true if expr is a constant initializer that gfc_conv_initializer
   will handle.  */

static bool
check_constant_initializer (gfc_expr *expr, gfc_typespec *ts, bool array,
			    bool pointer)
{
  gfc_constructor *c;
  gfc_component *cm;

  if (pointer)
    return true;
  else if (array)
    {
      if (expr->expr_type == EXPR_CONSTANT || expr->expr_type == EXPR_NULL)
	return true;
      else if (expr->expr_type == EXPR_STRUCTURE)
	return check_constant_initializer (expr, ts, false, false);
      else if (expr->expr_type != EXPR_ARRAY)
	return false;
      for (c = expr->value.constructor; c; c = c->next)
	{
	  if (c->iterator)
	    return false;
	  if (c->expr->expr_type == EXPR_STRUCTURE)
	    {
	      if (!check_constant_initializer (c->expr, ts, false, false))
		return false;
	    }
	  else if (c->expr->expr_type != EXPR_CONSTANT)
	    return false;
	}
      return true;
    }
  else switch (ts->type)
    {
    case BT_DERIVED:
      if (expr->expr_type != EXPR_STRUCTURE)
	return false;
      cm = expr->ts.derived->components;
      for (c = expr->value.constructor; c; c = c->next, cm = cm->next)
	{
	  if (!c->expr || cm->attr.allocatable)
	    continue;
	  if (!check_constant_initializer (c->expr, &cm->ts,
					   cm->attr.dimension,
					   cm->attr.pointer))
	    return false;
	}
      return true;
    default:
      return expr->expr_type == EXPR_CONSTANT;
    }
}

/* Emit debug info for parameters and unreferenced variables with
   initializers.  */

static void
gfc_emit_parameter_debug_info (gfc_symbol *sym)
{
  tree decl;

  if (sym->attr.flavor != FL_PARAMETER
      && (sym->attr.flavor != FL_VARIABLE || sym->attr.referenced))
    return;

  if (sym->backend_decl != NULL
      || sym->value == NULL
      || sym->attr.use_assoc
      || sym->attr.dummy
      || sym->attr.result
      || sym->attr.function
      || sym->attr.intrinsic
      || sym->attr.pointer
      || sym->attr.allocatable
      || sym->attr.cray_pointee
      || sym->attr.threadprivate
      || sym->attr.is_bind_c
      || sym->attr.subref_array_pointer
      || sym->attr.assign)
    return;

  if (sym->ts.type == BT_CHARACTER)
    {
      gfc_conv_const_charlen (sym->ts.cl);
      if (sym->ts.cl->backend_decl == NULL
	  || TREE_CODE (sym->ts.cl->backend_decl) != INTEGER_CST)
	return;
    }
  else if (sym->ts.type == BT_DERIVED && sym->ts.derived->attr.alloc_comp)
    return;

  if (sym->as)
    {
      int n;

      if (sym->as->type != AS_EXPLICIT)
	return;
      for (n = 0; n < sym->as->rank; n++)
	if (sym->as->lower[n]->expr_type != EXPR_CONSTANT
	    || sym->as->upper[n] == NULL
	    || sym->as->upper[n]->expr_type != EXPR_CONSTANT)
	  return;
    }

  if (!check_constant_initializer (sym->value, &sym->ts,
				   sym->attr.dimension, false))
    return;

  /* Create the decl for the variable or constant.  */
  decl = build_decl (sym->attr.flavor == FL_PARAMETER ? CONST_DECL : VAR_DECL,
		     gfc_sym_identifier (sym), gfc_sym_type (sym));
  if (sym->attr.flavor == FL_PARAMETER)
    TREE_READONLY (decl) = 1;
  gfc_set_decl_location (decl, &sym->declared_at);
  if (sym->attr.dimension)
    GFC_DECL_PACKED_ARRAY (decl) = 1;
  DECL_CONTEXT (decl) = sym->ns->proc_name->backend_decl;
  TREE_STATIC (decl) = 1;
  TREE_USED (decl) = 1;
  if (DECL_CONTEXT (decl) && TREE_CODE (DECL_CONTEXT (decl)) == NAMESPACE_DECL)
    TREE_PUBLIC (decl) = 1;
  DECL_INITIAL (decl)
    = gfc_conv_initializer (sym->value, &sym->ts, TREE_TYPE (decl),
			    sym->attr.dimension, 0);
  debug_hooks->global_decl (decl);
}

/* Generate all the required code for module variables.  */

void
gfc_generate_module_vars (gfc_namespace * ns)
{
  module_namespace = ns;
  cur_module = gfc_find_module (ns->proc_name->name);

  /* Check if the frontend left the namespace in a reasonable state.  */
  gcc_assert (ns->proc_name && !ns->proc_name->tlink);

  /* Generate COMMON blocks.  */
  gfc_trans_common (ns);

  /* Create decls for all the module variables.  */
  gfc_traverse_ns (ns, gfc_create_module_variable);

  cur_module = NULL;

  gfc_trans_use_stmts (ns);
  gfc_traverse_ns (ns, gfc_emit_parameter_debug_info);
}


static void
gfc_generate_contained_functions (gfc_namespace * parent)
{
  gfc_namespace *ns;

  /* We create all the prototypes before generating any code.  */
  for (ns = parent->contained; ns; ns = ns->sibling)
    {
      /* Skip namespaces from used modules.  */
      if (ns->parent != parent)
	continue;

      gfc_create_function_decl (ns);
    }

  for (ns = parent->contained; ns; ns = ns->sibling)
    {
      /* Skip namespaces from used modules.  */
      if (ns->parent != parent)
	continue;

      gfc_generate_function_code (ns);
    }
}


/* Drill down through expressions for the array specification bounds and
   character length calling generate_local_decl for all those variables
   that have not already been declared.  */

static void
generate_local_decl (gfc_symbol *);

/* Traverse expr, marking all EXPR_VARIABLE symbols referenced.  */

static bool
expr_decls (gfc_expr *e, gfc_symbol *sym,
	    int *f ATTRIBUTE_UNUSED)
{
  if (e->expr_type != EXPR_VARIABLE
	    || sym == e->symtree->n.sym
	    || e->symtree->n.sym->mark
	    || e->symtree->n.sym->ns != sym->ns)
	return false;

  generate_local_decl (e->symtree->n.sym);
  return false;
}

static void
generate_expr_decls (gfc_symbol *sym, gfc_expr *e)
{
  gfc_traverse_expr (e, sym, expr_decls, 0);
}


/* Check for dependencies in the character length and array spec.  */

static void
generate_dependency_declarations (gfc_symbol *sym)
{
  int i;

  if (sym->ts.type == BT_CHARACTER
      && sym->ts.cl
      && sym->ts.cl->length
      && sym->ts.cl->length->expr_type != EXPR_CONSTANT)
    generate_expr_decls (sym, sym->ts.cl->length);

  if (sym->as && sym->as->rank)
    {
      for (i = 0; i < sym->as->rank; i++)
	{
          generate_expr_decls (sym, sym->as->lower[i]);
          generate_expr_decls (sym, sym->as->upper[i]);
	}
    }
}


/* Generate decls for all local variables.  We do this to ensure correct
   handling of expressions which only appear in the specification of
   other functions.  */

static void
generate_local_decl (gfc_symbol * sym)
{
  if (sym->attr.flavor == FL_VARIABLE)
    {
      if (!sym->attr.dummy && !sym->ns->proc_name->attr.entry_master)
	generate_dependency_declarations (sym);

      if (sym->attr.referenced)
	gfc_get_symbol_decl (sym);
      /* INTENT(out) dummy arguments are likely meant to be set.  */
      else if (warn_unused_variable
	       && sym->attr.dummy
	       && sym->attr.intent == INTENT_OUT)
	gfc_warning ("Dummy argument '%s' at %L was declared INTENT(OUT) but was not set",
		     sym->name, &sym->declared_at);
      /* Specific warning for unused dummy arguments. */
      else if (warn_unused_variable && sym->attr.dummy)
	gfc_warning ("Unused dummy argument '%s' at %L", sym->name,
		     &sym->declared_at);
      /* Warn for unused variables, but not if they're inside a common
	 block or are use-associated.  */
      else if (warn_unused_variable
	       && !(sym->attr.in_common || sym->attr.use_assoc || sym->mark))
	gfc_warning ("Unused variable '%s' declared at %L", sym->name,
		     &sym->declared_at);

      /* For variable length CHARACTER parameters, the PARM_DECL already
	 references the length variable, so force gfc_get_symbol_decl
	 even when not referenced.  If optimize > 0, it will be optimized
	 away anyway.  But do this only after emitting -Wunused-parameter
	 warning if requested.  */
      if (sym->attr.dummy && !sym->attr.referenced
	    && sym->ts.type == BT_CHARACTER
	    && sym->ts.cl->backend_decl != NULL
	    && TREE_CODE (sym->ts.cl->backend_decl) == VAR_DECL)
	{
	  sym->attr.referenced = 1;
	  gfc_get_symbol_decl (sym);
	}

      /* INTENT(out) dummy arguments with allocatable components are reset
	 by default and need to be set referenced to generate the code for
	 automatic lengths.  */
      if (sym->attr.dummy && !sym->attr.referenced
	    && sym->ts.type == BT_DERIVED
	    && sym->ts.derived->attr.alloc_comp
	    && sym->attr.intent == INTENT_OUT)
	{
	  sym->attr.referenced = 1;
	  gfc_get_symbol_decl (sym);
	}


      /* Check for dependencies in the array specification and string
	length, adding the necessary declarations to the function.  We
	mark the symbol now, as well as in traverse_ns, to prevent
	getting stuck in a circular dependency.  */
      sym->mark = 1;

      /* We do not want the middle-end to warn about unused parameters
         as this was already done above.  */
      if (sym->attr.dummy && sym->backend_decl != NULL_TREE)
	  TREE_NO_WARNING(sym->backend_decl) = 1;
    }
  else if (sym->attr.flavor == FL_PARAMETER)
    {
      if (warn_unused_parameter
           && !sym->attr.referenced
           && !sym->attr.use_assoc)
	gfc_warning ("Unused parameter '%s' declared at %L", sym->name,
		     &sym->declared_at);
    }
  else if (sym->attr.flavor == FL_PROCEDURE)
    {
      /* TODO: move to the appropriate place in resolve.c.  */
      if (warn_return_type
	  && sym->attr.function
	  && sym->result
	  && sym != sym->result
	  && !sym->result->attr.referenced
	  && !sym->attr.use_assoc
	  && sym->attr.if_source != IFSRC_IFBODY)
	{
	  gfc_warning ("Return value '%s' of function '%s' declared at "
		       "%L not set", sym->result->name, sym->name,
		        &sym->result->declared_at);

	  /* Prevents "Unused variable" warning for RESULT variables.  */
	  sym->result->mark = 1;
	}
    }

  if (sym->attr.dummy == 1)
    {
      /* Modify the tree type for scalar character dummy arguments of bind(c)
	 procedures if they are passed by value.  The tree type for them will
	 be promoted to INTEGER_TYPE for the middle end, which appears to be
	 what C would do with characters passed by-value.  The value attribute
         implies the dummy is a scalar.  */
      if (sym->attr.value == 1 && sym->backend_decl != NULL
	  && sym->ts.type == BT_CHARACTER && sym->ts.is_c_interop
	  && sym->ns->proc_name != NULL && sym->ns->proc_name->attr.is_bind_c)
	gfc_conv_scalar_char_value (sym, NULL, NULL);
    }

  /* Make sure we convert the types of the derived types from iso_c_binding
     into (void *).  */
  if (sym->attr.flavor != FL_PROCEDURE && sym->attr.is_iso_c
      && sym->ts.type == BT_DERIVED)
    sym->backend_decl = gfc_typenode_for_spec (&(sym->ts));
}

static void
generate_local_vars (gfc_namespace * ns)
{
  gfc_traverse_ns (ns, generate_local_decl);
}


/* Generate a switch statement to jump to the correct entry point.  Also
   creates the label decls for the entry points.  */

static tree
gfc_trans_entry_master_switch (gfc_entry_list * el)
{
  stmtblock_t block;
  tree label;
  tree tmp;
  tree val;

  gfc_init_block (&block);
  for (; el; el = el->next)
    {
      /* Add the case label.  */
      label = gfc_build_label_decl (NULL_TREE);
      val = build_int_cst (gfc_array_index_type, el->id);
      tmp = build3_v (CASE_LABEL_EXPR, val, NULL_TREE, label);
      gfc_add_expr_to_block (&block, tmp);

      /* And jump to the actual entry point.  */
      label = gfc_build_label_decl (NULL_TREE);
      tmp = build1_v (GOTO_EXPR, label);
      gfc_add_expr_to_block (&block, tmp);

      /* Save the label decl.  */
      el->label = label;
    }
  tmp = gfc_finish_block (&block);
  /* The first argument selects the entry point.  */
  val = DECL_ARGUMENTS (current_function_decl);
  tmp = build3_v (SWITCH_EXPR, val, tmp, NULL_TREE);
  return tmp;
}


/* Generate code for a function.  */

void
gfc_generate_function_code (gfc_namespace * ns)
{
  tree fndecl;
  tree old_context;
  tree decl;
  tree tmp;
  tree tmp2;
  stmtblock_t block;
  stmtblock_t body;
  tree result;
  gfc_symbol *sym;
  int rank;

  sym = ns->proc_name;

  /* Check that the frontend isn't still using this.  */
  gcc_assert (sym->tlink == NULL);
  sym->tlink = sym;

  /* Create the declaration for functions with global scope.  */
  if (!sym->backend_decl)
    gfc_create_function_decl (ns);

  fndecl = sym->backend_decl;
  old_context = current_function_decl;

  if (old_context)
    {
      push_function_context ();
      saved_parent_function_decls = saved_function_decls;
      saved_function_decls = NULL_TREE;
    }

  trans_function_start (sym);

  gfc_init_block (&block);

  if (ns->entries && ns->proc_name->ts.type == BT_CHARACTER)
    {
      /* Copy length backend_decls to all entry point result
	 symbols.  */
      gfc_entry_list *el;
      tree backend_decl;

      gfc_conv_const_charlen (ns->proc_name->ts.cl);
      backend_decl = ns->proc_name->result->ts.cl->backend_decl;
      for (el = ns->entries; el; el = el->next)
	el->sym->result->ts.cl->backend_decl = backend_decl;
    }

  /* Translate COMMON blocks.  */
  gfc_trans_common (ns);

  /* Null the parent fake result declaration if this namespace is
     a module function or an external procedures.  */
  if ((ns->parent && ns->parent->proc_name->attr.flavor == FL_MODULE)
	|| ns->parent == NULL)
    parent_fake_result_decl = NULL_TREE;

  gfc_generate_contained_functions (ns);

  generate_local_vars (ns);

  /* Keep the parent fake result declaration in module functions
     or external procedures.  */
  if ((ns->parent && ns->parent->proc_name->attr.flavor == FL_MODULE)
	|| ns->parent == NULL)
    current_fake_result_decl = parent_fake_result_decl;
  else
    current_fake_result_decl = NULL_TREE;

  current_function_return_label = NULL;

  /* Now generate the code for the body of this function.  */
  gfc_init_block (&body);

  /* If this is the main program, add a call to set_options to set up the
     runtime library Fortran language standard parameters.  */
  if (sym->attr.is_main_program)
    {
      tree array_type, array, var;

      /* Passing a new option to the library requires four modifications:
	   + add it to the tree_cons list below
	   + change the array size in the call to build_array_type
	   + change the first argument to the library call
	     gfor_fndecl_set_options
	   + modify the library (runtime/compile_options.c)!  */
      array = tree_cons (NULL_TREE,
			 build_int_cst (integer_type_node,
					gfc_option.warn_std), NULL_TREE);
      array = tree_cons (NULL_TREE,
			 build_int_cst (integer_type_node,
					gfc_option.allow_std), array);
      array = tree_cons (NULL_TREE,
			 build_int_cst (integer_type_node, pedantic), array);
      array = tree_cons (NULL_TREE,
			 build_int_cst (integer_type_node,
					gfc_option.flag_dump_core), array);
      array = tree_cons (NULL_TREE,
			 build_int_cst (integer_type_node,
					gfc_option.flag_backtrace), array);
      array = tree_cons (NULL_TREE,
			 build_int_cst (integer_type_node,
					gfc_option.flag_sign_zero), array);

      array = tree_cons (NULL_TREE,
			 build_int_cst (integer_type_node,
					flag_bounds_check), array);

      array = tree_cons (NULL_TREE,
			 build_int_cst (integer_type_node,
					gfc_option.flag_range_check), array);

      array_type = build_array_type (integer_type_node,
				     build_index_type (build_int_cst (NULL_TREE,
								      7)));
      array = build_constructor_from_list (array_type, nreverse (array));
      TREE_CONSTANT (array) = 1;
      TREE_STATIC (array) = 1;

      /* Create a static variable to hold the jump table.  */
      var = gfc_create_var (array_type, "options");
      TREE_CONSTANT (var) = 1;
      TREE_STATIC (var) = 1;
      TREE_READONLY (var) = 1;
      DECL_INITIAL (var) = array;
      var = gfc_build_addr_expr (pvoid_type_node, var);

      tmp = build_call_expr (gfor_fndecl_set_options, 2,
			     build_int_cst (integer_type_node, 8), var);
      gfc_add_expr_to_block (&body, tmp);
    }

  /* If this is the main program and a -ffpe-trap option was provided,
     add a call to set_fpe so that the library will raise a FPE when
     needed.  */
  if (sym->attr.is_main_program && gfc_option.fpe != 0)
    {
      tmp = build_call_expr (gfor_fndecl_set_fpe, 1,
			     build_int_cst (integer_type_node,
					    gfc_option.fpe));
      gfc_add_expr_to_block (&body, tmp);
    }

  /* If this is the main program and an -fconvert option was provided,
     add a call to set_convert.  */

  if (sym->attr.is_main_program && gfc_option.convert != GFC_CONVERT_NATIVE)
    {
      tmp = build_call_expr (gfor_fndecl_set_convert, 1,
			     build_int_cst (integer_type_node,
					    gfc_option.convert));
      gfc_add_expr_to_block (&body, tmp);
    }

  /* If this is the main program and an -frecord-marker option was provided,
     add a call to set_record_marker.  */

  if (sym->attr.is_main_program && gfc_option.record_marker != 0)
    {
      tmp = build_call_expr (gfor_fndecl_set_record_marker, 1,
			     build_int_cst (integer_type_node,
					    gfc_option.record_marker));
      gfc_add_expr_to_block (&body, tmp);
    }

  if (sym->attr.is_main_program && gfc_option.max_subrecord_length != 0)
    {
      tmp = build_call_expr (gfor_fndecl_set_max_subrecord_length,
			     1,
			     build_int_cst (integer_type_node,
					    gfc_option.max_subrecord_length));
      gfc_add_expr_to_block (&body, tmp);
    }

  if (sym->attr.is_main_program && gfc_option.max_subrecord_length != 0)
    {
      tree arglist, gfc_c_int_type_node;

      gfc_c_int_type_node = gfc_get_int_type (gfc_c_int_kind);
      arglist = gfc_chainon_list (NULL_TREE,
				  build_int_cst (gfc_c_int_type_node,
						 gfc_option.max_subrecord_length));
      tmp = build_function_call_expr (gfor_fndecl_set_max_subrecord_length, arglist);
      gfc_add_expr_to_block (&body, tmp);
    }

  if (TREE_TYPE (DECL_RESULT (fndecl)) != void_type_node
      && sym->attr.subroutine)
    {
      tree alternate_return;
      alternate_return = gfc_get_fake_result_decl (sym, 0);
      gfc_add_modify (&body, alternate_return, integer_zero_node);
    }

  if (ns->entries)
    {
      /* Jump to the correct entry point.  */
      tmp = gfc_trans_entry_master_switch (ns->entries);
      gfc_add_expr_to_block (&body, tmp);
    }

  tmp = gfc_trans_code (ns->code);
  gfc_add_expr_to_block (&body, tmp);

  /* Add a return label if needed.  */
  if (current_function_return_label)
    {
      tmp = build1_v (LABEL_EXPR, current_function_return_label);
      gfc_add_expr_to_block (&body, tmp);
    }

  tmp = gfc_finish_block (&body);
  /* Add code to create and cleanup arrays.  */
  tmp = gfc_trans_deferred_vars (sym, tmp);

  if (TREE_TYPE (DECL_RESULT (fndecl)) != void_type_node)
    {
      if (sym->attr.subroutine || sym == sym->result)
	{
	  if (current_fake_result_decl != NULL)
	    result = TREE_VALUE (current_fake_result_decl);
	  else
	    result = NULL_TREE;
	  current_fake_result_decl = NULL_TREE;
	}
      else
	result = sym->result->backend_decl;

      if (result != NULL_TREE && sym->attr.function
	    && sym->ts.type == BT_DERIVED
	    && sym->ts.derived->attr.alloc_comp
	    && !sym->attr.pointer)
	{
	  rank = sym->as ? sym->as->rank : 0;
	  tmp2 = gfc_nullify_alloc_comp (sym->ts.derived, result, rank);
	  gfc_add_expr_to_block (&block, tmp2);
	}

      gfc_add_expr_to_block (&block, tmp);

      if (result == NULL_TREE)
	{
	  /* TODO: move to the appropriate place in resolve.c.  */
	  if (warn_return_type && !sym->attr.referenced && sym == sym->result)
	    gfc_warning ("Return value of function '%s' at %L not set",
			 sym->name, &sym->declared_at);

	  TREE_NO_WARNING(sym->backend_decl) = 1;
	}
      else
	{
	  /* Set the return value to the dummy result variable.  The
	     types may be different for scalar default REAL functions
	     with -ff2c, therefore we have to convert.  */
	  tmp = convert (TREE_TYPE (DECL_RESULT (fndecl)), result);
<<<<<<< HEAD
	  tmp = build2 (MODIFY_EXPR, TREE_TYPE (tmp),
			DECL_RESULT (fndecl), tmp);
=======
	  tmp = fold_build2 (MODIFY_EXPR, TREE_TYPE (tmp),
			     DECL_RESULT (fndecl), tmp);
>>>>>>> 42bae686
	  tmp = build1_v (RETURN_EXPR, tmp);
	  gfc_add_expr_to_block (&block, tmp);
	}
    }
  else
    gfc_add_expr_to_block (&block, tmp);


  /* Add all the decls we created during processing.  */
  decl = saved_function_decls;
  while (decl)
    {
      tree next;

      next = TREE_CHAIN (decl);
      TREE_CHAIN (decl) = NULL_TREE;
      pushdecl (decl);
      decl = next;
    }
  saved_function_decls = NULL_TREE;

  DECL_SAVED_TREE (fndecl) = gfc_finish_block (&block);
  decl = getdecls ();

  /* Finish off this function and send it for code generation.  */
  poplevel (1, 0, 1);
  BLOCK_SUPERCONTEXT (DECL_INITIAL (fndecl)) = fndecl;

  DECL_SAVED_TREE (fndecl)
    = build3_v (BIND_EXPR, decl, DECL_SAVED_TREE (fndecl),
		DECL_INITIAL (fndecl));

  /* Output the GENERIC tree.  */
  dump_function (TDI_original, fndecl);

  /* Store the end of the function, so that we get good line number
     info for the epilogue.  */
  cfun->function_end_locus = input_location;

  /* We're leaving the context of this function, so zap cfun.
     It's still in DECL_STRUCT_FUNCTION, and we'll restore it in
     tree_rest_of_compilation.  */
  set_cfun (NULL);

  if (old_context)
    {
      pop_function_context ();
      saved_function_decls = saved_parent_function_decls;
    }
  current_function_decl = old_context;

  if (decl_function_context (fndecl))
    /* Register this function with cgraph just far enough to get it
       added to our parent's nested function list.  */
    (void) cgraph_node (fndecl);
  else
    {
      gfc_gimplify_function (fndecl);
      cgraph_finalize_function (fndecl, false);
    }

  gfc_trans_use_stmts (ns);
  gfc_traverse_ns (ns, gfc_emit_parameter_debug_info);
}

void
gfc_generate_constructors (void)
{
  gcc_assert (gfc_static_ctors == NULL_TREE);
#if 0
  tree fnname;
  tree type;
  tree fndecl;
  tree decl;
  tree tmp;

  if (gfc_static_ctors == NULL_TREE)
    return;

  fnname = get_file_function_name ("I");
  type = build_function_type (void_type_node,
			      gfc_chainon_list (NULL_TREE, void_type_node));

  fndecl = build_decl (FUNCTION_DECL, fnname, type);
  TREE_PUBLIC (fndecl) = 1;

  decl = build_decl (RESULT_DECL, NULL_TREE, void_type_node);
  DECL_ARTIFICIAL (decl) = 1;
  DECL_IGNORED_P (decl) = 1;
  DECL_CONTEXT (decl) = fndecl;
  DECL_RESULT (fndecl) = decl;

  pushdecl (fndecl);

  current_function_decl = fndecl;

  rest_of_decl_compilation (fndecl, 1, 0);

  make_decl_rtl (fndecl);

  init_function_start (fndecl);

  pushlevel (0);

  for (; gfc_static_ctors; gfc_static_ctors = TREE_CHAIN (gfc_static_ctors))
    {
      tmp = build_call_expr (TREE_VALUE (gfc_static_ctors), 0);
      DECL_SAVED_TREE (fndecl) = build_stmt (EXPR_STMT, tmp);
    }

  decl = getdecls ();
  poplevel (1, 0, 1);

  BLOCK_SUPERCONTEXT (DECL_INITIAL (fndecl)) = fndecl;
  DECL_SAVED_TREE (fndecl)
    = build3_v (BIND_EXPR, decl, DECL_SAVED_TREE (fndecl),
		DECL_INITIAL (fndecl));

  free_after_parsing (cfun);
  free_after_compilation (cfun);

  tree_rest_of_compilation (fndecl);

  current_function_decl = NULL_TREE;
#endif
}

/* Translates a BLOCK DATA program unit. This means emitting the
   commons contained therein plus their initializations. We also emit
   a globally visible symbol to make sure that each BLOCK DATA program
   unit remains unique.  */

void
gfc_generate_block_data (gfc_namespace * ns)
{
  tree decl;
  tree id;

  /* Tell the backend the source location of the block data.  */
  if (ns->proc_name)
    gfc_set_backend_locus (&ns->proc_name->declared_at);
  else
    gfc_set_backend_locus (&gfc_current_locus);

  /* Process the DATA statements.  */
  gfc_trans_common (ns);

  /* Create a global symbol with the mane of the block data.  This is to
     generate linker errors if the same name is used twice.  It is never
     really used.  */
  if (ns->proc_name)
    id = gfc_sym_mangled_function_id (ns->proc_name);
  else
    id = get_identifier ("__BLOCK_DATA__");

  decl = build_decl (VAR_DECL, id, gfc_array_index_type);
  TREE_PUBLIC (decl) = 1;
  TREE_STATIC (decl) = 1;
  DECL_IGNORED_P (decl) = 1;

  pushdecl (decl);
  rest_of_decl_compilation (decl, 1, 0);
}


#include "gt-fortran-trans-decl.h"<|MERGE_RESOLUTION|>--- conflicted
+++ resolved
@@ -1,9 +1,5 @@
 /* Backend function setup
-<<<<<<< HEAD
-   Copyright (C) 2002, 2003, 2004, 2005, 2006, 2007
-=======
    Copyright (C) 2002, 2003, 2004, 2005, 2006, 2007, 2008, 2009
->>>>>>> 42bae686
    Free Software Foundation, Inc.
    Contributed by Paul Brook
 
@@ -2501,69 +2497,6 @@
 gfc_build_builtin_function_decls (void)
 {
   tree gfc_int4_type_node = gfc_get_int_type (4);
-<<<<<<< HEAD
-  tree gfc_int8_type_node = gfc_get_int_type (8);
-  tree gfc_logical4_type_node = gfc_get_logical_type (4);
-  tree gfc_pint4_type_node = build_pointer_type (gfc_int4_type_node);
-
-  /* Treat these two internal malloc wrappers as malloc.  */
-  gfor_fndecl_internal_malloc =
-    gfc_build_library_function_decl (get_identifier (PREFIX("internal_malloc")),
-				     pvoid_type_node, 1, gfc_int4_type_node);
-  DECL_IS_MALLOC (gfor_fndecl_internal_malloc) = 1;
-
-  gfor_fndecl_internal_malloc64 =
-    gfc_build_library_function_decl (get_identifier
-				     (PREFIX("internal_malloc64")),
-				     pvoid_type_node, 1, gfc_int8_type_node);
-  DECL_IS_MALLOC (gfor_fndecl_internal_malloc64) = 1;
-
-  gfor_fndecl_internal_realloc =
-    gfc_build_library_function_decl (get_identifier
-				     (PREFIX("internal_realloc")),
-				     pvoid_type_node, 2, pvoid_type_node,
-				     gfc_int4_type_node);
-
-  gfor_fndecl_internal_realloc64 =
-    gfc_build_library_function_decl (get_identifier
-				     (PREFIX("internal_realloc64")),
-				     pvoid_type_node, 2, pvoid_type_node,
-				     gfc_int8_type_node);
-
-  gfor_fndecl_internal_free =
-    gfc_build_library_function_decl (get_identifier (PREFIX("internal_free")),
-				     void_type_node, 1, pvoid_type_node);
-
-  gfor_fndecl_allocate =
-    gfc_build_library_function_decl (get_identifier (PREFIX("allocate")),
-				     pvoid_type_node, 2,
-				     gfc_int4_type_node, gfc_pint4_type_node);
-  DECL_IS_MALLOC (gfor_fndecl_allocate) = 1;
-
-  gfor_fndecl_allocate64 =
-    gfc_build_library_function_decl (get_identifier (PREFIX("allocate64")),
-				     pvoid_type_node, 2,
-				     gfc_int8_type_node, gfc_pint4_type_node);
-  DECL_IS_MALLOC (gfor_fndecl_allocate64) = 1;
-
-  gfor_fndecl_allocate_array =
-    gfc_build_library_function_decl (get_identifier (PREFIX("allocate_array")),
-				     pvoid_type_node, 3, pvoid_type_node,
-				     gfc_int4_type_node, gfc_pint4_type_node);
-  DECL_IS_MALLOC (gfor_fndecl_allocate_array) = 1;
-
-  gfor_fndecl_allocate64_array =
-    gfc_build_library_function_decl (get_identifier (PREFIX("allocate64_array")),
-				     pvoid_type_node, 3, pvoid_type_node,
-				     gfc_int8_type_node, gfc_pint4_type_node);
-  DECL_IS_MALLOC (gfor_fndecl_allocate64_array) = 1;
-
-  gfor_fndecl_deallocate =
-    gfc_build_library_function_decl (get_identifier (PREFIX("deallocate")),
-				     void_type_node, 2, pvoid_type_node,
-				     gfc_pint4_type_node);
-=======
->>>>>>> 42bae686
 
   gfor_fndecl_stop_numeric =
     gfc_build_library_function_decl (get_identifier (PREFIX("stop_numeric")),
@@ -2636,10 +2569,6 @@
   gfor_fndecl_set_max_subrecord_length =
     gfc_build_library_function_decl (get_identifier (PREFIX("set_max_subrecord_length")),
 				     void_type_node, 1, integer_type_node);
-
-  gfor_fndecl_set_max_subrecord_length =
-    gfc_build_library_function_decl (get_identifier (PREFIX("set_max_subrecord_length")),
-				     void_type_node, 1, gfc_c_int_type_node);
 
   gfor_fndecl_in_pack = gfc_build_library_function_decl (
         get_identifier (PREFIX("internal_pack")),
@@ -2997,14 +2926,11 @@
 		      seen_trans_deferred_array = true;
 		      fnbody = gfc_trans_deferred_array (sym, fnbody);
 		    }
-<<<<<<< HEAD
-=======
 		  else if (sym->ts.type == BT_DERIVED
 			     && sym->value
 			     && !sym->attr.data
 			     && sym->attr.save == SAVE_NONE)
 		    fnbody = gfc_init_default_dt (sym, fnbody);
->>>>>>> 42bae686
 
 		  gfc_get_backend_locus (&loc);
 		  gfc_set_backend_locus (&sym->declared_at);
@@ -3921,18 +3847,6 @@
       gfc_add_expr_to_block (&body, tmp);
     }
 
-  if (sym->attr.is_main_program && gfc_option.max_subrecord_length != 0)
-    {
-      tree arglist, gfc_c_int_type_node;
-
-      gfc_c_int_type_node = gfc_get_int_type (gfc_c_int_kind);
-      arglist = gfc_chainon_list (NULL_TREE,
-				  build_int_cst (gfc_c_int_type_node,
-						 gfc_option.max_subrecord_length));
-      tmp = build_function_call_expr (gfor_fndecl_set_max_subrecord_length, arglist);
-      gfc_add_expr_to_block (&body, tmp);
-    }
-
   if (TREE_TYPE (DECL_RESULT (fndecl)) != void_type_node
       && sym->attr.subroutine)
     {
@@ -4002,13 +3916,8 @@
 	     types may be different for scalar default REAL functions
 	     with -ff2c, therefore we have to convert.  */
 	  tmp = convert (TREE_TYPE (DECL_RESULT (fndecl)), result);
-<<<<<<< HEAD
-	  tmp = build2 (MODIFY_EXPR, TREE_TYPE (tmp),
-			DECL_RESULT (fndecl), tmp);
-=======
 	  tmp = fold_build2 (MODIFY_EXPR, TREE_TYPE (tmp),
 			     DECL_RESULT (fndecl), tmp);
->>>>>>> 42bae686
 	  tmp = build1_v (RETURN_EXPR, tmp);
 	  gfc_add_expr_to_block (&block, tmp);
 	}

--- conflicted
+++ resolved
@@ -88,10 +88,7 @@
 tree gfor_fndecl_pause_string;
 tree gfor_fndecl_stop_numeric;
 tree gfor_fndecl_stop_string;
-<<<<<<< HEAD
-=======
 tree gfor_fndecl_error_stop_numeric;
->>>>>>> 6e7f08ad
 tree gfor_fndecl_error_stop_string;
 tree gfor_fndecl_runtime_error;
 tree gfor_fndecl_runtime_error_at;
@@ -1291,13 +1288,6 @@
   if (sym->attr.assign)
     gfc_add_assign_aux_vars (sym);
 
-<<<<<<< HEAD
-  if (TREE_STATIC (decl) && !sym->attr.use_assoc
-      && (sym->attr.save || sym->ns->proc_name->attr.is_main_program
-	  || gfc_option.flag_max_stack_var_size == 0
-	  || sym->attr.data || sym->ns->proc_name->attr.flavor == FL_MODULE))
-    {
-=======
   if (intrinsic_array_parameter)
     {
       TREE_STATIC (decl) = 1;
@@ -1310,7 +1300,6 @@
 	  || gfc_option.flag_max_stack_var_size == 0
 	  || sym->attr.data || sym->ns->proc_name->attr.flavor == FL_MODULE))
     {
->>>>>>> 6e7f08ad
       /* Add static initializer. For procedures, it is only needed if
 	 SAVE is specified otherwise they need to be reinitialized
 	 every time the procedure is entered. The TREE_STATIC is
@@ -1407,15 +1396,9 @@
     {
       /* Add static initializer.  */
       DECL_INITIAL (decl) = gfc_conv_initializer (sym->value, &sym->ts,
-<<<<<<< HEAD
-	  TREE_TYPE (decl),
-	  sym->attr.proc_pointer ? false : sym->attr.dimension,
-	  sym->attr.proc_pointer);
-=======
 						  TREE_TYPE (decl),
 						  sym->attr.dimension,
 						  false, true);
->>>>>>> 6e7f08ad
     }
 
   attributes = add_attributes_to_decl (sym->attr, NULL_TREE);
@@ -2826,27 +2809,6 @@
   /* STOP doesn't return.  */
   TREE_THIS_VOLATILE (gfor_fndecl_stop_string) = 1;
 
-<<<<<<< HEAD
-  gfor_fndecl_error_stop_string =
-    gfc_build_library_function_decl (get_identifier (PREFIX("error_stop_string")),
-				     void_type_node, 2, pchar_type_node,
-                                     gfc_int4_type_node);
-  /* ERROR STOP doesn't return.  */
-  TREE_THIS_VOLATILE (gfor_fndecl_error_stop_string) = 1;
-
-  gfor_fndecl_pause_numeric =
-    gfc_build_library_function_decl (get_identifier (PREFIX("pause_numeric")),
-				     void_type_node, 1, gfc_int4_type_node);
-
-  gfor_fndecl_pause_string =
-    gfc_build_library_function_decl (get_identifier (PREFIX("pause_string")),
-				     void_type_node, 2, pchar_type_node,
-                                     gfc_int4_type_node);
-
-  gfor_fndecl_runtime_error =
-    gfc_build_library_function_decl (get_identifier (PREFIX("runtime_error")),
-				     void_type_node, -1, pchar_type_node);
-=======
   gfor_fndecl_error_stop_numeric = gfc_build_library_function_decl (
         get_identifier (PREFIX("error_stop_numeric")),
         void_type_node, 1, gfc_int4_type_node);
@@ -2870,7 +2832,6 @@
   gfor_fndecl_runtime_error = gfc_build_library_function_decl_with_spec (
 	get_identifier (PREFIX("runtime_error")), ".R",
 	void_type_node, -1, pchar_type_node);
->>>>>>> 6e7f08ad
   /* The runtime_error function does not return.  */
   TREE_THIS_VOLATILE (gfor_fndecl_runtime_error) = 1;
 
@@ -3120,13 +3081,8 @@
 /* Initialize a derived type by building an lvalue from the symbol
    and using trans_assignment to do the work. Set dealloc to false
    if no deallocation prior the assignment is needed.  */
-<<<<<<< HEAD
-tree
-gfc_init_default_dt (gfc_symbol * sym, tree body, bool dealloc)
-=======
 void
 gfc_init_default_dt (gfc_symbol * sym, stmtblock_t * block, bool dealloc)
->>>>>>> 6e7f08ad
 {
   gfc_expr *e;
   tree tmp;
@@ -3186,11 +3142,7 @@
 	    gfc_add_expr_to_block (&init, tmp);
 	  }
        else if (f->sym->value)
-<<<<<<< HEAD
-	  body = gfc_init_default_dt (f->sym, body, true);
-=======
 	  gfc_init_default_dt (f->sym, &init, true);
->>>>>>> 6e7f08ad
       }
 
   gfc_add_init_cleanup (block, gfc_finish_block (&init), NULL_TREE);
@@ -3377,9 +3329,6 @@
 			     && sym->value
 			     && !sym->attr.data
 			     && sym->attr.save == SAVE_NONE)
-<<<<<<< HEAD
-		    fnbody = gfc_init_default_dt (sym, fnbody, false);
-=======
 		    {
 		      gfc_start_block (&tmpblock);
 		      gfc_init_default_dt (sym, &tmpblock, false);
@@ -3387,7 +3336,6 @@
 					    gfc_finish_block (&tmpblock),
 					    NULL_TREE);
 		    }
->>>>>>> 6e7f08ad
 
 		  gfc_get_backend_locus (&loc);
 		  gfc_set_backend_locus (&sym->declared_at);
@@ -3403,13 +3351,8 @@
 
 	      /* We should always pass assumed size arrays the g77 way.  */
 	      if (sym->attr.dummy)
-<<<<<<< HEAD
-		fnbody = gfc_trans_g77_array (sym, fnbody);
-              break;
-=======
 		gfc_trans_g77_array (sym, block);
 	      break;
->>>>>>> 6e7f08ad
 
 	    case AS_ASSUMED_SHAPE:
 	      /* Must be a dummy parameter.  */
@@ -3440,11 +3383,7 @@
 	      tree tmp;
 	      gfc_expr *e;
 	      gfc_se se;
-<<<<<<< HEAD
-	      stmtblock_t block;
-=======
 	      stmtblock_t init;
->>>>>>> 6e7f08ad
 
 	      e = gfc_lval_expr_from_sym (sym);
 	      if (sym->ts.type == BT_CLASS)
@@ -3456,20 +3395,6 @@
 	      gfc_free_expr (e);
 
 	      /* Nullify when entering the scope.  */
-<<<<<<< HEAD
-	      gfc_start_block (&block);
-	      gfc_add_modify (&block, se.expr,
-			      fold_convert (TREE_TYPE (se.expr),
-					    null_pointer_node));
-	      gfc_add_expr_to_block (&block, fnbody);
-
-	      /* Deallocate when leaving the scope. Nullifying is not
-		 needed.  */
-	      tmp = gfc_deallocate_with_status (se.expr, NULL_TREE, true,
-						NULL);
-	      gfc_add_expr_to_block (&block, tmp);
-	      fnbody = gfc_finish_block (&block);
-=======
 	      gfc_start_block (&init);
 	      gfc_add_modify (&init, se.expr,
 			      fold_convert (TREE_TYPE (se.expr),
@@ -3482,7 +3407,6 @@
 		tmp = gfc_deallocate_with_status (se.expr, NULL_TREE,
 						  true, NULL);
 	      gfc_add_init_cleanup (block, gfc_finish_block (&init), tmp);
->>>>>>> 6e7f08ad
 	    }
 	}
       else if (sym_has_alloc_comp)
@@ -3508,16 +3432,12 @@
 		 && sym->value
 		 && !sym->attr.data
 		 && sym->attr.save == SAVE_NONE)
-<<<<<<< HEAD
-	fnbody = gfc_init_default_dt (sym, fnbody, false);
-=======
 	{
 	  gfc_start_block (&tmpblock);
 	  gfc_init_default_dt (sym, &tmpblock, false);
 	  gfc_add_init_cleanup (block, gfc_finish_block (&tmpblock),
 				NULL_TREE);
 	}
->>>>>>> 6e7f08ad
       else
 	gcc_unreachable ();
     }
@@ -4285,36 +4205,21 @@
 	    tree not_0length;
 	    tree absent_failed;
 
-<<<<<<< HEAD
-	    not_0length = fold_build2 (NE_EXPR, boolean_type_node,
-				       cl->passed_length,
-				       fold_convert (gfc_charlen_type_node,
-						     integer_zero_node));
-=======
 	    not_0length = fold_build2_loc (input_location, NE_EXPR,
 					   boolean_type_node,
 					   cl->passed_length,
 					   fold_convert (gfc_charlen_type_node,
 							 integer_zero_node));
->>>>>>> 6e7f08ad
 	    /* The symbol needs to be referenced for gfc_get_symbol_decl.  */
 	    fsym->attr.referenced = 1;
 	    not_absent = gfc_conv_expr_present (fsym);
 
-<<<<<<< HEAD
-	    absent_failed = fold_build2 (TRUTH_OR_EXPR, boolean_type_node,
-					 not_0length, not_absent);
-
-	    cond = fold_build2 (TRUTH_AND_EXPR, boolean_type_node,
-				cond, absent_failed);
-=======
 	    absent_failed = fold_build2_loc (input_location, TRUTH_OR_EXPR,
 					     boolean_type_node, not_0length,
 					     not_absent);
 
 	    cond = fold_build2_loc (input_location, TRUTH_AND_EXPR,
 				    boolean_type_node, cond, absent_failed);
->>>>>>> 6e7f08ad
 	  }
 
 	/* Build the runtime check.  */
@@ -4621,11 +4526,7 @@
   tree tmp;
   stmtblock_t init, cleanup;
   stmtblock_t body;
-<<<<<<< HEAD
-  tree result;
-=======
   gfc_wrapped_block try_block;
->>>>>>> 6e7f08ad
   tree recurcheckvar = NULL_TREE;
   gfc_symbol *sym;
   gfc_symbol *previous_procedure_symbol;
@@ -4719,34 +4620,8 @@
   /* Now generate the code for the body of this function.  */
   gfc_init_block (&body);
 
-<<<<<<< HEAD
-   is_recursive = sym->attr.recursive
-		  || (sym->attr.entry_master
-		      && sym->ns->entries->sym->attr.recursive);
-   if ((gfc_option.rtcheck & GFC_RTCHECK_RECURSION)
-	  && !is_recursive
-	  && !gfc_option.flag_recursive)
-     {
-       char * msg;
-
-       asprintf (&msg, "Recursive call to nonrecursive procedure '%s'",
-		 sym->name);
-       recurcheckvar = gfc_create_var (boolean_type_node, "is_recursive");
-       TREE_STATIC (recurcheckvar) = 1;
-       DECL_INITIAL (recurcheckvar) = boolean_false_node;
-       gfc_add_expr_to_block (&block, recurcheckvar);
-       gfc_trans_runtime_check (true, false, recurcheckvar, &block,
-				&sym->declared_at, msg);
-       gfc_add_modify (&block, recurcheckvar, boolean_true_node);
-       gfc_free (msg);
-    }
-
-  if (TREE_TYPE (DECL_RESULT (fndecl)) != void_type_node
-        && sym->attr.subroutine)
-=======
   if (TREE_TYPE (DECL_RESULT (fndecl)) != void_type_node
 	&& sym->attr.subroutine)
->>>>>>> 6e7f08ad
     {
       tree alternate_return;
       alternate_return = gfc_get_fake_result_decl (sym, 0);
@@ -4781,33 +4656,12 @@
 	      && sym->ts.u.derived->attr.alloc_comp)
 	    {
 	      rank = sym->as ? sym->as->rank : 0;
-<<<<<<< HEAD
-	      tmp2 = gfc_nullify_alloc_comp (sym->ts.u.derived, result, rank);
-	      gfc_add_expr_to_block (&block, tmp2);
-	    }
-	  else if (sym->attr.allocatable && sym->attr.dimension == 0)
-	    gfc_add_modify (&block, result, fold_convert (TREE_TYPE (result),
-							  null_pointer_node));
-	}
-
-      gfc_add_expr_to_block (&block, tmp);
-
-      /* Reset recursion-check variable.  */
-      if ((gfc_option.rtcheck & GFC_RTCHECK_RECURSION)
-	     && !is_recursive
-	     && !gfc_option.flag_openmp
-	     && recurcheckvar != NULL_TREE)
-	{
-	  gfc_add_modify (&block, recurcheckvar, boolean_false_node);
-	  recurcheckvar = NULL;
-=======
 	      tmp = gfc_nullify_alloc_comp (sym->ts.u.derived, result, rank);
 	      gfc_add_expr_to_block (&init, tmp);
 	    }
 	  else if (sym->attr.allocatable && sym->attr.dimension == 0)
 	    gfc_add_modify (&init, result, fold_convert (TREE_TYPE (result),
 							 null_pointer_node));
->>>>>>> 6e7f08ad
 	}
 
       if (result == NULL_TREE)
@@ -4831,21 +4685,8 @@
 	 && !gfc_option.gfc_flag_openmp
 	 && recurcheckvar != NULL_TREE)
     {
-<<<<<<< HEAD
-      gfc_add_expr_to_block (&block, tmp);
-      /* Reset recursion-check variable.  */
-      if ((gfc_option.rtcheck & GFC_RTCHECK_RECURSION)
-	     && !is_recursive
-	     && !gfc_option.flag_openmp
-	     && recurcheckvar != NULL_TREE)
-	{
-	  gfc_add_modify (&block, recurcheckvar, boolean_false_node);
-	  recurcheckvar = NULL_TREE;
-	}
-=======
       gfc_add_modify (&cleanup, recurcheckvar, boolean_false_node);
       recurcheckvar = NULL;
->>>>>>> 6e7f08ad
     }
 
   /* Finish the function body and add init and cleanup code.  */

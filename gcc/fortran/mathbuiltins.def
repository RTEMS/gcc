--- conflicted
+++ resolved
@@ -1,8 +1,4 @@
-<<<<<<< HEAD
-/* Copyright (C) 2004, 2005, 2007, 2008 Free Software Foundation, Inc.
-=======
 /* Copyright (C) 2004, 2005, 2007, 2008, 2010 Free Software Foundation, Inc.
->>>>>>> 03d20231
 
 This file is part of GCC.
 
@@ -56,24 +52,6 @@
 DEFINE_MATH_BUILTIN   (LGAMMA,"lgamma", 0)
 DEFINE_MATH_BUILTIN   (HYPOT, "hypot",  1)
 
-<<<<<<< HEAD
-/* OTHER_BUILTIN (CODE, NAME, PROTOTYPE_TYPE)
-   For floating-point builtins that do not directly correspond to a
-   Fortran intrinsic. This is used to map the different variants (float,
-   double and long double) and to build the quad-precision decls.  */
-OTHER_BUILTIN (CABS,      "cabs",      cabs)
-OTHER_BUILTIN (COPYSIGN,  "copysign",  2)
-OTHER_BUILTIN (FABS,      "fabs",      1)
-OTHER_BUILTIN (FMOD,      "fmod",      2)
-OTHER_BUILTIN (FREXP,     "frexp",     frexp)
-OTHER_BUILTIN (HUGE_VAL,  "huge_val",  0)
-OTHER_BUILTIN (LLROUND,   "llround",   llround)
-OTHER_BUILTIN (LROUND,    "lround",    lround)
-OTHER_BUILTIN (NEXTAFTER, "nextafter", 2)
-OTHER_BUILTIN (ROUND,     "round",     1)
-OTHER_BUILTIN (SCALBN,    "scalbn",    scalbn)
-OTHER_BUILTIN (TRUNC,     "trunc",     1)
-=======
 /* OTHER_BUILTIN (CODE, NAME, PROTOTYPE_TYPE, CONST)
    For floating-point builtins that do not directly correspond to a
    Fortran intrinsic. This is used to map the different variants (float,
@@ -90,5 +68,4 @@
 OTHER_BUILTIN (POW,       "pow",       1,       true)
 OTHER_BUILTIN (ROUND,     "round",     1,       true)
 OTHER_BUILTIN (SCALBN,    "scalbn",    scalbn,  true)
-OTHER_BUILTIN (TRUNC,     "trunc",     1,       true)
->>>>>>> 03d20231
+OTHER_BUILTIN (TRUNC,     "trunc",     1,       true)
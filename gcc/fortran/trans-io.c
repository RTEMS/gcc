--- conflicted
+++ resolved
@@ -1801,15 +1801,6 @@
     {
       gfc_st_parameter_field *p = &st_parameter_field[IOPARM_common_flags];
 
-<<<<<<< HEAD
-      tmp = fold_build3 (COMPONENT_REF, st_parameter[IOPARM_ptype_common].type,
-			 dt_parm, TYPE_FIELDS (TREE_TYPE (dt_parm)), NULL_TREE);
-      tmp = fold_build3 (COMPONENT_REF, TREE_TYPE (p->field),
-			  tmp, p->field, NULL_TREE);
-      tmp = fold_build2 (BIT_AND_EXPR, TREE_TYPE (tmp),
-			  tmp, build_int_cst (TREE_TYPE (tmp),
-			  IOPARM_common_libreturn_mask));
-=======
       tmp = fold_build3_loc (input_location, COMPONENT_REF,
 			     st_parameter[IOPARM_ptype_common].type,
 			     dt_parm, TYPE_FIELDS (TREE_TYPE (dt_parm)),
@@ -1819,7 +1810,6 @@
       tmp = fold_build2_loc (input_location, BIT_AND_EXPR, TREE_TYPE (tmp),
 			     tmp, build_int_cst (TREE_TYPE (tmp),
 			     IOPARM_common_libreturn_mask));
->>>>>>> 6e7f08ad
     }
   else /* IOLENGTH */
     tmp = NULL_TREE;

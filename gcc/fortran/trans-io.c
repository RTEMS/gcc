--- conflicted
+++ resolved
@@ -153,11 +153,7 @@
 static void
 gfc_build_st_parameter (enum ioparam_type ptype, tree *types)
 {
-<<<<<<< HEAD
-  int type;
-=======
   unsigned int type;
->>>>>>> 81f40b79
   gfc_st_parameter_field *p;
   char name[64];
   size_t len;

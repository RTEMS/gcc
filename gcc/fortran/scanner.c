/* Character scanner.
   Copyright (C) 2000-2015 Free Software Foundation, Inc.
   Contributed by Andy Vaught

This file is part of GCC.

GCC is free software; you can redistribute it and/or modify it under
the terms of the GNU General Public License as published by the Free
Software Foundation; either version 3, or (at your option) any later
version.

GCC is distributed in the hope that it will be useful, but WITHOUT ANY
WARRANTY; without even the implied warranty of MERCHANTABILITY or
FITNESS FOR A PARTICULAR PURPOSE.  See the GNU General Public License
for more details.

You should have received a copy of the GNU General Public License
along with GCC; see the file COPYING3.  If not see
<http://www.gnu.org/licenses/>.  */

/* Set of subroutines to (ultimately) return the next character to the
   various matching subroutines.  This file's job is to read files and
   build up lines that are parsed by the parser.  This means that we
   handle continuation lines and "include" lines.

   The first thing the scanner does is to load an entire file into
   memory.  We load the entire file into memory for a couple reasons.
   The first is that we want to be able to deal with nonseekable input
   (pipes, stdin) and there is a lot of backing up involved during
   parsing.

   The second is that we want to be able to print the locus of errors,
   and an error on line 999999 could conflict with something on line
   one.  Given nonseekable input, we've got to store the whole thing.

   One thing that helps are the column truncation limits that give us
   an upper bound on the size of individual lines.  We don't store the
   truncated stuff.

   From the scanner's viewpoint, the higher level subroutines ask for
   new characters and do a lot of jumping backwards.  */

#include "config.h"
#include "system.h"
#include "coretypes.h"
#include "gfortran.h"
#include "toplev.h"	/* For set_src_pwd.  */
#include "debug.h"
#include "options.h"
#include "cpp.h"
#include "scanner.h"

/* List of include file search directories.  */
gfc_directorylist *include_dirs, *intrinsic_modules_dirs;

static gfc_file *file_head, *current_file;

static int continue_flag, end_flag, gcc_attribute_flag;
/* If !$omp/!$acc occurred in current comment line.  */
static int openmp_flag, openacc_flag;
static int continue_count, continue_line;
static locus openmp_locus;
static locus openacc_locus;
static locus gcc_attribute_locus;

gfc_source_form gfc_current_form;
static gfc_linebuf *line_head, *line_tail;
       
locus gfc_current_locus;
const char *gfc_source_file;
static FILE *gfc_src_file;
static gfc_char_t *gfc_src_preprocessor_lines[2];

static struct gfc_file_change
{
  const char *filename;
  gfc_linebuf *lb;
  int line;
} *file_changes;
size_t file_changes_cur, file_changes_count;
size_t file_changes_allocated;


/* Functions dealing with our wide characters (gfc_char_t) and
   sequences of such characters.  */

int
gfc_wide_fits_in_byte (gfc_char_t c)
{
  return (c <= UCHAR_MAX);
}

static inline int
wide_is_ascii (gfc_char_t c)
{
  return (gfc_wide_fits_in_byte (c) && ((unsigned char) c & ~0x7f) == 0);
}

int
gfc_wide_is_printable (gfc_char_t c)
{
  return (gfc_wide_fits_in_byte (c) && ISPRINT ((unsigned char) c));
}

gfc_char_t
gfc_wide_tolower (gfc_char_t c)
{
  return (wide_is_ascii (c) ? (gfc_char_t) TOLOWER((unsigned char) c) : c);
}

gfc_char_t
gfc_wide_toupper (gfc_char_t c)
{
  return (wide_is_ascii (c) ? (gfc_char_t) TOUPPER((unsigned char) c) : c);
}

int
gfc_wide_is_digit (gfc_char_t c)
{
  return (c >= '0' && c <= '9');
}

static inline int
wide_atoi (gfc_char_t *c)
{
#define MAX_DIGITS 20
  char buf[MAX_DIGITS+1];
  int i = 0;

  while (gfc_wide_is_digit(*c) && i < MAX_DIGITS)
    buf[i++] = *c++;
  buf[i] = '\0';
  return atoi (buf);
}

size_t
gfc_wide_strlen (const gfc_char_t *str)
{
  size_t i;

  for (i = 0; str[i]; i++)
    ;

  return i;
}

gfc_char_t *
gfc_wide_memset (gfc_char_t *b, gfc_char_t c, size_t len)
{
  size_t i;

  for (i = 0; i < len; i++)
    b[i] = c;

  return b;
}

static gfc_char_t *
wide_strcpy (gfc_char_t *dest, const gfc_char_t *src)
{
  gfc_char_t *d;

  for (d = dest; (*d = *src) != '\0'; ++src, ++d)
    ;

  return dest;
}

static gfc_char_t *
wide_strchr (const gfc_char_t *s, gfc_char_t c)
{
  do {
    if (*s == c)
      {
        return CONST_CAST(gfc_char_t *, s);
      }
  } while (*s++);
  return 0;
}

char *
gfc_widechar_to_char (const gfc_char_t *s, int length)
{
  size_t len, i;
  char *res;

  if (s == NULL)
    return NULL;

  /* Passing a negative length is used to indicate that length should be
     calculated using gfc_wide_strlen().  */
  len = (length >= 0 ? (size_t) length : gfc_wide_strlen (s));
  res = XNEWVEC (char, len + 1);

  for (i = 0; i < len; i++)
    {
      gcc_assert (gfc_wide_fits_in_byte (s[i]));
      res[i] = (unsigned char) s[i];
    }

  res[len] = '\0';
  return res;
}

gfc_char_t *
gfc_char_to_widechar (const char *s)
{
  size_t len, i;
  gfc_char_t *res;

  if (s == NULL)
    return NULL;

  len = strlen (s);
  res = gfc_get_wide_string (len + 1);

  for (i = 0; i < len; i++)
    res[i] = (unsigned char) s[i];

  res[len] = '\0';
  return res;
}

static int
wide_strncmp (const gfc_char_t *s1, const char *s2, size_t n)
{
  gfc_char_t c1, c2;

  while (n-- > 0)
    {
      c1 = *s1++;
      c2 = *s2++;
      if (c1 != c2)
	return (c1 > c2 ? 1 : -1);
      if (c1 == '\0')
	return 0;
    }
  return 0;
}

int
gfc_wide_strncasecmp (const gfc_char_t *s1, const char *s2, size_t n)
{
  gfc_char_t c1, c2;

  while (n-- > 0)
    {
      c1 = gfc_wide_tolower (*s1++);
      c2 = TOLOWER (*s2++);
      if (c1 != c2)
	return (c1 > c2 ? 1 : -1);
      if (c1 == '\0')
	return 0;
    }
  return 0;
}


/* Main scanner initialization.  */

void
gfc_scanner_init_1 (void)
{
  file_head = NULL;
  line_head = NULL;
  line_tail = NULL;

  continue_count = 0;
  continue_line = 0;

  end_flag = 0;
}


/* Main scanner destructor.  */

void
gfc_scanner_done_1 (void)
{
  gfc_linebuf *lb;
  gfc_file *f;

  while(line_head != NULL) 
    {
      lb = line_head->next;
      free (line_head);
      line_head = lb;
    }
     
  while(file_head != NULL) 
    {
      f = file_head->next;
      free (file_head->filename);
      free (file_head);
      file_head = f;    
    }
}


/* Adds path to the list pointed to by list.  */

static void
add_path_to_list (gfc_directorylist **list, const char *path,
		  bool use_for_modules, bool head, bool warn)
{
  gfc_directorylist *dir;
  const char *p;
  char *q;
  struct stat st;
  size_t len;
  int i;
  
  p = path;
  while (*p == ' ' || *p == '\t')  /* someone might do "-I include" */
    if (*p++ == '\0')
      return;

  /* Strip trailing directory separators from the path, as this
     will confuse Windows systems.  */
  len = strlen (p);
  q = (char *) alloca (len + 1);
  memcpy (q, p, len + 1);
  i = len - 1;
  while (i >=0 && IS_DIR_SEPARATOR (q[i]))
    q[i--] = '\0';

  if (stat (q, &st))
    {
      if (errno != ENOENT)
	gfc_warning_now (0, "Include directory %qs: %s", path,
			 xstrerror(errno));
      else if (warn)
	gfc_warning_now (OPT_Wmissing_include_dirs,
			 "Nonexistent include directory %qs", path);
      return;
    }
  else if (!S_ISDIR (st.st_mode))
    {
      gfc_warning_now (0, "%qs is not a directory", path);
      return;
    }

  if (head || *list == NULL)
    {
      dir = XCNEW (gfc_directorylist);
      if (!head)
        *list = dir;
    }
  else
    {
      dir = *list;
      while (dir->next)
	dir = dir->next;

      dir->next = XCNEW (gfc_directorylist);
      dir = dir->next;
    }

  dir->next = head ? *list : NULL;
  if (head)
    *list = dir;
  dir->use_for_modules = use_for_modules;
  dir->path = XCNEWVEC (char, strlen (p) + 2);
  strcpy (dir->path, p);
  strcat (dir->path, "/");	/* make '/' last character */
}


void
gfc_add_include_path (const char *path, bool use_for_modules, bool file_dir,
		      bool warn)
{
  add_path_to_list (&include_dirs, path, use_for_modules, file_dir, warn);

  /* For '#include "..."' these directories are automatically searched.  */
  if (!file_dir)
    gfc_cpp_add_include_path (xstrdup(path), true);
}


void
gfc_add_intrinsic_modules_path (const char *path)
{
  add_path_to_list (&intrinsic_modules_dirs, path, true, false, false);
}


/* Release resources allocated for options.  */

void
gfc_release_include_path (void)
{
  gfc_directorylist *p;

  while (include_dirs != NULL)
    {
      p = include_dirs;
      include_dirs = include_dirs->next;
      free (p->path);
      free (p);
    }

  while (intrinsic_modules_dirs != NULL)
    {
      p = intrinsic_modules_dirs;
      intrinsic_modules_dirs = intrinsic_modules_dirs->next;
      free (p->path);
      free (p);
    }

  free (gfc_option.module_dir);
}


static FILE *
open_included_file (const char *name, gfc_directorylist *list,
		    bool module, bool system)
{
  char *fullname;
  gfc_directorylist *p;
  FILE *f;

  for (p = list; p; p = p->next)
    {
      if (module && !p->use_for_modules)
	continue;

      fullname = (char *) alloca(strlen (p->path) + strlen (name) + 1);
      strcpy (fullname, p->path);
      strcat (fullname, name);

      f = gfc_open_file (fullname);
      if (f != NULL)
	{
	  if (gfc_cpp_makedep ())
	    gfc_cpp_add_dep (fullname, system);

	  return f;
	}
    }

  return NULL;
}


/* Opens file for reading, searching through the include directories
   given if necessary.  If the include_cwd argument is true, we try
   to open the file in the current directory first.  */

FILE *
gfc_open_included_file (const char *name, bool include_cwd, bool module)
{
  FILE *f = NULL;

  if (IS_ABSOLUTE_PATH (name) || include_cwd)
    {
      f = gfc_open_file (name);
      if (f && gfc_cpp_makedep ())
	gfc_cpp_add_dep (name, false);
    }

  if (!f)
    f = open_included_file (name, include_dirs, module, false);

  return f;
}


/* Test to see if we're at the end of the main source file.  */

int
gfc_at_end (void)
{
  return end_flag;
}


/* Test to see if we're at the end of the current file.  */

int
gfc_at_eof (void)
{
  if (gfc_at_end ())
    return 1;

  if (line_head == NULL)
    return 1;			/* Null file */

  if (gfc_current_locus.lb == NULL)
    return 1;

  return 0;
}


/* Test to see if we're at the beginning of a new line.  */

int
gfc_at_bol (void)
{
  if (gfc_at_eof ())
    return 1;

  return (gfc_current_locus.nextc == gfc_current_locus.lb->line);
}


/* Test to see if we're at the end of a line.  */

int
gfc_at_eol (void)
{
  if (gfc_at_eof ())
    return 1;

  return (*gfc_current_locus.nextc == '\0');
}

static void
add_file_change (const char *filename, int line)
{
  if (file_changes_count == file_changes_allocated)
    {
      if (file_changes_allocated)
	file_changes_allocated *= 2;
      else
	file_changes_allocated = 16;
      file_changes = XRESIZEVEC (struct gfc_file_change, file_changes,
				 file_changes_allocated);
    }
  file_changes[file_changes_count].filename = filename;
  file_changes[file_changes_count].lb = NULL;
  file_changes[file_changes_count++].line = line;
}

static void
report_file_change (gfc_linebuf *lb)
{
  size_t c = file_changes_cur;
  while (c < file_changes_count
	 && file_changes[c].lb == lb)
    {
      if (file_changes[c].filename)
	(*debug_hooks->start_source_file) (file_changes[c].line,
					   file_changes[c].filename);
      else
	(*debug_hooks->end_source_file) (file_changes[c].line);
      ++c;
    }
  file_changes_cur = c;
}

void
gfc_start_source_files (void)
{
  /* If the debugger wants the name of the main source file,
     we give it.  */
  if (debug_hooks->start_end_main_source_file)
    (*debug_hooks->start_source_file) (0, gfc_source_file);

  file_changes_cur = 0;
  report_file_change (gfc_current_locus.lb);
}

void
gfc_end_source_files (void)
{
  report_file_change (NULL);

  if (debug_hooks->start_end_main_source_file)
    (*debug_hooks->end_source_file) (0);
}

/* Advance the current line pointer to the next line.  */

void
gfc_advance_line (void)
{
  if (gfc_at_end ())
    return;

  if (gfc_current_locus.lb == NULL) 
    {
      end_flag = 1;
      return;
    } 

  if (gfc_current_locus.lb->next
      && !gfc_current_locus.lb->next->dbg_emitted)
    {
      report_file_change (gfc_current_locus.lb->next);
      gfc_current_locus.lb->next->dbg_emitted = true;
    }

  gfc_current_locus.lb = gfc_current_locus.lb->next;

  if (gfc_current_locus.lb != NULL)	 
    gfc_current_locus.nextc = gfc_current_locus.lb->line;
  else 
    {
      gfc_current_locus.nextc = NULL;
      end_flag = 1;
    }       
}


/* Get the next character from the input, advancing gfc_current_file's
   locus.  When we hit the end of the line or the end of the file, we
   start returning a '\n' in order to complete the current statement.
   No Fortran line conventions are implemented here.

   Requiring explicit advances to the next line prevents the parse
   pointer from being on the wrong line if the current statement ends
   prematurely.  */

static gfc_char_t
next_char (void)
{
  gfc_char_t c;
  
  if (gfc_current_locus.nextc == NULL)
    return '\n';

  c = *gfc_current_locus.nextc++;
  if (c == '\0')
    {
      gfc_current_locus.nextc--; /* Remain on this line.  */
      c = '\n';
    }

  return c;
}


/* Skip a comment.  When we come here the parse pointer is positioned
   immediately after the comment character.  If we ever implement
   compiler directives within comments, here is where we parse the
   directive.  */

static void
skip_comment_line (void)
{
  gfc_char_t c;

  do
    {
      c = next_char ();
    }
  while (c != '\n');

  gfc_advance_line ();
}


int
gfc_define_undef_line (void)
{
  char *tmp;

  /* All lines beginning with '#' are either #define or #undef.  */
  if (debug_info_level != DINFO_LEVEL_VERBOSE || gfc_peek_ascii_char () != '#')
    return 0;

  if (wide_strncmp (gfc_current_locus.nextc, "#define ", 8) == 0)
    {
      tmp = gfc_widechar_to_char (&gfc_current_locus.nextc[8], -1);
      (*debug_hooks->define) (gfc_linebuf_linenum (gfc_current_locus.lb),
			      tmp);
      free (tmp);
    }

  if (wide_strncmp (gfc_current_locus.nextc, "#undef ", 7) == 0)
    {
      tmp = gfc_widechar_to_char (&gfc_current_locus.nextc[7], -1);
      (*debug_hooks->undef) (gfc_linebuf_linenum (gfc_current_locus.lb),
			     tmp);
      free (tmp);
    }

  /* Skip the rest of the line.  */
  skip_comment_line ();

  return 1;
}


/* Return true if GCC$ was matched.  */
static bool
skip_gcc_attribute (locus start)
{
  bool r = false;
  char c;
  locus old_loc = gfc_current_locus;

  if ((c = next_char ()) == 'g' || c == 'G')
    if ((c = next_char ()) == 'c' || c == 'C')
      if ((c = next_char ()) == 'c' || c == 'C')
	if ((c = next_char ()) == '$')
	  r = true;

  if (r == false)
    gfc_current_locus = old_loc;
  else
   {
      gcc_attribute_flag = 1;
      gcc_attribute_locus = old_loc;
      gfc_current_locus = start;
   }

  return r;
}

/* Return true if CC was matched.  */
static bool
skip_free_oacc_sentinel (locus start, locus old_loc)
{
  bool r = false;
  char c;

  if ((c = next_char ()) == 'c' || c == 'C')
    if ((c = next_char ()) == 'c' || c == 'C')
      r = true;

  if (r)
   {
      if ((c = next_char ()) == ' ' || c == '\t'
	  || continue_flag)
	{
	  while (gfc_is_whitespace (c))
	    c = next_char ();
	  if (c != '\n' && c != '!')
	    {
	      openacc_flag = 1;
	      openacc_locus = old_loc;
	      gfc_current_locus = start;
	    }
	  else 
	    r = false;
	}
      else
	{
	  gfc_warning_now (0, "!$ACC at %C starts a commented "
			   "line as it neither is followed "
			   "by a space nor is a "
			   "continuation line");
	  r = false;
	}
   }

  return r;
}

/* Return true if MP was matched.  */
static bool
skip_free_omp_sentinel (locus start, locus old_loc)
{
  bool r = false;
  char c;

  if ((c = next_char ()) == 'm' || c == 'M')
    if ((c = next_char ()) == 'p' || c == 'P')
      r = true;

  if (r)
   {
      if ((c = next_char ()) == ' ' || c == '\t'
	  || continue_flag)
	{
	  while (gfc_is_whitespace (c))
	    c = next_char ();
	  if (c != '\n' && c != '!')
	    {
	      openmp_flag = 1;
	      openmp_locus = old_loc;
	      gfc_current_locus = start;
	    }
	  else 
	    r = false;
	}
      else
	{
	  gfc_warning_now (0, "!$OMP at %C starts a commented "
			   "line as it neither is followed "
			   "by a space nor is a "
			   "continuation line");
	  r = false;
	}
   }

  return r;
}

/* Comment lines are null lines, lines containing only blanks or lines
   on which the first nonblank line is a '!'.
   Return true if !$ openmp or openacc conditional compilation sentinel was
   seen.  */

static bool
skip_free_comments (void)
{
  locus start;
  gfc_char_t c;
  int at_bol;

  for (;;)
    {
      at_bol = gfc_at_bol ();
      start = gfc_current_locus;
      if (gfc_at_eof ())
	break;

      do
	c = next_char ();
      while (gfc_is_whitespace (c));

      if (c == '\n')
	{
	  gfc_advance_line ();
	  continue;
	}

      if (c == '!')
	{
	  /* Keep the !GCC$ line.  */
	  if (at_bol && skip_gcc_attribute (start))
	    return false;

	  /* If -fopenmp/-fopenacc, we need to handle here 2 things:
	     1) don't treat !$omp/!$acc as comments, but directives
	     2) handle OpenMP/OpenACC conditional compilation, where
		!$ should be treated as 2 spaces (for initial lines
		only if followed by space).  */
	  if (at_bol)
	  {
	    if ((flag_openmp || flag_openmp_simd)
		&& flag_openacc)
	      {
		locus old_loc = gfc_current_locus;
		if (next_char () == '$')
		  {
		    c = next_char ();
		    if (c == 'o' || c == 'O')
		      {
			if (skip_free_omp_sentinel (start, old_loc))
			  return false;
			gfc_current_locus = old_loc;
			next_char ();
			c = next_char ();
		      }
		    else if (c == 'a' || c == 'A')
		      {
			if (skip_free_oacc_sentinel (start, old_loc))
			  return false;
			gfc_current_locus = old_loc;
			next_char ();
			c = next_char ();
		      }
		    if (continue_flag || c == ' ' || c == '\t')
		      {
			gfc_current_locus = old_loc;
			next_char ();
			openmp_flag = openacc_flag = 0;
			return true;
		      }
		  }
		gfc_current_locus = old_loc;
	      }
	    else if ((flag_openmp || flag_openmp_simd)
		     && !flag_openacc)
	      {
		locus old_loc = gfc_current_locus;
		if (next_char () == '$')
		  {
		    c = next_char ();
		    if (c == 'o' || c == 'O')
		      {
			if (skip_free_omp_sentinel (start, old_loc))
			  return false;
			gfc_current_locus = old_loc;
			next_char ();
			c = next_char ();
		      }
		    if (continue_flag || c == ' ' || c == '\t')
		      {
			gfc_current_locus = old_loc;
			next_char ();
			openmp_flag = 0;
			return true;
		      }
		  }
		gfc_current_locus = old_loc;
	      }
	    else if (flag_openacc
		     && !(flag_openmp || flag_openmp_simd))
	      {
		locus old_loc = gfc_current_locus;
		if (next_char () == '$')
		  {
		    c = next_char ();
		      if (c == 'a' || c == 'A')
			{
			  if (skip_free_oacc_sentinel (start, old_loc))
			    return false;
			  gfc_current_locus = old_loc;
			  next_char();
			  c = next_char();
			}
		      if (continue_flag || c == ' ' || c == '\t')
			{
			  gfc_current_locus = old_loc;
			  next_char();
			  openacc_flag = 0;
			  return true;
			}
		  }
		gfc_current_locus = old_loc;
	      }
	  }
	  skip_comment_line ();
	  continue;
	}

      break;
    }

  if (openmp_flag && at_bol)
    openmp_flag = 0;

  if (openacc_flag && at_bol)
    openacc_flag = 0;

  gcc_attribute_flag = 0;
  gfc_current_locus = start;
  return false;
}

/* Return true if MP was matched in fixed form.  */
static bool
<<<<<<< HEAD
skip_omp_attribute_fixed (locus *start)
=======
skip_fixed_omp_sentinel (locus *start)
>>>>>>> 3abdee23
{
  gfc_char_t c;
  if (((c = next_char ()) == 'm' || c == 'M')
      && ((c = next_char ()) == 'p' || c == 'P'))
    {
      c = next_char ();
      if (c != '\n'
	  && (continue_flag
	      || c == ' ' || c == '\t' || c == '0'))
	{
	  do
	    c = next_char ();
	  while (gfc_is_whitespace (c));
	  if (c != '\n' && c != '!')
	    {
	      /* Canonicalize to *$omp.  */
	      *start->nextc = '*';
	      openmp_flag = 1;
	      gfc_current_locus = *start;
	      return true;
	    }
	}
    }
  return false;
}

/* Return true if CC was matched in fixed form.  */
static bool
<<<<<<< HEAD
skip_oacc_attribute_fixed (locus *start)
=======
skip_fixed_oacc_sentinel (locus *start)
>>>>>>> 3abdee23
{
  gfc_char_t c;
  if (((c = next_char ()) == 'c' || c == 'C')
      && ((c = next_char ()) == 'c' || c == 'C'))
    {
      c = next_char ();
      if (c != '\n'
	  && (continue_flag
	      || c == ' ' || c == '\t' || c == '0'))
	{
	  do
	    c = next_char ();
	  while (gfc_is_whitespace (c));
	  if (c != '\n' && c != '!')
	    {
<<<<<<< HEAD
	      /* Canonicalize to *$omp.  */
=======
	      /* Canonicalize to *$acc.  */
>>>>>>> 3abdee23
	      *start->nextc = '*';
	      openacc_flag = 1;
	      gfc_current_locus = *start;
	      return true;
	    }
	}
    }
  return false;
}

/* Skip comment lines in fixed source mode.  We have the same rules as
   in skip_free_comment(), except that we can have a 'c', 'C' or '*'
   in column 1, and a '!' cannot be in column 6.  Also, we deal with
   lines with 'd' or 'D' in column 1, if the user requested this.  */

static void
skip_fixed_comments (void)
{
  locus start;
  int col;
  gfc_char_t c;

  if (! gfc_at_bol ())
    {
      start = gfc_current_locus;
      if (! gfc_at_eof ())
	{
	  do
	    c = next_char ();
	  while (gfc_is_whitespace (c));

	  if (c == '\n')
	    gfc_advance_line ();
	  else if (c == '!')
	    skip_comment_line ();
	}

      if (! gfc_at_bol ())
	{
	  gfc_current_locus = start;
	  return;
	}
    }

  for (;;)
    {
      start = gfc_current_locus;
      if (gfc_at_eof ())
	break;

      c = next_char ();
      if (c == '\n')
	{
	  gfc_advance_line ();
	  continue;
	}

      if (c == '!' || c == 'c' || c == 'C' || c == '*')
	{
	  if (skip_gcc_attribute (start))
	    {
	      /* Canonicalize to *$omp.  */
	      *start.nextc = '*';
	      return;
	    }

	  /* If -fopenmp/-fopenacc, we need to handle here 2 things:
	     1) don't treat !$omp/!$acc|c$omp/c$acc|*$omp / *$acc as comments, 
		but directives
	     2) handle OpenMP/OpenACC conditional compilation, where
		!$|c$|*$ should be treated as 2 spaces if the characters
		in columns 3 to 6 are valid fixed form label columns
		characters.  */
	  if (gfc_current_locus.lb != NULL
	      && continue_line < gfc_linebuf_linenum (gfc_current_locus.lb))
	    continue_line = gfc_linebuf_linenum (gfc_current_locus.lb);

	  if ((flag_openmp || flag_openmp_simd) && !flag_openacc)
	    {
	      if (next_char () == '$')
		{
		  c = next_char ();
		  if (c == 'o' || c == 'O')
		    {
<<<<<<< HEAD
		      if (skip_omp_attribute_fixed (&start))
=======
		      if (skip_fixed_omp_sentinel (&start))
>>>>>>> 3abdee23
			return;
		    }
		  else
		    goto check_for_digits;
		}
	      gfc_current_locus = start;
	    }

	  if (flag_openacc && !(flag_openmp || flag_openmp_simd))
	    {
	      if (next_char () == '$')
		{
		  c = next_char ();
		  if (c == 'a' || c == 'A')
		    {
<<<<<<< HEAD
		      if (skip_oacc_attribute_fixed (&start))
=======
		      if (skip_fixed_oacc_sentinel (&start))
>>>>>>> 3abdee23
			return;
		    }
		  else
		    goto check_for_digits;
		}
	      gfc_current_locus = start;
	    }

<<<<<<< HEAD
	  if (flag_openacc || (flag_openmp || flag_openmp_simd))
=======
	  if (flag_openacc || flag_openmp || flag_openmp_simd)
>>>>>>> 3abdee23
	    {
	      if (next_char () == '$')
		{
		  c = next_char ();
		  if (c == 'a' || c == 'A')
		    {
<<<<<<< HEAD
		      if (skip_oacc_attribute_fixed (&start))
=======
		      if (skip_fixed_oacc_sentinel (&start))
>>>>>>> 3abdee23
			return;
		    }
		  else if (c == 'o' || c == 'O')
		    {
<<<<<<< HEAD
		      if (skip_omp_attribute_fixed (&start))
=======
		      if (skip_fixed_omp_sentinel (&start))
>>>>>>> 3abdee23
			return;
		    }
		  else
		    goto check_for_digits;
		}
	      gfc_current_locus = start;
	    }

	  skip_comment_line ();
	  continue;

	  gcc_unreachable ();
check_for_digits:
	  {
	    int digit_seen = 0;

	    for (col = 3; col < 6; col++, c = next_char ())
	      if (c == ' ')
		continue;
	      else if (c == '\t')
		{
		  col = 6;
		  break;
		}
	      else if (c < '0' || c > '9')
		break;
	      else
		digit_seen = 1;

	    if (col == 6 && c != '\n'
		&& ((continue_flag && !digit_seen)
		    || c == ' ' || c == '\t' || c == '0'))
	      {
		gfc_current_locus = start;
		start.nextc[0] = ' ';
		start.nextc[1] = ' ';
		continue;
	      }
	    }
	  skip_comment_line ();
	  continue;
	}

      if (gfc_option.flag_d_lines != -1 && (c == 'd' || c == 'D'))
	{
	  if (gfc_option.flag_d_lines == 0)
	    {
	      skip_comment_line ();
	      continue;
	    }
	  else
	    *start.nextc = c = ' ';
	}

      col = 1;

      while (gfc_is_whitespace (c))
	{
	  c = next_char ();
	  col++;
	}

      if (c == '\n')
	{
	  gfc_advance_line ();
	  continue;
	}

      if (col != 6 && c == '!')
	{
	  if (gfc_current_locus.lb != NULL
	      && continue_line < gfc_linebuf_linenum (gfc_current_locus.lb))
	    continue_line = gfc_linebuf_linenum (gfc_current_locus.lb);
	  skip_comment_line ();
	  continue;
	}

      break;
    }

  openmp_flag = 0;
  openacc_flag = 0;
  gcc_attribute_flag = 0;
  gfc_current_locus = start;
}


/* Skips the current line if it is a comment.  */

void
gfc_skip_comments (void)
{
  if (gfc_current_form == FORM_FREE)
    skip_free_comments ();
  else
    skip_fixed_comments ();
}


/* Get the next character from the input, taking continuation lines
   and end-of-line comments into account.  This implies that comment
   lines between continued lines must be eaten here.  For higher-level
   subroutines, this flattens continued lines into a single logical
   line.  The in_string flag denotes whether we're inside a character
   context or not.  */

gfc_char_t
gfc_next_char_literal (gfc_instring in_string)
{
  locus old_loc;
  int i, prev_openmp_flag, prev_openacc_flag;
  gfc_char_t c;

  continue_flag = 0;
  prev_openacc_flag = prev_openmp_flag = 0;

restart:
  c = next_char ();
  if (gfc_at_end ())
    {
      continue_count = 0;
      return c;
    }

  if (gfc_current_form == FORM_FREE)
    {
      bool openmp_cond_flag;

      if (!in_string && c == '!')
	{
	  if (gcc_attribute_flag
	      && memcmp (&gfc_current_locus, &gcc_attribute_locus,
		 sizeof (gfc_current_locus)) == 0)
	    goto done;

	  if (openmp_flag
	      && memcmp (&gfc_current_locus, &openmp_locus,
		 sizeof (gfc_current_locus)) == 0)
	    goto done;

	  if (openacc_flag
	      && memcmp (&gfc_current_locus, &openacc_locus,
	         sizeof (gfc_current_locus)) == 0)
	    goto done;

	  /* This line can't be continued */
	  do
	    {
	      c = next_char ();
	    }
	  while (c != '\n');

	  /* Avoid truncation warnings for comment ending lines.  */
	  gfc_current_locus.lb->truncated = 0;

	  goto done;
	}

      /* Check to see if the continuation line was truncated.  */
      if (warn_line_truncation && gfc_current_locus.lb != NULL
	  && gfc_current_locus.lb->truncated)
	{
	  int maxlen = flag_free_line_length;
	  gfc_char_t *current_nextc = gfc_current_locus.nextc;

	  gfc_current_locus.lb->truncated = 0;
	  gfc_current_locus.nextc =  gfc_current_locus.lb->line + maxlen;
	  gfc_warning_now (OPT_Wline_truncation,
			   "Line truncated at %L", &gfc_current_locus);
	  gfc_current_locus.nextc = current_nextc;
	}

      if (c != '&')
	goto done;

      /* If the next nonblank character is a ! or \n, we've got a
	 continuation line.  */
      old_loc = gfc_current_locus;

      c = next_char ();
      while (gfc_is_whitespace (c))
	c = next_char ();

      /* Character constants to be continued cannot have commentary
	 after the '&'. However, there are cases where we may think we
	 are still in a string and we are looking for a possible
	 doubled quote and we end up here. See PR64506.  */

      if (in_string && c != '\n')
	{
	  gfc_current_locus = old_loc;
	  c = '&';
	  goto done;
	}

      if (c != '!' && c != '\n')
	{
	  gfc_current_locus = old_loc;
	  c = '&';
	  goto done;
	}

      if (flag_openmp)
	prev_openmp_flag = openmp_flag;
      if (flag_openacc)
	prev_openacc_flag = openacc_flag;

      continue_flag = 1;
      if (c == '!')
	skip_comment_line ();
      else
	gfc_advance_line ();
      
      if (gfc_at_eof ())
	goto not_continuation;

      /* We've got a continuation line.  If we are on the very next line after
	 the last continuation, increment the continuation line count and
	 check whether the limit has been exceeded.  */
      if (gfc_linebuf_linenum (gfc_current_locus.lb) == continue_line + 1)
	{
	  if (++continue_count == gfc_option.max_continue_free)
	    {
	      if (gfc_notification_std (GFC_STD_GNU) || pedantic)
		gfc_warning (0, "Limit of %d continuations exceeded in "
			     "statement at %C", gfc_option.max_continue_free);
	    }
	}

      /* Now find where it continues. First eat any comment lines.  */
      openmp_cond_flag = skip_free_comments ();

      if (gfc_current_locus.lb != NULL
	  && continue_line < gfc_linebuf_linenum (gfc_current_locus.lb))
	continue_line = gfc_linebuf_linenum (gfc_current_locus.lb);

      if (flag_openmp)
	if (prev_openmp_flag != openmp_flag && !openacc_flag)
	  {
	    gfc_current_locus = old_loc;
	    openmp_flag = prev_openmp_flag;
	    c = '&';
	    goto done;
	  }

      if (flag_openacc)
	if (prev_openacc_flag != openacc_flag && !openmp_flag)
	  {
	    gfc_current_locus = old_loc;
	    openacc_flag = prev_openacc_flag;
	    c = '&';
	    goto done;
	  }

      /* Now that we have a non-comment line, probe ahead for the
	 first non-whitespace character.  If it is another '&', then
	 reading starts at the next character, otherwise we must back
	 up to where the whitespace started and resume from there.  */

      old_loc = gfc_current_locus;

      c = next_char ();
      while (gfc_is_whitespace (c))
	c = next_char ();

      if (openmp_flag && !openacc_flag)
	{
	  for (i = 0; i < 5; i++, c = next_char ())
	    {
	      gcc_assert (gfc_wide_tolower (c) == (unsigned char) "!$omp"[i]);
	      if (i == 4)
		old_loc = gfc_current_locus;
	    }
	  while (gfc_is_whitespace (c))
	    c = next_char ();
	}
      if (openacc_flag && !openmp_flag)
	{
	  for (i = 0; i < 5; i++, c = next_char ())
	    {
	      gcc_assert (gfc_wide_tolower (c) == (unsigned char) "!$acc"[i]);
	      if (i == 4)
		old_loc = gfc_current_locus;
	    }
	  while (gfc_is_whitespace (c))
	    c = next_char ();
	}

      /* In case we have an OpenMP directive continued by OpenACC
	 sentinel, or vice versa, we get both openmp_flag and
	 openacc_flag on.  */

      if (openacc_flag && openmp_flag)
	{
	  int is_openmp = 0;
	  for (i = 0; i < 5; i++, c = next_char ())
	    {
	      if (gfc_wide_tolower (c) != (unsigned char) "!$acc"[i])
		is_openmp = 1;
	      if (i == 4)
		old_loc = gfc_current_locus;
	    }
	  gfc_error (is_openmp ? "Wrong OpenACC continuation at %C: "
		     "expected !$ACC, got !$OMP"
		     : "Wrong OpenMP continuation at %C: "
		     "expected !$OMP, got !$ACC");
	}

      if (c != '&')
	{
	  if (in_string)
	    {
	      gfc_current_locus.nextc--;
	      if (warn_ampersand && in_string == INSTRING_WARN)
		gfc_warning (OPT_Wampersand, 
			     "Missing %<&%> in continued character "
			     "constant at %C");
	    }
	  else if (!in_string && (c == '\'' || c == '"'))
	      goto done;
	  /* Both !$omp and !$ -fopenmp continuation lines have & on the
	     continuation line only optionally.  */
	  else if (openmp_flag || openacc_flag || openmp_cond_flag)
	    gfc_current_locus.nextc--;
	  else
	    {
	      c = ' ';
	      gfc_current_locus = old_loc;
	      goto done;
	    }
	}
    }
  else /* Fixed form.  */
    {
      /* Fixed form continuation.  */
      if (in_string != INSTRING_WARN && c == '!')
	{
	  /* Skip comment at end of line.  */
	  do
	    {
	      c = next_char ();
	    }
	  while (c != '\n');

	  /* Avoid truncation warnings for comment ending lines.  */
	  gfc_current_locus.lb->truncated = 0;
	}

      if (c != '\n')
	goto done;

      /* Check to see if the continuation line was truncated.  */
      if (warn_line_truncation && gfc_current_locus.lb != NULL
	  && gfc_current_locus.lb->truncated)
	{
	  gfc_current_locus.lb->truncated = 0;
	  gfc_warning_now (OPT_Wline_truncation,
			   "Line truncated at %L", &gfc_current_locus);
	}

      if (flag_openmp)
	prev_openmp_flag = openmp_flag;
      if (flag_openacc)
	prev_openacc_flag = openacc_flag;

      continue_flag = 1;
      old_loc = gfc_current_locus;

      gfc_advance_line ();
      skip_fixed_comments ();

      /* See if this line is a continuation line.  */
      if (flag_openmp && openmp_flag != prev_openmp_flag && !openacc_flag)
	{
	  openmp_flag = prev_openmp_flag;
	  goto not_continuation;
	}
      if (flag_openacc && openacc_flag != prev_openacc_flag && !openmp_flag)
	{
	  openacc_flag = prev_openacc_flag;
	  goto not_continuation;
	}

      /* In case we have an OpenMP directive continued by OpenACC
	 sentinel, or vice versa, we get both openmp_flag and
	 openacc_flag on.  */
      if (openacc_flag && openmp_flag)
	{
	  int is_openmp = 0;
	  for (i = 0; i < 5; i++)
	    {
	      c = next_char ();
	      if (gfc_wide_tolower (c) != (unsigned char) "*$acc"[i])
		is_openmp = 1;
	    }
	  gfc_error (is_openmp ? "Wrong OpenACC continuation at %C: "
		     "expected !$ACC, got !$OMP"
		     : "Wrong OpenMP continuation at %C: "
		     "expected !$OMP, got !$ACC");
	}
      else if (!openmp_flag && !openacc_flag)
	for (i = 0; i < 5; i++)
	  {
	    c = next_char ();
	    if (c != ' ')
	      goto not_continuation;
	  }
      else if (openmp_flag)
	for (i = 0; i < 5; i++)
	  {
	    c = next_char ();
	    if (gfc_wide_tolower (c) != (unsigned char) "*$omp"[i])
	      goto not_continuation;
	  }
      else if (openacc_flag)
	for (i = 0; i < 5; i++)
	  {
	    c = next_char ();
	    if (gfc_wide_tolower (c) != (unsigned char) "*$acc"[i])
	      goto not_continuation;
	  }

      c = next_char ();
      if (c == '0' || c == ' ' || c == '\n')
	goto not_continuation;

      /* We've got a continuation line.  If we are on the very next line after
	 the last continuation, increment the continuation line count and
	 check whether the limit has been exceeded.  */
      if (gfc_linebuf_linenum (gfc_current_locus.lb) == continue_line + 1)
	{
	  if (++continue_count == gfc_option.max_continue_fixed)
	    {
	      if (gfc_notification_std (GFC_STD_GNU) || pedantic)
		gfc_warning (0, "Limit of %d continuations exceeded in "
			     "statement at %C",
			     gfc_option.max_continue_fixed);
	    }
	}

      if (gfc_current_locus.lb != NULL
	  && continue_line < gfc_linebuf_linenum (gfc_current_locus.lb))
	continue_line = gfc_linebuf_linenum (gfc_current_locus.lb);
    }

  /* Ready to read first character of continuation line, which might
     be another continuation line!  */
  goto restart;

not_continuation:
  c = '\n';
  gfc_current_locus = old_loc;

done:
  if (c == '\n')
    continue_count = 0;
  continue_flag = 0;
  return c;
}


/* Get the next character of input, folded to lowercase.  In fixed
   form mode, we also ignore spaces.  When matcher subroutines are
   parsing character literals, they have to call
   gfc_next_char_literal().  */

gfc_char_t
gfc_next_char (void)
{
  gfc_char_t c;

  do
    {
      c = gfc_next_char_literal (NONSTRING);
    }
  while (gfc_current_form == FORM_FIXED && gfc_is_whitespace (c));

  return gfc_wide_tolower (c);
}

char
gfc_next_ascii_char (void)
{
  gfc_char_t c = gfc_next_char ();

  return (gfc_wide_fits_in_byte (c) ? (unsigned char) c
				    : (unsigned char) UCHAR_MAX);
}


gfc_char_t
gfc_peek_char (void)
{
  locus old_loc;
  gfc_char_t c;

  old_loc = gfc_current_locus;
  c = gfc_next_char ();
  gfc_current_locus = old_loc;

  return c;
}


char
gfc_peek_ascii_char (void)
{
  gfc_char_t c = gfc_peek_char ();

  return (gfc_wide_fits_in_byte (c) ? (unsigned char) c
				    : (unsigned char) UCHAR_MAX);
}


/* Recover from an error.  We try to get past the current statement
   and get lined up for the next.  The next statement follows a '\n'
   or a ';'.  We also assume that we are not within a character
   constant, and deal with finding a '\'' or '"'.  */

void
gfc_error_recovery (void)
{
  gfc_char_t c, delim;

  if (gfc_at_eof ())
    return;

  for (;;)
    {
      c = gfc_next_char ();
      if (c == '\n' || c == ';')
	break;

      if (c != '\'' && c != '"')
	{
	  if (gfc_at_eof ())
	    break;
	  continue;
	}
      delim = c;

      for (;;)
	{
	  c = next_char ();

	  if (c == delim)
	    break;
	  if (c == '\n')
	    return;
	  if (c == '\\')
	    {
	      c = next_char ();
	      if (c == '\n')
		return;
	    }
	}
      if (gfc_at_eof ())
	break;
    }
}


/* Read ahead until the next character to be read is not whitespace.  */

void
gfc_gobble_whitespace (void)
{
  static int linenum = 0;
  locus old_loc;
  gfc_char_t c;

  do
    {
      old_loc = gfc_current_locus;
      c = gfc_next_char_literal (NONSTRING);
      /* Issue a warning for nonconforming tabs.  We keep track of the line
	 number because the Fortran matchers will often back up and the same
	 line will be scanned multiple times.  */
      if (warn_tabs && c == '\t')
	{
	  int cur_linenum = LOCATION_LINE (gfc_current_locus.lb->location);
	  if (cur_linenum != linenum)
	    {
	      linenum = cur_linenum;
	      gfc_warning_now (OPT_Wtabs, "Nonconforming tab character at %C");
	    }
	}
    }
  while (gfc_is_whitespace (c));

  gfc_current_locus = old_loc;
}


/* Load a single line into pbuf.

   If pbuf points to a NULL pointer, it is allocated.
   We truncate lines that are too long, unless we're dealing with
   preprocessor lines or if the option -ffixed-line-length-none is set,
   in which case we reallocate the buffer to fit the entire line, if
   need be.
   In fixed mode, we expand a tab that occurs within the statement
   label region to expand to spaces that leave the next character in
   the source region.

   If first_char is not NULL, it's a pointer to a single char value holding
   the first character of the line, which has already been read by the
   caller.  This avoids the use of ungetc().

   load_line returns whether the line was truncated.

   NOTE: The error machinery isn't available at this point, so we can't
	 easily report line and column numbers consistent with other 
	 parts of gfortran.  */

static int
load_line (FILE *input, gfc_char_t **pbuf, int *pbuflen, const int *first_char)
{
  static int linenum = 0, current_line = 1;
  int c, maxlen, i, preprocessor_flag, buflen = *pbuflen;
  int trunc_flag = 0, seen_comment = 0;
  int seen_printable = 0, seen_ampersand = 0, quoted = ' ';
  gfc_char_t *buffer;
  bool found_tab = false;

  /* Determine the maximum allowed line length.  */
  if (gfc_current_form == FORM_FREE)
    maxlen = flag_free_line_length;
  else if (gfc_current_form == FORM_FIXED)
    maxlen = flag_fixed_line_length;
  else
    maxlen = 72;

  if (*pbuf == NULL)
    {
      /* Allocate the line buffer, storing its length into buflen.
	 Note that if maxlen==0, indicating that arbitrary-length lines
	 are allowed, the buffer will be reallocated if this length is
	 insufficient; since 132 characters is the length of a standard
	 free-form line, we use that as a starting guess.  */
      if (maxlen > 0)
	buflen = maxlen;
      else
	buflen = 132;

      *pbuf = gfc_get_wide_string (buflen + 1);
    }

  i = 0;
  buffer = *pbuf;

  if (first_char)
    c = *first_char;
  else
    c = getc (input);

  /* In order to not truncate preprocessor lines, we have to
     remember that this is one.  */
  preprocessor_flag = (c == '#' ? 1 : 0);

  for (;;)
    {
      if (c == EOF)
	break;

      if (c == '\n')
	{
	  /* Check for illegal use of ampersand. See F95 Standard 3.3.1.3.  */
	  if (gfc_current_form == FORM_FREE 
	      && !seen_printable && seen_ampersand)
	    {
	      if (pedantic)
		gfc_error_now ("%<&%> not allowed by itself in line %d",
			       current_line);
	      else
		gfc_warning_now (0, "%<&%> not allowed by itself in line %d",
				 current_line);
	    }
	  break;
	}

      if (c == '\r' || c == '\0')
	goto next_char;			/* Gobble characters.  */

      if (c == '&')
	{
	  if (seen_ampersand)
	    {
	      seen_ampersand = 0;
	      seen_printable = 1;
	    }
	  else
	    seen_ampersand = 1;
	}

      if ((c != '&' && c != '!' && c != ' ') || (c == '!' && !seen_ampersand))
	seen_printable = 1;

      /* Is this a fixed-form comment?  */
      if (gfc_current_form == FORM_FIXED && i == 0
	  && (c == '*' || c == 'c' || c == 'd'))
	seen_comment = 1;

      if (quoted == ' ')
	{
	  if (c == '\'' || c == '"')
	    quoted = c;
	}
      else if (c == quoted)
	quoted = ' ';

      /* Is this a free-form comment?  */
      if (c == '!' && quoted == ' ')
        seen_comment = 1;

      /* Vendor extension: "<tab>1" marks a continuation line.  */
      if (found_tab)
	{
	  found_tab = false;
	  if (c >= '1' && c <= '9')
	    {
	      *(buffer-1) = c;
	      goto next_char;
	    }
	}

      if (gfc_current_form == FORM_FIXED && c == '\t' && i < 6)
	{
	  found_tab = true;

	  if (warn_tabs && seen_comment == 0 && current_line != linenum)
	    {
	      linenum = current_line;
	      gfc_warning_now (OPT_Wtabs,
			       "Nonconforming tab character in column %d "
			       "of line %d", i+1, linenum);
	    }

	  while (i < 6)
	    {
	      *buffer++ = ' ';
	      i++;
	    }

	  goto next_char;
	}

      *buffer++ = c;
      i++;

      if (maxlen == 0 || preprocessor_flag)
	{
	  if (i >= buflen)
	    {
	      /* Reallocate line buffer to double size to hold the
		overlong line.  */
	      buflen = buflen * 2;
	      *pbuf = XRESIZEVEC (gfc_char_t, *pbuf, (buflen + 1));
	      buffer = (*pbuf) + i;
	    }
	}
      else if (i >= maxlen)
	{
	  bool trunc_warn = true;

	  /* Enhancement, if the very next non-space character is an ampersand
	     or comment that we would otherwise warn about, don't mark as
	     truncated.  */

	  /* Truncate the rest of the line.  */
	  for (;;)
	    {
	      c = getc (input);
	      if (c == '\r' || c == ' ')
	        continue;

	      if (c == '\n' || c == EOF)
		break;

	      if (!trunc_warn && c != '!')
		trunc_warn = true;

	      if (trunc_warn && ((gfc_current_form == FORM_FIXED && c == '&')
		  || c == '!'))
		trunc_warn = false;

	      if (c == '!')
		seen_comment = 1;

	      if (trunc_warn && !seen_comment)
		trunc_flag = 1;
	    }

	  c = '\n';
	  continue;
	}

next_char:
      c = getc (input);
    }

  /* Pad lines to the selected line length in fixed form.  */
  if (gfc_current_form == FORM_FIXED
      && flag_fixed_line_length != 0
      && !preprocessor_flag
      && c != EOF)
    {
      while (i++ < maxlen)
	*buffer++ = ' ';
    }

  *buffer = '\0';
  *pbuflen = buflen;
  current_line++;

  return trunc_flag;
}


/* Get a gfc_file structure, initialize it and add it to
   the file stack.  */

static gfc_file *
get_file (const char *name, enum lc_reason reason ATTRIBUTE_UNUSED)
{
  gfc_file *f;

  f = XCNEW (gfc_file);

  f->filename = xstrdup (name);

  f->next = file_head;
  file_head = f;

  f->up = current_file;
  if (current_file != NULL)
    f->inclusion_line = current_file->line;

  linemap_add (line_table, reason, false, f->filename, 1);

  return f;
}


/* Deal with a line from the C preprocessor. The
   initial octothorp has already been seen.  */

static void
preprocessor_line (gfc_char_t *c)
{
  bool flag[5];
  int i, line;
  gfc_char_t *wide_filename;
  gfc_file *f;
  int escaped, unescape;
  char *filename;

  c++;
  while (*c == ' ' || *c == '\t')
    c++;

  if (*c < '0' || *c > '9')
    goto bad_cpp_line;

  line = wide_atoi (c);

  c = wide_strchr (c, ' ');
  if (c == NULL)
    {
      /* No file name given.  Set new line number.  */
      current_file->line = line;
      return;
    }

  /* Skip spaces.  */
  while (*c == ' ' || *c == '\t')
    c++;

  /* Skip quote.  */
  if (*c != '"')
    goto bad_cpp_line;
  ++c;

  wide_filename = c;

  /* Make filename end at quote.  */
  unescape = 0;
  escaped = false;
  while (*c && ! (!escaped && *c == '"'))
    {
      if (escaped)
	escaped = false;
      else if (*c == '\\')
	{
	  escaped = true;
	  unescape++;
	}
      ++c;
    }

  if (! *c)
    /* Preprocessor line has no closing quote.  */
    goto bad_cpp_line;

  *c++ = '\0';

  /* Undo effects of cpp_quote_string.  */
  if (unescape)
    {
      gfc_char_t *s = wide_filename;
      gfc_char_t *d = gfc_get_wide_string (c - wide_filename - unescape);

      wide_filename = d;
      while (*s)
	{
	  if (*s == '\\')
	    *d++ = *++s;
	  else
	    *d++ = *s;
	  s++;
	}
      *d = '\0';
    }

  /* Get flags.  */

  flag[1] = flag[2] = flag[3] = flag[4] = false;

  for (;;)
    {
      c = wide_strchr (c, ' ');
      if (c == NULL)
	break;

      c++;
      i = wide_atoi (c);

      if (1 <= i && i <= 4)
	flag[i] = true;
    }

  /* Convert the filename in wide characters into a filename in narrow
     characters.  */
  filename = gfc_widechar_to_char (wide_filename, -1);

  /* Interpret flags.  */

  if (flag[1]) /* Starting new file.  */
    {
      f = get_file (filename, LC_RENAME);
      add_file_change (f->filename, f->inclusion_line);
      current_file = f;
    }

  if (flag[2]) /* Ending current file.  */
    {
      if (!current_file->up
	  || filename_cmp (current_file->up->filename, filename) != 0)
	{
	  linemap_line_start (line_table, current_file->line, 80);
	  /* ??? One could compute the exact column where the filename
	     starts and compute the exact location here.  */
	  gfc_warning_now_at (linemap_position_for_column (line_table, 1),
			      0, "file %qs left but not entered",
			      filename);
	  current_file->line++;
	  if (unescape)
	    free (wide_filename);
	  free (filename);
	  return;
	}

      add_file_change (NULL, line);
      current_file = current_file->up;
      linemap_add (line_table, LC_RENAME, false, current_file->filename,
		   current_file->line);
    }

  /* The name of the file can be a temporary file produced by
     cpp. Replace the name if it is different.  */

  if (filename_cmp (current_file->filename, filename) != 0)
    {
       /* FIXME: we leak the old filename because a pointer to it may be stored
          in the linemap.  Alternative could be using GC or updating linemap to
          point to the new name, but there is no API for that currently.  */
      current_file->filename = xstrdup (filename);
    }

  /* Set new line number.  */
  current_file->line = line;
  if (unescape)
    free (wide_filename);
  free (filename);
  return;

 bad_cpp_line:
  linemap_line_start (line_table, current_file->line, 80);
  /* ??? One could compute the exact column where the directive
     starts and compute the exact location here.  */
  gfc_warning_now_at (linemap_position_for_column (line_table, 2), 0,
		      "Illegal preprocessor directive");
  current_file->line++;
}


static bool load_file (const char *, const char *, bool);

/* include_line()-- Checks a line buffer to see if it is an include
   line.  If so, we call load_file() recursively to load the included
   file.  We never return a syntax error because a statement like
   "include = 5" is perfectly legal.  We return false if no include was
   processed or true if we matched an include.  */

static bool
include_line (gfc_char_t *line)
{
  gfc_char_t quote, *c, *begin, *stop;
  char *filename;

  c = line;

  if (flag_openmp || flag_openmp_simd)
    {
      if (gfc_current_form == FORM_FREE)
	{
	  while (*c == ' ' || *c == '\t')
	    c++;
	  if (*c == '!' && c[1] == '$' && (c[2] == ' ' || c[2] == '\t'))
	    c += 3;
	}
      else
	{
	  if ((*c == '!' || *c == 'c' || *c == 'C' || *c == '*')
	      && c[1] == '$' && (c[2] == ' ' || c[2] == '\t'))
	    c += 3;
	}
    }

  while (*c == ' ' || *c == '\t')
    c++;

  if (gfc_wide_strncasecmp (c, "include", 7))
    return false;

  c += 7;
  while (*c == ' ' || *c == '\t')
    c++;

  /* Find filename between quotes.  */
  
  quote = *c++;
  if (quote != '"' && quote != '\'')
    return false;

  begin = c;

  while (*c != quote && *c != '\0')
    c++;

  if (*c == '\0')
    return false;

  stop = c++;
  
  while (*c == ' ' || *c == '\t')
    c++;

  if (*c != '\0' && *c != '!')
    return false;

  /* We have an include line at this point.  */

  *stop = '\0'; /* It's ok to trash the buffer, as this line won't be
		   read by anything else.  */

  filename = gfc_widechar_to_char (begin, -1);
  if (!load_file (filename, NULL, false))
    exit (FATAL_EXIT_CODE);

  free (filename);
  return true;
}


/* Load a file into memory by calling load_line until the file ends.  */

static bool
load_file (const char *realfilename, const char *displayedname, bool initial)
{
  gfc_char_t *line;
  gfc_linebuf *b;
  gfc_file *f;
  FILE *input;
  int len, line_len;
  bool first_line;
  const char *filename;
  /* If realfilename and displayedname are different and non-null then
     surely realfilename is the preprocessed form of
     displayedname.  */
  bool preprocessed_p = (realfilename && displayedname
			 && strcmp (realfilename, displayedname));

  filename = displayedname ? displayedname : realfilename;

  for (f = current_file; f; f = f->up)
    if (filename_cmp (filename, f->filename) == 0)
      {
	fprintf (stderr, "%s:%d: Error: File '%s' is being included "
		 "recursively\n", current_file->filename, current_file->line,
		 filename);
	return false;
      }

  if (initial)
    {
      if (gfc_src_file)
	{
	  input = gfc_src_file;
	  gfc_src_file = NULL;
	}
      else
	input = gfc_open_file (realfilename);
      if (input == NULL)
	{
	  gfc_error_now ("Can't open file %qs", filename);
	  return false;
	}
    }
  else
    {
      input = gfc_open_included_file (realfilename, false, false);
      if (input == NULL)
	{
	  fprintf (stderr, "%s:%d: Error: Can't open included file '%s'\n",
		   current_file->filename, current_file->line, filename);
	  return false;
	}
    }

  /* Load the file.

     A "non-initial" file means a file that is being included.  In
     that case we are creating an LC_ENTER map.

     An "initial" file means a main file; one that is not included.
     That file has already got at least one (surely more) line map(s)
     created by gfc_init.  So the subsequent map created in that case
     must have LC_RENAME reason.

     This latter case is not true for a preprocessed file.  In that
     case, although the file is "initial", the line maps created by
     gfc_init was used during the preprocessing of the file.  Now that
     the preprocessing is over and we are being fed the result of that
     preprocessing, we need to create a brand new line map for the
     preprocessed file, so the reason is going to be LC_ENTER.  */

  f = get_file (filename, (initial && !preprocessed_p) ? LC_RENAME : LC_ENTER);
  if (!initial)
    add_file_change (f->filename, f->inclusion_line);
  current_file = f;
  current_file->line = 1;
  line = NULL;
  line_len = 0;
  first_line = true;

  if (initial && gfc_src_preprocessor_lines[0])
    {
      preprocessor_line (gfc_src_preprocessor_lines[0]);
      free (gfc_src_preprocessor_lines[0]);
      gfc_src_preprocessor_lines[0] = NULL;
      if (gfc_src_preprocessor_lines[1])
	{
	  preprocessor_line (gfc_src_preprocessor_lines[1]);
	  free (gfc_src_preprocessor_lines[1]);
	  gfc_src_preprocessor_lines[1] = NULL;
	}
    }

  for (;;)
    {
      int trunc = load_line (input, &line, &line_len, NULL);

      len = gfc_wide_strlen (line);
      if (feof (input) && len == 0)
	break;

      /* If this is the first line of the file, it can contain a byte
	 order mark (BOM), which we will ignore:
	   FF FE is UTF-16 little endian,
	   FE FF is UTF-16 big endian,
	   EF BB BF is UTF-8.  */
      if (first_line
	  && ((line_len >= 2 && line[0] == (unsigned char) '\xFF'
			     && line[1] == (unsigned char) '\xFE')
	      || (line_len >= 2 && line[0] == (unsigned char) '\xFE'
			        && line[1] == (unsigned char) '\xFF')
	      || (line_len >= 3 && line[0] == (unsigned char) '\xEF'
				&& line[1] == (unsigned char) '\xBB'
				&& line[2] == (unsigned char) '\xBF')))
	{
	  int n = line[1] == (unsigned char) '\xBB' ? 3 : 2;
	  gfc_char_t *new_char = gfc_get_wide_string (line_len);

	  wide_strcpy (new_char, &line[n]);
	  free (line);
	  line = new_char;
	  len -= n;
	}

      /* There are three things this line can be: a line of Fortran
	 source, an include line or a C preprocessor directive.  */

      if (line[0] == '#')
	{
	  /* When -g3 is specified, it's possible that we emit #define
	     and #undef lines, which we need to pass to the middle-end
	     so that it can emit correct debug info.  */
	  if (debug_info_level == DINFO_LEVEL_VERBOSE
	      && (wide_strncmp (line, "#define ", 8) == 0
		  || wide_strncmp (line, "#undef ", 7) == 0))
	    ;
	  else
	    {
	      preprocessor_line (line);
	      continue;
	    }
	}

      /* Preprocessed files have preprocessor lines added before the byte
         order mark, so first_line is not about the first line of the file
	 but the first line that's not a preprocessor line.  */
      first_line = false;

      if (include_line (line))
	{
	  current_file->line++;
	  continue;
	}

      /* Add line.  */

      b = XCNEWVAR (gfc_linebuf, gfc_linebuf_header_size
		    + (len + 1) * sizeof (gfc_char_t));


      b->location
	= linemap_line_start (line_table, current_file->line++, len);
      /* ??? We add the location for the maximum column possible here,
	 because otherwise if the next call creates a new line-map, it
	 will not reserve space for any offset.  */
      if (len > 0)
	linemap_position_for_column (line_table, len);

      b->file = current_file;
      b->truncated = trunc;
      wide_strcpy (b->line, line);

      if (line_head == NULL)
	line_head = b;
      else
	line_tail->next = b;

      line_tail = b;

      while (file_changes_cur < file_changes_count)
	file_changes[file_changes_cur++].lb = b;
    }

  /* Release the line buffer allocated in load_line.  */
  free (line);

  fclose (input);

  if (!initial)
    add_file_change (NULL, current_file->inclusion_line + 1);
  current_file = current_file->up;
  linemap_add (line_table, LC_LEAVE, 0, NULL, 0);
  return true;
}


/* Open a new file and start scanning from that file. Returns true
   if everything went OK, false otherwise.  If form == FORM_UNKNOWN
   it tries to determine the source form from the filename, defaulting
   to free form.  */

bool
gfc_new_file (void)
{
  bool result;

  if (gfc_cpp_enabled ())
    {
      result = gfc_cpp_preprocess (gfc_source_file);
      if (!gfc_cpp_preprocess_only ())
        result = load_file (gfc_cpp_temporary_file (), gfc_source_file, true);
    }
  else
    result = load_file (gfc_source_file, NULL, true);

  gfc_current_locus.lb = line_head;
  gfc_current_locus.nextc = (line_head == NULL) ? NULL : line_head->line;

#if 0 /* Debugging aid.  */
  for (; line_head; line_head = line_head->next)
    printf ("%s:%3d %s\n", LOCATION_FILE (line_head->location),
	    LOCATION_LINE (line_head->location), line_head->line);

  exit (SUCCESS_EXIT_CODE);
#endif

  return result;
}

static char *
unescape_filename (const char *ptr)
{
  const char *p = ptr, *s;
  char *d, *ret;
  int escaped, unescape = 0;

  /* Make filename end at quote.  */
  escaped = false;
  while (*p && ! (! escaped && *p == '"'))
    {
      if (escaped)
	escaped = false;
      else if (*p == '\\')
	{
	  escaped = true;
	  unescape++;
	}
      ++p;
    }

  if (!*p || p[1])
    return NULL;

  /* Undo effects of cpp_quote_string.  */
  s = ptr;
  d = XCNEWVEC (char, p + 1 - ptr - unescape);
  ret = d;

  while (s != p)
    {
      if (*s == '\\')
	*d++ = *++s;
      else
	*d++ = *s;
      s++;
    }
  *d = '\0';
  return ret;
}

/* For preprocessed files, if the first tokens are of the form # NUM.
   handle the directives so we know the original file name.  */

const char *
gfc_read_orig_filename (const char *filename, const char **canon_source_file)
{
  int c, len;
  char *dirname, *tmp;

  gfc_src_file = gfc_open_file (filename);
  if (gfc_src_file == NULL)
    return NULL;

  c = getc (gfc_src_file);

  if (c != '#')
    return NULL;

  len = 0;
  load_line (gfc_src_file, &gfc_src_preprocessor_lines[0], &len, &c);

  if (wide_strncmp (gfc_src_preprocessor_lines[0], "# 1 \"", 5) != 0)
    return NULL;

  tmp = gfc_widechar_to_char (&gfc_src_preprocessor_lines[0][5], -1);
  filename = unescape_filename (tmp);
  free (tmp);
  if (filename == NULL)
    return NULL;

  c = getc (gfc_src_file);

  if (c != '#')
    return filename;

  len = 0;
  load_line (gfc_src_file, &gfc_src_preprocessor_lines[1], &len, &c);

  if (wide_strncmp (gfc_src_preprocessor_lines[1], "# 1 \"", 5) != 0)
    return filename;

  tmp = gfc_widechar_to_char (&gfc_src_preprocessor_lines[1][5], -1);
  dirname = unescape_filename (tmp);
  free (tmp);
  if (dirname == NULL)
    return filename;

  len = strlen (dirname);
  if (len < 3 || dirname[len - 1] != '/' || dirname[len - 2] != '/')
    {
      free (dirname);
      return filename;
    }
  dirname[len - 2] = '\0';
  set_src_pwd (dirname);

  if (! IS_ABSOLUTE_PATH (filename))
    {
      char *p = XCNEWVEC (char, len + strlen (filename));

      memcpy (p, dirname, len - 2);
      p[len - 2] = '/';
      strcpy (p + len - 1, filename);
      *canon_source_file = p;
    }

  free (dirname);
  return filename;
}<|MERGE_RESOLUTION|>--- conflicted
+++ resolved
@@ -936,11 +936,7 @@
 
 /* Return true if MP was matched in fixed form.  */
 static bool
-<<<<<<< HEAD
-skip_omp_attribute_fixed (locus *start)
-=======
 skip_fixed_omp_sentinel (locus *start)
->>>>>>> 3abdee23
 {
   gfc_char_t c;
   if (((c = next_char ()) == 'm' || c == 'M')
@@ -969,11 +965,7 @@
 
 /* Return true if CC was matched in fixed form.  */
 static bool
-<<<<<<< HEAD
-skip_oacc_attribute_fixed (locus *start)
-=======
 skip_fixed_oacc_sentinel (locus *start)
->>>>>>> 3abdee23
 {
   gfc_char_t c;
   if (((c = next_char ()) == 'c' || c == 'C')
@@ -989,11 +981,7 @@
 	  while (gfc_is_whitespace (c));
 	  if (c != '\n' && c != '!')
 	    {
-<<<<<<< HEAD
-	      /* Canonicalize to *$omp.  */
-=======
 	      /* Canonicalize to *$acc.  */
->>>>>>> 3abdee23
 	      *start->nextc = '*';
 	      openacc_flag = 1;
 	      gfc_current_locus = *start;
@@ -1078,11 +1066,7 @@
 		  c = next_char ();
 		  if (c == 'o' || c == 'O')
 		    {
-<<<<<<< HEAD
-		      if (skip_omp_attribute_fixed (&start))
-=======
 		      if (skip_fixed_omp_sentinel (&start))
->>>>>>> 3abdee23
 			return;
 		    }
 		  else
@@ -1098,11 +1082,7 @@
 		  c = next_char ();
 		  if (c == 'a' || c == 'A')
 		    {
-<<<<<<< HEAD
-		      if (skip_oacc_attribute_fixed (&start))
-=======
 		      if (skip_fixed_oacc_sentinel (&start))
->>>>>>> 3abdee23
 			return;
 		    }
 		  else
@@ -1111,31 +1091,19 @@
 	      gfc_current_locus = start;
 	    }
 
-<<<<<<< HEAD
-	  if (flag_openacc || (flag_openmp || flag_openmp_simd))
-=======
 	  if (flag_openacc || flag_openmp || flag_openmp_simd)
->>>>>>> 3abdee23
 	    {
 	      if (next_char () == '$')
 		{
 		  c = next_char ();
 		  if (c == 'a' || c == 'A')
 		    {
-<<<<<<< HEAD
-		      if (skip_oacc_attribute_fixed (&start))
-=======
 		      if (skip_fixed_oacc_sentinel (&start))
->>>>>>> 3abdee23
 			return;
 		    }
 		  else if (c == 'o' || c == 'O')
 		    {
-<<<<<<< HEAD
-		      if (skip_omp_attribute_fixed (&start))
-=======
 		      if (skip_fixed_omp_sentinel (&start))
->>>>>>> 3abdee23
 			return;
 		    }
 		  else

<<<<<<< HEAD
=======
2014-03-02  Mikael Morin  <mikael@gcc.gnu.org>

	PR fortran/60341
	* frontend-passes.c (optimize_comparison): Guard two union accesses
	with the corresponding tag checks.

2014-02-22  Mikael Morin  <mikael@gcc.gnu.org>

	PR fortran/59599
	* trans-intrinsic.c (gfc_conv_intrinsic_ichar): Calculate the
	number of arguments.

2014-02-19  Tobias Burnus  <burnus@net-b.de>

	PR fortran/49397
	* expr.c (gfc_check_pointer_assign): Add check for
	F2008Cor2, C729.
	* trans-decl.c (gfc_get_symbol_decl): Correctly generate
	external decl in a corner case.

2014-02-19  Janus Weil  <janus@gcc.gnu.org>

	Backports from mainline:
	2014-02-17  Janus Weil  <janus@gcc.gnu.org>

	PR fortran/55907
	* resolve.c (build_default_init_expr): Don't initialize character
	variable if -fno-automatic is given.

	2014-02-18  Janus Weil  <janus@gcc.gnu.org>

	PR fortran/60231
	* resolve.c (check_generic_tbp_ambiguity): Check for presence of dummy
	arguments to prevent ICE.

2014-02-09  Janus Weil  <janus@gcc.gnu.org>

	Backport from mainline
	2013-10-21  Tobias Burnus  <burnus@net-b.de>

	PR fortran/58803
	PR fortran/59395
	* decl.c (match_ppc_decl): Prevent later double free.

2014-02-08  Mikael Morin  <mikael@gcc.gnu.org>

	PR fortran/57033
	* primary.c (gfc_convert_to_structure_constructor): Avoid null pointer
	dereference.

2014-02-07  Paul Thomas  <pault@gcc.gnu.org>

	PR fortran/59906
	* trans-stmt.c (gfc_add_loop_ss_code): In the case of character
	SS_REFERENCE, use gfc_conv_string_parameter to ensure that a
	pointer to the string is stored.
	* trans-expr.c (gfc_conv_expr_reference): Likewise, use
	gfc_conv_string_parameter to ensure that a pointer to is passed
	to the elemental function.

2014-02-01  Paul Thomas  <pault@gcc.gnu.org>

	PR fortran/59414
	* trans-stmt.c (gfc_trans_allocate): Before the pointer
	assignment to transfer the source _vptr to a class allocate
	expression, the final class reference should be exposed. The
	tail that includes the _data and array references is stored.
	This reduced expression is transferred to 'lhs' and the _vptr
	added. Then the tail is restored to the allocate expression.

2014-01-26  Mikael Morin  <mikael@gcc.gnu.org>

	PR fortran/58007
	* module.c
	(fp2, find_pointer2): Remove.
	(mio_component_ref): Don't forcedfully set the containing derived type
	symbol for loading.  Remove unused argument.
	(mio_ref): Update caller
	(skip_list): New argument nest_level.  Initialize level with the new
	argument.
	(read_module): Add forced pointer components association for derived
	type symbols.

2014-01-19  Paul Thomas  <pault@gcc.gnu.org>

	Backport from mainline
	2013-12-01  Paul Thomas  <pault@gcc.gnu.org>

	PR fortran/58410
	* trans-array.c (gfc_alloc_allocatable_for_assignment): Do not
	use the array bounds of an unallocated array but set its size
	to zero instead.

2014-01-19  Paul Thomas  <pault@gcc.gnu.org>

	Backport from mainline
	2013-12-01  Paul Thomas  <pault@gcc.gnu.org>

	PR fortran/34547
	* resolve.c (resolve_transfer): EXPR_NULL is always in an
	invalid context in a transfer statement.

>>>>>>> 7efa81b3
2014-01-11  Janus Weil  <janus@gcc.gnu.org>

	Backport from mainline
	2013-12-29  Janus Weil  <janus@gcc.gnu.org>

	PR fortran/59612
	PR fortran/57042
	* dump-parse-tree.c (show_typespec): Check for charlen.
	* invoke.texi: Fix documentation of -fdump-fortran-optimized and
	-fdump-parse-tree.

2014-01-04  Janus Weil  <janus@gcc.gnu.org>

	Backport from mainline
	2014-01-02  Janus Weil  <janus@gcc.gnu.org>

	PR fortran/59654
	* resolve.c (resolve_typebound_procedures): No need to create the vtab
	here.

2013-12-31  Janus Weil  <janus@gcc.gnu.org>

	Backport from mainline
	2013-12-30  Janus Weil  <janus@gcc.gnu.org>

	PR fortran/58998
	* resolve.c (resolve_symbol): Check that symbol is not only flavorless
	but also untyped.

2013-12-18  Janus Weil  <janus@gcc.gnu.org>

	Backport from mainline
	2013-12-15  Janus Weil  <janus@gcc.gnu.org>

	PR fortran/59493
	* class.c (gfc_find_intrinsic_vtab): Handle BT_CLASS.

2013-11-30  Paul Thomas  <pault@gcc.gnu.org>

	Backport from mainline
	2013-11-04  Paul Thomas  <pault@gcc.gnu.org>

	PR fortran/57445
	* trans-expr.c (gfc_conv_class_to_class): Remove spurious
	assert.

2013-11-17  Janus Weil  <janus@gcc.gnu.org>

	Backport from mainline
	2013-11-07  Janus Weil  <janus@gcc.gnu.org>

	PR fortran/58471
	* primary.c (gfc_expr_attr): Check for result symbol.

2013-11-16  Janus Weil  <janus@gcc.gnu.org>

	Backport from mainline
	2013-09-20  Janus Weil  <janus@gcc.gnu.org>

	PR fortran/58099
	* expr.c (gfc_check_pointer_assign): Remove second call to
	'gfc_compare_interfaces' with swapped arguments.
	* interface.c (gfc_compare_interfaces): Symmetrize the call to
	'check_result_characteristics' by calling it with swapped arguments.

2013-11-16  Paul Thomas  <pault@gcc.gnu.org>

	PR fortran/58771
	* trans-io.c (transfer_expr): If the backend_decl for a derived
	type is missing, build it with gfc_typenode_for_spec.

2013-11-05  Steven G. Kargl <kargl@gcc.gnu.org>

	PR fortran/58989
	* check.c (gfc_check_reshape): ensure that shape is a constant
	expression.

2013-11-02  Janus Weil  <janus@gcc.gnu.org>

	Backport from mainline
	2013-09-23  Janus Weil  <janus@gcc.gnu.org>

	PR fortran/58355
	* decl.c (check_extended_derived_type): Prevent segfault, modify error
	message.

2013-10-16  Release Manager

	* GCC 4.8.2 released.

2013-10-04  Tobias Burnus  <burnus@net-b.de>

	Backport from mainline
	2013-09-25  Tobias Burnus  <burnus@net-b.de>

	PR fortran/57697
	PR fortran/58469
	* resolve.c (generate_component_assignments): Avoid double free
	at runtime and freeing a still-being used expr.

2013-08-24  Mikael Morin  <mikael@gcc.gnu.org>

	PR fortran/57798
	* trans-array.c (gfc_conv_ss_startstride, set_loop_bounds,
	gfc_set_delta): Generate preliminary code before the outermost loop.

2013-08-24  Mikael Morin  <mikael@gcc.gnu.org>

	* trans-array.c (gfc_conv_section_startstride): Move &loop->pre access
	to the callers.
	(gfc_conv_ss_startstride, gfc_conv_expr_descriptor): Update callers.

2013-08-24  Janus Weil  <janus@gcc.gnu.org>

	Backport from trunk:
	2013-08-22  Janus Weil  <janus@gcc.gnu.org>

	PR fortran/58185
	* match.c (copy_ts_from_selector_to_associate): Only build class
	container for polymorphic selector. Some cleanup.

2013-08-11  Janus Weil  <janus@gcc.gnu.org>

	Backport from trunk:
	2013-08-09  Janus Weil  <janus@gcc.gnu.org>

	PR fortran/58058
	* trans-intrinsic.c (gfc_conv_intrinsic_transfer): Free the temporary
	string, if necessary.

2013-07-28  Tobias Burnus  <burnus@net-b.de>

	Backport from mainline
	2013-05-28  Dominique d'Humieres  <dominiq@lps.ens.fr>

	PR fortran/57435
	* module.c (check_for_ambiguous): Avoid null pointer deref.

2013-07-08  Tobias Burnus  <burnus@net-b.de>

	PR fortran/57785
	* simplify.c (compute_dot_product): Complex conjugate for
	dot_product.
	(gfc_simplify_dot_product, gfc_simplify_matmul): Update call.

2013-06-11  Tobias Burnus  <burnus@net-b.de>

	PR fortran/57508
	* resolve.c (get_temp_from_expr): Don't copy function
	result attributes to temporary.

2013-06-04  Tobias Burnus  <burnus@net-b.de>

	Backport from mainline
	2013-05-22  Tobias Burnus  <burnus@net-b.de>

	PR fortran/57364
	* resolve.c (get_temp_from_expr): Commit created sym.

2013-05-31  Janus Weil  <janus@gcc.gnu.org>
	    Tobias Burnus  <burnus@net-b.de>

	PR fortran/57217
	* interface.c (check_dummy_characteristics): Symmetrize type check.

2013-05-31  Release Manager

	* GCC 4.8.1 released.

2013-05-22  Janne Blomqvist  <jb@gcc.gnu.org>

	* intrinsic.texi (RANDOM_SEED): Improve example.

2013-05-07  Tobias Burnus  <burnus@net-b.de>

	Backport from mainline
	2013-05-02  Tobias Burnus  <burnus@net-b.de>

	PR fortran/57142
	* simplify.c (gfc_simplify_size): Renamed from
	simplify_size; fix kind=8 handling.
	(gfc_simplify_size): New function.
	(gfc_simplify_shape): Add range check.
	* resolve.c (resolve_function): Fix handling
	for ISYM_SIZE.

2013-04-26  Janus Weil  <janus@gcc.gnu.org>

	Backports from trunk:

	PR fortran/56814
	* interface.c (check_result_characteristics): Get result from interface
	if present.

	PR fortran/56968
	* expr.c (gfc_check_pointer_assign): Handle generic functions returning
	procedure pointers.

	PR fortran/53685
	PR fortran/57022
	* check.c (gfc_calculate_transfer_sizes): Fix for array-valued SOURCE
	expressions.
	* target-memory.h (gfc_element_size): New prototype.
	* target-memory.c (size_array): Remove.
	(gfc_element_size): New function.
	(gfc_target_expr_size): Modified to always return the full size of the
	expression.

2013-04-22  Thomas Koenig  <tkoenig@gcc.gnu.org>
	    Mikael Morin  <mikael@gcc.gnu.org>

	PR fortran/56872
	* frontend-passes.c (copy_walk_reduction_arg): Change argument type
	to gfc_constructor.  If it has an iterator, wrap the copy of its
	expression in an array constructor with that iterator.  Don't special
	case function expressions.
	(callback_reduction): Update caller.  Don't return early if there is
	an iterator.

2013-04-18  Mikael Morin  <mikael@gcc.gnu.org>

	PR fortran/56816
	* match.c (gfc_match_select_type): Add syntax error. Move namespace
	allocation and cleanup...
	* parse.c (decode_statement): ... here.

2013-04-18  Tobias Burnus  <burnus@net-b.de>

	PR fortran/56994
	* invoke.texi (NEAREST): S argument is not optional.

2013-04-08  Thomas Koenig  <tkoenig@gcc.gnu.org>

	PR fortran/56782
	Backport fron trunk.
	* frontend-passes.c (callback_reduction):  Dont't do
	any simplification if there is only a single element
	which has an iterator.

2013-03-22  Release Manager

	* GCC 4.8.0 released.

2013-03-15  Tobias Burnus  <burnus@net-b.de>

	PR fortran/56615
	* trans-intrinsic.c (gfc_conv_intrinsic_transfer): Pack arrays
	if they are not simply contiguous.

2013-03-11  Tobias Burnus  <burnus@net-b.de>

	* gfortran.texi (STRUCTURE and RECORD): State more clearly how
	to convert them into derived types.

2013-03-10  Paul Thomas  <pault@gcc.gnu.org>

	PR fortran/56575
	* expr.c (gfc_default_initializer): Check that a class declared
	type has any components.
	* resolve.c (resolve_fl_derived0): On failing the test for C437
	set the type to BT_UNKNOWN to prevent repeat error messages.

2013-03-03  Mikael Morin  <mikael@gcc.gnu.org>

	PR fortran/56477
	* expr.c (gfc_check_pointer_assign): Avoid NULL pointer dereference.

2013-03-03  Mikael Morin  <mikael@gcc.gnu.org>

	PR fortran/54730
	* array.c (gfc_match_array_constructor): Set a checkpoint before
	matching a typespec.  Drop it on success, restore it otherwise.

2013-03-03  Mikael Morin  <mikael@gcc.gnu.org>

	PR fortran/54730
	* gfortran.h (struct gfc_undo_change_set): New field 'previous'.
	(gfc_new_undo_checkpoint, gfc_drop_last_undo_checkpoint,
	gfc_restore_last_undo_checkpoint): New prototypes.
	* symbol.c (default_undo_chgset_var): Update initialization.
	(single_undo_checkpoint_p, gfc_new_undo_checkpoint,
	free_undo_change_set_data, pop_undo_change_set,
	gfc_drop_last_undo_checkpoint, enforce_single_undo_checkpoint):
	New functions.
	(save_symbol_data): Handle multiple change sets.  Make sure old_symbol
	field's previous value is not overwritten.  Clear gfc_new field.
	(restore_old_symbol): Restore previous old_symbol field.
	(gfc_restore_last_undo_checkpoint): New function, using body renamed
	from gfc_undo_symbols.  Restore the previous change set as current one.
	(gfc_undo_symbols): New body.
	(gfc_commit_symbols, gfc_commit_symbol, gfc_enforce_clean_symbol_state):
	Call enforce_single_undo_checkpoint.
	(gfc_symbol_done_2): Ditto.  Free change set data.

2013-03-03  Mikael Morin  <mikael@gcc.gnu.org>

	* symbol.c (restore_old_symbol): Fix thinko.

2013-03-03  Mikael Morin  <mikael@gcc.gnu.org>

	* symbol.c (gfc_undo_symbols): Move code...
	(restore_old_symbol): ... here as a new function.

2013-03-03  Mikael Morin  <mikael@gcc.gnu.org>

	* Make-lang.in (F95_PARSER_OBJS): Add dependency to vec.h.
	* gfortran.h: Include vec.h.
	(gfc_undo_change_set): New struct.
	* symbol.c (tentative_tbp): Remove struct.
	(changed_syms, tentative_tbp_list): Remove variables.
	(default_undo_chgset_var, latest_undo_chgset): New variables.
	(save_symbol_data, gfc_get_sym_tree, gfc_undo_symbols,
	gfc_commit_symbols, gfc_commit_symbol,
	gfc_enforce_clean_symbol_state, gfc_get_typebound_proc):
	Use latest_undo_chgset instead of changed_syms and tentative_tbp_list.

2013-03-01  Tobias Burnus  <burnus@net-b.de>

	PR fortran/56491
	* iresolve.c (resolve_bound): Use gfc_get_string instead of xstrdup.
	* symbol.c (free_components): Free proc-pointer components.

2013-03-01  Tobias Burnus  <burnus@net-b.de>

	* trans-decl.c (gfc_trans_deferred_vars): Free expr after use.
	* trans-io.c (build_dt): Ditto.

2013-02-24  Joseph Myers  <joseph@codesourcery.com>

	* resolve.c (generate_component_assignments): Don't use UTF-8
	ligature in diagnostic.

2013-02-21  Janus Weil  <janus@gcc.gnu.org>

	PR fortran/56385
	* trans-array.c (structure_alloc_comps): Handle procedure-pointer
	components with allocatable result.

2012-02-21  Tobias Burnus  <burnus@net-b.de>

	PR fortran/56416
	* gfortran.texi (Part II: Language Reference, Extensions,
	Non-Fortran Main Program): Sort @menu to match actual section order.
	* intrinsic.texi (Intrinsic Procedures): Ditto.
	(C_F_POINTER, PRECISION): Move to the alphabetically correct place.

2013-02-15  Tobias Burnus  <burnus@net-b.de>
	    Mikael Morin  <mikael@gcc.gnu.org>

	PR fortran/56318
	* simplify.c (gfc_simplify_matmul): Fix result shape
	and matmul result.

2013-02-15  Tobias Burnus  <burnus@net-b.de>

	PR fortran/53818
	* resolve.c (apply_default_init_local): Don't create an
	initializer for a result variable.

2013-02-14  Thomas Koenig  <tkoenig@gcc.gnu.org>

	PR fortran/56224
	* gfortran.h (gfc_add_include_path):  Add boolean argument
	for warn.
	* scanner.c (gfc_add_include_path):  Pass along warn argument
	to add_path_to_list.
	* options.c (gfc_post_options):  Add true warn argument to
	gfc_add_include_path.
	(gfc_handle_module_path_options):  Likewise.
	(gfc_handle_option): Also gfc_add_include_path for intrinsic
	modules, without warning.

2013-02-14  Paul Thomas  <pault@gcc.gnu.org>
	    Tobias Burnus  <burnus@net-b.de>

	PR testsuite/56138
	* trans-decl.c (gfc_get_symbol_decl): Fix deferred-length
	results for functions without extra result variable.

	Revert:
	2013-01-30  Tobias Burnus  <burnus@net-b.de>

	PR fortran/56138
	* trans-decl.c (gfc_trans_deferred_vars): Fix deferred-length
	results for functions without extra result variable.

2013-02-12  Janus Weil  <janus@gcc.gnu.org>

	PR fortran/46952
	* resolve.c (resolve_call): Do not check deferred procedures for
	recursiveness.

2013-02-09  Paul Thomas  <pault@gcc.gnu.org>

	PR fortran/55362
	* check.c (array_check): It is an error if a procedure is
	passed.

2013-02-08  Mikael Morin  <mikael@gcc.gnu.org>

	PR fortran/54107
	* trans-types.c (gfc_get_function_type): Change a NULL backend_decl
	to error_mark_node on entry.  Detect recursive types.  Build a variadic
	procedure type if the type is recursive.  Restore the initial
	backend_decl.

2013-02-07  Tobias Burnus  <burnus@net-b.de>

	PR fortran/54339
	* gfortran.texi (Standards): Mention TS29113.
	(Varying Length Character): Mention deferred-length
	strings.
	(Fortran 2003 Status): Add unlimited polymorphic.
	(TS 29113 Status): Add TYPE(*) and DIMENSION(..).
	(C Interop): Update the section about TS29113.

2013-02-06 Paul Thomas  <pault@gcc.gnu.org>

	PR fortran/55789
	* trans-array.c (trans_array_constructor): Remove condition
	'dynamic' = true if the loop ubound is a VAR_DECL.

2013-02-04  Paul Thomas  <pault@gcc.gnu.org>

	PR fortran/56008
	PR fortran/47517
	* trans-array.c (gfc_alloc_allocatable_for_assignment): Save
	the lhs descriptor before it is modified for reallocation. Use
	it to deallocate allocatable components in the reallocation
	block.  Nullify allocatable components for newly (re)allocated
	arrays.

2013-02-04  Mikael Morin  <mikael@gcc.gnu.org>

	PR fortran/54195
	* resolve.c (resolve_typebound_procedures): Recurse through
	resolve_symbol.

2013-02-04  Mikael Morin  <mikael@gcc.gnu.org>

	PR fortran/54107
	PR fortran/54195
	* gfortran.h (struct gfc_symbol): New field 'resolved'.
	* resolve.c (resolve_fl_var_and_proc): Don't skip result symbols.
	(resolve_symbol): Skip duplicate calls.  Don't check the current
	namespace.

2013-02-02  Thomas Koenig  <tkoenig@gcc.gnu.org>

	PR fortran/50627
	PR fortran/56054
	* decl.c (gfc_match_end):  Remove half-ready namespace
	from parent if the end of a block is missing.
	* parse.c (parse_module):  Do not put namespace into
	gsymbol on error.

2013-01-30  Tobias Burnus  <burnus@net-b.de>

	PR fortran/56138
	* trans-decl.c (gfc_trans_deferred_vars): Fix deferred-length
	results for functions without extra result variable.

2013-01-29  Janus Weil  <janus@gcc.gnu.org>
	    Mikael Morin <mikael@gcc.gnu.org>

	PR fortran/54107
	* gfortran.h (gfc_component): Delete members 'formal' and 'formal_ns'.
	(gfc_copy_formal_args,gfc_copy_formal_args_ppc,gfc_expr_replace_symbols,
	gfc_expr_replace_comp): Delete.
	(gfc_sym_get_dummy_args): New prototype.
	* dependency.c (gfc_check_fncall_dependency): Use
	'gfc_sym_get_dummy_args'.
	* expr.c (gfc_is_constant_expr): Ditto.
	(replace_symbol,gfc_expr_replace_symbols,replace_comp,
	gfc_expr_replace_comp): Deleted.
	* frontend-passes.c (doloop_code,do_function): Use
	'gfc_sym_get_dummy_args'.
	* interface.c (gfc_check_operator_interface,gfc_compare_interfaces,
	gfc_procedure_use,gfc_ppc_use,gfc_arglist_matches_symbol,
	gfc_check_typebound_override): Ditto.
	* module.c (MOD_VERSION): Bump module version.
	(mio_component): Do not read/write 'formal' and 'formal_ns'.
	* resolve.c (resolve_procedure_interface,resolve_fl_derived0): Do not
	copy formal args, but just keep a pointer to the interface.
	(resolve_function,resolve_call,resolve_typebound_generic_call,
	resolve_ppc_call,resolve_expr_ppc,generate_component_assignments,
	resolve_fl_procedure,gfc_resolve_finalizers,check_generic_tbp_ambiguity,
	resolve_typebound_procedure,check_uop_procedure): Use
	'gfc_sym_get_dummy_args'.
	* symbol.c (free_components): Do not free 'formal' and 'formal_ns'.
	(gfc_copy_formal_args,gfc_copy_formal_args_ppc): Deleted.
	(gfc_sym_get_dummy_args): New function.
	* trans-array.c (get_array_charlen,gfc_walk_elemental_function_args):
	Use 'gfc_sym_get_dummy_args'.
	* trans-decl.c (build_function_decl,create_function_arglist,
	build_entry_thunks,init_intent_out_dt,gfc_trans_deferred_vars,
	add_argument_checking): Ditto.
	* trans-expr.c (gfc_map_fcn_formal_to_actual,gfc_conv_procedure_call,
	gfc_conv_statement_function): Ditto.
	* trans-stmt.c (gfc_conv_elemental_dependencies): Ditto.
	* trans-types.c (create_fn_spec,gfc_get_function_type): Ditto.

2013-01-28  Tobias Burnus  <burnus@net-b.de>
	    Mikael Morin  <mikael@gcc.gnu.org>

	PR fortran/53537
	* symbol.c (gfc_find_sym_tree): Don't look for the symbol outside an
	interface block.
	(gfc_get_ha_symtree): Let gfc_find_sym_tree lookup the parent namespace.
	* decl.c (gfc_match_data_decl): Ditto.
	(variable_decl): Remove undeclared type error.
	(gfc_match_import): Use renamed instead of original name.

2013-01-27 Paul Thomas  <pault@gcc.gnu.org>

	PR fortran/55984
	PR fortran/56047
	* gfortran.h : Add associate_var to symbol_attr.
	* resolve.c (resolve_assoc_var): Set associate_var attribute.
	If the target class_ok is set, set it for the associate
	variable.
	* check.c (allocatable_check): Associate variables should not
	have the allocatable attribute even if their symbols do.
	* class.c (gfc_build_class_symbol): Symbols with associate_var
	set will always have a good class container.

2013-01-23  Janus Weil  <janus@gcc.gnu.org>

	PR fortran/56081
	* resolve.c (resolve_select): Add argument 'select_type', reject
	non-scalar expressions.
	(resolve_select_type,resolve_code): Pass new argument to
	'resolve_select'.

2013-01-23  Jakub Jelinek  <jakub@redhat.com>

	PR fortran/56052
	* trans-decl.c (gfc_get_symbol_decl): Set DECL_ARTIFICIAL
	and DECL_IGNORED_P on select_type_temporary and don't set
	DECL_BY_REFERENCE.

2013-01-21  Thomas Koenig  <tkoenig@gcc.gnu.org>

	PR fortran/55919
	* scanner.c (add_path_to_list): Copy path to temporary and strip
	trailing directory separators before calling stat().

2013-01-17  Richard Biener  <rguenther@suse.de>

	* trans-stmt.c (gfc_trans_do): Conditionally compute countm1
	dependent on sign of step, avoids repeated evaluation of
	step sign test.  Avoid undefined overflow issues by using unsigned
	arithmetic.

2013-01-16  Janus Weil  <janus@gcc.gnu.org>

	PR fortran/55983
	* class.c (find_typebound_proc_uop): Check for f2k_derived instead of
	asserting it.

2013-01-16  Jakub Jelinek  <jakub@redhat.com>
	    Tobias Burnus  <burnus@net-b.de>

	PR driver/55884
	* lang.opt (fintrinsic-modules-path): Don't accept Joined.
	(fintrinsic-modules-path=): New.
	* options.c (gfc_handle_option, gfc_get_option_string,
	gfc_get_option_string): Handle the latter.

2013-01-16  Jakub Jelinek  <jakub@redhat.com>

	PR fortran/52865
	* trans-stmt.c (gfc_trans_do): Put countm1-- before conditional
	and use value of countm1 before the decrement in the condition.

2013-01-15  Paul Thomas  <pault@gcc.gnu.org>

	PR fortran/54286
	* expr.c (gfc_check_pointer_assign): Check for presence of
	's2' before using it.

2013-01-14  Thomas Koenig  <tkoenig@gcc.gnu.org>

	PR fortran/55806
	* frontend-passes.c (optimize_reduction):  New function,
	including prototype.
	(callback_reduction):  Likewise.
	(gfc_run_passes):  Also run optimize_reduction.
	(copy_walk_reduction_arg):  New function.
	(dummy_code_callback):  New function.

2013-01-13  Jakub Jelinek  <jakub@redhat.com>

	PR fortran/55935
	* trans-expr.c (gfc_conv_structure): Call
	unshare_expr_without_location on the ctor elements.

2013-01-13  Paul Thomas  <pault@gcc.gnu.org>

	PR fortran/54286
	* expr.c (gfc_check_pointer_assign): Ensure that both lvalue
	and rvalue interfaces are presented to gfc_compare_interfaces.
	Simplify references to interface names by using the symbols
	themselves. Call gfc_compare_interfaces with s1 and s2 inter-
	changed to overcome the asymmetry of this function. Do not
	repeat the check for the presence of s1 and s2.

2013-01-12  Janus Weil  <janus@gcc.gnu.org>

	PR fortran/55072
	* trans-array.c (gfc_conv_array_parameter): No packing was done for
	full arrays of derived type.

2013-01-08  Paul Thomas  <pault@gcc.gnu.org>

	PR fortran/55868
	* class.c (get_unique_type_string): Change $tar to STAR and
	replace sprintf by strcpy where there is no formatting.
	* decl.c (gfc_match_decl_type_spec): Change $tar to STAR.

2013-01-09  Mikael Morin  <mikael@gcc.gnu.org>

	PR fortran/47203
	* module.c (check_for_ambiguous): Get the current program unit using
	gfc_current_ns.

2013-01-09  Tobias Burnus  <burnus@net-b.de>

	PR fortran/55758
	* resolve.c (resolve_symbol): Reject non-C_Bool logicals
	in BIND(C) procedures with -std=f*.

2013-01-08  Paul Thomas  <pault@gcc.gnu.org>

	PR fortran/55618
	* trans-expr.c (gfc_conv_procedure_call): Dereference scalar
	character function arguments to elemental procedures in
	scalarization loops.

2013-01-07  Tobias Burnus  <burnus@net-b.de>

	PR fortran/55763
	* gfortran.h (gfc_check_assign_symbol): Update prototype.
	* decl.c (add_init_expr_to_sym, do_parm): Update call.
	* expr.c (gfc_check_assign_symbol): Handle BT_CLASS and
	improve error location; support components.
	(gfc_check_pointer_assign): Handle component assignments.
	* resolve.c (resolve_fl_derived0): Call gfc_check_assign_symbol.
	(resolve_values): Update call.
	(resolve_structure_cons): Avoid double diagnostic.

2013-01-07  Tobias Burnus  <burnus@net-b.de>
	    Thomas Koenig  <tkoenig@gcc.gnu.org>

	PR fortran/55852
	* expr.c (gfc_build_intrinsic_call): Avoid clashes
	with user's procedures.
	* gfortran.h (gfc_build_intrinsic_call): Update prototype.
	* simplify.c (gfc_simplify_size): Update call.
	* class.c (finalization_scalarizer, finalization_get_offset,
	finalizer_insert_packed_call, generate_finalization_wrapper):
	Clean up by using gfc_build_intrinsic_call.

2013-01-07  Tobias Burnus  <burnus@net-b.de>

	PR fortran/55763
	* resolve.c (resolve_select_type): Reject intrinsic types for
	a non-unlimited-polymorphic selector.

2013-01-06  Paul Thomas  <pault@gcc.gnu.org>

	PR fortran/53876
	PR fortran/54990
	PR fortran/54992
	* trans-array.c (build_array_ref): Check the TYPE_CANONICAL
	to see if it is GFC_CLASS_TYPE_P.
	* trans-expr.c (gfc_get_vptr_from_expr): The same.
	(gfc_conv_class_to_class): If the types are not the same,
	cast parmese->expr to the type of ctree.
	* trans-types.c (gfc_get_derived_type): GFC_CLASS_TYPE_P of
	CLASS components must be set.

2013-01-06  Mikael Morin  <mikael@gcc.gnu.org>

	PR fortran/42769
	PR fortran/45836
	PR fortran/45900
	* module.c (read_module): Don't reuse local symtree if the associated
	symbol isn't exactly the one wanted.  Don't reuse local symtree if it is
	ambiguous.
	* resolve.c (resolve_call): Use symtree's name instead of symbol's to
	lookup the symtree.

2013-01-05  Steven G. Kargl  <kargl@gcc.gnu.org>
	    Mikael Morin  <mikael@gcc.gnu.org>

	PR fortran/55827
	* class.c (gfc_fix_class_refs): Adapt ts initialization for the case
	e->symtree == NULL.
	* trans-expr.c (gfc_conv_function_expr): Init sym earlier. Use it.

2013-01-05  Tobias Burnus  <burnus@net-b.de>

	* class.c (finalize_component): Used passed offset expr.
	(finalization_get_offset): New static function.
	(finalizer_insert_packed_call, generate_finalization_wrapper): Use it
	to handle noncontiguous arrays.

2013-01-04  Tobias Burnus  <burnus@net-b.de>

	* trans.c (gfc_build_final_call): New function.
	* trans.h (gfc_build_final_call, gfc_conv_scalar_to_descriptor):
	New function prototypes.
	* trans-expr.c (gfc_conv_scalar_to_descriptor): Renamed from
	conv_scalar_to_descriptor, removed static attribute.
	(gfc_conv_procedure_call): Honor renaming.

2013-01-04  Tobias Burnus  <burnus@net-b.de>

	* intrinsic.c (add_functions): New internal intrinsic
	function GFC_PREFIX ("stride").
	* gfortran.h (gfc_isym_id): Add GFC_ISYM_STRIDE.
	* intrinsic.h (gfc_resolve_stride): New prototypes.
	* iresolve.c (gfc_resolve_stride): New function.
	* trans-intrinsic.c (conv_intrinsic_stride): New static
	function.
	(gfc_conv_intrinsic_function): Use it.

2013-01-04  Tobias Burnus  <burnus@net-b.de>

	* class.c (gfc_find_intrinsic_vtab): Add _final
	component.
	* decl.c (gfc_match_null): Remove superfluous
	variadic argument to gfc_match.

2013-01-04  Paul Thomas  <pault@gcc.gnu.org>

	PR fortran/55172
	* match.c (copy_ts_from_selector_to_associate): Remove call to
	gfc_resolve_expr and replace it with explicit setting of the
	array reference type.
	* resolve.c (resolve_select_type): It is an error if the
	selector is coindexed.

2013-01-04  Tobias Burnus  <burnus@net-b.de>

	PR fortran/55763
	* decl.c (gfc_match_null): Parse and reject MOLD.

2013-01-04  Tobias Burnus  <burnus@net-b.de>

	PR fortran/55854
	PR fortran/55763
	* class.c (gfc_class_null_initializer): Fix finding the vtab.
	(gfc_find_intrinsic_vtab): Use BT_VOID for some components.

2013-01-03  Janus Weil  <janus@gcc.gnu.org>

	PR fortran/55855
	* expr.c (gfc_check_assign): Use 'gfc_expr_attr' to evaluate attributes
	of rvalue. Correct hyphenation in error message.

2013-01-03  Jakub Jelinek  <jakub@redhat.com>

	* gfortranspec.c (lang_specific_driver): Update copyright notice
	dates.

Copyright (C) 2013 Free Software Foundation, Inc.

Copying and distribution of this file, with or without modification,
are permitted in any medium without royalty provided the copyright
notice and this notice are preserved.<|MERGE_RESOLUTION|>--- conflicted
+++ resolved
@@ -1,5 +1,3 @@
-<<<<<<< HEAD
-=======
 2014-03-02  Mikael Morin  <mikael@gcc.gnu.org>
 
 	PR fortran/60341
@@ -102,7 +100,6 @@
 	* resolve.c (resolve_transfer): EXPR_NULL is always in an
 	invalid context in a transfer statement.
 
->>>>>>> 7efa81b3
 2014-01-11  Janus Weil  <janus@gcc.gnu.org>
 
 	Backport from mainline

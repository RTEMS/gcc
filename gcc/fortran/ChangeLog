<<<<<<< HEAD
2013-06-21  Tobias Burnus  <burnus@net-b.de>

=======
2013-07-08  Tobias Burnus  <burnus@net-b.de>

	PR fortran/57834
	* check.c (is_c_interoperable): Add special case for c_f_pointer.
	(explicit-size, gfc_check_c_f_pointer, gfc_check_c_loc): Update
	call.

2013-07-08  Tobias Burnus  <burnus@net-b.de>

	PR fortran/50554
	* io.c (match_inquire_element): Add missing do-var check.

2013-07-08  Tobias Burnus  <burnus@net-b.de>

	PR fortran/57785
	* simplify.c (compute_dot_product): Complex conjugate for
	dot_product.
	(gfc_simplify_dot_product, gfc_simplify_matmul): Update call.

2013-07-08  Tobias Burnus  <burnus@net-b.de>

	PR fortran/57469
	* trans-decl.c (generate_local_decl): Don't warn that
	a dummy is unused, when it is in a namelist.

2013-07-01  Dominique d'Humieres  <dominiq@lps.ens.fr>

	PR fortran/54788
	* array.c (spec_size): handle the case as==NULL.

2013-06-26  Tobias Burnus  <burnus@net-b.de>

	PR fortran/29800
	* trans-array.c (gfc_conv_array_ref): Improve out-of-bounds
	diagnostic message.
	* trans-array.c (gfc_conv_array_ref): Update prototype.
	* trans-expr.c (gfc_conv_variable): Update call.

2013-06-24  Steven G. Kargl  <sgk@troutmask.apl.washington.edu>
	    Francois-Xavier Coudert  <fxcoudert@gcc.gnu.org>
	    Dominique d'Humieres  <dominiq@lps.ens.fr>

	PR fortran/52413
	* simplify.c (gfc_simplify_fraction): Fix the sign of negative values.

2013-06-21  Tobias Burnus  <burnus@net-b.de>

	PR fortran/37336
>>>>>>> 0dc99c85
	* trans-array.c (gfc_trans_deferred_array): Call the
	finalizer for nonallocatable local variables.
	* trans-decl.c (gfc_get_symbol_decl): Add local
	finalizable vars to the deferred list.
	(gfc_trans_deferred_vars): Call gfc_trans_deferred_array
	for those.

2013-06-21  Tobias Burnus  <burnus@net-b.de>

	* trans-array.c (gfc_alloc_allocatable_for_assignment): Allocate
	at least one byte.
	* trans-expr.c (alloc_scalar_allocatable_for_assignment): Ditto.

2013-06-20  Tobias Burnus  <burnus@net-b.de>

	* resolve.c (get_temp_from_expr): Don't set FL_VARIABLE twice.

2013-06-17  Tobias Burnus  <burnus@net-b.de>

	* gfortran.h (gfc_option_t): Add fpe_summary.
	* gfortran.texi (_gfortran_set_options): Update.
	* invoke.texi (-ffpe-summary): Add doc.
	* lang.opt (ffpe-summary): Add flag.
	* options.c (gfc_init_options, gfc_handle_option): Handle it.
	(gfc_handle_fpe_option): Renamed from gfc_handle_fpe_trap_option,
	also handle fpe_summary.
	* trans-decl.c (create_main_function): Update
	_gfortran_set_options call.

2013-06-15  Mikael Morin  <mikael@gcc.gnu.org>

	PR fortran/49074
	PR fortran/56136
	* dependency.c (gfc_check_argument_var_dependency): Return 0 in the
	array constructor case.

2013-06-14  Tobias Burnus  <burnus@net-b.de>

	PR fortran/57508
	* resolve.c (get_temp_from_expr): Don't copy function
	result attributes to temporary.

2013-06-14  Tobias Burnus  <burnus@net-b.de>

	PR fortran/57596
	* trans-decl.c (gfc_trans_deferred_vars): Honor OPTIONAL
	for nullify and deferred-strings' length variable.

2013-06-13  Mikael Morin  <mikael@gcc.gnu.org>

	PR fortran/49074
	* trans-expr.c (gfc_conv_variable): Don't walk the reference chain.
	Handle NULL array references.
	(gfc_conv_procedure_call): Remove code handling NULL array references.

2013-06-11  Tobias Burnus  <burnus@net-b.de>

	PR fortran/57535
	* trans-array.c (build_class_array_ref): Fix ICE for
	function result variables.

2013-06-08  Tobias Burnus  <burnus@net-b.de>

	PR fortran/37336
	* trans-decl.c (init_intent_out_dt): Call finalizer
	when approriate.

2013-06-08  Tobias Burnus  <burnus@net-b.de>

	PR fortran/57553
	* simplify.c (gfc_simplify_storage_size): Handle literal
	strings.
	* trans-intrinsic.c (gfc_conv_intrinsic_storage_size):
	Add missing fold_convert.

2013-06-07  Tobias Burnus  <burnus@net-b.de>

	PR fortran/57549
	* array.c (gfc_match_array_constructor): Call
	gfc_match_type_spec instead of gfc_match_decl_type_spec.
	* match.c (gfc_match_type_spec): Renamed from match_type_spec.
	(gfc_match_type_is, gfc_match_allocate): Update call.
	* match.h (gfc_match_type_spec): Add prototype.

2013-06-07  Tobias Burnus  <burnus@net-b.de>

	PR fortran/57556
	* trans.c (gfc_build_final_call): Init block before use.

2013-06-06  Tobias Burnus  <burnus@net-b.de>

	PR fortran/57542
	* trans.c (gfc_build_final_call): Add se.pre to the block
	and modify the assert.

2013-06-04  Tobias Burnus  <burnus@net-b.de>

	PR fortran/37336
	* trans.h (gfc_build_final_call): Remove prototype.
	(gfc_add_finalizer_call): Add prototype.
	* trans-array.c (gfc_trans_dealloc_allocated): Support finalization.
	(structure_alloc_comps): Update caller.
	(gfc_trans_deferred_array): Call finalizer.
	* trans-array.h (gfc_trans_dealloc_allocated): Update prototype.
	* trans-decl.c (gfc_trans_deferred_vars): Don't deallocate/finalize
	variables of the main program.
	* trans-expr.c (gfc_conv_procedure_call): Support finalization.
	* trans-openmp.c (gfc_omp_clause_dtor,
	gfc_trans_omp_array_reduction): Update calls.
	* trans-stmt.c (gfc_trans_deallocate): Avoid double deallocation
	of alloc components.
	* trans.c (gfc_add_finalizer_call): New function.
	(gfc_deallocate_with_status,
	gfc_deallocate_scalar_with_status): Call it
	(gfc_build_final_call): Fix handling of scalar coarrays,
	move up in the file and make static.

2013-06-01  Janus Weil  <janus@gcc.gnu.org>
	    Mikael Morin  <mikael@gcc.gnu.org>

	* error.c (get_terminal_width): Only limit the width if we're
	outputting to a terminal. Try to determine width via ioctl.

2013-06-01  Tobias Burnus  <burnus@net-b.de>

	* decl.c (add_global_entry): Take locus.
	(gfc_match_entry): Update call.
	(gfc_match_end): Better error location.
	* parse.c (parse_block_data, parse_module, add_global_procedure,
	add_global_program): Use better locus data.

2013-05-31  Tobias Burnus  <burnus@net-b.de>

	PR fortran/57456
	* trans-array.c (gfc_array_init_size): Use passed type spec,
	when available.
	(gfc_array_allocate): Pass typespec on.
	* trans-array.h (gfc_array_allocate): Update prototype.
	* trans-stmt.c (gfc_trans_allocate): Pass typespec on.

2013-05-31  Janus Weil  <janus@gcc.gnu.org>

	PR fortran/54190
	PR fortran/57217
	* gfortran.h (gfc_terminal_width): Remove prototype.
	* error.c (get_terminal_width): Moved here from misc.c. Renamed.
	Try to determine terminal width from environment variable.
	* interface.c (compare_type, compare_rank): New functions. Fix assumed
	type/rank handling.
	(compare_type_rank, check_dummy_characteristics,
	check_result_characteristics, gfc_compare_interfaces): Use them.
	(symbol_rank): Slightly modified and moved.
	* misc.c (gfc_terminal_width): Moved to error.c.

2013-05-30  Janus Weil  <janus@gcc.gnu.org>

	PR fortran/54189
	* resolve.c (check_assumed_size_reference): Check for e->ref.

2013-05-30  Tobias Burnus  <burnus@net-b.de>

	PR fortran/57458
	* interface.c (compare_parameter): Update C1239/C1240 constraint
	check for assumed-rank/TS29113.

2013-05-29  Tobias Burnus  <burnus@net-b.de>

	PR fortran/37336
	* class.c (finalize_component): Fix coarray array refs.
	(generate_finalization_wrapper): Only gfc_convert_type_warn
	when the kind value is different.
	(gfc_find_intrinsic_vtab): _copy's dst is now intent(inout).
	(gfc_find_derived_vtab): Ditto. Enable finalization-wrapper
	generation.
	* module.c (MOD_VERSION): Bump.
	(gfc_dump_module, gfc_use_module): Remove empty line in .mod.
	* trans-array.c (gfc_conv_descriptor_token): Accept nonrestricted
	void pointer.
	(gfc_array_allocate, structure_alloc_comps): Don't nullify for
	BT_CLASS allocations.
	* trans-stmt.c (gfc_trans_allocate): Ditto.

2013-05-29  Tobias Burnus  <burnus@net-b.de>

	PR fortran/37336
	* resolve.c (gfc_resolve_finalizers): Remove not implemented error.

2013-05-28  Tobias Burnus  <burnus@net-b.de>

	* trans-expr.c (gfc_conv_procedure_call): Deallocate
	polymorphic arrays for allocatable intent(out) dummies.
	(gfc_reset_vptr): New function, moved from trans-stmt.c
	and extended.
	* trans-stmt.c (reset_vptr): Remove.
	(gfc_trans_deallocate): Update calls.
	* trans.h (gfc_reset_vptr): New prototype.

2013-05-28  Dominique d'Humieres  <dominiq@lps.ens.fr>

	PR fortran/57435
	* module.c (check_for_ambiguous): Avoid null pointer deref.

2013-05-28  Janus Weil  <janus@gcc.gnu.org>
	    Tobias Burnus  <burnus@net-b.de>

	PR fortran/57217
	* interface.c (check_dummy_characteristics): Symmetrize type check.

2013-05-27  Bud Davis  <jmdavis@link.com>

	PR fortran/50405
	* resolve.c (resolve_formal_arglist): Detect error when an argument
	has the same name as the function.

2013-05-27  Tobias Burnus  <burnus@net-b.de>

	* expr.c (gfc_build_intrinsic_call): Make symbol as attr.artificial.
	* intrinsic.c (gfc_is_intrinsic): Disable std check for those.

2013-05-22  Tobias Burnus  <burnus@net-b.de>

	* resolve.c (get_temp_from_expr): Change mangling to
	start always with a _.

2013-05-22  Tobias Burnus  <burnus@net-b.de>

	* resolve.c (get_temp_from_expr): Fix temp var mangling.

2013-05-22  Tobias Burnus  <burnus@net-b.de>

	PR fortran/57364
	* resolve.c (get_temp_from_expr): Commit created sym.

2013-05-22  Tobias Burnus  <burnus@net-b.de>

	PR fortran/57338
	* intrinsic.c (do_check): Move some checks to ...
	(do_ts29113_check): ... this new function.
	(check_specific, gfc_intrinsic_sub_interface): Call it.

2013-05-22  Janne Blomqvist  <jb@gcc.gnu.org>

	* intrinsic.texi (RANDOM_SEED): Improve example.

2013-05-21  Tobias Burnus  <burnus@net-b.de>

	PR fortran/57035
	* intrinsic.c (do_check): Add constraint check for
	NO_ARG_CHECK, assumed rank and assumed type.
	* gfortran.texi (NO_ARG_CHECK): Minor wording change,
	allow PRESENT intrinsic.

2013-05-20  Tobias Burnus  <burnus@net-b.de>

	PR fortran/48858
	PR fortran/55465
	* decl.c (add_global_entry): Add sym_name.
	* parse.c (add_global_procedure): Ditto.
	* resolve.c (resolve_bind_c_derived_types): Handle multiple decl for
	a procedure.
	(resolve_global_procedure): Handle gsym->ns pointing to a module.
	* trans-decl.c (gfc_get_extern_function_decl): Ditto.

2013-05-20  Tobias Burnus  <burnus@net-b.de>

	PR fortran/48858
	* decl.c (add_global_entry): Use nonbinding name
	only for F2003 or if no binding label exists.
	(gfc_match_entry): Update calls.
	* parse.c (gfc_global_used): Improve error message.
	(add_global_procedure): Use nonbinding name
	only for F2003 or if no binding label exists.
	(gfc_parse_file): Update call.
	* resolve.c (resolve_global_procedure): Use binding
	name when available.
	* trans-decl.c (gfc_get_extern_function_decl): Ditto.

2013-05-20  Tobias Burnus  <burnus@net-b.de>

	PR fortran/48858
	* decl.c (gfc_match_bind_c_stmt): Add gfc_notify_std.
	* match.c (gfc_match_common): Don't add commons to gsym.
	* resolve.c (resolve_common_blocks): Add to gsym and
	add checks.
	(resolve_bind_c_comms): Remove.
	(resolve_types): Remove call to the latter.
	* trans-common.c (gfc_common_ns): Remove static var.
	(gfc_map_of_all_commons): Add static var.
	(build_common_decl): Correctly handle binding label.

2013-05-16  Jason Merrill  <jason@redhat.com>

	* Make-lang.in (f951$(exeext)): Use link mutex.

2013-05-05  Tobias Burnus  <burnus@net-b.de>

	* resolve.c (conformable_arrays): Avoid segfault
	when ar.start[i] == NULL.

2013-05-05  Tobias Burnus  <burnus@net-b.de>

	PR fortran/57141
	* decl.c (gfc_match_null): Permit use-associated
	NULL intrinsic.

2013-05-04  Tobias Burnus  <burnus@net-b.de>

	* decl.c (gfc_verify_c_interop_param): Permit allocatable
	and pointer with -std=f2008ts.

2013-05-02  Tobias Burnus  <burnus@net-b.de>

	PR fortran/57142
	* simplify.c (gfc_simplify_size): Renamed from
	simplify_size; fix kind=8 handling.
	(gfc_simplify_size): New function.
	(gfc_simplify_shape): Add range check.
	* resolve.c (resolve_function): Fix handling
	for ISYM_SIZE.

2013-05-01  Thomas Koenig  <tkoenig@gcc.gnu.org>

	* frontend-passes.c (optimize_power):  Fix typo
	in comment.

2013-04-30  Thomas Koenig  <tkoenig@gcc.gnu.org>

	PR fortran/57071
	* frontend-passes.c (optimize_power):  Simplify
	1**k to 1.

2013-04-28  Tobias Burnus  <burnus@net-b.de>

	PR fortran/57114
	* intrinsic.texi (RANK): Correct syntax description and
	expected result.

2013-04-28  Tobias Burnus  <burnus@net-b.de>

	PR fortran/57093
	* trans-types.c (gfc_get_element_type): Fix handling
	of scalar coarrays of type character.
	* intrinsic.texi (PACK): Add missing ")".

2013-04-28  Thomas Koenig  <tkoenig@gcc.gnu.org>

	PR fortran/57071
	* frontend-passes (optimize_power):  New function.
	(optimize_op):  Use it.

2013-04-25  Janne Blomqvist  <jb@gcc.gnu.org>

	PR bootstrap/57028
	* Make-lang.in (f951): Link in ZLIB.
	(CFLAGS-fortran/module.o): Add zlib include directory.

2013-04-22  Janus Weil  <janus@gcc.gnu.org>

	PR fortran/53685
	PR fortran/57022
	* check.c (gfc_calculate_transfer_sizes): Fix for array-valued SOURCE
	expressions.
	* simplify.c (gfc_simplify_sizeof,gfc_simplify_storage_size): Get rid
	of special treatment for EXPR_ARRAY.
	* target-memory.h (gfc_element_size): New prototype.
	* target-memory.c (size_array): Remove.
	(gfc_element_size): New function.
	(gfc_target_expr_size): Modified to always return the full size of the
	expression.

2013-04-20  Tobias Burnus  <burnus@net-b.de>

	PR fortran/56907
	* trans-intrinsic.c (conv_isocbinding_function): Don't pack array
	passed to C_LOC

2013-04-19  Thomas Koenig  <tkoenig@gcc.gnu.org>
	    Mikael Morin  <mikael@gcc.gnu.org>

	PR fortran/56872
	* frontend-passes.c (copy_walk_reduction_arg): Change argument type
	to gfc_constructor.  If it has an iterator, wrap the copy of its
	expression in an array constructor with that iterator.  Don't special
	case function expressions.
	(callback_reduction): Update caller.  Don't return early if there is
	an iterator.

2013-04-18  Tobias Burnus  <burnus@net-b.de>

	* expr.c (find_array_element): Don't copy expr.
	* data.c (create_character_initializer): Free expr.
	* frontend-passes.c (combine_array_constructor): Ditto.
	* match.c (match_typebound_call, gfc_match_select_type): Ditto.
	* resolve.c (resolve_typebound_function): Free gfc_ref.

2013-04-18  Tobias Burnus  <burnus@net-b.de>

	PR fortran/56994
	* invoke.texi (NEAREST): S argument is not optional.

2013-04-17  Janus Weil  <janus@gcc.gnu.org>

	PR fortran/56814
	* interface.c (check_result_characteristics): Get result from interface
	if present.

2013-04-17  Janne Blomqvist  <jb@gcc.gnu.org>

	PR fortran/40958
	* scanner.h: New file.
	* Make-lang.in: Dependencies on scanner.h.
	* scanner.c (gfc_directorylist): Move to scanner.h.
	* module.c: Don't include md5.h, include scanner.h and zlib.h.
	(MOD_VERSION): Add comment about backwards compatibility.
	(module_fp): Change type to gzFile.
	(ctx): Remove.
	(gzopen_included_file_1): New function.
	(gzopen_included_file): New function.
	(gzopen_intrinsic_module): New function.
	(write_char): Use gzputc.
	(read_crc32_from_module_file): New function.
	(read_md5_from_module_file): Remove.
	(gfc_dump_module): Use gz* functions instead of stdio, check gzip
	crc32 instead of md5.
	(read_module_to_tmpbuf): Use gz* functions instead of stdio.
	(gfc_use_module): Use gz* functions.

2013-04-16  Tobias Burnus  <burnus@net-b.de>

	PR fortran/39505
	* decl.c (ext_attr_list): Add EXT_ATTR_NO_ARG_CHECK.
	* gfortran.h (ext_attr_id_t): Ditto.
	* gfortran.texi (GNU Fortran Compiler Directives):
	Document it.
	* interface.c (compare_type_rank): Ignore rank for NO_ARG_CHECK.
	(compare_parameter): Ditto - and regard as unlimited polymorphic.
	* resolve.c (resolve_symbol, resolve_variable): Add same constraint
	checks as for TYPE(*); turn dummy to TYPE(*),dimension(*).
	(gfc_explicit_interface_required): Require explicit interface
	for NO_ARG_CHECK.

2013-04-16  Janus Weil  <janus@gcc.gnu.org>

	PR fortran/56968
	* expr.c (gfc_check_pointer_assign): Handle generic functions returning
	procedure pointers.

2013-04-16  Tobias Burnus  <burnus@net-b.de>

	PR fortran/56969
	* intrinsic.c (gfc_intrinsic_func_interface): Don't set
	module name to "(intrinsic)" for intrinsics from intrinsic
	modules.

2013-04-15  Tobias Burnus  <burnus@net-b.de>

	* intrinsic.texi (SYSTEM_CLOCK): Recommend kind=8.

2013-04-15  Janne Blomqvist  <jb@gcc.gnu.org>

	PR fortran/56919
	* intrinsics.texi (SYSTEM_CLOCK): Update documentation.

2013-04-15  Tobias Burnus  <burnus@net-b.de>

	* class.c (gfc_find_intrinsic_vtab): Removed unused var.
	* dependency.c (check_data_pointer_types): Fix check.
	* frontend-passes.c (check_data_pointer_types): Remove
	superfluous statement.
	* parse.c (decode_omp_directive): Add missing break.
	* resolve.c (resolve_typebound_subroutine: Free variable.
	* trans-decl.c (create_function_arglist): Correct condition.

2013-04-14  Mikael Morin  <mikael@gcc.gnu.org>

	PR fortran/56816
	* match.c (gfc_match_select_type): Add syntax error. Move namespace
	allocation and cleanup...
	* parse.c (decode_statement): ... here.

2013-04-13  Janus Weil  <janus@gcc.gnu.org>

	PR fortran/55959
	* expr.c (gfc_simplify_expr): Branch is not unreachable.

2013-04-12  Janus Weil  <janus@gcc.gnu.org>

	PR fortran/56266
	* primary.c (gfc_match_varspec): Turn gcc_assert into MATCH_ERROR.

2013-04-12  Tobias Burnus  <burnus@net-b.de>

	PR fortran/56929
	* trans-array.c (duplicate_allocatable): Fix handling
	of scalar coarrays.

2013-04-12  Janus Weil  <janus@gcc.gnu.org>

	PR fortran/56261
	* gfortran.h (gfc_explicit_interface_required): New prototype.
	* expr.c (gfc_check_pointer_assign): Check if an explicit interface is
	required in a proc-ptr assignment.
	* interface.c (check_result_characteristics): Extra check.
	* resolve.c (gfc_explicit_interface_required): New function.
	(resolve_global_procedure): Use new function
	'gfc_explicit_interface_required'. Do a full interface check.

2013-04-12  Tobias Burnus  <burnus@net-b.de>

	PR fortran/56845
	* trans-decl.c (gfc_trans_deferred_vars): Restrict
	static CLASS init to SAVE and -fno-automatic.

2013-04-12  Tobias Burnus  <burnus@net-b.de>

	PR fortran/56845
	* trans-decl.c (gfc_trans_deferred_vars): Set _vptr for
	allocatable static BT_CLASS.
	* trans-expr.c (gfc_class_set_static_fields): New function.
	* trans.h (gfc_class_set_static_fields): New prototype.

2013-04-11  Janne Blomqvist  <jb@gcc.gnu.org>

	* gfortran.h: Remove enum gfc_try, replace gfc_try with bool type.
	* arith.c: Replace gfc_try with bool type.
	* array.c: Likewise.
	* check.c: Likewise.
	* class.c: Likewise.
	* cpp.c: Likewise.
	* cpp.h: Likewise.
	* data.c: Likewise.
	* data.h: Likewise.
	* decl.c: Likewise.
	* error.c: Likewise.
	* expr.c: Likewise.
	* f95-lang.c: Likewise.
	* interface.c: Likewise.
	* intrinsic.c: Likewise.
	* intrinsic.h: Likewise.
	* io.c: Likewise.
	* match.c: Likewise.
	* match.h: Likewise.
	* module.c: Likewise.
	* openmp.c: Likewise.
	* parse.c: Likewise.
	* parse.h: Likewise.
	* primary.c: Likewise.
	* resolve.c: Likewise.
	* scanner.c: Likewise.
	* simplify.c: Likewise.
	* symbol.c: Likewise.
	* trans-intrinsic.c: Likewise.
	* trans-openmp.c: Likewise.
	* trans-stmt.c: Likewise.
	* trans-types.c: Likewise.

2013-04-09  Tobias Burnus  <burnus@net-b.de>

	* gfortran.texi (KIND Type Parameters,
	Internal representation of LOGICAL variables): Add crossrefs.
	(Intrinsic Types): Mention issues with _Bool interop.
	(Naming and argument-passing conventions): New section.

2013-04-08  Thomas Koenig  <tkoenig@gcc.gnu.org>

	PR fortran/56782
	* frontend-passes.c (callback_reduction):  Dont't do
	any simplification if there is only a single element
	which has an iterator.

2013-04-07  Tobias Burnus  <burnus@net-b.de>

	PR fortran/56849
	* iresolve.c (gfc_resolve_reshape): Set shape also
	with order=.

2013-04-04  Janus Weil  <janus@gcc.gnu.org>

	PR fortran/40881
	* match.c (gfc_match_return): Remove standard notification.
	* primary.c (gfc_match_actual_arglist): Add standard notification.

2013-04-04  Tobias Burnus  <burnus@net-b.de>

	PR fortran/50269
	* gcc/fortran/check.c (is_c_interoperable,
	gfc_check_c_loc): Correct c_loc array checking
	for Fortran 2003 and Fortran 2008.

2013-04-03  Janus Weil  <janus@gcc.gnu.org>

	PR fortran/56284
	PR fortran/40881
	* decl.c (gfc_match_formal_arglist): Warn about alternate-return
	arguments.
	* interface.c (check_dummy_characteristics): Return if symbols are NULL.

2013-04-01  Janus Weil  <janus@gcc.gnu.org>

	PR fortran/56500
	* symbol.c (gfc_set_default_type): Build class container for
	IMPLICIT CLASS.

2013-03-31  Tobias Burnus  <burnus@net-b.de>

	* class.c (finalization_scalarizer, finalizer_insert_packed_call,
	generate_finalization_wrapper): Avoid segfault with absent SIZE=
	argument to TRANSFER and use correct result kind for SIZE.
	* intrinsic.c (gfc_isym_id_by_intmod): Also handle ids of
	nonmodules.
	* trans.c (gfc_build_final_call): Handle coarrays.

2013-03-30  Thomas Koenig  <tkoenig@gcc.gnu.org>

	* trans-expr.c (build_memcmp_call):  New function.
	(gfc_build_compare_string):  If the strings
	compared have constant and equal lengths and
	the strings are kind=1, or, for kind=4 strings,
	the test is for (in)equality, use memcmp().

2013-03-29  Tobias Burnus  <burnus@net-b.de>

	PR fortran/35203
	* trans-decl.c (create_function_arglist): Pass hidden argument
	for passed-by-value optional+value dummies.
	* trans-expr.c (gfc_conv_expr_present,
	gfc_conv_procedure_call): Handle those.

2013-03-28  Thomas Koenig  <tkoenig@gcc.gnu.org>

	PR fortran/45159
	* gfortran.h (gfc_dep_difference):  Add prototype.
	* dependency.c (discard_nops):  New function.
	(gfc_dep_difference):  New function.
	(check_section_vs_section):  Use gfc_dep_difference
	to calculate the difference of starting indices.
	* trans-expr.c (gfc_conv_substring):  Use
	gfc_dep_difference to calculate the length of
	substrings where possible.

2013-03-28  Thomas Koenig  <tkoenig@gcc.gnu.org>

	PR fortran/55806
	* frontend-passes.c (optimize_code):  Keep track of
	current code to make code insertion possible.
	(combine_array_constructor):  New function.
	(optimize_op):  Call it.

2013-03-27  Tobias Burnus  <burnus@net-b.de>

	PR fortran/56650
	PR fortran/36437
	* check.c (gfc_check_sizeof, gfc_check_c_sizeof,
	gfc_check_storage_size): Update checks.
	* intrinsic.texi (SIZEOF): Correct class.
	* intrinsic.h (gfc_simplify_sizeof,
	gfc_simplify_storage_size): New prototypes.
	* intrinsic.c (add_functions): Use them.
	* simplify.c (gfc_simplify_sizeof,
	gfc_simplify_storage_size): New functions.

2013-03-27  Janne Blomqvist  <jb@gcc.gnu.org>

	PR fortran/25708
	* module.c (module_locus): Use long for position.
	(module_content): New variable.
	(module_pos): Likewise.
	(prev_character): Remove.
	(bad_module): Free data instead of closing mod file.
	(set_module_locus): Use module_pos.
	(get_module_locus): Likewise.
	(module_char): use buffer rather than stdio file.
	(module_unget_char): Likewise.
	(read_module_to_tmpbuf): New function.
	(gfc_use_module): Call read_module_to_tmpbuf.

2013-03-26  Tobias Burnus  <burnus@net-b.de>

	PR fortran/56649
	* simplify.c (gfc_simplify_merge): Simplify more.

2013-03-25  Tobias Burnus  <burnus@net-b.de>

	PR fortran/38536
	PR fortran/38813
	PR fortran/38894
	PR fortran/39288
	PR fortran/40963
	PR fortran/45824
	PR fortran/47023
	PR fortran/47034
	PR fortran/49023
	PR fortran/50269
	PR fortran/50612
	PR fortran/52426
	PR fortran/54263
	PR fortran/55343
	PR fortran/55444
	PR fortran/55574
	PR fortran/56079
	PR fortran/56378
	* check.c (gfc_var_strlen): Properly handle 0-sized string.
	(gfc_check_c_sizeof): Use is_c_interoperable, add checks.
	(is_c_interoperable, gfc_check_c_associated, gfc_check_c_f_pointer,
	gfc_check_c_f_procpointer, gfc_check_c_funloc, gfc_check_c_loc): New
	functions.
	* expr.c (check_inquiry): Add c_sizeof, compiler_version and
	compiler_options.
	(gfc_check_pointer_assign): Refine function result check.
	gfortran.h (gfc_isym_id): Add GFC_ISYM_C_ASSOCIATED,
	GFC_ISYM_C_F_POINTER, GFC_ISYM_C_F_PROCPOINTER, GFC_ISYM_C_FUNLOC,
	GFC_ISYM_C_LOC.
	(iso_fortran_env_symbol, iso_c_binding_symbol): Handle
	NAMED_SUBROUTINE.
	(generate_isocbinding_symbol): Update prototype.
	(get_iso_c_sym): Remove.
	(gfc_isym_id_by_intmod, gfc_isym_id_by_intmod_sym): New prototypes.
	* intrinsic.c (gfc_intrinsic_subroutine_by_id): New function.
	(gfc_intrinsic_sub_interface): Use it.
	(add_functions, add_subroutines): Add missing C-binding intrinsics.
	(gfc_intrinsic_func_interface): Add special case for c_loc.
	gfc_isym_id_by_intmod, gfc_isym_id_by_intmod_sym): New functions.
	(gfc_intrinsic_func_interface, gfc_intrinsic_sub_interface): Use them.
	* intrinsic.h (gfc_check_c_associated, gfc_check_c_f_pointer,
	gfc_check_c_f_procpointer, gfc_check_c_funloc, gfc_check_c_loc,
	gfc_resolve_c_loc, gfc_resolve_c_funloc): New prototypes.
	* iresolve.c (gfc_resolve_c_loc, gfc_resolve_c_funloc): New
	functions.
	* iso-c-binding.def: Split PROCEDURE into NAMED_SUBROUTINE and
	NAMED_FUNCTION.
	* iso-fortran-env.def: Add NAMED_SUBROUTINE for completeness.
	* module.c (create_intrinsic_function): Support subroutines and
	derived-type results.
	(use_iso_fortran_env_module): Update calls.
	(import_iso_c_binding_module): Ditto; update calls to
	generate_isocbinding_symbol.
	* resolve.c (find_arglists): Skip for intrinsic symbols.
	(gfc_resolve_intrinsic): Find intrinsic subs via id.
	(is_scalar_expr_ptr, gfc_iso_c_func_interface,
	set_name_and_label, gfc_iso_c_sub_interface): Remove.
	(resolve_function, resolve_specific_s0): Remove calls to those.
	(resolve_structure_cons): Fix handling.
	* symbol.c (gen_special_c_interop_ptr): Update c_ptr/c_funptr
	generation.
	(gen_cptr_param, gen_fptr_param, gen_shape_param,
	build_formal_args, get_iso_c_sym): Remove.
	(std_for_isocbinding_symbol): Handle NAMED_SUBROUTINE.
	(generate_isocbinding_symbol): Support hidden symbols and
	using c_ptr/c_funptr symtrees for nullptr defs.
	* target-memory.c (gfc_target_encode_expr): Fix handling
	of c_ptr/c_funptr.
	* trans-expr.c (conv_isocbinding_procedure): Remove.
	(gfc_conv_procedure_call): Remove call to it.
	(gfc_trans_subcomponent_assign, gfc_conv_expr): Update handling
	of c_ptr/c_funptr.
	* trans-intrinsic.c (conv_isocbinding_function,
	conv_isocbinding_subroutine): New.
	(gfc_conv_intrinsic_function, gfc_conv_intrinsic_subroutine):
	Call them.
	* trans-io.c (transfer_expr): Fix handling of c_ptr/c_funptr.
	* trans-types.c (gfc_typenode_for_spec,
	gfc_get_derived_type): Ditto.
	(gfc_init_c_interop_kinds): Handle NAMED_SUBROUTINE.

2013-03-18  Tobias Burnus  <burnus@net-b.de>

	* gfortran.h (gfc_option_t): Remove flag_whole_file.
	* invoke.texi (-fno-whole-file): Remove.
	* lang.opt (fwhole-file): Change to Ignore.
	* options.c (gfc_init_options, gfc_post_options,
	gfc_handle_option): Remove !flag_whole_file handling
	* parse.c (resolve_all_program_units, translate_all_program_units,
	gfc_parse_file): Ditto.
	* resolve.c (resolve_global_procedure): Ditto.
	* trans-decl.c (gfc_get_symbol_decl, gfc_get_extern_function_decl,
	gfc_create_module_variable): Ditto.
	* trans-types.c (gfc_get_derived_type): Ditto.

2013-03-15  Tobias Burnus  <burnus@net-b.de>

	PR fortran/56615
	* trans-intrinsic.c (gfc_conv_intrinsic_transfer): Pack arrays
	if they are not simply contiguous.

2013-03-11  Tobias Burnus  <burnus@net-b.de>

	* gfortran.texi (STRUCTURE and RECORD): State more clearly how
	to convert them into derived types.

2013-03-10  Paul Thomas  <pault@gcc.gnu.org>

	PR fortran/56575
	* expr.c (gfc_default_initializer): Check that a class declared
	type has any components.
	* resolve.c (resolve_fl_derived0): On failing the test for C437
	set the type to BT_UNKNOWN to prevent repeat error messages.

2013-03-03  Mikael Morin  <mikael@gcc.gnu.org>

	PR fortran/56477
	* expr.c (gfc_check_pointer_assign): Avoid NULL pointer dereference.

2013-03-03  Mikael Morin  <mikael@gcc.gnu.org>

	PR fortran/54730
	* array.c (gfc_match_array_constructor): Set a checkpoint before
	matching a typespec.  Drop it on success, restore it otherwise.

2013-03-03  Mikael Morin  <mikael@gcc.gnu.org>

	PR fortran/54730
	* gfortran.h (struct gfc_undo_change_set): New field 'previous'.
	(gfc_new_undo_checkpoint, gfc_drop_last_undo_checkpoint,
	gfc_restore_last_undo_checkpoint): New prototypes.
	* symbol.c (default_undo_chgset_var): Update initialization.
	(single_undo_checkpoint_p, gfc_new_undo_checkpoint,
	free_undo_change_set_data, pop_undo_change_set,
	gfc_drop_last_undo_checkpoint, enforce_single_undo_checkpoint):
	New functions.
	(save_symbol_data): Handle multiple change sets.  Make sure old_symbol
	field's previous value is not overwritten.  Clear gfc_new field.
	(restore_old_symbol): Restore previous old_symbol field.
	(gfc_restore_last_undo_checkpoint): New function, using body renamed
	from gfc_undo_symbols.  Restore the previous change set as current one.
	(gfc_undo_symbols): New body.
	(gfc_commit_symbols, gfc_commit_symbol, gfc_enforce_clean_symbol_state):
	Call enforce_single_undo_checkpoint.
	(gfc_symbol_done_2): Ditto.  Free change set data.

2013-03-03  Mikael Morin  <mikael@gcc.gnu.org>

	* symbol.c (restore_old_symbol): Fix thinko.

2013-03-03  Mikael Morin  <mikael@gcc.gnu.org>

	* symbol.c (gfc_undo_symbols): Move code...
	(restore_old_symbol): ... here as a new function.

2013-03-03  Mikael Morin  <mikael@gcc.gnu.org>

	* Make-lang.in (F95_PARSER_OBJS): Add dependency to vec.h.
	* gfortran.h: Include vec.h.
	(gfc_undo_change_set): New struct.
	* symbol.c (tentative_tbp): Remove struct.
	(changed_syms, tentative_tbp_list): Remove variables.
	(default_undo_chgset_var, latest_undo_chgset): New variables.
	(save_symbol_data, gfc_get_sym_tree, gfc_undo_symbols,
	gfc_commit_symbols, gfc_commit_symbol,
	gfc_enforce_clean_symbol_state, gfc_get_typebound_proc):
	Use latest_undo_chgset instead of changed_syms and tentative_tbp_list.

2013-03-01  Tobias Burnus  <burnus@net-b.de>

	PR fortran/56491
	* iresolve.c (resolve_bound): Use gfc_get_string instead of xstrdup.
	* symbol.c (free_components): Free proc-pointer components.

2013-03-01  Tobias Burnus  <burnus@net-b.de>

	* trans-decl.c (gfc_trans_deferred_vars): Free expr after use.
	* trans-io.c (build_dt): Ditto.

2013-02-24  Joseph Myers  <joseph@codesourcery.com>

	* resolve.c (generate_component_assignments): Don't use UTF-8
	ligature in diagnostic.

2013-02-21  Janus Weil  <janus@gcc.gnu.org>

	PR fortran/56385
	* trans-array.c (structure_alloc_comps): Handle procedure-pointer
	components with allocatable result.

2013-02-21  Tobias Burnus  <burnus@net-b.de>

	PR fortran/56416
	* gfortran.texi (Part II: Language Reference, Extensions,
	Non-Fortran Main Program): Sort @menu to match actual section order.
	* intrinsic.texi (Intrinsic Procedures): Ditto.
	(C_F_POINTER, PRECISION): Move to the alphabetically correct place.

2013-02-15  Tobias Burnus  <burnus@net-b.de>
	    Mikael Morin  <mikael@gcc.gnu.org>

	PR fortran/56318
	* simplify.c (gfc_simplify_matmul): Fix result shape
	and matmul result.

2013-02-15  Tobias Burnus  <burnus@net-b.de>

	PR fortran/53818
	* resolve.c (apply_default_init_local): Don't create an
	initializer for a result variable.

2013-02-14  Thomas Koenig  <tkoenig@gcc.gnu.org>

	PR fortran/56224
	* gfortran.h (gfc_add_include_path):  Add boolean argument
	for warn.
	* scanner.c (gfc_add_include_path):  Pass along warn argument
	to add_path_to_list.
	* options.c (gfc_post_options):  Add true warn argument to
	gfc_add_include_path.
	(gfc_handle_module_path_options):  Likewise.
	(gfc_handle_option): Also gfc_add_include_path for intrinsic
	modules, without warning.

2013-02-14  Paul Thomas  <pault@gcc.gnu.org>
	    Tobias Burnus  <burnus@net-b.de>

	PR testsuite/56138
	* trans-decl.c (gfc_get_symbol_decl): Fix deferred-length
	results for functions without extra result variable.

	Revert:
	2013-01-30  Tobias Burnus  <burnus@net-b.de>

	PR fortran/56138
	* trans-decl.c (gfc_trans_deferred_vars): Fix deferred-length
	results for functions without extra result variable.

2013-02-12  Janus Weil  <janus@gcc.gnu.org>

	PR fortran/46952
	* resolve.c (resolve_call): Do not check deferred procedures for
	recursiveness.

2013-02-09  Paul Thomas  <pault@gcc.gnu.org>

	PR fortran/55362
	* check.c (array_check): It is an error if a procedure is
	passed.

2013-02-08  Mikael Morin  <mikael@gcc.gnu.org>

	PR fortran/54107
	* trans-types.c (gfc_get_function_type): Change a NULL backend_decl
	to error_mark_node on entry.  Detect recursive types.  Build a variadic
	procedure type if the type is recursive.  Restore the initial
	backend_decl.

2013-02-07  Tobias Burnus  <burnus@net-b.de>

	PR fortran/54339
	* gfortran.texi (Standards): Mention TS29113.
	(Varying Length Character): Mention deferred-length
	strings.
	(Fortran 2003 Status): Add unlimited polymorphic.
	(TS 29113 Status): Add TYPE(*) and DIMENSION(..).
	(C Interop): Update the section about TS29113.

2013-02-06 Paul Thomas  <pault@gcc.gnu.org>

	PR fortran/55789
	* trans-array.c (trans_array_constructor): Remove condition
	'dynamic' = true if the loop ubound is a VAR_DECL.

2013-02-04  Paul Thomas  <pault@gcc.gnu.org>

	PR fortran/56008
	PR fortran/47517
	* trans-array.c (gfc_alloc_allocatable_for_assignment): Save
	the lhs descriptor before it is modified for reallocation. Use
	it to deallocate allocatable components in the reallocation
	block.  Nullify allocatable components for newly (re)allocated
	arrays.

2013-02-04  Mikael Morin  <mikael@gcc.gnu.org>

	PR fortran/54195
	* resolve.c (resolve_typebound_procedures): Recurse through
	resolve_symbol.

2013-02-04  Mikael Morin  <mikael@gcc.gnu.org>

	PR fortran/54107
	PR fortran/54195
	* gfortran.h (struct gfc_symbol): New field 'resolved'.
	* resolve.c (resolve_fl_var_and_proc): Don't skip result symbols.
	(resolve_symbol): Skip duplicate calls.  Don't check the current
	namespace.

2013-02-02  Thomas Koenig  <tkoenig@gcc.gnu.org>

	PR fortran/50627
	PR fortran/56054
	* decl.c (gfc_match_end):  Remove half-ready namespace
	from parent if the end of a block is missing.
	* parse.c (parse_module):  Do not put namespace into
	gsymbol on error.

2013-01-30  Tobias Burnus  <burnus@net-b.de>

	PR fortran/56138
	* trans-decl.c (gfc_trans_deferred_vars): Fix deferred-length
	results for functions without extra result variable.

2013-01-29  Janus Weil  <janus@gcc.gnu.org>
	    Mikael Morin  <mikael@gcc.gnu.org>

	PR fortran/54107
	* gfortran.h (gfc_component): Delete members 'formal' and 'formal_ns'.
	(gfc_copy_formal_args,gfc_copy_formal_args_ppc,gfc_expr_replace_symbols,
	gfc_expr_replace_comp): Delete.
	(gfc_sym_get_dummy_args): New prototype.
	* dependency.c (gfc_check_fncall_dependency): Use
	'gfc_sym_get_dummy_args'.
	* expr.c (gfc_is_constant_expr): Ditto.
	(replace_symbol,gfc_expr_replace_symbols,replace_comp,
	gfc_expr_replace_comp): Deleted.
	* frontend-passes.c (doloop_code,do_function): Use
	'gfc_sym_get_dummy_args'.
	* interface.c (gfc_check_operator_interface,gfc_compare_interfaces,
	gfc_procedure_use,gfc_ppc_use,gfc_arglist_matches_symbol,
	gfc_check_typebound_override): Ditto.
	* module.c (MOD_VERSION): Bump module version.
	(mio_component): Do not read/write 'formal' and 'formal_ns'.
	* resolve.c (resolve_procedure_interface,resolve_fl_derived0): Do not
	copy formal args, but just keep a pointer to the interface.
	(resolve_function,resolve_call,resolve_typebound_generic_call,
	resolve_ppc_call,resolve_expr_ppc,generate_component_assignments,
	resolve_fl_procedure,gfc_resolve_finalizers,check_generic_tbp_ambiguity,
	resolve_typebound_procedure,check_uop_procedure): Use
	'gfc_sym_get_dummy_args'.
	* symbol.c (free_components): Do not free 'formal' and 'formal_ns'.
	(gfc_copy_formal_args,gfc_copy_formal_args_ppc): Deleted.
	(gfc_sym_get_dummy_args): New function.
	* trans-array.c (get_array_charlen,gfc_walk_elemental_function_args):
	Use 'gfc_sym_get_dummy_args'.
	* trans-decl.c (build_function_decl,create_function_arglist,
	build_entry_thunks,init_intent_out_dt,gfc_trans_deferred_vars,
	add_argument_checking): Ditto.
	* trans-expr.c (gfc_map_fcn_formal_to_actual,gfc_conv_procedure_call,
	gfc_conv_statement_function): Ditto.
	* trans-stmt.c (gfc_conv_elemental_dependencies): Ditto.
	* trans-types.c (create_fn_spec,gfc_get_function_type): Ditto.

2013-01-28  Tobias Burnus  <burnus@net-b.de>
	    Mikael Morin  <mikael@gcc.gnu.org>

	PR fortran/53537
	* symbol.c (gfc_find_sym_tree): Don't look for the symbol outside an
	interface block.
	(gfc_get_ha_symtree): Let gfc_find_sym_tree lookup the parent namespace.
	* decl.c (gfc_match_data_decl): Ditto.
	(variable_decl): Remove undeclared type error.
	(gfc_match_import): Use renamed instead of original name.

2013-01-27 Paul Thomas  <pault@gcc.gnu.org>

	PR fortran/55984
	PR fortran/56047
	* gfortran.h : Add associate_var to symbol_attr.
	* resolve.c (resolve_assoc_var): Set associate_var attribute.
	If the target class_ok is set, set it for the associate
	variable.
	* check.c (allocatable_check): Associate variables should not
	have the allocatable attribute even if their symbols do.
	* class.c (gfc_build_class_symbol): Symbols with associate_var
	set will always have a good class container.

2013-01-23  Janus Weil  <janus@gcc.gnu.org>

	PR fortran/56081
	* resolve.c (resolve_select): Add argument 'select_type', reject
	non-scalar expressions.
	(resolve_select_type,resolve_code): Pass new argument to
	'resolve_select'.

2013-01-23  Jakub Jelinek  <jakub@redhat.com>

	PR fortran/56052
	* trans-decl.c (gfc_get_symbol_decl): Set DECL_ARTIFICIAL
	and DECL_IGNORED_P on select_type_temporary and don't set
	DECL_BY_REFERENCE.

2013-01-21  Thomas Koenig  <tkoenig@gcc.gnu.org>

	PR fortran/55919
	* scanner.c (add_path_to_list): Copy path to temporary and strip
	trailing directory separators before calling stat().

2013-01-17  Richard Biener  <rguenther@suse.de>

	* trans-stmt.c (gfc_trans_do): Conditionally compute countm1
	dependent on sign of step, avoids repeated evaluation of
	step sign test.  Avoid undefined overflow issues by using unsigned
	arithmetic.

2013-01-16  Janus Weil  <janus@gcc.gnu.org>

	PR fortran/55983
	* class.c (find_typebound_proc_uop): Check for f2k_derived instead of
	asserting it.

2013-01-16  Jakub Jelinek  <jakub@redhat.com>
	    Tobias Burnus  <burnus@net-b.de>

	PR driver/55884
	* lang.opt (fintrinsic-modules-path): Don't accept Joined.
	(fintrinsic-modules-path=): New.
	* options.c (gfc_handle_option, gfc_get_option_string,
	gfc_get_option_string): Handle the latter.

2013-01-16  Jakub Jelinek  <jakub@redhat.com>

	PR fortran/52865
	* trans-stmt.c (gfc_trans_do): Put countm1-- before conditional
	and use value of countm1 before the decrement in the condition.

2013-01-15  Paul Thomas  <pault@gcc.gnu.org>

	PR fortran/54286
	* expr.c (gfc_check_pointer_assign): Check for presence of
	's2' before using it.

2013-01-14  Thomas Koenig  <tkoenig@gcc.gnu.org>

	PR fortran/55806
	* frontend-passes.c (optimize_reduction):  New function,
	including prototype.
	(callback_reduction):  Likewise.
	(gfc_run_passes):  Also run optimize_reduction.
	(copy_walk_reduction_arg):  New function.
	(dummy_code_callback):  New function.

2013-01-13  Jakub Jelinek  <jakub@redhat.com>

	PR fortran/55935
	* trans-expr.c (gfc_conv_structure): Call
	unshare_expr_without_location on the ctor elements.

2013-01-13  Paul Thomas  <pault@gcc.gnu.org>

	PR fortran/54286
	* expr.c (gfc_check_pointer_assign): Ensure that both lvalue
	and rvalue interfaces are presented to gfc_compare_interfaces.
	Simplify references to interface names by using the symbols
	themselves. Call gfc_compare_interfaces with s1 and s2 inter-
	changed to overcome the asymmetry of this function. Do not
	repeat the check for the presence of s1 and s2.

2013-01-12  Janus Weil  <janus@gcc.gnu.org>

	PR fortran/55072
	* trans-array.c (gfc_conv_array_parameter): No packing was done for
	full arrays of derived type.

2013-01-08  Paul Thomas  <pault@gcc.gnu.org>

	PR fortran/55868
	* class.c (get_unique_type_string): Change $tar to STAR and
	replace sprintf by strcpy where there is no formatting.
	* decl.c (gfc_match_decl_type_spec): Change $tar to STAR.

2013-01-09  Mikael Morin  <mikael@gcc.gnu.org>

	PR fortran/47203
	* module.c (check_for_ambiguous): Get the current program unit using
	gfc_current_ns.

2013-01-09  Tobias Burnus  <burnus@net-b.de>

	PR fortran/55758
	* resolve.c (resolve_symbol): Reject non-C_Bool logicals
	in BIND(C) procedures with -std=f*.

2013-01-08  Paul Thomas  <pault@gcc.gnu.org>

	PR fortran/55618
	* trans-expr.c (gfc_conv_procedure_call): Dereference scalar
	character function arguments to elemental procedures in
	scalarization loops.

2013-01-07  Tobias Burnus  <burnus@net-b.de>

	PR fortran/55763
	* gfortran.h (gfc_check_assign_symbol): Update prototype.
	* decl.c (add_init_expr_to_sym, do_parm): Update call.
	* expr.c (gfc_check_assign_symbol): Handle BT_CLASS and
	improve error location; support components.
	(gfc_check_pointer_assign): Handle component assignments.
	* resolve.c (resolve_fl_derived0): Call gfc_check_assign_symbol.
	(resolve_values): Update call.
	(resolve_structure_cons): Avoid double diagnostic.

2013-01-07  Tobias Burnus  <burnus@net-b.de>
	    Thomas Koenig  <tkoenig@gcc.gnu.org>

	PR fortran/55852
	* expr.c (gfc_build_intrinsic_call): Avoid clashes
	with user's procedures.
	* gfortran.h (gfc_build_intrinsic_call): Update prototype.
	* simplify.c (gfc_simplify_size): Update call.
	* class.c (finalization_scalarizer, finalization_get_offset,
	finalizer_insert_packed_call, generate_finalization_wrapper):
	Clean up by using gfc_build_intrinsic_call.

2013-01-07  Tobias Burnus  <burnus@net-b.de>

	PR fortran/55763
	* resolve.c (resolve_select_type): Reject intrinsic types for
	a non-unlimited-polymorphic selector.

2013-01-06  Paul Thomas  <pault@gcc.gnu.org>

	PR fortran/53876
	PR fortran/54990
	PR fortran/54992
	* trans-array.c (build_array_ref): Check the TYPE_CANONICAL
	to see if it is GFC_CLASS_TYPE_P.
	* trans-expr.c (gfc_get_vptr_from_expr): The same.
	(gfc_conv_class_to_class): If the types are not the same,
	cast parmese->expr to the type of ctree.
	* trans-types.c (gfc_get_derived_type): GFC_CLASS_TYPE_P of
	CLASS components must be set.

2013-01-06  Mikael Morin  <mikael@gcc.gnu.org>

	PR fortran/42769
	PR fortran/45836
	PR fortran/45900
	* module.c (read_module): Don't reuse local symtree if the associated
	symbol isn't exactly the one wanted.  Don't reuse local symtree if it is
	ambiguous.
	* resolve.c (resolve_call): Use symtree's name instead of symbol's to
	lookup the symtree.

2013-01-05  Steven G. Kargl  <kargl@gcc.gnu.org>
	    Mikael Morin  <mikael@gcc.gnu.org>

	PR fortran/55827
	* class.c (gfc_fix_class_refs): Adapt ts initialization for the case
	e->symtree == NULL.
	* trans-expr.c (gfc_conv_function_expr): Init sym earlier. Use it.

2013-01-05  Tobias Burnus  <burnus@net-b.de>

	* class.c (finalize_component): Used passed offset expr.
	(finalization_get_offset): New static function.
	(finalizer_insert_packed_call, generate_finalization_wrapper): Use it
	to handle noncontiguous arrays.

2013-01-04  Tobias Burnus  <burnus@net-b.de>

	* trans.c (gfc_build_final_call): New function.
	* trans.h (gfc_build_final_call, gfc_conv_scalar_to_descriptor):
	New function prototypes.
	* trans-expr.c (gfc_conv_scalar_to_descriptor): Renamed from
	conv_scalar_to_descriptor, removed static attribute.
	(gfc_conv_procedure_call): Honor renaming.

2013-01-04  Tobias Burnus  <burnus@net-b.de>

	* intrinsic.c (add_functions): New internal intrinsic
	function GFC_PREFIX ("stride").
	* gfortran.h (gfc_isym_id): Add GFC_ISYM_STRIDE.
	* intrinsic.h (gfc_resolve_stride): New prototypes.
	* iresolve.c (gfc_resolve_stride): New function.
	* trans-intrinsic.c (conv_intrinsic_stride): New static
	function.
	(gfc_conv_intrinsic_function): Use it.

2013-01-04  Tobias Burnus  <burnus@net-b.de>

	* class.c (gfc_find_intrinsic_vtab): Add _final
	component.
	* decl.c (gfc_match_null): Remove superfluous
	variadic argument to gfc_match.

2013-01-04  Paul Thomas  <pault@gcc.gnu.org>

	PR fortran/55172
	* match.c (copy_ts_from_selector_to_associate): Remove call to
	gfc_resolve_expr and replace it with explicit setting of the
	array reference type.
	* resolve.c (resolve_select_type): It is an error if the
	selector is coindexed.

2013-01-04  Tobias Burnus  <burnus@net-b.de>

	PR fortran/55763
	* decl.c (gfc_match_null): Parse and reject MOLD.

2013-01-04  Tobias Burnus  <burnus@net-b.de>

	PR fortran/55854
	PR fortran/55763
	* class.c (gfc_class_null_initializer): Fix finding the vtab.
	(gfc_find_intrinsic_vtab): Use BT_VOID for some components.

2013-01-03  Janus Weil  <janus@gcc.gnu.org>

	PR fortran/55855
	* expr.c (gfc_check_assign): Use 'gfc_expr_attr' to evaluate attributes
	of rvalue. Correct hyphenation in error message.

2013-01-03  Jakub Jelinek  <jakub@redhat.com>

	* gfortranspec.c (lang_specific_driver): Update copyright notice
	dates.

Copyright (C) 2013 Free Software Foundation, Inc.

Copying and distribution of this file, with or without modification,
are permitted in any medium without royalty provided the copyright
notice and this notice are preserved.<|MERGE_RESOLUTION|>--- conflicted
+++ resolved
@@ -1,7 +1,3 @@
-<<<<<<< HEAD
-2013-06-21  Tobias Burnus  <burnus@net-b.de>
-
-=======
 2013-07-08  Tobias Burnus  <burnus@net-b.de>
 
 	PR fortran/57834
@@ -50,7 +46,6 @@
 2013-06-21  Tobias Burnus  <burnus@net-b.de>
 
 	PR fortran/37336
->>>>>>> 0dc99c85
 	* trans-array.c (gfc_trans_deferred_array): Call the
 	finalizer for nonallocatable local variables.
 	* trans-decl.c (gfc_get_symbol_decl): Add local

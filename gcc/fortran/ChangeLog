<<<<<<< HEAD
2012-09-20  Release Manager
=======
2012-10-21  Tobias Burnus  <burnus@net-b.de>

	PR fortran/54725
	* Make-lang.in (CFLAGS-cpp.o): Use TARGET_SYSTEM_ROOT_DEFINE.
	* cpp.o (gfc_cpp_init_options): Use it for
	setting gfc_cpp_option.sysroot.

2012-10-21  Thomas König  <tkoenig@gcc.gnu.org>

	PR fortran/54465
	* lang.opt (Wextra):  Add.
	* invoke.texi:  Document that -Wc-binding-type, -Wconversion
	and -Wline-truncation are implied by -Wall.  Document that
	-Wcompare-reals is implied by -Wextra.  Document -Wextra.
	* options.c (set_Wextra):  New function.
	(gfc_handle_option):  Handle -Wextra.

2012-10-19  Janus Weil  <janus@gcc.gnu.org>

	PR fortran/54224
	* trans-expr.c (conv_function_val): Set TREE_USED.

2012-10-18  Tobias Burnus  <burnus@net-b.de>

	PR fortran/54884
	* resolve.c (specification_expr): Change to bool.
	(resolve_formal_arglist, resolve_symbol): Set
	specification_expr to true before resolving the array spec.
	(resolve_variable, resolve_charlen, resolve_fl_variable):
	Properly reset specification_expr.
	(resolve_function): Set public_use when used in
	a specification expr.

2012-10-16  Tobias Burnus  <burnus@net-b.de>

	PR fortran/50981
	PR fortran/54618
	* trans.h (gfc_conv_derived_to_class, gfc_conv_class_to_class):
	Update prototype.
	* trans-stmt.c (trans_associate_var,gfc_trans_allocate): Update
	calls to those functions.
	* trans-expr.c (gfc_conv_derived_to_class, gfc_conv_class_to_class,
	gfc_conv_expr_present): Handle absent polymorphic arguments.
	(class_scalar_coarray_to_class): New function.
	(gfc_conv_procedure_call): Update calls.

2012-10-12  Janus Weil  <janus@gcc.gnu.org>

	PR fortran/40453
	* interface.c (check_dummy_characteristics): Recursively check dummy
	procedures.

2012-10-11  Janus Weil  <janus@gcc.gnu.org>

	PR fortran/54784
	* trans-stmt.c (gfc_trans_allocate): Correctly determine the reference
	to the _data component for polymorphic allocation with SOURCE.

2012-10-06  Janus Weil  <janus@gcc.gnu.org>

	PR fortran/54832
	* resolve.c (resolve_fl_derived0): Correctly copy the 'class_ok'
	attribute for proc-ptr components with RESULT variable.

2012-10-06  Janus Weil  <janus@gcc.gnu.org>

	PR fortran/45521
	* interface.c (generic_correspondence): Implement additional
	distinguishability criteria of F08.
	(compare_actual_formal): Reject data object as actual argument for
	procedure formal argument.

2012-10-04  Tobias Burnus  <burnus@net-b.de>

	* expr.c (scalarize_intrinsic_call): Plug memory leak.
	* frontend-passes.c (gcc_assert): Extend assert.
	* interface.c (gfc_compare_derived_types): Fix comparison.
	(gfc_check_operator_interface): Move up to make this error
	message reachable.
	(get_sym_storage_size): Remove always-true checks.
	* io.c (format_lex): Add comment.
	(gfc_free_wait): Free memory.
	* match.c (gfc_match_select_type): Ditto. 
	* matchexpr.c (match_level_3): Ditto.
	* primary.c (match_string_constant): Ditto.
	(match_actual_arg): Check return value.
	* resolve.c (gfc_resolve_substring_charlen,
	resolve_typebound_generic_call, resolve_typebound_function,
	resolve_typebound_subroutine): Free memory.
	* trans-types.c (gfc_get_derived_type): Remove always-true check.

2012-10-02  Janus Weil  <janus@gcc.gnu.org>

	PR fortran/54778
	* interface.c (matching_typebound_op): Check for 'class_ok' attribute.

2012-09-30  Janus Weil  <janus@gcc.gnu.org>

	PR fortran/54667
	* intrinsic.texi (C_F_POINTER): Fix description.
	* resolve.c (gfc_iso_c_sub_interface): Add a check for FPTR argument
	of C_F_POINTER. Modify two error messages. Cleanup.

2012-09-24  Tobias Burnus  <burnus@net-b.de>

	PR fortran/54618
	PR fortran/54690
	* trans-expr.c (gfc_conv_procedure_call): Fix INTENT(OUT)
	handling for allocatable BT_CLASS.

2012-09-24  Lawrence Crowl  <crowl@google.com>

	* trans-expr.c (gfc_conv_cst_int_power): Change to new double_int API.
	* target-memory.c (gfc_interpret_logical): Likewise.

2012-09-23  Tobias Burnus  <burnus@net-b.de>

	* parse.c (parse_derived): Don't set attr.alloc_comp
	for pointer components with allocatable subcomps.

	PR fortran/54599
	* resolve.c (resolve_fl_namelist): Remove superfluous
	NULL check.
	* simplify.c (simplify_min_max): Remove unreachable code.
	* trans-array.c (gfc_trans_create_temp_array): Change
	a condition into an assert.

	PR fortran/54618
	* trans-expr.c (gfc_trans_class_init_assign): Guard
	re-setting of the _data by gfc_conv_expr_present.
	(gfc_conv_procedure_call): Fix INTENT(OUT) handling
	for allocatable BT_CLASS.

2012-09-22  Thomas König  <tkoenig@gcc.gnu.org>

	PR fortran/54599
	* dependency.c (gfc_dep_compare_expr):  Clarify logic,
	remove dead code.

2012-09-20  Tobias Burnus  <burnus@net-b.de>

	PR fortran/54599
	* cpp.c (print_line): Properly handle extern C.

2012-09-20  Martin Jambor  <mjambor@suse.cz>

	* trans-decl.c (gfc_get_extern_function_decl): Push NULL cfun.  Do not
	set and restore current_function_decl.
	(gfc_init_coarray_decl): Do not set and restore current_function_decl.

2012-09-17  Tobias Burnus  <burnus@net-b.de>

	PR fortran/54608
	* simplify.c (gfc_simplify_scan, gfc_simplify_verify):
	Fix handling of BACK=variable.

2012-09-17  Janus Weil  <janus@gcc.gnu.org>

	PR fortran/54285
	* expr.c (gfc_check_pointer_assign): Correctly handle procedure pointers
	as function results.
	* primary.c (gfc_match_varspec): Allow to call a PPC with proc-ptr
	result.

2012-09-17  Tobias Burnus  <burnus@net-b.de>

	PR fortran/54603
	* trans-expr.c (gfc_trans_subcomponent_assign): Handle
	proc-pointer components.

2012-09-17  Tobias Burnus  <burnus@net-b.de>

	PR fortran/54599
	* error.c (error_print): Move increment out of the assert.
	* interface.c (gfc_compare_derived_types): Add assert.
	(get_expr_storage_size): Remove always-true logical condition.
	* resolve.c (resolve_allocate_expr): Fix looping logic.
	* target-memory.c (gfc_target_expr_size): Add assert.

2012-09-16  Janus Weil  <janus@gcc.gnu.org>

	PR fortran/54594
	* resolve.c (get_checked_tb_operator_target): Add a reference to the
	relevant quote from the F08 standard.

2012-09-16  Janus Weil  <janus@gcc.gnu.org>

	PR fortran/54594
	* interface.c (compare_type_rank): Handle CLASS arrays.

2012-09-16  Janus Weil  <janus@gcc.gnu.org>

	PR fortran/54387
	* expr.c (gfc_check_pointer_assign): Check for result of embracing
	function.

2012-09-16  Tobias Burnus  <burnus@net-b.de>

	* trans-decl.c (gfc_generate_function_code): Fix
	gfc_option.coarray check.
	* trans-stmt.c (compute_inner_temp_size): Fix handling
	of gfc_option.rtcheck.

2012-09-16  Mikael Morin  <mikael@gcc.gnu.org>

	* symbol.c (gfc_undo_symbols): Correctly undo namelists.

2012-09-15  Tobias Burnus  <burnus@net-b.de>

	* trans-io.c (gfc_trans_transfer): Add an assert.

2012-09-15  Tobias Burnus  <burnus@net-b.de>

	* arith.c (arith_power): Call gfc_free_expr in case of error.
	* array.c (gfc_match_array_constructor): Initialize variable.
	(gfc_resolve_character_array_constructor): Remove superfluous check.
	(gfc_array_dimen_size): Add assert.
	* check.c (numeric_check): Fix implicit typing.
	* class.c (gfc_build_class_symbol): Add assert.
	(finalize_component): Free memory.
	* dump-parse-tree.c (show_namespace): Add assert.
	* trans-io.c (transfer_namelist_element, transfer_expr): Avoid
	memory leakage.
	(gfc_trans_transfer): Add assert.
	* trans.c (gfc_trans_runtime_check): Call va_end

2012-09-15  Tobias Burnus  <burnus@net-b.de>

	* match.c (lock_unlock_statement, sync_statement): Fix potential
	double freeing.
	(sync_statement): Remove unreachable code.
	* simplify.c (gfc_simplify_bessel_n2): Avoid double freeing.
	(gfc_simplify_repeat): Remove bogus code.
	* target-memory.h (gfc_target_encode_expr): Update prototype.
	* target-memory.c (gfc_target_encode_expr, encode_array,
	encode_derived): Return unsigned HOST_WIDE_INT.
	(gfc_target_interpret_expr): Add assert.
	(gfc_merge_initializers): Fix "== 0" check for mpz_t.
	* symbol.c (gfc_get_typebound_proc): Add assert.
	(gfc_merge_initializers): Remove unreachable check.

2012-09-13  Tobias Burnus  <burnus@net-b.de>

	PR fortran/54556
	* resolve.c (resolve_formal_arglist): Allow VALUE arguments
	with implicit_pure.
	(gfc_impure_variable): Don't check gfc_pure such that the
	function also works for gfc_implicit_pure procedures.

2012-09-12  Tobias Burnus  <burnus@net-b.de>

	PR fortran/54225
	PR fortran/53306
	* array.c (match_subscript, gfc_match_array_ref): Fix
	diagnostic of coarray's '*'.

2012-09-07  Mikael Morin  <mikael@gcc.gnu.org>

	PR fortran/54208
	* simplify.c (simplify_bound_dim): Resolve array spec before
	proceeding with simplification.

2012-09-06  Tobias Burnus  <burnus@net-b.de>

	PR fortran/54463
	* trans-intrinsic.c (gfc_conv_intrinsic_funcall): Fix matmul
	call to BLAS if the default-kind has been promoted.

2012-09-05  Tobias Burnus  <burnus@net-b.de>

	PR fortran/54462
	* symbol.c (gfc_undo_symbols): Avoid NULL pointer dereference.

2012-09-04  Janus Weil  <janus@gcc.gnu.org>

	PR fortran/54435
	PR fortran/54443
	* match.c (gfc_match_select_type): Make sure to only access CLASS_DATA
	for BT_CLASS.

2012-09-03  Tobias Burnus  <burnus@net-b.de>

	PR fortran/54467
	* class.c (gfc_find_derived_vtab): Fix disabling of _final
	by continuing to generate normal type-bound procedures.

2012-09-03  Tobias Burnus  <burnus@net-b.de>

	* class.c (gfc_find_derived_vtab): Disable ABI-breaking
	generation of the "_final" subroutine for now.

2012-09-03  Tobias Burnus  <burnus@net-b.de>

	* class.c (finalize_component): Fixes to the comment.

2012-09-03  Alessandro Fanfarillo  <fanfarillo.gcc@gmail.com>
	    Tobias Burnus  <burnus@net-b.de>

	PR fortran/37336
	* gfortran.h (symbol_attribute): Add artificial.
	* module.c (mio_symbol_attribute): Handle attr.artificial
	* class.c (gfc_build_class_symbol): Defer creation of the vtab
	if the DT has finalizers, mark generated symbols as
	attr.artificial.
	(has_finalizer_component, finalize_component,
	finalization_scalarizer, generate_finalization_wrapper):
	New static functions.
	(gfc_find_derived_vtab): Add _final component and call
	generate_finalization_wrapper.
	* dump-parse-tree.c (show_f2k_derived): Use resolved
	proc_tree->n.sym rather than unresolved proc_sym.
	(show_attr): Handle attr.artificial.
	* resolve.c (gfc_resolve_finalizers): Ensure that the vtab exists.
	(resolve_fl_derived): Resolve finalizers before
	generating the vtab.
	(resolve_symbol): Also allow assumed-rank arrays with CONTIGUOUS;
	skip artificial symbols.
	(resolve_fl_derived0): Skip artificial symbols.

2012-09-02  Tobias Burnus  <burnus@net-b.de>

	PR fortran/54426
	* symbol.c (find_common_symtree): New function.
	(gfc_undo_symbols): Use it; free common_head if needed.

2012-08-28  Tobias Burnus  <burnus@net-b.de>

	PR fortran/54389
	* trans-decl.c (gfc_get_extern_function_decl,
	build_function_decl): Don't mark impure elemental
	functions as DECL_PURE_P and honour implicit_pure.

2012-08-28  Tobias Burnus  <burnus@net-b.de>

	PR fortran/54382
	* error.c (show_locus): Avoid out of bound access.

2012-08-28  Tobias Burnus  <burnus@net-b.de>

	PR fortran/54384
	* decl.c (match_data_constant): Add missing gfc_free_expr.
	(top_val_list): Remove always-true condition.
	* data.c (get_array_index, create_character_initializer):
	Free temporary expressions.
	(gfc_assign_data_value): Free expression when aborting.

2012-08-28  Tobias Burnus  <burnus@net-b.de>

	PR fortran/54384
	* symbol.c (gfc_copy_formal_args): Set also sym->formal_ns.

2012-08-27  Tobias Burnus  <burnus@net-b.de>

	PR fortran/54384
	* resolve.c (gfc_resolve_character_operator): Free temporary
	variables.
	* trans-expr.c (gfc_conv_statement_function): Ditto.

2012-08-27  Tobias Burnus  <burnus@net-b.de>

	PR fortran/54384
	* dependency.c (check_section_vs_section): Use gfc_free_expr
	instead of free.
	* trans-intrinsic.c (conv_generic_with_optional_char_arg): Use
	gfc_free_symbol instead of free.

2012-08-27  Tobias Burnus  <burnus@net-b.de>

	PR fortran/54384
	* trans-expr.c (gfc_trans_arrayfunc_assign): Free se.ss
	and loop.

2012-08-27  Tobias Burnus  <burnus@net-b.de>

	PR fortran/41093
	* gfortran.h (gfc_common_head): Add "int refs".
	* match.c (gfc_match_common): Increment refs.
	* resolve.c (resolve_symbol): Only increment formal_ns->refs
	if formal_ns is not sym->ns.
	* symbol.c (gfc_free_symbol): Only free formal_ns if
	if formal_ns is not sym->ns. Free common_block if refs is one.
	(gfc_release_symbol): Release formal_ns only if the
	symbol is not ENTRY of a module.
	* decl.c (get_proc_name): Don't increment gfc_current_ns->refs.
	* parse.c (parse_interface): Incement proc_unit->refs++ for
	proc-pointer result variables.
	* module.c (mio_symbol): Don't increase sym->refs for its
	use in sym->formal_ns->proc_name.

2012-08-27  Tobias Burnus  <burnus@net-b.de>

	PR fortran/54370
	* trans-stmt.c (gfc_trans_do_while): Don't change the logical
	kind for negation of the condition.

2012-08-27  Tobias Burnus  <burnus@net-b.de>

	* options.c (set_Wall): Don't set for -Wcompare-reals.
	* invoke.texi (-Wall, -Wcompare-reals): -Wall no longer
	implies -Wcompare-reals.

2012-08-24  Simon Baldwin  <simonb@google.com>

	* lang.opt (-cpp=): Mark flag NoDWARFRecord.

2012-08-23  Tobias Burnus  <burnus@net-b.de>

	PR fortran/54350
	* trans-array.c (free_ss_info): Free data.array.subscript.
	(gfc_free_ss): No longer free data.array.subscript.
	(walk_coarray): New function, moved from trans-intrinsic.c
	(gfc_conv_expr_descriptor): Walk array descriptor instead
	of taking passed "ss".
	(get_array_ctor_all_strlen, gfc_add_loop_ss_code,
	gfc_conv_array_parameter): Update call and cleanup ss handling.
	* trans-array.h (gfc_conv_expr_descriptor,
	gfc_conv_array_parameter): Update prototype.
	* trans-expr.c (gfc_conv_derived_to_class,
	conv_isocbinding_procedure, gfc_conv_procedure_call,
	gfc_trans_alloc_subarray_assign, gfc_trans_subcomponent_assign,
	gfc_trans_pointer_assignment, gfc_trans_arrayfunc_assign): Update
	call to gfc_conv_expr_descriptor and gfc_conv_array_parameter, and
	clean up.
	* trans-intrinsic.c (walk_coarray): Moved to trans-array.c
	(trans_this_image, trans_image_index, gfc_conv_intrinsic_rank
	gfc_conv_intrinsic_bound, gfc_conv_intrinsic_cobound,
	gfc_conv_intrinsic_len, gfc_conv_intrinsic_size,
	gfc_conv_intrinsic_sizeof, gfc_conv_intrinsic_storage_size,
	gfc_conv_intrinsic_transfer, gfc_conv_allocated,
	gfc_conv_associated, gfc_conv_intrinsic_loc,
	conv_intrinsic_move_alloc): Update calls.
	* trans-io.c (gfc_convert_array_to_string, set_internal_unit,
	gfc_trans_transfer): Ditto.
	* trans-stmt.c (gfc_conv_elemental_dependencies,
	gfc_trans_sync, trans_associate_var,
	gfc_trans_pointer_assign_need_temp): Ditto.

2012-08-23  Jakub Jelinek  <jakub@redhat.com>

	* trans-decl.c (trans_function_start, generate_coarray_init,
	create_main_function, gfc_generate_constructors): Call
	allocate_struct_function instead of init_function_start.

2012-08-22  Tobias Burnus  <burnus@net-b.de>

	* trans-expr.c (gfc_copy_class_to_class,
	gfc_trans_arrayfunc_assign): Free loop and ss data.
	* trans-intrinsic.c (gfc_trans_arrayfunc_assign): Free ss data.

2012-08-21  Tobias Burnus  <burnus@net-b.de>

	* parse.c (parse_contained): Include EXEC_END_PROCEDURE
	in ns->code to make sure the gfc_code is freed.

2012-08-20  Tobias Burnus  <burnus@net-b.de>

	PR fortran/54301
	* expr.c (gfc_check_pointer_assign): Warn when a pointer,
	which is a function result, might outlive its target.

2012-08-20  Tobias Burnus  <burnus@net-b.de>

	PR fortran/54301
	* expr.c (gfc_check_pointer_assign): Warn when the pointer
	might outlive its target.
	* gfortran.h (struct gfc_option_t): Add warn_target_lifetime.
	* options.c (gfc_init_options, set_wall, gfc_handle_option):
	handle it.
	* invoke.texi (-Wtarget-lifetime): Document it.
	(-Wall): Implied it.
	* lang.opt (-Wtarget-lifetime): New flag.

2012-08-19  Thomas König  <tkoenig@gcc.gnu.org>

	PR fortran/54298
	* gfortran.h (struct gfc_option_t): Add warn_compare_reals.
	* lang.opt:  Add Wcompare-reals.
	* invoke.texi:  Document -Wcompare-reals.
	* resolve.c (resolve_operator):  If -Wcompare-reals is in effect,
	warn about equality/inequality comparisions for REAL and COMPLEX.
	* options.c (gfc_init_options):  Set warn_compare_reals.
	(set_Wall):  Include warn_compare_reals in Wall.
	(gfc_handle_option):  Handle Wcompare_reals.

2012-08-17  Jakub Jelinek  <jakub@redhat.com>

	* array.c (gfc_match_array_ref): Fix up memset arguments.

2012-08-16   Diego Novillo  <dnovillo@google.com>

	Revert

	PR bootstrap/54281
	* gfortran.h: Do not include gmp.h.

2012-08-16   Diego Novillo  <dnovillo@google.com>

	PR bootstrap/54281
	* gfortran.h: Do not include gmp.h.

2012-08-15  Janus Weil  <janus@gcc.gnu.org>

	PR fortran/54243
	PR fortran/54244
	* resolve.c (check_typebound_baseobject): Check for class_ok attribute.
	(resolve_procedure_interface,resolve_fl_derived0): Copy class_ok
	attribute.

2012-08-14  Mikael Morin  <mikael@gcc.gnu.org>

	PR fortran/47586
	* trans-expr.c (expr_is_variable): Handle regular, procedure pointer,
	and typebound functions returning a data pointer.

2012-08-14  Mikael Morin  <mikael@gcc.gnu.org>

	* decl.c (match_ppc_decl): Copy the procedure interface's symbol
	as procedure interface's result.

2012-08-14  Mikael Morin  <mikael@gcc.gnu.org>

	* trans-expr.c (gfc_trans_scalar_assign): Rename argument,
	extend comment.

2012-08-14  Mikael Morin  <mikael@gcc.gnu.org>

	* gfortran.h (gfc_get_proc_ptr_comp): New prototype.
	(gfc_is_proc_ptr_comp): Update prototype.
	* expr.c (gfc_get_proc_ptr_comp): New function based on the old
	gfc_is_proc_ptr_comp.
	(gfc_is_proc_ptr_comp): Call gfc_get_proc_ptr_comp.
	(gfc_specification_expr, gfc_check_pointer_assign): Use
	gfc_get_proc_ptr_comp.
	* trans-array.c (gfc_walk_function_expr): Likewise.
	* resolve.c (resolve_structure_cons, update_ppc_arglist,
	resolve_ppc_call, resolve_expr_ppc): Likewise.
	(resolve_function): Update call to gfc_is_proc_ptr_comp.
	* dump-parse-tree.c (show_expr): Likewise.
	* interface.c (compare_actual_formal): Likewise.
	* match.c (gfc_match_pointer_assignment): Likewise.
	* primary.c (gfc_match_varspec): Likewise.
	* trans-io.c (gfc_trans_transfer): Likewise.
	* trans-expr.c (gfc_conv_variable, conv_function_val,
	conv_isocbinding_procedure, gfc_conv_procedure_call,
	gfc_trans_pointer_assignment): Likewise.
	(gfc_conv_procedure_call, gfc_trans_array_func_assign):
	Use gfc_get_proc_ptr_comp.

2012-08-14  Tobias Burnus  <burnus@net-b.de>

	PR fortran/40881
	* error.c (gfc_notify_std): Reset cur_error_buffer->flag flag
	when the error/warning has been printed.
	* gfortran.h (gfc_sl_type): Add ST_LABEL_DO_TARGET.
	* match.c (gfc_match_do): Use ST_LABEL_DO_TARGET.
	* parse.c (check_statement_label): Use ST_LABEL_DO_TARGET.
	(parse_executable): Add obsolescence check for DATA.
	* resolve.c (resolve_branch): Handle ST_LABEL_DO_TARGET.
	* symbol.c (gfc_define_st_label, gfc_reference_st_label):
	Add obsolescence diagnostics.
	* trans-stmt.c (gfc_trans_label_assign): Handle ST_LABEL_DO_TARGET.

2012-08-14  Tobias Burnus  <burnus@net-b.de>

	PR fortran/54234
	* check.c (gfc_check_cmplx): Add -Wconversion warning
	when converting higher-precision REAL to default-precision
	CMPLX without kind= parameter.

2012-08-12  Tobias Burnus  <burnus@net-b.de>

	PR fortran/54221
	* trans-decl.c (gfc_finish_var_decl, build_function_decl):
	Fix setting private module vars/procs as TREE_PUBLIC(...) = 0.

2012-08-09  Tobias Burnus  <burnus@net-b.de>

	PR fortran/54199
	* intrinsic.c (gfc_warn_intrinsic_shadow): Better warning
	for internal procedures.

2012-08-06  Janus Weil  <janus@gcc.gnu.org>

	PR fortran/35831
	* interface.c (check_result_characteristics): New function, which checks
	the characteristics of function results.
	(gfc_compare_interfaces,gfc_check_typebound_override): Call it.

2012-08-02  Thomas König  <tkoenig@gcc.gnu.org>

	 PR fortran/54033
	 * scanner.c (add_path_to_list):  New argument warn.  Don't
	 warn if it is true.
	 (gfc_add_include_path):  Warn if directory is missing.
	 (gfc_add_intrinsic_modules_path):  Do not warn if directory
	 is missing.
	 * optinons.c (gfc_handle_option):  Do not add directory
	 for intrinsic modules to normal include path.

2012-08-03  Mikael Morin  <mikael@gcc.gnu.org>

	PR fortran/54166
	* trans-array.c (set_loop_bounds): Access specinfo using spec_dim.

2012-08-02  Mikael Morin  <mikael@gcc.gnu.org>

	PR fortran/48820
	* trans-array.c (gfc_conv_ss_startstride): Set the intrinsic
	result's lower and upper bounds according to the rank.
	(set_loop_bounds): Set the loop upper bound in the intrinsic case.

2012-08-02  Mikael Morin  <mikael@gcc.gnu.org>

	* trans-array.c (set_loop_bounds): Allow non-array-section to be
	chosen using the stride and lower bound criteria.

2012-08-02  Mikael Morin  <mikael@gcc.gnu.org>

	* trans-array.c (set_loop_bounds): Remove useless dimension check.
	Don't update loopspec if it would loose the wanted stride criterion.

2012-08-02  Mikael Morin  <mikael@gcc.gnu.org>

	* trans-array.h (gfc_conv_descriptor_rank): New prototype.
	* trans-array.c (gfc_conv_descriptor_rank): New function moved and
	renamed ...
	* trans-intrinsic.c (get_rank_from_desc): ... from this one.
	(gfc_conv_intrinsic_rank, gfc_conv_intrinsic_bound,
	gfc_conv_associated): Also rename function calls.

2012-08-02  Mikael Morin  <mikael@gcc.gnu.org>

	* iresolve.c (resolve_bound, gfc_resolve_shape):
	Don't set the shape for assumed rank arrays.
	* simplify.c (gfc_simplify_shape): Don't try to simplify if the
	argument is assumed rank.

2012-08-02  Mikael Morin  <mikael@gcc.gnu.org>

	* array.c (gfc_copy_array_ref): Don't copy the offset field.
	* expr.c (find_array_section): Ignore the offset field.
	* trans-expr.c (gfc_find_interface_mapping_to_ref): Don't apply
	any interface mapping to the offset field.
	* gfortran.h (struct gfc_array_ref): Remove the offset field.

2012-08-02  Janus Weil  <janus@gcc.gnu.org>

	PR fortran/54147
	* resolve.c (check_proc_interface): New routine for PROCEDURE interface
	checks.
	(resolve_procedure_interface,resolve_typebound_procedure,
	resolve_fl_derived0): Call it.

2012-08-01  Thomas König  <tkoenig@gcc.gnu.org>

	PR fortran/54033
	* scanner.c (add_path_to_list): Emit warning if an error occurs
	for an include path, if it is not present or if it is not a
	directory.  Do not add the path in these cases.

2012-07-31  Janus Weil  <janus@gcc.gnu.org>

	PR fortran/42418
	* decl.c (match_procedure_interface): Move some checks to
	'resolve_procedure_interface'. Set flavor if appropriate.
	* expr.c (gfc_check_pointer_assign): Cleanup of 'gfc_is_intrinsic'.
	* intrinsic.c (gfc_is_intrinsic): Additional checks for attributes which
	identify a procedure as being non-intrinsic.
	* resolve.c (resolve_procedure_interface): Checks moved here from
	'match_procedure_interface'. Minor cleanup.
	(resolve_formal_arglist,resolve_symbol): Cleanup of
	'resolve_procedure_interface'
	(resolve_actual_arglist,is_external_proc): Cleanup of
	'gfc_is_intrinsic'.

2012-07-31  Janus Weil  <janus@gcc.gnu.org>

	PR fortran/54134
	* dependency.c (gfc_dep_compare_expr): Check if arguments are NULL.

2012-07-31  Tobias Burnus  <burnus@net-b.de>

	* interface.c (gfc_procedure_use): Return gfc_try instead of void.
	* gfortran.h (gfc_procedure_use): Update prototype.
	* resolve.c (gfc_iso_c_func_interface): Allow noninteroperable
	procedures for c_funloc for TS29113.
	* (gfc_iso_c_sub_interface): Ditto for c_f_procpointer. Add
	diagnostic for c_ptr vs. c_funptr for c_f_(proc)pointer.

2012-07-30  Janus Weil  <janus@gcc.gnu.org>

	PR fortran/51081
	* gfortran.h (gfc_resolve_intrinsic): Add prototype.
	* expr.c (gfc_check_pointer_assign): Set INTRINSIC attribute if needed.
	Check for invalid intrinsics.
	* primary.c (gfc_match_rvalue): Check for intrinsics came too early.
	Set procedure flavor if appropriate.
	* resolve.c (resolve_intrinsic): Renamed to gfc_resolve_intrinsic.
	(resolve_procedure_interface,resolve_procedure_expression,
	resolve_function,resolve_fl_derived0,resolve_symbol): Ditto.

2012-07-26  Mikael Morin  <mikael@gcc.gnu.org>

	PR fortran/44354
	* trans-array.c (gfc_trans_array_constructor_value):
	Evaluate the iteration bounds before the inner variable shadows
	the outer.

2012-07-26  Mikael Morin  <mikael@gcc.gnu.org>

	PR fortran/44354
	* array.c (sought_symbol): New variable.
	(expr_is_sought_symbol_ref, find_symbol_in_expr): New functions.
	(resolve_array_list): Check for references to the induction
	variable in the iteration bounds and issue a diagnostic if some
	are found.

2012-07-26  Alessandro Fanfarillo  <fanfarillo.gcc@gmail.com>
	    Tobias Burnus  <burnus@net-b.de>

	* module.c (mio_array_spec): Don't read as->lower for
	assumed-rank arrays.

2012-07-25  Tobias Burnus  <burnus@net-b.de>

	* trans-types.c (gfc_real16_is_float128): Fix spelling
	in a comment.
	* trans.h (struct gfc_array_info): Ditto.
	* gfortran.h (gfc_expr): Ditto.
	* simplify.c (gfc_count): Ditto.
	* trans-expr.c (gfc_copy_class_to_class,
	conv_parent_component_references,
	gfc_trans_pointer_assignment): Ditto.
	* expr.c (check_pointer_assign): Fix diagnostic spelling.
	* interface.c (compare_parameter): Ditto.
	* parse.c (use_modules, parse_associate): Ditto.
	* decl.c (match_char_length): Fix spelling of the
	an function argument.

2012-07-21  Tobias Burnus  <burnus@net-b.de>

	* iso-c-binding.def (C_PTRDIFF_T): New TS29113 parameter.
	* intrinsic.texi (ISO_C_BINDING): Document it.

2012-07-21  Tobias Burnus  <burnus@net-b.de>

	PR fortran/48820
	* trans-intrinsic.c (gfc_conv_intrinsic_bound): Support
	lbound/ubound with dim= for assumed-rank arrays.
	* array.c (gfc_set_array_spec): Reject coarrays with
	assumed shape.
	* decl.c (merge_array_spec): Ditto. Return gfc_try.
	(match_attr_spec, match_attr_spec): Update call.

2012-07-21  Tobias Burnus  <burnus@net-b.de>

	* resolve.c (resolve_formal_arglist): Put variable
	declaration before the first assignment.

2012-07-21  Tobias Burnus  <burnus@net-b.de>

	* trans-expr.c (gfc_conv_derived_to_class): Fix argument passed
	to class_array_data_assign.

2012-07-20  Tobias Burnus  <burnus@net-b.de>

	* decl.c (gfc_verify_c_interop_param): Allow assumed-shape
	with -std=f2008ts.

2012-07-20  Tobias Burnus  <burnus@net-b.de>

	PR fortran/48820
	* array.c (match_array_element_spec, gfc_match_array_spec,
	spec_size, gfc_array_dimen_size): Add support for
	assumed-rank arrays.
	* check.c (dim_rank_check): Ditto.
	* class.c (gfc_add_component_ref): Ditto.
	(gfc_build_class_symbol): Regard assumed-rank arrays
	as having GFC_MAX_DIMENSIONS. And build extra class
	container for a scalar pointer class.
	* decl.c (merge_array_spec): Add assert.
	* dump-parse-tree.c (show_array_spec): Add support for
	assumed-rank arrays.
	* expr.c (gfc_is_simply_contiguous): Ditto.
	* gfortran.h (array_type): Ditto.
	(gfc_array_spec, gfc_expr): Add comment to "rank" field.
	* interface.c (compare_type_rank, argument_rank_mismatch,
	compare_parameter, gfc_procedure_use): Ditto.
	(compare_actual_formal): Fix NULL() to optional-dummy
	handling for polymorphic dummies.
	* module.c (mio_typespec): Add support for
	assumed-rank arrays.
	* resolve.c (resolve_formal_arglist, resolve_actual_arglist,
	resolve_elemental_actual, resolve_global_procedure,
	expression_shape, resolve_variable, update_ppc_arglist,
	check_typebound_baseobject, gfc_resolve_expr,
	resolve_fl_var_and_proc, gfc_resolve_finalizers,
	resolve_typebound_procedure, resolve_symbol): Ditto.
	(assumed_type_expr_allowed): Remove static variable.
	(actual_arg, first_actual_arg): New static variables.
	* simplify.c (simplify_bound, gfc_simplify_range): Add
	support for assumed-rank arrays.
	* trans-array.c (gfc_conv_array_parameter): Ditto.
	(gfc_get_descriptor_dimension): New function, which returns
	the descriptor.
	(gfc_conv_descriptor_dimension): Use it.
	(gfc_conv_descriptor_stride_get, gfc_conv_array_parameter):
	Handle GFC_ARRAY_ASSUMED_RANK_CONT and AS_ASSUMED_RANK.
	* trans-array.h (gfc_get_descriptor_dimension): New prototype.
	* trans-decl. (gfc_build_dummy_array_decl,
	gfc_trans_deferred_vars, add_argument_checking): Add
	support for assumed-rank arrays.
	* trans-expr.c (gfc_conv_expr_present, gfc_conv_variable,
	gfc_conv_procedure_call): Ditto.
	(get_scalar_to_descriptor_type, class_array_data_assign,
	conv_scalar_to_descriptor): New static functions.
	(gfc_conv_derived_to_class, gfc_conv_class_to_class): Use
	them.
	* trans-intrinsic.c (get_rank_from_desc): New function.
	(gfc_conv_intrinsic_rank, gfc_conv_associated): Use it.
	* trans-types.c (gfc_array_descriptor_base_caf,
	gfc_array_descriptor_base): Make space for scalar array.
	(gfc_is_nodesc_array, gfc_is_nodesc_array,
	gfc_build_array_type, gfc_get_array_descriptor_base): Add
	support for assumed-rank arrays.
	* trans.h (gfc_array_kind): Add GFC_ARRAY_ASSUMED_RANK and
	GFC_ARRAY_ASSUMED_RANK_CONT.

2012-07-19  Tobias Burnus  <burnus@net-b.de>

	* trans-expr.c (gfc_conv_procedure_call): Fix handling
	of polymorphic arguments.
	* resolve.c (resolve_formal_arglist): Ditto, mark polymorphic
	assumed-shape arrays as such.

2012-07-19  Tobias Burnus  <burnus@net-b.de>

	* interface.c (compare_parameter, compare_actual_formal): Fix
	handling of polymorphic arguments.

2012-07-17  Janus Weil  <janus@gcc.gnu.org>

	PR fortran/51081
	* error.c (gfc_notify_std): Automatically print the relevant Fortran
	standard version.
	* arith.c (arith_power): Remove explicit standard reference string.
	* array.c (gfc_match_array_spec, gfc_match_array_constructor): Ditto.
	* check.c (gfc_check_a_p, gfc_check_besn, gfc_check_count,
	gfc_check_float, gfc_check_fn_rc2008, gfc_check_iand,
	gfc_check_ichar_iachar, gfc_check_ieor, gfc_check_index, gfc_check_ior,
	gfc_check_lbound, gfc_check_len_lentrim, check_rest, gfc_check_min_max,
	gfc_check_null, gfc_check_scan, gfc_check_selected_real_kind,
	gfc_check_shape, gfc_check_size, gfc_check_sngl, gfc_check_ubound,
	gfc_check_verify): Ditto.
	* data.c (gfc_assign_data_value): Ditto.
	* decl.c (var_element, char_len_param_value, match_char_length,
	gfc_verify_c_interop_param, match_pointer_init, variable_decl,
	gfc_match_decl_type_spec, gfc_match_import, match_attr_spec, 
	gfc_match_prefix, gfc_match_suffix, match_ppc_decl,
	match_procedure_in_interface, gfc_match_procedure,gfc_match_entry,
	gfc_match_subroutine, gfc_match_end, gfc_match_codimension,
	gfc_match_protected, gfc_match_value, gfc_match_volatile,
	gfc_match_asynchronous, gfc_match_modproc, gfc_get_type_attr_spec,
	gfc_match_enum, match_procedure_in_type): Ditto.
	* expr.c (check_elemental, gfc_check_assign, gfc_check_pointer_assign):
	Ditto.
	* interface.c (gfc_match_abstract_interface, check_interface0): Ditto.
	* intrinsic.c (gfc_intrinsic_func_interface): Ditto.
	* io.c (format_lex, resolve_tag_format, resolve_tag,
	compare_to_allowed_values, gfc_match_open, gfc_match_rewind,
	gfc_resolve_dt, gfc_match_wait): Ditto.
	* match.c (match_arithmetic_if, gfc_match_if, gfc_match_critical,
	gfc_match_do, match_exit_cycle, gfc_match_pause, gfc_match_stop,
	gfc_match_lock, sync_statement, gfc_match_assign, gfc_match_goto,
	gfc_match_allocate, gfc_match_return, gfc_match_st_function): Ditto.
	* module.c (gfc_match_use, gfc_use_module): Ditto.
	* parse.c (parse_derived_contains, parse_block_construct,
	parse_associate, parse_contained): Ditto.
	* primary.c (match_hollerith_constant, match_boz_constant,
	match_real_constant, match_sym_complex_part, match_arg_list_function,
	build_actual_constructor, gfc_convert_to_structure_constructor): Ditto.
	* resolve.c (resolve_formal_arglist, resolve_entries,
	resolve_common_blocks, resolve_actual_arglist, gfc_resolve_index_1,
	gfc_resolve_iterator_expr, resolve_ordinary_assign,
	resolve_fl_var_and_proc, resolve_fl_variable_derived,
	resolve_fl_procedure, resolve_fl_derived0, resolve_fl_derived,
	resolve_fl_namelist, resolve_symbol, resolve_fntype): Ditto.
	* symbol.c (check_conflict, conflict, gfc_add_is_bind_c,
	gfc_add_extension, gfc_check_symbol_typed): Ditto.

2012-07-17  Tobias Burnus  <burnus@net-b.de>

	PR fortran/53985
	* decl.c (gfc_verify_c_interop_param): Make warning conditional
	on -Wc-binding-type works and improve the wording.

2012-07-17  Tobias Burnus  <burnus@net-b.de>

	PR fortran/52101
	* decl.c (match_char_length): Extra argument, show obsolenscent
	warning only if *length is used after the typename.
	(variable_decl, gfc_match_char_spec): Update call

2012-07-17  Tobias Burnus  <burnus@net-b.de>
	    Steven G. Kargl  <kargl@gcc.gnu.org>

	PR fortran/49265
	* decl.c (match_procedure_in_interface): Support "::" for
	Fortran 2008 and later.

2012-07-16  Thomas König  <tkoenig@gcc.gnu.org>

	PR fortran/53824
	* resolve.c (resolve_allocate_deallocate):  If both
	start indices are NULL, skip the test for equality.

2012-07-16  Steven Bosscher  <steven@gcc.gnu.org>

	* f95-lang.c: Include dumpfile.h instead of tree-dump.h.
	* Make-lang.in: Fix dependencies.

2012-07-16  Janus Weil  <janus@gcc.gnu.org>

	PR fortran/53956
	* gfortran.h (gfc_copy_formal_args,gfc_copy_formal_args_ppc): Modified
	prototypes.
	* symbol.c (gfc_copy_formal_args): New argument 'if_src'. Copy if_source
	of dummy procedures.
	(gfc_copy_formal_args_ppc): Ditto.
	* resolve.c (resolve_procedure_interface): Pass IFSRC_DECL to
	gfc_copy_formal_args.
	(resolve_fl_derived0): Pass IFSRC_DECL to gfc_copy_formal_args_ppc.

2012-07-12  Tobias Burnus  <burnus@net-b.de>

	* trans-expr.c (conv_isocbinding_procedure): Generate c_f_pointer code
	inline.

2012-07-11  Steven Bosscher  <steven@gcc.gnu.org>

	* trans.c: Do not include defaults.h.
	* trans-intrinsic.c: Likewise.

2012-07-08  Steven Bosscher  <steven@gcc.gnu.org>

	* gfortran.h: Do not include coretypes.h here.
	Make it an error to include this before coretypes.h
	* openmp.c: Include coretypes.h.
	* interface.c: Likewise.
	* intrinsic.c: Likewise.
	* symbol.c: Likewise.
	* class.c: Likewise.
	* decl.c: Likewise.
	* matchexp.c: Likewise.
	* dump-parse-tree.c: Likewise.
	* array.c: Likewise.
	* constructor.c: Likewise.
	* error.c: Likewise.
	* data.c: Likewise.
	* expr.c: Likewise.
	* module.c: Likewise.
	* scanner.c: Likewise.
	* bbt.c: Likewise.
	* io.c: Likewise.
	* frontend-passes.c: Likewise.
	* resolve.c: Likewise.
	* st.c: Likewise.
	* target-memory.c: Likewise.
	* match.c: Likewise.
	* arith.c: Likewise.
	* parse.c: Likewise.
	* check.c: Likewise.
	* dependency.c: Likewise.
	* primary.c: Likewise.
	* misc.c: Likewise.
	* simplify.c: Likewise.

2012-07-05  Mikael Morin  <mikael@gcc.gnu.org>

	PR fortran/53732
	* trans-array.c (gfc_add_loop_ss_code): Disable self recursive calls
	handling nested loop(s) if the subscript flag is true.

2012-07-05  Uros Bizjak  <ubizjak@gmail.com>

	PR fortran/53449
	* parse.c (gfc_parse_file): Initialize errors_before.

2012-06-27  Janus Weil  <janus@gcc.gnu.org>

	PR fortran/41951
	PR fortran/49591
	* interface.c (check_new_interface): Rename, add 'loc' argument,
	make non-static.
	(gfc_add_interface): Rename 'check_new_interface'
	* gfortran.h (gfc_check_new_interface): Add prototype.
	* resolve.c (resolve_typebound_intrinsic_op): Add typebound operator
	targets to non-typebound operator list.

2012-06-22  Janus Weil  <janus@gcc.gnu.org>

	PR fortran/47710
	PR fortran/53328
	* interface.c (count_types_test, generic_correspondence,
	gfc_compare_interfaces): Ignore PASS arguments.
	(check_interface1, compare_parameter): Pass NULL arguments to
	gfc_compare_interfaces.
	* gfortran.h (gfc_compare_interfaces): Modified prototype.
	* expr.c (gfc_check_pointer_assign): Pass NULL arguments to
	gfc_compare_interfaces.
	* resolve.c (resolve_structure_cons): Ditto.
	(check_generic_tbp_ambiguity): Determine PASS arguments and pass them
	to gfc_compare_interfaces.

2012-06-21  Janne Blomqvist  <jb@gcc.gnu.org>

	PR fortran/39654
	* iresolve.c (gfc_resolve_ftell): Fix result kind and use new
	library function.

2012-06-18  Tobias Burnus  <burnus@net-b.de>

	* intrinsic.h (gfc_resolve_rank): New prototype.
	* intrinsic.c (add_functions): Use gfc_resolve_rank.
	* iresolve.c (add_functions): New function.
	* trans-intrinsic.c (gfc_conv_intrinsic_rank): New function.
	(gfc_conv_intrinsic_function): Call it.

2012-06-18  Tobias Burnus  <burnus@net-b.de>

	PR fortran/53692
	* trans-array.c (set_loop_bounds): Don't scalarize via absent
	optional arrays.
	* resolve.c (resolve_elemental_actual): Don't stop resolving after printing
	a warning.

2012-06-18  Tobias Burnus  <burnus@net-b.de>

	PR fortran/53526
	* trans-intrinsic.c (conv_intrinsic_move_alloc): Handle coarrays.

2012-06-18  Tobias Burnus  <burnus@net-b.de>

	PR fortran/53526
	* check.c (gfc_check_move_alloc): Reject coindexed actual arguments
	and those with different corank.

2012-06-17  Tobias Burnus  <burnus@net-b.de>

	PR fortran/53691
	PR fortran/53685
	* check.c (gfc_calculate_transfer_sizes): Return if
	SIZE= is not constant or source-size cannot be determined.

2012-06-16  Tobias Burnus  <burnus@net-b.de>

	PR fortran/53642
	PR fortran/45170
	* frontend-passes.c (optimize_assignment): Don't remove RHS's
	trim when assigning to a deferred-length string.
	* trans-expr.c (gfc_trans_assignment_1): Ensure that the RHS string
	length is evaluated before the deferred-length LHS is reallocated.

2012-06-13  Tobias Burnus  <burnus@net-b.de>

	PR fortran/53643
	* trans-decl.c (init_intent_out_dt): Fix for polymorphic arrays.
	* trans-array.c (structure_alloc_comps): Don't loop for
	scalar coarrays.

2012-06-13  Tobias Burnus  <burnus@net-b.de>

	PR fortran/53597
	* decl.c (match_attr_spec): Only mark module variables
	as SAVE_IMPLICIT for Fortran 2008 and later.

2012-06-08  Janus Weil  <janus@gcc.gnu.org>

	PR fortran/52552
	* match.c (gfc_match_allocate): Modify order of checks. Change wording
	of error message. Remove FIXME note.
	* resolve.c (resolve_allocate_expr): Add a comment.

2012-06-07  Thomas König  <tkoenig@gcc.gnu.org>

	PR fortran/52861
	* frontend-passes.c (optimize_assignment):  Don't set the
	length of an empty string for deferred-length character
	variables.

2012-06-07  Thomas König  <tkoenig@gcc.gnu.org>

	PR fortran/52861
	* frontend-passes.c (empty_string):  Add prototype.
	(optimize_assignment):  Set the length of an empty string
	constant to zero.

2012-06-04  Tobias Burnus  <burnus@net-b.de>

	PR fortran/50619
	* resolve.c (build_default_init_expr): Don't initialize
	ASSOCIATE names.

2012-06-03  Alessandro Fanfarillo  <fanfarillo.gcc@gmail.com>
	    Tobias Burnus  <burnus@net-b.de>

	PR fortran/48831
	* gfortran.h (gfc_check_init_expr): Add prototype declaration
	of function.
	* check.c (kind_check): Change if condition to use
	to gfc_check_init_expr.
	* expr.c (check_init_expr): Remove forward declaration
	and static keyword. Change name in gfc_check_init_expr.
	(scalarize_intrinsic_call, check_init_expr_arguments,
	check_inquiry, check_conversion, gfc_reduce_init_expr): Update
	call to gfc_check_init_expr.

2012-05-31  Steven Bosscher  <steven@gcc.gnu.org>

	* trans-common.c: Do not include output.h.
	* trans-decl.c: Likewise.

2012-05-31  Tobias Burnus  <burnus@net-b.de>

	PR fortran/53521
	* trans.c (gfc_deallocate_scalar_with_status): Properly
	handle the case size == 0.

2012-05-30  Tobias Burnus  <burnus@net-b.de>

	PR c/53502
	* decl.c (match_attr_spec): Remove "typedef".

2012-05-30  Tobias Burnus  <burnus@net-b.de>

	* decl.c: Fix comment typos.
	* expr.c: Ditto.
	* frontend-passes.c: Ditto.
	* match.c: Ditto.
	* resolve.c: Ditto.
	* trans-array.c: Ditto.
	* trans-common.c: Ditto.
	* trans-intrinsic.c: Ditto.
	* trans-types.c: Ditto.

2012-05-23  Tobias Burnus  <burnus@net-b.de>

	PR fortran/51055
	PR fortran/45170
	* match.c (gfc_match_allocate): Set length_from_typespec
	for characters.
	* resolve.c (resolve_charlen): If set, don't check whether
	the len is a specification expression.

2012-05-22  Tobias Burnus  <burnus@net-b.de>

	PR fortran/53389
	* trans-array.c (gfc_add_loop_ss_code): Don't evaluate expression, if
	ss->is_alloc_lhs is set.

2012-05-22  Dodji Seketeli  <dodji@redhat.com>

	PR c++/53322
	* f95-lang.c (gfc_init_builtin_functions): Remove the unused
	typedef builtin_type.

2012-05-14  Janne Blomqvist  <jb@gcc.gnu.org>

	PR fortran/52428
	* gfortran.texi: Update _gfortran_set_options documentation.
	* invoke.texi: Remove runtime behavior description of
	-fno-range-check.
	* trans-decl.c (create_main_function): Don't pass the range-check
	setting to the library.

2012-05-14  Tobias Burnus  <burnus@net-b.de>

	PR fortran/49110
	PR fortran/51055
	PR fortran/53329
	* trans-expr.c (gfc_trans_assignment_1): Fix allocation
	handling for assignment of function results to allocatable
	deferred-length strings.
	* trans-decl.c (gfc_create_string_length): For deferred-length
	module variables, include module name in the assembler name.
	(gfc_get_symbol_decl): Don't override the assembler name.

2012-05-14  Manuel López-Ibáñez  <manu@gcc.gnu.org>

	PR 53063
	* options.c (gfc_handle_option): Call lang-specific generated function.

2012-05-13  Alessandro Fanfarillo  <fanfarillo.gcc@gmail.com>
	    Tobias Burnus  <burnus@net-b.de>

	PR fortran/52158
	PR fortran/45170
	PR fortran/49430
	* resolve.c (resolve_fl_derived0): Deferred character length 
	procedure components are supported.
	* trans-expr.c (gfc_conv_procedure_call): Handle TBP with 
	deferred-length results.
	(gfc_string_to_single_character): Add a new check to prevent
	NULL read.
	(gfc_conv_procedure_call): Remove unuseful checks on 
	symbol's attributes. Add new checks to prevent NULL read on
	string length. 

2012-05-12  Tobias Burnus  <burnus@net-b.de>

	PR fortran/49110
	PR fortran/52843
	* resolve.c (resolve_fl_procedure): Don't regard
	character(len=:) as character(*) in the diagnostic.

2012-05-11  Thomas Koenig  <tkoenig@gcc.gnu.org>

	PR fortran/52537
	* frontend-passes.c (optimize_op):  Change
	old-style comparison operators to new-style, simplify
	switch as a result.
	(empty_string):  New function.
	(get_len_trim_call):  New function.
	(optimize_comparison):  If comparing to an empty string,
	use comparison of len_trim to zero.
	Use new-style comparison operators only.
	(optimize_trim):  Use get_len_trim_call.

2012-05-11  Manuel López-Ibáñez  <manu@gcc.gnu.org>

	PR 53063
	* options.c: Include diagnostics.h instead of
	diagnostics-core.h.
	(set_Wall): Do not see warn_unused here.
	(gfc_handle_option): Set it here using handle_generated_option.

2012-05-08  Jan Hubicka  <jh@suse.cz>

	* trans-common.c (create_common): Do not fake TREE_ASM_WRITTEN.
	* trans-decl.c (gfc_finish_cray_pointee): Likewise.

2012-05-07  Tobias Burnus  <burnus@net-b.de>

	PR fortran/53255
	* resolve.c (resolve_typebound_static): Fix handling
	of overridden specific to generic operator.

2012-05-06  Tobias Burnus  <burnus@net-b.de>

	PR fortran/41587
	* decl.c (build_struct): Don't ignore FAILED status.

2012-05-05  Paul Thomas  <pault@gcc.gnu.org>

	PR fortran/41600
	* trans-array.c (build_array_ref): New static function.
	(gfc_conv_array_ref, gfc_get_dataptr_offset): Call it.
	* trans-expr.c (gfc_get_vptr_from_expr): New function.
	(gfc_conv_derived_to_class): Add a new argument for a caller
	supplied vptr and use it if it is not NULL.
	(gfc_conv_procedure_call): Add NULL to call to above.
	symbol.c (gfc_is_associate_pointer): Return true if symbol is
	a class object.
	* trans-stmt.c (trans_associate_var): Handle class associate-
	names.
	* expr.c (gfc_get_variable_expr): Supply the array-spec if
	possible.
	* trans-types.c (gfc_typenode_for_spec): Set GFC_CLASS_TYPE_P
	for class types.
	* trans.h : Add prototypes for gfc_get_vptr_from_expr and
	gfc_conv_derived_to_class. Define GFC_CLASS_TYPE_P.
	* resolve.c (resolve_variable): For class arrays, ensure that
	the target expression has all the necessary _data references.
	(resolve_assoc_var): Throw a "not yet implemented" error for
	class array selectors that need a temporary.
	* match.c (copy_ts_from_selector_to_associate,
	select_derived_set_tmp, select_class_set_tmp): New functions.
	(select_type_set_tmp): Call one of last two new functions.
	(gfc_match_select_type): Copy_ts_from_selector_to_associate is
	called if associate-name is typed.

	PR fortran/53191
	* resolve.c (resolve_ref): C614 applied to class expressions.

2012-05-05  Janne Blomqvist  <jb@gcc.gnu.org>

	PR fortran/49010
	PR fortran/24518
	* intrinsic.texi (MOD, MODULO): Mention sign and magnitude of result.
	* simplify.c (gfc_simplify_mod): Use mpfr_fmod.
	(gfc_simplify_modulo): Likewise, use copysign to fix the result if
	zero.
	* trans-intrinsic.c (gfc_conv_intrinsic_mod): Remove fallback as
	builtin_fmod is always available. For modulo, call copysign to fix
	the result when signed zeros are enabled.

2012-05-05  Janne Blomqvist  <jb@gcc.gnu.org>

	* gfortran.texi (GFORTRAN_TMPDIR): Rename to TMPDIR, explain
	algorithm for choosing temp directory.

2012-05-04  Tobias Burnus  <burnus@net-b.de>

	PR fortran/53175
	* resolve.c (resolve_variable): Set public_used
	if a private module variable is used in a (public)
	specification expression.
	* trans-decl.c (gfc_finish_var_decl): Mark those
	TREE_PUBLIC.

2012-05-04  Tobias Burnus  <burnus@net-b.de>

	PR fortran/53111
	* resolve.c (resolve_fl_derived): Fix -std=f95
	diagnostic for generic vs. DT names.

2012-05-03  Tobias Burnus  <burnus@net-b.de>

	PR fortran/52864
	* interface.c (compare_parameter_intent): Remove.
	(check_intents): Remove call, handle CLASS pointer.
	(compare_actual_formal): Handle CLASS pointer.

2012-04-30  Jan Hubicka  <jh@suse.cz>

	* f95-lang.c (gfc_finish): Update comments.

2012-04-29  Thomas Koenig  <tkoenig@gcc.gnu.org>

	PR fortran/53148
	* frontend-passes.c (create_var):  If the statement has a label,
	put the label around the block.

2012-04-25  Tobias Burnus  <burnus@net-b.de>

	PR fortran/52196
	* lang.opt (Wrealloc-lhs, Wrealloc-lhs-all): New flags.
	* gfortran.h (gfc_option_t): Add them.
	* options.c (gfc_init_options, gfc_post_options,
	gfc_handle_option): Handle them.
	* invoke.texi: Document them.
	* trans-expr.c (realloc_lhs_warning): New function.
	(gfc_trans_arrayfunc_assign,
	alloc_scalar_allocatable_for_assignment,
	gfc_trans_assignment_1): Use it.

2012-04-18  Steven Bosscher  <steven@gcc.gnu.org>

	* trans-decl.c (gfc_trans_entry_master_switch): Build SWITCH_EXPR
	with NULL_TREE type instead of void_type_node.
	* trans-io.c (io_result): Likewise.
	* trans-stmt.c (gfc_trans_integer_select,
	gfc_trans_character_select): Likewise.

2012-04-16  Tobias Burnus  <burnus@net-b.de>

	PR fortran/52864
	* expr.c (gfc_check_vardef_context): Fix assignment check for
	pointer components.

2012-04-16  Janus Weil  <janus@gcc.gnu.org>

	PR fortran/52968
	* class.c (gfc_build_class_symbol): Make sure the 'f2k_derived'
	namespace is present.

2012-04-15  Janus Weil  <janus@gcc.gnu.org>

	PR fortran/51082
	* trans-expr.c (gfc_conv_expr_reference): Check if the expression is a
	simple function call (or a more involved PPC reference).

2012-04-15  Tobias Burnus  <burnus@net-b.de>

	PR fortran/52916
	PR fortran/40973
	* gfortran.h (symbol_attribute): Add public_used.
	* interface.c (check_sym_interfaces, check_uop_interfaces,
	gfc_check_interfaces): Set it.
	* resolve.c (resolve_typebound_procedure): Ditto.
	* trans-decl.c (build_function_decl): Use it.

2012-04-11  Tobias Burnus  <burnus@net-b.de>

	PR fortran/52729
	* resolve.c (resolve_symbol): Fix searching for parent NS decl.

2012-04-08  Tobias Burnus  <burnus@net-b.de>

	PR fortran/52751
	* trans-decl.c (gfc_finish_var_decl): Don't set TREE_PUBLIC
	for PRIVATE module variables without C-binding label.

	PR fortran/40973
	* trans-decl.c (build_function_decl): Ditto for procedures.

2012-04-07  Thomas Koenig  <tkoenig@gcc.gnu.org>

	PR fortran/52893
	* frontend-passes.c:  Keep track of wether we are in an implicit
	DO loop; do not do function elimination if we are.

2012-04-06  Thomas Koenig  <tkoenig@gcc.gnu.org>

	PR fortran/52668
	* module.c:  Only mark symbols as use_only if they have been
	imported via an only list.

2012-03-28  Paul Thomas  <pault@gcc.gnu.org>
	Tobias Burnus  <burnus@gcc.gnu.org>

	PR fortran/52652
	* match.c (gfc_match_allocate, gfc_match_deallocate): Change
	"not.. or" to "neither.. nor".
	* parse.c (decode_specification_statement): Correct error in
	chpice of matching function for "allocatable".

2012-03-23  Janne Blomqvist  <jb@gcc.gnu.org>

	* gfortran.h (GFC_MAX_LINE): Remove unused macro.

2012-03-19  Francois-Xavier Coudert  <fxcoudert@gcc.gnu.org>

	PR fortran/52559
	* error.c (gfc_widechar_display_length): Consider tabs as
	one character wide, as they're displayed as spaces.
	(show_locus): Move tab handling to...
	(print_wide_char_into_buffer): ... here.

2012-03-17  Tobias Burnus  <burnus@net-b.de>

	PR fortran/52585
	* trans-intrinsic.c (gfc_conv_associated): Fix handling of
	procpointer dummy arguments.

2012-03-16  Janne Blomqvist  <jb@gcc.gnu.org>

	* trans-intrinsic.c (build_round_expr): Don't use BUILT_IN_IROUND
	for __float128.

2012-03-15  Janne Blomqvist  <jb@gcc.gnu.org>

	* f95-lang.c (gfc_init_builtin_functions): Initialize
	BUILT_IN_IROUND.
	* mathbuiltins.def: Add IROUND.
	* trans-intrinsic.c (build_round_expr): Use BUILT_IN_IROUND if
	type size matches.
	(gfc_build_intrinsic_lib_fndecls): Build iround functions.

2012-03-12  Richard Guenther  <rguenther@suse.de>

	* f95-lang.c (builtin_type_for_size): Use gfc_type_for_size.

2012-03-12  Tobias Burnus  <burnus@net-b.de>

	PR fortran/52542
	* decl.c (match_procedure_decl): If the interface
	is bind(C), the procedure is as well.

2012-03-10  Steven Bosscher  <steven@gcc.gnu.org>

	* convert.c (convert): Fold BOOLEAN_TYPE types to the proper variant.

2012-03-09  Steven Bosscher  <steven@gcc.gnu.org>

	* Make-lang.in (convert.o): Depend on convert.h.
	* convert.c: Header and comment cleanups.
	(gfc_thruthvalue_conversion): Rename static function
	to truthvalue_conversion.  Do not use 'internal_error' from here,
	use 'gcc_unreachable' instead.
	(convert): Do not use 'error' for conversions to void, use
	'gcc_unreachable' instead.  Likewise for conversions to non-scalar
	types.  Do not hanlde ENUMERAL_TYPE, the front end never creates them.
	Clean up #if 0 code.

2012-03-08  Tobias Burnus  <burnus@net-b.de>
>>>>>>> 747e4b8f

	* GCC 4.7.2 released.

2012-09-13  Tobias Burnus  <burnus@net-b.de>

	PR fortran/54556
	* resolve.c (resolve_formal_arglist): Allow VALUE arguments
	with implicit_pure.
	(gfc_impure_variable): Don't check gfc_pure such that the
	function also works for gfc_implicit_pure procedures.

2012-09-12  Tobias Burnus  <burnus@net-b.de>

	PR fortran/54225
	PR fortran/53306
	* array.c (match_subscript, gfc_match_array_ref): Fix
	diagnostic of coarray's '*'.

2012-09-10  Janus Weil  <janus@gcc.gnu.org>

	PR fortran/54435
	PR fortran/54443
	* match.c (gfc_match_select_type): Make sure to only access CLASS_DATA
	for BT_CLASS.

2012-09-08  Mikael Morin  <mikael@gcc.gnu.org>

	PR fortran/54208
	* simplify.c (simplify_bound_dim): Resolve array spec before
	proceeding with simplification.

2012-07-06  Mikael Morin  <mikael@gcc.gnu.org>

	PR fortran/53732
	* trans-array.c (gfc_add_loop_ss_code): Disable self recursive calls
	handling nested loop(s) if the subscript flag is true.

2012-06-22  Tobias Burnus  <burnus@net-b.de>

	Backport from mainline
	2012-06-17  Tobias Burnus  <burnus@net-b.de>

	PR fortran/53691
	PR fortran/53685
	* check.c (gfc_calculate_transfer_sizes): Return if
	SIZE= is not constant or source-size cannot be determined.

2012-06-14  Tobias Burnus  <burnus@net-b.de>

	Backport from mainline
	2012-06-04  Tobias Burnus  <burnus@net-b.de>

	PR fortran/50619
	* resolve.c (build_default_init_expr): Don't initialize
	ASSOCIATE names.

2012-06-14  Tobias Burnus  <burnus@net-b.de>

	PR fortran/53597
	* decl.c (match_attr_spec): Only mark module variables
	as SAVE_IMPLICIT for Fortran 2008 and later.

2012-06-14  Release Manager

	* GCC 4.7.1 released.

2012-06-01  Tobias Burnus  <burnus@net-b.de>

	PR fortran/53521
	* trans.c (gfc_deallocate_scalar_with_status): Properly
	handle the case size == 0.

2012-05-23  Tobias Burnus  <burnus@net-b.de>

	PR fortran/53389
	* trans-array.c (gfc_add_loop_ss_code): Don't evaluate expression, if
	ss->is_alloc_lhs is set.

2012-05-07  Tobias Burnus  <burnus@net-b.de>

	Backport from mainline:
	2012-05-07  Tobias Burnus  <burnus@net-b.de>

	PR fortran/53255
	* resolve.c (resolve_typebound_static): Fix handling
	of overridden specific to generic operator.

2012-05-05  Tobias Burnus  <burnus@net-b.de>

	Backport from mainline:
	2012-05-04  Tobias Burnus  <burnus@net-b.de>

	PR fortran/53111
	* resolve.c (resolve_fl_derived): Fix -std=f95
	diagnostic for generic vs. DT names.

2012-05-02  Tobias Burnus  <burnus@net-b.de>

	Backport from mainline
	2012-04-12  Tobias Burnus  <burnus@net-b.de>

	PR fortran/52864
	* expr.c (gfc_check_vardef_context): Fix assignment check for
	pointer components.

2012-04-30  Thomas Koenig  <tkoenig@gcc.gnu.org>

	PR fortran/53148
	Backport from trunk
	* frontend-passes.c (create_var):  If the statement has a label,
	put the label around the block.

2012-04-07  Thomas Koenig  <tkoenig@gcc.gnu.org>

	PR fortran/52893
	Backport from trunk
	* frontend-passes.c:  Keep track of wether we are in an implicit
	DO loop; do not do function elimination if we are.

2012-04-07  Thomas Koenig  <tkoenig@gcc.gnu.org>

	PR fortran/52668
	Backport from trunk
	* module.c:  Only mark symbols as use_only if they have been
	imported via an only list.

2012-03-22  Tobias Burnus  <burnus@net-b.de>

	PR fortran/52452
	* resolve.c (resolve_intrinsic): Don't search for a
	function if we know that it is a subroutine.

2012-03-22  Release Manager

	* GCC 4.7.0 released.

2012-03-10  Tobias Burnus  <burnus@net-b.de>

	PR fortran/52469
	* trans-types.c (gfc_get_function_type): Handle backend_decl
	of a procedure pointer.

2012-02-29  Paul Thomas  <pault@gcc.gnu.org>

	PR fortran/52386
	* trans-expr.c (fcncall_realloc_result): Dereference the
	descriptor if needed.

2012-02-22  Tobias Burnus  <burnus@net-b.de>

	PR fortran/52335
	* io.c (gfc_match_open): Remove bogus F2003 DELIM= check.

2012-02-18  Tobias Burnus  <burnus@net-b.de>

	PR fortran/52295
	* interface.c (check_interface0): Internal procs in
	generic interfaces are allowed in Fortran 2008.

2012-02-17  Tobias Burnus  <burnus@net-b.de>
	    Roland Stigge  <stigge@antcom.de>

	PR translation/52273
	* interface.c (compare_actual_formal): Fix typo "at at".

2012-02-17  Tobias Burnus  <burnus@net-b.de>

	* gfortran.texi (Q exponent-letter): Fix grammar.

2012-02-17  Tobias Burnus  <burnus@net-b.de>

	* gfortran.texi (Status): Fix typos.
	* invoke.texi (ffixed-form, fstack-arrays): Spell Fortran with
	a majuscule.

2012-02-17  Tobias Burnus  <burnus@net-b.de>
	    Roland Stigge  <stigge@antcom.de>

	PR translation/52232
	PR translation/52234
	PR translation/52245
	PR translation/52246
	PR translation/52262
	PR translation/52273
	* io.c (gfc_match_open): Fix typo.
	* interface.c (compare_actual_formal): Ditto.
	* lang.opt (freal-4-real-8, freal-4-real-16, freal-8-real-16): Ditto.
	* match.c (alloc_opt_list, gfc_match_nullify): Ditto.
	* check.c (gfc_check_associated, gfc_check_null): Ditto.

2012-02-12  Mikael Morin  <mikael@gcc.gnu.org>

	PR fortran/50981
	* trans-stmt.c (gfc_get_proc_ifc_for_call): New function.
	(gfc_trans_call): Use gfc_get_proc_ifc_for_call.

2012-02-12  Mikael Morin  <mikael@gcc.gnu.org>

	* trans-array.c (gfc_walk_elemental_function_args,
	gfc_walk_function_expr): Move call to gfc_get_proc_ifc_for_expr out
	of gfc_walk_elemental_function_args.
	* trans-stmt.c (gfc_trans_call): Ditto.
	* trans-array.h (gfc_get_proc_ifc_for_expr): New prototype.
	(gfc_walk_elemental_function_args): Update prototype.

2012-02-12  Mikael Morin  <mikael@gcc.gnu.org>

	* trans-array.c (gfc_get_proc_ifc_for_expr): New function.
	(gfc_walk_elemental_function_args): Move code to
	gfc_get_proc_ifc_for_expr and call it.

2012-02-08  Tobias Burnus  <burnus@net-b.de>

	PR fortran/52151
	* trans-expr.c (fcncall_realloc_result): Set also the stride.

2012-02-07  Tobias Burnus  <burnus@net-b.de>

	PR fortran/51514
	* trans-expr.c (gfc_conv_procedure_call): Add _data component
	for calls of scalar CLASS actuals to TYPE dummies.

2012-02-05  Thomas König  <tkoenig@gcc.gnu.org>

	PR fortran/48847
	* trans-decl.c:  Warn about unused dummy procedure arguments
	if -Wunused-dummy-argument is specified.  Suppress middle-end
	warnings about procedure arguments.

2012-02-05  Paul Thomas  <pault@gcc.gnu.org>

	* trans-array.c (gfc_array_allocate): Zero memory for all class
	array allocations.
	* trans-stmt.c (gfc_trans_allocate): Ditto for class scalars.

	PR fortran/52102
	* trans-stmt.c (gfc_trans_allocate): Before correcting a class
	array reference, ensure that 'dataref' points to the _data
	component that is followed by the array reference..

2012-02-02  Mikael Morin  <mikael@gcc.gnu.org>

	PR fortran/41587
	PR fortran/46356
	PR fortran/51754
	PR fortran/50981
	* class.c (insert_component_ref, class_data_ref_missing,
	gfc_fix_class_refs): New functions.
	* gfortran.h (gfc_fix_class_refs): New prototype.
	* trans-expr.c (gfc_conv_expr): Remove special case handling and call
	gfc_fix_class_refs instead.

2012-02-02  Paul Thomas  <pault@gcc.gnu.org>

	PR fortran/52012
	* trans-expr.c (fcncall_realloc_result): If variable shape is
	correct, retain the bounds, whatever they are.

2012-02-02  Tobias Burnus  <burnus@net-b.de>

	PR fortran/52093
	* simplify.c (gfc_simplify_size): Handle INTRINSIC_PARENTHESES.

2012-02-01  Thomas König  <tkoenig@gcc.gnu.org>

	PR fortran/51958
	* frontend-passes.c (convert_elseif):  New function.
	(optimize_namespace):  Call it.

2012-02-01  Tobias Burnus  <burnus@net-b.de>

	PR fortran/52024
	* module.c (MOD_VERSION): Bump.
	(mio_typebound_proc): Read/write is_operator from/to the
	.mod file.

2012-02-01  Tobias Burnus  <burnus@net-b.de>

	PR fortran/52059
	* trans-expr.c (gfc_conv_procedure_call): Add array ref
	only to variables.

2012-01-31  Tobias Burnus  <burnus@net-b.de>

	PR fortran/52024
	* gfortran.h (gfc_tbp_generic): Store whether the
	generic is an operator.
	* decl.c (gfc_match_generic): Set that flag.
	* resolve.c (check_generic_tbp_ambiguity): Use it in the
	gfc_compare_interfaces check.

2012-01-31  Tobias Burnus  <burnus@net-b.de>

	PR fortran/52029
	* class.c (gfc_find_derived_vtab): Mark _copy function as pure.

2012-01-31  Tobias Burnus  <burnus@net-b.de>

	PR fortran/52013
	* class.c (get_unique_hashed_string): Adapt trim length.
	(gfc_build_class_symbol) Encode also corank in the container name.

2012-01-31  Paul Thomas  <pault@gcc.gnu.org>

	PR fortran/52012
	* trans-expr.c (fcncall_realloc_result): Correct calculation of
	result offset.

2012-01-29  Janne Blomqvist  <jb@gcc.gnu.org>

	* module.c (pointer_info): Make true_name and module pointers
	rather than arrays, order pointers before other fields.
	(free_pi_tree): free true_name and module as well.
	(mio_read_string): Rename to read_string.
	(mio_write_string): Remove.
	(load_commons): Use read_string.
	(read_module): Use read_string rather than mio_internal_string.
	(write_blank_common): Call write_atom directly.
	(write_symbol): Likewise.

2012-01-29  Tobias Burnus  <burnus@net-b.de>

	PR fortran/41600
	* expr.c (gfc_default_initializer): Convert the values if
	the type does not match.

2012-01-29  Tobias Burnus  <burnus@net-b.de>

	PR fortran/51972
	* trans-array.c (structure_alloc_comps): Fix assignment of
	polymorphic components (polymorphic deep copying).

2012-01-29  Janne Blomqvist  <jb@gcc.gnu.org>

	PR fortran/51808
	* decl.c (set_binding_label): Make binding_label argument const.
	(curr_binding_label): Constify.
	* gfortran.h (gfc_symbol): Constify binding_label.
	(gfc_common_head): Likewise.
	(get_iso_c_sym): Likewise.
	* match.c (gfc_match_name_C): Constify buffer argument.
	* match.h (gfc_match_name_C): Likewise.
	* resolve.c (set_name_and_label): Constify binding_label argument.
	(gfc_iso_c_sub_interface): Constify binding_label variable.
	* symbol.c (get_iso_c_sym): Constify binding_label argument.

2012-01-29  Janne Blomqvist  <jb@gcc.gnu.org>

	PR fortran/51808
	* decl.c (set_binding_label): Move prototype from match.h to here.
	(curr_binding_label): Make a pointer rather than static array.
	(build_sym): Check sym->binding_label pointer rather than array,
	update set_binding_label call, handle curr_binding_label changes.
	(set_binding_label): Handle new curr_binding_label, dest_label
	double ptr, and sym->binding_label.
	(verify_bind_c_sym): Handle sym->binding_label being a pointer.
	(set_verify_bind_c_sym): Check sym->binding_label pointer rather
	than array, update set_binding_label call.
	(gfc_match_bind_c_stmt): Handle curr_binding_label change.
	(match_procedure_decl): Update set_binding_label call.
	(gfc_match_bind_c): Change binding_label to pointer, update
	gfc_match_name_C call.
	* gfortran.h (GFC_MAX_BINDING_LABEL_LEN): Remove macro.
	(gfc_symbol): Make binding_label a pointer.
	(gfc_common_head): Likewise.
	* match.c (gfc_match_name_C): Heap allocate bind(C) name.
	* match.h (gfc_match_name_C): Change prototype argument.
	(set_binding_label): Move prototype to decl.c.
	* module.c (struct pointer_info): Make binding_label a pointer.
	(free_pi_tree): Free unused binding_label.
	(mio_read_string): New function.
	(mio_write_string): New function.
	(load_commons): Redo reading of binding_label.
	(read_module): Likewise.
	(write_common_0): Change to write empty string instead of name if
	no binding_label.
	(write_blank_common): Write empty string for binding label.
	(write_symbol): Change to write empty string instead of name if no
	binding_label.
	* resolve.c (gfc_iso_c_func_interface): Don't set binding_label.
	(set_name_and_label): Make binding_label double pointer, use
	asprintf.
	(gfc_iso_c_sub_interface): Make binding_label a pointer.
	(resolve_bind_c_comms): Handle cases if
	gfc_common_head->binding_label is NULL.
	(gfc_verify_binding_labels): sym->binding_label is a pointer.
	* symbol.c (gfc_new_symbol): Rely on XCNEW zero init for
	binding_label.
	(gen_special_c_interop_ptr): Don't set binding label.
	(generate_isocbinding_symbol): Insert binding_label into symbol
	table.
	(get_iso_c_sym): Use pointer assignment instead of strcpy.
	* trans-common.c (gfc_sym_mangled_common_id): Handle
	com->binding_label being a pointer.
	* trans-decl.c (gfc_sym_mangled_identifier): Handle
	sym->binding_label being a pointer.
	(gfc_sym_mangled_function_id): Likewise.

2012-01-29  Tobias Burnus  <burnus@net-b.de>

	PR fortran/52038
	* resolve.c (symbol_as): Remove unused, accidentally
	added function.

2012-01-28  Tobias Burnus  <burnus@net-b.de>

	PR fortran/51972
	* trans-stmt.c (gfc_trans_allocate): Properly check whether
	we have a BT_CLASS which needs to be memset.

2012-01-27  Tobias Burnus  <burnus@net-b.de>

	PR fortran/52022
	* trans-expr.c (gfc_conv_procedure_call): Fix passing
	of functions, which return allocatables.

2012-01-27  Tobias Burnus  <burnus@net-b.de>

	PR fortran/52016
	* resolve.c (resolve_formal_arglist): Fix elemental
	constraint checks for polymorphic dummies also for
	pointers.

2012-01-27  Tobias Burnus  <burnus@net-b.de>

	PR fortran/51970
	PR fortran/51977
	* primary.c (gfc_match_varspec. gfc_match_rvalue): Set
	handle array spec for BT_CLASS.
	* expr.c (gfc_get_variable_expr, gfc_lval_expr_from_sym)
	* frontend-passes.c (create_var): Ditto.
	* resolve.c (resolve_actual_arglist, resolve_assoc_var): Ditto.
	* trans-decl.c (gfc_trans_deferred_vars): Use class_pointer
	instead of attr.pointer.
	(gfc_generate_function_code): Use CLASS_DATA (sym) for BT_CLASS.
	* trans-intrinsic.c (conv_intrinsic_move_alloc): Move assert.
	* trans-stmt.c (trans_associate_var): Ask for the descriptor.

2012-01-27  Tobias Burnus  <burnus@net-b.de>

	PR fortran/51953
	* match.c (gfc_match_allocate): Allow more than allocate
	object with SOURCE=.

2012-01-27  Tobias Burnus  <burnus@net-b.de>

	PR fortran/52016
	* resolve.c (resolve_formal_arglist): Fix elemental
	constraint checks for polymorphic dummies.

2012-01-27  Paul Thomas  <pault@gcc.gnu.org>
	    Tobias Burnus <burnus@gcc.gnu.org>

	PR fortran/48705
	PR fortran/51870
	PR fortran/51943
	PR fortran/51946
	* trans-array.c (gfc_array_init_size): Add two extra arguments
	to convey the dynamic element size of a calls object and to
	return the number of elements that have been allocated.
	(gfc_array_allocate): Add the same arguments and use them to
	call gfc_array_init_size.  Before the allocation dereference
	the data pointer, if necessary. Set the allocated array to zero
	if the class element size or expr3 are non-null.
	* trans-expr.c (gfc_conv_class_to_class): Give this function
	global scope.
	(get_class_array_ref): New function.
	(gfc_copy_class_to_class): New function.
	* trans-array.h : Update prototype for gfc_array_allocate.
	* trans-stmt.c (gfc_trans_allocate): For non-variable class
	STATUS expressions extract the class object and the dynamic
	element size. Use the latter to call gfc_array_allocate and
	the former for setting the vptr and, via
	gfc_copy_class_to_clasfc_cs, to copy to the allocated data.
	* trans.h : Prototypes for gfc_get_class_array_ref,
	gfc_copy_class_to_class and gfc_conv_class_to_class.

2012-01-25  Tobias Burnus  <burnus@net-b.de>

	* resolve.c (symbol_as): Check also for attr.class_ok.

2012-01-25  Tobias Burnus  <burnus@net-b.de>

	PR fortran/51995
	* class.c (gfc_build_class_symbol): Fix invalid freeing
	issue with fclass->f2k_derived.

2012-01-25  Tobias Burnus  <burnus@net-b.de>

	PR fortran/51995
	* class.c (gfc_build_class_symbol): Ensure that
	fclass->f2k_derived is set.

2012-01-25  Tobias Burnus  <burnus@net-b.de>

	PR fortran/51966
	* resolve.c (resolve_structure_cons): Only create an
	array constructors for nonscalars.

2012-01-23  Tobias Burnus  <burnus@net-b.de>

	PR fortran/51948
	* check.c (variable_check): Fix checking for
	 variables and deeply nested BLOCKs.

2012-01-21  Tobias Burnus  <burnus@net-b.de>
	    Steven G. Kargl  <kargl@gcc.gnu.org>

	PR fortran/50556
	* symbol.c (check_conflict): namelist-group-name cannot have the SAVE
	attribute.

2012-01-21  Tobias Burnus  <burnus@net-b.de>

	PR fortran/51913
	* interface.c (compare_parameter): Fix CLASS comparison.

2012-01-20  Tobias Burnus  <burnus@net-b.de>
	    Janus Weil  <janus@gcc.gnu.org>

	PR fortran/51056
	* module.c (load_needed, read_module): Don't mark __vtab etc.
	as use_only.

2012-01-19  Tobias Burnus  <burnus@net-b.de>

	PR fortran/51904
	* expr.c (gfc_build_intrinsic_call): Also set the symtree.

2012-01-18  Paul Thomas  <pault@gcc.gnu.org>

	PR fortran/51634
	* trans-expr.c (gfc_conv_procedure_call): Deallocate allocatable
	components of temporary class arguments.

2012-01-17  Tobias Burnus  <burnus@net-b.de>
	    Janne Blomqvist  <jb@gcc.gnu.org>

	PR fortran/51869
	* trans-expr.c (alloc_scalar_allocatable_for_assignment): Nullify
	LHS after allocation, if it has allocatable components.
	* f95-lang.c (gfc_init_builtin_functions): Add BUILT_IN_CALLOC.

2012-01-16  Mikael Morin  <mikael@gcc.gnu.org>
	    Tobias Burnus  <burnus@net-b.de>

	PR fortran/50981
	* trans-array.c (gfc_walk_elemental_function_args): Fix
	passing of deallocated allocatables/pointers as absent argument. 

2012-01-16  Tobias Burnus  <burnus@net-b.de>

	PR fortran/51809
	* class.c (gfc_find_derived_vtab): Mark __vtab and
	__def_init as FL_VARIABLE not as FL_PARAMETER.
	* expr.c (gfc_simplify_expr): Remove special
	handling of __vtab.
	* resolve.c (resolve_values): Ditto.
	* trans-decl.c (gfc_get_symbol_decl): Mark __vtab
	and __def_init as TREE_READONLY.

2012-01-16  Zydrunas Gimbutas  <gimbutas@cims.nyu.edu>
	Andreas Kloeckner  <kloeckner@cims.nyu.edu>
	Steven G. Kargl  <kargl@gcc.gnu.org>

	PR fortran/48426
	* gfortran.h (gfc_option_t): Add members flag_*_kind to store kind.
	* lang.opt: Add options -freal-4-real-8, -freal-4-real-10,
	-freal-4-real-16, -freal-8-real-4, -freal-8-real-10, -freal-8-real-16
	and -finteger-4-integer-8. User-desired type conversion information.
	* decl.c (gfc_match_old_kind_spec,kind_expr): Type conversions
	in declaration parsing.
	* trans-types.c (gfc_init_kinds): User-specified type conversion
	checked for current backend.
	* primary.c (match_integer_constant,match_real_constant): Implement
	type conversion in constant parsing.
	* options.c (gfc_init_options,gfc_handle_option): Translate input
	options to flags in internal options data structure.
	* invoke.texi: Document new options.  Re-order options in Options
	summary section.

2012-01-16  Paul Thomas  <pault@gcc.gnu.org>

	* trans-array.c (gfc_trans_create_temp_array): In the case of a
	class array temporary, detect a null 'eltype' on entry and use 
	'initial' to provde the class reference and so, through the
	vtable, the element size for the dynamic type.
	* trans-stmt.c (gfc_conv_elemental_dependencies): For class
	expressions, set 'eltype' to null and pass the values via the
	'initial' expression.

2012-01-14  Tobias Burnus  <burnus@net-b.de>

	PR fortran/51800
	* resolve.c (build_default_init_expr): Also initialize
	nonconstant-length strings with -finit-character=<n>.

2011-01-14  Tobias Burnus  <burnus@net-b.de>

	PR fortran/51816
	* module.c (read_module): Don't make nonexisting
	intrinsic operators as found.
	(rename_list_remove_duplicate): New function.
	(gfc_use_modules): Use it.

2012-01-13  Paul Thomas  <pault@gcc.gnu.org>

	PR fortran/48351
	* trans-array.c (structure_alloc_comps): Suppress interative
	call to self, when current component is deallocated using
	gfc_trans_dealloc_allocated.
	* class.c (gfc_build_class_symbol): Copy the 'alloc_comp'
	attribute from the declared type to the class structure.

2012-01-13  Tobias Burnus  <burnus@net-b.de>

	PR fortran/51842
	* fortran/trans-types.c (gfc_init_kinds): Use PTRDIFF_TYPE
	instead of a signed int of size POINTER_SIZE for
	gfc_index_integer_kind.

2012-01-12  Tobias Burnus  <burnus@net-b.de>

	PR fortran/36755
	* intrinsic.texi (CHMOD): Extend a bit and remove statement
	that /bin/chmod is called.

2012-01-10  Gerald Pfeifer  <gerald@pfeifer.com>

	* gfortran.texi (Fortran 2003 Status): Fix grammar.

2012-01-10  Tobias Burnus  <burnus@net-b.de>

	PR fortran/51652
	* resolve.c (resolve_allocate_expr): For non-deferred char lengths,
	check whether type-spec matches declaration.

2012-01-10  Tobias Burnus  <burnus@net-b.de>

	* resolve.c (resolve_ordinary_assign): Improve error wording.

2012-01-09  Paul Thomas  <pault@gcc.gnu.org>

	PR fortran/51791
	* interface.c (matching_typebound_op): Drill down through
	possible parentheses to obtain base expression. Do not test for
	'class_ok' but, instead for the class structure components.
	* resolve.c (resolve_ordinary_assign): Extend error message for
	polymorphic assignment to advise checking for specific
	subroutine.

	PR fortran/51792
	* resolve.c (resolve_typebound_function): Restore 'static' to
	declaration.

2012-01-09  Mikael Morin  <mikael@gcc.gnu.org>

	PR fortran/51758
	* trans-array.c (gfc_walk_elemental_function_args):
	Skip over NULL() actual arguments.

2012-01-09  Tobias Burnus  <burnus@net-b.de>

	* gfortran.texi: Bump copyright year.
	(Fortran 2003 Status): Update polymorphism item, add
	item for generic interface with DT name.

2012-01-09  Tobias Burnus  <burnus@net-b.de>

	PR fortran/51578
	* gfortran.h (gfc_use_list):
	* match.h (gfc_use_module): Rename to ...
	(gfc_use_modules): ... this.
	* module.c (use_locus, specified_nonint, specified_int): Remove
	global variable.
	(module_name): Change type to const char*, used with gfc_get_string.
	(module_list): New global variable.
	(free_rename): Free argument not global var.
	(gfc_match_use): Save match to module_list.
	(load_generic_interfaces, read_module): Don't free symtree.
	(write_dt_extensions, gfc_dump_module): Fix module-name I/O due to the
	type change of module_name.
	(write_symbol0, write_generic): Optimize due to the type change.
	(import_iso_c_binding_module, use_iso_fortran_env_module): Use
	locus of rename->where.
	(gfc_use_module): Take module_list as argument.
	(gfc_use_modules): New function.
	(gfc_module_init_2, gfc_module_done_2): Init module_list, rename_list.
	* parse.c (last_was_use_stmt): New global variable.
	(use_modules): New function.
	(decode_specification_statement, decode_statement): Move USE match up
	and call use_modules.
	(next_free, next_fixed): Call use_modules.
	(accept_statement): Don't call gfc_module_use.

2012-01-06  Tobias Burnus <burnus@net-b.de>

	* trans-openmp.c (gfc_omp_clause_dtor, gfc_trans_omp_array_reduction):
	Update call to gfc_trans_dealloc_allocated.
	* trans.c (gfc_allocate_using_malloc): Fix spacing.
	(gfc_allocate_allocatable): For gfc_allocate_using_lib, jump to
	label_finish when an error occurs.
	(gfc_deallocate_with_status): Call caf_deregister for -fcoarray=lib.
	* trans.h (gfc_allocate_allocatable, gfc_deallocate_with_status):
	Update prototype.
	(gfor_fndecl_caf_deregister): New tree symbol.
	* trans-expr.c (gfc_conv_procedure_call): Update
	gfc_deallocate_with_status and gfc_trans_dealloc_allocated calls.
	* trans-array.c (gfc_array_allocate, gfc_trans_dealloc_allocated,
	structure_alloc_comps, gfc_trans_deferred_array): Ditto.
	(gfc_array_deallocate): Handle coarrays with -fcoarray=lib.
	* trans-array.h (gfc_array_deallocate, gfc_array_allocate,
	gfc_trans_dealloc_allocated): Update prototypes.
	* trans-stmt.c (gfc_trans_sync): Fix indentation.
	(gfc_trans_allocate): Fix errmsg padding and label handling.
	(gfc_trans_deallocate): Ditto and handle -fcoarray=lib.
	* expr.c (gfc_is_coarray): Fix algorithm for BT_CLASS.
	* libgfortran.h (GFC_STAT_STOPPED_IMAGE): Use large value
	to avoid other stats accidentally matching this one.
	* trans-decl.c (gfor_fndecl_caf_deregister): New global var.
	(gfc_build_builtin_function_decls): Fix prototype decl of caf_register
	and add decl for caf_deregister.
	(gfc_trans_deferred_vars): Handle CAF vars with -fcoarrays=lib.
	* trans-intrinsic.c (conv_intrinsic_move_alloc): Update call to
	gfc_deallocate_with_status.

2012-01-05  Paul Thomas  <pault@gcc.gnu.org>

	PR fortran/PR48946
	* resolve.c (resolve_typebound_static): If the typebound
	procedure is 'deferred' try to find the correct specific
	procedure in the derived type operator space itself.

2012-01-04  Mikael Morin  <mikael@gcc.gnu.org>

	PR fortran/50981
	* trans-array.h (gfc_walk_elemental_function_args): New argument.
	* trans-intrinsic.c (gfc_walk_intrinsic_function): Update call.
	* trans-stmt.c (gfc_trans_call): Ditto.
	* trans-array.c (gfc_walk_function_expr): Ditto.
	(gfc_walk_elemental_function_args): Get the dummy argument list
	if possible.  Check that the dummy and the actual argument are both
	optional, and set can_be_null_ref accordingly.

2012-01-04  Mikael Morin  <mikael@gcc.gnu.org>

	PR fortran/50981
	* trans.h (struct gfc_ss_info): New field data::scalar::can_be_null_ref
	* trans-array.c: If the reference can be NULL, save the reference
	instead of the value.
	* trans-expr.c (gfc_conv_expr): If we have saved a reference,
	dereference it.

2012-01-04  Mikael Morin  <mikael@gcc.gnu.org>

	* trans-expr.c (gfc_conv_expr): Move address taking...
	(gfc_conv_expr_reference): ... here.

2012-01-04  Thomas Koenig  <tkoenig@gcc.gnu.org>

	PR fortran/49693
	* trans-common.c (create_common): Update copyright years.  Mark
	variables as used to avoid warnings about unused variables in
	common blocks.

2012-01-03  Hans-Peter Nilsson  <hp@axis.com>

	* gfortran.h (struct gfc_expr): Add missing "struct"
	qualifier for member base_expr.

2012-01-02  Paul Thomas  <pault@gcc.gnu.org>

	PR fortran/51529
	* trans-array.c (gfc_array_allocate): Null allocated memory of
	newly allocted class arrays.

	PR fortran/46262
	PR fortran/46328
	PR fortran/51052
	* interface.c(build_compcall_for_operator): Add a type to the
	expression.
	* trans-expr.c (conv_base_obj_fcn_val): New function.
	(gfc_conv_procedure_call): Use base_expr to detect non-variable
	base objects and, ensuring that there is a temporary variable,
	build up the typebound call using conv_base_obj_fcn_val.
	(gfc_trans_class_assign): Pick out class procedure pointer
	assignments and do the assignment with no further prcessing.
	(gfc_trans_class_array_init_assign, gfc_trans_class_init_assign
	gfc_trans_class_assign): Move to top of file.
	* gfortran.h : Add 'base_expr' field to gfc_expr.
	* resolve.c (get_declared_from_expr): Add 'types' argument to
	switch checking of derived types on or off.
	(resolve_typebound_generic_call): Set the new argument.
	(resolve_typebound_function, resolve_typebound_subroutine):
	Set 'types' argument for get_declared_from_expr appropriately.
	Identify base expression, if not a variable, in the argument
	list of class valued calls. Assign it to the 'base_expr' field
	of the final expression. Strip away all references after the
	last class reference.

2012-01-02  Tobias Burnus  <burnus@net-b.de>

	PR fortran/51682
	* trans-intrinsic.c (trans_this_image, trans_image_index,
	trans_num_images, conv_intrinsic_cobound): Fold_convert the
	caf_num_images/caf_this_images variables to the correct int kind.

2012-01-01  Jakub Jelinek  <jakub@redhat.com>

	* gfortranspec.c (lang_specific_driver): Update copyright notice
	dates.

Copyright (C) 2012 Free Software Foundation, Inc.

Copying and distribution of this file, with or without modification,
are permitted in any medium without royalty provided the copyright
notice and this notice are preserved.<|MERGE_RESOLUTION|>--- conflicted
+++ resolved
@@ -1,6 +1,3 @@
-<<<<<<< HEAD
-2012-09-20  Release Manager
-=======
 2012-10-21  Tobias Burnus  <burnus@net-b.de>
 
 	PR fortran/54725
@@ -1477,148 +1474,132 @@
 	Clean up #if 0 code.
 
 2012-03-08  Tobias Burnus  <burnus@net-b.de>
->>>>>>> 747e4b8f
-
-	* GCC 4.7.2 released.
-
-2012-09-13  Tobias Burnus  <burnus@net-b.de>
-
-	PR fortran/54556
-	* resolve.c (resolve_formal_arglist): Allow VALUE arguments
-	with implicit_pure.
-	(gfc_impure_variable): Don't check gfc_pure such that the
-	function also works for gfc_implicit_pure procedures.
-
-2012-09-12  Tobias Burnus  <burnus@net-b.de>
-
-	PR fortran/54225
-	PR fortran/53306
-	* array.c (match_subscript, gfc_match_array_ref): Fix
-	diagnostic of coarray's '*'.
-
-2012-09-10  Janus Weil  <janus@gcc.gnu.org>
-
-	PR fortran/54435
-	PR fortran/54443
-	* match.c (gfc_match_select_type): Make sure to only access CLASS_DATA
-	for BT_CLASS.
-
-2012-09-08  Mikael Morin  <mikael@gcc.gnu.org>
-
-	PR fortran/54208
-	* simplify.c (simplify_bound_dim): Resolve array spec before
-	proceeding with simplification.
-
-2012-07-06  Mikael Morin  <mikael@gcc.gnu.org>
-
-	PR fortran/53732
-	* trans-array.c (gfc_add_loop_ss_code): Disable self recursive calls
-	handling nested loop(s) if the subscript flag is true.
-
-2012-06-22  Tobias Burnus  <burnus@net-b.de>
-
-	Backport from mainline
-	2012-06-17  Tobias Burnus  <burnus@net-b.de>
-
-	PR fortran/53691
-	PR fortran/53685
-	* check.c (gfc_calculate_transfer_sizes): Return if
-	SIZE= is not constant or source-size cannot be determined.
-
-2012-06-14  Tobias Burnus  <burnus@net-b.de>
-
-	Backport from mainline
-	2012-06-04  Tobias Burnus  <burnus@net-b.de>
-
-	PR fortran/50619
-	* resolve.c (build_default_init_expr): Don't initialize
-	ASSOCIATE names.
-
-2012-06-14  Tobias Burnus  <burnus@net-b.de>
-
-	PR fortran/53597
-	* decl.c (match_attr_spec): Only mark module variables
-	as SAVE_IMPLICIT for Fortran 2008 and later.
-
-2012-06-14  Release Manager
-
-	* GCC 4.7.1 released.
-
-2012-06-01  Tobias Burnus  <burnus@net-b.de>
-
-	PR fortran/53521
-	* trans.c (gfc_deallocate_scalar_with_status): Properly
-	handle the case size == 0.
-
-2012-05-23  Tobias Burnus  <burnus@net-b.de>
-
-	PR fortran/53389
-	* trans-array.c (gfc_add_loop_ss_code): Don't evaluate expression, if
-	ss->is_alloc_lhs is set.
-
-2012-05-07  Tobias Burnus  <burnus@net-b.de>
-
-	Backport from mainline:
-	2012-05-07  Tobias Burnus  <burnus@net-b.de>
-
-	PR fortran/53255
-	* resolve.c (resolve_typebound_static): Fix handling
-	of overridden specific to generic operator.
-
-2012-05-05  Tobias Burnus  <burnus@net-b.de>
-
-	Backport from mainline:
-	2012-05-04  Tobias Burnus  <burnus@net-b.de>
-
-	PR fortran/53111
-	* resolve.c (resolve_fl_derived): Fix -std=f95
-	diagnostic for generic vs. DT names.
-
-2012-05-02  Tobias Burnus  <burnus@net-b.de>
-
-	Backport from mainline
-	2012-04-12  Tobias Burnus  <burnus@net-b.de>
-
-	PR fortran/52864
-	* expr.c (gfc_check_vardef_context): Fix assignment check for
-	pointer components.
-
-2012-04-30  Thomas Koenig  <tkoenig@gcc.gnu.org>
-
-	PR fortran/53148
-	Backport from trunk
-	* frontend-passes.c (create_var):  If the statement has a label,
-	put the label around the block.
-
-2012-04-07  Thomas Koenig  <tkoenig@gcc.gnu.org>
-
-	PR fortran/52893
-	Backport from trunk
-	* frontend-passes.c:  Keep track of wether we are in an implicit
-	DO loop; do not do function elimination if we are.
-
-2012-04-07  Thomas Koenig  <tkoenig@gcc.gnu.org>
-
-	PR fortran/52668
-	Backport from trunk
-	* module.c:  Only mark symbols as use_only if they have been
-	imported via an only list.
-
-2012-03-22  Tobias Burnus  <burnus@net-b.de>
+
+	PR fortran/52469
+	* trans-types.c (gfc_get_function_type): Handle backend_decl
+	of a procedure pointer.
+
+2012-03-06  Steven Bosscher  <steven@gcc.gnu.org>
+
+	* f95-lang.c (yyerror, yylex): Remove.
+	(clear_binding_stack): Remove, fold into its only user.
+	(LANG_HOOKS_PRINT_IDENTIFIER): Do not re-define.
+	(ridpointers): Remove.
+	(gfc_eh_initialized_p): Make static.
+	(gfc_truthvalue_conversion): Move to convert.c.
+	(gfc_be_parse_file): Clear binding level stack when done.
+	(gfc_print_identifier): Remove.
+	(pushlevel): Remove ignored 'ignore' argument.  Update all callers.
+	(poplevel): Remove unused 'reverse' argument.  Update all callers.
+	(ggc_p): Remove.
+	(gfc_builtin_function): Make static. Do not attempt to make RTL for
+	builtin functions.
+	* convert.c (gfc_truthvalue_conversion): Moved here from f95-lang.c,
+	and made static.
+	* trans.h (pushlevel, poplevel): Adjust prototypes.
+	(gfc_truthvalue_conversion, gfc_builtin_function): Remove prototypes.
+	* trans-openmp.c: Update calls to pushlevel and poplevel.
+	* trans.c: Likewise.
+	* trans-decl.c: Likewise.
+
+2012-03-04  Mikael Morin  <mikael@gcc.gnu.org>
+
+	PR fortran/50981
+	* gfortran.h (gfc_is_class_container_ref): New prototype.
+	* class.c (gfc_is_class_container_ref): New function.
+	* trans-expr.c (gfc_conv_procedure_call): Add a "_data" component
+	reference to polymorphic actual arguments.
+
+2012-03-04  Mikael Morin  <mikael@gcc.gnu.org>
+
+	PR fortran/50981
+	* trans-expr.c (gfc_conv_procedure_call): Save se->ss's value. 
+	Handle the case of unallocated arrays passed to elemental procedures.
+
+2012-03-04  Mikael Morin  <mikael@gcc.gnu.org>
+
+	* trans.h (struct gfc_ss_info): Move can_be_null_ref component from
+	the data::scalar subcomponent to the toplevel.
+	* trans-expr.c (gfc_conv_expr): Update component reference.
+	* trans-array.c (gfc_add_loop_ss_code): Ditto.
+	(gfc_walk_elemental_function_args): Ditto.  Move the conditional setting
+	the field out of the scalar-only block.
+
+2012-03-04  Francois-Xavier Coudert  <fxcoudert@gcc.gnu.org>
+
+	PR fortran/36160
+	* error.c (gfc_widechar_display_length, gfc_wide_display_length):
+	New functions.
+	(print_wide_char_into_buffer): Return length written.
+	(show_locus): Fix locus displayed when wide characters are present.
+
+2012-03-04  Francois-Xavier Coudert  <fxcoudert@gcc.gnu.org>
+
+	* module.c (gfc_use_module): Improve error message some more.
+
+2012-03-03  Francois-Xavier Coudert  <fxcoudert@gcc.gnu.org>
+
+	PR fortran/52313
+	* module.c (gfc_use_module): Improve error messages.
+
+2012-03-03  Tobias Burnus  <burnus@net-b.de>
+
+	PR fortran/48820
+	* resolve.c (resolve_actual_arglist): Properly reset
+	assumed_type_expr_allowed.
+
+2012-03-03  Tobias Burnus  <burnus@net-b.de>
+
+	* lang.opt (Wc-binding-type): New flag.
+	* options.c (gfc_init_options, gfc_handle_option): Handle it.
+	* invoke.texi (Wc-binding-type): Document it.
+	* gfortran.h (gfc_option_t): Add warn_c_binding_type.
+	* decl.c (verify_bind_c_sym): Handle -Wc-binding-type.
+	* symbol.c (gfc_set_default_type, verify_bind_c_derived_type):
+	Ditto.
+
+2012-03-03  Tobias Burnus  <burnus@net-b.de>
+
+	PR fortran/48820
+	* decl.c (gfc_match_decl_type_spec): Support type(*).
+	(gfc_verify_c_interop): Allow type(*).
+	* dump-parse-tree.c (show_typespec): Handle type(*).
+	* expr.c (gfc_copy_expr): Ditto.
+	* interface.c (compare_type_rank, compare_parameter,
+	compare_actual_formal, gfc_procedure_use): Ditto.
+	* libgfortran.h (bt): Add BT_ASSUMED.
+	* misc.c (gfc_basic_typename, gfc_typename): Handle type(*).
+	* module.c (bt_types): Ditto.
+	* resolve.c (assumed_type_expr_allowed): New static variable.
+	(resolve_actual_arglist, resolve_variable, resolve_symbol):
+	Handle type(*). 
+	* trans-expr.c (gfc_conv_procedure_call): Ditto.
+	* trans-types.c (gfc_typenode_for_spec, gfc_get_dtype): Ditto.
+
+2012-03-02  Tobias Burnus  <burnus@net-b.de>
+
+	PR fortran/52325
+	* primary.c (gfc_match_varspec): Add missing ;.
+
+2012-03-02  Tobias Burnus  <burnus@net-b.de>
+
+	PR fortran/52325
+	* primary.c (gfc_match_varspec): Add diagnostic for % with
+	nonderived types.
+
+2012-03-02  Tobias Burnus  <burnus@net-b.de>
+
+	PR fortran/52270
+	* expr.c (gfc_check_vardef_context): Fix check for
+	intent-in polymorphic pointer .
+	* interface.c (compare_parameter): Allow passing TYPE to
+	intent-in polymorphic pointer.
+
+2012-03-02  Tobias Burnus  <burnus@net-b.de>
 
 	PR fortran/52452
 	* resolve.c (resolve_intrinsic): Don't search for a
 	function if we know that it is a subroutine.
-
-2012-03-22  Release Manager
-
-	* GCC 4.7.0 released.
-
-2012-03-10  Tobias Burnus  <burnus@net-b.de>
-
-	PR fortran/52469
-	* trans-types.c (gfc_get_function_type): Handle backend_decl
-	of a procedure pointer.
 
 2012-02-29  Paul Thomas  <pault@gcc.gnu.org>
 

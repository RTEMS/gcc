--- conflicted
+++ resolved
@@ -1,348 +1,3 @@
-<<<<<<< HEAD
-2013-11-17  Andrew MacLeod  <amacleod@redhat.com>
-
-	* fortran/trans-intrinsic.c: Include tree-nested.h.
-
-2013-11-14  Andrew MacLeod  <amacleod@redhat.com>
-
-	* trans-expr.c: Include only gimplify.h and gimple.h as needed.
-	* trans-openmp.c: Likewise.
-
-2013-11-12  Andrew MacLeod  <amacleod@redhat.com>
-
-	* f95-lang.c: Don't include gimple.h.
-	* trans-array.c: Include gimple-expr.h instead of gimple.h.
-	* trans.c: Likewise.
-	* trans-decl.c: Likewise.
-	* trans-expr.c: Include gimplify.h.
-	* trans-openmp.c: Likewise.
-
-2013-11-07  Janus Weil  <janus@gcc.gnu.org>
-
-	PR fortran/58471
-	* primary.c (gfc_expr_attr): Check for result symbol.
-
-2013-11-06  Francois-Xavier Coudert  <fxcoudert@gcc.gnu.org>
-
-	* gfortran.texi: Fix typo.
-
-2013-11-05  Tobias Burnus  <burnus@net-b.de>
-
-	* lang.opt (-Wdate-time): New option
-	* cpp.c (gfc_cpp_option_data): Add warn_date_time.
-	(gfc_cpp_init_options, gfc_cpp_handle_option,
-	gfc_cpp_post_options): Handle it and pass on to libcpp.
-
-2013-11-05  Steven G. Kargl <kargl@gcc.gnu.org>
-
-	PR fortran/58989
-	* check.c (gfc_check_reshape): ensure that shape is a constant
-	expression.
-
-2013-11-05  Tobias Burnus  <burnus@net-b.de>
-
-	* lang.opt (fopenmp-simd): New option.
-	* gfortran.h (gfc_option_t): Add gfc_flag_openmp_simd.
-	* options.c (gfc_handle_option): Handle it.
-
-2013-11-04  Ian Lance Taylor  <iant@google.com>
-
-	* f95-lang.c (ATTR_LEAF_LIST): Define.
-
-2013-11-04  Paul Thomas  <pault@gcc.gnu.org>
-
-	PR fortran/58771
-	* trans-io.c (transfer_expr): If the backend_decl for a derived
-	type is missing, build it with gfc_typenode_for_spec.
-
-2013-11-04  Paul Thomas  <pault@gcc.gnu.org>
-
-	PR fortran/57445
-	* trans-expr.c (gfc_conv_class_to_class): Remove spurious
-	assert.
-
-2013-10-29  Tobias Burnus  <burnus@net-b.de>
-
-	PR fortran/44350
-	* parse.c (parse_spec): Add C1116 constraint
-	check for BLOCK DATA.
-
-2013-10-29  Paul Thomas  <pault@gcc.gnu.org>
-
-	PR fortran/58793
-	* trans-types.c (gfc_typenode_for_spec): Add typenode for
-	BT_HOLLERITH. Note that the length is incorrect but unusable.
-
-	PR fortran/58858
-	* target-memory.c (gfc_element_size): Add element sizes for
-	BT_VOID and BT_ASSUMED, using gfc_typenode_for_spec.
-
-2013-10-24  Tobias Burnus  <burnus@net-b.de>
-
-	PR fortran/44646
-	* trans-stmt.c (struct forall_info): Add do_concurrent field.
-	(gfc_trans_forall_1): Set it for do concurrent.
-	(gfc_trans_forall_loop): Mark those as annot_expr_ivdep_kind.
-
-2013-10-23  Tobias Burnus  <burnus@net-b.de>
-
-	PR fortran/58793
-	* interface.c (compare_parameter): Reject passing TYPE(*)
-	to CLASS(*).
-
-2013-10-22  Paul Thomas  <pault@gcc.gnu.org>
-
-	PR fortran 57893
-	* class.c : Include target-memory.h.
-	(gfc_find_intrinsic_vtab) Build a minimal expression so that
-	gfc_element_size can be used to obtain the storage size, rather
-	that the kind value.
-
-2013-10-21  Tobias Burnus  <burnus@net-b.de>
-
-	PR fortran/58803
-	* decl.c (match_ppc_decl): Prevent later
-	double free.
-
-2013-10-17  Andrew MacLeod  <amacleod@redhat.com>
-
-	* trans-openmp.c: Include omp-low.h.
-
-2013-10-16  Tobias Burnus  <burnus@net-b.de>
-
-	PR fortran/58652
-	* interface.c (compare_parameter): Accept passing CLASS(*)
-	to CLASS(*).
-
-2013-10-16  Tobias Burnus  <burnus@net-b.de>
-
-	* intrinsic.texi (OpenMP Modules): Update to OpenMPv4.
-	Document omp_proc_bind_kind.
-
-2013-10-15  Tobias Burnus  <burnus@net-b.de>
-
-	PR fortran/58652
-	* trans-intrinsic.c (conv_intrinsic_move_alloc): Fix handling
-	of CLASS(*) variables.
-
-2013-10-14  Tobias Burnus  <burnus@net-b.de>
-
-	PR fortran/58658
-	* expr.c (gfc_check_vardef_context): Fix pointer diagnostic
-	for CLASS(*).
-
-2013-10-11  Jakub Jelinek  <jakub@redhat.com>
-
-	* trans-openmp.c (gfc_omp_clause_default_ctor,
-	gfc_omp_clause_dtor): Return NULL for OMP_CLAUSE_REDUCTION.
-	* f95-lang.c (ATTR_NULL, DEF_FUNCTION_TYPE_8): Define.
-	* types.def (DEF_FUNCTION_TYPE_8): Document.
-	(BT_FN_VOID_OMPFN_PTR_UINT,
-	BT_FN_VOID_OMPFN_PTR_UINT_LONG_LONG_LONG,
-	BT_FN_VOID_OMPFN_PTR_UINT_LONG_LONG_LONG_LONG,
-	BT_FN_VOID_OMPFN_PTR_OMPCPYFN_LONG_LONG_BOOL_UINT): Remove.
-	(BT_FN_VOID_OMPFN_PTR_UINT_UINT_UINT,
-	BT_FN_VOID_OMPFN_PTR_UINT_LONG_LONG_LONG_UINT,
-	BT_FN_VOID_OMPFN_PTR_UINT_LONG_LONG_LONG_LONG_UINT,
-	BT_FN_BOOL_INT, BT_FN_BOOL_INT_BOOL, BT_FN_VOID_UINT_UINT,
-	BT_FN_VOID_INT_PTR_SIZE_PTR_PTR_PTR,
-	BT_FN_VOID_INT_OMPFN_PTR_SIZE_PTR_PTR_PTR,
-	BT_FN_VOID_OMPFN_PTR_OMPCPYFN_LONG_LONG_BOOL_UINT_PTR): New.
-
-2013-10-10  Tobias Burnus  <burnus@net-b.de>
-
-	PR fortran/58226
-	* options.c (gfc_get_option_string): Handle zero arg case.
-
-2013-10-02  Tobias Burnus  <burnus@net-b.de>
-
-	PR fortran/58593
-	* trans-expr.c (gfc_conv_string_tmp): Fix obtaining
-	the byte size of a single character.
-
-2013-10-01  Tobias Burnus  <burnus@net-b.de>
-
-	PR fortran/58579
-	* trans-expr.c (gfc_conv_string_tmp): Correctly obtain
-	the byte size of a single character.
-
-2013-09-27  Janne Blomqvist  <jb@gcc.gnu.org>
-
-	* intrinsic.texi (DATE_AND_TIME): Fix example.
-
-2013-09-25  Tobias Burnus  <burnus@net-b.de>
-
-	PR fortran/58436
-	* class.c (generate_finalization_wrapper): Handle CLASS(*).
-
-2013-09-25  Tobias Burnus  <burnus@net-b.de>
-
-	PR fortran/57697
-	PR fortran/58469
-	* resolve.c (generate_component_assignments): Avoid double free
-	at runtime and freeing a still-being used expr.
-
-2013-09-25  Tom Tromey  <tromey@redhat.com>
-
-	* Make-lang.in (fortran_OBJS): Use fortran/gfortranspec.o.
-	(gfortranspec.o): Remove.
-	(CFLAGS-fortran/gfortranspec.o): New variable.
-	(GFORTRAN_D_OBJS): Update.
-	($(F95_PARSER_OBJS), fortran/openmp.o, GFORTRAN_TRANS_DEPS)
-	(fortran/f95-lang.o, fortran/scanner.o, fortran/convert.o)
-	(fortran/frontend-passes.o, fortran/trans.o, fortran/trans-decl.o)
-	(fortran/trans-types, fortran/trans-const.o, fortran/trans-expr.o)
-	(fortran/trans-stmt.o, fortran/trans-openmp.o, fortran/trans-io.o)
-	(fortran/trans-array.o, fortran/trans-intrinsic.o)
-	(fortran/dependency.o, fortran/trans-common.o, fortran/resolve.o)
-	(fortran/data.o, fortran/options.o, fortran/cpp.o)
-	(fortran/scanner.o, fortran/module.o): Remove.
-
-2013-09-25  Tom Tromey  <tromey@redhat.com>
-
-	* Make-lang.in (gfortranspec.o): Don't use subshell.
-
-2013-09-23  Janus Weil  <janus@gcc.gnu.org>
-
-	PR fortran/58355
-	* decl.c (check_extended_derived_type): Prevent segfault, modify error
-	message.
-
-2013-09-20  Janus Weil  <janus@gcc.gnu.org>
-
-	PR fortran/58099
-	* expr.c (gfc_check_pointer_assign): Remove second call to
-	'gfc_compare_interfaces' with swapped arguments.
-	* interface.c (gfc_compare_interfaces): Symmetrize the call to
-	'check_result_characteristics' by calling it with swapped arguments.
-
-2013-09-18  Tobias Burnus  <burnus@net-b.de>
-
-	* expr.c (gfc_check_assign_symbol): Free lvalue.ref.
-
-2013-09-18  Tobias Burnus  <burnus@net-b.de>
-
-	PR fortran/43366
-	* primary.c (gfc_variable_attr): Also handle codimension.
-	* resolve.c (resolve_ordinary_assign): Add invalid-diagnostic for
-	polymorphic assignment.
-
-2013-09-16  Tobias Burnus  <burnus@net-b.de>
-
-	PR fortran/58356
-	* class.c (generate_finalization_wrapper): Init proc_tree if
-	not yet resolved.
-
-2013-09-16  Tobias Burnus  <burnus@net-b.de>
-
-	PR fortran/57697
-	* resolve.c (generate_component_assignments): Correctly handle the
-	case that the LHS is not allocated.
-
-2013-09-15  Tobias Burnus  <burnus@net-b.de>
-
-	PR fortran/57697
-	* resolve.c (generate_component_assignments): Handle unallocated
-	LHS with defined assignment of components.
-
-2013-09-12  Brooks Moses  <bmoses@google.com>
-
-	PR driver/42955
-	* Make-lang.in: Do not install driver binaries in $(target)/bin.
-
-2013-09-09  Tobias Burnus  <burnus@net-b.de>
-
-	* invoke.texi (Error and Warning Options): Add hyphen.
-
-2013-09-02  Thomas Koenig  <tkoenig@gcc.gnu.org>
-
-	PR fortran/PR56519
-	* gfortran.h:  Declare gfc_do_concurrent_flag as extern.
-	* resolve.c:  Rename do_concurrent_flag to gfc_do_concurrent_flag
-	and make non-static.
-	(resolve_function):  Use gfc_do_concurrent_flag instead of
-	do_concurrent_flag.
-	(pure_subroutine):  Likewise.
-	(resolve_code):  Likewise.
-	(resolve_types):  Likewise.
-	* intrinsic.c (gfc_intrinsic_sub_interface):  Raise error for
-	non-pure intrinsic subroutines within DO CONCURRENT.
-
-2013-08-29  Thomas Koenig  <tkoenig@gcc.gnu.org>
-
-	PR fortran/52243
-	* trans-expr.c (is_runtime_conformable):  New function.
-	* gfc_trans_assignment_1:  Use it.
-
-2013-08-26  Thomas Koenig  <tkoenig@gcc.gnu.org>
-
-	PR fortran/58146
-	* array.c (gfc_ref_dimen_size):  If possible, use
-	gfc_dep_difference to calculate array refrence
-	sizes.  Fall back to integer code otherwise.
-	* dependency.c (discard_nops).  Move up.
-	Also discarde widening integer conversions.
-	(gfc_dep_compare_expr):  Use discard_nops.
-
-2013-08-23  Mikael Morin  <mikael@gcc.gnu.org>
-
-	PR fortran/57798
-	* trans-array.c (gfc_conv_ss_startstride, set_loop_bounds,
-	gfc_set_delta): Generate preliminary code before the outermost loop.
-
-2013-08-23  Janus Weil  <janus@gcc.gnu.org>
-
-	PR fortran/57843
-	* interface.c (gfc_extend_assign): Look for type-bound assignment
-	procedures before non-typebound.
-
-2013-08-23  Mikael Morin  <mikael@gcc.gnu.org>
-
-	* trans-array.c (gfc_conv_section_startstride): Move &loop->pre access
-	to the callers.
-	(gfc_conv_ss_startstride, gfc_conv_expr_descriptor): Update callers.
-
-2013-08-22  Janus Weil  <janus@gcc.gnu.org>
-
-	PR fortran/58185
-	* match.c (copy_ts_from_selector_to_associate): Only build class
-	container for polymorphic selector. Some cleanup.
-
-2013-08-20  Janus Weil  <janus@gcc.gnu.org>
-
-	PR fortran/53655
-	* trans-decl.c (generate_local_decl): Check if type has any components.
-
-2013-08-19  Janus Weil  <janus@gcc.gnu.org>
-
-	PR fortran/46271
-	* openmp.c (resolve_omp_clauses): Bugfix for procedure pointers.
-
-2013-08-12  Thomas Koenig  <tkoenig@gcc.gnu.org>
-
-	PR fortran/56666
-	* gfortran.h (gfc_option_t):  Add warn_zerotrip.
-	* invoke.texi (-Wzerotrip):  Document option.
-	* lang.opt (Wzerotrip):  Add.
-	* options.c (gfc_init_options):  Initialize warn_zerotrip.
-	(set_Wall): Add handling of warn_zerotrip.
-	(gfc_handle_option):  Handle OPT_Wzerotrip.
-	* resolve.c (gfc_resolve_iterator): Honor
-	gfc_option.warn_zerotrip; update error message to show
-	how to suppress the warning.
-
-2013-08-09  Janus Weil  <janus@gcc.gnu.org>
-
-	* gfortran.h (gfc_get_code): Modified prototype.
-	* class.c (finalize_component, finalization_scalarizer,
-	finalization_get_offset, finalizer_insert_packed_call,
-	generate_finalization_wrapper, gfc_find_derived_vtab,
-	gfc_find_intrinsic_vtab): Use 'gfc_get_code'.
-	* io.c (match_io_iterator, match_io_element, terminate_io, get_io_list,
-	gfc_match_inquire): Call 'gfc_get_code' with argument.
-	* match.c (match_simple_forall, gfc_match_forall, gfc_match_goto,
-	gfc_match_nullify, gfc_match_call, match_simple_where, gfc_match_where):
-=======
 2014-03-08  Tobias Burnus  <burnus@net-b.de>
 
 	PR fortran/60447
@@ -422,1548 +77,179 @@
 	* decl. (build_sym, build_struct, attr_decl1): Removed argument of
 	'gfc_build_class_symbol'.
 	* match.c (copy_ts_from_selector_to_associate, select_type_set_tmp):
->>>>>>> e5d692d7
 	Ditto.
-	* parse.c (new_level): Ditto.
-	(add_statement): Use XCNEW.
-	* resolve.c (resolve_entries, resolve_allocate_expr,
-	resolve_select_type, build_assignment, build_init_assign): Call
-	'gfc_get_code' with argument.
-	* st.c (gfc_get_code): Add argument 'op'.
-	* trans-expr.c (gfc_trans_class_array_init_assign): Call 'gfc_get_code'
-	with argument.
-	* trans-stmt.c (gfc_trans_allocate): Ditto.
-
-2013-08-09  Janus Weil  <janus@gcc.gnu.org>
-
-	PR fortran/58058
-	* trans-intrinsic.c (gfc_conv_intrinsic_transfer): Free the temporary
-	string, if necessary.
-
-2013-08-06  Martin Jambor  <mjambor@suse.cz>
-
-	PR fortran/57987
-	* trans-decl.c (gfc_generate_function_code): Never call
-	cgraph_finalize_function on nested functions.
-
-2013-08-06  Janus Weil  <janus@gcc.gnu.org>
-
-	PR fortran/57306
-	* class.c (gfc_class_null_initializer): Rename to
-	'gfc_class_initializer'. Treat non-NULL init-exprs.
-	* gfortran.h (gfc_class_null_initializer): Update prototype.
-	* trans-decl.c (gfc_get_symbol_decl): Treat class variables.
-	* trans-expr.c (gfc_conv_initializer): Ditto.
-	(gfc_trans_subcomponent_assign): Renamed gfc_class_null_initializer.
-
-2013-07-30  Tobias Burnus  <burnus@net-b.de>
-
-	PR fortran/57530
-	* symbol.c (gfc_type_compatible): A type is type compatible with
-	a class if both have the same declared type.
-	* interface.c (compare_type): Reject CLASS/TYPE even if they
-	are type compatible.
-
-2013-07-30  Tobias Burnus  <burnus@net-b.de>
-
-	PR fortran/57530
-	* trans-expr.c (gfc_trans_class_assign): Handle CLASS array
-	functions.
-	(gfc_trans_pointer_assign): Ditto and support pointer assignment of
-	a polymorphic var to a nonpolymorphic var.
-
-2013-07-22  Po Chang  <pchang9@cs.wisc.edu>
-
-	* match.c (gfc_match_call): Exit loop after setting i.
-
-	* resolve.c (resolve_variable): Exit loop after setting seen.
-
-	* expr.c (gfc_check_pointer_assign): Exit loop after setting warn.
-
-	* trans-array.c (set_loop_bounds): Exit loop after setting
-	nonoptional_arr.
-
-	* trans-io.c (gfc_trans_transfer): Exit loop after setting seen_vector.
-
-2013-07-28  Thomas Koenig  <tkoenig@gcc.gnu.org>
-
-	PR fortran/58009
-	* expr.c (gfc_check_vardef_context):  Check for same values in
-	vector expression subscripts.
-
-2013-07-27  Tobias Burnus  <burnus@net-b.de>
-
-	PR fortran/57991
-	* interface.c (check_some_aliasing): Also warn for intent OUT/OUT.
-
-2013-07-27  Janus Weil  <janus@gcc.gnu.org>
-
-	PR fortran/57285
-	* check.c (dim_rank_check): Re-enable this check for CLASS arrays.
-
-2013-07-25  Janus Weil  <janus@gcc.gnu.org>
-
-	PR fortran/57966
-	* resolve.c (resolve_typebound_function): Make sure the declared type,
-	including its type-bound procedures, is resolved before resolving the
-	actual type-bound call.
-
-2013-07-25  Janus Weil  <janus@gcc.gnu.org>
-
-	PR fortran/57639
-	* interface.c (compare_parameter): Check for class_ok.
-	* simplify.c (gfc_simplify_same_type_as): Ditto.
-
-2013-07-23   Ondřej Bílka  <neleai@seznam.cz>
-
-	* decl.c: Fix comment typos.
-	* interface.c: Likewise.
-	* trans-array.c: Likewise.
-	* trans.c: Likewise.
-
-2013-07-22  Tobias Burnus  <burnus@net-b.de>
-
-	PR fortran/57906
-	PR fortran/52052
-	* class.c (gfc_build_class_symbol): Set coarray_comp.
-	* trans-array.c (structure_alloc_comps): For coarrays,
-	directly use the data pointer address.
-
-2013-07-22  Chang  <pchang9@cs.wisc.edu>
-
-	* trans-decl.c (gfc_build_dummy_array_decl): Exit loop after
-	setting PACKED_PARTIAL.
-
-2013-07-22  Tobias Burnus  <burnus@net-b.de>
-
-	* trans-array.c (gfc_array_allocate): Correct memory-leak patch.
-
-2013-07-22  Tobias Burnus  <burnus@net-b.de>
-
-	* trans-array.c (gfc_array_allocate,
-	gfc_trans_deferred_array): Plug memory leak.
-
-2013-07-21  Ondřej Bílka  <neleai@seznam.cz>
-
-	* trans-decl.c: Fix comment typos.
-	* trans-expr.c: Ditto.
-
-2013-07-21  Thomas Koenig  <tkoenig@gcc.gnu.org>
-
-	PR fortran/56937
-	* dependency.c (gfc_dep_resolver):  Treat identical
-	array subscripts as identical; don't unconditionally
-	return a dependency if an array subscript is found.
-
-2013-07-21  Tobias Burnus  <burnus@net-b.de>
-
-	PR fortran/35862
-	* libgfortran.h (GFC_FPE_DOWNWARD, GFC_FPE_TONEAREST,
-	GFC_FPE_TOWARDZERO, GFC_FPE_UPWARD): New defines.
-
-2013-07-21  Tobias Burnus  <burnus@net-b.de>
-
-	PR fortran/57894
-	* check.c (min_max_args): Add keyword= check.
-
-2013-07-17  Mikael Morin  <mikael@gcc.gnu.org>
-	    Tobias Burnus  <burnus@net-b.de>
-
-	PR fortran/57895
-	* match.c (gfc_match_name): Ensure that the error
-	message regarding -fdollar-ok gets printed.
-	(gfc_match_common): Avoid multiple freeing.
-
-2013-07-16  Tobias Burnus  <burnus@net-b.de>
-
-	PR fortran/57912
-	* trans-expr.c (gfc_trans_scalar_assign): Correct if
-	condition for caf realloc.
-
-2013-07-15  Tobias Burnus  <burnus@net-b.de>
-
-	* trans-array.h (gfc_deallocate_alloc_comp_no_caf,
-	gfc_reassign_alloc_comp_caf): New prototype.
-	* trans-array.c (enum): Add DEALLOCATE_ALLOC_COMP_NO_CAF
-	and COPY_ALLOC_COMP_CAF.
-	(structure_alloc_comps): Handle it.
-	(gfc_reassign_alloc_comp_caf,
-	gfc_deallocate_alloc_comp_no_caf): New function.
-	(gfc_alloc_allocatable_for_assignment): Call it.
-	* trans-expr.c (gfc_trans_scalar_assign,
-	gfc_trans_arrayfunc_assign, gfc_trans_assignment_1): Ditto.
-	* parse.c (parse_derived): Correctly set coarray_comp.
-	* resolve.c (resolve_symbol): Improve error wording.
-
-2013-07-15  Tobias Burnus  <burnus@net-b.de>
-
-	PR fortran/37336
-	* trans.c (gfc_add_comp_finalizer_call): New function.
-	* trans.h (gfc_add_comp_finalizer_call): New prototype.
-	* trans-array.c (structure_alloc_comps): Call it.
-
-2013-07-14  Thomas Koenig  <tkoenig@gcc.gnu.org>
-	    Tobias Burnus  <burnus@gcc.gnu.org>
-
-	PR fortran/52669
-	* trans-decl.c (gfc_finish_var_decl):  Move setting of
-	PRIVATE for a module variable if the module has a private
-	default or -fmodule-private is given to...
-	(gfc_create_module_variable): here. Optionally
-	warn about private module variable which is not used.
-
-2013-07-08  Tobias Burnus  <burnus@net-b.de>
-
-	PR fortran/57834
-	* check.c (is_c_interoperable): Add special case for c_f_pointer.
-	(explicit-size, gfc_check_c_f_pointer, gfc_check_c_loc): Update
-	call.
-
-2013-07-08  Tobias Burnus  <burnus@net-b.de>
-
-	PR fortran/50554
-	* io.c (match_inquire_element): Add missing do-var check.
-
-2013-07-08  Tobias Burnus  <burnus@net-b.de>
-
-	PR fortran/57785
-	* simplify.c (compute_dot_product): Complex conjugate for
-	dot_product.
-	(gfc_simplify_dot_product, gfc_simplify_matmul): Update call.
-
-2013-07-08  Tobias Burnus  <burnus@net-b.de>
-
-	PR fortran/57469
-	* trans-decl.c (generate_local_decl): Don't warn that
-	a dummy is unused, when it is in a namelist.
-
-2013-07-01  Dominique d'Humieres  <dominiq@lps.ens.fr>
-
-	PR fortran/54788
-	* array.c (spec_size): handle the case as==NULL.
-
-2013-06-26  Tobias Burnus  <burnus@net-b.de>
-
-	PR fortran/29800
-	* trans-array.c (gfc_conv_array_ref): Improve out-of-bounds
-	diagnostic message.
-	* trans-array.c (gfc_conv_array_ref): Update prototype.
-	* trans-expr.c (gfc_conv_variable): Update call.
-
-2013-06-24  Steven G. Kargl  <sgk@troutmask.apl.washington.edu>
-	    Francois-Xavier Coudert  <fxcoudert@gcc.gnu.org>
-	    Dominique d'Humieres  <dominiq@lps.ens.fr>
-
-	PR fortran/52413
-	* simplify.c (gfc_simplify_fraction): Fix the sign of negative values.
-
-2013-06-21  Tobias Burnus  <burnus@net-b.de>
-
-	PR fortran/37336
-	* trans-array.c (gfc_trans_deferred_array): Call the
-	finalizer for nonallocatable local variables.
-	* trans-decl.c (gfc_get_symbol_decl): Add local
-	finalizable vars to the deferred list.
-	(gfc_trans_deferred_vars): Call gfc_trans_deferred_array
-	for those.
-
-2013-06-21  Tobias Burnus  <burnus@net-b.de>
-
-	* trans-array.c (gfc_alloc_allocatable_for_assignment): Allocate
-	at least one byte.
-	* trans-expr.c (alloc_scalar_allocatable_for_assignment): Ditto.
-
-2013-06-20  Tobias Burnus  <burnus@net-b.de>
-
-	* resolve.c (get_temp_from_expr): Don't set FL_VARIABLE twice.
-
-2013-06-17  Tobias Burnus  <burnus@net-b.de>
-
-	* gfortran.h (gfc_option_t): Add fpe_summary.
-	* gfortran.texi (_gfortran_set_options): Update.
-	* invoke.texi (-ffpe-summary): Add doc.
-	* lang.opt (ffpe-summary): Add flag.
-	* options.c (gfc_init_options, gfc_handle_option): Handle it.
-	(gfc_handle_fpe_option): Renamed from gfc_handle_fpe_trap_option,
-	also handle fpe_summary.
-	* trans-decl.c (create_main_function): Update
-	_gfortran_set_options call.
-
-2013-06-15  Mikael Morin  <mikael@gcc.gnu.org>
-
-	PR fortran/49074
-	PR fortran/56136
-	* dependency.c (gfc_check_argument_var_dependency): Return 0 in the
-	array constructor case.
-
-2013-06-14  Tobias Burnus  <burnus@net-b.de>
-
-	PR fortran/57508
-	* resolve.c (get_temp_from_expr): Don't copy function
-	result attributes to temporary.
-
-2013-06-14  Tobias Burnus  <burnus@net-b.de>
-
-	PR fortran/57596
-	* trans-decl.c (gfc_trans_deferred_vars): Honor OPTIONAL
-	for nullify and deferred-strings' length variable.
-
-2013-06-13  Mikael Morin  <mikael@gcc.gnu.org>
-
-	PR fortran/49074
-	* trans-expr.c (gfc_conv_variable): Don't walk the reference chain.
-	Handle NULL array references.
-	(gfc_conv_procedure_call): Remove code handling NULL array references.
-
-2013-06-11  Tobias Burnus  <burnus@net-b.de>
-
-	PR fortran/57535
-	* trans-array.c (build_class_array_ref): Fix ICE for
-	function result variables.
-
-2013-06-08  Tobias Burnus  <burnus@net-b.de>
-
-	PR fortran/37336
-	* trans-decl.c (init_intent_out_dt): Call finalizer
-	when appropriate.
-
-2013-06-08  Tobias Burnus  <burnus@net-b.de>
-
-	PR fortran/57553
-	* simplify.c (gfc_simplify_storage_size): Handle literal
-	strings.
-	* trans-intrinsic.c (gfc_conv_intrinsic_storage_size):
-	Add missing fold_convert.
-
-2013-06-07  Tobias Burnus  <burnus@net-b.de>
-
-	PR fortran/57549
-	* array.c (gfc_match_array_constructor): Call
-	gfc_match_type_spec instead of gfc_match_decl_type_spec.
-	* match.c (gfc_match_type_spec): Renamed from match_type_spec.
-	(gfc_match_type_is, gfc_match_allocate): Update call.
-	* match.h (gfc_match_type_spec): Add prototype.
-
-2013-06-07  Tobias Burnus  <burnus@net-b.de>
-
-	PR fortran/57556
-	* trans.c (gfc_build_final_call): Init block before use.
-
-2013-06-06  Tobias Burnus  <burnus@net-b.de>
-
-	PR fortran/57542
-	* trans.c (gfc_build_final_call): Add se.pre to the block
-	and modify the assert.
-
-2013-06-04  Tobias Burnus  <burnus@net-b.de>
-
-	PR fortran/37336
-	* trans.h (gfc_build_final_call): Remove prototype.
-	(gfc_add_finalizer_call): Add prototype.
-	* trans-array.c (gfc_trans_dealloc_allocated): Support finalization.
-	(structure_alloc_comps): Update caller.
-	(gfc_trans_deferred_array): Call finalizer.
-	* trans-array.h (gfc_trans_dealloc_allocated): Update prototype.
-	* trans-decl.c (gfc_trans_deferred_vars): Don't deallocate/finalize
-	variables of the main program.
-	* trans-expr.c (gfc_conv_procedure_call): Support finalization.
-	* trans-openmp.c (gfc_omp_clause_dtor,
-	gfc_trans_omp_array_reduction): Update calls.
-	* trans-stmt.c (gfc_trans_deallocate): Avoid double deallocation
-	of alloc components.
-	* trans.c (gfc_add_finalizer_call): New function.
-	(gfc_deallocate_with_status,
-	gfc_deallocate_scalar_with_status): Call it
-	(gfc_build_final_call): Fix handling of scalar coarrays,
-	move up in the file and make static.
-
-2013-06-01  Janus Weil  <janus@gcc.gnu.org>
-	    Mikael Morin  <mikael@gcc.gnu.org>
-
-	* error.c (get_terminal_width): Only limit the width if we're
-	outputting to a terminal. Try to determine width via ioctl.
-
-2013-06-01  Tobias Burnus  <burnus@net-b.de>
-
-	* decl.c (add_global_entry): Take locus.
-	(gfc_match_entry): Update call.
-	(gfc_match_end): Better error location.
-	* parse.c (parse_block_data, parse_module, add_global_procedure,
-	add_global_program): Use better locus data.
-
-2013-05-31  Tobias Burnus  <burnus@net-b.de>
-
-	PR fortran/57456
-	* trans-array.c (gfc_array_init_size): Use passed type spec,
-	when available.
-	(gfc_array_allocate): Pass typespec on.
-	* trans-array.h (gfc_array_allocate): Update prototype.
-	* trans-stmt.c (gfc_trans_allocate): Pass typespec on.
-
-2013-05-31  Janus Weil  <janus@gcc.gnu.org>
-
-	PR fortran/54190
-	PR fortran/57217
-	* gfortran.h (gfc_terminal_width): Remove prototype.
-	* error.c (get_terminal_width): Moved here from misc.c. Renamed.
-	Try to determine terminal width from environment variable.
-	* interface.c (compare_type, compare_rank): New functions. Fix assumed
-	type/rank handling.
-	(compare_type_rank, check_dummy_characteristics,
-	check_result_characteristics, gfc_compare_interfaces): Use them.
-	(symbol_rank): Slightly modified and moved.
-	* misc.c (gfc_terminal_width): Moved to error.c.
-
-2013-05-30  Janus Weil  <janus@gcc.gnu.org>
-
-	PR fortran/54189
-	* resolve.c (check_assumed_size_reference): Check for e->ref.
-
-2013-05-30  Tobias Burnus  <burnus@net-b.de>
-
-	PR fortran/57458
-	* interface.c (compare_parameter): Update C1239/C1240 constraint
-	check for assumed-rank/TS29113.
-
-2013-05-29  Tobias Burnus  <burnus@net-b.de>
-
-	PR fortran/37336
-	* class.c (finalize_component): Fix coarray array refs.
-	(generate_finalization_wrapper): Only gfc_convert_type_warn
-	when the kind value is different.
-	(gfc_find_intrinsic_vtab): _copy's dst is now intent(inout).
-	(gfc_find_derived_vtab): Ditto. Enable finalization-wrapper
-	generation.
+	* symbol.c (gfc_set_default_type): Ditto.
+
+2014-02-19  Janus Weil  <janus@gcc.gnu.org>
+
+	PR fortran/60232
+	* expr.c (gfc_get_variable_expr): Don't add REF_ARRAY for dimensionful
+	functions, which are used as procedure pointer target.
+
+2014-02-18  Tobias Burnus  <burnus@net-b.de>
+
+	PR fortran/49397
+	* expr.c (gfc_check_pointer_assign): Add check for
+	F2008Cor2, C729.
+	* trans-decl.c (gfc_get_symbol_decl): Correctly generate external
+	decl in a corner case.
+
+2014-02-18  Janus Weil  <janus@gcc.gnu.org>
+
+	PR fortran/60231
+	* resolve.c (check_generic_tbp_ambiguity): Check for presence of dummy
+	arguments to prevent ICE.
+
+2014-02-17  Janus Weil  <janus@gcc.gnu.org>
+
+	PR fortran/55907
+	* resolve.c (build_default_init_expr): Don't initialize character
+	variable if -fno-automatic is given.
+
+2014-02-15  Mikael Morin  <mikael@gcc.gnu.org>
+
+	PR fortran/59599
+	* trans-intrinsic.c (gfc_conv_intrinsic_ichar): Calculate the
+	number of arguments.
+
+2014-02-11  Jakub Jelinek  <jakub@redhat.com>
+
+	PR fortran/52370
+	* trans-decl.c (gfc_build_dummy_array_decl): Set TREE_NO_WARNING
+	on decl if sym->attr.optional.
+
+2014-02-09  Paul Thomas  <pault@gcc.gnu.org>
+
+	PR fortran/57522
+	* resolve.c (resolve_assoc_var): Set the subref_array_pointer
+	attribute for the 'associate-name' if necessary.
+	* trans-stmt.c (trans_associate_var): If the 'associate-name'
+	is a subref_array_pointer, assign the element size of the
+	associate variable to 'span'.
+
+2014-02-09  Paul Thomas  <pault@gcc.gnu.org>
+
+	PR fortran/59026
+	* trans-expr.c (gfc_conv_procedure_call): Pass the value of the
+	actual argument to a formal argument with the value attribute
+	in an elemental procedure.
+
+2014-02-08  Janus Weil  <janus@gcc.gnu.org>
+	    Mikael Morin <mikael.morin@gcc.gnu.org>
+
+	PR fortran/58470
+	* class.c (generate_finalization_wrapper): Assert that proc_tree has
+	been set in gfc_resolve_finalizers.
+	* resolve.c (resolve_fl_derived0): Remove unnecessary call to
+	gfc_is_finalizable.
+
+2014-02-07  Benno Schulenberg  <bensberg@justemail.net>
+
+	PR translation/52289
+	* fortran/resolve.c (resolve_ordinary_assign): Fix typoed word
+	in an error message.
+
+2014-02-02  Mikael Morin  <mikael@gcc.gnu.org>
+
+	PR fortran/57033
+	* primary.c (gfc_convert_to_structure_constructor): Avoid null pointer
+	dereference.
+
+2014-02-01  Paul Thomas  <pault@gcc.gnu.org>
+
+	PR fortran/59906
+	* trans-stmt.c (gfc_add_loop_ss_code): In the case of character
+	SS_REFERENCE, use gfc_conv_string_parameter to ensure that a
+	pointer to the string is stored.
+	* trans-expr.c (gfc_conv_expr_reference): Likewise, use
+	gfc_conv_string_parameter to ensure that a pointer to is passed
+	to the elemental function.
+
+2014-01-28  Paul Thomas  <pault@gcc.gnu.org>
+
+	PR fortran/59414
+	* trans-stmt.c (gfc_trans_allocate): Before the pointer
+	assignment to transfer the source _vptr to a class allocate
+	expression, the final class reference should be exposed. The
+	tail that includes the _data and array references is stored.
+	This reduced expression is transferred to 'lhs' and the _vptr
+	added. Then the tail is restored to the allocate expression.
+
+2014-01-26  Mikael Morin  <mikael@gcc.gnu.org>
+
+	PR fortran/58007
+	* module.c (read_module): Assert for component name correctness.
+
+2014-01-18  Mikael Morin  <mikael@gcc.gnu.org>
+
+	PR fortran/58007
 	* module.c (MOD_VERSION): Bump.
-	(gfc_dump_module, gfc_use_module): Remove empty line in .mod.
-	* trans-array.c (gfc_conv_descriptor_token): Accept nonrestricted
-	void pointer.
-	(gfc_array_allocate, structure_alloc_comps): Don't nullify for
-	BT_CLASS allocations.
-	* trans-stmt.c (gfc_trans_allocate): Ditto.
-
-2013-05-29  Tobias Burnus  <burnus@net-b.de>
-
-	PR fortran/37336
-	* resolve.c (gfc_resolve_finalizers): Remove not implemented error.
-
-2013-05-28  Tobias Burnus  <burnus@net-b.de>
-
-	* trans-expr.c (gfc_conv_procedure_call): Deallocate
-	polymorphic arrays for allocatable intent(out) dummies.
-	(gfc_reset_vptr): New function, moved from trans-stmt.c
-	and extended.
-	* trans-stmt.c (reset_vptr): Remove.
-	(gfc_trans_deallocate): Update calls.
-	* trans.h (gfc_reset_vptr): New prototype.
-
-2013-05-28  Dominique d'Humieres  <dominiq@lps.ens.fr>
-
-	PR fortran/57435
-	* module.c (check_for_ambiguous): Avoid null pointer deref.
-
-2013-05-28  Janus Weil  <janus@gcc.gnu.org>
-	    Tobias Burnus  <burnus@net-b.de>
-
-	PR fortran/57217
-	* interface.c (check_dummy_characteristics): Symmetrize type check.
-
-2013-05-27  Bud Davis  <jmdavis@link.com>
-
-	PR fortran/50405
-	* resolve.c (resolve_formal_arglist): Detect error when an argument
-	has the same name as the function.
-
-2013-05-27  Tobias Burnus  <burnus@net-b.de>
-
-	* expr.c (gfc_build_intrinsic_call): Make symbol as attr.artificial.
-	* intrinsic.c (gfc_is_intrinsic): Disable std check for those.
-
-2013-05-22  Tobias Burnus  <burnus@net-b.de>
-
-	* resolve.c (get_temp_from_expr): Change mangling to
-	start always with a _.
-
-2013-05-22  Tobias Burnus  <burnus@net-b.de>
-
-	* resolve.c (get_temp_from_expr): Fix temp var mangling.
-
-2013-05-22  Tobias Burnus  <burnus@net-b.de>
-
-	PR fortran/57364
-	* resolve.c (get_temp_from_expr): Commit created sym.
-
-2013-05-22  Tobias Burnus  <burnus@net-b.de>
-
-	PR fortran/57338
-	* intrinsic.c (do_check): Move some checks to ...
-	(do_ts29113_check): ... this new function.
-	(check_specific, gfc_intrinsic_sub_interface): Call it.
-
-2013-05-22  Janne Blomqvist  <jb@gcc.gnu.org>
-
-	* intrinsic.texi (RANDOM_SEED): Improve example.
-
-2013-05-21  Tobias Burnus  <burnus@net-b.de>
-
-	PR fortran/57035
-	* intrinsic.c (do_check): Add constraint check for
-	NO_ARG_CHECK, assumed rank and assumed type.
-	* gfortran.texi (NO_ARG_CHECK): Minor wording change,
-	allow PRESENT intrinsic.
-
-2013-05-20  Tobias Burnus  <burnus@net-b.de>
-
-	PR fortran/48858
-	PR fortran/55465
-	* decl.c (add_global_entry): Add sym_name.
-	* parse.c (add_global_procedure): Ditto.
-	* resolve.c (resolve_bind_c_derived_types): Handle multiple decl for
-	a procedure.
-	(resolve_global_procedure): Handle gsym->ns pointing to a module.
-	* trans-decl.c (gfc_get_extern_function_decl): Ditto.
-
-2013-05-20  Tobias Burnus  <burnus@net-b.de>
-
-	PR fortran/48858
-	* decl.c (add_global_entry): Use nonbinding name
-	only for F2003 or if no binding label exists.
-	(gfc_match_entry): Update calls.
-	* parse.c (gfc_global_used): Improve error message.
-	(add_global_procedure): Use nonbinding name
-	only for F2003 or if no binding label exists.
-	(gfc_parse_file): Update call.
-	* resolve.c (resolve_global_procedure): Use binding
-	name when available.
-	* trans-decl.c (gfc_get_extern_function_decl): Ditto.
-
-2013-05-20  Tobias Burnus  <burnus@net-b.de>
-
-	PR fortran/48858
-	* decl.c (gfc_match_bind_c_stmt): Add gfc_notify_std.
-	* match.c (gfc_match_common): Don't add commons to gsym.
-	* resolve.c (resolve_common_blocks): Add to gsym and
-	add checks.
-	(resolve_bind_c_comms): Remove.
-	(resolve_types): Remove call to the latter.
-	* trans-common.c (gfc_common_ns): Remove static var.
-	(gfc_map_of_all_commons): Add static var.
-	(build_common_decl): Correctly handle binding label.
-
-2013-05-16  Jason Merrill  <jason@redhat.com>
-
-	* Make-lang.in (f951$(exeext)): Use link mutex.
-
-2013-05-05  Tobias Burnus  <burnus@net-b.de>
-
-	* resolve.c (conformable_arrays): Avoid segfault
-	when ar.start[i] == NULL.
-
-2013-05-05  Tobias Burnus  <burnus@net-b.de>
-
-	PR fortran/57141
-	* decl.c (gfc_match_null): Permit use-associated
-	NULL intrinsic.
-
-2013-05-04  Tobias Burnus  <burnus@net-b.de>
-
-	* decl.c (gfc_verify_c_interop_param): Permit allocatable
-	and pointer with -std=f2008ts.
-
-2013-05-02  Tobias Burnus  <burnus@net-b.de>
-
-	PR fortran/57142
-	* simplify.c (gfc_simplify_size): Renamed from
-	simplify_size; fix kind=8 handling.
-	(gfc_simplify_size): New function.
-	(gfc_simplify_shape): Add range check.
-	* resolve.c (resolve_function): Fix handling
-	for ISYM_SIZE.
-
-2013-05-01  Thomas Koenig  <tkoenig@gcc.gnu.org>
-
-	* frontend-passes.c (optimize_power):  Fix typo
-	in comment.
-
-2013-04-30  Thomas Koenig  <tkoenig@gcc.gnu.org>
-
-	PR fortran/57071
-	* frontend-passes.c (optimize_power):  Simplify
-	1**k to 1.
-
-2013-04-28  Tobias Burnus  <burnus@net-b.de>
-
-	PR fortran/57114
-	* intrinsic.texi (RANK): Correct syntax description and
-	expected result.
-
-2013-04-28  Tobias Burnus  <burnus@net-b.de>
-
-	PR fortran/57093
-	* trans-types.c (gfc_get_element_type): Fix handling
-	of scalar coarrays of type character.
-	* intrinsic.texi (PACK): Add missing ")".
-
-2013-04-28  Thomas Koenig  <tkoenig@gcc.gnu.org>
-
-	PR fortran/57071
-	* frontend-passes (optimize_power):  New function.
-	(optimize_op):  Use it.
-
-2013-04-25  Janne Blomqvist  <jb@gcc.gnu.org>
-
-	PR bootstrap/57028
-	* Make-lang.in (f951): Link in ZLIB.
-	(CFLAGS-fortran/module.o): Add zlib include directory.
-
-2013-04-22  Janus Weil  <janus@gcc.gnu.org>
-
-	PR fortran/53685
-	PR fortran/57022
-	* check.c (gfc_calculate_transfer_sizes): Fix for array-valued SOURCE
-	expressions.
-	* simplify.c (gfc_simplify_sizeof,gfc_simplify_storage_size): Get rid
-	of special treatment for EXPR_ARRAY.
-	* target-memory.h (gfc_element_size): New prototype.
-	* target-memory.c (size_array): Remove.
-	(gfc_element_size): New function.
-	(gfc_target_expr_size): Modified to always return the full size of the
-	expression.
-
-2013-04-20  Tobias Burnus  <burnus@net-b.de>
-
-	PR fortran/56907
-	* trans-intrinsic.c (conv_isocbinding_function): Don't pack array
-	passed to C_LOC
-
-2013-04-19  Thomas Koenig  <tkoenig@gcc.gnu.org>
-	    Mikael Morin  <mikael@gcc.gnu.org>
-
-	PR fortran/56872
-	* frontend-passes.c (copy_walk_reduction_arg): Change argument type
-	to gfc_constructor.  If it has an iterator, wrap the copy of its
-	expression in an array constructor with that iterator.  Don't special
-	case function expressions.
-	(callback_reduction): Update caller.  Don't return early if there is
-	an iterator.
-
-2013-04-18  Tobias Burnus  <burnus@net-b.de>
-
-	* expr.c (find_array_element): Don't copy expr.
-	* data.c (create_character_initializer): Free expr.
-	* frontend-passes.c (combine_array_constructor): Ditto.
-	* match.c (match_typebound_call, gfc_match_select_type): Ditto.
-	* resolve.c (resolve_typebound_function): Free gfc_ref.
-
-2013-04-18  Tobias Burnus  <burnus@net-b.de>
-
-	PR fortran/56994
-	* invoke.texi (NEAREST): S argument is not optional.
-
-2013-04-17  Janus Weil  <janus@gcc.gnu.org>
-
-	PR fortran/56814
-	* interface.c (check_result_characteristics): Get result from interface
-	if present.
-
-2013-04-17  Janne Blomqvist  <jb@gcc.gnu.org>
-
-	PR fortran/40958
-	* scanner.h: New file.
-	* Make-lang.in: Dependencies on scanner.h.
-	* scanner.c (gfc_directorylist): Move to scanner.h.
-	* module.c: Don't include md5.h, include scanner.h and zlib.h.
-	(MOD_VERSION): Add comment about backwards compatibility.
-	(module_fp): Change type to gzFile.
-	(ctx): Remove.
-	(gzopen_included_file_1): New function.
-	(gzopen_included_file): New function.
-	(gzopen_intrinsic_module): New function.
-	(write_char): Use gzputc.
-	(read_crc32_from_module_file): New function.
-	(read_md5_from_module_file): Remove.
-	(gfc_dump_module): Use gz* functions instead of stdio, check gzip
-	crc32 instead of md5.
-	(read_module_to_tmpbuf): Use gz* functions instead of stdio.
-	(gfc_use_module): Use gz* functions.
-
-2013-04-16  Tobias Burnus  <burnus@net-b.de>
-
-	PR fortran/39505
-	* decl.c (ext_attr_list): Add EXT_ATTR_NO_ARG_CHECK.
-	* gfortran.h (ext_attr_id_t): Ditto.
-	* gfortran.texi (GNU Fortran Compiler Directives):
-	Document it.
-	* interface.c (compare_type_rank): Ignore rank for NO_ARG_CHECK.
-	(compare_parameter): Ditto - and regard as unlimited polymorphic.
-	* resolve.c (resolve_symbol, resolve_variable): Add same constraint
-	checks as for TYPE(*); turn dummy to TYPE(*),dimension(*).
-	(gfc_explicit_interface_required): Require explicit interface
-	for NO_ARG_CHECK.
-
-2013-04-16  Janus Weil  <janus@gcc.gnu.org>
-
-	PR fortran/56968
-	* expr.c (gfc_check_pointer_assign): Handle generic functions returning
-	procedure pointers.
-
-2013-04-16  Tobias Burnus  <burnus@net-b.de>
-
-	PR fortran/56969
-	* intrinsic.c (gfc_intrinsic_func_interface): Don't set
-	module name to "(intrinsic)" for intrinsics from intrinsic
-	modules.
-
-2013-04-15  Tobias Burnus  <burnus@net-b.de>
-
-	* intrinsic.texi (SYSTEM_CLOCK): Recommend kind=8.
-
-2013-04-15  Janne Blomqvist  <jb@gcc.gnu.org>
-
-	PR fortran/56919
-	* intrinsics.texi (SYSTEM_CLOCK): Update documentation.
-
-2013-04-15  Tobias Burnus  <burnus@net-b.de>
-
-	* class.c (gfc_find_intrinsic_vtab): Removed unused var.
-	* dependency.c (check_data_pointer_types): Fix check.
-	* frontend-passes.c (check_data_pointer_types): Remove
-	superfluous statement.
-	* parse.c (decode_omp_directive): Add missing break.
-	* resolve.c (resolve_typebound_subroutine: Free variable.
-	* trans-decl.c (create_function_arglist): Correct condition.
-
-2013-04-14  Mikael Morin  <mikael@gcc.gnu.org>
-
-	PR fortran/56816
-	* match.c (gfc_match_select_type): Add syntax error. Move namespace
-	allocation and cleanup...
-	* parse.c (decode_statement): ... here.
-
-2013-04-13  Janus Weil  <janus@gcc.gnu.org>
-
-	PR fortran/55959
-	* expr.c (gfc_simplify_expr): Branch is not unreachable.
-
-2013-04-12  Janus Weil  <janus@gcc.gnu.org>
-
-	PR fortran/56266
-	* primary.c (gfc_match_varspec): Turn gcc_assert into MATCH_ERROR.
-
-2013-04-12  Tobias Burnus  <burnus@net-b.de>
-
-	PR fortran/56929
-	* trans-array.c (duplicate_allocatable): Fix handling
-	of scalar coarrays.
-
-2013-04-12  Janus Weil  <janus@gcc.gnu.org>
-
-	PR fortran/56261
-	* gfortran.h (gfc_explicit_interface_required): New prototype.
-	* expr.c (gfc_check_pointer_assign): Check if an explicit interface is
-	required in a proc-ptr assignment.
-	* interface.c (check_result_characteristics): Extra check.
-	* resolve.c (gfc_explicit_interface_required): New function.
-	(resolve_global_procedure): Use new function
-	'gfc_explicit_interface_required'. Do a full interface check.
-
-2013-04-12  Tobias Burnus  <burnus@net-b.de>
-
-	PR fortran/56845
-	* trans-decl.c (gfc_trans_deferred_vars): Restrict
-	static CLASS init to SAVE and -fno-automatic.
-
-2013-04-12  Tobias Burnus  <burnus@net-b.de>
-
-	PR fortran/56845
-	* trans-decl.c (gfc_trans_deferred_vars): Set _vptr for
-	allocatable static BT_CLASS.
-	* trans-expr.c (gfc_class_set_static_fields): New function.
-	* trans.h (gfc_class_set_static_fields): New prototype.
-
-2013-04-11  Janne Blomqvist  <jb@gcc.gnu.org>
-
-	* gfortran.h: Remove enum gfc_try, replace gfc_try with bool type.
-	* arith.c: Replace gfc_try with bool type.
-	* array.c: Likewise.
-	* check.c: Likewise.
-	* class.c: Likewise.
-	* cpp.c: Likewise.
-	* cpp.h: Likewise.
-	* data.c: Likewise.
-	* data.h: Likewise.
-	* decl.c: Likewise.
-	* error.c: Likewise.
-	* expr.c: Likewise.
-	* f95-lang.c: Likewise.
-	* interface.c: Likewise.
-	* intrinsic.c: Likewise.
-	* intrinsic.h: Likewise.
-	* io.c: Likewise.
-	* match.c: Likewise.
-	* match.h: Likewise.
-	* module.c: Likewise.
-	* openmp.c: Likewise.
-	* parse.c: Likewise.
-	* parse.h: Likewise.
-	* primary.c: Likewise.
-	* resolve.c: Likewise.
-	* scanner.c: Likewise.
-	* simplify.c: Likewise.
-	* symbol.c: Likewise.
-	* trans-intrinsic.c: Likewise.
-	* trans-openmp.c: Likewise.
-	* trans-stmt.c: Likewise.
-	* trans-types.c: Likewise.
-
-2013-04-09  Tobias Burnus  <burnus@net-b.de>
-
-	* gfortran.texi (KIND Type Parameters,
-	Internal representation of LOGICAL variables): Add crossrefs.
-	(Intrinsic Types): Mention issues with _Bool interop.
-	(Naming and argument-passing conventions): New section.
-
-2013-04-08  Thomas Koenig  <tkoenig@gcc.gnu.org>
-
-	PR fortran/56782
-	* frontend-passes.c (callback_reduction):  Don't do
-	any simplification if there is only a single element
-	which has an iterator.
-
-2013-04-07  Tobias Burnus  <burnus@net-b.de>
-
-	PR fortran/56849
-	* iresolve.c (gfc_resolve_reshape): Set shape also
-	with order=.
-
-2013-04-04  Janus Weil  <janus@gcc.gnu.org>
-
-	PR fortran/40881
-	* match.c (gfc_match_return): Remove standard notification.
-	* primary.c (gfc_match_actual_arglist): Add standard notification.
-
-2013-04-04  Tobias Burnus  <burnus@net-b.de>
-
-	PR fortran/50269
-	* gcc/fortran/check.c (is_c_interoperable,
-	gfc_check_c_loc): Correct c_loc array checking
-	for Fortran 2003 and Fortran 2008.
-
-2013-04-03  Janus Weil  <janus@gcc.gnu.org>
-
-	PR fortran/56284
-	PR fortran/40881
-	* decl.c (gfc_match_formal_arglist): Warn about alternate-return
-	arguments.
-	* interface.c (check_dummy_characteristics): Return if symbols are NULL.
-
-2013-04-01  Janus Weil  <janus@gcc.gnu.org>
-
-	PR fortran/56500
-	* symbol.c (gfc_set_default_type): Build class container for
-	IMPLICIT CLASS.
-
-2013-03-31  Tobias Burnus  <burnus@net-b.de>
-
-	* class.c (finalization_scalarizer, finalizer_insert_packed_call,
-	generate_finalization_wrapper): Avoid segfault with absent SIZE=
-	argument to TRANSFER and use correct result kind for SIZE.
-	* intrinsic.c (gfc_isym_id_by_intmod): Also handle ids of
-	nonmodules.
-	* trans.c (gfc_build_final_call): Handle coarrays.
-
-2013-03-30  Thomas Koenig  <tkoenig@gcc.gnu.org>
-
-	* trans-expr.c (build_memcmp_call):  New function.
-	(gfc_build_compare_string):  If the strings
-	compared have constant and equal lengths and
-	the strings are kind=1, or, for kind=4 strings,
-	the test is for (in)equality, use memcmp().
-
-2013-03-29  Tobias Burnus  <burnus@net-b.de>
-
-	PR fortran/35203
-	* trans-decl.c (create_function_arglist): Pass hidden argument
-	for passed-by-value optional+value dummies.
-	* trans-expr.c (gfc_conv_expr_present,
-	gfc_conv_procedure_call): Handle those.
-
-2013-03-28  Thomas Koenig  <tkoenig@gcc.gnu.org>
-
-	PR fortran/45159
-	* gfortran.h (gfc_dep_difference):  Add prototype.
-	* dependency.c (discard_nops):  New function.
-	(gfc_dep_difference):  New function.
-	(check_section_vs_section):  Use gfc_dep_difference
-	to calculate the difference of starting indices.
-	* trans-expr.c (gfc_conv_substring):  Use
-	gfc_dep_difference to calculate the length of
-	substrings where possible.
-
-2013-03-28  Thomas Koenig  <tkoenig@gcc.gnu.org>
-
-	PR fortran/55806
-	* frontend-passes.c (optimize_code):  Keep track of
-	current code to make code insertion possible.
-	(combine_array_constructor):  New function.
-	(optimize_op):  Call it.
-
-2013-03-27  Tobias Burnus  <burnus@net-b.de>
-
-	PR fortran/56650
-	PR fortran/36437
-	* check.c (gfc_check_sizeof, gfc_check_c_sizeof,
-	gfc_check_storage_size): Update checks.
-	* intrinsic.texi (SIZEOF): Correct class.
-	* intrinsic.h (gfc_simplify_sizeof,
-	gfc_simplify_storage_size): New prototypes.
-	* intrinsic.c (add_functions): Use them.
-	* simplify.c (gfc_simplify_sizeof,
-	gfc_simplify_storage_size): New functions.
-
-2013-03-27  Janne Blomqvist  <jb@gcc.gnu.org>
-
-	PR fortran/25708
-	* module.c (module_locus): Use long for position.
-	(module_content): New variable.
-	(module_pos): Likewise.
-	(prev_character): Remove.
-	(bad_module): Free data instead of closing mod file.
-	(set_module_locus): Use module_pos.
-	(get_module_locus): Likewise.
-	(module_char): use buffer rather than stdio file.
-	(module_unget_char): Likewise.
-	(read_module_to_tmpbuf): New function.
-	(gfc_use_module): Call read_module_to_tmpbuf.
-
-2013-03-26  Tobias Burnus  <burnus@net-b.de>
-
-	PR fortran/56649
-	* simplify.c (gfc_simplify_merge): Simplify more.
-
-2013-03-25  Tobias Burnus  <burnus@net-b.de>
-
-	PR fortran/38536
-	PR fortran/38813
-	PR fortran/38894
-	PR fortran/39288
-	PR fortran/40963
-	PR fortran/45824
-	PR fortran/47023
-	PR fortran/47034
-	PR fortran/49023
-	PR fortran/50269
-	PR fortran/50612
-	PR fortran/52426
-	PR fortran/54263
-	PR fortran/55343
-	PR fortran/55444
-	PR fortran/55574
-	PR fortran/56079
-	PR fortran/56378
-	* check.c (gfc_var_strlen): Properly handle 0-sized string.
-	(gfc_check_c_sizeof): Use is_c_interoperable, add checks.
-	(is_c_interoperable, gfc_check_c_associated, gfc_check_c_f_pointer,
-	gfc_check_c_f_procpointer, gfc_check_c_funloc, gfc_check_c_loc): New
-	functions.
-	* expr.c (check_inquiry): Add c_sizeof, compiler_version and
-	compiler_options.
-	(gfc_check_pointer_assign): Refine function result check.
-	gfortran.h (gfc_isym_id): Add GFC_ISYM_C_ASSOCIATED,
-	GFC_ISYM_C_F_POINTER, GFC_ISYM_C_F_PROCPOINTER, GFC_ISYM_C_FUNLOC,
-	GFC_ISYM_C_LOC.
-	(iso_fortran_env_symbol, iso_c_binding_symbol): Handle
-	NAMED_SUBROUTINE.
-	(generate_isocbinding_symbol): Update prototype.
-	(get_iso_c_sym): Remove.
-	(gfc_isym_id_by_intmod, gfc_isym_id_by_intmod_sym): New prototypes.
-	* intrinsic.c (gfc_intrinsic_subroutine_by_id): New function.
-	(gfc_intrinsic_sub_interface): Use it.
-	(add_functions, add_subroutines): Add missing C-binding intrinsics.
-	(gfc_intrinsic_func_interface): Add special case for c_loc.
-	gfc_isym_id_by_intmod, gfc_isym_id_by_intmod_sym): New functions.
-	(gfc_intrinsic_func_interface, gfc_intrinsic_sub_interface): Use them.
-	* intrinsic.h (gfc_check_c_associated, gfc_check_c_f_pointer,
-	gfc_check_c_f_procpointer, gfc_check_c_funloc, gfc_check_c_loc,
-	gfc_resolve_c_loc, gfc_resolve_c_funloc): New prototypes.
-	* iresolve.c (gfc_resolve_c_loc, gfc_resolve_c_funloc): New
-	functions.
-	* iso-c-binding.def: Split PROCEDURE into NAMED_SUBROUTINE and
-	NAMED_FUNCTION.
-	* iso-fortran-env.def: Add NAMED_SUBROUTINE for completeness.
-	* module.c (create_intrinsic_function): Support subroutines and
-	derived-type results.
-	(use_iso_fortran_env_module): Update calls.
-	(import_iso_c_binding_module): Ditto; update calls to
-	generate_isocbinding_symbol.
-	* resolve.c (find_arglists): Skip for intrinsic symbols.
-	(gfc_resolve_intrinsic): Find intrinsic subs via id.
-	(is_scalar_expr_ptr, gfc_iso_c_func_interface,
-	set_name_and_label, gfc_iso_c_sub_interface): Remove.
-	(resolve_function, resolve_specific_s0): Remove calls to those.
-	(resolve_structure_cons): Fix handling.
-	* symbol.c (gen_special_c_interop_ptr): Update c_ptr/c_funptr
-	generation.
-	(gen_cptr_param, gen_fptr_param, gen_shape_param,
-	build_formal_args, get_iso_c_sym): Remove.
-	(std_for_isocbinding_symbol): Handle NAMED_SUBROUTINE.
-	(generate_isocbinding_symbol): Support hidden symbols and
-	using c_ptr/c_funptr symtrees for nullptr defs.
-	* target-memory.c (gfc_target_encode_expr): Fix handling
-	of c_ptr/c_funptr.
-	* trans-expr.c (conv_isocbinding_procedure): Remove.
-	(gfc_conv_procedure_call): Remove call to it.
-	(gfc_trans_subcomponent_assign, gfc_conv_expr): Update handling
-	of c_ptr/c_funptr.
-	* trans-intrinsic.c (conv_isocbinding_function,
-	conv_isocbinding_subroutine): New.
-	(gfc_conv_intrinsic_function, gfc_conv_intrinsic_subroutine):
-	Call them.
-	* trans-io.c (transfer_expr): Fix handling of c_ptr/c_funptr.
-	* trans-types.c (gfc_typenode_for_spec,
-	gfc_get_derived_type): Ditto.
-	(gfc_init_c_interop_kinds): Handle NAMED_SUBROUTINE.
-
-2013-03-18  Tobias Burnus  <burnus@net-b.de>
-
-	* gfortran.h (gfc_option_t): Remove flag_whole_file.
-	* invoke.texi (-fno-whole-file): Remove.
-	* lang.opt (fwhole-file): Change to Ignore.
-	* options.c (gfc_init_options, gfc_post_options,
-	gfc_handle_option): Remove !flag_whole_file handling
-	* parse.c (resolve_all_program_units, translate_all_program_units,
-	gfc_parse_file): Ditto.
-	* resolve.c (resolve_global_procedure): Ditto.
-	* trans-decl.c (gfc_get_symbol_decl, gfc_get_extern_function_decl,
-	gfc_create_module_variable): Ditto.
-	* trans-types.c (gfc_get_derived_type): Ditto.
-
-2013-03-15  Tobias Burnus  <burnus@net-b.de>
-
-	PR fortran/56615
-	* trans-intrinsic.c (gfc_conv_intrinsic_transfer): Pack arrays
-	if they are not simply contiguous.
-
-2013-03-11  Tobias Burnus  <burnus@net-b.de>
-
-	* gfortran.texi (STRUCTURE and RECORD): State more clearly how
-	to convert them into derived types.
-
-2013-03-10  Paul Thomas  <pault@gcc.gnu.org>
-
-	PR fortran/56575
-	* expr.c (gfc_default_initializer): Check that a class declared
-	type has any components.
-	* resolve.c (resolve_fl_derived0): On failing the test for C437
-	set the type to BT_UNKNOWN to prevent repeat error messages.
-
-2013-03-03  Mikael Morin  <mikael@gcc.gnu.org>
-
-	PR fortran/56477
-	* expr.c (gfc_check_pointer_assign): Avoid NULL pointer dereference.
-
-2013-03-03  Mikael Morin  <mikael@gcc.gnu.org>
-
-	PR fortran/54730
-	* array.c (gfc_match_array_constructor): Set a checkpoint before
-	matching a typespec.  Drop it on success, restore it otherwise.
-
-2013-03-03  Mikael Morin  <mikael@gcc.gnu.org>
-
-	PR fortran/54730
-	* gfortran.h (struct gfc_undo_change_set): New field 'previous'.
-	(gfc_new_undo_checkpoint, gfc_drop_last_undo_checkpoint,
-	gfc_restore_last_undo_checkpoint): New prototypes.
-	* symbol.c (default_undo_chgset_var): Update initialization.
-	(single_undo_checkpoint_p, gfc_new_undo_checkpoint,
-	free_undo_change_set_data, pop_undo_change_set,
-	gfc_drop_last_undo_checkpoint, enforce_single_undo_checkpoint):
-	New functions.
-	(save_symbol_data): Handle multiple change sets.  Make sure old_symbol
-	field's previous value is not overwritten.  Clear gfc_new field.
-	(restore_old_symbol): Restore previous old_symbol field.
-	(gfc_restore_last_undo_checkpoint): New function, using body renamed
-	from gfc_undo_symbols.  Restore the previous change set as current one.
-	(gfc_undo_symbols): New body.
-	(gfc_commit_symbols, gfc_commit_symbol, gfc_enforce_clean_symbol_state):
-	Call enforce_single_undo_checkpoint.
-	(gfc_symbol_done_2): Ditto.  Free change set data.
-
-2013-03-03  Mikael Morin  <mikael@gcc.gnu.org>
-
-	* symbol.c (restore_old_symbol): Fix thinko.
-
-2013-03-03  Mikael Morin  <mikael@gcc.gnu.org>
-
-	* symbol.c (gfc_undo_symbols): Move code...
-	(restore_old_symbol): ... here as a new function.
-
-2013-03-03  Mikael Morin  <mikael@gcc.gnu.org>
-
-	* Make-lang.in (F95_PARSER_OBJS): Add dependency to vec.h.
-	* gfortran.h: Include vec.h.
-	(gfc_undo_change_set): New struct.
-	* symbol.c (tentative_tbp): Remove struct.
-	(changed_syms, tentative_tbp_list): Remove variables.
-	(default_undo_chgset_var, latest_undo_chgset): New variables.
-	(save_symbol_data, gfc_get_sym_tree, gfc_undo_symbols,
-	gfc_commit_symbols, gfc_commit_symbol,
-	gfc_enforce_clean_symbol_state, gfc_get_typebound_proc):
-	Use latest_undo_chgset instead of changed_syms and tentative_tbp_list.
-
-2013-03-01  Tobias Burnus  <burnus@net-b.de>
-
-	PR fortran/56491
-	* iresolve.c (resolve_bound): Use gfc_get_string instead of xstrdup.
-	* symbol.c (free_components): Free proc-pointer components.
-
-2013-03-01  Tobias Burnus  <burnus@net-b.de>
-
-	* trans-decl.c (gfc_trans_deferred_vars): Free expr after use.
-	* trans-io.c (build_dt): Ditto.
-
-2013-02-24  Joseph Myers  <joseph@codesourcery.com>
-
-	* resolve.c (generate_component_assignments): Don't use UTF-8
-	ligature in diagnostic.
-
-2013-02-21  Janus Weil  <janus@gcc.gnu.org>
-
-	PR fortran/56385
-	* trans-array.c (structure_alloc_comps): Handle procedure-pointer
-	components with allocatable result.
-
-2013-02-21  Tobias Burnus  <burnus@net-b.de>
-
-	PR fortran/56416
-	* gfortran.texi (Part II: Language Reference, Extensions,
-	Non-Fortran Main Program): Sort @menu to match actual section order.
-	* intrinsic.texi (Intrinsic Procedures): Ditto.
-	(C_F_POINTER, PRECISION): Move to the alphabetically correct place.
-
-2013-02-15  Tobias Burnus  <burnus@net-b.de>
-	    Mikael Morin  <mikael@gcc.gnu.org>
-
-	PR fortran/56318
-	* simplify.c (gfc_simplify_matmul): Fix result shape
-	and matmul result.
-
-2013-02-15  Tobias Burnus  <burnus@net-b.de>
-
-	PR fortran/53818
-	* resolve.c (apply_default_init_local): Don't create an
-	initializer for a result variable.
-
-2013-02-14  Thomas Koenig  <tkoenig@gcc.gnu.org>
-
-	PR fortran/56224
-	* gfortran.h (gfc_add_include_path):  Add boolean argument
-	for warn.
-	* scanner.c (gfc_add_include_path):  Pass along warn argument
-	to add_path_to_list.
-	* options.c (gfc_post_options):  Add true warn argument to
-	gfc_add_include_path.
-	(gfc_handle_module_path_options):  Likewise.
-	(gfc_handle_option): Also gfc_add_include_path for intrinsic
-	modules, without warning.
-
-2013-02-14  Paul Thomas  <pault@gcc.gnu.org>
-	    Tobias Burnus  <burnus@net-b.de>
-
-	PR testsuite/56138
-	* trans-decl.c (gfc_get_symbol_decl): Fix deferred-length
-	results for functions without extra result variable.
-
-	Revert:
-	2013-01-30  Tobias Burnus  <burnus@net-b.de>
-
-	PR fortran/56138
-	* trans-decl.c (gfc_trans_deferred_vars): Fix deferred-length
-	results for functions without extra result variable.
-
-2013-02-12  Janus Weil  <janus@gcc.gnu.org>
-
-	PR fortran/46952
-	* resolve.c (resolve_call): Do not check deferred procedures for
-	recursiveness.
-
-2013-02-09  Paul Thomas  <pault@gcc.gnu.org>
-
-	PR fortran/55362
-	* check.c (array_check): It is an error if a procedure is
-	passed.
-
-2013-02-08  Mikael Morin  <mikael@gcc.gnu.org>
-
-	PR fortran/54107
-	* trans-types.c (gfc_get_function_type): Change a NULL backend_decl
-	to error_mark_node on entry.  Detect recursive types.  Build a variadic
-	procedure type if the type is recursive.  Restore the initial
-	backend_decl.
-
-2013-02-07  Tobias Burnus  <burnus@net-b.de>
-
-	PR fortran/54339
-	* gfortran.texi (Standards): Mention TS29113.
-	(Varying Length Character): Mention deferred-length
-	strings.
-	(Fortran 2003 Status): Add unlimited polymorphic.
-	(TS 29113 Status): Add TYPE(*) and DIMENSION(..).
-	(C Interop): Update the section about TS29113.
-
-2013-02-06  Paul Thomas  <pault@gcc.gnu.org>
-
-	PR fortran/55789
-	* trans-array.c (trans_array_constructor): Remove condition
-	'dynamic' = true if the loop ubound is a VAR_DECL.
-
-2013-02-04  Paul Thomas  <pault@gcc.gnu.org>
-
-	PR fortran/56008
-	PR fortran/47517
-	* trans-array.c (gfc_alloc_allocatable_for_assignment): Save
-	the lhs descriptor before it is modified for reallocation. Use
-	it to deallocate allocatable components in the reallocation
-	block.  Nullify allocatable components for newly (re)allocated
-	arrays.
-
-2013-02-04  Mikael Morin  <mikael@gcc.gnu.org>
-
-	PR fortran/54195
-	* resolve.c (resolve_typebound_procedures): Recurse through
-	resolve_symbol.
-
-2013-02-04  Mikael Morin  <mikael@gcc.gnu.org>
-
-	PR fortran/54107
-	PR fortran/54195
-	* gfortran.h (struct gfc_symbol): New field 'resolved'.
-	* resolve.c (resolve_fl_var_and_proc): Don't skip result symbols.
-	(resolve_symbol): Skip duplicate calls.  Don't check the current
-	namespace.
-
-2013-02-02  Thomas Koenig  <tkoenig@gcc.gnu.org>
-
-	PR fortran/50627
-	PR fortran/56054
-	* decl.c (gfc_match_end):  Remove half-ready namespace
-	from parent if the end of a block is missing.
-	* parse.c (parse_module):  Do not put namespace into
-	gsymbol on error.
-
-2013-01-30  Tobias Burnus  <burnus@net-b.de>
-
-	PR fortran/56138
-	* trans-decl.c (gfc_trans_deferred_vars): Fix deferred-length
-	results for functions without extra result variable.
-
-2013-01-29  Janus Weil  <janus@gcc.gnu.org>
-	    Mikael Morin  <mikael@gcc.gnu.org>
-
-	PR fortran/54107
-	* gfortran.h (gfc_component): Delete members 'formal' and 'formal_ns'.
-	(gfc_copy_formal_args,gfc_copy_formal_args_ppc,gfc_expr_replace_symbols,
-	gfc_expr_replace_comp): Delete.
-	(gfc_sym_get_dummy_args): New prototype.
-	* dependency.c (gfc_check_fncall_dependency): Use
-	'gfc_sym_get_dummy_args'.
-	* expr.c (gfc_is_constant_expr): Ditto.
-	(replace_symbol,gfc_expr_replace_symbols,replace_comp,
-	gfc_expr_replace_comp): Deleted.
-	* frontend-passes.c (doloop_code,do_function): Use
-	'gfc_sym_get_dummy_args'.
-	* interface.c (gfc_check_operator_interface,gfc_compare_interfaces,
-	gfc_procedure_use,gfc_ppc_use,gfc_arglist_matches_symbol,
-	gfc_check_typebound_override): Ditto.
-	* module.c (MOD_VERSION): Bump module version.
-	(mio_component): Do not read/write 'formal' and 'formal_ns'.
-	* resolve.c (resolve_procedure_interface,resolve_fl_derived0): Do not
-	copy formal args, but just keep a pointer to the interface.
-	(resolve_function,resolve_call,resolve_typebound_generic_call,
-	resolve_ppc_call,resolve_expr_ppc,generate_component_assignments,
-	resolve_fl_procedure,gfc_resolve_finalizers,check_generic_tbp_ambiguity,
-	resolve_typebound_procedure,check_uop_procedure): Use
-	'gfc_sym_get_dummy_args'.
-	* symbol.c (free_components): Do not free 'formal' and 'formal_ns'.
-	(gfc_copy_formal_args,gfc_copy_formal_args_ppc): Deleted.
-	(gfc_sym_get_dummy_args): New function.
-	* trans-array.c (get_array_charlen,gfc_walk_elemental_function_args):
-	Use 'gfc_sym_get_dummy_args'.
-	* trans-decl.c (build_function_decl,create_function_arglist,
-	build_entry_thunks,init_intent_out_dt,gfc_trans_deferred_vars,
-	add_argument_checking): Ditto.
-	* trans-expr.c (gfc_map_fcn_formal_to_actual,gfc_conv_procedure_call,
-	gfc_conv_statement_function): Ditto.
-	* trans-stmt.c (gfc_conv_elemental_dependencies): Ditto.
-	* trans-types.c (create_fn_spec,gfc_get_function_type): Ditto.
-
-2013-01-28  Tobias Burnus  <burnus@net-b.de>
-	    Mikael Morin  <mikael@gcc.gnu.org>
-
-	PR fortran/53537
-	* symbol.c (gfc_find_sym_tree): Don't look for the symbol outside an
-	interface block.
-	(gfc_get_ha_symtree): Let gfc_find_sym_tree lookup the parent namespace.
-	* decl.c (gfc_match_data_decl): Ditto.
-	(variable_decl): Remove undeclared type error.
-	(gfc_match_import): Use renamed instead of original name.
-
-2013-01-27  Paul Thomas  <pault@gcc.gnu.org>
-
-	PR fortran/55984
-	PR fortran/56047
-	* gfortran.h : Add associate_var to symbol_attr.
-	* resolve.c (resolve_assoc_var): Set associate_var attribute.
-	If the target class_ok is set, set it for the associate
-	variable.
-	* check.c (allocatable_check): Associate variables should not
-	have the allocatable attribute even if their symbols do.
-	* class.c (gfc_build_class_symbol): Symbols with associate_var
-	set will always have a good class container.
-
-2013-01-23  Janus Weil  <janus@gcc.gnu.org>
-
-	PR fortran/56081
-	* resolve.c (resolve_select): Add argument 'select_type', reject
-	non-scalar expressions.
-	(resolve_select_type,resolve_code): Pass new argument to
-	'resolve_select'.
-
-2013-01-23  Jakub Jelinek  <jakub@redhat.com>
-
-	PR fortran/56052
-	* trans-decl.c (gfc_get_symbol_decl): Set DECL_ARTIFICIAL
-	and DECL_IGNORED_P on select_type_temporary and don't set
-	DECL_BY_REFERENCE.
-
-2013-01-21  Thomas Koenig  <tkoenig@gcc.gnu.org>
-
-	PR fortran/55919
-	* scanner.c (add_path_to_list): Copy path to temporary and strip
-	trailing directory separators before calling stat().
-
-2013-01-17  Richard Biener  <rguenther@suse.de>
-
-	* trans-stmt.c (gfc_trans_do): Conditionally compute countm1
-	dependent on sign of step, avoids repeated evaluation of
-	step sign test.  Avoid undefined overflow issues by using unsigned
-	arithmetic.
-
-2013-01-16  Janus Weil  <janus@gcc.gnu.org>
-
-	PR fortran/55983
-	* class.c (find_typebound_proc_uop): Check for f2k_derived instead of
-	asserting it.
-
-2013-01-16  Jakub Jelinek  <jakub@redhat.com>
-	    Tobias Burnus  <burnus@net-b.de>
-
-	PR driver/55884
-	* lang.opt (fintrinsic-modules-path): Don't accept Joined.
-	(fintrinsic-modules-path=): New.
-	* options.c (gfc_handle_option, gfc_get_option_string,
-	gfc_get_option_string): Handle the latter.
-
-2013-01-16  Jakub Jelinek  <jakub@redhat.com>
-
-	PR fortran/52865
-	* trans-stmt.c (gfc_trans_do): Put countm1-- before conditional
-	and use value of countm1 before the decrement in the condition.
-
-2013-01-15  Paul Thomas  <pault@gcc.gnu.org>
-
-	PR fortran/54286
-	* expr.c (gfc_check_pointer_assign): Check for presence of
-	's2' before using it.
-
-2013-01-14  Thomas Koenig  <tkoenig@gcc.gnu.org>
-
-	PR fortran/55806
-	* frontend-passes.c (optimize_reduction):  New function,
-	including prototype.
-	(callback_reduction):  Likewise.
-	(gfc_run_passes):  Also run optimize_reduction.
-	(copy_walk_reduction_arg):  New function.
-	(dummy_code_callback):  New function.
-
-2013-01-13  Jakub Jelinek  <jakub@redhat.com>
-
-	PR fortran/55935
-	* trans-expr.c (gfc_conv_structure): Call
-	unshare_expr_without_location on the ctor elements.
-
-2013-01-13  Paul Thomas  <pault@gcc.gnu.org>
-
-	PR fortran/54286
-	* expr.c (gfc_check_pointer_assign): Ensure that both lvalue
-	and rvalue interfaces are presented to gfc_compare_interfaces.
-	Simplify references to interface names by using the symbols
-	themselves. Call gfc_compare_interfaces with s1 and s2 inter-
-	changed to overcome the asymmetry of this function. Do not
-	repeat the check for the presence of s1 and s2.
-
-2013-01-12  Janus Weil  <janus@gcc.gnu.org>
-
-	PR fortran/55072
-	* trans-array.c (gfc_conv_array_parameter): No packing was done for
-	full arrays of derived type.
-
-2013-01-08  Paul Thomas  <pault@gcc.gnu.org>
-
-	PR fortran/55868
-	* class.c (get_unique_type_string): Change $tar to STAR and
-	replace sprintf by strcpy where there is no formatting.
-	* decl.c (gfc_match_decl_type_spec): Change $tar to STAR.
-
-2013-01-09  Mikael Morin  <mikael@gcc.gnu.org>
-
-	PR fortran/47203
-	* module.c (check_for_ambiguous): Get the current program unit using
-	gfc_current_ns.
-
-2013-01-09  Tobias Burnus  <burnus@net-b.de>
-
-	PR fortran/55758
-	* resolve.c (resolve_symbol): Reject non-C_Bool logicals
-	in BIND(C) procedures with -std=f*.
-
-2013-01-08  Paul Thomas  <pault@gcc.gnu.org>
-
-	PR fortran/55618
-	* trans-expr.c (gfc_conv_procedure_call): Dereference scalar
-	character function arguments to elemental procedures in
-	scalarization loops.
-
-2013-01-07  Tobias Burnus  <burnus@net-b.de>
-
-	PR fortran/55763
-	* gfortran.h (gfc_check_assign_symbol): Update prototype.
-	* decl.c (add_init_expr_to_sym, do_parm): Update call.
-	* expr.c (gfc_check_assign_symbol): Handle BT_CLASS and
-	improve error location; support components.
-	(gfc_check_pointer_assign): Handle component assignments.
-	* resolve.c (resolve_fl_derived0): Call gfc_check_assign_symbol.
-	(resolve_values): Update call.
-	(resolve_structure_cons): Avoid double diagnostic.
-
-2013-01-07  Tobias Burnus  <burnus@net-b.de>
-	    Thomas Koenig  <tkoenig@gcc.gnu.org>
-
-	PR fortran/55852
-	* expr.c (gfc_build_intrinsic_call): Avoid clashes
-	with user's procedures.
-	* gfortran.h (gfc_build_intrinsic_call): Update prototype.
-	* simplify.c (gfc_simplify_size): Update call.
-	* class.c (finalization_scalarizer, finalization_get_offset,
-	finalizer_insert_packed_call, generate_finalization_wrapper):
-	Clean up by using gfc_build_intrinsic_call.
-
-2013-01-07  Tobias Burnus  <burnus@net-b.de>
-
-	PR fortran/55763
-	* resolve.c (resolve_select_type): Reject intrinsic types for
-	a non-unlimited-polymorphic selector.
-
-2013-01-06  Paul Thomas  <pault@gcc.gnu.org>
-
-	PR fortran/53876
-	PR fortran/54990
-	PR fortran/54992
-	* trans-array.c (build_array_ref): Check the TYPE_CANONICAL
-	to see if it is GFC_CLASS_TYPE_P.
-	* trans-expr.c (gfc_get_vptr_from_expr): The same.
-	(gfc_conv_class_to_class): If the types are not the same,
-	cast parmese->expr to the type of ctree.
-	* trans-types.c (gfc_get_derived_type): GFC_CLASS_TYPE_P of
-	CLASS components must be set.
-
-2013-01-06  Mikael Morin  <mikael@gcc.gnu.org>
-
-	PR fortran/42769
-	PR fortran/45836
-	PR fortran/45900
-	* module.c (read_module): Don't reuse local symtree if the associated
-	symbol isn't exactly the one wanted.  Don't reuse local symtree if it is
-	ambiguous.
-	* resolve.c (resolve_call): Use symtree's name instead of symbol's to
-	lookup the symtree.
-
-2013-01-05  Steven G. Kargl  <kargl@gcc.gnu.org>
-	    Mikael Morin  <mikael@gcc.gnu.org>
-
-	PR fortran/55827
-	* class.c (gfc_fix_class_refs): Adapt ts initialization for the case
-	e->symtree == NULL.
-	* trans-expr.c (gfc_conv_function_expr): Init sym earlier. Use it.
-
-2013-01-05  Tobias Burnus  <burnus@net-b.de>
-
-	* class.c (finalize_component): Used passed offset expr.
-	(finalization_get_offset): New static function.
-	(finalizer_insert_packed_call, generate_finalization_wrapper): Use it
-	to handle noncontiguous arrays.
-
-2013-01-04  Tobias Burnus  <burnus@net-b.de>
-
-	* trans.c (gfc_build_final_call): New function.
-	* trans.h (gfc_build_final_call, gfc_conv_scalar_to_descriptor):
-	New function prototypes.
-	* trans-expr.c (gfc_conv_scalar_to_descriptor): Renamed from
-	conv_scalar_to_descriptor, removed static attribute.
-	(gfc_conv_procedure_call): Honor renaming.
-
-2013-01-04  Tobias Burnus  <burnus@net-b.de>
-
-	* intrinsic.c (add_functions): New internal intrinsic
-	function GFC_PREFIX ("stride").
-	* gfortran.h (gfc_isym_id): Add GFC_ISYM_STRIDE.
-	* intrinsic.h (gfc_resolve_stride): New prototypes.
-	* iresolve.c (gfc_resolve_stride): New function.
-	* trans-intrinsic.c (conv_intrinsic_stride): New static
-	function.
-	(gfc_conv_intrinsic_function): Use it.
-
-2013-01-04  Tobias Burnus  <burnus@net-b.de>
-
-	* class.c (gfc_find_intrinsic_vtab): Add _final
-	component.
-	* decl.c (gfc_match_null): Remove superfluous
-	variadic argument to gfc_match.
-
-2013-01-04  Paul Thomas  <pault@gcc.gnu.org>
-
-	PR fortran/55172
-	* match.c (copy_ts_from_selector_to_associate): Remove call to
-	gfc_resolve_expr and replace it with explicit setting of the
-	array reference type.
-	* resolve.c (resolve_select_type): It is an error if the
-	selector is coindexed.
-
-2013-01-04  Tobias Burnus  <burnus@net-b.de>
-
-	PR fortran/55763
-	* decl.c (gfc_match_null): Parse and reject MOLD.
-
-2013-01-04  Tobias Burnus  <burnus@net-b.de>
-
-	PR fortran/55854
-	PR fortran/55763
-	* class.c (gfc_class_null_initializer): Fix finding the vtab.
-	(gfc_find_intrinsic_vtab): Use BT_VOID for some components.
-
-2013-01-03  Janus Weil  <janus@gcc.gnu.org>
-
-	PR fortran/55855
-	* expr.c (gfc_check_assign): Use 'gfc_expr_attr' to evaluate attributes
-	of rvalue. Correct hyphenation in error message.
-
-2013-01-03  Jakub Jelinek  <jakub@redhat.com>
+	(fp2, find_pointer2): Remove.
+	(mio_component_ref): Don't forcedfully set the containing derived type
+	symbol for loading.  Remove unused argument.
+	(mio_ref): Update caller
+	(mio_symbol): Dump component list earlier.
+	(skip_list): New argument nest_level.  Initialize level with the new
+	argument.
+	(read_module): Add forced pointer components association for derived
+	type symbols.
+
+2014-01-12  Janus Weil  <janus@gcc.gnu.org>
+
+	PR fortran/58026
+	* decl.c (gfc_match_data_decl): Improve error recovery.
+
+2014-01-09  Tobias Burnus  <burnus@net-b.de>
+
+	* cpp.c (gfc_cpp_handle_option): Add missing break.
+	* trans-io.c (transfer_expr): Silence unused value warning.
+
+2014-01-08  Janus Weil  <janus@gcc.gnu.org>
+
+	PR fortran/58182
+	* resolve.c (gfc_verify_binding_labels): Modify order of checks.
+
+2014-01-06  Janus Weil  <janus@gcc.gnu.org>
+
+	PR fortran/59589
+	* class.c (comp_is_finalizable): New function to dermine if a given
+	component is finalizable.
+	(finalize_component, generate_finalization_wrapper): Use it.
+
+2014-01-06  Janus Weil  <janus@gcc.gnu.org>
+
+	PR fortran/59023
+	PR fortran/59662
+	* resolve.c (resolve_global_procedure): Don't apply to c-binding
+	procedures.
+	(gfc_verify_binding_labels): Remove duplicate line.
+
+2014-01-04  Janus Weil  <janus@gcc.gnu.org>
+
+	PR fortran/59547
+	* class.c (add_proc_comp): Copy pure attribute.
+
+2014-01-02  Richard Sandiford  <rdsandiford@googlemail.com>
+
+	Update copyright years
+
+2014-01-02  Tobias Burnus  <burnus@net-b.de>
 
 	* gfortranspec.c (lang_specific_driver): Update copyright notice
 	dates.
+	* gfc-internals.texi: Bump @copying's copyright year.
+	* gfortran.texi: Ditto.
+	* intrinsic.texi: Ditto.
+	* invoke.texi: Ditto.
+
+2014-01-02  Janus Weil  <janus@gcc.gnu.org>
+
+	PR fortran/59654
+	* resolve.c (resolve_typebound_procedures): No need to create the vtab
+	here.
  
-Copyright (C) 2013 Free Software Foundation, Inc.
+Copyright (C) 2014 Free Software Foundation, Inc.
 
 Copying and distribution of this file, with or without modification,
 are permitted in any medium without royalty provided the copyright

--- conflicted
+++ resolved
@@ -1,5 +1,3 @@
-<<<<<<< HEAD
-=======
 2016-07-14  Andre Vehreschild  <vehre@gcc.gnu.org>
 
 	PR fortran/70842
@@ -205,7 +203,6 @@
 	FAIL_ALLOC.
 	(gfc_deallocate_with_status): Likewise.
 
->>>>>>> 661af228
 2016-06-13  Paul Thomas  <pault@gcc.gnu.org>
 
 	PR fortran/70673

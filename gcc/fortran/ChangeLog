<<<<<<< HEAD
=======
2011-02-22  Paul Thomas  <pault@gcc.gnu.org>

	PR fortran/45743
	* trans-decl.c (gfc_get_extern_function_decl): Don't use the
	gsymbol backend_decl if the procedure has a formal argument
	that is a procedure.

2011-02-22  Tobias Burnus  <burnus@net-b.de>

	PR fortran/41359
	* trans-stmt.c (gfc_trans_if_1): Use correct line for
	expressions in the if condition.

2011-02-20  Tobias Burnus  <burnus@net-b.de>

	PR fortran/47797
	* trans-decl.c (gfc_trans_deferred_vars): Use gfc_set_backend_locus and
	gfc_restore_backend_locus to have better debug locations.
	* trans-array.c (gfc_trans_deferred_array): Ditto.

2011-02-20  Paul Thomas  <pault@gcc.gnu.org>

	PR fortran/45077
	PR fortran/44945
	* trans-types.c (gfc_get_derived_type): Remove code that looks
	for decls in gsym and add call to gfc_get_module_backend_decl.
	* trans.h : Add prototype for gfc_get_module_backend_decl.
	* trans-decl.c (gfc_get_module_backend_decl): New function.
	(gfc_get_symbol_decl): Call it.

2011-02-19  Paul Thomas  <pault@gcc.gnu.org>

	PR fortran/47348
	* trans-array.c (get_array_ctor_all_strlen): Move up in file.
	(get_array_ctor_var_strlen): Add block dummy and add call to
	get_array_ctor_all_strlen instead of giving up on substrings.
	Call gcc_unreachable for default case.
	(get_array_ctor_strlen): Add extra argument to in call to
	get_array_ctor_var_strlen.

2011-02-18  Janus Weil  <janus@gcc.gnu.org>

	PR fortran/47789
	* primary.c (gfc_match_structure_constructor): Handle empty parent
	types.

2011-02-18  Tobias Burnus

	PR fortran/47775
	* trans-expr.c (arrayfunc_assign_needs_temporary): Use
	esym to check whether the specific procedure returns an
	allocatable or pointer.

2011-02-18  Michael Matz  <matz@suse.de>

	PR fortran/45586
	* gfortran.h (struct gfc_component): Add norestrict_decl member.
	* trans.h (struct lang_type): Add nonrestricted_type member.
	* trans-expr.c (gfc_conv_component_ref): Search fields with correct
	parent type.
	* trans-types.c (mirror_fields, gfc_nonrestricted_type): New.
	(gfc_sym_type): Use it.

2011-02-18  Janus Weil  <janus@gcc.gnu.org>

	PR fortran/47768
	* resolve.c (resolve_transfer): Reject variables with procedure pointer
	components.

2011-02-18  Janus Weil  <janus@gcc.gnu.org>

	PR fortran/47767
	* gfortran.h (gfc_check_access): Removed prototype.
	(gfc_check_symbol_access): Added prototype.
	* module.c (gfc_check_access): Renamed to 'check_access', made static.
	(gfc_check_symbol_access): New function, basically a shortcut for
	'check_access'.
	(write_dt_extensions,write_symbol0,write_generic,write_symtree): Use
	'gfc_check_symbol_access'.
	(write_operator,write_module): Renamed 'gfc_check_access'.
	* resolve.c (resolve_fl_procedure,resolve_fl_derived,
	resolve_fl_namelist,resolve_symbol,resolve_fntype): Use
	'gfc_check_symbol_access'.

2011-02-16  Janus Weil  <janus@gcc.gnu.org>

	PR fortran/47745
	* class.c (gfc_build_class_symbol): Set 'class_ok' attribute.
	* decl.c (build_sym,attr_decl1): Move setting of 'class_ok' into
	'gfc_build_class_symbol'.
	(gfc_match_decl_type_spec): Reject unlimited polymorphism.
	* interface.c (matching_typebound_op): Check for 'class_ok' attribute.
	* match.c (select_type_set_tmp): Move setting of 'class_ok' into
	'gfc_build_class_symbol'.
	* primary.c (gfc_variable_attr): Check for 'class_ok' attribute.

2011-02-15  Steven G. Kargl  <kargl@gcc.gnu.org>

	PR fortran/47633
	. simplify.c (gfc_simplify_compiler_version): Fix off-by-one issue.

2011-02-14  Janus Weil  <janus@gcc.gnu.org>

	PR fortran/47730
	* parse.c (gfc_build_block_ns): Commit 'block@' symbol.

2011-02-14  Janus Weil  <janus@gcc.gnu.org>

	PR fortran/47728
	* class.c (gfc_build_class_symbol): Give a fatal error on polymorphic
	arrays.
	* primary.c (gfc_match_varspec): Avoid ICE for invalid class
	declaration.

2011-02-14  Janus Weil  <janus@gcc.gnu.org>

	PR fortran/47349
	* interface.c (get_expr_storage_size): Handle derived-type components.

2011-02-13  Tobias Burnus  <burnus@net-b.de>

	PR fortran/47569
	* interface.c (compare_parameter): Avoid ICE with
	character components.

2011-02-12  Janus Weil  <janus@gcc.gnu.org>

	* class.c (gfc_build_class_symbol): Reject polymorphic arrays.
	* decl.c (build_sym,build_struct,attr_decl1): Use return value of
	'gfc_build_class_symbol'.

2011-02-12  Michael Matz  <matz@suse.de>
	    Janus Weil  <janus@gcc.gnu.org>
	    Tobias Burnus  <burnus@net-b.de>

	PR fortran/45586
	* trans-expr.c (conv_parent_component_references): Avoid unintendent
	skipping of parent compounds.

2011-02-11  Tobias Burnus  <burnus@net-b.de>

	PR fortran/47550
	* resolve.c (resolve_formal_arglist): PURE with VALUE
	and no INTENT: Add -std= diagnostics.

2011-02-09  Janus Weil  <janus@gcc.gnu.org>

	PR fortran/47352
	* resolve.c (resolve_procedure_interface): If interface has a result
	variable, copy the typespec and set result pointer to self.

2011-02-09  Janus Weil  <janus@gcc.gnu.org>

	PR fortran/47463
	* resolve.c (resolve_typebound_subroutine): Remove erroneous line.

2011-02-09  Janus Weil  <janus@gcc.gnu.org>

	PR fortran/47637
	* trans-decl.c (init_intent_out_dt): Handle CLASS arguments.

2011-02-08  Jerry DeLisle  <jvdelisle@gcc.gnu.org>

	* io.c (match_io_element): Do not set dt if not inquire.

2011-02-08  Janus Weil  <janus@gcc.gnu.org>

	PR fortran/45290
	* expr.c (gfc_check_assign_symbol): Reject pointers as pointer
	initialization target.

2011-02-07  Janne Blomqvist  <jb@gcc.gnu.org>
	    Ralf Wildenhues  <Ralf.Wildenhues@gmx.de>

	* gfortran.texi (Thread-safety): texinfo styling fixes.
	* intrinsic.texi: Likewise.

2011-02-06  Janne Blomqvist  <jb@gcc.gnu.org>

	* gfortran.texi (Compiler Characteristics): Add reference to
	thread-safety section.

2011-02-06  Janne Blomqvist  <jb@gcc.gnu.org>

	* gfortran.texi (Thread-safety): New section.
	* intrinsic.texi (EXECUTE_COMMAND_LINE): Mention thread-safety.
	(GETENV): Likewise.
	(GET_ENVIRONMENT_VARIABLE): Likewise.
	(SYSTEM): Likewise.

2011-02-06  Paul Thomas  <pault@gcc.gnu.org>

	PR fortran/47592
	* trans-stmt.c (gfc_trans_allocate): For deferred character
	length allocations with SOURCE, store to the values and string
	length to avoid calculating twice.  Replace gfc_start_block
	with gfc_init_block to avoid unnecessary contexts and to keep
	declarations of temporaries where they should be. Tidy up the
	code a bit.

2011-02-05  Janne Blomqvist  <jb@gcc.gnu.org>

	PR fortran/42434
	* intrinsic.texi (SYSTEM_CLOCK): Update documentation.

2011-02-02  Janus Weil  <janus@gcc.gnu.org>
	    Paul Thomas  <pault@gcc.gnu.org>

	PR fortran/47082
	* trans-expr.c (gfc_trans_class_init_assign): Add call to
	gfc_get_derived_type.
	* module.c (read_cleanup): Do not use unique_symtrees for vtabs
	or vtypes.

2011-02-02  Janus Weil  <janus@gcc.gnu.org>

	PR fortran/47572
	* resolve.c (resolve_fl_variable): Handle polymorphic allocatables.

>>>>>>> 67b73e13
2011-02-01  Janus Weil  <janus@gcc.gnu.org>

	PR fortran/47565
	* trans-expr.c (gfc_conv_structure): Handle constructors for procedure
	pointer components with allocatable result.

2011-01-31  Janus Weil  <janus@gcc.gnu.org>

	PR fortran/47455
	* trans-expr.c (gfc_conv_procedure_call): Handle procedure pointers
	with pointer or allocatable result.

2011-01-31  Paul Thomas  <pault@gcc.gnu.org>

	PR fortran/47519
	* trans-stmt.c (gfc_trans_allocate): Improve handling of
	deferred character lengths with SOURCE.
	* iresolve.c (gfc_resolve_repeat): Calculate character
	length from source length and ncopies.
	* dump-parse-tree.c (show_code_node): Show MOLD and SOURCE
	expressions for ALLOCATE.

2011-01-31  Janus Weil  <janus@gcc.gnu.org>

	PR fortran/47463
	* resolve.c (resolve_typebound_subroutine): Bug fix for the case of
	an argument of a typebound assignment being a component.

2011-01-31  Rainer Orth  <ro@CeBiTec.Uni-Bielefeld.DE>

	* gfortranspec.c (add_arg_libgfortran) [HAVE_LD_STATIC_DYNAMIC] Use
	LD_STATIC_OPTION, LD_DYNAMIC_OPTION.

2011-01-31  Tobias Burnus  <burnus@net-b.de>

	PR fortran/47042
	* resolve.c (resolve_fl_procedure): Reject stmt functions
	with pointer/allocatable attribute.

2011-01-31  Tobias Burnus  <burnus@net-b.de>

	PR fortran/47042
	* interface.c (gfc_procedure_use): Add explicit interface check for
	pointer/allocatable functions.

2011-01-30  Paul Thomas  <pault@gcc.gnu.org>

	PR fortran/47523
	* trans-expr.c (gfc_trans_assignment_1): If the rhs is an op
	expr and is assigned to a deferred character length scalar,
	make sure that the function is called before reallocation,
	so that the length is available. Include procedure pointer
	and procedure pointer component rhs as well.

	PR fortran/45170
	PR fortran/35810
	PR fortran/47350
	* gfortran.dg/allocatable_function_5.f90: New test not added by
	mistake on 2011-01-28.

2011-01-29  Tobias Burnus  <burnus@net-b.de>

	PR fortran/47531
	* check.c (gfc_check_shape): Support kind argument in SHAPE.
	* intrinsic.c (add_functions): Ditto.
	* resolve.c (gfc_resolve_shape): Ditto.
	* simplify.c (gfc_simplify_shape): Ditto.
	* intrinsic.h (gfc_check_shape, gfc_resolve_shape,
	gfc_simplify_shape): Update prototypes.
	* intrinisc.text (SHAPE): Document kind argument.

2011-01-28  Tobias Burnus  <burnus@net-b.de>

	PR fortran/47507
	* resolve.c (resolve_formal_arglist): Allow arguments with VALUE
	attribute also without INTENT.

2011-01-28  Tobias Burnus  <burnus@net-b.de>

	* gfortran.texi (Fortran 2003 status): Mention support for
	nonconstant namelist variables.

2011-01-28  Paul Thomas  <pault@gcc.gnu.org>
	    Tobias Burnus  <burnus@gcc.gnu.org>

	PR fortran/45170
	PR fortran/35810
	PR fortran/47350
	* interface.c (compare_actual_formal): An allocatable or pointer
	deferred length actual is only allowed if the formal argument
	is also deferred length. Clean up whitespace.
	* trans-expr.c (gfc_conv_procedure_call): Pass string length for
	deferred character length formal arguments by reference. Do the
	same for function results.
	(gfc_trans_pointer_assignment): Do not do runtime check of lhs
	and rhs character lengths, if deferred length lhs.  In this case
	set the lhs character length to that of the rhs.
	(gfc_conv_string_parameter): Remove assert that string length is
	an integer type.
	(is_scalar_reallocatable_lhs): New function.
	(alloc_scalar_allocatable_for_assignment): New function.
	(gfc_trans_assignment_1): Call above new function. If the rhs is
	a deferred character length itself, makes ure that the function
	is called before reallocation, so that the length is available.
	(gfc_trans_asssignment): Remove error about assignment to
	deferred length character variables.
	* gfortran.texi : Update entry about (re)allocation on
	assignment.
	* trans-stmt.c (gfc_trans_allocate): Add code to handle deferred
	length character variables.
	* module.c (mio_typespec): Transfer deferred characteristic.
	* trans-types.c (gfc_get_function_type): New code to generate
	hidden typelist, so that those character lengths that are
	passed by reference get the right type.
	* resolve.c (resolve_contained_fntype): Supress error for
	deferred character length functions.
	(resolve_function, resolve_fl_procedure) The same.
	(check_symbols): Remove the error that support for
	entity with deferred type parameter is not yet implemented.
	(resolve_fl_derived): The same.
	match.c (alloc_opt_list): Allow MOLD for deferred length object.
	* trans-decl.c (gfc_get_symbol_decl): For deferred character
	length dummies, generate a local variable for string length.
	(create_function_arglist): Hidden length can be a pointer.
	(gfc_trans_deferred_vars): For deferred character length
	results and dummies, assign the string length to the local
	variable from the hidden argument on entry and the other way
	round on exit, as appropriate.

2011-01-27  Tobias Burnus  <burnus@net-b.de>

	PR fortran/47474
	* trans-decl.c (gfc_generate_function_code): Fix init
	of allocatable result variable with allocatable components.

2011-01-27  Tobias Burnus  <burnus@net-b.de>

	PR fortran/47472
	* options.c (gfc_handle_module_path_options): Save
	module path without trailing slash as include path.

2011-01-25  Tobias Burnus  <burnus@net-b.de>

	PR fortran/47448
	* interface.c (gfc_check_operator_interface): Fix
	defined-assignment check.

2011-01-23  Tobias Burnus  <burnus@net-b.de>

	PR fortran/47421
	* trans-decl.c (gfc_trans_deferred_vars): Do not nullify
	scalar allocatable dummy arguments.

2011-01-22  Thomas Koenig  <tkoenig@gcc.gnu.org>

	PR fortran/38536
	* resolve.c (gfc_iso_c_func_interface):  For C_LOC,
	check for array sections followed by component references
	which are illegal.  Also check for coindexed arguments.

2011-01-22  Tobias Burnus  <burnus@net-b.de>

	PR fortran/47399
	* primary.c (gfc_match_varspec): Relax gcc_assert to allow for
	PARAMETER TBP.

2011-01-21  Tobias Burnus  <burnus@net-b.de>

	PR fortran/47394
	* error.c (gfc_error_now, gfc_fatal_error, gfc_error_check):
	Use defined instead of magic number exit status codes.
	* scanner.c (include_line, gfc_new_file): Ditto.

2011-01-21  Tobias Burnus  <burnus@net-b.de>

	PR fortran/47377
	* expr.c (gfc_check_pointer_assign): Reject expr data-targets
	without pointer attribute.

2011-01-18  Janus Weil  <janus@gcc.gnu.org>

	PR fortran/47240
	* resolve.c (expression_rank): Fix rank of procedure poiner components.
	* trans-expr.c (gfc_conv_procedure_call): Take care of procedure
	pointer components as actual arguments.

2011-01-17  Jakub Jelinek  <jakub@redhat.com>

	PR fortran/47331
	* gfortran.h (struct gfc_omp_saved_state): New type.
	(gfc_omp_save_and_clear_state, gfc_omp_restore_state): New prototypes.
	* resolve.c (resolve_global_procedure): Call it around gfc_resolve
	call.
	* openmp.c (gfc_omp_save_and_clear_state, gfc_omp_restore_state): New
	functions.

2011-01-17  Tobias Burnus  <burnus@net-b.de>

	PR fortran/47327
	* invoke.texi (Options to request or suppress errors
	and warnings): Fix cross link.

2011-01-15  Tobias Burnus  <burnus@net-b.de>

	* gfortran.texi: Update Fortran 2003 Status section.

	PR fortran/47177
	* invoke.texi: Add missing "-E" to the -dM example.

2011-01-13  Tobias Burnus  <burnus@net-b.de>

	PR fortran/47268
	* intrinsic.texi (get_command_argument, get_environment_variable):
	Mark arguments as optional in the Arguments section.

2011-01-13  Kai Tietz  <kai.tietz@onevision.com>
	    Tobias Burnus  <burnus@net-b.de>

	PR fortran/47260
	* trans-decl.c (gfc_get_extern_function_decl,
	build_function_decl): Set TREE_PUBLIC/TREE_EXTERNAL before
	calling decl_attributes.

2011-01-13  Tobias Burnus  <burnus@net-b.de>
	    Mikael Morin  <mikael@gcc.gnu.org>

	PR fortran/45848
	PR fortran/47204
	* gfortran.h (gfc_code): Move union ext's case_list into
	the struct block.
	* dump-parse-tree.c (show_code_node): Adapt by prefixing case_list
	by "block.".
	* frontend-passes.c (gfc_code_walker): Ditto.
	* match.c (gfc_match_goto, gfc_match_call, gfc_match_case,
	gfc_match_type_is, gfc_match_class_is): Ditto.
	* resolve.c (resolve_select, resolve_select_type): Ditto.
	* st.c (gfc_free_statement): Ditto.
	* trans-stmt.c (gfc_trans_integer_select, gfc_trans_logical_select,
	gfc_trans_character_select): Ditto.
	* parse.c (resolve_all_program_units): For error recovery, avoid
	segfault is proc_name is NULL.

2011-01-11  Paul Thomas  <pault@gcc.gnu.org>

	PR fortran/47051
	* trans-array.c (gfc_alloc_allocatable_for_assignment): Change
	to be standard compliant by testing for shape rather than size
	before skipping reallocation. Improve comments.

2011-01-09  Janus Weil  <janus@gcc.gnu.org>

	PR fortran/47224
	* resolve.c (resolve_actual_arglist): Remove unneeded and buggy piece
	of code.

2011-01-09  Thomas Koenig  <tkoenig@gcc.gnu.org>

	PR fortran/38536
	* resolve.c (is_scalar_expr_ptr):  For a substring reference,
	use gfc_dep_compare_expr to compare start and end expession.
	Add FIXME for using gfc_deb_compare_expr elsewhere.

2011-01-09  Janus Weil  <janus@gcc.gnu.org>

	PR fortran/46313
	* class.c (get_unique_type_string): Make type name start with upper
	case letter.

2011-01-08  Thomas Koenig  <tkoenig@gcc.gnu.org>

	PR fortran/46405
	* invoke.texi:  Mention -ffree-line-length-none and
	-ffixed-line-length-none for preprocessing.

2011-01-08  Paul Thomas  <pault@gcc.gnu.org>

	PR fortran/46896
	* trans-expr.c (gfc_conv_procedure_call): With a non-copying
	procedure argument (eg TRANSPOSE) use a temporary if there is
	any chance of aliasing due to host or use association.
	(arrayfunc_assign_needs_temporary): Correct logic for function
	results and do not use a temporary for implicitly PURE
	variables.  Use a temporary for Cray pointees.
	* symbol.c (gfc_add_save): Explicit SAVE not compatible with
	implicit pureness of containing procedure.
	* decl.c (match_old_style_init, gfc_match_data): Where decl
	would fail in PURE procedure, set implicit_pure to zero.
	* gfortran.h : Add implicit_pure to structure symbol_attr and
	add prototype for function gfc_implicit_pure.
	* expr.c (gfc_check_pointer_assign, gfc_check_vardef_context):
	Where decl would fail in PURE procedure, reset implicit_pure.
	* io.c (match_vtag, gfc_match_open, gfc_match_close,
	gfc_match_print, gfc_match_inquire, gfc_match_wait): The same.
	* match.c (gfc_match_critical, gfc_match_stopcode,
	sync_statement, gfc_match_allocate, gfc_match_deallocate): The
	same.
	* parse.c (decode_omp_directive): The same.
	(parse_contained): If not PURE, set implicit pure attribute.
	* resolve.c (resolve_formal_arglist, resolve_structure_cons,
	resolve_function, resolve_ordinary_assign) : The same.
	(gfc_implicit_pure): New function.
	* module.c (mio_symbol_attribute): Introduce AB_IMPLICIT_PURE
	to ab_attribute enum and use it in this function.

2011-01-08  Thomas Koenig  <tkoenig@gcc.gnu.org>

	PR fortran/45777
	* symbol.c (gfc_symbols_could_alias):  Strip gfc_ prefix,
	make static and move in front of its only caller, to ...
	* trans-array.c (symbols_could_alias): ... here.
	Pass information about pointer and target status as
	arguments.  Allocatable arrays don't alias anything
	unless they have the POINTER attribute.
	(gfc_could_be_alias):  Keep track of pointer and target
	status when following references.  Also check if typespecs
	of components match those of other components or symbols.

2011-01-07  Tobias Burnus  <burnus@net-b.de>

	PR fortran/41580
	* class.c (gfc_build_class_symbol): Mark __vtab as attr.vtab.
	* intrinsic.c (add_functions): Use simplify functions for
	EXTENDS_TYPE_OF and SAME_TYPE_AS.
	* intrinsic.h (gfc_simplify_extends_type_of,
	gfc_simplify_same_type_as): New prototypes.
	* simplify.c (is_last_ref_vtab, gfc_simplify_extends_type_of,
	gfc_simplify_same_type_as): New functions.

2011-01-07  Janus Weil  <janus@gcc.gnu.org>

	PR fortran/47189
	PR fortran/47194
	* gfortran.h (gfc_lval_expr_from_sym): Moved prototype.
	* class.c (gfc_class_null_initializer): Initialize _vptr to declared
	type.
	* expr.c (gfc_lval_expr_from_sym): Moved here from symbol.c.
	* resolve.c (resolve_deallocate_expr): _data component will be added
	at translation stage.
	* symbol.c (gfc_lval_expr_from_sym): Moved to expr.c.
	* trans-stmt.c (gfc_trans_deallocate): Reset _vptr to declared type.

2011-01-06  Daniel Franke  <franke.daniel@gmail.com>

	PR fortran/33117
	PR fortran/46478
	* parse.c (parse_interface): Remove check for procedure types.
	* interface.c (check_interface0): Verify that procedures are
	either all SUBROUTINEs or all FUNCTIONs.

2011-01-05  Janus Weil  <janus@gcc.gnu.org>

	PR fortran/47180
	* trans-expr.c (gfc_trans_class_assign): Bugfix for r168524 (make sure
	'vtab' is initialized).

2011-01-05  Janus Weil  <janus@gcc.gnu.org>

	PR fortran/47180
	* trans-expr.c (gfc_trans_class_assign): For a polymorphic NULL pointer
	assignment, set the _vptr component to the declared type.

2011-01-05  Thomas Koenig  <tkoenig@gcc.gnu.org>

	PR fortran/46017
	* resolve.c (resolve_allocate_deallocate): Follow references to
	check for duplicate occurence of allocation/deallocation objects.

2011-01-05  Janus Weil  <janus@gcc.gnu.org>

	PR fortran/47024
	* trans-decl.c (gfc_trans_deferred_vars): Initialize the _vpr component
	of polymorphic allocatables according to their declared type.

2011-01-04  Janus Weil  <janus@gcc.gnu.org>

	PR fortran/46448
	* class.c (gfc_find_derived_vtab): Set the module field for the copying
	routine to make sure it receives module name mangling.

2011-01-03  Jakub Jelinek  <jakub@redhat.com>

	* gfortranspec.c (lang_specific_driver): Update copyright notice
	dates.

2011-01-03  Janus Weil  <janus@gcc.gnu.org>

	* intrinsic.texi (LEADZ): Fix example.

2011-01-02  Janus Weil  <janus@gcc.gnu.org>

	PR fortran/46408
	* class.c (gfc_find_derived_vtab): Use EXEC_INIT_ASSIGN for __copy_
	routine.


Copyright (C) 2011 Free Software Foundation, Inc.

Copying and distribution of this file, with or without modification,
are permitted in any medium without royalty provided the copyright
notice and this notice are preserved.<|MERGE_RESOLUTION|>--- conflicted
+++ resolved
@@ -1,5 +1,3 @@
-<<<<<<< HEAD
-=======
 2011-02-22  Paul Thomas  <pault@gcc.gnu.org>
 
 	PR fortran/45743
@@ -219,7 +217,6 @@
 	PR fortran/47572
 	* resolve.c (resolve_fl_variable): Handle polymorphic allocatables.
 
->>>>>>> 67b73e13
 2011-02-01  Janus Weil  <janus@gcc.gnu.org>
 
 	PR fortran/47565

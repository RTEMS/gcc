--- conflicted
+++ resolved
@@ -1,5 +1,3 @@
-<<<<<<< HEAD
-=======
 2011-02-22  Tobias Burnus  <burnus@net-b.de>
 
 	PR fortran/41359
@@ -170,7 +168,6 @@
 	* gfortran.texi (Thread-safety): texinfo styling fixes.
 	* intrinsic.texi: Likewise.
 
->>>>>>> aa479012
 2011-02-06  Janne Blomqvist  <jb@gcc.gnu.org>
 
 	* gfortran.texi (Compiler Characteristics): Add reference to

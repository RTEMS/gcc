<<<<<<< HEAD
=======
2010-11-30  Joseph Myers  <joseph@codesourcery.com>

	* trans-common.c: Don't include toplev.h.

2010-11-29  Joseph Myers  <joseph@codesourcery.com>

	* gfortran.h (alloca): Don't include definitions.
	(NULL): Don't define.

2010-11-28  Janus Weil  <janus@gcc.gnu.org>

	PR fortran/46662
	* resolve.c (update_ppc_arglist): Add check for abstract passed object.

2010-11-28  Paul Thomas  <pault@gcc.gnu.org>

	 PR fortran/35810
	* trans-array.c (gfc_trans_array_constructor): If the loop->to
	is a VAR_DECL, assume this is dynamic. In this case, use the
	counter to obtain the value and set loop->to appropriately.
	(gfc_conv_ss_descriptor): Always save the offset of a variable
	in info.saved_offset.
	(gfc_conv_ss_startstride): Do not attempt bound checking of the
	lhs of an assignment, if allocatable and f2003 is allowed.
	(gfc_conv_loop_setup): If possible, do not use an allocatable
	lhs variable for the loopspec.
	(gfc_is_reallocatable_lhs): New function.
	(get_std_lbound): New function.
	(gfc_alloc_allocatable_for_assignment): New function.
	* gfortran.h : Add flag_realloc_lhs to the options structure.
	* lang.opt : Add option f(no-)realloc-lhs.
	* invoke.texi : Document option f(no-)realloc-lhs.
	* options.c (gfc_init_options, gfc_post_options,
	gfc_handle_option): Incorporate f(no-)realloc-lhs with default
	to frealloc_lhs for -std > f95.
	* trans-array.h : Add primitive for previous.
	* trans-expr.c (gfc_conv_string_length): Return if character
	length is a variable and the expression is NULL.
	(gfc_conv_procedure_call): If the call is of the kind x = f(...)
	and the lhs is allocatable and reallocation on assignment OK,
	call gfc_alloc_allocatable_for_assignment. Do not generate the
	function call unless direct by reference.
	(realloc_lhs_loop_for_fcn_call): New function.
	(realloc_lhs_bounds_for_intrinsic_call): New function.
	(gfc_trans_arrayfunc_assign): Reallocation assignments need
	a loopinfo and for the loop bounds to be set.  With intrinsic
	functions, free the lhs data and let the library allocate the
	data array. Done by the new functions above.
	(gfc_trans_assignment_1): If the lhs is allocatable and
	reallocation on assignment is allowed, mark the lhs and use
	gfc_alloc_allocatable_for_assignment to make the reallocation.
	* trans.h : Add is_alloc_lhs bitfield to gfc_ss structure.

2010-11-27  Tobias Burnus  <burnus@net-b.de>
	    Jerry DeLisle  <jvdelisle@gcc.gnu.org>

	PR fortran/46678
	trans-decl.c (gfc_trans_auto_character_variable): Use gfc_init_block
	instead of gfc_start_block.

2010-11-27  Jerry DeLisle  <jvdelisle@gcc.gnu.org>

	PR fortran/46301
	trans-expr.c (gfc_trans_assignment): Add error message for not
	implemented assignment to deferred-length character variable.

2010-11-26  Jakub Jelinek  <jakub@redhat.com>

	PR bootstrap/45700
	* trans.h (build1_stat_loc, build2_stat_loc, build3_stat_loc,
	build4_stat_loc): Removed.
	(build1_loc, build2_loc, build3_loc, build4_loc): Removed.

2010-11-25  Janus Weil  <janus@gcc.gnu.org>

	PR fortran/46581
	* trans.h (gfc_process_block_locals): Removed second argument.
	* trans-decl.c (trans_associate_var): Moved to trans-stmt.c.
	(gfc_trans_deferred_vars): Skip ASSOCIATE variables.
	(gfc_process_block_locals): Don't mark associate names to be
	initialized.
	* trans-stmt.c (trans_associate_var): Moved here from trans-decl.c.
	(gfc_trans_block_construct): Call 'trans_associate_var' from here
	to make sure SELECT TYPE with associate-name is treated correctly.

2010-11-24  Tobias Burnus  <burnus@net-b.de>

	PR fortran/46638
	* target-memory.c (gfc_interpret_derived): Correctly handle
	component offset.

2010-11-23  Tobias Burnus  <burnus@net-b.de>

	PR fortran/46545
	* gfortran.texi (KIND Type Parameters): Quadmath and F2008 changes.

2010-11-22  Michael Matz  <matz@suse.de>

	* gfortranspec.c (library): New global, moved from ...
	(lang_specific_driver): ... here.
	(lang_specific_pre_link): Test it here before including
	libgfortran.spec.

2010-11-21  Michael Matz  <matz@suse.de>
	    Tobias Burnus  <burnus@net-b.de>

	PR driver/46516
	* gfortranspec.c (lang_specific_driver,
	lang_specific_pre_link): Load libgfortran.spec in
	lang_specific_pre_link unless found in the -L path.

2010-11-20  Janne Blomqvist  <jb@gcc.gnu.org>

	* f95-lang.c (gfc_init_decl_processing): Set size_type_node as
	unsigned int of pointer size and set sizetype based on that.
	* trans-types.c (gfc_init_types): Don't set size_type_node to an
	unsigned type.

2010-11-17  Joseph Myers  <joseph@codesourcery.com>

	* f95-lang.c (gfc_be_parse_file): Take no arguments.

2010-11-16  Francois-Xavier Coudert  <fxcoudert@gcc.gnu.org>
	    Tobias Burnus  <burnus@net-b.de>

	PR fortran/32049
	* gfortranspec.c (find_spec_file): New function.
	(lang_specific_driver): Try to find .spec file and use it.
	* trans-io.c (iocall): Define IOCALL_X_REAL128/COMPLEX128(,write).
	(gfc_build_io_library_fndecls): Build decl for __float128 I/O.
	(transfer_expr): Call __float128 I/O functions.
	* trans-types.c (gfc_init_kinds): Allow kind-16 belonging
	to __float128.

2010-11-15  Tobias Burnus  <burnus@net.b.de>

	PR fortran/46484
	* check.c (variable_check): Don't treat functions calls as variables;
	optionally accept function themselves.
	(gfc_check_all_any, gfc_check_loc, gfc_check_move_alloc,
	gfc_check_null, gfc_check_present, gfc_check_cpu_time,
	gfc_check_date_and_time, gfc_check_mvbits, gfc_check_random_number,
	gfc_check_random_seed, gfc_check_system_clock,
	gfc_check_dtime_etime, gfc_check_dtime_etime_sub,
	gfc_check_itime_idate,gfc_check_ltime_gmtime): Update call.

2010-11-13  Tobias Burnus  <burnus@net-b.de>

	PR fortran/45742
	* trans-common.c (build_field): Add TREE_SIDE_EFFECTS for volatile.
	* trans-decl.c (gfc_finish_var_decl): Ditto.
	(create_function_arglist): Handle volatile dummy arguments.

2010-11-12  Joseph Myers  <joseph@codesourcery.com>

	* Make-lang.in (gfortranspec.o): Use $(OPTS_H).
	* gfortran.h (gfc_handle_option): Take location_t parameter.
	* options.c (gfc_handle_option): Take location_t parameter.

2010-11-12  Jerry DeLisle  <jvdelisle@gcc.gnu.org>

	PR fortran/45794
	trans-expr.c (gfc_conv_procedure_call): Avoid NULL array spec.
	
2010-11-11  Nathan Froyd  <froydnj@codesourcery.com>

	PR c/44782
	* options.c (gfc_post_options): Initialize gfc_option.max_errors.
	(gfc_handle_option) [OPT_fmax_errors_]: Remove.
	* lang.opt (fmax-errors=): Remove.

2010-11-11  Steven G. Kargl <kargl@gcc.gnu.org>

	* symbol.c (verify_bind_c_derived_type):  Accept BIND(C) on an empty
	derived type.

2010-11-11  Jan Hubicka  <jh@suse.cz>

	* options.c (gfc_post_options): Remove flag_whopr.

2010-11-11  Tobias Burnus  <burnus@net-b.de>

	PR fortran/46413
	* resolve.c (resolve_transfer): Reject I/O transfer of
	polymorphic type.

	PR fortran/46205
	* resolve.c (resolve_code): Reject nonscalar FORALL masks.

2010-11-11  Janus Weil  <janus@gcc.gnu.org>

	* resolve.c (resolve_procedure_interface): Copy 'is_bind_c' attribute.

2010-11-10  Joseph Myers  <joseph@codesourcery.com>

	* trans-array.c (gfc_trans_deferred_array): Use "front-end"
	spelling in diagnostic.
	* trans.c (gfc_allocate_array_with_status): Add missing space in
	diagnostic.

2010-11-10  Joseph Myers  <joseph@codesourcery.com>

	* cpp.c (asm_file_name): Don't declare here.

2010-11-10  Tobias Burnus  <burnus@net-b.de>

	PR fortran/46411
	* intrinsic.c (gfc_intrinsic_sub_interface): Check for attr.pure
	and not for attr.elemental.
	* intrinsic.texi (move_alloc): Document as being pure.

2010-11-10  Tobias Burnus <burnus@net-b.de>

	PR fortran/46244
	* resolve.c (resolve_fl_derived): Don't allow CLASS in
	sequence/BIND(C) types.

2010-11-09  Jerry DeLisle  <jvdelisle@gcc.gnu.org>
	    Mikael Morin   <mikael@gcc.gnu.org>

	PR fortran/46331
	* intrinsic.c: Correctly set the pure attributes for intrinsic
	functions.
	* expr.c (check_specification_function): Remove this function and move
	its code into gfc_is_constant_expr. (gfc_is_constant_expr): Change the
	order of checks by checking for non-constant arguments first.  Then,
	check for initialization functions, followed by intrinsics.

2010-11-09  Janus Weil  <janus@gcc.gnu.org>

	PR fortran/46313
	* gfortran.h (gfc_add_data_component,gfc_add_vptr_component,
	gfc_add_hash_component,gfc_add_size_component,
	gfc_add_def_init_component): New macros.
	* class.c (gfc_add_component_ref): Renamed data component.
	(get_unique_type_string): New function.
	(gfc_build_class_symbol): Use 'get_unique_type_string' to construct
	uniques names for the class containers. Rename components.
	(gfc_find_derived_vtab): Use 'get_unique_type_string' to construct
	uniques names for the vtab symbols. Rename components.
	* decl.c (attr_decl1): Renamed class container components.
	* iresolve.c (gfc_resolve_extends_type_of): Ditto.
	* match.c (select_type_set_tmp): Renamed temporaries.
	* module.c (read_module): Renamed vtab and vtype symbols.
	* resolve.c (resolve_structure_cons,resolve_typebound_function,
	resolve_typebound_subroutine,resolve_deallocate_expr,
	resolve_select_type,resolve_fl_derived): Renamed class container and
	vtab components.
	* trans-array.c (structure_alloc_comps): Ditto.
	* trans-decl.c (gfc_trans_deferred_vars): Ditto.
	* trans-expr.c (gfc_conv_derived_to_class,gfc_conv_structure,
	gfc_trans_class_init_assign,gfc_trans_class_assign): Ditto.
	* trans-intrinsic.c (gfc_conv_intrinsic_sizeof,
	gfc_conv_intrinsic_storage_size,gfc_conv_allocated,gfc_conv_associated,
	gfc_conv_same_type_as): Ditto.
	* trans-stmt.c (gfc_trans_allocate): Ditto.

2010-11-08  Jerry DeLisle  <jvdelisle@gcc.gnu.org>

	PR fortran/43899
	* trans-decl.c (generate_local_decl): Do not generate unused warning
	for variables in namelists.

2010-11-08  Janus Weil  <janus@gcc.gnu.org>

	PR fortran/46344
	* decl.c (build_struct): Build vtab immediately if derived type
	has already been declared.

2010-11-08  Janus Weil  <janus@gcc.gnu.org>

	PR fortran/46344
	* trans-types.c (gfc_copy_dt_decls_ifequal): Handle CLASS components.

2010-11-06  Janus Weil  <janus@gcc.gnu.org>

	PR fortran/46330
	* trans-expr.c (gfc_trans_class_assign): Find 'vtab' symbol in correct
	namespace.

2010-11-05  Janus Weil  <janus@gcc.gnu.org>

	PR fortran/45451
	PR fortran/46174
	* class.c (gfc_find_derived_vtab): Improved search for existing vtab.
	Add component '$copy' to vtype symbol for polymorphic deep copying.
	* expr.c (gfc_check_pointer_assign): Make sure the vtab is generated
	during resolution stage.
	* resolve.c (resolve_codes): Don't resolve code if namespace is already
	resolved.
	* trans-stmt.c (gfc_trans_allocate): Call '$copy' procedure for
	polymorphic ALLOCATE statements with SOURCE.

2010-11-03  Thomas Koenig  <tkoenig@gcc.gnu.org>
	    Paul Thomas  <pault@gcc.gnu.org>

	* dump-parse-tree.c (code_indent):  Take label into acount
	when calculating indent.
	(show_typespec):  Also display class.
	(show_attr):  Add module name to argument.
	Don't show UNKNOWN for flavor, access and save. Don't show
	SAVE_NONE.  Don't show INTENT_UNKNOWN.  Show module for use
	association.  Show intent only for dummy arguments.
	Set length of shown symbol names to minimum of 12.
	Show attributes header.
	(show_symbol):  Adjust show_level.
	(show_symtree):  Clear up display for ambiguous.  Show if symbol
	was imported from namespace.
	(show_code_node):  Clear up indenting.  Traverse symtree and
	show code directly instead of calling show_namespace.

2010-11-02  Nathan Froyd  <froydnj@codesourcery.com>

	* trans-decl.c (add_argument_checking): Use build_zero_cst instead of
	fold_convert.
	* trans-expr.c (gfc_conv_missing_dummy, fill_with_spaces): Likewise.
	* trans-stmt.c (gfc_trans_do): Likewise.

2010-11-02  Steven G. Kargl  < kargl@gcc.gnu.org>
	    Tobias Burnus  <burnus@net-b.de>

	PR fortran/45170
	* array.c (gfc_match_array_constructor): Reject deferred type
	parameter (DTP) in type-spec.
	* decl.c (char_len_param_value, match_char_length,
	gfc_match_char_spec, build_sym, variable_decl,
	enumerator_decl): Support DTP.
	* expr.c (check_inquiry): Fix check due to support for DTP.
	* gfortran.h (gfc_typespec): Add Boolean 'deferred'.
	* misc.c (gfc_clear_ts): Set it to false.
	* match.c (gfc_match_allocate): Support DTP.
	* resolve.c (resolve_allocate_expr): Not-implemented error for DTP.
	(resolve_fl_variable): Add DTP constraint check.
	* trans-decl.c (gfc_trans_deferred_vars): Add not-implemented
	error for DTP.

2010-11-01  Steven G. Kargl  <kargl@gcc.gnu.org>

	PR fortran/46152
	* fortran/match.c (match_derived_type_spec): Reoplace gfc_match_symbol
	with a gfc_find_symbol to prevent namespace pollution.  Remove dead
	code.
	(match_type_spec): Remove parsing of '::'.  Collapse character
	kind checking to one location.
	(gfc_match_allocate): Use correct locus in error message.

2010-10-30  Thomas Koenig  <tkoenig@gcc.gnu.org>

	* gfortran.h (gfc_option_t):  Replace dump_parse_tree by
	dump_fortran_original and add dump_fortran_optimized.
	* lang.opt: Add fdump-fortran-original and
	fdump-fortran-optimized.  Document that fdump-parse-tree is
	deprecated.
	* gfortran.texi: Add -fdump-fortran-original and
	-fdump-fortran-optimized.  -fdump-parse-tree is deprecated.
	* frontend-passes.c (gfc_run_passes):  If optimizing and
	if gfc_option.dump_fortran_optimized is set, dump the parse tree
	after optimization.
	* parse.c:  Rename gfc_option.dump_parse_tree to
	gfc_option.dump_fortran_original.
	* options.c (gfc_init_options):  Rename gfc_option.dump_parse_tree
	to gfc_option.dump_fortran_original and handle
	gfc_option.dump_fortran_optimize.
	(gfc_post_options): Rename gfc_option.dump_parse_tree
	to gfc_option.dump_fortran_original.
	(gfc_handle_option):  Rename OPT_fdump_parse_tree to
	OPT_fdump_fortran_original and gfc_option.dump_parse_tree
	to gfc_option.dump_fortran_original.  Handle
	OPT_fdump_fortran_optimized.

2010-10-30  Janus Weil  <janus@gcc.gnu.org>

	PR fortran/44917
	PR fortran/44926
	PR fortran/46196
	* interface.c (count_types_test): Symmetrize type check.
	(generic_correspondence): Ditto.

2010-10-27  Janus Weil  <janus@gcc.gnu.org>

	PR fortran/46161
	* interface.c (compare_allocatable): Handle polymorphic allocatables.
	(compare_parameter): Add two error messages for polymorphic dummies.

2010-10-26  Janus Weil  <janus@gcc.gnu.org>

	PR fortran/42647
	* trans.h (gfc_deallocate_scalar_with_status): New prototype.
	* trans.c (gfc_deallocate_scalar_with_status): New function for
	deallocation of allocatable scalars.
	* trans-array.c (structure_alloc_comps): Call it here ...
	* trans-decl.c (gfc_trans_deferred_vars): ... here ...
	* trans-stmt.c (gfc_trans_deallocate): ... and here.

2010-10-26  Tobias Burnus  <burnus@net-b.de>

	PR fortran/45451
	* trans-stmt.c (gfc_trans_allocate): Do a deep-copy for SOURCE=.

	PR fortran/43018
	* trans-array.c (duplicate_allocatable): Use size of type and not
	the size of the pointer to the type.

2010-10-25  Steven G. Kargl  <kargl@gcc.gnu.org>

	PR fortran/46140
	* fortran/scanner.c (include_line): Check return value of load_file.

2010-10-23  Tobias Burnus  <burnus@net-b.de>

	PR fortran/46122
	* expr.c (gfc_check_vardef_context): Fix PROTECTED check.

2010-10-21  Janus Weil  <janus@gcc.gnu.org>

	PR fortran/46060
	* match.h (gfc_matching_ptr_assignment): New global variable to indicate
	we're currently matching a (non-proc-)pointer assignment.
	* decl.c (match_pointer_init): Set it.
	* match.c (gfc_match_pointer_assignment): Ditto.
	* primary.c (matching_actual_arglist): New global variable to indicate
	we're currently matching an actual argument list.
	(gfc_match_actual_arglist): Set it.
	(gfc_match_varspec): Reject procedure pointer component calls with
	missing argument list.

2010-10-21  Janus Weil  <janus@gcc.gnu.org>

	PR fortran/46067
	* interface.c (gfc_compare_interfaces): Switch arguments of type
	comparison (important for polymorphic variables).

2010-10-21  Tobias Burnus  <burnus@net-b.de>

	PR fortran/46100
	* expr.c (gfc_check_vardef_context): Treat pointer functions
	as variables.

2010-10-20  Jerry DeLisle  <jvdelisle@gcc.gnu.org>

	PR fortran/46079
	* trans_stmt.c (gfc_trans_stop): Fix whitespace.  Build a call to new
	F08 numeric stop function.
	* trans.h: Add declaration for gfor_fndecl_stop_numeric_f08.
	* trans-decl.c (gfc_build_builtin_function_decls): Build declaration
	for stop_numeric_f08.

2010-10-18  Jerry DeLisle  <jvdelisle@gcc.gnu.org>

	* gfortran.h: Remove definition of bt enumerator.
	* libgfortran.h: Add bt enumerator type alighned with defintion.
	Remove the dtype enumerator, no longer used.
	previously given in libgfortran/io.h
	* trans-types.c: Use new bt enumerator.
	* trans-io.c: Likewise.

2010-10-16  Thomas Koenig  <tkoenig@gcc.gnu.org>

	* trans-io.c (gfc_build_io_library_fndecls):
	Array descriptor arguments to transfer_array can be
	dereferenced recursively.

2010-10-16  Thomas Koenig  <tkoenig@gcc.gnu.org>

	PR fortran/20165
	PR fortran/31593
	PR fortran/43665
	* trans-io.c (enum iocall): Add IOCALL_X_INTEGER_WRITE,
	IOCALL_X_LOGICAL_WRITE, IOCALL_X_CHARACTER_WRITE,
	IOCALL_X_CHARACTER_WIDE_WRIE, IOCALL_X_REAL_WRITE,
	IOCALL_X_COMPLEX_WRITE and IOCALL_X_ARRAY_WRITE.
	(gfc_build_io_library_fndecls):  Add corresponding function
	decls.
	(transfer_expr):  If the current transfer is a READ, use
	the iocall with the original version, otherwise the version
	with _WRITE.
	(transfer_array_desc):  Likewise.

2010-10-15  Tobias Burnus  <burnus@net-b.de>

	PR fortran/45186
	* trans.h (gfc_add_modify_loc, gfc_evaluate_now_loc): New prototypes.
	(gfc_trans_runtime_error_vararg): Remove prototype.
	* trans.c (gfc_add_modify_loc, gfc_evaluate_now_loc): New functions.
	(gfc_add_modify, gfc_evaluate_now): Use them.
	(trans_runtime_error_vararg): Renamed from
	gfc_trans_runtime_error_vararg, made static and use locus.
	(gfc_trans_runtime_error): Use it.
	(gfc_trans_runtime_check): Ditto and make use of locus.
	* trans-stmt.c (gfc_trans_if_1, gfc_trans_simple_do,
	gfc_trans_do, gfc_trans_do_while): Improve line number
	associated with generated expressions.

2010-10-12  Daniel Kraft  <d@domob.eu>

	PR fortran/38936
	* parse.c (parse_associate): Set typespec of associate-name if that of
	the target is already available.

2010-10-10  Janus Weil  <janus@gcc.gnu.org>

	PR fortran/45961
	* resolve.c (resolve_typebound_function): Bugfix for type-bound
	operators.

2010-10-09  Thomas Koenig  <tkoenig@gcc.gnu.org>

	* frontend-passes.c:  Include opts.h.
	(optimize_comparison):  Renamed from optimize_equality.
	Change second argument to operation to be compared.
	Use flag_finite_math_only to avoid comparing REAL and
	COMPLEX only when NANs are honored.  Simplify comparing
	of string concatenations where left or right operands are
	equal.  Simplify all comparison operations, based on the result
	of gfc_dep_compare_expr.
	* dependency.c:  Include arith.h.
	(gfc_are_identical_variables):  Volatile variables should not
	compare equal to themselves.
	(gfc_dep_compare_expr):  Handle string constants and string
	concatenations.

2010-10-08  Joseph Myers  <joseph@codesourcery.com>

	* f95-lang.c (LANG_HOOKS_INIT_OPTIONS_STRUCT): Define.
	* gfortran.h (gfc_init_options_struct): Declare.
	* options.c (gfc_init_options_struct): New.  Split out from
	gfc_init_options.

2010-10-07  Janus Weil  <janus@gcc.gnu.org>

	PR fortran/45933
	* resolve.c (resolve_typebound_function): Use correct declared type
	for type-bound operators.

2010-10-07  Mikael Morin  <mikael@gcc.gnu.org>

	PR fortran/45916
	Revert revision 165026:
	2010-10-06  Mikael Morin  <mikael@gcc.gnu.org>

	* decl.c (match_procedure_in_type): Assertify if conditions.

2010-10-06  Jerry DeLisle  <jvdelisle@gcc.gnu.org>

	PR fortran/45889
	* resolve.c (resolve_transfer): Use expression inside parenthesis to
	find acutal component to be transgferred.

2010-10-06  Mikael Morin  <mikael@gcc.gnu.org>

	* trans-stmt.c (gfc_trans_allocate): free lhs expr.

2010-10-06  Mikael Morin  <mikael@gcc.gnu.org>

	* trans-array.c (gfc_free_ss_chain): Made non-static.
	* trans-array.h (gfc_free_ss_chain): New prototype.
	* trans-stmt.c (gfc_trans_where_2): Free ss chains.

2010-10-06  Mikael Morin  <mikael@gcc.gnu.org>

	* trans-intrinsic.c (gfc_conv_intrinsic_funcall): Also free symbol's
	subcomponents.

2010-10-06  Mikael Morin  <mikael@gcc.gnu.org>

	* trans-stmt.c (gfc_trans_forall_1): Free forall struct at the end.

2010-10-06  Mikael Morin  <mikael@gcc.gnu.org>

	* trans-expr.c (get_proc_ptr_comp): Restore initial expression type
	before calling gfc_free_expr.

2010-10-06  Mikael Morin  <mikael@gcc.gnu.org>

	* trans-array.c (gfc_conv_tmp_array_ref): Add factorized call to
	gfc_advance_se_ss_chain.
	* trans-expr.c (gfc_conv_subref_array_ref, gfc_conv_procedure_call,
	gfc_conv_array_constructor_expr, gfc_trans_assignment_1): Remove
	calls to gfc_advance_se_ss_chain after gfc_conv_tmp_array_ref.
	* trans-intrinsic.c (gfc_conv_intrinsic_function): Ditto.
	* trans-stmt.c (gfc_trans_where_assign, gfc_trans_where_3): Ditto.

2010-10-06  Mikael Morin  <mikael@gcc.gnu.org>

	* trans.c (gfc_restore_backend_locus): New function.
	(gfc_get_backend_locus): Renamed to ...
	(gfc_save_backend_locus): ... this.
	* trans.h (gfc_restore_backend_locus, gfc_get_backend_locus,
	gfc_save_backend_locus): Same.
	* trans-array.c (gfc_trans_g77_array, gfc_trans_dummy_array_bias,
	gfc_trans_deferred_array): Rename gfc_get_backend_locus to
	gfc_save_backend_locus.
	(gfc_trans_dummy_array_bias): Call gfc_restore_backend_locus at the
	end.
	(gfc_trans_g77_array, gfc_trans_deferred_array): Use
	gfc_restore_backend_locus instead of gfc_set_backend_locus.
	(gfc_trans_deferred_array): Call gfc_restore_backend_locus on early
	return.
	* trans-decl.c (gfc_get_extern_function_decl, build_entry_thunks,
	gfc_trans_deferred_vars):
	Rename gfc_get_backend_locus to gfc_save_backend_locus.
	Use gfc_restore_backend_locus insted of gfc_set_backend_locus.

2010-10-06  Mikael Morin  <mikael@gcc.gnu.org>

	* trans-array.c (gfc_build_constant_array_constructor): Free array
	spec when done.

2010-10-06  Mikael Morin  <mikael@gcc.gnu.org>

	* symbol.c (gfc_copy_formal_args_ppc): Free previous formal arg list
	before overwriting it.

2010-10-06  Mikael Morin  <mikael@gcc.gnu.org>

	* array.c (gfc_match_array_spec): Don't re-initialize cleared struct.
	* symbol.c (gen_shape_param): Ditto.

2010-10-06  Mikael Morin  <mikael@gcc.gnu.org>

	* symbol.c (free_entry_list): New function.
	(gfc_free_namespace): Free list of entries.

2010-10-06  Mikael Morin  <mikael@gcc.gnu.org>

	* symbol.c (free_components): Free list of formal args and formal
	namespace.

2010-10-06  Mikael Morin  <mikael@gcc.gnu.org>

	* simplify.c (gfc_simplify_size): Clear temporary mpz int before
	returning.

2010-10-06  Mikael Morin  <mikael@gcc.gnu.org>

	* resolve.c (add_dt_to_dt_list): Remove unneeded if.

2010-10-06  Mikael Morin  <mikael@gcc.gnu.org>

	* resolve.c (check_typebound_baseobject): Free local expr before
	returning.

2010-10-06  Mikael Morin  <mikael@gcc.gnu.org>

	* primary.c (gfc_match_structure_constructor): Invert the assert logic.

2010-10-06  Mikael Morin  <mikael@gcc.gnu.org>

	* primary.c (gfc_free_structure_ctor_component): Also free the
	component structure itself.

2010-10-06  Mikael Morin  <mikael@gcc.gnu.org>

	* module.c (gfc_use_module): Free atom_string when done with it.

2010-10-06  Mikael Morin  <mikael@gcc.gnu.org>

	* module.c (read_module): Remove useless string duplication.

2010-10-06  Mikael Morin  <mikael@gcc.gnu.org>

	* gfortranspec.c (append_arg): Remove commented code.

2010-10-06  Mikael Morin  <mikael@gcc.gnu.org>

	* decl.c (match_procedure_in_type): Assertify if conditions.

2010-10-06  Mikael Morin  <mikael@gcc.gnu.org>

	* cpp.c (gfc_cpp_post_options): Don't create a cpp reader if
	preprocessing is disabled.

2010-10-06  Jakub Jelinek  <jakub@redhat.com>

	PR middle-end/45838
	* f95-lang.c (ATTR_NOTHROW_LEAF_LIST, ATTR_CONST_NOTHROW_LEAF_LIST,
	ATTR_NOTHROW_LIST, ATTR_CONST_NOTHROW_LIST): Define.
	(gfc_define_builtin): Change last argument to int bitmask from bool,
	control addition of TREE_NOTHROW and leaf attribute as well.
	(DO_DEFINE_MATH_BUILTIN): Adjust callers.
	(gfc_init_builtin_functions): Likewise.  Remove
	ATTR_{,CONST_}NOTHROW_LIST enum.

2010-10-04  Andi Kleen <ak@linux.intel.com>

	* Make-lang.in (gfortran, f951): Add + to build rule.

2010-10-04  Richard Guenther  <rguenther@suse.de>

	* f95-lang.c (current_translation_unit): New global variable.
	(gfc_create_decls): Build a translation-unit decl.
	(pushdecl): In the global binding-level use the
	translation-unit decl as DECL_CONTEXT.
	* trans-decl.c (gfc_get_symbol_decl): Use DECL_FILE_SCOPE_P.
	(build_function_decl): Likewise.  Delay setting the assembler
	name, leave setting of DECL_CONTEXT to pushdecl.
	(trans_function_start): Use DECL_FILE_SCOPE_P.
	(gfc_create_module_variable): Likewise.  Remove questionable
	asserts.
	* trans.c (gfc_generate_module_code): Likewise.

2010-10-03  Francois-Xavier Coudert  <fxcoudert@gcc.gnu.org>

	* cpp.c (cpp_define_builtins): Call functions from cppbuiltin.c
	instead of duplicating code.
	* Make-lang.in: Add dependency on cppbuiltin.h. Don't define
	BASEVER.

2010-10-02  Janus Weil  <janus@gcc.gnu.org>

	PR fortran/45748
	* resolve.c (resolve_formal_arglist): Avoid setting default type for
	formal arguments of intrinsic procedures.

2010-09-30  Janus Weil  <janus@gcc.gnu.org>

	PR fortran/45828
	* resolve.c (resolve_allocate_expr): Do not use
	'gfc_has_default_initializer'.

2010-09-30  Tobias Burnus  <burnus@net-b.de>

	* gfortran.tex (Fortran 2008 status): Update list of
	implemented features.

2010-09-29  Joseph Myers  <joseph@codesourcery.com>

	* lang.opt: Don't use VarExists.

2010-09-29  Joseph Myers  <joseph@codesourcery.com>

	* cpp.c (cpp_define_builtins): Update names of gfc_option_t
	members.
	(gfc_cpp_post_options): Update names of cpp_options members.
	(cb_cpp_error): Update names of diagnostic_context members.
	* f95-lang.c (gfc_init_builtin_functions): Update names of
	gfc_option_t members.
	* gfortran.h (gfc_option_t): Rename warn_conversion and
	flag_openmp.
	* intrinsic.c (gfc_convert_type_warn): Update names of
	gfc_option_t members.
	* options.c (gfc_init_options, gfc_post_options, set_Wall,
	gfc_handle_option): Update names of gfc_option_t members.
	* parse.c (next_free, next_fixed): Update names of gfc_option_t
	members.
	* scanner.c (pedantic): Remove extern declaration.
	(skip_free_comments, skip_fixed_comments, include_line): Update
	names of gfc_option_t members.
	* trans-decl.c (gfc_generate_function_code): Update names of
	gfc_option_t members.

2010-09-28  Tobias Burnus  <burnus@net-b.de>

	PR fortran/40569
	PR fortran/40568
	* intrinsic.c (add_functions): Make compiler_version and
	compiler_options CLASS_INQUIRY.
	* gfortran.h (gfc_get_option_string): New prototype.
	* intrinsic.texi (COMPILER_VERSION, COMPILER_OPTIONS):
	Add documentation.
	(C_SIZEOF): Mark as inquiry function of ISO_C_BINDING.
	(ISO_FORTRAN_ENV): Refer to COMPILER_VERSION and COMPILER_OPTIONS.
	(ISO_C_BINDING): Refer to C_SIZEOF.
	* options.c (gfc_get_option_string): New function.
	* simplify.c (gfc_simplify_compiler_options): Use it.
	(gfc_simplify_compiler_version): Include compiler name.

2010-09-28  Jan Hubicka  <jh@suse.cz>

	* f95-lang.c (gfc_define_builtin): Make leaf.
	(gfc_init_builtin_functions): Handle only ATTR_CONST_NOTHROW_LEAF_LIST
	and ATTR_NOTHROW_LEAF_LIST.
	(DEF_SYNC_BUILTIN): Check ATTR_CONST_NOTHROW_LEAF_LIST.
	(DEF_GOMP_BUILTIN): Likewise.

2010-09-28  Tobias Burnus  <burnus@net-b.de>

	PR fortran/45756
	* trans-decl.c (gfc_get_symbol_decl): Use gsym for decl of
	module parameters.

2010-09-27  Tobias Burnus  <burnus@net-b.de>

	PR fortran/40569
	PR fortran/40568
	* intrinsic.h (gfc_simplify_compiler_options,
	gfc_simplify_compiler_version): New prototypes.
	* intrinsic.c (gfc_intrinsic_function_by_id,
	make_from_module): New functions.
	(gfc_find_function, gfc_find_subroutine, gfc_generic_intrinsic,
	gfc_specific_intrinsic): Don't return module intrinsics.
	(add_functions): Add compiler_options, compiler_version.
	(gfc_intrinsic_func_interface): Also lookup symbol by ISYM ID.
	* symbol.c (std_for_isocbinding_symbol): Add version check for
	NAMED_FUNCTIONS.
	* iso-fortran-env.def: Add compiler_options, compiler_version.
	* iso-c-binding.def: Add c_sizeof.
	* gfortran.h (gfc_intrinsic_sym): Add from_module:1.
	(iso_c_binding_symbol, iso_fortran_env_symbol): Add NAMED_FUNCTIONS.
	(gfc_intrinsic_function_by_id): New prototype.
	* module.c (create_intrinsic_function): New function.
	(import_iso_c_binding_module, use_iso_fortran_env_module): Use it.
	* trans-types.c (init_c_interop_kinds): Add NAMED_FUNCTIONS.
	* resolve.c (resolve_intrinsic): Try also to resolve intrinsics
	by ISYM ID.
	* simplify.c (gfc_simplify_compiler_options,
	gfc_simplify_compiler_version): New functions.

2010-09-26  Daniel Kraft  <d@domob.eu>

	PR fortran/45783
	PR fortran/45795
	* resolve.c (resolve_select_type): Clarify code.
	(resolve_assoc_var): Only set typespec if it is currently unknown.

2010-09-26  Jerry DeLisle  <jvdelisle@gcc.gnu.org>

	PR fortran/45793
	* module.c (create_int_parameter_array): Set the array value shape.

2010-09-25  Tobias Burnus  <burnus@net-b.de>

	* gfortran.texi: Re-add accidently removed \input line.

2010-09-25  Daniel Kraft  <d@domob.eu>

	PR fortran/45776
	* gfortran.h (struct gfc_dt): New member `dt_io_kind'.
	* io.c (resolve_tag): F2008 check for NEWUNIT and variable
	definition checks for NEWUNIT, IOSTAT, SIZE and IOMSG.
	(gfc_free_dt): Correctly handle freeing of `dt_io_kind' and
	`extra_comma' with changed semantics.
	(gfc_resolve_dt): Check variable definitions.
	(match_io_element): Remove INTENT and PURE checks here and
	initialize code->ext.dt member.
	(match_io): Set dt->dt_io_kind.
	(gfc_resolve_inquire): Check variable definition for all tags
	except UNIT, FILE and ID.
	* resolve.c (resolve_transfer): Variable definition check.

2010-09-25  Tobias Burnus  <burnus@net-b.de>

	* interface.c (gfc_match_end_interface): Constify char pointer
	to fix warning.

2010-09-24  Steven G. Kargl  < kargl@gcc.gnu.org>

	* interface.c (gfc_match_end_interface): Deal with user defined
	operators that overload rational operators and C1202.

2010-09-24  Tobias Burnus  <burnus@net-b.de>

	* gfortran.texi: Add second space after end-of-sentence period;
	change / to /@/ to allow hyphenation of URLs.
	(Standards): Remove duplicated OpenMP, update wording given that
	Fortran 2008 now released.
	(Fortran 2008 status): Update and add list of implemented features.

2010-09-24  Tobias Burnus  <burnus@net-b.de>

	PR fortran/40571
	* iso-fortran-env.def: Add NAMED_KINDARRAY with
	character_kinds, integer_kinds, logical_kinds and
	real_kinds.
	* gfortran.h: Add them to iso_fortran_env_symbol.
	* libgfortran.h: Rename GFC_INQUIRE_INTERNAL_UNIT to
	LIBERROR_INQUIRE_INTERNAL_UNIT and move it from
	libgfortran_stat_codes to libgfortran_error_codes.
	* module.c (create_int_parameter_array): New function.
	(use_iso_fortran_env_module): Use it for
	NAMED_KINDARRAY of iso-fortran-env.def.
	* trans-decl.c (gfc_get_symbol_decl): Parameter
	arrays of intrinsics modules become local static variables.
	* intrinsic.texi (ISO_FORTRAN_ENV): Add character_kinds,
	integer_kinds, logical_kinds and real_kinds.

2010-09-23  Thomas Koenig  <tkoenig@gcc.gnu.org>

	PR fortran/45744
	* frontend-passes.c (optimize_binop_array_assignment):
	Only re-use lhs as intermediate storage if kind and type
	parameters match.

2010-09-23  Mikael Morin  <mikael@gcc.gnu.org>

	PR fortran/45745
	PR fortran/45648
	* trans-array.c (gfc_conv_expr_descriptor): Handle
	ss->type == GFC_SS_INTRINSIC (for {l,u}bound intrinsics) case.

2010-09-23  Tobias Burnus  <burnus@net-b.de>

	* intrinsic.texi (OpenMP modules): Add named constants of
	OMP_LIB.

2010-09-23  Daniel Kraft  <d@domob.eu>

	PR fortran/38936
	PR fortran/44044
	PR fortran/45474
	* gfortran.h (gfc_check_vardef_context): New method.
	(struct symbol_attribute): New flag `select_type_temporary'.
	* primary.c (gfc_variable_attr): Clarify initialization of ref.
	(match_variable): Remove PROTECTED check and assignment check
	for PARAMETERs (this is now done later).
	* match.c (gfc_match_iterator): Remove INTENT(IN) check.
	(gfc_match_associate): Defer initialization of newAssoc->variable.
	(gfc_match_nullify): Remove PURE definability check.
	(select_type_set_tmp): Set new `select_type_temporary' flag.
	* expr.c (gfc_check_assign): Remove INTENT(IN) check here.
	(gfc_check_pointer_assign): Ditto (and other checks removed).
	(gfc_check_vardef_context): New method.
	* interface.c (compare_parameter_protected): Removed.
	(compare_actual_formal): Use `gfc_check_vardef_context' for checks
	related to INTENT([IN]OUT) arguments.
	* intrinsic.c (check_arglist): Check INTENT for intrinsics.
	* resolve.c (gfc_resolve_iterator): Use `gfc_check_vardef_context'.
	(remove_last_array_ref): New method.
	(resolve_deallocate_expr), (resolve_allocate_expr): Ditto.
	(resolve_allocate_deallocate): Ditto (for STAT and ERRMSG).
	(resolve_assoc_var): Remove checks for definability here.
	(resolve_select_type): Handle resolving of code->block here.
	(resolve_ordinary_assign): Remove PURE check.
	(resolve_code): Do not resolve code->blocks for SELECT TYPE here.
	Use `gfc_check_vardef_context' for assignments and pointer-assignments.

2010-08-22  Ralf Wildenhues  <Ralf.Wildenhues@gmx.de>

	* gfortran.texi (Argument list functions): Allow URL to wrap.
	* intrinsic.texi (GETGID, GETPID, GETUID, IMAGE_INDEX)
	(IS_IOSTAT_END, IS_IOSTAT_EOR, NUM_IMAGES, THIS_IMAGE)
	(ISO_FORTRAN_ENV): Fix markup in index entries, and a couple of
	code markups in the text.
	* invoke.texi (Fortran Dialect Options)
	(Error and Warning Options, Directory Options, Code Gen Options):
	Likewise.  Remove @code inside @smallexample.

2010-09-22  Joseph Myers  <joseph@codesourcery.com>

	* gfortranspec.c (lang_specific_driver): Handle OPT__version and
	OPT__help instead of OPT_fversion and OPT_fhelp.
	* lang.opt (-all-warnings, -assert, -assert=, -comments,
	-comments-in-macros, -define-macro, -define-macro=, -dependencies,
	-dump, -dump=, -include-barrier, -include-directory,
	-include-directory=, -include-directory-after,
	-include-directory-after=, -include-prefix, -include-prefix=,
	-no-line-commands, -no-standard-includes, -output, -output=,
	-preprocess, -print-missing-file-dependencies, -trace-includes,
	-undefine-macro, -undefine-macro=, -user-dependencies, -verbose,
	-write-dependencies, -write-user-dependencies): New.

2010-09-21  Jason Blevins  <jrblevin@sdf.org>

	* intrinsics.texi (HYPOT, IMAGE_INDEX, BESSEL_JN, BESSEL_YN,
	execute_command_line, IEOR, IOR, NORM2, NOT, NULL, PARITY):
	Correct spelling.

2010-09-21  Mikael Morin  <mikael@gcc.gnu.org>

	PR fortran/45648
	* trans-array.c (gfc_conv_expr_descriptor): Calculate dim out of n and
	info->dim.

	PR fortran/45648
	* trans-array.c (gfc_conv_expr_descriptor): Unset full if we are
	accessing dimensions in reversed order. 

	PR fortran/45648
	* trans-array.c (gfc_conv_expr_descriptor): Special case noncopying
	intrinsic function call. 

	* trans-array.c (gfc_conv_expr_descriptor): Remove ss lookup.
	Update asserts accordingly.

	PR fortran/45648
	* trans.h (gfc_se): New field force_tmp. 
	* trans-expr.c (gfc_conv_procedure_call): Check for argument alias
	and set parmse.force_tmp if some alias is found. 
	* trans-array.c (gfc_conv_expr_descriptor): Force a temporary creation
	if se->force_tmp is set. 

2010-09-20  Janus Weil  <janus@gcc.gnu.org>

	PR fortran/45438
	* trans-expr.c (gfc_conv_procedure_call): Fix pointer checking for
	TBPs, PPCs and pointer/allocatable components.

2010-09-20  Paul Thomas  <pault@gcc.gnu.org>

	PR fortran/45081
	* simplify.c (is_constant_array_expr): Allow structure array
	elements as well as constants.
	(gfc_simplify_pack, gfc_simplify_reshape, gfc_simplify_spread,
	gfc_simplify_transpose, gfc_simplify_unpack): Copy the derived
	type of source to the result.

2010-09-19  Thomas Koenig  <tkoenig@gcc.gnu.org>

	* frontend-passes.c (gfc_expr_walker):  Also
	handle EXPR_SUBSTRING.

2010-09-19  Thomas Koenig  <tkoenig@gcc.gnu.org>

	* frontend-passes.c (gfc_expr_walker):  Handle
	constructors and references.

2010-09-16  Tobias Burnus  <burnus@net-b.de>

	PR fortran/43665
	* trans-types.c (create_fn_spec): New function.
	(gfc_get_function_type): Call it.

2010-09-16  Jakub Jelinek  <jakub@redhat.com>

	* gfortran.h (walk_code_fn_t, walk_expr_fn_t): New types.
	(gfc_expr_walker, gfc_code_walker): New prototypes.
	* frontend-passes.c (gfc_expr_walker, gfc_code_walker): New functions.
	(WALK_SUBEXPR, WALK_SUBEXPR_TAIL, WALK_SUBCODE): Define.
	(optimize_namespace): Use gfc_code_walker.
	(optimize_code, optimize_expr): Rewritten as gfc_code_walker hooks.
	(optimize_expr_0, optimize_code_node,
	optimize_actual_arglist): Removed.
	(optimize_assignment): Don't call optimize_expr_0.

2010-09-16  Janus Weil  <janus@gcc.gnu.org>

	PR fortran/45674
	* interface.c (compare_parameter): Create vtab for actual argument,
	instead of formal (if needed).

2010-09-15  Janus Weil  <janus@gcc.gnu.org>

	PR fortran/45577
	* resolve.c (resolve_allocate_expr): Do default initialization via
	EXEC_INIT_ASSIGN.

2010-09-11  Francois-Xavier Coudert  <fxcoudert@gcc.gnu.org>

	* mathbuiltins.def: Do not defined huge_val built-in.
	* trans-const.c (gfc_build_inf_or_huge): New function.
	* trans-const.h (gfc_build_inf_or_huge): New prototype.
	* f95-lang.c (gfc_init_builtin_functions): Don't defined
	huge_val built-ins.
	* trans-intrinsic.c (gfc_build_intrinsic_lib_fndecls): We don't
	have functions of type (*) (void) anymore.
	(gfc_conv_intrinsic_minmaxloc): Call gfc_build_inf_or_huge.
	(gfc_conv_intrinsic_nearest): Call gfc_build_inf_or_huge instead
	of generating a call to huge_val().

2010-09-11  Mikael Morin  <mikael@gcc.gnu.org>

	* gfortran.h (gfc_expr): Remove inline_noncopying_intrinsic attribute.
	* dependency.c (gfc_check_dependency): Don't depend on
	expr's inline_noncopying_intrinsic_attribute.
	* dependency.c (gfc_check_argument_var_dependency,
	gfc_check_argument_dependency): Ditto. Recursively check dependency
	as NOT_ELEMENTAL in the non-copying (=transpose) case.
	* trans-intrinsic.c (gfc_conv_intrinsic_function): Ditto.
	* resolve.c (find_noncopying_intrinsics): Remove.
	(resolve_function, resolve_call): Remove call to
	find_noncopying_intrinsics.

	* trans-array.c (gfc_conv_array_transpose): Remove.
	(gfc_walk_subexpr): Make non-static. Move prototype...
	* trans-array.h (gfc_walk_subexpr): ... here.
	* trans-intrinsic.c (gfc_conv_intrinsic_function): Update transpose
	handling.
	(walk_inline_intrinsic_transpose, walk_inline_intrinsic_function,
	gfc_inline_intrinsic_function_p): New.
	(gfc_is_intrinsic_libcall): Return early in inline intrinsic case.
	Remove transpose from the libcall list.
	(gfc_walk_intrinsic_function): Special case inline intrinsic.
	* trans.h (gfc_inline_intrinsic_function_p): New prototype.

2010-09-10  Mikael Morin  <mikael@gcc.gnu.org>

	* trans-expr.c (expr_is_variable): New function taking non-copying
	intrinsic functions into account.
	(gfc_trans_assignment_1): Use expr_is_variable.

2010-09-10  Mikael Morin  <mikael@gcc.gnu.org>

	* trans-array.c (gfc_conv_loop_setup): Access the shape along the
	real array dimension instead of the scalarizer (loop) dimension.

2010-09-10  Mikael Morin  <mikael@gcc.gnu.org>

	* trans-array.c (gfc_conv_resolve_dependencies): Handle same-array
	transposed references.

2010-09-10  Tobias Burnus  <burnus@net-b.de>

	PR fortran/45186
	* trans.h (build1_stat_loc, build2_stat_loc, build3_stat_loc,
	build4_stat_loc): New inline functions.
	(build1_loc, build2_loc, build3_loc, build4_loc): New macros.
	(build1_v, build2_v, build3_v, build4_v): Use input_location
	as locus.
	* trans-array.c (gfc_trans_scalarized_loop_end,
	gfc_conv_array_parameter): Replace build[1-4] by build[1-4]_loc.
	* trans.c (gfc_build_addr_expr, gfc_build_array_ref,
	gfc_finish_wrapped_block): Ditto.
	* trans-decl.c (gfc_init_default_dt, init_intent_out_dt): Ditto.
	* trans-expr.c (gfc_conv_missing_dummy,
	gfc_trans_alloc_subarray_assign, gfc_trans_zero_assign): Ditto.
	* trans-openmp.c (gfc_omp_clause_default_ctor,
	gfc_trans_omp_critical, gfc_trans_omp_parallel,
	gfc_trans_omp_parallel_do, gfc_trans_omp_parallel_sections,
	gfc_trans_omp_parallel_workshare, gfc_trans_omp_sections
	gfc_trans_omp_single, gfc_trans_omp_task,
	gfc_trans_omp_workshare): Ditto.

2010-09-09  Steven G. Kargl  <kargl@gcc.gnu.org>

	* fortran/expr.c (check_inquiry): OPTIONAL attribute is not allowed
	for dummy argument that appears in a specification statement.

2010-09-09  Mikael Morin  <mikael@gcc.gnu.org>

	* trans-array.c (gfc_get_array_ref_dim): New function.
	(gfc_trans_create_temp_array): Reconstruct array
	bounds from loop bounds. Use array bounds instead of loop bounds.

2010-09-09  Mikael Morin  <mikael@gcc.gnu.org>

	* trans-array.c (gfc_set_loop_bounds_from_array_spec):
	Get the array dimension from the dim array.

2010-09-09  Mikael Morin  <mikael@gcc.gnu.org>

	* trans-array.c (gfc_trans_preloop_setup): Unconditionally use the
	dim array to get the stride in the innermost loop.

2010-09-09  Mikael Morin  <mikael@gcc.gnu.org>

	* trans-array.c (gfc_trans_create_temp_array): Don't set dim array.
	(gfc_conv_loop_setup, gfc_walk_function_expr): Set dim array.
	* trans-intrinsic.c (gfc_walk_intrinsic_libfunc): Ditto.

2010-09-09  Mikael Morin  <mikael@gcc.gnu.org>

	* trans-array.c (gfc_trans_create_temp_array): Assert loop dimension
	and info dimension are the same. Loop over loop dimension.
	* trans-stmt.c (gfc_conv_elemental_dependencies): Set loop dimension

2010-09-09  Mikael Morin  <mikael@gcc.gnu.org>

	* trans-array.c (gfc_conv_array_transpose): Change generated descriptor
	name

2010-09-09  Tobias Burnus  <burnus@net-b.de>

	PR fortran/43665
	* intrincic.texi (FGET, FGETC, FPUT, FPUTC, FSTAT, GETCWD, KILL,
	STAT): Show also syntax for the function version.
	* intrinsic.c (add_sym_1s_intent, add_sym_2s_intent,
	 add_sym_3s_intent): Remove function.
	(add_sym_1s, add_sym_2s, add_sym_3s): Take always the intent
	as argument.
	(add_sym_2_intent): New function.
	(add_functions): Set intent for functions which modify
	the argument: fstat, fgetc, fget, hostnm, lstat, stat. Change
	argument name of hostnm from "a" to "c"
	(add_subroutines): Change add_sym_*s_intent to
	add_sym_*s and add intent to the add_sym_*s calls.

2010-09-08  Francois-Xavier Coudert  <fxcoudert@gcc.gnu.org>

	PR fortran/38282
	* intrinsic.c (add_functions): Add B{G,L}{E,T}, DSHIFT{L,R},
	MASK{L,R}, MERGE_BITS and SHIFT{A,L,R}.
	* gfortran.h: Define ISYM values for above intrinsics.
	* intrinsic.h (gfc_check_bge_bgt_ble_blt, gfc_check_dshift,
	gfc_check_mask, gfc_check_merge_bits, gfc_check_shift,
	gfc_simplify_bge, gfc_simplify_bgt, gfc_simplify_ble,
	gfc_simplify_blt, gfc_simplify_dshiftl, gfc_simplify_dshiftr,
	gfc_simplify_lshift, gfc_simplify_maskl, gfc_simplify_maskr,
	gfc_simplify_merge_bits, gfc_simplify_rshift,
	gfc_simplify_shifta, gfc_simplify_shiftl, gfc_simplify_shiftr,
	gfc_resolve_dshift, gfc_resolve_mask, gfc_resolve_merge_bits,
	gfc_resolve_shift): New prototypes.
	* iresolve.c (gfc_resolve_dshift, gfc_resolve_mask,
	gfc_resolve_merge_bits, gfc_resolve_shift): New functions.
	* check.c (gfc_check_bge_bgt_ble_blt, gfc_check_dshift,
	gfc_check_mask, gfc_check_merge_bits, gfc_check_shift): New
	functions.
	* trans-intrinsic.c (gfc_conv_intrinsic_dshift,
	gfc_conv_intrinsic_bitcomp, gfc_conv_intrinsic_shift,
	gfc_conv_intrinsic_merge_bits, gfc_conv_intrinsic_mask): New
	functions.
	(gfc_conv_intrinsic_function): Call above static functions.
	* intrinsic.texi: Document new intrinsics.
	* simplify.c (gfc_simplify_bge, gfc_simplify_bgt, gfc_simplify_ble,
	gfc_simplify_blt, gfc_simplify_dshiftl, gfc_simplify_dshiftr,
	gfc_simplify_lshift, gfc_simplify_maskl, gfc_simplify_maskr,
	gfc_simplify_merge_bits, gfc_simplify_rshift, 
	gfc_simplify_shifta, gfc_simplify_shiftl, gfc_simplify_shiftr):
	New functions.

2010-09-08  Jakub Jelinek  <jakub@redhat.com>

	* frontend-passes.c (optimize_code_node): Walk block chain by default.

	PR fortran/45597
	* trans-openmp.c (gfc_trans_omp_do): Store exit/cycle labels on code
	instead of code->block.

	PR fortran/45595
	* openmp.c (resolve_omp_do): Report not enough do loops for
	collapse even if block->next is NULL.

2010-09-07  Thomas Koenig  <tkoenig@gcc.gnu.org>

	PR fortran/45576
	* dependency.c (gfc_deb_compare_expr):  Take missing optional
	arguments into account.

2010-09-08  Francois-Xavier Coudert  <fxcoudert@gcc.gnu.org>

	* trans.h (gfor_fndecl_clz128, gfor_fndecl_ctz128): Remove.
	* trans-decl.c (gfor_fndecl_clz128, gfor_fndecl_ctz128): Remove.
	(gfc_build_intrinsic_function_decls): Don't build the
	gfor_fndecl_clz128 and gfor_fndecl_ctz128.
	* trans-intrinsic.c (gfc_conv_intrinsic_leadz,
	gfc_conv_intrinsic_trailz): Generate inline arithmetic instead
	of calling clz128/ctz128 library functions.

2010-09-07  Jan Hubicka  <jh@suse.cz>

	* trans-expr.c (gfc_conv_initializer): Set STATIC flags for
	initializers.

2010-09-07  Tobias Burnus <burnus@net-b.de>
	
	PR fortran/45583
	* intrinsic.texi (COS): Remove superfluous "n".

2010-09-07  Tobias Burnus <burnus@net-b.de>

	PR fortran/45186
	* trans-array.c (gfc_conv_descriptor_data_get,
	gfc_conv_descriptor_data_set, gfc_conv_descriptor_data_addr,
	gfc_conv_descriptor_offset, gfc_conv_descriptor_dtype,
	gfc_conv_descriptor_dimension, gfc_conv_descriptor_stride,
	gfc_conv_descriptor_lbound, gfc_conv_descriptor_ubound,
	gfc_conv_shift_descriptor_lbound,
	gfc_set_loop_bounds_from_array_spec,
	gfc_trans_allocate_array_storage, gfc_trans_create_temp_array,
	gfc_conv_array_transpose, gfc_get_iteration_count,
	gfc_grow_array, gfc_trans_array_ctor_element,
	gfc_trans_array_constructor_subarray,
	gfc_trans_array_constructor_value,
	constant_array_constructor_loop_size, gfc_trans_array_constructor,
	gfc_set_vector_loop_bounds, gfc_trans_array_bound_check,
	gfc_conv_array_index_offset, gfc_conv_scalarized_array_ref,
	gfc_conv_array_ref, gfc_trans_preloop_setup,
	gfc_trans_scalarized_loop_end, gfc_conv_ss_startstride,
	gfc_conv_loop_setup, gfc_conv_array_extent_dim,
	gfc_conv_descriptor_size, gfc_array_init_size,
	gfc_array_allocate, gfc_array_deallocate,
	gfc_trans_array_bounds, gfc_trans_auto_array_allocation,
	gfc_trans_dummy_array_bias, gfc_get_dataptr_offset,
	get_array_charlen, gfc_conv_expr_descriptor,
	array_parameter_size, gfc_conv_array_parameter,
	gfc_trans_dealloc_allocated, get_full_array_size,
	duplicate_allocatable,
	structure_alloc_comps): Change fold_build[0-9] to
	fold_build[0-9]_loc.
	(duplicate_allocatable, structure_alloc_comps,
	gfc_duplicate_allocatable): Add space after function name.

2010-09-07  Mikael Morin  <mikael@gcc.gnu.org>

	* trans-stmt.c (gfc_trans_character_select): Be conversion-safe while
	checking string length value.
	* trans-intrinsic.c (gfc_conv_intrinsic_char): Build integer using
	gfc_charlen_type_node type.

	PR fortran/45564
	* trans-intrinsic.c (gfc_conv_intrinsic_transfer): Convert string
	length to gfc_charlen_type_node.

2010-09-06  Thomas Koenig  <tkoenig@gcc.gnu.org>

	PR fortran/36931
	* frontend-passes.c (optimize_binop_array_assignment):  New
	function.
	(optimize_assignment):  Call it.

2010-09-06  Thomas Koenig  <tkoenig@gcc.gnu.org>

	PR fortran/34145
	* trans-expr.c (gfc_conv_substring):  If start and end
	of the string reference are equal, set the length to one.

2010-09-06  Tobias Burnus  <burnus@net-b.de>

	PR fortran/45560
	* dump-parse-tree.c (gfc_debug_expr): Use stderr instead of stdout.

2010-09-06  Tobias Burnus  <burnus@net-b.de>

	PR fortran/45560
	* dump-parse-tree.c (gfc_debug_expr): New function.

2010-09-06  Tobias Burnus  <burnus@net-b.de>

	PR fortran/38282
	* intrinsic.c (add_functions): Support IALL, IANY, IPARITY.
	(check_specific): Special case for those intrinsics.
	* gfortran.h (gfc_isym_id): Add new intrinsics
	* intrinsic.h (gfc_check_transf_bit_intrins,
	gfc_simplify_iall, gfc_simplify_iany, gfc_simplify_iparity,
	gfc_resolve_iall, gfc_resolve_iany, gfc_resolve_iparity):
	New prototypes.
	* iresolve.c (gfc_resolve_iall, gfc_resolve_iany,
	gfc_resolve_iparity, resolve_transformational): New functions.
	(gfc_resolve_product, gfc_resolve_sum,
	gfc_resolve_parity): Use resolve_transformational.
	* check.c (gfc_check_transf_bit_intrins): New function.
	* simplify.c (gfc_simplify_iall, gfc_simplify_iany,
	gfc_simplify_iparity, do_bit_any, do_bit_ior,
	do_bit_xor, simplify_transformation): New functions.
	(gfc_simplify_all, gfc_simplify_any, gfc_simplify_parity,
	gfc_simplify_sum, gfc_simplify_product): Use simplify_transformation.
	* trans-intrinsic.c (gfc_conv_intrinsic_arith,
	gfc_conv_intrinsic_function, gfc_is_intrinsic_libcall):
	Handle IALL, IANY and IPARITY intrinsics.	
	* intrinsic.texi (IMAGE_INDEX): Move up to fix alphabetic
	order.
	(IALL, IANY, IPARITY): Document new intrinsics.

2010-09-05  Tobias Burnus <burnus@net-b.de>

	PR fortran/45186
	* f95-lang.c (gfc_truthvalue_conversion): Use
	fold_build[0-9]_loc instead of fold_build[0-9].
	* convert.c (convert): Ditto.
	* trans-intrinsic.c (gfc_conv_intrinsic_conversion,
	build_fixbound_expr, build_fix_expr, gfc_conv_intrinsic_aint,
	gfc_conv_intrinsic_int, gfc_conv_intrinsic_imagpart,
	gfc_conv_intrinsic_conjg, gfc_trans_same_strlen_check,
	gfc_conv_intrinsic_bound, gfc_conv_intrinsic_abs,
	gfc_conv_intrinsic_cmplx, gfc_conv_intrinsic_mod,
	gfc_conv_intrinsic_dim, gfc_conv_intrinsic_sign,
	gfc_conv_intrinsic_dprod, gfc_conv_intrinsic_char,
	gfc_conv_intrinsic_ctime, gfc_conv_intrinsic_fdate,
	gfc_conv_intrinsic_ttynam, gfc_conv_intrinsic_minmax,
	gfc_conv_intrinsic_minmax_char, gfc_conv_intrinsic_anyall,
	gfc_conv_intrinsic_count, gfc_conv_intrinsic_arith,
	gfc_conv_intrinsic_dot_product, gfc_conv_intrinsic_minmaxloc,
	gfc_conv_intrinsic_minmaxval, gfc_conv_intrinsic_btest,
	gfc_conv_intrinsic_bitop, gfc_conv_intrinsic_not,
	gfc_conv_intrinsic_singlebitop, gfc_conv_intrinsic_ibits,
	gfc_conv_intrinsic_rlshift, gfc_conv_intrinsic_ishft,
	gfc_conv_intrinsic_ishftc, gfc_conv_intrinsic_leadz,
	gfc_conv_intrinsic_trailz, gfc_conv_intrinsic_popcnt_poppar,
	gfc_conv_intrinsic_ichar, gfc_conv_has_intvalue,
	gfc_conv_intrinsic_merge, gfc_conv_intrinsic_spacing,
	gfc_conv_intrinsic_rrspacing, gfc_conv_intrinsic_size,
	size_of_string_in_bytes, gfc_conv_intrinsic_sizeof,
	gfc_conv_intrinsic_storage_size, gfc_conv_intrinsic_strcmp,
	gfc_conv_intrinsic_transfer, gfc_conv_allocated,
	gfc_conv_associated, gfc_conv_same_type_as,
	gfc_conv_intrinsic_trim, gfc_conv_intrinsic_repeat): Ditto.

2010-09-04  Tobias Burnus  <burnus@net-b.de>

	PR fortran/45530
	* resolve.c (resolve_fl_namelist): Change constraint checking
	order to prevent endless loop.

2010-09-04  Janus Weil  <janus@gcc.gnu.org>

	PR fortran/45507
	* resolve.c (resolve_allocate_expr): Generate default initializers
	already at this point, resolve them and put them into expr3, ...
	* trans-stmt.c (gfc_trans_allocate): ... instead of waiting until
	translation stage.

2010-09-03  Tobias Burnus  <burnus@net-b.de>

	PR fortran/45186
	* trans-intrinsic.c (gfc_conv_intrinsic_sign,
	gfc_conv_intrinsic_leadz): Use build_call_expr_loc instead
	of build_call_expr.
	* trans-expr.c (gfc_conv_expr_present, gfc_conv_missing_dummy,
	gfc_conv_string_length, gfc_conv_substring,
	gfc_conv_component_ref, gfc_conv_unary_op, gfc_conv_powi,
	gfc_conv_cst_int_power, gfc_conv_string_tmp, gfc_conv_concat_op,
	gfc_conv_expr_op, gfc_build_compare_string,
	gfc_set_interface_mapping_bounds, gfc_conv_subref_array_arg,
	gfc_conv_derived_to_class, conv_isocbinding_procedure,
	gfc_conv_procedure_call, fill_with_spaces,
	gfc_trans_string_copy, gfc_trans_alloc_subarray_assign,
	gfc_trans_structure_assign, gfc_trans_pointer_assignment,
	gfc_trans_scalar_assign, gfc_trans_zero_assign,
	gfc_trans_array_copy, gfc_trans_array_constructor_copy): Change
	fold_build[0-9] to fold_build[0-9]_loc.
	* trans-io.c (set_parameter_const, set_parameter_value,
	set_parameter_ref, gfc_convert_array_to_string, set_string,
	set_internal_unit, io_result, set_error_locus,
	nml_get_addr_expr, build_dt): Ditto.
	* trans-openmp.c (gfc_omp_clause_default_ctor,
	gfc_omp_clause_copy_ctor, gfc_omp_clause_assign_op,
	gfc_trans_omp_array_reduction, gfc_trans_omp_atomic,
	gfc_trans_omp_do): Ditto.
	* trans.c (gfc_add_modify, gfc_build_addr_expr,
	gfc_build_array_ref, gfc_trans_runtime_error_vararg,
	gfc_trans_runtime_check, gfc_call_malloc,
	gfc_allocate_with_status, gfc_allocate_array_with_status,
	gfc_call_free, gfc_deallocate_with_status,
	gfc_call_realloc): Ditto.

2010-09-03  Thomas Koenig  <tkoenig@gcc.gnu.org>

	PR fortran/45159
	* dependency.c (gfc_deb_compare_expr):  Compare equal for equal
	arglists for pure user functions, or for those intrinsic
	functions which are also pure.
	* intrinsics.c (add_conv):  Mark conversion functions as pure.
	(add_char_conversions):  Likewise.

2010-09-03  Daniel Kraft  <d@domob.eu>

	PR fortran/34162
	* resolve.c (resolve_actual_arglist): Allow internal procedure
	as actual argument with Fortran 2008.

2010-09-03  Daniel Kraft  <d@domob.eu>

	PR fortran/44602
	* gfortran.h (struct gfc_code): Renamed `whichloop' to
	`which_construct' as this is no longer restricted to loops.
	* parse.h (struct gfc_state_data): New field `construct'.
	* match.c (match_exit_cycle): Handle EXIT from non-loops.
	* parse.c (push_state): Set `construct' field.
	* resolve.c (resolve_select_type): Extend comment.
	* trans-stmt.c (gfc_trans_if): Add exit label.
	(gfc_trans_block_construct), (gfc_trans_select): Ditto.
	(gfc_trans_simple_do): Store exit/cycle labels on the gfc_code itself.
	(gfc_trans_do), (gfc_trans_do_while): Ditto.
	(gfc_trans_exit): Use new name `which_construct' instead of `whichloop'.
	(gfc_trans_cycle): Ditto.
	(gfc_trans_if_1): Use fold_build3_loc instead of fold_build3.

2010-09-03  Francois-Xavier Coudert  <fxcoudert@gcc.gnu.org>

	* trans-intrinsic.c (gfc_conv_intrinsic_aint): Fix whitespace.
	(gfc_conv_intrinsic_ishft): Only evaluate arguments once.
	(gfc_conv_intrinsic_ishftc): Only evaluate arguments once.
	* intrinsic.texi (RSHIFT): Fix documentation.

2010-09-02  Tobias Burnus  <burnus@net-b.de>

	PR fortran/45186
	* trans-common.c (create_common): Change build[0-9] to
	build[0-9]_loc.
	* trans-const.c (gfc_conv_constant_to_tree,
	gfc_conv_constant_to_tree): Ditto.
	* trans-decl.c (gfc_build_qualified_array, build_entry_thunks,
	gfc_get_fake_result_decl, gfc_trans_auto_character_variable,
	add_argument_checking, create_main_function,
	gfc_generate_return): Ditto.
	* trans-types.c (gfc_get_dtype, gfc_get_array_type_bounds): Ditto.
	* trans-stmt.c (allocate_temp_for_forall_nest_1,
	compute_inner_temp_size, compute_overall_iter_number,
	generate_loop_for_rhs_to_temp, generate_loop_for_temp_to_lhs,
	gfc_conv_elemental_dependencies, gfc_do_allocate,
	gfc_evaluate_where_mask, gfc_trans_allocate,
	gfc_trans_arithmetic_if, gfc_trans_call,
	gfc_trans_character_select, gfc_trans_deallocate,
	gfc_trans_do, gfc_trans_do_while, gfc_trans_forall_1,
	gfc_trans_forall_loop, gfc_trans_goto, gfc_trans_if_1,
	gfc_trans_integer_select, gfc_trans_logical_select,
	gfc_trans_pointer_assign_need_temp, gfc_trans_return,
	gfc_trans_simple_do, gfc_trans_sync, gfc_trans_where_2,
	gfc_trans_where_assign) Ditto.

2010-09-02  Janus Weil  <janus@gcc.gnu.org>

	PR fortran/44541
	* resolve.c (resolve_symbol): Correct check for attributes of CLASS
	variable.

2010-09-02  Tobias Burnus  <burnus@net-b.de>

	PR fortran/45489
	* resolve.c (apply_default_init): Mark symbol as referenced,
	if it is initialized.
	(resolve_symbol): Change intialized check for BT_DERIVED such
	that also function results get initialized; remove now obsolete
	gfc_set_sym_referenced for BT_CLASS.

2010-09-01  Janus Weil  <janus@gcc.gnu.org>

	PR fortran/44541
	* class.c (gfc_find_derived_vtab): Add component '$def_init'.
	* resolve.c (resolve_allocate_expr): Defer handling of default
	initialization to 'gfc_trans_allocate'.
	(apply_default_init,resolve_symbol): Handle polymorphic dummies.
	(resolve_fl_derived): Suppress error messages for vtypes.
	* trans-stmt.c (gfc_trans_allocate): Handle initialization via
	polymorphic MOLD expression.
	* trans-expr.c (gfc_trans_class_init_assign): Now only used for
	dummy initialization.

2010-09-01  Tobias Burnus  <burnus@net-b.de>

	* gfortran.texi (preprocessing): Update URL to COCO.

2010-09-01  Francois-Xavier Coudert  <fxcoudert@gcc.gnu.org>

	* trans-intrinsic.c (gfc_build_intrinsic_lib_fndecls): Resize
	array quad_decls. Remove unnecessary assignment.

2010-09-01  Francois-Xavier Coudert  <fxcoudert@gcc.gnu.org>

	* trans-expr.c (gfc_conv_power_op): Handle floating-point types
	other than long double.
	* mathbuiltins.def: Add builtins from the POW and CPOW family.
	* trans.h (gfc_builtin_decl_for_float_kind): New prototype.
	* trans-intrinsic.c (gfc_builtin_decl_for_float_kind): Add gfc_
	prefix to function name.
	(gfc_build_intrinsic_lib_fndecls): Add cpow prototype.
	(gfc_conv_intrinsic_aint): Use gfc_builtin_decl_for_float_kind
	function name.
	(gfc_conv_intrinsic_exponent): Likewise.
	(gfc_conv_intrinsic_abs): Likewise.
	(gfc_conv_intrinsic_mod): Likewise.
	(gfc_conv_intrinsic_sign): Likewise.
	(gfc_conv_intrinsic_arith): Likewise.
	(gfc_conv_intrinsic_fraction): Likewise.
	(gfc_conv_intrinsic_nearest): Likewise.
	(gfc_conv_intrinsic_spacing): Likewise.
	(gfc_conv_intrinsic_rrspacing): Likewise.
	(gfc_conv_intrinsic_scale): Likewise.
	(gfc_conv_intrinsic_set_exponent): Likewise.

2010-09-01  Francois-Xavier Coudert  <fxcoudert@gcc.gnu.org>

	* intrinsic.c: Add EXECUTE_COMMAND_LINE intrinsic.
	* intrinsic.h (gfc_resolve_execute_command_line): New function.
	* iresolve.c (gfc_resolve_execute_command_line): New function.
	* gfortran.h (GFC_ISYM_EXECUTE_COMMAND_LINE): New value.
	* intrinsic.texi: Document EXECUTE_COMMAND_LINE.

2010-08-31  Francois-Xavier Coudert  <fxcoudert@gcc.gnu.org>

	PR fortran/38282
	* f95-lang.c (gfc_init_builtin_functions): Define popcount{,l,ll}
	and parity{,l,ll} builtins.
	* trans-intrinsic.c (gfc_conv_intrinsic_popcnt_poppar): New function.
	(gfc_conv_intrinsic_function): Call above new functions.
	* simplify.c (gfc_simplify_popcnt, gfc_simplify_poppar): New
	functions.
	* intrinsic.texi: Document POPCNT and POPPAR.

2010-08-30  Janus Weil  <janus@gcc.gnu.org>

	PR fortran/45456
	* resolve.c (resolve_structure_cons): Handle pointer-valued PPCs.

2010-08-30  Francois-Xavier Coudert  <fxcoudert@gcc.gnu.org>

	* Make-lang.in: Add frontend-passes.o dependencies.

2010-08-29  Janus Weil  <janus@gcc.gnu.org>

	PR fortran/42769
	* resolve.c (resolve_structure_cons): For derived types, make sure the
	type has been resolved.
	(resolve_typebound_procedures): Make sure the vtab has been generated.

2010-08-29  Janus Weil  <janus@gcc.gnu.org>

	PR fortran/45439
	* match.c (gfc_match_select_type): Give the associate-name the
	FL_VARIABLE attribute.

2010-08-28  Steven G. Kargl  <kargl@gcc.gnu.org>

	* simplify.c (gfc_simplify_bessel_n2): Fix indention
	and argument type.

2010-08-28  Francois-Xavier Coudert  <fxcoudert@gcc.gnu.org>

	PR fortran/45436
	* trans-types.c (gfc_init_kinds): Disable TFmode.

2010-08-27  Janus Weil  <janus@gcc.gnu.org>

	PR fortran/45432
	* match.c (gfc_match_allocate): Avoid double free on error.

2010-08-27  Francois-Xavier Coudert  <fxcoudert@gcc.gnu.org>

	PR fortran/32049
	* gfortran.h (gfc_real_info): Add c_float128 field.
	* mathbuiltins.def: Indicate which builtins are const.
	* trans-types.h (float128_type_node, complex_float128_type_node,
	gfc_real16_is_float128): New variables.
	* trans-types.c (float128_type_node, complex_float128_type_node,
	gfc_real16_is_float128): New variables.
	(gfc_init_kinds): Allow TFmode.
	(gfc_build_real_type): Mark __float128 types as such.
	(gfc_init_types): Initialize float128_type_node and
	complex_float128_type_node
	* f95-lang.c (gfc_init_builtin_functions): Adjust for new
	argument of OTHER_BUILTIN macro.
	* trans-intrinsic.c (gfc_intrinsic_map_t): Likewise.
	(builtin_decl_for_precision): Special case for __float128.
	(builtin_decl_for_float_kind): Likewise.
	(define_quad_builtin): New function.
	(gfc_build_intrinsic_lib_fndecls): Create all __float128
	library decls if necessary. Store them in the real16_decl and
	complex16_decl builtin map fields.
	(gfc_get_intrinsic_lib_fndecl): Handle q-suffixed __float128
	library function names.

2010-08-27  Tobias Burnus  <burnus@net-b.de>

	PR fortran/33197
	* gcc/fortran/intrinsic.c (add_functions): Add norm2 and parity.
	* gcc/fortran/intrinsic.h (gfc_check_norm2, gfc_check_parity):
	gfc_simplify_norm2, gfc_simplify_parity, gfc_resolve_norm2,
	gfc_resolve_parity): New prototypes.
	* gcc/fortran/gfortran.h (gfc_isym_id): New enum items
	GFC_ISYM_NORM2 and GFC_ISYM_PARITY.
	* gcc/fortran/iresolve.c (gfc_resolve_norm2,
	gfc_resolve_parity): New functions.
	* gcc/fortran/check.c (gfc_check_norm2, gfc_check_parity):
	New functions.
	* gcc/fortran/trans-intrinsic.c (gfc_conv_intrinsic_arith,
	gfc_conv_intrinsic_function): Handle NORM2 and PARITY.
	* gcc/fortran/intrinsic.texi (NORM2, PARITY): Add.
	* gcc/fortran/simplify.c (simplify_transformation_to_array):
	Add post-processing opterator.
	(gfc_simplify_all, gfc_simplify_any, gfc_simplify_count,
	gfc_simplify_product, gfc_simplify_sum): Update call.
	(add_squared, do_sqrt, gfc_simplify_norm2, do_xor,
	gfc_simplify_parity): New functions.

2010-08-27  Janus Weil  <janus@gcc.gnu.org>

	PR fortran/45420
	* match.c (select_type_set_tmp): Add the possibility to reset the
	temporary to NULL.
	(gfc_match_class_is): Reset the temporary in CLASS DEFAULT clauses.

2010-08-27  Thomas Koenig  <tkoenig@gcc.gnu.org>

	PR fortran/45159
	* dependency.c (check_section_vs_section):  Single test for
	identical strides which takes into account that only one
	of the strides may be NULL.

2010-08-27  Jerry DeLisle  <jvdelisle@gcc.gnu.org>

	PR fortran/43217
	* primary.c (match_hollerith_constant): Calculate padding needed to
	fill default integer and allocate string for that size.  Set pad bytes
	to ' '.
	* gfortran.h: Add hollerith pad value to type spec union.
	* data.c (create_character_initializer): Fix spelling of function name.
	Use hollerith pad value to calculate length.
	* arith.c (hollerith2representation); Use hollerith pad value to
	calculate length.

2010-08-26  Daniel Kraft  <d@domob.eu>

	PR fortran/38936
	PR fortran/44047
	PR fortran/45384
	* gfortran.h (struct gfc_association_list): New flag `dangling'.
	(gfc_build_block_ns): Declared here...
	* parse.h (gfc_build_block_ns): ...instead of here.
	* trans.h (gfc_process_block_locals): Expect additionally the
	gfc_association_list of BLOCK (if present).
	* match.c (select_type_set_tmp): Create sym->assoc for temporary.
	* resolve.c (resolve_variable): Only check for invalid *array*
	references on associate-names.
	(resolve_assoc_var): New method with code previously in resolve_symbol.
	(resolve_select_type): Use association to give the selector and
	temporaries their values instead of ordinary assignment.
	(resolve_fl_var_and_proc): Allow CLASS associate-names.
	(resolve_symbol): Use new `resolve_assoc_var' instead of inlining here.
	* trans-stmt.c (gfc_trans_block_construct): Pass association-list
	to `gfc_process_block_locals' to match new interface.
	* trans-decl.c (gfc_get_symbol_decl): Don't defer associate-names
	here automatically.
	(gfc_process_block_locals): Defer them rather here when linked to
	from the BLOCK's association list.

2010-08-25  Jakub Jelinek  <jakub@redhat.com>

	* trans-decl.c (gfc_build_intrinsic_function_decls): Set
	TREE_NOTHROW on fndecls that can't throw.  Set
	TREE_READONLY on gfor_fndecl_math_ishftc{4,8,16}.
	(gfc_build_builtin_function_decls): Set TREE_NOTHROW on
	gfor_fndecl_associated.

2010-08-23  Mikael Morin  <mikael@gcc.gnu.org>

	PR fortran/45380
	* frontend-passes.c (optimize_equality): Don't optimize array equality

2010-08-23  Janus Weil  <janus@gcc.gnu.org>

	PR fortran/45366
	* resolve.c (resolve_procedure_interface): New function split off from
	'resolve_symbol'.
	(resolve_formal_arglist): Call it here ...
	(resolve_symbol): ... and here.

2010-08-22  Joseph Myers  <joseph@codesourcery.com>

	* Make-lang.in (gfortranspec.o): Update dependencies.
	* gfortranspec.c: Include coretypes.h before gcc.h.  Include
	opts.h.
	(MATH_LIBRARY, FORTRAN_LIBRARY): Remove initial "-l".
	(ADD_ARG_LIBGFORTRAN, Option, lookup_option): Remove.
	(g77_xargc): Make unsigned.
	(g77_xargv): Change to g77_x_decoded_options.
	(g77_newargc): Make unsigned.
	(g77_newargv): Change to g77_new_decoded_options.
	(strings_same, options_same): New.
	(append_arg): Use cl_decoded_option structures.
	(append_option): New.
	(add_arg_libgfortran): New.
	(lang_specific_driver): Use cl_decoded_option structures.

2010-08-21  Janus Weil  <janus@gcc.gnu.org>

	PR fortran/45271
	PR fortran/45290
	* class.c (add_proc_comp): Add static initializer for PPCs.
	(add_procs_to_declared_vtab): Modified comment.
	* module.c (mio_component): Add argument 'vtype'. Don't read/write the
	initializer if the component is part of a vtype.
	(mio_component_list): Add argument 'vtype', pass it on to
	'mio_component'.
	(mio_symbol): Modified call to 'mio_component_list'.
	* trans.h (gfc_conv_initializer): Modified prototype.
	(gfc_trans_assign_vtab_procs): Removed.
	* trans-common.c (create_common): Modified call to
	'gfc_conv_initializer'.
	* trans-decl.c (gfc_get_symbol_decl,get_proc_pointer_decl,
	gfc_emit_parameter_debug_info): Modified call to
	'gfc_conv_initializer'.
	(build_function_decl): Remove assertion.
	* trans-expr.c (gfc_conv_derived_to_class,gfc_trans_class_assign):
	Removed call to 'gfc_trans_assign_vtab_procs'.
	(gfc_conv_initializer): Add argument 'procptr'.
	(gfc_conv_structure): Modified call to 'gfc_conv_initializer'.
	(gfc_trans_assign_vtab_procs): Removed.
	* trans-stmt.c (gfc_trans_allocate): Removed call to
	'gfc_trans_assign_vtab_procs'.

2010-08-21  Tobias Burnus  <burnus@net-b.de>

	PR fortran/36158
	PR fortran/33197
	* intrinsic.c (add_sym): Init value attribute.
	(set_attr_value): New function.
	(add_functions) Use it and add JN/YN resolvers.
	* symbol.c (gfc_copy_formal_args_intr): Copy value attr.
	* intrinsic.h (gfc_resolve_bessel_n2): New prototype.
	* gfortran.h (gfc_intrinsic_arg): Add value attribute.
	* iresolve.c (gfc_resolve_bessel_n2): New function.
	* trans-intrinsic.c (gfc_get_symbol_for_expr): Create
	formal arg list.
	(gfc_conv_intrinsic_function,gfc_is_intrinsic_libcall):
	Add GFC_ISYM_JN2/GFC_ISYM_YN2 as case value.
	* simplify.c (): For YN set to -INF if previous values
	was -INF.
	* trans-expr.c (gfc_conv_procedure_call): Don't crash
	if sym->as is NULL.
	* iresolve.c (gfc_resolve_extends_type_of): Set the
	type of the dummy argument to the one of the actual.

2010-08-20  Joseph Myers  <joseph@codesourcery.com>

	* lang.opt (MD, MMD): Use NoDriverArg instead of NoArgDriver.

2010-08-20  Joseph Myers  <joseph@codesourcery.com>

	* gfortranspec.c (lang_specific_driver): Refer to -lgfortran in
	comment, not -lg2c.

2010-08-20  Nathan Froyd  <froydnj@codesourcery.com>

	* trans-openmp.c: Use FOR_EACH_VEC_ELT.

2010-08-19  Daniel Kraft  <d@domob.eu>

	PR fortran/29785
	PR fortran/45016
	* trans.h (struct gfc_se): New flag `byref_noassign'.
	* trans-array.h (gfc_conv_shift_descriptor_lbound): New method.
	(gfc_conv_array_extent_dim), (gfc_conv_descriptor_size): New methods.
	* expr.c (gfc_check_pointer_assign): Allow bounds and rank remapping
	and check for compile-time errors with those.
	* trans-decl.c (trans_associate_var): Use new routine
	`gfc_conv_shift_descriptor_lbound' instead of doing it manually.
	* trans-array.c (gfc_conv_shift_descriptor_lbound): New method.
	(gfc_conv_array_extent_dim), (gfc_conv_descriptor_size): New methods.
	(gfc_array_init_size): Use new `gfc_conv_array_extent_dim'.
	(gfc_conv_expr_descriptor): Handle new flag `byref_noassign'.
	* trans-expr.c (gfc_trans_pointer_assignment): Handle bounds and
	rank remapping for assignment.

2010-08-19  Tobias Burnus  <burnus@net-b.de>

	* intrinsic.texi (Bessel_jn, Bessel_yn): Fix typo.
	* * simplify.c (gfc_simplify_bessel_yn): Change recursive
	into recurrence.

2010-08-19  Tobias Burnus  <burnus@net-b.de>

	PR fortran/36158
	PR fortran/33197
	* check.c (gfc_check_bessel_n2): New function.
	* gfortran.h (gfc_isym_id): Add GFC_ISYM_JN2 and GFC_ISYM_YN2.
	* intrinsic.c (add_functions): Add transformational version
	of the Bessel_jn/yn intrinsics.
	* intrinsic.h (gfc_check_bessel_n2,gfc_simplify_bessel_jn2,
	gfc_simplify_bessel_yn2): New prototypes.
	* intrinsic.texi (Bessel_jn, Bessel_yn): Document
	transformational variant.
	* simplify.c (gfc_simplify_bessel_jn, gfc_simplify_bessel_yn):
	Check for negative order.
	(gfc_simplify_bessel_n2,gfc_simplify_bessel_jn2,
	gfc_simplify_bessel_yn2): New functions.

2010-08-19  Jerry DeLisle  <jvdelisle@gcc.gnu.org>

	PR fortran/41859
	* resolve.c (resolve_transfer): Traverse operands and set expression
	to be checked to a non EXPR_OP type.

2010-08-19  Janus Weil  <janus@gcc.gnu.org>

	PR fortran/45290
	* gfortran.h (gfc_add_save): Modified prototype.
	* decl.c (add_init_expr_to_sym): Defer checking of proc pointer init.
	(match_pointer_init): New function to match F08 pointer initialization.
	(variable_decl,match_procedure_decl,match_ppc_decl): Use
	'match_pointer_init'.
	(match_attr_spec): Module variables are implicitly SAVE.
	(gfc_match_save): Modified call to 'gfc_add_save'.
	* expr.c (gfc_check_assign_symbol): Extra checks for pointer
	initialization.
	* primary.c (gfc_variable_attr): Handle SAVE attribute.
	* resolve.c (resolve_structure_cons): Add new argument and do pointer
	initialization checks.
	(gfc_resolve_expr): Modified call to 'resolve_structure_cons'.
	(resolve_values): Call 'resolve_structure_cons' directly with init arg.
	(resolve_fl_variable): Handle SAVE_IMPLICIT.
	* symbol.c (gfc_add_save,gfc_copy_attr,save_symbol): Handle
	SAVE_IMPLICIT.
	* trans-decl.c (gfc_create_module_variable): Module variables with
	TARGET can already exist.
	* trans-expr.c (gfc_conv_variable): Check for 'current_function_decl'.
	(gfc_conv_initializer): Implement non-NULL pointer
	initialization.

2010-08-18  Tobias Burnus  <burnus@net-b.de>

	PR fortran/45295
	* intrinsic.texi (selected_char_kind): Document ISO_10646
	support.

2010-08-17  Jakub Jelinek  <jakub@redhat.com>

	PR fortran/45304
	* trans-decl.c (build_library_function_decl_1): Chain on
	void_list_node instead of creating a new TREE_LIST.
	* trans-intrinsic.c (gfc_get_intrinsic_lib_fndecl): Likewise.
	* trans-types.c (gfc_get_function_type): Likewise.  Set
	typelist to void_list_node for the main program.

2010-08-17  Daniel Kraft  <d@domob.eu>

	PR fortran/38936
	* gfortran.h (struct gfc_association_list): New member `where'.
	(gfc_is_associate_pointer) New method.
	* match.c (gfc_match_associate): Remember locus for each associate
	name matched and do not try to set variable flag.
	* parse.c (parse_associate): Use remembered locus for symbols.
	* primary.c (match_variable): Instead of variable-flag check for
	associate names set it for all such names used.
	* symbol.c (gfc_is_associate_pointer): New method.
	* resolve.c (resolve_block_construct): Don't generate assignments
	to give associate-names their values.
	(resolve_fl_var_and_proc): Allow associate-names to be deferred-shape.
	(resolve_symbol): Set some more attributes for associate variables,
	set variable flag here and check it and don't try to build an
	explicitely shaped array-spec for array associate variables.
	* trans-expr.c (gfc_conv_variable): Dereference in case of association
	to scalar variable.
	* trans-types.c (gfc_is_nodesc_array): Handle array association symbols.
	(gfc_sym_type): Return pointer type for association to scalar vars.
	* trans-decl.c (gfc_get_symbol_decl): Defer association symbols.
	(trans_associate_var): New method.
	(gfc_trans_deferred_vars): Handle association symbols.

2010-08-16  Joseph Myers  <joseph@codesourcery.com>

	* lang.opt (MDX): Change back to MD.  Mark NoDriverArg instead of
	RejectDriver.
	(MMDX): Change back to MMD.  Mark NoDriverArg instead of
	RejectDriver.
	* cpp.c (gfc_cpp_handle_option): Use OPT_MD and OPT_MMD instead of
	OPT_MDX and OPT_MMDX.

2010-08-16  Joseph Myers  <joseph@codesourcery.com>

	* lang.opt (MDX, MMDX): Mark RejectDriver.

2010-08-15  Janus Weil  <janus@gcc.gnu.org>

	* trans-expr.c (gfc_trans_assign_vtab_procs): Clean up (we don't have
	vtabs for generics any more).

2010-08-15  Daniel Kraft  <d@domob.eu>

	PR fortran/38936
	* gfortran.h (gfc_find_proc_namespace): New method.
	* expr.c (gfc_build_intrinsic_call): No need to build symtree messing
	around with namespace.
	* symbol.c (gfc_find_proc_namespace): New method.
	* trans-decl.c (gfc_build_qualified_array): Use it for correct
	value of nest.
	* primary.c (gfc_match_varspec): Handle associate-names as arrays.
	* parse.c (parse_associate): Removed assignment-generation here...
	* resolve.c (resolve_block_construct): ...and added it here.
	(resolve_variable): Handle names that are arrays but were not parsed
	as such because of association.
	(resolve_code): Fix BLOCK resolution.
	(resolve_symbol): Generate array-spec for associate-names.

2010-08-15  Tobias Burnus  <burnus@net-b.de>

	PR fortran/45211
	* decl.c (verify_c_interop_param): Remove superfluous space (" ").
	(verify_c_interop): Handle unresolved DT with bind(C).

2010-08-15  Tobias Burnus  <burnus@net-b.de>

	* trans-expr.c (gfc_conv_expr_present): Regard nullified
	pointer arrays as absent.
	(gfc_conv_procedure_call): Handle EXPR_NULL for non-pointer
	dummys as absent argument.
	* interface.c (compare_actual_formal,compare_parameter):
	Ditto.

2010-08-15  Tobias Burnus  <burnus@net-b.de>

	* interface.c (compare_pointer, ): Allow passing TARGETs to pointers
	dummies with intent(in).

2010-08-15  Daniel Kraft  <d@domob.eu>

	PR fortran/45197
	* decl.c (gfc_match_prefix): Match IMPURE prefix and mark ELEMENTAL
	routines not IMPURE also as PURE.
	* intrinsic.c (enum klass): New class `CLASS_PURE' and renamed
	`NO_CLASS' in `CLASS_IMPURE'.
	(add_sym): Set symbol-attributes `pure' and `elemental' correctly.
	(add_sym_0s): Renamed `NO_CLASS' in `CLASS_IMPURE'.
	(add_functions): Ditto.
	(add_subroutines): Ditto and mark `MOVE_ALLOC' as CLASS_PURE.
	* resolve.c (gfc_pure): Do not treat ELEMENTAL as automatically PURE.
	(resolve_formal_arglist): Check that arguments to ELEMENTAL procedures
	are not ALLOCATABLE and have their INTENT specified.

2010-08-13  Daniel Kraft  <d@domob.eu>

	* gfortran.h (array_type): New type `AS_IMPLIED_SHAPE'.
	* array.c (gfc_match_array_spec): Match implied-shape specification and
	handle AS_IMPLIED_SHAPE correctly otherwise.
	* decl.c (add_init_expr_to_sym): Set upper bounds for implied-shape.
	(variable_decl): Some checks for implied-shape declaration.
	* resolve.c (resolve_symbol): Assert that array-spec is no longer
	AS_IMPLIED_SHAPE in any case.

2010-08-12  Joseph Myers  <joseph@codesourcery.com>

	* lang.opt (MD, MMD): Change to MDX and MMDX.
	* cpp.c (gfc_cpp_handle_option): Use OPT_MMD and OPT_MMDX.

2010-08-11  Janus Weil  <janus@gcc.gnu.org>

	PR fortran/44595
	* intrinsic.c (gfc_current_intrinsic_arg): Change type from 'char' to
	'gfc_intrinsic_arg'.
	(check_arglist,check_specific): Add reference to 'name' field.
	(init_arglist): Remove reference to 'name' field.
	* intrinsic.h (gfc_current_intrinsic_arg): Modify prototype.
	* check.c (variable_check): Reverse order of checks. Respect intent of
	formal arg.
	(int_or_proc_check): New function.
	(coarray_check): New function.
	(allocatable_check): New function.
	(gfc_check_allocated,gfc_check_move_alloc): Use 'allocatable_check'.
	(gfc_check_complex): Use 'int_or_real_check'.
	(gfc_check_lcobound,gfc_check_image_index,gfc_check_this_image,
	gfc_check_ucobound): Use 'coarray_check'.
	(gfc_check_pack): Use 'real_or_complex_check'.
	(gfc_check_alarm_sub,gfc_check_signal,gfc_check_signal_sub): Use
	'int_or_proc_check'.
	(scalar_check,type_check,numeric_check,int_or_real_check,
	real_or_complex_check,kind_check,double_check,logical_array_check,
	array_check,same_type_check,rank_check,nonoptional_check,
	kind_value_check,gfc_check_a_p,gfc_check_associated,gfc_check_cmplx,
	gfc_check_cshift,gfc_check_dcmplx,gfc_check_dot_product,gfc_check_dprod,
	gfc_check_eoshift,gfc_check_fn_rc2008,gfc_check_index,gfc_check_kind,
	gfc_check_matmul,gfc_check_minloc_maxloc,check_reduction,gfc_check_null,
	gfc_check_present,gfc_check_reshape,gfc_check_same_type_as,
	gfc_check_spread,gfc_check_unpack,gfc_check_random_seed,
	gfc_check_getarg,gfc_check_and,gfc_check_storage_size): Add reference
	to 'name' field.

2010-08-10  Daniel Kraft  <d@domob.eu>

	* gfortran.texi (Interoperability with C): Fix ordering in menu
	and add new subsection about pointers.
	(Interoperable Subroutines and Functions): Split off the pointer part.
	(working with Pointers): New subsection with extended discussion
	of pointers (especially procedure pointers).

2010-08-09  Thomas Koenig  <tkoenig@gcc.gnu.org>

	PR fortran/44235
	* array.c (gfc_ref_dimen_size):  Add end argument.
	If end is non-NULL, calculate it.
	(ref_size):  Adjust call to gfc_ref_dimen_size.
	(gfc_array_dimen_size):  Likewise.
	(gfc_array_res_shape):  Likewise.
	* gfortran.h:  Adjust prototype for gfc_ref_dimen_size.
	* resolve.c (resolve_array_ref):  For stride not equal to -1,
	fill in the lowest possible end.

2010-08-09  Janus Weil  <janus@gcc.gnu.org>

	* intrinsic.texi: Correct documentation of ASINH, ACOSH and ATANH.

2010-08-07  Nathan Froyd  <froydnj@codesourcery.com>

	* interface.c (compare_actual_formal): Use XALLOCAVEC instead of
	alloca.
	(check_some_aliasing): Likewise.
	* trans-intrinsic.c (gfc_conv_intrinsic_conversion): Likewise.
	(gfc_conv_intrinsic_int): Likewise.
	(gfc_conv_intrinsic_lib_function): Likewise.
	(gfc_conv_intrinsic_cmplx): Likewise.
	(gfc_conv_intrinsic_ctime): Likewise.
	(gfc_conv_intrinsic_fdate): Likewise.
	(gfc_conv_intrinsic_ttynam): Likewise.
	(gfc_conv_intrinsic_minmax): Likewise.
	(gfc_conv_intrinsic_minmax_char): Likewise.
	(gfc_conv_intrinsic_ishftc): Likewise.
	(gfc_conv_intrinsic_index_scan_verify): Likewise.
	(gfc_conv_intrinsic_merge): Likewise.
	(gfc_conv_intrinsic_trim): Likewise.
	* trans.c (gfc_trans_runtime_error_vararg): Likewise.

2010-08-06  Thomas Koenig  <tkoenig@gcc.gnu.org>

	PR fortran/45159
	* dependency.c (check_section_vs_section):  Handle cases where
	the start expression coincides with the lower or upper
	bound of the array.

2010-08-04  Janus Weil  <janus@gcc.gnu.org>

	PR fortran/42207
	PR fortran/44064
	PR fortran/44065
	* class.c (gfc_find_derived_vtab): Do not generate vtabs for class
	container types. Do not artificially increase refs. Commit symbols one
	by one.
	* interface.c (compare_parameter): Make sure vtabs are present before
	generating module variables.
	* resolve.c (resolve_allocate_expr): Ditto.

2010-08-04  Tobias Burnus  <burnus@net-b.de>

	PR fortran/45183
	PR fortran/44857
	* resolve.c (resolve_structure_cons): Fix
	freeing of charlen.

2010-08-04  Mikael Morin  <mikael@gcc.gnu.org>

	PR fortran/42051
	PR fortran/44064
	* symbol.c (changed_syms): Made static again.
	(gfc_symbol_state): Don't conditionalize on GFC_DEBUG.
	Changed conditional internal error into assert.
	Rename function to ...
	(gfc_enforce_clean_symbol_state): ... this.
	* gfortran.h (gfc_symbol_state, gfc_enforce_clean_symbol_state):
	Rename the former to the latter.
	* parse.c (decode_statement, decode_omp_directive,
	decode_gcc_attribute): Update callers accordingly. Don't conditionalize
	on GFC_DEBUG.
	(changed_syms): Remove declaration.
	(next_statement): Use gfc_enforce_clean_symbol_state.

2010-08-04  Tobias Burnus  <burnus@net-b.de>

	PR fortran/44857
	* resolve.c (resolve_structure_cons): Fix handling of
	initialization structure constructors with character
	elements of the wrong length.
	* array.c (gfc_check_iter_variable): Add NULL check.
	(gfc_resolve_character_array_constructor): Also truncate
	character length.

2010-08-04  Tobias Burnus  <burnus@net-b.de>

	* trans-io.c (gfc_build_io_library_fndecls): Fix return
	value of some libgfortran functions.

2010-08-03  Thomas Koenig  <tkoenig@gcc.gnu.org>

	PR fortran/45159
	* dependency.c (gfc_deb_compare_expr):  Remove any integer
	conversion functions to larger types from both arguments.
	Remove handling these functions futher down.

2010-08-03  Janus Weil  <janus@gcc.gnu.org>

	PR fortran/44584
	PR fortran/45161
	* class.c (add_procs_to_declared_vtab1): Don't add erroneous procedures.
	* resolve.c (resolve_tb_generic_targets): Check for errors.

2010-08-02  Thomas Koenig  <tkoenig@gcc.gnu.org>

	PR fortran/45159
	* depencency.c (gfc_dep_resolver):  Fix logic for when a loop
	can be reversed.

2010-08-02  Thomas Koenig  <tkoenig@gcc.gnu.org>

	PR fortran/36854
	* dependency.h:  Add prototype for gfc_are_identical_variables.
	* frontend-passes.c:  Include depencency.h.
	(optimimize_equality):  Use gfc_are_identical_variables.
	* dependency.c (identical_array_ref): New function.
	(gfc_are_identical_variables):  New function.
	(gfc_deb_compare_expr):  Use gfc_are_identical_variables.
	* dependency.c (gfc_check_section_vs_section).  Rename gfc_
	prefix from statc function.
	(check_section_vs_section): Change arguments to gfc_array_ref,
	adjust function body accordingly.

2010-08-02  Mikael Morin  <mikael@gcc.gnu.org>
	    Janus Weil  <janus@gcc.gnu.org>

	PR fortran/42051
	PR fortran/44064
	PR fortran/45151
	* intrinsic.c (gfc_get_intrinsic_sub_symbol): Commit changed symbol.
	* symbol.c (gen_cptr_param, gen_fptr_param, gen_shape_param,
	gfc_copy_formal_args, gfc_copy_formal_args_intr,
	gfc_copy_formal_args_ppc, generate_isocbinding_symbol): Ditto.
	* parse.c (parse_derived_contains, parse_spec, parse_progunit):
	Call reject_statement in case of error.
	(match_deferred_characteritics): Call gfc_undo_symbols in case match
	fails.

2010-08-01  Janus Weil  <janus@gcc.gnu.org>

	PR fortran/44912
	* class.c (gfc_build_class_symbol): Make '$vptr' component private.
	(gfc_find_derived_vtab): Make vtabs and vtypes public.
	* module.c (read_module): When reading module files, always import
	vtab and vtype symbols.

2010-07-31  Mikael Morin  <mikael@gcc.gnu.org>

	PR fortran/42051
	PR fortran/44064
	* symbol.c (changed_syms): Made non-static.
	* parse.c (changed_syms): Declare new external.
	(next_statement): Assert changed_syms is NULL at the beginning.

2010-07-30  Janus Weil  <janus@gcc.gnu.org>
	    Steven G. Kargl  <kargl@gcc.gnu.org>

	PR fortran/44929
	* match.c (match_type_spec): Try to parse derived types before
	intrinsic types.

2010-07-30  Mikael Morin  <mikael@gcc.gnu.org>

	* gfortran.h (gfc_release_symbol): New prototype.
	* symbol.c (gfc_release_symbol): New. Code taken from free_sym_tree.
	(gfc_undo_symbols, free_sym_tree, gfc_free_finalizer):
	Use gfc_release_symbol.
	* parse.c (gfc_fixup_sibling_symbols): Ditto.
	* resolve.c (resolve_symbol): Ditto.

2010-07-29  Tobias Burnus  <burnus@net-b.de>

	PR fortran/45087
	PR fortran/45125
	* trans-decl.c (gfc_get_extern_function_decl): Correctly handle
	external procedure declarations in modules.
	(gfc_get_symbol_decl): Modify assert.

2010-07-29  Janus Weil  <janus@gcc.gnu.org>

	PR fortran/44962
	* resolve.c (resolve_fl_derived): Call gfc_resolve_array_spec.

2010-07-29  Janus Weil  <janus@gcc.gnu.org>

	PR fortran/45004
	* trans-stmt.h (gfc_trans_class_init_assign): New prototype.
	(gfc_trans_class_assign): Modified prototype.
	* trans.h (gfc_conv_intrinsic_move_alloc): New prototype.
	* trans-expr.c (gfc_trans_class_init_assign): Split off from ...
	(gfc_trans_class_assign): ... here. Modified actual arguments.
	* trans-intrinsic.c (gfc_conv_intrinsic_move_alloc): New function to
	handle the MOVE_ALLOC intrinsic with scalar and class arguments.
	* trans.c (trans_code): Call 'gfc_conv_intrinsic_move_alloc'.

2010-07-29  Mikael Morin  <mikael@gcc.gnu.org>

	PR fortran/42051
	PR fortran/44064
	* class.c (gfc_find_derived_vtab): Accept or discard newly created
	symbols before returning.

2010-07-29  Joseph Myers  <joseph@codesourcery.com>

	* lang.opt (cpp): Remove Joined and Separate markers.
	(cpp=): New internal option.
	* lang-specs.h (F951_CPP_OPTIONS): Generate -cpp= option.
	* cpp.c (gfc_cpp_handle_option): Handle OPT_cpp_ instead of
	OPT_cpp.

2010-07-29  Daniel Kraft  <d@domob.eu>

	PR fortran/45117
	* array.c (resolve_array_bound): Fix error message to properly handle
	non-variable expressions.

2010-07-28  Mikael Morin  <mikael@gcc.gnu.org>

	* decl.c (free_value): Also free repeat field.
	* data.c (gfc_assign_data_value): Always free offset before returning.

2010-07-28  Daniel Kraft  <d@domob.eu>

	* gfortran.h (gfc_build_intrinsic_call): New method.
	* expr.c (gfc_build_intrinsic_call): New method.
	* simplify.c (range_check): Ignore non-constant value.
	(simplify_bound_dim): Handle non-variable expressions and
	fix memory leak with non-free'ed expression.
	(simplify_bound): Handle non-variable expressions.
	(gfc_simplify_shape): Ditto.
	(gfc_simplify_size): Ditto, but only in certain cases possible.

2010-07-28  Joseph Myers  <joseph@codesourcery.com>

	* gfortranspec.c (SWITCH_TAKES_ARG, WORD_SWITCH_TAKES_ARG):
	Remove.

2010-07-28  Tobias Burnus  <burnus@net-b.de>

	PR fortran/45077
	* trans-types.c (gfc_get_derived_type): Fix DT declaration
	from modules for whole-file mode.

2010-07-27  Joseph Myers  <joseph@codesourcery.com>

	* gfortran.h (gfc_handle_option): Update prototype and return
	value type.
	* options.c (gfc_handle_option): Update prototype and return value
	type.

2010-07-27  Joseph Myers  <joseph@codesourcery.com>

	* cpp.c (gfc_cpp_init_options): Update prototype.  Use number of
	decoded options in allocating deferred_opt.
	* cpp.h (gfc_cpp_init_options): Update prototype.
	* f95-lang.c (LANG_HOOKS_OPTION_LANG_MASK): Define.
	* gfortran.h (gfc_option_lang_mask): New.
	(gfc_init_options): Update prototype.
	* options.c (gfc_option_lang_mask): New.
	(gfc_init_options): Update prototype.  Pass new arguments to
	gfc_cpp_init_options.

2010-07-26  Tobias Burnus  <burnus@net-b.de>

	PR fortran/40873
	* trans-decl.c (gfc_get_extern_function_decl): Fix generation
	for functions which are later in the same file.
	(gfc_create_function_decl, build_function_decl,
	build_entry_thunks): Add global argument.
	* trans.c (gfc_generate_module_code): Update
	gfc_create_function_decl call.
	* trans.h (gfc_create_function_decl): Update prototype.
	* resolve.c (resolve_global_procedure): Also resolve for
	IFSRC_IFBODY.

2010-07-26  Richard Henderson  <rth@redhat.com>

	PR target/44132
	* f95-lang.c (LANG_HOOKS_WRITE_GLOBALS): New.
	(gfc_write_global_declarations): New.

2010-07-26  Tobias Burnus  <burnus@net-b.de>

	PR fortran/45066
	* trans-io.c (build_dt): Use NULL_TREE rather than NULL
	for call to transfer_namelist_element.
	* trans-decl.c (gfc_get_symbol_decl): Also set sym->backend_decl
	for -fwhole-file.

2010-07-25  Thomas Koenig  <tkoenig@gcc.gnu.org>

	PR fortran/40628
	* Make-lang.in:  Add fortran/frontend-passes.o.
	* gfortran.h:  Add prototype for gfc_run_passes.
	* resolve.c (gfc_resolve):  Call gfc_run_passes.
	* frontend-passes.c:  New file.

2010-07-25  Jerry DeLisle  <jvdelisle@gcc.gnu.org>

	PR fortran/42852
	* scanner.c (gfc_next_char_literal): Enable truncation warning for
	free-form '&'.

2010-07-25  Mikael Morin  <mikael@gcc.gnu.org>

	PR fortran/44660
	* gfortran.h (gfc_namespace): New field old_equiv.
	(gfc_free_equiv_until): New prototype.
	* match.c (gfc_free_equiv_until): New, renamed from gfc_free_equiv with
	a parameterized stop condition.
	(gfc_free_equiv): Use gfc_free_equiv_until.
	* parse.c (next_statement): Save equivalence list.
	(reject_statement): Restore equivalence list.

2010-07-25  Jerry DeLisle  <jvdelisle@gcc.gnu.org>

	PR fortran/42852
	* scanner.c (gfc_next_char_literal): Move check for truncation earlier
	in the function so that it does not get missed by early exits.
	(load_line): Add checks for quoted strings and free form comments to
	disable warnings on comments. Add check for ampersand as first
	character after truncation and don't warn for this case, but warn if
	there are subsequent non-whitespace characters.

2010-07-24  Tobias Burnus  <burnus@net-b.de>

	PR fortran/40011
	* parse.c (gfc_parse_file): Do not override
	gfc_global_ns_list items.

2010-07-24  Tobias Burnus  <burnus@net-b.de>

	* options.c (gfc_init_options): Enable -fwhole-file by default.
	* interface.c (compare_parameter): Assume a Hollerith constant is
	compatible with all other argument types.

2010-07-23  Tobias Burnus  <burnus@net-b.de>

	PR fortran/44945
	* trans-decl.c (gfc_get_symbol_decl): Use module decl with
	-fwhole-file also for derived types.
	* trans-types.c (copy_dt_decls_ifequal): Remove static and
	rename to gfc_copy_dt_decls_ifequal.
	(gfc_get_derived_type): Update call.
	* trans-types.h (gfc_copy_dt_decls_ifequal): Add prototype.

2010-07-23  Tobias Burnus  <burnus@net-b.de>

	PR fortran/45030
	* resolve.c (resolve_global_procedure): Properly handle ENTRY.

2010-07-23  Jakub Jelinek  <jakub@redhat.com>

	* trans-types.c (gfc_get_array_descriptor_base,
	gfc_get_array_type_bounds): Set TYPE_NAMELESS.
	* trans-decl.c (gfc_build_qualified_array): Set DECL_NAMELESS
	instead of clearing DECL_NAME.
	(gfc_build_dummy_array_decl): Set DECL_NAMELESS.

2009-07-23  Paul Thomas  <pault@gcc.gnu.org>

	PR fortran/24524
	* trans-array.c (gfc_init_loopinfo): Initialize the reverse
	field.
	gfc_trans_scalarized_loop_end: If reverse set in dimension n,
	reverse the scalarization loop.
	gfc_conv_resolve_dependencies: Pass the reverse field of the
	loopinfo to gfc_dep_resolver.
	trans-expr.c (gfc_trans_assignment_1): Enable loop reversal for
	assignment by resetting loop.reverse.
	gfortran.h : Add the gfc_reverse enum.
	trans.h : Add the reverse field to gfc_loopinfo.
	dependency.c (gfc_check_dependency): Pass null to the new arg
	of gfc_dep_resolver.
	(gfc_check_section_vs_section): Check for reverse dependencies.
	(gfc_dep_resolver): Add reverse argument and deal with the loop
	reversal logic.
	dependency.h : Modify prototype for gfc_dep_resolver to include
	gfc_reverse *.

2010-07-23  Daniel Kraft  <d@domob.eu>

	PR fortran/44709
	* gfortran.h (gfc_find_symtree_in_proc): New method.
	* symbol.c (gfc_find_symtree_in_proc): New method.
	* match.c (match_exit_cycle): Look for loop name also in parent
	namespaces within current procedure.

2010-07-22  Tobias Burnus  <burnus@net-b.de>

	PR fortran/45019
	* dependency.c (gfc_check_dependency): Add argument alising check.
	* symbol.c (gfc_symbols_could_alias): Add argument alising check.

2010-07-22  Daniel Kraft  <d@domob.eu>

	* trans-stmt.c (gfc_trans_return): Put back in the handling of se.post,
	now in the correct place.

2010-07-21  Steven G. Kargl  <kargl@gcc.gnu.org>

	PR fortran/44929
	* Revert my commit r162325.

2010-07-21  Daniel Kraft  <d@domob.eu>

	* trans.h (gfc_get_return_label): Removed.
	(gfc_generate_return): New method.
	(gfc_trans_deferred_vars): Update gfc_wrapped_block rather than
	returning a tree directly.
	* trans-stmt.c (gfc_trans_return): Use `gfc_generate_return'.
	(gfc_trans_block_construct): Update for new interface to
	`gfc_trans_deferred_vars'.
	* trans-decl.c (current_function_return_label): Removed.
	(current_procedure_symbol): New variable.
	(gfc_get_return_label): Removed.
	(gfc_trans_deferred_vars): Update gfc_wrapped_block rather than
	returning a tree directly.
	(get_proc_result), (gfc_generate_return): New methods.
	(gfc_generate_function_code): Clean up and do init/cleanup here
	also with gfc_wrapped_block.  Remove return-label but rather
	return directly.

2010-07-19  Steven G. Kargl  <kargl@gcc.gnu.org>

	PR fortran/44929
	* fortran/match.c (match_type_spec): Check for derived type before
	intrinsic types.

2010-07-19  Paul Thomas  <pault@gcc.gnu.org>

	PR fortran/42385
	* interface.c (matching_typebound_op): Add argument for the
	return of the generic name for the procedure.
	(build_compcall_for_operator): Add an argument for the generic
	name of an operator procedure and supply it to the expression.
	(gfc_extend_expr, gfc_extend_assign): Use the generic name in
	calls to the above procedures.
	* resolve.c (resolve_typebound_function): Catch procedure
	component calls for CLASS objects, check that the vtable is
	complete and insert the $vptr and procedure components, to make
	the call.
	(resolve_typebound_function): The same.
	* trans-decl.c (gfc_trans_deferred_vars): Do not deallocate
	an allocatable scalar if it is a result.

2010-07-19  Paul Thomas  <pault@gcc.gnu.org>

	PR fortran/44353
	* match.c (gfc_match_iterator): Reverted.

2010-07-18  Paul Thomas  <pault@gcc.gnu.org>

	PR fortran/44353
	* match.c (gfc_match_iterator): Remove error that iterator
	cannot be INTENT(IN).

2010-07-17  Mikael Morin  <mikael@gcc.gnu.org>

	* trans-array.c (gfc_free_ss): Don't free beyond ss rank.
	Access subscript through the "dim" field index.
	(gfc_trans_create_temp_array): Access ss info through the "dim" field
	index.
	(gfc_conv_array_index_offset): Ditto.
	(gfc_conv_loop_setup): Ditto.
	(gfc_conv_expr_descriptor): Ditto.
	(gfc_conv_ss_startstride): Ditto.  Update call to
	gfc_conv_section_startstride.
	(gfc_conv_section_startstride): Set values along the array dimension.
	Get array dimension directly from the argument.

2010-07-15  Jakub Jelinek  <jakub@redhat.com>

	* trans.h (gfc_string_to_single_character): New prototype.
	* trans-expr.c (string_to_single_character): Renamed to ...
	(gfc_string_to_single_character): ... this.  No longer static.
	(gfc_conv_scalar_char_value, gfc_build_compare_string,
	gfc_trans_string_copy): Adjust callers.
	* config-lang.in (gtfiles): Add fortran/trans-stmt.c.
	* trans-stmt.c: Include ggc.h and gt-fortran-trans-stmt.h.
	(select_struct): Move to toplevel, add GTY(()).
	(gfc_trans_character_select): Optimize SELECT CASE
	with character length 1.

2010-07-15  Nathan Froyd  <froydnj@codesourcery.com>

	* f95-lang.c: Carefully replace TREE_CHAIN with DECL_CHAIN.
	* trans-common.c: Likewise.
	* trans-decl.c: Likewise.
	* trans-types.c: Likewise.
	* trans.c: Likewise.

2010-07-15  Janus Weil  <janus@gcc.gnu.org>

	PR fortran/44936
	* resolve.c (resolve_typebound_generic_call): Resolve generic
	non-polymorphic type-bound procedure calls to the correct specific
	procedure.
	(resolve_typebound_subroutine): Remove superfluous code.

2010-07-15  Daniel Kraft  <d@domob.eu>

	PR fortran/44709
	* trans.h (struct gfc_wrapped_block): New struct.
	(gfc_start_wrapped_block), (gfc_add_init_cleanup): New methods.
	(gfc_finish_wrapped_block): New method.
	(gfc_init_default_dt): Add new init code to block rather than
	returning it.
	* trans-array.h (gfc_trans_auto_array_allocation): Use gfc_wrapped_block
	(gfc_trans_dummy_array_bias): Ditto.
	(gfc_trans_g77_array): Ditto.
	(gfc_trans_deferred_array): Ditto.
	* trans.c (gfc_add_expr_to_block): Call add_expr_to_chain.
	(add_expr_to_chain): New method based on old gfc_add_expr_to_block.
	(gfc_start_wrapped_block), (gfc_add_init_cleanup): New methods.
	(gfc_finish_wrapped_block): New method.
	* trans-array.c (gfc_trans_auto_array_allocation): use gfc_wrapped_block
	(gfc_trans_g77_array), (gfc_trans_dummy_array_bias): Ditto.
	(gfc_trans_deferred_array): Ditto.
	* trans-decl.c (gfc_trans_dummy_character): Ditto.
	(gfc_trans_auto_character_variable), (gfc_trans_assign_aux_var): Ditto.
	(init_intent_out_dt): Ditto.
	(gfc_init_default_dt): Add new init code to block rather than
	returning it.
	(gfc_trans_deferred_vars): Use gfc_wrapped_block to collect all init
	and cleanup code and put it all together.

2010-07-15  Jakub Jelinek  <jakub@redhat.com>

	* trans.h (gfc_build_compare_string): Add CODE argument.
	* trans-intrinsic.c (gfc_conv_intrinsic_strcmp): Pass OP to
	gfc_build_compare_string.
	* trans-expr.c (gfc_conv_expr_op): Pass CODE to
	gfc_build_compare_string.
	(string_to_single_character): Rename len variable to length.
	(gfc_optimize_len_trim): New function.
	(gfc_build_compare_string): Add CODE argument.  If it is EQ_EXPR
	or NE_EXPR and one of the strings is string literal with LEN_TRIM
	bigger than the length of the other string, they compare unequal.

	PR fortran/40206
	* trans-stmt.c (gfc_trans_character_select): Always use NULL for high
	in CASE_LABEL_EXPR and use NULL for low for the default case.

2010-07-14  Mikael Morin  <mikael@gcc.gnu.org>

	* trans-array.c (gfc_conv_section_upper_bound): Remove
	(gfc_conv_section_startstride): Don't set the upper bound in the
	vector subscript case.
	(gfc_conv_loop_setup): Don't use gfc_conv_section_upper_bound

2010-07-14  Janus Weil  <janus@gcc.gnu.org>

	PR fortran/44925
	* gfortran.h (gfc_is_data_pointer): Remove prototype.
	* dependency.c (gfc_is_data_pointer): Make it static.
	* intrinsic.texi: Update documentation on C_LOC.
	* resolve.c (gfc_iso_c_func_interface): Fix pointer and target checks
	and add a check for polymorphic variables.

2010-07-14  Jakub Jelinek  <jakub@redhat.com>

	* trans-expr.c (string_to_single_character): Also optimize
	string literals containing a single char followed only by spaces.
	(gfc_trans_string_copy): Remove redundant string_to_single_character
	calls.

	* trans-decl.c (gfc_build_intrinsic_function_decls,
	gfc_build_builtin_function_decls): Mark functions as
	DECL_PURE_P or TREE_READONLY.

2010-07-13  Nathan Froyd  <froydnj@codesourcery.com>

	* trans-decl.c (build_entry_thunks): Call build_call_expr_loc_vec
	instead of build_function_call_expr.
	* trans-intrinsic.c (gfc_conv_intrinsic_sr_kind): Likewise.

2010-07-13  Tobias Burnus  <burnus@net-b.de>
	    Daniel Franke  <franke.daniel@gmail.com>

	PR fortran/43665
	* trans.h (gfc_build_library_function_decl_with_spec): New prototype.
	* trans-decl.c (gfc_build_library_function_decl_with_spec): Removed
	static.
	* trans-io (gfc_build_io_library_fndecls): Add "fn spec" annotations.

2010-07-13  Daniel Franke  <franke.daniel@gmail.com>
	    Tobias Burnus  <burnus@net-b.de>

	PR fortran/43665
	* trans-decl.c (gfc_build_intrinsic_function_decls): Add
	noclobber/noescape annotations to function calls.
	(gfc_build_builtin_function_decls): Likewise.

2010-07-13  Janus Weil  <janus@gcc.gnu.org>

	PR fortran/44434
	PR fortran/44565
	PR fortran/43945
	PR fortran/44869
	* gfortran.h (gfc_find_derived_vtab): Modified prototype.
	* class.c (gfc_build_class_symbol): Modified call to
	'gfc_find_derived_vtab'.
	(add_proc_component): Removed, moved code into 'add_proc_comp'.
	(add_proc_comps): Renamed to 'add_proc_comp', removed treatment of
	generics.
	(add_procs_to_declared_vtab1): Removed unnecessary argument 'resolved'.
	Removed treatment of generics.
	(copy_vtab_proc_comps): Removed unnecessary argument 'resolved'.
	Call 'add_proc_comp' instead of duplicating code.
	(add_procs_to_declared_vtab): Removed unnecessary arguments 'resolved'
	and 'declared'.
	(add_generic_specifics,add_generics_to_declared_vtab): Removed.
	(gfc_find_derived_vtab): Removed unnecessary argument 'resolved'.
	Removed treatment of generics.
	* iresolve.c (gfc_resolve_extends_type_of): Modified call to
	'gfc_find_derived_vtab'.
	* resolve.c (resolve_typebound_function,resolve_typebound_subroutine):
	Removed treatment of generics.
	(resolve_select_type,resolve_fl_derived): Modified call to
	'gfc_find_derived_vtab'.
	* trans-decl.c (gfc_get_symbol_decl): Ditto.
	* trans-expr.c (gfc_conv_derived_to_class,gfc_trans_class_assign):
	Ditto.
	* trans-stmt.c (gfc_trans_allocate): Ditto.

2010-07-12  Jerry DeLisle  <jvdelisle@gcc.gnu.org>

	PR fortran/37077
	* trans-io.c (build_dt): Set common.unit to flag chracter(kind=4)
	internal unit.

2010-07-12  Mikael Morin  <mikael@gcc.gnu.org>

	* expr.c (gfc_get_int_expr): Don't initialize mpfr data twice.
	* resolve.c (build_default_init_expr): Ditto.

2010-07-11  Tobias Burnus  <burnus@net-b.de>

	PR fortran/44702
	* module.c (sort_iso_c_rename_list): Remove.
	(import_iso_c_binding_module,use_iso_fortran_env_module):
	Allow multiple imports of the same symbol.

2010-07-11  Mikael Morin  <mikael@gcc.gnu.org>

	* arith.c (gfc_arith_done_1): Release mpfr internal caches.

2010-07-11  Janus Weil  <janus@gcc.gnu.org>

	PR fortran/44869
	* decl.c (build_sym,attr_decl1): Only build the class container if the
	symbol has sufficient attributes.
	* expr.c (gfc_check_pointer_assign): Use class_pointer instead of
	pointer attribute for classes.
	* match.c (gfc_match_allocate,gfc_match_deallocate): Ditto.
	* module.c (MOD_VERSION): Bump.
	(enum ab_attribute,attr_bits): Add AB_CLASS_POINTER.
	(mio_symbol_attribute): Handle class_pointer attribute.
	* parse.c (parse_derived): Use class_pointer instead of pointer
	attribute for classes.
	* primary.c (gfc_variable_attr,gfc_expr_attr): Ditto.
	* resolve.c (resolve_structure_cons,resolve_deallocate_expr,
	resolve_allocate_expr,resolve_fl_derived): Ditto.
	(resolve_fl_var_and_proc): Check for class_ok attribute.

2010-07-10  Mikael Morin  <mikael@gcc.gnu.org>

	* trans-io.c (gfc_build_st_parameter): Update calls to
	gfc_add_field_to_struct.
	* trans-stmt.c (ADD_FIELD): Ditto.
	* trans-types.c
	(gfc_get_derived_type): Ditto. Don't create backend_decl for C_PTR's
	C_ADDRESS field.
	(gfc_add_field_to_struct_1): Set TYPE_FIELDS(context) instead of
	fieldlist, remove fieldlist from argument list.
	(gfc_add_field_to_struct): Update call to gfc_add_field_to_struct_1
	and remove fieldlist from argument list.
	(gfc_get_desc_dim_type, gfc_get_array_descriptor_base,
	gfc_get_mixed_entry_union): Move setting
	TYPE_FIELDS to gfc_add_field_to_struct_1 and update calls to it.
	* trans-types.h (gfc_add_field_to_struct): Update prototype.

2010-07-10  Paul Thomas  <pault@gcc.gnu.org>

	PR fortran/44773
	* trans-expr.c (arrayfunc_assign_needs_temporary): No temporary
	if the lhs has never been host associated, as well as not being
	use associated, a pointer or a target.
	* resolve.c (resolve_variable): Mark variables that are host
	associated.
	* gfortran.h: Add the host_assoc bit to the symbol_attribute
	structure.

2010-07-09  Janus Weil  <janus@gcc.gnu.org>

	* intrinsic.texi: Add documentation for SAME_TYPE_AS, EXTENDS_TYPE_OF,
	STORAGE_SIZE, C_NULL_PTR and C_NULL_FUNPTR. Modify documentation of
	SIZEOF and C_SIZEOF.

2010-07-08  Janus Weil  <janus@gcc.gnu.org>

	PR fortran/44649
	* gfortran.h (gfc_isym_id): Add GFC_ISYM_C_SIZEOF,GFC_ISYM_STORAGE_SIZE.
	* intrinsic.h (gfc_check_c_sizeof,gfc_check_storage_size,
	gfc_resolve_storage_size): New prototypes.
	* check.c (gfc_check_c_sizeof,gfc_check_storage_size): New functions.
	* intrinsic.c (add_functions): Add STORAGE_SIZE.
	* iresolve.c (gfc_resolve_storage_size): New function.
	* trans-intrinsic.c (gfc_conv_intrinsic_sizeof): Handle polymorphic
	arguments.
	(gfc_conv_intrinsic_storage_size): New function.
	(gfc_conv_intrinsic_function): Handle STORAGE_SIZE.

2010-07-08  Jakub Jelinek  <jakub@redhat.com>

	PR fortran/44847
	* match.c (match_exit_cycle): Error on EXIT also from collapsed
	!$omp do loops.  Error on CYCLE to non-innermost collapsed
	!$omp do loops.

2010-07-08  Tobias Burnus  <burnus@net-b.de>

	PR fortran/18918
	* array.c (gfc_match_array_ref): Better error message for
	coarrays with too few ranks.
	(match_subscript): Move one diagnostic to caller.
	* gfortran.h (gfc_get_corank): Add prottype.
	* expr.c (gfc_get_corank): New function.
	* iresolve.c (resolve_bound): Fix rank for cobounds.
	(gfc_resolve_lbound,gfc_resolve_lcobound, gfc_resolve_ubound,
	gfc_resolve_ucobound, gfc_resolve_this_image): Update
	resolve_bound call.

2010-07-06  Tobias Burnus  <burnus@net-b.de>

	PR fortran/44742
	* array.c (gfc_expand_constructor): Add optional diagnostic.
	* gfortran.h (gfc_expand_constructor): Update prototype.
	* expr.c (gfc_simplify_expr, check_init_expr,
	gfc_reduce_init_expr): Update gfc_expand_constructor call.
	* resolve.c (gfc_resolve_expr): Ditto.

2010-07-06  Tobias Burnus  <burnus@net-b.de>

	* trans-decl.c: Include diagnostic-core.h besides toplev.h.
	* trans-intrinsic.c: Ditto.
	* trans-types.c: Ditto.
	* convert.c: Include diagnostic-core.h instead of toplev.h.
	* options.c: Ditto.
	* trans-array.c: Ditto.
	* trans-const.c: Ditto.
	* trans-expr.c: Ditto.
	* trans-io.c: Ditto.
	* trans-openmp.c: Ditto.
	* trans.c: Ditto.

2010-07-06  Thomas Koenig  <tkoenig@gcc.gnu.org>

	PR fortran/PR44693
	* check.c (dim_rank_check):  Also check intrinsic functions.
	Adjust permissible rank for functions which reduce the rank of
	their argument.  Spread is an exception, where DIM can
	be one larger than the rank of array.

2010-07-05  Steven G. Kargl  <kargl@gcc.gnu.org>

	PR fortran/44797
	* fortran/io.c (resolve_tag): Check EXIST tag is a default logical.

2010-07-05  Paul Thomas  <pault@gcc.gnu.org>

	PR fortran/44596
	* trans-types.c (gfc_get_derived_type): Derived type fields
	with the vtype attribute must have TYPE_REF_CAN_ALIAS_ALL set
	but build_pointer_type_for_mode must be used for this.

2010-07-05  Nathan Froyd  <froydnj@codesourcery.com>

	* trans.h (gfc_conv_procedure_call): Take a VEC instead of a tree.
	* trans-intrinsic.c (gfc_conv_intrinsic_funcall): Adjust for new
	type of gfc_conv_procedure_call.
	(conv_generic_with_optional_char_arg): Likewise.
	* trans-stmt.c (gfc_trans_call): Likewise.
	* trans-expr.c (gfc_conv_function_expr): Likewise.
	(gfc_conv_procedure_call): Use build_call_vec instead of
	build_call_list.

2010-07-04  Daniel Kraft  <d@domob.eu>

	* gfc-internals.texi (gfc_code): Document BLOCK and ASSOCIATE.

2010-07-04  Paul Thomas  <pault@gcc.gnu.org>

	PR fortran/44596
	PR fortran/44745
	* trans-types.c (gfc_get_derived_type): Derived type fields
	with the vtype attribute must have TYPE_REF_CAN_ALIAS_ALL set.

2010-07-02  Mikael Morin  <mikael@gcc.gnu.org>

	PR fortran/44662
	* decl.c (match_procedure_in_type): Clear structure before using.
	(gfc_match_generic): Ditto.

2010-07-02  Nathan Froyd  <froydnj@codesourcery.com>

	* trans-types.h (gfc_add_field_to_struct): Add tree ** parameter.
	* trans-types.c (gfc_add_field_to_struct_1): New function, most
	of which comes from...
	(gfc_add_field_to_struct): ...here.  Call it.  Add new parameter.
	(gfc_get_desc_dim_type): Call gfc_add_field_to_struct_1 for
	building fields.
	(gfc_get_array_descriptor_base): Likewise.
	(gfc_get_mixed_entry_union): Likewise.
	(gfc_get_derived_type): Add extra chain parameter for
	gfc_add_field_to_struct.
	* trans-stmt.c (gfc_trans_character_select): Likewise.
	* trans-io.c (gfc_build_st_parameter): Likewise.

2010-06-29  Janus Weil  <janus@gcc.gnu.org>

	PR fortran/44718
	* resolve.c (is_external_proc): Prevent procedure pointers from being
	regarded as external procedures.

2010-06-29  Janus Weil  <janus@gcc.gnu.org>

	PR fortran/44696
	* trans-intrinsic.c (gfc_conv_associated): Handle polymorphic variables
	passed as second argument of ASSOCIATED.

2010-06-29  Paul Thomas  <pault@gcc.gnu.org>

	PR fortran/44582
	* trans-expr.c (arrayfunc_assign_needs_temporary): New function
	to determine if a function assignment can be made without a
	temporary.
	(gfc_trans_arrayfunc_assign): Move all the conditions that
	suppress the direct function call to the above new functon and
	call it.

>>>>>>> 155d23aa
2010-06-28  Paul Thomas  <pault@gcc.gnu.org>

	PR fortran/40158
	* interface.c (argument_rank_mismatch): New function.
	(compare_parameter): Call new function instead of generating
	the error directly.

2010-06-28  Nathan Froyd  <froydnj@codesourcery.com>

	* trans-openmp.c (dovar_init): Define.  Define VECs containing it.
	(gfc_trans_omp_do): Use a VEC to accumulate variables and their
	initializers.

2010-06-28  Steven Bosscher  <steven@gcc.gnu.org>

	* Make-lang.in: Update dependencies.

2010-06-27  Nathan Froyd  <froydnj@codesourcery.com>

	* gfortran.h (gfc_code): Split backend_decl field into cycle_label
	and exit_label fields.
	* trans-openmp.c (gfc_trans_omp_do): Assign to new fields
	individually.
	* trans-stmt.c (gfc_trans_simple_do): Likewise.
	(gfc_trans_do): Likewise.
	(gfc_trans_do_while): Likewise.
	(gfc_trans_cycle): Use cycle_label directly.
	(gfc_trans_exit): Use exit_label directly.

2010-06-27  Daniel Kraft  <d@domob.eu>

	* dump-parse-tree.c (show_symbol): Dump target-expression for
	associate names.
	(show_code_node): Make distinction between BLOCK and ASSOCIATE.
	(show_namespace): Use show_level for correct indentation of
	"inner namespaces" (contained procedures or BLOCK).

2010-06-27  Thomas Koenig  <tkoenig@gcc.gnu.org>

	PR fortran/44678
	* dump-parse-tree.c (show_code_node):  Show namespace for
	EXEC_BLOCK.

2010-06-26  Tobias Burnus  <burnus@net-b.de>

	* decl.c (gfc_match_decl_type_spec): Support
	TYPE(intrinsic-type-spec).

2010-06-25  Tobias Burnus  <burnus@net-b.de>

	* intrinsic.h (gfc_check_selected_real_kind,
	gfc_simplify_selected_real_kind): Update prototypes.
	* intrinsic.c (add_functions): Add radix support to
	selected_real_kind.
	* check.c (gfc_check_selected_real_kind): Ditto.
	* simplify.c (gfc_simplify_selected_real_kind): Ditto.
	* trans-decl.c (gfc_build_intrinsic_function_decls):
	Change call from selected_real_kind to selected_real_kind2008.
	* intrinsic.texi (SELECTED_REAL_KIND): Update for radix.
	(PRECISION, RANGE, RADIX): Add cross @refs.

2010-06-25  Tobias Burnus  <burnus@net-b.de>

	* decl.c (gfc_match_entry): Mark ENTRY as GFC_STD_F2008_OBS.
	* gfortran.texi (_gfortran_set_options): Update for
	GFC_STD_F2008_OBS addition.
	* libgfortran.h: Add GFC_STD_F2008_OBS.
	* options.c (set_default_std_flags, gfc_handle_option): Handle
	GFC_STD_F2008_OBS.
	io.c (check_format): Fix allow_std check.

2010-06-25  Tobias Burnus  <burnus@net-b.de>

	* decl.c (gfc_match_entry): Allow END besides
	END SUBROUTINE/END FUNCTION for contained procedures.

2010-06-25  Tobias Burnus  <burnus@net-b.de>

	* parse.c (next_free, next_fixed): Allow ";" as first character.

2010-06-24  Tobias Burnus  <burnus@net-b.de>

	PR fortran/44614
	* decl.c (variable_decl): Fix IMPORT diagnostic for CLASS.

2010-06-22  Janus Weil  <janus@gcc.gnu.org>

	PR fortran/44616
	* resolve.c (resolve_fl_derived): Avoid checking for abstract on class
	containers.

2010-06-21  Tobias Burnus  <burnus@net-b.de>

	PR fortran/40632
	* interface.c (compare_parameter): Add gfc_is_simply_contiguous
	checks.
	* symbol.c (gfc_add_contiguous): New function.
	(gfc_copy_attr, check_conflict): Handle contiguous attribute.
	* decl.c (match_attr_spec): Ditto.
	(gfc_match_contiguous): New function.
	* resolve.c (resolve_fl_derived, resolve_symbol): Handle
	contiguous.
	* gfortran.h (symbol_attribute): Add contiguous.
	(gfc_is_simply_contiguous): Add prototype.
	(gfc_add_contiguous): Add prototype.
	* match.h (gfc_match_contiguous): Add prototype.
	* parse.c (decode_specification_statement,
	decode_statement): Handle contiguous attribute.
	* expr.c (gfc_is_simply_contiguous): New function.
	* dump-parse-tree.c (show_attr): Handle contiguous.
	* module.c (ab_attribute, attr_bits, mio_symbol_attribute):
	Ditto.
	* trans-expr.c (gfc_add_interface_mapping): Copy
	attr.contiguous.
	* trans-array.c (gfc_conv_descriptor_stride_get,
	gfc_conv_array_parameter): Handle contiguous arrays.
	* trans-types.c (gfc_build_array_type, gfc_build_array_type,
	gfc_sym_type, gfc_get_derived_type, gfc_get_array_descr_info):
	Ditto.
	* trans.h (gfc_array_kind): Ditto.
	* trans-decl.c (gfc_get_symbol_decl): Ditto.

2010-06-20  Joseph Myers  <joseph@codesourcery.com>

	* options.c (gfc_handle_option): Don't handle N_OPTS.

2010-06-19  Janus Weil  <janus@gcc.gnu.org>

	PR fortran/44584
	* resolve.c (resolve_fl_derived): Reverse ordering of conditions
	to avoid ICE.

2010-06-18  Tobias Burnus  <burnus@net-b.de>

	PR fortran/44556
	* resolve.c (resolve_allocate_deallocate): Properly check
	part-refs in stat=/errmsg= for invalid use.

2010-06-17  Janus Weil  <janus@gcc.gnu.org>

	PR fortran/44558
	* resolve.c (resolve_typebound_function,resolve_typebound_subroutine):
	Return directly in case of an error.

2010-06-16  Janus Weil  <janus@gcc.gnu.org>

	PR fortran/44549
	* gfortran.h (gfc_get_typebound_proc): Modified Prototype.
	* decl.c (match_procedure_in_type): Give a unique gfc_typebound_proc
	structure to each procedure in a procedure list.
	* module.c (mio_typebound_proc): Add NULL argument to
	'gfc_get_typebound_proc'.
	* symbol.c (gfc_get_typebound_proc): Add a new argument, which is used
	to initialize the new structure.

2010-06-15  Janus Weil  <janus@gcc.gnu.org>

	PR fortran/43388
	* gfortran.h (gfc_expr): Add new member 'mold'.
	* match.c (gfc_match_allocate): Implement the MOLD tag.
	* resolve.c (resolve_allocate_expr): Ditto.
	* trans-stmt.c (gfc_trans_allocate): Ditto.

2010-06-15  Jakub Jelinek  <jakub@redhat.com>

	PR fortran/44536
	* trans-openmp.c (gfc_omp_predetermined_sharing): Don't return
	OMP_CLAUSE_DEFAULT_SHARED for artificial vars with
	GFC_DECL_SAVED_DESCRIPTOR set.
	(gfc_omp_report_decl): New function.
	* trans.h (gfc_omp_report_decl): New prototype.
	* f95-lang.c (LANG_HOOKS_OMP_REPORT_DECL): Redefine.

2010-06-13  Daniel Franke  <franke.daniel@gmail.com>

	PR fortran/31588
	PR fortran/43954
	* gfortranspec.c (lang_specific_driver): Removed deprecation
	warning for -M.
	* lang.opt: Add options -M, -MM, -MD, -MMD, -MF, -MG, -MP, -MT, -MQ.
	* lang-specs.h (CPP_FORWARD_OPTIONS): Add -M* options.
	* cpp.h (gfc_cpp_makedep): New.
	(gfc_cpp_add_dep): New.
	(gfc_cpp_add_target): New.
	* cpp.c (gfc_cpp_option): Add deps* members.
	(gfc_cpp_makedep): New.
	(gfc_cpp_add_dep): New.
	(gfc_cpp_add_target): New.
	(gfc_cpp_init_options): Initialize new options.
	(gfc_cpp_handle_option): Handle new options.
	(gfc_cpp_post_options): Map new options to libcpp-options.
	(gfc_cpp_init): Handle deferred -MQ and -MT options.
	(gfc_cpp_done): If requested, write dependencies to file.
	* module.c (gfc_dump_module): Add a module filename as target.
	* scanner.c (open_included_file): New parameter system; add the
	included file as dependency.
	(gfc_open_included_file): Add the included file as dependency.
	(gfc_open_intrinsic_module): Likewise.
	* invoke.texi: Removed deprecation warning for -M.
	* gfortran.texi: Removed Makefile-dependencies project.

2010-06-12  Daniel Franke  <franke.daniel@gmail.com>

        * resolve.c (resolve_global_procedure): Improved checking if an
        explicit interface is required.

2010-06-12  Francois-Xavier Coudert  <fxcoudert@gcc.gnu.org>

	* trans-decl.c (gfc_build_intrinsic_function_decls): Fix
	return type.
	* trans-intrinsic.c (gfc_conv_intrinsic_fdate): Fix argument type.
	(gfc_conv_intrinsic_ttynam): Likewise.
	(gfc_conv_intrinsic_trim): Likewise.

2010-06-12  Janus Weil  <janus@gcc.gnu.org>

	PR fortran/40117
	* decl.c (match_procedure_in_type): Allow procedure lists (F08).

2010-06-11  Francois-Xavier Coudert  <fxcoudert@gcc.gnu.org>

	* trans-intrinsic.c (gfc_build_intrinsic_lib_fndecls): Fix comment.

2010-06-11  Francois-Xavier Coudert  <fxcoudert@gcc.gnu.org>

	* mathbuiltins.def: Add builtins that do not directly correspond
	to a Fortran intrinsic, with new macro OTHER_BUILTIN.
	* f95-lang.c (gfc_init_builtin_functions): Define OTHER_BUILTIN.
	* trans-intrinsic.c (gfc_intrinsic_map_t): Remove
	code_{r,c}{4,8,10,16} fields. Add
	{,complex}{float,double,long_double}_built_in fields.
	(gfc_intrinsic_map): Adjust definitions of DEFINE_MATH_BUILTIN,
	DEFINE_MATH_BUILTIN_C and LIB_FUNCTION accordingly. Add
	definition of OTHER_BUILTIN.
	(real_compnt_info): Remove unused struct.
	(builtin_decl_for_precision, builtin_decl_for_float_kind): New
	functions.
	(build_round_expr): Call builtin_decl_for_precision instead of
	series of if-else.
	(gfc_conv_intrinsic_aint): Call builtin_decl_for_float_kind
	instead of a switch.
	(gfc_build_intrinsic_lib_fndecls): Match
	{real,complex}{4,8,10,16}decl into the C-style built_in_decls.
	(gfc_get_intrinsic_lib_fndecl): Do not hardcode floating-point
	kinds.
	(gfc_conv_intrinsic_lib_function): Go through all the extended
	gfc_intrinsic_map.
	(gfc_trans_same_strlen_check): Call builtin_decl_for_float_kind
	instead of a switch.
	(gfc_conv_intrinsic_abs): Likewise.
	(gfc_conv_intrinsic_mod): Likewise.
	(gfc_conv_intrinsic_sign): Likewise.
	(gfc_conv_intrinsic_fraction): Likewise.
	(gfc_conv_intrinsic_nearest): Likewise.
	(gfc_conv_intrinsic_spacing): Likewise.
	(gfc_conv_intrinsic_rrspacing): Likewise.
	(gfc_conv_intrinsic_scale): Likewise.
	(gfc_conv_intrinsic_set_exponent): Likewise.

2010-06-11  Paul Thomas  <pault@gcc.gnu.org>

	PR fortran/42051
	PR fortran/43896
	* trans-expr.c (gfc_conv_derived_to_class): Handle array-valued
	functions with CLASS formal arguments.

2010-06-10  Janus Weil  <janus@gcc.gnu.org>

	PR fortran/44207
	* resolve.c (conformable_arrays): Handle allocatable components.

2010-06-10  Francois-Xavier Coudert  <fxcoudert@gcc.gnu.org>

	PR fortran/38273
	* gfortran.texi: Document that Cray pointers cannot be function
	results.

2010-06-10  Francois-Xavier Coudert  <fxcoudert@gcc.gnu.org>

	PR fortran/36234
	* gfortran.texi: Document lack of support for syntax
	"complex FUNCTION name*16()", and existence of alternative
	legacy syntax "complex*16 FUNCTION name()".

2010-06-10  Francois-Xavier Coudert  <fxcoudert@gcc.gnu.org>

	PR fortran/43032
	* intrinsic.texi (FLUSH): Note the difference between FLUSH and
	POSIX's fsync(), and how to call the latter from Fortran code.

2010-06-10  Daniel Franke  <franke.daniel@gmail.com>

	PR fortran/44457
	* interface.c (compare_actual_formal): Reject actual arguments with
	array subscript passed to ASYNCHRONOUS dummys.

2010-06-10  Daniel Kraft  <d@domob.eu>

	PR fortran/38936
	* gfortran.h (enum gfc_statement): Add ST_ASSOCIATE, ST_END_ASSOCIATE.
	(struct gfc_symbol): New field `assoc'.
	(struct gfc_association_list): New struct.
	(struct gfc_code): New struct `block' in union, move `ns' there
	and add association list.
	(gfc_free_association_list): New method.
	(gfc_has_vector_subscript): Made public;
	* match.h (gfc_match_associate): New method.
	* parse.h (enum gfc_compile_state): Add COMP_ASSOCIATE.
	* decl.c (gfc_match_end): Handle ST_END_ASSOCIATE.
	* interface.c (gfc_has_vector_subscript): Made public.
	(compare_actual_formal): Rename `has_vector_subscript' accordingly.
	* match.c (gfc_match_associate): New method.
	(gfc_match_select_type): Change reference to gfc_code's `ns' field.
	* primary.c (match_variable): Don't allow names associated to expr here.
	* parse.c (decode_statement): Try matching ASSOCIATE statement.
	(case_exec_markers, case_end): Add ASSOCIATE statement.
	(gfc_ascii_statement): Hande ST_ASSOCIATE and ST_END_ASSOCIATE.
	(parse_associate): New method.
	(parse_executable): Handle ST_ASSOCIATE.
	(parse_block_construct): Change reference to gfc_code's `ns' field.
	* resolve.c (resolve_select_type): Ditto.
	(resolve_code): Ditto.
	(resolve_block_construct): Ditto and add comment.
	(resolve_select_type): Set association list in generated BLOCK to NULL.
	(resolve_symbol): Resolve associate names.
	* st.c (gfc_free_statement): Change reference to gfc_code's `ns' field
	and free association list.
	(gfc_free_association_list): New method.
	* symbol.c (gfc_new_symbol): NULL new field `assoc'.
	* trans-stmt.c (gfc_trans_block_construct): Change reference to
	gfc_code's `ns' field.

2010-06-10  Kai Tietz  <kai.tietz@onevision.com>

	* error.c (error_print): Pre-initialize loc by NULL.
	* openmp.c (resolve_omp_clauses): Add explicit
	braces to avoid ambigous else.
	* array.c (match_subscript): Pre-initialize m to MATCH_ERROR.

2010-06-10  Gerald Pfeifer  <gerald@pfeifer.com>

	* gfc-internals.texi: Move to GFDL 1.3.
	* gfortran.texi: Ditto.
	* intrinsic.texi: Ditto.
	* invoke.texi: Ditto.

2010-06-09  Daniel Franke  <franke.daniel@gmail.com>

        PR fortran/44347
        * check.c (gfc_check_selected_real_kind): Verify that the
        actual arguments are scalar.

2010-06-09  Daniel Franke  <franke.daniel@gmail.com>

	PR fortran/44359
	* intrinsic.c (gfc_convert_type_warn): Further improve -Wconversion.

2010-06-09  Janus Weil  <janus@gcc.gnu.org>

	PR fortran/44430
	* dump-parse-tree.c (show_symbol): Avoid infinite loop.

2010-06-09  Steven G. Kargl  <kargl@gcc.gnu.org>

	* fortran/symbol.c (check_conflict):  Remove an invalid conflict check.

2010-06-09  Steven G. Kargl  <kargl@gcc.gnu.org>

	* fortran/intrinsic.c (add_functions): Change gfc_check_btest,
	gfc_check_ibclr, and gfc_check_ibset to gfc_check_bitfcn.
	* fortran/intrinsic.h: Remove prototypes for gfc_check_btest,
	gfc_check_ibclr, and gfc_check_ibset.  Add prototype for
	gfc_check_bitfcn.
	* fortran/check.c (nonnegative_check, less_than_bitsize1, 
	less_than_bitsize2): New functions.
	(gfc_check_btest): Renamed to gfc_check_bitfcn.  Use
	nonnegative_check and less_than_bitsize1.
	(gfc_check_ibclr, gfc_check_ibset): Removed.
	(gfc_check_ibits,gfc_check_mvbits): Use nonnegative_check and
	less_than_bitsize1.

2010-06-09  Janus Weil  <janus@gcc.gnu.org>

	PR fortran/44211
	* resolve.c (resolve_typebound_function,resolve_typebound_subroutine):
	Resolve references.

2010-06-09  Kai Tietz  <kai.tietz@onevision.com>

	* resolve.c (resolve_deallocate_expr): Avoid warning
	about possible use of iunitialized sym.
	(resolve_allocate_expr): Pre-initialize sym by NULL.

2010-06-09  Francois-Xavier Coudert  <fxcoudert@gcc.gnu.org>

	PR fortran/43040
	* f95-lang.c (gfc_init_builtin_functions): Remove comment.

2010-06-08  Laurynas Biveinis  <laurynas.biveinis@gmail.com>

	* trans-types.c (gfc_get_nodesc_array_type): Use typed GC
	allocation.
	(gfc_get_array_type_bounds): Likewise.

	* trans-decl.c (gfc_allocate_lang_decl): Likewise.
	(gfc_find_module): Likewise.

	* f95-lang.c (pushlevel): Likewise.

	* trans.h (struct lang_type): Add variable_size GTY option.
	(struct lang_decl): Likewise.

2010-06-08  Tobias Burnus  <burnus@net-b.de>

	PR fortran/44446
	* symbol.c (check_conflict): Move protected--external/procedure check ...
	* resolve.c (resolve_select_type): ... to the resolution stage.

2010-06-07  Tobias Burnus  <burnus@net-b.de>

	* options.c (gfc_handle_option): Fix -fno-recursive.

2010-06-07  Tobias Burnus  <burnus@net-b.de>

	* gfc-internals.texi (copyrights-gfortran): Fix copyright year format.
	* gfortran.texi (copyrights-gfortran): Ditto.

2010-06-07  Joseph Myers  <joseph@codesourcery.com>

	* lang.opt (fshort-enums): Define using Var and VarExists.
	* options.c (gfc_handle_option): Don't set flag_short_enums here.

2010-06-05  Paul Thomas  <pault@gcc.gnu.org>
	    Janus Weil  <janus@gcc.gnu.org>

	PR fortran/43945
	* resolve.c (get_declared_from_expr): Move to before
	resolve_typebound_generic_call.  Make new_ref and class_ref
	ignorable if set to NULL.
	(resolve_typebound_generic_call): Once we have resolved the
	generic call, check that the specific instance is that which
	is bound to the declared type.
	(resolve_typebound_function,resolve_typebound_subroutine): Avoid
	freeing 'class_ref->next' twice.

2010-06-05  Paul Thomas  <pault@gcc.gnu.org>

	PR fortran/43895
	* trans-array.c (structure_alloc_comps): Dereference scalar
	'decl' if it is a REFERENCE_TYPE. Tidy expressions containing
	TREE_TYPE (decl).

2010-06-04  Joseph Myers  <joseph@codesourcery.com>

	* gfortranspec.c (append_arg, lang_specific_driver): Use
	GCC-specific formats in diagnostics.

2010-06-02  Tobias Burnus  <burnus@net-b.de>

	PR fortran/44360
	* parse.c (gfc_fixup_sibling_symbols): Do not "fix" use-associated
	symbols.

2010-06-01  Jerry DeLisle  <jvdelisle@gcc.gnu.org>

	PR fortran/44371
	* match.c (gfc_match_stopcode): Move gfc_match_eos call inside 
	condition block.

2010-05-31  Steven G. Kargl  <kargl@gcc.gnu.org>

	* fortran/gfortran.texi:  Fix typos in description of variable-format-
	expressions.

2010-05-31  Thomas Koenig  <tkoenig@gcc.gnu.org>

	PR fortran/36928
	* dependency.c (gfc_check_section_vs_section):  Check
	for interleaving array assignments without conflicts.

2010-05-30  Janus Weil  <janus@gcc.gnu.org>

	* gcc/fortran/gfortran.h (CLASS_DATA): New macro for accessing the
	$data component of a class container.
	* gcc/fortran/decl.c (attr_decl1): Use macro CLASS_DATA.
	* gcc/fortran/expr.c (gfc_check_pointer_assign,gfc_check_assign_symbol,
	gfc_has_ultimate_allocatable,gfc_has_ultimate_pointer): Ditto.
	* gcc/fortran/interface.c (matching_typebound_op): Ditto.
	* gcc/fortran/match.c (gfc_match_allocate, gfc_match_deallocate): Ditto.
	* gcc/fortran/parse.c (parse_derived): Ditto.
	* gcc/fortran/primary.c (gfc_match_varspec, gfc_variable_attr,
	gfc_expr_attr): Ditto.
	* gcc/fortran/resolve.c (resolve_structure_cons, find_array_spec,
	resolve_deallocate_expr, resolve_allocate_expr, resolve_select_type,
	resolve_fl_var_and_proc, resolve_typebound_procedure,
	resolve_fl_derived): Ditto.
	* gcc/fortran/symbol.c (gfc_type_compatible): Restructured.
	* gcc/fortran/trans-array.c (structure_alloc_comps): Use macro
	CLASS_DATA.
	* gcc/fortran/trans-decl.c (gfc_get_symbol_decl,
	gfc_trans_deferred_vars): Ditto.
	* gcc/fortran/trans-stmt.c (gfc_trans_allocate): Ditto.

2010-05-28  Tobias Burnus  <burnus@net-b.de>

	* options.c (gfc_handle_option): Fix handling of -fno-whole-file.

2010-05-28  Joseph Myers  <joseph@codesourcery.com>

	* gfortranspec.c (append_arg, lang_specific_driver): Use
	fatal_error instead of fatal.  Use warning instead of fprintf for
	warnings.

2010-05-28  Joseph Myers  <joseph@codesourcery.com>

	* cpp.c (gfc_cpp_init_0): Use xstrerror instead of strerror.
	* module.c (write_char, gfc_dump_module, gfc_use_module): Use
	xstrerror instead of strerror.

2010-05-26  Joseph Myers  <joseph@codesourcery.com>

	* cpp.c (cb_cpp_error): Save and restore
	global_dc->warn_system_headers, not variable warn_system_headers.

2010-05-26  Steven Bosscher  <steven@gcc.gnu.org>

	* fortran/f95-lang.c: Do not include libfuncs.h, expr.h, and except.h.

2010-05-26  Steven Bosscher  <steven@gcc.gnu.org>

	* trans-common.c: Do not include rtl.h, include output.h instead.
	* trans-decl.c: Likewise.

2010-05-26  Paul Thomas  <pault@gcc.gnu.org>

	PR fortran/40011
	* resolve.c (resolve_global_procedure): Resolve the gsymbol's
	namespace before trying to reorder the gsymbols.

2010-05-25  Daniel Franke  <franke.daniel@gmail.com>

	PR fortran/30668
	PR fortran/31346
	PR fortran/34260
	* resolve.c (resolve_global_procedure): Add check for global
	procedures with implicit interfaces and assumed-shape or optional
	dummy arguments. Verify that function return type, kind and string
	lengths match.

2010-05-21  Tobias Burnus  <burnus@net-b.de>

	* gfortran.h: Do not include system.h.
	* bbt.c: Include system.h.
	* data.c: Ditto.
	* dependency.c: Ditto.
	* dump-parse-tree.c: Ditto.
	* arith.h: Do not include gfortran.h.
	* constructor.h: Do not include gfortran.h and splay-tree.h.
	* match.h: Do not include gfortran.h.
	* parse.h: Ditto.
	* target-memory.h: Ditto.
	* openmp.c: Do not include toplev.h and target.h.
	* trans-stmt.c: Ditto not include toplev.h.
	* primary.c: Ditto.
	* trans-common.c: Tell why toplev.h is needed. And
	do not include target.h.
	* trans-expr.c: Tell why toplev.h is needed.
	* trans-array.c: Ditto.
	* trans-openmp.c: Ditto.
	* trans-const.c: Ditto.
	* trans.c: Ditto.
	* trans-types.c: Ditto.
	* trans-io.c: Ditto.
	* trans-decl.c: Ditto.
	* scanner.c: Ditto.
	* convert.c: Ditto.
	* trans-intrinsic.c: Ditto.
	* options.c: Ditto.

2010-05-22 Jerry DeLisle <jvdelisle@gcc.gnu.org>

	PR fortran/43851
	* match.c (gfc_match_stopcode): Use gfc_match_init_expr. Go to cleanup
	before returning MATCH_ERROR. Add check for scalar. Add check for
	default integer kind.

2010-05-22  Janus Weil  <janus@gcc.gnu.org>

	PR fortran/44212
	* match.c (gfc_match_select_type): On error jump back out of the local
	namespace.
	* parse.c (parse_derived): Defer creation of vtab symbols to resolution
	stage, more precisely to ...
	* resolve.c (resolve_fl_derived): ... this place.

2010-05-22  Janus Weil  <janus@gcc.gnu.org>

	PR fortran/44213
	* resolve.c (ensure_not_abstract): Allow abstract types with
	non-abstract ancestors.

2010-05-21  Steven Bosscher  <steven@gcc.gnu.org>

	* trans-const.c: Include realmpfr.h.
	* Make-lang.in: Update dependencies.

2010-05-21  Steven Bosscher  <steven@gcc.gnu.org>

	* trans-const.c, trans-types.c, trans-intrinsic.c:
	Clean up redundant includes.

2010-05-20  Daniel Franke  <franke.daniel@gmail.com>

        PR fortran/38407
        * lang.opt (Wunused-dummy-argument): New option.
        * gfortran.h (gfc_option_t): Add warn_unused_dummy_argument.
        * options.c (gfc_init_options): Disable warn_unused_dummy_argument.
        (set_Wall): Enable warn_unused_dummy_argument.
        (gfc_handle_option): Set warn_unused_dummy_argument according to
        command line.
        * trans-decl.c (generate_local_decl): Separate warnings about
        unused variables and unused dummy arguments.
        * invoke.texi: Documented new option.

2010-05-20  Steven Bosscher  <steven@gcc.gnu.org>

	* trans-expr.c: Do not include convert.h, ggc.h, real.h, and gimple.h.
	(gfc_conv_string_tmp): Do not assert type comparibilty.
	*  trans-array.c: Do not include gimple.h, ggc.h, and real.h.
	(gfc_conv_expr_descriptor): Remove assert.
	* trans-common.c: Clarify why rtl.h and tm.h are included.
	* trans-openmp.c: Do not include ggc.h and real.h.
	Explain why gimple.h is included.
	* trans-const.c: Do not include ggc.h.
	* trans-stmt.c: Do not include gimple.h, ggc.h, and real.h.
	* trans.c: Do not include ggc.h and real.h.
	Explain why gimple.h is included.
	* trans-types.c: Do not include tm.h.  Explain why langhooks.h
	and dwarf2out.h are included.
	* trans-io.c: Do not include gimple.h and real.h.
	* trans-decl.c: Explain why gimple.h, tm.h, and rtl.h are included.
	* trans-intrinsic.c: Do not include gimple.h.  Explain why tm.h
	is included.

2010-05-20  Tobias Burnus  <burnus@net-b.de>

	* options.c (gfc_init_options,gfc_post_options): Enable
	flag_associative_math by default.

2010-05-19 Jerry DeLisle <jvdelisle@gcc.gnu.org>

	PR fortran/43851
	* trans-stmt.c (gfc_trans_stop): Add generation of call to
	gfortran_error_stop_numeric. Fix up some whitespace. Use stop_string for
	blank STOP, handling a null expression. (gfc_trans_pause): Use
	pause_string for blank PAUSE.
	* trans.h: Add external function declaration for error_stop_numeric.
	* trans-decl.c (gfc_build_builtin_function_decls): Add the building of
	the declaration for the library call. Adjust whitespaces.
	* match.c (gfc_match_stopcode): Remove use of the actual stop code to
	signal no stop code. Match the expression following the stop and pass
	that to the translators. Remove the old use of digit matching.  Add
	checks that the stop_code expression is INTEGER or CHARACTER, constant,
	and if CHARACTER, default character KIND.

2010-05-19  Daniel Franke  <franke.daniel@gmail.com>

	PR fortran/44055
	* lang.opt (Wconversion-extra): New option.
	* gfortran.h (gfc_option_t): Add warn_conversion_extra.
	* options.c (gfc_init_options): Disable -Wconversion-extra by default.
	(set_Wall): Enable -Wconversion.
	(gfc_handle_option): Set warn_conversion_extra.
	* intrinsic.c (gfc_convert_type_warn): Ignore kind conditions
	introduced for -Wconversion if -Wconversion-extra is present.
	* invoke.texi: Add -Wconversion to -Wall; document new behaviour of
	-Wconversion; document -Wconversion-extra.

2010-05-19  Daniel Franke  <franke.daniel@gmail.com>

	PR fortran/42360
	* gfortran.h (gfc_has_default_initializer): New.
	* expr.c (gfc_has_default_initializer): New.
	* resolve.c (has_default_initializer): Removed, use
	gfc_has_default_initializer() instead. Updated all callers.
	* trans-array.c (has_default_initializer): Removed, use
	gfc_has_default_initializer() instead. Updated all callers.
	* trans-decl.c (generate_local_decl): Do not check the
	first component only to check for initializers, but use
	gfc_has_default_initializer() instead.

2010-05-19  Daniel Franke  <franke.daniel@gmail.com>

	PR fortran/38404
	* primary.c (match_string_constant): Move start_locus just inside 
	the string.
	* data.c (create_character_intializer): Clarified truncation warning.

2010-05-19  Daniel Franke  <franke.daniel@gmail.com>

	PR fortran/34505
	* intrinsic.h (gfc_check_float): New prototype.
	(gfc_check_sngl): New prototype.
	* check.c (gfc_check_float): New.
	(gfc_check_sngl): New.
	* intrinsic.c (add_functions): Moved DFLOAT from aliasing DBLE
	to be a specific for REAL. Added check routines for FLOAT, DFLOAT
	and SNGL.
	* intrinsic.texi: Removed individual nodes of FLOAT, DFLOAT and SNGL,
	added them to the list of specifics of REAL instead.

2010-05-17  Janus Weil  <janus@gcc.gnu.org>

	PR fortran/43990
	* trans-expr.c (gfc_conv_structure): Remove unneeded and buggy code.
	This is now handled via 'gfc_class_null_initializer'.

2010-05-17  Janus Weil  <janus@gcc.gnu.org>

	* class.c (gfc_add_component_ref,gfc_class_null_initializer,
	gfc_build_class_symbol,add_proc_component,add_proc_comps, 
	add_procs_to_declared_vtab1,copy_vtab_proc_comps,
	add_procs_to_declared_vtab,add_generic_specifics, 
	add_generics_to_declared_vtab,gfc_find_derived_vtab,
	find_typebound_proc_uop,gfc_find_typebound_proc,
	gfc_find_typebound_user_op,gfc_find_typebound_intrinsic_op, 
	gfc_get_tbp_symtree): Moved here from other places.
	* expr.c (gfc_add_component_ref,gfc_class_null_initializer): Move to
	class.c.
	* gfortran.h (gfc_build_class_symbol,gfc_find_derived_vtab,
	gfc_find_typebound_proc,gfc_find_typebound_user_op,
	gfc_find_typebound_intrinsic_op,gfc_get_tbp_symtree,
	gfc_add_component_ref, gfc_class_null_initializer): Moved to class.c.
	* Make-lang.in: Add class.o.
	* symbol.c (gfc_build_class_symbol,add_proc_component,add_proc_comps,
	add_procs_to_declared_vtab1,copy_vtab_proc_comps,
	add_procs_to_declared_vtab,add_generic_specifics,
	add_generics_to_declared_vtab,gfc_find_derived_vtab,
	find_typebound_proc_uop,gfc_find_typebound_proc,
	gfc_find_typebound_user_op,gfc_find_typebound_intrinsic_op,
	gfc_get_tbp_symtree): Move to class.c.

2010-05-17  Nathan Froyd  <froydnj@codesourcery.com>

	* trans-types.c (gfc_init_types): Use build_function_type_list.
	(gfc_get_ppc_type): Likewise.
	* trans-decl.c (gfc_generate_constructors): Likewise.
	* f95-lang.c (build_builtin_fntypes): Likewise.
	(gfc_init_builtin_functions): Likewise.
	(DEF_FUNCTION_TYPE_0): Likewise.
	(DEF_FUNCTION_TYPE_1): Likewise.
	(DEF_FUNCTION_TYPE_2): Likewise.
	(DEF_FUNCTION_TYPE_3): Likewise.
	(DEF_FUNCTION_TYPE_4): Likewise.
	(DEF_FUNCTION_TYPE_5): Likewise.
	(DEF_FUNCTION_TYPE_6): Likewise.
	(DEF_FUNCTION_TYPE_7): Likewise.  Use ARG7.
	(DEF_FUNCTION_TYPE_VAR_0): Use build_varags_function_type_list.
 
2010-05-17  Nathan Froyd  <froydnj@codesourcery.com>

	* trans-array.c (gfc_trans_array_constructor_value): Use
	build_constructor instead of build_constructor_from_list.
	(gfc_build_constant_array_constructor): Likewise.
	* trans-decl.c (create_main_function): Likewise.
	* trans-stmt.c (gfc_trans_character_select): Likewise.

2010-05-17  Janus Weil  <janus@gcc.gnu.org>

	PR fortran/44044
	* resolve.c (resolve_fl_var_and_proc): Move error messages here from ...
	(resolve_fl_variable_derived): ... this place.
	(resolve_symbol): Make sure function symbols (and their result
	variables) are not resolved twice.

2010-05-16  Daniel Franke  <franke.daniel@gmail.com>

	PR fortran/35779
	* array.c (match_array_list): Revert change from 2010-05-13.

2010-05-16  Richard Guenther  <rguenther@suse.de>

	* trans-decl.c (module_htab_decls_hash): Revert last change.

2010-05-16  Richard Guenther  <rguenther@suse.de>

	* trans-decl.c (module_htab_decls_hash): Use IDENTIFIER_HASH_VALUE.

2010-05-16  Manuel López-Ibáñez  <manu@gcc.gnu.org>

	* options.c (set_Wall): Remove special logic for Wuninitialized
	without -O.

2010-05-15  Janus Weil  <janus@gcc.gnu.org>

	PR fortran/44154
	PR fortran/42647
	* trans-decl.c (gfc_trans_deferred_vars): Modify ordering of
	if branches.

2010-05-15  Janus Weil  <janus@gcc.gnu.org>

	PR fortran/43207
	PR fortran/43969
	* gfortran.h (gfc_class_null_initializer): New prototype.
	* expr.c (gfc_class_null_initializer): New function to build a NULL
	initializer for CLASS pointers.
	* symbol.c (gfc_build_class_symbol): Modify internal naming of class
	containers. Remove default NULL initialization of $data component.
	* trans.c (gfc_allocate_array_with_status): Fix wording of an error 
	message.
	* trans-expr.c (gfc_conv_initializer,gfc_trans_subcomponent_assign):
	Use new function 'gfc_class_null_initializer'.
	* trans-intrinsic.c (gfc_conv_allocated): Handle allocatable scalar
	class variables.

2010-05-14  Steven G. Kargl  <kargl@gcc.gnu.org>

	PR fortran/44135
	* fortran/interface.c (get_sym_storage_size): Use signed instead of
	unsigned mpz_get_?i routines.

2010-05-14  Jakub Jelinek  <jakub@redhat.com>

	* trans.c (trans_code): Set backend locus early.
	* trans-decl.c (gfc_get_fake_result_decl): Use source location
	of the function instead of current input_location.

2010-05-13  Daniel Franke  <franke.daniel@gmail.com>

	PR fortran/35779
	* intrinsic.c (gfc_init_expr): Renamed to gfc_init_expr_flag.
	Updated all usages.
	* expr.c (init_flag): Removed; use gfc_init_expr_flag everywhere.
	* array.c (match_array_list): Pass on gfc_init_expr_flag when matching
	iterators.

2010-05-13  Jakub Jelinek  <jakub@redhat.com>

	PR fortran/44036
	* openmp.c (resolve_omp_clauses): Allow procedure pointers in clause
	variable lists.
	* trans-openmp.c (gfc_omp_privatize_by_reference): Don't privatize
	by reference dummy procedures or non-dummy procedure pointers.
	(gfc_omp_predetermined_sharing): Return
	OMP_CLAUSE_DEFAULT_FIRSTPRIVATE for dummy procedures.

2010-05-11  Daniel Franke  <franke.daniel@gmail.com>

	PR fortran/43711
	* openmp.c (gfc_match_omp_taskwait): Report unexpected characters
	after OMP statement.
	(gfc_match_omp_critical): Likewise.
	(gfc_match_omp_flush): Likewise.
	(gfc_match_omp_workshare): Likewise.
	(gfc_match_omp_master): Likewise.
	(gfc_match_omp_ordered): Likewise.
	(gfc_match_omp_atomic): Likewise.
	(gfc_match_omp_barrier): Likewise.
	(gfc_match_omp_end_nowait): Likewise.

2010-05-11  Daniel Franke  <franke.daniel@gmail.com>

	PR fortran/31820
	* resolve.c (validate_case_label_expr): Removed FIXME.
	(resolve_select): Raise default warning on case labels out of range
	of the case expression.

2010-05-10  Daniel Franke  <franke.daniel@gmail.com>

	PR fortran/27866
	PR fortran/35003
	PR fortran/42809
	* intrinsic.c (gfc_convert_type_warn): Be more discriminative
	about conversion warnings.

2010-05-10  Janus Weil  <janus@gcc.gnu.org>

	PR fortran/44044
	* match.c (gfc_match_select_type): Move error message to
	resolve_select_type.
	* resolve.c (resolve_select_type): Error message moved here from
	gfc_match_select_type. Correctly set type of temporary.

2010-05-10  Richard Guenther  <rguenther@suse.de>

	* trans-decl.c (gfc_build_library_function_decl): Split out
	worker to ...
	(build_library_function_decl_1): ... this new function.
	Set a fnspec attribute if a specification was provided.
	(gfc_build_library_function_decl_with_spec): New function.
	(gfc_build_intrinsic_function_decls): Annotate internal_pack
	and internal_unpack.

2010-05-07  Daniel Franke  <franke.daniel@gmail.com>

	PR fortran/40728
	* intrinc.c (gfc_is_intrinsic): Do not prematurely mark symbol
	as external.

2010-05-07  Jason Merrill  <jason@redhat.com>

	* trans-expr.c (gfc_conv_procedure_call): Rename nullptr to null_ptr
	to avoid -Wc++-compat warning.

2010-05-06  Manuel López-Ibáñez  <manu@gcc.gnu.org>

	PR 40989
	* options.c (gfc_handle_option): Add argument kind.
	* gfortran.h (gfc_handle_option): Update declaration.

2010-05-06  Tobias Burnus  <burnus@net-b.de>

	PR fortran/43985
	* trans-types.c (gfc_sym_type): Mark Cray pointees as
	GFC_POINTER_TYPE_P.

2010-05-05  Daniel Franke  <franke.daniel@gmail.com>

	PR fortran/32331
	* resolve.c (traverse_data_list): Rephrase error message for
	non-constant bounds in data-implied-do.

2010-05-05  Daniel Franke  <franke.daniel@gmail.com>

	PR fortran/24978
	* gfortran.h: Removed repeat count from constructor, removed
	all usages.
	* data.h (gfc_assign_data_value_range): Changed return value from
	void to gfc_try.
	* data.c (gfc_assign_data_value): Add location to constructor element.
	(gfc_assign_data_value_range): Call gfc_assign_data_value()
	for each element in range. Return early if an error was generated.
	* resolve.c (check_data_variable): Stop early if range assignment
	generated an error.

2010-05-05  Janus Weil  <janus@gcc.gnu.org>

	PR fortran/43696
	* resolve.c (resolve_fl_derived): Some fixes for class variables.
	* symbol.c (gfc_build_class_symbol): Add separate class container for
	class pointers.

2010-05-03  Steven G. Kargl  <kargl@gcc.gnu.org>

	PR fortran/43592
	* fortran/parse.c (parse_interface): Do not dereference a NULL pointer.

2010-05-02  Tobias Burnus  <burnus@net-b.de>

	PR fortran/18918
	* intrinsic.c (add_functions): Fix GFC_STD and add gfc_resolve_ calls
	for lcobound, ucobound, image_index and this_image.
	* intrinsic.h (gfc_resolve_lcobound, gfc_resolve_this_image,
	gfc_resolve_image_index, gfc_resolve_ucobound): New prototypes.
	* iresolve.c (gfc_resolve_lcobound, gfc_resolve_this_image,
	gfc_resolve_image_index, gfc_resolve_ucobound, resolve_bound): New
	functions.
	(gfc_resolve_lbound, gfc_resolve_ubound): Use resolve_bound.

2010-04-30  Tobias Burnus  <burnus@net-b.de>

	PR fortran/18918
	PR fortran/43931
	*  trans-types.c (gfc_get_array_descriptor_base): Fix index
	calculation for array descriptor types.

2010-04-29  Janus Weil  <janus@gcc.gnu.org>

	PR fortran/43896
	* symbol.c (add_proc_component,copy_vtab_proc_comps): Remove
	initializers for PPC members of the vtabs.

2010-04-29  Janus Weil  <janus@gcc.gnu.org>

	PR fortran/42274
	* symbol.c (add_proc_component,add_proc_comps): Correctly set the 'ppc'
	attribute for all PPC members of the vtypes.
	(copy_vtab_proc_comps): Copy the correct interface.
	* trans.h (gfc_trans_assign_vtab_procs): Modified prototype.
	* trans-expr.c (gfc_trans_assign_vtab_procs): Pass the derived type as
	a dummy argument and make sure all PPC members of the vtab are
	initialized correctly.
	(gfc_conv_derived_to_class,gfc_trans_class_assign): Additional argument
	in call to gfc_trans_assign_vtab_procs.
	* trans-stmt.c (gfc_trans_allocate): Ditto.

2010-04-29  Paul Thomas  <pault@gcc.gnu.org>

	PR fortran/43326
	* resolve.c (resolve_typebound_function): Renamed
	resolve_class_compcall.Do all the detection of class references
	here.
	(resolve_typebound_subroutine): resolve_class_typebound_call
	renamed. Otherwise same as resolve_typebound_function.
	(gfc_resolve_expr): Call resolve_typebound_function.
	(resolve_code): Call resolve_typebound_subroutine.

2010-04-29  Janus Weil  <janus@gcc.gnu.org>

	PR fortran/43492
	* resolve.c (resolve_typebound_generic_call): For CLASS methods
	pass back the specific symtree name, rather than the target
	name.

2010-04-29  Paul Thomas  <pault@gcc.gnu.org>

	PR fortran/42353
	* resolve.c (resolve_structure_cons): Make the initializer of
	the vtab component 'extends' the same type as the component.

2010-04-29  Jerry DeLisle  <jvdelisle@gcc.gnu.org>

	PR fortran/42680
	* interface.c (check_interface1): Pass symbol name rather than NULL to
	gfc_compare_interfaces.(gfc_compare_interfaces): Add assert to
	trap MULL. (gfc_compare_derived_types): Revert previous change
	incorporated incorrectly during merge from trunk, r155778.
	* resolve.c (check_generic_tbp_ambiguity): Pass symbol name rather
	than NULL to gfc_compare_interfaces.
	* symbol.c (add_generic_specifics): Likewise.

2010-02-29  Janus Weil  <janus@gcc.gnu.org>

	PR fortran/42353
	* interface.c (gfc_compare_derived_types): Add condition for vtype.
	* symbol.c (gfc_find_derived_vtab): Sey access to private.
	(gfc_find_derived_vtab): Likewise.
	* module.c (ab_attribute): Add enumerator AB_VTAB.
	(mio_symbol_attribute): Use new attribute, AB_VTAB.
	(check_for_ambiguous): Likewise.

2010-04-29  Paul Thomas  <pault@gcc.gnu.org>
	    Janus Weil  <janus@gcc.gnu.org>

	PR fortran/41829
	* trans-expr.c (select_class_proc): Remove function.
	(conv_function_val): Delete reference to previous.
	(gfc_conv_derived_to_class): Add second argument to the call to
	gfc_find_derived_vtab.
	(gfc_conv_structure): Exclude proc_pointer components when
	accessing $data field of class objects.
	(gfc_trans_assign_vtab_procs): New function.
	(gfc_trans_class_assign): Add second argument to the call to
	gfc_find_derived_vtab.
	* symbol.c (gfc_build_class_symbol): Add delayed_vtab arg and
	implement holding off searching for the vptr derived type.
	(add_proc_component): New function.
	(add_proc_comps): New function.
	(add_procs_to_declared_vtab1): New function.
	(copy_vtab_proc_comps): New function.
	(add_procs_to_declared_vtab): New function.
	(void add_generic_specifics): New function.
	(add_generics_to_declared_vtab): New function.
	(gfc_find_derived_vtab): Add second argument to the call to
	gfc_find_derived_vtab. Add the calls to
	add_procs_to_declared_vtab and add_generics_to_declared_vtab.
	* decl.c (build_sym, build_struct): Use new arg in calls to
	gfc_build_class_symbol.
	* gfortran.h : Add vtype bitfield to symbol_attr. Remove the
	definition of struct gfc_class_esym_list. Modify prototypes
	of gfc_build_class_symbol and gfc_find_derived_vtab.
	* trans-stmt.c (gfc_trans_allocate): Add second argument to the
	call to gfc_find_derived_vtab.
	* module.c : Add the vtype attribute.
	* trans.h : Add prototype for gfc_trans_assign_vtab_procs.
	* resolve.c (resolve_typebound_generic_call): Add second arg
	to pass along the generic name for class methods.
	(resolve_typebound_call): The same.
	(resolve_compcall): Use the second arg to carry the generic
	name from the above. Remove the reference to class_esym.
	(check_members, check_class_members, resolve_class_esym,
	hash_value_expr): Remove functions.
	(resolve_class_compcall, resolve_class_typebound_call): Modify
	to use vtable rather than member by member calls.
	(gfc_resolve_expr): Modify second arg in call to
	resolve_compcall.
	(resolve_select_type): Add second arg in call to
	gfc_find_derived_vtab.
	(resolve_code): Add second arg in call resolve_typebound_call.
	(resolve_fl_derived): Exclude vtypes from check for late
	procedure definitions. Likewise for checking of explicit
	interface and checking of pass arg.
	* iresolve.c (gfc_resolve_extends_type_of): Add second arg in
	calls to gfc_find_derived_vtab.
	* match.c (select_type_set_tmp): Use new arg in call to
	gfc_build_class_symbol.
	* trans-decl.c (gfc_get_symbol_decl): Complete vtable if
	necessary.
	* parse.c (endType): Finish incomplete classes.

2010-04-28  Tobias Burnus  <burnus@net-b.de>

	PR fortran/18918
	PR fortran/43919
	* simplify.c (simplify_cobound): Handle scalar coarrays.

2010-04-27  Tobias Burnus  <burnus@net-b.de>

	* gfc-internals.texi: Update copyright year.
	* gfortran.texi: Ditto.
	* invoke.texi: Ditto.

2010-04-27  Tobias Burnus  <burnus@net-b.de>

	PR fortran/18918
	* resolve.c (resolve_allocate_expr): Allow array coarrays.
	* trans-types.h (gfc_get_array_type_bounds): Update prototype.
	* trans-types.c (gfc_get_array_type_bounds,
	gfc_get_array_descriptor_base): Add corank argument.
	* trans-array.c (gfc_array_init_size): Handle corank.
	(gfc_trans_create_temp_array, gfc_array_allocate,
	gfc_conv_expr_descriptor): Add corank argument to call.
	* trans-stmt.c (gfc_trans_pointer_assign_need_temp): Ditto.

2010-04-24  Steven G. Kargl  <kargl@gcc.gnu.org>

	PR fortran/30073
	PR fortran/43793
	* trans-array.c (gfc_trans_array_bound_check): Use TREE_CODE instead
	of mucking with a tree directly.

2010-04-24  Jerry DeLisle  <jvdelisle@gcc.gnu.org>

	PR fortran/43832
	* io.c (gfc_match_open): Remove branch to syntax error. Add call to
	gfc_error with new error message.

2010-04-24  Paul Thomas  <pault@gcc.gnu.org>

	PR fortran/43841
	PR fortran/43843
	* trans-expr.c (gfc_conv_expr): Supply an address expression for
	GFC_SS_REFERENCE.
	(gfc_conv_expr_reference): Call gfc_conv_expr and return for
	GFC_SS_REFERENCE.
	* trans-array.c (gfc_add_loop_ss_code): Store the value rather
	than the address of a GFC_SS_REFERENCE.
	* trans.h : Change comment on GFC_SS_REFERENCE. 

2010-04-22  Richard Guenther  <rguenther@suse.de>

	PR fortran/43829
	* resolve.c (gfc_resolve_index): Wrap around ...
	(gfc_resolve_index_1): ... this.  Add parameter to allow
	any integer kind index type.
	(resolve_array_ref): Allow any integer kind for the start
	index of an array ref.

2010-04-21  Jakub Jelinek  <jakub@redhat.com>

	PR fortran/43836
	* f95-lang.c (gfc_define_builtin): Set TREE_NOTHROW on
	the decl.

2010-04-20  Harald Anlauf  <anlauf@gmx.de>

	* intrinsic.c (sort_actual): Remove 'is' in error message.

2010-04-20  Paul Thomas  <pault@gcc.gnu.org>

	PR fortran/43227
	* resolve.c (resolve_fl_derived): If a component character
	length has not been resolved, do so now.
	(resolve_symbol): The same as above for a symbol character
	length.
	* trans-decl.c (gfc_create_module_variable): A 'length' decl is
	not needed for a character valued, procedure pointer.

	PR fortran/43266
	* resolve.c (ensure_not_abstract_walker): If 'overriding' is
	not found, return FAILURE rather than ICEing.

2010-04-19  Jakub Jelinek  <jakub@redhat.com>

	PR fortran/43339
	* openmp.c (gfc_resolve_do_iterator): Only make iteration vars for
	sequential loops private in the innermost containing task region.

2010-04-18  Eric Botcazou  <ebotcazou@adacore.com>

	* f95-lang.c (gfc_init_decl_processing): Remove second argument in call
	to build_common_tree_nodes.

2010-04-17  Steven G. Kargl  <kargl@gcc.gnu.org>

	PR fortran/31538
	* fortran/trans-array.c (gfc_conv_ss_startstride): Remove the use of
	gfc_msg_bounds by using 'Array bound mismatch' directly.
	(gfc_trans_dummy_array_bias):  Remove the use of gfc_msg_bounds.  Reword
	error message to include the mismatch in the extent of array bound.
	* fortran/trans.c: Remove gfc_msg_bounds.  It is only used in one place.
	* fortran/trans.h: Remove extern definition of gfc_msg_bounds.

2010-04-17  Jerry DeLisle  <jvdelisle@gcc.gnu.org>

	* gfortran.texi: Update information on temporary file locations.

2010-04-16  Jakub Jelinek  <jakub@redhat.com>

	* trans-decl.c (gfc_build_qualified_array): Ensure
	ubound.N and lbound.N artificial variable names don't appear
	in debug info.

2010-04-15  Steven G. Kargl  <kargl@gcc.gnu.org>

	PR fortran/30073
	* trans-array.c (gfc_trans_array_bound_check): Eliminate a redundant
	block of code.  Set name to the variable associated with the descriptor.

2010-04-15  Jakub Jelinek  <jakub@redhat.com>

	* trans-decl.c (gfc_build_qualified_array): Clear DECL_IGNORED_P
	on VAR_DECL LBOUND and/or UBOUND, even for -O1.

2010-04-14  Steven G. Kargl  <kargl@gcc.gnu.org>

	* intrinsic.texi: Add the missing specific name of intrinsic
	procedure where the specific name is identical to the generic name.
	Fix inconsistent or mismatch in the argument names in intrinsic
	procedure descriptions.  Add the SCALAR allocatable description to
	ALLOCATED.

2010-04-14  Tobias Burnus  <burnus@net-b.de>

	PR fortran/18918
	* array.c (gfc_find_array_ref): Handle codimensions.
	(gfc_match_array_spec,gfc_match_array_ref): Use gfc_fatal_error.
	* check.c (is_coarray, dim_corank_check, gfc_check_lcobound,
	gfc_check_image_index, gfc_check_this_image, gfc_check_ucobound):
	New functions.
	* gfortran.h (gfc_isym_id): Add GFC_ISYM_IMAGE_INDEX,
	GFC_ISYM_LCOBOUND, GFC_ISYM_THIS_IMAGE,
	GFC_ISYM_UCOBOUND.
	* intrinsic.h (add_functions): Add this_image, image_index,
	lcobound and ucobound intrinsics.
	* intrinsic.c (gfc_check_lcobound,gfc_check_ucobound,
	gfc_check_image_index, gfc_check_this_image,
	gfc_simplify_image_index, gfc_simplify_lcobound,
	gfc_simplify_this_image, gfc_simplify_ucobound):
	New function prototypes.
	* intrinsic.texi (IMAGE_INDEX, LCOBOUND, THIS_IMAGE
	IMAGE_INDEX): Document new intrinsic functions.
	* match.c (gfc_match_critical, sync_statement): Make -fcoarray=none
	error fatal.
	* simplify.c (simplify_bound_dim): Handle coarrays.
	(simplify_bound): Update simplify_bound_dim call.
	(gfc_simplify_num_images): Add -fcoarray=none check.
	(simplify_cobound, gfc_simplify_lcobound, gfc_simplify_ucobound,
	gfc_simplify_ucobound, gfc_simplify_ucobound): New functions.

2010-04-14  Jerry DeLisle  <jvdelisle@gcc.gnu.org>

	PR fortran/43747
	* constructor.c: Fix typo in comment.
	* expr.c (find_array_section): Add check for max array limit.

2010-04-13  Iain Sandoe  <iains@gcc.gnu.org>

	PR bootstrap/31400
	* gfortranspec.c (lookup_option): Check for -static and return
	OPTION_static.
	(lang_specific_driver): Break when OPTION_static is discovered.

2010-04-12  Jerry DeLisle  <jvdelisle@gcc.gnu.org>

	* array.c (extract_element): Restore function from trunk.
	(gfc_get_array_element): Restore function from trunk.
	(gfc_expand_constructor): Restore check against
	flag_max_array_constructor.
	* constructor.c (node_copy_and_append): Delete unused.
	* gfortran.h: Delete comment and extra include.
	* constructor.h: Bump copyright and clean up TODO comments.
	* resolve.c: Whitespace.

2010-04-12  Daniel Franke  <franke.daniel@gmail.com>

	* simplify.c (compute_dot_product): Replaced usage of ADVANCE macro
	with direct access access to elements. Adjusted prototype, fixed all
	callers.
	(gfc_simplify_dot_product): Removed duplicate check for zero-sized
	array.
	(gfc_simplify_matmul): Removed usage of ADVANCE macro.
	(gfc_simplify_spread): Removed workaround, directly insert elements
	at a given array position.
	(gfc_simplify_transpose): Likewise.
	(gfc_simplify_pack): Replaced usage of ADVANCE macro with corresponding
	function calls.
	(gfc_simplify_unpack): Likewise.

2010-04-12  Daniel Franke  <franke.daniel@gmail.com>

	* simplify.c (only_convert_cmplx_boz): Renamed to ...
	(convert_boz): ... this and moved to start of file.
	(gfc_simplify_abs): Whitespace fix.
	(gfc_simplify_acos): Whitespace fix.
	(gfc_simplify_acosh): Whitespace fix.
	(gfc_simplify_aint): Whitespace fix.
	(gfc_simplify_dint): Whitespace fix.
	(gfc_simplify_anint): Whitespace fix.
	(gfc_simplify_and): Replaced if-gate by more common switch-over-type.
	(gfc_simplify_dnint): Whitespace fix.
	(gfc_simplify_asin): Whitespace fix.
	(gfc_simplify_asinh): Moved creation of result-expr out of switch.
	(gfc_simplify_atan): Likewise.
	(gfc_simplify_atanh): Whitespace fix.
	(gfc_simplify_atan2): Whitespace fix.
	(gfc_simplify_bessel_j0): Removed ATTRIBUTE_UNUSED.
	(gfc_simplify_bessel_j1): Likewise.
	(gfc_simplify_bessel_jn): Likewise.
	(gfc_simplify_bessel_y0): Likewise.
	(gfc_simplify_bessel_y1): Likewise.
	(gfc_simplify_bessel_yn): Likewise.
	(gfc_simplify_ceiling): Reorderd statements.
	(simplify_cmplx): Use convert_boz(), check for constant arguments.
	Whitespace fix.
	(gfc_simplify_cmplx): Use correct default kind. Removed check for
	constant arguments.
	(gfc_simplify_complex): Replaced if-gate. Removed check for
	constant arguments.
	(gfc_simplify_conjg): Whitespace fix.
	(gfc_simplify_cos): Whitespace fix.
	(gfc_simplify_cosh): Replaced if-gate by more common switch-over-type.
	(gfc_simplify_dcmplx): Removed check for constant arguments.
	(gfc_simplify_dble): Use convert_boz() and gfc_convert_constant().
	(gfc_simplify_digits): Whitespace fix.
	(gfc_simplify_dim): Whitespace fix.
	(gfc_simplify_dprod): Reordered statements.
	(gfc_simplify_erf): Whitespace fix.
	(gfc_simplify_erfc): Whitespace fix.
	(gfc_simplify_epsilon): Whitespace fix.
	(gfc_simplify_exp): Whitespace fix.
	(gfc_simplify_exponent): Use convert_boz().
	(gfc_simplify_floor): Reorderd statements.
	(gfc_simplify_gamma): Whitespace fix.
	(gfc_simplify_huge): Whitespace fix.
	(gfc_simplify_iand): Whitespace fix.
	(gfc_simplify_ieor): Whitespace fix.
	(simplify_intconv): Use gfc_convert_constant().
	(gfc_simplify_int): Use simplify_intconv().
	(gfc_simplify_int2): Reorderd statements.
	(gfc_simplify_idint): Reorderd statements.
	(gfc_simplify_ior): Whitespace fix.
	(gfc_simplify_ishftc): Removed duplicate type check.
	(gfc_simplify_len): Use range_check() instead of manual range check.
	(gfc_simplify_lgamma): Removed ATTRIBUTE_UNUSED. Whitespace fix.
	(gfc_simplify_log): Whitespace fix.
	(gfc_simplify_log10): Whitespace fix.
	(gfc_simplify_minval): Whitespace fix.
	(gfc_simplify_maxval): Whitespace fix.
	(gfc_simplify_mod): Whitespace fix.
	(gfc_simplify_modulo): Whitespace fix.
	(simplify_nint): Reorderd statements.
	(gfc_simplify_not): Whitespace fix.
	(gfc_simplify_or): Replaced if-gate by more common switch-over-type.
	(gfc_simplify_radix): Removed unused result-variable. Whitespace fix.
	(gfc_simplify_range): Removed unused result-variable. Whitespace fix.
	(gfc_simplify_real): Use convert_boz() and gfc_convert_constant().
	(gfc_simplify_realpart): Whitespace fix.
	(gfc_simplify_selected_char_kind): Removed unused result-variable.
	(gfc_simplify_selected_int_kind): Removed unused result-variable.
	(gfc_simplify_selected_real_kind): Removed unused result-variable.
	(gfc_simplify_sign): Whitespace fix.
	(gfc_simplify_sin): Whitespace fix.
	(gfc_simplify_sinh): Replaced if-gate by more common switch-over-type.
	(gfc_simplify_sqrt): Avoided goto by inlining check. Whitespace fix.
	(gfc_simplify_tan): Replaced if-gate by more common switch-over-type.
	(gfc_simplify_tanh): Replaced if-gate by more common switch-over-type.
	(gfc_simplify_xor): Replaced if-gate by more common switch-over-type.

2010-04-12  Daniel Franke  <franke.daniel@gmail.com>

	* gfortran.h (gfc_start_constructor): Removed.
	(gfc_get_array_element): Removed.
	* array.c (gfc_start_constructor): Removed, use gfc_get_array_expr 
	instead. Fixed all callers.
	(extract_element): Removed.
	(gfc_expand_constructor): Temporarily removed check for
	max-array-constructor. Will be re-introduced later if still required.
	(gfc_get_array_element): Removed, use gfc_constructor_lookup_expr
	instead. Fixed all callers.
	* expr.c (find_array_section): Replaced manual lookup of elements
	by gfc_constructor_lookup.

2010-04-12  Daniel Franke  <franke.daniel@gmail.com>

	* gfortran.h (gfc_get_null_expr): New prototype.
	(gfc_get_operator_expr): New prototype.
	(gfc_get_character_expr): New prototype.
	(gfc_get_iokind_expr): New prototype.
	* expr.c (gfc_get_null_expr): New.
	(gfc_get_character_expr): New.
	(gfc_get_iokind_expr): New.
	(gfc_get_operator_expr): Moved here from matchexp.c (build_node).
	* matchexp.c (build_node): Renamed and moved to
	expr.c (gfc_get_operator_expr). Reordered arguments to match 
	other functions. Fixed all callers.
	(gfc_get_parentheses): Use specific function to build expr.
	* array.c (gfc_match_array_constructor): Likewise.
	* arith.c (eval_intrinsic): Likewise.
	(gfc_hollerith2int): Likewise.
	(gfc_hollerith2real): Likewise.
	(gfc_hollerith2complex): Likewise.
	(gfc_hollerith2logical): Likewise.
	* data.c (create_character_intializer): Likewise.
	* decl.c (gfc_match_null): Likewise.
	(enum_initializer): Likewise.
	* io.c (gfc_match_format): Likewise.
	(match_io): Likewise.
	* match.c (gfc_match_nullify): Likewise.
	* primary.c (match_string_constant): Likewise.
	(match_logical_constant): Likewise.
	(build_actual_constructor): Likewise.
	* resolve.c (build_default_init_expr): Likewise.
	* symbol.c (generate_isocbinding_symbol): Likewise.
	(gfc_build_class_symbol): Likewise.
	(gfc_find_derived_vtab): Likewise.
	* simplify.c (simplify_achar_char): Likewise.
	(gfc_simplify_adjustl): Likewise.
	(gfc_simplify_adjustr): Likewise.
	(gfc_simplify_and): Likewise.
	(gfc_simplify_bit_size): Likewise.
	(gfc_simplify_is_iostat_end): Likewise.
	(gfc_simplify_is_iostat_eor): Likewise.
	(gfc_simplify_isnan): Likewise.
	(simplify_bound): Likewise.
	(gfc_simplify_leadz): Likewise.
	(gfc_simplify_len_trim): Likewise.
	(gfc_simplify_logical): Likewise.
	(gfc_simplify_maxexponent): Likewise.
	(gfc_simplify_minexponent): Likewise.
	(gfc_simplify_new_line): Likewise.
	(gfc_simplify_null): Likewise.
	(gfc_simplify_or): Likewise.
	(gfc_simplify_precision): Likewise.
	(gfc_simplify_repeat): Likewise.
	(gfc_simplify_scan): Likewise.
	(gfc_simplify_size): Likewise.
	(gfc_simplify_trailz): Likewise.
	(gfc_simplify_trim): Likewise.
	(gfc_simplify_verify): Likewise.
	(gfc_simplify_xor): Likewise.
	* trans-io.c (build_dt): Likewise.
	(gfc_new_nml_name_expr): Removed.

2010-04-12  Daniel Franke  <franke.daniel@gmail.com>

	* arith.h (gfc_constant_result): Removed prototype.
	* constructor.h (gfc_build_array_expr): Removed prototype.
	(gfc_build_structure_constructor_expr): Removed prototype.
	* gfortran.h (gfc_int_expr): Removed prototype.
	(gfc_logical_expr): Removed prototype.
	(gfc_get_array_expr): New prototype.
	(gfc_get_structure_constructor_expr): New prototype.
	(gfc_get_constant_expr): New prototype.
	(gfc_get_int_expr): New prototype.
	(gfc_get_logical_expr): New prototype.
	* arith.c (gfc_constant_result): Moved and renamed to
	expr.c (gfc_get_constant_expr). Fixed all callers.
	* constructor.c (gfc_build_array_expr): Moved and renamed to
	expr.c (gfc_get_array_expr). Split gfc_typespec argument to type
	and kind. Fixed all callers.
	(gfc_build_structure_constructor_expr): Moved and renamed to
	expr.c (gfc_get_structure_constructor_expr). Split gfc_typespec argument
	to type and kind. Fixed all callers.
	* expr.c (gfc_logical_expr): Renamed to ...
	(gfc_get_logical_expr): ... this. Added kind argument. Fixed all callers.
	(gfc_int_expr): Renamed to ...
	(gfc_get_int_expr): ... this. Added kind and where arguments. Fixed all
	callers.
	(gfc_get_constant_expr): New.
	(gfc_get_array_expr): New.
	(gfc_get_structure_constructor_expr): New.
	* simplify.c (int_expr_with_kind): Removed, callers use gfc_get_int_expr
	instead.

2010-04-12  Daniel Franke  <franke.daniel@gmail.com>

	* constructor.h: New.
	* constructor.c: New.
	* Make-lang.in: Add new files to F95_PARSER_OBJS.
	* arith.c (reducy_unary): Use constructor API.
	(reduce_binary_ac): Likewise.
	(reduce_binary_ca): Likewise.
	(reduce_binary_aa): Likewise.
	* check.c (gfc_check_pack): Likewise.
	(gfc_check_reshape): Likewise.
	(gfc_check_unpack): Likewise.
	* decl.c (add_init_expr_to_sym): Likewise.
	(build_struct): Likewise.
	* dependency.c (gfc_check_dependency): Likewise.
	(contains_forall_index_p): Likewise.
	* dump-parse-tree.c (show_constructor): Likewise.
	* expr.c (free_expr0): Likewise.
	(gfc_copy_expr): Likewise.
	(gfc_is_constant_expr): Likewise.
	(simplify_constructor): Likewise.
	(find_array_element): Likewise.
	(find_component_ref): Likewise.
	(find_array_section): Likewise.
	(find_substring_ref): Likewise.
	(simplify_const_ref): Likewise.
	(scalarize_intrinsic_call): Likewise.
	(check_alloc_comp_init): Likewise.
	(gfc_default_initializer): Likewise.
	(gfc_traverse_expr): Likewise.
	* iresolve.c (check_charlen_present): Likewise.
	(gfc_resolve_reshape): Likewise.
	(gfc_resolve_transfer): Likewise.
	* module.c (mio_constructor): Likewise.
	* primary.c (build_actual_constructor): Likewise.
	(gfc_match_structure_constructor): Likewise.
	* resolve.c (resolve_structure_cons): Likewise.
	* simplify.c (is_constant_array_expr): Likewise.
	(init_result_expr): Likewise.
	(transformational_result): Likewise.
	(simplify_transformation_to_scalar): Likewise.
	(simplify_transformation_to_array): Likewise.
	(gfc_simplify_dot_product): Likewise.
	(simplify_bound): Likewise.
	(simplify_matmul): Likewise.
	(simplify_minval_maxval): Likewise.
	(gfc_simplify_pack): Likewise.
	(gfc_simplify_reshape): Likewise.
	(gfc_simplify_shape): Likewise.
	(gfc_simplify_spread): Likewise.
	(gfc_simplify_transpose): Likewise.
	(gfc_simplify_unpack): Likewise.q
	(gfc_convert_constant): Likewise.
	(gfc_convert_char_constant): Likewise.
	* target-memory.c (size_array): Likewise.
	(encode_array): Likewise.
	(encode_derived): Likewise.
	(interpret_array): Likewise.
	(gfc_interpret_derived): Likewise.
	(expr_to_char): Likewise.
	(gfc_merge_initializers): Likewise.
	* trans-array.c (gfc_get_array_constructor_size): Likewise.
	(gfc_trans_array_constructor_value): Likewise.
	(get_array_ctor_strlen): Likewise.
	(gfc_constant_array_constructor_p): Likewise.
	(gfc_build_constant_array_constructor): Likewise.
	(gfc_trans_array_constructor): Likewise.
	(gfc_conv_array_initializer): Likewise.
	* trans-decl.c (check_constant_initializer): Likewise.
	* trans-expr.c (flatten_array_ctors_without_strlen): Likewise.
	(gfc_apply_interface_mapping_to_cons): Likewise.
	(gfc_trans_structure_assign): Likewise.
	(gfc_conv_structure): Likewise.
	* array.c (check_duplicate_iterator): Likewise.
	(match_array_list): Likewise.
	(match_array_cons_element): Likewise.
	(gfc_match_array_constructor): Likewise.
	(check_constructor_type): Likewise.
	(check_constructor): Likewise.
	(expand): Likewise.
	(expand_constructor): Likewise.
	(extract_element): Likewise.
	(gfc_expanded_ac): Likewise.
	(resolve_array_list): Likewise.
	(gfc_resolve_character_array_constructor): Likewise.
	(copy_iterator): Renamed to ...
	(gfc_copy_iterator): ... this.
	(gfc_append_constructor): Removed.
	(gfc_insert_constructor): Removed unused function.
	(gfc_get_constructor): Removed.
	(gfc_free_constructor): Removed.
	(qgfc_copy_constructor): Removed.
	* gfortran.h (struct gfc_expr): Removed member 'con_by_offset'.
	Removed all references. Replaced constructor list by splay-tree.
	(struct gfc_constructor): Removed member 'next', moved 'offset' from
	the inner struct, added member 'base'.
	(gfc_append_constructor): Removed prototype.
	(gfc_insert_constructor): Removed prototype.
	(gfc_get_constructor): Removed prototype.
	(gfc_free_constructor): Removed prototype.
	(qgfc_copy_constructor): Removed prototype.
	(gfc_copy_iterator): New prototype.
	* trans-array.h (gfc_constant_array_constructor_p): Adjusted prototype.

2010-04-10  Tobias Burnus  <burnus@net-b.de>

	PR fortran/43591
	* expr.c (gfc_is_constant_expr, gfc_traverse_expr): Handle
	proc-pointers and type-bound procedures.
	(gfc_specification_expr): Check proc-pointers for pureness.

2010-04-09  Iain Sandoe  <iains@gcc.gnu.org>

	PR bootstrap/43684
	* gfortranspec.c (lang_specific_driver): Do not expose vars 
	only used by HAVE_LD_STATIC_DYNAMIC targets unless compiling
	for such.

2010-04-09  Tobias Burnus  <burnus@net-b.de>

	PR fortran/18918
	* decl.c (variable_decl, match_attr_spec): Fix setting the array
	spec.
	* array.c (match_subscript,gfc_match_array_ref): Add coarray support.
	* data.c (gfc_assign_data_value): Ditto.
	* expr.c (gfc_check_pointer_assign): Add check for coarray constraint.
	(gfc_traverse_expr): Traverse also through codimension expressions.
	(gfc_is_coindexed, gfc_has_ultimate_allocatable,
	gfc_has_ultimate_pointer): New functions.
	* gfortran.h (gfc_array_ref_dimen_type): Add DIMEN_STAR for coarrays.
	(gfc_array_ref): Add codimen.
	(gfc_array_ref): Add in_allocate.
	(gfc_is_coindexed, gfc_has_ultimate_allocatable,
	gfc_has_ultimate_pointer): Add prototypes.
	* interface.c (compare_parameter, compare_actual_formal,
	check_intents): Add coarray constraints.
	* match.c (gfc_match_iterator): Add coarray constraint.
	* match.h (gfc_match_array_ref): Update interface.
	* primary.c (gfc_match_varspec): Handle codimensions.
	* resolve.c (coarray_alloc, inquiry_argument): New static variables.
	(check_class_members): Return gfc_try instead for error recovery.
	(resolve_typebound_function,resolve_typebound_subroutine,
	check_members): Handle return value of check_class_members.
	(resolve_structure_cons, resolve_actual_arglist, resolve_function,
	check_dimension, compare_spec_to_ref, resolve_array_ref,
	resolve_ref, resolve_variable, gfc_resolve_expr, conformable_arrays,
	resolve_allocate_expr, resolve_ordinary_assign): Add coarray
	support.
	* trans-array.c (gfc_conv_array_ref, gfc_walk_variable_expr):
	Skip over coarray refs.
	(gfc_array_allocate) Add support for references containing coindexes.
	* trans-expr.c (gfc_add_interface_mapping): Copy coarray attribute.
	(gfc_map_intrinsic_function): Ignore codimensions.

2010-04-08  Bud Davis  <bdavis9659@sbcglobal.net>

	PR fortran/28039
	* io.c (check_format_string):  Added check for additional non 
	blank characters after the format string was successfully 
	parsed.
	* io.c (check_format): Changed the error messages for positive
	int required and period required to drop through the error logic
	and report with gfc_error instead of gfc_error_now.  Corrected
	format postion for hollerith strings.

2010-04-08  Tobias Burnus  <burnus@net-b.de>

	* module.c (use_iso_fortran_env_module): Fix standard check.

2010-04-07  Jakub Jelinek  <jakub@redhat.com>

	* parse.c (parse_derived, parse_enum): Avoid set but not used
	warning.

2010-04-07  Janne Blomqvist  <jb@gcc.gnu.org>

	PR fortran/40539
	* gfortran.texi: Add section about representation of
	LOGICAL variables.

2010-04-07  Simon Baldwin  <simonb@google.com>

	* cpp.c (cb_cpp_error): Add warning reason argument, set a value
	for diagnostic_override_option_index if CPP_W_WARNING_DIRECTIVE.

2010-04-07  Richard Guenther  <rguenther@suse.de>

	* options.c (gfc_init_options): Do not set.

2010-04-06  Tobias Burnus  <burnus@net-b.de>

	PR fortran/18918
	* array.c (gfc_match_array_spec): Add error for -fcoarray=none.
	* match.c (gfc_match_critical, sync_statement): Ditto.
	* gfortran.h (gfc_fcoarray): New enum.
	(gfc_option_t): Use it.
	* lang.opt (fcoarray): Add new flag.
	* invoke.texi (fcoarray): Document it.
	* options.c (gfc_init_options,gfc_handle_option): Handle -fcoarray=.
	(gfc_handle_coarray_option): New function.

2010-04-06  Tobias Burnus  <burnus@net-b.de>

	PR fortran/18918
	* gfortran.h (gfc_array_spec): Add cotype.
	* array.c (gfc_match_array_spec,gfc_set_array_spec): Use it
	and defer error diagnostic.
	* resolve.c (resolve_fl_derived): Add missing check.
	(resolve_symbol): Add cotype/type check.
	* parse.c (parse_derived): Fix setting of coarray_comp.

2010-04-06  Tobias Burnus  <burnus@net-b.de>

	PR fortran/18918
	* array.c (gfc_free_array_spec,gfc_resolve_array_spec,
	match_array_element_spec,gfc_copy_array_spec,
	gfc_compare_array_spec): Include corank.
	(match_array_element_spec,gfc_set_array_spec): Support codimension.
	* decl.c (build_sym,build_struct,variable_decl,
	match_attr_spec,attr_decl1,cray_pointer_decl,
	gfc_match_volatile): Add codimension.
	(gfc_match_codimension): New function.
	* dump-parse-tree.c (show_array_spec,show_attr): Support codimension.
	* gfortran.h (symbol_attribute,gfc_array_spec): Ditto.
	(gfc_add_codimension): New function prototype.
	* match.h (gfc_match_codimension): New function prototype.
	(gfc_match_array_spec): Update prototype
	* match.c (gfc_match_common): Update gfc_match_array_spec call.
	* module.c (MOD_VERSION): Bump.
	(mio_symbol_attribute): Support coarray attributes.
	(mio_array_spec): Add corank support.
	* parse.c (decode_specification_statement,decode_statement,
	parse_derived): Add coarray support.
	* resolve.c (resolve_formal_arglist, was_declared,
	is_non_constant_shape_array, resolve_fl_variable,
	resolve_fl_derived, resolve_symbol): Add coarray support.
	* symbol.c (check_conflict, gfc_add_volatile, gfc_copy_attr,
	gfc_build_class_symbol): Add coarray support.
	(gfc_add_codimension): New function.

2010-04-06  Tobias Burnus  <burnus@net-b.de>

	PR fortran/18918
	* iso-fortran-env.def: Add the integer parameters atomic_int_kind,
	atomic_logical_kind, iostat_inquire_internal_unit, stat_locked,
	stat_locked_other_image, stat_stopped_image and stat_unlocked of
	Fortran 2008.
	* intrinsic.texi (iso_fortran_env): Ditto.
	* libgfortran.h (libgfortran_stat_codes): New enum.
	* module.c (use_iso_fortran_env_module): Honour -std= when loading
	constants from the intrinsic module.

2010-04-06  Tobias Burnus  <burnus@net-b.de>

	PR fortran/39997
	* intrinsic.c (add_functions): Add num_images.
	* decl.c (gfc_match_end): Handle END CRITICAL.
	* intrinsic.h (gfc_simplify_num_images): Add prototype.
	* dump-parse-tree.c (show_code_node): Dump CRITICAL, ERROR STOP,
	and SYNC.
	* gfortran.h (gfc_statement): Add enum items for those.
	(gfc_exec_op) Ditto.
	(gfc_isym_id): Add num_images.
	* trans-stmt.c (gfc_trans_stop): Handle ERROR STOP.
	(gfc_trans_sync,gfc_trans_critical): New functions.
	* trans-stmt.h (gfc_trans_stop,gfc_trans_sync,
	gfc_trans_critical): Add/update prototypes.
	* trans.c (gfc_trans_code): Handle CRITICAL, ERROR STOP,
	and SYNC statements.
	* trans.h (gfor_fndecl_error_stop_string) Add variable.
	* resolve.c (resolve_sync): Add function.
	(gfc_resolve_blocks): Handle CRITICAL.
	(resolve_code): Handle CRITICAL, ERROR STOP,
	(resolve_branch): Add CRITICAL constraint check.
	and SYNC statements.
	* st.c (gfc_free_statement): Add new statements.
	* trans-decl.c (gfor_fndecl_error_stop_string): Global variable.
	(gfc_build_builtin_function_decls): Initialize it.
	* match.c (gfc_match_if): Handle ERROR STOP and SYNC.
	(gfc_match_critical, gfc_match_error_stop, sync_statement,
	gfc_match_sync_all, gfc_match_sync_images, gfc_match_sync_memory):
	New functions.
	(match_exit_cycle): Handle CRITICAL constraint.
	(gfc_match_stopcode): Handle ERROR STOP.
	* match.h (gfc_match_critical, gfc_match_error_stop,
	gfc_match_sync_all, gfc_match_sync_images,
	gfc_match_sync_memory): Add prototype.
	* parse.c (decode_statement, gfc_ascii_statement,
	parse_executable): Handle new statements.
	(parse_critical_block): New function.
	* parse.h (gfc_compile_state): Add COMP_CRITICAL.
	* intrinsic.texi (num_images): Document new function.
	* simplify.c (gfc_simplify_num_images): Add function.

2010-04-06  Tobias Burnus  <burnus@net-b.de>

	PR fortran/43178
	* trans-array.c (gfc_conv_expr_descriptor): Update
	gfc_trans_scalar_assign call.
	(has_default_initializer): New function.
	(gfc_trans_deferred_array): Nullify less often.
	* trans-expr.c (gfc_conv_subref_array_arg,
	gfc_trans_subcomponent_assign): Update call to
	gfc_trans_scalar_assign.
	(gfc_trans_scalar_assign): Add parameter and pass it on.
	(gfc_trans_assignment_1): Optionally, do not dealloc before
	assignment.
	* trans-openmp.c (gfc_trans_omp_array_reduction): Update
	call to gfc_trans_scalar_assign.
	* trans-decl.c (gfc_get_symbol_decl): Do not always apply
	initializer to static variables.
	(gfc_init_default_dt): Add dealloc parameter and pass it on.
	* trans-stmt.c (forall_make_variable_temp,
	generate_loop_for_temp_to_lhs, generate_loop_for_rhs_to_temp,
	gfc_trans_forall_1, gfc_trans_where_assign, gfc_trans_where_3
	gfc_trans_allocate): Update gfc_trans_assignment call.
	* trans.h (gfc_trans_scalar_assign, gfc_init_default_dt,
	gfc_init_default_dt, gfc_trans_assignment): Add bool dealloc
	parameter to prototype.

2010-03-31  Paul Thomas  <pault@gcc.gnu.org>

	* ioparm.def : Update copyright.
	* lang.opt : ditto
	* trans-array.c : ditto
	* trans-array.h : ditto
	* expr.c: ditto
	* trans-types.c: ditto
	* dependency.c : ditto
	* gfortran.h : ditto
	* options.c : ditto
	* trans-io.c : ditto
	* trans-intrinsic.c : ditto
	* libgfortran.h : ditto
	* invoke.texi : ditto
	* intrinsic.texi : ditto
	* trans.c : ditto
	* trans.h : ditto
	* intrinsic.c : ditto
	* interface.c : ditto
	* iresolve.c : ditto
	* trans-stmt.c : ditto
	* trans-stmt.h : ditto
	* parse,c : ditto
	* match.h : ditto
	* error.c : ditto

2010-03-20  Paul Thomas  <pault@gcc.gnu.org>

	PR fortran/43450
	* trans-decl.c (gfc_create_module_variable): With -fwhole-file
	do not assert the context of derived types.

2010-03-20  Jerry DeLisle  <jvdelisle@gcc.gnu.org>

	PR fortran/43409
	* ioparm.def: Change inquire size variable to type pointer to
	GFC_IO_INT type.

2010-03-18  Paul Thomas  <pault@gcc.gnu.org>

	PR fortran/43039
	* trans-expr.c (conv_parent_component_references): Ensure that
	'dt' has a backend_decl.

	PR fortran/43043
	* trans-expr.c (gfc_conv_structure): Ensure that the derived
	type has a backend_decl.

	PR fortran/43044
	* resolve.c (resolve_global_procedure): Check that the 'cl'
	structure is not NULL.

2010-03-18  Shujing Zhao  <pearly.zhao@oracle.com>

	* lang.opt (-ffixed-line-length-, ffree-line-length-): Remove
	redundant tab.

2010-03-17  Tobias Burnus  <burnus@net-b.de>

	PR fortran/43331
	* trans-array.c (gfc_conv_array_index_offset,gfc_conv_array_ref,
	gfc_conv_ss_startstride): Remove no-longer-needed cp_was_assumed
	check.
	* decl.c (gfc_match_derived_decl): Don't mark assumed-size Cray
	pointees as having explizit size.
	* expr.c (gfc_check_assign): Remove now unreachable Cray pointee
	check.
	* trans-types.c (gfc_is_nodesc_array): Add cp_was_assumed to assert.
	(gfc_sym_type): Don't mark Cray pointees as restricted pointers.
	* resolve.c (resolve_symbol): Handle cp_was_assumed.
	* trans-decl.c (gfc_trans_deferred_vars): Ditto.
	(gfc_finish_var_decl): Don't mark Cray pointees as restricted
	pointers.

2010-03-14  Tobias Burnus  <burnus@net-b.de>

	PR fortran/43362
	* resolve.c (resolve_structure_cons): Add missing PURE constraint.
	(resolve_ordinary_assign): Add check to avoid segfault.

2010-03-12  Paul Thomas  <pault@gcc.gnu.org>

	PR fortran/43291
	PR fortran/43326
	* resolve.c (resolve_compcall): Add new boolean dummy argument
	'class_members'. Only resolve expression at end if false.
	Remove redundant, static variable 'class_object'.
	(check_class_members): Add extra argument to call of
	resolve_compcall.
	(resolve_typebound_function): Renamed resolve_class_compcall.
	Do all the detection of class references here. Correct calls to
	resolve_compcall for extra argument.
	(resolve_typebound_subroutine): resolve_class_typebound_call
	renamed. Otherwise same as resolve_typebound_function.
	(gfc_resolve_expr): Call resolve_typebound_function.
	(resolve_code): Call resolve_typebound_subroutine.

2010-03-10  Tobias Burnus  <burnus@net-b.de

	PR fortran/43303
	* symbol.c (get_iso_c_sym): Set sym->result.

2010-03-08  Janus Weil  <janus@gcc.gnu.org>

	PR fortran/43256
	* resolve.c (resolve_compcall): Don't set 'value.function.name' here
	for TBPs, otherwise they will not be resolved properly.
	(resolve_function): Use 'value.function.esym' instead of
	'value.function.name' to check if we're dealing with a TBP.
	(check_class_members): Set correct type of passed object for all TBPs,
	not only generic ones, except if the type is abstract.

2010-03-04  Janus Weil  <janus@gcc.gnu.org>

	PR fortran/43244
	* decl.c (gfc_match_final_decl): Make sure variable names starting with
	'final...' are not misinterpreted as FINAL statements.

2010-03-03  Paul Thomas  <pault@gcc.gnu.org>

	PR fortran/43243
	* trans-array.c (gfc_conv_array_parameter): Contiguous refs to
	allocatable ultimate components do not need temporaries, whilst
	ultimate pointer components do.

2010-03-03  Janus Weil  <janus@gcc.gnu.org>

	PR fortran/43169
	* resolve.c (resolve_code): Correctly set gfc_current_ns for
	EXEC_SELECT_TYPE.
	(gfc_impure_variable): Make it work with sub-namespaces (BLOCK etc).
	(gfc_pure): Ditto.

2010-03-02  Paul Thomas  <pault@gcc.gnu.org>

	PR fortran/43180
	* trans-array.c (gfc_conv_array_parameter): A full array of
	derived type need not be restricted to a symbol without an
	array spec to use the call to gfc_conv_expr_descriptor.

	PR fortran/43173
	* trans-array.c (gfc_conv_array_parameter): Contiguous refs to
	allocatable arrays do not need temporaries.

2010-03-01  Tobias Burnus  <burnus@net-b.de>

	PR fortran/43199
	* resolve.c (find_array_spec): Handle REF_COMPONENT with
	CLASS components.

2010-02-28  Tobias Burnus  <burnus@net-b.de>

	PR fortran/43205
	* trans-expr.c (is_zero_initializer_p): Move up in the file.
	(gfc_conv_initializer): Handle zero initializer as special case.

2010-02-27  Tobias Burnus  <burnus@net-b.de>

	PR fortran/43185
	* resolve.c (resolve_fl_variable_derived): Imply SAVE
	for module variables for Fortran 2008.

2010-02-25  Jakub Jelinek  <jakub@redhat.com>

	PR debug/43166
	* trans-common.c (build_common_decl): Also update DECL_MODE,
	and DECL_SIZE when encountering a larger common block and call
	layout_decl.

2010-02-24  Tobias Burnus  <burnus@net-b.de>

	PR fortran/43042
	* trans-expr.c (gfc_conv_initializer): Call directly
	gfc_conv_constant for C_NULL_(FUN)PTR.

2010-02-22  Paul Thomas  <pault@gcc.gnu.org>

	PR fortran/43072
	* dependency.c (gfc_full_array_ref_p): Check for contiguous by
	checking the rest of the dimensions for elements.

2010-02-21  Tobias Burnus  <burnus@net-b.de>

	PR fortran/35259
	* gfortran.h (gfc_option_t): New flag -fprotect-parens.
	* lang.opt: Ditto.
	* option.c (gfc_init_options,gfc_handle_option): Ditto.
	* trans-expr.c (gfc_conv_expr_op): Use the flag.
	* invoke.texi: Document new -fno-protect-parens flag.

2010-02-20  Paul Thomas  <pault@gcc.gnu.org>

	PR fortran/36932
	PR fortran/36933
	PR fortran/43072
	PR fortran/43111
	* dependency.c (gfc_check_argument_var_dependency): Use enum
	value instead of arithmetic vaue for 'elemental'.
	(check_data_pointer_types): New function.
	(gfc_check_dependency): Call check_data_pointer_types.
	* trans-array.h : Change fourth argument of
	gfc_conv_array_parameter to boolean.
	* trans-array.c (gfc_conv_array_parameter): A contiguous array
	can be a dummy but it must not be assumed shape or deferred.
	Change fourth argument to boolean. Array constructor exprs will
	always be contiguous and do not need packing and unpacking.
	* trans-expr.c (gfc_conv_procedure_call): Clean up some white
	space and change fourth argument of gfc_conv_array_parameter
	to boolean.
	(gfc_trans_arrayfunc_assign): Change fourth argument of
	gfc_conv_array_parameter to boolean.
	* trans-io.c (gfc_convert_array_to_string): The same.
	* trans-intrinsic.c (gfc_conv_intrinsic_loc): The same.

2010-02-20  Tobias Burnus  <burnus@net-b.de>

	PR fortran/42958
	* libgfortran.h: Add GFC_RTCHECK_MEM.
	* invoke.texi (-fcheck=): Document -fcheck=mem.
	* tranc.c (gfc_call_malloc): Remove negative-size run-time error
	and enable malloc-success check only with -fcheck=mem.
	* option.c (gfc_handle_runtime_check_option): Add -fcheck=mem.

2010-02-16  Tobias Burnus  <burnus@net-b.de>

	PR fortran/43040
	* gfortran.h (gfc_isym_id): Rename GFS_ISYM_GAMMA to GFS_ISYM_TGAMMA.
	* intrinsic.c (add_functions): Ditto.
	* iresolve.c (gfc_resolve_gamma): Call tgamma instead of gamma.
	* mathbuiltins.def: Use TGAMMA instead of GAMMA with "tgamma".

2010-02-14  Jerry DeLisle  <jvdelisle@gcc.gnu.org>

	PR fortran/32382
	* trans-stmt.h: Add prototype for gfc_trans_code_cond. Add tree cond to
	gfc_trans_do prototype.
	* trans-stmt.c (gfc_trans_simple_do): Add optional argument to pass in
	a loop exit condition.  If exit condition is given, build the loop exit
	code, checking IO results of implied do loops in READ and WRITE.
	(gfc_trans_do): Likewise.
	* trans.c (trans_code): New static work function, previously
	gfc_trans_code. Passes exit condition to gfc_trans_do.
	(gfc_trans_code): Calls trans_code with NULL_TREE condition.
	(gfc_trans_code_cond): Calls trans_code with loop exit condition.
	* trans-io.c (build_dt): Build an exit condition to allow checking IO
	result status bits in the dtparm structure. Use this condition in call
	to gfc_trans_code_cond.

2010-02-13  Paul Thomas  <pault@gcc.gnu.org>

	PR fortran/41113
	PR fortran/41117
	* trans-array.c (gfc_conv_array_parameter): Use
	gfc_full_array_ref_p to detect full and contiguous variable
	arrays. Full array components and contiguous arrays do not need
	internal_pack and internal_unpack.

2010-02-11  Jakub Jelinek  <jakub@redhat.com>

	PR fortran/43030
	* resolve.c (gfc_resolve_dim_arg): Call gfc_clear_ts.

	PR fortran/43029
	* decl.c (enumerator_decl): Don't call gfc_free_enum_history
	here.
	(gfc_match_enumerator_def): But here whenever enumerator_decl returns
	MATCH_ERROR.

2010-02-10  Joost VandeVondele <jv244@cam.ac.uk>
	    Tobias Burnus <burnus@net-b.de>

	PR fortran/40823
	* decl.c (gfc_match_subroutine): Explicitly set sym->declared_at.

2010-02-10  Tobias Burnus  <burnus@net-b.de>

	PR fortran/43015
	* trans-decl.c (gfc_generate_function_code): Only check
	actual-vs.-dummy character bounds if not bind(C).

2010-02-10  Jakub Jelinek  <jakub@redhat.com>

	PR fortran/42309
	* trans-expr.c (gfc_conv_subref_array_arg): Avoid accessing
	info->dimen after info has been freed.

2010-02-09  Jerry DeLisle  <jvdelisle@gcc.gnu.org>

	PR fortran/42999
	* array.c (gfc_constant_ac): Do not prevent expansion of constructors
	with iterators.

2010-02-09  Jakub Jelinek  <jakub@redhat.com>

	* module.c (fix_mio_expr): Declare sym.

2010-02-09  Paul Thomas  <pault@gcc.gnu.org>

	PR fortran/41869
	* module.c (fix_mio_expr): Fix for private generic procedures.

2010-02-09  Daniel Kraft  <d@domob.eu>

	PR fortran/39171
	* resolve.c (resolve_charlen): Change warning about negative CHARACTER
	length to be correct and issue only with -Wsurprising.
	* invoke.texi (Wsurprising): Mention this new warning that is
	turned on by -Wsurprising.

2010-02-09  Daniel Kraft  <d@domob.eu>

	PR fortran/41507
	* intrinsic.texi (MAXVAL): Remove wrong claim that array argument
	can be CHARACTER type.
	(MINVAL), (MAXLOC), (MINLOC): Ditto.

2010-02-05  Paul Thomas  <pault@gcc.gnu.org>

	PR fortran/42309
	* trans-expr.c (gfc_conv_subref_array_arg): Add new argument
	'formal_ptr'. If this is true, give returned descriptor unity
	lbounds, in all dimensions, and the appropriate offset.
	(gfc_conv_procedure_call); If formal is a pointer, set the last
	argument of gfc_conv_subref_array_arg to true.
	* trans.h : Add last argument for gfc_conv_subref_array_arg.
	* trans-io.c (set_internal_unit, gfc_trans_transfer): Set the
	new arg of gfc_conv_subref_array_arg to false.
	* trans-stmt.c (forall_make_variable_temp): The same.

2010-02-03  Tobias Burnus  <burnus@net-b.de>

	PR fortran/42936
	* interface.c (compare_parameter): Disable rank-checking
	for NULL().

2010-02-02  Tobias Burnus  <burnus@net-b.de>

	PR fortran/42650
	* parse.c (decode_specification_statement): Use sym->result not sym.

2010-02-01  Tobias Burnus  <burnus@net-b.de>

	PR fortran/42922
	* decl.c (variable_decl): Allow default initializer in
	TYPE declarations in PURE functions.

2010-01-31  Janus Weil  <janus@gcc.gnu.org>

	PR fortran/42888
	* resolve.c (resolve_allocate_expr): Move default initialization code
	here from gfc_trans_allocate.
	* trans.c (gfc_trans_code): Call gfc_trans_class_assign also for
	EXEC_INIT_ASSIGN.
	* trans-expr.c (gfc_trans_class_assign): Handle default initialization
	of CLASS variables via memcpy.
	* trans-stmt.c (gfc_trans_allocate): Move default initialization code
	to resolve_allocate_expr.

2010-01-31  Paul Thomas  <pault@gcc.gnu.org>

	PR fortran/38324
	* expr.c (gfc_get_full_arrayspec_from_expr): New function.
	* gfortran.h : Add prototype for above.
	* trans-expr.c (gfc_trans_alloc_subarray_assign): New function.
	(gfc_trans_subcomponent_assign): Call new function to replace
	the code to deal with allocatable components.
	* trans-intrinsic.c (gfc_conv_intrinsic_bound): Call
	gfc_get_full_arrayspec_from_expr to replace existing code.

2010-01-25  Tobias Burnus  <burnus@net-b.de>

	PR fortran/42858
	* array.c (gfc_array_dimen_size): Fix intrinsic procedure
	check.

2010-01-24  Paul Thomas  <pault@gcc.gnu.org>

	PR fortran/41044
	PR fortran/41167
	* expr.c (remove_subobject_ref): If the constructor is NULL use
	the expression as the source.
	(simplify_const_ref): Change the type of expression if
	there are component references.  Allow for substring to be at
	the end of an arbitrarily long chain of references.  If an
	element is found that is not in an EXPR_ARRAY, assume that this
	is scalar initialization of array. Call remove_subobject_ref in
	this case with NULL second argument.

2010-01-24  Tobias Burnus  <burnus@net-b.de>

	PR fortran/39304
	* array.c (gfc_array_dimen_size): Use correct specific
	function in the check.

2010-01-21  Paul Thomas  <pault@gcc.gnu.org>

	PR fortran/42736
	* trans-stmt.c (gfc_conv_elemental_dependencies): If temporary
	is required, turn any trailing array elements after a range
	into ranges so that offsets can be calculated.

2010-01-20  Joern Rennecke  <amylaar@spamcop.net>

	* module.c (mio_f2k_derived): Use enumerator as initializer of
	enum variable.

	PR bootstrap/42812
	* gfortran.h  (struct gfc_namespace) <resolved>: Change to signed
	bitfield of width 2.

2010-01-19  Janus Weil  <janus@gcc.gnu.org>

	PR fortran/42804
	* resolve.c (extract_compcall_passed_object): Set locus for
	passed-object argument.
	(extract_ppc_passed_object): Set locus and correctly remove PPC
	reference.

2010-01-19  Paul Thomas  <pault@gcc.gnu.org>

	PR fortran/42783
	* trans-decl.c (add_argument_checking): Do not use the backend
	decl directly to test for the presence of an optional dummy
	argument.  Use gfc_conv_expr_present, remembering to set the
	symbol referenced.

	PR fortran/42772
	* trans-decl.c (gfc_generate_function_code): Small white space
	changes. If 'recurcheckvar' is NULL do not try to reset it.

2010-01-19  Janus Weil  <janus@gcc.gnu.org>

	PR fortran/42545
	* resolve.c (resolve_fl_derived): Set the accessibility of the parent
	component for extended types.
	* symbol.c (gfc_find_component): Remove a wrongly-worded error message
	and take care of parent component accessibility.

2010-01-17  Janus Weil  <janus@gcc.gnu.org>

	PR fortran/42677
	* gfortran.h (symbol_attribute): Remove 'ambiguous_interfaces'.
	* interface.c (check_interface1): Move a warning message here from
	resolve_fl_procedure.
	(check_sym_interfaces): Removed 'attr.ambiguous_interfaces'.
	* module.c (read_module): Remove call to gfc_check_interfaces, since
	this comes too early here.
	* resolve.c (resolve_fl_procedure): Move warning message to
	check_interface1.

2010-01-14 Jerry DeLisle <jvdelisle@gcc.gnu.org>

	PR fortran/42684
	* interface.c (check_interface1): Pass symbol name rather than NULL to
	gfc_compare_interfaces.	(gfc_compare_interfaces): Add assert to
	trap MULL.
	* resolve.c (check_generic_tbp_ambiguity): Pass symbol name rather
	than NULL to gfc_compare_interfaces.

2010-01-14  Paul Thomas  <pault@gcc.gnu.org>

	PR fortran/41478
	* trans-array.c (duplicate_allocatable):  Static version of
	gfc_duplicate_allocatable with provision to handle scalar
	components. New boolean argument to switch off call to malloc
	if true.
	(gfc_duplicate_allocatable): New function to call above with
	new argument false.
	(gfc_copy_allocatable_data): New function to call above with
	new argument true.
	(structure_alloc_comps): Do not apply indirect reference to
	scalar pointers. Add new section to copy allocatable components
	of arrays. Extend copying of allocatable components to include
	scalars.
	(gfc_copy_only_alloc_comp): New function to copy allocatable
	component derived types, without allocating the base structure.
	* trans-array.h : Add primitive for gfc_copy_allocatable_data.
	Add primitive for gfc_copy_only_alloc_comp.
	* trans-expr.c (gfc_conv_procedure_call): After calls to
	transformational functions with results that are derived types
	with allocatable components, copy the components in the result.
	(gfc_trans_arrayfunc_assign): Deallocate allocatable components
	of lhs derived types before allocation.
	
2010-01-14  Paul Thomas  <pault@gcc.gnu.org>

	PR fortran/42481
	* module.c (load_generic_interfaces): If a procedure that is
	use associated but not generic is given an interface that
	includes itself, then make it generic.

2010-01-11  Joseph Myers  <joseph@codesourcery.com>
	    Shujing Zhao  <pearly.zhao@oracle.com>

	PR translation/42469
	* lang.opt (fblas-matmul-limit=, finit-character=, finit-integer=,
	finit-logical=, finit-real=, fmax-array-constructor=): Use tab
	character between option name and help text.

2010-01-09 Jerry DeLisle <jvdelisle@gcc.gnu.org>

	PR fortran/20923
	PR fortran/32489
	* trans-array.c (gfc_conv_array_initializer): Change call to
	gfc_error_now to call to gfc_fatal_error.
	* array.c (count_elements): Whitespace. (extract_element): Whitespace.
	(is_constant_element): Changed name from constant_element.
	(gfc_constant_ac): Only use expand_construuctor for expression
	types of EXPR_ARRAY.  If expression type is EXPR_CONSTANT, no need to
	call gfc_is_constant_expr.
	* expr.c (gfc_reduce_init_expr): Adjust conditionals and delete error
	message.
	* resolve.c (gfc_is_expandable_expr): New function that determiners if
	array expressions should have their constructors expanded.
	(gfc_resolve_expr): Use new function to determine whether or not to call
	gfc_expand_constructor.

2010-01-09  Tobias Burnus  <burnus@net-b.de>

	PR fortran/41298
	* trans-expr.c (gfc_trans_structure_assign): Handle
	c_null_(fun)ptr.
	* symbol.c (gen_special_c_interop_ptr): Add NULL_EXPR
	to the constructor for c_null_(fun)ptr.
	* resolve.c (resolve_structure_cons): Add special case
	for c_null_(fun)ptr.

2010-01-09  Jakub Jelinek  <jakub@redhat.com>

	* gfortranspec.c (lang_specific_driver): Update copyright notice
	dates.

2010-01-08  Tobias Burnus  <burnus@net-b.de>

	PR/fortran 25829
	* symbol.c (check_conflict, gfc_copy_attr): Add
	ASYNCHRONOUS support.
	(gfc_add_asynchronous): New function.
	* decl.c (match_attr_spec): Add ASYNCHRONOUS support.
	(gfc_match_asynchronous): New function.
	* dump-parse-tree.c (show_attr): Add ASYNCHRONOUS support.
	* gfortran.h (symbol_attribute): New ASYNCHRONOUS bit.
	(gfc_add_asynchronous): New Prototype.
	* module.c (ab_attribute, mio_symbol_attribute): Add
	ASYNCHRONOUS support.
	* resolve.c (was_declared): Ditto.
	* match.h (gfc_match_asynchronous): New prototype.
	* parse.c (decode_specification_statement,decode_statement):
	Add ASYNCHRONOUS support.

2010-01-07  Tobias Burnus  <burnus@net-b.de>

	PR fortran/42597
	* trans-decl.c (get_proc_pointer_decl): Fix call to
	gfc_conv_initializer for array-valued proc-pointer funcs.

2010-01-07  Tobias Burnus  <burnus@net-b.de>

	PR fortran/41872
	* trans-decl.c (gfc_trans_deferred_vars): Don't initialize
	allocatable scalars with SAVE attribute.

2010-01-05  Tobias Burnus  <burnus@net-b.de>

	PR fortran/42517
	* options.c (gfc_post_options): Set -frecursion
	when -fopenmp is used.

2010-01-05  Tobias Burnus  <burnus@net-b.de>

	PR fortran/41872
	* trans-expr.c (gfc_conv_procedure_call): Nullify
	return value for allocatable-scalar character functions.

2010-01-04  Tobias Burnus  <burnus@net-b.de>

	PR fortran/36161
	* error.c (error_printf, gfc_warning, gfc_notify_std,
	gfc_warning_now, gfc_error, gfc_error_now,
	gfc_fatal_error): Change argument name from nocmsgid to
	gmsgid to enable (x)gettext's % checking.

2010-01-04  Tobias Burnus  <burnus@net-b.de>
	
	* trans-decl.c (gfc_trans_deferred_vars): Fix spelling.

2010-01-04  Tobias Burnus  <burnus@net-b.de>

	PR fortran/41872
	* trans-expr.c (gfc_conv_procedure_call): Add indirect ref
	for functions returning allocatable scalars.
	* trans-stmt.c (gfc_trans_allocate): Emmit error when
	reallocating an allocatable scalar.
	* trans.c (gfc_allocate_with_status): Fix pseudocode syntax
	in comment.
	* trans-decl.c (gfc_trans_deferred_vars): Nullify local
	allocatable scalars.
	(gfc_generate_function_code): Nullify result variable for
	allocatable scalars.
	
	PR fortran/40849
	* module.c (gfc_use_module): Fix warning string to allow
	for translation.

	PR fortran/42517
	* invoke.texi (-fcheck=recursion): Mention that the checking
	is also disabled for -frecursive.
	* trans-decl.c (gfc_generate_function_code): Disable
	-fcheck=recursion when -frecursive is used.

	* intrinsic.texi (iso_c_binding): Improve wording.


Copyright (C) 2010 Free Software Foundation, Inc.

Copying and distribution of this file, with or without modification,
are permitted in any medium without royalty provided the copyright
notice and this notice are preserved.<|MERGE_RESOLUTION|>--- conflicted
+++ resolved
@@ -1,5 +1,3 @@
-<<<<<<< HEAD
-=======
 2010-11-30  Joseph Myers  <joseph@codesourcery.com>
 
 	* trans-common.c: Don't include toplev.h.
@@ -2879,7 +2877,6 @@
 	suppress the direct function call to the above new functon and
 	call it.
 
->>>>>>> 155d23aa
 2010-06-28  Paul Thomas  <pault@gcc.gnu.org>
 
 	PR fortran/40158

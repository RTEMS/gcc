--- conflicted
+++ resolved
@@ -1,11 +1,3 @@
-<<<<<<< HEAD
-2011-09-27  Jakub Jelinek  <jakub@redhat.com>
-
-	* trans-types.c (gfc_type_for_size): Return wider type
-	if no suitable narrower type has been found.
-	(gfc_type_for_mode): Return NULL_TREE if gfc_type_for_size
-	returned type doesn't have expected TYPE_MODE.
-=======
 2011-10-26  Release Manager
 
 	* GCC 4.6.2 released.
@@ -63,7 +55,13 @@
 	PR fortran/48706
 	* module.c (write_dt_extensions): Do not write extended types which
 	are local to a subroutine.
->>>>>>> 9fd8f019
+
+2011-09-27  Jakub Jelinek  <jakub@redhat.com>
+
+	* trans-types.c (gfc_type_for_size): Return wider type
+	if no suitable narrower type has been found.
+	(gfc_type_for_mode): Return NULL_TREE if gfc_type_for_size
+	returned type doesn't have expected TYPE_MODE.
 
 2011-08-26  Mikael Morin  <mikael.morin@gcc.gnu.org>
 

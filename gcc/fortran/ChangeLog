<<<<<<< HEAD
2010-06-29  Janus Weil  <janus@gcc.gnu.org>

	PR fortran/44718
	* resolve.c (is_external_proc): Prevent procedure pointers from being
	regarded as external procedures.

2010-06-29  Janus Weil  <janus@gcc.gnu.org>

	PR fortran/44696
	* trans-intrinsic.c (gfc_conv_associated): Handle polymorphic variables
	passed as second argument of ASSOCIATED.

2010-06-29  Paul Thomas  <pault@gcc.gnu.org>

	PR fortran/44582
	* trans-expr.c (arrayfunc_assign_needs_temporary): New function
	to determine if a function assignment can be made without a
	temporary.
	(gfc_trans_arrayfunc_assign): Move all the conditions that
	suppress the direct function call to the above new functon and
	call it.

2010-06-28  Paul Thomas  <pault@gcc.gnu.org>

	PR fortran/40158
	* interface.c (argument_rank_mismatch): New function.
	(compare_parameter): Call new function instead of generating
	the error directly.

2010-06-28  Nathan Froyd  <froydnj@codesourcery.com>

	* trans-openmp.c (dovar_init): Define.  Define VECs containing it.
	(gfc_trans_omp_do): Use a VEC to accumulate variables and their
	initializers.

2010-06-28  Steven Bosscher  <steven@gcc.gnu.org>

	* Make-lang.in: Update dependencies.

2010-06-27  Nathan Froyd  <froydnj@codesourcery.com>

	* gfortran.h (gfc_code): Split backend_decl field into cycle_label
	and exit_label fields.
	* trans-openmp.c (gfc_trans_omp_do): Assign to new fields
	individually.
	* trans-stmt.c (gfc_trans_simple_do): Likewise.
	(gfc_trans_do): Likewise.
	(gfc_trans_do_while): Likewise.
	(gfc_trans_cycle): Use cycle_label directly.
	(gfc_trans_exit): Use exit_label directly.

2010-06-27  Daniel Kraft  <d@domob.eu>

	* dump-parse-tree.c (show_symbol): Dump target-expression for
	associate names.
	(show_code_node): Make distinction between BLOCK and ASSOCIATE.
	(show_namespace): Use show_level for correct indentation of
	"inner namespaces" (contained procedures or BLOCK).

2010-06-27  Thomas Koenig  <tkoenig@gcc.gnu.org>

	PR fortran/44678
	* dump-parse-tree.c (show_code_node):  Show namespace for
	EXEC_BLOCK.

2010-06-26  Tobias Burnus  <burnus@net-b.de>

	* decl.c (gfc_match_decl_type_spec): Support
	TYPE(intrinsic-type-spec).

2010-06-25  Tobias Burnus  <burnus@net-b.de>

	* intrinsic.h (gfc_check_selected_real_kind,
	gfc_simplify_selected_real_kind): Update prototypes.
	* intrinsic.c (add_functions): Add radix support to
	selected_real_kind.
	* check.c (gfc_check_selected_real_kind): Ditto.
	* simplify.c (gfc_simplify_selected_real_kind): Ditto.
	* trans-decl.c (gfc_build_intrinsic_function_decls):
	Change call from selected_real_kind to selected_real_kind2008.
	* intrinsic.texi (SELECTED_REAL_KIND): Update for radix.
	(PRECISION, RANGE, RADIX): Add cross @refs.

2010-06-25  Tobias Burnus  <burnus@net-b.de>

	* decl.c (gfc_match_entry): Mark ENTRY as GFC_STD_F2008_OBS.
	* gfortran.texi (_gfortran_set_options): Update for
	GFC_STD_F2008_OBS addition.
	* libgfortran.h: Add GFC_STD_F2008_OBS.
	* options.c (set_default_std_flags, gfc_handle_option): Handle
	GFC_STD_F2008_OBS.
	io.c (check_format): Fix allow_std check.

2010-06-25  Tobias Burnus  <burnus@net-b.de>

	* decl.c (gfc_match_entry): Allow END besides
	END SUBROUTINE/END FUNCTION for contained procedures.

2010-06-25  Tobias Burnus  <burnus@net-b.de>

	* parse.c (next_free, next_fixed): Allow ";" as first character.

2010-06-24  Tobias Burnus  <burnus@net-b.de>

	PR fortran/44614
	* decl.c (variable_decl): Fix IMPORT diagnostic for CLASS.

2010-06-22  Janus Weil  <janus@gcc.gnu.org>

	PR fortran/44616
	* resolve.c (resolve_fl_derived): Avoid checking for abstract on class
	containers.

2010-06-21  Tobias Burnus  <burnus@net-b.de>

	PR fortran/40632
	* interface.c (compare_parameter): Add gfc_is_simply_contiguous
	checks.
	* symbol.c (gfc_add_contiguous): New function.
	(gfc_copy_attr, check_conflict): Handle contiguous attribute.
	* decl.c (match_attr_spec): Ditto.
	(gfc_match_contiguous): New function.
	* resolve.c (resolve_fl_derived, resolve_symbol): Handle
	contiguous.
	* gfortran.h (symbol_attribute): Add contiguous.
	(gfc_is_simply_contiguous): Add prototype.
	(gfc_add_contiguous): Add prototype.
	* match.h (gfc_match_contiguous): Add prototype.
	* parse.c (decode_specification_statement,
	decode_statement): Handle contiguous attribute.
	* expr.c (gfc_is_simply_contiguous): New function.
	* dump-parse-tree.c (show_attr): Handle contiguous.
	* module.c (ab_attribute, attr_bits, mio_symbol_attribute):
	Ditto.
	* trans-expr.c (gfc_add_interface_mapping): Copy
	attr.contiguous.
	* trans-array.c (gfc_conv_descriptor_stride_get,
	gfc_conv_array_parameter): Handle contiguous arrays.
	* trans-types.c (gfc_build_array_type, gfc_build_array_type,
	gfc_sym_type, gfc_get_derived_type, gfc_get_array_descr_info):
	Ditto.
	* trans.h (gfc_array_kind): Ditto.
	* trans-decl.c (gfc_get_symbol_decl): Ditto.

2010-06-20  Joseph Myers  <joseph@codesourcery.com>

	* options.c (gfc_handle_option): Don't handle N_OPTS.

2010-06-19  Janus Weil  <janus@gcc.gnu.org>

	PR fortran/44584
	* resolve.c (resolve_fl_derived): Reverse ordering of conditions
	to avoid ICE.

2010-06-18  Tobias Burnus  <burnus@net-b.de>

	PR fortran/44556
	* resolve.c (resolve_allocate_deallocate): Properly check
	part-refs in stat=/errmsg= for invalid use.

2010-06-17  Janus Weil  <janus@gcc.gnu.org>

	PR fortran/44558
	* resolve.c (resolve_typebound_function,resolve_typebound_subroutine):
	Return directly in case of an error.

2010-06-16  Janus Weil  <janus@gcc.gnu.org>

	PR fortran/44549
	* gfortran.h (gfc_get_typebound_proc): Modified Prototype.
	* decl.c (match_procedure_in_type): Give a unique gfc_typebound_proc
	structure to each procedure in a procedure list.
	* module.c (mio_typebound_proc): Add NULL argument to
	'gfc_get_typebound_proc'.
	* symbol.c (gfc_get_typebound_proc): Add a new argument, which is used
	to initialize the new structure.

2010-06-15  Janus Weil  <janus@gcc.gnu.org>

	PR fortran/43388
	* gfortran.h (gfc_expr): Add new member 'mold'.
	* match.c (gfc_match_allocate): Implement the MOLD tag.
	* resolve.c (resolve_allocate_expr): Ditto.
	* trans-stmt.c (gfc_trans_allocate): Ditto.

2010-06-15  Jakub Jelinek  <jakub@redhat.com>

	PR fortran/44536
	* trans-openmp.c (gfc_omp_predetermined_sharing): Don't return
	OMP_CLAUSE_DEFAULT_SHARED for artificial vars with
	GFC_DECL_SAVED_DESCRIPTOR set.
	(gfc_omp_report_decl): New function.
	* trans.h (gfc_omp_report_decl): New prototype.
	* f95-lang.c (LANG_HOOKS_OMP_REPORT_DECL): Redefine.

2010-06-13  Daniel Franke  <franke.daniel@gmail.com>

	PR fortran/31588
	PR fortran/43954
	* gfortranspec.c (lang_specific_driver): Removed deprecation
	warning for -M.
	* lang.opt: Add options -M, -MM, -MD, -MMD, -MF, -MG, -MP, -MT, -MQ.
	* lang-specs.h (CPP_FORWARD_OPTIONS): Add -M* options.
	* cpp.h (gfc_cpp_makedep): New.
	(gfc_cpp_add_dep): New.
	(gfc_cpp_add_target): New.
	* cpp.c (gfc_cpp_option): Add deps* members.
	(gfc_cpp_makedep): New.
	(gfc_cpp_add_dep): New.
	(gfc_cpp_add_target): New.
	(gfc_cpp_init_options): Initialize new options.
	(gfc_cpp_handle_option): Handle new options.
	(gfc_cpp_post_options): Map new options to libcpp-options.
	(gfc_cpp_init): Handle deferred -MQ and -MT options.
	(gfc_cpp_done): If requested, write dependencies to file.
	* module.c (gfc_dump_module): Add a module filename as target.
	* scanner.c (open_included_file): New parameter system; add the
	included file as dependency.
	(gfc_open_included_file): Add the included file as dependency.
	(gfc_open_intrinsic_module): Likewise.
	* invoke.texi: Removed deprecation warning for -M.
	* gfortran.texi: Removed Makefile-dependencies project.

2010-06-12  Daniel Franke  <franke.daniel@gmail.com>

        * resolve.c (resolve_global_procedure): Improved checking if an
        explicit interface is required.

2010-06-12  Francois-Xavier Coudert  <fxcoudert@gcc.gnu.org>

	* trans-decl.c (gfc_build_intrinsic_function_decls): Fix
	return type.
	* trans-intrinsic.c (gfc_conv_intrinsic_fdate): Fix argument type.
	(gfc_conv_intrinsic_ttynam): Likewise.
	(gfc_conv_intrinsic_trim): Likewise.

2010-06-12  Janus Weil  <janus@gcc.gnu.org>

	PR fortran/40117
	* decl.c (match_procedure_in_type): Allow procedure lists (F08).

2010-06-11  Francois-Xavier Coudert  <fxcoudert@gcc.gnu.org>

	* trans-intrinsic.c (gfc_build_intrinsic_lib_fndecls): Fix comment.

2010-06-11  Francois-Xavier Coudert  <fxcoudert@gcc.gnu.org>

	* mathbuiltins.def: Add builtins that do not directly correspond
	to a Fortran intrinsic, with new macro OTHER_BUILTIN.
	* f95-lang.c (gfc_init_builtin_functions): Define OTHER_BUILTIN.
	* trans-intrinsic.c (gfc_intrinsic_map_t): Remove
	code_{r,c}{4,8,10,16} fields. Add
	{,complex}{float,double,long_double}_built_in fields.
	(gfc_intrinsic_map): Adjust definitions of DEFINE_MATH_BUILTIN,
	DEFINE_MATH_BUILTIN_C and LIB_FUNCTION accordingly. Add
	definition of OTHER_BUILTIN.
	(real_compnt_info): Remove unused struct.
	(builtin_decl_for_precision, builtin_decl_for_float_kind): New
	functions.
	(build_round_expr): Call builtin_decl_for_precision instead of
	series of if-else.
	(gfc_conv_intrinsic_aint): Call builtin_decl_for_float_kind
	instead of a switch.
	(gfc_build_intrinsic_lib_fndecls): Match
	{real,complex}{4,8,10,16}decl into the C-style built_in_decls.
	(gfc_get_intrinsic_lib_fndecl): Do not hardcode floating-point
	kinds.
	(gfc_conv_intrinsic_lib_function): Go through all the extended
	gfc_intrinsic_map.
	(gfc_trans_same_strlen_check): Call builtin_decl_for_float_kind
	instead of a switch.
	(gfc_conv_intrinsic_abs): Likewise.
	(gfc_conv_intrinsic_mod): Likewise.
	(gfc_conv_intrinsic_sign): Likewise.
	(gfc_conv_intrinsic_fraction): Likewise.
	(gfc_conv_intrinsic_nearest): Likewise.
	(gfc_conv_intrinsic_spacing): Likewise.
	(gfc_conv_intrinsic_rrspacing): Likewise.
	(gfc_conv_intrinsic_scale): Likewise.
	(gfc_conv_intrinsic_set_exponent): Likewise.

2010-06-11  Paul Thomas  <pault@gcc.gnu.org>

	PR fortran/42051
	PR fortran/43896
	* trans-expr.c (gfc_conv_derived_to_class): Handle array-valued
	functions with CLASS formal arguments.

2010-06-10  Janus Weil  <janus@gcc.gnu.org>

	PR fortran/44207
	* resolve.c (conformable_arrays): Handle allocatable components.

2010-06-10  Francois-Xavier Coudert  <fxcoudert@gcc.gnu.org>

	PR fortran/38273
	* gfortran.texi: Document that Cray pointers cannot be function
	results.

2010-06-10  Francois-Xavier Coudert  <fxcoudert@gcc.gnu.org>

	PR fortran/36234
	* gfortran.texi: Document lack of support for syntax
	"complex FUNCTION name*16()", and existence of alternative
	legacy syntax "complex*16 FUNCTION name()".

2010-06-10  Francois-Xavier Coudert  <fxcoudert@gcc.gnu.org>

	PR fortran/43032
	* intrinsic.texi (FLUSH): Note the difference between FLUSH and
	POSIX's fsync(), and how to call the latter from Fortran code.

2010-06-10  Daniel Franke  <franke.daniel@gmail.com>

	PR fortran/44457
	* interface.c (compare_actual_formal): Reject actual arguments with
	array subscript passed to ASYNCHRONOUS dummys.

2010-06-10  Daniel Kraft  <d@domob.eu>

	PR fortran/38936
	* gfortran.h (enum gfc_statement): Add ST_ASSOCIATE, ST_END_ASSOCIATE.
	(struct gfc_symbol): New field `assoc'.
	(struct gfc_association_list): New struct.
	(struct gfc_code): New struct `block' in union, move `ns' there
	and add association list.
	(gfc_free_association_list): New method.
	(gfc_has_vector_subscript): Made public;
	* match.h (gfc_match_associate): New method.
	* parse.h (enum gfc_compile_state): Add COMP_ASSOCIATE.
	* decl.c (gfc_match_end): Handle ST_END_ASSOCIATE.
	* interface.c (gfc_has_vector_subscript): Made public.
	(compare_actual_formal): Rename `has_vector_subscript' accordingly.
	* match.c (gfc_match_associate): New method.
	(gfc_match_select_type): Change reference to gfc_code's `ns' field.
	* primary.c (match_variable): Don't allow names associated to expr here.
	* parse.c (decode_statement): Try matching ASSOCIATE statement.
	(case_exec_markers, case_end): Add ASSOCIATE statement.
	(gfc_ascii_statement): Hande ST_ASSOCIATE and ST_END_ASSOCIATE.
	(parse_associate): New method.
	(parse_executable): Handle ST_ASSOCIATE.
	(parse_block_construct): Change reference to gfc_code's `ns' field.
	* resolve.c (resolve_select_type): Ditto.
	(resolve_code): Ditto.
	(resolve_block_construct): Ditto and add comment.
	(resolve_select_type): Set association list in generated BLOCK to NULL.
	(resolve_symbol): Resolve associate names.
	* st.c (gfc_free_statement): Change reference to gfc_code's `ns' field
	and free association list.
	(gfc_free_association_list): New method.
	* symbol.c (gfc_new_symbol): NULL new field `assoc'.
	* trans-stmt.c (gfc_trans_block_construct): Change reference to
	gfc_code's `ns' field.

2010-06-10  Kai Tietz  <kai.tietz@onevision.com>

	* error.c (error_print): Pre-initialize loc by NULL.
	* openmp.c (resolve_omp_clauses): Add explicit
	braces to avoid ambigous else.
	* array.c (match_subscript): Pre-initialize m to MATCH_ERROR.

2010-06-10  Gerald Pfeifer  <gerald@pfeifer.com>

	* gfc-internals.texi: Move to GFDL 1.3.
	* gfortran.texi: Ditto.
	* intrinsic.texi: Ditto.
	* invoke.texi: Ditto.

2010-06-09  Daniel Franke  <franke.daniel@gmail.com>

        PR fortran/44347
        * check.c (gfc_check_selected_real_kind): Verify that the
        actual arguments are scalar.

2010-06-09  Daniel Franke  <franke.daniel@gmail.com>

	PR fortran/44359
	* intrinsic.c (gfc_convert_type_warn): Further improve -Wconversion.

2010-06-09  Janus Weil  <janus@gcc.gnu.org>

	PR fortran/44430
	* dump-parse-tree.c (show_symbol): Avoid infinite loop.

2010-06-09  Steven G. Kargl  <kargl@gcc.gnu.org>

	* fortran/symbol.c (check_conflict):  Remove an invalid conflict check.

2010-06-09  Steven G. Kargl  <kargl@gcc.gnu.org>

	* fortran/intrinsic.c (add_functions): Change gfc_check_btest,
	gfc_check_ibclr, and gfc_check_ibset to gfc_check_bitfcn.
	* fortran/intrinsic.h: Remove prototypes for gfc_check_btest,
	gfc_check_ibclr, and gfc_check_ibset.  Add prototype for
	gfc_check_bitfcn.
	* fortran/check.c (nonnegative_check, less_than_bitsize1, 
	less_than_bitsize2): New functions.
	(gfc_check_btest): Renamed to gfc_check_bitfcn.  Use
	nonnegative_check and less_than_bitsize1.
	(gfc_check_ibclr, gfc_check_ibset): Removed.
	(gfc_check_ibits,gfc_check_mvbits): Use nonnegative_check and
	less_than_bitsize1.

2010-06-09  Janus Weil  <janus@gcc.gnu.org>

	PR fortran/44211
	* resolve.c (resolve_typebound_function,resolve_typebound_subroutine):
	Resolve references.

2010-06-09  Kai Tietz  <kai.tietz@onevision.com>

	* resolve.c (resolve_deallocate_expr): Avoid warning
	about possible use of iunitialized sym.
	(resolve_allocate_expr): Pre-initialize sym by NULL.

2010-06-09  Francois-Xavier Coudert  <fxcoudert@gcc.gnu.org>

	PR fortran/43040
	* f95-lang.c (gfc_init_builtin_functions): Remove comment.

2010-06-08  Laurynas Biveinis  <laurynas.biveinis@gmail.com>

	* trans-types.c (gfc_get_nodesc_array_type): Use typed GC
	allocation.
	(gfc_get_array_type_bounds): Likewise.

	* trans-decl.c (gfc_allocate_lang_decl): Likewise.
	(gfc_find_module): Likewise.

	* f95-lang.c (pushlevel): Likewise.

	* trans.h (struct lang_type): Add variable_size GTY option.
	(struct lang_decl): Likewise.

2010-06-08  Tobias Burnus  <burnus@net-b.de>

	PR fortran/44446
	* symbol.c (check_conflict): Move protected--external/procedure check ...
	* resolve.c (resolve_select_type): ... to the resolution stage.

2010-06-07  Tobias Burnus  <burnus@net-b.de>

	* options.c (gfc_handle_option): Fix -fno-recursive.

2010-06-07  Tobias Burnus  <burnus@net-b.de>

	* gfc-internals.texi (copyrights-gfortran): Fix copyright year format.
	* gfortran.texi (copyrights-gfortran): Ditto.

2010-06-07  Joseph Myers  <joseph@codesourcery.com>

	* lang.opt (fshort-enums): Define using Var and VarExists.
	* options.c (gfc_handle_option): Don't set flag_short_enums here.

2010-06-05  Paul Thomas  <pault@gcc.gnu.org>
	    Janus Weil  <janus@gcc.gnu.org>

	PR fortran/43945
	* resolve.c (get_declared_from_expr): Move to before
	resolve_typebound_generic_call.  Make new_ref and class_ref
	ignorable if set to NULL.
	(resolve_typebound_generic_call): Once we have resolved the
	generic call, check that the specific instance is that which
	is bound to the declared type.
	(resolve_typebound_function,resolve_typebound_subroutine): Avoid
	freeing 'class_ref->next' twice.

2010-06-05  Paul Thomas  <pault@gcc.gnu.org>

	PR fortran/43895
	* trans-array.c (structure_alloc_comps): Dereference scalar
	'decl' if it is a REFERENCE_TYPE. Tidy expressions containing
	TREE_TYPE (decl).

2010-06-04  Joseph Myers  <joseph@codesourcery.com>

	* gfortranspec.c (append_arg, lang_specific_driver): Use
	GCC-specific formats in diagnostics.

2010-06-02  Tobias Burnus  <burnus@net-b.de>

	PR fortran/44360
	* parse.c (gfc_fixup_sibling_symbols): Do not "fix" use-associated
	symbols.

2010-06-01  Jerry DeLisle  <jvdelisle@gcc.gnu.org>

	PR fortran/44371
	* match.c (gfc_match_stopcode): Move gfc_match_eos call inside 
	condition block.

2010-05-31  Steven G. Kargl  <kargl@gcc.gnu.org>

	* fortran/gfortran.texi:  Fix typos in description of variable-format-
	expressions.

2010-05-31  Thomas Koenig  <tkoenig@gcc.gnu.org>

	PR fortran/36928
	* dependency.c (gfc_check_section_vs_section):  Check
	for interleaving array assignments without conflicts.

2010-05-30  Janus Weil  <janus@gcc.gnu.org>

	* gcc/fortran/gfortran.h (CLASS_DATA): New macro for accessing the
	$data component of a class container.
	* gcc/fortran/decl.c (attr_decl1): Use macro CLASS_DATA.
	* gcc/fortran/expr.c (gfc_check_pointer_assign,gfc_check_assign_symbol,
	gfc_has_ultimate_allocatable,gfc_has_ultimate_pointer): Ditto.
	* gcc/fortran/interface.c (matching_typebound_op): Ditto.
	* gcc/fortran/match.c (gfc_match_allocate, gfc_match_deallocate): Ditto.
	* gcc/fortran/parse.c (parse_derived): Ditto.
	* gcc/fortran/primary.c (gfc_match_varspec, gfc_variable_attr,
	gfc_expr_attr): Ditto.
	* gcc/fortran/resolve.c (resolve_structure_cons, find_array_spec,
	resolve_deallocate_expr, resolve_allocate_expr, resolve_select_type,
	resolve_fl_var_and_proc, resolve_typebound_procedure,
	resolve_fl_derived): Ditto.
	* gcc/fortran/symbol.c (gfc_type_compatible): Restructured.
	* gcc/fortran/trans-array.c (structure_alloc_comps): Use macro
	CLASS_DATA.
	* gcc/fortran/trans-decl.c (gfc_get_symbol_decl,
	gfc_trans_deferred_vars): Ditto.
	* gcc/fortran/trans-stmt.c (gfc_trans_allocate): Ditto.

2010-05-28  Tobias Burnus  <burnus@net-b.de>

	* options.c (gfc_handle_option): Fix handling of -fno-whole-file.

2010-05-28  Joseph Myers  <joseph@codesourcery.com>

	* gfortranspec.c (append_arg, lang_specific_driver): Use
	fatal_error instead of fatal.  Use warning instead of fprintf for
	warnings.

2010-05-28  Joseph Myers  <joseph@codesourcery.com>

	* cpp.c (gfc_cpp_init_0): Use xstrerror instead of strerror.
	* module.c (write_char, gfc_dump_module, gfc_use_module): Use
	xstrerror instead of strerror.

2010-05-26  Joseph Myers  <joseph@codesourcery.com>

	* cpp.c (cb_cpp_error): Save and restore
	global_dc->warn_system_headers, not variable warn_system_headers.

2010-05-26  Steven Bosscher  <steven@gcc.gnu.org>

	* fortran/f95-lang.c: Do not include libfuncs.h, expr.h, and except.h.

2010-05-26  Steven Bosscher  <steven@gcc.gnu.org>

	* trans-common.c: Do not include rtl.h, include output.h instead.
	* trans-decl.c: Likewise.

2010-05-26  Paul Thomas  <pault@gcc.gnu.org>

	PR fortran/40011
	* resolve.c (resolve_global_procedure): Resolve the gsymbol's
	namespace before trying to reorder the gsymbols.

2010-05-25  Daniel Franke  <franke.daniel@gmail.com>

	PR fortran/30668
	PR fortran/31346
	PR fortran/34260
	* resolve.c (resolve_global_procedure): Add check for global
	procedures with implicit interfaces and assumed-shape or optional
	dummy arguments. Verify that function return type, kind and string
	lengths match.

2010-05-21  Tobias Burnus  <burnus@net-b.de>

	* gfortran.h: Do not include system.h.
	* bbt.c: Include system.h.
	* data.c: Ditto.
	* dependency.c: Ditto.
	* dump-parse-tree.c: Ditto.
	* arith.h: Do not include gfortran.h.
	* constructor.h: Do not include gfortran.h and splay-tree.h.
	* match.h: Do not include gfortran.h.
	* parse.h: Ditto.
	* target-memory.h: Ditto.
	* openmp.c: Do not include toplev.h and target.h.
	* trans-stmt.c: Ditto not include toplev.h.
	* primary.c: Ditto.
	* trans-common.c: Tell why toplev.h is needed. And
	do not include target.h.
	* trans-expr.c: Tell why toplev.h is needed.
	* trans-array.c: Ditto.
	* trans-openmp.c: Ditto.
	* trans-const.c: Ditto.
	* trans.c: Ditto.
	* trans-types.c: Ditto.
	* trans-io.c: Ditto.
	* trans-decl.c: Ditto.
	* scanner.c: Ditto.
	* convert.c: Ditto.
	* trans-intrinsic.c: Ditto.
	* options.c: Ditto.

2010-05-22 Jerry DeLisle <jvdelisle@gcc.gnu.org>

	PR fortran/43851
	* match.c (gfc_match_stopcode): Use gfc_match_init_expr. Go to cleanup
	before returning MATCH_ERROR. Add check for scalar. Add check for
	default integer kind.

2010-05-22  Janus Weil  <janus@gcc.gnu.org>

	PR fortran/44212
	* match.c (gfc_match_select_type): On error jump back out of the local
	namespace.
	* parse.c (parse_derived): Defer creation of vtab symbols to resolution
	stage, more precisely to ...
	* resolve.c (resolve_fl_derived): ... this place.

2010-05-22  Janus Weil  <janus@gcc.gnu.org>

	PR fortran/44213
	* resolve.c (ensure_not_abstract): Allow abstract types with
	non-abstract ancestors.

2010-05-21  Steven Bosscher  <steven@gcc.gnu.org>

	* trans-const.c: Include realmpfr.h.
	* Make-lang.in: Update dependencies.

2010-05-21  Steven Bosscher  <steven@gcc.gnu.org>

	* trans-const.c, trans-types.c, trans-intrinsic.c:
	Clean up redundant includes.

2010-05-20  Daniel Franke  <franke.daniel@gmail.com>

        PR fortran/38407
        * lang.opt (Wunused-dummy-argument): New option.
        * gfortran.h (gfc_option_t): Add warn_unused_dummy_argument.
        * options.c (gfc_init_options): Disable warn_unused_dummy_argument.
        (set_Wall): Enable warn_unused_dummy_argument.
        (gfc_handle_option): Set warn_unused_dummy_argument according to
        command line.
        * trans-decl.c (generate_local_decl): Separate warnings about
        unused variables and unused dummy arguments.
        * invoke.texi: Documented new option.

2010-05-20  Steven Bosscher  <steven@gcc.gnu.org>

	* trans-expr.c: Do not include convert.h, ggc.h, real.h, and gimple.h.
	(gfc_conv_string_tmp): Do not assert type comparibilty.
	*  trans-array.c: Do not include gimple.h, ggc.h, and real.h.
	(gfc_conv_expr_descriptor): Remove assert.
	* trans-common.c: Clarify why rtl.h and tm.h are included.
	* trans-openmp.c: Do not include ggc.h and real.h.
	Explain why gimple.h is included.
	* trans-const.c: Do not include ggc.h.
	* trans-stmt.c: Do not include gimple.h, ggc.h, and real.h.
	* trans.c: Do not include ggc.h and real.h.
	Explain why gimple.h is included.
	* trans-types.c: Do not include tm.h.  Explain why langhooks.h
	and dwarf2out.h are included.
	* trans-io.c: Do not include gimple.h and real.h.
	* trans-decl.c: Explain why gimple.h, tm.h, and rtl.h are included.
	* trans-intrinsic.c: Do not include gimple.h.  Explain why tm.h
	is included.

2010-05-20  Tobias Burnus  <burnus@net-b.de>

	* options.c (gfc_init_options,gfc_post_options): Enable
	flag_associative_math by default.

2010-05-19 Jerry DeLisle <jvdelisle@gcc.gnu.org>

	PR fortran/43851
	* trans-stmt.c (gfc_trans_stop): Add generation of call to
	gfortran_error_stop_numeric. Fix up some whitespace. Use stop_string for
	blank STOP, handling a null expression. (gfc_trans_pause): Use
	pause_string for blank PAUSE.
	* trans.h: Add external function declaration for error_stop_numeric.
	* trans-decl.c (gfc_build_builtin_function_decls): Add the building of
	the declaration for the library call. Adjust whitespaces.
	* match.c (gfc_match_stopcode): Remove use of the actual stop code to
	signal no stop code. Match the expression following the stop and pass
	that to the translators. Remove the old use of digit matching.  Add
	checks that the stop_code expression is INTEGER or CHARACTER, constant,
	and if CHARACTER, default character KIND.

2010-05-19  Daniel Franke  <franke.daniel@gmail.com>

	PR fortran/44055
	* lang.opt (Wconversion-extra): New option.
	* gfortran.h (gfc_option_t): Add warn_conversion_extra.
	* options.c (gfc_init_options): Disable -Wconversion-extra by default.
	(set_Wall): Enable -Wconversion.
	(gfc_handle_option): Set warn_conversion_extra.
	* intrinsic.c (gfc_convert_type_warn): Ignore kind conditions
	introduced for -Wconversion if -Wconversion-extra is present.
	* invoke.texi: Add -Wconversion to -Wall; document new behaviour of
	-Wconversion; document -Wconversion-extra.

2010-05-19  Daniel Franke  <franke.daniel@gmail.com>

	PR fortran/42360
	* gfortran.h (gfc_has_default_initializer): New.
	* expr.c (gfc_has_default_initializer): New.
	* resolve.c (has_default_initializer): Removed, use
	gfc_has_default_initializer() instead. Updated all callers.
	* trans-array.c (has_default_initializer): Removed, use
	gfc_has_default_initializer() instead. Updated all callers.
	* trans-decl.c (generate_local_decl): Do not check the
	first component only to check for initializers, but use
	gfc_has_default_initializer() instead.

2010-05-19  Daniel Franke  <franke.daniel@gmail.com>

	PR fortran/38404
	* primary.c (match_string_constant): Move start_locus just inside 
	the string.
	* data.c (create_character_intializer): Clarified truncation warning.

2010-05-19  Daniel Franke  <franke.daniel@gmail.com>

	PR fortran/34505
	* intrinsic.h (gfc_check_float): New prototype.
	(gfc_check_sngl): New prototype.
	* check.c (gfc_check_float): New.
	(gfc_check_sngl): New.
	* intrinsic.c (add_functions): Moved DFLOAT from aliasing DBLE
	to be a specific for REAL. Added check routines for FLOAT, DFLOAT
	and SNGL.
	* intrinsic.texi: Removed individual nodes of FLOAT, DFLOAT and SNGL,
	added them to the list of specifics of REAL instead.

2010-05-17  Janus Weil  <janus@gcc.gnu.org>

	PR fortran/43990
	* trans-expr.c (gfc_conv_structure): Remove unneeded and buggy code.
	This is now handled via 'gfc_class_null_initializer'.

2010-05-17  Janus Weil  <janus@gcc.gnu.org>

	* class.c (gfc_add_component_ref,gfc_class_null_initializer,
	gfc_build_class_symbol,add_proc_component,add_proc_comps, 
	add_procs_to_declared_vtab1,copy_vtab_proc_comps,
	add_procs_to_declared_vtab,add_generic_specifics, 
	add_generics_to_declared_vtab,gfc_find_derived_vtab,
	find_typebound_proc_uop,gfc_find_typebound_proc,
	gfc_find_typebound_user_op,gfc_find_typebound_intrinsic_op, 
	gfc_get_tbp_symtree): Moved here from other places.
	* expr.c (gfc_add_component_ref,gfc_class_null_initializer): Move to
	class.c.
	* gfortran.h (gfc_build_class_symbol,gfc_find_derived_vtab,
	gfc_find_typebound_proc,gfc_find_typebound_user_op,
	gfc_find_typebound_intrinsic_op,gfc_get_tbp_symtree,
	gfc_add_component_ref, gfc_class_null_initializer): Moved to class.c.
	* Make-lang.in: Add class.o.
	* symbol.c (gfc_build_class_symbol,add_proc_component,add_proc_comps,
	add_procs_to_declared_vtab1,copy_vtab_proc_comps,
	add_procs_to_declared_vtab,add_generic_specifics,
	add_generics_to_declared_vtab,gfc_find_derived_vtab,
	find_typebound_proc_uop,gfc_find_typebound_proc,
	gfc_find_typebound_user_op,gfc_find_typebound_intrinsic_op,
	gfc_get_tbp_symtree): Move to class.c.

2010-05-17  Nathan Froyd  <froydnj@codesourcery.com>

	* trans-types.c (gfc_init_types): Use build_function_type_list.
	(gfc_get_ppc_type): Likewise.
	* trans-decl.c (gfc_generate_constructors): Likewise.
	* f95-lang.c (build_builtin_fntypes): Likewise.
	(gfc_init_builtin_functions): Likewise.
	(DEF_FUNCTION_TYPE_0): Likewise.
	(DEF_FUNCTION_TYPE_1): Likewise.
	(DEF_FUNCTION_TYPE_2): Likewise.
	(DEF_FUNCTION_TYPE_3): Likewise.
	(DEF_FUNCTION_TYPE_4): Likewise.
	(DEF_FUNCTION_TYPE_5): Likewise.
	(DEF_FUNCTION_TYPE_6): Likewise.
	(DEF_FUNCTION_TYPE_7): Likewise.  Use ARG7.
	(DEF_FUNCTION_TYPE_VAR_0): Use build_varags_function_type_list.
 
2010-05-17  Nathan Froyd  <froydnj@codesourcery.com>

	* trans-array.c (gfc_trans_array_constructor_value): Use
	build_constructor instead of build_constructor_from_list.
	(gfc_build_constant_array_constructor): Likewise.
	* trans-decl.c (create_main_function): Likewise.
	* trans-stmt.c (gfc_trans_character_select): Likewise.

2010-05-17  Janus Weil  <janus@gcc.gnu.org>

	PR fortran/44044
	* resolve.c (resolve_fl_var_and_proc): Move error messages here from ...
	(resolve_fl_variable_derived): ... this place.
	(resolve_symbol): Make sure function symbols (and their result
	variables) are not resolved twice.

2010-05-16  Daniel Franke  <franke.daniel@gmail.com>

	PR fortran/35779
	* array.c (match_array_list): Revert change from 2010-05-13.

2010-05-16  Richard Guenther  <rguenther@suse.de>

	* trans-decl.c (module_htab_decls_hash): Revert last change.

2010-05-16  Richard Guenther  <rguenther@suse.de>

	* trans-decl.c (module_htab_decls_hash): Use IDENTIFIER_HASH_VALUE.

2010-05-16  Manuel López-Ibáñez  <manu@gcc.gnu.org>

	* options.c (set_Wall): Remove special logic for Wuninitialized
	without -O.

2010-05-15  Janus Weil  <janus@gcc.gnu.org>

	PR fortran/44154
	PR fortran/42647
	* trans-decl.c (gfc_trans_deferred_vars): Modify ordering of
	if branches.

2010-05-15  Janus Weil  <janus@gcc.gnu.org>

	PR fortran/43207
	PR fortran/43969
	* gfortran.h (gfc_class_null_initializer): New prototype.
	* expr.c (gfc_class_null_initializer): New function to build a NULL
	initializer for CLASS pointers.
	* symbol.c (gfc_build_class_symbol): Modify internal naming of class
	containers. Remove default NULL initialization of $data component.
	* trans.c (gfc_allocate_array_with_status): Fix wording of an error 
	message.
	* trans-expr.c (gfc_conv_initializer,gfc_trans_subcomponent_assign):
	Use new function 'gfc_class_null_initializer'.
	* trans-intrinsic.c (gfc_conv_allocated): Handle allocatable scalar
	class variables.

2010-05-14  Steven G. Kargl  <kargl@gcc.gnu.org>

	PR fortran/44135
	* fortran/interface.c (get_sym_storage_size): Use signed instead of
	unsigned mpz_get_?i routines.

2010-05-14  Jakub Jelinek  <jakub@redhat.com>

	* trans.c (trans_code): Set backend locus early.
	* trans-decl.c (gfc_get_fake_result_decl): Use source location
	of the function instead of current input_location.

2010-05-13  Daniel Franke  <franke.daniel@gmail.com>

	PR fortran/35779
	* intrinsic.c (gfc_init_expr): Renamed to gfc_init_expr_flag.
	Updated all usages.
	* expr.c (init_flag): Removed; use gfc_init_expr_flag everywhere.
	* array.c (match_array_list): Pass on gfc_init_expr_flag when matching
	iterators.

2010-05-13  Jakub Jelinek  <jakub@redhat.com>

	PR fortran/44036
	* openmp.c (resolve_omp_clauses): Allow procedure pointers in clause
	variable lists.
	* trans-openmp.c (gfc_omp_privatize_by_reference): Don't privatize
	by reference dummy procedures or non-dummy procedure pointers.
	(gfc_omp_predetermined_sharing): Return
	OMP_CLAUSE_DEFAULT_FIRSTPRIVATE for dummy procedures.

2010-05-11  Daniel Franke  <franke.daniel@gmail.com>

	PR fortran/43711
	* openmp.c (gfc_match_omp_taskwait): Report unexpected characters
	after OMP statement.
	(gfc_match_omp_critical): Likewise.
	(gfc_match_omp_flush): Likewise.
	(gfc_match_omp_workshare): Likewise.
	(gfc_match_omp_master): Likewise.
	(gfc_match_omp_ordered): Likewise.
	(gfc_match_omp_atomic): Likewise.
	(gfc_match_omp_barrier): Likewise.
	(gfc_match_omp_end_nowait): Likewise.

2010-05-11  Daniel Franke  <franke.daniel@gmail.com>

	PR fortran/31820
	* resolve.c (validate_case_label_expr): Removed FIXME.
	(resolve_select): Raise default warning on case labels out of range
	of the case expression.

2010-05-10  Daniel Franke  <franke.daniel@gmail.com>

	PR fortran/27866
	PR fortran/35003
	PR fortran/42809
	* intrinsic.c (gfc_convert_type_warn): Be more discriminative
	about conversion warnings.

2010-05-10  Janus Weil  <janus@gcc.gnu.org>

	PR fortran/44044
	* match.c (gfc_match_select_type): Move error message to
	resolve_select_type.
	* resolve.c (resolve_select_type): Error message moved here from
	gfc_match_select_type. Correctly set type of temporary.

2010-05-10  Richard Guenther  <rguenther@suse.de>

	* trans-decl.c (gfc_build_library_function_decl): Split out
	worker to ...
	(build_library_function_decl_1): ... this new function.
	Set a fnspec attribute if a specification was provided.
	(gfc_build_library_function_decl_with_spec): New function.
	(gfc_build_intrinsic_function_decls): Annotate internal_pack
	and internal_unpack.

2010-05-07  Daniel Franke  <franke.daniel@gmail.com>

	PR fortran/40728
	* intrinc.c (gfc_is_intrinsic): Do not prematurely mark symbol
	as external.

2010-05-07  Jason Merrill  <jason@redhat.com>

	* trans-expr.c (gfc_conv_procedure_call): Rename nullptr to null_ptr
	to avoid -Wc++-compat warning.

2010-05-06  Manuel López-Ibáñez  <manu@gcc.gnu.org>

	PR 40989
	* options.c (gfc_handle_option): Add argument kind.
	* gfortran.h (gfc_handle_option): Update declaration.

2010-05-06  Tobias Burnus  <burnus@net-b.de>

	PR fortran/43985
	* trans-types.c (gfc_sym_type): Mark Cray pointees as
	GFC_POINTER_TYPE_P.

2010-05-05  Daniel Franke  <franke.daniel@gmail.com>

	PR fortran/32331
	* resolve.c (traverse_data_list): Rephrase error message for
	non-constant bounds in data-implied-do.

2010-05-05  Daniel Franke  <franke.daniel@gmail.com>

	PR fortran/24978
	* gfortran.h: Removed repeat count from constructor, removed
	all usages.
	* data.h (gfc_assign_data_value_range): Changed return value from
	void to gfc_try.
	* data.c (gfc_assign_data_value): Add location to constructor element.
	(gfc_assign_data_value_range): Call gfc_assign_data_value()
	for each element in range. Return early if an error was generated.
	* resolve.c (check_data_variable): Stop early if range assignment
	generated an error.

2010-05-05  Janus Weil  <janus@gcc.gnu.org>

	PR fortran/43696
	* resolve.c (resolve_fl_derived): Some fixes for class variables.
	* symbol.c (gfc_build_class_symbol): Add separate class container for
	class pointers.

2010-05-03  Steven G. Kargl  <kargl@gcc.gnu.org>

	PR fortran/43592
	* fortran/parse.c (parse_interface): Do not dereference a NULL pointer.

2010-05-02  Tobias Burnus  <burnus@net-b.de>

	PR fortran/18918
	* intrinsic.c (add_functions): Fix GFC_STD and add gfc_resolve_ calls
	for lcobound, ucobound, image_index and this_image.
	* intrinsic.h (gfc_resolve_lcobound, gfc_resolve_this_image,
	gfc_resolve_image_index, gfc_resolve_ucobound): New prototypes.
	* iresolve.c (gfc_resolve_lcobound, gfc_resolve_this_image,
	gfc_resolve_image_index, gfc_resolve_ucobound, resolve_bound): New
	functions.
	(gfc_resolve_lbound, gfc_resolve_ubound): Use resolve_bound.

2010-04-30  Tobias Burnus  <burnus@net-b.de>

	PR fortran/18918
	PR fortran/43931
	*  trans-types.c (gfc_get_array_descriptor_base): Fix index
	calculation for array descriptor types.

2010-04-29  Janus Weil  <janus@gcc.gnu.org>

	PR fortran/43896
	* symbol.c (add_proc_component,copy_vtab_proc_comps): Remove
	initializers for PPC members of the vtabs.

2010-04-29  Janus Weil  <janus@gcc.gnu.org>

	PR fortran/42274
	* symbol.c (add_proc_component,add_proc_comps): Correctly set the 'ppc'
	attribute for all PPC members of the vtypes.
	(copy_vtab_proc_comps): Copy the correct interface.
	* trans.h (gfc_trans_assign_vtab_procs): Modified prototype.
	* trans-expr.c (gfc_trans_assign_vtab_procs): Pass the derived type as
	a dummy argument and make sure all PPC members of the vtab are
	initialized correctly.
	(gfc_conv_derived_to_class,gfc_trans_class_assign): Additional argument
	in call to gfc_trans_assign_vtab_procs.
	* trans-stmt.c (gfc_trans_allocate): Ditto.

2010-04-29  Paul Thomas  <pault@gcc.gnu.org>

	PR fortran/43326
	* resolve.c (resolve_typebound_function): Renamed
	resolve_class_compcall.Do all the detection of class references
	here.
	(resolve_typebound_subroutine): resolve_class_typebound_call
	renamed. Otherwise same as resolve_typebound_function.
	(gfc_resolve_expr): Call resolve_typebound_function.
	(resolve_code): Call resolve_typebound_subroutine.

2010-04-29  Janus Weil  <janus@gcc.gnu.org>

	PR fortran/43492
	* resolve.c (resolve_typebound_generic_call): For CLASS methods
	pass back the specific symtree name, rather than the target
	name.

2010-04-29  Paul Thomas  <pault@gcc.gnu.org>

	PR fortran/42353
	* resolve.c (resolve_structure_cons): Make the initializer of
	the vtab component 'extends' the same type as the component.

2010-04-29  Jerry DeLisle  <jvdelisle@gcc.gnu.org>

	PR fortran/42680
	* interface.c (check_interface1): Pass symbol name rather than NULL to
	gfc_compare_interfaces.(gfc_compare_interfaces): Add assert to
	trap MULL. (gfc_compare_derived_types): Revert previous change
	incorporated incorrectly during merge from trunk, r155778.
	* resolve.c (check_generic_tbp_ambiguity): Pass symbol name rather
	than NULL to gfc_compare_interfaces.
	* symbol.c (add_generic_specifics): Likewise.

2010-02-29  Janus Weil  <janus@gcc.gnu.org>

	PR fortran/42353
	* interface.c (gfc_compare_derived_types): Add condition for vtype.
	* symbol.c (gfc_find_derived_vtab): Sey access to private.
	(gfc_find_derived_vtab): Likewise.
	* module.c (ab_attribute): Add enumerator AB_VTAB.
	(mio_symbol_attribute): Use new attribute, AB_VTAB.
	(check_for_ambiguous): Likewise.

2010-04-29  Paul Thomas  <pault@gcc.gnu.org>
	    Janus Weil  <janus@gcc.gnu.org>

	PR fortran/41829
	* trans-expr.c (select_class_proc): Remove function.
	(conv_function_val): Delete reference to previous.
	(gfc_conv_derived_to_class): Add second argument to the call to
	gfc_find_derived_vtab.
	(gfc_conv_structure): Exclude proc_pointer components when
	accessing $data field of class objects.
	(gfc_trans_assign_vtab_procs): New function.
	(gfc_trans_class_assign): Add second argument to the call to
	gfc_find_derived_vtab.
	* symbol.c (gfc_build_class_symbol): Add delayed_vtab arg and
	implement holding off searching for the vptr derived type.
	(add_proc_component): New function.
	(add_proc_comps): New function.
	(add_procs_to_declared_vtab1): New function.
	(copy_vtab_proc_comps): New function.
	(add_procs_to_declared_vtab): New function.
	(void add_generic_specifics): New function.
	(add_generics_to_declared_vtab): New function.
	(gfc_find_derived_vtab): Add second argument to the call to
	gfc_find_derived_vtab. Add the calls to
	add_procs_to_declared_vtab and add_generics_to_declared_vtab.
	* decl.c (build_sym, build_struct): Use new arg in calls to
	gfc_build_class_symbol.
	* gfortran.h : Add vtype bitfield to symbol_attr. Remove the
	definition of struct gfc_class_esym_list. Modify prototypes
	of gfc_build_class_symbol and gfc_find_derived_vtab.
	* trans-stmt.c (gfc_trans_allocate): Add second argument to the
	call to gfc_find_derived_vtab.
	* module.c : Add the vtype attribute.
	* trans.h : Add prototype for gfc_trans_assign_vtab_procs.
	* resolve.c (resolve_typebound_generic_call): Add second arg
	to pass along the generic name for class methods.
	(resolve_typebound_call): The same.
	(resolve_compcall): Use the second arg to carry the generic
	name from the above. Remove the reference to class_esym.
	(check_members, check_class_members, resolve_class_esym,
	hash_value_expr): Remove functions.
	(resolve_class_compcall, resolve_class_typebound_call): Modify
	to use vtable rather than member by member calls.
	(gfc_resolve_expr): Modify second arg in call to
	resolve_compcall.
	(resolve_select_type): Add second arg in call to
	gfc_find_derived_vtab.
	(resolve_code): Add second arg in call resolve_typebound_call.
	(resolve_fl_derived): Exclude vtypes from check for late
	procedure definitions. Likewise for checking of explicit
	interface and checking of pass arg.
	* iresolve.c (gfc_resolve_extends_type_of): Add second arg in
	calls to gfc_find_derived_vtab.
	* match.c (select_type_set_tmp): Use new arg in call to
	gfc_build_class_symbol.
	* trans-decl.c (gfc_get_symbol_decl): Complete vtable if
	necessary.
	* parse.c (endType): Finish incomplete classes.

2010-04-28  Tobias Burnus  <burnus@net-b.de>

	PR fortran/18918
	PR fortran/43919
	* simplify.c (simplify_cobound): Handle scalar coarrays.

2010-04-27  Tobias Burnus  <burnus@net-b.de>

	* gfc-internals.texi: Update copyright year.
	* gfortran.texi: Ditto.
	* invoke.texi: Ditto.

2010-04-27  Tobias Burnus  <burnus@net-b.de>

	PR fortran/18918
	* resolve.c (resolve_allocate_expr): Allow array coarrays.
	* trans-types.h (gfc_get_array_type_bounds): Update prototype.
	* trans-types.c (gfc_get_array_type_bounds,
	gfc_get_array_descriptor_base): Add corank argument.
	* trans-array.c (gfc_array_init_size): Handle corank.
	(gfc_trans_create_temp_array, gfc_array_allocate,
	gfc_conv_expr_descriptor): Add corank argument to call.
	* trans-stmt.c (gfc_trans_pointer_assign_need_temp): Ditto.

2010-04-24  Steven G. Kargl  <kargl@gcc.gnu.org>

	PR fortran/30073
	PR fortran/43793
	* trans-array.c (gfc_trans_array_bound_check): Use TREE_CODE instead
	of mucking with a tree directly.

2010-04-24  Jerry DeLisle  <jvdelisle@gcc.gnu.org>

	PR fortran/43832
	* io.c (gfc_match_open): Remove branch to syntax error. Add call to
	gfc_error with new error message.

2010-04-24  Paul Thomas  <pault@gcc.gnu.org>

	PR fortran/43841
	PR fortran/43843
	* trans-expr.c (gfc_conv_expr): Supply an address expression for
	GFC_SS_REFERENCE.
	(gfc_conv_expr_reference): Call gfc_conv_expr and return for
	GFC_SS_REFERENCE.
	* trans-array.c (gfc_add_loop_ss_code): Store the value rather
	than the address of a GFC_SS_REFERENCE.
	* trans.h : Change comment on GFC_SS_REFERENCE. 

2010-04-22  Richard Guenther  <rguenther@suse.de>

	PR fortran/43829
	* resolve.c (gfc_resolve_index): Wrap around ...
	(gfc_resolve_index_1): ... this.  Add parameter to allow
	any integer kind index type.
	(resolve_array_ref): Allow any integer kind for the start
	index of an array ref.

2010-04-21  Jakub Jelinek  <jakub@redhat.com>

	PR fortran/43836
	* f95-lang.c (gfc_define_builtin): Set TREE_NOTHROW on
	the decl.

2010-04-20  Harald Anlauf  <anlauf@gmx.de>

	* intrinsic.c (sort_actual): Remove 'is' in error message.

2010-04-20  Paul Thomas  <pault@gcc.gnu.org>

	PR fortran/43227
	* resolve.c (resolve_fl_derived): If a component character
	length has not been resolved, do so now.
	(resolve_symbol): The same as above for a symbol character
	length.
	* trans-decl.c (gfc_create_module_variable): A 'length' decl is
	not needed for a character valued, procedure pointer.

	PR fortran/43266
	* resolve.c (ensure_not_abstract_walker): If 'overriding' is
	not found, return FAILURE rather than ICEing.

2010-04-19  Jakub Jelinek  <jakub@redhat.com>

	PR fortran/43339
	* openmp.c (gfc_resolve_do_iterator): Only make iteration vars for
	sequential loops private in the innermost containing task region.

2010-04-18  Eric Botcazou  <ebotcazou@adacore.com>

	* f95-lang.c (gfc_init_decl_processing): Remove second argument in call
	to build_common_tree_nodes.

2010-04-17  Steven G. Kargl  <kargl@gcc.gnu.org>

	PR fortran/31538
	* fortran/trans-array.c (gfc_conv_ss_startstride): Remove the use of
	gfc_msg_bounds by using 'Array bound mismatch' directly.
	(gfc_trans_dummy_array_bias):  Remove the use of gfc_msg_bounds.  Reword
	error message to include the mismatch in the extent of array bound.
	* fortran/trans.c: Remove gfc_msg_bounds.  It is only used in one place.
	* fortran/trans.h: Remove extern definition of gfc_msg_bounds.

2010-04-17  Jerry DeLisle  <jvdelisle@gcc.gnu.org>

	* gfortran.texi: Update information on temporary file locations.

2010-04-16  Jakub Jelinek  <jakub@redhat.com>

	* trans-decl.c (gfc_build_qualified_array): Ensure
	ubound.N and lbound.N artificial variable names don't appear
	in debug info.

2010-04-15  Steven G. Kargl  <kargl@gcc.gnu.org>

	PR fortran/30073
	* trans-array.c (gfc_trans_array_bound_check): Eliminate a redundant
	block of code.  Set name to the variable associated with the descriptor.

2010-04-15  Jakub Jelinek  <jakub@redhat.com>

	* trans-decl.c (gfc_build_qualified_array): Clear DECL_IGNORED_P
	on VAR_DECL LBOUND and/or UBOUND, even for -O1.

2010-04-14  Steven G. Kargl  <kargl@gcc.gnu.org>

	* intrinsic.texi: Add the missing specific name of intrinsic
	procedure where the specific name is identical to the generic name.
	Fix inconsistent or mismatch in the argument names in intrinsic
	procedure descriptions.  Add the SCALAR allocatable description to
	ALLOCATED.

2010-04-14  Tobias Burnus  <burnus@net-b.de>

	PR fortran/18918
	* array.c (gfc_find_array_ref): Handle codimensions.
	(gfc_match_array_spec,gfc_match_array_ref): Use gfc_fatal_error.
	* check.c (is_coarray, dim_corank_check, gfc_check_lcobound,
	gfc_check_image_index, gfc_check_this_image, gfc_check_ucobound):
	New functions.
	* gfortran.h (gfc_isym_id): Add GFC_ISYM_IMAGE_INDEX,
	GFC_ISYM_LCOBOUND, GFC_ISYM_THIS_IMAGE,
	GFC_ISYM_UCOBOUND.
	* intrinsic.h (add_functions): Add this_image, image_index,
	lcobound and ucobound intrinsics.
	* intrinsic.c (gfc_check_lcobound,gfc_check_ucobound,
	gfc_check_image_index, gfc_check_this_image,
	gfc_simplify_image_index, gfc_simplify_lcobound,
	gfc_simplify_this_image, gfc_simplify_ucobound):
	New function prototypes.
	* intrinsic.texi (IMAGE_INDEX, LCOBOUND, THIS_IMAGE
	IMAGE_INDEX): Document new intrinsic functions.
	* match.c (gfc_match_critical, sync_statement): Make -fcoarray=none
	error fatal.
	* simplify.c (simplify_bound_dim): Handle coarrays.
	(simplify_bound): Update simplify_bound_dim call.
	(gfc_simplify_num_images): Add -fcoarray=none check.
	(simplify_cobound, gfc_simplify_lcobound, gfc_simplify_ucobound,
	gfc_simplify_ucobound, gfc_simplify_ucobound): New functions.

2010-04-14  Jerry DeLisle  <jvdelisle@gcc.gnu.org>

	PR fortran/43747
	* constructor.c: Fix typo in comment.
	* expr.c (find_array_section): Add check for max array limit.

2010-04-13  Iain Sandoe  <iains@gcc.gnu.org>

	PR bootstrap/31400
	* gfortranspec.c (lookup_option): Check for -static and return
	OPTION_static.
	(lang_specific_driver): Break when OPTION_static is discovered.

2010-04-12  Jerry DeLisle  <jvdelisle@gcc.gnu.org>

	* array.c (extract_element): Restore function from trunk.
	(gfc_get_array_element): Restore function from trunk.
	(gfc_expand_constructor): Restore check against
	flag_max_array_constructor.
	* constructor.c (node_copy_and_append): Delete unused.
	* gfortran.h: Delete comment and extra include.
	* constructor.h: Bump copyright and clean up TODO comments.
	* resolve.c: Whitespace.

2010-04-12  Daniel Franke  <franke.daniel@gmail.com>

	* simplify.c (compute_dot_product): Replaced usage of ADVANCE macro
	with direct access access to elements. Adjusted prototype, fixed all
	callers.
	(gfc_simplify_dot_product): Removed duplicate check for zero-sized
	array.
	(gfc_simplify_matmul): Removed usage of ADVANCE macro.
	(gfc_simplify_spread): Removed workaround, directly insert elements
	at a given array position.
	(gfc_simplify_transpose): Likewise.
	(gfc_simplify_pack): Replaced usage of ADVANCE macro with corresponding
	function calls.
	(gfc_simplify_unpack): Likewise.

2010-04-12  Daniel Franke  <franke.daniel@gmail.com>

	* simplify.c (only_convert_cmplx_boz): Renamed to ...
	(convert_boz): ... this and moved to start of file.
	(gfc_simplify_abs): Whitespace fix.
	(gfc_simplify_acos): Whitespace fix.
	(gfc_simplify_acosh): Whitespace fix.
	(gfc_simplify_aint): Whitespace fix.
	(gfc_simplify_dint): Whitespace fix.
	(gfc_simplify_anint): Whitespace fix.
	(gfc_simplify_and): Replaced if-gate by more common switch-over-type.
	(gfc_simplify_dnint): Whitespace fix.
	(gfc_simplify_asin): Whitespace fix.
	(gfc_simplify_asinh): Moved creation of result-expr out of switch.
	(gfc_simplify_atan): Likewise.
	(gfc_simplify_atanh): Whitespace fix.
	(gfc_simplify_atan2): Whitespace fix.
	(gfc_simplify_bessel_j0): Removed ATTRIBUTE_UNUSED.
	(gfc_simplify_bessel_j1): Likewise.
	(gfc_simplify_bessel_jn): Likewise.
	(gfc_simplify_bessel_y0): Likewise.
	(gfc_simplify_bessel_y1): Likewise.
	(gfc_simplify_bessel_yn): Likewise.
	(gfc_simplify_ceiling): Reorderd statements.
	(simplify_cmplx): Use convert_boz(), check for constant arguments.
	Whitespace fix.
	(gfc_simplify_cmplx): Use correct default kind. Removed check for
	constant arguments.
	(gfc_simplify_complex): Replaced if-gate. Removed check for
	constant arguments.
	(gfc_simplify_conjg): Whitespace fix.
	(gfc_simplify_cos): Whitespace fix.
	(gfc_simplify_cosh): Replaced if-gate by more common switch-over-type.
	(gfc_simplify_dcmplx): Removed check for constant arguments.
	(gfc_simplify_dble): Use convert_boz() and gfc_convert_constant().
	(gfc_simplify_digits): Whitespace fix.
	(gfc_simplify_dim): Whitespace fix.
	(gfc_simplify_dprod): Reordered statements.
	(gfc_simplify_erf): Whitespace fix.
	(gfc_simplify_erfc): Whitespace fix.
	(gfc_simplify_epsilon): Whitespace fix.
	(gfc_simplify_exp): Whitespace fix.
	(gfc_simplify_exponent): Use convert_boz().
	(gfc_simplify_floor): Reorderd statements.
	(gfc_simplify_gamma): Whitespace fix.
	(gfc_simplify_huge): Whitespace fix.
	(gfc_simplify_iand): Whitespace fix.
	(gfc_simplify_ieor): Whitespace fix.
	(simplify_intconv): Use gfc_convert_constant().
	(gfc_simplify_int): Use simplify_intconv().
	(gfc_simplify_int2): Reorderd statements.
	(gfc_simplify_idint): Reorderd statements.
	(gfc_simplify_ior): Whitespace fix.
	(gfc_simplify_ishftc): Removed duplicate type check.
	(gfc_simplify_len): Use range_check() instead of manual range check.
	(gfc_simplify_lgamma): Removed ATTRIBUTE_UNUSED. Whitespace fix.
	(gfc_simplify_log): Whitespace fix.
	(gfc_simplify_log10): Whitespace fix.
	(gfc_simplify_minval): Whitespace fix.
	(gfc_simplify_maxval): Whitespace fix.
	(gfc_simplify_mod): Whitespace fix.
	(gfc_simplify_modulo): Whitespace fix.
	(simplify_nint): Reorderd statements.
	(gfc_simplify_not): Whitespace fix.
	(gfc_simplify_or): Replaced if-gate by more common switch-over-type.
	(gfc_simplify_radix): Removed unused result-variable. Whitespace fix.
	(gfc_simplify_range): Removed unused result-variable. Whitespace fix.
	(gfc_simplify_real): Use convert_boz() and gfc_convert_constant().
	(gfc_simplify_realpart): Whitespace fix.
	(gfc_simplify_selected_char_kind): Removed unused result-variable.
	(gfc_simplify_selected_int_kind): Removed unused result-variable.
	(gfc_simplify_selected_real_kind): Removed unused result-variable.
	(gfc_simplify_sign): Whitespace fix.
	(gfc_simplify_sin): Whitespace fix.
	(gfc_simplify_sinh): Replaced if-gate by more common switch-over-type.
	(gfc_simplify_sqrt): Avoided goto by inlining check. Whitespace fix.
	(gfc_simplify_tan): Replaced if-gate by more common switch-over-type.
	(gfc_simplify_tanh): Replaced if-gate by more common switch-over-type.
	(gfc_simplify_xor): Replaced if-gate by more common switch-over-type.

2010-04-12  Daniel Franke  <franke.daniel@gmail.com>

	* gfortran.h (gfc_start_constructor): Removed.
	(gfc_get_array_element): Removed.
	* array.c (gfc_start_constructor): Removed, use gfc_get_array_expr 
	instead. Fixed all callers.
	(extract_element): Removed.
	(gfc_expand_constructor): Temporarily removed check for
	max-array-constructor. Will be re-introduced later if still required.
	(gfc_get_array_element): Removed, use gfc_constructor_lookup_expr
	instead. Fixed all callers.
	* expr.c (find_array_section): Replaced manual lookup of elements
	by gfc_constructor_lookup.

2010-04-12  Daniel Franke  <franke.daniel@gmail.com>

	* gfortran.h (gfc_get_null_expr): New prototype.
	(gfc_get_operator_expr): New prototype.
	(gfc_get_character_expr): New prototype.
	(gfc_get_iokind_expr): New prototype.
	* expr.c (gfc_get_null_expr): New.
	(gfc_get_character_expr): New.
	(gfc_get_iokind_expr): New.
	(gfc_get_operator_expr): Moved here from matchexp.c (build_node).
	* matchexp.c (build_node): Renamed and moved to
	expr.c (gfc_get_operator_expr). Reordered arguments to match 
	other functions. Fixed all callers.
	(gfc_get_parentheses): Use specific function to build expr.
	* array.c (gfc_match_array_constructor): Likewise.
	* arith.c (eval_intrinsic): Likewise.
	(gfc_hollerith2int): Likewise.
	(gfc_hollerith2real): Likewise.
	(gfc_hollerith2complex): Likewise.
	(gfc_hollerith2logical): Likewise.
	* data.c (create_character_intializer): Likewise.
	* decl.c (gfc_match_null): Likewise.
	(enum_initializer): Likewise.
	* io.c (gfc_match_format): Likewise.
	(match_io): Likewise.
	* match.c (gfc_match_nullify): Likewise.
	* primary.c (match_string_constant): Likewise.
	(match_logical_constant): Likewise.
	(build_actual_constructor): Likewise.
	* resolve.c (build_default_init_expr): Likewise.
	* symbol.c (generate_isocbinding_symbol): Likewise.
	(gfc_build_class_symbol): Likewise.
	(gfc_find_derived_vtab): Likewise.
	* simplify.c (simplify_achar_char): Likewise.
	(gfc_simplify_adjustl): Likewise.
	(gfc_simplify_adjustr): Likewise.
	(gfc_simplify_and): Likewise.
	(gfc_simplify_bit_size): Likewise.
	(gfc_simplify_is_iostat_end): Likewise.
	(gfc_simplify_is_iostat_eor): Likewise.
	(gfc_simplify_isnan): Likewise.
	(simplify_bound): Likewise.
	(gfc_simplify_leadz): Likewise.
	(gfc_simplify_len_trim): Likewise.
	(gfc_simplify_logical): Likewise.
	(gfc_simplify_maxexponent): Likewise.
	(gfc_simplify_minexponent): Likewise.
	(gfc_simplify_new_line): Likewise.
	(gfc_simplify_null): Likewise.
	(gfc_simplify_or): Likewise.
	(gfc_simplify_precision): Likewise.
	(gfc_simplify_repeat): Likewise.
	(gfc_simplify_scan): Likewise.
	(gfc_simplify_size): Likewise.
	(gfc_simplify_trailz): Likewise.
	(gfc_simplify_trim): Likewise.
	(gfc_simplify_verify): Likewise.
	(gfc_simplify_xor): Likewise.
	* trans-io.c (build_dt): Likewise.
	(gfc_new_nml_name_expr): Removed.

2010-04-12  Daniel Franke  <franke.daniel@gmail.com>

	* arith.h (gfc_constant_result): Removed prototype.
	* constructor.h (gfc_build_array_expr): Removed prototype.
	(gfc_build_structure_constructor_expr): Removed prototype.
	* gfortran.h (gfc_int_expr): Removed prototype.
	(gfc_logical_expr): Removed prototype.
	(gfc_get_array_expr): New prototype.
	(gfc_get_structure_constructor_expr): New prototype.
	(gfc_get_constant_expr): New prototype.
	(gfc_get_int_expr): New prototype.
	(gfc_get_logical_expr): New prototype.
	* arith.c (gfc_constant_result): Moved and renamed to
	expr.c (gfc_get_constant_expr). Fixed all callers.
	* constructor.c (gfc_build_array_expr): Moved and renamed to
	expr.c (gfc_get_array_expr). Split gfc_typespec argument to type
	and kind. Fixed all callers.
	(gfc_build_structure_constructor_expr): Moved and renamed to
	expr.c (gfc_get_structure_constructor_expr). Split gfc_typespec argument
	to type and kind. Fixed all callers.
	* expr.c (gfc_logical_expr): Renamed to ...
	(gfc_get_logical_expr): ... this. Added kind argument. Fixed all callers.
	(gfc_int_expr): Renamed to ...
	(gfc_get_int_expr): ... this. Added kind and where arguments. Fixed all
	callers.
	(gfc_get_constant_expr): New.
	(gfc_get_array_expr): New.
	(gfc_get_structure_constructor_expr): New.
	* simplify.c (int_expr_with_kind): Removed, callers use gfc_get_int_expr
	instead.

2010-04-12  Daniel Franke  <franke.daniel@gmail.com>

	* constructor.h: New.
	* constructor.c: New.
	* Make-lang.in: Add new files to F95_PARSER_OBJS.
	* arith.c (reducy_unary): Use constructor API.
	(reduce_binary_ac): Likewise.
	(reduce_binary_ca): Likewise.
	(reduce_binary_aa): Likewise.
	* check.c (gfc_check_pack): Likewise.
	(gfc_check_reshape): Likewise.
	(gfc_check_unpack): Likewise.
	* decl.c (add_init_expr_to_sym): Likewise.
	(build_struct): Likewise.
	* dependency.c (gfc_check_dependency): Likewise.
	(contains_forall_index_p): Likewise.
	* dump-parse-tree.c (show_constructor): Likewise.
	* expr.c (free_expr0): Likewise.
	(gfc_copy_expr): Likewise.
	(gfc_is_constant_expr): Likewise.
	(simplify_constructor): Likewise.
	(find_array_element): Likewise.
	(find_component_ref): Likewise.
	(find_array_section): Likewise.
	(find_substring_ref): Likewise.
	(simplify_const_ref): Likewise.
	(scalarize_intrinsic_call): Likewise.
	(check_alloc_comp_init): Likewise.
	(gfc_default_initializer): Likewise.
	(gfc_traverse_expr): Likewise.
	* iresolve.c (check_charlen_present): Likewise.
	(gfc_resolve_reshape): Likewise.
	(gfc_resolve_transfer): Likewise.
	* module.c (mio_constructor): Likewise.
	* primary.c (build_actual_constructor): Likewise.
	(gfc_match_structure_constructor): Likewise.
	* resolve.c (resolve_structure_cons): Likewise.
	* simplify.c (is_constant_array_expr): Likewise.
	(init_result_expr): Likewise.
	(transformational_result): Likewise.
	(simplify_transformation_to_scalar): Likewise.
	(simplify_transformation_to_array): Likewise.
	(gfc_simplify_dot_product): Likewise.
	(simplify_bound): Likewise.
	(simplify_matmul): Likewise.
	(simplify_minval_maxval): Likewise.
	(gfc_simplify_pack): Likewise.
	(gfc_simplify_reshape): Likewise.
	(gfc_simplify_shape): Likewise.
	(gfc_simplify_spread): Likewise.
	(gfc_simplify_transpose): Likewise.
	(gfc_simplify_unpack): Likewise.q
	(gfc_convert_constant): Likewise.
	(gfc_convert_char_constant): Likewise.
	* target-memory.c (size_array): Likewise.
	(encode_array): Likewise.
	(encode_derived): Likewise.
	(interpret_array): Likewise.
	(gfc_interpret_derived): Likewise.
	(expr_to_char): Likewise.
	(gfc_merge_initializers): Likewise.
	* trans-array.c (gfc_get_array_constructor_size): Likewise.
	(gfc_trans_array_constructor_value): Likewise.
	(get_array_ctor_strlen): Likewise.
	(gfc_constant_array_constructor_p): Likewise.
	(gfc_build_constant_array_constructor): Likewise.
	(gfc_trans_array_constructor): Likewise.
	(gfc_conv_array_initializer): Likewise.
	* trans-decl.c (check_constant_initializer): Likewise.
	* trans-expr.c (flatten_array_ctors_without_strlen): Likewise.
	(gfc_apply_interface_mapping_to_cons): Likewise.
	(gfc_trans_structure_assign): Likewise.
	(gfc_conv_structure): Likewise.
	* array.c (check_duplicate_iterator): Likewise.
	(match_array_list): Likewise.
	(match_array_cons_element): Likewise.
	(gfc_match_array_constructor): Likewise.
	(check_constructor_type): Likewise.
	(check_constructor): Likewise.
	(expand): Likewise.
	(expand_constructor): Likewise.
	(extract_element): Likewise.
	(gfc_expanded_ac): Likewise.
	(resolve_array_list): Likewise.
	(gfc_resolve_character_array_constructor): Likewise.
	(copy_iterator): Renamed to ...
	(gfc_copy_iterator): ... this.
	(gfc_append_constructor): Removed.
	(gfc_insert_constructor): Removed unused function.
	(gfc_get_constructor): Removed.
	(gfc_free_constructor): Removed.
	(qgfc_copy_constructor): Removed.
	* gfortran.h (struct gfc_expr): Removed member 'con_by_offset'.
	Removed all references. Replaced constructor list by splay-tree.
	(struct gfc_constructor): Removed member 'next', moved 'offset' from
	the inner struct, added member 'base'.
	(gfc_append_constructor): Removed prototype.
	(gfc_insert_constructor): Removed prototype.
	(gfc_get_constructor): Removed prototype.
	(gfc_free_constructor): Removed prototype.
	(qgfc_copy_constructor): Removed prototype.
	(gfc_copy_iterator): New prototype.
	* trans-array.h (gfc_constant_array_constructor_p): Adjusted prototype.

2010-04-10  Tobias Burnus  <burnus@net-b.de>

	PR fortran/43591
	* expr.c (gfc_is_constant_expr, gfc_traverse_expr): Handle
	proc-pointers and type-bound procedures.
	(gfc_specification_expr): Check proc-pointers for pureness.

2010-04-09  Iain Sandoe  <iains@gcc.gnu.org>

	PR bootstrap/43684
	* gfortranspec.c (lang_specific_driver): Do not expose vars 
	only used by HAVE_LD_STATIC_DYNAMIC targets unless compiling
	for such.

2010-04-09  Tobias Burnus  <burnus@net-b.de>

	PR fortran/18918
	* decl.c (variable_decl, match_attr_spec): Fix setting the array
	spec.
	* array.c (match_subscript,gfc_match_array_ref): Add coarray support.
	* data.c (gfc_assign_data_value): Ditto.
	* expr.c (gfc_check_pointer_assign): Add check for coarray constraint.
	(gfc_traverse_expr): Traverse also through codimension expressions.
	(gfc_is_coindexed, gfc_has_ultimate_allocatable,
	gfc_has_ultimate_pointer): New functions.
	* gfortran.h (gfc_array_ref_dimen_type): Add DIMEN_STAR for coarrays.
	(gfc_array_ref): Add codimen.
	(gfc_array_ref): Add in_allocate.
	(gfc_is_coindexed, gfc_has_ultimate_allocatable,
	gfc_has_ultimate_pointer): Add prototypes.
	* interface.c (compare_parameter, compare_actual_formal,
	check_intents): Add coarray constraints.
	* match.c (gfc_match_iterator): Add coarray constraint.
	* match.h (gfc_match_array_ref): Update interface.
	* primary.c (gfc_match_varspec): Handle codimensions.
	* resolve.c (coarray_alloc, inquiry_argument): New static variables.
	(check_class_members): Return gfc_try instead for error recovery.
	(resolve_typebound_function,resolve_typebound_subroutine,
	check_members): Handle return value of check_class_members.
	(resolve_structure_cons, resolve_actual_arglist, resolve_function,
	check_dimension, compare_spec_to_ref, resolve_array_ref,
	resolve_ref, resolve_variable, gfc_resolve_expr, conformable_arrays,
	resolve_allocate_expr, resolve_ordinary_assign): Add coarray
	support.
	* trans-array.c (gfc_conv_array_ref, gfc_walk_variable_expr):
	Skip over coarray refs.
	(gfc_array_allocate) Add support for references containing coindexes.
	* trans-expr.c (gfc_add_interface_mapping): Copy coarray attribute.
	(gfc_map_intrinsic_function): Ignore codimensions.

2010-04-08  Bud Davis  <bdavis9659@sbcglobal.net>

	PR fortran/28039
	* io.c (check_format_string):  Added check for additional non 
	blank characters after the format string was successfully 
	parsed.
	* io.c (check_format): Changed the error messages for positive
	int required and period required to drop through the error logic
	and report with gfc_error instead of gfc_error_now.  Corrected
	format postion for hollerith strings.

2010-04-08  Tobias Burnus  <burnus@net-b.de>

	* module.c (use_iso_fortran_env_module): Fix standard check.

2010-04-07  Jakub Jelinek  <jakub@redhat.com>

	* parse.c (parse_derived, parse_enum): Avoid set but not used
	warning.

2010-04-07  Janne Blomqvist  <jb@gcc.gnu.org>

	PR fortran/40539
	* gfortran.texi: Add section about representation of
	LOGICAL variables.

2010-04-07  Simon Baldwin  <simonb@google.com>

	* cpp.c (cb_cpp_error): Add warning reason argument, set a value
	for diagnostic_override_option_index if CPP_W_WARNING_DIRECTIVE.

2010-04-07  Richard Guenther  <rguenther@suse.de>

	* options.c (gfc_init_options): Do not set.

2010-04-06  Tobias Burnus  <burnus@net-b.de>

	PR fortran/18918
	* array.c (gfc_match_array_spec): Add error for -fcoarray=none.
	* match.c (gfc_match_critical, sync_statement): Ditto.
	* gfortran.h (gfc_fcoarray): New enum.
	(gfc_option_t): Use it.
	* lang.opt (fcoarray): Add new flag.
	* invoke.texi (fcoarray): Document it.
	* options.c (gfc_init_options,gfc_handle_option): Handle -fcoarray=.
	(gfc_handle_coarray_option): New function.

2010-04-06  Tobias Burnus  <burnus@net-b.de>

	PR fortran/18918
	* gfortran.h (gfc_array_spec): Add cotype.
	* array.c (gfc_match_array_spec,gfc_set_array_spec): Use it
	and defer error diagnostic.
	* resolve.c (resolve_fl_derived): Add missing check.
	(resolve_symbol): Add cotype/type check.
	* parse.c (parse_derived): Fix setting of coarray_comp.

2010-04-06  Tobias Burnus  <burnus@net-b.de>

	PR fortran/18918
	* array.c (gfc_free_array_spec,gfc_resolve_array_spec,
	match_array_element_spec,gfc_copy_array_spec,
	gfc_compare_array_spec): Include corank.
	(match_array_element_spec,gfc_set_array_spec): Support codimension.
	* decl.c (build_sym,build_struct,variable_decl,
	match_attr_spec,attr_decl1,cray_pointer_decl,
	gfc_match_volatile): Add codimension.
	(gfc_match_codimension): New function.
	* dump-parse-tree.c (show_array_spec,show_attr): Support codimension.
	* gfortran.h (symbol_attribute,gfc_array_spec): Ditto.
	(gfc_add_codimension): New function prototype.
	* match.h (gfc_match_codimension): New function prototype.
	(gfc_match_array_spec): Update prototype
	* match.c (gfc_match_common): Update gfc_match_array_spec call.
	* module.c (MOD_VERSION): Bump.
	(mio_symbol_attribute): Support coarray attributes.
	(mio_array_spec): Add corank support.
	* parse.c (decode_specification_statement,decode_statement,
	parse_derived): Add coarray support.
	* resolve.c (resolve_formal_arglist, was_declared,
	is_non_constant_shape_array, resolve_fl_variable,
	resolve_fl_derived, resolve_symbol): Add coarray support.
	* symbol.c (check_conflict, gfc_add_volatile, gfc_copy_attr,
	gfc_build_class_symbol): Add coarray support.
	(gfc_add_codimension): New function.

2010-04-06  Tobias Burnus  <burnus@net-b.de>

	PR fortran/18918
	* iso-fortran-env.def: Add the integer parameters atomic_int_kind,
	atomic_logical_kind, iostat_inquire_internal_unit, stat_locked,
	stat_locked_other_image, stat_stopped_image and stat_unlocked of
	Fortran 2008.
	* intrinsic.texi (iso_fortran_env): Ditto.
	* libgfortran.h (libgfortran_stat_codes): New enum.
	* module.c (use_iso_fortran_env_module): Honour -std= when loading
	constants from the intrinsic module.

2010-04-06  Tobias Burnus  <burnus@net-b.de>

	PR fortran/39997
	* intrinsic.c (add_functions): Add num_images.
	* decl.c (gfc_match_end): Handle END CRITICAL.
	* intrinsic.h (gfc_simplify_num_images): Add prototype.
	* dump-parse-tree.c (show_code_node): Dump CRITICAL, ERROR STOP,
	and SYNC.
	* gfortran.h (gfc_statement): Add enum items for those.
	(gfc_exec_op) Ditto.
	(gfc_isym_id): Add num_images.
	* trans-stmt.c (gfc_trans_stop): Handle ERROR STOP.
	(gfc_trans_sync,gfc_trans_critical): New functions.
	* trans-stmt.h (gfc_trans_stop,gfc_trans_sync,
	gfc_trans_critical): Add/update prototypes.
	* trans.c (gfc_trans_code): Handle CRITICAL, ERROR STOP,
	and SYNC statements.
	* trans.h (gfor_fndecl_error_stop_string) Add variable.
	* resolve.c (resolve_sync): Add function.
	(gfc_resolve_blocks): Handle CRITICAL.
	(resolve_code): Handle CRITICAL, ERROR STOP,
	(resolve_branch): Add CRITICAL constraint check.
	and SYNC statements.
	* st.c (gfc_free_statement): Add new statements.
	* trans-decl.c (gfor_fndecl_error_stop_string): Global variable.
	(gfc_build_builtin_function_decls): Initialize it.
	* match.c (gfc_match_if): Handle ERROR STOP and SYNC.
	(gfc_match_critical, gfc_match_error_stop, sync_statement,
	gfc_match_sync_all, gfc_match_sync_images, gfc_match_sync_memory):
	New functions.
	(match_exit_cycle): Handle CRITICAL constraint.
	(gfc_match_stopcode): Handle ERROR STOP.
	* match.h (gfc_match_critical, gfc_match_error_stop,
	gfc_match_sync_all, gfc_match_sync_images,
	gfc_match_sync_memory): Add prototype.
	* parse.c (decode_statement, gfc_ascii_statement,
	parse_executable): Handle new statements.
	(parse_critical_block): New function.
	* parse.h (gfc_compile_state): Add COMP_CRITICAL.
	* intrinsic.texi (num_images): Document new function.
	* simplify.c (gfc_simplify_num_images): Add function.

2010-04-06  Tobias Burnus  <burnus@net-b.de>

	PR fortran/43178
	* trans-array.c (gfc_conv_expr_descriptor): Update
	gfc_trans_scalar_assign call.
	(has_default_initializer): New function.
	(gfc_trans_deferred_array): Nullify less often.
	* trans-expr.c (gfc_conv_subref_array_arg,
	gfc_trans_subcomponent_assign): Update call to
	gfc_trans_scalar_assign.
	(gfc_trans_scalar_assign): Add parameter and pass it on.
	(gfc_trans_assignment_1): Optionally, do not dealloc before
	assignment.
	* trans-openmp.c (gfc_trans_omp_array_reduction): Update
	call to gfc_trans_scalar_assign.
	* trans-decl.c (gfc_get_symbol_decl): Do not always apply
	initializer to static variables.
	(gfc_init_default_dt): Add dealloc parameter and pass it on.
	* trans-stmt.c (forall_make_variable_temp,
	generate_loop_for_temp_to_lhs, generate_loop_for_rhs_to_temp,
	gfc_trans_forall_1, gfc_trans_where_assign, gfc_trans_where_3
	gfc_trans_allocate): Update gfc_trans_assignment call.
	* trans.h (gfc_trans_scalar_assign, gfc_init_default_dt,
	gfc_init_default_dt, gfc_trans_assignment): Add bool dealloc
	parameter to prototype.

2010-03-31  Paul Thomas  <pault@gcc.gnu.org>

	* ioparm.def : Update copyright.
	* lang.opt : ditto
	* trans-array.c : ditto
	* trans-array.h : ditto
	* expr.c: ditto
	* trans-types.c: ditto
	* dependency.c : ditto
	* gfortran.h : ditto
	* options.c : ditto
	* trans-io.c : ditto
	* trans-intrinsic.c : ditto
	* libgfortran.h : ditto
	* invoke.texi : ditto
	* intrinsic.texi : ditto
	* trans.c : ditto
	* trans.h : ditto
	* intrinsic.c : ditto
	* interface.c : ditto
	* iresolve.c : ditto
	* trans-stmt.c : ditto
	* trans-stmt.h : ditto
	* parse,c : ditto
	* match.h : ditto
	* error.c : ditto

2010-03-20  Paul Thomas  <pault@gcc.gnu.org>

	PR fortran/43450
	* trans-decl.c (gfc_create_module_variable): With -fwhole-file
	do not assert the context of derived types.

2010-03-20  Jerry DeLisle  <jvdelisle@gcc.gnu.org>

	PR fortran/43409
	* ioparm.def: Change inquire size variable to type pointer to
	GFC_IO_INT type.

2010-03-18  Paul Thomas  <pault@gcc.gnu.org>

	PR fortran/43039
	* trans-expr.c (conv_parent_component_references): Ensure that
	'dt' has a backend_decl.

	PR fortran/43043
	* trans-expr.c (gfc_conv_structure): Ensure that the derived
	type has a backend_decl.

	PR fortran/43044
	* resolve.c (resolve_global_procedure): Check that the 'cl'
	structure is not NULL.

2010-03-18  Shujing Zhao  <pearly.zhao@oracle.com>

	* lang.opt (-ffixed-line-length-, ffree-line-length-): Remove
	redundant tab.

2010-03-17  Tobias Burnus  <burnus@net-b.de>

	PR fortran/43331
	* trans-array.c (gfc_conv_array_index_offset,gfc_conv_array_ref,
	gfc_conv_ss_startstride): Remove no-longer-needed cp_was_assumed
	check.
	* decl.c (gfc_match_derived_decl): Don't mark assumed-size Cray
	pointees as having explizit size.
	* expr.c (gfc_check_assign): Remove now unreachable Cray pointee
	check.
	* trans-types.c (gfc_is_nodesc_array): Add cp_was_assumed to assert.
	(gfc_sym_type): Don't mark Cray pointees as restricted pointers.
	* resolve.c (resolve_symbol): Handle cp_was_assumed.
	* trans-decl.c (gfc_trans_deferred_vars): Ditto.
	(gfc_finish_var_decl): Don't mark Cray pointees as restricted
	pointers.

2010-03-14  Tobias Burnus  <burnus@net-b.de>

	PR fortran/43362
	* resolve.c (resolve_structure_cons): Add missing PURE constraint.
	(resolve_ordinary_assign): Add check to avoid segfault.

2010-03-12  Paul Thomas  <pault@gcc.gnu.org>

	PR fortran/43291
	PR fortran/43326
	* resolve.c (resolve_compcall): Add new boolean dummy argument
	'class_members'. Only resolve expression at end if false.
	Remove redundant, static variable 'class_object'.
	(check_class_members): Add extra argument to call of
	resolve_compcall.
	(resolve_typebound_function): Renamed resolve_class_compcall.
	Do all the detection of class references here. Correct calls to
	resolve_compcall for extra argument.
	(resolve_typebound_subroutine): resolve_class_typebound_call
	renamed. Otherwise same as resolve_typebound_function.
	(gfc_resolve_expr): Call resolve_typebound_function.
	(resolve_code): Call resolve_typebound_subroutine.

2010-03-10  Tobias Burnus  <burnus@net-b.de

	PR fortran/43303
	* symbol.c (get_iso_c_sym): Set sym->result.

2010-03-08  Janus Weil  <janus@gcc.gnu.org>

	PR fortran/43256
	* resolve.c (resolve_compcall): Don't set 'value.function.name' here
	for TBPs, otherwise they will not be resolved properly.
	(resolve_function): Use 'value.function.esym' instead of
	'value.function.name' to check if we're dealing with a TBP.
	(check_class_members): Set correct type of passed object for all TBPs,
	not only generic ones, except if the type is abstract.

2010-03-04  Janus Weil  <janus@gcc.gnu.org>

	PR fortran/43244
	* decl.c (gfc_match_final_decl): Make sure variable names starting with
	'final...' are not misinterpreted as FINAL statements.

2010-03-03  Paul Thomas  <pault@gcc.gnu.org>

	PR fortran/43243
	* trans-array.c (gfc_conv_array_parameter): Contiguous refs to
	allocatable ultimate components do not need temporaries, whilst
	ultimate pointer components do.

2010-03-03  Janus Weil  <janus@gcc.gnu.org>

	PR fortran/43169
	* resolve.c (resolve_code): Correctly set gfc_current_ns for
	EXEC_SELECT_TYPE.
	(gfc_impure_variable): Make it work with sub-namespaces (BLOCK etc).
	(gfc_pure): Ditto.

2010-03-02  Paul Thomas  <pault@gcc.gnu.org>

	PR fortran/43180
	* trans-array.c (gfc_conv_array_parameter): A full array of
	derived type need not be restricted to a symbol without an
	array spec to use the call to gfc_conv_expr_descriptor.

	PR fortran/43173
	* trans-array.c (gfc_conv_array_parameter): Contiguous refs to
	allocatable arrays do not need temporaries.

2010-03-01  Tobias Burnus  <burnus@net-b.de>

	PR fortran/43199
	* resolve.c (find_array_spec): Handle REF_COMPONENT with
	CLASS components.

2010-02-28  Tobias Burnus  <burnus@net-b.de>

	PR fortran/43205
	* trans-expr.c (is_zero_initializer_p): Move up in the file.
	(gfc_conv_initializer): Handle zero initializer as special case.

2010-02-27  Tobias Burnus  <burnus@net-b.de>

	PR fortran/43185
	* resolve.c (resolve_fl_variable_derived): Imply SAVE
	for module variables for Fortran 2008.

2010-02-25  Jakub Jelinek  <jakub@redhat.com>

	PR debug/43166
	* trans-common.c (build_common_decl): Also update DECL_MODE,
	and DECL_SIZE when encountering a larger common block and call
	layout_decl.

2010-02-24  Tobias Burnus  <burnus@net-b.de>

	PR fortran/43042
	* trans-expr.c (gfc_conv_initializer): Call directly
	gfc_conv_constant for C_NULL_(FUN)PTR.

2010-02-22  Paul Thomas  <pault@gcc.gnu.org>

	PR fortran/43072
	* dependency.c (gfc_full_array_ref_p): Check for contiguous by
	checking the rest of the dimensions for elements.

2010-02-21  Tobias Burnus  <burnus@net-b.de>

	PR fortran/35259
	* gfortran.h (gfc_option_t): New flag -fprotect-parens.
	* lang.opt: Ditto.
	* option.c (gfc_init_options,gfc_handle_option): Ditto.
	* trans-expr.c (gfc_conv_expr_op): Use the flag.
	* invoke.texi: Document new -fno-protect-parens flag.

2010-02-20  Paul Thomas  <pault@gcc.gnu.org>

	PR fortran/36932
	PR fortran/36933
	PR fortran/43072
	PR fortran/43111
	* dependency.c (gfc_check_argument_var_dependency): Use enum
	value instead of arithmetic vaue for 'elemental'.
	(check_data_pointer_types): New function.
	(gfc_check_dependency): Call check_data_pointer_types.
	* trans-array.h : Change fourth argument of
	gfc_conv_array_parameter to boolean.
	* trans-array.c (gfc_conv_array_parameter): A contiguous array
	can be a dummy but it must not be assumed shape or deferred.
	Change fourth argument to boolean. Array constructor exprs will
	always be contiguous and do not need packing and unpacking.
	* trans-expr.c (gfc_conv_procedure_call): Clean up some white
	space and change fourth argument of gfc_conv_array_parameter
	to boolean.
	(gfc_trans_arrayfunc_assign): Change fourth argument of
	gfc_conv_array_parameter to boolean.
	* trans-io.c (gfc_convert_array_to_string): The same.
	* trans-intrinsic.c (gfc_conv_intrinsic_loc): The same.

2010-02-20  Tobias Burnus  <burnus@net-b.de>

	PR fortran/42958
	* libgfortran.h: Add GFC_RTCHECK_MEM.
	* invoke.texi (-fcheck=): Document -fcheck=mem.
	* tranc.c (gfc_call_malloc): Remove negative-size run-time error
	and enable malloc-success check only with -fcheck=mem.
	* option.c (gfc_handle_runtime_check_option): Add -fcheck=mem.

2010-02-16  Tobias Burnus  <burnus@net-b.de>

	PR fortran/43040
	* gfortran.h (gfc_isym_id): Rename GFS_ISYM_GAMMA to GFS_ISYM_TGAMMA.
	* intrinsic.c (add_functions): Ditto.
	* iresolve.c (gfc_resolve_gamma): Call tgamma instead of gamma.
	* mathbuiltins.def: Use TGAMMA instead of GAMMA with "tgamma".

2010-02-14  Jerry DeLisle  <jvdelisle@gcc.gnu.org>

	PR fortran/32382
	* trans-stmt.h: Add prototype for gfc_trans_code_cond. Add tree cond to
	gfc_trans_do prototype.
	* trans-stmt.c (gfc_trans_simple_do): Add optional argument to pass in
	a loop exit condition.  If exit condition is given, build the loop exit
	code, checking IO results of implied do loops in READ and WRITE.
	(gfc_trans_do): Likewise.
	* trans.c (trans_code): New static work function, previously
	gfc_trans_code. Passes exit condition to gfc_trans_do.
	(gfc_trans_code): Calls trans_code with NULL_TREE condition.
	(gfc_trans_code_cond): Calls trans_code with loop exit condition.
	* trans-io.c (build_dt): Build an exit condition to allow checking IO
	result status bits in the dtparm structure. Use this condition in call
	to gfc_trans_code_cond.

2010-02-13  Paul Thomas  <pault@gcc.gnu.org>

	PR fortran/41113
	PR fortran/41117
	* trans-array.c (gfc_conv_array_parameter): Use
	gfc_full_array_ref_p to detect full and contiguous variable
	arrays. Full array components and contiguous arrays do not need
	internal_pack and internal_unpack.

2010-02-11  Jakub Jelinek  <jakub@redhat.com>

	PR fortran/43030
	* resolve.c (gfc_resolve_dim_arg): Call gfc_clear_ts.

	PR fortran/43029
	* decl.c (enumerator_decl): Don't call gfc_free_enum_history
	here.
	(gfc_match_enumerator_def): But here whenever enumerator_decl returns
	MATCH_ERROR.

2010-02-10  Joost VandeVondele <jv244@cam.ac.uk>
	    Tobias Burnus <burnus@net-b.de>

	PR fortran/40823
	* decl.c (gfc_match_subroutine): Explicitly set sym->declared_at.

2010-02-10  Tobias Burnus  <burnus@net-b.de>

	PR fortran/43015
	* trans-decl.c (gfc_generate_function_code): Only check
	actual-vs.-dummy character bounds if not bind(C).

2010-02-10  Jakub Jelinek  <jakub@redhat.com>

	PR fortran/42309
	* trans-expr.c (gfc_conv_subref_array_arg): Avoid accessing
	info->dimen after info has been freed.

2010-02-09  Jerry DeLisle  <jvdelisle@gcc.gnu.org>

	PR fortran/42999
	* array.c (gfc_constant_ac): Do not prevent expansion of constructors
	with iterators.

2010-02-09  Jakub Jelinek  <jakub@redhat.com>

	* module.c (fix_mio_expr): Declare sym.

2010-02-09  Paul Thomas  <pault@gcc.gnu.org>

	PR fortran/41869
	* module.c (fix_mio_expr): Fix for private generic procedures.

2010-02-09  Daniel Kraft  <d@domob.eu>

	PR fortran/39171
	* resolve.c (resolve_charlen): Change warning about negative CHARACTER
	length to be correct and issue only with -Wsurprising.
	* invoke.texi (Wsurprising): Mention this new warning that is
	turned on by -Wsurprising.

2010-02-09  Daniel Kraft  <d@domob.eu>

	PR fortran/41507
	* intrinsic.texi (MAXVAL): Remove wrong claim that array argument
	can be CHARACTER type.
	(MINVAL), (MAXLOC), (MINLOC): Ditto.

2010-02-05  Paul Thomas  <pault@gcc.gnu.org>

	PR fortran/42309
	* trans-expr.c (gfc_conv_subref_array_arg): Add new argument
	'formal_ptr'. If this is true, give returned descriptor unity
	lbounds, in all dimensions, and the appropriate offset.
	(gfc_conv_procedure_call); If formal is a pointer, set the last
	argument of gfc_conv_subref_array_arg to true.
	* trans.h : Add last argument for gfc_conv_subref_array_arg.
	* trans-io.c (set_internal_unit, gfc_trans_transfer): Set the
	new arg of gfc_conv_subref_array_arg to false.
	* trans-stmt.c (forall_make_variable_temp): The same.

2010-02-03  Tobias Burnus  <burnus@net-b.de>

	PR fortran/42936
	* interface.c (compare_parameter): Disable rank-checking
	for NULL().

2010-02-02  Tobias Burnus  <burnus@net-b.de>

	PR fortran/42650
	* parse.c (decode_specification_statement): Use sym->result not sym.

2010-02-01  Tobias Burnus  <burnus@net-b.de>

	PR fortran/42922
	* decl.c (variable_decl): Allow default initializer in
	TYPE declarations in PURE functions.

2010-01-31  Janus Weil  <janus@gcc.gnu.org>

	PR fortran/42888
	* resolve.c (resolve_allocate_expr): Move default initialization code
	here from gfc_trans_allocate.
	* trans.c (gfc_trans_code): Call gfc_trans_class_assign also for
	EXEC_INIT_ASSIGN.
	* trans-expr.c (gfc_trans_class_assign): Handle default initialization
	of CLASS variables via memcpy.
	* trans-stmt.c (gfc_trans_allocate): Move default initialization code
	to resolve_allocate_expr.

2010-01-31  Paul Thomas  <pault@gcc.gnu.org>

	PR fortran/38324
	* expr.c (gfc_get_full_arrayspec_from_expr): New function.
	* gfortran.h : Add prototype for above.
	* trans-expr.c (gfc_trans_alloc_subarray_assign): New function.
	(gfc_trans_subcomponent_assign): Call new function to replace
	the code to deal with allocatable components.
	* trans-intrinsic.c (gfc_conv_intrinsic_bound): Call
	gfc_get_full_arrayspec_from_expr to replace existing code.

2010-01-25  Tobias Burnus  <burnus@net-b.de>

	PR fortran/42858
	* array.c (gfc_array_dimen_size): Fix intrinsic procedure
	check.

2010-01-24  Paul Thomas  <pault@gcc.gnu.org>

	PR fortran/41044
	PR fortran/41167
	* expr.c (remove_subobject_ref): If the constructor is NULL use
	the expression as the source.
	(simplify_const_ref): Change the type of expression if
	there are component references.  Allow for substring to be at
	the end of an arbitrarily long chain of references.  If an
	element is found that is not in an EXPR_ARRAY, assume that this
	is scalar initialization of array. Call remove_subobject_ref in
	this case with NULL second argument.

2010-01-24  Tobias Burnus  <burnus@net-b.de>

	PR fortran/39304
	* array.c (gfc_array_dimen_size): Use correct specific
	function in the check.

2010-01-21  Paul Thomas  <pault@gcc.gnu.org>

	PR fortran/42736
	* trans-stmt.c (gfc_conv_elemental_dependencies): If temporary
	is required, turn any trailing array elements after a range
	into ranges so that offsets can be calculated.

2010-01-20  Joern Rennecke  <amylaar@spamcop.net>

	* module.c (mio_f2k_derived): Use enumerator as initializer of
	enum variable.

	PR bootstrap/42812
	* gfortran.h  (struct gfc_namespace) <resolved>: Change to signed
	bitfield of width 2.

2010-01-19  Janus Weil  <janus@gcc.gnu.org>

	PR fortran/42804
	* resolve.c (extract_compcall_passed_object): Set locus for
	passed-object argument.
	(extract_ppc_passed_object): Set locus and correctly remove PPC
	reference.

2010-01-19  Paul Thomas  <pault@gcc.gnu.org>

	PR fortran/42783
	* trans-decl.c (add_argument_checking): Do not use the backend
	decl directly to test for the presence of an optional dummy
	argument.  Use gfc_conv_expr_present, remembering to set the
	symbol referenced.

	PR fortran/42772
	* trans-decl.c (gfc_generate_function_code): Small white space
	changes. If 'recurcheckvar' is NULL do not try to reset it.

2010-01-19  Janus Weil  <janus@gcc.gnu.org>

	PR fortran/42545
	* resolve.c (resolve_fl_derived): Set the accessibility of the parent
	component for extended types.
	* symbol.c (gfc_find_component): Remove a wrongly-worded error message
	and take care of parent component accessibility.

2010-01-17  Janus Weil  <janus@gcc.gnu.org>

	PR fortran/42677
	* gfortran.h (symbol_attribute): Remove 'ambiguous_interfaces'.
	* interface.c (check_interface1): Move a warning message here from
	resolve_fl_procedure.
	(check_sym_interfaces): Removed 'attr.ambiguous_interfaces'.
	* module.c (read_module): Remove call to gfc_check_interfaces, since
	this comes too early here.
	* resolve.c (resolve_fl_procedure): Move warning message to
	check_interface1.

2010-01-14 Jerry DeLisle <jvdelisle@gcc.gnu.org>

	PR fortran/42684
	* interface.c (check_interface1): Pass symbol name rather than NULL to
	gfc_compare_interfaces.	(gfc_compare_interfaces): Add assert to
	trap MULL.
	* resolve.c (check_generic_tbp_ambiguity): Pass symbol name rather
	than NULL to gfc_compare_interfaces.

2010-01-14  Paul Thomas  <pault@gcc.gnu.org>

	PR fortran/41478
	* trans-array.c (duplicate_allocatable):  Static version of
	gfc_duplicate_allocatable with provision to handle scalar
	components. New boolean argument to switch off call to malloc
	if true.
	(gfc_duplicate_allocatable): New function to call above with
	new argument false.
	(gfc_copy_allocatable_data): New function to call above with
	new argument true.
	(structure_alloc_comps): Do not apply indirect reference to
	scalar pointers. Add new section to copy allocatable components
	of arrays. Extend copying of allocatable components to include
	scalars.
	(gfc_copy_only_alloc_comp): New function to copy allocatable
	component derived types, without allocating the base structure.
	* trans-array.h : Add primitive for gfc_copy_allocatable_data.
	Add primitive for gfc_copy_only_alloc_comp.
	* trans-expr.c (gfc_conv_procedure_call): After calls to
	transformational functions with results that are derived types
	with allocatable components, copy the components in the result.
	(gfc_trans_arrayfunc_assign): Deallocate allocatable components
	of lhs derived types before allocation.
	
2010-01-14  Paul Thomas  <pault@gcc.gnu.org>

	PR fortran/42481
	* module.c (load_generic_interfaces): If a procedure that is
	use associated but not generic is given an interface that
	includes itself, then make it generic.

2010-01-11  Joseph Myers  <joseph@codesourcery.com>
	    Shujing Zhao  <pearly.zhao@oracle.com>

	PR translation/42469
	* lang.opt (fblas-matmul-limit=, finit-character=, finit-integer=,
	finit-logical=, finit-real=, fmax-array-constructor=): Use tab
	character between option name and help text.

2010-01-09 Jerry DeLisle <jvdelisle@gcc.gnu.org>

	PR fortran/20923
	PR fortran/32489
	* trans-array.c (gfc_conv_array_initializer): Change call to
	gfc_error_now to call to gfc_fatal_error.
	* array.c (count_elements): Whitespace. (extract_element): Whitespace.
	(is_constant_element): Changed name from constant_element.
	(gfc_constant_ac): Only use expand_construuctor for expression
	types of EXPR_ARRAY.  If expression type is EXPR_CONSTANT, no need to
	call gfc_is_constant_expr.
	* expr.c (gfc_reduce_init_expr): Adjust conditionals and delete error
	message.
	* resolve.c (gfc_is_expandable_expr): New function that determiners if
	array expressions should have their constructors expanded.
	(gfc_resolve_expr): Use new function to determine whether or not to call
	gfc_expand_constructor.

2010-01-09  Tobias Burnus  <burnus@net-b.de>

	PR fortran/41298
	* trans-expr.c (gfc_trans_structure_assign): Handle
	c_null_(fun)ptr.
	* symbol.c (gen_special_c_interop_ptr): Add NULL_EXPR
	to the constructor for c_null_(fun)ptr.
	* resolve.c (resolve_structure_cons): Add special case
	for c_null_(fun)ptr.

2010-01-09  Jakub Jelinek  <jakub@redhat.com>
=======
2011-02-20  Tobias Burnus  <burnus@net-b.de>

	PR fortran/47797
	* trans-decl.c (gfc_trans_deferred_vars): Use gfc_set_backend_locus and
	gfc_restore_backend_locus to have better debug locations.
	* trans-array.c (gfc_trans_deferred_array): Ditto.

2011-02-20  Paul Thomas  <pault@gcc.gnu.org>

	PR fortran/45077
	PR fortran/44945
	* trans-types.c (gfc_get_derived_type): Remove code that looks
	for decls in gsym and add call to gfc_get_module_backend_decl.
	* trans.h : Add prototype for gfc_get_module_backend_decl.
	* trans-decl.c (gfc_get_module_backend_decl): New function.
	(gfc_get_symbol_decl): Call it.

2011-02-19  Paul Thomas  <pault@gcc.gnu.org>

	PR fortran/47348
	* trans-array.c (get_array_ctor_all_strlen): Move up in file.
	(get_array_ctor_var_strlen): Add block dummy and add call to
	get_array_ctor_all_strlen instead of giving up on substrings.
	Call gcc_unreachable for default case.
	(get_array_ctor_strlen): Add extra argument to in call to
	get_array_ctor_var_strlen.

2011-02-18  Janus Weil  <janus@gcc.gnu.org>

	PR fortran/47789
	* primary.c (gfc_match_structure_constructor): Handle empty parent
	types.

2011-02-18  Tobias Burnus

	PR fortran/47775
	* trans-expr.c (arrayfunc_assign_needs_temporary): Use
	esym to check whether the specific procedure returns an
	allocatable or pointer.

2011-02-18  Michael Matz  <matz@suse.de>

	PR fortran/45586
	* gfortran.h (struct gfc_component): Add norestrict_decl member.
	* trans.h (struct lang_type): Add nonrestricted_type member.
	* trans-expr.c (gfc_conv_component_ref): Search fields with correct
	parent type.
	* trans-types.c (mirror_fields, gfc_nonrestricted_type): New.
	(gfc_sym_type): Use it.

2011-02-18  Janus Weil  <janus@gcc.gnu.org>

	PR fortran/47768
	* resolve.c (resolve_transfer): Reject variables with procedure pointer
	components.

2011-02-18  Janus Weil  <janus@gcc.gnu.org>

	PR fortran/47767
	* gfortran.h (gfc_check_access): Removed prototype.
	(gfc_check_symbol_access): Added prototype.
	* module.c (gfc_check_access): Renamed to 'check_access', made static.
	(gfc_check_symbol_access): New function, basically a shortcut for
	'check_access'.
	(write_dt_extensions,write_symbol0,write_generic,write_symtree): Use
	'gfc_check_symbol_access'.
	(write_operator,write_module): Renamed 'gfc_check_access'.
	* resolve.c (resolve_fl_procedure,resolve_fl_derived,
	resolve_fl_namelist,resolve_symbol,resolve_fntype): Use
	'gfc_check_symbol_access'.

2011-02-16  Janus Weil  <janus@gcc.gnu.org>

	PR fortran/47745
	* class.c (gfc_build_class_symbol): Set 'class_ok' attribute.
	* decl.c (build_sym,attr_decl1): Move setting of 'class_ok' into
	'gfc_build_class_symbol'.
	(gfc_match_decl_type_spec): Reject unlimited polymorphism.
	* interface.c (matching_typebound_op): Check for 'class_ok' attribute.
	* match.c (select_type_set_tmp): Move setting of 'class_ok' into
	'gfc_build_class_symbol'.
	* primary.c (gfc_variable_attr): Check for 'class_ok' attribute.

2011-02-15  Steven G. Kargl  <kargl@gcc.gnu.org>

	PR fortran/47633
	. simplify.c (gfc_simplify_compiler_version): Fix off-by-one issue.

2011-02-14  Janus Weil  <janus@gcc.gnu.org>

	PR fortran/47730
	* parse.c (gfc_build_block_ns): Commit 'block@' symbol.

2011-02-14  Janus Weil  <janus@gcc.gnu.org>

	PR fortran/47728
	* class.c (gfc_build_class_symbol): Give a fatal error on polymorphic
	arrays.
	* primary.c (gfc_match_varspec): Avoid ICE for invalid class
	declaration.

2011-02-14  Janus Weil  <janus@gcc.gnu.org>

	PR fortran/47349
	* interface.c (get_expr_storage_size): Handle derived-type components.

2011-02-13  Tobias Burnus  <burnus@net-b.de>

	PR fortran/47569
	* interface.c (compare_parameter): Avoid ICE with
	character components.

2011-02-12  Janus Weil  <janus@gcc.gnu.org>

	* class.c (gfc_build_class_symbol): Reject polymorphic arrays.
	* decl.c (build_sym,build_struct,attr_decl1): Use return value of
	'gfc_build_class_symbol'.

2011-02-12  Michael Matz  <matz@suse.de>
	    Janus Weil  <janus@gcc.gnu.org>
	    Tobias Burnus  <burnus@net-b.de>

	PR fortran/45586
	* trans-expr.c (conv_parent_component_references): Avoid unintendent
	skipping of parent compounds.

2011-02-11  Tobias Burnus  <burnus@net-b.de>

	PR fortran/47550
	* resolve.c (resolve_formal_arglist): PURE with VALUE
	and no INTENT: Add -std= diagnostics.

2011-02-09  Janus Weil  <janus@gcc.gnu.org>

	PR fortran/47352
	* resolve.c (resolve_procedure_interface): If interface has a result
	variable, copy the typespec and set result pointer to self.

2011-02-09  Janus Weil  <janus@gcc.gnu.org>

	PR fortran/47463
	* resolve.c (resolve_typebound_subroutine): Remove erroneous line.

2011-02-09  Janus Weil  <janus@gcc.gnu.org>

	PR fortran/47637
	* trans-decl.c (init_intent_out_dt): Handle CLASS arguments.

2011-02-08  Jerry DeLisle  <jvdelisle@gcc.gnu.org>

	* io.c (match_io_element): Do not set dt if not inquire.

2011-02-08  Janus Weil  <janus@gcc.gnu.org>

	PR fortran/45290
	* expr.c (gfc_check_assign_symbol): Reject pointers as pointer
	initialization target.

2011-02-07  Janne Blomqvist  <jb@gcc.gnu.org>
	    Ralf Wildenhues  <Ralf.Wildenhues@gmx.de>

	* gfortran.texi (Thread-safety): texinfo styling fixes.
	* intrinsic.texi: Likewise.

2011-02-06  Janne Blomqvist  <jb@gcc.gnu.org>

	* gfortran.texi (Compiler Characteristics): Add reference to
	thread-safety section.

2011-02-06  Janne Blomqvist  <jb@gcc.gnu.org>

	* gfortran.texi (Thread-safety): New section.
	* intrinsic.texi (EXECUTE_COMMAND_LINE): Mention thread-safety.
	(GETENV): Likewise.
	(GET_ENVIRONMENT_VARIABLE): Likewise.
	(SYSTEM): Likewise.

2011-02-06  Paul Thomas  <pault@gcc.gnu.org>

	PR fortran/47592
	* trans-stmt.c (gfc_trans_allocate): For deferred character
	length allocations with SOURCE, store to the values and string
	length to avoid calculating twice.  Replace gfc_start_block
	with gfc_init_block to avoid unnecessary contexts and to keep
	declarations of temporaries where they should be. Tidy up the
	code a bit.

2011-02-05  Janne Blomqvist  <jb@gcc.gnu.org>

	PR fortran/42434
	* intrinsic.texi (SYSTEM_CLOCK): Update documentation.

2011-02-02  Janus Weil  <janus@gcc.gnu.org>
	    Paul Thomas  <pault@gcc.gnu.org>

	PR fortran/47082
	* trans-expr.c (gfc_trans_class_init_assign): Add call to
	gfc_get_derived_type.
	* module.c (read_cleanup): Do not use unique_symtrees for vtabs
	or vtypes.

2011-02-02  Janus Weil  <janus@gcc.gnu.org>

	PR fortran/47572
	* resolve.c (resolve_fl_variable): Handle polymorphic allocatables.

2011-02-01  Janus Weil  <janus@gcc.gnu.org>

	PR fortran/47565
	* trans-expr.c (gfc_conv_structure): Handle constructors for procedure
	pointer components with allocatable result.

2011-01-31  Janus Weil  <janus@gcc.gnu.org>

	PR fortran/47455
	* trans-expr.c (gfc_conv_procedure_call): Handle procedure pointers
	with pointer or allocatable result.

2011-01-31  Paul Thomas  <pault@gcc.gnu.org>

	PR fortran/47519
	* trans-stmt.c (gfc_trans_allocate): Improve handling of
	deferred character lengths with SOURCE.
	* iresolve.c (gfc_resolve_repeat): Calculate character
	length from source length and ncopies.
	* dump-parse-tree.c (show_code_node): Show MOLD and SOURCE
	expressions for ALLOCATE.

2011-01-31  Janus Weil  <janus@gcc.gnu.org>

	PR fortran/47463
	* resolve.c (resolve_typebound_subroutine): Bug fix for the case of
	an argument of a typebound assignment being a component.

2011-01-31  Rainer Orth  <ro@CeBiTec.Uni-Bielefeld.DE>

	* gfortranspec.c (add_arg_libgfortran) [HAVE_LD_STATIC_DYNAMIC] Use
	LD_STATIC_OPTION, LD_DYNAMIC_OPTION.

2011-01-31  Tobias Burnus  <burnus@net-b.de>

	PR fortran/47042
	* resolve.c (resolve_fl_procedure): Reject stmt functions
	with pointer/allocatable attribute.

2011-01-31  Tobias Burnus  <burnus@net-b.de>

	PR fortran/47042
	* interface.c (gfc_procedure_use): Add explicit interface check for
	pointer/allocatable functions.

2011-01-30  Paul Thomas  <pault@gcc.gnu.org>

	PR fortran/47523
	* trans-expr.c (gfc_trans_assignment_1): If the rhs is an op
	expr and is assigned to a deferred character length scalar,
	make sure that the function is called before reallocation,
	so that the length is available. Include procedure pointer
	and procedure pointer component rhs as well.

	PR fortran/45170
	PR fortran/35810
	PR fortran/47350
	* gfortran.dg/allocatable_function_5.f90: New test not added by
	mistake on 2011-01-28.

2011-01-29  Tobias Burnus  <burnus@net-b.de>

	PR fortran/47531
	* check.c (gfc_check_shape): Support kind argument in SHAPE.
	* intrinsic.c (add_functions): Ditto.
	* resolve.c (gfc_resolve_shape): Ditto.
	* simplify.c (gfc_simplify_shape): Ditto.
	* intrinsic.h (gfc_check_shape, gfc_resolve_shape,
	gfc_simplify_shape): Update prototypes.
	* intrinisc.text (SHAPE): Document kind argument.

2011-01-28  Tobias Burnus  <burnus@net-b.de>

	PR fortran/47507
	* resolve.c (resolve_formal_arglist): Allow arguments with VALUE
	attribute also without INTENT.

2011-01-28  Tobias Burnus  <burnus@net-b.de>

	* gfortran.texi (Fortran 2003 status): Mention support for
	nonconstant namelist variables.

2011-01-28  Paul Thomas  <pault@gcc.gnu.org>
	    Tobias Burnus  <burnus@gcc.gnu.org>

	PR fortran/45170
	PR fortran/35810
	PR fortran/47350
	* interface.c (compare_actual_formal): An allocatable or pointer
	deferred length actual is only allowed if the formal argument
	is also deferred length. Clean up whitespace.
	* trans-expr.c (gfc_conv_procedure_call): Pass string length for
	deferred character length formal arguments by reference. Do the
	same for function results.
	(gfc_trans_pointer_assignment): Do not do runtime check of lhs
	and rhs character lengths, if deferred length lhs.  In this case
	set the lhs character length to that of the rhs.
	(gfc_conv_string_parameter): Remove assert that string length is
	an integer type.
	(is_scalar_reallocatable_lhs): New function.
	(alloc_scalar_allocatable_for_assignment): New function.
	(gfc_trans_assignment_1): Call above new function. If the rhs is
	a deferred character length itself, makes ure that the function
	is called before reallocation, so that the length is available.
	(gfc_trans_asssignment): Remove error about assignment to
	deferred length character variables.
	* gfortran.texi : Update entry about (re)allocation on
	assignment.
	* trans-stmt.c (gfc_trans_allocate): Add code to handle deferred
	length character variables.
	* module.c (mio_typespec): Transfer deferred characteristic.
	* trans-types.c (gfc_get_function_type): New code to generate
	hidden typelist, so that those character lengths that are
	passed by reference get the right type.
	* resolve.c (resolve_contained_fntype): Supress error for
	deferred character length functions.
	(resolve_function, resolve_fl_procedure) The same.
	(check_symbols): Remove the error that support for
	entity with deferred type parameter is not yet implemented.
	(resolve_fl_derived): The same.
	match.c (alloc_opt_list): Allow MOLD for deferred length object.
	* trans-decl.c (gfc_get_symbol_decl): For deferred character
	length dummies, generate a local variable for string length.
	(create_function_arglist): Hidden length can be a pointer.
	(gfc_trans_deferred_vars): For deferred character length
	results and dummies, assign the string length to the local
	variable from the hidden argument on entry and the other way
	round on exit, as appropriate.

2011-01-27  Tobias Burnus  <burnus@net-b.de>

	PR fortran/47474
	* trans-decl.c (gfc_generate_function_code): Fix init
	of allocatable result variable with allocatable components.

2011-01-27  Tobias Burnus  <burnus@net-b.de>

	PR fortran/47472
	* options.c (gfc_handle_module_path_options): Save
	module path without trailing slash as include path.

2011-01-25  Tobias Burnus  <burnus@net-b.de>

	PR fortran/47448
	* interface.c (gfc_check_operator_interface): Fix
	defined-assignment check.

2011-01-23  Tobias Burnus  <burnus@net-b.de>

	PR fortran/47421
	* trans-decl.c (gfc_trans_deferred_vars): Do not nullify
	scalar allocatable dummy arguments.

2011-01-22  Thomas Koenig  <tkoenig@gcc.gnu.org>

	PR fortran/38536
	* resolve.c (gfc_iso_c_func_interface):  For C_LOC,
	check for array sections followed by component references
	which are illegal.  Also check for coindexed arguments.

2011-01-22  Tobias Burnus  <burnus@net-b.de>

	PR fortran/47399
	* primary.c (gfc_match_varspec): Relax gcc_assert to allow for
	PARAMETER TBP.

2011-01-21  Tobias Burnus  <burnus@net-b.de>

	PR fortran/47394
	* error.c (gfc_error_now, gfc_fatal_error, gfc_error_check):
	Use defined instead of magic number exit status codes.
	* scanner.c (include_line, gfc_new_file): Ditto.

2011-01-21  Tobias Burnus  <burnus@net-b.de>

	PR fortran/47377
	* expr.c (gfc_check_pointer_assign): Reject expr data-targets
	without pointer attribute.

2011-01-18  Janus Weil  <janus@gcc.gnu.org>

	PR fortran/47240
	* resolve.c (expression_rank): Fix rank of procedure poiner components.
	* trans-expr.c (gfc_conv_procedure_call): Take care of procedure
	pointer components as actual arguments.

2011-01-17  Jakub Jelinek  <jakub@redhat.com>

	PR fortran/47331
	* gfortran.h (struct gfc_omp_saved_state): New type.
	(gfc_omp_save_and_clear_state, gfc_omp_restore_state): New prototypes.
	* resolve.c (resolve_global_procedure): Call it around gfc_resolve
	call.
	* openmp.c (gfc_omp_save_and_clear_state, gfc_omp_restore_state): New
	functions.

2011-01-17  Tobias Burnus  <burnus@net-b.de>

	PR fortran/47327
	* invoke.texi (Options to request or suppress errors
	and warnings): Fix cross link.

2011-01-15  Tobias Burnus  <burnus@net-b.de>

	* gfortran.texi: Update Fortran 2003 Status section.

	PR fortran/47177
	* invoke.texi: Add missing "-E" to the -dM example.

2011-01-13  Tobias Burnus  <burnus@net-b.de>

	PR fortran/47268
	* intrinsic.texi (get_command_argument, get_environment_variable):
	Mark arguments as optional in the Arguments section.

2011-01-13  Kai Tietz  <kai.tietz@onevision.com>
	    Tobias Burnus  <burnus@net-b.de>

	PR fortran/47260
	* trans-decl.c (gfc_get_extern_function_decl,
	build_function_decl): Set TREE_PUBLIC/TREE_EXTERNAL before
	calling decl_attributes.

2011-01-13  Tobias Burnus  <burnus@net-b.de>
	    Mikael Morin  <mikael@gcc.gnu.org>

	PR fortran/45848
	PR fortran/47204
	* gfortran.h (gfc_code): Move union ext's case_list into
	the struct block.
	* dump-parse-tree.c (show_code_node): Adapt by prefixing case_list
	by "block.".
	* frontend-passes.c (gfc_code_walker): Ditto.
	* match.c (gfc_match_goto, gfc_match_call, gfc_match_case,
	gfc_match_type_is, gfc_match_class_is): Ditto.
	* resolve.c (resolve_select, resolve_select_type): Ditto.
	* st.c (gfc_free_statement): Ditto.
	* trans-stmt.c (gfc_trans_integer_select, gfc_trans_logical_select,
	gfc_trans_character_select): Ditto.
	* parse.c (resolve_all_program_units): For error recovery, avoid
	segfault is proc_name is NULL.

2011-01-11  Paul Thomas  <pault@gcc.gnu.org>

	PR fortran/47051
	* trans-array.c (gfc_alloc_allocatable_for_assignment): Change
	to be standard compliant by testing for shape rather than size
	before skipping reallocation. Improve comments.

2011-01-09  Janus Weil  <janus@gcc.gnu.org>

	PR fortran/47224
	* resolve.c (resolve_actual_arglist): Remove unneeded and buggy piece
	of code.

2011-01-09  Thomas Koenig  <tkoenig@gcc.gnu.org>

	PR fortran/38536
	* resolve.c (is_scalar_expr_ptr):  For a substring reference,
	use gfc_dep_compare_expr to compare start and end expession.
	Add FIXME for using gfc_deb_compare_expr elsewhere.

2011-01-09  Janus Weil  <janus@gcc.gnu.org>

	PR fortran/46313
	* class.c (get_unique_type_string): Make type name start with upper
	case letter.

2011-01-08  Thomas Koenig  <tkoenig@gcc.gnu.org>

	PR fortran/46405
	* invoke.texi:  Mention -ffree-line-length-none and
	-ffixed-line-length-none for preprocessing.

2011-01-08  Paul Thomas  <pault@gcc.gnu.org>

	PR fortran/46896
	* trans-expr.c (gfc_conv_procedure_call): With a non-copying
	procedure argument (eg TRANSPOSE) use a temporary if there is
	any chance of aliasing due to host or use association.
	(arrayfunc_assign_needs_temporary): Correct logic for function
	results and do not use a temporary for implicitly PURE
	variables.  Use a temporary for Cray pointees.
	* symbol.c (gfc_add_save): Explicit SAVE not compatible with
	implicit pureness of containing procedure.
	* decl.c (match_old_style_init, gfc_match_data): Where decl
	would fail in PURE procedure, set implicit_pure to zero.
	* gfortran.h : Add implicit_pure to structure symbol_attr and
	add prototype for function gfc_implicit_pure.
	* expr.c (gfc_check_pointer_assign, gfc_check_vardef_context):
	Where decl would fail in PURE procedure, reset implicit_pure.
	* io.c (match_vtag, gfc_match_open, gfc_match_close,
	gfc_match_print, gfc_match_inquire, gfc_match_wait): The same.
	* match.c (gfc_match_critical, gfc_match_stopcode,
	sync_statement, gfc_match_allocate, gfc_match_deallocate): The
	same.
	* parse.c (decode_omp_directive): The same.
	(parse_contained): If not PURE, set implicit pure attribute.
	* resolve.c (resolve_formal_arglist, resolve_structure_cons,
	resolve_function, resolve_ordinary_assign) : The same.
	(gfc_implicit_pure): New function.
	* module.c (mio_symbol_attribute): Introduce AB_IMPLICIT_PURE
	to ab_attribute enum and use it in this function.

2011-01-08  Thomas Koenig  <tkoenig@gcc.gnu.org>

	PR fortran/45777
	* symbol.c (gfc_symbols_could_alias):  Strip gfc_ prefix,
	make static and move in front of its only caller, to ...
	* trans-array.c (symbols_could_alias): ... here.
	Pass information about pointer and target status as
	arguments.  Allocatable arrays don't alias anything
	unless they have the POINTER attribute.
	(gfc_could_be_alias):  Keep track of pointer and target
	status when following references.  Also check if typespecs
	of components match those of other components or symbols.

2011-01-07  Tobias Burnus  <burnus@net-b.de>

	PR fortran/41580
	* class.c (gfc_build_class_symbol): Mark __vtab as attr.vtab.
	* intrinsic.c (add_functions): Use simplify functions for
	EXTENDS_TYPE_OF and SAME_TYPE_AS.
	* intrinsic.h (gfc_simplify_extends_type_of,
	gfc_simplify_same_type_as): New prototypes.
	* simplify.c (is_last_ref_vtab, gfc_simplify_extends_type_of,
	gfc_simplify_same_type_as): New functions.

2011-01-07  Janus Weil  <janus@gcc.gnu.org>

	PR fortran/47189
	PR fortran/47194
	* gfortran.h (gfc_lval_expr_from_sym): Moved prototype.
	* class.c (gfc_class_null_initializer): Initialize _vptr to declared
	type.
	* expr.c (gfc_lval_expr_from_sym): Moved here from symbol.c.
	* resolve.c (resolve_deallocate_expr): _data component will be added
	at translation stage.
	* symbol.c (gfc_lval_expr_from_sym): Moved to expr.c.
	* trans-stmt.c (gfc_trans_deallocate): Reset _vptr to declared type.

2011-01-06  Daniel Franke  <franke.daniel@gmail.com>

	PR fortran/33117
	PR fortran/46478
	* parse.c (parse_interface): Remove check for procedure types.
	* interface.c (check_interface0): Verify that procedures are
	either all SUBROUTINEs or all FUNCTIONs.

2011-01-05  Janus Weil  <janus@gcc.gnu.org>

	PR fortran/47180
	* trans-expr.c (gfc_trans_class_assign): Bugfix for r168524 (make sure
	'vtab' is initialized).

2011-01-05  Janus Weil  <janus@gcc.gnu.org>

	PR fortran/47180
	* trans-expr.c (gfc_trans_class_assign): For a polymorphic NULL pointer
	assignment, set the _vptr component to the declared type.

2011-01-05  Thomas Koenig  <tkoenig@gcc.gnu.org>

	PR fortran/46017
	* resolve.c (resolve_allocate_deallocate): Follow references to
	check for duplicate occurence of allocation/deallocation objects.

2011-01-05  Janus Weil  <janus@gcc.gnu.org>

	PR fortran/47024
	* trans-decl.c (gfc_trans_deferred_vars): Initialize the _vpr component
	of polymorphic allocatables according to their declared type.

2011-01-04  Janus Weil  <janus@gcc.gnu.org>

	PR fortran/46448
	* class.c (gfc_find_derived_vtab): Set the module field for the copying
	routine to make sure it receives module name mangling.

2011-01-03  Jakub Jelinek  <jakub@redhat.com>
>>>>>>> 03d20231

	* gfortranspec.c (lang_specific_driver): Update copyright notice
	dates.

<<<<<<< HEAD
2010-01-08  Tobias Burnus  <burnus@net-b.de>

	PR/fortran 25829
	* symbol.c (check_conflict, gfc_copy_attr): Add
	ASYNCHRONOUS support.
	(gfc_add_asynchronous): New function.
	* decl.c (match_attr_spec): Add ASYNCHRONOUS support.
	(gfc_match_asynchronous): New function.
	* dump-parse-tree.c (show_attr): Add ASYNCHRONOUS support.
	* gfortran.h (symbol_attribute): New ASYNCHRONOUS bit.
	(gfc_add_asynchronous): New Prototype.
	* module.c (ab_attribute, mio_symbol_attribute): Add
	ASYNCHRONOUS support.
	* resolve.c (was_declared): Ditto.
	* match.h (gfc_match_asynchronous): New prototype.
	* parse.c (decode_specification_statement,decode_statement):
	Add ASYNCHRONOUS support.

2010-01-07  Tobias Burnus  <burnus@net-b.de>

	PR fortran/42597
	* trans-decl.c (get_proc_pointer_decl): Fix call to
	gfc_conv_initializer for array-valued proc-pointer funcs.

2010-01-07  Tobias Burnus  <burnus@net-b.de>

	PR fortran/41872
	* trans-decl.c (gfc_trans_deferred_vars): Don't initialize
	allocatable scalars with SAVE attribute.

2010-01-05  Tobias Burnus  <burnus@net-b.de>

	PR fortran/42517
	* options.c (gfc_post_options): Set -frecursion
	when -fopenmp is used.

2010-01-05  Tobias Burnus  <burnus@net-b.de>

	PR fortran/41872
	* trans-expr.c (gfc_conv_procedure_call): Nullify
	return value for allocatable-scalar character functions.

2010-01-04  Tobias Burnus  <burnus@net-b.de>

	PR fortran/36161
	* error.c (error_printf, gfc_warning, gfc_notify_std,
	gfc_warning_now, gfc_error, gfc_error_now,
	gfc_fatal_error): Change argument name from nocmsgid to
	gmsgid to enable (x)gettext's % checking.

2010-01-04  Tobias Burnus  <burnus@net-b.de>
	
	* trans-decl.c (gfc_trans_deferred_vars): Fix spelling.

2010-01-04  Tobias Burnus  <burnus@net-b.de>

	PR fortran/41872
	* trans-expr.c (gfc_conv_procedure_call): Add indirect ref
	for functions returning allocatable scalars.
	* trans-stmt.c (gfc_trans_allocate): Emmit error when
	reallocating an allocatable scalar.
	* trans.c (gfc_allocate_with_status): Fix pseudocode syntax
	in comment.
	* trans-decl.c (gfc_trans_deferred_vars): Nullify local
	allocatable scalars.
	(gfc_generate_function_code): Nullify result variable for
	allocatable scalars.
	
	PR fortran/40849
	* module.c (gfc_use_module): Fix warning string to allow
	for translation.

	PR fortran/42517
	* invoke.texi (-fcheck=recursion): Mention that the checking
	is also disabled for -frecursive.
	* trans-decl.c (gfc_generate_function_code): Disable
	-fcheck=recursion when -frecursive is used.

	* intrinsic.texi (iso_c_binding): Improve wording.


Copyright (C) 2010 Free Software Foundation, Inc.
=======
2011-01-03  Janus Weil  <janus@gcc.gnu.org>

	* intrinsic.texi (LEADZ): Fix example.

2011-01-02  Janus Weil  <janus@gcc.gnu.org>

	PR fortran/46408
	* class.c (gfc_find_derived_vtab): Use EXEC_INIT_ASSIGN for __copy_
	routine.


Copyright (C) 2011 Free Software Foundation, Inc.
>>>>>>> 03d20231

Copying and distribution of this file, with or without modification,
are permitted in any medium without royalty provided the copyright
notice and this notice are preserved.<|MERGE_RESOLUTION|>--- conflicted
+++ resolved
@@ -1,2352 +1,3 @@
-<<<<<<< HEAD
-2010-06-29  Janus Weil  <janus@gcc.gnu.org>
-
-	PR fortran/44718
-	* resolve.c (is_external_proc): Prevent procedure pointers from being
-	regarded as external procedures.
-
-2010-06-29  Janus Weil  <janus@gcc.gnu.org>
-
-	PR fortran/44696
-	* trans-intrinsic.c (gfc_conv_associated): Handle polymorphic variables
-	passed as second argument of ASSOCIATED.
-
-2010-06-29  Paul Thomas  <pault@gcc.gnu.org>
-
-	PR fortran/44582
-	* trans-expr.c (arrayfunc_assign_needs_temporary): New function
-	to determine if a function assignment can be made without a
-	temporary.
-	(gfc_trans_arrayfunc_assign): Move all the conditions that
-	suppress the direct function call to the above new functon and
-	call it.
-
-2010-06-28  Paul Thomas  <pault@gcc.gnu.org>
-
-	PR fortran/40158
-	* interface.c (argument_rank_mismatch): New function.
-	(compare_parameter): Call new function instead of generating
-	the error directly.
-
-2010-06-28  Nathan Froyd  <froydnj@codesourcery.com>
-
-	* trans-openmp.c (dovar_init): Define.  Define VECs containing it.
-	(gfc_trans_omp_do): Use a VEC to accumulate variables and their
-	initializers.
-
-2010-06-28  Steven Bosscher  <steven@gcc.gnu.org>
-
-	* Make-lang.in: Update dependencies.
-
-2010-06-27  Nathan Froyd  <froydnj@codesourcery.com>
-
-	* gfortran.h (gfc_code): Split backend_decl field into cycle_label
-	and exit_label fields.
-	* trans-openmp.c (gfc_trans_omp_do): Assign to new fields
-	individually.
-	* trans-stmt.c (gfc_trans_simple_do): Likewise.
-	(gfc_trans_do): Likewise.
-	(gfc_trans_do_while): Likewise.
-	(gfc_trans_cycle): Use cycle_label directly.
-	(gfc_trans_exit): Use exit_label directly.
-
-2010-06-27  Daniel Kraft  <d@domob.eu>
-
-	* dump-parse-tree.c (show_symbol): Dump target-expression for
-	associate names.
-	(show_code_node): Make distinction between BLOCK and ASSOCIATE.
-	(show_namespace): Use show_level for correct indentation of
-	"inner namespaces" (contained procedures or BLOCK).
-
-2010-06-27  Thomas Koenig  <tkoenig@gcc.gnu.org>
-
-	PR fortran/44678
-	* dump-parse-tree.c (show_code_node):  Show namespace for
-	EXEC_BLOCK.
-
-2010-06-26  Tobias Burnus  <burnus@net-b.de>
-
-	* decl.c (gfc_match_decl_type_spec): Support
-	TYPE(intrinsic-type-spec).
-
-2010-06-25  Tobias Burnus  <burnus@net-b.de>
-
-	* intrinsic.h (gfc_check_selected_real_kind,
-	gfc_simplify_selected_real_kind): Update prototypes.
-	* intrinsic.c (add_functions): Add radix support to
-	selected_real_kind.
-	* check.c (gfc_check_selected_real_kind): Ditto.
-	* simplify.c (gfc_simplify_selected_real_kind): Ditto.
-	* trans-decl.c (gfc_build_intrinsic_function_decls):
-	Change call from selected_real_kind to selected_real_kind2008.
-	* intrinsic.texi (SELECTED_REAL_KIND): Update for radix.
-	(PRECISION, RANGE, RADIX): Add cross @refs.
-
-2010-06-25  Tobias Burnus  <burnus@net-b.de>
-
-	* decl.c (gfc_match_entry): Mark ENTRY as GFC_STD_F2008_OBS.
-	* gfortran.texi (_gfortran_set_options): Update for
-	GFC_STD_F2008_OBS addition.
-	* libgfortran.h: Add GFC_STD_F2008_OBS.
-	* options.c (set_default_std_flags, gfc_handle_option): Handle
-	GFC_STD_F2008_OBS.
-	io.c (check_format): Fix allow_std check.
-
-2010-06-25  Tobias Burnus  <burnus@net-b.de>
-
-	* decl.c (gfc_match_entry): Allow END besides
-	END SUBROUTINE/END FUNCTION for contained procedures.
-
-2010-06-25  Tobias Burnus  <burnus@net-b.de>
-
-	* parse.c (next_free, next_fixed): Allow ";" as first character.
-
-2010-06-24  Tobias Burnus  <burnus@net-b.de>
-
-	PR fortran/44614
-	* decl.c (variable_decl): Fix IMPORT diagnostic for CLASS.
-
-2010-06-22  Janus Weil  <janus@gcc.gnu.org>
-
-	PR fortran/44616
-	* resolve.c (resolve_fl_derived): Avoid checking for abstract on class
-	containers.
-
-2010-06-21  Tobias Burnus  <burnus@net-b.de>
-
-	PR fortran/40632
-	* interface.c (compare_parameter): Add gfc_is_simply_contiguous
-	checks.
-	* symbol.c (gfc_add_contiguous): New function.
-	(gfc_copy_attr, check_conflict): Handle contiguous attribute.
-	* decl.c (match_attr_spec): Ditto.
-	(gfc_match_contiguous): New function.
-	* resolve.c (resolve_fl_derived, resolve_symbol): Handle
-	contiguous.
-	* gfortran.h (symbol_attribute): Add contiguous.
-	(gfc_is_simply_contiguous): Add prototype.
-	(gfc_add_contiguous): Add prototype.
-	* match.h (gfc_match_contiguous): Add prototype.
-	* parse.c (decode_specification_statement,
-	decode_statement): Handle contiguous attribute.
-	* expr.c (gfc_is_simply_contiguous): New function.
-	* dump-parse-tree.c (show_attr): Handle contiguous.
-	* module.c (ab_attribute, attr_bits, mio_symbol_attribute):
-	Ditto.
-	* trans-expr.c (gfc_add_interface_mapping): Copy
-	attr.contiguous.
-	* trans-array.c (gfc_conv_descriptor_stride_get,
-	gfc_conv_array_parameter): Handle contiguous arrays.
-	* trans-types.c (gfc_build_array_type, gfc_build_array_type,
-	gfc_sym_type, gfc_get_derived_type, gfc_get_array_descr_info):
-	Ditto.
-	* trans.h (gfc_array_kind): Ditto.
-	* trans-decl.c (gfc_get_symbol_decl): Ditto.
-
-2010-06-20  Joseph Myers  <joseph@codesourcery.com>
-
-	* options.c (gfc_handle_option): Don't handle N_OPTS.
-
-2010-06-19  Janus Weil  <janus@gcc.gnu.org>
-
-	PR fortran/44584
-	* resolve.c (resolve_fl_derived): Reverse ordering of conditions
-	to avoid ICE.
-
-2010-06-18  Tobias Burnus  <burnus@net-b.de>
-
-	PR fortran/44556
-	* resolve.c (resolve_allocate_deallocate): Properly check
-	part-refs in stat=/errmsg= for invalid use.
-
-2010-06-17  Janus Weil  <janus@gcc.gnu.org>
-
-	PR fortran/44558
-	* resolve.c (resolve_typebound_function,resolve_typebound_subroutine):
-	Return directly in case of an error.
-
-2010-06-16  Janus Weil  <janus@gcc.gnu.org>
-
-	PR fortran/44549
-	* gfortran.h (gfc_get_typebound_proc): Modified Prototype.
-	* decl.c (match_procedure_in_type): Give a unique gfc_typebound_proc
-	structure to each procedure in a procedure list.
-	* module.c (mio_typebound_proc): Add NULL argument to
-	'gfc_get_typebound_proc'.
-	* symbol.c (gfc_get_typebound_proc): Add a new argument, which is used
-	to initialize the new structure.
-
-2010-06-15  Janus Weil  <janus@gcc.gnu.org>
-
-	PR fortran/43388
-	* gfortran.h (gfc_expr): Add new member 'mold'.
-	* match.c (gfc_match_allocate): Implement the MOLD tag.
-	* resolve.c (resolve_allocate_expr): Ditto.
-	* trans-stmt.c (gfc_trans_allocate): Ditto.
-
-2010-06-15  Jakub Jelinek  <jakub@redhat.com>
-
-	PR fortran/44536
-	* trans-openmp.c (gfc_omp_predetermined_sharing): Don't return
-	OMP_CLAUSE_DEFAULT_SHARED for artificial vars with
-	GFC_DECL_SAVED_DESCRIPTOR set.
-	(gfc_omp_report_decl): New function.
-	* trans.h (gfc_omp_report_decl): New prototype.
-	* f95-lang.c (LANG_HOOKS_OMP_REPORT_DECL): Redefine.
-
-2010-06-13  Daniel Franke  <franke.daniel@gmail.com>
-
-	PR fortran/31588
-	PR fortran/43954
-	* gfortranspec.c (lang_specific_driver): Removed deprecation
-	warning for -M.
-	* lang.opt: Add options -M, -MM, -MD, -MMD, -MF, -MG, -MP, -MT, -MQ.
-	* lang-specs.h (CPP_FORWARD_OPTIONS): Add -M* options.
-	* cpp.h (gfc_cpp_makedep): New.
-	(gfc_cpp_add_dep): New.
-	(gfc_cpp_add_target): New.
-	* cpp.c (gfc_cpp_option): Add deps* members.
-	(gfc_cpp_makedep): New.
-	(gfc_cpp_add_dep): New.
-	(gfc_cpp_add_target): New.
-	(gfc_cpp_init_options): Initialize new options.
-	(gfc_cpp_handle_option): Handle new options.
-	(gfc_cpp_post_options): Map new options to libcpp-options.
-	(gfc_cpp_init): Handle deferred -MQ and -MT options.
-	(gfc_cpp_done): If requested, write dependencies to file.
-	* module.c (gfc_dump_module): Add a module filename as target.
-	* scanner.c (open_included_file): New parameter system; add the
-	included file as dependency.
-	(gfc_open_included_file): Add the included file as dependency.
-	(gfc_open_intrinsic_module): Likewise.
-	* invoke.texi: Removed deprecation warning for -M.
-	* gfortran.texi: Removed Makefile-dependencies project.
-
-2010-06-12  Daniel Franke  <franke.daniel@gmail.com>
-
-        * resolve.c (resolve_global_procedure): Improved checking if an
-        explicit interface is required.
-
-2010-06-12  Francois-Xavier Coudert  <fxcoudert@gcc.gnu.org>
-
-	* trans-decl.c (gfc_build_intrinsic_function_decls): Fix
-	return type.
-	* trans-intrinsic.c (gfc_conv_intrinsic_fdate): Fix argument type.
-	(gfc_conv_intrinsic_ttynam): Likewise.
-	(gfc_conv_intrinsic_trim): Likewise.
-
-2010-06-12  Janus Weil  <janus@gcc.gnu.org>
-
-	PR fortran/40117
-	* decl.c (match_procedure_in_type): Allow procedure lists (F08).
-
-2010-06-11  Francois-Xavier Coudert  <fxcoudert@gcc.gnu.org>
-
-	* trans-intrinsic.c (gfc_build_intrinsic_lib_fndecls): Fix comment.
-
-2010-06-11  Francois-Xavier Coudert  <fxcoudert@gcc.gnu.org>
-
-	* mathbuiltins.def: Add builtins that do not directly correspond
-	to a Fortran intrinsic, with new macro OTHER_BUILTIN.
-	* f95-lang.c (gfc_init_builtin_functions): Define OTHER_BUILTIN.
-	* trans-intrinsic.c (gfc_intrinsic_map_t): Remove
-	code_{r,c}{4,8,10,16} fields. Add
-	{,complex}{float,double,long_double}_built_in fields.
-	(gfc_intrinsic_map): Adjust definitions of DEFINE_MATH_BUILTIN,
-	DEFINE_MATH_BUILTIN_C and LIB_FUNCTION accordingly. Add
-	definition of OTHER_BUILTIN.
-	(real_compnt_info): Remove unused struct.
-	(builtin_decl_for_precision, builtin_decl_for_float_kind): New
-	functions.
-	(build_round_expr): Call builtin_decl_for_precision instead of
-	series of if-else.
-	(gfc_conv_intrinsic_aint): Call builtin_decl_for_float_kind
-	instead of a switch.
-	(gfc_build_intrinsic_lib_fndecls): Match
-	{real,complex}{4,8,10,16}decl into the C-style built_in_decls.
-	(gfc_get_intrinsic_lib_fndecl): Do not hardcode floating-point
-	kinds.
-	(gfc_conv_intrinsic_lib_function): Go through all the extended
-	gfc_intrinsic_map.
-	(gfc_trans_same_strlen_check): Call builtin_decl_for_float_kind
-	instead of a switch.
-	(gfc_conv_intrinsic_abs): Likewise.
-	(gfc_conv_intrinsic_mod): Likewise.
-	(gfc_conv_intrinsic_sign): Likewise.
-	(gfc_conv_intrinsic_fraction): Likewise.
-	(gfc_conv_intrinsic_nearest): Likewise.
-	(gfc_conv_intrinsic_spacing): Likewise.
-	(gfc_conv_intrinsic_rrspacing): Likewise.
-	(gfc_conv_intrinsic_scale): Likewise.
-	(gfc_conv_intrinsic_set_exponent): Likewise.
-
-2010-06-11  Paul Thomas  <pault@gcc.gnu.org>
-
-	PR fortran/42051
-	PR fortran/43896
-	* trans-expr.c (gfc_conv_derived_to_class): Handle array-valued
-	functions with CLASS formal arguments.
-
-2010-06-10  Janus Weil  <janus@gcc.gnu.org>
-
-	PR fortran/44207
-	* resolve.c (conformable_arrays): Handle allocatable components.
-
-2010-06-10  Francois-Xavier Coudert  <fxcoudert@gcc.gnu.org>
-
-	PR fortran/38273
-	* gfortran.texi: Document that Cray pointers cannot be function
-	results.
-
-2010-06-10  Francois-Xavier Coudert  <fxcoudert@gcc.gnu.org>
-
-	PR fortran/36234
-	* gfortran.texi: Document lack of support for syntax
-	"complex FUNCTION name*16()", and existence of alternative
-	legacy syntax "complex*16 FUNCTION name()".
-
-2010-06-10  Francois-Xavier Coudert  <fxcoudert@gcc.gnu.org>
-
-	PR fortran/43032
-	* intrinsic.texi (FLUSH): Note the difference between FLUSH and
-	POSIX's fsync(), and how to call the latter from Fortran code.
-
-2010-06-10  Daniel Franke  <franke.daniel@gmail.com>
-
-	PR fortran/44457
-	* interface.c (compare_actual_formal): Reject actual arguments with
-	array subscript passed to ASYNCHRONOUS dummys.
-
-2010-06-10  Daniel Kraft  <d@domob.eu>
-
-	PR fortran/38936
-	* gfortran.h (enum gfc_statement): Add ST_ASSOCIATE, ST_END_ASSOCIATE.
-	(struct gfc_symbol): New field `assoc'.
-	(struct gfc_association_list): New struct.
-	(struct gfc_code): New struct `block' in union, move `ns' there
-	and add association list.
-	(gfc_free_association_list): New method.
-	(gfc_has_vector_subscript): Made public;
-	* match.h (gfc_match_associate): New method.
-	* parse.h (enum gfc_compile_state): Add COMP_ASSOCIATE.
-	* decl.c (gfc_match_end): Handle ST_END_ASSOCIATE.
-	* interface.c (gfc_has_vector_subscript): Made public.
-	(compare_actual_formal): Rename `has_vector_subscript' accordingly.
-	* match.c (gfc_match_associate): New method.
-	(gfc_match_select_type): Change reference to gfc_code's `ns' field.
-	* primary.c (match_variable): Don't allow names associated to expr here.
-	* parse.c (decode_statement): Try matching ASSOCIATE statement.
-	(case_exec_markers, case_end): Add ASSOCIATE statement.
-	(gfc_ascii_statement): Hande ST_ASSOCIATE and ST_END_ASSOCIATE.
-	(parse_associate): New method.
-	(parse_executable): Handle ST_ASSOCIATE.
-	(parse_block_construct): Change reference to gfc_code's `ns' field.
-	* resolve.c (resolve_select_type): Ditto.
-	(resolve_code): Ditto.
-	(resolve_block_construct): Ditto and add comment.
-	(resolve_select_type): Set association list in generated BLOCK to NULL.
-	(resolve_symbol): Resolve associate names.
-	* st.c (gfc_free_statement): Change reference to gfc_code's `ns' field
-	and free association list.
-	(gfc_free_association_list): New method.
-	* symbol.c (gfc_new_symbol): NULL new field `assoc'.
-	* trans-stmt.c (gfc_trans_block_construct): Change reference to
-	gfc_code's `ns' field.
-
-2010-06-10  Kai Tietz  <kai.tietz@onevision.com>
-
-	* error.c (error_print): Pre-initialize loc by NULL.
-	* openmp.c (resolve_omp_clauses): Add explicit
-	braces to avoid ambigous else.
-	* array.c (match_subscript): Pre-initialize m to MATCH_ERROR.
-
-2010-06-10  Gerald Pfeifer  <gerald@pfeifer.com>
-
-	* gfc-internals.texi: Move to GFDL 1.3.
-	* gfortran.texi: Ditto.
-	* intrinsic.texi: Ditto.
-	* invoke.texi: Ditto.
-
-2010-06-09  Daniel Franke  <franke.daniel@gmail.com>
-
-        PR fortran/44347
-        * check.c (gfc_check_selected_real_kind): Verify that the
-        actual arguments are scalar.
-
-2010-06-09  Daniel Franke  <franke.daniel@gmail.com>
-
-	PR fortran/44359
-	* intrinsic.c (gfc_convert_type_warn): Further improve -Wconversion.
-
-2010-06-09  Janus Weil  <janus@gcc.gnu.org>
-
-	PR fortran/44430
-	* dump-parse-tree.c (show_symbol): Avoid infinite loop.
-
-2010-06-09  Steven G. Kargl  <kargl@gcc.gnu.org>
-
-	* fortran/symbol.c (check_conflict):  Remove an invalid conflict check.
-
-2010-06-09  Steven G. Kargl  <kargl@gcc.gnu.org>
-
-	* fortran/intrinsic.c (add_functions): Change gfc_check_btest,
-	gfc_check_ibclr, and gfc_check_ibset to gfc_check_bitfcn.
-	* fortran/intrinsic.h: Remove prototypes for gfc_check_btest,
-	gfc_check_ibclr, and gfc_check_ibset.  Add prototype for
-	gfc_check_bitfcn.
-	* fortran/check.c (nonnegative_check, less_than_bitsize1, 
-	less_than_bitsize2): New functions.
-	(gfc_check_btest): Renamed to gfc_check_bitfcn.  Use
-	nonnegative_check and less_than_bitsize1.
-	(gfc_check_ibclr, gfc_check_ibset): Removed.
-	(gfc_check_ibits,gfc_check_mvbits): Use nonnegative_check and
-	less_than_bitsize1.
-
-2010-06-09  Janus Weil  <janus@gcc.gnu.org>
-
-	PR fortran/44211
-	* resolve.c (resolve_typebound_function,resolve_typebound_subroutine):
-	Resolve references.
-
-2010-06-09  Kai Tietz  <kai.tietz@onevision.com>
-
-	* resolve.c (resolve_deallocate_expr): Avoid warning
-	about possible use of iunitialized sym.
-	(resolve_allocate_expr): Pre-initialize sym by NULL.
-
-2010-06-09  Francois-Xavier Coudert  <fxcoudert@gcc.gnu.org>
-
-	PR fortran/43040
-	* f95-lang.c (gfc_init_builtin_functions): Remove comment.
-
-2010-06-08  Laurynas Biveinis  <laurynas.biveinis@gmail.com>
-
-	* trans-types.c (gfc_get_nodesc_array_type): Use typed GC
-	allocation.
-	(gfc_get_array_type_bounds): Likewise.
-
-	* trans-decl.c (gfc_allocate_lang_decl): Likewise.
-	(gfc_find_module): Likewise.
-
-	* f95-lang.c (pushlevel): Likewise.
-
-	* trans.h (struct lang_type): Add variable_size GTY option.
-	(struct lang_decl): Likewise.
-
-2010-06-08  Tobias Burnus  <burnus@net-b.de>
-
-	PR fortran/44446
-	* symbol.c (check_conflict): Move protected--external/procedure check ...
-	* resolve.c (resolve_select_type): ... to the resolution stage.
-
-2010-06-07  Tobias Burnus  <burnus@net-b.de>
-
-	* options.c (gfc_handle_option): Fix -fno-recursive.
-
-2010-06-07  Tobias Burnus  <burnus@net-b.de>
-
-	* gfc-internals.texi (copyrights-gfortran): Fix copyright year format.
-	* gfortran.texi (copyrights-gfortran): Ditto.
-
-2010-06-07  Joseph Myers  <joseph@codesourcery.com>
-
-	* lang.opt (fshort-enums): Define using Var and VarExists.
-	* options.c (gfc_handle_option): Don't set flag_short_enums here.
-
-2010-06-05  Paul Thomas  <pault@gcc.gnu.org>
-	    Janus Weil  <janus@gcc.gnu.org>
-
-	PR fortran/43945
-	* resolve.c (get_declared_from_expr): Move to before
-	resolve_typebound_generic_call.  Make new_ref and class_ref
-	ignorable if set to NULL.
-	(resolve_typebound_generic_call): Once we have resolved the
-	generic call, check that the specific instance is that which
-	is bound to the declared type.
-	(resolve_typebound_function,resolve_typebound_subroutine): Avoid
-	freeing 'class_ref->next' twice.
-
-2010-06-05  Paul Thomas  <pault@gcc.gnu.org>
-
-	PR fortran/43895
-	* trans-array.c (structure_alloc_comps): Dereference scalar
-	'decl' if it is a REFERENCE_TYPE. Tidy expressions containing
-	TREE_TYPE (decl).
-
-2010-06-04  Joseph Myers  <joseph@codesourcery.com>
-
-	* gfortranspec.c (append_arg, lang_specific_driver): Use
-	GCC-specific formats in diagnostics.
-
-2010-06-02  Tobias Burnus  <burnus@net-b.de>
-
-	PR fortran/44360
-	* parse.c (gfc_fixup_sibling_symbols): Do not "fix" use-associated
-	symbols.
-
-2010-06-01  Jerry DeLisle  <jvdelisle@gcc.gnu.org>
-
-	PR fortran/44371
-	* match.c (gfc_match_stopcode): Move gfc_match_eos call inside 
-	condition block.
-
-2010-05-31  Steven G. Kargl  <kargl@gcc.gnu.org>
-
-	* fortran/gfortran.texi:  Fix typos in description of variable-format-
-	expressions.
-
-2010-05-31  Thomas Koenig  <tkoenig@gcc.gnu.org>
-
-	PR fortran/36928
-	* dependency.c (gfc_check_section_vs_section):  Check
-	for interleaving array assignments without conflicts.
-
-2010-05-30  Janus Weil  <janus@gcc.gnu.org>
-
-	* gcc/fortran/gfortran.h (CLASS_DATA): New macro for accessing the
-	$data component of a class container.
-	* gcc/fortran/decl.c (attr_decl1): Use macro CLASS_DATA.
-	* gcc/fortran/expr.c (gfc_check_pointer_assign,gfc_check_assign_symbol,
-	gfc_has_ultimate_allocatable,gfc_has_ultimate_pointer): Ditto.
-	* gcc/fortran/interface.c (matching_typebound_op): Ditto.
-	* gcc/fortran/match.c (gfc_match_allocate, gfc_match_deallocate): Ditto.
-	* gcc/fortran/parse.c (parse_derived): Ditto.
-	* gcc/fortran/primary.c (gfc_match_varspec, gfc_variable_attr,
-	gfc_expr_attr): Ditto.
-	* gcc/fortran/resolve.c (resolve_structure_cons, find_array_spec,
-	resolve_deallocate_expr, resolve_allocate_expr, resolve_select_type,
-	resolve_fl_var_and_proc, resolve_typebound_procedure,
-	resolve_fl_derived): Ditto.
-	* gcc/fortran/symbol.c (gfc_type_compatible): Restructured.
-	* gcc/fortran/trans-array.c (structure_alloc_comps): Use macro
-	CLASS_DATA.
-	* gcc/fortran/trans-decl.c (gfc_get_symbol_decl,
-	gfc_trans_deferred_vars): Ditto.
-	* gcc/fortran/trans-stmt.c (gfc_trans_allocate): Ditto.
-
-2010-05-28  Tobias Burnus  <burnus@net-b.de>
-
-	* options.c (gfc_handle_option): Fix handling of -fno-whole-file.
-
-2010-05-28  Joseph Myers  <joseph@codesourcery.com>
-
-	* gfortranspec.c (append_arg, lang_specific_driver): Use
-	fatal_error instead of fatal.  Use warning instead of fprintf for
-	warnings.
-
-2010-05-28  Joseph Myers  <joseph@codesourcery.com>
-
-	* cpp.c (gfc_cpp_init_0): Use xstrerror instead of strerror.
-	* module.c (write_char, gfc_dump_module, gfc_use_module): Use
-	xstrerror instead of strerror.
-
-2010-05-26  Joseph Myers  <joseph@codesourcery.com>
-
-	* cpp.c (cb_cpp_error): Save and restore
-	global_dc->warn_system_headers, not variable warn_system_headers.
-
-2010-05-26  Steven Bosscher  <steven@gcc.gnu.org>
-
-	* fortran/f95-lang.c: Do not include libfuncs.h, expr.h, and except.h.
-
-2010-05-26  Steven Bosscher  <steven@gcc.gnu.org>
-
-	* trans-common.c: Do not include rtl.h, include output.h instead.
-	* trans-decl.c: Likewise.
-
-2010-05-26  Paul Thomas  <pault@gcc.gnu.org>
-
-	PR fortran/40011
-	* resolve.c (resolve_global_procedure): Resolve the gsymbol's
-	namespace before trying to reorder the gsymbols.
-
-2010-05-25  Daniel Franke  <franke.daniel@gmail.com>
-
-	PR fortran/30668
-	PR fortran/31346
-	PR fortran/34260
-	* resolve.c (resolve_global_procedure): Add check for global
-	procedures with implicit interfaces and assumed-shape or optional
-	dummy arguments. Verify that function return type, kind and string
-	lengths match.
-
-2010-05-21  Tobias Burnus  <burnus@net-b.de>
-
-	* gfortran.h: Do not include system.h.
-	* bbt.c: Include system.h.
-	* data.c: Ditto.
-	* dependency.c: Ditto.
-	* dump-parse-tree.c: Ditto.
-	* arith.h: Do not include gfortran.h.
-	* constructor.h: Do not include gfortran.h and splay-tree.h.
-	* match.h: Do not include gfortran.h.
-	* parse.h: Ditto.
-	* target-memory.h: Ditto.
-	* openmp.c: Do not include toplev.h and target.h.
-	* trans-stmt.c: Ditto not include toplev.h.
-	* primary.c: Ditto.
-	* trans-common.c: Tell why toplev.h is needed. And
-	do not include target.h.
-	* trans-expr.c: Tell why toplev.h is needed.
-	* trans-array.c: Ditto.
-	* trans-openmp.c: Ditto.
-	* trans-const.c: Ditto.
-	* trans.c: Ditto.
-	* trans-types.c: Ditto.
-	* trans-io.c: Ditto.
-	* trans-decl.c: Ditto.
-	* scanner.c: Ditto.
-	* convert.c: Ditto.
-	* trans-intrinsic.c: Ditto.
-	* options.c: Ditto.
-
-2010-05-22 Jerry DeLisle <jvdelisle@gcc.gnu.org>
-
-	PR fortran/43851
-	* match.c (gfc_match_stopcode): Use gfc_match_init_expr. Go to cleanup
-	before returning MATCH_ERROR. Add check for scalar. Add check for
-	default integer kind.
-
-2010-05-22  Janus Weil  <janus@gcc.gnu.org>
-
-	PR fortran/44212
-	* match.c (gfc_match_select_type): On error jump back out of the local
-	namespace.
-	* parse.c (parse_derived): Defer creation of vtab symbols to resolution
-	stage, more precisely to ...
-	* resolve.c (resolve_fl_derived): ... this place.
-
-2010-05-22  Janus Weil  <janus@gcc.gnu.org>
-
-	PR fortran/44213
-	* resolve.c (ensure_not_abstract): Allow abstract types with
-	non-abstract ancestors.
-
-2010-05-21  Steven Bosscher  <steven@gcc.gnu.org>
-
-	* trans-const.c: Include realmpfr.h.
-	* Make-lang.in: Update dependencies.
-
-2010-05-21  Steven Bosscher  <steven@gcc.gnu.org>
-
-	* trans-const.c, trans-types.c, trans-intrinsic.c:
-	Clean up redundant includes.
-
-2010-05-20  Daniel Franke  <franke.daniel@gmail.com>
-
-        PR fortran/38407
-        * lang.opt (Wunused-dummy-argument): New option.
-        * gfortran.h (gfc_option_t): Add warn_unused_dummy_argument.
-        * options.c (gfc_init_options): Disable warn_unused_dummy_argument.
-        (set_Wall): Enable warn_unused_dummy_argument.
-        (gfc_handle_option): Set warn_unused_dummy_argument according to
-        command line.
-        * trans-decl.c (generate_local_decl): Separate warnings about
-        unused variables and unused dummy arguments.
-        * invoke.texi: Documented new option.
-
-2010-05-20  Steven Bosscher  <steven@gcc.gnu.org>
-
-	* trans-expr.c: Do not include convert.h, ggc.h, real.h, and gimple.h.
-	(gfc_conv_string_tmp): Do not assert type comparibilty.
-	*  trans-array.c: Do not include gimple.h, ggc.h, and real.h.
-	(gfc_conv_expr_descriptor): Remove assert.
-	* trans-common.c: Clarify why rtl.h and tm.h are included.
-	* trans-openmp.c: Do not include ggc.h and real.h.
-	Explain why gimple.h is included.
-	* trans-const.c: Do not include ggc.h.
-	* trans-stmt.c: Do not include gimple.h, ggc.h, and real.h.
-	* trans.c: Do not include ggc.h and real.h.
-	Explain why gimple.h is included.
-	* trans-types.c: Do not include tm.h.  Explain why langhooks.h
-	and dwarf2out.h are included.
-	* trans-io.c: Do not include gimple.h and real.h.
-	* trans-decl.c: Explain why gimple.h, tm.h, and rtl.h are included.
-	* trans-intrinsic.c: Do not include gimple.h.  Explain why tm.h
-	is included.
-
-2010-05-20  Tobias Burnus  <burnus@net-b.de>
-
-	* options.c (gfc_init_options,gfc_post_options): Enable
-	flag_associative_math by default.
-
-2010-05-19 Jerry DeLisle <jvdelisle@gcc.gnu.org>
-
-	PR fortran/43851
-	* trans-stmt.c (gfc_trans_stop): Add generation of call to
-	gfortran_error_stop_numeric. Fix up some whitespace. Use stop_string for
-	blank STOP, handling a null expression. (gfc_trans_pause): Use
-	pause_string for blank PAUSE.
-	* trans.h: Add external function declaration for error_stop_numeric.
-	* trans-decl.c (gfc_build_builtin_function_decls): Add the building of
-	the declaration for the library call. Adjust whitespaces.
-	* match.c (gfc_match_stopcode): Remove use of the actual stop code to
-	signal no stop code. Match the expression following the stop and pass
-	that to the translators. Remove the old use of digit matching.  Add
-	checks that the stop_code expression is INTEGER or CHARACTER, constant,
-	and if CHARACTER, default character KIND.
-
-2010-05-19  Daniel Franke  <franke.daniel@gmail.com>
-
-	PR fortran/44055
-	* lang.opt (Wconversion-extra): New option.
-	* gfortran.h (gfc_option_t): Add warn_conversion_extra.
-	* options.c (gfc_init_options): Disable -Wconversion-extra by default.
-	(set_Wall): Enable -Wconversion.
-	(gfc_handle_option): Set warn_conversion_extra.
-	* intrinsic.c (gfc_convert_type_warn): Ignore kind conditions
-	introduced for -Wconversion if -Wconversion-extra is present.
-	* invoke.texi: Add -Wconversion to -Wall; document new behaviour of
-	-Wconversion; document -Wconversion-extra.
-
-2010-05-19  Daniel Franke  <franke.daniel@gmail.com>
-
-	PR fortran/42360
-	* gfortran.h (gfc_has_default_initializer): New.
-	* expr.c (gfc_has_default_initializer): New.
-	* resolve.c (has_default_initializer): Removed, use
-	gfc_has_default_initializer() instead. Updated all callers.
-	* trans-array.c (has_default_initializer): Removed, use
-	gfc_has_default_initializer() instead. Updated all callers.
-	* trans-decl.c (generate_local_decl): Do not check the
-	first component only to check for initializers, but use
-	gfc_has_default_initializer() instead.
-
-2010-05-19  Daniel Franke  <franke.daniel@gmail.com>
-
-	PR fortran/38404
-	* primary.c (match_string_constant): Move start_locus just inside 
-	the string.
-	* data.c (create_character_intializer): Clarified truncation warning.
-
-2010-05-19  Daniel Franke  <franke.daniel@gmail.com>
-
-	PR fortran/34505
-	* intrinsic.h (gfc_check_float): New prototype.
-	(gfc_check_sngl): New prototype.
-	* check.c (gfc_check_float): New.
-	(gfc_check_sngl): New.
-	* intrinsic.c (add_functions): Moved DFLOAT from aliasing DBLE
-	to be a specific for REAL. Added check routines for FLOAT, DFLOAT
-	and SNGL.
-	* intrinsic.texi: Removed individual nodes of FLOAT, DFLOAT and SNGL,
-	added them to the list of specifics of REAL instead.
-
-2010-05-17  Janus Weil  <janus@gcc.gnu.org>
-
-	PR fortran/43990
-	* trans-expr.c (gfc_conv_structure): Remove unneeded and buggy code.
-	This is now handled via 'gfc_class_null_initializer'.
-
-2010-05-17  Janus Weil  <janus@gcc.gnu.org>
-
-	* class.c (gfc_add_component_ref,gfc_class_null_initializer,
-	gfc_build_class_symbol,add_proc_component,add_proc_comps, 
-	add_procs_to_declared_vtab1,copy_vtab_proc_comps,
-	add_procs_to_declared_vtab,add_generic_specifics, 
-	add_generics_to_declared_vtab,gfc_find_derived_vtab,
-	find_typebound_proc_uop,gfc_find_typebound_proc,
-	gfc_find_typebound_user_op,gfc_find_typebound_intrinsic_op, 
-	gfc_get_tbp_symtree): Moved here from other places.
-	* expr.c (gfc_add_component_ref,gfc_class_null_initializer): Move to
-	class.c.
-	* gfortran.h (gfc_build_class_symbol,gfc_find_derived_vtab,
-	gfc_find_typebound_proc,gfc_find_typebound_user_op,
-	gfc_find_typebound_intrinsic_op,gfc_get_tbp_symtree,
-	gfc_add_component_ref, gfc_class_null_initializer): Moved to class.c.
-	* Make-lang.in: Add class.o.
-	* symbol.c (gfc_build_class_symbol,add_proc_component,add_proc_comps,
-	add_procs_to_declared_vtab1,copy_vtab_proc_comps,
-	add_procs_to_declared_vtab,add_generic_specifics,
-	add_generics_to_declared_vtab,gfc_find_derived_vtab,
-	find_typebound_proc_uop,gfc_find_typebound_proc,
-	gfc_find_typebound_user_op,gfc_find_typebound_intrinsic_op,
-	gfc_get_tbp_symtree): Move to class.c.
-
-2010-05-17  Nathan Froyd  <froydnj@codesourcery.com>
-
-	* trans-types.c (gfc_init_types): Use build_function_type_list.
-	(gfc_get_ppc_type): Likewise.
-	* trans-decl.c (gfc_generate_constructors): Likewise.
-	* f95-lang.c (build_builtin_fntypes): Likewise.
-	(gfc_init_builtin_functions): Likewise.
-	(DEF_FUNCTION_TYPE_0): Likewise.
-	(DEF_FUNCTION_TYPE_1): Likewise.
-	(DEF_FUNCTION_TYPE_2): Likewise.
-	(DEF_FUNCTION_TYPE_3): Likewise.
-	(DEF_FUNCTION_TYPE_4): Likewise.
-	(DEF_FUNCTION_TYPE_5): Likewise.
-	(DEF_FUNCTION_TYPE_6): Likewise.
-	(DEF_FUNCTION_TYPE_7): Likewise.  Use ARG7.
-	(DEF_FUNCTION_TYPE_VAR_0): Use build_varags_function_type_list.
- 
-2010-05-17  Nathan Froyd  <froydnj@codesourcery.com>
-
-	* trans-array.c (gfc_trans_array_constructor_value): Use
-	build_constructor instead of build_constructor_from_list.
-	(gfc_build_constant_array_constructor): Likewise.
-	* trans-decl.c (create_main_function): Likewise.
-	* trans-stmt.c (gfc_trans_character_select): Likewise.
-
-2010-05-17  Janus Weil  <janus@gcc.gnu.org>
-
-	PR fortran/44044
-	* resolve.c (resolve_fl_var_and_proc): Move error messages here from ...
-	(resolve_fl_variable_derived): ... this place.
-	(resolve_symbol): Make sure function symbols (and their result
-	variables) are not resolved twice.
-
-2010-05-16  Daniel Franke  <franke.daniel@gmail.com>
-
-	PR fortran/35779
-	* array.c (match_array_list): Revert change from 2010-05-13.
-
-2010-05-16  Richard Guenther  <rguenther@suse.de>
-
-	* trans-decl.c (module_htab_decls_hash): Revert last change.
-
-2010-05-16  Richard Guenther  <rguenther@suse.de>
-
-	* trans-decl.c (module_htab_decls_hash): Use IDENTIFIER_HASH_VALUE.
-
-2010-05-16  Manuel López-Ibáñez  <manu@gcc.gnu.org>
-
-	* options.c (set_Wall): Remove special logic for Wuninitialized
-	without -O.
-
-2010-05-15  Janus Weil  <janus@gcc.gnu.org>
-
-	PR fortran/44154
-	PR fortran/42647
-	* trans-decl.c (gfc_trans_deferred_vars): Modify ordering of
-	if branches.
-
-2010-05-15  Janus Weil  <janus@gcc.gnu.org>
-
-	PR fortran/43207
-	PR fortran/43969
-	* gfortran.h (gfc_class_null_initializer): New prototype.
-	* expr.c (gfc_class_null_initializer): New function to build a NULL
-	initializer for CLASS pointers.
-	* symbol.c (gfc_build_class_symbol): Modify internal naming of class
-	containers. Remove default NULL initialization of $data component.
-	* trans.c (gfc_allocate_array_with_status): Fix wording of an error 
-	message.
-	* trans-expr.c (gfc_conv_initializer,gfc_trans_subcomponent_assign):
-	Use new function 'gfc_class_null_initializer'.
-	* trans-intrinsic.c (gfc_conv_allocated): Handle allocatable scalar
-	class variables.
-
-2010-05-14  Steven G. Kargl  <kargl@gcc.gnu.org>
-
-	PR fortran/44135
-	* fortran/interface.c (get_sym_storage_size): Use signed instead of
-	unsigned mpz_get_?i routines.
-
-2010-05-14  Jakub Jelinek  <jakub@redhat.com>
-
-	* trans.c (trans_code): Set backend locus early.
-	* trans-decl.c (gfc_get_fake_result_decl): Use source location
-	of the function instead of current input_location.
-
-2010-05-13  Daniel Franke  <franke.daniel@gmail.com>
-
-	PR fortran/35779
-	* intrinsic.c (gfc_init_expr): Renamed to gfc_init_expr_flag.
-	Updated all usages.
-	* expr.c (init_flag): Removed; use gfc_init_expr_flag everywhere.
-	* array.c (match_array_list): Pass on gfc_init_expr_flag when matching
-	iterators.
-
-2010-05-13  Jakub Jelinek  <jakub@redhat.com>
-
-	PR fortran/44036
-	* openmp.c (resolve_omp_clauses): Allow procedure pointers in clause
-	variable lists.
-	* trans-openmp.c (gfc_omp_privatize_by_reference): Don't privatize
-	by reference dummy procedures or non-dummy procedure pointers.
-	(gfc_omp_predetermined_sharing): Return
-	OMP_CLAUSE_DEFAULT_FIRSTPRIVATE for dummy procedures.
-
-2010-05-11  Daniel Franke  <franke.daniel@gmail.com>
-
-	PR fortran/43711
-	* openmp.c (gfc_match_omp_taskwait): Report unexpected characters
-	after OMP statement.
-	(gfc_match_omp_critical): Likewise.
-	(gfc_match_omp_flush): Likewise.
-	(gfc_match_omp_workshare): Likewise.
-	(gfc_match_omp_master): Likewise.
-	(gfc_match_omp_ordered): Likewise.
-	(gfc_match_omp_atomic): Likewise.
-	(gfc_match_omp_barrier): Likewise.
-	(gfc_match_omp_end_nowait): Likewise.
-
-2010-05-11  Daniel Franke  <franke.daniel@gmail.com>
-
-	PR fortran/31820
-	* resolve.c (validate_case_label_expr): Removed FIXME.
-	(resolve_select): Raise default warning on case labels out of range
-	of the case expression.
-
-2010-05-10  Daniel Franke  <franke.daniel@gmail.com>
-
-	PR fortran/27866
-	PR fortran/35003
-	PR fortran/42809
-	* intrinsic.c (gfc_convert_type_warn): Be more discriminative
-	about conversion warnings.
-
-2010-05-10  Janus Weil  <janus@gcc.gnu.org>
-
-	PR fortran/44044
-	* match.c (gfc_match_select_type): Move error message to
-	resolve_select_type.
-	* resolve.c (resolve_select_type): Error message moved here from
-	gfc_match_select_type. Correctly set type of temporary.
-
-2010-05-10  Richard Guenther  <rguenther@suse.de>
-
-	* trans-decl.c (gfc_build_library_function_decl): Split out
-	worker to ...
-	(build_library_function_decl_1): ... this new function.
-	Set a fnspec attribute if a specification was provided.
-	(gfc_build_library_function_decl_with_spec): New function.
-	(gfc_build_intrinsic_function_decls): Annotate internal_pack
-	and internal_unpack.
-
-2010-05-07  Daniel Franke  <franke.daniel@gmail.com>
-
-	PR fortran/40728
-	* intrinc.c (gfc_is_intrinsic): Do not prematurely mark symbol
-	as external.
-
-2010-05-07  Jason Merrill  <jason@redhat.com>
-
-	* trans-expr.c (gfc_conv_procedure_call): Rename nullptr to null_ptr
-	to avoid -Wc++-compat warning.
-
-2010-05-06  Manuel López-Ibáñez  <manu@gcc.gnu.org>
-
-	PR 40989
-	* options.c (gfc_handle_option): Add argument kind.
-	* gfortran.h (gfc_handle_option): Update declaration.
-
-2010-05-06  Tobias Burnus  <burnus@net-b.de>
-
-	PR fortran/43985
-	* trans-types.c (gfc_sym_type): Mark Cray pointees as
-	GFC_POINTER_TYPE_P.
-
-2010-05-05  Daniel Franke  <franke.daniel@gmail.com>
-
-	PR fortran/32331
-	* resolve.c (traverse_data_list): Rephrase error message for
-	non-constant bounds in data-implied-do.
-
-2010-05-05  Daniel Franke  <franke.daniel@gmail.com>
-
-	PR fortran/24978
-	* gfortran.h: Removed repeat count from constructor, removed
-	all usages.
-	* data.h (gfc_assign_data_value_range): Changed return value from
-	void to gfc_try.
-	* data.c (gfc_assign_data_value): Add location to constructor element.
-	(gfc_assign_data_value_range): Call gfc_assign_data_value()
-	for each element in range. Return early if an error was generated.
-	* resolve.c (check_data_variable): Stop early if range assignment
-	generated an error.
-
-2010-05-05  Janus Weil  <janus@gcc.gnu.org>
-
-	PR fortran/43696
-	* resolve.c (resolve_fl_derived): Some fixes for class variables.
-	* symbol.c (gfc_build_class_symbol): Add separate class container for
-	class pointers.
-
-2010-05-03  Steven G. Kargl  <kargl@gcc.gnu.org>
-
-	PR fortran/43592
-	* fortran/parse.c (parse_interface): Do not dereference a NULL pointer.
-
-2010-05-02  Tobias Burnus  <burnus@net-b.de>
-
-	PR fortran/18918
-	* intrinsic.c (add_functions): Fix GFC_STD and add gfc_resolve_ calls
-	for lcobound, ucobound, image_index and this_image.
-	* intrinsic.h (gfc_resolve_lcobound, gfc_resolve_this_image,
-	gfc_resolve_image_index, gfc_resolve_ucobound): New prototypes.
-	* iresolve.c (gfc_resolve_lcobound, gfc_resolve_this_image,
-	gfc_resolve_image_index, gfc_resolve_ucobound, resolve_bound): New
-	functions.
-	(gfc_resolve_lbound, gfc_resolve_ubound): Use resolve_bound.
-
-2010-04-30  Tobias Burnus  <burnus@net-b.de>
-
-	PR fortran/18918
-	PR fortran/43931
-	*  trans-types.c (gfc_get_array_descriptor_base): Fix index
-	calculation for array descriptor types.
-
-2010-04-29  Janus Weil  <janus@gcc.gnu.org>
-
-	PR fortran/43896
-	* symbol.c (add_proc_component,copy_vtab_proc_comps): Remove
-	initializers for PPC members of the vtabs.
-
-2010-04-29  Janus Weil  <janus@gcc.gnu.org>
-
-	PR fortran/42274
-	* symbol.c (add_proc_component,add_proc_comps): Correctly set the 'ppc'
-	attribute for all PPC members of the vtypes.
-	(copy_vtab_proc_comps): Copy the correct interface.
-	* trans.h (gfc_trans_assign_vtab_procs): Modified prototype.
-	* trans-expr.c (gfc_trans_assign_vtab_procs): Pass the derived type as
-	a dummy argument and make sure all PPC members of the vtab are
-	initialized correctly.
-	(gfc_conv_derived_to_class,gfc_trans_class_assign): Additional argument
-	in call to gfc_trans_assign_vtab_procs.
-	* trans-stmt.c (gfc_trans_allocate): Ditto.
-
-2010-04-29  Paul Thomas  <pault@gcc.gnu.org>
-
-	PR fortran/43326
-	* resolve.c (resolve_typebound_function): Renamed
-	resolve_class_compcall.Do all the detection of class references
-	here.
-	(resolve_typebound_subroutine): resolve_class_typebound_call
-	renamed. Otherwise same as resolve_typebound_function.
-	(gfc_resolve_expr): Call resolve_typebound_function.
-	(resolve_code): Call resolve_typebound_subroutine.
-
-2010-04-29  Janus Weil  <janus@gcc.gnu.org>
-
-	PR fortran/43492
-	* resolve.c (resolve_typebound_generic_call): For CLASS methods
-	pass back the specific symtree name, rather than the target
-	name.
-
-2010-04-29  Paul Thomas  <pault@gcc.gnu.org>
-
-	PR fortran/42353
-	* resolve.c (resolve_structure_cons): Make the initializer of
-	the vtab component 'extends' the same type as the component.
-
-2010-04-29  Jerry DeLisle  <jvdelisle@gcc.gnu.org>
-
-	PR fortran/42680
-	* interface.c (check_interface1): Pass symbol name rather than NULL to
-	gfc_compare_interfaces.(gfc_compare_interfaces): Add assert to
-	trap MULL. (gfc_compare_derived_types): Revert previous change
-	incorporated incorrectly during merge from trunk, r155778.
-	* resolve.c (check_generic_tbp_ambiguity): Pass symbol name rather
-	than NULL to gfc_compare_interfaces.
-	* symbol.c (add_generic_specifics): Likewise.
-
-2010-02-29  Janus Weil  <janus@gcc.gnu.org>
-
-	PR fortran/42353
-	* interface.c (gfc_compare_derived_types): Add condition for vtype.
-	* symbol.c (gfc_find_derived_vtab): Sey access to private.
-	(gfc_find_derived_vtab): Likewise.
-	* module.c (ab_attribute): Add enumerator AB_VTAB.
-	(mio_symbol_attribute): Use new attribute, AB_VTAB.
-	(check_for_ambiguous): Likewise.
-
-2010-04-29  Paul Thomas  <pault@gcc.gnu.org>
-	    Janus Weil  <janus@gcc.gnu.org>
-
-	PR fortran/41829
-	* trans-expr.c (select_class_proc): Remove function.
-	(conv_function_val): Delete reference to previous.
-	(gfc_conv_derived_to_class): Add second argument to the call to
-	gfc_find_derived_vtab.
-	(gfc_conv_structure): Exclude proc_pointer components when
-	accessing $data field of class objects.
-	(gfc_trans_assign_vtab_procs): New function.
-	(gfc_trans_class_assign): Add second argument to the call to
-	gfc_find_derived_vtab.
-	* symbol.c (gfc_build_class_symbol): Add delayed_vtab arg and
-	implement holding off searching for the vptr derived type.
-	(add_proc_component): New function.
-	(add_proc_comps): New function.
-	(add_procs_to_declared_vtab1): New function.
-	(copy_vtab_proc_comps): New function.
-	(add_procs_to_declared_vtab): New function.
-	(void add_generic_specifics): New function.
-	(add_generics_to_declared_vtab): New function.
-	(gfc_find_derived_vtab): Add second argument to the call to
-	gfc_find_derived_vtab. Add the calls to
-	add_procs_to_declared_vtab and add_generics_to_declared_vtab.
-	* decl.c (build_sym, build_struct): Use new arg in calls to
-	gfc_build_class_symbol.
-	* gfortran.h : Add vtype bitfield to symbol_attr. Remove the
-	definition of struct gfc_class_esym_list. Modify prototypes
-	of gfc_build_class_symbol and gfc_find_derived_vtab.
-	* trans-stmt.c (gfc_trans_allocate): Add second argument to the
-	call to gfc_find_derived_vtab.
-	* module.c : Add the vtype attribute.
-	* trans.h : Add prototype for gfc_trans_assign_vtab_procs.
-	* resolve.c (resolve_typebound_generic_call): Add second arg
-	to pass along the generic name for class methods.
-	(resolve_typebound_call): The same.
-	(resolve_compcall): Use the second arg to carry the generic
-	name from the above. Remove the reference to class_esym.
-	(check_members, check_class_members, resolve_class_esym,
-	hash_value_expr): Remove functions.
-	(resolve_class_compcall, resolve_class_typebound_call): Modify
-	to use vtable rather than member by member calls.
-	(gfc_resolve_expr): Modify second arg in call to
-	resolve_compcall.
-	(resolve_select_type): Add second arg in call to
-	gfc_find_derived_vtab.
-	(resolve_code): Add second arg in call resolve_typebound_call.
-	(resolve_fl_derived): Exclude vtypes from check for late
-	procedure definitions. Likewise for checking of explicit
-	interface and checking of pass arg.
-	* iresolve.c (gfc_resolve_extends_type_of): Add second arg in
-	calls to gfc_find_derived_vtab.
-	* match.c (select_type_set_tmp): Use new arg in call to
-	gfc_build_class_symbol.
-	* trans-decl.c (gfc_get_symbol_decl): Complete vtable if
-	necessary.
-	* parse.c (endType): Finish incomplete classes.
-
-2010-04-28  Tobias Burnus  <burnus@net-b.de>
-
-	PR fortran/18918
-	PR fortran/43919
-	* simplify.c (simplify_cobound): Handle scalar coarrays.
-
-2010-04-27  Tobias Burnus  <burnus@net-b.de>
-
-	* gfc-internals.texi: Update copyright year.
-	* gfortran.texi: Ditto.
-	* invoke.texi: Ditto.
-
-2010-04-27  Tobias Burnus  <burnus@net-b.de>
-
-	PR fortran/18918
-	* resolve.c (resolve_allocate_expr): Allow array coarrays.
-	* trans-types.h (gfc_get_array_type_bounds): Update prototype.
-	* trans-types.c (gfc_get_array_type_bounds,
-	gfc_get_array_descriptor_base): Add corank argument.
-	* trans-array.c (gfc_array_init_size): Handle corank.
-	(gfc_trans_create_temp_array, gfc_array_allocate,
-	gfc_conv_expr_descriptor): Add corank argument to call.
-	* trans-stmt.c (gfc_trans_pointer_assign_need_temp): Ditto.
-
-2010-04-24  Steven G. Kargl  <kargl@gcc.gnu.org>
-
-	PR fortran/30073
-	PR fortran/43793
-	* trans-array.c (gfc_trans_array_bound_check): Use TREE_CODE instead
-	of mucking with a tree directly.
-
-2010-04-24  Jerry DeLisle  <jvdelisle@gcc.gnu.org>
-
-	PR fortran/43832
-	* io.c (gfc_match_open): Remove branch to syntax error. Add call to
-	gfc_error with new error message.
-
-2010-04-24  Paul Thomas  <pault@gcc.gnu.org>
-
-	PR fortran/43841
-	PR fortran/43843
-	* trans-expr.c (gfc_conv_expr): Supply an address expression for
-	GFC_SS_REFERENCE.
-	(gfc_conv_expr_reference): Call gfc_conv_expr and return for
-	GFC_SS_REFERENCE.
-	* trans-array.c (gfc_add_loop_ss_code): Store the value rather
-	than the address of a GFC_SS_REFERENCE.
-	* trans.h : Change comment on GFC_SS_REFERENCE. 
-
-2010-04-22  Richard Guenther  <rguenther@suse.de>
-
-	PR fortran/43829
-	* resolve.c (gfc_resolve_index): Wrap around ...
-	(gfc_resolve_index_1): ... this.  Add parameter to allow
-	any integer kind index type.
-	(resolve_array_ref): Allow any integer kind for the start
-	index of an array ref.
-
-2010-04-21  Jakub Jelinek  <jakub@redhat.com>
-
-	PR fortran/43836
-	* f95-lang.c (gfc_define_builtin): Set TREE_NOTHROW on
-	the decl.
-
-2010-04-20  Harald Anlauf  <anlauf@gmx.de>
-
-	* intrinsic.c (sort_actual): Remove 'is' in error message.
-
-2010-04-20  Paul Thomas  <pault@gcc.gnu.org>
-
-	PR fortran/43227
-	* resolve.c (resolve_fl_derived): If a component character
-	length has not been resolved, do so now.
-	(resolve_symbol): The same as above for a symbol character
-	length.
-	* trans-decl.c (gfc_create_module_variable): A 'length' decl is
-	not needed for a character valued, procedure pointer.
-
-	PR fortran/43266
-	* resolve.c (ensure_not_abstract_walker): If 'overriding' is
-	not found, return FAILURE rather than ICEing.
-
-2010-04-19  Jakub Jelinek  <jakub@redhat.com>
-
-	PR fortran/43339
-	* openmp.c (gfc_resolve_do_iterator): Only make iteration vars for
-	sequential loops private in the innermost containing task region.
-
-2010-04-18  Eric Botcazou  <ebotcazou@adacore.com>
-
-	* f95-lang.c (gfc_init_decl_processing): Remove second argument in call
-	to build_common_tree_nodes.
-
-2010-04-17  Steven G. Kargl  <kargl@gcc.gnu.org>
-
-	PR fortran/31538
-	* fortran/trans-array.c (gfc_conv_ss_startstride): Remove the use of
-	gfc_msg_bounds by using 'Array bound mismatch' directly.
-	(gfc_trans_dummy_array_bias):  Remove the use of gfc_msg_bounds.  Reword
-	error message to include the mismatch in the extent of array bound.
-	* fortran/trans.c: Remove gfc_msg_bounds.  It is only used in one place.
-	* fortran/trans.h: Remove extern definition of gfc_msg_bounds.
-
-2010-04-17  Jerry DeLisle  <jvdelisle@gcc.gnu.org>
-
-	* gfortran.texi: Update information on temporary file locations.
-
-2010-04-16  Jakub Jelinek  <jakub@redhat.com>
-
-	* trans-decl.c (gfc_build_qualified_array): Ensure
-	ubound.N and lbound.N artificial variable names don't appear
-	in debug info.
-
-2010-04-15  Steven G. Kargl  <kargl@gcc.gnu.org>
-
-	PR fortran/30073
-	* trans-array.c (gfc_trans_array_bound_check): Eliminate a redundant
-	block of code.  Set name to the variable associated with the descriptor.
-
-2010-04-15  Jakub Jelinek  <jakub@redhat.com>
-
-	* trans-decl.c (gfc_build_qualified_array): Clear DECL_IGNORED_P
-	on VAR_DECL LBOUND and/or UBOUND, even for -O1.
-
-2010-04-14  Steven G. Kargl  <kargl@gcc.gnu.org>
-
-	* intrinsic.texi: Add the missing specific name of intrinsic
-	procedure where the specific name is identical to the generic name.
-	Fix inconsistent or mismatch in the argument names in intrinsic
-	procedure descriptions.  Add the SCALAR allocatable description to
-	ALLOCATED.
-
-2010-04-14  Tobias Burnus  <burnus@net-b.de>
-
-	PR fortran/18918
-	* array.c (gfc_find_array_ref): Handle codimensions.
-	(gfc_match_array_spec,gfc_match_array_ref): Use gfc_fatal_error.
-	* check.c (is_coarray, dim_corank_check, gfc_check_lcobound,
-	gfc_check_image_index, gfc_check_this_image, gfc_check_ucobound):
-	New functions.
-	* gfortran.h (gfc_isym_id): Add GFC_ISYM_IMAGE_INDEX,
-	GFC_ISYM_LCOBOUND, GFC_ISYM_THIS_IMAGE,
-	GFC_ISYM_UCOBOUND.
-	* intrinsic.h (add_functions): Add this_image, image_index,
-	lcobound and ucobound intrinsics.
-	* intrinsic.c (gfc_check_lcobound,gfc_check_ucobound,
-	gfc_check_image_index, gfc_check_this_image,
-	gfc_simplify_image_index, gfc_simplify_lcobound,
-	gfc_simplify_this_image, gfc_simplify_ucobound):
-	New function prototypes.
-	* intrinsic.texi (IMAGE_INDEX, LCOBOUND, THIS_IMAGE
-	IMAGE_INDEX): Document new intrinsic functions.
-	* match.c (gfc_match_critical, sync_statement): Make -fcoarray=none
-	error fatal.
-	* simplify.c (simplify_bound_dim): Handle coarrays.
-	(simplify_bound): Update simplify_bound_dim call.
-	(gfc_simplify_num_images): Add -fcoarray=none check.
-	(simplify_cobound, gfc_simplify_lcobound, gfc_simplify_ucobound,
-	gfc_simplify_ucobound, gfc_simplify_ucobound): New functions.
-
-2010-04-14  Jerry DeLisle  <jvdelisle@gcc.gnu.org>
-
-	PR fortran/43747
-	* constructor.c: Fix typo in comment.
-	* expr.c (find_array_section): Add check for max array limit.
-
-2010-04-13  Iain Sandoe  <iains@gcc.gnu.org>
-
-	PR bootstrap/31400
-	* gfortranspec.c (lookup_option): Check for -static and return
-	OPTION_static.
-	(lang_specific_driver): Break when OPTION_static is discovered.
-
-2010-04-12  Jerry DeLisle  <jvdelisle@gcc.gnu.org>
-
-	* array.c (extract_element): Restore function from trunk.
-	(gfc_get_array_element): Restore function from trunk.
-	(gfc_expand_constructor): Restore check against
-	flag_max_array_constructor.
-	* constructor.c (node_copy_and_append): Delete unused.
-	* gfortran.h: Delete comment and extra include.
-	* constructor.h: Bump copyright and clean up TODO comments.
-	* resolve.c: Whitespace.
-
-2010-04-12  Daniel Franke  <franke.daniel@gmail.com>
-
-	* simplify.c (compute_dot_product): Replaced usage of ADVANCE macro
-	with direct access access to elements. Adjusted prototype, fixed all
-	callers.
-	(gfc_simplify_dot_product): Removed duplicate check for zero-sized
-	array.
-	(gfc_simplify_matmul): Removed usage of ADVANCE macro.
-	(gfc_simplify_spread): Removed workaround, directly insert elements
-	at a given array position.
-	(gfc_simplify_transpose): Likewise.
-	(gfc_simplify_pack): Replaced usage of ADVANCE macro with corresponding
-	function calls.
-	(gfc_simplify_unpack): Likewise.
-
-2010-04-12  Daniel Franke  <franke.daniel@gmail.com>
-
-	* simplify.c (only_convert_cmplx_boz): Renamed to ...
-	(convert_boz): ... this and moved to start of file.
-	(gfc_simplify_abs): Whitespace fix.
-	(gfc_simplify_acos): Whitespace fix.
-	(gfc_simplify_acosh): Whitespace fix.
-	(gfc_simplify_aint): Whitespace fix.
-	(gfc_simplify_dint): Whitespace fix.
-	(gfc_simplify_anint): Whitespace fix.
-	(gfc_simplify_and): Replaced if-gate by more common switch-over-type.
-	(gfc_simplify_dnint): Whitespace fix.
-	(gfc_simplify_asin): Whitespace fix.
-	(gfc_simplify_asinh): Moved creation of result-expr out of switch.
-	(gfc_simplify_atan): Likewise.
-	(gfc_simplify_atanh): Whitespace fix.
-	(gfc_simplify_atan2): Whitespace fix.
-	(gfc_simplify_bessel_j0): Removed ATTRIBUTE_UNUSED.
-	(gfc_simplify_bessel_j1): Likewise.
-	(gfc_simplify_bessel_jn): Likewise.
-	(gfc_simplify_bessel_y0): Likewise.
-	(gfc_simplify_bessel_y1): Likewise.
-	(gfc_simplify_bessel_yn): Likewise.
-	(gfc_simplify_ceiling): Reorderd statements.
-	(simplify_cmplx): Use convert_boz(), check for constant arguments.
-	Whitespace fix.
-	(gfc_simplify_cmplx): Use correct default kind. Removed check for
-	constant arguments.
-	(gfc_simplify_complex): Replaced if-gate. Removed check for
-	constant arguments.
-	(gfc_simplify_conjg): Whitespace fix.
-	(gfc_simplify_cos): Whitespace fix.
-	(gfc_simplify_cosh): Replaced if-gate by more common switch-over-type.
-	(gfc_simplify_dcmplx): Removed check for constant arguments.
-	(gfc_simplify_dble): Use convert_boz() and gfc_convert_constant().
-	(gfc_simplify_digits): Whitespace fix.
-	(gfc_simplify_dim): Whitespace fix.
-	(gfc_simplify_dprod): Reordered statements.
-	(gfc_simplify_erf): Whitespace fix.
-	(gfc_simplify_erfc): Whitespace fix.
-	(gfc_simplify_epsilon): Whitespace fix.
-	(gfc_simplify_exp): Whitespace fix.
-	(gfc_simplify_exponent): Use convert_boz().
-	(gfc_simplify_floor): Reorderd statements.
-	(gfc_simplify_gamma): Whitespace fix.
-	(gfc_simplify_huge): Whitespace fix.
-	(gfc_simplify_iand): Whitespace fix.
-	(gfc_simplify_ieor): Whitespace fix.
-	(simplify_intconv): Use gfc_convert_constant().
-	(gfc_simplify_int): Use simplify_intconv().
-	(gfc_simplify_int2): Reorderd statements.
-	(gfc_simplify_idint): Reorderd statements.
-	(gfc_simplify_ior): Whitespace fix.
-	(gfc_simplify_ishftc): Removed duplicate type check.
-	(gfc_simplify_len): Use range_check() instead of manual range check.
-	(gfc_simplify_lgamma): Removed ATTRIBUTE_UNUSED. Whitespace fix.
-	(gfc_simplify_log): Whitespace fix.
-	(gfc_simplify_log10): Whitespace fix.
-	(gfc_simplify_minval): Whitespace fix.
-	(gfc_simplify_maxval): Whitespace fix.
-	(gfc_simplify_mod): Whitespace fix.
-	(gfc_simplify_modulo): Whitespace fix.
-	(simplify_nint): Reorderd statements.
-	(gfc_simplify_not): Whitespace fix.
-	(gfc_simplify_or): Replaced if-gate by more common switch-over-type.
-	(gfc_simplify_radix): Removed unused result-variable. Whitespace fix.
-	(gfc_simplify_range): Removed unused result-variable. Whitespace fix.
-	(gfc_simplify_real): Use convert_boz() and gfc_convert_constant().
-	(gfc_simplify_realpart): Whitespace fix.
-	(gfc_simplify_selected_char_kind): Removed unused result-variable.
-	(gfc_simplify_selected_int_kind): Removed unused result-variable.
-	(gfc_simplify_selected_real_kind): Removed unused result-variable.
-	(gfc_simplify_sign): Whitespace fix.
-	(gfc_simplify_sin): Whitespace fix.
-	(gfc_simplify_sinh): Replaced if-gate by more common switch-over-type.
-	(gfc_simplify_sqrt): Avoided goto by inlining check. Whitespace fix.
-	(gfc_simplify_tan): Replaced if-gate by more common switch-over-type.
-	(gfc_simplify_tanh): Replaced if-gate by more common switch-over-type.
-	(gfc_simplify_xor): Replaced if-gate by more common switch-over-type.
-
-2010-04-12  Daniel Franke  <franke.daniel@gmail.com>
-
-	* gfortran.h (gfc_start_constructor): Removed.
-	(gfc_get_array_element): Removed.
-	* array.c (gfc_start_constructor): Removed, use gfc_get_array_expr 
-	instead. Fixed all callers.
-	(extract_element): Removed.
-	(gfc_expand_constructor): Temporarily removed check for
-	max-array-constructor. Will be re-introduced later if still required.
-	(gfc_get_array_element): Removed, use gfc_constructor_lookup_expr
-	instead. Fixed all callers.
-	* expr.c (find_array_section): Replaced manual lookup of elements
-	by gfc_constructor_lookup.
-
-2010-04-12  Daniel Franke  <franke.daniel@gmail.com>
-
-	* gfortran.h (gfc_get_null_expr): New prototype.
-	(gfc_get_operator_expr): New prototype.
-	(gfc_get_character_expr): New prototype.
-	(gfc_get_iokind_expr): New prototype.
-	* expr.c (gfc_get_null_expr): New.
-	(gfc_get_character_expr): New.
-	(gfc_get_iokind_expr): New.
-	(gfc_get_operator_expr): Moved here from matchexp.c (build_node).
-	* matchexp.c (build_node): Renamed and moved to
-	expr.c (gfc_get_operator_expr). Reordered arguments to match 
-	other functions. Fixed all callers.
-	(gfc_get_parentheses): Use specific function to build expr.
-	* array.c (gfc_match_array_constructor): Likewise.
-	* arith.c (eval_intrinsic): Likewise.
-	(gfc_hollerith2int): Likewise.
-	(gfc_hollerith2real): Likewise.
-	(gfc_hollerith2complex): Likewise.
-	(gfc_hollerith2logical): Likewise.
-	* data.c (create_character_intializer): Likewise.
-	* decl.c (gfc_match_null): Likewise.
-	(enum_initializer): Likewise.
-	* io.c (gfc_match_format): Likewise.
-	(match_io): Likewise.
-	* match.c (gfc_match_nullify): Likewise.
-	* primary.c (match_string_constant): Likewise.
-	(match_logical_constant): Likewise.
-	(build_actual_constructor): Likewise.
-	* resolve.c (build_default_init_expr): Likewise.
-	* symbol.c (generate_isocbinding_symbol): Likewise.
-	(gfc_build_class_symbol): Likewise.
-	(gfc_find_derived_vtab): Likewise.
-	* simplify.c (simplify_achar_char): Likewise.
-	(gfc_simplify_adjustl): Likewise.
-	(gfc_simplify_adjustr): Likewise.
-	(gfc_simplify_and): Likewise.
-	(gfc_simplify_bit_size): Likewise.
-	(gfc_simplify_is_iostat_end): Likewise.
-	(gfc_simplify_is_iostat_eor): Likewise.
-	(gfc_simplify_isnan): Likewise.
-	(simplify_bound): Likewise.
-	(gfc_simplify_leadz): Likewise.
-	(gfc_simplify_len_trim): Likewise.
-	(gfc_simplify_logical): Likewise.
-	(gfc_simplify_maxexponent): Likewise.
-	(gfc_simplify_minexponent): Likewise.
-	(gfc_simplify_new_line): Likewise.
-	(gfc_simplify_null): Likewise.
-	(gfc_simplify_or): Likewise.
-	(gfc_simplify_precision): Likewise.
-	(gfc_simplify_repeat): Likewise.
-	(gfc_simplify_scan): Likewise.
-	(gfc_simplify_size): Likewise.
-	(gfc_simplify_trailz): Likewise.
-	(gfc_simplify_trim): Likewise.
-	(gfc_simplify_verify): Likewise.
-	(gfc_simplify_xor): Likewise.
-	* trans-io.c (build_dt): Likewise.
-	(gfc_new_nml_name_expr): Removed.
-
-2010-04-12  Daniel Franke  <franke.daniel@gmail.com>
-
-	* arith.h (gfc_constant_result): Removed prototype.
-	* constructor.h (gfc_build_array_expr): Removed prototype.
-	(gfc_build_structure_constructor_expr): Removed prototype.
-	* gfortran.h (gfc_int_expr): Removed prototype.
-	(gfc_logical_expr): Removed prototype.
-	(gfc_get_array_expr): New prototype.
-	(gfc_get_structure_constructor_expr): New prototype.
-	(gfc_get_constant_expr): New prototype.
-	(gfc_get_int_expr): New prototype.
-	(gfc_get_logical_expr): New prototype.
-	* arith.c (gfc_constant_result): Moved and renamed to
-	expr.c (gfc_get_constant_expr). Fixed all callers.
-	* constructor.c (gfc_build_array_expr): Moved and renamed to
-	expr.c (gfc_get_array_expr). Split gfc_typespec argument to type
-	and kind. Fixed all callers.
-	(gfc_build_structure_constructor_expr): Moved and renamed to
-	expr.c (gfc_get_structure_constructor_expr). Split gfc_typespec argument
-	to type and kind. Fixed all callers.
-	* expr.c (gfc_logical_expr): Renamed to ...
-	(gfc_get_logical_expr): ... this. Added kind argument. Fixed all callers.
-	(gfc_int_expr): Renamed to ...
-	(gfc_get_int_expr): ... this. Added kind and where arguments. Fixed all
-	callers.
-	(gfc_get_constant_expr): New.
-	(gfc_get_array_expr): New.
-	(gfc_get_structure_constructor_expr): New.
-	* simplify.c (int_expr_with_kind): Removed, callers use gfc_get_int_expr
-	instead.
-
-2010-04-12  Daniel Franke  <franke.daniel@gmail.com>
-
-	* constructor.h: New.
-	* constructor.c: New.
-	* Make-lang.in: Add new files to F95_PARSER_OBJS.
-	* arith.c (reducy_unary): Use constructor API.
-	(reduce_binary_ac): Likewise.
-	(reduce_binary_ca): Likewise.
-	(reduce_binary_aa): Likewise.
-	* check.c (gfc_check_pack): Likewise.
-	(gfc_check_reshape): Likewise.
-	(gfc_check_unpack): Likewise.
-	* decl.c (add_init_expr_to_sym): Likewise.
-	(build_struct): Likewise.
-	* dependency.c (gfc_check_dependency): Likewise.
-	(contains_forall_index_p): Likewise.
-	* dump-parse-tree.c (show_constructor): Likewise.
-	* expr.c (free_expr0): Likewise.
-	(gfc_copy_expr): Likewise.
-	(gfc_is_constant_expr): Likewise.
-	(simplify_constructor): Likewise.
-	(find_array_element): Likewise.
-	(find_component_ref): Likewise.
-	(find_array_section): Likewise.
-	(find_substring_ref): Likewise.
-	(simplify_const_ref): Likewise.
-	(scalarize_intrinsic_call): Likewise.
-	(check_alloc_comp_init): Likewise.
-	(gfc_default_initializer): Likewise.
-	(gfc_traverse_expr): Likewise.
-	* iresolve.c (check_charlen_present): Likewise.
-	(gfc_resolve_reshape): Likewise.
-	(gfc_resolve_transfer): Likewise.
-	* module.c (mio_constructor): Likewise.
-	* primary.c (build_actual_constructor): Likewise.
-	(gfc_match_structure_constructor): Likewise.
-	* resolve.c (resolve_structure_cons): Likewise.
-	* simplify.c (is_constant_array_expr): Likewise.
-	(init_result_expr): Likewise.
-	(transformational_result): Likewise.
-	(simplify_transformation_to_scalar): Likewise.
-	(simplify_transformation_to_array): Likewise.
-	(gfc_simplify_dot_product): Likewise.
-	(simplify_bound): Likewise.
-	(simplify_matmul): Likewise.
-	(simplify_minval_maxval): Likewise.
-	(gfc_simplify_pack): Likewise.
-	(gfc_simplify_reshape): Likewise.
-	(gfc_simplify_shape): Likewise.
-	(gfc_simplify_spread): Likewise.
-	(gfc_simplify_transpose): Likewise.
-	(gfc_simplify_unpack): Likewise.q
-	(gfc_convert_constant): Likewise.
-	(gfc_convert_char_constant): Likewise.
-	* target-memory.c (size_array): Likewise.
-	(encode_array): Likewise.
-	(encode_derived): Likewise.
-	(interpret_array): Likewise.
-	(gfc_interpret_derived): Likewise.
-	(expr_to_char): Likewise.
-	(gfc_merge_initializers): Likewise.
-	* trans-array.c (gfc_get_array_constructor_size): Likewise.
-	(gfc_trans_array_constructor_value): Likewise.
-	(get_array_ctor_strlen): Likewise.
-	(gfc_constant_array_constructor_p): Likewise.
-	(gfc_build_constant_array_constructor): Likewise.
-	(gfc_trans_array_constructor): Likewise.
-	(gfc_conv_array_initializer): Likewise.
-	* trans-decl.c (check_constant_initializer): Likewise.
-	* trans-expr.c (flatten_array_ctors_without_strlen): Likewise.
-	(gfc_apply_interface_mapping_to_cons): Likewise.
-	(gfc_trans_structure_assign): Likewise.
-	(gfc_conv_structure): Likewise.
-	* array.c (check_duplicate_iterator): Likewise.
-	(match_array_list): Likewise.
-	(match_array_cons_element): Likewise.
-	(gfc_match_array_constructor): Likewise.
-	(check_constructor_type): Likewise.
-	(check_constructor): Likewise.
-	(expand): Likewise.
-	(expand_constructor): Likewise.
-	(extract_element): Likewise.
-	(gfc_expanded_ac): Likewise.
-	(resolve_array_list): Likewise.
-	(gfc_resolve_character_array_constructor): Likewise.
-	(copy_iterator): Renamed to ...
-	(gfc_copy_iterator): ... this.
-	(gfc_append_constructor): Removed.
-	(gfc_insert_constructor): Removed unused function.
-	(gfc_get_constructor): Removed.
-	(gfc_free_constructor): Removed.
-	(qgfc_copy_constructor): Removed.
-	* gfortran.h (struct gfc_expr): Removed member 'con_by_offset'.
-	Removed all references. Replaced constructor list by splay-tree.
-	(struct gfc_constructor): Removed member 'next', moved 'offset' from
-	the inner struct, added member 'base'.
-	(gfc_append_constructor): Removed prototype.
-	(gfc_insert_constructor): Removed prototype.
-	(gfc_get_constructor): Removed prototype.
-	(gfc_free_constructor): Removed prototype.
-	(qgfc_copy_constructor): Removed prototype.
-	(gfc_copy_iterator): New prototype.
-	* trans-array.h (gfc_constant_array_constructor_p): Adjusted prototype.
-
-2010-04-10  Tobias Burnus  <burnus@net-b.de>
-
-	PR fortran/43591
-	* expr.c (gfc_is_constant_expr, gfc_traverse_expr): Handle
-	proc-pointers and type-bound procedures.
-	(gfc_specification_expr): Check proc-pointers for pureness.
-
-2010-04-09  Iain Sandoe  <iains@gcc.gnu.org>
-
-	PR bootstrap/43684
-	* gfortranspec.c (lang_specific_driver): Do not expose vars 
-	only used by HAVE_LD_STATIC_DYNAMIC targets unless compiling
-	for such.
-
-2010-04-09  Tobias Burnus  <burnus@net-b.de>
-
-	PR fortran/18918
-	* decl.c (variable_decl, match_attr_spec): Fix setting the array
-	spec.
-	* array.c (match_subscript,gfc_match_array_ref): Add coarray support.
-	* data.c (gfc_assign_data_value): Ditto.
-	* expr.c (gfc_check_pointer_assign): Add check for coarray constraint.
-	(gfc_traverse_expr): Traverse also through codimension expressions.
-	(gfc_is_coindexed, gfc_has_ultimate_allocatable,
-	gfc_has_ultimate_pointer): New functions.
-	* gfortran.h (gfc_array_ref_dimen_type): Add DIMEN_STAR for coarrays.
-	(gfc_array_ref): Add codimen.
-	(gfc_array_ref): Add in_allocate.
-	(gfc_is_coindexed, gfc_has_ultimate_allocatable,
-	gfc_has_ultimate_pointer): Add prototypes.
-	* interface.c (compare_parameter, compare_actual_formal,
-	check_intents): Add coarray constraints.
-	* match.c (gfc_match_iterator): Add coarray constraint.
-	* match.h (gfc_match_array_ref): Update interface.
-	* primary.c (gfc_match_varspec): Handle codimensions.
-	* resolve.c (coarray_alloc, inquiry_argument): New static variables.
-	(check_class_members): Return gfc_try instead for error recovery.
-	(resolve_typebound_function,resolve_typebound_subroutine,
-	check_members): Handle return value of check_class_members.
-	(resolve_structure_cons, resolve_actual_arglist, resolve_function,
-	check_dimension, compare_spec_to_ref, resolve_array_ref,
-	resolve_ref, resolve_variable, gfc_resolve_expr, conformable_arrays,
-	resolve_allocate_expr, resolve_ordinary_assign): Add coarray
-	support.
-	* trans-array.c (gfc_conv_array_ref, gfc_walk_variable_expr):
-	Skip over coarray refs.
-	(gfc_array_allocate) Add support for references containing coindexes.
-	* trans-expr.c (gfc_add_interface_mapping): Copy coarray attribute.
-	(gfc_map_intrinsic_function): Ignore codimensions.
-
-2010-04-08  Bud Davis  <bdavis9659@sbcglobal.net>
-
-	PR fortran/28039
-	* io.c (check_format_string):  Added check for additional non 
-	blank characters after the format string was successfully 
-	parsed.
-	* io.c (check_format): Changed the error messages for positive
-	int required and period required to drop through the error logic
-	and report with gfc_error instead of gfc_error_now.  Corrected
-	format postion for hollerith strings.
-
-2010-04-08  Tobias Burnus  <burnus@net-b.de>
-
-	* module.c (use_iso_fortran_env_module): Fix standard check.
-
-2010-04-07  Jakub Jelinek  <jakub@redhat.com>
-
-	* parse.c (parse_derived, parse_enum): Avoid set but not used
-	warning.
-
-2010-04-07  Janne Blomqvist  <jb@gcc.gnu.org>
-
-	PR fortran/40539
-	* gfortran.texi: Add section about representation of
-	LOGICAL variables.
-
-2010-04-07  Simon Baldwin  <simonb@google.com>
-
-	* cpp.c (cb_cpp_error): Add warning reason argument, set a value
-	for diagnostic_override_option_index if CPP_W_WARNING_DIRECTIVE.
-
-2010-04-07  Richard Guenther  <rguenther@suse.de>
-
-	* options.c (gfc_init_options): Do not set.
-
-2010-04-06  Tobias Burnus  <burnus@net-b.de>
-
-	PR fortran/18918
-	* array.c (gfc_match_array_spec): Add error for -fcoarray=none.
-	* match.c (gfc_match_critical, sync_statement): Ditto.
-	* gfortran.h (gfc_fcoarray): New enum.
-	(gfc_option_t): Use it.
-	* lang.opt (fcoarray): Add new flag.
-	* invoke.texi (fcoarray): Document it.
-	* options.c (gfc_init_options,gfc_handle_option): Handle -fcoarray=.
-	(gfc_handle_coarray_option): New function.
-
-2010-04-06  Tobias Burnus  <burnus@net-b.de>
-
-	PR fortran/18918
-	* gfortran.h (gfc_array_spec): Add cotype.
-	* array.c (gfc_match_array_spec,gfc_set_array_spec): Use it
-	and defer error diagnostic.
-	* resolve.c (resolve_fl_derived): Add missing check.
-	(resolve_symbol): Add cotype/type check.
-	* parse.c (parse_derived): Fix setting of coarray_comp.
-
-2010-04-06  Tobias Burnus  <burnus@net-b.de>
-
-	PR fortran/18918
-	* array.c (gfc_free_array_spec,gfc_resolve_array_spec,
-	match_array_element_spec,gfc_copy_array_spec,
-	gfc_compare_array_spec): Include corank.
-	(match_array_element_spec,gfc_set_array_spec): Support codimension.
-	* decl.c (build_sym,build_struct,variable_decl,
-	match_attr_spec,attr_decl1,cray_pointer_decl,
-	gfc_match_volatile): Add codimension.
-	(gfc_match_codimension): New function.
-	* dump-parse-tree.c (show_array_spec,show_attr): Support codimension.
-	* gfortran.h (symbol_attribute,gfc_array_spec): Ditto.
-	(gfc_add_codimension): New function prototype.
-	* match.h (gfc_match_codimension): New function prototype.
-	(gfc_match_array_spec): Update prototype
-	* match.c (gfc_match_common): Update gfc_match_array_spec call.
-	* module.c (MOD_VERSION): Bump.
-	(mio_symbol_attribute): Support coarray attributes.
-	(mio_array_spec): Add corank support.
-	* parse.c (decode_specification_statement,decode_statement,
-	parse_derived): Add coarray support.
-	* resolve.c (resolve_formal_arglist, was_declared,
-	is_non_constant_shape_array, resolve_fl_variable,
-	resolve_fl_derived, resolve_symbol): Add coarray support.
-	* symbol.c (check_conflict, gfc_add_volatile, gfc_copy_attr,
-	gfc_build_class_symbol): Add coarray support.
-	(gfc_add_codimension): New function.
-
-2010-04-06  Tobias Burnus  <burnus@net-b.de>
-
-	PR fortran/18918
-	* iso-fortran-env.def: Add the integer parameters atomic_int_kind,
-	atomic_logical_kind, iostat_inquire_internal_unit, stat_locked,
-	stat_locked_other_image, stat_stopped_image and stat_unlocked of
-	Fortran 2008.
-	* intrinsic.texi (iso_fortran_env): Ditto.
-	* libgfortran.h (libgfortran_stat_codes): New enum.
-	* module.c (use_iso_fortran_env_module): Honour -std= when loading
-	constants from the intrinsic module.
-
-2010-04-06  Tobias Burnus  <burnus@net-b.de>
-
-	PR fortran/39997
-	* intrinsic.c (add_functions): Add num_images.
-	* decl.c (gfc_match_end): Handle END CRITICAL.
-	* intrinsic.h (gfc_simplify_num_images): Add prototype.
-	* dump-parse-tree.c (show_code_node): Dump CRITICAL, ERROR STOP,
-	and SYNC.
-	* gfortran.h (gfc_statement): Add enum items for those.
-	(gfc_exec_op) Ditto.
-	(gfc_isym_id): Add num_images.
-	* trans-stmt.c (gfc_trans_stop): Handle ERROR STOP.
-	(gfc_trans_sync,gfc_trans_critical): New functions.
-	* trans-stmt.h (gfc_trans_stop,gfc_trans_sync,
-	gfc_trans_critical): Add/update prototypes.
-	* trans.c (gfc_trans_code): Handle CRITICAL, ERROR STOP,
-	and SYNC statements.
-	* trans.h (gfor_fndecl_error_stop_string) Add variable.
-	* resolve.c (resolve_sync): Add function.
-	(gfc_resolve_blocks): Handle CRITICAL.
-	(resolve_code): Handle CRITICAL, ERROR STOP,
-	(resolve_branch): Add CRITICAL constraint check.
-	and SYNC statements.
-	* st.c (gfc_free_statement): Add new statements.
-	* trans-decl.c (gfor_fndecl_error_stop_string): Global variable.
-	(gfc_build_builtin_function_decls): Initialize it.
-	* match.c (gfc_match_if): Handle ERROR STOP and SYNC.
-	(gfc_match_critical, gfc_match_error_stop, sync_statement,
-	gfc_match_sync_all, gfc_match_sync_images, gfc_match_sync_memory):
-	New functions.
-	(match_exit_cycle): Handle CRITICAL constraint.
-	(gfc_match_stopcode): Handle ERROR STOP.
-	* match.h (gfc_match_critical, gfc_match_error_stop,
-	gfc_match_sync_all, gfc_match_sync_images,
-	gfc_match_sync_memory): Add prototype.
-	* parse.c (decode_statement, gfc_ascii_statement,
-	parse_executable): Handle new statements.
-	(parse_critical_block): New function.
-	* parse.h (gfc_compile_state): Add COMP_CRITICAL.
-	* intrinsic.texi (num_images): Document new function.
-	* simplify.c (gfc_simplify_num_images): Add function.
-
-2010-04-06  Tobias Burnus  <burnus@net-b.de>
-
-	PR fortran/43178
-	* trans-array.c (gfc_conv_expr_descriptor): Update
-	gfc_trans_scalar_assign call.
-	(has_default_initializer): New function.
-	(gfc_trans_deferred_array): Nullify less often.
-	* trans-expr.c (gfc_conv_subref_array_arg,
-	gfc_trans_subcomponent_assign): Update call to
-	gfc_trans_scalar_assign.
-	(gfc_trans_scalar_assign): Add parameter and pass it on.
-	(gfc_trans_assignment_1): Optionally, do not dealloc before
-	assignment.
-	* trans-openmp.c (gfc_trans_omp_array_reduction): Update
-	call to gfc_trans_scalar_assign.
-	* trans-decl.c (gfc_get_symbol_decl): Do not always apply
-	initializer to static variables.
-	(gfc_init_default_dt): Add dealloc parameter and pass it on.
-	* trans-stmt.c (forall_make_variable_temp,
-	generate_loop_for_temp_to_lhs, generate_loop_for_rhs_to_temp,
-	gfc_trans_forall_1, gfc_trans_where_assign, gfc_trans_where_3
-	gfc_trans_allocate): Update gfc_trans_assignment call.
-	* trans.h (gfc_trans_scalar_assign, gfc_init_default_dt,
-	gfc_init_default_dt, gfc_trans_assignment): Add bool dealloc
-	parameter to prototype.
-
-2010-03-31  Paul Thomas  <pault@gcc.gnu.org>
-
-	* ioparm.def : Update copyright.
-	* lang.opt : ditto
-	* trans-array.c : ditto
-	* trans-array.h : ditto
-	* expr.c: ditto
-	* trans-types.c: ditto
-	* dependency.c : ditto
-	* gfortran.h : ditto
-	* options.c : ditto
-	* trans-io.c : ditto
-	* trans-intrinsic.c : ditto
-	* libgfortran.h : ditto
-	* invoke.texi : ditto
-	* intrinsic.texi : ditto
-	* trans.c : ditto
-	* trans.h : ditto
-	* intrinsic.c : ditto
-	* interface.c : ditto
-	* iresolve.c : ditto
-	* trans-stmt.c : ditto
-	* trans-stmt.h : ditto
-	* parse,c : ditto
-	* match.h : ditto
-	* error.c : ditto
-
-2010-03-20  Paul Thomas  <pault@gcc.gnu.org>
-
-	PR fortran/43450
-	* trans-decl.c (gfc_create_module_variable): With -fwhole-file
-	do not assert the context of derived types.
-
-2010-03-20  Jerry DeLisle  <jvdelisle@gcc.gnu.org>
-
-	PR fortran/43409
-	* ioparm.def: Change inquire size variable to type pointer to
-	GFC_IO_INT type.
-
-2010-03-18  Paul Thomas  <pault@gcc.gnu.org>
-
-	PR fortran/43039
-	* trans-expr.c (conv_parent_component_references): Ensure that
-	'dt' has a backend_decl.
-
-	PR fortran/43043
-	* trans-expr.c (gfc_conv_structure): Ensure that the derived
-	type has a backend_decl.
-
-	PR fortran/43044
-	* resolve.c (resolve_global_procedure): Check that the 'cl'
-	structure is not NULL.
-
-2010-03-18  Shujing Zhao  <pearly.zhao@oracle.com>
-
-	* lang.opt (-ffixed-line-length-, ffree-line-length-): Remove
-	redundant tab.
-
-2010-03-17  Tobias Burnus  <burnus@net-b.de>
-
-	PR fortran/43331
-	* trans-array.c (gfc_conv_array_index_offset,gfc_conv_array_ref,
-	gfc_conv_ss_startstride): Remove no-longer-needed cp_was_assumed
-	check.
-	* decl.c (gfc_match_derived_decl): Don't mark assumed-size Cray
-	pointees as having explizit size.
-	* expr.c (gfc_check_assign): Remove now unreachable Cray pointee
-	check.
-	* trans-types.c (gfc_is_nodesc_array): Add cp_was_assumed to assert.
-	(gfc_sym_type): Don't mark Cray pointees as restricted pointers.
-	* resolve.c (resolve_symbol): Handle cp_was_assumed.
-	* trans-decl.c (gfc_trans_deferred_vars): Ditto.
-	(gfc_finish_var_decl): Don't mark Cray pointees as restricted
-	pointers.
-
-2010-03-14  Tobias Burnus  <burnus@net-b.de>
-
-	PR fortran/43362
-	* resolve.c (resolve_structure_cons): Add missing PURE constraint.
-	(resolve_ordinary_assign): Add check to avoid segfault.
-
-2010-03-12  Paul Thomas  <pault@gcc.gnu.org>
-
-	PR fortran/43291
-	PR fortran/43326
-	* resolve.c (resolve_compcall): Add new boolean dummy argument
-	'class_members'. Only resolve expression at end if false.
-	Remove redundant, static variable 'class_object'.
-	(check_class_members): Add extra argument to call of
-	resolve_compcall.
-	(resolve_typebound_function): Renamed resolve_class_compcall.
-	Do all the detection of class references here. Correct calls to
-	resolve_compcall for extra argument.
-	(resolve_typebound_subroutine): resolve_class_typebound_call
-	renamed. Otherwise same as resolve_typebound_function.
-	(gfc_resolve_expr): Call resolve_typebound_function.
-	(resolve_code): Call resolve_typebound_subroutine.
-
-2010-03-10  Tobias Burnus  <burnus@net-b.de
-
-	PR fortran/43303
-	* symbol.c (get_iso_c_sym): Set sym->result.
-
-2010-03-08  Janus Weil  <janus@gcc.gnu.org>
-
-	PR fortran/43256
-	* resolve.c (resolve_compcall): Don't set 'value.function.name' here
-	for TBPs, otherwise they will not be resolved properly.
-	(resolve_function): Use 'value.function.esym' instead of
-	'value.function.name' to check if we're dealing with a TBP.
-	(check_class_members): Set correct type of passed object for all TBPs,
-	not only generic ones, except if the type is abstract.
-
-2010-03-04  Janus Weil  <janus@gcc.gnu.org>
-
-	PR fortran/43244
-	* decl.c (gfc_match_final_decl): Make sure variable names starting with
-	'final...' are not misinterpreted as FINAL statements.
-
-2010-03-03  Paul Thomas  <pault@gcc.gnu.org>
-
-	PR fortran/43243
-	* trans-array.c (gfc_conv_array_parameter): Contiguous refs to
-	allocatable ultimate components do not need temporaries, whilst
-	ultimate pointer components do.
-
-2010-03-03  Janus Weil  <janus@gcc.gnu.org>
-
-	PR fortran/43169
-	* resolve.c (resolve_code): Correctly set gfc_current_ns for
-	EXEC_SELECT_TYPE.
-	(gfc_impure_variable): Make it work with sub-namespaces (BLOCK etc).
-	(gfc_pure): Ditto.
-
-2010-03-02  Paul Thomas  <pault@gcc.gnu.org>
-
-	PR fortran/43180
-	* trans-array.c (gfc_conv_array_parameter): A full array of
-	derived type need not be restricted to a symbol without an
-	array spec to use the call to gfc_conv_expr_descriptor.
-
-	PR fortran/43173
-	* trans-array.c (gfc_conv_array_parameter): Contiguous refs to
-	allocatable arrays do not need temporaries.
-
-2010-03-01  Tobias Burnus  <burnus@net-b.de>
-
-	PR fortran/43199
-	* resolve.c (find_array_spec): Handle REF_COMPONENT with
-	CLASS components.
-
-2010-02-28  Tobias Burnus  <burnus@net-b.de>
-
-	PR fortran/43205
-	* trans-expr.c (is_zero_initializer_p): Move up in the file.
-	(gfc_conv_initializer): Handle zero initializer as special case.
-
-2010-02-27  Tobias Burnus  <burnus@net-b.de>
-
-	PR fortran/43185
-	* resolve.c (resolve_fl_variable_derived): Imply SAVE
-	for module variables for Fortran 2008.
-
-2010-02-25  Jakub Jelinek  <jakub@redhat.com>
-
-	PR debug/43166
-	* trans-common.c (build_common_decl): Also update DECL_MODE,
-	and DECL_SIZE when encountering a larger common block and call
-	layout_decl.
-
-2010-02-24  Tobias Burnus  <burnus@net-b.de>
-
-	PR fortran/43042
-	* trans-expr.c (gfc_conv_initializer): Call directly
-	gfc_conv_constant for C_NULL_(FUN)PTR.
-
-2010-02-22  Paul Thomas  <pault@gcc.gnu.org>
-
-	PR fortran/43072
-	* dependency.c (gfc_full_array_ref_p): Check for contiguous by
-	checking the rest of the dimensions for elements.
-
-2010-02-21  Tobias Burnus  <burnus@net-b.de>
-
-	PR fortran/35259
-	* gfortran.h (gfc_option_t): New flag -fprotect-parens.
-	* lang.opt: Ditto.
-	* option.c (gfc_init_options,gfc_handle_option): Ditto.
-	* trans-expr.c (gfc_conv_expr_op): Use the flag.
-	* invoke.texi: Document new -fno-protect-parens flag.
-
-2010-02-20  Paul Thomas  <pault@gcc.gnu.org>
-
-	PR fortran/36932
-	PR fortran/36933
-	PR fortran/43072
-	PR fortran/43111
-	* dependency.c (gfc_check_argument_var_dependency): Use enum
-	value instead of arithmetic vaue for 'elemental'.
-	(check_data_pointer_types): New function.
-	(gfc_check_dependency): Call check_data_pointer_types.
-	* trans-array.h : Change fourth argument of
-	gfc_conv_array_parameter to boolean.
-	* trans-array.c (gfc_conv_array_parameter): A contiguous array
-	can be a dummy but it must not be assumed shape or deferred.
-	Change fourth argument to boolean. Array constructor exprs will
-	always be contiguous and do not need packing and unpacking.
-	* trans-expr.c (gfc_conv_procedure_call): Clean up some white
-	space and change fourth argument of gfc_conv_array_parameter
-	to boolean.
-	(gfc_trans_arrayfunc_assign): Change fourth argument of
-	gfc_conv_array_parameter to boolean.
-	* trans-io.c (gfc_convert_array_to_string): The same.
-	* trans-intrinsic.c (gfc_conv_intrinsic_loc): The same.
-
-2010-02-20  Tobias Burnus  <burnus@net-b.de>
-
-	PR fortran/42958
-	* libgfortran.h: Add GFC_RTCHECK_MEM.
-	* invoke.texi (-fcheck=): Document -fcheck=mem.
-	* tranc.c (gfc_call_malloc): Remove negative-size run-time error
-	and enable malloc-success check only with -fcheck=mem.
-	* option.c (gfc_handle_runtime_check_option): Add -fcheck=mem.
-
-2010-02-16  Tobias Burnus  <burnus@net-b.de>
-
-	PR fortran/43040
-	* gfortran.h (gfc_isym_id): Rename GFS_ISYM_GAMMA to GFS_ISYM_TGAMMA.
-	* intrinsic.c (add_functions): Ditto.
-	* iresolve.c (gfc_resolve_gamma): Call tgamma instead of gamma.
-	* mathbuiltins.def: Use TGAMMA instead of GAMMA with "tgamma".
-
-2010-02-14  Jerry DeLisle  <jvdelisle@gcc.gnu.org>
-
-	PR fortran/32382
-	* trans-stmt.h: Add prototype for gfc_trans_code_cond. Add tree cond to
-	gfc_trans_do prototype.
-	* trans-stmt.c (gfc_trans_simple_do): Add optional argument to pass in
-	a loop exit condition.  If exit condition is given, build the loop exit
-	code, checking IO results of implied do loops in READ and WRITE.
-	(gfc_trans_do): Likewise.
-	* trans.c (trans_code): New static work function, previously
-	gfc_trans_code. Passes exit condition to gfc_trans_do.
-	(gfc_trans_code): Calls trans_code with NULL_TREE condition.
-	(gfc_trans_code_cond): Calls trans_code with loop exit condition.
-	* trans-io.c (build_dt): Build an exit condition to allow checking IO
-	result status bits in the dtparm structure. Use this condition in call
-	to gfc_trans_code_cond.
-
-2010-02-13  Paul Thomas  <pault@gcc.gnu.org>
-
-	PR fortran/41113
-	PR fortran/41117
-	* trans-array.c (gfc_conv_array_parameter): Use
-	gfc_full_array_ref_p to detect full and contiguous variable
-	arrays. Full array components and contiguous arrays do not need
-	internal_pack and internal_unpack.
-
-2010-02-11  Jakub Jelinek  <jakub@redhat.com>
-
-	PR fortran/43030
-	* resolve.c (gfc_resolve_dim_arg): Call gfc_clear_ts.
-
-	PR fortran/43029
-	* decl.c (enumerator_decl): Don't call gfc_free_enum_history
-	here.
-	(gfc_match_enumerator_def): But here whenever enumerator_decl returns
-	MATCH_ERROR.
-
-2010-02-10  Joost VandeVondele <jv244@cam.ac.uk>
-	    Tobias Burnus <burnus@net-b.de>
-
-	PR fortran/40823
-	* decl.c (gfc_match_subroutine): Explicitly set sym->declared_at.
-
-2010-02-10  Tobias Burnus  <burnus@net-b.de>
-
-	PR fortran/43015
-	* trans-decl.c (gfc_generate_function_code): Only check
-	actual-vs.-dummy character bounds if not bind(C).
-
-2010-02-10  Jakub Jelinek  <jakub@redhat.com>
-
-	PR fortran/42309
-	* trans-expr.c (gfc_conv_subref_array_arg): Avoid accessing
-	info->dimen after info has been freed.
-
-2010-02-09  Jerry DeLisle  <jvdelisle@gcc.gnu.org>
-
-	PR fortran/42999
-	* array.c (gfc_constant_ac): Do not prevent expansion of constructors
-	with iterators.
-
-2010-02-09  Jakub Jelinek  <jakub@redhat.com>
-
-	* module.c (fix_mio_expr): Declare sym.
-
-2010-02-09  Paul Thomas  <pault@gcc.gnu.org>
-
-	PR fortran/41869
-	* module.c (fix_mio_expr): Fix for private generic procedures.
-
-2010-02-09  Daniel Kraft  <d@domob.eu>
-
-	PR fortran/39171
-	* resolve.c (resolve_charlen): Change warning about negative CHARACTER
-	length to be correct and issue only with -Wsurprising.
-	* invoke.texi (Wsurprising): Mention this new warning that is
-	turned on by -Wsurprising.
-
-2010-02-09  Daniel Kraft  <d@domob.eu>
-
-	PR fortran/41507
-	* intrinsic.texi (MAXVAL): Remove wrong claim that array argument
-	can be CHARACTER type.
-	(MINVAL), (MAXLOC), (MINLOC): Ditto.
-
-2010-02-05  Paul Thomas  <pault@gcc.gnu.org>
-
-	PR fortran/42309
-	* trans-expr.c (gfc_conv_subref_array_arg): Add new argument
-	'formal_ptr'. If this is true, give returned descriptor unity
-	lbounds, in all dimensions, and the appropriate offset.
-	(gfc_conv_procedure_call); If formal is a pointer, set the last
-	argument of gfc_conv_subref_array_arg to true.
-	* trans.h : Add last argument for gfc_conv_subref_array_arg.
-	* trans-io.c (set_internal_unit, gfc_trans_transfer): Set the
-	new arg of gfc_conv_subref_array_arg to false.
-	* trans-stmt.c (forall_make_variable_temp): The same.
-
-2010-02-03  Tobias Burnus  <burnus@net-b.de>
-
-	PR fortran/42936
-	* interface.c (compare_parameter): Disable rank-checking
-	for NULL().
-
-2010-02-02  Tobias Burnus  <burnus@net-b.de>
-
-	PR fortran/42650
-	* parse.c (decode_specification_statement): Use sym->result not sym.
-
-2010-02-01  Tobias Burnus  <burnus@net-b.de>
-
-	PR fortran/42922
-	* decl.c (variable_decl): Allow default initializer in
-	TYPE declarations in PURE functions.
-
-2010-01-31  Janus Weil  <janus@gcc.gnu.org>
-
-	PR fortran/42888
-	* resolve.c (resolve_allocate_expr): Move default initialization code
-	here from gfc_trans_allocate.
-	* trans.c (gfc_trans_code): Call gfc_trans_class_assign also for
-	EXEC_INIT_ASSIGN.
-	* trans-expr.c (gfc_trans_class_assign): Handle default initialization
-	of CLASS variables via memcpy.
-	* trans-stmt.c (gfc_trans_allocate): Move default initialization code
-	to resolve_allocate_expr.
-
-2010-01-31  Paul Thomas  <pault@gcc.gnu.org>
-
-	PR fortran/38324
-	* expr.c (gfc_get_full_arrayspec_from_expr): New function.
-	* gfortran.h : Add prototype for above.
-	* trans-expr.c (gfc_trans_alloc_subarray_assign): New function.
-	(gfc_trans_subcomponent_assign): Call new function to replace
-	the code to deal with allocatable components.
-	* trans-intrinsic.c (gfc_conv_intrinsic_bound): Call
-	gfc_get_full_arrayspec_from_expr to replace existing code.
-
-2010-01-25  Tobias Burnus  <burnus@net-b.de>
-
-	PR fortran/42858
-	* array.c (gfc_array_dimen_size): Fix intrinsic procedure
-	check.
-
-2010-01-24  Paul Thomas  <pault@gcc.gnu.org>
-
-	PR fortran/41044
-	PR fortran/41167
-	* expr.c (remove_subobject_ref): If the constructor is NULL use
-	the expression as the source.
-	(simplify_const_ref): Change the type of expression if
-	there are component references.  Allow for substring to be at
-	the end of an arbitrarily long chain of references.  If an
-	element is found that is not in an EXPR_ARRAY, assume that this
-	is scalar initialization of array. Call remove_subobject_ref in
-	this case with NULL second argument.
-
-2010-01-24  Tobias Burnus  <burnus@net-b.de>
-
-	PR fortran/39304
-	* array.c (gfc_array_dimen_size): Use correct specific
-	function in the check.
-
-2010-01-21  Paul Thomas  <pault@gcc.gnu.org>
-
-	PR fortran/42736
-	* trans-stmt.c (gfc_conv_elemental_dependencies): If temporary
-	is required, turn any trailing array elements after a range
-	into ranges so that offsets can be calculated.
-
-2010-01-20  Joern Rennecke  <amylaar@spamcop.net>
-
-	* module.c (mio_f2k_derived): Use enumerator as initializer of
-	enum variable.
-
-	PR bootstrap/42812
-	* gfortran.h  (struct gfc_namespace) <resolved>: Change to signed
-	bitfield of width 2.
-
-2010-01-19  Janus Weil  <janus@gcc.gnu.org>
-
-	PR fortran/42804
-	* resolve.c (extract_compcall_passed_object): Set locus for
-	passed-object argument.
-	(extract_ppc_passed_object): Set locus and correctly remove PPC
-	reference.
-
-2010-01-19  Paul Thomas  <pault@gcc.gnu.org>
-
-	PR fortran/42783
-	* trans-decl.c (add_argument_checking): Do not use the backend
-	decl directly to test for the presence of an optional dummy
-	argument.  Use gfc_conv_expr_present, remembering to set the
-	symbol referenced.
-
-	PR fortran/42772
-	* trans-decl.c (gfc_generate_function_code): Small white space
-	changes. If 'recurcheckvar' is NULL do not try to reset it.
-
-2010-01-19  Janus Weil  <janus@gcc.gnu.org>
-
-	PR fortran/42545
-	* resolve.c (resolve_fl_derived): Set the accessibility of the parent
-	component for extended types.
-	* symbol.c (gfc_find_component): Remove a wrongly-worded error message
-	and take care of parent component accessibility.
-
-2010-01-17  Janus Weil  <janus@gcc.gnu.org>
-
-	PR fortran/42677
-	* gfortran.h (symbol_attribute): Remove 'ambiguous_interfaces'.
-	* interface.c (check_interface1): Move a warning message here from
-	resolve_fl_procedure.
-	(check_sym_interfaces): Removed 'attr.ambiguous_interfaces'.
-	* module.c (read_module): Remove call to gfc_check_interfaces, since
-	this comes too early here.
-	* resolve.c (resolve_fl_procedure): Move warning message to
-	check_interface1.
-
-2010-01-14 Jerry DeLisle <jvdelisle@gcc.gnu.org>
-
-	PR fortran/42684
-	* interface.c (check_interface1): Pass symbol name rather than NULL to
-	gfc_compare_interfaces.	(gfc_compare_interfaces): Add assert to
-	trap MULL.
-	* resolve.c (check_generic_tbp_ambiguity): Pass symbol name rather
-	than NULL to gfc_compare_interfaces.
-
-2010-01-14  Paul Thomas  <pault@gcc.gnu.org>
-
-	PR fortran/41478
-	* trans-array.c (duplicate_allocatable):  Static version of
-	gfc_duplicate_allocatable with provision to handle scalar
-	components. New boolean argument to switch off call to malloc
-	if true.
-	(gfc_duplicate_allocatable): New function to call above with
-	new argument false.
-	(gfc_copy_allocatable_data): New function to call above with
-	new argument true.
-	(structure_alloc_comps): Do not apply indirect reference to
-	scalar pointers. Add new section to copy allocatable components
-	of arrays. Extend copying of allocatable components to include
-	scalars.
-	(gfc_copy_only_alloc_comp): New function to copy allocatable
-	component derived types, without allocating the base structure.
-	* trans-array.h : Add primitive for gfc_copy_allocatable_data.
-	Add primitive for gfc_copy_only_alloc_comp.
-	* trans-expr.c (gfc_conv_procedure_call): After calls to
-	transformational functions with results that are derived types
-	with allocatable components, copy the components in the result.
-	(gfc_trans_arrayfunc_assign): Deallocate allocatable components
-	of lhs derived types before allocation.
-	
-2010-01-14  Paul Thomas  <pault@gcc.gnu.org>
-
-	PR fortran/42481
-	* module.c (load_generic_interfaces): If a procedure that is
-	use associated but not generic is given an interface that
-	includes itself, then make it generic.
-
-2010-01-11  Joseph Myers  <joseph@codesourcery.com>
-	    Shujing Zhao  <pearly.zhao@oracle.com>
-
-	PR translation/42469
-	* lang.opt (fblas-matmul-limit=, finit-character=, finit-integer=,
-	finit-logical=, finit-real=, fmax-array-constructor=): Use tab
-	character between option name and help text.
-
-2010-01-09 Jerry DeLisle <jvdelisle@gcc.gnu.org>
-
-	PR fortran/20923
-	PR fortran/32489
-	* trans-array.c (gfc_conv_array_initializer): Change call to
-	gfc_error_now to call to gfc_fatal_error.
-	* array.c (count_elements): Whitespace. (extract_element): Whitespace.
-	(is_constant_element): Changed name from constant_element.
-	(gfc_constant_ac): Only use expand_construuctor for expression
-	types of EXPR_ARRAY.  If expression type is EXPR_CONSTANT, no need to
-	call gfc_is_constant_expr.
-	* expr.c (gfc_reduce_init_expr): Adjust conditionals and delete error
-	message.
-	* resolve.c (gfc_is_expandable_expr): New function that determiners if
-	array expressions should have their constructors expanded.
-	(gfc_resolve_expr): Use new function to determine whether or not to call
-	gfc_expand_constructor.
-
-2010-01-09  Tobias Burnus  <burnus@net-b.de>
-
-	PR fortran/41298
-	* trans-expr.c (gfc_trans_structure_assign): Handle
-	c_null_(fun)ptr.
-	* symbol.c (gen_special_c_interop_ptr): Add NULL_EXPR
-	to the constructor for c_null_(fun)ptr.
-	* resolve.c (resolve_structure_cons): Add special case
-	for c_null_(fun)ptr.
-
-2010-01-09  Jakub Jelinek  <jakub@redhat.com>
-=======
 2011-02-20  Tobias Burnus  <burnus@net-b.de>
 
 	PR fortran/47797
@@ -2933,96 +584,10 @@
 	routine to make sure it receives module name mangling.
 
 2011-01-03  Jakub Jelinek  <jakub@redhat.com>
->>>>>>> 03d20231
 
 	* gfortranspec.c (lang_specific_driver): Update copyright notice
 	dates.
 
-<<<<<<< HEAD
-2010-01-08  Tobias Burnus  <burnus@net-b.de>
-
-	PR/fortran 25829
-	* symbol.c (check_conflict, gfc_copy_attr): Add
-	ASYNCHRONOUS support.
-	(gfc_add_asynchronous): New function.
-	* decl.c (match_attr_spec): Add ASYNCHRONOUS support.
-	(gfc_match_asynchronous): New function.
-	* dump-parse-tree.c (show_attr): Add ASYNCHRONOUS support.
-	* gfortran.h (symbol_attribute): New ASYNCHRONOUS bit.
-	(gfc_add_asynchronous): New Prototype.
-	* module.c (ab_attribute, mio_symbol_attribute): Add
-	ASYNCHRONOUS support.
-	* resolve.c (was_declared): Ditto.
-	* match.h (gfc_match_asynchronous): New prototype.
-	* parse.c (decode_specification_statement,decode_statement):
-	Add ASYNCHRONOUS support.
-
-2010-01-07  Tobias Burnus  <burnus@net-b.de>
-
-	PR fortran/42597
-	* trans-decl.c (get_proc_pointer_decl): Fix call to
-	gfc_conv_initializer for array-valued proc-pointer funcs.
-
-2010-01-07  Tobias Burnus  <burnus@net-b.de>
-
-	PR fortran/41872
-	* trans-decl.c (gfc_trans_deferred_vars): Don't initialize
-	allocatable scalars with SAVE attribute.
-
-2010-01-05  Tobias Burnus  <burnus@net-b.de>
-
-	PR fortran/42517
-	* options.c (gfc_post_options): Set -frecursion
-	when -fopenmp is used.
-
-2010-01-05  Tobias Burnus  <burnus@net-b.de>
-
-	PR fortran/41872
-	* trans-expr.c (gfc_conv_procedure_call): Nullify
-	return value for allocatable-scalar character functions.
-
-2010-01-04  Tobias Burnus  <burnus@net-b.de>
-
-	PR fortran/36161
-	* error.c (error_printf, gfc_warning, gfc_notify_std,
-	gfc_warning_now, gfc_error, gfc_error_now,
-	gfc_fatal_error): Change argument name from nocmsgid to
-	gmsgid to enable (x)gettext's % checking.
-
-2010-01-04  Tobias Burnus  <burnus@net-b.de>
-	
-	* trans-decl.c (gfc_trans_deferred_vars): Fix spelling.
-
-2010-01-04  Tobias Burnus  <burnus@net-b.de>
-
-	PR fortran/41872
-	* trans-expr.c (gfc_conv_procedure_call): Add indirect ref
-	for functions returning allocatable scalars.
-	* trans-stmt.c (gfc_trans_allocate): Emmit error when
-	reallocating an allocatable scalar.
-	* trans.c (gfc_allocate_with_status): Fix pseudocode syntax
-	in comment.
-	* trans-decl.c (gfc_trans_deferred_vars): Nullify local
-	allocatable scalars.
-	(gfc_generate_function_code): Nullify result variable for
-	allocatable scalars.
-	
-	PR fortran/40849
-	* module.c (gfc_use_module): Fix warning string to allow
-	for translation.
-
-	PR fortran/42517
-	* invoke.texi (-fcheck=recursion): Mention that the checking
-	is also disabled for -frecursive.
-	* trans-decl.c (gfc_generate_function_code): Disable
-	-fcheck=recursion when -frecursive is used.
-
-	* intrinsic.texi (iso_c_binding): Improve wording.
-
--
-Copyright (C) 2010 Free Software Foundation, Inc.
-=======
 2011-01-03  Janus Weil  <janus@gcc.gnu.org>
 
 	* intrinsic.texi (LEADZ): Fix example.
@@ -3036,7 +601,6 @@
  
 Copyright (C) 2011 Free Software Foundation, Inc.
->>>>>>> 03d20231
 
 Copying and distribution of this file, with or without modification,
 are permitted in any medium without royalty provided the copyright

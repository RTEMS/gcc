<<<<<<< HEAD
=======
2010-10-02  Janus Weil  <janus@gcc.gnu.org>

	PR fortran/45748
	* resolve.c (resolve_formal_arglist): Avoid setting default type for
	formal arguments of intrinsic procedures.

2010-09-30  Janus Weil  <janus@gcc.gnu.org>

	PR fortran/45828
	* resolve.c (resolve_allocate_expr): Do not use
	'gfc_has_default_initializer'.

2010-09-30  Tobias Burnus  <burnus@net-b.de>

	* gfortran.tex (Fortran 2008 status): Update list of
	implemented features.

2010-09-29  Joseph Myers  <joseph@codesourcery.com>

	* lang.opt: Don't use VarExists.

2010-09-29  Joseph Myers  <joseph@codesourcery.com>

	* cpp.c (cpp_define_builtins): Update names of gfc_option_t
	members.
	(gfc_cpp_post_options): Update names of cpp_options members.
	(cb_cpp_error): Update names of diagnostic_context members.
	* f95-lang.c (gfc_init_builtin_functions): Update names of
	gfc_option_t members.
	* gfortran.h (gfc_option_t): Rename warn_conversion and
	flag_openmp.
	* intrinsic.c (gfc_convert_type_warn): Update names of
	gfc_option_t members.
	* options.c (gfc_init_options, gfc_post_options, set_Wall,
	gfc_handle_option): Update names of gfc_option_t members.
	* parse.c (next_free, next_fixed): Update names of gfc_option_t
	members.
	* scanner.c (pedantic): Remove extern declaration.
	(skip_free_comments, skip_fixed_comments, include_line): Update
	names of gfc_option_t members.
	* trans-decl.c (gfc_generate_function_code): Update names of
	gfc_option_t members.

2010-09-28  Tobias Burnus  <burnus@net-b.de>

	PR fortran/40569
	PR fortran/40568
	* intrinsic.c (add_functions): Make compiler_version and
	compiler_options CLASS_INQUIRY.
	* gfortran.h (gfc_get_option_string): New prototype.
	* intrinsic.texi (COMPILER_VERSION, COMPILER_OPTIONS):
	Add documentation.
	(C_SIZEOF): Mark as inquiry function of ISO_C_BINDING.
	(ISO_FORTRAN_ENV): Refer to COMPILER_VERSION and COMPILER_OPTIONS.
	(ISO_C_BINDING): Refer to C_SIZEOF.
	* options.c (gfc_get_option_string): New function.
	* simplify.c (gfc_simplify_compiler_options): Use it.
	(gfc_simplify_compiler_version): Include compiler name.

2010-09-28  Jan Hubicka  <jh@suse.cz>

	* f95-lang.c (gfc_define_builtin): Make leaf.
	(gfc_init_builtin_functions): Handle only ATTR_CONST_NOTHROW_LEAF_LIST
	and ATTR_NOTHROW_LEAF_LIST.
	(DEF_SYNC_BUILTIN): Check ATTR_CONST_NOTHROW_LEAF_LIST.
	(DEF_GOMP_BUILTIN): Likewise.

2010-09-28  Tobias Burnus  <burnus@net-b.de>

	PR fortran/45756
	* trans-decl.c (gfc_get_symbol_decl): Use gsym for decl of
	module parameters.

2010-09-27  Tobias Burnus  <burnus@net-b.de>

	PR fortran/40569
	PR fortran/40568
	* intrinsic.h (gfc_simplify_compiler_options,
	gfc_simplify_compiler_version): New prototypes.
	* intrinsic.c (gfc_intrinsic_function_by_id,
	make_from_module): New functions.
	(gfc_find_function, gfc_find_subroutine, gfc_generic_intrinsic,
	gfc_specific_intrinsic): Don't return module intrinsics.
	(add_functions): Add compiler_options, compiler_version.
	(gfc_intrinsic_func_interface): Also lookup symbol by ISYM ID.
	* symbol.c (std_for_isocbinding_symbol): Add version check for
	NAMED_FUNCTIONS.
	* iso-fortran-env.def: Add compiler_options, compiler_version.
	* iso-c-binding.def: Add c_sizeof.
	* gfortran.h (gfc_intrinsic_sym): Add from_module:1.
	(iso_c_binding_symbol, iso_fortran_env_symbol): Add NAMED_FUNCTIONS.
	(gfc_intrinsic_function_by_id): New prototype.
	* module.c (create_intrinsic_function): New function.
	(import_iso_c_binding_module, use_iso_fortran_env_module): Use it.
	* trans-types.c (init_c_interop_kinds): Add NAMED_FUNCTIONS.
	* resolve.c (resolve_intrinsic): Try also to resolve intrinsics
	by ISYM ID.
	* simplify.c (gfc_simplify_compiler_options,
	gfc_simplify_compiler_version): New functions.

2010-09-26  Daniel Kraft  <d@domob.eu>

	PR fortran/45783
	PR fortran/45795
	* resolve.c (resolve_select_type): Clarify code.
	(resolve_assoc_var): Only set typespec if it is currently unknown.

2010-09-26  Jerry DeLisle  <jvdelisle@gcc.gnu.org>

	PR fortran/45793
	* module.c (create_int_parameter_array): Set the array value shape.

2010-09-25  Tobias Burnus  <burnus@net-b.de>

	* gfortran.texi: Re-add accidently removed \input line.

2010-09-25  Daniel Kraft  <d@domob.eu>

	PR fortran/45776
	* gfortran.h (struct gfc_dt): New member `dt_io_kind'.
	* io.c (resolve_tag): F2008 check for NEWUNIT and variable
	definition checks for NEWUNIT, IOSTAT, SIZE and IOMSG.
	(gfc_free_dt): Correctly handle freeing of `dt_io_kind' and
	`extra_comma' with changed semantics.
	(gfc_resolve_dt): Check variable definitions.
	(match_io_element): Remove INTENT and PURE checks here and
	initialize code->ext.dt member.
	(match_io): Set dt->dt_io_kind.
	(gfc_resolve_inquire): Check variable definition for all tags
	except UNIT, FILE and ID.
	* resolve.c (resolve_transfer): Variable definition check.

2010-09-25  Tobias Burnus  <burnus@net-b.de>

	* interface.c (gfc_match_end_interface): Constify char pointer
	to fix warning.

2010-09-24  Steven G. Kargl  < kargl@gcc.gnu.org>

	* interface.c (gfc_match_end_interface): Deal with user defined
	operators that overload rational operators and C1202.

2010-09-24  Tobias Burnus  <burnus@net-b.de>

	* gfortran.texi: Add second space after end-of-sentence period;
	change / to /@/ to allow hyphenation of URLs.
	(Standards): Remove duplicated OpenMP, update wording given that
	Fortran 2008 now released.
	(Fortran 2008 status): Update and add list of implemented features.

2010-09-24  Tobias Burnus  <burnus@net-b.de>

	PR fortran/40571
	* iso-fortran-env.def: Add NAMED_KINDARRAY with
	character_kinds, integer_kinds, logical_kinds and
	real_kinds.
	* gfortran.h: Add them to iso_fortran_env_symbol.
	* libgfortran.h: Rename GFC_INQUIRE_INTERNAL_UNIT to
	LIBERROR_INQUIRE_INTERNAL_UNIT and move it from
	libgfortran_stat_codes to libgfortran_error_codes.
	* module.c (create_int_parameter_array): New function.
	(use_iso_fortran_env_module): Use it for
	NAMED_KINDARRAY of iso-fortran-env.def.
	* trans-decl.c (gfc_get_symbol_decl): Parameter
	arrays of intrinsics modules become local static variables.
	* intrinsic.texi (ISO_FORTRAN_ENV): Add character_kinds,
	integer_kinds, logical_kinds and real_kinds.

2010-09-23  Thomas Koenig  <tkoenig@gcc.gnu.org>

	PR fortran/45744
	* frontend-passes.c (optimize_binop_array_assignment):
	Only re-use lhs as intermediate storage if kind and type
	parameters match.

2010-09-23  Mikael Morin  <mikael@gcc.gnu.org>

	PR fortran/45745
	PR fortran/45648
	* trans-array.c (gfc_conv_expr_descriptor): Handle
	ss->type == GFC_SS_INTRINSIC (for {l,u}bound intrinsics) case.

2010-09-23  Tobias Burnus  <burnus@net-b.de>

	* intrinsic.texi (OpenMP modules): Add named constants of
	OMP_LIB.

2010-09-23  Daniel Kraft  <d@domob.eu>

	PR fortran/38936
	PR fortran/44044
	PR fortran/45474
	* gfortran.h (gfc_check_vardef_context): New method.
	(struct symbol_attribute): New flag `select_type_temporary'.
	* primary.c (gfc_variable_attr): Clarify initialization of ref.
	(match_variable): Remove PROTECTED check and assignment check
	for PARAMETERs (this is now done later).
	* match.c (gfc_match_iterator): Remove INTENT(IN) check.
	(gfc_match_associate): Defer initialization of newAssoc->variable.
	(gfc_match_nullify): Remove PURE definability check.
	(select_type_set_tmp): Set new `select_type_temporary' flag.
	* expr.c (gfc_check_assign): Remove INTENT(IN) check here.
	(gfc_check_pointer_assign): Ditto (and other checks removed).
	(gfc_check_vardef_context): New method.
	* interface.c (compare_parameter_protected): Removed.
	(compare_actual_formal): Use `gfc_check_vardef_context' for checks
	related to INTENT([IN]OUT) arguments.
	* intrinsic.c (check_arglist): Check INTENT for intrinsics.
	* resolve.c (gfc_resolve_iterator): Use `gfc_check_vardef_context'.
	(remove_last_array_ref): New method.
	(resolve_deallocate_expr), (resolve_allocate_expr): Ditto.
	(resolve_allocate_deallocate): Ditto (for STAT and ERRMSG).
	(resolve_assoc_var): Remove checks for definability here.
	(resolve_select_type): Handle resolving of code->block here.
	(resolve_ordinary_assign): Remove PURE check.
	(resolve_code): Do not resolve code->blocks for SELECT TYPE here.
	Use `gfc_check_vardef_context' for assignments and pointer-assignments.

2010-08-22  Ralf Wildenhues  <Ralf.Wildenhues@gmx.de>

	* gfortran.texi (Argument list functions): Allow URL to wrap.
	* intrinsic.texi (GETGID, GETPID, GETUID, IMAGE_INDEX)
	(IS_IOSTAT_END, IS_IOSTAT_EOR, NUM_IMAGES, THIS_IMAGE)
	(ISO_FORTRAN_ENV): Fix markup in index entries, and a couple of
	code markups in the text.
	* invoke.texi (Fortran Dialect Options)
	(Error and Warning Options, Directory Options, Code Gen Options):
	Likewise.  Remove @code inside @smallexample.

2010-09-22  Joseph Myers  <joseph@codesourcery.com>

	* gfortranspec.c (lang_specific_driver): Handle OPT__version and
	OPT__help instead of OPT_fversion and OPT_fhelp.
	* lang.opt (-all-warnings, -assert, -assert=, -comments,
	-comments-in-macros, -define-macro, -define-macro=, -dependencies,
	-dump, -dump=, -include-barrier, -include-directory,
	-include-directory=, -include-directory-after,
	-include-directory-after=, -include-prefix, -include-prefix=,
	-no-line-commands, -no-standard-includes, -output, -output=,
	-preprocess, -print-missing-file-dependencies, -trace-includes,
	-undefine-macro, -undefine-macro=, -user-dependencies, -verbose,
	-write-dependencies, -write-user-dependencies): New.

2010-09-21  Jason Blevins  <jrblevin@sdf.org>

	* intrinsics.texi (HYPOT, IMAGE_INDEX, BESSEL_JN, BESSEL_YN,
	execute_command_line, IEOR, IOR, NORM2, NOT, NULL, PARITY):
	Correct spelling.

2010-09-21  Mikael Morin  <mikael@gcc.gnu.org>

	PR fortran/45648
	* trans-array.c (gfc_conv_expr_descriptor): Calculate dim out of n and
	info->dim.

	PR fortran/45648
	* trans-array.c (gfc_conv_expr_descriptor): Unset full if we are
	accessing dimensions in reversed order. 

	PR fortran/45648
	* trans-array.c (gfc_conv_expr_descriptor): Special case noncopying
	intrinsic function call. 

	* trans-array.c (gfc_conv_expr_descriptor): Remove ss lookup.
	Update asserts accordingly.

	PR fortran/45648
	* trans.h (gfc_se): New field force_tmp. 
	* trans-expr.c (gfc_conv_procedure_call): Check for argument alias
	and set parmse.force_tmp if some alias is found. 
	* trans-array.c (gfc_conv_expr_descriptor): Force a temporary creation
	if se->force_tmp is set. 

2010-09-20  Janus Weil  <janus@gcc.gnu.org>

	PR fortran/45438
	* trans-expr.c (gfc_conv_procedure_call): Fix pointer checking for
	TBPs, PPCs and pointer/allocatable components.

2010-09-20  Paul Thomas  <pault@gcc.gnu.org>

	PR fortran/45081
	* simplify.c (is_constant_array_expr): Allow structure array
	elements as well as constants.
	(gfc_simplify_pack, gfc_simplify_reshape, gfc_simplify_spread,
	gfc_simplify_transpose, gfc_simplify_unpack): Copy the derived
	type of source to the result.

2010-09-19  Thomas Koenig  <tkoenig@gcc.gnu.org>

	* frontend-passes.c (gfc_expr_walker):  Also
	handle EXPR_SUBSTRING.

2010-09-19  Thomas Koenig  <tkoenig@gcc.gnu.org>

	* frontend-passes.c (gfc_expr_walker):  Handle
	constructors and references.

2010-09-16  Tobias Burnus  <burnus@net-b.de>

	PR fortran/43665
	* trans-types.c (create_fn_spec): New function.
	(gfc_get_function_type): Call it.

2010-09-16  Jakub Jelinek  <jakub@redhat.com>

	* gfortran.h (walk_code_fn_t, walk_expr_fn_t): New types.
	(gfc_expr_walker, gfc_code_walker): New prototypes.
	* frontend-passes.c (gfc_expr_walker, gfc_code_walker): New functions.
	(WALK_SUBEXPR, WALK_SUBEXPR_TAIL, WALK_SUBCODE): Define.
	(optimize_namespace): Use gfc_code_walker.
	(optimize_code, optimize_expr): Rewritten as gfc_code_walker hooks.
	(optimize_expr_0, optimize_code_node,
	optimize_actual_arglist): Removed.
	(optimize_assignment): Don't call optimize_expr_0.

2010-09-16  Janus Weil  <janus@gcc.gnu.org>

	PR fortran/45674
	* interface.c (compare_parameter): Create vtab for actual argument,
	instead of formal (if needed).

2010-09-15  Janus Weil  <janus@gcc.gnu.org>

	PR fortran/45577
	* resolve.c (resolve_allocate_expr): Do default initialization via
	EXEC_INIT_ASSIGN.

2010-09-11  Francois-Xavier Coudert  <fxcoudert@gcc.gnu.org>

	* mathbuiltins.def: Do not defined huge_val built-in.
	* trans-const.c (gfc_build_inf_or_huge): New function.
	* trans-const.h (gfc_build_inf_or_huge): New prototype.
	* f95-lang.c (gfc_init_builtin_functions): Don't defined
	huge_val built-ins.
	* trans-intrinsic.c (gfc_build_intrinsic_lib_fndecls): We don't
	have functions of type (*) (void) anymore.
	(gfc_conv_intrinsic_minmaxloc): Call gfc_build_inf_or_huge.
	(gfc_conv_intrinsic_nearest): Call gfc_build_inf_or_huge instead
	of generating a call to huge_val().

2010-09-11  Mikael Morin  <mikael@gcc.gnu.org>

	* gfortran.h (gfc_expr): Remove inline_noncopying_intrinsic attribute.
	* dependency.c (gfc_check_dependency): Don't depend on
	expr's inline_noncopying_intrinsic_attribute.
	* dependency.c (gfc_check_argument_var_dependency,
	gfc_check_argument_dependency): Ditto. Recursively check dependency
	as NOT_ELEMENTAL in the non-copying (=transpose) case.
	* trans-intrinsic.c (gfc_conv_intrinsic_function): Ditto.
	* resolve.c (find_noncopying_intrinsics): Remove.
	(resolve_function, resolve_call): Remove call to
	find_noncopying_intrinsics.

	* trans-array.c (gfc_conv_array_transpose): Remove.
	(gfc_walk_subexpr): Make non-static. Move prototype...
	* trans-array.h (gfc_walk_subexpr): ... here.
	* trans-intrinsic.c (gfc_conv_intrinsic_function): Update transpose
	handling.
	(walk_inline_intrinsic_transpose, walk_inline_intrinsic_function,
	gfc_inline_intrinsic_function_p): New.
	(gfc_is_intrinsic_libcall): Return early in inline intrinsic case.
	Remove transpose from the libcall list.
	(gfc_walk_intrinsic_function): Special case inline intrinsic.
	* trans.h (gfc_inline_intrinsic_function_p): New prototype.

2010-09-10  Mikael Morin  <mikael@gcc.gnu.org>

	* trans-expr.c (expr_is_variable): New function taking non-copying
	intrinsic functions into account.
	(gfc_trans_assignment_1): Use expr_is_variable.

2010-09-10  Mikael Morin  <mikael@gcc.gnu.org>

	* trans-array.c (gfc_conv_loop_setup): Access the shape along the
	real array dimension instead of the scalarizer (loop) dimension.

2010-09-10  Mikael Morin  <mikael@gcc.gnu.org>

	* trans-array.c (gfc_conv_resolve_dependencies): Handle same-array
	transposed references.

2010-09-10  Tobias Burnus  <burnus@net-b.de>

	PR fortran/45186
	* trans.h (build1_stat_loc, build2_stat_loc, build3_stat_loc,
	build4_stat_loc): New inline functions.
	(build1_loc, build2_loc, build3_loc, build4_loc): New macros.
	(build1_v, build2_v, build3_v, build4_v): Use input_location
	as locus.
	* trans-array.c (gfc_trans_scalarized_loop_end,
	gfc_conv_array_parameter): Replace build[1-4] by build[1-4]_loc.
	* trans.c (gfc_build_addr_expr, gfc_build_array_ref,
	gfc_finish_wrapped_block): Ditto.
	* trans-decl.c (gfc_init_default_dt, init_intent_out_dt): Ditto.
	* trans-expr.c (gfc_conv_missing_dummy,
	gfc_trans_alloc_subarray_assign, gfc_trans_zero_assign): Ditto.
	* trans-openmp.c (gfc_omp_clause_default_ctor,
	gfc_trans_omp_critical, gfc_trans_omp_parallel,
	gfc_trans_omp_parallel_do, gfc_trans_omp_parallel_sections,
	gfc_trans_omp_parallel_workshare, gfc_trans_omp_sections
	gfc_trans_omp_single, gfc_trans_omp_task,
	gfc_trans_omp_workshare): Ditto.

2010-09-09  Steven G. Kargl  <kargl@gcc.gnu.org>

	* fortran/expr.c (check_inquiry): OPTIONAL attribute is not allowed
	for dummy argument that appears in a specification statement.

2010-09-09  Mikael Morin  <mikael@gcc.gnu.org>

	* trans-array.c (gfc_get_array_ref_dim): New function.
	(gfc_trans_create_temp_array): Reconstruct array
	bounds from loop bounds. Use array bounds instead of loop bounds.

2010-09-09  Mikael Morin  <mikael@gcc.gnu.org>

	* trans-array.c (gfc_set_loop_bounds_from_array_spec):
	Get the array dimension from the dim array.

2010-09-09  Mikael Morin  <mikael@gcc.gnu.org>

	* trans-array.c (gfc_trans_preloop_setup): Unconditionally use the
	dim array to get the stride in the innermost loop.

2010-09-09  Mikael Morin  <mikael@gcc.gnu.org>

	* trans-array.c (gfc_trans_create_temp_array): Don't set dim array.
	(gfc_conv_loop_setup, gfc_walk_function_expr): Set dim array.
	* trans-intrinsic.c (gfc_walk_intrinsic_libfunc): Ditto.

2010-09-09  Mikael Morin  <mikael@gcc.gnu.org>

	* trans-array.c (gfc_trans_create_temp_array): Assert loop dimension
	and info dimension are the same. Loop over loop dimension.
	* trans-stmt.c (gfc_conv_elemental_dependencies): Set loop dimension

2010-09-09  Mikael Morin  <mikael@gcc.gnu.org>

	* trans-array.c (gfc_conv_array_transpose): Change generated descriptor
	name

2010-09-09  Tobias Burnus  <burnus@net-b.de>

	PR fortran/43665
	* intrincic.texi (FGET, FGETC, FPUT, FPUTC, FSTAT, GETCWD, KILL,
	STAT): Show also syntax for the function version.
	* intrinsic.c (add_sym_1s_intent, add_sym_2s_intent,
	 add_sym_3s_intent): Remove function.
	(add_sym_1s, add_sym_2s, add_sym_3s): Take always the intent
	as argument.
	(add_sym_2_intent): New function.
	(add_functions): Set intent for functions which modify
	the argument: fstat, fgetc, fget, hostnm, lstat, stat. Change
	argument name of hostnm from "a" to "c"
	(add_subroutines): Change add_sym_*s_intent to
	add_sym_*s and add intent to the add_sym_*s calls.

2010-09-08  Francois-Xavier Coudert  <fxcoudert@gcc.gnu.org>

	PR fortran/38282
	* intrinsic.c (add_functions): Add B{G,L}{E,T}, DSHIFT{L,R},
	MASK{L,R}, MERGE_BITS and SHIFT{A,L,R}.
	* gfortran.h: Define ISYM values for above intrinsics.
	* intrinsic.h (gfc_check_bge_bgt_ble_blt, gfc_check_dshift,
	gfc_check_mask, gfc_check_merge_bits, gfc_check_shift,
	gfc_simplify_bge, gfc_simplify_bgt, gfc_simplify_ble,
	gfc_simplify_blt, gfc_simplify_dshiftl, gfc_simplify_dshiftr,
	gfc_simplify_lshift, gfc_simplify_maskl, gfc_simplify_maskr,
	gfc_simplify_merge_bits, gfc_simplify_rshift,
	gfc_simplify_shifta, gfc_simplify_shiftl, gfc_simplify_shiftr,
	gfc_resolve_dshift, gfc_resolve_mask, gfc_resolve_merge_bits,
	gfc_resolve_shift): New prototypes.
	* iresolve.c (gfc_resolve_dshift, gfc_resolve_mask,
	gfc_resolve_merge_bits, gfc_resolve_shift): New functions.
	* check.c (gfc_check_bge_bgt_ble_blt, gfc_check_dshift,
	gfc_check_mask, gfc_check_merge_bits, gfc_check_shift): New
	functions.
	* trans-intrinsic.c (gfc_conv_intrinsic_dshift,
	gfc_conv_intrinsic_bitcomp, gfc_conv_intrinsic_shift,
	gfc_conv_intrinsic_merge_bits, gfc_conv_intrinsic_mask): New
	functions.
	(gfc_conv_intrinsic_function): Call above static functions.
	* intrinsic.texi: Document new intrinsics.
	* simplify.c (gfc_simplify_bge, gfc_simplify_bgt, gfc_simplify_ble,
	gfc_simplify_blt, gfc_simplify_dshiftl, gfc_simplify_dshiftr,
	gfc_simplify_lshift, gfc_simplify_maskl, gfc_simplify_maskr,
	gfc_simplify_merge_bits, gfc_simplify_rshift, 
	gfc_simplify_shifta, gfc_simplify_shiftl, gfc_simplify_shiftr):
	New functions.

2010-09-08  Jakub Jelinek  <jakub@redhat.com>

	* frontend-passes.c (optimize_code_node): Walk block chain by default.

	PR fortran/45597
	* trans-openmp.c (gfc_trans_omp_do): Store exit/cycle labels on code
	instead of code->block.

	PR fortran/45595
	* openmp.c (resolve_omp_do): Report not enough do loops for
	collapse even if block->next is NULL.

2010-09-07  Thomas Koenig  <tkoenig@gcc.gnu.org>

	PR fortran/45576
	* dependency.c (gfc_deb_compare_expr):  Take missing optional
	arguments into account.

2010-09-08  Francois-Xavier Coudert  <fxcoudert@gcc.gnu.org>

	* trans.h (gfor_fndecl_clz128, gfor_fndecl_ctz128): Remove.
	* trans-decl.c (gfor_fndecl_clz128, gfor_fndecl_ctz128): Remove.
	(gfc_build_intrinsic_function_decls): Don't build the
	gfor_fndecl_clz128 and gfor_fndecl_ctz128.
	* trans-intrinsic.c (gfc_conv_intrinsic_leadz,
	gfc_conv_intrinsic_trailz): Generate inline arithmetic instead
	of calling clz128/ctz128 library functions.

2010-09-07  Jan Hubicka  <jh@suse.cz>

	* trans-expr.c (gfc_conv_initializer): Set STATIC flags for
	initializers.

2010-09-07  Tobias Burnus <burnus@net-b.de>
	
	PR fortran/45583
	* intrinsic.texi (COS): Remove superfluous "n".

2010-09-07  Tobias Burnus <burnus@net-b.de>

	PR fortran/45186
	* trans-array.c (gfc_conv_descriptor_data_get,
	gfc_conv_descriptor_data_set, gfc_conv_descriptor_data_addr,
	gfc_conv_descriptor_offset, gfc_conv_descriptor_dtype,
	gfc_conv_descriptor_dimension, gfc_conv_descriptor_stride,
	gfc_conv_descriptor_lbound, gfc_conv_descriptor_ubound,
	gfc_conv_shift_descriptor_lbound,
	gfc_set_loop_bounds_from_array_spec,
	gfc_trans_allocate_array_storage, gfc_trans_create_temp_array,
	gfc_conv_array_transpose, gfc_get_iteration_count,
	gfc_grow_array, gfc_trans_array_ctor_element,
	gfc_trans_array_constructor_subarray,
	gfc_trans_array_constructor_value,
	constant_array_constructor_loop_size, gfc_trans_array_constructor,
	gfc_set_vector_loop_bounds, gfc_trans_array_bound_check,
	gfc_conv_array_index_offset, gfc_conv_scalarized_array_ref,
	gfc_conv_array_ref, gfc_trans_preloop_setup,
	gfc_trans_scalarized_loop_end, gfc_conv_ss_startstride,
	gfc_conv_loop_setup, gfc_conv_array_extent_dim,
	gfc_conv_descriptor_size, gfc_array_init_size,
	gfc_array_allocate, gfc_array_deallocate,
	gfc_trans_array_bounds, gfc_trans_auto_array_allocation,
	gfc_trans_dummy_array_bias, gfc_get_dataptr_offset,
	get_array_charlen, gfc_conv_expr_descriptor,
	array_parameter_size, gfc_conv_array_parameter,
	gfc_trans_dealloc_allocated, get_full_array_size,
	duplicate_allocatable,
	structure_alloc_comps): Change fold_build[0-9] to
	fold_build[0-9]_loc.
	(duplicate_allocatable, structure_alloc_comps,
	gfc_duplicate_allocatable): Add space after function name.

2010-09-07  Mikael Morin  <mikael@gcc.gnu.org>

	* trans-stmt.c (gfc_trans_character_select): Be conversion-safe while
	checking string length value.
	* trans-intrinsic.c (gfc_conv_intrinsic_char): Build integer using
	gfc_charlen_type_node type.

	PR fortran/45564
	* trans-intrinsic.c (gfc_conv_intrinsic_transfer): Convert string
	length to gfc_charlen_type_node.

2010-09-06  Thomas Koenig  <tkoenig@gcc.gnu.org>

	PR fortran/36931
	* frontend-passes.c (optimize_binop_array_assignment):  New
	function.
	(optimize_assignment):  Call it.

2010-09-06  Thomas Koenig  <tkoenig@gcc.gnu.org>

	PR fortran/34145
	* trans-expr.c (gfc_conv_substring):  If start and end
	of the string reference are equal, set the length to one.

2010-09-06  Tobias Burnus  <burnus@net-b.de>

	PR fortran/45560
	* dump-parse-tree.c (gfc_debug_expr): Use stderr instead of stdout.

2010-09-06  Tobias Burnus  <burnus@net-b.de>

	PR fortran/45560
	* dump-parse-tree.c (gfc_debug_expr): New function.

2010-09-06  Tobias Burnus  <burnus@net-b.de>

	PR fortran/38282
	* intrinsic.c (add_functions): Support IALL, IANY, IPARITY.
	(check_specific): Special case for those intrinsics.
	* gfortran.h (gfc_isym_id): Add new intrinsics
	* intrinsic.h (gfc_check_transf_bit_intrins,
	gfc_simplify_iall, gfc_simplify_iany, gfc_simplify_iparity,
	gfc_resolve_iall, gfc_resolve_iany, gfc_resolve_iparity):
	New prototypes.
	* iresolve.c (gfc_resolve_iall, gfc_resolve_iany,
	gfc_resolve_iparity, resolve_transformational): New functions.
	(gfc_resolve_product, gfc_resolve_sum,
	gfc_resolve_parity): Use resolve_transformational.
	* check.c (gfc_check_transf_bit_intrins): New function.
	* simplify.c (gfc_simplify_iall, gfc_simplify_iany,
	gfc_simplify_iparity, do_bit_any, do_bit_ior,
	do_bit_xor, simplify_transformation): New functions.
	(gfc_simplify_all, gfc_simplify_any, gfc_simplify_parity,
	gfc_simplify_sum, gfc_simplify_product): Use simplify_transformation.
	* trans-intrinsic.c (gfc_conv_intrinsic_arith,
	gfc_conv_intrinsic_function, gfc_is_intrinsic_libcall):
	Handle IALL, IANY and IPARITY intrinsics.	
	* intrinsic.texi (IMAGE_INDEX): Move up to fix alphabetic
	order.
	(IALL, IANY, IPARITY): Document new intrinsics.

2010-09-05  Tobias Burnus <burnus@net-b.de>

	PR fortran/45186
	* f95-lang.c (gfc_truthvalue_conversion): Use
	fold_build[0-9]_loc instead of fold_build[0-9].
	* convert.c (convert): Ditto.
	* trans-intrinsic.c (gfc_conv_intrinsic_conversion,
	build_fixbound_expr, build_fix_expr, gfc_conv_intrinsic_aint,
	gfc_conv_intrinsic_int, gfc_conv_intrinsic_imagpart,
	gfc_conv_intrinsic_conjg, gfc_trans_same_strlen_check,
	gfc_conv_intrinsic_bound, gfc_conv_intrinsic_abs,
	gfc_conv_intrinsic_cmplx, gfc_conv_intrinsic_mod,
	gfc_conv_intrinsic_dim, gfc_conv_intrinsic_sign,
	gfc_conv_intrinsic_dprod, gfc_conv_intrinsic_char,
	gfc_conv_intrinsic_ctime, gfc_conv_intrinsic_fdate,
	gfc_conv_intrinsic_ttynam, gfc_conv_intrinsic_minmax,
	gfc_conv_intrinsic_minmax_char, gfc_conv_intrinsic_anyall,
	gfc_conv_intrinsic_count, gfc_conv_intrinsic_arith,
	gfc_conv_intrinsic_dot_product, gfc_conv_intrinsic_minmaxloc,
	gfc_conv_intrinsic_minmaxval, gfc_conv_intrinsic_btest,
	gfc_conv_intrinsic_bitop, gfc_conv_intrinsic_not,
	gfc_conv_intrinsic_singlebitop, gfc_conv_intrinsic_ibits,
	gfc_conv_intrinsic_rlshift, gfc_conv_intrinsic_ishft,
	gfc_conv_intrinsic_ishftc, gfc_conv_intrinsic_leadz,
	gfc_conv_intrinsic_trailz, gfc_conv_intrinsic_popcnt_poppar,
	gfc_conv_intrinsic_ichar, gfc_conv_has_intvalue,
	gfc_conv_intrinsic_merge, gfc_conv_intrinsic_spacing,
	gfc_conv_intrinsic_rrspacing, gfc_conv_intrinsic_size,
	size_of_string_in_bytes, gfc_conv_intrinsic_sizeof,
	gfc_conv_intrinsic_storage_size, gfc_conv_intrinsic_strcmp,
	gfc_conv_intrinsic_transfer, gfc_conv_allocated,
	gfc_conv_associated, gfc_conv_same_type_as,
	gfc_conv_intrinsic_trim, gfc_conv_intrinsic_repeat): Ditto.

2010-09-04  Tobias Burnus  <burnus@net-b.de>

	PR fortran/45530
	* resolve.c (resolve_fl_namelist): Change constraint checking
	order to prevent endless loop.

2010-09-04  Janus Weil  <janus@gcc.gnu.org>

	PR fortran/45507
	* resolve.c (resolve_allocate_expr): Generate default initializers
	already at this point, resolve them and put them into expr3, ...
	* trans-stmt.c (gfc_trans_allocate): ... instead of waiting until
	translation stage.

2010-09-03  Tobias Burnus  <burnus@net-b.de>

	PR fortran/45186
	* trans-intrinsic.c (gfc_conv_intrinsic_sign,
	gfc_conv_intrinsic_leadz): Use build_call_expr_loc instead
	of build_call_expr.
	* trans-expr.c (gfc_conv_expr_present, gfc_conv_missing_dummy,
	gfc_conv_string_length, gfc_conv_substring,
	gfc_conv_component_ref, gfc_conv_unary_op, gfc_conv_powi,
	gfc_conv_cst_int_power, gfc_conv_string_tmp, gfc_conv_concat_op,
	gfc_conv_expr_op, gfc_build_compare_string,
	gfc_set_interface_mapping_bounds, gfc_conv_subref_array_arg,
	gfc_conv_derived_to_class, conv_isocbinding_procedure,
	gfc_conv_procedure_call, fill_with_spaces,
	gfc_trans_string_copy, gfc_trans_alloc_subarray_assign,
	gfc_trans_structure_assign, gfc_trans_pointer_assignment,
	gfc_trans_scalar_assign, gfc_trans_zero_assign,
	gfc_trans_array_copy, gfc_trans_array_constructor_copy): Change
	fold_build[0-9] to fold_build[0-9]_loc.
	* trans-io.c (set_parameter_const, set_parameter_value,
	set_parameter_ref, gfc_convert_array_to_string, set_string,
	set_internal_unit, io_result, set_error_locus,
	nml_get_addr_expr, build_dt): Ditto.
	* trans-openmp.c (gfc_omp_clause_default_ctor,
	gfc_omp_clause_copy_ctor, gfc_omp_clause_assign_op,
	gfc_trans_omp_array_reduction, gfc_trans_omp_atomic,
	gfc_trans_omp_do): Ditto.
	* trans.c (gfc_add_modify, gfc_build_addr_expr,
	gfc_build_array_ref, gfc_trans_runtime_error_vararg,
	gfc_trans_runtime_check, gfc_call_malloc,
	gfc_allocate_with_status, gfc_allocate_array_with_status,
	gfc_call_free, gfc_deallocate_with_status,
	gfc_call_realloc): Ditto.

2010-09-03  Thomas Koenig  <tkoenig@gcc.gnu.org>

	PR fortran/45159
	* dependency.c (gfc_deb_compare_expr):  Compare equal for equal
	arglists for pure user functions, or for those intrinsic
	functions which are also pure.
	* intrinsics.c (add_conv):  Mark conversion functions as pure.
	(add_char_conversions):  Likewise.

2010-09-03  Daniel Kraft  <d@domob.eu>

	PR fortran/34162
	* resolve.c (resolve_actual_arglist): Allow internal procedure
	as actual argument with Fortran 2008.

2010-09-03  Daniel Kraft  <d@domob.eu>

	PR fortran/44602
	* gfortran.h (struct gfc_code): Renamed `whichloop' to
	`which_construct' as this is no longer restricted to loops.
	* parse.h (struct gfc_state_data): New field `construct'.
	* match.c (match_exit_cycle): Handle EXIT from non-loops.
	* parse.c (push_state): Set `construct' field.
	* resolve.c (resolve_select_type): Extend comment.
	* trans-stmt.c (gfc_trans_if): Add exit label.
	(gfc_trans_block_construct), (gfc_trans_select): Ditto.
	(gfc_trans_simple_do): Store exit/cycle labels on the gfc_code itself.
	(gfc_trans_do), (gfc_trans_do_while): Ditto.
	(gfc_trans_exit): Use new name `which_construct' instead of `whichloop'.
	(gfc_trans_cycle): Ditto.
	(gfc_trans_if_1): Use fold_build3_loc instead of fold_build3.

2010-09-03  Francois-Xavier Coudert  <fxcoudert@gcc.gnu.org>

	* trans-intrinsic.c (gfc_conv_intrinsic_aint): Fix whitespace.
	(gfc_conv_intrinsic_ishft): Only evaluate arguments once.
	(gfc_conv_intrinsic_ishftc): Only evaluate arguments once.
	* intrinsic.texi (RSHIFT): Fix documentation.

2010-09-02  Tobias Burnus  <burnus@net-b.de>

	PR fortran/45186
	* trans-common.c (create_common): Change build[0-9] to
	build[0-9]_loc.
	* trans-const.c (gfc_conv_constant_to_tree,
	gfc_conv_constant_to_tree): Ditto.
	* trans-decl.c (gfc_build_qualified_array, build_entry_thunks,
	gfc_get_fake_result_decl, gfc_trans_auto_character_variable,
	add_argument_checking, create_main_function,
	gfc_generate_return): Ditto.
	* trans-types.c (gfc_get_dtype, gfc_get_array_type_bounds): Ditto.
	* trans-stmt.c (allocate_temp_for_forall_nest_1,
	compute_inner_temp_size, compute_overall_iter_number,
	generate_loop_for_rhs_to_temp, generate_loop_for_temp_to_lhs,
	gfc_conv_elemental_dependencies, gfc_do_allocate,
	gfc_evaluate_where_mask, gfc_trans_allocate,
	gfc_trans_arithmetic_if, gfc_trans_call,
	gfc_trans_character_select, gfc_trans_deallocate,
	gfc_trans_do, gfc_trans_do_while, gfc_trans_forall_1,
	gfc_trans_forall_loop, gfc_trans_goto, gfc_trans_if_1,
	gfc_trans_integer_select, gfc_trans_logical_select,
	gfc_trans_pointer_assign_need_temp, gfc_trans_return,
	gfc_trans_simple_do, gfc_trans_sync, gfc_trans_where_2,
	gfc_trans_where_assign) Ditto.

2010-09-02  Janus Weil  <janus@gcc.gnu.org>

	PR fortran/44541
	* resolve.c (resolve_symbol): Correct check for attributes of CLASS
	variable.

2010-09-02  Tobias Burnus  <burnus@net-b.de>

	PR fortran/45489
	* resolve.c (apply_default_init): Mark symbol as referenced,
	if it is initialized.
	(resolve_symbol): Change intialized check for BT_DERIVED such
	that also function results get initialized; remove now obsolete
	gfc_set_sym_referenced for BT_CLASS.

2010-09-01  Janus Weil  <janus@gcc.gnu.org>

	PR fortran/44541
	* class.c (gfc_find_derived_vtab): Add component '$def_init'.
	* resolve.c (resolve_allocate_expr): Defer handling of default
	initialization to 'gfc_trans_allocate'.
	(apply_default_init,resolve_symbol): Handle polymorphic dummies.
	(resolve_fl_derived): Suppress error messages for vtypes.
	* trans-stmt.c (gfc_trans_allocate): Handle initialization via
	polymorphic MOLD expression.
	* trans-expr.c (gfc_trans_class_init_assign): Now only used for
	dummy initialization.

2010-09-01  Tobias Burnus  <burnus@net-b.de>

	* gfortran.texi (preprocessing): Update URL to COCO.

2010-09-01  Francois-Xavier Coudert  <fxcoudert@gcc.gnu.org>

	* trans-intrinsic.c (gfc_build_intrinsic_lib_fndecls): Resize
	array quad_decls. Remove unnecessary assignment.

2010-09-01  Francois-Xavier Coudert  <fxcoudert@gcc.gnu.org>

	* trans-expr.c (gfc_conv_power_op): Handle floating-point types
	other than long double.
	* mathbuiltins.def: Add builtins from the POW and CPOW family.
	* trans.h (gfc_builtin_decl_for_float_kind): New prototype.
	* trans-intrinsic.c (gfc_builtin_decl_for_float_kind): Add gfc_
	prefix to function name.
	(gfc_build_intrinsic_lib_fndecls): Add cpow prototype.
	(gfc_conv_intrinsic_aint): Use gfc_builtin_decl_for_float_kind
	function name.
	(gfc_conv_intrinsic_exponent): Likewise.
	(gfc_conv_intrinsic_abs): Likewise.
	(gfc_conv_intrinsic_mod): Likewise.
	(gfc_conv_intrinsic_sign): Likewise.
	(gfc_conv_intrinsic_arith): Likewise.
	(gfc_conv_intrinsic_fraction): Likewise.
	(gfc_conv_intrinsic_nearest): Likewise.
	(gfc_conv_intrinsic_spacing): Likewise.
	(gfc_conv_intrinsic_rrspacing): Likewise.
	(gfc_conv_intrinsic_scale): Likewise.
	(gfc_conv_intrinsic_set_exponent): Likewise.

2010-09-01  Francois-Xavier Coudert  <fxcoudert@gcc.gnu.org>

	* intrinsic.c: Add EXECUTE_COMMAND_LINE intrinsic.
	* intrinsic.h (gfc_resolve_execute_command_line): New function.
	* iresolve.c (gfc_resolve_execute_command_line): New function.
	* gfortran.h (GFC_ISYM_EXECUTE_COMMAND_LINE): New value.
	* intrinsic.texi: Document EXECUTE_COMMAND_LINE.

2010-08-31  Francois-Xavier Coudert  <fxcoudert@gcc.gnu.org>

	PR fortran/38282
	* f95-lang.c (gfc_init_builtin_functions): Define popcount{,l,ll}
	and parity{,l,ll} builtins.
	* trans-intrinsic.c (gfc_conv_intrinsic_popcnt_poppar): New function.
	(gfc_conv_intrinsic_function): Call above new functions.
	* simplify.c (gfc_simplify_popcnt, gfc_simplify_poppar): New
	functions.
	* intrinsic.texi: Document POPCNT and POPPAR.

2010-08-30  Janus Weil  <janus@gcc.gnu.org>

	PR fortran/45456
	* resolve.c (resolve_structure_cons): Handle pointer-valued PPCs.

2010-08-30  Francois-Xavier Coudert  <fxcoudert@gcc.gnu.org>

	* Make-lang.in: Add frontend-passes.o dependencies.

2010-08-29  Janus Weil  <janus@gcc.gnu.org>

	PR fortran/42769
	* resolve.c (resolve_structure_cons): For derived types, make sure the
	type has been resolved.
	(resolve_typebound_procedures): Make sure the vtab has been generated.

2010-08-29  Janus Weil  <janus@gcc.gnu.org>

	PR fortran/45439
	* match.c (gfc_match_select_type): Give the associate-name the
	FL_VARIABLE attribute.

2010-08-28  Steven G. Kargl  <kargl@gcc.gnu.org>

	* simplify.c (gfc_simplify_bessel_n2): Fix indention
	and argument type.

2010-08-28  Francois-Xavier Coudert  <fxcoudert@gcc.gnu.org>

	PR fortran/45436
	* trans-types.c (gfc_init_kinds): Disable TFmode.

2010-08-27  Janus Weil  <janus@gcc.gnu.org>

	PR fortran/45432
	* match.c (gfc_match_allocate): Avoid double free on error.

2010-08-27  Francois-Xavier Coudert  <fxcoudert@gcc.gnu.org>

	PR fortran/32049
	* gfortran.h (gfc_real_info): Add c_float128 field.
	* mathbuiltins.def: Indicate which builtins are const.
	* trans-types.h (float128_type_node, complex_float128_type_node,
	gfc_real16_is_float128): New variables.
	* trans-types.c (float128_type_node, complex_float128_type_node,
	gfc_real16_is_float128): New variables.
	(gfc_init_kinds): Allow TFmode.
	(gfc_build_real_type): Mark __float128 types as such.
	(gfc_init_types): Initialize float128_type_node and
	complex_float128_type_node
	* f95-lang.c (gfc_init_builtin_functions): Adjust for new
	argument of OTHER_BUILTIN macro.
	* trans-intrinsic.c (gfc_intrinsic_map_t): Likewise.
	(builtin_decl_for_precision): Special case for __float128.
	(builtin_decl_for_float_kind): Likewise.
	(define_quad_builtin): New function.
	(gfc_build_intrinsic_lib_fndecls): Create all __float128
	library decls if necessary. Store them in the real16_decl and
	complex16_decl builtin map fields.
	(gfc_get_intrinsic_lib_fndecl): Handle q-suffixed __float128
	library function names.

2010-08-27  Tobias Burnus  <burnus@net-b.de>

	PR fortran/33197
	* gcc/fortran/intrinsic.c (add_functions): Add norm2 and parity.
	* gcc/fortran/intrinsic.h (gfc_check_norm2, gfc_check_parity):
	gfc_simplify_norm2, gfc_simplify_parity, gfc_resolve_norm2,
	gfc_resolve_parity): New prototypes.
	* gcc/fortran/gfortran.h (gfc_isym_id): New enum items
	GFC_ISYM_NORM2 and GFC_ISYM_PARITY.
	* gcc/fortran/iresolve.c (gfc_resolve_norm2,
	gfc_resolve_parity): New functions.
	* gcc/fortran/check.c (gfc_check_norm2, gfc_check_parity):
	New functions.
	* gcc/fortran/trans-intrinsic.c (gfc_conv_intrinsic_arith,
	gfc_conv_intrinsic_function): Handle NORM2 and PARITY.
	* gcc/fortran/intrinsic.texi (NORM2, PARITY): Add.
	* gcc/fortran/simplify.c (simplify_transformation_to_array):
	Add post-processing opterator.
	(gfc_simplify_all, gfc_simplify_any, gfc_simplify_count,
	gfc_simplify_product, gfc_simplify_sum): Update call.
	(add_squared, do_sqrt, gfc_simplify_norm2, do_xor,
	gfc_simplify_parity): New functions.

2010-08-27  Janus Weil  <janus@gcc.gnu.org>

	PR fortran/45420
	* match.c (select_type_set_tmp): Add the possibility to reset the
	temporary to NULL.
	(gfc_match_class_is): Reset the temporary in CLASS DEFAULT clauses.

2010-08-27  Thomas Koenig  <tkoenig@gcc.gnu.org>

	PR fortran/45159
	* dependency.c (check_section_vs_section):  Single test for
	identical strides which takes into account that only one
	of the strides may be NULL.

2010-08-27  Jerry DeLisle  <jvdelisle@gcc.gnu.org>

	PR fortran/43217
	* primary.c (match_hollerith_constant): Calculate padding needed to
	fill default integer and allocate string for that size.  Set pad bytes
	to ' '.
	* gfortran.h: Add hollerith pad value to type spec union.
	* data.c (create_character_initializer): Fix spelling of function name.
	Use hollerith pad value to calculate length.
	* arith.c (hollerith2representation); Use hollerith pad value to
	calculate length.

2010-08-26  Daniel Kraft  <d@domob.eu>

	PR fortran/38936
	PR fortran/44047
	PR fortran/45384
	* gfortran.h (struct gfc_association_list): New flag `dangling'.
	(gfc_build_block_ns): Declared here...
	* parse.h (gfc_build_block_ns): ...instead of here.
	* trans.h (gfc_process_block_locals): Expect additionally the
	gfc_association_list of BLOCK (if present).
	* match.c (select_type_set_tmp): Create sym->assoc for temporary.
	* resolve.c (resolve_variable): Only check for invalid *array*
	references on associate-names.
	(resolve_assoc_var): New method with code previously in resolve_symbol.
	(resolve_select_type): Use association to give the selector and
	temporaries their values instead of ordinary assignment.
	(resolve_fl_var_and_proc): Allow CLASS associate-names.
	(resolve_symbol): Use new `resolve_assoc_var' instead of inlining here.
	* trans-stmt.c (gfc_trans_block_construct): Pass association-list
	to `gfc_process_block_locals' to match new interface.
	* trans-decl.c (gfc_get_symbol_decl): Don't defer associate-names
	here automatically.
	(gfc_process_block_locals): Defer them rather here when linked to
	from the BLOCK's association list.

2010-08-25  Jakub Jelinek  <jakub@redhat.com>

	* trans-decl.c (gfc_build_intrinsic_function_decls): Set
	TREE_NOTHROW on fndecls that can't throw.  Set
	TREE_READONLY on gfor_fndecl_math_ishftc{4,8,16}.
	(gfc_build_builtin_function_decls): Set TREE_NOTHROW on
	gfor_fndecl_associated.

2010-08-23  Mikael Morin  <mikael@gcc.gnu.org>

	PR fortran/45380
	* frontend-passes.c (optimize_equality): Don't optimize array equality

2010-08-23  Janus Weil  <janus@gcc.gnu.org>

	PR fortran/45366
	* resolve.c (resolve_procedure_interface): New function split off from
	'resolve_symbol'.
	(resolve_formal_arglist): Call it here ...
	(resolve_symbol): ... and here.

2010-08-22  Joseph Myers  <joseph@codesourcery.com>

	* Make-lang.in (gfortranspec.o): Update dependencies.
	* gfortranspec.c: Include coretypes.h before gcc.h.  Include
	opts.h.
	(MATH_LIBRARY, FORTRAN_LIBRARY): Remove initial "-l".
	(ADD_ARG_LIBGFORTRAN, Option, lookup_option): Remove.
	(g77_xargc): Make unsigned.
	(g77_xargv): Change to g77_x_decoded_options.
	(g77_newargc): Make unsigned.
	(g77_newargv): Change to g77_new_decoded_options.
	(strings_same, options_same): New.
	(append_arg): Use cl_decoded_option structures.
	(append_option): New.
	(add_arg_libgfortran): New.
	(lang_specific_driver): Use cl_decoded_option structures.

2010-08-21  Janus Weil  <janus@gcc.gnu.org>

	PR fortran/45271
	PR fortran/45290
	* class.c (add_proc_comp): Add static initializer for PPCs.
	(add_procs_to_declared_vtab): Modified comment.
	* module.c (mio_component): Add argument 'vtype'. Don't read/write the
	initializer if the component is part of a vtype.
	(mio_component_list): Add argument 'vtype', pass it on to
	'mio_component'.
	(mio_symbol): Modified call to 'mio_component_list'.
	* trans.h (gfc_conv_initializer): Modified prototype.
	(gfc_trans_assign_vtab_procs): Removed.
	* trans-common.c (create_common): Modified call to
	'gfc_conv_initializer'.
	* trans-decl.c (gfc_get_symbol_decl,get_proc_pointer_decl,
	gfc_emit_parameter_debug_info): Modified call to
	'gfc_conv_initializer'.
	(build_function_decl): Remove assertion.
	* trans-expr.c (gfc_conv_derived_to_class,gfc_trans_class_assign):
	Removed call to 'gfc_trans_assign_vtab_procs'.
	(gfc_conv_initializer): Add argument 'procptr'.
	(gfc_conv_structure): Modified call to 'gfc_conv_initializer'.
	(gfc_trans_assign_vtab_procs): Removed.
	* trans-stmt.c (gfc_trans_allocate): Removed call to
	'gfc_trans_assign_vtab_procs'.

2010-08-21  Tobias Burnus  <burnus@net-b.de>

	PR fortran/36158
	PR fortran/33197
	* intrinsic.c (add_sym): Init value attribute.
	(set_attr_value): New function.
	(add_functions) Use it and add JN/YN resolvers.
	* symbol.c (gfc_copy_formal_args_intr): Copy value attr.
	* intrinsic.h (gfc_resolve_bessel_n2): New prototype.
	* gfortran.h (gfc_intrinsic_arg): Add value attribute.
	* iresolve.c (gfc_resolve_bessel_n2): New function.
	* trans-intrinsic.c (gfc_get_symbol_for_expr): Create
	formal arg list.
	(gfc_conv_intrinsic_function,gfc_is_intrinsic_libcall):
	Add GFC_ISYM_JN2/GFC_ISYM_YN2 as case value.
	* simplify.c (): For YN set to -INF if previous values
	was -INF.
	* trans-expr.c (gfc_conv_procedure_call): Don't crash
	if sym->as is NULL.
	* iresolve.c (gfc_resolve_extends_type_of): Set the
	type of the dummy argument to the one of the actual.

2010-08-20  Joseph Myers  <joseph@codesourcery.com>

	* lang.opt (MD, MMD): Use NoDriverArg instead of NoArgDriver.

2010-08-20  Joseph Myers  <joseph@codesourcery.com>

	* gfortranspec.c (lang_specific_driver): Refer to -lgfortran in
	comment, not -lg2c.

2010-08-20  Nathan Froyd  <froydnj@codesourcery.com>

	* trans-openmp.c: Use FOR_EACH_VEC_ELT.

2010-08-19  Daniel Kraft  <d@domob.eu>

	PR fortran/29785
	PR fortran/45016
	* trans.h (struct gfc_se): New flag `byref_noassign'.
	* trans-array.h (gfc_conv_shift_descriptor_lbound): New method.
	(gfc_conv_array_extent_dim), (gfc_conv_descriptor_size): New methods.
	* expr.c (gfc_check_pointer_assign): Allow bounds and rank remapping
	and check for compile-time errors with those.
	* trans-decl.c (trans_associate_var): Use new routine
	`gfc_conv_shift_descriptor_lbound' instead of doing it manually.
	* trans-array.c (gfc_conv_shift_descriptor_lbound): New method.
	(gfc_conv_array_extent_dim), (gfc_conv_descriptor_size): New methods.
	(gfc_array_init_size): Use new `gfc_conv_array_extent_dim'.
	(gfc_conv_expr_descriptor): Handle new flag `byref_noassign'.
	* trans-expr.c (gfc_trans_pointer_assignment): Handle bounds and
	rank remapping for assignment.

2010-08-19  Tobias Burnus  <burnus@net-b.de>

	* intrinsic.texi (Bessel_jn, Bessel_yn): Fix typo.
	* * simplify.c (gfc_simplify_bessel_yn): Change recursive
	into recurrence.

2010-08-19  Tobias Burnus  <burnus@net-b.de>

	PR fortran/36158
	PR fortran/33197
	* check.c (gfc_check_bessel_n2): New function.
	* gfortran.h (gfc_isym_id): Add GFC_ISYM_JN2 and GFC_ISYM_YN2.
	* intrinsic.c (add_functions): Add transformational version
	of the Bessel_jn/yn intrinsics.
	* intrinsic.h (gfc_check_bessel_n2,gfc_simplify_bessel_jn2,
	gfc_simplify_bessel_yn2): New prototypes.
	* intrinsic.texi (Bessel_jn, Bessel_yn): Document
	transformational variant.
	* simplify.c (gfc_simplify_bessel_jn, gfc_simplify_bessel_yn):
	Check for negative order.
	(gfc_simplify_bessel_n2,gfc_simplify_bessel_jn2,
	gfc_simplify_bessel_yn2): New functions.

2010-08-19  Jerry DeLisle  <jvdelisle@gcc.gnu.org>

	PR fortran/41859
	* resolve.c (resolve_transfer): Traverse operands and set expression
	to be checked to a non EXPR_OP type.

2010-08-19  Janus Weil  <janus@gcc.gnu.org>

	PR fortran/45290
	* gfortran.h (gfc_add_save): Modified prototype.
	* decl.c (add_init_expr_to_sym): Defer checking of proc pointer init.
	(match_pointer_init): New function to match F08 pointer initialization.
	(variable_decl,match_procedure_decl,match_ppc_decl): Use
	'match_pointer_init'.
	(match_attr_spec): Module variables are implicitly SAVE.
	(gfc_match_save): Modified call to 'gfc_add_save'.
	* expr.c (gfc_check_assign_symbol): Extra checks for pointer
	initialization.
	* primary.c (gfc_variable_attr): Handle SAVE attribute.
	* resolve.c (resolve_structure_cons): Add new argument and do pointer
	initialization checks.
	(gfc_resolve_expr): Modified call to 'resolve_structure_cons'.
	(resolve_values): Call 'resolve_structure_cons' directly with init arg.
	(resolve_fl_variable): Handle SAVE_IMPLICIT.
	* symbol.c (gfc_add_save,gfc_copy_attr,save_symbol): Handle
	SAVE_IMPLICIT.
	* trans-decl.c (gfc_create_module_variable): Module variables with
	TARGET can already exist.
	* trans-expr.c (gfc_conv_variable): Check for 'current_function_decl'.
	(gfc_conv_initializer): Implement non-NULL pointer
	initialization.

2010-08-18  Tobias Burnus  <burnus@net-b.de>

	PR fortran/45295
	* intrinsic.texi (selected_char_kind): Document ISO_10646
	support.

2010-08-17  Jakub Jelinek  <jakub@redhat.com>

	PR fortran/45304
	* trans-decl.c (build_library_function_decl_1): Chain on
	void_list_node instead of creating a new TREE_LIST.
	* trans-intrinsic.c (gfc_get_intrinsic_lib_fndecl): Likewise.
	* trans-types.c (gfc_get_function_type): Likewise.  Set
	typelist to void_list_node for the main program.

2010-08-17  Daniel Kraft  <d@domob.eu>

	PR fortran/38936
	* gfortran.h (struct gfc_association_list): New member `where'.
	(gfc_is_associate_pointer) New method.
	* match.c (gfc_match_associate): Remember locus for each associate
	name matched and do not try to set variable flag.
	* parse.c (parse_associate): Use remembered locus for symbols.
	* primary.c (match_variable): Instead of variable-flag check for
	associate names set it for all such names used.
	* symbol.c (gfc_is_associate_pointer): New method.
	* resolve.c (resolve_block_construct): Don't generate assignments
	to give associate-names their values.
	(resolve_fl_var_and_proc): Allow associate-names to be deferred-shape.
	(resolve_symbol): Set some more attributes for associate variables,
	set variable flag here and check it and don't try to build an
	explicitely shaped array-spec for array associate variables.
	* trans-expr.c (gfc_conv_variable): Dereference in case of association
	to scalar variable.
	* trans-types.c (gfc_is_nodesc_array): Handle array association symbols.
	(gfc_sym_type): Return pointer type for association to scalar vars.
	* trans-decl.c (gfc_get_symbol_decl): Defer association symbols.
	(trans_associate_var): New method.
	(gfc_trans_deferred_vars): Handle association symbols.

2010-08-16  Joseph Myers  <joseph@codesourcery.com>

	* lang.opt (MDX): Change back to MD.  Mark NoDriverArg instead of
	RejectDriver.
	(MMDX): Change back to MMD.  Mark NoDriverArg instead of
	RejectDriver.
	* cpp.c (gfc_cpp_handle_option): Use OPT_MD and OPT_MMD instead of
	OPT_MDX and OPT_MMDX.

2010-08-16  Joseph Myers  <joseph@codesourcery.com>

	* lang.opt (MDX, MMDX): Mark RejectDriver.

2010-08-15  Janus Weil  <janus@gcc.gnu.org>

	* trans-expr.c (gfc_trans_assign_vtab_procs): Clean up (we don't have
	vtabs for generics any more).

2010-08-15  Daniel Kraft  <d@domob.eu>

	PR fortran/38936
	* gfortran.h (gfc_find_proc_namespace): New method.
	* expr.c (gfc_build_intrinsic_call): No need to build symtree messing
	around with namespace.
	* symbol.c (gfc_find_proc_namespace): New method.
	* trans-decl.c (gfc_build_qualified_array): Use it for correct
	value of nest.
	* primary.c (gfc_match_varspec): Handle associate-names as arrays.
	* parse.c (parse_associate): Removed assignment-generation here...
	* resolve.c (resolve_block_construct): ...and added it here.
	(resolve_variable): Handle names that are arrays but were not parsed
	as such because of association.
	(resolve_code): Fix BLOCK resolution.
	(resolve_symbol): Generate array-spec for associate-names.

2010-08-15  Tobias Burnus  <burnus@net-b.de>

	PR fortran/45211
	* decl.c (verify_c_interop_param): Remove superfluous space (" ").
	(verify_c_interop): Handle unresolved DT with bind(C).

2010-08-15  Tobias Burnus  <burnus@net-b.de>

	* trans-expr.c (gfc_conv_expr_present): Regard nullified
	pointer arrays as absent.
	(gfc_conv_procedure_call): Handle EXPR_NULL for non-pointer
	dummys as absent argument.
	* interface.c (compare_actual_formal,compare_parameter):
	Ditto.

2010-08-15  Tobias Burnus  <burnus@net-b.de>

	* interface.c (compare_pointer, ): Allow passing TARGETs to pointers
	dummies with intent(in).

2010-08-15  Daniel Kraft  <d@domob.eu>

	PR fortran/45197
	* decl.c (gfc_match_prefix): Match IMPURE prefix and mark ELEMENTAL
	routines not IMPURE also as PURE.
	* intrinsic.c (enum klass): New class `CLASS_PURE' and renamed
	`NO_CLASS' in `CLASS_IMPURE'.
	(add_sym): Set symbol-attributes `pure' and `elemental' correctly.
	(add_sym_0s): Renamed `NO_CLASS' in `CLASS_IMPURE'.
	(add_functions): Ditto.
	(add_subroutines): Ditto and mark `MOVE_ALLOC' as CLASS_PURE.
	* resolve.c (gfc_pure): Do not treat ELEMENTAL as automatically PURE.
	(resolve_formal_arglist): Check that arguments to ELEMENTAL procedures
	are not ALLOCATABLE and have their INTENT specified.

2010-08-13  Daniel Kraft  <d@domob.eu>

	* gfortran.h (array_type): New type `AS_IMPLIED_SHAPE'.
	* array.c (gfc_match_array_spec): Match implied-shape specification and
	handle AS_IMPLIED_SHAPE correctly otherwise.
	* decl.c (add_init_expr_to_sym): Set upper bounds for implied-shape.
	(variable_decl): Some checks for implied-shape declaration.
	* resolve.c (resolve_symbol): Assert that array-spec is no longer
	AS_IMPLIED_SHAPE in any case.

2010-08-12  Joseph Myers  <joseph@codesourcery.com>

	* lang.opt (MD, MMD): Change to MDX and MMDX.
	* cpp.c (gfc_cpp_handle_option): Use OPT_MMD and OPT_MMDX.

2010-08-11  Janus Weil  <janus@gcc.gnu.org>

	PR fortran/44595
	* intrinsic.c (gfc_current_intrinsic_arg): Change type from 'char' to
	'gfc_intrinsic_arg'.
	(check_arglist,check_specific): Add reference to 'name' field.
	(init_arglist): Remove reference to 'name' field.
	* intrinsic.h (gfc_current_intrinsic_arg): Modify prototype.
	* check.c (variable_check): Reverse order of checks. Respect intent of
	formal arg.
	(int_or_proc_check): New function.
	(coarray_check): New function.
	(allocatable_check): New function.
	(gfc_check_allocated,gfc_check_move_alloc): Use 'allocatable_check'.
	(gfc_check_complex): Use 'int_or_real_check'.
	(gfc_check_lcobound,gfc_check_image_index,gfc_check_this_image,
	gfc_check_ucobound): Use 'coarray_check'.
	(gfc_check_pack): Use 'real_or_complex_check'.
	(gfc_check_alarm_sub,gfc_check_signal,gfc_check_signal_sub): Use
	'int_or_proc_check'.
	(scalar_check,type_check,numeric_check,int_or_real_check,
	real_or_complex_check,kind_check,double_check,logical_array_check,
	array_check,same_type_check,rank_check,nonoptional_check,
	kind_value_check,gfc_check_a_p,gfc_check_associated,gfc_check_cmplx,
	gfc_check_cshift,gfc_check_dcmplx,gfc_check_dot_product,gfc_check_dprod,
	gfc_check_eoshift,gfc_check_fn_rc2008,gfc_check_index,gfc_check_kind,
	gfc_check_matmul,gfc_check_minloc_maxloc,check_reduction,gfc_check_null,
	gfc_check_present,gfc_check_reshape,gfc_check_same_type_as,
	gfc_check_spread,gfc_check_unpack,gfc_check_random_seed,
	gfc_check_getarg,gfc_check_and,gfc_check_storage_size): Add reference
	to 'name' field.

2010-08-10  Daniel Kraft  <d@domob.eu>

	* gfortran.texi (Interoperability with C): Fix ordering in menu
	and add new subsection about pointers.
	(Interoperable Subroutines and Functions): Split off the pointer part.
	(working with Pointers): New subsection with extended discussion
	of pointers (especially procedure pointers).

2010-08-09  Thomas Koenig  <tkoenig@gcc.gnu.org>

	PR fortran/44235
	* array.c (gfc_ref_dimen_size):  Add end argument.
	If end is non-NULL, calculate it.
	(ref_size):  Adjust call to gfc_ref_dimen_size.
	(gfc_array_dimen_size):  Likewise.
	(gfc_array_res_shape):  Likewise.
	* gfortran.h:  Adjust prototype for gfc_ref_dimen_size.
	* resolve.c (resolve_array_ref):  For stride not equal to -1,
	fill in the lowest possible end.

2010-08-09  Janus Weil  <janus@gcc.gnu.org>

	* intrinsic.texi: Correct documentation of ASINH, ACOSH and ATANH.

2010-08-07  Nathan Froyd  <froydnj@codesourcery.com>

	* interface.c (compare_actual_formal): Use XALLOCAVEC instead of
	alloca.
	(check_some_aliasing): Likewise.
	* trans-intrinsic.c (gfc_conv_intrinsic_conversion): Likewise.
	(gfc_conv_intrinsic_int): Likewise.
	(gfc_conv_intrinsic_lib_function): Likewise.
	(gfc_conv_intrinsic_cmplx): Likewise.
	(gfc_conv_intrinsic_ctime): Likewise.
	(gfc_conv_intrinsic_fdate): Likewise.
	(gfc_conv_intrinsic_ttynam): Likewise.
	(gfc_conv_intrinsic_minmax): Likewise.
	(gfc_conv_intrinsic_minmax_char): Likewise.
	(gfc_conv_intrinsic_ishftc): Likewise.
	(gfc_conv_intrinsic_index_scan_verify): Likewise.
	(gfc_conv_intrinsic_merge): Likewise.
	(gfc_conv_intrinsic_trim): Likewise.
	* trans.c (gfc_trans_runtime_error_vararg): Likewise.

2010-08-06  Thomas Koenig  <tkoenig@gcc.gnu.org>

	PR fortran/45159
	* dependency.c (check_section_vs_section):  Handle cases where
	the start expression coincides with the lower or upper
	bound of the array.

2010-08-04  Janus Weil  <janus@gcc.gnu.org>

	PR fortran/42207
	PR fortran/44064
	PR fortran/44065
	* class.c (gfc_find_derived_vtab): Do not generate vtabs for class
	container types. Do not artificially increase refs. Commit symbols one
	by one.
	* interface.c (compare_parameter): Make sure vtabs are present before
	generating module variables.
	* resolve.c (resolve_allocate_expr): Ditto.

2010-08-04  Tobias Burnus  <burnus@net-b.de>

	PR fortran/45183
	PR fortran/44857
	* resolve.c (resolve_structure_cons): Fix
	freeing of charlen.

2010-08-04  Mikael Morin  <mikael@gcc.gnu.org>

	PR fortran/42051
	PR fortran/44064
	* symbol.c (changed_syms): Made static again.
	(gfc_symbol_state): Don't conditionalize on GFC_DEBUG.
	Changed conditional internal error into assert.
	Rename function to ...
	(gfc_enforce_clean_symbol_state): ... this.
	* gfortran.h (gfc_symbol_state, gfc_enforce_clean_symbol_state):
	Rename the former to the latter.
	* parse.c (decode_statement, decode_omp_directive,
	decode_gcc_attribute): Update callers accordingly. Don't conditionalize
	on GFC_DEBUG.
	(changed_syms): Remove declaration.
	(next_statement): Use gfc_enforce_clean_symbol_state.

2010-08-04  Tobias Burnus  <burnus@net-b.de>

	PR fortran/44857
	* resolve.c (resolve_structure_cons): Fix handling of
	initialization structure constructors with character
	elements of the wrong length.
	* array.c (gfc_check_iter_variable): Add NULL check.
	(gfc_resolve_character_array_constructor): Also truncate
	character length.

2010-08-04  Tobias Burnus  <burnus@net-b.de>

	* trans-io.c (gfc_build_io_library_fndecls): Fix return
	value of some libgfortran functions.

2010-08-03  Thomas Koenig  <tkoenig@gcc.gnu.org>

	PR fortran/45159
	* dependency.c (gfc_deb_compare_expr):  Remove any integer
	conversion functions to larger types from both arguments.
	Remove handling these functions futher down.

2010-08-03  Janus Weil  <janus@gcc.gnu.org>

	PR fortran/44584
	PR fortran/45161
	* class.c (add_procs_to_declared_vtab1): Don't add erroneous procedures.
	* resolve.c (resolve_tb_generic_targets): Check for errors.

2010-08-02  Thomas Koenig  <tkoenig@gcc.gnu.org>

	PR fortran/45159
	* depencency.c (gfc_dep_resolver):  Fix logic for when a loop
	can be reversed.

2010-08-02  Thomas Koenig  <tkoenig@gcc.gnu.org>

	PR fortran/36854
	* dependency.h:  Add prototype for gfc_are_identical_variables.
	* frontend-passes.c:  Include depencency.h.
	(optimimize_equality):  Use gfc_are_identical_variables.
	* dependency.c (identical_array_ref): New function.
	(gfc_are_identical_variables):  New function.
	(gfc_deb_compare_expr):  Use gfc_are_identical_variables.
	* dependency.c (gfc_check_section_vs_section).  Rename gfc_
	prefix from statc function.
	(check_section_vs_section): Change arguments to gfc_array_ref,
	adjust function body accordingly.

2010-08-02  Mikael Morin  <mikael@gcc.gnu.org>
	    Janus Weil  <janus@gcc.gnu.org>

	PR fortran/42051
	PR fortran/44064
	PR fortran/45151
	* intrinsic.c (gfc_get_intrinsic_sub_symbol): Commit changed symbol.
	* symbol.c (gen_cptr_param, gen_fptr_param, gen_shape_param,
	gfc_copy_formal_args, gfc_copy_formal_args_intr,
	gfc_copy_formal_args_ppc, generate_isocbinding_symbol): Ditto.
	* parse.c (parse_derived_contains, parse_spec, parse_progunit):
	Call reject_statement in case of error.
	(match_deferred_characteritics): Call gfc_undo_symbols in case match
	fails.

2010-08-01  Janus Weil  <janus@gcc.gnu.org>

	PR fortran/44912
	* class.c (gfc_build_class_symbol): Make '$vptr' component private.
	(gfc_find_derived_vtab): Make vtabs and vtypes public.
	* module.c (read_module): When reading module files, always import
	vtab and vtype symbols.

2010-07-31  Mikael Morin  <mikael@gcc.gnu.org>

	PR fortran/42051
	PR fortran/44064
	* symbol.c (changed_syms): Made non-static.
	* parse.c (changed_syms): Declare new external.
	(next_statement): Assert changed_syms is NULL at the beginning.

2010-07-30  Janus Weil  <janus@gcc.gnu.org>
	    Steven G. Kargl  <kargl@gcc.gnu.org>

	PR fortran/44929
	* match.c (match_type_spec): Try to parse derived types before
	intrinsic types.

2010-07-30  Mikael Morin  <mikael@gcc.gnu.org>

	* gfortran.h (gfc_release_symbol): New prototype.
	* symbol.c (gfc_release_symbol): New. Code taken from free_sym_tree.
	(gfc_undo_symbols, free_sym_tree, gfc_free_finalizer):
	Use gfc_release_symbol.
	* parse.c (gfc_fixup_sibling_symbols): Ditto.
	* resolve.c (resolve_symbol): Ditto.

2010-07-29  Tobias Burnus  <burnus@net-b.de>

	PR fortran/45087
	PR fortran/45125
	* trans-decl.c (gfc_get_extern_function_decl): Correctly handle
	external procedure declarations in modules.
	(gfc_get_symbol_decl): Modify assert.

2010-07-29  Janus Weil  <janus@gcc.gnu.org>

	PR fortran/44962
	* resolve.c (resolve_fl_derived): Call gfc_resolve_array_spec.

2010-07-29  Janus Weil  <janus@gcc.gnu.org>

	PR fortran/45004
	* trans-stmt.h (gfc_trans_class_init_assign): New prototype.
	(gfc_trans_class_assign): Modified prototype.
	* trans.h (gfc_conv_intrinsic_move_alloc): New prototype.
	* trans-expr.c (gfc_trans_class_init_assign): Split off from ...
	(gfc_trans_class_assign): ... here. Modified actual arguments.
	* trans-intrinsic.c (gfc_conv_intrinsic_move_alloc): New function to
	handle the MOVE_ALLOC intrinsic with scalar and class arguments.
	* trans.c (trans_code): Call 'gfc_conv_intrinsic_move_alloc'.

2010-07-29  Mikael Morin  <mikael@gcc.gnu.org>

	PR fortran/42051
	PR fortran/44064
	* class.c (gfc_find_derived_vtab): Accept or discard newly created
	symbols before returning.

2010-07-29  Joseph Myers  <joseph@codesourcery.com>

	* lang.opt (cpp): Remove Joined and Separate markers.
	(cpp=): New internal option.
	* lang-specs.h (F951_CPP_OPTIONS): Generate -cpp= option.
	* cpp.c (gfc_cpp_handle_option): Handle OPT_cpp_ instead of
	OPT_cpp.

2010-07-29  Daniel Kraft  <d@domob.eu>

	PR fortran/45117
	* array.c (resolve_array_bound): Fix error message to properly handle
	non-variable expressions.

2010-07-28  Mikael Morin  <mikael@gcc.gnu.org>

	* decl.c (free_value): Also free repeat field.
	* data.c (gfc_assign_data_value): Always free offset before returning.

2010-07-28  Daniel Kraft  <d@domob.eu>

	* gfortran.h (gfc_build_intrinsic_call): New method.
	* expr.c (gfc_build_intrinsic_call): New method.
	* simplify.c (range_check): Ignore non-constant value.
	(simplify_bound_dim): Handle non-variable expressions and
	fix memory leak with non-free'ed expression.
	(simplify_bound): Handle non-variable expressions.
	(gfc_simplify_shape): Ditto.
	(gfc_simplify_size): Ditto, but only in certain cases possible.

2010-07-28  Joseph Myers  <joseph@codesourcery.com>

	* gfortranspec.c (SWITCH_TAKES_ARG, WORD_SWITCH_TAKES_ARG):
	Remove.

2010-07-28  Tobias Burnus  <burnus@net-b.de>

	PR fortran/45077
	* trans-types.c (gfc_get_derived_type): Fix DT declaration
	from modules for whole-file mode.

2010-07-27  Joseph Myers  <joseph@codesourcery.com>

	* gfortran.h (gfc_handle_option): Update prototype and return
	value type.
	* options.c (gfc_handle_option): Update prototype and return value
	type.

2010-07-27  Joseph Myers  <joseph@codesourcery.com>

	* cpp.c (gfc_cpp_init_options): Update prototype.  Use number of
	decoded options in allocating deferred_opt.
	* cpp.h (gfc_cpp_init_options): Update prototype.
	* f95-lang.c (LANG_HOOKS_OPTION_LANG_MASK): Define.
	* gfortran.h (gfc_option_lang_mask): New.
	(gfc_init_options): Update prototype.
	* options.c (gfc_option_lang_mask): New.
	(gfc_init_options): Update prototype.  Pass new arguments to
	gfc_cpp_init_options.

2010-07-26  Tobias Burnus  <burnus@net-b.de>

	PR fortran/40873
	* trans-decl.c (gfc_get_extern_function_decl): Fix generation
	for functions which are later in the same file.
	(gfc_create_function_decl, build_function_decl,
	build_entry_thunks): Add global argument.
	* trans.c (gfc_generate_module_code): Update
	gfc_create_function_decl call.
	* trans.h (gfc_create_function_decl): Update prototype.
	* resolve.c (resolve_global_procedure): Also resolve for
	IFSRC_IFBODY.

2010-07-26  Richard Henderson  <rth@redhat.com>

	PR target/44132
	* f95-lang.c (LANG_HOOKS_WRITE_GLOBALS): New.
	(gfc_write_global_declarations): New.

2010-07-26  Tobias Burnus  <burnus@net-b.de>

	PR fortran/45066
	* trans-io.c (build_dt): Use NULL_TREE rather than NULL
	for call to transfer_namelist_element.
	* trans-decl.c (gfc_get_symbol_decl): Also set sym->backend_decl
	for -fwhole-file.

2010-07-25  Thomas Koenig  <tkoenig@gcc.gnu.org>

	PR fortran/40628
	* Make-lang.in:  Add fortran/frontend-passes.o.
	* gfortran.h:  Add prototype for gfc_run_passes.
	* resolve.c (gfc_resolve):  Call gfc_run_passes.
	* frontend-passes.c:  New file.

2010-07-25  Jerry DeLisle  <jvdelisle@gcc.gnu.org>

	PR fortran/42852
	* scanner.c (gfc_next_char_literal): Enable truncation warning for
	free-form '&'.

2010-07-25  Mikael Morin  <mikael@gcc.gnu.org>

	PR fortran/44660
	* gfortran.h (gfc_namespace): New field old_equiv.
	(gfc_free_equiv_until): New prototype.
	* match.c (gfc_free_equiv_until): New, renamed from gfc_free_equiv with
	a parameterized stop condition.
	(gfc_free_equiv): Use gfc_free_equiv_until.
	* parse.c (next_statement): Save equivalence list.
	(reject_statement): Restore equivalence list.

2010-07-25  Jerry DeLisle  <jvdelisle@gcc.gnu.org>

	PR fortran/42852
	* scanner.c (gfc_next_char_literal): Move check for truncation earlier
	in the function so that it does not get missed by early exits.
	(load_line): Add checks for quoted strings and free form comments to
	disable warnings on comments. Add check for ampersand as first
	character after truncation and don't warn for this case, but warn if
	there are subsequent non-whitespace characters.

2010-07-24  Tobias Burnus  <burnus@net-b.de>

	PR fortran/40011
	* parse.c (gfc_parse_file): Do not override
	gfc_global_ns_list items.

2010-07-24  Tobias Burnus  <burnus@net-b.de>

	* options.c (gfc_init_options): Enable -fwhole-file by default.
	* interface.c (compare_parameter): Assume a Hollerith constant is
	compatible with all other argument types.

2010-07-23  Tobias Burnus  <burnus@net-b.de>

	PR fortran/44945
	* trans-decl.c (gfc_get_symbol_decl): Use module decl with
	-fwhole-file also for derived types.
	* trans-types.c (copy_dt_decls_ifequal): Remove static and
	rename to gfc_copy_dt_decls_ifequal.
	(gfc_get_derived_type): Update call.
	* trans-types.h (gfc_copy_dt_decls_ifequal): Add prototype.

2010-07-23  Tobias Burnus  <burnus@net-b.de>

	PR fortran/45030
	* resolve.c (resolve_global_procedure): Properly handle ENTRY.

2010-07-23  Jakub Jelinek  <jakub@redhat.com>

	* trans-types.c (gfc_get_array_descriptor_base,
	gfc_get_array_type_bounds): Set TYPE_NAMELESS.
	* trans-decl.c (gfc_build_qualified_array): Set DECL_NAMELESS
	instead of clearing DECL_NAME.
	(gfc_build_dummy_array_decl): Set DECL_NAMELESS.

2009-07-23  Paul Thomas  <pault@gcc.gnu.org>

	PR fortran/24524
	* trans-array.c (gfc_init_loopinfo): Initialize the reverse
	field.
	gfc_trans_scalarized_loop_end: If reverse set in dimension n,
	reverse the scalarization loop.
	gfc_conv_resolve_dependencies: Pass the reverse field of the
	loopinfo to gfc_dep_resolver.
	trans-expr.c (gfc_trans_assignment_1): Enable loop reversal for
	assignment by resetting loop.reverse.
	gfortran.h : Add the gfc_reverse enum.
	trans.h : Add the reverse field to gfc_loopinfo.
	dependency.c (gfc_check_dependency): Pass null to the new arg
	of gfc_dep_resolver.
	(gfc_check_section_vs_section): Check for reverse dependencies.
	(gfc_dep_resolver): Add reverse argument and deal with the loop
	reversal logic.
	dependency.h : Modify prototype for gfc_dep_resolver to include
	gfc_reverse *.

2010-07-23  Daniel Kraft  <d@domob.eu>

	PR fortran/44709
	* gfortran.h (gfc_find_symtree_in_proc): New method.
	* symbol.c (gfc_find_symtree_in_proc): New method.
	* match.c (match_exit_cycle): Look for loop name also in parent
	namespaces within current procedure.

2010-07-22  Tobias Burnus  <burnus@net-b.de>

	PR fortran/45019
	* dependency.c (gfc_check_dependency): Add argument alising check.
	* symbol.c (gfc_symbols_could_alias): Add argument alising check.

2010-07-22  Daniel Kraft  <d@domob.eu>

	* trans-stmt.c (gfc_trans_return): Put back in the handling of se.post,
	now in the correct place.

2010-07-21  Steven G. Kargl  <kargl@gcc.gnu.org>

	PR fortran/44929
	* Revert my commit r162325.

2010-07-21  Daniel Kraft  <d@domob.eu>

	* trans.h (gfc_get_return_label): Removed.
	(gfc_generate_return): New method.
	(gfc_trans_deferred_vars): Update gfc_wrapped_block rather than
	returning a tree directly.
	* trans-stmt.c (gfc_trans_return): Use `gfc_generate_return'.
	(gfc_trans_block_construct): Update for new interface to
	`gfc_trans_deferred_vars'.
	* trans-decl.c (current_function_return_label): Removed.
	(current_procedure_symbol): New variable.
	(gfc_get_return_label): Removed.
	(gfc_trans_deferred_vars): Update gfc_wrapped_block rather than
	returning a tree directly.
	(get_proc_result), (gfc_generate_return): New methods.
	(gfc_generate_function_code): Clean up and do init/cleanup here
	also with gfc_wrapped_block.  Remove return-label but rather
	return directly.

2010-07-19  Steven G. Kargl  <kargl@gcc.gnu.org>

	PR fortran/44929
	* fortran/match.c (match_type_spec): Check for derived type before
	intrinsic types.

2010-07-19  Paul Thomas  <pault@gcc.gnu.org>

	PR fortran/42385
	* interface.c (matching_typebound_op): Add argument for the
	return of the generic name for the procedure.
	(build_compcall_for_operator): Add an argument for the generic
	name of an operator procedure and supply it to the expression.
	(gfc_extend_expr, gfc_extend_assign): Use the generic name in
	calls to the above procedures.
	* resolve.c (resolve_typebound_function): Catch procedure
	component calls for CLASS objects, check that the vtable is
	complete and insert the $vptr and procedure components, to make
	the call.
	(resolve_typebound_function): The same.
	* trans-decl.c (gfc_trans_deferred_vars): Do not deallocate
	an allocatable scalar if it is a result.

2010-07-19  Paul Thomas  <pault@gcc.gnu.org>

	PR fortran/44353
	* match.c (gfc_match_iterator): Reverted.

2010-07-18  Paul Thomas  <pault@gcc.gnu.org>

	PR fortran/44353
	* match.c (gfc_match_iterator): Remove error that iterator
	cannot be INTENT(IN).

2010-07-17  Mikael Morin  <mikael@gcc.gnu.org>

	* trans-array.c (gfc_free_ss): Don't free beyond ss rank.
	Access subscript through the "dim" field index.
	(gfc_trans_create_temp_array): Access ss info through the "dim" field
	index.
	(gfc_conv_array_index_offset): Ditto.
	(gfc_conv_loop_setup): Ditto.
	(gfc_conv_expr_descriptor): Ditto.
	(gfc_conv_ss_startstride): Ditto.  Update call to
	gfc_conv_section_startstride.
	(gfc_conv_section_startstride): Set values along the array dimension.
	Get array dimension directly from the argument.

2010-07-15  Jakub Jelinek  <jakub@redhat.com>

	* trans.h (gfc_string_to_single_character): New prototype.
	* trans-expr.c (string_to_single_character): Renamed to ...
	(gfc_string_to_single_character): ... this.  No longer static.
	(gfc_conv_scalar_char_value, gfc_build_compare_string,
	gfc_trans_string_copy): Adjust callers.
	* config-lang.in (gtfiles): Add fortran/trans-stmt.c.
	* trans-stmt.c: Include ggc.h and gt-fortran-trans-stmt.h.
	(select_struct): Move to toplevel, add GTY(()).
	(gfc_trans_character_select): Optimize SELECT CASE
	with character length 1.

2010-07-15  Nathan Froyd  <froydnj@codesourcery.com>

	* f95-lang.c: Carefully replace TREE_CHAIN with DECL_CHAIN.
	* trans-common.c: Likewise.
	* trans-decl.c: Likewise.
	* trans-types.c: Likewise.
	* trans.c: Likewise.

2010-07-15  Janus Weil  <janus@gcc.gnu.org>

	PR fortran/44936
	* resolve.c (resolve_typebound_generic_call): Resolve generic
	non-polymorphic type-bound procedure calls to the correct specific
	procedure.
	(resolve_typebound_subroutine): Remove superfluous code.

2010-07-15  Daniel Kraft  <d@domob.eu>

	PR fortran/44709
	* trans.h (struct gfc_wrapped_block): New struct.
	(gfc_start_wrapped_block), (gfc_add_init_cleanup): New methods.
	(gfc_finish_wrapped_block): New method.
	(gfc_init_default_dt): Add new init code to block rather than
	returning it.
	* trans-array.h (gfc_trans_auto_array_allocation): Use gfc_wrapped_block
	(gfc_trans_dummy_array_bias): Ditto.
	(gfc_trans_g77_array): Ditto.
	(gfc_trans_deferred_array): Ditto.
	* trans.c (gfc_add_expr_to_block): Call add_expr_to_chain.
	(add_expr_to_chain): New method based on old gfc_add_expr_to_block.
	(gfc_start_wrapped_block), (gfc_add_init_cleanup): New methods.
	(gfc_finish_wrapped_block): New method.
	* trans-array.c (gfc_trans_auto_array_allocation): use gfc_wrapped_block
	(gfc_trans_g77_array), (gfc_trans_dummy_array_bias): Ditto.
	(gfc_trans_deferred_array): Ditto.
	* trans-decl.c (gfc_trans_dummy_character): Ditto.
	(gfc_trans_auto_character_variable), (gfc_trans_assign_aux_var): Ditto.
	(init_intent_out_dt): Ditto.
	(gfc_init_default_dt): Add new init code to block rather than
	returning it.
	(gfc_trans_deferred_vars): Use gfc_wrapped_block to collect all init
	and cleanup code and put it all together.

2010-07-15  Jakub Jelinek  <jakub@redhat.com>

	* trans.h (gfc_build_compare_string): Add CODE argument.
	* trans-intrinsic.c (gfc_conv_intrinsic_strcmp): Pass OP to
	gfc_build_compare_string.
	* trans-expr.c (gfc_conv_expr_op): Pass CODE to
	gfc_build_compare_string.
	(string_to_single_character): Rename len variable to length.
	(gfc_optimize_len_trim): New function.
	(gfc_build_compare_string): Add CODE argument.  If it is EQ_EXPR
	or NE_EXPR and one of the strings is string literal with LEN_TRIM
	bigger than the length of the other string, they compare unequal.

	PR fortran/40206
	* trans-stmt.c (gfc_trans_character_select): Always use NULL for high
	in CASE_LABEL_EXPR and use NULL for low for the default case.

2010-07-14  Mikael Morin  <mikael@gcc.gnu.org>

	* trans-array.c (gfc_conv_section_upper_bound): Remove
	(gfc_conv_section_startstride): Don't set the upper bound in the
	vector subscript case.
	(gfc_conv_loop_setup): Don't use gfc_conv_section_upper_bound

2010-07-14  Janus Weil  <janus@gcc.gnu.org>

	PR fortran/44925
	* gfortran.h (gfc_is_data_pointer): Remove prototype.
	* dependency.c (gfc_is_data_pointer): Make it static.
	* intrinsic.texi: Update documentation on C_LOC.
	* resolve.c (gfc_iso_c_func_interface): Fix pointer and target checks
	and add a check for polymorphic variables.

2010-07-14  Jakub Jelinek  <jakub@redhat.com>

	* trans-expr.c (string_to_single_character): Also optimize
	string literals containing a single char followed only by spaces.
	(gfc_trans_string_copy): Remove redundant string_to_single_character
	calls.

	* trans-decl.c (gfc_build_intrinsic_function_decls,
	gfc_build_builtin_function_decls): Mark functions as
	DECL_PURE_P or TREE_READONLY.

2010-07-13  Nathan Froyd  <froydnj@codesourcery.com>

	* trans-decl.c (build_entry_thunks): Call build_call_expr_loc_vec
	instead of build_function_call_expr.
	* trans-intrinsic.c (gfc_conv_intrinsic_sr_kind): Likewise.

2010-07-13  Tobias Burnus  <burnus@net-b.de>
	    Daniel Franke  <franke.daniel@gmail.com>

	PR fortran/43665
	* trans.h (gfc_build_library_function_decl_with_spec): New prototype.
	* trans-decl.c (gfc_build_library_function_decl_with_spec): Removed
	static.
	* trans-io (gfc_build_io_library_fndecls): Add "fn spec" annotations.

2010-07-13  Daniel Franke  <franke.daniel@gmail.com>
	    Tobias Burnus  <burnus@net-b.de>

	PR fortran/43665
	* trans-decl.c (gfc_build_intrinsic_function_decls): Add
	noclobber/noescape annotations to function calls.
	(gfc_build_builtin_function_decls): Likewise.

2010-07-13  Janus Weil  <janus@gcc.gnu.org>

	PR fortran/44434
	PR fortran/44565
	PR fortran/43945
	PR fortran/44869
	* gfortran.h (gfc_find_derived_vtab): Modified prototype.
	* class.c (gfc_build_class_symbol): Modified call to
	'gfc_find_derived_vtab'.
	(add_proc_component): Removed, moved code into 'add_proc_comp'.
	(add_proc_comps): Renamed to 'add_proc_comp', removed treatment of
	generics.
	(add_procs_to_declared_vtab1): Removed unnecessary argument 'resolved'.
	Removed treatment of generics.
	(copy_vtab_proc_comps): Removed unnecessary argument 'resolved'.
	Call 'add_proc_comp' instead of duplicating code.
	(add_procs_to_declared_vtab): Removed unnecessary arguments 'resolved'
	and 'declared'.
	(add_generic_specifics,add_generics_to_declared_vtab): Removed.
	(gfc_find_derived_vtab): Removed unnecessary argument 'resolved'.
	Removed treatment of generics.
	* iresolve.c (gfc_resolve_extends_type_of): Modified call to
	'gfc_find_derived_vtab'.
	* resolve.c (resolve_typebound_function,resolve_typebound_subroutine):
	Removed treatment of generics.
	(resolve_select_type,resolve_fl_derived): Modified call to
	'gfc_find_derived_vtab'.
	* trans-decl.c (gfc_get_symbol_decl): Ditto.
	* trans-expr.c (gfc_conv_derived_to_class,gfc_trans_class_assign):
	Ditto.
	* trans-stmt.c (gfc_trans_allocate): Ditto.

2010-07-12  Jerry DeLisle  <jvdelisle@gcc.gnu.org>

	PR fortran/37077
	* trans-io.c (build_dt): Set common.unit to flag chracter(kind=4)
	internal unit.

2010-07-12  Mikael Morin  <mikael@gcc.gnu.org>

	* expr.c (gfc_get_int_expr): Don't initialize mpfr data twice.
	* resolve.c (build_default_init_expr): Ditto.

2010-07-11  Tobias Burnus  <burnus@net-b.de>

	PR fortran/44702
	* module.c (sort_iso_c_rename_list): Remove.
	(import_iso_c_binding_module,use_iso_fortran_env_module):
	Allow multiple imports of the same symbol.

2010-07-11  Mikael Morin  <mikael@gcc.gnu.org>

	* arith.c (gfc_arith_done_1): Release mpfr internal caches.

2010-07-11  Janus Weil  <janus@gcc.gnu.org>

	PR fortran/44869
	* decl.c (build_sym,attr_decl1): Only build the class container if the
	symbol has sufficient attributes.
	* expr.c (gfc_check_pointer_assign): Use class_pointer instead of
	pointer attribute for classes.
	* match.c (gfc_match_allocate,gfc_match_deallocate): Ditto.
	* module.c (MOD_VERSION): Bump.
	(enum ab_attribute,attr_bits): Add AB_CLASS_POINTER.
	(mio_symbol_attribute): Handle class_pointer attribute.
	* parse.c (parse_derived): Use class_pointer instead of pointer
	attribute for classes.
	* primary.c (gfc_variable_attr,gfc_expr_attr): Ditto.
	* resolve.c (resolve_structure_cons,resolve_deallocate_expr,
	resolve_allocate_expr,resolve_fl_derived): Ditto.
	(resolve_fl_var_and_proc): Check for class_ok attribute.

2010-07-10  Mikael Morin  <mikael@gcc.gnu.org>

	* trans-io.c (gfc_build_st_parameter): Update calls to
	gfc_add_field_to_struct.
	* trans-stmt.c (ADD_FIELD): Ditto.
	* trans-types.c
	(gfc_get_derived_type): Ditto. Don't create backend_decl for C_PTR's
	C_ADDRESS field.
	(gfc_add_field_to_struct_1): Set TYPE_FIELDS(context) instead of
	fieldlist, remove fieldlist from argument list.
	(gfc_add_field_to_struct): Update call to gfc_add_field_to_struct_1
	and remove fieldlist from argument list.
	(gfc_get_desc_dim_type, gfc_get_array_descriptor_base,
	gfc_get_mixed_entry_union): Move setting
	TYPE_FIELDS to gfc_add_field_to_struct_1 and update calls to it.
	* trans-types.h (gfc_add_field_to_struct): Update prototype.

2010-07-10  Paul Thomas  <pault@gcc.gnu.org>

	PR fortran/44773
	* trans-expr.c (arrayfunc_assign_needs_temporary): No temporary
	if the lhs has never been host associated, as well as not being
	use associated, a pointer or a target.
	* resolve.c (resolve_variable): Mark variables that are host
	associated.
	* gfortran.h: Add the host_assoc bit to the symbol_attribute
	structure.

2010-07-09  Janus Weil  <janus@gcc.gnu.org>

	* intrinsic.texi: Add documentation for SAME_TYPE_AS, EXTENDS_TYPE_OF,
	STORAGE_SIZE, C_NULL_PTR and C_NULL_FUNPTR. Modify documentation of
	SIZEOF and C_SIZEOF.

2010-07-08  Janus Weil  <janus@gcc.gnu.org>

	PR fortran/44649
	* gfortran.h (gfc_isym_id): Add GFC_ISYM_C_SIZEOF,GFC_ISYM_STORAGE_SIZE.
	* intrinsic.h (gfc_check_c_sizeof,gfc_check_storage_size,
	gfc_resolve_storage_size): New prototypes.
	* check.c (gfc_check_c_sizeof,gfc_check_storage_size): New functions.
	* intrinsic.c (add_functions): Add STORAGE_SIZE.
	* iresolve.c (gfc_resolve_storage_size): New function.
	* trans-intrinsic.c (gfc_conv_intrinsic_sizeof): Handle polymorphic
	arguments.
	(gfc_conv_intrinsic_storage_size): New function.
	(gfc_conv_intrinsic_function): Handle STORAGE_SIZE.

2010-07-08  Jakub Jelinek  <jakub@redhat.com>

	PR fortran/44847
	* match.c (match_exit_cycle): Error on EXIT also from collapsed
	!$omp do loops.  Error on CYCLE to non-innermost collapsed
	!$omp do loops.

2010-07-08  Tobias Burnus  <burnus@net-b.de>

	PR fortran/18918
	* array.c (gfc_match_array_ref): Better error message for
	coarrays with too few ranks.
	(match_subscript): Move one diagnostic to caller.
	* gfortran.h (gfc_get_corank): Add prottype.
	* expr.c (gfc_get_corank): New function.
	* iresolve.c (resolve_bound): Fix rank for cobounds.
	(gfc_resolve_lbound,gfc_resolve_lcobound, gfc_resolve_ubound,
	gfc_resolve_ucobound, gfc_resolve_this_image): Update
	resolve_bound call.

2010-07-06  Tobias Burnus  <burnus@net-b.de>

	PR fortran/44742
	* array.c (gfc_expand_constructor): Add optional diagnostic.
	* gfortran.h (gfc_expand_constructor): Update prototype.
	* expr.c (gfc_simplify_expr, check_init_expr,
	gfc_reduce_init_expr): Update gfc_expand_constructor call.
	* resolve.c (gfc_resolve_expr): Ditto.

2010-07-06  Tobias Burnus  <burnus@net-b.de>

	* trans-decl.c: Include diagnostic-core.h besides toplev.h.
	* trans-intrinsic.c: Ditto.
	* trans-types.c: Ditto.
	* convert.c: Include diagnostic-core.h instead of toplev.h.
	* options.c: Ditto.
	* trans-array.c: Ditto.
	* trans-const.c: Ditto.
	* trans-expr.c: Ditto.
	* trans-io.c: Ditto.
	* trans-openmp.c: Ditto.
	* trans.c: Ditto.

2010-07-06  Thomas Koenig  <tkoenig@gcc.gnu.org>

	PR fortran/PR44693
	* check.c (dim_rank_check):  Also check intrinsic functions.
	Adjust permissible rank for functions which reduce the rank of
	their argument.  Spread is an exception, where DIM can
	be one larger than the rank of array.

2010-07-05  Steven G. Kargl  <kargl@gcc.gnu.org>

	PR fortran/44797
	* fortran/io.c (resolve_tag): Check EXIST tag is a default logical.

2010-07-05  Paul Thomas  <pault@gcc.gnu.org>

	PR fortran/44596
	* trans-types.c (gfc_get_derived_type): Derived type fields
	with the vtype attribute must have TYPE_REF_CAN_ALIAS_ALL set
	but build_pointer_type_for_mode must be used for this.

2010-07-05  Nathan Froyd  <froydnj@codesourcery.com>

	* trans.h (gfc_conv_procedure_call): Take a VEC instead of a tree.
	* trans-intrinsic.c (gfc_conv_intrinsic_funcall): Adjust for new
	type of gfc_conv_procedure_call.
	(conv_generic_with_optional_char_arg): Likewise.
	* trans-stmt.c (gfc_trans_call): Likewise.
	* trans-expr.c (gfc_conv_function_expr): Likewise.
	(gfc_conv_procedure_call): Use build_call_vec instead of
	build_call_list.

2010-07-04  Daniel Kraft  <d@domob.eu>

	* gfc-internals.texi (gfc_code): Document BLOCK and ASSOCIATE.

2010-07-04  Paul Thomas  <pault@gcc.gnu.org>

	PR fortran/44596
	PR fortran/44745
	* trans-types.c (gfc_get_derived_type): Derived type fields
	with the vtype attribute must have TYPE_REF_CAN_ALIAS_ALL set.

2010-07-02  Mikael Morin  <mikael@gcc.gnu.org>

	PR fortran/44662
	* decl.c (match_procedure_in_type): Clear structure before using.
	(gfc_match_generic): Ditto.

2010-07-02  Nathan Froyd  <froydnj@codesourcery.com>

	* trans-types.h (gfc_add_field_to_struct): Add tree ** parameter.
	* trans-types.c (gfc_add_field_to_struct_1): New function, most
	of which comes from...
	(gfc_add_field_to_struct): ...here.  Call it.  Add new parameter.
	(gfc_get_desc_dim_type): Call gfc_add_field_to_struct_1 for
	building fields.
	(gfc_get_array_descriptor_base): Likewise.
	(gfc_get_mixed_entry_union): Likewise.
	(gfc_get_derived_type): Add extra chain parameter for
	gfc_add_field_to_struct.
	* trans-stmt.c (gfc_trans_character_select): Likewise.
	* trans-io.c (gfc_build_st_parameter): Likewise.

2010-06-29  Janus Weil  <janus@gcc.gnu.org>

	PR fortran/44718
	* resolve.c (is_external_proc): Prevent procedure pointers from being
	regarded as external procedures.

2010-06-29  Janus Weil  <janus@gcc.gnu.org>

	PR fortran/44696
	* trans-intrinsic.c (gfc_conv_associated): Handle polymorphic variables
	passed as second argument of ASSOCIATED.

2010-06-29  Paul Thomas  <pault@gcc.gnu.org>

	PR fortran/44582
	* trans-expr.c (arrayfunc_assign_needs_temporary): New function
	to determine if a function assignment can be made without a
	temporary.
	(gfc_trans_arrayfunc_assign): Move all the conditions that
	suppress the direct function call to the above new functon and
	call it.

2010-06-28  Paul Thomas  <pault@gcc.gnu.org>

	PR fortran/40158
	* interface.c (argument_rank_mismatch): New function.
	(compare_parameter): Call new function instead of generating
	the error directly.

2010-06-28  Nathan Froyd  <froydnj@codesourcery.com>

	* trans-openmp.c (dovar_init): Define.  Define VECs containing it.
	(gfc_trans_omp_do): Use a VEC to accumulate variables and their
	initializers.

2010-06-28  Steven Bosscher  <steven@gcc.gnu.org>

	* Make-lang.in: Update dependencies.

2010-06-27  Nathan Froyd  <froydnj@codesourcery.com>

	* gfortran.h (gfc_code): Split backend_decl field into cycle_label
	and exit_label fields.
	* trans-openmp.c (gfc_trans_omp_do): Assign to new fields
	individually.
	* trans-stmt.c (gfc_trans_simple_do): Likewise.
	(gfc_trans_do): Likewise.
	(gfc_trans_do_while): Likewise.
	(gfc_trans_cycle): Use cycle_label directly.
	(gfc_trans_exit): Use exit_label directly.

2010-06-27  Daniel Kraft  <d@domob.eu>

	* dump-parse-tree.c (show_symbol): Dump target-expression for
	associate names.
	(show_code_node): Make distinction between BLOCK and ASSOCIATE.
	(show_namespace): Use show_level for correct indentation of
	"inner namespaces" (contained procedures or BLOCK).

2010-06-27  Thomas Koenig  <tkoenig@gcc.gnu.org>

	PR fortran/44678
	* dump-parse-tree.c (show_code_node):  Show namespace for
	EXEC_BLOCK.

2010-06-26  Tobias Burnus  <burnus@net-b.de>

	* decl.c (gfc_match_decl_type_spec): Support
	TYPE(intrinsic-type-spec).

2010-06-25  Tobias Burnus  <burnus@net-b.de>

	* intrinsic.h (gfc_check_selected_real_kind,
	gfc_simplify_selected_real_kind): Update prototypes.
	* intrinsic.c (add_functions): Add radix support to
	selected_real_kind.
	* check.c (gfc_check_selected_real_kind): Ditto.
	* simplify.c (gfc_simplify_selected_real_kind): Ditto.
	* trans-decl.c (gfc_build_intrinsic_function_decls):
	Change call from selected_real_kind to selected_real_kind2008.
	* intrinsic.texi (SELECTED_REAL_KIND): Update for radix.
	(PRECISION, RANGE, RADIX): Add cross @refs.

2010-06-25  Tobias Burnus  <burnus@net-b.de>

	* decl.c (gfc_match_entry): Mark ENTRY as GFC_STD_F2008_OBS.
	* gfortran.texi (_gfortran_set_options): Update for
	GFC_STD_F2008_OBS addition.
	* libgfortran.h: Add GFC_STD_F2008_OBS.
	* options.c (set_default_std_flags, gfc_handle_option): Handle
	GFC_STD_F2008_OBS.
	io.c (check_format): Fix allow_std check.

2010-06-25  Tobias Burnus  <burnus@net-b.de>

	* decl.c (gfc_match_entry): Allow END besides
	END SUBROUTINE/END FUNCTION for contained procedures.

2010-06-25  Tobias Burnus  <burnus@net-b.de>

	* parse.c (next_free, next_fixed): Allow ";" as first character.

2010-06-24  Tobias Burnus  <burnus@net-b.de>

	PR fortran/44614
	* decl.c (variable_decl): Fix IMPORT diagnostic for CLASS.

2010-06-22  Janus Weil  <janus@gcc.gnu.org>

	PR fortran/44616
	* resolve.c (resolve_fl_derived): Avoid checking for abstract on class
	containers.

2010-06-21  Tobias Burnus  <burnus@net-b.de>

	PR fortran/40632
	* interface.c (compare_parameter): Add gfc_is_simply_contiguous
	checks.
	* symbol.c (gfc_add_contiguous): New function.
	(gfc_copy_attr, check_conflict): Handle contiguous attribute.
	* decl.c (match_attr_spec): Ditto.
	(gfc_match_contiguous): New function.
	* resolve.c (resolve_fl_derived, resolve_symbol): Handle
	contiguous.
	* gfortran.h (symbol_attribute): Add contiguous.
	(gfc_is_simply_contiguous): Add prototype.
	(gfc_add_contiguous): Add prototype.
	* match.h (gfc_match_contiguous): Add prototype.
	* parse.c (decode_specification_statement,
	decode_statement): Handle contiguous attribute.
	* expr.c (gfc_is_simply_contiguous): New function.
	* dump-parse-tree.c (show_attr): Handle contiguous.
	* module.c (ab_attribute, attr_bits, mio_symbol_attribute):
	Ditto.
	* trans-expr.c (gfc_add_interface_mapping): Copy
	attr.contiguous.
	* trans-array.c (gfc_conv_descriptor_stride_get,
	gfc_conv_array_parameter): Handle contiguous arrays.
	* trans-types.c (gfc_build_array_type, gfc_build_array_type,
	gfc_sym_type, gfc_get_derived_type, gfc_get_array_descr_info):
	Ditto.
	* trans.h (gfc_array_kind): Ditto.
	* trans-decl.c (gfc_get_symbol_decl): Ditto.

2010-06-20  Joseph Myers  <joseph@codesourcery.com>

	* options.c (gfc_handle_option): Don't handle N_OPTS.

2010-06-19  Janus Weil  <janus@gcc.gnu.org>

	PR fortran/44584
	* resolve.c (resolve_fl_derived): Reverse ordering of conditions
	to avoid ICE.

2010-06-18  Tobias Burnus  <burnus@net-b.de>

	PR fortran/44556
	* resolve.c (resolve_allocate_deallocate): Properly check
	part-refs in stat=/errmsg= for invalid use.

2010-06-17  Janus Weil  <janus@gcc.gnu.org>

	PR fortran/44558
	* resolve.c (resolve_typebound_function,resolve_typebound_subroutine):
	Return directly in case of an error.

2010-06-16  Janus Weil  <janus@gcc.gnu.org>

	PR fortran/44549
	* gfortran.h (gfc_get_typebound_proc): Modified Prototype.
	* decl.c (match_procedure_in_type): Give a unique gfc_typebound_proc
	structure to each procedure in a procedure list.
	* module.c (mio_typebound_proc): Add NULL argument to
	'gfc_get_typebound_proc'.
	* symbol.c (gfc_get_typebound_proc): Add a new argument, which is used
	to initialize the new structure.

2010-06-15  Janus Weil  <janus@gcc.gnu.org>

	PR fortran/43388
	* gfortran.h (gfc_expr): Add new member 'mold'.
	* match.c (gfc_match_allocate): Implement the MOLD tag.
	* resolve.c (resolve_allocate_expr): Ditto.
	* trans-stmt.c (gfc_trans_allocate): Ditto.

2010-06-15  Jakub Jelinek  <jakub@redhat.com>

	PR fortran/44536
	* trans-openmp.c (gfc_omp_predetermined_sharing): Don't return
	OMP_CLAUSE_DEFAULT_SHARED for artificial vars with
	GFC_DECL_SAVED_DESCRIPTOR set.
	(gfc_omp_report_decl): New function.
	* trans.h (gfc_omp_report_decl): New prototype.
	* f95-lang.c (LANG_HOOKS_OMP_REPORT_DECL): Redefine.

2010-06-13  Daniel Franke  <franke.daniel@gmail.com>

	PR fortran/31588
	PR fortran/43954
	* gfortranspec.c (lang_specific_driver): Removed deprecation
	warning for -M.
	* lang.opt: Add options -M, -MM, -MD, -MMD, -MF, -MG, -MP, -MT, -MQ.
	* lang-specs.h (CPP_FORWARD_OPTIONS): Add -M* options.
	* cpp.h (gfc_cpp_makedep): New.
	(gfc_cpp_add_dep): New.
	(gfc_cpp_add_target): New.
	* cpp.c (gfc_cpp_option): Add deps* members.
	(gfc_cpp_makedep): New.
	(gfc_cpp_add_dep): New.
	(gfc_cpp_add_target): New.
	(gfc_cpp_init_options): Initialize new options.
	(gfc_cpp_handle_option): Handle new options.
	(gfc_cpp_post_options): Map new options to libcpp-options.
	(gfc_cpp_init): Handle deferred -MQ and -MT options.
	(gfc_cpp_done): If requested, write dependencies to file.
	* module.c (gfc_dump_module): Add a module filename as target.
	* scanner.c (open_included_file): New parameter system; add the
	included file as dependency.
	(gfc_open_included_file): Add the included file as dependency.
	(gfc_open_intrinsic_module): Likewise.
	* invoke.texi: Removed deprecation warning for -M.
	* gfortran.texi: Removed Makefile-dependencies project.

2010-06-12  Daniel Franke  <franke.daniel@gmail.com>

        * resolve.c (resolve_global_procedure): Improved checking if an
        explicit interface is required.

2010-06-12  Francois-Xavier Coudert  <fxcoudert@gcc.gnu.org>

	* trans-decl.c (gfc_build_intrinsic_function_decls): Fix
	return type.
	* trans-intrinsic.c (gfc_conv_intrinsic_fdate): Fix argument type.
	(gfc_conv_intrinsic_ttynam): Likewise.
	(gfc_conv_intrinsic_trim): Likewise.

2010-06-12  Janus Weil  <janus@gcc.gnu.org>

	PR fortran/40117
	* decl.c (match_procedure_in_type): Allow procedure lists (F08).

2010-06-11  Francois-Xavier Coudert  <fxcoudert@gcc.gnu.org>

	* trans-intrinsic.c (gfc_build_intrinsic_lib_fndecls): Fix comment.

2010-06-11  Francois-Xavier Coudert  <fxcoudert@gcc.gnu.org>

	* mathbuiltins.def: Add builtins that do not directly correspond
	to a Fortran intrinsic, with new macro OTHER_BUILTIN.
	* f95-lang.c (gfc_init_builtin_functions): Define OTHER_BUILTIN.
	* trans-intrinsic.c (gfc_intrinsic_map_t): Remove
	code_{r,c}{4,8,10,16} fields. Add
	{,complex}{float,double,long_double}_built_in fields.
	(gfc_intrinsic_map): Adjust definitions of DEFINE_MATH_BUILTIN,
	DEFINE_MATH_BUILTIN_C and LIB_FUNCTION accordingly. Add
	definition of OTHER_BUILTIN.
	(real_compnt_info): Remove unused struct.
	(builtin_decl_for_precision, builtin_decl_for_float_kind): New
	functions.
	(build_round_expr): Call builtin_decl_for_precision instead of
	series of if-else.
	(gfc_conv_intrinsic_aint): Call builtin_decl_for_float_kind
	instead of a switch.
	(gfc_build_intrinsic_lib_fndecls): Match
	{real,complex}{4,8,10,16}decl into the C-style built_in_decls.
	(gfc_get_intrinsic_lib_fndecl): Do not hardcode floating-point
	kinds.
	(gfc_conv_intrinsic_lib_function): Go through all the extended
	gfc_intrinsic_map.
	(gfc_trans_same_strlen_check): Call builtin_decl_for_float_kind
	instead of a switch.
	(gfc_conv_intrinsic_abs): Likewise.
	(gfc_conv_intrinsic_mod): Likewise.
	(gfc_conv_intrinsic_sign): Likewise.
	(gfc_conv_intrinsic_fraction): Likewise.
	(gfc_conv_intrinsic_nearest): Likewise.
	(gfc_conv_intrinsic_spacing): Likewise.
	(gfc_conv_intrinsic_rrspacing): Likewise.
	(gfc_conv_intrinsic_scale): Likewise.
	(gfc_conv_intrinsic_set_exponent): Likewise.

2010-06-11  Paul Thomas  <pault@gcc.gnu.org>

	PR fortran/42051
	PR fortran/43896
	* trans-expr.c (gfc_conv_derived_to_class): Handle array-valued
	functions with CLASS formal arguments.

2010-06-10  Janus Weil  <janus@gcc.gnu.org>

	PR fortran/44207
	* resolve.c (conformable_arrays): Handle allocatable components.

2010-06-10  Francois-Xavier Coudert  <fxcoudert@gcc.gnu.org>

	PR fortran/38273
	* gfortran.texi: Document that Cray pointers cannot be function
	results.

2010-06-10  Francois-Xavier Coudert  <fxcoudert@gcc.gnu.org>

	PR fortran/36234
	* gfortran.texi: Document lack of support for syntax
	"complex FUNCTION name*16()", and existence of alternative
	legacy syntax "complex*16 FUNCTION name()".

2010-06-10  Francois-Xavier Coudert  <fxcoudert@gcc.gnu.org>

	PR fortran/43032
	* intrinsic.texi (FLUSH): Note the difference between FLUSH and
	POSIX's fsync(), and how to call the latter from Fortran code.

2010-06-10  Daniel Franke  <franke.daniel@gmail.com>

	PR fortran/44457
	* interface.c (compare_actual_formal): Reject actual arguments with
	array subscript passed to ASYNCHRONOUS dummys.

2010-06-10  Daniel Kraft  <d@domob.eu>

	PR fortran/38936
	* gfortran.h (enum gfc_statement): Add ST_ASSOCIATE, ST_END_ASSOCIATE.
	(struct gfc_symbol): New field `assoc'.
	(struct gfc_association_list): New struct.
	(struct gfc_code): New struct `block' in union, move `ns' there
	and add association list.
	(gfc_free_association_list): New method.
	(gfc_has_vector_subscript): Made public;
	* match.h (gfc_match_associate): New method.
	* parse.h (enum gfc_compile_state): Add COMP_ASSOCIATE.
	* decl.c (gfc_match_end): Handle ST_END_ASSOCIATE.
	* interface.c (gfc_has_vector_subscript): Made public.
	(compare_actual_formal): Rename `has_vector_subscript' accordingly.
	* match.c (gfc_match_associate): New method.
	(gfc_match_select_type): Change reference to gfc_code's `ns' field.
	* primary.c (match_variable): Don't allow names associated to expr here.
	* parse.c (decode_statement): Try matching ASSOCIATE statement.
	(case_exec_markers, case_end): Add ASSOCIATE statement.
	(gfc_ascii_statement): Hande ST_ASSOCIATE and ST_END_ASSOCIATE.
	(parse_associate): New method.
	(parse_executable): Handle ST_ASSOCIATE.
	(parse_block_construct): Change reference to gfc_code's `ns' field.
	* resolve.c (resolve_select_type): Ditto.
	(resolve_code): Ditto.
	(resolve_block_construct): Ditto and add comment.
	(resolve_select_type): Set association list in generated BLOCK to NULL.
	(resolve_symbol): Resolve associate names.
	* st.c (gfc_free_statement): Change reference to gfc_code's `ns' field
	and free association list.
	(gfc_free_association_list): New method.
	* symbol.c (gfc_new_symbol): NULL new field `assoc'.
	* trans-stmt.c (gfc_trans_block_construct): Change reference to
	gfc_code's `ns' field.

2010-06-10  Kai Tietz  <kai.tietz@onevision.com>

	* error.c (error_print): Pre-initialize loc by NULL.
	* openmp.c (resolve_omp_clauses): Add explicit
	braces to avoid ambigous else.
	* array.c (match_subscript): Pre-initialize m to MATCH_ERROR.

2010-06-10  Gerald Pfeifer  <gerald@pfeifer.com>

	* gfc-internals.texi: Move to GFDL 1.3.
	* gfortran.texi: Ditto.
	* intrinsic.texi: Ditto.
	* invoke.texi: Ditto.

2010-06-09  Daniel Franke  <franke.daniel@gmail.com>

        PR fortran/44347
        * check.c (gfc_check_selected_real_kind): Verify that the
        actual arguments are scalar.

2010-06-09  Daniel Franke  <franke.daniel@gmail.com>

	PR fortran/44359
	* intrinsic.c (gfc_convert_type_warn): Further improve -Wconversion.

2010-06-09  Janus Weil  <janus@gcc.gnu.org>

	PR fortran/44430
	* dump-parse-tree.c (show_symbol): Avoid infinite loop.

2010-06-09  Steven G. Kargl  <kargl@gcc.gnu.org>

	* fortran/symbol.c (check_conflict):  Remove an invalid conflict check.

2010-06-09  Steven G. Kargl  <kargl@gcc.gnu.org>

	* fortran/intrinsic.c (add_functions): Change gfc_check_btest,
	gfc_check_ibclr, and gfc_check_ibset to gfc_check_bitfcn.
	* fortran/intrinsic.h: Remove prototypes for gfc_check_btest,
	gfc_check_ibclr, and gfc_check_ibset.  Add prototype for
	gfc_check_bitfcn.
	* fortran/check.c (nonnegative_check, less_than_bitsize1, 
	less_than_bitsize2): New functions.
	(gfc_check_btest): Renamed to gfc_check_bitfcn.  Use
	nonnegative_check and less_than_bitsize1.
	(gfc_check_ibclr, gfc_check_ibset): Removed.
	(gfc_check_ibits,gfc_check_mvbits): Use nonnegative_check and
	less_than_bitsize1.

2010-06-09  Janus Weil  <janus@gcc.gnu.org>

	PR fortran/44211
	* resolve.c (resolve_typebound_function,resolve_typebound_subroutine):
	Resolve references.

2010-06-09  Kai Tietz  <kai.tietz@onevision.com>

	* resolve.c (resolve_deallocate_expr): Avoid warning
	about possible use of iunitialized sym.
	(resolve_allocate_expr): Pre-initialize sym by NULL.

2010-06-09  Francois-Xavier Coudert  <fxcoudert@gcc.gnu.org>

	PR fortran/43040
	* f95-lang.c (gfc_init_builtin_functions): Remove comment.

2010-06-08  Laurynas Biveinis  <laurynas.biveinis@gmail.com>

	* trans-types.c (gfc_get_nodesc_array_type): Use typed GC
	allocation.
	(gfc_get_array_type_bounds): Likewise.

	* trans-decl.c (gfc_allocate_lang_decl): Likewise.
	(gfc_find_module): Likewise.

	* f95-lang.c (pushlevel): Likewise.

	* trans.h (struct lang_type): Add variable_size GTY option.
	(struct lang_decl): Likewise.

2010-06-08  Tobias Burnus  <burnus@net-b.de>

	PR fortran/44446
	* symbol.c (check_conflict): Move protected--external/procedure check ...
	* resolve.c (resolve_select_type): ... to the resolution stage.

2010-06-07  Tobias Burnus  <burnus@net-b.de>

	* options.c (gfc_handle_option): Fix -fno-recursive.

2010-06-07  Tobias Burnus  <burnus@net-b.de>

	* gfc-internals.texi (copyrights-gfortran): Fix copyright year format.
	* gfortran.texi (copyrights-gfortran): Ditto.

2010-06-07  Joseph Myers  <joseph@codesourcery.com>

	* lang.opt (fshort-enums): Define using Var and VarExists.
	* options.c (gfc_handle_option): Don't set flag_short_enums here.

2010-06-05  Paul Thomas  <pault@gcc.gnu.org>
	    Janus Weil  <janus@gcc.gnu.org>

	PR fortran/43945
	* resolve.c (get_declared_from_expr): Move to before
	resolve_typebound_generic_call.  Make new_ref and class_ref
	ignorable if set to NULL.
	(resolve_typebound_generic_call): Once we have resolved the
	generic call, check that the specific instance is that which
	is bound to the declared type.
	(resolve_typebound_function,resolve_typebound_subroutine): Avoid
	freeing 'class_ref->next' twice.

2010-06-05  Paul Thomas  <pault@gcc.gnu.org>

	PR fortran/43895
	* trans-array.c (structure_alloc_comps): Dereference scalar
	'decl' if it is a REFERENCE_TYPE. Tidy expressions containing
	TREE_TYPE (decl).

2010-06-04  Joseph Myers  <joseph@codesourcery.com>

	* gfortranspec.c (append_arg, lang_specific_driver): Use
	GCC-specific formats in diagnostics.

2010-06-02  Tobias Burnus  <burnus@net-b.de>

	PR fortran/44360
	* parse.c (gfc_fixup_sibling_symbols): Do not "fix" use-associated
	symbols.

2010-06-01  Jerry DeLisle  <jvdelisle@gcc.gnu.org>

	PR fortran/44371
	* match.c (gfc_match_stopcode): Move gfc_match_eos call inside 
	condition block.

2010-05-31  Steven G. Kargl  <kargl@gcc.gnu.org>

	* fortran/gfortran.texi:  Fix typos in description of variable-format-
	expressions.

2010-05-31  Thomas Koenig  <tkoenig@gcc.gnu.org>

	PR fortran/36928
	* dependency.c (gfc_check_section_vs_section):  Check
	for interleaving array assignments without conflicts.

2010-05-30  Janus Weil  <janus@gcc.gnu.org>

	* gcc/fortran/gfortran.h (CLASS_DATA): New macro for accessing the
	$data component of a class container.
	* gcc/fortran/decl.c (attr_decl1): Use macro CLASS_DATA.
	* gcc/fortran/expr.c (gfc_check_pointer_assign,gfc_check_assign_symbol,
	gfc_has_ultimate_allocatable,gfc_has_ultimate_pointer): Ditto.
	* gcc/fortran/interface.c (matching_typebound_op): Ditto.
	* gcc/fortran/match.c (gfc_match_allocate, gfc_match_deallocate): Ditto.
	* gcc/fortran/parse.c (parse_derived): Ditto.
	* gcc/fortran/primary.c (gfc_match_varspec, gfc_variable_attr,
	gfc_expr_attr): Ditto.
	* gcc/fortran/resolve.c (resolve_structure_cons, find_array_spec,
	resolve_deallocate_expr, resolve_allocate_expr, resolve_select_type,
	resolve_fl_var_and_proc, resolve_typebound_procedure,
	resolve_fl_derived): Ditto.
	* gcc/fortran/symbol.c (gfc_type_compatible): Restructured.
	* gcc/fortran/trans-array.c (structure_alloc_comps): Use macro
	CLASS_DATA.
	* gcc/fortran/trans-decl.c (gfc_get_symbol_decl,
	gfc_trans_deferred_vars): Ditto.
	* gcc/fortran/trans-stmt.c (gfc_trans_allocate): Ditto.

2010-05-28  Tobias Burnus  <burnus@net-b.de>

	* options.c (gfc_handle_option): Fix handling of -fno-whole-file.

2010-05-28  Joseph Myers  <joseph@codesourcery.com>

	* gfortranspec.c (append_arg, lang_specific_driver): Use
	fatal_error instead of fatal.  Use warning instead of fprintf for
	warnings.

2010-05-28  Joseph Myers  <joseph@codesourcery.com>

	* cpp.c (gfc_cpp_init_0): Use xstrerror instead of strerror.
	* module.c (write_char, gfc_dump_module, gfc_use_module): Use
	xstrerror instead of strerror.

2010-05-26  Joseph Myers  <joseph@codesourcery.com>

	* cpp.c (cb_cpp_error): Save and restore
	global_dc->warn_system_headers, not variable warn_system_headers.

2010-05-26  Steven Bosscher  <steven@gcc.gnu.org>

	* fortran/f95-lang.c: Do not include libfuncs.h, expr.h, and except.h.

2010-05-26  Steven Bosscher  <steven@gcc.gnu.org>

	* trans-common.c: Do not include rtl.h, include output.h instead.
	* trans-decl.c: Likewise.

2010-05-26  Paul Thomas  <pault@gcc.gnu.org>

	PR fortran/40011
	* resolve.c (resolve_global_procedure): Resolve the gsymbol's
	namespace before trying to reorder the gsymbols.

2010-05-25  Daniel Franke  <franke.daniel@gmail.com>

	PR fortran/30668
	PR fortran/31346
	PR fortran/34260
	* resolve.c (resolve_global_procedure): Add check for global
	procedures with implicit interfaces and assumed-shape or optional
	dummy arguments. Verify that function return type, kind and string
	lengths match.

2010-05-21  Tobias Burnus  <burnus@net-b.de>

	* gfortran.h: Do not include system.h.
	* bbt.c: Include system.h.
	* data.c: Ditto.
	* dependency.c: Ditto.
	* dump-parse-tree.c: Ditto.
	* arith.h: Do not include gfortran.h.
	* constructor.h: Do not include gfortran.h and splay-tree.h.
	* match.h: Do not include gfortran.h.
	* parse.h: Ditto.
	* target-memory.h: Ditto.
	* openmp.c: Do not include toplev.h and target.h.
	* trans-stmt.c: Ditto not include toplev.h.
	* primary.c: Ditto.
	* trans-common.c: Tell why toplev.h is needed. And
	do not include target.h.
	* trans-expr.c: Tell why toplev.h is needed.
	* trans-array.c: Ditto.
	* trans-openmp.c: Ditto.
	* trans-const.c: Ditto.
	* trans.c: Ditto.
	* trans-types.c: Ditto.
	* trans-io.c: Ditto.
	* trans-decl.c: Ditto.
	* scanner.c: Ditto.
	* convert.c: Ditto.
	* trans-intrinsic.c: Ditto.
	* options.c: Ditto.

2010-05-22 Jerry DeLisle <jvdelisle@gcc.gnu.org>

	PR fortran/43851
	* match.c (gfc_match_stopcode): Use gfc_match_init_expr. Go to cleanup
	before returning MATCH_ERROR. Add check for scalar. Add check for
	default integer kind.

2010-05-22  Janus Weil  <janus@gcc.gnu.org>

	PR fortran/44212
	* match.c (gfc_match_select_type): On error jump back out of the local
	namespace.
	* parse.c (parse_derived): Defer creation of vtab symbols to resolution
	stage, more precisely to ...
	* resolve.c (resolve_fl_derived): ... this place.

2010-05-22  Janus Weil  <janus@gcc.gnu.org>

	PR fortran/44213
	* resolve.c (ensure_not_abstract): Allow abstract types with
	non-abstract ancestors.

2010-05-21  Steven Bosscher  <steven@gcc.gnu.org>

	* trans-const.c: Include realmpfr.h.
	* Make-lang.in: Update dependencies.

2010-05-21  Steven Bosscher  <steven@gcc.gnu.org>

	* trans-const.c, trans-types.c, trans-intrinsic.c:
	Clean up redundant includes.

2010-05-20  Daniel Franke  <franke.daniel@gmail.com>

        PR fortran/38407
        * lang.opt (Wunused-dummy-argument): New option.
        * gfortran.h (gfc_option_t): Add warn_unused_dummy_argument.
        * options.c (gfc_init_options): Disable warn_unused_dummy_argument.
        (set_Wall): Enable warn_unused_dummy_argument.
        (gfc_handle_option): Set warn_unused_dummy_argument according to
        command line.
        * trans-decl.c (generate_local_decl): Separate warnings about
        unused variables and unused dummy arguments.
        * invoke.texi: Documented new option.

2010-05-20  Steven Bosscher  <steven@gcc.gnu.org>

	* trans-expr.c: Do not include convert.h, ggc.h, real.h, and gimple.h.
	(gfc_conv_string_tmp): Do not assert type comparibilty.
	*  trans-array.c: Do not include gimple.h, ggc.h, and real.h.
	(gfc_conv_expr_descriptor): Remove assert.
	* trans-common.c: Clarify why rtl.h and tm.h are included.
	* trans-openmp.c: Do not include ggc.h and real.h.
	Explain why gimple.h is included.
	* trans-const.c: Do not include ggc.h.
	* trans-stmt.c: Do not include gimple.h, ggc.h, and real.h.
	* trans.c: Do not include ggc.h and real.h.
	Explain why gimple.h is included.
	* trans-types.c: Do not include tm.h.  Explain why langhooks.h
	and dwarf2out.h are included.
	* trans-io.c: Do not include gimple.h and real.h.
	* trans-decl.c: Explain why gimple.h, tm.h, and rtl.h are included.
	* trans-intrinsic.c: Do not include gimple.h.  Explain why tm.h
	is included.

2010-05-20  Tobias Burnus  <burnus@net-b.de>

	* options.c (gfc_init_options,gfc_post_options): Enable
	flag_associative_math by default.

2010-05-19 Jerry DeLisle <jvdelisle@gcc.gnu.org>

	PR fortran/43851
	* trans-stmt.c (gfc_trans_stop): Add generation of call to
	gfortran_error_stop_numeric. Fix up some whitespace. Use stop_string for
	blank STOP, handling a null expression. (gfc_trans_pause): Use
	pause_string for blank PAUSE.
	* trans.h: Add external function declaration for error_stop_numeric.
	* trans-decl.c (gfc_build_builtin_function_decls): Add the building of
	the declaration for the library call. Adjust whitespaces.
	* match.c (gfc_match_stopcode): Remove use of the actual stop code to
	signal no stop code. Match the expression following the stop and pass
	that to the translators. Remove the old use of digit matching.  Add
	checks that the stop_code expression is INTEGER or CHARACTER, constant,
	and if CHARACTER, default character KIND.

2010-05-19  Daniel Franke  <franke.daniel@gmail.com>

	PR fortran/44055
	* lang.opt (Wconversion-extra): New option.
	* gfortran.h (gfc_option_t): Add warn_conversion_extra.
	* options.c (gfc_init_options): Disable -Wconversion-extra by default.
	(set_Wall): Enable -Wconversion.
	(gfc_handle_option): Set warn_conversion_extra.
	* intrinsic.c (gfc_convert_type_warn): Ignore kind conditions
	introduced for -Wconversion if -Wconversion-extra is present.
	* invoke.texi: Add -Wconversion to -Wall; document new behaviour of
	-Wconversion; document -Wconversion-extra.

2010-05-19  Daniel Franke  <franke.daniel@gmail.com>

	PR fortran/42360
	* gfortran.h (gfc_has_default_initializer): New.
	* expr.c (gfc_has_default_initializer): New.
	* resolve.c (has_default_initializer): Removed, use
	gfc_has_default_initializer() instead. Updated all callers.
	* trans-array.c (has_default_initializer): Removed, use
	gfc_has_default_initializer() instead. Updated all callers.
	* trans-decl.c (generate_local_decl): Do not check the
	first component only to check for initializers, but use
	gfc_has_default_initializer() instead.

2010-05-19  Daniel Franke  <franke.daniel@gmail.com>

	PR fortran/38404
	* primary.c (match_string_constant): Move start_locus just inside 
	the string.
	* data.c (create_character_intializer): Clarified truncation warning.

2010-05-19  Daniel Franke  <franke.daniel@gmail.com>

	PR fortran/34505
	* intrinsic.h (gfc_check_float): New prototype.
	(gfc_check_sngl): New prototype.
	* check.c (gfc_check_float): New.
	(gfc_check_sngl): New.
	* intrinsic.c (add_functions): Moved DFLOAT from aliasing DBLE
	to be a specific for REAL. Added check routines for FLOAT, DFLOAT
	and SNGL.
	* intrinsic.texi: Removed individual nodes of FLOAT, DFLOAT and SNGL,
	added them to the list of specifics of REAL instead.

2010-05-17  Janus Weil  <janus@gcc.gnu.org>

	PR fortran/43990
	* trans-expr.c (gfc_conv_structure): Remove unneeded and buggy code.
	This is now handled via 'gfc_class_null_initializer'.

2010-05-17  Janus Weil  <janus@gcc.gnu.org>

	* class.c (gfc_add_component_ref,gfc_class_null_initializer,
	gfc_build_class_symbol,add_proc_component,add_proc_comps, 
	add_procs_to_declared_vtab1,copy_vtab_proc_comps,
	add_procs_to_declared_vtab,add_generic_specifics, 
	add_generics_to_declared_vtab,gfc_find_derived_vtab,
	find_typebound_proc_uop,gfc_find_typebound_proc,
	gfc_find_typebound_user_op,gfc_find_typebound_intrinsic_op, 
	gfc_get_tbp_symtree): Moved here from other places.
	* expr.c (gfc_add_component_ref,gfc_class_null_initializer): Move to
	class.c.
	* gfortran.h (gfc_build_class_symbol,gfc_find_derived_vtab,
	gfc_find_typebound_proc,gfc_find_typebound_user_op,
	gfc_find_typebound_intrinsic_op,gfc_get_tbp_symtree,
	gfc_add_component_ref, gfc_class_null_initializer): Moved to class.c.
	* Make-lang.in: Add class.o.
	* symbol.c (gfc_build_class_symbol,add_proc_component,add_proc_comps,
	add_procs_to_declared_vtab1,copy_vtab_proc_comps,
	add_procs_to_declared_vtab,add_generic_specifics,
	add_generics_to_declared_vtab,gfc_find_derived_vtab,
	find_typebound_proc_uop,gfc_find_typebound_proc,
	gfc_find_typebound_user_op,gfc_find_typebound_intrinsic_op,
	gfc_get_tbp_symtree): Move to class.c.

2010-05-17  Nathan Froyd  <froydnj@codesourcery.com>

	* trans-types.c (gfc_init_types): Use build_function_type_list.
	(gfc_get_ppc_type): Likewise.
	* trans-decl.c (gfc_generate_constructors): Likewise.
	* f95-lang.c (build_builtin_fntypes): Likewise.
	(gfc_init_builtin_functions): Likewise.
	(DEF_FUNCTION_TYPE_0): Likewise.
	(DEF_FUNCTION_TYPE_1): Likewise.
	(DEF_FUNCTION_TYPE_2): Likewise.
	(DEF_FUNCTION_TYPE_3): Likewise.
	(DEF_FUNCTION_TYPE_4): Likewise.
	(DEF_FUNCTION_TYPE_5): Likewise.
	(DEF_FUNCTION_TYPE_6): Likewise.
	(DEF_FUNCTION_TYPE_7): Likewise.  Use ARG7.
	(DEF_FUNCTION_TYPE_VAR_0): Use build_varags_function_type_list.
 
2010-05-17  Nathan Froyd  <froydnj@codesourcery.com>

	* trans-array.c (gfc_trans_array_constructor_value): Use
	build_constructor instead of build_constructor_from_list.
	(gfc_build_constant_array_constructor): Likewise.
	* trans-decl.c (create_main_function): Likewise.
	* trans-stmt.c (gfc_trans_character_select): Likewise.

2010-05-17  Janus Weil  <janus@gcc.gnu.org>

	PR fortran/44044
	* resolve.c (resolve_fl_var_and_proc): Move error messages here from ...
	(resolve_fl_variable_derived): ... this place.
	(resolve_symbol): Make sure function symbols (and their result
	variables) are not resolved twice.

2010-05-16  Daniel Franke  <franke.daniel@gmail.com>

	PR fortran/35779
	* array.c (match_array_list): Revert change from 2010-05-13.

2010-05-16  Richard Guenther  <rguenther@suse.de>

	* trans-decl.c (module_htab_decls_hash): Revert last change.

2010-05-16  Richard Guenther  <rguenther@suse.de>

	* trans-decl.c (module_htab_decls_hash): Use IDENTIFIER_HASH_VALUE.

2010-05-16  Manuel López-Ibáñez  <manu@gcc.gnu.org>

	* options.c (set_Wall): Remove special logic for Wuninitialized
	without -O.

2010-05-15  Janus Weil  <janus@gcc.gnu.org>

	PR fortran/44154
	PR fortran/42647
	* trans-decl.c (gfc_trans_deferred_vars): Modify ordering of
	if branches.

2010-05-15  Janus Weil  <janus@gcc.gnu.org>

	PR fortran/43207
	PR fortran/43969
	* gfortran.h (gfc_class_null_initializer): New prototype.
	* expr.c (gfc_class_null_initializer): New function to build a NULL
	initializer for CLASS pointers.
	* symbol.c (gfc_build_class_symbol): Modify internal naming of class
	containers. Remove default NULL initialization of $data component.
	* trans.c (gfc_allocate_array_with_status): Fix wording of an error 
	message.
	* trans-expr.c (gfc_conv_initializer,gfc_trans_subcomponent_assign):
	Use new function 'gfc_class_null_initializer'.
	* trans-intrinsic.c (gfc_conv_allocated): Handle allocatable scalar
	class variables.

2010-05-14  Steven G. Kargl  <kargl@gcc.gnu.org>

	PR fortran/44135
	* fortran/interface.c (get_sym_storage_size): Use signed instead of
	unsigned mpz_get_?i routines.

2010-05-14  Jakub Jelinek  <jakub@redhat.com>

	* trans.c (trans_code): Set backend locus early.
	* trans-decl.c (gfc_get_fake_result_decl): Use source location
	of the function instead of current input_location.

2010-05-13  Daniel Franke  <franke.daniel@gmail.com>

	PR fortran/35779
	* intrinsic.c (gfc_init_expr): Renamed to gfc_init_expr_flag.
	Updated all usages.
	* expr.c (init_flag): Removed; use gfc_init_expr_flag everywhere.
	* array.c (match_array_list): Pass on gfc_init_expr_flag when matching
	iterators.

2010-05-13  Jakub Jelinek  <jakub@redhat.com>

	PR fortran/44036
	* openmp.c (resolve_omp_clauses): Allow procedure pointers in clause
	variable lists.
	* trans-openmp.c (gfc_omp_privatize_by_reference): Don't privatize
	by reference dummy procedures or non-dummy procedure pointers.
	(gfc_omp_predetermined_sharing): Return
	OMP_CLAUSE_DEFAULT_FIRSTPRIVATE for dummy procedures.

2010-05-11  Daniel Franke  <franke.daniel@gmail.com>

	PR fortran/43711
	* openmp.c (gfc_match_omp_taskwait): Report unexpected characters
	after OMP statement.
	(gfc_match_omp_critical): Likewise.
	(gfc_match_omp_flush): Likewise.
	(gfc_match_omp_workshare): Likewise.
	(gfc_match_omp_master): Likewise.
	(gfc_match_omp_ordered): Likewise.
	(gfc_match_omp_atomic): Likewise.
	(gfc_match_omp_barrier): Likewise.
	(gfc_match_omp_end_nowait): Likewise.

2010-05-11  Daniel Franke  <franke.daniel@gmail.com>

	PR fortran/31820
	* resolve.c (validate_case_label_expr): Removed FIXME.
	(resolve_select): Raise default warning on case labels out of range
	of the case expression.

2010-05-10  Daniel Franke  <franke.daniel@gmail.com>

	PR fortran/27866
	PR fortran/35003
	PR fortran/42809
	* intrinsic.c (gfc_convert_type_warn): Be more discriminative
	about conversion warnings.

2010-05-10  Janus Weil  <janus@gcc.gnu.org>

	PR fortran/44044
	* match.c (gfc_match_select_type): Move error message to
	resolve_select_type.
	* resolve.c (resolve_select_type): Error message moved here from
	gfc_match_select_type. Correctly set type of temporary.

2010-05-10  Richard Guenther  <rguenther@suse.de>

	* trans-decl.c (gfc_build_library_function_decl): Split out
	worker to ...
	(build_library_function_decl_1): ... this new function.
	Set a fnspec attribute if a specification was provided.
	(gfc_build_library_function_decl_with_spec): New function.
	(gfc_build_intrinsic_function_decls): Annotate internal_pack
	and internal_unpack.

2010-05-07  Daniel Franke  <franke.daniel@gmail.com>

	PR fortran/40728
	* intrinc.c (gfc_is_intrinsic): Do not prematurely mark symbol
	as external.

2010-05-07  Jason Merrill  <jason@redhat.com>

	* trans-expr.c (gfc_conv_procedure_call): Rename nullptr to null_ptr
	to avoid -Wc++-compat warning.

2010-05-06  Manuel López-Ibáñez  <manu@gcc.gnu.org>

	PR 40989
	* options.c (gfc_handle_option): Add argument kind.
	* gfortran.h (gfc_handle_option): Update declaration.

2010-05-06  Tobias Burnus  <burnus@net-b.de>

	PR fortran/43985
	* trans-types.c (gfc_sym_type): Mark Cray pointees as
	GFC_POINTER_TYPE_P.

2010-05-05  Daniel Franke  <franke.daniel@gmail.com>

	PR fortran/32331
	* resolve.c (traverse_data_list): Rephrase error message for
	non-constant bounds in data-implied-do.

2010-05-05  Daniel Franke  <franke.daniel@gmail.com>

	PR fortran/24978
	* gfortran.h: Removed repeat count from constructor, removed
	all usages.
	* data.h (gfc_assign_data_value_range): Changed return value from
	void to gfc_try.
	* data.c (gfc_assign_data_value): Add location to constructor element.
	(gfc_assign_data_value_range): Call gfc_assign_data_value()
	for each element in range. Return early if an error was generated.
	* resolve.c (check_data_variable): Stop early if range assignment
	generated an error.

2010-05-05  Janus Weil  <janus@gcc.gnu.org>

	PR fortran/43696
	* resolve.c (resolve_fl_derived): Some fixes for class variables.
	* symbol.c (gfc_build_class_symbol): Add separate class container for
	class pointers.

2010-05-03  Steven G. Kargl  <kargl@gcc.gnu.org>

	PR fortran/43592
	* fortran/parse.c (parse_interface): Do not dereference a NULL pointer.

2010-05-02  Tobias Burnus  <burnus@net-b.de>

	PR fortran/18918
	* intrinsic.c (add_functions): Fix GFC_STD and add gfc_resolve_ calls
	for lcobound, ucobound, image_index and this_image.
	* intrinsic.h (gfc_resolve_lcobound, gfc_resolve_this_image,
	gfc_resolve_image_index, gfc_resolve_ucobound): New prototypes.
	* iresolve.c (gfc_resolve_lcobound, gfc_resolve_this_image,
	gfc_resolve_image_index, gfc_resolve_ucobound, resolve_bound): New
	functions.
	(gfc_resolve_lbound, gfc_resolve_ubound): Use resolve_bound.

2010-04-30  Tobias Burnus  <burnus@net-b.de>

	PR fortran/18918
	PR fortran/43931
	*  trans-types.c (gfc_get_array_descriptor_base): Fix index
	calculation for array descriptor types.

2010-04-29  Janus Weil  <janus@gcc.gnu.org>

	PR fortran/43896
	* symbol.c (add_proc_component,copy_vtab_proc_comps): Remove
	initializers for PPC members of the vtabs.

2010-04-29  Janus Weil  <janus@gcc.gnu.org>

	PR fortran/42274
	* symbol.c (add_proc_component,add_proc_comps): Correctly set the 'ppc'
	attribute for all PPC members of the vtypes.
	(copy_vtab_proc_comps): Copy the correct interface.
	* trans.h (gfc_trans_assign_vtab_procs): Modified prototype.
	* trans-expr.c (gfc_trans_assign_vtab_procs): Pass the derived type as
	a dummy argument and make sure all PPC members of the vtab are
	initialized correctly.
	(gfc_conv_derived_to_class,gfc_trans_class_assign): Additional argument
	in call to gfc_trans_assign_vtab_procs.
	* trans-stmt.c (gfc_trans_allocate): Ditto.

2010-04-29  Paul Thomas  <pault@gcc.gnu.org>

	PR fortran/43326
	* resolve.c (resolve_typebound_function): Renamed
	resolve_class_compcall.Do all the detection of class references
	here.
	(resolve_typebound_subroutine): resolve_class_typebound_call
	renamed. Otherwise same as resolve_typebound_function.
	(gfc_resolve_expr): Call resolve_typebound_function.
	(resolve_code): Call resolve_typebound_subroutine.

2010-04-29  Janus Weil  <janus@gcc.gnu.org>

	PR fortran/43492
	* resolve.c (resolve_typebound_generic_call): For CLASS methods
	pass back the specific symtree name, rather than the target
	name.

2010-04-29  Paul Thomas  <pault@gcc.gnu.org>

	PR fortran/42353
	* resolve.c (resolve_structure_cons): Make the initializer of
	the vtab component 'extends' the same type as the component.

2010-04-29  Jerry DeLisle  <jvdelisle@gcc.gnu.org>

	PR fortran/42680
	* interface.c (check_interface1): Pass symbol name rather than NULL to
	gfc_compare_interfaces.(gfc_compare_interfaces): Add assert to
	trap MULL. (gfc_compare_derived_types): Revert previous change
	incorporated incorrectly during merge from trunk, r155778.
	* resolve.c (check_generic_tbp_ambiguity): Pass symbol name rather
	than NULL to gfc_compare_interfaces.
	* symbol.c (add_generic_specifics): Likewise.

2010-02-29  Janus Weil  <janus@gcc.gnu.org>

	PR fortran/42353
	* interface.c (gfc_compare_derived_types): Add condition for vtype.
	* symbol.c (gfc_find_derived_vtab): Sey access to private.
	(gfc_find_derived_vtab): Likewise.
	* module.c (ab_attribute): Add enumerator AB_VTAB.
	(mio_symbol_attribute): Use new attribute, AB_VTAB.
	(check_for_ambiguous): Likewise.

2010-04-29  Paul Thomas  <pault@gcc.gnu.org>
	    Janus Weil  <janus@gcc.gnu.org>

	PR fortran/41829
	* trans-expr.c (select_class_proc): Remove function.
	(conv_function_val): Delete reference to previous.
	(gfc_conv_derived_to_class): Add second argument to the call to
	gfc_find_derived_vtab.
	(gfc_conv_structure): Exclude proc_pointer components when
	accessing $data field of class objects.
	(gfc_trans_assign_vtab_procs): New function.
	(gfc_trans_class_assign): Add second argument to the call to
	gfc_find_derived_vtab.
	* symbol.c (gfc_build_class_symbol): Add delayed_vtab arg and
	implement holding off searching for the vptr derived type.
	(add_proc_component): New function.
	(add_proc_comps): New function.
	(add_procs_to_declared_vtab1): New function.
	(copy_vtab_proc_comps): New function.
	(add_procs_to_declared_vtab): New function.
	(void add_generic_specifics): New function.
	(add_generics_to_declared_vtab): New function.
	(gfc_find_derived_vtab): Add second argument to the call to
	gfc_find_derived_vtab. Add the calls to
	add_procs_to_declared_vtab and add_generics_to_declared_vtab.
	* decl.c (build_sym, build_struct): Use new arg in calls to
	gfc_build_class_symbol.
	* gfortran.h : Add vtype bitfield to symbol_attr. Remove the
	definition of struct gfc_class_esym_list. Modify prototypes
	of gfc_build_class_symbol and gfc_find_derived_vtab.
	* trans-stmt.c (gfc_trans_allocate): Add second argument to the
	call to gfc_find_derived_vtab.
	* module.c : Add the vtype attribute.
	* trans.h : Add prototype for gfc_trans_assign_vtab_procs.
	* resolve.c (resolve_typebound_generic_call): Add second arg
	to pass along the generic name for class methods.
	(resolve_typebound_call): The same.
	(resolve_compcall): Use the second arg to carry the generic
	name from the above. Remove the reference to class_esym.
	(check_members, check_class_members, resolve_class_esym,
	hash_value_expr): Remove functions.
	(resolve_class_compcall, resolve_class_typebound_call): Modify
	to use vtable rather than member by member calls.
	(gfc_resolve_expr): Modify second arg in call to
	resolve_compcall.
	(resolve_select_type): Add second arg in call to
	gfc_find_derived_vtab.
	(resolve_code): Add second arg in call resolve_typebound_call.
	(resolve_fl_derived): Exclude vtypes from check for late
	procedure definitions. Likewise for checking of explicit
	interface and checking of pass arg.
	* iresolve.c (gfc_resolve_extends_type_of): Add second arg in
	calls to gfc_find_derived_vtab.
	* match.c (select_type_set_tmp): Use new arg in call to
	gfc_build_class_symbol.
	* trans-decl.c (gfc_get_symbol_decl): Complete vtable if
	necessary.
	* parse.c (endType): Finish incomplete classes.

2010-04-28  Tobias Burnus  <burnus@net-b.de>

	PR fortran/18918
	PR fortran/43919
	* simplify.c (simplify_cobound): Handle scalar coarrays.

2010-04-27  Tobias Burnus  <burnus@net-b.de>

	* gfc-internals.texi: Update copyright year.
	* gfortran.texi: Ditto.
	* invoke.texi: Ditto.

2010-04-27  Tobias Burnus  <burnus@net-b.de>

	PR fortran/18918
	* resolve.c (resolve_allocate_expr): Allow array coarrays.
	* trans-types.h (gfc_get_array_type_bounds): Update prototype.
	* trans-types.c (gfc_get_array_type_bounds,
	gfc_get_array_descriptor_base): Add corank argument.
	* trans-array.c (gfc_array_init_size): Handle corank.
	(gfc_trans_create_temp_array, gfc_array_allocate,
	gfc_conv_expr_descriptor): Add corank argument to call.
	* trans-stmt.c (gfc_trans_pointer_assign_need_temp): Ditto.

2010-04-24  Steven G. Kargl  <kargl@gcc.gnu.org>

	PR fortran/30073
	PR fortran/43793
	* trans-array.c (gfc_trans_array_bound_check): Use TREE_CODE instead
	of mucking with a tree directly.

2010-04-24  Jerry DeLisle  <jvdelisle@gcc.gnu.org>

	PR fortran/43832
	* io.c (gfc_match_open): Remove branch to syntax error. Add call to
	gfc_error with new error message.

2010-04-24  Paul Thomas  <pault@gcc.gnu.org>

	PR fortran/43841
	PR fortran/43843
	* trans-expr.c (gfc_conv_expr): Supply an address expression for
	GFC_SS_REFERENCE.
	(gfc_conv_expr_reference): Call gfc_conv_expr and return for
	GFC_SS_REFERENCE.
	* trans-array.c (gfc_add_loop_ss_code): Store the value rather
	than the address of a GFC_SS_REFERENCE.
	* trans.h : Change comment on GFC_SS_REFERENCE. 

2010-04-22  Richard Guenther  <rguenther@suse.de>

	PR fortran/43829
	* resolve.c (gfc_resolve_index): Wrap around ...
	(gfc_resolve_index_1): ... this.  Add parameter to allow
	any integer kind index type.
	(resolve_array_ref): Allow any integer kind for the start
	index of an array ref.

2010-04-21  Jakub Jelinek  <jakub@redhat.com>

	PR fortran/43836
	* f95-lang.c (gfc_define_builtin): Set TREE_NOTHROW on
	the decl.

2010-04-20  Harald Anlauf  <anlauf@gmx.de>

	* intrinsic.c (sort_actual): Remove 'is' in error message.

2010-04-20  Paul Thomas  <pault@gcc.gnu.org>

	PR fortran/43227
	* resolve.c (resolve_fl_derived): If a component character
	length has not been resolved, do so now.
	(resolve_symbol): The same as above for a symbol character
	length.
	* trans-decl.c (gfc_create_module_variable): A 'length' decl is
	not needed for a character valued, procedure pointer.

	PR fortran/43266
	* resolve.c (ensure_not_abstract_walker): If 'overriding' is
	not found, return FAILURE rather than ICEing.

2010-04-19  Jakub Jelinek  <jakub@redhat.com>

	PR fortran/43339
	* openmp.c (gfc_resolve_do_iterator): Only make iteration vars for
	sequential loops private in the innermost containing task region.

2010-04-18  Eric Botcazou  <ebotcazou@adacore.com>

	* f95-lang.c (gfc_init_decl_processing): Remove second argument in call
	to build_common_tree_nodes.

2010-04-17  Steven G. Kargl  <kargl@gcc.gnu.org>

	PR fortran/31538
	* fortran/trans-array.c (gfc_conv_ss_startstride): Remove the use of
	gfc_msg_bounds by using 'Array bound mismatch' directly.
	(gfc_trans_dummy_array_bias):  Remove the use of gfc_msg_bounds.  Reword
	error message to include the mismatch in the extent of array bound.
	* fortran/trans.c: Remove gfc_msg_bounds.  It is only used in one place.
	* fortran/trans.h: Remove extern definition of gfc_msg_bounds.

2010-04-17  Jerry DeLisle  <jvdelisle@gcc.gnu.org>

	* gfortran.texi: Update information on temporary file locations.

2010-04-16  Jakub Jelinek  <jakub@redhat.com>

	* trans-decl.c (gfc_build_qualified_array): Ensure
	ubound.N and lbound.N artificial variable names don't appear
	in debug info.

2010-04-15  Steven G. Kargl  <kargl@gcc.gnu.org>

	PR fortran/30073
	* trans-array.c (gfc_trans_array_bound_check): Eliminate a redundant
	block of code.  Set name to the variable associated with the descriptor.

2010-04-15  Jakub Jelinek  <jakub@redhat.com>

	* trans-decl.c (gfc_build_qualified_array): Clear DECL_IGNORED_P
	on VAR_DECL LBOUND and/or UBOUND, even for -O1.

2010-04-14  Steven G. Kargl  <kargl@gcc.gnu.org>

	* intrinsic.texi: Add the missing specific name of intrinsic
	procedure where the specific name is identical to the generic name.
	Fix inconsistent or mismatch in the argument names in intrinsic
	procedure descriptions.  Add the SCALAR allocatable description to
	ALLOCATED.

2010-04-14  Tobias Burnus  <burnus@net-b.de>

	PR fortran/18918
	* array.c (gfc_find_array_ref): Handle codimensions.
	(gfc_match_array_spec,gfc_match_array_ref): Use gfc_fatal_error.
	* check.c (is_coarray, dim_corank_check, gfc_check_lcobound,
	gfc_check_image_index, gfc_check_this_image, gfc_check_ucobound):
	New functions.
	* gfortran.h (gfc_isym_id): Add GFC_ISYM_IMAGE_INDEX,
	GFC_ISYM_LCOBOUND, GFC_ISYM_THIS_IMAGE,
	GFC_ISYM_UCOBOUND.
	* intrinsic.h (add_functions): Add this_image, image_index,
	lcobound and ucobound intrinsics.
	* intrinsic.c (gfc_check_lcobound,gfc_check_ucobound,
	gfc_check_image_index, gfc_check_this_image,
	gfc_simplify_image_index, gfc_simplify_lcobound,
	gfc_simplify_this_image, gfc_simplify_ucobound):
	New function prototypes.
	* intrinsic.texi (IMAGE_INDEX, LCOBOUND, THIS_IMAGE
	IMAGE_INDEX): Document new intrinsic functions.
	* match.c (gfc_match_critical, sync_statement): Make -fcoarray=none
	error fatal.
	* simplify.c (simplify_bound_dim): Handle coarrays.
	(simplify_bound): Update simplify_bound_dim call.
	(gfc_simplify_num_images): Add -fcoarray=none check.
	(simplify_cobound, gfc_simplify_lcobound, gfc_simplify_ucobound,
	gfc_simplify_ucobound, gfc_simplify_ucobound): New functions.

2010-04-14  Jerry DeLisle  <jvdelisle@gcc.gnu.org>

	PR fortran/43747
	* constructor.c: Fix typo in comment.
	* expr.c (find_array_section): Add check for max array limit.

2010-04-13  Iain Sandoe  <iains@gcc.gnu.org>

	PR bootstrap/31400
	* gfortranspec.c (lookup_option): Check for -static and return
	OPTION_static.
	(lang_specific_driver): Break when OPTION_static is discovered.

2010-04-12  Jerry DeLisle  <jvdelisle@gcc.gnu.org>

	* array.c (extract_element): Restore function from trunk.
	(gfc_get_array_element): Restore function from trunk.
	(gfc_expand_constructor): Restore check against
	flag_max_array_constructor.
	* constructor.c (node_copy_and_append): Delete unused.
	* gfortran.h: Delete comment and extra include.
	* constructor.h: Bump copyright and clean up TODO comments.
	* resolve.c: Whitespace.

2010-04-12  Daniel Franke  <franke.daniel@gmail.com>

	* simplify.c (compute_dot_product): Replaced usage of ADVANCE macro
	with direct access access to elements. Adjusted prototype, fixed all
	callers.
	(gfc_simplify_dot_product): Removed duplicate check for zero-sized
	array.
	(gfc_simplify_matmul): Removed usage of ADVANCE macro.
	(gfc_simplify_spread): Removed workaround, directly insert elements
	at a given array position.
	(gfc_simplify_transpose): Likewise.
	(gfc_simplify_pack): Replaced usage of ADVANCE macro with corresponding
	function calls.
	(gfc_simplify_unpack): Likewise.

2010-04-12  Daniel Franke  <franke.daniel@gmail.com>

	* simplify.c (only_convert_cmplx_boz): Renamed to ...
	(convert_boz): ... this and moved to start of file.
	(gfc_simplify_abs): Whitespace fix.
	(gfc_simplify_acos): Whitespace fix.
	(gfc_simplify_acosh): Whitespace fix.
	(gfc_simplify_aint): Whitespace fix.
	(gfc_simplify_dint): Whitespace fix.
	(gfc_simplify_anint): Whitespace fix.
	(gfc_simplify_and): Replaced if-gate by more common switch-over-type.
	(gfc_simplify_dnint): Whitespace fix.
	(gfc_simplify_asin): Whitespace fix.
	(gfc_simplify_asinh): Moved creation of result-expr out of switch.
	(gfc_simplify_atan): Likewise.
	(gfc_simplify_atanh): Whitespace fix.
	(gfc_simplify_atan2): Whitespace fix.
	(gfc_simplify_bessel_j0): Removed ATTRIBUTE_UNUSED.
	(gfc_simplify_bessel_j1): Likewise.
	(gfc_simplify_bessel_jn): Likewise.
	(gfc_simplify_bessel_y0): Likewise.
	(gfc_simplify_bessel_y1): Likewise.
	(gfc_simplify_bessel_yn): Likewise.
	(gfc_simplify_ceiling): Reorderd statements.
	(simplify_cmplx): Use convert_boz(), check for constant arguments.
	Whitespace fix.
	(gfc_simplify_cmplx): Use correct default kind. Removed check for
	constant arguments.
	(gfc_simplify_complex): Replaced if-gate. Removed check for
	constant arguments.
	(gfc_simplify_conjg): Whitespace fix.
	(gfc_simplify_cos): Whitespace fix.
	(gfc_simplify_cosh): Replaced if-gate by more common switch-over-type.
	(gfc_simplify_dcmplx): Removed check for constant arguments.
	(gfc_simplify_dble): Use convert_boz() and gfc_convert_constant().
	(gfc_simplify_digits): Whitespace fix.
	(gfc_simplify_dim): Whitespace fix.
	(gfc_simplify_dprod): Reordered statements.
	(gfc_simplify_erf): Whitespace fix.
	(gfc_simplify_erfc): Whitespace fix.
	(gfc_simplify_epsilon): Whitespace fix.
	(gfc_simplify_exp): Whitespace fix.
	(gfc_simplify_exponent): Use convert_boz().
	(gfc_simplify_floor): Reorderd statements.
	(gfc_simplify_gamma): Whitespace fix.
	(gfc_simplify_huge): Whitespace fix.
	(gfc_simplify_iand): Whitespace fix.
	(gfc_simplify_ieor): Whitespace fix.
	(simplify_intconv): Use gfc_convert_constant().
	(gfc_simplify_int): Use simplify_intconv().
	(gfc_simplify_int2): Reorderd statements.
	(gfc_simplify_idint): Reorderd statements.
	(gfc_simplify_ior): Whitespace fix.
	(gfc_simplify_ishftc): Removed duplicate type check.
	(gfc_simplify_len): Use range_check() instead of manual range check.
	(gfc_simplify_lgamma): Removed ATTRIBUTE_UNUSED. Whitespace fix.
	(gfc_simplify_log): Whitespace fix.
	(gfc_simplify_log10): Whitespace fix.
	(gfc_simplify_minval): Whitespace fix.
	(gfc_simplify_maxval): Whitespace fix.
	(gfc_simplify_mod): Whitespace fix.
	(gfc_simplify_modulo): Whitespace fix.
	(simplify_nint): Reorderd statements.
	(gfc_simplify_not): Whitespace fix.
	(gfc_simplify_or): Replaced if-gate by more common switch-over-type.
	(gfc_simplify_radix): Removed unused result-variable. Whitespace fix.
	(gfc_simplify_range): Removed unused result-variable. Whitespace fix.
	(gfc_simplify_real): Use convert_boz() and gfc_convert_constant().
	(gfc_simplify_realpart): Whitespace fix.
	(gfc_simplify_selected_char_kind): Removed unused result-variable.
	(gfc_simplify_selected_int_kind): Removed unused result-variable.
	(gfc_simplify_selected_real_kind): Removed unused result-variable.
	(gfc_simplify_sign): Whitespace fix.
	(gfc_simplify_sin): Whitespace fix.
	(gfc_simplify_sinh): Replaced if-gate by more common switch-over-type.
	(gfc_simplify_sqrt): Avoided goto by inlining check. Whitespace fix.
	(gfc_simplify_tan): Replaced if-gate by more common switch-over-type.
	(gfc_simplify_tanh): Replaced if-gate by more common switch-over-type.
	(gfc_simplify_xor): Replaced if-gate by more common switch-over-type.

2010-04-12  Daniel Franke  <franke.daniel@gmail.com>

	* gfortran.h (gfc_start_constructor): Removed.
	(gfc_get_array_element): Removed.
	* array.c (gfc_start_constructor): Removed, use gfc_get_array_expr 
	instead. Fixed all callers.
	(extract_element): Removed.
	(gfc_expand_constructor): Temporarily removed check for
	max-array-constructor. Will be re-introduced later if still required.
	(gfc_get_array_element): Removed, use gfc_constructor_lookup_expr
	instead. Fixed all callers.
	* expr.c (find_array_section): Replaced manual lookup of elements
	by gfc_constructor_lookup.

2010-04-12  Daniel Franke  <franke.daniel@gmail.com>

	* gfortran.h (gfc_get_null_expr): New prototype.
	(gfc_get_operator_expr): New prototype.
	(gfc_get_character_expr): New prototype.
	(gfc_get_iokind_expr): New prototype.
	* expr.c (gfc_get_null_expr): New.
	(gfc_get_character_expr): New.
	(gfc_get_iokind_expr): New.
	(gfc_get_operator_expr): Moved here from matchexp.c (build_node).
	* matchexp.c (build_node): Renamed and moved to
	expr.c (gfc_get_operator_expr). Reordered arguments to match 
	other functions. Fixed all callers.
	(gfc_get_parentheses): Use specific function to build expr.
	* array.c (gfc_match_array_constructor): Likewise.
	* arith.c (eval_intrinsic): Likewise.
	(gfc_hollerith2int): Likewise.
	(gfc_hollerith2real): Likewise.
	(gfc_hollerith2complex): Likewise.
	(gfc_hollerith2logical): Likewise.
	* data.c (create_character_intializer): Likewise.
	* decl.c (gfc_match_null): Likewise.
	(enum_initializer): Likewise.
	* io.c (gfc_match_format): Likewise.
	(match_io): Likewise.
	* match.c (gfc_match_nullify): Likewise.
	* primary.c (match_string_constant): Likewise.
	(match_logical_constant): Likewise.
	(build_actual_constructor): Likewise.
	* resolve.c (build_default_init_expr): Likewise.
	* symbol.c (generate_isocbinding_symbol): Likewise.
	(gfc_build_class_symbol): Likewise.
	(gfc_find_derived_vtab): Likewise.
	* simplify.c (simplify_achar_char): Likewise.
	(gfc_simplify_adjustl): Likewise.
	(gfc_simplify_adjustr): Likewise.
	(gfc_simplify_and): Likewise.
	(gfc_simplify_bit_size): Likewise.
	(gfc_simplify_is_iostat_end): Likewise.
	(gfc_simplify_is_iostat_eor): Likewise.
	(gfc_simplify_isnan): Likewise.
	(simplify_bound): Likewise.
	(gfc_simplify_leadz): Likewise.
	(gfc_simplify_len_trim): Likewise.
	(gfc_simplify_logical): Likewise.
	(gfc_simplify_maxexponent): Likewise.
	(gfc_simplify_minexponent): Likewise.
	(gfc_simplify_new_line): Likewise.
	(gfc_simplify_null): Likewise.
	(gfc_simplify_or): Likewise.
	(gfc_simplify_precision): Likewise.
	(gfc_simplify_repeat): Likewise.
	(gfc_simplify_scan): Likewise.
	(gfc_simplify_size): Likewise.
	(gfc_simplify_trailz): Likewise.
	(gfc_simplify_trim): Likewise.
	(gfc_simplify_verify): Likewise.
	(gfc_simplify_xor): Likewise.
	* trans-io.c (build_dt): Likewise.
	(gfc_new_nml_name_expr): Removed.

2010-04-12  Daniel Franke  <franke.daniel@gmail.com>

	* arith.h (gfc_constant_result): Removed prototype.
	* constructor.h (gfc_build_array_expr): Removed prototype.
	(gfc_build_structure_constructor_expr): Removed prototype.
	* gfortran.h (gfc_int_expr): Removed prototype.
	(gfc_logical_expr): Removed prototype.
	(gfc_get_array_expr): New prototype.
	(gfc_get_structure_constructor_expr): New prototype.
	(gfc_get_constant_expr): New prototype.
	(gfc_get_int_expr): New prototype.
	(gfc_get_logical_expr): New prototype.
	* arith.c (gfc_constant_result): Moved and renamed to
	expr.c (gfc_get_constant_expr). Fixed all callers.
	* constructor.c (gfc_build_array_expr): Moved and renamed to
	expr.c (gfc_get_array_expr). Split gfc_typespec argument to type
	and kind. Fixed all callers.
	(gfc_build_structure_constructor_expr): Moved and renamed to
	expr.c (gfc_get_structure_constructor_expr). Split gfc_typespec argument
	to type and kind. Fixed all callers.
	* expr.c (gfc_logical_expr): Renamed to ...
	(gfc_get_logical_expr): ... this. Added kind argument. Fixed all callers.
	(gfc_int_expr): Renamed to ...
	(gfc_get_int_expr): ... this. Added kind and where arguments. Fixed all
	callers.
	(gfc_get_constant_expr): New.
	(gfc_get_array_expr): New.
	(gfc_get_structure_constructor_expr): New.
	* simplify.c (int_expr_with_kind): Removed, callers use gfc_get_int_expr
	instead.

2010-04-12  Daniel Franke  <franke.daniel@gmail.com>

	* constructor.h: New.
	* constructor.c: New.
	* Make-lang.in: Add new files to F95_PARSER_OBJS.
	* arith.c (reducy_unary): Use constructor API.
	(reduce_binary_ac): Likewise.
	(reduce_binary_ca): Likewise.
	(reduce_binary_aa): Likewise.
	* check.c (gfc_check_pack): Likewise.
	(gfc_check_reshape): Likewise.
	(gfc_check_unpack): Likewise.
	* decl.c (add_init_expr_to_sym): Likewise.
	(build_struct): Likewise.
	* dependency.c (gfc_check_dependency): Likewise.
	(contains_forall_index_p): Likewise.
	* dump-parse-tree.c (show_constructor): Likewise.
	* expr.c (free_expr0): Likewise.
	(gfc_copy_expr): Likewise.
	(gfc_is_constant_expr): Likewise.
	(simplify_constructor): Likewise.
	(find_array_element): Likewise.
	(find_component_ref): Likewise.
	(find_array_section): Likewise.
	(find_substring_ref): Likewise.
	(simplify_const_ref): Likewise.
	(scalarize_intrinsic_call): Likewise.
	(check_alloc_comp_init): Likewise.
	(gfc_default_initializer): Likewise.
	(gfc_traverse_expr): Likewise.
	* iresolve.c (check_charlen_present): Likewise.
	(gfc_resolve_reshape): Likewise.
	(gfc_resolve_transfer): Likewise.
	* module.c (mio_constructor): Likewise.
	* primary.c (build_actual_constructor): Likewise.
	(gfc_match_structure_constructor): Likewise.
	* resolve.c (resolve_structure_cons): Likewise.
	* simplify.c (is_constant_array_expr): Likewise.
	(init_result_expr): Likewise.
	(transformational_result): Likewise.
	(simplify_transformation_to_scalar): Likewise.
	(simplify_transformation_to_array): Likewise.
	(gfc_simplify_dot_product): Likewise.
	(simplify_bound): Likewise.
	(simplify_matmul): Likewise.
	(simplify_minval_maxval): Likewise.
	(gfc_simplify_pack): Likewise.
	(gfc_simplify_reshape): Likewise.
	(gfc_simplify_shape): Likewise.
	(gfc_simplify_spread): Likewise.
	(gfc_simplify_transpose): Likewise.
	(gfc_simplify_unpack): Likewise.q
	(gfc_convert_constant): Likewise.
	(gfc_convert_char_constant): Likewise.
	* target-memory.c (size_array): Likewise.
	(encode_array): Likewise.
	(encode_derived): Likewise.
	(interpret_array): Likewise.
	(gfc_interpret_derived): Likewise.
	(expr_to_char): Likewise.
	(gfc_merge_initializers): Likewise.
	* trans-array.c (gfc_get_array_constructor_size): Likewise.
	(gfc_trans_array_constructor_value): Likewise.
	(get_array_ctor_strlen): Likewise.
	(gfc_constant_array_constructor_p): Likewise.
	(gfc_build_constant_array_constructor): Likewise.
	(gfc_trans_array_constructor): Likewise.
	(gfc_conv_array_initializer): Likewise.
	* trans-decl.c (check_constant_initializer): Likewise.
	* trans-expr.c (flatten_array_ctors_without_strlen): Likewise.
	(gfc_apply_interface_mapping_to_cons): Likewise.
	(gfc_trans_structure_assign): Likewise.
	(gfc_conv_structure): Likewise.
	* array.c (check_duplicate_iterator): Likewise.
	(match_array_list): Likewise.
	(match_array_cons_element): Likewise.
	(gfc_match_array_constructor): Likewise.
	(check_constructor_type): Likewise.
	(check_constructor): Likewise.
	(expand): Likewise.
	(expand_constructor): Likewise.
	(extract_element): Likewise.
	(gfc_expanded_ac): Likewise.
	(resolve_array_list): Likewise.
	(gfc_resolve_character_array_constructor): Likewise.
	(copy_iterator): Renamed to ...
	(gfc_copy_iterator): ... this.
	(gfc_append_constructor): Removed.
	(gfc_insert_constructor): Removed unused function.
	(gfc_get_constructor): Removed.
	(gfc_free_constructor): Removed.
	(qgfc_copy_constructor): Removed.
	* gfortran.h (struct gfc_expr): Removed member 'con_by_offset'.
	Removed all references. Replaced constructor list by splay-tree.
	(struct gfc_constructor): Removed member 'next', moved 'offset' from
	the inner struct, added member 'base'.
	(gfc_append_constructor): Removed prototype.
	(gfc_insert_constructor): Removed prototype.
	(gfc_get_constructor): Removed prototype.
	(gfc_free_constructor): Removed prototype.
	(qgfc_copy_constructor): Removed prototype.
	(gfc_copy_iterator): New prototype.
	* trans-array.h (gfc_constant_array_constructor_p): Adjusted prototype.

>>>>>>> 6e7f08ad
2010-04-10  Tobias Burnus  <burnus@net-b.de>

	PR fortran/43591
	* expr.c (gfc_is_constant_expr, gfc_traverse_expr): Handle
	proc-pointers and type-bound procedures.
	(gfc_specification_expr): Check proc-pointers for pureness.

2010-04-09  Iain Sandoe  <iains@gcc.gnu.org>

	PR bootstrap/43684
	* gfortranspec.c (lang_specific_driver): Do not expose vars 
	only used by HAVE_LD_STATIC_DYNAMIC targets unless compiling
	for such.

2010-04-09  Tobias Burnus  <burnus@net-b.de>

	PR fortran/18918
	* decl.c (variable_decl, match_attr_spec): Fix setting the array
	spec.
	* array.c (match_subscript,gfc_match_array_ref): Add coarray support.
	* data.c (gfc_assign_data_value): Ditto.
	* expr.c (gfc_check_pointer_assign): Add check for coarray constraint.
	(gfc_traverse_expr): Traverse also through codimension expressions.
	(gfc_is_coindexed, gfc_has_ultimate_allocatable,
	gfc_has_ultimate_pointer): New functions.
	* gfortran.h (gfc_array_ref_dimen_type): Add DIMEN_STAR for coarrays.
	(gfc_array_ref): Add codimen.
	(gfc_array_ref): Add in_allocate.
	(gfc_is_coindexed, gfc_has_ultimate_allocatable,
	gfc_has_ultimate_pointer): Add prototypes.
	* interface.c (compare_parameter, compare_actual_formal,
	check_intents): Add coarray constraints.
	* match.c (gfc_match_iterator): Add coarray constraint.
	* match.h (gfc_match_array_ref): Update interface.
	* primary.c (gfc_match_varspec): Handle codimensions.
	* resolve.c (coarray_alloc, inquiry_argument): New static variables.
	(check_class_members): Return gfc_try instead for error recovery.
	(resolve_typebound_function,resolve_typebound_subroutine,
	check_members): Handle return value of check_class_members.
	(resolve_structure_cons, resolve_actual_arglist, resolve_function,
	check_dimension, compare_spec_to_ref, resolve_array_ref,
	resolve_ref, resolve_variable, gfc_resolve_expr, conformable_arrays,
	resolve_allocate_expr, resolve_ordinary_assign): Add coarray
	support.
	* trans-array.c (gfc_conv_array_ref, gfc_walk_variable_expr):
	Skip over coarray refs.
	(gfc_array_allocate) Add support for references containing coindexes.
	* trans-expr.c (gfc_add_interface_mapping): Copy coarray attribute.
	(gfc_map_intrinsic_function): Ignore codimensions.

2010-04-08  Bud Davis  <bdavis9659@sbcglobal.net>

	PR fortran/28039
	* io.c (check_format_string):  Added check for additional non 
	blank characters after the format string was successfully 
	parsed.
	* io.c (check_format): Changed the error messages for positive
	int required and period required to drop through the error logic
	and report with gfc_error instead of gfc_error_now.  Corrected
	format postion for hollerith strings.

2010-04-08  Tobias Burnus  <burnus@net-b.de>

	* module.c (use_iso_fortran_env_module): Fix standard check.

2010-04-07  Jakub Jelinek  <jakub@redhat.com>

	* parse.c (parse_derived, parse_enum): Avoid set but not used
	warning.

2010-04-07  Janne Blomqvist  <jb@gcc.gnu.org>

	PR fortran/40539
	* gfortran.texi: Add section about representation of
	LOGICAL variables.

2010-04-07  Simon Baldwin  <simonb@google.com>

	* cpp.c (cb_cpp_error): Add warning reason argument, set a value
	for diagnostic_override_option_index if CPP_W_WARNING_DIRECTIVE.

2010-04-07  Richard Guenther  <rguenther@suse.de>

	* options.c (gfc_init_options): Do not set.

2010-04-06  Tobias Burnus  <burnus@net-b.de>

	PR fortran/18918
	* array.c (gfc_match_array_spec): Add error for -fcoarray=none.
	* match.c (gfc_match_critical, sync_statement): Ditto.
	* gfortran.h (gfc_fcoarray): New enum.
	(gfc_option_t): Use it.
	* lang.opt (fcoarray): Add new flag.
	* invoke.texi (fcoarray): Document it.
	* options.c (gfc_init_options,gfc_handle_option): Handle -fcoarray=.
	(gfc_handle_coarray_option): New function.

2010-04-06  Tobias Burnus  <burnus@net-b.de>

	PR fortran/18918
	* gfortran.h (gfc_array_spec): Add cotype.
	* array.c (gfc_match_array_spec,gfc_set_array_spec): Use it
	and defer error diagnostic.
	* resolve.c (resolve_fl_derived): Add missing check.
	(resolve_symbol): Add cotype/type check.
	* parse.c (parse_derived): Fix setting of coarray_comp.

2010-04-06  Tobias Burnus  <burnus@net-b.de>

	PR fortran/18918
	* array.c (gfc_free_array_spec,gfc_resolve_array_spec,
	match_array_element_spec,gfc_copy_array_spec,
	gfc_compare_array_spec): Include corank.
	(match_array_element_spec,gfc_set_array_spec): Support codimension.
	* decl.c (build_sym,build_struct,variable_decl,
	match_attr_spec,attr_decl1,cray_pointer_decl,
	gfc_match_volatile): Add codimension.
	(gfc_match_codimension): New function.
	* dump-parse-tree.c (show_array_spec,show_attr): Support codimension.
	* gfortran.h (symbol_attribute,gfc_array_spec): Ditto.
	(gfc_add_codimension): New function prototype.
	* match.h (gfc_match_codimension): New function prototype.
	(gfc_match_array_spec): Update prototype
	* match.c (gfc_match_common): Update gfc_match_array_spec call.
	* module.c (MOD_VERSION): Bump.
	(mio_symbol_attribute): Support coarray attributes.
	(mio_array_spec): Add corank support.
	* parse.c (decode_specification_statement,decode_statement,
	parse_derived): Add coarray support.
	* resolve.c (resolve_formal_arglist, was_declared,
	is_non_constant_shape_array, resolve_fl_variable,
	resolve_fl_derived, resolve_symbol): Add coarray support.
	* symbol.c (check_conflict, gfc_add_volatile, gfc_copy_attr,
	gfc_build_class_symbol): Add coarray support.
	(gfc_add_codimension): New function.

2010-04-06  Tobias Burnus  <burnus@net-b.de>

	PR fortran/18918
	* iso-fortran-env.def: Add the integer parameters atomic_int_kind,
	atomic_logical_kind, iostat_inquire_internal_unit, stat_locked,
	stat_locked_other_image, stat_stopped_image and stat_unlocked of
	Fortran 2008.
	* intrinsic.texi (iso_fortran_env): Ditto.
	* libgfortran.h (libgfortran_stat_codes): New enum.
	* module.c (use_iso_fortran_env_module): Honour -std= when loading
	constants from the intrinsic module.

2010-04-06  Tobias Burnus  <burnus@net-b.de>

	PR fortran/39997
	* intrinsic.c (add_functions): Add num_images.
	* decl.c (gfc_match_end): Handle END CRITICAL.
	* intrinsic.h (gfc_simplify_num_images): Add prototype.
	* dump-parse-tree.c (show_code_node): Dump CRITICAL, ERROR STOP,
	and SYNC.
	* gfortran.h (gfc_statement): Add enum items for those.
	(gfc_exec_op) Ditto.
	(gfc_isym_id): Add num_images.
	* trans-stmt.c (gfc_trans_stop): Handle ERROR STOP.
	(gfc_trans_sync,gfc_trans_critical): New functions.
	* trans-stmt.h (gfc_trans_stop,gfc_trans_sync,
	gfc_trans_critical): Add/update prototypes.
	* trans.c (gfc_trans_code): Handle CRITICAL, ERROR STOP,
	and SYNC statements.
	* trans.h (gfor_fndecl_error_stop_string) Add variable.
	* resolve.c (resolve_sync): Add function.
	(gfc_resolve_blocks): Handle CRITICAL.
	(resolve_code): Handle CRITICAL, ERROR STOP,
	(resolve_branch): Add CRITICAL constraint check.
	and SYNC statements.
	* st.c (gfc_free_statement): Add new statements.
	* trans-decl.c (gfor_fndecl_error_stop_string): Global variable.
	(gfc_build_builtin_function_decls): Initialize it.
	* match.c (gfc_match_if): Handle ERROR STOP and SYNC.
	(gfc_match_critical, gfc_match_error_stop, sync_statement,
	gfc_match_sync_all, gfc_match_sync_images, gfc_match_sync_memory):
	New functions.
	(match_exit_cycle): Handle CRITICAL constraint.
	(gfc_match_stopcode): Handle ERROR STOP.
	* match.h (gfc_match_critical, gfc_match_error_stop,
	gfc_match_sync_all, gfc_match_sync_images,
	gfc_match_sync_memory): Add prototype.
	* parse.c (decode_statement, gfc_ascii_statement,
	parse_executable): Handle new statements.
	(parse_critical_block): New function.
	* parse.h (gfc_compile_state): Add COMP_CRITICAL.
	* intrinsic.texi (num_images): Document new function.
	* simplify.c (gfc_simplify_num_images): Add function.

2010-04-06  Tobias Burnus  <burnus@net-b.de>

	PR fortran/43178
	* trans-array.c (gfc_conv_expr_descriptor): Update
	gfc_trans_scalar_assign call.
	(has_default_initializer): New function.
	(gfc_trans_deferred_array): Nullify less often.
	* trans-expr.c (gfc_conv_subref_array_arg,
	gfc_trans_subcomponent_assign): Update call to
	gfc_trans_scalar_assign.
	(gfc_trans_scalar_assign): Add parameter and pass it on.
	(gfc_trans_assignment_1): Optionally, do not dealloc before
	assignment.
	* trans-openmp.c (gfc_trans_omp_array_reduction): Update
	call to gfc_trans_scalar_assign.
	* trans-decl.c (gfc_get_symbol_decl): Do not always apply
	initializer to static variables.
	(gfc_init_default_dt): Add dealloc parameter and pass it on.
	* trans-stmt.c (forall_make_variable_temp,
	generate_loop_for_temp_to_lhs, generate_loop_for_rhs_to_temp,
	gfc_trans_forall_1, gfc_trans_where_assign, gfc_trans_where_3
	gfc_trans_allocate): Update gfc_trans_assignment call.
	* trans.h (gfc_trans_scalar_assign, gfc_init_default_dt,
	gfc_init_default_dt, gfc_trans_assignment): Add bool dealloc
	parameter to prototype.

2010-03-31  Paul Thomas  <pault@gcc.gnu.org>

	* ioparm.def : Update copyright.
	* lang.opt : ditto
	* trans-array.c : ditto
	* trans-array.h : ditto
	* expr.c: ditto
	* trans-types.c: ditto
	* dependency.c : ditto
	* gfortran.h : ditto
	* options.c : ditto
	* trans-io.c : ditto
	* trans-intrinsic.c : ditto
	* libgfortran.h : ditto
	* invoke.texi : ditto
	* intrinsic.texi : ditto
	* trans.c : ditto
	* trans.h : ditto
	* intrinsic.c : ditto
	* interface.c : ditto
	* iresolve.c : ditto
	* trans-stmt.c : ditto
	* trans-stmt.h : ditto
	* parse,c : ditto
	* match.h : ditto
	* error.c : ditto

2010-03-20  Paul Thomas  <pault@gcc.gnu.org>

	PR fortran/43450
	* trans-decl.c (gfc_create_module_variable): With -fwhole-file
	do not assert the context of derived types.

2010-03-20  Jerry DeLisle  <jvdelisle@gcc.gnu.org>

	PR fortran/43409
	* ioparm.def: Change inquire size variable to type pointer to
	GFC_IO_INT type.

2010-03-18  Paul Thomas  <pault@gcc.gnu.org>

<<<<<<< HEAD
        PR fortran/43039
        * trans-expr.c (conv_parent_component_references): Ensure that
	'dt' has a backend_decl.

        PR fortran/43043
        * trans-expr.c (gfc_conv_structure): Ensure that the derived
	type has a backend_decl.

        PR fortran/43044
        * resolve.c (resolve_global_procedure): Check that the 'cl'
=======
	PR fortran/43039
	* trans-expr.c (conv_parent_component_references): Ensure that
	'dt' has a backend_decl.

	PR fortran/43043
	* trans-expr.c (gfc_conv_structure): Ensure that the derived
	type has a backend_decl.

	PR fortran/43044
	* resolve.c (resolve_global_procedure): Check that the 'cl'
>>>>>>> 6e7f08ad
	structure is not NULL.

2010-03-18  Shujing Zhao  <pearly.zhao@oracle.com>

	* lang.opt (-ffixed-line-length-, ffree-line-length-): Remove
	redundant tab.

2010-03-17  Tobias Burnus  <burnus@net-b.de>

	PR fortran/43331
	* trans-array.c (gfc_conv_array_index_offset,gfc_conv_array_ref,
	gfc_conv_ss_startstride): Remove no-longer-needed cp_was_assumed
	check.
	* decl.c (gfc_match_derived_decl): Don't mark assumed-size Cray
	pointees as having explizit size.
	* expr.c (gfc_check_assign): Remove now unreachable Cray pointee
	check.
	* trans-types.c (gfc_is_nodesc_array): Add cp_was_assumed to assert.
	(gfc_sym_type): Don't mark Cray pointees as restricted pointers.
	* resolve.c (resolve_symbol): Handle cp_was_assumed.
	* trans-decl.c (gfc_trans_deferred_vars): Ditto.
	(gfc_finish_var_decl): Don't mark Cray pointees as restricted
	pointers.

2010-03-14  Tobias Burnus  <burnus@net-b.de>

	PR fortran/43362
	* resolve.c (resolve_structure_cons): Add missing PURE constraint.
	(resolve_ordinary_assign): Add check to avoid segfault.

2010-03-12  Paul Thomas  <pault@gcc.gnu.org>

	PR fortran/43291
	PR fortran/43326
	* resolve.c (resolve_compcall): Add new boolean dummy argument
	'class_members'. Only resolve expression at end if false.
	Remove redundant, static variable 'class_object'.
	(check_class_members): Add extra argument to call of
	resolve_compcall.
	(resolve_typebound_function): Renamed resolve_class_compcall.
	Do all the detection of class references here. Correct calls to
	resolve_compcall for extra argument.
	(resolve_typebound_subroutine): resolve_class_typebound_call
	renamed. Otherwise same as resolve_typebound_function.
	(gfc_resolve_expr): Call resolve_typebound_function.
	(resolve_code): Call resolve_typebound_subroutine.

2010-03-10  Tobias Burnus  <burnus@net-b.de

	PR fortran/43303
	* symbol.c (get_iso_c_sym): Set sym->result.

2010-03-08  Janus Weil  <janus@gcc.gnu.org>

	PR fortran/43256
	* resolve.c (resolve_compcall): Don't set 'value.function.name' here
	for TBPs, otherwise they will not be resolved properly.
	(resolve_function): Use 'value.function.esym' instead of
	'value.function.name' to check if we're dealing with a TBP.
	(check_class_members): Set correct type of passed object for all TBPs,
	not only generic ones, except if the type is abstract.

2010-03-04  Janus Weil  <janus@gcc.gnu.org>

	PR fortran/43244
	* decl.c (gfc_match_final_decl): Make sure variable names starting with
	'final...' are not misinterpreted as FINAL statements.

2010-03-03  Paul Thomas  <pault@gcc.gnu.org>

	PR fortran/43243
	* trans-array.c (gfc_conv_array_parameter): Contiguous refs to
	allocatable ultimate components do not need temporaries, whilst
	ultimate pointer components do.

2010-03-03  Janus Weil  <janus@gcc.gnu.org>

	PR fortran/43169
	* resolve.c (resolve_code): Correctly set gfc_current_ns for
	EXEC_SELECT_TYPE.
	(gfc_impure_variable): Make it work with sub-namespaces (BLOCK etc).
	(gfc_pure): Ditto.

2010-03-02  Paul Thomas  <pault@gcc.gnu.org>

	PR fortran/43180
	* trans-array.c (gfc_conv_array_parameter): A full array of
	derived type need not be restricted to a symbol without an
	array spec to use the call to gfc_conv_expr_descriptor.

	PR fortran/43173
	* trans-array.c (gfc_conv_array_parameter): Contiguous refs to
	allocatable arrays do not need temporaries.

2010-03-01  Tobias Burnus  <burnus@net-b.de>

	PR fortran/43199
	* resolve.c (find_array_spec): Handle REF_COMPONENT with
	CLASS components.

2010-02-28  Tobias Burnus  <burnus@net-b.de>

	PR fortran/43205
	* trans-expr.c (is_zero_initializer_p): Move up in the file.
	(gfc_conv_initializer): Handle zero initializer as special case.

2010-02-27  Tobias Burnus  <burnus@net-b.de>

	PR fortran/43185
	* resolve.c (resolve_fl_variable_derived): Imply SAVE
	for module variables for Fortran 2008.

2010-02-25  Jakub Jelinek  <jakub@redhat.com>

	PR debug/43166
	* trans-common.c (build_common_decl): Also update DECL_MODE,
	and DECL_SIZE when encountering a larger common block and call
	layout_decl.

<<<<<<< HEAD
2010-02-24  Tobias Burnus  <burnus@net-b.de>              

	PR fortran/43042
	* trans-expr.c (gfc_conv_initializer): Call directly
	gfc_conv_constant for C_NULL_(FUN)PTR.              
=======
2010-02-24  Tobias Burnus  <burnus@net-b.de>

	PR fortran/43042
	* trans-expr.c (gfc_conv_initializer): Call directly
	gfc_conv_constant for C_NULL_(FUN)PTR.
>>>>>>> 6e7f08ad

2010-02-22  Paul Thomas  <pault@gcc.gnu.org>

	PR fortran/43072
	* dependency.c (gfc_full_array_ref_p): Check for contiguous by
	checking the rest of the dimensions for elements.

2010-02-21  Tobias Burnus  <burnus@net-b.de>

	PR fortran/35259
	* gfortran.h (gfc_option_t): New flag -fprotect-parens.
	* lang.opt: Ditto.
	* option.c (gfc_init_options,gfc_handle_option): Ditto.
	* trans-expr.c (gfc_conv_expr_op): Use the flag.
	* invoke.texi: Document new -fno-protect-parens flag.

2010-02-20  Paul Thomas  <pault@gcc.gnu.org>

	PR fortran/36932
	PR fortran/36933
	PR fortran/43072
	PR fortran/43111
	* dependency.c (gfc_check_argument_var_dependency): Use enum
	value instead of arithmetic vaue for 'elemental'.
	(check_data_pointer_types): New function.
	(gfc_check_dependency): Call check_data_pointer_types.
	* trans-array.h : Change fourth argument of
	gfc_conv_array_parameter to boolean.
	* trans-array.c (gfc_conv_array_parameter): A contiguous array
	can be a dummy but it must not be assumed shape or deferred.
	Change fourth argument to boolean. Array constructor exprs will
	always be contiguous and do not need packing and unpacking.
	* trans-expr.c (gfc_conv_procedure_call): Clean up some white
	space and change fourth argument of gfc_conv_array_parameter
	to boolean.
	(gfc_trans_arrayfunc_assign): Change fourth argument of
	gfc_conv_array_parameter to boolean.
	* trans-io.c (gfc_convert_array_to_string): The same.
	* trans-intrinsic.c (gfc_conv_intrinsic_loc): The same.

2010-02-20  Tobias Burnus  <burnus@net-b.de>

	PR fortran/42958
	* libgfortran.h: Add GFC_RTCHECK_MEM.
	* invoke.texi (-fcheck=): Document -fcheck=mem.
	* tranc.c (gfc_call_malloc): Remove negative-size run-time error
	and enable malloc-success check only with -fcheck=mem.
	* option.c (gfc_handle_runtime_check_option): Add -fcheck=mem.

2010-02-16  Tobias Burnus  <burnus@net-b.de>

	PR fortran/43040
	* gfortran.h (gfc_isym_id): Rename GFS_ISYM_GAMMA to GFS_ISYM_TGAMMA.
	* intrinsic.c (add_functions): Ditto.
	* iresolve.c (gfc_resolve_gamma): Call tgamma instead of gamma.
	* mathbuiltins.def: Use TGAMMA instead of GAMMA with "tgamma".

2010-02-14  Jerry DeLisle  <jvdelisle@gcc.gnu.org>

	PR fortran/32382
	* trans-stmt.h: Add prototype for gfc_trans_code_cond. Add tree cond to
	gfc_trans_do prototype.
	* trans-stmt.c (gfc_trans_simple_do): Add optional argument to pass in
	a loop exit condition.  If exit condition is given, build the loop exit
	code, checking IO results of implied do loops in READ and WRITE.
	(gfc_trans_do): Likewise.
	* trans.c (trans_code): New static work function, previously
	gfc_trans_code. Passes exit condition to gfc_trans_do.
	(gfc_trans_code): Calls trans_code with NULL_TREE condition.
	(gfc_trans_code_cond): Calls trans_code with loop exit condition.
	* trans-io.c (build_dt): Build an exit condition to allow checking IO
	result status bits in the dtparm structure. Use this condition in call
	to gfc_trans_code_cond.

2010-02-13  Paul Thomas  <pault@gcc.gnu.org>

	PR fortran/41113
	PR fortran/41117
	* trans-array.c (gfc_conv_array_parameter): Use
	gfc_full_array_ref_p to detect full and contiguous variable
	arrays. Full array components and contiguous arrays do not need
	internal_pack and internal_unpack.

2010-02-11  Jakub Jelinek  <jakub@redhat.com>

	PR fortran/43030
	* resolve.c (gfc_resolve_dim_arg): Call gfc_clear_ts.

	PR fortran/43029
	* decl.c (enumerator_decl): Don't call gfc_free_enum_history
	here.
	(gfc_match_enumerator_def): But here whenever enumerator_decl returns
	MATCH_ERROR.

2010-02-10  Joost VandeVondele <jv244@cam.ac.uk>
	    Tobias Burnus <burnus@net-b.de>

	PR fortran/40823
	* decl.c (gfc_match_subroutine): Explicitly set sym->declared_at.

2010-02-10  Tobias Burnus  <burnus@net-b.de>

	PR fortran/43015
	* trans-decl.c (gfc_generate_function_code): Only check
	actual-vs.-dummy character bounds if not bind(C).

2010-02-10  Jakub Jelinek  <jakub@redhat.com>

	PR fortran/42309
	* trans-expr.c (gfc_conv_subref_array_arg): Avoid accessing
	info->dimen after info has been freed.

2010-02-09  Jerry DeLisle  <jvdelisle@gcc.gnu.org>

	PR fortran/42999
	* array.c (gfc_constant_ac): Do not prevent expansion of constructors
	with iterators.

2010-02-09  Jakub Jelinek  <jakub@redhat.com>

	* module.c (fix_mio_expr): Declare sym.

2010-02-09  Paul Thomas  <pault@gcc.gnu.org>

	PR fortran/41869
	* module.c (fix_mio_expr): Fix for private generic procedures.

2010-02-09  Daniel Kraft  <d@domob.eu>

	PR fortran/39171
	* resolve.c (resolve_charlen): Change warning about negative CHARACTER
	length to be correct and issue only with -Wsurprising.
	* invoke.texi (Wsurprising): Mention this new warning that is
	turned on by -Wsurprising.

2010-02-09  Daniel Kraft  <d@domob.eu>

	PR fortran/41507
	* intrinsic.texi (MAXVAL): Remove wrong claim that array argument
	can be CHARACTER type.
	(MINVAL), (MAXLOC), (MINLOC): Ditto.

2010-02-05  Paul Thomas  <pault@gcc.gnu.org>

	PR fortran/42309
	* trans-expr.c (gfc_conv_subref_array_arg): Add new argument
	'formal_ptr'. If this is true, give returned descriptor unity
	lbounds, in all dimensions, and the appropriate offset.
	(gfc_conv_procedure_call); If formal is a pointer, set the last
	argument of gfc_conv_subref_array_arg to true.
	* trans.h : Add last argument for gfc_conv_subref_array_arg.
	* trans-io.c (set_internal_unit, gfc_trans_transfer): Set the
	new arg of gfc_conv_subref_array_arg to false.
	* trans-stmt.c (forall_make_variable_temp): The same.

2010-02-03  Tobias Burnus  <burnus@net-b.de>

	PR fortran/42936
	* interface.c (compare_parameter): Disable rank-checking
	for NULL().

2010-02-02  Tobias Burnus  <burnus@net-b.de>

	PR fortran/42650
	* parse.c (decode_specification_statement): Use sym->result not sym.

2010-02-01  Tobias Burnus  <burnus@net-b.de>

	PR fortran/42922
	* decl.c (variable_decl): Allow default initializer in
	TYPE declarations in PURE functions.

2010-01-31  Janus Weil  <janus@gcc.gnu.org>

	PR fortran/42888
	* resolve.c (resolve_allocate_expr): Move default initialization code
	here from gfc_trans_allocate.
	* trans.c (gfc_trans_code): Call gfc_trans_class_assign also for
	EXEC_INIT_ASSIGN.
	* trans-expr.c (gfc_trans_class_assign): Handle default initialization
	of CLASS variables via memcpy.
	* trans-stmt.c (gfc_trans_allocate): Move default initialization code
	to resolve_allocate_expr.

2010-01-31  Paul Thomas  <pault@gcc.gnu.org>

	PR fortran/38324
	* expr.c (gfc_get_full_arrayspec_from_expr): New function.
	* gfortran.h : Add prototype for above.
	* trans-expr.c (gfc_trans_alloc_subarray_assign): New function.
	(gfc_trans_subcomponent_assign): Call new function to replace
	the code to deal with allocatable components.
	* trans-intrinsic.c (gfc_conv_intrinsic_bound): Call
	gfc_get_full_arrayspec_from_expr to replace existing code.

2010-01-25  Tobias Burnus  <burnus@net-b.de>

	PR fortran/42858
	* array.c (gfc_array_dimen_size): Fix intrinsic procedure
	check.

2010-01-24  Paul Thomas  <pault@gcc.gnu.org>

	PR fortran/41044
	PR fortran/41167
	* expr.c (remove_subobject_ref): If the constructor is NULL use
	the expression as the source.
	(simplify_const_ref): Change the type of expression if
	there are component references.  Allow for substring to be at
	the end of an arbitrarily long chain of references.  If an
	element is found that is not in an EXPR_ARRAY, assume that this
	is scalar initialization of array. Call remove_subobject_ref in
	this case with NULL second argument.

2010-01-24  Tobias Burnus  <burnus@net-b.de>

	PR fortran/39304
	* array.c (gfc_array_dimen_size): Use correct specific
	function in the check.

2010-01-21  Paul Thomas  <pault@gcc.gnu.org>

	PR fortran/42736
	* trans-stmt.c (gfc_conv_elemental_dependencies): If temporary
	is required, turn any trailing array elements after a range
	into ranges so that offsets can be calculated.

2010-01-20  Joern Rennecke  <amylaar@spamcop.net>

	* module.c (mio_f2k_derived): Use enumerator as initializer of
	enum variable.

	PR bootstrap/42812
	* gfortran.h  (struct gfc_namespace) <resolved>: Change to signed
	bitfield of width 2.

2010-01-19  Janus Weil  <janus@gcc.gnu.org>

	PR fortran/42804
	* resolve.c (extract_compcall_passed_object): Set locus for
	passed-object argument.
	(extract_ppc_passed_object): Set locus and correctly remove PPC
	reference.

2010-01-19  Paul Thomas  <pault@gcc.gnu.org>

	PR fortran/42783
	* trans-decl.c (add_argument_checking): Do not use the backend
	decl directly to test for the presence of an optional dummy
	argument.  Use gfc_conv_expr_present, remembering to set the
	symbol referenced.

	PR fortran/42772
	* trans-decl.c (gfc_generate_function_code): Small white space
	changes. If 'recurcheckvar' is NULL do not try to reset it.

2010-01-19  Janus Weil  <janus@gcc.gnu.org>

	PR fortran/42545
	* resolve.c (resolve_fl_derived): Set the accessibility of the parent
	component for extended types.
	* symbol.c (gfc_find_component): Remove a wrongly-worded error message
	and take care of parent component accessibility.

2010-01-17  Janus Weil  <janus@gcc.gnu.org>

	PR fortran/42677
	* gfortran.h (symbol_attribute): Remove 'ambiguous_interfaces'.
	* interface.c (check_interface1): Move a warning message here from
	resolve_fl_procedure.
	(check_sym_interfaces): Removed 'attr.ambiguous_interfaces'.
	* module.c (read_module): Remove call to gfc_check_interfaces, since
	this comes too early here.
	* resolve.c (resolve_fl_procedure): Move warning message to
	check_interface1.

2010-01-14 Jerry DeLisle <jvdelisle@gcc.gnu.org>

	PR fortran/42684
	* interface.c (check_interface1): Pass symbol name rather than NULL to
	gfc_compare_interfaces.	(gfc_compare_interfaces): Add assert to
	trap MULL.
	* resolve.c (check_generic_tbp_ambiguity): Pass symbol name rather
	than NULL to gfc_compare_interfaces.

2010-01-14  Paul Thomas  <pault@gcc.gnu.org>

<<<<<<< HEAD
        PR fortran/41478
        * trans-array.c (duplicate_allocatable):  Static version of
=======
	PR fortran/41478
	* trans-array.c (duplicate_allocatable):  Static version of
>>>>>>> 6e7f08ad
	gfc_duplicate_allocatable with provision to handle scalar
	components. New boolean argument to switch off call to malloc
	if true.
	(gfc_duplicate_allocatable): New function to call above with
	new argument false.
	(gfc_copy_allocatable_data): New function to call above with
	new argument true.
	(structure_alloc_comps): Do not apply indirect reference to
	scalar pointers. Add new section to copy allocatable components
	of arrays. Extend copying of allocatable components to include
	scalars.
	(gfc_copy_only_alloc_comp): New function to copy allocatable
	component derived types, without allocating the base structure.
	* trans-array.h : Add primitive for gfc_copy_allocatable_data.
	Add primitive for gfc_copy_only_alloc_comp.
	* trans-expr.c (gfc_conv_procedure_call): After calls to
	transformational functions with results that are derived types
	with allocatable components, copy the components in the result.
	(gfc_trans_arrayfunc_assign): Deallocate allocatable components
	of lhs derived types before allocation.
	
2010-01-14  Paul Thomas  <pault@gcc.gnu.org>

	PR fortran/42481
	* module.c (load_generic_interfaces): If a procedure that is
	use associated but not generic is given an interface that
	includes itself, then make it generic.

<<<<<<< HEAD
2010-01-11  Joseph Myers  <joseph@codesourcery.com>  
=======
2010-01-11  Joseph Myers  <joseph@codesourcery.com>
>>>>>>> 6e7f08ad
	    Shujing Zhao  <pearly.zhao@oracle.com>

	PR translation/42469
	* lang.opt (fblas-matmul-limit=, finit-character=, finit-integer=,
	finit-logical=, finit-real=, fmax-array-constructor=): Use tab
	character between option name and help text.

2010-01-09 Jerry DeLisle <jvdelisle@gcc.gnu.org>

	PR fortran/20923
	PR fortran/32489
	* trans-array.c (gfc_conv_array_initializer): Change call to
	gfc_error_now to call to gfc_fatal_error.
	* array.c (count_elements): Whitespace. (extract_element): Whitespace.
	(is_constant_element): Changed name from constant_element.
	(gfc_constant_ac): Only use expand_construuctor for expression
	types of EXPR_ARRAY.  If expression type is EXPR_CONSTANT, no need to
	call gfc_is_constant_expr.
	* expr.c (gfc_reduce_init_expr): Adjust conditionals and delete error
	message.
	* resolve.c (gfc_is_expandable_expr): New function that determiners if
	array expressions should have their constructors expanded.
	(gfc_resolve_expr): Use new function to determine whether or not to call
	gfc_expand_constructor.

2010-01-09  Tobias Burnus  <burnus@net-b.de>

	PR fortran/41298
	* trans-expr.c (gfc_trans_structure_assign): Handle
	c_null_(fun)ptr.
	* symbol.c (gen_special_c_interop_ptr): Add NULL_EXPR
	to the constructor for c_null_(fun)ptr.
	* resolve.c (resolve_structure_cons): Add special case
	for c_null_(fun)ptr.

2010-01-09  Jakub Jelinek  <jakub@redhat.com>

	* gfortranspec.c (lang_specific_driver): Update copyright notice
	dates.

2010-01-08  Tobias Burnus  <burnus@net-b.de>

	PR/fortran 25829
	* symbol.c (check_conflict, gfc_copy_attr): Add
	ASYNCHRONOUS support.
	(gfc_add_asynchronous): New function.
	* decl.c (match_attr_spec): Add ASYNCHRONOUS support.
	(gfc_match_asynchronous): New function.
	* dump-parse-tree.c (show_attr): Add ASYNCHRONOUS support.
	* gfortran.h (symbol_attribute): New ASYNCHRONOUS bit.
	(gfc_add_asynchronous): New Prototype.
	* module.c (ab_attribute, mio_symbol_attribute): Add
	ASYNCHRONOUS support.
	* resolve.c (was_declared): Ditto.
	* match.h (gfc_match_asynchronous): New prototype.
	* parse.c (decode_specification_statement,decode_statement):
	Add ASYNCHRONOUS support.

2010-01-07  Tobias Burnus  <burnus@net-b.de>

	PR fortran/42597
	* trans-decl.c (get_proc_pointer_decl): Fix call to
	gfc_conv_initializer for array-valued proc-pointer funcs.

2010-01-07  Tobias Burnus  <burnus@net-b.de>

	PR fortran/41872
	* trans-decl.c (gfc_trans_deferred_vars): Don't initialize
	allocatable scalars with SAVE attribute.

2010-01-05  Tobias Burnus  <burnus@net-b.de>

	PR fortran/42517
	* options.c (gfc_post_options): Set -frecursion
	when -fopenmp is used.

2010-01-05  Tobias Burnus  <burnus@net-b.de>

	PR fortran/41872
	* trans-expr.c (gfc_conv_procedure_call): Nullify
	return value for allocatable-scalar character functions.

2010-01-04  Tobias Burnus  <burnus@net-b.de>

	PR fortran/36161
	* error.c (error_printf, gfc_warning, gfc_notify_std,
	gfc_warning_now, gfc_error, gfc_error_now,
	gfc_fatal_error): Change argument name from nocmsgid to
	gmsgid to enable (x)gettext's % checking.

2010-01-04  Tobias Burnus  <burnus@net-b.de>
	
	* trans-decl.c (gfc_trans_deferred_vars): Fix spelling.

2010-01-04  Tobias Burnus  <burnus@net-b.de>

	PR fortran/41872
	* trans-expr.c (gfc_conv_procedure_call): Add indirect ref
	for functions returning allocatable scalars.
	* trans-stmt.c (gfc_trans_allocate): Emmit error when
	reallocating an allocatable scalar.
	* trans.c (gfc_allocate_with_status): Fix pseudocode syntax
	in comment.
	* trans-decl.c (gfc_trans_deferred_vars): Nullify local
	allocatable scalars.
	(gfc_generate_function_code): Nullify result variable for
	allocatable scalars.
	
	PR fortran/40849
	* module.c (gfc_use_module): Fix warning string to allow
	for translation.

	PR fortran/42517
	* invoke.texi (-fcheck=recursion): Mention that the checking
	is also disabled for -frecursive.
	* trans-decl.c (gfc_generate_function_code): Disable
	-fcheck=recursion when -frecursive is used.

	* intrinsic.texi (iso_c_binding): Improve wording.


Copyright (C) 2010 Free Software Foundation, Inc.

Copying and distribution of this file, with or without modification,
are permitted in any medium without royalty provided the copyright
notice and this notice are preserved.<|MERGE_RESOLUTION|>--- conflicted
+++ resolved
@@ -1,5 +1,3 @@
-<<<<<<< HEAD
-=======
 2010-10-02  Janus Weil  <janus@gcc.gnu.org>
 
 	PR fortran/45748
@@ -3751,7 +3749,6 @@
 	(gfc_copy_iterator): New prototype.
 	* trans-array.h (gfc_constant_array_constructor_p): Adjusted prototype.
 
->>>>>>> 6e7f08ad
 2010-04-10  Tobias Burnus  <burnus@net-b.de>
 
 	PR fortran/43591
@@ -4009,18 +4006,6 @@
 
 2010-03-18  Paul Thomas  <pault@gcc.gnu.org>
 
-<<<<<<< HEAD
-        PR fortran/43039
-        * trans-expr.c (conv_parent_component_references): Ensure that
-	'dt' has a backend_decl.
-
-        PR fortran/43043
-        * trans-expr.c (gfc_conv_structure): Ensure that the derived
-	type has a backend_decl.
-
-        PR fortran/43044
-        * resolve.c (resolve_global_procedure): Check that the 'cl'
-=======
 	PR fortran/43039
 	* trans-expr.c (conv_parent_component_references): Ensure that
 	'dt' has a backend_decl.
@@ -4031,7 +4016,6 @@
 
 	PR fortran/43044
 	* resolve.c (resolve_global_procedure): Check that the 'cl'
->>>>>>> 6e7f08ad
 	structure is not NULL.
 
 2010-03-18  Shujing Zhao  <pearly.zhao@oracle.com>
@@ -4151,19 +4135,11 @@
 	and DECL_SIZE when encountering a larger common block and call
 	layout_decl.
 
-<<<<<<< HEAD
-2010-02-24  Tobias Burnus  <burnus@net-b.de>              
-
-	PR fortran/43042
-	* trans-expr.c (gfc_conv_initializer): Call directly
-	gfc_conv_constant for C_NULL_(FUN)PTR.              
-=======
 2010-02-24  Tobias Burnus  <burnus@net-b.de>
 
 	PR fortran/43042
 	* trans-expr.c (gfc_conv_initializer): Call directly
 	gfc_conv_constant for C_NULL_(FUN)PTR.
->>>>>>> 6e7f08ad
 
 2010-02-22  Paul Thomas  <pault@gcc.gnu.org>
 
@@ -4451,13 +4427,8 @@
 
 2010-01-14  Paul Thomas  <pault@gcc.gnu.org>
 
-<<<<<<< HEAD
-        PR fortran/41478
-        * trans-array.c (duplicate_allocatable):  Static version of
-=======
 	PR fortran/41478
 	* trans-array.c (duplicate_allocatable):  Static version of
->>>>>>> 6e7f08ad
 	gfc_duplicate_allocatable with provision to handle scalar
 	components. New boolean argument to switch off call to malloc
 	if true.
@@ -4486,11 +4457,7 @@
 	use associated but not generic is given an interface that
 	includes itself, then make it generic.
 
-<<<<<<< HEAD
-2010-01-11  Joseph Myers  <joseph@codesourcery.com>  
-=======
 2010-01-11  Joseph Myers  <joseph@codesourcery.com>
->>>>>>> 6e7f08ad
 	    Shujing Zhao  <pearly.zhao@oracle.com>
 
 	PR translation/42469

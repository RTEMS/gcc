--- conflicted
+++ resolved
@@ -225,6 +225,12 @@
 
   if (dra == drb
       || (DR_IS_READ (dra) && DR_IS_READ (drb)))
+    return false;
+
+  /* We do not have to consider dependences between accesses that belong
+     to the same group.  */
+  if (GROUP_FIRST_ELEMENT (stmtinfo_a)
+      && GROUP_FIRST_ELEMENT (stmtinfo_a) == GROUP_FIRST_ELEMENT (stmtinfo_b))
     return false;
 
   /* Even if we have an anti-dependence then, as the vectorized loop covers at
@@ -469,7 +475,7 @@
   LOOP_VINFO_NO_DATA_DEPENDENCIES (loop_vinfo) = true;
   if (!compute_all_dependences (LOOP_VINFO_DATAREFS (loop_vinfo),
 				&LOOP_VINFO_DDRS (loop_vinfo),
-				LOOP_VINFO_LOOP_NEST (loop_vinfo), true))
+				LOOP_VINFO_LOOP_NEST (loop_vinfo), false))
     return false;
 
   FOR_EACH_VEC_ELT (LOOP_VINFO_DDRS (loop_vinfo), i, ddr)
@@ -2757,7 +2763,7 @@
 	  /* Sorting has ensured that DR_INIT (dra) <= DR_INIT (drb).  */
 	  HOST_WIDE_INT init_a = TREE_INT_CST_LOW (DR_INIT (dra));
 	  HOST_WIDE_INT init_b = TREE_INT_CST_LOW (DR_INIT (drb));
-	  gcc_assert (init_a < init_b);
+	  gcc_assert (init_a <= init_b);
 
 	  /* If init_b == init_a + the size of the type * k, we have an
 	     interleaving, and DRA is accessed before DRB.  */
@@ -2850,7 +2856,8 @@
 {
   return operand_equal_p (DR_BASE_ADDRESS (d1.dr),
 			  DR_BASE_ADDRESS (d2.dr), 0)
-	   && compare_tree (d1.offset, d2.offset) == 0
+	   && compare_tree (DR_OFFSET (d1.dr), DR_OFFSET (d2.dr)) == 0
+	   && compare_tree (DR_INIT (d1.dr), DR_INIT (d2.dr)) == 0
 	   && compare_tree (d1.seg_len, d2.seg_len) == 0;
 }
 
@@ -2860,15 +2867,12 @@
    so that we can combine aliasing checks in one scan.  */
 
 static int
-comp_dr_with_seg_len_pair (const void *p1_, const void *p2_)
+comp_dr_with_seg_len_pair (const void *pa_, const void *pb_)
 {
-  const dr_with_seg_len_pair_t* p1 = (const dr_with_seg_len_pair_t *) p1_;
-  const dr_with_seg_len_pair_t* p2 = (const dr_with_seg_len_pair_t *) p2_;
-
-  const dr_with_seg_len &p11 = p1->first,
-			&p12 = p1->second,
-			&p21 = p2->first,
-			&p22 = p2->second;
+  const dr_with_seg_len_pair_t* pa = (const dr_with_seg_len_pair_t *) pa_;
+  const dr_with_seg_len_pair_t* pb = (const dr_with_seg_len_pair_t *) pb_;
+  const dr_with_seg_len &a1 = pa->first, &a2 = pa->second;
+  const dr_with_seg_len &b1 = pb->first, &b2 = pb->second;
 
   /* For DR pairs (a, b) and (c, d), we only consider to merge the alias checks
      if a and c have the same basic address snd step, and b and d have the same
@@ -2876,19 +2880,23 @@
      and step, we don't care the order of those two pairs after sorting.  */
   int comp_res;
 
-  if ((comp_res = compare_tree (DR_BASE_ADDRESS (p11.dr),
-				DR_BASE_ADDRESS (p21.dr))) != 0)
+  if ((comp_res = compare_tree (DR_BASE_ADDRESS (a1.dr),
+				DR_BASE_ADDRESS (b1.dr))) != 0)
     return comp_res;
-  if ((comp_res = compare_tree (DR_BASE_ADDRESS (p12.dr),
-				DR_BASE_ADDRESS (p22.dr))) != 0)
+  if ((comp_res = compare_tree (DR_BASE_ADDRESS (a2.dr),
+				DR_BASE_ADDRESS (b2.dr))) != 0)
     return comp_res;
-  if ((comp_res = compare_tree (DR_STEP (p11.dr), DR_STEP (p21.dr))) != 0)
+  if ((comp_res = compare_tree (DR_STEP (a1.dr), DR_STEP (b1.dr))) != 0)
     return comp_res;
-  if ((comp_res = compare_tree (DR_STEP (p12.dr), DR_STEP (p22.dr))) != 0)
+  if ((comp_res = compare_tree (DR_STEP (a2.dr), DR_STEP (b2.dr))) != 0)
     return comp_res;
-  if ((comp_res = compare_tree (p11.offset, p21.offset)) != 0)
+  if ((comp_res = compare_tree (DR_OFFSET (a1.dr), DR_OFFSET (b1.dr))) != 0)
     return comp_res;
-  if ((comp_res = compare_tree (p12.offset, p22.offset)) != 0)
+  if ((comp_res = compare_tree (DR_INIT (a1.dr), DR_INIT (b1.dr))) != 0)
+    return comp_res;
+  if ((comp_res = compare_tree (DR_OFFSET (a2.dr), DR_OFFSET (b2.dr))) != 0)
+    return comp_res;
+  if ((comp_res = compare_tree (DR_INIT (a2.dr), DR_INIT (b2.dr))) != 0)
     return comp_res;
 
   return 0;
@@ -3041,6 +3049,7 @@
   /* First, we collect all data ref pairs for aliasing checks.  */
   FOR_EACH_VEC_ELT (may_alias_ddrs, i, ddr)
     {
+      int comp_res;
       struct data_reference *dr_a, *dr_b;
       gimple *dr_group_first_a, *dr_group_first_b;
       tree segment_length_a, segment_length_b;
@@ -3096,12 +3105,8 @@
 	  (dr_with_seg_len (dr_a, segment_length_a),
 	   dr_with_seg_len (dr_b, segment_length_b));
 
-<<<<<<< HEAD
-      if (compare_tree (DR_BASE_ADDRESS (dr_a), DR_BASE_ADDRESS (dr_b)) > 0)
-=======
       /* Canonicalize pairs by sorting the two DR members.  */
       if (comp_res > 0)
->>>>>>> 661af228
 	std::swap (dr_with_seg_len_pair.first, dr_with_seg_len_pair.second);
 
       comp_alias_ddrs.safe_push (dr_with_seg_len_pair);
@@ -3157,21 +3162,21 @@
 	    }
 
 	  if (!operand_equal_p (DR_BASE_ADDRESS (dr_a1->dr),
-				DR_BASE_ADDRESS (dr_a2->dr),
-				0)
-	      || !tree_fits_shwi_p (dr_a1->offset)
-	      || !tree_fits_shwi_p (dr_a2->offset))
+				DR_BASE_ADDRESS (dr_a2->dr), 0)
+	      || !operand_equal_p (DR_OFFSET (dr_a1->dr),
+				   DR_OFFSET (dr_a2->dr), 0)
+	      || !tree_fits_shwi_p (DR_INIT (dr_a1->dr))
+	      || !tree_fits_shwi_p (DR_INIT (dr_a2->dr)))
 	    continue;
 
 	  /* Make sure dr_a1 starts left of dr_a2.  */
-	  if (tree_int_cst_lt (dr_a2->offset, dr_a1->offset))
+	  if (tree_int_cst_lt (DR_INIT (dr_a2->dr), DR_INIT (dr_a1->dr)))
 	    std::swap (*dr_a1, *dr_a2);
 
+	  bool do_remove = false;
 	  unsigned HOST_WIDE_INT diff
-	    = tree_to_shwi (dr_a2->offset) - tree_to_shwi (dr_a1->offset);
-
-
-	  bool do_remove = false;
+	    = (tree_to_shwi (DR_INIT (dr_a2->dr))
+               - tree_to_shwi (DR_INIT (dr_a1->dr)));
 
 	  /* If the left segment does not extend beyond the start of the
 	     right segment the new segment length is that of the right
@@ -3199,7 +3204,7 @@
 
 	     DIFF - SEGMENT_LENGTH_A < SEGMENT_LENGTH_B
 
-	     where DIFF = DR_A2->OFFSET - DR_A1->OFFSET.  However,
+	     where DIFF = DR_A2_INIT - DR_A1_INIT.  However,
 	     SEGMENT_LENGTH_A or SEGMENT_LENGTH_B may not be constant so we
 	     have to make a best estimation.  We can get the minimum value
 	     of SEGMENT_LENGTH_B as a constant, represented by MIN_SEG_LEN_B,

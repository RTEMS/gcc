/* Data References Analysis and Manipulation Utilities for Vectorization.
   Copyright (C) 2003-2014 Free Software Foundation, Inc.
   Contributed by Dorit Naishlos <dorit@il.ibm.com>
   and Ira Rosen <irar@il.ibm.com>

This file is part of GCC.

GCC is free software; you can redistribute it and/or modify it under
the terms of the GNU General Public License as published by the Free
Software Foundation; either version 3, or (at your option) any later
version.

GCC is distributed in the hope that it will be useful, but WITHOUT ANY
WARRANTY; without even the implied warranty of MERCHANTABILITY or
FITNESS FOR A PARTICULAR PURPOSE.  See the GNU General Public License
for more details.

You should have received a copy of the GNU General Public License
along with GCC; see the file COPYING3.  If not see
<http://www.gnu.org/licenses/>.  */

#include "config.h"
#include "system.h"
#include "coretypes.h"
#include "dumpfile.h"
#include "tm.h"
#include "tree.h"
#include "stor-layout.h"
#include "tm_p.h"
#include "target.h"
#include "basic-block.h"
#include "gimple-pretty-print.h"
#include "tree-ssa-alias.h"
#include "internal-fn.h"
#include "tree-eh.h"
#include "gimple-expr.h"
#include "is-a.h"
#include "gimple.h"
#include "gimplify.h"
#include "gimple-iterator.h"
#include "gimplify-me.h"
#include "gimple-ssa.h"
#include "tree-phinodes.h"
#include "ssa-iterators.h"
#include "stringpool.h"
#include "tree-ssanames.h"
#include "tree-ssa-loop-ivopts.h"
#include "tree-ssa-loop-manip.h"
#include "tree-ssa-loop.h"
#include "dumpfile.h"
#include "cfgloop.h"
#include "tree-chrec.h"
#include "tree-scalar-evolution.h"
#include "tree-vectorizer.h"
#include "diagnostic-core.h"
#include "cgraph.h"
/* Need to include rtl.h, expr.h, etc. for optabs.  */
#include "expr.h"
#include "optabs.h"

/* Return true if load- or store-lanes optab OPTAB is implemented for
   COUNT vectors of type VECTYPE.  NAME is the name of OPTAB.  */

static bool
vect_lanes_optab_supported_p (const char *name, convert_optab optab,
			      tree vectype, unsigned HOST_WIDE_INT count)
{
  enum machine_mode mode, array_mode;
  bool limit_p;

  mode = TYPE_MODE (vectype);
  limit_p = !targetm.array_mode_supported_p (mode, count);
  array_mode = mode_for_size (count * GET_MODE_BITSIZE (mode),
			      MODE_INT, limit_p);

  if (array_mode == BLKmode)
    {
      if (dump_enabled_p ())
	dump_printf_loc (MSG_MISSED_OPTIMIZATION, vect_location,
                         "no array mode for %s[" HOST_WIDE_INT_PRINT_DEC "]\n",
                         GET_MODE_NAME (mode), count);
      return false;
    }

  if (convert_optab_handler (optab, array_mode, mode) == CODE_FOR_nothing)
    {
      if (dump_enabled_p ())
	dump_printf_loc (MSG_MISSED_OPTIMIZATION, vect_location,
                         "cannot use %s<%s><%s>\n", name,
                         GET_MODE_NAME (array_mode), GET_MODE_NAME (mode));
      return false;
    }

  if (dump_enabled_p ())
    dump_printf_loc (MSG_NOTE, vect_location,
                     "can use %s<%s><%s>\n", name, GET_MODE_NAME (array_mode),
                     GET_MODE_NAME (mode));

  return true;
}


/* Return the smallest scalar part of STMT.
   This is used to determine the vectype of the stmt.  We generally set the
   vectype according to the type of the result (lhs).  For stmts whose
   result-type is different than the type of the arguments (e.g., demotion,
   promotion), vectype will be reset appropriately (later).  Note that we have
   to visit the smallest datatype in this function, because that determines the
   VF.  If the smallest datatype in the loop is present only as the rhs of a
   promotion operation - we'd miss it.
   Such a case, where a variable of this datatype does not appear in the lhs
   anywhere in the loop, can only occur if it's an invariant: e.g.:
   'int_x = (int) short_inv', which we'd expect to have been optimized away by
   invariant motion.  However, we cannot rely on invariant motion to always
   take invariants out of the loop, and so in the case of promotion we also
   have to check the rhs.
   LHS_SIZE_UNIT and RHS_SIZE_UNIT contain the sizes of the corresponding
   types.  */

tree
vect_get_smallest_scalar_type (gimple stmt, HOST_WIDE_INT *lhs_size_unit,
                               HOST_WIDE_INT *rhs_size_unit)
{
  tree scalar_type = gimple_expr_type (stmt);
  HOST_WIDE_INT lhs, rhs;

  lhs = rhs = TREE_INT_CST_LOW (TYPE_SIZE_UNIT (scalar_type));

  if (is_gimple_assign (stmt)
      && (gimple_assign_cast_p (stmt)
          || gimple_assign_rhs_code (stmt) == WIDEN_MULT_EXPR
          || gimple_assign_rhs_code (stmt) == WIDEN_LSHIFT_EXPR
          || gimple_assign_rhs_code (stmt) == FLOAT_EXPR))
    {
      tree rhs_type = TREE_TYPE (gimple_assign_rhs1 (stmt));

      rhs = TREE_INT_CST_LOW (TYPE_SIZE_UNIT (rhs_type));
      if (rhs < lhs)
        scalar_type = rhs_type;
    }

  *lhs_size_unit = lhs;
  *rhs_size_unit = rhs;
  return scalar_type;
}


/* Insert DDR into LOOP_VINFO list of ddrs that may alias and need to be
   tested at run-time.  Return TRUE if DDR was successfully inserted.
   Return false if versioning is not supported.  */

static bool
vect_mark_for_runtime_alias_test (ddr_p ddr, loop_vec_info loop_vinfo)
{
  struct loop *loop = LOOP_VINFO_LOOP (loop_vinfo);

  if ((unsigned) PARAM_VALUE (PARAM_VECT_MAX_VERSION_FOR_ALIAS_CHECKS) == 0)
    return false;

  if (dump_enabled_p ())
    {
      dump_printf_loc (MSG_NOTE, vect_location,
                       "mark for run-time aliasing test between ");
      dump_generic_expr (MSG_NOTE, TDF_SLIM, DR_REF (DDR_A (ddr)));
      dump_printf (MSG_NOTE,  " and ");
      dump_generic_expr (MSG_NOTE, TDF_SLIM, DR_REF (DDR_B (ddr)));
      dump_printf (MSG_NOTE, "\n");
    }

  if (optimize_loop_nest_for_size_p (loop))
    {
      if (dump_enabled_p ())
	dump_printf_loc (MSG_MISSED_OPTIMIZATION, vect_location,
                         "versioning not supported when optimizing"
                         " for size.\n");
      return false;
    }

  /* FORNOW: We don't support versioning with outer-loop vectorization.  */
  if (loop->inner)
    {
      if (dump_enabled_p ())
	dump_printf_loc (MSG_MISSED_OPTIMIZATION, vect_location,
                         "versioning not yet supported for outer-loops.\n");
      return false;
    }

  /* FORNOW: We don't support creating runtime alias tests for non-constant
     step.  */
  if (TREE_CODE (DR_STEP (DDR_A (ddr))) != INTEGER_CST
      || TREE_CODE (DR_STEP (DDR_B (ddr))) != INTEGER_CST)
    {
      if (dump_enabled_p ())
	dump_printf_loc (MSG_MISSED_OPTIMIZATION, vect_location,
                         "versioning not yet supported for non-constant "
                         "step\n");
      return false;
    }

  LOOP_VINFO_MAY_ALIAS_DDRS (loop_vinfo).safe_push (ddr);
  return true;
}


/* Function vect_analyze_data_ref_dependence.

   Return TRUE if there (might) exist a dependence between a memory-reference
   DRA and a memory-reference DRB.  When versioning for alias may check a
   dependence at run-time, return FALSE.  Adjust *MAX_VF according to
   the data dependence.  */

static bool
vect_analyze_data_ref_dependence (struct data_dependence_relation *ddr,
                                  loop_vec_info loop_vinfo, int *max_vf)
{
  unsigned int i;
  struct loop *loop = LOOP_VINFO_LOOP (loop_vinfo);
  struct data_reference *dra = DDR_A (ddr);
  struct data_reference *drb = DDR_B (ddr);
  stmt_vec_info stmtinfo_a = vinfo_for_stmt (DR_STMT (dra));
  stmt_vec_info stmtinfo_b = vinfo_for_stmt (DR_STMT (drb));
  lambda_vector dist_v;
  unsigned int loop_depth;

  /* In loop analysis all data references should be vectorizable.  */
  if (!STMT_VINFO_VECTORIZABLE (stmtinfo_a)
      || !STMT_VINFO_VECTORIZABLE (stmtinfo_b))
    gcc_unreachable ();

  /* Independent data accesses.  */
  if (DDR_ARE_DEPENDENT (ddr) == chrec_known)
    return false;

  if (dra == drb
      || (DR_IS_READ (dra) && DR_IS_READ (drb)))
    return false;

  /* Even if we have an anti-dependence then, as the vectorized loop covers at
     least two scalar iterations, there is always also a true dependence.
     As the vectorizer does not re-order loads and stores we can ignore
     the anti-dependence if TBAA can disambiguate both DRs similar to the
     case with known negative distance anti-dependences (positive
     distance anti-dependences would violate TBAA constraints).  */
  if (((DR_IS_READ (dra) && DR_IS_WRITE (drb))
       || (DR_IS_WRITE (dra) && DR_IS_READ (drb)))
      && !alias_sets_conflict_p (get_alias_set (DR_REF (dra)),
				 get_alias_set (DR_REF (drb))))
    return false;

  /* Unknown data dependence.  */
  if (DDR_ARE_DEPENDENT (ddr) == chrec_dont_know)
    {
      /* If user asserted safelen consecutive iterations can be
	 executed concurrently, assume independence.  */
      if (loop->safelen >= 2)
	{
	  if (loop->safelen < *max_vf)
	    *max_vf = loop->safelen;
	  LOOP_VINFO_NO_DATA_DEPENDENCIES (loop_vinfo) = false;
	  return false;
	}

      if (STMT_VINFO_GATHER_P (stmtinfo_a)
	  || STMT_VINFO_GATHER_P (stmtinfo_b))
	{
	  if (dump_enabled_p ())
	    {
	      dump_printf_loc (MSG_MISSED_OPTIMIZATION, vect_location,
			       "versioning for alias not supported for: "
			       "can't determine dependence between ");
	      dump_generic_expr (MSG_MISSED_OPTIMIZATION, TDF_SLIM,
				 DR_REF (dra));
	      dump_printf (MSG_MISSED_OPTIMIZATION, " and ");
	      dump_generic_expr (MSG_MISSED_OPTIMIZATION, TDF_SLIM,
				 DR_REF (drb));
	      dump_printf (MSG_MISSED_OPTIMIZATION, "\n");
	    }
	  return true;
	}

      if (dump_enabled_p ())
	{
	  dump_printf_loc (MSG_MISSED_OPTIMIZATION, vect_location,
			   "versioning for alias required: "
			   "can't determine dependence between ");
	  dump_generic_expr (MSG_MISSED_OPTIMIZATION, TDF_SLIM,
			     DR_REF (dra));
	  dump_printf (MSG_MISSED_OPTIMIZATION, " and ");
	  dump_generic_expr (MSG_MISSED_OPTIMIZATION, TDF_SLIM,
			     DR_REF (drb));
	  dump_printf (MSG_MISSED_OPTIMIZATION, "\n");
	}

      /* Add to list of ddrs that need to be tested at run-time.  */
      return !vect_mark_for_runtime_alias_test (ddr, loop_vinfo);
    }

  /* Known data dependence.  */
  if (DDR_NUM_DIST_VECTS (ddr) == 0)
    {
      /* If user asserted safelen consecutive iterations can be
	 executed concurrently, assume independence.  */
      if (loop->safelen >= 2)
	{
	  if (loop->safelen < *max_vf)
	    *max_vf = loop->safelen;
	  LOOP_VINFO_NO_DATA_DEPENDENCIES (loop_vinfo) = false;
	  return false;
	}

      if (STMT_VINFO_GATHER_P (stmtinfo_a)
	  || STMT_VINFO_GATHER_P (stmtinfo_b))
	{
	  if (dump_enabled_p ())
	    {
	      dump_printf_loc (MSG_MISSED_OPTIMIZATION, vect_location,
			       "versioning for alias not supported for: "
			       "bad dist vector for ");
	      dump_generic_expr (MSG_MISSED_OPTIMIZATION, TDF_SLIM,
				 DR_REF (dra));
	      dump_printf (MSG_MISSED_OPTIMIZATION, " and ");
	      dump_generic_expr (MSG_MISSED_OPTIMIZATION, TDF_SLIM,
				 DR_REF (drb));
	      dump_printf (MSG_MISSED_OPTIMIZATION, "\n");
	    }
	  return true;
	}

      if (dump_enabled_p ())
        {
          dump_printf_loc (MSG_MISSED_OPTIMIZATION, vect_location,
                           "versioning for alias required: "
                           "bad dist vector for ");
          dump_generic_expr (MSG_MISSED_OPTIMIZATION, TDF_SLIM, DR_REF (dra));
          dump_printf (MSG_MISSED_OPTIMIZATION,  " and ");
          dump_generic_expr (MSG_MISSED_OPTIMIZATION, TDF_SLIM, DR_REF (drb));
          dump_printf (MSG_MISSED_OPTIMIZATION, "\n");
        }
      /* Add to list of ddrs that need to be tested at run-time.  */
      return !vect_mark_for_runtime_alias_test (ddr, loop_vinfo);
    }

  loop_depth = index_in_loop_nest (loop->num, DDR_LOOP_NEST (ddr));
  FOR_EACH_VEC_ELT (DDR_DIST_VECTS (ddr), i, dist_v)
    {
      int dist = dist_v[loop_depth];

      if (dump_enabled_p ())
	dump_printf_loc (MSG_NOTE, vect_location,
                         "dependence distance  = %d.\n", dist);

      if (dist == 0)
	{
	  if (dump_enabled_p ())
	    {
	      dump_printf_loc (MSG_NOTE, vect_location,
	                       "dependence distance == 0 between ");
	      dump_generic_expr (MSG_NOTE, TDF_SLIM, DR_REF (dra));
	      dump_printf (MSG_NOTE, " and ");
	      dump_generic_expr (MSG_NOTE, TDF_SLIM, DR_REF (drb));
	      dump_printf (MSG_MISSED_OPTIMIZATION, "\n");
	    }

	  /* When we perform grouped accesses and perform implicit CSE
	     by detecting equal accesses and doing disambiguation with
	     runtime alias tests like for
	        .. = a[i];
		.. = a[i+1];
		a[i] = ..;
		a[i+1] = ..;
		*p = ..;
		.. = a[i];
		.. = a[i+1];
	     where we will end up loading { a[i], a[i+1] } once, make
	     sure that inserting group loads before the first load and
	     stores after the last store will do the right thing.
	     Similar for groups like
	        a[i] = ...;
		... = a[i];
		a[i+1] = ...;
	     where loads from the group interleave with the store.  */
	  if (STMT_VINFO_GROUPED_ACCESS (stmtinfo_a)
	      || STMT_VINFO_GROUPED_ACCESS (stmtinfo_b))
	    {
	      gimple earlier_stmt;
	      earlier_stmt = get_earlier_stmt (DR_STMT (dra), DR_STMT (drb));
	      if (DR_IS_WRITE
		    (STMT_VINFO_DATA_REF (vinfo_for_stmt (earlier_stmt))))
		{
		  if (dump_enabled_p ())
		    dump_printf_loc (MSG_MISSED_OPTIMIZATION, vect_location,
				     "READ_WRITE dependence in interleaving."
				     "\n");
		  return true;
		}
	    }

	  continue;
	}

      if (dist > 0 && DDR_REVERSED_P (ddr))
	{
	  /* If DDR_REVERSED_P the order of the data-refs in DDR was
	     reversed (to make distance vector positive), and the actual
	     distance is negative.  */
	  if (dump_enabled_p ())
	    dump_printf_loc (MSG_MISSED_OPTIMIZATION, vect_location,
	                     "dependence distance negative.\n");
	  /* Record a negative dependence distance to later limit the
	     amount of stmt copying / unrolling we can perform.
	     Only need to handle read-after-write dependence.  */
	  if (DR_IS_READ (drb)
	      && (STMT_VINFO_MIN_NEG_DIST (stmtinfo_b) == 0
		  || STMT_VINFO_MIN_NEG_DIST (stmtinfo_b) > (unsigned)dist))
	    STMT_VINFO_MIN_NEG_DIST (stmtinfo_b) = dist;
	  continue;
	}

      if (abs (dist) >= 2
	  && abs (dist) < *max_vf)
	{
	  /* The dependence distance requires reduction of the maximal
	     vectorization factor.  */
	  *max_vf = abs (dist);
	  if (dump_enabled_p ())
	    dump_printf_loc (MSG_NOTE, vect_location,
	                     "adjusting maximal vectorization factor to %i\n",
	                     *max_vf);
	}

      if (abs (dist) >= *max_vf)
	{
	  /* Dependence distance does not create dependence, as far as
	     vectorization is concerned, in this case.  */
	  if (dump_enabled_p ())
	    dump_printf_loc (MSG_NOTE, vect_location,
	                     "dependence distance >= VF.\n");
	  continue;
	}

      if (dump_enabled_p ())
	{
	  dump_printf_loc (MSG_MISSED_OPTIMIZATION, vect_location,
	               "not vectorized, possible dependence "
	               "between data-refs ");
	  dump_generic_expr (MSG_NOTE, TDF_SLIM, DR_REF (dra));
	  dump_printf (MSG_NOTE,  " and ");
	  dump_generic_expr (MSG_NOTE, TDF_SLIM, DR_REF (drb));
	  dump_printf (MSG_NOTE,  "\n");
	}

      return true;
    }

  return false;
}

/* Function vect_analyze_data_ref_dependences.

   Examine all the data references in the loop, and make sure there do not
   exist any data dependences between them.  Set *MAX_VF according to
   the maximum vectorization factor the data dependences allow.  */

bool
vect_analyze_data_ref_dependences (loop_vec_info loop_vinfo, int *max_vf)
{
  unsigned int i;
  struct data_dependence_relation *ddr;

  if (dump_enabled_p ())
    dump_printf_loc (MSG_NOTE, vect_location,
                     "=== vect_analyze_data_ref_dependences ===\n");

  LOOP_VINFO_NO_DATA_DEPENDENCIES (loop_vinfo) = true;
  if (!compute_all_dependences (LOOP_VINFO_DATAREFS (loop_vinfo),
				&LOOP_VINFO_DDRS (loop_vinfo),
				LOOP_VINFO_LOOP_NEST (loop_vinfo), true))
    return false;

  FOR_EACH_VEC_ELT (LOOP_VINFO_DDRS (loop_vinfo), i, ddr)
    if (vect_analyze_data_ref_dependence (ddr, loop_vinfo, max_vf))
      return false;

  return true;
}


/* Function vect_slp_analyze_data_ref_dependence.

   Return TRUE if there (might) exist a dependence between a memory-reference
   DRA and a memory-reference DRB.  When versioning for alias may check a
   dependence at run-time, return FALSE.  Adjust *MAX_VF according to
   the data dependence.  */

static bool
vect_slp_analyze_data_ref_dependence (struct data_dependence_relation *ddr)
{
  struct data_reference *dra = DDR_A (ddr);
  struct data_reference *drb = DDR_B (ddr);

  /* We need to check dependences of statements marked as unvectorizable
     as well, they still can prohibit vectorization.  */

  /* Independent data accesses.  */
  if (DDR_ARE_DEPENDENT (ddr) == chrec_known)
    return false;

  if (dra == drb)
    return false;

  /* Read-read is OK.  */
  if (DR_IS_READ (dra) && DR_IS_READ (drb))
    return false;

  /* If dra and drb are part of the same interleaving chain consider
     them independent.  */
  if (STMT_VINFO_GROUPED_ACCESS (vinfo_for_stmt (DR_STMT (dra)))
      && (GROUP_FIRST_ELEMENT (vinfo_for_stmt (DR_STMT (dra)))
	  == GROUP_FIRST_ELEMENT (vinfo_for_stmt (DR_STMT (drb)))))
    return false;

  /* Unknown data dependence.  */
  if (DDR_ARE_DEPENDENT (ddr) == chrec_dont_know)
    {
      if  (dump_enabled_p ())
	{
	  dump_printf_loc (MSG_MISSED_OPTIMIZATION, vect_location,
			   "can't determine dependence between ");
	  dump_generic_expr (MSG_MISSED_OPTIMIZATION, TDF_SLIM, DR_REF (dra));
	  dump_printf (MSG_MISSED_OPTIMIZATION,  " and ");
	  dump_generic_expr (MSG_MISSED_OPTIMIZATION, TDF_SLIM, DR_REF (drb));
	  dump_printf (MSG_MISSED_OPTIMIZATION,  "\n");
	}
    }
  else if (dump_enabled_p ())
    {
      dump_printf_loc (MSG_NOTE, vect_location,
		       "determined dependence between ");
      dump_generic_expr (MSG_NOTE, TDF_SLIM, DR_REF (dra));
      dump_printf (MSG_NOTE, " and ");
      dump_generic_expr (MSG_NOTE, TDF_SLIM, DR_REF (drb));
      dump_printf (MSG_NOTE,  "\n");
    }

  /* We do not vectorize basic blocks with write-write dependencies.  */
  if (DR_IS_WRITE (dra) && DR_IS_WRITE (drb))
    return true;

  /* If we have a read-write dependence check that the load is before the store.
     When we vectorize basic blocks, vector load can be only before
     corresponding scalar load, and vector store can be only after its
     corresponding scalar store.  So the order of the acceses is preserved in
     case the load is before the store.  */
  gimple earlier_stmt = get_earlier_stmt (DR_STMT (dra), DR_STMT (drb));
  if (DR_IS_READ (STMT_VINFO_DATA_REF (vinfo_for_stmt (earlier_stmt))))
    {
      /* That only holds for load-store pairs taking part in vectorization.  */
      if (STMT_VINFO_VECTORIZABLE (vinfo_for_stmt (DR_STMT (dra)))
	  && STMT_VINFO_VECTORIZABLE (vinfo_for_stmt (DR_STMT (drb))))
	return false;
    }

  return true;
}


/* Function vect_analyze_data_ref_dependences.

   Examine all the data references in the basic-block, and make sure there
   do not exist any data dependences between them.  Set *MAX_VF according to
   the maximum vectorization factor the data dependences allow.  */

bool
vect_slp_analyze_data_ref_dependences (bb_vec_info bb_vinfo)
{
  struct data_dependence_relation *ddr;
  unsigned int i;

  if (dump_enabled_p ())
    dump_printf_loc (MSG_NOTE, vect_location,
                     "=== vect_slp_analyze_data_ref_dependences ===\n");

  if (!compute_all_dependences (BB_VINFO_DATAREFS (bb_vinfo),
				&BB_VINFO_DDRS (bb_vinfo),
				vNULL, true))
    return false;

  FOR_EACH_VEC_ELT (BB_VINFO_DDRS (bb_vinfo), i, ddr)
    if (vect_slp_analyze_data_ref_dependence (ddr))
      return false;

  return true;
}


/* Function vect_compute_data_ref_alignment

   Compute the misalignment of the data reference DR.

   Output:
   1. If during the misalignment computation it is found that the data reference
      cannot be vectorized then false is returned.
   2. DR_MISALIGNMENT (DR) is defined.

   FOR NOW: No analysis is actually performed. Misalignment is calculated
   only for trivial cases. TODO.  */

static bool
vect_compute_data_ref_alignment (struct data_reference *dr)
{
  gimple stmt = DR_STMT (dr);
  stmt_vec_info stmt_info = vinfo_for_stmt (stmt);
  loop_vec_info loop_vinfo = STMT_VINFO_LOOP_VINFO (stmt_info);
  struct loop *loop = NULL;
  tree ref = DR_REF (dr);
  tree vectype;
  tree base, base_addr;
  bool base_aligned;
  tree misalign;
  tree aligned_to, alignment;

  if (dump_enabled_p ())
    dump_printf_loc (MSG_NOTE, vect_location,
                     "vect_compute_data_ref_alignment:\n");

  if (loop_vinfo)
    loop = LOOP_VINFO_LOOP (loop_vinfo);

  /* Initialize misalignment to unknown.  */
  SET_DR_MISALIGNMENT (dr, -1);

  /* Strided loads perform only component accesses, misalignment information
     is irrelevant for them.  */
  if (STMT_VINFO_STRIDE_LOAD_P (stmt_info))
    return true;

  misalign = DR_INIT (dr);
  aligned_to = DR_ALIGNED_TO (dr);
  base_addr = DR_BASE_ADDRESS (dr);
  vectype = STMT_VINFO_VECTYPE (stmt_info);

  /* In case the dataref is in an inner-loop of the loop that is being
     vectorized (LOOP), we use the base and misalignment information
     relative to the outer-loop (LOOP).  This is ok only if the misalignment
     stays the same throughout the execution of the inner-loop, which is why
     we have to check that the stride of the dataref in the inner-loop evenly
     divides by the vector size.  */
  if (loop && nested_in_vect_loop_p (loop, stmt))
    {
      tree step = DR_STEP (dr);
      HOST_WIDE_INT dr_step = TREE_INT_CST_LOW (step);

      if (dr_step % GET_MODE_SIZE (TYPE_MODE (vectype)) == 0)
        {
          if (dump_enabled_p ())
            dump_printf_loc (MSG_NOTE, vect_location,
                             "inner step divides the vector-size.\n");
	  misalign = STMT_VINFO_DR_INIT (stmt_info);
	  aligned_to = STMT_VINFO_DR_ALIGNED_TO (stmt_info);
	  base_addr = STMT_VINFO_DR_BASE_ADDRESS (stmt_info);
        }
      else
	{
	  if (dump_enabled_p ())
	    dump_printf_loc (MSG_MISSED_OPTIMIZATION, vect_location,
	                     "inner step doesn't divide the vector-size.\n");
	  misalign = NULL_TREE;
	}
    }

  /* Similarly, if we're doing basic-block vectorization, we can only use
     base and misalignment information relative to an innermost loop if the
     misalignment stays the same throughout the execution of the loop.
     As above, this is the case if the stride of the dataref evenly divides
     by the vector size.  */
  if (!loop)
    {
      tree step = DR_STEP (dr);
      HOST_WIDE_INT dr_step = TREE_INT_CST_LOW (step);

      if (dr_step % GET_MODE_SIZE (TYPE_MODE (vectype)) != 0)
	{
	  if (dump_enabled_p ())
	    dump_printf_loc (MSG_MISSED_OPTIMIZATION, vect_location,
	                     "SLP: step doesn't divide the vector-size.\n");
	  misalign = NULL_TREE;
	}
    }

  base = build_fold_indirect_ref (base_addr);
  alignment = ssize_int (TYPE_ALIGN (vectype)/BITS_PER_UNIT);

  if ((aligned_to && tree_int_cst_compare (aligned_to, alignment) < 0)
      || !misalign)
    {
      if (dump_enabled_p ())
	{
	  dump_printf_loc (MSG_MISSED_OPTIMIZATION, vect_location,
	                   "Unknown alignment for access: ");
	  dump_generic_expr (MSG_MISSED_OPTIMIZATION, TDF_SLIM, base);
	  dump_printf (MSG_MISSED_OPTIMIZATION, "\n");
	}
      return true;
    }

  if ((DECL_P (base)
       && tree_int_cst_compare (ssize_int (DECL_ALIGN_UNIT (base)),
				alignment) >= 0)
      || (TREE_CODE (base_addr) == SSA_NAME
	  && tree_int_cst_compare (ssize_int (TYPE_ALIGN_UNIT (TREE_TYPE (
						      TREE_TYPE (base_addr)))),
				   alignment) >= 0)
      || (get_pointer_alignment (base_addr) >= TYPE_ALIGN (vectype)))
    base_aligned = true;
  else
    base_aligned = false;

  if (!base_aligned)
    {
      /* Do not change the alignment of global variables here if
	 flag_section_anchors is enabled as we already generated
	 RTL for other functions.  Most global variables should
	 have been aligned during the IPA increase_alignment pass.  */
      if (!vect_can_force_dr_alignment_p (base, TYPE_ALIGN (vectype))
	  || (TREE_STATIC (base) && flag_section_anchors))
	{
	  if (dump_enabled_p ())
	    {
	      dump_printf_loc (MSG_NOTE, vect_location,
	                       "can't force alignment of ref: ");
	      dump_generic_expr (MSG_NOTE, TDF_SLIM, ref);
	      dump_printf (MSG_NOTE, "\n");
	    }
	  return true;
	}

      /* Force the alignment of the decl.
	 NOTE: This is the only change to the code we make during
	 the analysis phase, before deciding to vectorize the loop.  */
      if (dump_enabled_p ())
        {
          dump_printf_loc (MSG_NOTE, vect_location, "force alignment of ");
          dump_generic_expr (MSG_NOTE, TDF_SLIM, ref);
          dump_printf (MSG_NOTE, "\n");
        }

      ((dataref_aux *)dr->aux)->base_decl = base;
      ((dataref_aux *)dr->aux)->base_misaligned = true;
    }

  /* If this is a backward running DR then first access in the larger
     vectype actually is N-1 elements before the address in the DR.
     Adjust misalign accordingly.  */
  if (tree_int_cst_compare (DR_STEP (dr), size_zero_node) < 0)
    {
      tree offset = ssize_int (TYPE_VECTOR_SUBPARTS (vectype) - 1);
      /* DR_STEP(dr) is the same as -TYPE_SIZE of the scalar type,
	 otherwise we wouldn't be here.  */
      offset = fold_build2 (MULT_EXPR, ssizetype, offset, DR_STEP (dr));
      /* PLUS because DR_STEP was negative.  */
      misalign = size_binop (PLUS_EXPR, misalign, offset);
    }

  /* Modulo alignment.  */
  misalign = size_binop (FLOOR_MOD_EXPR, misalign, alignment);

  if (!tree_fits_uhwi_p (misalign))
    {
      /* Negative or overflowed misalignment value.  */
      if (dump_enabled_p ())
	dump_printf_loc (MSG_MISSED_OPTIMIZATION, vect_location,
	                 "unexpected misalign value\n");
      return false;
    }

  SET_DR_MISALIGNMENT (dr, tree_to_uhwi (misalign));

  if (dump_enabled_p ())
    {
      dump_printf_loc (MSG_MISSED_OPTIMIZATION, vect_location,
                       "misalign = %d bytes of ref ", DR_MISALIGNMENT (dr));
      dump_generic_expr (MSG_MISSED_OPTIMIZATION, TDF_SLIM, ref);
      dump_printf (MSG_MISSED_OPTIMIZATION, "\n");
    }

  return true;
}


/* Function vect_compute_data_refs_alignment

   Compute the misalignment of data references in the loop.
   Return FALSE if a data reference is found that cannot be vectorized.  */

static bool
vect_compute_data_refs_alignment (loop_vec_info loop_vinfo,
                                  bb_vec_info bb_vinfo)
{
  vec<data_reference_p> datarefs;
  struct data_reference *dr;
  unsigned int i;

  if (loop_vinfo)
    datarefs = LOOP_VINFO_DATAREFS (loop_vinfo);
  else
    datarefs = BB_VINFO_DATAREFS (bb_vinfo);

  FOR_EACH_VEC_ELT (datarefs, i, dr)
    if (STMT_VINFO_VECTORIZABLE (vinfo_for_stmt (DR_STMT (dr)))
        && !vect_compute_data_ref_alignment (dr))
      {
        if (bb_vinfo)
          {
            /* Mark unsupported statement as unvectorizable.  */
            STMT_VINFO_VECTORIZABLE (vinfo_for_stmt (DR_STMT (dr))) = false;
            continue;
          }
        else
          return false;
      }

  return true;
}


/* Function vect_update_misalignment_for_peel

   DR - the data reference whose misalignment is to be adjusted.
   DR_PEEL - the data reference whose misalignment is being made
             zero in the vector loop by the peel.
   NPEEL - the number of iterations in the peel loop if the misalignment
           of DR_PEEL is known at compile time.  */

static void
vect_update_misalignment_for_peel (struct data_reference *dr,
                                   struct data_reference *dr_peel, int npeel)
{
  unsigned int i;
  vec<dr_p> same_align_drs;
  struct data_reference *current_dr;
  int dr_size = GET_MODE_SIZE (TYPE_MODE (TREE_TYPE (DR_REF (dr))));
  int dr_peel_size = GET_MODE_SIZE (TYPE_MODE (TREE_TYPE (DR_REF (dr_peel))));
  stmt_vec_info stmt_info = vinfo_for_stmt (DR_STMT (dr));
  stmt_vec_info peel_stmt_info = vinfo_for_stmt (DR_STMT (dr_peel));

 /* For interleaved data accesses the step in the loop must be multiplied by
     the size of the interleaving group.  */
  if (STMT_VINFO_GROUPED_ACCESS (stmt_info))
    dr_size *= GROUP_SIZE (vinfo_for_stmt (GROUP_FIRST_ELEMENT (stmt_info)));
  if (STMT_VINFO_GROUPED_ACCESS (peel_stmt_info))
    dr_peel_size *= GROUP_SIZE (peel_stmt_info);

  /* It can be assumed that the data refs with the same alignment as dr_peel
     are aligned in the vector loop.  */
  same_align_drs
    = STMT_VINFO_SAME_ALIGN_REFS (vinfo_for_stmt (DR_STMT (dr_peel)));
  FOR_EACH_VEC_ELT (same_align_drs, i, current_dr)
    {
      if (current_dr != dr)
        continue;
      gcc_assert (DR_MISALIGNMENT (dr) / dr_size ==
                  DR_MISALIGNMENT (dr_peel) / dr_peel_size);
      SET_DR_MISALIGNMENT (dr, 0);
      return;
    }

  if (known_alignment_for_access_p (dr)
      && known_alignment_for_access_p (dr_peel))
    {
      bool negative = tree_int_cst_compare (DR_STEP (dr), size_zero_node) < 0;
      int misal = DR_MISALIGNMENT (dr);
      tree vectype = STMT_VINFO_VECTYPE (stmt_info);
      misal += negative ? -npeel * dr_size : npeel * dr_size;
      misal &= (TYPE_ALIGN (vectype) / BITS_PER_UNIT) - 1;
      SET_DR_MISALIGNMENT (dr, misal);
      return;
    }

  if (dump_enabled_p ())
    dump_printf_loc (MSG_NOTE, vect_location, "Setting misalignment to -1.\n");
  SET_DR_MISALIGNMENT (dr, -1);
}


/* Function vect_verify_datarefs_alignment

   Return TRUE if all data references in the loop can be
   handled with respect to alignment.  */

bool
vect_verify_datarefs_alignment (loop_vec_info loop_vinfo, bb_vec_info bb_vinfo)
{
  vec<data_reference_p> datarefs;
  struct data_reference *dr;
  enum dr_alignment_support supportable_dr_alignment;
  unsigned int i;

  if (loop_vinfo)
    datarefs = LOOP_VINFO_DATAREFS (loop_vinfo);
  else
    datarefs = BB_VINFO_DATAREFS (bb_vinfo);

  FOR_EACH_VEC_ELT (datarefs, i, dr)
    {
      gimple stmt = DR_STMT (dr);
      stmt_vec_info stmt_info = vinfo_for_stmt (stmt);

      if (!STMT_VINFO_RELEVANT_P (stmt_info))
	continue;

      /* For interleaving, only the alignment of the first access matters. 
         Skip statements marked as not vectorizable.  */
      if ((STMT_VINFO_GROUPED_ACCESS (stmt_info)
           && GROUP_FIRST_ELEMENT (stmt_info) != stmt)
          || !STMT_VINFO_VECTORIZABLE (stmt_info))
        continue;

      /* Strided loads perform only component accesses, alignment is
	 irrelevant for them.  */
      if (STMT_VINFO_STRIDE_LOAD_P (stmt_info))
	continue;

      supportable_dr_alignment = vect_supportable_dr_alignment (dr, false);
      if (!supportable_dr_alignment)
        {
          if (dump_enabled_p ())
            {
              if (DR_IS_READ (dr))
                dump_printf_loc (MSG_MISSED_OPTIMIZATION, vect_location,
                                 "not vectorized: unsupported unaligned load.");
              else
                dump_printf_loc (MSG_MISSED_OPTIMIZATION, vect_location,
                                 "not vectorized: unsupported unaligned "
                                 "store.");

              dump_generic_expr (MSG_MISSED_OPTIMIZATION, TDF_SLIM,
                                 DR_REF (dr));
              dump_printf (MSG_MISSED_OPTIMIZATION, "\n");
            }
          return false;
        }
      if (supportable_dr_alignment != dr_aligned && dump_enabled_p ())
        dump_printf_loc (MSG_NOTE, vect_location,
                         "Vectorizing an unaligned access.\n");
    }
  return true;
}

/* Given an memory reference EXP return whether its alignment is less
   than its size.  */

static bool
not_size_aligned (tree exp)
{
  if (!tree_fits_uhwi_p (TYPE_SIZE (TREE_TYPE (exp))))
    return true;

  return (tree_to_uhwi (TYPE_SIZE (TREE_TYPE (exp)))
	  > get_object_alignment (exp));
}

/* Function vector_alignment_reachable_p

   Return true if vector alignment for DR is reachable by peeling
   a few loop iterations.  Return false otherwise.  */

static bool
vector_alignment_reachable_p (struct data_reference *dr)
{
  gimple stmt = DR_STMT (dr);
  stmt_vec_info stmt_info = vinfo_for_stmt (stmt);
  tree vectype = STMT_VINFO_VECTYPE (stmt_info);

  if (STMT_VINFO_GROUPED_ACCESS (stmt_info))
    {
      /* For interleaved access we peel only if number of iterations in
	 the prolog loop ({VF - misalignment}), is a multiple of the
	 number of the interleaved accesses.  */
      int elem_size, mis_in_elements;
      int nelements = TYPE_VECTOR_SUBPARTS (vectype);

      /* FORNOW: handle only known alignment.  */
      if (!known_alignment_for_access_p (dr))
	return false;

      elem_size = GET_MODE_SIZE (TYPE_MODE (vectype)) / nelements;
      mis_in_elements = DR_MISALIGNMENT (dr) / elem_size;

      if ((nelements - mis_in_elements) % GROUP_SIZE (stmt_info))
	return false;
    }

  /* If misalignment is known at the compile time then allow peeling
     only if natural alignment is reachable through peeling.  */
  if (known_alignment_for_access_p (dr) && !aligned_access_p (dr))
    {
      HOST_WIDE_INT elmsize =
		int_cst_value (TYPE_SIZE_UNIT (TREE_TYPE (vectype)));
      if (dump_enabled_p ())
	{
	  dump_printf_loc (MSG_NOTE, vect_location,
	                   "data size =" HOST_WIDE_INT_PRINT_DEC, elmsize);
	  dump_printf (MSG_NOTE,
	               ". misalignment = %d.\n", DR_MISALIGNMENT (dr));
	}
      if (DR_MISALIGNMENT (dr) % elmsize)
	{
	  if (dump_enabled_p ())
	    dump_printf_loc (MSG_MISSED_OPTIMIZATION, vect_location,
	                     "data size does not divide the misalignment.\n");
	  return false;
	}
    }

  if (!known_alignment_for_access_p (dr))
    {
      tree type = TREE_TYPE (DR_REF (dr));
      bool is_packed = not_size_aligned (DR_REF (dr));
      if (dump_enabled_p ())
	dump_printf_loc (MSG_MISSED_OPTIMIZATION, vect_location,
	                 "Unknown misalignment, is_packed = %d\n",is_packed);
      if ((TYPE_USER_ALIGN (type) && !is_packed)
	  || targetm.vectorize.vector_alignment_reachable (type, is_packed))
	return true;
      else
	return false;
    }

  return true;
}


/* Calculate the cost of the memory access represented by DR.  */

static void
vect_get_data_access_cost (struct data_reference *dr,
                           unsigned int *inside_cost,
                           unsigned int *outside_cost,
			   stmt_vector_for_cost *body_cost_vec)
{
  gimple stmt = DR_STMT (dr);
  stmt_vec_info stmt_info = vinfo_for_stmt (stmt);
  int nunits = TYPE_VECTOR_SUBPARTS (STMT_VINFO_VECTYPE (stmt_info));
  loop_vec_info loop_vinfo = STMT_VINFO_LOOP_VINFO (stmt_info);
  int vf = LOOP_VINFO_VECT_FACTOR (loop_vinfo);
  int ncopies = vf / nunits;

  if (DR_IS_READ (dr))
    vect_get_load_cost (dr, ncopies, true, inside_cost, outside_cost,
			NULL, body_cost_vec, false);
  else
    vect_get_store_cost (dr, ncopies, inside_cost, body_cost_vec);

  if (dump_enabled_p ())
    dump_printf_loc (MSG_NOTE, vect_location,
                     "vect_get_data_access_cost: inside_cost = %d, "
                     "outside_cost = %d.\n", *inside_cost, *outside_cost);
}


/* Insert DR into peeling hash table with NPEEL as key.  */

static void
vect_peeling_hash_insert (loop_vec_info loop_vinfo, struct data_reference *dr,
                          int npeel)
{
  struct _vect_peel_info elem, *slot;
  _vect_peel_info **new_slot;
  bool supportable_dr_alignment = vect_supportable_dr_alignment (dr, true);

  elem.npeel = npeel;
  slot = LOOP_VINFO_PEELING_HTAB (loop_vinfo).find (&elem);
  if (slot)
    slot->count++;
  else
    {
      slot = XNEW (struct _vect_peel_info);
      slot->npeel = npeel;
      slot->dr = dr;
      slot->count = 1;
      new_slot = LOOP_VINFO_PEELING_HTAB (loop_vinfo).find_slot (slot, INSERT);
      *new_slot = slot;
    }

  if (!supportable_dr_alignment
      && unlimited_cost_model (LOOP_VINFO_LOOP (loop_vinfo)))
    slot->count += VECT_MAX_COST;
}


/* Traverse peeling hash table to find peeling option that aligns maximum
   number of data accesses.  */

int
vect_peeling_hash_get_most_frequent (_vect_peel_info **slot,
				     _vect_peel_extended_info *max)
{
  vect_peel_info elem = *slot;

  if (elem->count > max->peel_info.count
      || (elem->count == max->peel_info.count
          && max->peel_info.npeel > elem->npeel))
    {
      max->peel_info.npeel = elem->npeel;
      max->peel_info.count = elem->count;
      max->peel_info.dr = elem->dr;
    }

  return 1;
}


/* Traverse peeling hash table and calculate cost for each peeling option.
   Find the one with the lowest cost.  */

int
vect_peeling_hash_get_lowest_cost (_vect_peel_info **slot,
				   _vect_peel_extended_info *min)
{
  vect_peel_info elem = *slot;
  int save_misalignment, dummy;
  unsigned int inside_cost = 0, outside_cost = 0, i;
  gimple stmt = DR_STMT (elem->dr);
  stmt_vec_info stmt_info = vinfo_for_stmt (stmt);
  loop_vec_info loop_vinfo = STMT_VINFO_LOOP_VINFO (stmt_info);
  vec<data_reference_p> datarefs = LOOP_VINFO_DATAREFS (loop_vinfo);
  struct data_reference *dr;
  stmt_vector_for_cost prologue_cost_vec, body_cost_vec, epilogue_cost_vec;
  int single_iter_cost;

  prologue_cost_vec.create (2);
  body_cost_vec.create (2);
  epilogue_cost_vec.create (2);

  FOR_EACH_VEC_ELT (datarefs, i, dr)
    {
      stmt = DR_STMT (dr);
      stmt_info = vinfo_for_stmt (stmt);
      /* For interleaving, only the alignment of the first access
         matters.  */
      if (STMT_VINFO_GROUPED_ACCESS (stmt_info)
          && GROUP_FIRST_ELEMENT (stmt_info) != stmt)
        continue;

      save_misalignment = DR_MISALIGNMENT (dr);
      vect_update_misalignment_for_peel (dr, elem->dr, elem->npeel);
      vect_get_data_access_cost (dr, &inside_cost, &outside_cost,
				 &body_cost_vec);
      SET_DR_MISALIGNMENT (dr, save_misalignment);
    }

  single_iter_cost = vect_get_single_scalar_iteration_cost (loop_vinfo);
  outside_cost += vect_get_known_peeling_cost (loop_vinfo, elem->npeel,
					       &dummy, single_iter_cost,
					       &prologue_cost_vec,
					       &epilogue_cost_vec);

  /* Prologue and epilogue costs are added to the target model later.
     These costs depend only on the scalar iteration cost, the
     number of peeling iterations finally chosen, and the number of
     misaligned statements.  So discard the information found here.  */
  prologue_cost_vec.release ();
  epilogue_cost_vec.release ();

  if (inside_cost < min->inside_cost
      || (inside_cost == min->inside_cost && outside_cost < min->outside_cost))
    {
      min->inside_cost = inside_cost;
      min->outside_cost = outside_cost;
      min->body_cost_vec.release ();
      min->body_cost_vec = body_cost_vec;
      min->peel_info.dr = elem->dr;
      min->peel_info.npeel = elem->npeel;
    }
  else
    body_cost_vec.release ();

  return 1;
}


/* Choose best peeling option by traversing peeling hash table and either
   choosing an option with the lowest cost (if cost model is enabled) or the
   option that aligns as many accesses as possible.  */

static struct data_reference *
vect_peeling_hash_choose_best_peeling (loop_vec_info loop_vinfo,
                                       unsigned int *npeel,
				       stmt_vector_for_cost *body_cost_vec)
{
   struct _vect_peel_extended_info res;

   res.peel_info.dr = NULL;
   res.body_cost_vec = stmt_vector_for_cost ();

   if (!unlimited_cost_model (LOOP_VINFO_LOOP (loop_vinfo)))
     {
       res.inside_cost = INT_MAX;
       res.outside_cost = INT_MAX;
       LOOP_VINFO_PEELING_HTAB (loop_vinfo)
           .traverse <_vect_peel_extended_info *,
                      vect_peeling_hash_get_lowest_cost> (&res);
     }
   else
     {
       res.peel_info.count = 0;
       LOOP_VINFO_PEELING_HTAB (loop_vinfo)
           .traverse <_vect_peel_extended_info *,
                      vect_peeling_hash_get_most_frequent> (&res);
     }

   *npeel = res.peel_info.npeel;
   *body_cost_vec = res.body_cost_vec;
   return res.peel_info.dr;
}


/* Function vect_enhance_data_refs_alignment

   This pass will use loop versioning and loop peeling in order to enhance
   the alignment of data references in the loop.

   FOR NOW: we assume that whatever versioning/peeling takes place, only the
   original loop is to be vectorized.  Any other loops that are created by
   the transformations performed in this pass - are not supposed to be
   vectorized.  This restriction will be relaxed.

   This pass will require a cost model to guide it whether to apply peeling
   or versioning or a combination of the two.  For example, the scheme that
   intel uses when given a loop with several memory accesses, is as follows:
   choose one memory access ('p') which alignment you want to force by doing
   peeling.  Then, either (1) generate a loop in which 'p' is aligned and all
   other accesses are not necessarily aligned, or (2) use loop versioning to
   generate one loop in which all accesses are aligned, and another loop in
   which only 'p' is necessarily aligned.

   ("Automatic Intra-Register Vectorization for the Intel Architecture",
   Aart J.C. Bik, Milind Girkar, Paul M. Grey and Ximmin Tian, International
   Journal of Parallel Programming, Vol. 30, No. 2, April 2002.)

   Devising a cost model is the most critical aspect of this work.  It will
   guide us on which access to peel for, whether to use loop versioning, how
   many versions to create, etc.  The cost model will probably consist of
   generic considerations as well as target specific considerations (on
   powerpc for example, misaligned stores are more painful than misaligned
   loads).

   Here are the general steps involved in alignment enhancements:

     -- original loop, before alignment analysis:
	for (i=0; i<N; i++){
	  x = q[i];			# DR_MISALIGNMENT(q) = unknown
	  p[i] = y;			# DR_MISALIGNMENT(p) = unknown
	}

     -- After vect_compute_data_refs_alignment:
	for (i=0; i<N; i++){
	  x = q[i];			# DR_MISALIGNMENT(q) = 3
	  p[i] = y;			# DR_MISALIGNMENT(p) = unknown
	}

     -- Possibility 1: we do loop versioning:
     if (p is aligned) {
	for (i=0; i<N; i++){	# loop 1A
	  x = q[i];			# DR_MISALIGNMENT(q) = 3
	  p[i] = y;			# DR_MISALIGNMENT(p) = 0
	}
     }
     else {
	for (i=0; i<N; i++){	# loop 1B
	  x = q[i];			# DR_MISALIGNMENT(q) = 3
	  p[i] = y;			# DR_MISALIGNMENT(p) = unaligned
	}
     }

     -- Possibility 2: we do loop peeling:
     for (i = 0; i < 3; i++){	# (scalar loop, not to be vectorized).
	x = q[i];
	p[i] = y;
     }
     for (i = 3; i < N; i++){	# loop 2A
	x = q[i];			# DR_MISALIGNMENT(q) = 0
	p[i] = y;			# DR_MISALIGNMENT(p) = unknown
     }

     -- Possibility 3: combination of loop peeling and versioning:
     for (i = 0; i < 3; i++){	# (scalar loop, not to be vectorized).
	x = q[i];
	p[i] = y;
     }
     if (p is aligned) {
	for (i = 3; i<N; i++){	# loop 3A
	  x = q[i];			# DR_MISALIGNMENT(q) = 0
	  p[i] = y;			# DR_MISALIGNMENT(p) = 0
	}
     }
     else {
	for (i = 3; i<N; i++){	# loop 3B
	  x = q[i];			# DR_MISALIGNMENT(q) = 0
	  p[i] = y;			# DR_MISALIGNMENT(p) = unaligned
	}
     }

     These loops are later passed to loop_transform to be vectorized.  The
     vectorizer will use the alignment information to guide the transformation
     (whether to generate regular loads/stores, or with special handling for
     misalignment).  */

bool
vect_enhance_data_refs_alignment (loop_vec_info loop_vinfo)
{
  vec<data_reference_p> datarefs = LOOP_VINFO_DATAREFS (loop_vinfo);
  struct loop *loop = LOOP_VINFO_LOOP (loop_vinfo);
  enum dr_alignment_support supportable_dr_alignment;
  struct data_reference *dr0 = NULL, *first_store = NULL;
  struct data_reference *dr;
  unsigned int i, j;
  bool do_peeling = false;
  bool do_versioning = false;
  bool stat;
  gimple stmt;
  stmt_vec_info stmt_info;
  unsigned int npeel = 0;
  bool all_misalignments_unknown = true;
  unsigned int vf = LOOP_VINFO_VECT_FACTOR (loop_vinfo);
  unsigned possible_npeel_number = 1;
  tree vectype;
  unsigned int nelements, mis, same_align_drs_max = 0;
  stmt_vector_for_cost body_cost_vec = stmt_vector_for_cost ();

  if (dump_enabled_p ())
    dump_printf_loc (MSG_NOTE, vect_location,
                     "=== vect_enhance_data_refs_alignment ===\n");

  /* While cost model enhancements are expected in the future, the high level
     view of the code at this time is as follows:

     A) If there is a misaligned access then see if peeling to align
        this access can make all data references satisfy
        vect_supportable_dr_alignment.  If so, update data structures
        as needed and return true.

     B) If peeling wasn't possible and there is a data reference with an
        unknown misalignment that does not satisfy vect_supportable_dr_alignment
        then see if loop versioning checks can be used to make all data
        references satisfy vect_supportable_dr_alignment.  If so, update
        data structures as needed and return true.

     C) If neither peeling nor versioning were successful then return false if
        any data reference does not satisfy vect_supportable_dr_alignment.

     D) Return true (all data references satisfy vect_supportable_dr_alignment).

     Note, Possibility 3 above (which is peeling and versioning together) is not
     being done at this time.  */

  /* (1) Peeling to force alignment.  */

  /* (1.1) Decide whether to perform peeling, and how many iterations to peel:
     Considerations:
     + How many accesses will become aligned due to the peeling
     - How many accesses will become unaligned due to the peeling,
       and the cost of misaligned accesses.
     - The cost of peeling (the extra runtime checks, the increase
       in code size).  */

  FOR_EACH_VEC_ELT (datarefs, i, dr)
    {
      stmt = DR_STMT (dr);
      stmt_info = vinfo_for_stmt (stmt);

      if (!STMT_VINFO_RELEVANT_P (stmt_info))
	continue;

      /* For interleaving, only the alignment of the first access
         matters.  */
      if (STMT_VINFO_GROUPED_ACCESS (stmt_info)
          && GROUP_FIRST_ELEMENT (stmt_info) != stmt)
        continue;

      /* For invariant accesses there is nothing to enhance.  */
      if (integer_zerop (DR_STEP (dr)))
	continue;

      /* Strided loads perform only component accesses, alignment is
	 irrelevant for them.  */
      if (STMT_VINFO_STRIDE_LOAD_P (stmt_info))
	continue;

      supportable_dr_alignment = vect_supportable_dr_alignment (dr, true);
      do_peeling = vector_alignment_reachable_p (dr);
      if (do_peeling)
        {
          if (known_alignment_for_access_p (dr))
            {
              unsigned int npeel_tmp;
	      bool negative = tree_int_cst_compare (DR_STEP (dr),
						    size_zero_node) < 0;

              /* Save info about DR in the hash table.  */
              if (!LOOP_VINFO_PEELING_HTAB (loop_vinfo).is_created ())
                LOOP_VINFO_PEELING_HTAB (loop_vinfo).create (1);

              vectype = STMT_VINFO_VECTYPE (stmt_info);
              nelements = TYPE_VECTOR_SUBPARTS (vectype);
              mis = DR_MISALIGNMENT (dr) / GET_MODE_SIZE (TYPE_MODE (
                                                TREE_TYPE (DR_REF (dr))));
              npeel_tmp = (negative
			   ? (mis - nelements) : (nelements - mis))
		  & (nelements - 1);

              /* For multiple types, it is possible that the bigger type access
                 will have more than one peeling option.  E.g., a loop with two
                 types: one of size (vector size / 4), and the other one of
                 size (vector size / 8).  Vectorization factor will 8.  If both
                 access are misaligned by 3, the first one needs one scalar
                 iteration to be aligned, and the second one needs 5.  But the
                 the first one will be aligned also by peeling 5 scalar
                 iterations, and in that case both accesses will be aligned.
                 Hence, except for the immediate peeling amount, we also want
                 to try to add full vector size, while we don't exceed
                 vectorization factor.
                 We do this automtically for cost model, since we calculate cost
                 for every peeling option.  */
              if (unlimited_cost_model (LOOP_VINFO_LOOP (loop_vinfo)))
                possible_npeel_number = vf /nelements;

              /* Handle the aligned case. We may decide to align some other
                 access, making DR unaligned.  */
              if (DR_MISALIGNMENT (dr) == 0)
                {
                  npeel_tmp = 0;
                  if (unlimited_cost_model (LOOP_VINFO_LOOP (loop_vinfo)))
                    possible_npeel_number++;
                }

              for (j = 0; j < possible_npeel_number; j++)
                {
                  gcc_assert (npeel_tmp <= vf);
                  vect_peeling_hash_insert (loop_vinfo, dr, npeel_tmp);
                  npeel_tmp += nelements;
                }

              all_misalignments_unknown = false;
              /* Data-ref that was chosen for the case that all the
                 misalignments are unknown is not relevant anymore, since we
                 have a data-ref with known alignment.  */
              dr0 = NULL;
            }
          else
            {
              /* If we don't know any misalignment values, we prefer
                 peeling for data-ref that has the maximum number of data-refs
                 with the same alignment, unless the target prefers to align
                 stores over load.  */
              if (all_misalignments_unknown)
                {
		  unsigned same_align_drs
		    = STMT_VINFO_SAME_ALIGN_REFS (stmt_info).length ();
                  if (!dr0
		      || same_align_drs_max < same_align_drs)
                    {
                      same_align_drs_max = same_align_drs;
                      dr0 = dr;
                    }
		  /* For data-refs with the same number of related
		     accesses prefer the one where the misalign
		     computation will be invariant in the outermost loop.  */
		  else if (same_align_drs_max == same_align_drs)
		    {
		      struct loop *ivloop0, *ivloop;
		      ivloop0 = outermost_invariant_loop_for_expr
			  (loop, DR_BASE_ADDRESS (dr0));
		      ivloop = outermost_invariant_loop_for_expr
			  (loop, DR_BASE_ADDRESS (dr));
		      if ((ivloop && !ivloop0)
			  || (ivloop && ivloop0
			      && flow_loop_nested_p (ivloop, ivloop0)))
			dr0 = dr;
		    }

                  if (!first_store && DR_IS_WRITE (dr))
                    first_store = dr;
                }

              /* If there are both known and unknown misaligned accesses in the
                 loop, we choose peeling amount according to the known
                 accesses.  */
              if (!supportable_dr_alignment)
                {
                  dr0 = dr;
                  if (!first_store && DR_IS_WRITE (dr))
                    first_store = dr;
                }
            }
        }
      else
        {
          if (!aligned_access_p (dr))
            {
              if (dump_enabled_p ())
                dump_printf_loc (MSG_MISSED_OPTIMIZATION, vect_location,
                                 "vector alignment may not be reachable\n");
              break;
            }
        }
    }

  /* Check if we can possibly peel the loop.  */
  if (!vect_can_advance_ivs_p (loop_vinfo)
      || !slpeel_can_duplicate_loop_p (loop, single_exit (loop)))
    do_peeling = false;

  if (do_peeling && all_misalignments_unknown
      && vect_supportable_dr_alignment (dr0, false))
    {

      /* Check if the target requires to prefer stores over loads, i.e., if
         misaligned stores are more expensive than misaligned loads (taking
         drs with same alignment into account).  */
      if (first_store && DR_IS_READ (dr0))
        {
          unsigned int load_inside_cost = 0, load_outside_cost = 0;
          unsigned int store_inside_cost = 0, store_outside_cost = 0;
          unsigned int load_inside_penalty = 0, load_outside_penalty = 0;
          unsigned int store_inside_penalty = 0, store_outside_penalty = 0;
	  stmt_vector_for_cost dummy;
	  dummy.create (2);

          vect_get_data_access_cost (dr0, &load_inside_cost, &load_outside_cost,
				     &dummy);
          vect_get_data_access_cost (first_store, &store_inside_cost,
				     &store_outside_cost, &dummy);

	  dummy.release ();

          /* Calculate the penalty for leaving FIRST_STORE unaligned (by
             aligning the load DR0).  */
          load_inside_penalty = store_inside_cost;
          load_outside_penalty = store_outside_cost;
          for (i = 0;
	       STMT_VINFO_SAME_ALIGN_REFS (vinfo_for_stmt (
			  DR_STMT (first_store))).iterate (i, &dr);
               i++)
            if (DR_IS_READ (dr))
              {
                load_inside_penalty += load_inside_cost;
                load_outside_penalty += load_outside_cost;
              }
            else
              {
                load_inside_penalty += store_inside_cost;
                load_outside_penalty += store_outside_cost;
              }

          /* Calculate the penalty for leaving DR0 unaligned (by
             aligning the FIRST_STORE).  */
          store_inside_penalty = load_inside_cost;
          store_outside_penalty = load_outside_cost;
          for (i = 0;
	       STMT_VINFO_SAME_ALIGN_REFS (vinfo_for_stmt (
		      DR_STMT (dr0))).iterate (i, &dr);
               i++)
            if (DR_IS_READ (dr))
              {
                store_inside_penalty += load_inside_cost;
                store_outside_penalty += load_outside_cost;
              }
            else
              {
                store_inside_penalty += store_inside_cost;
                store_outside_penalty += store_outside_cost;
              }

          if (load_inside_penalty > store_inside_penalty
              || (load_inside_penalty == store_inside_penalty
                  && load_outside_penalty > store_outside_penalty))
            dr0 = first_store;
        }

      /* In case there are only loads with different unknown misalignments, use
         peeling only if it may help to align other accesses in the loop.  */
      if (!first_store
	  && !STMT_VINFO_SAME_ALIGN_REFS (
		  vinfo_for_stmt (DR_STMT (dr0))).length ()
          && vect_supportable_dr_alignment (dr0, false)
              != dr_unaligned_supported)
        do_peeling = false;
    }

  if (do_peeling && !dr0)
    {
      /* Peeling is possible, but there is no data access that is not supported
         unless aligned. So we try to choose the best possible peeling.  */

      /* We should get here only if there are drs with known misalignment.  */
      gcc_assert (!all_misalignments_unknown);

      /* Choose the best peeling from the hash table.  */
      dr0 = vect_peeling_hash_choose_best_peeling (loop_vinfo, &npeel,
						   &body_cost_vec);
      if (!dr0 || !npeel)
        do_peeling = false;
    }

  if (do_peeling)
    {
      stmt = DR_STMT (dr0);
      stmt_info = vinfo_for_stmt (stmt);
      vectype = STMT_VINFO_VECTYPE (stmt_info);
      nelements = TYPE_VECTOR_SUBPARTS (vectype);

      if (known_alignment_for_access_p (dr0))
        {
	  bool negative = tree_int_cst_compare (DR_STEP (dr0),
						size_zero_node) < 0;
          if (!npeel)
            {
              /* Since it's known at compile time, compute the number of
                 iterations in the peeled loop (the peeling factor) for use in
                 updating DR_MISALIGNMENT values.  The peeling factor is the
                 vectorization factor minus the misalignment as an element
                 count.  */
              mis = DR_MISALIGNMENT (dr0);
              mis /= GET_MODE_SIZE (TYPE_MODE (TREE_TYPE (DR_REF (dr0))));
              npeel = ((negative ? mis - nelements : nelements - mis)
		       & (nelements - 1));
            }

	  /* For interleaved data access every iteration accesses all the
	     members of the group, therefore we divide the number of iterations
	     by the group size.  */
	  stmt_info = vinfo_for_stmt (DR_STMT (dr0));
	  if (STMT_VINFO_GROUPED_ACCESS (stmt_info))
	    npeel /= GROUP_SIZE (stmt_info);

          if (dump_enabled_p ())
            dump_printf_loc (MSG_NOTE, vect_location,
                             "Try peeling by %d\n", npeel);
        }

      /* Ensure that all data refs can be vectorized after the peel.  */
      FOR_EACH_VEC_ELT (datarefs, i, dr)
        {
          int save_misalignment;

	  if (dr == dr0)
	    continue;

	  stmt = DR_STMT (dr);
	  stmt_info = vinfo_for_stmt (stmt);
	  /* For interleaving, only the alignment of the first access
            matters.  */
	  if (STMT_VINFO_GROUPED_ACCESS (stmt_info)
	      && GROUP_FIRST_ELEMENT (stmt_info) != stmt)
	    continue;

	  /* Strided loads perform only component accesses, alignment is
	     irrelevant for them.  */
	  if (STMT_VINFO_STRIDE_LOAD_P (stmt_info))
	    continue;

	  save_misalignment = DR_MISALIGNMENT (dr);
	  vect_update_misalignment_for_peel (dr, dr0, npeel);
	  supportable_dr_alignment = vect_supportable_dr_alignment (dr, false);
	  SET_DR_MISALIGNMENT (dr, save_misalignment);

	  if (!supportable_dr_alignment)
	    {
	      do_peeling = false;
	      break;
	    }
	}

      if (do_peeling && known_alignment_for_access_p (dr0) && npeel == 0)
        {
          stat = vect_verify_datarefs_alignment (loop_vinfo, NULL);
          if (!stat)
            do_peeling = false;
          else
	    {
	      body_cost_vec.release ();
	      return stat;
	    }
        }

      if (do_peeling)
        {
          unsigned max_allowed_peel
            = PARAM_VALUE (PARAM_VECT_MAX_PEELING_FOR_ALIGNMENT);
          if (max_allowed_peel != (unsigned)-1)
            {
              unsigned max_peel = npeel;
              if (max_peel == 0)
                {
                  gimple dr_stmt = DR_STMT (dr0);
                  stmt_vec_info vinfo = vinfo_for_stmt (dr_stmt);
                  tree vtype = STMT_VINFO_VECTYPE (vinfo);
                  max_peel = TYPE_VECTOR_SUBPARTS (vtype) - 1;
                }
              if (max_peel > max_allowed_peel)
                {
                  do_peeling = false;
                  if (dump_enabled_p ())
                    dump_printf_loc (MSG_NOTE, vect_location,
                        "Disable peeling, max peels reached: %d\n", max_peel);
                }
            }
        }

      if (do_peeling)
        {
	  stmt_info_for_cost *si;
	  void *data = LOOP_VINFO_TARGET_COST_DATA (loop_vinfo);

          /* (1.2) Update the DR_MISALIGNMENT of each data reference DR_i.
             If the misalignment of DR_i is identical to that of dr0 then set
             DR_MISALIGNMENT (DR_i) to zero.  If the misalignment of DR_i and
             dr0 are known at compile time then increment DR_MISALIGNMENT (DR_i)
             by the peeling factor times the element size of DR_i (MOD the
             vectorization factor times the size).  Otherwise, the
             misalignment of DR_i must be set to unknown.  */
	  FOR_EACH_VEC_ELT (datarefs, i, dr)
	    if (dr != dr0)
	      vect_update_misalignment_for_peel (dr, dr0, npeel);

          LOOP_VINFO_UNALIGNED_DR (loop_vinfo) = dr0;
          if (npeel)
            LOOP_VINFO_PEELING_FOR_ALIGNMENT (loop_vinfo) = npeel;
          else
            LOOP_VINFO_PEELING_FOR_ALIGNMENT (loop_vinfo)
	      = DR_MISALIGNMENT (dr0);
	  SET_DR_MISALIGNMENT (dr0, 0);
	  if (dump_enabled_p ())
            {
              dump_printf_loc (MSG_NOTE, vect_location,
                               "Alignment of access forced using peeling.\n");
              dump_printf_loc (MSG_NOTE, vect_location,
                               "Peeling for alignment will be applied.\n");
            }
	  /* We've delayed passing the inside-loop peeling costs to the
	     target cost model until we were sure peeling would happen.
	     Do so now.  */
	  if (body_cost_vec.exists ())
	    {
	      FOR_EACH_VEC_ELT (body_cost_vec, i, si)
		{
		  struct _stmt_vec_info *stmt_info
		    = si->stmt ? vinfo_for_stmt (si->stmt) : NULL;
		  (void) add_stmt_cost (data, si->count, si->kind, stmt_info,
					si->misalign, vect_body);
		}
	      body_cost_vec.release ();
	    }

	  stat = vect_verify_datarefs_alignment (loop_vinfo, NULL);
	  gcc_assert (stat);
          return stat;
        }
    }

  body_cost_vec.release ();

  /* (2) Versioning to force alignment.  */

  /* Try versioning if:
     1) optimize loop for speed
     2) there is at least one unsupported misaligned data ref with an unknown
        misalignment, and
     3) all misaligned data refs with a known misalignment are supported, and
     4) the number of runtime alignment checks is within reason.  */

  do_versioning =
	optimize_loop_nest_for_speed_p (loop)
	&& (!loop->inner); /* FORNOW */

  if (do_versioning)
    {
      FOR_EACH_VEC_ELT (datarefs, i, dr)
        {
	  stmt = DR_STMT (dr);
	  stmt_info = vinfo_for_stmt (stmt);

	  /* For interleaving, only the alignment of the first access
	     matters.  */
	  if (aligned_access_p (dr)
	      || (STMT_VINFO_GROUPED_ACCESS (stmt_info)
		  && GROUP_FIRST_ELEMENT (stmt_info) != stmt))
	    continue;

	  /* Strided loads perform only component accesses, alignment is
	     irrelevant for them.  */
	  if (STMT_VINFO_STRIDE_LOAD_P (stmt_info))
	    continue;

	  supportable_dr_alignment = vect_supportable_dr_alignment (dr, false);

          if (!supportable_dr_alignment)
            {
              gimple stmt;
              int mask;
              tree vectype;

              if (known_alignment_for_access_p (dr)
                  || LOOP_VINFO_MAY_MISALIGN_STMTS (loop_vinfo).length ()
                     >= (unsigned) PARAM_VALUE (PARAM_VECT_MAX_VERSION_FOR_ALIGNMENT_CHECKS))
                {
                  do_versioning = false;
                  break;
                }

              stmt = DR_STMT (dr);
              vectype = STMT_VINFO_VECTYPE (vinfo_for_stmt (stmt));
              gcc_assert (vectype);

              /* The rightmost bits of an aligned address must be zeros.
                 Construct the mask needed for this test.  For example,
                 GET_MODE_SIZE for the vector mode V4SI is 16 bytes so the
                 mask must be 15 = 0xf. */
              mask = GET_MODE_SIZE (TYPE_MODE (vectype)) - 1;

              /* FORNOW: use the same mask to test all potentially unaligned
                 references in the loop.  The vectorizer currently supports
                 a single vector size, see the reference to
                 GET_MODE_NUNITS (TYPE_MODE (vectype)) where the
                 vectorization factor is computed.  */
              gcc_assert (!LOOP_VINFO_PTR_MASK (loop_vinfo)
                          || LOOP_VINFO_PTR_MASK (loop_vinfo) == mask);
              LOOP_VINFO_PTR_MASK (loop_vinfo) = mask;
              LOOP_VINFO_MAY_MISALIGN_STMTS (loop_vinfo).safe_push (
		      DR_STMT (dr));
            }
        }

      /* Versioning requires at least one misaligned data reference.  */
      if (!LOOP_REQUIRES_VERSIONING_FOR_ALIGNMENT (loop_vinfo))
        do_versioning = false;
      else if (!do_versioning)
        LOOP_VINFO_MAY_MISALIGN_STMTS (loop_vinfo).truncate (0);
    }

  if (do_versioning)
    {
      vec<gimple> may_misalign_stmts
        = LOOP_VINFO_MAY_MISALIGN_STMTS (loop_vinfo);
      gimple stmt;

      /* It can now be assumed that the data references in the statements
         in LOOP_VINFO_MAY_MISALIGN_STMTS will be aligned in the version
         of the loop being vectorized.  */
      FOR_EACH_VEC_ELT (may_misalign_stmts, i, stmt)
        {
          stmt_vec_info stmt_info = vinfo_for_stmt (stmt);
          dr = STMT_VINFO_DATA_REF (stmt_info);
	  SET_DR_MISALIGNMENT (dr, 0);
	  if (dump_enabled_p ())
            dump_printf_loc (MSG_NOTE, vect_location,
                             "Alignment of access forced using versioning.\n");
        }

      if (dump_enabled_p ())
        dump_printf_loc (MSG_NOTE, vect_location,
                         "Versioning for alignment will be applied.\n");

      /* Peeling and versioning can't be done together at this time.  */
      gcc_assert (! (do_peeling && do_versioning));

      stat = vect_verify_datarefs_alignment (loop_vinfo, NULL);
      gcc_assert (stat);
      return stat;
    }

  /* This point is reached if neither peeling nor versioning is being done.  */
  gcc_assert (! (do_peeling || do_versioning));

  stat = vect_verify_datarefs_alignment (loop_vinfo, NULL);
  return stat;
}


/* Function vect_find_same_alignment_drs.

   Update group and alignment relations according to the chosen
   vectorization factor.  */

static void
vect_find_same_alignment_drs (struct data_dependence_relation *ddr,
			      loop_vec_info loop_vinfo)
{
  unsigned int i;
  struct loop *loop = LOOP_VINFO_LOOP (loop_vinfo);
  int vectorization_factor = LOOP_VINFO_VECT_FACTOR (loop_vinfo);
  struct data_reference *dra = DDR_A (ddr);
  struct data_reference *drb = DDR_B (ddr);
  stmt_vec_info stmtinfo_a = vinfo_for_stmt (DR_STMT (dra));
  stmt_vec_info stmtinfo_b = vinfo_for_stmt (DR_STMT (drb));
  int dra_size = GET_MODE_SIZE (TYPE_MODE (TREE_TYPE (DR_REF (dra))));
  int drb_size = GET_MODE_SIZE (TYPE_MODE (TREE_TYPE (DR_REF (drb))));
  lambda_vector dist_v;
  unsigned int loop_depth;

  if (DDR_ARE_DEPENDENT (ddr) == chrec_known)
    return;

  if (dra == drb)
    return;

  if (DDR_ARE_DEPENDENT (ddr) == chrec_dont_know)
    return;

  /* Loop-based vectorization and known data dependence.  */
  if (DDR_NUM_DIST_VECTS (ddr) == 0)
    return;

  /* Data-dependence analysis reports a distance vector of zero
     for data-references that overlap only in the first iteration
     but have different sign step (see PR45764).
     So as a sanity check require equal DR_STEP.  */
  if (!operand_equal_p (DR_STEP (dra), DR_STEP (drb), 0))
    return;

  loop_depth = index_in_loop_nest (loop->num, DDR_LOOP_NEST (ddr));
  FOR_EACH_VEC_ELT (DDR_DIST_VECTS (ddr), i, dist_v)
    {
      int dist = dist_v[loop_depth];

      if (dump_enabled_p ())
	dump_printf_loc (MSG_NOTE, vect_location,
	                 "dependence distance  = %d.\n", dist);

      /* Same loop iteration.  */
      if (dist == 0
	  || (dist % vectorization_factor == 0 && dra_size == drb_size))
	{
	  /* Two references with distance zero have the same alignment.  */
	  STMT_VINFO_SAME_ALIGN_REFS (stmtinfo_a).safe_push (drb);
	  STMT_VINFO_SAME_ALIGN_REFS (stmtinfo_b).safe_push (dra);
	  if (dump_enabled_p ())
	    {
	      dump_printf_loc (MSG_NOTE, vect_location,
	                       "accesses have the same alignment.\n");
	      dump_printf (MSG_NOTE,
	                   "dependence distance modulo vf == 0 between ");
	      dump_generic_expr (MSG_NOTE, TDF_SLIM, DR_REF (dra));
	      dump_printf (MSG_NOTE,  " and ");
	      dump_generic_expr (MSG_NOTE, TDF_SLIM, DR_REF (drb));
	      dump_printf (MSG_NOTE, "\n");
	    }
	}
    }
}


/* Function vect_analyze_data_refs_alignment

   Analyze the alignment of the data-references in the loop.
   Return FALSE if a data reference is found that cannot be vectorized.  */

bool
vect_analyze_data_refs_alignment (loop_vec_info loop_vinfo,
                                  bb_vec_info bb_vinfo)
{
  if (dump_enabled_p ())
    dump_printf_loc (MSG_NOTE, vect_location,
                     "=== vect_analyze_data_refs_alignment ===\n");

  /* Mark groups of data references with same alignment using
     data dependence information.  */
  if (loop_vinfo)
    {
      vec<ddr_p> ddrs = LOOP_VINFO_DDRS (loop_vinfo);
      struct data_dependence_relation *ddr;
      unsigned int i;

      FOR_EACH_VEC_ELT (ddrs, i, ddr)
	vect_find_same_alignment_drs (ddr, loop_vinfo);
    }

  if (!vect_compute_data_refs_alignment (loop_vinfo, bb_vinfo))
    {
      if (dump_enabled_p ())
	dump_printf_loc (MSG_MISSED_OPTIMIZATION, vect_location,
	                 "not vectorized: can't calculate alignment "
	                 "for data ref.\n");
      return false;
    }

  return true;
}


/* Analyze groups of accesses: check that DR belongs to a group of
   accesses of legal size, step, etc.  Detect gaps, single element
   interleaving, and other special cases. Set grouped access info.
   Collect groups of strided stores for further use in SLP analysis.  */

static bool
vect_analyze_group_access (struct data_reference *dr)
{
  tree step = DR_STEP (dr);
  tree scalar_type = TREE_TYPE (DR_REF (dr));
  HOST_WIDE_INT type_size = TREE_INT_CST_LOW (TYPE_SIZE_UNIT (scalar_type));
  gimple stmt = DR_STMT (dr);
  stmt_vec_info stmt_info = vinfo_for_stmt (stmt);
  loop_vec_info loop_vinfo = STMT_VINFO_LOOP_VINFO (stmt_info);
  bb_vec_info bb_vinfo = STMT_VINFO_BB_VINFO (stmt_info);
  HOST_WIDE_INT dr_step = TREE_INT_CST_LOW (step);
  HOST_WIDE_INT groupsize, last_accessed_element = 1;
  bool slp_impossible = false;
  struct loop *loop = NULL;

  if (loop_vinfo)
    loop = LOOP_VINFO_LOOP (loop_vinfo);

  /* For interleaving, GROUPSIZE is STEP counted in elements, i.e., the
     size of the interleaving group (including gaps).  */
  groupsize = absu_hwi (dr_step) / type_size;

  /* Not consecutive access is possible only if it is a part of interleaving.  */
  if (!GROUP_FIRST_ELEMENT (vinfo_for_stmt (stmt)))
    {
      /* Check if it this DR is a part of interleaving, and is a single
	 element of the group that is accessed in the loop.  */

      /* Gaps are supported only for loads. STEP must be a multiple of the type
	 size.  The size of the group must be a power of 2.  */
      if (DR_IS_READ (dr)
	  && (dr_step % type_size) == 0
	  && groupsize > 0
	  && exact_log2 (groupsize) != -1)
	{
	  GROUP_FIRST_ELEMENT (vinfo_for_stmt (stmt)) = stmt;
	  GROUP_SIZE (vinfo_for_stmt (stmt)) = groupsize;
	  if (dump_enabled_p ())
	    {
	      dump_printf_loc (MSG_NOTE, vect_location,
	                       "Detected single element interleaving ");
	      dump_generic_expr (MSG_NOTE, TDF_SLIM, DR_REF (dr));
	      dump_printf (MSG_NOTE, " step ");
	      dump_generic_expr (MSG_NOTE, TDF_SLIM, step);
	      dump_printf (MSG_NOTE, "\n");
	    }

	  if (loop_vinfo)
	    {
	      if (dump_enabled_p ())
		dump_printf_loc (MSG_NOTE, vect_location,
		                 "Data access with gaps requires scalar "
		                 "epilogue loop\n");
              if (loop->inner)
                {
                  if (dump_enabled_p ())
                    dump_printf_loc (MSG_MISSED_OPTIMIZATION, vect_location,
                                     "Peeling for outer loop is not"
                                     " supported\n");
                  return false;
                }

              LOOP_VINFO_PEELING_FOR_GAPS (loop_vinfo) = true;
	    }

	  return true;
	}

      if (dump_enabled_p ())
        {
 	  dump_printf_loc (MSG_MISSED_OPTIMIZATION, vect_location,
	                   "not consecutive access ");
	  dump_gimple_stmt (MSG_MISSED_OPTIMIZATION, TDF_SLIM, stmt, 0);
	  dump_printf (MSG_MISSED_OPTIMIZATION, "\n");
        }

      if (bb_vinfo)
        {
          /* Mark the statement as unvectorizable.  */
          STMT_VINFO_VECTORIZABLE (vinfo_for_stmt (DR_STMT (dr))) = false;
          return true;
        }

      return false;
    }

  if (GROUP_FIRST_ELEMENT (vinfo_for_stmt (stmt)) == stmt)
    {
      /* First stmt in the interleaving chain. Check the chain.  */
      gimple next = GROUP_NEXT_ELEMENT (vinfo_for_stmt (stmt));
      struct data_reference *data_ref = dr;
      unsigned int count = 1;
      tree prev_init = DR_INIT (data_ref);
      gimple prev = stmt;
      HOST_WIDE_INT diff, gaps = 0;
      unsigned HOST_WIDE_INT count_in_bytes;

      while (next)
        {
          /* Skip same data-refs.  In case that two or more stmts share
             data-ref (supported only for loads), we vectorize only the first
             stmt, and the rest get their vectorized loads from the first
             one.  */
          if (!tree_int_cst_compare (DR_INIT (data_ref),
                                     DR_INIT (STMT_VINFO_DATA_REF (
						   vinfo_for_stmt (next)))))
            {
              if (DR_IS_WRITE (data_ref))
                {
                  if (dump_enabled_p ())
                    dump_printf_loc (MSG_MISSED_OPTIMIZATION, vect_location,
                                     "Two store stmts share the same dr.\n");
                  return false;
                }

              /* For load use the same data-ref load.  */
              GROUP_SAME_DR_STMT (vinfo_for_stmt (next)) = prev;

              prev = next;
              next = GROUP_NEXT_ELEMENT (vinfo_for_stmt (next));
              continue;
            }

          prev = next;
          data_ref = STMT_VINFO_DATA_REF (vinfo_for_stmt (next));

	  /* All group members have the same STEP by construction.  */
	  gcc_checking_assert (operand_equal_p (DR_STEP (data_ref), step, 0));

          /* Check that the distance between two accesses is equal to the type
             size. Otherwise, we have gaps.  */
          diff = (TREE_INT_CST_LOW (DR_INIT (data_ref))
                  - TREE_INT_CST_LOW (prev_init)) / type_size;
	  if (diff != 1)
	    {
	      /* FORNOW: SLP of accesses with gaps is not supported.  */
	      slp_impossible = true;
	      if (DR_IS_WRITE (data_ref))
		{
                  if (dump_enabled_p ())
                    dump_printf_loc (MSG_MISSED_OPTIMIZATION, vect_location,
                                     "interleaved store with gaps\n");
		  return false;
		}

              gaps += diff - 1;
	    }

	  last_accessed_element += diff;

          /* Store the gap from the previous member of the group. If there is no
             gap in the access, GROUP_GAP is always 1.  */
          GROUP_GAP (vinfo_for_stmt (next)) = diff;

          prev_init = DR_INIT (data_ref);
          next = GROUP_NEXT_ELEMENT (vinfo_for_stmt (next));
          /* Count the number of data-refs in the chain.  */
          count++;
        }

      /* COUNT is the number of accesses found, we multiply it by the size of
         the type to get COUNT_IN_BYTES.  */
      count_in_bytes = type_size * count;

      /* Check that the size of the interleaving (including gaps) is not
         greater than STEP.  */
      if (dr_step != 0
	  && absu_hwi (dr_step) < count_in_bytes + gaps * type_size)
        {
          if (dump_enabled_p ())
            {
              dump_printf_loc (MSG_MISSED_OPTIMIZATION, vect_location,
                               "interleaving size is greater than step for ");
              dump_generic_expr (MSG_MISSED_OPTIMIZATION, TDF_SLIM,
                                 DR_REF (dr));
              dump_printf (MSG_MISSED_OPTIMIZATION, "\n");
            }
          return false;
        }

      /* Check that the size of the interleaving is equal to STEP for stores,
         i.e., that there are no gaps.  */
      if (dr_step != 0
	  && absu_hwi (dr_step) != count_in_bytes)
        {
          if (DR_IS_READ (dr))
            {
              slp_impossible = true;
              /* There is a gap after the last load in the group. This gap is a
                 difference between the groupsize and the number of elements.
		 When there is no gap, this difference should be 0.  */
              GROUP_GAP (vinfo_for_stmt (stmt)) = groupsize - count;
            }
          else
            {
              if (dump_enabled_p ())
                dump_printf_loc (MSG_MISSED_OPTIMIZATION, vect_location,
                                 "interleaved store with gaps\n");
              return false;
            }
        }

      /* Check that STEP is a multiple of type size.  */
      if (dr_step != 0
	  && (dr_step % type_size) != 0)
        {
          if (dump_enabled_p ())
            {
              dump_printf_loc (MSG_MISSED_OPTIMIZATION, vect_location,
                               "step is not a multiple of type size: step ");
              dump_generic_expr (MSG_MISSED_OPTIMIZATION, TDF_SLIM, step);
              dump_printf (MSG_MISSED_OPTIMIZATION, " size ");
              dump_generic_expr (MSG_MISSED_OPTIMIZATION, TDF_SLIM,
                                 TYPE_SIZE_UNIT (scalar_type));
              dump_printf (MSG_MISSED_OPTIMIZATION, "\n");
            }
          return false;
        }

      if (groupsize == 0)
        groupsize = count;

      GROUP_SIZE (vinfo_for_stmt (stmt)) = groupsize;
      if (dump_enabled_p ())
        dump_printf_loc (MSG_NOTE, vect_location,
                         "Detected interleaving of size %d\n", (int)groupsize);

      /* SLP: create an SLP data structure for every interleaving group of
	 stores for further analysis in vect_analyse_slp.  */
      if (DR_IS_WRITE (dr) && !slp_impossible)
        {
          if (loop_vinfo)
            LOOP_VINFO_GROUPED_STORES (loop_vinfo).safe_push (stmt);
          if (bb_vinfo)
            BB_VINFO_GROUPED_STORES (bb_vinfo).safe_push (stmt);
        }

      /* There is a gap in the end of the group.  */
      if (groupsize - last_accessed_element > 0 && loop_vinfo)
	{
	  if (dump_enabled_p ())
	    dump_printf_loc (MSG_MISSED_OPTIMIZATION, vect_location,
	                     "Data access with gaps requires scalar "
	                     "epilogue loop\n");
          if (loop->inner)
            {
              if (dump_enabled_p ())
                dump_printf_loc (MSG_MISSED_OPTIMIZATION, vect_location,
                                 "Peeling for outer loop is not supported\n");
              return false;
            }

          LOOP_VINFO_PEELING_FOR_GAPS (loop_vinfo) = true;
	}
    }

  return true;
}


/* Analyze the access pattern of the data-reference DR.
   In case of non-consecutive accesses call vect_analyze_group_access() to
   analyze groups of accesses.  */

static bool
vect_analyze_data_ref_access (struct data_reference *dr)
{
  tree step = DR_STEP (dr);
  tree scalar_type = TREE_TYPE (DR_REF (dr));
  gimple stmt = DR_STMT (dr);
  stmt_vec_info stmt_info = vinfo_for_stmt (stmt);
  loop_vec_info loop_vinfo = STMT_VINFO_LOOP_VINFO (stmt_info);
  struct loop *loop = NULL;

  if (loop_vinfo)
    loop = LOOP_VINFO_LOOP (loop_vinfo);

  if (loop_vinfo && !step)
    {
      if (dump_enabled_p ())
	dump_printf_loc (MSG_MISSED_OPTIMIZATION, vect_location,
	                 "bad data-ref access in loop\n");
      return false;
    }

  /* Allow invariant loads in not nested loops.  */
  if (loop_vinfo && integer_zerop (step))
    {
      GROUP_FIRST_ELEMENT (vinfo_for_stmt (stmt)) = NULL;
      if (nested_in_vect_loop_p (loop, stmt))
	{
	  if (dump_enabled_p ())
	    dump_printf_loc (MSG_NOTE, vect_location,
			     "zero step in inner loop of nest\n");
	  return false;
	}
      return DR_IS_READ (dr);
    }

  if (loop && nested_in_vect_loop_p (loop, stmt))
    {
      /* Interleaved accesses are not yet supported within outer-loop
        vectorization for references in the inner-loop.  */
      GROUP_FIRST_ELEMENT (vinfo_for_stmt (stmt)) = NULL;

      /* For the rest of the analysis we use the outer-loop step.  */
      step = STMT_VINFO_DR_STEP (stmt_info);
      if (integer_zerop (step))
	{
	  if (dump_enabled_p ())
	    dump_printf_loc (MSG_NOTE, vect_location,
	                     "zero step in outer loop.\n");
	  if (DR_IS_READ (dr))
  	    return true;
	  else
	    return false;
	}
    }

  /* Consecutive?  */
  if (TREE_CODE (step) == INTEGER_CST)
    {
      HOST_WIDE_INT dr_step = TREE_INT_CST_LOW (step);
      if (!tree_int_cst_compare (step, TYPE_SIZE_UNIT (scalar_type))
	  || (dr_step < 0
	      && !compare_tree_int (TYPE_SIZE_UNIT (scalar_type), -dr_step)))
	{
	  /* Mark that it is not interleaving.  */
	  GROUP_FIRST_ELEMENT (vinfo_for_stmt (stmt)) = NULL;
	  return true;
	}
    }

  if (loop && nested_in_vect_loop_p (loop, stmt))
    {
      if (dump_enabled_p ())
	dump_printf_loc (MSG_NOTE, vect_location,
	                 "grouped access in outer loop.\n");
      return false;
    }

  /* Assume this is a DR handled by non-constant strided load case.  */
  if (TREE_CODE (step) != INTEGER_CST)
    return STMT_VINFO_STRIDE_LOAD_P (stmt_info);

  /* Not consecutive access - check if it's a part of interleaving group.  */
  return vect_analyze_group_access (dr);
}



/*  A helper function used in the comparator function to sort data
    references.  T1 and T2 are two data references to be compared.
    The function returns -1, 0, or 1.  */

static int
compare_tree (tree t1, tree t2)
{
  int i, cmp;
  enum tree_code code;
  char tclass;

  if (t1 == t2)
    return 0;
  if (t1 == NULL)
    return -1;
  if (t2 == NULL)
    return 1;


  if (TREE_CODE (t1) != TREE_CODE (t2))
    return TREE_CODE (t1) < TREE_CODE (t2) ? -1 : 1;

  code = TREE_CODE (t1);
  switch (code)
    {
    /* For const values, we can just use hash values for comparisons.  */
    case INTEGER_CST:
    case REAL_CST:
    case FIXED_CST:
    case STRING_CST:
    case COMPLEX_CST:
    case VECTOR_CST:
      {
	hashval_t h1 = iterative_hash_expr (t1, 0);
	hashval_t h2 = iterative_hash_expr (t2, 0);
	if (h1 != h2)
	  return h1 < h2 ? -1 : 1;
	break;
      }

    case SSA_NAME:
      cmp = compare_tree (SSA_NAME_VAR (t1), SSA_NAME_VAR (t2));
      if (cmp != 0)
	return cmp;

      if (SSA_NAME_VERSION (t1) != SSA_NAME_VERSION (t2))
	return SSA_NAME_VERSION (t1) < SSA_NAME_VERSION (t2) ? -1 : 1;
      break;

    default:
      tclass = TREE_CODE_CLASS (code);

      /* For var-decl, we could compare their UIDs.  */
      if (tclass == tcc_declaration)
	{
	  if (DECL_UID (t1) != DECL_UID (t2))
	    return DECL_UID (t1) < DECL_UID (t2) ? -1 : 1;
	  break;
	}

      /* For expressions with operands, compare their operands recursively.  */
      for (i = TREE_OPERAND_LENGTH (t1) - 1; i >= 0; --i)
	{
	  cmp = compare_tree (TREE_OPERAND (t1, i), TREE_OPERAND (t2, i));
	  if (cmp != 0)
	    return cmp;
	}
    }

  return 0;
}


/* Compare two data-references DRA and DRB to group them into chunks
   suitable for grouping.  */

static int
dr_group_sort_cmp (const void *dra_, const void *drb_)
{
  data_reference_p dra = *(data_reference_p *)const_cast<void *>(dra_);
  data_reference_p drb = *(data_reference_p *)const_cast<void *>(drb_);
  int cmp;

  /* Stabilize sort.  */
  if (dra == drb)
    return 0;

  /* Ordering of DRs according to base.  */
  if (!operand_equal_p (DR_BASE_ADDRESS (dra), DR_BASE_ADDRESS (drb), 0))
    {
      cmp = compare_tree (DR_BASE_ADDRESS (dra), DR_BASE_ADDRESS (drb));
      if (cmp != 0)
        return cmp;
    }

  /* And according to DR_OFFSET.  */
  if (!dr_equal_offsets_p (dra, drb))
    {
      cmp = compare_tree (DR_OFFSET (dra), DR_OFFSET (drb));
      if (cmp != 0)
        return cmp;
    }

  /* Put reads before writes.  */
  if (DR_IS_READ (dra) != DR_IS_READ (drb))
    return DR_IS_READ (dra) ? -1 : 1;

  /* Then sort after access size.  */
  if (!operand_equal_p (TYPE_SIZE_UNIT (TREE_TYPE (DR_REF (dra))),
			TYPE_SIZE_UNIT (TREE_TYPE (DR_REF (drb))), 0))
    {
      cmp = compare_tree (TYPE_SIZE_UNIT (TREE_TYPE (DR_REF (dra))),
                          TYPE_SIZE_UNIT (TREE_TYPE (DR_REF (drb))));
      if (cmp != 0)
        return cmp;
    }

  /* And after step.  */
  if (!operand_equal_p (DR_STEP (dra), DR_STEP (drb), 0))
    {
      cmp = compare_tree (DR_STEP (dra), DR_STEP (drb));
      if (cmp != 0)
        return cmp;
    }

  /* Then sort after DR_INIT.  In case of identical DRs sort after stmt UID.  */
  cmp = tree_int_cst_compare (DR_INIT (dra), DR_INIT (drb));
  if (cmp == 0)
    return gimple_uid (DR_STMT (dra)) < gimple_uid (DR_STMT (drb)) ? -1 : 1;
  return cmp;
}

/* Function vect_analyze_data_ref_accesses.

   Analyze the access pattern of all the data references in the loop.

   FORNOW: the only access pattern that is considered vectorizable is a
	   simple step 1 (consecutive) access.

   FORNOW: handle only arrays and pointer accesses.  */

bool
vect_analyze_data_ref_accesses (loop_vec_info loop_vinfo, bb_vec_info bb_vinfo)
{
  unsigned int i;
  vec<data_reference_p> datarefs;
  struct data_reference *dr;

  if (dump_enabled_p ())
    dump_printf_loc (MSG_NOTE, vect_location,
                     "=== vect_analyze_data_ref_accesses ===\n");

  if (loop_vinfo)
    datarefs = LOOP_VINFO_DATAREFS (loop_vinfo);
  else
    datarefs = BB_VINFO_DATAREFS (bb_vinfo);

  if (datarefs.is_empty ())
    return true;

  /* Sort the array of datarefs to make building the interleaving chains
     linear.  Don't modify the original vector's order, it is needed for
     determining what dependencies are reversed.  */
  vec<data_reference_p> datarefs_copy = datarefs.copy ();
  qsort (datarefs_copy.address (), datarefs_copy.length (),
	 sizeof (data_reference_p), dr_group_sort_cmp);

  /* Build the interleaving chains.  */
  for (i = 0; i < datarefs_copy.length () - 1;)
    {
      data_reference_p dra = datarefs_copy[i];
      stmt_vec_info stmtinfo_a = vinfo_for_stmt (DR_STMT (dra));
      stmt_vec_info lastinfo = NULL;
      for (i = i + 1; i < datarefs_copy.length (); ++i)
	{
	  data_reference_p drb = datarefs_copy[i];
	  stmt_vec_info stmtinfo_b = vinfo_for_stmt (DR_STMT (drb));

	  /* ???  Imperfect sorting (non-compatible types, non-modulo
	     accesses, same accesses) can lead to a group to be artificially
	     split here as we don't just skip over those.  If it really
	     matters we can push those to a worklist and re-iterate
	     over them.  The we can just skip ahead to the next DR here.  */

	  /* Check that the data-refs have same first location (except init)
	     and they are both either store or load (not load and store,
	     not masked loads or stores).  */
	  if (DR_IS_READ (dra) != DR_IS_READ (drb)
	      || !operand_equal_p (DR_BASE_ADDRESS (dra),
				   DR_BASE_ADDRESS (drb), 0)
	      || !dr_equal_offsets_p (dra, drb)
	      || !gimple_assign_single_p (DR_STMT (dra))
	      || !gimple_assign_single_p (DR_STMT (drb)))
	    break;

	  /* Check that the data-refs have the same constant size and step.  */
	  tree sza = TYPE_SIZE_UNIT (TREE_TYPE (DR_REF (dra)));
	  tree szb = TYPE_SIZE_UNIT (TREE_TYPE (DR_REF (drb)));
	  if (!tree_fits_uhwi_p (sza)
	      || !tree_fits_uhwi_p (szb)
	      || !tree_int_cst_equal (sza, szb)
	      || !tree_fits_shwi_p (DR_STEP (dra))
	      || !tree_fits_shwi_p (DR_STEP (drb))
	      || !tree_int_cst_equal (DR_STEP (dra), DR_STEP (drb)))
	    break;

	  /* Do not place the same access in the interleaving chain twice.  */
	  if (tree_int_cst_compare (DR_INIT (dra), DR_INIT (drb)) == 0)
	    break;

	  /* Check the types are compatible.
	     ???  We don't distinguish this during sorting.  */
	  if (!types_compatible_p (TREE_TYPE (DR_REF (dra)),
				   TREE_TYPE (DR_REF (drb))))
	    break;

	  /* Sorting has ensured that DR_INIT (dra) <= DR_INIT (drb).  */
	  HOST_WIDE_INT init_a = TREE_INT_CST_LOW (DR_INIT (dra));
	  HOST_WIDE_INT init_b = TREE_INT_CST_LOW (DR_INIT (drb));
	  gcc_assert (init_a < init_b);

	  /* If init_b == init_a + the size of the type * k, we have an
	     interleaving, and DRA is accessed before DRB.  */
	  HOST_WIDE_INT type_size_a = tree_to_uhwi (sza);
	  if ((init_b - init_a) % type_size_a != 0)
	    break;

	  /* The step (if not zero) is greater than the difference between
	     data-refs' inits.  This splits groups into suitable sizes.  */
	  HOST_WIDE_INT step = tree_to_shwi (DR_STEP (dra));
	  if (step != 0 && step <= (init_b - init_a))
	    break;

	  if (dump_enabled_p ())
	    {
	      dump_printf_loc (MSG_NOTE, vect_location,
			       "Detected interleaving ");
	      dump_generic_expr (MSG_NOTE, TDF_SLIM, DR_REF (dra));
	      dump_printf (MSG_NOTE,  " and ");
	      dump_generic_expr (MSG_NOTE, TDF_SLIM, DR_REF (drb));
	      dump_printf (MSG_NOTE, "\n");
	    }

	  /* Link the found element into the group list.  */
	  if (!GROUP_FIRST_ELEMENT (stmtinfo_a))
	    {
	      GROUP_FIRST_ELEMENT (stmtinfo_a) = DR_STMT (dra);
	      lastinfo = stmtinfo_a;
	    }
	  GROUP_FIRST_ELEMENT (stmtinfo_b) = DR_STMT (dra);
	  GROUP_NEXT_ELEMENT (lastinfo) = DR_STMT (drb);
	  lastinfo = stmtinfo_b;
	}
    }

  FOR_EACH_VEC_ELT (datarefs_copy, i, dr)
    if (STMT_VINFO_VECTORIZABLE (vinfo_for_stmt (DR_STMT (dr))) 
        && !vect_analyze_data_ref_access (dr))
      {
	if (dump_enabled_p ())
	  dump_printf_loc (MSG_MISSED_OPTIMIZATION, vect_location,
	                   "not vectorized: complicated access pattern.\n");

        if (bb_vinfo)
          {
            /* Mark the statement as not vectorizable.  */
            STMT_VINFO_VECTORIZABLE (vinfo_for_stmt (DR_STMT (dr))) = false;
            continue;
          }
        else
	  {
	    datarefs_copy.release ();
	    return false;
	  }
      }

  datarefs_copy.release ();
  return true;
}


/* Operator == between two dr_with_seg_len objects.

   This equality operator is used to make sure two data refs
   are the same one so that we will consider to combine the
   aliasing checks of those two pairs of data dependent data
   refs.  */

static bool
operator == (const dr_with_seg_len& d1,
	     const dr_with_seg_len& d2)
{
  return operand_equal_p (DR_BASE_ADDRESS (d1.dr),
			  DR_BASE_ADDRESS (d2.dr), 0)
	   && compare_tree (d1.offset, d2.offset) == 0
	   && compare_tree (d1.seg_len, d2.seg_len) == 0;
}

/* Function comp_dr_with_seg_len_pair.

   Comparison function for sorting objects of dr_with_seg_len_pair_t
   so that we can combine aliasing checks in one scan.  */

static int
comp_dr_with_seg_len_pair (const void *p1_, const void *p2_)
{
  const dr_with_seg_len_pair_t* p1 = (const dr_with_seg_len_pair_t *) p1_;
  const dr_with_seg_len_pair_t* p2 = (const dr_with_seg_len_pair_t *) p2_;

  const dr_with_seg_len &p11 = p1->first,
			&p12 = p1->second,
			&p21 = p2->first,
			&p22 = p2->second;

  /* For DR pairs (a, b) and (c, d), we only consider to merge the alias checks
     if a and c have the same basic address snd step, and b and d have the same
     address and step.  Therefore, if any a&c or b&d don't have the same address
     and step, we don't care the order of those two pairs after sorting.  */
  int comp_res;

  if ((comp_res = compare_tree (DR_BASE_ADDRESS (p11.dr),
				DR_BASE_ADDRESS (p21.dr))) != 0)
    return comp_res;
  if ((comp_res = compare_tree (DR_BASE_ADDRESS (p12.dr),
				DR_BASE_ADDRESS (p22.dr))) != 0)
    return comp_res;
  if ((comp_res = compare_tree (DR_STEP (p11.dr), DR_STEP (p21.dr))) != 0)
    return comp_res;
  if ((comp_res = compare_tree (DR_STEP (p12.dr), DR_STEP (p22.dr))) != 0)
    return comp_res;
  if ((comp_res = compare_tree (p11.offset, p21.offset)) != 0)
    return comp_res;
  if ((comp_res = compare_tree (p12.offset, p22.offset)) != 0)
    return comp_res;

  return 0;
}

template <class T> static void
swap (T& a, T& b)
{
  T c (a);
  a = b;
  b = c;
}

/* Function vect_vfa_segment_size.

   Create an expression that computes the size of segment
   that will be accessed for a data reference.  The functions takes into
   account that realignment loads may access one more vector.

   Input:
     DR: The data reference.
     LENGTH_FACTOR: segment length to consider.

   Return an expression whose value is the size of segment which will be
   accessed by DR.  */

static tree
vect_vfa_segment_size (struct data_reference *dr, tree length_factor)
{
  tree segment_length;

  if (integer_zerop (DR_STEP (dr)))
    segment_length = TYPE_SIZE_UNIT (TREE_TYPE (DR_REF (dr)));
  else
    segment_length = size_binop (MULT_EXPR,
				 fold_convert (sizetype, DR_STEP (dr)),
				 fold_convert (sizetype, length_factor));

  if (vect_supportable_dr_alignment (dr, false)
	== dr_explicit_realign_optimized)
    {
      tree vector_size = TYPE_SIZE_UNIT
			  (STMT_VINFO_VECTYPE (vinfo_for_stmt (DR_STMT (dr))));

      segment_length = size_binop (PLUS_EXPR, segment_length, vector_size);
    }
  return segment_length;
}

/* Function vect_prune_runtime_alias_test_list.

   Prune a list of ddrs to be tested at run-time by versioning for alias.
   Merge several alias checks into one if possible.
   Return FALSE if resulting list of ddrs is longer then allowed by
   PARAM_VECT_MAX_VERSION_FOR_ALIAS_CHECKS, otherwise return TRUE.  */

bool
vect_prune_runtime_alias_test_list (loop_vec_info loop_vinfo)
{
  vec<ddr_p> may_alias_ddrs =
    LOOP_VINFO_MAY_ALIAS_DDRS (loop_vinfo);
  vec<dr_with_seg_len_pair_t>& comp_alias_ddrs =
    LOOP_VINFO_COMP_ALIAS_DDRS (loop_vinfo);
  int vect_factor = LOOP_VINFO_VECT_FACTOR (loop_vinfo);
  tree scalar_loop_iters = LOOP_VINFO_NITERS (loop_vinfo);

  ddr_p ddr;
  unsigned int i;
  tree length_factor;

  if (dump_enabled_p ())
    dump_printf_loc (MSG_NOTE, vect_location,
                     "=== vect_prune_runtime_alias_test_list ===\n");

  if (may_alias_ddrs.is_empty ())
    return true;

  /* Basically, for each pair of dependent data refs store_ptr_0
     and load_ptr_0, we create an expression:

     ((store_ptr_0 + store_segment_length_0) <= load_ptr_0)
     || (load_ptr_0 + load_segment_length_0) <= store_ptr_0))

     for aliasing checks.  However, in some cases we can decrease
     the number of checks by combining two checks into one.  For
     example, suppose we have another pair of data refs store_ptr_0
     and load_ptr_1, and if the following condition is satisfied:

     load_ptr_0 < load_ptr_1  &&
     load_ptr_1 - load_ptr_0 - load_segment_length_0 < store_segment_length_0

     (this condition means, in each iteration of vectorized loop,
     the accessed memory of store_ptr_0 cannot be between the memory
     of load_ptr_0 and load_ptr_1.)

     we then can use only the following expression to finish the
     alising checks between store_ptr_0 & load_ptr_0 and
     store_ptr_0 & load_ptr_1:

     ((store_ptr_0 + store_segment_length_0) <= load_ptr_0)
     || (load_ptr_1 + load_segment_length_1 <= store_ptr_0))

     Note that we only consider that load_ptr_0 and load_ptr_1 have the
     same basic address.  */

  comp_alias_ddrs.create (may_alias_ddrs.length ());

  /* First, we collect all data ref pairs for aliasing checks.  */
  FOR_EACH_VEC_ELT (may_alias_ddrs, i, ddr)
    {
      struct data_reference *dr_a, *dr_b;
      gimple dr_group_first_a, dr_group_first_b;
      tree segment_length_a, segment_length_b;
      gimple stmt_a, stmt_b;

      dr_a = DDR_A (ddr);
      stmt_a = DR_STMT (DDR_A (ddr));
      dr_group_first_a = GROUP_FIRST_ELEMENT (vinfo_for_stmt (stmt_a));
      if (dr_group_first_a)
	{
	  stmt_a = dr_group_first_a;
	  dr_a = STMT_VINFO_DATA_REF (vinfo_for_stmt (stmt_a));
	}

      dr_b = DDR_B (ddr);
      stmt_b = DR_STMT (DDR_B (ddr));
      dr_group_first_b = GROUP_FIRST_ELEMENT (vinfo_for_stmt (stmt_b));
      if (dr_group_first_b)
	{
	  stmt_b = dr_group_first_b;
	  dr_b = STMT_VINFO_DATA_REF (vinfo_for_stmt (stmt_b));
	}

      if (!operand_equal_p (DR_STEP (dr_a), DR_STEP (dr_b), 0))
	length_factor = scalar_loop_iters;
      else
	length_factor = size_int (vect_factor);
      segment_length_a = vect_vfa_segment_size (dr_a, length_factor);
      segment_length_b = vect_vfa_segment_size (dr_b, length_factor);

      dr_with_seg_len_pair_t dr_with_seg_len_pair
	  (dr_with_seg_len (dr_a, segment_length_a),
	   dr_with_seg_len (dr_b, segment_length_b));

      if (compare_tree (DR_BASE_ADDRESS (dr_a), DR_BASE_ADDRESS (dr_b)) > 0)
	swap (dr_with_seg_len_pair.first, dr_with_seg_len_pair.second);

      comp_alias_ddrs.safe_push (dr_with_seg_len_pair);
    }

  /* Second, we sort the collected data ref pairs so that we can scan
     them once to combine all possible aliasing checks.  */
  comp_alias_ddrs.qsort (comp_dr_with_seg_len_pair);

  /* Third, we scan the sorted dr pairs and check if we can combine
     alias checks of two neighbouring dr pairs.  */
  for (size_t i = 1; i < comp_alias_ddrs.length (); ++i)
    {
      /* Deal with two ddrs (dr_a1, dr_b1) and (dr_a2, dr_b2).  */
      dr_with_seg_len *dr_a1 = &comp_alias_ddrs[i-1].first,
		      *dr_b1 = &comp_alias_ddrs[i-1].second,
		      *dr_a2 = &comp_alias_ddrs[i].first,
		      *dr_b2 = &comp_alias_ddrs[i].second;

      /* Remove duplicate data ref pairs.  */
      if (*dr_a1 == *dr_a2 && *dr_b1 == *dr_b2)
	{
	  if (dump_enabled_p ())
	    {
	      dump_printf_loc (MSG_NOTE, vect_location,
			       "found equal ranges ");
	      dump_generic_expr (MSG_NOTE, TDF_SLIM,
				 DR_REF (dr_a1->dr));
	      dump_printf (MSG_NOTE,  ", ");
	      dump_generic_expr (MSG_NOTE, TDF_SLIM,
				 DR_REF (dr_b1->dr));
	      dump_printf (MSG_NOTE,  " and ");
	      dump_generic_expr (MSG_NOTE, TDF_SLIM,
				 DR_REF (dr_a2->dr));
	      dump_printf (MSG_NOTE,  ", ");
	      dump_generic_expr (MSG_NOTE, TDF_SLIM,
				 DR_REF (dr_b2->dr));
	      dump_printf (MSG_NOTE, "\n");
	    }

	  comp_alias_ddrs.ordered_remove (i--);
	  continue;
	}

      if (*dr_a1 == *dr_a2 || *dr_b1 == *dr_b2)
	{
	  /* We consider the case that DR_B1 and DR_B2 are same memrefs,
	     and DR_A1 and DR_A2 are two consecutive memrefs.  */
	  if (*dr_a1 == *dr_a2)
	    {
	      swap (dr_a1, dr_b1);
	      swap (dr_a2, dr_b2);
	    }

	  if (!operand_equal_p (DR_BASE_ADDRESS (dr_a1->dr),
				DR_BASE_ADDRESS (dr_a2->dr),
				0)
	      || !tree_fits_shwi_p (dr_a1->offset)
	      || !tree_fits_shwi_p (dr_a2->offset))
	    continue;

	  HOST_WIDE_INT diff = (tree_to_shwi (dr_a2->offset)
				- tree_to_shwi (dr_a1->offset));


	  /* Now we check if the following condition is satisfied:

	     DIFF - SEGMENT_LENGTH_A < SEGMENT_LENGTH_B

	     where DIFF = DR_A2->OFFSET - DR_A1->OFFSET.  However,
	     SEGMENT_LENGTH_A or SEGMENT_LENGTH_B may not be constant so we
	     have to make a best estimation.  We can get the minimum value
	     of SEGMENT_LENGTH_B as a constant, represented by MIN_SEG_LEN_B,
	     then either of the following two conditions can guarantee the
	     one above:

	     1: DIFF <= MIN_SEG_LEN_B
	     2: DIFF - SEGMENT_LENGTH_A < MIN_SEG_LEN_B

	     */

	  HOST_WIDE_INT
	  min_seg_len_b = (TREE_CODE (dr_b1->seg_len) == INTEGER_CST) ?
			     TREE_INT_CST_LOW (dr_b1->seg_len) :
			     vect_factor;

	  if (diff <= min_seg_len_b
	      || (TREE_CODE (dr_a1->seg_len) == INTEGER_CST
		  && diff - (HOST_WIDE_INT) TREE_INT_CST_LOW (dr_a1->seg_len) <
		     min_seg_len_b))
	    {
	      if (dump_enabled_p ())
		{
		  dump_printf_loc (MSG_NOTE, vect_location,
				   "merging ranges for ");
		  dump_generic_expr (MSG_NOTE, TDF_SLIM,
				     DR_REF (dr_a1->dr));
		  dump_printf (MSG_NOTE,  ", ");
		  dump_generic_expr (MSG_NOTE, TDF_SLIM,
				     DR_REF (dr_b1->dr));
		  dump_printf (MSG_NOTE,  " and ");
		  dump_generic_expr (MSG_NOTE, TDF_SLIM,
				     DR_REF (dr_a2->dr));
		  dump_printf (MSG_NOTE,  ", ");
		  dump_generic_expr (MSG_NOTE, TDF_SLIM,
				     DR_REF (dr_b2->dr));
		  dump_printf (MSG_NOTE, "\n");
		}

	      dr_a1->seg_len = size_binop (PLUS_EXPR,
					   dr_a2->seg_len, size_int (diff));
	      comp_alias_ddrs.ordered_remove (i--);
	    }
	}
    }

  dump_printf_loc (MSG_NOTE, vect_location,
		   "improved number of alias checks from %d to %d\n",
		   may_alias_ddrs.length (), comp_alias_ddrs.length ());
  if ((int) comp_alias_ddrs.length () >
      PARAM_VALUE (PARAM_VECT_MAX_VERSION_FOR_ALIAS_CHECKS))
    return false;

  return true;
}

/* Check whether a non-affine read in stmt is suitable for gather load
   and if so, return a builtin decl for that operation.  */

tree
vect_check_gather (gimple stmt, loop_vec_info loop_vinfo, tree *basep,
		   tree *offp, int *scalep)
{
  HOST_WIDE_INT scale = 1, pbitpos, pbitsize;
  struct loop *loop = LOOP_VINFO_LOOP (loop_vinfo);
  stmt_vec_info stmt_info = vinfo_for_stmt (stmt);
  struct data_reference *dr = STMT_VINFO_DATA_REF (stmt_info);
  tree offtype = NULL_TREE;
  tree decl, base, off;
  enum machine_mode pmode;
  int punsignedp, pvolatilep;

  base = DR_REF (dr);
  /* For masked loads/stores, DR_REF (dr) is an artificial MEM_REF,
     see if we can use the def stmt of the address.  */
  if (is_gimple_call (stmt)
      && gimple_call_internal_p (stmt)
      && (gimple_call_internal_fn (stmt) == IFN_MASK_LOAD
	  || gimple_call_internal_fn (stmt) == IFN_MASK_STORE)
      && TREE_CODE (base) == MEM_REF
      && TREE_CODE (TREE_OPERAND (base, 0)) == SSA_NAME
      && integer_zerop (TREE_OPERAND (base, 1))
      && !expr_invariant_in_loop_p (loop, TREE_OPERAND (base, 0)))
    {
      gimple def_stmt = SSA_NAME_DEF_STMT (TREE_OPERAND (base, 0));
      if (is_gimple_assign (def_stmt)
	  && gimple_assign_rhs_code (def_stmt) == ADDR_EXPR)
	base = TREE_OPERAND (gimple_assign_rhs1 (def_stmt), 0);
    }

  /* The gather builtins need address of the form
     loop_invariant + vector * {1, 2, 4, 8}
     or
     loop_invariant + sign_extend (vector) * { 1, 2, 4, 8 }.
     Unfortunately DR_BASE_ADDRESS/DR_OFFSET can be a mixture
     of loop invariants/SSA_NAMEs defined in the loop, with casts,
     multiplications and additions in it.  To get a vector, we need
     a single SSA_NAME that will be defined in the loop and will
     contain everything that is not loop invariant and that can be
     vectorized.  The following code attempts to find such a preexistng
     SSA_NAME OFF and put the loop invariants into a tree BASE
     that can be gimplified before the loop.  */
  base = get_inner_reference (base, &pbitsize, &pbitpos, &off,
			      &pmode, &punsignedp, &pvolatilep, false);
  gcc_assert (base != NULL_TREE && (pbitpos % BITS_PER_UNIT) == 0);

  if (TREE_CODE (base) == MEM_REF)
    {
      if (!integer_zerop (TREE_OPERAND (base, 1)))
	{
	  if (off == NULL_TREE)
	    {
	      double_int moff = mem_ref_offset (base);
	      off = double_int_to_tree (sizetype, moff);
	    }
	  else
	    off = size_binop (PLUS_EXPR, off,
			      fold_convert (sizetype, TREE_OPERAND (base, 1)));
	}
      base = TREE_OPERAND (base, 0);
    }
  else
    base = build_fold_addr_expr (base);

  if (off == NULL_TREE)
    off = size_zero_node;

  /* If base is not loop invariant, either off is 0, then we start with just
     the constant offset in the loop invariant BASE and continue with base
     as OFF, otherwise give up.
     We could handle that case by gimplifying the addition of base + off
     into some SSA_NAME and use that as off, but for now punt.  */
  if (!expr_invariant_in_loop_p (loop, base))
    {
      if (!integer_zerop (off))
	return NULL_TREE;
      off = base;
      base = size_int (pbitpos / BITS_PER_UNIT);
    }
  /* Otherwise put base + constant offset into the loop invariant BASE
     and continue with OFF.  */
  else
    {
      base = fold_convert (sizetype, base);
      base = size_binop (PLUS_EXPR, base, size_int (pbitpos / BITS_PER_UNIT));
    }

  /* OFF at this point may be either a SSA_NAME or some tree expression
     from get_inner_reference.  Try to peel off loop invariants from it
     into BASE as long as possible.  */
  STRIP_NOPS (off);
  while (offtype == NULL_TREE)
    {
      enum tree_code code;
      tree op0, op1, add = NULL_TREE;

      if (TREE_CODE (off) == SSA_NAME)
	{
	  gimple def_stmt = SSA_NAME_DEF_STMT (off);

	  if (expr_invariant_in_loop_p (loop, off))
	    return NULL_TREE;

	  if (gimple_code (def_stmt) != GIMPLE_ASSIGN)
	    break;

	  op0 = gimple_assign_rhs1 (def_stmt);
	  code = gimple_assign_rhs_code (def_stmt);
	  op1 = gimple_assign_rhs2 (def_stmt);
	}
      else
	{
	  if (get_gimple_rhs_class (TREE_CODE (off)) == GIMPLE_TERNARY_RHS)
	    return NULL_TREE;
	  code = TREE_CODE (off);
	  extract_ops_from_tree (off, &code, &op0, &op1);
	}
      switch (code)
	{
	case POINTER_PLUS_EXPR:
	case PLUS_EXPR:
	  if (expr_invariant_in_loop_p (loop, op0))
	    {
	      add = op0;
	      off = op1;
	    do_add:
	      add = fold_convert (sizetype, add);
	      if (scale != 1)
		add = size_binop (MULT_EXPR, add, size_int (scale));
	      base = size_binop (PLUS_EXPR, base, add);
	      continue;
	    }
	  if (expr_invariant_in_loop_p (loop, op1))
	    {
	      add = op1;
	      off = op0;
	      goto do_add;
	    }
	  break;
	case MINUS_EXPR:
	  if (expr_invariant_in_loop_p (loop, op1))
	    {
	      add = fold_convert (sizetype, op1);
	      add = size_binop (MINUS_EXPR, size_zero_node, add);
	      off = op0;
	      goto do_add;
	    }
	  break;
	case MULT_EXPR:
	  if (scale == 1 && tree_fits_shwi_p (op1))
	    {
	      scale = tree_to_shwi (op1);
	      off = op0;
	      continue;
	    }
	  break;
	case SSA_NAME:
	  off = op0;
	  continue;
	CASE_CONVERT:
	  if (!POINTER_TYPE_P (TREE_TYPE (op0))
	      && !INTEGRAL_TYPE_P (TREE_TYPE (op0)))
	    break;
	  if (TYPE_PRECISION (TREE_TYPE (op0))
	      == TYPE_PRECISION (TREE_TYPE (off)))
	    {
	      off = op0;
	      continue;
	    }
	  if (TYPE_PRECISION (TREE_TYPE (op0))
	      < TYPE_PRECISION (TREE_TYPE (off)))
	    {
	      off = op0;
	      offtype = TREE_TYPE (off);
	      STRIP_NOPS (off);
	      continue;
	    }
	  break;
	default:
	  break;
	}
      break;
    }

  /* If at the end OFF still isn't a SSA_NAME or isn't
     defined in the loop, punt.  */
  if (TREE_CODE (off) != SSA_NAME
      || expr_invariant_in_loop_p (loop, off))
    return NULL_TREE;

  if (offtype == NULL_TREE)
    offtype = TREE_TYPE (off);

  decl = targetm.vectorize.builtin_gather (STMT_VINFO_VECTYPE (stmt_info),
					   offtype, scale);
  if (decl == NULL_TREE)
    return NULL_TREE;

  if (basep)
    *basep = base;
  if (offp)
    *offp = off;
  if (scalep)
    *scalep = scale;
  return decl;
}

/* Function vect_analyze_data_refs.

  Find all the data references in the loop or basic block.

   The general structure of the analysis of data refs in the vectorizer is as
   follows:
   1- vect_analyze_data_refs(loop/bb): call
      compute_data_dependences_for_loop/bb to find and analyze all data-refs
      in the loop/bb and their dependences.
   2- vect_analyze_dependences(): apply dependence testing using ddrs.
   3- vect_analyze_drs_alignment(): check that ref_stmt.alignment is ok.
   4- vect_analyze_drs_access(): check that ref_stmt.step is ok.

*/

bool
vect_analyze_data_refs (loop_vec_info loop_vinfo,
			bb_vec_info bb_vinfo,
			int *min_vf, unsigned *n_stmts)
{
  struct loop *loop = NULL;
  basic_block bb = NULL;
  unsigned int i;
  vec<data_reference_p> datarefs;
  struct data_reference *dr;
  tree scalar_type;

  if (dump_enabled_p ())
    dump_printf_loc (MSG_NOTE, vect_location,
                     "=== vect_analyze_data_refs ===\n");

  if (loop_vinfo)
    {
      basic_block *bbs = LOOP_VINFO_BBS (loop_vinfo);

      loop = LOOP_VINFO_LOOP (loop_vinfo);
      datarefs = LOOP_VINFO_DATAREFS (loop_vinfo);
      if (!find_loop_nest (loop, &LOOP_VINFO_LOOP_NEST (loop_vinfo)))
	{
	  if (dump_enabled_p ())
	    dump_printf_loc (MSG_MISSED_OPTIMIZATION, vect_location,
	                     "not vectorized: loop contains function calls"
	                     " or data references that cannot be analyzed\n");
	  return false;
	}

      for (i = 0; i < loop->num_nodes; i++)
	{
	  gimple_stmt_iterator gsi;

	  for (gsi = gsi_start_bb (bbs[i]); !gsi_end_p (gsi); gsi_next (&gsi))
	    {
	      gimple stmt = gsi_stmt (gsi);
	      if (is_gimple_debug (stmt))
		continue;
	      ++*n_stmts;
	      if (!find_data_references_in_stmt (loop, stmt, &datarefs))
		{
		  if (is_gimple_call (stmt) && loop->safelen)
		    {
		      tree fndecl = gimple_call_fndecl (stmt), op;
		      if (fndecl != NULL_TREE)
			{
			  struct cgraph_node *node = cgraph_get_node (fndecl);
			  if (node != NULL && node->simd_clones != NULL)
			    {
			      unsigned int j, n = gimple_call_num_args (stmt);
			      for (j = 0; j < n; j++)
				{
				  op = gimple_call_arg (stmt, j);
				  if (DECL_P (op)
				      || (REFERENCE_CLASS_P (op)
					  && get_base_address (op)))
				    break;
				}
			      op = gimple_call_lhs (stmt);
			      /* Ignore #pragma omp declare simd functions
				 if they don't have data references in the
				 call stmt itself.  */
			      if (j == n
				  && !(op
				       && (DECL_P (op)
					   || (REFERENCE_CLASS_P (op)
					       && get_base_address (op)))))
				continue;
			    }
			}
		    }
		  LOOP_VINFO_DATAREFS (loop_vinfo) = datarefs;
		  if (dump_enabled_p ())
		    dump_printf_loc (MSG_MISSED_OPTIMIZATION, vect_location,
				     "not vectorized: loop contains function "
				     "calls or data references that cannot "
				     "be analyzed\n");
		  return false;
		}
	    }
	}

      LOOP_VINFO_DATAREFS (loop_vinfo) = datarefs;
    }
  else
    {
      gimple_stmt_iterator gsi;

      bb = BB_VINFO_BB (bb_vinfo);
      for (gsi = gsi_start_bb (bb); !gsi_end_p (gsi); gsi_next (&gsi))
	{
	  gimple stmt = gsi_stmt (gsi);
	  if (is_gimple_debug (stmt))
	    continue;
	  ++*n_stmts;
	  if (!find_data_references_in_stmt (NULL, stmt,
					     &BB_VINFO_DATAREFS (bb_vinfo)))
	    {
	      /* Mark the rest of the basic-block as unvectorizable.  */
	      for (; !gsi_end_p (gsi); gsi_next (&gsi))
		{
		  stmt = gsi_stmt (gsi);
		  STMT_VINFO_VECTORIZABLE (vinfo_for_stmt (stmt)) = false;
		}
	      break;
	    }
	}

      datarefs = BB_VINFO_DATAREFS (bb_vinfo);
    }

  /* Go through the data-refs, check that the analysis succeeded.  Update
     pointer from stmt_vec_info struct to DR and vectype.  */

  FOR_EACH_VEC_ELT (datarefs, i, dr)
    {
      gimple stmt;
      stmt_vec_info stmt_info;
      tree base, offset, init;
      bool gather = false;
      bool simd_lane_access = false;
      int vf;

again:
      if (!dr || !DR_REF (dr))
        {
          if (dump_enabled_p ())
	    dump_printf_loc (MSG_MISSED_OPTIMIZATION, vect_location,
	                     "not vectorized: unhandled data-ref\n");
          return false;
        }

      stmt = DR_STMT (dr);
      stmt_info = vinfo_for_stmt (stmt);

      /* Discard clobbers from the dataref vector.  We will remove
         clobber stmts during vectorization.  */
      if (gimple_clobber_p (stmt))
	{
	  free_data_ref (dr);
	  if (i == datarefs.length () - 1)
	    {
	      datarefs.pop ();
	      break;
	    }
	  datarefs.ordered_remove (i);
	  dr = datarefs[i];
	  goto again;
	}

      /* Check that analysis of the data-ref succeeded.  */
      if (!DR_BASE_ADDRESS (dr) || !DR_OFFSET (dr) || !DR_INIT (dr)
	  || !DR_STEP (dr))
        {
	  bool maybe_gather
	    = DR_IS_READ (dr)
	      && !TREE_THIS_VOLATILE (DR_REF (dr))
	      && targetm.vectorize.builtin_gather != NULL;
	  bool maybe_simd_lane_access
	    = loop_vinfo && loop->simduid;

	  /* If target supports vector gather loads, or if this might be
	     a SIMD lane access, see if they can't be used.  */
	  if (loop_vinfo
	      && (maybe_gather || maybe_simd_lane_access)
	      && !nested_in_vect_loop_p (loop, stmt))
	    {
	      struct data_reference *newdr
		= create_data_ref (NULL, loop_containing_stmt (stmt),
				   DR_REF (dr), stmt, true);
	      gcc_assert (newdr != NULL && DR_REF (newdr));
	      if (DR_BASE_ADDRESS (newdr)
		  && DR_OFFSET (newdr)
		  && DR_INIT (newdr)
		  && DR_STEP (newdr)
		  && integer_zerop (DR_STEP (newdr)))
		{
		  if (maybe_simd_lane_access)
		    {
		      tree off = DR_OFFSET (newdr);
		      STRIP_NOPS (off);
		      if (TREE_CODE (DR_INIT (newdr)) == INTEGER_CST
			  && TREE_CODE (off) == MULT_EXPR
			  && tree_fits_uhwi_p (TREE_OPERAND (off, 1)))
			{
			  tree step = TREE_OPERAND (off, 1);
			  off = TREE_OPERAND (off, 0);
			  STRIP_NOPS (off);
			  if (CONVERT_EXPR_P (off)
			      && TYPE_PRECISION (TREE_TYPE (TREE_OPERAND (off,
									  0)))
				 < TYPE_PRECISION (TREE_TYPE (off)))
			    off = TREE_OPERAND (off, 0);
			  if (TREE_CODE (off) == SSA_NAME)
			    {
			      gimple def = SSA_NAME_DEF_STMT (off);
			      tree reft = TREE_TYPE (DR_REF (newdr));
			      if (is_gimple_call (def)
				  && gimple_call_internal_p (def)
				  && (gimple_call_internal_fn (def)
				      == IFN_GOMP_SIMD_LANE))
				{
				  tree arg = gimple_call_arg (def, 0);
				  gcc_assert (TREE_CODE (arg) == SSA_NAME);
				  arg = SSA_NAME_VAR (arg);
				  if (arg == loop->simduid
				      /* For now.  */
				      && tree_int_cst_equal
					   (TYPE_SIZE_UNIT (reft),
					    step))
				    {
				      DR_OFFSET (newdr) = ssize_int (0);
				      DR_STEP (newdr) = step;
				      DR_ALIGNED_TO (newdr)
					= size_int (BIGGEST_ALIGNMENT);
				      dr = newdr;
				      simd_lane_access = true;
				    }
				}
			    }
			}
		    }
		  if (!simd_lane_access && maybe_gather)
		    {
		      dr = newdr;
		      gather = true;
		    }
		}
	      if (!gather && !simd_lane_access)
		free_data_ref (newdr);
	    }

	  if (!gather && !simd_lane_access)
	    {
	      if (dump_enabled_p ())
		{
		  dump_printf_loc (MSG_MISSED_OPTIMIZATION, vect_location,
                                   "not vectorized: data ref analysis "
                                   "failed ");
		  dump_gimple_stmt (MSG_MISSED_OPTIMIZATION, TDF_SLIM, stmt, 0);
                  dump_printf (MSG_MISSED_OPTIMIZATION, "\n");
		}

	      if (bb_vinfo)
		break;

	      return false;
	    }
        }

      if (TREE_CODE (DR_BASE_ADDRESS (dr)) == INTEGER_CST)
        {
          if (dump_enabled_p ())
            dump_printf_loc (MSG_MISSED_OPTIMIZATION, vect_location,
                             "not vectorized: base addr of dr is a "
                             "constant\n");

          if (bb_vinfo)
	    break;

	  if (gather || simd_lane_access)
	    free_data_ref (dr);
	  return false;
        }

      if (TREE_THIS_VOLATILE (DR_REF (dr)))
        {
          if (dump_enabled_p ())
            {
              dump_printf_loc (MSG_MISSED_OPTIMIZATION, vect_location,
                               "not vectorized: volatile type ");
              dump_gimple_stmt (MSG_MISSED_OPTIMIZATION, TDF_SLIM, stmt, 0);
              dump_printf (MSG_MISSED_OPTIMIZATION, "\n");
            }

          if (bb_vinfo)
	    break;

          return false;
        }

      if (stmt_can_throw_internal (stmt))
        {
          if (dump_enabled_p ())
            {
              dump_printf_loc (MSG_MISSED_OPTIMIZATION, vect_location,
                               "not vectorized: statement can throw an "
                               "exception ");
              dump_gimple_stmt (MSG_MISSED_OPTIMIZATION, TDF_SLIM, stmt, 0);
              dump_printf (MSG_MISSED_OPTIMIZATION, "\n");
            }

          if (bb_vinfo)
	    break;

	  if (gather || simd_lane_access)
	    free_data_ref (dr);
          return false;
        }

      if (TREE_CODE (DR_REF (dr)) == COMPONENT_REF
	  && DECL_BIT_FIELD (TREE_OPERAND (DR_REF (dr), 1)))
	{
          if (dump_enabled_p ())
            {
              dump_printf_loc (MSG_MISSED_OPTIMIZATION, vect_location,
                               "not vectorized: statement is bitfield "
                               "access ");
              dump_gimple_stmt (MSG_MISSED_OPTIMIZATION, TDF_SLIM, stmt, 0);
              dump_printf (MSG_MISSED_OPTIMIZATION, "\n");
            }

          if (bb_vinfo)
	    break;

	  if (gather || simd_lane_access)
	    free_data_ref (dr);
          return false;
	}

      base = unshare_expr (DR_BASE_ADDRESS (dr));
      offset = unshare_expr (DR_OFFSET (dr));
      init = unshare_expr (DR_INIT (dr));

      if (is_gimple_call (stmt)
	  && (!gimple_call_internal_p (stmt)
	      || (gimple_call_internal_fn (stmt) != IFN_MASK_LOAD
		  && gimple_call_internal_fn (stmt) != IFN_MASK_STORE)))
	{
	  if (dump_enabled_p ())
	    {
	      dump_printf_loc (MSG_MISSED_OPTIMIZATION,  vect_location,
	                       "not vectorized: dr in a call ");
	      dump_gimple_stmt (MSG_MISSED_OPTIMIZATION, TDF_SLIM, stmt, 0);
	      dump_printf (MSG_MISSED_OPTIMIZATION, "\n");
	    }

	  if (bb_vinfo)
	    break;

	  if (gather || simd_lane_access)
	    free_data_ref (dr);
	  return false;
	}

      /* Update DR field in stmt_vec_info struct.  */

      /* If the dataref is in an inner-loop of the loop that is considered for
	 for vectorization, we also want to analyze the access relative to
	 the outer-loop (DR contains information only relative to the
	 inner-most enclosing loop).  We do that by building a reference to the
	 first location accessed by the inner-loop, and analyze it relative to
	 the outer-loop.  */
      if (loop && nested_in_vect_loop_p (loop, stmt))
	{
	  tree outer_step, outer_base, outer_init;
	  HOST_WIDE_INT pbitsize, pbitpos;
	  tree poffset;
	  enum machine_mode pmode;
	  int punsignedp, pvolatilep;
	  affine_iv base_iv, offset_iv;
	  tree dinit;

	  /* Build a reference to the first location accessed by the
	     inner-loop: *(BASE+INIT).  (The first location is actually
	     BASE+INIT+OFFSET, but we add OFFSET separately later).  */
          tree inner_base = build_fold_indirect_ref
                                (fold_build_pointer_plus (base, init));

	  if (dump_enabled_p ())
	    {
	      dump_printf_loc (MSG_NOTE, vect_location,
                               "analyze in outer-loop: ");
	      dump_generic_expr (MSG_NOTE, TDF_SLIM, inner_base);
	      dump_printf (MSG_NOTE, "\n");
	    }

	  outer_base = get_inner_reference (inner_base, &pbitsize, &pbitpos,
		          &poffset, &pmode, &punsignedp, &pvolatilep, false);
	  gcc_assert (outer_base != NULL_TREE);

	  if (pbitpos % BITS_PER_UNIT != 0)
	    {
	      if (dump_enabled_p ())
		dump_printf_loc (MSG_MISSED_OPTIMIZATION, vect_location,
                                 "failed: bit offset alignment.\n");
	      return false;
	    }

	  outer_base = build_fold_addr_expr (outer_base);
	  if (!simple_iv (loop, loop_containing_stmt (stmt), outer_base,
                          &base_iv, false))
	    {
	      if (dump_enabled_p ())
		dump_printf_loc (MSG_MISSED_OPTIMIZATION, vect_location,
                                 "failed: evolution of base is not affine.\n");
	      return false;
	    }

	  if (offset)
	    {
	      if (poffset)
		poffset = fold_build2 (PLUS_EXPR, TREE_TYPE (offset), offset,
                                       poffset);
	      else
		poffset = offset;
	    }

	  if (!poffset)
	    {
	      offset_iv.base = ssize_int (0);
	      offset_iv.step = ssize_int (0);
	    }
	  else if (!simple_iv (loop, loop_containing_stmt (stmt), poffset,
                               &offset_iv, false))
	    {
	      if (dump_enabled_p ())
	        dump_printf_loc (MSG_MISSED_OPTIMIZATION, vect_location,
                                 "evolution of offset is not affine.\n");
	      return false;
	    }

	  outer_init = ssize_int (pbitpos / BITS_PER_UNIT);
	  split_constant_offset (base_iv.base, &base_iv.base, &dinit);
	  outer_init =  size_binop (PLUS_EXPR, outer_init, dinit);
	  split_constant_offset (offset_iv.base, &offset_iv.base, &dinit);
	  outer_init =  size_binop (PLUS_EXPR, outer_init, dinit);

	  outer_step = size_binop (PLUS_EXPR,
				fold_convert (ssizetype, base_iv.step),
				fold_convert (ssizetype, offset_iv.step));

	  STMT_VINFO_DR_STEP (stmt_info) = outer_step;
	  /* FIXME: Use canonicalize_base_object_address (base_iv.base); */
	  STMT_VINFO_DR_BASE_ADDRESS (stmt_info) = base_iv.base;
	  STMT_VINFO_DR_INIT (stmt_info) = outer_init;
	  STMT_VINFO_DR_OFFSET (stmt_info) =
				fold_convert (ssizetype, offset_iv.base);
	  STMT_VINFO_DR_ALIGNED_TO (stmt_info) =
				size_int (highest_pow2_factor (offset_iv.base));

          if (dump_enabled_p ())
	    {
	      dump_printf_loc (MSG_NOTE, vect_location,
                               "\touter base_address: ");
	      dump_generic_expr (MSG_NOTE, TDF_SLIM,
                                 STMT_VINFO_DR_BASE_ADDRESS (stmt_info));
	      dump_printf (MSG_NOTE, "\n\touter offset from base address: ");
	      dump_generic_expr (MSG_NOTE, TDF_SLIM,
                                 STMT_VINFO_DR_OFFSET (stmt_info));
	      dump_printf (MSG_NOTE,
                           "\n\touter constant offset from base address: ");
	      dump_generic_expr (MSG_NOTE, TDF_SLIM,
                                 STMT_VINFO_DR_INIT (stmt_info));
	      dump_printf (MSG_NOTE, "\n\touter step: ");
	      dump_generic_expr (MSG_NOTE, TDF_SLIM,
                                 STMT_VINFO_DR_STEP (stmt_info));
	      dump_printf (MSG_NOTE, "\n\touter aligned to: ");
	      dump_generic_expr (MSG_NOTE, TDF_SLIM,
                                 STMT_VINFO_DR_ALIGNED_TO (stmt_info));
	      dump_printf (MSG_NOTE, "\n");
	    }
	}

      if (STMT_VINFO_DATA_REF (stmt_info))
        {
          if (dump_enabled_p ())
            {
              dump_printf_loc (MSG_MISSED_OPTIMIZATION, vect_location,
                               "not vectorized: more than one data ref "
                               "in stmt: ");
              dump_gimple_stmt (MSG_MISSED_OPTIMIZATION, TDF_SLIM, stmt, 0);
              dump_printf (MSG_MISSED_OPTIMIZATION, "\n");
            }

          if (bb_vinfo)
	    break;

	  if (gather || simd_lane_access)
	    free_data_ref (dr);
          return false;
        }

      STMT_VINFO_DATA_REF (stmt_info) = dr;
      if (simd_lane_access)
	{
	  STMT_VINFO_SIMD_LANE_ACCESS_P (stmt_info) = true;
	  free_data_ref (datarefs[i]);
	  datarefs[i] = dr;
	}

      /* Set vectype for STMT.  */
      scalar_type = TREE_TYPE (DR_REF (dr));
      STMT_VINFO_VECTYPE (stmt_info)
	= get_vectype_for_scalar_type (scalar_type);
      if (!STMT_VINFO_VECTYPE (stmt_info))
        {
          if (dump_enabled_p ())
            {
              dump_printf_loc (MSG_MISSED_OPTIMIZATION, vect_location,
                               "not vectorized: no vectype for stmt: ");
              dump_gimple_stmt (MSG_MISSED_OPTIMIZATION, TDF_SLIM, stmt, 0);
              dump_printf (MSG_MISSED_OPTIMIZATION, " scalar_type: ");
              dump_generic_expr (MSG_MISSED_OPTIMIZATION, TDF_DETAILS,
                                 scalar_type);
              dump_printf (MSG_MISSED_OPTIMIZATION, "\n");
            }

          if (bb_vinfo)
	    break;

	  if (gather || simd_lane_access)
	    {
	      STMT_VINFO_DATA_REF (stmt_info) = NULL;
	      if (gather)
		free_data_ref (dr);
	    }
	  return false;
        }
      else
	{
	  if (dump_enabled_p ())
	    {
	      dump_printf_loc (MSG_NOTE, vect_location,
			       "got vectype for stmt: ");
	      dump_gimple_stmt (MSG_NOTE, TDF_SLIM, stmt, 0);
	      dump_generic_expr (MSG_NOTE, TDF_SLIM,
				 STMT_VINFO_VECTYPE (stmt_info));
	      dump_printf (MSG_NOTE, "\n");
	    }
	}

      /* Adjust the minimal vectorization factor according to the
	 vector type.  */
      vf = TYPE_VECTOR_SUBPARTS (STMT_VINFO_VECTYPE (stmt_info));
      if (vf > *min_vf)
	*min_vf = vf;

      if (gather)
	{
	  tree off;

	  gather = 0 != vect_check_gather (stmt, loop_vinfo, NULL, &off, NULL);
	  if (gather
	      && get_vectype_for_scalar_type (TREE_TYPE (off)) == NULL_TREE)
	    gather = false;
	  if (!gather)
	    {
	      STMT_VINFO_DATA_REF (stmt_info) = NULL;
	      free_data_ref (dr);
	      if (dump_enabled_p ())
		{
		  dump_printf_loc (MSG_MISSED_OPTIMIZATION, vect_location, 
                                   "not vectorized: not suitable for gather "
                                   "load ");
		  dump_gimple_stmt (MSG_MISSED_OPTIMIZATION, TDF_SLIM, stmt, 0);
                  dump_printf (MSG_MISSED_OPTIMIZATION, "\n");
		}
	      return false;
	    }

	  datarefs[i] = dr;
	  STMT_VINFO_GATHER_P (stmt_info) = true;
	}
      else if (loop_vinfo
	       && TREE_CODE (DR_STEP (dr)) != INTEGER_CST)
	{
	  if (nested_in_vect_loop_p (loop, stmt)
	      || !DR_IS_READ (dr))
	    {
	      if (dump_enabled_p ())
		{
		  dump_printf_loc (MSG_MISSED_OPTIMIZATION, vect_location, 
                                   "not vectorized: not suitable for strided "
                                   "load ");
		  dump_gimple_stmt (MSG_MISSED_OPTIMIZATION, TDF_SLIM, stmt, 0);
                  dump_printf (MSG_MISSED_OPTIMIZATION, "\n");
		}
	      return false;
	    }
	  STMT_VINFO_STRIDE_LOAD_P (stmt_info) = true;
	}
    }

  /* If we stopped analysis at the first dataref we could not analyze
     when trying to vectorize a basic-block mark the rest of the datarefs
     as not vectorizable and truncate the vector of datarefs.  That
     avoids spending useless time in analyzing their dependence.  */
  if (i != datarefs.length ())
    {
      gcc_assert (bb_vinfo != NULL);
      for (unsigned j = i; j < datarefs.length (); ++j)
	{
	  data_reference_p dr = datarefs[j];
          STMT_VINFO_VECTORIZABLE (vinfo_for_stmt (DR_STMT (dr))) = false;
	  free_data_ref (dr);
	}
      datarefs.truncate (i);
    }

  return true;
}


/* Function vect_get_new_vect_var.

   Returns a name for a new variable.  The current naming scheme appends the
   prefix "vect_" or "vect_p" (depending on the value of VAR_KIND) to
   the name of vectorizer generated variables, and appends that to NAME if
   provided.  */

tree
vect_get_new_vect_var (tree type, enum vect_var_kind var_kind, const char *name)
{
  const char *prefix;
  tree new_vect_var;

  switch (var_kind)
  {
  case vect_simple_var:
    prefix = "vect";
    break;
  case vect_scalar_var:
    prefix = "stmp";
    break;
  case vect_pointer_var:
    prefix = "vectp";
    break;
  default:
    gcc_unreachable ();
  }

  if (name)
    {
      char* tmp = concat (prefix, "_", name, NULL);
      new_vect_var = create_tmp_reg (type, tmp);
      free (tmp);
    }
  else
    new_vect_var = create_tmp_reg (type, prefix);

  return new_vect_var;
}


/* Function vect_create_addr_base_for_vector_ref.

   Create an expression that computes the address of the first memory location
   that will be accessed for a data reference.

   Input:
   STMT: The statement containing the data reference.
   NEW_STMT_LIST: Must be initialized to NULL_TREE or a statement list.
   OFFSET: Optional. If supplied, it is be added to the initial address.
   LOOP:    Specify relative to which loop-nest should the address be computed.
            For example, when the dataref is in an inner-loop nested in an
	    outer-loop that is now being vectorized, LOOP can be either the
	    outer-loop, or the inner-loop.  The first memory location accessed
	    by the following dataref ('in' points to short):

		for (i=0; i<N; i++)
		   for (j=0; j<M; j++)
		     s += in[i+j]

	    is as follows:
	    if LOOP=i_loop:	&in		(relative to i_loop)
	    if LOOP=j_loop: 	&in+i*2B	(relative to j_loop)
   BYTE_OFFSET: Optional, defaulted to NULL.  If supplied, it is added to the
	    initial address.  Unlike OFFSET, which is number of elements to
	    be added, BYTE_OFFSET is measured in bytes.

   Output:
   1. Return an SSA_NAME whose value is the address of the memory location of
      the first vector of the data reference.
   2. If new_stmt_list is not NULL_TREE after return then the caller must insert
      these statement(s) which define the returned SSA_NAME.

   FORNOW: We are only handling array accesses with step 1.  */

tree
vect_create_addr_base_for_vector_ref (gimple stmt,
				      gimple_seq *new_stmt_list,
				      tree offset,
				      struct loop *loop,
				      tree byte_offset)
{
  stmt_vec_info stmt_info = vinfo_for_stmt (stmt);
  struct data_reference *dr = STMT_VINFO_DATA_REF (stmt_info);
  tree data_ref_base;
  const char *base_name;
  tree addr_base;
  tree dest;
  gimple_seq seq = NULL;
  tree base_offset;
  tree init;
  tree vect_ptr_type;
  tree step = TYPE_SIZE_UNIT (TREE_TYPE (DR_REF (dr)));
  loop_vec_info loop_vinfo = STMT_VINFO_LOOP_VINFO (stmt_info);

  if (loop_vinfo && loop && loop != (gimple_bb (stmt))->loop_father)
    {
      struct loop *outer_loop = LOOP_VINFO_LOOP (loop_vinfo);

      gcc_assert (nested_in_vect_loop_p (outer_loop, stmt));

      data_ref_base = unshare_expr (STMT_VINFO_DR_BASE_ADDRESS (stmt_info));
      base_offset = unshare_expr (STMT_VINFO_DR_OFFSET (stmt_info));
      init = unshare_expr (STMT_VINFO_DR_INIT (stmt_info));
    }
  else
    {
      data_ref_base = unshare_expr (DR_BASE_ADDRESS (dr));
      base_offset = unshare_expr (DR_OFFSET (dr));
      init = unshare_expr (DR_INIT (dr));
    }

  if (loop_vinfo)
    base_name = get_name (data_ref_base);
  else
    {
      base_offset = ssize_int (0);
      init = ssize_int (0);
      base_name = get_name (DR_REF (dr));
    }

  /* Create base_offset */
  base_offset = size_binop (PLUS_EXPR,
			    fold_convert (sizetype, base_offset),
			    fold_convert (sizetype, init));

  if (offset)
    {
      offset = fold_build2 (MULT_EXPR, sizetype,
			    fold_convert (sizetype, offset), step);
      base_offset = fold_build2 (PLUS_EXPR, sizetype,
				 base_offset, offset);
    }
  if (byte_offset)
    {
      byte_offset = fold_convert (sizetype, byte_offset);
      base_offset = fold_build2 (PLUS_EXPR, sizetype,
				 base_offset, byte_offset);
    }

  /* base + base_offset */
  if (loop_vinfo)
    addr_base = fold_build_pointer_plus (data_ref_base, base_offset);
  else
    {
      addr_base = build1 (ADDR_EXPR,
			  build_pointer_type (TREE_TYPE (DR_REF (dr))),
			  unshare_expr (DR_REF (dr)));
    }

  vect_ptr_type = build_pointer_type (STMT_VINFO_VECTYPE (stmt_info));
  addr_base = fold_convert (vect_ptr_type, addr_base);
  dest = vect_get_new_vect_var (vect_ptr_type, vect_pointer_var, base_name);
  addr_base = force_gimple_operand (addr_base, &seq, false, dest);
  gimple_seq_add_seq (new_stmt_list, seq);

  if (DR_PTR_INFO (dr)
      && TREE_CODE (addr_base) == SSA_NAME)
    {
      duplicate_ssa_name_ptr_info (addr_base, DR_PTR_INFO (dr));
      unsigned int align = TYPE_ALIGN_UNIT (STMT_VINFO_VECTYPE (stmt_info));
      int misalign = DR_MISALIGNMENT (dr);
<<<<<<< HEAD
      if (offset || (misalign == -1))
	mark_ptr_info_alignment_unknown (SSA_NAME_PTR_INFO (addr_base));
      else if (misalign)
=======
      if (offset || byte_offset || (misalign == -1))
	mark_ptr_info_alignment_unknown (SSA_NAME_PTR_INFO (addr_base));
      else
>>>>>>> c9acc4f5
	set_ptr_info_alignment (SSA_NAME_PTR_INFO (addr_base), align, misalign);
    }

  if (dump_enabled_p ())
    {
      dump_printf_loc (MSG_NOTE, vect_location, "created ");
      dump_generic_expr (MSG_NOTE, TDF_SLIM, addr_base);
      dump_printf (MSG_NOTE, "\n");
    }

  return addr_base;
}


/* Function vect_create_data_ref_ptr.

   Create a new pointer-to-AGGR_TYPE variable (ap), that points to the first
   location accessed in the loop by STMT, along with the def-use update
   chain to appropriately advance the pointer through the loop iterations.
   Also set aliasing information for the pointer.  This pointer is used by
   the callers to this function to create a memory reference expression for
   vector load/store access.

   Input:
   1. STMT: a stmt that references memory. Expected to be of the form
         GIMPLE_ASSIGN <name, data-ref> or
	 GIMPLE_ASSIGN <data-ref, name>.
   2. AGGR_TYPE: the type of the reference, which should be either a vector
        or an array.
   3. AT_LOOP: the loop where the vector memref is to be created.
   4. OFFSET (optional): an offset to be added to the initial address accessed
        by the data-ref in STMT.
   5. BSI: location where the new stmts are to be placed if there is no loop
   6. ONLY_INIT: indicate if ap is to be updated in the loop, or remain
        pointing to the initial address.
   7. BYTE_OFFSET (optional, defaults to NULL): a byte offset to be added
	to the initial address accessed by the data-ref in STMT.  This is
	similar to OFFSET, but OFFSET is counted in elements, while BYTE_OFFSET
	in bytes.

   Output:
   1. Declare a new ptr to vector_type, and have it point to the base of the
      data reference (initial addressed accessed by the data reference).
      For example, for vector of type V8HI, the following code is generated:

      v8hi *ap;
      ap = (v8hi *)initial_address;

      if OFFSET is not supplied:
         initial_address = &a[init];
      if OFFSET is supplied:
         initial_address = &a[init + OFFSET];
      if BYTE_OFFSET is supplied:
	 initial_address = &a[init] + BYTE_OFFSET;

      Return the initial_address in INITIAL_ADDRESS.

   2. If ONLY_INIT is true, just return the initial pointer.  Otherwise, also
      update the pointer in each iteration of the loop.

      Return the increment stmt that updates the pointer in PTR_INCR.

   3. Set INV_P to true if the access pattern of the data reference in the
      vectorized loop is invariant.  Set it to false otherwise.

   4. Return the pointer.  */

tree
vect_create_data_ref_ptr (gimple stmt, tree aggr_type, struct loop *at_loop,
			  tree offset, tree *initial_address,
			  gimple_stmt_iterator *gsi, gimple *ptr_incr,
			  bool only_init, bool *inv_p, tree byte_offset)
{
  const char *base_name;
  stmt_vec_info stmt_info = vinfo_for_stmt (stmt);
  loop_vec_info loop_vinfo = STMT_VINFO_LOOP_VINFO (stmt_info);
  struct loop *loop = NULL;
  bool nested_in_vect_loop = false;
  struct loop *containing_loop = NULL;
  tree aggr_ptr_type;
  tree aggr_ptr;
  tree new_temp;
  gimple vec_stmt;
  gimple_seq new_stmt_list = NULL;
  edge pe = NULL;
  basic_block new_bb;
  tree aggr_ptr_init;
  struct data_reference *dr = STMT_VINFO_DATA_REF (stmt_info);
  tree aptr;
  gimple_stmt_iterator incr_gsi;
  bool insert_after;
  tree indx_before_incr, indx_after_incr;
  gimple incr;
  tree step;
  bb_vec_info bb_vinfo = STMT_VINFO_BB_VINFO (stmt_info);

  gcc_assert (TREE_CODE (aggr_type) == ARRAY_TYPE
	      || TREE_CODE (aggr_type) == VECTOR_TYPE);

  if (loop_vinfo)
    {
      loop = LOOP_VINFO_LOOP (loop_vinfo);
      nested_in_vect_loop = nested_in_vect_loop_p (loop, stmt);
      containing_loop = (gimple_bb (stmt))->loop_father;
      pe = loop_preheader_edge (loop);
    }
  else
    {
      gcc_assert (bb_vinfo);
      only_init = true;
      *ptr_incr = NULL;
    }

  /* Check the step (evolution) of the load in LOOP, and record
     whether it's invariant.  */
  if (nested_in_vect_loop)
    step = STMT_VINFO_DR_STEP (stmt_info);
  else
    step = DR_STEP (STMT_VINFO_DATA_REF (stmt_info));

  if (integer_zerop (step))
    *inv_p = true;
  else
    *inv_p = false;

  /* Create an expression for the first address accessed by this load
     in LOOP.  */
  base_name = get_name (DR_BASE_ADDRESS (dr));

  if (dump_enabled_p ())
    {
      tree dr_base_type = TREE_TYPE (DR_BASE_OBJECT (dr));
      dump_printf_loc (MSG_NOTE, vect_location,
                       "create %s-pointer variable to type: ",
		       get_tree_code_name (TREE_CODE (aggr_type)));
      dump_generic_expr (MSG_NOTE, TDF_SLIM, aggr_type);
      if (TREE_CODE (dr_base_type) == ARRAY_TYPE)
        dump_printf (MSG_NOTE, "  vectorizing an array ref: ");
      else if (TREE_CODE (dr_base_type) == VECTOR_TYPE)
        dump_printf (MSG_NOTE, "  vectorizing a vector ref: ");
      else if (TREE_CODE (dr_base_type) == RECORD_TYPE)
        dump_printf (MSG_NOTE, "  vectorizing a record based array ref: ");
      else
        dump_printf (MSG_NOTE, "  vectorizing a pointer ref: ");
      dump_generic_expr (MSG_NOTE, TDF_SLIM, DR_BASE_OBJECT (dr));
      dump_printf (MSG_NOTE, "\n");
    }

  /* (1) Create the new aggregate-pointer variable.
     Vector and array types inherit the alias set of their component
     type by default so we need to use a ref-all pointer if the data
     reference does not conflict with the created aggregated data
     reference because it is not addressable.  */
  bool need_ref_all = false;
  if (!alias_sets_conflict_p (get_alias_set (aggr_type),
			      get_alias_set (DR_REF (dr))))
    need_ref_all = true;
  /* Likewise for any of the data references in the stmt group.  */
  else if (STMT_VINFO_GROUP_SIZE (stmt_info) > 1)
    {
      gimple orig_stmt = STMT_VINFO_GROUP_FIRST_ELEMENT (stmt_info);
      do
	{
	  stmt_vec_info sinfo = vinfo_for_stmt (orig_stmt);
	  struct data_reference *sdr = STMT_VINFO_DATA_REF (sinfo);
	  if (!alias_sets_conflict_p (get_alias_set (aggr_type),
				      get_alias_set (DR_REF (sdr))))
	    {
	      need_ref_all = true;
	      break;
	    }
	  orig_stmt = STMT_VINFO_GROUP_NEXT_ELEMENT (sinfo);
	}
      while (orig_stmt);
    }
  aggr_ptr_type = build_pointer_type_for_mode (aggr_type, ptr_mode,
					       need_ref_all);
  aggr_ptr = vect_get_new_vect_var (aggr_ptr_type, vect_pointer_var, base_name);


  /* Note: If the dataref is in an inner-loop nested in LOOP, and we are
     vectorizing LOOP (i.e., outer-loop vectorization), we need to create two
     def-use update cycles for the pointer: one relative to the outer-loop
     (LOOP), which is what steps (3) and (4) below do.  The other is relative
     to the inner-loop (which is the inner-most loop containing the dataref),
     and this is done be step (5) below.

     When vectorizing inner-most loops, the vectorized loop (LOOP) is also the
     inner-most loop, and so steps (3),(4) work the same, and step (5) is
     redundant.  Steps (3),(4) create the following:

	vp0 = &base_addr;
	LOOP:	vp1 = phi(vp0,vp2)
		...
		...
		vp2 = vp1 + step
		goto LOOP

     If there is an inner-loop nested in loop, then step (5) will also be
     applied, and an additional update in the inner-loop will be created:

	vp0 = &base_addr;
	LOOP:   vp1 = phi(vp0,vp2)
		...
        inner:     vp3 = phi(vp1,vp4)
	           vp4 = vp3 + inner_step
	           if () goto inner
		...
		vp2 = vp1 + step
		if () goto LOOP   */

  /* (2) Calculate the initial address of the aggregate-pointer, and set
     the aggregate-pointer to point to it before the loop.  */

  /* Create: (&(base[init_val+offset]+byte_offset) in the loop preheader.  */

  new_temp = vect_create_addr_base_for_vector_ref (stmt, &new_stmt_list,
						   offset, loop, byte_offset);
  if (new_stmt_list)
    {
      if (pe)
        {
          new_bb = gsi_insert_seq_on_edge_immediate (pe, new_stmt_list);
          gcc_assert (!new_bb);
        }
      else
        gsi_insert_seq_before (gsi, new_stmt_list, GSI_SAME_STMT);
    }

  *initial_address = new_temp;

  /* Create: p = (aggr_type *) initial_base  */
  if (TREE_CODE (new_temp) != SSA_NAME
      || !useless_type_conversion_p (aggr_ptr_type, TREE_TYPE (new_temp)))
    {
      vec_stmt = gimple_build_assign (aggr_ptr,
				      fold_convert (aggr_ptr_type, new_temp));
      aggr_ptr_init = make_ssa_name (aggr_ptr, vec_stmt);
      /* Copy the points-to information if it exists. */
      if (DR_PTR_INFO (dr))
	duplicate_ssa_name_ptr_info (aggr_ptr_init, DR_PTR_INFO (dr));
      gimple_assign_set_lhs (vec_stmt, aggr_ptr_init);
      if (pe)
	{
	  new_bb = gsi_insert_on_edge_immediate (pe, vec_stmt);
	  gcc_assert (!new_bb);
	}
      else
	gsi_insert_before (gsi, vec_stmt, GSI_SAME_STMT);
    }
  else
    aggr_ptr_init = new_temp;

  /* (3) Handle the updating of the aggregate-pointer inside the loop.
     This is needed when ONLY_INIT is false, and also when AT_LOOP is the
     inner-loop nested in LOOP (during outer-loop vectorization).  */

  /* No update in loop is required.  */
  if (only_init && (!loop_vinfo || at_loop == loop))
    aptr = aggr_ptr_init;
  else
    {
      /* The step of the aggregate pointer is the type size.  */
      tree iv_step = TYPE_SIZE_UNIT (aggr_type);
      /* One exception to the above is when the scalar step of the load in
	 LOOP is zero. In this case the step here is also zero.  */
      if (*inv_p)
	iv_step = size_zero_node;
      else if (tree_int_cst_sgn (step) == -1)
	iv_step = fold_build1 (NEGATE_EXPR, TREE_TYPE (iv_step), iv_step);

      standard_iv_increment_position (loop, &incr_gsi, &insert_after);

      create_iv (aggr_ptr_init,
		 fold_convert (aggr_ptr_type, iv_step),
		 aggr_ptr, loop, &incr_gsi, insert_after,
		 &indx_before_incr, &indx_after_incr);
      incr = gsi_stmt (incr_gsi);
      set_vinfo_for_stmt (incr, new_stmt_vec_info (incr, loop_vinfo, NULL));

      /* Copy the points-to information if it exists. */
      if (DR_PTR_INFO (dr))
	{
	  duplicate_ssa_name_ptr_info (indx_before_incr, DR_PTR_INFO (dr));
	  duplicate_ssa_name_ptr_info (indx_after_incr, DR_PTR_INFO (dr));
	}
      if (ptr_incr)
	*ptr_incr = incr;

      aptr = indx_before_incr;
    }

  if (!nested_in_vect_loop || only_init)
    return aptr;


  /* (4) Handle the updating of the aggregate-pointer inside the inner-loop
     nested in LOOP, if exists.  */

  gcc_assert (nested_in_vect_loop);
  if (!only_init)
    {
      standard_iv_increment_position (containing_loop, &incr_gsi,
				      &insert_after);
      create_iv (aptr, fold_convert (aggr_ptr_type, DR_STEP (dr)), aggr_ptr,
		 containing_loop, &incr_gsi, insert_after, &indx_before_incr,
		 &indx_after_incr);
      incr = gsi_stmt (incr_gsi);
      set_vinfo_for_stmt (incr, new_stmt_vec_info (incr, loop_vinfo, NULL));

      /* Copy the points-to information if it exists. */
      if (DR_PTR_INFO (dr))
	{
	  duplicate_ssa_name_ptr_info (indx_before_incr, DR_PTR_INFO (dr));
	  duplicate_ssa_name_ptr_info (indx_after_incr, DR_PTR_INFO (dr));
	}
      if (ptr_incr)
	*ptr_incr = incr;

      return indx_before_incr;
    }
  else
    gcc_unreachable ();
}


/* Function bump_vector_ptr

   Increment a pointer (to a vector type) by vector-size. If requested,
   i.e. if PTR-INCR is given, then also connect the new increment stmt
   to the existing def-use update-chain of the pointer, by modifying
   the PTR_INCR as illustrated below:

   The pointer def-use update-chain before this function:
                        DATAREF_PTR = phi (p_0, p_2)
                        ....
        PTR_INCR:       p_2 = DATAREF_PTR + step

   The pointer def-use update-chain after this function:
                        DATAREF_PTR = phi (p_0, p_2)
                        ....
                        NEW_DATAREF_PTR = DATAREF_PTR + BUMP
                        ....
        PTR_INCR:       p_2 = NEW_DATAREF_PTR + step

   Input:
   DATAREF_PTR - ssa_name of a pointer (to vector type) that is being updated
                 in the loop.
   PTR_INCR - optional. The stmt that updates the pointer in each iteration of
	      the loop.  The increment amount across iterations is expected
	      to be vector_size.
   BSI - location where the new update stmt is to be placed.
   STMT - the original scalar memory-access stmt that is being vectorized.
   BUMP - optional. The offset by which to bump the pointer. If not given,
	  the offset is assumed to be vector_size.

   Output: Return NEW_DATAREF_PTR as illustrated above.

*/

tree
bump_vector_ptr (tree dataref_ptr, gimple ptr_incr, gimple_stmt_iterator *gsi,
		 gimple stmt, tree bump)
{
  stmt_vec_info stmt_info = vinfo_for_stmt (stmt);
  struct data_reference *dr = STMT_VINFO_DATA_REF (stmt_info);
  tree vectype = STMT_VINFO_VECTYPE (stmt_info);
  tree update = TYPE_SIZE_UNIT (vectype);
  gimple incr_stmt;
  ssa_op_iter iter;
  use_operand_p use_p;
  tree new_dataref_ptr;

  if (bump)
    update = bump;

  new_dataref_ptr = copy_ssa_name (dataref_ptr, NULL);
  incr_stmt = gimple_build_assign_with_ops (POINTER_PLUS_EXPR, new_dataref_ptr,
					    dataref_ptr, update);
  vect_finish_stmt_generation (stmt, incr_stmt, gsi);

  /* Copy the points-to information if it exists. */
  if (DR_PTR_INFO (dr))
    {
      duplicate_ssa_name_ptr_info (new_dataref_ptr, DR_PTR_INFO (dr));
      mark_ptr_info_alignment_unknown (SSA_NAME_PTR_INFO (new_dataref_ptr));
    }

  if (!ptr_incr)
    return new_dataref_ptr;

  /* Update the vector-pointer's cross-iteration increment.  */
  FOR_EACH_SSA_USE_OPERAND (use_p, ptr_incr, iter, SSA_OP_USE)
    {
      tree use = USE_FROM_PTR (use_p);

      if (use == dataref_ptr)
        SET_USE (use_p, new_dataref_ptr);
      else
        gcc_assert (tree_int_cst_compare (use, update) == 0);
    }

  return new_dataref_ptr;
}


/* Function vect_create_destination_var.

   Create a new temporary of type VECTYPE.  */

tree
vect_create_destination_var (tree scalar_dest, tree vectype)
{
  tree vec_dest;
  const char *name;
  char *new_name;
  tree type;
  enum vect_var_kind kind;

  kind = vectype ? vect_simple_var : vect_scalar_var;
  type = vectype ? vectype : TREE_TYPE (scalar_dest);

  gcc_assert (TREE_CODE (scalar_dest) == SSA_NAME);

  name = get_name (scalar_dest);
  if (name)
    asprintf (&new_name, "%s_%u", name, SSA_NAME_VERSION (scalar_dest));
  else
    asprintf (&new_name, "_%u", SSA_NAME_VERSION (scalar_dest));
  vec_dest = vect_get_new_vect_var (type, kind, new_name);
  free (new_name);

  return vec_dest;
}

/* Function vect_grouped_store_supported.

   Returns TRUE if interleave high and interleave low permutations
   are supported, and FALSE otherwise.  */

bool
vect_grouped_store_supported (tree vectype, unsigned HOST_WIDE_INT count)
{
  enum machine_mode mode = TYPE_MODE (vectype);

  /* vect_permute_store_chain requires the group size to be a power of two.  */
  if (exact_log2 (count) == -1)
    {
      if (dump_enabled_p ())
	dump_printf_loc (MSG_MISSED_OPTIMIZATION, vect_location,
                         "the size of the group of accesses"
                         " is not a power of 2\n");
      return false;
    }

  /* Check that the permutation is supported.  */
  if (VECTOR_MODE_P (mode))
    {
      unsigned int i, nelt = GET_MODE_NUNITS (mode);
      unsigned char *sel = XALLOCAVEC (unsigned char, nelt);
      for (i = 0; i < nelt / 2; i++)
	{
	  sel[i * 2] = i;
	  sel[i * 2 + 1] = i + nelt;
	}
      if (can_vec_perm_p (mode, false, sel))
	{
	  for (i = 0; i < nelt; i++)
	    sel[i] += nelt / 2;
	  if (can_vec_perm_p (mode, false, sel))
	    return true;
	}
    }

  if (dump_enabled_p ())
    dump_printf (MSG_MISSED_OPTIMIZATION,
                 "interleave op not supported by target.\n");
  return false;
}


/* Return TRUE if vec_store_lanes is available for COUNT vectors of
   type VECTYPE.  */

bool
vect_store_lanes_supported (tree vectype, unsigned HOST_WIDE_INT count)
{
  return vect_lanes_optab_supported_p ("vec_store_lanes",
				       vec_store_lanes_optab,
				       vectype, count);
}


/* Function vect_permute_store_chain.

   Given a chain of interleaved stores in DR_CHAIN of LENGTH that must be
   a power of 2, generate interleave_high/low stmts to reorder the data
   correctly for the stores.  Return the final references for stores in
   RESULT_CHAIN.

   E.g., LENGTH is 4 and the scalar type is short, i.e., VF is 8.
   The input is 4 vectors each containing 8 elements.  We assign a number to
   each element, the input sequence is:

   1st vec:   0  1  2  3  4  5  6  7
   2nd vec:   8  9 10 11 12 13 14 15
   3rd vec:  16 17 18 19 20 21 22 23
   4th vec:  24 25 26 27 28 29 30 31

   The output sequence should be:

   1st vec:  0  8 16 24  1  9 17 25
   2nd vec:  2 10 18 26  3 11 19 27
   3rd vec:  4 12 20 28  5 13 21 30
   4th vec:  6 14 22 30  7 15 23 31

   i.e., we interleave the contents of the four vectors in their order.

   We use interleave_high/low instructions to create such output.  The input of
   each interleave_high/low operation is two vectors:
   1st vec    2nd vec
   0 1 2 3    4 5 6 7
   the even elements of the result vector are obtained left-to-right from the
   high/low elements of the first vector.  The odd elements of the result are
   obtained left-to-right from the high/low elements of the second vector.
   The output of interleave_high will be:   0 4 1 5
   and of interleave_low:                   2 6 3 7


   The permutation is done in log LENGTH stages.  In each stage interleave_high
   and interleave_low stmts are created for each pair of vectors in DR_CHAIN,
   where the first argument is taken from the first half of DR_CHAIN and the
   second argument from it's second half.
   In our example,

   I1: interleave_high (1st vec, 3rd vec)
   I2: interleave_low (1st vec, 3rd vec)
   I3: interleave_high (2nd vec, 4th vec)
   I4: interleave_low (2nd vec, 4th vec)

   The output for the first stage is:

   I1:  0 16  1 17  2 18  3 19
   I2:  4 20  5 21  6 22  7 23
   I3:  8 24  9 25 10 26 11 27
   I4: 12 28 13 29 14 30 15 31

   The output of the second stage, i.e. the final result is:

   I1:  0  8 16 24  1  9 17 25
   I2:  2 10 18 26  3 11 19 27
   I3:  4 12 20 28  5 13 21 30
   I4:  6 14 22 30  7 15 23 31.  */

void
vect_permute_store_chain (vec<tree> dr_chain,
			  unsigned int length,
			  gimple stmt,
			  gimple_stmt_iterator *gsi,
			  vec<tree> *result_chain)
{
  tree vect1, vect2, high, low;
  gimple perm_stmt;
  tree vectype = STMT_VINFO_VECTYPE (vinfo_for_stmt (stmt));
  tree perm_mask_low, perm_mask_high;
  unsigned int i, n;
  unsigned int j, nelt = TYPE_VECTOR_SUBPARTS (vectype);
  unsigned char *sel = XALLOCAVEC (unsigned char, nelt);

  result_chain->quick_grow (length);
  memcpy (result_chain->address (), dr_chain.address (),
	  length * sizeof (tree));

  for (i = 0, n = nelt / 2; i < n; i++)
    {
      sel[i * 2] = i;
      sel[i * 2 + 1] = i + nelt;
    }
  perm_mask_high = vect_gen_perm_mask (vectype, sel);
  gcc_assert (perm_mask_high != NULL);

  for (i = 0; i < nelt; i++)
    sel[i] += nelt / 2;
  perm_mask_low = vect_gen_perm_mask (vectype, sel);
  gcc_assert (perm_mask_low != NULL);

  for (i = 0, n = exact_log2 (length); i < n; i++)
    {
      for (j = 0; j < length/2; j++)
	{
	  vect1 = dr_chain[j];
	  vect2 = dr_chain[j+length/2];

	  /* Create interleaving stmt:
	     high = VEC_PERM_EXPR <vect1, vect2, {0, nelt, 1, nelt+1, ...}>  */
	  high = make_temp_ssa_name (vectype, NULL, "vect_inter_high");
	  perm_stmt
	    = gimple_build_assign_with_ops (VEC_PERM_EXPR, high,
					    vect1, vect2, perm_mask_high);
	  vect_finish_stmt_generation (stmt, perm_stmt, gsi);
	  (*result_chain)[2*j] = high;

	  /* Create interleaving stmt:
	     low = VEC_PERM_EXPR <vect1, vect2, {nelt/2, nelt*3/2, nelt/2+1,
						 nelt*3/2+1, ...}>  */
	  low = make_temp_ssa_name (vectype, NULL, "vect_inter_low");
	  perm_stmt
	    = gimple_build_assign_with_ops (VEC_PERM_EXPR, low,
					    vect1, vect2, perm_mask_low);
	  vect_finish_stmt_generation (stmt, perm_stmt, gsi);
	  (*result_chain)[2*j+1] = low;
	}
      memcpy (dr_chain.address (), result_chain->address (),
	      length * sizeof (tree));
    }
}

/* Function vect_setup_realignment

   This function is called when vectorizing an unaligned load using
   the dr_explicit_realign[_optimized] scheme.
   This function generates the following code at the loop prolog:

      p = initial_addr;
   x  msq_init = *(floor(p));   # prolog load
      realignment_token = call target_builtin;
    loop:
   x  msq = phi (msq_init, ---)

   The stmts marked with x are generated only for the case of
   dr_explicit_realign_optimized.

   The code above sets up a new (vector) pointer, pointing to the first
   location accessed by STMT, and a "floor-aligned" load using that pointer.
   It also generates code to compute the "realignment-token" (if the relevant
   target hook was defined), and creates a phi-node at the loop-header bb
   whose arguments are the result of the prolog-load (created by this
   function) and the result of a load that takes place in the loop (to be
   created by the caller to this function).

   For the case of dr_explicit_realign_optimized:
   The caller to this function uses the phi-result (msq) to create the
   realignment code inside the loop, and sets up the missing phi argument,
   as follows:
    loop:
      msq = phi (msq_init, lsq)
      lsq = *(floor(p'));        # load in loop
      result = realign_load (msq, lsq, realignment_token);

   For the case of dr_explicit_realign:
    loop:
      msq = *(floor(p)); 	# load in loop
      p' = p + (VS-1);
      lsq = *(floor(p'));	# load in loop
      result = realign_load (msq, lsq, realignment_token);

   Input:
   STMT - (scalar) load stmt to be vectorized. This load accesses
          a memory location that may be unaligned.
   BSI - place where new code is to be inserted.
   ALIGNMENT_SUPPORT_SCHEME - which of the two misalignment handling schemes
			      is used.

   Output:
   REALIGNMENT_TOKEN - the result of a call to the builtin_mask_for_load
                       target hook, if defined.
   Return value - the result of the loop-header phi node.  */

tree
vect_setup_realignment (gimple stmt, gimple_stmt_iterator *gsi,
                        tree *realignment_token,
			enum dr_alignment_support alignment_support_scheme,
			tree init_addr,
			struct loop **at_loop)
{
  stmt_vec_info stmt_info = vinfo_for_stmt (stmt);
  tree vectype = STMT_VINFO_VECTYPE (stmt_info);
  loop_vec_info loop_vinfo = STMT_VINFO_LOOP_VINFO (stmt_info);
  struct data_reference *dr = STMT_VINFO_DATA_REF (stmt_info);
  struct loop *loop = NULL;
  edge pe = NULL;
  tree scalar_dest = gimple_assign_lhs (stmt);
  tree vec_dest;
  gimple inc;
  tree ptr;
  tree data_ref;
  gimple new_stmt;
  basic_block new_bb;
  tree msq_init = NULL_TREE;
  tree new_temp;
  gimple phi_stmt;
  tree msq = NULL_TREE;
  gimple_seq stmts = NULL;
  bool inv_p;
  bool compute_in_loop = false;
  bool nested_in_vect_loop = false;
  struct loop *containing_loop = (gimple_bb (stmt))->loop_father;
  struct loop *loop_for_initial_load = NULL;

  if (loop_vinfo)
    {
      loop = LOOP_VINFO_LOOP (loop_vinfo);
      nested_in_vect_loop = nested_in_vect_loop_p (loop, stmt);
    }

  gcc_assert (alignment_support_scheme == dr_explicit_realign
	      || alignment_support_scheme == dr_explicit_realign_optimized);

  /* We need to generate three things:
     1. the misalignment computation
     2. the extra vector load (for the optimized realignment scheme).
     3. the phi node for the two vectors from which the realignment is
      done (for the optimized realignment scheme).  */

  /* 1. Determine where to generate the misalignment computation.

     If INIT_ADDR is NULL_TREE, this indicates that the misalignment
     calculation will be generated by this function, outside the loop (in the
     preheader).  Otherwise, INIT_ADDR had already been computed for us by the
     caller, inside the loop.

     Background: If the misalignment remains fixed throughout the iterations of
     the loop, then both realignment schemes are applicable, and also the
     misalignment computation can be done outside LOOP.  This is because we are
     vectorizing LOOP, and so the memory accesses in LOOP advance in steps that
     are a multiple of VS (the Vector Size), and therefore the misalignment in
     different vectorized LOOP iterations is always the same.
     The problem arises only if the memory access is in an inner-loop nested
     inside LOOP, which is now being vectorized using outer-loop vectorization.
     This is the only case when the misalignment of the memory access may not
     remain fixed throughout the iterations of the inner-loop (as explained in
     detail in vect_supportable_dr_alignment).  In this case, not only is the
     optimized realignment scheme not applicable, but also the misalignment
     computation (and generation of the realignment token that is passed to
     REALIGN_LOAD) have to be done inside the loop.

     In short, INIT_ADDR indicates whether we are in a COMPUTE_IN_LOOP mode
     or not, which in turn determines if the misalignment is computed inside
     the inner-loop, or outside LOOP.  */

  if (init_addr != NULL_TREE || !loop_vinfo)
    {
      compute_in_loop = true;
      gcc_assert (alignment_support_scheme == dr_explicit_realign);
    }


  /* 2. Determine where to generate the extra vector load.

     For the optimized realignment scheme, instead of generating two vector
     loads in each iteration, we generate a single extra vector load in the
     preheader of the loop, and in each iteration reuse the result of the
     vector load from the previous iteration.  In case the memory access is in
     an inner-loop nested inside LOOP, which is now being vectorized using
     outer-loop vectorization, we need to determine whether this initial vector
     load should be generated at the preheader of the inner-loop, or can be
     generated at the preheader of LOOP.  If the memory access has no evolution
     in LOOP, it can be generated in the preheader of LOOP. Otherwise, it has
     to be generated inside LOOP (in the preheader of the inner-loop).  */

  if (nested_in_vect_loop)
    {
      tree outerloop_step = STMT_VINFO_DR_STEP (stmt_info);
      bool invariant_in_outerloop =
            (tree_int_cst_compare (outerloop_step, size_zero_node) == 0);
      loop_for_initial_load = (invariant_in_outerloop ? loop : loop->inner);
    }
  else
    loop_for_initial_load = loop;
  if (at_loop)
    *at_loop = loop_for_initial_load;

  if (loop_for_initial_load)
    pe = loop_preheader_edge (loop_for_initial_load);

  /* 3. For the case of the optimized realignment, create the first vector
      load at the loop preheader.  */

  if (alignment_support_scheme == dr_explicit_realign_optimized)
    {
      /* Create msq_init = *(floor(p1)) in the loop preheader  */

      gcc_assert (!compute_in_loop);
      vec_dest = vect_create_destination_var (scalar_dest, vectype);
      ptr = vect_create_data_ref_ptr (stmt, vectype, loop_for_initial_load,
				      NULL_TREE, &init_addr, NULL, &inc,
				      true, &inv_p);
      new_temp = copy_ssa_name (ptr, NULL);
      new_stmt = gimple_build_assign_with_ops
		   (BIT_AND_EXPR, new_temp, ptr,
		    build_int_cst (TREE_TYPE (ptr),
				   -(HOST_WIDE_INT)TYPE_ALIGN_UNIT (vectype)));
      new_bb = gsi_insert_on_edge_immediate (pe, new_stmt);
      gcc_assert (!new_bb);
      data_ref
	= build2 (MEM_REF, TREE_TYPE (vec_dest), new_temp,
		  build_int_cst (reference_alias_ptr_type (DR_REF (dr)), 0));
      new_stmt = gimple_build_assign (vec_dest, data_ref);
      new_temp = make_ssa_name (vec_dest, new_stmt);
      gimple_assign_set_lhs (new_stmt, new_temp);
      if (pe)
        {
          new_bb = gsi_insert_on_edge_immediate (pe, new_stmt);
          gcc_assert (!new_bb);
        }
      else
         gsi_insert_before (gsi, new_stmt, GSI_SAME_STMT);

      msq_init = gimple_assign_lhs (new_stmt);
    }

  /* 4. Create realignment token using a target builtin, if available.
      It is done either inside the containing loop, or before LOOP (as
      determined above).  */

  if (targetm.vectorize.builtin_mask_for_load)
    {
      tree builtin_decl;

      /* Compute INIT_ADDR - the initial addressed accessed by this memref.  */
      if (!init_addr)
	{
	  /* Generate the INIT_ADDR computation outside LOOP.  */
	  init_addr = vect_create_addr_base_for_vector_ref (stmt, &stmts,
							NULL_TREE, loop);
          if (loop)
            {
   	      pe = loop_preheader_edge (loop);
	      new_bb = gsi_insert_seq_on_edge_immediate (pe, stmts);
	      gcc_assert (!new_bb);
            }
          else
             gsi_insert_seq_before (gsi, stmts, GSI_SAME_STMT);
	}

      builtin_decl = targetm.vectorize.builtin_mask_for_load ();
      new_stmt = gimple_build_call (builtin_decl, 1, init_addr);
      vec_dest =
	vect_create_destination_var (scalar_dest,
				     gimple_call_return_type (new_stmt));
      new_temp = make_ssa_name (vec_dest, new_stmt);
      gimple_call_set_lhs (new_stmt, new_temp);

      if (compute_in_loop)
	gsi_insert_before (gsi, new_stmt, GSI_SAME_STMT);
      else
	{
	  /* Generate the misalignment computation outside LOOP.  */
	  pe = loop_preheader_edge (loop);
	  new_bb = gsi_insert_on_edge_immediate (pe, new_stmt);
	  gcc_assert (!new_bb);
	}

      *realignment_token = gimple_call_lhs (new_stmt);

      /* The result of the CALL_EXPR to this builtin is determined from
         the value of the parameter and no global variables are touched
         which makes the builtin a "const" function.  Requiring the
         builtin to have the "const" attribute makes it unnecessary
         to call mark_call_clobbered.  */
      gcc_assert (TREE_READONLY (builtin_decl));
    }

  if (alignment_support_scheme == dr_explicit_realign)
    return msq;

  gcc_assert (!compute_in_loop);
  gcc_assert (alignment_support_scheme == dr_explicit_realign_optimized);


  /* 5. Create msq = phi <msq_init, lsq> in loop  */

  pe = loop_preheader_edge (containing_loop);
  vec_dest = vect_create_destination_var (scalar_dest, vectype);
  msq = make_ssa_name (vec_dest, NULL);
  phi_stmt = create_phi_node (msq, containing_loop->header);
  add_phi_arg (phi_stmt, msq_init, pe, UNKNOWN_LOCATION);

  return msq;
}


/* Function vect_grouped_load_supported.

   Returns TRUE if even and odd permutations are supported,
   and FALSE otherwise.  */

bool
vect_grouped_load_supported (tree vectype, unsigned HOST_WIDE_INT count)
{
  enum machine_mode mode = TYPE_MODE (vectype);

  /* vect_permute_load_chain requires the group size to be a power of two.  */
  if (exact_log2 (count) == -1)
    {
      if (dump_enabled_p ())
	dump_printf_loc (MSG_MISSED_OPTIMIZATION, vect_location,
                         "the size of the group of accesses"
                         " is not a power of 2\n");
      return false;
    }

  /* Check that the permutation is supported.  */
  if (VECTOR_MODE_P (mode))
    {
      unsigned int i, nelt = GET_MODE_NUNITS (mode);
      unsigned char *sel = XALLOCAVEC (unsigned char, nelt);

      for (i = 0; i < nelt; i++)
	sel[i] = i * 2;
      if (can_vec_perm_p (mode, false, sel))
	{
	  for (i = 0; i < nelt; i++)
	    sel[i] = i * 2 + 1;
	  if (can_vec_perm_p (mode, false, sel))
	    return true;
	}
    }

  if (dump_enabled_p ())
    dump_printf_loc (MSG_MISSED_OPTIMIZATION, vect_location,
                     "extract even/odd not supported by target\n");
  return false;
}

/* Return TRUE if vec_load_lanes is available for COUNT vectors of
   type VECTYPE.  */

bool
vect_load_lanes_supported (tree vectype, unsigned HOST_WIDE_INT count)
{
  return vect_lanes_optab_supported_p ("vec_load_lanes",
				       vec_load_lanes_optab,
				       vectype, count);
}

/* Function vect_permute_load_chain.

   Given a chain of interleaved loads in DR_CHAIN of LENGTH that must be
   a power of 2, generate extract_even/odd stmts to reorder the input data
   correctly.  Return the final references for loads in RESULT_CHAIN.

   E.g., LENGTH is 4 and the scalar type is short, i.e., VF is 8.
   The input is 4 vectors each containing 8 elements. We assign a number to each
   element, the input sequence is:

   1st vec:   0  1  2  3  4  5  6  7
   2nd vec:   8  9 10 11 12 13 14 15
   3rd vec:  16 17 18 19 20 21 22 23
   4th vec:  24 25 26 27 28 29 30 31

   The output sequence should be:

   1st vec:  0 4  8 12 16 20 24 28
   2nd vec:  1 5  9 13 17 21 25 29
   3rd vec:  2 6 10 14 18 22 26 30
   4th vec:  3 7 11 15 19 23 27 31

   i.e., the first output vector should contain the first elements of each
   interleaving group, etc.

   We use extract_even/odd instructions to create such output.  The input of
   each extract_even/odd operation is two vectors
   1st vec    2nd vec
   0 1 2 3    4 5 6 7

   and the output is the vector of extracted even/odd elements.  The output of
   extract_even will be:   0 2 4 6
   and of extract_odd:     1 3 5 7


   The permutation is done in log LENGTH stages.  In each stage extract_even
   and extract_odd stmts are created for each pair of vectors in DR_CHAIN in
   their order.  In our example,

   E1: extract_even (1st vec, 2nd vec)
   E2: extract_odd (1st vec, 2nd vec)
   E3: extract_even (3rd vec, 4th vec)
   E4: extract_odd (3rd vec, 4th vec)

   The output for the first stage will be:

   E1:  0  2  4  6  8 10 12 14
   E2:  1  3  5  7  9 11 13 15
   E3: 16 18 20 22 24 26 28 30
   E4: 17 19 21 23 25 27 29 31

   In order to proceed and create the correct sequence for the next stage (or
   for the correct output, if the second stage is the last one, as in our
   example), we first put the output of extract_even operation and then the
   output of extract_odd in RESULT_CHAIN (which is then copied to DR_CHAIN).
   The input for the second stage is:

   1st vec (E1):  0  2  4  6  8 10 12 14
   2nd vec (E3): 16 18 20 22 24 26 28 30
   3rd vec (E2):  1  3  5  7  9 11 13 15
   4th vec (E4): 17 19 21 23 25 27 29 31

   The output of the second stage:

   E1: 0 4  8 12 16 20 24 28
   E2: 2 6 10 14 18 22 26 30
   E3: 1 5  9 13 17 21 25 29
   E4: 3 7 11 15 19 23 27 31

   And RESULT_CHAIN after reordering:

   1st vec (E1):  0 4  8 12 16 20 24 28
   2nd vec (E3):  1 5  9 13 17 21 25 29
   3rd vec (E2):  2 6 10 14 18 22 26 30
   4th vec (E4):  3 7 11 15 19 23 27 31.  */

static void
vect_permute_load_chain (vec<tree> dr_chain,
			 unsigned int length,
			 gimple stmt,
			 gimple_stmt_iterator *gsi,
			 vec<tree> *result_chain)
{
  tree data_ref, first_vect, second_vect;
  tree perm_mask_even, perm_mask_odd;
  gimple perm_stmt;
  tree vectype = STMT_VINFO_VECTYPE (vinfo_for_stmt (stmt));
  unsigned int i, j, log_length = exact_log2 (length);
  unsigned nelt = TYPE_VECTOR_SUBPARTS (vectype);
  unsigned char *sel = XALLOCAVEC (unsigned char, nelt);

  result_chain->quick_grow (length);
  memcpy (result_chain->address (), dr_chain.address (),
	  length * sizeof (tree));

  for (i = 0; i < nelt; ++i)
    sel[i] = i * 2;
  perm_mask_even = vect_gen_perm_mask (vectype, sel);
  gcc_assert (perm_mask_even != NULL);

  for (i = 0; i < nelt; ++i)
    sel[i] = i * 2 + 1;
  perm_mask_odd = vect_gen_perm_mask (vectype, sel);
  gcc_assert (perm_mask_odd != NULL);

  for (i = 0; i < log_length; i++)
    {
      for (j = 0; j < length; j += 2)
	{
	  first_vect = dr_chain[j];
	  second_vect = dr_chain[j+1];

	  /* data_ref = permute_even (first_data_ref, second_data_ref);  */
	  data_ref = make_temp_ssa_name (vectype, NULL, "vect_perm_even");
	  perm_stmt = gimple_build_assign_with_ops (VEC_PERM_EXPR, data_ref,
						    first_vect, second_vect,
						    perm_mask_even);
	  vect_finish_stmt_generation (stmt, perm_stmt, gsi);
	  (*result_chain)[j/2] = data_ref;

	  /* data_ref = permute_odd (first_data_ref, second_data_ref);  */
	  data_ref = make_temp_ssa_name (vectype, NULL, "vect_perm_odd");
	  perm_stmt = gimple_build_assign_with_ops (VEC_PERM_EXPR, data_ref,
						    first_vect, second_vect,
						    perm_mask_odd);
	  vect_finish_stmt_generation (stmt, perm_stmt, gsi);
	  (*result_chain)[j/2+length/2] = data_ref;
	}
      memcpy (dr_chain.address (), result_chain->address (),
	      length * sizeof (tree));
    }
}


/* Function vect_transform_grouped_load.

   Given a chain of input interleaved data-refs (in DR_CHAIN), build statements
   to perform their permutation and ascribe the result vectorized statements to
   the scalar statements.
*/

void
vect_transform_grouped_load (gimple stmt, vec<tree> dr_chain, int size,
			     gimple_stmt_iterator *gsi)
{
  vec<tree> result_chain = vNULL;

  /* DR_CHAIN contains input data-refs that are a part of the interleaving.
     RESULT_CHAIN is the output of vect_permute_load_chain, it contains permuted
     vectors, that are ready for vector computation.  */
  result_chain.create (size);
  vect_permute_load_chain (dr_chain, size, stmt, gsi, &result_chain);
  vect_record_grouped_load_vectors (stmt, result_chain);
  result_chain.release ();
}

/* RESULT_CHAIN contains the output of a group of grouped loads that were
   generated as part of the vectorization of STMT.  Assign the statement
   for each vector to the associated scalar statement.  */

void
vect_record_grouped_load_vectors (gimple stmt, vec<tree> result_chain)
{
  gimple first_stmt = GROUP_FIRST_ELEMENT (vinfo_for_stmt (stmt));
  gimple next_stmt, new_stmt;
  unsigned int i, gap_count;
  tree tmp_data_ref;

  /* Put a permuted data-ref in the VECTORIZED_STMT field.
     Since we scan the chain starting from it's first node, their order
     corresponds the order of data-refs in RESULT_CHAIN.  */
  next_stmt = first_stmt;
  gap_count = 1;
  FOR_EACH_VEC_ELT (result_chain, i, tmp_data_ref)
    {
      if (!next_stmt)
	break;

      /* Skip the gaps.  Loads created for the gaps will be removed by dead
       code elimination pass later.  No need to check for the first stmt in
       the group, since it always exists.
       GROUP_GAP is the number of steps in elements from the previous
       access (if there is no gap GROUP_GAP is 1).  We skip loads that
       correspond to the gaps.  */
      if (next_stmt != first_stmt
          && gap_count < GROUP_GAP (vinfo_for_stmt (next_stmt)))
      {
        gap_count++;
        continue;
      }

      while (next_stmt)
        {
	  new_stmt = SSA_NAME_DEF_STMT (tmp_data_ref);
	  /* We assume that if VEC_STMT is not NULL, this is a case of multiple
	     copies, and we put the new vector statement in the first available
	     RELATED_STMT.  */
	  if (!STMT_VINFO_VEC_STMT (vinfo_for_stmt (next_stmt)))
	    STMT_VINFO_VEC_STMT (vinfo_for_stmt (next_stmt)) = new_stmt;
	  else
            {
              if (!GROUP_SAME_DR_STMT (vinfo_for_stmt (next_stmt)))
                {
 	          gimple prev_stmt =
		    STMT_VINFO_VEC_STMT (vinfo_for_stmt (next_stmt));
	          gimple rel_stmt =
		    STMT_VINFO_RELATED_STMT (vinfo_for_stmt (prev_stmt));
	          while (rel_stmt)
		    {
		      prev_stmt = rel_stmt;
		      rel_stmt =
                        STMT_VINFO_RELATED_STMT (vinfo_for_stmt (rel_stmt));
		    }

  	          STMT_VINFO_RELATED_STMT (vinfo_for_stmt (prev_stmt)) =
                    new_stmt;
                }
            }

	  next_stmt = GROUP_NEXT_ELEMENT (vinfo_for_stmt (next_stmt));
	  gap_count = 1;
	  /* If NEXT_STMT accesses the same DR as the previous statement,
	     put the same TMP_DATA_REF as its vectorized statement; otherwise
	     get the next data-ref from RESULT_CHAIN.  */
	  if (!next_stmt || !GROUP_SAME_DR_STMT (vinfo_for_stmt (next_stmt)))
	    break;
        }
    }
}

/* Function vect_force_dr_alignment_p.

   Returns whether the alignment of a DECL can be forced to be aligned
   on ALIGNMENT bit boundary.  */

bool
vect_can_force_dr_alignment_p (const_tree decl, unsigned int alignment)
{
  if (TREE_CODE (decl) != VAR_DECL)
    return false;

  /* We cannot change alignment of common or external symbols as another
     translation unit may contain a definition with lower alignment.  
     The rules of common symbol linking mean that the definition
     will override the common symbol.  The same is true for constant
     pool entries which may be shared and are not properly merged
     by LTO.  */
  if (DECL_EXTERNAL (decl)
      || DECL_COMMON (decl)
      || DECL_IN_CONSTANT_POOL (decl))
    return false;

  if (TREE_ASM_WRITTEN (decl))
    return false;

  /* Do not override the alignment as specified by the ABI when the used
     attribute is set.  */
  if (DECL_PRESERVE_P (decl))
    return false;

  /* Do not override explicit alignment set by the user when an explicit
     section name is also used.  This is a common idiom used by many
     software projects.  */
  if (DECL_SECTION_NAME (decl) != NULL_TREE
      && !DECL_HAS_IMPLICIT_SECTION_NAME_P (decl))
    return false;

  if (TREE_STATIC (decl))
    return (alignment <= MAX_OFILE_ALIGNMENT);
  else
    return (alignment <= MAX_STACK_ALIGNMENT);
}


/* Return whether the data reference DR is supported with respect to its
   alignment.
   If CHECK_ALIGNED_ACCESSES is TRUE, check if the access is supported even
   it is aligned, i.e., check if it is possible to vectorize it with different
   alignment.  */

enum dr_alignment_support
vect_supportable_dr_alignment (struct data_reference *dr,
                               bool check_aligned_accesses)
{
  gimple stmt = DR_STMT (dr);
  stmt_vec_info stmt_info = vinfo_for_stmt (stmt);
  tree vectype = STMT_VINFO_VECTYPE (stmt_info);
  enum machine_mode mode = TYPE_MODE (vectype);
  loop_vec_info loop_vinfo = STMT_VINFO_LOOP_VINFO (stmt_info);
  struct loop *vect_loop = NULL;
  bool nested_in_vect_loop = false;

  if (aligned_access_p (dr) && !check_aligned_accesses)
    return dr_aligned;

  /* For now assume all conditional loads/stores support unaligned
     access without any special code.  */
  if (is_gimple_call (stmt)
      && gimple_call_internal_p (stmt)
      && (gimple_call_internal_fn (stmt) == IFN_MASK_LOAD
	  || gimple_call_internal_fn (stmt) == IFN_MASK_STORE))
    return dr_unaligned_supported;

  if (loop_vinfo)
    {
      vect_loop = LOOP_VINFO_LOOP (loop_vinfo);
      nested_in_vect_loop = nested_in_vect_loop_p (vect_loop, stmt);
    }

  /* Possibly unaligned access.  */

  /* We can choose between using the implicit realignment scheme (generating
     a misaligned_move stmt) and the explicit realignment scheme (generating
     aligned loads with a REALIGN_LOAD).  There are two variants to the
     explicit realignment scheme: optimized, and unoptimized.
     We can optimize the realignment only if the step between consecutive
     vector loads is equal to the vector size.  Since the vector memory
     accesses advance in steps of VS (Vector Size) in the vectorized loop, it
     is guaranteed that the misalignment amount remains the same throughout the
     execution of the vectorized loop.  Therefore, we can create the
     "realignment token" (the permutation mask that is passed to REALIGN_LOAD)
     at the loop preheader.

     However, in the case of outer-loop vectorization, when vectorizing a
     memory access in the inner-loop nested within the LOOP that is now being
     vectorized, while it is guaranteed that the misalignment of the
     vectorized memory access will remain the same in different outer-loop
     iterations, it is *not* guaranteed that is will remain the same throughout
     the execution of the inner-loop.  This is because the inner-loop advances
     with the original scalar step (and not in steps of VS).  If the inner-loop
     step happens to be a multiple of VS, then the misalignment remains fixed
     and we can use the optimized realignment scheme.  For example:

      for (i=0; i<N; i++)
        for (j=0; j<M; j++)
          s += a[i+j];

     When vectorizing the i-loop in the above example, the step between
     consecutive vector loads is 1, and so the misalignment does not remain
     fixed across the execution of the inner-loop, and the realignment cannot
     be optimized (as illustrated in the following pseudo vectorized loop):

      for (i=0; i<N; i+=4)
        for (j=0; j<M; j++){
          vs += vp[i+j]; // misalignment of &vp[i+j] is {0,1,2,3,0,1,2,3,...}
                         // when j is {0,1,2,3,4,5,6,7,...} respectively.
                         // (assuming that we start from an aligned address).
          }

     We therefore have to use the unoptimized realignment scheme:

      for (i=0; i<N; i+=4)
          for (j=k; j<M; j+=4)
          vs += vp[i+j]; // misalignment of &vp[i+j] is always k (assuming
                           // that the misalignment of the initial address is
                           // 0).

     The loop can then be vectorized as follows:

      for (k=0; k<4; k++){
        rt = get_realignment_token (&vp[k]);
        for (i=0; i<N; i+=4){
          v1 = vp[i+k];
          for (j=k; j<M; j+=4){
            v2 = vp[i+j+VS-1];
            va = REALIGN_LOAD <v1,v2,rt>;
            vs += va;
            v1 = v2;
          }
        }
    } */

  if (DR_IS_READ (dr))
    {
      bool is_packed = false;
      tree type = (TREE_TYPE (DR_REF (dr)));

      if (optab_handler (vec_realign_load_optab, mode) != CODE_FOR_nothing
	  && (!targetm.vectorize.builtin_mask_for_load
	      || targetm.vectorize.builtin_mask_for_load ()))
	{
	  tree vectype = STMT_VINFO_VECTYPE (stmt_info);
	  if ((nested_in_vect_loop
	       && (TREE_INT_CST_LOW (DR_STEP (dr))
	 	   != GET_MODE_SIZE (TYPE_MODE (vectype))))
              || !loop_vinfo)
	    return dr_explicit_realign;
	  else
	    return dr_explicit_realign_optimized;
	}
      if (!known_alignment_for_access_p (dr))
	is_packed = not_size_aligned (DR_REF (dr));

      if ((TYPE_USER_ALIGN (type) && !is_packed)
	  || targetm.vectorize.
	       support_vector_misalignment (mode, type,
					    DR_MISALIGNMENT (dr), is_packed))
	/* Can't software pipeline the loads, but can at least do them.  */
	return dr_unaligned_supported;
    }
  else
    {
      bool is_packed = false;
      tree type = (TREE_TYPE (DR_REF (dr)));

      if (!known_alignment_for_access_p (dr))
	is_packed = not_size_aligned (DR_REF (dr));

     if ((TYPE_USER_ALIGN (type) && !is_packed)
	 || targetm.vectorize.
	      support_vector_misalignment (mode, type,
					   DR_MISALIGNMENT (dr), is_packed))
       return dr_unaligned_supported;
    }

  /* Unsupported.  */
  return dr_unaligned_unsupported;
}<|MERGE_RESOLUTION|>--- conflicted
+++ resolved
@@ -3943,15 +3943,9 @@
       duplicate_ssa_name_ptr_info (addr_base, DR_PTR_INFO (dr));
       unsigned int align = TYPE_ALIGN_UNIT (STMT_VINFO_VECTYPE (stmt_info));
       int misalign = DR_MISALIGNMENT (dr);
-<<<<<<< HEAD
-      if (offset || (misalign == -1))
-	mark_ptr_info_alignment_unknown (SSA_NAME_PTR_INFO (addr_base));
-      else if (misalign)
-=======
       if (offset || byte_offset || (misalign == -1))
 	mark_ptr_info_alignment_unknown (SSA_NAME_PTR_INFO (addr_base));
       else
->>>>>>> c9acc4f5
 	set_ptr_info_alignment (SSA_NAME_PTR_INFO (addr_base), align, misalign);
     }
 

/* Data References Analysis and Manipulation Utilities for Vectorization.
   Copyright (C) 2003-2017 Free Software Foundation, Inc.
   Contributed by Dorit Naishlos <dorit@il.ibm.com>
   and Ira Rosen <irar@il.ibm.com>

This file is part of GCC.

GCC is free software; you can redistribute it and/or modify it under
the terms of the GNU General Public License as published by the Free
Software Foundation; either version 3, or (at your option) any later
version.

GCC is distributed in the hope that it will be useful, but WITHOUT ANY
WARRANTY; without even the implied warranty of MERCHANTABILITY or
FITNESS FOR A PARTICULAR PURPOSE.  See the GNU General Public License
for more details.

You should have received a copy of the GNU General Public License
along with GCC; see the file COPYING3.  If not see
<http://www.gnu.org/licenses/>.  */

#include "config.h"
#include "system.h"
#include "coretypes.h"
#include "backend.h"
#include "target.h"
#include "rtl.h"
#include "tree.h"
#include "gimple.h"
#include "predict.h"
#include "memmodel.h"
#include "tm_p.h"
#include "ssa.h"
#include "optabs-tree.h"
#include "cgraph.h"
#include "dumpfile.h"
#include "alias.h"
#include "fold-const.h"
#include "stor-layout.h"
#include "tree-eh.h"
#include "gimplify.h"
#include "gimple-iterator.h"
#include "gimplify-me.h"
#include "tree-ssa-loop-ivopts.h"
#include "tree-ssa-loop-manip.h"
#include "tree-ssa-loop.h"
#include "cfgloop.h"
#include "tree-scalar-evolution.h"
#include "tree-vectorizer.h"
#include "expr.h"
#include "builtins.h"
#include "params.h"
#include "tree-cfg.h"
#include "tree-hash-traits.h"
#include "internal-fn.h"
#include "gimple-fold.h"

/* Return true if load- or store-lanes optab OPTAB is implemented for
   COUNT vectors of type VECTYPE.  NAME is the name of OPTAB.  */

static bool
vect_lanes_optab_supported_p (const char *name, convert_optab optab,
			      tree vectype, unsigned HOST_WIDE_INT count)
{
  machine_mode mode, array_mode;
  bool limit_p;

  mode = TYPE_MODE (vectype);
  if (!targetm.array_mode (mode, count).exists (&array_mode))
    {
      poly_uint64 bits = count * GET_MODE_BITSIZE (mode);
      limit_p = !targetm.array_mode_supported_p (mode, count);
      if (!int_mode_for_size (bits, limit_p).exists (&array_mode))
	{
	  if (dump_enabled_p ())
	    dump_printf_loc (MSG_MISSED_OPTIMIZATION, vect_location,
			     "no array mode for %s["
			     HOST_WIDE_INT_PRINT_DEC "]\n",
			     GET_MODE_NAME (mode), count);
	  return false;
	}
    }

  if (convert_optab_handler (optab, array_mode, mode) == CODE_FOR_nothing)
    {
      if (dump_enabled_p ())
	dump_printf_loc (MSG_MISSED_OPTIMIZATION, vect_location,
                         "cannot use %s<%s><%s>\n", name,
                         GET_MODE_NAME (array_mode), GET_MODE_NAME (mode));
      return false;
    }

  if (dump_enabled_p ())
    dump_printf_loc (MSG_NOTE, vect_location,
                     "can use %s<%s><%s>\n", name, GET_MODE_NAME (array_mode),
                     GET_MODE_NAME (mode));

  return true;
}


/* Return the smallest scalar part of STMT.
   This is used to determine the vectype of the stmt.  We generally set the
   vectype according to the type of the result (lhs).  For stmts whose
   result-type is different than the type of the arguments (e.g., demotion,
   promotion), vectype will be reset appropriately (later).  Note that we have
   to visit the smallest datatype in this function, because that determines the
   VF.  If the smallest datatype in the loop is present only as the rhs of a
   promotion operation - we'd miss it.
   Such a case, where a variable of this datatype does not appear in the lhs
   anywhere in the loop, can only occur if it's an invariant: e.g.:
   'int_x = (int) short_inv', which we'd expect to have been optimized away by
   invariant motion.  However, we cannot rely on invariant motion to always
   take invariants out of the loop, and so in the case of promotion we also
   have to check the rhs.
   LHS_SIZE_UNIT and RHS_SIZE_UNIT contain the sizes of the corresponding
   types.  */

tree
vect_get_smallest_scalar_type (gimple *stmt, HOST_WIDE_INT *lhs_size_unit,
                               HOST_WIDE_INT *rhs_size_unit)
{
  tree scalar_type = gimple_expr_type (stmt);
  HOST_WIDE_INT lhs, rhs;

  /* During the analysis phase, this function is called on arbitrary
     statements that might not have scalar results.  */
  if (!tree_fits_uhwi_p (TYPE_SIZE_UNIT (scalar_type)))
    return scalar_type;

  lhs = rhs = TREE_INT_CST_LOW (TYPE_SIZE_UNIT (scalar_type));

  if (is_gimple_assign (stmt)
      && (gimple_assign_cast_p (stmt)
          || gimple_assign_rhs_code (stmt) == WIDEN_MULT_EXPR
          || gimple_assign_rhs_code (stmt) == WIDEN_LSHIFT_EXPR
          || gimple_assign_rhs_code (stmt) == FLOAT_EXPR))
    {
      tree rhs_type = TREE_TYPE (gimple_assign_rhs1 (stmt));

      rhs = TREE_INT_CST_LOW (TYPE_SIZE_UNIT (rhs_type));
      if (rhs < lhs)
        scalar_type = rhs_type;
    }

  *lhs_size_unit = lhs;
  *rhs_size_unit = rhs;
  return scalar_type;
}


/* Insert DDR into LOOP_VINFO list of ddrs that may alias and need to be
   tested at run-time.  Return TRUE if DDR was successfully inserted.
   Return false if versioning is not supported.  */

static bool
vect_mark_for_runtime_alias_test (ddr_p ddr, loop_vec_info loop_vinfo)
{
  struct loop *loop = LOOP_VINFO_LOOP (loop_vinfo);

  if ((unsigned) PARAM_VALUE (PARAM_VECT_MAX_VERSION_FOR_ALIAS_CHECKS) == 0)
    return false;

  if (!runtime_alias_check_p (ddr, loop,
			      optimize_loop_nest_for_speed_p (loop)))
    return false;

  LOOP_VINFO_MAY_ALIAS_DDRS (loop_vinfo).safe_push (ddr);
  return true;
}

/* If VALUE is not an integer, record that loop LOOP_VINFO needs to
   check that VALUE is nonzero.  */

static void
check_nonzero_value (loop_vec_info loop_vinfo, tree value)
{
  vec<tree> checks = LOOP_VINFO_CHECK_NONZERO (loop_vinfo);
  for (unsigned int i = 0; i < checks.length(); ++i)
    if (checks[i] == value)
      return;

  if (dump_enabled_p ())
    {
      dump_printf_loc (MSG_NOTE, vect_location, "need run-time check that ");
      dump_generic_expr (MSG_NOTE, TDF_SLIM, value);
      dump_printf (MSG_NOTE, " is nonzero\n");
    }
  LOOP_VINFO_CHECK_NONZERO (loop_vinfo).safe_push (value);
}

/* Return true if we know that the order of vectorized STMT_A and
   vectorized STMT_B will be the same as the order of STMT_A and STMT_B.
   At least one of the statements is a write.  */

static bool
vect_preserves_scalar_order_p (gimple *stmt_a, gimple *stmt_b)
{
  stmt_vec_info stmtinfo_a = vinfo_for_stmt (stmt_a);
  stmt_vec_info stmtinfo_b = vinfo_for_stmt (stmt_b);

  /* Check whether all statements grouped with STMT_A come after
     all statements grouped with STMT_B.  In this case vectorized
     STMT_A will come after vectorized STMT_B.  */
  if (vect_group_first_uid (stmtinfo_a)
      >= vect_group_last_uid (stmtinfo_b))
    return true;

  /* Likewise with the roles reversed.  */
  if (vect_group_first_uid (stmtinfo_b)
      >= vect_group_last_uid (stmtinfo_a))
    return true;

  /* STMT_A and STMT_B belong to overlapping groups.  All loads in a
     group are emitted at the position of the first scalar load and all
     stores in a group are emitted at the position of the last scalar store.
     Thus writes will happen no earlier than their current position
     (but could happen later) while reads will happen no later than their
     current position (but could happen earlier).  Reordering is therefore
     only possible if the first access is a write.  */
  gimple *earlier_stmt = get_earlier_stmt (stmt_a, stmt_b);
  return !DR_IS_WRITE (STMT_VINFO_DATA_REF (vinfo_for_stmt (earlier_stmt)));
}

/* A subroutine of vect_analyze_data_ref_dependence.  Handle
   DDR_COULD_BE_INDEPENDENT_P ddr DDR that has a known set of dependence
   distances.  These distances are conservatively correct but they don't
   reflect a guaranteed dependence.

   Return true if this function does all the work necessary to avoid
   an alias or false if the caller should use the dependence distances
   to limit the vectorization factor in the usual way.  LOOP_DEPTH is
   the depth of the loop described by LOOP_VINFO and the other arguments
   are as for vect_analyze_data_ref_dependence.  */

static bool
vect_analyze_possibly_independent_ddr (data_dependence_relation *ddr,
				       loop_vec_info loop_vinfo,
				       int loop_depth, unsigned int *max_vf)
{
  struct loop *loop = LOOP_VINFO_LOOP (loop_vinfo);
  lambda_vector dist_v;
  unsigned int i;
  FOR_EACH_VEC_ELT (DDR_DIST_VECTS (ddr), i, dist_v)
    {
      int dist = dist_v[loop_depth];
      if (dist != 0 && !(dist > 0 && DDR_REVERSED_P (ddr)))
	{
	  /* If the user asserted safelen >= DIST consecutive iterations
	     can be executed concurrently, assume independence.

	     ??? An alternative would be to add the alias check even
	     in this case, and vectorize the fallback loop with the
	     maximum VF set to safelen.  However, if the user has
	     explicitly given a length, it's less likely that that
	     would be a win.  */
	  if (loop->safelen >= 2 && abs_hwi (dist) <= loop->safelen)
	    {
	      if ((unsigned int) loop->safelen < *max_vf)
		*max_vf = loop->safelen;
	      LOOP_VINFO_NO_DATA_DEPENDENCIES (loop_vinfo) = false;
	      continue;
	    }

	  /* For dependence distances of 2 or more, we have the option
	     of limiting VF or checking for an alias at runtime.
	     Prefer to check at runtime if we can, to avoid limiting
	     the VF unnecessarily when the bases are in fact independent.

	     Note that the alias checks will be removed if the VF ends up
	     being small enough.  */
	  return vect_mark_for_runtime_alias_test (ddr, loop_vinfo);
	}
    }
  return true;
}


/* Function vect_analyze_data_ref_dependence.

   Return TRUE if there (might) exist a dependence between a memory-reference
   DRA and a memory-reference DRB.  When versioning for alias may check a
   dependence at run-time, return FALSE.  Adjust *MAX_VF according to
   the data dependence.  */

static bool
vect_analyze_data_ref_dependence (struct data_dependence_relation *ddr,
				  loop_vec_info loop_vinfo,
				  unsigned int *max_vf)
{
  unsigned int i;
  struct loop *loop = LOOP_VINFO_LOOP (loop_vinfo);
  struct data_reference *dra = DDR_A (ddr);
  struct data_reference *drb = DDR_B (ddr);
  stmt_vec_info stmtinfo_a = vinfo_for_stmt (DR_STMT (dra));
  stmt_vec_info stmtinfo_b = vinfo_for_stmt (DR_STMT (drb));
  lambda_vector dist_v;
  unsigned int loop_depth;

  /* In loop analysis all data references should be vectorizable.  */
  if (!STMT_VINFO_VECTORIZABLE (stmtinfo_a)
      || !STMT_VINFO_VECTORIZABLE (stmtinfo_b))
    gcc_unreachable ();

  /* Independent data accesses.  */
  if (DDR_ARE_DEPENDENT (ddr) == chrec_known)
    return false;

  if (dra == drb
      || (DR_IS_READ (dra) && DR_IS_READ (drb)))
    return false;

  /* We do not have to consider dependences between accesses that belong
     to the same group.  */
  if (GROUP_FIRST_ELEMENT (stmtinfo_a)
      && GROUP_FIRST_ELEMENT (stmtinfo_a) == GROUP_FIRST_ELEMENT (stmtinfo_b))
    return false;

  /* Even if we have an anti-dependence then, as the vectorized loop covers at
     least two scalar iterations, there is always also a true dependence.
     As the vectorizer does not re-order loads and stores we can ignore
     the anti-dependence if TBAA can disambiguate both DRs similar to the
     case with known negative distance anti-dependences (positive
     distance anti-dependences would violate TBAA constraints).  */
  if (((DR_IS_READ (dra) && DR_IS_WRITE (drb))
       || (DR_IS_WRITE (dra) && DR_IS_READ (drb)))
      && !alias_sets_conflict_p (get_alias_set (DR_REF (dra)),
				 get_alias_set (DR_REF (drb))))
    return false;

  /* Unknown data dependence.  */
  if (DDR_ARE_DEPENDENT (ddr) == chrec_dont_know)
    {
      /* If user asserted safelen consecutive iterations can be
	 executed concurrently, assume independence.  */
      if (loop->safelen >= 2)
	{
	  if ((unsigned int) loop->safelen < *max_vf)
	    *max_vf = loop->safelen;
	  LOOP_VINFO_NO_DATA_DEPENDENCIES (loop_vinfo) = false;
	  return false;
	}

      if (STMT_VINFO_GATHER_SCATTER_P (stmtinfo_a)
	  || STMT_VINFO_GATHER_SCATTER_P (stmtinfo_b))
	{
	  if (dump_enabled_p ())
	    {
	      dump_printf_loc (MSG_MISSED_OPTIMIZATION, vect_location,
			       "versioning for alias not supported for: "
			       "can't determine dependence between ");
	      dump_generic_expr (MSG_MISSED_OPTIMIZATION, TDF_SLIM,
				 DR_REF (dra));
	      dump_printf (MSG_MISSED_OPTIMIZATION, " and ");
	      dump_generic_expr (MSG_MISSED_OPTIMIZATION, TDF_SLIM,
				 DR_REF (drb));
	      dump_printf (MSG_MISSED_OPTIMIZATION, "\n");
	    }
	  return true;
	}

      if (dump_enabled_p ())
	{
	  dump_printf_loc (MSG_MISSED_OPTIMIZATION, vect_location,
			   "versioning for alias required: "
			   "can't determine dependence between ");
	  dump_generic_expr (MSG_MISSED_OPTIMIZATION, TDF_SLIM,
			     DR_REF (dra));
	  dump_printf (MSG_MISSED_OPTIMIZATION, " and ");
	  dump_generic_expr (MSG_MISSED_OPTIMIZATION, TDF_SLIM,
			     DR_REF (drb));
	  dump_printf (MSG_MISSED_OPTIMIZATION, "\n");
	}

      /* Add to list of ddrs that need to be tested at run-time.  */
      return !vect_mark_for_runtime_alias_test (ddr, loop_vinfo);
    }

  /* Known data dependence.  */
  if (DDR_NUM_DIST_VECTS (ddr) == 0)
    {
      /* If user asserted safelen consecutive iterations can be
	 executed concurrently, assume independence.  */
      if (loop->safelen >= 2)
	{
	  if ((unsigned int) loop->safelen < *max_vf)
	    *max_vf = loop->safelen;
	  LOOP_VINFO_NO_DATA_DEPENDENCIES (loop_vinfo) = false;
	  return false;
	}

      if (STMT_VINFO_GATHER_SCATTER_P (stmtinfo_a)
	  || STMT_VINFO_GATHER_SCATTER_P (stmtinfo_b))
	{
	  if (dump_enabled_p ())
	    {
	      dump_printf_loc (MSG_MISSED_OPTIMIZATION, vect_location,
			       "versioning for alias not supported for: "
			       "bad dist vector for ");
	      dump_generic_expr (MSG_MISSED_OPTIMIZATION, TDF_SLIM,
				 DR_REF (dra));
	      dump_printf (MSG_MISSED_OPTIMIZATION, " and ");
	      dump_generic_expr (MSG_MISSED_OPTIMIZATION, TDF_SLIM,
				 DR_REF (drb));
	      dump_printf (MSG_MISSED_OPTIMIZATION, "\n");
	    }
	  return true;
	}

      if (dump_enabled_p ())
        {
          dump_printf_loc (MSG_MISSED_OPTIMIZATION, vect_location,
                           "versioning for alias required: "
                           "bad dist vector for ");
          dump_generic_expr (MSG_MISSED_OPTIMIZATION, TDF_SLIM, DR_REF (dra));
          dump_printf (MSG_MISSED_OPTIMIZATION,  " and ");
          dump_generic_expr (MSG_MISSED_OPTIMIZATION, TDF_SLIM, DR_REF (drb));
          dump_printf (MSG_MISSED_OPTIMIZATION, "\n");
        }
      /* Add to list of ddrs that need to be tested at run-time.  */
      return !vect_mark_for_runtime_alias_test (ddr, loop_vinfo);
    }

  loop_depth = index_in_loop_nest (loop->num, DDR_LOOP_NEST (ddr));

  if (DDR_COULD_BE_INDEPENDENT_P (ddr)
      && vect_analyze_possibly_independent_ddr (ddr, loop_vinfo,
						loop_depth, max_vf))
    return false;

  FOR_EACH_VEC_ELT (DDR_DIST_VECTS (ddr), i, dist_v)
    {
      int dist = dist_v[loop_depth];

      if (dump_enabled_p ())
	dump_printf_loc (MSG_NOTE, vect_location,
                         "dependence distance  = %d.\n", dist);

      if (dist == 0)
	{
	  if (dump_enabled_p ())
	    {
	      dump_printf_loc (MSG_NOTE, vect_location,
	                       "dependence distance == 0 between ");
	      dump_generic_expr (MSG_NOTE, TDF_SLIM, DR_REF (dra));
	      dump_printf (MSG_NOTE, " and ");
	      dump_generic_expr (MSG_NOTE, TDF_SLIM, DR_REF (drb));
	      dump_printf (MSG_MISSED_OPTIMIZATION, "\n");
	    }

	  /* When we perform grouped accesses and perform implicit CSE
	     by detecting equal accesses and doing disambiguation with
	     runtime alias tests like for
	        .. = a[i];
		.. = a[i+1];
		a[i] = ..;
		a[i+1] = ..;
		*p = ..;
		.. = a[i];
		.. = a[i+1];
	     where we will end up loading { a[i], a[i+1] } once, make
	     sure that inserting group loads before the first load and
	     stores after the last store will do the right thing.
	     Similar for groups like
	        a[i] = ...;
		... = a[i];
		a[i+1] = ...;
	     where loads from the group interleave with the store.  */
	  if (!vect_preserves_scalar_order_p (DR_STMT (dra), DR_STMT (drb)))
	    {
	      if (dump_enabled_p ())
		dump_printf_loc (MSG_MISSED_OPTIMIZATION, vect_location,
				 "READ_WRITE dependence in interleaving.\n");
	      return true;
	    }

	  if (!loop->force_vectorize)
	    {
	      tree indicator = dr_zero_step_indicator (dra);
	      if (TREE_CODE (indicator) != INTEGER_CST)
		check_nonzero_value (loop_vinfo, indicator);
	      else if (integer_zerop (indicator))
		{
		  if (dump_enabled_p ())
		    dump_printf_loc (MSG_MISSED_OPTIMIZATION, vect_location,
				 "access also has a zero step\n");
		  return true;
		}
	    }
	  continue;
	}

      if (dist > 0 && DDR_REVERSED_P (ddr))
	{
	  /* If DDR_REVERSED_P the order of the data-refs in DDR was
	     reversed (to make distance vector positive), and the actual
	     distance is negative.  */
	  if (dump_enabled_p ())
	    dump_printf_loc (MSG_MISSED_OPTIMIZATION, vect_location,
	                     "dependence distance negative.\n");
	  /* Record a negative dependence distance to later limit the
	     amount of stmt copying / unrolling we can perform.
	     Only need to handle read-after-write dependence.  */
	  if (DR_IS_READ (drb)
	      && (STMT_VINFO_MIN_NEG_DIST (stmtinfo_b) == 0
		  || STMT_VINFO_MIN_NEG_DIST (stmtinfo_b) > (unsigned)dist))
	    STMT_VINFO_MIN_NEG_DIST (stmtinfo_b) = dist;
	  continue;
	}

      unsigned int abs_dist = abs (dist);
      if (abs_dist >= 2 && abs_dist < *max_vf)
	{
	  /* The dependence distance requires reduction of the maximal
	     vectorization factor.  */
	  *max_vf = abs (dist);
	  if (dump_enabled_p ())
	    dump_printf_loc (MSG_NOTE, vect_location,
	                     "adjusting maximal vectorization factor to %i\n",
	                     *max_vf);
	}

      if (abs_dist >= *max_vf)
	{
	  /* Dependence distance does not create dependence, as far as
	     vectorization is concerned, in this case.  */
	  if (dump_enabled_p ())
	    dump_printf_loc (MSG_NOTE, vect_location,
	                     "dependence distance >= VF.\n");
	  continue;
	}

      if (dump_enabled_p ())
	{
	  dump_printf_loc (MSG_MISSED_OPTIMIZATION, vect_location,
	               "not vectorized, possible dependence "
	               "between data-refs ");
	  dump_generic_expr (MSG_NOTE, TDF_SLIM, DR_REF (dra));
	  dump_printf (MSG_NOTE,  " and ");
	  dump_generic_expr (MSG_NOTE, TDF_SLIM, DR_REF (drb));
	  dump_printf (MSG_NOTE,  "\n");
	}

      return true;
    }

  return false;
}

/* Function vect_analyze_data_ref_dependences.

   Examine all the data references in the loop, and make sure there do not
   exist any data dependences between them.  Set *MAX_VF according to
   the maximum vectorization factor the data dependences allow.  */

bool
vect_analyze_data_ref_dependences (loop_vec_info loop_vinfo,
				   unsigned int *max_vf)
{
  unsigned int i;
  struct data_dependence_relation *ddr;

  if (dump_enabled_p ())
    dump_printf_loc (MSG_NOTE, vect_location,
                     "=== vect_analyze_data_ref_dependences ===\n");

  LOOP_VINFO_DDRS (loop_vinfo)
    .create (LOOP_VINFO_DATAREFS (loop_vinfo).length ()
	     * LOOP_VINFO_DATAREFS (loop_vinfo).length ());
  LOOP_VINFO_NO_DATA_DEPENDENCIES (loop_vinfo) = true;
  /* We need read-read dependences to compute STMT_VINFO_SAME_ALIGN_REFS.  */
  if (!compute_all_dependences (LOOP_VINFO_DATAREFS (loop_vinfo),
				&LOOP_VINFO_DDRS (loop_vinfo),
				LOOP_VINFO_LOOP_NEST (loop_vinfo), true))
    return false;

  /* For epilogues we either have no aliases or alias versioning
     was applied to original loop.  Therefore we may just get max_vf
     using VF of original loop.  */
  if (LOOP_VINFO_EPILOGUE_P (loop_vinfo))
    *max_vf = LOOP_VINFO_ORIG_MAX_VECT_FACTOR (loop_vinfo);
  else
    FOR_EACH_VEC_ELT (LOOP_VINFO_DDRS (loop_vinfo), i, ddr)
      if (vect_analyze_data_ref_dependence (ddr, loop_vinfo, max_vf))
	return false;

  return true;
}


/* Function vect_slp_analyze_data_ref_dependence.

   Return TRUE if there (might) exist a dependence between a memory-reference
   DRA and a memory-reference DRB.  When versioning for alias may check a
   dependence at run-time, return FALSE.  Adjust *MAX_VF according to
   the data dependence.  */

static bool
vect_slp_analyze_data_ref_dependence (struct data_dependence_relation *ddr)
{
  struct data_reference *dra = DDR_A (ddr);
  struct data_reference *drb = DDR_B (ddr);

  /* We need to check dependences of statements marked as unvectorizable
     as well, they still can prohibit vectorization.  */

  /* Independent data accesses.  */
  if (DDR_ARE_DEPENDENT (ddr) == chrec_known)
    return false;

  if (dra == drb)
    return false;

  /* Read-read is OK.  */
  if (DR_IS_READ (dra) && DR_IS_READ (drb))
    return false;

  /* If dra and drb are part of the same interleaving chain consider
     them independent.  */
  if (STMT_VINFO_GROUPED_ACCESS (vinfo_for_stmt (DR_STMT (dra)))
      && (GROUP_FIRST_ELEMENT (vinfo_for_stmt (DR_STMT (dra)))
	  == GROUP_FIRST_ELEMENT (vinfo_for_stmt (DR_STMT (drb)))))
    return false;

  /* Unknown data dependence.  */
  if (DDR_ARE_DEPENDENT (ddr) == chrec_dont_know)
    {
      if  (dump_enabled_p ())
	{
	  dump_printf_loc (MSG_MISSED_OPTIMIZATION, vect_location,
			   "can't determine dependence between ");
	  dump_generic_expr (MSG_MISSED_OPTIMIZATION, TDF_SLIM, DR_REF (dra));
	  dump_printf (MSG_MISSED_OPTIMIZATION,  " and ");
	  dump_generic_expr (MSG_MISSED_OPTIMIZATION, TDF_SLIM, DR_REF (drb));
	  dump_printf (MSG_MISSED_OPTIMIZATION,  "\n");
	}
    }
  else if (dump_enabled_p ())
    {
      dump_printf_loc (MSG_NOTE, vect_location,
		       "determined dependence between ");
      dump_generic_expr (MSG_NOTE, TDF_SLIM, DR_REF (dra));
      dump_printf (MSG_NOTE, " and ");
      dump_generic_expr (MSG_NOTE, TDF_SLIM, DR_REF (drb));
      dump_printf (MSG_NOTE,  "\n");
    }

  return true;
}


/* Analyze dependences involved in the transform of SLP NODE.  STORES
   contain the vector of scalar stores of this instance if we are
   disambiguating the loads.  */

static bool
vect_slp_analyze_node_dependences (slp_instance instance, slp_tree node,
				   vec<gimple *> stores, gimple *last_store)
{
  /* This walks over all stmts involved in the SLP load/store done
     in NODE verifying we can sink them up to the last stmt in the
     group.  */
  gimple *last_access = vect_find_last_scalar_stmt_in_slp (node);
  for (unsigned k = 0; k < SLP_INSTANCE_GROUP_SIZE (instance); ++k)
    {
      gimple *access = SLP_TREE_SCALAR_STMTS (node)[k];
      if (access == last_access)
	continue;
      data_reference *dr_a = STMT_VINFO_DATA_REF (vinfo_for_stmt (access));
      for (gimple_stmt_iterator gsi = gsi_for_stmt (access);
	   gsi_stmt (gsi) != last_access; gsi_next (&gsi))
	{
	  gimple *stmt = gsi_stmt (gsi);
	  if (! gimple_vuse (stmt)
	      || (DR_IS_READ (dr_a) && ! gimple_vdef (stmt)))
	    continue;

	  /* If we couldn't record a (single) data reference for this
	     stmt we have to give up.  */
	  /* ???  Here and below if dependence analysis fails we can resort
	     to the alias oracle which can handle more kinds of stmts.  */
	  data_reference *dr_b = STMT_VINFO_DATA_REF (vinfo_for_stmt (stmt));
	  if (!dr_b)
	    return false;

	  bool dependent = false;
	  /* If we run into a store of this same instance (we've just
	     marked those) then delay dependence checking until we run
	     into the last store because this is where it will have
	     been sunk to (and we verify if we can do that as well).  */
	  if (gimple_visited_p (stmt))
	    {
	      if (stmt != last_store)
		continue;
	      unsigned i;
	      gimple *store;
	      FOR_EACH_VEC_ELT (stores, i, store)
		{
		  data_reference *store_dr
		    = STMT_VINFO_DATA_REF (vinfo_for_stmt (store));
		  ddr_p ddr = initialize_data_dependence_relation
				(dr_a, store_dr, vNULL);
		  dependent = vect_slp_analyze_data_ref_dependence (ddr);
		  free_dependence_relation (ddr);
		  if (dependent)
		    break;
		}
	    }
	  else
	    {
	      ddr_p ddr = initialize_data_dependence_relation (dr_a,
							       dr_b, vNULL);
	      dependent = vect_slp_analyze_data_ref_dependence (ddr);
	      free_dependence_relation (ddr);
	    }
	  if (dependent)
	    return false;
	}
    }
  return true;
}


/* Function vect_analyze_data_ref_dependences.

   Examine all the data references in the basic-block, and make sure there
   do not exist any data dependences between them.  Set *MAX_VF according to
   the maximum vectorization factor the data dependences allow.  */

bool
vect_slp_analyze_instance_dependence (slp_instance instance)
{
  if (dump_enabled_p ())
    dump_printf_loc (MSG_NOTE, vect_location,
                     "=== vect_slp_analyze_instance_dependence ===\n");

  /* The stores of this instance are at the root of the SLP tree.  */
  slp_tree store = SLP_INSTANCE_TREE (instance);
  if (! STMT_VINFO_DATA_REF (vinfo_for_stmt (SLP_TREE_SCALAR_STMTS (store)[0])))
    store = NULL;

  /* Verify we can sink stores to the vectorized stmt insert location.  */
  gimple *last_store = NULL;
  if (store)
    {
      if (! vect_slp_analyze_node_dependences (instance, store, vNULL, NULL))
	return false;

      /* Mark stores in this instance and remember the last one.  */
      last_store = vect_find_last_scalar_stmt_in_slp (store);
      for (unsigned k = 0; k < SLP_INSTANCE_GROUP_SIZE (instance); ++k)
	gimple_set_visited (SLP_TREE_SCALAR_STMTS (store)[k], true);
    }

  bool res = true;

  /* Verify we can sink loads to the vectorized stmt insert location,
     special-casing stores of this instance.  */
  slp_tree load;
  unsigned int i;
  FOR_EACH_VEC_ELT (SLP_INSTANCE_LOADS (instance), i, load)
    if (! vect_slp_analyze_node_dependences (instance, load,
					     store
					     ? SLP_TREE_SCALAR_STMTS (store)
					     : vNULL, last_store))
      {
	res = false;
	break;
      }

  /* Unset the visited flag.  */
  if (store)
    for (unsigned k = 0; k < SLP_INSTANCE_GROUP_SIZE (instance); ++k)
      gimple_set_visited (SLP_TREE_SCALAR_STMTS (store)[k], false);

  return res;
}

/* Record in VINFO the base alignment guarantee given by DRB.  STMT is
   the statement that contains DRB, which is useful for recording in the
   dump file.  */

static void
vect_record_base_alignment (vec_info *vinfo, gimple *stmt,
			    innermost_loop_behavior *drb)
{
  bool existed;
  innermost_loop_behavior *&entry
    = vinfo->base_alignments.get_or_insert (drb->base_address, &existed);
  if (!existed || entry->base_alignment < drb->base_alignment)
    {
      entry = drb;
      if (dump_enabled_p ())
	{
	  dump_printf_loc (MSG_NOTE, vect_location,
			   "recording new base alignment for ");
	  dump_generic_expr (MSG_NOTE, TDF_SLIM, drb->base_address);
	  dump_printf (MSG_NOTE, "\n");
	  dump_printf_loc (MSG_NOTE, vect_location,
			   "  alignment:    %d\n", drb->base_alignment);
	  dump_printf_loc (MSG_NOTE, vect_location,
			   "  misalignment: %d\n", drb->base_misalignment);
	  dump_printf_loc (MSG_NOTE, vect_location,
			   "  based on:     ");
	  dump_gimple_stmt (MSG_NOTE, TDF_SLIM, stmt, 0);
	}
    }
}

/* If the region we're going to vectorize is reached, all unconditional
   data references occur at least once.  We can therefore pool the base
   alignment guarantees from each unconditional reference.  Do this by
   going through all the data references in VINFO and checking whether
   the containing statement makes the reference unconditionally.  If so,
   record the alignment of the base address in VINFO so that it can be
   used for all other references with the same base.  */

void
vect_record_base_alignments (vec_info *vinfo)
{
  loop_vec_info loop_vinfo = dyn_cast <loop_vec_info> (vinfo);
  struct loop *loop = loop_vinfo ? LOOP_VINFO_LOOP (loop_vinfo) : NULL;
  data_reference *dr;
  unsigned int i;
  FOR_EACH_VEC_ELT (vinfo->datarefs, i, dr)
    if (!DR_IS_CONDITIONAL_IN_STMT (dr))
      {
	gimple *stmt = DR_STMT (dr);
	vect_record_base_alignment (vinfo, stmt, &DR_INNERMOST (dr));

	/* If DR is nested in the loop that is being vectorized, we can also
	   record the alignment of the base wrt the outer loop.  */
	if (loop && nested_in_vect_loop_p (loop, stmt))
	  {
	    stmt_vec_info stmt_info = vinfo_for_stmt (stmt);
	    vect_record_base_alignment
	      (vinfo, stmt, &STMT_VINFO_DR_WRT_VEC_LOOP (stmt_info));
	  }
      }
}

/* Function can_get_vect_data_ref_required_alignment

   Try to calculate the alignment for the given data reference DR once
   vectorised.  If successful store the alignment to ALIGNMENT_P.

   For non speculative loops, the alignment is always calculable and is given
   by preferred_vector_alignment.  For speculative loops we align to the
   vector size multiplied by the step.  */

bool
vect_can_calculate_target_alignment (struct data_reference *dr,
				     unsigned int *alignment_p)
{
  gimple *stmt = DR_STMT (dr);
  stmt_vec_info stmt_info = vinfo_for_stmt (stmt);
  loop_vec_info loop_vinfo = STMT_VINFO_LOOP_VINFO (stmt_info);

  if (!loop_vinfo || !LOOP_VINFO_SPECULATIVE_EXECUTION (loop_vinfo))
    {
      tree vectype = STMT_VINFO_VECTYPE (stmt_info);
      if (alignment_p)
	*alignment_p = targetm.vectorize.preferred_vector_alignment (vectype);
      return true;
    }

  /* We have to assume that non-constant vector sizes might not be
     a power of two.  */
  unsigned HOST_WIDE_INT size;
  if (!current_vector_size.is_constant (&size))
    return false;

  /* Step must be a positive integer.  */
  if (!tree_fits_shwi_p (DR_STEP (dr))
      || tree_int_cst_sgn (DR_STEP (dr)) <= 0)
    return false;

  unsigned int step = tree_to_uhwi (DR_STEP (dr));
  unsigned int unit_size =
    tree_to_uhwi (TYPE_SIZE_UNIT (TREE_TYPE (DR_REF (dr))));

  /* Step must be a power of two and divisible by the unit size.  */
  if (!pow2p_hwi (step) || step % unit_size != 0)
    return false;

  if (alignment_p)
    *alignment_p = size * BITS_PER_UNIT * step / unit_size;
  return true;
}

/* Return the target alignment for the vectorized form of DR.  */

static unsigned int
vect_calculate_target_alignment (struct data_reference *dr)
{
  unsigned int ret;
  if (!vect_can_calculate_target_alignment (dr, &ret))
    gcc_unreachable ();
  return ret;
}

/* Function vect_compute_data_ref_alignment

   Compute the misalignment of the data reference DR.

   Output:
   1. If during the misalignment computation it is found that the data reference
      cannot be vectorized then false is returned.
   2. DR_MISALIGNMENT (DR) is defined.

   FOR NOW: No analysis is actually performed. Misalignment is calculated
   only for trivial cases. TODO.  */

bool
vect_compute_data_ref_alignment (struct data_reference *dr)
{
  gimple *stmt = DR_STMT (dr);
  stmt_vec_info stmt_info = vinfo_for_stmt (stmt);
  vec_base_alignments *base_alignments = &stmt_info->vinfo->base_alignments;
  loop_vec_info loop_vinfo = STMT_VINFO_LOOP_VINFO (stmt_info);
  struct loop *loop = NULL;
  tree ref = DR_REF (dr);
  tree vectype = STMT_VINFO_VECTYPE (stmt_info);

  if (dump_enabled_p ())
    dump_printf_loc (MSG_NOTE, vect_location,
                     "vect_compute_data_ref_alignment:\n");

  if (loop_vinfo)
    loop = LOOP_VINFO_LOOP (loop_vinfo);

  /* Initialize misalignment to unknown.  */
  SET_DR_MISALIGNMENT (dr, DR_MISALIGNMENT_UNKNOWN);

  innermost_loop_behavior *drb = vect_dr_behavior (dr);
  bool step_preserves_misalignment_p;

  unsigned HOST_WIDE_INT vector_alignment
    = vect_calculate_target_alignment (dr) / BITS_PER_UNIT;
  DR_TARGET_ALIGNMENT (dr) = vector_alignment;

  /* No step for BB vectorization.  */
  if (!loop)
    {
      gcc_assert (integer_zerop (drb->step));
      step_preserves_misalignment_p = true;
    }

  /* In case the dataref is in an inner-loop of the loop that is being
     vectorized (LOOP), we use the base and misalignment information
     relative to the outer-loop (LOOP).  This is ok only if the misalignment
     stays the same throughout the execution of the inner-loop, which is why
     we have to check that the stride of the dataref in the inner-loop evenly
     divides by the vector alignment.  */
  else if (nested_in_vect_loop_p (loop, stmt))
    {
      step_preserves_misalignment_p
	= (DR_STEP_ALIGNMENT (dr) % vector_alignment) == 0;

      if (dump_enabled_p ())
	{
	  if (step_preserves_misalignment_p)
	    dump_printf_loc (MSG_NOTE, vect_location,
			     "inner step divides the vector alignment.\n");
	  else
	    dump_printf_loc (MSG_MISSED_OPTIMIZATION, vect_location,
			     "inner step doesn't divide the vector"
			     " alignment.\n");
	}
    }

  /* Similarly we can only use base and misalignment information relative to
     an innermost loop if the misalignment stays the same throughout the
     execution of the loop.  As above, this is the case if the stride of
     the dataref evenly divides by the alignment.  */
  else
    {
      poly_uint64 vf = LOOP_VINFO_VECT_FACTOR (loop_vinfo);
      step_preserves_misalignment_p
	= multiple_p (DR_STEP_ALIGNMENT (dr) * vf, vector_alignment);

      if (!step_preserves_misalignment_p && dump_enabled_p ())
	dump_printf_loc (MSG_MISSED_OPTIMIZATION, vect_location,
			 "step doesn't divide the vector alignment.\n");
    }

  unsigned int base_alignment = drb->base_alignment;
  unsigned int base_misalignment = drb->base_misalignment;

  /* Calculate the maximum of the pooled base address alignment and the
     alignment that we can compute for DR itself.  */
  innermost_loop_behavior **entry = base_alignments->get (drb->base_address);
  if (entry && base_alignment < (*entry)->base_alignment)
    {
      base_alignment = (*entry)->base_alignment;
      base_misalignment = (*entry)->base_misalignment;
    }

  if (drb->var_offset_alignment < vector_alignment
      || !step_preserves_misalignment_p
      /* We need to know whether the step wrt the vectorized loop is
	 negative when computing the starting misalignment below.  */
      || TREE_CODE (drb->step) != INTEGER_CST)
    {
      if (dump_enabled_p ())
	{
	  dump_printf_loc (MSG_MISSED_OPTIMIZATION, vect_location,
	                   "Unknown alignment for access: ");
	  dump_generic_expr (MSG_MISSED_OPTIMIZATION, TDF_SLIM, ref);
	  dump_printf (MSG_MISSED_OPTIMIZATION, "\n");
	}
      return true;
    }

  if (base_alignment < vector_alignment)
    {
      tree base = drb->base_address;
      if (TREE_CODE (base) == ADDR_EXPR)
	base = TREE_OPERAND (base, 0);
      if (!vect_can_force_dr_alignment_p (base,
					  vector_alignment * BITS_PER_UNIT))
	{
	  if (dump_enabled_p ())
	    {
	      dump_printf_loc (MSG_NOTE, vect_location,
	                       "can't force alignment of ref: ");
	      dump_generic_expr (MSG_NOTE, TDF_SLIM, ref);
	      dump_printf (MSG_NOTE, "\n");
	    }
	  return true;
	}

      /* Force the alignment of the decl.
	 NOTE: This is the only change to the code we make during
	 the analysis phase, before deciding to vectorize the loop.  */
      if (dump_enabled_p ())
        {
          dump_printf_loc (MSG_NOTE, vect_location, "force alignment of ");
          dump_generic_expr (MSG_NOTE, TDF_SLIM, ref);
          dump_printf (MSG_NOTE, "\n");
        }

      DR_VECT_AUX (dr)->base_decl = base;
      DR_VECT_AUX (dr)->base_misaligned = true;
      base_misalignment = 0;
    }
  poly_int64 misalignment = (base_misalignment
			     + TREE_INT_CST_LOW (drb->const_offset));

  /* If this is a backward running DR then first access in the larger
     vectype actually is N-1 elements before the address in the DR.
     Adjust misalign accordingly.  */
  if (tree_int_cst_sgn (drb->step) < 0)
    /* PLUS because STEP is negative.  */
    misalignment += ((TYPE_VECTOR_SUBPARTS (vectype) - 1)
		     * TREE_INT_CST_LOW (drb->step));

  unsigned int const_misalignment;
  if (!known_misalignment (misalignment, vector_alignment,
			   &const_misalignment))
    {
      if (dump_enabled_p ())
	{
	  dump_printf_loc (MSG_MISSED_OPTIMIZATION, vect_location,
			   "Non-constant misalignment for access: ");
	  dump_generic_expr (MSG_MISSED_OPTIMIZATION, TDF_SLIM, ref);
	  dump_printf (MSG_MISSED_OPTIMIZATION, "\n");
	}
      return true;
    }

  SET_DR_MISALIGNMENT (dr, const_misalignment);

  if (dump_enabled_p ())
    {
      dump_printf_loc (MSG_MISSED_OPTIMIZATION, vect_location,
                       "misalign = %d bytes of ref ", DR_MISALIGNMENT (dr));
      dump_generic_expr (MSG_MISSED_OPTIMIZATION, TDF_SLIM, ref);
      dump_printf (MSG_MISSED_OPTIMIZATION, "\n");
    }

  return true;
}

/* Function vect_update_misalignment_for_peel.
   Sets DR's misalignment
   - to 0 if it has the same alignment as DR_PEEL,
   - to the misalignment computed using NPEEL if DR's salignment is known,
   - to -1 (unknown) otherwise.

   DR - the data reference whose misalignment is to be adjusted.
   DR_PEEL - the data reference whose misalignment is being made
             zero in the vector loop by the peel.
   NPEEL - the number of iterations in the peel loop if the misalignment
           of DR_PEEL is known at compile time.  */

static void
vect_update_misalignment_for_peel (struct data_reference *dr,
                                   struct data_reference *dr_peel, int npeel)
{
  unsigned int i;
  vec<dr_p> same_aligned_drs;
  struct data_reference *current_dr;
  int dr_size = vect_get_scalar_dr_size (dr);
  int dr_peel_size = vect_get_scalar_dr_size (dr_peel);
  stmt_vec_info stmt_info = vinfo_for_stmt (DR_STMT (dr));
  stmt_vec_info peel_stmt_info = vinfo_for_stmt (DR_STMT (dr_peel));

 /* For interleaved data accesses the step in the loop must be multiplied by
     the size of the interleaving group.  */
  if (STMT_VINFO_GROUPED_ACCESS (stmt_info))
    dr_size *= GROUP_SIZE (vinfo_for_stmt (GROUP_FIRST_ELEMENT (stmt_info)));
  if (STMT_VINFO_GROUPED_ACCESS (peel_stmt_info))
    dr_peel_size *= GROUP_SIZE (peel_stmt_info);

  /* It can be assumed that the data refs with the same alignment as dr_peel
     are aligned in the vector loop.  */
  same_aligned_drs
    = STMT_VINFO_SAME_ALIGN_REFS (vinfo_for_stmt (DR_STMT (dr_peel)));
  FOR_EACH_VEC_ELT (same_aligned_drs, i, current_dr)
    {
      if (current_dr != dr)
        continue;
      gcc_assert (!known_alignment_for_access_p (dr)
		  || !known_alignment_for_access_p (dr_peel)
		  || (DR_MISALIGNMENT (dr) / dr_size
		      == DR_MISALIGNMENT (dr_peel) / dr_peel_size));
      SET_DR_MISALIGNMENT (dr, 0);
      return;
    }

  if (known_alignment_for_access_p (dr)
      && known_alignment_for_access_p (dr_peel))
    {
      bool negative = tree_int_cst_compare (DR_STEP (dr), size_zero_node) < 0;
      int misal = DR_MISALIGNMENT (dr);
      misal += negative ? -npeel * dr_size : npeel * dr_size;
      misal &= DR_TARGET_ALIGNMENT (dr) - 1;
      SET_DR_MISALIGNMENT (dr, misal);
      return;
    }

  if (dump_enabled_p ())
    dump_printf_loc (MSG_NOTE, vect_location, "Setting misalignment " \
		     "to unknown (-1).\n");
  SET_DR_MISALIGNMENT (dr, DR_MISALIGNMENT_UNKNOWN);
}


/* Function verify_data_ref_alignment

   Return TRUE if DR can be handled with respect to alignment.  */

static bool
verify_data_ref_alignment (data_reference_p dr)
{
  enum dr_alignment_support supportable_dr_alignment
    = vect_supportable_dr_alignment (dr, false);
  if (!supportable_dr_alignment)
    {
      if (dump_enabled_p ())
	{
	  if (DR_IS_READ (dr))
	    dump_printf_loc (MSG_MISSED_OPTIMIZATION, vect_location,
			     "not vectorized: unsupported unaligned load: ");
	  else
	    dump_printf_loc (MSG_MISSED_OPTIMIZATION, vect_location,
			     "not vectorized: unsupported unaligned "
			     "store: ");

	  dump_generic_expr (MSG_MISSED_OPTIMIZATION, TDF_SLIM,
			     DR_REF (dr));
	  dump_printf (MSG_MISSED_OPTIMIZATION, "\n");
	}
      return false;
    }

  if (supportable_dr_alignment != dr_aligned && dump_enabled_p ())
    dump_printf_loc (MSG_NOTE, vect_location,
		     "Vectorizing an unaligned access.\n");

  return true;
}

/* Function vect_verify_datarefs_alignment

   Return TRUE if all data references in the loop can be
   handled with respect to alignment.  */

bool
vect_verify_datarefs_alignment (loop_vec_info vinfo)
{
  vec<data_reference_p> datarefs = vinfo->datarefs;
  struct data_reference *dr;
  unsigned int i;

  /* No need to align for first faulting.  */
  if (LOOP_VINFO_FIRSTFAULTING_EXECUTION (vinfo))
    return true;

  FOR_EACH_VEC_ELT (datarefs, i, dr)
    {
      gimple *stmt = DR_STMT (dr);
      stmt_vec_info stmt_info = vinfo_for_stmt (stmt);

      if (!STMT_VINFO_RELEVANT_P (stmt_info))
	continue;

      /* For interleaving, only the alignment of the first access matters.   */
      if (STMT_VINFO_GROUPED_ACCESS (stmt_info)
	  && GROUP_FIRST_ELEMENT (stmt_info) != stmt)
	continue;

      /* Strided accesses perform only component accesses, alignment is
	 irrelevant for them.  */
      if (STMT_VINFO_STRIDED_P (stmt_info)
	  && !STMT_VINFO_GROUPED_ACCESS (stmt_info))
	continue;

      if (! verify_data_ref_alignment (dr))
	return false;
    }

  return true;
}

/* Given an memory reference EXP return whether its alignment is less
   than its size.  */

static bool
not_size_aligned (tree exp)
{
  if (!tree_fits_uhwi_p (TYPE_SIZE (TREE_TYPE (exp))))
    return true;

  return (tree_to_uhwi (TYPE_SIZE (TREE_TYPE (exp)))
	  > get_object_alignment (exp));
}

/* Function vector_alignment_reachable_p

   Return true if vector alignment for DR is reachable by peeling
   a few loop iterations.  Return false otherwise.  */

static bool
vector_alignment_reachable_p (struct data_reference *dr)
{
  gimple *stmt = DR_STMT (dr);
  stmt_vec_info stmt_info = vinfo_for_stmt (stmt);
  tree vectype = STMT_VINFO_VECTYPE (stmt_info);

  if (STMT_VINFO_GROUPED_ACCESS (stmt_info))
    {
      /* For interleaved access we peel only if number of iterations in
	 the prolog loop ({VF - misalignment}), is a multiple of the
	 number of the interleaved accesses.  */
      int elem_size, mis_in_elements;

      /* FORNOW: handle only known alignment.  */
      if (!known_alignment_for_access_p (dr))
	return false;

      poly_uint64 nelements = TYPE_VECTOR_SUBPARTS (vectype);
      poly_uint64 vector_size = GET_MODE_SIZE (TYPE_MODE (vectype));
      elem_size = vector_element_size (vector_size, nelements);
      mis_in_elements = DR_MISALIGNMENT (dr) / elem_size;

      if (!multiple_p (nelements - mis_in_elements, GROUP_SIZE (stmt_info)))
	return false;
    }

  /* If misalignment is known at the compile time then allow peeling
     only if natural alignment is reachable through peeling.  */
  if (known_alignment_for_access_p (dr) && !aligned_access_p (dr))
    {
      HOST_WIDE_INT elmsize =
		int_cst_value (TYPE_SIZE_UNIT (TREE_TYPE (vectype)));
      if (dump_enabled_p ())
	{
	  dump_printf_loc (MSG_NOTE, vect_location,
	                   "data size =" HOST_WIDE_INT_PRINT_DEC, elmsize);
	  dump_printf (MSG_NOTE,
	               ". misalignment = %d.\n", DR_MISALIGNMENT (dr));
	}
      if (DR_MISALIGNMENT (dr) % elmsize)
	{
	  if (dump_enabled_p ())
	    dump_printf_loc (MSG_MISSED_OPTIMIZATION, vect_location,
	                     "data size does not divide the misalignment.\n");
	  return false;
	}
    }

  if (!known_alignment_for_access_p (dr))
    {
      tree type = TREE_TYPE (DR_REF (dr));
      bool is_packed = not_size_aligned (DR_REF (dr));
      if (dump_enabled_p ())
	dump_printf_loc (MSG_MISSED_OPTIMIZATION, vect_location,
	                 "Unknown misalignment, %snaturally aligned\n",
			 is_packed ? "not " : "");
      return targetm.vectorize.vector_alignment_reachable (type, is_packed);
    }

  return true;
}


/* Calculate the cost of the memory access represented by DR.  */

static void
vect_get_data_access_cost (struct data_reference *dr,
                           unsigned int *inside_cost,
                           unsigned int *outside_cost,
			   stmt_vector_for_cost *body_cost_vec)
{
  gimple *stmt = DR_STMT (dr);
  stmt_vec_info stmt_info = vinfo_for_stmt (stmt);
  loop_vec_info loop_vinfo = STMT_VINFO_LOOP_VINFO (stmt_info);
  int ncopies;

  if (PURE_SLP_STMT (stmt_info))
    ncopies = 1;
  else
    ncopies = vect_get_num_copies (loop_vinfo, STMT_VINFO_VECTYPE (stmt_info));

  if (DR_IS_READ (dr))
    vect_get_load_cost (dr, ncopies, true, inside_cost, outside_cost,
			NULL, body_cost_vec, false);
  else
    vect_get_store_cost (dr, ncopies, inside_cost, body_cost_vec);

  if (dump_enabled_p ())
    dump_printf_loc (MSG_NOTE, vect_location,
                     "vect_get_data_access_cost: inside_cost = %d, "
                     "outside_cost = %d.\n", *inside_cost, *outside_cost);
}


typedef struct _vect_peel_info
{
  struct data_reference *dr;
  int npeel;
  unsigned int count;
} *vect_peel_info;

typedef struct _vect_peel_extended_info
{
  struct _vect_peel_info peel_info;
  unsigned int inside_cost;
  unsigned int outside_cost;
} *vect_peel_extended_info;


/* Peeling hashtable helpers.  */

struct peel_info_hasher : free_ptr_hash <_vect_peel_info>
{
  static inline hashval_t hash (const _vect_peel_info *);
  static inline bool equal (const _vect_peel_info *, const _vect_peel_info *);
};

inline hashval_t
peel_info_hasher::hash (const _vect_peel_info *peel_info)
{
  return (hashval_t) peel_info->npeel;
}

inline bool
peel_info_hasher::equal (const _vect_peel_info *a, const _vect_peel_info *b)
{
  return (a->npeel == b->npeel);
}


/* Insert DR into peeling hash table with NPEEL as key.  */

static void
vect_peeling_hash_insert (hash_table<peel_info_hasher> *peeling_htab,
			  loop_vec_info loop_vinfo, struct data_reference *dr,
                          int npeel)
{
  struct _vect_peel_info elem, *slot;
  _vect_peel_info **new_slot;
  bool supportable_dr_alignment = vect_supportable_dr_alignment (dr, true);

  elem.npeel = npeel;
  slot = peeling_htab->find (&elem);
  if (slot)
    slot->count++;
  else
    {
      slot = XNEW (struct _vect_peel_info);
      slot->npeel = npeel;
      slot->dr = dr;
      slot->count = 1;
      new_slot = peeling_htab->find_slot (slot, INSERT);
      *new_slot = slot;
    }

  if (!supportable_dr_alignment
      && unlimited_cost_model (LOOP_VINFO_LOOP (loop_vinfo)))
    slot->count += VECT_MAX_COST;
}


/* Traverse peeling hash table to find peeling option that aligns maximum
   number of data accesses.  */

int
vect_peeling_hash_get_most_frequent (_vect_peel_info **slot,
				     _vect_peel_extended_info *max)
{
  vect_peel_info elem = *slot;

  if (elem->count > max->peel_info.count
      || (elem->count == max->peel_info.count
          && max->peel_info.npeel > elem->npeel))
    {
      max->peel_info.npeel = elem->npeel;
      max->peel_info.count = elem->count;
      max->peel_info.dr = elem->dr;
    }

  return 1;
}

/* Get the costs of peeling NPEEL iterations checking data access costs
   for all data refs.  If UNKNOWN_MISALIGNMENT is true, we assume DR0's
   misalignment will be zero after peeling.  */

static void
vect_get_peeling_costs_all_drs (vec<data_reference_p> datarefs,
				struct data_reference *dr0,
				unsigned int *inside_cost,
				unsigned int *outside_cost,
				stmt_vector_for_cost *body_cost_vec,
				unsigned int npeel,
				bool unknown_misalignment)
{
  unsigned i;
  data_reference *dr;

  FOR_EACH_VEC_ELT (datarefs, i, dr)
    {
      gimple *stmt = DR_STMT (dr);
      stmt_vec_info stmt_info = vinfo_for_stmt (stmt);
      if (!STMT_VINFO_RELEVANT_P (stmt_info))
	continue;

      /* For interleaving, only the alignment of the first access
         matters.  */
      if (STMT_VINFO_GROUPED_ACCESS (stmt_info)
          && GROUP_FIRST_ELEMENT (stmt_info) != stmt)
        continue;

      /* Strided accesses perform only component accesses, alignment is
         irrelevant for them.  */
      if (STMT_VINFO_STRIDED_P (stmt_info)
	  && !STMT_VINFO_GROUPED_ACCESS (stmt_info))
	continue;

      int save_misalignment;
      save_misalignment = DR_MISALIGNMENT (dr);
      if (npeel == 0)
	;
      else if (unknown_misalignment && dr == dr0)
	SET_DR_MISALIGNMENT (dr, 0);
      else
	vect_update_misalignment_for_peel (dr, dr0, npeel);
      vect_get_data_access_cost (dr, inside_cost, outside_cost,
				 body_cost_vec);
      SET_DR_MISALIGNMENT (dr, save_misalignment);
    }
}

/* Traverse peeling hash table and calculate cost for each peeling option.
   Find the one with the lowest cost.  */

int
vect_peeling_hash_get_lowest_cost (_vect_peel_info **slot,
				   _vect_peel_extended_info *min)
{
  vect_peel_info elem = *slot;
  int dummy;
  unsigned int inside_cost = 0, outside_cost = 0;
  gimple *stmt = DR_STMT (elem->dr);
  stmt_vec_info stmt_info = vinfo_for_stmt (stmt);
  loop_vec_info loop_vinfo = STMT_VINFO_LOOP_VINFO (stmt_info);
  stmt_vector_for_cost prologue_cost_vec, body_cost_vec,
		       epilogue_cost_vec;

  prologue_cost_vec.create (2);
  body_cost_vec.create (2);
  epilogue_cost_vec.create (2);

  vect_get_peeling_costs_all_drs (LOOP_VINFO_DATAREFS (loop_vinfo),
				  elem->dr, &inside_cost, &outside_cost,
				  &body_cost_vec, elem->npeel, false);

  body_cost_vec.release ();

  outside_cost += vect_get_known_peeling_cost
    (loop_vinfo, elem->npeel, &dummy,
     &LOOP_VINFO_SCALAR_ITERATION_COST (loop_vinfo),
     &prologue_cost_vec, &epilogue_cost_vec);

  /* Prologue and epilogue costs are added to the target model later.
     These costs depend only on the scalar iteration cost, the
     number of peeling iterations finally chosen, and the number of
     misaligned statements.  So discard the information found here.  */
  prologue_cost_vec.release ();
  epilogue_cost_vec.release ();

  if (inside_cost < min->inside_cost
      || (inside_cost == min->inside_cost
	  && outside_cost < min->outside_cost))
    {
      min->inside_cost = inside_cost;
      min->outside_cost = outside_cost;
      min->peel_info.dr = elem->dr;
      min->peel_info.npeel = elem->npeel;
      min->peel_info.count = elem->count;
    }

  return 1;
}


/* Choose best peeling option by traversing peeling hash table and either
   choosing an option with the lowest cost (if cost model is enabled) or the
   option that aligns as many accesses as possible.  */

static struct _vect_peel_extended_info
vect_peeling_hash_choose_best_peeling (hash_table<peel_info_hasher> *peeling_htab,
				       loop_vec_info loop_vinfo)
{
   struct _vect_peel_extended_info res;

   res.peel_info.dr = NULL;

   if (!unlimited_cost_model (LOOP_VINFO_LOOP (loop_vinfo)))
     {
       res.inside_cost = INT_MAX;
       res.outside_cost = INT_MAX;
       peeling_htab->traverse <_vect_peel_extended_info *,
	   		       vect_peeling_hash_get_lowest_cost> (&res);
     }
   else
     {
       res.peel_info.count = 0;
       peeling_htab->traverse <_vect_peel_extended_info *,
	   		       vect_peeling_hash_get_most_frequent> (&res);
       res.inside_cost = 0;
       res.outside_cost = 0;
     }

   return res;
}

/* Return true if the new peeling NPEEL is supported.  */

static bool
vect_peeling_supportable (loop_vec_info loop_vinfo, struct data_reference *dr0,
			  unsigned npeel)
{
  unsigned i;
  struct data_reference *dr = NULL;
  vec<data_reference_p> datarefs = LOOP_VINFO_DATAREFS (loop_vinfo);
  gimple *stmt;
  stmt_vec_info stmt_info;
  enum dr_alignment_support supportable_dr_alignment;

  /* Ensure that all data refs can be vectorized after the peel.  */
  FOR_EACH_VEC_ELT (datarefs, i, dr)
    {
      int save_misalignment;

      if (dr == dr0)
	continue;

      stmt = DR_STMT (dr);
      stmt_info = vinfo_for_stmt (stmt);
      /* For interleaving, only the alignment of the first access
	 matters.  */
      if (STMT_VINFO_GROUPED_ACCESS (stmt_info)
	  && GROUP_FIRST_ELEMENT (stmt_info) != stmt)
	continue;

      /* Strided accesses perform only component accesses, alignment is
	 irrelevant for them.  */
      if (STMT_VINFO_STRIDED_P (stmt_info)
	  && !STMT_VINFO_GROUPED_ACCESS (stmt_info))
	continue;

      save_misalignment = DR_MISALIGNMENT (dr);
      vect_update_misalignment_for_peel (dr, dr0, npeel);
      supportable_dr_alignment = vect_supportable_dr_alignment (dr, false);
      SET_DR_MISALIGNMENT (dr, save_misalignment);

      if (!supportable_dr_alignment)
	return false;
    }

  return true;
}

/* Function vect_enhance_data_refs_alignment

   This pass will use loop versioning and loop peeling in order to enhance
   the alignment of data references in the loop.

   FOR NOW: we assume that whatever versioning/peeling takes place, only the
   original loop is to be vectorized.  Any other loops that are created by
   the transformations performed in this pass - are not supposed to be
   vectorized.  This restriction will be relaxed.

   This pass will require a cost model to guide it whether to apply peeling
   or versioning or a combination of the two.  For example, the scheme that
   intel uses when given a loop with several memory accesses, is as follows:
   choose one memory access ('p') which alignment you want to force by doing
   peeling.  Then, either (1) generate a loop in which 'p' is aligned and all
   other accesses are not necessarily aligned, or (2) use loop versioning to
   generate one loop in which all accesses are aligned, and another loop in
   which only 'p' is necessarily aligned.

   ("Automatic Intra-Register Vectorization for the Intel Architecture",
   Aart J.C. Bik, Milind Girkar, Paul M. Grey and Ximmin Tian, International
   Journal of Parallel Programming, Vol. 30, No. 2, April 2002.)

   Devising a cost model is the most critical aspect of this work.  It will
   guide us on which access to peel for, whether to use loop versioning, how
   many versions to create, etc.  The cost model will probably consist of
   generic considerations as well as target specific considerations (on
   powerpc for example, misaligned stores are more painful than misaligned
   loads).

   Here are the general steps involved in alignment enhancements:

     -- original loop, before alignment analysis:
	for (i=0; i<N; i++){
	  x = q[i];			# DR_MISALIGNMENT(q) = unknown
	  p[i] = y;			# DR_MISALIGNMENT(p) = unknown
	}

     -- After vect_compute_data_refs_alignment:
	for (i=0; i<N; i++){
	  x = q[i];			# DR_MISALIGNMENT(q) = 3
	  p[i] = y;			# DR_MISALIGNMENT(p) = unknown
	}

     -- Possibility 1: we do loop versioning:
     if (p is aligned) {
	for (i=0; i<N; i++){	# loop 1A
	  x = q[i];			# DR_MISALIGNMENT(q) = 3
	  p[i] = y;			# DR_MISALIGNMENT(p) = 0
	}
     }
     else {
	for (i=0; i<N; i++){	# loop 1B
	  x = q[i];			# DR_MISALIGNMENT(q) = 3
	  p[i] = y;			# DR_MISALIGNMENT(p) = unaligned
	}
     }

     -- Possibility 2: we do loop peeling:
     for (i = 0; i < 3; i++){	# (scalar loop, not to be vectorized).
	x = q[i];
	p[i] = y;
     }
     for (i = 3; i < N; i++){	# loop 2A
	x = q[i];			# DR_MISALIGNMENT(q) = 0
	p[i] = y;			# DR_MISALIGNMENT(p) = unknown
     }

     -- Possibility 3: combination of loop peeling and versioning:
     for (i = 0; i < 3; i++){	# (scalar loop, not to be vectorized).
	x = q[i];
	p[i] = y;
     }
     if (p is aligned) {
	for (i = 3; i<N; i++){	# loop 3A
	  x = q[i];			# DR_MISALIGNMENT(q) = 0
	  p[i] = y;			# DR_MISALIGNMENT(p) = 0
	}
     }
     else {
	for (i = 3; i<N; i++){	# loop 3B
	  x = q[i];			# DR_MISALIGNMENT(q) = 0
	  p[i] = y;			# DR_MISALIGNMENT(p) = unaligned
	}
     }

     These loops are later passed to loop_transform to be vectorized.  The
     vectorizer will use the alignment information to guide the transformation
     (whether to generate regular loads/stores, or with special handling for
     misalignment).  */

bool
vect_enhance_data_refs_alignment (loop_vec_info loop_vinfo)
{
  vec<data_reference_p> datarefs = LOOP_VINFO_DATAREFS (loop_vinfo);
  struct loop *loop = LOOP_VINFO_LOOP (loop_vinfo);
  enum dr_alignment_support supportable_dr_alignment;
  struct data_reference *dr0 = NULL, *first_store = NULL;
  struct data_reference *dr;
  unsigned int i, j;
  bool do_peeling = false;
  bool do_versioning = false;
  bool stat;
  gimple *stmt;
  stmt_vec_info stmt_info;
  unsigned int npeel = 0;
  bool one_misalignment_known = false;
  bool one_misalignment_unknown = false;
  bool one_dr_unsupportable = false;
  struct data_reference *unsupportable_dr = NULL;
  poly_uint64 vf = LOOP_VINFO_VECT_FACTOR (loop_vinfo);
  unsigned possible_npeel_number = 1;
  tree vectype;
  unsigned int mis, same_align_drs_max = 0;
  hash_table<peel_info_hasher> peeling_htab (1);

  if (dump_enabled_p ())
    dump_printf_loc (MSG_NOTE, vect_location,
                     "=== vect_enhance_data_refs_alignment ===\n");

  /* Reset data so we can safely be called multiple times.  */
  LOOP_VINFO_MAY_MISALIGN_STMTS (loop_vinfo).truncate (0);
  LOOP_VINFO_PEELING_FOR_ALIGNMENT (loop_vinfo) = 0;

  /* While cost model enhancements are expected in the future, the high level
     view of the code at this time is as follows:

     A) If first faulting has already been set then that means for at least one
	data ref the required alignment cannot be calculated.  Therefore we can
	have to use first faulting or fail vectorisation.

     B) If there is a misaligned access then see if peeling to align
        this access can make all data references satisfy
        vect_supportable_dr_alignment.  If so, update data structures
        as needed and return true.

     C) If peeling wasn't possible and there is a data reference with an
        unknown misalignment that does not satisfy vect_supportable_dr_alignment
        then see if loop versioning checks can be used to make all data
        references satisfy vect_supportable_dr_alignment.  If so, update
        data structures as needed and return true.

     D) If neither peeling nor versioning were successful then return false if
        any data reference does not satisfy vect_supportable_dr_alignment.

     E) Return true (all data references satisfy vect_supportable_dr_alignment).

     Note, Possibility 3 above (which is peeling and versioning together) is not
     being done at this time.  */


  /* (A) Check for first faulting load support.  */

  /* TODO WARNING: We do not yet know if we will be able to create a
     fully-masked loop.  If we cannot use a fully-masked loop then FF
     vectorization will fail later.  This is bad because there is a
     chance the loop might have been vectorizable using versioning.
     A later patch will introduce versioning with FF - we will plant
     with a vectorized aligned version and scalar unaligned version (how
     gcc works now) and then attempt to vectorize the scalar unaligned
     version using FF.  */
  if (LOOP_VINFO_FIRSTFAULTING_EXECUTION (loop_vinfo))
    {
      gcc_assert (LOOP_VINFO_SPECULATIVE_EXECUTION (loop_vinfo));

      /* When first faulting, we currently require ALL data refs to use it.  */
      FOR_EACH_VEC_ELT (datarefs, i, dr)
	{
	  stmt = DR_STMT (dr);
	  stmt_info = vinfo_for_stmt (stmt);
	  tree vectype = STMT_VINFO_VECTYPE (stmt_info);

	  if (!STMT_VINFO_RELEVANT_P (stmt_info))
	    continue;

	  if (!DR_IS_READ (dr))
	    {
	      if (dump_enabled_p ())
		{
		  dump_printf_loc (MSG_MISSED_OPTIMIZATION, vect_location,
				   "Not allowing first faulting: "
				   "stmt is store: ");
		  dump_gimple_stmt (MSG_MISSED_OPTIMIZATION, TDF_SLIM, stmt,
				    0);
		}
	      LOOP_VINFO_FIRSTFAULTING_EXECUTION (loop_vinfo) = false;
	      break;
	    }

	  if (!direct_internal_fn_supported_p (IFN_FIRSTFAULT_LOAD, vectype,
					       OPTIMIZE_FOR_SPEED))
	    {
	      if (dump_enabled_p ())
		{
		  dump_printf_loc (MSG_MISSED_OPTIMIZATION, vect_location,
				   "Not allowing first faulting: "
				   "no target support for load: ");
		  dump_gimple_stmt (MSG_MISSED_OPTIMIZATION, TDF_SLIM, stmt,
				    0);
		}
	      LOOP_VINFO_FIRSTFAULTING_EXECUTION (loop_vinfo) = false;
	      break;
	    }

	  if (!operand_equal_p (TYPE_SIZE_UNIT (TREE_TYPE (DR_REF (dr))),
				DR_STEP (dr), 0))
	    {
	      if (dump_enabled_p ())
		{
		  dump_printf_loc (MSG_MISSED_OPTIMIZATION, vect_location,
				   "Not allowing first faulting: "
				   "load step is invalid: ");
		  dump_gimple_stmt (MSG_MISSED_OPTIMIZATION, TDF_SLIM, stmt,
				    0);
		}
	      LOOP_VINFO_FIRSTFAULTING_EXECUTION (loop_vinfo) = false;
	      break;
	    }
	}

      if (LOOP_VINFO_FIRSTFAULTING_EXECUTION (loop_vinfo))
	{
	  LOOP_VINFO_MAY_MISALIGN_STMTS (loop_vinfo).truncate (0);
	  return true;
	}
      return false;
    }

  /* (B) Peeling to force alignment.  */

  /* Decide whether to perform peeling, and how many iterations to peel:
     Considerations:
     + How many accesses will become aligned due to the peeling
     - How many accesses will become unaligned due to the peeling,
       and the cost of misaligned accesses.
     - The cost of peeling (the extra runtime checks, the increase
       in code size).  */

  FOR_EACH_VEC_ELT (datarefs, i, dr)
    {
      stmt = DR_STMT (dr);
      stmt_info = vinfo_for_stmt (stmt);

      if (!STMT_VINFO_RELEVANT_P (stmt_info))
	continue;

      /* For interleaving, only the alignment of the first access
         matters.  */
      if (STMT_VINFO_GROUPED_ACCESS (stmt_info)
          && GROUP_FIRST_ELEMENT (stmt_info) != stmt)
        continue;

      /* For invariant accesses there is nothing to enhance.  */
      if (integer_zerop (DR_STEP (dr)))
	continue;

      /* Strided accesses perform only component accesses, alignment is
	 irrelevant for them.  */
      if (STMT_VINFO_STRIDED_P (stmt_info)
	  && !STMT_VINFO_GROUPED_ACCESS (stmt_info))
	continue;

      supportable_dr_alignment = vect_supportable_dr_alignment (dr, true);
      do_peeling = vector_alignment_reachable_p (dr);
      if (do_peeling)
        {
          if (known_alignment_for_access_p (dr))
            {
	      unsigned int npeel_tmp = 0;
	      bool negative = tree_int_cst_compare (DR_STEP (dr),
						    size_zero_node) < 0;

	      vectype = STMT_VINFO_VECTYPE (stmt_info);
	      unsigned int target_align = DR_TARGET_ALIGNMENT (dr);
	      unsigned int dr_size = vect_get_scalar_dr_size (dr);
	      mis = (negative ? DR_MISALIGNMENT (dr) : -DR_MISALIGNMENT (dr));
	      if (DR_MISALIGNMENT (dr) != 0)
		npeel_tmp = (mis & (target_align - 1)) / dr_size;

              /* For multiple types, it is possible that the bigger type access
                 will have more than one peeling option.  E.g., a loop with two
                 types: one of size (vector size / 4), and the other one of
                 size (vector size / 8).  Vectorization factor will 8.  If both
                 accesses are misaligned by 3, the first one needs one scalar
                 iteration to be aligned, and the second one needs 5.  But the
		 first one will be aligned also by peeling 5 scalar
                 iterations, and in that case both accesses will be aligned.
                 Hence, except for the immediate peeling amount, we also want
                 to try to add full vector size, while we don't exceed
                 vectorization factor.
                 We do this automatically for cost model, since we calculate
		 cost for every peeling option.  */
              if (unlimited_cost_model (LOOP_VINFO_LOOP (loop_vinfo)))
		{
		  poly_uint64 nscalars = (STMT_SLP_TYPE (stmt_info)
					  ? vf * GROUP_SIZE (stmt_info) : vf);
		  possible_npeel_number
		    = vect_get_num_vectors (nscalars, vectype);

		  /* NPEEL_TMP is 0 when there is no misalignment, but also
		     allow peeling NELEMENTS.  */
		  if (DR_MISALIGNMENT (dr) == 0)
		    possible_npeel_number++;
		}

	      /* Save info about DR in the hash table.  Also include peeling
	         amounts according to the explanation above.  */
              for (j = 0; j < possible_npeel_number; j++)
                {
                  vect_peeling_hash_insert (&peeling_htab, loop_vinfo,
					    dr, npeel_tmp);
		  npeel_tmp += target_align / dr_size;
                }

	      one_misalignment_known = true;
            }
          else
            {
              /* If we don't know any misalignment values, we prefer
                 peeling for data-ref that has the maximum number of data-refs
                 with the same alignment, unless the target prefers to align
                 stores over load.  */
	      unsigned same_align_drs
		= STMT_VINFO_SAME_ALIGN_REFS (stmt_info).length ();
	      if (!dr0
		  || same_align_drs_max < same_align_drs)
		{
		  same_align_drs_max = same_align_drs;
		  dr0 = dr;
		}
	      /* For data-refs with the same number of related
		 accesses prefer the one where the misalign
		 computation will be invariant in the outermost loop.  */
	      else if (same_align_drs_max == same_align_drs)
		{
		  struct loop *ivloop0, *ivloop;
		  ivloop0 = outermost_invariant_loop_for_expr
		    (loop, DR_BASE_ADDRESS (dr0));
		  ivloop = outermost_invariant_loop_for_expr
		    (loop, DR_BASE_ADDRESS (dr));
		  if ((ivloop && !ivloop0)
		      || (ivloop && ivloop0
			  && flow_loop_nested_p (ivloop, ivloop0)))
		    dr0 = dr;
		}

	      one_misalignment_unknown = true;

	      /* Check for data refs with unsupportable alignment that
	         can be peeled.  */
	      if (!supportable_dr_alignment)
	      {
		one_dr_unsupportable = true;
		unsupportable_dr = dr;
	      }

	      if (!first_store && DR_IS_WRITE (dr))
		first_store = dr;
            }
        }
      else
        {
          if (!aligned_access_p (dr))
            {
              if (dump_enabled_p ())
                dump_printf_loc (MSG_MISSED_OPTIMIZATION, vect_location,
                                 "vector alignment may not be reachable\n");
              break;
            }
        }
    }

  /* Check if we can possibly peel the loop.  */
  if (!vect_can_advance_ivs_p (loop_vinfo)
      || !slpeel_can_duplicate_loop_p (loop, single_exit (loop))
      || loop->inner)
    do_peeling = false;

  struct _vect_peel_extended_info peel_for_known_alignment;
  struct _vect_peel_extended_info peel_for_unknown_alignment;
  struct _vect_peel_extended_info best_peel;

  peel_for_unknown_alignment.inside_cost = INT_MAX;
  peel_for_unknown_alignment.outside_cost = INT_MAX;
  peel_for_unknown_alignment.peel_info.count = 0;

  if (do_peeling
      && one_misalignment_unknown)
    {
      /* Check if the target requires to prefer stores over loads, i.e., if
         misaligned stores are more expensive than misaligned loads (taking
         drs with same alignment into account).  */
      unsigned int load_inside_cost = 0;
      unsigned int load_outside_cost = 0;
      unsigned int store_inside_cost = 0;
      unsigned int store_outside_cost = 0;
      unsigned int estimated_npeels = estimated_poly_value (vf) / 2;

      stmt_vector_for_cost dummy;
      dummy.create (2);
      vect_get_peeling_costs_all_drs (datarefs, dr0,
				      &load_inside_cost,
				      &load_outside_cost,
				      &dummy, estimated_npeels, true);
      dummy.release ();

      if (first_store)
	{
	  dummy.create (2);
	  vect_get_peeling_costs_all_drs (datarefs, first_store,
					  &store_inside_cost,
					  &store_outside_cost,
					  &dummy, estimated_npeels, true);
	  dummy.release ();
	}
      else
	{
	  store_inside_cost = INT_MAX;
	  store_outside_cost = INT_MAX;
	}

      if (load_inside_cost > store_inside_cost
	  || (load_inside_cost == store_inside_cost
	      && load_outside_cost > store_outside_cost))
	{
	  dr0 = first_store;
	  peel_for_unknown_alignment.inside_cost = store_inside_cost;
	  peel_for_unknown_alignment.outside_cost = store_outside_cost;
	}
      else
	{
	  peel_for_unknown_alignment.inside_cost = load_inside_cost;
	  peel_for_unknown_alignment.outside_cost = load_outside_cost;
	}

      stmt_vector_for_cost prologue_cost_vec, epilogue_cost_vec;
      prologue_cost_vec.create (2);
      epilogue_cost_vec.create (2);

      int dummy2;
      peel_for_unknown_alignment.outside_cost += vect_get_known_peeling_cost
	(loop_vinfo, estimated_npeels, &dummy2,
	 &LOOP_VINFO_SCALAR_ITERATION_COST (loop_vinfo),
	 &prologue_cost_vec, &epilogue_cost_vec);

      prologue_cost_vec.release ();
      epilogue_cost_vec.release ();

      peel_for_unknown_alignment.peel_info.count = 1
	+ STMT_VINFO_SAME_ALIGN_REFS
	(vinfo_for_stmt (DR_STMT (dr0))).length ();
    }

  peel_for_unknown_alignment.peel_info.npeel = 0;
  peel_for_unknown_alignment.peel_info.dr = dr0;

  best_peel = peel_for_unknown_alignment;

  peel_for_known_alignment.inside_cost = INT_MAX;
  peel_for_known_alignment.outside_cost = INT_MAX;
  peel_for_known_alignment.peel_info.count = 0;
  peel_for_known_alignment.peel_info.dr = NULL;

  if (do_peeling && one_misalignment_known)
    {
      /* Peeling is possible, but there is no data access that is not supported
         unless aligned.  So we try to choose the best possible peeling from
	 the hash table.  */
      peel_for_known_alignment = vect_peeling_hash_choose_best_peeling
	(&peeling_htab, loop_vinfo);
    }

  /* Compare costs of peeling for known and unknown alignment. */
  if (peel_for_known_alignment.peel_info.dr != NULL
      && peel_for_unknown_alignment.inside_cost
      >= peel_for_known_alignment.inside_cost)
    {
      best_peel = peel_for_known_alignment;

      /* If the best peeling for known alignment has NPEEL == 0, perform no
         peeling at all except if there is an unsupportable dr that we can
         align.  */
      if (best_peel.peel_info.npeel == 0 && !one_dr_unsupportable)
	do_peeling = false;
    }

  /* If there is an unsupportable data ref, prefer this over all choices so far
     since we'd have to discard a chosen peeling except when it accidentally
     aligned the unsupportable data ref.  */
  if (one_dr_unsupportable)
    dr0 = unsupportable_dr;
  else if (do_peeling)
    {
      /* Calculate the penalty for no peeling, i.e. leaving everything as-is.
	 TODO: Use nopeel_outside_cost or get rid of it?  */
      unsigned nopeel_inside_cost = 0;
      unsigned nopeel_outside_cost = 0;

      stmt_vector_for_cost dummy;
      dummy.create (2);
      vect_get_peeling_costs_all_drs (datarefs, NULL, &nopeel_inside_cost,
				      &nopeel_outside_cost, &dummy, 0, false);
      dummy.release ();

      /* Add epilogue costs.  As we do not peel for alignment here, no prologue
	 costs will be recorded.  */
      stmt_vector_for_cost prologue_cost_vec, epilogue_cost_vec;
      prologue_cost_vec.create (2);
      epilogue_cost_vec.create (2);

      int dummy2;
      nopeel_outside_cost += vect_get_known_peeling_cost
	(loop_vinfo, 0, &dummy2,
	 &LOOP_VINFO_SCALAR_ITERATION_COST (loop_vinfo),
	 &prologue_cost_vec, &epilogue_cost_vec);

      prologue_cost_vec.release ();
      epilogue_cost_vec.release ();

      npeel = best_peel.peel_info.npeel;
      dr0 = best_peel.peel_info.dr;

      /* If no peeling is not more expensive than the best peeling we
	 have so far, don't perform any peeling.  */
      if (nopeel_inside_cost <= best_peel.inside_cost)
	do_peeling = false;
    }

  if (do_peeling)
    {
      stmt = DR_STMT (dr0);
      stmt_info = vinfo_for_stmt (stmt);
      vectype = STMT_VINFO_VECTYPE (stmt_info);

      if (known_alignment_for_access_p (dr0))
        {
	  bool negative = tree_int_cst_compare (DR_STEP (dr0),
						size_zero_node) < 0;
          if (!npeel)
            {
              /* Since it's known at compile time, compute the number of
                 iterations in the peeled loop (the peeling factor) for use in
                 updating DR_MISALIGNMENT values.  The peeling factor is the
                 vectorization factor minus the misalignment as an element
                 count.  */
	      mis = negative ? DR_MISALIGNMENT (dr0) : -DR_MISALIGNMENT (dr0);
	      unsigned int target_align = DR_TARGET_ALIGNMENT (dr0);
	      npeel = ((mis & (target_align - 1))
		       / vect_get_scalar_dr_size (dr0));
            }

	  /* For interleaved data access every iteration accesses all the
	     members of the group, therefore we divide the number of iterations
	     by the group size.  */
	  stmt_info = vinfo_for_stmt (DR_STMT (dr0));
	  if (STMT_VINFO_GROUPED_ACCESS (stmt_info))
	    npeel /= GROUP_SIZE (stmt_info);

          if (dump_enabled_p ())
            dump_printf_loc (MSG_NOTE, vect_location,
                             "Try peeling by %d\n", npeel);
        }

      /* Ensure that all datarefs can be vectorized after the peel.  */
      if (!vect_peeling_supportable (loop_vinfo, dr0, npeel))
	do_peeling = false;

      /* Check if all datarefs are supportable and log.  */
      if (do_peeling && known_alignment_for_access_p (dr0) && npeel == 0)
        {
          stat = vect_verify_datarefs_alignment (loop_vinfo);
          if (!stat)
            do_peeling = false;
          else
	    return stat;
        }

      /* Cost model #1 - honor --param vect-max-peeling-for-alignment.  */
      if (do_peeling)
        {
          unsigned max_allowed_peel
            = PARAM_VALUE (PARAM_VECT_MAX_PEELING_FOR_ALIGNMENT);
          if (max_allowed_peel != (unsigned)-1)
            {
              unsigned max_peel = npeel;
              if (max_peel == 0)
                {
		  unsigned int target_align = DR_TARGET_ALIGNMENT (dr0);
		  max_peel = target_align / vect_get_scalar_dr_size (dr0) - 1;
                }
              if (max_peel > max_allowed_peel)
                {
                  do_peeling = false;
                  if (dump_enabled_p ())
                    dump_printf_loc (MSG_NOTE, vect_location,
                        "Disable peeling, max peels reached: %d\n", max_peel);
                }
            }
        }

      /* Cost model #2 - if peeling may result in a remaining loop not
	 iterating enough to be vectorized then do not peel.  Since this
	 is a cost heuristic rather than a correctness decision, use the
	 most likely runtime value for variable vectorization factors.  */
      if (do_peeling
	  && LOOP_VINFO_NITERS_KNOWN_P (loop_vinfo))
	{
	  unsigned int assumed_vf = vect_vf_for_cost (loop_vinfo);
	  unsigned int max_peel = npeel == 0 ? assumed_vf - 1 : npeel;
	  if ((unsigned HOST_WIDE_INT) LOOP_VINFO_INT_NITERS (loop_vinfo)
	      < assumed_vf + max_peel)
	    do_peeling = false;
	}

      if (do_peeling)
        {
	  /* Update the DR_MISALIGNMENT of each data reference DR_i.
             If the misalignment of DR_i is identical to that of dr0 then set
             DR_MISALIGNMENT (DR_i) to zero.  If the misalignment of DR_i and
             dr0 are known at compile time then increment DR_MISALIGNMENT (DR_i)
             by the peeling factor times the element size of DR_i (MOD the
             vectorization factor times the size).  Otherwise, the
             misalignment of DR_i must be set to unknown.  */
	  FOR_EACH_VEC_ELT (datarefs, i, dr)
	    if (dr != dr0)
	      {
		/* Strided accesses perform only component accesses, alignment
		   is irrelevant for them.  */
		stmt_info = vinfo_for_stmt (DR_STMT (dr));
		if (STMT_VINFO_STRIDED_P (stmt_info)
		    && !STMT_VINFO_GROUPED_ACCESS (stmt_info))
		  continue;

		vect_update_misalignment_for_peel (dr, dr0, npeel);
	      }

          LOOP_VINFO_UNALIGNED_DR (loop_vinfo) = dr0;
          if (npeel)
            LOOP_VINFO_PEELING_FOR_ALIGNMENT (loop_vinfo) = npeel;
          else
            LOOP_VINFO_PEELING_FOR_ALIGNMENT (loop_vinfo)
	      = DR_MISALIGNMENT (dr0);
	  SET_DR_MISALIGNMENT (dr0, 0);
	  if (dump_enabled_p ())
            {
              dump_printf_loc (MSG_NOTE, vect_location,
                               "Alignment of access forced using peeling.\n");
              dump_printf_loc (MSG_NOTE, vect_location,
                               "Peeling for alignment will be applied.\n");
            }

	  /* The inside-loop cost will be accounted for in vectorizable_load
	     and vectorizable_store correctly with adjusted alignments.
	     Drop the body_cst_vec on the floor here.  */
	  stat = vect_verify_datarefs_alignment (loop_vinfo);
	  gcc_assert (stat);
          return stat;
        }
    }

  /* (C) Versioning to force alignment.  */

  /* Try versioning if:
     1) optimize loop for speed
     2) there is at least one unsupported misaligned data ref with an unknown
        misalignment, and
     3) all misaligned data refs with a known misalignment are supported, and
     4) the number of runtime alignment checks is within reason.  */

  do_versioning =
	optimize_loop_nest_for_speed_p (loop)
	&& (!loop->inner); /* FORNOW */

  if (do_versioning)
    {
      FOR_EACH_VEC_ELT (datarefs, i, dr)
        {
	  stmt = DR_STMT (dr);
	  stmt_info = vinfo_for_stmt (stmt);

	  /* For interleaving, only the alignment of the first access
	     matters.  */
	  if (aligned_access_p (dr)
	      || (STMT_VINFO_GROUPED_ACCESS (stmt_info)
		  && GROUP_FIRST_ELEMENT (stmt_info) != stmt))
	    continue;

	  if (STMT_VINFO_STRIDED_P (stmt_info))
	    {
	      /* Strided loads perform only component accesses, alignment is
		 irrelevant for them.  */
	      if (!STMT_VINFO_GROUPED_ACCESS (stmt_info))
		continue;
	      do_versioning = false;
	      break;
	    }

	  supportable_dr_alignment = vect_supportable_dr_alignment (dr, false);

          if (!supportable_dr_alignment)
            {
	      gimple *stmt;
              int mask;
              tree vectype;

              if (known_alignment_for_access_p (dr)
                  || LOOP_VINFO_MAY_MISALIGN_STMTS (loop_vinfo).length ()
                     >= (unsigned) PARAM_VALUE (PARAM_VECT_MAX_VERSION_FOR_ALIGNMENT_CHECKS))
                {
                  do_versioning = false;
                  break;
                }

              stmt = DR_STMT (dr);
              vectype = STMT_VINFO_VECTYPE (vinfo_for_stmt (stmt));
              gcc_assert (vectype);

	      /* At present we don't support versioning for alignment
		 with variable VF, since there's no guarantee that the
		 VF is a power of two.  We could relax this if we added
		 a way of enforcing a power-of-two size.  */
	      unsigned HOST_WIDE_INT size;
	      if (!GET_MODE_SIZE (TYPE_MODE (vectype)).is_constant (&size))
		{
		  do_versioning = false;
		  break;
		}

              /* The rightmost bits of an aligned address must be zeros.
                 Construct the mask needed for this test.  For example,
                 GET_MODE_SIZE for the vector mode V4SI is 16 bytes so the
                 mask must be 15 = 0xf. */
	      mask = size - 1;

              /* FORNOW: use the same mask to test all potentially unaligned
                 references in the loop.  The vectorizer currently supports
                 a single vector size, see the reference to
                 GET_MODE_NUNITS (TYPE_MODE (vectype)) where the
                 vectorization factor is computed.  */
              gcc_assert (!LOOP_VINFO_PTR_MASK (loop_vinfo)
                          || LOOP_VINFO_PTR_MASK (loop_vinfo) == mask);
              LOOP_VINFO_PTR_MASK (loop_vinfo) = mask;
              LOOP_VINFO_MAY_MISALIGN_STMTS (loop_vinfo).safe_push (
		      DR_STMT (dr));
            }
        }

      /* Versioning requires at least one misaligned data reference.  */
      if (!LOOP_REQUIRES_VERSIONING_FOR_ALIGNMENT (loop_vinfo))
        do_versioning = false;
      else if (!do_versioning)
        LOOP_VINFO_MAY_MISALIGN_STMTS (loop_vinfo).truncate (0);
    }

  if (do_versioning)
    {
      vec<gimple *> may_misalign_stmts
        = LOOP_VINFO_MAY_MISALIGN_STMTS (loop_vinfo);
      gimple *stmt;

      /* It can now be assumed that the data references in the statements
         in LOOP_VINFO_MAY_MISALIGN_STMTS will be aligned in the version
         of the loop being vectorized.  */
      FOR_EACH_VEC_ELT (may_misalign_stmts, i, stmt)
        {
          stmt_vec_info stmt_info = vinfo_for_stmt (stmt);
          dr = STMT_VINFO_DATA_REF (stmt_info);
	  SET_DR_MISALIGNMENT (dr, 0);
	  if (dump_enabled_p ())
            dump_printf_loc (MSG_NOTE, vect_location,
                             "Alignment of access forced using versioning.\n");
        }

      if (dump_enabled_p ())
        dump_printf_loc (MSG_NOTE, vect_location,
                         "Versioning for alignment will be applied.\n");

      /* Peeling and versioning can't be done together at this time.  */
      gcc_assert (! (do_peeling && do_versioning));

      stat = vect_verify_datarefs_alignment (loop_vinfo);
      gcc_assert (stat);
      return stat;
    }

  /* This point is reached if neither peeling nor versioning is being done.  */
  gcc_assert (! (do_peeling || do_versioning));

  stat = vect_verify_datarefs_alignment (loop_vinfo);
  return stat;
}


/* Function vect_find_same_alignment_drs.

   Update group and alignment relations according to the chosen
   vectorization factor.  */

static void
vect_find_same_alignment_drs (struct data_dependence_relation *ddr)
{
  struct data_reference *dra = DDR_A (ddr);
  struct data_reference *drb = DDR_B (ddr);
  stmt_vec_info stmtinfo_a = vinfo_for_stmt (DR_STMT (dra));
  stmt_vec_info stmtinfo_b = vinfo_for_stmt (DR_STMT (drb));

  if (DDR_ARE_DEPENDENT (ddr) == chrec_known)
    return;

  if (dra == drb)
    return;

  if (!operand_equal_p (DR_BASE_ADDRESS (dra), DR_BASE_ADDRESS (drb), 0)
      || !dr_var_offsets_equal_p (dra, drb)
      || !operand_equal_p (DR_STEP (dra), DR_STEP (drb), 0))
    return;

  /* Two references with distance zero have the same alignment.  */
  offset_int diff = (wi::to_offset (DR_CONST_OFFSET (dra))
		     - wi::to_offset (DR_CONST_OFFSET (drb)));
  if (diff != 0)
    {
      /* Get the wider of the two alignments.  */
      unsigned int align_a, align_b;
      if (!vect_can_calculate_target_alignment (dra, &align_a)
	  || !vect_can_calculate_target_alignment (drb, &align_b))
	return;
      unsigned int max_align = MAX (align_a, align_b) / BITS_PER_UNIT;

      /* Require the gap to be a multiple of the larger vector alignment.  */
      if (!wi::multiple_of_p (diff, max_align, SIGNED))
	return;
    }

  STMT_VINFO_SAME_ALIGN_REFS (stmtinfo_a).safe_push (drb);
  STMT_VINFO_SAME_ALIGN_REFS (stmtinfo_b).safe_push (dra);
  if (dump_enabled_p ())
    {
      dump_printf_loc (MSG_NOTE, vect_location,
		       "accesses have the same alignment: ");
      dump_generic_expr (MSG_NOTE, TDF_SLIM, DR_REF (dra));
      dump_printf (MSG_NOTE,  " and ");
      dump_generic_expr (MSG_NOTE, TDF_SLIM, DR_REF (drb));
      dump_printf (MSG_NOTE, "\n");
    }
}


/* Function vect_analyze_data_refs_alignment

   Analyze the alignment of the data-references in the loop.
   Return FALSE if a data reference is found that cannot be vectorized.  */

bool
vect_analyze_data_refs_alignment (loop_vec_info vinfo)
{
  if (dump_enabled_p ())
    dump_printf_loc (MSG_NOTE, vect_location,
                     "=== vect_analyze_data_refs_alignment ===\n");

  /* Mark groups of data references with same alignment using
     data dependence information.  */
  vec<ddr_p> ddrs = vinfo->ddrs;
  struct data_dependence_relation *ddr;
  unsigned int i;

  FOR_EACH_VEC_ELT (ddrs, i, ddr)
    vect_find_same_alignment_drs (ddr);

  vec<data_reference_p> datarefs = vinfo->datarefs;
  struct data_reference *dr;

  vect_record_base_alignments (vinfo);
  FOR_EACH_VEC_ELT (datarefs, i, dr)
    {
      stmt_vec_info stmt_info = vinfo_for_stmt (DR_STMT (dr));

      if (STMT_VINFO_VECTORIZABLE (stmt_info))
	{
	  if (!vect_can_calculate_target_alignment (dr, NULL))
	    {
	      if (LOOP_VINFO_SPECULATIVE_EXECUTION (vinfo))
		{
		  if (dump_enabled_p ())
		    {
		      dump_printf_loc (MSG_NOTE, vect_location,
				       "unknown alignment, setting loop as "
				       "first faulting: ");
		      dump_generic_expr (MSG_NOTE, TDF_SLIM, DR_REF (dr));
		      dump_printf (MSG_NOTE, "\n");
		    }

		  SET_DR_MISALIGNMENT (dr, -1);
		  DR_TARGET_ALIGNMENT (dr)
		    = TYPE_ALIGN_UNIT (TREE_TYPE (DR_REF (dr)));
		  LOOP_VINFO_FIRSTFAULTING_EXECUTION (vinfo) = true;
		}
	      else
		{
		  if (dump_enabled_p ())
		    dump_printf_loc (MSG_MISSED_OPTIMIZATION, vect_location,
				     "not vectorized: can't calculate required "
				     "alignment for data ref.\n");
		  return false;
		}
	    }
	  else if (!vect_compute_data_ref_alignment (dr))
	    {
	      /* Strided accesses perform only component accesses, misalignment
		 information is irrelevant for them.  */
	      if (STMT_VINFO_STRIDED_P (stmt_info)
		  && !STMT_VINFO_GROUPED_ACCESS (stmt_info))
		continue;

	      if (dump_enabled_p ())
		dump_printf_loc (MSG_MISSED_OPTIMIZATION, vect_location,
				 "not vectorized: can't calculate alignment "
				 "for data ref.\n");
	      return false;
	    }
	}
    }

  return true;
}


/* Analyze alignment of DRs of stmts in NODE.  */

static bool
vect_slp_analyze_and_verify_node_alignment (slp_tree node)
{
  /* We vectorize from the first scalar stmt in the node unless
     the node is permuted in which case we start from the first
     element in the group.  */
  gimple *first_stmt = SLP_TREE_SCALAR_STMTS (node)[0];
  data_reference_p first_dr = STMT_VINFO_DATA_REF (vinfo_for_stmt (first_stmt));
  if (SLP_TREE_LOAD_PERMUTATION (node).exists ())
    first_stmt = GROUP_FIRST_ELEMENT (vinfo_for_stmt (first_stmt));

  data_reference_p dr = STMT_VINFO_DATA_REF (vinfo_for_stmt (first_stmt));
  if (! vect_compute_data_ref_alignment (dr)
      /* For creating the data-ref pointer we need alignment of the
	 first element anyway.  */
      || (dr != first_dr
	  && ! vect_compute_data_ref_alignment (first_dr))
      || ! verify_data_ref_alignment (dr))
    {
      if (dump_enabled_p ())
	dump_printf_loc (MSG_MISSED_OPTIMIZATION, vect_location,
			 "not vectorized: bad data alignment in basic "
			 "block.\n");
      return false;
    }

  return true;
}

/* Function vect_slp_analyze_instance_alignment

   Analyze the alignment of the data-references in the SLP instance.
   Return FALSE if a data reference is found that cannot be vectorized.  */

bool
vect_slp_analyze_and_verify_instance_alignment (slp_instance instance)
{
  if (dump_enabled_p ())
    dump_printf_loc (MSG_NOTE, vect_location,
                     "=== vect_slp_analyze_and_verify_instance_alignment ===\n");

  slp_tree node;
  unsigned i;
  FOR_EACH_VEC_ELT (SLP_INSTANCE_LOADS (instance), i, node)
    if (! vect_slp_analyze_and_verify_node_alignment (node))
      return false;

  node = SLP_INSTANCE_TREE (instance);
  if (STMT_VINFO_DATA_REF (vinfo_for_stmt (SLP_TREE_SCALAR_STMTS (node)[0]))
      && ! vect_slp_analyze_and_verify_node_alignment
	     (SLP_INSTANCE_TREE (instance)))
    return false;

  return true;
}


/* Analyze groups of accesses: check that DR belongs to a group of
   accesses of legal size, step, etc.  Detect gaps, single element
   interleaving, and other special cases. Set grouped access info.
   Collect groups of strided stores for further use in SLP analysis.
   Worker for vect_analyze_group_access.  */

static bool
vect_analyze_group_access_1 (struct data_reference *dr)
{
  tree step = DR_STEP (dr);
  tree scalar_type = TREE_TYPE (DR_REF (dr));
  HOST_WIDE_INT type_size = TREE_INT_CST_LOW (TYPE_SIZE_UNIT (scalar_type));
  gimple *stmt = DR_STMT (dr);
  stmt_vec_info stmt_info = vinfo_for_stmt (stmt);
  loop_vec_info loop_vinfo = STMT_VINFO_LOOP_VINFO (stmt_info);
  bb_vec_info bb_vinfo = STMT_VINFO_BB_VINFO (stmt_info);
  HOST_WIDE_INT dr_step = -1;
  HOST_WIDE_INT groupsize, last_accessed_element = 1;
  bool slp_impossible = false;

  /* For interleaving, GROUPSIZE is STEP counted in elements, i.e., the
     size of the interleaving group (including gaps).  */
  if (tree_fits_shwi_p (step))
    {
      dr_step = tree_to_shwi (step);
      /* Check that STEP is a multiple of type size.  Otherwise there is
         a non-element-sized gap at the end of the group which we
	 cannot represent in GROUP_GAP or GROUP_SIZE.
	 ???  As we can handle non-constant step fine here we should
	 simply remove uses of GROUP_GAP between the last and first
	 element and instead rely on DR_STEP.  GROUP_SIZE then would
	 simply not include that gap.  */
      if ((dr_step % type_size) != 0)
	{
	  if (dump_enabled_p ())
	    {
	      dump_printf_loc (MSG_NOTE, vect_location,
	                       "Step ");
	      dump_generic_expr (MSG_NOTE, TDF_SLIM, step);
	      dump_printf (MSG_NOTE,
			   " is not a multiple of the element size for ");
	      dump_generic_expr (MSG_NOTE, TDF_SLIM, DR_REF (dr));
	      dump_printf (MSG_NOTE, "\n");
	    }
	  return false;
	}
      groupsize = absu_hwi (dr_step) / type_size;
    }
  else
    groupsize = 0;

  /* Not consecutive access is possible only if it is a part of interleaving.  */
  if (!GROUP_FIRST_ELEMENT (stmt_info))
    {
      /* Check if it this DR is a part of interleaving, and is a single
	 element of the group that is accessed in the loop.  */

      /* Gaps are supported only for loads. STEP must be a multiple of the type
	 size.  */
      if (DR_IS_READ (dr)
	  && (dr_step % type_size) == 0
	  && groupsize > 0)
	{
	  GROUP_FIRST_ELEMENT (stmt_info) = stmt;
	  GROUP_SIZE (stmt_info) = groupsize;
	  GROUP_NUM_STMTS (stmt_info) = 1;
	  GROUP_GAP (stmt_info) = groupsize - 1;
	  if (dump_enabled_p ())
	    {
	      dump_printf_loc (MSG_NOTE, vect_location,
	                       "Detected single element interleaving ");
	      dump_generic_expr (MSG_NOTE, TDF_SLIM, DR_REF (dr));
	      dump_printf (MSG_NOTE, " step ");
	      dump_generic_expr (MSG_NOTE, TDF_SLIM, step);
	      dump_printf (MSG_NOTE, "\n");
	    }

	  return true;
	}

      if (dump_enabled_p ())
        {
 	  dump_printf_loc (MSG_MISSED_OPTIMIZATION, vect_location,
	                   "not consecutive access ");
	  dump_gimple_stmt (MSG_MISSED_OPTIMIZATION, TDF_SLIM, stmt, 0);
        }

      if (bb_vinfo)
        {
          /* Mark the statement as unvectorizable.  */
          STMT_VINFO_VECTORIZABLE (vinfo_for_stmt (DR_STMT (dr))) = false;
          return true;
        }

      dump_printf_loc (MSG_NOTE, vect_location, "using strided accesses\n");
      STMT_VINFO_STRIDED_P (stmt_info) = true;
      return true;
    }

  if (GROUP_FIRST_ELEMENT (stmt_info) == stmt)
    {
      /* First stmt in the interleaving chain. Check the chain.  */
      gimple *next = GROUP_NEXT_ELEMENT (stmt_info);
      struct data_reference *data_ref = dr;
      unsigned int count = 1;
      tree prev_init = DR_CONST_OFFSET (data_ref);
      gimple *prev = stmt;
      HOST_WIDE_INT diff, gaps = 0;

      while (next)
        {
	  unsigned int uid = gimple_uid (next);
	  if (GROUP_FIRST_UID (stmt_info) > uid)
	    GROUP_FIRST_UID (stmt_info) = uid;
	  if (GROUP_LAST_UID (stmt_info) < uid)
	    GROUP_LAST_UID (stmt_info) = uid;

          /* Skip same data-refs.  In case that two or more stmts share
             data-ref (supported only for loads), we vectorize only the first
             stmt, and the rest get their vectorized loads from the first
             one.  */
	  data_reference *next_ref
	    = STMT_VINFO_DATA_REF (vinfo_for_stmt (next));
	  if (!tree_int_cst_compare (DR_CONST_OFFSET (data_ref),
				     DR_CONST_OFFSET (next_ref)))
            {
              if (DR_IS_WRITE (data_ref))
                {
                  if (dump_enabled_p ())
                    dump_printf_loc (MSG_MISSED_OPTIMIZATION, vect_location,
                                     "Two store stmts share the same dr.\n");
                  return false;
                }

	      if (dump_enabled_p ())
		dump_printf_loc (MSG_MISSED_OPTIMIZATION, vect_location,
				 "Two or more load stmts share the same dr.\n");

              /* For load use the same data-ref load.  */
              GROUP_SAME_DR_STMT (vinfo_for_stmt (next)) = prev;

              prev = next;
              next = GROUP_NEXT_ELEMENT (vinfo_for_stmt (next));
              continue;
            }

          prev = next;
          data_ref = next_ref;

	  /* All group members have the same STEP by construction.  */
	  gcc_checking_assert (operand_equal_p (DR_STEP (data_ref), step, 0));

          /* Check that the distance between two accesses is equal to the type
             size. Otherwise, we have gaps.  */
          diff = (TREE_INT_CST_LOW (DR_CONST_OFFSET (data_ref))
                  - TREE_INT_CST_LOW (prev_init)) / type_size;
	  if (diff != 1)
	    {
	      /* FORNOW: SLP of accesses with gaps is not supported.  */
	      slp_impossible = true;
	      /* By construction, there can be no gap here for stores.  */
	      gcc_assert (DR_IS_READ (data_ref));

              gaps += diff - 1;
	    }

	  last_accessed_element += diff;

          /* Store the gap from the previous member of the group. If there is no
             gap in the access, GROUP_GAP is always 1.  */
          GROUP_GAP (vinfo_for_stmt (next)) = diff;

          prev_init = DR_CONST_OFFSET (data_ref);
          next = GROUP_NEXT_ELEMENT (vinfo_for_stmt (next));
          /* Count the number of data-refs in the chain.  */
          count++;
        }

      if (groupsize == 0)
        groupsize = count + gaps;

      /* This could be UINT_MAX but as we are generating code in a very
         inefficient way we have to cap earlier.  See PR78699 for example.  */
      if (groupsize > 4096)
	{
	  if (dump_enabled_p ())
	    dump_printf_loc (MSG_MISSED_OPTIMIZATION, vect_location,
			     "group is too large\n");
	  return false;
	}

      /* Check that the size of the interleaving is equal to count for stores,
         i.e., that there are no gaps.  */
      if (groupsize != count && !DR_IS_READ (dr))
	slp_impossible = true;

      /* If there is a gap after the last load in the group it is the
	 difference between the groupsize and the last accessed
	 element.
	 When there is no gap, this difference should be 0.  */
      GROUP_GAP (stmt_info) = groupsize - last_accessed_element;
      GROUP_NUM_STMTS (stmt_info) = count;
      GROUP_SIZE (stmt_info) = groupsize;
      if (dump_enabled_p ())
	{
	  dump_printf_loc (MSG_NOTE, vect_location,
			   "Detected interleaving ");
	  if (DR_IS_READ (dr))
	    dump_printf (MSG_NOTE, "load ");
	  else
	    dump_printf (MSG_NOTE, "store ");
	  dump_printf (MSG_NOTE, "of size %u starting with ",
		       (unsigned)groupsize);
	  dump_gimple_stmt (MSG_NOTE, TDF_SLIM, stmt, 0);
	  if (GROUP_GAP (stmt_info) != 0)
	    dump_printf_loc (MSG_NOTE, vect_location,
			     "There is a gap of %u elements after the group\n",
			     GROUP_GAP (stmt_info));
	}

      /* SLP: create an SLP data structure for every interleaving group of
	 stores for further analysis in vect_analyse_slp.  */
      if (DR_IS_WRITE (dr) && !slp_impossible)
        {
          if (loop_vinfo)
            LOOP_VINFO_GROUPED_STORES (loop_vinfo).safe_push (stmt);
          if (bb_vinfo)
            BB_VINFO_GROUPED_STORES (bb_vinfo).safe_push (stmt);
        }
    }

  return true;
}

/* Analyze groups of accesses: check that DR belongs to a group of
   accesses of legal size, step, etc.  Detect gaps, single element
   interleaving, and other special cases. Set grouped access info.
   Collect groups of strided stores for further use in SLP analysis.  */

static bool
vect_analyze_group_access (struct data_reference *dr)
{
  if (!vect_analyze_group_access_1 (dr))
    {
      /* Dissolve the group if present.  */
      gimple *next;
      gimple *stmt = GROUP_FIRST_ELEMENT (vinfo_for_stmt (DR_STMT (dr)));
      while (stmt)
	{
	  stmt_vec_info vinfo = vinfo_for_stmt (stmt);
	  next = GROUP_NEXT_ELEMENT (vinfo);
	  GROUP_FIRST_ELEMENT (vinfo) = NULL;
	  GROUP_NEXT_ELEMENT (vinfo) = NULL;
	  stmt = next;
	}
      return false;
    }
  return true;
}

/* Analyze the access pattern of the data-reference DR.
   In case of non-consecutive accesses call vect_analyze_group_access() to
   analyze groups of accesses.  */

static bool
vect_analyze_data_ref_access (struct data_reference *dr)
{
  tree step = DR_STEP (dr);
  tree scalar_type = TREE_TYPE (DR_REF (dr));
  gimple *stmt = DR_STMT (dr);
  stmt_vec_info stmt_info = vinfo_for_stmt (stmt);
  loop_vec_info loop_vinfo = STMT_VINFO_LOOP_VINFO (stmt_info);
  struct loop *loop = NULL;

  if (loop_vinfo)
    loop = LOOP_VINFO_LOOP (loop_vinfo);

  if (loop_vinfo && !step)
    {
      if (dump_enabled_p ())
	dump_printf_loc (MSG_MISSED_OPTIMIZATION, vect_location,
	                 "bad data-ref access in loop\n");
      return false;
    }

  /* Allow loads with zero step in inner-loop vectorization.  */
  if (loop_vinfo && integer_zerop (step))
    {
      GROUP_FIRST_ELEMENT (vinfo_for_stmt (stmt)) = NULL;
      if (!nested_in_vect_loop_p (loop, stmt))
	return DR_IS_READ (dr);
      /* Allow references with zero step for outer loops marked
	 with pragma omp simd only - it guarantees absence of
	 loop-carried dependencies between inner loop iterations.  */
      if (!loop->force_vectorize)
	{
	  if (dump_enabled_p ())
	    dump_printf_loc (MSG_NOTE, vect_location,
			     "zero step in inner loop of nest\n");
	  return false;
	}
    }

  if (loop && nested_in_vect_loop_p (loop, stmt))
    {
      /* Interleaved accesses are not yet supported within outer-loop
        vectorization for references in the inner-loop.  */
      GROUP_FIRST_ELEMENT (vinfo_for_stmt (stmt)) = NULL;

      /* For the rest of the analysis we use the outer-loop step.  */
      step = STMT_VINFO_DR_STEP (stmt_info);
      if (integer_zerop (step))
	{
	  if (dump_enabled_p ())
	    dump_printf_loc (MSG_NOTE, vect_location,
	                     "zero step in outer loop.\n");
	  return DR_IS_READ (dr);
	}
    }

  /* Consecutive?  */
  if (TREE_CODE (step) == INTEGER_CST)
    {
      HOST_WIDE_INT dr_step = TREE_INT_CST_LOW (step);
      if (!tree_int_cst_compare (step, TYPE_SIZE_UNIT (scalar_type))
	  || (dr_step < 0
	      && !compare_tree_int (TYPE_SIZE_UNIT (scalar_type), -dr_step)))
	{
	  /* Mark that it is not interleaving.  */
	  GROUP_FIRST_ELEMENT (vinfo_for_stmt (stmt)) = NULL;
	  return true;
	}
    }

  if (loop && nested_in_vect_loop_p (loop, stmt))
    {
      if (dump_enabled_p ())
	dump_printf_loc (MSG_NOTE, vect_location,
	                 "grouped access in outer loop.\n");
      return false;
    }


  /* Assume this is a DR handled by non-constant strided load case.  */
  if (TREE_CODE (step) != INTEGER_CST)
    return (STMT_VINFO_STRIDED_P (stmt_info)
	    && (!STMT_VINFO_GROUPED_ACCESS (stmt_info)
		|| vect_analyze_group_access (dr)));

  /* Not consecutive access - check if it's a part of interleaving group.  */
  return vect_analyze_group_access (dr);
}

/* Compare two data-references DRA and DRB to group them into chunks
   suitable for grouping.  */

static int
dr_group_sort_cmp (const void *dra_, const void *drb_)
{
  data_reference_p dra = *(data_reference_p *)const_cast<void *>(dra_);
  data_reference_p drb = *(data_reference_p *)const_cast<void *>(drb_);
  int cmp;

  /* Stabilize sort.  */
  if (dra == drb)
    return 0;

  /* DRs in different loops never belong to the same group.  */
  loop_p loopa = gimple_bb (DR_STMT (dra))->loop_father;
  loop_p loopb = gimple_bb (DR_STMT (drb))->loop_father;
  if (loopa != loopb)
    return loopa->num < loopb->num ? -1 : 1;

  /* Ordering of DRs according to base.  */
  cmp = data_ref_compare_tree (DR_BASE_ADDRESS (dra),
			       DR_BASE_ADDRESS (drb));
  if (cmp != 0)
    return cmp;

<<<<<<< HEAD
  /* And according to DR_VAR_OFFSET.  */
  cmp = dr_var_offsets_compare (dra, drb);
=======
  /* And according to DR_OFFSET.  */
  cmp = data_ref_compare_tree (DR_OFFSET (dra), DR_OFFSET (drb));
>>>>>>> e3d0f65c
  if (cmp != 0)
    return cmp;

  /* Put reads before writes.  */
  if (DR_IS_READ (dra) != DR_IS_READ (drb))
    return DR_IS_READ (dra) ? -1 : 1;

  /* Then sort after access size.  */
  cmp = data_ref_compare_tree (TYPE_SIZE_UNIT (TREE_TYPE (DR_REF (dra))),
			       TYPE_SIZE_UNIT (TREE_TYPE (DR_REF (drb))));
  if (cmp != 0)
    return cmp;

  /* And after step.  */
  cmp = data_ref_compare_tree (DR_STEP (dra), DR_STEP (drb));
  if (cmp != 0)
    return cmp;

  /* Then sort after DR_CONST_OFFSET.  In case of identical DRs sort after
     stmt UID.  */
  cmp = data_ref_compare_tree (DR_CONST_OFFSET (dra), DR_CONST_OFFSET (drb));
  if (cmp == 0)
    return gimple_uid (DR_STMT (dra)) < gimple_uid (DR_STMT (drb)) ? -1 : 1;
  return cmp;
}

/* If OP is the result of a conversion, return the unconverted value,
   otherwise return null.  */

static tree
strip_conversion (tree op)
{
  if (TREE_CODE (op) != SSA_NAME)
    return NULL_TREE;
  gimple *stmt = SSA_NAME_DEF_STMT (op);
  if (!is_gimple_assign (stmt)
      || !CONVERT_EXPR_CODE_P (gimple_assign_rhs_code (stmt)))
    return NULL_TREE;
  return gimple_assign_rhs1 (stmt);
}

/* Return true if vectorizable_* routines can handle statements STMT1
   and STMT2 being in a single group.  */

static bool
can_group_stmts_p (gimple *stmt1, gimple *stmt2)
{
  if (gimple_assign_single_p (stmt1))
    return gimple_assign_single_p (stmt2);

  if (is_gimple_call (stmt1) && gimple_call_internal_p (stmt1))
    {
      /* Check for two masked loads or two masked stores.  */
      if (!is_gimple_call (stmt2) || !gimple_call_internal_p (stmt2))
	return false;
      internal_fn ifn = gimple_call_internal_fn (stmt1);
      if (ifn != IFN_MASK_LOAD && ifn != IFN_MASK_STORE)
	return false;
      if (ifn != gimple_call_internal_fn (stmt2))
	return false;

      /* Check that the masks are the same.  Cope with casts of masks,
	 like those created by build_mask_conversion.  */
      tree mask1 = gimple_call_arg (stmt1, 2);
      tree mask2 = gimple_call_arg (stmt2, 2);
      if (!operand_equal_p (mask1, mask2, 0))
	{
	  mask1 = strip_conversion (mask1);
	  if (!mask1)
	    return false;
	  mask2 = strip_conversion (mask2);
	  if (!mask2)
	    return false;
	  if (!operand_equal_p (mask1, mask2, 0))
	    return false;
	}
      return true;
    }

  return false;
}

/* Function vect_analyze_data_ref_accesses.

   Analyze the access pattern of all the data references in the loop.

   FORNOW: the only access pattern that is considered vectorizable is a
	   simple step 1 (consecutive) access.

   FORNOW: handle only arrays and pointer accesses.  */

bool
vect_analyze_data_ref_accesses (vec_info *vinfo)
{
  unsigned int i;
  vec<data_reference_p> datarefs = vinfo->datarefs;
  struct data_reference *dr;

  if (dump_enabled_p ())
    dump_printf_loc (MSG_NOTE, vect_location,
                     "=== vect_analyze_data_ref_accesses ===\n");

  if (datarefs.is_empty ())
    return true;

  /* Sort the array of datarefs to make building the interleaving chains
     linear.  Don't modify the original vector's order, it is needed for
     determining what dependencies are reversed.  */
  vec<data_reference_p> datarefs_copy = datarefs.copy ();
  datarefs_copy.qsort (dr_group_sort_cmp);

  /* Build the interleaving chains.  */
  for (i = 0; i < datarefs_copy.length () - 1;)
    {
      data_reference_p dra = datarefs_copy[i];
      stmt_vec_info stmtinfo_a = vinfo_for_stmt (DR_STMT (dra));
      stmt_vec_info lastinfo = NULL;
      if (! STMT_VINFO_VECTORIZABLE (stmtinfo_a))
	{
	  ++i;
	  continue;
	}
      for (i = i + 1; i < datarefs_copy.length (); ++i)
	{
	  data_reference_p drb = datarefs_copy[i];
	  stmt_vec_info stmtinfo_b = vinfo_for_stmt (DR_STMT (drb));
	  if (! STMT_VINFO_VECTORIZABLE (stmtinfo_b))
	    break;

	  /* ???  Imperfect sorting (non-compatible types, non-modulo
	     accesses, same accesses) can lead to a group to be artificially
	     split here as we don't just skip over those.  If it really
	     matters we can push those to a worklist and re-iterate
	     over them.  The we can just skip ahead to the next DR here.  */

	  /* DRs in a different loop should not be put into the same
	     interleaving group.  */
	  if (gimple_bb (DR_STMT (dra))->loop_father
	      != gimple_bb (DR_STMT (drb))->loop_father)
	    break;

	  /* Check that the data-refs have same first location (except init)
	     and they are both either store or load (not load and store,
	     not masked loads or stores).  */
	  if (DR_IS_READ (dra) != DR_IS_READ (drb)
<<<<<<< HEAD
	      || !operand_equal_p (DR_BASE_ADDRESS (dra),
				   DR_BASE_ADDRESS (drb), 0)
	      || !dr_var_offsets_equal_p (dra, drb)
	      || !can_group_stmts_p (DR_STMT (dra), DR_STMT (drb)))
=======
	      || data_ref_compare_tree (DR_BASE_ADDRESS (dra),
					DR_BASE_ADDRESS (drb)) != 0
	      || data_ref_compare_tree (DR_OFFSET (dra), DR_OFFSET (drb)) != 0
	      || !gimple_assign_single_p (DR_STMT (dra))
	      || !gimple_assign_single_p (DR_STMT (drb)))
>>>>>>> e3d0f65c
	    break;

	  /* Check that the data-refs have the same constant size.  */
	  tree sza = TYPE_SIZE_UNIT (TREE_TYPE (DR_REF (dra)));
	  tree szb = TYPE_SIZE_UNIT (TREE_TYPE (DR_REF (drb)));
	  if (!tree_fits_uhwi_p (sza)
	      || !tree_fits_uhwi_p (szb)
	      || !tree_int_cst_equal (sza, szb))
	    break;

	  /* Check that the data-refs have the same step.  */
	  if (data_ref_compare_tree (DR_STEP (dra), DR_STEP (drb)) != 0)
	    break;

	  /* Do not place the same access in the interleaving chain twice.  */
	  if (tree_int_cst_compare (DR_CONST_OFFSET (dra),
				    DR_CONST_OFFSET (drb)) == 0)
	    break;

	  /* Check the types are compatible.
	     ???  We don't distinguish this during sorting.  */
	  if (!types_compatible_p (TREE_TYPE (DR_REF (dra)),
				   TREE_TYPE (DR_REF (drb))))
	    break;

	  /* Sorting has ensured that
	     DR_CONST_OFFSET (dra) <= DR_CONST_OFFSET (drb).  */
	  HOST_WIDE_INT init_a = TREE_INT_CST_LOW (DR_CONST_OFFSET (dra));
	  HOST_WIDE_INT init_b = TREE_INT_CST_LOW (DR_CONST_OFFSET (drb));
	  gcc_assert (init_a <= init_b);

	  /* If init_b == init_a + the size of the type * k, we have an
	     interleaving, and DRA is accessed before DRB.  */
	  HOST_WIDE_INT type_size_a = tree_to_uhwi (sza);
	  if (type_size_a == 0
	      || (init_b - init_a) % type_size_a != 0)
	    break;

	  /* If we have a store, the accesses are adjacent.  This splits
	     groups into chunks we support (we don't support vectorization
	     of stores with gaps).  */
	  HOST_WIDE_INT prev_init
	    = TREE_INT_CST_LOW (DR_CONST_OFFSET (datarefs_copy[i - 1]));
	  if (!DR_IS_READ (dra)
	      && (init_b - prev_init) != type_size_a)
	    break;

	  /* If the step (if not zero or non-constant) is greater than the
	     difference between data-refs' inits this splits groups into
	     suitable sizes.  */
	  if (tree_fits_shwi_p (DR_STEP (dra)))
	    {
	      HOST_WIDE_INT step = tree_to_shwi (DR_STEP (dra));
	      if (step != 0 && step <= (init_b - init_a))
		break;
	    }

	  if (dump_enabled_p ())
	    {
	      dump_printf_loc (MSG_NOTE, vect_location,
			       "Detected interleaving ");
	      if (DR_IS_READ (dra))
		dump_printf (MSG_NOTE, "load ");
	      else
		dump_printf (MSG_NOTE, "store ");
	      dump_generic_expr (MSG_NOTE, TDF_SLIM, DR_REF (dra));
	      dump_printf (MSG_NOTE,  " and ");
	      dump_generic_expr (MSG_NOTE, TDF_SLIM, DR_REF (drb));
	      dump_printf (MSG_NOTE, "\n");
	    }

	  /* Link the found element into the group list.  */
	  if (!GROUP_FIRST_ELEMENT (stmtinfo_a))
	    {
	      GROUP_FIRST_ELEMENT (stmtinfo_a) = DR_STMT (dra);
	      lastinfo = stmtinfo_a;
	    }
	  GROUP_FIRST_ELEMENT (stmtinfo_b) = DR_STMT (dra);
	  GROUP_NEXT_ELEMENT (lastinfo) = DR_STMT (drb);
	  lastinfo = stmtinfo_b;
	}
    }

  FOR_EACH_VEC_ELT (datarefs_copy, i, dr)
    if (STMT_VINFO_VECTORIZABLE (vinfo_for_stmt (DR_STMT (dr))) 
        && !vect_analyze_data_ref_access (dr))
      {
	if (dump_enabled_p ())
	  dump_printf_loc (MSG_MISSED_OPTIMIZATION, vect_location,
	                   "not vectorized: complicated access pattern.\n");

        if (is_a <bb_vec_info> (vinfo))
          {
            /* Mark the statement as not vectorizable.  */
            STMT_VINFO_VECTORIZABLE (vinfo_for_stmt (DR_STMT (dr))) = false;
            continue;
          }
        else
	  {
	    datarefs_copy.release ();
	    return false;
	  }
      }

  datarefs_copy.release ();
  return true;
}

/* Function vect_vfa_segment_size.

   Input:
     DR: The data reference.
     LENGTH_FACTOR: segment length to consider.

   Return a value suitable for the dr_with_seg_len::seg_len field.
   This is the "distance travelled" by the pointer from the first
   iteration in the segment to the last.  Note that it does not include
   the size of the access; in effect it only describes the first byte.  */

static tree
vect_vfa_segment_size (struct data_reference *dr, tree length_factor)
{
  length_factor = size_binop (MINUS_EXPR,
			      fold_convert (sizetype, length_factor),
			      size_one_node);
  return size_binop (MULT_EXPR, fold_convert (sizetype, DR_STEP (dr)),
		     length_factor);
}

/* Return a value that, when added to abs (vect_vfa_segment_size (dr)),
   gives the worst-case number of bytes covered by the segment.  */

static unsigned HOST_WIDE_INT
vect_vfa_access_size (data_reference *dr)
{
  stmt_vec_info stmt_vinfo = vinfo_for_stmt (DR_STMT (dr));
  tree ref_type = TREE_TYPE (DR_REF (dr));
  unsigned HOST_WIDE_INT ref_size = tree_to_uhwi (TYPE_SIZE_UNIT (ref_type));
  unsigned HOST_WIDE_INT access_size = ref_size;
  if (GROUP_FIRST_ELEMENT (stmt_vinfo))
    {
      gcc_assert (GROUP_FIRST_ELEMENT (stmt_vinfo) == DR_STMT (dr));
      access_size *= GROUP_SIZE (stmt_vinfo) - GROUP_GAP (stmt_vinfo);
    }
  if (STMT_VINFO_VEC_STMT (stmt_vinfo)
      && (vect_supportable_dr_alignment (dr, false)
	  == dr_explicit_realign_optimized))
    /* We might access a full vector's worth.  */
    access_size += tree_to_uhwi (STMT_VINFO_VECTYPE (stmt_vinfo)) - ref_size;
  return access_size;
}

/* Get the minimum alignment for all the scalar accesses that DR describes.  */

static unsigned int
vect_vfa_align (const data_reference *dr)
{
  return TYPE_ALIGN_UNIT (TREE_TYPE (DR_REF (dr)));
}

/* Function vect_no_alias_p.

   Given data references A and B with equal base and offset, the alias
   relation can be decided at compilation time, return TRUE if they do
   not alias to each other; return FALSE otherwise.  SEGMENT_LENGTH_A,
   SEGMENT_LENGTH_B, ACCESS_SIZE_A and ACCESS_SIZE_B are the equivalent
   of dr_with_seg_len::{seg_len,access_size} for A and B.  */

static int
vect_compile_time_alias (struct data_reference *a, struct data_reference *b,
			 poly_uint64 segment_length_a,
			 poly_uint64 segment_length_b,
			 unsigned HOST_WIDE_INT access_size_a,
			 unsigned HOST_WIDE_INT access_size_b)
{
  poly_offset_int offset_a, offset_b;
  if (!poly_tree_p (DR_CONST_OFFSET (a), &offset_a)
      || !poly_tree_p (DR_CONST_OFFSET (b), &offset_b))
    return -1;

  /* For negative step, we need to adjust address range by TYPE_SIZE_UNIT
     bytes, e.g., int a[3] -> a[1] range is [a+4, a+16) instead of
     [a, a+12) */
  if (tree_int_cst_compare (DR_STEP (a), size_zero_node) < 0)
    offset_a += access_size_a;
  segment_length_a += access_size_a;

  if (tree_int_cst_compare (DR_STEP (b), size_zero_node) < 0)
    offset_b += vect_get_scalar_dr_size (b);
  segment_length_b += access_size_b;

  if (ranges_must_overlap_p (offset_a, segment_length_a,
			     offset_b, segment_length_b))
    return 1;

  if (!ranges_may_overlap_p (offset_a, segment_length_a,
			     offset_b, segment_length_b))
    return 0;

  return -1;
}

/* Return true if the minimum nonzero dependence distance for loop LOOP_DEPTH
   in DDR is >= VF.  */

static bool
dependence_distance_ge_vf (data_dependence_relation *ddr,
			   unsigned int loop_depth, poly_uint64 vf)
{
  if (DDR_ARE_DEPENDENT (ddr) != NULL_TREE
      || DDR_NUM_DIST_VECTS (ddr) == 0)
    return false;

  /* If the dependence is exact, we should have limited the VF instead.  */
  gcc_checking_assert (DDR_COULD_BE_INDEPENDENT_P (ddr));

  unsigned int i;
  lambda_vector dist_v;
  FOR_EACH_VEC_ELT (DDR_DIST_VECTS (ddr), i, dist_v)
    {
      HOST_WIDE_INT dist = dist_v[loop_depth];
      if (dist != 0
	  && !(dist > 0 && DDR_REVERSED_P (ddr))
	  && must_lt ((unsigned HOST_WIDE_INT) abs_hwi (dist), vf))
	return false;
    }

  if (dump_enabled_p ())
    {
      dump_printf_loc (MSG_NOTE, vect_location,
		       "dependence distance between ");
      dump_generic_expr (MSG_NOTE, TDF_SLIM, DR_REF (DDR_A (ddr)));
      dump_printf (MSG_NOTE,  " and ");
      dump_generic_expr (MSG_NOTE, TDF_SLIM, DR_REF (DDR_B (ddr)));
      dump_printf (MSG_NOTE,  " is >= VF\n");
    }

  return true;
}

/* Dump LOWER_BOUND using flags DUMP_KIND.  Dumps are known to be enabled.  */

static void
dump_lower_bound (int dump_kind, const vec_lower_bound &lower_bound)
{
  dump_printf (dump_kind, "%s (", lower_bound.unsigned_p ? "unsigned" : "abs");
  dump_generic_expr (dump_kind, TDF_SLIM, lower_bound.expr);
  dump_printf (dump_kind, ") >= ");
  dump_dec (dump_kind, lower_bound.min_value);
}

/* Record that the vectorized loop requires the vec_lower_bound described
   by EXPR, UNSIGNED_P and MIN_VALUE.  */

static void
check_lower_bound (loop_vec_info loop_vinfo, tree expr, bool unsigned_p,
		   poly_uint64 min_value)
{
  vec<vec_lower_bound> lower_bounds = LOOP_VINFO_LOWER_BOUNDS (loop_vinfo);
  for (unsigned int i = 0; i < lower_bounds.length (); ++i)
    if (operand_equal_p (lower_bounds[i].expr, expr, 0))
      {
	unsigned_p &= lower_bounds[i].unsigned_p;
	min_value = upper_bound (lower_bounds[i].min_value, min_value);
	if (lower_bounds[i].unsigned_p != unsigned_p
	    || may_lt (lower_bounds[i].min_value, min_value))
	  {
	    lower_bounds[i].unsigned_p = unsigned_p;
	    lower_bounds[i].min_value = min_value;
	    if (dump_enabled_p ())
	      {
		dump_printf_loc (MSG_NOTE, vect_location,
				 "updating run-time check to ");
		dump_lower_bound (MSG_NOTE, lower_bounds[i]);
		dump_printf (MSG_NOTE, "\n");
	      }
	  }
	return;
      }

  vec_lower_bound lower_bound (expr, unsigned_p, min_value);
  if (dump_enabled_p ())
    {
      dump_printf_loc (MSG_NOTE, vect_location, "need a run-time check that ");
      dump_lower_bound (MSG_NOTE, lower_bound);
      dump_printf (MSG_NOTE, "\n");
    }
  LOOP_VINFO_LOWER_BOUNDS (loop_vinfo).safe_push (lower_bound);
}

/* Return true if it's unlikely that the step of the vectorized form of DR
   will span fewer than GAP bytes.  */

static bool
vect_small_gap_p (loop_vec_info loop_vinfo, data_reference *dr, poly_int64 gap)
{
  stmt_vec_info stmt_info = vinfo_for_stmt (DR_STMT (dr));
  HOST_WIDE_INT count
    = estimated_poly_value (LOOP_VINFO_VECT_FACTOR (loop_vinfo));
  if (GROUP_FIRST_ELEMENT (stmt_info))
    count *= GROUP_SIZE (vinfo_for_stmt (GROUP_FIRST_ELEMENT (stmt_info)));
  return estimated_poly_value (gap) <= count * vect_get_scalar_dr_size (dr);
}

/* Return true if we know that there is no alias between DR_A and DR_B
   when abs (DR_STEP (DR_A)) >= N for some N.  When returning true, set
   *LOWER_BOUND_OUT to this N.  */

static bool
vectorizable_with_step_bound_p (data_reference *dr_a, data_reference *dr_b,
				poly_uint64 *lower_bound_out)
{
  /* Check that there is a constant gap of known sign between DR_A
     and DR_B.  */
  poly_int64 init_a, init_b;
  if (!operand_equal_p (DR_BASE_ADDRESS (dr_a), DR_BASE_ADDRESS (dr_b), 0)
      || !dr_var_offsets_equal_p (dr_a, dr_b)
      || !operand_equal_p (DR_STEP (dr_a), DR_STEP (dr_b), 0)
      || !poly_tree_p (DR_CONST_OFFSET (dr_a), &init_a)
      || !poly_tree_p (DR_CONST_OFFSET (dr_b), &init_b)
      || !ordered_p (init_a, init_b))
    return false;

  /* Sort DR_A and DR_B by the address they access.  */
  if (may_lt (init_b, init_a))
    {
      std::swap (init_a, init_b);
      std::swap (dr_a, dr_b);
    }

  /* If the two accesses could be dependent within a scalar iteration,
     make sure that we'd retain their order.  */
  if (may_gt (init_a + vect_get_scalar_dr_size (dr_a), init_b)
      && !vect_preserves_scalar_order_p (DR_STMT (dr_a), DR_STMT (dr_b)))
    return false;

  /* There is no alias if abs (DR_STEP) >= GAP.  */
  *lower_bound_out = init_b + vect_get_scalar_dr_size (dr_b) - init_a;
  return true;
}

/* Function vect_prune_runtime_alias_test_list.

   Prune a list of ddrs to be tested at run-time by versioning for alias.
   Merge several alias checks into one if possible.
   Return FALSE if resulting list of ddrs is longer then allowed by
   PARAM_VECT_MAX_VERSION_FOR_ALIAS_CHECKS, otherwise return TRUE.  */

bool
vect_prune_runtime_alias_test_list (loop_vec_info loop_vinfo)
{
  typedef pair_hash <tree_operand_hash, tree_operand_hash> tree_pair_hash;
  hash_set <tree_pair_hash> compared_objects;

  vec<ddr_p> may_alias_ddrs = LOOP_VINFO_MAY_ALIAS_DDRS (loop_vinfo);
  vec<dr_with_seg_len_pair_t> &comp_alias_ddrs
    = LOOP_VINFO_COMP_ALIAS_DDRS (loop_vinfo);
  vec<vec_object_pair> &check_unequal_addrs
    = LOOP_VINFO_CHECK_UNEQUAL_ADDRS (loop_vinfo);
  poly_uint64 vect_factor = LOOP_VINFO_VECT_FACTOR (loop_vinfo);
  tree scalar_loop_iters = LOOP_VINFO_NITERS (loop_vinfo);

  ddr_p ddr;
  unsigned int i;
  tree length_factor;

  if (dump_enabled_p ())
    dump_printf_loc (MSG_NOTE, vect_location,
                     "=== vect_prune_runtime_alias_test_list ===\n");

  /* Step values are irrelevant for aliasing if the number of vector
     iterations is equal to the number of scalar iterations (which can
     happen for fully-SLP loops).  */
  bool ignore_step_p = must_eq (LOOP_VINFO_VECT_FACTOR (loop_vinfo), 1U);

  if (!ignore_step_p)
    {
      /* Convert the checks for nonzero steps into bound tests.  */
      tree value;
      FOR_EACH_VEC_ELT (LOOP_VINFO_CHECK_NONZERO (loop_vinfo), i, value)
	check_lower_bound (loop_vinfo, value, true, 1);
    }

  if (may_alias_ddrs.is_empty ())
    return true;

  comp_alias_ddrs.create (may_alias_ddrs.length ());

  unsigned int loop_depth
    = index_in_loop_nest (LOOP_VINFO_LOOP (loop_vinfo)->num,
			  LOOP_VINFO_LOOP_NEST (loop_vinfo));

  /* First, we collect all data ref pairs for aliasing checks.  */
  FOR_EACH_VEC_ELT (may_alias_ddrs, i, ddr)
    {
      int comp_res;
      poly_uint64 lower_bound;
      struct data_reference *dr_a, *dr_b;
      gimple *dr_group_first_a, *dr_group_first_b;
      tree segment_length_a, segment_length_b;
      unsigned HOST_WIDE_INT access_size_a, access_size_b;
      unsigned int align_a, align_b;
      gimple *stmt_a, *stmt_b;

      /* Ignore the alias if the VF we chose ended up being no greater
	 than the dependence distance.  */
      if (dependence_distance_ge_vf (ddr, loop_depth, vect_factor))
	continue;

      if (DDR_OBJECT_A (ddr))
	{
	  vec_object_pair new_pair (DDR_OBJECT_A (ddr), DDR_OBJECT_B (ddr));
	  if (!compared_objects.add (new_pair))
	    {
	      if (dump_enabled_p ())
		{
		  dump_printf_loc (MSG_NOTE, vect_location, "checking that ");
		  dump_generic_expr (MSG_NOTE, TDF_SLIM, new_pair.first);
		  dump_printf (MSG_NOTE, " and ");
		  dump_generic_expr (MSG_NOTE, TDF_SLIM, new_pair.second);
		  dump_printf (MSG_NOTE, " have different addresses\n");
		}
	      LOOP_VINFO_CHECK_UNEQUAL_ADDRS (loop_vinfo).safe_push (new_pair);
	    }
	  continue;
	}

      dr_a = DDR_A (ddr);
      stmt_a = DR_STMT (DDR_A (ddr));

      dr_b = DDR_B (ddr);
      stmt_b = DR_STMT (DDR_B (ddr));

      /* Skip the pair if inter-iteration dependencies are irrelevant
	 and intra-iteration dependencies are guaranteed to be honored.  */
      if (ignore_step_p
	  && (vect_preserves_scalar_order_p (stmt_a, stmt_b)
	      || vectorizable_with_step_bound_p (dr_a, dr_b, &lower_bound)))
	{
	  if (dump_enabled_p ())
	    {
	      dump_printf_loc (MSG_NOTE, vect_location,
			       "no need for alias check between ");
	      dump_generic_expr (MSG_NOTE, TDF_SLIM, DR_REF (dr_a));
	      dump_printf (MSG_NOTE, " and ");
	      dump_generic_expr (MSG_NOTE, TDF_SLIM, DR_REF (dr_b));
	      dump_printf (MSG_NOTE, " when VF is 1\n");
	    }
	  continue;
	}

      /* See whether we can handle the alias using a bounds check on
	 the step, and whether that's likely to be the best approach.
	 (It might not be, for example, if the minimum step is much larger
	 than the number of bytes handled by one vector iteration.)  */
      if (!ignore_step_p
	  && TREE_CODE (DR_STEP (dr_a)) != INTEGER_CST
	  && vectorizable_with_step_bound_p (dr_a, dr_b, &lower_bound)
	  && (vect_small_gap_p (loop_vinfo, dr_a, lower_bound)
	      || vect_small_gap_p (loop_vinfo, dr_b, lower_bound)))
	{
	  bool unsigned_p = dr_known_forward_stride_p (dr_a);
	  if (dump_enabled_p ())
	    {
	      dump_printf_loc (MSG_NOTE, vect_location, "no alias between ");
	      dump_generic_expr (MSG_NOTE, TDF_SLIM, DR_REF (dr_a));
	      dump_printf (MSG_NOTE, " and ");
	      dump_generic_expr (MSG_NOTE, TDF_SLIM, DR_REF (dr_b));
	      dump_printf (MSG_NOTE, " when the step ");
	      dump_generic_expr (MSG_NOTE, TDF_SLIM, DR_STEP (dr_a));
	      dump_printf (MSG_NOTE, " is outside ");
	      if (unsigned_p)
		dump_printf (MSG_NOTE, "[0");
	      else
		{
		  dump_printf (MSG_NOTE, "(");
		  dump_dec (MSG_NOTE, poly_int64 (-lower_bound));
		}
	      dump_printf (MSG_NOTE, ", ");
	      dump_dec (MSG_NOTE, lower_bound);
	      dump_printf (MSG_NOTE, ")\n");
	    }
	  check_lower_bound (loop_vinfo, DR_STEP (dr_a), unsigned_p,
			     lower_bound);
	  continue;
	}

      dr_group_first_a = GROUP_FIRST_ELEMENT (vinfo_for_stmt (stmt_a));
      if (dr_group_first_a)
	{
	  stmt_a = dr_group_first_a;
	  dr_a = STMT_VINFO_DATA_REF (vinfo_for_stmt (stmt_a));
	}

      dr_group_first_b = GROUP_FIRST_ELEMENT (vinfo_for_stmt (stmt_b));
      if (dr_group_first_b)
	{
	  stmt_b = dr_group_first_b;
	  dr_b = STMT_VINFO_DATA_REF (vinfo_for_stmt (stmt_b));
	}

      if (ignore_step_p)
	{
	  segment_length_a = size_zero_node;
	  segment_length_b = size_zero_node;
	}
      else
	{
	  if (!operand_equal_p (DR_STEP (dr_a), DR_STEP (dr_b), 0))
	    {
	      if (LOOP_VINFO_SPECULATIVE_EXECUTION (loop_vinfo))
		{
		  if (dump_enabled_p ())
		    dump_printf_loc (MSG_MISSED_OPTIMIZATION, vect_location,
				     "Cannot vectorize speculative loops with "
				     "differing data reference step sizes.\n");
		  return false;
		}
	      length_factor = scalar_loop_iters;
	    }
	  else
	    length_factor = size_int (vect_factor);
	  segment_length_a = vect_vfa_segment_size (dr_a, length_factor);
	  segment_length_b = vect_vfa_segment_size (dr_b, length_factor);
	}
      access_size_a = vect_vfa_access_size (dr_a);
      access_size_b = vect_vfa_access_size (dr_b);
      align_a = vect_vfa_align (dr_a);
      align_b = vect_vfa_align (dr_b);

      comp_res = data_ref_compare_tree (DR_BASE_ADDRESS (dr_a),
					DR_BASE_ADDRESS (dr_b));
      if (comp_res == 0)
	comp_res = dr_var_offsets_compare (dr_a, dr_b);

      /* Alias is known at compilation time.  */
      poly_uint64 const_segment_length_a, const_segment_length_b;
      if (comp_res == 0
	  && TREE_CODE (DR_STEP (dr_a)) == INTEGER_CST
	  && TREE_CODE (DR_STEP (dr_b)) == INTEGER_CST
	  && poly_tree_p (segment_length_a, &const_segment_length_a)
	  && poly_tree_p (segment_length_b, &const_segment_length_b))
	{
	  int res = vect_compile_time_alias (dr_a, dr_b,
					     const_segment_length_a,
					     const_segment_length_b,
					     access_size_a,
					     access_size_b);
	  if (res >= 0 && dump_enabled_p ())
	    {
	      dump_printf_loc (MSG_NOTE, vect_location,
			       "can tell at compile time that ");
	      dump_generic_expr (MSG_NOTE, TDF_SLIM, DR_REF (dr_a));
	      dump_printf (MSG_NOTE, " and ");
	      dump_generic_expr (MSG_NOTE, TDF_SLIM, DR_REF (dr_b));
	      if (res == 0)
		dump_printf (MSG_NOTE, " do not alias\n");
	      else
		dump_printf (MSG_NOTE, " alias\n");
	    }

	  if (res == 0)
	    continue;

	  if (res == 1)
	    {
	      if (dump_enabled_p ())
		dump_printf_loc (MSG_NOTE, vect_location,
				 "not vectorized: compilation time alias.\n");
	      return false;
	    }
	}

      dr_with_seg_len_pair_t dr_with_seg_len_pair
	(dr_with_seg_len (dr_a, segment_length_a, access_size_a, align_a),
	 dr_with_seg_len (dr_b, segment_length_b, access_size_b, align_b));

      /* Canonicalize pairs by sorting the two DR members.  */
      if (comp_res > 0)
	std::swap (dr_with_seg_len_pair.first, dr_with_seg_len_pair.second);

      comp_alias_ddrs.safe_push (dr_with_seg_len_pair);
    }

  prune_runtime_alias_test_list (&comp_alias_ddrs, vect_factor);

  unsigned int count = (comp_alias_ddrs.length ()
			+ check_unequal_addrs.length ());

  dump_printf_loc (MSG_NOTE, vect_location,
		   "improved number of alias checks from %d to %d\n",
		   may_alias_ddrs.length (), count);
  if ((int) count > PARAM_VALUE (PARAM_VECT_MAX_VERSION_FOR_ALIAS_CHECKS))
    {
      if (dump_enabled_p ())
	dump_printf_loc (MSG_MISSED_OPTIMIZATION, vect_location,
			 "number of versioning for alias "
			 "run-time tests exceeds %d "
			 "(--param vect-max-version-for-alias-checks)\n",
			 PARAM_VALUE (PARAM_VECT_MAX_VERSION_FOR_ALIAS_CHECKS));
      return false;
    }

  return true;
}

/* Return true if a non-affine read or write in STMT is suitable for a
   gather load or scatter store.  Describe the operation in *INFO if so.

   MASKED_P says whether the load or store must be masked.   */

bool
vect_check_gather_scatter (gimple *stmt, loop_vec_info loop_vinfo,
			   gather_scatter_info *info, bool masked_p)
{
  HOST_WIDE_INT scale = 1;
  poly_int64 pbitpos, pbitsize;
  struct loop *loop = LOOP_VINFO_LOOP (loop_vinfo);
  stmt_vec_info stmt_info = vinfo_for_stmt (stmt);
  struct data_reference *dr = STMT_VINFO_DATA_REF (stmt_info);
  tree offtype = NULL_TREE;
  tree decl = NULL_TREE;
  tree base, off;
  machine_mode pmode;
  int punsignedp, reversep, pvolatilep = 0;

  base = DR_REF (dr);
  /* For masked loads/stores, DR_REF (dr) is an artificial MEM_REF,
     see if we can use the def stmt of the address.  */
  if (is_gimple_call (stmt)
      && gimple_call_internal_p (stmt)
      && (gimple_call_internal_fn (stmt) == IFN_MASK_LOAD
	  || gimple_call_internal_fn (stmt) == IFN_MASK_STORE)
      && TREE_CODE (base) == MEM_REF
      && TREE_CODE (TREE_OPERAND (base, 0)) == SSA_NAME
      && integer_zerop (TREE_OPERAND (base, 1))
      && !expr_invariant_in_loop_p (loop, TREE_OPERAND (base, 0)))
    {
      gimple *def_stmt = SSA_NAME_DEF_STMT (TREE_OPERAND (base, 0));
      if (is_gimple_assign (def_stmt)
	  && gimple_assign_rhs_code (def_stmt) == ADDR_EXPR)
	base = TREE_OPERAND (gimple_assign_rhs1 (def_stmt), 0);
    }

  /* The gather and scatter builtins need address of the form
     loop_invariant + vector * {1, 2, 4, 8}
     or
     loop_invariant + sign_extend (vector) * { 1, 2, 4, 8 }.
     Unfortunately DR_BASE_ADDRESS/DR_OFFSET can be a mixture
     of loop invariants/SSA_NAMEs defined in the loop, with casts,
     multiplications and additions in it.  To get a vector, we need
     a single SSA_NAME that will be defined in the loop and will
     contain everything that is not loop invariant and that can be
     vectorized.  The following code attempts to find such a preexistng
     SSA_NAME OFF and put the loop invariants into a tree BASE
     that can be gimplified before the loop.  */
  base = get_inner_reference (base, &pbitsize, &pbitpos, &off, &pmode,
			      &punsignedp, &reversep, &pvolatilep);
  gcc_assert (base && !reversep);
  poly_int64 pbytepos = exact_div (pbitpos, BITS_PER_UNIT);

  if (TREE_CODE (base) == MEM_REF)
    {
      if (!integer_zerop (TREE_OPERAND (base, 1)))
	{
	  if (off == NULL_TREE)
	    {
	      poly_offset_int moff = mem_ref_offset (base);
	      off = poly_offset_int_to_tree (sizetype, moff);
	    }
	  else
	    off = size_binop (PLUS_EXPR, off,
			      fold_convert (sizetype, TREE_OPERAND (base, 1)));
	}
      base = TREE_OPERAND (base, 0);
    }
  else
    base = build_fold_addr_expr (base);

  if (off == NULL_TREE)
    off = size_zero_node;

  /* If base is not loop invariant, either off is 0, then we start with just
     the constant offset in the loop invariant BASE and continue with base
     as OFF, otherwise give up.
     We could handle that case by gimplifying the addition of base + off
     into some SSA_NAME and use that as off, but for now punt.  */
  if (!expr_invariant_in_loop_p (loop, base))
    {
      if (!integer_zerop (off))
	return false;
      off = base;
      base = size_int (pbytepos);
    }
  /* Otherwise put base + constant offset into the loop invariant BASE
     and continue with OFF.  */
  else
    {
      base = fold_convert (sizetype, base);
      base = size_binop (PLUS_EXPR, base, size_int (pbytepos));
    }

  /* OFF at this point may be either a SSA_NAME or some tree expression
     from get_inner_reference.  Try to peel off loop invariants from it
     into BASE as long as possible.  */
  STRIP_NOPS (off);
  while (offtype == NULL_TREE)
    {
      enum tree_code code;
      tree op0, op1, add = NULL_TREE;

      if (TREE_CODE (off) == SSA_NAME)
	{
	  gimple *def_stmt = SSA_NAME_DEF_STMT (off);

	  if (expr_invariant_in_loop_p (loop, off))
	    return false;

	  if (gimple_code (def_stmt) != GIMPLE_ASSIGN)
	    break;

	  op0 = gimple_assign_rhs1 (def_stmt);
	  code = gimple_assign_rhs_code (def_stmt);
	  op1 = gimple_assign_rhs2 (def_stmt);
	}
      else
	{
	  if (get_gimple_rhs_class (TREE_CODE (off)) == GIMPLE_TERNARY_RHS)
	    return false;
	  code = TREE_CODE (off);
	  extract_ops_from_tree (off, &code, &op0, &op1);
	}
      switch (code)
	{
	case POINTER_PLUS_EXPR:
	case PLUS_EXPR:
	  if (expr_invariant_in_loop_p (loop, op0))
	    {
	      add = op0;
	      off = op1;
	    do_add:
	      add = fold_convert (sizetype, add);
	      if (scale != 1)
		add = size_binop (MULT_EXPR, add, size_int (scale));
	      base = size_binop (PLUS_EXPR, base, add);
	      continue;
	    }
	  if (expr_invariant_in_loop_p (loop, op1))
	    {
	      add = op1;
	      off = op0;
	      goto do_add;
	    }
	  break;
	case MINUS_EXPR:
	  if (expr_invariant_in_loop_p (loop, op1))
	    {
	      add = fold_convert (sizetype, op1);
	      add = size_binop (MINUS_EXPR, size_zero_node, add);
	      off = op0;
	      goto do_add;
	    }
	  break;
	case MULT_EXPR:
	  if (scale == 1 && tree_fits_shwi_p (op1))
	    {
	      scale = tree_to_shwi (op1);
	      off = op0;
	      continue;
	    }
	  break;
	case SSA_NAME:
	  off = op0;
	  continue;
	CASE_CONVERT:
	  if (!POINTER_TYPE_P (TREE_TYPE (op0))
	      && !INTEGRAL_TYPE_P (TREE_TYPE (op0)))
	    break;
	  if (TYPE_PRECISION (TREE_TYPE (op0))
	      == TYPE_PRECISION (TREE_TYPE (off)))
	    {
	      off = op0;
	      continue;
	    }
	  if (TYPE_PRECISION (TREE_TYPE (op0))
	      < TYPE_PRECISION (TREE_TYPE (off)))
	    {
	      off = op0;
	      offtype = TREE_TYPE (off);
	      STRIP_NOPS (off);
	      continue;
	    }
	  break;
	default:
	  break;
	}
      break;
    }

  /* If at the end OFF still isn't a SSA_NAME or isn't
     defined in the loop, punt.  */
  if (TREE_CODE (off) != SSA_NAME
      || expr_invariant_in_loop_p (loop, off))
    return false;

  if (offtype == NULL_TREE)
    offtype = TREE_TYPE (off);

  tree vectype = STMT_VINFO_VECTYPE (stmt_info);
  if (DR_IS_READ (dr)
      ? targetm.vectorize.builtin_gather
      : targetm.vectorize.builtin_scatter)
    {
      if (DR_IS_READ (dr))
        decl = targetm.vectorize.builtin_gather (vectype, offtype, scale);
      else
	decl = targetm.vectorize.builtin_scatter (vectype, offtype, scale);

      if (!decl)
	return false;
    }
  else
    {
      machine_mode vecmode = TYPE_MODE (vectype);
      bool off_unsigned = TYPE_UNSIGNED (offtype);

      /* The offset will eventually need to be converted into the same mode as
	 the vector mode before it can be used in the gather/scatter.  */

      scalar_int_mode offmode;
      if (!int_mode_for_mode (GET_MODE_INNER (vecmode)).exists (&offmode))
	return false;

      unsigned int offmode_bitsize = GET_MODE_BITSIZE (offmode);
      if (!targetm.gather_scatter_supports_scale_p
	     (DR_IS_READ (dr), offmode_bitsize, scale))
	return false;

      offtype = (off_unsigned
		 ? make_unsigned_type (offmode_bitsize)
		 : make_signed_type (offmode_bitsize));

      if (get_gather_scatter_internal_fn (DR_IS_READ (dr), vectype,
					  offtype, masked_p) == IFN_LAST)
	return false;
    }

  info->decl = decl;
  info->base = base;
  info->u.offset = off;
  info->offset_type = TREE_TYPE (off);
  info->widened_offset_type = offtype;
  info->offset_dt = vect_unknown_def_type;
  info->offset_vectype = NULL_TREE;
  info->scale = scale;
  return true;
}

/* Function vect_analyze_data_refs.

  Find all the data references in the loop or basic block.

   The general structure of the analysis of data refs in the vectorizer is as
   follows:
   1- vect_analyze_data_refs(loop/bb): call
      compute_data_dependences_for_loop/bb to find and analyze all data-refs
      in the loop/bb and their dependences.
   2- vect_analyze_dependences(): apply dependence testing using ddrs.
   3- vect_analyze_drs_alignment(): check that ref_stmt.alignment is ok.
   4- vect_analyze_drs_access(): check that ref_stmt.step is ok.

*/

bool
vect_analyze_data_refs (vec_info *vinfo, poly_uint64 *min_vf)
{
  struct loop *loop = NULL;
  unsigned int i;
  struct data_reference *dr;
  tree scalar_type;

  if (dump_enabled_p ())
    dump_printf_loc (MSG_NOTE, vect_location,
		     "=== vect_analyze_data_refs ===\n");

  if (loop_vec_info loop_vinfo = dyn_cast <loop_vec_info> (vinfo))
    loop = LOOP_VINFO_LOOP (loop_vinfo);

  /* Go through the data-refs, check that the analysis succeeded.  Update
     pointer from stmt_vec_info struct to DR and vectype.  */

  vec<data_reference_p> datarefs = vinfo->datarefs;
  FOR_EACH_VEC_ELT (datarefs, i, dr)
    {
      gimple *stmt;
      stmt_vec_info stmt_info;
      tree base, offset;
      enum { SG_NONE, GATHER, SCATTER } gatherscatter = SG_NONE;
      bool simd_lane_access = false;
      poly_uint64 vf;

again:
      if (!dr || !DR_REF (dr))
        {
          if (dump_enabled_p ())
	    dump_printf_loc (MSG_MISSED_OPTIMIZATION, vect_location,
	                     "not vectorized: unhandled data-ref\n");
          return false;
        }

      stmt = DR_STMT (dr);
      stmt_info = vinfo_for_stmt (stmt);

      /* Discard clobbers from the dataref vector.  We will remove
         clobber stmts during vectorization.  */
      if (gimple_clobber_p (stmt))
	{
	  free_data_ref (dr);
	  if (i == datarefs.length () - 1)
	    {
	      datarefs.pop ();
	      break;
	    }
	  datarefs.ordered_remove (i);
	  dr = datarefs[i];
	  goto again;
	}

      /* Check that analysis of the data-ref succeeded.  */
      if (!DR_BASE_ADDRESS (dr) || !DR_OFFSET (dr) || !DR_STEP (dr))
        {
	  bool maybe_gather
	    = DR_IS_READ (dr)
	      && !TREE_THIS_VOLATILE (DR_REF (dr))
	      && (targetm.vectorize.builtin_gather != NULL
                  || supports_vec_gather_load_p ());
	  bool maybe_scatter
	    = DR_IS_WRITE (dr)
	      && !TREE_THIS_VOLATILE (DR_REF (dr))
	      && (targetm.vectorize.builtin_scatter != NULL
		  || supports_vec_scatter_store_p ());
	  bool maybe_simd_lane_access
	    = is_a <loop_vec_info> (vinfo) && loop->simduid;

	  /* If target supports vector gather loads or scatter stores, or if
	     this might be a SIMD lane access, see if they can't be used.  */
	  if (is_a <loop_vec_info> (vinfo)
	      && (maybe_gather || maybe_scatter || maybe_simd_lane_access)
	      && !nested_in_vect_loop_p (loop, stmt))
	    {
	      struct data_reference *newdr
		= create_data_ref (NULL, loop_containing_stmt (stmt),
				   DR_REF (dr), stmt, !maybe_scatter,
				   DR_IS_CONDITIONAL_IN_STMT (dr));
	      gcc_assert (newdr != NULL && DR_REF (newdr));
	      if (DR_BASE_ADDRESS (newdr)
		  && DR_OFFSET (newdr)
		  && DR_STEP (newdr)
		  && integer_zerop (DR_STEP (newdr)))
		{
		  if (maybe_simd_lane_access)
		    {
		      tree off = DR_OFFSET (newdr);
		      STRIP_NOPS (off);
		      if (TREE_CODE (off) == MULT_EXPR
			  && tree_fits_uhwi_p (TREE_OPERAND (off, 1)))
			{
			  tree step = TREE_OPERAND (off, 1);
			  off = TREE_OPERAND (off, 0);
			  STRIP_NOPS (off);
			  if (CONVERT_EXPR_P (off)
			      && TYPE_PRECISION (TREE_TYPE (TREE_OPERAND (off,
									  0)))
				 < TYPE_PRECISION (TREE_TYPE (off)))
			    off = TREE_OPERAND (off, 0);
			  if (TREE_CODE (off) == SSA_NAME)
			    {
			      gimple *def = SSA_NAME_DEF_STMT (off);
			      tree reft = TREE_TYPE (DR_REF (newdr));
			      if (is_gimple_call (def)
				  && gimple_call_internal_p (def)
				  && (gimple_call_internal_fn (def)
				      == IFN_GOMP_SIMD_LANE))
				{
				  tree arg = gimple_call_arg (def, 0);
				  gcc_assert (TREE_CODE (arg) == SSA_NAME);
				  arg = SSA_NAME_VAR (arg);
				  if (arg == loop->simduid
				      /* For now.  */
				      && tree_int_cst_equal
					   (TYPE_SIZE_UNIT (reft),
					    step))
				    {
				      DR_OFFSET (newdr) = ssize_int (0);
				      DR_VAR_OFFSET (newdr) = ssize_int (0);
				      DR_CONST_OFFSET (newdr) = ssize_int (0);
				      DR_STEP (newdr) = step;
				      DR_VAR_OFFSET_ALIGNMENT (newdr)
					= BIGGEST_ALIGNMENT;
				      DR_STEP_ALIGNMENT (newdr)
					= highest_pow2_factor (step);
				      dr = newdr;
				      simd_lane_access = true;
				    }
				}
			    }
			}
		    }
		  if (!simd_lane_access && (maybe_gather || maybe_scatter))
		    {
		      dr = newdr;
		      if (maybe_gather)
			gatherscatter = GATHER;
		      else
			gatherscatter = SCATTER;
		    }
		}
	      if (gatherscatter == SG_NONE && !simd_lane_access)
		free_data_ref (newdr);
	    }

	  if (gatherscatter == SG_NONE && !simd_lane_access)
	    {
	      if (dump_enabled_p ())
		{
		  dump_printf_loc (MSG_MISSED_OPTIMIZATION, vect_location,
                                   "not vectorized: data ref analysis "
                                   "failed ");
		  dump_gimple_stmt (MSG_MISSED_OPTIMIZATION, TDF_SLIM, stmt, 0);
		}

	      if (is_a <bb_vec_info> (vinfo))
		break;

	      return false;
	    }
        }

      if (TREE_CODE (DR_BASE_ADDRESS (dr)) == INTEGER_CST)
        {
          if (dump_enabled_p ())
            dump_printf_loc (MSG_MISSED_OPTIMIZATION, vect_location,
                             "not vectorized: base addr of dr is a "
                             "constant\n");

          if (is_a <bb_vec_info> (vinfo))
	    break;

	  if (gatherscatter != SG_NONE || simd_lane_access)
	    free_data_ref (dr);
	  return false;
        }

      if (TREE_THIS_VOLATILE (DR_REF (dr)))
        {
          if (dump_enabled_p ())
            {
              dump_printf_loc (MSG_MISSED_OPTIMIZATION, vect_location,
                               "not vectorized: volatile type ");
              dump_gimple_stmt (MSG_MISSED_OPTIMIZATION, TDF_SLIM, stmt, 0);
            }

          if (is_a <bb_vec_info> (vinfo))
	    break;

          return false;
        }

      if (stmt_can_throw_internal (stmt))
        {
          if (dump_enabled_p ())
            {
              dump_printf_loc (MSG_MISSED_OPTIMIZATION, vect_location,
                               "not vectorized: statement can throw an "
                               "exception ");
              dump_gimple_stmt (MSG_MISSED_OPTIMIZATION, TDF_SLIM, stmt, 0);
            }

          if (is_a <bb_vec_info> (vinfo))
	    break;

	  if (gatherscatter != SG_NONE || simd_lane_access)
	    free_data_ref (dr);
          return false;
        }

      if (TREE_CODE (DR_REF (dr)) == COMPONENT_REF
	  && DECL_BIT_FIELD (TREE_OPERAND (DR_REF (dr), 1)))
	{
          if (dump_enabled_p ())
            {
              dump_printf_loc (MSG_MISSED_OPTIMIZATION, vect_location,
                               "not vectorized: statement is bitfield "
                               "access ");
              dump_gimple_stmt (MSG_MISSED_OPTIMIZATION, TDF_SLIM, stmt, 0);
            }

          if (is_a <bb_vec_info> (vinfo))
	    break;

	  if (gatherscatter != SG_NONE || simd_lane_access)
	    free_data_ref (dr);
          return false;
	}

      base = unshare_expr (DR_BASE_ADDRESS (dr));
      offset = unshare_expr (DR_OFFSET (dr));

      if (is_gimple_call (stmt)
	  && (!gimple_call_internal_p (stmt)
	      || (gimple_call_internal_fn (stmt) != IFN_MASK_LOAD
		  && gimple_call_internal_fn (stmt) != IFN_MASK_STORE)))
	{
	  if (dump_enabled_p ())
	    {
	      dump_printf_loc (MSG_MISSED_OPTIMIZATION,  vect_location,
	                       "not vectorized: dr in a call ");
	      dump_gimple_stmt (MSG_MISSED_OPTIMIZATION, TDF_SLIM, stmt, 0);
	    }

	  if (is_a <bb_vec_info> (vinfo))
	    break;

	  if (gatherscatter != SG_NONE || simd_lane_access)
	    free_data_ref (dr);
	  return false;
	}

      /* Update DR field in stmt_vec_info struct.  */

      /* If the dataref is in an inner-loop of the loop that is considered for
	 for vectorization, we also want to analyze the access relative to
	 the outer-loop (DR contains information only relative to the
	 inner-most enclosing loop).  We do that by building a reference to the
	 first location accessed by the inner-loop, and analyze it relative to
	 the outer-loop.  */
      if (loop && nested_in_vect_loop_p (loop, stmt))
	{
	  /* Build a reference to the first location accessed by the
	     inner loop: *(BASE + INIT + OFFSET).  By construction,
	     this address must be invariant in the inner loop, so we
	     can consider it as being used in the outer loop.  */
	  tree init_addr = fold_build_pointer_plus (base, offset);
	  tree init_ref = build_fold_indirect_ref (init_addr);

	  if (dump_enabled_p ())
	    {
	      dump_printf_loc (MSG_NOTE, vect_location,
                               "analyze in outer loop: ");
	      dump_generic_expr (MSG_NOTE, TDF_SLIM, init_ref);
	      dump_printf (MSG_NOTE, "\n");
	    }

	  if (!dr_analyze_innermost (&STMT_VINFO_DR_WRT_VEC_LOOP (stmt_info),
				     init_ref, stmt, loop))
	    /* dr_analyze_innermost already explained the failure.  */
	    return false;

          if (dump_enabled_p ())
	    {
	      dump_printf_loc (MSG_NOTE, vect_location,
                               "\touter base_address: ");
	      dump_generic_expr (MSG_NOTE, TDF_SLIM,
                                 STMT_VINFO_DR_BASE_ADDRESS (stmt_info));
	      dump_printf (MSG_NOTE, "\n\touter offset from base address: ");
	      dump_generic_expr (MSG_NOTE, TDF_SLIM,
                                 STMT_VINFO_DR_OFFSET (stmt_info));
	      dump_printf (MSG_NOTE, "\n\tvariable part of outer offset"
			   " from base address: ");
	      dump_generic_expr (MSG_NOTE, TDF_SLIM,
                                 STMT_VINFO_DR_VAR_OFFSET (stmt_info));
	      dump_printf (MSG_NOTE, "\n\tconstart part of outer offset"
			   " from base address: ");
	      dump_generic_expr (MSG_NOTE, TDF_SLIM,
                                 STMT_VINFO_DR_CONST_OFFSET (stmt_info));
	      dump_printf (MSG_NOTE, "\n\touter step: ");
	      dump_generic_expr (MSG_NOTE, TDF_SLIM,
                                 STMT_VINFO_DR_STEP (stmt_info));
	      dump_printf (MSG_NOTE, "\n\touter base alignment: %d\n",
			   STMT_VINFO_DR_BASE_ALIGNMENT (stmt_info));
	      dump_printf (MSG_NOTE, "\n\touter base misalignment: %d\n",
			   STMT_VINFO_DR_BASE_MISALIGNMENT (stmt_info));
	      dump_printf (MSG_NOTE,
			   "\n\touter variable offset alignment: %d\n",
			   STMT_VINFO_DR_VAR_OFFSET_ALIGNMENT (stmt_info));
	      dump_printf (MSG_NOTE, "\n\touter step alignment: %d\n",
			   STMT_VINFO_DR_STEP_ALIGNMENT (stmt_info));
	    }
	}

      if (STMT_VINFO_DATA_REF (stmt_info))
        {
          if (dump_enabled_p ())
            {
              dump_printf_loc (MSG_MISSED_OPTIMIZATION, vect_location,
                               "not vectorized: more than one data ref "
                               "in stmt: ");
              dump_gimple_stmt (MSG_MISSED_OPTIMIZATION, TDF_SLIM, stmt, 0);
            }

          if (is_a <bb_vec_info> (vinfo))
	    break;

	  if (gatherscatter != SG_NONE || simd_lane_access)
	    free_data_ref (dr);
          return false;
        }

      STMT_VINFO_DATA_REF (stmt_info) = dr;
      if (simd_lane_access)
	{
	  STMT_VINFO_SIMD_LANE_ACCESS_P (stmt_info) = true;
	  free_data_ref (datarefs[i]);
	  datarefs[i] = dr;
	}

      if (TREE_CODE (DR_BASE_ADDRESS (dr)) == ADDR_EXPR
	  && VAR_P (TREE_OPERAND (DR_BASE_ADDRESS (dr), 0))
	  && DECL_NONALIASED (TREE_OPERAND (DR_BASE_ADDRESS (dr), 0)))
	{
          if (dump_enabled_p ())
            {
              dump_printf_loc (MSG_MISSED_OPTIMIZATION, vect_location,
                               "not vectorized: base object not addressable "
			       "for stmt: ");
              dump_gimple_stmt (MSG_MISSED_OPTIMIZATION, TDF_SLIM, stmt, 0);
            }
          if (is_a <bb_vec_info> (vinfo))
	    {
	      /* In BB vectorization the ref can still participate
	         in dependence analysis, we just can't vectorize it.  */
	      STMT_VINFO_VECTORIZABLE (stmt_info) = false;
	      continue;
	    }
	  return false;
	}

      /* Set vectype for STMT.  */
      scalar_type = TREE_TYPE (DR_REF (dr));
      STMT_VINFO_VECTYPE (stmt_info)
	= get_vectype_for_scalar_type (scalar_type);
      if (!STMT_VINFO_VECTYPE (stmt_info))
        {
          if (dump_enabled_p ())
            {
              dump_printf_loc (MSG_MISSED_OPTIMIZATION, vect_location,
                               "not vectorized: no vectype for stmt: ");
              dump_gimple_stmt (MSG_MISSED_OPTIMIZATION, TDF_SLIM, stmt, 0);
              dump_printf (MSG_MISSED_OPTIMIZATION, " scalar_type: ");
              dump_generic_expr (MSG_MISSED_OPTIMIZATION, TDF_DETAILS,
                                 scalar_type);
              dump_printf (MSG_MISSED_OPTIMIZATION, "\n");
            }

          if (is_a <bb_vec_info> (vinfo))
	    {
	      /* No vector type is fine, the ref can still participate
	         in dependence analysis, we just can't vectorize it.  */
	      STMT_VINFO_VECTORIZABLE (stmt_info) = false;
	      continue;
	    }

	  if (gatherscatter != SG_NONE || simd_lane_access)
	    {
	      STMT_VINFO_DATA_REF (stmt_info) = NULL;
	      if (gatherscatter != SG_NONE)
		free_data_ref (dr);
	    }
	  return false;
        }
      else
	{
	  if (dump_enabled_p ())
	    {
	      dump_printf_loc (MSG_NOTE, vect_location,
			       "got vectype for stmt: ");
	      dump_gimple_stmt (MSG_NOTE, TDF_SLIM, stmt, 0);
	      dump_generic_expr (MSG_NOTE, TDF_SLIM,
				 STMT_VINFO_VECTYPE (stmt_info));
	      dump_printf (MSG_NOTE, "\n");
	    }
	}

      /* Adjust the minimal vectorization factor according to the
	 vector type.  */
      vf = TYPE_VECTOR_SUBPARTS (STMT_VINFO_VECTYPE (stmt_info));
      *min_vf = upper_bound (*min_vf, vf);

      if (gatherscatter != SG_NONE)
	{
	  gather_scatter_info gs_info;
	  if (!vect_check_gather_scatter (stmt, as_a <loop_vec_info> (vinfo),
					  &gs_info, false)
	      || !get_vectype_for_scalar_type (TREE_TYPE (gs_info.u.offset)))
	    {
	      STMT_VINFO_DATA_REF (stmt_info) = NULL;
	      free_data_ref (dr);
	      if (dump_enabled_p ())
		{
		  dump_printf_loc (MSG_MISSED_OPTIMIZATION, vect_location,
				   (gatherscatter == GATHER) ?
				   "not vectorized: not suitable for gather "
				   "load " :
				   "not vectorized: not suitable for scatter "
				   "store ");
		  dump_gimple_stmt (MSG_MISSED_OPTIMIZATION, TDF_SLIM, stmt, 0);
		}
	      return false;
	    }

	  free_data_ref (datarefs[i]);
	  datarefs[i] = dr;
	  STMT_VINFO_GATHER_SCATTER_P (stmt_info) = gatherscatter;
	}

      else if (is_a <loop_vec_info> (vinfo)
	       && TREE_CODE (DR_STEP (dr)) != INTEGER_CST)
	{
	  if (nested_in_vect_loop_p (loop, stmt))
	    {
	      if (dump_enabled_p ())
		{
		  dump_printf_loc (MSG_MISSED_OPTIMIZATION, vect_location, 
                                   "not vectorized: not suitable for strided "
                                   "load ");
		  dump_gimple_stmt (MSG_MISSED_OPTIMIZATION, TDF_SLIM, stmt, 0);
		}
	      return false;
	    }
	  STMT_VINFO_STRIDED_P (stmt_info) = true;
	}
    }

  /* If we stopped analysis at the first dataref we could not analyze
     when trying to vectorize a basic-block mark the rest of the datarefs
     as not vectorizable and truncate the vector of datarefs.  That
     avoids spending useless time in analyzing their dependence.  */
  if (i != datarefs.length ())
    {
      gcc_assert (is_a <bb_vec_info> (vinfo));
      for (unsigned j = i; j < datarefs.length (); ++j)
	{
	  data_reference_p dr = datarefs[j];
          STMT_VINFO_VECTORIZABLE (vinfo_for_stmt (DR_STMT (dr))) = false;
	  free_data_ref (dr);
	}
      datarefs.truncate (i);
    }

  return true;
}


/* Function vect_get_new_vect_var.

   Returns a name for a new variable.  The current naming scheme appends the
   prefix "vect_" or "vect_p" (depending on the value of VAR_KIND) to
   the name of vectorizer generated variables, and appends that to NAME if
   provided.  */

tree
vect_get_new_vect_var (tree type, enum vect_var_kind var_kind, const char *name)
{
  const char *prefix;
  tree new_vect_var;

  switch (var_kind)
  {
  case vect_simple_var:
    prefix = "vect";
    break;
  case vect_scalar_var:
    prefix = "stmp";
    break;
  case vect_mask_var:
    prefix = "mask";
    break;
  case vect_pointer_var:
    prefix = "vectp";
    break;
  default:
    gcc_unreachable ();
  }

  if (name)
    {
      char* tmp = concat (prefix, "_", name, NULL);
      new_vect_var = create_tmp_reg (type, tmp);
      free (tmp);
    }
  else
    new_vect_var = create_tmp_reg (type, prefix);

  return new_vect_var;
}

/* Like vect_get_new_vect_var but return an SSA name.  */

tree
vect_get_new_ssa_name (tree type, enum vect_var_kind var_kind, const char *name)
{
  const char *prefix;
  tree new_vect_var;

  switch (var_kind)
  {
  case vect_simple_var:
    prefix = "vect";
    break;
  case vect_mask_var:
    prefix = "mask";
    break;
  case vect_scalar_var:
    prefix = "stmp";
    break;
  case vect_pointer_var:
    prefix = "vectp";
    break;
  default:
    gcc_unreachable ();
  }

  if (name)
    {
      char* tmp = concat (prefix, "_", name, NULL);
      new_vect_var = make_temp_ssa_name (type, NULL, tmp);
      free (tmp);
    }
  else
    new_vect_var = make_temp_ssa_name (type, NULL, prefix);

  return new_vect_var;
}

/* Duplicate ptr info and set alignment/misaligment on NAME from DR.  */

static void
vect_duplicate_ssa_name_ptr_info (tree name, data_reference *dr)
{
  duplicate_ssa_name_ptr_info (name, DR_PTR_INFO (dr));
  int misalign = DR_MISALIGNMENT (dr);
  if (misalign == DR_MISALIGNMENT_UNKNOWN)
    mark_ptr_info_alignment_unknown (SSA_NAME_PTR_INFO (name));
  else
    set_ptr_info_alignment (SSA_NAME_PTR_INFO (name),
			    DR_TARGET_ALIGNMENT (dr), misalign);
}

/* Function vect_create_addr_base_for_vector_ref_1.

   Create an expression that computes the address of the first memory location
   that will be accessed for a data reference.

   Input:
   STMT: The statement containing the data reference.
   NEW_STMT_LIST: Must be initialized to NULL_TREE or a statement list.
   ADDR_INFO: A structure that contains information about the address to be
	      created, such as the base and offsets.

   Output:
   1. Return an SSA_NAME whose value is the address of the memory location of
      the first vector of the data reference.
   2. If new_stmt_list is not NULL_TREE after return then the caller must insert
      these statement(s) which define the returned SSA_NAME.

   FORNOW: We are only handling array accesses with step 1.  */

static tree
vect_create_addr_base_for_vector_ref_1 (gimple *stmt,
					gimple_seq *new_stmt_list,
					vect_addr_base_info *addr_info)
{
  stmt_vec_info stmt_info = vinfo_for_stmt (stmt);
  struct data_reference *dr = STMT_VINFO_DATA_REF (stmt_info);
  const char *base_name;
  tree addr_base;
  tree dest;
  gimple_seq seq = NULL;
  tree vect_ptr_type;
  tree step = TYPE_SIZE_UNIT (TREE_TYPE (DR_REF (dr)));
  loop_vec_info loop_vinfo = STMT_VINFO_LOOP_VINFO (stmt_info);

  base_name = get_name (loop_vinfo ? addr_info->dr_base : DR_REF (dr));

  /* Create base_offset */
  tree base_offset = fold_convert (sizetype, addr_info->dr_offset);
  tree offset = addr_info->arg_offset;
  if (offset)
    {
      offset = fold_build2 (MULT_EXPR, sizetype,
			    fold_convert (sizetype, offset), step);
      base_offset = fold_build2 (PLUS_EXPR, sizetype,
				 base_offset, offset);
    }

  tree byte_offset = addr_info->arg_byte_offset;
  if (byte_offset)
    {
      byte_offset = fold_convert (sizetype, byte_offset);
      base_offset = fold_build2 (PLUS_EXPR, sizetype,
				 base_offset, byte_offset);
    }

  /* base + base_offset */
  if (loop_vinfo)
    addr_base = fold_build_pointer_plus (addr_info->dr_base, base_offset);
  else
    {
      addr_base = build1 (ADDR_EXPR,
			  build_pointer_type (TREE_TYPE (DR_REF (dr))),
			  unshare_expr (DR_REF (dr)));
    }

  vect_ptr_type = build_pointer_type (STMT_VINFO_VECTYPE (stmt_info));
  dest = vect_get_new_vect_var (vect_ptr_type, vect_pointer_var, base_name);
  addr_base = force_gimple_operand (addr_base, &seq, true, dest);
  gimple_seq_add_seq (new_stmt_list, seq);

  if (DR_PTR_INFO (dr)
      && TREE_CODE (addr_base) == SSA_NAME
      && !SSA_NAME_PTR_INFO (addr_base))
    {
      vect_duplicate_ssa_name_ptr_info (addr_base, dr);
      if (offset || byte_offset)
	mark_ptr_info_alignment_unknown (SSA_NAME_PTR_INFO (addr_base));
    }

  if (dump_enabled_p ())
    {
      dump_printf_loc (MSG_NOTE, vect_location, "created ");
      dump_generic_expr (MSG_NOTE, TDF_SLIM, addr_base);
      dump_printf (MSG_NOTE, "\n");
    }

  return addr_base;
}

hashval_t
vect_addr_base_hasher::hash (const vect_addr_base_info *x)
{
  inchash::hash h;
  inchash::add_expr (x->dr_base, h);
  inchash::add_expr (x->dr_offset, h);
  /* TODO: Do we really need to hash offset2 and byte_offset2 as these are
     rarely non-NULL?  */
  return h.end ();
}

bool
vect_addr_base_hasher::equal (const vect_addr_base_info *x,
			      const vect_addr_base_info *y)
{
  if (bool (x->arg_offset) != bool (y->arg_offset)
      || bool (x->arg_byte_offset) != bool (y->arg_byte_offset))
    return false;

  if (x->arg_offset && !operand_equal_p (x->arg_offset, y->arg_offset, 0))
    return false;

  if (x->arg_byte_offset
      && !operand_equal_p (x->arg_byte_offset, y->arg_byte_offset, 0))
    return false;

  return operand_equal_p (x->dr_base, y->dr_base, 0)
	 && operand_equal_p (x->dr_offset, y->dr_offset, 0);
}

/* Function fill_vect_addr_base_info.

   This function fills in the vect_addr_base_info structure pointed to by INFO,
   which will be used to first attempt a lookup in the data reference cache and
   if not found a new base address will be created.

   Input:
   STMT: The statement containing the data reference.
   OFFSET: Optional.  If supplied, it is be added to the initial address.
   LOOP:    Specify relative to which loop-nest should the address be computed.
	    For example, when the dataref is in an inner-loop nested in an
	    outer-loop that is now being vectorized, LOOP can be either the
	    outer-loop, or the inner-loop.  The first memory location accessed
	    by the following dataref ('in' points to short):

		for (i=0; i<N; i++)
		  for (j=0; j<M; j++)
		    s += in[i+j]

	    is as follows:
	    if LOOP=i_loop:	&in		(relative to i_loop)
	    if LOOP=j_loop: 	&in+i*2B	(relative to j_loop)
   BYTE_OFFSET: Optional, defaulted to NULL.  If supplied, it is added to the
	    initial address.  Unlike OFFSET, which is number of elements to
	    be added, BYTE_OFFSET is measured in bytes.
   INFO: Will be filled in with information required to perform a cache
	 table lookup.  */

static bool
fill_vect_addr_base_info (gimple *stmt, tree offset,
			  tree byte_offset, vect_addr_base_info *info)
{
  stmt_vec_info stmt_info = vinfo_for_stmt (stmt);
  loop_vec_info loop_vinfo = STMT_VINFO_LOOP_VINFO (stmt_info);
  struct data_reference *dr = STMT_VINFO_DATA_REF (stmt_info);
  innermost_loop_behavior *drb = vect_dr_behavior (dr);

  info->dr_base = unshare_expr (drb->base_address);
  info->dr_offset = unshare_expr (drb->offset);

  if (!loop_vinfo)
    info->dr_offset = ssize_int (0);

  info->arg_offset = offset;
  info->arg_byte_offset = byte_offset;

  /* For now we only do caching of SSA names if we have a vectorizable loop -
     in theory I can't see why we couldn't do this for SLP too.  However, so
     far the only need for caching comes from loops containing memory addresses
     that are aligned via masking rather than peeling.  */
  return loop_vinfo;
}

tree
get_copy_for_caching (tree val)
{
  if (!val)
    return val;

  if (TREE_CODE (val) == SSA_NAME)
    return val;

  return unshare_expr (val);
}

/* Function copy_vect_addr_base_info.

   Copy tree nodes from SRC to DEST, ensuring that we keep copies of nodes that
   are not SSA_NAME types as future calls to force_gimple_operand will overwrite
   those nodes and replace them an SSA_NAME.  */

static void
copy_vect_addr_base_info (vect_addr_base_info *dest, vect_addr_base_info *src)
{
  dest->dr_base = get_copy_for_caching (src->dr_base);
  dest->dr_offset = get_copy_for_caching (src->dr_offset);
  dest->arg_offset = get_copy_for_caching (src->arg_offset);
  dest->arg_byte_offset = get_copy_for_caching (src->arg_byte_offset);
}

/* Function vect_create_addr_base_for_vector_ref.

   Create or find a cached expression that computes the address of the first
   memory location that will be accessed for a data reference.

   Input:
   STMT: The statement containing the data reference.
   NEW_STMT_LIST: Must be initialized to NULL_TREE or a statement list.
   OFFSET:  Optional.  If supplied, it is be added to the initial address.
   LOOP:    Specify relative to which loop-nest should the address be computed.
	    For example, when the dataref is in an inner-loop nested in an
	    outer-loop that is now being vectorized, LOOP can be either the
	    outer-loop, or the inner-loop.  The first memory location accessed
	    by the following dataref ('in' points to short):

		for (i=0; i<N; i++)
		   for (j=0; j<M; j++)
		     s += in[i+j]

	    is as follows:
	    if LOOP=i_loop:	&in		(relative to i_loop)
	    if LOOP=j_loop: 	&in+i*2B	(relative to j_loop)
   BYTE_OFFSET: Optional, defaulted to NULL.  If supplied, it is added to the
	    initial address.  Unlike OFFSET, which is number of elements to
	    be added, BYTE_OFFSET is measured in bytes.

   Output:
   1.  Return an SSA_NAME whose value is the address of the memory location of
       the first vector of the data reference.
   2.  If new_stmt_list is not NULL_TREE after return then the caller must
       insert these statement(s) which define the returned SSA_NAME.

   FORNOW: We are only handling array accesses with step 1.  */

tree
vect_create_addr_base_for_vector_ref (gimple *stmt,
				      gimple_seq *new_stmt_list,
				      tree offset,
				      tree byte_offset)
{
  vect_addr_base_info info;

  if (!fill_vect_addr_base_info (stmt, offset, byte_offset, &info))
    return vect_create_addr_base_for_vector_ref_1 (stmt, new_stmt_list, &info);

  stmt_vec_info stmt_info = vinfo_for_stmt (stmt);
  loop_vec_info loop_vinfo = STMT_VINFO_LOOP_VINFO (stmt_info);

  vect_addr_base_info **slot =
    LOOP_VINFO_ADDR_CACHE (loop_vinfo).find_slot (&info, INSERT);
  if (*slot)
    return (*slot)->final_addr;

  vect_addr_base_info *entry = XNEW (struct vect_addr_base_info);
  copy_vect_addr_base_info (entry, &info);

  entry->final_addr =
    vect_create_addr_base_for_vector_ref_1 (stmt, new_stmt_list, &info);
  *slot = entry;

  return entry->final_addr;
}

/* Return a tree that represents STEP multiplied by the vectorization
   factor.  */

static tree
vect_mult_by_vf (loop_vec_info loop_vinfo, tree step)
{
  hash_map<tree, tree> *map = &LOOP_VINFO_VF_MULT_MAP (loop_vinfo);
  bool existed;
  tree &entry = map->get_or_insert (step, &existed);
  if (!existed)
    {
      gimple_seq seq = NULL;
      tree vf = LOOP_VINFO_CAP (loop_vinfo).niters;
      vf = gimple_convert (&seq, TREE_TYPE (step), vf);
      entry = gimple_build (&seq, MULT_EXPR, TREE_TYPE (step), vf, step);
      edge pe = loop_preheader_edge (LOOP_VINFO_LOOP (loop_vinfo));
      gsi_insert_seq_on_edge_immediate (pe, seq);
    }
  return entry;
}

/* Function vect_create_data_ref_ptr.

   Create a new pointer-to-AGGR_TYPE variable (ap), that points to the first
   location accessed in the loop by STMT, along with the def-use update
   chain to appropriately advance the pointer through the loop iterations.
   Also set aliasing information for the pointer.  This pointer is used by
   the callers to this function to create a memory reference expression for
   vector load/store access.

   Some loops operate on more than one consecutive instance of AGGR_TYPE.
   There are two approaches to updating ap in this case.  The usual one
   is to advance ap by only one AGGR_TYPE at first and leave callers
   to use bump_vector_ptr both to access other AGGR_TYPEs and to adjust
   the increment of ap.  See the comment above bump_vector_ptr for details.
   The advantage of this approach is that only one pointer is live at once.
   ivopts can later introduce multiple pointers if that's more efficient,
   but we don't have enough information to make that decision during
   vectorization.

   However, when using a runtime-capped VF, the increment of ap
   depends on the runtime VF and we can't easily defer parts of it to
   bump_vector_ptr.  In this case we emit the full increment now.
   The GROUP_SIZE parameter exists for this case.

   Input:
   1. STMT: a stmt that references memory. Expected to be of the form
         GIMPLE_ASSIGN <name, data-ref> or
	 GIMPLE_ASSIGN <data-ref, name>.
   2. AGGR_TYPE: the type of the reference, which should be either a vector
        or an array.
   3. GROUP_SIZE: how many consecutive vectors the loop accesses.
	The loop should advance ap by GROUP_SIZE * VF elements of
	type TREE_TYPE (AGGR_TYPE).
   4. AT_LOOP: the loop where the vector memref is to be created.
   5. OFFSET (optional): an offset to be added to the initial address accessed
        by the data-ref in STMT.
   6. BSI: location where the new stmts are to be placed if there is no loop
   7. ONLY_INIT: indicate if ap is to be updated in the loop, or remain
        pointing to the initial address.
   8. BYTE_OFFSET (optional, defaults to NULL): a byte offset to be added
	to the initial address accessed by the data-ref in STMT.  This is
	similar to OFFSET, but OFFSET is counted in elements, while BYTE_OFFSET
	in bytes.

   Output:
   1. Declare a new ptr to vector_type, and have it point to the base of the
      data reference (initial addressed accessed by the data reference).
      For example, for vector of type V8HI, the following code is generated:

      v8hi *ap;
      ap = (v8hi *)initial_address;

      if OFFSET is not supplied:
         initial_address = &a[init];
      if OFFSET is supplied:
         initial_address = &a[init + OFFSET];
      if BYTE_OFFSET is supplied:
	 initial_address = &a[init] + BYTE_OFFSET;

      Return the initial_address in INITIAL_ADDRESS.

   2. If ONLY_INIT is true, just return the initial pointer.  Otherwise, also
      update the pointer in each iteration of the loop.

      Return the increment stmt that updates the pointer in PTR_INCR.

   3. Set INV_P to true if the access pattern of the data reference in the
      vectorized loop is invariant.  Set it to false otherwise.

   4. Return the pointer.  */

tree
vect_create_data_ref_ptr (gimple *stmt, tree aggr_type,
			  unsigned int group_size, struct loop *at_loop,
			  tree offset, tree *initial_address,
			  gimple_stmt_iterator *gsi, gimple **ptr_incr,
			  bool only_init, bool *inv_p, tree byte_offset)
{
  const char *base_name;
  stmt_vec_info stmt_info = vinfo_for_stmt (stmt);
  loop_vec_info loop_vinfo = STMT_VINFO_LOOP_VINFO (stmt_info);
  struct loop *loop = NULL;
  bool nested_in_vect_loop = false;
  struct loop *containing_loop = NULL;
  tree aggr_ptr_type;
  tree aggr_ptr;
  tree new_temp;
  gimple_seq new_stmt_list = NULL;
  edge pe = NULL;
  basic_block new_bb;
  tree aggr_ptr_init;
  struct data_reference *dr = STMT_VINFO_DATA_REF (stmt_info);
  tree aptr;
  gimple_stmt_iterator incr_gsi;
  bool insert_after;
  tree indx_before_incr, indx_after_incr;
  gimple *incr;
  tree step;
  bb_vec_info bb_vinfo = STMT_VINFO_BB_VINFO (stmt_info);

  gcc_assert (TREE_CODE (aggr_type) == ARRAY_TYPE
	      || TREE_CODE (aggr_type) == VECTOR_TYPE);
  gcc_assert (only_init || !loop_vinfo || group_size != 0);

  if (loop_vinfo)
    {
      loop = LOOP_VINFO_LOOP (loop_vinfo);
      nested_in_vect_loop = nested_in_vect_loop_p (loop, stmt);
      containing_loop = (gimple_bb (stmt))->loop_father;
      pe = loop_preheader_edge (loop);
    }
  else
    {
      gcc_assert (bb_vinfo);
      only_init = true;
      *ptr_incr = NULL;
    }

  /* Check the step (evolution) of the load in LOOP, and record
     whether it's invariant.  */
  step = vect_dr_behavior (dr)->step;
  if (integer_zerop (step))
    *inv_p = true;
  else
    *inv_p = false;

  /* Create an expression for the first address accessed by this load
     in LOOP.  */
  base_name = get_name (DR_BASE_ADDRESS (dr));

  if (dump_enabled_p ())
    {
      tree dr_base_type = TREE_TYPE (DR_BASE_OBJECT (dr));
      dump_printf_loc (MSG_NOTE, vect_location,
                       "create %s-pointer variable to type: ",
		       get_tree_code_name (TREE_CODE (aggr_type)));
      dump_generic_expr (MSG_NOTE, TDF_SLIM, aggr_type);
      if (TREE_CODE (dr_base_type) == ARRAY_TYPE)
        dump_printf (MSG_NOTE, "  vectorizing an array ref: ");
      else if (TREE_CODE (dr_base_type) == VECTOR_TYPE)
        dump_printf (MSG_NOTE, "  vectorizing a vector ref: ");
      else if (TREE_CODE (dr_base_type) == RECORD_TYPE)
        dump_printf (MSG_NOTE, "  vectorizing a record based array ref: ");
      else
        dump_printf (MSG_NOTE, "  vectorizing a pointer ref: ");
      dump_generic_expr (MSG_NOTE, TDF_SLIM, DR_BASE_OBJECT (dr));
      dump_printf (MSG_NOTE, "\n");
    }

  /* (1) Create the new aggregate-pointer variable.
     Vector and array types inherit the alias set of their component
     type by default so we need to use a ref-all pointer if the data
     reference does not conflict with the created aggregated data
     reference because it is not addressable.  */
  bool need_ref_all = false;
  if (!alias_sets_conflict_p (get_alias_set (aggr_type),
			      get_alias_set (DR_REF (dr))))
    need_ref_all = true;
  /* Likewise for any of the data references in the stmt group.  */
  else if (STMT_VINFO_GROUP_SIZE (stmt_info) > 1)
    {
      gimple *orig_stmt = STMT_VINFO_GROUP_FIRST_ELEMENT (stmt_info);
      do
	{
	  stmt_vec_info sinfo = vinfo_for_stmt (orig_stmt);
	  struct data_reference *sdr = STMT_VINFO_DATA_REF (sinfo);
	  if (!alias_sets_conflict_p (get_alias_set (aggr_type),
				      get_alias_set (DR_REF (sdr))))
	    {
	      need_ref_all = true;
	      break;
	    }
	  orig_stmt = STMT_VINFO_GROUP_NEXT_ELEMENT (sinfo);
	}
      while (orig_stmt);
    }
  aggr_ptr_type = build_pointer_type_for_mode (aggr_type, ptr_mode,
					       need_ref_all);
  aggr_ptr = vect_get_new_vect_var (aggr_ptr_type, vect_pointer_var, base_name);


  /* Note: If the dataref is in an inner-loop nested in LOOP, and we are
     vectorizing LOOP (i.e., outer-loop vectorization), we need to create two
     def-use update cycles for the pointer: one relative to the outer-loop
     (LOOP), which is what steps (3) and (4) below do.  The other is relative
     to the inner-loop (which is the inner-most loop containing the dataref),
     and this is done be step (5) below.

     When vectorizing inner-most loops, the vectorized loop (LOOP) is also the
     inner-most loop, and so steps (3),(4) work the same, and step (5) is
     redundant.  Steps (3),(4) create the following:

	vp0 = &base_addr;
	LOOP:	vp1 = phi(vp0,vp2)
		...
		...
		vp2 = vp1 + step
		goto LOOP

     If there is an inner-loop nested in loop, then step (5) will also be
     applied, and an additional update in the inner-loop will be created:

	vp0 = &base_addr;
	LOOP:   vp1 = phi(vp0,vp2)
		...
        inner:     vp3 = phi(vp1,vp4)
	           vp4 = vp3 + inner_step
	           if () goto inner
		...
		vp2 = vp1 + step
		if () goto LOOP   */

  /* (2) Calculate the initial address of the aggregate-pointer, and set
     the aggregate-pointer to point to it before the loop.  */

  /* Create: (&(base[init_val+offset]+byte_offset) in the loop preheader.  */

  new_temp = vect_create_addr_base_for_vector_ref (stmt, &new_stmt_list,
						   offset, byte_offset);
  if (new_stmt_list)
    {
      if (pe)
        {
          new_bb = gsi_insert_seq_on_edge_immediate (pe, new_stmt_list);
          gcc_assert (!new_bb);
        }
      else
        gsi_insert_seq_before (gsi, new_stmt_list, GSI_SAME_STMT);
    }

  *initial_address = new_temp;
  aggr_ptr_init = new_temp;

  /* (3) Handle the updating of the aggregate-pointer inside the loop.
     This is needed when ONLY_INIT is false, and also when AT_LOOP is the
     inner-loop nested in LOOP (during outer-loop vectorization).  */

  /* No update in loop is required.  */
  if (only_init && (!loop_vinfo || at_loop == loop))
    aptr = aggr_ptr_init;
  else
    {
      standard_iv_increment_position (loop, &incr_gsi, &insert_after);

      tree iv_step;
      if (LOOP_VINFO_FIRSTFAULTING_EXECUTION (loop_vinfo))
	{
	  /* The step is the first faulting iter multiplied by the type
	     size.  */
	  gimple_seq seq = NULL;
	  iv_step = gimple_build (&seq, MULT_EXPR, sizetype,
				  LOOP_VINFO_NONFAULTING (loop_vinfo).niters,
				  TYPE_SIZE_UNIT (TREE_TYPE (aggr_type)));

	  gsi_insert_seq_before (&incr_gsi, seq, GSI_SAME_STMT);
	}
      else if (*inv_p)
	iv_step = size_zero_node;
      else
	{
	  if (use_capped_vf (loop_vinfo))
	    {
	      gcc_assert (group_size != 0);
	      tree elt_type = TREE_TYPE (DR_REF (dr));
	      iv_step = size_binop (MULT_EXPR, TYPE_SIZE_UNIT (elt_type),
				    size_int (group_size));
	      iv_step = vect_mult_by_vf (loop_vinfo, iv_step);
	    }
	  else
	    /* The step of the aggregate pointer is the type size.  */
	    iv_step = TYPE_SIZE_UNIT (aggr_type);
	  if (tree_int_cst_sgn (step) == -1)
	    iv_step = fold_build1 (NEGATE_EXPR, TREE_TYPE (iv_step),
				   iv_step);
	}

      create_iv (aggr_ptr_init, iv_step, aggr_ptr, loop, &incr_gsi,
		 insert_after, &indx_before_incr, &indx_after_incr);
      incr = gsi_stmt (incr_gsi);
      set_vinfo_for_stmt (incr, new_stmt_vec_info (incr, loop_vinfo));

      /* Copy the points-to information if it exists. */
      if (DR_PTR_INFO (dr))
	{
	  vect_duplicate_ssa_name_ptr_info (indx_before_incr, dr);
	  vect_duplicate_ssa_name_ptr_info (indx_after_incr, dr);
	}
      if (ptr_incr)
	*ptr_incr = incr;

      aptr = indx_before_incr;
    }

  if (!nested_in_vect_loop || only_init)
    return aptr;


  /* (4) Handle the updating of the aggregate-pointer inside the inner-loop
     nested in LOOP, if exists.  */

  gcc_assert (nested_in_vect_loop);
  if (!only_init)
    {
      standard_iv_increment_position (containing_loop, &incr_gsi,
				      &insert_after);
      create_iv (aptr, fold_convert (aggr_ptr_type, DR_STEP (dr)), aggr_ptr,
		 containing_loop, &incr_gsi, insert_after, &indx_before_incr,
		 &indx_after_incr);
      incr = gsi_stmt (incr_gsi);
      set_vinfo_for_stmt (incr, new_stmt_vec_info (incr, loop_vinfo));

      /* Copy the points-to information if it exists. */
      if (DR_PTR_INFO (dr))
	{
	  vect_duplicate_ssa_name_ptr_info (indx_before_incr, dr);
	  vect_duplicate_ssa_name_ptr_info (indx_after_incr, dr);
	}
      if (ptr_incr)
	*ptr_incr = incr;

      return indx_before_incr;
    }
  else
    gcc_unreachable ();
}


/* Function bump_vector_ptr

   Increment a pointer (to a vector type) by vector-size. If requested,
   i.e. if PTR-INCR is given, then also connect the new increment stmt
   to the existing def-use update-chain of the pointer, by modifying
   the PTR_INCR as illustrated below:

   The pointer def-use update-chain before this function:
                        DATAREF_PTR = phi (p_0, p_2)
                        ....
        PTR_INCR:       p_2 = DATAREF_PTR + step

   The pointer def-use update-chain after this function:
                        DATAREF_PTR = phi (p_0, p_2)
                        ....
                        NEW_DATAREF_PTR = DATAREF_PTR + BUMP
                        ....
        PTR_INCR:       p_2 = NEW_DATAREF_PTR + step

   Input:
   DATAREF_PTR - ssa_name of a pointer (to vector type) that is being updated
                 in the loop.
   PTR_INCR - optional. The stmt that updates the pointer in each iteration of
	      the loop.  The increment amount across iterations is expected
	      to be vector_size.
   BSI - location where the new update stmt is to be placed.
   STMT - the original scalar memory-access stmt that is being vectorized.
   BUMP - optional. The offset by which to bump the pointer. If not given,
	  the offset is assumed to be vector_size.

   Output: Return NEW_DATAREF_PTR as illustrated above.

*/

tree
bump_vector_ptr (tree dataref_ptr, gimple *ptr_incr, gimple_stmt_iterator *gsi,
		 gimple *stmt, tree bump)
{
  stmt_vec_info stmt_info = vinfo_for_stmt (stmt);
  struct data_reference *dr = STMT_VINFO_DATA_REF (stmt_info);
  tree vectype = STMT_VINFO_VECTYPE (stmt_info);
  tree update = TYPE_SIZE_UNIT (vectype);
  gassign *incr_stmt;
  ssa_op_iter iter;
  use_operand_p use_p;
  tree new_dataref_ptr;

  if (bump)
    update = bump;

  if (TREE_CODE (dataref_ptr) == SSA_NAME)
    new_dataref_ptr = copy_ssa_name (dataref_ptr);
  else
    new_dataref_ptr = make_ssa_name (TREE_TYPE (dataref_ptr));
  incr_stmt = gimple_build_assign (new_dataref_ptr, POINTER_PLUS_EXPR,
				   dataref_ptr, update);
  vect_finish_stmt_generation (stmt, incr_stmt, gsi);

  /* Copy the points-to information if it exists. */
  if (DR_PTR_INFO (dr))
    {
      duplicate_ssa_name_ptr_info (new_dataref_ptr, DR_PTR_INFO (dr));
      mark_ptr_info_alignment_unknown (SSA_NAME_PTR_INFO (new_dataref_ptr));
    }

  if (!ptr_incr || use_capped_vf (STMT_VINFO_LOOP_VINFO (stmt_info)))
    return new_dataref_ptr;

  /* Update the vector-pointer's cross-iteration increment.  */
  FOR_EACH_SSA_USE_OPERAND (use_p, ptr_incr, iter, SSA_OP_USE)
    {
      tree use = USE_FROM_PTR (use_p);

      if (use == dataref_ptr)
        SET_USE (use_p, new_dataref_ptr);
      else
        gcc_assert (tree_int_cst_compare (use, update) == 0);
    }

  return new_dataref_ptr;
}


/* Function vect_create_destination_var.

   Create a new temporary of type VECTYPE.  */

tree
vect_create_destination_var (tree scalar_dest, tree vectype)
{
  tree vec_dest;
  const char *name;
  char *new_name;
  tree type;
  enum vect_var_kind kind;

  kind = vectype
    ? VECTOR_BOOLEAN_TYPE_P (vectype)
    ? vect_mask_var
    : vect_simple_var
    : vect_scalar_var;
  type = vectype ? vectype : TREE_TYPE (scalar_dest);

  gcc_assert (TREE_CODE (scalar_dest) == SSA_NAME);

  name = get_name (scalar_dest);
  if (name)
    new_name = xasprintf ("%s_%u", name, SSA_NAME_VERSION (scalar_dest));
  else
    new_name = xasprintf ("_%u", SSA_NAME_VERSION (scalar_dest));
  vec_dest = vect_get_new_vect_var (type, kind, new_name);
  free (new_name);

  return vec_dest;
}

/* Function vect_grouped_store_supported.

   Returns TRUE if interleave high and interleave low permutations
   are supported, and FALSE otherwise.  */

bool
vect_grouped_store_supported (tree vectype, unsigned HOST_WIDE_INT count)
{
  machine_mode mode = TYPE_MODE (vectype);

  /* vect_permute_store_chain requires the group size to be equal to 3 or
     be a power of two.  */
  if (count != 3 && exact_log2 (count) == -1)
    {
      if (dump_enabled_p ())
	dump_printf_loc (MSG_MISSED_OPTIMIZATION, vect_location,
			 "the size of the group of accesses"
			 " is not a power of 2 or not eqaul to 3\n");
      return false;
    }

  /* Powers of 2 use a tree of interleaving operations.  See whether the
     target supports them directly.  */
  if (count != 3
      && direct_internal_fn_supported_p (IFN_VEC_INTERLEAVE_HI, vectype,
					 OPTIMIZE_FOR_SPEED)
      && direct_internal_fn_supported_p (IFN_VEC_INTERLEAVE_LO, vectype,
					 OPTIMIZE_FOR_SPEED))
    return true;

  /* Otherwise check for support in the form of general permutations.  */
  unsigned int nelt;
  if (VECTOR_MODE_P (mode) && GET_MODE_NUNITS (mode).is_constant (&nelt))
    {
      unsigned int i;
      auto_vec_perm_indices sel (nelt);
      sel.quick_grow (nelt);

      if (count == 3)
	{
	  unsigned int j0 = 0, j1 = 0, j2 = 0;
	  unsigned int i, j;

	  for (j = 0; j < 3; j++)
	    {
	      int nelt0 = ((3 - j) * nelt) % 3;
	      int nelt1 = ((3 - j) * nelt + 1) % 3;
	      int nelt2 = ((3 - j) * nelt + 2) % 3;
	      for (i = 0; i < nelt; i++)
		{
		  if (3 * i + nelt0 < nelt)
		    sel[3 * i + nelt0] = j0++;
		  if (3 * i + nelt1 < nelt)
		    sel[3 * i + nelt1] = nelt + j1++;
		  if (3 * i + nelt2 < nelt)
		    sel[3 * i + nelt2] = 0;
		}
	      if (!can_vec_perm_p (mode, false, &sel))
		{
		  if (dump_enabled_p ())
		    dump_printf (MSG_MISSED_OPTIMIZATION,
				 "permutaion op not supported by target.\n");
		  return false;
		}

	      for (i = 0; i < nelt; i++)
		{
		  if (3 * i + nelt0 < nelt)
		    sel[3 * i + nelt0] = 3 * i + nelt0;
		  if (3 * i + nelt1 < nelt)
		    sel[3 * i + nelt1] = 3 * i + nelt1;
		  if (3 * i + nelt2 < nelt)
		    sel[3 * i + nelt2] = nelt + j2++;
		}
	      if (!can_vec_perm_p (mode, false, &sel))
		{
		  if (dump_enabled_p ())
		    dump_printf (MSG_MISSED_OPTIMIZATION,
				 "permutaion op not supported by target.\n");
		  return false;
		}
	    }
	  return true;
	}
      else
	{
	  /* If length is not equal to 3 then only power of 2 is supported.  */
	  gcc_assert (pow2p_hwi (count));

	  for (i = 0; i < nelt / 2; i++)
	    {
	      sel[i * 2] = i;
	      sel[i * 2 + 1] = i + nelt;
	    }
	  if (can_vec_perm_p (mode, false, &sel))
	    {
	      for (i = 0; i < nelt; i++)
		sel[i] += nelt / 2;
	      if (can_vec_perm_p (mode, false, &sel))
		return true;
	    }
	}
    }

  if (dump_enabled_p ())
    dump_printf (MSG_MISSED_OPTIMIZATION,
		 "permutaion op not supported by target.\n");
  return false;
}


/* Return TRUE if vec_{mask_}store_lanes is available for COUNT vectors of
   type VECTYPE.  MASKED_P says whether masked form is needed.  */

bool
vect_store_lanes_supported (tree vectype, unsigned HOST_WIDE_INT count,
			    bool masked_p)
{
  if (masked_p)
    return vect_lanes_optab_supported_p ("vec_mask_store_lanes",
					 vec_mask_store_lanes_optab,
					 vectype, count);
  else
    return vect_lanes_optab_supported_p ("vec_store_lanes",
					 vec_store_lanes_optab,
					 vectype, count);
}


/* Function vect_permute_store_chain.

   Given a chain of interleaved stores in DR_CHAIN of LENGTH that must be
   a power of 2 or equal to 3, generate interleave_high/low stmts to reorder
   the data correctly for the stores.  Return the final references for stores
   in RESULT_CHAIN.

   E.g., LENGTH is 4 and the scalar type is short, i.e., VF is 8.
   The input is 4 vectors each containing 8 elements.  We assign a number to
   each element, the input sequence is:

   1st vec:   0  1  2  3  4  5  6  7
   2nd vec:   8  9 10 11 12 13 14 15
   3rd vec:  16 17 18 19 20 21 22 23
   4th vec:  24 25 26 27 28 29 30 31

   The output sequence should be:

   1st vec:  0  8 16 24  1  9 17 25
   2nd vec:  2 10 18 26  3 11 19 27
   3rd vec:  4 12 20 28  5 13 21 30
   4th vec:  6 14 22 30  7 15 23 31

   i.e., we interleave the contents of the four vectors in their order.

   We use interleave_high/low instructions to create such output.  The input of
   each interleave_high/low operation is two vectors:
   1st vec    2nd vec
   0 1 2 3    4 5 6 7
   the even elements of the result vector are obtained left-to-right from the
   high/low elements of the first vector.  The odd elements of the result are
   obtained left-to-right from the high/low elements of the second vector.
   The output of interleave_high will be:   0 4 1 5
   and of interleave_low:                   2 6 3 7


   The permutation is done in log LENGTH stages.  In each stage interleave_high
   and interleave_low stmts are created for each pair of vectors in DR_CHAIN,
   where the first argument is taken from the first half of DR_CHAIN and the
   second argument from it's second half.
   In our example,

   I1: interleave_high (1st vec, 3rd vec)
   I2: interleave_low (1st vec, 3rd vec)
   I3: interleave_high (2nd vec, 4th vec)
   I4: interleave_low (2nd vec, 4th vec)

   The output for the first stage is:

   I1:  0 16  1 17  2 18  3 19
   I2:  4 20  5 21  6 22  7 23
   I3:  8 24  9 25 10 26 11 27
   I4: 12 28 13 29 14 30 15 31

   The output of the second stage, i.e. the final result is:

   I1:  0  8 16 24  1  9 17 25
   I2:  2 10 18 26  3 11 19 27
   I3:  4 12 20 28  5 13 21 30
   I4:  6 14 22 30  7 15 23 31.  */

void
vect_permute_store_chain (vec<tree> dr_chain,
			  unsigned int length,
			  gimple *stmt,
			  gimple_stmt_iterator *gsi,
			  vec<tree> *result_chain)
{
  tree vect1, vect2, high, low;
  gimple *perm_stmt;
  tree vectype = STMT_VINFO_VECTYPE (vinfo_for_stmt (stmt));
  tree perm_mask_low, perm_mask_high;
  tree data_ref;
  tree perm3_mask_low, perm3_mask_high;
  unsigned int i, j, n, log_length = exact_log2 (length);

  result_chain->quick_grow (length);
  memcpy (result_chain->address (), dr_chain.address (),
	  length * sizeof (tree));

  if (length == 3)
    {
      /* Enforced by vect_grouped_store_supported.  */
      unsigned int nelt = TYPE_VECTOR_SUBPARTS (vectype).to_constant ();
      unsigned int j0 = 0, j1 = 0, j2 = 0;

      auto_vec_perm_indices sel (nelt);
      sel.quick_grow (nelt);
      for (j = 0; j < 3; j++)
        {
	  int nelt0 = ((3 - j) * nelt) % 3;
	  int nelt1 = ((3 - j) * nelt + 1) % 3;
	  int nelt2 = ((3 - j) * nelt + 2) % 3;

	  for (i = 0; i < nelt; i++)
	    {
	      if (3 * i + nelt0 < nelt)
		sel[3 * i + nelt0] = j0++;
	      if (3 * i + nelt1 < nelt)
		sel[3 * i + nelt1] = nelt + j1++;
	      if (3 * i + nelt2 < nelt)
		sel[3 * i + nelt2] = 0;
	    }
	  perm3_mask_low = vect_gen_perm_mask_checked (vectype, sel);

	  for (i = 0; i < nelt; i++)
	    {
	      if (3 * i + nelt0 < nelt)
		sel[3 * i + nelt0] = 3 * i + nelt0;
	      if (3 * i + nelt1 < nelt)
		sel[3 * i + nelt1] = 3 * i + nelt1;
	      if (3 * i + nelt2 < nelt)
		sel[3 * i + nelt2] = nelt + j2++;
	    }
	  perm3_mask_high = vect_gen_perm_mask_checked (vectype, sel);

	  vect1 = dr_chain[0];
	  vect2 = dr_chain[1];

	  /* Create interleaving stmt:
	     low = VEC_PERM_EXPR <vect1, vect2,
				  {j, nelt, *, j + 1, nelt + j + 1, *,
				   j + 2, nelt + j + 2, *, ...}>  */
	  data_ref = make_temp_ssa_name (vectype, NULL, "vect_shuffle3_low");
	  perm_stmt = gimple_build_assign (data_ref, VEC_PERM_EXPR, vect1,
					   vect2, perm3_mask_low);
	  vect_finish_stmt_generation (stmt, perm_stmt, gsi);

	  vect1 = data_ref;
	  vect2 = dr_chain[2];
	  /* Create interleaving stmt:
	     low = VEC_PERM_EXPR <vect1, vect2,
				  {0, 1, nelt + j, 3, 4, nelt + j + 1,
				   6, 7, nelt + j + 2, ...}>  */
	  data_ref = make_temp_ssa_name (vectype, NULL, "vect_shuffle3_high");
	  perm_stmt = gimple_build_assign (data_ref, VEC_PERM_EXPR, vect1,
					   vect2, perm3_mask_high);
	  vect_finish_stmt_generation (stmt, perm_stmt, gsi);
	  (*result_chain)[j] = data_ref;
	}
    }
  else
    {
      /* If length is not equal to 3 then only power of 2 is supported.  */
      gcc_assert (pow2p_hwi (length));

      if (direct_internal_fn_supported_p (IFN_VEC_INTERLEAVE_HI, vectype,
					  OPTIMIZE_FOR_SPEED)
	  && direct_internal_fn_supported_p (IFN_VEC_INTERLEAVE_LO, vectype,
					     OPTIMIZE_FOR_SPEED))
	{
	  /* We could support the case where only one of the optabs is
	     implemented, but that seems unlikely.  */
	  perm_mask_high = NULL_TREE;
	  perm_mask_low = NULL_TREE;
	}
      else
	{
	  /* Enforced by vect_grouped_store_supported.  */
	  unsigned int nelt = TYPE_VECTOR_SUBPARTS (vectype).to_constant ();
	  auto_vec_perm_indices sel (nelt);
	  sel.quick_grow (nelt);
	  for (i = 0, n = nelt / 2; i < n; i++)
	    {
	      sel[i * 2] = i;
	      sel[i * 2 + 1] = i + nelt;
	    }
	  perm_mask_high = vect_gen_perm_mask_checked (vectype, sel);

	  for (i = 0; i < nelt; i++)
	    sel[i] += nelt / 2;
	  perm_mask_low = vect_gen_perm_mask_checked (vectype, sel);
	}

      for (i = 0, n = log_length; i < n; i++)
	{
	  for (j = 0; j < length / 2; j++)
	    {
	      vect1 = dr_chain[j];
	      vect2 = dr_chain[j + length / 2];

	      /* Create interleaving stmt:
		 high = VEC_PERM_EXPR <vect1, vect2,
				       {0, nelt, 1, nelt + 1, ...}>  */
	      high = make_temp_ssa_name (vectype, NULL, "vect_inter_high");
	      if (perm_mask_high)
		perm_stmt = gimple_build_assign (high, VEC_PERM_EXPR, vect1,
						 vect2, perm_mask_high);
	      else
		{
		  perm_stmt = gimple_build_call_internal
		    (IFN_VEC_INTERLEAVE_HI, 2, vect1, vect2);
		  gimple_set_lhs (perm_stmt, high);
		}
	      vect_finish_stmt_generation (stmt, perm_stmt, gsi);
	      (*result_chain)[2 * j] = high;

	      /* Create interleaving stmt:
		 low = VEC_PERM_EXPR <vect1, vect2,
				      {nelt / 2, nelt * 3 / 2,
				       nelt / 2 + 1, nelt * 3 / 2 + 1,
				       ...}>  */
	      low = make_temp_ssa_name (vectype, NULL, "vect_inter_low");
	      if (perm_mask_low)
		perm_stmt = gimple_build_assign (low, VEC_PERM_EXPR, vect1,
						 vect2, perm_mask_low);
	      else
		{
		  perm_stmt = gimple_build_call_internal
		    (IFN_VEC_INTERLEAVE_LO, 2, vect1, vect2);
		  gimple_set_lhs (perm_stmt, low);
		}
	      vect_finish_stmt_generation (stmt, perm_stmt, gsi);
	      (*result_chain)[2 * j + 1] = low;
	    }
	  memcpy (dr_chain.address (), result_chain->address (),
		  length * sizeof (tree));
	}
    }
}

/* Function vect_setup_realignment

   This function is called when vectorizing an unaligned load using
   the dr_explicit_realign[_optimized] scheme.
   This function generates the following code at the loop prolog:

      p = initial_addr;
   x  msq_init = *(floor(p));   # prolog load
      realignment_token = call target_builtin;
    loop:
   x  msq = phi (msq_init, ---)

   The stmts marked with x are generated only for the case of
   dr_explicit_realign_optimized.

   The code above sets up a new (vector) pointer, pointing to the first
   location accessed by STMT, and a "floor-aligned" load using that pointer.
   It also generates code to compute the "realignment-token" (if the relevant
   target hook was defined), and creates a phi-node at the loop-header bb
   whose arguments are the result of the prolog-load (created by this
   function) and the result of a load that takes place in the loop (to be
   created by the caller to this function).

   For the case of dr_explicit_realign_optimized:
   The caller to this function uses the phi-result (msq) to create the
   realignment code inside the loop, and sets up the missing phi argument,
   as follows:
    loop:
      msq = phi (msq_init, lsq)
      lsq = *(floor(p'));        # load in loop
      result = realign_load (msq, lsq, realignment_token);

   For the case of dr_explicit_realign:
    loop:
      msq = *(floor(p)); 	# load in loop
      p' = p + (VS-1);
      lsq = *(floor(p'));	# load in loop
      result = realign_load (msq, lsq, realignment_token);

   Input:
   STMT - (scalar) load stmt to be vectorized. This load accesses
          a memory location that may be unaligned.
   BSI - place where new code is to be inserted.
   ALIGNMENT_SUPPORT_SCHEME - which of the two misalignment handling schemes
			      is used.

   Output:
   REALIGNMENT_TOKEN - the result of a call to the builtin_mask_for_load
                       target hook, if defined.
   Return value - the result of the loop-header phi node.  */

tree
vect_setup_realignment (gimple *stmt, gimple_stmt_iterator *gsi,
                        tree *realignment_token,
			enum dr_alignment_support alignment_support_scheme,
			tree init_addr,
			struct loop **at_loop)
{
  stmt_vec_info stmt_info = vinfo_for_stmt (stmt);
  tree vectype = STMT_VINFO_VECTYPE (stmt_info);
  loop_vec_info loop_vinfo = STMT_VINFO_LOOP_VINFO (stmt_info);
  struct data_reference *dr = STMT_VINFO_DATA_REF (stmt_info);
  struct loop *loop = NULL;
  edge pe = NULL;
  tree scalar_dest = gimple_assign_lhs (stmt);
  tree vec_dest;
  gimple *inc;
  tree ptr;
  tree data_ref;
  basic_block new_bb;
  tree msq_init = NULL_TREE;
  tree new_temp;
  gphi *phi_stmt;
  tree msq = NULL_TREE;
  gimple_seq stmts = NULL;
  bool inv_p;
  bool compute_in_loop = false;
  bool nested_in_vect_loop = false;
  struct loop *containing_loop = (gimple_bb (stmt))->loop_father;
  struct loop *loop_for_initial_load = NULL;

  if (loop_vinfo)
    {
      loop = LOOP_VINFO_LOOP (loop_vinfo);
      nested_in_vect_loop = nested_in_vect_loop_p (loop, stmt);
    }

  gcc_assert (alignment_support_scheme == dr_explicit_realign
	      || alignment_support_scheme == dr_explicit_realign_optimized);

  /* We need to generate three things:
     1. the misalignment computation
     2. the extra vector load (for the optimized realignment scheme).
     3. the phi node for the two vectors from which the realignment is
      done (for the optimized realignment scheme).  */

  /* 1. Determine where to generate the misalignment computation.

     If INIT_ADDR is NULL_TREE, this indicates that the misalignment
     calculation will be generated by this function, outside the loop (in the
     preheader).  Otherwise, INIT_ADDR had already been computed for us by the
     caller, inside the loop.

     Background: If the misalignment remains fixed throughout the iterations of
     the loop, then both realignment schemes are applicable, and also the
     misalignment computation can be done outside LOOP.  This is because we are
     vectorizing LOOP, and so the memory accesses in LOOP advance in steps that
     are a multiple of VS (the Vector Size), and therefore the misalignment in
     different vectorized LOOP iterations is always the same.
     The problem arises only if the memory access is in an inner-loop nested
     inside LOOP, which is now being vectorized using outer-loop vectorization.
     This is the only case when the misalignment of the memory access may not
     remain fixed throughout the iterations of the inner-loop (as explained in
     detail in vect_supportable_dr_alignment).  In this case, not only is the
     optimized realignment scheme not applicable, but also the misalignment
     computation (and generation of the realignment token that is passed to
     REALIGN_LOAD) have to be done inside the loop.

     In short, INIT_ADDR indicates whether we are in a COMPUTE_IN_LOOP mode
     or not, which in turn determines if the misalignment is computed inside
     the inner-loop, or outside LOOP.  */

  if (init_addr != NULL_TREE || !loop_vinfo)
    {
      compute_in_loop = true;
      gcc_assert (alignment_support_scheme == dr_explicit_realign);
    }


  /* 2. Determine where to generate the extra vector load.

     For the optimized realignment scheme, instead of generating two vector
     loads in each iteration, we generate a single extra vector load in the
     preheader of the loop, and in each iteration reuse the result of the
     vector load from the previous iteration.  In case the memory access is in
     an inner-loop nested inside LOOP, which is now being vectorized using
     outer-loop vectorization, we need to determine whether this initial vector
     load should be generated at the preheader of the inner-loop, or can be
     generated at the preheader of LOOP.  If the memory access has no evolution
     in LOOP, it can be generated in the preheader of LOOP. Otherwise, it has
     to be generated inside LOOP (in the preheader of the inner-loop).  */

  if (nested_in_vect_loop)
    {
      tree outerloop_step = STMT_VINFO_DR_STEP (stmt_info);
      bool invariant_in_outerloop =
            (tree_int_cst_compare (outerloop_step, size_zero_node) == 0);
      loop_for_initial_load = (invariant_in_outerloop ? loop : loop->inner);
    }
  else
    loop_for_initial_load = loop;
  if (at_loop)
    *at_loop = loop_for_initial_load;

  if (loop_for_initial_load)
    pe = loop_preheader_edge (loop_for_initial_load);

  /* 3. For the case of the optimized realignment, create the first vector
      load at the loop preheader.  */

  if (alignment_support_scheme == dr_explicit_realign_optimized)
    {
      /* Create msq_init = *(floor(p1)) in the loop preheader  */
      gassign *new_stmt;

      gcc_assert (!compute_in_loop);
      vec_dest = vect_create_destination_var (scalar_dest, vectype);
      ptr = vect_create_data_ref_ptr (stmt, vectype, 0,
				      loop_for_initial_load,
				      NULL_TREE, &init_addr, NULL, &inc,
				      true, &inv_p);
      if (TREE_CODE (ptr) == SSA_NAME)
	new_temp = copy_ssa_name (ptr);
      else
	new_temp = make_ssa_name (TREE_TYPE (ptr));
      unsigned int align = DR_TARGET_ALIGNMENT (dr);
      new_stmt = gimple_build_assign
		   (new_temp, BIT_AND_EXPR, ptr,
		    build_int_cst (TREE_TYPE (ptr), -(HOST_WIDE_INT) align));
      new_bb = gsi_insert_on_edge_immediate (pe, new_stmt);
      gcc_assert (!new_bb);
      data_ref
	= build2 (MEM_REF, TREE_TYPE (vec_dest), new_temp,
		  build_int_cst (reference_alias_ptr_type (DR_REF (dr)), 0));
      new_stmt = gimple_build_assign (vec_dest, data_ref);
      new_temp = make_ssa_name (vec_dest, new_stmt);
      gimple_assign_set_lhs (new_stmt, new_temp);
      if (pe)
        {
          new_bb = gsi_insert_on_edge_immediate (pe, new_stmt);
          gcc_assert (!new_bb);
        }
      else
         gsi_insert_before (gsi, new_stmt, GSI_SAME_STMT);

      msq_init = gimple_assign_lhs (new_stmt);
    }

  /* 4. Create realignment token using a target builtin, if available.
      It is done either inside the containing loop, or before LOOP (as
      determined above).  */

  if (targetm.vectorize.builtin_mask_for_load)
    {
      gcall *new_stmt;
      tree builtin_decl;

      /* Compute INIT_ADDR - the initial addressed accessed by this memref.  */
      if (!init_addr)
	{
	  /* Generate the INIT_ADDR computation outside LOOP.  */
	  init_addr = vect_create_addr_base_for_vector_ref (stmt, &stmts,
							    NULL_TREE);
          if (loop)
            {
   	      pe = loop_preheader_edge (loop);
	      new_bb = gsi_insert_seq_on_edge_immediate (pe, stmts);
	      gcc_assert (!new_bb);
            }
          else
             gsi_insert_seq_before (gsi, stmts, GSI_SAME_STMT);
	}

      builtin_decl = targetm.vectorize.builtin_mask_for_load ();
      new_stmt = gimple_build_call (builtin_decl, 1, init_addr);
      vec_dest =
	vect_create_destination_var (scalar_dest,
				     gimple_call_return_type (new_stmt));
      new_temp = make_ssa_name (vec_dest, new_stmt);
      gimple_call_set_lhs (new_stmt, new_temp);

      if (compute_in_loop)
	gsi_insert_before (gsi, new_stmt, GSI_SAME_STMT);
      else
	{
	  /* Generate the misalignment computation outside LOOP.  */
	  pe = loop_preheader_edge (loop);
	  new_bb = gsi_insert_on_edge_immediate (pe, new_stmt);
	  gcc_assert (!new_bb);
	}

      *realignment_token = gimple_call_lhs (new_stmt);

      /* The result of the CALL_EXPR to this builtin is determined from
         the value of the parameter and no global variables are touched
         which makes the builtin a "const" function.  Requiring the
         builtin to have the "const" attribute makes it unnecessary
         to call mark_call_clobbered.  */
      gcc_assert (TREE_READONLY (builtin_decl));
    }

  if (alignment_support_scheme == dr_explicit_realign)
    return msq;

  gcc_assert (!compute_in_loop);
  gcc_assert (alignment_support_scheme == dr_explicit_realign_optimized);


  /* 5. Create msq = phi <msq_init, lsq> in loop  */

  pe = loop_preheader_edge (containing_loop);
  vec_dest = vect_create_destination_var (scalar_dest, vectype);
  msq = make_ssa_name (vec_dest);
  phi_stmt = create_phi_node (msq, containing_loop->header);
  add_phi_arg (phi_stmt, msq_init, pe, UNKNOWN_LOCATION);

  return msq;
}


/* Function vect_grouped_load_supported.

   COUNT is the size of the load group (the number of statements plus the
   number of gaps).  SINGLE_ELEMENT_P is true if there is actually
   only one statement, with a gap of COUNT - 1.

   Returns true if a suitable permute exists.  */

bool
vect_grouped_load_supported (tree vectype, bool single_element_p,
			     unsigned HOST_WIDE_INT count)
{
  machine_mode mode = TYPE_MODE (vectype);

  /* If this is single-element interleaving with an element distance
     that leaves unused vector loads around punt - we at least create
     very sub-optimal code in that case (and blow up memory,
     see PR65518).  */
  if (single_element_p && may_gt (count, TYPE_VECTOR_SUBPARTS (vectype)))
    {
      if (dump_enabled_p ())
	dump_printf_loc (MSG_MISSED_OPTIMIZATION, vect_location,
			 "single-element interleaving not supported "
			 "for not adjacent vector loads\n");
      return false;
    }

  /* vect_permute_load_chain requires the group size to be equal to 3 or
     be a power of two.  */
  if (count != 3 && exact_log2 (count) == -1)
    {
      if (dump_enabled_p ())
	dump_printf_loc (MSG_MISSED_OPTIMIZATION, vect_location,
			 "the size of the group of accesses"
			 " is not a power of 2 or not equal to 3\n");
      return false;
    }

  /* Powers of 2 use a tree of extract operations.  See whether the
     target supports them directly.  */
  if (count != 3
      && direct_internal_fn_supported_p (IFN_VEC_EXTRACT_EVEN, vectype,
					 OPTIMIZE_FOR_SPEED)
      && direct_internal_fn_supported_p (IFN_VEC_EXTRACT_ODD, vectype,
					 OPTIMIZE_FOR_SPEED))
    return true;

  /* Otherwise check for support in the form of general permutations.  */
  unsigned int nelt;
  if (VECTOR_MODE_P (mode) && GET_MODE_NUNITS (mode).is_constant (&nelt))
    {
      unsigned int i, j;
      auto_vec_perm_indices sel (nelt);
      sel.quick_grow (nelt);

      if (count == 3)
	{
	  unsigned int k;
	  for (k = 0; k < 3; k++)
	    {
	      for (i = 0; i < nelt; i++)
		if (3 * i + k < 2 * nelt)
		  sel[i] = 3 * i + k;
		else
		  sel[i] = 0;
	      if (!can_vec_perm_p (mode, false, &sel))
		{
		  if (dump_enabled_p ())
		    dump_printf_loc (MSG_MISSED_OPTIMIZATION, vect_location,
				     "shuffle of 3 loads is not supported by"
				     " target\n");
		  return false;
		}
	      for (i = 0, j = 0; i < nelt; i++)
		if (3 * i + k < 2 * nelt)
		  sel[i] = i;
		else
		  sel[i] = nelt + ((nelt + k) % 3) + 3 * (j++);
	      if (!can_vec_perm_p (mode, false, &sel))
		{
		  if (dump_enabled_p ())
		    dump_printf_loc (MSG_MISSED_OPTIMIZATION, vect_location,
				     "shuffle of 3 loads is not supported by"
				     " target\n");
		  return false;
		}
	    }
	  return true;
	}
      else
	{
	  /* If length is not equal to 3 then only power of 2 is supported.  */
	  gcc_assert (pow2p_hwi (count));
	  for (i = 0; i < nelt; i++)
	    sel[i] = i * 2;
	  if (can_vec_perm_p (mode, false, &sel))
	    {
	      for (i = 0; i < nelt; i++)
		sel[i] = i * 2 + 1;
	      if (can_vec_perm_p (mode, false, &sel))
		return true;
	    }
        }
    }

  if (dump_enabled_p ())
    dump_printf_loc (MSG_MISSED_OPTIMIZATION, vect_location,
		     "extract even/odd not supported by target\n");
  return false;
}

/* Return TRUE if vec_{masked_}load_lanes is available for COUNT vectors of
   type VECTYPE.  MASKED_P says whether the masked form is needed.  */

bool
vect_load_lanes_supported (tree vectype, unsigned HOST_WIDE_INT count,
			   bool masked_p)
{
  if (masked_p)
    return vect_lanes_optab_supported_p ("vec_mask_load_lanes",
					 vec_mask_load_lanes_optab,
					 vectype, count);
  else
    return vect_lanes_optab_supported_p ("vec_load_lanes",
					 vec_load_lanes_optab,
					 vectype, count);
}

/* Function vect_permute_load_chain.

   Given a chain of interleaved loads in DR_CHAIN of LENGTH that must be
   a power of 2 or equal to 3, generate extract_even/odd stmts to reorder
   the input data correctly.  Return the final references for loads in
   RESULT_CHAIN.

   E.g., LENGTH is 4 and the scalar type is short, i.e., VF is 8.
   The input is 4 vectors each containing 8 elements. We assign a number to each
   element, the input sequence is:

   1st vec:   0  1  2  3  4  5  6  7
   2nd vec:   8  9 10 11 12 13 14 15
   3rd vec:  16 17 18 19 20 21 22 23
   4th vec:  24 25 26 27 28 29 30 31

   The output sequence should be:

   1st vec:  0 4  8 12 16 20 24 28
   2nd vec:  1 5  9 13 17 21 25 29
   3rd vec:  2 6 10 14 18 22 26 30
   4th vec:  3 7 11 15 19 23 27 31

   i.e., the first output vector should contain the first elements of each
   interleaving group, etc.

   We use extract_even/odd instructions to create such output.  The input of
   each extract_even/odd operation is two vectors
   1st vec    2nd vec
   0 1 2 3    4 5 6 7

   and the output is the vector of extracted even/odd elements.  The output of
   extract_even will be:   0 2 4 6
   and of extract_odd:     1 3 5 7


   The permutation is done in log LENGTH stages.  In each stage extract_even
   and extract_odd stmts are created for each pair of vectors in DR_CHAIN in
   their order.  In our example,

   E1: extract_even (1st vec, 2nd vec)
   E2: extract_odd (1st vec, 2nd vec)
   E3: extract_even (3rd vec, 4th vec)
   E4: extract_odd (3rd vec, 4th vec)

   The output for the first stage will be:

   E1:  0  2  4  6  8 10 12 14
   E2:  1  3  5  7  9 11 13 15
   E3: 16 18 20 22 24 26 28 30
   E4: 17 19 21 23 25 27 29 31

   In order to proceed and create the correct sequence for the next stage (or
   for the correct output, if the second stage is the last one, as in our
   example), we first put the output of extract_even operation and then the
   output of extract_odd in RESULT_CHAIN (which is then copied to DR_CHAIN).
   The input for the second stage is:

   1st vec (E1):  0  2  4  6  8 10 12 14
   2nd vec (E3): 16 18 20 22 24 26 28 30
   3rd vec (E2):  1  3  5  7  9 11 13 15
   4th vec (E4): 17 19 21 23 25 27 29 31

   The output of the second stage:

   E1: 0 4  8 12 16 20 24 28
   E2: 2 6 10 14 18 22 26 30
   E3: 1 5  9 13 17 21 25 29
   E4: 3 7 11 15 19 23 27 31

   And RESULT_CHAIN after reordering:

   1st vec (E1):  0 4  8 12 16 20 24 28
   2nd vec (E3):  1 5  9 13 17 21 25 29
   3rd vec (E2):  2 6 10 14 18 22 26 30
   4th vec (E4):  3 7 11 15 19 23 27 31.  */

static void
vect_permute_load_chain (vec<tree> dr_chain,
			 unsigned int length,
			 gimple *stmt,
			 gimple_stmt_iterator *gsi,
			 vec<tree> *result_chain)
{
  tree data_ref, first_vect, second_vect;
  tree perm_mask_even, perm_mask_odd;
  tree perm3_mask_low, perm3_mask_high;
  gimple *perm_stmt;
  tree vectype = STMT_VINFO_VECTYPE (vinfo_for_stmt (stmt));
  unsigned int i, j, log_length = exact_log2 (length);

  result_chain->quick_grow (length);
  memcpy (result_chain->address (), dr_chain.address (),
	  length * sizeof (tree));

  if (length == 3)
    {
      /* Enforced by vect_grouped_load_supported.  */
      unsigned nelt = TYPE_VECTOR_SUBPARTS (vectype).to_constant ();
      unsigned int k;

      auto_vec_perm_indices sel (nelt);
      sel.quick_grow (nelt);
      for (k = 0; k < 3; k++)
	{
	  for (i = 0; i < nelt; i++)
	    if (3 * i + k < 2 * nelt)
	      sel[i] = 3 * i + k;
	    else
	      sel[i] = 0;
	  perm3_mask_low = vect_gen_perm_mask_checked (vectype, sel);

	  for (i = 0, j = 0; i < nelt; i++)
	    if (3 * i + k < 2 * nelt)
	      sel[i] = i;
	    else
	      sel[i] = nelt + ((nelt + k) % 3) + 3 * (j++);

	  perm3_mask_high = vect_gen_perm_mask_checked (vectype, sel);

	  first_vect = dr_chain[0];
	  second_vect = dr_chain[1];

	  /* Create interleaving stmt (low part of):
	     low = VEC_PERM_EXPR <first_vect, second_vect2, {k, 3 + k, 6 + k,
							     ...}>  */
	  data_ref = make_temp_ssa_name (vectype, NULL, "vect_shuffle3_low");
	  perm_stmt = gimple_build_assign (data_ref, VEC_PERM_EXPR, first_vect,
					   second_vect, perm3_mask_low);
	  vect_finish_stmt_generation (stmt, perm_stmt, gsi);

	  /* Create interleaving stmt (high part of):
	     high = VEC_PERM_EXPR <first_vect, second_vect2, {k, 3 + k, 6 + k,
							      ...}>  */
	  first_vect = data_ref;
	  second_vect = dr_chain[2];
	  data_ref = make_temp_ssa_name (vectype, NULL, "vect_shuffle3_high");
	  perm_stmt = gimple_build_assign (data_ref, VEC_PERM_EXPR, first_vect,
					   second_vect, perm3_mask_high);
	  vect_finish_stmt_generation (stmt, perm_stmt, gsi);
	  (*result_chain)[k] = data_ref;
	}
    }
  else
    {
      /* If length is not equal to 3 then only power of 2 is supported.  */
      gcc_assert (pow2p_hwi (length));

      if (direct_internal_fn_supported_p (IFN_VEC_EXTRACT_EVEN, vectype,
					  OPTIMIZE_FOR_SPEED)
	  && direct_internal_fn_supported_p (IFN_VEC_EXTRACT_ODD, vectype,
					     OPTIMIZE_FOR_SPEED))
	{
	  /* We could support the case where only one of the optabs is
	     implemented, but that seems unlikely.  */
	  perm_mask_even = NULL_TREE;
	  perm_mask_odd = NULL_TREE;
	}
      else
	{
	  /* Enforced by vect_grouped_load_supported.  */
	  unsigned nelt = TYPE_VECTOR_SUBPARTS (vectype).to_constant ();
	  auto_vec_perm_indices sel (nelt);
	  sel.quick_grow (nelt);
	  for (i = 0; i < nelt; ++i)
	    sel[i] = i * 2;
	  perm_mask_even = vect_gen_perm_mask_checked (vectype, sel);

	  for (i = 0; i < nelt; ++i)
	    sel[i] = i * 2 + 1;
	  perm_mask_odd = vect_gen_perm_mask_checked (vectype, sel);
	}

      for (i = 0; i < log_length; i++)
	{
	  for (j = 0; j < length; j += 2)
	    {
	      first_vect = dr_chain[j];
	      second_vect = dr_chain[j+1];

	      /* data_ref = permute_even (first_data_ref, second_data_ref);  */
	      data_ref = make_temp_ssa_name (vectype, NULL, "vect_perm_even");
	      if (perm_mask_even)
		perm_stmt = gimple_build_assign (data_ref, VEC_PERM_EXPR,
						 first_vect, second_vect,
						 perm_mask_even);
	      else
		{
		  perm_stmt = gimple_build_call_internal
		    (IFN_VEC_EXTRACT_EVEN, 2, first_vect, second_vect);
		  gimple_set_lhs (perm_stmt, data_ref);
		}
	      vect_finish_stmt_generation (stmt, perm_stmt, gsi);
	      (*result_chain)[j / 2] = data_ref;

	      /* data_ref = permute_odd (first_data_ref, second_data_ref);  */
	      data_ref = make_temp_ssa_name (vectype, NULL, "vect_perm_odd");
	      if (perm_mask_odd)
		perm_stmt = gimple_build_assign (data_ref, VEC_PERM_EXPR,
						 first_vect, second_vect,
						 perm_mask_odd);
	      else
		{
		  perm_stmt = gimple_build_call_internal
		    (IFN_VEC_EXTRACT_ODD, 2, first_vect, second_vect);
		  gimple_set_lhs (perm_stmt, data_ref);
		}
	      vect_finish_stmt_generation (stmt, perm_stmt, gsi);
	      (*result_chain)[j / 2 + length / 2] = data_ref;
	    }
	  memcpy (dr_chain.address (), result_chain->address (),
		  length * sizeof (tree));
	}
    }
}

/* Function vect_shift_permute_load_chain.

   Given a chain of loads in DR_CHAIN of LENGTH 2 or 3, generate
   sequence of stmts to reorder the input data accordingly.
   Return the final references for loads in RESULT_CHAIN.
   Return true if successed, false otherwise.

   E.g., LENGTH is 3 and the scalar type is short, i.e., VF is 8.
   The input is 3 vectors each containing 8 elements.  We assign a
   number to each element, the input sequence is:

   1st vec:   0  1  2  3  4  5  6  7
   2nd vec:   8  9 10 11 12 13 14 15
   3rd vec:  16 17 18 19 20 21 22 23

   The output sequence should be:

   1st vec:  0 3 6  9 12 15 18 21
   2nd vec:  1 4 7 10 13 16 19 22
   3rd vec:  2 5 8 11 14 17 20 23

   We use 3 shuffle instructions and 3 * 3 - 1 shifts to create such output.

   First we shuffle all 3 vectors to get correct elements order:

   1st vec:  ( 0  3  6) ( 1  4  7) ( 2  5)
   2nd vec:  ( 8 11 14) ( 9 12 15) (10 13)
   3rd vec:  (16 19 22) (17 20 23) (18 21)

   Next we unite and shift vector 3 times:

   1st step:
     shift right by 6 the concatenation of:
     "1st vec" and  "2nd vec"
       ( 0  3  6) ( 1  4  7) |( 2  5) _ ( 8 11 14) ( 9 12 15)| (10 13)
     "2nd vec" and  "3rd vec"
       ( 8 11 14) ( 9 12 15) |(10 13) _ (16 19 22) (17 20 23)| (18 21)
     "3rd vec" and  "1st vec"
       (16 19 22) (17 20 23) |(18 21) _ ( 0  3  6) ( 1  4  7)| ( 2  5)
			     | New vectors                   |

     So that now new vectors are:

     1st vec:  ( 2  5) ( 8 11 14) ( 9 12 15)
     2nd vec:  (10 13) (16 19 22) (17 20 23)
     3rd vec:  (18 21) ( 0  3  6) ( 1  4  7)

   2nd step:
     shift right by 5 the concatenation of:
     "1st vec" and  "3rd vec"
       ( 2  5) ( 8 11 14) |( 9 12 15) _ (18 21) ( 0  3  6)| ( 1  4  7)
     "2nd vec" and  "1st vec"
       (10 13) (16 19 22) |(17 20 23) _ ( 2  5) ( 8 11 14)| ( 9 12 15)
     "3rd vec" and  "2nd vec"
       (18 21) ( 0  3  6) |( 1  4  7) _ (10 13) (16 19 22)| (17 20 23)
			  | New vectors                   |

     So that now new vectors are:

     1st vec:  ( 9 12 15) (18 21) ( 0  3  6)
     2nd vec:  (17 20 23) ( 2  5) ( 8 11 14)
     3rd vec:  ( 1  4  7) (10 13) (16 19 22) READY

   3rd step:
     shift right by 5 the concatenation of:
     "1st vec" and  "1st vec"
       ( 9 12 15) (18 21) |( 0  3  6) _ ( 9 12 15) (18 21)| ( 0  3  6)
     shift right by 3 the concatenation of:
     "2nd vec" and  "2nd vec"
               (17 20 23) |( 2  5) ( 8 11 14) _ (17 20 23)| ( 2  5) ( 8 11 14)
			  | New vectors                   |

     So that now all vectors are READY:
     1st vec:  ( 0  3  6) ( 9 12 15) (18 21)
     2nd vec:  ( 2  5) ( 8 11 14) (17 20 23)
     3rd vec:  ( 1  4  7) (10 13) (16 19 22)

   This algorithm is faster than one in vect_permute_load_chain if:
     1.  "shift of a concatination" is faster than general permutation.
	 This is usually so.
     2.  The TARGET machine can't execute vector instructions in parallel.
	 This is because each step of the algorithm depends on previous.
	 The algorithm in vect_permute_load_chain is much more parallel.

   The algorithm is applicable only for LOAD CHAIN LENGTH less than VF.
*/

static bool
vect_shift_permute_load_chain (vec<tree> dr_chain,
			       unsigned int length,
			       gimple *stmt,
			       gimple_stmt_iterator *gsi,
			       vec<tree> *result_chain)
{
  tree vect[3], vect_shift[3], data_ref, first_vect, second_vect;
  tree perm2_mask1, perm2_mask2, perm3_mask;
  tree select_mask, shift1_mask, shift2_mask, shift3_mask, shift4_mask;
  gimple *perm_stmt;

  tree vectype = STMT_VINFO_VECTYPE (vinfo_for_stmt (stmt));
  unsigned int i;
  stmt_vec_info stmt_info = vinfo_for_stmt (stmt);
  loop_vec_info loop_vinfo = STMT_VINFO_LOOP_VINFO (stmt_info);

  unsigned HOST_WIDE_INT nelt, vf;
  if (!TYPE_VECTOR_SUBPARTS (vectype).is_constant (&nelt)
      || !LOOP_VINFO_VECT_FACTOR (loop_vinfo).is_constant (&vf))
    /* Not supported for variable-width vectors.  */
    return false;

  auto_vec_perm_indices sel (nelt);
  sel.quick_grow (nelt);

  result_chain->quick_grow (length);
  memcpy (result_chain->address (), dr_chain.address (),
	  length * sizeof (tree));

  if (pow2p_hwi (length) && vf > 4)
    {
      unsigned int j, log_length = exact_log2 (length);
      for (i = 0; i < nelt / 2; ++i)
	sel[i] = i * 2;
      for (i = 0; i < nelt / 2; ++i)
	sel[nelt / 2 + i] = i * 2 + 1;
      if (!can_vec_perm_p (TYPE_MODE (vectype), false, &sel))
	{
	  if (dump_enabled_p ())
	    dump_printf_loc (MSG_MISSED_OPTIMIZATION, vect_location,
			     "shuffle of 2 fields structure is not \
			      supported by target\n");
	  return false;
	}
      perm2_mask1 = vect_gen_perm_mask_checked (vectype, sel);

      for (i = 0; i < nelt / 2; ++i)
	sel[i] = i * 2 + 1;
      for (i = 0; i < nelt / 2; ++i)
	sel[nelt / 2 + i] = i * 2;
      if (!can_vec_perm_p (TYPE_MODE (vectype), false, &sel))
	{
	  if (dump_enabled_p ())
	    dump_printf_loc (MSG_MISSED_OPTIMIZATION, vect_location,
			     "shuffle of 2 fields structure is not \
			      supported by target\n");
	  return false;
	}
      perm2_mask2 = vect_gen_perm_mask_checked (vectype, sel);

      /* Generating permutation constant to shift all elements.
	 For vector length 8 it is {4 5 6 7 8 9 10 11}.  */
      for (i = 0; i < nelt; i++)
	sel[i] = nelt / 2 + i;
      if (!can_vec_perm_p (TYPE_MODE (vectype), false, &sel))
	{
	  if (dump_enabled_p ())
	    dump_printf_loc (MSG_MISSED_OPTIMIZATION, vect_location,
			     "shift permutation is not supported by target\n");
	  return false;
	}
      shift1_mask = vect_gen_perm_mask_checked (vectype, sel);

      /* Generating permutation constant to select vector from 2.
	 For vector length 8 it is {0 1 2 3 12 13 14 15}.  */
      for (i = 0; i < nelt / 2; i++)
	sel[i] = i;
      for (i = nelt / 2; i < nelt; i++)
	sel[i] = nelt + i;
      if (!can_vec_perm_p (TYPE_MODE (vectype), false, &sel))
	{
	  if (dump_enabled_p ())
	    dump_printf_loc (MSG_MISSED_OPTIMIZATION, vect_location,
			     "select is not supported by target\n");
	  return false;
	}
      select_mask = vect_gen_perm_mask_checked (vectype, sel);

      for (i = 0; i < log_length; i++)
	{
	  for (j = 0; j < length; j += 2)
	    {
	      first_vect = dr_chain[j];
	      second_vect = dr_chain[j + 1];

	      data_ref = make_temp_ssa_name (vectype, NULL, "vect_shuffle2");
	      perm_stmt = gimple_build_assign (data_ref, VEC_PERM_EXPR,
					       first_vect, first_vect,
					       perm2_mask1);
	      vect_finish_stmt_generation (stmt, perm_stmt, gsi);
	      vect[0] = data_ref;

	      data_ref = make_temp_ssa_name (vectype, NULL, "vect_shuffle2");
	      perm_stmt = gimple_build_assign (data_ref, VEC_PERM_EXPR,
					       second_vect, second_vect,
					       perm2_mask2);
	      vect_finish_stmt_generation (stmt, perm_stmt, gsi);
	      vect[1] = data_ref;

	      data_ref = make_temp_ssa_name (vectype, NULL, "vect_shift");
	      perm_stmt = gimple_build_assign (data_ref, VEC_PERM_EXPR,
					       vect[0], vect[1], shift1_mask);
	      vect_finish_stmt_generation (stmt, perm_stmt, gsi);
	      (*result_chain)[j/2 + length/2] = data_ref;

	      data_ref = make_temp_ssa_name (vectype, NULL, "vect_select");
	      perm_stmt = gimple_build_assign (data_ref, VEC_PERM_EXPR,
					       vect[0], vect[1], select_mask);
	      vect_finish_stmt_generation (stmt, perm_stmt, gsi);
	      (*result_chain)[j/2] = data_ref;
	    }
	  memcpy (dr_chain.address (), result_chain->address (),
		  length * sizeof (tree));
	}
      return true;
    }
  if (length == 3 && vf > 2)
    {
      unsigned int k = 0, l = 0;

      /* Generating permutation constant to get all elements in rigth order.
	 For vector length 8 it is {0 3 6 1 4 7 2 5}.  */
      for (i = 0; i < nelt; i++)
	{
	  if (3 * k + (l % 3) >= nelt)
	    {
	      k = 0;
	      l += (3 - (nelt % 3));
	    }
	  sel[i] = 3 * k + (l % 3);
	  k++;
	}
      if (!can_vec_perm_p (TYPE_MODE (vectype), false, &sel))
	{
	  if (dump_enabled_p ())
	    dump_printf_loc (MSG_MISSED_OPTIMIZATION, vect_location,
			     "shuffle of 3 fields structure is not \
			      supported by target\n");
	  return false;
	}
      perm3_mask = vect_gen_perm_mask_checked (vectype, sel);

      /* Generating permutation constant to shift all elements.
	 For vector length 8 it is {6 7 8 9 10 11 12 13}.  */
      for (i = 0; i < nelt; i++)
	sel[i] = 2 * (nelt / 3) + (nelt % 3) + i;
      if (!can_vec_perm_p (TYPE_MODE (vectype), false, &sel))
	{
	  if (dump_enabled_p ())
	    dump_printf_loc (MSG_MISSED_OPTIMIZATION, vect_location,
			     "shift permutation is not supported by target\n");
	  return false;
	}
      shift1_mask = vect_gen_perm_mask_checked (vectype, sel);

      /* Generating permutation constant to shift all elements.
	 For vector length 8 it is {5 6 7 8 9 10 11 12}.  */
      for (i = 0; i < nelt; i++)
	sel[i] = 2 * (nelt / 3) + 1 + i;
      if (!can_vec_perm_p (TYPE_MODE (vectype), false, &sel))
	{
	  if (dump_enabled_p ())
	    dump_printf_loc (MSG_MISSED_OPTIMIZATION, vect_location,
			     "shift permutation is not supported by target\n");
	  return false;
	}
      shift2_mask = vect_gen_perm_mask_checked (vectype, sel);

      /* Generating permutation constant to shift all elements.
	 For vector length 8 it is {3 4 5 6 7 8 9 10}.  */
      for (i = 0; i < nelt; i++)
	sel[i] = (nelt / 3) + (nelt % 3) / 2 + i;
      if (!can_vec_perm_p (TYPE_MODE (vectype), false, &sel))
	{
	  if (dump_enabled_p ())
	    dump_printf_loc (MSG_MISSED_OPTIMIZATION, vect_location,
			     "shift permutation is not supported by target\n");
	  return false;
	}
      shift3_mask = vect_gen_perm_mask_checked (vectype, sel);

      /* Generating permutation constant to shift all elements.
	 For vector length 8 it is {5 6 7 8 9 10 11 12}.  */
      for (i = 0; i < nelt; i++)
	sel[i] = 2 * (nelt / 3) + (nelt % 3) / 2 + i;
      if (!can_vec_perm_p (TYPE_MODE (vectype), false, &sel))
	{
	  if (dump_enabled_p ())
	    dump_printf_loc (MSG_MISSED_OPTIMIZATION, vect_location,
			     "shift permutation is not supported by target\n");
	  return false;
	}
      shift4_mask = vect_gen_perm_mask_checked (vectype, sel);

      for (k = 0; k < 3; k++)
	{
	  data_ref = make_temp_ssa_name (vectype, NULL, "vect_shuffle3");
	  perm_stmt = gimple_build_assign (data_ref, VEC_PERM_EXPR,
					   dr_chain[k], dr_chain[k],
					   perm3_mask);
	  vect_finish_stmt_generation (stmt, perm_stmt, gsi);
	  vect[k] = data_ref;
	}

      for (k = 0; k < 3; k++)
	{
	  data_ref = make_temp_ssa_name (vectype, NULL, "vect_shift1");
	  perm_stmt = gimple_build_assign (data_ref, VEC_PERM_EXPR,
					   vect[k % 3], vect[(k + 1) % 3],
					   shift1_mask);
	  vect_finish_stmt_generation (stmt, perm_stmt, gsi);
	  vect_shift[k] = data_ref;
	}

      for (k = 0; k < 3; k++)
	{
	  data_ref = make_temp_ssa_name (vectype, NULL, "vect_shift2");
	  perm_stmt = gimple_build_assign (data_ref, VEC_PERM_EXPR,
					   vect_shift[(4 - k) % 3],
					   vect_shift[(3 - k) % 3],
					   shift2_mask);
	  vect_finish_stmt_generation (stmt, perm_stmt, gsi);
	  vect[k] = data_ref;
	}

      (*result_chain)[3 - (nelt % 3)] = vect[2];

      data_ref = make_temp_ssa_name (vectype, NULL, "vect_shift3");
      perm_stmt = gimple_build_assign (data_ref, VEC_PERM_EXPR, vect[0],
				       vect[0], shift3_mask);
      vect_finish_stmt_generation (stmt, perm_stmt, gsi);
      (*result_chain)[nelt % 3] = data_ref;

      data_ref = make_temp_ssa_name (vectype, NULL, "vect_shift4");
      perm_stmt = gimple_build_assign (data_ref, VEC_PERM_EXPR, vect[1],
				       vect[1], shift4_mask);
      vect_finish_stmt_generation (stmt, perm_stmt, gsi);
      (*result_chain)[0] = data_ref;
      return true;
    }
  return false;
}

/* Function vect_transform_grouped_load.

   Given a chain of input interleaved data-refs (in DR_CHAIN), build statements
   to perform their permutation and ascribe the result vectorized statements to
   the scalar statements.
*/

void
vect_transform_grouped_load (gimple *stmt, vec<tree> dr_chain, int size,
			     gimple_stmt_iterator *gsi)
{
  machine_mode mode;
  vec<tree> result_chain = vNULL;

  /* DR_CHAIN contains input data-refs that are a part of the interleaving.
     RESULT_CHAIN is the output of vect_permute_load_chain, it contains permuted
     vectors, that are ready for vector computation.  */
  result_chain.create (size);

  /* If reassociation width for vector type is 2 or greater target machine can
     execute 2 or more vector instructions in parallel.  Otherwise try to
     get chain for loads group using vect_shift_permute_load_chain.  */
  mode = TYPE_MODE (STMT_VINFO_VECTYPE (vinfo_for_stmt (stmt)));
  if (targetm.sched.reassociation_width (VEC_PERM_EXPR, mode) > 1
      || pow2p_hwi (size)
      || !vect_shift_permute_load_chain (dr_chain, size, stmt,
					 gsi, &result_chain))
    vect_permute_load_chain (dr_chain, size, stmt, gsi, &result_chain);
  vect_record_grouped_load_vectors (stmt, result_chain);
  result_chain.release ();
}

/* RESULT_CHAIN contains the output of a group of grouped loads that were
   generated as part of the vectorization of STMT.  Assign the statement
   for each vector to the associated scalar statement.  */

void
vect_record_grouped_load_vectors (gimple *stmt, vec<tree> result_chain)
{
  gimple *first_stmt = GROUP_FIRST_ELEMENT (vinfo_for_stmt (stmt));
  gimple *next_stmt, *new_stmt;
  unsigned int i, gap_count;
  tree tmp_data_ref;

  /* Put a permuted data-ref in the VECTORIZED_STMT field.
     Since we scan the chain starting from it's first node, their order
     corresponds the order of data-refs in RESULT_CHAIN.  */
  next_stmt = first_stmt;
  gap_count = 1;
  FOR_EACH_VEC_ELT (result_chain, i, tmp_data_ref)
    {
      if (!next_stmt)
	break;

      /* Skip the gaps.  Loads created for the gaps will be removed by dead
       code elimination pass later.  No need to check for the first stmt in
       the group, since it always exists.
       GROUP_GAP is the number of steps in elements from the previous
       access (if there is no gap GROUP_GAP is 1).  We skip loads that
       correspond to the gaps.  */
      if (next_stmt != first_stmt
          && gap_count < GROUP_GAP (vinfo_for_stmt (next_stmt)))
      {
        gap_count++;
        continue;
      }

      while (next_stmt)
        {
	  new_stmt = SSA_NAME_DEF_STMT (tmp_data_ref);
	  /* We assume that if VEC_STMT is not NULL, this is a case of multiple
	     copies, and we put the new vector statement in the first available
	     RELATED_STMT.  */
	  if (!STMT_VINFO_VEC_STMT (vinfo_for_stmt (next_stmt)))
	    STMT_VINFO_VEC_STMT (vinfo_for_stmt (next_stmt)) = new_stmt;
	  else
            {
              if (!GROUP_SAME_DR_STMT (vinfo_for_stmt (next_stmt)))
                {
		  gimple *prev_stmt =
		    STMT_VINFO_VEC_STMT (vinfo_for_stmt (next_stmt));
		  gimple *rel_stmt =
		    STMT_VINFO_RELATED_STMT (vinfo_for_stmt (prev_stmt));
	          while (rel_stmt)
		    {
		      prev_stmt = rel_stmt;
		      rel_stmt =
                        STMT_VINFO_RELATED_STMT (vinfo_for_stmt (rel_stmt));
		    }

  	          STMT_VINFO_RELATED_STMT (vinfo_for_stmt (prev_stmt)) =
                    new_stmt;
                }
            }

	  next_stmt = GROUP_NEXT_ELEMENT (vinfo_for_stmt (next_stmt));
	  gap_count = 1;
	  /* If NEXT_STMT accesses the same DR as the previous statement,
	     put the same TMP_DATA_REF as its vectorized statement; otherwise
	     get the next data-ref from RESULT_CHAIN.  */
	  if (!next_stmt || !GROUP_SAME_DR_STMT (vinfo_for_stmt (next_stmt)))
	    break;
        }
    }
}

/* Function vect_force_dr_alignment_p.

   Returns whether the alignment of a DECL can be forced to be aligned
   on ALIGNMENT bit boundary.  */

bool
vect_can_force_dr_alignment_p (const_tree decl, unsigned int alignment)
{
  if (!VAR_P (decl))
    return false;

  if (decl_in_symtab_p (decl)
      && !symtab_node::get (decl)->can_increase_alignment_p ())
    return false;

  if (TREE_STATIC (decl))
    return (alignment <= MAX_OFILE_ALIGNMENT);
  else
    return (alignment <= MAX_STACK_ALIGNMENT);
}


/* Return whether the data reference DR is supported with respect to its
   alignment.
   If CHECK_ALIGNED_ACCESSES is TRUE, check if the access is supported even
   it is aligned, i.e., check if it is possible to vectorize it with different
   alignment.  */

enum dr_alignment_support
vect_supportable_dr_alignment (struct data_reference *dr,
                               bool check_aligned_accesses)
{
  gimple *stmt = DR_STMT (dr);
  stmt_vec_info stmt_info = vinfo_for_stmt (stmt);
  tree vectype = STMT_VINFO_VECTYPE (stmt_info);
  machine_mode mode = TYPE_MODE (vectype);
  loop_vec_info loop_vinfo = STMT_VINFO_LOOP_VINFO (stmt_info);
  struct loop *vect_loop = NULL;
  bool nested_in_vect_loop = false;

  if (aligned_access_p (dr) && !check_aligned_accesses)
    return dr_aligned;

  /* For now assume all conditional loads/stores support unaligned
     access without any special code.  */
  if (is_gimple_call (stmt)
      && gimple_call_internal_p (stmt)
      && (gimple_call_internal_fn (stmt) == IFN_MASK_LOAD
	  || gimple_call_internal_fn (stmt) == IFN_MASK_STORE))
    return dr_unaligned_supported;

  if (loop_vinfo)
    {
      vect_loop = LOOP_VINFO_LOOP (loop_vinfo);
      nested_in_vect_loop = nested_in_vect_loop_p (vect_loop, stmt);

      /* Speculative loops rely on aligned data refs.  */
      if (LOOP_VINFO_SPECULATIVE_EXECUTION (loop_vinfo))
	return dr_unaligned_unsupported;
    }

  /* Possibly unaligned access.  */

  /* We can choose between using the implicit realignment scheme (generating
     a misaligned_move stmt) and the explicit realignment scheme (generating
     aligned loads with a REALIGN_LOAD).  There are two variants to the
     explicit realignment scheme: optimized, and unoptimized.
     We can optimize the realignment only if the step between consecutive
     vector loads is equal to the vector size.  Since the vector memory
     accesses advance in steps of VS (Vector Size) in the vectorized loop, it
     is guaranteed that the misalignment amount remains the same throughout the
     execution of the vectorized loop.  Therefore, we can create the
     "realignment token" (the permutation mask that is passed to REALIGN_LOAD)
     at the loop preheader.

     However, in the case of outer-loop vectorization, when vectorizing a
     memory access in the inner-loop nested within the LOOP that is now being
     vectorized, while it is guaranteed that the misalignment of the
     vectorized memory access will remain the same in different outer-loop
     iterations, it is *not* guaranteed that is will remain the same throughout
     the execution of the inner-loop.  This is because the inner-loop advances
     with the original scalar step (and not in steps of VS).  If the inner-loop
     step happens to be a multiple of VS, then the misalignment remains fixed
     and we can use the optimized realignment scheme.  For example:

      for (i=0; i<N; i++)
        for (j=0; j<M; j++)
          s += a[i+j];

     When vectorizing the i-loop in the above example, the step between
     consecutive vector loads is 1, and so the misalignment does not remain
     fixed across the execution of the inner-loop, and the realignment cannot
     be optimized (as illustrated in the following pseudo vectorized loop):

      for (i=0; i<N; i+=4)
        for (j=0; j<M; j++){
          vs += vp[i+j]; // misalignment of &vp[i+j] is {0,1,2,3,0,1,2,3,...}
                         // when j is {0,1,2,3,4,5,6,7,...} respectively.
                         // (assuming that we start from an aligned address).
          }

     We therefore have to use the unoptimized realignment scheme:

      for (i=0; i<N; i+=4)
          for (j=k; j<M; j+=4)
          vs += vp[i+j]; // misalignment of &vp[i+j] is always k (assuming
                           // that the misalignment of the initial address is
                           // 0).

     The loop can then be vectorized as follows:

      for (k=0; k<4; k++){
        rt = get_realignment_token (&vp[k]);
        for (i=0; i<N; i+=4){
          v1 = vp[i+k];
          for (j=k; j<M; j+=4){
            v2 = vp[i+j+VS-1];
            va = REALIGN_LOAD <v1,v2,rt>;
            vs += va;
            v1 = v2;
          }
        }
    } */

  if (DR_IS_READ (dr))
    {
      bool is_packed = false;
      tree type = (TREE_TYPE (DR_REF (dr)));

      if (optab_handler (vec_realign_load_optab, mode) != CODE_FOR_nothing
	  && (!targetm.vectorize.builtin_mask_for_load
	      || targetm.vectorize.builtin_mask_for_load ()))
	{
	  tree vectype = STMT_VINFO_VECTYPE (stmt_info);

	  /* If we are doing SLP then the accesses need not have the
	     same alignment, instead it depends on the SLP group size.  */
	  if (loop_vinfo
	      && STMT_SLP_TYPE (stmt_info)
	      && !multiple_p (LOOP_VINFO_VECT_FACTOR (loop_vinfo)
			      * GROUP_SIZE (vinfo_for_stmt
					    (GROUP_FIRST_ELEMENT (stmt_info))),
			      TYPE_VECTOR_SUBPARTS (vectype)))
	    ;
	  else if (!loop_vinfo
		   || (nested_in_vect_loop
		       && may_ne (TREE_INT_CST_LOW (DR_STEP (dr)),
				  GET_MODE_SIZE (TYPE_MODE (vectype)))))
	    return dr_explicit_realign;
	  else
	    return dr_explicit_realign_optimized;
	}
      if (!known_alignment_for_access_p (dr))
	is_packed = not_size_aligned (DR_REF (dr));

      if (targetm.vectorize.support_vector_misalignment
	    (mode, type, DR_MISALIGNMENT (dr), is_packed))
	/* Can't software pipeline the loads, but can at least do them.  */
	return dr_unaligned_supported;
    }
  else
    {
      bool is_packed = false;
      tree type = (TREE_TYPE (DR_REF (dr)));

      if (!known_alignment_for_access_p (dr))
	is_packed = not_size_aligned (DR_REF (dr));

     if (targetm.vectorize.support_vector_misalignment
	   (mode, type, DR_MISALIGNMENT (dr), is_packed))
       return dr_unaligned_supported;
    }

  /* Unsupported.  */
  return dr_unaligned_unsupported;
}<|MERGE_RESOLUTION|>--- conflicted
+++ resolved
@@ -996,7 +996,7 @@
       base_misalignment = (*entry)->base_misalignment;
     }
 
-  if (drb->var_offset_alignment < vector_alignment
+  if (drb->offset_alignment < vector_alignment
       || !step_preserves_misalignment_p
       /* We need to know whether the step wrt the vectorized loop is
 	 negative when computing the starting misalignment below.  */
@@ -1044,8 +1044,8 @@
       DR_VECT_AUX (dr)->base_misaligned = true;
       base_misalignment = 0;
     }
-  poly_int64 misalignment = (base_misalignment
-			     + TREE_INT_CST_LOW (drb->const_offset));
+  poly_int64 misalignment
+    = base_misalignment + wi::to_poly_wide (drb->init).force_shwi ();
 
   /* If this is a backward running DR then first access in the larger
      vectype actually is N-1 elements before the address in the DR.
@@ -2418,13 +2418,13 @@
     return;
 
   if (!operand_equal_p (DR_BASE_ADDRESS (dra), DR_BASE_ADDRESS (drb), 0)
-      || !dr_var_offsets_equal_p (dra, drb)
+      || !operand_equal_p (DR_OFFSET (dra), DR_OFFSET (drb), 0)
       || !operand_equal_p (DR_STEP (dra), DR_STEP (drb), 0))
     return;
 
   /* Two references with distance zero have the same alignment.  */
-  offset_int diff = (wi::to_offset (DR_CONST_OFFSET (dra))
-		     - wi::to_offset (DR_CONST_OFFSET (drb)));
+  offset_int diff = (wi::to_offset (DR_INIT (dra))
+		     - wi::to_offset (DR_INIT (drb)));
   if (diff != 0)
     {
       /* Get the wider of the two alignments.  */
@@ -2696,7 +2696,7 @@
       gimple *next = GROUP_NEXT_ELEMENT (stmt_info);
       struct data_reference *data_ref = dr;
       unsigned int count = 1;
-      tree prev_init = DR_CONST_OFFSET (data_ref);
+      tree prev_init = DR_INIT (data_ref);
       gimple *prev = stmt;
       HOST_WIDE_INT diff, gaps = 0;
 
@@ -2712,10 +2712,9 @@
              data-ref (supported only for loads), we vectorize only the first
              stmt, and the rest get their vectorized loads from the first
              one.  */
-	  data_reference *next_ref
-	    = STMT_VINFO_DATA_REF (vinfo_for_stmt (next));
-	  if (!tree_int_cst_compare (DR_CONST_OFFSET (data_ref),
-				     DR_CONST_OFFSET (next_ref)))
+          if (!tree_int_cst_compare (DR_INIT (data_ref),
+                                     DR_INIT (STMT_VINFO_DATA_REF (
+						   vinfo_for_stmt (next)))))
             {
               if (DR_IS_WRITE (data_ref))
                 {
@@ -2738,14 +2737,14 @@
             }
 
           prev = next;
-          data_ref = next_ref;
+          data_ref = STMT_VINFO_DATA_REF (vinfo_for_stmt (next));
 
 	  /* All group members have the same STEP by construction.  */
 	  gcc_checking_assert (operand_equal_p (DR_STEP (data_ref), step, 0));
 
           /* Check that the distance between two accesses is equal to the type
              size. Otherwise, we have gaps.  */
-          diff = (TREE_INT_CST_LOW (DR_CONST_OFFSET (data_ref))
+          diff = (TREE_INT_CST_LOW (DR_INIT (data_ref))
                   - TREE_INT_CST_LOW (prev_init)) / type_size;
 	  if (diff != 1)
 	    {
@@ -2763,7 +2762,7 @@
              gap in the access, GROUP_GAP is always 1.  */
           GROUP_GAP (vinfo_for_stmt (next)) = diff;
 
-          prev_init = DR_CONST_OFFSET (data_ref);
+          prev_init = DR_INIT (data_ref);
           next = GROUP_NEXT_ELEMENT (vinfo_for_stmt (next));
           /* Count the number of data-refs in the chain.  */
           count++;
@@ -2970,13 +2969,8 @@
   if (cmp != 0)
     return cmp;
 
-<<<<<<< HEAD
-  /* And according to DR_VAR_OFFSET.  */
-  cmp = dr_var_offsets_compare (dra, drb);
-=======
   /* And according to DR_OFFSET.  */
   cmp = data_ref_compare_tree (DR_OFFSET (dra), DR_OFFSET (drb));
->>>>>>> e3d0f65c
   if (cmp != 0)
     return cmp;
 
@@ -2995,9 +2989,8 @@
   if (cmp != 0)
     return cmp;
 
-  /* Then sort after DR_CONST_OFFSET.  In case of identical DRs sort after
-     stmt UID.  */
-  cmp = data_ref_compare_tree (DR_CONST_OFFSET (dra), DR_CONST_OFFSET (drb));
+  /* Then sort after DR_INIT.  In case of identical DRs sort after stmt UID.  */
+  cmp = data_ref_compare_tree (DR_INIT (dra), DR_INIT (drb));
   if (cmp == 0)
     return gimple_uid (DR_STMT (dra)) < gimple_uid (DR_STMT (drb)) ? -1 : 1;
   return cmp;
@@ -3122,18 +3115,10 @@
 	     and they are both either store or load (not load and store,
 	     not masked loads or stores).  */
 	  if (DR_IS_READ (dra) != DR_IS_READ (drb)
-<<<<<<< HEAD
-	      || !operand_equal_p (DR_BASE_ADDRESS (dra),
-				   DR_BASE_ADDRESS (drb), 0)
-	      || !dr_var_offsets_equal_p (dra, drb)
-	      || !can_group_stmts_p (DR_STMT (dra), DR_STMT (drb)))
-=======
 	      || data_ref_compare_tree (DR_BASE_ADDRESS (dra),
 					DR_BASE_ADDRESS (drb)) != 0
 	      || data_ref_compare_tree (DR_OFFSET (dra), DR_OFFSET (drb)) != 0
-	      || !gimple_assign_single_p (DR_STMT (dra))
-	      || !gimple_assign_single_p (DR_STMT (drb)))
->>>>>>> e3d0f65c
+	      || !can_group_stmts_p (DR_STMT (dra), DR_STMT (drb)))
 	    break;
 
 	  /* Check that the data-refs have the same constant size.  */
@@ -3149,8 +3134,7 @@
 	    break;
 
 	  /* Do not place the same access in the interleaving chain twice.  */
-	  if (tree_int_cst_compare (DR_CONST_OFFSET (dra),
-				    DR_CONST_OFFSET (drb)) == 0)
+	  if (tree_int_cst_compare (DR_INIT (dra), DR_INIT (drb)) == 0)
 	    break;
 
 	  /* Check the types are compatible.
@@ -3159,10 +3143,9 @@
 				   TREE_TYPE (DR_REF (drb))))
 	    break;
 
-	  /* Sorting has ensured that
-	     DR_CONST_OFFSET (dra) <= DR_CONST_OFFSET (drb).  */
-	  HOST_WIDE_INT init_a = TREE_INT_CST_LOW (DR_CONST_OFFSET (dra));
-	  HOST_WIDE_INT init_b = TREE_INT_CST_LOW (DR_CONST_OFFSET (drb));
+	  /* Sorting has ensured that DR_INIT (dra) <= DR_INIT (drb).  */
+	  HOST_WIDE_INT init_a = TREE_INT_CST_LOW (DR_INIT (dra));
+	  HOST_WIDE_INT init_b = TREE_INT_CST_LOW (DR_INIT (drb));
 	  gcc_assert (init_a <= init_b);
 
 	  /* If init_b == init_a + the size of the type * k, we have an
@@ -3175,10 +3158,10 @@
 	  /* If we have a store, the accesses are adjacent.  This splits
 	     groups into chunks we support (we don't support vectorization
 	     of stores with gaps).  */
-	  HOST_WIDE_INT prev_init
-	    = TREE_INT_CST_LOW (DR_CONST_OFFSET (datarefs_copy[i - 1]));
 	  if (!DR_IS_READ (dra)
-	      && (init_b - prev_init) != type_size_a)
+	      && (init_b - (HOST_WIDE_INT) TREE_INT_CST_LOW
+					     (DR_INIT (datarefs_copy[i-1]))
+		  != type_size_a))
 	    break;
 
 	  /* If the step (if not zero or non-constant) is greater than the
@@ -3296,9 +3279,10 @@
 
 /* Function vect_no_alias_p.
 
-   Given data references A and B with equal base and offset, the alias
-   relation can be decided at compilation time, return TRUE if they do
-   not alias to each other; return FALSE otherwise.  SEGMENT_LENGTH_A,
+   Given data references A and B with equal base and offset, see whether
+   the alias relation can be decided at compilation time.  Return 1 if
+   it can and the references alias, 0 if it can and the references do
+   not alias, and -1 if we cannot decide at compile time.  SEGMENT_LENGTH_A,
    SEGMENT_LENGTH_B, ACCESS_SIZE_A and ACCESS_SIZE_B are the equivalent
    of dr_with_seg_len::{seg_len,access_size} for A and B.  */
 
@@ -3309,20 +3293,24 @@
 			 unsigned HOST_WIDE_INT access_size_a,
 			 unsigned HOST_WIDE_INT access_size_b)
 {
-  poly_offset_int offset_a, offset_b;
-  if (!poly_tree_p (DR_CONST_OFFSET (a), &offset_a)
-      || !poly_tree_p (DR_CONST_OFFSET (b), &offset_b))
-    return -1;
+  poly_offset_int offset_a = wi::to_poly_offset (DR_INIT (a));
+  poly_offset_int offset_b = wi::to_poly_offset (DR_INIT (b));
 
   /* For negative step, we need to adjust address range by TYPE_SIZE_UNIT
      bytes, e.g., int a[3] -> a[1] range is [a+4, a+16) instead of
      [a, a+12) */
   if (tree_int_cst_compare (DR_STEP (a), size_zero_node) < 0)
-    offset_a += access_size_a;
+    {
+      segment_length_a = -segment_length_a;
+      offset_a = (offset_a + access_size_a) - segment_length_a;
+    }
+  if (tree_int_cst_compare (DR_STEP (b), size_zero_node) < 0)
+    {
+      segment_length_b = -segment_length_b;
+      offset_b = (offset_b + access_size_b) - segment_length_b;
+    }
+
   segment_length_a += access_size_a;
-
-  if (tree_int_cst_compare (DR_STEP (b), size_zero_node) < 0)
-    offset_b += vect_get_scalar_dr_size (b);
   segment_length_b += access_size_b;
 
   if (ranges_must_overlap_p (offset_a, segment_length_a,
@@ -3357,7 +3345,7 @@
       HOST_WIDE_INT dist = dist_v[loop_depth];
       if (dist != 0
 	  && !(dist > 0 && DDR_REVERSED_P (ddr))
-	  && must_lt ((unsigned HOST_WIDE_INT) abs_hwi (dist), vf))
+	  && may_lt ((unsigned HOST_WIDE_INT) abs_hwi (dist), vf))
 	return false;
     }
 
@@ -3450,10 +3438,10 @@
      and DR_B.  */
   poly_int64 init_a, init_b;
   if (!operand_equal_p (DR_BASE_ADDRESS (dr_a), DR_BASE_ADDRESS (dr_b), 0)
-      || !dr_var_offsets_equal_p (dr_a, dr_b)
+      || !operand_equal_p (DR_OFFSET (dr_a), DR_OFFSET (dr_b), 0)
       || !operand_equal_p (DR_STEP (dr_a), DR_STEP (dr_b), 0)
-      || !poly_tree_p (DR_CONST_OFFSET (dr_a), &init_a)
-      || !poly_tree_p (DR_CONST_OFFSET (dr_b), &init_b)
+      || !poly_tree_p (DR_INIT (dr_a), &init_a)
+      || !poly_tree_p (DR_INIT (dr_b), &init_b)
       || !ordered_p (init_a, init_b))
     return false;
 
@@ -3667,9 +3655,15 @@
       comp_res = data_ref_compare_tree (DR_BASE_ADDRESS (dr_a),
 					DR_BASE_ADDRESS (dr_b));
       if (comp_res == 0)
-	comp_res = dr_var_offsets_compare (dr_a, dr_b);
-
-      /* Alias is known at compilation time.  */
+	comp_res = data_ref_compare_tree (DR_OFFSET (dr_a),
+					  DR_OFFSET (dr_b));
+
+      /* See whether the alias is known at compilation time.
+
+	 Note that the segment lengths have sizetype and so are always
+	 represented as unsigned values, even for negative steps.
+	 The sign of the DR_STEP indicates whether they are logically
+	 positive or negative.  */
       poly_uint64 const_segment_length_a, const_segment_length_b;
       if (comp_res == 0
 	  && TREE_CODE (DR_STEP (dr_a)) == INTEGER_CST
@@ -3800,10 +3794,7 @@
       if (!integer_zerop (TREE_OPERAND (base, 1)))
 	{
 	  if (off == NULL_TREE)
-	    {
-	      poly_offset_int moff = mem_ref_offset (base);
-	      off = poly_offset_int_to_tree (sizetype, moff);
-	    }
+	    off = wide_int_to_tree (sizetype, mem_ref_offset (base));
 	  else
 	    off = size_binop (PLUS_EXPR, off,
 			      fold_convert (sizetype, TREE_OPERAND (base, 1)));
@@ -4030,7 +4021,7 @@
     {
       gimple *stmt;
       stmt_vec_info stmt_info;
-      tree base, offset;
+      tree base, offset, init;
       enum { SG_NONE, GATHER, SCATTER } gatherscatter = SG_NONE;
       bool simd_lane_access = false;
       poly_uint64 vf;
@@ -4063,7 +4054,8 @@
 	}
 
       /* Check that analysis of the data-ref succeeded.  */
-      if (!DR_BASE_ADDRESS (dr) || !DR_OFFSET (dr) || !DR_STEP (dr))
+      if (!DR_BASE_ADDRESS (dr) || !DR_OFFSET (dr) || !DR_INIT (dr)
+	  || !DR_STEP (dr))
         {
 	  bool maybe_gather
 	    = DR_IS_READ (dr)
@@ -4091,6 +4083,7 @@
 	      gcc_assert (newdr != NULL && DR_REF (newdr));
 	      if (DR_BASE_ADDRESS (newdr)
 		  && DR_OFFSET (newdr)
+		  && DR_INIT (newdr)
 		  && DR_STEP (newdr)
 		  && integer_zerop (DR_STEP (newdr)))
 		{
@@ -4098,7 +4091,8 @@
 		    {
 		      tree off = DR_OFFSET (newdr);
 		      STRIP_NOPS (off);
-		      if (TREE_CODE (off) == MULT_EXPR
+		      if (TREE_CODE (DR_INIT (newdr)) == INTEGER_CST
+			  && TREE_CODE (off) == MULT_EXPR
 			  && tree_fits_uhwi_p (TREE_OPERAND (off, 1)))
 			{
 			  tree step = TREE_OPERAND (off, 1);
@@ -4128,10 +4122,8 @@
 					    step))
 				    {
 				      DR_OFFSET (newdr) = ssize_int (0);
-				      DR_VAR_OFFSET (newdr) = ssize_int (0);
-				      DR_CONST_OFFSET (newdr) = ssize_int (0);
 				      DR_STEP (newdr) = step;
-				      DR_VAR_OFFSET_ALIGNMENT (newdr)
+				      DR_OFFSET_ALIGNMENT (newdr)
 					= BIGGEST_ALIGNMENT;
 				      DR_STEP_ALIGNMENT (newdr)
 					= highest_pow2_factor (step);
@@ -4241,6 +4233,7 @@
 
       base = unshare_expr (DR_BASE_ADDRESS (dr));
       offset = unshare_expr (DR_OFFSET (dr));
+      init = unshare_expr (DR_INIT (dr));
 
       if (is_gimple_call (stmt)
 	  && (!gimple_call_internal_p (stmt)
@@ -4276,7 +4269,9 @@
 	     inner loop: *(BASE + INIT + OFFSET).  By construction,
 	     this address must be invariant in the inner loop, so we
 	     can consider it as being used in the outer loop.  */
-	  tree init_addr = fold_build_pointer_plus (base, offset);
+	  tree init_offset = fold_build2 (PLUS_EXPR, TREE_TYPE (offset),
+					  init, offset);
+	  tree init_addr = fold_build_pointer_plus (base, init_offset);
 	  tree init_ref = build_fold_indirect_ref (init_addr);
 
 	  if (dump_enabled_p ())
@@ -4288,7 +4283,7 @@
 	    }
 
 	  if (!dr_analyze_innermost (&STMT_VINFO_DR_WRT_VEC_LOOP (stmt_info),
-				     init_ref, stmt, loop))
+				     init_ref, loop))
 	    /* dr_analyze_innermost already explained the failure.  */
 	    return false;
 
@@ -4301,14 +4296,10 @@
 	      dump_printf (MSG_NOTE, "\n\touter offset from base address: ");
 	      dump_generic_expr (MSG_NOTE, TDF_SLIM,
                                  STMT_VINFO_DR_OFFSET (stmt_info));
-	      dump_printf (MSG_NOTE, "\n\tvariable part of outer offset"
-			   " from base address: ");
+	      dump_printf (MSG_NOTE,
+                           "\n\touter constant offset from base address: ");
 	      dump_generic_expr (MSG_NOTE, TDF_SLIM,
-                                 STMT_VINFO_DR_VAR_OFFSET (stmt_info));
-	      dump_printf (MSG_NOTE, "\n\tconstart part of outer offset"
-			   " from base address: ");
-	      dump_generic_expr (MSG_NOTE, TDF_SLIM,
-                                 STMT_VINFO_DR_CONST_OFFSET (stmt_info));
+                                 STMT_VINFO_DR_INIT (stmt_info));
 	      dump_printf (MSG_NOTE, "\n\touter step: ");
 	      dump_generic_expr (MSG_NOTE, TDF_SLIM,
                                  STMT_VINFO_DR_STEP (stmt_info));
@@ -4316,9 +4307,8 @@
 			   STMT_VINFO_DR_BASE_ALIGNMENT (stmt_info));
 	      dump_printf (MSG_NOTE, "\n\touter base misalignment: %d\n",
 			   STMT_VINFO_DR_BASE_MISALIGNMENT (stmt_info));
-	      dump_printf (MSG_NOTE,
-			   "\n\touter variable offset alignment: %d\n",
-			   STMT_VINFO_DR_VAR_OFFSET_ALIGNMENT (stmt_info));
+	      dump_printf (MSG_NOTE, "\n\touter offset alignment: %d\n",
+			   STMT_VINFO_DR_OFFSET_ALIGNMENT (stmt_info));
 	      dump_printf (MSG_NOTE, "\n\touter step alignment: %d\n",
 			   STMT_VINFO_DR_STEP_ALIGNMENT (stmt_info));
 	    }
@@ -4619,7 +4609,9 @@
   base_name = get_name (loop_vinfo ? addr_info->dr_base : DR_REF (dr));
 
   /* Create base_offset */
-  tree base_offset = fold_convert (sizetype, addr_info->dr_offset);
+  tree base_offset = size_binop (PLUS_EXPR,
+				 fold_convert (sizetype, addr_info->dr_offset),
+				 fold_convert (sizetype, addr_info->dr_init));
   tree offset = addr_info->arg_offset;
   if (offset)
     {
@@ -4677,6 +4669,7 @@
   inchash::hash h;
   inchash::add_expr (x->dr_base, h);
   inchash::add_expr (x->dr_offset, h);
+  inchash::add_expr (x->dr_init, h);
   /* TODO: Do we really need to hash offset2 and byte_offset2 as these are
      rarely non-NULL?  */
   return h.end ();
@@ -4697,8 +4690,9 @@
       && !operand_equal_p (x->arg_byte_offset, y->arg_byte_offset, 0))
     return false;
 
-  return operand_equal_p (x->dr_base, y->dr_base, 0)
-	 && operand_equal_p (x->dr_offset, y->dr_offset, 0);
+  return (operand_equal_p (x->dr_base, y->dr_base, 0)
+	  && operand_equal_p (x->dr_offset, y->dr_offset, 0)
+	  && operand_equal_p (x->dr_init, y->dr_init, 0));
 }
 
 /* Function fill_vect_addr_base_info.
@@ -4740,9 +4734,10 @@
 
   info->dr_base = unshare_expr (drb->base_address);
   info->dr_offset = unshare_expr (drb->offset);
+  info->dr_init = unshare_expr (drb->init);
 
   if (!loop_vinfo)
-    info->dr_offset = ssize_int (0);
+    info->dr_offset = info->dr_init = ssize_int (0);
 
   info->arg_offset = offset;
   info->arg_byte_offset = byte_offset;
@@ -4777,6 +4772,7 @@
 {
   dest->dr_base = get_copy_for_caching (src->dr_base);
   dest->dr_offset = get_copy_for_caching (src->dr_offset);
+  dest->dr_init = get_copy_for_caching (src->dr_init);
   dest->arg_offset = get_copy_for_caching (src->arg_offset);
   dest->arg_byte_offset = get_copy_for_caching (src->arg_byte_offset);
 }

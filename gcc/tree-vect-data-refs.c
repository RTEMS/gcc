--- conflicted
+++ resolved
@@ -52,13 +52,8 @@
 #include "params.h"
 #include "tree-cfg.h"
 #include "tree-hash-traits.h"
-<<<<<<< HEAD
-#include "internal-fn.h"
-#include "gimple-fold.h"
-=======
 #include "vec-perm-indices.h"
 #include "internal-fn.h"
->>>>>>> 70783a86
 
 /* Return true if load- or store-lanes optab OPTAB is implemented for
    COUNT vectors of type VECTYPE.  NAME is the name of OPTAB.  */
@@ -205,18 +200,12 @@
   stmt_vec_info stmtinfo_a = vinfo_for_stmt (stmt_a);
   stmt_vec_info stmtinfo_b = vinfo_for_stmt (stmt_b);
 
-<<<<<<< HEAD
   /* Check whether the groups that contain the statements overlap.  */
   if (vect_group_first_uid (stmtinfo_a)
       > vect_group_last_uid (stmtinfo_b))
     return true;
   if (vect_group_first_uid (stmtinfo_b)
       > vect_group_last_uid (stmtinfo_a))
-=======
-  /* Single statements are always kept in their original order.  */
-  if (!STMT_VINFO_GROUPED_ACCESS (stmtinfo_a)
-      && !STMT_VINFO_GROUPED_ACCESS (stmtinfo_b))
->>>>>>> 70783a86
     return true;
 
   /* STMT_A and STMT_B belong to overlapping groups.  All loads in a
@@ -477,7 +466,6 @@
 		a[i+1] = ...;
 	     where loads from the group interleave with the store.  */
 	  if (!vect_preserves_scalar_order_p (DR_STMT (dra), DR_STMT (drb)))
-<<<<<<< HEAD
 	    {
 	      if (dump_enabled_p ())
 		dump_printf_loc (MSG_MISSED_OPTIMIZATION, vect_location,
@@ -485,19 +473,8 @@
 	      return true;
 	    }
 
-	  if (!loop->force_vectorize)
-	    {
-=======
-	    {
-	      if (dump_enabled_p ())
-		dump_printf_loc (MSG_MISSED_OPTIMIZATION, vect_location,
-				 "READ_WRITE dependence in interleaving.\n");
-	      return true;
-	    }
-
 	  if (loop->safelen < 2)
 	    {
->>>>>>> 70783a86
 	      tree indicator = dr_zero_step_indicator (dra);
 	      if (TREE_CODE (indicator) != INTEGER_CST)
 		vect_check_nonzero_value (loop_vinfo, indicator);
@@ -861,64 +838,15 @@
       }
 }
 
-/* Function can_get_vect_data_ref_required_alignment
-
-   Try to calculate the alignment for the given data reference DR once
-   vectorised.  If successful store the alignment to ALIGNMENT_P.
-
-   For non speculative loops, the alignment is always calculable and is given
-   by preferred_vector_alignment.  For speculative loops we align to the
-   vector size multiplied by the step.  */
-
-bool
-vect_can_calculate_target_alignment (struct data_reference *dr,
-				     unsigned int *alignment_p)
+/* Return the target alignment for the vectorized form of DR.  */
+
+static unsigned int
+vect_calculate_target_alignment (struct data_reference *dr)
 {
   gimple *stmt = DR_STMT (dr);
   stmt_vec_info stmt_info = vinfo_for_stmt (stmt);
-  loop_vec_info loop_vinfo = STMT_VINFO_LOOP_VINFO (stmt_info);
-
-  if (!loop_vinfo || !LOOP_VINFO_SPECULATIVE_EXECUTION (loop_vinfo))
-    {
-      tree vectype = STMT_VINFO_VECTYPE (stmt_info);
-      if (alignment_p)
-	*alignment_p = targetm.vectorize.preferred_vector_alignment (vectype);
-      return true;
-    }
-
-  /* We have to assume that non-constant vector sizes might not be
-     a power of two.  */
-  unsigned HOST_WIDE_INT size;
-  if (!current_vector_size.is_constant (&size))
-    return false;
-
-  /* Step must be a positive integer.  */
-  if (!tree_fits_shwi_p (DR_STEP (dr))
-      || tree_int_cst_sgn (DR_STEP (dr)) <= 0)
-    return false;
-
-  unsigned int step = tree_to_uhwi (DR_STEP (dr));
-  unsigned int unit_size =
-    tree_to_uhwi (TYPE_SIZE_UNIT (TREE_TYPE (DR_REF (dr))));
-
-  /* Step must be a power of two and divisible by the unit size.  */
-  if (!pow2p_hwi (step) || step % unit_size != 0)
-    return false;
-
-  if (alignment_p)
-    *alignment_p = size * BITS_PER_UNIT * step / unit_size;
-  return true;
-}
-
-/* Return the target alignment for the vectorized form of DR.  */
-
-static unsigned int
-vect_calculate_target_alignment (struct data_reference *dr)
-{
-  unsigned int ret;
-  if (!vect_can_calculate_target_alignment (dr, &ret))
-    gcc_unreachable ();
-  return ret;
+  tree vectype = STMT_VINFO_VECTYPE (stmt_info);
+  return targetm.vectorize.preferred_vector_alignment (vectype);
 }
 
 /* Function vect_compute_data_ref_alignment
@@ -1184,11 +1112,11 @@
 	{
 	  if (DR_IS_READ (dr))
 	    dump_printf_loc (MSG_MISSED_OPTIMIZATION, vect_location,
-			     "not vectorized: unsupported unaligned load: ");
+			     "not vectorized: unsupported unaligned load.");
 	  else
 	    dump_printf_loc (MSG_MISSED_OPTIMIZATION, vect_location,
 			     "not vectorized: unsupported unaligned "
-			     "store: ");
+			     "store.");
 
 	  dump_generic_expr (MSG_MISSED_OPTIMIZATION, TDF_SLIM,
 			     DR_REF (dr));
@@ -1215,10 +1143,6 @@
   vec<data_reference_p> datarefs = vinfo->datarefs;
   struct data_reference *dr;
   unsigned int i;
-
-  /* No need to align for first faulting.  */
-  if (LOOP_VINFO_FIRSTFAULTING_EXECUTION (vinfo))
-    return true;
 
   FOR_EACH_VEC_ELT (datarefs, i, dr)
     {
@@ -1757,110 +1681,28 @@
   /* While cost model enhancements are expected in the future, the high level
      view of the code at this time is as follows:
 
-     A) If first faulting has already been set then that means for at least one
-	data ref the required alignment cannot be calculated.  Therefore we can
-	have to use first faulting or fail vectorisation.
-
-     B) If there is a misaligned access then see if peeling to align
+     A) If there is a misaligned access then see if peeling to align
         this access can make all data references satisfy
         vect_supportable_dr_alignment.  If so, update data structures
         as needed and return true.
 
-     C) If peeling wasn't possible and there is a data reference with an
+     B) If peeling wasn't possible and there is a data reference with an
         unknown misalignment that does not satisfy vect_supportable_dr_alignment
         then see if loop versioning checks can be used to make all data
         references satisfy vect_supportable_dr_alignment.  If so, update
         data structures as needed and return true.
 
-     D) If neither peeling nor versioning were successful then return false if
+     C) If neither peeling nor versioning were successful then return false if
         any data reference does not satisfy vect_supportable_dr_alignment.
 
-     E) Return true (all data references satisfy vect_supportable_dr_alignment).
+     D) Return true (all data references satisfy vect_supportable_dr_alignment).
 
      Note, Possibility 3 above (which is peeling and versioning together) is not
      being done at this time.  */
 
-
-  /* (A) Check for first faulting load support.  */
-
-  /* TODO WARNING: We do not yet know if we will be able to create a
-     fully-masked loop.  If we cannot use a fully-masked loop then FF
-     vectorization will fail later.  This is bad because there is a
-     chance the loop might have been vectorizable using versioning.
-     A later patch will introduce versioning with FF - we will plant
-     with a vectorized aligned version and scalar unaligned version (how
-     gcc works now) and then attempt to vectorize the scalar unaligned
-     version using FF.  */
-  if (LOOP_VINFO_FIRSTFAULTING_EXECUTION (loop_vinfo))
-    {
-      gcc_assert (LOOP_VINFO_SPECULATIVE_EXECUTION (loop_vinfo));
-
-      /* When first faulting, we currently require ALL data refs to use it.  */
-      FOR_EACH_VEC_ELT (datarefs, i, dr)
-	{
-	  stmt = DR_STMT (dr);
-	  stmt_info = vinfo_for_stmt (stmt);
-	  tree vectype = STMT_VINFO_VECTYPE (stmt_info);
-
-	  if (!STMT_VINFO_RELEVANT_P (stmt_info))
-	    continue;
-
-	  if (!DR_IS_READ (dr))
-	    {
-	      if (dump_enabled_p ())
-		{
-		  dump_printf_loc (MSG_MISSED_OPTIMIZATION, vect_location,
-				   "Not allowing first faulting: "
-				   "stmt is store: ");
-		  dump_gimple_stmt (MSG_MISSED_OPTIMIZATION, TDF_SLIM, stmt,
-				    0);
-		}
-	      LOOP_VINFO_FIRSTFAULTING_EXECUTION (loop_vinfo) = false;
-	      break;
-	    }
-
-	  if (!direct_internal_fn_supported_p (IFN_FIRSTFAULT_LOAD, vectype,
-					       OPTIMIZE_FOR_SPEED))
-	    {
-	      if (dump_enabled_p ())
-		{
-		  dump_printf_loc (MSG_MISSED_OPTIMIZATION, vect_location,
-				   "Not allowing first faulting: "
-				   "no target support for load: ");
-		  dump_gimple_stmt (MSG_MISSED_OPTIMIZATION, TDF_SLIM, stmt,
-				    0);
-		}
-	      LOOP_VINFO_FIRSTFAULTING_EXECUTION (loop_vinfo) = false;
-	      break;
-	    }
-
-	  if (!operand_equal_p (TYPE_SIZE_UNIT (TREE_TYPE (DR_REF (dr))),
-				DR_STEP (dr), 0))
-	    {
-	      if (dump_enabled_p ())
-		{
-		  dump_printf_loc (MSG_MISSED_OPTIMIZATION, vect_location,
-				   "Not allowing first faulting: "
-				   "load step is invalid: ");
-		  dump_gimple_stmt (MSG_MISSED_OPTIMIZATION, TDF_SLIM, stmt,
-				    0);
-		}
-	      LOOP_VINFO_FIRSTFAULTING_EXECUTION (loop_vinfo) = false;
-	      break;
-	    }
-	}
-
-      if (LOOP_VINFO_FIRSTFAULTING_EXECUTION (loop_vinfo))
-	{
-	  LOOP_VINFO_MAY_MISALIGN_STMTS (loop_vinfo).truncate (0);
-	  return true;
-	}
-      return false;
-    }
-
-  /* (B) Peeling to force alignment.  */
-
-  /* Decide whether to perform peeling, and how many iterations to peel:
+  /* (1) Peeling to force alignment.  */
+
+  /* (1.1) Decide whether to perform peeling, and how many iterations to peel:
      Considerations:
      + How many accesses will become aligned due to the peeling
      - How many accesses will become unaligned due to the peeling,
@@ -2033,11 +1875,7 @@
       vect_get_peeling_costs_all_drs (datarefs, dr0,
 				      &load_inside_cost,
 				      &load_outside_cost,
-<<<<<<< HEAD
-				      &dummy, estimated_npeels, true);
-=======
 				      &dummy, &dummy, estimated_npeels, true);
->>>>>>> 70783a86
       dummy.release ();
 
       if (first_store)
@@ -2046,12 +1884,8 @@
 	  vect_get_peeling_costs_all_drs (datarefs, first_store,
 					  &store_inside_cost,
 					  &store_outside_cost,
-<<<<<<< HEAD
-					  &dummy, estimated_npeels, true);
-=======
 					  &dummy, &dummy,
 					  estimated_npeels, true);
->>>>>>> 70783a86
 	  dummy.release ();
 	}
       else
@@ -2256,7 +2090,7 @@
 
       if (do_peeling)
         {
-	  /* Update the DR_MISALIGNMENT of each data reference DR_i.
+          /* (1.2) Update the DR_MISALIGNMENT of each data reference DR_i.
              If the misalignment of DR_i is identical to that of dr0 then set
              DR_MISALIGNMENT (DR_i) to zero.  If the misalignment of DR_i and
              dr0 are known at compile time then increment DR_MISALIGNMENT (DR_i)
@@ -2300,7 +2134,7 @@
         }
     }
 
-  /* (C) Versioning to force alignment.  */
+  /* (2) Versioning to force alignment.  */
 
   /* Try versioning if:
      1) optimize loop for speed
@@ -2463,11 +2297,11 @@
   if (maybe_ne (diff, 0))
     {
       /* Get the wider of the two alignments.  */
-      unsigned int align_a, align_b;
-      if (!vect_can_calculate_target_alignment (dra, &align_a)
-	  || !vect_can_calculate_target_alignment (drb, &align_b))
-	return;
-      unsigned int max_align = MAX (align_a, align_b) / BITS_PER_UNIT;
+      unsigned int align_a = (vect_calculate_target_alignment (dra)
+			      / BITS_PER_UNIT);
+      unsigned int align_b = (vect_calculate_target_alignment (drb)
+			      / BITS_PER_UNIT);
+      unsigned int max_align = MAX (align_a, align_b);
 
       /* Require the gap to be a multiple of the larger vector alignment.  */
       if (!multiple_p (diff, max_align))
@@ -2516,50 +2350,21 @@
   FOR_EACH_VEC_ELT (datarefs, i, dr)
     {
       stmt_vec_info stmt_info = vinfo_for_stmt (DR_STMT (dr));
-
-      if (STMT_VINFO_VECTORIZABLE (stmt_info))
-	{
-	  if (!vect_can_calculate_target_alignment (dr, NULL))
-	    {
-	      if (LOOP_VINFO_SPECULATIVE_EXECUTION (vinfo))
-		{
-		  if (dump_enabled_p ())
-		    {
-		      dump_printf_loc (MSG_NOTE, vect_location,
-				       "unknown alignment, setting loop as "
-				       "first faulting: ");
-		      dump_generic_expr (MSG_NOTE, TDF_SLIM, DR_REF (dr));
-		      dump_printf (MSG_NOTE, "\n");
-		    }
-
-		  SET_DR_MISALIGNMENT (dr, -1);
-		  DR_TARGET_ALIGNMENT (dr)
-		    = TYPE_ALIGN_UNIT (TREE_TYPE (DR_REF (dr)));
-		  LOOP_VINFO_FIRSTFAULTING_EXECUTION (vinfo) = true;
-		}
-	      else
-		{
-		  if (dump_enabled_p ())
-		    dump_printf_loc (MSG_MISSED_OPTIMIZATION, vect_location,
-				     "not vectorized: can't calculate required "
-				     "alignment for data ref.\n");
-		  return false;
-		}
-	    }
-	  else if (!vect_compute_data_ref_alignment (dr))
-	    {
-	      /* Strided accesses perform only component accesses, misalignment
-		 information is irrelevant for them.  */
-	      if (STMT_VINFO_STRIDED_P (stmt_info)
-		  && !STMT_VINFO_GROUPED_ACCESS (stmt_info))
-		continue;
-
-	      if (dump_enabled_p ())
-		dump_printf_loc (MSG_MISSED_OPTIMIZATION, vect_location,
-				 "not vectorized: can't calculate alignment "
-				 "for data ref.\n");
-	      return false;
-	    }
+      if (STMT_VINFO_VECTORIZABLE (stmt_info)
+	  && !vect_compute_data_ref_alignment (dr))
+	{
+	  /* Strided accesses perform only component accesses, misalignment
+	     information is irrelevant for them.  */
+	  if (STMT_VINFO_STRIDED_P (stmt_info)
+	      && !STMT_VINFO_GROUPED_ACCESS (stmt_info))
+	    continue;
+
+	  if (dump_enabled_p ())
+	    dump_printf_loc (MSG_MISSED_OPTIMIZATION, vect_location,
+			     "not vectorized: can't calculate alignment "
+			     "for data ref.\n");
+
+	  return false;
 	}
     }
 
@@ -3388,21 +3193,12 @@
   const_length_a += access_size_a;
   const_length_b += access_size_b;
 
-<<<<<<< HEAD
-  if (ranges_must_overlap_p (offset_a, const_length_a,
-			     offset_b, const_length_b))
-    return 1;
-
-  if (!ranges_may_overlap_p (offset_a, const_length_a,
-			     offset_b, const_length_b))
-=======
   if (ranges_known_overlap_p (offset_a, const_length_a,
 			      offset_b, const_length_b))
     return 1;
 
   if (!ranges_maybe_overlap_p (offset_a, const_length_a,
 			       offset_b, const_length_b))
->>>>>>> 70783a86
     return 0;
 
   return -1;
@@ -3429,11 +3225,7 @@
       HOST_WIDE_INT dist = dist_v[loop_depth];
       if (dist != 0
 	  && !(dist > 0 && DDR_REVERSED_P (ddr))
-<<<<<<< HEAD
-	  && may_lt ((unsigned HOST_WIDE_INT) abs_hwi (dist), vf))
-=======
 	  && maybe_lt ((unsigned HOST_WIDE_INT) abs_hwi (dist), vf))
->>>>>>> 70783a86
 	return false;
     }
 
@@ -3475,11 +3267,7 @@
 	unsigned_p &= lower_bounds[i].unsigned_p;
 	min_value = upper_bound (lower_bounds[i].min_value, min_value);
 	if (lower_bounds[i].unsigned_p != unsigned_p
-<<<<<<< HEAD
-	    || may_lt (lower_bounds[i].min_value, min_value))
-=======
 	    || maybe_lt (lower_bounds[i].min_value, min_value))
->>>>>>> 70783a86
 	  {
 	    lower_bounds[i].unsigned_p = unsigned_p;
 	    lower_bounds[i].min_value = min_value;
@@ -3538,11 +3326,7 @@
     return false;
 
   /* Sort DR_A and DR_B by the address they access.  */
-<<<<<<< HEAD
-  if (may_lt (init_b, init_a))
-=======
   if (maybe_lt (init_b, init_a))
->>>>>>> 70783a86
     {
       std::swap (init_a, init_b);
       std::swap (dr_a, dr_b);
@@ -3550,11 +3334,7 @@
 
   /* If the two accesses could be dependent within a scalar iteration,
      make sure that we'd retain their order.  */
-<<<<<<< HEAD
-  if (may_gt (init_a + vect_get_scalar_dr_size (dr_a), init_b)
-=======
   if (maybe_gt (init_a + vect_get_scalar_dr_size (dr_a), init_b)
->>>>>>> 70783a86
       && !vect_preserves_scalar_order_p (DR_STMT (dr_a), DR_STMT (dr_b)))
     return false;
 
@@ -3596,11 +3376,7 @@
   /* Step values are irrelevant for aliasing if the number of vector
      iterations is equal to the number of scalar iterations (which can
      happen for fully-SLP loops).  */
-<<<<<<< HEAD
-  bool ignore_step_p = must_eq (LOOP_VINFO_VECT_FACTOR (loop_vinfo), 1U);
-=======
   bool ignore_step_p = known_eq (LOOP_VINFO_VECT_FACTOR (loop_vinfo), 1U);
->>>>>>> 70783a86
 
   if (!ignore_step_p)
     {
@@ -3656,7 +3432,6 @@
 
       dr_a = DDR_A (ddr);
       stmt_a = DR_STMT (DDR_A (ddr));
-<<<<<<< HEAD
 
       dr_b = DDR_B (ddr);
       stmt_b = DR_STMT (DDR_B (ddr));
@@ -3722,73 +3497,6 @@
 	  dr_a = STMT_VINFO_DATA_REF (vinfo_for_stmt (stmt_a));
 	}
 
-=======
-
-      dr_b = DDR_B (ddr);
-      stmt_b = DR_STMT (DDR_B (ddr));
-
-      /* Skip the pair if inter-iteration dependencies are irrelevant
-	 and intra-iteration dependencies are guaranteed to be honored.  */
-      if (ignore_step_p
-	  && (vect_preserves_scalar_order_p (stmt_a, stmt_b)
-	      || vectorizable_with_step_bound_p (dr_a, dr_b, &lower_bound)))
-	{
-	  if (dump_enabled_p ())
-	    {
-	      dump_printf_loc (MSG_NOTE, vect_location,
-			       "no need for alias check between ");
-	      dump_generic_expr (MSG_NOTE, TDF_SLIM, DR_REF (dr_a));
-	      dump_printf (MSG_NOTE, " and ");
-	      dump_generic_expr (MSG_NOTE, TDF_SLIM, DR_REF (dr_b));
-	      dump_printf (MSG_NOTE, " when VF is 1\n");
-	    }
-	  continue;
-	}
-
-      /* See whether we can handle the alias using a bounds check on
-	 the step, and whether that's likely to be the best approach.
-	 (It might not be, for example, if the minimum step is much larger
-	 than the number of bytes handled by one vector iteration.)  */
-      if (!ignore_step_p
-	  && TREE_CODE (DR_STEP (dr_a)) != INTEGER_CST
-	  && vectorizable_with_step_bound_p (dr_a, dr_b, &lower_bound)
-	  && (vect_small_gap_p (loop_vinfo, dr_a, lower_bound)
-	      || vect_small_gap_p (loop_vinfo, dr_b, lower_bound)))
-	{
-	  bool unsigned_p = dr_known_forward_stride_p (dr_a);
-	  if (dump_enabled_p ())
-	    {
-	      dump_printf_loc (MSG_NOTE, vect_location, "no alias between ");
-	      dump_generic_expr (MSG_NOTE, TDF_SLIM, DR_REF (dr_a));
-	      dump_printf (MSG_NOTE, " and ");
-	      dump_generic_expr (MSG_NOTE, TDF_SLIM, DR_REF (dr_b));
-	      dump_printf (MSG_NOTE, " when the step ");
-	      dump_generic_expr (MSG_NOTE, TDF_SLIM, DR_STEP (dr_a));
-	      dump_printf (MSG_NOTE, " is outside ");
-	      if (unsigned_p)
-		dump_printf (MSG_NOTE, "[0");
-	      else
-		{
-		  dump_printf (MSG_NOTE, "(");
-		  dump_dec (MSG_NOTE, poly_int64 (-lower_bound));
-		}
-	      dump_printf (MSG_NOTE, ", ");
-	      dump_dec (MSG_NOTE, lower_bound);
-	      dump_printf (MSG_NOTE, ")\n");
-	    }
-	  vect_check_lower_bound (loop_vinfo, DR_STEP (dr_a), unsigned_p,
-				  lower_bound);
-	  continue;
-	}
-
-      dr_group_first_a = GROUP_FIRST_ELEMENT (vinfo_for_stmt (stmt_a));
-      if (dr_group_first_a)
-	{
-	  stmt_a = dr_group_first_a;
-	  dr_a = STMT_VINFO_DATA_REF (vinfo_for_stmt (stmt_a));
-	}
-
->>>>>>> 70783a86
       dr_group_first_b = GROUP_FIRST_ELEMENT (vinfo_for_stmt (stmt_b));
       if (dr_group_first_b)
 	{
@@ -3804,21 +3512,7 @@
       else
 	{
 	  if (!operand_equal_p (DR_STEP (dr_a), DR_STEP (dr_b), 0))
-<<<<<<< HEAD
-	    {
-	      if (LOOP_VINFO_SPECULATIVE_EXECUTION (loop_vinfo))
-		{
-		  if (dump_enabled_p ())
-		    dump_printf_loc (MSG_MISSED_OPTIMIZATION, vect_location,
-				     "Cannot vectorize speculative loops with "
-				     "differing data reference step sizes.\n");
-		  return false;
-		}
-	      length_factor = scalar_loop_iters;
-	    }
-=======
 	    length_factor = scalar_loop_iters;
->>>>>>> 70783a86
 	  else
 	    length_factor = size_int (vect_factor);
 	  segment_length_a = vect_vfa_segment_size (dr_a, length_factor);
@@ -4233,19 +3927,11 @@
 
       if (!decl)
 	return false;
-<<<<<<< HEAD
 
       ifn = IFN_LAST;
       element_type = TREE_TYPE (vectype);
     }
 
-=======
-
-      ifn = IFN_LAST;
-      element_type = TREE_TYPE (vectype);
-    }
-
->>>>>>> 70783a86
   info->ifn = ifn;
   info->decl = decl;
   info->base = base;
@@ -4808,9 +4494,6 @@
   case vect_simple_var:
     prefix = "vect";
     break;
-  case vect_mask_var:
-    prefix = "mask";
-    break;
   case vect_scalar_var:
     prefix = "stmp";
     break;
@@ -5114,6 +4797,7 @@
 
   return entry->final_addr;
 }
+
 
 /* Function vect_create_data_ref_ptr.
 
@@ -5345,14 +5029,6 @@
     {
       if (iv_step == NULL_TREE)
 	{
-<<<<<<< HEAD
-	  /* The caller must provide an IV_STEP for capped VF and
-	     first-faulting loads.  */
-	  gcc_assert (!use_capped_vf (loop_vinfo)
-		      && !LOOP_VINFO_FIRSTFAULTING_EXECUTION (loop_vinfo));
-
-=======
->>>>>>> 70783a86
 	  /* The step of the aggregate pointer is the type size.  */
 	  iv_step = TYPE_SIZE_UNIT (aggr_type);
 	  /* One exception to the above is when the scalar step of the load in
@@ -5483,7 +5159,7 @@
       mark_ptr_info_alignment_unknown (SSA_NAME_PTR_INFO (new_dataref_ptr));
     }
 
-  if (!ptr_incr || use_capped_vf (STMT_VINFO_LOOP_VINFO (stmt_info)))
+  if (!ptr_incr)
     return new_dataref_ptr;
 
   /* Update the vector-pointer's cross-iteration increment.  */
@@ -5542,18 +5218,15 @@
     : vect_scalar_var;
   type = vectype ? vectype : TREE_TYPE (scalar_dest);
 
-  if (TREE_CODE (scalar_dest) == SSA_NAME)
-    {
-      name = get_name (scalar_dest);
-      if (name)
-	new_name = xasprintf ("%s_%u", name, SSA_NAME_VERSION (scalar_dest));
-      else
-	new_name = xasprintf ("_%u", SSA_NAME_VERSION (scalar_dest));
-      vec_dest = vect_get_new_vect_var (type, kind, new_name);
-      free (new_name);
-    }
+  gcc_assert (TREE_CODE (scalar_dest) == SSA_NAME);
+
+  name = get_name (scalar_dest);
+  if (name)
+    new_name = xasprintf ("%s_%u", name, SSA_NAME_VERSION (scalar_dest));
   else
-    vec_dest = vect_get_new_vect_var (type, kind, NULL);
+    new_name = xasprintf ("_%u", SSA_NAME_VERSION (scalar_dest));
+  vec_dest = vect_get_new_vect_var (type, kind, new_name);
+  free (new_name);
 
   return vec_dest;
 }
@@ -5579,26 +5252,10 @@
       return false;
     }
 
-  /* Powers of 2 use a tree of interleaving operations.  See whether the
-     target supports them directly.  */
-  if (count != 3
-      && direct_internal_fn_supported_p (IFN_VEC_INTERLEAVE_LO, vectype,
-					 OPTIMIZE_FOR_SPEED)
-      && direct_internal_fn_supported_p (IFN_VEC_INTERLEAVE_HI, vectype,
-					 OPTIMIZE_FOR_SPEED))
-    return true;
-
-  /* Otherwise check for support in the form of general permutations.  */
-  unsigned int nelt;
-  if (VECTOR_MODE_P (mode) && GET_MODE_NUNITS (mode).is_constant (&nelt))
+  /* Check that the permutation is supported.  */
+  if (VECTOR_MODE_P (mode))
     {
       unsigned int i;
-<<<<<<< HEAD
-      auto_vec_perm_indices sel (nelt);
-      sel.quick_grow (nelt);
-
-=======
->>>>>>> 70783a86
       if (count == 3)
 	{
 	  unsigned int j0 = 0, j1 = 0, j2 = 0;
@@ -5797,14 +5454,9 @@
       unsigned int nelt = TYPE_VECTOR_SUBPARTS (vectype).to_constant ();
       unsigned int j0 = 0, j1 = 0, j2 = 0;
 
-<<<<<<< HEAD
-      auto_vec_perm_indices sel (nelt);
-      sel.quick_grow (nelt);
-=======
       vec_perm_builder sel (nelt, nelt, 1);
       sel.quick_grow (nelt);
       vec_perm_indices indices;
->>>>>>> 70783a86
       for (j = 0; j < 3; j++)
         {
 	  int nelt0 = ((3 - j) * nelt) % 3;
@@ -5865,38 +5517,15 @@
       /* If length is not equal to 3 then only power of 2 is supported.  */
       gcc_assert (pow2p_hwi (length));
 
-<<<<<<< HEAD
-      if (direct_internal_fn_supported_p (IFN_VEC_INTERLEAVE_LO, vectype,
-					  OPTIMIZE_FOR_SPEED)
-	  && direct_internal_fn_supported_p (IFN_VEC_INTERLEAVE_HI, vectype,
-					     OPTIMIZE_FOR_SPEED))
-=======
       /* The encoding has 2 interleaved stepped patterns.  */
       poly_uint64 nelt = TYPE_VECTOR_SUBPARTS (vectype);
       vec_perm_builder sel (nelt, 2, 3);
       sel.quick_grow (6);
       for (i = 0; i < 3; i++)
->>>>>>> 70783a86
-	{
-	  /* We could support the case where only one of the optabs is
-	     implemented, but that seems unlikely.  */
-	  perm_mask_low = NULL_TREE;
-	  perm_mask_high = NULL_TREE;
-	}
-<<<<<<< HEAD
-      else
-	{
-	  /* vect_grouped_store_supported ensures that this is constant.  */
-	  unsigned int nelt = TYPE_VECTOR_SUBPARTS (vectype).to_constant ();
-	  auto_vec_perm_indices sel (nelt);
-	  sel.quick_grow (nelt);
-	  for (i = 0, n = nelt / 2; i < n; i++)
-	    {
-	      sel[i * 2] = i;
-	      sel[i * 2 + 1] = i + nelt;
-	    }
-	  perm_mask_low = vect_gen_perm_mask_checked (vectype, sel);
-=======
+	{
+	  sel[i * 2] = i;
+	  sel[i * 2 + 1] = i + nelt;
+	}
 	vec_perm_indices indices (sel, 2, nelt);
 	perm_mask_high = vect_gen_perm_mask_checked (vectype, indices);
 
@@ -5904,57 +5533,36 @@
 	  sel[i] += exact_div (nelt, 2);
 	indices.new_vector (sel, 2, nelt);
 	perm_mask_low = vect_gen_perm_mask_checked (vectype, indices);
->>>>>>> 70783a86
-
-	  for (i = 0; i < nelt; i++)
-	    sel[i] += nelt / 2;
-	  perm_mask_high = vect_gen_perm_mask_checked (vectype, sel);
-	}
-
-      for (i = 0, n = log_length; i < n; i++)
-	{
-	  for (j = 0; j < length / 2; j++)
-	    {
-	      vect1 = dr_chain[j];
-	      vect2 = dr_chain[j + length / 2];
-
-	      /* Create interleaving stmt:
-		 high = VEC_PERM_EXPR <vect1, vect2,
-				       {0, nelt, 1, nelt + 1, ...}>  */
-	      low = make_temp_ssa_name (vectype, NULL, "vect_inter_low");
-	      if (perm_mask_low)
+
+	for (i = 0, n = log_length; i < n; i++)
+	  {
+	    for (j = 0; j < length/2; j++)
+	      {
+		vect1 = dr_chain[j];
+		vect2 = dr_chain[j+length/2];
+
+		/* Create interleaving stmt:
+		   high = VEC_PERM_EXPR <vect1, vect2, {0, nelt, 1, nelt+1,
+							...}>  */
+		high = make_temp_ssa_name (vectype, NULL, "vect_inter_high");
+		perm_stmt = gimple_build_assign (high, VEC_PERM_EXPR, vect1,
+						 vect2, perm_mask_high);
+		vect_finish_stmt_generation (stmt, perm_stmt, gsi);
+		(*result_chain)[2*j] = high;
+
+		/* Create interleaving stmt:
+		   low = VEC_PERM_EXPR <vect1, vect2,
+					{nelt/2, nelt*3/2, nelt/2+1, nelt*3/2+1,
+					 ...}>  */
+		low = make_temp_ssa_name (vectype, NULL, "vect_inter_low");
 		perm_stmt = gimple_build_assign (low, VEC_PERM_EXPR, vect1,
 						 vect2, perm_mask_low);
-	      else
-		{
-		  perm_stmt = gimple_build_call_internal
-		    (IFN_VEC_INTERLEAVE_LO, 2, vect1, vect2);
-		  gimple_set_lhs (perm_stmt, low);
-		}
-	      vect_finish_stmt_generation (stmt, perm_stmt, gsi);
-	      (*result_chain)[2 * j] = low;
-
-	      /* Create interleaving stmt:
-		 high = VEC_PERM_EXPR <vect1, vect2,
-				      {nelt / 2, nelt * 3 / 2,
-				       nelt / 2 + 1, nelt * 3 / 2 + 1,
-				       ...}>  */
-	      high = make_temp_ssa_name (vectype, NULL, "vect_inter_high");
-	      if (perm_mask_high)
-		perm_stmt = gimple_build_assign (high, VEC_PERM_EXPR, vect1,
-						 vect2, perm_mask_high);
-	      else
-		{
-		  perm_stmt = gimple_build_call_internal
-		    (IFN_VEC_INTERLEAVE_HI, 2, vect1, vect2);
-		  gimple_set_lhs (perm_stmt, high);
-		}
-	      vect_finish_stmt_generation (stmt, perm_stmt, gsi);
-	      (*result_chain)[2 * j + 1] = high;
-	    }
-	  memcpy (dr_chain.address (), result_chain->address (),
-		  length * sizeof (tree));
-	}
+		vect_finish_stmt_generation (stmt, perm_stmt, gsi);
+		(*result_chain)[2*j+1] = low;
+	      }
+	    memcpy (dr_chain.address (), result_chain->address (),
+		    length * sizeof (tree));
+	  }
     }
 }
 
@@ -6246,11 +5854,7 @@
      that leaves unused vector loads around punt - we at least create
      very sub-optimal code in that case (and blow up memory,
      see PR65518).  */
-<<<<<<< HEAD
-  if (single_element_p && may_gt (count, TYPE_VECTOR_SUBPARTS (vectype)))
-=======
   if (single_element_p && maybe_gt (count, TYPE_VECTOR_SUBPARTS (vectype)))
->>>>>>> 70783a86
     {
       if (dump_enabled_p ())
 	dump_printf_loc (MSG_MISSED_OPTIMIZATION, vect_location,
@@ -6270,26 +5874,10 @@
       return false;
     }
 
-  /* Powers of 2 use a tree of extract operations.  See whether the
-     target supports them directly.  */
-  if (count != 3
-      && direct_internal_fn_supported_p (IFN_VEC_EXTRACT_EVEN, vectype,
-					 OPTIMIZE_FOR_SPEED)
-      && direct_internal_fn_supported_p (IFN_VEC_EXTRACT_ODD, vectype,
-					 OPTIMIZE_FOR_SPEED))
-    return true;
-
-  /* Otherwise check for support in the form of general permutations.  */
-  unsigned int nelt;
-  if (VECTOR_MODE_P (mode) && GET_MODE_NUNITS (mode).is_constant (&nelt))
+  /* Check that the permutation is supported.  */
+  if (VECTOR_MODE_P (mode))
     {
       unsigned int i, j;
-<<<<<<< HEAD
-      auto_vec_perm_indices sel (nelt);
-      sel.quick_grow (nelt);
-
-=======
->>>>>>> 70783a86
       if (count == 3)
 	{
 	  unsigned int nelt;
@@ -6486,14 +6074,9 @@
       unsigned nelt = TYPE_VECTOR_SUBPARTS (vectype).to_constant ();
       unsigned int k;
 
-<<<<<<< HEAD
-      auto_vec_perm_indices sel (nelt);
-      sel.quick_grow (nelt);
-=======
       vec_perm_builder sel (nelt, nelt, 1);
       sel.quick_grow (nelt);
       vec_perm_indices indices;
->>>>>>> 70783a86
       for (k = 0; k < 3; k++)
 	{
 	  for (i = 0; i < nelt; i++)
@@ -6540,32 +6123,6 @@
       /* If length is not equal to 3 then only power of 2 is supported.  */
       gcc_assert (pow2p_hwi (length));
 
-<<<<<<< HEAD
-      if (direct_internal_fn_supported_p (IFN_VEC_EXTRACT_EVEN, vectype,
-					  OPTIMIZE_FOR_SPEED)
-	  && direct_internal_fn_supported_p (IFN_VEC_EXTRACT_ODD, vectype,
-					     OPTIMIZE_FOR_SPEED))
-	{
-	  /* We could support the case where only one of the optabs is
-	     implemented, but that seems unlikely.  */
-	  perm_mask_even = NULL_TREE;
-	  perm_mask_odd = NULL_TREE;
-	}
-      else
-	{
-	  /* vect_grouped_load_supported ensures that this is constant.  */
-	  unsigned nelt = TYPE_VECTOR_SUBPARTS (vectype).to_constant ();
-	  auto_vec_perm_indices sel (nelt);
-	  sel.quick_grow (nelt);
-	  for (i = 0; i < nelt; ++i)
-	    sel[i] = i * 2;
-	  perm_mask_even = vect_gen_perm_mask_checked (vectype, sel);
-
-	  for (i = 0; i < nelt; ++i)
-	    sel[i] = i * 2 + 1;
-	  perm_mask_odd = vect_gen_perm_mask_checked (vectype, sel);
-	}
-=======
       /* The encoding has a single stepped pattern.  */
       poly_uint64 nelt = TYPE_VECTOR_SUBPARTS (vectype);
       vec_perm_builder sel (nelt, 1, 3);
@@ -6579,7 +6136,6 @@
 	sel[i] = i * 2 + 1;
       indices.new_vector (sel, 2, nelt);
       perm_mask_odd = vect_gen_perm_mask_checked (vectype, indices);
->>>>>>> 70783a86
 
       for (i = 0; i < log_length; i++)
 	{
@@ -6590,33 +6146,19 @@
 
 	      /* data_ref = permute_even (first_data_ref, second_data_ref);  */
 	      data_ref = make_temp_ssa_name (vectype, NULL, "vect_perm_even");
-	      if (perm_mask_even)
-		perm_stmt = gimple_build_assign (data_ref, VEC_PERM_EXPR,
-						 first_vect, second_vect,
-						 perm_mask_even);
-	      else
-		{
-		  perm_stmt = gimple_build_call_internal
-		    (IFN_VEC_EXTRACT_EVEN, 2, first_vect, second_vect);
-		  gimple_set_lhs (perm_stmt, data_ref);
-		}
+	      perm_stmt = gimple_build_assign (data_ref, VEC_PERM_EXPR,
+					       first_vect, second_vect,
+					       perm_mask_even);
 	      vect_finish_stmt_generation (stmt, perm_stmt, gsi);
-	      (*result_chain)[j / 2] = data_ref;
+	      (*result_chain)[j/2] = data_ref;
 
 	      /* data_ref = permute_odd (first_data_ref, second_data_ref);  */
 	      data_ref = make_temp_ssa_name (vectype, NULL, "vect_perm_odd");
-	      if (perm_mask_odd)
-		perm_stmt = gimple_build_assign (data_ref, VEC_PERM_EXPR,
-						 first_vect, second_vect,
-						 perm_mask_odd);
-	      else
-		{
-		  perm_stmt = gimple_build_call_internal
-		    (IFN_VEC_EXTRACT_ODD, 2, first_vect, second_vect);
-		  gimple_set_lhs (perm_stmt, data_ref);
-		}
+	      perm_stmt = gimple_build_assign (data_ref, VEC_PERM_EXPR,
+					       first_vect, second_vect,
+					       perm_mask_odd);
 	      vect_finish_stmt_generation (stmt, perm_stmt, gsi);
-	      (*result_chain)[j / 2 + length / 2] = data_ref;
+	      (*result_chain)[j/2+length/2] = data_ref;
 	    }
 	  memcpy (dr_chain.address (), result_chain->address (),
 		  length * sizeof (tree));
@@ -6734,11 +6276,7 @@
     /* Not supported for variable-length vectors.  */
     return false;
 
-<<<<<<< HEAD
-  auto_vec_perm_indices sel (nelt);
-=======
   vec_perm_builder sel (nelt, nelt, 1);
->>>>>>> 70783a86
   sel.quick_grow (nelt);
 
   result_chain->quick_grow (length);
@@ -7139,10 +6677,6 @@
     {
       vect_loop = LOOP_VINFO_LOOP (loop_vinfo);
       nested_in_vect_loop = nested_in_vect_loop_p (vect_loop, stmt);
-
-      /* Speculative loops rely on aligned data refs.  */
-      if (LOOP_VINFO_SPECULATIVE_EXECUTION (loop_vinfo))
-	return dr_unaligned_unsupported;
     }
 
   /* Possibly unaligned access.  */
@@ -7230,13 +6764,8 @@
 	    ;
 	  else if (!loop_vinfo
 		   || (nested_in_vect_loop
-<<<<<<< HEAD
-		       && may_ne (TREE_INT_CST_LOW (DR_STEP (dr)),
-				  GET_MODE_SIZE (TYPE_MODE (vectype)))))
-=======
 		       && maybe_ne (TREE_INT_CST_LOW (DR_STEP (dr)),
 				    GET_MODE_SIZE (TYPE_MODE (vectype)))))
->>>>>>> 70783a86
 	    return dr_explicit_realign;
 	  else
 	    return dr_explicit_realign_optimized;

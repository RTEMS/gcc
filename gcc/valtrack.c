/* Infrastructure for tracking user variable locations and values
   throughout compilation.
   Copyright (C) 2010-2018 Free Software Foundation, Inc.
   Contributed by Alexandre Oliva <aoliva@redhat.com>.

This file is part of GCC.

GCC is free software; you can redistribute it and/or modify it under
the terms of the GNU General Public License as published by the Free
Software Foundation; either version 3, or (at your option) any later
version.

GCC is distributed in the hope that it will be useful, but WITHOUT ANY
WARRANTY; without even the implied warranty of MERCHANTABILITY or
FITNESS FOR A PARTICULAR PURPOSE.  See the GNU General Public License
for more details.

You should have received a copy of the GNU General Public License
along with GCC; see the file COPYING3.  If not see
<http://www.gnu.org/licenses/>.  */

#include "config.h"
#include "system.h"
#include "coretypes.h"
#include "backend.h"
#include "rtl.h"
#include "df.h"
#include "valtrack.h"
#include "regs.h"
#include "memmodel.h"
#include "emit-rtl.h"
#include "rtl-iter.h"

/* gen_lowpart_no_emit hook implementation for DEBUG_INSNs.  In DEBUG_INSNs,
   all lowpart SUBREGs are valid, despite what the machine requires for
   instructions.  */

static rtx
gen_lowpart_for_debug (machine_mode mode, rtx x)
{
  rtx result = gen_lowpart_if_possible (mode, x);
  if (result)
    return result;

  if (GET_MODE (x) != VOIDmode)
    return gen_rtx_raw_SUBREG (mode, x,
			       subreg_lowpart_offset (mode, GET_MODE (x)));

  return NULL_RTX;
}

/* Replace auto-increment addressing modes with explicit operations to access
   the same addresses without modifying the corresponding registers.  */

static rtx
cleanup_auto_inc_dec (rtx src, machine_mode mem_mode ATTRIBUTE_UNUSED)
{
  rtx x = src;
  if (!AUTO_INC_DEC)
    return copy_rtx (x);

  const RTX_CODE code = GET_CODE (x);
  int i;
  const char *fmt;

  switch (code)
    {
    case REG:
    CASE_CONST_ANY:
    case SYMBOL_REF:
    case CODE_LABEL:
    case PC:
    case CC0:
    case SCRATCH:
      /* SCRATCH must be shared because they represent distinct values.  */
      return x;
    case CLOBBER:
      /* Share clobbers of hard registers (like cc0), but do not share pseudo reg
         clobbers or clobbers of hard registers that originated as pseudos.
         This is needed to allow safe register renaming.  */
      if (REG_P (XEXP (x, 0)) && REGNO (XEXP (x, 0)) < FIRST_PSEUDO_REGISTER
	  && ORIGINAL_REGNO (XEXP (x, 0)) == REGNO (XEXP (x, 0)))
	return x;
      break;

    case CONST:
      if (shared_const_p (x))
	return x;
      break;

    case MEM:
      mem_mode = GET_MODE (x);
      break;

    case PRE_INC:
    case PRE_DEC:
      {
	gcc_assert (mem_mode != VOIDmode && mem_mode != BLKmode);
	poly_int64 offset = GET_MODE_SIZE (mem_mode);
	if (code == PRE_DEC)
	  offset = -offset;
	return gen_rtx_PLUS (GET_MODE (x),
			     cleanup_auto_inc_dec (XEXP (x, 0), mem_mode),
			     gen_int_mode (offset, GET_MODE (x)));
      }

    case POST_INC:
    case POST_DEC:
    case PRE_MODIFY:
    case POST_MODIFY:
      return cleanup_auto_inc_dec (code == PRE_MODIFY
				   ? XEXP (x, 1) : XEXP (x, 0),
				   mem_mode);

    default:
      break;
    }

  /* Copy the various flags, fields, and other information.  We assume
     that all fields need copying, and then clear the fields that should
     not be copied.  That is the sensible default behavior, and forces
     us to explicitly document why we are *not* copying a flag.  */
  x = shallow_copy_rtx (x);

  /* We do not copy FRAME_RELATED for INSNs.  */
  if (INSN_P (x))
    RTX_FLAG (x, frame_related) = 0;

  fmt = GET_RTX_FORMAT (code);
  for (i = GET_RTX_LENGTH (code) - 1; i >= 0; i--)
    if (fmt[i] == 'e')
      XEXP (x, i) = cleanup_auto_inc_dec (XEXP (x, i), mem_mode);
    else if (fmt[i] == 'E' || fmt[i] == 'V')
      {
	int j;
	XVEC (x, i) = rtvec_alloc (XVECLEN (x, i));
	for (j = 0; j < XVECLEN (x, i); j++)
	  XVECEXP (x, i, j)
	    = cleanup_auto_inc_dec (XVECEXP (src, i, j), mem_mode);
      }

  return x;
}

/* Auxiliary data structure for propagate_for_debug_stmt.  */

struct rtx_subst_pair
{
  rtx to;
  bool adjusted;
  rtx_insn *insn;
};

/* DATA points to an rtx_subst_pair.  Return the value that should be
   substituted.  */

static rtx
propagate_for_debug_subst (rtx from, const_rtx old_rtx, void *data)
{
  struct rtx_subst_pair *pair = (struct rtx_subst_pair *)data;

  if (!rtx_equal_p (from, old_rtx))
    return NULL_RTX;
  if (!pair->adjusted)
    {
      pair->adjusted = true;
      pair->to = cleanup_auto_inc_dec (pair->to, VOIDmode);
      pair->to = make_compound_operation (pair->to, SET);
      /* Avoid propagation from growing DEBUG_INSN expressions too much.  */
      int cnt = 0;
      subrtx_iterator::array_type array;
      FOR_EACH_SUBRTX (iter, array, pair->to, ALL)
	if (REG_P (*iter) && ++cnt > 1)
	  {
	    rtx dval = make_debug_expr_from_rtl (old_rtx);
	    rtx to = pair->to;
	    if (volatile_insn_p (to))
	      to = gen_rtx_UNKNOWN_VAR_LOC ();
	    /* Emit a debug bind insn.  */
	    rtx bind
	      = gen_rtx_VAR_LOCATION (GET_MODE (old_rtx),
				      DEBUG_EXPR_TREE_DECL (dval), to,
				      VAR_INIT_STATUS_INITIALIZED);
	    rtx_insn *bind_insn = emit_debug_insn_before (bind, pair->insn);
	    df_insn_rescan (bind_insn);
	    pair->to = dval;
	    break;
	  }
      return pair->to;
    }
  return copy_rtx (pair->to);
}

/* Replace all the occurrences of DEST with SRC in DEBUG_INSNs between INSN
   and LAST, not including INSN, but including LAST.  Also stop at the end
   of THIS_BASIC_BLOCK.  */

void
propagate_for_debug (rtx_insn *insn, rtx_insn *last, rtx dest, rtx src,
		     basic_block this_basic_block)
{
  rtx_insn *next, *end = NEXT_INSN (BB_END (this_basic_block));
  rtx loc;
  rtx (*saved_rtl_hook_no_emit) (machine_mode, rtx);

  struct rtx_subst_pair p;
  p.to = src;
  p.adjusted = false;
  p.insn = NEXT_INSN (insn);

  next = NEXT_INSN (insn);
  last = NEXT_INSN (last);
  saved_rtl_hook_no_emit = rtl_hooks.gen_lowpart_no_emit;
  rtl_hooks.gen_lowpart_no_emit = gen_lowpart_for_debug;
  while (next != last && next != end)
    {
      insn = next;
      next = NEXT_INSN (insn);
      if (DEBUG_BIND_INSN_P (insn))
	{
	  loc = simplify_replace_fn_rtx (INSN_VAR_LOCATION_LOC (insn),
					 dest, propagate_for_debug_subst, &p);
	  if (loc == INSN_VAR_LOCATION_LOC (insn))
	    continue;
	  if (volatile_insn_p (loc))
	    loc = gen_rtx_UNKNOWN_VAR_LOC ();
	  INSN_VAR_LOCATION_LOC (insn) = loc;
	  df_insn_rescan (insn);
	}
    }
  rtl_hooks.gen_lowpart_no_emit = saved_rtl_hook_no_emit;
}

/* Initialize DEBUG to an empty list, and clear USED, if given.  */

void
dead_debug_global_init (struct dead_debug_global *debug, bitmap used)
{
  debug->used = used;
  debug->htab = NULL;
  if (used)
    bitmap_clear (used);
}

/* Initialize DEBUG to an empty list, and clear USED, if given.  Link
   back to GLOBAL, if given, and bring in used bits from it.  */

void
dead_debug_local_init (struct dead_debug_local *debug, bitmap used,
		       struct dead_debug_global *global)
{
  if (!used && global && global->used)
    used = BITMAP_ALLOC (NULL);

  debug->head = NULL;
  debug->global = global;
  debug->used = used;
  debug->to_rescan = NULL;

  if (used)
    {
      if (global && global->used)
	bitmap_copy (used, global->used);
      else
	bitmap_clear (used);
    }
}

/* Locate the entry for REG in GLOBAL->htab.  */

static dead_debug_global_entry *
dead_debug_global_find (struct dead_debug_global *global, rtx reg)
{
  dead_debug_global_entry temp_entry;
  temp_entry.reg = reg;

  dead_debug_global_entry *entry = global->htab->find (&temp_entry);
  gcc_checking_assert (entry && entry->reg == temp_entry.reg);

  return entry;
}

/* Insert an entry mapping REG to DTEMP in GLOBAL->htab.  */

static dead_debug_global_entry *
dead_debug_global_insert (struct dead_debug_global *global, rtx reg, rtx dtemp)
{
  dead_debug_global_entry temp_entry;
  temp_entry.reg = reg;
  temp_entry.dtemp = dtemp;

  if (!global->htab)
    global->htab = new hash_table<dead_debug_hash_descr> (31);

  dead_debug_global_entry **slot = global->htab->find_slot (&temp_entry,
							    INSERT);
  gcc_checking_assert (!*slot);
  *slot = XNEW (dead_debug_global_entry);
  **slot = temp_entry;
  return *slot;
}

/* If UREGNO, referenced by USE, is a pseudo marked as used in GLOBAL,
   replace it with a USE of the debug temp recorded for it, and
   return TRUE.  Otherwise, just return FALSE.

   If PTO_RESCAN is given, instead of rescanning modified INSNs right
   away, add their UIDs to the bitmap, allocating one of *PTO_RESCAN
   is NULL.  */

static bool
dead_debug_global_replace_temp (struct dead_debug_global *global,
				df_ref use, unsigned int uregno,
				bitmap *pto_rescan)
{
  if (!global || uregno < FIRST_PSEUDO_REGISTER
      || !global->used
      || !REG_P (*DF_REF_REAL_LOC (use))
      || REGNO (*DF_REF_REAL_LOC (use)) != uregno
      || !bitmap_bit_p (global->used, uregno))
    return false;

  dead_debug_global_entry *entry
    = dead_debug_global_find (global, *DF_REF_REAL_LOC (use));
  gcc_checking_assert (GET_CODE (entry->reg) == REG
		       && REGNO (entry->reg) == uregno);

  if (!entry->dtemp)
    return true;

  *DF_REF_REAL_LOC (use) = entry->dtemp;
  if (!pto_rescan)
    df_insn_rescan (DF_REF_INSN (use));
  else
    {
      if (!*pto_rescan)
	*pto_rescan = BITMAP_ALLOC (NULL);
      bitmap_set_bit (*pto_rescan, INSN_UID (DF_REF_INSN (use)));
    }

  return true;
}

/* Reset all debug uses in HEAD, and clear DEBUG->to_rescan bits of
   each reset insn.  DEBUG is not otherwise modified.  If HEAD is
   DEBUG->head, DEBUG->head will be set to NULL at the end.
   Otherwise, entries from DEBUG->head that pertain to reset insns
   will be removed, and only then rescanned.  */

static void
dead_debug_reset_uses (struct dead_debug_local *debug,
		       struct dead_debug_use *head)
{
  bool got_head = (debug->head == head);
  bitmap rescan;
  struct dead_debug_use **tailp = &debug->head;
  struct dead_debug_use *cur;
  bitmap_iterator bi;
  unsigned int uid;

  if (got_head)
    rescan = NULL;
  else
    rescan = BITMAP_ALLOC (NULL);

  while (head)
    {
      struct dead_debug_use *next = head->next;
      rtx_insn *insn;

      insn = DF_REF_INSN (head->use);
      if (!next || DF_REF_INSN (next->use) != insn)
	{
	  INSN_VAR_LOCATION_LOC (insn) = gen_rtx_UNKNOWN_VAR_LOC ();
	  if (got_head)
	    df_insn_rescan_debug_internal (insn);
	  else
	    bitmap_set_bit (rescan, INSN_UID (insn));
	  if (debug->to_rescan)
	    bitmap_clear_bit (debug->to_rescan, INSN_UID (insn));
	}
      XDELETE (head);
      head = next;
    }

  if (got_head)
    {
      debug->head = NULL;
      return;
    }

  while ((cur = *tailp))
    if (bitmap_bit_p (rescan, INSN_UID (DF_REF_INSN (cur->use))))
      {
	*tailp = cur->next;
	XDELETE (cur);
      }
    else
      tailp = &cur->next;

  EXECUTE_IF_SET_IN_BITMAP (rescan, 0, uid, bi)
    {
      struct df_insn_info *insn_info = DF_INSN_UID_SAFE_GET (uid);
      if (insn_info)
	df_insn_rescan_debug_internal (insn_info->insn);
    }

  BITMAP_FREE (rescan);
}

/* Promote pending local uses of pseudos in DEBUG to global
   substitutions.  Uses of non-pseudos are left alone for
   resetting.  */

static void
dead_debug_promote_uses (struct dead_debug_local *debug)
{
  for (struct dead_debug_use *head = debug->head, **headp = &debug->head;
       head; head = *headp)
    {
      rtx reg = *DF_REF_REAL_LOC (head->use);
      df_ref ref;
      dead_debug_global_entry *entry;

      if (GET_CODE (reg) != REG
	  || REGNO (reg) < FIRST_PSEUDO_REGISTER)
	{
	  headp = &head->next;
	  continue;
	}

      if (!debug->global->used)
	debug->global->used = BITMAP_ALLOC (NULL);

      bool added = bitmap_set_bit (debug->global->used, REGNO (reg));
      gcc_checking_assert (added);

      entry = dead_debug_global_insert (debug->global, reg,
					make_debug_expr_from_rtl (reg));

      gcc_checking_assert (entry->dtemp);

      /* Tentatively remove the USE from the list.  */
      *headp = head->next;

      if (!debug->to_rescan)
	debug->to_rescan = BITMAP_ALLOC (NULL);

      for (ref = DF_REG_USE_CHAIN (REGNO (reg)); ref;
	   ref = DF_REF_NEXT_REG (ref))
	if (DEBUG_INSN_P (DF_REF_INSN (ref)))
	  {
	    if (!dead_debug_global_replace_temp (debug->global, ref,
						 REGNO (reg),
						 &debug->to_rescan))
	      {
		rtx_insn *insn = DF_REF_INSN (ref);
		INSN_VAR_LOCATION_LOC (insn) = gen_rtx_UNKNOWN_VAR_LOC ();
		bitmap_set_bit (debug->to_rescan, INSN_UID (insn));
	      }
	  }

      for (ref = DF_REG_DEF_CHAIN (REGNO (reg)); ref;
	   ref = DF_REF_NEXT_REG (ref))
	if (!dead_debug_insert_temp (debug, REGNO (reg), DF_REF_INSN (ref),
				     DEBUG_TEMP_BEFORE_WITH_VALUE))
	  {
	    rtx bind;
	    bind = gen_rtx_VAR_LOCATION (GET_MODE (reg),
					 DEBUG_EXPR_TREE_DECL (entry->dtemp),
					 gen_rtx_UNKNOWN_VAR_LOC (),
					 VAR_INIT_STATUS_INITIALIZED);
	    rtx_insn *insn = emit_debug_insn_before (bind, DF_REF_INSN (ref));
	    bitmap_set_bit (debug->to_rescan, INSN_UID (insn));
	  }

      entry->dtemp = NULL;
      XDELETE (head);
    }
}

/* Reset all debug insns with pending uses.  Release the bitmap in it,
   unless it is USED.  USED must be the same bitmap passed to
   dead_debug_local_init.  */

void
dead_debug_local_finish (struct dead_debug_local *debug, bitmap used)
{
  if (debug->global)
    dead_debug_promote_uses (debug);

  if (debug->used != used)
    BITMAP_FREE (debug->used);

  dead_debug_reset_uses (debug, debug->head);

  if (debug->to_rescan)
    {
      bitmap_iterator bi;
      unsigned int uid;

      EXECUTE_IF_SET_IN_BITMAP (debug->to_rescan, 0, uid, bi)
	{
	  struct df_insn_info *insn_info = DF_INSN_UID_SAFE_GET (uid);
	  if (insn_info)
	    df_insn_rescan (insn_info->insn);
	}
      BITMAP_FREE (debug->to_rescan);
    }
}

/* Release GLOBAL->used unless it is the same as USED.  Release the
   mapping hash table if it was initialized.  */

void
dead_debug_global_finish (struct dead_debug_global *global, bitmap used)
{
  if (global->used != used)
    BITMAP_FREE (global->used);

  delete global->htab;
  global->htab = NULL;
}

/* Add USE to DEBUG, or substitute it right away if it's a pseudo in
   the global substitution list.  USE must be a dead reference to
   UREGNO in a debug insn.  Create a bitmap for DEBUG as needed.  */

void
dead_debug_add (struct dead_debug_local *debug, df_ref use, unsigned int uregno)
{
  if (dead_debug_global_replace_temp (debug->global, use, uregno,
				      &debug->to_rescan))
    return;

  struct dead_debug_use *newddu = XNEW (struct dead_debug_use);

  newddu->use = use;
  newddu->next = debug->head;
  debug->head = newddu;

  if (!debug->used)
    debug->used = BITMAP_ALLOC (NULL);

  /* ??? If we dealt with split multi-registers below, we should set
     all registers for the used mode in case of hardware
     registers.  */
  bitmap_set_bit (debug->used, uregno);
}

/* Like lowpart_subreg, but if a subreg is not valid for machine, force
   it anyway - for use in debug insns.  */

static rtx
debug_lowpart_subreg (machine_mode outer_mode, rtx expr,
		      machine_mode inner_mode)
{
  if (inner_mode == VOIDmode)
    inner_mode = GET_MODE (expr);
  poly_int64 offset = subreg_lowpart_offset (outer_mode, inner_mode);
  rtx ret = simplify_gen_subreg (outer_mode, expr, inner_mode, offset);
  if (ret)
    return ret;
  return gen_rtx_raw_SUBREG (outer_mode, expr, offset);
}

/* If UREGNO is referenced by any entry in DEBUG, emit a debug insn
   before or after INSN (depending on WHERE), that binds a (possibly
   global) debug temp to the widest-mode use of UREGNO, if WHERE is
   *_WITH_REG, or the value stored in UREGNO by INSN otherwise, and
   replace all uses of UREGNO in DEBUG with uses of the debug temp.
   INSN must be where UREGNO dies, if WHERE is *_BEFORE_*, or where it
   is set otherwise.  Return the number of debug insns emitted.  */

int
dead_debug_insert_temp (struct dead_debug_local *debug, unsigned int uregno,
			rtx_insn *insn, enum debug_temp_where where)
{
  struct dead_debug_use **tailp = &debug->head;
  struct dead_debug_use *cur;
  struct dead_debug_use *uses = NULL;
  struct dead_debug_use **usesp = &uses;
  rtx reg = NULL_RTX;
  rtx breg;
  rtx dval = NULL_RTX;
  rtx bind;
  bool global;

  if (!debug->used)
    return 0;

  global = (debug->global && debug->global->used
	    && bitmap_bit_p (debug->global->used, uregno));

  if (!global && !bitmap_clear_bit (debug->used, uregno))
    return 0;

  /* Move all uses of uregno from debug->head to uses, setting mode to
     the widest referenced mode.  */
  while ((cur = *tailp))
    {
      if (DF_REF_REGNO (cur->use) == uregno)
	{
	  /* If this loc has been changed e.g. to debug_expr already
	     as part of a multi-register use, just drop it.  */
	  if (!REG_P (*DF_REF_REAL_LOC (cur->use)))
	    {
	      *tailp = cur->next;
	      XDELETE (cur);
	      continue;
	    }
	  *usesp = cur;
	  usesp = &cur->next;
	  *tailp = cur->next;
	  cur->next = NULL;
	  /* "may" rather than "must" because we want (for example)
	     N V4SFs to win over plain V4SF even though N might be 1.  */
	  rtx candidate = *DF_REF_REAL_LOC (cur->use);
	  if (!reg
<<<<<<< HEAD
	      || may_lt (GET_MODE_BITSIZE (GET_MODE (reg)),
			 GET_MODE_BITSIZE (GET_MODE (candidate))))
=======
	      || maybe_lt (GET_MODE_BITSIZE (GET_MODE (reg)),
			   GET_MODE_BITSIZE (GET_MODE (candidate))))
>>>>>>> 70783a86
	    reg = candidate;
	}
      else
	tailp = &(*tailp)->next;
    }

  /* We may have dangling bits in debug->used for registers that were part
     of a multi-register use, one component of which has been reset.  */
  if (reg == NULL)
    {
      gcc_checking_assert (!uses);
      if (!global)
	return 0;
    }

  if (global)
    {
      if (!reg)
	reg = regno_reg_rtx[uregno];
      dead_debug_global_entry *entry
	= dead_debug_global_find (debug->global, reg);
      gcc_checking_assert (entry->reg == reg);
      dval = entry->dtemp;
      if (!dval)
	return 0;
    }

  gcc_checking_assert (uses || global);

  breg = reg;
  /* Recover the expression INSN stores in REG.  */
  if (where == DEBUG_TEMP_BEFORE_WITH_VALUE)
    {
      rtx set = single_set (insn);
      rtx dest, src;

      if (set)
	{
	  dest = SET_DEST (set);
	  src = SET_SRC (set);
	  /* Lose if the REG-setting insn is a CALL.  */
	  if (GET_CODE (src) == CALL)
	    {
	      while (uses)
		{
		  cur = uses->next;
		  XDELETE (uses);
		  uses = cur;
		}
	      return 0;
	    }
	  /* Asm in DEBUG_INSN is never useful, we can't emit debug info for
	     that.  And for volatile_insn_p, it is actually harmful
	     - DEBUG_INSNs shouldn't have any side-effects.  */
	  else if (GET_CODE (src) == ASM_OPERANDS
		   || volatile_insn_p (src))
	    set = NULL_RTX;
	}

      /* ??? Should we try to extract it from a PARALLEL?  */
      if (!set)
	breg = NULL;
      /* Cool, it's the same REG, we can use SRC.  */
      else if (dest == reg)
	breg = cleanup_auto_inc_dec (src, VOIDmode);
      else if (REG_P (dest))
	{
	  /* Hmm...  Something's fishy, we should be setting REG here.  */
	  if (REGNO (dest) != REGNO (reg))
	    breg = NULL;
	  /* If we're not overwriting all the hardware registers that
	     setting REG in its mode would, we won't know what to bind
	     the debug temp to.  ??? We could bind the debug_expr to a
	     CONCAT or PARALLEL with the split multi-registers, and
	     replace them as we found the corresponding sets.  */
	  else if (REG_NREGS (reg) != REG_NREGS (dest))
	    breg = NULL;
	  /* Ok, it's the same (hardware) REG, but with a different
	     mode, so SUBREG it.  */
	  else
	    breg = debug_lowpart_subreg (GET_MODE (reg),
					 cleanup_auto_inc_dec (src, VOIDmode),
					 GET_MODE (dest));
	}
      else if (GET_CODE (dest) == SUBREG)
	{
	  /* We should be setting REG here.  Lose.  */
	  if (REGNO (SUBREG_REG (dest)) != REGNO (reg))
	    breg = NULL;
	  /* Lose if we're setting something other than the lowpart of
	     REG.  */
	  else if (!subreg_lowpart_p (dest))
	    breg = NULL;
	  /* If we're not overwriting all the hardware registers that
	     setting REG in its mode would, we won't know what to bind
	     the debug temp to.  */
	  else if (REGNO (reg) < FIRST_PSEUDO_REGISTER
		   && (REG_NREGS (reg)
		       != hard_regno_nregs (REGNO (reg), GET_MODE (dest))))
	    breg = NULL;
	  /* Yay, we can use SRC, just adjust its mode.  */
	  else
	    breg = debug_lowpart_subreg (GET_MODE (reg),
					 cleanup_auto_inc_dec (src, VOIDmode),
					 GET_MODE (dest));
	}
      /* Oh well, we're out of luck.  */
      else
	breg = NULL;

      /* We couldn't figure out the value stored in REG, so reset all
	 of its pending debug uses.  */
      if (!breg)
	{
	  dead_debug_reset_uses (debug, uses);
	  return 0;
	}
    }

  /* If there's a single (debug) use of an otherwise unused REG, and
     the debug use is not part of a larger expression, then it
     probably doesn't make sense to introduce a new debug temp.  */
  if (where == DEBUG_TEMP_AFTER_WITH_REG && !uses->next)
    {
      rtx_insn *next = DF_REF_INSN (uses->use);

      if (DEBUG_INSN_P (next) && reg == INSN_VAR_LOCATION_LOC (next))
	{
	  XDELETE (uses);
	  return 0;
	}
    }

  if (!global)
    /* Create DEBUG_EXPR (and DEBUG_EXPR_DECL).  */
    dval = make_debug_expr_from_rtl (reg);

  /* Emit a debug bind insn before the insn in which reg dies.  */
  bind = gen_rtx_VAR_LOCATION (GET_MODE (reg),
			       DEBUG_EXPR_TREE_DECL (dval), breg,
			       VAR_INIT_STATUS_INITIALIZED);

  if (where == DEBUG_TEMP_AFTER_WITH_REG
      || where == DEBUG_TEMP_AFTER_WITH_REG_FORCE)
    bind = emit_debug_insn_after (bind, insn);
  else
    bind = emit_debug_insn_before (bind, insn);
  if (debug->to_rescan == NULL)
    debug->to_rescan = BITMAP_ALLOC (NULL);
  bitmap_set_bit (debug->to_rescan, INSN_UID (bind));

  /* Adjust all uses.  */
  while ((cur = uses))
    {
      if (GET_MODE (*DF_REF_REAL_LOC (cur->use)) == GET_MODE (reg))
	*DF_REF_REAL_LOC (cur->use) = dval;
      else
	*DF_REF_REAL_LOC (cur->use)
	  = debug_lowpart_subreg (GET_MODE (*DF_REF_REAL_LOC (cur->use)), dval,
				  GET_MODE (dval));
      /* ??? Should we simplify subreg of subreg?  */
      bitmap_set_bit (debug->to_rescan, INSN_UID (DF_REF_INSN (cur->use)));
      uses = cur->next;
      XDELETE (cur);
    }

  return 1;
}<|MERGE_RESOLUTION|>--- conflicted
+++ resolved
@@ -617,13 +617,8 @@
 	     N V4SFs to win over plain V4SF even though N might be 1.  */
 	  rtx candidate = *DF_REF_REAL_LOC (cur->use);
 	  if (!reg
-<<<<<<< HEAD
-	      || may_lt (GET_MODE_BITSIZE (GET_MODE (reg)),
-			 GET_MODE_BITSIZE (GET_MODE (candidate))))
-=======
 	      || maybe_lt (GET_MODE_BITSIZE (GET_MODE (reg)),
 			   GET_MODE_BITSIZE (GET_MODE (candidate))))
->>>>>>> 70783a86
 	    reg = candidate;
 	}
       else

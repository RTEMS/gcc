--- conflicted
+++ resolved
@@ -641,17 +641,11 @@
 
   if (flags & TDF_RAW)
     {
-<<<<<<< HEAD
-      dump_gimple_fmt (buffer, spc, flags, "%G <%T, %T",
-                     gs, fn, lhs);
-=======
       if (gimple_call_internal_p (gs))
 	dump_gimple_fmt (buffer, spc, flags, "%G <%s, %T", gs,
 			 internal_fn_name (gimple_call_internal_fn (gs)), lhs);
       else
-	dump_gimple_fmt (buffer, spc, flags, "%G <%T, %T",
-			 gs, gimple_call_fn (gs), lhs);
->>>>>>> f61fc398
+	dump_gimple_fmt (buffer, spc, flags, "%G <%T, %T", gs, fn, lhs);
       if (gimple_call_num_args (gs) > 0)
         {
           pp_string (buffer, ", ");
@@ -671,14 +665,10 @@
 
 	  pp_space (buffer);
         }
-<<<<<<< HEAD
-      print_call_name (buffer, fn, flags);
-=======
       if (gimple_call_internal_p (gs))
 	pp_string (buffer, internal_fn_name (gimple_call_internal_fn (gs)));
       else
-	print_call_name (buffer, gimple_call_fn (gs), flags);
->>>>>>> f61fc398
+	print_call_name (buffer, fn, flags);
       pp_string (buffer, " (");
       dump_gimple_call_args (buffer, gs, flags);
       pp_character (buffer, ')');

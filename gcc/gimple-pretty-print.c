/* Pretty formatting of GIMPLE statements and expressions.
   Copyright (C) 2001, 2002, 2003, 2004, 2005, 2006, 2007, 2008, 2009, 2010,
   2011  Free Software Foundation, Inc.
   Contributed by Aldy Hernandez <aldyh@redhat.com> and
   Diego Novillo <dnovillo@google.com>

This file is part of GCC.

GCC is free software; you can redistribute it and/or modify it under
the terms of the GNU General Public License as published by the Free
Software Foundation; either version 3, or (at your option) any later
version.

GCC is distributed in the hope that it will be useful, but WITHOUT ANY
WARRANTY; without even the implied warranty of MERCHANTABILITY or
FITNESS FOR A PARTICULAR PURPOSE.  See the GNU General Public License
for more details.

You should have received a copy of the GNU General Public License
along with GCC; see the file COPYING3.  If not see
<http://www.gnu.org/licenses/>.  */

#include "config.h"
#include "system.h"
#include "coretypes.h"
#include "tm.h"
#include "tree.h"
#include "diagnostic.h"
#include "tree-pretty-print.h"
#include "gimple-pretty-print.h"
#include "hashtab.h"
#include "tree-flow.h"
#include "tree-pass.h"
#include "gimple.h"
#include "value-prof.h"
#include "trans-mem.h"

#define INDENT(SPACE)							\
  do { int i; for (i = 0; i < SPACE; i++) pp_space (buffer); } while (0)

static pretty_printer buffer;
static bool initialized = false;

#define GIMPLE_NIY do_niy (buffer,gs)

/* Try to print on BUFFER a default message for the unrecognized
   gimple statement GS.  */

static void
do_niy (pretty_printer *buffer, gimple gs)
{
  pp_printf (buffer, "<<< Unknown GIMPLE statement: %s >>>\n",
	     gimple_code_name[(int) gimple_code (gs)]);
}


/* Initialize the pretty printer on FILE if needed.  */

static void
maybe_init_pretty_print (FILE *file)
{
  if (!initialized)
    {
      pp_construct (&buffer, NULL, 0);
      pp_needs_newline (&buffer) = true;
      initialized = true;
    }

  buffer.buffer->stream = file;
}


/* Emit a newline and SPC indentantion spaces to BUFFER.  */

static void
newline_and_indent (pretty_printer *buffer, int spc)
{
  pp_newline (buffer);
  INDENT (spc);
}


/* Print the GIMPLE statement GS on stderr.  */

DEBUG_FUNCTION void
debug_gimple_stmt (gimple gs)
{
  print_gimple_stmt (stderr, gs, 0, TDF_VOPS|TDF_MEMSYMS);
  fprintf (stderr, "\n");
}


/* Dump GIMPLE statement G to FILE using SPC indentantion spaces and
   FLAGS as in dump_gimple_stmt.  */

void
print_gimple_stmt (FILE *file, gimple g, int spc, int flags)
{
  maybe_init_pretty_print (file);
  dump_gimple_stmt (&buffer, g, spc, flags);
  pp_flush (&buffer);
}


/* Dump GIMPLE statement G to FILE using SPC indentantion spaces and
   FLAGS as in dump_gimple_stmt.  Print only the right-hand side
   of the statement.  */

void
print_gimple_expr (FILE *file, gimple g, int spc, int flags)
{
  flags |= TDF_RHS_ONLY;
  maybe_init_pretty_print (file);
  dump_gimple_stmt (&buffer, g, spc, flags);
}


/* Print the GIMPLE sequence SEQ on BUFFER using SPC indentantion
   spaces and FLAGS as in dump_gimple_stmt.  */

static void
dump_gimple_seq (pretty_printer *buffer, gimple_seq seq, int spc, int flags)
{
  gimple_stmt_iterator i;

  for (i = gsi_start (seq); !gsi_end_p (i); gsi_next (&i))
    {
      gimple gs = gsi_stmt (i);
      INDENT (spc);
      dump_gimple_stmt (buffer, gs, spc, flags);
      if (!gsi_one_before_end_p (i))
	pp_newline (buffer);
    }
}


/* Dump GIMPLE sequence SEQ to FILE using SPC indentantion spaces and
   FLAGS as in dump_gimple_stmt.  */

void
print_gimple_seq (FILE *file, gimple_seq seq, int spc, int flags)
{
  maybe_init_pretty_print (file);
  dump_gimple_seq (&buffer, seq, spc, flags);
  pp_flush (&buffer);
}


/* Print the GIMPLE sequence SEQ on stderr.  */

DEBUG_FUNCTION void
debug_gimple_seq (gimple_seq seq)
{
  print_gimple_seq (stderr, seq, 0, TDF_VOPS|TDF_MEMSYMS);
}


/* A simple helper to pretty-print some of the gimple tuples in the printf
   style. The format modifiers are preceeded by '%' and are:
     'G' - outputs a string corresponding to the code of the given gimple,
     'S' - outputs a gimple_seq with indent of spc + 2,
     'T' - outputs the tree t,
     'd' - outputs an int as a decimal,
     's' - outputs a string,
     'n' - outputs a newline,
     'x' - outputs an int as hexadecimal,
     '+' - increases indent by 2 then outputs a newline,
     '-' - decreases indent by 2 then outputs a newline.   */

static void
dump_gimple_fmt (pretty_printer *buffer, int spc, int flags,
                 const char *fmt, ...)
{
  va_list args;
  const char *c;
  const char *tmp;

  va_start (args, fmt);
  for (c = fmt; *c; c++)
    {
      if (*c == '%')
        {
          gimple_seq seq;
          tree t;
          gimple g;
          switch (*++c)
            {
              case 'G':
                g = va_arg (args, gimple);
                tmp = gimple_code_name[gimple_code (g)];
                pp_string (buffer, tmp);
                break;

              case 'S':
                seq = va_arg (args, gimple_seq);
                pp_newline (buffer);
                dump_gimple_seq (buffer, seq, spc + 2, flags);
                newline_and_indent (buffer, spc);
                break;

              case 'T':
                t = va_arg (args, tree);
                if (t == NULL_TREE)
                  pp_string (buffer, "NULL");
                else
                  dump_generic_node (buffer, t, spc, flags, false);
                break;

              case 'd':
                pp_decimal_int (buffer, va_arg (args, int));
                break;

              case 's':
                pp_string (buffer, va_arg (args, char *));
                break;

              case 'n':
                newline_and_indent (buffer, spc);
                break;

	      case 'x':
		pp_scalar (buffer, "%x", va_arg (args, int));
		break;

              case '+':
                spc += 2;
                newline_and_indent (buffer, spc);
                break;

              case '-':
                spc -= 2;
                newline_and_indent (buffer, spc);
                break;

              default:
                gcc_unreachable ();
            }
        }
      else
        pp_character (buffer, *c);
    }
  va_end (args);
}


/* Helper for dump_gimple_assign.  Print the unary RHS of the
   assignment GS.  BUFFER, SPC and FLAGS are as in dump_gimple_stmt.  */

static void
dump_unary_rhs (pretty_printer *buffer, gimple gs, int spc, int flags)
{
  enum tree_code rhs_code = gimple_assign_rhs_code (gs);
  tree lhs = gimple_assign_lhs (gs);
  tree rhs = gimple_assign_rhs1 (gs);

  switch (rhs_code)
    {
    case VIEW_CONVERT_EXPR:
    case ASSERT_EXPR:
      dump_generic_node (buffer, rhs, spc, flags, false);
      break;

    case FIXED_CONVERT_EXPR:
    case ADDR_SPACE_CONVERT_EXPR:
    case FIX_TRUNC_EXPR:
    case FLOAT_EXPR:
    CASE_CONVERT:
      pp_character (buffer, '(');
      dump_generic_node (buffer, TREE_TYPE (lhs), spc, flags, false);
      pp_string (buffer, ") ");
      if (op_prio (rhs) < op_code_prio (rhs_code))
	{
	  pp_character (buffer, '(');
	  dump_generic_node (buffer, rhs, spc, flags, false);
	  pp_character (buffer, ')');
	}
      else
	dump_generic_node (buffer, rhs, spc, flags, false);
      break;

    case PAREN_EXPR:
      pp_string (buffer, "((");
      dump_generic_node (buffer, rhs, spc, flags, false);
      pp_string (buffer, "))");
      break;

    case ABS_EXPR:
      pp_string (buffer, "ABS_EXPR <");
      dump_generic_node (buffer, rhs, spc, flags, false);
      pp_character (buffer, '>');
      break;

    default:
      if (TREE_CODE_CLASS (rhs_code) == tcc_declaration
	  || TREE_CODE_CLASS (rhs_code) == tcc_constant
	  || TREE_CODE_CLASS (rhs_code) == tcc_reference
	  || rhs_code == SSA_NAME
	  || rhs_code == ADDR_EXPR
	  || rhs_code == CONSTRUCTOR)
	{
	  dump_generic_node (buffer, rhs, spc, flags, false);
	  break;
	}
      else if (rhs_code == BIT_NOT_EXPR)
	pp_character (buffer, '~');
      else if (rhs_code == TRUTH_NOT_EXPR)
	pp_character (buffer, '!');
      else if (rhs_code == NEGATE_EXPR)
	pp_character (buffer, '-');
      else
	{
	  pp_character (buffer, '[');
	  pp_string (buffer, tree_code_name [rhs_code]);
	  pp_string (buffer, "] ");
	}

      if (op_prio (rhs) < op_code_prio (rhs_code))
	{
	  pp_character (buffer, '(');
	  dump_generic_node (buffer, rhs, spc, flags, false);
	  pp_character (buffer, ')');
	}
      else
	dump_generic_node (buffer, rhs, spc, flags, false);
      break;
    }
}


/* Helper for dump_gimple_assign.  Print the binary RHS of the
   assignment GS.  BUFFER, SPC and FLAGS are as in dump_gimple_stmt.  */

static void
dump_binary_rhs (pretty_printer *buffer, gimple gs, int spc, int flags)
{
  const char *p;
  enum tree_code code = gimple_assign_rhs_code (gs);
  switch (code)
    {
    case COMPLEX_EXPR:
    case MIN_EXPR:
    case MAX_EXPR:
    case VEC_WIDEN_MULT_HI_EXPR:
    case VEC_WIDEN_MULT_LO_EXPR:
    case VEC_PACK_TRUNC_EXPR:
    case VEC_PACK_SAT_EXPR:
    case VEC_PACK_FIX_TRUNC_EXPR:
    case VEC_WIDEN_LSHIFT_HI_EXPR:
    case VEC_WIDEN_LSHIFT_LO_EXPR:
      for (p = tree_code_name [(int) code]; *p; p++)
	pp_character (buffer, TOUPPER (*p));
      pp_string (buffer, " <");
      dump_generic_node (buffer, gimple_assign_rhs1 (gs), spc, flags, false);
      pp_string (buffer, ", ");
      dump_generic_node (buffer, gimple_assign_rhs2 (gs), spc, flags, false);
      pp_character (buffer, '>');
      break;

    default:
      if (op_prio (gimple_assign_rhs1 (gs)) <= op_code_prio (code))
	{
	  pp_character (buffer, '(');
	  dump_generic_node (buffer, gimple_assign_rhs1 (gs), spc, flags,
			     false);
	  pp_character (buffer, ')');
	}
      else
	dump_generic_node (buffer, gimple_assign_rhs1 (gs), spc, flags, false);
      pp_space (buffer);
      pp_string (buffer, op_symbol_code (gimple_assign_rhs_code (gs)));
      pp_space (buffer);
      if (op_prio (gimple_assign_rhs2 (gs)) <= op_code_prio (code))
	{
	  pp_character (buffer, '(');
	  dump_generic_node (buffer, gimple_assign_rhs2 (gs), spc, flags,
			     false);
	  pp_character (buffer, ')');
	}
      else
	dump_generic_node (buffer, gimple_assign_rhs2 (gs), spc, flags, false);
    }
}

/* Helper for dump_gimple_assign.  Print the ternary RHS of the
   assignment GS.  BUFFER, SPC and FLAGS are as in dump_gimple_stmt.  */

static void
dump_ternary_rhs (pretty_printer *buffer, gimple gs, int spc, int flags)
{
  const char *p;
  enum tree_code code = gimple_assign_rhs_code (gs);
  switch (code)
    {
    case WIDEN_MULT_PLUS_EXPR:
    case WIDEN_MULT_MINUS_EXPR:
      for (p = tree_code_name [(int) code]; *p; p++)
	pp_character (buffer, TOUPPER (*p));
      pp_string (buffer, " <");
      dump_generic_node (buffer, gimple_assign_rhs1 (gs), spc, flags, false);
      pp_string (buffer, ", ");
      dump_generic_node (buffer, gimple_assign_rhs2 (gs), spc, flags, false);
      pp_string (buffer, ", ");
      dump_generic_node (buffer, gimple_assign_rhs3 (gs), spc, flags, false);
      pp_character (buffer, '>');
      break;

    case FMA_EXPR:
      dump_generic_node (buffer, gimple_assign_rhs1 (gs), spc, flags, false);
      pp_string (buffer, " * ");
      dump_generic_node (buffer, gimple_assign_rhs2 (gs), spc, flags, false);
      pp_string (buffer, " + ");
      dump_generic_node (buffer, gimple_assign_rhs3 (gs), spc, flags, false);
      break;

    case DOT_PROD_EXPR:
      pp_string (buffer, "DOT_PROD_EXPR <");
      dump_generic_node (buffer, gimple_assign_rhs1 (gs), spc, flags, false);
      pp_string (buffer, ", ");
      dump_generic_node (buffer, gimple_assign_rhs2 (gs), spc, flags, false);
      pp_string (buffer, ", ");
      dump_generic_node (buffer, gimple_assign_rhs3 (gs), spc, flags, false);
      pp_string (buffer, ">");
      break;
    
    case VEC_PERM_EXPR:
      pp_string (buffer, "VEC_PERM_EXPR <");
      dump_generic_node (buffer, gimple_assign_rhs1 (gs), spc, flags, false);
      pp_string (buffer, ", ");
      dump_generic_node (buffer, gimple_assign_rhs2 (gs), spc, flags, false);
      pp_string (buffer, ", ");
      dump_generic_node (buffer, gimple_assign_rhs3 (gs), spc, flags, false);
      pp_string (buffer, ">");
      break;

    case REALIGN_LOAD_EXPR:
      pp_string (buffer, "REALIGN_LOAD <");
      dump_generic_node (buffer, gimple_assign_rhs1 (gs), spc, flags, false);
      pp_string (buffer, ", ");
      dump_generic_node (buffer, gimple_assign_rhs2 (gs), spc, flags, false);
      pp_string (buffer, ", ");
      dump_generic_node (buffer, gimple_assign_rhs3 (gs), spc, flags, false);
      pp_string (buffer, ">");
      break;

    case COND_EXPR:
      dump_generic_node (buffer, gimple_assign_rhs1 (gs), spc, flags, false);
      pp_string (buffer, " ? ");
      dump_generic_node (buffer, gimple_assign_rhs2 (gs), spc, flags, false);
      pp_string (buffer, " : ");
      dump_generic_node (buffer, gimple_assign_rhs3 (gs), spc, flags, false);
      break;

    case VEC_COND_EXPR:
      pp_string (buffer, "VEC_COND_EXPR <");
      dump_generic_node (buffer, gimple_assign_rhs1 (gs), spc, flags, false);
      pp_string (buffer, ", ");
      dump_generic_node (buffer, gimple_assign_rhs2 (gs), spc, flags, false);
      pp_string (buffer, ", ");
      dump_generic_node (buffer, gimple_assign_rhs3 (gs), spc, flags, false);
      pp_string (buffer, ">");
      break;

    default:
      gcc_unreachable ();
    }
}


/* Dump the gimple assignment GS.  BUFFER, SPC and FLAGS are as in
   dump_gimple_stmt.  */

static void
dump_gimple_assign (pretty_printer *buffer, gimple gs, int spc, int flags)
{
  if (flags & TDF_RAW)
    {
      tree last;
      if (gimple_num_ops (gs) == 2)
        last = NULL_TREE;
      else if (gimple_num_ops (gs) == 3)
        last = gimple_assign_rhs2 (gs);
      else
        gcc_unreachable ();

      dump_gimple_fmt (buffer, spc, flags, "%G <%s, %T, %T, %T>", gs,
                       tree_code_name[gimple_assign_rhs_code (gs)],
                       gimple_assign_lhs (gs), gimple_assign_rhs1 (gs), last);
    }
  else
    {
      if (!(flags & TDF_RHS_ONLY))
	{
	  dump_generic_node (buffer, gimple_assign_lhs (gs), spc, flags, false);
	  pp_space (buffer);
	  pp_character (buffer, '=');

	  if (gimple_assign_nontemporal_move_p (gs))
	    pp_string (buffer, "{nt}");

	  if (gimple_has_volatile_ops (gs))
	    pp_string (buffer, "{v}");

	  pp_space (buffer);
	}

      if (gimple_num_ops (gs) == 2)
        dump_unary_rhs (buffer, gs, spc, flags);
      else if (gimple_num_ops (gs) == 3)
        dump_binary_rhs (buffer, gs, spc, flags);
      else if (gimple_num_ops (gs) == 4)
        dump_ternary_rhs (buffer, gs, spc, flags);
      else
        gcc_unreachable ();
      if (!(flags & TDF_RHS_ONLY))
	pp_semicolon(buffer);
    }
}


/* Dump the return statement GS.  BUFFER, SPC and FLAGS are as in
   dump_gimple_stmt.  */

static void
dump_gimple_return (pretty_printer *buffer, gimple gs, int spc, int flags)
{
  tree t;

  t = gimple_return_retval (gs);
  if (flags & TDF_RAW)
    dump_gimple_fmt (buffer, spc, flags, "%G <%T>", gs, t);
  else
    {
      pp_string (buffer, "return");
      if (t)
	{
	  pp_space (buffer);
	  dump_generic_node (buffer, t, spc, flags, false);
	}
      pp_semicolon (buffer);
    }
}


/* Dump the call arguments for a gimple call. BUFFER, FLAGS are as in
   dump_gimple_call.  */

static void
dump_gimple_call_args (pretty_printer *buffer, gimple gs, int flags)
{
  size_t i;

  for (i = 0; i < gimple_call_num_args (gs); i++)
    {
      dump_generic_node (buffer, gimple_call_arg (gs, i), 0, flags, false);
      if (i < gimple_call_num_args (gs) - 1)
	pp_string (buffer, ", ");
    }

  if (gimple_call_va_arg_pack_p (gs))
    {
      if (gimple_call_num_args (gs) > 0)
        {
          pp_character (buffer, ',');
          pp_space (buffer);
        }

      pp_string (buffer, "__builtin_va_arg_pack ()");
    }
}

/* Dump the points-to solution *PT to BUFFER.  */

static void
pp_points_to_solution (pretty_printer *buffer, struct pt_solution *pt)
{
  if (pt->anything)
    {
      pp_string (buffer, "anything ");
      return;
    }
  if (pt->nonlocal)
    pp_string (buffer, "nonlocal ");
  if (pt->escaped)
    pp_string (buffer, "escaped ");
  if (pt->ipa_escaped)
    pp_string (buffer, "unit-escaped ");
  if (pt->null)
    pp_string (buffer, "null ");
  if (pt->vars
      && !bitmap_empty_p (pt->vars))
    {
      bitmap_iterator bi;
      unsigned i;
      pp_string (buffer, "{ ");
      EXECUTE_IF_SET_IN_BITMAP (pt->vars, 0, i, bi)
	{
	  tree var = referenced_var_lookup (cfun, i);
	  if (var)
	    {
	      dump_generic_node (buffer, var, 0, dump_flags, false);
	      if (DECL_PT_UID (var) != DECL_UID (var))
		{
		  pp_string (buffer, "ptD.");
		  pp_decimal_int (buffer, DECL_PT_UID (var));
		}
	    }
	  else
	    {
	      pp_string (buffer, "D.");
	      pp_decimal_int (buffer, i);
	    }
	  pp_character (buffer, ' ');
	}
      pp_character (buffer, '}');
      if (pt->vars_contains_global)
	pp_string (buffer, " (glob)");
    }
}

/* Dump the call statement GS.  BUFFER, SPC and FLAGS are as in
   dump_gimple_stmt.  */

static void
dump_gimple_call (pretty_printer *buffer, gimple gs, int spc, int flags)
{
  tree lhs = gimple_call_lhs (gs);
  tree fn = gimple_call_fn (gs);

  if (flags & TDF_ALIAS)
    {
      struct pt_solution *pt;
      pt = gimple_call_use_set (gs);
      if (!pt_solution_empty_p (pt))
	{
	  pp_string (buffer, "# USE = ");
	  pp_points_to_solution (buffer, pt);
	  newline_and_indent (buffer, spc);
	}
      pt = gimple_call_clobber_set (gs);
      if (!pt_solution_empty_p (pt))
	{
	  pp_string (buffer, "# CLB = ");
	  pp_points_to_solution (buffer, pt);
	  newline_and_indent (buffer, spc);
	}
    }

  if (flags & TDF_RAW)
    {
      if (gimple_call_internal_p (gs))
	dump_gimple_fmt (buffer, spc, flags, "%G <%s, %T", gs,
			 internal_fn_name (gimple_call_internal_fn (gs)), lhs);
      else
	dump_gimple_fmt (buffer, spc, flags, "%G <%T, %T", gs, fn, lhs);
      if (gimple_call_num_args (gs) > 0)
        {
          pp_string (buffer, ", ");
          dump_gimple_call_args (buffer, gs, flags);
        }
      pp_character (buffer, '>');
    }
  else
    {
      if (lhs && !(flags & TDF_RHS_ONLY))
        {
          dump_generic_node (buffer, lhs, spc, flags, false);
          pp_string (buffer, " =");

	  if (gimple_has_volatile_ops (gs))
	    pp_string (buffer, "{v}");

	  pp_space (buffer);
        }
      if (gimple_call_internal_p (gs))
	pp_string (buffer, internal_fn_name (gimple_call_internal_fn (gs)));
      else
	print_call_name (buffer, fn, flags);
      pp_string (buffer, " (");
      dump_gimple_call_args (buffer, gs, flags);
      pp_character (buffer, ')');
      if (!(flags & TDF_RHS_ONLY))
	pp_semicolon (buffer);
    }

  if (gimple_call_chain (gs))
    {
      pp_string (buffer, " [static-chain: ");
      dump_generic_node (buffer, gimple_call_chain (gs), spc, flags, false);
      pp_character (buffer, ']');
    }

  if (gimple_call_return_slot_opt_p (gs))
    pp_string (buffer, " [return slot optimization]");
  if (gimple_call_tail_p (gs))
    pp_string (buffer, " [tail call]");

<<<<<<< HEAD
=======
  if (fn == NULL)
    return;

>>>>>>> 6c4f0f01
  /* Dump the arguments of _ITM_beginTransaction sanely.  */
  if (TREE_CODE (fn) == ADDR_EXPR)
    fn = TREE_OPERAND (fn, 0);
  if (TREE_CODE (fn) == FUNCTION_DECL && decl_is_tm_clone (fn))
    pp_string (buffer, " [tm-clone]");
  if (TREE_CODE (fn) == FUNCTION_DECL
      && DECL_BUILT_IN_CLASS (fn) == BUILT_IN_NORMAL
      && DECL_FUNCTION_CODE (fn) == BUILT_IN_TM_START
      && gimple_call_num_args (gs) > 0)
    {
      tree t = gimple_call_arg (gs, 0);
      unsigned HOST_WIDE_INT props;
      gcc_assert (TREE_CODE (t) == INTEGER_CST);

      pp_string (buffer, " [ ");

      /* Get the transaction code properties.  */
      props = TREE_INT_CST_LOW (t);

      if (props & PR_INSTRUMENTEDCODE)
	pp_string (buffer, "instrumentedCode ");
      if (props & PR_UNINSTRUMENTEDCODE)
	pp_string (buffer, "uninstrumentedCode ");
      if (props & PR_HASNOXMMUPDATE)
	pp_string (buffer, "hasNoXMMUpdate ");
      if (props & PR_HASNOABORT)
	pp_string (buffer, "hasNoAbort ");
      if (props & PR_HASNOIRREVOCABLE)
	pp_string (buffer, "hasNoIrrevocable ");
      if (props & PR_DOESGOIRREVOCABLE)
	pp_string (buffer, "doesGoIrrevocable ");
      if (props & PR_HASNOSIMPLEREADS)
	pp_string (buffer, "hasNoSimpleReads ");
      if (props & PR_AWBARRIERSOMITTED)
	pp_string (buffer, "awBarriersOmitted ");
      if (props & PR_RARBARRIERSOMITTED)
	pp_string (buffer, "RaRBarriersOmitted ");
      if (props & PR_UNDOLOGCODE)
	pp_string (buffer, "undoLogCode ");
      if (props & PR_PREFERUNINSTRUMENTED)
	pp_string (buffer, "preferUninstrumented ");
      if (props & PR_EXCEPTIONBLOCK)
	pp_string (buffer, "exceptionBlock ");
      if (props & PR_HASELSE)
	pp_string (buffer, "hasElse ");
      if (props & PR_READONLY)
	pp_string (buffer, "readOnly ");

      pp_string (buffer, "]");
    }
}


/* Dump the switch statement GS.  BUFFER, SPC and FLAGS are as in
   dump_gimple_stmt.  */

static void
dump_gimple_switch (pretty_printer *buffer, gimple gs, int spc, int flags)
{
  unsigned int i;

  GIMPLE_CHECK (gs, GIMPLE_SWITCH);
  if (flags & TDF_RAW)
    dump_gimple_fmt (buffer, spc, flags, "%G <%T, ", gs,
                   gimple_switch_index (gs));
  else
    {
      pp_string (buffer, "switch (");
      dump_generic_node (buffer, gimple_switch_index (gs), spc, flags, true);
      pp_string (buffer, ") <");
    }

  for (i = 0; i < gimple_switch_num_labels (gs); i++)
    {
      tree case_label = gimple_switch_label (gs, i);
      if (case_label == NULL_TREE)
	continue;

      dump_generic_node (buffer, case_label, spc, flags, false);
      pp_character (buffer, ' ');
      dump_generic_node (buffer, CASE_LABEL (case_label), spc, flags, false);
      if (i < gimple_switch_num_labels (gs) - 1)
        pp_string (buffer, ", ");
    }
  pp_character (buffer, '>');
}


/* Dump the gimple conditional GS.  BUFFER, SPC and FLAGS are as in
   dump_gimple_stmt.  */

static void
dump_gimple_cond (pretty_printer *buffer, gimple gs, int spc, int flags)
{
  if (flags & TDF_RAW)
    dump_gimple_fmt (buffer, spc, flags, "%G <%s, %T, %T, %T, %T>", gs,
                   tree_code_name [gimple_cond_code (gs)],
                   gimple_cond_lhs (gs), gimple_cond_rhs (gs),
                   gimple_cond_true_label (gs), gimple_cond_false_label (gs));
  else
    {
      if (!(flags & TDF_RHS_ONLY))
	pp_string (buffer, "if (");
      dump_generic_node (buffer, gimple_cond_lhs (gs), spc, flags, false);
      pp_space (buffer);
      pp_string (buffer, op_symbol_code (gimple_cond_code (gs)));
      pp_space (buffer);
      dump_generic_node (buffer, gimple_cond_rhs (gs), spc, flags, false);
      if (!(flags & TDF_RHS_ONLY))
	{
	  pp_character (buffer, ')');

	  if (gimple_cond_true_label (gs))
	    {
	      pp_string (buffer, " goto ");
	      dump_generic_node (buffer, gimple_cond_true_label (gs),
				 spc, flags, false);
	      pp_semicolon (buffer);
	    }
	  if (gimple_cond_false_label (gs))
	    {
	      pp_string (buffer, " else goto ");
	      dump_generic_node (buffer, gimple_cond_false_label (gs),
				 spc, flags, false);
	      pp_semicolon (buffer);
	    }
	}
    }
}


/* Dump a GIMPLE_LABEL tuple on the pretty_printer BUFFER, SPC
   spaces of indent.  FLAGS specifies details to show in the dump (see
   TDF_* in tree-pass.h).  */

static void
dump_gimple_label (pretty_printer *buffer, gimple gs, int spc, int flags)
{
  tree label = gimple_label_label (gs);
  if (flags & TDF_RAW)
      dump_gimple_fmt (buffer, spc, flags, "%G <%T>", gs, label);
  else
    {
      dump_generic_node (buffer, label, spc, flags, false);
      pp_character (buffer, ':');
    }
  if (DECL_NONLOCAL (label))
    pp_string (buffer, " [non-local]");
  if ((flags & TDF_EH) && EH_LANDING_PAD_NR (label))
    pp_printf (buffer, " [LP %d]", EH_LANDING_PAD_NR (label));
}

/* Dump a GIMPLE_GOTO tuple on the pretty_printer BUFFER, SPC
   spaces of indent.  FLAGS specifies details to show in the dump (see
   TDF_* in tree-pass.h).  */

static void
dump_gimple_goto (pretty_printer *buffer, gimple gs, int spc, int flags)
{
  tree label = gimple_goto_dest (gs);
  if (flags & TDF_RAW)
    dump_gimple_fmt (buffer, spc, flags, "%G <%T>", gs, label);
  else
    dump_gimple_fmt (buffer, spc, flags, "goto %T;", label);
}


/* Dump a GIMPLE_BIND tuple on the pretty_printer BUFFER, SPC
   spaces of indent.  FLAGS specifies details to show in the dump (see
   TDF_* in tree-pass.h).  */

static void
dump_gimple_bind (pretty_printer *buffer, gimple gs, int spc, int flags)
{
  if (flags & TDF_RAW)
    dump_gimple_fmt (buffer, spc, flags, "%G <", gs);
  else
    pp_character (buffer, '{');
  if (!(flags & TDF_SLIM))
    {
      tree var;

      for (var = gimple_bind_vars (gs); var; var = DECL_CHAIN (var))
	{
          newline_and_indent (buffer, 2);
	  print_declaration (buffer, var, spc, flags);
	}
      if (gimple_bind_vars (gs))
	pp_newline (buffer);
    }
  pp_newline (buffer);
  dump_gimple_seq (buffer, gimple_bind_body (gs), spc + 2, flags);
  newline_and_indent (buffer, spc);
  if (flags & TDF_RAW)
    pp_character (buffer, '>');
  else
    pp_character (buffer, '}');
}


/* Dump a GIMPLE_TRY tuple on the pretty_printer BUFFER, SPC spaces of
   indent.  FLAGS specifies details to show in the dump (see TDF_* in
   tree-pass.h).  */

static void
dump_gimple_try (pretty_printer *buffer, gimple gs, int spc, int flags)
{
  if (flags & TDF_RAW)
    {
      const char *type;
      if (gimple_try_kind (gs) == GIMPLE_TRY_CATCH)
        type = "GIMPLE_TRY_CATCH";
      else if (gimple_try_kind (gs) == GIMPLE_TRY_FINALLY)
        type = "GIMPLE_TRY_FINALLY";
      else
        type = "UNKNOWN GIMPLE_TRY";
      dump_gimple_fmt (buffer, spc, flags,
                       "%G <%s,%+EVAL <%S>%nCLEANUP <%S>%->", gs, type,
                       gimple_try_eval (gs), gimple_try_cleanup (gs));
    }
  else
    {
      pp_string (buffer, "try");
      newline_and_indent (buffer, spc + 2);
      pp_character (buffer, '{');
      pp_newline (buffer);

      dump_gimple_seq (buffer, gimple_try_eval (gs), spc + 4, flags);
      newline_and_indent (buffer, spc + 2);
      pp_character (buffer, '}');

      if (gimple_try_kind (gs) == GIMPLE_TRY_CATCH)
	{
	  newline_and_indent (buffer, spc);
	  pp_string (buffer, "catch");
	  newline_and_indent (buffer, spc + 2);
	  pp_character (buffer, '{');
	}
      else if (gimple_try_kind (gs) == GIMPLE_TRY_FINALLY)
	{
	  newline_and_indent (buffer, spc);
	  pp_string (buffer, "finally");
	  newline_and_indent (buffer, spc + 2);
	  pp_character (buffer, '{');
	}
      else
	pp_string (buffer, " <UNKNOWN GIMPLE_TRY> {");

      pp_newline (buffer);
      dump_gimple_seq (buffer, gimple_try_cleanup (gs), spc + 4, flags);
      newline_and_indent (buffer, spc + 2);
      pp_character (buffer, '}');
    }
}


/* Dump a GIMPLE_CATCH tuple on the pretty_printer BUFFER, SPC spaces of
   indent.  FLAGS specifies details to show in the dump (see TDF_* in
   tree-pass.h).  */

static void
dump_gimple_catch (pretty_printer *buffer, gimple gs, int spc, int flags)
{
  if (flags & TDF_RAW)
      dump_gimple_fmt (buffer, spc, flags, "%G <%T, %+CATCH <%S>%->", gs,
                       gimple_catch_types (gs), gimple_catch_handler (gs));
  else
      dump_gimple_fmt (buffer, spc, flags, "catch (%T)%+{%S}",
                       gimple_catch_types (gs), gimple_catch_handler (gs));
}


/* Dump a GIMPLE_EH_FILTER tuple on the pretty_printer BUFFER, SPC spaces of
   indent.  FLAGS specifies details to show in the dump (see TDF_* in
   tree-pass.h).  */

static void
dump_gimple_eh_filter (pretty_printer *buffer, gimple gs, int spc, int flags)
{
  if (flags & TDF_RAW)
    dump_gimple_fmt (buffer, spc, flags, "%G <%T, %+FAILURE <%S>%->", gs,
                     gimple_eh_filter_types (gs),
                     gimple_eh_filter_failure (gs));
  else
    dump_gimple_fmt (buffer, spc, flags, "<<<eh_filter (%T)>>>%+{%+%S%-}",
                     gimple_eh_filter_types (gs),
                     gimple_eh_filter_failure (gs));
}


/* Dump a GIMPLE_EH_MUST_NOT_THROW tuple.  */

static void
dump_gimple_eh_must_not_throw (pretty_printer *buffer, gimple gs,
			       int spc, int flags)
{
  if (flags & TDF_RAW)
    dump_gimple_fmt (buffer, spc, flags, "%G <%T>", gs,
		     gimple_eh_must_not_throw_fndecl (gs));
  else
    dump_gimple_fmt (buffer, spc, flags, "<<<eh_must_not_throw (%T)>>>",
		     gimple_eh_must_not_throw_fndecl (gs));
}


/* Dump a GIMPLE_EH_ELSE tuple on the pretty_printer BUFFER, SPC spaces of
   indent.  FLAGS specifies details to show in the dump (see TDF_* in
   tree-pass.h).  */

static void
dump_gimple_eh_else (pretty_printer *buffer, gimple gs, int spc, int flags)
{
  if (flags & TDF_RAW)
    dump_gimple_fmt (buffer, spc, flags,
		     "%G <%+N_BODY <%S>%nE_BODY <%S>%->", gs,
		     gimple_eh_else_n_body (gs), gimple_eh_else_e_body (gs));
  else
    dump_gimple_fmt (buffer, spc, flags,
		    "<<<if_normal_exit>>>%+{%S}%-<<<else_eh_exit>>>%+{%S}",
		     gimple_eh_else_n_body (gs), gimple_eh_else_e_body (gs));
}


/* Dump a GIMPLE_RESX tuple on the pretty_printer BUFFER, SPC spaces of
   indent.  FLAGS specifies details to show in the dump (see TDF_* in
   tree-pass.h).  */

static void
dump_gimple_resx (pretty_printer *buffer, gimple gs, int spc, int flags)
{
  if (flags & TDF_RAW)
    dump_gimple_fmt (buffer, spc, flags, "%G <%d>", gs,
		     gimple_resx_region (gs));
  else
    dump_gimple_fmt (buffer, spc, flags, "resx %d", gimple_resx_region (gs));
}

/* Dump a GIMPLE_EH_DISPATCH tuple on the pretty_printer BUFFER.  */

static void
dump_gimple_eh_dispatch (pretty_printer *buffer, gimple gs, int spc, int flags)
{
  if (flags & TDF_RAW)
    dump_gimple_fmt (buffer, spc, flags, "%G <%d>", gs,
		     gimple_eh_dispatch_region (gs));
  else
    dump_gimple_fmt (buffer, spc, flags, "eh_dispatch %d",
		     gimple_eh_dispatch_region (gs));
}

/* Dump a GIMPLE_DEBUG tuple on the pretty_printer BUFFER, SPC spaces
   of indent.  FLAGS specifies details to show in the dump (see TDF_*
   in tree-pass.h).  */

static void
dump_gimple_debug (pretty_printer *buffer, gimple gs, int spc, int flags)
{
  switch (gs->gsbase.subcode)
    {
    case GIMPLE_DEBUG_BIND:
      if (flags & TDF_RAW)
	dump_gimple_fmt (buffer, spc, flags, "%G BIND <%T, %T>", gs,
			 gimple_debug_bind_get_var (gs),
			 gimple_debug_bind_get_value (gs));
      else
	dump_gimple_fmt (buffer, spc, flags, "# DEBUG %T => %T",
			 gimple_debug_bind_get_var (gs),
			 gimple_debug_bind_get_value (gs));
      break;

    case GIMPLE_DEBUG_SOURCE_BIND:
      if (flags & TDF_RAW)
	dump_gimple_fmt (buffer, spc, flags, "%G SRCBIND <%T, %T>", gs,
			 gimple_debug_source_bind_get_var (gs),
			 gimple_debug_source_bind_get_value (gs));
      else
	dump_gimple_fmt (buffer, spc, flags, "# DEBUG %T s=> %T",
			 gimple_debug_source_bind_get_var (gs),
			 gimple_debug_source_bind_get_value (gs));
      break;

    default:
      gcc_unreachable ();
    }
}

/* Dump a GIMPLE_OMP_FOR tuple on the pretty_printer BUFFER.  */
static void
dump_gimple_omp_for (pretty_printer *buffer, gimple gs, int spc, int flags)
{
  size_t i;

  if (flags & TDF_RAW)
    {
      dump_gimple_fmt (buffer, spc, flags, "%G <%+BODY <%S>%nCLAUSES <", gs,
                       gimple_omp_body (gs));
      dump_omp_clauses (buffer, gimple_omp_for_clauses (gs), spc, flags);
      dump_gimple_fmt (buffer, spc, flags, " >,");
      for (i = 0; i < gimple_omp_for_collapse (gs); i++)
	dump_gimple_fmt (buffer, spc, flags,
			 "%+%T, %T, %T, %s, %T,%n",
			 gimple_omp_for_index (gs, i),
			 gimple_omp_for_initial (gs, i),
			 gimple_omp_for_final (gs, i),
			 tree_code_name[gimple_omp_for_cond (gs, i)],
			 gimple_omp_for_incr (gs, i));
      dump_gimple_fmt (buffer, spc, flags, "PRE_BODY <%S>%->",
		       gimple_omp_for_pre_body (gs));
    }
  else
    {
      pp_string (buffer, "#pragma omp for");
      dump_omp_clauses (buffer, gimple_omp_for_clauses (gs), spc, flags);
      for (i = 0; i < gimple_omp_for_collapse (gs); i++)
	{
	  if (i)
	    spc += 2;
	  newline_and_indent (buffer, spc);
	  pp_string (buffer, "for (");
	  dump_generic_node (buffer, gimple_omp_for_index (gs, i), spc,
			     flags, false);
	  pp_string (buffer, " = ");
	  dump_generic_node (buffer, gimple_omp_for_initial (gs, i), spc,
			     flags, false);
	  pp_string (buffer, "; ");

	  dump_generic_node (buffer, gimple_omp_for_index (gs, i), spc,
			     flags, false);
	  pp_space (buffer);
	  switch (gimple_omp_for_cond (gs, i))
	    {
	    case LT_EXPR:
	      pp_character (buffer, '<');
	      break;
	    case GT_EXPR:
	      pp_character (buffer, '>');
	      break;
	    case LE_EXPR:
	      pp_string (buffer, "<=");
	      break;
	    case GE_EXPR:
	      pp_string (buffer, ">=");
	      break;
	    default:
	      gcc_unreachable ();
	    }
	  pp_space (buffer);
	  dump_generic_node (buffer, gimple_omp_for_final (gs, i), spc,
			     flags, false);
	  pp_string (buffer, "; ");

	  dump_generic_node (buffer, gimple_omp_for_index (gs, i), spc,
			     flags, false);
	  pp_string (buffer, " = ");
	  dump_generic_node (buffer, gimple_omp_for_incr (gs, i), spc,
			     flags, false);
	  pp_character (buffer, ')');
	}

      if (!gimple_seq_empty_p (gimple_omp_body (gs)))
	{
	  newline_and_indent (buffer, spc + 2);
	  pp_character (buffer, '{');
	  pp_newline (buffer);
	  dump_gimple_seq (buffer, gimple_omp_body (gs), spc + 4, flags);
	  newline_and_indent (buffer, spc + 2);
	  pp_character (buffer, '}');
	}
    }
}

/* Dump a GIMPLE_OMP_CONTINUE tuple on the pretty_printer BUFFER.  */

static void
dump_gimple_omp_continue (pretty_printer *buffer, gimple gs, int spc, int flags)
{
  if (flags & TDF_RAW)
    {
      dump_gimple_fmt (buffer, spc, flags, "%G <%T, %T>", gs,
                       gimple_omp_continue_control_def (gs),
                       gimple_omp_continue_control_use (gs));
    }
  else
    {
      pp_string (buffer, "#pragma omp continue (");
      dump_generic_node (buffer, gimple_omp_continue_control_def (gs),
	  		 spc, flags, false);
      pp_character (buffer, ',');
      pp_space (buffer);
      dump_generic_node (buffer, gimple_omp_continue_control_use (gs),
	  		 spc, flags, false);
      pp_character (buffer, ')');
    }
}

/* Dump a GIMPLE_OMP_SINGLE tuple on the pretty_printer BUFFER.  */

static void
dump_gimple_omp_single (pretty_printer *buffer, gimple gs, int spc, int flags)
{
  if (flags & TDF_RAW)
    {
      dump_gimple_fmt (buffer, spc, flags, "%G <%+BODY <%S>%nCLAUSES <", gs,
		       gimple_omp_body (gs));
      dump_omp_clauses (buffer, gimple_omp_single_clauses (gs), spc, flags);
      dump_gimple_fmt (buffer, spc, flags, " >");
    }
  else
    {
      pp_string (buffer, "#pragma omp single");
      dump_omp_clauses (buffer, gimple_omp_single_clauses (gs), spc, flags);
      if (!gimple_seq_empty_p (gimple_omp_body (gs)))
	{
	  newline_and_indent (buffer, spc + 2);
	  pp_character (buffer, '{');
	  pp_newline (buffer);
	  dump_gimple_seq (buffer, gimple_omp_body (gs), spc + 4, flags);
	  newline_and_indent (buffer, spc + 2);
	  pp_character (buffer, '}');
	}
    }
}

/* Dump a GIMPLE_OMP_SECTIONS tuple on the pretty_printer BUFFER.  */

static void
dump_gimple_omp_sections (pretty_printer *buffer, gimple gs, int spc,
			  int flags)
{
  if (flags & TDF_RAW)
    {
      dump_gimple_fmt (buffer, spc, flags, "%G <%+BODY <%S>%nCLAUSES <", gs,
		       gimple_omp_body (gs));
      dump_omp_clauses (buffer, gimple_omp_sections_clauses (gs), spc, flags);
      dump_gimple_fmt (buffer, spc, flags, " >");
    }
  else
    {
      pp_string (buffer, "#pragma omp sections");
      if (gimple_omp_sections_control (gs))
	{
	  pp_string (buffer, " <");
	  dump_generic_node (buffer, gimple_omp_sections_control (gs), spc,
			     flags, false);
	  pp_character (buffer, '>');
	}
      dump_omp_clauses (buffer, gimple_omp_sections_clauses (gs), spc, flags);
      if (!gimple_seq_empty_p (gimple_omp_body (gs)))
	{
	  newline_and_indent (buffer, spc + 2);
	  pp_character (buffer, '{');
	  pp_newline (buffer);
	  dump_gimple_seq (buffer, gimple_omp_body (gs), spc + 4, flags);
	  newline_and_indent (buffer, spc + 2);
	  pp_character (buffer, '}');
	}
    }
}

/* Dump a GIMPLE_OMP_{MASTER,ORDERED,SECTION} tuple on the pretty_printer
   BUFFER.  */

static void
dump_gimple_omp_block (pretty_printer *buffer, gimple gs, int spc, int flags)
{
  if (flags & TDF_RAW)
    dump_gimple_fmt (buffer, spc, flags, "%G <%+BODY <%S> >", gs,
		     gimple_omp_body (gs));
  else
    {
      switch (gimple_code (gs))
	{
	case GIMPLE_OMP_MASTER:
	  pp_string (buffer, "#pragma omp master");
	  break;
	case GIMPLE_OMP_ORDERED:
	  pp_string (buffer, "#pragma omp ordered");
	  break;
	case GIMPLE_OMP_SECTION:
	  pp_string (buffer, "#pragma omp section");
	  break;
	default:
	  gcc_unreachable ();
	}
      if (!gimple_seq_empty_p (gimple_omp_body (gs)))
	{
	  newline_and_indent (buffer, spc + 2);
	  pp_character (buffer, '{');
	  pp_newline (buffer);
	  dump_gimple_seq (buffer, gimple_omp_body (gs), spc + 4, flags);
	  newline_and_indent (buffer, spc + 2);
	  pp_character (buffer, '}');
	}
    }
}

/* Dump a GIMPLE_OMP_CRITICAL tuple on the pretty_printer BUFFER.  */

static void
dump_gimple_omp_critical (pretty_printer *buffer, gimple gs, int spc,
			  int flags)
{
  if (flags & TDF_RAW)
    dump_gimple_fmt (buffer, spc, flags, "%G <%+BODY <%S> >", gs,
		     gimple_omp_body (gs));
  else
    {
      pp_string (buffer, "#pragma omp critical");
      if (gimple_omp_critical_name (gs))
	{
	  pp_string (buffer, " (");
	  dump_generic_node (buffer, gimple_omp_critical_name (gs), spc,
			     flags, false);
	  pp_character (buffer, ')');
	}
      if (!gimple_seq_empty_p (gimple_omp_body (gs)))
	{
	  newline_and_indent (buffer, spc + 2);
	  pp_character (buffer, '{');
	  pp_newline (buffer);
	  dump_gimple_seq (buffer, gimple_omp_body (gs), spc + 4, flags);
	  newline_and_indent (buffer, spc + 2);
	  pp_character (buffer, '}');
	}
    }
}

/* Dump a GIMPLE_OMP_RETURN tuple on the pretty_printer BUFFER.  */

static void
dump_gimple_omp_return (pretty_printer *buffer, gimple gs, int spc, int flags)
{
  if (flags & TDF_RAW)
    {
      dump_gimple_fmt (buffer, spc, flags, "%G <nowait=%d>", gs,
                       (int) gimple_omp_return_nowait_p (gs));
    }
  else
    {
      pp_string (buffer, "#pragma omp return");
      if (gimple_omp_return_nowait_p (gs))
	pp_string (buffer, "(nowait)");
    }
}

/* Dump a GIMPLE_TRANSACTION tuple on the pretty_printer BUFFER.  */

static void
dump_gimple_transaction (pretty_printer *buffer, gimple gs, int spc, int flags)
{
  unsigned subcode = gimple_transaction_subcode (gs);

  if (flags & TDF_RAW)
    {
      dump_gimple_fmt (buffer, spc, flags,
		       "%G [SUBCODE=%x,LABEL=%T] <%+BODY <%S> >",
		       gs, subcode, gimple_transaction_label (gs),
		       gimple_transaction_body (gs));
    }
  else
    {
      if (subcode & GTMA_IS_OUTER)
	pp_string (buffer, "__transaction_atomic [[outer]]");
      else if (subcode & GTMA_IS_RELAXED)
	pp_string (buffer, "__transaction_relaxed");
      else
	pp_string (buffer, "__transaction_atomic");
      subcode &= ~GTMA_DECLARATION_MASK;

      if (subcode || gimple_transaction_label (gs))
	{
	  pp_string (buffer, "  //");
	  if (gimple_transaction_label (gs))
	    {
	      pp_string (buffer, " LABEL=");
	      dump_generic_node (buffer, gimple_transaction_label (gs),
				 spc, flags, false);
	    }
	  if (subcode)
	    {
	      pp_string (buffer, " SUBCODE=[ ");
	      if (subcode & GTMA_HAVE_ABORT)
		{
		  pp_string (buffer, "GTMA_HAVE_ABORT ");
		  subcode &= ~GTMA_HAVE_ABORT;
		}
	      if (subcode & GTMA_HAVE_LOAD)
		{
		  pp_string (buffer, "GTMA_HAVE_LOAD ");
		  subcode &= ~GTMA_HAVE_LOAD;
		}
	      if (subcode & GTMA_HAVE_STORE)
		{
		  pp_string (buffer, "GTMA_HAVE_STORE ");
		  subcode &= ~GTMA_HAVE_STORE;
		}
	      if (subcode & GTMA_MAY_ENTER_IRREVOCABLE)
		{
		  pp_string (buffer, "GTMA_MAY_ENTER_IRREVOCABLE ");
		  subcode &= ~GTMA_MAY_ENTER_IRREVOCABLE;
		}
	      if (subcode & GTMA_DOES_GO_IRREVOCABLE)
		{
		  pp_string (buffer, "GTMA_DOES_GO_IRREVOCABLE ");
		  subcode &= ~GTMA_DOES_GO_IRREVOCABLE;
		}
	      if (subcode)
		pp_printf (buffer, "0x%x ", subcode);
	      pp_string (buffer, "]");
	    }
	}

      if (!gimple_seq_empty_p (gimple_transaction_body (gs)))
	{
	  newline_and_indent (buffer, spc + 2);
	  pp_character (buffer, '{');
	  pp_newline (buffer);
	  dump_gimple_seq (buffer, gimple_transaction_body (gs),
			   spc + 4, flags);
	  newline_and_indent (buffer, spc + 2);
	  pp_character (buffer, '}');
	}
    }
}

/* Dump a GIMPLE_ASM tuple on the pretty_printer BUFFER, SPC spaces of
   indent.  FLAGS specifies details to show in the dump (see TDF_* in
   tree-pass.h).  */

static void
dump_gimple_asm (pretty_printer *buffer, gimple gs, int spc, int flags)
{
  unsigned int i, n, f, fields;

  if (flags & TDF_RAW)
    {
      dump_gimple_fmt (buffer, spc, flags, "%G <%+STRING <%n%s%n>", gs,
                       gimple_asm_string (gs));

      n = gimple_asm_noutputs (gs);
      if (n)
	{
	  newline_and_indent (buffer, spc + 2);
	  pp_string (buffer, "OUTPUT: ");
	  for (i = 0; i < n; i++)
	    {
	      dump_generic_node (buffer, gimple_asm_output_op (gs, i),
				 spc, flags, false);
	      if (i < n - 1)
		pp_string (buffer, ", ");
	    }
	}

      n = gimple_asm_ninputs (gs);
      if (n)
	{
	  newline_and_indent (buffer, spc + 2);
	  pp_string (buffer, "INPUT: ");
	  for (i = 0; i < n; i++)
	    {
	      dump_generic_node (buffer, gimple_asm_input_op (gs, i),
				 spc, flags, false);
	      if (i < n - 1)
		pp_string (buffer, ", ");
	    }
	}

      n = gimple_asm_nclobbers (gs);
      if (n)
	{
	  newline_and_indent (buffer, spc + 2);
	  pp_string (buffer, "CLOBBER: ");
	  for (i = 0; i < n; i++)
	    {
	      dump_generic_node (buffer, gimple_asm_clobber_op (gs, i),
				 spc, flags, false);
	      if (i < n - 1)
		pp_string (buffer, ", ");
	    }
	}

      n = gimple_asm_nlabels (gs);
      if (n)
	{
	  newline_and_indent (buffer, spc + 2);
	  pp_string (buffer, "LABEL: ");
	  for (i = 0; i < n; i++)
	    {
	      dump_generic_node (buffer, gimple_asm_label_op (gs, i),
				 spc, flags, false);
	      if (i < n - 1)
		pp_string (buffer, ", ");
	    }
	}

      newline_and_indent (buffer, spc);
      pp_character (buffer, '>');
    }
  else
    {
      pp_string (buffer, "__asm__");
      if (gimple_asm_volatile_p (gs))
	pp_string (buffer, " __volatile__");
      if (gimple_asm_nlabels (gs))
	pp_string (buffer, " goto");
      pp_string (buffer, "(\"");
      pp_string (buffer, gimple_asm_string (gs));
      pp_string (buffer, "\"");

      if (gimple_asm_nlabels (gs))
	fields = 4;
      else if (gimple_asm_nclobbers (gs))
	fields = 3;
      else if (gimple_asm_ninputs (gs))
	fields = 2;
      else if (gimple_asm_noutputs (gs))
	fields = 1;
      else
	fields = 0;

      for (f = 0; f < fields; ++f)
	{
	  pp_string (buffer, " : ");

	  switch (f)
	    {
	    case 0:
	      n = gimple_asm_noutputs (gs);
	      for (i = 0; i < n; i++)
		{
		  dump_generic_node (buffer, gimple_asm_output_op (gs, i),
				     spc, flags, false);
		  if (i < n - 1)
		    pp_string (buffer, ", ");
		}
	      break;

	    case 1:
	      n = gimple_asm_ninputs (gs);
	      for (i = 0; i < n; i++)
		{
		  dump_generic_node (buffer, gimple_asm_input_op (gs, i),
				     spc, flags, false);
		  if (i < n - 1)
		    pp_string (buffer, ", ");
		}
	      break;

	    case 2:
	      n = gimple_asm_nclobbers (gs);
	      for (i = 0; i < n; i++)
		{
		  dump_generic_node (buffer, gimple_asm_clobber_op (gs, i),
				     spc, flags, false);
		  if (i < n - 1)
		    pp_string (buffer, ", ");
		}
	      break;

	    case 3:
	      n = gimple_asm_nlabels (gs);
	      for (i = 0; i < n; i++)
		{
		  dump_generic_node (buffer, gimple_asm_label_op (gs, i),
				     spc, flags, false);
		  if (i < n - 1)
		    pp_string (buffer, ", ");
		}
	      break;

	    default:
	      gcc_unreachable ();
	    }
	}

      pp_string (buffer, ");");
    }
}


/* Dump a PHI node PHI.  BUFFER, SPC and FLAGS are as in
   dump_gimple_stmt.  */

static void
dump_gimple_phi (pretty_printer *buffer, gimple phi, int spc, int flags)
{
  size_t i;
  tree lhs = gimple_phi_result (phi);

  if (flags & TDF_ALIAS
      && POINTER_TYPE_P (TREE_TYPE (lhs))
      && SSA_NAME_PTR_INFO (lhs))
    {
      struct ptr_info_def *pi = SSA_NAME_PTR_INFO (lhs);
      pp_string (buffer, "PT = ");
      pp_points_to_solution (buffer, &pi->pt);
      newline_and_indent (buffer, spc);
      if (pi->align != 1)
	{
	  pp_printf (buffer, "# ALIGN = %u, MISALIGN = %u",
		     pi->align, pi->misalign);
	  newline_and_indent (buffer, spc);
	}
      pp_string (buffer, "# ");
    }

  if (flags & TDF_RAW)
      dump_gimple_fmt (buffer, spc, flags, "%G <%T, ", phi,
                       gimple_phi_result (phi));
  else
    {
      dump_generic_node (buffer, lhs, spc, flags, false);
      pp_string (buffer, " = PHI <");
    }
  for (i = 0; i < gimple_phi_num_args (phi); i++)
    {
      if ((flags & TDF_LINENO) && gimple_phi_arg_has_location (phi, i))
        {
	  expanded_location xloc;

	  xloc = expand_location (gimple_phi_arg_location (phi, i));
	  pp_character (buffer, '[');
	  if (xloc.file)
	    {
	      pp_string (buffer, xloc.file);
	      pp_string (buffer, " : ");
	    }
	  pp_decimal_int (buffer, xloc.line);
	  pp_string (buffer, ":");
	  pp_decimal_int (buffer, xloc.column);
	  pp_string (buffer, "] ");
	}
      dump_generic_node (buffer, gimple_phi_arg_def (phi, i), spc, flags,
			 false);
      pp_character (buffer, '(');
      pp_decimal_int (buffer, gimple_phi_arg_edge (phi, i)->src->index);
      pp_character (buffer, ')');
      if (i < gimple_phi_num_args (phi) - 1)
	pp_string (buffer, ", ");
    }
  pp_character (buffer, '>');
}


/* Dump a GIMPLE_OMP_PARALLEL tuple on the pretty_printer BUFFER, SPC spaces
   of indent.  FLAGS specifies details to show in the dump (see TDF_* in
   tree-pass.h).  */

static void
dump_gimple_omp_parallel (pretty_printer *buffer, gimple gs, int spc,
                          int flags)
{
  if (flags & TDF_RAW)
    {
      dump_gimple_fmt (buffer, spc, flags, "%G <%+BODY <%S>%nCLAUSES <", gs,
                       gimple_omp_body (gs));
      dump_omp_clauses (buffer, gimple_omp_parallel_clauses (gs), spc, flags);
      dump_gimple_fmt (buffer, spc, flags, " >, %T, %T%n>",
                       gimple_omp_parallel_child_fn (gs),
                       gimple_omp_parallel_data_arg (gs));
    }
  else
    {
      gimple_seq body;
      pp_string (buffer, "#pragma omp parallel");
      dump_omp_clauses (buffer, gimple_omp_parallel_clauses (gs), spc, flags);
      if (gimple_omp_parallel_child_fn (gs))
	{
	  pp_string (buffer, " [child fn: ");
	  dump_generic_node (buffer, gimple_omp_parallel_child_fn (gs),
			     spc, flags, false);
	  pp_string (buffer, " (");
	  if (gimple_omp_parallel_data_arg (gs))
	    dump_generic_node (buffer, gimple_omp_parallel_data_arg (gs),
			       spc, flags, false);
	  else
	    pp_string (buffer, "???");
	  pp_string (buffer, ")]");
	}
      body = gimple_omp_body (gs);
      if (body && gimple_code (gimple_seq_first_stmt (body)) != GIMPLE_BIND)
	{
	  newline_and_indent (buffer, spc + 2);
	  pp_character (buffer, '{');
	  pp_newline (buffer);
	  dump_gimple_seq (buffer, body, spc + 4, flags);
	  newline_and_indent (buffer, spc + 2);
	  pp_character (buffer, '}');
	}
      else if (body)
	{
	  pp_newline (buffer);
	  dump_gimple_seq (buffer, body, spc + 2, flags);
	}
    }
}


/* Dump a GIMPLE_OMP_TASK tuple on the pretty_printer BUFFER, SPC spaces
   of indent.  FLAGS specifies details to show in the dump (see TDF_* in
   tree-pass.h).  */

static void
dump_gimple_omp_task (pretty_printer *buffer, gimple gs, int spc,
		      int flags)
{
  if (flags & TDF_RAW)
    {
      dump_gimple_fmt (buffer, spc, flags, "%G <%+BODY <%S>%nCLAUSES <", gs,
                       gimple_omp_body (gs));
      dump_omp_clauses (buffer, gimple_omp_task_clauses (gs), spc, flags);
      dump_gimple_fmt (buffer, spc, flags, " >, %T, %T, %T, %T, %T%n>",
                       gimple_omp_task_child_fn (gs),
                       gimple_omp_task_data_arg (gs),
		       gimple_omp_task_copy_fn (gs),
		       gimple_omp_task_arg_size (gs),
		       gimple_omp_task_arg_size (gs));
    }
  else
    {
      gimple_seq body;
      pp_string (buffer, "#pragma omp task");
      dump_omp_clauses (buffer, gimple_omp_task_clauses (gs), spc, flags);
      if (gimple_omp_task_child_fn (gs))
	{
	  pp_string (buffer, " [child fn: ");
	  dump_generic_node (buffer, gimple_omp_task_child_fn (gs),
			     spc, flags, false);
	  pp_string (buffer, " (");
	  if (gimple_omp_task_data_arg (gs))
	    dump_generic_node (buffer, gimple_omp_task_data_arg (gs),
			       spc, flags, false);
	  else
	    pp_string (buffer, "???");
	  pp_string (buffer, ")]");
	}
      body = gimple_omp_body (gs);
      if (body && gimple_code (gimple_seq_first_stmt (body)) != GIMPLE_BIND)
	{
	  newline_and_indent (buffer, spc + 2);
	  pp_character (buffer, '{');
	  pp_newline (buffer);
	  dump_gimple_seq (buffer, body, spc + 4, flags);
	  newline_and_indent (buffer, spc + 2);
	  pp_character (buffer, '}');
	}
      else if (body)
	{
	  pp_newline (buffer);
	  dump_gimple_seq (buffer, body, spc + 2, flags);
	}
    }
}


/* Dump a GIMPLE_OMP_ATOMIC_LOAD tuple on the pretty_printer BUFFER, SPC
   spaces of indent.  FLAGS specifies details to show in the dump (see TDF_*
   in tree-pass.h).  */

static void
dump_gimple_omp_atomic_load (pretty_printer *buffer, gimple gs, int spc,
                             int flags)
{
  if (flags & TDF_RAW)
    {
      dump_gimple_fmt (buffer, spc, flags, "%G <%T, %T>", gs,
                       gimple_omp_atomic_load_lhs (gs),
                       gimple_omp_atomic_load_rhs (gs));
    }
  else
    {
      pp_string (buffer, "#pragma omp atomic_load");
      if (gimple_omp_atomic_need_value_p (gs))
	pp_string (buffer, " [needed]");
      newline_and_indent (buffer, spc + 2);
      dump_generic_node (buffer, gimple_omp_atomic_load_lhs (gs),
	  		 spc, flags, false);
      pp_space (buffer);
      pp_character (buffer, '=');
      pp_space (buffer);
      pp_character (buffer, '*');
      dump_generic_node (buffer, gimple_omp_atomic_load_rhs (gs),
	  		 spc, flags, false);
    }
}

/* Dump a GIMPLE_OMP_ATOMIC_STORE tuple on the pretty_printer BUFFER, SPC
   spaces of indent.  FLAGS specifies details to show in the dump (see TDF_*
   in tree-pass.h).  */

static void
dump_gimple_omp_atomic_store (pretty_printer *buffer, gimple gs, int spc,
                             int flags)
{
  if (flags & TDF_RAW)
    {
      dump_gimple_fmt (buffer, spc, flags, "%G <%T>", gs,
                       gimple_omp_atomic_store_val (gs));
    }
  else
    {
      pp_string (buffer, "#pragma omp atomic_store ");
      if (gimple_omp_atomic_need_value_p (gs))
	pp_string (buffer, "[needed] ");
      pp_character (buffer, '(');
      dump_generic_node (buffer, gimple_omp_atomic_store_val (gs),
	  		 spc, flags, false);
      pp_character (buffer, ')');
    }
}


/* Dump all the memory operands for statement GS.  BUFFER, SPC and
   FLAGS are as in dump_gimple_stmt.  */

static void
dump_gimple_mem_ops (pretty_printer *buffer, gimple gs, int spc, int flags)
{
  tree vdef = gimple_vdef (gs);
  tree vuse = gimple_vuse (gs);

  if (!ssa_operands_active () || !gimple_references_memory_p (gs))
    return;

  if (vdef != NULL_TREE)
    {
      pp_string (buffer, "# ");
      dump_generic_node (buffer, vdef, spc + 2, flags, false);
      pp_string (buffer, " = VDEF <");
      dump_generic_node (buffer, vuse, spc + 2, flags, false);
      pp_character (buffer, '>');
      newline_and_indent (buffer, spc);
    }
  else if (vuse != NULL_TREE)
    {
      pp_string (buffer, "# VUSE <");
      dump_generic_node (buffer, vuse, spc + 2, flags, false);
      pp_character (buffer, '>');
      newline_and_indent (buffer, spc);
    }
}


/* Dump the gimple statement GS on the pretty printer BUFFER, SPC
   spaces of indent.  FLAGS specifies details to show in the dump (see
   TDF_* in tree-pass.h).  */

void
dump_gimple_stmt (pretty_printer *buffer, gimple gs, int spc, int flags)
{
  if (!gs)
    return;

  if (flags & TDF_STMTADDR)
    pp_printf (buffer, "<&%p> ", (void *) gs);

  if ((flags & TDF_LINENO) && gimple_has_location (gs))
    {
      expanded_location xloc = expand_location (gimple_location (gs));
      pp_character (buffer, '[');
      if (xloc.file)
	{
	  pp_string (buffer, xloc.file);
	  pp_string (buffer, " : ");
	}
      pp_decimal_int (buffer, xloc.line);
      pp_string (buffer, ":");
      pp_decimal_int (buffer, xloc.column);
      pp_string (buffer, "] ");
    }

  if (flags & TDF_EH)
    {
      int lp_nr = lookup_stmt_eh_lp (gs);
      if (lp_nr > 0)
	pp_printf (buffer, "[LP %d] ", lp_nr);
      else if (lp_nr < 0)
	pp_printf (buffer, "[MNT %d] ", -lp_nr);
    }

  if ((flags & (TDF_VOPS|TDF_MEMSYMS))
      && gimple_has_mem_ops (gs))
    dump_gimple_mem_ops (buffer, gs, spc, flags);

  if ((flags & TDF_ALIAS)
      && gimple_has_lhs (gs))
    {
      tree lhs = gimple_get_lhs (gs);
      if (TREE_CODE (lhs) == SSA_NAME
	  && POINTER_TYPE_P (TREE_TYPE (lhs))
	  && SSA_NAME_PTR_INFO (lhs))
	{
	  struct ptr_info_def *pi = SSA_NAME_PTR_INFO (lhs);
	  pp_string (buffer, "# PT = ");
	  pp_points_to_solution (buffer, &pi->pt);
	  newline_and_indent (buffer, spc);
	  if (pi->align != 1)
	    {
	      pp_printf (buffer, "# ALIGN = %u, MISALIGN = %u",
			 pi->align, pi->misalign);
	      newline_and_indent (buffer, spc);
	    }
	}
    }

  switch (gimple_code (gs))
    {
    case GIMPLE_ASM:
      dump_gimple_asm (buffer, gs, spc, flags);
      break;

    case GIMPLE_ASSIGN:
      dump_gimple_assign (buffer, gs, spc, flags);
      break;

    case GIMPLE_BIND:
      dump_gimple_bind (buffer, gs, spc, flags);
      break;

    case GIMPLE_CALL:
      dump_gimple_call (buffer, gs, spc, flags);
      break;

    case GIMPLE_COND:
      dump_gimple_cond (buffer, gs, spc, flags);
      break;

    case GIMPLE_LABEL:
      dump_gimple_label (buffer, gs, spc, flags);
      break;

    case GIMPLE_GOTO:
      dump_gimple_goto (buffer, gs, spc, flags);
      break;

    case GIMPLE_NOP:
      pp_string (buffer, "GIMPLE_NOP");
      break;

    case GIMPLE_RETURN:
      dump_gimple_return (buffer, gs, spc, flags);
      break;

    case GIMPLE_SWITCH:
      dump_gimple_switch (buffer, gs, spc, flags);
      break;

    case GIMPLE_TRY:
      dump_gimple_try (buffer, gs, spc, flags);
      break;

    case GIMPLE_PHI:
      dump_gimple_phi (buffer, gs, spc, flags);
      break;

    case GIMPLE_OMP_PARALLEL:
      dump_gimple_omp_parallel (buffer, gs, spc, flags);
      break;

    case GIMPLE_OMP_TASK:
      dump_gimple_omp_task (buffer, gs, spc, flags);
      break;

    case GIMPLE_OMP_ATOMIC_LOAD:
      dump_gimple_omp_atomic_load (buffer, gs, spc, flags);

      break;

    case GIMPLE_OMP_ATOMIC_STORE:
      dump_gimple_omp_atomic_store (buffer, gs, spc, flags);
      break;

    case GIMPLE_OMP_FOR:
      dump_gimple_omp_for (buffer, gs, spc, flags);
      break;

    case GIMPLE_OMP_CONTINUE:
      dump_gimple_omp_continue (buffer, gs, spc, flags);
      break;

    case GIMPLE_OMP_SINGLE:
      dump_gimple_omp_single (buffer, gs, spc, flags);
      break;

    case GIMPLE_OMP_RETURN:
      dump_gimple_omp_return (buffer, gs, spc, flags);
      break;

    case GIMPLE_OMP_SECTIONS:
      dump_gimple_omp_sections (buffer, gs, spc, flags);
      break;

    case GIMPLE_OMP_SECTIONS_SWITCH:
      pp_string (buffer, "GIMPLE_SECTIONS_SWITCH");
      break;

    case GIMPLE_OMP_MASTER:
    case GIMPLE_OMP_ORDERED:
    case GIMPLE_OMP_SECTION:
      dump_gimple_omp_block (buffer, gs, spc, flags);
      break;

    case GIMPLE_OMP_CRITICAL:
      dump_gimple_omp_critical (buffer, gs, spc, flags);
      break;

    case GIMPLE_CATCH:
      dump_gimple_catch (buffer, gs, spc, flags);
      break;

    case GIMPLE_EH_FILTER:
      dump_gimple_eh_filter (buffer, gs, spc, flags);
      break;

    case GIMPLE_EH_MUST_NOT_THROW:
      dump_gimple_eh_must_not_throw (buffer, gs, spc, flags);
      break;

    case GIMPLE_EH_ELSE:
      dump_gimple_eh_else (buffer, gs, spc, flags);
      break;

    case GIMPLE_RESX:
      dump_gimple_resx (buffer, gs, spc, flags);
      break;

    case GIMPLE_EH_DISPATCH:
      dump_gimple_eh_dispatch (buffer, gs, spc, flags);
      break;

    case GIMPLE_DEBUG:
      dump_gimple_debug (buffer, gs, spc, flags);
      break;

    case GIMPLE_PREDICT:
      pp_string (buffer, "// predicted ");
      if (gimple_predict_outcome (gs))
	pp_string (buffer, "likely by ");
      else
	pp_string (buffer, "unlikely by ");
      pp_string (buffer, predictor_name (gimple_predict_predictor (gs)));
      pp_string (buffer, " predictor.");
      break;

    case GIMPLE_TRANSACTION:
      dump_gimple_transaction (buffer, gs, spc, flags);
      break;

    default:
      GIMPLE_NIY;
    }

  /* If we're building a diagnostic, the formatted text will be
     written into BUFFER's stream by the caller; otherwise, write it
     now.  */
  if (!(flags & TDF_DIAGNOSTIC))
    pp_write_text_to_stream (buffer);
}


/* Dumps header of basic block BB to buffer BUFFER indented by INDENT
   spaces and details described by flags.  */

static void
dump_bb_header (pretty_printer *buffer, basic_block bb, int indent, int flags)
{
  edge e;
  gimple stmt;
  edge_iterator ei;

  if (flags & TDF_BLOCKS)
    {
      INDENT (indent);
      pp_string (buffer, "# BLOCK ");
      pp_decimal_int (buffer, bb->index);
      if (bb->frequency)
	{
          pp_string (buffer, " freq:");
          pp_decimal_int (buffer, bb->frequency);
	}
      if (bb->count)
	{
          pp_string (buffer, " count:");
          pp_widest_integer (buffer, bb->count);
	}

      if (flags & TDF_LINENO)
	{
	  gimple_stmt_iterator gsi;

	  for (gsi = gsi_start_bb (bb); !gsi_end_p (gsi); gsi_next (&gsi))
	    if (!is_gimple_debug (gsi_stmt (gsi))
		&& get_lineno (gsi_stmt (gsi)) != UNKNOWN_LOCATION)
	      {
		pp_string (buffer, ", starting at line ");
		pp_decimal_int (buffer, get_lineno (gsi_stmt (gsi)));
		break;
	      }

          if (bb->discriminator)
            {
              pp_string (buffer, ", discriminator ");
	      pp_decimal_int (buffer, bb->discriminator);
            }
	}
      newline_and_indent (buffer, indent);

      pp_string (buffer, "# PRED:");
      pp_write_text_to_stream (buffer);
      FOR_EACH_EDGE (e, ei, bb->preds)
	if (flags & TDF_SLIM)
	  {
	    pp_character (buffer, ' ');
	    if (e->src == ENTRY_BLOCK_PTR)
	      pp_string (buffer, "ENTRY");
	    else
	      pp_decimal_int (buffer, e->src->index);
	  }
	else
	  dump_edge_info (buffer->buffer->stream, e, 0);
      pp_newline (buffer);
    }
  else
    {
      stmt = first_stmt (bb);
      if (!stmt || gimple_code (stmt) != GIMPLE_LABEL)
	{
	  INDENT (indent - 2);
	  pp_string (buffer, "<bb ");
	  pp_decimal_int (buffer, bb->index);
	  pp_string (buffer, ">:");
	  pp_newline (buffer);
	}
    }
  pp_write_text_to_stream (buffer);
  if (cfun)
    check_bb_profile (bb, buffer->buffer->stream);
}


/* Dumps end of basic block BB to buffer BUFFER indented by INDENT
   spaces.  */

static void
dump_bb_end (pretty_printer *buffer, basic_block bb, int indent, int flags)
{
  edge e;
  edge_iterator ei;

  INDENT (indent);
  pp_string (buffer, "# SUCC:");
  pp_write_text_to_stream (buffer);
  FOR_EACH_EDGE (e, ei, bb->succs)
    if (flags & TDF_SLIM)
      {
	pp_character (buffer, ' ');
	if (e->dest == EXIT_BLOCK_PTR)
	  pp_string (buffer, "EXIT");
	else
	  pp_decimal_int (buffer, e->dest->index);
      }
    else
      dump_edge_info (buffer->buffer->stream, e, 1);
  pp_newline (buffer);
}


/* Dump PHI nodes of basic block BB to BUFFER with details described
   by FLAGS and indented by INDENT spaces.  */

static void
dump_phi_nodes (pretty_printer *buffer, basic_block bb, int indent, int flags)
{
  gimple_stmt_iterator i;

  for (i = gsi_start_phis (bb); !gsi_end_p (i); gsi_next (&i))
    {
      gimple phi = gsi_stmt (i);
      if (is_gimple_reg (gimple_phi_result (phi)) || (flags & TDF_VOPS))
        {
          INDENT (indent);
          pp_string (buffer, "# ");
          dump_gimple_phi (buffer, phi, indent, flags);
          pp_newline (buffer);
        }
    }
}


/* Dump jump to basic block BB that is represented implicitly in the cfg
   to BUFFER.  */

static void
pp_cfg_jump (pretty_printer *buffer, basic_block bb)
{
  gimple stmt;

  stmt = first_stmt (bb);

  pp_string (buffer, "goto <bb ");
  pp_decimal_int (buffer, bb->index);
  pp_character (buffer, '>');
  if (stmt && gimple_code (stmt) == GIMPLE_LABEL)
    {
      pp_string (buffer, " (");
      dump_generic_node (buffer, gimple_label_label (stmt), 0, 0, false);
      pp_character (buffer, ')');
      pp_semicolon (buffer);
    }
  else
    pp_semicolon (buffer);
}


/* Dump edges represented implicitly in basic block BB to BUFFER, indented
   by INDENT spaces, with details given by FLAGS.  */

static void
dump_implicit_edges (pretty_printer *buffer, basic_block bb, int indent,
		     int flags)
{
  edge e;
  gimple stmt;

  stmt = last_stmt (bb);

  if (stmt && gimple_code (stmt) == GIMPLE_COND)
    {
      edge true_edge, false_edge;

      /* When we are emitting the code or changing CFG, it is possible that
	 the edges are not yet created.  When we are using debug_bb in such
	 a situation, we do not want it to crash.  */
      if (EDGE_COUNT (bb->succs) != 2)
	return;
      extract_true_false_edges_from_block (bb, &true_edge, &false_edge);

      INDENT (indent + 2);
      pp_cfg_jump (buffer, true_edge->dest);
      newline_and_indent (buffer, indent);
      pp_string (buffer, "else");
      newline_and_indent (buffer, indent + 2);
      pp_cfg_jump (buffer, false_edge->dest);
      pp_newline (buffer);
      return;
    }

  /* If there is a fallthru edge, we may need to add an artificial
     goto to the dump.  */
  e = find_fallthru_edge (bb->succs);

  if (e && e->dest != bb->next_bb)
    {
      INDENT (indent);

      if ((flags & TDF_LINENO)
	  && e->goto_locus != UNKNOWN_LOCATION
	  )
	{
	  expanded_location goto_xloc;
	  goto_xloc = expand_location (e->goto_locus);
	  pp_character (buffer, '[');
	  if (goto_xloc.file)
	    {
	      pp_string (buffer, goto_xloc.file);
	      pp_string (buffer, " : ");
	    }
	  pp_decimal_int (buffer, goto_xloc.line);
	  pp_string (buffer, " : ");
	  pp_decimal_int (buffer, goto_xloc.column);
	  pp_string (buffer, "] ");
	}

      pp_cfg_jump (buffer, e->dest);
      pp_newline (buffer);
    }
}


/* Dumps basic block BB to buffer BUFFER with details described by FLAGS and
   indented by INDENT spaces.  */

static void
gimple_dump_bb_buff (pretty_printer *buffer, basic_block bb, int indent,
		     int flags)
{
  gimple_stmt_iterator gsi;
  gimple stmt;
  int label_indent = indent - 2;

  if (label_indent < 0)
    label_indent = 0;

  dump_bb_header (buffer, bb, indent, flags);
  dump_phi_nodes (buffer, bb, indent, flags);

  for (gsi = gsi_start_bb (bb); !gsi_end_p (gsi); gsi_next (&gsi))
    {
      int curr_indent;

      stmt = gsi_stmt (gsi);

      curr_indent = gimple_code (stmt) == GIMPLE_LABEL ? label_indent : indent;

      INDENT (curr_indent);
      dump_gimple_stmt (buffer, stmt, curr_indent, flags);
      pp_newline (buffer);
      dump_histograms_for_stmt (cfun, buffer->buffer->stream, stmt);
    }

  dump_implicit_edges (buffer, bb, indent, flags);

  if (flags & TDF_BLOCKS)
    dump_bb_end (buffer, bb, indent, flags);
}


/* Dumps basic block BB to FILE with details described by FLAGS and
   indented by INDENT spaces.  */

void
gimple_dump_bb (basic_block bb, FILE *file, int indent, int flags)
{
  maybe_init_pretty_print (file);
  gimple_dump_bb_buff (&buffer, bb, indent, flags);
  pp_flush (&buffer);
}<|MERGE_RESOLUTION|>--- conflicted
+++ resolved
@@ -694,12 +694,9 @@
   if (gimple_call_tail_p (gs))
     pp_string (buffer, " [tail call]");
 
-<<<<<<< HEAD
-=======
   if (fn == NULL)
     return;
 
->>>>>>> 6c4f0f01
   /* Dump the arguments of _ITM_beginTransaction sanely.  */
   if (TREE_CODE (fn) == ADDR_EXPR)
     fn = TREE_OPERAND (fn, 0);

/* Convert function calls to rtl insns, for GNU C compiler.
   Copyright (C) 1989, 1992, 1993, 1994, 1995, 1996, 1997, 1998,
<<<<<<< HEAD
   1999, 2000, 2001, 2002, 2003, 2004, 2005, 2006, 2007, 2008, 2009, 2010
   Free Software Foundation, Inc.
=======
   1999, 2000, 2001, 2002, 2003, 2004, 2005, 2006, 2007, 2008, 2009, 2010,
   2011 Free Software Foundation, Inc.
>>>>>>> 3082eeb7

This file is part of GCC.

GCC is free software; you can redistribute it and/or modify it under
the terms of the GNU General Public License as published by the Free
Software Foundation; either version 3, or (at your option) any later
version.

GCC is distributed in the hope that it will be useful, but WITHOUT ANY
WARRANTY; without even the implied warranty of MERCHANTABILITY or
FITNESS FOR A PARTICULAR PURPOSE.  See the GNU General Public License
for more details.

You should have received a copy of the GNU General Public License
along with GCC; see the file COPYING3.  If not see
<http://www.gnu.org/licenses/>.  */

#include "config.h"
#include "system.h"
#include "coretypes.h"
#include "tm.h"
#include "rtl.h"
#include "tree.h"
#include "gimple.h"
#include "flags.h"
#include "expr.h"
#include "optabs.h"
#include "libfuncs.h"
#include "function.h"
#include "regs.h"
#include "diagnostic-core.h"
#include "output.h"
#include "tm_p.h"
#include "timevar.h"
#include "sbitmap.h"
#include "langhooks.h"
#include "target.h"
#include "debug.h"
#include "cgraph.h"
#include "except.h"
#include "dbgcnt.h"
#include "tree-flow.h"

/* Like PREFERRED_STACK_BOUNDARY but in units of bytes, not bits.  */
#define STACK_BYTES (PREFERRED_STACK_BOUNDARY / BITS_PER_UNIT)

/* Data structure and subroutines used within expand_call.  */

struct arg_data
{
  /* Tree node for this argument.  */
  tree tree_value;
  /* Mode for value; TYPE_MODE unless promoted.  */
  enum machine_mode mode;
  /* Current RTL value for argument, or 0 if it isn't precomputed.  */
  rtx value;
  /* Initially-compute RTL value for argument; only for const functions.  */
  rtx initial_value;
  /* Register to pass this argument in, 0 if passed on stack, or an
     PARALLEL if the arg is to be copied into multiple non-contiguous
     registers.  */
  rtx reg;
  /* Register to pass this argument in when generating tail call sequence.
     This is not the same register as for normal calls on machines with
     register windows.  */
  rtx tail_call_reg;
  /* If REG is a PARALLEL, this is a copy of VALUE pulled into the correct
     form for emit_group_move.  */
  rtx parallel_value;
  /* If REG was promoted from the actual mode of the argument expression,
     indicates whether the promotion is sign- or zero-extended.  */
  int unsignedp;
  /* Number of bytes to put in registers.  0 means put the whole arg
     in registers.  Also 0 if not passed in registers.  */
  int partial;
  /* Nonzero if argument must be passed on stack.
     Note that some arguments may be passed on the stack
     even though pass_on_stack is zero, just because FUNCTION_ARG says so.
     pass_on_stack identifies arguments that *cannot* go in registers.  */
  int pass_on_stack;
  /* Some fields packaged up for locate_and_pad_parm.  */
  struct locate_and_pad_arg_data locate;
  /* Location on the stack at which parameter should be stored.  The store
     has already been done if STACK == VALUE.  */
  rtx stack;
  /* Location on the stack of the start of this argument slot.  This can
     differ from STACK if this arg pads downward.  This location is known
     to be aligned to TARGET_FUNCTION_ARG_BOUNDARY.  */
  rtx stack_slot;
  /* Place that this stack area has been saved, if needed.  */
  rtx save_area;
  /* If an argument's alignment does not permit direct copying into registers,
     copy in smaller-sized pieces into pseudos.  These are stored in a
     block pointed to by this field.  The next field says how many
     word-sized pseudos we made.  */
  rtx *aligned_regs;
  int n_aligned_regs;
};

/* A vector of one char per byte of stack space.  A byte if nonzero if
   the corresponding stack location has been used.
   This vector is used to prevent a function call within an argument from
   clobbering any stack already set up.  */
static char *stack_usage_map;

/* Size of STACK_USAGE_MAP.  */
static int highest_outgoing_arg_in_use;

/* A bitmap of virtual-incoming stack space.  Bit is set if the corresponding
   stack location's tail call argument has been already stored into the stack.
   This bitmap is used to prevent sibling call optimization if function tries
   to use parent's incoming argument slots when they have been already
   overwritten with tail call arguments.  */
static sbitmap stored_args_map;

/* stack_arg_under_construction is nonzero when an argument may be
   initialized with a constructor call (including a C function that
   returns a BLKmode struct) and expand_call must take special action
   to make sure the object being constructed does not overlap the
   argument list for the constructor call.  */
static int stack_arg_under_construction;

static void emit_call_1 (rtx, tree, tree, tree, HOST_WIDE_INT, HOST_WIDE_INT,
			 HOST_WIDE_INT, rtx, rtx, int, rtx, int,
			 cumulative_args_t);
static void precompute_register_parameters (int, struct arg_data *, int *);
static int store_one_arg (struct arg_data *, rtx, int, int, int);
static void store_unaligned_arguments_into_pseudos (struct arg_data *, int);
static int finalize_must_preallocate (int, int, struct arg_data *,
				      struct args_size *);
static void precompute_arguments (int, struct arg_data *);
static int compute_argument_block_size (int, struct args_size *, tree, tree, int);
static void initialize_argument_information (int, struct arg_data *,
					     struct args_size *, int,
					     tree, tree,
<<<<<<< HEAD
					     tree, tree, CUMULATIVE_ARGS *, int,
=======
					     tree, tree, cumulative_args_t, int,
>>>>>>> 3082eeb7
					     rtx *, int *, int *, int *,
					     bool *, bool);
static void compute_argument_addresses (struct arg_data *, rtx, int);
static rtx rtx_for_function_call (tree, tree);
static void load_register_parameters (struct arg_data *, int, rtx *, int,
				      int, int *);
static rtx emit_library_call_value_1 (int, rtx, rtx, enum libcall_type,
				      enum machine_mode, int, va_list);
static int special_function_p (const_tree, int);
static int check_sibcall_argument_overlap_1 (rtx);
static int check_sibcall_argument_overlap (rtx, struct arg_data *, int);

static int combine_pending_stack_adjustment_and_call (int, struct args_size *,
						      unsigned int);
static tree split_complex_types (tree);

#ifdef REG_PARM_STACK_SPACE
static rtx save_fixed_argument_area (int, rtx, int *, int *);
static void restore_fixed_argument_area (rtx, rtx, int, int);
#endif

/* Force FUNEXP into a form suitable for the address of a CALL,
   and return that as an rtx.  Also load the static chain register
   if FNDECL is a nested function.

   CALL_FUSAGE points to a variable holding the prospective
   CALL_INSN_FUNCTION_USAGE information.  */

rtx
prepare_call_address (tree fndecl, rtx funexp, rtx static_chain_value,
		      rtx *call_fusage, int reg_parm_seen, int sibcallp)
{
  /* Make a valid memory address and copy constants through pseudo-regs,
     but not for a constant address if -fno-function-cse.  */
  if (GET_CODE (funexp) != SYMBOL_REF)
    /* If we are using registers for parameters, force the
       function address into a register now.  */
    funexp = ((reg_parm_seen
	       && targetm.small_register_classes_for_mode_p (FUNCTION_MODE))
	      ? force_not_mem (memory_address (FUNCTION_MODE, funexp))
	      : memory_address (FUNCTION_MODE, funexp));
  else if (! sibcallp)
    {
#ifndef NO_FUNCTION_CSE
      if (optimize && ! flag_no_function_cse)
	funexp = force_reg (Pmode, funexp);
#endif
    }

  if (static_chain_value != 0)
    {
      rtx chain;

      gcc_assert (fndecl);
      chain = targetm.calls.static_chain (fndecl, false);
      static_chain_value = convert_memory_address (Pmode, static_chain_value);

      emit_move_insn (chain, static_chain_value);
      if (REG_P (chain))
	use_reg (call_fusage, chain);
    }

  return funexp;
}

/* Generate instructions to call function FUNEXP,
   and optionally pop the results.
   The CALL_INSN is the first insn generated.

   FNDECL is the declaration node of the function.  This is given to the
   hook TARGET_RETURN_POPS_ARGS to determine whether this function pops
   its own args.

   FUNTYPE is the data type of the function.  This is given to the hook
   TARGET_RETURN_POPS_ARGS to determine whether this function pops its
   own args.  We used to allow an identifier for library functions, but
   that doesn't work when the return type is an aggregate type and the
   calling convention says that the pointer to this aggregate is to be
   popped by the callee.

   STACK_SIZE is the number of bytes of arguments on the stack,
   ROUNDED_STACK_SIZE is that number rounded up to
   PREFERRED_STACK_BOUNDARY; zero if the size is variable.  This is
   both to put into the call insn and to generate explicit popping
   code if necessary.

   STRUCT_VALUE_SIZE is the number of bytes wanted in a structure value.
   It is zero if this call doesn't want a structure value.

   NEXT_ARG_REG is the rtx that results from executing
     targetm.calls.function_arg (&args_so_far, VOIDmode, void_type_node, true)
   just after all the args have had their registers assigned.
   This could be whatever you like, but normally it is the first
   arg-register beyond those used for args in this call,
   or 0 if all the arg-registers are used in this call.
   It is passed on to `gen_call' so you can put this info in the call insn.

   VALREG is a hard register in which a value is returned,
   or 0 if the call does not return a value.

   OLD_INHIBIT_DEFER_POP is the value that `inhibit_defer_pop' had before
   the args to this call were processed.
   We restore `inhibit_defer_pop' to that value.

   CALL_FUSAGE is either empty or an EXPR_LIST of USE expressions that
   denote registers used by the called function.  */

static void
emit_call_1 (rtx funexp, tree fntree ATTRIBUTE_UNUSED, tree fndecl ATTRIBUTE_UNUSED,
	     tree funtype ATTRIBUTE_UNUSED,
	     HOST_WIDE_INT stack_size ATTRIBUTE_UNUSED,
	     HOST_WIDE_INT rounded_stack_size,
	     HOST_WIDE_INT struct_value_size ATTRIBUTE_UNUSED,
	     rtx next_arg_reg ATTRIBUTE_UNUSED, rtx valreg,
	     int old_inhibit_defer_pop, rtx call_fusage, int ecf_flags,
	     cumulative_args_t args_so_far ATTRIBUTE_UNUSED)
{
  rtx rounded_stack_size_rtx = GEN_INT (rounded_stack_size);
  rtx call_insn, call, funmem;
  int already_popped = 0;
<<<<<<< HEAD
  HOST_WIDE_INT n_popped = RETURN_POPS_ARGS (fndecl, funtype, stack_size);
=======
  HOST_WIDE_INT n_popped
    = targetm.calls.return_pops_args (fndecl, funtype, stack_size);
>>>>>>> 3082eeb7

#ifdef CALL_POPS_ARGS
  n_popped += CALL_POPS_ARGS (*get_cumulative_args (args_so_far));
#endif

  /* Ensure address is valid.  SYMBOL_REF is already valid, so no need,
     and we don't want to load it into a register as an optimization,
     because prepare_call_address already did it if it should be done.  */
  if (GET_CODE (funexp) != SYMBOL_REF)
    funexp = memory_address (FUNCTION_MODE, funexp);

  funmem = gen_rtx_MEM (FUNCTION_MODE, funexp);
  if (fndecl && TREE_CODE (fndecl) == FUNCTION_DECL)
    {
      tree t = fndecl;
      /* Although a built-in FUNCTION_DECL and its non-__builtin
	 counterpart compare equal and get a shared mem_attrs, they
	 produce different dump output in compare-debug compilations,
	 if an entry gets garbage collected in one compilation, then
	 adds a different (but equivalent) entry, while the other
	 doesn't run the garbage collector at the same spot and then
	 shares the mem_attr with the equivalent entry. */
      if (DECL_BUILT_IN_CLASS (t) == BUILT_IN_NORMAL
	  && built_in_decls[DECL_FUNCTION_CODE (t)])
	t = built_in_decls[DECL_FUNCTION_CODE (t)];
      set_mem_expr (funmem, t);
    }
  else if (fntree)
    set_mem_expr (funmem, build_simple_mem_ref (CALL_EXPR_FN (fntree)));

#if defined (HAVE_sibcall_pop) && defined (HAVE_sibcall_value_pop)
  if ((ecf_flags & ECF_SIBCALL)
      && HAVE_sibcall_pop && HAVE_sibcall_value_pop
      && (n_popped > 0 || stack_size == 0))
    {
      rtx n_pop = GEN_INT (n_popped);
      rtx pat;

      /* If this subroutine pops its own args, record that in the call insn
	 if possible, for the sake of frame pointer elimination.  */

      if (valreg)
	pat = GEN_SIBCALL_VALUE_POP (valreg, funmem, rounded_stack_size_rtx,
				     next_arg_reg, n_pop);
      else
	pat = GEN_SIBCALL_POP (funmem, rounded_stack_size_rtx, next_arg_reg,
			       n_pop);

      emit_call_insn (pat);
      already_popped = 1;
    }
  else
#endif

#if defined (HAVE_call_pop) && defined (HAVE_call_value_pop)
  /* If the target has "call" or "call_value" insns, then prefer them
     if no arguments are actually popped.  If the target does not have
     "call" or "call_value" insns, then we must use the popping versions
     even if the call has no arguments to pop.  */
#if defined (HAVE_call) && defined (HAVE_call_value)
  if (HAVE_call && HAVE_call_value && HAVE_call_pop && HAVE_call_value_pop
      && n_popped > 0)
#else
  if (HAVE_call_pop && HAVE_call_value_pop)
#endif
    {
      rtx n_pop = GEN_INT (n_popped);
      rtx pat;

      /* If this subroutine pops its own args, record that in the call insn
	 if possible, for the sake of frame pointer elimination.  */

      if (valreg)
	pat = GEN_CALL_VALUE_POP (valreg, funmem, rounded_stack_size_rtx,
				  next_arg_reg, n_pop);
      else
	pat = GEN_CALL_POP (funmem, rounded_stack_size_rtx, next_arg_reg,
			    n_pop);

      emit_call_insn (pat);
      already_popped = 1;
    }
  else
#endif

#if defined (HAVE_sibcall) && defined (HAVE_sibcall_value)
  if ((ecf_flags & ECF_SIBCALL)
      && HAVE_sibcall && HAVE_sibcall_value)
    {
      if (valreg)
	emit_call_insn (GEN_SIBCALL_VALUE (valreg, funmem,
					   rounded_stack_size_rtx,
					   next_arg_reg, NULL_RTX));
      else
<<<<<<< HEAD
	emit_call_insn (GEN_SIBCALL (gen_rtx_MEM (FUNCTION_MODE, funexp),
				     rounded_stack_size_rtx, next_arg_reg,
=======
	emit_call_insn (GEN_SIBCALL (funmem, rounded_stack_size_rtx,
				     next_arg_reg,
>>>>>>> 3082eeb7
				     GEN_INT (struct_value_size)));
    }
  else
#endif

#if defined (HAVE_call) && defined (HAVE_call_value)
  if (HAVE_call && HAVE_call_value)
    {
      if (valreg)
	emit_call_insn (GEN_CALL_VALUE (valreg, funmem, rounded_stack_size_rtx,
					next_arg_reg, NULL_RTX));
      else
<<<<<<< HEAD
	emit_call_insn (GEN_CALL (gen_rtx_MEM (FUNCTION_MODE, funexp),
				  rounded_stack_size_rtx, next_arg_reg,
=======
	emit_call_insn (GEN_CALL (funmem, rounded_stack_size_rtx, next_arg_reg,
>>>>>>> 3082eeb7
				  GEN_INT (struct_value_size)));
    }
  else
#endif
    gcc_unreachable ();

  /* Find the call we just emitted.  */
  call_insn = last_call_insn ();

  /* Some target create a fresh MEM instead of reusing the one provided
     above.  Set its MEM_EXPR.  */
  call = PATTERN (call_insn);
  if (GET_CODE (call) == PARALLEL)
    call = XVECEXP (call, 0, 0);
  if (GET_CODE (call) == SET)
    call = SET_SRC (call);
  if (GET_CODE (call) == CALL
      && MEM_P (XEXP (call, 0))
      && MEM_EXPR (XEXP (call, 0)) == NULL_TREE
      && MEM_EXPR (funmem) != NULL_TREE)
    set_mem_expr (XEXP (call, 0), MEM_EXPR (funmem));

  /* Put the register usage information there.  */
  add_function_usage_to (call_insn, call_fusage);

  /* If this is a const call, then set the insn's unchanging bit.  */
  if (ecf_flags & ECF_CONST)
    RTL_CONST_CALL_P (call_insn) = 1;

  /* If this is a pure call, then set the insn's unchanging bit.  */
  if (ecf_flags & ECF_PURE)
    RTL_PURE_CALL_P (call_insn) = 1;

  /* If this is a const call, then set the insn's unchanging bit.  */
  if (ecf_flags & ECF_LOOPING_CONST_OR_PURE)
    RTL_LOOPING_CONST_OR_PURE_CALL_P (call_insn) = 1;

  /* Create a nothrow REG_EH_REGION note, if needed.  */
  make_reg_eh_region_note (call_insn, ecf_flags, 0);

  if (ecf_flags & ECF_NORETURN)
    add_reg_note (call_insn, REG_NORETURN, const0_rtx);

  if (ecf_flags & ECF_RETURNS_TWICE)
    {
      add_reg_note (call_insn, REG_SETJMP, const0_rtx);
      cfun->calls_setjmp = 1;
    }

  SIBLING_CALL_P (call_insn) = ((ecf_flags & ECF_SIBCALL) != 0);

  /* Record debug information for virtual calls.  */
  if (flag_enable_icf_debug && fndecl == NULL)
    (*debug_hooks->virtual_call_token) (CALL_EXPR_FN (fntree),
                                        INSN_UID (call_insn));

  /* Restore this now, so that we do defer pops for this call's args
     if the context of the call as a whole permits.  */
  inhibit_defer_pop = old_inhibit_defer_pop;

  if (n_popped > 0)
    {
      if (!already_popped)
	CALL_INSN_FUNCTION_USAGE (call_insn)
	  = gen_rtx_EXPR_LIST (VOIDmode,
			       gen_rtx_CLOBBER (VOIDmode, stack_pointer_rtx),
			       CALL_INSN_FUNCTION_USAGE (call_insn));
      rounded_stack_size -= n_popped;
      rounded_stack_size_rtx = GEN_INT (rounded_stack_size);
      stack_pointer_delta -= n_popped;

      add_reg_note (call_insn, REG_ARGS_SIZE, GEN_INT (stack_pointer_delta));

      /* If popup is needed, stack realign must use DRAP  */
      if (SUPPORTS_STACK_ALIGNMENT)
        crtl->need_drap = true;
    }

  if (!ACCUMULATE_OUTGOING_ARGS)
    {
      /* If returning from the subroutine does not automatically pop the args,
	 we need an instruction to pop them sooner or later.
	 Perhaps do it now; perhaps just record how much space to pop later.

	 If returning from the subroutine does pop the args, indicate that the
	 stack pointer will be changed.  */

      if (rounded_stack_size != 0)
	{
	  if (ecf_flags & ECF_NORETURN)
	    /* Just pretend we did the pop.  */
	    stack_pointer_delta -= rounded_stack_size;
	  else if (flag_defer_pop && inhibit_defer_pop == 0
	      && ! (ecf_flags & (ECF_CONST | ECF_PURE)))
	    pending_stack_adjust += rounded_stack_size;
	  else
	    adjust_stack (rounded_stack_size_rtx);
	}
    }
  /* When we accumulate outgoing args, we must avoid any stack manipulations.
     Restore the stack pointer to its original value now.  Usually
     ACCUMULATE_OUTGOING_ARGS targets don't get here, but there are exceptions.
     On  i386 ACCUMULATE_OUTGOING_ARGS can be enabled on demand, and
     popping variants of functions exist as well.

     ??? We may optimize similar to defer_pop above, but it is
     probably not worthwhile.

     ??? It will be worthwhile to enable combine_stack_adjustments even for
     such machines.  */
  else if (n_popped)
    anti_adjust_stack (GEN_INT (n_popped));
}

/* Determine if the function identified by NAME and FNDECL is one with
   special properties we wish to know about.

   For example, if the function might return more than one time (setjmp), then
   set RETURNS_TWICE to a nonzero value.

   Similarly set NORETURN if the function is in the longjmp family.

   Set MAY_BE_ALLOCA for any memory allocation function that might allocate
   space from the stack such as alloca.  */

static int
special_function_p (const_tree fndecl, int flags)
{
  if (fndecl == NULL)
    return flags;

  if (DECL_BUILT_IN_CLASS (fndecl) == BUILT_IN_NORMAL)
    {
      switch (DECL_FUNCTION_CODE (fndecl))
	{
	case BUILT_IN_TM_COMMIT:
	case BUILT_IN_TM_COMMIT_EH:
	case BUILT_IN_TM_ABORT:
	case BUILT_IN_TM_IRREVOCABLE:
	case BUILT_IN_TM_GETTMCLONE_IRR:
	case BUILT_IN_TM_MEMCPY:
	case BUILT_IN_TM_MEMMOVE:
        case BUILT_IN_TM_MEMSET:
	CASE_BUILT_IN_TM_STORE (1):
	CASE_BUILT_IN_TM_STORE (2):
	CASE_BUILT_IN_TM_STORE (4):
	CASE_BUILT_IN_TM_STORE (8):
	CASE_BUILT_IN_TM_STORE (FLOAT):
	CASE_BUILT_IN_TM_STORE (DOUBLE):
	CASE_BUILT_IN_TM_STORE (LDOUBLE):
	CASE_BUILT_IN_TM_STORE (M64):
	CASE_BUILT_IN_TM_STORE (M128):
	CASE_BUILT_IN_TM_STORE (M256):
	CASE_BUILT_IN_TM_LOAD (1):
	CASE_BUILT_IN_TM_LOAD (2):
	CASE_BUILT_IN_TM_LOAD (4):
	CASE_BUILT_IN_TM_LOAD (8):
	CASE_BUILT_IN_TM_LOAD (FLOAT):
	CASE_BUILT_IN_TM_LOAD (DOUBLE):
	CASE_BUILT_IN_TM_LOAD (LDOUBLE):
	CASE_BUILT_IN_TM_LOAD (M64):
	CASE_BUILT_IN_TM_LOAD (M128):
	CASE_BUILT_IN_TM_LOAD (M256):
	case BUILT_IN_TM_LOG:
	case BUILT_IN_TM_LOG_1:
	case BUILT_IN_TM_LOG_2:
	case BUILT_IN_TM_LOG_4:
	case BUILT_IN_TM_LOG_8:
	case BUILT_IN_TM_LOG_FLOAT:
	case BUILT_IN_TM_LOG_DOUBLE:
	case BUILT_IN_TM_LOG_LDOUBLE:
	case BUILT_IN_TM_LOG_M64:
	case BUILT_IN_TM_LOG_M128:
	case BUILT_IN_TM_LOG_M256:
	  flags |= ECF_TM_OPS;
	  break;
	default:
	  break;
	}
    }

  if (DECL_NAME (fndecl)
      && IDENTIFIER_LENGTH (DECL_NAME (fndecl)) <= 17
      /* Exclude functions not at the file scope, or not `extern',
	 since they are not the magic functions we would otherwise
	 think they are.
	 FIXME: this should be handled with attributes, not with this
	 hacky imitation of DECL_ASSEMBLER_NAME.  It's (also) wrong
	 because you can declare fork() inside a function if you
	 wish.  */
      && (DECL_CONTEXT (fndecl) == NULL_TREE
	  || TREE_CODE (DECL_CONTEXT (fndecl)) == TRANSLATION_UNIT_DECL)
      && TREE_PUBLIC (fndecl))
    {
      const char *name = IDENTIFIER_POINTER (DECL_NAME (fndecl));
      const char *tname = name;

      /* We assume that alloca will always be called by name.  It
	 makes no sense to pass it as a pointer-to-function to
	 anything that does not understand its behavior.  */
      if (((IDENTIFIER_LENGTH (DECL_NAME (fndecl)) == 6
	    && name[0] == 'a'
	    && ! strcmp (name, "alloca"))
	   || (IDENTIFIER_LENGTH (DECL_NAME (fndecl)) == 16
	       && name[0] == '_'
	       && ! strcmp (name, "__builtin_alloca"))))
	flags |= ECF_MAY_BE_ALLOCA;

      /* Disregard prefix _, __, __x or __builtin_.  */
      if (name[0] == '_')
	{
	  if (name[1] == '_'
	      && name[2] == 'b'
	      && !strncmp (name + 3, "uiltin_", 7))
	    tname += 10;
	  else if (name[1] == '_' && name[2] == 'x')
	    tname += 3;
	  else if (name[1] == '_')
	    tname += 2;
	  else
	    tname += 1;
	}

      if (tname[0] == 's')
	{
	  if ((tname[1] == 'e'
	       && (! strcmp (tname, "setjmp")
		   || ! strcmp (tname, "setjmp_syscall")))
	      || (tname[1] == 'i'
		  && ! strcmp (tname, "sigsetjmp"))
	      || (tname[1] == 'a'
		  && ! strcmp (tname, "savectx")))
	    flags |= ECF_RETURNS_TWICE;

	  if (tname[1] == 'i'
	      && ! strcmp (tname, "siglongjmp"))
	    flags |= ECF_NORETURN;
	}
      else if ((tname[0] == 'q' && tname[1] == 's'
		&& ! strcmp (tname, "qsetjmp"))
	       || (tname[0] == 'v' && tname[1] == 'f'
		   && ! strcmp (tname, "vfork"))
	       || (tname[0] == 'g' && tname[1] == 'e'
		   && !strcmp (tname, "getcontext")))
	flags |= ECF_RETURNS_TWICE;

      else if (tname[0] == 'l' && tname[1] == 'o'
	       && ! strcmp (tname, "longjmp"))
	flags |= ECF_NORETURN;
    }

  return flags;
}

/* Return nonzero when FNDECL represents a call to setjmp.  */

int
setjmp_call_p (const_tree fndecl)
{
  if (DECL_IS_RETURNS_TWICE (fndecl))
    return ECF_RETURNS_TWICE;
  return special_function_p (fndecl, 0) & ECF_RETURNS_TWICE;
}


/* Return true if STMT is an alloca call.  */

bool
gimple_alloca_call_p (const_gimple stmt)
{
  tree fndecl;

  if (!is_gimple_call (stmt))
    return false;

  fndecl = gimple_call_fndecl (stmt);
  if (fndecl && (special_function_p (fndecl, 0) & ECF_MAY_BE_ALLOCA))
    return true;

  return false;
}

/* Return true when exp contains alloca call.  */

bool
alloca_call_p (const_tree exp)
{
  if (TREE_CODE (exp) == CALL_EXPR
      && TREE_CODE (CALL_EXPR_FN (exp)) == ADDR_EXPR
      && (TREE_CODE (TREE_OPERAND (CALL_EXPR_FN (exp), 0)) == FUNCTION_DECL)
      && (special_function_p (TREE_OPERAND (CALL_EXPR_FN (exp), 0), 0)
	  & ECF_MAY_BE_ALLOCA))
    return true;
  return false;
}

/* Detect flags (function attributes) from the function decl or type node.  */

int
flags_from_decl_or_type (const_tree exp)
{
  int flags = 0;

  if (DECL_P (exp))
    {
      /* The function exp may have the `malloc' attribute.  */
      if (DECL_IS_MALLOC (exp))
	flags |= ECF_MALLOC;

      /* The function exp may have the `returns_twice' attribute.  */
      if (DECL_IS_RETURNS_TWICE (exp))
	flags |= ECF_RETURNS_TWICE;

      /* Process the pure and const attributes.  */
      if (TREE_READONLY (exp))
	flags |= ECF_CONST;
      if (DECL_PURE_P (exp))
	flags |= ECF_PURE;
      if (DECL_LOOPING_CONST_OR_PURE_P (exp))
	flags |= ECF_LOOPING_CONST_OR_PURE;

      if (DECL_IS_NOVOPS (exp))
	flags |= ECF_NOVOPS;
      if (lookup_attribute ("leaf", DECL_ATTRIBUTES (exp)))
	flags |= ECF_LEAF;

      if (TREE_NOTHROW (exp))
	flags |= ECF_NOTHROW;

      if (DECL_IS_TM_CLONE (exp))
	flags |= ECF_TM_OPS;

      flags = special_function_p (exp, flags);
    }
  else if (TYPE_P (exp) && TYPE_READONLY (exp))
    flags |= ECF_CONST;

  if (TREE_THIS_VOLATILE (exp))
    {
      flags |= ECF_NORETURN;
      if (flags & (ECF_CONST|ECF_PURE))
	flags |= ECF_LOOPING_CONST_OR_PURE;
    }

  return flags;
}

/* Detect flags from a CALL_EXPR.  */

int
call_expr_flags (const_tree t)
{
  int flags;
  tree decl = get_callee_fndecl (t);

  if (decl)
    flags = flags_from_decl_or_type (decl);
  else
    {
      t = TREE_TYPE (CALL_EXPR_FN (t));
      if (t && TREE_CODE (t) == POINTER_TYPE)
	flags = flags_from_decl_or_type (TREE_TYPE (t));
      else
	flags = 0;
    }

  return flags;
}

/* Precompute all register parameters as described by ARGS, storing values
   into fields within the ARGS array.

   NUM_ACTUALS indicates the total number elements in the ARGS array.

   Set REG_PARM_SEEN if we encounter a register parameter.  */

static void
precompute_register_parameters (int num_actuals, struct arg_data *args,
				int *reg_parm_seen)
{
  int i;

  *reg_parm_seen = 0;

  for (i = 0; i < num_actuals; i++)
    if (args[i].reg != 0 && ! args[i].pass_on_stack)
      {
	*reg_parm_seen = 1;

	if (args[i].value == 0)
	  {
	    push_temp_slots ();
	    args[i].value = expand_normal (args[i].tree_value);
	    preserve_temp_slots (args[i].value);
	    pop_temp_slots ();
	  }

	/* If we are to promote the function arg to a wider mode,
	   do it now.  */

	if (args[i].mode != TYPE_MODE (TREE_TYPE (args[i].tree_value)))
	  args[i].value
	    = convert_modes (args[i].mode,
			     TYPE_MODE (TREE_TYPE (args[i].tree_value)),
			     args[i].value, args[i].unsignedp);

	/* If the value is a non-legitimate constant, force it into a
	   pseudo now.  TLS symbols sometimes need a call to resolve.  */
	if (CONSTANT_P (args[i].value)
	    && !targetm.legitimate_constant_p (args[i].mode, args[i].value))
	  args[i].value = force_reg (args[i].mode, args[i].value);

	/* If we're going to have to load the value by parts, pull the
	   parts into pseudos.  The part extraction process can involve
	   non-trivial computation.  */
	if (GET_CODE (args[i].reg) == PARALLEL)
	  {
	    tree type = TREE_TYPE (args[i].tree_value);
	    args[i].parallel_value
	      = emit_group_load_into_temps (args[i].reg, args[i].value,
					    type, int_size_in_bytes (type));
	  }

	/* If the value is expensive, and we are inside an appropriately
	   short loop, put the value into a pseudo and then put the pseudo
	   into the hard reg.

	   For small register classes, also do this if this call uses
	   register parameters.  This is to avoid reload conflicts while
	   loading the parameters registers.  */

	else if ((! (REG_P (args[i].value)
		     || (GET_CODE (args[i].value) == SUBREG
			 && REG_P (SUBREG_REG (args[i].value)))))
		 && args[i].mode != BLKmode
		 && set_src_cost (args[i].value, optimize_insn_for_speed_p ())
		    > COSTS_N_INSNS (1)
		 && ((*reg_parm_seen
		      && targetm.small_register_classes_for_mode_p (args[i].mode))
		     || optimize))
	  args[i].value = copy_to_mode_reg (args[i].mode, args[i].value);
      }
}

#ifdef REG_PARM_STACK_SPACE

  /* The argument list is the property of the called routine and it
     may clobber it.  If the fixed area has been used for previous
     parameters, we must save and restore it.  */

static rtx
save_fixed_argument_area (int reg_parm_stack_space, rtx argblock, int *low_to_save, int *high_to_save)
{
  int low;
  int high;

  /* Compute the boundary of the area that needs to be saved, if any.  */
  high = reg_parm_stack_space;
#ifdef ARGS_GROW_DOWNWARD
  high += 1;
#endif
  if (high > highest_outgoing_arg_in_use)
    high = highest_outgoing_arg_in_use;

  for (low = 0; low < high; low++)
    if (stack_usage_map[low] != 0)
      {
	int num_to_save;
	enum machine_mode save_mode;
	int delta;
	rtx stack_area;
	rtx save_area;

	while (stack_usage_map[--high] == 0)
	  ;

	*low_to_save = low;
	*high_to_save = high;

	num_to_save = high - low + 1;
	save_mode = mode_for_size (num_to_save * BITS_PER_UNIT, MODE_INT, 1);

	/* If we don't have the required alignment, must do this
	   in BLKmode.  */
	if ((low & (MIN (GET_MODE_SIZE (save_mode),
			 BIGGEST_ALIGNMENT / UNITS_PER_WORD) - 1)))
	  save_mode = BLKmode;

#ifdef ARGS_GROW_DOWNWARD
	delta = -high;
#else
	delta = low;
#endif
	stack_area = gen_rtx_MEM (save_mode,
				  memory_address (save_mode,
						  plus_constant (argblock,
								 delta)));

	set_mem_align (stack_area, PARM_BOUNDARY);
	if (save_mode == BLKmode)
	  {
	    save_area = assign_stack_temp (BLKmode, num_to_save, 0);
	    emit_block_move (validize_mem (save_area), stack_area,
			     GEN_INT (num_to_save), BLOCK_OP_CALL_PARM);
	  }
	else
	  {
	    save_area = gen_reg_rtx (save_mode);
	    emit_move_insn (save_area, stack_area);
	  }

	return save_area;
      }

  return NULL_RTX;
}

static void
restore_fixed_argument_area (rtx save_area, rtx argblock, int high_to_save, int low_to_save)
{
  enum machine_mode save_mode = GET_MODE (save_area);
  int delta;
  rtx stack_area;

#ifdef ARGS_GROW_DOWNWARD
  delta = -high_to_save;
#else
  delta = low_to_save;
#endif
  stack_area = gen_rtx_MEM (save_mode,
			    memory_address (save_mode,
					    plus_constant (argblock, delta)));
  set_mem_align (stack_area, PARM_BOUNDARY);

  if (save_mode != BLKmode)
    emit_move_insn (stack_area, save_area);
  else
    emit_block_move (stack_area, validize_mem (save_area),
		     GEN_INT (high_to_save - low_to_save + 1),
		     BLOCK_OP_CALL_PARM);
}
#endif /* REG_PARM_STACK_SPACE */

/* If any elements in ARGS refer to parameters that are to be passed in
   registers, but not in memory, and whose alignment does not permit a
   direct copy into registers.  Copy the values into a group of pseudos
   which we will later copy into the appropriate hard registers.

   Pseudos for each unaligned argument will be stored into the array
   args[argnum].aligned_regs.  The caller is responsible for deallocating
   the aligned_regs array if it is nonzero.  */

static void
store_unaligned_arguments_into_pseudos (struct arg_data *args, int num_actuals)
{
  int i, j;

  for (i = 0; i < num_actuals; i++)
    if (args[i].reg != 0 && ! args[i].pass_on_stack
	&& args[i].mode == BLKmode
	&& MEM_P (args[i].value)
	&& (MEM_ALIGN (args[i].value)
	    < (unsigned int) MIN (BIGGEST_ALIGNMENT, BITS_PER_WORD)))
      {
	int bytes = int_size_in_bytes (TREE_TYPE (args[i].tree_value));
	int endian_correction = 0;

	if (args[i].partial)
	  {
	    gcc_assert (args[i].partial % UNITS_PER_WORD == 0);
	    args[i].n_aligned_regs = args[i].partial / UNITS_PER_WORD;
	  }
	else
	  {
	    args[i].n_aligned_regs
	      = (bytes + UNITS_PER_WORD - 1) / UNITS_PER_WORD;
	  }

	args[i].aligned_regs = XNEWVEC (rtx, args[i].n_aligned_regs);

	/* Structures smaller than a word are normally aligned to the
	   least significant byte.  On a BYTES_BIG_ENDIAN machine,
	   this means we must skip the empty high order bytes when
	   calculating the bit offset.  */
	if (bytes < UNITS_PER_WORD
#ifdef BLOCK_REG_PADDING
	    && (BLOCK_REG_PADDING (args[i].mode,
				   TREE_TYPE (args[i].tree_value), 1)
		== downward)
#else
	    && BYTES_BIG_ENDIAN
#endif
	    )
	  endian_correction = BITS_PER_WORD - bytes * BITS_PER_UNIT;

	for (j = 0; j < args[i].n_aligned_regs; j++)
	  {
	    rtx reg = gen_reg_rtx (word_mode);
	    rtx word = operand_subword_force (args[i].value, j, BLKmode);
	    int bitsize = MIN (bytes * BITS_PER_UNIT, BITS_PER_WORD);

	    args[i].aligned_regs[j] = reg;
	    word = extract_bit_field (word, bitsize, 0, 1, false, NULL_RTX,
				      word_mode, word_mode);

	    /* There is no need to restrict this code to loading items
	       in TYPE_ALIGN sized hunks.  The bitfield instructions can
	       load up entire word sized registers efficiently.

	       ??? This may not be needed anymore.
	       We use to emit a clobber here but that doesn't let later
	       passes optimize the instructions we emit.  By storing 0 into
	       the register later passes know the first AND to zero out the
	       bitfield being set in the register is unnecessary.  The store
	       of 0 will be deleted as will at least the first AND.  */

	    emit_move_insn (reg, const0_rtx);

	    bytes -= bitsize / BITS_PER_UNIT;
	    store_bit_field (reg, bitsize, endian_correction, 0, 0,
			     word_mode, word);
	  }
      }
}

/* Fill in ARGS_SIZE and ARGS array based on the parameters found in
   CALL_EXPR EXP.

   NUM_ACTUALS is the total number of parameters.

   N_NAMED_ARGS is the total number of named arguments.

   STRUCT_VALUE_ADDR_VALUE is the implicit argument for a struct return
   value, or null.

   FNDECL is the tree code for the target of this call (if known)

   ARGS_SO_FAR holds state needed by the target to know where to place
   the next argument.

   REG_PARM_STACK_SPACE is the number of bytes of stack space reserved
   for arguments which are passed in registers.

   OLD_STACK_LEVEL is a pointer to an rtx which olds the old stack level
   and may be modified by this routine.

   OLD_PENDING_ADJ, MUST_PREALLOCATE and FLAGS are pointers to integer
   flags which may may be modified by this routine.

   MAY_TAILCALL is cleared if we encounter an invisible pass-by-reference
   that requires allocation of stack space.

   CALL_FROM_THUNK_P is true if this call is the jump from a thunk to
   the thunked-to function.  */

static void
initialize_argument_information (int num_actuals ATTRIBUTE_UNUSED,
				 struct arg_data *args,
				 struct args_size *args_size,
				 int n_named_args ATTRIBUTE_UNUSED,
				 tree exp, tree struct_value_addr_value,
				 tree fndecl, tree fntype,
<<<<<<< HEAD
				 CUMULATIVE_ARGS *args_so_far,
=======
				 cumulative_args_t args_so_far,
>>>>>>> 3082eeb7
				 int reg_parm_stack_space,
				 rtx *old_stack_level, int *old_pending_adj,
				 int *must_preallocate, int *ecf_flags,
				 bool *may_tailcall, bool call_from_thunk_p)
{
<<<<<<< HEAD
=======
  CUMULATIVE_ARGS *args_so_far_pnt = get_cumulative_args (args_so_far);
>>>>>>> 3082eeb7
  location_t loc = EXPR_LOCATION (exp);
  /* 1 if scanning parms front to back, -1 if scanning back to front.  */
  int inc;

  /* Count arg position in order args appear.  */
  int argpos;

  int i;

  args_size->constant = 0;
  args_size->var = 0;

  /* In this loop, we consider args in the order they are written.
     We fill up ARGS from the front or from the back if necessary
     so that in any case the first arg to be pushed ends up at the front.  */

  if (PUSH_ARGS_REVERSED)
    {
      i = num_actuals - 1, inc = -1;
      /* In this case, must reverse order of args
	 so that we compute and push the last arg first.  */
    }
  else
    {
      i = 0, inc = 1;
    }

  /* First fill in the actual arguments in the ARGS array, splitting
     complex arguments if necessary.  */
  {
    int j = i;
    call_expr_arg_iterator iter;
    tree arg;

    if (struct_value_addr_value)
      {
	args[j].tree_value = struct_value_addr_value;
	j += inc;
      }
    FOR_EACH_CALL_EXPR_ARG (arg, iter, exp)
      {
	tree argtype = TREE_TYPE (arg);
	if (targetm.calls.split_complex_arg
	    && argtype
	    && TREE_CODE (argtype) == COMPLEX_TYPE
	    && targetm.calls.split_complex_arg (argtype))
	  {
	    tree subtype = TREE_TYPE (argtype);
	    args[j].tree_value = build1 (REALPART_EXPR, subtype, arg);
	    j += inc;
	    args[j].tree_value = build1 (IMAGPART_EXPR, subtype, arg);
	  }
	else
	  args[j].tree_value = arg;
	j += inc;
      }
  }

  /* I counts args in order (to be) pushed; ARGPOS counts in order written.  */
  for (argpos = 0; argpos < num_actuals; i += inc, argpos++)
    {
      tree type = TREE_TYPE (args[i].tree_value);
      int unsignedp;
      enum machine_mode mode;

      /* Replace erroneous argument with constant zero.  */
      if (type == error_mark_node || !COMPLETE_TYPE_P (type))
	args[i].tree_value = integer_zero_node, type = integer_type_node;

      /* If TYPE is a transparent union or record, pass things the way
	 we would pass the first field of the union or record.  We have
	 already verified that the modes are the same.  */
      if ((TREE_CODE (type) == UNION_TYPE || TREE_CODE (type) == RECORD_TYPE)
	   && TYPE_TRANSPARENT_AGGR (type))
	type = TREE_TYPE (first_field (type));

      /* Decide where to pass this arg.

	 args[i].reg is nonzero if all or part is passed in registers.

	 args[i].partial is nonzero if part but not all is passed in registers,
	 and the exact value says how many bytes are passed in registers.

	 args[i].pass_on_stack is nonzero if the argument must at least be
	 computed on the stack.  It may then be loaded back into registers
	 if args[i].reg is nonzero.

	 These decisions are driven by the FUNCTION_... macros and must agree
	 with those made by function.c.  */

      /* See if this argument should be passed by invisible reference.  */
      if (pass_by_reference (args_so_far_pnt, TYPE_MODE (type),
			     type, argpos < n_named_args))
	{
	  bool callee_copies;
	  tree base;

	  callee_copies
	    = reference_callee_copied (args_so_far_pnt, TYPE_MODE (type),
				       type, argpos < n_named_args);

	  /* If we're compiling a thunk, pass through invisible references
	     instead of making a copy.  */
	  if (call_from_thunk_p
	      || (callee_copies
		  && !TREE_ADDRESSABLE (type)
		  && (base = get_base_address (args[i].tree_value))
		  && TREE_CODE (base) != SSA_NAME
		  && (!DECL_P (base) || MEM_P (DECL_RTL (base)))))
	    {
	      mark_addressable (args[i].tree_value);

	      /* We can't use sibcalls if a callee-copied argument is
		 stored in the current function's frame.  */
	      if (!call_from_thunk_p && DECL_P (base) && !TREE_STATIC (base))
		*may_tailcall = false;

	      args[i].tree_value = build_fold_addr_expr_loc (loc,
							 args[i].tree_value);
	      type = TREE_TYPE (args[i].tree_value);

	      if (*ecf_flags & ECF_CONST)
		*ecf_flags &= ~(ECF_CONST | ECF_LOOPING_CONST_OR_PURE);
	    }
	  else
	    {
	      /* We make a copy of the object and pass the address to the
		 function being called.  */
	      rtx copy;

	      if (!COMPLETE_TYPE_P (type)
		  || TREE_CODE (TYPE_SIZE_UNIT (type)) != INTEGER_CST
		  || (flag_stack_check == GENERIC_STACK_CHECK
		      && compare_tree_int (TYPE_SIZE_UNIT (type),
					   STACK_CHECK_MAX_VAR_SIZE) > 0))
		{
		  /* This is a variable-sized object.  Make space on the stack
		     for it.  */
		  rtx size_rtx = expr_size (args[i].tree_value);

		  if (*old_stack_level == 0)
		    {
		      emit_stack_save (SAVE_BLOCK, old_stack_level);
		      *old_pending_adj = pending_stack_adjust;
		      pending_stack_adjust = 0;
		    }

		  /* We can pass TRUE as the 4th argument because we just
		     saved the stack pointer and will restore it right after
		     the call.  */
		  copy = allocate_dynamic_stack_space (size_rtx,
						       TYPE_ALIGN (type),
						       TYPE_ALIGN (type),
						       true);
		  copy = gen_rtx_MEM (BLKmode, copy);
		  set_mem_attributes (copy, type, 1);
		}
	      else
		copy = assign_temp (type, 0, 1, 0);

	      store_expr (args[i].tree_value, copy, 0, false);

	      /* Just change the const function to pure and then let
		 the next test clear the pure based on
		 callee_copies.  */
	      if (*ecf_flags & ECF_CONST)
		{
		  *ecf_flags &= ~ECF_CONST;
		  *ecf_flags |= ECF_PURE;
		}

	      if (!callee_copies && *ecf_flags & ECF_PURE)
		*ecf_flags &= ~(ECF_PURE | ECF_LOOPING_CONST_OR_PURE);

	      args[i].tree_value
		= build_fold_addr_expr_loc (loc, make_tree (type, copy));
	      type = TREE_TYPE (args[i].tree_value);
	      *may_tailcall = false;
	    }
	}

      unsignedp = TYPE_UNSIGNED (type);
      mode = promote_function_mode (type, TYPE_MODE (type), &unsignedp,
				    fndecl ? TREE_TYPE (fndecl) : fntype, 0);

      args[i].unsignedp = unsignedp;
      args[i].mode = mode;

      args[i].reg = targetm.calls.function_arg (args_so_far, mode, type,
						argpos < n_named_args);

      /* If this is a sibling call and the machine has register windows, the
	 register window has to be unwinded before calling the routine, so
	 arguments have to go into the incoming registers.  */
      if (targetm.calls.function_incoming_arg != targetm.calls.function_arg)
	args[i].tail_call_reg
	  = targetm.calls.function_incoming_arg (args_so_far, mode, type,
						 argpos < n_named_args);
      else
	args[i].tail_call_reg = args[i].reg;

      if (args[i].reg)
	args[i].partial
	  = targetm.calls.arg_partial_bytes (args_so_far, mode, type,
					     argpos < n_named_args);

      args[i].pass_on_stack = targetm.calls.must_pass_in_stack (mode, type);

      /* If FUNCTION_ARG returned a (parallel [(expr_list (nil) ...) ...]),
	 it means that we are to pass this arg in the register(s) designated
	 by the PARALLEL, but also to pass it in the stack.  */
      if (args[i].reg && GET_CODE (args[i].reg) == PARALLEL
	  && XEXP (XVECEXP (args[i].reg, 0, 0), 0) == 0)
	args[i].pass_on_stack = 1;

      /* If this is an addressable type, we must preallocate the stack
	 since we must evaluate the object into its final location.

	 If this is to be passed in both registers and the stack, it is simpler
	 to preallocate.  */
      if (TREE_ADDRESSABLE (type)
	  || (args[i].pass_on_stack && args[i].reg != 0))
	*must_preallocate = 1;

      /* Compute the stack-size of this argument.  */
      if (args[i].reg == 0 || args[i].partial != 0
	  || reg_parm_stack_space > 0
	  || args[i].pass_on_stack)
	locate_and_pad_parm (mode, type,
#ifdef STACK_PARMS_IN_REG_PARM_AREA
			     1,
#else
			     args[i].reg != 0,
#endif
			     args[i].pass_on_stack ? 0 : args[i].partial,
			     fndecl, args_size, &args[i].locate);
#ifdef BLOCK_REG_PADDING
      else
	/* The argument is passed entirely in registers.  See at which
	   end it should be padded.  */
	args[i].locate.where_pad =
	  BLOCK_REG_PADDING (mode, type,
			     int_size_in_bytes (type) <= UNITS_PER_WORD);
#endif

      /* Update ARGS_SIZE, the total stack space for args so far.  */

      args_size->constant += args[i].locate.size.constant;
      if (args[i].locate.size.var)
	ADD_PARM_SIZE (*args_size, args[i].locate.size.var);

      /* Increment ARGS_SO_FAR, which has info about which arg-registers
	 have been used, etc.  */

      targetm.calls.function_arg_advance (args_so_far, TYPE_MODE (type),
					  type, argpos < n_named_args);
    }
}

/* Update ARGS_SIZE to contain the total size for the argument block.
   Return the original constant component of the argument block's size.

   REG_PARM_STACK_SPACE holds the number of bytes of stack space reserved
   for arguments passed in registers.  */

static int
compute_argument_block_size (int reg_parm_stack_space,
			     struct args_size *args_size,
			     tree fndecl ATTRIBUTE_UNUSED,
			     tree fntype ATTRIBUTE_UNUSED,
			     int preferred_stack_boundary ATTRIBUTE_UNUSED)
{
  int unadjusted_args_size = args_size->constant;

  /* For accumulate outgoing args mode we don't need to align, since the frame
     will be already aligned.  Align to STACK_BOUNDARY in order to prevent
     backends from generating misaligned frame sizes.  */
  if (ACCUMULATE_OUTGOING_ARGS && preferred_stack_boundary > STACK_BOUNDARY)
    preferred_stack_boundary = STACK_BOUNDARY;

  /* Compute the actual size of the argument block required.  The variable
     and constant sizes must be combined, the size may have to be rounded,
     and there may be a minimum required size.  */

  if (args_size->var)
    {
      args_size->var = ARGS_SIZE_TREE (*args_size);
      args_size->constant = 0;

      preferred_stack_boundary /= BITS_PER_UNIT;
      if (preferred_stack_boundary > 1)
	{
	  /* We don't handle this case yet.  To handle it correctly we have
	     to add the delta, round and subtract the delta.
	     Currently no machine description requires this support.  */
	  gcc_assert (!(stack_pointer_delta & (preferred_stack_boundary - 1)));
	  args_size->var = round_up (args_size->var, preferred_stack_boundary);
	}

      if (reg_parm_stack_space > 0)
	{
	  args_size->var
	    = size_binop (MAX_EXPR, args_size->var,
			  ssize_int (reg_parm_stack_space));

	  /* The area corresponding to register parameters is not to count in
	     the size of the block we need.  So make the adjustment.  */
	  if (! OUTGOING_REG_PARM_STACK_SPACE ((!fndecl ? fntype : TREE_TYPE (fndecl))))
	    args_size->var
	      = size_binop (MINUS_EXPR, args_size->var,
			    ssize_int (reg_parm_stack_space));
	}
    }
  else
    {
      preferred_stack_boundary /= BITS_PER_UNIT;
      if (preferred_stack_boundary < 1)
	preferred_stack_boundary = 1;
      args_size->constant = (((args_size->constant
			       + stack_pointer_delta
			       + preferred_stack_boundary - 1)
			      / preferred_stack_boundary
			      * preferred_stack_boundary)
			     - stack_pointer_delta);

      args_size->constant = MAX (args_size->constant,
				 reg_parm_stack_space);

      if (! OUTGOING_REG_PARM_STACK_SPACE ((!fndecl ? fntype : TREE_TYPE (fndecl))))
	args_size->constant -= reg_parm_stack_space;
    }
  return unadjusted_args_size;
}

/* Precompute parameters as needed for a function call.

   FLAGS is mask of ECF_* constants.

   NUM_ACTUALS is the number of arguments.

   ARGS is an array containing information for each argument; this
   routine fills in the INITIAL_VALUE and VALUE fields for each
   precomputed argument.  */

static void
precompute_arguments (int num_actuals, struct arg_data *args)
{
  int i;

  /* If this is a libcall, then precompute all arguments so that we do not
     get extraneous instructions emitted as part of the libcall sequence.  */

  /* If we preallocated the stack space, and some arguments must be passed
     on the stack, then we must precompute any parameter which contains a
     function call which will store arguments on the stack.
     Otherwise, evaluating the parameter may clobber previous parameters
     which have already been stored into the stack.  (we have code to avoid
     such case by saving the outgoing stack arguments, but it results in
     worse code)  */
  if (!ACCUMULATE_OUTGOING_ARGS)
    return;

  for (i = 0; i < num_actuals; i++)
    {
      tree type;
      enum machine_mode mode;

      if (TREE_CODE (args[i].tree_value) != CALL_EXPR)
	continue;

      /* If this is an addressable type, we cannot pre-evaluate it.  */
      type = TREE_TYPE (args[i].tree_value);
      gcc_assert (!TREE_ADDRESSABLE (type));

      args[i].initial_value = args[i].value
	= expand_normal (args[i].tree_value);

      mode = TYPE_MODE (type);
      if (mode != args[i].mode)
	{
	  int unsignedp = args[i].unsignedp;
	  args[i].value
	    = convert_modes (args[i].mode, mode,
			     args[i].value, args[i].unsignedp);

	  /* CSE will replace this only if it contains args[i].value
	     pseudo, so convert it down to the declared mode using
	     a SUBREG.  */
	  if (REG_P (args[i].value)
	      && GET_MODE_CLASS (args[i].mode) == MODE_INT
	      && promote_mode (type, mode, &unsignedp) != args[i].mode)
	    {
	      args[i].initial_value
		= gen_lowpart_SUBREG (mode, args[i].value);
	      SUBREG_PROMOTED_VAR_P (args[i].initial_value) = 1;
	      SUBREG_PROMOTED_UNSIGNED_SET (args[i].initial_value,
					    args[i].unsignedp);
	    }
	}
    }
}

/* Given the current state of MUST_PREALLOCATE and information about
   arguments to a function call in NUM_ACTUALS, ARGS and ARGS_SIZE,
   compute and return the final value for MUST_PREALLOCATE.  */

static int
finalize_must_preallocate (int must_preallocate, int num_actuals,
			   struct arg_data *args, struct args_size *args_size)
{
  /* See if we have or want to preallocate stack space.

     If we would have to push a partially-in-regs parm
     before other stack parms, preallocate stack space instead.

     If the size of some parm is not a multiple of the required stack
     alignment, we must preallocate.

     If the total size of arguments that would otherwise create a copy in
     a temporary (such as a CALL) is more than half the total argument list
     size, preallocation is faster.

     Another reason to preallocate is if we have a machine (like the m88k)
     where stack alignment is required to be maintained between every
     pair of insns, not just when the call is made.  However, we assume here
     that such machines either do not have push insns (and hence preallocation
     would occur anyway) or the problem is taken care of with
     PUSH_ROUNDING.  */

  if (! must_preallocate)
    {
      int partial_seen = 0;
      int copy_to_evaluate_size = 0;
      int i;

      for (i = 0; i < num_actuals && ! must_preallocate; i++)
	{
	  if (args[i].partial > 0 && ! args[i].pass_on_stack)
	    partial_seen = 1;
	  else if (partial_seen && args[i].reg == 0)
	    must_preallocate = 1;

	  if (TYPE_MODE (TREE_TYPE (args[i].tree_value)) == BLKmode
	      && (TREE_CODE (args[i].tree_value) == CALL_EXPR
		  || TREE_CODE (args[i].tree_value) == TARGET_EXPR
		  || TREE_CODE (args[i].tree_value) == COND_EXPR
		  || TREE_ADDRESSABLE (TREE_TYPE (args[i].tree_value))))
	    copy_to_evaluate_size
	      += int_size_in_bytes (TREE_TYPE (args[i].tree_value));
	}

      if (copy_to_evaluate_size * 2 >= args_size->constant
	  && args_size->constant > 0)
	must_preallocate = 1;
    }
  return must_preallocate;
}

/* If we preallocated stack space, compute the address of each argument
   and store it into the ARGS array.

   We need not ensure it is a valid memory address here; it will be
   validized when it is used.

   ARGBLOCK is an rtx for the address of the outgoing arguments.  */

static void
compute_argument_addresses (struct arg_data *args, rtx argblock, int num_actuals)
{
  if (argblock)
    {
      rtx arg_reg = argblock;
      int i, arg_offset = 0;

      if (GET_CODE (argblock) == PLUS)
	arg_reg = XEXP (argblock, 0), arg_offset = INTVAL (XEXP (argblock, 1));

      for (i = 0; i < num_actuals; i++)
	{
	  rtx offset = ARGS_SIZE_RTX (args[i].locate.offset);
	  rtx slot_offset = ARGS_SIZE_RTX (args[i].locate.slot_offset);
	  rtx addr;
	  unsigned int align, boundary;
	  unsigned int units_on_stack = 0;
	  enum machine_mode partial_mode = VOIDmode;

	  /* Skip this parm if it will not be passed on the stack.  */
	  if (! args[i].pass_on_stack
	      && args[i].reg != 0
	      && args[i].partial == 0)
	    continue;

	  if (CONST_INT_P (offset))
	    addr = plus_constant (arg_reg, INTVAL (offset));
	  else
	    addr = gen_rtx_PLUS (Pmode, arg_reg, offset);

	  addr = plus_constant (addr, arg_offset);

	  if (args[i].partial != 0)
	    {
	      /* Only part of the parameter is being passed on the stack.
		 Generate a simple memory reference of the correct size.  */
	      units_on_stack = args[i].locate.size.constant;
	      partial_mode = mode_for_size (units_on_stack * BITS_PER_UNIT,
					    MODE_INT, 1);
	      args[i].stack = gen_rtx_MEM (partial_mode, addr);
	      set_mem_size (args[i].stack, units_on_stack);
	    }
	  else
	    {
	      args[i].stack = gen_rtx_MEM (args[i].mode, addr);
	      set_mem_attributes (args[i].stack,
				  TREE_TYPE (args[i].tree_value), 1);
	    }
	  align = BITS_PER_UNIT;
	  boundary = args[i].locate.boundary;
	  if (args[i].locate.where_pad != downward)
	    align = boundary;
	  else if (CONST_INT_P (offset))
	    {
	      align = INTVAL (offset) * BITS_PER_UNIT | boundary;
	      align = align & -align;
	    }
	  set_mem_align (args[i].stack, align);

	  if (CONST_INT_P (slot_offset))
	    addr = plus_constant (arg_reg, INTVAL (slot_offset));
	  else
	    addr = gen_rtx_PLUS (Pmode, arg_reg, slot_offset);

	  addr = plus_constant (addr, arg_offset);

	  if (args[i].partial != 0)
	    {
	      /* Only part of the parameter is being passed on the stack.
		 Generate a simple memory reference of the correct size.
	       */
	      args[i].stack_slot = gen_rtx_MEM (partial_mode, addr);
	      set_mem_size (args[i].stack_slot, units_on_stack);
	    }
	  else
	    {
	      args[i].stack_slot = gen_rtx_MEM (args[i].mode, addr);
	      set_mem_attributes (args[i].stack_slot,
				  TREE_TYPE (args[i].tree_value), 1);
	    }
	  set_mem_align (args[i].stack_slot, args[i].locate.boundary);

	  /* Function incoming arguments may overlap with sibling call
	     outgoing arguments and we cannot allow reordering of reads
	     from function arguments with stores to outgoing arguments
	     of sibling calls.  */
	  set_mem_alias_set (args[i].stack, 0);
	  set_mem_alias_set (args[i].stack_slot, 0);
	}
    }
}

/* Given a FNDECL and EXP, return an rtx suitable for use as a target address
   in a call instruction.

   FNDECL is the tree node for the target function.  For an indirect call
   FNDECL will be NULL_TREE.

   ADDR is the operand 0 of CALL_EXPR for this call.  */

static rtx
rtx_for_function_call (tree fndecl, tree addr)
{
  rtx funexp;

  /* Get the function to call, in the form of RTL.  */
  if (fndecl)
    {
      /* If this is the first use of the function, see if we need to
	 make an external definition for it.  */
      if (!TREE_USED (fndecl) && fndecl != current_function_decl)
	{
	  assemble_external (fndecl);
	  TREE_USED (fndecl) = 1;
	}

      /* Get a SYMBOL_REF rtx for the function address.  */
      funexp = XEXP (DECL_RTL (fndecl), 0);
    }
  else
    /* Generate an rtx (probably a pseudo-register) for the address.  */
    {
      push_temp_slots ();
      funexp = expand_normal (addr);
      pop_temp_slots ();	/* FUNEXP can't be BLKmode.  */
    }
  return funexp;
}

/* Return true if and only if SIZE storage units (usually bytes)
   starting from address ADDR overlap with already clobbered argument
   area.  This function is used to determine if we should give up a
   sibcall.  */

static bool
mem_overlaps_already_clobbered_arg_p (rtx addr, unsigned HOST_WIDE_INT size)
{
  HOST_WIDE_INT i;

  if (addr == crtl->args.internal_arg_pointer)
    i = 0;
  else if (GET_CODE (addr) == PLUS
	   && XEXP (addr, 0) == crtl->args.internal_arg_pointer
	   && CONST_INT_P (XEXP (addr, 1)))
    i = INTVAL (XEXP (addr, 1));
  /* Return true for arg pointer based indexed addressing.  */
  else if (GET_CODE (addr) == PLUS
	   && (XEXP (addr, 0) == crtl->args.internal_arg_pointer
	       || XEXP (addr, 1) == crtl->args.internal_arg_pointer))
    return true;
  /* If the address comes in a register, we have no idea of its origin so
     give up and conservatively return true.  */
  else if (REG_P(addr))
    return true;
  else
    return false;

#ifdef ARGS_GROW_DOWNWARD
  i = -i - size;
#endif
  if (size > 0)
    {
      unsigned HOST_WIDE_INT k;

      for (k = 0; k < size; k++)
	if (i + k < stored_args_map->n_bits
	    && TEST_BIT (stored_args_map, i + k))
	  return true;
    }

  return false;
}

/* Do the register loads required for any wholly-register parms or any
   parms which are passed both on the stack and in a register.  Their
   expressions were already evaluated.

   Mark all register-parms as living through the call, putting these USE
   insns in the CALL_INSN_FUNCTION_USAGE field.

   When IS_SIBCALL, perform the check_sibcall_argument_overlap
   checking, setting *SIBCALL_FAILURE if appropriate.  */

static void
load_register_parameters (struct arg_data *args, int num_actuals,
			  rtx *call_fusage, int flags, int is_sibcall,
			  int *sibcall_failure)
{
  int i, j;

  for (i = 0; i < num_actuals; i++)
    {
      rtx reg = ((flags & ECF_SIBCALL)
		 ? args[i].tail_call_reg : args[i].reg);
      if (reg)
	{
	  int partial = args[i].partial;
	  int nregs;
	  int size = 0;
	  rtx before_arg = get_last_insn ();
	  /* Set non-negative if we must move a word at a time, even if
	     just one word (e.g, partial == 4 && mode == DFmode).  Set
	     to -1 if we just use a normal move insn.  This value can be
	     zero if the argument is a zero size structure.  */
	  nregs = -1;
	  if (GET_CODE (reg) == PARALLEL)
	    ;
	  else if (partial)
	    {
	      gcc_assert (partial % UNITS_PER_WORD == 0);
	      nregs = partial / UNITS_PER_WORD;
	    }
	  else if (TYPE_MODE (TREE_TYPE (args[i].tree_value)) == BLKmode)
	    {
	      size = int_size_in_bytes (TREE_TYPE (args[i].tree_value));
	      nregs = (size + (UNITS_PER_WORD - 1)) / UNITS_PER_WORD;
	    }
	  else
	    size = GET_MODE_SIZE (args[i].mode);

	  /* Handle calls that pass values in multiple non-contiguous
	     locations.  The Irix 6 ABI has examples of this.  */

	  if (GET_CODE (reg) == PARALLEL)
	    emit_group_move (reg, args[i].parallel_value);

	  /* If simple case, just do move.  If normal partial, store_one_arg
	     has already loaded the register for us.  In all other cases,
	     load the register(s) from memory.  */

	  else if (nregs == -1)
	    {
	      emit_move_insn (reg, args[i].value);
#ifdef BLOCK_REG_PADDING
	      /* Handle case where we have a value that needs shifting
		 up to the msb.  eg. a QImode value and we're padding
		 upward on a BYTES_BIG_ENDIAN machine.  */
	      if (size < UNITS_PER_WORD
		  && (args[i].locate.where_pad
		      == (BYTES_BIG_ENDIAN ? upward : downward)))
		{
		  rtx x;
		  int shift = (UNITS_PER_WORD - size) * BITS_PER_UNIT;

		  /* Assigning REG here rather than a temp makes CALL_FUSAGE
		     report the whole reg as used.  Strictly speaking, the
		     call only uses SIZE bytes at the msb end, but it doesn't
		     seem worth generating rtl to say that.  */
		  reg = gen_rtx_REG (word_mode, REGNO (reg));
		  x = expand_shift (LSHIFT_EXPR, word_mode, reg, shift, reg, 1);
		  if (x != reg)
		    emit_move_insn (reg, x);
		}
#endif
	    }

	  /* If we have pre-computed the values to put in the registers in
	     the case of non-aligned structures, copy them in now.  */

	  else if (args[i].n_aligned_regs != 0)
	    for (j = 0; j < args[i].n_aligned_regs; j++)
	      emit_move_insn (gen_rtx_REG (word_mode, REGNO (reg) + j),
			      args[i].aligned_regs[j]);

	  else if (partial == 0 || args[i].pass_on_stack)
	    {
	      rtx mem = validize_mem (args[i].value);

	      /* Check for overlap with already clobbered argument area,
	         providing that this has non-zero size.  */
	      if (is_sibcall
		  && (size == 0
		      || mem_overlaps_already_clobbered_arg_p 
					   (XEXP (args[i].value, 0), size)))
		*sibcall_failure = 1;

	      /* Handle a BLKmode that needs shifting.  */
	      if (nregs == 1 && size < UNITS_PER_WORD
#ifdef BLOCK_REG_PADDING
		  && args[i].locate.where_pad == downward
#else
		  && BYTES_BIG_ENDIAN
#endif
		 )
		{
		  rtx tem = operand_subword_force (mem, 0, args[i].mode);
		  rtx ri = gen_rtx_REG (word_mode, REGNO (reg));
		  rtx x = gen_reg_rtx (word_mode);
		  int shift = (UNITS_PER_WORD - size) * BITS_PER_UNIT;
		  enum tree_code dir = BYTES_BIG_ENDIAN ? RSHIFT_EXPR
							: LSHIFT_EXPR;

		  emit_move_insn (x, tem);
		  x = expand_shift (dir, word_mode, x, shift, ri, 1);
		  if (x != ri)
		    emit_move_insn (ri, x);
		}
	      else
		move_block_to_reg (REGNO (reg), mem, nregs, args[i].mode);
	    }

	  /* When a parameter is a block, and perhaps in other cases, it is
	     possible that it did a load from an argument slot that was
	     already clobbered.  */
	  if (is_sibcall
	      && check_sibcall_argument_overlap (before_arg, &args[i], 0))
	    *sibcall_failure = 1;

	  /* Handle calls that pass values in multiple non-contiguous
	     locations.  The Irix 6 ABI has examples of this.  */
	  if (GET_CODE (reg) == PARALLEL)
	    use_group_regs (call_fusage, reg);
	  else if (nregs == -1)
	    use_reg (call_fusage, reg);
	  else if (nregs > 0)
	    use_regs (call_fusage, REGNO (reg), nregs);
	}
    }
}

/* We need to pop PENDING_STACK_ADJUST bytes.  But, if the arguments
   wouldn't fill up an even multiple of PREFERRED_UNIT_STACK_BOUNDARY
   bytes, then we would need to push some additional bytes to pad the
   arguments.  So, we compute an adjust to the stack pointer for an
   amount that will leave the stack under-aligned by UNADJUSTED_ARGS_SIZE
   bytes.  Then, when the arguments are pushed the stack will be perfectly
   aligned.  ARGS_SIZE->CONSTANT is set to the number of bytes that should
   be popped after the call.  Returns the adjustment.  */

static int
combine_pending_stack_adjustment_and_call (int unadjusted_args_size,
					   struct args_size *args_size,
					   unsigned int preferred_unit_stack_boundary)
{
  /* The number of bytes to pop so that the stack will be
     under-aligned by UNADJUSTED_ARGS_SIZE bytes.  */
  HOST_WIDE_INT adjustment;
  /* The alignment of the stack after the arguments are pushed, if we
     just pushed the arguments without adjust the stack here.  */
  unsigned HOST_WIDE_INT unadjusted_alignment;

  unadjusted_alignment
    = ((stack_pointer_delta + unadjusted_args_size)
       % preferred_unit_stack_boundary);

  /* We want to get rid of as many of the PENDING_STACK_ADJUST bytes
     as possible -- leaving just enough left to cancel out the
     UNADJUSTED_ALIGNMENT.  In other words, we want to ensure that the
     PENDING_STACK_ADJUST is non-negative, and congruent to
     -UNADJUSTED_ALIGNMENT modulo the PREFERRED_UNIT_STACK_BOUNDARY.  */

  /* Begin by trying to pop all the bytes.  */
  unadjusted_alignment
    = (unadjusted_alignment
       - (pending_stack_adjust % preferred_unit_stack_boundary));
  adjustment = pending_stack_adjust;
  /* Push enough additional bytes that the stack will be aligned
     after the arguments are pushed.  */
  if (preferred_unit_stack_boundary > 1)
    {
      if (unadjusted_alignment > 0)
	adjustment -= preferred_unit_stack_boundary - unadjusted_alignment;
      else
	adjustment += unadjusted_alignment;
    }

  /* Now, sets ARGS_SIZE->CONSTANT so that we pop the right number of
     bytes after the call.  The right number is the entire
     PENDING_STACK_ADJUST less our ADJUSTMENT plus the amount required
     by the arguments in the first place.  */
  args_size->constant
    = pending_stack_adjust - adjustment + unadjusted_args_size;

  return adjustment;
}

/* Scan X expression if it does not dereference any argument slots
   we already clobbered by tail call arguments (as noted in stored_args_map
   bitmap).
   Return nonzero if X expression dereferences such argument slots,
   zero otherwise.  */

static int
check_sibcall_argument_overlap_1 (rtx x)
{
  RTX_CODE code;
  int i, j;
  const char *fmt;

  if (x == NULL_RTX)
    return 0;

  code = GET_CODE (x);

  /* We need not check the operands of the CALL expression itself.  */
  if (code == CALL)
    return 0;

  if (code == MEM)
    return mem_overlaps_already_clobbered_arg_p (XEXP (x, 0),
						 GET_MODE_SIZE (GET_MODE (x)));

  /* Scan all subexpressions.  */
  fmt = GET_RTX_FORMAT (code);
  for (i = 0; i < GET_RTX_LENGTH (code); i++, fmt++)
    {
      if (*fmt == 'e')
	{
	  if (check_sibcall_argument_overlap_1 (XEXP (x, i)))
	    return 1;
	}
      else if (*fmt == 'E')
	{
	  for (j = 0; j < XVECLEN (x, i); j++)
	    if (check_sibcall_argument_overlap_1 (XVECEXP (x, i, j)))
	      return 1;
	}
    }
  return 0;
}

/* Scan sequence after INSN if it does not dereference any argument slots
   we already clobbered by tail call arguments (as noted in stored_args_map
   bitmap).  If MARK_STORED_ARGS_MAP, add stack slots for ARG to
   stored_args_map bitmap afterwards (when ARG is a register MARK_STORED_ARGS_MAP
   should be 0).  Return nonzero if sequence after INSN dereferences such argument
   slots, zero otherwise.  */

static int
check_sibcall_argument_overlap (rtx insn, struct arg_data *arg, int mark_stored_args_map)
{
  int low, high;

  if (insn == NULL_RTX)
    insn = get_insns ();
  else
    insn = NEXT_INSN (insn);

  for (; insn; insn = NEXT_INSN (insn))
    if (INSN_P (insn)
	&& check_sibcall_argument_overlap_1 (PATTERN (insn)))
      break;

  if (mark_stored_args_map)
    {
#ifdef ARGS_GROW_DOWNWARD
      low = -arg->locate.slot_offset.constant - arg->locate.size.constant;
#else
      low = arg->locate.slot_offset.constant;
#endif

      for (high = low + arg->locate.size.constant; low < high; low++)
	SET_BIT (stored_args_map, low);
    }
  return insn != NULL_RTX;
}

/* Given that a function returns a value of mode MODE at the most
   significant end of hard register VALUE, shift VALUE left or right
   as specified by LEFT_P.  Return true if some action was needed.  */

bool
shift_return_value (enum machine_mode mode, bool left_p, rtx value)
{
  HOST_WIDE_INT shift;

  gcc_assert (REG_P (value) && HARD_REGISTER_P (value));
  shift = GET_MODE_BITSIZE (GET_MODE (value)) - GET_MODE_BITSIZE (mode);
  if (shift == 0)
    return false;

  /* Use ashr rather than lshr for right shifts.  This is for the benefit
     of the MIPS port, which requires SImode values to be sign-extended
     when stored in 64-bit registers.  */
  if (!force_expand_binop (GET_MODE (value), left_p ? ashl_optab : ashr_optab,
			   value, GEN_INT (shift), value, 1, OPTAB_WIDEN))
    gcc_unreachable ();
  return true;
}

/* If X is a likely-spilled register value, copy it to a pseudo
   register and return that register.  Return X otherwise.  */

static rtx
avoid_likely_spilled_reg (rtx x)
{
  rtx new_rtx;

  if (REG_P (x)
      && HARD_REGISTER_P (x)
      && targetm.class_likely_spilled_p (REGNO_REG_CLASS (REGNO (x))))
    {
      /* Make sure that we generate a REG rather than a CONCAT.
	 Moves into CONCATs can need nontrivial instructions,
	 and the whole point of this function is to avoid
	 using the hard register directly in such a situation.  */
      generating_concat_p = 0;
      new_rtx = gen_reg_rtx (GET_MODE (x));
      generating_concat_p = 1;
      emit_move_insn (new_rtx, x);
      return new_rtx;
    }
  return x;
}

/* Generate all the code for a CALL_EXPR exp
   and return an rtx for its value.
   Store the value in TARGET (specified as an rtx) if convenient.
   If the value is stored in TARGET then TARGET is returned.
   If IGNORE is nonzero, then we ignore the value of the function call.  */

rtx
expand_call (tree exp, rtx target, int ignore)
{
  /* Nonzero if we are currently expanding a call.  */
  static int currently_expanding_call = 0;

  /* RTX for the function to be called.  */
  rtx funexp;
  /* Sequence of insns to perform a normal "call".  */
  rtx normal_call_insns = NULL_RTX;
  /* Sequence of insns to perform a tail "call".  */
  rtx tail_call_insns = NULL_RTX;
  /* Data type of the function.  */
  tree funtype;
  tree type_arg_types;
  tree rettype;
  /* Declaration of the function being called,
     or 0 if the function is computed (not known by name).  */
  tree fndecl = 0;
  /* The type of the function being called.  */
  tree fntype;
  bool try_tail_call = CALL_EXPR_TAILCALL (exp);
  int pass;

  /* Register in which non-BLKmode value will be returned,
     or 0 if no value or if value is BLKmode.  */
  rtx valreg;
  /* Address where we should return a BLKmode value;
     0 if value not BLKmode.  */
  rtx structure_value_addr = 0;
  /* Nonzero if that address is being passed by treating it as
     an extra, implicit first parameter.  Otherwise,
     it is passed by being copied directly into struct_value_rtx.  */
  int structure_value_addr_parm = 0;
  /* Holds the value of implicit argument for the struct value.  */
  tree structure_value_addr_value = NULL_TREE;
  /* Size of aggregate value wanted, or zero if none wanted
     or if we are using the non-reentrant PCC calling convention
     or expecting the value in registers.  */
  HOST_WIDE_INT struct_value_size = 0;
  /* Nonzero if called function returns an aggregate in memory PCC style,
     by returning the address of where to find it.  */
  int pcc_struct_value = 0;
  rtx struct_value = 0;

  /* Number of actual parameters in this call, including struct value addr.  */
  int num_actuals;
  /* Number of named args.  Args after this are anonymous ones
     and they must all go on the stack.  */
  int n_named_args;
  /* Number of complex actual arguments that need to be split.  */
  int num_complex_actuals = 0;

  /* Vector of information about each argument.
     Arguments are numbered in the order they will be pushed,
     not the order they are written.  */
  struct arg_data *args;

  /* Total size in bytes of all the stack-parms scanned so far.  */
  struct args_size args_size;
  struct args_size adjusted_args_size;
  /* Size of arguments before any adjustments (such as rounding).  */
  int unadjusted_args_size;
  /* Data on reg parms scanned so far.  */
  CUMULATIVE_ARGS args_so_far_v;
  cumulative_args_t args_so_far;
  /* Nonzero if a reg parm has been scanned.  */
  int reg_parm_seen;
  /* Nonzero if this is an indirect function call.  */

  /* Nonzero if we must avoid push-insns in the args for this call.
     If stack space is allocated for register parameters, but not by the
     caller, then it is preallocated in the fixed part of the stack frame.
     So the entire argument block must then be preallocated (i.e., we
     ignore PUSH_ROUNDING in that case).  */

  int must_preallocate = !PUSH_ARGS;

  /* Size of the stack reserved for parameter registers.  */
  int reg_parm_stack_space = 0;

  /* Address of space preallocated for stack parms
     (on machines that lack push insns), or 0 if space not preallocated.  */
  rtx argblock = 0;

  /* Mask of ECF_ flags.  */
  int flags = 0;
#ifdef REG_PARM_STACK_SPACE
  /* Define the boundary of the register parm stack space that needs to be
     saved, if any.  */
  int low_to_save, high_to_save;
  rtx save_area = 0;		/* Place that it is saved */
#endif

  int initial_highest_arg_in_use = highest_outgoing_arg_in_use;
  char *initial_stack_usage_map = stack_usage_map;
  char *stack_usage_map_buf = NULL;

  int old_stack_allocated;

  /* State variables to track stack modifications.  */
  rtx old_stack_level = 0;
  int old_stack_arg_under_construction = 0;
  int old_pending_adj = 0;
  int old_inhibit_defer_pop = inhibit_defer_pop;

  /* Some stack pointer alterations we make are performed via
     allocate_dynamic_stack_space. This modifies the stack_pointer_delta,
     which we then also need to save/restore along the way.  */
  int old_stack_pointer_delta = 0;

  rtx call_fusage;
  tree addr = CALL_EXPR_FN (exp);
  int i;
  /* The alignment of the stack, in bits.  */
  unsigned HOST_WIDE_INT preferred_stack_boundary;
  /* The alignment of the stack, in bytes.  */
  unsigned HOST_WIDE_INT preferred_unit_stack_boundary;
  /* The static chain value to use for this call.  */
  rtx static_chain_value;
  /* See if this is "nothrow" function call.  */
  if (TREE_NOTHROW (exp))
    flags |= ECF_NOTHROW;

  /* See if we can find a DECL-node for the actual function, and get the
     function attributes (flags) from the function decl or type node.  */
  fndecl = get_callee_fndecl (exp);
  if (fndecl)
    {
      fntype = TREE_TYPE (fndecl);
      flags |= flags_from_decl_or_type (fndecl);
    }
  else
    {
      fntype = TREE_TYPE (TREE_TYPE (addr));
      flags |= flags_from_decl_or_type (fntype);
    }
  rettype = TREE_TYPE (exp);

  struct_value = targetm.calls.struct_value_rtx (fntype, 0);

  /* Warn if this value is an aggregate type,
     regardless of which calling convention we are using for it.  */
  if (AGGREGATE_TYPE_P (rettype))
    warning (OPT_Waggregate_return, "function call has aggregate value");

  /* If the result of a non looping pure or const function call is
     ignored (or void), and none of its arguments are volatile, we can
     avoid expanding the call and just evaluate the arguments for
     side-effects.  */
  if ((flags & (ECF_CONST | ECF_PURE))
      && (!(flags & ECF_LOOPING_CONST_OR_PURE))
      && (ignore || target == const0_rtx
	  || TYPE_MODE (rettype) == VOIDmode))
    {
      bool volatilep = false;
      tree arg;
      call_expr_arg_iterator iter;

      FOR_EACH_CALL_EXPR_ARG (arg, iter, exp)
	if (TREE_THIS_VOLATILE (arg))
	  {
	    volatilep = true;
	    break;
	  }

      if (! volatilep)
	{
	  FOR_EACH_CALL_EXPR_ARG (arg, iter, exp)
	    expand_expr (arg, const0_rtx, VOIDmode, EXPAND_NORMAL);
	  return const0_rtx;
	}
    }

#ifdef REG_PARM_STACK_SPACE
  reg_parm_stack_space = REG_PARM_STACK_SPACE (!fndecl ? fntype : fndecl);
#endif

  if (! OUTGOING_REG_PARM_STACK_SPACE ((!fndecl ? fntype : TREE_TYPE (fndecl)))
      && reg_parm_stack_space > 0 && PUSH_ARGS)
    must_preallocate = 1;

  /* Set up a place to return a structure.  */

  /* Cater to broken compilers.  */
  if (aggregate_value_p (exp, fntype))
    {
      /* This call returns a big structure.  */
      flags &= ~(ECF_CONST | ECF_PURE | ECF_LOOPING_CONST_OR_PURE);

#ifdef PCC_STATIC_STRUCT_RETURN
      {
	pcc_struct_value = 1;
      }
#else /* not PCC_STATIC_STRUCT_RETURN */
      {
	struct_value_size = int_size_in_bytes (rettype);

	if (target && MEM_P (target) && CALL_EXPR_RETURN_SLOT_OPT (exp))
	  structure_value_addr = XEXP (target, 0);
	else
	  {
	    /* For variable-sized objects, we must be called with a target
	       specified.  If we were to allocate space on the stack here,
	       we would have no way of knowing when to free it.  */
	    rtx d = assign_temp (rettype, 0, 1, 1);

	    mark_temp_addr_taken (d);
	    structure_value_addr = XEXP (d, 0);
	    target = 0;
	  }
      }
#endif /* not PCC_STATIC_STRUCT_RETURN */
    }

  /* Figure out the amount to which the stack should be aligned.  */
  preferred_stack_boundary = PREFERRED_STACK_BOUNDARY;
  if (fndecl)
    {
      struct cgraph_rtl_info *i = cgraph_rtl_info (fndecl);
      /* Without automatic stack alignment, we can't increase preferred
	 stack boundary.  With automatic stack alignment, it is
	 unnecessary since unless we can guarantee that all callers will
	 align the outgoing stack properly, callee has to align its
	 stack anyway.  */
      if (i
	  && i->preferred_incoming_stack_boundary
	  && i->preferred_incoming_stack_boundary < preferred_stack_boundary)
	preferred_stack_boundary = i->preferred_incoming_stack_boundary;
    }

  /* Operand 0 is a pointer-to-function; get the type of the function.  */
  funtype = TREE_TYPE (addr);
  gcc_assert (POINTER_TYPE_P (funtype));
  funtype = TREE_TYPE (funtype);

  /* Count whether there are actual complex arguments that need to be split
     into their real and imaginary parts.  Munge the type_arg_types
     appropriately here as well.  */
  if (targetm.calls.split_complex_arg)
    {
      call_expr_arg_iterator iter;
      tree arg;
      FOR_EACH_CALL_EXPR_ARG (arg, iter, exp)
	{
	  tree type = TREE_TYPE (arg);
	  if (type && TREE_CODE (type) == COMPLEX_TYPE
	      && targetm.calls.split_complex_arg (type))
	    num_complex_actuals++;
	}
      type_arg_types = split_complex_types (TYPE_ARG_TYPES (funtype));
    }
  else
    type_arg_types = TYPE_ARG_TYPES (funtype);

  if (flags & ECF_MAY_BE_ALLOCA)
    cfun->calls_alloca = 1;

  /* If struct_value_rtx is 0, it means pass the address
     as if it were an extra parameter.  Put the argument expression
     in structure_value_addr_value.  */
  if (structure_value_addr && struct_value == 0)
    {
      /* If structure_value_addr is a REG other than
	 virtual_outgoing_args_rtx, we can use always use it.  If it
	 is not a REG, we must always copy it into a register.
	 If it is virtual_outgoing_args_rtx, we must copy it to another
	 register in some cases.  */
      rtx temp = (!REG_P (structure_value_addr)
		  || (ACCUMULATE_OUTGOING_ARGS
		      && stack_arg_under_construction
		      && structure_value_addr == virtual_outgoing_args_rtx)
		  ? copy_addr_to_reg (convert_memory_address
				      (Pmode, structure_value_addr))
		  : structure_value_addr);

      structure_value_addr_value =
	make_tree (build_pointer_type (TREE_TYPE (funtype)), temp);
      structure_value_addr_parm = 1;
    }

  /* Count the arguments and set NUM_ACTUALS.  */
  num_actuals =
    call_expr_nargs (exp) + num_complex_actuals + structure_value_addr_parm;

  /* Compute number of named args.
     First, do a raw count of the args for INIT_CUMULATIVE_ARGS.  */

  if (type_arg_types != 0)
    n_named_args
      = (list_length (type_arg_types)
	 /* Count the struct value address, if it is passed as a parm.  */
	 + structure_value_addr_parm);
  else
    /* If we know nothing, treat all args as named.  */
    n_named_args = num_actuals;

  /* Start updating where the next arg would go.

     On some machines (such as the PA) indirect calls have a different
     calling convention than normal calls.  The fourth argument in
     INIT_CUMULATIVE_ARGS tells the backend if this is an indirect call
     or not.  */
  INIT_CUMULATIVE_ARGS (args_so_far_v, funtype, NULL_RTX, fndecl, n_named_args);
  args_so_far = pack_cumulative_args (&args_so_far_v);

  /* Now possibly adjust the number of named args.
     Normally, don't include the last named arg if anonymous args follow.
     We do include the last named arg if
     targetm.calls.strict_argument_naming() returns nonzero.
     (If no anonymous args follow, the result of list_length is actually
     one too large.  This is harmless.)

     If targetm.calls.pretend_outgoing_varargs_named() returns
     nonzero, and targetm.calls.strict_argument_naming() returns zero,
     this machine will be able to place unnamed args that were passed
     in registers into the stack.  So treat all args as named.  This
     allows the insns emitting for a specific argument list to be
     independent of the function declaration.

     If targetm.calls.pretend_outgoing_varargs_named() returns zero,
     we do not have any reliable way to pass unnamed args in
     registers, so we must force them into memory.  */

  if (type_arg_types != 0
      && targetm.calls.strict_argument_naming (args_so_far))
    ;
  else if (type_arg_types != 0
	   && ! targetm.calls.pretend_outgoing_varargs_named (args_so_far))
    /* Don't include the last named arg.  */
    --n_named_args;
  else
    /* Treat all args as named.  */
    n_named_args = num_actuals;

  /* Make a vector to hold all the information about each arg.  */
  args = XALLOCAVEC (struct arg_data, num_actuals);
  memset (args, 0, num_actuals * sizeof (struct arg_data));

  /* Build up entries in the ARGS array, compute the size of the
     arguments into ARGS_SIZE, etc.  */
  initialize_argument_information (num_actuals, args, &args_size,
				   n_named_args, exp,
				   structure_value_addr_value, fndecl, fntype,
<<<<<<< HEAD
				   &args_so_far, reg_parm_stack_space,
=======
				   args_so_far, reg_parm_stack_space,
>>>>>>> 3082eeb7
				   &old_stack_level, &old_pending_adj,
				   &must_preallocate, &flags,
				   &try_tail_call, CALL_FROM_THUNK_P (exp));

  if (args_size.var)
    must_preallocate = 1;

  /* Now make final decision about preallocating stack space.  */
  must_preallocate = finalize_must_preallocate (must_preallocate,
						num_actuals, args,
						&args_size);

  /* If the structure value address will reference the stack pointer, we
     must stabilize it.  We don't need to do this if we know that we are
     not going to adjust the stack pointer in processing this call.  */

  if (structure_value_addr
      && (reg_mentioned_p (virtual_stack_dynamic_rtx, structure_value_addr)
	  || reg_mentioned_p (virtual_outgoing_args_rtx,
			      structure_value_addr))
      && (args_size.var
	  || (!ACCUMULATE_OUTGOING_ARGS && args_size.constant)))
    structure_value_addr = copy_to_reg (structure_value_addr);

  /* Tail calls can make things harder to debug, and we've traditionally
     pushed these optimizations into -O2.  Don't try if we're already
     expanding a call, as that means we're an argument.  Don't try if
     there's cleanups, as we know there's code to follow the call.  */

  if (currently_expanding_call++ != 0
      || !flag_optimize_sibling_calls
      || args_size.var
      || dbg_cnt (tail_call) == false)
    try_tail_call = 0;

  /*  Rest of purposes for tail call optimizations to fail.  */
  if (
#ifdef HAVE_sibcall_epilogue
      !HAVE_sibcall_epilogue
#else
      1
#endif
      || !try_tail_call
      /* Doing sibling call optimization needs some work, since
	 structure_value_addr can be allocated on the stack.
	 It does not seem worth the effort since few optimizable
	 sibling calls will return a structure.  */
      || structure_value_addr != NULL_RTX
#ifdef REG_PARM_STACK_SPACE
      /* If outgoing reg parm stack space changes, we can not do sibcall.  */
      || (OUTGOING_REG_PARM_STACK_SPACE (funtype)
	  != OUTGOING_REG_PARM_STACK_SPACE (TREE_TYPE (current_function_decl)))
      || (reg_parm_stack_space != REG_PARM_STACK_SPACE (fndecl))
#endif
      /* Check whether the target is able to optimize the call
	 into a sibcall.  */
      || !targetm.function_ok_for_sibcall (fndecl, exp)
      /* Functions that do not return exactly once may not be sibcall
	 optimized.  */
      || (flags & (ECF_RETURNS_TWICE | ECF_NORETURN))
      || TYPE_VOLATILE (TREE_TYPE (TREE_TYPE (addr)))
      /* If the called function is nested in the current one, it might access
	 some of the caller's arguments, but could clobber them beforehand if
	 the argument areas are shared.  */
      || (fndecl && decl_function_context (fndecl) == current_function_decl)
      /* If this function requires more stack slots than the current
	 function, we cannot change it into a sibling call.
	 crtl->args.pretend_args_size is not part of the
	 stack allocated by our caller.  */
      || args_size.constant > (crtl->args.size
			       - crtl->args.pretend_args_size)
      /* If the callee pops its own arguments, then it must pop exactly
	 the same number of arguments as the current function.  */
      || (targetm.calls.return_pops_args (fndecl, funtype, args_size.constant)
	  != targetm.calls.return_pops_args (current_function_decl,
					     TREE_TYPE (current_function_decl),
					     crtl->args.size))
      || !lang_hooks.decls.ok_for_sibcall (fndecl))
    try_tail_call = 0;

  /* Check if caller and callee disagree in promotion of function
     return value.  */
  if (try_tail_call)
    {
      enum machine_mode caller_mode, caller_promoted_mode;
      enum machine_mode callee_mode, callee_promoted_mode;
      int caller_unsignedp, callee_unsignedp;
      tree caller_res = DECL_RESULT (current_function_decl);

      caller_unsignedp = TYPE_UNSIGNED (TREE_TYPE (caller_res));
      caller_mode = DECL_MODE (caller_res);
      callee_unsignedp = TYPE_UNSIGNED (TREE_TYPE (funtype));
      callee_mode = TYPE_MODE (TREE_TYPE (funtype));
      caller_promoted_mode
	= promote_function_mode (TREE_TYPE (caller_res), caller_mode,
				 &caller_unsignedp,
				 TREE_TYPE (current_function_decl), 1);
      callee_promoted_mode
	= promote_function_mode (TREE_TYPE (funtype), callee_mode,
				 &callee_unsignedp,
				 funtype, 1);
      if (caller_mode != VOIDmode
	  && (caller_promoted_mode != callee_promoted_mode
	      || ((caller_mode != caller_promoted_mode
		   || callee_mode != callee_promoted_mode)
		  && (caller_unsignedp != callee_unsignedp
		      || GET_MODE_BITSIZE (caller_mode)
			 < GET_MODE_BITSIZE (callee_mode)))))
	try_tail_call = 0;
    }

  /* Ensure current function's preferred stack boundary is at least
     what we need.  Stack alignment may also increase preferred stack
     boundary.  */
  if (crtl->preferred_stack_boundary < preferred_stack_boundary)
    crtl->preferred_stack_boundary = preferred_stack_boundary;
  else
    preferred_stack_boundary = crtl->preferred_stack_boundary;

  preferred_unit_stack_boundary = preferred_stack_boundary / BITS_PER_UNIT;

  /* We want to make two insn chains; one for a sibling call, the other
     for a normal call.  We will select one of the two chains after
     initial RTL generation is complete.  */
  for (pass = try_tail_call ? 0 : 1; pass < 2; pass++)
    {
      int sibcall_failure = 0;
      /* We want to emit any pending stack adjustments before the tail
	 recursion "call".  That way we know any adjustment after the tail
	 recursion call can be ignored if we indeed use the tail
	 call expansion.  */
      int save_pending_stack_adjust = 0;
      int save_stack_pointer_delta = 0;
      rtx insns;
      rtx before_call, next_arg_reg, after_args;

      if (pass == 0)
	{
	  /* State variables we need to save and restore between
	     iterations.  */
	  save_pending_stack_adjust = pending_stack_adjust;
	  save_stack_pointer_delta = stack_pointer_delta;
	}
      if (pass)
	flags &= ~ECF_SIBCALL;
      else
	flags |= ECF_SIBCALL;

      /* Other state variables that we must reinitialize each time
	 through the loop (that are not initialized by the loop itself).  */
      argblock = 0;
      call_fusage = 0;

      /* Start a new sequence for the normal call case.

	 From this point on, if the sibling call fails, we want to set
	 sibcall_failure instead of continuing the loop.  */
      start_sequence ();

      /* Don't let pending stack adjusts add up to too much.
	 Also, do all pending adjustments now if there is any chance
	 this might be a call to alloca or if we are expanding a sibling
	 call sequence.
	 Also do the adjustments before a throwing call, otherwise
	 exception handling can fail; PR 19225. */
      if (pending_stack_adjust >= 32
	  || (pending_stack_adjust > 0
	      && (flags & ECF_MAY_BE_ALLOCA))
	  || (pending_stack_adjust > 0
	      && flag_exceptions && !(flags & ECF_NOTHROW))
	  || pass == 0)
	do_pending_stack_adjust ();

      /* Precompute any arguments as needed.  */
      if (pass)
	precompute_arguments (num_actuals, args);

      /* Now we are about to start emitting insns that can be deleted
	 if a libcall is deleted.  */
      if (pass && (flags & ECF_MALLOC))
	start_sequence ();

      if (pass == 0 && crtl->stack_protect_guard)
	stack_protect_epilogue ();

      adjusted_args_size = args_size;
      /* Compute the actual size of the argument block required.  The variable
	 and constant sizes must be combined, the size may have to be rounded,
	 and there may be a minimum required size.  When generating a sibcall
	 pattern, do not round up, since we'll be re-using whatever space our
	 caller provided.  */
      unadjusted_args_size
	= compute_argument_block_size (reg_parm_stack_space,
				       &adjusted_args_size,
				       fndecl, fntype,
				       (pass == 0 ? 0
					: preferred_stack_boundary));

      old_stack_allocated = stack_pointer_delta - pending_stack_adjust;

      /* The argument block when performing a sibling call is the
	 incoming argument block.  */
      if (pass == 0)
	{
	  argblock = crtl->args.internal_arg_pointer;
	  argblock
#ifdef STACK_GROWS_DOWNWARD
	    = plus_constant (argblock, crtl->args.pretend_args_size);
#else
	    = plus_constant (argblock, -crtl->args.pretend_args_size);
#endif
	  stored_args_map = sbitmap_alloc (args_size.constant);
	  sbitmap_zero (stored_args_map);
	}

      /* If we have no actual push instructions, or shouldn't use them,
	 make space for all args right now.  */
      else if (adjusted_args_size.var != 0)
	{
	  if (old_stack_level == 0)
	    {
	      emit_stack_save (SAVE_BLOCK, &old_stack_level);
	      old_stack_pointer_delta = stack_pointer_delta;
	      old_pending_adj = pending_stack_adjust;
	      pending_stack_adjust = 0;
	      /* stack_arg_under_construction says whether a stack arg is
		 being constructed at the old stack level.  Pushing the stack
		 gets a clean outgoing argument block.  */
	      old_stack_arg_under_construction = stack_arg_under_construction;
	      stack_arg_under_construction = 0;
	    }
	  argblock = push_block (ARGS_SIZE_RTX (adjusted_args_size), 0, 0);
	  if (flag_stack_usage_info)
	    current_function_has_unbounded_dynamic_stack_size = 1;
	}
      else
	{
	  /* Note that we must go through the motions of allocating an argument
	     block even if the size is zero because we may be storing args
	     in the area reserved for register arguments, which may be part of
	     the stack frame.  */

	  int needed = adjusted_args_size.constant;

	  /* Store the maximum argument space used.  It will be pushed by
	     the prologue (if ACCUMULATE_OUTGOING_ARGS, or stack overflow
	     checking).  */

	  if (needed > crtl->outgoing_args_size)
	    crtl->outgoing_args_size = needed;

	  if (must_preallocate)
	    {
	      if (ACCUMULATE_OUTGOING_ARGS)
		{
		  /* Since the stack pointer will never be pushed, it is
		     possible for the evaluation of a parm to clobber
		     something we have already written to the stack.
		     Since most function calls on RISC machines do not use
		     the stack, this is uncommon, but must work correctly.

		     Therefore, we save any area of the stack that was already
		     written and that we are using.  Here we set up to do this
		     by making a new stack usage map from the old one.  The
		     actual save will be done by store_one_arg.

		     Another approach might be to try to reorder the argument
		     evaluations to avoid this conflicting stack usage.  */

		  /* Since we will be writing into the entire argument area,
		     the map must be allocated for its entire size, not just
		     the part that is the responsibility of the caller.  */
		  if (! OUTGOING_REG_PARM_STACK_SPACE ((!fndecl ? fntype : TREE_TYPE (fndecl))))
		    needed += reg_parm_stack_space;

#ifdef ARGS_GROW_DOWNWARD
		  highest_outgoing_arg_in_use = MAX (initial_highest_arg_in_use,
						     needed + 1);
#else
		  highest_outgoing_arg_in_use = MAX (initial_highest_arg_in_use,
						     needed);
#endif
		  free (stack_usage_map_buf);
		  stack_usage_map_buf = XNEWVEC (char, highest_outgoing_arg_in_use);
		  stack_usage_map = stack_usage_map_buf;

		  if (initial_highest_arg_in_use)
		    memcpy (stack_usage_map, initial_stack_usage_map,
			    initial_highest_arg_in_use);

		  if (initial_highest_arg_in_use != highest_outgoing_arg_in_use)
		    memset (&stack_usage_map[initial_highest_arg_in_use], 0,
			   (highest_outgoing_arg_in_use
			    - initial_highest_arg_in_use));
		  needed = 0;

		  /* The address of the outgoing argument list must not be
		     copied to a register here, because argblock would be left
		     pointing to the wrong place after the call to
		     allocate_dynamic_stack_space below.  */

		  argblock = virtual_outgoing_args_rtx;
		}
	      else
		{
		  if (inhibit_defer_pop == 0)
		    {
		      /* Try to reuse some or all of the pending_stack_adjust
			 to get this space.  */
		      needed
			= (combine_pending_stack_adjustment_and_call
			   (unadjusted_args_size,
			    &adjusted_args_size,
			    preferred_unit_stack_boundary));

		      /* combine_pending_stack_adjustment_and_call computes
			 an adjustment before the arguments are allocated.
			 Account for them and see whether or not the stack
			 needs to go up or down.  */
		      needed = unadjusted_args_size - needed;

		      if (needed < 0)
			{
			  /* We're releasing stack space.  */
			  /* ??? We can avoid any adjustment at all if we're
			     already aligned.  FIXME.  */
			  pending_stack_adjust = -needed;
			  do_pending_stack_adjust ();
			  needed = 0;
			}
		      else
			/* We need to allocate space.  We'll do that in
			   push_block below.  */
			pending_stack_adjust = 0;
		    }

		  /* Special case this because overhead of `push_block' in
		     this case is non-trivial.  */
		  if (needed == 0)
		    argblock = virtual_outgoing_args_rtx;
		  else
		    {
		      argblock = push_block (GEN_INT (needed), 0, 0);
#ifdef ARGS_GROW_DOWNWARD
		      argblock = plus_constant (argblock, needed);
#endif
		    }

		  /* We only really need to call `copy_to_reg' in the case
		     where push insns are going to be used to pass ARGBLOCK
		     to a function call in ARGS.  In that case, the stack
		     pointer changes value from the allocation point to the
		     call point, and hence the value of
		     VIRTUAL_OUTGOING_ARGS_RTX changes as well.  But might
		     as well always do it.  */
		  argblock = copy_to_reg (argblock);
		}
	    }
	}

      if (ACCUMULATE_OUTGOING_ARGS)
	{
	  /* The save/restore code in store_one_arg handles all
	     cases except one: a constructor call (including a C
	     function returning a BLKmode struct) to initialize
	     an argument.  */
	  if (stack_arg_under_construction)
	    {
	      rtx push_size
		= GEN_INT (adjusted_args_size.constant
			   + (OUTGOING_REG_PARM_STACK_SPACE ((!fndecl ? fntype
			   					      : TREE_TYPE (fndecl))) ? 0
			      : reg_parm_stack_space));
	      if (old_stack_level == 0)
		{
		  emit_stack_save (SAVE_BLOCK, &old_stack_level);
		  old_stack_pointer_delta = stack_pointer_delta;
		  old_pending_adj = pending_stack_adjust;
		  pending_stack_adjust = 0;
		  /* stack_arg_under_construction says whether a stack
		     arg is being constructed at the old stack level.
		     Pushing the stack gets a clean outgoing argument
		     block.  */
		  old_stack_arg_under_construction
		    = stack_arg_under_construction;
		  stack_arg_under_construction = 0;
		  /* Make a new map for the new argument list.  */
		  free (stack_usage_map_buf);
		  stack_usage_map_buf = XCNEWVEC (char, highest_outgoing_arg_in_use);
		  stack_usage_map = stack_usage_map_buf;
		  highest_outgoing_arg_in_use = 0;
		}
	      /* We can pass TRUE as the 4th argument because we just
		 saved the stack pointer and will restore it right after
		 the call.  */
	      allocate_dynamic_stack_space (push_size, 0,
					    BIGGEST_ALIGNMENT, true);
	    }

	  /* If argument evaluation might modify the stack pointer,
	     copy the address of the argument list to a register.  */
	  for (i = 0; i < num_actuals; i++)
	    if (args[i].pass_on_stack)
	      {
		argblock = copy_addr_to_reg (argblock);
		break;
	      }
	}

      compute_argument_addresses (args, argblock, num_actuals);

      /* If we push args individually in reverse order, perform stack alignment
	 before the first push (the last arg).  */
      if (PUSH_ARGS_REVERSED && argblock == 0
	  && adjusted_args_size.constant != unadjusted_args_size)
	{
	  /* When the stack adjustment is pending, we get better code
	     by combining the adjustments.  */
	  if (pending_stack_adjust
	      && ! inhibit_defer_pop)
	    {
	      pending_stack_adjust
		= (combine_pending_stack_adjustment_and_call
		   (unadjusted_args_size,
		    &adjusted_args_size,
		    preferred_unit_stack_boundary));
	      do_pending_stack_adjust ();
	    }
	  else if (argblock == 0)
	    anti_adjust_stack (GEN_INT (adjusted_args_size.constant
					- unadjusted_args_size));
	}
      /* Now that the stack is properly aligned, pops can't safely
	 be deferred during the evaluation of the arguments.  */
      NO_DEFER_POP;

      /* Record the maximum pushed stack space size.  We need to delay
	 doing it this far to take into account the optimization done
	 by combine_pending_stack_adjustment_and_call.  */
      if (flag_stack_usage_info
	  && !ACCUMULATE_OUTGOING_ARGS
	  && pass
	  && adjusted_args_size.var == 0)
	{
	  int pushed = adjusted_args_size.constant + pending_stack_adjust;
	  if (pushed > current_function_pushed_stack_size)
	    current_function_pushed_stack_size = pushed;
	}

      funexp = rtx_for_function_call (fndecl, addr);

      /* Figure out the register where the value, if any, will come back.  */
      valreg = 0;
      if (TYPE_MODE (rettype) != VOIDmode
	  && ! structure_value_addr)
	{
	  if (pcc_struct_value)
	    valreg = hard_function_value (build_pointer_type (rettype),
					  fndecl, NULL, (pass == 0));
	  else
	    valreg = hard_function_value (rettype, fndecl, fntype,
					  (pass == 0));

	  /* If VALREG is a PARALLEL whose first member has a zero
	     offset, use that.  This is for targets such as m68k that
	     return the same value in multiple places.  */
	  if (GET_CODE (valreg) == PARALLEL)
	    {
	      rtx elem = XVECEXP (valreg, 0, 0);
	      rtx where = XEXP (elem, 0);
	      rtx offset = XEXP (elem, 1);
	      if (offset == const0_rtx
		  && GET_MODE (where) == GET_MODE (valreg))
		valreg = where;
	    }
	}

      /* Precompute all register parameters.  It isn't safe to compute anything
	 once we have started filling any specific hard regs.  */
      precompute_register_parameters (num_actuals, args, &reg_parm_seen);

      if (CALL_EXPR_STATIC_CHAIN (exp))
	static_chain_value = expand_normal (CALL_EXPR_STATIC_CHAIN (exp));
      else
	static_chain_value = 0;

#ifdef REG_PARM_STACK_SPACE
      /* Save the fixed argument area if it's part of the caller's frame and
	 is clobbered by argument setup for this call.  */
      if (ACCUMULATE_OUTGOING_ARGS && pass)
	save_area = save_fixed_argument_area (reg_parm_stack_space, argblock,
					      &low_to_save, &high_to_save);
#endif

      /* Now store (and compute if necessary) all non-register parms.
	 These come before register parms, since they can require block-moves,
	 which could clobber the registers used for register parms.
	 Parms which have partial registers are not stored here,
	 but we do preallocate space here if they want that.  */

      for (i = 0; i < num_actuals; i++)
	{
	  if (args[i].reg == 0 || args[i].pass_on_stack)
	    {
	      rtx before_arg = get_last_insn ();

	      if (store_one_arg (&args[i], argblock, flags,
				 adjusted_args_size.var != 0,
				 reg_parm_stack_space)
		  || (pass == 0
		      && check_sibcall_argument_overlap (before_arg,
							 &args[i], 1)))
		sibcall_failure = 1;
	      }

<<<<<<< HEAD
	  if (((flags & ECF_CONST)
	       || ((flags & ECF_PURE) && ACCUMULATE_OUTGOING_ARGS))
	      && args[i].stack)
=======
	  if (args[i].stack)
>>>>>>> 3082eeb7
	    call_fusage = gen_rtx_EXPR_LIST (VOIDmode,
					     gen_rtx_USE (VOIDmode,
							  args[i].stack),
					     call_fusage);
	}

      /* If we have a parm that is passed in registers but not in memory
	 and whose alignment does not permit a direct copy into registers,
	 make a group of pseudos that correspond to each register that we
	 will later fill.  */
      if (STRICT_ALIGNMENT)
	store_unaligned_arguments_into_pseudos (args, num_actuals);

      /* Now store any partially-in-registers parm.
	 This is the last place a block-move can happen.  */
      if (reg_parm_seen)
	for (i = 0; i < num_actuals; i++)
	  if (args[i].partial != 0 && ! args[i].pass_on_stack)
	    {
	      rtx before_arg = get_last_insn ();

	      if (store_one_arg (&args[i], argblock, flags,
				 adjusted_args_size.var != 0,
				 reg_parm_stack_space)
		  || (pass == 0
		      && check_sibcall_argument_overlap (before_arg,
							 &args[i], 1)))
		sibcall_failure = 1;
	    }

      /* If we pushed args in forward order, perform stack alignment
	 after pushing the last arg.  */
      if (!PUSH_ARGS_REVERSED && argblock == 0)
	anti_adjust_stack (GEN_INT (adjusted_args_size.constant
				    - unadjusted_args_size));

      /* If register arguments require space on the stack and stack space
	 was not preallocated, allocate stack space here for arguments
	 passed in registers.  */
      if (OUTGOING_REG_PARM_STACK_SPACE ((!fndecl ? fntype : TREE_TYPE (fndecl)))
          && !ACCUMULATE_OUTGOING_ARGS
	  && must_preallocate == 0 && reg_parm_stack_space > 0)
	anti_adjust_stack (GEN_INT (reg_parm_stack_space));

      /* Pass the function the address in which to return a
	 structure value.  */
      if (pass != 0 && structure_value_addr && ! structure_value_addr_parm)
	{
	  structure_value_addr
	    = convert_memory_address (Pmode, structure_value_addr);
	  emit_move_insn (struct_value,
			  force_reg (Pmode,
				     force_operand (structure_value_addr,
						    NULL_RTX)));

	  if (REG_P (struct_value))
	    use_reg (&call_fusage, struct_value);
	}

      after_args = get_last_insn ();
      funexp = prepare_call_address (fndecl, funexp, static_chain_value,
				     &call_fusage, reg_parm_seen, pass == 0);

      load_register_parameters (args, num_actuals, &call_fusage, flags,
				pass == 0, &sibcall_failure);

      /* Save a pointer to the last insn before the call, so that we can
	 later safely search backwards to find the CALL_INSN.  */
      before_call = get_last_insn ();

      /* Set up next argument register.  For sibling calls on machines
	 with register windows this should be the incoming register.  */
      if (pass == 0)
	next_arg_reg = targetm.calls.function_incoming_arg (args_so_far,
							    VOIDmode,
							    void_type_node,
							    true);
      else
	next_arg_reg = targetm.calls.function_arg (args_so_far,
						   VOIDmode, void_type_node,
						   true);

      /* All arguments and registers used for the call must be set up by
	 now!  */

      /* Stack must be properly aligned now.  */
      gcc_assert (!pass
		  || !(stack_pointer_delta % preferred_unit_stack_boundary));

      /* Generate the actual call instruction.  */
      emit_call_1 (funexp, exp, fndecl, funtype, unadjusted_args_size,
		   adjusted_args_size.constant, struct_value_size,
		   next_arg_reg, valreg, old_inhibit_defer_pop, call_fusage,
		   flags, args_so_far);

      /* If the call setup or the call itself overlaps with anything
	 of the argument setup we probably clobbered our call address.
	 In that case we can't do sibcalls.  */
      if (pass == 0
	  && check_sibcall_argument_overlap (after_args, 0, 0))
	sibcall_failure = 1;

      /* If a non-BLKmode value is returned at the most significant end
	 of a register, shift the register right by the appropriate amount
	 and update VALREG accordingly.  BLKmode values are handled by the
	 group load/store machinery below.  */
      if (!structure_value_addr
	  && !pcc_struct_value
	  && TYPE_MODE (rettype) != BLKmode
	  && targetm.calls.return_in_msb (rettype))
	{
	  if (shift_return_value (TYPE_MODE (rettype), false, valreg))
	    sibcall_failure = 1;
	  valreg = gen_rtx_REG (TYPE_MODE (rettype), REGNO (valreg));
	}

      if (pass && (flags & ECF_MALLOC))
	{
	  rtx temp = gen_reg_rtx (GET_MODE (valreg));
	  rtx last, insns;

	  /* The return value from a malloc-like function is a pointer.  */
	  if (TREE_CODE (rettype) == POINTER_TYPE)
	    mark_reg_pointer (temp, BIGGEST_ALIGNMENT);

	  emit_move_insn (temp, valreg);

	  /* The return value from a malloc-like function can not alias
	     anything else.  */
	  last = get_last_insn ();
	  add_reg_note (last, REG_NOALIAS, temp);

	  /* Write out the sequence.  */
	  insns = get_insns ();
	  end_sequence ();
	  emit_insn (insns);
	  valreg = temp;
	}

      /* For calls to `setjmp', etc., inform
	 function.c:setjmp_warnings that it should complain if
	 nonvolatile values are live.  For functions that cannot
	 return, inform flow that control does not fall through.  */

      if ((flags & ECF_NORETURN) || pass == 0)
	{
	  /* The barrier must be emitted
	     immediately after the CALL_INSN.  Some ports emit more
	     than just a CALL_INSN above, so we must search for it here.  */

	  rtx last = get_last_insn ();
	  while (!CALL_P (last))
	    {
	      last = PREV_INSN (last);
	      /* There was no CALL_INSN?  */
	      gcc_assert (last != before_call);
	    }

	  emit_barrier_after (last);

	  /* Stack adjustments after a noreturn call are dead code.
	     However when NO_DEFER_POP is in effect, we must preserve
	     stack_pointer_delta.  */
	  if (inhibit_defer_pop == 0)
	    {
	      stack_pointer_delta = old_stack_allocated;
	      pending_stack_adjust = 0;
	    }
	}

      /* If value type not void, return an rtx for the value.  */

      if (TYPE_MODE (rettype) == VOIDmode
	  || ignore)
	target = const0_rtx;
      else if (structure_value_addr)
	{
	  if (target == 0 || !MEM_P (target))
	    {
	      target
		= gen_rtx_MEM (TYPE_MODE (rettype),
			       memory_address (TYPE_MODE (rettype),
					       structure_value_addr));
	      set_mem_attributes (target, rettype, 1);
	    }
	}
      else if (pcc_struct_value)
	{
	  /* This is the special C++ case where we need to
	     know what the true target was.  We take care to
	     never use this value more than once in one expression.  */
	  target = gen_rtx_MEM (TYPE_MODE (rettype),
				copy_to_reg (valreg));
	  set_mem_attributes (target, rettype, 1);
	}
      /* Handle calls that return values in multiple non-contiguous locations.
	 The Irix 6 ABI has examples of this.  */
      else if (GET_CODE (valreg) == PARALLEL)
	{
	  if (target == 0)
	    {
	      /* This will only be assigned once, so it can be readonly.  */
	      tree nt = build_qualified_type (rettype,
					      (TYPE_QUALS (rettype)
					       | TYPE_QUAL_CONST));

	      target = assign_temp (nt, 0, 1, 1);
	    }

	  if (! rtx_equal_p (target, valreg))
	    emit_group_store (target, valreg, rettype,
			      int_size_in_bytes (rettype));

	  /* We can not support sibling calls for this case.  */
	  sibcall_failure = 1;
	}
      else if (target
	       && GET_MODE (target) == TYPE_MODE (rettype)
	       && GET_MODE (target) == GET_MODE (valreg))
	{
	  bool may_overlap = false;

	  /* We have to copy a return value in a CLASS_LIKELY_SPILLED hard
	     reg to a plain register.  */
	  if (!REG_P (target) || HARD_REGISTER_P (target))
	    valreg = avoid_likely_spilled_reg (valreg);

	  /* If TARGET is a MEM in the argument area, and we have
	     saved part of the argument area, then we can't store
	     directly into TARGET as it may get overwritten when we
	     restore the argument save area below.  Don't work too
	     hard though and simply force TARGET to a register if it
	     is a MEM; the optimizer is quite likely to sort it out.  */
	  if (ACCUMULATE_OUTGOING_ARGS && pass && MEM_P (target))
	    for (i = 0; i < num_actuals; i++)
	      if (args[i].save_area)
		{
		  may_overlap = true;
		  break;
		}

	  if (may_overlap)
	    target = copy_to_reg (valreg);
	  else
	    {
	      /* TARGET and VALREG cannot be equal at this point
		 because the latter would not have
		 REG_FUNCTION_VALUE_P true, while the former would if
		 it were referring to the same register.

		 If they refer to the same register, this move will be
		 a no-op, except when function inlining is being
		 done.  */
	      emit_move_insn (target, valreg);

	      /* If we are setting a MEM, this code must be executed.
		 Since it is emitted after the call insn, sibcall
		 optimization cannot be performed in that case.  */
	      if (MEM_P (target))
		sibcall_failure = 1;
	    }
	}
      else if (TYPE_MODE (rettype) == BLKmode)
	{
	  rtx val = valreg;
	  if (GET_MODE (val) != BLKmode)
	    val = avoid_likely_spilled_reg (val);
	  target = copy_blkmode_from_reg (target, val, rettype);

	  /* We can not support sibling calls for this case.  */
	  sibcall_failure = 1;
	}
      else
	target = copy_to_reg (avoid_likely_spilled_reg (valreg));

      /* If we promoted this return value, make the proper SUBREG.
         TARGET might be const0_rtx here, so be careful.  */
      if (REG_P (target)
	  && TYPE_MODE (rettype) != BLKmode
	  && GET_MODE (target) != TYPE_MODE (rettype))
	{
	  tree type = rettype;
	  int unsignedp = TYPE_UNSIGNED (type);
	  int offset = 0;
	  enum machine_mode pmode;

	  /* Ensure we promote as expected, and get the new unsignedness.  */
	  pmode = promote_function_mode (type, TYPE_MODE (type), &unsignedp,
					 funtype, 1);
	  gcc_assert (GET_MODE (target) == pmode);

	  if ((WORDS_BIG_ENDIAN || BYTES_BIG_ENDIAN)
	      && (GET_MODE_SIZE (GET_MODE (target))
		  > GET_MODE_SIZE (TYPE_MODE (type))))
	    {
	      offset = GET_MODE_SIZE (GET_MODE (target))
	        - GET_MODE_SIZE (TYPE_MODE (type));
	      if (! BYTES_BIG_ENDIAN)
	        offset = (offset / UNITS_PER_WORD) * UNITS_PER_WORD;
	      else if (! WORDS_BIG_ENDIAN)
	        offset %= UNITS_PER_WORD;
	    }

	  target = gen_rtx_SUBREG (TYPE_MODE (type), target, offset);
	  SUBREG_PROMOTED_VAR_P (target) = 1;
	  SUBREG_PROMOTED_UNSIGNED_SET (target, unsignedp);
	}

      /* If size of args is variable or this was a constructor call for a stack
	 argument, restore saved stack-pointer value.  */

      if (old_stack_level)
	{
	  rtx prev = get_last_insn ();

	  emit_stack_restore (SAVE_BLOCK, old_stack_level);
	  stack_pointer_delta = old_stack_pointer_delta;

	  fixup_args_size_notes (prev, get_last_insn (), stack_pointer_delta);

	  pending_stack_adjust = old_pending_adj;
	  old_stack_allocated = stack_pointer_delta - pending_stack_adjust;
	  stack_arg_under_construction = old_stack_arg_under_construction;
	  highest_outgoing_arg_in_use = initial_highest_arg_in_use;
	  stack_usage_map = initial_stack_usage_map;
	  sibcall_failure = 1;
	}
      else if (ACCUMULATE_OUTGOING_ARGS && pass)
	{
#ifdef REG_PARM_STACK_SPACE
	  if (save_area)
	    restore_fixed_argument_area (save_area, argblock,
					 high_to_save, low_to_save);
#endif

	  /* If we saved any argument areas, restore them.  */
	  for (i = 0; i < num_actuals; i++)
	    if (args[i].save_area)
	      {
		enum machine_mode save_mode = GET_MODE (args[i].save_area);
		rtx stack_area
		  = gen_rtx_MEM (save_mode,
				 memory_address (save_mode,
						 XEXP (args[i].stack_slot, 0)));

		if (save_mode != BLKmode)
		  emit_move_insn (stack_area, args[i].save_area);
		else
		  emit_block_move (stack_area, args[i].save_area,
				   GEN_INT (args[i].locate.size.constant),
				   BLOCK_OP_CALL_PARM);
	      }

	  highest_outgoing_arg_in_use = initial_highest_arg_in_use;
	  stack_usage_map = initial_stack_usage_map;
	}

      /* If this was alloca, record the new stack level for nonlocal gotos.
	 Check for the handler slots since we might not have a save area
	 for non-local gotos.  */

      if ((flags & ECF_MAY_BE_ALLOCA) && cfun->nonlocal_goto_save_area != 0)
	update_nonlocal_goto_save_area ();

      /* Free up storage we no longer need.  */
      for (i = 0; i < num_actuals; ++i)
	free (args[i].aligned_regs);

      insns = get_insns ();
      end_sequence ();

      if (pass == 0)
	{
	  tail_call_insns = insns;

	  /* Restore the pending stack adjustment now that we have
	     finished generating the sibling call sequence.  */

	  pending_stack_adjust = save_pending_stack_adjust;
	  stack_pointer_delta = save_stack_pointer_delta;

	  /* Prepare arg structure for next iteration.  */
	  for (i = 0; i < num_actuals; i++)
	    {
	      args[i].value = 0;
	      args[i].aligned_regs = 0;
	      args[i].stack = 0;
	    }

	  sbitmap_free (stored_args_map);
	}
      else
	{
	  normal_call_insns = insns;

	  /* Verify that we've deallocated all the stack we used.  */
	  gcc_assert ((flags & ECF_NORETURN)
		      || (old_stack_allocated
			  == stack_pointer_delta - pending_stack_adjust));
	}

      /* If something prevents making this a sibling call,
	 zero out the sequence.  */
      if (sibcall_failure)
	tail_call_insns = NULL_RTX;
      else
	break;
    }

  /* If tail call production succeeded, we need to remove REG_EQUIV notes on
     arguments too, as argument area is now clobbered by the call.  */
  if (tail_call_insns)
    {
      emit_insn (tail_call_insns);
      crtl->tail_call_emit = true;
    }
  else
    emit_insn (normal_call_insns);

  currently_expanding_call--;

  free (stack_usage_map_buf);

  return target;
}

/* A sibling call sequence invalidates any REG_EQUIV notes made for
   this function's incoming arguments.

   At the start of RTL generation we know the only REG_EQUIV notes
   in the rtl chain are those for incoming arguments, so we can look
   for REG_EQUIV notes between the start of the function and the
   NOTE_INSN_FUNCTION_BEG.

   This is (slight) overkill.  We could keep track of the highest
   argument we clobber and be more selective in removing notes, but it
   does not seem to be worth the effort.  */

void
fixup_tail_calls (void)
{
  rtx insn;

  for (insn = get_insns (); insn; insn = NEXT_INSN (insn))
    {
      rtx note;

      /* There are never REG_EQUIV notes for the incoming arguments
	 after the NOTE_INSN_FUNCTION_BEG note, so stop if we see it.  */
      if (NOTE_P (insn)
	  && NOTE_KIND (insn) == NOTE_INSN_FUNCTION_BEG)
	break;

      note = find_reg_note (insn, REG_EQUIV, 0);
      if (note)
	remove_note (insn, note);
      note = find_reg_note (insn, REG_EQUIV, 0);
      gcc_assert (!note);
    }
}

/* Traverse a list of TYPES and expand all complex types into their
   components.  */
static tree
split_complex_types (tree types)
{
  tree p;

  /* Before allocating memory, check for the common case of no complex.  */
  for (p = types; p; p = TREE_CHAIN (p))
    {
      tree type = TREE_VALUE (p);
      if (TREE_CODE (type) == COMPLEX_TYPE
	  && targetm.calls.split_complex_arg (type))
	goto found;
    }
  return types;

 found:
  types = copy_list (types);

  for (p = types; p; p = TREE_CHAIN (p))
    {
      tree complex_type = TREE_VALUE (p);

      if (TREE_CODE (complex_type) == COMPLEX_TYPE
	  && targetm.calls.split_complex_arg (complex_type))
	{
	  tree next, imag;

	  /* Rewrite complex type with component type.  */
	  TREE_VALUE (p) = TREE_TYPE (complex_type);
	  next = TREE_CHAIN (p);

	  /* Add another component type for the imaginary part.  */
	  imag = build_tree_list (NULL_TREE, TREE_VALUE (p));
	  TREE_CHAIN (p) = imag;
	  TREE_CHAIN (imag) = next;

	  /* Skip the newly created node.  */
	  p = TREE_CHAIN (p);
	}
    }

  return types;
}

/* Output a library call to function FUN (a SYMBOL_REF rtx).
   The RETVAL parameter specifies whether return value needs to be saved, other
   parameters are documented in the emit_library_call function below.  */

static rtx
emit_library_call_value_1 (int retval, rtx orgfun, rtx value,
			   enum libcall_type fn_type,
			   enum machine_mode outmode, int nargs, va_list p)
{
  /* Total size in bytes of all the stack-parms scanned so far.  */
  struct args_size args_size;
  /* Size of arguments before any adjustments (such as rounding).  */
  struct args_size original_args_size;
  int argnum;
  rtx fun;
  /* Todo, choose the correct decl type of orgfun. Sadly this information
     isn't present here, so we default to native calling abi here.  */
  tree fndecl ATTRIBUTE_UNUSED = NULL_TREE; /* library calls default to host calling abi ? */
  tree fntype ATTRIBUTE_UNUSED = NULL_TREE; /* library calls default to host calling abi ? */
  int inc;
  int count;
  rtx argblock = 0;
  CUMULATIVE_ARGS args_so_far_v;
  cumulative_args_t args_so_far;
  struct arg
  {
    rtx value;
    enum machine_mode mode;
    rtx reg;
    int partial;
    struct locate_and_pad_arg_data locate;
    rtx save_area;
  };
  struct arg *argvec;
  int old_inhibit_defer_pop = inhibit_defer_pop;
  rtx call_fusage = 0;
  rtx mem_value = 0;
  rtx valreg;
  int pcc_struct_value = 0;
  int struct_value_size = 0;
  int flags;
  int reg_parm_stack_space = 0;
  int needed;
  rtx before_call;
  tree tfom;			/* type_for_mode (outmode, 0) */

#ifdef REG_PARM_STACK_SPACE
  /* Define the boundary of the register parm stack space that needs to be
     save, if any.  */
  int low_to_save = 0, high_to_save = 0;
  rtx save_area = 0;            /* Place that it is saved.  */
#endif

  /* Size of the stack reserved for parameter registers.  */
  int initial_highest_arg_in_use = highest_outgoing_arg_in_use;
  char *initial_stack_usage_map = stack_usage_map;
  char *stack_usage_map_buf = NULL;

  rtx struct_value = targetm.calls.struct_value_rtx (0, 0);

#ifdef REG_PARM_STACK_SPACE
  reg_parm_stack_space = REG_PARM_STACK_SPACE ((tree) 0);
#endif

  /* By default, library functions can not throw.  */
  flags = ECF_NOTHROW;

  switch (fn_type)
    {
    case LCT_NORMAL:
      break;
    case LCT_CONST:
      flags |= ECF_CONST;
      break;
    case LCT_PURE:
      flags |= ECF_PURE;
      break;
    case LCT_NORETURN:
      flags |= ECF_NORETURN;
      break;
    case LCT_THROW:
      flags = ECF_NORETURN;
      break;
    case LCT_RETURNS_TWICE:
      flags = ECF_RETURNS_TWICE;
      break;
    }
  fun = orgfun;

  /* Ensure current function's preferred stack boundary is at least
     what we need.  */
  if (crtl->preferred_stack_boundary < PREFERRED_STACK_BOUNDARY)
    crtl->preferred_stack_boundary = PREFERRED_STACK_BOUNDARY;

  /* If this kind of value comes back in memory,
     decide where in memory it should come back.  */
  if (outmode != VOIDmode)
    {
      tfom = lang_hooks.types.type_for_mode (outmode, 0);
      if (aggregate_value_p (tfom, 0))
	{
#ifdef PCC_STATIC_STRUCT_RETURN
	  rtx pointer_reg
	    = hard_function_value (build_pointer_type (tfom), 0, 0, 0);
	  mem_value = gen_rtx_MEM (outmode, pointer_reg);
	  pcc_struct_value = 1;
	  if (value == 0)
	    value = gen_reg_rtx (outmode);
#else /* not PCC_STATIC_STRUCT_RETURN */
	  struct_value_size = GET_MODE_SIZE (outmode);
	  if (value != 0 && MEM_P (value))
	    mem_value = value;
	  else
	    mem_value = assign_temp (tfom, 0, 1, 1);
#endif
	  /* This call returns a big structure.  */
	  flags &= ~(ECF_CONST | ECF_PURE | ECF_LOOPING_CONST_OR_PURE);
	}
    }
  else
    tfom = void_type_node;

  /* ??? Unfinished: must pass the memory address as an argument.  */

  /* Copy all the libcall-arguments out of the varargs data
     and into a vector ARGVEC.

     Compute how to pass each argument.  We only support a very small subset
     of the full argument passing conventions to limit complexity here since
     library functions shouldn't have many args.  */

  argvec = XALLOCAVEC (struct arg, nargs + 1);
  memset (argvec, 0, (nargs + 1) * sizeof (struct arg));

#ifdef INIT_CUMULATIVE_LIBCALL_ARGS
  INIT_CUMULATIVE_LIBCALL_ARGS (args_so_far_v, outmode, fun);
#else
  INIT_CUMULATIVE_ARGS (args_so_far_v, NULL_TREE, fun, 0, nargs);
#endif
  args_so_far = pack_cumulative_args (&args_so_far_v);

  args_size.constant = 0;
  args_size.var = 0;

  count = 0;

  push_temp_slots ();

  /* If there's a structure value address to be passed,
     either pass it in the special place, or pass it as an extra argument.  */
  if (mem_value && struct_value == 0 && ! pcc_struct_value)
    {
      rtx addr = XEXP (mem_value, 0);

      nargs++;

      /* Make sure it is a reasonable operand for a move or push insn.  */
      if (!REG_P (addr) && !MEM_P (addr)
	  && !(CONSTANT_P (addr)
	       && targetm.legitimate_constant_p (Pmode, addr)))
	addr = force_operand (addr, NULL_RTX);

      argvec[count].value = addr;
      argvec[count].mode = Pmode;
      argvec[count].partial = 0;

      argvec[count].reg = targetm.calls.function_arg (args_so_far,
						      Pmode, NULL_TREE, true);
      gcc_assert (targetm.calls.arg_partial_bytes (args_so_far, Pmode,
						   NULL_TREE, 1) == 0);

      locate_and_pad_parm (Pmode, NULL_TREE,
#ifdef STACK_PARMS_IN_REG_PARM_AREA
			   1,
#else
			   argvec[count].reg != 0,
#endif
			   0, NULL_TREE, &args_size, &argvec[count].locate);

      if (argvec[count].reg == 0 || argvec[count].partial != 0
	  || reg_parm_stack_space > 0)
	args_size.constant += argvec[count].locate.size.constant;

      targetm.calls.function_arg_advance (args_so_far, Pmode, (tree) 0, true);

      count++;
    }

  for (; count < nargs; count++)
    {
      rtx val = va_arg (p, rtx);
      enum machine_mode mode = (enum machine_mode) va_arg (p, int);
<<<<<<< HEAD
=======
      int unsigned_p = 0;
>>>>>>> 3082eeb7

      /* We cannot convert the arg value to the mode the library wants here;
	 must do it earlier where we know the signedness of the arg.  */
      gcc_assert (mode != BLKmode
		  && (GET_MODE (val) == mode || GET_MODE (val) == VOIDmode));

      /* Make sure it is a reasonable operand for a move or push insn.  */
      if (!REG_P (val) && !MEM_P (val)
	  && !(CONSTANT_P (val) && targetm.legitimate_constant_p (mode, val)))
	val = force_operand (val, NULL_RTX);

      if (pass_by_reference (&args_so_far_v, mode, NULL_TREE, 1))
	{
	  rtx slot;
	  int must_copy
	    = !reference_callee_copied (&args_so_far_v, mode, NULL_TREE, 1);

	  /* If this was a CONST function, it is now PURE since it now
	     reads memory.  */
	  if (flags & ECF_CONST)
	    {
	      flags &= ~ECF_CONST;
	      flags |= ECF_PURE;
	    }

	  if (MEM_P (val) && !must_copy)
	    {
	      tree val_expr = MEM_EXPR (val);
	      if (val_expr)
		mark_addressable (val_expr);
	      slot = val;
	    }
	  else
	    {
	      slot = assign_temp (lang_hooks.types.type_for_mode (mode, 0),
				  0, 1, 1);
	      emit_move_insn (slot, val);
	    }

	  call_fusage = gen_rtx_EXPR_LIST (VOIDmode,
					   gen_rtx_USE (VOIDmode, slot),
					   call_fusage);
	  if (must_copy)
	    call_fusage = gen_rtx_EXPR_LIST (VOIDmode,
					     gen_rtx_CLOBBER (VOIDmode,
							      slot),
					     call_fusage);

	  mode = Pmode;
	  val = force_operand (XEXP (slot, 0), NULL_RTX);
	}

      mode = promote_function_mode (NULL_TREE, mode, &unsigned_p, NULL_TREE, 0);
      argvec[count].mode = mode;
      argvec[count].value = convert_modes (mode, GET_MODE (val), val, unsigned_p);
      argvec[count].reg = targetm.calls.function_arg (args_so_far, mode,
						      NULL_TREE, true);

      argvec[count].partial
	= targetm.calls.arg_partial_bytes (args_so_far, mode, NULL_TREE, 1);

      locate_and_pad_parm (mode, NULL_TREE,
#ifdef STACK_PARMS_IN_REG_PARM_AREA
			   1,
#else
			   argvec[count].reg != 0,
#endif
			   argvec[count].partial,
			   NULL_TREE, &args_size, &argvec[count].locate);

      gcc_assert (!argvec[count].locate.size.var);

      if (argvec[count].reg == 0 || argvec[count].partial != 0
	  || reg_parm_stack_space > 0)
	args_size.constant += argvec[count].locate.size.constant;

      targetm.calls.function_arg_advance (args_so_far, mode, (tree) 0, true);
    }

  /* If this machine requires an external definition for library
     functions, write one out.  */
  assemble_external_libcall (fun);

  original_args_size = args_size;
  args_size.constant = (((args_size.constant
			  + stack_pointer_delta
			  + STACK_BYTES - 1)
			  / STACK_BYTES
			  * STACK_BYTES)
			 - stack_pointer_delta);

  args_size.constant = MAX (args_size.constant,
			    reg_parm_stack_space);

  if (! OUTGOING_REG_PARM_STACK_SPACE ((!fndecl ? fntype : TREE_TYPE (fndecl))))
    args_size.constant -= reg_parm_stack_space;

  if (args_size.constant > crtl->outgoing_args_size)
    crtl->outgoing_args_size = args_size.constant;

  if (flag_stack_usage_info && !ACCUMULATE_OUTGOING_ARGS)
    {
      int pushed = args_size.constant + pending_stack_adjust;
      if (pushed > current_function_pushed_stack_size)
	current_function_pushed_stack_size = pushed;
    }

  if (ACCUMULATE_OUTGOING_ARGS)
    {
      /* Since the stack pointer will never be pushed, it is possible for
	 the evaluation of a parm to clobber something we have already
	 written to the stack.  Since most function calls on RISC machines
	 do not use the stack, this is uncommon, but must work correctly.

	 Therefore, we save any area of the stack that was already written
	 and that we are using.  Here we set up to do this by making a new
	 stack usage map from the old one.

	 Another approach might be to try to reorder the argument
	 evaluations to avoid this conflicting stack usage.  */

      needed = args_size.constant;

      /* Since we will be writing into the entire argument area, the
	 map must be allocated for its entire size, not just the part that
	 is the responsibility of the caller.  */
      if (! OUTGOING_REG_PARM_STACK_SPACE ((!fndecl ? fntype : TREE_TYPE (fndecl))))
	needed += reg_parm_stack_space;

#ifdef ARGS_GROW_DOWNWARD
      highest_outgoing_arg_in_use = MAX (initial_highest_arg_in_use,
					 needed + 1);
#else
      highest_outgoing_arg_in_use = MAX (initial_highest_arg_in_use,
					 needed);
#endif
      stack_usage_map_buf = XNEWVEC (char, highest_outgoing_arg_in_use);
      stack_usage_map = stack_usage_map_buf;

      if (initial_highest_arg_in_use)
	memcpy (stack_usage_map, initial_stack_usage_map,
		initial_highest_arg_in_use);

      if (initial_highest_arg_in_use != highest_outgoing_arg_in_use)
	memset (&stack_usage_map[initial_highest_arg_in_use], 0,
	       highest_outgoing_arg_in_use - initial_highest_arg_in_use);
      needed = 0;

      /* We must be careful to use virtual regs before they're instantiated,
	 and real regs afterwards.  Loop optimization, for example, can create
	 new libcalls after we've instantiated the virtual regs, and if we
	 use virtuals anyway, they won't match the rtl patterns.  */

      if (virtuals_instantiated)
	argblock = plus_constant (stack_pointer_rtx, STACK_POINTER_OFFSET);
      else
	argblock = virtual_outgoing_args_rtx;
    }
  else
    {
      if (!PUSH_ARGS)
	argblock = push_block (GEN_INT (args_size.constant), 0, 0);
    }

  /* If we push args individually in reverse order, perform stack alignment
     before the first push (the last arg).  */
  if (argblock == 0 && PUSH_ARGS_REVERSED)
    anti_adjust_stack (GEN_INT (args_size.constant
				- original_args_size.constant));

  if (PUSH_ARGS_REVERSED)
    {
      inc = -1;
      argnum = nargs - 1;
    }
  else
    {
      inc = 1;
      argnum = 0;
    }

#ifdef REG_PARM_STACK_SPACE
  if (ACCUMULATE_OUTGOING_ARGS)
    {
      /* The argument list is the property of the called routine and it
	 may clobber it.  If the fixed area has been used for previous
	 parameters, we must save and restore it.  */
      save_area = save_fixed_argument_area (reg_parm_stack_space, argblock,
					    &low_to_save, &high_to_save);
    }
#endif

  /* Push the args that need to be pushed.  */

  /* ARGNUM indexes the ARGVEC array in the order in which the arguments
     are to be pushed.  */
  for (count = 0; count < nargs; count++, argnum += inc)
    {
      enum machine_mode mode = argvec[argnum].mode;
      rtx val = argvec[argnum].value;
      rtx reg = argvec[argnum].reg;
      int partial = argvec[argnum].partial;
      unsigned int parm_align = argvec[argnum].locate.boundary;
      int lower_bound = 0, upper_bound = 0, i;

      if (! (reg != 0 && partial == 0))
	{
	  rtx use;

	  if (ACCUMULATE_OUTGOING_ARGS)
	    {
	      /* If this is being stored into a pre-allocated, fixed-size,
		 stack area, save any previous data at that location.  */

#ifdef ARGS_GROW_DOWNWARD
	      /* stack_slot is negative, but we want to index stack_usage_map
		 with positive values.  */
	      upper_bound = -argvec[argnum].locate.slot_offset.constant + 1;
	      lower_bound = upper_bound - argvec[argnum].locate.size.constant;
#else
	      lower_bound = argvec[argnum].locate.slot_offset.constant;
	      upper_bound = lower_bound + argvec[argnum].locate.size.constant;
#endif

	      i = lower_bound;
	      /* Don't worry about things in the fixed argument area;
		 it has already been saved.  */
	      if (i < reg_parm_stack_space)
		i = reg_parm_stack_space;
	      while (i < upper_bound && stack_usage_map[i] == 0)
		i++;

	      if (i < upper_bound)
		{
		  /* We need to make a save area.  */
		  unsigned int size
		    = argvec[argnum].locate.size.constant * BITS_PER_UNIT;
		  enum machine_mode save_mode
		    = mode_for_size (size, MODE_INT, 1);
		  rtx adr
		    = plus_constant (argblock,
				     argvec[argnum].locate.offset.constant);
		  rtx stack_area
		    = gen_rtx_MEM (save_mode, memory_address (save_mode, adr));

		  if (save_mode == BLKmode)
		    {
		      argvec[argnum].save_area
			= assign_stack_temp (BLKmode,
					     argvec[argnum].locate.size.constant,
					     0);

		      emit_block_move (validize_mem (argvec[argnum].save_area),
				       stack_area,
				       GEN_INT (argvec[argnum].locate.size.constant),
				       BLOCK_OP_CALL_PARM);
		    }
		  else
		    {
		      argvec[argnum].save_area = gen_reg_rtx (save_mode);

		      emit_move_insn (argvec[argnum].save_area, stack_area);
		    }
		}
	    }

	  emit_push_insn (val, mode, NULL_TREE, NULL_RTX, parm_align,
			  partial, reg, 0, argblock,
			  GEN_INT (argvec[argnum].locate.offset.constant),
			  reg_parm_stack_space,
			  ARGS_SIZE_RTX (argvec[argnum].locate.alignment_pad));

	  /* Now mark the segment we just used.  */
	  if (ACCUMULATE_OUTGOING_ARGS)
	    for (i = lower_bound; i < upper_bound; i++)
	      stack_usage_map[i] = 1;

	  NO_DEFER_POP;

<<<<<<< HEAD
	  if ((flags & ECF_CONST)
	      || ((flags & ECF_PURE) && ACCUMULATE_OUTGOING_ARGS))
	    {
	      rtx use;

	      /* Indicate argument access so that alias.c knows that these
		 values are live.  */
	      if (argblock)
		use = plus_constant (argblock,
				     argvec[argnum].locate.offset.constant);
	      else
		/* When arguments are pushed, trying to tell alias.c where
		   exactly this argument is won't work, because the
		   auto-increment causes confusion.  So we merely indicate
		   that we access something with a known mode somewhere on
		   the stack.  */
		use = gen_rtx_PLUS (Pmode, virtual_outgoing_args_rtx,
				    gen_rtx_SCRATCH (Pmode));
	      use = gen_rtx_MEM (argvec[argnum].mode, use);
	      use = gen_rtx_USE (VOIDmode, use);
	      call_fusage = gen_rtx_EXPR_LIST (VOIDmode, use, call_fusage);
	    }
=======
	  /* Indicate argument access so that alias.c knows that these
	     values are live.  */
	  if (argblock)
	    use = plus_constant (argblock,
				 argvec[argnum].locate.offset.constant);
	  else
	    /* When arguments are pushed, trying to tell alias.c where
	       exactly this argument is won't work, because the
	       auto-increment causes confusion.  So we merely indicate
	       that we access something with a known mode somewhere on
	       the stack.  */
	    use = gen_rtx_PLUS (Pmode, virtual_outgoing_args_rtx,
				gen_rtx_SCRATCH (Pmode));
	  use = gen_rtx_MEM (argvec[argnum].mode, use);
	  use = gen_rtx_USE (VOIDmode, use);
	  call_fusage = gen_rtx_EXPR_LIST (VOIDmode, use, call_fusage);
>>>>>>> 3082eeb7
	}
    }

  /* If we pushed args in forward order, perform stack alignment
     after pushing the last arg.  */
  if (argblock == 0 && !PUSH_ARGS_REVERSED)
    anti_adjust_stack (GEN_INT (args_size.constant
				- original_args_size.constant));

  if (PUSH_ARGS_REVERSED)
    argnum = nargs - 1;
  else
    argnum = 0;

  fun = prepare_call_address (NULL, fun, NULL, &call_fusage, 0, 0);

  /* Now load any reg parms into their regs.  */

  /* ARGNUM indexes the ARGVEC array in the order in which the arguments
     are to be pushed.  */
  for (count = 0; count < nargs; count++, argnum += inc)
    {
      enum machine_mode mode = argvec[argnum].mode;
      rtx val = argvec[argnum].value;
      rtx reg = argvec[argnum].reg;
      int partial = argvec[argnum].partial;
#ifdef BLOCK_REG_PADDING
      int size = 0;
#endif
      
      /* Handle calls that pass values in multiple non-contiguous
	 locations.  The PA64 has examples of this for library calls.  */
      if (reg != 0 && GET_CODE (reg) == PARALLEL)
	emit_group_load (reg, val, NULL_TREE, GET_MODE_SIZE (mode));
      else if (reg != 0 && partial == 0)
        {
	  emit_move_insn (reg, val);
#ifdef BLOCK_REG_PADDING
	  size = GET_MODE_SIZE (argvec[argnum].mode);

	  /* Copied from load_register_parameters.  */

	  /* Handle case where we have a value that needs shifting
	     up to the msb.  eg. a QImode value and we're padding
	     upward on a BYTES_BIG_ENDIAN machine.  */
	  if (size < UNITS_PER_WORD
	      && (argvec[argnum].locate.where_pad
		  == (BYTES_BIG_ENDIAN ? upward : downward)))
	    {
	      rtx x;
	      int shift = (UNITS_PER_WORD - size) * BITS_PER_UNIT;

	      /* Assigning REG here rather than a temp makes CALL_FUSAGE
		 report the whole reg as used.  Strictly speaking, the
		 call only uses SIZE bytes at the msb end, but it doesn't
		 seem worth generating rtl to say that.  */
	      reg = gen_rtx_REG (word_mode, REGNO (reg));
	      x = expand_shift (LSHIFT_EXPR, word_mode, reg, shift, reg, 1);
	      if (x != reg)
		emit_move_insn (reg, x);
	    }
#endif
	}

      NO_DEFER_POP;
    }

  /* Any regs containing parms remain in use through the call.  */
  for (count = 0; count < nargs; count++)
    {
      rtx reg = argvec[count].reg;
      if (reg != 0 && GET_CODE (reg) == PARALLEL)
	use_group_regs (&call_fusage, reg);
      else if (reg != 0)
        {
	  int partial = argvec[count].partial;
	  if (partial)
	    {
	      int nregs;
              gcc_assert (partial % UNITS_PER_WORD == 0);
	      nregs = partial / UNITS_PER_WORD;
	      use_regs (&call_fusage, REGNO (reg), nregs);
	    }
	  else
	    use_reg (&call_fusage, reg);
	}
    }

  /* Pass the function the address in which to return a structure value.  */
  if (mem_value != 0 && struct_value != 0 && ! pcc_struct_value)
    {
      emit_move_insn (struct_value,
		      force_reg (Pmode,
				 force_operand (XEXP (mem_value, 0),
						NULL_RTX)));
      if (REG_P (struct_value))
	use_reg (&call_fusage, struct_value);
    }

  /* Don't allow popping to be deferred, since then
     cse'ing of library calls could delete a call and leave the pop.  */
  NO_DEFER_POP;
  valreg = (mem_value == 0 && outmode != VOIDmode
	    ? hard_libcall_value (outmode, orgfun) : NULL_RTX);

  /* Stack must be properly aligned now.  */
  gcc_assert (!(stack_pointer_delta
		& (PREFERRED_STACK_BOUNDARY / BITS_PER_UNIT - 1)));

  before_call = get_last_insn ();

  /* We pass the old value of inhibit_defer_pop + 1 to emit_call_1, which
     will set inhibit_defer_pop to that value.  */
  /* The return type is needed to decide how many bytes the function pops.
     Signedness plays no role in that, so for simplicity, we pretend it's
     always signed.  We also assume that the list of arguments passed has
     no impact, so we pretend it is unknown.  */

  emit_call_1 (fun, NULL,
	       get_identifier (XSTR (orgfun, 0)),
	       build_function_type (tfom, NULL_TREE),
	       original_args_size.constant, args_size.constant,
	       struct_value_size,
	       targetm.calls.function_arg (args_so_far,
					   VOIDmode, void_type_node, true),
	       valreg,
	       old_inhibit_defer_pop + 1, call_fusage, flags, args_so_far);

  /* Right-shift returned value if necessary.  */
  if (!pcc_struct_value
      && TYPE_MODE (tfom) != BLKmode
      && targetm.calls.return_in_msb (tfom))
    {
      shift_return_value (TYPE_MODE (tfom), false, valreg);
      valreg = gen_rtx_REG (TYPE_MODE (tfom), REGNO (valreg));
    }

  /* For calls to `setjmp', etc., inform function.c:setjmp_warnings
     that it should complain if nonvolatile values are live.  For
     functions that cannot return, inform flow that control does not
     fall through.  */

  if (flags & ECF_NORETURN)
    {
      /* The barrier note must be emitted
	 immediately after the CALL_INSN.  Some ports emit more than
	 just a CALL_INSN above, so we must search for it here.  */

      rtx last = get_last_insn ();
      while (!CALL_P (last))
	{
	  last = PREV_INSN (last);
	  /* There was no CALL_INSN?  */
	  gcc_assert (last != before_call);
	}

      emit_barrier_after (last);
    }

  /* Now restore inhibit_defer_pop to its actual original value.  */
  OK_DEFER_POP;

  pop_temp_slots ();

  /* Copy the value to the right place.  */
  if (outmode != VOIDmode && retval)
    {
      if (mem_value)
	{
	  if (value == 0)
	    value = mem_value;
	  if (value != mem_value)
	    emit_move_insn (value, mem_value);
	}
      else if (GET_CODE (valreg) == PARALLEL)
	{
	  if (value == 0)
	    value = gen_reg_rtx (outmode);
	  emit_group_store (value, valreg, NULL_TREE, GET_MODE_SIZE (outmode));
	}
      else
	{
	  /* Convert to the proper mode if a promotion has been active.  */
	  if (GET_MODE (valreg) != outmode)
	    {
	      int unsignedp = TYPE_UNSIGNED (tfom);

	      gcc_assert (promote_function_mode (tfom, outmode, &unsignedp,
						 fndecl ? TREE_TYPE (fndecl) : fntype, 1)
			  == GET_MODE (valreg));
	      valreg = convert_modes (outmode, GET_MODE (valreg), valreg, 0);
	    }

	  if (value != 0)
	    emit_move_insn (value, valreg);
	  else
	    value = valreg;
	}
    }

  if (ACCUMULATE_OUTGOING_ARGS)
    {
#ifdef REG_PARM_STACK_SPACE
      if (save_area)
	restore_fixed_argument_area (save_area, argblock,
				     high_to_save, low_to_save);
#endif

      /* If we saved any argument areas, restore them.  */
      for (count = 0; count < nargs; count++)
	if (argvec[count].save_area)
	  {
	    enum machine_mode save_mode = GET_MODE (argvec[count].save_area);
	    rtx adr = plus_constant (argblock,
				     argvec[count].locate.offset.constant);
	    rtx stack_area = gen_rtx_MEM (save_mode,
					  memory_address (save_mode, adr));

	    if (save_mode == BLKmode)
	      emit_block_move (stack_area,
			       validize_mem (argvec[count].save_area),
			       GEN_INT (argvec[count].locate.size.constant),
			       BLOCK_OP_CALL_PARM);
	    else
	      emit_move_insn (stack_area, argvec[count].save_area);
	  }

      highest_outgoing_arg_in_use = initial_highest_arg_in_use;
      stack_usage_map = initial_stack_usage_map;
    }

  free (stack_usage_map_buf);

  return value;

}

/* Output a library call to function FUN (a SYMBOL_REF rtx)
   (emitting the queue unless NO_QUEUE is nonzero),
   for a value of mode OUTMODE,
   with NARGS different arguments, passed as alternating rtx values
   and machine_modes to convert them to.

   FN_TYPE should be LCT_NORMAL for `normal' calls, LCT_CONST for
   `const' calls, LCT_PURE for `pure' calls, or other LCT_ value for
   other types of library calls.  */

void
emit_library_call (rtx orgfun, enum libcall_type fn_type,
		   enum machine_mode outmode, int nargs, ...)
{
  va_list p;

  va_start (p, nargs);
  emit_library_call_value_1 (0, orgfun, NULL_RTX, fn_type, outmode, nargs, p);
  va_end (p);
}

/* Like emit_library_call except that an extra argument, VALUE,
   comes second and says where to store the result.
   (If VALUE is zero, this function chooses a convenient way
   to return the value.

   This function returns an rtx for where the value is to be found.
   If VALUE is nonzero, VALUE is returned.  */

rtx
emit_library_call_value (rtx orgfun, rtx value,
			 enum libcall_type fn_type,
			 enum machine_mode outmode, int nargs, ...)
{
  rtx result;
  va_list p;

  va_start (p, nargs);
  result = emit_library_call_value_1 (1, orgfun, value, fn_type, outmode,
				      nargs, p);
  va_end (p);

  return result;
}

/* Store a single argument for a function call
   into the register or memory area where it must be passed.
   *ARG describes the argument value and where to pass it.

   ARGBLOCK is the address of the stack-block for all the arguments,
   or 0 on a machine where arguments are pushed individually.

   MAY_BE_ALLOCA nonzero says this could be a call to `alloca'
   so must be careful about how the stack is used.

   VARIABLE_SIZE nonzero says that this was a variable-sized outgoing
   argument stack.  This is used if ACCUMULATE_OUTGOING_ARGS to indicate
   that we need not worry about saving and restoring the stack.

   FNDECL is the declaration of the function we are calling.

   Return nonzero if this arg should cause sibcall failure,
   zero otherwise.  */

static int
store_one_arg (struct arg_data *arg, rtx argblock, int flags,
	       int variable_size ATTRIBUTE_UNUSED, int reg_parm_stack_space)
{
  tree pval = arg->tree_value;
  rtx reg = 0;
  int partial = 0;
  int used = 0;
  int i, lower_bound = 0, upper_bound = 0;
  int sibcall_failure = 0;

  if (TREE_CODE (pval) == ERROR_MARK)
    return 1;

  /* Push a new temporary level for any temporaries we make for
     this argument.  */
  push_temp_slots ();

  if (ACCUMULATE_OUTGOING_ARGS && !(flags & ECF_SIBCALL))
    {
      /* If this is being stored into a pre-allocated, fixed-size, stack area,
	 save any previous data at that location.  */
      if (argblock && ! variable_size && arg->stack)
	{
#ifdef ARGS_GROW_DOWNWARD
	  /* stack_slot is negative, but we want to index stack_usage_map
	     with positive values.  */
	  if (GET_CODE (XEXP (arg->stack_slot, 0)) == PLUS)
	    upper_bound = -INTVAL (XEXP (XEXP (arg->stack_slot, 0), 1)) + 1;
	  else
	    upper_bound = 0;

	  lower_bound = upper_bound - arg->locate.size.constant;
#else
	  if (GET_CODE (XEXP (arg->stack_slot, 0)) == PLUS)
	    lower_bound = INTVAL (XEXP (XEXP (arg->stack_slot, 0), 1));
	  else
	    lower_bound = 0;

	  upper_bound = lower_bound + arg->locate.size.constant;
#endif

	  i = lower_bound;
	  /* Don't worry about things in the fixed argument area;
	     it has already been saved.  */
	  if (i < reg_parm_stack_space)
	    i = reg_parm_stack_space;
	  while (i < upper_bound && stack_usage_map[i] == 0)
	    i++;

	  if (i < upper_bound)
	    {
	      /* We need to make a save area.  */
	      unsigned int size = arg->locate.size.constant * BITS_PER_UNIT;
	      enum machine_mode save_mode = mode_for_size (size, MODE_INT, 1);
	      rtx adr = memory_address (save_mode, XEXP (arg->stack_slot, 0));
	      rtx stack_area = gen_rtx_MEM (save_mode, adr);

	      if (save_mode == BLKmode)
		{
		  tree ot = TREE_TYPE (arg->tree_value);
		  tree nt = build_qualified_type (ot, (TYPE_QUALS (ot)
						       | TYPE_QUAL_CONST));

		  arg->save_area = assign_temp (nt, 0, 1, 1);
		  preserve_temp_slots (arg->save_area);
		  emit_block_move (validize_mem (arg->save_area), stack_area,
				   GEN_INT (arg->locate.size.constant),
				   BLOCK_OP_CALL_PARM);
		}
	      else
		{
		  arg->save_area = gen_reg_rtx (save_mode);
		  emit_move_insn (arg->save_area, stack_area);
		}
	    }
	}
    }

  /* If this isn't going to be placed on both the stack and in registers,
     set up the register and number of words.  */
  if (! arg->pass_on_stack)
    {
      if (flags & ECF_SIBCALL)
	reg = arg->tail_call_reg;
      else
	reg = arg->reg;
      partial = arg->partial;
    }

  /* Being passed entirely in a register.  We shouldn't be called in
     this case.  */
  gcc_assert (reg == 0 || partial != 0);

  /* If this arg needs special alignment, don't load the registers
     here.  */
  if (arg->n_aligned_regs != 0)
    reg = 0;

  /* If this is being passed partially in a register, we can't evaluate
     it directly into its stack slot.  Otherwise, we can.  */
  if (arg->value == 0)
    {
      /* stack_arg_under_construction is nonzero if a function argument is
	 being evaluated directly into the outgoing argument list and
	 expand_call must take special action to preserve the argument list
	 if it is called recursively.

	 For scalar function arguments stack_usage_map is sufficient to
	 determine which stack slots must be saved and restored.  Scalar
	 arguments in general have pass_on_stack == 0.

	 If this argument is initialized by a function which takes the
	 address of the argument (a C++ constructor or a C function
	 returning a BLKmode structure), then stack_usage_map is
	 insufficient and expand_call must push the stack around the
	 function call.  Such arguments have pass_on_stack == 1.

	 Note that it is always safe to set stack_arg_under_construction,
	 but this generates suboptimal code if set when not needed.  */

      if (arg->pass_on_stack)
	stack_arg_under_construction++;

      arg->value = expand_expr (pval,
				(partial
				 || TYPE_MODE (TREE_TYPE (pval)) != arg->mode)
				? NULL_RTX : arg->stack,
				VOIDmode, EXPAND_STACK_PARM);

      /* If we are promoting object (or for any other reason) the mode
	 doesn't agree, convert the mode.  */

      if (arg->mode != TYPE_MODE (TREE_TYPE (pval)))
	arg->value = convert_modes (arg->mode, TYPE_MODE (TREE_TYPE (pval)),
				    arg->value, arg->unsignedp);

      if (arg->pass_on_stack)
	stack_arg_under_construction--;
    }

  /* Check for overlap with already clobbered argument area.  */
  if ((flags & ECF_SIBCALL)
      && MEM_P (arg->value)
      && mem_overlaps_already_clobbered_arg_p (XEXP (arg->value, 0),
					       arg->locate.size.constant))
    sibcall_failure = 1;

  /* Don't allow anything left on stack from computation
     of argument to alloca.  */
  if (flags & ECF_MAY_BE_ALLOCA)
    do_pending_stack_adjust ();

  if (arg->value == arg->stack)
    /* If the value is already in the stack slot, we are done.  */
    ;
  else if (arg->mode != BLKmode)
    {
      int size;
      unsigned int parm_align;

      /* Argument is a scalar, not entirely passed in registers.
	 (If part is passed in registers, arg->partial says how much
	 and emit_push_insn will take care of putting it there.)

	 Push it, and if its size is less than the
	 amount of space allocated to it,
	 also bump stack pointer by the additional space.
	 Note that in C the default argument promotions
	 will prevent such mismatches.  */

      size = GET_MODE_SIZE (arg->mode);
      /* Compute how much space the push instruction will push.
	 On many machines, pushing a byte will advance the stack
	 pointer by a halfword.  */
#ifdef PUSH_ROUNDING
      size = PUSH_ROUNDING (size);
#endif
      used = size;

      /* Compute how much space the argument should get:
	 round up to a multiple of the alignment for arguments.  */
      if (none != FUNCTION_ARG_PADDING (arg->mode, TREE_TYPE (pval)))
	used = (((size + PARM_BOUNDARY / BITS_PER_UNIT - 1)
		 / (PARM_BOUNDARY / BITS_PER_UNIT))
		* (PARM_BOUNDARY / BITS_PER_UNIT));

      /* Compute the alignment of the pushed argument.  */
      parm_align = arg->locate.boundary;
      if (FUNCTION_ARG_PADDING (arg->mode, TREE_TYPE (pval)) == downward)
	{
	  int pad = used - size;
	  if (pad)
	    {
	      unsigned int pad_align = (pad & -pad) * BITS_PER_UNIT;
	      parm_align = MIN (parm_align, pad_align);
	    }
	}

      /* This isn't already where we want it on the stack, so put it there.
	 This can either be done with push or copy insns.  */
      emit_push_insn (arg->value, arg->mode, TREE_TYPE (pval), NULL_RTX,
		      parm_align, partial, reg, used - size, argblock,
		      ARGS_SIZE_RTX (arg->locate.offset), reg_parm_stack_space,
		      ARGS_SIZE_RTX (arg->locate.alignment_pad));

      /* Unless this is a partially-in-register argument, the argument is now
	 in the stack.  */
      if (partial == 0)
	arg->value = arg->stack;
    }
  else
    {
      /* BLKmode, at least partly to be pushed.  */

      unsigned int parm_align;
      int excess;
      rtx size_rtx;

      /* Pushing a nonscalar.
	 If part is passed in registers, PARTIAL says how much
	 and emit_push_insn will take care of putting it there.  */

      /* Round its size up to a multiple
	 of the allocation unit for arguments.  */

      if (arg->locate.size.var != 0)
	{
	  excess = 0;
	  size_rtx = ARGS_SIZE_RTX (arg->locate.size);
	}
      else
	{
	  /* PUSH_ROUNDING has no effect on us, because emit_push_insn
	     for BLKmode is careful to avoid it.  */
	  excess = (arg->locate.size.constant
		    - int_size_in_bytes (TREE_TYPE (pval))
		    + partial);
	  size_rtx = expand_expr (size_in_bytes (TREE_TYPE (pval)),
				  NULL_RTX, TYPE_MODE (sizetype),
				  EXPAND_NORMAL);
	}

      parm_align = arg->locate.boundary;

      /* When an argument is padded down, the block is aligned to
	 PARM_BOUNDARY, but the actual argument isn't.  */
      if (FUNCTION_ARG_PADDING (arg->mode, TREE_TYPE (pval)) == downward)
	{
	  if (arg->locate.size.var)
	    parm_align = BITS_PER_UNIT;
	  else if (excess)
	    {
	      unsigned int excess_align = (excess & -excess) * BITS_PER_UNIT;
	      parm_align = MIN (parm_align, excess_align);
	    }
	}

      if ((flags & ECF_SIBCALL) && MEM_P (arg->value))
	{
	  /* emit_push_insn might not work properly if arg->value and
	     argblock + arg->locate.offset areas overlap.  */
	  rtx x = arg->value;
	  int i = 0;

	  if (XEXP (x, 0) == crtl->args.internal_arg_pointer
	      || (GET_CODE (XEXP (x, 0)) == PLUS
		  && XEXP (XEXP (x, 0), 0) ==
		     crtl->args.internal_arg_pointer
		  && CONST_INT_P (XEXP (XEXP (x, 0), 1))))
	    {
	      if (XEXP (x, 0) != crtl->args.internal_arg_pointer)
		i = INTVAL (XEXP (XEXP (x, 0), 1));

	      /* expand_call should ensure this.  */
	      gcc_assert (!arg->locate.offset.var
			  && arg->locate.size.var == 0
			  && CONST_INT_P (size_rtx));

	      if (arg->locate.offset.constant > i)
		{
		  if (arg->locate.offset.constant < i + INTVAL (size_rtx))
		    sibcall_failure = 1;
		}
	      else if (arg->locate.offset.constant < i)
		{
		  /* Use arg->locate.size.constant instead of size_rtx
		     because we only care about the part of the argument
		     on the stack.  */
		  if (i < (arg->locate.offset.constant
			   + arg->locate.size.constant))
		    sibcall_failure = 1;
		}
	      else
		{
		  /* Even though they appear to be at the same location,
		     if part of the outgoing argument is in registers,
		     they aren't really at the same location.  Check for
		     this by making sure that the incoming size is the
		     same as the outgoing size.  */
		  if (arg->locate.size.constant != INTVAL (size_rtx))
		    sibcall_failure = 1;
		}
	    }
	}

      emit_push_insn (arg->value, arg->mode, TREE_TYPE (pval), size_rtx,
		      parm_align, partial, reg, excess, argblock,
		      ARGS_SIZE_RTX (arg->locate.offset), reg_parm_stack_space,
		      ARGS_SIZE_RTX (arg->locate.alignment_pad));

      /* Unless this is a partially-in-register argument, the argument is now
	 in the stack.

	 ??? Unlike the case above, in which we want the actual
	 address of the data, so that we can load it directly into a
	 register, here we want the address of the stack slot, so that
	 it's properly aligned for word-by-word copying or something
	 like that.  It's not clear that this is always correct.  */
      if (partial == 0)
	arg->value = arg->stack_slot;
    }

  if (arg->reg && GET_CODE (arg->reg) == PARALLEL)
    {
      tree type = TREE_TYPE (arg->tree_value);
      arg->parallel_value
	= emit_group_load_into_temps (arg->reg, arg->value, type,
				      int_size_in_bytes (type));
    }

  /* Mark all slots this store used.  */
  if (ACCUMULATE_OUTGOING_ARGS && !(flags & ECF_SIBCALL)
      && argblock && ! variable_size && arg->stack)
    for (i = lower_bound; i < upper_bound; i++)
      stack_usage_map[i] = 1;

  /* Once we have pushed something, pops can't safely
     be deferred during the rest of the arguments.  */
  NO_DEFER_POP;

  /* Free any temporary slots made in processing this argument.  Show
     that we might have taken the address of something and pushed that
     as an operand.  */
  preserve_temp_slots (NULL_RTX);
  free_temp_slots ();
  pop_temp_slots ();

  return sibcall_failure;
}

/* Nonzero if we do not know how to pass TYPE solely in registers.  */

bool
must_pass_in_stack_var_size (enum machine_mode mode ATTRIBUTE_UNUSED,
			     const_tree type)
{
  if (!type)
    return false;

  /* If the type has variable size...  */
  if (TREE_CODE (TYPE_SIZE (type)) != INTEGER_CST)
    return true;

  /* If the type is marked as addressable (it is required
     to be constructed into the stack)...  */
  if (TREE_ADDRESSABLE (type))
    return true;

  return false;
}

/* Another version of the TARGET_MUST_PASS_IN_STACK hook.  This one
   takes trailing padding of a structure into account.  */
/* ??? Should be able to merge these two by examining BLOCK_REG_PADDING.  */

bool
must_pass_in_stack_var_size_or_pad (enum machine_mode mode, const_tree type)
{
  if (!type)
    return false;

  /* If the type has variable size...  */
  if (TREE_CODE (TYPE_SIZE (type)) != INTEGER_CST)
    return true;

  /* If the type is marked as addressable (it is required
     to be constructed into the stack)...  */
  if (TREE_ADDRESSABLE (type))
    return true;

  /* If the padding and mode of the type is such that a copy into
     a register would put it into the wrong part of the register.  */
  if (mode == BLKmode
      && int_size_in_bytes (type) % (PARM_BOUNDARY / BITS_PER_UNIT)
      && (FUNCTION_ARG_PADDING (mode, type)
	  == (BYTES_BIG_ENDIAN ? upward : downward)))
    return true;

  return false;
}<|MERGE_RESOLUTION|>--- conflicted
+++ resolved
@@ -1,12 +1,7 @@
 /* Convert function calls to rtl insns, for GNU C compiler.
    Copyright (C) 1989, 1992, 1993, 1994, 1995, 1996, 1997, 1998,
-<<<<<<< HEAD
-   1999, 2000, 2001, 2002, 2003, 2004, 2005, 2006, 2007, 2008, 2009, 2010
-   Free Software Foundation, Inc.
-=======
    1999, 2000, 2001, 2002, 2003, 2004, 2005, 2006, 2007, 2008, 2009, 2010,
    2011 Free Software Foundation, Inc.
->>>>>>> 3082eeb7
 
 This file is part of GCC.
 
@@ -44,7 +39,6 @@
 #include "sbitmap.h"
 #include "langhooks.h"
 #include "target.h"
-#include "debug.h"
 #include "cgraph.h"
 #include "except.h"
 #include "dbgcnt.h"
@@ -142,11 +136,7 @@
 static void initialize_argument_information (int, struct arg_data *,
 					     struct args_size *, int,
 					     tree, tree,
-<<<<<<< HEAD
-					     tree, tree, CUMULATIVE_ARGS *, int,
-=======
 					     tree, tree, cumulative_args_t, int,
->>>>>>> 3082eeb7
 					     rtx *, int *, int *, int *,
 					     bool *, bool);
 static void compute_argument_addresses (struct arg_data *, rtx, int);
@@ -268,12 +258,8 @@
   rtx rounded_stack_size_rtx = GEN_INT (rounded_stack_size);
   rtx call_insn, call, funmem;
   int already_popped = 0;
-<<<<<<< HEAD
-  HOST_WIDE_INT n_popped = RETURN_POPS_ARGS (fndecl, funtype, stack_size);
-=======
   HOST_WIDE_INT n_popped
     = targetm.calls.return_pops_args (fndecl, funtype, stack_size);
->>>>>>> 3082eeb7
 
 #ifdef CALL_POPS_ARGS
   n_popped += CALL_POPS_ARGS (*get_cumulative_args (args_so_far));
@@ -368,13 +354,8 @@
 					   rounded_stack_size_rtx,
 					   next_arg_reg, NULL_RTX));
       else
-<<<<<<< HEAD
-	emit_call_insn (GEN_SIBCALL (gen_rtx_MEM (FUNCTION_MODE, funexp),
-				     rounded_stack_size_rtx, next_arg_reg,
-=======
 	emit_call_insn (GEN_SIBCALL (funmem, rounded_stack_size_rtx,
 				     next_arg_reg,
->>>>>>> 3082eeb7
 				     GEN_INT (struct_value_size)));
     }
   else
@@ -387,12 +368,7 @@
 	emit_call_insn (GEN_CALL_VALUE (valreg, funmem, rounded_stack_size_rtx,
 					next_arg_reg, NULL_RTX));
       else
-<<<<<<< HEAD
-	emit_call_insn (GEN_CALL (gen_rtx_MEM (FUNCTION_MODE, funexp),
-				  rounded_stack_size_rtx, next_arg_reg,
-=======
 	emit_call_insn (GEN_CALL (funmem, rounded_stack_size_rtx, next_arg_reg,
->>>>>>> 3082eeb7
 				  GEN_INT (struct_value_size)));
     }
   else
@@ -443,11 +419,6 @@
     }
 
   SIBLING_CALL_P (call_insn) = ((ecf_flags & ECF_SIBCALL) != 0);
-
-  /* Record debug information for virtual calls.  */
-  if (flag_enable_icf_debug && fndecl == NULL)
-    (*debug_hooks->virtual_call_token) (CALL_EXPR_FN (fntree),
-                                        INSN_UID (call_insn));
 
   /* Restore this now, so that we do defer pops for this call's args
      if the context of the call as a whole permits.  */
@@ -1055,20 +1026,13 @@
 				 int n_named_args ATTRIBUTE_UNUSED,
 				 tree exp, tree struct_value_addr_value,
 				 tree fndecl, tree fntype,
-<<<<<<< HEAD
-				 CUMULATIVE_ARGS *args_so_far,
-=======
 				 cumulative_args_t args_so_far,
->>>>>>> 3082eeb7
 				 int reg_parm_stack_space,
 				 rtx *old_stack_level, int *old_pending_adj,
 				 int *must_preallocate, int *ecf_flags,
 				 bool *may_tailcall, bool call_from_thunk_p)
 {
-<<<<<<< HEAD
-=======
   CUMULATIVE_ARGS *args_so_far_pnt = get_cumulative_args (args_so_far);
->>>>>>> 3082eeb7
   location_t loc = EXPR_LOCATION (exp);
   /* 1 if scanning parms front to back, -1 if scanning back to front.  */
   int inc;
@@ -2391,11 +2355,7 @@
   initialize_argument_information (num_actuals, args, &args_size,
 				   n_named_args, exp,
 				   structure_value_addr_value, fndecl, fntype,
-<<<<<<< HEAD
-				   &args_so_far, reg_parm_stack_space,
-=======
 				   args_so_far, reg_parm_stack_space,
->>>>>>> 3082eeb7
 				   &old_stack_level, &old_pending_adj,
 				   &must_preallocate, &flags,
 				   &try_tail_call, CALL_FROM_THUNK_P (exp));
@@ -2911,13 +2871,7 @@
 		sibcall_failure = 1;
 	      }
 
-<<<<<<< HEAD
-	  if (((flags & ECF_CONST)
-	       || ((flags & ECF_PURE) && ACCUMULATE_OUTGOING_ARGS))
-	      && args[i].stack)
-=======
 	  if (args[i].stack)
->>>>>>> 3082eeb7
 	    call_fusage = gen_rtx_EXPR_LIST (VOIDmode,
 					     gen_rtx_USE (VOIDmode,
 							  args[i].stack),
@@ -3618,10 +3572,7 @@
     {
       rtx val = va_arg (p, rtx);
       enum machine_mode mode = (enum machine_mode) va_arg (p, int);
-<<<<<<< HEAD
-=======
       int unsigned_p = 0;
->>>>>>> 3082eeb7
 
       /* We cannot convert the arg value to the mode the library wants here;
 	 must do it earlier where we know the signedness of the arg.  */
@@ -3901,30 +3852,6 @@
 
 	  NO_DEFER_POP;
 
-<<<<<<< HEAD
-	  if ((flags & ECF_CONST)
-	      || ((flags & ECF_PURE) && ACCUMULATE_OUTGOING_ARGS))
-	    {
-	      rtx use;
-
-	      /* Indicate argument access so that alias.c knows that these
-		 values are live.  */
-	      if (argblock)
-		use = plus_constant (argblock,
-				     argvec[argnum].locate.offset.constant);
-	      else
-		/* When arguments are pushed, trying to tell alias.c where
-		   exactly this argument is won't work, because the
-		   auto-increment causes confusion.  So we merely indicate
-		   that we access something with a known mode somewhere on
-		   the stack.  */
-		use = gen_rtx_PLUS (Pmode, virtual_outgoing_args_rtx,
-				    gen_rtx_SCRATCH (Pmode));
-	      use = gen_rtx_MEM (argvec[argnum].mode, use);
-	      use = gen_rtx_USE (VOIDmode, use);
-	      call_fusage = gen_rtx_EXPR_LIST (VOIDmode, use, call_fusage);
-	    }
-=======
 	  /* Indicate argument access so that alias.c knows that these
 	     values are live.  */
 	  if (argblock)
@@ -3941,7 +3868,6 @@
 	  use = gen_rtx_MEM (argvec[argnum].mode, use);
 	  use = gen_rtx_USE (VOIDmode, use);
 	  call_fusage = gen_rtx_EXPR_LIST (VOIDmode, use, call_fusage);
->>>>>>> 3082eeb7
 	}
     }
 

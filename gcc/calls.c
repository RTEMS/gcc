--- conflicted
+++ resolved
@@ -222,12 +222,6 @@
 	       && targetm.small_register_classes_for_mode_p (FUNCTION_MODE))
 	      ? force_not_mem (memory_address (FUNCTION_MODE, funexp))
 	      : memory_address (FUNCTION_MODE, funexp));
-<<<<<<< HEAD
-  else if (flag_pic && !flag_plt && fndecl_or_type
-	   && TREE_CODE (fndecl_or_type) == FUNCTION_DECL
-	   && !targetm.binds_local_p (fndecl_or_type))
-    {
-=======
   else if (flag_pic
 	   && fndecl_or_type
 	   && TREE_CODE (fndecl_or_type) == FUNCTION_DECL
@@ -238,7 +232,6 @@
       /* This is done only for PIC code.  There is no easy interface to force the
 	 function address into GOT for non-PIC case.  non-PIC case needs to be
 	 handled specially by the backend.  */
->>>>>>> ad42dbbe
       funexp = force_reg (Pmode, funexp);
     }
   else if (! sibcallp)

/* Convert function calls to rtl insns, for GNU C compiler.
   Copyright (C) 1989, 1992, 1993, 1994, 1995, 1996, 1997, 1998,
   1999, 2000, 2001, 2002, 2003, 2004, 2005, 2006, 2007, 2008, 2009
   Free Software Foundation, Inc.

This file is part of GCC.

GCC is free software; you can redistribute it and/or modify it under
the terms of the GNU General Public License as published by the Free
Software Foundation; either version 3, or (at your option) any later
version.

GCC is distributed in the hope that it will be useful, but WITHOUT ANY
WARRANTY; without even the implied warranty of MERCHANTABILITY or
FITNESS FOR A PARTICULAR PURPOSE.  See the GNU General Public License
for more details.

You should have received a copy of the GNU General Public License
along with GCC; see the file COPYING3.  If not see
<http://www.gnu.org/licenses/>.  */

#include "config.h"
#include "system.h"
#include "coretypes.h"
#include "tm.h"
#include "rtl.h"
#include "tree.h"
#include "gimple.h"
#include "flags.h"
#include "expr.h"
#include "optabs.h"
#include "libfuncs.h"
#include "function.h"
#include "regs.h"
#include "toplev.h"
#include "output.h"
#include "tm_p.h"
#include "timevar.h"
#include "sbitmap.h"
#include "langhooks.h"
#include "target.h"
#include "cgraph.h"
#include "except.h"
#include "dbgcnt.h"
#include "tree-flow.h"

/* Like PREFERRED_STACK_BOUNDARY but in units of bytes, not bits.  */
#define STACK_BYTES (PREFERRED_STACK_BOUNDARY / BITS_PER_UNIT)

/* Data structure and subroutines used within expand_call.  */

struct arg_data
{
  /* Tree node for this argument.  */
  tree tree_value;
  /* Mode for value; TYPE_MODE unless promoted.  */
  enum machine_mode mode;
  /* Current RTL value for argument, or 0 if it isn't precomputed.  */
  rtx value;
  /* Initially-compute RTL value for argument; only for const functions.  */
  rtx initial_value;
  /* Register to pass this argument in, 0 if passed on stack, or an
     PARALLEL if the arg is to be copied into multiple non-contiguous
     registers.  */
  rtx reg;
  /* Register to pass this argument in when generating tail call sequence.
     This is not the same register as for normal calls on machines with
     register windows.  */
  rtx tail_call_reg;
  /* If REG is a PARALLEL, this is a copy of VALUE pulled into the correct
     form for emit_group_move.  */
  rtx parallel_value;
  /* If REG was promoted from the actual mode of the argument expression,
     indicates whether the promotion is sign- or zero-extended.  */
  int unsignedp;
  /* Number of bytes to put in registers.  0 means put the whole arg
     in registers.  Also 0 if not passed in registers.  */
  int partial;
  /* Nonzero if argument must be passed on stack.
     Note that some arguments may be passed on the stack
     even though pass_on_stack is zero, just because FUNCTION_ARG says so.
     pass_on_stack identifies arguments that *cannot* go in registers.  */
  int pass_on_stack;
  /* Some fields packaged up for locate_and_pad_parm.  */
  struct locate_and_pad_arg_data locate;
  /* Location on the stack at which parameter should be stored.  The store
     has already been done if STACK == VALUE.  */
  rtx stack;
  /* Location on the stack of the start of this argument slot.  This can
     differ from STACK if this arg pads downward.  This location is known
     to be aligned to FUNCTION_ARG_BOUNDARY.  */
  rtx stack_slot;
  /* Place that this stack area has been saved, if needed.  */
  rtx save_area;
  /* If an argument's alignment does not permit direct copying into registers,
     copy in smaller-sized pieces into pseudos.  These are stored in a
     block pointed to by this field.  The next field says how many
     word-sized pseudos we made.  */
  rtx *aligned_regs;
  int n_aligned_regs;
};

/* A vector of one char per byte of stack space.  A byte if nonzero if
   the corresponding stack location has been used.
   This vector is used to prevent a function call within an argument from
   clobbering any stack already set up.  */
static char *stack_usage_map;

/* Size of STACK_USAGE_MAP.  */
static int highest_outgoing_arg_in_use;

/* A bitmap of virtual-incoming stack space.  Bit is set if the corresponding
   stack location's tail call argument has been already stored into the stack.
   This bitmap is used to prevent sibling call optimization if function tries
   to use parent's incoming argument slots when they have been already
   overwritten with tail call arguments.  */
static sbitmap stored_args_map;

/* stack_arg_under_construction is nonzero when an argument may be
   initialized with a constructor call (including a C function that
   returns a BLKmode struct) and expand_call must take special action
   to make sure the object being constructed does not overlap the
   argument list for the constructor call.  */
static int stack_arg_under_construction;

static void emit_call_1 (rtx, tree, tree, tree, HOST_WIDE_INT, HOST_WIDE_INT,
			 HOST_WIDE_INT, rtx, rtx, int, rtx, int,
			 CUMULATIVE_ARGS *);
static void precompute_register_parameters (int, struct arg_data *, int *);
static int store_one_arg (struct arg_data *, rtx, int, int, int);
static void store_unaligned_arguments_into_pseudos (struct arg_data *, int);
static int finalize_must_preallocate (int, int, struct arg_data *,
				      struct args_size *);
static void precompute_arguments (int, struct arg_data *);
static int compute_argument_block_size (int, struct args_size *, tree, tree, int);
static void initialize_argument_information (int, struct arg_data *,
					     struct args_size *, int,
					     tree, tree,
					     tree, tree, CUMULATIVE_ARGS *, int,
					     rtx *, int *, int *, int *,
					     bool *, bool);
static void compute_argument_addresses (struct arg_data *, rtx, int);
static rtx rtx_for_function_call (tree, tree);
static void load_register_parameters (struct arg_data *, int, rtx *, int,
				      int, int *);
static rtx emit_library_call_value_1 (int, rtx, rtx, enum libcall_type,
				      enum machine_mode, int, va_list);
static int special_function_p (const_tree, int);
static int check_sibcall_argument_overlap_1 (rtx);
static int check_sibcall_argument_overlap (rtx, struct arg_data *, int);

static int combine_pending_stack_adjustment_and_call (int, struct args_size *,
						      unsigned int);
static tree split_complex_types (tree);

#ifdef REG_PARM_STACK_SPACE
static rtx save_fixed_argument_area (int, rtx, int *, int *);
static void restore_fixed_argument_area (rtx, rtx, int, int);
#endif

/* Force FUNEXP into a form suitable for the address of a CALL,
   and return that as an rtx.  Also load the static chain register
   if FNDECL is a nested function.

   CALL_FUSAGE points to a variable holding the prospective
   CALL_INSN_FUNCTION_USAGE information.  */

rtx
prepare_call_address (rtx funexp, rtx static_chain_value,
		      rtx *call_fusage, int reg_parm_seen, int sibcallp)
{
  /* Make a valid memory address and copy constants through pseudo-regs,
     but not for a constant address if -fno-function-cse.  */
  if (GET_CODE (funexp) != SYMBOL_REF)
    /* If we are using registers for parameters, force the
       function address into a register now.  */
    funexp = ((SMALL_REGISTER_CLASSES && reg_parm_seen)
	      ? force_not_mem (memory_address (FUNCTION_MODE, funexp))
	      : memory_address (FUNCTION_MODE, funexp));
  else if (! sibcallp)
    {
#ifndef NO_FUNCTION_CSE
      if (optimize && ! flag_no_function_cse)
	funexp = force_reg (Pmode, funexp);
#endif
    }

  if (static_chain_value != 0)
    {
      static_chain_value = convert_memory_address (Pmode, static_chain_value);
      emit_move_insn (static_chain_rtx, static_chain_value);

      if (REG_P (static_chain_rtx))
	use_reg (call_fusage, static_chain_rtx);
    }

  return funexp;
}

/* Generate instructions to call function FUNEXP,
   and optionally pop the results.
   The CALL_INSN is the first insn generated.

   FNDECL is the declaration node of the function.  This is given to the
   macro RETURN_POPS_ARGS to determine whether this function pops its own args.

   FUNTYPE is the data type of the function.  This is given to the macro
   RETURN_POPS_ARGS to determine whether this function pops its own args.
   We used to allow an identifier for library functions, but that doesn't
   work when the return type is an aggregate type and the calling convention
   says that the pointer to this aggregate is to be popped by the callee.

   STACK_SIZE is the number of bytes of arguments on the stack,
   ROUNDED_STACK_SIZE is that number rounded up to
   PREFERRED_STACK_BOUNDARY; zero if the size is variable.  This is
   both to put into the call insn and to generate explicit popping
   code if necessary.

   STRUCT_VALUE_SIZE is the number of bytes wanted in a structure value.
   It is zero if this call doesn't want a structure value.

   NEXT_ARG_REG is the rtx that results from executing
     FUNCTION_ARG (args_so_far, VOIDmode, void_type_node, 1)
   just after all the args have had their registers assigned.
   This could be whatever you like, but normally it is the first
   arg-register beyond those used for args in this call,
   or 0 if all the arg-registers are used in this call.
   It is passed on to `gen_call' so you can put this info in the call insn.

   VALREG is a hard register in which a value is returned,
   or 0 if the call does not return a value.

   OLD_INHIBIT_DEFER_POP is the value that `inhibit_defer_pop' had before
   the args to this call were processed.
   We restore `inhibit_defer_pop' to that value.

   CALL_FUSAGE is either empty or an EXPR_LIST of USE expressions that
   denote registers used by the called function.  */

static void
emit_call_1 (rtx funexp, tree fntree, tree fndecl ATTRIBUTE_UNUSED,
	     tree funtype ATTRIBUTE_UNUSED,
	     HOST_WIDE_INT stack_size ATTRIBUTE_UNUSED,
	     HOST_WIDE_INT rounded_stack_size,
	     HOST_WIDE_INT struct_value_size ATTRIBUTE_UNUSED,
	     rtx next_arg_reg ATTRIBUTE_UNUSED, rtx valreg,
	     int old_inhibit_defer_pop, rtx call_fusage, int ecf_flags,
	     CUMULATIVE_ARGS *args_so_far ATTRIBUTE_UNUSED)
{
  rtx rounded_stack_size_rtx = GEN_INT (rounded_stack_size);
  rtx call_insn;
  int already_popped = 0;
  HOST_WIDE_INT n_popped = RETURN_POPS_ARGS (fndecl, funtype, stack_size);
#if defined (HAVE_call) && defined (HAVE_call_value)
  rtx struct_value_size_rtx;
  struct_value_size_rtx = GEN_INT (struct_value_size);
#endif

#ifdef CALL_POPS_ARGS
  n_popped += CALL_POPS_ARGS (* args_so_far);
#endif

  /* Ensure address is valid.  SYMBOL_REF is already valid, so no need,
     and we don't want to load it into a register as an optimization,
     because prepare_call_address already did it if it should be done.  */
  if (GET_CODE (funexp) != SYMBOL_REF)
    funexp = memory_address (FUNCTION_MODE, funexp);

#if defined (HAVE_sibcall_pop) && defined (HAVE_sibcall_value_pop)
  if ((ecf_flags & ECF_SIBCALL)
      && HAVE_sibcall_pop && HAVE_sibcall_value_pop
      && (n_popped > 0 || stack_size == 0))
    {
      rtx n_pop = GEN_INT (n_popped);
      rtx pat;

      /* If this subroutine pops its own args, record that in the call insn
	 if possible, for the sake of frame pointer elimination.  */

      if (valreg)
	pat = GEN_SIBCALL_VALUE_POP (valreg,
				     gen_rtx_MEM (FUNCTION_MODE, funexp),
				     rounded_stack_size_rtx, next_arg_reg,
				     n_pop);
      else
	pat = GEN_SIBCALL_POP (gen_rtx_MEM (FUNCTION_MODE, funexp),
			       rounded_stack_size_rtx, next_arg_reg, n_pop);

      emit_call_insn (pat);
      already_popped = 1;
    }
  else
#endif

#if defined (HAVE_call_pop) && defined (HAVE_call_value_pop)
  /* If the target has "call" or "call_value" insns, then prefer them
     if no arguments are actually popped.  If the target does not have
     "call" or "call_value" insns, then we must use the popping versions
     even if the call has no arguments to pop.  */
#if defined (HAVE_call) && defined (HAVE_call_value)
  if (HAVE_call && HAVE_call_value && HAVE_call_pop && HAVE_call_value_pop
      && n_popped > 0)
#else
  if (HAVE_call_pop && HAVE_call_value_pop)
#endif
    {
      rtx n_pop = GEN_INT (n_popped);
      rtx pat;

      /* If this subroutine pops its own args, record that in the call insn
	 if possible, for the sake of frame pointer elimination.  */

      if (valreg)
	pat = GEN_CALL_VALUE_POP (valreg,
				  gen_rtx_MEM (FUNCTION_MODE, funexp),
				  rounded_stack_size_rtx, next_arg_reg, n_pop);
      else
	pat = GEN_CALL_POP (gen_rtx_MEM (FUNCTION_MODE, funexp),
			    rounded_stack_size_rtx, next_arg_reg, n_pop);

      emit_call_insn (pat);
      already_popped = 1;
    }
  else
#endif

#if defined (HAVE_sibcall) && defined (HAVE_sibcall_value)
  if ((ecf_flags & ECF_SIBCALL)
      && HAVE_sibcall && HAVE_sibcall_value)
    {
      if (valreg)
	emit_call_insn (GEN_SIBCALL_VALUE (valreg,
					   gen_rtx_MEM (FUNCTION_MODE, funexp),
					   rounded_stack_size_rtx,
					   next_arg_reg, NULL_RTX));
      else
	emit_call_insn (GEN_SIBCALL (gen_rtx_MEM (FUNCTION_MODE, funexp),
				     rounded_stack_size_rtx, next_arg_reg,
				     struct_value_size_rtx));
    }
  else
#endif

#if defined (HAVE_call) && defined (HAVE_call_value)
  if (HAVE_call && HAVE_call_value)
    {
      if (valreg)
	emit_call_insn (GEN_CALL_VALUE (valreg,
					gen_rtx_MEM (FUNCTION_MODE, funexp),
					rounded_stack_size_rtx, next_arg_reg,
					NULL_RTX));
      else
	emit_call_insn (GEN_CALL (gen_rtx_MEM (FUNCTION_MODE, funexp),
				  rounded_stack_size_rtx, next_arg_reg,
				  struct_value_size_rtx));
    }
  else
#endif
    gcc_unreachable ();

  /* Find the call we just emitted.  */
  call_insn = last_call_insn ();

  /* Put the register usage information there.  */
  add_function_usage_to (call_insn, call_fusage);

  /* If this is a const call, then set the insn's unchanging bit.  */
  if (ecf_flags & ECF_CONST)
    RTL_CONST_CALL_P (call_insn) = 1;

  /* If this is a pure call, then set the insn's unchanging bit.  */
  if (ecf_flags & ECF_PURE)
    RTL_PURE_CALL_P (call_insn) = 1;

  /* If this is a const call, then set the insn's unchanging bit.  */
  if (ecf_flags & ECF_LOOPING_CONST_OR_PURE)
    RTL_LOOPING_CONST_OR_PURE_CALL_P (call_insn) = 1;

  /* If this call can't throw, attach a REG_EH_REGION reg note to that
     effect.  */
  if (ecf_flags & ECF_NOTHROW)
    add_reg_note (call_insn, REG_EH_REGION, const0_rtx);
  else
    {
      int rn = lookup_expr_eh_region (fntree);

      /* If rn < 0, then either (1) tree-ssa not used or (2) doesn't
	 throw, which we already took care of.  */
      if (rn > 0)
	add_reg_note (call_insn, REG_EH_REGION, GEN_INT (rn));
    }

  if (ecf_flags & ECF_NORETURN)
    add_reg_note (call_insn, REG_NORETURN, const0_rtx);

  if (ecf_flags & ECF_RETURNS_TWICE)
    {
      add_reg_note (call_insn, REG_SETJMP, const0_rtx);
      cfun->calls_setjmp = 1;
    }

  SIBLING_CALL_P (call_insn) = ((ecf_flags & ECF_SIBCALL) != 0);

  /* Restore this now, so that we do defer pops for this call's args
     if the context of the call as a whole permits.  */
  inhibit_defer_pop = old_inhibit_defer_pop;

  if (n_popped > 0)
    {
      if (!already_popped)
	CALL_INSN_FUNCTION_USAGE (call_insn)
	  = gen_rtx_EXPR_LIST (VOIDmode,
			       gen_rtx_CLOBBER (VOIDmode, stack_pointer_rtx),
			       CALL_INSN_FUNCTION_USAGE (call_insn));
      rounded_stack_size -= n_popped;
      rounded_stack_size_rtx = GEN_INT (rounded_stack_size);
      stack_pointer_delta -= n_popped;

      /* If popup is needed, stack realign must use DRAP  */
      if (SUPPORTS_STACK_ALIGNMENT)
        crtl->need_drap = true;
    }

  if (!ACCUMULATE_OUTGOING_ARGS)
    {
      /* If returning from the subroutine does not automatically pop the args,
	 we need an instruction to pop them sooner or later.
	 Perhaps do it now; perhaps just record how much space to pop later.

	 If returning from the subroutine does pop the args, indicate that the
	 stack pointer will be changed.  */

      if (rounded_stack_size != 0)
	{
	  if (ecf_flags & ECF_NORETURN)
	    /* Just pretend we did the pop.  */
	    stack_pointer_delta -= rounded_stack_size;
	  else if (flag_defer_pop && inhibit_defer_pop == 0
	      && ! (ecf_flags & (ECF_CONST | ECF_PURE)))
	    pending_stack_adjust += rounded_stack_size;
	  else
	    adjust_stack (rounded_stack_size_rtx);
	}
    }
  /* When we accumulate outgoing args, we must avoid any stack manipulations.
     Restore the stack pointer to its original value now.  Usually
     ACCUMULATE_OUTGOING_ARGS targets don't get here, but there are exceptions.
     On  i386 ACCUMULATE_OUTGOING_ARGS can be enabled on demand, and
     popping variants of functions exist as well.

     ??? We may optimize similar to defer_pop above, but it is
     probably not worthwhile.

     ??? It will be worthwhile to enable combine_stack_adjustments even for
     such machines.  */
  else if (n_popped)
    anti_adjust_stack (GEN_INT (n_popped));
}

/* Determine if the function identified by NAME and FNDECL is one with
   special properties we wish to know about.

   For example, if the function might return more than one time (setjmp), then
   set RETURNS_TWICE to a nonzero value.

   Similarly set NORETURN if the function is in the longjmp family.

   Set MAY_BE_ALLOCA for any memory allocation function that might allocate
   space from the stack such as alloca.  */

static int
special_function_p (const_tree fndecl, int flags)
{
  if (fndecl && DECL_NAME (fndecl)
      && IDENTIFIER_LENGTH (DECL_NAME (fndecl)) <= 17
      /* Exclude functions not at the file scope, or not `extern',
	 since they are not the magic functions we would otherwise
	 think they are.
	 FIXME: this should be handled with attributes, not with this
	 hacky imitation of DECL_ASSEMBLER_NAME.  It's (also) wrong
	 because you can declare fork() inside a function if you
	 wish.  */
      && (DECL_CONTEXT (fndecl) == NULL_TREE
	  || TREE_CODE (DECL_CONTEXT (fndecl)) == TRANSLATION_UNIT_DECL)
      && TREE_PUBLIC (fndecl))
    {
      const char *name = IDENTIFIER_POINTER (DECL_NAME (fndecl));
      const char *tname = name;

      /* We assume that alloca will always be called by name.  It
	 makes no sense to pass it as a pointer-to-function to
	 anything that does not understand its behavior.  */
      if (((IDENTIFIER_LENGTH (DECL_NAME (fndecl)) == 6
	    && name[0] == 'a'
	    && ! strcmp (name, "alloca"))
	   || (IDENTIFIER_LENGTH (DECL_NAME (fndecl)) == 16
	       && name[0] == '_'
	       && ! strcmp (name, "__builtin_alloca"))))
	flags |= ECF_MAY_BE_ALLOCA;

      /* Disregard prefix _, __, __x or __builtin_.  */
      if (name[0] == '_')
	{
	  if (name[1] == '_'
	      && name[2] == 'b'
	      && !strncmp (name + 3, "uiltin_", 7))
	    tname += 10;
	  else if (name[1] == '_' && name[2] == 'x')
	    tname += 3;
	  else if (name[1] == '_')
	    tname += 2;
	  else
	    tname += 1;
	}

      if (tname[0] == 's')
	{
	  if ((tname[1] == 'e'
	       && (! strcmp (tname, "setjmp")
		   || ! strcmp (tname, "setjmp_syscall")))
	      || (tname[1] == 'i'
		  && ! strcmp (tname, "sigsetjmp"))
	      || (tname[1] == 'a'
		  && ! strcmp (tname, "savectx")))
	    flags |= ECF_RETURNS_TWICE;

	  if (tname[1] == 'i'
	      && ! strcmp (tname, "siglongjmp"))
	    flags |= ECF_NORETURN;
	}
      else if ((tname[0] == 'q' && tname[1] == 's'
		&& ! strcmp (tname, "qsetjmp"))
	       || (tname[0] == 'v' && tname[1] == 'f'
		   && ! strcmp (tname, "vfork"))
	       || (tname[0] == 'g' && tname[1] == 'e'
		   && !strcmp (tname, "getcontext")))
	flags |= ECF_RETURNS_TWICE;

      else if (tname[0] == 'l' && tname[1] == 'o'
	       && ! strcmp (tname, "longjmp"))
	flags |= ECF_NORETURN;
    }

  return flags;
}

/* Return nonzero when FNDECL represents a call to setjmp.  */

int
setjmp_call_p (const_tree fndecl)
{
  return special_function_p (fndecl, 0) & ECF_RETURNS_TWICE;
}


/* Return true if STMT is an alloca call.  */

bool
gimple_alloca_call_p (const_gimple stmt)
{
  tree fndecl;

  if (!is_gimple_call (stmt))
    return false;

  fndecl = gimple_call_fndecl (stmt);
  if (fndecl && (special_function_p (fndecl, 0) & ECF_MAY_BE_ALLOCA))
    return true;

  return false;
}

/* Return true when exp contains alloca call.  */

bool
alloca_call_p (const_tree exp)
{
  if (TREE_CODE (exp) == CALL_EXPR
      && TREE_CODE (CALL_EXPR_FN (exp)) == ADDR_EXPR
      && (TREE_CODE (TREE_OPERAND (CALL_EXPR_FN (exp), 0)) == FUNCTION_DECL)
      && (special_function_p (TREE_OPERAND (CALL_EXPR_FN (exp), 0), 0)
	  & ECF_MAY_BE_ALLOCA))
    return true;
  return false;
}

/* Detect flags (function attributes) from the function decl or type node.  */

int
flags_from_decl_or_type (const_tree exp)
{
  int flags = 0;
  const_tree type = exp;

  if (DECL_P (exp))
    {
      type = TREE_TYPE (exp);

      /* The function exp may have the `malloc' attribute.  */
      if (DECL_IS_MALLOC (exp))
	flags |= ECF_MALLOC;

      /* The function exp may have the `returns_twice' attribute.  */
      if (DECL_IS_RETURNS_TWICE (exp))
	flags |= ECF_RETURNS_TWICE;

      /* Process the pure and const attributes.  */
      if (TREE_READONLY (exp) && ! TREE_THIS_VOLATILE (exp))
	flags |= ECF_CONST;
      if (DECL_PURE_P (exp))
	flags |= ECF_PURE;
      if (DECL_LOOPING_CONST_OR_PURE_P (exp))
	flags |= ECF_LOOPING_CONST_OR_PURE;

      if (DECL_IS_NOVOPS (exp))
	flags |= ECF_NOVOPS;

      if (TREE_NOTHROW (exp))
	flags |= ECF_NOTHROW;

      flags = special_function_p (exp, flags);
    }
  else if (TYPE_P (exp) && TYPE_READONLY (exp) && ! TREE_THIS_VOLATILE (exp))
    flags |= ECF_CONST;

  if (TREE_THIS_VOLATILE (exp))
    flags |= ECF_NORETURN;

  return flags;
}

/* Detect flags from a CALL_EXPR.  */

int
call_expr_flags (const_tree t)
{
  int flags;
  tree decl = get_callee_fndecl (t);

  if (decl)
    flags = flags_from_decl_or_type (decl);
  else
    {
      t = TREE_TYPE (CALL_EXPR_FN (t));
      if (t && TREE_CODE (t) == POINTER_TYPE)
	flags = flags_from_decl_or_type (TREE_TYPE (t));
      else
	flags = 0;
    }

  return flags;
}

/* Precompute all register parameters as described by ARGS, storing values
   into fields within the ARGS array.

   NUM_ACTUALS indicates the total number elements in the ARGS array.

   Set REG_PARM_SEEN if we encounter a register parameter.  */

static void
precompute_register_parameters (int num_actuals, struct arg_data *args,
				int *reg_parm_seen)
{
  int i;

  *reg_parm_seen = 0;

  for (i = 0; i < num_actuals; i++)
    if (args[i].reg != 0 && ! args[i].pass_on_stack)
      {
	*reg_parm_seen = 1;

	if (args[i].value == 0)
	  {
	    push_temp_slots ();
	    args[i].value = expand_normal (args[i].tree_value);
	    preserve_temp_slots (args[i].value);
	    pop_temp_slots ();
	  }

	/* If the value is a non-legitimate constant, force it into a
	   pseudo now.  TLS symbols sometimes need a call to resolve.  */
	if (CONSTANT_P (args[i].value)
	    && !LEGITIMATE_CONSTANT_P (args[i].value))
	  args[i].value = force_reg (args[i].mode, args[i].value);

	/* If we are to promote the function arg to a wider mode,
	   do it now.  */

	if (args[i].mode != TYPE_MODE (TREE_TYPE (args[i].tree_value)))
	  args[i].value
	    = convert_modes (args[i].mode,
			     TYPE_MODE (TREE_TYPE (args[i].tree_value)),
			     args[i].value, args[i].unsignedp);

	/* If we're going to have to load the value by parts, pull the
	   parts into pseudos.  The part extraction process can involve
	   non-trivial computation.  */
	if (GET_CODE (args[i].reg) == PARALLEL)
	  {
	    tree type = TREE_TYPE (args[i].tree_value);
	    args[i].parallel_value
	      = emit_group_load_into_temps (args[i].reg, args[i].value,
					    type, int_size_in_bytes (type));
	  }

	/* If the value is expensive, and we are inside an appropriately
	   short loop, put the value into a pseudo and then put the pseudo
	   into the hard reg.

	   For small register classes, also do this if this call uses
	   register parameters.  This is to avoid reload conflicts while
	   loading the parameters registers.  */

	else if ((! (REG_P (args[i].value)
		     || (GET_CODE (args[i].value) == SUBREG
			 && REG_P (SUBREG_REG (args[i].value)))))
		 && args[i].mode != BLKmode
		 && rtx_cost (args[i].value, SET, optimize_insn_for_speed_p ())
		    > COSTS_N_INSNS (1)
		 && ((SMALL_REGISTER_CLASSES && *reg_parm_seen)
		     || optimize))
	  args[i].value = copy_to_mode_reg (args[i].mode, args[i].value);
      }
}

#ifdef REG_PARM_STACK_SPACE

  /* The argument list is the property of the called routine and it
     may clobber it.  If the fixed area has been used for previous
     parameters, we must save and restore it.  */

static rtx
save_fixed_argument_area (int reg_parm_stack_space, rtx argblock, int *low_to_save, int *high_to_save)
{
  int low;
  int high;

  /* Compute the boundary of the area that needs to be saved, if any.  */
  high = reg_parm_stack_space;
#ifdef ARGS_GROW_DOWNWARD
  high += 1;
#endif
  if (high > highest_outgoing_arg_in_use)
    high = highest_outgoing_arg_in_use;

  for (low = 0; low < high; low++)
    if (stack_usage_map[low] != 0)
      {
	int num_to_save;
	enum machine_mode save_mode;
	int delta;
	rtx stack_area;
	rtx save_area;

	while (stack_usage_map[--high] == 0)
	  ;

	*low_to_save = low;
	*high_to_save = high;

	num_to_save = high - low + 1;
	save_mode = mode_for_size (num_to_save * BITS_PER_UNIT, MODE_INT, 1);

	/* If we don't have the required alignment, must do this
	   in BLKmode.  */
	if ((low & (MIN (GET_MODE_SIZE (save_mode),
			 BIGGEST_ALIGNMENT / UNITS_PER_WORD) - 1)))
	  save_mode = BLKmode;

#ifdef ARGS_GROW_DOWNWARD
	delta = -high;
#else
	delta = low;
#endif
	stack_area = gen_rtx_MEM (save_mode,
				  memory_address (save_mode,
						  plus_constant (argblock,
								 delta)));

	set_mem_align (stack_area, PARM_BOUNDARY);
	if (save_mode == BLKmode)
	  {
	    save_area = assign_stack_temp (BLKmode, num_to_save, 0);
	    emit_block_move (validize_mem (save_area), stack_area,
			     GEN_INT (num_to_save), BLOCK_OP_CALL_PARM);
	  }
	else
	  {
	    save_area = gen_reg_rtx (save_mode);
	    emit_move_insn (save_area, stack_area);
	  }

	return save_area;
      }

  return NULL_RTX;
}

static void
restore_fixed_argument_area (rtx save_area, rtx argblock, int high_to_save, int low_to_save)
{
  enum machine_mode save_mode = GET_MODE (save_area);
  int delta;
  rtx stack_area;

#ifdef ARGS_GROW_DOWNWARD
  delta = -high_to_save;
#else
  delta = low_to_save;
#endif
  stack_area = gen_rtx_MEM (save_mode,
			    memory_address (save_mode,
					    plus_constant (argblock, delta)));
  set_mem_align (stack_area, PARM_BOUNDARY);

  if (save_mode != BLKmode)
    emit_move_insn (stack_area, save_area);
  else
    emit_block_move (stack_area, validize_mem (save_area),
		     GEN_INT (high_to_save - low_to_save + 1),
		     BLOCK_OP_CALL_PARM);
}
#endif /* REG_PARM_STACK_SPACE */

/* If any elements in ARGS refer to parameters that are to be passed in
   registers, but not in memory, and whose alignment does not permit a
   direct copy into registers.  Copy the values into a group of pseudos
   which we will later copy into the appropriate hard registers.

   Pseudos for each unaligned argument will be stored into the array
   args[argnum].aligned_regs.  The caller is responsible for deallocating
   the aligned_regs array if it is nonzero.  */

static void
store_unaligned_arguments_into_pseudos (struct arg_data *args, int num_actuals)
{
  int i, j;

  for (i = 0; i < num_actuals; i++)
    if (args[i].reg != 0 && ! args[i].pass_on_stack
	&& args[i].mode == BLKmode
	&& MEM_P (args[i].value)
	&& (MEM_ALIGN (args[i].value)
	    < (unsigned int) MIN (BIGGEST_ALIGNMENT, BITS_PER_WORD)))
      {
	int bytes = int_size_in_bytes (TREE_TYPE (args[i].tree_value));
	int endian_correction = 0;

	if (args[i].partial)
	  {
	    gcc_assert (args[i].partial % UNITS_PER_WORD == 0);
	    args[i].n_aligned_regs = args[i].partial / UNITS_PER_WORD;
	  }
	else
	  {
	    args[i].n_aligned_regs
	      = (bytes + UNITS_PER_WORD - 1) / UNITS_PER_WORD;
	  }

	args[i].aligned_regs = XNEWVEC (rtx, args[i].n_aligned_regs);

	/* Structures smaller than a word are normally aligned to the
	   least significant byte.  On a BYTES_BIG_ENDIAN machine,
	   this means we must skip the empty high order bytes when
	   calculating the bit offset.  */
	if (bytes < UNITS_PER_WORD
#ifdef BLOCK_REG_PADDING
	    && (BLOCK_REG_PADDING (args[i].mode,
				   TREE_TYPE (args[i].tree_value), 1)
		== downward)
#else
	    && BYTES_BIG_ENDIAN
#endif
	    )
	  endian_correction = BITS_PER_WORD - bytes * BITS_PER_UNIT;

	for (j = 0; j < args[i].n_aligned_regs; j++)
	  {
	    rtx reg = gen_reg_rtx (word_mode);
	    rtx word = operand_subword_force (args[i].value, j, BLKmode);
	    int bitsize = MIN (bytes * BITS_PER_UNIT, BITS_PER_WORD);

	    args[i].aligned_regs[j] = reg;
	    word = extract_bit_field (word, bitsize, 0, 1, NULL_RTX,
				      word_mode, word_mode);

	    /* There is no need to restrict this code to loading items
	       in TYPE_ALIGN sized hunks.  The bitfield instructions can
	       load up entire word sized registers efficiently.

	       ??? This may not be needed anymore.
	       We use to emit a clobber here but that doesn't let later
	       passes optimize the instructions we emit.  By storing 0 into
	       the register later passes know the first AND to zero out the
	       bitfield being set in the register is unnecessary.  The store
	       of 0 will be deleted as will at least the first AND.  */

	    emit_move_insn (reg, const0_rtx);

	    bytes -= bitsize / BITS_PER_UNIT;
	    store_bit_field (reg, bitsize, endian_correction, word_mode,
			     word);
	  }
      }
}

/* Fill in ARGS_SIZE and ARGS array based on the parameters found in
   CALL_EXPR EXP.  

   NUM_ACTUALS is the total number of parameters.

   N_NAMED_ARGS is the total number of named arguments.

   STRUCT_VALUE_ADDR_VALUE is the implicit argument for a struct return
   value, or null.

   FNDECL is the tree code for the target of this call (if known)

   ARGS_SO_FAR holds state needed by the target to know where to place
   the next argument.

   REG_PARM_STACK_SPACE is the number of bytes of stack space reserved
   for arguments which are passed in registers.

   OLD_STACK_LEVEL is a pointer to an rtx which olds the old stack level
   and may be modified by this routine.

   OLD_PENDING_ADJ, MUST_PREALLOCATE and FLAGS are pointers to integer
   flags which may may be modified by this routine.

   MAY_TAILCALL is cleared if we encounter an invisible pass-by-reference
   that requires allocation of stack space.

   CALL_FROM_THUNK_P is true if this call is the jump from a thunk to
   the thunked-to function.  */

static void
initialize_argument_information (int num_actuals ATTRIBUTE_UNUSED,
				 struct arg_data *args,
				 struct args_size *args_size,
				 int n_named_args ATTRIBUTE_UNUSED,
				 tree exp, tree struct_value_addr_value,
				 tree fndecl, tree fntype,
				 CUMULATIVE_ARGS *args_so_far,
				 int reg_parm_stack_space,
				 rtx *old_stack_level, int *old_pending_adj,
				 int *must_preallocate, int *ecf_flags,
				 bool *may_tailcall, bool call_from_thunk_p)
{
  location_t loc = EXPR_LOCATION (exp);
  /* 1 if scanning parms front to back, -1 if scanning back to front.  */
  int inc;

  /* Count arg position in order args appear.  */
  int argpos;

  int i;

  args_size->constant = 0;
  args_size->var = 0;

  /* In this loop, we consider args in the order they are written.
     We fill up ARGS from the front or from the back if necessary
     so that in any case the first arg to be pushed ends up at the front.  */

  if (PUSH_ARGS_REVERSED)
    {
      i = num_actuals - 1, inc = -1;
      /* In this case, must reverse order of args
	 so that we compute and push the last arg first.  */
    }
  else
    {
      i = 0, inc = 1;
    }

  /* First fill in the actual arguments in the ARGS array, splitting
     complex arguments if necessary.  */
  {
    int j = i;
    call_expr_arg_iterator iter;
    tree arg;

    if (struct_value_addr_value)
      {
	args[j].tree_value = struct_value_addr_value;
	j += inc;
      }
    FOR_EACH_CALL_EXPR_ARG (arg, iter, exp)
      {
	tree argtype = TREE_TYPE (arg);
	if (targetm.calls.split_complex_arg
	    && argtype
	    && TREE_CODE (argtype) == COMPLEX_TYPE
	    && targetm.calls.split_complex_arg (argtype))
	  {
	    tree subtype = TREE_TYPE (argtype);
	    args[j].tree_value = build1 (REALPART_EXPR, subtype, arg);
	    j += inc;
	    args[j].tree_value = build1 (IMAGPART_EXPR, subtype, arg);
	  }
	else
	  args[j].tree_value = arg;
	j += inc;
      }
  }

  /* I counts args in order (to be) pushed; ARGPOS counts in order written.  */
  for (argpos = 0; argpos < num_actuals; i += inc, argpos++)
    {
      tree type = TREE_TYPE (args[i].tree_value);
      int unsignedp;
      enum machine_mode mode;

      /* Replace erroneous argument with constant zero.  */
      if (type == error_mark_node || !COMPLETE_TYPE_P (type))
	args[i].tree_value = integer_zero_node, type = integer_type_node;

      /* If TYPE is a transparent union, pass things the way we would
	 pass the first field of the union.  We have already verified that
	 the modes are the same.  */
      if (TREE_CODE (type) == UNION_TYPE && TYPE_TRANSPARENT_UNION (type))
	type = TREE_TYPE (TYPE_FIELDS (type));

      /* Decide where to pass this arg.

	 args[i].reg is nonzero if all or part is passed in registers.

	 args[i].partial is nonzero if part but not all is passed in registers,
	 and the exact value says how many bytes are passed in registers.

	 args[i].pass_on_stack is nonzero if the argument must at least be
	 computed on the stack.  It may then be loaded back into registers
	 if args[i].reg is nonzero.

	 These decisions are driven by the FUNCTION_... macros and must agree
	 with those made by function.c.  */

      /* See if this argument should be passed by invisible reference.  */
      if (pass_by_reference (args_so_far, TYPE_MODE (type),
			     type, argpos < n_named_args))
	{
	  bool callee_copies;
	  tree base;

	  callee_copies
	    = reference_callee_copied (args_so_far, TYPE_MODE (type),
				       type, argpos < n_named_args);

	  /* If we're compiling a thunk, pass through invisible references
	     instead of making a copy.  */
	  if (call_from_thunk_p
	      || (callee_copies
		  && !TREE_ADDRESSABLE (type)
		  && (base = get_base_address (args[i].tree_value))
		  && TREE_CODE (base) != SSA_NAME
		  && (!DECL_P (base) || MEM_P (DECL_RTL (base)))))
	    {
	      /* We can't use sibcalls if a callee-copied argument is
		 stored in the current function's frame.  */
	      if (!call_from_thunk_p && DECL_P (base) && !TREE_STATIC (base))
		*may_tailcall = false;

	      args[i].tree_value = build_fold_addr_expr_loc (loc,
							 args[i].tree_value);
	      type = TREE_TYPE (args[i].tree_value);

	      if (*ecf_flags & ECF_CONST)
		*ecf_flags &= ~(ECF_CONST | ECF_LOOPING_CONST_OR_PURE);
	    }
	  else
	    {
	      /* We make a copy of the object and pass the address to the
		 function being called.  */
	      rtx copy;

	      if (!COMPLETE_TYPE_P (type)
		  || TREE_CODE (TYPE_SIZE_UNIT (type)) != INTEGER_CST
		  || (flag_stack_check == GENERIC_STACK_CHECK
		      && compare_tree_int (TYPE_SIZE_UNIT (type),
					   STACK_CHECK_MAX_VAR_SIZE) > 0))
		{
		  /* This is a variable-sized object.  Make space on the stack
		     for it.  */
		  rtx size_rtx = expr_size (args[i].tree_value);

		  if (*old_stack_level == 0)
		    {
		      emit_stack_save (SAVE_BLOCK, old_stack_level, NULL_RTX);
		      *old_pending_adj = pending_stack_adjust;
		      pending_stack_adjust = 0;
		    }

		  copy = gen_rtx_MEM (BLKmode,
				      allocate_dynamic_stack_space
				      (size_rtx, NULL_RTX, TYPE_ALIGN (type)));
		  set_mem_attributes (copy, type, 1);
		}
	      else
		copy = assign_temp (type, 0, 1, 0);

	      store_expr (args[i].tree_value, copy, 0, false);

	      /* Just change the const function to pure and then let
		 the next test clear the pure based on
		 callee_copies.  */
	      if (*ecf_flags & ECF_CONST)
		{
		  *ecf_flags &= ~ECF_CONST;
		  *ecf_flags |= ECF_PURE;
		}

	      if (!callee_copies && *ecf_flags & ECF_PURE)
		*ecf_flags &= ~(ECF_PURE | ECF_LOOPING_CONST_OR_PURE);

	      args[i].tree_value
		= build_fold_addr_expr_loc (loc, make_tree (type, copy));
	      type = TREE_TYPE (args[i].tree_value);
	      *may_tailcall = false;
	    }
	}

      unsignedp = TYPE_UNSIGNED (type);
<<<<<<< HEAD

      if (targetm.calls.promote_function_args (fndecl
					       ? TREE_TYPE (fndecl)
					       : fntype))
	mode = promote_mode (type, mode, &unsignedp, 1);
=======
      mode = promote_function_mode (type, TYPE_MODE (type), &unsignedp,
				    fndecl ? TREE_TYPE (fndecl) : fntype, 0);
>>>>>>> 42a9ba1d

      args[i].unsignedp = unsignedp;
      args[i].mode = mode;

      args[i].reg = FUNCTION_ARG (*args_so_far, mode, type,
				  argpos < n_named_args);
#ifdef FUNCTION_INCOMING_ARG
      /* If this is a sibling call and the machine has register windows, the
	 register window has to be unwinded before calling the routine, so
	 arguments have to go into the incoming registers.  */
      args[i].tail_call_reg = FUNCTION_INCOMING_ARG (*args_so_far, mode, type,
						     argpos < n_named_args);
#else
      args[i].tail_call_reg = args[i].reg;
#endif

      if (args[i].reg)
	args[i].partial
	  = targetm.calls.arg_partial_bytes (args_so_far, mode, type,
					     argpos < n_named_args);

      args[i].pass_on_stack = targetm.calls.must_pass_in_stack (mode, type);

      /* If FUNCTION_ARG returned a (parallel [(expr_list (nil) ...) ...]),
	 it means that we are to pass this arg in the register(s) designated
	 by the PARALLEL, but also to pass it in the stack.  */
      if (args[i].reg && GET_CODE (args[i].reg) == PARALLEL
	  && XEXP (XVECEXP (args[i].reg, 0, 0), 0) == 0)
	args[i].pass_on_stack = 1;

      /* If this is an addressable type, we must preallocate the stack
	 since we must evaluate the object into its final location.

	 If this is to be passed in both registers and the stack, it is simpler
	 to preallocate.  */
      if (TREE_ADDRESSABLE (type)
	  || (args[i].pass_on_stack && args[i].reg != 0))
	*must_preallocate = 1;

      /* Compute the stack-size of this argument.  */
      if (args[i].reg == 0 || args[i].partial != 0
	  || reg_parm_stack_space > 0
	  || args[i].pass_on_stack)
	locate_and_pad_parm (mode, type,
#ifdef STACK_PARMS_IN_REG_PARM_AREA
			     1,
#else
			     args[i].reg != 0,
#endif
			     args[i].pass_on_stack ? 0 : args[i].partial,
			     fndecl, args_size, &args[i].locate);
#ifdef BLOCK_REG_PADDING
      else
	/* The argument is passed entirely in registers.  See at which
	   end it should be padded.  */
	args[i].locate.where_pad =
	  BLOCK_REG_PADDING (mode, type,
			     int_size_in_bytes (type) <= UNITS_PER_WORD);
#endif

      /* Update ARGS_SIZE, the total stack space for args so far.  */

      args_size->constant += args[i].locate.size.constant;
      if (args[i].locate.size.var)
	ADD_PARM_SIZE (*args_size, args[i].locate.size.var);

      /* Increment ARGS_SO_FAR, which has info about which arg-registers
	 have been used, etc.  */

      FUNCTION_ARG_ADVANCE (*args_so_far, TYPE_MODE (type), type,
			    argpos < n_named_args);
    }
}

/* Update ARGS_SIZE to contain the total size for the argument block.
   Return the original constant component of the argument block's size.

   REG_PARM_STACK_SPACE holds the number of bytes of stack space reserved
   for arguments passed in registers.  */

static int
compute_argument_block_size (int reg_parm_stack_space,
			     struct args_size *args_size,
			     tree fndecl ATTRIBUTE_UNUSED,
			     tree fntype ATTRIBUTE_UNUSED,
			     int preferred_stack_boundary ATTRIBUTE_UNUSED)
{
  int unadjusted_args_size = args_size->constant;

  /* For accumulate outgoing args mode we don't need to align, since the frame
     will be already aligned.  Align to STACK_BOUNDARY in order to prevent
     backends from generating misaligned frame sizes.  */
  if (ACCUMULATE_OUTGOING_ARGS && preferred_stack_boundary > STACK_BOUNDARY)
    preferred_stack_boundary = STACK_BOUNDARY;

  /* Compute the actual size of the argument block required.  The variable
     and constant sizes must be combined, the size may have to be rounded,
     and there may be a minimum required size.  */

  if (args_size->var)
    {
      args_size->var = ARGS_SIZE_TREE (*args_size);
      args_size->constant = 0;

      preferred_stack_boundary /= BITS_PER_UNIT;
      if (preferred_stack_boundary > 1)
	{
	  /* We don't handle this case yet.  To handle it correctly we have
	     to add the delta, round and subtract the delta.
	     Currently no machine description requires this support.  */
	  gcc_assert (!(stack_pointer_delta & (preferred_stack_boundary - 1)));
	  args_size->var = round_up (args_size->var, preferred_stack_boundary);
	}

      if (reg_parm_stack_space > 0)
	{
	  args_size->var
	    = size_binop (MAX_EXPR, args_size->var,
			  ssize_int (reg_parm_stack_space));

	  /* The area corresponding to register parameters is not to count in
	     the size of the block we need.  So make the adjustment.  */
	  if (! OUTGOING_REG_PARM_STACK_SPACE ((!fndecl ? fntype : TREE_TYPE (fndecl))))
	    args_size->var
	      = size_binop (MINUS_EXPR, args_size->var,
			    ssize_int (reg_parm_stack_space));
	}
    }
  else
    {
      preferred_stack_boundary /= BITS_PER_UNIT;
      if (preferred_stack_boundary < 1)
	preferred_stack_boundary = 1;
      args_size->constant = (((args_size->constant
			       + stack_pointer_delta
			       + preferred_stack_boundary - 1)
			      / preferred_stack_boundary
			      * preferred_stack_boundary)
			     - stack_pointer_delta);

      args_size->constant = MAX (args_size->constant,
				 reg_parm_stack_space);

      if (! OUTGOING_REG_PARM_STACK_SPACE ((!fndecl ? fntype : TREE_TYPE (fndecl))))
	args_size->constant -= reg_parm_stack_space;
    }
  return unadjusted_args_size;
}

/* Precompute parameters as needed for a function call.

   FLAGS is mask of ECF_* constants.

   NUM_ACTUALS is the number of arguments.

   ARGS is an array containing information for each argument; this
   routine fills in the INITIAL_VALUE and VALUE fields for each
   precomputed argument.  */

static void
precompute_arguments (int num_actuals, struct arg_data *args)
{
  int i;

  /* If this is a libcall, then precompute all arguments so that we do not
     get extraneous instructions emitted as part of the libcall sequence.  */

  /* If we preallocated the stack space, and some arguments must be passed
     on the stack, then we must precompute any parameter which contains a
     function call which will store arguments on the stack.
     Otherwise, evaluating the parameter may clobber previous parameters
     which have already been stored into the stack.  (we have code to avoid
     such case by saving the outgoing stack arguments, but it results in
     worse code)  */
  if (!ACCUMULATE_OUTGOING_ARGS)
    return;

  for (i = 0; i < num_actuals; i++)
    {
      tree type;
      enum machine_mode mode;

      if (TREE_CODE (args[i].tree_value) != CALL_EXPR)
	continue;

      /* If this is an addressable type, we cannot pre-evaluate it.  */
      type = TREE_TYPE (args[i].tree_value);
      gcc_assert (!TREE_ADDRESSABLE (type));

      args[i].initial_value = args[i].value
	= expand_normal (args[i].tree_value);

      mode = TYPE_MODE (type);
      if (mode != args[i].mode)
	{
	  int unsignedp = args[i].unsignedp;
	  args[i].value
	    = convert_modes (args[i].mode, mode,
			     args[i].value, args[i].unsignedp);

	  /* CSE will replace this only if it contains args[i].value
	     pseudo, so convert it down to the declared mode using
	     a SUBREG.  */
	  if (REG_P (args[i].value)
	      && GET_MODE_CLASS (args[i].mode) == MODE_INT
	      && promote_mode (type, mode, &unsignedp) != args[i].mode)
	    {
	      args[i].initial_value
		= gen_lowpart_SUBREG (mode, args[i].value);
	      SUBREG_PROMOTED_VAR_P (args[i].initial_value) = 1;
	      SUBREG_PROMOTED_UNSIGNED_SET (args[i].initial_value,
					    args[i].unsignedp);
	    }
	}
    }
}

/* Given the current state of MUST_PREALLOCATE and information about
   arguments to a function call in NUM_ACTUALS, ARGS and ARGS_SIZE,
   compute and return the final value for MUST_PREALLOCATE.  */

static int
finalize_must_preallocate (int must_preallocate, int num_actuals, 
			   struct arg_data *args, struct args_size *args_size)
{
  /* See if we have or want to preallocate stack space.

     If we would have to push a partially-in-regs parm
     before other stack parms, preallocate stack space instead.

     If the size of some parm is not a multiple of the required stack
     alignment, we must preallocate.

     If the total size of arguments that would otherwise create a copy in
     a temporary (such as a CALL) is more than half the total argument list
     size, preallocation is faster.

     Another reason to preallocate is if we have a machine (like the m88k)
     where stack alignment is required to be maintained between every
     pair of insns, not just when the call is made.  However, we assume here
     that such machines either do not have push insns (and hence preallocation
     would occur anyway) or the problem is taken care of with
     PUSH_ROUNDING.  */

  if (! must_preallocate)
    {
      int partial_seen = 0;
      int copy_to_evaluate_size = 0;
      int i;

      for (i = 0; i < num_actuals && ! must_preallocate; i++)
	{
	  if (args[i].partial > 0 && ! args[i].pass_on_stack)
	    partial_seen = 1;
	  else if (partial_seen && args[i].reg == 0)
	    must_preallocate = 1;

	  if (TYPE_MODE (TREE_TYPE (args[i].tree_value)) == BLKmode
	      && (TREE_CODE (args[i].tree_value) == CALL_EXPR
		  || TREE_CODE (args[i].tree_value) == TARGET_EXPR
		  || TREE_CODE (args[i].tree_value) == COND_EXPR
		  || TREE_ADDRESSABLE (TREE_TYPE (args[i].tree_value))))
	    copy_to_evaluate_size
	      += int_size_in_bytes (TREE_TYPE (args[i].tree_value));
	}

      if (copy_to_evaluate_size * 2 >= args_size->constant
	  && args_size->constant > 0)
	must_preallocate = 1;
    }
  return must_preallocate;
}

/* If we preallocated stack space, compute the address of each argument
   and store it into the ARGS array.

   We need not ensure it is a valid memory address here; it will be
   validized when it is used.

   ARGBLOCK is an rtx for the address of the outgoing arguments.  */

static void
compute_argument_addresses (struct arg_data *args, rtx argblock, int num_actuals)
{
  if (argblock)
    {
      rtx arg_reg = argblock;
      int i, arg_offset = 0;

      if (GET_CODE (argblock) == PLUS)
	arg_reg = XEXP (argblock, 0), arg_offset = INTVAL (XEXP (argblock, 1));

      for (i = 0; i < num_actuals; i++)
	{
	  rtx offset = ARGS_SIZE_RTX (args[i].locate.offset);
	  rtx slot_offset = ARGS_SIZE_RTX (args[i].locate.slot_offset);
	  rtx addr;
	  unsigned int align, boundary;
	  unsigned int units_on_stack = 0;
	  enum machine_mode partial_mode = VOIDmode;

	  /* Skip this parm if it will not be passed on the stack.  */
	  if (! args[i].pass_on_stack
	      && args[i].reg != 0
	      && args[i].partial == 0)
	    continue;

	  if (CONST_INT_P (offset))
	    addr = plus_constant (arg_reg, INTVAL (offset));
	  else
	    addr = gen_rtx_PLUS (Pmode, arg_reg, offset);

	  addr = plus_constant (addr, arg_offset);

	  if (args[i].partial != 0)
	    {
	      /* Only part of the parameter is being passed on the stack.
		 Generate a simple memory reference of the correct size.  */
	      units_on_stack = args[i].locate.size.constant;
	      partial_mode = mode_for_size (units_on_stack * BITS_PER_UNIT,
					    MODE_INT, 1);
	      args[i].stack = gen_rtx_MEM (partial_mode, addr);
	      set_mem_size (args[i].stack, GEN_INT (units_on_stack));
	    }
	  else
	    {
	      args[i].stack = gen_rtx_MEM (args[i].mode, addr);
	      set_mem_attributes (args[i].stack,
				  TREE_TYPE (args[i].tree_value), 1);
	    }
	  align = BITS_PER_UNIT;
	  boundary = args[i].locate.boundary;
	  if (args[i].locate.where_pad != downward)
	    align = boundary;
	  else if (CONST_INT_P (offset))
	    {
	      align = INTVAL (offset) * BITS_PER_UNIT | boundary;
	      align = align & -align;
	    }
	  set_mem_align (args[i].stack, align);

	  if (CONST_INT_P (slot_offset))
	    addr = plus_constant (arg_reg, INTVAL (slot_offset));
	  else
	    addr = gen_rtx_PLUS (Pmode, arg_reg, slot_offset);

	  addr = plus_constant (addr, arg_offset);

	  if (args[i].partial != 0)
	    {
	      /* Only part of the parameter is being passed on the stack.
		 Generate a simple memory reference of the correct size.
	       */
	      args[i].stack_slot = gen_rtx_MEM (partial_mode, addr);
	      set_mem_size (args[i].stack_slot, GEN_INT (units_on_stack));
	    }
	  else
	    {
	      args[i].stack_slot = gen_rtx_MEM (args[i].mode, addr);
	      set_mem_attributes (args[i].stack_slot,
				  TREE_TYPE (args[i].tree_value), 1);
	    }
	  set_mem_align (args[i].stack_slot, args[i].locate.boundary);

	  /* Function incoming arguments may overlap with sibling call
	     outgoing arguments and we cannot allow reordering of reads
	     from function arguments with stores to outgoing arguments
	     of sibling calls.  */
	  set_mem_alias_set (args[i].stack, 0);
	  set_mem_alias_set (args[i].stack_slot, 0);
	}
    }
}

/* Given a FNDECL and EXP, return an rtx suitable for use as a target address
   in a call instruction.

   FNDECL is the tree node for the target function.  For an indirect call
   FNDECL will be NULL_TREE.

   ADDR is the operand 0 of CALL_EXPR for this call.  */

static rtx
rtx_for_function_call (tree fndecl, tree addr)
{
  rtx funexp;

  /* Get the function to call, in the form of RTL.  */
  if (fndecl)
    {
      /* If this is the first use of the function, see if we need to
	 make an external definition for it.  */
      if (!TREE_USED (fndecl) && fndecl != current_function_decl)
	{
	  assemble_external (fndecl);
	  TREE_USED (fndecl) = 1;
	}

      /* Get a SYMBOL_REF rtx for the function address.  */
      funexp = XEXP (DECL_RTL (fndecl), 0);
    }
  else
    /* Generate an rtx (probably a pseudo-register) for the address.  */
    {
      push_temp_slots ();
      funexp = expand_normal (addr);
      pop_temp_slots ();	/* FUNEXP can't be BLKmode.  */
    }
  return funexp;
}

/* Return true if and only if SIZE storage units (usually bytes)
   starting from address ADDR overlap with already clobbered argument
   area.  This function is used to determine if we should give up a
   sibcall.  */

static bool
mem_overlaps_already_clobbered_arg_p (rtx addr, unsigned HOST_WIDE_INT size)
{
  HOST_WIDE_INT i;

  if (addr == crtl->args.internal_arg_pointer)
    i = 0;
  else if (GET_CODE (addr) == PLUS
	   && XEXP (addr, 0) == crtl->args.internal_arg_pointer
	   && CONST_INT_P (XEXP (addr, 1)))
    i = INTVAL (XEXP (addr, 1));
  /* Return true for arg pointer based indexed addressing.  */
  else if (GET_CODE (addr) == PLUS
	   && (XEXP (addr, 0) == crtl->args.internal_arg_pointer
	       || XEXP (addr, 1) == crtl->args.internal_arg_pointer))
    return true;
  else
    return false;

#ifdef ARGS_GROW_DOWNWARD
  i = -i - size;
#endif
  if (size > 0)
    {
      unsigned HOST_WIDE_INT k;

      for (k = 0; k < size; k++)
	if (i + k < stored_args_map->n_bits
	    && TEST_BIT (stored_args_map, i + k))
	  return true;
    }

  return false;
}

/* Do the register loads required for any wholly-register parms or any
   parms which are passed both on the stack and in a register.  Their
   expressions were already evaluated.

   Mark all register-parms as living through the call, putting these USE
   insns in the CALL_INSN_FUNCTION_USAGE field.

   When IS_SIBCALL, perform the check_sibcall_argument_overlap
   checking, setting *SIBCALL_FAILURE if appropriate.  */

static void
load_register_parameters (struct arg_data *args, int num_actuals,
			  rtx *call_fusage, int flags, int is_sibcall,
			  int *sibcall_failure)
{
  int i, j;

  for (i = 0; i < num_actuals; i++)
    {
      rtx reg = ((flags & ECF_SIBCALL)
		 ? args[i].tail_call_reg : args[i].reg);
      if (reg)
	{
	  int partial = args[i].partial;
	  int nregs;
	  int size = 0;
	  rtx before_arg = get_last_insn ();
	  /* Set non-negative if we must move a word at a time, even if
	     just one word (e.g, partial == 4 && mode == DFmode).  Set
	     to -1 if we just use a normal move insn.  This value can be
	     zero if the argument is a zero size structure.  */
	  nregs = -1;
	  if (GET_CODE (reg) == PARALLEL)
	    ;
	  else if (partial)
	    {
	      gcc_assert (partial % UNITS_PER_WORD == 0);
	      nregs = partial / UNITS_PER_WORD;
	    }
	  else if (TYPE_MODE (TREE_TYPE (args[i].tree_value)) == BLKmode)
	    {
	      size = int_size_in_bytes (TREE_TYPE (args[i].tree_value));
	      nregs = (size + (UNITS_PER_WORD - 1)) / UNITS_PER_WORD;
	    }
	  else
	    size = GET_MODE_SIZE (args[i].mode);

	  /* Handle calls that pass values in multiple non-contiguous
	     locations.  The Irix 6 ABI has examples of this.  */

	  if (GET_CODE (reg) == PARALLEL)
	    emit_group_move (reg, args[i].parallel_value);

	  /* If simple case, just do move.  If normal partial, store_one_arg
	     has already loaded the register for us.  In all other cases,
	     load the register(s) from memory.  */

	  else if (nregs == -1)
	    {
	      emit_move_insn (reg, args[i].value);
#ifdef BLOCK_REG_PADDING
	      /* Handle case where we have a value that needs shifting
		 up to the msb.  eg. a QImode value and we're padding
		 upward on a BYTES_BIG_ENDIAN machine.  */
	      if (size < UNITS_PER_WORD
		  && (args[i].locate.where_pad
		      == (BYTES_BIG_ENDIAN ? upward : downward)))
		{
		  rtx x;
		  int shift = (UNITS_PER_WORD - size) * BITS_PER_UNIT;

		  /* Assigning REG here rather than a temp makes CALL_FUSAGE
		     report the whole reg as used.  Strictly speaking, the
		     call only uses SIZE bytes at the msb end, but it doesn't
		     seem worth generating rtl to say that.  */
		  reg = gen_rtx_REG (word_mode, REGNO (reg));
		  x = expand_shift (LSHIFT_EXPR, word_mode, reg,
				    build_int_cst (NULL_TREE, shift),
				    reg, 1);
		  if (x != reg)
		    emit_move_insn (reg, x);
		}
#endif
	    }

	  /* If we have pre-computed the values to put in the registers in
	     the case of non-aligned structures, copy them in now.  */

	  else if (args[i].n_aligned_regs != 0)
	    for (j = 0; j < args[i].n_aligned_regs; j++)
	      emit_move_insn (gen_rtx_REG (word_mode, REGNO (reg) + j),
			      args[i].aligned_regs[j]);

	  else if (partial == 0 || args[i].pass_on_stack)
	    {
	      rtx mem = validize_mem (args[i].value);

	      /* Check for overlap with already clobbered argument area.  */
	      if (is_sibcall
		  && mem_overlaps_already_clobbered_arg_p (XEXP (args[i].value, 0),
							   size))
		*sibcall_failure = 1;

	      /* Handle a BLKmode that needs shifting.  */
	      if (nregs == 1 && size < UNITS_PER_WORD
#ifdef BLOCK_REG_PADDING
		  && args[i].locate.where_pad == downward
#else
		  && BYTES_BIG_ENDIAN
#endif
		 )
		{
		  rtx tem = operand_subword_force (mem, 0, args[i].mode);
		  rtx ri = gen_rtx_REG (word_mode, REGNO (reg));
		  rtx x = gen_reg_rtx (word_mode);
		  int shift = (UNITS_PER_WORD - size) * BITS_PER_UNIT;
		  enum tree_code dir = BYTES_BIG_ENDIAN ? RSHIFT_EXPR
							: LSHIFT_EXPR;

		  emit_move_insn (x, tem);
		  x = expand_shift (dir, word_mode, x,
				    build_int_cst (NULL_TREE, shift),
				    ri, 1);
		  if (x != ri)
		    emit_move_insn (ri, x);
		}
	      else
		move_block_to_reg (REGNO (reg), mem, nregs, args[i].mode);
	    }

	  /* When a parameter is a block, and perhaps in other cases, it is
	     possible that it did a load from an argument slot that was
	     already clobbered.  */
	  if (is_sibcall
	      && check_sibcall_argument_overlap (before_arg, &args[i], 0))
	    *sibcall_failure = 1;

	  /* Handle calls that pass values in multiple non-contiguous
	     locations.  The Irix 6 ABI has examples of this.  */
	  if (GET_CODE (reg) == PARALLEL)
	    use_group_regs (call_fusage, reg);
	  else if (nregs == -1)
	    use_reg (call_fusage, reg);
	  else if (nregs > 0)
	    use_regs (call_fusage, REGNO (reg), nregs);
	}
    }
}

/* We need to pop PENDING_STACK_ADJUST bytes.  But, if the arguments
   wouldn't fill up an even multiple of PREFERRED_UNIT_STACK_BOUNDARY
   bytes, then we would need to push some additional bytes to pad the
   arguments.  So, we compute an adjust to the stack pointer for an
   amount that will leave the stack under-aligned by UNADJUSTED_ARGS_SIZE
   bytes.  Then, when the arguments are pushed the stack will be perfectly
   aligned.  ARGS_SIZE->CONSTANT is set to the number of bytes that should
   be popped after the call.  Returns the adjustment.  */

static int
combine_pending_stack_adjustment_and_call (int unadjusted_args_size,
					   struct args_size *args_size,
					   unsigned int preferred_unit_stack_boundary)
{
  /* The number of bytes to pop so that the stack will be
     under-aligned by UNADJUSTED_ARGS_SIZE bytes.  */
  HOST_WIDE_INT adjustment;
  /* The alignment of the stack after the arguments are pushed, if we
     just pushed the arguments without adjust the stack here.  */
  unsigned HOST_WIDE_INT unadjusted_alignment;

  unadjusted_alignment
    = ((stack_pointer_delta + unadjusted_args_size)
       % preferred_unit_stack_boundary);

  /* We want to get rid of as many of the PENDING_STACK_ADJUST bytes
     as possible -- leaving just enough left to cancel out the
     UNADJUSTED_ALIGNMENT.  In other words, we want to ensure that the
     PENDING_STACK_ADJUST is non-negative, and congruent to
     -UNADJUSTED_ALIGNMENT modulo the PREFERRED_UNIT_STACK_BOUNDARY.  */

  /* Begin by trying to pop all the bytes.  */
  unadjusted_alignment
    = (unadjusted_alignment
       - (pending_stack_adjust % preferred_unit_stack_boundary));
  adjustment = pending_stack_adjust;
  /* Push enough additional bytes that the stack will be aligned
     after the arguments are pushed.  */
  if (preferred_unit_stack_boundary > 1)
    {
      if (unadjusted_alignment > 0)
	adjustment -= preferred_unit_stack_boundary - unadjusted_alignment;
      else
	adjustment += unadjusted_alignment;
    }

  /* Now, sets ARGS_SIZE->CONSTANT so that we pop the right number of
     bytes after the call.  The right number is the entire
     PENDING_STACK_ADJUST less our ADJUSTMENT plus the amount required
     by the arguments in the first place.  */
  args_size->constant
    = pending_stack_adjust - adjustment + unadjusted_args_size;

  return adjustment;
}

/* Scan X expression if it does not dereference any argument slots
   we already clobbered by tail call arguments (as noted in stored_args_map
   bitmap).
   Return nonzero if X expression dereferences such argument slots,
   zero otherwise.  */

static int
check_sibcall_argument_overlap_1 (rtx x)
{
  RTX_CODE code;
  int i, j;
  const char *fmt;

  if (x == NULL_RTX)
    return 0;

  code = GET_CODE (x);

  if (code == MEM)
    return mem_overlaps_already_clobbered_arg_p (XEXP (x, 0),
						 GET_MODE_SIZE (GET_MODE (x)));

  /* Scan all subexpressions.  */
  fmt = GET_RTX_FORMAT (code);
  for (i = 0; i < GET_RTX_LENGTH (code); i++, fmt++)
    {
      if (*fmt == 'e')
	{
	  if (check_sibcall_argument_overlap_1 (XEXP (x, i)))
	    return 1;
	}
      else if (*fmt == 'E')
	{
	  for (j = 0; j < XVECLEN (x, i); j++)
	    if (check_sibcall_argument_overlap_1 (XVECEXP (x, i, j)))
	      return 1;
	}
    }
  return 0;
}

/* Scan sequence after INSN if it does not dereference any argument slots
   we already clobbered by tail call arguments (as noted in stored_args_map
   bitmap).  If MARK_STORED_ARGS_MAP, add stack slots for ARG to
   stored_args_map bitmap afterwards (when ARG is a register MARK_STORED_ARGS_MAP
   should be 0).  Return nonzero if sequence after INSN dereferences such argument
   slots, zero otherwise.  */

static int
check_sibcall_argument_overlap (rtx insn, struct arg_data *arg, int mark_stored_args_map)
{
  int low, high;

  if (insn == NULL_RTX)
    insn = get_insns ();
  else
    insn = NEXT_INSN (insn);

  for (; insn; insn = NEXT_INSN (insn))
    if (INSN_P (insn)
	&& check_sibcall_argument_overlap_1 (PATTERN (insn)))
      break;

  if (mark_stored_args_map)
    {
#ifdef ARGS_GROW_DOWNWARD
      low = -arg->locate.slot_offset.constant - arg->locate.size.constant;
#else
      low = arg->locate.slot_offset.constant;
#endif

      for (high = low + arg->locate.size.constant; low < high; low++)
	SET_BIT (stored_args_map, low);
    }
  return insn != NULL_RTX;
}

/* Given that a function returns a value of mode MODE at the most
   significant end of hard register VALUE, shift VALUE left or right
   as specified by LEFT_P.  Return true if some action was needed.  */

bool
shift_return_value (enum machine_mode mode, bool left_p, rtx value)
{
  HOST_WIDE_INT shift;

  gcc_assert (REG_P (value) && HARD_REGISTER_P (value));
  shift = GET_MODE_BITSIZE (GET_MODE (value)) - GET_MODE_BITSIZE (mode);
  if (shift == 0)
    return false;

  /* Use ashr rather than lshr for right shifts.  This is for the benefit
     of the MIPS port, which requires SImode values to be sign-extended
     when stored in 64-bit registers.  */
  if (!force_expand_binop (GET_MODE (value), left_p ? ashl_optab : ashr_optab,
			   value, GEN_INT (shift), value, 1, OPTAB_WIDEN))
    gcc_unreachable ();
  return true;
}

/* If X is a likely-spilled register value, copy it to a pseudo
   register and return that register.  Return X otherwise.  */

static rtx
avoid_likely_spilled_reg (rtx x)
{
  rtx new_rtx;

  if (REG_P (x)
      && HARD_REGISTER_P (x)
      && CLASS_LIKELY_SPILLED_P (REGNO_REG_CLASS (REGNO (x))))
    {
      /* Make sure that we generate a REG rather than a CONCAT.
	 Moves into CONCATs can need nontrivial instructions,
	 and the whole point of this function is to avoid
	 using the hard register directly in such a situation.  */
      generating_concat_p = 0;
      new_rtx = gen_reg_rtx (GET_MODE (x));
      generating_concat_p = 1;
      emit_move_insn (new_rtx, x);
      return new_rtx;
    }
  return x;
}

/* Generate all the code for a CALL_EXPR exp
   and return an rtx for its value.
   Store the value in TARGET (specified as an rtx) if convenient.
   If the value is stored in TARGET then TARGET is returned.
   If IGNORE is nonzero, then we ignore the value of the function call.  */

rtx
expand_call (tree exp, rtx target, int ignore)
{
  /* Nonzero if we are currently expanding a call.  */
  static int currently_expanding_call = 0;

  /* RTX for the function to be called.  */
  rtx funexp;
  /* Sequence of insns to perform a normal "call".  */
  rtx normal_call_insns = NULL_RTX;
  /* Sequence of insns to perform a tail "call".  */
  rtx tail_call_insns = NULL_RTX;
  /* Data type of the function.  */
  tree funtype;
  tree type_arg_types;
  /* Declaration of the function being called,
     or 0 if the function is computed (not known by name).  */
  tree fndecl = 0;
  /* The type of the function being called.  */
  tree fntype;
  bool try_tail_call = CALL_EXPR_TAILCALL (exp);
  int pass;

  /* Register in which non-BLKmode value will be returned,
     or 0 if no value or if value is BLKmode.  */
  rtx valreg;
  /* Address where we should return a BLKmode value;
     0 if value not BLKmode.  */
  rtx structure_value_addr = 0;
  /* Nonzero if that address is being passed by treating it as
     an extra, implicit first parameter.  Otherwise,
     it is passed by being copied directly into struct_value_rtx.  */
  int structure_value_addr_parm = 0;
  /* Holds the value of implicit argument for the struct value.  */
  tree structure_value_addr_value = NULL_TREE;
  /* Size of aggregate value wanted, or zero if none wanted
     or if we are using the non-reentrant PCC calling convention
     or expecting the value in registers.  */
  HOST_WIDE_INT struct_value_size = 0;
  /* Nonzero if called function returns an aggregate in memory PCC style,
     by returning the address of where to find it.  */
  int pcc_struct_value = 0;
  rtx struct_value = 0;

  /* Number of actual parameters in this call, including struct value addr.  */
  int num_actuals;
  /* Number of named args.  Args after this are anonymous ones
     and they must all go on the stack.  */
  int n_named_args;
  /* Number of complex actual arguments that need to be split.  */
  int num_complex_actuals = 0;

  /* Vector of information about each argument.
     Arguments are numbered in the order they will be pushed,
     not the order they are written.  */
  struct arg_data *args;

  /* Total size in bytes of all the stack-parms scanned so far.  */
  struct args_size args_size;
  struct args_size adjusted_args_size;
  /* Size of arguments before any adjustments (such as rounding).  */
  int unadjusted_args_size;
  /* Data on reg parms scanned so far.  */
  CUMULATIVE_ARGS args_so_far;
  /* Nonzero if a reg parm has been scanned.  */
  int reg_parm_seen;
  /* Nonzero if this is an indirect function call.  */

  /* Nonzero if we must avoid push-insns in the args for this call.
     If stack space is allocated for register parameters, but not by the
     caller, then it is preallocated in the fixed part of the stack frame.
     So the entire argument block must then be preallocated (i.e., we
     ignore PUSH_ROUNDING in that case).  */

  int must_preallocate = !PUSH_ARGS;

  /* Size of the stack reserved for parameter registers.  */
  int reg_parm_stack_space = 0;

  /* Address of space preallocated for stack parms
     (on machines that lack push insns), or 0 if space not preallocated.  */
  rtx argblock = 0;

  /* Mask of ECF_ flags.  */
  int flags = 0;
#ifdef REG_PARM_STACK_SPACE
  /* Define the boundary of the register parm stack space that needs to be
     saved, if any.  */
  int low_to_save, high_to_save;
  rtx save_area = 0;		/* Place that it is saved */
#endif

  int initial_highest_arg_in_use = highest_outgoing_arg_in_use;
  char *initial_stack_usage_map = stack_usage_map;
  char *stack_usage_map_buf = NULL;

  int old_stack_allocated;

  /* State variables to track stack modifications.  */
  rtx old_stack_level = 0;
  int old_stack_arg_under_construction = 0;
  int old_pending_adj = 0;
  int old_inhibit_defer_pop = inhibit_defer_pop;

  /* Some stack pointer alterations we make are performed via
     allocate_dynamic_stack_space. This modifies the stack_pointer_delta,
     which we then also need to save/restore along the way.  */
  int old_stack_pointer_delta = 0;

  rtx call_fusage;
  tree p = CALL_EXPR_FN (exp);
  tree addr = CALL_EXPR_FN (exp);
  int i;
  /* The alignment of the stack, in bits.  */
  unsigned HOST_WIDE_INT preferred_stack_boundary;
  /* The alignment of the stack, in bytes.  */
  unsigned HOST_WIDE_INT preferred_unit_stack_boundary;
  /* The static chain value to use for this call.  */
  rtx static_chain_value;
  /* See if this is "nothrow" function call.  */
  if (TREE_NOTHROW (exp))
    flags |= ECF_NOTHROW;

  /* See if we can find a DECL-node for the actual function, and get the
     function attributes (flags) from the function decl or type node.  */
  fndecl = get_callee_fndecl (exp);
  if (fndecl)
    {
      fntype = TREE_TYPE (fndecl);
      flags |= flags_from_decl_or_type (fndecl);
    }
  else
    {
      fntype = TREE_TYPE (TREE_TYPE (p));
      flags |= flags_from_decl_or_type (fntype);
    }

  struct_value = targetm.calls.struct_value_rtx (fntype, 0);

  /* Warn if this value is an aggregate type,
     regardless of which calling convention we are using for it.  */
  if (AGGREGATE_TYPE_P (TREE_TYPE (exp)))
    warning (OPT_Waggregate_return, "function call has aggregate value");

  /* If the result of a non looping pure or const function call is
     ignored (or void), and none of its arguments are volatile, we can
     avoid expanding the call and just evaluate the arguments for
     side-effects.  */
  if ((flags & (ECF_CONST | ECF_PURE))
      && (!(flags & ECF_LOOPING_CONST_OR_PURE))
      && (ignore || target == const0_rtx
	  || TYPE_MODE (TREE_TYPE (exp)) == VOIDmode))
    {
      bool volatilep = false;
      tree arg;
      call_expr_arg_iterator iter;

      FOR_EACH_CALL_EXPR_ARG (arg, iter, exp)
	if (TREE_THIS_VOLATILE (arg))
	  {
	    volatilep = true;
	    break;
	  }

      if (! volatilep)
	{
	  FOR_EACH_CALL_EXPR_ARG (arg, iter, exp)
	    expand_expr (arg, const0_rtx, VOIDmode, EXPAND_NORMAL);
	  return const0_rtx;
	}
    }

#ifdef REG_PARM_STACK_SPACE
  reg_parm_stack_space = REG_PARM_STACK_SPACE (!fndecl ? fntype : fndecl);
#endif

  if (! OUTGOING_REG_PARM_STACK_SPACE ((!fndecl ? fntype : TREE_TYPE (fndecl)))
      && reg_parm_stack_space > 0 && PUSH_ARGS)
    must_preallocate = 1;

  /* Set up a place to return a structure.  */

  /* Cater to broken compilers.  */
  if (aggregate_value_p (exp, (!fndecl ? fntype : fndecl)))
    {
      /* This call returns a big structure.  */
      flags &= ~(ECF_CONST | ECF_PURE | ECF_LOOPING_CONST_OR_PURE);

#ifdef PCC_STATIC_STRUCT_RETURN
      {
	pcc_struct_value = 1;
      }
#else /* not PCC_STATIC_STRUCT_RETURN */
      {
	struct_value_size = int_size_in_bytes (TREE_TYPE (exp));

	if (target && MEM_P (target) && CALL_EXPR_RETURN_SLOT_OPT (exp))
	  structure_value_addr = XEXP (target, 0);
	else
	  {
	    /* For variable-sized objects, we must be called with a target
	       specified.  If we were to allocate space on the stack here,
	       we would have no way of knowing when to free it.  */
	    rtx d = assign_temp (TREE_TYPE (exp), 0, 1, 1);

	    mark_temp_addr_taken (d);
	    structure_value_addr = XEXP (d, 0);
	    target = 0;
	  }
      }
#endif /* not PCC_STATIC_STRUCT_RETURN */
    }

  /* Figure out the amount to which the stack should be aligned.  */
  preferred_stack_boundary = PREFERRED_STACK_BOUNDARY;
  if (fndecl)
    {
      struct cgraph_rtl_info *i = cgraph_rtl_info (fndecl);
      /* Without automatic stack alignment, we can't increase preferred
	 stack boundary.  With automatic stack alignment, it is
	 unnecessary since unless we can guarantee that all callers will
	 align the outgoing stack properly, callee has to align its
	 stack anyway.  */
      if (i
	  && i->preferred_incoming_stack_boundary
	  && i->preferred_incoming_stack_boundary < preferred_stack_boundary)
	preferred_stack_boundary = i->preferred_incoming_stack_boundary;
    }

  /* Operand 0 is a pointer-to-function; get the type of the function.  */
  funtype = TREE_TYPE (addr);
  gcc_assert (POINTER_TYPE_P (funtype));
  funtype = TREE_TYPE (funtype);

  /* Count whether there are actual complex arguments that need to be split
     into their real and imaginary parts.  Munge the type_arg_types
     appropriately here as well.  */
  if (targetm.calls.split_complex_arg)
    {
      call_expr_arg_iterator iter;
      tree arg;
      FOR_EACH_CALL_EXPR_ARG (arg, iter, exp)
	{
	  tree type = TREE_TYPE (arg);
	  if (type && TREE_CODE (type) == COMPLEX_TYPE
	      && targetm.calls.split_complex_arg (type))
	    num_complex_actuals++;
	}
      type_arg_types = split_complex_types (TYPE_ARG_TYPES (funtype));
    }
  else
    type_arg_types = TYPE_ARG_TYPES (funtype);

  if (flags & ECF_MAY_BE_ALLOCA)
    cfun->calls_alloca = 1;

  /* If struct_value_rtx is 0, it means pass the address
     as if it were an extra parameter.  Put the argument expression
     in structure_value_addr_value.  */
  if (structure_value_addr && struct_value == 0)
    {
      /* If structure_value_addr is a REG other than
	 virtual_outgoing_args_rtx, we can use always use it.  If it
	 is not a REG, we must always copy it into a register.
	 If it is virtual_outgoing_args_rtx, we must copy it to another
	 register in some cases.  */
      rtx temp = (!REG_P (structure_value_addr)
		  || (ACCUMULATE_OUTGOING_ARGS
		      && stack_arg_under_construction
		      && structure_value_addr == virtual_outgoing_args_rtx)
		  ? copy_addr_to_reg (convert_memory_address
				      (Pmode, structure_value_addr))
		  : structure_value_addr);

      structure_value_addr_value =
	make_tree (build_pointer_type (TREE_TYPE (funtype)), temp);
      structure_value_addr_parm = 1;
    }

  /* Count the arguments and set NUM_ACTUALS.  */
  num_actuals =
    call_expr_nargs (exp) + num_complex_actuals + structure_value_addr_parm;

  /* Compute number of named args.
     First, do a raw count of the args for INIT_CUMULATIVE_ARGS.  */

  if (type_arg_types != 0)
    n_named_args
      = (list_length (type_arg_types)
	 /* Count the struct value address, if it is passed as a parm.  */
	 + structure_value_addr_parm);
  else
    /* If we know nothing, treat all args as named.  */
    n_named_args = num_actuals;

  /* Start updating where the next arg would go.

     On some machines (such as the PA) indirect calls have a different
     calling convention than normal calls.  The fourth argument in
     INIT_CUMULATIVE_ARGS tells the backend if this is an indirect call
     or not.  */
  INIT_CUMULATIVE_ARGS (args_so_far, funtype, NULL_RTX, fndecl, n_named_args);

  /* Now possibly adjust the number of named args.
     Normally, don't include the last named arg if anonymous args follow.
     We do include the last named arg if
     targetm.calls.strict_argument_naming() returns nonzero.
     (If no anonymous args follow, the result of list_length is actually
     one too large.  This is harmless.)

     If targetm.calls.pretend_outgoing_varargs_named() returns
     nonzero, and targetm.calls.strict_argument_naming() returns zero,
     this machine will be able to place unnamed args that were passed
     in registers into the stack.  So treat all args as named.  This
     allows the insns emitting for a specific argument list to be
     independent of the function declaration.

     If targetm.calls.pretend_outgoing_varargs_named() returns zero,
     we do not have any reliable way to pass unnamed args in
     registers, so we must force them into memory.  */

  if (type_arg_types != 0
      && targetm.calls.strict_argument_naming (&args_so_far))
    ;
  else if (type_arg_types != 0
	   && ! targetm.calls.pretend_outgoing_varargs_named (&args_so_far))
    /* Don't include the last named arg.  */
    --n_named_args;
  else
    /* Treat all args as named.  */
    n_named_args = num_actuals;

  /* Make a vector to hold all the information about each arg.  */
  args = XALLOCAVEC (struct arg_data, num_actuals);
  memset (args, 0, num_actuals * sizeof (struct arg_data));

  /* Build up entries in the ARGS array, compute the size of the
     arguments into ARGS_SIZE, etc.  */
  initialize_argument_information (num_actuals, args, &args_size,
				   n_named_args, exp,
				   structure_value_addr_value, fndecl, fntype,
				   &args_so_far, reg_parm_stack_space,
				   &old_stack_level, &old_pending_adj,
				   &must_preallocate, &flags,
				   &try_tail_call, CALL_FROM_THUNK_P (exp));

  if (args_size.var)
    must_preallocate = 1;

  /* Now make final decision about preallocating stack space.  */
  must_preallocate = finalize_must_preallocate (must_preallocate,
						num_actuals, args,
						&args_size);

  /* If the structure value address will reference the stack pointer, we
     must stabilize it.  We don't need to do this if we know that we are
     not going to adjust the stack pointer in processing this call.  */

  if (structure_value_addr
      && (reg_mentioned_p (virtual_stack_dynamic_rtx, structure_value_addr)
	  || reg_mentioned_p (virtual_outgoing_args_rtx,
			      structure_value_addr))
      && (args_size.var
	  || (!ACCUMULATE_OUTGOING_ARGS && args_size.constant)))
    structure_value_addr = copy_to_reg (structure_value_addr);

  /* Tail calls can make things harder to debug, and we've traditionally
     pushed these optimizations into -O2.  Don't try if we're already
     expanding a call, as that means we're an argument.  Don't try if
     there's cleanups, as we know there's code to follow the call.  */

  if (currently_expanding_call++ != 0
      || !flag_optimize_sibling_calls
      || args_size.var
      || lookup_expr_eh_region (exp) >= 0
      || dbg_cnt (tail_call) == false)
    try_tail_call = 0;

  /*  Rest of purposes for tail call optimizations to fail.  */
  if (
#ifdef HAVE_sibcall_epilogue
      !HAVE_sibcall_epilogue
#else
      1
#endif
      || !try_tail_call
      /* Doing sibling call optimization needs some work, since
	 structure_value_addr can be allocated on the stack.
	 It does not seem worth the effort since few optimizable
	 sibling calls will return a structure.  */
      || structure_value_addr != NULL_RTX
#ifdef REG_PARM_STACK_SPACE
      /* If outgoing reg parm stack space changes, we can not do sibcall.  */
      || (OUTGOING_REG_PARM_STACK_SPACE (funtype)
	  != OUTGOING_REG_PARM_STACK_SPACE (TREE_TYPE (current_function_decl)))
      || (reg_parm_stack_space != REG_PARM_STACK_SPACE (fndecl))
#endif
      /* Check whether the target is able to optimize the call
	 into a sibcall.  */
      || !targetm.function_ok_for_sibcall (fndecl, exp)
      /* Functions that do not return exactly once may not be sibcall
	 optimized.  */
      || (flags & (ECF_RETURNS_TWICE | ECF_NORETURN))
      || TYPE_VOLATILE (TREE_TYPE (TREE_TYPE (addr)))
      /* If the called function is nested in the current one, it might access
	 some of the caller's arguments, but could clobber them beforehand if
	 the argument areas are shared.  */
      || (fndecl && decl_function_context (fndecl) == current_function_decl)
      /* If this function requires more stack slots than the current
	 function, we cannot change it into a sibling call.
	 crtl->args.pretend_args_size is not part of the
	 stack allocated by our caller.  */
      || args_size.constant > (crtl->args.size
			       - crtl->args.pretend_args_size)
      /* If the callee pops its own arguments, then it must pop exactly
	 the same number of arguments as the current function.  */
      || (RETURN_POPS_ARGS (fndecl, funtype, args_size.constant)
	  != RETURN_POPS_ARGS (current_function_decl,
			       TREE_TYPE (current_function_decl),
			       crtl->args.size))
      || !lang_hooks.decls.ok_for_sibcall (fndecl))
    try_tail_call = 0;

  /* Check if caller and callee disagree in promotion of function
     return value.  */
  if (try_tail_call)
    {
      enum machine_mode caller_mode, caller_promoted_mode;
      enum machine_mode callee_mode, callee_promoted_mode;
      int caller_unsignedp, callee_unsignedp;
      tree caller_res = DECL_RESULT (current_function_decl);

      caller_unsignedp = TYPE_UNSIGNED (TREE_TYPE (caller_res));
<<<<<<< HEAD
      caller_mode = caller_promoted_mode = DECL_MODE (caller_res);
      callee_unsignedp = TYPE_UNSIGNED (TREE_TYPE (funtype));
      callee_mode = callee_promoted_mode = TYPE_MODE (TREE_TYPE (funtype));
      if (targetm.calls.promote_function_return (TREE_TYPE (current_function_decl)))
	caller_promoted_mode
	  = promote_mode (TREE_TYPE (caller_res), caller_mode,
			  &caller_unsignedp, 1);
      if (targetm.calls.promote_function_return (funtype))
	callee_promoted_mode
	  = promote_mode (TREE_TYPE (funtype), callee_mode,
			  &callee_unsignedp, 1);
=======
      caller_mode = DECL_MODE (caller_res);
      callee_unsignedp = TYPE_UNSIGNED (TREE_TYPE (funtype));
      callee_mode = TYPE_MODE (TREE_TYPE (funtype));
      caller_promoted_mode
	= promote_function_mode (TREE_TYPE (caller_res), caller_mode,
				 &caller_unsignedp,
				 TREE_TYPE (current_function_decl), 1);
      callee_promoted_mode
	= promote_function_mode (TREE_TYPE (caller_res), callee_mode,
				 &callee_unsignedp,
				 TREE_TYPE (funtype), 1);
>>>>>>> 42a9ba1d
      if (caller_mode != VOIDmode
	  && (caller_promoted_mode != callee_promoted_mode
	      || ((caller_mode != caller_promoted_mode
		   || callee_mode != callee_promoted_mode)
		  && (caller_unsignedp != callee_unsignedp
		      || GET_MODE_BITSIZE (caller_mode)
			 < GET_MODE_BITSIZE (callee_mode)))))
	try_tail_call = 0;
    }

  /* Ensure current function's preferred stack boundary is at least
     what we need.  Stack alignment may also increase preferred stack
     boundary.  */
  if (crtl->preferred_stack_boundary < preferred_stack_boundary)
    crtl->preferred_stack_boundary = preferred_stack_boundary;
  else
    preferred_stack_boundary = crtl->preferred_stack_boundary;

  preferred_unit_stack_boundary = preferred_stack_boundary / BITS_PER_UNIT;

  /* We want to make two insn chains; one for a sibling call, the other
     for a normal call.  We will select one of the two chains after
     initial RTL generation is complete.  */
  for (pass = try_tail_call ? 0 : 1; pass < 2; pass++)
    {
      int sibcall_failure = 0;
      /* We want to emit any pending stack adjustments before the tail
	 recursion "call".  That way we know any adjustment after the tail
	 recursion call can be ignored if we indeed use the tail
	 call expansion.  */
      int save_pending_stack_adjust = 0;
      int save_stack_pointer_delta = 0;
      rtx insns;
      rtx before_call, next_arg_reg, after_args;

      if (pass == 0)
	{
	  /* State variables we need to save and restore between
	     iterations.  */
	  save_pending_stack_adjust = pending_stack_adjust;
	  save_stack_pointer_delta = stack_pointer_delta;
	}
      if (pass)
	flags &= ~ECF_SIBCALL;
      else
	flags |= ECF_SIBCALL;

      /* Other state variables that we must reinitialize each time
	 through the loop (that are not initialized by the loop itself).  */
      argblock = 0;
      call_fusage = 0;

      /* Start a new sequence for the normal call case.

	 From this point on, if the sibling call fails, we want to set
	 sibcall_failure instead of continuing the loop.  */
      start_sequence ();

      /* Don't let pending stack adjusts add up to too much.
	 Also, do all pending adjustments now if there is any chance
	 this might be a call to alloca or if we are expanding a sibling
	 call sequence.
	 Also do the adjustments before a throwing call, otherwise
	 exception handling can fail; PR 19225. */
      if (pending_stack_adjust >= 32
	  || (pending_stack_adjust > 0
	      && (flags & ECF_MAY_BE_ALLOCA))
	  || (pending_stack_adjust > 0
	      && flag_exceptions && !(flags & ECF_NOTHROW))
	  || pass == 0)
	do_pending_stack_adjust ();

      /* Precompute any arguments as needed.  */
      if (pass)
	precompute_arguments (num_actuals, args);

      /* Now we are about to start emitting insns that can be deleted
	 if a libcall is deleted.  */
      if (pass && (flags & ECF_MALLOC))
	start_sequence ();

      if (pass == 0 && crtl->stack_protect_guard)
	stack_protect_epilogue ();

      adjusted_args_size = args_size;
      /* Compute the actual size of the argument block required.  The variable
	 and constant sizes must be combined, the size may have to be rounded,
	 and there may be a minimum required size.  When generating a sibcall
	 pattern, do not round up, since we'll be re-using whatever space our
	 caller provided.  */
      unadjusted_args_size
	= compute_argument_block_size (reg_parm_stack_space,
				       &adjusted_args_size,
				       fndecl, fntype,
				       (pass == 0 ? 0
					: preferred_stack_boundary));

      old_stack_allocated = stack_pointer_delta - pending_stack_adjust;

      /* The argument block when performing a sibling call is the
	 incoming argument block.  */
      if (pass == 0)
	{
	  argblock = crtl->args.internal_arg_pointer;
	  argblock
#ifdef STACK_GROWS_DOWNWARD
	    = plus_constant (argblock, crtl->args.pretend_args_size);
#else
	    = plus_constant (argblock, -crtl->args.pretend_args_size);
#endif
	  stored_args_map = sbitmap_alloc (args_size.constant);
	  sbitmap_zero (stored_args_map);
	}

      /* If we have no actual push instructions, or shouldn't use them,
	 make space for all args right now.  */
      else if (adjusted_args_size.var != 0)
	{
	  if (old_stack_level == 0)
	    {
	      emit_stack_save (SAVE_BLOCK, &old_stack_level, NULL_RTX);
	      old_stack_pointer_delta = stack_pointer_delta;
	      old_pending_adj = pending_stack_adjust;
	      pending_stack_adjust = 0;
	      /* stack_arg_under_construction says whether a stack arg is
		 being constructed at the old stack level.  Pushing the stack
		 gets a clean outgoing argument block.  */
	      old_stack_arg_under_construction = stack_arg_under_construction;
	      stack_arg_under_construction = 0;
	    }
	  argblock = push_block (ARGS_SIZE_RTX (adjusted_args_size), 0, 0);
	}
      else
	{
	  /* Note that we must go through the motions of allocating an argument
	     block even if the size is zero because we may be storing args
	     in the area reserved for register arguments, which may be part of
	     the stack frame.  */

	  int needed = adjusted_args_size.constant;

	  /* Store the maximum argument space used.  It will be pushed by
	     the prologue (if ACCUMULATE_OUTGOING_ARGS, or stack overflow
	     checking).  */

	  if (needed > crtl->outgoing_args_size)
	    crtl->outgoing_args_size = needed;

	  if (must_preallocate)
	    {
	      if (ACCUMULATE_OUTGOING_ARGS)
		{
		  /* Since the stack pointer will never be pushed, it is
		     possible for the evaluation of a parm to clobber
		     something we have already written to the stack.
		     Since most function calls on RISC machines do not use
		     the stack, this is uncommon, but must work correctly.

		     Therefore, we save any area of the stack that was already
		     written and that we are using.  Here we set up to do this
		     by making a new stack usage map from the old one.  The
		     actual save will be done by store_one_arg.

		     Another approach might be to try to reorder the argument
		     evaluations to avoid this conflicting stack usage.  */

		  /* Since we will be writing into the entire argument area,
		     the map must be allocated for its entire size, not just
		     the part that is the responsibility of the caller.  */
		  if (! OUTGOING_REG_PARM_STACK_SPACE ((!fndecl ? fntype : TREE_TYPE (fndecl))))
		    needed += reg_parm_stack_space;

#ifdef ARGS_GROW_DOWNWARD
		  highest_outgoing_arg_in_use = MAX (initial_highest_arg_in_use,
						     needed + 1);
#else
		  highest_outgoing_arg_in_use = MAX (initial_highest_arg_in_use,
						     needed);
#endif
		  if (stack_usage_map_buf)
		    free (stack_usage_map_buf);
		  stack_usage_map_buf = XNEWVEC (char, highest_outgoing_arg_in_use);
		  stack_usage_map = stack_usage_map_buf;

		  if (initial_highest_arg_in_use)
		    memcpy (stack_usage_map, initial_stack_usage_map,
			    initial_highest_arg_in_use);

		  if (initial_highest_arg_in_use != highest_outgoing_arg_in_use)
		    memset (&stack_usage_map[initial_highest_arg_in_use], 0,
			   (highest_outgoing_arg_in_use
			    - initial_highest_arg_in_use));
		  needed = 0;

		  /* The address of the outgoing argument list must not be
		     copied to a register here, because argblock would be left
		     pointing to the wrong place after the call to
		     allocate_dynamic_stack_space below.  */

		  argblock = virtual_outgoing_args_rtx;
		}
	      else
		{
		  if (inhibit_defer_pop == 0)
		    {
		      /* Try to reuse some or all of the pending_stack_adjust
			 to get this space.  */
		      needed
			= (combine_pending_stack_adjustment_and_call
			   (unadjusted_args_size,
			    &adjusted_args_size,
			    preferred_unit_stack_boundary));

		      /* combine_pending_stack_adjustment_and_call computes
			 an adjustment before the arguments are allocated.
			 Account for them and see whether or not the stack
			 needs to go up or down.  */
		      needed = unadjusted_args_size - needed;

		      if (needed < 0)
			{
			  /* We're releasing stack space.  */
			  /* ??? We can avoid any adjustment at all if we're
			     already aligned.  FIXME.  */
			  pending_stack_adjust = -needed;
			  do_pending_stack_adjust ();
			  needed = 0;
			}
		      else
			/* We need to allocate space.  We'll do that in
			   push_block below.  */
			pending_stack_adjust = 0;
		    }

		  /* Special case this because overhead of `push_block' in
		     this case is non-trivial.  */
		  if (needed == 0)
		    argblock = virtual_outgoing_args_rtx;
		  else
		    {
		      argblock = push_block (GEN_INT (needed), 0, 0);
#ifdef ARGS_GROW_DOWNWARD
		      argblock = plus_constant (argblock, needed);
#endif
		    }

		  /* We only really need to call `copy_to_reg' in the case
		     where push insns are going to be used to pass ARGBLOCK
		     to a function call in ARGS.  In that case, the stack
		     pointer changes value from the allocation point to the
		     call point, and hence the value of
		     VIRTUAL_OUTGOING_ARGS_RTX changes as well.  But might
		     as well always do it.  */
		  argblock = copy_to_reg (argblock);
		}
	    }
	}

      if (ACCUMULATE_OUTGOING_ARGS)
	{
	  /* The save/restore code in store_one_arg handles all
	     cases except one: a constructor call (including a C
	     function returning a BLKmode struct) to initialize
	     an argument.  */
	  if (stack_arg_under_construction)
	    {
	      rtx push_size
		= GEN_INT (adjusted_args_size.constant
			   + (OUTGOING_REG_PARM_STACK_SPACE ((!fndecl ? fntype
			   					      : TREE_TYPE (fndecl))) ? 0
			      : reg_parm_stack_space));
	      if (old_stack_level == 0)
		{
		  emit_stack_save (SAVE_BLOCK, &old_stack_level,
				   NULL_RTX);
		  old_stack_pointer_delta = stack_pointer_delta;
		  old_pending_adj = pending_stack_adjust;
		  pending_stack_adjust = 0;
		  /* stack_arg_under_construction says whether a stack
		     arg is being constructed at the old stack level.
		     Pushing the stack gets a clean outgoing argument
		     block.  */
		  old_stack_arg_under_construction
		    = stack_arg_under_construction;
		  stack_arg_under_construction = 0;
		  /* Make a new map for the new argument list.  */
		  if (stack_usage_map_buf)
		    free (stack_usage_map_buf);
		  stack_usage_map_buf = XCNEWVEC (char, highest_outgoing_arg_in_use);
		  stack_usage_map = stack_usage_map_buf;
		  highest_outgoing_arg_in_use = 0;
		}
	      allocate_dynamic_stack_space (push_size, NULL_RTX,
					    BITS_PER_UNIT);
	    }

	  /* If argument evaluation might modify the stack pointer,
	     copy the address of the argument list to a register.  */
	  for (i = 0; i < num_actuals; i++)
	    if (args[i].pass_on_stack)
	      {
		argblock = copy_addr_to_reg (argblock);
		break;
	      }
	}

      compute_argument_addresses (args, argblock, num_actuals);

      /* If we push args individually in reverse order, perform stack alignment
	 before the first push (the last arg).  */
      if (PUSH_ARGS_REVERSED && argblock == 0
	  && adjusted_args_size.constant != unadjusted_args_size)
	{
	  /* When the stack adjustment is pending, we get better code
	     by combining the adjustments.  */
	  if (pending_stack_adjust
	      && ! inhibit_defer_pop)
	    {
	      pending_stack_adjust
		= (combine_pending_stack_adjustment_and_call
		   (unadjusted_args_size,
		    &adjusted_args_size,
		    preferred_unit_stack_boundary));
	      do_pending_stack_adjust ();
	    }
	  else if (argblock == 0)
	    anti_adjust_stack (GEN_INT (adjusted_args_size.constant
					- unadjusted_args_size));
	}
      /* Now that the stack is properly aligned, pops can't safely
	 be deferred during the evaluation of the arguments.  */
      NO_DEFER_POP;

      funexp = rtx_for_function_call (fndecl, addr);

      /* Figure out the register where the value, if any, will come back.  */
      valreg = 0;
      if (TYPE_MODE (TREE_TYPE (exp)) != VOIDmode
	  && ! structure_value_addr)
	{
	  if (pcc_struct_value)
	    valreg = hard_function_value (build_pointer_type (TREE_TYPE (exp)),
					  fndecl, NULL, (pass == 0));
	  else
	    valreg = hard_function_value (TREE_TYPE (exp), fndecl, fntype,
					  (pass == 0));

	  /* If VALREG is a PARALLEL whose first member has a zero
	     offset, use that.  This is for targets such as m68k that
	     return the same value in multiple places.  */
	  if (GET_CODE (valreg) == PARALLEL)
	    {
	      rtx elem = XVECEXP (valreg, 0, 0);
	      rtx where = XEXP (elem, 0);
	      rtx offset = XEXP (elem, 1);
	      if (offset == const0_rtx
		  && GET_MODE (where) == GET_MODE (valreg))
		valreg = where;
	    }
	}

      /* Precompute all register parameters.  It isn't safe to compute anything
	 once we have started filling any specific hard regs.  */
      precompute_register_parameters (num_actuals, args, &reg_parm_seen);

      if (CALL_EXPR_STATIC_CHAIN (exp))
	static_chain_value = expand_normal (CALL_EXPR_STATIC_CHAIN (exp));
      else
	static_chain_value = 0;

#ifdef REG_PARM_STACK_SPACE
      /* Save the fixed argument area if it's part of the caller's frame and
	 is clobbered by argument setup for this call.  */
      if (ACCUMULATE_OUTGOING_ARGS && pass)
	save_area = save_fixed_argument_area (reg_parm_stack_space, argblock,
					      &low_to_save, &high_to_save);
#endif

      /* Now store (and compute if necessary) all non-register parms.
	 These come before register parms, since they can require block-moves,
	 which could clobber the registers used for register parms.
	 Parms which have partial registers are not stored here,
	 but we do preallocate space here if they want that.  */

      for (i = 0; i < num_actuals; i++)
	{
	  if (args[i].reg == 0 || args[i].pass_on_stack)
	    {
	      rtx before_arg = get_last_insn ();

	      if (store_one_arg (&args[i], argblock, flags,
				 adjusted_args_size.var != 0,
				 reg_parm_stack_space)
		  || (pass == 0
		      && check_sibcall_argument_overlap (before_arg,
							 &args[i], 1)))
		sibcall_failure = 1;
	      }

	  if (((flags & ECF_CONST)
	       || ((flags & ECF_PURE) && ACCUMULATE_OUTGOING_ARGS))
	      && args[i].stack)
	    call_fusage = gen_rtx_EXPR_LIST (VOIDmode,
					     gen_rtx_USE (VOIDmode,
							  args[i].stack),
					     call_fusage);
	}

      /* If we have a parm that is passed in registers but not in memory
	 and whose alignment does not permit a direct copy into registers,
	 make a group of pseudos that correspond to each register that we
	 will later fill.  */
      if (STRICT_ALIGNMENT)
	store_unaligned_arguments_into_pseudos (args, num_actuals);

      /* Now store any partially-in-registers parm.
	 This is the last place a block-move can happen.  */
      if (reg_parm_seen)
	for (i = 0; i < num_actuals; i++)
	  if (args[i].partial != 0 && ! args[i].pass_on_stack)
	    {
	      rtx before_arg = get_last_insn ();

	      if (store_one_arg (&args[i], argblock, flags,
				 adjusted_args_size.var != 0,
				 reg_parm_stack_space)
		  || (pass == 0
		      && check_sibcall_argument_overlap (before_arg,
							 &args[i], 1)))
		sibcall_failure = 1;
	    }

      /* If we pushed args in forward order, perform stack alignment
	 after pushing the last arg.  */
      if (!PUSH_ARGS_REVERSED && argblock == 0)
	anti_adjust_stack (GEN_INT (adjusted_args_size.constant
				    - unadjusted_args_size));

      /* If register arguments require space on the stack and stack space
	 was not preallocated, allocate stack space here for arguments
	 passed in registers.  */
      if (OUTGOING_REG_PARM_STACK_SPACE ((!fndecl ? fntype : TREE_TYPE (fndecl)))
          && !ACCUMULATE_OUTGOING_ARGS
	  && must_preallocate == 0 && reg_parm_stack_space > 0)
	anti_adjust_stack (GEN_INT (reg_parm_stack_space));

      /* Pass the function the address in which to return a
	 structure value.  */
      if (pass != 0 && structure_value_addr && ! structure_value_addr_parm)
	{
	  structure_value_addr
	    = convert_memory_address (Pmode, structure_value_addr);
	  emit_move_insn (struct_value,
			  force_reg (Pmode,
				     force_operand (structure_value_addr,
						    NULL_RTX)));

	  if (REG_P (struct_value))
	    use_reg (&call_fusage, struct_value);
	}

      after_args = get_last_insn ();
      funexp = prepare_call_address (funexp, static_chain_value,
				     &call_fusage, reg_parm_seen, pass == 0);

      load_register_parameters (args, num_actuals, &call_fusage, flags,
				pass == 0, &sibcall_failure);

      /* Save a pointer to the last insn before the call, so that we can
	 later safely search backwards to find the CALL_INSN.  */
      before_call = get_last_insn ();

      /* Set up next argument register.  For sibling calls on machines
	 with register windows this should be the incoming register.  */
#ifdef FUNCTION_INCOMING_ARG
      if (pass == 0)
	next_arg_reg = FUNCTION_INCOMING_ARG (args_so_far, VOIDmode,
					      void_type_node, 1);
      else
#endif
	next_arg_reg = FUNCTION_ARG (args_so_far, VOIDmode,
				     void_type_node, 1);

      /* All arguments and registers used for the call must be set up by
	 now!  */

      /* Stack must be properly aligned now.  */
      gcc_assert (!pass
		  || !(stack_pointer_delta % preferred_unit_stack_boundary));

      /* Generate the actual call instruction.  */
      emit_call_1 (funexp, exp, fndecl, funtype, unadjusted_args_size,
		   adjusted_args_size.constant, struct_value_size,
		   next_arg_reg, valreg, old_inhibit_defer_pop, call_fusage,
		   flags, & args_so_far);

      /* If the call setup or the call itself overlaps with anything
	 of the argument setup we probably clobbered our call address.
	 In that case we can't do sibcalls.  */
      if (pass == 0
	  && check_sibcall_argument_overlap (after_args, 0, 0))
	sibcall_failure = 1;

      /* If a non-BLKmode value is returned at the most significant end
	 of a register, shift the register right by the appropriate amount
	 and update VALREG accordingly.  BLKmode values are handled by the
	 group load/store machinery below.  */
      if (!structure_value_addr
	  && !pcc_struct_value
	  && TYPE_MODE (TREE_TYPE (exp)) != BLKmode
	  && targetm.calls.return_in_msb (TREE_TYPE (exp)))
	{
	  if (shift_return_value (TYPE_MODE (TREE_TYPE (exp)), false, valreg))
	    sibcall_failure = 1;
	  valreg = gen_rtx_REG (TYPE_MODE (TREE_TYPE (exp)), REGNO (valreg));
	}

      if (pass && (flags & ECF_MALLOC))
	{
	  rtx temp = gen_reg_rtx (GET_MODE (valreg));
	  rtx last, insns;

	  /* The return value from a malloc-like function is a pointer.  */
	  if (TREE_CODE (TREE_TYPE (exp)) == POINTER_TYPE)
	    mark_reg_pointer (temp, BIGGEST_ALIGNMENT);

	  emit_move_insn (temp, valreg);

	  /* The return value from a malloc-like function can not alias
	     anything else.  */
	  last = get_last_insn ();
	  add_reg_note (last, REG_NOALIAS, temp);

	  /* Write out the sequence.  */
	  insns = get_insns ();
	  end_sequence ();
	  emit_insn (insns);
	  valreg = temp;
	}

      /* For calls to `setjmp', etc., inform
	 function.c:setjmp_warnings that it should complain if
	 nonvolatile values are live.  For functions that cannot
	 return, inform flow that control does not fall through.  */

      if ((flags & ECF_NORETURN) || pass == 0)
	{
	  /* The barrier must be emitted
	     immediately after the CALL_INSN.  Some ports emit more
	     than just a CALL_INSN above, so we must search for it here.  */

	  rtx last = get_last_insn ();
	  while (!CALL_P (last))
	    {
	      last = PREV_INSN (last);
	      /* There was no CALL_INSN?  */
	      gcc_assert (last != before_call);
	    }

	  emit_barrier_after (last);

	  /* Stack adjustments after a noreturn call are dead code.
	     However when NO_DEFER_POP is in effect, we must preserve
	     stack_pointer_delta.  */
	  if (inhibit_defer_pop == 0)
	    {
	      stack_pointer_delta = old_stack_allocated;
	      pending_stack_adjust = 0;
	    }
	}

      /* If value type not void, return an rtx for the value.  */

      if (TYPE_MODE (TREE_TYPE (exp)) == VOIDmode
	  || ignore)
	target = const0_rtx;
      else if (structure_value_addr)
	{
	  if (target == 0 || !MEM_P (target))
	    {
	      target
		= gen_rtx_MEM (TYPE_MODE (TREE_TYPE (exp)),
			       memory_address (TYPE_MODE (TREE_TYPE (exp)),
					       structure_value_addr));
	      set_mem_attributes (target, exp, 1);
	    }
	}
      else if (pcc_struct_value)
	{
	  /* This is the special C++ case where we need to
	     know what the true target was.  We take care to
	     never use this value more than once in one expression.  */
	  target = gen_rtx_MEM (TYPE_MODE (TREE_TYPE (exp)),
				copy_to_reg (valreg));
	  set_mem_attributes (target, exp, 1);
	}
      /* Handle calls that return values in multiple non-contiguous locations.
	 The Irix 6 ABI has examples of this.  */
      else if (GET_CODE (valreg) == PARALLEL)
	{
	  if (target == 0)
	    {
	      /* This will only be assigned once, so it can be readonly.  */
	      tree nt = build_qualified_type (TREE_TYPE (exp),
					      (TYPE_QUALS (TREE_TYPE (exp))
					       | TYPE_QUAL_CONST));

	      target = assign_temp (nt, 0, 1, 1);
	    }

	  if (! rtx_equal_p (target, valreg))
	    emit_group_store (target, valreg, TREE_TYPE (exp),
			      int_size_in_bytes (TREE_TYPE (exp)));

	  /* We can not support sibling calls for this case.  */
	  sibcall_failure = 1;
	}
      else if (target
	       && GET_MODE (target) == TYPE_MODE (TREE_TYPE (exp))
	       && GET_MODE (target) == GET_MODE (valreg))
	{
	  bool may_overlap = false;

	  /* We have to copy a return value in a CLASS_LIKELY_SPILLED hard
	     reg to a plain register.  */
	  if (!REG_P (target) || HARD_REGISTER_P (target))
	    valreg = avoid_likely_spilled_reg (valreg);

	  /* If TARGET is a MEM in the argument area, and we have
	     saved part of the argument area, then we can't store
	     directly into TARGET as it may get overwritten when we
	     restore the argument save area below.  Don't work too
	     hard though and simply force TARGET to a register if it
	     is a MEM; the optimizer is quite likely to sort it out.  */
	  if (ACCUMULATE_OUTGOING_ARGS && pass && MEM_P (target))
	    for (i = 0; i < num_actuals; i++)
	      if (args[i].save_area)
		{
		  may_overlap = true;
		  break;
		}

	  if (may_overlap)
	    target = copy_to_reg (valreg);
	  else
	    {
	      /* TARGET and VALREG cannot be equal at this point
		 because the latter would not have
		 REG_FUNCTION_VALUE_P true, while the former would if
		 it were referring to the same register.

		 If they refer to the same register, this move will be
		 a no-op, except when function inlining is being
		 done.  */
	      emit_move_insn (target, valreg);

	      /* If we are setting a MEM, this code must be executed.
		 Since it is emitted after the call insn, sibcall
		 optimization cannot be performed in that case.  */
	      if (MEM_P (target))
		sibcall_failure = 1;
	    }
	}
      else if (TYPE_MODE (TREE_TYPE (exp)) == BLKmode)
	{
	  target = copy_blkmode_from_reg (target, valreg, TREE_TYPE (exp));

	  /* We can not support sibling calls for this case.  */
	  sibcall_failure = 1;
	}
      else
	target = copy_to_reg (avoid_likely_spilled_reg (valreg));

      /* If we promoted this return value, make the proper SUBREG.
         TARGET might be const0_rtx here, so be careful.  */
      if (REG_P (target)
	  && TYPE_MODE (TREE_TYPE (exp)) != BLKmode
	  && GET_MODE (target) != TYPE_MODE (TREE_TYPE (exp)))
	{
	  tree type = TREE_TYPE (exp);
	  int unsignedp = TYPE_UNSIGNED (type);
	  int offset = 0;
	  enum machine_mode pmode;

	  /* Ensure we promote as expected, and get the new unsignedness.  */
	  pmode = promote_function_mode (type, TYPE_MODE (type), &unsignedp,
					 funtype, 1);
	  gcc_assert (GET_MODE (target) == pmode);

	  if ((WORDS_BIG_ENDIAN || BYTES_BIG_ENDIAN)
	      && (GET_MODE_SIZE (GET_MODE (target))
		  > GET_MODE_SIZE (TYPE_MODE (type))))
	    {
	      offset = GET_MODE_SIZE (GET_MODE (target))
	        - GET_MODE_SIZE (TYPE_MODE (type));
	      if (! BYTES_BIG_ENDIAN)
	        offset = (offset / UNITS_PER_WORD) * UNITS_PER_WORD;
	      else if (! WORDS_BIG_ENDIAN)
	        offset %= UNITS_PER_WORD;
	    }

	  target = gen_rtx_SUBREG (TYPE_MODE (type), target, offset);
	  SUBREG_PROMOTED_VAR_P (target) = 1;
	  SUBREG_PROMOTED_UNSIGNED_SET (target, unsignedp);
	}

      /* If size of args is variable or this was a constructor call for a stack
	 argument, restore saved stack-pointer value.  */

      if (old_stack_level)
	{
	  emit_stack_restore (SAVE_BLOCK, old_stack_level, NULL_RTX);
	  stack_pointer_delta = old_stack_pointer_delta;
	  pending_stack_adjust = old_pending_adj;
	  old_stack_allocated = stack_pointer_delta - pending_stack_adjust;
	  stack_arg_under_construction = old_stack_arg_under_construction;
	  highest_outgoing_arg_in_use = initial_highest_arg_in_use;
	  stack_usage_map = initial_stack_usage_map;
	  sibcall_failure = 1;
	}
      else if (ACCUMULATE_OUTGOING_ARGS && pass)
	{
#ifdef REG_PARM_STACK_SPACE
	  if (save_area)
	    restore_fixed_argument_area (save_area, argblock,
					 high_to_save, low_to_save);
#endif

	  /* If we saved any argument areas, restore them.  */
	  for (i = 0; i < num_actuals; i++)
	    if (args[i].save_area)
	      {
		enum machine_mode save_mode = GET_MODE (args[i].save_area);
		rtx stack_area
		  = gen_rtx_MEM (save_mode,
				 memory_address (save_mode,
						 XEXP (args[i].stack_slot, 0)));

		if (save_mode != BLKmode)
		  emit_move_insn (stack_area, args[i].save_area);
		else
		  emit_block_move (stack_area, args[i].save_area,
				   GEN_INT (args[i].locate.size.constant),
				   BLOCK_OP_CALL_PARM);
	      }

	  highest_outgoing_arg_in_use = initial_highest_arg_in_use;
	  stack_usage_map = initial_stack_usage_map;
	}

      /* If this was alloca, record the new stack level for nonlocal gotos.
	 Check for the handler slots since we might not have a save area
	 for non-local gotos.  */

      if ((flags & ECF_MAY_BE_ALLOCA) && cfun->nonlocal_goto_save_area != 0)
	update_nonlocal_goto_save_area ();

      /* Free up storage we no longer need.  */
      for (i = 0; i < num_actuals; ++i)
	if (args[i].aligned_regs)
	  free (args[i].aligned_regs);

      insns = get_insns ();
      end_sequence ();

      if (pass == 0)
	{
	  tail_call_insns = insns;

	  /* Restore the pending stack adjustment now that we have
	     finished generating the sibling call sequence.  */

	  pending_stack_adjust = save_pending_stack_adjust;
	  stack_pointer_delta = save_stack_pointer_delta;

	  /* Prepare arg structure for next iteration.  */
	  for (i = 0; i < num_actuals; i++)
	    {
	      args[i].value = 0;
	      args[i].aligned_regs = 0;
	      args[i].stack = 0;
	    }

	  sbitmap_free (stored_args_map);
	}
      else
	{
	  normal_call_insns = insns;

	  /* Verify that we've deallocated all the stack we used.  */
	  gcc_assert ((flags & ECF_NORETURN)
		      || (old_stack_allocated
			  == stack_pointer_delta - pending_stack_adjust));
	}

      /* If something prevents making this a sibling call,
	 zero out the sequence.  */
      if (sibcall_failure)
	tail_call_insns = NULL_RTX;
      else
	break;
    }

  /* If tail call production succeeded, we need to remove REG_EQUIV notes on
     arguments too, as argument area is now clobbered by the call.  */
  if (tail_call_insns)
    {
      emit_insn (tail_call_insns);
      crtl->tail_call_emit = true;
    }
  else
    emit_insn (normal_call_insns);

  currently_expanding_call--;

  if (stack_usage_map_buf)
    free (stack_usage_map_buf);

  return target;
}

/* A sibling call sequence invalidates any REG_EQUIV notes made for
   this function's incoming arguments.

   At the start of RTL generation we know the only REG_EQUIV notes
   in the rtl chain are those for incoming arguments, so we can look
   for REG_EQUIV notes between the start of the function and the
   NOTE_INSN_FUNCTION_BEG.

   This is (slight) overkill.  We could keep track of the highest
   argument we clobber and be more selective in removing notes, but it
   does not seem to be worth the effort.  */

void
fixup_tail_calls (void)
{
  rtx insn;

  for (insn = get_insns (); insn; insn = NEXT_INSN (insn))
    {
      rtx note;

      /* There are never REG_EQUIV notes for the incoming arguments
	 after the NOTE_INSN_FUNCTION_BEG note, so stop if we see it.  */
      if (NOTE_P (insn)
	  && NOTE_KIND (insn) == NOTE_INSN_FUNCTION_BEG)
	break;

      note = find_reg_note (insn, REG_EQUIV, 0);
      if (note)
	remove_note (insn, note);
      note = find_reg_note (insn, REG_EQUIV, 0);
      gcc_assert (!note);
    }
}

/* Traverse a list of TYPES and expand all complex types into their
   components.  */
static tree
split_complex_types (tree types)
{
  tree p;

  /* Before allocating memory, check for the common case of no complex.  */
  for (p = types; p; p = TREE_CHAIN (p))
    {
      tree type = TREE_VALUE (p);
      if (TREE_CODE (type) == COMPLEX_TYPE
	  && targetm.calls.split_complex_arg (type))
	goto found;
    }
  return types;

 found:
  types = copy_list (types);

  for (p = types; p; p = TREE_CHAIN (p))
    {
      tree complex_type = TREE_VALUE (p);

      if (TREE_CODE (complex_type) == COMPLEX_TYPE
	  && targetm.calls.split_complex_arg (complex_type))
	{
	  tree next, imag;

	  /* Rewrite complex type with component type.  */
	  TREE_VALUE (p) = TREE_TYPE (complex_type);
	  next = TREE_CHAIN (p);

	  /* Add another component type for the imaginary part.  */
	  imag = build_tree_list (NULL_TREE, TREE_VALUE (p));
	  TREE_CHAIN (p) = imag;
	  TREE_CHAIN (imag) = next;

	  /* Skip the newly created node.  */
	  p = TREE_CHAIN (p);
	}
    }

  return types;
}

/* Output a library call to function FUN (a SYMBOL_REF rtx).
   The RETVAL parameter specifies whether return value needs to be saved, other
   parameters are documented in the emit_library_call function below.  */

static rtx
emit_library_call_value_1 (int retval, rtx orgfun, rtx value,
			   enum libcall_type fn_type,
			   enum machine_mode outmode, int nargs, va_list p)
{
  /* Total size in bytes of all the stack-parms scanned so far.  */
  struct args_size args_size;
  /* Size of arguments before any adjustments (such as rounding).  */
  struct args_size original_args_size;
  int argnum;
  rtx fun;
  /* Todo, choose the correct decl type of orgfun. Sadly this information
     isn't present here, so we default to native calling abi here.  */
  tree fndecl ATTRIBUTE_UNUSED = NULL_TREE; /* library calls default to host calling abi ? */
  tree fntype ATTRIBUTE_UNUSED = NULL_TREE; /* library calls default to host calling abi ? */
  int inc;
  int count;
  rtx argblock = 0;
  CUMULATIVE_ARGS args_so_far;
  struct arg
  {
    rtx value;
    enum machine_mode mode;
    rtx reg;
    int partial;
    struct locate_and_pad_arg_data locate;
    rtx save_area;
  };
  struct arg *argvec;
  int old_inhibit_defer_pop = inhibit_defer_pop;
  rtx call_fusage = 0;
  rtx mem_value = 0;
  rtx valreg;
  int pcc_struct_value = 0;
  int struct_value_size = 0;
  int flags;
  int reg_parm_stack_space = 0;
  int needed;
  rtx before_call;
  tree tfom;			/* type_for_mode (outmode, 0) */

#ifdef REG_PARM_STACK_SPACE
  /* Define the boundary of the register parm stack space that needs to be
     save, if any.  */
  int low_to_save = 0, high_to_save = 0;
  rtx save_area = 0;            /* Place that it is saved.  */
#endif

  /* Size of the stack reserved for parameter registers.  */
  int initial_highest_arg_in_use = highest_outgoing_arg_in_use;
  char *initial_stack_usage_map = stack_usage_map;
  char *stack_usage_map_buf = NULL;

  rtx struct_value = targetm.calls.struct_value_rtx (0, 0);

#ifdef REG_PARM_STACK_SPACE
  reg_parm_stack_space = REG_PARM_STACK_SPACE ((tree) 0);
#endif

  /* By default, library functions can not throw.  */
  flags = ECF_NOTHROW;

  switch (fn_type)
    {
    case LCT_NORMAL:
      break;
    case LCT_CONST:
      flags |= ECF_CONST;
      break;
    case LCT_PURE:
      flags |= ECF_PURE;
      break;
    case LCT_NORETURN:
      flags |= ECF_NORETURN;
      break;
    case LCT_THROW:
      flags = ECF_NORETURN;
      break;
    case LCT_RETURNS_TWICE:
      flags = ECF_RETURNS_TWICE;
      break;
    }
  fun = orgfun;

  /* Ensure current function's preferred stack boundary is at least
     what we need.  */
  if (crtl->preferred_stack_boundary < PREFERRED_STACK_BOUNDARY)
    crtl->preferred_stack_boundary = PREFERRED_STACK_BOUNDARY;

  /* If this kind of value comes back in memory,
     decide where in memory it should come back.  */
  if (outmode != VOIDmode)
    {
      tfom = lang_hooks.types.type_for_mode (outmode, 0);
      if (aggregate_value_p (tfom, 0))
	{
#ifdef PCC_STATIC_STRUCT_RETURN
	  rtx pointer_reg
	    = hard_function_value (build_pointer_type (tfom), 0, 0, 0);
	  mem_value = gen_rtx_MEM (outmode, pointer_reg);
	  pcc_struct_value = 1;
	  if (value == 0)
	    value = gen_reg_rtx (outmode);
#else /* not PCC_STATIC_STRUCT_RETURN */
	  struct_value_size = GET_MODE_SIZE (outmode);
	  if (value != 0 && MEM_P (value))
	    mem_value = value;
	  else
	    mem_value = assign_temp (tfom, 0, 1, 1);
#endif
	  /* This call returns a big structure.  */
	  flags &= ~(ECF_CONST | ECF_PURE | ECF_LOOPING_CONST_OR_PURE);
	}
    }
  else
    tfom = void_type_node;

  /* ??? Unfinished: must pass the memory address as an argument.  */

  /* Copy all the libcall-arguments out of the varargs data
     and into a vector ARGVEC.

     Compute how to pass each argument.  We only support a very small subset
     of the full argument passing conventions to limit complexity here since
     library functions shouldn't have many args.  */

  argvec = XALLOCAVEC (struct arg, nargs + 1);
  memset (argvec, 0, (nargs + 1) * sizeof (struct arg));

#ifdef INIT_CUMULATIVE_LIBCALL_ARGS
  INIT_CUMULATIVE_LIBCALL_ARGS (args_so_far, outmode, fun);
#else
  INIT_CUMULATIVE_ARGS (args_so_far, NULL_TREE, fun, 0, nargs);
#endif

  args_size.constant = 0;
  args_size.var = 0;

  count = 0;

  push_temp_slots ();

  /* If there's a structure value address to be passed,
     either pass it in the special place, or pass it as an extra argument.  */
  if (mem_value && struct_value == 0 && ! pcc_struct_value)
    {
      rtx addr = XEXP (mem_value, 0);

      nargs++;

      /* Make sure it is a reasonable operand for a move or push insn.  */
      if (!REG_P (addr) && !MEM_P (addr)
	  && ! (CONSTANT_P (addr) && LEGITIMATE_CONSTANT_P (addr)))
	addr = force_operand (addr, NULL_RTX);

      argvec[count].value = addr;
      argvec[count].mode = Pmode;
      argvec[count].partial = 0;

      argvec[count].reg = FUNCTION_ARG (args_so_far, Pmode, NULL_TREE, 1);
      gcc_assert (targetm.calls.arg_partial_bytes (&args_so_far, Pmode,
						   NULL_TREE, 1) == 0);

      locate_and_pad_parm (Pmode, NULL_TREE,
#ifdef STACK_PARMS_IN_REG_PARM_AREA
			   1,
#else
			   argvec[count].reg != 0,
#endif
			   0, NULL_TREE, &args_size, &argvec[count].locate);

      if (argvec[count].reg == 0 || argvec[count].partial != 0
	  || reg_parm_stack_space > 0)
	args_size.constant += argvec[count].locate.size.constant;

      FUNCTION_ARG_ADVANCE (args_so_far, Pmode, (tree) 0, 1);

      count++;
    }

  for (; count < nargs; count++)
    {
      rtx val = va_arg (p, rtx);
      enum machine_mode mode = (enum machine_mode) va_arg (p, int);

      /* We cannot convert the arg value to the mode the library wants here;
	 must do it earlier where we know the signedness of the arg.  */
      gcc_assert (mode != BLKmode
		  && (GET_MODE (val) == mode || GET_MODE (val) == VOIDmode));

      /* Make sure it is a reasonable operand for a move or push insn.  */
      if (!REG_P (val) && !MEM_P (val)
	  && ! (CONSTANT_P (val) && LEGITIMATE_CONSTANT_P (val)))
	val = force_operand (val, NULL_RTX);

      if (pass_by_reference (&args_so_far, mode, NULL_TREE, 1))
	{
	  rtx slot;
	  int must_copy
	    = !reference_callee_copied (&args_so_far, mode, NULL_TREE, 1);

	  /* If this was a CONST function, it is now PURE since it now
	     reads memory.  */
	  if (flags & ECF_CONST)
	    {
	      flags &= ~ECF_CONST;
	      flags |= ECF_PURE;
	    }

	  if (MEM_P (val) && !must_copy)
	    slot = val;
	  else
	    {
	      slot = assign_temp (lang_hooks.types.type_for_mode (mode, 0),
				  0, 1, 1);
	      emit_move_insn (slot, val);
	    }

	  call_fusage = gen_rtx_EXPR_LIST (VOIDmode,
					   gen_rtx_USE (VOIDmode, slot),
					   call_fusage);
	  if (must_copy)
	    call_fusage = gen_rtx_EXPR_LIST (VOIDmode,
					     gen_rtx_CLOBBER (VOIDmode,
							      slot),
					     call_fusage);

	  mode = Pmode;
	  val = force_operand (XEXP (slot, 0), NULL_RTX);
	}

      argvec[count].value = val;
      argvec[count].mode = mode;

      argvec[count].reg = FUNCTION_ARG (args_so_far, mode, NULL_TREE, 1);

      argvec[count].partial
	= targetm.calls.arg_partial_bytes (&args_so_far, mode, NULL_TREE, 1);

      locate_and_pad_parm (mode, NULL_TREE,
#ifdef STACK_PARMS_IN_REG_PARM_AREA
			   1,
#else
			   argvec[count].reg != 0,
#endif
			   argvec[count].partial,
			   NULL_TREE, &args_size, &argvec[count].locate);

      gcc_assert (!argvec[count].locate.size.var);

      if (argvec[count].reg == 0 || argvec[count].partial != 0
	  || reg_parm_stack_space > 0)
	args_size.constant += argvec[count].locate.size.constant;

      FUNCTION_ARG_ADVANCE (args_so_far, mode, (tree) 0, 1);
    }

  /* If this machine requires an external definition for library
     functions, write one out.  */
  assemble_external_libcall (fun);

  original_args_size = args_size;
  args_size.constant = (((args_size.constant
			  + stack_pointer_delta
			  + STACK_BYTES - 1)
			  / STACK_BYTES
			  * STACK_BYTES)
			 - stack_pointer_delta);

  args_size.constant = MAX (args_size.constant,
			    reg_parm_stack_space);

  if (! OUTGOING_REG_PARM_STACK_SPACE ((!fndecl ? fntype : TREE_TYPE (fndecl))))
    args_size.constant -= reg_parm_stack_space;

  if (args_size.constant > crtl->outgoing_args_size)
    crtl->outgoing_args_size = args_size.constant;

  if (ACCUMULATE_OUTGOING_ARGS)
    {
      /* Since the stack pointer will never be pushed, it is possible for
	 the evaluation of a parm to clobber something we have already
	 written to the stack.  Since most function calls on RISC machines
	 do not use the stack, this is uncommon, but must work correctly.

	 Therefore, we save any area of the stack that was already written
	 and that we are using.  Here we set up to do this by making a new
	 stack usage map from the old one.

	 Another approach might be to try to reorder the argument
	 evaluations to avoid this conflicting stack usage.  */

      needed = args_size.constant;

      /* Since we will be writing into the entire argument area, the
	 map must be allocated for its entire size, not just the part that
	 is the responsibility of the caller.  */
      if (! OUTGOING_REG_PARM_STACK_SPACE ((!fndecl ? fntype : TREE_TYPE (fndecl))))
	needed += reg_parm_stack_space;

#ifdef ARGS_GROW_DOWNWARD
      highest_outgoing_arg_in_use = MAX (initial_highest_arg_in_use,
					 needed + 1);
#else
      highest_outgoing_arg_in_use = MAX (initial_highest_arg_in_use,
					 needed);
#endif
      stack_usage_map_buf = XNEWVEC (char, highest_outgoing_arg_in_use);
      stack_usage_map = stack_usage_map_buf;

      if (initial_highest_arg_in_use)
	memcpy (stack_usage_map, initial_stack_usage_map,
		initial_highest_arg_in_use);

      if (initial_highest_arg_in_use != highest_outgoing_arg_in_use)
	memset (&stack_usage_map[initial_highest_arg_in_use], 0,
	       highest_outgoing_arg_in_use - initial_highest_arg_in_use);
      needed = 0;

      /* We must be careful to use virtual regs before they're instantiated,
	 and real regs afterwards.  Loop optimization, for example, can create
	 new libcalls after we've instantiated the virtual regs, and if we
	 use virtuals anyway, they won't match the rtl patterns.  */

      if (virtuals_instantiated)
	argblock = plus_constant (stack_pointer_rtx, STACK_POINTER_OFFSET);
      else
	argblock = virtual_outgoing_args_rtx;
    }
  else
    {
      if (!PUSH_ARGS)
	argblock = push_block (GEN_INT (args_size.constant), 0, 0);
    }

  /* If we push args individually in reverse order, perform stack alignment
     before the first push (the last arg).  */
  if (argblock == 0 && PUSH_ARGS_REVERSED)
    anti_adjust_stack (GEN_INT (args_size.constant
				- original_args_size.constant));

  if (PUSH_ARGS_REVERSED)
    {
      inc = -1;
      argnum = nargs - 1;
    }
  else
    {
      inc = 1;
      argnum = 0;
    }

#ifdef REG_PARM_STACK_SPACE
  if (ACCUMULATE_OUTGOING_ARGS)
    {
      /* The argument list is the property of the called routine and it
	 may clobber it.  If the fixed area has been used for previous
	 parameters, we must save and restore it.  */
      save_area = save_fixed_argument_area (reg_parm_stack_space, argblock,
					    &low_to_save, &high_to_save);
    }
#endif

  /* Push the args that need to be pushed.  */

  /* ARGNUM indexes the ARGVEC array in the order in which the arguments
     are to be pushed.  */
  for (count = 0; count < nargs; count++, argnum += inc)
    {
      enum machine_mode mode = argvec[argnum].mode;
      rtx val = argvec[argnum].value;
      rtx reg = argvec[argnum].reg;
      int partial = argvec[argnum].partial;
      unsigned int parm_align = argvec[argnum].locate.boundary;
      int lower_bound = 0, upper_bound = 0, i;

      if (! (reg != 0 && partial == 0))
	{
	  if (ACCUMULATE_OUTGOING_ARGS)
	    {
	      /* If this is being stored into a pre-allocated, fixed-size,
		 stack area, save any previous data at that location.  */

#ifdef ARGS_GROW_DOWNWARD
	      /* stack_slot is negative, but we want to index stack_usage_map
		 with positive values.  */
	      upper_bound = -argvec[argnum].locate.slot_offset.constant + 1;
	      lower_bound = upper_bound - argvec[argnum].locate.size.constant;
#else
	      lower_bound = argvec[argnum].locate.slot_offset.constant;
	      upper_bound = lower_bound + argvec[argnum].locate.size.constant;
#endif

	      i = lower_bound;
	      /* Don't worry about things in the fixed argument area;
		 it has already been saved.  */
	      if (i < reg_parm_stack_space)
		i = reg_parm_stack_space;
	      while (i < upper_bound && stack_usage_map[i] == 0)
		i++;

	      if (i < upper_bound)
		{
		  /* We need to make a save area.  */
		  unsigned int size
		    = argvec[argnum].locate.size.constant * BITS_PER_UNIT;
		  enum machine_mode save_mode
		    = mode_for_size (size, MODE_INT, 1);
		  rtx adr
		    = plus_constant (argblock,
				     argvec[argnum].locate.offset.constant);
		  rtx stack_area
		    = gen_rtx_MEM (save_mode, memory_address (save_mode, adr));

		  if (save_mode == BLKmode)
		    {
		      argvec[argnum].save_area
			= assign_stack_temp (BLKmode,
					     argvec[argnum].locate.size.constant,
					     0);

		      emit_block_move (validize_mem (argvec[argnum].save_area),
				       stack_area,
				       GEN_INT (argvec[argnum].locate.size.constant),
				       BLOCK_OP_CALL_PARM);
		    }
		  else
		    {
		      argvec[argnum].save_area = gen_reg_rtx (save_mode);

		      emit_move_insn (argvec[argnum].save_area, stack_area);
		    }
		}
	    }

	  emit_push_insn (val, mode, NULL_TREE, NULL_RTX, parm_align,
			  partial, reg, 0, argblock,
			  GEN_INT (argvec[argnum].locate.offset.constant),
			  reg_parm_stack_space,
			  ARGS_SIZE_RTX (argvec[argnum].locate.alignment_pad));

	  /* Now mark the segment we just used.  */
	  if (ACCUMULATE_OUTGOING_ARGS)
	    for (i = lower_bound; i < upper_bound; i++)
	      stack_usage_map[i] = 1;

	  NO_DEFER_POP;

	  if ((flags & ECF_CONST)
	      || ((flags & ECF_PURE) && ACCUMULATE_OUTGOING_ARGS))
	    {
	      rtx use;

	      /* Indicate argument access so that alias.c knows that these
		 values are live.  */
	      if (argblock)
		use = plus_constant (argblock,
				     argvec[argnum].locate.offset.constant);
	      else
		/* When arguments are pushed, trying to tell alias.c where
		   exactly this argument is won't work, because the
		   auto-increment causes confusion.  So we merely indicate
		   that we access something with a known mode somewhere on
		   the stack.  */
		use = gen_rtx_PLUS (Pmode, virtual_outgoing_args_rtx,
				    gen_rtx_SCRATCH (Pmode));
	      use = gen_rtx_MEM (argvec[argnum].mode, use);
	      use = gen_rtx_USE (VOIDmode, use);
	      call_fusage = gen_rtx_EXPR_LIST (VOIDmode, use, call_fusage);
	    }
	}
    }

  /* If we pushed args in forward order, perform stack alignment
     after pushing the last arg.  */
  if (argblock == 0 && !PUSH_ARGS_REVERSED)
    anti_adjust_stack (GEN_INT (args_size.constant
				- original_args_size.constant));

  if (PUSH_ARGS_REVERSED)
    argnum = nargs - 1;
  else
    argnum = 0;

  fun = prepare_call_address (fun, NULL, &call_fusage, 0, 0);

  /* Now load any reg parms into their regs.  */

  /* ARGNUM indexes the ARGVEC array in the order in which the arguments
     are to be pushed.  */
  for (count = 0; count < nargs; count++, argnum += inc)
    {
      enum machine_mode mode = argvec[argnum].mode;
      rtx val = argvec[argnum].value;
      rtx reg = argvec[argnum].reg;
      int partial = argvec[argnum].partial;

      /* Handle calls that pass values in multiple non-contiguous
	 locations.  The PA64 has examples of this for library calls.  */
      if (reg != 0 && GET_CODE (reg) == PARALLEL)
	emit_group_load (reg, val, NULL_TREE, GET_MODE_SIZE (mode));
      else if (reg != 0 && partial == 0)
	emit_move_insn (reg, val);

      NO_DEFER_POP;
    }

  /* Any regs containing parms remain in use through the call.  */
  for (count = 0; count < nargs; count++)
    {
      rtx reg = argvec[count].reg;
      if (reg != 0 && GET_CODE (reg) == PARALLEL)
	use_group_regs (&call_fusage, reg);
      else if (reg != 0)
        {
	  int partial = argvec[count].partial;
	  if (partial)
	    {
	      int nregs;
              gcc_assert (partial % UNITS_PER_WORD == 0);
	      nregs = partial / UNITS_PER_WORD;
	      use_regs (&call_fusage, REGNO (reg), nregs);
	    }
	  else
	    use_reg (&call_fusage, reg);
	}
    }

  /* Pass the function the address in which to return a structure value.  */
  if (mem_value != 0 && struct_value != 0 && ! pcc_struct_value)
    {
      emit_move_insn (struct_value,
		      force_reg (Pmode,
				 force_operand (XEXP (mem_value, 0),
						NULL_RTX)));
      if (REG_P (struct_value))
	use_reg (&call_fusage, struct_value);
    }

  /* Don't allow popping to be deferred, since then
     cse'ing of library calls could delete a call and leave the pop.  */
  NO_DEFER_POP;
  valreg = (mem_value == 0 && outmode != VOIDmode
	    ? hard_libcall_value (outmode) : NULL_RTX);

  /* Stack must be properly aligned now.  */
  gcc_assert (!(stack_pointer_delta
		& (PREFERRED_STACK_BOUNDARY / BITS_PER_UNIT - 1)));

  before_call = get_last_insn ();

  /* We pass the old value of inhibit_defer_pop + 1 to emit_call_1, which
     will set inhibit_defer_pop to that value.  */
  /* The return type is needed to decide how many bytes the function pops.
     Signedness plays no role in that, so for simplicity, we pretend it's
     always signed.  We also assume that the list of arguments passed has
     no impact, so we pretend it is unknown.  */

  emit_call_1 (fun, NULL,
	       get_identifier (XSTR (orgfun, 0)),
	       build_function_type (tfom, NULL_TREE),
	       original_args_size.constant, args_size.constant,
	       struct_value_size,
	       FUNCTION_ARG (args_so_far, VOIDmode, void_type_node, 1),
	       valreg,
	       old_inhibit_defer_pop + 1, call_fusage, flags, & args_so_far);

  /* For calls to `setjmp', etc., inform function.c:setjmp_warnings
     that it should complain if nonvolatile values are live.  For
     functions that cannot return, inform flow that control does not
     fall through.  */

  if (flags & ECF_NORETURN)
    {
      /* The barrier note must be emitted
	 immediately after the CALL_INSN.  Some ports emit more than
	 just a CALL_INSN above, so we must search for it here.  */

      rtx last = get_last_insn ();
      while (!CALL_P (last))
	{
	  last = PREV_INSN (last);
	  /* There was no CALL_INSN?  */
	  gcc_assert (last != before_call);
	}

      emit_barrier_after (last);
    }

  /* Now restore inhibit_defer_pop to its actual original value.  */
  OK_DEFER_POP;

  pop_temp_slots ();

  /* Copy the value to the right place.  */
  if (outmode != VOIDmode && retval)
    {
      if (mem_value)
	{
	  if (value == 0)
	    value = mem_value;
	  if (value != mem_value)
	    emit_move_insn (value, mem_value);
	}
      else if (GET_CODE (valreg) == PARALLEL)
	{
	  if (value == 0)
	    value = gen_reg_rtx (outmode);
	  emit_group_store (value, valreg, NULL_TREE, GET_MODE_SIZE (outmode));
	}
      else
	{
	  /* Convert to the proper mode if a promotion has been active.  */
	  if (GET_MODE (valreg) != outmode)
	    {
	      int unsignedp = TYPE_UNSIGNED (tfom);

	      gcc_assert (promote_function_mode (tfom, outmode, &unsignedp,
						 fndecl ? TREE_TYPE (fndecl) : fntype, 1)
			  == GET_MODE (valreg));
	      valreg = convert_modes (outmode, GET_MODE (valreg), valreg, 0);
	    }

	  if (value != 0)
	    emit_move_insn (value, valreg);
	  else
	    value = valreg;
	}
    }

  if (ACCUMULATE_OUTGOING_ARGS)
    {
#ifdef REG_PARM_STACK_SPACE
      if (save_area)
	restore_fixed_argument_area (save_area, argblock,
				     high_to_save, low_to_save);
#endif

      /* If we saved any argument areas, restore them.  */
      for (count = 0; count < nargs; count++)
	if (argvec[count].save_area)
	  {
	    enum machine_mode save_mode = GET_MODE (argvec[count].save_area);
	    rtx adr = plus_constant (argblock,
				     argvec[count].locate.offset.constant);
	    rtx stack_area = gen_rtx_MEM (save_mode,
					  memory_address (save_mode, adr));

	    if (save_mode == BLKmode)
	      emit_block_move (stack_area,
			       validize_mem (argvec[count].save_area),
			       GEN_INT (argvec[count].locate.size.constant),
			       BLOCK_OP_CALL_PARM);
	    else
	      emit_move_insn (stack_area, argvec[count].save_area);
	  }

      highest_outgoing_arg_in_use = initial_highest_arg_in_use;
      stack_usage_map = initial_stack_usage_map;
    }

  if (stack_usage_map_buf)
    free (stack_usage_map_buf);

  return value;

}

/* Output a library call to function FUN (a SYMBOL_REF rtx)
   (emitting the queue unless NO_QUEUE is nonzero),
   for a value of mode OUTMODE,
   with NARGS different arguments, passed as alternating rtx values
   and machine_modes to convert them to.

   FN_TYPE should be LCT_NORMAL for `normal' calls, LCT_CONST for
   `const' calls, LCT_PURE for `pure' calls, or other LCT_ value for
   other types of library calls.  */

void
emit_library_call (rtx orgfun, enum libcall_type fn_type,
		   enum machine_mode outmode, int nargs, ...)
{
  va_list p;

  va_start (p, nargs);
  emit_library_call_value_1 (0, orgfun, NULL_RTX, fn_type, outmode, nargs, p);
  va_end (p);
}

/* Like emit_library_call except that an extra argument, VALUE,
   comes second and says where to store the result.
   (If VALUE is zero, this function chooses a convenient way
   to return the value.

   This function returns an rtx for where the value is to be found.
   If VALUE is nonzero, VALUE is returned.  */

rtx
emit_library_call_value (rtx orgfun, rtx value,
			 enum libcall_type fn_type,
			 enum machine_mode outmode, int nargs, ...)
{
  rtx result;
  va_list p;

  va_start (p, nargs);
  result = emit_library_call_value_1 (1, orgfun, value, fn_type, outmode,
				      nargs, p);
  va_end (p);

  return result;
}

/* Store a single argument for a function call
   into the register or memory area where it must be passed.
   *ARG describes the argument value and where to pass it.

   ARGBLOCK is the address of the stack-block for all the arguments,
   or 0 on a machine where arguments are pushed individually.

   MAY_BE_ALLOCA nonzero says this could be a call to `alloca'
   so must be careful about how the stack is used.

   VARIABLE_SIZE nonzero says that this was a variable-sized outgoing
   argument stack.  This is used if ACCUMULATE_OUTGOING_ARGS to indicate
   that we need not worry about saving and restoring the stack.

   FNDECL is the declaration of the function we are calling.

   Return nonzero if this arg should cause sibcall failure,
   zero otherwise.  */

static int
store_one_arg (struct arg_data *arg, rtx argblock, int flags,
	       int variable_size ATTRIBUTE_UNUSED, int reg_parm_stack_space)
{
  tree pval = arg->tree_value;
  rtx reg = 0;
  int partial = 0;
  int used = 0;
  int i, lower_bound = 0, upper_bound = 0;
  int sibcall_failure = 0;

  if (TREE_CODE (pval) == ERROR_MARK)
    return 1;

  /* Push a new temporary level for any temporaries we make for
     this argument.  */
  push_temp_slots ();

  if (ACCUMULATE_OUTGOING_ARGS && !(flags & ECF_SIBCALL))
    {
      /* If this is being stored into a pre-allocated, fixed-size, stack area,
	 save any previous data at that location.  */
      if (argblock && ! variable_size && arg->stack)
	{
#ifdef ARGS_GROW_DOWNWARD
	  /* stack_slot is negative, but we want to index stack_usage_map
	     with positive values.  */
	  if (GET_CODE (XEXP (arg->stack_slot, 0)) == PLUS)
	    upper_bound = -INTVAL (XEXP (XEXP (arg->stack_slot, 0), 1)) + 1;
	  else
	    upper_bound = 0;

	  lower_bound = upper_bound - arg->locate.size.constant;
#else
	  if (GET_CODE (XEXP (arg->stack_slot, 0)) == PLUS)
	    lower_bound = INTVAL (XEXP (XEXP (arg->stack_slot, 0), 1));
	  else
	    lower_bound = 0;

	  upper_bound = lower_bound + arg->locate.size.constant;
#endif

	  i = lower_bound;
	  /* Don't worry about things in the fixed argument area;
	     it has already been saved.  */
	  if (i < reg_parm_stack_space)
	    i = reg_parm_stack_space;
	  while (i < upper_bound && stack_usage_map[i] == 0)
	    i++;

	  if (i < upper_bound)
	    {
	      /* We need to make a save area.  */
	      unsigned int size = arg->locate.size.constant * BITS_PER_UNIT;
	      enum machine_mode save_mode = mode_for_size (size, MODE_INT, 1);
	      rtx adr = memory_address (save_mode, XEXP (arg->stack_slot, 0));
	      rtx stack_area = gen_rtx_MEM (save_mode, adr);

	      if (save_mode == BLKmode)
		{
		  tree ot = TREE_TYPE (arg->tree_value);
		  tree nt = build_qualified_type (ot, (TYPE_QUALS (ot)
						       | TYPE_QUAL_CONST));

		  arg->save_area = assign_temp (nt, 0, 1, 1);
		  preserve_temp_slots (arg->save_area);
		  emit_block_move (validize_mem (arg->save_area), stack_area,
				   GEN_INT (arg->locate.size.constant),
				   BLOCK_OP_CALL_PARM);
		}
	      else
		{
		  arg->save_area = gen_reg_rtx (save_mode);
		  emit_move_insn (arg->save_area, stack_area);
		}
	    }
	}
    }

  /* If this isn't going to be placed on both the stack and in registers,
     set up the register and number of words.  */
  if (! arg->pass_on_stack)
    {
      if (flags & ECF_SIBCALL)
	reg = arg->tail_call_reg;
      else
	reg = arg->reg;
      partial = arg->partial;
    }

  /* Being passed entirely in a register.  We shouldn't be called in
     this case.  */
  gcc_assert (reg == 0 || partial != 0);

  /* If this arg needs special alignment, don't load the registers
     here.  */
  if (arg->n_aligned_regs != 0)
    reg = 0;

  /* If this is being passed partially in a register, we can't evaluate
     it directly into its stack slot.  Otherwise, we can.  */
  if (arg->value == 0)
    {
      /* stack_arg_under_construction is nonzero if a function argument is
	 being evaluated directly into the outgoing argument list and
	 expand_call must take special action to preserve the argument list
	 if it is called recursively.

	 For scalar function arguments stack_usage_map is sufficient to
	 determine which stack slots must be saved and restored.  Scalar
	 arguments in general have pass_on_stack == 0.

	 If this argument is initialized by a function which takes the
	 address of the argument (a C++ constructor or a C function
	 returning a BLKmode structure), then stack_usage_map is
	 insufficient and expand_call must push the stack around the
	 function call.  Such arguments have pass_on_stack == 1.

	 Note that it is always safe to set stack_arg_under_construction,
	 but this generates suboptimal code if set when not needed.  */

      if (arg->pass_on_stack)
	stack_arg_under_construction++;

      arg->value = expand_expr (pval,
				(partial
				 || TYPE_MODE (TREE_TYPE (pval)) != arg->mode)
				? NULL_RTX : arg->stack,
				VOIDmode, EXPAND_STACK_PARM);

      /* If we are promoting object (or for any other reason) the mode
	 doesn't agree, convert the mode.  */

      if (arg->mode != TYPE_MODE (TREE_TYPE (pval)))
	arg->value = convert_modes (arg->mode, TYPE_MODE (TREE_TYPE (pval)),
				    arg->value, arg->unsignedp);

      if (arg->pass_on_stack)
	stack_arg_under_construction--;
    }

  /* Check for overlap with already clobbered argument area.  */
  if ((flags & ECF_SIBCALL)
      && MEM_P (arg->value)
      && mem_overlaps_already_clobbered_arg_p (XEXP (arg->value, 0),
					       arg->locate.size.constant))
    sibcall_failure = 1;

  /* Don't allow anything left on stack from computation
     of argument to alloca.  */
  if (flags & ECF_MAY_BE_ALLOCA)
    do_pending_stack_adjust ();

  if (arg->value == arg->stack)
    /* If the value is already in the stack slot, we are done.  */
    ;
  else if (arg->mode != BLKmode)
    {
      int size;
      unsigned int parm_align;

      /* Argument is a scalar, not entirely passed in registers.
	 (If part is passed in registers, arg->partial says how much
	 and emit_push_insn will take care of putting it there.)

	 Push it, and if its size is less than the
	 amount of space allocated to it,
	 also bump stack pointer by the additional space.
	 Note that in C the default argument promotions
	 will prevent such mismatches.  */

      size = GET_MODE_SIZE (arg->mode);
      /* Compute how much space the push instruction will push.
	 On many machines, pushing a byte will advance the stack
	 pointer by a halfword.  */
#ifdef PUSH_ROUNDING
      size = PUSH_ROUNDING (size);
#endif
      used = size;

      /* Compute how much space the argument should get:
	 round up to a multiple of the alignment for arguments.  */
      if (none != FUNCTION_ARG_PADDING (arg->mode, TREE_TYPE (pval)))
	used = (((size + PARM_BOUNDARY / BITS_PER_UNIT - 1)
		 / (PARM_BOUNDARY / BITS_PER_UNIT))
		* (PARM_BOUNDARY / BITS_PER_UNIT));

      /* Compute the alignment of the pushed argument.  */
      parm_align = arg->locate.boundary;
      if (FUNCTION_ARG_PADDING (arg->mode, TREE_TYPE (pval)) == downward)
	{
	  int pad = used - size;
	  if (pad)
	    {
	      unsigned int pad_align = (pad & -pad) * BITS_PER_UNIT;
	      parm_align = MIN (parm_align, pad_align);
	    }
	}

      /* This isn't already where we want it on the stack, so put it there.
	 This can either be done with push or copy insns.  */
      emit_push_insn (arg->value, arg->mode, TREE_TYPE (pval), NULL_RTX,
		      parm_align, partial, reg, used - size, argblock,
		      ARGS_SIZE_RTX (arg->locate.offset), reg_parm_stack_space,
		      ARGS_SIZE_RTX (arg->locate.alignment_pad));

      /* Unless this is a partially-in-register argument, the argument is now
	 in the stack.  */
      if (partial == 0)
	arg->value = arg->stack;
    }
  else
    {
      /* BLKmode, at least partly to be pushed.  */

      unsigned int parm_align;
      int excess;
      rtx size_rtx;

      /* Pushing a nonscalar.
	 If part is passed in registers, PARTIAL says how much
	 and emit_push_insn will take care of putting it there.  */

      /* Round its size up to a multiple
	 of the allocation unit for arguments.  */

      if (arg->locate.size.var != 0)
	{
	  excess = 0;
	  size_rtx = ARGS_SIZE_RTX (arg->locate.size);
	}
      else
	{
	  /* PUSH_ROUNDING has no effect on us, because emit_push_insn
	     for BLKmode is careful to avoid it.  */
	  excess = (arg->locate.size.constant
		    - int_size_in_bytes (TREE_TYPE (pval))
		    + partial);
	  size_rtx = expand_expr (size_in_bytes (TREE_TYPE (pval)),
				  NULL_RTX, TYPE_MODE (sizetype),
				  EXPAND_NORMAL);
	}

      parm_align = arg->locate.boundary;

      /* When an argument is padded down, the block is aligned to
	 PARM_BOUNDARY, but the actual argument isn't.  */
      if (FUNCTION_ARG_PADDING (arg->mode, TREE_TYPE (pval)) == downward)
	{
	  if (arg->locate.size.var)
	    parm_align = BITS_PER_UNIT;
	  else if (excess)
	    {
	      unsigned int excess_align = (excess & -excess) * BITS_PER_UNIT;
	      parm_align = MIN (parm_align, excess_align);
	    }
	}

      if ((flags & ECF_SIBCALL) && MEM_P (arg->value))
	{
	  /* emit_push_insn might not work properly if arg->value and
	     argblock + arg->locate.offset areas overlap.  */
	  rtx x = arg->value;
	  int i = 0;

	  if (XEXP (x, 0) == crtl->args.internal_arg_pointer
	      || (GET_CODE (XEXP (x, 0)) == PLUS
		  && XEXP (XEXP (x, 0), 0) ==
		     crtl->args.internal_arg_pointer
		  && CONST_INT_P (XEXP (XEXP (x, 0), 1))))
	    {
	      if (XEXP (x, 0) != crtl->args.internal_arg_pointer)
		i = INTVAL (XEXP (XEXP (x, 0), 1));

	      /* expand_call should ensure this.  */
	      gcc_assert (!arg->locate.offset.var
			  && arg->locate.size.var == 0
			  && CONST_INT_P (size_rtx));

	      if (arg->locate.offset.constant > i)
		{
		  if (arg->locate.offset.constant < i + INTVAL (size_rtx))
		    sibcall_failure = 1;
		}
	      else if (arg->locate.offset.constant < i)
		{
		  /* Use arg->locate.size.constant instead of size_rtx
		     because we only care about the part of the argument
		     on the stack.  */
		  if (i < (arg->locate.offset.constant
			   + arg->locate.size.constant))
		    sibcall_failure = 1;
		}
	      else
		{
		  /* Even though they appear to be at the same location,
		     if part of the outgoing argument is in registers,
		     they aren't really at the same location.  Check for
		     this by making sure that the incoming size is the
		     same as the outgoing size.  */
		  if (arg->locate.size.constant != INTVAL (size_rtx))
		    sibcall_failure = 1;
		}
	    }
	}

      emit_push_insn (arg->value, arg->mode, TREE_TYPE (pval), size_rtx,
		      parm_align, partial, reg, excess, argblock,
		      ARGS_SIZE_RTX (arg->locate.offset), reg_parm_stack_space,
		      ARGS_SIZE_RTX (arg->locate.alignment_pad));

      /* Unless this is a partially-in-register argument, the argument is now
	 in the stack.

	 ??? Unlike the case above, in which we want the actual
	 address of the data, so that we can load it directly into a
	 register, here we want the address of the stack slot, so that
	 it's properly aligned for word-by-word copying or something
	 like that.  It's not clear that this is always correct.  */
      if (partial == 0)
	arg->value = arg->stack_slot;
    }

  if (arg->reg && GET_CODE (arg->reg) == PARALLEL)
    {
      tree type = TREE_TYPE (arg->tree_value);
      arg->parallel_value
	= emit_group_load_into_temps (arg->reg, arg->value, type,
				      int_size_in_bytes (type));
    }

  /* Mark all slots this store used.  */
  if (ACCUMULATE_OUTGOING_ARGS && !(flags & ECF_SIBCALL)
      && argblock && ! variable_size && arg->stack)
    for (i = lower_bound; i < upper_bound; i++)
      stack_usage_map[i] = 1;

  /* Once we have pushed something, pops can't safely
     be deferred during the rest of the arguments.  */
  NO_DEFER_POP;

  /* Free any temporary slots made in processing this argument.  Show
     that we might have taken the address of something and pushed that
     as an operand.  */
  preserve_temp_slots (NULL_RTX);
  free_temp_slots ();
  pop_temp_slots ();

  return sibcall_failure;
}

/* Nonzero if we do not know how to pass TYPE solely in registers.  */

bool
must_pass_in_stack_var_size (enum machine_mode mode ATTRIBUTE_UNUSED,
			     const_tree type)
{
  if (!type)
    return false;

  /* If the type has variable size...  */
  if (TREE_CODE (TYPE_SIZE (type)) != INTEGER_CST)
    return true;

  /* If the type is marked as addressable (it is required
     to be constructed into the stack)...  */
  if (TREE_ADDRESSABLE (type))
    return true;

  return false;
}

/* Another version of the TARGET_MUST_PASS_IN_STACK hook.  This one
   takes trailing padding of a structure into account.  */
/* ??? Should be able to merge these two by examining BLOCK_REG_PADDING.  */

bool
must_pass_in_stack_var_size_or_pad (enum machine_mode mode, const_tree type)
{
  if (!type)
    return false;

  /* If the type has variable size...  */
  if (TREE_CODE (TYPE_SIZE (type)) != INTEGER_CST)
    return true;

  /* If the type is marked as addressable (it is required
     to be constructed into the stack)...  */
  if (TREE_ADDRESSABLE (type))
    return true;

  /* If the padding and mode of the type is such that a copy into
     a register would put it into the wrong part of the register.  */
  if (mode == BLKmode
      && int_size_in_bytes (type) % (PARM_BOUNDARY / BITS_PER_UNIT)
      && (FUNCTION_ARG_PADDING (mode, type)
	  == (BYTES_BIG_ENDIAN ? upward : downward)))
    return true;

  return false;
}<|MERGE_RESOLUTION|>--- conflicted
+++ resolved
@@ -1124,16 +1124,8 @@
 	}
 
       unsignedp = TYPE_UNSIGNED (type);
-<<<<<<< HEAD
-
-      if (targetm.calls.promote_function_args (fndecl
-					       ? TREE_TYPE (fndecl)
-					       : fntype))
-	mode = promote_mode (type, mode, &unsignedp, 1);
-=======
       mode = promote_function_mode (type, TYPE_MODE (type), &unsignedp,
 				    fndecl ? TREE_TYPE (fndecl) : fntype, 0);
->>>>>>> 42a9ba1d
 
       args[i].unsignedp = unsignedp;
       args[i].mode = mode;
@@ -2354,19 +2346,6 @@
       tree caller_res = DECL_RESULT (current_function_decl);
 
       caller_unsignedp = TYPE_UNSIGNED (TREE_TYPE (caller_res));
-<<<<<<< HEAD
-      caller_mode = caller_promoted_mode = DECL_MODE (caller_res);
-      callee_unsignedp = TYPE_UNSIGNED (TREE_TYPE (funtype));
-      callee_mode = callee_promoted_mode = TYPE_MODE (TREE_TYPE (funtype));
-      if (targetm.calls.promote_function_return (TREE_TYPE (current_function_decl)))
-	caller_promoted_mode
-	  = promote_mode (TREE_TYPE (caller_res), caller_mode,
-			  &caller_unsignedp, 1);
-      if (targetm.calls.promote_function_return (funtype))
-	callee_promoted_mode
-	  = promote_mode (TREE_TYPE (funtype), callee_mode,
-			  &callee_unsignedp, 1);
-=======
       caller_mode = DECL_MODE (caller_res);
       callee_unsignedp = TYPE_UNSIGNED (TREE_TYPE (funtype));
       callee_mode = TYPE_MODE (TREE_TYPE (funtype));
@@ -2378,7 +2357,6 @@
 	= promote_function_mode (TREE_TYPE (caller_res), callee_mode,
 				 &callee_unsignedp,
 				 TREE_TYPE (funtype), 1);
->>>>>>> 42a9ba1d
       if (caller_mode != VOIDmode
 	  && (caller_promoted_mode != callee_promoted_mode
 	      || ((caller_mode != caller_promoted_mode

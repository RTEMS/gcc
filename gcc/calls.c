/* Convert function calls to rtl insns, for GNU C compiler.
   Copyright (C) 1989, 1992, 1993, 1994, 1995, 1996, 1997, 1998,
   1999, 2000, 2001, 2002, 2003, 2004, 2005
   Free Software Foundation, Inc.

This file is part of GCC.

GCC is free software; you can redistribute it and/or modify it under
the terms of the GNU General Public License as published by the Free
Software Foundation; either version 2, or (at your option) any later
version.

GCC is distributed in the hope that it will be useful, but WITHOUT ANY
WARRANTY; without even the implied warranty of MERCHANTABILITY or
FITNESS FOR A PARTICULAR PURPOSE.  See the GNU General Public License
for more details.

You should have received a copy of the GNU General Public License
along with GCC; see the file COPYING.  If not, write to the Free
Software Foundation, 51 Franklin Street, Fifth Floor, Boston, MA
02110-1301, USA.  */

#include "config.h"
#include "system.h"
#include "coretypes.h"
#include "tm.h"
#include "rtl.h"
#include "tree.h"
#include "flags.h"
#include "expr.h"
#include "optabs.h"
#include "libfuncs.h"
#include "function.h"
#include "regs.h"
#include "toplev.h"
#include "output.h"
#include "tm_p.h"
#include "timevar.h"
#include "sbitmap.h"
#include "langhooks.h"
#include "target.h"
#include "cgraph.h"
#include "except.h"

/* Like PREFERRED_STACK_BOUNDARY but in units of bytes, not bits.  */
#define STACK_BYTES (PREFERRED_STACK_BOUNDARY / BITS_PER_UNIT)

/* Data structure and subroutines used within expand_call.  */

struct arg_data
{
  /* Tree node for this argument.  */
  tree tree_value;
  /* Mode for value; TYPE_MODE unless promoted.  */
  enum machine_mode mode;
  /* Current RTL value for argument, or 0 if it isn't precomputed.  */
  rtx value;
  /* Initially-compute RTL value for argument; only for const functions.  */
  rtx initial_value;
  /* Register to pass this argument in, 0 if passed on stack, or an
     PARALLEL if the arg is to be copied into multiple non-contiguous
     registers.  */
  rtx reg;
  /* Register to pass this argument in when generating tail call sequence.
     This is not the same register as for normal calls on machines with
     register windows.  */
  rtx tail_call_reg;
  /* If REG is a PARALLEL, this is a copy of VALUE pulled into the correct
     form for emit_group_move.  */
  rtx parallel_value;
  /* If REG was promoted from the actual mode of the argument expression,
     indicates whether the promotion is sign- or zero-extended.  */
  int unsignedp;
  /* Number of bytes to put in registers.  0 means put the whole arg
     in registers.  Also 0 if not passed in registers.  */
  int partial;
  /* Nonzero if argument must be passed on stack.
     Note that some arguments may be passed on the stack
     even though pass_on_stack is zero, just because FUNCTION_ARG says so.
     pass_on_stack identifies arguments that *cannot* go in registers.  */
  int pass_on_stack;
  /* Some fields packaged up for locate_and_pad_parm.  */
  struct locate_and_pad_arg_data locate;
  /* Location on the stack at which parameter should be stored.  The store
     has already been done if STACK == VALUE.  */
  rtx stack;
  /* Location on the stack of the start of this argument slot.  This can
     differ from STACK if this arg pads downward.  This location is known
     to be aligned to FUNCTION_ARG_BOUNDARY.  */
  rtx stack_slot;
  /* Place that this stack area has been saved, if needed.  */
  rtx save_area;
  /* If an argument's alignment does not permit direct copying into registers,
     copy in smaller-sized pieces into pseudos.  These are stored in a
     block pointed to by this field.  The next field says how many
     word-sized pseudos we made.  */
  rtx *aligned_regs;
  int n_aligned_regs;
};

/* A vector of one char per byte of stack space.  A byte if nonzero if
   the corresponding stack location has been used.
   This vector is used to prevent a function call within an argument from
   clobbering any stack already set up.  */
static char *stack_usage_map;

/* Size of STACK_USAGE_MAP.  */
static int highest_outgoing_arg_in_use;

/* A bitmap of virtual-incoming stack space.  Bit is set if the corresponding
   stack location's tail call argument has been already stored into the stack.
   This bitmap is used to prevent sibling call optimization if function tries
   to use parent's incoming argument slots when they have been already
   overwritten with tail call arguments.  */
static sbitmap stored_args_map;

/* stack_arg_under_construction is nonzero when an argument may be
   initialized with a constructor call (including a C function that
   returns a BLKmode struct) and expand_call must take special action
   to make sure the object being constructed does not overlap the
   argument list for the constructor call.  */
static int stack_arg_under_construction;

static void emit_call_1 (rtx, tree, tree, tree, HOST_WIDE_INT, HOST_WIDE_INT,
			 HOST_WIDE_INT, rtx, rtx, int, rtx, int,
			 CUMULATIVE_ARGS *);
static void precompute_register_parameters (int, struct arg_data *, int *);
static int store_one_arg (struct arg_data *, rtx, int, int, int);
static void store_unaligned_arguments_into_pseudos (struct arg_data *, int);
static int finalize_must_preallocate (int, int, struct arg_data *,
				      struct args_size *);
static void precompute_arguments (int, int, struct arg_data *);
static int compute_argument_block_size (int, struct args_size *, int);
static void initialize_argument_information (int, struct arg_data *,
					     struct args_size *, int, tree,
					     tree, CUMULATIVE_ARGS *, int,
					     rtx *, int *, int *, int *,
					     bool *, bool);
static void compute_argument_addresses (struct arg_data *, rtx, int);
static rtx rtx_for_function_call (tree, tree);
static void load_register_parameters (struct arg_data *, int, rtx *, int,
				      int, int *);
static rtx emit_library_call_value_1 (int, rtx, rtx, enum libcall_type,
				      enum machine_mode, int, va_list);
static int special_function_p (tree, int);
static int check_sibcall_argument_overlap_1 (rtx);
static int check_sibcall_argument_overlap (rtx, struct arg_data *, int);

static int combine_pending_stack_adjustment_and_call (int, struct args_size *,
						      unsigned int);
static tree split_complex_values (tree);
static tree split_complex_types (tree);

#ifdef REG_PARM_STACK_SPACE
static rtx save_fixed_argument_area (int, rtx, int *, int *);
static void restore_fixed_argument_area (rtx, rtx, int, int);
#endif

/* Force FUNEXP into a form suitable for the address of a CALL,
   and return that as an rtx.  Also load the static chain register
   if FNDECL is a nested function.

   CALL_FUSAGE points to a variable holding the prospective
   CALL_INSN_FUNCTION_USAGE information.  */

rtx
prepare_call_address (rtx funexp, rtx static_chain_value,
		      rtx *call_fusage, int reg_parm_seen, int sibcallp)
{
  /* Make a valid memory address and copy constants through pseudo-regs,
     but not for a constant address if -fno-function-cse.  */
  if (GET_CODE (funexp) != SYMBOL_REF)
    /* If we are using registers for parameters, force the
       function address into a register now.  */
    funexp = ((SMALL_REGISTER_CLASSES && reg_parm_seen)
	      ? force_not_mem (memory_address (FUNCTION_MODE, funexp))
	      : memory_address (FUNCTION_MODE, funexp));
  else if (! sibcallp)
    {
#ifndef NO_FUNCTION_CSE
      if (optimize && ! flag_no_function_cse)
	funexp = force_reg (Pmode, funexp);
#endif
    }

  if (static_chain_value != 0)
    {
      static_chain_value = convert_memory_address (Pmode, static_chain_value);
      emit_move_insn (static_chain_rtx, static_chain_value);

      if (REG_P (static_chain_rtx))
	use_reg (call_fusage, static_chain_rtx);
    }

  return funexp;
}

/* Generate instructions to call function FUNEXP,
   and optionally pop the results.
   The CALL_INSN is the first insn generated.

   FNDECL is the declaration node of the function.  This is given to the
   macro RETURN_POPS_ARGS to determine whether this function pops its own args.

   FUNTYPE is the data type of the function.  This is given to the macro
   RETURN_POPS_ARGS to determine whether this function pops its own args.
   We used to allow an identifier for library functions, but that doesn't
   work when the return type is an aggregate type and the calling convention
   says that the pointer to this aggregate is to be popped by the callee.

   STACK_SIZE is the number of bytes of arguments on the stack,
   ROUNDED_STACK_SIZE is that number rounded up to
   PREFERRED_STACK_BOUNDARY; zero if the size is variable.  This is
   both to put into the call insn and to generate explicit popping
   code if necessary.

   STRUCT_VALUE_SIZE is the number of bytes wanted in a structure value.
   It is zero if this call doesn't want a structure value.

   NEXT_ARG_REG is the rtx that results from executing
     FUNCTION_ARG (args_so_far, VOIDmode, void_type_node, 1)
   just after all the args have had their registers assigned.
   This could be whatever you like, but normally it is the first
   arg-register beyond those used for args in this call,
   or 0 if all the arg-registers are used in this call.
   It is passed on to `gen_call' so you can put this info in the call insn.

   VALREG is a hard register in which a value is returned,
   or 0 if the call does not return a value.

   OLD_INHIBIT_DEFER_POP is the value that `inhibit_defer_pop' had before
   the args to this call were processed.
   We restore `inhibit_defer_pop' to that value.

   CALL_FUSAGE is either empty or an EXPR_LIST of USE expressions that
   denote registers used by the called function.  */

static void
emit_call_1 (rtx funexp, tree fntree, tree fndecl ATTRIBUTE_UNUSED,
	     tree funtype ATTRIBUTE_UNUSED,
	     HOST_WIDE_INT stack_size ATTRIBUTE_UNUSED,
	     HOST_WIDE_INT rounded_stack_size,
	     HOST_WIDE_INT struct_value_size ATTRIBUTE_UNUSED,
	     rtx next_arg_reg ATTRIBUTE_UNUSED, rtx valreg,
	     int old_inhibit_defer_pop, rtx call_fusage, int ecf_flags,
	     CUMULATIVE_ARGS *args_so_far ATTRIBUTE_UNUSED)
{
  rtx rounded_stack_size_rtx = GEN_INT (rounded_stack_size);
  rtx call_insn;
  int already_popped = 0;
  HOST_WIDE_INT n_popped = RETURN_POPS_ARGS (fndecl, funtype, stack_size);
#if defined (HAVE_call) && defined (HAVE_call_value)
  rtx struct_value_size_rtx;
  struct_value_size_rtx = GEN_INT (struct_value_size);
#endif

#ifdef CALL_POPS_ARGS
  n_popped += CALL_POPS_ARGS (* args_so_far);
#endif

  /* Ensure address is valid.  SYMBOL_REF is already valid, so no need,
     and we don't want to load it into a register as an optimization,
     because prepare_call_address already did it if it should be done.  */
  if (GET_CODE (funexp) != SYMBOL_REF)
    funexp = memory_address (FUNCTION_MODE, funexp);

#if defined (HAVE_sibcall_pop) && defined (HAVE_sibcall_value_pop)
  if ((ecf_flags & ECF_SIBCALL)
      && HAVE_sibcall_pop && HAVE_sibcall_value_pop
      && (n_popped > 0 || stack_size == 0))
    {
      rtx n_pop = GEN_INT (n_popped);
      rtx pat;

      /* If this subroutine pops its own args, record that in the call insn
	 if possible, for the sake of frame pointer elimination.  */

      if (valreg)
	pat = GEN_SIBCALL_VALUE_POP (valreg,
				     gen_rtx_MEM (FUNCTION_MODE, funexp),
				     rounded_stack_size_rtx, next_arg_reg,
				     n_pop);
      else
	pat = GEN_SIBCALL_POP (gen_rtx_MEM (FUNCTION_MODE, funexp),
			       rounded_stack_size_rtx, next_arg_reg, n_pop);

      emit_call_insn (pat);
      already_popped = 1;
    }
  else
#endif

#if defined (HAVE_call_pop) && defined (HAVE_call_value_pop)
  /* If the target has "call" or "call_value" insns, then prefer them
     if no arguments are actually popped.  If the target does not have
     "call" or "call_value" insns, then we must use the popping versions
     even if the call has no arguments to pop.  */
#if defined (HAVE_call) && defined (HAVE_call_value)
  if (HAVE_call && HAVE_call_value && HAVE_call_pop && HAVE_call_value_pop
      && n_popped > 0 && ! (ecf_flags & ECF_SP_DEPRESSED))
#else
  if (HAVE_call_pop && HAVE_call_value_pop)
#endif
    {
      rtx n_pop = GEN_INT (n_popped);
      rtx pat;

      /* If this subroutine pops its own args, record that in the call insn
	 if possible, for the sake of frame pointer elimination.  */

      if (valreg)
	pat = GEN_CALL_VALUE_POP (valreg,
				  gen_rtx_MEM (FUNCTION_MODE, funexp),
				  rounded_stack_size_rtx, next_arg_reg, n_pop);
      else
	pat = GEN_CALL_POP (gen_rtx_MEM (FUNCTION_MODE, funexp),
			    rounded_stack_size_rtx, next_arg_reg, n_pop);

      emit_call_insn (pat);
      already_popped = 1;
    }
  else
#endif

#if defined (HAVE_sibcall) && defined (HAVE_sibcall_value)
  if ((ecf_flags & ECF_SIBCALL)
      && HAVE_sibcall && HAVE_sibcall_value)
    {
      if (valreg)
	emit_call_insn (GEN_SIBCALL_VALUE (valreg,
					   gen_rtx_MEM (FUNCTION_MODE, funexp),
					   rounded_stack_size_rtx,
					   next_arg_reg, NULL_RTX));
      else
	emit_call_insn (GEN_SIBCALL (gen_rtx_MEM (FUNCTION_MODE, funexp),
				     rounded_stack_size_rtx, next_arg_reg,
				     struct_value_size_rtx));
    }
  else
#endif

#if defined (HAVE_call) && defined (HAVE_call_value)
  if (HAVE_call && HAVE_call_value)
    {
      if (valreg)
	emit_call_insn (GEN_CALL_VALUE (valreg,
					gen_rtx_MEM (FUNCTION_MODE, funexp),
					rounded_stack_size_rtx, next_arg_reg,
					NULL_RTX));
      else
	emit_call_insn (GEN_CALL (gen_rtx_MEM (FUNCTION_MODE, funexp),
				  rounded_stack_size_rtx, next_arg_reg,
				  struct_value_size_rtx));
    }
  else
#endif
    gcc_unreachable ();

  /* Find the call we just emitted.  */
  call_insn = last_call_insn ();

  /* Mark memory as used for "pure" function call.  */
  if (ecf_flags & ECF_PURE)
    call_fusage
      = gen_rtx_EXPR_LIST
	(VOIDmode,
	 gen_rtx_USE (VOIDmode,
		      gen_rtx_MEM (BLKmode, gen_rtx_SCRATCH (VOIDmode))),
	 call_fusage);

  /* Put the register usage information there.  */
  add_function_usage_to (call_insn, call_fusage);

  /* If this is a const call, then set the insn's unchanging bit.  */
  if (ecf_flags & (ECF_CONST | ECF_PURE))
    CONST_OR_PURE_CALL_P (call_insn) = 1;

  /* If this call can't throw, attach a REG_EH_REGION reg note to that
     effect.  */
  if (ecf_flags & ECF_NOTHROW)
    REG_NOTES (call_insn) = gen_rtx_EXPR_LIST (REG_EH_REGION, const0_rtx,
					       REG_NOTES (call_insn));
  else
    {
      int rn = lookup_stmt_eh_region (fntree);

      /* If rn < 0, then either (1) tree-ssa not used or (2) doesn't
	 throw, which we already took care of.  */
      if (rn > 0)
	REG_NOTES (call_insn) = gen_rtx_EXPR_LIST (REG_EH_REGION, GEN_INT (rn),
						   REG_NOTES (call_insn));
      note_current_region_may_contain_throw ();
    }

  if (ecf_flags & ECF_NORETURN)
    REG_NOTES (call_insn) = gen_rtx_EXPR_LIST (REG_NORETURN, const0_rtx,
					       REG_NOTES (call_insn));

  if (ecf_flags & ECF_RETURNS_TWICE)
    {
      REG_NOTES (call_insn) = gen_rtx_EXPR_LIST (REG_SETJMP, const0_rtx,
					         REG_NOTES (call_insn));
      current_function_calls_setjmp = 1;
    }

  SIBLING_CALL_P (call_insn) = ((ecf_flags & ECF_SIBCALL) != 0);

  /* Restore this now, so that we do defer pops for this call's args
     if the context of the call as a whole permits.  */
  inhibit_defer_pop = old_inhibit_defer_pop;

  if (n_popped > 0)
    {
      if (!already_popped)
	CALL_INSN_FUNCTION_USAGE (call_insn)
	  = gen_rtx_EXPR_LIST (VOIDmode,
			       gen_rtx_CLOBBER (VOIDmode, stack_pointer_rtx),
			       CALL_INSN_FUNCTION_USAGE (call_insn));
      rounded_stack_size -= n_popped;
      rounded_stack_size_rtx = GEN_INT (rounded_stack_size);
      stack_pointer_delta -= n_popped;
    }

  if (!ACCUMULATE_OUTGOING_ARGS)
    {
      /* If returning from the subroutine does not automatically pop the args,
	 we need an instruction to pop them sooner or later.
	 Perhaps do it now; perhaps just record how much space to pop later.

	 If returning from the subroutine does pop the args, indicate that the
	 stack pointer will be changed.  */

      if (rounded_stack_size != 0)
	{
	  if (ecf_flags & (ECF_SP_DEPRESSED | ECF_NORETURN))
	    /* Just pretend we did the pop.  */
	    stack_pointer_delta -= rounded_stack_size;
	  else if (flag_defer_pop && inhibit_defer_pop == 0
	      && ! (ecf_flags & (ECF_CONST | ECF_PURE)))
	    pending_stack_adjust += rounded_stack_size;
	  else
	    adjust_stack (rounded_stack_size_rtx);
	}
    }
  /* When we accumulate outgoing args, we must avoid any stack manipulations.
     Restore the stack pointer to its original value now.  Usually
     ACCUMULATE_OUTGOING_ARGS targets don't get here, but there are exceptions.
     On  i386 ACCUMULATE_OUTGOING_ARGS can be enabled on demand, and
     popping variants of functions exist as well.

     ??? We may optimize similar to defer_pop above, but it is
     probably not worthwhile.

     ??? It will be worthwhile to enable combine_stack_adjustments even for
     such machines.  */
  else if (n_popped)
    anti_adjust_stack (GEN_INT (n_popped));
}

/* Determine if the function identified by NAME and FNDECL is one with
   special properties we wish to know about.

   For example, if the function might return more than one time (setjmp), then
   set RETURNS_TWICE to a nonzero value.

   Similarly set NORETURN if the function is in the longjmp family.

   Set MAY_BE_ALLOCA for any memory allocation function that might allocate
   space from the stack such as alloca.  */

static int
special_function_p (tree fndecl, int flags)
{
  if (fndecl && DECL_NAME (fndecl)
      && IDENTIFIER_LENGTH (DECL_NAME (fndecl)) <= 17
      /* Exclude functions not at the file scope, or not `extern',
	 since they are not the magic functions we would otherwise
	 think they are.
         FIXME: this should be handled with attributes, not with this
         hacky imitation of DECL_ASSEMBLER_NAME.  It's (also) wrong
         because you can declare fork() inside a function if you
         wish.  */
      && (DECL_CONTEXT (fndecl) == NULL_TREE
	  || TREE_CODE (DECL_CONTEXT (fndecl)) == TRANSLATION_UNIT_DECL)
      && TREE_PUBLIC (fndecl))
    {
      const char *name = IDENTIFIER_POINTER (DECL_NAME (fndecl));
      const char *tname = name;

      /* We assume that alloca will always be called by name.  It
	 makes no sense to pass it as a pointer-to-function to
	 anything that does not understand its behavior.  */
      if (((IDENTIFIER_LENGTH (DECL_NAME (fndecl)) == 6
	    && name[0] == 'a'
	    && ! strcmp (name, "alloca"))
	   || (IDENTIFIER_LENGTH (DECL_NAME (fndecl)) == 16
	       && name[0] == '_'
	       && ! strcmp (name, "__builtin_alloca"))))
	flags |= ECF_MAY_BE_ALLOCA;

      /* Disregard prefix _, __ or __x.  */
      if (name[0] == '_')
	{
	  if (name[1] == '_' && name[2] == 'x')
	    tname += 3;
	  else if (name[1] == '_')
	    tname += 2;
	  else
	    tname += 1;
	}

      if (tname[0] == 's')
	{
	  if ((tname[1] == 'e'
	       && (! strcmp (tname, "setjmp")
		   || ! strcmp (tname, "setjmp_syscall")))
	      || (tname[1] == 'i'
		  && ! strcmp (tname, "sigsetjmp"))
	      || (tname[1] == 'a'
		  && ! strcmp (tname, "savectx")))
	    flags |= ECF_RETURNS_TWICE;

	  if (tname[1] == 'i'
	      && ! strcmp (tname, "siglongjmp"))
	    flags |= ECF_NORETURN;
	}
      else if ((tname[0] == 'q' && tname[1] == 's'
		&& ! strcmp (tname, "qsetjmp"))
	       || (tname[0] == 'v' && tname[1] == 'f'
		   && ! strcmp (tname, "vfork")))
	flags |= ECF_RETURNS_TWICE;

      else if (tname[0] == 'l' && tname[1] == 'o'
	       && ! strcmp (tname, "longjmp"))
	flags |= ECF_NORETURN;
    }

  return flags;
}

/* Return nonzero when FNDECL represents a call to setjmp.  */

int
setjmp_call_p (tree fndecl)
{
  return special_function_p (fndecl, 0) & ECF_RETURNS_TWICE;
}

/* Return true when exp contains alloca call.  */
bool
alloca_call_p (tree exp)
{
  if (TREE_CODE (exp) == CALL_EXPR
      && TREE_CODE (TREE_OPERAND (exp, 0)) == ADDR_EXPR
      && (TREE_CODE (TREE_OPERAND (TREE_OPERAND (exp, 0), 0))
	  == FUNCTION_DECL)
      && (special_function_p (TREE_OPERAND (TREE_OPERAND (exp, 0), 0),
			      0) & ECF_MAY_BE_ALLOCA))
    return true;
  return false;
}

/* Detect flags (function attributes) from the function decl or type node.  */

int
flags_from_decl_or_type (tree exp)
{
  int flags = 0;
  tree type = exp;

  if (DECL_P (exp))
    {
      type = TREE_TYPE (exp);

      /* The function exp may have the `malloc' attribute.  */
      if (DECL_IS_MALLOC (exp))
	flags |= ECF_MALLOC;

      /* The function exp may have the `returns_twice' attribute.  */
      if (DECL_IS_RETURNS_TWICE (exp))
	flags |= ECF_RETURNS_TWICE;

      /* The function exp may have the `pure' attribute.  */
      if (DECL_IS_PURE (exp))
	flags |= ECF_PURE;

      if (DECL_IS_NOVOPS (exp))
	flags |= ECF_NOVOPS;

      if (TREE_NOTHROW (exp))
	flags |= ECF_NOTHROW;

      if (TREE_READONLY (exp) && ! TREE_THIS_VOLATILE (exp))
	flags |= ECF_CONST;

      flags = special_function_p (exp, flags);
    }
  else if (TYPE_P (exp) && TYPE_READONLY (exp) && ! TREE_THIS_VOLATILE (exp))
    flags |= ECF_CONST;

  if (TREE_THIS_VOLATILE (exp))
    flags |= ECF_NORETURN;

  /* Mark if the function returns with the stack pointer depressed.   We
     cannot consider it pure or constant in that case.  */
  if (TREE_CODE (type) == FUNCTION_TYPE && TYPE_RETURNS_STACK_DEPRESSED (type))
    {
      flags |= ECF_SP_DEPRESSED;
      flags &= ~(ECF_PURE | ECF_CONST);
    }

  return flags;
}

/* Detect flags from a CALL_EXPR.  */

int
call_expr_flags (tree t)
{
  int flags;
  tree decl = get_callee_fndecl (t);

  if (decl)
    flags = flags_from_decl_or_type (decl);
  else
    {
      t = TREE_TYPE (TREE_OPERAND (t, 0));
      if (t && TREE_CODE (t) == POINTER_TYPE)
	flags = flags_from_decl_or_type (TREE_TYPE (t));
      else
	flags = 0;
    }

  return flags;
}

/* Precompute all register parameters as described by ARGS, storing values
   into fields within the ARGS array.

   NUM_ACTUALS indicates the total number elements in the ARGS array.

   Set REG_PARM_SEEN if we encounter a register parameter.  */

static void
precompute_register_parameters (int num_actuals, struct arg_data *args,
				int *reg_parm_seen)
{
  int i;

  *reg_parm_seen = 0;

  for (i = 0; i < num_actuals; i++)
    if (args[i].reg != 0 && ! args[i].pass_on_stack)
      {
	*reg_parm_seen = 1;

	if (args[i].value == 0)
	  {
	    push_temp_slots ();
	    args[i].value = expand_expr (args[i].tree_value, NULL_RTX,
					 VOIDmode, 0);
	    preserve_temp_slots (args[i].value);
	    pop_temp_slots ();
	  }

	/* If the value is a non-legitimate constant, force it into a
	   pseudo now.  TLS symbols sometimes need a call to resolve.  */
	if (CONSTANT_P (args[i].value)
	    && !LEGITIMATE_CONSTANT_P (args[i].value))
	  args[i].value = force_reg (args[i].mode, args[i].value);

	/* If we are to promote the function arg to a wider mode,
	   do it now.  */

	if (args[i].mode != TYPE_MODE (TREE_TYPE (args[i].tree_value)))
	  args[i].value
	    = convert_modes (args[i].mode,
			     TYPE_MODE (TREE_TYPE (args[i].tree_value)),
			     args[i].value, args[i].unsignedp);

	/* If we're going to have to load the value by parts, pull the
	   parts into pseudos.  The part extraction process can involve
	   non-trivial computation.  */
	if (GET_CODE (args[i].reg) == PARALLEL)
	  {
	    tree type = TREE_TYPE (args[i].tree_value);
	    args[i].parallel_value
	      = emit_group_load_into_temps (args[i].reg, args[i].value,
					    type, int_size_in_bytes (type));
	  }

	/* If the value is expensive, and we are inside an appropriately
	   short loop, put the value into a pseudo and then put the pseudo
	   into the hard reg.

	   For small register classes, also do this if this call uses
	   register parameters.  This is to avoid reload conflicts while
	   loading the parameters registers.  */

	else if ((! (REG_P (args[i].value)
		     || (GET_CODE (args[i].value) == SUBREG
			 && REG_P (SUBREG_REG (args[i].value)))))
		 && args[i].mode != BLKmode
		 && rtx_cost (args[i].value, SET) > COSTS_N_INSNS (1)
		 && ((SMALL_REGISTER_CLASSES && *reg_parm_seen)
		     || optimize))
	  args[i].value = copy_to_mode_reg (args[i].mode, args[i].value);
      }
}

#ifdef REG_PARM_STACK_SPACE

  /* The argument list is the property of the called routine and it
     may clobber it.  If the fixed area has been used for previous
     parameters, we must save and restore it.  */

static rtx
save_fixed_argument_area (int reg_parm_stack_space, rtx argblock, int *low_to_save, int *high_to_save)
{
  int low;
  int high;

  /* Compute the boundary of the area that needs to be saved, if any.  */
  high = reg_parm_stack_space;
#ifdef ARGS_GROW_DOWNWARD
  high += 1;
#endif
  if (high > highest_outgoing_arg_in_use)
    high = highest_outgoing_arg_in_use;

  for (low = 0; low < high; low++)
    if (stack_usage_map[low] != 0)
      {
	int num_to_save;
	enum machine_mode save_mode;
	int delta;
	rtx stack_area;
	rtx save_area;

	while (stack_usage_map[--high] == 0)
	  ;

	*low_to_save = low;
	*high_to_save = high;

	num_to_save = high - low + 1;
	save_mode = mode_for_size (num_to_save * BITS_PER_UNIT, MODE_INT, 1);

	/* If we don't have the required alignment, must do this
	   in BLKmode.  */
	if ((low & (MIN (GET_MODE_SIZE (save_mode),
			 BIGGEST_ALIGNMENT / UNITS_PER_WORD) - 1)))
	  save_mode = BLKmode;

#ifdef ARGS_GROW_DOWNWARD
	delta = -high;
#else
	delta = low;
#endif
	stack_area = gen_rtx_MEM (save_mode,
				  memory_address (save_mode,
						  plus_constant (argblock,
								 delta)));

	set_mem_align (stack_area, PARM_BOUNDARY);
	if (save_mode == BLKmode)
	  {
	    save_area = assign_stack_temp (BLKmode, num_to_save, 0);
	    emit_block_move (validize_mem (save_area), stack_area,
			     GEN_INT (num_to_save), BLOCK_OP_CALL_PARM);
	  }
	else
	  {
	    save_area = gen_reg_rtx (save_mode);
	    emit_move_insn (save_area, stack_area);
	  }

	return save_area;
      }

  return NULL_RTX;
}

static void
restore_fixed_argument_area (rtx save_area, rtx argblock, int high_to_save, int low_to_save)
{
  enum machine_mode save_mode = GET_MODE (save_area);
  int delta;
  rtx stack_area;

#ifdef ARGS_GROW_DOWNWARD
  delta = -high_to_save;
#else
  delta = low_to_save;
#endif
  stack_area = gen_rtx_MEM (save_mode,
			    memory_address (save_mode,
					    plus_constant (argblock, delta)));
  set_mem_align (stack_area, PARM_BOUNDARY);

  if (save_mode != BLKmode)
    emit_move_insn (stack_area, save_area);
  else
    emit_block_move (stack_area, validize_mem (save_area),
		     GEN_INT (high_to_save - low_to_save + 1),
		     BLOCK_OP_CALL_PARM);
}
#endif /* REG_PARM_STACK_SPACE */

/* If any elements in ARGS refer to parameters that are to be passed in
   registers, but not in memory, and whose alignment does not permit a
   direct copy into registers.  Copy the values into a group of pseudos
   which we will later copy into the appropriate hard registers.

   Pseudos for each unaligned argument will be stored into the array
   args[argnum].aligned_regs.  The caller is responsible for deallocating
   the aligned_regs array if it is nonzero.  */

static void
store_unaligned_arguments_into_pseudos (struct arg_data *args, int num_actuals)
{
  int i, j;

  for (i = 0; i < num_actuals; i++)
    if (args[i].reg != 0 && ! args[i].pass_on_stack
	&& args[i].mode == BLKmode
	&& (TYPE_ALIGN (TREE_TYPE (args[i].tree_value))
	    < (unsigned int) MIN (BIGGEST_ALIGNMENT, BITS_PER_WORD)))
      {
	int bytes = int_size_in_bytes (TREE_TYPE (args[i].tree_value));
	int endian_correction = 0;

	if (args[i].partial)
	  {
	    gcc_assert (args[i].partial % UNITS_PER_WORD == 0);
	    args[i].n_aligned_regs = args[i].partial / UNITS_PER_WORD;
	  }
	else
	  {
	    args[i].n_aligned_regs
	      = (bytes + UNITS_PER_WORD - 1) / UNITS_PER_WORD;
	  }

	args[i].aligned_regs = xmalloc (sizeof (rtx) * args[i].n_aligned_regs);

	/* Structures smaller than a word are normally aligned to the
	   least significant byte.  On a BYTES_BIG_ENDIAN machine,
	   this means we must skip the empty high order bytes when
	   calculating the bit offset.  */
	if (bytes < UNITS_PER_WORD
#ifdef BLOCK_REG_PADDING
	    && (BLOCK_REG_PADDING (args[i].mode,
				   TREE_TYPE (args[i].tree_value), 1)
		== downward)
#else
	    && BYTES_BIG_ENDIAN
#endif
	    )
	  endian_correction = BITS_PER_WORD - bytes * BITS_PER_UNIT;

	for (j = 0; j < args[i].n_aligned_regs; j++)
	  {
	    rtx reg = gen_reg_rtx (word_mode);
	    rtx word = operand_subword_force (args[i].value, j, BLKmode);
	    int bitsize = MIN (bytes * BITS_PER_UNIT, BITS_PER_WORD);

	    args[i].aligned_regs[j] = reg;
	    word = extract_bit_field (word, bitsize, 0, 1, NULL_RTX,
				      word_mode, word_mode);

	    /* There is no need to restrict this code to loading items
	       in TYPE_ALIGN sized hunks.  The bitfield instructions can
	       load up entire word sized registers efficiently.

	       ??? This may not be needed anymore.
	       We use to emit a clobber here but that doesn't let later
	       passes optimize the instructions we emit.  By storing 0 into
	       the register later passes know the first AND to zero out the
	       bitfield being set in the register is unnecessary.  The store
	       of 0 will be deleted as will at least the first AND.  */

	    emit_move_insn (reg, const0_rtx);

	    bytes -= bitsize / BITS_PER_UNIT;
	    store_bit_field (reg, bitsize, endian_correction, word_mode,
			     word);
	  }
      }
}

/* Fill in ARGS_SIZE and ARGS array based on the parameters found in
   ACTPARMS.

   NUM_ACTUALS is the total number of parameters.

   N_NAMED_ARGS is the total number of named arguments.

   FNDECL is the tree code for the target of this call (if known)

   ARGS_SO_FAR holds state needed by the target to know where to place
   the next argument.

   REG_PARM_STACK_SPACE is the number of bytes of stack space reserved
   for arguments which are passed in registers.

   OLD_STACK_LEVEL is a pointer to an rtx which olds the old stack level
   and may be modified by this routine.

   OLD_PENDING_ADJ, MUST_PREALLOCATE and FLAGS are pointers to integer
   flags which may may be modified by this routine.

   MAY_TAILCALL is cleared if we encounter an invisible pass-by-reference
   that requires allocation of stack space.

   CALL_FROM_THUNK_P is true if this call is the jump from a thunk to
   the thunked-to function.  */

static void
initialize_argument_information (int num_actuals ATTRIBUTE_UNUSED,
				 struct arg_data *args,
				 struct args_size *args_size,
				 int n_named_args ATTRIBUTE_UNUSED,
				 tree actparms, tree fndecl,
				 CUMULATIVE_ARGS *args_so_far,
				 int reg_parm_stack_space,
				 rtx *old_stack_level, int *old_pending_adj,
				 int *must_preallocate, int *ecf_flags,
				 bool *may_tailcall, bool call_from_thunk_p)
{
  /* 1 if scanning parms front to back, -1 if scanning back to front.  */
  int inc;

  /* Count arg position in order args appear.  */
  int argpos;

  int i;
  tree p;

  args_size->constant = 0;
  args_size->var = 0;

  /* In this loop, we consider args in the order they are written.
     We fill up ARGS from the front or from the back if necessary
     so that in any case the first arg to be pushed ends up at the front.  */

  if (PUSH_ARGS_REVERSED)
    {
      i = num_actuals - 1, inc = -1;
      /* In this case, must reverse order of args
	 so that we compute and push the last arg first.  */
    }
  else
    {
      i = 0, inc = 1;
    }

  /* I counts args in order (to be) pushed; ARGPOS counts in order written.  */
  for (p = actparms, argpos = 0; p; p = TREE_CHAIN (p), i += inc, argpos++)
    {
      tree type = TREE_TYPE (TREE_VALUE (p));
      int unsignedp;
      enum machine_mode mode;

      args[i].tree_value = TREE_VALUE (p);

      /* Replace erroneous argument with constant zero.  */
      if (type == error_mark_node || !COMPLETE_TYPE_P (type))
	args[i].tree_value = integer_zero_node, type = integer_type_node;

      /* If TYPE is a transparent union, pass things the way we would
	 pass the first field of the union.  We have already verified that
	 the modes are the same.  */
      if (TREE_CODE (type) == UNION_TYPE && TYPE_TRANSPARENT_UNION (type))
	type = TREE_TYPE (TYPE_FIELDS (type));

      /* Decide where to pass this arg.

	 args[i].reg is nonzero if all or part is passed in registers.

	 args[i].partial is nonzero if part but not all is passed in registers,
	 and the exact value says how many bytes are passed in registers.

	 args[i].pass_on_stack is nonzero if the argument must at least be
	 computed on the stack.  It may then be loaded back into registers
	 if args[i].reg is nonzero.

	 These decisions are driven by the FUNCTION_... macros and must agree
	 with those made by function.c.  */

      /* See if this argument should be passed by invisible reference.  */
      if (pass_by_reference (args_so_far, TYPE_MODE (type),
			     type, argpos < n_named_args))
	{
	  bool callee_copies;
	  tree base;

	  callee_copies
	    = reference_callee_copied (args_so_far, TYPE_MODE (type),
				       type, argpos < n_named_args);

	  /* If we're compiling a thunk, pass through invisible references
	     instead of making a copy.  */
	  if (call_from_thunk_p
	      || (callee_copies
		  && !TREE_ADDRESSABLE (type)
		  && (base = get_base_address (args[i].tree_value))
		  && (!DECL_P (base) || MEM_P (DECL_RTL (base)))))
	    {
	      /* We can't use sibcalls if a callee-copied argument is
		 stored in the current function's frame.  */
	      if (!call_from_thunk_p && DECL_P (base) && !TREE_STATIC (base))
		*may_tailcall = false;

	      args[i].tree_value = build_fold_addr_expr (args[i].tree_value);
	      type = TREE_TYPE (args[i].tree_value);

	      *ecf_flags &= ~(ECF_CONST | ECF_LIBCALL_BLOCK);
	    }
	  else
	    {
	      /* We make a copy of the object and pass the address to the
		 function being called.  */
	      rtx copy;

	      if (!COMPLETE_TYPE_P (type)
		  || TREE_CODE (TYPE_SIZE (type)) != INTEGER_CST
		  || (flag_stack_check && ! STACK_CHECK_BUILTIN
		      && (0 < compare_tree_int (TYPE_SIZE_UNIT (type),
						STACK_CHECK_MAX_VAR_SIZE))))
		{
		  /* This is a variable-sized object.  Make space on the stack
		     for it.  */
		  rtx size_rtx = expr_size (TREE_VALUE (p));

		  if (*old_stack_level == 0)
		    {
		      emit_stack_save (SAVE_BLOCK, old_stack_level, NULL_RTX);
		      *old_pending_adj = pending_stack_adjust;
		      pending_stack_adjust = 0;
		    }

		  copy = gen_rtx_MEM (BLKmode,
				      allocate_dynamic_stack_space
				      (size_rtx, NULL_RTX, TYPE_ALIGN (type)));
		  set_mem_attributes (copy, type, 1);
		}
	      else
		copy = assign_temp (type, 0, 1, 0);

	      store_expr (args[i].tree_value, copy, 0);

	      if (callee_copies)
		*ecf_flags &= ~(ECF_CONST | ECF_LIBCALL_BLOCK);
	      else
		*ecf_flags &= ~(ECF_CONST | ECF_PURE | ECF_LIBCALL_BLOCK);

	      args[i].tree_value
		= build_fold_addr_expr (make_tree (type, copy));
	      type = TREE_TYPE (args[i].tree_value);
	      *may_tailcall = false;
	    }
	}

      mode = TYPE_MODE (type);
      unsignedp = TYPE_UNSIGNED (type);

      if (targetm.calls.promote_function_args (fndecl ? TREE_TYPE (fndecl) : 0))
	mode = promote_mode (type, mode, &unsignedp, 1);

      args[i].unsignedp = unsignedp;
      args[i].mode = mode;

      args[i].reg = FUNCTION_ARG (*args_so_far, mode, type,
				  argpos < n_named_args);
#ifdef FUNCTION_INCOMING_ARG
      /* If this is a sibling call and the machine has register windows, the
	 register window has to be unwinded before calling the routine, so
	 arguments have to go into the incoming registers.  */
      args[i].tail_call_reg = FUNCTION_INCOMING_ARG (*args_so_far, mode, type,
						     argpos < n_named_args);
#else
      args[i].tail_call_reg = args[i].reg;
#endif

      if (args[i].reg)
	args[i].partial
	  = targetm.calls.arg_partial_bytes (args_so_far, mode, type,
					     argpos < n_named_args);

      args[i].pass_on_stack = targetm.calls.must_pass_in_stack (mode, type);

      /* If FUNCTION_ARG returned a (parallel [(expr_list (nil) ...) ...]),
	 it means that we are to pass this arg in the register(s) designated
	 by the PARALLEL, but also to pass it in the stack.  */
      if (args[i].reg && GET_CODE (args[i].reg) == PARALLEL
	  && XEXP (XVECEXP (args[i].reg, 0, 0), 0) == 0)
	args[i].pass_on_stack = 1;

      /* If this is an addressable type, we must preallocate the stack
	 since we must evaluate the object into its final location.

	 If this is to be passed in both registers and the stack, it is simpler
	 to preallocate.  */
      if (TREE_ADDRESSABLE (type)
	  || (args[i].pass_on_stack && args[i].reg != 0))
	*must_preallocate = 1;

      /* If this is an addressable type, we cannot pre-evaluate it.  Thus,
	 we cannot consider this function call constant.  */
      if (TREE_ADDRESSABLE (type))
	*ecf_flags &= ~ECF_LIBCALL_BLOCK;

      /* Compute the stack-size of this argument.  */
      if (args[i].reg == 0 || args[i].partial != 0
	  || reg_parm_stack_space > 0
	  || args[i].pass_on_stack)
	locate_and_pad_parm (mode, type,
#ifdef STACK_PARMS_IN_REG_PARM_AREA
			     1,
#else
			     args[i].reg != 0,
#endif
			     args[i].pass_on_stack ? 0 : args[i].partial,
			     fndecl, args_size, &args[i].locate);
#ifdef BLOCK_REG_PADDING
      else
	/* The argument is passed entirely in registers.  See at which
	   end it should be padded.  */
	args[i].locate.where_pad =
	  BLOCK_REG_PADDING (mode, type,
			     int_size_in_bytes (type) <= UNITS_PER_WORD);
#endif

      /* Update ARGS_SIZE, the total stack space for args so far.  */

      args_size->constant += args[i].locate.size.constant;
      if (args[i].locate.size.var)
	ADD_PARM_SIZE (*args_size, args[i].locate.size.var);

      /* Increment ARGS_SO_FAR, which has info about which arg-registers
	 have been used, etc.  */

      FUNCTION_ARG_ADVANCE (*args_so_far, TYPE_MODE (type), type,
			    argpos < n_named_args);
    }
}

/* Update ARGS_SIZE to contain the total size for the argument block.
   Return the original constant component of the argument block's size.

   REG_PARM_STACK_SPACE holds the number of bytes of stack space reserved
   for arguments passed in registers.  */

static int
compute_argument_block_size (int reg_parm_stack_space,
			     struct args_size *args_size,
			     int preferred_stack_boundary ATTRIBUTE_UNUSED)
{
  int unadjusted_args_size = args_size->constant;

  /* For accumulate outgoing args mode we don't need to align, since the frame
     will be already aligned.  Align to STACK_BOUNDARY in order to prevent
     backends from generating misaligned frame sizes.  */
  if (ACCUMULATE_OUTGOING_ARGS && preferred_stack_boundary > STACK_BOUNDARY)
    preferred_stack_boundary = STACK_BOUNDARY;

  /* Compute the actual size of the argument block required.  The variable
     and constant sizes must be combined, the size may have to be rounded,
     and there may be a minimum required size.  */

  if (args_size->var)
    {
      args_size->var = ARGS_SIZE_TREE (*args_size);
      args_size->constant = 0;

      preferred_stack_boundary /= BITS_PER_UNIT;
      if (preferred_stack_boundary > 1)
	{
	  /* We don't handle this case yet.  To handle it correctly we have
	     to add the delta, round and subtract the delta.
	     Currently no machine description requires this support.  */
	  gcc_assert (!(stack_pointer_delta & (preferred_stack_boundary - 1)));
	  args_size->var = round_up (args_size->var, preferred_stack_boundary);
	}

      if (reg_parm_stack_space > 0)
	{
	  args_size->var
	    = size_binop (MAX_EXPR, args_size->var,
			  ssize_int (reg_parm_stack_space));

#ifndef OUTGOING_REG_PARM_STACK_SPACE
	  /* The area corresponding to register parameters is not to count in
	     the size of the block we need.  So make the adjustment.  */
	  args_size->var
	    = size_binop (MINUS_EXPR, args_size->var,
			  ssize_int (reg_parm_stack_space));
#endif
	}
    }
  else
    {
      preferred_stack_boundary /= BITS_PER_UNIT;
      if (preferred_stack_boundary < 1)
	preferred_stack_boundary = 1;
      args_size->constant = (((args_size->constant
			       + stack_pointer_delta
			       + preferred_stack_boundary - 1)
			      / preferred_stack_boundary
			      * preferred_stack_boundary)
			     - stack_pointer_delta);

      args_size->constant = MAX (args_size->constant,
				 reg_parm_stack_space);

#ifndef OUTGOING_REG_PARM_STACK_SPACE
      args_size->constant -= reg_parm_stack_space;
#endif
    }
  return unadjusted_args_size;
}

/* Precompute parameters as needed for a function call.

   FLAGS is mask of ECF_* constants.

   NUM_ACTUALS is the number of arguments.

   ARGS is an array containing information for each argument; this
   routine fills in the INITIAL_VALUE and VALUE fields for each
   precomputed argument.  */

static void
precompute_arguments (int flags, int num_actuals, struct arg_data *args)
{
  int i;

  /* If this is a libcall, then precompute all arguments so that we do not
     get extraneous instructions emitted as part of the libcall sequence.  */
  if ((flags & ECF_LIBCALL_BLOCK) == 0)
    return;

  for (i = 0; i < num_actuals; i++)
    {
      enum machine_mode mode;

      /* If this is an addressable type, we cannot pre-evaluate it.  */
      gcc_assert (!TREE_ADDRESSABLE (TREE_TYPE (args[i].tree_value)));

      args[i].initial_value = args[i].value
	= expand_expr (args[i].tree_value, NULL_RTX, VOIDmode, 0);

      mode = TYPE_MODE (TREE_TYPE (args[i].tree_value));
      if (mode != args[i].mode)
	{
	  args[i].value
	    = convert_modes (args[i].mode, mode,
			     args[i].value, args[i].unsignedp);
#if defined(PROMOTE_FUNCTION_MODE) && !defined(PROMOTE_MODE)
	  /* CSE will replace this only if it contains args[i].value
	     pseudo, so convert it down to the declared mode using
	     a SUBREG.  */
	  if (REG_P (args[i].value)
	      && GET_MODE_CLASS (args[i].mode) == MODE_INT)
	    {
	      args[i].initial_value
		= gen_lowpart_SUBREG (mode, args[i].value);
	      SUBREG_PROMOTED_VAR_P (args[i].initial_value) = 1;
	      SUBREG_PROMOTED_UNSIGNED_SET (args[i].initial_value,
					    args[i].unsignedp);
	    }
#endif
	}
    }
}

/* Given the current state of MUST_PREALLOCATE and information about
   arguments to a function call in NUM_ACTUALS, ARGS and ARGS_SIZE,
   compute and return the final value for MUST_PREALLOCATE.  */

static int
finalize_must_preallocate (int must_preallocate, int num_actuals, struct arg_data *args, struct args_size *args_size)
{
  /* See if we have or want to preallocate stack space.

     If we would have to push a partially-in-regs parm
     before other stack parms, preallocate stack space instead.

     If the size of some parm is not a multiple of the required stack
     alignment, we must preallocate.

     If the total size of arguments that would otherwise create a copy in
     a temporary (such as a CALL) is more than half the total argument list
     size, preallocation is faster.

     Another reason to preallocate is if we have a machine (like the m88k)
     where stack alignment is required to be maintained between every
     pair of insns, not just when the call is made.  However, we assume here
     that such machines either do not have push insns (and hence preallocation
     would occur anyway) or the problem is taken care of with
     PUSH_ROUNDING.  */

  if (! must_preallocate)
    {
      int partial_seen = 0;
      int copy_to_evaluate_size = 0;
      int i;

      for (i = 0; i < num_actuals && ! must_preallocate; i++)
	{
	  if (args[i].partial > 0 && ! args[i].pass_on_stack)
	    partial_seen = 1;
	  else if (partial_seen && args[i].reg == 0)
	    must_preallocate = 1;

	  if (TYPE_MODE (TREE_TYPE (args[i].tree_value)) == BLKmode
	      && (TREE_CODE (args[i].tree_value) == CALL_EXPR
		  || TREE_CODE (args[i].tree_value) == TARGET_EXPR
		  || TREE_CODE (args[i].tree_value) == COND_EXPR
		  || TREE_ADDRESSABLE (TREE_TYPE (args[i].tree_value))))
	    copy_to_evaluate_size
	      += int_size_in_bytes (TREE_TYPE (args[i].tree_value));
	}

      if (copy_to_evaluate_size * 2 >= args_size->constant
	  && args_size->constant > 0)
	must_preallocate = 1;
    }
  return must_preallocate;
}

/* If we preallocated stack space, compute the address of each argument
   and store it into the ARGS array.

   We need not ensure it is a valid memory address here; it will be
   validized when it is used.

   ARGBLOCK is an rtx for the address of the outgoing arguments.  */

static void
compute_argument_addresses (struct arg_data *args, rtx argblock, int num_actuals)
{
  if (argblock)
    {
      rtx arg_reg = argblock;
      int i, arg_offset = 0;

      if (GET_CODE (argblock) == PLUS)
	arg_reg = XEXP (argblock, 0), arg_offset = INTVAL (XEXP (argblock, 1));

      for (i = 0; i < num_actuals; i++)
	{
	  rtx offset = ARGS_SIZE_RTX (args[i].locate.offset);
	  rtx slot_offset = ARGS_SIZE_RTX (args[i].locate.slot_offset);
	  rtx addr;
	  unsigned int align, boundary;

	  /* Skip this parm if it will not be passed on the stack.  */
	  if (! args[i].pass_on_stack && args[i].reg != 0)
	    continue;

	  if (GET_CODE (offset) == CONST_INT)
	    addr = plus_constant (arg_reg, INTVAL (offset));
	  else
	    addr = gen_rtx_PLUS (Pmode, arg_reg, offset);

	  addr = plus_constant (addr, arg_offset);
	  args[i].stack = gen_rtx_MEM (args[i].mode, addr);
	  set_mem_attributes (args[i].stack,
			      TREE_TYPE (args[i].tree_value), 1);
	  align = BITS_PER_UNIT;
	  boundary = args[i].locate.boundary;
	  if (args[i].locate.where_pad != downward)
	    align = boundary;
	  else if (GET_CODE (offset) == CONST_INT)
	    {
	      align = INTVAL (offset) * BITS_PER_UNIT | boundary;
	      align = align & -align;
	    }
	  set_mem_align (args[i].stack, align);

	  if (GET_CODE (slot_offset) == CONST_INT)
	    addr = plus_constant (arg_reg, INTVAL (slot_offset));
	  else
	    addr = gen_rtx_PLUS (Pmode, arg_reg, slot_offset);

	  addr = plus_constant (addr, arg_offset);
	  args[i].stack_slot = gen_rtx_MEM (args[i].mode, addr);
	  set_mem_attributes (args[i].stack_slot,
			      TREE_TYPE (args[i].tree_value), 1);
	  set_mem_align (args[i].stack_slot, args[i].locate.boundary);

	  /* Function incoming arguments may overlap with sibling call
	     outgoing arguments and we cannot allow reordering of reads
	     from function arguments with stores to outgoing arguments
	     of sibling calls.  */
	  set_mem_alias_set (args[i].stack, 0);
	  set_mem_alias_set (args[i].stack_slot, 0);
	}
    }
}

/* Given a FNDECL and EXP, return an rtx suitable for use as a target address
   in a call instruction.

   FNDECL is the tree node for the target function.  For an indirect call
   FNDECL will be NULL_TREE.

   ADDR is the operand 0 of CALL_EXPR for this call.  */

static rtx
rtx_for_function_call (tree fndecl, tree addr)
{
  rtx funexp;

  /* Get the function to call, in the form of RTL.  */
  if (fndecl)
    {
      /* If this is the first use of the function, see if we need to
	 make an external definition for it.  */
      if (! TREE_USED (fndecl))
	{
	  assemble_external (fndecl);
	  TREE_USED (fndecl) = 1;
	}

      /* Get a SYMBOL_REF rtx for the function address.  */
      funexp = XEXP (DECL_RTL (fndecl), 0);
    }
  else
    /* Generate an rtx (probably a pseudo-register) for the address.  */
    {
      push_temp_slots ();
      funexp = expand_expr (addr, NULL_RTX, VOIDmode, 0);
      pop_temp_slots ();	/* FUNEXP can't be BLKmode.  */
    }
  return funexp;
}

/* Return true if and only if SIZE storage units (usually bytes)
   starting from address ADDR overlap with already clobbered argument
   area.  This function is used to determine if we should give up a
   sibcall.  */

static bool
mem_overlaps_already_clobbered_arg_p (rtx addr, unsigned HOST_WIDE_INT size)
{
  HOST_WIDE_INT i;

  if (addr == current_function_internal_arg_pointer)
    i = 0;
  else if (GET_CODE (addr) == PLUS
	   && (XEXP (addr, 0)
	       == current_function_internal_arg_pointer)
	   && GET_CODE (XEXP (addr, 1)) == CONST_INT)
    i = INTVAL (XEXP (addr, 1));
  else
    return false;

#ifdef ARGS_GROW_DOWNWARD
  i = -i - size;
#endif
  if (size > 0)
    {
      unsigned HOST_WIDE_INT k;

      for (k = 0; k < size; k++)
	if (i + k < stored_args_map->n_bits
	    && TEST_BIT (stored_args_map, i + k))
	  return true;
    }

  return false;
}

/* Do the register loads required for any wholly-register parms or any
   parms which are passed both on the stack and in a register.  Their
   expressions were already evaluated.

   Mark all register-parms as living through the call, putting these USE
   insns in the CALL_INSN_FUNCTION_USAGE field.

   When IS_SIBCALL, perform the check_sibcall_argument_overlap
   checking, setting *SIBCALL_FAILURE if appropriate.  */

static void
load_register_parameters (struct arg_data *args, int num_actuals,
			  rtx *call_fusage, int flags, int is_sibcall,
			  int *sibcall_failure)
{
  int i, j;

  for (i = 0; i < num_actuals; i++)
    {
      rtx reg = ((flags & ECF_SIBCALL)
		 ? args[i].tail_call_reg : args[i].reg);
      if (reg)
	{
	  int partial = args[i].partial;
	  int nregs;
	  int size = 0;
	  rtx before_arg = get_last_insn ();
	  /* Set non-negative if we must move a word at a time, even if
	     just one word (e.g, partial == 4 && mode == DFmode).  Set
	     to -1 if we just use a normal move insn.  This value can be
	     zero if the argument is a zero size structure.  */
	  nregs = -1;
	  if (GET_CODE (reg) == PARALLEL)
	    ;
	  else if (partial)
	    {
	      gcc_assert (partial % UNITS_PER_WORD == 0);
	      nregs = partial / UNITS_PER_WORD;
	    }
	  else if (TYPE_MODE (TREE_TYPE (args[i].tree_value)) == BLKmode)
	    {
	      size = int_size_in_bytes (TREE_TYPE (args[i].tree_value));
	      nregs = (size + (UNITS_PER_WORD - 1)) / UNITS_PER_WORD;
	    }
	  else
	    size = GET_MODE_SIZE (args[i].mode);

	  /* Handle calls that pass values in multiple non-contiguous
	     locations.  The Irix 6 ABI has examples of this.  */

	  if (GET_CODE (reg) == PARALLEL)
	    emit_group_move (reg, args[i].parallel_value);

	  /* If simple case, just do move.  If normal partial, store_one_arg
	     has already loaded the register for us.  In all other cases,
	     load the register(s) from memory.  */

	  else if (nregs == -1)
	    {
	      emit_move_insn (reg, args[i].value);
#ifdef BLOCK_REG_PADDING
	      /* Handle case where we have a value that needs shifting
		 up to the msb.  eg. a QImode value and we're padding
		 upward on a BYTES_BIG_ENDIAN machine.  */
	      if (size < UNITS_PER_WORD
		  && (args[i].locate.where_pad
		      == (BYTES_BIG_ENDIAN ? upward : downward)))
		{
		  rtx x;
		  int shift = (UNITS_PER_WORD - size) * BITS_PER_UNIT;

		  /* Assigning REG here rather than a temp makes CALL_FUSAGE
		     report the whole reg as used.  Strictly speaking, the
		     call only uses SIZE bytes at the msb end, but it doesn't
		     seem worth generating rtl to say that.  */
		  reg = gen_rtx_REG (word_mode, REGNO (reg));
		  x = expand_shift (LSHIFT_EXPR, word_mode, reg,
				    build_int_cst (NULL_TREE, shift),
				    reg, 1);
		  if (x != reg)
		    emit_move_insn (reg, x);
		}
#endif
	    }

	  /* If we have pre-computed the values to put in the registers in
	     the case of non-aligned structures, copy them in now.  */

	  else if (args[i].n_aligned_regs != 0)
	    for (j = 0; j < args[i].n_aligned_regs; j++)
	      emit_move_insn (gen_rtx_REG (word_mode, REGNO (reg) + j),
			      args[i].aligned_regs[j]);

	  else if (partial == 0 || args[i].pass_on_stack)
	    {
	      rtx mem = validize_mem (args[i].value);

	      /* Check for overlap with already clobbered argument area.  */
	      if (is_sibcall
		  && mem_overlaps_already_clobbered_arg_p (XEXP (args[i].value, 0),
							   size))
		*sibcall_failure = 1;

	      /* Handle a BLKmode that needs shifting.  */
	      if (nregs == 1 && size < UNITS_PER_WORD
#ifdef BLOCK_REG_PADDING
		  && args[i].locate.where_pad == downward
#else
		  && BYTES_BIG_ENDIAN
#endif
		 )
		{
		  rtx tem = operand_subword_force (mem, 0, args[i].mode);
		  rtx ri = gen_rtx_REG (word_mode, REGNO (reg));
		  rtx x = gen_reg_rtx (word_mode);
		  int shift = (UNITS_PER_WORD - size) * BITS_PER_UNIT;
		  enum tree_code dir = BYTES_BIG_ENDIAN ? RSHIFT_EXPR
							: LSHIFT_EXPR;

		  emit_move_insn (x, tem);
		  x = expand_shift (dir, word_mode, x,
				    build_int_cst (NULL_TREE, shift),
				    ri, 1);
		  if (x != ri)
		    emit_move_insn (ri, x);
		}
	      else
		move_block_to_reg (REGNO (reg), mem, nregs, args[i].mode);
	    }

	  /* When a parameter is a block, and perhaps in other cases, it is
	     possible that it did a load from an argument slot that was
	     already clobbered.  */
	  if (is_sibcall
	      && check_sibcall_argument_overlap (before_arg, &args[i], 0))
	    *sibcall_failure = 1;

	  /* Handle calls that pass values in multiple non-contiguous
	     locations.  The Irix 6 ABI has examples of this.  */
	  if (GET_CODE (reg) == PARALLEL)
	    use_group_regs (call_fusage, reg);
	  else if (nregs == -1)
	    use_reg (call_fusage, reg);
	  else if (nregs > 0)
	    use_regs (call_fusage, REGNO (reg), nregs);
	}
    }
}

/* We need to pop PENDING_STACK_ADJUST bytes.  But, if the arguments
   wouldn't fill up an even multiple of PREFERRED_UNIT_STACK_BOUNDARY
   bytes, then we would need to push some additional bytes to pad the
   arguments.  So, we compute an adjust to the stack pointer for an
   amount that will leave the stack under-aligned by UNADJUSTED_ARGS_SIZE
   bytes.  Then, when the arguments are pushed the stack will be perfectly
   aligned.  ARGS_SIZE->CONSTANT is set to the number of bytes that should
   be popped after the call.  Returns the adjustment.  */

static int
combine_pending_stack_adjustment_and_call (int unadjusted_args_size,
					   struct args_size *args_size,
					   unsigned int preferred_unit_stack_boundary)
{
  /* The number of bytes to pop so that the stack will be
     under-aligned by UNADJUSTED_ARGS_SIZE bytes.  */
  HOST_WIDE_INT adjustment;
  /* The alignment of the stack after the arguments are pushed, if we
     just pushed the arguments without adjust the stack here.  */
  unsigned HOST_WIDE_INT unadjusted_alignment;

  unadjusted_alignment
    = ((stack_pointer_delta + unadjusted_args_size)
       % preferred_unit_stack_boundary);

  /* We want to get rid of as many of the PENDING_STACK_ADJUST bytes
     as possible -- leaving just enough left to cancel out the
     UNADJUSTED_ALIGNMENT.  In other words, we want to ensure that the
     PENDING_STACK_ADJUST is non-negative, and congruent to
     -UNADJUSTED_ALIGNMENT modulo the PREFERRED_UNIT_STACK_BOUNDARY.  */

  /* Begin by trying to pop all the bytes.  */
  unadjusted_alignment
    = (unadjusted_alignment
       - (pending_stack_adjust % preferred_unit_stack_boundary));
  adjustment = pending_stack_adjust;
  /* Push enough additional bytes that the stack will be aligned
     after the arguments are pushed.  */
  if (preferred_unit_stack_boundary > 1)
    {
      if (unadjusted_alignment > 0)
	adjustment -= preferred_unit_stack_boundary - unadjusted_alignment;
      else
	adjustment += unadjusted_alignment;
    }

  /* Now, sets ARGS_SIZE->CONSTANT so that we pop the right number of
     bytes after the call.  The right number is the entire
     PENDING_STACK_ADJUST less our ADJUSTMENT plus the amount required
     by the arguments in the first place.  */
  args_size->constant
    = pending_stack_adjust - adjustment + unadjusted_args_size;

  return adjustment;
}

/* Scan X expression if it does not dereference any argument slots
   we already clobbered by tail call arguments (as noted in stored_args_map
   bitmap).
   Return nonzero if X expression dereferences such argument slots,
   zero otherwise.  */

static int
check_sibcall_argument_overlap_1 (rtx x)
{
  RTX_CODE code;
  int i, j;
  const char *fmt;

  if (x == NULL_RTX)
    return 0;

  code = GET_CODE (x);

  if (code == MEM)
<<<<<<< HEAD
    {
      if (XEXP (x, 0) == current_function_internal_arg_pointer)
	i = 0;
      else if (GET_CODE (XEXP (x, 0)) == PLUS
	       && XEXP (XEXP (x, 0), 0) ==
		  current_function_internal_arg_pointer
	       && GET_CODE (XEXP (XEXP (x, 0), 1)) == CONST_INT)
	i = INTVAL (XEXP (XEXP (x, 0), 1));
      else
	return 0;

#ifdef ARGS_GROW_DOWNWARD
      i = -i - GET_MODE_SIZE (GET_MODE (x));
#endif

      for (k = 0; k < GET_MODE_SIZE (GET_MODE (x)); k++)
	if (i + k < stored_args_map->n_bits
	    && TEST_BIT (stored_args_map, i + k))
	  return 1;

      return 0;
    }
=======
    return mem_overlaps_already_clobbered_arg_p (XEXP (x, 0),
						 GET_MODE_SIZE (GET_MODE (x)));
>>>>>>> 8c044a9c

  /* Scan all subexpressions.  */
  fmt = GET_RTX_FORMAT (code);
  for (i = 0; i < GET_RTX_LENGTH (code); i++, fmt++)
    {
      if (*fmt == 'e')
	{
	  if (check_sibcall_argument_overlap_1 (XEXP (x, i)))
	    return 1;
	}
      else if (*fmt == 'E')
	{
	  for (j = 0; j < XVECLEN (x, i); j++)
	    if (check_sibcall_argument_overlap_1 (XVECEXP (x, i, j)))
	      return 1;
	}
    }
  return 0;
}

/* Scan sequence after INSN if it does not dereference any argument slots
   we already clobbered by tail call arguments (as noted in stored_args_map
   bitmap).  If MARK_STORED_ARGS_MAP, add stack slots for ARG to
   stored_args_map bitmap afterwards (when ARG is a register MARK_STORED_ARGS_MAP
   should be 0).  Return nonzero if sequence after INSN dereferences such argument
   slots, zero otherwise.  */

static int
check_sibcall_argument_overlap (rtx insn, struct arg_data *arg, int mark_stored_args_map)
{
  int low, high;

  if (insn == NULL_RTX)
    insn = get_insns ();
  else
    insn = NEXT_INSN (insn);

  for (; insn; insn = NEXT_INSN (insn))
    if (INSN_P (insn)
	&& check_sibcall_argument_overlap_1 (PATTERN (insn)))
      break;

  if (mark_stored_args_map)
    {
#ifdef ARGS_GROW_DOWNWARD
      low = -arg->locate.slot_offset.constant - arg->locate.size.constant;
#else
      low = arg->locate.slot_offset.constant;
#endif

      for (high = low + arg->locate.size.constant; low < high; low++)
	SET_BIT (stored_args_map, low);
    }
  return insn != NULL_RTX;
}

/* Given that a function returns a value of mode MODE at the most
   significant end of hard register VALUE, shift VALUE left or right
   as specified by LEFT_P.  Return true if some action was needed.  */

bool
shift_return_value (enum machine_mode mode, bool left_p, rtx value)
{
  HOST_WIDE_INT shift;

  gcc_assert (REG_P (value) && HARD_REGISTER_P (value));
  shift = GET_MODE_BITSIZE (GET_MODE (value)) - GET_MODE_BITSIZE (mode);
  if (shift == 0)
    return false;

  /* Use ashr rather than lshr for right shifts.  This is for the benefit
     of the MIPS port, which requires SImode values to be sign-extended
     when stored in 64-bit registers.  */
  if (!force_expand_binop (GET_MODE (value), left_p ? ashl_optab : ashr_optab,
			   value, GEN_INT (shift), value, 1, OPTAB_WIDEN))
    gcc_unreachable ();
  return true;
}

/* Generate all the code for a function call
   and return an rtx for its value.
   Store the value in TARGET (specified as an rtx) if convenient.
   If the value is stored in TARGET then TARGET is returned.
   If IGNORE is nonzero, then we ignore the value of the function call.  */

rtx
expand_call (tree exp, rtx target, int ignore)
{
  /* Nonzero if we are currently expanding a call.  */
  static int currently_expanding_call = 0;

  /* List of actual parameters.  */
  tree actparms = TREE_OPERAND (exp, 1);
  /* RTX for the function to be called.  */
  rtx funexp;
  /* Sequence of insns to perform a normal "call".  */
  rtx normal_call_insns = NULL_RTX;
  /* Sequence of insns to perform a tail "call".  */
  rtx tail_call_insns = NULL_RTX;
  /* Data type of the function.  */
  tree funtype;
  tree type_arg_types;
  /* Declaration of the function being called,
     or 0 if the function is computed (not known by name).  */
  tree fndecl = 0;
  /* The type of the function being called.  */
  tree fntype;
  bool try_tail_call = CALL_EXPR_TAILCALL (exp);
  int pass;

  /* Register in which non-BLKmode value will be returned,
     or 0 if no value or if value is BLKmode.  */
  rtx valreg;
  /* Address where we should return a BLKmode value;
     0 if value not BLKmode.  */
  rtx structure_value_addr = 0;
  /* Nonzero if that address is being passed by treating it as
     an extra, implicit first parameter.  Otherwise,
     it is passed by being copied directly into struct_value_rtx.  */
  int structure_value_addr_parm = 0;
  /* Size of aggregate value wanted, or zero if none wanted
     or if we are using the non-reentrant PCC calling convention
     or expecting the value in registers.  */
  HOST_WIDE_INT struct_value_size = 0;
  /* Nonzero if called function returns an aggregate in memory PCC style,
     by returning the address of where to find it.  */
  int pcc_struct_value = 0;
  rtx struct_value = 0;

  /* Number of actual parameters in this call, including struct value addr.  */
  int num_actuals;
  /* Number of named args.  Args after this are anonymous ones
     and they must all go on the stack.  */
  int n_named_args;

  /* Vector of information about each argument.
     Arguments are numbered in the order they will be pushed,
     not the order they are written.  */
  struct arg_data *args;

  /* Total size in bytes of all the stack-parms scanned so far.  */
  struct args_size args_size;
  struct args_size adjusted_args_size;
  /* Size of arguments before any adjustments (such as rounding).  */
  int unadjusted_args_size;
  /* Data on reg parms scanned so far.  */
  CUMULATIVE_ARGS args_so_far;
  /* Nonzero if a reg parm has been scanned.  */
  int reg_parm_seen;
  /* Nonzero if this is an indirect function call.  */

  /* Nonzero if we must avoid push-insns in the args for this call.
     If stack space is allocated for register parameters, but not by the
     caller, then it is preallocated in the fixed part of the stack frame.
     So the entire argument block must then be preallocated (i.e., we
     ignore PUSH_ROUNDING in that case).  */

  int must_preallocate = !PUSH_ARGS;

  /* Size of the stack reserved for parameter registers.  */
  int reg_parm_stack_space = 0;

  /* Address of space preallocated for stack parms
     (on machines that lack push insns), or 0 if space not preallocated.  */
  rtx argblock = 0;

  /* Mask of ECF_ flags.  */
  int flags = 0;
#ifdef REG_PARM_STACK_SPACE
  /* Define the boundary of the register parm stack space that needs to be
     saved, if any.  */
  int low_to_save, high_to_save;
  rtx save_area = 0;		/* Place that it is saved */
#endif

  int initial_highest_arg_in_use = highest_outgoing_arg_in_use;
  char *initial_stack_usage_map = stack_usage_map;
  char *stack_usage_map_buf = NULL;

  int old_stack_allocated;

  /* State variables to track stack modifications.  */
  rtx old_stack_level = 0;
  int old_stack_arg_under_construction = 0;
  int old_pending_adj = 0;
  int old_inhibit_defer_pop = inhibit_defer_pop;

  /* Some stack pointer alterations we make are performed via
     allocate_dynamic_stack_space. This modifies the stack_pointer_delta,
     which we then also need to save/restore along the way.  */
  int old_stack_pointer_delta = 0;

  rtx call_fusage;
  tree p = TREE_OPERAND (exp, 0);
  tree addr = TREE_OPERAND (exp, 0);
  int i;
  /* The alignment of the stack, in bits.  */
  unsigned HOST_WIDE_INT preferred_stack_boundary;
  /* The alignment of the stack, in bytes.  */
  unsigned HOST_WIDE_INT preferred_unit_stack_boundary;
  /* The static chain value to use for this call.  */
  rtx static_chain_value;
  /* See if this is "nothrow" function call.  */
  if (TREE_NOTHROW (exp))
    flags |= ECF_NOTHROW;

  /* See if we can find a DECL-node for the actual function, and get the
     function attributes (flags) from the function decl or type node.  */
  fndecl = get_callee_fndecl (exp);
  if (fndecl)
    {
      fntype = TREE_TYPE (fndecl);
      flags |= flags_from_decl_or_type (fndecl);
    }
  else
    {
      fntype = TREE_TYPE (TREE_TYPE (p));
      flags |= flags_from_decl_or_type (fntype);
    }

  struct_value = targetm.calls.struct_value_rtx (fntype, 0);

  /* Warn if this value is an aggregate type,
     regardless of which calling convention we are using for it.  */
  if (AGGREGATE_TYPE_P (TREE_TYPE (exp)))
    warning (OPT_Waggregate_return, "function call has aggregate value");

  /* If the result of a pure or const function call is ignored (or void),
     and none of its arguments are volatile, we can avoid expanding the
     call and just evaluate the arguments for side-effects.  */
  if ((flags & (ECF_CONST | ECF_PURE))
      && (ignore || target == const0_rtx
	  || TYPE_MODE (TREE_TYPE (exp)) == VOIDmode))
    {
      bool volatilep = false;
      tree arg;

      for (arg = actparms; arg; arg = TREE_CHAIN (arg))
	if (TREE_THIS_VOLATILE (TREE_VALUE (arg)))
	  {
	    volatilep = true;
	    break;
	  }

      if (! volatilep)
	{
	  for (arg = actparms; arg; arg = TREE_CHAIN (arg))
	    expand_expr (TREE_VALUE (arg), const0_rtx,
			 VOIDmode, EXPAND_NORMAL);
	  return const0_rtx;
	}
    }

#ifdef REG_PARM_STACK_SPACE
  reg_parm_stack_space = REG_PARM_STACK_SPACE (fndecl);
#endif

#ifndef OUTGOING_REG_PARM_STACK_SPACE
  if (reg_parm_stack_space > 0 && PUSH_ARGS)
    must_preallocate = 1;
#endif

  /* Set up a place to return a structure.  */

  /* Cater to broken compilers.  */
  if (aggregate_value_p (exp, fndecl))
    {
      /* This call returns a big structure.  */
      flags &= ~(ECF_CONST | ECF_PURE | ECF_LIBCALL_BLOCK);

#ifdef PCC_STATIC_STRUCT_RETURN
      {
	pcc_struct_value = 1;
      }
#else /* not PCC_STATIC_STRUCT_RETURN */
      {
	struct_value_size = int_size_in_bytes (TREE_TYPE (exp));

	if (target && MEM_P (target) && CALL_EXPR_RETURN_SLOT_OPT (exp))
	  structure_value_addr = XEXP (target, 0);
	else
	  {
	    /* For variable-sized objects, we must be called with a target
	       specified.  If we were to allocate space on the stack here,
	       we would have no way of knowing when to free it.  */
	    rtx d = assign_temp (TREE_TYPE (exp), 1, 1, 1);

	    mark_temp_addr_taken (d);
	    structure_value_addr = XEXP (d, 0);
	    target = 0;
	  }
      }
#endif /* not PCC_STATIC_STRUCT_RETURN */
    }

  /* Figure out the amount to which the stack should be aligned.  */
  preferred_stack_boundary = PREFERRED_STACK_BOUNDARY;
  if (fndecl)
    {
      struct cgraph_rtl_info *i = cgraph_rtl_info (fndecl);
      if (i && i->preferred_incoming_stack_boundary)
	preferred_stack_boundary = i->preferred_incoming_stack_boundary;
    }

  /* Operand 0 is a pointer-to-function; get the type of the function.  */
  funtype = TREE_TYPE (addr);
  gcc_assert (POINTER_TYPE_P (funtype));
  funtype = TREE_TYPE (funtype);

  /* Munge the tree to split complex arguments into their imaginary
     and real parts.  */
  if (targetm.calls.split_complex_arg)
    {
      type_arg_types = split_complex_types (TYPE_ARG_TYPES (funtype));
      actparms = split_complex_values (actparms);
    }
  else
    type_arg_types = TYPE_ARG_TYPES (funtype);

  if (flags & ECF_MAY_BE_ALLOCA)
    current_function_calls_alloca = 1;

  /* If struct_value_rtx is 0, it means pass the address
     as if it were an extra parameter.  */
  if (structure_value_addr && struct_value == 0)
    {
      /* If structure_value_addr is a REG other than
	 virtual_outgoing_args_rtx, we can use always use it.  If it
	 is not a REG, we must always copy it into a register.
	 If it is virtual_outgoing_args_rtx, we must copy it to another
	 register in some cases.  */
      rtx temp = (!REG_P (structure_value_addr)
		  || (ACCUMULATE_OUTGOING_ARGS
		      && stack_arg_under_construction
		      && structure_value_addr == virtual_outgoing_args_rtx)
		  ? copy_addr_to_reg (convert_memory_address
				      (Pmode, structure_value_addr))
		  : structure_value_addr);

      actparms
	= tree_cons (error_mark_node,
		     make_tree (build_pointer_type (TREE_TYPE (funtype)),
				temp),
		     actparms);
      structure_value_addr_parm = 1;
    }

  /* Count the arguments and set NUM_ACTUALS.  */
  for (p = actparms, num_actuals = 0; p; p = TREE_CHAIN (p))
    num_actuals++;

  /* Compute number of named args.
     First, do a raw count of the args for INIT_CUMULATIVE_ARGS.  */

  if (type_arg_types != 0)
    n_named_args
      = (list_length (type_arg_types)
	 /* Count the struct value address, if it is passed as a parm.  */
	 + structure_value_addr_parm);
  else
    /* If we know nothing, treat all args as named.  */
    n_named_args = num_actuals;

  /* Start updating where the next arg would go.

     On some machines (such as the PA) indirect calls have a different
     calling convention than normal calls.  The fourth argument in
     INIT_CUMULATIVE_ARGS tells the backend if this is an indirect call
     or not.  */
  INIT_CUMULATIVE_ARGS (args_so_far, funtype, NULL_RTX, fndecl, n_named_args);

  /* Now possibly adjust the number of named args.
     Normally, don't include the last named arg if anonymous args follow.
     We do include the last named arg if
     targetm.calls.strict_argument_naming() returns nonzero.
     (If no anonymous args follow, the result of list_length is actually
     one too large.  This is harmless.)

     If targetm.calls.pretend_outgoing_varargs_named() returns
     nonzero, and targetm.calls.strict_argument_naming() returns zero,
     this machine will be able to place unnamed args that were passed
     in registers into the stack.  So treat all args as named.  This
     allows the insns emitting for a specific argument list to be
     independent of the function declaration.

     If targetm.calls.pretend_outgoing_varargs_named() returns zero,
     we do not have any reliable way to pass unnamed args in
     registers, so we must force them into memory.  */

  if (type_arg_types != 0
      && targetm.calls.strict_argument_naming (&args_so_far))
    ;
  else if (type_arg_types != 0
	   && ! targetm.calls.pretend_outgoing_varargs_named (&args_so_far))
    /* Don't include the last named arg.  */
    --n_named_args;
  else
    /* Treat all args as named.  */
    n_named_args = num_actuals;

  /* Make a vector to hold all the information about each arg.  */
  args = alloca (num_actuals * sizeof (struct arg_data));
  memset (args, 0, num_actuals * sizeof (struct arg_data));

  /* Build up entries in the ARGS array, compute the size of the
     arguments into ARGS_SIZE, etc.  */
  initialize_argument_information (num_actuals, args, &args_size,
				   n_named_args, actparms, fndecl,
				   &args_so_far, reg_parm_stack_space,
				   &old_stack_level, &old_pending_adj,
				   &must_preallocate, &flags,
				   &try_tail_call, CALL_FROM_THUNK_P (exp));

  if (args_size.var)
    {
      /* If this function requires a variable-sized argument list, don't
	 try to make a cse'able block for this call.  We may be able to
	 do this eventually, but it is too complicated to keep track of
	 what insns go in the cse'able block and which don't.  */

      flags &= ~ECF_LIBCALL_BLOCK;
      must_preallocate = 1;
    }

  /* Now make final decision about preallocating stack space.  */
  must_preallocate = finalize_must_preallocate (must_preallocate,
						num_actuals, args,
						&args_size);

  /* If the structure value address will reference the stack pointer, we
     must stabilize it.  We don't need to do this if we know that we are
     not going to adjust the stack pointer in processing this call.  */

  if (structure_value_addr
      && (reg_mentioned_p (virtual_stack_dynamic_rtx, structure_value_addr)
	  || reg_mentioned_p (virtual_outgoing_args_rtx,
			      structure_value_addr))
      && (args_size.var
	  || (!ACCUMULATE_OUTGOING_ARGS && args_size.constant)))
    structure_value_addr = copy_to_reg (structure_value_addr);

  /* Tail calls can make things harder to debug, and we've traditionally
     pushed these optimizations into -O2.  Don't try if we're already
     expanding a call, as that means we're an argument.  Don't try if
     there's cleanups, as we know there's code to follow the call.  */

  if (currently_expanding_call++ != 0
      || !flag_optimize_sibling_calls
      || args_size.var
      || lookup_stmt_eh_region (exp) >= 0)
    try_tail_call = 0;

  /*  Rest of purposes for tail call optimizations to fail.  */
  if (
#ifdef HAVE_sibcall_epilogue
      !HAVE_sibcall_epilogue
#else
      1
#endif
      || !try_tail_call
      /* Doing sibling call optimization needs some work, since
	 structure_value_addr can be allocated on the stack.
	 It does not seem worth the effort since few optimizable
	 sibling calls will return a structure.  */
      || structure_value_addr != NULL_RTX
      /* Check whether the target is able to optimize the call
	 into a sibcall.  */
      || !targetm.function_ok_for_sibcall (fndecl, exp)
      /* Functions that do not return exactly once may not be sibcall
         optimized.  */
      || (flags & (ECF_RETURNS_TWICE | ECF_NORETURN))
      || TYPE_VOLATILE (TREE_TYPE (TREE_TYPE (addr)))
      /* If the called function is nested in the current one, it might access
         some of the caller's arguments, but could clobber them beforehand if
         the argument areas are shared.  */
      || (fndecl && decl_function_context (fndecl) == current_function_decl)
      /* If this function requires more stack slots than the current
	 function, we cannot change it into a sibling call.
	 current_function_pretend_args_size is not part of the
	 stack allocated by our caller.  */
      || args_size.constant > (current_function_args_size
			       - current_function_pretend_args_size)
      /* If the callee pops its own arguments, then it must pop exactly
	 the same number of arguments as the current function.  */
      || (RETURN_POPS_ARGS (fndecl, funtype, args_size.constant)
	  != RETURN_POPS_ARGS (current_function_decl,
			       TREE_TYPE (current_function_decl),
			       current_function_args_size))
      || !lang_hooks.decls.ok_for_sibcall (fndecl))
    try_tail_call = 0;

  /* Ensure current function's preferred stack boundary is at least
     what we need.  We don't have to increase alignment for recursive
     functions.  */
  if (cfun->preferred_stack_boundary < preferred_stack_boundary
      && fndecl != current_function_decl)
    cfun->preferred_stack_boundary = preferred_stack_boundary;
  if (fndecl == current_function_decl)
    cfun->recursive_call_emit = true;

  preferred_unit_stack_boundary = preferred_stack_boundary / BITS_PER_UNIT;

  /* We want to make two insn chains; one for a sibling call, the other
     for a normal call.  We will select one of the two chains after
     initial RTL generation is complete.  */
  for (pass = try_tail_call ? 0 : 1; pass < 2; pass++)
    {
      int sibcall_failure = 0;
      /* We want to emit any pending stack adjustments before the tail
	 recursion "call".  That way we know any adjustment after the tail
	 recursion call can be ignored if we indeed use the tail
	 call expansion.  */
      int save_pending_stack_adjust = 0;
      int save_stack_pointer_delta = 0;
      rtx insns;
      rtx before_call, next_arg_reg;

      if (pass == 0)
	{
	  /* State variables we need to save and restore between
	     iterations.  */
	  save_pending_stack_adjust = pending_stack_adjust;
	  save_stack_pointer_delta = stack_pointer_delta;
	}
      if (pass)
	flags &= ~ECF_SIBCALL;
      else
	flags |= ECF_SIBCALL;

      /* Other state variables that we must reinitialize each time
	 through the loop (that are not initialized by the loop itself).  */
      argblock = 0;
      call_fusage = 0;

      /* Start a new sequence for the normal call case.

	 From this point on, if the sibling call fails, we want to set
	 sibcall_failure instead of continuing the loop.  */
      start_sequence ();

      /* Don't let pending stack adjusts add up to too much.
	 Also, do all pending adjustments now if there is any chance
	 this might be a call to alloca or if we are expanding a sibling
	 call sequence or if we are calling a function that is to return
	 with stack pointer depressed.
	 Also do the adjustments before a throwing call, otherwise
	 exception handling can fail; PR 19225. */
      if (pending_stack_adjust >= 32
	  || (pending_stack_adjust > 0
	      && (flags & (ECF_MAY_BE_ALLOCA | ECF_SP_DEPRESSED)))
	  || (pending_stack_adjust > 0
	      && flag_exceptions && !(flags & ECF_NOTHROW))
	  || pass == 0)
	do_pending_stack_adjust ();

      /* When calling a const function, we must pop the stack args right away,
	 so that the pop is deleted or moved with the call.  */
      if (pass && (flags & ECF_LIBCALL_BLOCK))
	NO_DEFER_POP;

      /* Precompute any arguments as needed.  */
      if (pass)
	precompute_arguments (flags, num_actuals, args);

      /* Now we are about to start emitting insns that can be deleted
	 if a libcall is deleted.  */
      if (pass && (flags & (ECF_LIBCALL_BLOCK | ECF_MALLOC)))
	start_sequence ();

      if (pass == 0 && cfun->stack_protect_guard)
	stack_protect_epilogue ();

      adjusted_args_size = args_size;
      /* Compute the actual size of the argument block required.  The variable
	 and constant sizes must be combined, the size may have to be rounded,
	 and there may be a minimum required size.  When generating a sibcall
	 pattern, do not round up, since we'll be re-using whatever space our
	 caller provided.  */
      unadjusted_args_size
	= compute_argument_block_size (reg_parm_stack_space,
				       &adjusted_args_size,
				       (pass == 0 ? 0
					: preferred_stack_boundary));

      old_stack_allocated = stack_pointer_delta - pending_stack_adjust;

      /* The argument block when performing a sibling call is the
         incoming argument block.  */
      if (pass == 0)
	{
	  argblock = virtual_incoming_args_rtx;
	  argblock
#ifdef STACK_GROWS_DOWNWARD
	    = plus_constant (argblock, current_function_pretend_args_size);
#else
	    = plus_constant (argblock, -current_function_pretend_args_size);
#endif
	  stored_args_map = sbitmap_alloc (args_size.constant);
	  sbitmap_zero (stored_args_map);
	}

      /* If we have no actual push instructions, or shouldn't use them,
	 make space for all args right now.  */
      else if (adjusted_args_size.var != 0)
	{
	  if (old_stack_level == 0)
	    {
	      emit_stack_save (SAVE_BLOCK, &old_stack_level, NULL_RTX);
	      old_stack_pointer_delta = stack_pointer_delta;
	      old_pending_adj = pending_stack_adjust;
	      pending_stack_adjust = 0;
	      /* stack_arg_under_construction says whether a stack arg is
		 being constructed at the old stack level.  Pushing the stack
		 gets a clean outgoing argument block.  */
	      old_stack_arg_under_construction = stack_arg_under_construction;
	      stack_arg_under_construction = 0;
	    }
	  argblock = push_block (ARGS_SIZE_RTX (adjusted_args_size), 0, 0);
	}
      else
	{
	  /* Note that we must go through the motions of allocating an argument
	     block even if the size is zero because we may be storing args
	     in the area reserved for register arguments, which may be part of
	     the stack frame.  */

	  int needed = adjusted_args_size.constant;

	  /* Store the maximum argument space used.  It will be pushed by
	     the prologue (if ACCUMULATE_OUTGOING_ARGS, or stack overflow
	     checking).  */

	  if (needed > current_function_outgoing_args_size)
	    current_function_outgoing_args_size = needed;

	  if (must_preallocate)
	    {
	      if (ACCUMULATE_OUTGOING_ARGS)
		{
		  /* Since the stack pointer will never be pushed, it is
		     possible for the evaluation of a parm to clobber
		     something we have already written to the stack.
		     Since most function calls on RISC machines do not use
		     the stack, this is uncommon, but must work correctly.

		     Therefore, we save any area of the stack that was already
		     written and that we are using.  Here we set up to do this
		     by making a new stack usage map from the old one.  The
		     actual save will be done by store_one_arg.

		     Another approach might be to try to reorder the argument
		     evaluations to avoid this conflicting stack usage.  */

#ifndef OUTGOING_REG_PARM_STACK_SPACE
		  /* Since we will be writing into the entire argument area,
		     the map must be allocated for its entire size, not just
		     the part that is the responsibility of the caller.  */
		  needed += reg_parm_stack_space;
#endif

#ifdef ARGS_GROW_DOWNWARD
		  highest_outgoing_arg_in_use = MAX (initial_highest_arg_in_use,
						     needed + 1);
#else
		  highest_outgoing_arg_in_use = MAX (initial_highest_arg_in_use,
						     needed);
#endif
		  if (stack_usage_map_buf)
		    free (stack_usage_map_buf);
		  stack_usage_map_buf = xmalloc (highest_outgoing_arg_in_use);
		  stack_usage_map = stack_usage_map_buf;

		  if (initial_highest_arg_in_use)
		    memcpy (stack_usage_map, initial_stack_usage_map,
			    initial_highest_arg_in_use);

		  if (initial_highest_arg_in_use != highest_outgoing_arg_in_use)
		    memset (&stack_usage_map[initial_highest_arg_in_use], 0,
			   (highest_outgoing_arg_in_use
			    - initial_highest_arg_in_use));
		  needed = 0;

		  /* The address of the outgoing argument list must not be
		     copied to a register here, because argblock would be left
		     pointing to the wrong place after the call to
		     allocate_dynamic_stack_space below.  */

		  argblock = virtual_outgoing_args_rtx;
		}
	      else
		{
		  if (inhibit_defer_pop == 0)
		    {
		      /* Try to reuse some or all of the pending_stack_adjust
			 to get this space.  */
		      needed
			= (combine_pending_stack_adjustment_and_call
			   (unadjusted_args_size,
			    &adjusted_args_size,
			    preferred_unit_stack_boundary));

		      /* combine_pending_stack_adjustment_and_call computes
			 an adjustment before the arguments are allocated.
			 Account for them and see whether or not the stack
			 needs to go up or down.  */
		      needed = unadjusted_args_size - needed;

		      if (needed < 0)
			{
			  /* We're releasing stack space.  */
			  /* ??? We can avoid any adjustment at all if we're
			     already aligned.  FIXME.  */
			  pending_stack_adjust = -needed;
			  do_pending_stack_adjust ();
			  needed = 0;
			}
		      else
			/* We need to allocate space.  We'll do that in
			   push_block below.  */
			pending_stack_adjust = 0;
		    }

		  /* Special case this because overhead of `push_block' in
		     this case is non-trivial.  */
		  if (needed == 0)
		    argblock = virtual_outgoing_args_rtx;
		  else
		    {
		      argblock = push_block (GEN_INT (needed), 0, 0);
#ifdef ARGS_GROW_DOWNWARD
		      argblock = plus_constant (argblock, needed);
#endif
		    }

		  /* We only really need to call `copy_to_reg' in the case
		     where push insns are going to be used to pass ARGBLOCK
		     to a function call in ARGS.  In that case, the stack
		     pointer changes value from the allocation point to the
		     call point, and hence the value of
		     VIRTUAL_OUTGOING_ARGS_RTX changes as well.  But might
		     as well always do it.  */
		  argblock = copy_to_reg (argblock);
		}
	    }
	}

      if (ACCUMULATE_OUTGOING_ARGS)
	{
	  /* The save/restore code in store_one_arg handles all
	     cases except one: a constructor call (including a C
	     function returning a BLKmode struct) to initialize
	     an argument.  */
	  if (stack_arg_under_construction)
	    {
#ifndef OUTGOING_REG_PARM_STACK_SPACE
	      rtx push_size = GEN_INT (reg_parm_stack_space
				       + adjusted_args_size.constant);
#else
	      rtx push_size = GEN_INT (adjusted_args_size.constant);
#endif
	      if (old_stack_level == 0)
		{
		  emit_stack_save (SAVE_BLOCK, &old_stack_level,
				   NULL_RTX);
		  old_stack_pointer_delta = stack_pointer_delta;
		  old_pending_adj = pending_stack_adjust;
		  pending_stack_adjust = 0;
		  /* stack_arg_under_construction says whether a stack
		     arg is being constructed at the old stack level.
		     Pushing the stack gets a clean outgoing argument
		     block.  */
		  old_stack_arg_under_construction
		    = stack_arg_under_construction;
		  stack_arg_under_construction = 0;
		  /* Make a new map for the new argument list.  */
		  if (stack_usage_map_buf)
		    free (stack_usage_map_buf);
		  stack_usage_map_buf = xmalloc (highest_outgoing_arg_in_use);
		  stack_usage_map = stack_usage_map_buf;
		  memset (stack_usage_map, 0, highest_outgoing_arg_in_use);
		  highest_outgoing_arg_in_use = 0;
		}
	      allocate_dynamic_stack_space (push_size, NULL_RTX,
					    BITS_PER_UNIT);
	    }

	  /* If argument evaluation might modify the stack pointer,
	     copy the address of the argument list to a register.  */
	  for (i = 0; i < num_actuals; i++)
	    if (args[i].pass_on_stack)
	      {
		argblock = copy_addr_to_reg (argblock);
		break;
	      }
	}

      compute_argument_addresses (args, argblock, num_actuals);

      /* If we push args individually in reverse order, perform stack alignment
	 before the first push (the last arg).  */
      if (PUSH_ARGS_REVERSED && argblock == 0
	  && adjusted_args_size.constant != unadjusted_args_size)
	{
	  /* When the stack adjustment is pending, we get better code
	     by combining the adjustments.  */
	  if (pending_stack_adjust
	      && ! (flags & ECF_LIBCALL_BLOCK)
	      && ! inhibit_defer_pop)
	    {
	      pending_stack_adjust
		= (combine_pending_stack_adjustment_and_call
		   (unadjusted_args_size,
		    &adjusted_args_size,
		    preferred_unit_stack_boundary));
	      do_pending_stack_adjust ();
	    }
	  else if (argblock == 0)
	    anti_adjust_stack (GEN_INT (adjusted_args_size.constant
					- unadjusted_args_size));
	}
      /* Now that the stack is properly aligned, pops can't safely
	 be deferred during the evaluation of the arguments.  */
      NO_DEFER_POP;

      funexp = rtx_for_function_call (fndecl, addr);

      /* Figure out the register where the value, if any, will come back.  */
      valreg = 0;
      if (TYPE_MODE (TREE_TYPE (exp)) != VOIDmode
	  && ! structure_value_addr)
	{
	  if (pcc_struct_value)
	    valreg = hard_function_value (build_pointer_type (TREE_TYPE (exp)),
					  fndecl, NULL, (pass == 0));
	  else
	    valreg = hard_function_value (TREE_TYPE (exp), fndecl, fntype,
					  (pass == 0));
	}

      /* Precompute all register parameters.  It isn't safe to compute anything
	 once we have started filling any specific hard regs.  */
      precompute_register_parameters (num_actuals, args, &reg_parm_seen);

      if (TREE_OPERAND (exp, 2))
	static_chain_value = expand_expr (TREE_OPERAND (exp, 2),
					  NULL_RTX, VOIDmode, 0);
      else
	static_chain_value = 0;

#ifdef REG_PARM_STACK_SPACE
      /* Save the fixed argument area if it's part of the caller's frame and
	 is clobbered by argument setup for this call.  */
      if (ACCUMULATE_OUTGOING_ARGS && pass)
	save_area = save_fixed_argument_area (reg_parm_stack_space, argblock,
					      &low_to_save, &high_to_save);
#endif

      /* Now store (and compute if necessary) all non-register parms.
	 These come before register parms, since they can require block-moves,
	 which could clobber the registers used for register parms.
	 Parms which have partial registers are not stored here,
	 but we do preallocate space here if they want that.  */

      for (i = 0; i < num_actuals; i++)
	if (args[i].reg == 0 || args[i].pass_on_stack)
	  {
	    rtx before_arg = get_last_insn ();

	    if (store_one_arg (&args[i], argblock, flags,
			       adjusted_args_size.var != 0,
			       reg_parm_stack_space)
		|| (pass == 0
		    && check_sibcall_argument_overlap (before_arg,
						       &args[i], 1)))
	      sibcall_failure = 1;

	    if (flags & ECF_CONST
		&& args[i].stack
		&& args[i].value == args[i].stack)
	      call_fusage = gen_rtx_EXPR_LIST (VOIDmode,
					       gen_rtx_USE (VOIDmode,
							    args[i].value),
					       call_fusage);
	  }

      /* If we have a parm that is passed in registers but not in memory
	 and whose alignment does not permit a direct copy into registers,
	 make a group of pseudos that correspond to each register that we
	 will later fill.  */
      if (STRICT_ALIGNMENT)
	store_unaligned_arguments_into_pseudos (args, num_actuals);

      /* Now store any partially-in-registers parm.
	 This is the last place a block-move can happen.  */
      if (reg_parm_seen)
	for (i = 0; i < num_actuals; i++)
	  if (args[i].partial != 0 && ! args[i].pass_on_stack)
	    {
	      rtx before_arg = get_last_insn ();

	      if (store_one_arg (&args[i], argblock, flags,
				 adjusted_args_size.var != 0,
				 reg_parm_stack_space)
		  || (pass == 0
		      && check_sibcall_argument_overlap (before_arg,
							 &args[i], 1)))
		sibcall_failure = 1;
	    }

      /* If we pushed args in forward order, perform stack alignment
	 after pushing the last arg.  */
      if (!PUSH_ARGS_REVERSED && argblock == 0)
	anti_adjust_stack (GEN_INT (adjusted_args_size.constant
				    - unadjusted_args_size));

      /* If register arguments require space on the stack and stack space
	 was not preallocated, allocate stack space here for arguments
	 passed in registers.  */
#ifdef OUTGOING_REG_PARM_STACK_SPACE
      if (!ACCUMULATE_OUTGOING_ARGS
	  && must_preallocate == 0 && reg_parm_stack_space > 0)
	anti_adjust_stack (GEN_INT (reg_parm_stack_space));
#endif

      /* Pass the function the address in which to return a
	 structure value.  */
      if (pass != 0 && structure_value_addr && ! structure_value_addr_parm)
	{
	  structure_value_addr
	    = convert_memory_address (Pmode, structure_value_addr);
	  emit_move_insn (struct_value,
			  force_reg (Pmode,
				     force_operand (structure_value_addr,
						    NULL_RTX)));

	  if (REG_P (struct_value))
	    use_reg (&call_fusage, struct_value);
	}

      funexp = prepare_call_address (funexp, static_chain_value,
				     &call_fusage, reg_parm_seen, pass == 0);

      load_register_parameters (args, num_actuals, &call_fusage, flags,
				pass == 0, &sibcall_failure);

      /* Save a pointer to the last insn before the call, so that we can
	 later safely search backwards to find the CALL_INSN.  */
      before_call = get_last_insn ();

      /* Set up next argument register.  For sibling calls on machines
	 with register windows this should be the incoming register.  */
#ifdef FUNCTION_INCOMING_ARG
      if (pass == 0)
	next_arg_reg = FUNCTION_INCOMING_ARG (args_so_far, VOIDmode,
					      void_type_node, 1);
      else
#endif
	next_arg_reg = FUNCTION_ARG (args_so_far, VOIDmode,
				     void_type_node, 1);

      /* All arguments and registers used for the call must be set up by
	 now!  */

      /* Stack must be properly aligned now.  */
      gcc_assert (!pass
		  || !(stack_pointer_delta % preferred_unit_stack_boundary));

      /* Generate the actual call instruction.  */
      emit_call_1 (funexp, exp, fndecl, funtype, unadjusted_args_size,
		   adjusted_args_size.constant, struct_value_size,
		   next_arg_reg, valreg, old_inhibit_defer_pop, call_fusage,
		   flags, & args_so_far);

      /* If a non-BLKmode value is returned at the most significant end
	 of a register, shift the register right by the appropriate amount
	 and update VALREG accordingly.  BLKmode values are handled by the
	 group load/store machinery below.  */
      if (!structure_value_addr
	  && !pcc_struct_value
	  && TYPE_MODE (TREE_TYPE (exp)) != BLKmode
	  && targetm.calls.return_in_msb (TREE_TYPE (exp)))
	{
	  if (shift_return_value (TYPE_MODE (TREE_TYPE (exp)), false, valreg))
	    sibcall_failure = 1;
	  valreg = gen_rtx_REG (TYPE_MODE (TREE_TYPE (exp)), REGNO (valreg));
	}

      /* If call is cse'able, make appropriate pair of reg-notes around it.
	 Test valreg so we don't crash; may safely ignore `const'
	 if return type is void.  Disable for PARALLEL return values, because
	 we have no way to move such values into a pseudo register.  */
      if (pass && (flags & ECF_LIBCALL_BLOCK))
	{
	  rtx insns;
	  rtx insn;
	  bool failed = valreg == 0 || GET_CODE (valreg) == PARALLEL;

          insns = get_insns ();

	  /* Expansion of block moves possibly introduced a loop that may
	     not appear inside libcall block.  */
	  for (insn = insns; insn; insn = NEXT_INSN (insn))
	    if (JUMP_P (insn))
	      failed = true;

	  if (failed)
	    {
	      end_sequence ();
	      emit_insn (insns);
	    }
	  else
	    {
	      rtx note = 0;
	      rtx temp = gen_reg_rtx (GET_MODE (valreg));

	      /* Mark the return value as a pointer if needed.  */
	      if (TREE_CODE (TREE_TYPE (exp)) == POINTER_TYPE)
		mark_reg_pointer (temp,
				  TYPE_ALIGN (TREE_TYPE (TREE_TYPE (exp))));

	      end_sequence ();
	      if (flag_unsafe_math_optimizations
		  && fndecl
		  && DECL_BUILT_IN_CLASS (fndecl) == BUILT_IN_NORMAL
		  && (DECL_FUNCTION_CODE (fndecl) == BUILT_IN_SQRT
		      || DECL_FUNCTION_CODE (fndecl) == BUILT_IN_SQRTF
		      || DECL_FUNCTION_CODE (fndecl) == BUILT_IN_SQRTL))
		note = gen_rtx_fmt_e (SQRT,
				      GET_MODE (temp),
				      args[0].initial_value);
	      else
		{
		  /* Construct an "equal form" for the value which
		     mentions all the arguments in order as well as
		     the function name.  */
		  for (i = 0; i < num_actuals; i++)
		    note = gen_rtx_EXPR_LIST (VOIDmode,
					      args[i].initial_value, note);
		  note = gen_rtx_EXPR_LIST (VOIDmode, funexp, note);

		  if (flags & ECF_PURE)
		    note = gen_rtx_EXPR_LIST (VOIDmode,
			gen_rtx_USE (VOIDmode,
				     gen_rtx_MEM (BLKmode,
						  gen_rtx_SCRATCH (VOIDmode))),
			note);
		}
	      emit_libcall_block (insns, temp, valreg, note);

	      valreg = temp;
	    }
	}
      else if (pass && (flags & ECF_MALLOC))
	{
	  rtx temp = gen_reg_rtx (GET_MODE (valreg));
	  rtx last, insns;

	  /* The return value from a malloc-like function is a pointer.  */
	  if (TREE_CODE (TREE_TYPE (exp)) == POINTER_TYPE)
	    mark_reg_pointer (temp, BIGGEST_ALIGNMENT);

	  emit_move_insn (temp, valreg);

	  /* The return value from a malloc-like function can not alias
	     anything else.  */
	  last = get_last_insn ();
	  REG_NOTES (last) =
	    gen_rtx_EXPR_LIST (REG_NOALIAS, temp, REG_NOTES (last));

	  /* Write out the sequence.  */
	  insns = get_insns ();
	  end_sequence ();
	  emit_insn (insns);
	  valreg = temp;
	}

      /* For calls to `setjmp', etc., inform flow.c it should complain
	 if nonvolatile values are live.  For functions that cannot return,
	 inform flow that control does not fall through.  */

      if ((flags & ECF_NORETURN) || pass == 0)
	{
	  /* The barrier must be emitted
	     immediately after the CALL_INSN.  Some ports emit more
	     than just a CALL_INSN above, so we must search for it here.  */

	  rtx last = get_last_insn ();
	  while (!CALL_P (last))
	    {
	      last = PREV_INSN (last);
	      /* There was no CALL_INSN?  */
	      gcc_assert (last != before_call);
	    }

	  emit_barrier_after (last);

	  /* Stack adjustments after a noreturn call are dead code.
	     However when NO_DEFER_POP is in effect, we must preserve
	     stack_pointer_delta.  */
	  if (inhibit_defer_pop == 0)
	    {
	      stack_pointer_delta = old_stack_allocated;
	      pending_stack_adjust = 0;
	    }
	}

      /* If value type not void, return an rtx for the value.  */

      if (TYPE_MODE (TREE_TYPE (exp)) == VOIDmode
	  || ignore)
	target = const0_rtx;
      else if (structure_value_addr)
	{
	  if (target == 0 || !MEM_P (target))
	    {
	      target
		= gen_rtx_MEM (TYPE_MODE (TREE_TYPE (exp)),
			       memory_address (TYPE_MODE (TREE_TYPE (exp)),
					       structure_value_addr));
	      set_mem_attributes (target, exp, 1);
	    }
	}
      else if (pcc_struct_value)
	{
	  /* This is the special C++ case where we need to
	     know what the true target was.  We take care to
	     never use this value more than once in one expression.  */
	  target = gen_rtx_MEM (TYPE_MODE (TREE_TYPE (exp)),
				copy_to_reg (valreg));
	  set_mem_attributes (target, exp, 1);
	}
      /* Handle calls that return values in multiple non-contiguous locations.
	 The Irix 6 ABI has examples of this.  */
      else if (GET_CODE (valreg) == PARALLEL)
	{
	  if (target == 0)
	    {
	      /* This will only be assigned once, so it can be readonly.  */
	      tree nt = build_qualified_type (TREE_TYPE (exp),
					      (TYPE_QUALS (TREE_TYPE (exp))
					       | TYPE_QUAL_CONST));

	      target = assign_temp (nt, 0, 1, 1);
	    }

	  if (! rtx_equal_p (target, valreg))
	    emit_group_store (target, valreg, TREE_TYPE (exp),
			      int_size_in_bytes (TREE_TYPE (exp)));

	  /* We can not support sibling calls for this case.  */
	  sibcall_failure = 1;
	}
      else if (target
	       && GET_MODE (target) == TYPE_MODE (TREE_TYPE (exp))
	       && GET_MODE (target) == GET_MODE (valreg))
	{
	  /* TARGET and VALREG cannot be equal at this point because the
	     latter would not have REG_FUNCTION_VALUE_P true, while the
	     former would if it were referring to the same register.

	     If they refer to the same register, this move will be a no-op,
	     except when function inlining is being done.  */
	  emit_move_insn (target, valreg);

	  /* If we are setting a MEM, this code must be executed.  Since it is
	     emitted after the call insn, sibcall optimization cannot be
	     performed in that case.  */
	  if (MEM_P (target))
	    sibcall_failure = 1;
	}
      else if (TYPE_MODE (TREE_TYPE (exp)) == BLKmode)
	{
	  target = copy_blkmode_from_reg (target, valreg, TREE_TYPE (exp));

	  /* We can not support sibling calls for this case.  */
	  sibcall_failure = 1;
	}
      else
	target = copy_to_reg (valreg);

      if (targetm.calls.promote_function_return(funtype))
	{
	  /* If we promoted this return value, make the proper SUBREG.
	     TARGET might be const0_rtx here, so be careful.  */
	  if (REG_P (target)
	      && TYPE_MODE (TREE_TYPE (exp)) != BLKmode
	      && GET_MODE (target) != TYPE_MODE (TREE_TYPE (exp)))
	    {
	      tree type = TREE_TYPE (exp);
	      int unsignedp = TYPE_UNSIGNED (type);
	      int offset = 0;
	      enum machine_mode pmode;
	      
	      pmode = promote_mode (type, TYPE_MODE (type), &unsignedp, 1);
	      /* If we don't promote as expected, something is wrong.  */
	      gcc_assert (GET_MODE (target) == pmode);
	      
	      if ((WORDS_BIG_ENDIAN || BYTES_BIG_ENDIAN)
		  && (GET_MODE_SIZE (GET_MODE (target))
		      > GET_MODE_SIZE (TYPE_MODE (type))))
		{
		  offset = GET_MODE_SIZE (GET_MODE (target))
		    - GET_MODE_SIZE (TYPE_MODE (type));
		  if (! BYTES_BIG_ENDIAN)
		    offset = (offset / UNITS_PER_WORD) * UNITS_PER_WORD;
		  else if (! WORDS_BIG_ENDIAN)
		    offset %= UNITS_PER_WORD;
		}
	      target = gen_rtx_SUBREG (TYPE_MODE (type), target, offset);
	      SUBREG_PROMOTED_VAR_P (target) = 1;
	      SUBREG_PROMOTED_UNSIGNED_SET (target, unsignedp);
	    }
	}

      /* If size of args is variable or this was a constructor call for a stack
	 argument, restore saved stack-pointer value.  */

      if (old_stack_level && ! (flags & ECF_SP_DEPRESSED))
	{
	  emit_stack_restore (SAVE_BLOCK, old_stack_level, NULL_RTX);
	  stack_pointer_delta = old_stack_pointer_delta;
	  pending_stack_adjust = old_pending_adj;
	  old_stack_allocated = stack_pointer_delta - pending_stack_adjust;
	  stack_arg_under_construction = old_stack_arg_under_construction;
	  highest_outgoing_arg_in_use = initial_highest_arg_in_use;
	  stack_usage_map = initial_stack_usage_map;
	  sibcall_failure = 1;
	}
      else if (ACCUMULATE_OUTGOING_ARGS && pass)
	{
#ifdef REG_PARM_STACK_SPACE
	  if (save_area)
	    restore_fixed_argument_area (save_area, argblock,
					 high_to_save, low_to_save);
#endif

	  /* If we saved any argument areas, restore them.  */
	  for (i = 0; i < num_actuals; i++)
	    if (args[i].save_area)
	      {
		enum machine_mode save_mode = GET_MODE (args[i].save_area);
		rtx stack_area
		  = gen_rtx_MEM (save_mode,
				 memory_address (save_mode,
						 XEXP (args[i].stack_slot, 0)));

		if (save_mode != BLKmode)
		  emit_move_insn (stack_area, args[i].save_area);
		else
		  emit_block_move (stack_area, args[i].save_area,
				   GEN_INT (args[i].locate.size.constant),
				   BLOCK_OP_CALL_PARM);
	      }

	  highest_outgoing_arg_in_use = initial_highest_arg_in_use;
	  stack_usage_map = initial_stack_usage_map;
	}

      /* If this was alloca, record the new stack level for nonlocal gotos.
	 Check for the handler slots since we might not have a save area
	 for non-local gotos.  */

      if ((flags & ECF_MAY_BE_ALLOCA) && cfun->nonlocal_goto_save_area != 0)
	update_nonlocal_goto_save_area ();

      /* Free up storage we no longer need.  */
      for (i = 0; i < num_actuals; ++i)
	if (args[i].aligned_regs)
	  free (args[i].aligned_regs);

      insns = get_insns ();
      end_sequence ();

      if (pass == 0)
	{
	  tail_call_insns = insns;

	  /* Restore the pending stack adjustment now that we have
	     finished generating the sibling call sequence.  */

	  pending_stack_adjust = save_pending_stack_adjust;
	  stack_pointer_delta = save_stack_pointer_delta;

	  /* Prepare arg structure for next iteration.  */
	  for (i = 0; i < num_actuals; i++)
	    {
	      args[i].value = 0;
	      args[i].aligned_regs = 0;
	      args[i].stack = 0;
	    }

	  sbitmap_free (stored_args_map);
	}
      else
	{
	  normal_call_insns = insns;

	  /* Verify that we've deallocated all the stack we used.  */
	  gcc_assert ((flags & ECF_NORETURN)
		      || (old_stack_allocated
			  == stack_pointer_delta - pending_stack_adjust));
	}

      /* If something prevents making this a sibling call,
	 zero out the sequence.  */
      if (sibcall_failure)
	tail_call_insns = NULL_RTX;
      else
	break;
    }

  /* If tail call production succeeded, we need to remove REG_EQUIV notes on
     arguments too, as argument area is now clobbered by the call.  */
  if (tail_call_insns)
    {
      emit_insn (tail_call_insns);
      cfun->tail_call_emit = true;
    }
  else
    emit_insn (normal_call_insns);

  currently_expanding_call--;

  /* If this function returns with the stack pointer depressed, ensure
     this block saves and restores the stack pointer, show it was
     changed, and adjust for any outgoing arg space.  */
  if (flags & ECF_SP_DEPRESSED)
    {
      clear_pending_stack_adjust ();
      emit_insn (gen_rtx_CLOBBER (VOIDmode, stack_pointer_rtx));
      emit_move_insn (virtual_stack_dynamic_rtx, stack_pointer_rtx);
    }

  if (stack_usage_map_buf)
    free (stack_usage_map_buf);

  return target;
}

/* A sibling call sequence invalidates any REG_EQUIV notes made for
   this function's incoming arguments.

   At the start of RTL generation we know the only REG_EQUIV notes
   in the rtl chain are those for incoming arguments, so we can look
   for REG_EQUIV notes between the start of the function and the
   NOTE_INSN_FUNCTION_BEG.

   This is (slight) overkill.  We could keep track of the highest
   argument we clobber and be more selective in removing notes, but it
   does not seem to be worth the effort.  */

void
fixup_tail_calls (void)
{
  rtx insn;

  for (insn = get_insns (); insn; insn = NEXT_INSN (insn))
    {
      /* There are never REG_EQUIV notes for the incoming arguments
	 after the NOTE_INSN_FUNCTION_BEG note, so stop if we see it.  */
      if (NOTE_P (insn)
	  && NOTE_LINE_NUMBER (insn) == NOTE_INSN_FUNCTION_BEG)
	break;

      while (1)
	{
	  rtx note = find_reg_note (insn, REG_EQUIV, 0);
	  if (note)
	    {
	      /* Remove the note and keep looking at the notes for
		 this insn.  */
	      remove_note (insn, note);
	      continue;
	    }
	  break;
	}
    }
}

/* Traverse an argument list in VALUES and expand all complex
   arguments into their components.  */
static tree
split_complex_values (tree values)
{
  tree p;

  /* Before allocating memory, check for the common case of no complex.  */
  for (p = values; p; p = TREE_CHAIN (p))
    {
      tree type = TREE_TYPE (TREE_VALUE (p));
      if (type && TREE_CODE (type) == COMPLEX_TYPE
	  && targetm.calls.split_complex_arg (type))
        goto found;
    }
  return values;

 found:
  values = copy_list (values);

  for (p = values; p; p = TREE_CHAIN (p))
    {
      tree complex_value = TREE_VALUE (p);
      tree complex_type;

      complex_type = TREE_TYPE (complex_value);
      if (!complex_type)
	continue;

      if (TREE_CODE (complex_type) == COMPLEX_TYPE
	  && targetm.calls.split_complex_arg (complex_type))
	{
	  tree subtype;
	  tree real, imag, next;

	  subtype = TREE_TYPE (complex_type);
	  complex_value = save_expr (complex_value);
	  real = build1 (REALPART_EXPR, subtype, complex_value);
	  imag = build1 (IMAGPART_EXPR, subtype, complex_value);

	  TREE_VALUE (p) = real;
	  next = TREE_CHAIN (p);
	  imag = build_tree_list (NULL_TREE, imag);
	  TREE_CHAIN (p) = imag;
	  TREE_CHAIN (imag) = next;

	  /* Skip the newly created node.  */
	  p = TREE_CHAIN (p);
	}
    }

  return values;
}

/* Traverse a list of TYPES and expand all complex types into their
   components.  */
static tree
split_complex_types (tree types)
{
  tree p;

  /* Before allocating memory, check for the common case of no complex.  */
  for (p = types; p; p = TREE_CHAIN (p))
    {
      tree type = TREE_VALUE (p);
      if (TREE_CODE (type) == COMPLEX_TYPE
	  && targetm.calls.split_complex_arg (type))
        goto found;
    }
  return types;

 found:
  types = copy_list (types);

  for (p = types; p; p = TREE_CHAIN (p))
    {
      tree complex_type = TREE_VALUE (p);

      if (TREE_CODE (complex_type) == COMPLEX_TYPE
	  && targetm.calls.split_complex_arg (complex_type))
	{
	  tree next, imag;

	  /* Rewrite complex type with component type.  */
	  TREE_VALUE (p) = TREE_TYPE (complex_type);
	  next = TREE_CHAIN (p);

	  /* Add another component type for the imaginary part.  */
	  imag = build_tree_list (NULL_TREE, TREE_VALUE (p));
	  TREE_CHAIN (p) = imag;
	  TREE_CHAIN (imag) = next;

	  /* Skip the newly created node.  */
	  p = TREE_CHAIN (p);
	}
    }

  return types;
}

/* Output a library call to function FUN (a SYMBOL_REF rtx).
   The RETVAL parameter specifies whether return value needs to be saved, other
   parameters are documented in the emit_library_call function below.  */

static rtx
emit_library_call_value_1 (int retval, rtx orgfun, rtx value,
			   enum libcall_type fn_type,
			   enum machine_mode outmode, int nargs, va_list p)
{
  /* Total size in bytes of all the stack-parms scanned so far.  */
  struct args_size args_size;
  /* Size of arguments before any adjustments (such as rounding).  */
  struct args_size original_args_size;
  int argnum;
  rtx fun;
  int inc;
  int count;
  rtx argblock = 0;
  CUMULATIVE_ARGS args_so_far;
  struct arg
  {
    rtx value;
    enum machine_mode mode;
    rtx reg;
    int partial;
    struct locate_and_pad_arg_data locate;
    rtx save_area;
  };
  struct arg *argvec;
  int old_inhibit_defer_pop = inhibit_defer_pop;
  rtx call_fusage = 0;
  rtx mem_value = 0;
  rtx valreg;
  int pcc_struct_value = 0;
  int struct_value_size = 0;
  int flags;
  int reg_parm_stack_space = 0;
  int needed;
  rtx before_call;
  tree tfom;			/* type_for_mode (outmode, 0) */

#ifdef REG_PARM_STACK_SPACE
  /* Define the boundary of the register parm stack space that needs to be
     save, if any.  */
  int low_to_save, high_to_save;
  rtx save_area = 0;            /* Place that it is saved.  */
#endif

  /* Size of the stack reserved for parameter registers.  */
  int initial_highest_arg_in_use = highest_outgoing_arg_in_use;
  char *initial_stack_usage_map = stack_usage_map;
  char *stack_usage_map_buf = NULL;

  rtx struct_value = targetm.calls.struct_value_rtx (0, 0);

#ifdef REG_PARM_STACK_SPACE
  reg_parm_stack_space = REG_PARM_STACK_SPACE ((tree) 0);
#endif

  /* By default, library functions can not throw.  */
  flags = ECF_NOTHROW;

  switch (fn_type)
    {
    case LCT_NORMAL:
      break;
    case LCT_CONST:
      flags |= ECF_CONST;
      break;
    case LCT_PURE:
      flags |= ECF_PURE;
      break;
    case LCT_CONST_MAKE_BLOCK:
      flags |= ECF_CONST | ECF_LIBCALL_BLOCK;
      break;
    case LCT_PURE_MAKE_BLOCK:
      flags |= ECF_PURE | ECF_LIBCALL_BLOCK;
      break;
    case LCT_NORETURN:
      flags |= ECF_NORETURN;
      break;
    case LCT_THROW:
      flags = ECF_NORETURN;
      break;
    case LCT_RETURNS_TWICE:
      flags = ECF_RETURNS_TWICE;
      break;
    }
  fun = orgfun;

  /* Ensure current function's preferred stack boundary is at least
     what we need.  */
  if (cfun->preferred_stack_boundary < PREFERRED_STACK_BOUNDARY)
    cfun->preferred_stack_boundary = PREFERRED_STACK_BOUNDARY;

  /* If this kind of value comes back in memory,
     decide where in memory it should come back.  */
  if (outmode != VOIDmode)
    {
      tfom = lang_hooks.types.type_for_mode (outmode, 0);
      if (aggregate_value_p (tfom, 0))
	{
#ifdef PCC_STATIC_STRUCT_RETURN
	  rtx pointer_reg
	    = hard_function_value (build_pointer_type (tfom), 0, 0, 0);
	  mem_value = gen_rtx_MEM (outmode, pointer_reg);
	  pcc_struct_value = 1;
	  if (value == 0)
	    value = gen_reg_rtx (outmode);
#else /* not PCC_STATIC_STRUCT_RETURN */
	  struct_value_size = GET_MODE_SIZE (outmode);
	  if (value != 0 && MEM_P (value))
	    mem_value = value;
	  else
	    mem_value = assign_temp (tfom, 0, 1, 1);
#endif
	  /* This call returns a big structure.  */
	  flags &= ~(ECF_CONST | ECF_PURE | ECF_LIBCALL_BLOCK);
	}
    }
  else
    tfom = void_type_node;

  /* ??? Unfinished: must pass the memory address as an argument.  */

  /* Copy all the libcall-arguments out of the varargs data
     and into a vector ARGVEC.

     Compute how to pass each argument.  We only support a very small subset
     of the full argument passing conventions to limit complexity here since
     library functions shouldn't have many args.  */

  argvec = alloca ((nargs + 1) * sizeof (struct arg));
  memset (argvec, 0, (nargs + 1) * sizeof (struct arg));

#ifdef INIT_CUMULATIVE_LIBCALL_ARGS
  INIT_CUMULATIVE_LIBCALL_ARGS (args_so_far, outmode, fun);
#else
  INIT_CUMULATIVE_ARGS (args_so_far, NULL_TREE, fun, 0, nargs);
#endif

  args_size.constant = 0;
  args_size.var = 0;

  count = 0;

  /* Now we are about to start emitting insns that can be deleted
     if a libcall is deleted.  */
  if (flags & ECF_LIBCALL_BLOCK)
    start_sequence ();

  push_temp_slots ();

  /* If there's a structure value address to be passed,
     either pass it in the special place, or pass it as an extra argument.  */
  if (mem_value && struct_value == 0 && ! pcc_struct_value)
    {
      rtx addr = XEXP (mem_value, 0);
      
      nargs++;

      /* Make sure it is a reasonable operand for a move or push insn.  */
      if (!REG_P (addr) && !MEM_P (addr)
	  && ! (CONSTANT_P (addr) && LEGITIMATE_CONSTANT_P (addr)))
	addr = force_operand (addr, NULL_RTX);

      argvec[count].value = addr;
      argvec[count].mode = Pmode;
      argvec[count].partial = 0;

      argvec[count].reg = FUNCTION_ARG (args_so_far, Pmode, NULL_TREE, 1);
      gcc_assert (targetm.calls.arg_partial_bytes (&args_so_far, Pmode,
						   NULL_TREE, 1) == 0);

      locate_and_pad_parm (Pmode, NULL_TREE,
#ifdef STACK_PARMS_IN_REG_PARM_AREA
                           1,
#else
			   argvec[count].reg != 0,
#endif
			   0, NULL_TREE, &args_size, &argvec[count].locate);

      if (argvec[count].reg == 0 || argvec[count].partial != 0
	  || reg_parm_stack_space > 0)
	args_size.constant += argvec[count].locate.size.constant;

      FUNCTION_ARG_ADVANCE (args_so_far, Pmode, (tree) 0, 1);

      count++;
    }

  for (; count < nargs; count++)
    {
      rtx val = va_arg (p, rtx);
      enum machine_mode mode = va_arg (p, enum machine_mode);

      /* We cannot convert the arg value to the mode the library wants here;
	 must do it earlier where we know the signedness of the arg.  */
      gcc_assert (mode != BLKmode
		  && (GET_MODE (val) == mode || GET_MODE (val) == VOIDmode));

      /* Make sure it is a reasonable operand for a move or push insn.  */
      if (!REG_P (val) && !MEM_P (val)
	  && ! (CONSTANT_P (val) && LEGITIMATE_CONSTANT_P (val)))
	val = force_operand (val, NULL_RTX);

      if (pass_by_reference (&args_so_far, mode, NULL_TREE, 1))
	{
	  rtx slot;
	  int must_copy
	    = !reference_callee_copied (&args_so_far, mode, NULL_TREE, 1);

	  /* loop.c won't look at CALL_INSN_FUNCTION_USAGE of const/pure
	     functions, so we have to pretend this isn't such a function.  */
	  if (flags & ECF_LIBCALL_BLOCK)
	    {
	      rtx insns = get_insns ();
	      end_sequence ();
	      emit_insn (insns);
	    }
	  flags &= ~(ECF_CONST | ECF_PURE | ECF_LIBCALL_BLOCK);

	  /* If this was a CONST function, it is now PURE since
	     it now reads memory.  */
	  if (flags & ECF_CONST)
	    {
	      flags &= ~ECF_CONST;
	      flags |= ECF_PURE;
	    }

	  if (GET_MODE (val) == MEM && !must_copy)
	    slot = val;
	  else
	    {
	      slot = assign_temp (lang_hooks.types.type_for_mode (mode, 0),
				  0, 1, 1);
	      emit_move_insn (slot, val);
	    }

	  call_fusage = gen_rtx_EXPR_LIST (VOIDmode,
					   gen_rtx_USE (VOIDmode, slot),
					   call_fusage);
	  if (must_copy)
	    call_fusage = gen_rtx_EXPR_LIST (VOIDmode,
					     gen_rtx_CLOBBER (VOIDmode,
							      slot),
					     call_fusage);

	  mode = Pmode;
	  val = force_operand (XEXP (slot, 0), NULL_RTX);
	}

      argvec[count].value = val;
      argvec[count].mode = mode;

      argvec[count].reg = FUNCTION_ARG (args_so_far, mode, NULL_TREE, 1);

      argvec[count].partial
	= targetm.calls.arg_partial_bytes (&args_so_far, mode, NULL_TREE, 1);

      locate_and_pad_parm (mode, NULL_TREE,
#ifdef STACK_PARMS_IN_REG_PARM_AREA
			   1,
#else
			   argvec[count].reg != 0,
#endif
			   argvec[count].partial,
			   NULL_TREE, &args_size, &argvec[count].locate);

      gcc_assert (!argvec[count].locate.size.var);

      if (argvec[count].reg == 0 || argvec[count].partial != 0
	  || reg_parm_stack_space > 0)
	args_size.constant += argvec[count].locate.size.constant;

      FUNCTION_ARG_ADVANCE (args_so_far, mode, (tree) 0, 1);
    }

  /* If this machine requires an external definition for library
     functions, write one out.  */
  assemble_external_libcall (fun);

  original_args_size = args_size;
  args_size.constant = (((args_size.constant
			  + stack_pointer_delta
			  + STACK_BYTES - 1)
			  / STACK_BYTES
			  * STACK_BYTES)
			 - stack_pointer_delta);

  args_size.constant = MAX (args_size.constant,
			    reg_parm_stack_space);

#ifndef OUTGOING_REG_PARM_STACK_SPACE
  args_size.constant -= reg_parm_stack_space;
#endif

  if (args_size.constant > current_function_outgoing_args_size)
    current_function_outgoing_args_size = args_size.constant;

  if (ACCUMULATE_OUTGOING_ARGS)
    {
      /* Since the stack pointer will never be pushed, it is possible for
	 the evaluation of a parm to clobber something we have already
	 written to the stack.  Since most function calls on RISC machines
	 do not use the stack, this is uncommon, but must work correctly.

	 Therefore, we save any area of the stack that was already written
	 and that we are using.  Here we set up to do this by making a new
	 stack usage map from the old one.

	 Another approach might be to try to reorder the argument
	 evaluations to avoid this conflicting stack usage.  */

      needed = args_size.constant;

#ifndef OUTGOING_REG_PARM_STACK_SPACE
      /* Since we will be writing into the entire argument area, the
	 map must be allocated for its entire size, not just the part that
	 is the responsibility of the caller.  */
      needed += reg_parm_stack_space;
#endif

#ifdef ARGS_GROW_DOWNWARD
      highest_outgoing_arg_in_use = MAX (initial_highest_arg_in_use,
					 needed + 1);
#else
      highest_outgoing_arg_in_use = MAX (initial_highest_arg_in_use,
					 needed);
#endif
      stack_usage_map_buf = xmalloc (highest_outgoing_arg_in_use);
      stack_usage_map = stack_usage_map_buf;

      if (initial_highest_arg_in_use)
	memcpy (stack_usage_map, initial_stack_usage_map,
		initial_highest_arg_in_use);

      if (initial_highest_arg_in_use != highest_outgoing_arg_in_use)
	memset (&stack_usage_map[initial_highest_arg_in_use], 0,
	       highest_outgoing_arg_in_use - initial_highest_arg_in_use);
      needed = 0;

      /* We must be careful to use virtual regs before they're instantiated,
         and real regs afterwards.  Loop optimization, for example, can create
	 new libcalls after we've instantiated the virtual regs, and if we
	 use virtuals anyway, they won't match the rtl patterns.  */

      if (virtuals_instantiated)
	argblock = plus_constant (stack_pointer_rtx, STACK_POINTER_OFFSET);
      else
	argblock = virtual_outgoing_args_rtx;
    }
  else
    {
      if (!PUSH_ARGS)
	argblock = push_block (GEN_INT (args_size.constant), 0, 0);
    }

  /* If we push args individually in reverse order, perform stack alignment
     before the first push (the last arg).  */
  if (argblock == 0 && PUSH_ARGS_REVERSED)
    anti_adjust_stack (GEN_INT (args_size.constant
				- original_args_size.constant));

  if (PUSH_ARGS_REVERSED)
    {
      inc = -1;
      argnum = nargs - 1;
    }
  else
    {
      inc = 1;
      argnum = 0;
    }

#ifdef REG_PARM_STACK_SPACE
  if (ACCUMULATE_OUTGOING_ARGS)
    {
      /* The argument list is the property of the called routine and it
	 may clobber it.  If the fixed area has been used for previous
	 parameters, we must save and restore it.  */
      save_area = save_fixed_argument_area (reg_parm_stack_space, argblock,
					    &low_to_save, &high_to_save);
    }
#endif

  /* Push the args that need to be pushed.  */

  /* ARGNUM indexes the ARGVEC array in the order in which the arguments
     are to be pushed.  */
  for (count = 0; count < nargs; count++, argnum += inc)
    {
      enum machine_mode mode = argvec[argnum].mode;
      rtx val = argvec[argnum].value;
      rtx reg = argvec[argnum].reg;
      int partial = argvec[argnum].partial;
      int lower_bound = 0, upper_bound = 0, i;

      if (! (reg != 0 && partial == 0))
	{
	  if (ACCUMULATE_OUTGOING_ARGS)
	    {
	      /* If this is being stored into a pre-allocated, fixed-size,
		 stack area, save any previous data at that location.  */

#ifdef ARGS_GROW_DOWNWARD
	      /* stack_slot is negative, but we want to index stack_usage_map
		 with positive values.  */
	      upper_bound = -argvec[argnum].locate.offset.constant + 1;
	      lower_bound = upper_bound - argvec[argnum].locate.size.constant;
#else
	      lower_bound = argvec[argnum].locate.offset.constant;
	      upper_bound = lower_bound + argvec[argnum].locate.size.constant;
#endif

	      i = lower_bound;
	      /* Don't worry about things in the fixed argument area;
		 it has already been saved.  */
	      if (i < reg_parm_stack_space)
		i = reg_parm_stack_space;
	      while (i < upper_bound && stack_usage_map[i] == 0)
		i++;

	      if (i < upper_bound)
		{
		  /* We need to make a save area.  */
		  unsigned int size
		    = argvec[argnum].locate.size.constant * BITS_PER_UNIT;
		  enum machine_mode save_mode
		    = mode_for_size (size, MODE_INT, 1);
		  rtx adr
		    = plus_constant (argblock,
				     argvec[argnum].locate.offset.constant);
		  rtx stack_area
		    = gen_rtx_MEM (save_mode, memory_address (save_mode, adr));

		  if (save_mode == BLKmode)
		    {
		      argvec[argnum].save_area
			= assign_stack_temp (BLKmode,
				             argvec[argnum].locate.size.constant,
					     0);

		      emit_block_move (validize_mem (argvec[argnum].save_area),
			  	       stack_area,
				       GEN_INT (argvec[argnum].locate.size.constant),
				       BLOCK_OP_CALL_PARM);
		    }
		  else
		    {
		      argvec[argnum].save_area = gen_reg_rtx (save_mode);

		      emit_move_insn (argvec[argnum].save_area, stack_area);
		    }
		}
	    }

	  emit_push_insn (val, mode, NULL_TREE, NULL_RTX, PARM_BOUNDARY,
			  partial, reg, 0, argblock,
			  GEN_INT (argvec[argnum].locate.offset.constant),
			  reg_parm_stack_space,
			  ARGS_SIZE_RTX (argvec[argnum].locate.alignment_pad));

	  /* Now mark the segment we just used.  */
	  if (ACCUMULATE_OUTGOING_ARGS)
	    for (i = lower_bound; i < upper_bound; i++)
	      stack_usage_map[i] = 1;

	  NO_DEFER_POP;

	  if (flags & ECF_CONST)
	    {
	      rtx use;

	      /* Indicate argument access so that alias.c knows that these
		 values are live.  */
	      if (argblock)
		use = plus_constant (argblock,
				     argvec[argnum].locate.offset.constant);
	      else
		/* When arguments are pushed, trying to tell alias.c where
		   exactly this argument is won't work, because the
		   auto-increment causes confusion.  So we merely indicate
		   that we access something with a known mode somewhere on
		   the stack.  */
	        use = gen_rtx_PLUS (Pmode, virtual_outgoing_args_rtx,
				    gen_rtx_SCRATCH (Pmode));
	      use = gen_rtx_MEM (argvec[argnum].mode, use);
	      use = gen_rtx_USE (VOIDmode, use);
	      call_fusage = gen_rtx_EXPR_LIST (VOIDmode, use, call_fusage);
	    }
	}
    }

  /* If we pushed args in forward order, perform stack alignment
     after pushing the last arg.  */
  if (argblock == 0 && !PUSH_ARGS_REVERSED)
    anti_adjust_stack (GEN_INT (args_size.constant
				- original_args_size.constant));

  if (PUSH_ARGS_REVERSED)
    argnum = nargs - 1;
  else
    argnum = 0;

  fun = prepare_call_address (fun, NULL, &call_fusage, 0, 0);

  /* Now load any reg parms into their regs.  */

  /* ARGNUM indexes the ARGVEC array in the order in which the arguments
     are to be pushed.  */
  for (count = 0; count < nargs; count++, argnum += inc)
    {
      enum machine_mode mode = argvec[argnum].mode;
      rtx val = argvec[argnum].value;
      rtx reg = argvec[argnum].reg;
      int partial = argvec[argnum].partial;

      /* Handle calls that pass values in multiple non-contiguous
	 locations.  The PA64 has examples of this for library calls.  */
      if (reg != 0 && GET_CODE (reg) == PARALLEL)
	emit_group_load (reg, val, NULL_TREE, GET_MODE_SIZE (mode));
      else if (reg != 0 && partial == 0)
	emit_move_insn (reg, val);

      NO_DEFER_POP;
    }

  /* Any regs containing parms remain in use through the call.  */
  for (count = 0; count < nargs; count++)
    {
      rtx reg = argvec[count].reg;
      if (reg != 0 && GET_CODE (reg) == PARALLEL)
	use_group_regs (&call_fusage, reg);
      else if (reg != 0)
	use_reg (&call_fusage, reg);
    }

  /* Pass the function the address in which to return a structure value.  */
  if (mem_value != 0 && struct_value != 0 && ! pcc_struct_value)
    {
      emit_move_insn (struct_value,
		      force_reg (Pmode,
				 force_operand (XEXP (mem_value, 0),
						NULL_RTX)));
      if (REG_P (struct_value))
	use_reg (&call_fusage, struct_value);
    }

  /* Don't allow popping to be deferred, since then
     cse'ing of library calls could delete a call and leave the pop.  */
  NO_DEFER_POP;
  valreg = (mem_value == 0 && outmode != VOIDmode
	    ? hard_libcall_value (outmode) : NULL_RTX);

  /* Stack must be properly aligned now.  */
  gcc_assert (!(stack_pointer_delta
		& (PREFERRED_STACK_BOUNDARY / BITS_PER_UNIT - 1)));

  before_call = get_last_insn ();

  /* We pass the old value of inhibit_defer_pop + 1 to emit_call_1, which
     will set inhibit_defer_pop to that value.  */
  /* The return type is needed to decide how many bytes the function pops.
     Signedness plays no role in that, so for simplicity, we pretend it's
     always signed.  We also assume that the list of arguments passed has
     no impact, so we pretend it is unknown.  */

  emit_call_1 (fun, NULL,
	       get_identifier (XSTR (orgfun, 0)),
	       build_function_type (tfom, NULL_TREE),
	       original_args_size.constant, args_size.constant,
	       struct_value_size,
	       FUNCTION_ARG (args_so_far, VOIDmode, void_type_node, 1),
	       valreg,
	       old_inhibit_defer_pop + 1, call_fusage, flags, & args_so_far);

  /* For calls to `setjmp', etc., inform flow.c it should complain
     if nonvolatile values are live.  For functions that cannot return,
     inform flow that control does not fall through.  */

  if (flags & ECF_NORETURN)
    {
      /* The barrier note must be emitted
	 immediately after the CALL_INSN.  Some ports emit more than
	 just a CALL_INSN above, so we must search for it here.  */

      rtx last = get_last_insn ();
      while (!CALL_P (last))
	{
	  last = PREV_INSN (last);
	  /* There was no CALL_INSN?  */
	  gcc_assert (last != before_call);
	}

      emit_barrier_after (last);
    }

  /* Now restore inhibit_defer_pop to its actual original value.  */
  OK_DEFER_POP;

  /* If call is cse'able, make appropriate pair of reg-notes around it.
     Test valreg so we don't crash; may safely ignore `const'
     if return type is void.  Disable for PARALLEL return values, because
     we have no way to move such values into a pseudo register.  */
  if (flags & ECF_LIBCALL_BLOCK)
    {
      rtx insns;

      if (valreg == 0)
	{
	  insns = get_insns ();
	  end_sequence ();
	  emit_insn (insns);
	}
      else
	{
	  rtx note = 0;
	  rtx temp;
	  int i;

	  if (GET_CODE (valreg) == PARALLEL)
	    {
	      temp = gen_reg_rtx (outmode);
	      emit_group_store (temp, valreg, NULL_TREE,
				GET_MODE_SIZE (outmode));
	      valreg = temp;
	    }

	  temp = gen_reg_rtx (GET_MODE (valreg));

	  /* Construct an "equal form" for the value which mentions all the
	     arguments in order as well as the function name.  */
	  for (i = 0; i < nargs; i++)
	    note = gen_rtx_EXPR_LIST (VOIDmode, argvec[i].value, note);
	  note = gen_rtx_EXPR_LIST (VOIDmode, fun, note);

	  insns = get_insns ();
	  end_sequence ();

	  if (flags & ECF_PURE)
	    note = gen_rtx_EXPR_LIST (VOIDmode,
			gen_rtx_USE (VOIDmode,
				     gen_rtx_MEM (BLKmode,
						  gen_rtx_SCRATCH (VOIDmode))),
			note);

	  emit_libcall_block (insns, temp, valreg, note);

	  valreg = temp;
	}
    }
  pop_temp_slots ();

  /* Copy the value to the right place.  */
  if (outmode != VOIDmode && retval)
    {
      if (mem_value)
	{
	  if (value == 0)
	    value = mem_value;
	  if (value != mem_value)
	    emit_move_insn (value, mem_value);
	}
      else if (GET_CODE (valreg) == PARALLEL)
	{
	  if (value == 0)
	    value = gen_reg_rtx (outmode);
	  emit_group_store (value, valreg, NULL_TREE, GET_MODE_SIZE (outmode));
	}
      else if (value != 0)
	emit_move_insn (value, valreg);
      else
	value = valreg;
    }

  if (ACCUMULATE_OUTGOING_ARGS)
    {
#ifdef REG_PARM_STACK_SPACE
      if (save_area)
	restore_fixed_argument_area (save_area, argblock,
				     high_to_save, low_to_save);
#endif

      /* If we saved any argument areas, restore them.  */
      for (count = 0; count < nargs; count++)
	if (argvec[count].save_area)
	  {
	    enum machine_mode save_mode = GET_MODE (argvec[count].save_area);
	    rtx adr = plus_constant (argblock,
				     argvec[count].locate.offset.constant);
	    rtx stack_area = gen_rtx_MEM (save_mode,
					  memory_address (save_mode, adr));

	    if (save_mode == BLKmode)
	      emit_block_move (stack_area,
		  	       validize_mem (argvec[count].save_area),
			       GEN_INT (argvec[count].locate.size.constant),
			       BLOCK_OP_CALL_PARM);
	    else
	      emit_move_insn (stack_area, argvec[count].save_area);
	  }

      highest_outgoing_arg_in_use = initial_highest_arg_in_use;
      stack_usage_map = initial_stack_usage_map;
    }

  if (stack_usage_map_buf)
    free (stack_usage_map_buf);

  return value;

}

/* Output a library call to function FUN (a SYMBOL_REF rtx)
   (emitting the queue unless NO_QUEUE is nonzero),
   for a value of mode OUTMODE,
   with NARGS different arguments, passed as alternating rtx values
   and machine_modes to convert them to.

   FN_TYPE should be LCT_NORMAL for `normal' calls, LCT_CONST for `const'
   calls, LCT_PURE for `pure' calls, LCT_CONST_MAKE_BLOCK for `const' calls
   which should be enclosed in REG_LIBCALL/REG_RETVAL notes,
   LCT_PURE_MAKE_BLOCK for `purep' calls which should be enclosed in
   REG_LIBCALL/REG_RETVAL notes with extra (use (memory (scratch)),
   or other LCT_ value for other types of library calls.  */

void
emit_library_call (rtx orgfun, enum libcall_type fn_type,
		   enum machine_mode outmode, int nargs, ...)
{
  va_list p;

  va_start (p, nargs);
  emit_library_call_value_1 (0, orgfun, NULL_RTX, fn_type, outmode, nargs, p);
  va_end (p);
}

/* Like emit_library_call except that an extra argument, VALUE,
   comes second and says where to store the result.
   (If VALUE is zero, this function chooses a convenient way
   to return the value.

   This function returns an rtx for where the value is to be found.
   If VALUE is nonzero, VALUE is returned.  */

rtx
emit_library_call_value (rtx orgfun, rtx value,
			 enum libcall_type fn_type,
			 enum machine_mode outmode, int nargs, ...)
{
  rtx result;
  va_list p;

  va_start (p, nargs);
  result = emit_library_call_value_1 (1, orgfun, value, fn_type, outmode,
				      nargs, p);
  va_end (p);

  return result;
}

/* Store a single argument for a function call
   into the register or memory area where it must be passed.
   *ARG describes the argument value and where to pass it.

   ARGBLOCK is the address of the stack-block for all the arguments,
   or 0 on a machine where arguments are pushed individually.

   MAY_BE_ALLOCA nonzero says this could be a call to `alloca'
   so must be careful about how the stack is used.

   VARIABLE_SIZE nonzero says that this was a variable-sized outgoing
   argument stack.  This is used if ACCUMULATE_OUTGOING_ARGS to indicate
   that we need not worry about saving and restoring the stack.

   FNDECL is the declaration of the function we are calling.

   Return nonzero if this arg should cause sibcall failure,
   zero otherwise.  */

static int
store_one_arg (struct arg_data *arg, rtx argblock, int flags,
	       int variable_size ATTRIBUTE_UNUSED, int reg_parm_stack_space)
{
  tree pval = arg->tree_value;
  rtx reg = 0;
  int partial = 0;
  int used = 0;
  int i, lower_bound = 0, upper_bound = 0;
  int sibcall_failure = 0;

  if (TREE_CODE (pval) == ERROR_MARK)
    return 1;

  /* Push a new temporary level for any temporaries we make for
     this argument.  */
  push_temp_slots ();

  if (ACCUMULATE_OUTGOING_ARGS && !(flags & ECF_SIBCALL))
    {
      /* If this is being stored into a pre-allocated, fixed-size, stack area,
	 save any previous data at that location.  */
      if (argblock && ! variable_size && arg->stack)
	{
#ifdef ARGS_GROW_DOWNWARD
	  /* stack_slot is negative, but we want to index stack_usage_map
	     with positive values.  */
	  if (GET_CODE (XEXP (arg->stack_slot, 0)) == PLUS)
	    upper_bound = -INTVAL (XEXP (XEXP (arg->stack_slot, 0), 1)) + 1;
	  else
	    upper_bound = 0;

	  lower_bound = upper_bound - arg->locate.size.constant;
#else
	  if (GET_CODE (XEXP (arg->stack_slot, 0)) == PLUS)
	    lower_bound = INTVAL (XEXP (XEXP (arg->stack_slot, 0), 1));
	  else
	    lower_bound = 0;

	  upper_bound = lower_bound + arg->locate.size.constant;
#endif

	  i = lower_bound;
	  /* Don't worry about things in the fixed argument area;
	     it has already been saved.  */
	  if (i < reg_parm_stack_space)
	    i = reg_parm_stack_space;
	  while (i < upper_bound && stack_usage_map[i] == 0)
	    i++;

	  if (i < upper_bound)
	    {
	      /* We need to make a save area.  */
	      unsigned int size = arg->locate.size.constant * BITS_PER_UNIT;
	      enum machine_mode save_mode = mode_for_size (size, MODE_INT, 1);
	      rtx adr = memory_address (save_mode, XEXP (arg->stack_slot, 0));
	      rtx stack_area = gen_rtx_MEM (save_mode, adr);

	      if (save_mode == BLKmode)
		{
		  tree ot = TREE_TYPE (arg->tree_value);
		  tree nt = build_qualified_type (ot, (TYPE_QUALS (ot)
						       | TYPE_QUAL_CONST));

		  arg->save_area = assign_temp (nt, 0, 1, 1);
		  preserve_temp_slots (arg->save_area);
		  emit_block_move (validize_mem (arg->save_area), stack_area,
				   expr_size (arg->tree_value),
				   BLOCK_OP_CALL_PARM);
		}
	      else
		{
		  arg->save_area = gen_reg_rtx (save_mode);
		  emit_move_insn (arg->save_area, stack_area);
		}
	    }
	}
    }

  /* If this isn't going to be placed on both the stack and in registers,
     set up the register and number of words.  */
  if (! arg->pass_on_stack)
    {
      if (flags & ECF_SIBCALL)
	reg = arg->tail_call_reg;
      else
	reg = arg->reg;
      partial = arg->partial;
    }

  /* Being passed entirely in a register.  We shouldn't be called in
     this case.  */
  gcc_assert (reg == 0 || partial != 0);
  
  /* If this arg needs special alignment, don't load the registers
     here.  */
  if (arg->n_aligned_regs != 0)
    reg = 0;

  /* If this is being passed partially in a register, we can't evaluate
     it directly into its stack slot.  Otherwise, we can.  */
  if (arg->value == 0)
    {
      /* stack_arg_under_construction is nonzero if a function argument is
	 being evaluated directly into the outgoing argument list and
	 expand_call must take special action to preserve the argument list
	 if it is called recursively.

	 For scalar function arguments stack_usage_map is sufficient to
	 determine which stack slots must be saved and restored.  Scalar
	 arguments in general have pass_on_stack == 0.

	 If this argument is initialized by a function which takes the
	 address of the argument (a C++ constructor or a C function
	 returning a BLKmode structure), then stack_usage_map is
	 insufficient and expand_call must push the stack around the
	 function call.  Such arguments have pass_on_stack == 1.

	 Note that it is always safe to set stack_arg_under_construction,
	 but this generates suboptimal code if set when not needed.  */

      if (arg->pass_on_stack)
	stack_arg_under_construction++;

      arg->value = expand_expr (pval,
				(partial
				 || TYPE_MODE (TREE_TYPE (pval)) != arg->mode)
				? NULL_RTX : arg->stack,
				VOIDmode, EXPAND_STACK_PARM);

      /* If we are promoting object (or for any other reason) the mode
	 doesn't agree, convert the mode.  */

      if (arg->mode != TYPE_MODE (TREE_TYPE (pval)))
	arg->value = convert_modes (arg->mode, TYPE_MODE (TREE_TYPE (pval)),
				    arg->value, arg->unsignedp);

      if (arg->pass_on_stack)
	stack_arg_under_construction--;
    }

  /* Check for overlap with already clobbered argument area.  */
  if ((flags & ECF_SIBCALL)
      && MEM_P (arg->value)
      && mem_overlaps_already_clobbered_arg_p (XEXP (arg->value, 0),
					       arg->locate.size.constant))
    sibcall_failure = 1;

  /* Don't allow anything left on stack from computation
     of argument to alloca.  */
  if (flags & ECF_MAY_BE_ALLOCA)
    do_pending_stack_adjust ();

  if (arg->value == arg->stack)
    /* If the value is already in the stack slot, we are done.  */
    ;
  else if (arg->mode != BLKmode)
    {
      int size;

      /* Argument is a scalar, not entirely passed in registers.
	 (If part is passed in registers, arg->partial says how much
	 and emit_push_insn will take care of putting it there.)

	 Push it, and if its size is less than the
	 amount of space allocated to it,
	 also bump stack pointer by the additional space.
	 Note that in C the default argument promotions
	 will prevent such mismatches.  */

      size = GET_MODE_SIZE (arg->mode);
      /* Compute how much space the push instruction will push.
	 On many machines, pushing a byte will advance the stack
	 pointer by a halfword.  */
#ifdef PUSH_ROUNDING
      size = PUSH_ROUNDING (size);
#endif
      used = size;

      /* Compute how much space the argument should get:
	 round up to a multiple of the alignment for arguments.  */
      if (none != FUNCTION_ARG_PADDING (arg->mode, TREE_TYPE (pval)))
	used = (((size + PARM_BOUNDARY / BITS_PER_UNIT - 1)
		 / (PARM_BOUNDARY / BITS_PER_UNIT))
		* (PARM_BOUNDARY / BITS_PER_UNIT));

      /* This isn't already where we want it on the stack, so put it there.
	 This can either be done with push or copy insns.  */
      emit_push_insn (arg->value, arg->mode, TREE_TYPE (pval), NULL_RTX,
		      PARM_BOUNDARY, partial, reg, used - size, argblock,
		      ARGS_SIZE_RTX (arg->locate.offset), reg_parm_stack_space,
		      ARGS_SIZE_RTX (arg->locate.alignment_pad));

      /* Unless this is a partially-in-register argument, the argument is now
	 in the stack.  */
      if (partial == 0)
	arg->value = arg->stack;
    }
  else
    {
      /* BLKmode, at least partly to be pushed.  */

      unsigned int parm_align;
      int excess;
      rtx size_rtx;

      /* Pushing a nonscalar.
	 If part is passed in registers, PARTIAL says how much
	 and emit_push_insn will take care of putting it there.  */

      /* Round its size up to a multiple
	 of the allocation unit for arguments.  */

      if (arg->locate.size.var != 0)
	{
	  excess = 0;
	  size_rtx = ARGS_SIZE_RTX (arg->locate.size);
	}
      else
	{
	  /* PUSH_ROUNDING has no effect on us, because emit_push_insn
	     for BLKmode is careful to avoid it.  */
	  excess = (arg->locate.size.constant
		    - int_size_in_bytes (TREE_TYPE (pval))
		    + partial);
	  size_rtx = expand_expr (size_in_bytes (TREE_TYPE (pval)),
				  NULL_RTX, TYPE_MODE (sizetype), 0);
	}

      parm_align = arg->locate.boundary;

      /* When an argument is padded down, the block is aligned to
	 PARM_BOUNDARY, but the actual argument isn't.  */
      if (FUNCTION_ARG_PADDING (arg->mode, TREE_TYPE (pval)) == downward)
	{
	  if (arg->locate.size.var)
	    parm_align = BITS_PER_UNIT;
	  else if (excess)
	    {
	      unsigned int excess_align = (excess & -excess) * BITS_PER_UNIT;
	      parm_align = MIN (parm_align, excess_align);
	    }
	}

      if ((flags & ECF_SIBCALL) && MEM_P (arg->value))
	{
	  /* emit_push_insn might not work properly if arg->value and
	     argblock + arg->locate.offset areas overlap.  */
	  rtx x = arg->value;
	  int i = 0;

	  if (XEXP (x, 0) == current_function_internal_arg_pointer
	      || (GET_CODE (XEXP (x, 0)) == PLUS
		  && XEXP (XEXP (x, 0), 0) ==
		     current_function_internal_arg_pointer
		  && GET_CODE (XEXP (XEXP (x, 0), 1)) == CONST_INT))
	    {
	      if (XEXP (x, 0) != current_function_internal_arg_pointer)
		i = INTVAL (XEXP (XEXP (x, 0), 1));

	      /* expand_call should ensure this.  */
	      gcc_assert (!arg->locate.offset.var
			  && GET_CODE (size_rtx) == CONST_INT);

	      if (arg->locate.offset.constant > i)
		{
		  if (arg->locate.offset.constant < i + INTVAL (size_rtx))
		    sibcall_failure = 1;
		}
	      else if (arg->locate.offset.constant < i)
		{
		  if (i < arg->locate.offset.constant + INTVAL (size_rtx))
		    sibcall_failure = 1;
		}
	    }
	}

      emit_push_insn (arg->value, arg->mode, TREE_TYPE (pval), size_rtx,
		      parm_align, partial, reg, excess, argblock,
		      ARGS_SIZE_RTX (arg->locate.offset), reg_parm_stack_space,
		      ARGS_SIZE_RTX (arg->locate.alignment_pad));

      /* Unless this is a partially-in-register argument, the argument is now
	 in the stack.

	 ??? Unlike the case above, in which we want the actual
	 address of the data, so that we can load it directly into a
	 register, here we want the address of the stack slot, so that
	 it's properly aligned for word-by-word copying or something
	 like that.  It's not clear that this is always correct.  */
      if (partial == 0)
	arg->value = arg->stack_slot;
    }

  if (arg->reg && GET_CODE (arg->reg) == PARALLEL)
    {
      tree type = TREE_TYPE (arg->tree_value);
      arg->parallel_value
	= emit_group_load_into_temps (arg->reg, arg->value, type,
				      int_size_in_bytes (type));
    }

  /* Mark all slots this store used.  */
  if (ACCUMULATE_OUTGOING_ARGS && !(flags & ECF_SIBCALL)
      && argblock && ! variable_size && arg->stack)
    for (i = lower_bound; i < upper_bound; i++)
      stack_usage_map[i] = 1;

  /* Once we have pushed something, pops can't safely
     be deferred during the rest of the arguments.  */
  NO_DEFER_POP;

  /* Free any temporary slots made in processing this argument.  Show
     that we might have taken the address of something and pushed that
     as an operand.  */
  preserve_temp_slots (NULL_RTX);
  free_temp_slots ();
  pop_temp_slots ();

  return sibcall_failure;
}

/* Nonzero if we do not know how to pass TYPE solely in registers.  */

bool
must_pass_in_stack_var_size (enum machine_mode mode ATTRIBUTE_UNUSED,
			     tree type)
{
  if (!type)
    return false;

  /* If the type has variable size...  */
  if (TREE_CODE (TYPE_SIZE (type)) != INTEGER_CST)
    return true;

  /* If the type is marked as addressable (it is required
     to be constructed into the stack)...  */
  if (TREE_ADDRESSABLE (type))
    return true;

  return false;
}

/* Another version of the TARGET_MUST_PASS_IN_STACK hook.  This one
   takes trailing padding of a structure into account.  */
/* ??? Should be able to merge these two by examining BLOCK_REG_PADDING.  */

bool
must_pass_in_stack_var_size_or_pad (enum machine_mode mode, tree type)
{
  if (!type)
    return false;

  /* If the type has variable size...  */
  if (TREE_CODE (TYPE_SIZE (type)) != INTEGER_CST)
    return true;

  /* If the type is marked as addressable (it is required
     to be constructed into the stack)...  */
  if (TREE_ADDRESSABLE (type))
    return true;

  /* If the padding and mode of the type is such that a copy into
     a register would put it into the wrong part of the register.  */
  if (mode == BLKmode
      && int_size_in_bytes (type) % (PARM_BOUNDARY / BITS_PER_UNIT)
      && (FUNCTION_ARG_PADDING (mode, type)
	  == (BYTES_BIG_ENDIAN ? upward : downward)))
    return true;

  return false;
}<|MERGE_RESOLUTION|>--- conflicted
+++ resolved
@@ -1698,33 +1698,8 @@
   code = GET_CODE (x);
 
   if (code == MEM)
-<<<<<<< HEAD
-    {
-      if (XEXP (x, 0) == current_function_internal_arg_pointer)
-	i = 0;
-      else if (GET_CODE (XEXP (x, 0)) == PLUS
-	       && XEXP (XEXP (x, 0), 0) ==
-		  current_function_internal_arg_pointer
-	       && GET_CODE (XEXP (XEXP (x, 0), 1)) == CONST_INT)
-	i = INTVAL (XEXP (XEXP (x, 0), 1));
-      else
-	return 0;
-
-#ifdef ARGS_GROW_DOWNWARD
-      i = -i - GET_MODE_SIZE (GET_MODE (x));
-#endif
-
-      for (k = 0; k < GET_MODE_SIZE (GET_MODE (x)); k++)
-	if (i + k < stored_args_map->n_bits
-	    && TEST_BIT (stored_args_map, i + k))
-	  return 1;
-
-      return 0;
-    }
-=======
     return mem_overlaps_already_clobbered_arg_p (XEXP (x, 0),
 						 GET_MODE_SIZE (GET_MODE (x)));
->>>>>>> 8c044a9c
 
   /* Scan all subexpressions.  */
   fmt = GET_RTX_FORMAT (code);

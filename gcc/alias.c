/* Alias analysis for GNU C
   Copyright (C) 1997, 1998, 1999, 2000, 2001, 2002, 2003, 2004, 2005, 2006,
   2007, 2008, 2009, 2010 Free Software Foundation, Inc.
   Contributed by John Carr (jfc@mit.edu).

This file is part of GCC.

GCC is free software; you can redistribute it and/or modify it under
the terms of the GNU General Public License as published by the Free
Software Foundation; either version 3, or (at your option) any later
version.

GCC is distributed in the hope that it will be useful, but WITHOUT ANY
WARRANTY; without even the implied warranty of MERCHANTABILITY or
FITNESS FOR A PARTICULAR PURPOSE.  See the GNU General Public License
for more details.

You should have received a copy of the GNU General Public License
along with GCC; see the file COPYING3.  If not see
<http://www.gnu.org/licenses/>.  */

#include "config.h"
#include "system.h"
#include "coretypes.h"
#include "tm.h"
#include "rtl.h"
#include "tree.h"
#include "tm_p.h"
#include "function.h"
#include "alias.h"
#include "emit-rtl.h"
#include "regs.h"
#include "hard-reg-set.h"
#include "basic-block.h"
#include "flags.h"
#include "output.h"
#include "diagnostic-core.h"
#include "cselib.h"
#include "splay-tree.h"
#include "ggc.h"
#include "langhooks.h"
#include "timevar.h"
#include "target.h"
#include "cgraph.h"
#include "tree-pass.h"
#include "ipa-type-escape.h"
#include "df.h"
#include "tree-ssa-alias.h"
#include "pointer-set.h"
#include "tree-flow.h"

/* The aliasing API provided here solves related but different problems:

   Say there exists (in c)

   struct X {
     struct Y y1;
     struct Z z2;
   } x1, *px1,  *px2;

   struct Y y2, *py;
   struct Z z2, *pz;


   py = &px1.y1;
   px2 = &x1;

   Consider the four questions:

   Can a store to x1 interfere with px2->y1?
   Can a store to x1 interfere with px2->z2?
   (*px2).z2
   Can a store to x1 change the value pointed to by with py?
   Can a store to x1 change the value pointed to by with pz?

   The answer to these questions can be yes, yes, yes, and maybe.

   The first two questions can be answered with a simple examination
   of the type system.  If structure X contains a field of type Y then
   a store thru a pointer to an X can overwrite any field that is
   contained (recursively) in an X (unless we know that px1 != px2).

   The last two of the questions can be solved in the same way as the
   first two questions but this is too conservative.  The observation
   is that in some cases analysis we can know if which (if any) fields
   are addressed and if those addresses are used in bad ways.  This
   analysis may be language specific.  In C, arbitrary operations may
   be applied to pointers.  However, there is some indication that
   this may be too conservative for some C++ types.

   The pass ipa-type-escape does this analysis for the types whose
   instances do not escape across the compilation boundary.

   Historically in GCC, these two problems were combined and a single
   data structure was used to represent the solution to these
   problems.  We now have two similar but different data structures,
   The data structure to solve the last two question is similar to the
   first, but does not contain have the fields in it whose address are
   never taken.  For types that do escape the compilation unit, the
   data structures will have identical information.
*/

/* The alias sets assigned to MEMs assist the back-end in determining
   which MEMs can alias which other MEMs.  In general, two MEMs in
   different alias sets cannot alias each other, with one important
   exception.  Consider something like:

     struct S { int i; double d; };

   a store to an `S' can alias something of either type `int' or type
   `double'.  (However, a store to an `int' cannot alias a `double'
   and vice versa.)  We indicate this via a tree structure that looks
   like:
	   struct S
	    /   \
	   /     \
	 |/_     _\|
	 int    double

   (The arrows are directed and point downwards.)
    In this situation we say the alias set for `struct S' is the
   `superset' and that those for `int' and `double' are `subsets'.

   To see whether two alias sets can point to the same memory, we must
   see if either alias set is a subset of the other. We need not trace
   past immediate descendants, however, since we propagate all
   grandchildren up one level.

   Alias set zero is implicitly a superset of all other alias sets.
   However, this is no actual entry for alias set zero.  It is an
   error to attempt to explicitly construct a subset of zero.  */

struct GTY(()) alias_set_entry_d {
  /* The alias set number, as stored in MEM_ALIAS_SET.  */
  alias_set_type alias_set;

  /* Nonzero if would have a child of zero: this effectively makes this
     alias set the same as alias set zero.  */
  int has_zero_child;

  /* The children of the alias set.  These are not just the immediate
     children, but, in fact, all descendants.  So, if we have:

       struct T { struct S s; float f; }

     continuing our example above, the children here will be all of
     `int', `double', `float', and `struct S'.  */
  splay_tree GTY((param1_is (int), param2_is (int))) children;
};
typedef struct alias_set_entry_d *alias_set_entry;

static int rtx_equal_for_memref_p (const_rtx, const_rtx);
static int memrefs_conflict_p (int, rtx, int, rtx, HOST_WIDE_INT);
static void record_set (rtx, const_rtx, void *);
static int base_alias_check (rtx, rtx, enum machine_mode,
			     enum machine_mode);
static rtx find_base_value (rtx);
static int mems_in_disjoint_alias_sets_p (const_rtx, const_rtx);
static int insert_subset_children (splay_tree_node, void*);
static alias_set_entry get_alias_set_entry (alias_set_type);
static const_rtx fixed_scalar_and_varying_struct_p (const_rtx, const_rtx, rtx, rtx,
						    bool (*) (const_rtx, bool));
static int aliases_everything_p (const_rtx);
static bool nonoverlapping_component_refs_p (const_tree, const_tree);
static tree decl_for_component_ref (tree);
static rtx adjust_offset_for_component_ref (tree, rtx);
static int write_dependence_p (const_rtx, const_rtx, int);

static void memory_modified_1 (rtx, const_rtx, void *);

/* Set up all info needed to perform alias analysis on memory references.  */

/* Returns the size in bytes of the mode of X.  */
#define SIZE_FOR_MODE(X) (GET_MODE_SIZE (GET_MODE (X)))

/* Returns nonzero if MEM1 and MEM2 do not alias because they are in
   different alias sets.  We ignore alias sets in functions making use
   of variable arguments because the va_arg macros on some systems are
   not legal ANSI C.  */
#define DIFFERENT_ALIAS_SETS_P(MEM1, MEM2)			\
  mems_in_disjoint_alias_sets_p (MEM1, MEM2)

/* Cap the number of passes we make over the insns propagating alias
   information through set chains.   10 is a completely arbitrary choice.  */
#define MAX_ALIAS_LOOP_PASSES 10

/* reg_base_value[N] gives an address to which register N is related.
   If all sets after the first add or subtract to the current value
   or otherwise modify it so it does not point to a different top level
   object, reg_base_value[N] is equal to the address part of the source
   of the first set.

   A base address can be an ADDRESS, SYMBOL_REF, or LABEL_REF.  ADDRESS
   expressions represent certain special values: function arguments and
   the stack, frame, and argument pointers.

   The contents of an ADDRESS is not normally used, the mode of the
   ADDRESS determines whether the ADDRESS is a function argument or some
   other special value.  Pointer equality, not rtx_equal_p, determines whether
   two ADDRESS expressions refer to the same base address.

   The only use of the contents of an ADDRESS is for determining if the
   current function performs nonlocal memory memory references for the
   purposes of marking the function as a constant function.  */

static GTY(()) VEC(rtx,gc) *reg_base_value;
static rtx *new_reg_base_value;

/* We preserve the copy of old array around to avoid amount of garbage
   produced.  About 8% of garbage produced were attributed to this
   array.  */
static GTY((deletable)) VEC(rtx,gc) *old_reg_base_value;

#define static_reg_base_value \
  (this_target_rtl->x_static_reg_base_value)

#define REG_BASE_VALUE(X)				\
  (REGNO (X) < VEC_length (rtx, reg_base_value)		\
   ? VEC_index (rtx, reg_base_value, REGNO (X)) : 0)

/* Vector indexed by N giving the initial (unchanging) value known for
   pseudo-register N.  This array is initialized in init_alias_analysis,
   and does not change until end_alias_analysis is called.  */
static GTY((length("reg_known_value_size"))) rtx *reg_known_value;

/* Indicates number of valid entries in reg_known_value.  */
static GTY(()) unsigned int reg_known_value_size;

/* Vector recording for each reg_known_value whether it is due to a
   REG_EQUIV note.  Future passes (viz., reload) may replace the
   pseudo with the equivalent expression and so we account for the
   dependences that would be introduced if that happens.

   The REG_EQUIV notes created in assign_parms may mention the arg
   pointer, and there are explicit insns in the RTL that modify the
   arg pointer.  Thus we must ensure that such insns don't get
   scheduled across each other because that would invalidate the
   REG_EQUIV notes.  One could argue that the REG_EQUIV notes are
   wrong, but solving the problem in the scheduler will likely give
   better code, so we do it here.  */
static bool *reg_known_equiv_p;

/* True when scanning insns from the start of the rtl to the
   NOTE_INSN_FUNCTION_BEG note.  */
static bool copying_arguments;

DEF_VEC_P(alias_set_entry);
DEF_VEC_ALLOC_P(alias_set_entry,gc);

/* The splay-tree used to store the various alias set entries.  */
static GTY (()) VEC(alias_set_entry,gc) *alias_sets;

/* Build a decomposed reference object for querying the alias-oracle
   from the MEM rtx and store it in *REF.
   Returns false if MEM is not suitable for the alias-oracle.  */

static bool
ao_ref_from_mem (ao_ref *ref, const_rtx mem)
{
  tree expr = MEM_EXPR (mem);
  tree base;

  if (!expr)
    return false;

  ao_ref_init (ref, expr);

  /* Get the base of the reference and see if we have to reject or
     adjust it.  */
  base = ao_ref_base (ref);
  if (base == NULL_TREE)
    return false;

  /* The tree oracle doesn't like to have these.  */
  if (TREE_CODE (base) == FUNCTION_DECL
      || TREE_CODE (base) == LABEL_DECL)
    return false;

  /* If this is a pointer dereference of a non-SSA_NAME punt.
     ???  We could replace it with a pointer to anything.  */
  if ((INDIRECT_REF_P (base)
       || TREE_CODE (base) == MEM_REF)
      && TREE_CODE (TREE_OPERAND (base, 0)) != SSA_NAME)
    return false;
<<<<<<< HEAD
=======
  if (TREE_CODE (base) == TARGET_MEM_REF
      && TMR_BASE (base)
      && TREE_CODE (TMR_BASE (base)) != SSA_NAME)
    return false;
>>>>>>> 155d23aa

  /* If this is a reference based on a partitioned decl replace the
     base with an INDIRECT_REF of the pointer representative we
     created during stack slot partitioning.  */
  if (TREE_CODE (base) == VAR_DECL
      && ! TREE_STATIC (base)
      && cfun->gimple_df->decls_to_pointers != NULL)
    {
      void *namep;
      namep = pointer_map_contains (cfun->gimple_df->decls_to_pointers, base);
      if (namep)
	ref->base = build_simple_mem_ref (*(tree *)namep);
    }
  else if (TREE_CODE (base) == TARGET_MEM_REF
	   && TREE_CODE (TMR_BASE (base)) == ADDR_EXPR
	   && TREE_CODE (TREE_OPERAND (TMR_BASE (base), 0)) == VAR_DECL
	   && ! TREE_STATIC (TREE_OPERAND (TMR_BASE (base), 0))
	   && cfun->gimple_df->decls_to_pointers != NULL)
    {
      void *namep;
      namep = pointer_map_contains (cfun->gimple_df->decls_to_pointers,
				    TREE_OPERAND (TMR_BASE (base), 0));
      if (namep)
	ref->base = build_simple_mem_ref (*(tree *)namep);
    }

  ref->ref_alias_set = MEM_ALIAS_SET (mem);

  /* If MEM_OFFSET or MEM_SIZE are NULL we have to punt.
     Keep points-to related information though.  */
  if (!MEM_OFFSET (mem)
      || !MEM_SIZE (mem))
    {
      ref->ref = NULL_TREE;
      ref->offset = 0;
      ref->size = -1;
      ref->max_size = -1;
      return true;
    }

  /* If the base decl is a parameter we can have negative MEM_OFFSET in
     case of promoted subregs on bigendian targets.  Trust the MEM_EXPR
     here.  */
  if (INTVAL (MEM_OFFSET (mem)) < 0
      && ((INTVAL (MEM_SIZE (mem)) + INTVAL (MEM_OFFSET (mem)))
	  * BITS_PER_UNIT) == ref->size)
    return true;

  ref->offset += INTVAL (MEM_OFFSET (mem)) * BITS_PER_UNIT;
  ref->size = INTVAL (MEM_SIZE (mem)) * BITS_PER_UNIT;

  /* The MEM may extend into adjacent fields, so adjust max_size if
     necessary.  */
  if (ref->max_size != -1
      && ref->size > ref->max_size)
    ref->max_size = ref->size;

  /* If MEM_OFFSET and MEM_SIZE get us outside of the base object of
     the MEM_EXPR punt.  This happens for STRICT_ALIGNMENT targets a lot.  */
  if (MEM_EXPR (mem) != get_spill_slot_decl (false)
      && (ref->offset < 0
	  || (DECL_P (ref->base)
	      && (!host_integerp (DECL_SIZE (ref->base), 1)
		  || (TREE_INT_CST_LOW (DECL_SIZE ((ref->base)))
		      < (unsigned HOST_WIDE_INT)(ref->offset + ref->size))))))
    return false;

  return true;
}

/* Query the alias-oracle on whether the two memory rtx X and MEM may
   alias.  If TBAA_P is set also apply TBAA.  Returns true if the
   two rtxen may alias, false otherwise.  */

static bool
rtx_refs_may_alias_p (const_rtx x, const_rtx mem, bool tbaa_p)
{
  ao_ref ref1, ref2;

  if (!ao_ref_from_mem (&ref1, x)
      || !ao_ref_from_mem (&ref2, mem))
    return true;

  return refs_may_alias_p_1 (&ref1, &ref2,
			     tbaa_p
			     && MEM_ALIAS_SET (x) != 0
			     && MEM_ALIAS_SET (mem) != 0);
}

/* Returns a pointer to the alias set entry for ALIAS_SET, if there is
   such an entry, or NULL otherwise.  */

static inline alias_set_entry
get_alias_set_entry (alias_set_type alias_set)
{
  return VEC_index (alias_set_entry, alias_sets, alias_set);
}

/* Returns nonzero if the alias sets for MEM1 and MEM2 are such that
   the two MEMs cannot alias each other.  */

static inline int
mems_in_disjoint_alias_sets_p (const_rtx mem1, const_rtx mem2)
{
/* Perform a basic sanity check.  Namely, that there are no alias sets
   if we're not using strict aliasing.  This helps to catch bugs
   whereby someone uses PUT_CODE, but doesn't clear MEM_ALIAS_SET, or
   where a MEM is allocated in some way other than by the use of
   gen_rtx_MEM, and the MEM_ALIAS_SET is not cleared.  If we begin to
   use alias sets to indicate that spilled registers cannot alias each
   other, we might need to remove this check.  */
  gcc_assert (flag_strict_aliasing
	      || (!MEM_ALIAS_SET (mem1) && !MEM_ALIAS_SET (mem2)));

  return ! alias_sets_conflict_p (MEM_ALIAS_SET (mem1), MEM_ALIAS_SET (mem2));
}

/* Insert the NODE into the splay tree given by DATA.  Used by
   record_alias_subset via splay_tree_foreach.  */

static int
insert_subset_children (splay_tree_node node, void *data)
{
  splay_tree_insert ((splay_tree) data, node->key, node->value);

  return 0;
}

/* Return true if the first alias set is a subset of the second.  */

bool
alias_set_subset_of (alias_set_type set1, alias_set_type set2)
{
  alias_set_entry ase;

  /* Everything is a subset of the "aliases everything" set.  */
  if (set2 == 0)
    return true;

  /* Otherwise, check if set1 is a subset of set2.  */
  ase = get_alias_set_entry (set2);
  if (ase != 0
      && (ase->has_zero_child
	  || splay_tree_lookup (ase->children,
			        (splay_tree_key) set1)))
    return true;
  return false;
}

/* Return 1 if the two specified alias sets may conflict.  */

int
alias_sets_conflict_p (alias_set_type set1, alias_set_type set2)
{
  alias_set_entry ase;

  /* The easy case.  */
  if (alias_sets_must_conflict_p (set1, set2))
    return 1;

  /* See if the first alias set is a subset of the second.  */
  ase = get_alias_set_entry (set1);
  if (ase != 0
      && (ase->has_zero_child
	  || splay_tree_lookup (ase->children,
				(splay_tree_key) set2)))
    return 1;

  /* Now do the same, but with the alias sets reversed.  */
  ase = get_alias_set_entry (set2);
  if (ase != 0
      && (ase->has_zero_child
	  || splay_tree_lookup (ase->children,
				(splay_tree_key) set1)))
    return 1;

  /* The two alias sets are distinct and neither one is the
     child of the other.  Therefore, they cannot conflict.  */
  return 0;
}

/* Return 1 if the two specified alias sets will always conflict.  */

int
alias_sets_must_conflict_p (alias_set_type set1, alias_set_type set2)
{
  if (set1 == 0 || set2 == 0 || set1 == set2)
    return 1;

  return 0;
}

/* Return 1 if any MEM object of type T1 will always conflict (using the
   dependency routines in this file) with any MEM object of type T2.
   This is used when allocating temporary storage.  If T1 and/or T2 are
   NULL_TREE, it means we know nothing about the storage.  */

int
objects_must_conflict_p (tree t1, tree t2)
{
  alias_set_type set1, set2;

  /* If neither has a type specified, we don't know if they'll conflict
     because we may be using them to store objects of various types, for
     example the argument and local variables areas of inlined functions.  */
  if (t1 == 0 && t2 == 0)
    return 0;

  /* If they are the same type, they must conflict.  */
  if (t1 == t2
      /* Likewise if both are volatile.  */
      || (t1 != 0 && TYPE_VOLATILE (t1) && t2 != 0 && TYPE_VOLATILE (t2)))
    return 1;

  set1 = t1 ? get_alias_set (t1) : 0;
  set2 = t2 ? get_alias_set (t2) : 0;

  /* We can't use alias_sets_conflict_p because we must make sure
     that every subtype of t1 will conflict with every subtype of
     t2 for which a pair of subobjects of these respective subtypes
     overlaps on the stack.  */
  return alias_sets_must_conflict_p (set1, set2);
}

/* Return true if all nested component references handled by
   get_inner_reference in T are such that we should use the alias set
   provided by the object at the heart of T.

   This is true for non-addressable components (which don't have their
   own alias set), as well as components of objects in alias set zero.
   This later point is a special case wherein we wish to override the
   alias set used by the component, but we don't have per-FIELD_DECL
   assignable alias sets.  */

bool
component_uses_parent_alias_set (const_tree t)
{
  while (1)
    {
      /* If we're at the end, it vacuously uses its own alias set.  */
      if (!handled_component_p (t))
	return false;

      switch (TREE_CODE (t))
	{
	case COMPONENT_REF:
	  if (DECL_NONADDRESSABLE_P (TREE_OPERAND (t, 1)))
	    return true;
	  break;

	case ARRAY_REF:
	case ARRAY_RANGE_REF:
	  if (TYPE_NONALIASED_COMPONENT (TREE_TYPE (TREE_OPERAND (t, 0))))
	    return true;
	  break;

	case REALPART_EXPR:
	case IMAGPART_EXPR:
	  break;

	default:
	  /* Bitfields and casts are never addressable.  */
	  return true;
	}

      t = TREE_OPERAND (t, 0);
      if (get_alias_set (TREE_TYPE (t)) == 0)
	return true;
    }
}

/* Return the alias set for the memory pointed to by T, which may be
   either a type or an expression.  Return -1 if there is nothing
   special about dereferencing T.  */

static alias_set_type
get_deref_alias_set_1 (tree t)
{
  /* If we're not doing any alias analysis, just assume everything
     aliases everything else.  */
  if (!flag_strict_aliasing)
    return 0;

  /* All we care about is the type.  */
  if (! TYPE_P (t))
    t = TREE_TYPE (t);

  /* If we have an INDIRECT_REF via a void pointer, we don't
     know anything about what that might alias.  Likewise if the
     pointer is marked that way.  */
  if (TREE_CODE (TREE_TYPE (t)) == VOID_TYPE
      || TYPE_REF_CAN_ALIAS_ALL (t))
    return 0;

  return -1;
}

/* Return the alias set for the memory pointed to by T, which may be
   either a type or an expression.  */

alias_set_type
get_deref_alias_set (tree t)
{
  alias_set_type set = get_deref_alias_set_1 (t);

  /* Fall back to the alias-set of the pointed-to type.  */
  if (set == -1)
    {
      if (! TYPE_P (t))
	t = TREE_TYPE (t);
      set = get_alias_set (TREE_TYPE (t));
    }

  return set;
}

/* Return the alias set for T, which may be either a type or an
   expression.  Call language-specific routine for help, if needed.  */

alias_set_type
get_alias_set (tree t)
{
  alias_set_type set;

  /* If we're not doing any alias analysis, just assume everything
     aliases everything else.  Also return 0 if this or its type is
     an error.  */
  if (! flag_strict_aliasing || t == error_mark_node
      || (! TYPE_P (t)
	  && (TREE_TYPE (t) == 0 || TREE_TYPE (t) == error_mark_node)))
    return 0;

  /* We can be passed either an expression or a type.  This and the
     language-specific routine may make mutually-recursive calls to each other
     to figure out what to do.  At each juncture, we see if this is a tree
     that the language may need to handle specially.  First handle things that
     aren't types.  */
  if (! TYPE_P (t))
    {
      tree inner;

      /* Give the language a chance to do something with this tree
	 before we look at it.  */
      STRIP_NOPS (t);
      set = lang_hooks.get_alias_set (t);
      if (set != -1)
	return set;

      /* Get the base object of the reference.  */
      inner = t;
      while (handled_component_p (inner))
	{
	  /* If there is a VIEW_CONVERT_EXPR in the chain we cannot use
	     the type of any component references that wrap it to
	     determine the alias-set.  */
	  if (TREE_CODE (inner) == VIEW_CONVERT_EXPR)
	    t = TREE_OPERAND (inner, 0);
	  inner = TREE_OPERAND (inner, 0);
	}

      /* Handle pointer dereferences here, they can override the
	 alias-set.  */
      if (INDIRECT_REF_P (inner))
	{
	  set = get_deref_alias_set_1 (TREE_OPERAND (inner, 0));
	  if (set != -1)
	    return set;
	}
      else if (TREE_CODE (inner) == TARGET_MEM_REF)
	return get_deref_alias_set (TMR_OFFSET (inner));
      else if (TREE_CODE (inner) == MEM_REF)
	{
	  set = get_deref_alias_set_1 (TREE_OPERAND (inner, 1));
	  if (set != -1)
	    return set;
	}

      /* If the innermost reference is a MEM_REF that has a
	 conversion embedded treat it like a VIEW_CONVERT_EXPR above,
	 using the memory access type for determining the alias-set.  */
     if (TREE_CODE (inner) == MEM_REF
	 && TYPE_MAIN_VARIANT (TREE_TYPE (inner))
	    != TYPE_MAIN_VARIANT
	       (TREE_TYPE (TREE_TYPE (TREE_OPERAND (inner, 1)))))
       return get_deref_alias_set (TREE_OPERAND (inner, 1));

      /* Otherwise, pick up the outermost object that we could have a pointer
	 to, processing conversions as above.  */
      while (component_uses_parent_alias_set (t))
	{
	  t = TREE_OPERAND (t, 0);
	  STRIP_NOPS (t);
	}

      /* If we've already determined the alias set for a decl, just return
	 it.  This is necessary for C++ anonymous unions, whose component
	 variables don't look like union members (boo!).  */
      if (TREE_CODE (t) == VAR_DECL
	  && DECL_RTL_SET_P (t) && MEM_P (DECL_RTL (t)))
	return MEM_ALIAS_SET (DECL_RTL (t));

      /* Now all we care about is the type.  */
      t = TREE_TYPE (t);
    }

  /* Variant qualifiers don't affect the alias set, so get the main
     variant.  */
  t = TYPE_MAIN_VARIANT (t);

  /* Always use the canonical type as well.  If this is a type that
     requires structural comparisons to identify compatible types
     use alias set zero.  */
  if (TYPE_STRUCTURAL_EQUALITY_P (t))
    {
      /* Allow the language to specify another alias set for this
	 type.  */
      set = lang_hooks.get_alias_set (t);
      if (set != -1)
	return set;
      return 0;
    }

  t = TYPE_CANONICAL (t);

  /* Canonical types shouldn't form a tree nor should the canonical
     type require structural equality checks.  */
<<<<<<< HEAD
  gcc_checking_assert (!TYPE_STRUCTURAL_EQUALITY_P (t) && TYPE_CANONICAL (t) == t);
=======
  gcc_checking_assert (TYPE_CANONICAL (t) == t
		       && !TYPE_STRUCTURAL_EQUALITY_P (t));
>>>>>>> 155d23aa

  /* If this is a type with a known alias set, return it.  */
  if (TYPE_ALIAS_SET_KNOWN_P (t))
    return TYPE_ALIAS_SET (t);

  /* We don't want to set TYPE_ALIAS_SET for incomplete types.  */
  if (!COMPLETE_TYPE_P (t))
    {
      /* For arrays with unknown size the conservative answer is the
	 alias set of the element type.  */
      if (TREE_CODE (t) == ARRAY_TYPE)
	return get_alias_set (TREE_TYPE (t));

      /* But return zero as a conservative answer for incomplete types.  */
      return 0;
    }

  /* See if the language has special handling for this type.  */
  set = lang_hooks.get_alias_set (t);
  if (set != -1)
    return set;

  /* There are no objects of FUNCTION_TYPE, so there's no point in
     using up an alias set for them.  (There are, of course, pointers
     and references to functions, but that's different.)  */
  else if (TREE_CODE (t) == FUNCTION_TYPE || TREE_CODE (t) == METHOD_TYPE)
    set = 0;

  /* Unless the language specifies otherwise, let vector types alias
     their components.  This avoids some nasty type punning issues in
     normal usage.  And indeed lets vectors be treated more like an
     array slice.  */
  else if (TREE_CODE (t) == VECTOR_TYPE)
    set = get_alias_set (TREE_TYPE (t));

  /* Unless the language specifies otherwise, treat array types the
     same as their components.  This avoids the asymmetry we get
     through recording the components.  Consider accessing a
     character(kind=1) through a reference to a character(kind=1)[1:1].
     Or consider if we want to assign integer(kind=4)[0:D.1387] and
     integer(kind=4)[4] the same alias set or not.
     Just be pragmatic here and make sure the array and its element
     type get the same alias set assigned.  */
  else if (TREE_CODE (t) == ARRAY_TYPE && !TYPE_NONALIASED_COMPONENT (t))
    set = get_alias_set (TREE_TYPE (t));

  /* From the former common C and C++ langhook implementation:

     Unfortunately, there is no canonical form of a pointer type.
     In particular, if we have `typedef int I', then `int *', and
     `I *' are different types.  So, we have to pick a canonical
     representative.  We do this below.

     Technically, this approach is actually more conservative that
     it needs to be.  In particular, `const int *' and `int *'
     should be in different alias sets, according to the C and C++
     standard, since their types are not the same, and so,
     technically, an `int **' and `const int **' cannot point at
     the same thing.

     But, the standard is wrong.  In particular, this code is
     legal C++:

     int *ip;
     int **ipp = &ip;
     const int* const* cipp = ipp;
     And, it doesn't make sense for that to be legal unless you
     can dereference IPP and CIPP.  So, we ignore cv-qualifiers on
     the pointed-to types.  This issue has been reported to the
     C++ committee.

     In addition to the above canonicalization issue, with LTO
     we should also canonicalize `T (*)[]' to `T *' avoiding
     alias issues with pointer-to element types and pointer-to
     array types.

     Likewise we need to deal with the situation of incomplete
     pointed-to types and make `*(struct X **)&a' and
     `*(struct X {} **)&a' alias.  Otherwise we will have to
     guarantee that all pointer-to incomplete type variants
     will be replaced by pointer-to complete type variants if
     they are available.

     With LTO the convenient situation of using `void *' to
     access and store any pointer type will also become
     more apparent (and `void *' is just another pointer-to
     incomplete type).  Assigning alias-set zero to `void *'
     and all pointer-to incomplete types is a not appealing
     solution.  Assigning an effective alias-set zero only
     affecting pointers might be - by recording proper subset
     relationships of all pointer alias-sets.

     Pointer-to function types are another grey area which
     needs caution.  Globbing them all into one alias-set
     or the above effective zero set would work.

     For now just assign the same alias-set to all pointers.
     That's simple and avoids all the above problems.  */
  else if (POINTER_TYPE_P (t)
	   && t != ptr_type_node)
    return get_alias_set (ptr_type_node);

  /* Otherwise make a new alias set for this type.  */
  else
    set = new_alias_set ();

  TYPE_ALIAS_SET (t) = set;

  /* If this is an aggregate type or a complex type, we must record any
     component aliasing information.  */
  if (AGGREGATE_TYPE_P (t) || TREE_CODE (t) == COMPLEX_TYPE)
    record_component_aliases (t);

  return set;
}

/* Return a brand-new alias set.  */

alias_set_type
new_alias_set (void)
{
  if (flag_strict_aliasing)
    {
      if (alias_sets == 0)
	VEC_safe_push (alias_set_entry, gc, alias_sets, 0);
      VEC_safe_push (alias_set_entry, gc, alias_sets, 0);
      return VEC_length (alias_set_entry, alias_sets) - 1;
    }
  else
    return 0;
}

/* Indicate that things in SUBSET can alias things in SUPERSET, but that
   not everything that aliases SUPERSET also aliases SUBSET.  For example,
   in C, a store to an `int' can alias a load of a structure containing an
   `int', and vice versa.  But it can't alias a load of a 'double' member
   of the same structure.  Here, the structure would be the SUPERSET and
   `int' the SUBSET.  This relationship is also described in the comment at
   the beginning of this file.

   This function should be called only once per SUPERSET/SUBSET pair.

   It is illegal for SUPERSET to be zero; everything is implicitly a
   subset of alias set zero.  */

void
record_alias_subset (alias_set_type superset, alias_set_type subset)
{
  alias_set_entry superset_entry;
  alias_set_entry subset_entry;

  /* It is possible in complex type situations for both sets to be the same,
     in which case we can ignore this operation.  */
  if (superset == subset)
    return;

  gcc_assert (superset);

  superset_entry = get_alias_set_entry (superset);
  if (superset_entry == 0)
    {
      /* Create an entry for the SUPERSET, so that we have a place to
	 attach the SUBSET.  */
      superset_entry = ggc_alloc_cleared_alias_set_entry_d ();
      superset_entry->alias_set = superset;
      superset_entry->children
	= splay_tree_new_ggc (splay_tree_compare_ints,
			      ggc_alloc_splay_tree_scalar_scalar_splay_tree_s,
			      ggc_alloc_splay_tree_scalar_scalar_splay_tree_node_s);
      superset_entry->has_zero_child = 0;
      VEC_replace (alias_set_entry, alias_sets, superset, superset_entry);
    }

  if (subset == 0)
    superset_entry->has_zero_child = 1;
  else
    {
      subset_entry = get_alias_set_entry (subset);
      /* If there is an entry for the subset, enter all of its children
	 (if they are not already present) as children of the SUPERSET.  */
      if (subset_entry)
	{
	  if (subset_entry->has_zero_child)
	    superset_entry->has_zero_child = 1;

	  splay_tree_foreach (subset_entry->children, insert_subset_children,
			      superset_entry->children);
	}

      /* Enter the SUBSET itself as a child of the SUPERSET.  */
      splay_tree_insert (superset_entry->children,
			 (splay_tree_key) subset, 0);
    }
}

/* Record that component types of TYPE, if any, are part of that type for
   aliasing purposes.  For record types, we only record component types
   for fields that are not marked non-addressable.  For array types, we
   only record the component type if it is not marked non-aliased.  */

void
record_component_aliases (tree type)
{
  alias_set_type superset = get_alias_set (type);
  tree field;

  if (superset == 0)
    return;

  switch (TREE_CODE (type))
    {
    case RECORD_TYPE:
    case UNION_TYPE:
    case QUAL_UNION_TYPE:
      /* Recursively record aliases for the base classes, if there are any.  */
      if (TYPE_BINFO (type))
	{
	  int i;
	  tree binfo, base_binfo;

	  for (binfo = TYPE_BINFO (type), i = 0;
	       BINFO_BASE_ITERATE (binfo, i, base_binfo); i++)
	    record_alias_subset (superset,
				 get_alias_set (BINFO_TYPE (base_binfo)));
	}
      for (field = TYPE_FIELDS (type); field != 0; field = DECL_CHAIN (field))
	if (TREE_CODE (field) == FIELD_DECL && !DECL_NONADDRESSABLE_P (field))
	  record_alias_subset (superset, get_alias_set (TREE_TYPE (field)));
      break;

    case COMPLEX_TYPE:
      record_alias_subset (superset, get_alias_set (TREE_TYPE (type)));
      break;

    /* VECTOR_TYPE and ARRAY_TYPE share the alias set with their
       element type.  */

    default:
      break;
    }
}

/* Allocate an alias set for use in storing and reading from the varargs
   spill area.  */

static GTY(()) alias_set_type varargs_set = -1;

alias_set_type
get_varargs_alias_set (void)
{
#if 1
  /* We now lower VA_ARG_EXPR, and there's currently no way to attach the
     varargs alias set to an INDIRECT_REF (FIXME!), so we can't
     consistently use the varargs alias set for loads from the varargs
     area.  So don't use it anywhere.  */
  return 0;
#else
  if (varargs_set == -1)
    varargs_set = new_alias_set ();

  return varargs_set;
#endif
}

/* Likewise, but used for the fixed portions of the frame, e.g., register
   save areas.  */

static GTY(()) alias_set_type frame_set = -1;

alias_set_type
get_frame_alias_set (void)
{
  if (frame_set == -1)
    frame_set = new_alias_set ();

  return frame_set;
}

/* Inside SRC, the source of a SET, find a base address.  */

static rtx
find_base_value (rtx src)
{
  unsigned int regno;

#if defined (FIND_BASE_TERM)
  /* Try machine-dependent ways to find the base term.  */
  src = FIND_BASE_TERM (src);
#endif

  switch (GET_CODE (src))
    {
    case SYMBOL_REF:
    case LABEL_REF:
      return src;

    case REG:
      regno = REGNO (src);
      /* At the start of a function, argument registers have known base
	 values which may be lost later.  Returning an ADDRESS
	 expression here allows optimization based on argument values
	 even when the argument registers are used for other purposes.  */
      if (regno < FIRST_PSEUDO_REGISTER && copying_arguments)
	return new_reg_base_value[regno];

      /* If a pseudo has a known base value, return it.  Do not do this
	 for non-fixed hard regs since it can result in a circular
	 dependency chain for registers which have values at function entry.

	 The test above is not sufficient because the scheduler may move
	 a copy out of an arg reg past the NOTE_INSN_FUNCTION_BEGIN.  */
      if ((regno >= FIRST_PSEUDO_REGISTER || fixed_regs[regno])
	  && regno < VEC_length (rtx, reg_base_value))
	{
	  /* If we're inside init_alias_analysis, use new_reg_base_value
	     to reduce the number of relaxation iterations.  */
	  if (new_reg_base_value && new_reg_base_value[regno]
	      && DF_REG_DEF_COUNT (regno) == 1)
	    return new_reg_base_value[regno];

	  if (VEC_index (rtx, reg_base_value, regno))
	    return VEC_index (rtx, reg_base_value, regno);
	}

      return 0;

    case MEM:
      /* Check for an argument passed in memory.  Only record in the
	 copying-arguments block; it is too hard to track changes
	 otherwise.  */
      if (copying_arguments
	  && (XEXP (src, 0) == arg_pointer_rtx
	      || (GET_CODE (XEXP (src, 0)) == PLUS
		  && XEXP (XEXP (src, 0), 0) == arg_pointer_rtx)))
	return gen_rtx_ADDRESS (VOIDmode, src);
      return 0;

    case CONST:
      src = XEXP (src, 0);
      if (GET_CODE (src) != PLUS && GET_CODE (src) != MINUS)
	break;

      /* ... fall through ...  */

    case PLUS:
    case MINUS:
      {
	rtx temp, src_0 = XEXP (src, 0), src_1 = XEXP (src, 1);

	/* If either operand is a REG that is a known pointer, then it
	   is the base.  */
	if (REG_P (src_0) && REG_POINTER (src_0))
	  return find_base_value (src_0);
	if (REG_P (src_1) && REG_POINTER (src_1))
	  return find_base_value (src_1);

	/* If either operand is a REG, then see if we already have
	   a known value for it.  */
	if (REG_P (src_0))
	  {
	    temp = find_base_value (src_0);
	    if (temp != 0)
	      src_0 = temp;
	  }

	if (REG_P (src_1))
	  {
	    temp = find_base_value (src_1);
	    if (temp!= 0)
	      src_1 = temp;
	  }

	/* If either base is named object or a special address
	   (like an argument or stack reference), then use it for the
	   base term.  */
	if (src_0 != 0
	    && (GET_CODE (src_0) == SYMBOL_REF
		|| GET_CODE (src_0) == LABEL_REF
		|| (GET_CODE (src_0) == ADDRESS
		    && GET_MODE (src_0) != VOIDmode)))
	  return src_0;

	if (src_1 != 0
	    && (GET_CODE (src_1) == SYMBOL_REF
		|| GET_CODE (src_1) == LABEL_REF
		|| (GET_CODE (src_1) == ADDRESS
		    && GET_MODE (src_1) != VOIDmode)))
	  return src_1;

	/* Guess which operand is the base address:
	   If either operand is a symbol, then it is the base.  If
	   either operand is a CONST_INT, then the other is the base.  */
	if (CONST_INT_P (src_1) || CONSTANT_P (src_0))
	  return find_base_value (src_0);
	else if (CONST_INT_P (src_0) || CONSTANT_P (src_1))
	  return find_base_value (src_1);

	return 0;
      }

    case LO_SUM:
      /* The standard form is (lo_sum reg sym) so look only at the
	 second operand.  */
      return find_base_value (XEXP (src, 1));

    case AND:
      /* If the second operand is constant set the base
	 address to the first operand.  */
      if (CONST_INT_P (XEXP (src, 1)) && INTVAL (XEXP (src, 1)) != 0)
	return find_base_value (XEXP (src, 0));
      return 0;

    case TRUNCATE:
      /* As we do not know which address space the pointer is refering to, we can
	 handle this only if the target does not support different pointer or
	 address modes depending on the address space.  */
      if (!target_default_pointer_address_modes_p ())
	break;
      if (GET_MODE_SIZE (GET_MODE (src)) < GET_MODE_SIZE (Pmode))
	break;
      /* Fall through.  */
    case HIGH:
    case PRE_INC:
    case PRE_DEC:
    case POST_INC:
    case POST_DEC:
    case PRE_MODIFY:
    case POST_MODIFY:
      return find_base_value (XEXP (src, 0));

    case ZERO_EXTEND:
    case SIGN_EXTEND:	/* used for NT/Alpha pointers */
      /* As we do not know which address space the pointer is refering to, we can
	 handle this only if the target does not support different pointer or
	 address modes depending on the address space.  */
      if (!target_default_pointer_address_modes_p ())
	break;

      {
	rtx temp = find_base_value (XEXP (src, 0));

	if (temp != 0 && CONSTANT_P (temp))
	  temp = convert_memory_address (Pmode, temp);

	return temp;
      }

    default:
      break;
    }

  return 0;
}

/* Called from init_alias_analysis indirectly through note_stores.  */

/* While scanning insns to find base values, reg_seen[N] is nonzero if
   register N has been set in this function.  */
static char *reg_seen;

/* Addresses which are known not to alias anything else are identified
   by a unique integer.  */
static int unique_id;

static void
record_set (rtx dest, const_rtx set, void *data ATTRIBUTE_UNUSED)
{
  unsigned regno;
  rtx src;
  int n;

  if (!REG_P (dest))
    return;

  regno = REGNO (dest);

  gcc_checking_assert (regno < VEC_length (rtx, reg_base_value));

  /* If this spans multiple hard registers, then we must indicate that every
     register has an unusable value.  */
  if (regno < FIRST_PSEUDO_REGISTER)
    n = hard_regno_nregs[regno][GET_MODE (dest)];
  else
    n = 1;
  if (n != 1)
    {
      while (--n >= 0)
	{
	  reg_seen[regno + n] = 1;
	  new_reg_base_value[regno + n] = 0;
	}
      return;
    }

  if (set)
    {
      /* A CLOBBER wipes out any old value but does not prevent a previously
	 unset register from acquiring a base address (i.e. reg_seen is not
	 set).  */
      if (GET_CODE (set) == CLOBBER)
	{
	  new_reg_base_value[regno] = 0;
	  return;
	}
      src = SET_SRC (set);
    }
  else
    {
      if (reg_seen[regno])
	{
	  new_reg_base_value[regno] = 0;
	  return;
	}
      reg_seen[regno] = 1;
      new_reg_base_value[regno] = gen_rtx_ADDRESS (Pmode,
						   GEN_INT (unique_id++));
      return;
    }

  /* If this is not the first set of REGNO, see whether the new value
     is related to the old one.  There are two cases of interest:

	(1) The register might be assigned an entirely new value
	    that has the same base term as the original set.

	(2) The set might be a simple self-modification that
	    cannot change REGNO's base value.

     If neither case holds, reject the original base value as invalid.
     Note that the following situation is not detected:

	 extern int x, y;  int *p = &x; p += (&y-&x);

     ANSI C does not allow computing the difference of addresses
     of distinct top level objects.  */
  if (new_reg_base_value[regno] != 0
      && find_base_value (src) != new_reg_base_value[regno])
    switch (GET_CODE (src))
      {
      case LO_SUM:
      case MINUS:
	if (XEXP (src, 0) != dest && XEXP (src, 1) != dest)
	  new_reg_base_value[regno] = 0;
	break;
      case PLUS:
	/* If the value we add in the PLUS is also a valid base value,
	   this might be the actual base value, and the original value
	   an index.  */
	{
	  rtx other = NULL_RTX;

	  if (XEXP (src, 0) == dest)
	    other = XEXP (src, 1);
	  else if (XEXP (src, 1) == dest)
	    other = XEXP (src, 0);

	  if (! other || find_base_value (other))
	    new_reg_base_value[regno] = 0;
	  break;
	}
      case AND:
	if (XEXP (src, 0) != dest || !CONST_INT_P (XEXP (src, 1)))
	  new_reg_base_value[regno] = 0;
	break;
      default:
	new_reg_base_value[regno] = 0;
	break;
      }
  /* If this is the first set of a register, record the value.  */
  else if ((regno >= FIRST_PSEUDO_REGISTER || ! fixed_regs[regno])
	   && ! reg_seen[regno] && new_reg_base_value[regno] == 0)
    new_reg_base_value[regno] = find_base_value (src);

  reg_seen[regno] = 1;
}

/* Return REG_BASE_VALUE for REGNO.  Selective scheduler uses this to avoid
   using hard registers with non-null REG_BASE_VALUE for renaming.  */
rtx
get_reg_base_value (unsigned int regno)
{
  return VEC_index (rtx, reg_base_value, regno);
}

/* If a value is known for REGNO, return it.  */

rtx
get_reg_known_value (unsigned int regno)
{
  if (regno >= FIRST_PSEUDO_REGISTER)
    {
      regno -= FIRST_PSEUDO_REGISTER;
      if (regno < reg_known_value_size)
	return reg_known_value[regno];
    }
  return NULL;
}

/* Set it.  */

static void
set_reg_known_value (unsigned int regno, rtx val)
{
  if (regno >= FIRST_PSEUDO_REGISTER)
    {
      regno -= FIRST_PSEUDO_REGISTER;
      if (regno < reg_known_value_size)
	reg_known_value[regno] = val;
    }
}

/* Similarly for reg_known_equiv_p.  */

bool
get_reg_known_equiv_p (unsigned int regno)
{
  if (regno >= FIRST_PSEUDO_REGISTER)
    {
      regno -= FIRST_PSEUDO_REGISTER;
      if (regno < reg_known_value_size)
	return reg_known_equiv_p[regno];
    }
  return false;
}

static void
set_reg_known_equiv_p (unsigned int regno, bool val)
{
  if (regno >= FIRST_PSEUDO_REGISTER)
    {
      regno -= FIRST_PSEUDO_REGISTER;
      if (regno < reg_known_value_size)
	reg_known_equiv_p[regno] = val;
    }
}


/* Returns a canonical version of X, from the point of view alias
   analysis.  (For example, if X is a MEM whose address is a register,
   and the register has a known value (say a SYMBOL_REF), then a MEM
   whose address is the SYMBOL_REF is returned.)  */

rtx
canon_rtx (rtx x)
{
  /* Recursively look for equivalences.  */
  if (REG_P (x) && REGNO (x) >= FIRST_PSEUDO_REGISTER)
    {
      rtx t = get_reg_known_value (REGNO (x));
      if (t == x)
	return x;
      if (t)
	return canon_rtx (t);
    }

  if (GET_CODE (x) == PLUS)
    {
      rtx x0 = canon_rtx (XEXP (x, 0));
      rtx x1 = canon_rtx (XEXP (x, 1));

      if (x0 != XEXP (x, 0) || x1 != XEXP (x, 1))
	{
	  if (CONST_INT_P (x0))
	    return plus_constant (x1, INTVAL (x0));
	  else if (CONST_INT_P (x1))
	    return plus_constant (x0, INTVAL (x1));
	  return gen_rtx_PLUS (GET_MODE (x), x0, x1);
	}
    }

  /* This gives us much better alias analysis when called from
     the loop optimizer.   Note we want to leave the original
     MEM alone, but need to return the canonicalized MEM with
     all the flags with their original values.  */
  else if (MEM_P (x))
    x = replace_equiv_address_nv (x, canon_rtx (XEXP (x, 0)));

  return x;
}

/* Return 1 if X and Y are identical-looking rtx's.
   Expect that X and Y has been already canonicalized.

   We use the data in reg_known_value above to see if two registers with
   different numbers are, in fact, equivalent.  */

static int
rtx_equal_for_memref_p (const_rtx x, const_rtx y)
{
  int i;
  int j;
  enum rtx_code code;
  const char *fmt;

  if (x == 0 && y == 0)
    return 1;
  if (x == 0 || y == 0)
    return 0;

  if (x == y)
    return 1;

  code = GET_CODE (x);
  /* Rtx's of different codes cannot be equal.  */
  if (code != GET_CODE (y))
    return 0;

  /* (MULT:SI x y) and (MULT:HI x y) are NOT equivalent.
     (REG:SI x) and (REG:HI x) are NOT equivalent.  */

  if (GET_MODE (x) != GET_MODE (y))
    return 0;

  /* Some RTL can be compared without a recursive examination.  */
  switch (code)
    {
    case REG:
      return REGNO (x) == REGNO (y);

    case LABEL_REF:
      return XEXP (x, 0) == XEXP (y, 0);

    case SYMBOL_REF:
      return XSTR (x, 0) == XSTR (y, 0);

    case VALUE:
    case CONST_INT:
    case CONST_DOUBLE:
    case CONST_FIXED:
      /* There's no need to compare the contents of CONST_DOUBLEs or
	 CONST_INTs because pointer equality is a good enough
	 comparison for these nodes.  */
      return 0;

    default:
      break;
    }

  /* canon_rtx knows how to handle plus.  No need to canonicalize.  */
  if (code == PLUS)
    return ((rtx_equal_for_memref_p (XEXP (x, 0), XEXP (y, 0))
	     && rtx_equal_for_memref_p (XEXP (x, 1), XEXP (y, 1)))
	    || (rtx_equal_for_memref_p (XEXP (x, 0), XEXP (y, 1))
		&& rtx_equal_for_memref_p (XEXP (x, 1), XEXP (y, 0))));
  /* For commutative operations, the RTX match if the operand match in any
     order.  Also handle the simple binary and unary cases without a loop.  */
  if (COMMUTATIVE_P (x))
    {
      rtx xop0 = canon_rtx (XEXP (x, 0));
      rtx yop0 = canon_rtx (XEXP (y, 0));
      rtx yop1 = canon_rtx (XEXP (y, 1));

      return ((rtx_equal_for_memref_p (xop0, yop0)
	       && rtx_equal_for_memref_p (canon_rtx (XEXP (x, 1)), yop1))
	      || (rtx_equal_for_memref_p (xop0, yop1)
		  && rtx_equal_for_memref_p (canon_rtx (XEXP (x, 1)), yop0)));
    }
  else if (NON_COMMUTATIVE_P (x))
    {
      return (rtx_equal_for_memref_p (canon_rtx (XEXP (x, 0)),
				      canon_rtx (XEXP (y, 0)))
	      && rtx_equal_for_memref_p (canon_rtx (XEXP (x, 1)),
					 canon_rtx (XEXP (y, 1))));
    }
  else if (UNARY_P (x))
    return rtx_equal_for_memref_p (canon_rtx (XEXP (x, 0)),
				   canon_rtx (XEXP (y, 0)));

  /* Compare the elements.  If any pair of corresponding elements
     fail to match, return 0 for the whole things.

     Limit cases to types which actually appear in addresses.  */

  fmt = GET_RTX_FORMAT (code);
  for (i = GET_RTX_LENGTH (code) - 1; i >= 0; i--)
    {
      switch (fmt[i])
	{
	case 'i':
	  if (XINT (x, i) != XINT (y, i))
	    return 0;
	  break;

	case 'E':
	  /* Two vectors must have the same length.  */
	  if (XVECLEN (x, i) != XVECLEN (y, i))
	    return 0;

	  /* And the corresponding elements must match.  */
	  for (j = 0; j < XVECLEN (x, i); j++)
	    if (rtx_equal_for_memref_p (canon_rtx (XVECEXP (x, i, j)),
					canon_rtx (XVECEXP (y, i, j))) == 0)
	      return 0;
	  break;

	case 'e':
	  if (rtx_equal_for_memref_p (canon_rtx (XEXP (x, i)),
				      canon_rtx (XEXP (y, i))) == 0)
	    return 0;
	  break;

	  /* This can happen for asm operands.  */
	case 's':
	  if (strcmp (XSTR (x, i), XSTR (y, i)))
	    return 0;
	  break;

	/* This can happen for an asm which clobbers memory.  */
	case '0':
	  break;

	  /* It is believed that rtx's at this level will never
	     contain anything but integers and other rtx's,
	     except for within LABEL_REFs and SYMBOL_REFs.  */
	default:
	  gcc_unreachable ();
	}
    }
  return 1;
}

rtx
find_base_term (rtx x)
{
  cselib_val *val;
  struct elt_loc_list *l;

#if defined (FIND_BASE_TERM)
  /* Try machine-dependent ways to find the base term.  */
  x = FIND_BASE_TERM (x);
#endif

  switch (GET_CODE (x))
    {
    case REG:
      return REG_BASE_VALUE (x);

    case TRUNCATE:
      /* As we do not know which address space the pointer is refering to, we can
	 handle this only if the target does not support different pointer or
	 address modes depending on the address space.  */
      if (!target_default_pointer_address_modes_p ())
	return 0;
      if (GET_MODE_SIZE (GET_MODE (x)) < GET_MODE_SIZE (Pmode))
	return 0;
      /* Fall through.  */
    case HIGH:
    case PRE_INC:
    case PRE_DEC:
    case POST_INC:
    case POST_DEC:
    case PRE_MODIFY:
    case POST_MODIFY:
      return find_base_term (XEXP (x, 0));

    case ZERO_EXTEND:
    case SIGN_EXTEND:	/* Used for Alpha/NT pointers */
      /* As we do not know which address space the pointer is refering to, we can
	 handle this only if the target does not support different pointer or
	 address modes depending on the address space.  */
      if (!target_default_pointer_address_modes_p ())
	return 0;

      {
	rtx temp = find_base_term (XEXP (x, 0));

	if (temp != 0 && CONSTANT_P (temp))
	  temp = convert_memory_address (Pmode, temp);

	return temp;
      }

    case VALUE:
      val = CSELIB_VAL_PTR (x);
      if (!val)
	return 0;
      for (l = val->locs; l; l = l->next)
	if ((x = find_base_term (l->loc)) != 0)
	  return x;
      return 0;

    case LO_SUM:
      /* The standard form is (lo_sum reg sym) so look only at the
         second operand.  */
      return find_base_term (XEXP (x, 1));

    case CONST:
      x = XEXP (x, 0);
      if (GET_CODE (x) != PLUS && GET_CODE (x) != MINUS)
	return 0;
      /* Fall through.  */
    case PLUS:
    case MINUS:
      {
	rtx tmp1 = XEXP (x, 0);
	rtx tmp2 = XEXP (x, 1);

	/* This is a little bit tricky since we have to determine which of
	   the two operands represents the real base address.  Otherwise this
	   routine may return the index register instead of the base register.

	   That may cause us to believe no aliasing was possible, when in
	   fact aliasing is possible.

	   We use a few simple tests to guess the base register.  Additional
	   tests can certainly be added.  For example, if one of the operands
	   is a shift or multiply, then it must be the index register and the
	   other operand is the base register.  */

	if (tmp1 == pic_offset_table_rtx && CONSTANT_P (tmp2))
	  return find_base_term (tmp2);

	/* If either operand is known to be a pointer, then use it
	   to determine the base term.  */
	if (REG_P (tmp1) && REG_POINTER (tmp1))
	  {
	    rtx base = find_base_term (tmp1);
	    if (base)
	      return base;
	  }

	if (REG_P (tmp2) && REG_POINTER (tmp2))
	  {
	    rtx base = find_base_term (tmp2);
	    if (base)
	      return base;
	  }

	/* Neither operand was known to be a pointer.  Go ahead and find the
	   base term for both operands.  */
	tmp1 = find_base_term (tmp1);
	tmp2 = find_base_term (tmp2);

	/* If either base term is named object or a special address
	   (like an argument or stack reference), then use it for the
	   base term.  */
	if (tmp1 != 0
	    && (GET_CODE (tmp1) == SYMBOL_REF
		|| GET_CODE (tmp1) == LABEL_REF
		|| (GET_CODE (tmp1) == ADDRESS
		    && GET_MODE (tmp1) != VOIDmode)))
	  return tmp1;

	if (tmp2 != 0
	    && (GET_CODE (tmp2) == SYMBOL_REF
		|| GET_CODE (tmp2) == LABEL_REF
		|| (GET_CODE (tmp2) == ADDRESS
		    && GET_MODE (tmp2) != VOIDmode)))
	  return tmp2;

	/* We could not determine which of the two operands was the
	   base register and which was the index.  So we can determine
	   nothing from the base alias check.  */
	return 0;
      }

    case AND:
      if (CONST_INT_P (XEXP (x, 1)) && INTVAL (XEXP (x, 1)) != 0)
	return find_base_term (XEXP (x, 0));
      return 0;

    case SYMBOL_REF:
    case LABEL_REF:
      return x;

    default:
      return 0;
    }
}

/* Return 0 if the addresses X and Y are known to point to different
   objects, 1 if they might be pointers to the same object.  */

static int
base_alias_check (rtx x, rtx y, enum machine_mode x_mode,
		  enum machine_mode y_mode)
{
  rtx x_base = find_base_term (x);
  rtx y_base = find_base_term (y);

  /* If the address itself has no known base see if a known equivalent
     value has one.  If either address still has no known base, nothing
     is known about aliasing.  */
  if (x_base == 0)
    {
      rtx x_c;

      if (! flag_expensive_optimizations || (x_c = canon_rtx (x)) == x)
	return 1;

      x_base = find_base_term (x_c);
      if (x_base == 0)
	return 1;
    }

  if (y_base == 0)
    {
      rtx y_c;
      if (! flag_expensive_optimizations || (y_c = canon_rtx (y)) == y)
	return 1;

      y_base = find_base_term (y_c);
      if (y_base == 0)
	return 1;
    }

  /* If the base addresses are equal nothing is known about aliasing.  */
  if (rtx_equal_p (x_base, y_base))
    return 1;

  /* The base addresses are different expressions.  If they are not accessed
     via AND, there is no conflict.  We can bring knowledge of object
     alignment into play here.  For example, on alpha, "char a, b;" can
     alias one another, though "char a; long b;" cannot.  AND addesses may
     implicitly alias surrounding objects; i.e. unaligned access in DImode
     via AND address can alias all surrounding object types except those
     with aligment 8 or higher.  */
  if (GET_CODE (x) == AND && GET_CODE (y) == AND)
    return 1;
  if (GET_CODE (x) == AND
      && (!CONST_INT_P (XEXP (x, 1))
	  || (int) GET_MODE_UNIT_SIZE (y_mode) < -INTVAL (XEXP (x, 1))))
    return 1;
  if (GET_CODE (y) == AND
      && (!CONST_INT_P (XEXP (y, 1))
	  || (int) GET_MODE_UNIT_SIZE (x_mode) < -INTVAL (XEXP (y, 1))))
    return 1;

  /* Differing symbols not accessed via AND never alias.  */
  if (GET_CODE (x_base) != ADDRESS && GET_CODE (y_base) != ADDRESS)
    return 0;

  /* If one address is a stack reference there can be no alias:
     stack references using different base registers do not alias,
     a stack reference can not alias a parameter, and a stack reference
     can not alias a global.  */
  if ((GET_CODE (x_base) == ADDRESS && GET_MODE (x_base) == Pmode)
      || (GET_CODE (y_base) == ADDRESS && GET_MODE (y_base) == Pmode))
    return 0;

  return 1;
}

/* Convert the address X into something we can use.  This is done by returning
   it unchanged unless it is a value; in the latter case we call cselib to get
   a more useful rtx.  */

rtx
get_addr (rtx x)
{
  cselib_val *v;
  struct elt_loc_list *l;

  if (GET_CODE (x) != VALUE)
    return x;
  v = CSELIB_VAL_PTR (x);
  if (v)
    {
      for (l = v->locs; l; l = l->next)
	if (CONSTANT_P (l->loc))
	  return l->loc;
      for (l = v->locs; l; l = l->next)
	if (!REG_P (l->loc) && !MEM_P (l->loc))
	  return l->loc;
      if (v->locs)
	return v->locs->loc;
    }
  return x;
}

/*  Return the address of the (N_REFS + 1)th memory reference to ADDR
    where SIZE is the size in bytes of the memory reference.  If ADDR
    is not modified by the memory reference then ADDR is returned.  */

static rtx
addr_side_effect_eval (rtx addr, int size, int n_refs)
{
  int offset = 0;

  switch (GET_CODE (addr))
    {
    case PRE_INC:
      offset = (n_refs + 1) * size;
      break;
    case PRE_DEC:
      offset = -(n_refs + 1) * size;
      break;
    case POST_INC:
      offset = n_refs * size;
      break;
    case POST_DEC:
      offset = -n_refs * size;
      break;

    default:
      return addr;
    }

  if (offset)
    addr = gen_rtx_PLUS (GET_MODE (addr), XEXP (addr, 0),
			 GEN_INT (offset));
  else
    addr = XEXP (addr, 0);
  addr = canon_rtx (addr);

  return addr;
}

/* Return one if X and Y (memory addresses) reference the
   same location in memory or if the references overlap.
   Return zero if they do not overlap, else return
   minus one in which case they still might reference the same location.

   C is an offset accumulator.  When
   C is nonzero, we are testing aliases between X and Y + C.
   XSIZE is the size in bytes of the X reference,
   similarly YSIZE is the size in bytes for Y.
   Expect that canon_rtx has been already called for X and Y.

   If XSIZE or YSIZE is zero, we do not know the amount of memory being
   referenced (the reference was BLKmode), so make the most pessimistic
   assumptions.

   If XSIZE or YSIZE is negative, we may access memory outside the object
   being referenced as a side effect.  This can happen when using AND to
   align memory references, as is done on the Alpha.

   Nice to notice that varying addresses cannot conflict with fp if no
   local variables had their addresses taken, but that's too hard now.

   ???  Contrary to the tree alias oracle this does not return
   one for X + non-constant and Y + non-constant when X and Y are equal.
   If that is fixed the TBAA hack for union type-punning can be removed.  */

static int
memrefs_conflict_p (int xsize, rtx x, int ysize, rtx y, HOST_WIDE_INT c)
{
  if (GET_CODE (x) == VALUE)
    {
      if (REG_P (y))
	{
	  struct elt_loc_list *l = NULL;
	  if (CSELIB_VAL_PTR (x))
	    for (l = CSELIB_VAL_PTR (x)->locs; l; l = l->next)
	      if (REG_P (l->loc) && rtx_equal_for_memref_p (l->loc, y))
		break;
	  if (l)
	    x = y;
	  else
	    x = get_addr (x);
	}
      /* Don't call get_addr if y is the same VALUE.  */
      else if (x != y)
	x = get_addr (x);
    }
  if (GET_CODE (y) == VALUE)
    {
      if (REG_P (x))
	{
	  struct elt_loc_list *l = NULL;
	  if (CSELIB_VAL_PTR (y))
	    for (l = CSELIB_VAL_PTR (y)->locs; l; l = l->next)
	      if (REG_P (l->loc) && rtx_equal_for_memref_p (l->loc, x))
		break;
	  if (l)
	    y = x;
	  else
	    y = get_addr (y);
	}
      /* Don't call get_addr if x is the same VALUE.  */
      else if (y != x)
	y = get_addr (y);
    }
  if (GET_CODE (x) == HIGH)
    x = XEXP (x, 0);
  else if (GET_CODE (x) == LO_SUM)
    x = XEXP (x, 1);
  else
    x = addr_side_effect_eval (x, xsize, 0);
  if (GET_CODE (y) == HIGH)
    y = XEXP (y, 0);
  else if (GET_CODE (y) == LO_SUM)
    y = XEXP (y, 1);
  else
    y = addr_side_effect_eval (y, ysize, 0);

  if (rtx_equal_for_memref_p (x, y))
    {
      if (xsize <= 0 || ysize <= 0)
	return 1;
      if (c >= 0 && xsize > c)
	return 1;
      if (c < 0 && ysize+c > 0)
	return 1;
      return 0;
    }

  /* This code used to check for conflicts involving stack references and
     globals but the base address alias code now handles these cases.  */

  if (GET_CODE (x) == PLUS)
    {
      /* The fact that X is canonicalized means that this
	 PLUS rtx is canonicalized.  */
      rtx x0 = XEXP (x, 0);
      rtx x1 = XEXP (x, 1);

      if (GET_CODE (y) == PLUS)
	{
	  /* The fact that Y is canonicalized means that this
	     PLUS rtx is canonicalized.  */
	  rtx y0 = XEXP (y, 0);
	  rtx y1 = XEXP (y, 1);

	  if (rtx_equal_for_memref_p (x1, y1))
	    return memrefs_conflict_p (xsize, x0, ysize, y0, c);
	  if (rtx_equal_for_memref_p (x0, y0))
	    return memrefs_conflict_p (xsize, x1, ysize, y1, c);
	  if (CONST_INT_P (x1))
	    {
	      if (CONST_INT_P (y1))
		return memrefs_conflict_p (xsize, x0, ysize, y0,
					   c - INTVAL (x1) + INTVAL (y1));
	      else
		return memrefs_conflict_p (xsize, x0, ysize, y,
					   c - INTVAL (x1));
	    }
	  else if (CONST_INT_P (y1))
	    return memrefs_conflict_p (xsize, x, ysize, y0, c + INTVAL (y1));

	  return -1;
	}
      else if (CONST_INT_P (x1))
	return memrefs_conflict_p (xsize, x0, ysize, y, c - INTVAL (x1));
    }
  else if (GET_CODE (y) == PLUS)
    {
      /* The fact that Y is canonicalized means that this
	 PLUS rtx is canonicalized.  */
      rtx y0 = XEXP (y, 0);
      rtx y1 = XEXP (y, 1);

      if (CONST_INT_P (y1))
	return memrefs_conflict_p (xsize, x, ysize, y0, c + INTVAL (y1));
      else
	return -1;
    }

  if (GET_CODE (x) == GET_CODE (y))
    switch (GET_CODE (x))
      {
      case MULT:
	{
	  /* Handle cases where we expect the second operands to be the
	     same, and check only whether the first operand would conflict
	     or not.  */
	  rtx x0, y0;
	  rtx x1 = canon_rtx (XEXP (x, 1));
	  rtx y1 = canon_rtx (XEXP (y, 1));
	  if (! rtx_equal_for_memref_p (x1, y1))
	    return -1;
	  x0 = canon_rtx (XEXP (x, 0));
	  y0 = canon_rtx (XEXP (y, 0));
	  if (rtx_equal_for_memref_p (x0, y0))
	    return (xsize == 0 || ysize == 0
		    || (c >= 0 && xsize > c) || (c < 0 && ysize+c > 0));

	  /* Can't properly adjust our sizes.  */
	  if (!CONST_INT_P (x1))
	    return -1;
	  xsize /= INTVAL (x1);
	  ysize /= INTVAL (x1);
	  c /= INTVAL (x1);
	  return memrefs_conflict_p (xsize, x0, ysize, y0, c);
	}

      default:
	break;
      }

  /* Treat an access through an AND (e.g. a subword access on an Alpha)
     as an access with indeterminate size.  Assume that references
     besides AND are aligned, so if the size of the other reference is
     at least as large as the alignment, assume no other overlap.  */
  if (GET_CODE (x) == AND && CONST_INT_P (XEXP (x, 1)))
    {
      if (GET_CODE (y) == AND || ysize < -INTVAL (XEXP (x, 1)))
	xsize = -1;
      return memrefs_conflict_p (xsize, canon_rtx (XEXP (x, 0)), ysize, y, c);
    }
  if (GET_CODE (y) == AND && CONST_INT_P (XEXP (y, 1)))
    {
      /* ??? If we are indexing far enough into the array/structure, we
	 may yet be able to determine that we can not overlap.  But we
	 also need to that we are far enough from the end not to overlap
	 a following reference, so we do nothing with that for now.  */
      if (GET_CODE (x) == AND || xsize < -INTVAL (XEXP (y, 1)))
	ysize = -1;
      return memrefs_conflict_p (xsize, x, ysize, canon_rtx (XEXP (y, 0)), c);
    }

  if (CONSTANT_P (x))
    {
      if (CONST_INT_P (x) && CONST_INT_P (y))
	{
	  c += (INTVAL (y) - INTVAL (x));
	  return (xsize <= 0 || ysize <= 0
		  || (c >= 0 && xsize > c) || (c < 0 && ysize+c > 0));
	}

      if (GET_CODE (x) == CONST)
	{
	  if (GET_CODE (y) == CONST)
	    return memrefs_conflict_p (xsize, canon_rtx (XEXP (x, 0)),
				       ysize, canon_rtx (XEXP (y, 0)), c);
	  else
	    return memrefs_conflict_p (xsize, canon_rtx (XEXP (x, 0)),
				       ysize, y, c);
	}
      if (GET_CODE (y) == CONST)
	return memrefs_conflict_p (xsize, x, ysize,
				   canon_rtx (XEXP (y, 0)), c);

      if (CONSTANT_P (y))
	return (xsize <= 0 || ysize <= 0
		|| (rtx_equal_for_memref_p (x, y)
		    && ((c >= 0 && xsize > c) || (c < 0 && ysize+c > 0))));

      return -1;
    }

  return -1;
}

/* Functions to compute memory dependencies.

   Since we process the insns in execution order, we can build tables
   to keep track of what registers are fixed (and not aliased), what registers
   are varying in known ways, and what registers are varying in unknown
   ways.

   If both memory references are volatile, then there must always be a
   dependence between the two references, since their order can not be
   changed.  A volatile and non-volatile reference can be interchanged
   though.

   A MEM_IN_STRUCT reference at a non-AND varying address can never
   conflict with a non-MEM_IN_STRUCT reference at a fixed address.  We
   also must allow AND addresses, because they may generate accesses
   outside the object being referenced.  This is used to generate
   aligned addresses from unaligned addresses, for instance, the alpha
   storeqi_unaligned pattern.  */

/* Read dependence: X is read after read in MEM takes place.  There can
   only be a dependence here if both reads are volatile.  */

int
read_dependence (const_rtx mem, const_rtx x)
{
  return MEM_VOLATILE_P (x) && MEM_VOLATILE_P (mem);
}

/* Returns MEM1 if and only if MEM1 is a scalar at a fixed address and
   MEM2 is a reference to a structure at a varying address, or returns
   MEM2 if vice versa.  Otherwise, returns NULL_RTX.  If a non-NULL
   value is returned MEM1 and MEM2 can never alias.  VARIES_P is used
   to decide whether or not an address may vary; it should return
   nonzero whenever variation is possible.
   MEM1_ADDR and MEM2_ADDR are the addresses of MEM1 and MEM2.  */

static const_rtx
fixed_scalar_and_varying_struct_p (const_rtx mem1, const_rtx mem2, rtx mem1_addr,
				   rtx mem2_addr,
				   bool (*varies_p) (const_rtx, bool))
{
  if (! flag_strict_aliasing)
    return NULL_RTX;

  if (MEM_ALIAS_SET (mem2)
      && MEM_SCALAR_P (mem1) && MEM_IN_STRUCT_P (mem2)
      && !varies_p (mem1_addr, 1) && varies_p (mem2_addr, 1))
    /* MEM1 is a scalar at a fixed address; MEM2 is a struct at a
       varying address.  */
    return mem1;

  if (MEM_ALIAS_SET (mem1)
      && MEM_IN_STRUCT_P (mem1) && MEM_SCALAR_P (mem2)
      && varies_p (mem1_addr, 1) && !varies_p (mem2_addr, 1))
    /* MEM2 is a scalar at a fixed address; MEM1 is a struct at a
       varying address.  */
    return mem2;

  return NULL_RTX;
}

/* Returns nonzero if something about the mode or address format MEM1
   indicates that it might well alias *anything*.  */

static int
aliases_everything_p (const_rtx mem)
{
  if (GET_CODE (XEXP (mem, 0)) == AND)
    /* If the address is an AND, it's very hard to know at what it is
       actually pointing.  */
    return 1;

  return 0;
}

/* Return true if we can determine that the fields referenced cannot
   overlap for any pair of objects.  */

static bool
nonoverlapping_component_refs_p (const_tree x, const_tree y)
{
  const_tree fieldx, fieldy, typex, typey, orig_y;

  if (!flag_strict_aliasing)
    return false;

  do
    {
      /* The comparison has to be done at a common type, since we don't
	 know how the inheritance hierarchy works.  */
      orig_y = y;
      do
	{
	  fieldx = TREE_OPERAND (x, 1);
	  typex = TYPE_MAIN_VARIANT (DECL_FIELD_CONTEXT (fieldx));

	  y = orig_y;
	  do
	    {
	      fieldy = TREE_OPERAND (y, 1);
	      typey = TYPE_MAIN_VARIANT (DECL_FIELD_CONTEXT (fieldy));

	      if (typex == typey)
		goto found;

	      y = TREE_OPERAND (y, 0);
	    }
	  while (y && TREE_CODE (y) == COMPONENT_REF);

	  x = TREE_OPERAND (x, 0);
	}
      while (x && TREE_CODE (x) == COMPONENT_REF);
      /* Never found a common type.  */
      return false;

    found:
      /* If we're left with accessing different fields of a structure,
	 then no overlap.  */
      if (TREE_CODE (typex) == RECORD_TYPE
	  && fieldx != fieldy)
	return true;

      /* The comparison on the current field failed.  If we're accessing
	 a very nested structure, look at the next outer level.  */
      x = TREE_OPERAND (x, 0);
      y = TREE_OPERAND (y, 0);
    }
  while (x && y
	 && TREE_CODE (x) == COMPONENT_REF
	 && TREE_CODE (y) == COMPONENT_REF);

  return false;
}

/* Look at the bottom of the COMPONENT_REF list for a DECL, and return it.  */

static tree
decl_for_component_ref (tree x)
{
  do
    {
      x = TREE_OPERAND (x, 0);
    }
  while (x && TREE_CODE (x) == COMPONENT_REF);

  return x && DECL_P (x) ? x : NULL_TREE;
}

/* Walk up the COMPONENT_REF list and adjust OFFSET to compensate for the
   offset of the field reference.  */

static rtx
adjust_offset_for_component_ref (tree x, rtx offset)
{
  HOST_WIDE_INT ioffset;

  if (! offset)
    return NULL_RTX;

  ioffset = INTVAL (offset);
  do
    {
      tree offset = component_ref_field_offset (x);
      tree field = TREE_OPERAND (x, 1);

      if (! host_integerp (offset, 1))
	return NULL_RTX;
      ioffset += (tree_low_cst (offset, 1)
		  + (tree_low_cst (DECL_FIELD_BIT_OFFSET (field), 1)
		     / BITS_PER_UNIT));

      x = TREE_OPERAND (x, 0);
    }
  while (x && TREE_CODE (x) == COMPONENT_REF);

  return GEN_INT (ioffset);
}

/* Return nonzero if we can determine the exprs corresponding to memrefs
   X and Y and they do not overlap. 
   If LOOP_VARIANT is set, skip offset-based disambiguation */

int
nonoverlapping_memrefs_p (const_rtx x, const_rtx y, bool loop_invariant)
{
  tree exprx = MEM_EXPR (x), expry = MEM_EXPR (y);
  rtx rtlx, rtly;
  rtx basex, basey;
  rtx moffsetx, moffsety;
  HOST_WIDE_INT offsetx = 0, offsety = 0, sizex, sizey, tem;

  /* Unless both have exprs, we can't tell anything.  */
  if (exprx == 0 || expry == 0)
    return 0;

  /* For spill-slot accesses make sure we have valid offsets.  */
  if ((exprx == get_spill_slot_decl (false)
       && ! MEM_OFFSET (x))
      || (expry == get_spill_slot_decl (false)
	  && ! MEM_OFFSET (y)))
    return 0;

  /* If both are field references, we may be able to determine something.  */
  if (TREE_CODE (exprx) == COMPONENT_REF
      && TREE_CODE (expry) == COMPONENT_REF
      && nonoverlapping_component_refs_p (exprx, expry))
    return 1;


  /* If the field reference test failed, look at the DECLs involved.  */
  moffsetx = MEM_OFFSET (x);
  if (TREE_CODE (exprx) == COMPONENT_REF)
    {
      tree t = decl_for_component_ref (exprx);
      if (! t)
	return 0;
      moffsetx = adjust_offset_for_component_ref (exprx, moffsetx);
      exprx = t;
    }

  moffsety = MEM_OFFSET (y);
  if (TREE_CODE (expry) == COMPONENT_REF)
    {
      tree t = decl_for_component_ref (expry);
      if (! t)
	return 0;
      moffsety = adjust_offset_for_component_ref (expry, moffsety);
      expry = t;
    }

  if (! DECL_P (exprx) || ! DECL_P (expry))
    return 0;

  /* With invalid code we can end up storing into the constant pool.
     Bail out to avoid ICEing when creating RTL for this.
     See gfortran.dg/lto/20091028-2_0.f90.  */
  if (TREE_CODE (exprx) == CONST_DECL
      || TREE_CODE (expry) == CONST_DECL)
    return 1;

  rtlx = DECL_RTL (exprx);
  rtly = DECL_RTL (expry);

  /* If either RTL is not a MEM, it must be a REG or CONCAT, meaning they
     can't overlap unless they are the same because we never reuse that part
     of the stack frame used for locals for spilled pseudos.  */
  if ((!MEM_P (rtlx) || !MEM_P (rtly))
      && ! rtx_equal_p (rtlx, rtly))
    return 1;

  /* If we have MEMs refering to different address spaces (which can
     potentially overlap), we cannot easily tell from the addresses
     whether the references overlap.  */
  if (MEM_P (rtlx) && MEM_P (rtly)
      && MEM_ADDR_SPACE (rtlx) != MEM_ADDR_SPACE (rtly))
    return 0;

  /* Get the base and offsets of both decls.  If either is a register, we
     know both are and are the same, so use that as the base.  The only
     we can avoid overlap is if we can deduce that they are nonoverlapping
     pieces of that decl, which is very rare.  */
  basex = MEM_P (rtlx) ? XEXP (rtlx, 0) : rtlx;
  if (GET_CODE (basex) == PLUS && CONST_INT_P (XEXP (basex, 1)))
    offsetx = INTVAL (XEXP (basex, 1)), basex = XEXP (basex, 0);

  basey = MEM_P (rtly) ? XEXP (rtly, 0) : rtly;
  if (GET_CODE (basey) == PLUS && CONST_INT_P (XEXP (basey, 1)))
    offsety = INTVAL (XEXP (basey, 1)), basey = XEXP (basey, 0);

  /* If the bases are different, we know they do not overlap if both
     are constants or if one is a constant and the other a pointer into the
     stack frame.  Otherwise a different base means we can't tell if they
     overlap or not.  */
  if (! rtx_equal_p (basex, basey))
    return ((CONSTANT_P (basex) && CONSTANT_P (basey))
	    || (CONSTANT_P (basex) && REG_P (basey)
		&& REGNO_PTR_FRAME_P (REGNO (basey)))
	    || (CONSTANT_P (basey) && REG_P (basex)
		&& REGNO_PTR_FRAME_P (REGNO (basex))));

  /* Offset based disambiguation not appropriate for loop invariant */
  if (loop_invariant)
    return 0;              

  sizex = (!MEM_P (rtlx) ? (int) GET_MODE_SIZE (GET_MODE (rtlx))
	   : MEM_SIZE (rtlx) ? INTVAL (MEM_SIZE (rtlx))
	   : -1);
  sizey = (!MEM_P (rtly) ? (int) GET_MODE_SIZE (GET_MODE (rtly))
	   : MEM_SIZE (rtly) ? INTVAL (MEM_SIZE (rtly)) :
	   -1);

  /* If we have an offset for either memref, it can update the values computed
     above.  */
  if (moffsetx)
    offsetx += INTVAL (moffsetx), sizex -= INTVAL (moffsetx);
  if (moffsety)
    offsety += INTVAL (moffsety), sizey -= INTVAL (moffsety);

  /* If a memref has both a size and an offset, we can use the smaller size.
     We can't do this if the offset isn't known because we must view this
     memref as being anywhere inside the DECL's MEM.  */
  if (MEM_SIZE (x) && moffsetx)
    sizex = INTVAL (MEM_SIZE (x));
  if (MEM_SIZE (y) && moffsety)
    sizey = INTVAL (MEM_SIZE (y));

  /* Put the values of the memref with the lower offset in X's values.  */
  if (offsetx > offsety)
    {
      tem = offsetx, offsetx = offsety, offsety = tem;
      tem = sizex, sizex = sizey, sizey = tem;
    }

  /* If we don't know the size of the lower-offset value, we can't tell
     if they conflict.  Otherwise, we do the test.  */
  return sizex >= 0 && offsety >= offsetx + sizex;
}

/* Helper for true_dependence and canon_true_dependence.
   Checks for true dependence: X is read after store in MEM takes place.

   VARIES is the function that should be used as rtx_varies function.

   If MEM_CANONICALIZED is FALSE, then X_ADDR and MEM_ADDR should be
   NULL_RTX, and the canonical addresses of MEM and X are both computed
   here.  If MEM_CANONICALIZED, then MEM must be already canonicalized.

   If X_ADDR is non-NULL, it is used in preference of XEXP (x, 0).

   Returns 1 if there is a true dependence, 0 otherwise.  */

static int
true_dependence_1 (const_rtx mem, enum machine_mode mem_mode, rtx mem_addr,
		   const_rtx x, rtx x_addr, bool (*varies) (const_rtx, bool),
		   bool mem_canonicalized)
{
  rtx base;
  int ret;

  gcc_checking_assert (mem_canonicalized ? (mem_addr != NULL_RTX)
		       : (mem_addr == NULL_RTX && x_addr == NULL_RTX));

  if (MEM_VOLATILE_P (x) && MEM_VOLATILE_P (mem))
    return 1;

  /* (mem:BLK (scratch)) is a special mechanism to conflict with everything.
     This is used in epilogue deallocation functions, and in cselib.  */
  if (GET_MODE (x) == BLKmode && GET_CODE (XEXP (x, 0)) == SCRATCH)
    return 1;
  if (GET_MODE (mem) == BLKmode && GET_CODE (XEXP (mem, 0)) == SCRATCH)
    return 1;
  if (MEM_ALIAS_SET (x) == ALIAS_SET_MEMORY_BARRIER
      || MEM_ALIAS_SET (mem) == ALIAS_SET_MEMORY_BARRIER)
    return 1;

  /* Read-only memory is by definition never modified, and therefore can't
     conflict with anything.  We don't expect to find read-only set on MEM,
     but stupid user tricks can produce them, so don't die.  */
  if (MEM_READONLY_P (x))
    return 0;

  /* If we have MEMs refering to different address spaces (which can
     potentially overlap), we cannot easily tell from the addresses
     whether the references overlap.  */
  if (MEM_ADDR_SPACE (mem) != MEM_ADDR_SPACE (x))
    return 1;

  if (! mem_addr)
    {
      mem_addr = XEXP (mem, 0);
      if (mem_mode == VOIDmode)
	mem_mode = GET_MODE (mem);
    }

<<<<<<< HEAD
  x_addr = XEXP (x, 0);
  mem_addr = XEXP (mem, 0);
  if (!((GET_CODE (x_addr) == VALUE
	 && GET_CODE (mem_addr) != VALUE
	 && reg_mentioned_p (x_addr, mem_addr))
	|| (GET_CODE (x_addr) != VALUE
	    && GET_CODE (mem_addr) == VALUE
	    && reg_mentioned_p (mem_addr, x_addr))))
    {
      x_addr = get_addr (x_addr);
      mem_addr = get_addr (mem_addr);
=======
  if (! x_addr)
    {
      x_addr = XEXP (x, 0);
      if (!((GET_CODE (x_addr) == VALUE
	     && GET_CODE (mem_addr) != VALUE
	     && reg_mentioned_p (x_addr, mem_addr))
	    || (GET_CODE (x_addr) != VALUE
		&& GET_CODE (mem_addr) == VALUE
		&& reg_mentioned_p (mem_addr, x_addr))))
	{
	  x_addr = get_addr (x_addr);
	  if (! mem_canonicalized)
	    mem_addr = get_addr (mem_addr);
	}
>>>>>>> 155d23aa
    }

  base = find_base_term (x_addr);
  if (base && (GET_CODE (base) == LABEL_REF
	       || (GET_CODE (base) == SYMBOL_REF
		   && CONSTANT_POOL_ADDRESS_P (base))))
    return 0;

  if (! base_alias_check (x_addr, mem_addr, GET_MODE (x), mem_mode))
    return 0;

  x_addr = canon_rtx (x_addr);
  if (!mem_canonicalized)
    mem_addr = canon_rtx (mem_addr);

  if ((ret = memrefs_conflict_p (GET_MODE_SIZE (mem_mode), mem_addr,
				 SIZE_FOR_MODE (x), x_addr, 0)) != -1)
    return ret;

  if (DIFFERENT_ALIAS_SETS_P (x, mem))
    return 0;

  if (nonoverlapping_memrefs_p (mem, x, false))
    return 0;

  if (aliases_everything_p (x))
    return 1;

  /* We cannot use aliases_everything_p to test MEM, since we must look
     at MEM_ADDR, rather than XEXP (mem, 0).  */
  if (GET_CODE (mem_addr) == AND)
    return 1;

  /* ??? In true_dependence we also allow BLKmode to alias anything.  Why
     don't we do this in anti_dependence and output_dependence?  */
  if (mem_mode == BLKmode || GET_MODE (x) == BLKmode)
    return 1;

  if (fixed_scalar_and_varying_struct_p (mem, x, mem_addr, x_addr, varies))
    return 0;

  return rtx_refs_may_alias_p (x, mem, true);
}

/* True dependence: X is read after store in MEM takes place.  */

int
true_dependence (const_rtx mem, enum machine_mode mem_mode, const_rtx x,
		 bool (*varies) (const_rtx, bool))
{
  return true_dependence_1 (mem, mem_mode, NULL_RTX,
			    x, NULL_RTX, varies,
			    /*mem_canonicalized=*/false);
}

/* Canonical true dependence: X is read after store in MEM takes place.
   Variant of true_dependence which assumes MEM has already been
   canonicalized (hence we no longer do that here).
   The mem_addr argument has been added, since true_dependence_1 computed
   this value prior to canonicalizing.  */

int
canon_true_dependence (const_rtx mem, enum machine_mode mem_mode, rtx mem_addr,
		       const_rtx x, rtx x_addr, bool (*varies) (const_rtx, bool))
{
<<<<<<< HEAD
  int ret;

  if (MEM_VOLATILE_P (x) && MEM_VOLATILE_P (mem))
    return 1;

  /* (mem:BLK (scratch)) is a special mechanism to conflict with everything.
     This is used in epilogue deallocation functions.  */
  if (GET_MODE (x) == BLKmode && GET_CODE (XEXP (x, 0)) == SCRATCH)
    return 1;
  if (GET_MODE (mem) == BLKmode && GET_CODE (XEXP (mem, 0)) == SCRATCH)
    return 1;
  if (MEM_ALIAS_SET (x) == ALIAS_SET_MEMORY_BARRIER
      || MEM_ALIAS_SET (mem) == ALIAS_SET_MEMORY_BARRIER)
    return 1;

  /* Read-only memory is by definition never modified, and therefore can't
     conflict with anything.  We don't expect to find read-only set on MEM,
     but stupid user tricks can produce them, so don't die.  */
  if (MEM_READONLY_P (x))
    return 0;

  /* If we have MEMs refering to different address spaces (which can
     potentially overlap), we cannot easily tell from the addresses
     whether the references overlap.  */
  if (MEM_ADDR_SPACE (mem) != MEM_ADDR_SPACE (x))
    return 1;

  if (! x_addr)
    {
      x_addr = XEXP (x, 0);
      if (!((GET_CODE (x_addr) == VALUE
	     && GET_CODE (mem_addr) != VALUE
	     && reg_mentioned_p (x_addr, mem_addr))
	    || (GET_CODE (x_addr) != VALUE
		&& GET_CODE (mem_addr) == VALUE
		&& reg_mentioned_p (mem_addr, x_addr))))
	x_addr = get_addr (x_addr);
    }

  if (! base_alias_check (x_addr, mem_addr, GET_MODE (x), mem_mode))
    return 0;

  x_addr = canon_rtx (x_addr);
  if ((ret = memrefs_conflict_p (GET_MODE_SIZE (mem_mode), mem_addr,
				 SIZE_FOR_MODE (x), x_addr, 0)) != -1)
    return ret;

  if (DIFFERENT_ALIAS_SETS_P (x, mem))
    return 0;

  if (nonoverlapping_memrefs_p (x, mem))
    return 0;

  if (aliases_everything_p (x))
    return 1;

  /* We cannot use aliases_everything_p to test MEM, since we must look
     at MEM_MODE, rather than GET_MODE (MEM).  */
  if (mem_mode == QImode || GET_CODE (mem_addr) == AND)
    return 1;

  /* In true_dependence we also allow BLKmode to alias anything.  Why
     don't we do this in anti_dependence and output_dependence?  */
  if (mem_mode == BLKmode || GET_MODE (x) == BLKmode)
    return 1;

  if (fixed_scalar_and_varying_struct_p (mem, x, mem_addr, x_addr, varies))
    return 0;

  return rtx_refs_may_alias_p (x, mem, true);
=======
  return true_dependence_1 (mem, mem_mode, mem_addr,
			    x, x_addr, varies,
			    /*mem_canonicalized=*/true);
>>>>>>> 155d23aa
}

/* Returns nonzero if a write to X might alias a previous read from
   (or, if WRITEP is nonzero, a write to) MEM.  */

static int
write_dependence_p (const_rtx mem, const_rtx x, int writep)
{
  rtx x_addr, mem_addr;
  const_rtx fixed_scalar;
  rtx base;
  int ret;

  if (MEM_VOLATILE_P (x) && MEM_VOLATILE_P (mem))
    return 1;

  /* (mem:BLK (scratch)) is a special mechanism to conflict with everything.
     This is used in epilogue deallocation functions.  */
  if (GET_MODE (x) == BLKmode && GET_CODE (XEXP (x, 0)) == SCRATCH)
    return 1;
  if (GET_MODE (mem) == BLKmode && GET_CODE (XEXP (mem, 0)) == SCRATCH)
    return 1;
  if (MEM_ALIAS_SET (x) == ALIAS_SET_MEMORY_BARRIER
      || MEM_ALIAS_SET (mem) == ALIAS_SET_MEMORY_BARRIER)
    return 1;

  /* A read from read-only memory can't conflict with read-write memory.  */
  if (!writep && MEM_READONLY_P (mem))
    return 0;

  /* If we have MEMs refering to different address spaces (which can
     potentially overlap), we cannot easily tell from the addresses
     whether the references overlap.  */
  if (MEM_ADDR_SPACE (mem) != MEM_ADDR_SPACE (x))
    return 1;

  x_addr = XEXP (x, 0);
  mem_addr = XEXP (mem, 0);
  if (!((GET_CODE (x_addr) == VALUE
	 && GET_CODE (mem_addr) != VALUE
	 && reg_mentioned_p (x_addr, mem_addr))
	|| (GET_CODE (x_addr) != VALUE
	    && GET_CODE (mem_addr) == VALUE
	    && reg_mentioned_p (mem_addr, x_addr))))
    {
      x_addr = get_addr (x_addr);
      mem_addr = get_addr (mem_addr);
    }

  if (! writep)
    {
      base = find_base_term (mem_addr);
      if (base && (GET_CODE (base) == LABEL_REF
		   || (GET_CODE (base) == SYMBOL_REF
		       && CONSTANT_POOL_ADDRESS_P (base))))
	return 0;
    }

  if (! base_alias_check (x_addr, mem_addr, GET_MODE (x),
			  GET_MODE (mem)))
    return 0;

  x_addr = canon_rtx (x_addr);
  mem_addr = canon_rtx (mem_addr);

  if ((ret = memrefs_conflict_p (SIZE_FOR_MODE (mem), mem_addr,
				 SIZE_FOR_MODE (x), x_addr, 0)) != -1)
    return ret;

  if (nonoverlapping_memrefs_p (x, mem, false))
    return 0;

  fixed_scalar
    = fixed_scalar_and_varying_struct_p (mem, x, mem_addr, x_addr,
					 rtx_addr_varies_p);

  if ((fixed_scalar == mem && !aliases_everything_p (x))
      || (fixed_scalar == x && !aliases_everything_p (mem)))
    return 0;

  return rtx_refs_may_alias_p (x, mem, false);
}

/* Anti dependence: X is written after read in MEM takes place.  */

int
anti_dependence (const_rtx mem, const_rtx x)
{
  return write_dependence_p (mem, x, /*writep=*/0);
}

/* Output dependence: X is written after store in MEM takes place.  */

int
output_dependence (const_rtx mem, const_rtx x)
{
  return write_dependence_p (mem, x, /*writep=*/1);
}



/* Check whether X may be aliased with MEM.  Don't do offset-based
  memory disambiguation & TBAA.  */
int
may_alias_p (const_rtx mem, const_rtx x)
{
  rtx x_addr, mem_addr;

  if (MEM_VOLATILE_P (x) && MEM_VOLATILE_P (mem))
    return 1;

  /* ??? In true_dependence we also allow BLKmode to alias anything. */
  if (GET_MODE (mem) == BLKmode || GET_MODE (x) == BLKmode)
    return 1;
    
  if (MEM_ALIAS_SET (x) == ALIAS_SET_MEMORY_BARRIER
      || MEM_ALIAS_SET (mem) == ALIAS_SET_MEMORY_BARRIER)
    return 1;

  /* Read-only memory is by definition never modified, and therefore can't
     conflict with anything.  We don't expect to find read-only set on MEM,
     but stupid user tricks can produce them, so don't die.  */
  if (MEM_READONLY_P (x))
    return 0;

  /* If we have MEMs refering to different address spaces (which can
     potentially overlap), we cannot easily tell from the addresses
     whether the references overlap.  */
  if (MEM_ADDR_SPACE (mem) != MEM_ADDR_SPACE (x))
    return 1;

  x_addr = XEXP (x, 0);
  mem_addr = XEXP (mem, 0);
  if (!((GET_CODE (x_addr) == VALUE
	 && GET_CODE (mem_addr) != VALUE
	 && reg_mentioned_p (x_addr, mem_addr))
	|| (GET_CODE (x_addr) != VALUE
	    && GET_CODE (mem_addr) == VALUE
	    && reg_mentioned_p (mem_addr, x_addr))))
    {
      x_addr = get_addr (x_addr);
      mem_addr = get_addr (mem_addr);
    }

  if (! base_alias_check (x_addr, mem_addr, GET_MODE (x), GET_MODE (mem_addr)))
    return 0;

  x_addr = canon_rtx (x_addr);
  mem_addr = canon_rtx (mem_addr);

  if (nonoverlapping_memrefs_p (mem, x, true))
    return 0;

  if (aliases_everything_p (x))
    return 1;

  /* We cannot use aliases_everything_p to test MEM, since we must look
     at MEM_ADDR, rather than XEXP (mem, 0).  */
  if (GET_CODE (mem_addr) == AND)
    return 1;

  if (fixed_scalar_and_varying_struct_p (mem, x, mem_addr, x_addr,
                                         rtx_addr_varies_p))
    return 0;

  /* TBAA not valid for loop_invarint */
  return rtx_refs_may_alias_p (x, mem, false);
}

void
init_alias_target (void)
{
  int i;

  memset (static_reg_base_value, 0, sizeof static_reg_base_value);

  for (i = 0; i < FIRST_PSEUDO_REGISTER; i++)
    /* Check whether this register can hold an incoming pointer
       argument.  FUNCTION_ARG_REGNO_P tests outgoing register
       numbers, so translate if necessary due to register windows.  */
    if (FUNCTION_ARG_REGNO_P (OUTGOING_REGNO (i))
	&& HARD_REGNO_MODE_OK (i, Pmode))
      static_reg_base_value[i]
	= gen_rtx_ADDRESS (VOIDmode, gen_rtx_REG (Pmode, i));

  static_reg_base_value[STACK_POINTER_REGNUM]
    = gen_rtx_ADDRESS (Pmode, stack_pointer_rtx);
  static_reg_base_value[ARG_POINTER_REGNUM]
    = gen_rtx_ADDRESS (Pmode, arg_pointer_rtx);
  static_reg_base_value[FRAME_POINTER_REGNUM]
    = gen_rtx_ADDRESS (Pmode, frame_pointer_rtx);
#if !HARD_FRAME_POINTER_IS_FRAME_POINTER
  static_reg_base_value[HARD_FRAME_POINTER_REGNUM]
    = gen_rtx_ADDRESS (Pmode, hard_frame_pointer_rtx);
#endif
}

/* Set MEMORY_MODIFIED when X modifies DATA (that is assumed
   to be memory reference.  */
static bool memory_modified;
static void
memory_modified_1 (rtx x, const_rtx pat ATTRIBUTE_UNUSED, void *data)
{
  if (MEM_P (x))
    {
      if (anti_dependence (x, (const_rtx)data) || output_dependence (x, (const_rtx)data))
	memory_modified = true;
    }
}


/* Return true when INSN possibly modify memory contents of MEM
   (i.e. address can be modified).  */
bool
memory_modified_in_insn_p (const_rtx mem, const_rtx insn)
{
  if (!INSN_P (insn))
    return false;
  memory_modified = false;
  note_stores (PATTERN (insn), memory_modified_1, CONST_CAST_RTX(mem));
  return memory_modified;
}

/* Initialize the aliasing machinery.  Initialize the REG_KNOWN_VALUE
   array.  */

void
init_alias_analysis (void)
{
  unsigned int maxreg = max_reg_num ();
  int changed, pass;
  int i;
  unsigned int ui;
  rtx insn;

  timevar_push (TV_ALIAS_ANALYSIS);

  reg_known_value_size = maxreg - FIRST_PSEUDO_REGISTER;
  reg_known_value = ggc_alloc_cleared_vec_rtx (reg_known_value_size);
  reg_known_equiv_p = XCNEWVEC (bool, reg_known_value_size);

  /* If we have memory allocated from the previous run, use it.  */
  if (old_reg_base_value)
    reg_base_value = old_reg_base_value;

  if (reg_base_value)
    VEC_truncate (rtx, reg_base_value, 0);

  VEC_safe_grow_cleared (rtx, gc, reg_base_value, maxreg);

  new_reg_base_value = XNEWVEC (rtx, maxreg);
  reg_seen = XNEWVEC (char, maxreg);

  /* The basic idea is that each pass through this loop will use the
     "constant" information from the previous pass to propagate alias
     information through another level of assignments.

     This could get expensive if the assignment chains are long.  Maybe
     we should throttle the number of iterations, possibly based on
     the optimization level or flag_expensive_optimizations.

     We could propagate more information in the first pass by making use
     of DF_REG_DEF_COUNT to determine immediately that the alias information
     for a pseudo is "constant".

     A program with an uninitialized variable can cause an infinite loop
     here.  Instead of doing a full dataflow analysis to detect such problems
     we just cap the number of iterations for the loop.

     The state of the arrays for the set chain in question does not matter
     since the program has undefined behavior.  */

  pass = 0;
  do
    {
      /* Assume nothing will change this iteration of the loop.  */
      changed = 0;

      /* We want to assign the same IDs each iteration of this loop, so
	 start counting from zero each iteration of the loop.  */
      unique_id = 0;

      /* We're at the start of the function each iteration through the
	 loop, so we're copying arguments.  */
      copying_arguments = true;

      /* Wipe the potential alias information clean for this pass.  */
      memset (new_reg_base_value, 0, maxreg * sizeof (rtx));

      /* Wipe the reg_seen array clean.  */
      memset (reg_seen, 0, maxreg);

      /* Mark all hard registers which may contain an address.
	 The stack, frame and argument pointers may contain an address.
	 An argument register which can hold a Pmode value may contain
	 an address even if it is not in BASE_REGS.

	 The address expression is VOIDmode for an argument and
	 Pmode for other registers.  */

      memcpy (new_reg_base_value, static_reg_base_value,
	      FIRST_PSEUDO_REGISTER * sizeof (rtx));

      /* Walk the insns adding values to the new_reg_base_value array.  */
      for (insn = get_insns (); insn; insn = NEXT_INSN (insn))
	{
	  if (INSN_P (insn))
	    {
	      rtx note, set;

#if defined (HAVE_prologue) || defined (HAVE_epilogue)
	      /* The prologue/epilogue insns are not threaded onto the
		 insn chain until after reload has completed.  Thus,
		 there is no sense wasting time checking if INSN is in
		 the prologue/epilogue until after reload has completed.  */
	      if (reload_completed
		  && prologue_epilogue_contains (insn))
		continue;
#endif

	      /* If this insn has a noalias note, process it,  Otherwise,
		 scan for sets.  A simple set will have no side effects
		 which could change the base value of any other register.  */

	      if (GET_CODE (PATTERN (insn)) == SET
		  && REG_NOTES (insn) != 0
		  && find_reg_note (insn, REG_NOALIAS, NULL_RTX))
		record_set (SET_DEST (PATTERN (insn)), NULL_RTX, NULL);
	      else
		note_stores (PATTERN (insn), record_set, NULL);

	      set = single_set (insn);

	      if (set != 0
		  && REG_P (SET_DEST (set))
		  && REGNO (SET_DEST (set)) >= FIRST_PSEUDO_REGISTER)
		{
		  unsigned int regno = REGNO (SET_DEST (set));
		  rtx src = SET_SRC (set);
		  rtx t;

		  note = find_reg_equal_equiv_note (insn);
		  if (note && REG_NOTE_KIND (note) == REG_EQUAL
		      && DF_REG_DEF_COUNT (regno) != 1)
		    note = NULL_RTX;

		  if (note != NULL_RTX
		      && GET_CODE (XEXP (note, 0)) != EXPR_LIST
		      && ! rtx_varies_p (XEXP (note, 0), 1)
		      && ! reg_overlap_mentioned_p (SET_DEST (set),
						    XEXP (note, 0)))
		    {
		      set_reg_known_value (regno, XEXP (note, 0));
		      set_reg_known_equiv_p (regno,
			REG_NOTE_KIND (note) == REG_EQUIV);
		    }
		  else if (DF_REG_DEF_COUNT (regno) == 1
			   && GET_CODE (src) == PLUS
			   && REG_P (XEXP (src, 0))
			   && (t = get_reg_known_value (REGNO (XEXP (src, 0))))
			   && CONST_INT_P (XEXP (src, 1)))
		    {
		      t = plus_constant (t, INTVAL (XEXP (src, 1)));
		      set_reg_known_value (regno, t);
		      set_reg_known_equiv_p (regno, 0);
		    }
		  else if (DF_REG_DEF_COUNT (regno) == 1
			   && ! rtx_varies_p (src, 1))
		    {
		      set_reg_known_value (regno, src);
		      set_reg_known_equiv_p (regno, 0);
		    }
		}
	    }
	  else if (NOTE_P (insn)
		   && NOTE_KIND (insn) == NOTE_INSN_FUNCTION_BEG)
	    copying_arguments = false;
	}

      /* Now propagate values from new_reg_base_value to reg_base_value.  */
      gcc_assert (maxreg == (unsigned int) max_reg_num ());

      for (ui = 0; ui < maxreg; ui++)
	{
	  if (new_reg_base_value[ui]
	      && new_reg_base_value[ui] != VEC_index (rtx, reg_base_value, ui)
	      && ! rtx_equal_p (new_reg_base_value[ui],
				VEC_index (rtx, reg_base_value, ui)))
	    {
	      VEC_replace (rtx, reg_base_value, ui, new_reg_base_value[ui]);
	      changed = 1;
	    }
	}
    }
  while (changed && ++pass < MAX_ALIAS_LOOP_PASSES);

  /* Fill in the remaining entries.  */
  for (i = 0; i < (int)reg_known_value_size; i++)
    if (reg_known_value[i] == 0)
      reg_known_value[i] = regno_reg_rtx[i + FIRST_PSEUDO_REGISTER];

  /* Clean up.  */
  free (new_reg_base_value);
  new_reg_base_value = 0;
  free (reg_seen);
  reg_seen = 0;
  timevar_pop (TV_ALIAS_ANALYSIS);
}

/* Equate REG_BASE_VALUE (reg1) to REG_BASE_VALUE (reg2).
   Special API for var-tracking pass purposes.  */

void
vt_equate_reg_base_value (const_rtx reg1, const_rtx reg2)
{
  VEC_replace (rtx, reg_base_value, REGNO (reg1), REG_BASE_VALUE (reg2));
}

void
end_alias_analysis (void)
{
  old_reg_base_value = reg_base_value;
  ggc_free (reg_known_value);
  reg_known_value = 0;
  reg_known_value_size = 0;
  free (reg_known_equiv_p);
  reg_known_equiv_p = 0;
}

#include "gt-alias.h"<|MERGE_RESOLUTION|>--- conflicted
+++ resolved
@@ -283,13 +283,10 @@
        || TREE_CODE (base) == MEM_REF)
       && TREE_CODE (TREE_OPERAND (base, 0)) != SSA_NAME)
     return false;
-<<<<<<< HEAD
-=======
   if (TREE_CODE (base) == TARGET_MEM_REF
       && TMR_BASE (base)
       && TREE_CODE (TMR_BASE (base)) != SSA_NAME)
     return false;
->>>>>>> 155d23aa
 
   /* If this is a reference based on a partitioned decl replace the
      base with an INDIRECT_REF of the pointer representative we
@@ -717,12 +714,8 @@
 
   /* Canonical types shouldn't form a tree nor should the canonical
      type require structural equality checks.  */
-<<<<<<< HEAD
-  gcc_checking_assert (!TYPE_STRUCTURAL_EQUALITY_P (t) && TYPE_CANONICAL (t) == t);
-=======
   gcc_checking_assert (TYPE_CANONICAL (t) == t
 		       && !TYPE_STRUCTURAL_EQUALITY_P (t));
->>>>>>> 155d23aa
 
   /* If this is a type with a known alias set, return it.  */
   if (TYPE_ALIAS_SET_KNOWN_P (t))
@@ -2431,19 +2424,6 @@
 	mem_mode = GET_MODE (mem);
     }
 
-<<<<<<< HEAD
-  x_addr = XEXP (x, 0);
-  mem_addr = XEXP (mem, 0);
-  if (!((GET_CODE (x_addr) == VALUE
-	 && GET_CODE (mem_addr) != VALUE
-	 && reg_mentioned_p (x_addr, mem_addr))
-	|| (GET_CODE (x_addr) != VALUE
-	    && GET_CODE (mem_addr) == VALUE
-	    && reg_mentioned_p (mem_addr, x_addr))))
-    {
-      x_addr = get_addr (x_addr);
-      mem_addr = get_addr (mem_addr);
-=======
   if (! x_addr)
     {
       x_addr = XEXP (x, 0);
@@ -2458,7 +2438,6 @@
 	  if (! mem_canonicalized)
 	    mem_addr = get_addr (mem_addr);
 	}
->>>>>>> 155d23aa
     }
 
   base = find_base_term (x_addr);
@@ -2524,82 +2503,9 @@
 canon_true_dependence (const_rtx mem, enum machine_mode mem_mode, rtx mem_addr,
 		       const_rtx x, rtx x_addr, bool (*varies) (const_rtx, bool))
 {
-<<<<<<< HEAD
-  int ret;
-
-  if (MEM_VOLATILE_P (x) && MEM_VOLATILE_P (mem))
-    return 1;
-
-  /* (mem:BLK (scratch)) is a special mechanism to conflict with everything.
-     This is used in epilogue deallocation functions.  */
-  if (GET_MODE (x) == BLKmode && GET_CODE (XEXP (x, 0)) == SCRATCH)
-    return 1;
-  if (GET_MODE (mem) == BLKmode && GET_CODE (XEXP (mem, 0)) == SCRATCH)
-    return 1;
-  if (MEM_ALIAS_SET (x) == ALIAS_SET_MEMORY_BARRIER
-      || MEM_ALIAS_SET (mem) == ALIAS_SET_MEMORY_BARRIER)
-    return 1;
-
-  /* Read-only memory is by definition never modified, and therefore can't
-     conflict with anything.  We don't expect to find read-only set on MEM,
-     but stupid user tricks can produce them, so don't die.  */
-  if (MEM_READONLY_P (x))
-    return 0;
-
-  /* If we have MEMs refering to different address spaces (which can
-     potentially overlap), we cannot easily tell from the addresses
-     whether the references overlap.  */
-  if (MEM_ADDR_SPACE (mem) != MEM_ADDR_SPACE (x))
-    return 1;
-
-  if (! x_addr)
-    {
-      x_addr = XEXP (x, 0);
-      if (!((GET_CODE (x_addr) == VALUE
-	     && GET_CODE (mem_addr) != VALUE
-	     && reg_mentioned_p (x_addr, mem_addr))
-	    || (GET_CODE (x_addr) != VALUE
-		&& GET_CODE (mem_addr) == VALUE
-		&& reg_mentioned_p (mem_addr, x_addr))))
-	x_addr = get_addr (x_addr);
-    }
-
-  if (! base_alias_check (x_addr, mem_addr, GET_MODE (x), mem_mode))
-    return 0;
-
-  x_addr = canon_rtx (x_addr);
-  if ((ret = memrefs_conflict_p (GET_MODE_SIZE (mem_mode), mem_addr,
-				 SIZE_FOR_MODE (x), x_addr, 0)) != -1)
-    return ret;
-
-  if (DIFFERENT_ALIAS_SETS_P (x, mem))
-    return 0;
-
-  if (nonoverlapping_memrefs_p (x, mem))
-    return 0;
-
-  if (aliases_everything_p (x))
-    return 1;
-
-  /* We cannot use aliases_everything_p to test MEM, since we must look
-     at MEM_MODE, rather than GET_MODE (MEM).  */
-  if (mem_mode == QImode || GET_CODE (mem_addr) == AND)
-    return 1;
-
-  /* In true_dependence we also allow BLKmode to alias anything.  Why
-     don't we do this in anti_dependence and output_dependence?  */
-  if (mem_mode == BLKmode || GET_MODE (x) == BLKmode)
-    return 1;
-
-  if (fixed_scalar_and_varying_struct_p (mem, x, mem_addr, x_addr, varies))
-    return 0;
-
-  return rtx_refs_may_alias_p (x, mem, true);
-=======
   return true_dependence_1 (mem, mem_mode, mem_addr,
 			    x, x_addr, varies,
 			    /*mem_canonicalized=*/true);
->>>>>>> 155d23aa
 }
 
 /* Returns nonzero if a write to X might alias a previous read from

/* Tree-dumping functionality for intermediate representation.
   Copyright (C) 1999, 2000, 2003, 2004, 2005 Free Software Foundation, Inc.
   Written by Mark Mitchell <mark@codesourcery.com>

This file is part of GCC.

GCC is free software; you can redistribute it and/or modify it under
the terms of the GNU General Public License as published by the Free
Software Foundation; either version 2, or (at your option) any later
version.

GCC is distributed in the hope that it will be useful, but WITHOUT ANY
WARRANTY; without even the implied warranty of MERCHANTABILITY or
FITNESS FOR A PARTICULAR PURPOSE.  See the GNU General Public License
for more details.

You should have received a copy of the GNU General Public License
along with GCC; see the file COPYING.  If not, write to the Free
Software Foundation, 51 Franklin Street, Fifth Floor, Boston, MA
02110-1301, USA.  */

#ifndef GCC_TREE_DUMP_H
#define GCC_TREE_DUMP_H

#include "splay-tree.h"
#include "tree-pass.h"

typedef struct dump_info *dump_info_p;

/* Flags used with queue functions.  */
#define DUMP_NONE     0
#define DUMP_BINFO    1

/* Information about a node to be dumped.  */

typedef struct dump_node_info
{
  /* The index for the node.  */
  unsigned int index;
  /* Nonzero if the node is a binfo.  */
  unsigned int binfo_p : 1;
} *dump_node_info_p;

/* A dump_queue is a link in the queue of things to be dumped.  */

typedef struct dump_queue
{
  /* The queued tree node.  */
  splay_tree_node node;
  /* The next node in the queue.  */
  struct dump_queue *next;
} *dump_queue_p;

/* A dump_info gives information about how we should perform the dump
   and about the current state of the dump.  */

struct dump_info
{
  /* The stream on which to dump the information.  */
  FILE *stream;
  /* The original node.  */
  tree node;
  /* User flags.  */
  int flags;
  /* The next unused node index.  */
  unsigned int index;
  /* The next column.  */
  unsigned int column;
  /* The first node in the queue of nodes to be written out.  */
  dump_queue_p queue;
  /* The last node in the queue.  */
  dump_queue_p queue_end;
  /* Free queue nodes.  */
  dump_queue_p free_list;
  /* The tree nodes which we have already written out.  The
     keys are the addresses of the nodes; the values are the integer
     indices we assigned them.  */
  splay_tree nodes;
};

/* Dump the CHILD and its children.  */
#define dump_child(field, child) \
  queue_and_dump_index (di, field, child, DUMP_NONE)

extern void dump_pointer (dump_info_p, const char *, void *);
extern void dump_int (dump_info_p, const char *, int);
extern void dump_string (dump_info_p, const char *);
extern void dump_string_field (dump_info_p, const char *, const char *);
extern void dump_stmt (dump_info_p, tree);
extern void queue_and_dump_index (dump_info_p, const char *, tree, int);
extern void queue_and_dump_type (dump_info_p, tree);
extern void dump_function (enum tree_dump_index, tree);
extern void dump_function_to_file (tree, FILE *, int);
<<<<<<< HEAD
extern int dump_flag (dump_info_p, int, tree);

extern unsigned int dump_register (const char *, const char *, const char *, 
				   int, unsigned int, int);
=======
extern void debug_function (tree, int);
extern int dump_flag (dump_info_p, int, tree);

extern unsigned int dump_register (const char *, const char *, const char *, 
				   int, int);

>>>>>>> c355071f

#endif /* ! GCC_TREE_DUMP_H */<|MERGE_RESOLUTION|>--- conflicted
+++ resolved
@@ -91,18 +91,11 @@
 extern void queue_and_dump_type (dump_info_p, tree);
 extern void dump_function (enum tree_dump_index, tree);
 extern void dump_function_to_file (tree, FILE *, int);
-<<<<<<< HEAD
-extern int dump_flag (dump_info_p, int, tree);
-
-extern unsigned int dump_register (const char *, const char *, const char *, 
-				   int, unsigned int, int);
-=======
 extern void debug_function (tree, int);
 extern int dump_flag (dump_info_p, int, tree);
 
 extern unsigned int dump_register (const char *, const char *, const char *, 
 				   int, int);
 
->>>>>>> c355071f
 
 #endif /* ! GCC_TREE_DUMP_H */
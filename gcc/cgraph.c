/* Callgraph handling code.
   Copyright (C) 2003, 2004, 2005 Free Software Foundation, Inc.
   Contributed by Jan Hubicka

This file is part of GCC.

GCC is free software; you can redistribute it and/or modify it under
the terms of the GNU General Public License as published by the Free
Software Foundation; either version 2, or (at your option) any later
version.

GCC is distributed in the hope that it will be useful, but WITHOUT ANY
WARRANTY; without even the implied warranty of MERCHANTABILITY or
FITNESS FOR A PARTICULAR PURPOSE.  See the GNU General Public License
for more details.

You should have received a copy of the GNU General Public License
along with GCC; see the file COPYING.  If not, write to the Free
Software Foundation, 51 Franklin Street, Fifth Floor, Boston, MA
02110-1301, USA.  */

/*  This file contains basic routines manipulating call graph and variable pool
  
The callgraph:

    The call-graph is data structure designed for intra-procedural optimization
    but it is also used in non-unit-at-a-time compilation to allow easier code
    sharing.

    The call-graph consist of nodes and edges represented via linked lists.
    Each function (external or not) corresponds to the unique node (in
    contrast to tree DECL nodes where we can have multiple nodes for each
    function).

    The mapping from declarations to call-graph nodes is done using hash table
    based on DECL_ASSEMBLER_NAME, so it is essential for assembler name to
    not change once the declaration is inserted into the call-graph.
    The call-graph nodes are created lazily using cgraph_node function when
    called for unknown declaration.
    
    When built, there is one edge for each direct call.  It is possible that
    the reference will be later optimized out.  The call-graph is built
    conservatively in order to make conservative data flow analysis possible.

    The callgraph at the moment does not represent indirect calls or calls
    from other compilation unit.  Flag NEEDED is set for each node that may
    be accessed in such an invisible way and it shall be considered an
    entry point to the callgraph.

    Intraprocedural information:

      Callgraph is place to store data needed for intraprocedural optimization.
      All data structures are divided into three components: local_info that
      is produced while analyzing the function, global_info that is result
      of global walking of the callgraph on the end of compilation and
      rtl_info used by RTL backend to propagate data from already compiled
      functions to their callers.

    Inlining plans:

      The function inlining information is decided in advance and maintained
      in the callgraph as so called inline plan.
      For each inlined call, the callee's node is cloned to represent the
      new function copy produced by inliner.
      Each inlined call gets a unique corresponding clone node of the callee
      and the data structure is updated while inlining is performed, so
      the clones are eliminated and their callee edges redirected to the
      caller. 

      Each edge has "inline_failed" field.  When the field is set to NULL,
      the call will be inlined.  When it is non-NULL it contains a reason
      why inlining wasn't performed.


The varpool data structure:

    Varpool is used to maintain variables in similar manner as call-graph
    is used for functions.  Most of the API is symmetric replacing cgraph
    function prefix by cgraph_varpool  */


#include "config.h"
#include "system.h"
#include "coretypes.h"
#include "tm.h"
#include "tree.h"
#include "tree-inline.h"
#include "langhooks.h"
#include "hashtab.h"
#include "toplev.h"
#include "flags.h"
#include "ggc.h"
#include "debug.h"
#include "target.h"
#include "basic-block.h"
#include "cgraph.h"
#include "varray.h"
#include "output.h"
#include "intl.h"
#include "tree-gimple.h"
#include "tree-dump.h"
#include "vec.h"

static void cgraph_node_remove_callers (struct cgraph_node *node);
static inline void cgraph_edge_remove_caller (struct cgraph_edge *e);
static inline void cgraph_edge_remove_callee (struct cgraph_edge *e);

/* Hash table used to convert declarations into nodes.  */
static GTY((param_is (struct cgraph_node))) htab_t cgraph_hash;

/* The linked list of cgraph nodes.  */
struct cgraph_node *cgraph_nodes;
typedef struct cgraph_node *cgraph_node_p;
DEF_VEC_P(cgraph_node_p);
DEF_VEC_ALLOC_P(cgraph_node_p,gc);
static GTY(()) VEC(cgraph_node_p,gc) *cgraph_nodes_vec;

/* Queue of cgraph nodes scheduled to be lowered.  */
struct cgraph_node *cgraph_nodes_queue;

/* Queue of cgraph nodes scheduled to be expanded.  This is a
   secondary queue used during optimization to accomodate passes that
   may generate new functions that need to be optimized and expanded.  */
struct cgraph_node *cgraph_expand_queue;

/* Number of nodes in existence.  */
int cgraph_n_nodes;

/* Maximal uid used in cgraph nodes.  */
int cgraph_max_uid;

/* Set when whole unit has been analyzed so we can access global info.  */
bool cgraph_global_info_ready = false;

/* Set when the cgraph is fully build and the basic flags are computed.  */
bool cgraph_function_flags_ready = false;

/* Hash table used to convert declarations into nodes.  */
static GTY((param_is (struct cgraph_varpool_node))) htab_t cgraph_varpool_hash;

/* Queue of cgraph nodes scheduled to be lowered and output.  */
struct cgraph_varpool_node *cgraph_varpool_nodes_queue, *cgraph_varpool_first_unanalyzed_node;

/* The linked list of cgraph varpool nodes.  */
static GTY(()) struct cgraph_varpool_node *cgraph_varpool_nodes;

/* End of the varpool queue.  Needs to be QTYed to work with PCH.  */
static GTY(()) struct cgraph_varpool_node *cgraph_varpool_last_needed_node;

/* Linked list of cgraph asm nodes.  */
struct cgraph_asm_node *cgraph_asm_nodes;

/* Last node in cgraph_asm_nodes.  */
static GTY(()) struct cgraph_asm_node *cgraph_asm_last_node;

/* The order index of the next cgraph node to be created.  This is
   used so that we can sort the cgraph nodes in order by when we saw
   them, to support -fno-toplevel-reorder.  */
int cgraph_order;

static hashval_t hash_node (const void *);
static int eq_node (const void *, const void *);

/* Returns a hash code for P.  */

static hashval_t
hash_node (const void *p)
{
  const struct cgraph_node *n = (const struct cgraph_node *) p;
  return (hashval_t) DECL_UID (n->decl);
}

/* Returns nonzero if P1 and P2 are equal.  */

static int
eq_node (const void *p1, const void *p2)
{
  const struct cgraph_node *n1 = (const struct cgraph_node *) p1;
  const struct cgraph_node *n2 = (const struct cgraph_node *) p2;
  return DECL_UID (n1->decl) == DECL_UID (n2->decl);
}

/* Allocate new callgraph node and insert it into basic data structures.  */
static struct cgraph_node *
cgraph_create_node (void)
{
  struct cgraph_node *node;

  node = GGC_CNEW (struct cgraph_node);
  node->next = cgraph_nodes;
  node->uid = cgraph_max_uid++;
<<<<<<< HEAD
  if (!node->uid)
    cgraph_nodes_vec = VEC_alloc (cgraph_node_p, gc, 1);
  VEC_safe_insert (cgraph_node_p, gc, cgraph_nodes_vec, node->uid, node);
=======
  node->order = cgraph_order++;
>>>>>>> b6c9b9bc
  if (cgraph_nodes)
    cgraph_nodes->previous = node;
  node->previous = NULL;
  node->global.estimated_growth = INT_MIN;
  cgraph_nodes = node;
  cgraph_n_nodes++;
  return node;
}

/* Return cgraph node assigned to DECL.  Create new one when needed.  */
struct cgraph_node *
cgraph_node (tree decl)
{
  struct cgraph_node key, *node, **slot;

  gcc_assert (TREE_CODE (decl) == FUNCTION_DECL);

  if (!cgraph_hash)
    cgraph_hash = htab_create_ggc (10, hash_node, eq_node, NULL);

  key.decl = decl;

  slot = (struct cgraph_node **) htab_find_slot (cgraph_hash, &key, INSERT);

  if (*slot)
    {
      node = *slot;
      if (!node->master_clone)
	node->master_clone = node;
      return node;
    }

  node = cgraph_create_node ();
  node->decl = decl;
  *slot = node;
  if (DECL_CONTEXT (decl) && TREE_CODE (DECL_CONTEXT (decl)) == FUNCTION_DECL)
    {
      node->origin = cgraph_node (DECL_CONTEXT (decl));
      node->next_nested = node->origin->nested;
      node->origin->nested = node;
      node->master_clone = node;
    }
  return node;
}

/* Insert already constructed node into hashtable.  */

void
cgraph_insert_node_to_hashtable (struct cgraph_node *node)
{
  struct cgraph_node **slot;

  slot = (struct cgraph_node **) htab_find_slot (cgraph_hash, node, INSERT);

  gcc_assert (!*slot);
  *slot = node;
}

/* Compare ASMNAME with the DECL_ASSEMBLER_NAME of DECL.  */

static bool
decl_assembler_name_equal (tree decl, tree asmname)
{
  tree decl_asmname = DECL_ASSEMBLER_NAME (decl);

  if (decl_asmname == asmname)
    return true;

  /* If the target assembler name was set by the user, things are trickier.
     We have a leading '*' to begin with.  After that, it's arguable what
     is the correct thing to do with -fleading-underscore.  Arguably, we've
     historically been doing the wrong thing in assemble_alias by always
     printing the leading underscore.  Since we're not changing that, make
     sure user_label_prefix follows the '*' before matching.  */
  if (IDENTIFIER_POINTER (decl_asmname)[0] == '*')
    {
      const char *decl_str = IDENTIFIER_POINTER (decl_asmname) + 1;
      size_t ulp_len = strlen (user_label_prefix);

      if (ulp_len == 0)
	;
      else if (strncmp (decl_str, user_label_prefix, ulp_len) == 0)
	decl_str += ulp_len;
      else
	return false;

      return strcmp (decl_str, IDENTIFIER_POINTER (asmname)) == 0;
    }

  return false;
}


/* Return the cgraph node that has ASMNAME for its DECL_ASSEMBLER_NAME.
   Return NULL if there's no such node.  */

struct cgraph_node *
cgraph_node_for_asm (tree asmname)
{
  struct cgraph_node *node;

  for (node = cgraph_nodes; node ; node = node->next)
    if (decl_assembler_name_equal (node->decl, asmname))
      return node;

  return NULL;
}

/* Return callgraph edge representing CALL_EXPR statement.  */
struct cgraph_edge *
cgraph_edge (struct cgraph_node *node, tree call_stmt)
{
  struct cgraph_edge *e;

  /* This loop may turn out to be performance problem.  In such case adding
     hashtables into call nodes with very many edges is probably best
     solution.  It is not good idea to add pointer into CALL_EXPR itself
     because we want to make possible having multiple cgraph nodes representing
     different clones of the same body before the body is actually cloned.  */
  for (e = node->callees; e; e= e->next_callee)
    if (e->call_stmt == call_stmt)
      break;
  return e;
}

/* Create edge from CALLER to CALLEE in the cgraph.  */

struct cgraph_edge *
cgraph_create_edge (struct cgraph_node *caller, struct cgraph_node *callee,
		    tree call_stmt, gcov_type count, int nest)
{
  struct cgraph_edge *edge = GGC_NEW (struct cgraph_edge);
#ifdef ENABLE_CHECKING
  struct cgraph_edge *e;

  for (e = caller->callees; e; e = e->next_callee)
    gcc_assert (e->call_stmt != call_stmt);
#endif

  gcc_assert (get_call_expr_in (call_stmt));

  if (!DECL_SAVED_TREE (callee->decl))
    edge->inline_failed = N_("function body not available");
  else if (callee->local.redefined_extern_inline)
    edge->inline_failed = N_("redefined extern inline functions are not "
			     "considered for inlining");
  else if (callee->local.inlinable)
    edge->inline_failed = N_("function not considered for inlining");
  else
    edge->inline_failed = N_("function not inlinable");

  edge->aux = NULL;

  edge->caller = caller;
  edge->callee = callee;
  edge->call_stmt = call_stmt;
  edge->prev_caller = NULL;
  edge->next_caller = callee->callers;
  if (callee->callers)
    callee->callers->prev_caller = edge;
  edge->prev_callee = NULL;
  edge->next_callee = caller->callees;
  if (caller->callees)
    caller->callees->prev_callee = edge;
  caller->callees = edge;
  callee->callers = edge;
  edge->count = count;
  edge->loop_nest = nest;
  return edge;
}

/* Remove the edge E from the list of the callers of the callee.  */

static inline void
cgraph_edge_remove_callee (struct cgraph_edge *e)
{
  if (e->prev_caller)
    e->prev_caller->next_caller = e->next_caller;
  if (e->next_caller)
    e->next_caller->prev_caller = e->prev_caller;
  if (!e->prev_caller)
    e->callee->callers = e->next_caller;
}

/* Remove the edge E from the list of the callees of the caller.  */

static inline void
cgraph_edge_remove_caller (struct cgraph_edge *e)
{
  if (e->prev_callee)
    e->prev_callee->next_callee = e->next_callee;
  if (e->next_callee)
    e->next_callee->prev_callee = e->prev_callee;
  if (!e->prev_callee)
    e->caller->callees = e->next_callee;
}

/* Remove the edge E in the cgraph.  */

void
cgraph_remove_edge (struct cgraph_edge *e)
{
  /* Remove from callers list of the callee.  */
  cgraph_edge_remove_callee (e);

  /* Remove from callees list of the callers.  */
  cgraph_edge_remove_caller (e);
}

/* Redirect callee of E to N.  The function does not update underlying
   call expression.  */

void
cgraph_redirect_edge_callee (struct cgraph_edge *e, struct cgraph_node *n)
{
  /* Remove from callers list of the current callee.  */
  cgraph_edge_remove_callee (e);

  /* Insert to callers list of the new callee.  */
  e->prev_caller = NULL;
  if (n->callers)
    n->callers->prev_caller = e;
  e->next_caller = n->callers;
  n->callers = e;
  e->callee = n;
}

/* Remove all callees from the node.  */

void
cgraph_node_remove_callees (struct cgraph_node *node)
{
  struct cgraph_edge *e;

  /* It is sufficient to remove the edges from the lists of callers of
     the callees.  The callee list of the node can be zapped with one
     assignment.  */
  for (e = node->callees; e; e = e->next_callee)
    cgraph_edge_remove_callee (e);
  node->callees = NULL;
}

/* Remove all callers from the node.  */

static void
cgraph_node_remove_callers (struct cgraph_node *node)
{
  struct cgraph_edge *e;

  /* It is sufficient to remove the edges from the lists of callees of
     the callers.  The caller list of the node can be zapped with one
     assignment.  */
  for (e = node->callers; e; e = e->next_caller)
    cgraph_edge_remove_caller (e);
  node->callers = NULL;
}

/* Remove the node from cgraph.  */

void
cgraph_remove_node (struct cgraph_node *node)
{
  void **slot;
  bool kill_body = false;

  VEC_replace (cgraph_node_p, cgraph_nodes_vec, node->uid, NULL);
  cgraph_node_remove_callers (node);
  cgraph_node_remove_callees (node);
  while (node->nested)
    cgraph_remove_node (node->nested);
  if (node->origin)
    {
      struct cgraph_node **node2 = &node->origin->nested;

      while (*node2 != node)
	node2 = &(*node2)->next_nested;
      *node2 = node->next_nested;
    }
  if (node->previous)
    node->previous->next = node->next;
  else
    cgraph_nodes = node->next;
  if (node->next)
    node->next->previous = node->previous;
  slot = htab_find_slot (cgraph_hash, node, NO_INSERT);
  if (*slot == node)
    {
      if (node->next_clone)
      {
	struct cgraph_node *new_node = node->next_clone;
	struct cgraph_node *n;

	/* Make the next clone be the master clone */
	for (n = new_node; n; n = n->next_clone) 
	  n->master_clone = new_node;
	
	*slot = new_node;
	node->next_clone->prev_clone = NULL;
      }
      else
	{
          htab_clear_slot (cgraph_hash, slot);
	  kill_body = true;
	}
    }
  else
    {
      node->prev_clone->next_clone = node->next_clone;
      if (node->next_clone)
        node->next_clone->prev_clone = node->prev_clone;
    }

  /* While all the clones are removed after being proceeded, the function 
     itself is kept in the cgraph even after it is compiled.  Check whether
     we are done with this body and reclaim it proactively if this is the case.
     */
  if (!kill_body && *slot)
    {
      struct cgraph_node *n = (struct cgraph_node *) *slot;
      if (!n->next_clone && !n->global.inlined_to
	  && (cgraph_global_info_ready
	      && (TREE_ASM_WRITTEN (n->decl) || DECL_EXTERNAL (n->decl))))
	kill_body = true;
    }

  if (kill_body && !dump_enabled_p (TDI_tree_all) && flag_unit_at_a_time)
    {
      DECL_SAVED_TREE (node->decl) = NULL;
      DECL_STRUCT_FUNCTION (node->decl) = NULL;
      DECL_INITIAL (node->decl) = error_mark_node;
    }
  cgraph_n_nodes--;
  /* Do not free the structure itself so the walk over chain can continue.  */
}

/* Notify finalize_compilation_unit that given node is reachable.  */

void
cgraph_mark_reachable_node (struct cgraph_node *node)
{
  if (!node->reachable && node->local.finalized)
    {
      notice_global_symbol (node->decl);
      node->reachable = 1;
      gcc_assert (!cgraph_global_info_ready);

      node->next_needed = cgraph_nodes_queue;
      cgraph_nodes_queue = node;
    }
}

/* Likewise indicate that a node is needed, i.e. reachable via some
   external means.  */

void
cgraph_mark_needed_node (struct cgraph_node *node)
{
  node->needed = 1;
  cgraph_mark_reachable_node (node);
}

/* Return local info for the compiled function.  */

struct cgraph_local_info *
cgraph_local_info (tree decl)
{
  struct cgraph_node *node;
  
  gcc_assert (TREE_CODE (decl) == FUNCTION_DECL);
  node = cgraph_node (decl);
  return &node->local;
}

/* Return local info for the compiled function.  */

struct cgraph_global_info *
cgraph_global_info (tree decl)
{
  struct cgraph_node *node;
  
  gcc_assert (TREE_CODE (decl) == FUNCTION_DECL && cgraph_global_info_ready);
  node = cgraph_node (decl);
  return &node->global;
}

/* Return local info for the compiled function.  */

struct cgraph_rtl_info *
cgraph_rtl_info (tree decl)
{
  struct cgraph_node *node;
  
  gcc_assert (TREE_CODE (decl) == FUNCTION_DECL);
  node = cgraph_node (decl);
  if (decl != current_function_decl
      && !TREE_ASM_WRITTEN (node->decl))
    return NULL;
  return &node->rtl;
}

/* Return name of the node used in debug output.  */
const char *
cgraph_node_name (struct cgraph_node *node)
{
  return lang_hooks.decl_printable_name (node->decl, 2);
}

/* Return name of the node used in debug output.  */
static const char *
cgraph_varpool_node_name (struct cgraph_varpool_node *node)
{
  return lang_hooks.decl_printable_name (node->decl, 2);
}

/* Names used to print out the availability enum.  */
static const char * const availability_names[] = 
  {"unset", "not_available", "overwrittable", "available", "local"};

/* Dump given cgraph node.  */
void
dump_cgraph_node (FILE *f, struct cgraph_node *node)
{
  struct cgraph_edge *edge;
  fprintf (f, "%s/%i:", cgraph_node_name (node), node->uid);
  if (node->global.inlined_to)
    fprintf (f, " (inline copy in %s/%i)",
	     cgraph_node_name (node->global.inlined_to),
	     node->global.inlined_to->uid);
  if (cgraph_function_flags_ready)
    fprintf (f, " availability:%s", 
	     availability_names [cgraph_function_body_availability (node)]);
  if (node->master_clone && node->master_clone->uid != node->uid)
    fprintf (f, "(%i)", node->master_clone->uid);
  if (node->count)
    fprintf (f, " executed "HOST_WIDEST_INT_PRINT_DEC"x",
	     (HOST_WIDEST_INT)node->count);
  if (node->local.self_insns)
    fprintf (f, " %i insns", node->local.self_insns);
  if (node->global.insns && node->global.insns != node->local.self_insns)
    fprintf (f, " (%i after inlining)", node->global.insns);
  if (node->origin)
    fprintf (f, " nested in: %s", cgraph_node_name (node->origin));
  if (node->needed)
    fprintf (f, " needed");
  else if (node->reachable)
    fprintf (f, " reachable");
  if (DECL_SAVED_TREE (node->decl))
    fprintf (f, " tree");
  if (node->output)
    fprintf (f, " output");
  if (node->local.local)
    fprintf (f, " local");
  if (node->local.externally_visible)
    fprintf (f, " externally_visible");
  if (node->local.finalized)
    fprintf (f, " finalized");
  if (node->local.disregard_inline_limits)
    fprintf (f, " always_inline");
  else if (node->local.inlinable)
    fprintf (f, " inlinable");
  if (node->local.redefined_extern_inline)
    fprintf (f, " redefined_extern_inline");
  if (TREE_ASM_WRITTEN (node->decl))
    fprintf (f, " asm_written");
  if (TREE_ADDRESSABLE (node->decl))
    fprintf (f, " addressable");

  fprintf (f, "\n  called by: ");
  for (edge = node->callers; edge; edge = edge->next_caller)
    {
      fprintf (f, "%s/%i ", cgraph_node_name (edge->caller),
	       edge->caller->uid);
      if (edge->count)
	fprintf (f, "("HOST_WIDEST_INT_PRINT_DEC"x) ",
		 (HOST_WIDEST_INT)edge->count);
      if (!edge->inline_failed)
	fprintf(f, "(inlined) ");
    }

  fprintf (f, "\n  calls: ");
  for (edge = node->callees; edge; edge = edge->next_callee)
    {
      fprintf (f, "%s/%i ", cgraph_node_name (edge->callee),
	       edge->callee->uid);
      if (!edge->inline_failed)
	fprintf(f, "(inlined) ");
      if (edge->count)
	fprintf (f, "("HOST_WIDEST_INT_PRINT_DEC"x) ",
		 (HOST_WIDEST_INT)edge->count);
      if (edge->loop_nest)
	fprintf (f, "(nested in %i loops) ", edge->loop_nest);
    }
  fprintf (f, "\n");
}

/* Dump the callgraph.  */

void
dump_cgraph (FILE *f)
{
  struct cgraph_node *node;

  fprintf (f, "callgraph:\n\n");
  for (node = cgraph_nodes; node; node = node->next)
    dump_cgraph_node (f, node);
}

/* Dump given cgraph node.  */
void
dump_cgraph_varpool_node (FILE *f, struct cgraph_varpool_node *node)
{
  fprintf (f, "%s:", cgraph_varpool_node_name (node));
  fprintf (f, " availability:%s", availability_names [cgraph_variable_initializer_availability (node)]);
  if (DECL_INITIAL (node->decl))
    fprintf (f, " initialized");
  if (node->needed)
    fprintf (f, " needed");
  if (node->analyzed)
    fprintf (f, " analyzed");
  if (node->finalized)
    fprintf (f, " finalized");
  if (node->output)
    fprintf (f, " output");
  if (node->externally_visible)
    fprintf (f, " externally_visible");
  fprintf (f, "\n");
}

/* Dump the callgraph.  */

void
dump_varpool (FILE *f)
{
  struct cgraph_varpool_node *node;

  fprintf (f, "variable pool:\n\n");
  for (node = cgraph_varpool_nodes; node; node = node->next_needed)
    dump_cgraph_varpool_node (f, node);
}

/* Returns a hash code for P.  */

static hashval_t
hash_varpool_node (const void *p)
{
  const struct cgraph_varpool_node *n = (const struct cgraph_varpool_node *) p;
  return (hashval_t) DECL_UID (n->decl);
}

/* Returns nonzero if P1 and P2 are equal.  */

static int
eq_varpool_node (const void *p1, const void *p2)
{
  const struct cgraph_varpool_node *n1 =
    (const struct cgraph_varpool_node *) p1;
  const struct cgraph_varpool_node *n2 =
    (const struct cgraph_varpool_node *) p2;
  return DECL_UID (n1->decl) == DECL_UID (n2->decl);
}

/* Return cgraph_varpool node assigned to DECL.  Create new one when needed.  */
struct cgraph_varpool_node *
cgraph_varpool_node (tree decl)
{
  struct cgraph_varpool_node key, *node, **slot;

  gcc_assert (DECL_P (decl) && TREE_CODE (decl) != FUNCTION_DECL);

  if (!cgraph_varpool_hash)
    cgraph_varpool_hash = htab_create_ggc (10, hash_varpool_node,
				           eq_varpool_node, NULL);
  key.decl = decl;
  slot = (struct cgraph_varpool_node **)
    htab_find_slot (cgraph_varpool_hash, &key, INSERT);
  if (*slot)
    return *slot;
  node = GGC_CNEW (struct cgraph_varpool_node);
  node->decl = decl;
  node->order = cgraph_order++;
  node->next = cgraph_varpool_nodes;
  cgraph_varpool_nodes = node;
  *slot = node;
  return node;
}

struct cgraph_varpool_node *
cgraph_varpool_node_for_asm (tree asmname)
{
  struct cgraph_varpool_node *node;

  for (node = cgraph_varpool_nodes; node ; node = node->next)
    if (decl_assembler_name_equal (node->decl, asmname))
      return node;

  return NULL;
}

/* Set the DECL_ASSEMBLER_NAME and update cgraph hashtables.  */
void
change_decl_assembler_name (tree decl, tree name)
{
  if (!DECL_ASSEMBLER_NAME_SET_P (decl))
    {
      SET_DECL_ASSEMBLER_NAME (decl, name);
      return;
    }
  if (name == DECL_ASSEMBLER_NAME (decl))
    return;

  if (TREE_SYMBOL_REFERENCED (DECL_ASSEMBLER_NAME (decl))
      && DECL_RTL_SET_P (decl))
    warning (0, "%D renamed after being referenced in assembly", decl);

  SET_DECL_ASSEMBLER_NAME (decl, name);
}

/* Helper function for finalization code - add node into lists so it will
   be analyzed and compiled.  */
void
cgraph_varpool_enqueue_needed_node (struct cgraph_varpool_node *node)
{
  if (cgraph_varpool_last_needed_node)
    cgraph_varpool_last_needed_node->next_needed = node;
  cgraph_varpool_last_needed_node = node;
  node->next_needed = NULL;
  if (!cgraph_varpool_nodes_queue)
    cgraph_varpool_nodes_queue = node;
  if (!cgraph_varpool_first_unanalyzed_node)
    cgraph_varpool_first_unanalyzed_node = node;
  notice_global_symbol (node->decl);
}

/* Reset the queue of needed nodes.  */
void
cgraph_varpool_reset_queue (void)
{
  cgraph_varpool_last_needed_node = NULL;
  cgraph_varpool_nodes_queue = NULL;
  cgraph_varpool_first_unanalyzed_node = NULL;
}

/* Notify finalize_compilation_unit that given node is reachable
   or needed.  */
void
cgraph_varpool_mark_needed_node (struct cgraph_varpool_node *node)
{
  if (!node->needed && node->finalized)
    cgraph_varpool_enqueue_needed_node (node);
  node->needed = 1;
}

/* Determine if variable DECL is needed.  That is, visible to something
   either outside this translation unit, something magic in the system
   configury, or (if not doing unit-at-a-time) to something we haven't
   seen yet.  */

bool
decide_is_variable_needed (struct cgraph_varpool_node *node, tree decl)
{
  /* If the user told us it is used, then it must be so.  */
  if (node->externally_visible
      || lookup_attribute ("used", DECL_ATTRIBUTES (decl)))
    return true;

  /* ??? If the assembler name is set by hand, it is possible to assemble
     the name later after finalizing the function and the fact is noticed
     in assemble_name then.  This is arguably a bug.  */
  if (DECL_ASSEMBLER_NAME_SET_P (decl)
      && TREE_SYMBOL_REFERENCED (DECL_ASSEMBLER_NAME (decl)))
    return true;

  /* If we decided it was needed before, but at the time we didn't have
     the definition available, then it's still needed.  */
  if (node->needed)
    return true;

  /* Externally visible variables must be output.  The exception is
     COMDAT variables that must be output only when they are needed.  */
  if (TREE_PUBLIC (decl) && !DECL_COMDAT (decl) && !DECL_EXTERNAL (decl))
    return true;

  /* When not reordering top level variables, we have to assume that
     we are going to keep everything.  */
  if (flag_unit_at_a_time && flag_toplevel_reorder)
    return false;

  /* We want to emit COMDAT variables only when absolutely necessary.  */
  if (DECL_COMDAT (decl))
    return false;
  return true;
}

void
cgraph_varpool_finalize_decl (tree decl)
{
  struct cgraph_varpool_node *node = cgraph_varpool_node (decl);
 
  /* The first declaration of a variable that comes through this function
     decides whether it is global (in C, has external linkage)
     or local (in C, has internal linkage).  So do nothing more
     if this function has already run.  */
  if (node->finalized)
    {
      if (cgraph_global_info_ready || !flag_unit_at_a_time)
	cgraph_varpool_assemble_pending_decls ();
      return;
    }
  if (node->needed)
    cgraph_varpool_enqueue_needed_node (node);
  node->finalized = true;

  if (decide_is_variable_needed (node, decl))
    cgraph_varpool_mark_needed_node (node);
  /* Since we reclaim unreachable nodes at the end of every language
     level unit, we need to be conservative about possible entry points
     there.  */
  else if (TREE_PUBLIC (decl) && !DECL_COMDAT (decl) && !DECL_EXTERNAL (decl))
    cgraph_varpool_mark_needed_node (node);
  if (cgraph_global_info_ready || !flag_unit_at_a_time)
    cgraph_varpool_assemble_pending_decls ();
}

/* Add a top-level asm statement to the list.  */

struct cgraph_asm_node *
cgraph_add_asm_node (tree asm_str)
{
  struct cgraph_asm_node *node;

  node = GGC_CNEW (struct cgraph_asm_node);
  node->asm_str = asm_str;
  node->order = cgraph_order++;
  node->next = NULL;
  if (cgraph_asm_nodes == NULL)
    cgraph_asm_nodes = node;
  else
    cgraph_asm_last_node->next = node;
  cgraph_asm_last_node = node;
  return node;
}

/* Return true when the DECL can possibly be inlined.  */
bool
cgraph_function_possibly_inlined_p (tree decl)
{
  if (!cgraph_global_info_ready)
    return (DECL_INLINE (decl) && !flag_really_no_inline);
  return DECL_POSSIBLY_INLINED (decl);
}

/* Create clone of E in the node N represented by CALL_EXPR the callgraph.  */
struct cgraph_edge *
cgraph_clone_edge (struct cgraph_edge *e, struct cgraph_node *n,
		   tree call_stmt, gcov_type count_scale, int loop_nest,
		   bool update_original)
{
  struct cgraph_edge *new;

  new = cgraph_create_edge (n, e->callee, call_stmt,
                            e->count * count_scale / REG_BR_PROB_BASE,
		            e->loop_nest + loop_nest);

  new->inline_failed = e->inline_failed;
  if (update_original)
    {
      e->count -= new->count;
      if (e->count < 0)
	e->count = 0;
    }
  return new;
}

/* Create node representing clone of N executed COUNT times.  Decrease
   the execution counts from original node too. 

   When UPDATE_ORIGINAL is true, the counts are subtracted from the original
   function's profile to reflect the fact that part of execution is handled
   by node.  */
struct cgraph_node *
cgraph_clone_node (struct cgraph_node *n, gcov_type count, int loop_nest,
		   bool update_original)
{
  struct cgraph_node *new = cgraph_create_node ();
  struct cgraph_edge *e;
  gcov_type count_scale;

  new->decl = n->decl;
  new->origin = n->origin;
  if (new->origin)
    {
      new->next_nested = new->origin->nested;
      new->origin->nested = new;
    }
  new->analyzed = n->analyzed;
  new->local = n->local;
  new->global = n->global;
  new->rtl = n->rtl;
  new->master_clone = n->master_clone;
  new->count = count;
  if (n->count)
    count_scale = new->count * REG_BR_PROB_BASE / n->count;
  else
    count_scale = 0;
  if (update_original)
    {
      n->count -= count;
      if (n->count < 0)
	n->count = 0;
    }

  for (e = n->callees;e; e=e->next_callee)
    cgraph_clone_edge (e, new, e->call_stmt, count_scale, loop_nest,
		       update_original);

  new->next_clone = n->next_clone;
  new->prev_clone = n;
  n->next_clone = new;
  if (new->next_clone)
    new->next_clone->prev_clone = new;

  return new;
}

/* Return true if N is an master_clone, (see cgraph_master_clone).  */

bool
cgraph_is_master_clone (struct cgraph_node *n)
{
  return (n == cgraph_master_clone (n));
}

struct cgraph_node *
cgraph_master_clone (struct cgraph_node *n)
{
  enum availability avail = cgraph_function_body_availability (n);
   
  if (avail == AVAIL_NOT_AVAILABLE || avail == AVAIL_OVERWRITABLE)
    return NULL;

  if (!n->master_clone) 
    n->master_clone = cgraph_node (n->decl);
  
  return n->master_clone;
}

/* NODE is no longer nested function; update cgraph accordingly.  */
void
cgraph_unnest_node (struct cgraph_node *node)
{
  struct cgraph_node **node2 = &node->origin->nested;
  gcc_assert (node->origin);

  while (*node2 != node)
    node2 = &(*node2)->next_nested;
  *node2 = node->next_nested;
  node->origin = NULL;
}

/* Return function availability.  See cgraph.h for description of individual
   return values.  */
enum availability
cgraph_function_body_availability (struct cgraph_node *node)
{
  enum availability avail;
  gcc_assert (cgraph_function_flags_ready);
  if (!node->analyzed)
    avail = AVAIL_NOT_AVAILABLE;
  else if (node->local.local)
    avail = AVAIL_LOCAL;
  else if (node->local.externally_visible)
    avail = AVAIL_AVAILABLE;

  /* If the function can be overwritten, return OVERWRITABLE.  Take
     care at least of two notable extensions - the COMDAT functions
     used to share template instantiations in C++ (this is symmetric
     to code cp_cannot_inline_tree_fn and probably shall be shared and
     the inlinability hooks completely eliminated).

     ??? Does the C++ one definition rule allow us to always return
     AVAIL_AVAILABLE here?  That would be good reason to preserve this
     hook Similarly deal with extern inline functions - this is again
     necessary to get C++ shared functions having keyed templates
     right and in the C extension documentation we probably should
     document the requirement of both versions of function (extern
     inline and offline) having same side effect characteristics as
     good optimization is what this optimization is about.  */
  
  else if (!(*targetm.binds_local_p) (node->decl)
	   && !DECL_COMDAT (node->decl) && !DECL_EXTERNAL (node->decl))
    avail = AVAIL_OVERWRITABLE;
  else avail = AVAIL_AVAILABLE;

  return avail;
}

/* Return variable availability.  See cgraph.h for description of individual
   return values.  */
enum availability
cgraph_variable_initializer_availability (struct cgraph_varpool_node *node)
{
  gcc_assert (cgraph_function_flags_ready);
  if (!node->finalized)
    return AVAIL_NOT_AVAILABLE;
  if (!TREE_PUBLIC (node->decl))
    return AVAIL_AVAILABLE;
  /* If the variable can be overwritten, return OVERWRITABLE.  Takes
     care of at least two notable extensions - the COMDAT variables
     used to share template instantiations in C++.  */
  if (!(*targetm.binds_local_p) (node->decl) && !DECL_COMDAT (node->decl))
    return AVAIL_OVERWRITABLE;
  return AVAIL_AVAILABLE;
}

<<<<<<< HEAD
/* Obvious.  */
struct cgraph_node *
cgraph_node_by_uid (int uid)
{
  return VEC_index (cgraph_node_p, cgraph_nodes_vec, uid);
=======

/* Add the function FNDECL to the call graph.  FNDECL is assumed to be
   in low GIMPLE form and ready to be processed by cgraph_finalize_function.

   When operating in unit-at-a-time, a new callgraph node is added to
   CGRAPH_EXPAND_QUEUE, which is processed after all the original
   functions in the call graph .

   When not in unit-at-a-time, the new callgraph node is added to
   CGRAPH_NODES_QUEUE for cgraph_assemble_pending_functions to
   process.  */

void
cgraph_add_new_function (tree fndecl)
{
  struct cgraph_node *n = cgraph_node (fndecl);
  n->next_needed = cgraph_expand_queue;
  cgraph_expand_queue = n;
>>>>>>> b6c9b9bc
}

#include "gt-cgraph.h"<|MERGE_RESOLUTION|>--- conflicted
+++ resolved
@@ -189,13 +189,10 @@
   node = GGC_CNEW (struct cgraph_node);
   node->next = cgraph_nodes;
   node->uid = cgraph_max_uid++;
-<<<<<<< HEAD
   if (!node->uid)
     cgraph_nodes_vec = VEC_alloc (cgraph_node_p, gc, 1);
   VEC_safe_insert (cgraph_node_p, gc, cgraph_nodes_vec, node->uid, node);
-=======
   node->order = cgraph_order++;
->>>>>>> b6c9b9bc
   if (cgraph_nodes)
     cgraph_nodes->previous = node;
   node->previous = NULL;
@@ -1110,13 +1107,13 @@
   return AVAIL_AVAILABLE;
 }
 
-<<<<<<< HEAD
 /* Obvious.  */
 struct cgraph_node *
 cgraph_node_by_uid (int uid)
 {
   return VEC_index (cgraph_node_p, cgraph_nodes_vec, uid);
-=======
+}
+
 
 /* Add the function FNDECL to the call graph.  FNDECL is assumed to be
    in low GIMPLE form and ready to be processed by cgraph_finalize_function.
@@ -1135,7 +1132,6 @@
   struct cgraph_node *n = cgraph_node (fndecl);
   n->next_needed = cgraph_expand_queue;
   cgraph_expand_queue = n;
->>>>>>> b6c9b9bc
 }
 
 #include "gt-cgraph.h"
/* Callgraph handling code.
   Copyright (C) 2003, 2004, 2005, 2006, 2007, 2008, 2009
   Free Software Foundation, Inc.
   Contributed by Jan Hubicka

This file is part of GCC.

GCC is free software; you can redistribute it and/or modify it under
the terms of the GNU General Public License as published by the Free
Software Foundation; either version 3, or (at your option) any later
version.

GCC is distributed in the hope that it will be useful, but WITHOUT ANY
WARRANTY; without even the implied warranty of MERCHANTABILITY or
FITNESS FOR A PARTICULAR PURPOSE.  See the GNU General Public License
for more details.

You should have received a copy of the GNU General Public License
along with GCC; see the file COPYING3.  If not see
<http://www.gnu.org/licenses/>.  */

/*  This file contains basic routines manipulating call graph

The callgraph:

    The call-graph is data structure designed for intra-procedural optimization
    but it is also used in non-unit-at-a-time compilation to allow easier code
    sharing.

    The call-graph consist of nodes and edges represented via linked lists.
    Each function (external or not) corresponds to the unique node.

    The mapping from declarations to call-graph nodes is done using hash table
    based on DECL_UID.  The call-graph nodes are created lazily using
    cgraph_node function when called for unknown declaration.

    The callgraph at the moment does not represent indirect calls or calls
    from other compilation unit.  Flag NEEDED is set for each node that may
    be accessed in such an invisible way and it shall be considered an
    entry point to the callgraph.

    Interprocedural information:

      Callgraph is place to store data needed for interprocedural optimization.
      All data structures are divided into three components: local_info that
      is produced while analyzing the function, global_info that is result
      of global walking of the callgraph on the end of compilation and
      rtl_info used by RTL backend to propagate data from already compiled
      functions to their callers.

    Inlining plans:

      The function inlining information is decided in advance and maintained
      in the callgraph as so called inline plan.
      For each inlined call, the callee's node is cloned to represent the
      new function copy produced by inliner.
      Each inlined call gets a unique corresponding clone node of the callee
      and the data structure is updated while inlining is performed, so
      the clones are eliminated and their callee edges redirected to the
      caller.

      Each edge has "inline_failed" field.  When the field is set to NULL,
      the call will be inlined.  When it is non-NULL it contains a reason
      why inlining wasn't performed.  */

#include "config.h"
#include "system.h"
#include "coretypes.h"
#include "tm.h"
#include "tree.h"
#include "tree-inline.h"
#include "langhooks.h"
#include "hashtab.h"
#include "toplev.h"
#include "flags.h"
#include "ggc.h"
#include "debug.h"
#include "target.h"
#include "basic-block.h"
#include "cgraph.h"
#include "output.h"
#include "intl.h"
#include "gimple.h"
#include "tree-dump.h"
#include "tree-flow.h"
#include "value-prof.h"

static void cgraph_node_remove_callers (struct cgraph_node *node);
static inline void cgraph_edge_remove_caller (struct cgraph_edge *e);
static inline void cgraph_edge_remove_callee (struct cgraph_edge *e);

/* Hash table used to convert declarations into nodes.  */
static GTY((param_is (struct cgraph_node))) htab_t cgraph_hash;
/* Hash table used to convert assembler names into nodes.  */
static GTY((param_is (struct cgraph_node))) htab_t assembler_name_hash;

/* The linked list of cgraph nodes.  */
struct cgraph_node *cgraph_nodes;

/* Queue of cgraph nodes scheduled to be lowered.  */
struct cgraph_node *cgraph_nodes_queue;

/* Queue of cgraph nodes scheduled to be added into cgraph.  This is a
   secondary queue used during optimization to accommodate passes that
   may generate new functions that need to be optimized and expanded.  */
struct cgraph_node *cgraph_new_nodes;

/* Number of nodes in existence.  */
int cgraph_n_nodes;

/* Maximal uid used in cgraph nodes.  */
int cgraph_max_uid;

/* Maximal uid used in cgraph edges.  */
int cgraph_edge_max_uid;

/* Maximal pid used for profiling */
int cgraph_max_pid;

/* Set when whole unit has been analyzed so we can access global info.  */
bool cgraph_global_info_ready = false;

/* What state callgraph is in right now.  */
enum cgraph_state cgraph_state = CGRAPH_STATE_CONSTRUCTION;

/* Set when the cgraph is fully build and the basic flags are computed.  */
bool cgraph_function_flags_ready = false;

/* Linked list of cgraph asm nodes.  */
struct cgraph_asm_node *cgraph_asm_nodes;

/* Last node in cgraph_asm_nodes.  */
static GTY(()) struct cgraph_asm_node *cgraph_asm_last_node;

/* The order index of the next cgraph node to be created.  This is
   used so that we can sort the cgraph nodes in order by when we saw
   them, to support -fno-toplevel-reorder.  */
int cgraph_order;

/* List of hooks trigerred on cgraph_edge events.  */
struct cgraph_edge_hook_list {
  cgraph_edge_hook hook;
  void *data;
  struct cgraph_edge_hook_list *next;
};

/* List of hooks trigerred on cgraph_node events.  */
struct cgraph_node_hook_list {
  cgraph_node_hook hook;
  void *data;
  struct cgraph_node_hook_list *next;
};

/* List of hooks trigerred on events involving two cgraph_edges.  */
struct cgraph_2edge_hook_list {
  cgraph_2edge_hook hook;
  void *data;
  struct cgraph_2edge_hook_list *next;
};

/* List of hooks trigerred on events involving two cgraph_nodes.  */
struct cgraph_2node_hook_list {
  cgraph_2node_hook hook;
  void *data;
  struct cgraph_2node_hook_list *next;
};

/* List of hooks triggered when an edge is removed.  */
struct cgraph_edge_hook_list *first_cgraph_edge_removal_hook;
/* List of hooks triggered when a node is removed.  */
struct cgraph_node_hook_list *first_cgraph_node_removal_hook;
/* List of hooks triggered when an edge is duplicated.  */
struct cgraph_2edge_hook_list *first_cgraph_edge_duplicated_hook;
/* List of hooks triggered when a node is duplicated.  */
struct cgraph_2node_hook_list *first_cgraph_node_duplicated_hook;
/* List of hooks triggered when an function is inserted.  */
struct cgraph_node_hook_list *first_cgraph_function_insertion_hook;

/* Head of a linked list of unused (freed) call graph nodes.
   Do not GTY((delete)) this list so UIDs gets reliably recycled.  */
static GTY(()) struct cgraph_node *free_nodes;
/* Head of a linked list of unused (freed) call graph edges.
   Do not GTY((delete)) this list so UIDs gets reliably recycled.  */
static GTY(()) struct cgraph_edge *free_edges;

/* Macros to access the next item in the list of free cgraph nodes and
   edges. */
#define NEXT_FREE_NODE(NODE) (NODE)->next
#define NEXT_FREE_EDGE(EDGE) (EDGE)->prev_caller

/* Register HOOK to be called with DATA on each removed edge.  */
struct cgraph_edge_hook_list *
cgraph_add_edge_removal_hook (cgraph_edge_hook hook, void *data)
{
  struct cgraph_edge_hook_list *entry;
  struct cgraph_edge_hook_list **ptr = &first_cgraph_edge_removal_hook;

  entry = (struct cgraph_edge_hook_list *) xmalloc (sizeof (*entry));
  entry->hook = hook;
  entry->data = data;
  entry->next = NULL;
  while (*ptr)
    ptr = &(*ptr)->next;
  *ptr = entry;
  return entry;
}

/* Remove ENTRY from the list of hooks called on removing edges.  */
void
cgraph_remove_edge_removal_hook (struct cgraph_edge_hook_list *entry)
{
  struct cgraph_edge_hook_list **ptr = &first_cgraph_edge_removal_hook;

  while (*ptr != entry)
    ptr = &(*ptr)->next;
  *ptr = entry->next;
  free (entry);
}

/* Call all edge removal hooks.  */
static void
cgraph_call_edge_removal_hooks (struct cgraph_edge *e)
{
  struct cgraph_edge_hook_list *entry = first_cgraph_edge_removal_hook;
  while (entry)
  {
    entry->hook (e, entry->data);
    entry = entry->next;
  }
}

/* Register HOOK to be called with DATA on each removed node.  */
struct cgraph_node_hook_list *
cgraph_add_node_removal_hook (cgraph_node_hook hook, void *data)
{
  struct cgraph_node_hook_list *entry;
  struct cgraph_node_hook_list **ptr = &first_cgraph_node_removal_hook;

  entry = (struct cgraph_node_hook_list *) xmalloc (sizeof (*entry));
  entry->hook = hook;
  entry->data = data;
  entry->next = NULL;
  while (*ptr)
    ptr = &(*ptr)->next;
  *ptr = entry;
  return entry;
}

/* Remove ENTRY from the list of hooks called on removing nodes.  */
void
cgraph_remove_node_removal_hook (struct cgraph_node_hook_list *entry)
{
  struct cgraph_node_hook_list **ptr = &first_cgraph_node_removal_hook;

  while (*ptr != entry)
    ptr = &(*ptr)->next;
  *ptr = entry->next;
  free (entry);
}

/* Call all node removal hooks.  */
static void
cgraph_call_node_removal_hooks (struct cgraph_node *node)
{
  struct cgraph_node_hook_list *entry = first_cgraph_node_removal_hook;
  while (entry)
  {
    entry->hook (node, entry->data);
    entry = entry->next;
  }
}

/* Register HOOK to be called with DATA on each removed node.  */
struct cgraph_node_hook_list *
cgraph_add_function_insertion_hook (cgraph_node_hook hook, void *data)
{
  struct cgraph_node_hook_list *entry;
  struct cgraph_node_hook_list **ptr = &first_cgraph_function_insertion_hook;

  entry = (struct cgraph_node_hook_list *) xmalloc (sizeof (*entry));
  entry->hook = hook;
  entry->data = data;
  entry->next = NULL;
  while (*ptr)
    ptr = &(*ptr)->next;
  *ptr = entry;
  return entry;
}

/* Remove ENTRY from the list of hooks called on removing nodes.  */
void
cgraph_remove_function_insertion_hook (struct cgraph_node_hook_list *entry)
{
  struct cgraph_node_hook_list **ptr = &first_cgraph_function_insertion_hook;

  while (*ptr != entry)
    ptr = &(*ptr)->next;
  *ptr = entry->next;
  free (entry);
}

/* Call all node removal hooks.  */
void
cgraph_call_function_insertion_hooks (struct cgraph_node *node)
{
  struct cgraph_node_hook_list *entry = first_cgraph_function_insertion_hook;
  while (entry)
  {
    entry->hook (node, entry->data);
    entry = entry->next;
  }
}

/* Register HOOK to be called with DATA on each duplicated edge.  */
struct cgraph_2edge_hook_list *
cgraph_add_edge_duplication_hook (cgraph_2edge_hook hook, void *data)
{
  struct cgraph_2edge_hook_list *entry;
  struct cgraph_2edge_hook_list **ptr = &first_cgraph_edge_duplicated_hook;

  entry = (struct cgraph_2edge_hook_list *) xmalloc (sizeof (*entry));
  entry->hook = hook;
  entry->data = data;
  entry->next = NULL;
  while (*ptr)
    ptr = &(*ptr)->next;
  *ptr = entry;
  return entry;
}

/* Remove ENTRY from the list of hooks called on duplicating edges.  */
void
cgraph_remove_edge_duplication_hook (struct cgraph_2edge_hook_list *entry)
{
  struct cgraph_2edge_hook_list **ptr = &first_cgraph_edge_duplicated_hook;

  while (*ptr != entry)
    ptr = &(*ptr)->next;
  *ptr = entry->next;
  free (entry);
}

/* Call all edge duplication hooks.  */
static void
cgraph_call_edge_duplication_hooks (struct cgraph_edge *cs1,
				    struct cgraph_edge *cs2)
{
  struct cgraph_2edge_hook_list *entry = first_cgraph_edge_duplicated_hook;
  while (entry)
  {
    entry->hook (cs1, cs2, entry->data);
    entry = entry->next;
  }
}

/* Register HOOK to be called with DATA on each duplicated node.  */
struct cgraph_2node_hook_list *
cgraph_add_node_duplication_hook (cgraph_2node_hook hook, void *data)
{
  struct cgraph_2node_hook_list *entry;
  struct cgraph_2node_hook_list **ptr = &first_cgraph_node_duplicated_hook;

  entry = (struct cgraph_2node_hook_list *) xmalloc (sizeof (*entry));
  entry->hook = hook;
  entry->data = data;
  entry->next = NULL;
  while (*ptr)
    ptr = &(*ptr)->next;
  *ptr = entry;
  return entry;
}

/* Remove ENTRY from the list of hooks called on duplicating nodes.  */
void
cgraph_remove_node_duplication_hook (struct cgraph_2node_hook_list *entry)
{
  struct cgraph_2node_hook_list **ptr = &first_cgraph_node_duplicated_hook;

  while (*ptr != entry)
    ptr = &(*ptr)->next;
  *ptr = entry->next;
  free (entry);
}

/* Call all node duplication hooks.  */
static void
cgraph_call_node_duplication_hooks (struct cgraph_node *node1,
				    struct cgraph_node *node2)
{
  struct cgraph_2node_hook_list *entry = first_cgraph_node_duplicated_hook;
  while (entry)
  {
    entry->hook (node1, node2, entry->data);
    entry = entry->next;
  }
}

/* Returns a hash code for P.  */

static hashval_t
hash_node (const void *p)
{
  const struct cgraph_node *n = (const struct cgraph_node *) p;
  return (hashval_t) DECL_UID (n->decl);
}

/* Returns nonzero if P1 and P2 are equal.  */

static int
eq_node (const void *p1, const void *p2)
{
  const struct cgraph_node *n1 = (const struct cgraph_node *) p1;
  const struct cgraph_node *n2 = (const struct cgraph_node *) p2;
  return DECL_UID (n1->decl) == DECL_UID (n2->decl);
}

/* Allocate new callgraph node and insert it into basic data structures.  */

static struct cgraph_node *
cgraph_create_node (void)
{
  struct cgraph_node *node;

  if (free_nodes)
    {
      node = free_nodes;
      free_nodes = NEXT_FREE_NODE (node);
    }
  else
    {
      node = GGC_CNEW (struct cgraph_node);
      node->uid = cgraph_max_uid++;
    }

  node->next = cgraph_nodes;
  node->pid = -1;
  node->order = cgraph_order++;
  if (cgraph_nodes)
    cgraph_nodes->previous = node;
  node->previous = NULL;
  node->global.estimated_growth = INT_MIN;
  cgraph_nodes = node;
  cgraph_n_nodes++;
  return node;
}

/* Return cgraph node assigned to DECL.  Create new one when needed.  */

struct cgraph_node *
cgraph_node (tree decl)
{
  struct cgraph_node key, *node, **slot;

  gcc_assert (TREE_CODE (decl) == FUNCTION_DECL);

  if (!cgraph_hash)
    cgraph_hash = htab_create_ggc (10, hash_node, eq_node, NULL);

  key.decl = decl;

  slot = (struct cgraph_node **) htab_find_slot (cgraph_hash, &key, INSERT);

  if (*slot)
    {
      node = *slot;
      return node;
    }

  node = cgraph_create_node ();
  node->decl = decl;
  *slot = node;
  if (DECL_CONTEXT (decl) && TREE_CODE (DECL_CONTEXT (decl)) == FUNCTION_DECL)
    {
      node->origin = cgraph_node (DECL_CONTEXT (decl));
      node->next_nested = node->origin->nested;
      node->origin->nested = node;
    }
  if (assembler_name_hash)
    {
      void **aslot;
      tree name = DECL_ASSEMBLER_NAME (decl);

      aslot = htab_find_slot_with_hash (assembler_name_hash, name,
					decl_assembler_name_hash (name),
					INSERT);
      /* We can have multiple declarations with same assembler name. For C++
	 it is __builtin_strlen and strlen, for instance.  Do we need to
	 record them all?  Original implementation marked just first one
	 so lets hope for the best.  */
      if (*aslot == NULL)
	*aslot = node;
    }
  return node;
}

/* Insert already constructed node into hashtable.  */

void
cgraph_insert_node_to_hashtable (struct cgraph_node *node)
{
  struct cgraph_node **slot;

  slot = (struct cgraph_node **) htab_find_slot (cgraph_hash, node, INSERT);

  gcc_assert (!*slot);
  *slot = node;
}

/* Returns a hash code for P.  */

static hashval_t
hash_node_by_assembler_name (const void *p)
{
  const struct cgraph_node *n = (const struct cgraph_node *) p;
  return (hashval_t) decl_assembler_name_hash (DECL_ASSEMBLER_NAME (n->decl));
}

/* Returns nonzero if P1 and P2 are equal.  */

static int
eq_assembler_name (const void *p1, const void *p2)
{
  const struct cgraph_node *n1 = (const struct cgraph_node *) p1;
  const_tree name = (const_tree)p2;
  return (decl_assembler_name_equal (n1->decl, name));
}

/* Return the cgraph node that has ASMNAME for its DECL_ASSEMBLER_NAME.
   Return NULL if there's no such node.  */

struct cgraph_node *
cgraph_node_for_asm (tree asmname)
{
  struct cgraph_node *node;
  void **slot;

  if (!assembler_name_hash)
    {
      assembler_name_hash =
	htab_create_ggc (10, hash_node_by_assembler_name, eq_assembler_name,
			 NULL);
      for (node = cgraph_nodes; node; node = node->next)
        if (!node->global.inlined_to)
	  {
	    tree name = DECL_ASSEMBLER_NAME (node->decl);
	    slot = htab_find_slot_with_hash (assembler_name_hash, name,
					     decl_assembler_name_hash (name),
					     INSERT);
	    /* We can have multiple declarations with same assembler name. For C++
	       it is __builtin_strlen and strlen, for instance.  Do we need to
	       record them all?  Original implementation marked just first one
	       so lets hope for the best.  */
	    if (*slot)
	      continue;
	    *slot = node;
	  }
    }

  slot = htab_find_slot_with_hash (assembler_name_hash, asmname,
				   decl_assembler_name_hash (asmname),
				   NO_INSERT);

  if (slot)
    return (struct cgraph_node *) *slot;
  return NULL;
}

/* Returns a hash value for X (which really is a die_struct).  */

static hashval_t
edge_hash (const void *x)
{
  return htab_hash_pointer (((const struct cgraph_edge *) x)->call_stmt);
}

/* Return nonzero if decl_id of die_struct X is the same as UID of decl *Y.  */

static int
edge_eq (const void *x, const void *y)
{
  return ((const struct cgraph_edge *) x)->call_stmt == y;
}


/* Return the callgraph edge representing the GIMPLE_CALL statement
   CALL_STMT.  */

struct cgraph_edge *
cgraph_edge (struct cgraph_node *node, gimple call_stmt)
{
  struct cgraph_edge *e, *e2;
  int n = 0;

  if (node->call_site_hash)
    return (struct cgraph_edge *)
      htab_find_with_hash (node->call_site_hash, call_stmt,
      	                   htab_hash_pointer (call_stmt));

  /* This loop may turn out to be performance problem.  In such case adding
     hashtables into call nodes with very many edges is probably best
     solution.  It is not good idea to add pointer into CALL_EXPR itself
     because we want to make possible having multiple cgraph nodes representing
     different clones of the same body before the body is actually cloned.  */
  for (e = node->callees; e; e= e->next_callee)
    {
      if (e->call_stmt == call_stmt)
	break;
      n++;
    }

  if (n > 100)
    {
      node->call_site_hash = htab_create_ggc (120, edge_hash, edge_eq, NULL);
      for (e2 = node->callees; e2; e2 = e2->next_callee)
	{
          void **slot;
	  slot = htab_find_slot_with_hash (node->call_site_hash,
					   e2->call_stmt,
					   htab_hash_pointer (e2->call_stmt),
					   INSERT);
	  gcc_assert (!*slot);
	  *slot = e2;
	}
    }

  return e;
}


/* Change field call_stmt of edge E to NEW_STMT.  */

void
cgraph_set_call_stmt (struct cgraph_edge *e, gimple new_stmt)
{
  if (e->caller->call_site_hash)
    {
      htab_remove_elt_with_hash (e->caller->call_site_hash,
				 e->call_stmt,
				 htab_hash_pointer (e->call_stmt));
    }
  e->call_stmt = new_stmt;
  push_cfun (DECL_STRUCT_FUNCTION (e->caller->decl));
  e->can_throw_external = stmt_can_throw_external (new_stmt);
  pop_cfun ();
  if (e->caller->call_site_hash)
    {
      void **slot;
      slot = htab_find_slot_with_hash (e->caller->call_site_hash,
				       e->call_stmt,
				       htab_hash_pointer
				       (e->call_stmt), INSERT);
      gcc_assert (!*slot);
      *slot = e;
    }
}

<<<<<<< HEAD
=======
/* Like cgraph_set_call_stmt but walk the clone tree and update all
   clones sharing the same function body.  */

void
cgraph_set_call_stmt_including_clones (struct cgraph_node *orig,
				       gimple old_stmt, gimple new_stmt)
{
  struct cgraph_node *node;
  struct cgraph_edge *edge = cgraph_edge (orig, old_stmt);

  if (edge)
    cgraph_set_call_stmt (edge, new_stmt);

  node = orig->clones;
  if (node)
    while (node != orig)
      {
	struct cgraph_edge *edge = cgraph_edge (node, old_stmt);
	if (edge)
	  cgraph_set_call_stmt (edge, new_stmt);
	if (node->clones)
	  node = node->clones;
	else if (node->next_sibling_clone)
	  node = node->next_sibling_clone;
	else
	  {
	    while (node != orig && !node->next_sibling_clone)
	      node = node->clone_of;
	    if (node != orig)
	      node = node->next_sibling_clone;
	  }
      }
}

/* Like cgraph_create_edge walk the clone tree and update all clones sharing
   same function body.  
   
   TODO: COUNT and LOOP_DEPTH should be properly distributed based on relative
   frequencies of the clones.  */

void
cgraph_create_edge_including_clones (struct cgraph_node *orig,
				     struct cgraph_node *callee,
				     gimple stmt, gcov_type count,
				     int freq, int loop_depth,
				     cgraph_inline_failed_t reason)
{
  struct cgraph_node *node;
  struct cgraph_edge *edge;

  if (!cgraph_edge (orig, stmt))
    {
      edge = cgraph_create_edge (orig, callee, stmt, count, freq, loop_depth);
      edge->inline_failed = reason;
    }

  node = orig->clones;
  if (node)
    while (node != orig)
      {
        /* It is possible that we already constant propagated into the clone
	   and turned indirect call into dirrect call.  */
        if (!cgraph_edge (node, stmt))
	  {
	    edge = cgraph_create_edge (node, callee, stmt, count,
				       freq, loop_depth);
	    edge->inline_failed = reason;
	  }

	if (node->clones)
	  node = node->clones;
	else if (node->next_sibling_clone)
	  node = node->next_sibling_clone;
	else
	  {
	    while (node != orig && !node->next_sibling_clone)
	      node = node->clone_of;
	    if (node != orig)
	      node = node->next_sibling_clone;
	  }
      }
}

>>>>>>> 42a9ba1d
/* Give initial reasons why inlining would fail on EDGE.  This gets either
   nullified or usually overwritten by more precise reasons later.  */

static void
initialize_inline_failed (struct cgraph_edge *e)
{
  struct cgraph_node *callee = e->callee;

  if (!callee->analyzed)
    e->inline_failed = CIF_BODY_NOT_AVAILABLE;
  else if (callee->local.redefined_extern_inline)
    e->inline_failed = CIF_REDEFINED_EXTERN_INLINE;
  else if (!callee->local.inlinable)
    e->inline_failed = CIF_FUNCTION_NOT_INLINABLE;
  else if (gimple_call_cannot_inline_p (e->call_stmt))
    e->inline_failed = CIF_MISMATCHED_ARGUMENTS;
  else
    e->inline_failed = CIF_FUNCTION_NOT_CONSIDERED;
}

/* Create edge from CALLER to CALLEE in the cgraph.  */

struct cgraph_edge *
cgraph_create_edge (struct cgraph_node *caller, struct cgraph_node *callee,
		    gimple call_stmt, gcov_type count, int freq, int nest)
{
  struct cgraph_edge *edge;

#ifdef ENABLE_CHECKING
  /* This is rather pricely check possibly trigerring construction of call stmt
     hashtable.  */
  gcc_assert (!cgraph_edge (caller, call_stmt));
#endif

  gcc_assert (is_gimple_call (call_stmt));

  if (free_edges)
    {
      edge = free_edges;
      free_edges = NEXT_FREE_EDGE (edge);
    }
  else
    {
      edge = GGC_NEW (struct cgraph_edge);
      edge->uid = cgraph_edge_max_uid++;
    }

  edge->aux = NULL;

  edge->caller = caller;
  edge->callee = callee;
  edge->call_stmt = call_stmt;
  push_cfun (DECL_STRUCT_FUNCTION (caller->decl));
  edge->can_throw_external = stmt_can_throw_external (call_stmt);
  pop_cfun ();
  edge->prev_caller = NULL;
  edge->next_caller = callee->callers;
  if (callee->callers)
    callee->callers->prev_caller = edge;
  edge->prev_callee = NULL;
  edge->next_callee = caller->callees;
  if (caller->callees)
    caller->callees->prev_callee = edge;
  caller->callees = edge;
  callee->callers = edge;
  edge->count = count;
  gcc_assert (count >= 0);
  edge->frequency = freq;
  gcc_assert (freq >= 0);
  gcc_assert (freq <= CGRAPH_FREQ_MAX);
  edge->loop_nest = nest;
  edge->indirect_call = 0;
  if (caller->call_site_hash)
    {
      void **slot;
      slot = htab_find_slot_with_hash (caller->call_site_hash,
				       edge->call_stmt,
				       htab_hash_pointer
					 (edge->call_stmt),
				       INSERT);
      gcc_assert (!*slot);
      *slot = edge;
    }

  initialize_inline_failed (edge);

  return edge;
}

/* Remove the edge E from the list of the callers of the callee.  */

static inline void
cgraph_edge_remove_callee (struct cgraph_edge *e)
{
  if (e->prev_caller)
    e->prev_caller->next_caller = e->next_caller;
  if (e->next_caller)
    e->next_caller->prev_caller = e->prev_caller;
  if (!e->prev_caller)
    e->callee->callers = e->next_caller;
}

/* Remove the edge E from the list of the callees of the caller.  */

static inline void
cgraph_edge_remove_caller (struct cgraph_edge *e)
{
  if (e->prev_callee)
    e->prev_callee->next_callee = e->next_callee;
  if (e->next_callee)
    e->next_callee->prev_callee = e->prev_callee;
  if (!e->prev_callee)
    e->caller->callees = e->next_callee;
  if (e->caller->call_site_hash)
    htab_remove_elt_with_hash (e->caller->call_site_hash,
			       e->call_stmt,
	  		       htab_hash_pointer (e->call_stmt));
}

/* Put the edge onto the free list.  */

static void
cgraph_free_edge (struct cgraph_edge *e)
{
  int uid = e->uid;

  /* Clear out the edge so we do not dangle pointers.  */
  memset (e, 0, sizeof (*e));
  e->uid = uid;
  NEXT_FREE_EDGE (e) = free_edges;
  free_edges = e;
}

/* Remove the edge E in the cgraph.  */

void
cgraph_remove_edge (struct cgraph_edge *e)
{
  /* Call all edge removal hooks.  */
  cgraph_call_edge_removal_hooks (e);

  /* Remove from callers list of the callee.  */
  cgraph_edge_remove_callee (e);

  /* Remove from callees list of the callers.  */
  cgraph_edge_remove_caller (e);

  /* Put the edge onto the free list.  */
  cgraph_free_edge (e);
}

/* Redirect callee of E to N.  The function does not update underlying
   call expression.  */

void
cgraph_redirect_edge_callee (struct cgraph_edge *e, struct cgraph_node *n)
{
  /* Remove from callers list of the current callee.  */
  cgraph_edge_remove_callee (e);

  /* Insert to callers list of the new callee.  */
  e->prev_caller = NULL;
  if (n->callers)
    n->callers->prev_caller = e;
  e->next_caller = n->callers;
  n->callers = e;
  e->callee = n;
}


/* Update or remove the corresponding cgraph edge if a GIMPLE_CALL
   OLD_STMT changed into NEW_STMT.  OLD_CALL is gimple_call_fndecl
   of OLD_STMT if it was previously call statement.  */

static void
cgraph_update_edges_for_call_stmt_node (struct cgraph_node *node,
					gimple old_stmt, tree old_call, gimple new_stmt)
{
  tree new_call = (is_gimple_call (new_stmt)) ? gimple_call_fndecl (new_stmt) : 0;

  /* We are seeing indirect calls, then there is nothing to update.  */
  if (!new_call && !old_call)
    return;
  /* See if we turned indirect call into direct call or folded call to one builtin
     into different bultin.  */
  if (old_call != new_call)
    {
      struct cgraph_edge *e = cgraph_edge (node, old_stmt);
      struct cgraph_edge *ne = NULL;
      gcov_type count;
      int frequency;
      int loop_nest;

      if (e)
	{
	  /* See if the call is already there.  It might be because of indirect
	     inlining already found it.  */
	  if (new_call && e->callee->decl == new_call)
	    return;

	  /* Otherwise remove edge and create new one; we can't simply redirect
	     since function has changed, so inline plan and other information
	     attached to edge is invalid.  */
	  cgraph_remove_edge (e);
	  count = e->count;
	  frequency = e->frequency;
	  loop_nest = e->loop_nest;
	}
      else
	{
	  /* We are seeing new direct call; compute profile info based on BB.  */
	  basic_block bb = gimple_bb (new_stmt);
	  count = bb->count;
	  frequency = compute_call_stmt_bb_frequency (current_function_decl,
						      bb);
	  loop_nest = bb->loop_depth;
	}

      if (new_call)
	{
	  ne = cgraph_create_edge (node, cgraph_node (new_call),
				   new_stmt, count, frequency,
				   loop_nest);
	  gcc_assert (ne->inline_failed);
	}
    }
  /* We only updated the call stmt; update pointer in cgraph edge..  */
  else if (old_stmt != new_stmt)
    cgraph_set_call_stmt (cgraph_edge (node, old_stmt), new_stmt);
}

/* Update or remove the corresponding cgraph edge if a GIMPLE_CALL
   OLD_STMT changed into NEW_STMT.  OLD_DECL is gimple_call_fndecl
   of OLD_STMT before it was updated (updating can happen inplace).  */

void
cgraph_update_edges_for_call_stmt (gimple old_stmt, tree old_decl, gimple new_stmt)
{
  struct cgraph_node *orig = cgraph_node (cfun->decl);
  struct cgraph_node *node;

  cgraph_update_edges_for_call_stmt_node (orig, old_stmt, old_decl, new_stmt);
  if (orig->clones)
    for (node = orig->clones; node != orig;)
      {
        cgraph_update_edges_for_call_stmt_node (node, old_stmt, old_decl, new_stmt);
	if (node->clones)
	  node = node->clones;
	else if (node->next_sibling_clone)
	  node = node->next_sibling_clone;
	else
	  {
	    while (node != orig && !node->next_sibling_clone)
	      node = node->clone_of;
	    if (node != orig)
	      node = node->next_sibling_clone;
	  }
      }
}


/* Remove all callees from the node.  */

void
cgraph_node_remove_callees (struct cgraph_node *node)
{
  struct cgraph_edge *e, *f;

  /* It is sufficient to remove the edges from the lists of callers of
     the callees.  The callee list of the node can be zapped with one
     assignment.  */
  for (e = node->callees; e; e = f)
    {
      f = e->next_callee;
      cgraph_call_edge_removal_hooks (e);
      cgraph_edge_remove_callee (e);
      cgraph_free_edge (e);
    }
  node->callees = NULL;
  if (node->call_site_hash)
    {
      htab_delete (node->call_site_hash);
      node->call_site_hash = NULL;
    }
}

/* Remove all callers from the node.  */

static void
cgraph_node_remove_callers (struct cgraph_node *node)
{
  struct cgraph_edge *e, *f;

  /* It is sufficient to remove the edges from the lists of callees of
     the callers.  The caller list of the node can be zapped with one
     assignment.  */
  for (e = node->callers; e; e = f)
    {
      f = e->next_caller;
      cgraph_call_edge_removal_hooks (e);
      cgraph_edge_remove_caller (e);
      cgraph_free_edge (e);
    }
  node->callers = NULL;
}

/* Release memory used to represent body of function NODE.  */

void
cgraph_release_function_body (struct cgraph_node *node)
{
  if (DECL_STRUCT_FUNCTION (node->decl))
    {
      tree old_decl = current_function_decl;
      push_cfun (DECL_STRUCT_FUNCTION (node->decl));
      if (cfun->gimple_df)
	{
	  current_function_decl = node->decl;
	  delete_tree_ssa ();
	  delete_tree_cfg_annotations ();
	  cfun->eh = NULL;
	  current_function_decl = old_decl;
	}
      if (cfun->cfg)
	{
	  gcc_assert (dom_computed[0] == DOM_NONE);
	  gcc_assert (dom_computed[1] == DOM_NONE);
	  clear_edges ();
	}
      if (cfun->value_histograms)
	free_histograms ();
      gcc_assert (!current_loops);
      pop_cfun();
      gimple_set_body (node->decl, NULL);
      VEC_free (ipa_opt_pass, heap,
      		DECL_STRUCT_FUNCTION (node->decl)->ipa_transforms_to_apply);
      /* Struct function hangs a lot of data that would leak if we didn't
         removed all pointers to it.   */
      ggc_free (DECL_STRUCT_FUNCTION (node->decl));
      DECL_STRUCT_FUNCTION (node->decl) = NULL;
    }
  DECL_SAVED_TREE (node->decl) = NULL;
  /* If the node is abstract and needed, then do not clear DECL_INITIAL
     of its associated function function declaration because it's
     needed to emit debug info later.  */
  if (!node->abstract_and_needed)
    DECL_INITIAL (node->decl) = error_mark_node;
}

/* Remove the node from cgraph.  */

void
cgraph_remove_node (struct cgraph_node *node)
{
  void **slot;
  bool kill_body = false;
  struct cgraph_node *n;
  int uid = node->uid;

  cgraph_call_node_removal_hooks (node);
  cgraph_node_remove_callers (node);
  cgraph_node_remove_callees (node);

  /* Incremental inlining access removed nodes stored in the postorder list.
     */
  node->needed = node->reachable = false;
  for (n = node->nested; n; n = n->next_nested)
    n->origin = NULL;
  node->nested = NULL;
  if (node->origin)
    {
      struct cgraph_node **node2 = &node->origin->nested;

      while (*node2 != node)
	node2 = &(*node2)->next_nested;
      *node2 = node->next_nested;
    }
  if (node->previous)
    node->previous->next = node->next;
  else
    cgraph_nodes = node->next;
  if (node->next)
    node->next->previous = node->previous;
  node->next = NULL;
  node->previous = NULL;
  slot = htab_find_slot (cgraph_hash, node, NO_INSERT);
  if (*slot == node)
    {
<<<<<<< HEAD
      if (node->next_clone)
      {
	struct cgraph_node *new_node = node->next_clone;
=======
      struct cgraph_node *next_inline_clone;

      for (next_inline_clone = node->clones;
      	   next_inline_clone && next_inline_clone->decl != node->decl;
	   next_inline_clone = next_inline_clone->next_sibling_clone)
	;
>>>>>>> 42a9ba1d

      /* If there is inline clone of the node being removed, we need
         to put it into the position of removed node and reorganize all
	 other clones to be based on it.  */
      if (next_inline_clone)
	{
	  struct cgraph_node *n;
	  struct cgraph_node *new_clones;

	  *slot = next_inline_clone;

	  /* Unlink inline clone from the list of clones of removed node.  */
	  if (next_inline_clone->next_sibling_clone)
	    next_inline_clone->next_sibling_clone->prev_sibling_clone
	      = next_inline_clone->prev_sibling_clone;
	  if (next_inline_clone->prev_sibling_clone)
	    {
	      next_inline_clone->prev_sibling_clone->next_sibling_clone
	        = next_inline_clone->next_sibling_clone;
	    }
	  else
	   node->clones = next_inline_clone->next_sibling_clone;

	  new_clones = node->clones;
	  node->clones = NULL;

	  /* Copy clone info.  */
	  next_inline_clone->clone = node->clone;

	  /* Now place it into clone tree at same level at NODE.  */
	  next_inline_clone->clone_of = node->clone_of;
	  next_inline_clone->prev_sibling_clone = NULL;
	  next_inline_clone->next_sibling_clone = NULL;
	  if (node->clone_of)
	    {
	      next_inline_clone->next_sibling_clone = node->clone_of->clones;
	      node->clone_of->clones = next_inline_clone;
	    }

	  /* Merge the clone list.  */
	  if (new_clones)
	    {
	      if (!next_inline_clone->clones)
		next_inline_clone->clones = new_clones;
	      else
		{
		  n = next_inline_clone->clones;
		  while (n->next_sibling_clone)
		    n =  n->next_sibling_clone;
		  n->next_sibling_clone = new_clones;
		  new_clones->prev_sibling_clone = n;
		}
	    }

	  /* Update clone_of pointers.  */
	  n = new_clones;
	  while (n)
	    {
	      n->clone_of = next_inline_clone;
	      n = n->next_sibling_clone;
	    }
	}
      else
	{
	  htab_clear_slot (cgraph_hash, slot);
	  kill_body = true;
	}

    }
  else
    gcc_assert (node->clone_of);
  if (node->prev_sibling_clone)
    node->prev_sibling_clone->next_sibling_clone = node->next_sibling_clone;
  else if (node->clone_of)
    node->clone_of->clones = node->next_sibling_clone;
  if (node->next_sibling_clone)
    node->next_sibling_clone->prev_sibling_clone = node->prev_sibling_clone;
  if (node->clones)
    {
      struct cgraph_node *n;

      for (n = node->clones; n->next_sibling_clone; n = n->next_sibling_clone)
	n->clone_of = node->clone_of;
      n->clone_of = node->clone_of;
      n->next_sibling_clone = node->clone_of->clones;
      if (node->clone_of->clones)
	node->clone_of->clones->prev_sibling_clone = n;
      node->clone_of->clones = node->clones;
    }

  /* While all the clones are removed after being proceeded, the function
     itself is kept in the cgraph even after it is compiled.  Check whether
     we are done with this body and reclaim it proactively if this is the case.
     */
  if (!kill_body && *slot)
    {
      struct cgraph_node *n = (struct cgraph_node *) *slot;
      if (!n->clones && !n->clone_of && !n->global.inlined_to
	  && (cgraph_global_info_ready
	      && (TREE_ASM_WRITTEN (n->decl) || DECL_EXTERNAL (n->decl))))
	kill_body = true;
    }
  if (assembler_name_hash)
    {
      tree name = DECL_ASSEMBLER_NAME (node->decl);
      slot = htab_find_slot_with_hash (assembler_name_hash, name,
				       decl_assembler_name_hash (name),
				       NO_INSERT);
      /* Inline clones are not hashed.  */
      if (slot && *slot == node)
        htab_clear_slot (assembler_name_hash, slot);
    }

  if (kill_body)
    cgraph_release_function_body (node);
  node->decl = NULL;
  if (node->call_site_hash)
    {
      htab_delete (node->call_site_hash);
      node->call_site_hash = NULL;
    }
  cgraph_n_nodes--;

  /* Clear out the node to NULL all pointers and add the node to the free
     list.  */
  memset (node, 0, sizeof(*node));
  node->uid = uid;
  NEXT_FREE_NODE (node) = free_nodes;
  free_nodes = node;
}

/* Remove the node from cgraph.  */

void
cgraph_remove_node_and_inline_clones (struct cgraph_node *node)
{
  struct cgraph_edge *e, *next;
  for (e = node->callees; e; e = next)
    {
      next = e->next_callee;
      if (!e->inline_failed)
        cgraph_remove_node_and_inline_clones (e->callee);
    }
  cgraph_remove_node (node);
}

/* Notify finalize_compilation_unit that given node is reachable.  */

void
cgraph_mark_reachable_node (struct cgraph_node *node)
{
  if (!node->reachable && node->local.finalized)
    {
      notice_global_symbol (node->decl);
      node->reachable = 1;
      gcc_assert (!cgraph_global_info_ready);

      node->next_needed = cgraph_nodes_queue;
      cgraph_nodes_queue = node;
    }
}

/* Likewise indicate that a node is needed, i.e. reachable via some
   external means.  */

void
cgraph_mark_needed_node (struct cgraph_node *node)
{
  node->needed = 1;
  cgraph_mark_reachable_node (node);
}

/* Likewise indicate that a node is having address taken.  */

void
cgraph_mark_address_taken_node (struct cgraph_node *node)
{
  node->address_taken = 1;
  cgraph_mark_needed_node (node);
}

/* Return local info for the compiled function.  */

struct cgraph_local_info *
cgraph_local_info (tree decl)
{
  struct cgraph_node *node;

  gcc_assert (TREE_CODE (decl) == FUNCTION_DECL);
  node = cgraph_node (decl);
  return &node->local;
}

/* Return local info for the compiled function.  */

struct cgraph_global_info *
cgraph_global_info (tree decl)
{
  struct cgraph_node *node;

  gcc_assert (TREE_CODE (decl) == FUNCTION_DECL && cgraph_global_info_ready);
  node = cgraph_node (decl);
  return &node->global;
}

/* Return local info for the compiled function.  */

struct cgraph_rtl_info *
cgraph_rtl_info (tree decl)
{
  struct cgraph_node *node;

  gcc_assert (TREE_CODE (decl) == FUNCTION_DECL);
  node = cgraph_node (decl);
  if (decl != current_function_decl
      && !TREE_ASM_WRITTEN (node->decl))
    return NULL;
  return &node->rtl;
}

/* Return a string describing the failure REASON.  */

const char*
cgraph_inline_failed_string (cgraph_inline_failed_t reason)
{
#undef DEFCIFCODE
#define DEFCIFCODE(code, string)	string,

  static const char *cif_string_table[CIF_N_REASONS] = {
#include "cif-code.def"
  };

  /* Signedness of an enum type is implementation defined, so cast it
     to unsigned before testing. */
  gcc_assert ((unsigned) reason < CIF_N_REASONS);
  return cif_string_table[reason];
}

/* Return name of the node used in debug output.  */
const char *
cgraph_node_name (struct cgraph_node *node)
{
  return lang_hooks.decl_printable_name (node->decl, 2);
}

/* Names used to print out the availability enum.  */
const char * const cgraph_availability_names[] =
  {"unset", "not_available", "overwritable", "available", "local"};


/* Dump call graph node NODE to file F.  */

void
dump_cgraph_node (FILE *f, struct cgraph_node *node)
{
  struct cgraph_edge *edge;
<<<<<<< HEAD
  fprintf (f, "%s/%i(%i) [%p]:", cgraph_node_name (node), node->uid,
	   node->pid, (void *) node);
=======
  fprintf (f, "%s/%i(%i)", cgraph_node_name (node), node->uid,
	   node->pid);
  dump_addr (f, " @", (void *)node);
>>>>>>> 42a9ba1d
  if (node->global.inlined_to)
    fprintf (f, " (inline copy in %s/%i)",
	     cgraph_node_name (node->global.inlined_to),
	     node->global.inlined_to->uid);
  if (node->clone_of)
    fprintf (f, " (clone of %s/%i)",
	     cgraph_node_name (node->clone_of),
	     node->clone_of->uid);
  if (cgraph_function_flags_ready)
    fprintf (f, " availability:%s",
	     cgraph_availability_names [cgraph_function_body_availability (node)]);
  if (node->count)
    fprintf (f, " executed "HOST_WIDEST_INT_PRINT_DEC"x",
	     (HOST_WIDEST_INT)node->count);
  if (node->local.inline_summary.self_time)
    fprintf (f, " %i time, %i benefit", node->local.inline_summary.self_time,
    					node->local.inline_summary.time_inlining_benefit);
  if (node->global.time && node->global.time
      != node->local.inline_summary.self_time)
    fprintf (f, " (%i after inlining)", node->global.time);
  if (node->local.inline_summary.self_size)
    fprintf (f, " %i size, %i benefit", node->local.inline_summary.self_size,
    					node->local.inline_summary.size_inlining_benefit);
  if (node->global.size && node->global.size
      != node->local.inline_summary.self_size)
    fprintf (f, " (%i after inlining)", node->global.size);
  if (node->local.inline_summary.estimated_self_stack_size)
    fprintf (f, " %i bytes stack usage", (int)node->local.inline_summary.estimated_self_stack_size);
  if (node->global.estimated_stack_size != node->local.inline_summary.estimated_self_stack_size)
    fprintf (f, " %i bytes after inlining", (int)node->global.estimated_stack_size);
  if (node->origin)
    fprintf (f, " nested in: %s", cgraph_node_name (node->origin));
  if (node->needed)
    fprintf (f, " needed");
  if (node->address_taken)
    fprintf (f, " address_taken");
  else if (node->reachable)
    fprintf (f, " reachable");
  if (gimple_has_body_p (node->decl))
    fprintf (f, " body");
  if (node->process)
    fprintf (f, " process");
  if (node->local.local)
    fprintf (f, " local");
  if (node->local.externally_visible)
    fprintf (f, " externally_visible");
  if (node->local.finalized)
    fprintf (f, " finalized");
  if (node->local.disregard_inline_limits)
    fprintf (f, " always_inline");
  else if (node->local.inlinable)
    fprintf (f, " inlinable");
  if (node->local.redefined_extern_inline)
    fprintf (f, " redefined_extern_inline");
  if (TREE_ASM_WRITTEN (node->decl))
    fprintf (f, " asm_written");

  fprintf (f, "\n  called by: ");
  for (edge = node->callers; edge; edge = edge->next_caller)
    {
      fprintf (f, "%s/%i ", cgraph_node_name (edge->caller),
	       edge->caller->uid);
      if (edge->count)
	fprintf (f, "("HOST_WIDEST_INT_PRINT_DEC"x) ",
		 (HOST_WIDEST_INT)edge->count);
      if (edge->frequency)
	fprintf (f, "(%.2f per call) ",
		 edge->frequency / (double)CGRAPH_FREQ_BASE);
      if (!edge->inline_failed)
	fprintf(f, "(inlined) ");
      if (edge->indirect_call)
	fprintf(f, "(indirect) ");
      if (edge->can_throw_external)
	fprintf(f, "(can throw external) ");
    }

  fprintf (f, "\n  calls: ");
  for (edge = node->callees; edge; edge = edge->next_callee)
    {
      fprintf (f, "%s/%i ", cgraph_node_name (edge->callee),
	       edge->callee->uid);
      if (!edge->inline_failed)
	fprintf(f, "(inlined) ");
      if (edge->indirect_call)
	fprintf(f, "(indirect) ");
      if (edge->count)
	fprintf (f, "("HOST_WIDEST_INT_PRINT_DEC"x) ",
		 (HOST_WIDEST_INT)edge->count);
      if (edge->frequency)
	fprintf (f, "(%.2f per call) ",
		 edge->frequency / (double)CGRAPH_FREQ_BASE);
      if (edge->loop_nest)
	fprintf (f, "(nested in %i loops) ", edge->loop_nest);
      if (edge->can_throw_external)
	fprintf(f, "(can throw external) ");
    }
  fprintf (f, "\n");
}


/* Dump call graph node NODE to stderr.  */

void
debug_cgraph_node (struct cgraph_node *node)
{
  dump_cgraph_node (stderr, node);
}


/* Dump the callgraph to file F.  */

void
dump_cgraph (FILE *f)
{
  struct cgraph_node *node;

  fprintf (f, "callgraph:\n\n");
  for (node = cgraph_nodes; node; node = node->next)
    dump_cgraph_node (f, node);
}


/* Dump the call graph to stderr.  */

void
debug_cgraph (void)
{
  dump_cgraph (stderr);
}


/* Set the DECL_ASSEMBLER_NAME and update cgraph hashtables.  */

void
change_decl_assembler_name (tree decl, tree name)
{
  gcc_assert (!assembler_name_hash);
  if (!DECL_ASSEMBLER_NAME_SET_P (decl))
    {
      SET_DECL_ASSEMBLER_NAME (decl, name);
      return;
    }
  if (name == DECL_ASSEMBLER_NAME (decl))
    return;

  if (TREE_SYMBOL_REFERENCED (DECL_ASSEMBLER_NAME (decl))
      && DECL_RTL_SET_P (decl))
    warning (0, "%D renamed after being referenced in assembly", decl);

  SET_DECL_ASSEMBLER_NAME (decl, name);
}

/* Add a top-level asm statement to the list.  */

struct cgraph_asm_node *
cgraph_add_asm_node (tree asm_str)
{
  struct cgraph_asm_node *node;

  node = GGC_CNEW (struct cgraph_asm_node);
  node->asm_str = asm_str;
  node->order = cgraph_order++;
  node->next = NULL;
  if (cgraph_asm_nodes == NULL)
    cgraph_asm_nodes = node;
  else
    cgraph_asm_last_node->next = node;
  cgraph_asm_last_node = node;
  return node;
}

/* Return true when the DECL can possibly be inlined.  */
bool
cgraph_function_possibly_inlined_p (tree decl)
{
  if (!cgraph_global_info_ready)
    return !DECL_UNINLINABLE (decl);
  return DECL_POSSIBLY_INLINED (decl);
}

/* Create clone of E in the node N represented by CALL_EXPR the callgraph.  */
struct cgraph_edge *
cgraph_clone_edge (struct cgraph_edge *e, struct cgraph_node *n,
		   gimple call_stmt, gcov_type count_scale, int freq_scale,
		   int loop_nest, bool update_original)
{
  struct cgraph_edge *new_edge;
  gcov_type count = e->count * count_scale / REG_BR_PROB_BASE;
  gcov_type freq = e->frequency * (gcov_type) freq_scale / CGRAPH_FREQ_BASE;

  if (freq > CGRAPH_FREQ_MAX)
    freq = CGRAPH_FREQ_MAX;
  new_edge = cgraph_create_edge (n, e->callee, call_stmt, count, freq,
			    e->loop_nest + loop_nest);

  new_edge->inline_failed = e->inline_failed;
  new_edge->indirect_call = e->indirect_call;
  if (update_original)
    {
      e->count -= new_edge->count;
      if (e->count < 0)
	e->count = 0;
    }
  cgraph_call_edge_duplication_hooks (e, new_edge);
  return new_edge;
}

/* Create node representing clone of N executed COUNT times.  Decrease
   the execution counts from original node too.

   When UPDATE_ORIGINAL is true, the counts are subtracted from the original
   function's profile to reflect the fact that part of execution is handled
   by node.  */
struct cgraph_node *
cgraph_clone_node (struct cgraph_node *n, gcov_type count, int freq,
		   int loop_nest, bool update_original)
{
  struct cgraph_node *new_node = cgraph_create_node ();
  struct cgraph_edge *e;
  gcov_type count_scale;

  new_node->decl = n->decl;
  new_node->origin = n->origin;
  if (new_node->origin)
    {
      new_node->next_nested = new_node->origin->nested;
      new_node->origin->nested = new_node;
    }
  new_node->analyzed = n->analyzed;
  new_node->local = n->local;
  new_node->global = n->global;
  new_node->rtl = n->rtl;
  new_node->count = count;
  new_node->clone = n->clone;
  if (n->count)
    {
      if (new_node->count > n->count)
        count_scale = REG_BR_PROB_BASE;
      else
        count_scale = new_node->count * REG_BR_PROB_BASE / n->count;
    }
  else
    count_scale = 0;
  if (update_original)
    {
      n->count -= count;
      if (n->count < 0)
	n->count = 0;
    }

  for (e = n->callees;e; e=e->next_callee)
    cgraph_clone_edge (e, new_node, e->call_stmt, count_scale, freq, loop_nest,
		       update_original);

  new_node->next_sibling_clone = n->clones;
  if (n->clones)
    n->clones->prev_sibling_clone = new_node;
  n->clones = new_node;
  new_node->clone_of = n;

  cgraph_call_node_duplication_hooks (n, new_node);
  return new_node;
}

<<<<<<< HEAD
=======
/* Create a new name for omp child function.  Returns an identifier.  */

static GTY(()) unsigned int clone_fn_id_num;

static tree
clone_function_name (tree decl)
{
  tree name = DECL_ASSEMBLER_NAME (decl);
  size_t len = IDENTIFIER_LENGTH (name);
  char *tmp_name, *prefix;

  prefix = XALLOCAVEC (char, len + strlen ("_clone") + 1);
  memcpy (prefix, IDENTIFIER_POINTER (name), len);
  strcpy (prefix + len, "_clone");
#ifndef NO_DOT_IN_LABEL
  prefix[len] = '.';
#elif !defined NO_DOLLAR_IN_LABEL
  prefix[len] = '$';
#endif
  ASM_FORMAT_PRIVATE_NAME (tmp_name, prefix, clone_fn_id_num++);
  return get_identifier (tmp_name);
}

/* Create callgraph node clone with new declaration.  The actual body will
   be copied later at compilation stage.  

   TODO: after merging in ipa-sra use function call notes instead of args_to_skip
   bitmap interface.
   */
struct cgraph_node *
cgraph_create_virtual_clone (struct cgraph_node *old_node,
			     VEC(cgraph_edge_p,heap) *redirect_callers,
			     VEC(ipa_replace_map_p,gc) *tree_map,
			     bitmap args_to_skip)
{
  tree old_decl = old_node->decl;
  struct cgraph_node *new_node = NULL;
  tree new_decl;
  struct cgraph_node key, **slot;
  unsigned i;
  struct cgraph_edge *e;

  gcc_assert  (tree_versionable_function_p (old_decl));

  /* Make a new FUNCTION_DECL tree node */
  if (!args_to_skip)
    new_decl = copy_node (old_decl);
  else
    new_decl = build_function_decl_skip_args (old_decl, args_to_skip);
  DECL_STRUCT_FUNCTION (new_decl) = NULL;

  /* Generate a new name for the new version. */
  DECL_NAME (new_decl) = clone_function_name (old_decl);
  SET_DECL_ASSEMBLER_NAME (new_decl, DECL_NAME (new_decl));
  SET_DECL_RTL (new_decl, NULL);

  new_node = cgraph_clone_node (old_node, old_node->count,
  				CGRAPH_FREQ_BASE, 0, false);
  new_node->decl = new_decl;
  /* Update the properties.
     Make clone visible only within this translation unit.  Make sure
     that is not weak also.
     ??? We cannot use COMDAT linkage because there is no
     ABI support for this.  */
  DECL_EXTERNAL (new_node->decl) = 0;
  DECL_COMDAT_GROUP (new_node->decl) = 0;
  TREE_PUBLIC (new_node->decl) = 0;
  DECL_COMDAT (new_node->decl) = 0;
  DECL_WEAK (new_node->decl) = 0;
  new_node->clone.tree_map = tree_map;
  new_node->clone.args_to_skip = args_to_skip;
  if (!args_to_skip)
    new_node->clone.combined_args_to_skip = old_node->clone.combined_args_to_skip;
  else if (old_node->clone.combined_args_to_skip)
    {
      int newi = 0, oldi = 0;
      tree arg;
      bitmap new_args_to_skip = BITMAP_GGC_ALLOC ();
      struct cgraph_node *orig_node;
      for (orig_node = old_node; orig_node->clone_of; orig_node = orig_node->clone_of)
        ;
      for (arg = DECL_ARGUMENTS (orig_node->decl); arg; arg = TREE_CHAIN (arg), oldi++)
	{
	  if (bitmap_bit_p (old_node->clone.combined_args_to_skip, oldi))
	    {
	      bitmap_set_bit (new_args_to_skip, oldi);
	      continue;
	    }
	  if (bitmap_bit_p (args_to_skip, newi))
	    bitmap_set_bit (new_args_to_skip, oldi);
	  newi++;
	}
      new_node->clone.combined_args_to_skip = new_args_to_skip;
    }
  else
    new_node->clone.combined_args_to_skip = args_to_skip;
  new_node->local.externally_visible = 0;
  new_node->local.local = 1;
  new_node->lowered = true;
  new_node->reachable = true;

  key.decl = new_decl;
  slot = (struct cgraph_node **) htab_find_slot (cgraph_hash, &key, INSERT);
  gcc_assert (!*slot);
  *slot = new_node;
  if (assembler_name_hash)
    {
      void **aslot;
      tree name = DECL_ASSEMBLER_NAME (new_decl);

      aslot = htab_find_slot_with_hash (assembler_name_hash, name,
					decl_assembler_name_hash (name),
					INSERT);
      gcc_assert (!*aslot);
      *aslot = new_node;
    }
   for (i = 0; VEC_iterate (cgraph_edge_p, redirect_callers, i, e); i++)
     {
       /* Redirect calls to the old version node to point to its new
	  version.  */
       cgraph_redirect_edge_callee (e, new_node);
     }
  
  return new_node;
}

>>>>>>> 42a9ba1d
/* NODE is no longer nested function; update cgraph accordingly.  */
void
cgraph_unnest_node (struct cgraph_node *node)
{
  struct cgraph_node **node2 = &node->origin->nested;
  gcc_assert (node->origin);

  while (*node2 != node)
    node2 = &(*node2)->next_nested;
  *node2 = node->next_nested;
  node->origin = NULL;
}

/* Return function availability.  See cgraph.h for description of individual
   return values.  */
enum availability
cgraph_function_body_availability (struct cgraph_node *node)
{
  enum availability avail;
  gcc_assert (cgraph_function_flags_ready);
  if (!node->analyzed)
    avail = AVAIL_NOT_AVAILABLE;
  else if (node->local.local)
    avail = AVAIL_LOCAL;
  else if (!node->local.externally_visible)
    avail = AVAIL_AVAILABLE;
  /* Inline functions are safe to be analyzed even if their sybol can
     be overwritten at runtime.  It is not meaningful to enfore any sane
     behaviour on replacing inline function by different body.  */
  else if (DECL_DECLARED_INLINE_P (node->decl))
    avail = AVAIL_AVAILABLE;

  /* If the function can be overwritten, return OVERWRITABLE.  Take
     care at least of two notable extensions - the COMDAT functions
     used to share template instantiations in C++ (this is symmetric
     to code cp_cannot_inline_tree_fn and probably shall be shared and
     the inlinability hooks completely eliminated).

     ??? Does the C++ one definition rule allow us to always return
     AVAIL_AVAILABLE here?  That would be good reason to preserve this
     bit.  */

  else if (DECL_REPLACEABLE_P (node->decl) && !DECL_EXTERNAL (node->decl))
    avail = AVAIL_OVERWRITABLE;
  else avail = AVAIL_AVAILABLE;

  return avail;
}

/* Add the function FNDECL to the call graph.
   Unlike cgraph_finalize_function, this function is intended to be used
   by middle end and allows insertion of new function at arbitrary point
   of compilation.  The function can be either in high, low or SSA form
   GIMPLE.

   The function is assumed to be reachable and have address taken (so no
   API breaking optimizations are performed on it).  

   Main work done by this function is to enqueue the function for later
   processing to avoid need the passes to be re-entrant.  */

void
cgraph_add_new_function (tree fndecl, bool lowered)
{
  struct cgraph_node *node;
  switch (cgraph_state)
    {
      case CGRAPH_STATE_CONSTRUCTION:
	/* Just enqueue function to be processed at nearest occurrence.  */
	node = cgraph_node (fndecl);
	node->next_needed = cgraph_new_nodes;
	if (lowered)
	  node->lowered = true;
	cgraph_new_nodes = node;
        break;

      case CGRAPH_STATE_IPA:
      case CGRAPH_STATE_IPA_SSA:
      case CGRAPH_STATE_EXPANSION:
	/* Bring the function into finalized state and enqueue for later
	   analyzing and compilation.  */
	node = cgraph_node (fndecl);
	node->local.local = false;
	node->local.finalized = true;
	node->reachable = node->needed = true;
	if (!lowered && cgraph_state == CGRAPH_STATE_EXPANSION)
	  {
	    push_cfun (DECL_STRUCT_FUNCTION (fndecl));
	    current_function_decl = fndecl;
	    gimple_register_cfg_hooks ();
	    /* C++ Thunks are emitted late via this function, gimplify them.  */
	    if (!gimple_body (fndecl))
	      gimplify_function_tree (fndecl);
	    tree_lowering_passes (fndecl);
	    bitmap_obstack_initialize (NULL);
	    if (!gimple_in_ssa_p (DECL_STRUCT_FUNCTION (fndecl)))
	      execute_pass_list (pass_early_local_passes.pass.sub);
	    bitmap_obstack_release (NULL);
	    pop_cfun ();
	    current_function_decl = NULL;

	    lowered = true;
	  }
	if (lowered)
	  node->lowered = true;
	node->next_needed = cgraph_new_nodes;
	cgraph_new_nodes = node;
        break;

      case CGRAPH_STATE_FINISHED:
	/* At the very end of compilation we have to do all the work up
	   to expansion.  */
	push_cfun (DECL_STRUCT_FUNCTION (fndecl));
	current_function_decl = fndecl;
	gimple_register_cfg_hooks ();
	if (!lowered)
          tree_lowering_passes (fndecl);
	bitmap_obstack_initialize (NULL);
	if (!gimple_in_ssa_p (DECL_STRUCT_FUNCTION (fndecl)))
	  execute_pass_list (pass_early_local_passes.pass.sub);
	bitmap_obstack_release (NULL);
	tree_rest_of_compilation (fndecl);
	pop_cfun ();
	current_function_decl = NULL;
	break;
    }
}

/* Return true if NODE can be made local for API change.
   Extern inline functions and C++ COMDAT functions can be made local
   at the expense of possible code size growth if function is used in multiple
   compilation units.  */
bool
cgraph_node_can_be_local_p (struct cgraph_node *node)
{
  return !node->needed;
}

/* Bring NODE local.  */
void
cgraph_make_node_local (struct cgraph_node *node)
{
  gcc_assert (cgraph_node_can_be_local_p (node));
  if (DECL_COMDAT (node->decl) || DECL_EXTERNAL (node->decl))
    {
      DECL_COMDAT (node->decl) = 0;
      DECL_COMDAT_GROUP (node->decl) = 0;
      TREE_PUBLIC (node->decl) = 0;
      DECL_WEAK (node->decl) = 0;
      DECL_EXTERNAL (node->decl) = 0;
      node->local.externally_visible = false;
      node->local.local = true;
      gcc_assert (cgraph_function_body_availability (node) == AVAIL_LOCAL);
    }
}

#include "gt-cgraph.h"<|MERGE_RESOLUTION|>--- conflicted
+++ resolved
@@ -654,8 +654,6 @@
     }
 }
 
-<<<<<<< HEAD
-=======
 /* Like cgraph_set_call_stmt but walk the clone tree and update all
    clones sharing the same function body.  */
 
@@ -739,7 +737,6 @@
       }
 }
 
->>>>>>> 42a9ba1d
 /* Give initial reasons why inlining would fail on EDGE.  This gets either
    nullified or usually overwritten by more precise reasons later.  */
 
@@ -1128,18 +1125,12 @@
   slot = htab_find_slot (cgraph_hash, node, NO_INSERT);
   if (*slot == node)
     {
-<<<<<<< HEAD
-      if (node->next_clone)
-      {
-	struct cgraph_node *new_node = node->next_clone;
-=======
       struct cgraph_node *next_inline_clone;
 
       for (next_inline_clone = node->clones;
       	   next_inline_clone && next_inline_clone->decl != node->decl;
 	   next_inline_clone = next_inline_clone->next_sibling_clone)
 	;
->>>>>>> 42a9ba1d
 
       /* If there is inline clone of the node being removed, we need
          to put it into the position of removed node and reorganize all
@@ -1396,14 +1387,9 @@
 dump_cgraph_node (FILE *f, struct cgraph_node *node)
 {
   struct cgraph_edge *edge;
-<<<<<<< HEAD
-  fprintf (f, "%s/%i(%i) [%p]:", cgraph_node_name (node), node->uid,
-	   node->pid, (void *) node);
-=======
   fprintf (f, "%s/%i(%i)", cgraph_node_name (node), node->uid,
 	   node->pid);
   dump_addr (f, " @", (void *)node);
->>>>>>> 42a9ba1d
   if (node->global.inlined_to)
     fprintf (f, " (inline copy in %s/%i)",
 	     cgraph_node_name (node->global.inlined_to),
@@ -1668,8 +1654,6 @@
   return new_node;
 }
 
-<<<<<<< HEAD
-=======
 /* Create a new name for omp child function.  Returns an identifier.  */
 
 static GTY(()) unsigned int clone_fn_id_num;
@@ -1796,7 +1780,6 @@
   return new_node;
 }
 
->>>>>>> 42a9ba1d
 /* NODE is no longer nested function; update cgraph accordingly.  */
 void
 cgraph_unnest_node (struct cgraph_node *node)

/* Callgraph handling code.
   Copyright (C) 2003, 2004, 2005, 2006, 2007, 2008, 2009, 2010
   Free Software Foundation, Inc.
   Contributed by Jan Hubicka

This file is part of GCC.

GCC is free software; you can redistribute it and/or modify it under
the terms of the GNU General Public License as published by the Free
Software Foundation; either version 3, or (at your option) any later
version.

GCC is distributed in the hope that it will be useful, but WITHOUT ANY
WARRANTY; without even the implied warranty of MERCHANTABILITY or
FITNESS FOR A PARTICULAR PURPOSE.  See the GNU General Public License
for more details.

You should have received a copy of the GNU General Public License
along with GCC; see the file COPYING3.  If not see
<http://www.gnu.org/licenses/>.  */

/*  This file contains basic routines manipulating call graph

The callgraph:

    The call-graph is data structure designed for intra-procedural optimization
    but it is also used in non-unit-at-a-time compilation to allow easier code
    sharing.

    The call-graph consist of nodes and edges represented via linked lists.
    Each function (external or not) corresponds to the unique node.

    The mapping from declarations to call-graph nodes is done using hash table
    based on DECL_UID.  The call-graph nodes are created lazily using
    cgraph_node function when called for unknown declaration.

    The callgraph at the moment does not represent indirect calls or calls
    from other compilation unit.  Flag NEEDED is set for each node that may
    be accessed in such an invisible way and it shall be considered an
    entry point to the callgraph.

    Interprocedural information:

      Callgraph is place to store data needed for interprocedural optimization.
      All data structures are divided into three components: local_info that
      is produced while analyzing the function, global_info that is result
      of global walking of the callgraph on the end of compilation and
      rtl_info used by RTL backend to propagate data from already compiled
      functions to their callers.

    Inlining plans:

      The function inlining information is decided in advance and maintained
      in the callgraph as so called inline plan.
      For each inlined call, the callee's node is cloned to represent the
      new function copy produced by inliner.
      Each inlined call gets a unique corresponding clone node of the callee
      and the data structure is updated while inlining is performed, so
      the clones are eliminated and their callee edges redirected to the
      caller.

      Each edge has "inline_failed" field.  When the field is set to NULL,
      the call will be inlined.  When it is non-NULL it contains a reason
      why inlining wasn't performed.  */

#include "config.h"
#include "system.h"
#include "coretypes.h"
#include "tm.h"
#include "tree.h"
#include "tree-inline.h"
#include "langhooks.h"
#include "hashtab.h"
#include "toplev.h"
#include "flags.h"
#include "ggc.h"
#include "debug.h"
#include "target.h"
#include "basic-block.h"
#include "cgraph.h"
#include "output.h"
#include "intl.h"
#include "gimple.h"
#include "tree-dump.h"
#include "tree-flow.h"
#include "value-prof.h"
#include "except.h"
#include "diagnostic.h"

static void cgraph_node_remove_callers (struct cgraph_node *node);
static inline void cgraph_edge_remove_caller (struct cgraph_edge *e);
static inline void cgraph_edge_remove_callee (struct cgraph_edge *e);

/* Hash table used to convert declarations into nodes.  */
static GTY((param_is (struct cgraph_node))) htab_t cgraph_hash;
/* Hash table used to convert assembler names into nodes.  */
static GTY((param_is (struct cgraph_node))) htab_t assembler_name_hash;

/* The linked list of cgraph nodes.  */
struct cgraph_node *cgraph_nodes;

/* Queue of cgraph nodes scheduled to be lowered.  */
struct cgraph_node *cgraph_nodes_queue;

/* Queue of cgraph nodes scheduled to be added into cgraph.  This is a
   secondary queue used during optimization to accommodate passes that
   may generate new functions that need to be optimized and expanded.  */
struct cgraph_node *cgraph_new_nodes;

/* Number of nodes in existence.  */
int cgraph_n_nodes;

/* Maximal uid used in cgraph nodes.  */
int cgraph_max_uid;

/* Maximal uid used in cgraph edges.  */
int cgraph_edge_max_uid;

/* Maximal pid used for profiling */
int cgraph_max_pid;

/* Set when whole unit has been analyzed so we can access global info.  */
bool cgraph_global_info_ready = false;

/* What state callgraph is in right now.  */
enum cgraph_state cgraph_state = CGRAPH_STATE_CONSTRUCTION;

/* Set when the cgraph is fully build and the basic flags are computed.  */
bool cgraph_function_flags_ready = false;

/* Linked list of cgraph asm nodes.  */
struct cgraph_asm_node *cgraph_asm_nodes;

/* Last node in cgraph_asm_nodes.  */
static GTY(()) struct cgraph_asm_node *cgraph_asm_last_node;

/* The order index of the next cgraph node to be created.  This is
   used so that we can sort the cgraph nodes in order by when we saw
   them, to support -fno-toplevel-reorder.  */
int cgraph_order;

/* List of hooks trigerred on cgraph_edge events.  */
struct cgraph_edge_hook_list {
  cgraph_edge_hook hook;
  void *data;
  struct cgraph_edge_hook_list *next;
};

/* List of hooks trigerred on cgraph_node events.  */
struct cgraph_node_hook_list {
  cgraph_node_hook hook;
  void *data;
  struct cgraph_node_hook_list *next;
};

/* List of hooks trigerred on events involving two cgraph_edges.  */
struct cgraph_2edge_hook_list {
  cgraph_2edge_hook hook;
  void *data;
  struct cgraph_2edge_hook_list *next;
};

/* List of hooks trigerred on events involving two cgraph_nodes.  */
struct cgraph_2node_hook_list {
  cgraph_2node_hook hook;
  void *data;
  struct cgraph_2node_hook_list *next;
};

/* List of hooks triggered when an edge is removed.  */
struct cgraph_edge_hook_list *first_cgraph_edge_removal_hook;
/* List of hooks triggered when a node is removed.  */
struct cgraph_node_hook_list *first_cgraph_node_removal_hook;
/* List of hooks triggered when an edge is duplicated.  */
struct cgraph_2edge_hook_list *first_cgraph_edge_duplicated_hook;
/* List of hooks triggered when a node is duplicated.  */
struct cgraph_2node_hook_list *first_cgraph_node_duplicated_hook;
/* List of hooks triggered when an function is inserted.  */
struct cgraph_node_hook_list *first_cgraph_function_insertion_hook;

/* Head of a linked list of unused (freed) call graph nodes.
   Do not GTY((delete)) this list so UIDs gets reliably recycled.  */
static GTY(()) struct cgraph_node *free_nodes;
/* Head of a linked list of unused (freed) call graph edges.
   Do not GTY((delete)) this list so UIDs gets reliably recycled.  */
static GTY(()) struct cgraph_edge *free_edges;

/* Macros to access the next item in the list of free cgraph nodes and
   edges. */
#define NEXT_FREE_NODE(NODE) (NODE)->next
#define NEXT_FREE_EDGE(EDGE) (EDGE)->prev_caller

/* Register HOOK to be called with DATA on each removed edge.  */
struct cgraph_edge_hook_list *
cgraph_add_edge_removal_hook (cgraph_edge_hook hook, void *data)
{
  struct cgraph_edge_hook_list *entry;
  struct cgraph_edge_hook_list **ptr = &first_cgraph_edge_removal_hook;

  entry = (struct cgraph_edge_hook_list *) xmalloc (sizeof (*entry));
  entry->hook = hook;
  entry->data = data;
  entry->next = NULL;
  while (*ptr)
    ptr = &(*ptr)->next;
  *ptr = entry;
  return entry;
}

/* Remove ENTRY from the list of hooks called on removing edges.  */
void
cgraph_remove_edge_removal_hook (struct cgraph_edge_hook_list *entry)
{
  struct cgraph_edge_hook_list **ptr = &first_cgraph_edge_removal_hook;

  while (*ptr != entry)
    ptr = &(*ptr)->next;
  *ptr = entry->next;
  free (entry);
}

/* Call all edge removal hooks.  */
static void
cgraph_call_edge_removal_hooks (struct cgraph_edge *e)
{
  struct cgraph_edge_hook_list *entry = first_cgraph_edge_removal_hook;
  while (entry)
  {
    entry->hook (e, entry->data);
    entry = entry->next;
  }
}

/* Register HOOK to be called with DATA on each removed node.  */
struct cgraph_node_hook_list *
cgraph_add_node_removal_hook (cgraph_node_hook hook, void *data)
{
  struct cgraph_node_hook_list *entry;
  struct cgraph_node_hook_list **ptr = &first_cgraph_node_removal_hook;

  entry = (struct cgraph_node_hook_list *) xmalloc (sizeof (*entry));
  entry->hook = hook;
  entry->data = data;
  entry->next = NULL;
  while (*ptr)
    ptr = &(*ptr)->next;
  *ptr = entry;
  return entry;
}

/* Remove ENTRY from the list of hooks called on removing nodes.  */
void
cgraph_remove_node_removal_hook (struct cgraph_node_hook_list *entry)
{
  struct cgraph_node_hook_list **ptr = &first_cgraph_node_removal_hook;

  while (*ptr != entry)
    ptr = &(*ptr)->next;
  *ptr = entry->next;
  free (entry);
}

/* Call all node removal hooks.  */
static void
cgraph_call_node_removal_hooks (struct cgraph_node *node)
{
  struct cgraph_node_hook_list *entry = first_cgraph_node_removal_hook;
  while (entry)
  {
    entry->hook (node, entry->data);
    entry = entry->next;
  }
}

/* Register HOOK to be called with DATA on each removed node.  */
struct cgraph_node_hook_list *
cgraph_add_function_insertion_hook (cgraph_node_hook hook, void *data)
{
  struct cgraph_node_hook_list *entry;
  struct cgraph_node_hook_list **ptr = &first_cgraph_function_insertion_hook;

  entry = (struct cgraph_node_hook_list *) xmalloc (sizeof (*entry));
  entry->hook = hook;
  entry->data = data;
  entry->next = NULL;
  while (*ptr)
    ptr = &(*ptr)->next;
  *ptr = entry;
  return entry;
}

/* Remove ENTRY from the list of hooks called on removing nodes.  */
void
cgraph_remove_function_insertion_hook (struct cgraph_node_hook_list *entry)
{
  struct cgraph_node_hook_list **ptr = &first_cgraph_function_insertion_hook;

  while (*ptr != entry)
    ptr = &(*ptr)->next;
  *ptr = entry->next;
  free (entry);
}

/* Call all node removal hooks.  */
void
cgraph_call_function_insertion_hooks (struct cgraph_node *node)
{
  struct cgraph_node_hook_list *entry = first_cgraph_function_insertion_hook;
  while (entry)
  {
    entry->hook (node, entry->data);
    entry = entry->next;
  }
}

/* Register HOOK to be called with DATA on each duplicated edge.  */
struct cgraph_2edge_hook_list *
cgraph_add_edge_duplication_hook (cgraph_2edge_hook hook, void *data)
{
  struct cgraph_2edge_hook_list *entry;
  struct cgraph_2edge_hook_list **ptr = &first_cgraph_edge_duplicated_hook;

  entry = (struct cgraph_2edge_hook_list *) xmalloc (sizeof (*entry));
  entry->hook = hook;
  entry->data = data;
  entry->next = NULL;
  while (*ptr)
    ptr = &(*ptr)->next;
  *ptr = entry;
  return entry;
}

/* Remove ENTRY from the list of hooks called on duplicating edges.  */
void
cgraph_remove_edge_duplication_hook (struct cgraph_2edge_hook_list *entry)
{
  struct cgraph_2edge_hook_list **ptr = &first_cgraph_edge_duplicated_hook;

  while (*ptr != entry)
    ptr = &(*ptr)->next;
  *ptr = entry->next;
  free (entry);
}

/* Call all edge duplication hooks.  */
static void
cgraph_call_edge_duplication_hooks (struct cgraph_edge *cs1,
				    struct cgraph_edge *cs2)
{
  struct cgraph_2edge_hook_list *entry = first_cgraph_edge_duplicated_hook;
  while (entry)
  {
    entry->hook (cs1, cs2, entry->data);
    entry = entry->next;
  }
}

/* Register HOOK to be called with DATA on each duplicated node.  */
struct cgraph_2node_hook_list *
cgraph_add_node_duplication_hook (cgraph_2node_hook hook, void *data)
{
  struct cgraph_2node_hook_list *entry;
  struct cgraph_2node_hook_list **ptr = &first_cgraph_node_duplicated_hook;

  entry = (struct cgraph_2node_hook_list *) xmalloc (sizeof (*entry));
  entry->hook = hook;
  entry->data = data;
  entry->next = NULL;
  while (*ptr)
    ptr = &(*ptr)->next;
  *ptr = entry;
  return entry;
}

/* Remove ENTRY from the list of hooks called on duplicating nodes.  */
void
cgraph_remove_node_duplication_hook (struct cgraph_2node_hook_list *entry)
{
  struct cgraph_2node_hook_list **ptr = &first_cgraph_node_duplicated_hook;

  while (*ptr != entry)
    ptr = &(*ptr)->next;
  *ptr = entry->next;
  free (entry);
}

/* Call all node duplication hooks.  */
static void
cgraph_call_node_duplication_hooks (struct cgraph_node *node1,
				    struct cgraph_node *node2)
{
  struct cgraph_2node_hook_list *entry = first_cgraph_node_duplicated_hook;
  while (entry)
  {
    entry->hook (node1, node2, entry->data);
    entry = entry->next;
  }
}

/* Returns a hash code for P.  */

static hashval_t
hash_node (const void *p)
{
  const struct cgraph_node *n = (const struct cgraph_node *) p;
  return (hashval_t) DECL_UID (n->decl);
}


/* Returns nonzero if P1 and P2 are equal.  */

static int
eq_node (const void *p1, const void *p2)
{
  const struct cgraph_node *n1 = (const struct cgraph_node *) p1;
  const struct cgraph_node *n2 = (const struct cgraph_node *) p2;
  return DECL_UID (n1->decl) == DECL_UID (n2->decl);
}

/* Allocate new callgraph node.  */

<<<<<<< HEAD
struct cgraph_node *
cgraph_create_node (void)
=======
static inline struct cgraph_node *
cgraph_allocate_node (void)
>>>>>>> 783b008c
{
  struct cgraph_node *node;

  if (free_nodes)
    {
      node = free_nodes;
      free_nodes = NEXT_FREE_NODE (node);
    }
  else
    {
      node = GGC_CNEW (struct cgraph_node);
      node->uid = cgraph_max_uid++;
    }

  return node;
}

/* Allocate new callgraph node and insert it into basic data structures.  */

static struct cgraph_node *
cgraph_create_node (void)
{
  struct cgraph_node *node = cgraph_allocate_node ();

  node->next = cgraph_nodes;
  node->pid = -1;
  node->order = cgraph_order++;
  if (cgraph_nodes)
    cgraph_nodes->previous = node;
  node->previous = NULL;
  node->global.estimated_growth = INT_MIN;
  cgraph_nodes = node;
  cgraph_n_nodes++;
  return node;
}

/* Return cgraph node assigned to DECL.  Create new one when needed.  */

struct cgraph_node *
cgraph_node (tree decl)
{
  struct cgraph_node key, *node, **slot;

  gcc_assert (TREE_CODE (decl) == FUNCTION_DECL);

  if (!cgraph_hash)
    cgraph_hash = htab_create_ggc (10, hash_node, eq_node, NULL);

  key.decl = decl;

  slot = (struct cgraph_node **) htab_find_slot (cgraph_hash, &key, INSERT);

  if (*slot)
    {
      node = *slot;
      if (node->same_body_alias)
	node = node->same_body;
      return node;
    }

  node = cgraph_create_node ();
  node->decl = decl;
  *slot = node;
  if (DECL_CONTEXT (decl) && TREE_CODE (DECL_CONTEXT (decl)) == FUNCTION_DECL)
    {
      node->origin = cgraph_node (DECL_CONTEXT (decl));
      node->next_nested = node->origin->nested;
      node->origin->nested = node;
    }
  if (assembler_name_hash)
    {
      void **aslot;
      tree name = DECL_ASSEMBLER_NAME (decl);

      aslot = htab_find_slot_with_hash (assembler_name_hash, name,
					decl_assembler_name_hash (name),
					INSERT);
      /* We can have multiple declarations with same assembler name. For C++
	 it is __builtin_strlen and strlen, for instance.  Do we need to
	 record them all?  Original implementation marked just first one
	 so lets hope for the best.  */
      if (*aslot == NULL)
	*aslot = node;
    }
  return node;
}

/* Mark ALIAS as an alias to DECL.  */

static struct cgraph_node *
cgraph_same_body_alias_1 (tree alias, tree decl)
{
  struct cgraph_node key, *alias_node, *decl_node, **slot;

  gcc_assert (TREE_CODE (decl) == FUNCTION_DECL);
  gcc_assert (TREE_CODE (alias) == FUNCTION_DECL);
  decl_node = cgraph_node (decl);

  key.decl = alias;

  slot = (struct cgraph_node **) htab_find_slot (cgraph_hash, &key, INSERT);

  /* If the cgraph_node has been already created, fail.  */
  if (*slot)
    return NULL;

  alias_node = cgraph_allocate_node ();
  alias_node->decl = alias;
  alias_node->same_body_alias = 1;
  alias_node->same_body = decl_node;
  alias_node->previous = NULL;
  if (decl_node->same_body)
    decl_node->same_body->previous = alias_node;
  alias_node->next = decl_node->same_body;
  alias_node->thunk.alias = decl;
  decl_node->same_body = alias_node;
  *slot = alias_node;
  return alias_node;
}

/* Attempt to mark ALIAS as an alias to DECL.  Return TRUE if successful.
   Same body aliases are output whenever the body of DECL is output,
   and cgraph_node (ALIAS) transparently returns cgraph_node (DECL).   */

bool
cgraph_same_body_alias (tree alias, tree decl)
{
#ifndef ASM_OUTPUT_DEF
  /* If aliases aren't supported by the assembler, fail.  */
  return false;
#endif

  /*gcc_assert (!assembler_name_hash);*/

  return cgraph_same_body_alias_1 (alias, decl) != NULL;
}

void
cgraph_add_thunk (tree alias, tree decl, bool this_adjusting,
		  HOST_WIDE_INT fixed_offset, HOST_WIDE_INT virtual_value,
		  tree virtual_offset,
		  tree real_alias)
{
  struct cgraph_node *node = cgraph_get_node (alias);

  if (node)
    {
      gcc_assert (node->local.finalized);
      gcc_assert (!node->same_body);
      cgraph_remove_node (node);
    }
  
  node = cgraph_same_body_alias_1 (alias, decl);
  gcc_assert (node);
#ifdef ENABLE_CHECKING
  gcc_assert (!virtual_offset
  	      || tree_int_cst_equal (virtual_offset, size_int (virtual_value)));
#endif
  node->thunk.fixed_offset = fixed_offset;
  node->thunk.this_adjusting = this_adjusting;
  node->thunk.virtual_value = virtual_value;
  node->thunk.virtual_offset_p = virtual_offset != NULL;
  node->thunk.alias = real_alias;
  node->thunk.thunk_p = true;
}

/* Returns the cgraph node assigned to DECL or NULL if no cgraph node
   is assigned.  */

struct cgraph_node *
cgraph_get_node (tree decl)
{
  struct cgraph_node key, *node = NULL, **slot;

  gcc_assert (TREE_CODE (decl) == FUNCTION_DECL);

  if (!cgraph_hash)
    return NULL;

  key.decl = decl;

  slot = (struct cgraph_node **) htab_find_slot (cgraph_hash, &key,
						 NO_INSERT);

  if (slot && *slot)
    {
      node = *slot;
      if (node->same_body_alias)
	node = node->same_body;
    }
  return node;
}

/* Insert already constructed node into hashtable.  */

void
cgraph_insert_node_to_hashtable (struct cgraph_node *node)
{
  struct cgraph_node **slot;

  slot = (struct cgraph_node **) htab_find_slot (cgraph_hash, node, INSERT);

  gcc_assert (!*slot);
  *slot = node;
}

/* Returns a hash code for P.  */

static hashval_t
hash_node_by_assembler_name (const void *p)
{
  const struct cgraph_node *n = (const struct cgraph_node *) p;
  return (hashval_t) decl_assembler_name_hash (DECL_ASSEMBLER_NAME (n->decl));
}

/* Returns nonzero if P1 and P2 are equal.  */

static int
eq_assembler_name (const void *p1, const void *p2)
{
  const struct cgraph_node *n1 = (const struct cgraph_node *) p1;
  const_tree name = (const_tree)p2;
  return (decl_assembler_name_equal (n1->decl, name));
}

/* Return the cgraph node that has ASMNAME for its DECL_ASSEMBLER_NAME.
   Return NULL if there's no such node.  */

struct cgraph_node *
cgraph_node_for_asm (tree asmname)
{
  struct cgraph_node *node;
  void **slot;

  if (!assembler_name_hash)
    {
      assembler_name_hash =
	htab_create_ggc (10, hash_node_by_assembler_name, eq_assembler_name,
			 NULL);
      for (node = cgraph_nodes; node; node = node->next)
        if (!node->global.inlined_to)
	  {
	    tree name = DECL_ASSEMBLER_NAME (node->decl);
	    slot = htab_find_slot_with_hash (assembler_name_hash, name,
					     decl_assembler_name_hash (name),
					     INSERT);
	    /* We can have multiple declarations with same assembler name. For C++
	       it is __builtin_strlen and strlen, for instance.  Do we need to
	       record them all?  Original implementation marked just first one
	       so lets hope for the best.  */
	    if (!*slot)
	      *slot = node;
	    if (node->same_body)
	      {
		struct cgraph_node *alias;

		for (alias = node->same_body; alias; alias = alias->next)
		  {
		    hashval_t hash;
		    name = DECL_ASSEMBLER_NAME (alias->decl);
		    hash = decl_assembler_name_hash (name);
		    slot = htab_find_slot_with_hash (assembler_name_hash, name,
						     hash,  INSERT);
		    if (!*slot)
		      *slot = alias;
		  }
	      }
	  }
    }

  slot = htab_find_slot_with_hash (assembler_name_hash, asmname,
				   decl_assembler_name_hash (asmname),
				   NO_INSERT);

  if (slot)
    {
      node = (struct cgraph_node *) *slot;
      if (node->same_body_alias)
	node = node->same_body;
      return node;
    }
  return NULL;
}

/* Returns a hash value for X (which really is a die_struct).  */

static hashval_t
edge_hash (const void *x)
{
  return htab_hash_pointer (((const struct cgraph_edge *) x)->call_stmt);
}

/* Return nonzero if decl_id of die_struct X is the same as UID of decl *Y.  */

static int
edge_eq (const void *x, const void *y)
{
  return ((const struct cgraph_edge *) x)->call_stmt == y;
}


/* Return the callgraph edge representing the GIMPLE_CALL statement
   CALL_STMT.  */

struct cgraph_edge *
cgraph_edge (struct cgraph_node *node, gimple call_stmt)
{
  struct cgraph_edge *e, *e2;
  int n = 0;

  if (node->call_site_hash)
    return (struct cgraph_edge *)
      htab_find_with_hash (node->call_site_hash, call_stmt,
      	                   htab_hash_pointer (call_stmt));

  /* This loop may turn out to be performance problem.  In such case adding
     hashtables into call nodes with very many edges is probably best
     solution.  It is not good idea to add pointer into CALL_EXPR itself
     because we want to make possible having multiple cgraph nodes representing
     different clones of the same body before the body is actually cloned.  */
  for (e = node->callees; e; e= e->next_callee)
    {
      if (e->call_stmt == call_stmt)
	break;
      n++;
    }

  if (n > 100)
    {
      node->call_site_hash = htab_create_ggc (120, edge_hash, edge_eq, NULL);
      for (e2 = node->callees; e2; e2 = e2->next_callee)
	{
          void **slot;
	  slot = htab_find_slot_with_hash (node->call_site_hash,
					   e2->call_stmt,
					   htab_hash_pointer (e2->call_stmt),
					   INSERT);
	  gcc_assert (!*slot);
	  *slot = e2;
	}
    }

  return e;
}


/* Change field call_stmt of edge E to NEW_STMT.  */

void
cgraph_set_call_stmt (struct cgraph_edge *e, gimple new_stmt)
{
  if (e->caller->call_site_hash)
    {
      htab_remove_elt_with_hash (e->caller->call_site_hash,
				 e->call_stmt,
				 htab_hash_pointer (e->call_stmt));
    }
  e->call_stmt = new_stmt;
  push_cfun (DECL_STRUCT_FUNCTION (e->caller->decl));
  e->can_throw_external = stmt_can_throw_external (new_stmt);
  pop_cfun ();
  if (e->caller->call_site_hash)
    {
      void **slot;
      slot = htab_find_slot_with_hash (e->caller->call_site_hash,
				       e->call_stmt,
				       htab_hash_pointer
				       (e->call_stmt), INSERT);
      gcc_assert (!*slot);
      *slot = e;
    }
}

/* Like cgraph_set_call_stmt but walk the clone tree and update all
   clones sharing the same function body.  */

void
cgraph_set_call_stmt_including_clones (struct cgraph_node *orig,
				       gimple old_stmt, gimple new_stmt)
{
  struct cgraph_node *node;
  struct cgraph_edge *edge = cgraph_edge (orig, old_stmt);

  if (edge)
    cgraph_set_call_stmt (edge, new_stmt);

  node = orig->clones;
  if (node)
    while (node != orig)
      {
	struct cgraph_edge *edge = cgraph_edge (node, old_stmt);
	if (edge)
	  cgraph_set_call_stmt (edge, new_stmt);
	if (node->clones)
	  node = node->clones;
	else if (node->next_sibling_clone)
	  node = node->next_sibling_clone;
	else
	  {
	    while (node != orig && !node->next_sibling_clone)
	      node = node->clone_of;
	    if (node != orig)
	      node = node->next_sibling_clone;
	  }
      }
}

/* Like cgraph_create_edge walk the clone tree and update all clones sharing
   same function body.  If clones already have edge for OLD_STMT; only
   update the edge same way as cgraph_set_call_stmt_including_clones does.

   TODO: COUNT and LOOP_DEPTH should be properly distributed based on relative
   frequencies of the clones.  */

void
cgraph_create_edge_including_clones (struct cgraph_node *orig,
				     struct cgraph_node *callee,
				     gimple old_stmt,
				     gimple stmt, gcov_type count,
				     int freq, int loop_depth,
				     cgraph_inline_failed_t reason)
{
  struct cgraph_node *node;
  struct cgraph_edge *edge;

  if (!cgraph_edge (orig, stmt))
    {
      edge = cgraph_create_edge (orig, callee, stmt, count, freq, loop_depth);
      edge->inline_failed = reason;
    }

  node = orig->clones;
  if (node)
    while (node != orig)
      {
	struct cgraph_edge *edge = cgraph_edge (node, old_stmt);

        /* It is possible that clones already contain the edge while
	   master didn't.  Either we promoted indirect call into direct
	   call in the clone or we are processing clones of unreachable
	   master where edges has been rmeoved.  */
	if (edge)
	  cgraph_set_call_stmt (edge, stmt);
	else if (!cgraph_edge (node, stmt))
	  {
	    edge = cgraph_create_edge (node, callee, stmt, count,
				       freq, loop_depth);
	    edge->inline_failed = reason;
	  }

	if (node->clones)
	  node = node->clones;
	else if (node->next_sibling_clone)
	  node = node->next_sibling_clone;
	else
	  {
	    while (node != orig && !node->next_sibling_clone)
	      node = node->clone_of;
	    if (node != orig)
	      node = node->next_sibling_clone;
	  }
      }
}

/* Give initial reasons why inlining would fail on EDGE.  This gets either
   nullified or usually overwritten by more precise reasons later.  */

static void
initialize_inline_failed (struct cgraph_edge *e)
{
  struct cgraph_node *callee = e->callee;

  if (!callee->analyzed)
    e->inline_failed = CIF_BODY_NOT_AVAILABLE;
  else if (callee->local.redefined_extern_inline)
    e->inline_failed = CIF_REDEFINED_EXTERN_INLINE;
  else if (!callee->local.inlinable)
    e->inline_failed = CIF_FUNCTION_NOT_INLINABLE;
  else if (e->call_stmt && gimple_call_cannot_inline_p (e->call_stmt))
    e->inline_failed = CIF_MISMATCHED_ARGUMENTS;
  else
    e->inline_failed = CIF_FUNCTION_NOT_CONSIDERED;
}

/* Create edge from CALLER to CALLEE in the cgraph.  */

struct cgraph_edge *
cgraph_create_edge (struct cgraph_node *caller, struct cgraph_node *callee,
		    gimple call_stmt, gcov_type count, int freq, int nest)
{
  struct cgraph_edge *edge;


  /* LTO does not actually have access to the call_stmt since these
     have not been loaded yet.  */
  if (call_stmt)
    {
#ifdef ENABLE_CHECKING
      /* This is rather pricely check possibly trigerring construction of
	 call stmt hashtable.  */
      gcc_assert (!cgraph_edge (caller, call_stmt));
#endif

      gcc_assert (is_gimple_call (call_stmt));
    }

  if (free_edges)
    {
      edge = free_edges;
      free_edges = NEXT_FREE_EDGE (edge);
    }
  else
    {
      edge = GGC_NEW (struct cgraph_edge);
      edge->uid = cgraph_edge_max_uid++;
    }

  edge->aux = NULL;

  edge->caller = caller;
  edge->callee = callee;
  edge->call_stmt = call_stmt;
  push_cfun (DECL_STRUCT_FUNCTION (caller->decl));
  edge->can_throw_external
    = call_stmt ? stmt_can_throw_external (call_stmt) : false;
  pop_cfun ();
  edge->prev_caller = NULL;
  edge->next_caller = callee->callers;
  if (callee->callers)
    callee->callers->prev_caller = edge;
  edge->prev_callee = NULL;
  edge->next_callee = caller->callees;
  if (caller->callees)
    caller->callees->prev_callee = edge;
  caller->callees = edge;
  callee->callers = edge;
  edge->count = count;
  gcc_assert (count >= 0);
  edge->frequency = freq;
  gcc_assert (freq >= 0);
  gcc_assert (freq <= CGRAPH_FREQ_MAX);
  edge->loop_nest = nest;
  edge->indirect_call = 0;
  edge->call_stmt_cannot_inline_p =
    (call_stmt ? gimple_call_cannot_inline_p (call_stmt) : false);
  if (call_stmt && caller->call_site_hash)
    {
      void **slot;
      slot = htab_find_slot_with_hash (caller->call_site_hash,
				       edge->call_stmt,
				       htab_hash_pointer
					 (edge->call_stmt),
				       INSERT);
      gcc_assert (!*slot);
      *slot = edge;
    }

  initialize_inline_failed (edge);

  return edge;
}

/* Remove the edge E from the list of the callers of the callee.  */

static inline void
cgraph_edge_remove_callee (struct cgraph_edge *e)
{
  if (e->prev_caller)
    e->prev_caller->next_caller = e->next_caller;
  if (e->next_caller)
    e->next_caller->prev_caller = e->prev_caller;
  if (!e->prev_caller)
    e->callee->callers = e->next_caller;
}

/* Remove the edge E from the list of the callees of the caller.  */

static inline void
cgraph_edge_remove_caller (struct cgraph_edge *e)
{
  if (e->prev_callee)
    e->prev_callee->next_callee = e->next_callee;
  if (e->next_callee)
    e->next_callee->prev_callee = e->prev_callee;
  if (!e->prev_callee)
    e->caller->callees = e->next_callee;
  if (e->caller->call_site_hash)
    htab_remove_elt_with_hash (e->caller->call_site_hash,
			       e->call_stmt,
	  		       htab_hash_pointer (e->call_stmt));
}

/* Put the edge onto the free list.  */

static void
cgraph_free_edge (struct cgraph_edge *e)
{
  int uid = e->uid;

  /* Clear out the edge so we do not dangle pointers.  */
  memset (e, 0, sizeof (*e));
  e->uid = uid;
  NEXT_FREE_EDGE (e) = free_edges;
  free_edges = e;
}

/* Remove the edge E in the cgraph.  */

void
cgraph_remove_edge (struct cgraph_edge *e)
{
  /* Call all edge removal hooks.  */
  cgraph_call_edge_removal_hooks (e);

  /* Remove from callers list of the callee.  */
  cgraph_edge_remove_callee (e);

  /* Remove from callees list of the callers.  */
  cgraph_edge_remove_caller (e);

  /* Put the edge onto the free list.  */
  cgraph_free_edge (e);
}

/* Redirect callee of E to N.  The function does not update underlying
   call expression.  */

void
cgraph_redirect_edge_callee (struct cgraph_edge *e, struct cgraph_node *n)
{
  /* Remove from callers list of the current callee.  */
  cgraph_edge_remove_callee (e);

  /* Insert to callers list of the new callee.  */
  e->prev_caller = NULL;
  if (n->callers)
    n->callers->prev_caller = e;
  e->next_caller = n->callers;
  n->callers = e;
  e->callee = n;
}


/* Update or remove the corresponding cgraph edge if a GIMPLE_CALL
   OLD_STMT changed into NEW_STMT.  OLD_CALL is gimple_call_fndecl
   of OLD_STMT if it was previously call statement.  */

static void
cgraph_update_edges_for_call_stmt_node (struct cgraph_node *node,
					gimple old_stmt, tree old_call, gimple new_stmt)
{
  tree new_call = (is_gimple_call (new_stmt)) ? gimple_call_fndecl (new_stmt) : 0;

  /* We are seeing indirect calls, then there is nothing to update.  */
  if (!new_call && !old_call)
    return;
  /* See if we turned indirect call into direct call or folded call to one builtin
     into different bultin.  */
  if (old_call != new_call)
    {
      struct cgraph_edge *e = cgraph_edge (node, old_stmt);
      struct cgraph_edge *ne = NULL;
      gcov_type count;
      int frequency;
      int loop_nest;

      if (e)
	{
	  /* See if the call is already there.  It might be because of indirect
	     inlining already found it.  */
	  if (new_call && e->callee->decl == new_call)
	    return;

	  /* Otherwise remove edge and create new one; we can't simply redirect
	     since function has changed, so inline plan and other information
	     attached to edge is invalid.  */
	  count = e->count;
	  frequency = e->frequency;
	  loop_nest = e->loop_nest;
	  cgraph_remove_edge (e);
	}
      else
	{
	  /* We are seeing new direct call; compute profile info based on BB.  */
	  basic_block bb = gimple_bb (new_stmt);
	  count = bb->count;
	  frequency = compute_call_stmt_bb_frequency (current_function_decl,
						      bb);
	  loop_nest = bb->loop_depth;
	}

      if (new_call)
	{
	  ne = cgraph_create_edge (node, cgraph_node (new_call),
				   new_stmt, count, frequency,
				   loop_nest);
	  gcc_assert (ne->inline_failed);
	}
    }
  /* We only updated the call stmt; update pointer in cgraph edge..  */
  else if (old_stmt != new_stmt)
    cgraph_set_call_stmt (cgraph_edge (node, old_stmt), new_stmt);
}

/* Update or remove the corresponding cgraph edge if a GIMPLE_CALL
   OLD_STMT changed into NEW_STMT.  OLD_DECL is gimple_call_fndecl
   of OLD_STMT before it was updated (updating can happen inplace).  */

void
cgraph_update_edges_for_call_stmt (gimple old_stmt, tree old_decl, gimple new_stmt)
{
  struct cgraph_node *orig = cgraph_node (cfun->decl);
  struct cgraph_node *node;

  cgraph_update_edges_for_call_stmt_node (orig, old_stmt, old_decl, new_stmt);
  if (orig->clones)
    for (node = orig->clones; node != orig;)
      {
        cgraph_update_edges_for_call_stmt_node (node, old_stmt, old_decl, new_stmt);
	if (node->clones)
	  node = node->clones;
	else if (node->next_sibling_clone)
	  node = node->next_sibling_clone;
	else
	  {
	    while (node != orig && !node->next_sibling_clone)
	      node = node->clone_of;
	    if (node != orig)
	      node = node->next_sibling_clone;
	  }
      }
}


/* Remove all callees from the node.  */

void
cgraph_node_remove_callees (struct cgraph_node *node)
{
  struct cgraph_edge *e, *f;

  /* It is sufficient to remove the edges from the lists of callers of
     the callees.  The callee list of the node can be zapped with one
     assignment.  */
  for (e = node->callees; e; e = f)
    {
      f = e->next_callee;
      cgraph_call_edge_removal_hooks (e);
      cgraph_edge_remove_callee (e);
      cgraph_free_edge (e);
    }
  node->callees = NULL;
  if (node->call_site_hash)
    {
      htab_delete (node->call_site_hash);
      node->call_site_hash = NULL;
    }
}

/* Remove all callers from the node.  */

static void
cgraph_node_remove_callers (struct cgraph_node *node)
{
  struct cgraph_edge *e, *f;

  /* It is sufficient to remove the edges from the lists of callees of
     the callers.  The caller list of the node can be zapped with one
     assignment.  */
  for (e = node->callers; e; e = f)
    {
      f = e->next_caller;
      cgraph_call_edge_removal_hooks (e);
      cgraph_edge_remove_caller (e);
      cgraph_free_edge (e);
    }
  node->callers = NULL;
}

/* Release memory used to represent body of function NODE.  */

void
cgraph_release_function_body (struct cgraph_node *node)
{
  if (DECL_STRUCT_FUNCTION (node->decl))
    {
      tree old_decl = current_function_decl;
      push_cfun (DECL_STRUCT_FUNCTION (node->decl));
      if (cfun->gimple_df)
	{
	  current_function_decl = node->decl;
	  delete_tree_ssa ();
	  delete_tree_cfg_annotations ();
	  cfun->eh = NULL;
	  current_function_decl = old_decl;
	}
      if (cfun->cfg)
	{
	  gcc_assert (dom_computed[0] == DOM_NONE);
	  gcc_assert (dom_computed[1] == DOM_NONE);
	  clear_edges ();
	}
      if (cfun->value_histograms)
	free_histograms ();
      gcc_assert (!current_loops);
      pop_cfun();
      gimple_set_body (node->decl, NULL);
      VEC_free (ipa_opt_pass, heap,
      		node->ipa_transforms_to_apply);
      /* Struct function hangs a lot of data that would leak if we didn't
         removed all pointers to it.   */
      ggc_free (DECL_STRUCT_FUNCTION (node->decl));
      DECL_STRUCT_FUNCTION (node->decl) = NULL;
    }
  DECL_SAVED_TREE (node->decl) = NULL;
  /* If the node is abstract and needed, then do not clear DECL_INITIAL
     of its associated function function declaration because it's
     needed to emit debug info later.  */
  if (!node->abstract_and_needed)
    DECL_INITIAL (node->decl) = error_mark_node;
}

/* Remove same body alias node.  */

void
cgraph_remove_same_body_alias (struct cgraph_node *node)
{
  void **slot;
  int uid = node->uid;

  gcc_assert (node->same_body_alias);
  if (node->previous)
    node->previous->next = node->next;
  else
    node->same_body->same_body = node->next;
  if (node->next)
    node->next->previous = node->previous;
  node->next = NULL;
  node->previous = NULL;
  slot = htab_find_slot (cgraph_hash, node, NO_INSERT);
  if (*slot == node)
    htab_clear_slot (cgraph_hash, slot);
  if (assembler_name_hash)
    {
      tree name = DECL_ASSEMBLER_NAME (node->decl);
      slot = htab_find_slot_with_hash (assembler_name_hash, name,
				       decl_assembler_name_hash (name),
				       NO_INSERT);
      if (slot && *slot == node)
	htab_clear_slot (assembler_name_hash, slot);
    }

  /* Clear out the node to NULL all pointers and add the node to the free
     list.  */
  memset (node, 0, sizeof(*node));
  node->uid = uid;
  NEXT_FREE_NODE (node) = free_nodes;
  free_nodes = node;
}

/* Remove the node from cgraph.  */

void
cgraph_remove_node (struct cgraph_node *node)
{
  void **slot;
  bool kill_body = false;
  struct cgraph_node *n;
  int uid = node->uid;

  cgraph_call_node_removal_hooks (node);
  cgraph_node_remove_callers (node);
  cgraph_node_remove_callees (node);
  VEC_free (ipa_opt_pass, heap,
            node->ipa_transforms_to_apply);

  /* Incremental inlining access removed nodes stored in the postorder list.
     */
  node->needed = node->reachable = false;
  for (n = node->nested; n; n = n->next_nested)
    n->origin = NULL;
  node->nested = NULL;
  if (node->origin)
    {
      struct cgraph_node **node2 = &node->origin->nested;

      while (*node2 != node)
	node2 = &(*node2)->next_nested;
      *node2 = node->next_nested;
    }
  if (node->previous)
    node->previous->next = node->next;
  else
    cgraph_nodes = node->next;
  if (node->next)
    node->next->previous = node->previous;
  node->next = NULL;
  node->previous = NULL;
  slot = htab_find_slot (cgraph_hash, node, NO_INSERT);
  if (*slot == node)
    {
      struct cgraph_node *next_inline_clone;

      for (next_inline_clone = node->clones;
      	   next_inline_clone && next_inline_clone->decl != node->decl;
	   next_inline_clone = next_inline_clone->next_sibling_clone)
	;

      /* If there is inline clone of the node being removed, we need
         to put it into the position of removed node and reorganize all
	 other clones to be based on it.  */
      if (next_inline_clone)
	{
	  struct cgraph_node *n;
	  struct cgraph_node *new_clones;

	  *slot = next_inline_clone;

	  /* Unlink inline clone from the list of clones of removed node.  */
	  if (next_inline_clone->next_sibling_clone)
	    next_inline_clone->next_sibling_clone->prev_sibling_clone
	      = next_inline_clone->prev_sibling_clone;
	  if (next_inline_clone->prev_sibling_clone)
	    {
	      gcc_assert (node->clones != next_inline_clone);
	      next_inline_clone->prev_sibling_clone->next_sibling_clone
	        = next_inline_clone->next_sibling_clone;
	    }
	  else
	    {
	      gcc_assert (node->clones == next_inline_clone);
	      node->clones = next_inline_clone->next_sibling_clone;
	    }

	  new_clones = node->clones;
	  node->clones = NULL;

	  /* Copy clone info.  */
	  next_inline_clone->clone = node->clone;

	  /* Now place it into clone tree at same level at NODE.  */
	  next_inline_clone->clone_of = node->clone_of;
	  next_inline_clone->prev_sibling_clone = NULL;
	  next_inline_clone->next_sibling_clone = NULL;
	  if (node->clone_of)
	    {
	      if (node->clone_of->clones)
	        node->clone_of->clones->prev_sibling_clone = next_inline_clone;
	      next_inline_clone->next_sibling_clone = node->clone_of->clones;
	      node->clone_of->clones = next_inline_clone;
	    }

	  /* Merge the clone list.  */
	  if (new_clones)
	    {
	      if (!next_inline_clone->clones)
		next_inline_clone->clones = new_clones;
	      else
		{
		  n = next_inline_clone->clones;
		  while (n->next_sibling_clone)
		    n =  n->next_sibling_clone;
		  n->next_sibling_clone = new_clones;
		  new_clones->prev_sibling_clone = n;
		}
	    }

	  /* Update clone_of pointers.  */
	  n = new_clones;
	  while (n)
	    {
	      n->clone_of = next_inline_clone;
	      n = n->next_sibling_clone;
	    }
	}
      else
	{
	  htab_clear_slot (cgraph_hash, slot);
	  kill_body = true;
	}

    }
  if (node->prev_sibling_clone)
    node->prev_sibling_clone->next_sibling_clone = node->next_sibling_clone;
  else if (node->clone_of)
    node->clone_of->clones = node->next_sibling_clone;
  if (node->next_sibling_clone)
    node->next_sibling_clone->prev_sibling_clone = node->prev_sibling_clone;
  if (node->clones)
    {
      struct cgraph_node *n, *next;

      if (node->clone_of)
        {
	  for (n = node->clones; n->next_sibling_clone; n = n->next_sibling_clone)
	    n->clone_of = node->clone_of;
	  n->clone_of = node->clone_of;
	  n->next_sibling_clone = node->clone_of->clones;
	  if (node->clone_of->clones)
	    node->clone_of->clones->prev_sibling_clone = n;
	  node->clone_of->clones = node->clones;
	}
      else
        {
	  /* We are removing node with clones.  this makes clones inconsistent,
	     but assume they will be removed subsequently and just keep clone
	     tree intact.  This can happen in unreachable function removal since
	     we remove unreachable functions in random order, not by bottom-up
	     walk of clone trees.  */
	  for (n = node->clones; n; n = next)
	    {
	       next = n->next_sibling_clone;
	       n->next_sibling_clone = NULL;
	       n->prev_sibling_clone = NULL;
	       n->clone_of = NULL;
	    }
	}
    }

  while (node->same_body)
    cgraph_remove_same_body_alias (node->same_body);

  if (node->same_comdat_group)
    {
      struct cgraph_node *prev;
      for (prev = node->same_comdat_group;
	   prev->same_comdat_group != node;
	   prev = prev->same_comdat_group)
	;
      if (node->same_comdat_group == prev)
	prev->same_comdat_group = NULL;
      else
	prev->same_comdat_group = node->same_comdat_group;
      node->same_comdat_group = NULL;
    }

  /* While all the clones are removed after being proceeded, the function
     itself is kept in the cgraph even after it is compiled.  Check whether
     we are done with this body and reclaim it proactively if this is the case.
     */
  if (!kill_body && *slot)
    {
      struct cgraph_node *n = (struct cgraph_node *) *slot;
      if (!n->clones && !n->clone_of && !n->global.inlined_to
	  && (cgraph_global_info_ready
	      && (TREE_ASM_WRITTEN (n->decl) || DECL_EXTERNAL (n->decl))))
	kill_body = true;
    }
  if (assembler_name_hash)
    {
      tree name = DECL_ASSEMBLER_NAME (node->decl);
      slot = htab_find_slot_with_hash (assembler_name_hash, name,
				       decl_assembler_name_hash (name),
				       NO_INSERT);
      /* Inline clones are not hashed.  */
      if (slot && *slot == node)
        htab_clear_slot (assembler_name_hash, slot);
    }

  if (kill_body)
    cgraph_release_function_body (node);
  node->decl = NULL;
  if (node->call_site_hash)
    {
      htab_delete (node->call_site_hash);
      node->call_site_hash = NULL;
    }
  cgraph_n_nodes--;

  /* Clear out the node to NULL all pointers and add the node to the free
     list.  */
  memset (node, 0, sizeof(*node));
  node->uid = uid;
  NEXT_FREE_NODE (node) = free_nodes;
  free_nodes = node;
}

/* Remove the node from cgraph.  */

void
cgraph_remove_node_and_inline_clones (struct cgraph_node *node)
{
  struct cgraph_edge *e, *next;
  for (e = node->callees; e; e = next)
    {
      next = e->next_callee;
      if (!e->inline_failed)
        cgraph_remove_node_and_inline_clones (e->callee);
    }
  cgraph_remove_node (node);
}

/* Notify finalize_compilation_unit that given node is reachable.  */

void
cgraph_mark_reachable_node (struct cgraph_node *node)
{
  if (!node->reachable && node->local.finalized)
    {
      notice_global_symbol (node->decl);
      node->reachable = 1;
      gcc_assert (!cgraph_global_info_ready);

      node->next_needed = cgraph_nodes_queue;
      cgraph_nodes_queue = node;
    }
}

/* Likewise indicate that a node is needed, i.e. reachable via some
   external means.  */

void
cgraph_mark_needed_node (struct cgraph_node *node)
{
  node->needed = 1;
  gcc_assert (!node->global.inlined_to);
  cgraph_mark_reachable_node (node);
}

/* Likewise indicate that a node is having address taken.  */

void
cgraph_mark_address_taken_node (struct cgraph_node *node)
{
  node->address_taken = 1;
  cgraph_mark_needed_node (node);
}

/* Return local info for the compiled function.  */

struct cgraph_local_info *
cgraph_local_info (tree decl)
{
  struct cgraph_node *node;

  gcc_assert (TREE_CODE (decl) == FUNCTION_DECL);
  node = cgraph_node (decl);
  return &node->local;
}

/* Return local info for the compiled function.  */

struct cgraph_global_info *
cgraph_global_info (tree decl)
{
  struct cgraph_node *node;

  gcc_assert (TREE_CODE (decl) == FUNCTION_DECL && cgraph_global_info_ready);
  node = cgraph_node (decl);
  return &node->global;
}

/* Return local info for the compiled function.  */

struct cgraph_rtl_info *
cgraph_rtl_info (tree decl)
{
  struct cgraph_node *node;

  gcc_assert (TREE_CODE (decl) == FUNCTION_DECL);
  node = cgraph_node (decl);
  if (decl != current_function_decl
      && !TREE_ASM_WRITTEN (node->decl))
    return NULL;
  return &node->rtl;
}

/* Return a string describing the failure REASON.  */

const char*
cgraph_inline_failed_string (cgraph_inline_failed_t reason)
{
#undef DEFCIFCODE
#define DEFCIFCODE(code, string)	string,

  static const char *cif_string_table[CIF_N_REASONS] = {
#include "cif-code.def"
  };

  /* Signedness of an enum type is implementation defined, so cast it
     to unsigned before testing. */
  gcc_assert ((unsigned) reason < CIF_N_REASONS);
  return cif_string_table[reason];
}

/* Return name of the node used in debug output.  */
const char *
cgraph_node_name (struct cgraph_node *node)
{
  return lang_hooks.decl_printable_name (node->decl, 2);
}

/* Names used to print out the availability enum.  */
const char * const cgraph_availability_names[] =
  {"unset", "not_available", "overwritable", "available", "local"};


/* Dump call graph node NODE to file F.  */

void
dump_cgraph_node (FILE *f, struct cgraph_node *node)
{
  struct cgraph_edge *edge;
  fprintf (f, "%s/%i(%i)", cgraph_node_name (node), node->uid,
	   node->pid);
  dump_addr (f, " @", (void *)node);
  if (node->global.inlined_to)
    fprintf (f, " (inline copy in %s/%i)",
	     cgraph_node_name (node->global.inlined_to),
	     node->global.inlined_to->uid);
  if (node->clone_of)
    fprintf (f, " (clone of %s/%i)",
	     cgraph_node_name (node->clone_of),
	     node->clone_of->uid);
  if (cgraph_function_flags_ready)
    fprintf (f, " availability:%s",
	     cgraph_availability_names [cgraph_function_body_availability (node)]);
  if (node->count)
    fprintf (f, " executed "HOST_WIDEST_INT_PRINT_DEC"x",
	     (HOST_WIDEST_INT)node->count);
  if (node->local.inline_summary.self_time)
    fprintf (f, " %i time, %i benefit", node->local.inline_summary.self_time,
    					node->local.inline_summary.time_inlining_benefit);
  if (node->global.time && node->global.time
      != node->local.inline_summary.self_time)
    fprintf (f, " (%i after inlining)", node->global.time);
  if (node->local.inline_summary.self_size)
    fprintf (f, " %i size, %i benefit", node->local.inline_summary.self_size,
    					node->local.inline_summary.size_inlining_benefit);
  if (node->global.size && node->global.size
      != node->local.inline_summary.self_size)
    fprintf (f, " (%i after inlining)", node->global.size);
  if (node->local.inline_summary.estimated_self_stack_size)
    fprintf (f, " %i bytes stack usage", (int)node->local.inline_summary.estimated_self_stack_size);
  if (node->global.estimated_stack_size != node->local.inline_summary.estimated_self_stack_size)
    fprintf (f, " %i bytes after inlining", (int)node->global.estimated_stack_size);
  if (node->origin)
    fprintf (f, " nested in: %s", cgraph_node_name (node->origin));
  if (node->needed)
    fprintf (f, " needed");
  if (node->address_taken)
    fprintf (f, " address_taken");
  else if (node->reachable)
    fprintf (f, " reachable");
  if (gimple_has_body_p (node->decl))
    fprintf (f, " body");
  if (node->process)
    fprintf (f, " process");
  if (node->local.local)
    fprintf (f, " local");
  if (node->local.externally_visible)
    fprintf (f, " externally_visible");
  if (node->local.finalized)
    fprintf (f, " finalized");
  if (node->local.disregard_inline_limits)
    fprintf (f, " always_inline");
  else if (node->local.inlinable)
    fprintf (f, " inlinable");
  if (node->local.redefined_extern_inline)
    fprintf (f, " redefined_extern_inline");
  if (TREE_ASM_WRITTEN (node->decl))
    fprintf (f, " asm_written");

  fprintf (f, "\n  called by: ");
  for (edge = node->callers; edge; edge = edge->next_caller)
    {
      fprintf (f, "%s/%i ", cgraph_node_name (edge->caller),
	       edge->caller->uid);
      if (edge->count)
	fprintf (f, "("HOST_WIDEST_INT_PRINT_DEC"x) ",
		 (HOST_WIDEST_INT)edge->count);
      if (edge->frequency)
	fprintf (f, "(%.2f per call) ",
		 edge->frequency / (double)CGRAPH_FREQ_BASE);
      if (!edge->inline_failed)
	fprintf(f, "(inlined) ");
      if (edge->indirect_call)
	fprintf(f, "(indirect) ");
      if (edge->can_throw_external)
	fprintf(f, "(can throw external) ");
    }

  fprintf (f, "\n  calls: ");
  for (edge = node->callees; edge; edge = edge->next_callee)
    {
      fprintf (f, "%s/%i ", cgraph_node_name (edge->callee),
	       edge->callee->uid);
      if (!edge->inline_failed)
	fprintf(f, "(inlined) ");
      if (edge->indirect_call)
	fprintf(f, "(indirect) ");
      if (edge->count)
	fprintf (f, "("HOST_WIDEST_INT_PRINT_DEC"x) ",
		 (HOST_WIDEST_INT)edge->count);
      if (edge->frequency)
	fprintf (f, "(%.2f per call) ",
		 edge->frequency / (double)CGRAPH_FREQ_BASE);
      if (edge->loop_nest)
	fprintf (f, "(nested in %i loops) ", edge->loop_nest);
      if (edge->can_throw_external)
	fprintf(f, "(can throw external) ");
    }
  fprintf (f, "\n");

  if (node->same_body)
    {
      struct cgraph_node *n;
      fprintf (f, "  aliases & thunks:");
      for (n = node->same_body; n; n = n->next)
        {
          fprintf (f, " %s/%i", cgraph_node_name (n), n->uid);
	  if (n->thunk.thunk_p)
	    {
	      fprintf (f, " (thunk of %s fixed ofset %i virtual value %i has "
		       "virtual offset %i",
	      	       lang_hooks.decl_printable_name (n->thunk.alias, 2),
		       (int)n->thunk.fixed_offset,
		       (int)n->thunk.virtual_value,
		       (int)n->thunk.virtual_offset_p);
	      fprintf (f, ")");
	    }
	}
      fprintf (f, "\n");
    }
}


/* Dump call graph node NODE to stderr.  */

void
debug_cgraph_node (struct cgraph_node *node)
{
  dump_cgraph_node (stderr, node);
}


/* Dump the callgraph to file F.  */

void
dump_cgraph (FILE *f)
{
  struct cgraph_node *node;

  fprintf (f, "callgraph:\n\n");
  for (node = cgraph_nodes; node; node = node->next)
    dump_cgraph_node (f, node);
}


/* Dump the call graph to stderr.  */

void
debug_cgraph (void)
{
  dump_cgraph (stderr);
}


/* Set the DECL_ASSEMBLER_NAME and update cgraph hashtables.  */

void
change_decl_assembler_name (tree decl, tree name)
{
  gcc_assert (!assembler_name_hash);
  if (!DECL_ASSEMBLER_NAME_SET_P (decl))
    {
      SET_DECL_ASSEMBLER_NAME (decl, name);
      return;
    }
  if (name == DECL_ASSEMBLER_NAME (decl))
    return;

  if (TREE_SYMBOL_REFERENCED (DECL_ASSEMBLER_NAME (decl))
      && DECL_RTL_SET_P (decl))
    warning (0, "%D renamed after being referenced in assembly", decl);

  SET_DECL_ASSEMBLER_NAME (decl, name);
}

/* Add a top-level asm statement to the list.  */

struct cgraph_asm_node *
cgraph_add_asm_node (tree asm_str)
{
  struct cgraph_asm_node *node;

  node = GGC_CNEW (struct cgraph_asm_node);
  node->asm_str = asm_str;
  node->order = cgraph_order++;
  node->next = NULL;
  if (cgraph_asm_nodes == NULL)
    cgraph_asm_nodes = node;
  else
    cgraph_asm_last_node->next = node;
  cgraph_asm_last_node = node;
  return node;
}

/* Return true when the DECL can possibly be inlined.  */
bool
cgraph_function_possibly_inlined_p (tree decl)
{
  if (!cgraph_global_info_ready)
    return !DECL_UNINLINABLE (decl);
  return DECL_POSSIBLY_INLINED (decl);
}

/* Create clone of E in the node N represented by CALL_EXPR the callgraph.  */
struct cgraph_edge *
cgraph_clone_edge (struct cgraph_edge *e, struct cgraph_node *n,
		   gimple call_stmt, unsigned stmt_uid, gcov_type count_scale,
		   int freq_scale, int loop_nest, bool update_original)
{
  struct cgraph_edge *new_edge;
  gcov_type count = e->count * count_scale / REG_BR_PROB_BASE;
  gcov_type freq;

  /* We do not want to ignore loop nest after frequency drops to 0.  */
  if (!freq_scale)
    freq_scale = 1;
  freq = e->frequency * (gcov_type) freq_scale / CGRAPH_FREQ_BASE;
  if (freq > CGRAPH_FREQ_MAX)
    freq = CGRAPH_FREQ_MAX;
  new_edge = cgraph_create_edge (n, e->callee, call_stmt, count, freq,
			    e->loop_nest + loop_nest);

  new_edge->inline_failed = e->inline_failed;
  new_edge->indirect_call = e->indirect_call;
  new_edge->lto_stmt_uid = stmt_uid;
  if (update_original)
    {
      e->count -= new_edge->count;
      if (e->count < 0)
	e->count = 0;
    }
  cgraph_call_edge_duplication_hooks (e, new_edge);
  return new_edge;
}

/* Create node representing clone of N executed COUNT times.  Decrease
   the execution counts from original node too.

   When UPDATE_ORIGINAL is true, the counts are subtracted from the original
   function's profile to reflect the fact that part of execution is handled
   by node.  */
struct cgraph_node *
cgraph_clone_node (struct cgraph_node *n, gcov_type count, int freq,
		   int loop_nest, bool update_original,
		   VEC(cgraph_edge_p,heap) *redirect_callers)
{
  struct cgraph_node *new_node = cgraph_create_node ();
  struct cgraph_edge *e;
  gcov_type count_scale;
  unsigned i;

  new_node->decl = n->decl;
  new_node->origin = n->origin;
  if (new_node->origin)
    {
      new_node->next_nested = new_node->origin->nested;
      new_node->origin->nested = new_node;
    }
  new_node->analyzed = n->analyzed;
  new_node->local = n->local;
  new_node->local.externally_visible = false;
  new_node->global = n->global;
  new_node->rtl = n->rtl;
  new_node->count = count;
  new_node->clone = n->clone;
  if (n->count)
    {
      if (new_node->count > n->count)
        count_scale = REG_BR_PROB_BASE;
      else
        count_scale = new_node->count * REG_BR_PROB_BASE / n->count;
    }
  else
    count_scale = 0;
  if (update_original)
    {
      n->count -= count;
      if (n->count < 0)
	n->count = 0;
    }

  for (i = 0; VEC_iterate (cgraph_edge_p, redirect_callers, i, e); i++)
    {
      /* Redirect calls to the old version node to point to its new
	 version.  */
      cgraph_redirect_edge_callee (e, new_node);
    }


  for (e = n->callees;e; e=e->next_callee)
    cgraph_clone_edge (e, new_node, e->call_stmt, e->lto_stmt_uid,
		       count_scale, freq, loop_nest, update_original);

  new_node->next_sibling_clone = n->clones;
  if (n->clones)
    n->clones->prev_sibling_clone = new_node;
  n->clones = new_node;
  new_node->clone_of = n;

  cgraph_call_node_duplication_hooks (n, new_node);
  return new_node;
}

/* Create a new name for omp child function.  Returns an identifier.  */

static GTY(()) unsigned int clone_fn_id_num;

static tree
clone_function_name (tree decl)
{
  tree name = DECL_ASSEMBLER_NAME (decl);
  size_t len = IDENTIFIER_LENGTH (name);
  char *tmp_name, *prefix;

  prefix = XALLOCAVEC (char, len + strlen ("_clone") + 1);
  memcpy (prefix, IDENTIFIER_POINTER (name), len);
  strcpy (prefix + len, "_clone");
#ifndef NO_DOT_IN_LABEL
  prefix[len] = '.';
#elif !defined NO_DOLLAR_IN_LABEL
  prefix[len] = '$';
#endif
  ASM_FORMAT_PRIVATE_NAME (tmp_name, prefix, clone_fn_id_num++);
  return get_identifier (tmp_name);
}

/* Create callgraph node clone with new declaration.  The actual body will
   be copied later at compilation stage.

   TODO: after merging in ipa-sra use function call notes instead of args_to_skip
   bitmap interface.
   */
struct cgraph_node *
cgraph_create_virtual_clone (struct cgraph_node *old_node,
			     VEC(cgraph_edge_p,heap) *redirect_callers,
			     VEC(ipa_replace_map_p,gc) *tree_map,
			     bitmap args_to_skip)
{
  tree old_decl = old_node->decl;
  struct cgraph_node *new_node = NULL;
  tree new_decl;
  struct cgraph_node key, **slot;

  gcc_assert  (tree_versionable_function_p (old_decl));

  /* Make a new FUNCTION_DECL tree node */
  if (!args_to_skip)
    new_decl = copy_node (old_decl);
  else
    new_decl = build_function_decl_skip_args (old_decl, args_to_skip);
  DECL_STRUCT_FUNCTION (new_decl) = NULL;

  /* Generate a new name for the new version. */
  DECL_NAME (new_decl) = clone_function_name (old_decl);
  SET_DECL_ASSEMBLER_NAME (new_decl, DECL_NAME (new_decl));
  SET_DECL_RTL (new_decl, NULL);

  new_node = cgraph_clone_node (old_node, old_node->count,
				CGRAPH_FREQ_BASE, 0, false,
				redirect_callers);
  new_node->decl = new_decl;
  /* Update the properties.
     Make clone visible only within this translation unit.  Make sure
     that is not weak also.
     ??? We cannot use COMDAT linkage because there is no
     ABI support for this.  */
  DECL_EXTERNAL (new_node->decl) = 0;
  DECL_COMDAT_GROUP (new_node->decl) = 0;
  TREE_PUBLIC (new_node->decl) = 0;
  DECL_COMDAT (new_node->decl) = 0;
  DECL_WEAK (new_node->decl) = 0;
  new_node->clone.tree_map = tree_map;
  new_node->clone.args_to_skip = args_to_skip;
  if (!args_to_skip)
    new_node->clone.combined_args_to_skip = old_node->clone.combined_args_to_skip;
  else if (old_node->clone.combined_args_to_skip)
    {
      int newi = 0, oldi = 0;
      tree arg;
      bitmap new_args_to_skip = BITMAP_GGC_ALLOC ();
      struct cgraph_node *orig_node;
      for (orig_node = old_node; orig_node->clone_of; orig_node = orig_node->clone_of)
        ;
      for (arg = DECL_ARGUMENTS (orig_node->decl); arg; arg = TREE_CHAIN (arg), oldi++)
	{
	  if (bitmap_bit_p (old_node->clone.combined_args_to_skip, oldi))
	    {
	      bitmap_set_bit (new_args_to_skip, oldi);
	      continue;
	    }
	  if (bitmap_bit_p (args_to_skip, newi))
	    bitmap_set_bit (new_args_to_skip, oldi);
	  newi++;
	}
      new_node->clone.combined_args_to_skip = new_args_to_skip;
    }
  else
    new_node->clone.combined_args_to_skip = args_to_skip;
  new_node->local.externally_visible = 0;
  new_node->local.local = 1;
  new_node->lowered = true;
  new_node->reachable = true;

  key.decl = new_decl;
  slot = (struct cgraph_node **) htab_find_slot (cgraph_hash, &key, INSERT);
  gcc_assert (!*slot);
  *slot = new_node;
  if (assembler_name_hash)
    {
      void **aslot;
      tree name = DECL_ASSEMBLER_NAME (new_decl);

      aslot = htab_find_slot_with_hash (assembler_name_hash, name,
					decl_assembler_name_hash (name),
					INSERT);
      gcc_assert (!*aslot);
      *aslot = new_node;
    }

  return new_node;
}

/* NODE is no longer nested function; update cgraph accordingly.  */
void
cgraph_unnest_node (struct cgraph_node *node)
{
  struct cgraph_node **node2 = &node->origin->nested;
  gcc_assert (node->origin);

  while (*node2 != node)
    node2 = &(*node2)->next_nested;
  *node2 = node->next_nested;
  node->origin = NULL;
}

/* Return function availability.  See cgraph.h for description of individual
   return values.  */
enum availability
cgraph_function_body_availability (struct cgraph_node *node)
{
  enum availability avail;
  gcc_assert (cgraph_function_flags_ready);
  if (!node->analyzed)
    avail = AVAIL_NOT_AVAILABLE;
  else if (node->local.local)
    avail = AVAIL_LOCAL;
  else if (!node->local.externally_visible)
    avail = AVAIL_AVAILABLE;
  /* Inline functions are safe to be analyzed even if their sybol can
     be overwritten at runtime.  It is not meaningful to enfore any sane
     behaviour on replacing inline function by different body.  */
  else if (DECL_DECLARED_INLINE_P (node->decl))
    avail = AVAIL_AVAILABLE;

  /* If the function can be overwritten, return OVERWRITABLE.  Take
     care at least of two notable extensions - the COMDAT functions
     used to share template instantiations in C++ (this is symmetric
     to code cp_cannot_inline_tree_fn and probably shall be shared and
     the inlinability hooks completely eliminated).

     ??? Does the C++ one definition rule allow us to always return
     AVAIL_AVAILABLE here?  That would be good reason to preserve this
     bit.  */

  else if (DECL_REPLACEABLE_P (node->decl) && !DECL_EXTERNAL (node->decl))
    avail = AVAIL_OVERWRITABLE;
  else avail = AVAIL_AVAILABLE;

  return avail;
}

/* Add the function FNDECL to the call graph.
   Unlike cgraph_finalize_function, this function is intended to be used
   by middle end and allows insertion of new function at arbitrary point
   of compilation.  The function can be either in high, low or SSA form
   GIMPLE.

   The function is assumed to be reachable and have address taken (so no
   API breaking optimizations are performed on it).

   Main work done by this function is to enqueue the function for later
   processing to avoid need the passes to be re-entrant.  */

void
cgraph_add_new_function (tree fndecl, bool lowered)
{
  struct cgraph_node *node;
  switch (cgraph_state)
    {
      case CGRAPH_STATE_CONSTRUCTION:
	/* Just enqueue function to be processed at nearest occurrence.  */
	node = cgraph_node (fndecl);
	node->next_needed = cgraph_new_nodes;
	if (lowered)
	  node->lowered = true;
	cgraph_new_nodes = node;
        break;

      case CGRAPH_STATE_IPA:
      case CGRAPH_STATE_IPA_SSA:
      case CGRAPH_STATE_EXPANSION:
	/* Bring the function into finalized state and enqueue for later
	   analyzing and compilation.  */
	node = cgraph_node (fndecl);
	node->local.local = false;
	node->local.finalized = true;
	node->reachable = node->needed = true;
	if (!lowered && cgraph_state == CGRAPH_STATE_EXPANSION)
	  {
	    push_cfun (DECL_STRUCT_FUNCTION (fndecl));
	    current_function_decl = fndecl;
	    gimple_register_cfg_hooks ();
	    tree_lowering_passes (fndecl);
	    bitmap_obstack_initialize (NULL);
	    if (!gimple_in_ssa_p (DECL_STRUCT_FUNCTION (fndecl)))
	      execute_pass_list (pass_early_local_passes.pass.sub);
	    bitmap_obstack_release (NULL);
	    pop_cfun ();
	    current_function_decl = NULL;

	    lowered = true;
	  }
	if (lowered)
	  node->lowered = true;
	node->next_needed = cgraph_new_nodes;
	cgraph_new_nodes = node;
        break;

      case CGRAPH_STATE_FINISHED:
	/* At the very end of compilation we have to do all the work up
	   to expansion.  */
	push_cfun (DECL_STRUCT_FUNCTION (fndecl));
	current_function_decl = fndecl;
	gimple_register_cfg_hooks ();
	if (!lowered)
          tree_lowering_passes (fndecl);
	bitmap_obstack_initialize (NULL);
	if (!gimple_in_ssa_p (DECL_STRUCT_FUNCTION (fndecl)))
	  execute_pass_list (pass_early_local_passes.pass.sub);
	bitmap_obstack_release (NULL);
	tree_rest_of_compilation (fndecl);
	pop_cfun ();
	current_function_decl = NULL;
	break;
    }

  /* Set a personality if required and we already passed EH lowering.  */
  if (lowered
      && (function_needs_eh_personality (DECL_STRUCT_FUNCTION (fndecl))
	  == eh_personality_lang))
    DECL_FUNCTION_PERSONALITY (fndecl) = lang_hooks.eh_personality ();
}

/* Return true if NODE can be made local for API change.
   Extern inline functions and C++ COMDAT functions can be made local
   at the expense of possible code size growth if function is used in multiple
   compilation units.  */
bool
cgraph_node_can_be_local_p (struct cgraph_node *node)
{
  return (!node->needed
	  && ((DECL_COMDAT (node->decl) && !node->same_comdat_group)
	      || !node->local.externally_visible));
}

/* Bring NODE local.  */
void
cgraph_make_node_local (struct cgraph_node *node)
{
  gcc_assert (cgraph_node_can_be_local_p (node));
  if (DECL_COMDAT (node->decl) || DECL_EXTERNAL (node->decl))
    {
      struct cgraph_node *alias;
      DECL_COMDAT (node->decl) = 0;
      DECL_COMDAT_GROUP (node->decl) = 0;
      TREE_PUBLIC (node->decl) = 0;
      DECL_WEAK (node->decl) = 0;
      DECL_EXTERNAL (node->decl) = 0;
      for (alias = node->same_body; alias; alias = alias->next)
	{
	  DECL_COMDAT (alias->decl) = 0;
	  DECL_COMDAT_GROUP (alias->decl) = 0;
	  TREE_PUBLIC (alias->decl) = 0;
	  DECL_WEAK (alias->decl) = 0;
	  DECL_EXTERNAL (alias->decl) = 0;
	}
      node->local.externally_visible = false;
      node->local.local = true;
      gcc_assert (cgraph_function_body_availability (node) == AVAIL_LOCAL);
    }
}

/* Set TREE_NOTHROW on NODE's decl and on same_body aliases of NODE
   if any to NOTHROW.  */

void
cgraph_set_nothrow_flag (struct cgraph_node *node, bool nothrow)
{
  struct cgraph_node *alias;
  TREE_NOTHROW (node->decl) = nothrow;
  for (alias = node->same_body; alias; alias = alias->next)
    TREE_NOTHROW (alias->decl) = nothrow;
}

/* Set TREE_READONLY on NODE's decl and on same_body aliases of NODE
   if any to READONLY.  */

void
cgraph_set_readonly_flag (struct cgraph_node *node, bool readonly)
{
  struct cgraph_node *alias;
  TREE_READONLY (node->decl) = readonly;
  for (alias = node->same_body; alias; alias = alias->next)
    TREE_READONLY (alias->decl) = readonly;
}

/* Set DECL_PURE_P on NODE's decl and on same_body aliases of NODE
   if any to PURE.  */

void
cgraph_set_pure_flag (struct cgraph_node *node, bool pure)
{
  struct cgraph_node *alias;
  DECL_PURE_P (node->decl) = pure;
  for (alias = node->same_body; alias; alias = alias->next)
    DECL_PURE_P (alias->decl) = pure;
}

/* Set DECL_LOOPING_CONST_OR_PURE_P on NODE's decl and on
   same_body aliases of NODE if any to LOOPING_CONST_OR_PURE.  */

void
cgraph_set_looping_const_or_pure_flag (struct cgraph_node *node,
				       bool looping_const_or_pure)
{
  struct cgraph_node *alias;
  DECL_LOOPING_CONST_OR_PURE_P (node->decl) = looping_const_or_pure;
  for (alias = node->same_body; alias; alias = alias->next)
    DECL_LOOPING_CONST_OR_PURE_P (alias->decl) = looping_const_or_pure;
}

#include "gt-cgraph.h"<|MERGE_RESOLUTION|>--- conflicted
+++ resolved
@@ -419,13 +419,8 @@
 
 /* Allocate new callgraph node.  */
 
-<<<<<<< HEAD
-struct cgraph_node *
-cgraph_create_node (void)
-=======
 static inline struct cgraph_node *
 cgraph_allocate_node (void)
->>>>>>> 783b008c
 {
   struct cgraph_node *node;
 

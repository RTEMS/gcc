--- conflicted
+++ resolved
@@ -705,11 +705,8 @@
 	type_out = get_vectype_for_scalar_type (type_out);
       else
 	type_out = type_in;
-<<<<<<< HEAD
-=======
       if (!type_out)
 	return;
->>>>>>> 6e7f08ad
       pattern_vectype = type_out;
 
       if (is_gimple_assign (pattern_stmt))
@@ -723,12 +720,7 @@
       optab = optab_for_tree_code (code, type_in, optab_default);
       vec_mode = TYPE_MODE (type_in);
       if (!optab
-<<<<<<< HEAD
-          || (icode = optab_handler (optab, vec_mode)->insn_code) ==
-              CODE_FOR_nothing
-=======
           || (icode = optab_handler (optab, vec_mode)) == CODE_FOR_nothing
->>>>>>> 6e7f08ad
           || (insn_data[icode].operand[0].mode != TYPE_MODE (type_out)))
 	return;
     }

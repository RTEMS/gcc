/* Analysis Utilities for Loop Vectorization.
   Copyright (C) 2006-2018 Free Software Foundation, Inc.
   Contributed by Dorit Nuzman <dorit@il.ibm.com>

This file is part of GCC.

GCC is free software; you can redistribute it and/or modify it under
the terms of the GNU General Public License as published by the Free
Software Foundation; either version 3, or (at your option) any later
version.

GCC is distributed in the hope that it will be useful, but WITHOUT ANY
WARRANTY; without even the implied warranty of MERCHANTABILITY or
FITNESS FOR A PARTICULAR PURPOSE.  See the GNU General Public License
for more details.

You should have received a copy of the GNU General Public License
along with GCC; see the file COPYING3.  If not see
<http://www.gnu.org/licenses/>.  */

#include "config.h"
#include "system.h"
#include "coretypes.h"
#include "backend.h"
#include "rtl.h"
#include "tree.h"
#include "gimple.h"
#include "ssa.h"
#include "expmed.h"
#include "optabs-tree.h"
#include "insn-config.h"
#include "recog.h"		/* FIXME: for insn_data */
#include "fold-const.h"
#include "stor-layout.h"
#include "tree-eh.h"
#include "gimplify.h"
#include "gimple-iterator.h"
#include "cfgloop.h"
#include "tree-vectorizer.h"
#include "dumpfile.h"
#include "builtins.h"
#include "internal-fn.h"
#include "case-cfn-macros.h"
#include "fold-const-call.h"
#include "attribs.h"
#include "cgraph.h"
#include "omp-simd-clone.h"

/* Pattern recognition functions  */
static gimple *vect_recog_widen_sum_pattern (vec<gimple *> *, tree *,
					    tree *);
static gimple *vect_recog_widen_mult_pattern (vec<gimple *> *, tree *,
					     tree *);
static gimple *vect_recog_dot_prod_pattern (vec<gimple *> *, tree *,
					   tree *);
static gimple *vect_recog_sad_pattern (vec<gimple *> *, tree *,
				      tree *);
static gimple *vect_recog_pow_pattern (vec<gimple *> *, tree *, tree *);
static gimple *vect_recog_over_widening_pattern (vec<gimple *> *, tree *,
                                                 tree *);
static gimple *vect_recog_widen_shift_pattern (vec<gimple *> *,
	                                tree *, tree *);
static gimple *vect_recog_rotate_pattern (vec<gimple *> *, tree *, tree *);
static gimple *vect_recog_vector_vector_shift_pattern (vec<gimple *> *,
						      tree *, tree *);
static gimple *vect_recog_divmod_pattern (vec<gimple *> *,
					 tree *, tree *);

static gimple *vect_recog_mult_pattern (vec<gimple *> *,
				       tree *, tree *);

static gimple *vect_recog_mixed_size_cond_pattern (vec<gimple *> *,
						  tree *, tree *);
static gimple *vect_recog_bool_pattern (vec<gimple *> *, tree *, tree *);
static gimple *vect_recog_mask_conversion_pattern (vec<gimple *> *, tree *, tree *);
<<<<<<< HEAD
static gimple *vect_recog_gather_scatter_pattern (vec<gimple *> *, tree *, tree *);
=======
static gimple *vect_recog_gather_scatter_pattern (vec<gimple *> *, tree *,
						  tree *);
>>>>>>> 70783a86

struct vect_recog_func
{
  vect_recog_func_ptr fn;
  const char *name;
};

/* Note that ordering matters - the first pattern matching on a stmt
   is taken which means usually the more complex one needs to preceed
   the less comples onex (widen_sum only after dot_prod or sad for example).  */
static vect_recog_func vect_vect_recog_func_ptrs[NUM_PATTERNS] = {
      { vect_recog_widen_mult_pattern, "widen_mult" },
      { vect_recog_dot_prod_pattern, "dot_prod" },
      { vect_recog_sad_pattern, "sad" },
      { vect_recog_widen_sum_pattern, "widen_sum" },
      { vect_recog_pow_pattern, "pow" },
      { vect_recog_widen_shift_pattern, "widen_shift" },
      { vect_recog_over_widening_pattern, "over_widening" },
      { vect_recog_rotate_pattern, "rotate" },
      { vect_recog_vector_vector_shift_pattern, "vector_vector_shift" },
      {	vect_recog_divmod_pattern, "divmod" },
      {	vect_recog_mult_pattern, "mult" },
      {	vect_recog_mixed_size_cond_pattern, "mixed_size_cond" },
      {	vect_recog_bool_pattern, "bool" },
      /* This must come before mask conversion, and includes the parts
	 of mask conversion that are needed for gather and scatter
	 internal functions.  */
      { vect_recog_gather_scatter_pattern, "gather_scatter" },
      {	vect_recog_mask_conversion_pattern, "mask_conversion" }
};

static inline void
append_pattern_def_seq (stmt_vec_info stmt_info, gimple *stmt)
{
  gimple_seq_add_stmt_without_update (&STMT_VINFO_PATTERN_DEF_SEQ (stmt_info),
				      stmt);
}

static inline void
new_pattern_def_seq (stmt_vec_info stmt_info, gimple *stmt)
{
  STMT_VINFO_PATTERN_DEF_SEQ (stmt_info) = NULL;
  append_pattern_def_seq (stmt_info, stmt);
}

/* Check whether STMT2 is in the same loop or basic block as STMT1.
   Which of the two applies depends on whether we're currently doing
   loop-based or basic-block-based vectorization, as determined by
   the vinfo_for_stmt for STMT1 (which must be defined).

   If this returns true, vinfo_for_stmt for STMT2 is guaranteed
   to be defined as well.  */

static bool
vect_same_loop_or_bb_p (gimple *stmt1, gimple *stmt2)
{
  stmt_vec_info stmt_vinfo = vinfo_for_stmt (stmt1);
  return vect_stmt_in_region_p (stmt_vinfo->vinfo, stmt2);
}

/* If the LHS of DEF_STMT has a single use, and that statement is
   in the same loop or basic block, return it.  */

static gimple *
vect_single_imm_use (gimple *def_stmt)
{
  tree lhs = gimple_assign_lhs (def_stmt);
  use_operand_p use_p;
  gimple *use_stmt;

  if (!single_imm_use (lhs, &use_p, &use_stmt))
    return NULL;

  if (!vect_same_loop_or_bb_p (def_stmt, use_stmt))
    return NULL;

  return use_stmt;
}

/* Check whether NAME, an ssa-name used in USE_STMT,
   is a result of a type promotion, such that:
     DEF_STMT: NAME = NOP (name0)
   If CHECK_SIGN is TRUE, check that either both types are signed or both are
   unsigned.  */

static bool
type_conversion_p (tree name, gimple *use_stmt, bool check_sign,
		   tree *orig_type, gimple **def_stmt, bool *promotion)
{
  gimple *dummy_gimple;
  stmt_vec_info stmt_vinfo;
  tree type = TREE_TYPE (name);
  tree oprnd0;
  enum vect_def_type dt;

  stmt_vinfo = vinfo_for_stmt (use_stmt);
  if (!vect_is_simple_use (name, stmt_vinfo->vinfo, def_stmt, &dt))
    return false;

  if (dt != vect_internal_def
      && dt != vect_external_def && dt != vect_constant_def)
    return false;

  if (!*def_stmt)
    return false;

  if (dt == vect_internal_def)
    {
      stmt_vec_info def_vinfo = vinfo_for_stmt (*def_stmt);
      if (STMT_VINFO_IN_PATTERN_P (def_vinfo))
	return false;
    }

  if (!is_gimple_assign (*def_stmt))
    return false;

  if (!CONVERT_EXPR_CODE_P (gimple_assign_rhs_code (*def_stmt)))
    return false;

  oprnd0 = gimple_assign_rhs1 (*def_stmt);

  *orig_type = TREE_TYPE (oprnd0);
  if (!INTEGRAL_TYPE_P (type) || !INTEGRAL_TYPE_P (*orig_type)
      || ((TYPE_UNSIGNED (type) != TYPE_UNSIGNED (*orig_type)) && check_sign))
    return false;

  if (TYPE_PRECISION (type) >= (TYPE_PRECISION (*orig_type) * 2))
    *promotion = true;
  else
    *promotion = false;

  if (!vect_is_simple_use (oprnd0, stmt_vinfo->vinfo, &dummy_gimple, &dt))
    return false;

  return true;
}

/* Helper to return a new temporary for pattern of TYPE for STMT.  If STMT
   is NULL, the caller must set SSA_NAME_DEF_STMT for the returned SSA var. */

static tree
vect_recog_temp_ssa_var (tree type, gimple *stmt)
{
  return make_temp_ssa_name (type, stmt, "patt");
}

/* Return true if STMT_VINFO describes a reduction for which reassociation
   is allowed.  If STMT_INFO is part of a group, assume that it's part of
   a reduction chain and optimistically assume that all statements
   except the last allow reassociation.  */

static bool
vect_reassociating_reduction_p (stmt_vec_info stmt_vinfo)
{
  return (STMT_VINFO_DEF_TYPE (stmt_vinfo) == vect_reduction_def
	  ? STMT_VINFO_REDUC_TYPE (stmt_vinfo) != FOLD_LEFT_REDUCTION
	  : GROUP_FIRST_ELEMENT (stmt_vinfo) != NULL);
}

/* Function vect_recog_dot_prod_pattern

   Try to find the following pattern:

     type x_t, y_t;
     TYPE1 prod;
     TYPE2 sum = init;
   loop:
     sum_0 = phi <init, sum_1>
     S1  x_t = ...
     S2  y_t = ...
     S3  x_T = (TYPE1) x_t;
     S4  y_T = (TYPE1) y_t;
     S5  prod = x_T * y_T;
     [S6  prod = (TYPE2) prod;  #optional]
     S7  sum_1 = prod + sum_0;

   where 'TYPE1' is exactly double the size of type 'type', and 'TYPE2' is the
   same size of 'TYPE1' or bigger. This is a special case of a reduction
   computation.

   Input:

   * STMTS: Contains a stmt from which the pattern search begins.  In the
   example, when this function is called with S7, the pattern {S3,S4,S5,S6,S7}
   will be detected.

   Output:

   * TYPE_IN: The type of the input arguments to the pattern.

   * TYPE_OUT: The type of the output  of this pattern.

   * Return value: A new stmt that will be used to replace the sequence of
   stmts that constitute the pattern. In this case it will be:
        WIDEN_DOT_PRODUCT <x_t, y_t, sum_0>

   Note: The dot-prod idiom is a widening reduction pattern that is
         vectorized without preserving all the intermediate results. It
         produces only N/2 (widened) results (by summing up pairs of
         intermediate results) rather than all N results.  Therefore, we
         cannot allow this pattern when we want to get all the results and in
         the correct order (as is the case when this computation is in an
         inner-loop nested in an outer-loop that us being vectorized).  */

static gimple *
vect_recog_dot_prod_pattern (vec<gimple *> *stmts, tree *type_in,
			     tree *type_out)
{
  gimple *stmt, *last_stmt = (*stmts)[0];
  tree oprnd0, oprnd1;
  tree oprnd00, oprnd01;
  stmt_vec_info stmt_vinfo = vinfo_for_stmt (last_stmt);
  tree type, half_type;
  gimple *pattern_stmt;
  tree prod_type;
  loop_vec_info loop_info = STMT_VINFO_LOOP_VINFO (stmt_vinfo);
  struct loop *loop;
  tree var;
  bool promotion;

  if (!loop_info)
    return NULL;

  loop = LOOP_VINFO_LOOP (loop_info);

  /* We don't allow changing the order of the computation in the inner-loop
     when doing outer-loop vectorization.  */
  if (loop && nested_in_vect_loop_p (loop, last_stmt))
    return NULL;

  if (!is_gimple_assign (last_stmt))
    return NULL;

  type = gimple_expr_type (last_stmt);

  /* Look for the following pattern
          DX = (TYPE1) X;
          DY = (TYPE1) Y;
          DPROD = DX * DY;
          DDPROD = (TYPE2) DPROD;
          sum_1 = DDPROD + sum_0;
     In which
     - DX is double the size of X
     - DY is double the size of Y
     - DX, DY, DPROD all have the same type
     - sum is the same size of DPROD or bigger
     - sum has been recognized as a reduction variable.

     This is equivalent to:
       DPROD = X w* Y;          #widen mult
       sum_1 = DPROD w+ sum_0;  #widen summation
     or
       DPROD = X w* Y;          #widen mult
       sum_1 = DPROD + sum_0;   #summation
   */

  /* Starting from LAST_STMT, follow the defs of its uses in search
     of the above pattern.  */

  if (gimple_assign_rhs_code (last_stmt) != PLUS_EXPR)
    return NULL;

  if (STMT_VINFO_IN_PATTERN_P (stmt_vinfo))
    {
      /* Has been detected as widening-summation?  */

      stmt = STMT_VINFO_RELATED_STMT (stmt_vinfo);
      type = gimple_expr_type (stmt);
      if (gimple_assign_rhs_code (stmt) != WIDEN_SUM_EXPR)
        return NULL;
      oprnd0 = gimple_assign_rhs1 (stmt);
      oprnd1 = gimple_assign_rhs2 (stmt);
      half_type = TREE_TYPE (oprnd0);
    }
  else
    {
      gimple *def_stmt;

      if (!vect_reassociating_reduction_p (stmt_vinfo))
	return NULL;
      oprnd0 = gimple_assign_rhs1 (last_stmt);
      oprnd1 = gimple_assign_rhs2 (last_stmt);
      if (!types_compatible_p (TREE_TYPE (oprnd0), type)
	  || !types_compatible_p (TREE_TYPE (oprnd1), type))
        return NULL;
      stmt = last_stmt;

      if (type_conversion_p (oprnd0, stmt, true, &half_type, &def_stmt,
			     &promotion)
	  && promotion)
        {
          stmt = def_stmt;
          oprnd0 = gimple_assign_rhs1 (stmt);
        }
      else
        half_type = type;
    }

  /* So far so good.  Since last_stmt was detected as a (summation) reduction,
     we know that oprnd1 is the reduction variable (defined by a loop-header
     phi), and oprnd0 is an ssa-name defined by a stmt in the loop body.
     Left to check that oprnd0 is defined by a (widen_)mult_expr  */
  if (TREE_CODE (oprnd0) != SSA_NAME)
    return NULL;

  prod_type = half_type;
  stmt = SSA_NAME_DEF_STMT (oprnd0);

  /* It could not be the dot_prod pattern if the stmt is outside the loop.  */
  if (!gimple_bb (stmt) || !flow_bb_inside_loop_p (loop, gimple_bb (stmt)))
    return NULL;

  /* FORNOW.  Can continue analyzing the def-use chain when this stmt in a phi
     inside the loop (in case we are analyzing an outer-loop).  */
  if (!is_gimple_assign (stmt))
    return NULL;
  stmt_vinfo = vinfo_for_stmt (stmt);
  gcc_assert (stmt_vinfo);
  if (STMT_VINFO_DEF_TYPE (stmt_vinfo) != vect_internal_def)
    return NULL;
  if (gimple_assign_rhs_code (stmt) != MULT_EXPR)
    return NULL;
  if (STMT_VINFO_IN_PATTERN_P (stmt_vinfo))
    {
      /* Has been detected as a widening multiplication?  */

      stmt = STMT_VINFO_RELATED_STMT (stmt_vinfo);
      if (gimple_assign_rhs_code (stmt) != WIDEN_MULT_EXPR)
        return NULL;
      stmt_vinfo = vinfo_for_stmt (stmt);
      gcc_assert (stmt_vinfo);
      gcc_assert (STMT_VINFO_DEF_TYPE (stmt_vinfo) == vect_internal_def);
      oprnd00 = gimple_assign_rhs1 (stmt);
      oprnd01 = gimple_assign_rhs2 (stmt);
      STMT_VINFO_PATTERN_DEF_SEQ (vinfo_for_stmt (last_stmt))
	  = STMT_VINFO_PATTERN_DEF_SEQ (stmt_vinfo);
    }
  else
    {
      tree half_type0, half_type1;
      gimple *def_stmt;
      tree oprnd0, oprnd1;

      oprnd0 = gimple_assign_rhs1 (stmt);
      oprnd1 = gimple_assign_rhs2 (stmt);
      if (!types_compatible_p (TREE_TYPE (oprnd0), prod_type)
          || !types_compatible_p (TREE_TYPE (oprnd1), prod_type))
        return NULL;
      if (!type_conversion_p (oprnd0, stmt, true, &half_type0, &def_stmt,
			      &promotion)
	  || !promotion)
        return NULL;
      oprnd00 = gimple_assign_rhs1 (def_stmt);
      if (!type_conversion_p (oprnd1, stmt, true, &half_type1, &def_stmt,
			      &promotion)
	  || !promotion)
        return NULL;
      oprnd01 = gimple_assign_rhs1 (def_stmt);
      if (!types_compatible_p (half_type0, half_type1))
        return NULL;
      if (TYPE_PRECISION (prod_type) != TYPE_PRECISION (half_type0) * 2)
	return NULL;
    }

  half_type = TREE_TYPE (oprnd00);
  *type_in = half_type;
  *type_out = type;

  /* Pattern detected. Create a stmt to be used to replace the pattern: */
  var = vect_recog_temp_ssa_var (type, NULL);
  pattern_stmt = gimple_build_assign (var, DOT_PROD_EXPR,
				      oprnd00, oprnd01, oprnd1);

  if (dump_enabled_p ())
    {
      dump_printf_loc (MSG_NOTE, vect_location,
                       "vect_recog_dot_prod_pattern: detected: ");
      dump_gimple_stmt (MSG_NOTE, TDF_SLIM, pattern_stmt, 0);
    }

  return pattern_stmt;
}


/* Function vect_recog_sad_pattern

   Try to find the following Sum of Absolute Difference (SAD) pattern:

     type x_t, y_t;
     signed TYPE1 diff, abs_diff;
     TYPE2 sum = init;
   loop:
     sum_0 = phi <init, sum_1>
     S1  x_t = ...
     S2  y_t = ...
     S3  x_T = (TYPE1) x_t;
     S4  y_T = (TYPE1) y_t;
     S5  diff = x_T - y_T;
     S6  abs_diff = ABS_EXPR <diff>;
     [S7  abs_diff = (TYPE2) abs_diff;  #optional]
     S8  sum_1 = abs_diff + sum_0;

   where 'TYPE1' is at least double the size of type 'type', and 'TYPE2' is the
   same size of 'TYPE1' or bigger. This is a special case of a reduction
   computation.

   Input:

   * STMTS: Contains a stmt from which the pattern search begins.  In the
   example, when this function is called with S8, the pattern
   {S3,S4,S5,S6,S7,S8} will be detected.

   Output:

   * TYPE_IN: The type of the input arguments to the pattern.

   * TYPE_OUT: The type of the output of this pattern.

   * Return value: A new stmt that will be used to replace the sequence of
   stmts that constitute the pattern. In this case it will be:
        SAD_EXPR <x_t, y_t, sum_0>
  */

static gimple *
vect_recog_sad_pattern (vec<gimple *> *stmts, tree *type_in,
			     tree *type_out)
{
  gimple *last_stmt = (*stmts)[0];
  tree sad_oprnd0, sad_oprnd1;
  stmt_vec_info stmt_vinfo = vinfo_for_stmt (last_stmt);
  tree half_type;
  loop_vec_info loop_info = STMT_VINFO_LOOP_VINFO (stmt_vinfo);
  struct loop *loop;
  bool promotion;

  if (!loop_info)
    return NULL;

  loop = LOOP_VINFO_LOOP (loop_info);

  /* We don't allow changing the order of the computation in the inner-loop
     when doing outer-loop vectorization.  */
  if (loop && nested_in_vect_loop_p (loop, last_stmt))
    return NULL;

  if (!is_gimple_assign (last_stmt))
    return NULL;

  tree sum_type = gimple_expr_type (last_stmt);

  /* Look for the following pattern
          DX = (TYPE1) X;
          DY = (TYPE1) Y;
          DDIFF = DX - DY;
          DAD = ABS_EXPR <DDIFF>;
          DDPROD = (TYPE2) DPROD;
          sum_1 = DAD + sum_0;
     In which
     - DX is at least double the size of X
     - DY is at least double the size of Y
     - DX, DY, DDIFF, DAD all have the same type
     - sum is the same size of DAD or bigger
     - sum has been recognized as a reduction variable.

     This is equivalent to:
       DDIFF = X w- Y;          #widen sub
       DAD = ABS_EXPR <DDIFF>;
       sum_1 = DAD w+ sum_0;    #widen summation
     or
       DDIFF = X w- Y;          #widen sub
       DAD = ABS_EXPR <DDIFF>;
       sum_1 = DAD + sum_0;     #summation
   */

  /* Starting from LAST_STMT, follow the defs of its uses in search
     of the above pattern.  */

  if (gimple_assign_rhs_code (last_stmt) != PLUS_EXPR)
    return NULL;

  tree plus_oprnd0, plus_oprnd1;

  if (STMT_VINFO_IN_PATTERN_P (stmt_vinfo))
    {
      /* Has been detected as widening-summation?  */

      gimple *stmt = STMT_VINFO_RELATED_STMT (stmt_vinfo);
      sum_type = gimple_expr_type (stmt);
      if (gimple_assign_rhs_code (stmt) != WIDEN_SUM_EXPR)
        return NULL;
      plus_oprnd0 = gimple_assign_rhs1 (stmt);
      plus_oprnd1 = gimple_assign_rhs2 (stmt);
      half_type = TREE_TYPE (plus_oprnd0);
    }
  else
    {
      gimple *def_stmt;

      if (!vect_reassociating_reduction_p (stmt_vinfo))
	return NULL;
      plus_oprnd0 = gimple_assign_rhs1 (last_stmt);
      plus_oprnd1 = gimple_assign_rhs2 (last_stmt);
      if (!types_compatible_p (TREE_TYPE (plus_oprnd0), sum_type)
	  || !types_compatible_p (TREE_TYPE (plus_oprnd1), sum_type))
        return NULL;

      /* The type conversion could be promotion, demotion,
         or just signed -> unsigned.  */
      if (type_conversion_p (plus_oprnd0, last_stmt, false,
                             &half_type, &def_stmt, &promotion))
        plus_oprnd0 = gimple_assign_rhs1 (def_stmt);
      else
        half_type = sum_type;
    }

  /* So far so good.  Since last_stmt was detected as a (summation) reduction,
     we know that plus_oprnd1 is the reduction variable (defined by a loop-header
     phi), and plus_oprnd0 is an ssa-name defined by a stmt in the loop body.
     Then check that plus_oprnd0 is defined by an abs_expr.  */

  if (TREE_CODE (plus_oprnd0) != SSA_NAME)
    return NULL;

  tree abs_type = half_type;
  gimple *abs_stmt = SSA_NAME_DEF_STMT (plus_oprnd0);

  /* It could not be the sad pattern if the abs_stmt is outside the loop.  */
  if (!gimple_bb (abs_stmt) || !flow_bb_inside_loop_p (loop, gimple_bb (abs_stmt)))
    return NULL;

  /* FORNOW.  Can continue analyzing the def-use chain when this stmt in a phi
     inside the loop (in case we are analyzing an outer-loop).  */
  if (!is_gimple_assign (abs_stmt))
    return NULL;

  stmt_vec_info abs_stmt_vinfo = vinfo_for_stmt (abs_stmt);
  gcc_assert (abs_stmt_vinfo);
  if (STMT_VINFO_DEF_TYPE (abs_stmt_vinfo) != vect_internal_def)
    return NULL;
  if (gimple_assign_rhs_code (abs_stmt) != ABS_EXPR)
    return NULL;

  tree abs_oprnd = gimple_assign_rhs1 (abs_stmt);
  if (!types_compatible_p (TREE_TYPE (abs_oprnd), abs_type))
    return NULL;
  if (TYPE_UNSIGNED (abs_type))
    return NULL;

  /* We then detect if the operand of abs_expr is defined by a minus_expr.  */

  if (TREE_CODE (abs_oprnd) != SSA_NAME)
    return NULL;

  gimple *diff_stmt = SSA_NAME_DEF_STMT (abs_oprnd);

  /* It could not be the sad pattern if the diff_stmt is outside the loop.  */
  if (!gimple_bb (diff_stmt)
      || !flow_bb_inside_loop_p (loop, gimple_bb (diff_stmt)))
    return NULL;

  /* FORNOW.  Can continue analyzing the def-use chain when this stmt in a phi
     inside the loop (in case we are analyzing an outer-loop).  */
  if (!is_gimple_assign (diff_stmt))
    return NULL;

  stmt_vec_info diff_stmt_vinfo = vinfo_for_stmt (diff_stmt);
  gcc_assert (diff_stmt_vinfo);
  if (STMT_VINFO_DEF_TYPE (diff_stmt_vinfo) != vect_internal_def)
    return NULL;
  if (gimple_assign_rhs_code (diff_stmt) != MINUS_EXPR)
    return NULL;

  tree half_type0, half_type1;
  gimple *def_stmt;

  tree minus_oprnd0 = gimple_assign_rhs1 (diff_stmt);
  tree minus_oprnd1 = gimple_assign_rhs2 (diff_stmt);

  if (!types_compatible_p (TREE_TYPE (minus_oprnd0), abs_type)
      || !types_compatible_p (TREE_TYPE (minus_oprnd1), abs_type))
    return NULL;
  if (!type_conversion_p (minus_oprnd0, diff_stmt, false,
                          &half_type0, &def_stmt, &promotion)
      || !promotion)
    return NULL;
  sad_oprnd0 = gimple_assign_rhs1 (def_stmt);

  if (!type_conversion_p (minus_oprnd1, diff_stmt, false,
                          &half_type1, &def_stmt, &promotion)
      || !promotion)
    return NULL;
  sad_oprnd1 = gimple_assign_rhs1 (def_stmt);

  if (!types_compatible_p (half_type0, half_type1))
    return NULL;
  if (TYPE_PRECISION (abs_type) < TYPE_PRECISION (half_type0) * 2
      || TYPE_PRECISION (sum_type) < TYPE_PRECISION (half_type0) * 2)
    return NULL;

  *type_in = TREE_TYPE (sad_oprnd0);
  *type_out = sum_type;

  /* Pattern detected. Create a stmt to be used to replace the pattern: */
  tree var = vect_recog_temp_ssa_var (sum_type, NULL);
  gimple *pattern_stmt = gimple_build_assign (var, SAD_EXPR, sad_oprnd0,
					      sad_oprnd1, plus_oprnd1);

  if (dump_enabled_p ())
    {
      dump_printf_loc (MSG_NOTE, vect_location,
                       "vect_recog_sad_pattern: detected: ");
      dump_gimple_stmt (MSG_NOTE, TDF_SLIM, pattern_stmt, 0);
    }

  return pattern_stmt;
}


/* Handle widening operation by a constant.  At the moment we support MULT_EXPR
   and LSHIFT_EXPR.

   For MULT_EXPR we check that CONST_OPRND fits HALF_TYPE, and for LSHIFT_EXPR
   we check that CONST_OPRND is less or equal to the size of HALF_TYPE.

   Otherwise, if the type of the result (TYPE) is at least 4 times bigger than
   HALF_TYPE, and there is an intermediate type (2 times smaller than TYPE)
   that satisfies the above restrictions,  we can perform a widening opeartion
   from the intermediate type to TYPE and replace a_T = (TYPE) a_t;
   with a_it = (interm_type) a_t;  Store such operation in *WSTMT.  */

static bool
vect_handle_widen_op_by_const (gimple *stmt, enum tree_code code,
		               tree const_oprnd, tree *oprnd,
			       gimple **wstmt, tree type,
			       tree *half_type, gimple *def_stmt)
{
  tree new_type, new_oprnd;

  if (code != MULT_EXPR && code != LSHIFT_EXPR)
    return false;

  if (((code == MULT_EXPR && int_fits_type_p (const_oprnd, *half_type))
        || (code == LSHIFT_EXPR
            && compare_tree_int (const_oprnd, TYPE_PRECISION (*half_type))
	    	!= 1))
      && TYPE_PRECISION (type) == (TYPE_PRECISION (*half_type) * 2))
    {
      /* CONST_OPRND is a constant of HALF_TYPE.  */
      *oprnd = gimple_assign_rhs1 (def_stmt);
      return true;
    }

  if (TYPE_PRECISION (type) < (TYPE_PRECISION (*half_type) * 4))
    return false;

  if (!vect_same_loop_or_bb_p (stmt, def_stmt))
    return false;

  /* TYPE is 4 times bigger than HALF_TYPE, try widening operation for
     a type 2 times bigger than HALF_TYPE.  */
  new_type = build_nonstandard_integer_type (TYPE_PRECISION (type) / 2,
                                             TYPE_UNSIGNED (type));
  if ((code == MULT_EXPR && !int_fits_type_p (const_oprnd, new_type))
      || (code == LSHIFT_EXPR
          && compare_tree_int (const_oprnd, TYPE_PRECISION (new_type)) == 1))
    return false;

  /* Use NEW_TYPE for widening operation and create a_T = (NEW_TYPE) a_t;  */
  *oprnd = gimple_assign_rhs1 (def_stmt);
  new_oprnd = make_ssa_name (new_type);
  *wstmt = gimple_build_assign (new_oprnd, NOP_EXPR, *oprnd);
  *oprnd = new_oprnd;

  *half_type = new_type;
  return true;
}


/* Function vect_recog_widen_mult_pattern

   Try to find the following pattern:

     type1 a_t;
     type2 b_t;
     TYPE a_T, b_T, prod_T;

     S1  a_t = ;
     S2  b_t = ;
     S3  a_T = (TYPE) a_t;
     S4  b_T = (TYPE) b_t;
     S5  prod_T = a_T * b_T;

   where type 'TYPE' is at least double the size of type 'type1' and 'type2'.

   Also detect unsigned cases:

     unsigned type1 a_t;
     unsigned type2 b_t;
     unsigned TYPE u_prod_T;
     TYPE a_T, b_T, prod_T;

     S1  a_t = ;
     S2  b_t = ;
     S3  a_T = (TYPE) a_t;
     S4  b_T = (TYPE) b_t;
     S5  prod_T = a_T * b_T;
     S6  u_prod_T = (unsigned TYPE) prod_T;

   and multiplication by constants:

     type a_t;
     TYPE a_T, prod_T;

     S1  a_t = ;
     S3  a_T = (TYPE) a_t;
     S5  prod_T = a_T * CONST;

   A special case of multiplication by constants is when 'TYPE' is 4 times
   bigger than 'type', but CONST fits an intermediate type 2 times smaller
   than 'TYPE'.  In that case we create an additional pattern stmt for S3
   to create a variable of the intermediate type, and perform widen-mult
   on the intermediate type as well:

     type a_t;
     interm_type a_it;
     TYPE a_T, prod_T,  prod_T';

     S1  a_t = ;
     S3  a_T = (TYPE) a_t;
           '--> a_it = (interm_type) a_t;
     S5  prod_T = a_T * CONST;
           '--> prod_T' = a_it w* CONST;

   Input/Output:

   * STMTS: Contains a stmt from which the pattern search begins.  In the
   example, when this function is called with S5, the pattern {S3,S4,S5,(S6)}
   is detected.  In case of unsigned widen-mult, the original stmt (S5) is
   replaced with S6 in STMTS.  In case of multiplication by a constant
   of an intermediate type (the last case above), STMTS also contains S3
   (inserted before S5).

   Output:

   * TYPE_IN: The type of the input arguments to the pattern.

   * TYPE_OUT: The type of the output of this pattern.

   * Return value: A new stmt that will be used to replace the sequence of
   stmts that constitute the pattern.  In this case it will be:
        WIDEN_MULT <a_t, b_t>
   If the result of WIDEN_MULT needs to be converted to a larger type, the
   returned stmt will be this type conversion stmt.
*/

static gimple *
vect_recog_widen_mult_pattern (vec<gimple *> *stmts,
                               tree *type_in, tree *type_out)
{
  gimple *last_stmt = stmts->pop ();
  gimple *def_stmt0, *def_stmt1;
  tree oprnd0, oprnd1;
  tree type, half_type0, half_type1;
  gimple *new_stmt = NULL, *pattern_stmt = NULL;
  tree vectype, vecitype;
  tree var;
  enum tree_code dummy_code;
  int dummy_int;
  vec<tree> dummy_vec;
  bool op1_ok;
  bool promotion;

  if (!is_gimple_assign (last_stmt))
    return NULL;

  type = gimple_expr_type (last_stmt);

  /* Starting from LAST_STMT, follow the defs of its uses in search
     of the above pattern.  */

  if (gimple_assign_rhs_code (last_stmt) != MULT_EXPR)
    return NULL;

  oprnd0 = gimple_assign_rhs1 (last_stmt);
  oprnd1 = gimple_assign_rhs2 (last_stmt);
  if (!types_compatible_p (TREE_TYPE (oprnd0), type)
      || !types_compatible_p (TREE_TYPE (oprnd1), type))
    return NULL;

  /* Check argument 0.  */
  if (!type_conversion_p (oprnd0, last_stmt, false, &half_type0, &def_stmt0,
                         &promotion)
      || !promotion)
     return NULL;
  /* Check argument 1.  */
  op1_ok = type_conversion_p (oprnd1, last_stmt, false, &half_type1,
                              &def_stmt1, &promotion);

  if (op1_ok && promotion)
    {
      oprnd0 = gimple_assign_rhs1 (def_stmt0);
      oprnd1 = gimple_assign_rhs1 (def_stmt1);
    }	       
  else
    {
      if (TREE_CODE (oprnd1) == INTEGER_CST
          && TREE_CODE (half_type0) == INTEGER_TYPE
          && vect_handle_widen_op_by_const (last_stmt, MULT_EXPR, oprnd1,
		                            &oprnd0, &new_stmt, type,
					    &half_type0, def_stmt0))
	{
	  half_type1 = half_type0;
	  oprnd1 = fold_convert (half_type1, oprnd1);
	}
      else
        return NULL;
    }

  /* If the two arguments have different sizes, convert the one with
     the smaller type into the larger type.  */
  if (TYPE_PRECISION (half_type0) != TYPE_PRECISION (half_type1))
    {
      /* If we already used up the single-stmt slot give up.  */
      if (new_stmt)
	return NULL;

      tree* oprnd = NULL;
      gimple *def_stmt = NULL;

      if (TYPE_PRECISION (half_type0) < TYPE_PRECISION (half_type1))
	{
	  def_stmt = def_stmt0;
	  half_type0 = half_type1;
	  oprnd = &oprnd0;
	}
      else
	{
	  def_stmt = def_stmt1;
	  half_type1 = half_type0;
	  oprnd = &oprnd1;
	}

      tree old_oprnd = gimple_assign_rhs1 (def_stmt);
      tree new_oprnd = make_ssa_name (half_type0);
      new_stmt = gimple_build_assign (new_oprnd, NOP_EXPR, old_oprnd);
      *oprnd = new_oprnd;
    }

  /* Handle unsigned case.  Look for
     S6  u_prod_T = (unsigned TYPE) prod_T;
     Use unsigned TYPE as the type for WIDEN_MULT_EXPR.  */
  if (TYPE_UNSIGNED (type) != TYPE_UNSIGNED (half_type0))
    {
      gimple *use_stmt;
      tree use_lhs;
      tree use_type;

      if (TYPE_UNSIGNED (type) == TYPE_UNSIGNED (half_type1))
        return NULL;

      use_stmt = vect_single_imm_use (last_stmt);
      if (!use_stmt || !is_gimple_assign (use_stmt)
	  || !CONVERT_EXPR_CODE_P (gimple_assign_rhs_code (use_stmt)))
        return NULL;

      use_lhs = gimple_assign_lhs (use_stmt);
      use_type = TREE_TYPE (use_lhs);
      if (!INTEGRAL_TYPE_P (use_type)
          || (TYPE_UNSIGNED (type) == TYPE_UNSIGNED (use_type))
          || (TYPE_PRECISION (type) != TYPE_PRECISION (use_type)))
        return NULL;

      type = use_type;
      last_stmt = use_stmt;
    }

  if (!types_compatible_p (half_type0, half_type1))
    return NULL;

  /* If TYPE is more than twice larger than HALF_TYPE, we use WIDEN_MULT
     to get an intermediate result of type ITYPE.  In this case we need
     to build a statement to convert this intermediate result to type TYPE.  */
  tree itype = type;
  if (TYPE_PRECISION (type) > TYPE_PRECISION (half_type0) * 2)
    itype = build_nonstandard_integer_type
	      (GET_MODE_BITSIZE (SCALAR_TYPE_MODE (half_type0)) * 2,
	       TYPE_UNSIGNED (type));

  /* Pattern detected.  */
  if (dump_enabled_p ())
    dump_printf_loc (MSG_NOTE, vect_location,
                     "vect_recog_widen_mult_pattern: detected:\n");

  /* Check target support  */
  vectype = get_vectype_for_scalar_type (half_type0);
  vecitype = get_vectype_for_scalar_type (itype);
  if (!vectype
      || !vecitype
      || !supportable_widening_operation (WIDEN_MULT_EXPR, last_stmt,
					  vecitype, vectype,
					  &dummy_code, &dummy_code,
					  &dummy_int, &dummy_vec))
    return NULL;

  *type_in = vectype;
  *type_out = get_vectype_for_scalar_type (type);

  /* Pattern supported. Create a stmt to be used to replace the pattern: */
  var = vect_recog_temp_ssa_var (itype, NULL);
  pattern_stmt = gimple_build_assign (var, WIDEN_MULT_EXPR, oprnd0, oprnd1);

  stmt_vec_info stmt_vinfo = vinfo_for_stmt (last_stmt);
  STMT_VINFO_PATTERN_DEF_SEQ (stmt_vinfo) = NULL;

  /* If the original two operands have different sizes, we may need to convert
     the smaller one into the larget type.  If this is the case, at this point
     the new stmt is already built.  */
  if (new_stmt)
    {
      append_pattern_def_seq (stmt_vinfo, new_stmt);
      stmt_vec_info new_stmt_info
        = new_stmt_vec_info (new_stmt, stmt_vinfo->vinfo);
      set_vinfo_for_stmt (new_stmt, new_stmt_info);
      STMT_VINFO_VECTYPE (new_stmt_info) = vectype;
    }

  /* If ITYPE is not TYPE, we need to build a type convertion stmt to convert
     the result of the widen-mult operation into type TYPE.  */
  if (itype != type)
    {
      append_pattern_def_seq (stmt_vinfo, pattern_stmt);
      stmt_vec_info pattern_stmt_info
        = new_stmt_vec_info (pattern_stmt, stmt_vinfo->vinfo);
      set_vinfo_for_stmt (pattern_stmt, pattern_stmt_info);
      STMT_VINFO_VECTYPE (pattern_stmt_info) = vecitype;
      pattern_stmt = gimple_build_assign (vect_recog_temp_ssa_var (type, NULL),
					  NOP_EXPR,
					  gimple_assign_lhs (pattern_stmt));
    }

  if (dump_enabled_p ())
    dump_gimple_stmt_loc (MSG_NOTE, vect_location, TDF_SLIM, pattern_stmt, 0);

  stmts->safe_push (last_stmt);
  return pattern_stmt;
}


/* Function vect_recog_pow_pattern

   Try to find the following pattern:

     x = POW (y, N);

   with POW being one of pow, powf, powi, powif and N being
   either 2 or 0.5.

   Input:

   * LAST_STMT: A stmt from which the pattern search begins.

   Output:

   * TYPE_IN: The type of the input arguments to the pattern.

   * TYPE_OUT: The type of the output of this pattern.

   * Return value: A new stmt that will be used to replace the sequence of
   stmts that constitute the pattern. In this case it will be:
        x = x * x
   or
	x = sqrt (x)
*/

static gimple *
vect_recog_pow_pattern (vec<gimple *> *stmts, tree *type_in,
			tree *type_out)
{
  gimple *last_stmt = (*stmts)[0];
  tree base, exp;
  gimple *stmt;
  tree var;

  if (!is_gimple_call (last_stmt) || gimple_call_lhs (last_stmt) == NULL)
    return NULL;

  switch (gimple_call_combined_fn (last_stmt))
    {
    CASE_CFN_POW:
    CASE_CFN_POWI:
      break;

    default:
      return NULL;
    }

  base = gimple_call_arg (last_stmt, 0);
  exp = gimple_call_arg (last_stmt, 1);
  if (TREE_CODE (exp) != REAL_CST
      && TREE_CODE (exp) != INTEGER_CST)
    {
      if (flag_unsafe_math_optimizations
	  && TREE_CODE (base) == REAL_CST
	  && !gimple_call_internal_p (last_stmt))
	{
	  combined_fn log_cfn;
	  built_in_function exp_bfn;
	  switch (DECL_FUNCTION_CODE (gimple_call_fndecl (last_stmt)))
	    {
	    case BUILT_IN_POW:
	      log_cfn = CFN_BUILT_IN_LOG;
	      exp_bfn = BUILT_IN_EXP;
	      break;
	    case BUILT_IN_POWF:
	      log_cfn = CFN_BUILT_IN_LOGF;
	      exp_bfn = BUILT_IN_EXPF;
	      break;
	    case BUILT_IN_POWL:
	      log_cfn = CFN_BUILT_IN_LOGL;
	      exp_bfn = BUILT_IN_EXPL;
	      break;
	    default:
	      return NULL;
	    }
	  tree logc = fold_const_call (log_cfn, TREE_TYPE (base), base);
	  tree exp_decl = builtin_decl_implicit (exp_bfn);
	  /* Optimize pow (C, x) as exp (log (C) * x).  Normally match.pd
	     does that, but if C is a power of 2, we want to use
	     exp2 (log2 (C) * x) in the non-vectorized version, but for
	     vectorization we don't have vectorized exp2.  */
	  if (logc
	      && TREE_CODE (logc) == REAL_CST
	      && exp_decl
	      && lookup_attribute ("omp declare simd",
				   DECL_ATTRIBUTES (exp_decl)))
	    {
	      cgraph_node *node = cgraph_node::get_create (exp_decl);
	      if (node->simd_clones == NULL)
		{
		  if (targetm.simd_clone.compute_vecsize_and_simdlen == NULL
		      || node->definition)
		    return NULL;
		  expand_simd_clones (node);
		  if (node->simd_clones == NULL)
		    return NULL;
		}
	      stmt_vec_info stmt_vinfo = vinfo_for_stmt (last_stmt);
	      tree def = vect_recog_temp_ssa_var (TREE_TYPE (base), NULL);
	      gimple *g = gimple_build_assign (def, MULT_EXPR, exp, logc);
	      new_pattern_def_seq (stmt_vinfo, g);
	      *type_in = TREE_TYPE (base);
	      *type_out = NULL_TREE;
	      tree res = vect_recog_temp_ssa_var (TREE_TYPE (base), NULL);
	      g = gimple_build_call (exp_decl, 1, def);
	      gimple_call_set_lhs (g, res);
	      return g;
	    }
	}

      return NULL;
    }

  /* We now have a pow or powi builtin function call with a constant
     exponent.  */

  *type_out = NULL_TREE;

  /* Catch squaring.  */
  if ((tree_fits_shwi_p (exp)
       && tree_to_shwi (exp) == 2)
      || (TREE_CODE (exp) == REAL_CST
          && real_equal (&TREE_REAL_CST (exp), &dconst2)))
    {
      *type_in = TREE_TYPE (base);

      var = vect_recog_temp_ssa_var (TREE_TYPE (base), NULL);
      stmt = gimple_build_assign (var, MULT_EXPR, base, base);
      return stmt;
    }

  /* Catch square root.  */
  if (TREE_CODE (exp) == REAL_CST
      && real_equal (&TREE_REAL_CST (exp), &dconsthalf))
    {
      *type_in = get_vectype_for_scalar_type (TREE_TYPE (base));
      if (*type_in
	  && direct_internal_fn_supported_p (IFN_SQRT, *type_in,
					     OPTIMIZE_FOR_SPEED))
	{
	  gcall *stmt = gimple_build_call_internal (IFN_SQRT, 1, base);
	  var = vect_recog_temp_ssa_var (TREE_TYPE (base), stmt);
	  gimple_call_set_lhs (stmt, var);
	  gimple_call_set_nothrow (stmt, true);
	  return stmt;
	}
    }

  return NULL;
}


/* Function vect_recog_widen_sum_pattern

   Try to find the following pattern:

     type x_t;
     TYPE x_T, sum = init;
   loop:
     sum_0 = phi <init, sum_1>
     S1  x_t = *p;
     S2  x_T = (TYPE) x_t;
     S3  sum_1 = x_T + sum_0;

   where type 'TYPE' is at least double the size of type 'type', i.e - we're
   summing elements of type 'type' into an accumulator of type 'TYPE'. This is
   a special case of a reduction computation.

   Input:

   * LAST_STMT: A stmt from which the pattern search begins. In the example,
   when this function is called with S3, the pattern {S2,S3} will be detected.

   Output:

   * TYPE_IN: The type of the input arguments to the pattern.

   * TYPE_OUT: The type of the output of this pattern.

   * Return value: A new stmt that will be used to replace the sequence of
   stmts that constitute the pattern. In this case it will be:
        WIDEN_SUM <x_t, sum_0>

   Note: The widening-sum idiom is a widening reduction pattern that is
	 vectorized without preserving all the intermediate results. It
         produces only N/2 (widened) results (by summing up pairs of
	 intermediate results) rather than all N results.  Therefore, we
	 cannot allow this pattern when we want to get all the results and in
	 the correct order (as is the case when this computation is in an
	 inner-loop nested in an outer-loop that us being vectorized).  */

static gimple *
vect_recog_widen_sum_pattern (vec<gimple *> *stmts, tree *type_in,
			      tree *type_out)
{
  gimple *stmt, *last_stmt = (*stmts)[0];
  tree oprnd0, oprnd1;
  stmt_vec_info stmt_vinfo = vinfo_for_stmt (last_stmt);
  tree type, half_type;
  gimple *pattern_stmt;
  loop_vec_info loop_info = STMT_VINFO_LOOP_VINFO (stmt_vinfo);
  struct loop *loop;
  tree var;
  bool promotion;

  if (!loop_info)
    return NULL;

  loop = LOOP_VINFO_LOOP (loop_info);

  /* We don't allow changing the order of the computation in the inner-loop
     when doing outer-loop vectorization.  */
  if (loop && nested_in_vect_loop_p (loop, last_stmt))
    return NULL;

  if (!is_gimple_assign (last_stmt))
    return NULL;

  type = gimple_expr_type (last_stmt);

  /* Look for the following pattern
          DX = (TYPE) X;
          sum_1 = DX + sum_0;
     In which DX is at least double the size of X, and sum_1 has been
     recognized as a reduction variable.
   */

  /* Starting from LAST_STMT, follow the defs of its uses in search
     of the above pattern.  */

  if (gimple_assign_rhs_code (last_stmt) != PLUS_EXPR)
    return NULL;

  if (!vect_reassociating_reduction_p (stmt_vinfo))
    return NULL;

  oprnd0 = gimple_assign_rhs1 (last_stmt);
  oprnd1 = gimple_assign_rhs2 (last_stmt);
  if (!types_compatible_p (TREE_TYPE (oprnd0), type)
      || !types_compatible_p (TREE_TYPE (oprnd1), type))
    return NULL;

  /* So far so good.  Since last_stmt was detected as a (summation) reduction,
     we know that oprnd1 is the reduction variable (defined by a loop-header
     phi), and oprnd0 is an ssa-name defined by a stmt in the loop body.
     Left to check that oprnd0 is defined by a cast from type 'type' to type
     'TYPE'.  */

  if (!type_conversion_p (oprnd0, last_stmt, true, &half_type, &stmt,
                          &promotion)
      || !promotion)
     return NULL;

  oprnd0 = gimple_assign_rhs1 (stmt);
  *type_in = half_type;
  *type_out = type;

  /* Pattern detected. Create a stmt to be used to replace the pattern: */
  var = vect_recog_temp_ssa_var (type, NULL);
  pattern_stmt = gimple_build_assign (var, WIDEN_SUM_EXPR, oprnd0, oprnd1);

  if (dump_enabled_p ())
    {
      dump_printf_loc (MSG_NOTE, vect_location,
                       "vect_recog_widen_sum_pattern: detected: ");
      dump_gimple_stmt (MSG_NOTE, TDF_SLIM, pattern_stmt, 0);
    }

  return pattern_stmt;
}


/* Return TRUE if the operation in STMT can be performed on a smaller type.

   Input:
   STMT - a statement to check.
   DEF - we support operations with two operands, one of which is constant.
         The other operand can be defined by a demotion operation, or by a
         previous statement in a sequence of over-promoted operations.  In the
         later case DEF is used to replace that operand.  (It is defined by a
         pattern statement we created for the previous statement in the
         sequence).

   Input/output:
   NEW_TYPE - Output: a smaller type that we are trying to use.  Input: if not
         NULL, it's the type of DEF.
   STMTS - additional pattern statements.  If a pattern statement (type
         conversion) is created in this function, its original statement is
         added to STMTS.

   Output:
   OP0, OP1 - if the operation fits a smaller type, OP0 and OP1 are the new
         operands to use in the new pattern statement for STMT (will be created
         in vect_recog_over_widening_pattern ()).
   NEW_DEF_STMT - in case DEF has to be promoted, we create two pattern
         statements for STMT: the first one is a type promotion and the second
         one is the operation itself.  We return the type promotion statement
	 in NEW_DEF_STMT and further store it in STMT_VINFO_PATTERN_DEF_SEQ of
         the second pattern statement.  */

static bool
vect_operation_fits_smaller_type (gimple *stmt, tree def, tree *new_type,
				  tree *op0, tree *op1, gimple **new_def_stmt,
				  vec<gimple *> *stmts)
{
  enum tree_code code;
  tree const_oprnd, oprnd;
  tree interm_type = NULL_TREE, half_type, new_oprnd, type;
  gimple *def_stmt, *new_stmt;
  bool first = false;
  bool promotion;

  *op0 = NULL_TREE;
  *op1 = NULL_TREE;
  *new_def_stmt = NULL;

  if (!is_gimple_assign (stmt))
    return false;

  code = gimple_assign_rhs_code (stmt);
  if (code != LSHIFT_EXPR && code != RSHIFT_EXPR
      && code != BIT_IOR_EXPR && code != BIT_XOR_EXPR && code != BIT_AND_EXPR)
    return false;

  oprnd = gimple_assign_rhs1 (stmt);
  const_oprnd = gimple_assign_rhs2 (stmt);
  type = gimple_expr_type (stmt);

  if (TREE_CODE (oprnd) != SSA_NAME
      || TREE_CODE (const_oprnd) != INTEGER_CST)
    return false;

  /* If oprnd has other uses besides that in stmt we cannot mark it
     as being part of a pattern only.  */
  if (!has_single_use (oprnd))
    return false;

  /* If we are in the middle of a sequence, we use DEF from a previous
     statement.  Otherwise, OPRND has to be a result of type promotion.  */
  if (*new_type)
    {
      half_type = *new_type;
      oprnd = def;
    }
  else
    {
      first = true;
      if (!type_conversion_p (oprnd, stmt, false, &half_type, &def_stmt,
			      &promotion)
	  || !promotion
	  || !vect_same_loop_or_bb_p (stmt, def_stmt))
        return false;
    }

  /* Can we perform the operation on a smaller type?  */
  switch (code)
    {
      case BIT_IOR_EXPR:
      case BIT_XOR_EXPR:
      case BIT_AND_EXPR:
        if (!int_fits_type_p (const_oprnd, half_type))
          {
            /* HALF_TYPE is not enough.  Try a bigger type if possible.  */
            if (TYPE_PRECISION (type) < (TYPE_PRECISION (half_type) * 4))
              return false;

            interm_type = build_nonstandard_integer_type (
                        TYPE_PRECISION (half_type) * 2, TYPE_UNSIGNED (type));
            if (!int_fits_type_p (const_oprnd, interm_type))
              return false;
          }

        break;

      case LSHIFT_EXPR:
        /* Try intermediate type - HALF_TYPE is not enough for sure.  */
        if (TYPE_PRECISION (type) < (TYPE_PRECISION (half_type) * 4))
          return false;

        /* Check that HALF_TYPE size + shift amount <= INTERM_TYPE size.
          (e.g., if the original value was char, the shift amount is at most 8
           if we want to use short).  */
        if (compare_tree_int (const_oprnd, TYPE_PRECISION (half_type)) == 1)
          return false;

        interm_type = build_nonstandard_integer_type (
                        TYPE_PRECISION (half_type) * 2, TYPE_UNSIGNED (type));

        if (!vect_supportable_shift (code, interm_type))
          return false;

        break;

      case RSHIFT_EXPR:
        if (vect_supportable_shift (code, half_type))
          break;

        /* Try intermediate type - HALF_TYPE is not supported.  */
        if (TYPE_PRECISION (type) < (TYPE_PRECISION (half_type) * 4))
          return false;

        interm_type = build_nonstandard_integer_type (
                        TYPE_PRECISION (half_type) * 2, TYPE_UNSIGNED (type));

        if (!vect_supportable_shift (code, interm_type))
          return false;

        break;

      default:
        gcc_unreachable ();
    }

  /* There are four possible cases:
     1. OPRND is defined by a type promotion (in that case FIRST is TRUE, it's
        the first statement in the sequence)
        a. The original, HALF_TYPE, is not enough - we replace the promotion
           from HALF_TYPE to TYPE with a promotion to INTERM_TYPE.
        b. HALF_TYPE is sufficient, OPRND is set as the RHS of the original
           promotion.
     2. OPRND is defined by a pattern statement we created.
        a. Its type is not sufficient for the operation, we create a new stmt:
           a type conversion for OPRND from HALF_TYPE to INTERM_TYPE.  We store
           this statement in NEW_DEF_STMT, and it is later put in
	   STMT_VINFO_PATTERN_DEF_SEQ of the pattern statement for STMT.
        b. OPRND is good to use in the new statement.  */
  if (first)
    {
      if (interm_type)
        {
          /* Replace the original type conversion HALF_TYPE->TYPE with
             HALF_TYPE->INTERM_TYPE.  */
          if (STMT_VINFO_RELATED_STMT (vinfo_for_stmt (def_stmt)))
            {
              new_stmt = STMT_VINFO_RELATED_STMT (vinfo_for_stmt (def_stmt));
              /* Check if the already created pattern stmt is what we need.  */
              if (!is_gimple_assign (new_stmt)
                  || !CONVERT_EXPR_CODE_P (gimple_assign_rhs_code (new_stmt))
                  || TREE_TYPE (gimple_assign_lhs (new_stmt)) != interm_type)
                return false;

	      stmts->safe_push (def_stmt);
              oprnd = gimple_assign_lhs (new_stmt);
            }
          else
            {
              /* Create NEW_OPRND = (INTERM_TYPE) OPRND.  */
              oprnd = gimple_assign_rhs1 (def_stmt);
	      new_oprnd = make_ssa_name (interm_type);
	      new_stmt = gimple_build_assign (new_oprnd, NOP_EXPR, oprnd);
              STMT_VINFO_RELATED_STMT (vinfo_for_stmt (def_stmt)) = new_stmt;
              stmts->safe_push (def_stmt);
              oprnd = new_oprnd;
            }
        }
      else
        {
          /* Retrieve the operand before the type promotion.  */
          oprnd = gimple_assign_rhs1 (def_stmt);
        }
    }
  else
    {
      if (interm_type)
        {
          /* Create a type conversion HALF_TYPE->INTERM_TYPE.  */
	  new_oprnd = make_ssa_name (interm_type);
	  new_stmt = gimple_build_assign (new_oprnd, NOP_EXPR, oprnd);
          oprnd = new_oprnd;
          *new_def_stmt = new_stmt;
        }

      /* Otherwise, OPRND is already set.  */
    }

  if (interm_type)
    *new_type = interm_type;
  else
    *new_type = half_type;

  *op0 = oprnd;
  *op1 = fold_convert (*new_type, const_oprnd);

  return true;
}


/* Try to find a statement or a sequence of statements that can be performed
   on a smaller type:

     type x_t;
     TYPE x_T, res0_T, res1_T;
   loop:
     S1  x_t = *p;
     S2  x_T = (TYPE) x_t;
     S3  res0_T = op (x_T, C0);
     S4  res1_T = op (res0_T, C1);
     S5  ... = () res1_T;  - type demotion

   where type 'TYPE' is at least double the size of type 'type', C0 and C1 are
   constants.
   Check if S3 and S4 can be done on a smaller type than 'TYPE', it can either
   be 'type' or some intermediate type.  For now, we expect S5 to be a type
   demotion operation.  We also check that S3 and S4 have only one use.  */

static gimple *
vect_recog_over_widening_pattern (vec<gimple *> *stmts,
                                  tree *type_in, tree *type_out)
{
  gimple *stmt = stmts->pop ();
  gimple *pattern_stmt = NULL, *new_def_stmt, *prev_stmt = NULL,
	 *use_stmt = NULL;
  tree op0, op1, vectype = NULL_TREE, use_lhs, use_type;
  tree var = NULL_TREE, new_type = NULL_TREE, new_oprnd;
  bool first;
  tree type = NULL;

  first = true;
  while (1)
    {
      if (!vinfo_for_stmt (stmt)
          || STMT_VINFO_IN_PATTERN_P (vinfo_for_stmt (stmt)))
        return NULL;

      new_def_stmt = NULL;
      if (!vect_operation_fits_smaller_type (stmt, var, &new_type,
                                             &op0, &op1, &new_def_stmt,
                                             stmts))
        {
          if (first)
            return NULL;
          else
            break;
        }

      /* STMT can be performed on a smaller type.  Check its uses.  */
      use_stmt = vect_single_imm_use (stmt);
      if (!use_stmt || !is_gimple_assign (use_stmt))
        return NULL;

      /* Create pattern statement for STMT.  */
      vectype = get_vectype_for_scalar_type (new_type);
      if (!vectype)
        return NULL;

      /* We want to collect all the statements for which we create pattern
         statetments, except for the case when the last statement in the
         sequence doesn't have a corresponding pattern statement.  In such
         case we associate the last pattern statement with the last statement
         in the sequence.  Therefore, we only add the original statement to
         the list if we know that it is not the last.  */
      if (prev_stmt)
        stmts->safe_push (prev_stmt);

      var = vect_recog_temp_ssa_var (new_type, NULL);
      pattern_stmt
	= gimple_build_assign (var, gimple_assign_rhs_code (stmt), op0, op1);
      STMT_VINFO_RELATED_STMT (vinfo_for_stmt (stmt)) = pattern_stmt;
      new_pattern_def_seq (vinfo_for_stmt (stmt), new_def_stmt);

      if (dump_enabled_p ())
        {
          dump_printf_loc (MSG_NOTE, vect_location,
                           "created pattern stmt: ");
          dump_gimple_stmt (MSG_NOTE, TDF_SLIM, pattern_stmt, 0);
        }

      type = gimple_expr_type (stmt);
      prev_stmt = stmt;
      stmt = use_stmt;

      first = false;
    }

  /* We got a sequence.  We expect it to end with a type demotion operation.
     Otherwise, we quit (for now).  There are three possible cases: the
     conversion is to NEW_TYPE (we don't do anything), the conversion is to
     a type bigger than NEW_TYPE and/or the signedness of USE_TYPE and
     NEW_TYPE differs (we create a new conversion statement).  */
  if (CONVERT_EXPR_CODE_P (gimple_assign_rhs_code (use_stmt)))
    {
      use_lhs = gimple_assign_lhs (use_stmt);
      use_type = TREE_TYPE (use_lhs);
      /* Support only type demotion or signedess change.  */
      if (!INTEGRAL_TYPE_P (use_type)
	  || TYPE_PRECISION (type) <= TYPE_PRECISION (use_type))
        return NULL;

      /* Check that NEW_TYPE is not bigger than the conversion result.  */
      if (TYPE_PRECISION (new_type) > TYPE_PRECISION (use_type))
	return NULL;

      if (TYPE_UNSIGNED (new_type) != TYPE_UNSIGNED (use_type)
          || TYPE_PRECISION (new_type) != TYPE_PRECISION (use_type))
        {
          /* Create NEW_TYPE->USE_TYPE conversion.  */
	  new_oprnd = make_ssa_name (use_type);
	  pattern_stmt = gimple_build_assign (new_oprnd, NOP_EXPR, var);
          STMT_VINFO_RELATED_STMT (vinfo_for_stmt (use_stmt)) = pattern_stmt;

          *type_in = get_vectype_for_scalar_type (new_type);
          *type_out = get_vectype_for_scalar_type (use_type);

          /* We created a pattern statement for the last statement in the
             sequence, so we don't need to associate it with the pattern
             statement created for PREV_STMT.  Therefore, we add PREV_STMT
             to the list in order to mark it later in vect_pattern_recog_1.  */
          if (prev_stmt)
            stmts->safe_push (prev_stmt);
        }
      else
        {
          if (prev_stmt)
	    STMT_VINFO_PATTERN_DEF_SEQ (vinfo_for_stmt (use_stmt))
	       = STMT_VINFO_PATTERN_DEF_SEQ (vinfo_for_stmt (prev_stmt));

          *type_in = vectype;
          *type_out = NULL_TREE;
        }

      stmts->safe_push (use_stmt);
    }
  else
    /* TODO: support general case, create a conversion to the correct type.  */
    return NULL;

  /* Pattern detected.  */
  if (dump_enabled_p ())
    {
      dump_printf_loc (MSG_NOTE, vect_location,
                       "vect_recog_over_widening_pattern: detected: ");
      dump_gimple_stmt (MSG_NOTE, TDF_SLIM, pattern_stmt, 0);
    }

  return pattern_stmt;
}

/* Detect widening shift pattern:

   type a_t;
   TYPE a_T, res_T;

   S1 a_t = ;
   S2 a_T = (TYPE) a_t;
   S3 res_T = a_T << CONST;

  where type 'TYPE' is at least double the size of type 'type'.

  Also detect cases where the shift result is immediately converted
  to another type 'result_type' that is no larger in size than 'TYPE'.
  In those cases we perform a widen-shift that directly results in
  'result_type', to avoid a possible over-widening situation:

  type a_t;
  TYPE a_T, res_T;
  result_type res_result;

  S1 a_t = ;
  S2 a_T = (TYPE) a_t;
  S3 res_T = a_T << CONST;
  S4 res_result = (result_type) res_T;
      '--> res_result' = a_t w<< CONST;

  And a case when 'TYPE' is 4 times bigger than 'type'.  In that case we
  create an additional pattern stmt for S2 to create a variable of an
  intermediate type, and perform widen-shift on the intermediate type:

  type a_t;
  interm_type a_it;
  TYPE a_T, res_T, res_T';

  S1 a_t = ;
  S2 a_T = (TYPE) a_t;
      '--> a_it = (interm_type) a_t;
  S3 res_T = a_T << CONST;
      '--> res_T' = a_it <<* CONST;

  Input/Output:

  * STMTS: Contains a stmt from which the pattern search begins.
    In case of unsigned widen-shift, the original stmt (S3) is replaced with S4
    in STMTS.  When an intermediate type is used and a pattern statement is
    created for S2, we also put S2 here (before S3).

  Output:

  * TYPE_IN: The type of the input arguments to the pattern.

  * TYPE_OUT: The type of the output of this pattern.

  * Return value: A new stmt that will be used to replace the sequence of
    stmts that constitute the pattern.  In this case it will be:
    WIDEN_LSHIFT_EXPR <a_t, CONST>.  */

static gimple *
vect_recog_widen_shift_pattern (vec<gimple *> *stmts,
				tree *type_in, tree *type_out)
{
  gimple *last_stmt = stmts->pop ();
  gimple *def_stmt0;
  tree oprnd0, oprnd1;
  tree type, half_type0;
  gimple *pattern_stmt;
  tree vectype, vectype_out = NULL_TREE;
  tree var;
  enum tree_code dummy_code;
  int dummy_int;
  vec<tree>  dummy_vec;
  gimple *use_stmt;
  bool promotion;

  if (!is_gimple_assign (last_stmt) || !vinfo_for_stmt (last_stmt))
    return NULL;

  if (STMT_VINFO_IN_PATTERN_P (vinfo_for_stmt (last_stmt)))
    return NULL;

  if (gimple_assign_rhs_code (last_stmt) != LSHIFT_EXPR)
    return NULL;

  oprnd0 = gimple_assign_rhs1 (last_stmt);
  oprnd1 = gimple_assign_rhs2 (last_stmt);
  if (TREE_CODE (oprnd0) != SSA_NAME || TREE_CODE (oprnd1) != INTEGER_CST)
    return NULL;

  /* Check operand 0: it has to be defined by a type promotion.  */
  if (!type_conversion_p (oprnd0, last_stmt, false, &half_type0, &def_stmt0,
			  &promotion)
      || !promotion)
     return NULL;

  /* Check operand 1: has to be positive.  We check that it fits the type
     in vect_handle_widen_op_by_const ().  */
  if (tree_int_cst_compare (oprnd1, size_zero_node) <= 0)
    return NULL;

  oprnd0 = gimple_assign_rhs1 (def_stmt0);
  type = gimple_expr_type (last_stmt);

  /* Check for subsequent conversion to another type.  */
  use_stmt = vect_single_imm_use (last_stmt);
  if (use_stmt && is_gimple_assign (use_stmt)
      && CONVERT_EXPR_CODE_P (gimple_assign_rhs_code (use_stmt))
      && !STMT_VINFO_IN_PATTERN_P (vinfo_for_stmt (use_stmt)))
    {
      tree use_lhs = gimple_assign_lhs (use_stmt);
      tree use_type = TREE_TYPE (use_lhs);

      if (INTEGRAL_TYPE_P (use_type)
	  && TYPE_PRECISION (use_type) <= TYPE_PRECISION (type))
	{
	  last_stmt = use_stmt;
	  type = use_type;
	}
    }

  /* Check if this a widening operation.  */
  gimple *wstmt = NULL;
  if (!vect_handle_widen_op_by_const (last_stmt, LSHIFT_EXPR, oprnd1,
       				      &oprnd0, &wstmt,
	                              type, &half_type0, def_stmt0))
    return NULL;

  /* Pattern detected.  */
  if (dump_enabled_p ())
    dump_printf_loc (MSG_NOTE, vect_location,
                     "vect_recog_widen_shift_pattern: detected:\n");

  /* Check target support.  */
  vectype = get_vectype_for_scalar_type (half_type0);
  vectype_out = get_vectype_for_scalar_type (type);

  if (!vectype
      || !vectype_out
      || !supportable_widening_operation (WIDEN_LSHIFT_EXPR, last_stmt,
					  vectype_out, vectype,
					  &dummy_code, &dummy_code,
					  &dummy_int, &dummy_vec))
    return NULL;

  *type_in = vectype;
  *type_out = vectype_out;

  /* Pattern supported.  Create a stmt to be used to replace the pattern.  */
  var = vect_recog_temp_ssa_var (type, NULL);
  pattern_stmt
    = gimple_build_assign (var, WIDEN_LSHIFT_EXPR, oprnd0, oprnd1);
  if (wstmt)
    {
      stmt_vec_info stmt_vinfo = vinfo_for_stmt (last_stmt);
      new_pattern_def_seq (stmt_vinfo, wstmt);
      stmt_vec_info new_stmt_info
	= new_stmt_vec_info (wstmt, stmt_vinfo->vinfo);
      set_vinfo_for_stmt (wstmt, new_stmt_info);
      STMT_VINFO_VECTYPE (new_stmt_info) = vectype;
    }

  if (dump_enabled_p ())
    dump_gimple_stmt_loc (MSG_NOTE, vect_location, TDF_SLIM, pattern_stmt, 0);

  stmts->safe_push (last_stmt);
  return pattern_stmt;
}

/* Detect a rotate pattern wouldn't be otherwise vectorized:

   type a_t, b_t, c_t;

   S0 a_t = b_t r<< c_t;

  Input/Output:

  * STMTS: Contains a stmt from which the pattern search begins,
    i.e. the shift/rotate stmt.  The original stmt (S0) is replaced
    with a sequence:

   S1 d_t = -c_t;
   S2 e_t = d_t & (B - 1);
   S3 f_t = b_t << c_t;
   S4 g_t = b_t >> e_t;
   S0 a_t = f_t | g_t;

    where B is element bitsize of type.

  Output:

  * TYPE_IN: The type of the input arguments to the pattern.

  * TYPE_OUT: The type of the output of this pattern.

  * Return value: A new stmt that will be used to replace the rotate
    S0 stmt.  */

static gimple *
vect_recog_rotate_pattern (vec<gimple *> *stmts, tree *type_in, tree *type_out)
{
  gimple *last_stmt = stmts->pop ();
  tree oprnd0, oprnd1, lhs, var, var1, var2, vectype, type, stype, def, def2;
  gimple *pattern_stmt, *def_stmt;
  enum tree_code rhs_code;
  stmt_vec_info stmt_vinfo = vinfo_for_stmt (last_stmt);
  vec_info *vinfo = stmt_vinfo->vinfo;
  enum vect_def_type dt;
  optab optab1, optab2;
  edge ext_def = NULL;

  if (!is_gimple_assign (last_stmt))
    return NULL;

  rhs_code = gimple_assign_rhs_code (last_stmt);
  switch (rhs_code)
    {
    case LROTATE_EXPR:
    case RROTATE_EXPR:
      break;
    default:
      return NULL;
    }

  if (STMT_VINFO_IN_PATTERN_P (stmt_vinfo))
    return NULL;

  lhs = gimple_assign_lhs (last_stmt);
  oprnd0 = gimple_assign_rhs1 (last_stmt);
  type = TREE_TYPE (oprnd0);
  oprnd1 = gimple_assign_rhs2 (last_stmt);
  if (TREE_CODE (oprnd0) != SSA_NAME
      || TYPE_PRECISION (TREE_TYPE (lhs)) != TYPE_PRECISION (type)
      || !INTEGRAL_TYPE_P (type)
      || !TYPE_UNSIGNED (type))
    return NULL;

  if (!vect_is_simple_use (oprnd1, vinfo, &def_stmt, &dt))
    return NULL;

  if (dt != vect_internal_def
      && dt != vect_constant_def
      && dt != vect_external_def)
    return NULL;

  vectype = get_vectype_for_scalar_type (type);
  if (vectype == NULL_TREE)
    return NULL;

  /* If vector/vector or vector/scalar rotate is supported by the target,
     don't do anything here.  */
  optab1 = optab_for_tree_code (rhs_code, vectype, optab_vector);
  if (optab1
      && optab_handler (optab1, TYPE_MODE (vectype)) != CODE_FOR_nothing)
    return NULL;

  if (is_a <bb_vec_info> (vinfo) || dt != vect_internal_def)
    {
      optab2 = optab_for_tree_code (rhs_code, vectype, optab_scalar);
      if (optab2
	  && optab_handler (optab2, TYPE_MODE (vectype)) != CODE_FOR_nothing)
	return NULL;
    }

  /* If vector/vector or vector/scalar shifts aren't supported by the target,
     don't do anything here either.  */
  optab1 = optab_for_tree_code (LSHIFT_EXPR, vectype, optab_vector);
  optab2 = optab_for_tree_code (RSHIFT_EXPR, vectype, optab_vector);
  if (!optab1
      || optab_handler (optab1, TYPE_MODE (vectype)) == CODE_FOR_nothing
      || !optab2
      || optab_handler (optab2, TYPE_MODE (vectype)) == CODE_FOR_nothing)
    {
      if (! is_a <bb_vec_info> (vinfo) && dt == vect_internal_def)
	return NULL;
      optab1 = optab_for_tree_code (LSHIFT_EXPR, vectype, optab_scalar);
      optab2 = optab_for_tree_code (RSHIFT_EXPR, vectype, optab_scalar);
      if (!optab1
	  || optab_handler (optab1, TYPE_MODE (vectype)) == CODE_FOR_nothing
	  || !optab2
	  || optab_handler (optab2, TYPE_MODE (vectype)) == CODE_FOR_nothing)
	return NULL;
    }

  *type_in = vectype;
  *type_out = vectype;
  if (*type_in == NULL_TREE)
    return NULL;

  if (dt == vect_external_def
      && TREE_CODE (oprnd1) == SSA_NAME
      && is_a <loop_vec_info> (vinfo))
    {
      struct loop *loop = as_a <loop_vec_info> (vinfo)->loop;
      ext_def = loop_preheader_edge (loop);
      if (!SSA_NAME_IS_DEFAULT_DEF (oprnd1))
	{
	  basic_block bb = gimple_bb (SSA_NAME_DEF_STMT (oprnd1));
	  if (bb == NULL
	      || !dominated_by_p (CDI_DOMINATORS, ext_def->dest, bb))
	    ext_def = NULL;
	}
    }

  def = NULL_TREE;
  scalar_int_mode mode = SCALAR_INT_TYPE_MODE (type);
  if (TREE_CODE (oprnd1) == INTEGER_CST
      || TYPE_MODE (TREE_TYPE (oprnd1)) == mode)
    def = oprnd1;
  else if (def_stmt && gimple_assign_cast_p (def_stmt))
    {
      tree rhs1 = gimple_assign_rhs1 (def_stmt);
      if (TYPE_MODE (TREE_TYPE (rhs1)) == mode
	  && TYPE_PRECISION (TREE_TYPE (rhs1))
	     == TYPE_PRECISION (type))
	def = rhs1;
    }

  STMT_VINFO_PATTERN_DEF_SEQ (stmt_vinfo) = NULL;
  if (def == NULL_TREE)
    {
      def = vect_recog_temp_ssa_var (type, NULL);
      def_stmt = gimple_build_assign (def, NOP_EXPR, oprnd1);
      if (ext_def)
	{
	  basic_block new_bb
	    = gsi_insert_on_edge_immediate (ext_def, def_stmt);
	  gcc_assert (!new_bb);
	}
      else
	append_pattern_def_seq (stmt_vinfo, def_stmt);
    }
  stype = TREE_TYPE (def);
  scalar_int_mode smode = SCALAR_INT_TYPE_MODE (stype);

  if (TREE_CODE (def) == INTEGER_CST)
    {
      if (!tree_fits_uhwi_p (def)
	  || tree_to_uhwi (def) >= GET_MODE_PRECISION (mode)
	  || integer_zerop (def))
	return NULL;
      def2 = build_int_cst (stype,
			    GET_MODE_PRECISION (mode) - tree_to_uhwi (def));
    }
  else
    {
      tree vecstype = get_vectype_for_scalar_type (stype);
      stmt_vec_info def_stmt_vinfo;

      if (vecstype == NULL_TREE)
	return NULL;
      def2 = vect_recog_temp_ssa_var (stype, NULL);
      def_stmt = gimple_build_assign (def2, NEGATE_EXPR, def);
      if (ext_def)
	{
	  basic_block new_bb
	    = gsi_insert_on_edge_immediate (ext_def, def_stmt);
	  gcc_assert (!new_bb);
	}
      else
	{
	  def_stmt_vinfo = new_stmt_vec_info (def_stmt, vinfo);
	  set_vinfo_for_stmt (def_stmt, def_stmt_vinfo);
	  STMT_VINFO_VECTYPE (def_stmt_vinfo) = vecstype;
	  append_pattern_def_seq (stmt_vinfo, def_stmt);
	}

      def2 = vect_recog_temp_ssa_var (stype, NULL);
      tree mask = build_int_cst (stype, GET_MODE_PRECISION (smode) - 1);
      def_stmt = gimple_build_assign (def2, BIT_AND_EXPR,
				      gimple_assign_lhs (def_stmt), mask);
      if (ext_def)
	{
	  basic_block new_bb
	    = gsi_insert_on_edge_immediate (ext_def, def_stmt);
	  gcc_assert (!new_bb);
	}
      else
	{
	  def_stmt_vinfo = new_stmt_vec_info (def_stmt, vinfo);
	  set_vinfo_for_stmt (def_stmt, def_stmt_vinfo);
	  STMT_VINFO_VECTYPE (def_stmt_vinfo) = vecstype;
	  append_pattern_def_seq (stmt_vinfo, def_stmt);
	}
    }

  var1 = vect_recog_temp_ssa_var (type, NULL);
  def_stmt = gimple_build_assign (var1, rhs_code == LROTATE_EXPR
					? LSHIFT_EXPR : RSHIFT_EXPR,
				  oprnd0, def);
  append_pattern_def_seq (stmt_vinfo, def_stmt);

  var2 = vect_recog_temp_ssa_var (type, NULL);
  def_stmt = gimple_build_assign (var2, rhs_code == LROTATE_EXPR
					? RSHIFT_EXPR : LSHIFT_EXPR,
				  oprnd0, def2);
  append_pattern_def_seq (stmt_vinfo, def_stmt);

  /* Pattern detected.  */
  if (dump_enabled_p ())
    dump_printf_loc (MSG_NOTE, vect_location,
		     "vect_recog_rotate_pattern: detected:\n");

  /* Pattern supported.  Create a stmt to be used to replace the pattern.  */
  var = vect_recog_temp_ssa_var (type, NULL);
  pattern_stmt = gimple_build_assign (var, BIT_IOR_EXPR, var1, var2);

  if (dump_enabled_p ())
    dump_gimple_stmt_loc (MSG_NOTE, vect_location, TDF_SLIM, pattern_stmt, 0);

  stmts->safe_push (last_stmt);
  return pattern_stmt;
}

/* Detect a vector by vector shift pattern that wouldn't be otherwise
   vectorized:

   type a_t;
   TYPE b_T, res_T;

   S1 a_t = ;
   S2 b_T = ;
   S3 res_T = b_T op a_t;

  where type 'TYPE' is a type with different size than 'type',
  and op is <<, >> or rotate.

  Also detect cases:

   type a_t;
   TYPE b_T, c_T, res_T;

   S0 c_T = ;
   S1 a_t = (type) c_T;
   S2 b_T = ;
   S3 res_T = b_T op a_t;

  Input/Output:

  * STMTS: Contains a stmt from which the pattern search begins,
    i.e. the shift/rotate stmt.  The original stmt (S3) is replaced
    with a shift/rotate which has same type on both operands, in the
    second case just b_T op c_T, in the first case with added cast
    from a_t to c_T in STMT_VINFO_PATTERN_DEF_SEQ.

  Output:

  * TYPE_IN: The type of the input arguments to the pattern.

  * TYPE_OUT: The type of the output of this pattern.

  * Return value: A new stmt that will be used to replace the shift/rotate
    S3 stmt.  */

static gimple *
vect_recog_vector_vector_shift_pattern (vec<gimple *> *stmts,
					tree *type_in, tree *type_out)
{
  gimple *last_stmt = stmts->pop ();
  tree oprnd0, oprnd1, lhs, var;
  gimple *pattern_stmt, *def_stmt;
  enum tree_code rhs_code;
  stmt_vec_info stmt_vinfo = vinfo_for_stmt (last_stmt);
  vec_info *vinfo = stmt_vinfo->vinfo;
  enum vect_def_type dt;

  if (!is_gimple_assign (last_stmt))
    return NULL;

  rhs_code = gimple_assign_rhs_code (last_stmt);
  switch (rhs_code)
    {
    case LSHIFT_EXPR:
    case RSHIFT_EXPR:
    case LROTATE_EXPR:
    case RROTATE_EXPR:
      break;
    default:
      return NULL;
    }

  if (STMT_VINFO_IN_PATTERN_P (stmt_vinfo))
    return NULL;

  lhs = gimple_assign_lhs (last_stmt);
  oprnd0 = gimple_assign_rhs1 (last_stmt);
  oprnd1 = gimple_assign_rhs2 (last_stmt);
  if (TREE_CODE (oprnd0) != SSA_NAME
      || TREE_CODE (oprnd1) != SSA_NAME
      || TYPE_MODE (TREE_TYPE (oprnd0)) == TYPE_MODE (TREE_TYPE (oprnd1))
      || !type_has_mode_precision_p (TREE_TYPE (oprnd1))
      || TYPE_PRECISION (TREE_TYPE (lhs))
	 != TYPE_PRECISION (TREE_TYPE (oprnd0)))
    return NULL;

  if (!vect_is_simple_use (oprnd1, vinfo, &def_stmt, &dt))
    return NULL;

  if (dt != vect_internal_def)
    return NULL;

  *type_in = get_vectype_for_scalar_type (TREE_TYPE (oprnd0));
  *type_out = *type_in;
  if (*type_in == NULL_TREE)
    return NULL;

  tree def = NULL_TREE;
  stmt_vec_info def_vinfo = vinfo_for_stmt (def_stmt);
  if (!STMT_VINFO_IN_PATTERN_P (def_vinfo) && gimple_assign_cast_p (def_stmt))
    {
      tree rhs1 = gimple_assign_rhs1 (def_stmt);
      if (TYPE_MODE (TREE_TYPE (rhs1)) == TYPE_MODE (TREE_TYPE (oprnd0))
	  && TYPE_PRECISION (TREE_TYPE (rhs1))
	     == TYPE_PRECISION (TREE_TYPE (oprnd0)))
	{
	  if (TYPE_PRECISION (TREE_TYPE (oprnd1))
	      >= TYPE_PRECISION (TREE_TYPE (rhs1)))
	    def = rhs1;
	  else
	    {
	      tree mask
		= build_low_bits_mask (TREE_TYPE (rhs1),
				       TYPE_PRECISION (TREE_TYPE (oprnd1)));
	      def = vect_recog_temp_ssa_var (TREE_TYPE (rhs1), NULL);
	      def_stmt = gimple_build_assign (def, BIT_AND_EXPR, rhs1, mask);
	      new_pattern_def_seq (stmt_vinfo, def_stmt);
	    }
	}
    }

  if (def == NULL_TREE)
    {
      def = vect_recog_temp_ssa_var (TREE_TYPE (oprnd0), NULL);
      def_stmt = gimple_build_assign (def, NOP_EXPR, oprnd1);
      new_pattern_def_seq (stmt_vinfo, def_stmt);
    }

  /* Pattern detected.  */
  if (dump_enabled_p ())
    dump_printf_loc (MSG_NOTE, vect_location,
                     "vect_recog_vector_vector_shift_pattern: detected:\n");

  /* Pattern supported.  Create a stmt to be used to replace the pattern.  */
  var = vect_recog_temp_ssa_var (TREE_TYPE (oprnd0), NULL);
  pattern_stmt = gimple_build_assign (var, rhs_code, oprnd0, def);

  if (dump_enabled_p ())
    dump_gimple_stmt_loc (MSG_NOTE, vect_location, TDF_SLIM, pattern_stmt, 0);

  stmts->safe_push (last_stmt);
  return pattern_stmt;
}

/* Return true iff the target has a vector optab implementing the operation
   CODE on type VECTYPE.  */

static bool
target_has_vecop_for_code (tree_code code, tree vectype)
{
  optab voptab = optab_for_tree_code (code, vectype, optab_vector);
  return voptab
	 && optab_handler (voptab, TYPE_MODE (vectype)) != CODE_FOR_nothing;
}

/* Verify that the target has optabs of VECTYPE to perform all the steps
   needed by the multiplication-by-immediate synthesis algorithm described by
   ALG and VAR.  If SYNTH_SHIFT_P is true ensure that vector addition is
   present.  Return true iff the target supports all the steps.  */

static bool
target_supports_mult_synth_alg (struct algorithm *alg, mult_variant var,
				 tree vectype, bool synth_shift_p)
{
  if (alg->op[0] != alg_zero && alg->op[0] != alg_m)
    return false;

  bool supports_vminus = target_has_vecop_for_code (MINUS_EXPR, vectype);
  bool supports_vplus = target_has_vecop_for_code (PLUS_EXPR, vectype);

  if (var == negate_variant
      && !target_has_vecop_for_code (NEGATE_EXPR, vectype))
    return false;

  /* If we must synthesize shifts with additions make sure that vector
     addition is available.  */
  if ((var == add_variant || synth_shift_p) && !supports_vplus)
    return false;

  for (int i = 1; i < alg->ops; i++)
    {
      switch (alg->op[i])
	{
	case alg_shift:
	  break;
	case alg_add_t_m2:
	case alg_add_t2_m:
	case alg_add_factor:
	  if (!supports_vplus)
	    return false;
	  break;
	case alg_sub_t_m2:
	case alg_sub_t2_m:
	case alg_sub_factor:
	  if (!supports_vminus)
	    return false;
	  break;
	case alg_unknown:
	case alg_m:
	case alg_zero:
	case alg_impossible:
	  return false;
	default:
	  gcc_unreachable ();
	}
    }

  return true;
}

/* Synthesize a left shift of OP by AMNT bits using a series of additions and
   putting the final result in DEST.  Append all statements but the last into
   VINFO.  Return the last statement.  */

static gimple *
synth_lshift_by_additions (tree dest, tree op, HOST_WIDE_INT amnt,
			   stmt_vec_info vinfo)
{
  HOST_WIDE_INT i;
  tree itype = TREE_TYPE (op);
  tree prev_res = op;
  gcc_assert (amnt >= 0);
  for (i = 0; i < amnt; i++)
    {
      tree tmp_var = (i < amnt - 1) ? vect_recog_temp_ssa_var (itype, NULL)
		      : dest;
      gimple *stmt
        = gimple_build_assign (tmp_var, PLUS_EXPR, prev_res, prev_res);
      prev_res = tmp_var;
      if (i < amnt - 1)
	append_pattern_def_seq (vinfo, stmt);
      else
	return stmt;
    }
  gcc_unreachable ();
  return NULL;
}

/* Helper for vect_synth_mult_by_constant.  Apply a binary operation
   CODE to operands OP1 and OP2, creating a new temporary SSA var in
   the process if necessary.  Append the resulting assignment statements
   to the sequence in STMT_VINFO.  Return the SSA variable that holds the
   result of the binary operation.  If SYNTH_SHIFT_P is true synthesize
   left shifts using additions.  */

static tree
apply_binop_and_append_stmt (tree_code code, tree op1, tree op2,
			     stmt_vec_info stmt_vinfo, bool synth_shift_p)
{
  if (integer_zerop (op2)
      && (code == LSHIFT_EXPR
	  || code == PLUS_EXPR))
    {
      gcc_assert (TREE_CODE (op1) == SSA_NAME);
      return op1;
    }

  gimple *stmt;
  tree itype = TREE_TYPE (op1);
  tree tmp_var = vect_recog_temp_ssa_var (itype, NULL);

  if (code == LSHIFT_EXPR
      && synth_shift_p)
    {
      stmt = synth_lshift_by_additions (tmp_var, op1, TREE_INT_CST_LOW (op2),
					 stmt_vinfo);
      append_pattern_def_seq (stmt_vinfo, stmt);
      return tmp_var;
    }

  stmt = gimple_build_assign (tmp_var, code, op1, op2);
  append_pattern_def_seq (stmt_vinfo, stmt);
  return tmp_var;
}

/* Synthesize a multiplication of OP by an INTEGER_CST VAL using shifts
   and simple arithmetic operations to be vectorized.  Record the statements
   produced in STMT_VINFO and return the last statement in the sequence or
   NULL if it's not possible to synthesize such a multiplication.
   This function mirrors the behavior of expand_mult_const in expmed.c but
   works on tree-ssa form.  */

static gimple *
vect_synth_mult_by_constant (tree op, tree val,
			     stmt_vec_info stmt_vinfo)
{
  tree itype = TREE_TYPE (op);
  machine_mode mode = TYPE_MODE (itype);
  struct algorithm alg;
  mult_variant variant;
  if (!tree_fits_shwi_p (val))
    return NULL;

  /* Multiplication synthesis by shifts, adds and subs can introduce
     signed overflow where the original operation didn't.  Perform the
     operations on an unsigned type and cast back to avoid this.
     In the future we may want to relax this for synthesis algorithms
     that we can prove do not cause unexpected overflow.  */
  bool cast_to_unsigned_p = !TYPE_OVERFLOW_WRAPS (itype);

  tree multtype = cast_to_unsigned_p ? unsigned_type_for (itype) : itype;

  /* Targets that don't support vector shifts but support vector additions
     can synthesize shifts that way.  */
  bool synth_shift_p = !vect_supportable_shift (LSHIFT_EXPR, multtype);

  HOST_WIDE_INT hwval = tree_to_shwi (val);
  /* Use MAX_COST here as we don't want to limit the sequence on rtx costs.
     The vectorizer's benefit analysis will decide whether it's beneficial
     to do this.  */
  bool possible = choose_mult_variant (mode, hwval, &alg,
					&variant, MAX_COST);
  if (!possible)
    return NULL;

  tree vectype = get_vectype_for_scalar_type (multtype);

  if (!vectype
      || !target_supports_mult_synth_alg (&alg, variant,
					   vectype, synth_shift_p))
    return NULL;

  tree accumulator;

  /* Clear out the sequence of statements so we can populate it below.  */
  STMT_VINFO_PATTERN_DEF_SEQ (stmt_vinfo) = NULL;
  gimple *stmt = NULL;

  if (cast_to_unsigned_p)
    {
      tree tmp_op = vect_recog_temp_ssa_var (multtype, NULL);
      stmt = gimple_build_assign (tmp_op, CONVERT_EXPR, op);
      append_pattern_def_seq (stmt_vinfo, stmt);
      op = tmp_op;
    }

  if (alg.op[0] == alg_zero)
    accumulator = build_int_cst (multtype, 0);
  else
    accumulator = op;

  bool needs_fixup = (variant == negate_variant)
		      || (variant == add_variant);

  for (int i = 1; i < alg.ops; i++)
    {
      tree shft_log = build_int_cst (multtype, alg.log[i]);
      tree accum_tmp = vect_recog_temp_ssa_var (multtype, NULL);
      tree tmp_var = NULL_TREE;

      switch (alg.op[i])
	{
	case alg_shift:
	  if (synth_shift_p)
	    stmt
	      = synth_lshift_by_additions (accum_tmp, accumulator, alg.log[i],
					    stmt_vinfo);
	  else
	    stmt = gimple_build_assign (accum_tmp, LSHIFT_EXPR, accumulator,
					 shft_log);
	  break;
	case alg_add_t_m2:
	  tmp_var
	    = apply_binop_and_append_stmt (LSHIFT_EXPR, op, shft_log,
					    stmt_vinfo, synth_shift_p);
	  stmt = gimple_build_assign (accum_tmp, PLUS_EXPR, accumulator,
				       tmp_var);
	  break;
	case alg_sub_t_m2:
	  tmp_var = apply_binop_and_append_stmt (LSHIFT_EXPR, op,
						  shft_log, stmt_vinfo,
						  synth_shift_p);
	  /* In some algorithms the first step involves zeroing the
	     accumulator.  If subtracting from such an accumulator
	     just emit the negation directly.  */
	  if (integer_zerop (accumulator))
	    stmt = gimple_build_assign (accum_tmp, NEGATE_EXPR, tmp_var);
	  else
	    stmt = gimple_build_assign (accum_tmp, MINUS_EXPR, accumulator,
					tmp_var);
	  break;
	case alg_add_t2_m:
	  tmp_var
	    = apply_binop_and_append_stmt (LSHIFT_EXPR, accumulator, shft_log,
					   stmt_vinfo, synth_shift_p);
	  stmt = gimple_build_assign (accum_tmp, PLUS_EXPR, tmp_var, op);
	  break;
	case alg_sub_t2_m:
	  tmp_var
	    = apply_binop_and_append_stmt (LSHIFT_EXPR, accumulator, shft_log,
					   stmt_vinfo, synth_shift_p);
	  stmt = gimple_build_assign (accum_tmp, MINUS_EXPR, tmp_var, op);
	  break;
	case alg_add_factor:
	  tmp_var
	    = apply_binop_and_append_stmt (LSHIFT_EXPR, accumulator, shft_log,
					    stmt_vinfo, synth_shift_p);
	  stmt = gimple_build_assign (accum_tmp, PLUS_EXPR, accumulator,
				       tmp_var);
	  break;
	case alg_sub_factor:
	  tmp_var
	    = apply_binop_and_append_stmt (LSHIFT_EXPR, accumulator, shft_log,
					   stmt_vinfo, synth_shift_p);
	  stmt = gimple_build_assign (accum_tmp, MINUS_EXPR, tmp_var,
				      accumulator);
	  break;
	default:
	  gcc_unreachable ();
	}
      /* We don't want to append the last stmt in the sequence to stmt_vinfo
	 but rather return it directly.  */

      if ((i < alg.ops - 1) || needs_fixup || cast_to_unsigned_p)
	append_pattern_def_seq (stmt_vinfo, stmt);
      accumulator = accum_tmp;
    }
  if (variant == negate_variant)
    {
      tree accum_tmp = vect_recog_temp_ssa_var (multtype, NULL);
      stmt = gimple_build_assign (accum_tmp, NEGATE_EXPR, accumulator);
      accumulator = accum_tmp;
      if (cast_to_unsigned_p)
	append_pattern_def_seq (stmt_vinfo, stmt);
    }
  else if (variant == add_variant)
    {
      tree accum_tmp = vect_recog_temp_ssa_var (multtype, NULL);
      stmt = gimple_build_assign (accum_tmp, PLUS_EXPR, accumulator, op);
      accumulator = accum_tmp;
      if (cast_to_unsigned_p)
	append_pattern_def_seq (stmt_vinfo, stmt);
    }
  /* Move back to a signed if needed.  */
  if (cast_to_unsigned_p)
    {
      tree accum_tmp = vect_recog_temp_ssa_var (itype, NULL);
      stmt = gimple_build_assign (accum_tmp, CONVERT_EXPR, accumulator);
    }

  return stmt;
}

/* Detect multiplication by constant and convert it into a sequence of
   shifts and additions, subtractions, negations.  We reuse the
   choose_mult_variant algorithms from expmed.c

   Input/Output:

   STMTS: Contains a stmt from which the pattern search begins,
   i.e. the mult stmt.

 Output:

  * TYPE_IN: The type of the input arguments to the pattern.

  * TYPE_OUT: The type of the output of this pattern.

  * Return value: A new stmt that will be used to replace
    the multiplication.  */

static gimple *
vect_recog_mult_pattern (vec<gimple *> *stmts,
			 tree *type_in, tree *type_out)
{
  gimple *last_stmt = stmts->pop ();
  tree oprnd0, oprnd1, vectype, itype;
  gimple *pattern_stmt;
  stmt_vec_info stmt_vinfo = vinfo_for_stmt (last_stmt);

  if (!is_gimple_assign (last_stmt))
    return NULL;

  if (gimple_assign_rhs_code (last_stmt) != MULT_EXPR)
    return NULL;

  oprnd0 = gimple_assign_rhs1 (last_stmt);
  oprnd1 = gimple_assign_rhs2 (last_stmt);
  itype = TREE_TYPE (oprnd0);

  if (TREE_CODE (oprnd0) != SSA_NAME
      || TREE_CODE (oprnd1) != INTEGER_CST
      || !INTEGRAL_TYPE_P (itype)
      || !type_has_mode_precision_p (itype))
    return NULL;

  vectype = get_vectype_for_scalar_type (itype);
  if (vectype == NULL_TREE)
    return NULL;

  /* If the target can handle vectorized multiplication natively,
     don't attempt to optimize this.  */
  optab mul_optab = optab_for_tree_code (MULT_EXPR, vectype, optab_default);
  if (mul_optab != unknown_optab)
    {
      machine_mode vec_mode = TYPE_MODE (vectype);
      int icode = (int) optab_handler (mul_optab, vec_mode);
      if (icode != CODE_FOR_nothing)
       return NULL;
    }

  pattern_stmt = vect_synth_mult_by_constant (oprnd0, oprnd1, stmt_vinfo);
  if (!pattern_stmt)
    return NULL;

  /* Pattern detected.  */
  if (dump_enabled_p ())
    dump_printf_loc (MSG_NOTE, vect_location,
		     "vect_recog_mult_pattern: detected:\n");

  if (dump_enabled_p ())
    dump_gimple_stmt_loc (MSG_NOTE, vect_location, TDF_SLIM,
			  pattern_stmt,0);

  stmts->safe_push (last_stmt);
  *type_in = vectype;
  *type_out = vectype;

  return pattern_stmt;
}

/* Detect a signed division by a constant that wouldn't be
   otherwise vectorized:

   type a_t, b_t;

   S1 a_t = b_t / N;

  where type 'type' is an integral type and N is a constant.

  Similarly handle modulo by a constant:

   S4 a_t = b_t % N;

  Input/Output:

  * STMTS: Contains a stmt from which the pattern search begins,
    i.e. the division stmt.  S1 is replaced by if N is a power
    of two constant and type is signed:
  S3  y_t = b_t < 0 ? N - 1 : 0;
  S2  x_t = b_t + y_t;
  S1' a_t = x_t >> log2 (N);

    S4 is replaced if N is a power of two constant and
    type is signed by (where *_T temporaries have unsigned type):
  S9  y_T = b_t < 0 ? -1U : 0U;
  S8  z_T = y_T >> (sizeof (type_t) * CHAR_BIT - log2 (N));
  S7  z_t = (type) z_T;
  S6  w_t = b_t + z_t;
  S5  x_t = w_t & (N - 1);
  S4' a_t = x_t - z_t;

  Output:

  * TYPE_IN: The type of the input arguments to the pattern.

  * TYPE_OUT: The type of the output of this pattern.

  * Return value: A new stmt that will be used to replace the division
    S1 or modulo S4 stmt.  */

static gimple *
vect_recog_divmod_pattern (vec<gimple *> *stmts,
			   tree *type_in, tree *type_out)
{
  gimple *last_stmt = stmts->pop ();
  tree oprnd0, oprnd1, vectype, itype, cond;
  gimple *pattern_stmt, *def_stmt;
  enum tree_code rhs_code;
  stmt_vec_info stmt_vinfo = vinfo_for_stmt (last_stmt);
  vec_info *vinfo = stmt_vinfo->vinfo;
  optab optab;
  tree q;
  int dummy_int, prec;
  stmt_vec_info def_stmt_vinfo;

  if (!is_gimple_assign (last_stmt))
    return NULL;

  rhs_code = gimple_assign_rhs_code (last_stmt);
  switch (rhs_code)
    {
    case TRUNC_DIV_EXPR:
    case TRUNC_MOD_EXPR:
      break;
    default:
      return NULL;
    }

  if (STMT_VINFO_IN_PATTERN_P (stmt_vinfo))
    return NULL;

  oprnd0 = gimple_assign_rhs1 (last_stmt);
  oprnd1 = gimple_assign_rhs2 (last_stmt);
  itype = TREE_TYPE (oprnd0);
  if (TREE_CODE (oprnd0) != SSA_NAME
      || TREE_CODE (oprnd1) != INTEGER_CST
      || TREE_CODE (itype) != INTEGER_TYPE
      || !type_has_mode_precision_p (itype))
    return NULL;

  scalar_int_mode itype_mode = SCALAR_INT_TYPE_MODE (itype);
  vectype = get_vectype_for_scalar_type (itype);
  if (vectype == NULL_TREE)
    return NULL;

  /* If the target can handle vectorized division or modulo natively,
     don't attempt to optimize this.  */
  optab = optab_for_tree_code (rhs_code, vectype, optab_default);
  if (optab != unknown_optab)
    {
      machine_mode vec_mode = TYPE_MODE (vectype);
      int icode = (int) optab_handler (optab, vec_mode);
      if (icode != CODE_FOR_nothing)
	return NULL;
    }

  prec = TYPE_PRECISION (itype);
  if (integer_pow2p (oprnd1))
    {
      if (TYPE_UNSIGNED (itype) || tree_int_cst_sgn (oprnd1) != 1)
	return NULL;

      /* Pattern detected.  */
      if (dump_enabled_p ())
        dump_printf_loc (MSG_NOTE, vect_location,
                         "vect_recog_divmod_pattern: detected:\n");

      cond = build2 (LT_EXPR, boolean_type_node, oprnd0,
		     build_int_cst (itype, 0));
      if (rhs_code == TRUNC_DIV_EXPR)
	{
	  tree var = vect_recog_temp_ssa_var (itype, NULL);
	  tree shift;
	  def_stmt
	    = gimple_build_assign (var, COND_EXPR, cond,
				   fold_build2 (MINUS_EXPR, itype, oprnd1,
						build_int_cst (itype, 1)),
				   build_int_cst (itype, 0));
	  new_pattern_def_seq (stmt_vinfo, def_stmt);
	  var = vect_recog_temp_ssa_var (itype, NULL);
	  def_stmt
	    = gimple_build_assign (var, PLUS_EXPR, oprnd0,
				   gimple_assign_lhs (def_stmt));
	  append_pattern_def_seq (stmt_vinfo, def_stmt);

	  shift = build_int_cst (itype, tree_log2 (oprnd1));
	  pattern_stmt
	    = gimple_build_assign (vect_recog_temp_ssa_var (itype, NULL),
				   RSHIFT_EXPR, var, shift);
	}
      else
	{
	  tree signmask;
	  STMT_VINFO_PATTERN_DEF_SEQ (stmt_vinfo) = NULL;
	  if (compare_tree_int (oprnd1, 2) == 0)
	    {
	      signmask = vect_recog_temp_ssa_var (itype, NULL);
	      def_stmt = gimple_build_assign (signmask, COND_EXPR, cond,
					      build_int_cst (itype, 1),
					      build_int_cst (itype, 0));
	      append_pattern_def_seq (stmt_vinfo, def_stmt);
	    }
	  else
	    {
	      tree utype
		= build_nonstandard_integer_type (prec, 1);
	      tree vecutype = get_vectype_for_scalar_type (utype);
	      tree shift
		= build_int_cst (utype, GET_MODE_BITSIZE (itype_mode)
					- tree_log2 (oprnd1));
	      tree var = vect_recog_temp_ssa_var (utype, NULL);

	      def_stmt = gimple_build_assign (var, COND_EXPR, cond,
					      build_int_cst (utype, -1),
					      build_int_cst (utype, 0));
	      def_stmt_vinfo = new_stmt_vec_info (def_stmt, vinfo);
	      set_vinfo_for_stmt (def_stmt, def_stmt_vinfo);
	      STMT_VINFO_VECTYPE (def_stmt_vinfo) = vecutype;
	      append_pattern_def_seq (stmt_vinfo, def_stmt);
	      var = vect_recog_temp_ssa_var (utype, NULL);
	      def_stmt = gimple_build_assign (var, RSHIFT_EXPR,
					      gimple_assign_lhs (def_stmt),
					      shift);
	      def_stmt_vinfo = new_stmt_vec_info (def_stmt, vinfo);
	      set_vinfo_for_stmt (def_stmt, def_stmt_vinfo);
	      STMT_VINFO_VECTYPE (def_stmt_vinfo) = vecutype;
	      append_pattern_def_seq (stmt_vinfo, def_stmt);
	      signmask = vect_recog_temp_ssa_var (itype, NULL);
	      def_stmt
		= gimple_build_assign (signmask, NOP_EXPR, var);
	      append_pattern_def_seq (stmt_vinfo, def_stmt);
	    }
	  def_stmt
	    = gimple_build_assign (vect_recog_temp_ssa_var (itype, NULL),
				   PLUS_EXPR, oprnd0, signmask);
	  append_pattern_def_seq (stmt_vinfo, def_stmt);
	  def_stmt
	    = gimple_build_assign (vect_recog_temp_ssa_var (itype, NULL),
				   BIT_AND_EXPR, gimple_assign_lhs (def_stmt),
				   fold_build2 (MINUS_EXPR, itype, oprnd1,
						build_int_cst (itype, 1)));
	  append_pattern_def_seq (stmt_vinfo, def_stmt);

	  pattern_stmt
	    = gimple_build_assign (vect_recog_temp_ssa_var (itype, NULL),
				   MINUS_EXPR, gimple_assign_lhs (def_stmt),
				   signmask);
	}

      if (dump_enabled_p ())
	dump_gimple_stmt_loc (MSG_NOTE, vect_location, TDF_SLIM, pattern_stmt,
                              0);

      stmts->safe_push (last_stmt);

      *type_in = vectype;
      *type_out = vectype;
      return pattern_stmt;
    }

  if (prec > HOST_BITS_PER_WIDE_INT
      || integer_zerop (oprnd1))
    return NULL;

  if (!can_mult_highpart_p (TYPE_MODE (vectype), TYPE_UNSIGNED (itype)))
    return NULL;

  STMT_VINFO_PATTERN_DEF_SEQ (stmt_vinfo) = NULL;

  if (TYPE_UNSIGNED (itype))
    {
      unsigned HOST_WIDE_INT mh, ml;
      int pre_shift, post_shift;
      unsigned HOST_WIDE_INT d = (TREE_INT_CST_LOW (oprnd1)
				  & GET_MODE_MASK (itype_mode));
      tree t1, t2, t3, t4;

      if (d >= (HOST_WIDE_INT_1U << (prec - 1)))
	/* FIXME: Can transform this into oprnd0 >= oprnd1 ? 1 : 0.  */
	return NULL;

      /* Find a suitable multiplier and right shift count
	 instead of multiplying with D.  */
      mh = choose_multiplier (d, prec, prec, &ml, &post_shift, &dummy_int);

      /* If the suggested multiplier is more than SIZE bits, we can do better
	 for even divisors, using an initial right shift.  */
      if (mh != 0 && (d & 1) == 0)
	{
	  pre_shift = ctz_or_zero (d);
	  mh = choose_multiplier (d >> pre_shift, prec, prec - pre_shift,
				  &ml, &post_shift, &dummy_int);
	  gcc_assert (!mh);
	}
      else
	pre_shift = 0;

      if (mh != 0)
	{
	  if (post_shift - 1 >= prec)
	    return NULL;

	  /* t1 = oprnd0 h* ml;
	     t2 = oprnd0 - t1;
	     t3 = t2 >> 1;
	     t4 = t1 + t3;
	     q = t4 >> (post_shift - 1);  */
	  t1 = vect_recog_temp_ssa_var (itype, NULL);
	  def_stmt = gimple_build_assign (t1, MULT_HIGHPART_EXPR, oprnd0,
					  build_int_cst (itype, ml));
	  append_pattern_def_seq (stmt_vinfo, def_stmt);

	  t2 = vect_recog_temp_ssa_var (itype, NULL);
	  def_stmt
	    = gimple_build_assign (t2, MINUS_EXPR, oprnd0, t1);
	  append_pattern_def_seq (stmt_vinfo, def_stmt);

	  t3 = vect_recog_temp_ssa_var (itype, NULL);
	  def_stmt
	    = gimple_build_assign (t3, RSHIFT_EXPR, t2, integer_one_node);
	  append_pattern_def_seq (stmt_vinfo, def_stmt);

	  t4 = vect_recog_temp_ssa_var (itype, NULL);
	  def_stmt
	    = gimple_build_assign (t4, PLUS_EXPR, t1, t3);

	  if (post_shift != 1)
	    {
	      append_pattern_def_seq (stmt_vinfo, def_stmt);

	      q = vect_recog_temp_ssa_var (itype, NULL);
	      pattern_stmt
		= gimple_build_assign (q, RSHIFT_EXPR, t4,
				       build_int_cst (itype, post_shift - 1));
	    }
	  else
	    {
	      q = t4;
	      pattern_stmt = def_stmt;
	    }
	}
      else
	{
	  if (pre_shift >= prec || post_shift >= prec)
	    return NULL;

	  /* t1 = oprnd0 >> pre_shift;
	     t2 = t1 h* ml;
	     q = t2 >> post_shift;  */
	  if (pre_shift)
	    {
	      t1 = vect_recog_temp_ssa_var (itype, NULL);
	      def_stmt
		= gimple_build_assign (t1, RSHIFT_EXPR, oprnd0,
				       build_int_cst (NULL, pre_shift));
	      append_pattern_def_seq (stmt_vinfo, def_stmt);
	    }
	  else
	    t1 = oprnd0;

	  t2 = vect_recog_temp_ssa_var (itype, NULL);
	  def_stmt = gimple_build_assign (t2, MULT_HIGHPART_EXPR, t1,
					  build_int_cst (itype, ml));

	  if (post_shift)
	    {
	      append_pattern_def_seq (stmt_vinfo, def_stmt);

	      q = vect_recog_temp_ssa_var (itype, NULL);
	      def_stmt
		= gimple_build_assign (q, RSHIFT_EXPR, t2,
				       build_int_cst (itype, post_shift));
	    }
	  else
	    q = t2;

	  pattern_stmt = def_stmt;
	}
    }
  else
    {
      unsigned HOST_WIDE_INT ml;
      int post_shift;
      HOST_WIDE_INT d = TREE_INT_CST_LOW (oprnd1);
      unsigned HOST_WIDE_INT abs_d;
      bool add = false;
      tree t1, t2, t3, t4;

      /* Give up for -1.  */
      if (d == -1)
	return NULL;

      /* Since d might be INT_MIN, we have to cast to
	 unsigned HOST_WIDE_INT before negating to avoid
	 undefined signed overflow.  */
      abs_d = (d >= 0
	       ? (unsigned HOST_WIDE_INT) d
	       : - (unsigned HOST_WIDE_INT) d);

      /* n rem d = n rem -d */
      if (rhs_code == TRUNC_MOD_EXPR && d < 0)
	{
	  d = abs_d;
	  oprnd1 = build_int_cst (itype, abs_d);
	}
      else if (HOST_BITS_PER_WIDE_INT >= prec
	       && abs_d == HOST_WIDE_INT_1U << (prec - 1))
	/* This case is not handled correctly below.  */
	return NULL;

      choose_multiplier (abs_d, prec, prec - 1, &ml, &post_shift, &dummy_int);
      if (ml >= HOST_WIDE_INT_1U << (prec - 1))
	{
	  add = true;
	  ml |= HOST_WIDE_INT_M1U << (prec - 1);
	}
      if (post_shift >= prec)
	return NULL;

      /* t1 = oprnd0 h* ml;  */
      t1 = vect_recog_temp_ssa_var (itype, NULL);
      def_stmt = gimple_build_assign (t1, MULT_HIGHPART_EXPR, oprnd0,
				      build_int_cst (itype, ml));

      if (add)
	{
	  /* t2 = t1 + oprnd0;  */
	  append_pattern_def_seq (stmt_vinfo, def_stmt);
	  t2 = vect_recog_temp_ssa_var (itype, NULL);
	  def_stmt = gimple_build_assign (t2, PLUS_EXPR, t1, oprnd0);
	}
      else
	t2 = t1;

      if (post_shift)
	{
	  /* t3 = t2 >> post_shift;  */
	  append_pattern_def_seq (stmt_vinfo, def_stmt);
	  t3 = vect_recog_temp_ssa_var (itype, NULL);
	  def_stmt = gimple_build_assign (t3, RSHIFT_EXPR, t2,
					  build_int_cst (itype, post_shift));
	}
      else
	t3 = t2;

      wide_int oprnd0_min, oprnd0_max;
      int msb = 1;
      if (get_range_info (oprnd0, &oprnd0_min, &oprnd0_max) == VR_RANGE)
	{
	  if (!wi::neg_p (oprnd0_min, TYPE_SIGN (itype)))
	    msb = 0;
	  else if (wi::neg_p (oprnd0_max, TYPE_SIGN (itype)))
	    msb = -1;
	}

      if (msb == 0 && d >= 0)
	{
	  /* q = t3;  */
	  q = t3;
	  pattern_stmt = def_stmt;
	}
      else
	{
	  /* t4 = oprnd0 >> (prec - 1);
	     or if we know from VRP that oprnd0 >= 0
	     t4 = 0;
	     or if we know from VRP that oprnd0 < 0
	     t4 = -1;  */
	  append_pattern_def_seq (stmt_vinfo, def_stmt);
	  t4 = vect_recog_temp_ssa_var (itype, NULL);
	  if (msb != 1)
	    def_stmt = gimple_build_assign (t4, INTEGER_CST,
					    build_int_cst (itype, msb));
	  else
	    def_stmt = gimple_build_assign (t4, RSHIFT_EXPR, oprnd0,
					    build_int_cst (itype, prec - 1));
	  append_pattern_def_seq (stmt_vinfo, def_stmt);

	  /* q = t3 - t4;  or q = t4 - t3;  */
	  q = vect_recog_temp_ssa_var (itype, NULL);
	  pattern_stmt = gimple_build_assign (q, MINUS_EXPR, d < 0 ? t4 : t3,
					      d < 0 ? t3 : t4);
	}
    }

  if (rhs_code == TRUNC_MOD_EXPR)
    {
      tree r, t1;

      /* We divided.  Now finish by:
	 t1 = q * oprnd1;
	 r = oprnd0 - t1;  */
      append_pattern_def_seq (stmt_vinfo, pattern_stmt);

      t1 = vect_recog_temp_ssa_var (itype, NULL);
      def_stmt = gimple_build_assign (t1, MULT_EXPR, q, oprnd1);
      append_pattern_def_seq (stmt_vinfo, def_stmt);

      r = vect_recog_temp_ssa_var (itype, NULL);
      pattern_stmt = gimple_build_assign (r, MINUS_EXPR, oprnd0, t1);
    }

  /* Pattern detected.  */
  if (dump_enabled_p ())
    {
      dump_printf_loc (MSG_NOTE, vect_location,
                       "vect_recog_divmod_pattern: detected: ");
      dump_gimple_stmt (MSG_NOTE, TDF_SLIM, pattern_stmt, 0);
    }

  stmts->safe_push (last_stmt);

  *type_in = vectype;
  *type_out = vectype;
  return pattern_stmt;
}

/* Function vect_recog_mixed_size_cond_pattern

   Try to find the following pattern:

     type x_t, y_t;
     TYPE a_T, b_T, c_T;
   loop:
     S1  a_T = x_t CMP y_t ? b_T : c_T;

   where type 'TYPE' is an integral type which has different size
   from 'type'.  b_T and c_T are either constants (and if 'TYPE' is wider
   than 'type', the constants need to fit into an integer type
   with the same width as 'type') or results of conversion from 'type'.

   Input:

   * LAST_STMT: A stmt from which the pattern search begins.

   Output:

   * TYPE_IN: The type of the input arguments to the pattern.

   * TYPE_OUT: The type of the output of this pattern.

   * Return value: A new stmt that will be used to replace the pattern.
	Additionally a def_stmt is added.

	a_it = x_t CMP y_t ? b_it : c_it;
	a_T = (TYPE) a_it;  */

static gimple *
vect_recog_mixed_size_cond_pattern (vec<gimple *> *stmts, tree *type_in,
				    tree *type_out)
{
  gimple *last_stmt = (*stmts)[0];
  tree cond_expr, then_clause, else_clause;
  stmt_vec_info stmt_vinfo = vinfo_for_stmt (last_stmt), def_stmt_info;
  tree type, vectype, comp_vectype, itype = NULL_TREE, vecitype;
  gimple *pattern_stmt, *def_stmt;
  vec_info *vinfo = stmt_vinfo->vinfo;
  tree orig_type0 = NULL_TREE, orig_type1 = NULL_TREE;
  gimple *def_stmt0 = NULL, *def_stmt1 = NULL;
  bool promotion;
  tree comp_scalar_type;

  if (!is_gimple_assign (last_stmt)
      || gimple_assign_rhs_code (last_stmt) != COND_EXPR
      || STMT_VINFO_DEF_TYPE (stmt_vinfo) != vect_internal_def)
    return NULL;

  cond_expr = gimple_assign_rhs1 (last_stmt);
  then_clause = gimple_assign_rhs2 (last_stmt);
  else_clause = gimple_assign_rhs3 (last_stmt);

  if (!COMPARISON_CLASS_P (cond_expr))
    return NULL;

  comp_scalar_type = TREE_TYPE (TREE_OPERAND (cond_expr, 0));
  comp_vectype = get_vectype_for_scalar_type (comp_scalar_type);
  if (comp_vectype == NULL_TREE)
    return NULL;

  type = gimple_expr_type (last_stmt);
  if (types_compatible_p (type, comp_scalar_type)
      || ((TREE_CODE (then_clause) != INTEGER_CST
	   || TREE_CODE (else_clause) != INTEGER_CST)
	  && !INTEGRAL_TYPE_P (comp_scalar_type))
      || !INTEGRAL_TYPE_P (type))
    return NULL;

  if ((TREE_CODE (then_clause) != INTEGER_CST
       && !type_conversion_p (then_clause, last_stmt, false, &orig_type0,
                              &def_stmt0, &promotion))
      || (TREE_CODE (else_clause) != INTEGER_CST
          && !type_conversion_p (else_clause, last_stmt, false, &orig_type1,
                                 &def_stmt1, &promotion)))
    return NULL;

  if (orig_type0 && orig_type1
      && !types_compatible_p (orig_type0, orig_type1))
    return NULL;

  if (orig_type0)
    {
      if (!types_compatible_p (orig_type0, comp_scalar_type))
	return NULL;
      then_clause = gimple_assign_rhs1 (def_stmt0);
      itype = orig_type0;
    }

  if (orig_type1)
    {
      if (!types_compatible_p (orig_type1, comp_scalar_type))
	return NULL;
      else_clause = gimple_assign_rhs1 (def_stmt1);
      itype = orig_type1;
    }


  HOST_WIDE_INT cmp_mode_size
    = GET_MODE_UNIT_BITSIZE (TYPE_MODE (comp_vectype));

  scalar_int_mode type_mode = SCALAR_INT_TYPE_MODE (type);
  if (GET_MODE_BITSIZE (type_mode) == cmp_mode_size)
    return NULL;

  vectype = get_vectype_for_scalar_type (type);
  if (vectype == NULL_TREE)
    return NULL;

  if (expand_vec_cond_expr_p (vectype, comp_vectype, TREE_CODE (cond_expr)))
    return NULL;

  if (itype == NULL_TREE)
    itype = build_nonstandard_integer_type (cmp_mode_size,
  					    TYPE_UNSIGNED (type));

  if (itype == NULL_TREE
      || GET_MODE_BITSIZE (SCALAR_TYPE_MODE (itype)) != cmp_mode_size)
    return NULL;

  vecitype = get_vectype_for_scalar_type (itype);
  if (vecitype == NULL_TREE)
    return NULL;

  if (!expand_vec_cond_expr_p (vecitype, comp_vectype, TREE_CODE (cond_expr)))
    return NULL;

  if (GET_MODE_BITSIZE (type_mode) > cmp_mode_size)
    {
      if ((TREE_CODE (then_clause) == INTEGER_CST
	   && !int_fits_type_p (then_clause, itype))
	  || (TREE_CODE (else_clause) == INTEGER_CST
	      && !int_fits_type_p (else_clause, itype)))
	return NULL;
    }

  def_stmt = gimple_build_assign (vect_recog_temp_ssa_var (itype, NULL),
				  COND_EXPR, unshare_expr (cond_expr),
				  fold_convert (itype, then_clause),
				  fold_convert (itype, else_clause));
  pattern_stmt = gimple_build_assign (vect_recog_temp_ssa_var (type, NULL),
				      NOP_EXPR, gimple_assign_lhs (def_stmt));

  new_pattern_def_seq (stmt_vinfo, def_stmt);
  def_stmt_info = new_stmt_vec_info (def_stmt, vinfo);
  set_vinfo_for_stmt (def_stmt, def_stmt_info);
  STMT_VINFO_VECTYPE (def_stmt_info) = vecitype;
  *type_in = vecitype;
  *type_out = vectype;

  if (dump_enabled_p ())
    dump_printf_loc (MSG_NOTE, vect_location,
                     "vect_recog_mixed_size_cond_pattern: detected:\n");

  return pattern_stmt;
}


/* Helper function of vect_recog_bool_pattern.  Called recursively, return
   true if bool VAR can and should be optimized that way.  Assume it shouldn't
   in case it's a result of a comparison which can be directly vectorized into
   a vector comparison.  Fills in STMTS with all stmts visited during the
   walk.  */

static bool
check_bool_pattern (tree var, vec_info *vinfo, hash_set<gimple *> &stmts)
{
  gimple *def_stmt;
  enum vect_def_type dt;
  tree rhs1;
  enum tree_code rhs_code;

  if (!vect_is_simple_use (var, vinfo, &def_stmt, &dt))
    return false;

  if (dt != vect_internal_def)
    return false;

  if (!is_gimple_assign (def_stmt))
    return false;

  if (stmts.contains (def_stmt))
    return true;

  rhs1 = gimple_assign_rhs1 (def_stmt);
  rhs_code = gimple_assign_rhs_code (def_stmt);
  switch (rhs_code)
    {
    case SSA_NAME:
      if (! check_bool_pattern (rhs1, vinfo, stmts))
	return false;
      break;

    CASE_CONVERT:
      if (!VECT_SCALAR_BOOLEAN_TYPE_P (TREE_TYPE (rhs1)))
	return false;
      if (! check_bool_pattern (rhs1, vinfo, stmts))
	return false;
      break;

    case BIT_NOT_EXPR:
      if (! check_bool_pattern (rhs1, vinfo, stmts))
	return false;
      break;

    case BIT_AND_EXPR:
    case BIT_IOR_EXPR:
    case BIT_XOR_EXPR:
      if (! check_bool_pattern (rhs1, vinfo, stmts)
	  || ! check_bool_pattern (gimple_assign_rhs2 (def_stmt), vinfo, stmts))
	return false;
      break;

    default:
      if (TREE_CODE_CLASS (rhs_code) == tcc_comparison)
	{
	  tree vecitype, comp_vectype;

	  /* If the comparison can throw, then is_gimple_condexpr will be
	     false and we can't make a COND_EXPR/VEC_COND_EXPR out of it.  */
	  if (stmt_could_throw_p (def_stmt))
	    return false;

	  comp_vectype = get_vectype_for_scalar_type (TREE_TYPE (rhs1));
	  if (comp_vectype == NULL_TREE)
	    return false;

	  tree mask_type = get_mask_type_for_scalar_type (TREE_TYPE (rhs1));
	  if (mask_type
	      && expand_vec_cmp_expr_p (comp_vectype, mask_type, rhs_code))
	    return false;

	  if (TREE_CODE (TREE_TYPE (rhs1)) != INTEGER_TYPE)
	    {
	      scalar_mode mode = SCALAR_TYPE_MODE (TREE_TYPE (rhs1));
	      tree itype
		= build_nonstandard_integer_type (GET_MODE_BITSIZE (mode), 1);
	      vecitype = get_vectype_for_scalar_type (itype);
	      if (vecitype == NULL_TREE)
		return false;
	    }
	  else
	    vecitype = comp_vectype;
	  if (! expand_vec_cond_expr_p (vecitype, comp_vectype, rhs_code))
	    return false;
	}
      else
	return false;
      break;
    }

  bool res = stmts.add (def_stmt);
  /* We can't end up recursing when just visiting SSA defs but not PHIs.  */
  gcc_assert (!res);

  return true;
}


/* Helper function of adjust_bool_pattern.  Add a cast to TYPE to a previous
   stmt (SSA_NAME_DEF_STMT of VAR) adding a cast to STMT_INFOs
   pattern sequence.  */

static tree
adjust_bool_pattern_cast (tree type, tree var, stmt_vec_info stmt_info)
{
  gimple *cast_stmt = gimple_build_assign (vect_recog_temp_ssa_var (type, NULL),
					   NOP_EXPR, var);
  stmt_vec_info patt_vinfo = new_stmt_vec_info (cast_stmt, stmt_info->vinfo);
  set_vinfo_for_stmt (cast_stmt, patt_vinfo);
  STMT_VINFO_VECTYPE (patt_vinfo) = get_vectype_for_scalar_type (type);
  append_pattern_def_seq (stmt_info, cast_stmt);
  return gimple_assign_lhs (cast_stmt);
}

/* Helper function of vect_recog_bool_pattern.  Do the actual transformations.
   VAR is an SSA_NAME that should be transformed from bool to a wider integer
   type, OUT_TYPE is the desired final integer type of the whole pattern.
   STMT_INFO is the info of the pattern root and is where pattern stmts should
   be associated with.  DEFS is a map of pattern defs.  */

static void
adjust_bool_pattern (tree var, tree out_type,
		     stmt_vec_info stmt_info, hash_map <tree, tree> &defs)
{
  gimple *stmt = SSA_NAME_DEF_STMT (var);
  enum tree_code rhs_code, def_rhs_code;
  tree itype, cond_expr, rhs1, rhs2, irhs1, irhs2;
  location_t loc;
  gimple *pattern_stmt, *def_stmt;
  tree trueval = NULL_TREE;

  rhs1 = gimple_assign_rhs1 (stmt);
  rhs2 = gimple_assign_rhs2 (stmt);
  rhs_code = gimple_assign_rhs_code (stmt);
  loc = gimple_location (stmt);
  switch (rhs_code)
    {
    case SSA_NAME:
    CASE_CONVERT:
      irhs1 = *defs.get (rhs1);
      itype = TREE_TYPE (irhs1);
      pattern_stmt
	= gimple_build_assign (vect_recog_temp_ssa_var (itype, NULL),
			       SSA_NAME, irhs1);
      break;

    case BIT_NOT_EXPR:
      irhs1 = *defs.get (rhs1);
      itype = TREE_TYPE (irhs1);
      pattern_stmt
	= gimple_build_assign (vect_recog_temp_ssa_var (itype, NULL),
			       BIT_XOR_EXPR, irhs1, build_int_cst (itype, 1));
      break;

    case BIT_AND_EXPR:
      /* Try to optimize x = y & (a < b ? 1 : 0); into
	 x = (a < b ? y : 0);

	 E.g. for:
	   bool a_b, b_b, c_b;
	   TYPE d_T;

	   S1  a_b = x1 CMP1 y1;
	   S2  b_b = x2 CMP2 y2;
	   S3  c_b = a_b & b_b;
	   S4  d_T = (TYPE) c_b;

	 we would normally emit:

	   S1'  a_T = x1 CMP1 y1 ? 1 : 0;
	   S2'  b_T = x2 CMP2 y2 ? 1 : 0;
	   S3'  c_T = a_T & b_T;
	   S4'  d_T = c_T;

	 but we can save one stmt by using the
	 result of one of the COND_EXPRs in the other COND_EXPR and leave
	 BIT_AND_EXPR stmt out:

	   S1'  a_T = x1 CMP1 y1 ? 1 : 0;
	   S3'  c_T = x2 CMP2 y2 ? a_T : 0;
	   S4'  f_T = c_T;

	 At least when VEC_COND_EXPR is implemented using masks
	 cond ? 1 : 0 is as expensive as cond ? var : 0, in both cases it
	 computes the comparison masks and ands it, in one case with
	 all ones vector, in the other case with a vector register.
	 Don't do this for BIT_IOR_EXPR, because cond ? 1 : var; is
	 often more expensive.  */
      def_stmt = SSA_NAME_DEF_STMT (rhs2);
      def_rhs_code = gimple_assign_rhs_code (def_stmt);
      if (TREE_CODE_CLASS (def_rhs_code) == tcc_comparison)
	{
	  irhs1 = *defs.get (rhs1);
	  tree def_rhs1 = gimple_assign_rhs1 (def_stmt);
	  if (TYPE_PRECISION (TREE_TYPE (irhs1))
	      == GET_MODE_BITSIZE (SCALAR_TYPE_MODE (TREE_TYPE (def_rhs1))))
	    {
	      rhs_code = def_rhs_code;
	      rhs1 = def_rhs1;
	      rhs2 = gimple_assign_rhs2 (def_stmt);
	      trueval = irhs1;
	      goto do_compare;
	    }
	  else
	    irhs2 = *defs.get (rhs2);
	  goto and_ior_xor;
	}
      def_stmt = SSA_NAME_DEF_STMT (rhs1);
      def_rhs_code = gimple_assign_rhs_code (def_stmt);
      if (TREE_CODE_CLASS (def_rhs_code) == tcc_comparison)
	{
	  irhs2 = *defs.get (rhs2);
	  tree def_rhs1 = gimple_assign_rhs1 (def_stmt);
	  if (TYPE_PRECISION (TREE_TYPE (irhs2))
	      == GET_MODE_BITSIZE (SCALAR_TYPE_MODE (TREE_TYPE (def_rhs1))))
	    {
	      rhs_code = def_rhs_code;
	      rhs1 = def_rhs1;
	      rhs2 = gimple_assign_rhs2 (def_stmt);
	      trueval = irhs2;
	      goto do_compare;
	    }
	  else
	    irhs1 = *defs.get (rhs1);
	  goto and_ior_xor;
	}
      /* FALLTHRU */
    case BIT_IOR_EXPR:
    case BIT_XOR_EXPR:
      irhs1 = *defs.get (rhs1);
      irhs2 = *defs.get (rhs2);
    and_ior_xor:
      if (TYPE_PRECISION (TREE_TYPE (irhs1))
	  != TYPE_PRECISION (TREE_TYPE (irhs2)))
	{
	  int prec1 = TYPE_PRECISION (TREE_TYPE (irhs1));
	  int prec2 = TYPE_PRECISION (TREE_TYPE (irhs2));
	  int out_prec = TYPE_PRECISION (out_type);
	  if (absu_hwi (out_prec - prec1) < absu_hwi (out_prec - prec2))
	    irhs2 = adjust_bool_pattern_cast (TREE_TYPE (irhs1), irhs2,
					      stmt_info);
	  else if (absu_hwi (out_prec - prec1) > absu_hwi (out_prec - prec2))
	    irhs1 = adjust_bool_pattern_cast (TREE_TYPE (irhs2), irhs1,
					      stmt_info);
	  else
	    {
	      irhs1 = adjust_bool_pattern_cast (out_type, irhs1, stmt_info);
	      irhs2 = adjust_bool_pattern_cast (out_type, irhs2, stmt_info);
	    }
	}
      itype = TREE_TYPE (irhs1);
      pattern_stmt
	= gimple_build_assign (vect_recog_temp_ssa_var (itype, NULL),
			       rhs_code, irhs1, irhs2);
      break;

    default:
    do_compare:
      gcc_assert (TREE_CODE_CLASS (rhs_code) == tcc_comparison);
      if (TREE_CODE (TREE_TYPE (rhs1)) != INTEGER_TYPE
	  || !TYPE_UNSIGNED (TREE_TYPE (rhs1))
<<<<<<< HEAD
	  || may_ne (TYPE_PRECISION (TREE_TYPE (rhs1)),
		     GET_MODE_BITSIZE (TYPE_MODE (TREE_TYPE (rhs1)))))
=======
	  || maybe_ne (TYPE_PRECISION (TREE_TYPE (rhs1)),
		       GET_MODE_BITSIZE (TYPE_MODE (TREE_TYPE (rhs1)))))
>>>>>>> 70783a86
	{
	  scalar_mode mode = SCALAR_TYPE_MODE (TREE_TYPE (rhs1));
	  itype
	    = build_nonstandard_integer_type (GET_MODE_BITSIZE (mode), 1);
	}
      else
	itype = TREE_TYPE (rhs1);
      cond_expr = build2_loc (loc, rhs_code, itype, rhs1, rhs2);
      if (trueval == NULL_TREE)
	trueval = build_int_cst (itype, 1);
      else
	gcc_checking_assert (useless_type_conversion_p (itype,
							TREE_TYPE (trueval)));
      pattern_stmt
	= gimple_build_assign (vect_recog_temp_ssa_var (itype, NULL),
			       COND_EXPR, cond_expr, trueval,
			       build_int_cst (itype, 0));
      break;
    }

  gimple_set_location (pattern_stmt, loc);
  /* ???  Why does vect_mark_pattern_stmts set the vector type on all
     pattern def seq stmts instead of just letting auto-detection do
     its work?  */
  stmt_vec_info patt_vinfo = new_stmt_vec_info (pattern_stmt, stmt_info->vinfo);
  set_vinfo_for_stmt (pattern_stmt, patt_vinfo);
  STMT_VINFO_VECTYPE (patt_vinfo) = get_vectype_for_scalar_type (itype);
  append_pattern_def_seq (stmt_info, pattern_stmt);
  defs.put (var, gimple_assign_lhs (pattern_stmt));
}

/* Comparison function to qsort a vector of gimple stmts after UID.  */

static int
sort_after_uid (const void *p1, const void *p2)
{
  const gimple *stmt1 = *(const gimple * const *)p1;
  const gimple *stmt2 = *(const gimple * const *)p2;
  return gimple_uid (stmt1) - gimple_uid (stmt2);
}

/* Create pattern stmts for all stmts participating in the bool pattern
   specified by BOOL_STMT_SET and its root STMT with the desired type
   OUT_TYPE.  Return the def of the pattern root.  */

static tree
adjust_bool_stmts (hash_set <gimple *> &bool_stmt_set,
		   tree out_type, gimple *stmt)
{
  /* Gather original stmts in the bool pattern in their order of appearance
     in the IL.  */
  auto_vec<gimple *> bool_stmts (bool_stmt_set.elements ());
  for (hash_set <gimple *>::iterator i = bool_stmt_set.begin ();
       i != bool_stmt_set.end (); ++i)
    bool_stmts.quick_push (*i);
  bool_stmts.qsort (sort_after_uid);

  /* Now process them in that order, producing pattern stmts.  */
  hash_map <tree, tree> defs;
  for (unsigned i = 0; i < bool_stmts.length (); ++i)
    adjust_bool_pattern (gimple_assign_lhs (bool_stmts[i]),
			 out_type, vinfo_for_stmt (stmt), defs);

  /* Pop the last pattern seq stmt and install it as pattern root for STMT.  */
  gimple *pattern_stmt
    = gimple_seq_last_stmt (STMT_VINFO_PATTERN_DEF_SEQ (vinfo_for_stmt (stmt)));
  return gimple_assign_lhs (pattern_stmt);
}

/* Helper for search_type_for_mask.  */

static tree
search_type_for_mask_1 (tree var, vec_info *vinfo,
			hash_map<gimple *, tree> &cache)
{
  gimple *def_stmt;
  enum vect_def_type dt;
  tree rhs1;
  enum tree_code rhs_code;
  tree res = NULL_TREE, res2;

  if (TREE_CODE (var) != SSA_NAME)
    return NULL_TREE;

  if (!VECT_SCALAR_BOOLEAN_TYPE_P (TREE_TYPE (var)))
    return NULL_TREE;

  if (!vect_is_simple_use (var, vinfo, &def_stmt, &dt))
    return NULL_TREE;

  if (dt != vect_internal_def)
    return NULL_TREE;

  if (!is_gimple_assign (def_stmt))
    return NULL_TREE;

  tree *c = cache.get (def_stmt);
  if (c)
    return *c;

  rhs_code = gimple_assign_rhs_code (def_stmt);
  rhs1 = gimple_assign_rhs1 (def_stmt);

  switch (rhs_code)
    {
    case SSA_NAME:
    case BIT_NOT_EXPR:
    CASE_CONVERT:
      res = search_type_for_mask_1 (rhs1, vinfo, cache);
      break;

    case BIT_AND_EXPR:
    case BIT_IOR_EXPR:
    case BIT_XOR_EXPR:
      res = search_type_for_mask_1 (rhs1, vinfo, cache);
      res2 = search_type_for_mask_1 (gimple_assign_rhs2 (def_stmt), vinfo,
				     cache);
      if (!res || (res2 && TYPE_PRECISION (res) > TYPE_PRECISION (res2)))
	res = res2;
      break;

    default:
      if (TREE_CODE_CLASS (rhs_code) == tcc_comparison)
	{
	  tree comp_vectype, mask_type;

	  if (VECT_SCALAR_BOOLEAN_TYPE_P (TREE_TYPE (rhs1)))
	    {
	      res = search_type_for_mask_1 (rhs1, vinfo, cache);
	      res2 = search_type_for_mask_1 (gimple_assign_rhs2 (def_stmt),
					     vinfo, cache);
	      if (!res || (res2 && TYPE_PRECISION (res) > TYPE_PRECISION (res2)))
		res = res2;
	      break;
	    }

	  comp_vectype = get_vectype_for_scalar_type (TREE_TYPE (rhs1));
	  if (comp_vectype == NULL_TREE)
	    {
	      res = NULL_TREE;
	      break;
	    }

	  mask_type = get_mask_type_for_scalar_type (TREE_TYPE (rhs1));
	  if (!mask_type
	      || !expand_vec_cmp_expr_p (comp_vectype, mask_type, rhs_code))
	    {
	      res = NULL_TREE;
	      break;
	    }

	  if (TREE_CODE (TREE_TYPE (rhs1)) != INTEGER_TYPE
	      || !TYPE_UNSIGNED (TREE_TYPE (rhs1)))
	    {
	      scalar_mode mode = SCALAR_TYPE_MODE (TREE_TYPE (rhs1));
	      res = build_nonstandard_integer_type (GET_MODE_BITSIZE (mode), 1);
	    }
	  else
	    res = TREE_TYPE (rhs1);
	}
    }

  cache.put (def_stmt, res);
  return res;
}

/* Return the proper type for converting bool VAR into
   an integer value or NULL_TREE if no such type exists.
   The type is chosen so that converted value has the
   same number of elements as VAR's vector type.  */

static tree
search_type_for_mask (tree var, vec_info *vinfo)
{
  hash_map<gimple *, tree> cache;
  return search_type_for_mask_1 (var, vinfo, cache);
}

/* Function vect_recog_bool_pattern

   Try to find pattern like following:

     bool a_b, b_b, c_b, d_b, e_b;
     TYPE f_T;
   loop:
     S1  a_b = x1 CMP1 y1;
     S2  b_b = x2 CMP2 y2;
     S3  c_b = a_b & b_b;
     S4  d_b = x3 CMP3 y3;
     S5  e_b = c_b | d_b;
     S6  f_T = (TYPE) e_b;

   where type 'TYPE' is an integral type.  Or a similar pattern
   ending in

     S6  f_Y = e_b ? r_Y : s_Y;

   as results from if-conversion of a complex condition.

   Input:

   * LAST_STMT: A stmt at the end from which the pattern
		search begins, i.e. cast of a bool to
		an integer type.

   Output:

   * TYPE_IN: The type of the input arguments to the pattern.

   * TYPE_OUT: The type of the output of this pattern.

   * Return value: A new stmt that will be used to replace the pattern.

	Assuming size of TYPE is the same as size of all comparisons
	(otherwise some casts would be added where needed), the above
	sequence we create related pattern stmts:
	S1'  a_T = x1 CMP1 y1 ? 1 : 0;
	S3'  c_T = x2 CMP2 y2 ? a_T : 0;
	S4'  d_T = x3 CMP3 y3 ? 1 : 0;
	S5'  e_T = c_T | d_T;
	S6'  f_T = e_T;

	Instead of the above S3' we could emit:
	S2'  b_T = x2 CMP2 y2 ? 1 : 0;
	S3'  c_T = a_T | b_T;
	but the above is more efficient.  */

static gimple *
vect_recog_bool_pattern (vec<gimple *> *stmts, tree *type_in,
			 tree *type_out)
{
  gimple *last_stmt = stmts->pop ();
  enum tree_code rhs_code;
  tree var, lhs, rhs, vectype;
  stmt_vec_info stmt_vinfo = vinfo_for_stmt (last_stmt);
  stmt_vec_info new_stmt_info;
  vec_info *vinfo = stmt_vinfo->vinfo;
  gimple *pattern_stmt;

  if (!is_gimple_assign (last_stmt))
    return NULL;

  var = gimple_assign_rhs1 (last_stmt);
  lhs = gimple_assign_lhs (last_stmt);

  if (!VECT_SCALAR_BOOLEAN_TYPE_P (TREE_TYPE (var)))
    return NULL;

  hash_set<gimple *> bool_stmts;

  rhs_code = gimple_assign_rhs_code (last_stmt);
  if (CONVERT_EXPR_CODE_P (rhs_code))
    {
      if (! INTEGRAL_TYPE_P (TREE_TYPE (lhs))
	  || TYPE_PRECISION (TREE_TYPE (lhs)) == 1)
	return NULL;
      vectype = get_vectype_for_scalar_type (TREE_TYPE (lhs));
      if (vectype == NULL_TREE)
	return NULL;

      if (check_bool_pattern (var, vinfo, bool_stmts))
	{
	  rhs = adjust_bool_stmts (bool_stmts, TREE_TYPE (lhs), last_stmt);
	  lhs = vect_recog_temp_ssa_var (TREE_TYPE (lhs), NULL);
	  if (useless_type_conversion_p (TREE_TYPE (lhs), TREE_TYPE (rhs)))
	    pattern_stmt = gimple_build_assign (lhs, SSA_NAME, rhs);
	  else
	    pattern_stmt
	      = gimple_build_assign (lhs, NOP_EXPR, rhs);
	}
      else
	{
	  tree type = search_type_for_mask (var, vinfo);
	  tree cst0, cst1, tmp;

	  if (!type)
	    return NULL;

	  /* We may directly use cond with narrowed type to avoid
	     multiple cond exprs with following result packing and
	     perform single cond with packed mask instead.  In case
	     of widening we better make cond first and then extract
	     results.  */
	  if (TYPE_MODE (type) == TYPE_MODE (TREE_TYPE (lhs)))
	    type = TREE_TYPE (lhs);

	  cst0 = build_int_cst (type, 0);
	  cst1 = build_int_cst (type, 1);
	  tmp = vect_recog_temp_ssa_var (type, NULL);
	  pattern_stmt = gimple_build_assign (tmp, COND_EXPR, var, cst1, cst0);

	  if (!useless_type_conversion_p (type, TREE_TYPE (lhs)))
	    {
	      tree new_vectype = get_vectype_for_scalar_type (type);
	      new_stmt_info = new_stmt_vec_info (pattern_stmt, vinfo);
	      set_vinfo_for_stmt (pattern_stmt, new_stmt_info);
	      STMT_VINFO_VECTYPE (new_stmt_info) = new_vectype;
	      new_pattern_def_seq (stmt_vinfo, pattern_stmt);

	      lhs = vect_recog_temp_ssa_var (TREE_TYPE (lhs), NULL);
	      pattern_stmt = gimple_build_assign (lhs, CONVERT_EXPR, tmp);
	    }
	}

      *type_out = vectype;
      *type_in = vectype;
      stmts->safe_push (last_stmt);
      if (dump_enabled_p ())
	dump_printf_loc (MSG_NOTE, vect_location,
                         "vect_recog_bool_pattern: detected:\n");

      return pattern_stmt;
    }
  else if (rhs_code == COND_EXPR
	   && TREE_CODE (var) == SSA_NAME)
    {
      vectype = get_vectype_for_scalar_type (TREE_TYPE (lhs));
      if (vectype == NULL_TREE)
	return NULL;

      /* Build a scalar type for the boolean result that when
         vectorized matches the vector type of the result in
	 size and number of elements.  */
      unsigned prec
	= vector_element_size (tree_to_poly_uint64 (TYPE_SIZE (vectype)),
			       TYPE_VECTOR_SUBPARTS (vectype));

      tree type
	= build_nonstandard_integer_type (prec,
					  TYPE_UNSIGNED (TREE_TYPE (var)));
      if (get_vectype_for_scalar_type (type) == NULL_TREE)
	return NULL;

      if (!check_bool_pattern (var, vinfo, bool_stmts))
	return NULL;

      rhs = adjust_bool_stmts (bool_stmts, type, last_stmt);

      lhs = vect_recog_temp_ssa_var (TREE_TYPE (lhs), NULL);
      pattern_stmt 
	  = gimple_build_assign (lhs, COND_EXPR,
				 build2 (NE_EXPR, boolean_type_node,
					 rhs, build_int_cst (type, 0)),
				 gimple_assign_rhs2 (last_stmt),
				 gimple_assign_rhs3 (last_stmt));
      *type_out = vectype;
      *type_in = vectype;
      stmts->safe_push (last_stmt);
      if (dump_enabled_p ())
	dump_printf_loc (MSG_NOTE, vect_location,
                         "vect_recog_bool_pattern: detected:\n");

      return pattern_stmt;
    }
  else if (rhs_code == SSA_NAME
	   && STMT_VINFO_DATA_REF (stmt_vinfo))
    {
      stmt_vec_info pattern_stmt_info;
      vectype = STMT_VINFO_VECTYPE (stmt_vinfo);
      gcc_assert (vectype != NULL_TREE);
      if (!VECTOR_MODE_P (TYPE_MODE (vectype)))
	return NULL;

      if (check_bool_pattern (var, vinfo, bool_stmts))
	rhs = adjust_bool_stmts (bool_stmts, TREE_TYPE (vectype), last_stmt);
      else
	{
	  tree type = search_type_for_mask (var, vinfo);
	  tree cst0, cst1, new_vectype;

	  if (!type)
	    return NULL;

	  if (TYPE_MODE (type) == TYPE_MODE (TREE_TYPE (vectype)))
	    type = TREE_TYPE (vectype);

	  cst0 = build_int_cst (type, 0);
	  cst1 = build_int_cst (type, 1);
	  new_vectype = get_vectype_for_scalar_type (type);

	  rhs = vect_recog_temp_ssa_var (type, NULL);
	  pattern_stmt = gimple_build_assign (rhs, COND_EXPR, var, cst1, cst0);

	  pattern_stmt_info = new_stmt_vec_info (pattern_stmt, vinfo);
	  set_vinfo_for_stmt (pattern_stmt, pattern_stmt_info);
	  STMT_VINFO_VECTYPE (pattern_stmt_info) = new_vectype;
	  append_pattern_def_seq (stmt_vinfo, pattern_stmt);
	}

      lhs = build1 (VIEW_CONVERT_EXPR, TREE_TYPE (vectype), lhs);
      if (!useless_type_conversion_p (TREE_TYPE (lhs), TREE_TYPE (rhs)))
	{
	  tree rhs2 = vect_recog_temp_ssa_var (TREE_TYPE (lhs), NULL);
	  gimple *cast_stmt = gimple_build_assign (rhs2, NOP_EXPR, rhs);
	  append_pattern_def_seq (stmt_vinfo, cast_stmt);
	  rhs = rhs2;
	}
      pattern_stmt = gimple_build_assign (lhs, SSA_NAME, rhs);
      pattern_stmt_info = new_stmt_vec_info (pattern_stmt, vinfo);
      set_vinfo_for_stmt (pattern_stmt, pattern_stmt_info);
      STMT_VINFO_DATA_REF (pattern_stmt_info)
	= STMT_VINFO_DATA_REF (stmt_vinfo);
      STMT_VINFO_DR_WRT_VEC_LOOP (pattern_stmt_info)
	= STMT_VINFO_DR_WRT_VEC_LOOP (stmt_vinfo);
      DR_STMT (STMT_VINFO_DATA_REF (stmt_vinfo)) = pattern_stmt;
      *type_out = vectype;
      *type_in = vectype;
      stmts->safe_push (last_stmt);
      if (dump_enabled_p ())
	dump_printf_loc (MSG_NOTE, vect_location,
                         "vect_recog_bool_pattern: detected:\n");
      return pattern_stmt;
    }
  else
    return NULL;
}


/* A helper for vect_recog_mask_conversion_pattern.  Build
   conversion of MASK to a type suitable for masking VECTYPE.
   Built statement gets required vectype and is appended to
   a pattern sequence of STMT_VINFO.

   Return converted mask.  */

static tree
build_mask_conversion (tree mask, tree vectype, stmt_vec_info stmt_vinfo,
		       vec_info *vinfo)
{
  gimple *stmt;
  tree masktype, tmp;
  stmt_vec_info new_stmt_info;

  masktype = build_same_sized_truth_vector_type (vectype);
  tmp = vect_recog_temp_ssa_var (TREE_TYPE (masktype), NULL);
  stmt = gimple_build_assign (tmp, CONVERT_EXPR, mask);
  new_stmt_info = new_stmt_vec_info (stmt, vinfo);
  set_vinfo_for_stmt (stmt, new_stmt_info);
  STMT_VINFO_VECTYPE (new_stmt_info) = masktype;
  append_pattern_def_seq (stmt_vinfo, stmt);

  return tmp;
}


/* Function vect_recog_mask_conversion_pattern

   Try to find statements which require boolean type
   converison.  Additional conversion statements are
   added to handle such cases.  For example:

   bool m_1, m_2, m_3;
   int i_4, i_5;
   double d_6, d_7;
   char c_1, c_2, c_3;

   S1   m_1 = i_4 > i_5;
   S2   m_2 = d_6 < d_7;
   S3   m_3 = m_1 & m_2;
   S4   c_1 = m_3 ? c_2 : c_3;

   Will be transformed into:

   S1   m_1 = i_4 > i_5;
   S2   m_2 = d_6 < d_7;
   S3'' m_2' = (_Bool[bitsize=32])m_2
   S3'  m_3' = m_1 & m_2';
   S4'' m_3'' = (_Bool[bitsize=8])m_3'
   S4'  c_1' = m_3'' ? c_2 : c_3;  */

static gimple *
vect_recog_mask_conversion_pattern (vec<gimple *> *stmts, tree *type_in,
				    tree *type_out)
{
  gimple *last_stmt = stmts->pop ();
  enum tree_code rhs_code;
  tree lhs = NULL_TREE, rhs1, rhs2, tmp, rhs1_type, rhs2_type;
  tree vectype1, vectype2;
  stmt_vec_info stmt_vinfo = vinfo_for_stmt (last_stmt);
  stmt_vec_info pattern_stmt_info;
  vec_info *vinfo = stmt_vinfo->vinfo;

  /* Check for MASK_LOAD ans MASK_STORE calls requiring mask conversion.  */
  if (is_gimple_call (last_stmt)
      && gimple_call_internal_p (last_stmt))
    {
      gcall *pattern_stmt;

      internal_fn ifn = gimple_call_internal_fn (last_stmt);
      if (ifn != IFN_MASK_STORE
	  && ifn != IFN_MASK_LOAD
	  && !vectorizable_conditional_fn_p (ifn))
	return NULL;

      if (ifn == IFN_MASK_STORE)
	{
	  rhs2 = gimple_call_arg (last_stmt, 3);
	  vectype1 = get_vectype_for_scalar_type (TREE_TYPE (rhs2));
	}
      else
	{
	  lhs = gimple_call_lhs (last_stmt);
	  vectype1 = get_vectype_for_scalar_type (TREE_TYPE (lhs));
	}

      unsigned int mask_argno = (ifn == IFN_MASK_LOAD
				 || ifn == IFN_MASK_STORE ? 2 : 0);
      tree mask_arg = gimple_call_arg (last_stmt, mask_argno);
      tree mask_arg_type = search_type_for_mask (mask_arg, vinfo);
      if (!mask_arg_type)
	return NULL;
      vectype2 = get_mask_type_for_scalar_type (mask_arg_type);

      if (!vectype1 || !vectype2
<<<<<<< HEAD
	  || must_eq (TYPE_VECTOR_SUBPARTS (vectype1),
		      TYPE_VECTOR_SUBPARTS (vectype2)))
=======
	  || known_eq (TYPE_VECTOR_SUBPARTS (vectype1),
		       TYPE_VECTOR_SUBPARTS (vectype2)))
>>>>>>> 70783a86
	return NULL;

      tmp = build_mask_conversion (mask_arg, vectype1, stmt_vinfo, vinfo);

      if (ifn == IFN_MASK_STORE)
	pattern_stmt
	  = gimple_build_call_internal (IFN_MASK_STORE, 4,
					gimple_call_arg (last_stmt, 0),
					gimple_call_arg (last_stmt, 1),
					tmp,
					gimple_call_arg (last_stmt, 3));
      else
	{
	  lhs = vect_recog_temp_ssa_var (TREE_TYPE (lhs), NULL);
	  auto_vec<tree, 8> args;
	  unsigned int nargs = gimple_call_num_args (last_stmt);
	  args.safe_grow (nargs);
	  for (unsigned int i = 0; i < nargs; ++i)
	    args[i] = (i == mask_argno
		       ? tmp
		       : gimple_call_arg (last_stmt, i));
	  pattern_stmt = gimple_build_call_internal_vec (ifn, args);
	  gimple_call_set_lhs (pattern_stmt, lhs);
	}
      gimple_call_set_nothrow (pattern_stmt, true);

      pattern_stmt_info = new_stmt_vec_info (pattern_stmt, vinfo);
      set_vinfo_for_stmt (pattern_stmt, pattern_stmt_info);
      if (ifn == IFN_MASK_LOAD || ifn == IFN_MASK_STORE)
	{
	  STMT_VINFO_DATA_REF (pattern_stmt_info)
	    = STMT_VINFO_DATA_REF (stmt_vinfo);
	  STMT_VINFO_DR_WRT_VEC_LOOP (pattern_stmt_info)
	    = STMT_VINFO_DR_WRT_VEC_LOOP (stmt_vinfo);
	  DR_STMT (STMT_VINFO_DATA_REF (stmt_vinfo)) = pattern_stmt;
	}

      *type_out = vectype1;
      *type_in = vectype1;
      stmts->safe_push (last_stmt);
      if (dump_enabled_p ())
	dump_printf_loc (MSG_NOTE, vect_location,
                         "vect_recog_mask_conversion_pattern: detected:\n");

      return pattern_stmt;
    }

  if (!is_gimple_assign (last_stmt))
    return NULL;

  gimple *pattern_stmt;
  lhs = gimple_assign_lhs (last_stmt);
  rhs1 = gimple_assign_rhs1 (last_stmt);
  rhs_code = gimple_assign_rhs_code (last_stmt);

  /* Check for cond expression requiring mask conversion.  */
  if (rhs_code == COND_EXPR)
    {
      /* vect_recog_mixed_size_cond_pattern could apply.
	 Do nothing then.  */
      if (STMT_VINFO_IN_PATTERN_P (stmt_vinfo))
	return NULL;

      vectype1 = get_vectype_for_scalar_type (TREE_TYPE (lhs));

      if (TREE_CODE (rhs1) == SSA_NAME)
	{
	  rhs1_type = search_type_for_mask (rhs1, vinfo);
	  if (!rhs1_type)
	    return NULL;
	}
      else if (COMPARISON_CLASS_P (rhs1))
	{
	  /* Check whether we're comparing scalar booleans and (if so)
	     whether a better mask type exists than the mask associated
	     with boolean-sized elements.  This avoids unnecessary packs
	     and unpacks if the booleans are set from comparisons of
	     wider types.  E.g. in:

	       int x1, x2, x3, x4, y1, y1;
	       ...
	       bool b1 = (x1 == x2);
	       bool b2 = (x3 == x4);
	       ... = b1 == b2 ? y1 : y2;

	     it is better for b1 and b2 to use the mask type associated
	     with int elements rather bool (byte) elements.  */
	  rhs1_type = search_type_for_mask (TREE_OPERAND (rhs1, 0), vinfo);
	  if (!rhs1_type)
	    rhs1_type = TREE_TYPE (TREE_OPERAND (rhs1, 0));
	}
      else
	return NULL;

      vectype2 = get_mask_type_for_scalar_type (rhs1_type);

      if (!vectype1 || !vectype2)
<<<<<<< HEAD
	return NULL;

      /* Continue if a conversion is needed.  Also continue if we have
	 a comparison whose vector type would normally be different from
	 VECTYPE2 when considered in isolation.  In that case we'll
	 replace the comparison with an SSA name (so that we can record
	 its vector type) and behave as though the comparison was an SSA
	 name from the outset.  */
      if (must_eq (TYPE_VECTOR_SUBPARTS (vectype1),
		   TYPE_VECTOR_SUBPARTS (vectype2))
	  && (TREE_CODE (rhs1) == SSA_NAME
	      || rhs1_type == TREE_TYPE (TREE_OPERAND (rhs1, 0))))
=======
>>>>>>> 70783a86
	return NULL;

      /* Continue if a conversion is needed.  Also continue if we have
	 a comparison whose vector type would normally be different from
	 VECTYPE2 when considered in isolation.  In that case we'll
	 replace the comparison with an SSA name (so that we can record
	 its vector type) and behave as though the comparison was an SSA
	 name from the outset.  */
      if (known_eq (TYPE_VECTOR_SUBPARTS (vectype1),
		    TYPE_VECTOR_SUBPARTS (vectype2))
	  && (TREE_CODE (rhs1) == SSA_NAME
	      || rhs1_type == TREE_TYPE (TREE_OPERAND (rhs1, 0))))
	return NULL;

      /* If rhs1 is invariant and we can promote it leave the COND_EXPR
         in place, we can handle it in vectorizable_condition.  This avoids
	 unnecessary promotion stmts and increased vectorization factor.  */
      if (COMPARISON_CLASS_P (rhs1)
	  && INTEGRAL_TYPE_P (rhs1_type)
	  && known_le (TYPE_VECTOR_SUBPARTS (vectype1),
		       TYPE_VECTOR_SUBPARTS (vectype2)))
	{
	  gimple *dummy;
	  enum vect_def_type dt;
	  if (vect_is_simple_use (TREE_OPERAND (rhs1, 0), stmt_vinfo->vinfo,
				  &dummy, &dt)
	      && dt == vect_external_def
	      && vect_is_simple_use (TREE_OPERAND (rhs1, 1), stmt_vinfo->vinfo,
				     &dummy, &dt)
	      && (dt == vect_external_def
		  || dt == vect_constant_def))
	    {
	      tree wide_scalar_type = build_nonstandard_integer_type
		(tree_to_uhwi (TYPE_SIZE (TREE_TYPE (vectype1))),
		 TYPE_UNSIGNED (rhs1_type));
	      tree vectype3 = get_vectype_for_scalar_type (wide_scalar_type);
	      if (expand_vec_cond_expr_p (vectype1, vectype3, TREE_CODE (rhs1)))
		return NULL;
	    }
	}

      /* If rhs1 is a comparison we need to move it into a
	 separate statement.  */
      if (TREE_CODE (rhs1) != SSA_NAME)
	{
	  tmp = vect_recog_temp_ssa_var (TREE_TYPE (rhs1), NULL);
	  pattern_stmt = gimple_build_assign (tmp, rhs1);
	  rhs1 = tmp;

	  pattern_stmt_info = new_stmt_vec_info (pattern_stmt, vinfo);
	  set_vinfo_for_stmt (pattern_stmt, pattern_stmt_info);
	  STMT_VINFO_VECTYPE (pattern_stmt_info) = vectype2;
	  append_pattern_def_seq (stmt_vinfo, pattern_stmt);
	}

<<<<<<< HEAD
      if (may_ne (TYPE_VECTOR_SUBPARTS (vectype1),
		  TYPE_VECTOR_SUBPARTS (vectype2)))
=======
      if (maybe_ne (TYPE_VECTOR_SUBPARTS (vectype1),
		    TYPE_VECTOR_SUBPARTS (vectype2)))
>>>>>>> 70783a86
	tmp = build_mask_conversion (rhs1, vectype1, stmt_vinfo, vinfo);
      else
	tmp = rhs1;

      lhs = vect_recog_temp_ssa_var (TREE_TYPE (lhs), NULL);
      pattern_stmt = gimple_build_assign (lhs, COND_EXPR, tmp,
					  gimple_assign_rhs2 (last_stmt),
					  gimple_assign_rhs3 (last_stmt));

      *type_out = vectype1;
      *type_in = vectype1;
      stmts->safe_push (last_stmt);
      if (dump_enabled_p ())
	dump_printf_loc (MSG_NOTE, vect_location,
                         "vect_recog_mask_conversion_pattern: detected:\n");

      return pattern_stmt;
    }

  /* Now check for binary boolean operations requiring conversion for
     one of operands.  */
  if (!VECT_SCALAR_BOOLEAN_TYPE_P (TREE_TYPE (lhs)))
    return NULL;

  if (rhs_code != BIT_IOR_EXPR
      && rhs_code != BIT_XOR_EXPR
      && rhs_code != BIT_AND_EXPR
      && TREE_CODE_CLASS (rhs_code) != tcc_comparison)
    return NULL;

  rhs2 = gimple_assign_rhs2 (last_stmt);

  rhs1_type = search_type_for_mask (rhs1, vinfo);
  rhs2_type = search_type_for_mask (rhs2, vinfo);

  if (!rhs1_type || !rhs2_type
      || TYPE_PRECISION (rhs1_type) == TYPE_PRECISION (rhs2_type))
    return NULL;

  if (TYPE_PRECISION (rhs1_type) < TYPE_PRECISION (rhs2_type))
    {
      vectype1 = get_mask_type_for_scalar_type (rhs1_type);
      if (!vectype1)
	return NULL;
      rhs2 = build_mask_conversion (rhs2, vectype1, stmt_vinfo, vinfo);
    }
  else
    {
      vectype1 = get_mask_type_for_scalar_type (rhs2_type);
      if (!vectype1)
	return NULL;
      rhs1 = build_mask_conversion (rhs1, vectype1, stmt_vinfo, vinfo);
    }

  lhs = vect_recog_temp_ssa_var (TREE_TYPE (lhs), NULL);
  pattern_stmt = gimple_build_assign (lhs, rhs_code, rhs1, rhs2);

  *type_out = vectype1;
  *type_in = vectype1;
  stmts->safe_push (last_stmt);
  if (dump_enabled_p ())
    dump_printf_loc (MSG_NOTE, vect_location,
		     "vect_recog_mask_conversion_pattern: detected:\n");

  return pattern_stmt;
}

/* STMT is a load or store.  If the load or store is conditional, return
   the boolean condition under which it occurs, otherwise return null.  */

static tree
vect_get_load_store_mask (gimple *stmt)
{
  if (gassign *def_assign = dyn_cast <gassign *> (stmt))
    {
      gcc_assert (gimple_assign_single_p (def_assign));
      return NULL_TREE;
    }

  if (gcall *def_call = dyn_cast <gcall *> (stmt))
    {
      internal_fn ifn = gimple_call_internal_fn (def_call);
      int mask_index = internal_fn_mask_index (ifn);
      return gimple_call_arg (def_call, mask_index);
    }

  gcc_unreachable ();
}

/* Return the scalar offset type that an internal gather/scatter function
   should use.  GS_INFO describes the gather/scatter operation.  */

static tree
vect_get_gather_scatter_offset_type (gather_scatter_info *gs_info)
{
  tree offset_type = TREE_TYPE (gs_info->offset);
  unsigned int element_bits = tree_to_uhwi (TYPE_SIZE (gs_info->element_type));

  /* Enforced by vect_check_gather_scatter.  */
  unsigned int offset_bits = TYPE_PRECISION (offset_type);
  gcc_assert (element_bits >= offset_bits);

  /* If the offset is narrower than the elements, extend it according
<<<<<<< HEAD
     to its sign.   */
=======
     to its sign.  */
>>>>>>> 70783a86
  if (element_bits > offset_bits)
    return build_nonstandard_integer_type (element_bits,
					   TYPE_UNSIGNED (offset_type));

  return offset_type;
}

/* Return MASK if MASK is suitable for masking an operation on vectors
   of type VECTYPE, otherwise convert it into such a form and return
   the result.  Associate any conversion statements with STMT_INFO's
   pattern.  */

static tree
vect_convert_mask_for_vectype (tree mask, tree vectype,
			       stmt_vec_info stmt_info, vec_info *vinfo)
{
  tree mask_type = search_type_for_mask (mask, vinfo);
  if (mask_type)
    {
      tree mask_vectype = get_mask_type_for_scalar_type (mask_type);
      if (mask_vectype
<<<<<<< HEAD
	  && may_ne (TYPE_VECTOR_SUBPARTS (vectype),
		     TYPE_VECTOR_SUBPARTS (mask_vectype)))
=======
	  && maybe_ne (TYPE_VECTOR_SUBPARTS (vectype),
		       TYPE_VECTOR_SUBPARTS (mask_vectype)))
>>>>>>> 70783a86
	mask = build_mask_conversion (mask, vectype, stmt_info, vinfo);
    }
  return mask;
}

/* Return the equivalent of:

     fold_convert (TYPE, VALUE)

   with the expectation that the operation will be vectorized.
   If new statements are needed, add them as pattern statements
   to STMT_INFO.  */

static tree
vect_add_conversion_to_patterm (tree type, tree value,
				stmt_vec_info stmt_info,
				vec_info *vinfo)
{
  if (useless_type_conversion_p (type, TREE_TYPE (value)))
    return value;

  tree new_value = vect_recog_temp_ssa_var (type, NULL);
  gassign *conversion = gimple_build_assign (new_value, CONVERT_EXPR, value);
  stmt_vec_info new_stmt_info = new_stmt_vec_info (conversion, vinfo);
  set_vinfo_for_stmt (conversion, new_stmt_info);
  STMT_VINFO_VECTYPE (new_stmt_info) = get_vectype_for_scalar_type (type);
  append_pattern_def_seq (stmt_info, conversion);
  return new_value;
}

/* Try to convert STMT into a call to a gather load or scatter store
   internal function.  Return the final statement on success and set
   *TYPE_IN and *TYPE_OUT to the vector type being loaded or stored.

   This function only handles gathers and scatters that were recognized
   as such from the outset (indicated by STMT_VINFO_GATHER_SCATTER_P).  */

static gimple *
vect_try_gather_scatter_pattern (gimple *stmt, stmt_vec_info last_stmt_info,
				 tree *type_in, tree *type_out)
{
  /* Currently we only support this for loop vectorization.  */
  stmt_vec_info stmt_info = vinfo_for_stmt (stmt);
  loop_vec_info loop_vinfo = dyn_cast <loop_vec_info> (stmt_info->vinfo);
  if (!loop_vinfo)
    return NULL;

  /* Make sure that we're looking at a gather load or scatter store.  */
  data_reference *dr = STMT_VINFO_DATA_REF (stmt_info);
  if (!dr || !STMT_VINFO_GATHER_SCATTER_P (stmt_info))
    return NULL;

  /* Get the boolean that controls whether the load or store happens.
     This is null if the operation is unconditional.  */
  tree mask = vect_get_load_store_mask (stmt);

  /* Make sure that the target supports an appropriate internal
     function for the gather/scatter operation.  */
  gather_scatter_info gs_info;
  if (!vect_check_gather_scatter (stmt, loop_vinfo, &gs_info)
      || gs_info.decl)
    return NULL;

  /* Convert the mask to the right form.  */
  tree gs_vectype = get_vectype_for_scalar_type (gs_info.element_type);
  if (mask)
    mask = vect_convert_mask_for_vectype (mask, gs_vectype, last_stmt_info,
					  loop_vinfo);

  /* Get the invariant base and non-invariant offset, converting the
     latter to the same width as the vector elements.  */
  tree base = gs_info.base;
  tree offset_type = vect_get_gather_scatter_offset_type (&gs_info);
  tree offset = vect_add_conversion_to_patterm (offset_type, gs_info.offset,
						last_stmt_info, loop_vinfo);

  /* Build the new pattern statement.  */
  tree scale = size_int (gs_info.scale);
  gcall *pattern_stmt;
  if (DR_IS_READ (dr))
    {
      if (mask != NULL)
	pattern_stmt = gimple_build_call_internal (gs_info.ifn, 4, base,
						   offset, scale, mask);
      else
	pattern_stmt = gimple_build_call_internal (gs_info.ifn, 3, base,
						   offset, scale);
      tree load_lhs = vect_recog_temp_ssa_var (gs_info.element_type, NULL);
      gimple_call_set_lhs (pattern_stmt, load_lhs);
    }
  else
    {
      tree rhs = vect_get_store_rhs (stmt);
      if (mask != NULL)
	pattern_stmt = gimple_build_call_internal (IFN_MASK_SCATTER_STORE, 5,
						   base, offset, scale, rhs,
						   mask);
      else
	pattern_stmt = gimple_build_call_internal (IFN_SCATTER_STORE, 4,
						   base, offset, scale, rhs);
    }
  gimple_call_set_nothrow (pattern_stmt, true);

  /* Copy across relevant vectorization info and associate DR with the
     new pattern statement instead of the original statement.  */
  stmt_vec_info pattern_stmt_info = new_stmt_vec_info (pattern_stmt,
						       loop_vinfo);
  set_vinfo_for_stmt (pattern_stmt, pattern_stmt_info);
  STMT_VINFO_DATA_REF (pattern_stmt_info) = dr;
  STMT_VINFO_DR_WRT_VEC_LOOP (pattern_stmt_info)
    = STMT_VINFO_DR_WRT_VEC_LOOP (stmt_info);
  STMT_VINFO_GATHER_SCATTER_P (pattern_stmt_info)
    = STMT_VINFO_GATHER_SCATTER_P (stmt_info);
  DR_STMT (dr) = pattern_stmt;

  tree vectype = STMT_VINFO_VECTYPE (stmt_info);
  *type_out = vectype;
  *type_in = vectype;

  if (dump_enabled_p ())
    dump_printf_loc (MSG_NOTE, vect_location,
		     "gather/scatter pattern detected:\n");

  return pattern_stmt;
}

/* Pattern wrapper around vect_try_gather_scatter_pattern.  */

static gimple *
vect_recog_gather_scatter_pattern (vec<gimple *> *stmts, tree *type_in,
				   tree *type_out)
{
  gimple *last_stmt = stmts->pop ();
  stmt_vec_info last_stmt_info = vinfo_for_stmt (last_stmt);
  gimple *pattern_stmt = vect_try_gather_scatter_pattern (last_stmt,
							  last_stmt_info,
							  type_in, type_out);
  if (pattern_stmt)
    stmts->safe_push (last_stmt);
  return pattern_stmt;
}

/* Mark statements that are involved in a pattern.  */

static inline void
vect_mark_pattern_stmts (gimple *orig_stmt, gimple *pattern_stmt,
                         tree pattern_vectype)
{
  stmt_vec_info pattern_stmt_info, def_stmt_info;
  stmt_vec_info orig_stmt_info = vinfo_for_stmt (orig_stmt);
  vec_info *vinfo = orig_stmt_info->vinfo;
  gimple *def_stmt;

  pattern_stmt_info = vinfo_for_stmt (pattern_stmt);
  if (pattern_stmt_info == NULL)
    {
      pattern_stmt_info = new_stmt_vec_info (pattern_stmt, vinfo);
      set_vinfo_for_stmt (pattern_stmt, pattern_stmt_info);
    }
  gimple_set_bb (pattern_stmt, gimple_bb (orig_stmt));

  STMT_VINFO_RELATED_STMT (pattern_stmt_info) = orig_stmt;
  STMT_VINFO_DEF_TYPE (pattern_stmt_info)
    = STMT_VINFO_DEF_TYPE (orig_stmt_info);
  STMT_VINFO_VECTYPE (pattern_stmt_info) = pattern_vectype;
  STMT_VINFO_IN_PATTERN_P (orig_stmt_info) = true;
  STMT_VINFO_RELATED_STMT (orig_stmt_info) = pattern_stmt;
  STMT_VINFO_PATTERN_DEF_SEQ (pattern_stmt_info)
    = STMT_VINFO_PATTERN_DEF_SEQ (orig_stmt_info);
  if (STMT_VINFO_PATTERN_DEF_SEQ (pattern_stmt_info))
    {
      gimple_stmt_iterator si;
      for (si = gsi_start (STMT_VINFO_PATTERN_DEF_SEQ (pattern_stmt_info));
	   !gsi_end_p (si); gsi_next (&si))
	{
	  def_stmt = gsi_stmt (si);
	  def_stmt_info = vinfo_for_stmt (def_stmt);
	  if (def_stmt_info == NULL)
	    {
	      def_stmt_info = new_stmt_vec_info (def_stmt, vinfo);
	      set_vinfo_for_stmt (def_stmt, def_stmt_info);
	    }
	  gimple_set_bb (def_stmt, gimple_bb (orig_stmt));
	  STMT_VINFO_RELATED_STMT (def_stmt_info) = orig_stmt;
	  STMT_VINFO_DEF_TYPE (def_stmt_info) = vect_internal_def;
	  if (STMT_VINFO_VECTYPE (def_stmt_info) == NULL_TREE)
	    STMT_VINFO_VECTYPE (def_stmt_info) = pattern_vectype;
	}
    }
}

/* Function vect_pattern_recog_1

   Input:
   PATTERN_RECOG_FUNC: A pointer to a function that detects a certain
        computation pattern.
   STMT: A stmt from which the pattern search should start.

   If PATTERN_RECOG_FUNC successfully detected the pattern, it creates an
   expression that computes the same functionality and can be used to
   replace the sequence of stmts that are involved in the pattern.

   Output:
   This function checks if the expression returned by PATTERN_RECOG_FUNC is
   supported in vector form by the target.  We use 'TYPE_IN' to obtain the
   relevant vector type. If 'TYPE_IN' is already a vector type, then this
   indicates that target support had already been checked by PATTERN_RECOG_FUNC.
   If 'TYPE_OUT' is also returned by PATTERN_RECOG_FUNC, we check that it fits
   to the available target pattern.

   This function also does some bookkeeping, as explained in the documentation
   for vect_recog_pattern.  */

static bool
vect_pattern_recog_1 (vect_recog_func *recog_func,
		      gimple_stmt_iterator si,
		      vec<gimple *> *stmts_to_replace)
{
  gimple *stmt = gsi_stmt (si), *pattern_stmt;
  stmt_vec_info stmt_info;
  loop_vec_info loop_vinfo;
  tree pattern_vectype;
  tree type_in, type_out;
  enum tree_code code;
  int i;

  stmts_to_replace->truncate (0);
  stmts_to_replace->quick_push (stmt);
  pattern_stmt = recog_func->fn (stmts_to_replace, &type_in, &type_out);
  if (!pattern_stmt)
    return false;

  stmt = stmts_to_replace->last ();
  stmt_info = vinfo_for_stmt (stmt);
  loop_vinfo = STMT_VINFO_LOOP_VINFO (stmt_info);
 
  if (VECTOR_BOOLEAN_TYPE_P (type_in)
      || VECTOR_TYPE_P (type_in))
    {
      /* No need to check target support (already checked by the pattern
         recognition function).  */
      pattern_vectype = type_out ? type_out : type_in;
    }
  else
    {
      /* Check target support  */
      type_in = get_vectype_for_scalar_type (type_in);
      if (!type_in)
	return false;
      if (type_out)
	type_out = get_vectype_for_scalar_type (type_out);
      else
	type_out = type_in;
      if (!type_out)
	return false;
      pattern_vectype = type_out;

      if (is_gimple_assign (pattern_stmt))
	{
	  enum insn_code icode;
	  code = gimple_assign_rhs_code (pattern_stmt);
	  optab optab = optab_for_tree_code (code, type_in, optab_default);
	  machine_mode vec_mode = TYPE_MODE (type_in);
	  if (!optab
	      || (icode = optab_handler (optab, vec_mode)) == CODE_FOR_nothing
	      || (insn_data[icode].operand[0].mode != TYPE_MODE (type_out)))
	    return false;
	}
      else
	gcc_assert (is_gimple_call (pattern_stmt));
    }

  /* Found a vectorizable pattern.  */
  if (dump_enabled_p ())
    {
      dump_printf_loc (MSG_NOTE, vect_location,
                       "%s pattern recognized: ", recog_func->name);
      dump_gimple_stmt (MSG_NOTE, TDF_SLIM, pattern_stmt, 0);
    }

  /* Mark the stmts that are involved in the pattern. */
  vect_mark_pattern_stmts (stmt, pattern_stmt, pattern_vectype);

  /* Patterns cannot be vectorized using SLP, because they change the order of
     computation.  */
  if (loop_vinfo)
    {
      unsigned ix, ix2;
      gimple **elem_ptr;
      VEC_ORDERED_REMOVE_IF (LOOP_VINFO_REDUCTIONS (loop_vinfo), ix, ix2,
			     elem_ptr, *elem_ptr == stmt);
    }

  /* It is possible that additional pattern stmts are created and inserted in
     STMTS_TO_REPLACE.  We create a stmt_info for each of them, and mark the
     relevant statements.  */
  for (i = 0; stmts_to_replace->iterate (i, &stmt)
	      && (unsigned) i < (stmts_to_replace->length () - 1);
       i++)
    {
      stmt_info = vinfo_for_stmt (stmt);
      pattern_stmt = STMT_VINFO_RELATED_STMT (stmt_info);
      if (dump_enabled_p ())
        {
          dump_printf_loc (MSG_NOTE, vect_location,
                           "additional pattern stmt: ");
          dump_gimple_stmt (MSG_NOTE, TDF_SLIM, pattern_stmt, 0);
        }

      vect_mark_pattern_stmts (stmt, pattern_stmt, NULL_TREE);
    }

  return true;
}


/* Function vect_pattern_recog

   Input:
   LOOP_VINFO - a struct_loop_info of a loop in which we want to look for
        computation idioms.

   Output - for each computation idiom that is detected we create a new stmt
        that provides the same functionality and that can be vectorized.  We
        also record some information in the struct_stmt_info of the relevant
        stmts, as explained below:

   At the entry to this function we have the following stmts, with the
   following initial value in the STMT_VINFO fields:

         stmt                     in_pattern_p  related_stmt    vec_stmt
         S1: a_i = ....                 -       -               -
         S2: a_2 = ..use(a_i)..         -       -               -
         S3: a_1 = ..use(a_2)..         -       -               -
         S4: a_0 = ..use(a_1)..         -       -               -
         S5: ... = ..use(a_0)..         -       -               -

   Say the sequence {S1,S2,S3,S4} was detected as a pattern that can be
   represented by a single stmt.  We then:
   - create a new stmt S6 equivalent to the pattern (the stmt is not
     inserted into the code)
   - fill in the STMT_VINFO fields as follows:

                                  in_pattern_p  related_stmt    vec_stmt
         S1: a_i = ....                 -       -               -
         S2: a_2 = ..use(a_i)..         -       -               -
         S3: a_1 = ..use(a_2)..         -       -               -
         S4: a_0 = ..use(a_1)..         true    S6              -
          '---> S6: a_new = ....        -       S4              -
         S5: ... = ..use(a_0)..         -       -               -

   (the last stmt in the pattern (S4) and the new pattern stmt (S6) point
   to each other through the RELATED_STMT field).

   S6 will be marked as relevant in vect_mark_stmts_to_be_vectorized instead
   of S4 because it will replace all its uses.  Stmts {S1,S2,S3} will
   remain irrelevant unless used by stmts other than S4.

   If vectorization succeeds, vect_transform_stmt will skip over {S1,S2,S3}
   (because they are marked as irrelevant).  It will vectorize S6, and record
   a pointer to the new vector stmt VS6 from S6 (as usual).
   S4 will be skipped, and S5 will be vectorized as usual:

                                  in_pattern_p  related_stmt    vec_stmt
         S1: a_i = ....                 -       -               -
         S2: a_2 = ..use(a_i)..         -       -               -
         S3: a_1 = ..use(a_2)..         -       -               -
       > VS6: va_new = ....             -       -               -
         S4: a_0 = ..use(a_1)..         true    S6              VS6
          '---> S6: a_new = ....        -       S4              VS6
       > VS5: ... = ..vuse(va_new)..    -       -               -
         S5: ... = ..use(a_0)..         -       -               -

   DCE could then get rid of {S1,S2,S3,S4,S5} (if their defs are not used
   elsewhere), and we'll end up with:

        VS6: va_new = ....
        VS5: ... = ..vuse(va_new)..

   In case of more than one pattern statements, e.g., widen-mult with
   intermediate type:

     S1  a_t = ;
     S2  a_T = (TYPE) a_t;
           '--> S3: a_it = (interm_type) a_t;
     S4  prod_T = a_T * CONST;
           '--> S5: prod_T' = a_it w* CONST;

   there may be other users of a_T outside the pattern.  In that case S2 will
   be marked as relevant (as well as S3), and both S2 and S3 will be analyzed
   and vectorized.  The vector stmt VS2 will be recorded in S2, and VS3 will
   be recorded in S3.  */

void
vect_pattern_recog (vec_info *vinfo)
{
  struct loop *loop;
  basic_block *bbs;
  unsigned int nbbs;
  gimple_stmt_iterator si;
  unsigned int i, j;
  auto_vec<gimple *, 1> stmts_to_replace;
  gimple *stmt;

  if (dump_enabled_p ())
    dump_printf_loc (MSG_NOTE, vect_location,
                     "=== vect_pattern_recog ===\n");

  if (loop_vec_info loop_vinfo = dyn_cast <loop_vec_info> (vinfo))
    {
      loop = LOOP_VINFO_LOOP (loop_vinfo);
      bbs = LOOP_VINFO_BBS (loop_vinfo);
      nbbs = loop->num_nodes;

      /* Scan through the loop stmts, applying the pattern recognition
	 functions starting at each stmt visited:  */
      for (i = 0; i < nbbs; i++)
	{
	  basic_block bb = bbs[i];
	  for (si = gsi_start_bb (bb); !gsi_end_p (si); gsi_next (&si))
	    {
	      /* Scan over all generic vect_recog_xxx_pattern functions.  */
	      for (j = 0; j < NUM_PATTERNS; j++)
		if (vect_pattern_recog_1 (&vect_vect_recog_func_ptrs[j], si,
					  &stmts_to_replace))
		  break;
	    }
	}
    }
  else
    {
      bb_vec_info bb_vinfo = as_a <bb_vec_info> (vinfo);
      for (si = bb_vinfo->region_begin;
	   gsi_stmt (si) != gsi_stmt (bb_vinfo->region_end); gsi_next (&si))
	{
	  if ((stmt = gsi_stmt (si))
	      && vinfo_for_stmt (stmt)
	      && !STMT_VINFO_VECTORIZABLE (vinfo_for_stmt (stmt)))
	    continue;

	  /* Scan over all generic vect_recog_xxx_pattern functions.  */
	  for (j = 0; j < NUM_PATTERNS; j++)
	    if (vect_pattern_recog_1 (&vect_vect_recog_func_ptrs[j], si,
				      &stmts_to_replace))
	      break;
	}
    }
}<|MERGE_RESOLUTION|>--- conflicted
+++ resolved
@@ -73,12 +73,8 @@
 						  tree *, tree *);
 static gimple *vect_recog_bool_pattern (vec<gimple *> *, tree *, tree *);
 static gimple *vect_recog_mask_conversion_pattern (vec<gimple *> *, tree *, tree *);
-<<<<<<< HEAD
-static gimple *vect_recog_gather_scatter_pattern (vec<gimple *> *, tree *, tree *);
-=======
 static gimple *vect_recog_gather_scatter_pattern (vec<gimple *> *, tree *,
 						  tree *);
->>>>>>> 70783a86
 
 struct vect_recog_func
 {
@@ -3473,13 +3469,8 @@
       gcc_assert (TREE_CODE_CLASS (rhs_code) == tcc_comparison);
       if (TREE_CODE (TREE_TYPE (rhs1)) != INTEGER_TYPE
 	  || !TYPE_UNSIGNED (TREE_TYPE (rhs1))
-<<<<<<< HEAD
-	  || may_ne (TYPE_PRECISION (TREE_TYPE (rhs1)),
-		     GET_MODE_BITSIZE (TYPE_MODE (TREE_TYPE (rhs1)))))
-=======
 	  || maybe_ne (TYPE_PRECISION (TREE_TYPE (rhs1)),
 		       GET_MODE_BITSIZE (TYPE_MODE (TREE_TYPE (rhs1)))))
->>>>>>> 70783a86
 	{
 	  scalar_mode mode = SCALAR_TYPE_MODE (TREE_TYPE (rhs1));
 	  itype
@@ -3994,13 +3985,8 @@
       vectype2 = get_mask_type_for_scalar_type (mask_arg_type);
 
       if (!vectype1 || !vectype2
-<<<<<<< HEAD
-	  || must_eq (TYPE_VECTOR_SUBPARTS (vectype1),
-		      TYPE_VECTOR_SUBPARTS (vectype2)))
-=======
 	  || known_eq (TYPE_VECTOR_SUBPARTS (vectype1),
 		       TYPE_VECTOR_SUBPARTS (vectype2)))
->>>>>>> 70783a86
 	return NULL;
 
       tmp = build_mask_conversion (mask_arg, vectype1, stmt_vinfo, vinfo);
@@ -4098,21 +4084,6 @@
       vectype2 = get_mask_type_for_scalar_type (rhs1_type);
 
       if (!vectype1 || !vectype2)
-<<<<<<< HEAD
-	return NULL;
-
-      /* Continue if a conversion is needed.  Also continue if we have
-	 a comparison whose vector type would normally be different from
-	 VECTYPE2 when considered in isolation.  In that case we'll
-	 replace the comparison with an SSA name (so that we can record
-	 its vector type) and behave as though the comparison was an SSA
-	 name from the outset.  */
-      if (must_eq (TYPE_VECTOR_SUBPARTS (vectype1),
-		   TYPE_VECTOR_SUBPARTS (vectype2))
-	  && (TREE_CODE (rhs1) == SSA_NAME
-	      || rhs1_type == TREE_TYPE (TREE_OPERAND (rhs1, 0))))
-=======
->>>>>>> 70783a86
 	return NULL;
 
       /* Continue if a conversion is needed.  Also continue if we have
@@ -4168,13 +4139,8 @@
 	  append_pattern_def_seq (stmt_vinfo, pattern_stmt);
 	}
 
-<<<<<<< HEAD
-      if (may_ne (TYPE_VECTOR_SUBPARTS (vectype1),
-		  TYPE_VECTOR_SUBPARTS (vectype2)))
-=======
       if (maybe_ne (TYPE_VECTOR_SUBPARTS (vectype1),
 		    TYPE_VECTOR_SUBPARTS (vectype2)))
->>>>>>> 70783a86
 	tmp = build_mask_conversion (rhs1, vectype1, stmt_vinfo, vinfo);
       else
 	tmp = rhs1;
@@ -4278,11 +4244,7 @@
   gcc_assert (element_bits >= offset_bits);
 
   /* If the offset is narrower than the elements, extend it according
-<<<<<<< HEAD
-     to its sign.   */
-=======
      to its sign.  */
->>>>>>> 70783a86
   if (element_bits > offset_bits)
     return build_nonstandard_integer_type (element_bits,
 					   TYPE_UNSIGNED (offset_type));
@@ -4304,13 +4266,8 @@
     {
       tree mask_vectype = get_mask_type_for_scalar_type (mask_type);
       if (mask_vectype
-<<<<<<< HEAD
-	  && may_ne (TYPE_VECTOR_SUBPARTS (vectype),
-		     TYPE_VECTOR_SUBPARTS (mask_vectype)))
-=======
 	  && maybe_ne (TYPE_VECTOR_SUBPARTS (vectype),
 		       TYPE_VECTOR_SUBPARTS (mask_vectype)))
->>>>>>> 70783a86
 	mask = build_mask_conversion (mask, vectype, stmt_info, vinfo);
     }
   return mask;

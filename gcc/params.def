--- conflicted
+++ resolved
@@ -100,11 +100,7 @@
 DEFPARAM (PARAM_MAX_INLINE_INSNS_SINGLE,
 	  "max-inline-insns-single",
 	  "The maximum number of instructions in a single function eligible for inlining",
-<<<<<<< HEAD
 	  300, 0, 0)
-=======
-	  400, 0, 0)
->>>>>>> 85057983
 
 /* The single function inlining limit for functions that are
    inlined by virtue of -finline-functions (-O3).

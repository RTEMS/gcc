/* params.def - Run-time parameters.
   Copyright (C) 2001-2019 Free Software Foundation, Inc.
   Written by Mark Mitchell <mark@codesourcery.com>.

This file is part of GCC.

GCC is free software; you can redistribute it and/or modify it under
the terms of the GNU General Public License as published by the Free
Software Foundation; either version 3, or (at your option) any later
version.

GCC is distributed in the hope that it will be useful, but WITHOUT ANY
WARRANTY; without even the implied warranty of MERCHANTABILITY or
FITNESS FOR A PARTICULAR PURPOSE.  See the GNU General Public License
for more details.

You should have received a copy of the GNU General Public License
along with GCC; see the file COPYING3.  If not see
<http://www.gnu.org/licenses/>.  */

/* This file contains definitions for language-independent
   parameters.  The DEFPARAM macro takes 6 arguments:

     - The enumeral corresponding to this parameter.

     - The name that can be used to set this parameter using the
       command-line option `--param <name>=<value>'.

     - A help string explaining how the parameter is used.

     - A default value for the parameter.

     - The minimum acceptable value for the parameter.

     - The maximum acceptable value for the parameter (if greater than
     the minimum).

   The DEFPARAMENUM<N> macro is similar, but instead of the minumum and maximum
   arguments, it contains a list of <N> allowed strings, corresponding to
   integer values 0..<N>-1.  Note that the default argument needs to be
   specified as one of the allowed strings, rather than an integer value.

   Be sure to add an entry to invoke.texi summarizing the parameter.  */

/* When branch is predicted to be taken with probability lower than this
   threshold (in percent), then it is considered well predictable. */
DEFPARAM (PARAM_PREDICTABLE_BRANCH_OUTCOME,
	  "predictable-branch-outcome",
	  "Maximal estimated outcome of branch considered predictable.",
	  2, 0, 50)

DEFPARAM (PARAM_INLINE_MIN_SPEEDUP,
	  "inline-min-speedup",
	  "The minimal estimated speedup allowing inliner to ignore inline-insns-single and inline-insns-auto with -O3 and -Ofast.",
	  15, 0, 100)
<<<<<<< HEAD
=======

>>>>>>> 2edca51f
DEFPARAM (PARAM_INLINE_MIN_SPEEDUP_O2,
	  "inline-min-speedup-O2",
	  "The minimal estimated speedup allowing inliner to ignore inline-insns-single and inline-insns-auto.",
	  30, 0, 100)

/* The single function inlining limit. This is the maximum size
   of a function counted in internal gcc instructions (not in
   real machine instructions) that is eligible for inlining
   by the tree inliner.
   Only functions marked inline (or methods defined in the class
   definition for C++) are affected by this.
   There are more restrictions to inlining: If inlined functions
   call other functions, the already inlined instructions are
   counted and once the recursive inline limit (see
   "max-inline-insns" parameter) is exceeded, the acceptable size
   gets decreased.  */
DEFPARAM (PARAM_MAX_INLINE_INSNS_SINGLE,
	  "max-inline-insns-single",
	  "The maximum number of instructions in a single function eligible for inlining with -O3 and -Ofast.",
	  200, 0, 0)

DEFPARAM (PARAM_MAX_INLINE_INSNS_SINGLE_O2,
	  "max-inline-insns-single-O2",
	  "The maximum number of instructions in a single function eligible for inlining.",
	  30, 0, 0)

/* The single function inlining limit for functions that are
   inlined by virtue of -finline-functions (-O3).
   This limit should be chosen to be below or equal to the limit
   that is applied to functions marked inlined (or defined in the
   class declaration in C++) given by the "max-inline-insns-single"
   parameter.
   The default value is 30.  */
DEFPARAM (PARAM_MAX_INLINE_INSNS_AUTO,
	  "max-inline-insns-auto",
	  "The maximum number of instructions when automatically inlining with -O3 and -Ofast.",
	  30, 0, 0)

DEFPARAM (PARAM_MAX_INLINE_INSNS_AUTO_O2,
	  "max-inline-insns-auto-O2",
	  "The maximum number of instructions when automatically inlining.",
	  15, 0, 0)

DEFPARAM (PARAM_MAX_INLINE_INSNS_SMALL,
	  "max-inline-insns-small",
	  "The maximum number of instructions when automatically inlining small functions.",
	  0, 0, 0)

DEFPARAM (PARAM_MAX_INLINE_INSNS_SIZE,
	  "max-inline-insns-size",
	  "The maximum number of instructions when inlining for size.",
	  0, 0, 0)

DEFPARAM (PARAM_UNINLINED_FUNCTION_INSNS,
	  "uninlined-function-insns",
	  "Instruction accounted for function prologue, epilogue and other"
	  " overhead.",
	  2, 0, 1000000)

DEFPARAM (PARAM_UNINLINED_FUNCTION_TIME,
	  "uninlined-function-time",
	  "Time accounted for function prologue, epilogue and other"
	  " overhead.",
	  0, 0, 1000000)

DEFPARAM (PARAM_UNINLINED_FUNCTION_THUNK_INSNS,
	  "uninlined-thunk-insns",
	  "Instruction accounted for function thunk overhead.",
	  2, 0, 1000000)

DEFPARAM (PARAM_UNINLINED_FUNCTION_THUNK_TIME,
	  "uninlined-thunk-time",
	  "Time accounted for function thunk overhead.",
	  2, 0, 1000000)

DEFPARAM (PARAM_MAX_INLINE_INSNS_RECURSIVE,
	  "max-inline-insns-recursive",
	  "The maximum number of instructions inline function can grow to via recursive inlining.",
	  450, 0, 0)

DEFPARAM (PARAM_MAX_INLINE_INSNS_RECURSIVE_AUTO,
	  "max-inline-insns-recursive-auto",
	  "The maximum number of instructions non-inline function can grow to via recursive inlining.",
	  450, 0, 0)

DEFPARAM (PARAM_MAX_INLINE_RECURSIVE_DEPTH,
	  "max-inline-recursive-depth",
	  "The maximum depth of recursive inlining for inline functions.",
	  8, 0, 0)

DEFPARAM (PARAM_MAX_INLINE_RECURSIVE_DEPTH_AUTO,
	  "max-inline-recursive-depth-auto",
	  "The maximum depth of recursive inlining for non-inline functions.",
	  8, 0, 0)

DEFPARAM (PARAM_MIN_INLINE_RECURSIVE_PROBABILITY,
	  "min-inline-recursive-probability",
	  "Inline recursively only when the probability of call being executed exceeds the parameter.",
	  10, 0, 0)

/* Limit of iterations of early inliner.  This basically bounds number of
   nested indirect calls early inliner can resolve.  Deeper chains are still
   handled by late inlining.  */
DEFPARAM (PARAM_EARLY_INLINER_MAX_ITERATIONS,
	  "max-early-inliner-iterations",
	  "The maximum number of nested indirect inlining performed by early inliner.",
	  1, 0, 0)

/* Limit on probability of entry BB.  */
DEFPARAM (PARAM_COMDAT_SHARING_PROBABILITY,
	  "comdat-sharing-probability",
	  "Probability that COMDAT function will be shared with different compilation unit.",
	  20, 0, 0)

/* Limit on probability of entry BB.  */
DEFPARAM (PARAM_PARTIAL_INLINING_ENTRY_PROBABILITY,
	  "partial-inlining-entry-probability",
	  "Maximum probability of the entry BB of split region (in percent relative to entry BB of the function) to make partial inlining happen.",
	  70, 0, 100)

/* Limit the number of expansions created by the variable expansion
   optimization to avoid register pressure.  */
DEFPARAM (PARAM_MAX_VARIABLE_EXPANSIONS,
	  "max-variable-expansions-in-unroller",
	  "If -fvariable-expansion-in-unroller is used, the maximum number of times that an individual variable will be expanded during loop unrolling.",
          1, 0, 0)

/* Limit loop autovectorization to loops with large enough iteration count.  */
DEFPARAM (PARAM_MIN_VECT_LOOP_BOUND,
	  "min-vect-loop-bound",
	  "If -ftree-vectorize is used, the minimal loop bound of a loop to be considered for vectorization.",
	  0, 0, 0)

/* The maximum number of instructions to consider when looking for an
   instruction to fill a delay slot.  If more than this arbitrary
   number of instructions is searched, the time savings from filling
   the delay slot will be minimal so stop searching.  Increasing
   values mean more aggressive optimization, making the compile time
   increase with probably small improvement in executable run time.  */
DEFPARAM (PARAM_MAX_DELAY_SLOT_INSN_SEARCH,
	  "max-delay-slot-insn-search",
	  "The maximum number of instructions to consider to fill a delay slot.",
	  100, 0, 0)

/* When trying to fill delay slots, the maximum number of instructions
   to consider when searching for a block with valid live register
   information.  Increasing this arbitrarily chosen value means more
   aggressive optimization, increasing the compile time.  This
   parameter should be removed when the delay slot code is rewritten
   to maintain the control-flow graph.  */
DEFPARAM(PARAM_MAX_DELAY_SLOT_LIVE_SEARCH,
	 "max-delay-slot-live-search",
	 "The maximum number of instructions to consider to find accurate live register information.",
	 333, 0, 0)

/* This parameter limits the number of branch elements that the
   scheduler will track anti-dependencies through without resetting
   the tracking mechanism.  Large functions with few calls or barriers
   can generate lists containing many 1000's of dependencies.  Generally
   the compiler either uses all available memory, or runs for far too long.  */
DEFPARAM(PARAM_MAX_PENDING_LIST_LENGTH,
	 "max-pending-list-length",
	 "The maximum length of scheduling's pending operations list.",
	 32, 0, 0)

/* This parameter limits the number of backtracking attempts when using the
   haifa scheduler for modulo scheduling.  */
DEFPARAM(PARAM_MAX_MODULO_BACKTRACK_ATTEMPTS,
	 "max-modulo-backtrack-attempts",
	 "The maximum number of backtrack attempts the scheduler should make when modulo scheduling a loop.",
	 40, 0, 0)

DEFPARAM(PARAM_LARGE_FUNCTION_INSNS,
	 "large-function-insns",
	 "The size of function body to be considered large.",
	 2700, 0, 0)
DEFPARAM(PARAM_LARGE_FUNCTION_GROWTH,
	 "large-function-growth",
	 "Maximal growth due to inlining of large function (in percent).",
	 100, 0, 0)
DEFPARAM(PARAM_LARGE_UNIT_INSNS,
	 "large-unit-insns",
	 "The size of translation unit to be considered large.",
	 10000, 0, 0)
DEFPARAM(PARAM_INLINE_UNIT_GROWTH,
	 "inline-unit-growth",
	 "How much can given compilation unit grow because of the inlining (in percent).",
	 60, 0, 0)
DEFPARAM(PARAM_IPCP_UNIT_GROWTH,
	 "ipcp-unit-growth",
	 "How much can given compilation unit grow because of the interprocedural constant propagation (in percent).",
	 10, 0, 0)
DEFPARAM(PARAM_EARLY_INLINING_INSNS,
	 "early-inlining-insns",
	 "Maximal estimated growth of function body caused by early inlining of single call with -O3 and -Ofast.",
	 14, 0, 0)
DEFPARAM(PARAM_EARLY_INLINING_INSNS_O2,
	 "early-inlining-insns-O2",
<<<<<<< HEAD
	 "Maximal estimated growth of function body caused by early inlining of single call.",
=======
	 "Maximal estimated growth of function body caused by early inlining of single call with -O1 and -O2.",
>>>>>>> 2edca51f
	 6, 0, 0)
DEFPARAM(PARAM_LARGE_STACK_FRAME,
	 "large-stack-frame",
	 "The size of stack frame to be considered large.",
	 256, 0, 0)
DEFPARAM(PARAM_STACK_FRAME_GROWTH,
	 "large-stack-frame-growth",
	 "Maximal stack frame growth due to inlining (in percent).",
	 1000, 0, 0)

/* Keep these up to date with those in configure.ac.  */
DEFPARAM(PARAM_STACK_CLASH_PROTECTION_GUARD_SIZE,
	 "stack-clash-protection-guard-size",
	 "Size of the stack guard expressed as a power of two in bytes.",
	 12, 12, 30)

DEFPARAM(PARAM_STACK_CLASH_PROTECTION_PROBE_INTERVAL,
	 "stack-clash-protection-probe-interval",
	 "Interval in which to probe the stack expressed as a power of two in bytes.",
	 12, 10, 16)

/* The GCSE optimization will be disabled if it would require
   significantly more memory than this value.  */
DEFPARAM(PARAM_MAX_GCSE_MEMORY,
	 "max-gcse-memory",
	 "The maximum amount of memory to be allocated by GCSE.",
	 128 * 1024 * 1024, 0, 0)

/* The GCSE optimization of an expression will avoided if the ratio of
   insertions to deletions is greater than this value.  */
DEFPARAM(PARAM_MAX_GCSE_INSERTION_RATIO,
	 "max-gcse-insertion-ratio",
	 "The maximum ratio of insertions to deletions of expressions in GCSE.",
	 20, 0, 0)

/* This is the threshold ratio when to perform partial redundancy
   elimination after reload. We perform partial redundancy elimination
   when the following holds:
   (Redundant load execution count)
   ------------------------------- >= GCSE_AFTER_RELOAD_PARTIAL_FRACTION
   (Added loads execution count)					  */
DEFPARAM(PARAM_GCSE_AFTER_RELOAD_PARTIAL_FRACTION,
	"gcse-after-reload-partial-fraction",
	"The threshold ratio for performing partial redundancy elimination after reload.",
        3, 0, 0)
/* This is the threshold ratio of the critical edges execution count compared to
   the redundant loads execution count that permits performing the load
   redundancy elimination in gcse after reload.  */
DEFPARAM(PARAM_GCSE_AFTER_RELOAD_CRITICAL_FRACTION,
	"gcse-after-reload-critical-fraction",
	"The threshold ratio of critical edges execution count that permit performing redundancy elimination after reload.",
        10, 0, 0)

/* GCSE will use GCSE_COST_DISTANCE_RATION as a scaling factor
   to calculate maximum distance for which an expression is allowed to move
   from its rtx_cost.  */
DEFPARAM(PARAM_GCSE_COST_DISTANCE_RATIO,
	 "gcse-cost-distance-ratio",
	 "Scaling factor in calculation of maximum distance an expression can be moved by GCSE optimizations.",
	 10, 0, 0)
/* GCSE won't restrict distance for which an expression with rtx_cost greater
   than COSTS_N_INSN(GCSE_UNRESTRICTED_COST) is allowed to move.  */
DEFPARAM(PARAM_GCSE_UNRESTRICTED_COST,
	 "gcse-unrestricted-cost",
	 "Cost at which GCSE optimizations will not constraint the distance an expression can travel.",
	 3, 0, 0)

/* How deep from a given basic block the dominator tree should be searched
   for expressions to hoist to the block.  The value of 0 will avoid limiting
   the search.  */
DEFPARAM(PARAM_MAX_HOIST_DEPTH,
	 "max-hoist-depth",
	 "Maximum depth of search in the dominator tree for expressions to hoist.",
	 30, 0, 0)


/* When synthesizing expnonentiation by a real constant operations using square
   roots, this controls how deep sqrt chains we are willing to generate.  */
DEFPARAM(PARAM_MAX_POW_SQRT_DEPTH,
	 "max-pow-sqrt-depth",
	 "Maximum depth of sqrt chains to use when synthesizing exponentiation by a real constant.",
	 5, 1, 32)

/* This parameter limits the number of insns in a loop that will be unrolled,
   and by how much the loop is unrolled.

   This limit should be at most half of the peeling limits:  loop unroller
   decides to not unroll loops that iterate fewer than 2*number of allowed
   unrollings and thus we would have loops that are neither peeled or unrolled
   otherwise.  */
DEFPARAM(PARAM_MAX_UNROLLED_INSNS,
	 "max-unrolled-insns",
	 "The maximum number of instructions to consider to unroll in a loop.",
	 200, 0, 0)
/* This parameter limits how many times the loop is unrolled depending
   on number of insns really executed in each iteration.  */
DEFPARAM(PARAM_MAX_AVERAGE_UNROLLED_INSNS,
	 "max-average-unrolled-insns",
	 "The maximum number of instructions to consider to unroll in a loop on average.",
	 80, 0, 0)
/* The maximum number of unrollings of a single loop.  */
DEFPARAM(PARAM_MAX_UNROLL_TIMES,
	"max-unroll-times",
	"The maximum number of unrollings of a single loop.",
	8, 0, 0)
/* The maximum number of insns of a peeled loop.  */
DEFPARAM(PARAM_MAX_PEELED_INSNS,
	"max-peeled-insns",
	"The maximum number of insns of a peeled loop.",
	100, 0, 0)
/* The maximum number of peelings of a single loop.  */
DEFPARAM(PARAM_MAX_PEEL_TIMES,
	"max-peel-times",
	"The maximum number of peelings of a single loop.",
	16, 0, 0)
/* The maximum number of peelings of a single loop that is peeled completely.  */
DEFPARAM(PARAM_MAX_PEEL_BRANCHES,
	"max-peel-branches",
	"The maximum number of branches on the path through the peeled sequence.",
	32, 0, 0)
/* The maximum number of insns of a peeled loop.  */
DEFPARAM(PARAM_MAX_COMPLETELY_PEELED_INSNS,
	"max-completely-peeled-insns",
	"The maximum number of insns of a completely peeled loop.",
	200, 0, 0)
/* The maximum number of peelings of a single loop that is peeled completely.  */
DEFPARAM(PARAM_MAX_COMPLETELY_PEEL_TIMES,
	"max-completely-peel-times",
	"The maximum number of peelings of a single loop that is peeled completely.",
	16, 0, 0)
/* The maximum number of insns of a peeled loop that rolls only once.  */
DEFPARAM(PARAM_MAX_ONCE_PEELED_INSNS,
	"max-once-peeled-insns",
	"The maximum number of insns of a peeled loop that rolls only once.",
	400, 0, 0)
/* The maximum depth of a loop nest we completely peel.  */
DEFPARAM(PARAM_MAX_UNROLL_ITERATIONS,
	 "max-completely-peel-loop-nest-depth",
	 "The maximum depth of a loop nest we completely peel.",
	 8, 0, 0)

/* The maximum number of insns of an unswitched loop.  */
DEFPARAM(PARAM_MAX_UNSWITCH_INSNS,
	"max-unswitch-insns",
	"The maximum number of insns of an unswitched loop.",
	50, 0, 0)
/* The maximum level of recursion in unswitch_single_loop.  */
DEFPARAM(PARAM_MAX_UNSWITCH_LEVEL,
	"max-unswitch-level",
	"The maximum number of unswitchings in a single loop.",
	3, 0, 0)

/* The maximum number of insns in loop header duplicated by the copy loop
   headers pass.  */
DEFPARAM(PARAM_MAX_LOOP_HEADER_INSNS,
	"max-loop-header-insns",
	"The maximum number of insns in loop header duplicated by the copy loop headers pass.",
	20, 0, 0)

/* The maximum number of iterations of a loop the brute force algorithm
   for analysis of # of iterations of the loop tries to evaluate.  */
DEFPARAM(PARAM_MAX_ITERATIONS_TO_TRACK,
	"max-iterations-to-track",
	"Bound on the number of iterations the brute force # of iterations analysis algorithm evaluates.",
	1000, 0, 0)
/* A cutoff to avoid costly computations of the number of iterations in
   the doloop transformation.  */
DEFPARAM(PARAM_MAX_ITERATIONS_COMPUTATION_COST,
	"max-iterations-computation-cost",
	"Bound on the cost of an expression to compute the number of iterations.",
	10, 0, 0)

/* This parameter is used to tune SMS MAX II calculations.  */
DEFPARAM(PARAM_SMS_MAX_II_FACTOR,
	 "sms-max-ii-factor",
	 "A factor for tuning the upper bound that swing modulo scheduler uses for scheduling a loop.",
	 100, 0, 0)
/* The minimum value of stage count that swing modulo scheduler will generate.  */
DEFPARAM(PARAM_SMS_MIN_SC,
        "sms-min-sc",
        "The minimum value of stage count that swing modulo scheduler will generate.",
        2, 1, 1)
DEFPARAM(PARAM_SMS_DFA_HISTORY,
	 "sms-dfa-history",
	 "The number of cycles the swing modulo scheduler considers when checking conflicts using DFA.",
	 0, 0, 0)
DEFPARAM(PARAM_SMS_LOOP_AVERAGE_COUNT_THRESHOLD,
	 "sms-loop-average-count-threshold",
	 "A threshold on the average loop count considered by the swing modulo scheduler.",
	 0, 0, 0)

DEFPARAM(HOT_BB_COUNT_FRACTION,
	 "hot-bb-count-fraction",
	 "The denominator n of fraction 1/n of the maximal execution count of "
	 "a basic block in the entire program that a basic block needs to at "
	 "least have in order to be considered hot (used in non-LTO mode).",
	 10000, 0, 0)

DEFPARAM(HOT_BB_COUNT_WS_PERMILLE,
	 "hot-bb-count-ws-permille",
	 "The number of most executed permilles of the profiled execution of "
	 "the entire program to which the execution count of a basic block "
	 "must be part of in order to be considered hot (used in LTO mode).",
	 990, 0, 1000)

DEFPARAM(HOT_BB_FREQUENCY_FRACTION,
	 "hot-bb-frequency-fraction",
	 "The denominator n of fraction 1/n of the execution frequency of the "
	 "entry block of a function that a basic block of this function needs "
	 "to at least have in order to be considered hot.",
	 1000, 0, 0)

DEFPARAM(UNLIKELY_BB_COUNT_FRACTION,
	 "unlikely-bb-count-fraction",
	 "The denominator n of fraction 1/n of the number of profiled runs of "
	 "the entire program below which the execution count of a basic block "
	 "must be in order for the basic block to be considered unlikely.",
	 20, 0, 0)

DEFPARAM (PARAM_ALIGN_THRESHOLD,
	  "align-threshold",
	  "Select fraction of the maximal frequency of executions of basic block in function given basic block get alignment.",
	  100, 1, 0)

DEFPARAM (PARAM_ALIGN_LOOP_ITERATIONS,
	  "align-loop-iterations",
	  "Loops iterating at least selected number of iterations will get "
	  "loop alignment.", 4, 0, 0)

/* For guessed profiles, the loops having unknown number of iterations
   are predicted to iterate relatively few (10) times at average.
   For functions containing one loop with large known number of iterations
   and other loops having unbounded loops we would end up predicting all
   the other loops cold that is not usually the case.  So we need to artificially
   flatten the profile.

   We need to cut the maximal predicted iterations to large enough iterations
   so the loop appears important, but safely within maximum hotness
   range.  */

DEFPARAM(PARAM_MAX_PREDICTED_ITERATIONS,
	 "max-predicted-iterations",
	 "The maximum number of loop iterations we predict statically.",
	 100, 0, 0)

/* This parameter controls the probability of builtin_expect. The default
   value is 90%. This empirical value is obtained through the weighted
   probability of FDO counters (with the FDO count value as the weight)
   in some real world programs:
   (1) Google performance test benchmarks: the probability is 0.9081.
   (2) Linux 3.3 kernel running Google search workload: the probability
   is 0.8717.  */

DEFPARAM(BUILTIN_EXPECT_PROBABILITY,
	 "builtin-expect-probability",
	 "Set the estimated probability in percentage for builtin expect. The default value is 90% probability.",
	 90, 0, 100)
DEFPARAM(BUILTIN_STRING_CMP_INLINE_LENGTH,
	 "builtin-string-cmp-inline-length",
	 "The maximum length of a constant string for a builtin string cmp call eligible for inlining. The default value is 3.",
	 3, 0, 100)
DEFPARAM(TRACER_DYNAMIC_COVERAGE_FEEDBACK,
	 "tracer-dynamic-coverage-feedback",
	 "The percentage of function, weighted by execution frequency, that must be covered by trace formation. Used when profile feedback is available.",
	 95, 0, 100)
DEFPARAM(TRACER_DYNAMIC_COVERAGE,
	 "tracer-dynamic-coverage",
	 "The percentage of function, weighted by execution frequency, that must be covered by trace formation. Used when profile feedback is not available.",
	 75, 0, 100)
DEFPARAM(TRACER_MAX_CODE_GROWTH,
	 "tracer-max-code-growth",
	 "Maximal code growth caused by tail duplication (in percent).",
	 100, 0, 0)
DEFPARAM(TRACER_MIN_BRANCH_RATIO,
	 "tracer-min-branch-ratio",
	 "Stop reverse growth if the reverse probability of best edge is less than this threshold (in percent).",
	 10, 0, 100)
DEFPARAM(TRACER_MIN_BRANCH_PROBABILITY_FEEDBACK,
	 "tracer-min-branch-probability-feedback",
	 "Stop forward growth if the probability of best edge is less than this threshold (in percent). Used when profile feedback is available.",
	 80, 0, 100)
DEFPARAM(TRACER_MIN_BRANCH_PROBABILITY,
	 "tracer-min-branch-probability",
	 "Stop forward growth if the probability of best edge is less than this threshold (in percent). Used when profile feedback is not available.",
	 50, 0, 100)

/* The maximum number of incoming edges to consider for crossjumping.  */
DEFPARAM(PARAM_MAX_CROSSJUMP_EDGES,
	 "max-crossjump-edges",
	 "The maximum number of incoming edges to consider for crossjumping.",
	 100, 0, 0)

/* The minimum number of matching instructions to consider for crossjumping.  */
DEFPARAM(PARAM_MIN_CROSSJUMP_INSNS,
     "min-crossjump-insns",
     "The minimum number of matching instructions to consider for crossjumping.",
     5, 1, 0)

/* The maximum number expansion factor when copying basic blocks.  */
DEFPARAM(PARAM_MAX_GROW_COPY_BB_INSNS,
     "max-grow-copy-bb-insns",
     "The maximum expansion factor when copying basic blocks.",
     8, 0, 0)

/* The maximum number of insns to duplicate when unfactoring computed gotos.  */
DEFPARAM(PARAM_MAX_GOTO_DUPLICATION_INSNS,
     "max-goto-duplication-insns",
     "The maximum number of insns to duplicate when unfactoring computed gotos.",
     8, 0, 0)

/* The maximum length of path considered in cse.  */
DEFPARAM(PARAM_MAX_CSE_PATH_LENGTH,
	 "max-cse-path-length",
	 "The maximum length of path considered in cse.",
	 10, 1, 0)
DEFPARAM(PARAM_MAX_CSE_INSNS,
	 "max-cse-insns",
	 "The maximum instructions CSE process before flushing.",
	 1000, 0, 0)

/* The cost of expression in loop invariant motion that is considered
   expensive.  */
DEFPARAM(PARAM_LIM_EXPENSIVE,
	 "lim-expensive",
	 "The minimum cost of an expensive expression in the loop invariant motion.",
	 20, 0, 0)

/* Bound on number of candidates for induction variables below that
   all candidates are considered for each use in induction variable
   optimizations.  */

DEFPARAM(PARAM_IV_CONSIDER_ALL_CANDIDATES_BOUND,
	 "iv-consider-all-candidates-bound",
	 "Bound on number of candidates below that all candidates are considered in iv optimizations.",
	 40, 0, 0)

/* The induction variable optimizations give up on loops that contain more
   induction variable uses.  */

DEFPARAM(PARAM_IV_MAX_CONSIDERED_USES,
	 "iv-max-considered-uses",
	 "Bound on number of iv uses in loop optimized in iv optimizations.",
	 250, 0, 0)

/* If there are at most this number of ivs in the set, try removing unnecessary
   ivs from the set always.  */

DEFPARAM(PARAM_IV_ALWAYS_PRUNE_CAND_SET_BOUND,
	 "iv-always-prune-cand-set-bound",
	 "If number of candidates in the set is smaller, we always try to remove unused ivs during its optimization.",
	 10, 0, 0)

DEFPARAM(PARAM_AVG_LOOP_NITER,
	 "avg-loop-niter",
	 "Average number of iterations of a loop.",
	 10, 1, 0)

DEFPARAM(PARAM_DSE_MAX_OBJECT_SIZE,
	 "dse-max-object-size",
	 "Maximum size (in bytes) of objects tracked bytewise by dead store elimination.",
	 256, 0, 0)

DEFPARAM(PARAM_DSE_MAX_ALIAS_QUERIES_PER_STORE,
	 "dse-max-alias-queries-per-store",
	 "Maximum number of queries into the alias oracle per store.",
	 256, 0, 0)

DEFPARAM(PARAM_SCEV_MAX_EXPR_SIZE,
 	 "scev-max-expr-size",
	 "Bound on size of expressions used in the scalar evolutions analyzer.",
	 100, 0, 0)

DEFPARAM(PARAM_SCEV_MAX_EXPR_COMPLEXITY,
	 "scev-max-expr-complexity",
	 "Bound on the complexity of the expressions in the scalar evolutions analyzer.",
	 10, 0, 0)

DEFPARAM (PARAM_MAX_TREE_IF_CONVERSION_PHI_ARGS,
	  "max-tree-if-conversion-phi-args",
	  "Maximum number of arguments in a PHI supported by TREE if-conversion "
	  "unless the loop is marked with simd pragma.",
	  4, 2, 0)

DEFPARAM(PARAM_VECT_MAX_VERSION_FOR_ALIGNMENT_CHECKS,
         "vect-max-version-for-alignment-checks",
         "Bound on number of runtime checks inserted by the vectorizer's loop versioning for alignment check.",
         6, 0, 0)

DEFPARAM(PARAM_VECT_MAX_VERSION_FOR_ALIAS_CHECKS,
         "vect-max-version-for-alias-checks",
         "Bound on number of runtime checks inserted by the vectorizer's loop versioning for alias check.",
         10, 0, 0)

DEFPARAM(PARAM_VECT_MAX_PEELING_FOR_ALIGNMENT,
         "vect-max-peeling-for-alignment",
         "Maximum number of loop peels to enhance alignment of data references in a loop.",
         -1, -1, 64)

DEFPARAM(PARAM_MAX_CSELIB_MEMORY_LOCATIONS,
	 "max-cselib-memory-locations",
	 "The maximum memory locations recorded by cselib.",
	 500, 0, 0)

#ifdef ENABLE_GC_ALWAYS_COLLECT
# define GGC_MIN_EXPAND_DEFAULT 0
# define GGC_MIN_HEAPSIZE_DEFAULT 0
#else
# define GGC_MIN_EXPAND_DEFAULT 30
# define GGC_MIN_HEAPSIZE_DEFAULT 4096
#endif

DEFPARAM(GGC_MIN_EXPAND,
	 "ggc-min-expand",
	 "Minimum heap expansion to trigger garbage collection, as a percentage of the total size of the heap.",
	 GGC_MIN_EXPAND_DEFAULT, 0, 0)

DEFPARAM(GGC_MIN_HEAPSIZE,
	 "ggc-min-heapsize",
	 "Minimum heap size before we start collecting garbage, in kilobytes.",
	 GGC_MIN_HEAPSIZE_DEFAULT, 0, 0)

#undef GGC_MIN_EXPAND_DEFAULT
#undef GGC_MIN_HEAPSIZE_DEFAULT

DEFPARAM(PARAM_MAX_RELOAD_SEARCH_INSNS,
	 "max-reload-search-insns",
	 "The maximum number of instructions to search backward when looking for equivalent reload.",
	 100, 0, 0)

DEFPARAM(PARAM_SINK_FREQUENCY_THRESHOLD,
	 "sink-frequency-threshold",
	 "Target block's relative execution frequency (as a percentage) required to sink a statement.",
	 75, 0, 100)

DEFPARAM(PARAM_MAX_SCHED_REGION_BLOCKS,
	 "max-sched-region-blocks",
	 "The maximum number of blocks in a region to be considered for interblock scheduling.",
	 10, 0, 0)

DEFPARAM(PARAM_MAX_SCHED_REGION_INSNS,
	 "max-sched-region-insns",
	 "The maximum number of insns in a region to be considered for interblock scheduling.",
	 100, 0, 0)

DEFPARAM(PARAM_MAX_PIPELINE_REGION_BLOCKS,
	 "max-pipeline-region-blocks",
	 "The maximum number of blocks in a region to be considered for interblock scheduling.",
	 15, 0, 0)

DEFPARAM(PARAM_MAX_PIPELINE_REGION_INSNS,
	 "max-pipeline-region-insns",
	 "The maximum number of insns in a region to be considered for interblock scheduling.",
	 200, 0, 0)

DEFPARAM(PARAM_MIN_SPEC_PROB,
         "min-spec-prob",
         "The minimum probability of reaching a source block for interblock speculative scheduling.",
         40, 0, 0)

DEFPARAM(PARAM_MAX_SCHED_EXTEND_REGIONS_ITERS,
         "max-sched-extend-regions-iters",
         "The maximum number of iterations through CFG to extend regions.",
         0, 0, 0)

DEFPARAM(PARAM_MAX_SCHED_INSN_CONFLICT_DELAY,
         "max-sched-insn-conflict-delay",
         "The maximum conflict delay for an insn to be considered for speculative motion.",
         3, 1, 10)

DEFPARAM(PARAM_SCHED_SPEC_PROB_CUTOFF,
         "sched-spec-prob-cutoff",
         "The minimal probability of speculation success (in percents), so that speculative insn will be scheduled.",
         40, 0, 100)

DEFPARAM(PARAM_SCHED_STATE_EDGE_PROB_CUTOFF,
         "sched-state-edge-prob-cutoff",
         "The minimum probability an edge must have for the scheduler to save its state across it.",
         10, 0, 100)

DEFPARAM(PARAM_SELSCHED_MAX_LOOKAHEAD,
         "selsched-max-lookahead",
         "The maximum size of the lookahead window of selective scheduling.",
         50, 0, 0)

DEFPARAM(PARAM_SELSCHED_MAX_SCHED_TIMES,
         "selsched-max-sched-times",
         "Maximum number of times that an insn could be scheduled.",
         2, 1, 0)

DEFPARAM(PARAM_SELSCHED_INSNS_TO_RENAME,
         "selsched-insns-to-rename",
         "Maximum number of instructions in the ready list that are considered eligible for renaming.",
         2, 0, 0)

DEFPARAM (PARAM_SCHED_MEM_TRUE_DEP_COST,
	  "sched-mem-true-dep-cost",
	  "Minimal distance between possibly conflicting store and load.",
	  1, 0, 0)

DEFPARAM (PARAM_SCHED_AUTOPREF_QUEUE_DEPTH,
	  "sched-autopref-queue-depth",
	  "Hardware autoprefetcher scheduler model control flag.  Number of lookahead cycles the model looks into; at '0' only enable instruction sorting heuristic.  Disabled by default.",
	  -1, 0, 0)

DEFPARAM(PARAM_MAX_LAST_VALUE_RTL,
	 "max-last-value-rtl",
	 "The maximum number of RTL nodes that can be recorded as combiner's last value.",
	 10000, 0, 0)

DEFPARAM(PARAM_MAX_COMBINE_INSNS,
	 "max-combine-insns",
	 "The maximum number of insns combine tries to combine.",
	 4, 2, 4)

/* INTEGER_CST nodes are shared for values [{-1,0} .. N) for
   {signed,unsigned} integral types.  This determines N.
   Experimentation shows 251 to be a good value that generates the
   least amount of garbage for allocating the TREE_VEC storage.  */
DEFPARAM (PARAM_INTEGER_SHARE_LIMIT,
	  "integer-share-limit",
	  "The upper bound for sharing integer constants.",
	  251, 2, 2)

DEFPARAM (PARAM_SSP_BUFFER_SIZE,
	  "ssp-buffer-size",
	  "The lower bound for a buffer to be considered for stack smashing protection.",
	  8, 1, 0)

DEFPARAM (PARAM_MIN_SIZE_FOR_STACK_SHARING,
	  "min-size-for-stack-sharing",
	  "The minimum size of variables taking part in stack slot sharing "
	  "when not optimizing.",
	  32, 0, 0)

/* When we thread through a block we have to make copies of the
   statements within the block.  Clearly for large blocks the code
   duplication is bad.

   PARAM_MAX_JUMP_THREAD_DUPLICATION_STMTS specifies the maximum number
   of statements and PHI nodes allowed in a block which is going to
   be duplicated for thread jumping purposes.

   Some simple analysis showed that more than 99% of the jump
   threading opportunities are for blocks with less than 15
   statements.  So we can get the benefits of jump threading
   without excessive code bloat for pathological cases with the
   throttle set at 15 statements.  */
DEFPARAM (PARAM_MAX_JUMP_THREAD_DUPLICATION_STMTS,
	  "max-jump-thread-duplication-stmts",
          "Maximum number of statements allowed in a block that needs to be duplicated when threading jumps.",
	  15, 0, 0)

/* This is the maximum number of fields a variable may have before the pointer analysis machinery
   will stop trying to treat it in a field-sensitive manner.
   There are programs out there with thousands of fields per structure, and handling them
   field-sensitively is not worth the cost.  */
DEFPARAM (PARAM_MAX_FIELDS_FOR_FIELD_SENSITIVE,
          "max-fields-for-field-sensitive",
	  "Maximum number of fields in a structure before pointer analysis treats the structure as a single variable.",
	  0, 0, 0)

DEFPARAM(PARAM_MAX_SCHED_READY_INSNS,
	 "max-sched-ready-insns",
	 "The maximum number of instructions ready to be issued to be considered by the scheduler during the first scheduling pass.",
	 100, 1, 0)

/* This is the maximum number of active local stores RTL DSE will consider.  */
DEFPARAM (PARAM_MAX_DSE_ACTIVE_LOCAL_STORES,
	  "max-dse-active-local-stores",
	  "Maximum number of active local stores in RTL dead store elimination.",
	  5000, 0, 0)

/* Prefetching and cache-optimizations related parameters.  Default values are
   usually set by machine description.  */

/* The number of insns executed before prefetch is completed.  */

DEFPARAM (PARAM_PREFETCH_LATENCY,
	 "prefetch-latency",
	 "The number of insns executed before prefetch is completed.",
	 200, 0, 0)

/* The number of prefetches that can run at the same time.  */

DEFPARAM (PARAM_SIMULTANEOUS_PREFETCHES,
	  "simultaneous-prefetches",
	  "The number of prefetches that can run at the same time.",
	  3, 0, 0)

/* The size of L1 cache in kB.  */

DEFPARAM (PARAM_L1_CACHE_SIZE,
	  "l1-cache-size",
	  "The size of L1 cache.",
	  64, 0, 0)

/* The size of L1 cache line in bytes.  */

DEFPARAM (PARAM_L1_CACHE_LINE_SIZE,
	  "l1-cache-line-size",
	  "The size of L1 cache line.",
	  32, 0, 0)

/* The size of L2 cache in kB.  */

DEFPARAM (PARAM_L2_CACHE_SIZE,
	  "l2-cache-size",
	  "The size of L2 cache.",
	  512, 0, 0)

/* Whether software prefetch hints should be issued for non-constant
   strides.  */

DEFPARAM (PARAM_PREFETCH_DYNAMIC_STRIDES,
	  "prefetch-dynamic-strides",
	  "Whether software prefetch hints should be issued for non-constant "
	  "strides.",
	  1, 0, 1)

/* The minimum constant stride beyond which we should use prefetch hints
   for.  */

DEFPARAM (PARAM_PREFETCH_MINIMUM_STRIDE,
	  "prefetch-minimum-stride",
	  "The minimum constant stride beyond which we should use prefetch "
	  "hints for.",
	  -1, 0, 0)

/* Maximum number of statements in loop nest for loop interchange.  */

DEFPARAM (PARAM_LOOP_INTERCHANGE_MAX_NUM_STMTS,
	  "loop-interchange-max-num-stmts",
	  "The maximum number of stmts in loop nest for loop interchange.",
	  64, 0, 0)

/* Minimum stride ratio for loop interchange to be profitiable.  */

DEFPARAM (PARAM_LOOP_INTERCHANGE_STRIDE_RATIO,
	  "loop-interchange-stride-ratio",
	  "The minimum stride ratio for loop interchange to be profitable.",
	  2, 0, 0)

/* Whether we should use canonical types rather than deep "structural"
   type checking.  Setting this value to 1 (the default) improves
   compilation performance in the C++ and Objective-C++ front end;
   this value should only be set to zero to work around bugs in the
   canonical type system by disabling it.  */

DEFPARAM (PARAM_USE_CANONICAL_TYPES,
	  "use-canonical-types",
	  "Whether to use canonical types.",
	  1, 0, 1)

DEFPARAM (PARAM_MAX_PARTIAL_ANTIC_LENGTH,
	  "max-partial-antic-length",
	  "Maximum length of partial antic set when performing tree pre optimization.",
	  100, 0, 0)

/* The following is used as a stop-gap limit for cases where really deep
   loop nests cause compile-time to blow up.  If we hit this limit,
   FRE and PRE will value-number outer loops (but the outermost) in a
   loop nest non-optimistically.  */

DEFPARAM (PARAM_RPO_VN_MAX_LOOP_DEPTH,
	  "rpo-vn-max-loop-depth",
	  "Maximum depth of a loop nest to fully value-number optimistically.",
	  7, 2, 0)

/* The following is used as a stop-gap limit for cases where really huge
   functions blow up compile-time use too much.  It limits the number of
   alias-queries we do for finding common subexpressions for memory loads and
   stores.  The number of alias-queries is otherwise limited by the number of
   stores on paths to function entry.  */

DEFPARAM (PARAM_SCCVN_MAX_ALIAS_QUERIES_PER_ACCESS,
	  "sccvn-max-alias-queries-per-access",
	  "Maximum number of disambiguations to perform per memory access.",
	  1000, 0, 0)

DEFPARAM (PARAM_IRA_MAX_LOOPS_NUM,
	  "ira-max-loops-num",
	  "Max loops number for regional RA.",
	  100, 0, 0)

DEFPARAM (PARAM_IRA_MAX_CONFLICT_TABLE_SIZE,
	  "ira-max-conflict-table-size",
	  "Max size of conflict table in MB.",
	  1000, 0, 0)

DEFPARAM (PARAM_IRA_LOOP_RESERVED_REGS,
	  "ira-loop-reserved-regs",
	  "The number of registers in each class kept unused by loop invariant motion.",
	  2, 0, 0)

DEFPARAM (PARAM_LRA_MAX_CONSIDERED_RELOAD_PSEUDOS,
	  "lra-max-considered-reload-pseudos",
	  "The max number of reload pseudos which are considered during spilling a non-reload pseudo.",
	  500, 0, 0)

DEFPARAM (PARAM_LRA_INHERITANCE_EBB_PROBABILITY_CUTOFF,
	  "lra-inheritance-ebb-probability-cutoff",
	  "Minimal fall-through edge probability in percentage used to add BB to inheritance EBB in LRA.",
	  40, 0, 100)

/* Switch initialization conversion will refuse to create arrays that are
   bigger than this parameter times the number of switch branches.  */

DEFPARAM (PARAM_SWITCH_CONVERSION_BRANCH_RATIO,
	  "switch-conversion-max-branch-ratio",
	  "The maximum ratio between array size and switch branches for "
	  "a switch conversion to take place.",
	  8, 1, 0)

/* Size of tiles when doing loop blocking.  */

DEFPARAM (PARAM_LOOP_BLOCK_TILE_SIZE,
	  "loop-block-tile-size",
	  "Size of tiles for loop blocking.",
	  51, 0, 0)

/* Maximal number of parameters that we allow in a SCoP.  */

DEFPARAM (PARAM_GRAPHITE_MAX_NB_SCOP_PARAMS,
	  "graphite-max-nb-scop-params",
	  "Maximum number of parameters in a SCoP.",
	  10, 0, 0)

/* Maximal number of array references in a scop.  */

DEFPARAM (PARAM_GRAPHITE_MAX_ARRAYS_PER_SCOP,
	  "graphite-max-arrays-per-scop",
	  "Maximum number of arrays per SCoP.",
	  100, 0, 0)

DEFPARAM (PARAM_MAX_ISL_OPERATIONS,
	  "max-isl-operations",
	  "Maximum number of isl operations, 0 means unlimited.",
	  350000, 0, 0)

/* For testsuite purposes allow to check for codegen error handling.  */
DEFPARAM (PARAM_GRAPHITE_ALLOW_CODEGEN_ERRORS,
	  "graphite-allow-codegen-errors",
	  "Whether codegen errors should be ICEs when -fchecking.",
	  0, 0, 1)

/* Avoid data dependence analysis on very large loops.  */
DEFPARAM (PARAM_LOOP_MAX_DATAREFS_FOR_DATADEPS,
	  "loop-max-datarefs-for-datadeps",
	  "Maximum number of datarefs in loop for building loop data dependencies.",
	  1000, 0, 0)

/* Avoid doing loop invariant motion on very large loops.  */

DEFPARAM (PARAM_LOOP_INVARIANT_MAX_BBS_IN_LOOP,
	  "loop-invariant-max-bbs-in-loop",
	  "Max basic blocks number in loop for loop invariant motion.",
	  10000, 0, 0)

/* When the parameter is 1, use the internal function id
   to look up for profile data. Otherwise, use a more stable
   external id based on assembler name and source location. */
DEFPARAM (PARAM_PROFILE_FUNC_INTERNAL_ID,
	  "profile-func-internal-id",
	  "Use internal function id in profile lookup.",
	  0, 0, 1)

/* Avoid SLP vectorization of large basic blocks.  */
DEFPARAM (PARAM_SLP_MAX_INSNS_IN_BB,
	  "slp-max-insns-in-bb",
	  "Maximum number of instructions in basic block to be considered for "
	  "SLP vectorization.", 1000, 0, 0)

DEFPARAM (PARAM_MIN_INSN_TO_PREFETCH_RATIO,
	  "min-insn-to-prefetch-ratio",
	  "Min. ratio of insns to prefetches to enable prefetching for "
          "a loop with an unknown trip count.",
	  9, 0, 0)

DEFPARAM (PARAM_PREFETCH_MIN_INSN_TO_MEM_RATIO,
	  "prefetch-min-insn-to-mem-ratio",
	  "Min. ratio of insns to mem ops to enable prefetching in a loop.",
	  3, 0, 0)

/* Set maximum hash table size for var tracking.  */

DEFPARAM (PARAM_MAX_VARTRACK_SIZE,
	  "max-vartrack-size",
	  "Max. size of var tracking hash tables.",
	  50000000, 0, 0)

/* Set maximum recursion depth for var tracking expression expansion
   and resolution.  */

DEFPARAM (PARAM_MAX_VARTRACK_EXPR_DEPTH,
	  "max-vartrack-expr-depth",
	  "Max. recursion depth for expanding var tracking expressions.",
	  12, 0, 0)

/* Set maximum length of value location list for which var tracking
   should add reverse operations.  */

DEFPARAM (PARAM_MAX_VARTRACK_REVERSE_OP_SIZE,
	  "max-vartrack-reverse-op-size",
	  "Max. size of loc list for which reverse ops should be added.",
	  50, 0, 0)

/* Set a threshold to discard debug markers (e.g. debug begin stmt
   markers) when expanding a function to RTL, or inlining it into
   another function.  */

DEFPARAM (PARAM_MAX_DEBUG_MARKER_COUNT,
	  "max-debug-marker-count",
	  "Max. count of debug markers to expand or inline.",
	  100000, 0, 0)

/* Set minimum insn uid for non-debug insns.  */

DEFPARAM (PARAM_MIN_NONDEBUG_INSN_UID,
	  "min-nondebug-insn-uid",
	  "The minimum UID to be used for a nondebug insn.",
	  0, 0, 0)

DEFPARAM (PARAM_IPA_SRA_PTR_GROWTH_FACTOR,
	  "ipa-sra-ptr-growth-factor",
	  "Maximum allowed growth of number and total size of new parameters "
	  "that ipa-sra replaces a pointer to an aggregate with.",
	  2, 0, 0)

DEFPARAM (PARAM_IPA_SRA_MAX_REPLACEMENTS,
	  "ipa-sra-max-replacements",
	  "Maximum pieces that IPA-SRA tracks per formal parameter, as "
	  "a consequence, also the maximum number of replacements of a formal "
	  "parameter.",
	  8, 0, 16)

DEFPARAM (PARAM_TM_MAX_AGGREGATE_SIZE,
	  "tm-max-aggregate-size",
	  "Size in bytes after which thread-local aggregates should be "
	  "instrumented with the logging functions instead of save/restore "
	  "pairs.",
	  9, 0, 0)

DEFPARAM (PARAM_SRA_MAX_SCALARIZATION_SIZE_SPEED,
	  "sra-max-scalarization-size-Ospeed",
	  "Maximum size, in storage units, of an aggregate which should be "
	  "considered for scalarization when compiling for speed.",
	  0, 0, 0)

DEFPARAM (PARAM_SRA_MAX_SCALARIZATION_SIZE_SIZE,
	  "sra-max-scalarization-size-Osize",
	  "Maximum size, in storage units, of an aggregate which should be "
	  "considered for scalarization when compiling for size.",
	  0, 0, 0)

DEFPARAM (PARAM_IPA_CP_VALUE_LIST_SIZE,
	  "ipa-cp-value-list-size",
	  "Maximum size of a list of values associated with each parameter for "
	  "interprocedural constant propagation.",
	  8, 0, 0)

DEFPARAM (PARAM_IPA_CP_EVAL_THRESHOLD,
	  "ipa-cp-eval-threshold",
	  "Threshold ipa-cp opportunity evaluation that is still considered "
	  "beneficial to clone.",
	  500, 0, 0)

DEFPARAM (PARAM_IPA_CP_RECURSION_PENALTY,
	  "ipa-cp-recursion-penalty",
	  "Percentage penalty the recursive functions will receive when they "
	  "are evaluated for cloning.",
	  40, 0, 100)

DEFPARAM (PARAM_IPA_CP_SINGLE_CALL_PENALTY,
	  "ipa-cp-single-call-penalty",
	  "Percentage penalty functions containing a single call to another "
	  "function will receive when they are evaluated for cloning.",
	  15, 0, 100)

DEFPARAM (PARAM_IPA_MAX_AGG_ITEMS,
	  "ipa-max-agg-items",
	  "Maximum number of aggregate content items for a parameter in "
	  "jump functions and lattices.",
	  16, 0, 0)

DEFPARAM (PARAM_IPA_CP_LOOP_HINT_BONUS,
	  "ipa-cp-loop-hint-bonus",
	  "Compile-time bonus IPA-CP assigns to candidates which make loop "
	  "bounds or strides known.",
	  64, 0, 0)

DEFPARAM (PARAM_IPA_MAX_AA_STEPS,
	  "ipa-max-aa-steps",
	  "Maximum number of statements that will be visited by IPA formal "
	  "parameter analysis based on alias analysis in any given function.",
	  25000, 0, 0)

DEFPARAM (PARAM_IPA_MAX_SWITCH_PREDICATE_BOUNDS,
	  "ipa-max-switch-predicate-bounds",
	  "Maximal number of boundary endpoints of case ranges of switch "
	  "statement used during IPA functoin summary generation.",
	  5, 0, 0)

/* WHOPR partitioning configuration.  */

DEFPARAM (PARAM_LTO_PARTITIONS,
	  "lto-partitions",
	  "Number of partitions the program should be split to.",
	  128, 1, 0)

DEFPARAM (MIN_PARTITION_SIZE,
	  "lto-min-partition",
	  "Minimal size of a partition for LTO (in estimated instructions).",
	  10000, 0, 0)

DEFPARAM (MAX_PARTITION_SIZE,
	  "lto-max-partition",
	  "Maximal size of a partition for LTO (in estimated instructions).",
	  1000000, 0, INT_MAX)

DEFPARAM (PARAM_MAX_LTO_STREAMING_PARALLELISM,
	  "lto-max-streaming-parallelism",
	  "maximal number of LTO partitions streamed in parallel.",
	  32, 1, 0)

/* Diagnostic parameters.  */

DEFPARAM (CXX_MAX_NAMESPACES_FOR_DIAGNOSTIC_HELP,
	  "cxx-max-namespaces-for-diagnostic-help",
	  "Maximum number of namespaces to search for alternatives when "
	  "name lookup fails.",
	  1000, 0, 0)

/* Maximum number of conditional store pairs that can be sunk.  */
DEFPARAM (PARAM_MAX_STORES_TO_SINK,
          "max-stores-to-sink",
          "Maximum number of conditional store pairs that can be sunk.",
          2, 0, 0)

/* Override CASE_VALUES_THRESHOLD of when to switch from doing switch
   statements via if statements to using a table jump operation.  If the value
   is 0, the default CASE_VALUES_THRESHOLD will be used.  */
DEFPARAM (PARAM_CASE_VALUES_THRESHOLD,
          "case-values-threshold",
          "The smallest number of different values for which it is best to "
	  "use a jump-table instead of a tree of conditional branches, "
	  "if 0, use the default for the machine.",
          0, 0, 0)

DEFPARAM (PARAM_JUMP_TABLE_MAX_GROWTH_RATIO_FOR_SIZE,
	  "jump-table-max-growth-ratio-for-size",
	  "The maximum code size growth ratio when expanding "
	  "into a jump table (in percent).  The parameter is used when "
	  "optimizing for size.",
	  300, 0, 0)

DEFPARAM (PARAM_JUMP_TABLE_MAX_GROWTH_RATIO_FOR_SPEED,
	  "jump-table-max-growth-ratio-for-speed",
	  "The maximum code size growth ratio when expanding "
	  "into a jump table (in percent).  The parameter is used when "
	  "optimizing for speed.",
	  800, 0, 0)

/* Data race flags for C++0x memory model compliance.  */
DEFPARAM (PARAM_ALLOW_STORE_DATA_RACES,
	  "allow-store-data-races",
	  "Allow new data races on stores to be introduced.",
	  0, 0, 1)

/* Reassociation width to be used by tree reassoc optimization.  */
DEFPARAM (PARAM_TREE_REASSOC_WIDTH,
	  "tree-reassoc-width",
	  "Set the maximum number of instructions executed in parallel in "
	  "reassociated tree.  If 0, use the target dependent heuristic.",
	  0, 0, 0)

DEFPARAM (PARAM_MAX_TAIL_MERGE_COMPARISONS,
          "max-tail-merge-comparisons",
          "Maximum amount of similar bbs to compare a bb with.",
          10, 0, 0)

DEFPARAM (PARAM_STORE_MERGING_ALLOW_UNALIGNED,
	  "store-merging-allow-unaligned",
	  "Allow the store merging pass to introduce unaligned stores "
	  "if it is legal to do so.",
	  1, 0, 1)

DEFPARAM (PARAM_MAX_STORES_TO_MERGE,
	  "max-stores-to-merge",
	  "Maximum number of constant stores to merge in the "
	  "store merging pass.",
	  64, 2, 0)

DEFPARAM (PARAM_STORE_MERGING_MAX_SIZE,
	  "store-merging-max-size",
	  "Maximum size of a single store merging region in bytes.",
	  65536, 1, 1)

DEFPARAM (PARAM_MAX_TAIL_MERGE_ITERATIONS,
          "max-tail-merge-iterations",
          "Maximum amount of iterations of the pass over a function.",
          2, 0, 0)

/* Maximum number of strings for which strlen optimization pass will
   track string lenths.  */
DEFPARAM (PARAM_MAX_TRACKED_STRLENS,
	  "max-tracked-strlens",
	  "Maximum number of strings for which strlen optimization pass will "
	  "track string lengths.",
	  10000, 0, 0)

/* Keep this in sync with the sched_pressure_algorithm enum.  */
DEFPARAM (PARAM_SCHED_PRESSURE_ALGORITHM,
	  "sched-pressure-algorithm",
	  "Which -fsched-pressure algorithm to apply.",
	  1, 1, 2)

/* Maximum length of candidate scans in straight-line strength reduction.  */
DEFPARAM (PARAM_MAX_SLSR_CANDIDATE_SCAN,
	  "max-slsr-cand-scan",
	  "Maximum length of candidate scans for straight-line "
	  "strength reduction.",
	  50, 1, 999999)

/* ASan stands for AddressSanitizer: https://github.com/google/sanitizers.  */

DEFPARAM (PARAM_ASAN_STACK,
         "asan-stack",
         "Enable asan stack protection.",
         1, 0, 1)

DEFPARAM (PARAM_ASAN_PROTECT_ALLOCAS,
	"asan-instrument-allocas",
	"Enable asan allocas/VLAs protection.",
	1, 0, 1)

DEFPARAM (PARAM_ASAN_GLOBALS,
         "asan-globals",
         "Enable asan globals protection.",
         1, 0, 1)

DEFPARAM (PARAM_ASAN_INSTRUMENT_WRITES,
         "asan-instrument-writes",
         "Enable asan store operations protection.",
         1, 0, 1)

DEFPARAM (PARAM_ASAN_INSTRUMENT_READS,
         "asan-instrument-reads",
         "Enable asan load operations protection.",
         1, 0, 1)

DEFPARAM (PARAM_ASAN_MEMINTRIN,
         "asan-memintrin",
         "Enable asan builtin functions protection.",
         1, 0, 1)

DEFPARAM (PARAM_ASAN_USE_AFTER_RETURN,
         "asan-use-after-return",
         "Enable asan detection of use-after-return bugs.",
         1, 0, 1)

DEFPARAM (PARAM_ASAN_INSTRUMENTATION_WITH_CALL_THRESHOLD,
         "asan-instrumentation-with-call-threshold",
         "Use callbacks instead of inline code if number of accesses "
         "in function becomes greater or equal to this number.",
         7000, 0, INT_MAX)

DEFPARAM (PARAM_USE_AFTER_SCOPE_DIRECT_EMISSION_THRESHOLD,
	 "use-after-scope-direct-emission-threshold",
	 "Use direct poisoning/unpoisoning instructions for variables "
	 "smaller or equal to this number.",
	 256, 0, INT_MAX)

DEFPARAM (PARAM_UNINIT_CONTROL_DEP_ATTEMPTS,
	  "uninit-control-dep-attempts",
	  "Maximum number of nested calls to search for control dependencies "
	  "during uninitialized variable analysis.",
	  1000, 1, 0)

DEFPARAM (PARAM_FSM_SCALE_PATH_STMTS,
	  "fsm-scale-path-stmts",
	  "Scale factor to apply to the number of statements in a threading path when comparing to the number of (scaled) blocks.",
	  2, 1, 10)

DEFPARAM (PARAM_FSM_MAXIMUM_PHI_ARGUMENTS,
	  "fsm-maximum-phi-arguments",
	  "Maximum number of arguments a PHI may have before the FSM threader will not try to thread through its block.",
	  100, 1, 999999)

DEFPARAM (PARAM_FSM_SCALE_PATH_BLOCKS,
	  "fsm-scale-path-blocks",
	  "Scale factor to apply to the number of blocks in a threading path when comparing to the number of (scaled) statements.",
	  3, 1, 10)

DEFPARAM (PARAM_MAX_FSM_THREAD_PATH_INSNS,
	  "max-fsm-thread-path-insns",
	  "Maximum number of instructions to copy when duplicating blocks on a finite state automaton jump thread path.",
	  100, 1, 999999)

DEFPARAM (PARAM_MAX_FSM_THREAD_LENGTH,
	  "max-fsm-thread-length",
	  "Maximum number of basic blocks on a finite state automaton jump thread path.",
	  10, 1, 999999)

DEFPARAM (PARAM_MAX_FSM_THREAD_PATHS,
	  "max-fsm-thread-paths",
	  "Maximum number of new jump thread paths to create for a finite state automaton.",
	  50, 1, 999999)

DEFPARAM (PARAM_PARLOOPS_CHUNK_SIZE,
	  "parloops-chunk-size",
	  "Chunk size of omp schedule for loops parallelized by parloops.",
	  0, 0, 0)

DEFPARAMENUM5 (PARAM_PARLOOPS_SCHEDULE,
	       "parloops-schedule",
	       "Schedule type of omp schedule for loops parallelized by "
	       "parloops (static, dynamic, guided, auto, runtime).",
	       static,
	       static, dynamic, guided, auto, runtime)

DEFPARAM (PARAM_PARLOOPS_MIN_PER_THREAD,
	  "parloops-min-per-thread",
	  "Minimum number of iterations per thread of an innermost "
	  "parallelized loop.",
	  100, 2, 0)

DEFPARAM (PARAM_MAX_SSA_NAME_QUERY_DEPTH,
	  "max-ssa-name-query-depth",
	  "Maximum recursion depth allowed when querying a property of an"
	  " SSA name.",
	  3, 1, 10)

DEFPARAM (PARAM_MAX_RTL_IF_CONVERSION_INSNS,
	  "max-rtl-if-conversion-insns",
	  "Maximum number of insns in a basic block to consider for RTL "
	  "if-conversion.",
	  10, 0, 99)

DEFPARAM (PARAM_MAX_RTL_IF_CONVERSION_PREDICTABLE_COST,
	  "max-rtl-if-conversion-predictable-cost",
	  "Maximum permissible cost for the sequence that would be "
	  "generated by the RTL if-conversion pass for a branch that "
	  "is considered predictable.",
	  20, 0, 200)

DEFPARAM (PARAM_MAX_RTL_IF_CONVERSION_UNPREDICTABLE_COST,
	  "max-rtl-if-conversion-unpredictable-cost",
	  "Maximum permissible cost for the sequence that would be "
	  "generated by the RTL if-conversion pass for a branch that "
	  "is considered unpredictable.",
	  40, 0, 200)

DEFPARAM (PARAM_HSA_GEN_DEBUG_STORES,
	  "hsa-gen-debug-stores",
	  "Level of hsa debug stores verbosity.",
	  0, 0, 1)

DEFPARAM (PARAM_MAX_SPECULATIVE_DEVIRT_MAYDEFS,
	  "max-speculative-devirt-maydefs",
	  "Maximum number of may-defs visited when devirtualizing "
	  "speculatively.", 50, 0, 0)

DEFPARAM (PARAM_MAX_VRP_SWITCH_ASSERTIONS,
	  "max-vrp-switch-assertions",
	  "Maximum number of assertions to add along the default "
	  "edge of a switch statement during VRP.",
	  10, 0, 0)

DEFPARAM (PARAM_VECT_EPILOGUES_NOMASK,
	  "vect-epilogues-nomask",
	  "Enable loop epilogue vectorization using smaller vector size.",
	  0, 0, 1)

DEFPARAM(PARAM_UNROLL_JAM_MIN_PERCENT,
	 "unroll-jam-min-percent",
	 "Minimum percentage of memrefs that must go away for unroll-and-jam to be considered profitable.",
	 1, 0, 100)

DEFPARAM(PARAM_UNROLL_JAM_MAX_UNROLL,
	 "unroll-jam-max-unroll",
	 "Maximum unroll factor for the unroll-and-jam transformation.",
	 4, 0, 0)

DEFPARAM(PARAM_AVOID_FMA_MAX_BITS,
	 "avoid-fma-max-bits",
	 "Maximum number of bits for which we avoid creating FMAs.",
	 0, 0, 512)

DEFPARAM(PARAM_LOGICAL_OP_NON_SHORT_CIRCUIT,
	 "logical-op-non-short-circuit",
	 "True if a non-short-circuit operation is optimal.",
	 -1, -1, 1)

DEFPARAM(PARAM_LOOP_VERSIONING_MAX_INNER_INSNS,
	 "loop-versioning-max-inner-insns",
	 "The maximum number of instructions in an inner loop that is being"
	 " considered for versioning.",
	 200, 0, 0)

DEFPARAM(PARAM_LOOP_VERSIONING_MAX_OUTER_INSNS,
	 "loop-versioning-max-outer-insns",
	 "The maximum number of instructions in an outer loop that is being"
	 " considered for versioning, on top of the instructions in inner"
	 " loops.",
	 100, 0, 0)

DEFPARAM(PARAM_GIMPLE_FE_COMPUTED_HOT_BB_THRESHOLD,
	 "gimple-fe-computed-hot-bb-threshold",
	 "The number of executions of a basic block which is considered hot."
	 " The parameter is used only in GIMPLE FE.",
	 0, 0, 0)

DEFPARAM(PARAM_HASH_TABLE_VERIFICATION_LIMIT,
	 "hash-table-verification-limit",
	 "The number of elements for which hash table verification is done for "
	 "each searched element.",
	 10, 0, 0)

DEFPARAM(PARAM_SSA_NAME_DEF_CHAIN_LIMIT,
	 "ssa-name-def-chain-limit",
	 "The maximum number of SSA_NAME assignments to follow in determining "
	 "a value.",
	 512, 0, 0)

/*

Local variables:
mode:c
End:
*/<|MERGE_RESOLUTION|>--- conflicted
+++ resolved
@@ -53,10 +53,7 @@
 	  "inline-min-speedup",
 	  "The minimal estimated speedup allowing inliner to ignore inline-insns-single and inline-insns-auto with -O3 and -Ofast.",
 	  15, 0, 100)
-<<<<<<< HEAD
-=======
-
->>>>>>> 2edca51f
+
 DEFPARAM (PARAM_INLINE_MIN_SPEEDUP_O2,
 	  "inline-min-speedup-O2",
 	  "The minimal estimated speedup allowing inliner to ignore inline-insns-single and inline-insns-auto.",
@@ -244,7 +241,7 @@
 DEFPARAM(PARAM_INLINE_UNIT_GROWTH,
 	 "inline-unit-growth",
 	 "How much can given compilation unit grow because of the inlining (in percent).",
-	 60, 0, 0)
+	 40, 0, 0)
 DEFPARAM(PARAM_IPCP_UNIT_GROWTH,
 	 "ipcp-unit-growth",
 	 "How much can given compilation unit grow because of the interprocedural constant propagation (in percent).",
@@ -255,11 +252,7 @@
 	 14, 0, 0)
 DEFPARAM(PARAM_EARLY_INLINING_INSNS_O2,
 	 "early-inlining-insns-O2",
-<<<<<<< HEAD
-	 "Maximal estimated growth of function body caused by early inlining of single call.",
-=======
 	 "Maximal estimated growth of function body caused by early inlining of single call with -O1 and -O2.",
->>>>>>> 2edca51f
 	 6, 0, 0)
 DEFPARAM(PARAM_LARGE_STACK_FRAME,
 	 "large-stack-frame",

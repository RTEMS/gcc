--- conflicted
+++ resolved
@@ -828,7 +828,8 @@
 					  ira_prohibited_class_mode_regs[cl][m]);
 		  if (hard_reg_set_empty_p (temp_hard_regset))
 		    continue;
-		  ira_init_register_move_cost_if_necessary ((machine_mode) m);
+		  ira_init_register_move_cost_if_necessary
+		    ((machine_mode_enum) m);
 		  cost = ira_register_move_cost[m][cl][cl];
 		  if (cost <= ira_max_memory_move_cost[m][cl][1]
 		      || cost <= ira_max_memory_move_cost[m][cl][0])
@@ -836,14 +837,6 @@
 		}
 	      if (m >= NUM_MACHINE_MODES)
 		continue;
-<<<<<<< HEAD
-	      ira_init_register_move_cost_if_necessary ((machine_mode_enum) m);
-	      cost = ira_register_move_cost[m][cl][cl];
-	      if (cost <= ira_max_memory_move_cost[m][cl][1]
-		  || cost <= ira_max_memory_move_cost[m][cl][0])
-		break;
-=======
->>>>>>> 68b948d3
 	    }
 	  curr = 0;
 	  insert_p = true;

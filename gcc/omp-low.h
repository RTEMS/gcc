--- conflicted
+++ resolved
@@ -29,7 +29,7 @@
 extern tree omp_reduction_init (tree, tree);
 extern bool make_gimple_omp_edges (basic_block, struct omp_region **, int *);
 extern void omp_finish_file (void);
-<<<<<<< HEAD
+extern tree omp_member_access_dummy_var (tree);
 extern bool gimple_stmt_omp_data_i_init_p (gimple *);
 extern tree get_omp_data_i (basic_block);
 extern bool oacc_kernels_region_entry_p (basic_block, gomp_target **);
@@ -40,9 +40,6 @@
 extern void replace_oacc_fn_attrib (tree, tree);
 extern tree build_oacc_routine_dims (tree);
 extern tree get_oacc_fn_attrib (tree);
-=======
-extern tree omp_member_access_dummy_var (tree);
->>>>>>> 2b9f218c
 
 extern GTY(()) vec<tree, va_gc> *offload_funcs;
 extern GTY(()) vec<tree, va_gc> *offload_vars;

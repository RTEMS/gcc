--- conflicted
+++ resolved
@@ -23,23 +23,9 @@
 extern tree omp_reduction_init_op (location_t, enum tree_code, tree);
 extern tree omp_reduction_init (tree, tree);
 extern tree omp_member_access_dummy_var (tree);
-<<<<<<< HEAD
-extern void replace_oacc_fn_attrib (tree, tree);
-extern int verify_oacc_routine_clauses (tree, tree *, location_t, const char *);
-extern tree build_oacc_routine_dims (tree);
-extern tree get_oacc_fn_attrib (tree);
-extern void set_oacc_fn_attrib (tree, tree, bool, vec<tree> *);
-extern bool oacc_fn_attrib_kernels_p (tree);
-extern int get_oacc_ifn_dim_arg (const gimple *);
-extern int get_oacc_fn_dim_size (tree, int);
-
-extern GTY(()) vec<tree, va_gc> *offload_funcs;
-extern GTY(()) vec<tree, va_gc> *offload_vars;
-=======
 extern tree omp_find_combined_for (gimple_stmt_iterator *gsi_p,
 				   bool *handled_ops_p,
 				   struct walk_stmt_info *wi);
 
->>>>>>> 4954efd4
 
 #endif /* GCC_OMP_LOW_H */
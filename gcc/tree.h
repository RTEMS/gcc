/* Definitions for the ubiquitous 'tree' type for GNU compilers.
   Copyright (C) 1989-2016 Free Software Foundation, Inc.

This file is part of GCC.

GCC is free software; you can redistribute it and/or modify it under
the terms of the GNU General Public License as published by the Free
Software Foundation; either version 3, or (at your option) any later
version.

GCC is distributed in the hope that it will be useful, but WITHOUT ANY
WARRANTY; without even the implied warranty of MERCHANTABILITY or
FITNESS FOR A PARTICULAR PURPOSE.  See the GNU General Public License
for more details.

You should have received a copy of the GNU General Public License
along with GCC; see the file COPYING3.  If not see
<http://www.gnu.org/licenses/>.  */

#ifndef GCC_TREE_H
#define GCC_TREE_H

#include "tree-core.h"

/* Convert a target-independent built-in function code to a combined_fn.  */

inline combined_fn
as_combined_fn (built_in_function fn)
{
  return combined_fn (int (fn));
}

/* Convert an internal function code to a combined_fn.  */

inline combined_fn
as_combined_fn (internal_fn fn)
{
  return combined_fn (int (fn) + int (END_BUILTINS));
}

/* Return true if CODE is a target-independent built-in function.  */

inline bool
builtin_fn_p (combined_fn code)
{
  return int (code) < int (END_BUILTINS);
}

/* Return the target-independent built-in function represented by CODE.
   Only valid if builtin_fn_p (CODE).  */

inline built_in_function
as_builtin_fn (combined_fn code)
{
  gcc_checking_assert (builtin_fn_p (code));
  return built_in_function (int (code));
}

/* Return true if CODE is an internal function.  */

inline bool
internal_fn_p (combined_fn code)
{
  return int (code) >= int (END_BUILTINS);
}

/* Return the internal function represented by CODE.  Only valid if
   internal_fn_p (CODE).  */

inline internal_fn
as_internal_fn (combined_fn code)
{
  gcc_checking_assert (internal_fn_p (code));
  return internal_fn (int (code) - int (END_BUILTINS));
}

/* Macros for initializing `tree_contains_struct'.  */
#define MARK_TS_BASE(C)					\
  do {							\
    tree_contains_struct[C][TS_BASE] = 1;		\
  } while (0)

#define MARK_TS_TYPED(C)				\
  do {							\
    MARK_TS_BASE (C);					\
    tree_contains_struct[C][TS_TYPED] = 1;		\
  } while (0)

#define MARK_TS_COMMON(C)				\
  do {							\
    MARK_TS_TYPED (C);					\
    tree_contains_struct[C][TS_COMMON] = 1;		\
  } while (0)

#define MARK_TS_TYPE_COMMON(C)				\
  do {							\
    MARK_TS_COMMON (C);					\
    tree_contains_struct[C][TS_TYPE_COMMON] = 1;	\
  } while (0)

#define MARK_TS_TYPE_WITH_LANG_SPECIFIC(C)		\
  do {							\
    MARK_TS_TYPE_COMMON (C);				\
    tree_contains_struct[C][TS_TYPE_WITH_LANG_SPECIFIC] = 1;	\
  } while (0)

#define MARK_TS_DECL_MINIMAL(C)				\
  do {							\
    MARK_TS_COMMON (C);					\
    tree_contains_struct[C][TS_DECL_MINIMAL] = 1;	\
  } while (0)

#define MARK_TS_DECL_COMMON(C)				\
  do {							\
    MARK_TS_DECL_MINIMAL (C);				\
    tree_contains_struct[C][TS_DECL_COMMON] = 1;	\
  } while (0)

#define MARK_TS_DECL_WRTL(C)				\
  do {							\
    MARK_TS_DECL_COMMON (C);				\
    tree_contains_struct[C][TS_DECL_WRTL] = 1;		\
  } while (0)

#define MARK_TS_DECL_WITH_VIS(C)			\
  do {							\
    MARK_TS_DECL_WRTL (C);				\
    tree_contains_struct[C][TS_DECL_WITH_VIS] = 1;	\
  } while (0)

#define MARK_TS_DECL_NON_COMMON(C)			\
  do {							\
    MARK_TS_DECL_WITH_VIS (C);				\
    tree_contains_struct[C][TS_DECL_NON_COMMON] = 1;	\
  } while (0)


/* Returns the string representing CLASS.  */

#define TREE_CODE_CLASS_STRING(CLASS)\
        tree_code_class_strings[(int) (CLASS)]

#define TREE_CODE_CLASS(CODE)	tree_code_type[(int) (CODE)]

/* Nonzero if NODE represents an exceptional code.  */

#define EXCEPTIONAL_CLASS_P(NODE)\
	(TREE_CODE_CLASS (TREE_CODE (NODE)) == tcc_exceptional)

/* Nonzero if NODE represents a constant.  */

#define CONSTANT_CLASS_P(NODE)\
	(TREE_CODE_CLASS (TREE_CODE (NODE)) == tcc_constant)

/* Nonzero if NODE represents a type.  */

#define TYPE_P(NODE)\
	(TREE_CODE_CLASS (TREE_CODE (NODE)) == tcc_type)

/* Nonzero if NODE represents a declaration.  */

#define DECL_P(NODE)\
        (TREE_CODE_CLASS (TREE_CODE (NODE)) == tcc_declaration)

/* True if NODE designates a variable declaration.  */
#define VAR_P(NODE) \
  (TREE_CODE (NODE) == VAR_DECL)

/* Nonzero if DECL represents a VAR_DECL or FUNCTION_DECL.  */

#define VAR_OR_FUNCTION_DECL_P(DECL)\
  (TREE_CODE (DECL) == VAR_DECL || TREE_CODE (DECL) == FUNCTION_DECL)

/* Nonzero if NODE represents a INDIRECT_REF.  Keep these checks in
   ascending code order.  */

#define INDIRECT_REF_P(NODE)\
  (TREE_CODE (NODE) == INDIRECT_REF)

/* Nonzero if NODE represents a reference.  */

#define REFERENCE_CLASS_P(NODE)\
	(TREE_CODE_CLASS (TREE_CODE (NODE)) == tcc_reference)

/* Nonzero if NODE represents a comparison.  */

#define COMPARISON_CLASS_P(NODE)\
	(TREE_CODE_CLASS (TREE_CODE (NODE)) == tcc_comparison)

/* Nonzero if NODE represents a unary arithmetic expression.  */

#define UNARY_CLASS_P(NODE)\
	(TREE_CODE_CLASS (TREE_CODE (NODE)) == tcc_unary)

/* Nonzero if NODE represents a binary arithmetic expression.  */

#define BINARY_CLASS_P(NODE)\
	(TREE_CODE_CLASS (TREE_CODE (NODE)) == tcc_binary)

/* Nonzero if NODE represents a statement expression.  */

#define STATEMENT_CLASS_P(NODE)\
	(TREE_CODE_CLASS (TREE_CODE (NODE)) == tcc_statement)

/* Nonzero if NODE represents a function call-like expression with a
   variable-length operand vector.  */

#define VL_EXP_CLASS_P(NODE)\
	(TREE_CODE_CLASS (TREE_CODE (NODE)) == tcc_vl_exp)

/* Nonzero if NODE represents any other expression.  */

#define EXPRESSION_CLASS_P(NODE)\
	(TREE_CODE_CLASS (TREE_CODE (NODE)) == tcc_expression)

/* Returns nonzero iff NODE represents a type or declaration.  */

#define IS_TYPE_OR_DECL_P(NODE)\
	(TYPE_P (NODE) || DECL_P (NODE))

/* Returns nonzero iff CLASS is the tree-code class of an
   expression.  */

#define IS_EXPR_CODE_CLASS(CLASS)\
	((CLASS) >= tcc_reference && (CLASS) <= tcc_expression)

/* Returns nonzero iff NODE is an expression of some kind.  */

#define EXPR_P(NODE) IS_EXPR_CODE_CLASS (TREE_CODE_CLASS (TREE_CODE (NODE)))

#define TREE_CODE_LENGTH(CODE)	tree_code_length[(int) (CODE)]


/* Helper macros for math builtins.  */

#define CASE_FLT_FN(FN) case FN: case FN##F: case FN##L
#define CASE_FLT_FN_REENT(FN) case FN##_R: case FN##F_R: case FN##L_R
#define CASE_INT_FN(FN) case FN: case FN##L: case FN##LL: case FN##IMAX

#define NULL_TREE (tree) NULL

/* Define accessors for the fields that all tree nodes have
   (though some fields are not used for all kinds of nodes).  */

/* The tree-code says what kind of node it is.
   Codes are defined in tree.def.  */
#define TREE_CODE(NODE) ((enum tree_code) (NODE)->base.code)
#define TREE_SET_CODE(NODE, VALUE) ((NODE)->base.code = (VALUE))

/* When checking is enabled, errors will be generated if a tree node
   is accessed incorrectly. The macros die with a fatal error.  */
#if defined ENABLE_TREE_CHECKING && (GCC_VERSION >= 2007)

#define TREE_CHECK(T, CODE) \
(tree_check ((T), __FILE__, __LINE__, __FUNCTION__, (CODE)))

#define TREE_NOT_CHECK(T, CODE) \
(tree_not_check ((T), __FILE__, __LINE__, __FUNCTION__, (CODE)))

#define TREE_CHECK2(T, CODE1, CODE2) \
(tree_check2 ((T), __FILE__, __LINE__, __FUNCTION__, (CODE1), (CODE2)))

#define TREE_NOT_CHECK2(T, CODE1, CODE2) \
(tree_not_check2 ((T), __FILE__, __LINE__, __FUNCTION__, (CODE1), (CODE2)))

#define TREE_CHECK3(T, CODE1, CODE2, CODE3) \
(tree_check3 ((T), __FILE__, __LINE__, __FUNCTION__, (CODE1), (CODE2), (CODE3)))

#define TREE_NOT_CHECK3(T, CODE1, CODE2, CODE3) \
(tree_not_check3 ((T), __FILE__, __LINE__, __FUNCTION__, \
                               (CODE1), (CODE2), (CODE3)))

#define TREE_CHECK4(T, CODE1, CODE2, CODE3, CODE4) \
(tree_check4 ((T), __FILE__, __LINE__, __FUNCTION__, \
                           (CODE1), (CODE2), (CODE3), (CODE4)))

#define TREE_NOT_CHECK4(T, CODE1, CODE2, CODE3, CODE4) \
(tree_not_check4 ((T), __FILE__, __LINE__, __FUNCTION__, \
                               (CODE1), (CODE2), (CODE3), (CODE4)))

#define TREE_CHECK5(T, CODE1, CODE2, CODE3, CODE4, CODE5) \
(tree_check5 ((T), __FILE__, __LINE__, __FUNCTION__, \
                           (CODE1), (CODE2), (CODE3), (CODE4), (CODE5)))

#define TREE_NOT_CHECK5(T, CODE1, CODE2, CODE3, CODE4, CODE5) \
(tree_not_check5 ((T), __FILE__, __LINE__, __FUNCTION__, \
                               (CODE1), (CODE2), (CODE3), (CODE4), (CODE5)))

#define CONTAINS_STRUCT_CHECK(T, STRUCT) \
(contains_struct_check ((T), (STRUCT), __FILE__, __LINE__, __FUNCTION__))

#define TREE_CLASS_CHECK(T, CLASS) \
(tree_class_check ((T), (CLASS), __FILE__, __LINE__, __FUNCTION__))

#define TREE_RANGE_CHECK(T, CODE1, CODE2) \
(tree_range_check ((T), (CODE1), (CODE2), __FILE__, __LINE__, __FUNCTION__))

#define OMP_CLAUSE_SUBCODE_CHECK(T, CODE) \
(omp_clause_subcode_check ((T), (CODE), __FILE__, __LINE__, __FUNCTION__))

#define OMP_CLAUSE_RANGE_CHECK(T, CODE1, CODE2) \
(omp_clause_range_check ((T), (CODE1), (CODE2), \
                                      __FILE__, __LINE__, __FUNCTION__))

/* These checks have to be special cased.  */
#define EXPR_CHECK(T) \
(expr_check ((T), __FILE__, __LINE__, __FUNCTION__))

/* These checks have to be special cased.  */
#define NON_TYPE_CHECK(T) \
(non_type_check ((T), __FILE__, __LINE__, __FUNCTION__))

/* These checks have to be special cased.  */
#define ANY_INTEGRAL_TYPE_CHECK(T) \
(any_integral_type_check ((T), __FILE__, __LINE__, __FUNCTION__))

#define TREE_INT_CST_ELT_CHECK(T, I) \
(*tree_int_cst_elt_check ((T), (I), __FILE__, __LINE__, __FUNCTION__))

#define TREE_VEC_ELT_CHECK(T, I) \
(*(CONST_CAST2 (tree *, typeof (T)*, \
     tree_vec_elt_check ((T), (I), __FILE__, __LINE__, __FUNCTION__))))

#define OMP_CLAUSE_ELT_CHECK(T, I) \
(*(omp_clause_elt_check ((T), (I), __FILE__, __LINE__, __FUNCTION__)))

/* Special checks for TREE_OPERANDs.  */
#define TREE_OPERAND_CHECK(T, I) \
(*(CONST_CAST2 (tree*, typeof (T)*, \
     tree_operand_check ((T), (I), __FILE__, __LINE__, __FUNCTION__))))

#define TREE_OPERAND_CHECK_CODE(T, CODE, I) \
(*(tree_operand_check_code ((T), (CODE), (I), \
                                         __FILE__, __LINE__, __FUNCTION__)))

/* Nodes are chained together for many purposes.
   Types are chained together to record them for being output to the debugger
   (see the function `chain_type').
   Decls in the same scope are chained together to record the contents
   of the scope.
   Statement nodes for successive statements used to be chained together.
   Often lists of things are represented by TREE_LIST nodes that
   are chained together.  */

#define TREE_CHAIN(NODE) \
(CONTAINS_STRUCT_CHECK (NODE, TS_COMMON)->common.chain)

/* In all nodes that are expressions, this is the data type of the expression.
   In POINTER_TYPE nodes, this is the type that the pointer points to.
   In ARRAY_TYPE nodes, this is the type of the elements.
   In VECTOR_TYPE nodes, this is the type of the elements.  */
#define TREE_TYPE(NODE) \
(CONTAINS_STRUCT_CHECK (NODE, TS_TYPED)->typed.type)

extern void tree_contains_struct_check_failed (const_tree,
					       const enum tree_node_structure_enum,
					       const char *, int, const char *)
  ATTRIBUTE_NORETURN;

extern void tree_check_failed (const_tree, const char *, int, const char *,
			       ...) ATTRIBUTE_NORETURN;
extern void tree_not_check_failed (const_tree, const char *, int, const char *,
				   ...) ATTRIBUTE_NORETURN;
extern void tree_class_check_failed (const_tree, const enum tree_code_class,
				     const char *, int, const char *)
    ATTRIBUTE_NORETURN;
extern void tree_range_check_failed (const_tree, const char *, int,
				     const char *, enum tree_code,
				     enum tree_code)
    ATTRIBUTE_NORETURN;
extern void tree_not_class_check_failed (const_tree,
					 const enum tree_code_class,
					 const char *, int, const char *)
    ATTRIBUTE_NORETURN;
extern void tree_int_cst_elt_check_failed (int, int, const char *,
					   int, const char *)
    ATTRIBUTE_NORETURN;
extern void tree_vec_elt_check_failed (int, int, const char *,
				       int, const char *)
    ATTRIBUTE_NORETURN;
extern void phi_node_elt_check_failed (int, int, const char *,
				       int, const char *)
    ATTRIBUTE_NORETURN;
extern void tree_operand_check_failed (int, const_tree,
				       const char *, int, const char *)
    ATTRIBUTE_NORETURN;
extern void omp_clause_check_failed (const_tree, const char *, int,
				     const char *, enum omp_clause_code)
    ATTRIBUTE_NORETURN;
extern void omp_clause_operand_check_failed (int, const_tree, const char *,
				             int, const char *)
    ATTRIBUTE_NORETURN;
extern void omp_clause_range_check_failed (const_tree, const char *, int,
			       const char *, enum omp_clause_code,
			       enum omp_clause_code)
    ATTRIBUTE_NORETURN;

#else /* not ENABLE_TREE_CHECKING, or not gcc */

#define CONTAINS_STRUCT_CHECK(T, ENUM)          (T)
#define TREE_CHECK(T, CODE)			(T)
#define TREE_NOT_CHECK(T, CODE)			(T)
#define TREE_CHECK2(T, CODE1, CODE2)		(T)
#define TREE_NOT_CHECK2(T, CODE1, CODE2)	(T)
#define TREE_CHECK3(T, CODE1, CODE2, CODE3)	(T)
#define TREE_NOT_CHECK3(T, CODE1, CODE2, CODE3)	(T)
#define TREE_CHECK4(T, CODE1, CODE2, CODE3, CODE4) (T)
#define TREE_NOT_CHECK4(T, CODE1, CODE2, CODE3, CODE4) (T)
#define TREE_CHECK5(T, CODE1, CODE2, CODE3, CODE4, CODE5) (T)
#define TREE_NOT_CHECK5(T, CODE1, CODE2, CODE3, CODE4, CODE5) (T)
#define TREE_CLASS_CHECK(T, CODE)		(T)
#define TREE_RANGE_CHECK(T, CODE1, CODE2)	(T)
#define EXPR_CHECK(T)				(T)
#define NON_TYPE_CHECK(T)			(T)
#define TREE_INT_CST_ELT_CHECK(T, I)		((T)->int_cst.val[I])
#define TREE_VEC_ELT_CHECK(T, I)		((T)->vec.a[I])
#define TREE_OPERAND_CHECK(T, I)		((T)->exp.operands[I])
#define TREE_OPERAND_CHECK_CODE(T, CODE, I)	((T)->exp.operands[I])
#define OMP_CLAUSE_ELT_CHECK(T, i)	        ((T)->omp_clause.ops[i])
#define OMP_CLAUSE_RANGE_CHECK(T, CODE1, CODE2)	(T)
#define OMP_CLAUSE_SUBCODE_CHECK(T, CODE)	(T)
#define ANY_INTEGRAL_TYPE_CHECK(T)		(T)

#define TREE_CHAIN(NODE) ((NODE)->common.chain)
#define TREE_TYPE(NODE) ((NODE)->typed.type)

#endif

#define TREE_BLOCK(NODE)		(tree_block (NODE))
#define TREE_SET_BLOCK(T, B)		(tree_set_block ((T), (B)))

#include "tree-check.h"

#define TYPE_CHECK(T)		TREE_CLASS_CHECK (T, tcc_type)
#define DECL_MINIMAL_CHECK(T)   CONTAINS_STRUCT_CHECK (T, TS_DECL_MINIMAL)
#define DECL_COMMON_CHECK(T)    CONTAINS_STRUCT_CHECK (T, TS_DECL_COMMON)
#define DECL_WRTL_CHECK(T)      CONTAINS_STRUCT_CHECK (T, TS_DECL_WRTL)
#define DECL_WITH_VIS_CHECK(T)  CONTAINS_STRUCT_CHECK (T, TS_DECL_WITH_VIS)
#define DECL_NON_COMMON_CHECK(T) CONTAINS_STRUCT_CHECK (T, TS_DECL_NON_COMMON)
#define CST_CHECK(T)		TREE_CLASS_CHECK (T, tcc_constant)
#define STMT_CHECK(T)		TREE_CLASS_CHECK (T, tcc_statement)
#define VL_EXP_CHECK(T)		TREE_CLASS_CHECK (T, tcc_vl_exp)
#define FUNC_OR_METHOD_CHECK(T)	TREE_CHECK2 (T, FUNCTION_TYPE, METHOD_TYPE)
#define PTR_OR_REF_CHECK(T)	TREE_CHECK2 (T, POINTER_TYPE, REFERENCE_TYPE)

#define RECORD_OR_UNION_CHECK(T)	\
  TREE_CHECK3 (T, RECORD_TYPE, UNION_TYPE, QUAL_UNION_TYPE)
#define NOT_RECORD_OR_UNION_CHECK(T) \
  TREE_NOT_CHECK3 (T, RECORD_TYPE, UNION_TYPE, QUAL_UNION_TYPE)

#define NUMERICAL_TYPE_CHECK(T)					\
  TREE_CHECK5 (T, INTEGER_TYPE, ENUMERAL_TYPE, BOOLEAN_TYPE, REAL_TYPE,	\
	       FIXED_POINT_TYPE)

/* Here is how primitive or already-canonicalized types' hash codes
   are made.  */
#define TYPE_HASH(TYPE) (TYPE_UID (TYPE))

/* A simple hash function for an arbitrary tree node.  This must not be
   used in hash tables which are saved to a PCH.  */
#define TREE_HASH(NODE) ((size_t) (NODE) & 0777777)

/* Tests if CODE is a conversion expr (NOP_EXPR or CONVERT_EXPR).  */
#define CONVERT_EXPR_CODE_P(CODE)				\
  ((CODE) == NOP_EXPR || (CODE) == CONVERT_EXPR)

/* Similarly, but accept an expression instead of a tree code.  */
#define CONVERT_EXPR_P(EXP)	CONVERT_EXPR_CODE_P (TREE_CODE (EXP))

/* Generate case for NOP_EXPR, CONVERT_EXPR.  */

#define CASE_CONVERT						\
  case NOP_EXPR:						\
  case CONVERT_EXPR

/* Given an expression as a tree, strip any conversion that generates
   no instruction.  Accepts both tree and const_tree arguments since
   we are not modifying the tree itself.  */

#define STRIP_NOPS(EXP) \
  (EXP) = tree_strip_nop_conversions (CONST_CAST_TREE (EXP))

/* Like STRIP_NOPS, but don't let the signedness change either.  */

#define STRIP_SIGN_NOPS(EXP) \
  (EXP) = tree_strip_sign_nop_conversions (CONST_CAST_TREE (EXP))

/* Like STRIP_NOPS, but don't alter the TREE_TYPE either.  */

#define STRIP_TYPE_NOPS(EXP) \
  while ((CONVERT_EXPR_P (EXP)					\
	  || TREE_CODE (EXP) == NON_LVALUE_EXPR)		\
	 && TREE_OPERAND (EXP, 0) != error_mark_node		\
	 && (TREE_TYPE (EXP)					\
	     == TREE_TYPE (TREE_OPERAND (EXP, 0))))		\
    (EXP) = TREE_OPERAND (EXP, 0)

/* Remove unnecessary type conversions according to
   tree_ssa_useless_type_conversion.  */

#define STRIP_USELESS_TYPE_CONVERSION(EXP) \
  (EXP) = tree_ssa_strip_useless_type_conversions (EXP)

/* Nonzero if TYPE represents a vector type.  */

#define VECTOR_TYPE_P(TYPE) (TREE_CODE (TYPE) == VECTOR_TYPE)

/* Nonzero if TYPE represents a vector of booleans.  */

#define VECTOR_BOOLEAN_TYPE_P(TYPE)				\
  (TREE_CODE (TYPE) == VECTOR_TYPE			\
   && TREE_CODE (TREE_TYPE (TYPE)) == BOOLEAN_TYPE)

/* Nonzero if TYPE represents an integral type.  Note that we do not
   include COMPLEX types here.  Keep these checks in ascending code
   order.  */

#define INTEGRAL_TYPE_P(TYPE)  \
  (TREE_CODE (TYPE) == ENUMERAL_TYPE  \
   || TREE_CODE (TYPE) == BOOLEAN_TYPE \
   || TREE_CODE (TYPE) == INTEGER_TYPE)

/* Nonzero if TYPE represents an integral type, including complex
   and vector integer types.  */

#define ANY_INTEGRAL_TYPE_P(TYPE)		\
  (INTEGRAL_TYPE_P (TYPE)			\
   || ((TREE_CODE (TYPE) == COMPLEX_TYPE 	\
        || VECTOR_TYPE_P (TYPE))		\
       && INTEGRAL_TYPE_P (TREE_TYPE (TYPE))))

/* Nonzero if TYPE represents a non-saturating fixed-point type.  */

#define NON_SAT_FIXED_POINT_TYPE_P(TYPE) \
  (TREE_CODE (TYPE) == FIXED_POINT_TYPE && !TYPE_SATURATING (TYPE))

/* Nonzero if TYPE represents a saturating fixed-point type.  */

#define SAT_FIXED_POINT_TYPE_P(TYPE) \
  (TREE_CODE (TYPE) == FIXED_POINT_TYPE && TYPE_SATURATING (TYPE))

/* Nonzero if TYPE represents a fixed-point type.  */

#define FIXED_POINT_TYPE_P(TYPE)	(TREE_CODE (TYPE) == FIXED_POINT_TYPE)

/* Nonzero if TYPE represents a scalar floating-point type.  */

#define SCALAR_FLOAT_TYPE_P(TYPE) (TREE_CODE (TYPE) == REAL_TYPE)

/* Nonzero if TYPE represents a complex floating-point type.  */

#define COMPLEX_FLOAT_TYPE_P(TYPE)	\
  (TREE_CODE (TYPE) == COMPLEX_TYPE	\
   && TREE_CODE (TREE_TYPE (TYPE)) == REAL_TYPE)

/* Nonzero if TYPE represents a vector integer type.  */
                
#define VECTOR_INTEGER_TYPE_P(TYPE)			\
  (VECTOR_TYPE_P (TYPE)					\
   && TREE_CODE (TREE_TYPE (TYPE)) == INTEGER_TYPE)


/* Nonzero if TYPE represents a vector floating-point type.  */

#define VECTOR_FLOAT_TYPE_P(TYPE)	\
  (VECTOR_TYPE_P (TYPE)			\
   && TREE_CODE (TREE_TYPE (TYPE)) == REAL_TYPE)

/* Nonzero if TYPE represents a floating-point type, including complex
   and vector floating-point types.  The vector and complex check does
   not use the previous two macros to enable early folding.  */

#define FLOAT_TYPE_P(TYPE)			\
  (SCALAR_FLOAT_TYPE_P (TYPE)			\
   || ((TREE_CODE (TYPE) == COMPLEX_TYPE 	\
        || VECTOR_TYPE_P (TYPE))		\
       && SCALAR_FLOAT_TYPE_P (TREE_TYPE (TYPE))))

/* Nonzero if TYPE represents a decimal floating-point type.  */
#define DECIMAL_FLOAT_TYPE_P(TYPE)		\
  (SCALAR_FLOAT_TYPE_P (TYPE)			\
   && DECIMAL_FLOAT_MODE_P (TYPE_MODE (TYPE)))

/* Nonzero if TYPE is a record or union type.  */
#define RECORD_OR_UNION_TYPE_P(TYPE)		\
  (TREE_CODE (TYPE) == RECORD_TYPE		\
   || TREE_CODE (TYPE) == UNION_TYPE		\
   || TREE_CODE (TYPE) == QUAL_UNION_TYPE)

/* Nonzero if TYPE represents an aggregate (multi-component) type.
   Keep these checks in ascending code order.  */

#define AGGREGATE_TYPE_P(TYPE) \
  (TREE_CODE (TYPE) == ARRAY_TYPE || RECORD_OR_UNION_TYPE_P (TYPE))

/* Nonzero if TYPE represents a pointer or reference type.
   (It should be renamed to INDIRECT_TYPE_P.)  Keep these checks in
   ascending code order.  */

#define POINTER_TYPE_P(TYPE) \
  (TREE_CODE (TYPE) == POINTER_TYPE || TREE_CODE (TYPE) == REFERENCE_TYPE)

/* Nonzero if TYPE represents a pointer to function.  */
#define FUNCTION_POINTER_TYPE_P(TYPE) \
  (POINTER_TYPE_P (TYPE) && TREE_CODE (TREE_TYPE (TYPE)) == FUNCTION_TYPE)

/* Nonzero if this type is a complete type.  */
#define COMPLETE_TYPE_P(NODE) (TYPE_SIZE (NODE) != NULL_TREE)

/* Nonzero if this type is a pointer bounds type.  */
#define POINTER_BOUNDS_TYPE_P(NODE) \
  (TREE_CODE (NODE) == POINTER_BOUNDS_TYPE)

/* Nonzero if this node has a pointer bounds type.  */
#define POINTER_BOUNDS_P(NODE) \
  (POINTER_BOUNDS_TYPE_P (TREE_TYPE (NODE)))

/* Nonzero if this type supposes bounds existence.  */
#define BOUNDED_TYPE_P(type) (POINTER_TYPE_P (type))

/* Nonzero for objects with bounded type.  */
#define BOUNDED_P(node) \
  BOUNDED_TYPE_P (TREE_TYPE (node))

/* Nonzero if this type is the (possibly qualified) void type.  */
#define VOID_TYPE_P(NODE) (TREE_CODE (NODE) == VOID_TYPE)

/* Nonzero if this type is complete or is cv void.  */
#define COMPLETE_OR_VOID_TYPE_P(NODE) \
  (COMPLETE_TYPE_P (NODE) || VOID_TYPE_P (NODE))

/* Nonzero if this type is complete or is an array with unspecified bound.  */
#define COMPLETE_OR_UNBOUND_ARRAY_TYPE_P(NODE) \
  (COMPLETE_TYPE_P (TREE_CODE (NODE) == ARRAY_TYPE ? TREE_TYPE (NODE) : (NODE)))

#define FUNC_OR_METHOD_TYPE_P(NODE) \
  (TREE_CODE (NODE) == FUNCTION_TYPE || TREE_CODE (NODE) == METHOD_TYPE)

/* Return TRUE if TYPE is a shared type.  For arrays,
   the element type must be queried, because array types
   are never qualified.  */
#define SHARED_TYPE_P(TYPE) \
  ((TYPE) && TYPE_P (TYPE) \
   && TYPE_SHARED ((TREE_CODE (TYPE) != ARRAY_TYPE \
                    ? (TYPE) : strip_array_types (TYPE))))

/* Return TRUE if EXP is a conversion operation involving
   pointers-to-shared.  If either of the types involved
   in the conversion is a pointer-to-shared type, return TRUE.  */
#define PTS_CVT_OP_P(EXP) \
  ((EXP) && ((POINTER_TYPE_P (TREE_TYPE (EXP)) \
              && POINTER_TYPE_P (TREE_TYPE (TREE_OPERAND (EXP, 0)))) \
              && (SHARED_TYPE_P (TREE_TYPE (TREE_TYPE (EXP))) \
                  || SHARED_TYPE_P (TREE_TYPE ( \
	                TREE_TYPE (TREE_OPERAND (EXP, 0)))))))

/* Define many boolean fields that all tree nodes have.  */

/* In VAR_DECL, PARM_DECL and RESULT_DECL nodes, nonzero means address
   of this is needed.  So it cannot be in a register.
   In a FUNCTION_DECL it has no meaning.
   In LABEL_DECL nodes, it means a goto for this label has been seen
   from a place outside all binding contours that restore stack levels.
   In an artificial SSA_NAME that points to a stack partition with at least
   two variables, it means that at least one variable has TREE_ADDRESSABLE.
   In ..._TYPE nodes, it means that objects of this type must be fully
   addressable.  This means that pieces of this object cannot go into
   register parameters, for example.  If this a function type, this
   means that the value must be returned in memory.
   In CONSTRUCTOR nodes, it means object constructed must be in memory.
   In IDENTIFIER_NODEs, this means that some extern decl for this name
   had its address taken.  That matters for inline functions.
   In a STMT_EXPR, it means we want the result of the enclosed expression.  */
#define TREE_ADDRESSABLE(NODE) ((NODE)->base.addressable_flag)

/* Set on a CALL_EXPR if the call is in a tail position, ie. just before the
   exit of a function.  Calls for which this is true are candidates for tail
   call optimizations.  */
#define CALL_EXPR_TAILCALL(NODE) \
  (CALL_EXPR_CHECK (NODE)->base.addressable_flag)

/* Used as a temporary field on a CASE_LABEL_EXPR to indicate that the
   CASE_LOW operand has been processed.  */
#define CASE_LOW_SEEN(NODE) \
  (CASE_LABEL_EXPR_CHECK (NODE)->base.addressable_flag)

#define PREDICT_EXPR_OUTCOME(NODE) \
  ((enum prediction) (PREDICT_EXPR_CHECK (NODE)->base.addressable_flag))
#define SET_PREDICT_EXPR_OUTCOME(NODE, OUTCOME) \
  (PREDICT_EXPR_CHECK (NODE)->base.addressable_flag = (int) OUTCOME)
#define PREDICT_EXPR_PREDICTOR(NODE) \
  ((enum br_predictor)tree_to_shwi (TREE_OPERAND (PREDICT_EXPR_CHECK (NODE), 0)))

/* In a VAR_DECL, nonzero means allocate static storage.
   In a FUNCTION_DECL, nonzero if function has been defined.
   In a CONSTRUCTOR, nonzero means allocate static storage.  */
#define TREE_STATIC(NODE) ((NODE)->base.static_flag)

/* In an ADDR_EXPR, nonzero means do not use a trampoline.  */
#define TREE_NO_TRAMPOLINE(NODE) (ADDR_EXPR_CHECK (NODE)->base.static_flag)

/* In a TARGET_EXPR or WITH_CLEANUP_EXPR, means that the pertinent cleanup
   should only be executed if an exception is thrown, not on normal exit
   of its scope.  */
#define CLEANUP_EH_ONLY(NODE) ((NODE)->base.static_flag)

/* In a TRY_CATCH_EXPR, means that the handler should be considered a
   separate cleanup in honor_protect_cleanup_actions.  */
#define TRY_CATCH_IS_CLEANUP(NODE) \
  (TRY_CATCH_EXPR_CHECK (NODE)->base.static_flag)

/* Used as a temporary field on a CASE_LABEL_EXPR to indicate that the
   CASE_HIGH operand has been processed.  */
#define CASE_HIGH_SEEN(NODE) \
  (CASE_LABEL_EXPR_CHECK (NODE)->base.static_flag)

/* Used to mark scoped enums.  */
#define ENUM_IS_SCOPED(NODE) (ENUMERAL_TYPE_CHECK (NODE)->base.static_flag)

/* Determines whether an ENUMERAL_TYPE has defined the list of constants. */
#define ENUM_IS_OPAQUE(NODE) (ENUMERAL_TYPE_CHECK (NODE)->base.private_flag)

/* In an expr node (usually a conversion) this means the node was made
   implicitly and should not lead to any sort of warning.  In a decl node,
   warnings concerning the decl should be suppressed.  This is used at
   least for used-before-set warnings, and it set after one warning is
   emitted.  */
#define TREE_NO_WARNING(NODE) ((NODE)->base.nowarning_flag)

/* Used to indicate that this TYPE represents a compiler-generated entity.  */
#define TYPE_ARTIFICIAL(NODE) (TYPE_CHECK (NODE)->base.nowarning_flag)

/* In an IDENTIFIER_NODE, this means that assemble_name was called with
   this string as an argument.  */
#define TREE_SYMBOL_REFERENCED(NODE) \
  (IDENTIFIER_NODE_CHECK (NODE)->base.static_flag)

/* Nonzero in a pointer or reference type means the data pointed to
   by this type can alias anything.  */
#define TYPE_REF_CAN_ALIAS_ALL(NODE) \
  (PTR_OR_REF_CHECK (NODE)->base.static_flag)

/* In an INTEGER_CST, REAL_CST, COMPLEX_CST, or VECTOR_CST, this means
   there was an overflow in folding.  */

#define TREE_OVERFLOW(NODE) (CST_CHECK (NODE)->base.public_flag)

/* TREE_OVERFLOW can only be true for EXPR of CONSTANT_CLASS_P.  */

#define TREE_OVERFLOW_P(EXPR) \
 (CONSTANT_CLASS_P (EXPR) && TREE_OVERFLOW (EXPR))

/* In a VAR_DECL, FUNCTION_DECL, NAMESPACE_DECL or TYPE_DECL,
   nonzero means name is to be accessible from outside this translation unit.
   In an IDENTIFIER_NODE, nonzero means an external declaration
   accessible from outside this translation unit was previously seen
   for this name in an inner scope.  */
#define TREE_PUBLIC(NODE) ((NODE)->base.public_flag)

/* In a _TYPE, indicates whether TYPE_CACHED_VALUES contains a vector
   of cached values, or is something else.  */
#define TYPE_CACHED_VALUES_P(NODE) (TYPE_CHECK (NODE)->base.public_flag)

/* In a SAVE_EXPR, indicates that the original expression has already
   been substituted with a VAR_DECL that contains the value.  */
#define SAVE_EXPR_RESOLVED_P(NODE) \
  (SAVE_EXPR_CHECK (NODE)->base.public_flag)

/* Set on a CALL_EXPR if this stdarg call should be passed the argument
   pack.  */
#define CALL_EXPR_VA_ARG_PACK(NODE) \
  (CALL_EXPR_CHECK (NODE)->base.public_flag)

/* In any expression, decl, or constant, nonzero means it has side effects or
   reevaluation of the whole expression could produce a different value.
   This is set if any subexpression is a function call, a side effect or a
   reference to a volatile variable.  In a ..._DECL, this is set only if the
   declaration said `volatile'.  This will never be set for a constant.  */
#define TREE_SIDE_EFFECTS(NODE) \
  (NON_TYPE_CHECK (NODE)->base.side_effects_flag)

/* In a LABEL_DECL, nonzero means this label had its address taken
   and therefore can never be deleted and is a jump target for
   computed gotos.  */
#define FORCED_LABEL(NODE) (LABEL_DECL_CHECK (NODE)->base.side_effects_flag)

/* Nonzero means this expression is volatile in the C sense:
   its address should be of type `volatile WHATEVER *'.
   In other words, the declared item is volatile qualified.
   This is used in _DECL nodes and _REF nodes.
   On a FUNCTION_DECL node, this means the function does not
   return normally.  This is the same effect as setting
   the attribute noreturn on the function in C.

   In a ..._TYPE node, means this type is volatile-qualified.
   But use TYPE_VOLATILE instead of this macro when the node is a type,
   because eventually we may make that a different bit.

   If this bit is set in an expression, so is TREE_SIDE_EFFECTS.  */
#define TREE_THIS_VOLATILE(NODE) ((NODE)->base.volatile_flag)

/* Nonzero means this node will not trap.  In an INDIRECT_REF, means
   accessing the memory pointed to won't generate a trap.  However,
   this only applies to an object when used appropriately: it doesn't
   mean that writing a READONLY mem won't trap.

   In ARRAY_REF and ARRAY_RANGE_REF means that we know that the index
   (or slice of the array) always belongs to the range of the array.
   I.e. that the access will not trap, provided that the access to
   the base to the array will not trap.  */
#define TREE_THIS_NOTRAP(NODE) \
  (TREE_CHECK5 (NODE, INDIRECT_REF, MEM_REF, TARGET_MEM_REF, ARRAY_REF,	\
		ARRAY_RANGE_REF)->base.nothrow_flag)

/* In a VAR_DECL, PARM_DECL or FIELD_DECL, or any kind of ..._REF node,
   nonzero means it may not be the lhs of an assignment.
   Nonzero in a FUNCTION_DECL means this function should be treated
   as "const" function (can only read its arguments).  */
#define TREE_READONLY(NODE) (NON_TYPE_CHECK (NODE)->base.readonly_flag)

/* Value of expression is constant.  Always on in all ..._CST nodes.  May
   also appear in an expression or decl where the value is constant.  */
#define TREE_CONSTANT(NODE) (NON_TYPE_CHECK (NODE)->base.constant_flag)

/* Nonzero if NODE, a type, has had its sizes gimplified.  */
#define TYPE_SIZES_GIMPLIFIED(NODE) \
  (TYPE_CHECK (NODE)->base.constant_flag)

/* In a decl (most significantly a FIELD_DECL), means an unsigned field.  */
#define DECL_UNSIGNED(NODE) \
  (DECL_COMMON_CHECK (NODE)->base.u.bits.unsigned_flag)

/* Convert tree flags to type qualifiers.  */
#define TREE_QUALS(NODE)				\
  ((TREE_READONLY(NODE) * TYPE_QUAL_CONST) |		\
   (TREE_THIS_VOLATILE(NODE) * TYPE_QUAL_VOLATILE) |	\
   (TREE_SHARED(NODE) * TYPE_QUAL_SHARED) |		\
   (TREE_STRICT(NODE) * TYPE_QUAL_STRICT) |		\
   (TREE_RELAXED(NODE) * TYPE_QUAL_RELAXED))

/* In integral and pointer types, means an unsigned type.  */
#define TYPE_UNSIGNED(NODE) (TYPE_CHECK (NODE)->base.u.bits.unsigned_flag)

/* Same as TYPE_UNSIGNED but converted to SIGNOP.  */
#define TYPE_SIGN(NODE) ((signop) TYPE_UNSIGNED (NODE))

/* True if overflow wraps around for the given integral type.  That
   is, TYPE_MAX + 1 == TYPE_MIN.  */
#define TYPE_OVERFLOW_WRAPS(TYPE) \
  (ANY_INTEGRAL_TYPE_CHECK(TYPE)->base.u.bits.unsigned_flag || flag_wrapv)

/* True if overflow is undefined for the given integral type.  We may
   optimize on the assumption that values in the type never overflow.

   IMPORTANT NOTE: Any optimization based on TYPE_OVERFLOW_UNDEFINED
   must issue a warning based on warn_strict_overflow.  In some cases
   it will be appropriate to issue the warning immediately, and in
   other cases it will be appropriate to simply set a flag and let the
   caller decide whether a warning is appropriate or not.  */
#define TYPE_OVERFLOW_UNDEFINED(TYPE)				\
  (!ANY_INTEGRAL_TYPE_CHECK(TYPE)->base.u.bits.unsigned_flag	\
   && !flag_wrapv && !flag_trapv && flag_strict_overflow)

/* True if overflow for the given integral type should issue a
   trap.  */
#define TYPE_OVERFLOW_TRAPS(TYPE) \
  (!ANY_INTEGRAL_TYPE_CHECK(TYPE)->base.u.bits.unsigned_flag && flag_trapv)

/* True if an overflow is to be preserved for sanitization.  */
#define TYPE_OVERFLOW_SANITIZED(TYPE)			\
  (INTEGRAL_TYPE_P (TYPE)				\
   && !TYPE_OVERFLOW_WRAPS (TYPE)			\
   && (flag_sanitize & SANITIZE_SI_OVERFLOW))

/* True if pointer types have undefined overflow.  */
#define POINTER_TYPE_OVERFLOW_UNDEFINED (flag_strict_overflow)

/* Nonzero in a VAR_DECL or STRING_CST means assembler code has been written.
   Nonzero in a FUNCTION_DECL means that the function has been compiled.
   This is interesting in an inline function, since it might not need
   to be compiled separately.
   Nonzero in a RECORD_TYPE, UNION_TYPE, QUAL_UNION_TYPE, ENUMERAL_TYPE
   or TYPE_DECL if the debugging info for the type has been written.
   In a BLOCK node, nonzero if reorder_blocks has already seen this block.
   In an SSA_NAME node, nonzero if the SSA_NAME occurs in an abnormal
   PHI node.  */
#define TREE_ASM_WRITTEN(NODE) ((NODE)->base.asm_written_flag)

/* Nonzero in a _DECL if the name is used in its scope.
   Nonzero in an expr node means inhibit warning if value is unused.
   In IDENTIFIER_NODEs, this means that some extern decl for this name
   was used.
   In a BLOCK, this means that the block contains variables that are used.  */
#define TREE_USED(NODE) ((NODE)->base.used_flag)

/* In a FUNCTION_DECL, nonzero means a call to the function cannot
   throw an exception.  In a CALL_EXPR, nonzero means the call cannot
   throw.  We can't easily check the node type here as the C++
   frontend also uses this flag (for AGGR_INIT_EXPR).  */
#define TREE_NOTHROW(NODE) ((NODE)->base.nothrow_flag)

/* In a CALL_EXPR, means that it's safe to use the target of the call
   expansion as the return slot for a call that returns in memory.  */
#define CALL_EXPR_RETURN_SLOT_OPT(NODE) \
  (CALL_EXPR_CHECK (NODE)->base.private_flag)

/* Cilk keywords accessors.  */
#define CILK_SPAWN_FN(NODE) TREE_OPERAND (CILK_SPAWN_STMT_CHECK (NODE), 0)

/* In a RESULT_DECL, PARM_DECL and VAR_DECL, means that it is
   passed by invisible reference (and the TREE_TYPE is a pointer to the true
   type).  */
#define DECL_BY_REFERENCE(NODE) \
  (TREE_CHECK3 (NODE, VAR_DECL, PARM_DECL, \
		RESULT_DECL)->decl_common.decl_by_reference_flag)

/* In VAR_DECL and PARM_DECL, set when the decl has been used except for
   being set.  */
#define DECL_READ_P(NODE) \
  (TREE_CHECK2 (NODE, VAR_DECL, PARM_DECL)->decl_common.decl_read_flag)

/* In VAR_DECL or RESULT_DECL, set when significant code movement precludes
   attempting to share the stack slot with some other variable.  */
#define DECL_NONSHAREABLE(NODE) \
  (TREE_CHECK2 (NODE, VAR_DECL, \
		RESULT_DECL)->decl_common.decl_nonshareable_flag)

/* In a CALL_EXPR, means that the call is the jump from a thunk to the
   thunked-to function.  */
#define CALL_FROM_THUNK_P(NODE) (CALL_EXPR_CHECK (NODE)->base.protected_flag)

/* In a CALL_EXPR, if the function being called is BUILT_IN_ALLOCA, means that
   it has been built for the declaration of a variable-sized object.  */
#define CALL_ALLOCA_FOR_VAR_P(NODE) \
  (CALL_EXPR_CHECK (NODE)->base.protected_flag)

/* In a CALL_EXPR, means call was instrumented by Pointer Bounds Checker.  */
#define CALL_WITH_BOUNDS_P(NODE) (CALL_EXPR_CHECK (NODE)->base.deprecated_flag)

/* In a type, nonzero means that all objects of the type are guaranteed by the
   language or front-end to be properly aligned, so we can indicate that a MEM
   of this type is aligned at least to the alignment of the type, even if it
   doesn't appear that it is.  We see this, for example, in object-oriented
   languages where a tag field may show this is an object of a more-aligned
   variant of the more generic type.  */
#define TYPE_ALIGN_OK(NODE) (TYPE_CHECK (NODE)->base.nothrow_flag)

/* Used in classes in C++.  */
#define TREE_PRIVATE(NODE) ((NODE)->base.private_flag)
/* Used in classes in C++. */
#define TREE_PROTECTED(NODE) ((NODE)->base.protected_flag)

/* True if reference type NODE is a C++ rvalue reference.  */
#define TYPE_REF_IS_RVALUE(NODE) \
  (REFERENCE_TYPE_CHECK (NODE)->base.private_flag)

/* Nonzero in a _DECL if the use of the name is defined as a
   deprecated feature by __attribute__((deprecated)).  */
#define TREE_DEPRECATED(NODE) \
  ((NODE)->base.deprecated_flag)

/* Nonzero in an IDENTIFIER_NODE if the name is a local alias, whose
   uses are to be substituted for uses of the TREE_CHAINed identifier.  */
#define IDENTIFIER_TRANSPARENT_ALIAS(NODE) \
  (IDENTIFIER_NODE_CHECK (NODE)->base.deprecated_flag)

/* Shared, strict, and relaxed common tree flags */
#define TREE_SHARED(NODE) ((NODE)->base.u.bits.shared_flag)
#define TREE_STRICT(NODE) ((NODE)->base.u.bits.strict_flag)
#define TREE_RELAXED(NODE) ((NODE)->base.u.bits.relaxed_flag)

/* In an aggregate type, indicates that the scalar fields of the type are
   stored in reverse order from the target order.  This effectively
   toggles BYTES_BIG_ENDIAN and WORDS_BIG_ENDIAN within the type.  */
#define TYPE_REVERSE_STORAGE_ORDER(NODE) \
  (TREE_CHECK4 (NODE, RECORD_TYPE, UNION_TYPE, QUAL_UNION_TYPE, ARRAY_TYPE)->base.u.bits.saturating_flag)

/* In a non-aggregate type, indicates a saturating type.  */
#define TYPE_SATURATING(NODE) \
  (TREE_NOT_CHECK4 (NODE, RECORD_TYPE, UNION_TYPE, QUAL_UNION_TYPE, ARRAY_TYPE)->base.u.bits.saturating_flag)

/* In a BIT_FIELD_REF and MEM_REF, indicates that the reference is to a group
   of bits stored in reverse order from the target order.  This effectively
   toggles both BYTES_BIG_ENDIAN and WORDS_BIG_ENDIAN for the reference.

   The overall strategy is to preserve the invariant that every scalar in
   memory is associated with a single storage order, i.e. all accesses to
   this scalar are done with the same storage order.  This invariant makes
   it possible to factor out the storage order in most transformations, as
   only the address and/or the value (in target order) matter for them.
   But, of course, the storage order must be preserved when the accesses
   themselves are rewritten or transformed.  */
#define REF_REVERSE_STORAGE_ORDER(NODE) \
  (TREE_CHECK2 (NODE, BIT_FIELD_REF, MEM_REF)->base.default_def_flag)

/* These flags are available for each language front end to use internally.  */
#define TREE_LANG_FLAG_0(NODE) \
  (TREE_NOT_CHECK2 (NODE, TREE_VEC, SSA_NAME)->base.u.bits.lang_flag_0)
#define TREE_LANG_FLAG_1(NODE) \
  (TREE_NOT_CHECK2 (NODE, TREE_VEC, SSA_NAME)->base.u.bits.lang_flag_1)
#define TREE_LANG_FLAG_2(NODE) \
  (TREE_NOT_CHECK2 (NODE, TREE_VEC, SSA_NAME)->base.u.bits.lang_flag_2)
#define TREE_LANG_FLAG_3(NODE) \
  (TREE_NOT_CHECK2 (NODE, TREE_VEC, SSA_NAME)->base.u.bits.lang_flag_3)
#define TREE_LANG_FLAG_4(NODE) \
  (TREE_NOT_CHECK2 (NODE, TREE_VEC, SSA_NAME)->base.u.bits.lang_flag_4)
#define TREE_LANG_FLAG_5(NODE) \
  (TREE_NOT_CHECK2 (NODE, TREE_VEC, SSA_NAME)->base.u.bits.lang_flag_5)
#define TREE_LANG_FLAG_6(NODE) \
  (TREE_NOT_CHECK2 (NODE, TREE_VEC, SSA_NAME)->base.u.bits.lang_flag_6)

/* Define additional fields and accessors for nodes representing constants.  */

#define TREE_INT_CST_NUNITS(NODE) \
  (INTEGER_CST_CHECK (NODE)->base.u.int_length.unextended)
#define TREE_INT_CST_EXT_NUNITS(NODE) \
  (INTEGER_CST_CHECK (NODE)->base.u.int_length.extended)
#define TREE_INT_CST_OFFSET_NUNITS(NODE) \
  (INTEGER_CST_CHECK (NODE)->base.u.int_length.offset)
#define TREE_INT_CST_ELT(NODE, I) TREE_INT_CST_ELT_CHECK (NODE, I)
#define TREE_INT_CST_LOW(NODE) \
  ((unsigned HOST_WIDE_INT) TREE_INT_CST_ELT (NODE, 0))

#define TREE_REAL_CST_PTR(NODE) (REAL_CST_CHECK (NODE)->real_cst.real_cst_ptr)
#define TREE_REAL_CST(NODE) (*TREE_REAL_CST_PTR (NODE))

#define TREE_FIXED_CST_PTR(NODE) \
  (FIXED_CST_CHECK (NODE)->fixed_cst.fixed_cst_ptr)
#define TREE_FIXED_CST(NODE) (*TREE_FIXED_CST_PTR (NODE))

/* In a STRING_CST */
/* In C terms, this is sizeof, not strlen.  */
#define TREE_STRING_LENGTH(NODE) (STRING_CST_CHECK (NODE)->string.length)
#define TREE_STRING_POINTER(NODE) \
  ((const char *)(STRING_CST_CHECK (NODE)->string.str))

/* In a COMPLEX_CST node.  */
#define TREE_REALPART(NODE) (COMPLEX_CST_CHECK (NODE)->complex.real)
#define TREE_IMAGPART(NODE) (COMPLEX_CST_CHECK (NODE)->complex.imag)

/* In a VECTOR_CST node.  */
#define VECTOR_CST_NELTS(NODE) (TYPE_VECTOR_SUBPARTS (TREE_TYPE (NODE)))
#define VECTOR_CST_ELTS(NODE) (VECTOR_CST_CHECK (NODE)->vector.elts)
#define VECTOR_CST_ELT(NODE,IDX) (VECTOR_CST_CHECK (NODE)->vector.elts[IDX])

/* Define fields and accessors for some special-purpose tree nodes.  */

#define IDENTIFIER_LENGTH(NODE) \
  (IDENTIFIER_NODE_CHECK (NODE)->identifier.id.len)
#define IDENTIFIER_POINTER(NODE) \
  ((const char *) IDENTIFIER_NODE_CHECK (NODE)->identifier.id.str)
#define IDENTIFIER_HASH_VALUE(NODE) \
  (IDENTIFIER_NODE_CHECK (NODE)->identifier.id.hash_value)

/* Translate a hash table identifier pointer to a tree_identifier
   pointer, and vice versa.  */

#define HT_IDENT_TO_GCC_IDENT(NODE) \
  ((tree) ((char *) (NODE) - sizeof (struct tree_common)))
#define GCC_IDENT_TO_HT_IDENT(NODE) (&((struct tree_identifier *) (NODE))->id)

/* In a TREE_LIST node.  */
#define TREE_PURPOSE(NODE) (TREE_LIST_CHECK (NODE)->list.purpose)
#define TREE_VALUE(NODE) (TREE_LIST_CHECK (NODE)->list.value)

/* In a TREE_VEC node.  */
#define TREE_VEC_LENGTH(NODE) (TREE_VEC_CHECK (NODE)->base.u.length)
#define TREE_VEC_END(NODE) \
  ((void) TREE_VEC_CHECK (NODE), &((NODE)->vec.a[(NODE)->vec.base.u.length]))

#define TREE_VEC_ELT(NODE,I) TREE_VEC_ELT_CHECK (NODE, I)

/* In a CONSTRUCTOR node.  */
#define CONSTRUCTOR_ELTS(NODE) (CONSTRUCTOR_CHECK (NODE)->constructor.elts)
#define CONSTRUCTOR_ELT(NODE,IDX) \
  (&(*CONSTRUCTOR_ELTS (NODE))[IDX])
#define CONSTRUCTOR_NELTS(NODE) \
  (vec_safe_length (CONSTRUCTOR_ELTS (NODE)))
#define CONSTRUCTOR_NO_CLEARING(NODE) \
  (CONSTRUCTOR_CHECK (NODE)->base.public_flag)

/* Iterate through the vector V of CONSTRUCTOR_ELT elements, yielding the
   value of each element (stored within VAL). IX must be a scratch variable
   of unsigned integer type.  */
#define FOR_EACH_CONSTRUCTOR_VALUE(V, IX, VAL) \
  for (IX = 0; (IX >= vec_safe_length (V)) \
	       ? false \
	       : ((VAL = (*(V))[IX].value), \
	       true); \
       (IX)++)

/* Iterate through the vector V of CONSTRUCTOR_ELT elements, yielding both
   the value of each element (stored within VAL) and its index (stored
   within INDEX). IX must be a scratch variable of unsigned integer type.  */
#define FOR_EACH_CONSTRUCTOR_ELT(V, IX, INDEX, VAL) \
  for (IX = 0; (IX >= vec_safe_length (V)) \
	       ? false \
	       : (((void) (VAL = (*V)[IX].value)), \
		  (INDEX = (*V)[IX].index), \
		  true); \
       (IX)++)

/* Append a new constructor element to V, with the specified INDEX and VAL.  */
#define CONSTRUCTOR_APPEND_ELT(V, INDEX, VALUE) \
  do { \
    constructor_elt _ce___ = {INDEX, VALUE}; \
    vec_safe_push ((V), _ce___); \
  } while (0)

/* True if NODE, a FIELD_DECL, is to be processed as a bitfield for
   constructor output purposes.  */
#define CONSTRUCTOR_BITFIELD_P(NODE) \
  (DECL_BIT_FIELD (FIELD_DECL_CHECK (NODE)) && DECL_MODE (NODE) != BLKmode)

/* True if NODE is a clobber right hand side, an expression of indeterminate
   value that clobbers the LHS in a copy instruction.  We use a volatile
   empty CONSTRUCTOR for this, as it matches most of the necessary semantic.
   In particular the volatile flag causes us to not prematurely remove
   such clobber instructions.  */
#define TREE_CLOBBER_P(NODE) \
  (TREE_CODE (NODE) == CONSTRUCTOR && TREE_THIS_VOLATILE (NODE))

/* Define fields and accessors for some nodes that represent expressions.  */

/* Nonzero if NODE is an empty statement (NOP_EXPR <0>).  */
#define IS_EMPTY_STMT(NODE)	(TREE_CODE (NODE) == NOP_EXPR \
				 && VOID_TYPE_P (TREE_TYPE (NODE)) \
				 && integer_zerop (TREE_OPERAND (NODE, 0)))

/* In ordinary expression nodes.  */
#define TREE_OPERAND_LENGTH(NODE) tree_operand_length (NODE)
#define TREE_OPERAND(NODE, I) TREE_OPERAND_CHECK (NODE, I)

/* In a tcc_vl_exp node, operand 0 is an INT_CST node holding the operand
   length.  Its value includes the length operand itself; that is,
   the minimum valid length is 1.
   Note that we have to bypass the use of TREE_OPERAND to access
   that field to avoid infinite recursion in expanding the macros.  */
#define VL_EXP_OPERAND_LENGTH(NODE) \
  ((int)TREE_INT_CST_LOW (VL_EXP_CHECK (NODE)->exp.operands[0]))

/* Nonzero if is_gimple_debug() may possibly hold.  */
#define MAY_HAVE_DEBUG_STMTS    (flag_var_tracking_assignments)

/* In a LOOP_EXPR node.  */
#define LOOP_EXPR_BODY(NODE) TREE_OPERAND_CHECK_CODE (NODE, LOOP_EXPR, 0)

/* The source location of this expression.  Non-tree_exp nodes such as
   decls and constants can be shared among multiple locations, so
   return nothing.  */
#define EXPR_LOCATION(NODE) \
  (CAN_HAVE_LOCATION_P ((NODE)) ? (NODE)->exp.locus : UNKNOWN_LOCATION)
#define SET_EXPR_LOCATION(NODE, LOCUS) EXPR_CHECK ((NODE))->exp.locus = (LOCUS)
#define EXPR_HAS_LOCATION(NODE) (LOCATION_LOCUS (EXPR_LOCATION (NODE))	\
  != UNKNOWN_LOCATION)
/* The location to be used in a diagnostic about this expression.  Do not
   use this macro if the location will be assigned to other expressions.  */
#define EXPR_LOC_OR_LOC(NODE, LOCUS) (EXPR_HAS_LOCATION (NODE) \
				      ? (NODE)->exp.locus : (LOCUS))
#define EXPR_FILENAME(NODE) LOCATION_FILE (EXPR_CHECK ((NODE))->exp.locus)
#define EXPR_LINENO(NODE) LOCATION_LINE (EXPR_CHECK (NODE)->exp.locus)

#define CAN_HAVE_RANGE_P(NODE) (CAN_HAVE_LOCATION_P (NODE))
#define EXPR_LOCATION_RANGE(NODE) (get_expr_source_range (EXPR_CHECK ((NODE))))

#define EXPR_HAS_RANGE(NODE) \
    (CAN_HAVE_RANGE_P (NODE) \
     ? EXPR_LOCATION_RANGE (NODE).m_start != UNKNOWN_LOCATION \
     : false)

/* True if a tree is an expression or statement that can have a
   location.  */
#define CAN_HAVE_LOCATION_P(NODE) ((NODE) && EXPR_P (NODE))

static inline source_range
get_expr_source_range (tree expr)
{
  location_t loc = EXPR_LOCATION (expr);
  return get_range_from_loc (line_table, loc);
}

extern void protected_set_expr_location (tree, location_t);

/* In a TARGET_EXPR node.  */
#define TARGET_EXPR_SLOT(NODE) TREE_OPERAND_CHECK_CODE (NODE, TARGET_EXPR, 0)
#define TARGET_EXPR_INITIAL(NODE) TREE_OPERAND_CHECK_CODE (NODE, TARGET_EXPR, 1)
#define TARGET_EXPR_CLEANUP(NODE) TREE_OPERAND_CHECK_CODE (NODE, TARGET_EXPR, 2)

/* DECL_EXPR accessor. This gives access to the DECL associated with
   the given declaration statement.  */
#define DECL_EXPR_DECL(NODE)    TREE_OPERAND (DECL_EXPR_CHECK (NODE), 0)

#define EXIT_EXPR_COND(NODE)	     TREE_OPERAND (EXIT_EXPR_CHECK (NODE), 0)

/* COMPOUND_LITERAL_EXPR accessors.  */
#define COMPOUND_LITERAL_EXPR_DECL_EXPR(NODE)		\
  TREE_OPERAND (COMPOUND_LITERAL_EXPR_CHECK (NODE), 0)
#define COMPOUND_LITERAL_EXPR_DECL(NODE)			\
  DECL_EXPR_DECL (COMPOUND_LITERAL_EXPR_DECL_EXPR (NODE))

/* SWITCH_EXPR accessors. These give access to the condition, body and
   original condition type (before any compiler conversions)
   of the switch statement, respectively.  */
#define SWITCH_COND(NODE)       TREE_OPERAND (SWITCH_EXPR_CHECK (NODE), 0)
#define SWITCH_BODY(NODE)       TREE_OPERAND (SWITCH_EXPR_CHECK (NODE), 1)
#define SWITCH_LABELS(NODE)     TREE_OPERAND (SWITCH_EXPR_CHECK (NODE), 2)

/* CASE_LABEL_EXPR accessors. These give access to the high and low values
   of a case label, respectively.  */
#define CASE_LOW(NODE)          	TREE_OPERAND (CASE_LABEL_EXPR_CHECK (NODE), 0)
#define CASE_HIGH(NODE)         	TREE_OPERAND (CASE_LABEL_EXPR_CHECK (NODE), 1)
#define CASE_LABEL(NODE)		TREE_OPERAND (CASE_LABEL_EXPR_CHECK (NODE), 2)
#define CASE_CHAIN(NODE)		TREE_OPERAND (CASE_LABEL_EXPR_CHECK (NODE), 3)

/* The operands of a TARGET_MEM_REF.  Operands 0 and 1 have to match
   corresponding MEM_REF operands.  */
#define TMR_BASE(NODE) (TREE_OPERAND (TARGET_MEM_REF_CHECK (NODE), 0))
#define TMR_OFFSET(NODE) (TREE_OPERAND (TARGET_MEM_REF_CHECK (NODE), 1))
#define TMR_INDEX(NODE) (TREE_OPERAND (TARGET_MEM_REF_CHECK (NODE), 2))
#define TMR_STEP(NODE) (TREE_OPERAND (TARGET_MEM_REF_CHECK (NODE), 3))
#define TMR_INDEX2(NODE) (TREE_OPERAND (TARGET_MEM_REF_CHECK (NODE), 4))

#define MR_DEPENDENCE_CLIQUE(NODE) \
  (TREE_CHECK2 (NODE, MEM_REF, TARGET_MEM_REF)->base.u.dependence_info.clique)
#define MR_DEPENDENCE_BASE(NODE) \
  (TREE_CHECK2 (NODE, MEM_REF, TARGET_MEM_REF)->base.u.dependence_info.base)

/* The operands of a BIND_EXPR.  */
#define BIND_EXPR_VARS(NODE) (TREE_OPERAND (BIND_EXPR_CHECK (NODE), 0))
#define BIND_EXPR_BODY(NODE) (TREE_OPERAND (BIND_EXPR_CHECK (NODE), 1))
#define BIND_EXPR_BLOCK(NODE) (TREE_OPERAND (BIND_EXPR_CHECK (NODE), 2))

/* GOTO_EXPR accessor. This gives access to the label associated with
   a goto statement.  */
#define GOTO_DESTINATION(NODE)  TREE_OPERAND ((NODE), 0)

/* ASM_EXPR accessors. ASM_STRING returns a STRING_CST for the
   instruction (e.g., "mov x, y"). ASM_OUTPUTS, ASM_INPUTS, and
   ASM_CLOBBERS represent the outputs, inputs, and clobbers for the
   statement.  */
#define ASM_STRING(NODE)        TREE_OPERAND (ASM_EXPR_CHECK (NODE), 0)
#define ASM_OUTPUTS(NODE)       TREE_OPERAND (ASM_EXPR_CHECK (NODE), 1)
#define ASM_INPUTS(NODE)        TREE_OPERAND (ASM_EXPR_CHECK (NODE), 2)
#define ASM_CLOBBERS(NODE)      TREE_OPERAND (ASM_EXPR_CHECK (NODE), 3)
#define ASM_LABELS(NODE)	TREE_OPERAND (ASM_EXPR_CHECK (NODE), 4)
/* Nonzero if we want to create an ASM_INPUT instead of an
   ASM_OPERAND with no operands.  */
#define ASM_INPUT_P(NODE) (ASM_EXPR_CHECK (NODE)->base.static_flag)
#define ASM_VOLATILE_P(NODE) (ASM_EXPR_CHECK (NODE)->base.public_flag)

/* COND_EXPR accessors.  */
#define COND_EXPR_COND(NODE)	(TREE_OPERAND (COND_EXPR_CHECK (NODE), 0))
#define COND_EXPR_THEN(NODE)	(TREE_OPERAND (COND_EXPR_CHECK (NODE), 1))
#define COND_EXPR_ELSE(NODE)	(TREE_OPERAND (COND_EXPR_CHECK (NODE), 2))

/* Accessors for the chains of recurrences.  */
#define CHREC_VAR(NODE)           TREE_OPERAND (POLYNOMIAL_CHREC_CHECK (NODE), 0)
#define CHREC_LEFT(NODE)          TREE_OPERAND (POLYNOMIAL_CHREC_CHECK (NODE), 1)
#define CHREC_RIGHT(NODE)         TREE_OPERAND (POLYNOMIAL_CHREC_CHECK (NODE), 2)
#define CHREC_VARIABLE(NODE)      TREE_INT_CST_LOW (CHREC_VAR (NODE))

/* LABEL_EXPR accessor. This gives access to the label associated with
   the given label expression.  */
#define LABEL_EXPR_LABEL(NODE)  TREE_OPERAND (LABEL_EXPR_CHECK (NODE), 0)

/* CATCH_EXPR accessors.  */
#define CATCH_TYPES(NODE)	TREE_OPERAND (CATCH_EXPR_CHECK (NODE), 0)
#define CATCH_BODY(NODE)	TREE_OPERAND (CATCH_EXPR_CHECK (NODE), 1)

/* EH_FILTER_EXPR accessors.  */
#define EH_FILTER_TYPES(NODE)	TREE_OPERAND (EH_FILTER_EXPR_CHECK (NODE), 0)
#define EH_FILTER_FAILURE(NODE)	TREE_OPERAND (EH_FILTER_EXPR_CHECK (NODE), 1)

/* OBJ_TYPE_REF accessors.  */
#define OBJ_TYPE_REF_EXPR(NODE)	  TREE_OPERAND (OBJ_TYPE_REF_CHECK (NODE), 0)
#define OBJ_TYPE_REF_OBJECT(NODE) TREE_OPERAND (OBJ_TYPE_REF_CHECK (NODE), 1)
#define OBJ_TYPE_REF_TOKEN(NODE)  TREE_OPERAND (OBJ_TYPE_REF_CHECK (NODE), 2)

/* ASSERT_EXPR accessors.  */
#define ASSERT_EXPR_VAR(NODE)	TREE_OPERAND (ASSERT_EXPR_CHECK (NODE), 0)
#define ASSERT_EXPR_COND(NODE)	TREE_OPERAND (ASSERT_EXPR_CHECK (NODE), 1)

/* CALL_EXPR accessors.  */
#define CALL_EXPR_FN(NODE) TREE_OPERAND (CALL_EXPR_CHECK (NODE), 1)
#define CALL_EXPR_STATIC_CHAIN(NODE) TREE_OPERAND (CALL_EXPR_CHECK (NODE), 2)
#define CALL_EXPR_ARG(NODE, I) TREE_OPERAND (CALL_EXPR_CHECK (NODE), (I) + 3)
#define call_expr_nargs(NODE) (VL_EXP_OPERAND_LENGTH (NODE) - 3)
#define CALL_EXPR_IFN(NODE) (CALL_EXPR_CHECK (NODE)->base.u.ifn)

/* CALL_EXPR_ARGP returns a pointer to the argument vector for NODE.
   We can't use &CALL_EXPR_ARG (NODE, 0) because that will complain if
   the argument count is zero when checking is enabled.  Instead, do
   the pointer arithmetic to advance past the 3 fixed operands in a
   CALL_EXPR.  That produces a valid pointer to just past the end of the
   operand array, even if it's not valid to dereference it.  */
#define CALL_EXPR_ARGP(NODE) \
  (&(TREE_OPERAND (CALL_EXPR_CHECK (NODE), 0)) + 3)

/* TM directives and accessors.  */
#define TRANSACTION_EXPR_BODY(NODE) \
  TREE_OPERAND (TRANSACTION_EXPR_CHECK (NODE), 0)
#define TRANSACTION_EXPR_OUTER(NODE) \
  (TRANSACTION_EXPR_CHECK (NODE)->base.static_flag)
#define TRANSACTION_EXPR_RELAXED(NODE) \
  (TRANSACTION_EXPR_CHECK (NODE)->base.public_flag)

/* OpenMP and OpenACC directive and clause accessors.  */

/* Generic accessors for OMP nodes that keep the body as operand 0, and clauses
   as operand 1.  */
#define OMP_BODY(NODE) \
  TREE_OPERAND (TREE_RANGE_CHECK (NODE, OACC_PARALLEL, OMP_TASKGROUP), 0)
#define OMP_CLAUSES(NODE) \
  TREE_OPERAND (TREE_RANGE_CHECK (NODE, OACC_PARALLEL, OMP_SINGLE), 1)

/* Generic accessors for OMP nodes that keep clauses as operand 0.  */
#define OMP_STANDALONE_CLAUSES(NODE) \
  TREE_OPERAND (TREE_RANGE_CHECK (NODE, OACC_CACHE, OMP_TARGET_EXIT_DATA), 0)

#define OACC_DATA_BODY(NODE) \
  TREE_OPERAND (OACC_DATA_CHECK (NODE), 0)
#define OACC_DATA_CLAUSES(NODE) \
  TREE_OPERAND (OACC_DATA_CHECK (NODE), 1)

#define OACC_HOST_DATA_BODY(NODE) \
  TREE_OPERAND (OACC_HOST_DATA_CHECK (NODE), 0)
#define OACC_HOST_DATA_CLAUSES(NODE) \
  TREE_OPERAND (OACC_HOST_DATA_CHECK (NODE), 1)

#define OACC_CACHE_CLAUSES(NODE) \
  TREE_OPERAND (OACC_CACHE_CHECK (NODE), 0)

#define OACC_DECLARE_CLAUSES(NODE) \
  TREE_OPERAND (OACC_DECLARE_CHECK (NODE), 0)

#define OACC_ENTER_DATA_CLAUSES(NODE) \
  TREE_OPERAND (OACC_ENTER_DATA_CHECK (NODE), 0)

#define OACC_EXIT_DATA_CLAUSES(NODE) \
  TREE_OPERAND (OACC_EXIT_DATA_CHECK (NODE), 0)

#define OACC_UPDATE_CLAUSES(NODE) \
  TREE_OPERAND (OACC_UPDATE_CHECK (NODE), 0)

#define OMP_PARALLEL_BODY(NODE)    TREE_OPERAND (OMP_PARALLEL_CHECK (NODE), 0)
#define OMP_PARALLEL_CLAUSES(NODE) TREE_OPERAND (OMP_PARALLEL_CHECK (NODE), 1)

#define OMP_TASK_BODY(NODE)	   TREE_OPERAND (OMP_TASK_CHECK (NODE), 0)
#define OMP_TASK_CLAUSES(NODE)	   TREE_OPERAND (OMP_TASK_CHECK (NODE), 1)

#define OMP_TASKREG_CHECK(NODE)	  TREE_RANGE_CHECK (NODE, OMP_PARALLEL, OMP_TASK)
#define OMP_TASKREG_BODY(NODE)    TREE_OPERAND (OMP_TASKREG_CHECK (NODE), 0)
#define OMP_TASKREG_CLAUSES(NODE) TREE_OPERAND (OMP_TASKREG_CHECK (NODE), 1)

#define OMP_LOOP_CHECK(NODE) TREE_RANGE_CHECK (NODE, OMP_FOR, OACC_LOOP)
#define OMP_FOR_BODY(NODE)	   TREE_OPERAND (OMP_LOOP_CHECK (NODE), 0)
#define OMP_FOR_CLAUSES(NODE)	   TREE_OPERAND (OMP_LOOP_CHECK (NODE), 1)
#define OMP_FOR_INIT(NODE)	   TREE_OPERAND (OMP_LOOP_CHECK (NODE), 2)
#define OMP_FOR_COND(NODE)	   TREE_OPERAND (OMP_LOOP_CHECK (NODE), 3)
#define OMP_FOR_INCR(NODE)	   TREE_OPERAND (OMP_LOOP_CHECK (NODE), 4)
#define OMP_FOR_PRE_BODY(NODE)	   TREE_OPERAND (OMP_LOOP_CHECK (NODE), 5)
#define OMP_FOR_ORIG_DECLS(NODE)   TREE_OPERAND (OMP_LOOP_CHECK (NODE), 6)

#define OMP_SECTIONS_BODY(NODE)    TREE_OPERAND (OMP_SECTIONS_CHECK (NODE), 0)
#define OMP_SECTIONS_CLAUSES(NODE) TREE_OPERAND (OMP_SECTIONS_CHECK (NODE), 1)

#define OMP_SECTION_BODY(NODE)	   TREE_OPERAND (OMP_SECTION_CHECK (NODE), 0)

#define OMP_SINGLE_BODY(NODE)	   TREE_OPERAND (OMP_SINGLE_CHECK (NODE), 0)
#define OMP_SINGLE_CLAUSES(NODE)   TREE_OPERAND (OMP_SINGLE_CHECK (NODE), 1)

#define OMP_MASTER_BODY(NODE)	   TREE_OPERAND (OMP_MASTER_CHECK (NODE), 0)

#define OMP_TASKGROUP_BODY(NODE)   TREE_OPERAND (OMP_TASKGROUP_CHECK (NODE), 0)

#define OMP_ORDERED_BODY(NODE)	   TREE_OPERAND (OMP_ORDERED_CHECK (NODE), 0)
#define OMP_ORDERED_CLAUSES(NODE)  TREE_OPERAND (OMP_ORDERED_CHECK (NODE), 1)

#define OMP_CRITICAL_BODY(NODE)    TREE_OPERAND (OMP_CRITICAL_CHECK (NODE), 0)
#define OMP_CRITICAL_CLAUSES(NODE) TREE_OPERAND (OMP_CRITICAL_CHECK (NODE), 1)
#define OMP_CRITICAL_NAME(NODE)    TREE_OPERAND (OMP_CRITICAL_CHECK (NODE), 2)

#define OMP_TEAMS_BODY(NODE)	   TREE_OPERAND (OMP_TEAMS_CHECK (NODE), 0)
#define OMP_TEAMS_CLAUSES(NODE)	   TREE_OPERAND (OMP_TEAMS_CHECK (NODE), 1)

#define OMP_TARGET_DATA_BODY(NODE) \
  TREE_OPERAND (OMP_TARGET_DATA_CHECK (NODE), 0)
#define OMP_TARGET_DATA_CLAUSES(NODE)\
  TREE_OPERAND (OMP_TARGET_DATA_CHECK (NODE), 1)

#define OMP_TARGET_BODY(NODE)	   TREE_OPERAND (OMP_TARGET_CHECK (NODE), 0)
#define OMP_TARGET_CLAUSES(NODE)   TREE_OPERAND (OMP_TARGET_CHECK (NODE), 1)

#define OMP_TARGET_UPDATE_CLAUSES(NODE)\
  TREE_OPERAND (OMP_TARGET_UPDATE_CHECK (NODE), 0)

#define OMP_TARGET_ENTER_DATA_CLAUSES(NODE)\
  TREE_OPERAND (OMP_TARGET_ENTER_DATA_CHECK (NODE), 0)

#define OMP_TARGET_EXIT_DATA_CLAUSES(NODE)\
  TREE_OPERAND (OMP_TARGET_EXIT_DATA_CHECK (NODE), 0)

#define OMP_CLAUSE_SIZE(NODE)						\
  OMP_CLAUSE_OPERAND (OMP_CLAUSE_RANGE_CHECK (OMP_CLAUSE_CHECK (NODE),	\
					      OMP_CLAUSE_FROM,		\
					      OMP_CLAUSE__CACHE_), 1)

#define OMP_CLAUSE_CHAIN(NODE)     TREE_CHAIN (OMP_CLAUSE_CHECK (NODE))
#define OMP_CLAUSE_DECL(NODE)      					\
  OMP_CLAUSE_OPERAND (OMP_CLAUSE_RANGE_CHECK (OMP_CLAUSE_CHECK (NODE),	\
					      OMP_CLAUSE_PRIVATE,	\
					      OMP_CLAUSE__LOOPTEMP_), 0)
#define OMP_CLAUSE_HAS_LOCATION(NODE) \
  (LOCATION_LOCUS ((OMP_CLAUSE_CHECK (NODE))->omp_clause.locus)		\
  != UNKNOWN_LOCATION)
#define OMP_CLAUSE_LOCATION(NODE)  (OMP_CLAUSE_CHECK (NODE))->omp_clause.locus

/* True on an OMP_SECTION statement that was the last lexical member.
   This status is meaningful in the implementation of lastprivate.  */
#define OMP_SECTION_LAST(NODE) \
  (OMP_SECTION_CHECK (NODE)->base.private_flag)

/* True on an OMP_PARALLEL statement if it represents an explicit
   combined parallel work-sharing constructs.  */
#define OMP_PARALLEL_COMBINED(NODE) \
  (OMP_PARALLEL_CHECK (NODE)->base.private_flag)

/* True on an OMP_TEAMS statement if it represents an explicit
   combined teams distribute constructs.  */
#define OMP_TEAMS_COMBINED(NODE) \
  (OMP_TEAMS_CHECK (NODE)->base.private_flag)

/* True on an OMP_TARGET statement if it represents explicit
   combined target teams, target parallel or target simd constructs.  */
#define OMP_TARGET_COMBINED(NODE) \
  (OMP_TARGET_CHECK (NODE)->base.private_flag)

/* True if OMP_ATOMIC* is supposed to be sequentially consistent
   as opposed to relaxed.  */
#define OMP_ATOMIC_SEQ_CST(NODE) \
  (TREE_RANGE_CHECK (NODE, OMP_ATOMIC, \
		     OMP_ATOMIC_CAPTURE_NEW)->base.private_flag)

/* True on a PRIVATE clause if its decl is kept around for debugging
   information only and its DECL_VALUE_EXPR is supposed to point
   to what it has been remapped to.  */
#define OMP_CLAUSE_PRIVATE_DEBUG(NODE) \
  (OMP_CLAUSE_SUBCODE_CHECK (NODE, OMP_CLAUSE_PRIVATE)->base.public_flag)

/* True on a PRIVATE clause if ctor needs access to outer region's
   variable.  */
#define OMP_CLAUSE_PRIVATE_OUTER_REF(NODE) \
  TREE_PRIVATE (OMP_CLAUSE_SUBCODE_CHECK (NODE, OMP_CLAUSE_PRIVATE))

/* True if a PRIVATE clause is for a C++ class IV on taskloop construct
   (thus should be private on the outer taskloop and firstprivate on
   task).  */
#define OMP_CLAUSE_PRIVATE_TASKLOOP_IV(NODE) \
  TREE_PROTECTED (OMP_CLAUSE_SUBCODE_CHECK (NODE, OMP_CLAUSE_PRIVATE))

/* True on a FIRSTPRIVATE clause if it has been added implicitly.  */
#define OMP_CLAUSE_FIRSTPRIVATE_IMPLICIT(NODE) \
  (OMP_CLAUSE_SUBCODE_CHECK (NODE, OMP_CLAUSE_FIRSTPRIVATE)->base.public_flag)

/* True on a LASTPRIVATE clause if a FIRSTPRIVATE clause for the same
   decl is present in the chain.  */
#define OMP_CLAUSE_LASTPRIVATE_FIRSTPRIVATE(NODE) \
  (OMP_CLAUSE_SUBCODE_CHECK (NODE, OMP_CLAUSE_LASTPRIVATE)->base.public_flag)
#define OMP_CLAUSE_LASTPRIVATE_STMT(NODE) \
  OMP_CLAUSE_OPERAND (OMP_CLAUSE_SUBCODE_CHECK (NODE,			\
						OMP_CLAUSE_LASTPRIVATE),\
		      1)
#define OMP_CLAUSE_LASTPRIVATE_GIMPLE_SEQ(NODE) \
  (OMP_CLAUSE_CHECK (NODE))->omp_clause.gimple_reduction_init

/* True if a LASTPRIVATE clause is for a C++ class IV on taskloop construct
   (thus should be lastprivate on the outer taskloop and firstprivate on
   task).  */
#define OMP_CLAUSE_LASTPRIVATE_TASKLOOP_IV(NODE) \
  TREE_PROTECTED (OMP_CLAUSE_SUBCODE_CHECK (NODE, OMP_CLAUSE_LASTPRIVATE))

/* True on a SHARED clause if a FIRSTPRIVATE clause for the same
   decl is present in the chain (this can happen only for taskloop
   with FIRSTPRIVATE/LASTPRIVATE on it originally.  */
#define OMP_CLAUSE_SHARED_FIRSTPRIVATE(NODE) \
  (OMP_CLAUSE_SUBCODE_CHECK (NODE, OMP_CLAUSE_SHARED)->base.public_flag)

/* True on a SHARED clause if a scalar is not modified in the body and
   thus could be optimized as firstprivate.  */
#define OMP_CLAUSE_SHARED_READONLY(NODE) \
  TREE_PRIVATE (OMP_CLAUSE_SUBCODE_CHECK (NODE, OMP_CLAUSE_SHARED))

#define OMP_CLAUSE_IF_MODIFIER(NODE)	\
  (OMP_CLAUSE_SUBCODE_CHECK (NODE, OMP_CLAUSE_IF)->omp_clause.subcode.if_modifier)

#define OMP_CLAUSE_FINAL_EXPR(NODE) \
  OMP_CLAUSE_OPERAND (OMP_CLAUSE_SUBCODE_CHECK (NODE, OMP_CLAUSE_FINAL), 0)
#define OMP_CLAUSE_IF_EXPR(NODE) \
  OMP_CLAUSE_OPERAND (OMP_CLAUSE_SUBCODE_CHECK (NODE, OMP_CLAUSE_IF), 0)
#define OMP_CLAUSE_NUM_THREADS_EXPR(NODE) \
  OMP_CLAUSE_OPERAND (OMP_CLAUSE_SUBCODE_CHECK (NODE, OMP_CLAUSE_NUM_THREADS),0)
#define OMP_CLAUSE_SCHEDULE_CHUNK_EXPR(NODE) \
  OMP_CLAUSE_OPERAND (OMP_CLAUSE_SUBCODE_CHECK (NODE, OMP_CLAUSE_SCHEDULE), 0)
#define OMP_CLAUSE_NUM_TASKS_EXPR(NODE) \
  OMP_CLAUSE_OPERAND (OMP_CLAUSE_SUBCODE_CHECK (NODE, OMP_CLAUSE_NUM_TASKS), 0)
#define OMP_CLAUSE_HINT_EXPR(NODE) \
  OMP_CLAUSE_OPERAND (OMP_CLAUSE_SUBCODE_CHECK (NODE, OMP_CLAUSE_HINT), 0)

#define OMP_CLAUSE_GRAINSIZE_EXPR(NODE) \
  OMP_CLAUSE_OPERAND (OMP_CLAUSE_SUBCODE_CHECK (NODE, OMP_CLAUSE_GRAINSIZE),0)

#define OMP_CLAUSE_PRIORITY_EXPR(NODE) \
  OMP_CLAUSE_OPERAND (OMP_CLAUSE_SUBCODE_CHECK (NODE, OMP_CLAUSE_PRIORITY),0)

/* OpenACC clause expressions  */
#define OMP_CLAUSE_EXPR(NODE, CLAUSE) \
  OMP_CLAUSE_OPERAND (OMP_CLAUSE_SUBCODE_CHECK (NODE, CLAUSE), 0)
#define OMP_CLAUSE_GANG_EXPR(NODE) \
  OMP_CLAUSE_OPERAND ( \
    OMP_CLAUSE_SUBCODE_CHECK (NODE, OMP_CLAUSE_GANG), 0)
#define OMP_CLAUSE_GANG_STATIC_EXPR(NODE) \
  OMP_CLAUSE_OPERAND ( \
    OMP_CLAUSE_SUBCODE_CHECK (NODE, OMP_CLAUSE_GANG), 1)
#define OMP_CLAUSE_ASYNC_EXPR(NODE) \
  OMP_CLAUSE_OPERAND ( \
    OMP_CLAUSE_SUBCODE_CHECK (NODE, OMP_CLAUSE_ASYNC), 0)
#define OMP_CLAUSE_WAIT_EXPR(NODE) \
  OMP_CLAUSE_OPERAND ( \
    OMP_CLAUSE_SUBCODE_CHECK (NODE, OMP_CLAUSE_WAIT), 0)
#define OMP_CLAUSE_VECTOR_EXPR(NODE) \
  OMP_CLAUSE_OPERAND ( \
    OMP_CLAUSE_SUBCODE_CHECK (NODE, OMP_CLAUSE_VECTOR), 0)
#define OMP_CLAUSE_WORKER_EXPR(NODE) \
  OMP_CLAUSE_OPERAND ( \
    OMP_CLAUSE_SUBCODE_CHECK (NODE, OMP_CLAUSE_WORKER), 0)
#define OMP_CLAUSE_NUM_GANGS_EXPR(NODE) \
  OMP_CLAUSE_OPERAND ( \
    OMP_CLAUSE_SUBCODE_CHECK (NODE, OMP_CLAUSE_NUM_GANGS), 0)
#define OMP_CLAUSE_NUM_WORKERS_EXPR(NODE) \
  OMP_CLAUSE_OPERAND ( \
    OMP_CLAUSE_SUBCODE_CHECK (NODE, OMP_CLAUSE_NUM_WORKERS), 0)
#define OMP_CLAUSE_VECTOR_LENGTH_EXPR(NODE) \
  OMP_CLAUSE_OPERAND ( \
    OMP_CLAUSE_SUBCODE_CHECK (NODE, OMP_CLAUSE_VECTOR_LENGTH), 0)

#define OMP_CLAUSE_DEPEND_KIND(NODE) \
  (OMP_CLAUSE_SUBCODE_CHECK (NODE, OMP_CLAUSE_DEPEND)->omp_clause.subcode.depend_kind)

#define OMP_CLAUSE_DEPEND_SINK_NEGATIVE(NODE) \
  TREE_PUBLIC (TREE_LIST_CHECK (NODE))

#define OMP_CLAUSE_MAP_KIND(NODE) \
  ((enum gomp_map_kind) OMP_CLAUSE_SUBCODE_CHECK (NODE, OMP_CLAUSE_MAP)->omp_clause.subcode.map_kind)
#define OMP_CLAUSE_SET_MAP_KIND(NODE, MAP_KIND) \
  (OMP_CLAUSE_SUBCODE_CHECK (NODE, OMP_CLAUSE_MAP)->omp_clause.subcode.map_kind \
   = (unsigned int) (MAP_KIND))

/* Nonzero if this map clause is for array (rather than pointer) based array
   section with zero bias.  Both the non-decl OMP_CLAUSE_MAP and corresponding
   OMP_CLAUSE_MAP with GOMP_MAP_POINTER are marked with this flag.  */
#define OMP_CLAUSE_MAP_ZERO_BIAS_ARRAY_SECTION(NODE) \
  (OMP_CLAUSE_SUBCODE_CHECK (NODE, OMP_CLAUSE_MAP)->base.public_flag)
/* Nonzero if this is a mapped array section, that might need special
   treatment if OMP_CLAUSE_SIZE is zero.  */
#define OMP_CLAUSE_MAP_MAYBE_ZERO_LENGTH_ARRAY_SECTION(NODE) \
  TREE_PROTECTED (OMP_CLAUSE_SUBCODE_CHECK (NODE, OMP_CLAUSE_MAP))
/* Nonzero if this map clause is for an ACC parallel reduction variable.  */
#define OMP_CLAUSE_MAP_IN_REDUCTION(NODE) \
  TREE_PRIVATE (OMP_CLAUSE_SUBCODE_CHECK (NODE, OMP_CLAUSE_MAP))

#define OMP_CLAUSE_PROC_BIND_KIND(NODE) \
  (OMP_CLAUSE_SUBCODE_CHECK (NODE, OMP_CLAUSE_PROC_BIND)->omp_clause.subcode.proc_bind_kind)

#define OMP_CLAUSE_COLLAPSE_EXPR(NODE) \
  OMP_CLAUSE_OPERAND (OMP_CLAUSE_SUBCODE_CHECK (NODE, OMP_CLAUSE_COLLAPSE), 0)
#define OMP_CLAUSE_COLLAPSE_ITERVAR(NODE) \
  OMP_CLAUSE_OPERAND (OMP_CLAUSE_SUBCODE_CHECK (NODE, OMP_CLAUSE_COLLAPSE), 1)
#define OMP_CLAUSE_COLLAPSE_COUNT(NODE) \
  OMP_CLAUSE_OPERAND (OMP_CLAUSE_SUBCODE_CHECK (NODE, OMP_CLAUSE_COLLAPSE), 2)

#define OMP_CLAUSE_ORDERED_EXPR(NODE) \
  OMP_CLAUSE_OPERAND (OMP_CLAUSE_SUBCODE_CHECK (NODE, OMP_CLAUSE_ORDERED), 0)

#define OMP_CLAUSE_REDUCTION_CODE(NODE)	\
  (OMP_CLAUSE_SUBCODE_CHECK (NODE, OMP_CLAUSE_REDUCTION)->omp_clause.subcode.reduction_code)
#define OMP_CLAUSE_REDUCTION_INIT(NODE) \
  OMP_CLAUSE_OPERAND (OMP_CLAUSE_SUBCODE_CHECK (NODE, OMP_CLAUSE_REDUCTION), 1)
#define OMP_CLAUSE_REDUCTION_MERGE(NODE) \
  OMP_CLAUSE_OPERAND (OMP_CLAUSE_SUBCODE_CHECK (NODE, OMP_CLAUSE_REDUCTION), 2)
#define OMP_CLAUSE_REDUCTION_GIMPLE_INIT(NODE) \
  (OMP_CLAUSE_CHECK (NODE))->omp_clause.gimple_reduction_init
#define OMP_CLAUSE_REDUCTION_GIMPLE_MERGE(NODE) \
  (OMP_CLAUSE_CHECK (NODE))->omp_clause.gimple_reduction_merge
#define OMP_CLAUSE_REDUCTION_PLACEHOLDER(NODE) \
  OMP_CLAUSE_OPERAND (OMP_CLAUSE_SUBCODE_CHECK (NODE, OMP_CLAUSE_REDUCTION), 3)
#define OMP_CLAUSE_REDUCTION_DECL_PLACEHOLDER(NODE) \
  OMP_CLAUSE_OPERAND (OMP_CLAUSE_SUBCODE_CHECK (NODE, OMP_CLAUSE_REDUCTION), 4)

/* True if a REDUCTION clause may reference the original list item (omp_orig)
   in its OMP_CLAUSE_REDUCTION_{,GIMPLE_}INIT.  */
#define OMP_CLAUSE_REDUCTION_OMP_ORIG_REF(NODE) \
  (OMP_CLAUSE_SUBCODE_CHECK (NODE, OMP_CLAUSE_REDUCTION)->base.public_flag)

/* True if a LINEAR clause doesn't need copy in.  True for iterator vars which
   are always initialized inside of the loop construct, false otherwise.  */
#define OMP_CLAUSE_LINEAR_NO_COPYIN(NODE) \
  (OMP_CLAUSE_SUBCODE_CHECK (NODE, OMP_CLAUSE_LINEAR)->base.public_flag)

/* True if a LINEAR clause doesn't need copy out.  True for iterator vars which
   are declared inside of the simd construct.  */
#define OMP_CLAUSE_LINEAR_NO_COPYOUT(NODE) \
  TREE_PRIVATE (OMP_CLAUSE_SUBCODE_CHECK (NODE, OMP_CLAUSE_LINEAR))

/* True if a LINEAR clause has a stride that is variable.  */
#define OMP_CLAUSE_LINEAR_VARIABLE_STRIDE(NODE) \
  TREE_PROTECTED (OMP_CLAUSE_SUBCODE_CHECK (NODE, OMP_CLAUSE_LINEAR))

/* True if a LINEAR clause is for an array or allocatable variable that
   needs special handling by the frontend.  */
#define OMP_CLAUSE_LINEAR_ARRAY(NODE) \
  (OMP_CLAUSE_SUBCODE_CHECK (NODE, OMP_CLAUSE_LINEAR)->base.deprecated_flag)

#define OMP_CLAUSE_LINEAR_STEP(NODE) \
  OMP_CLAUSE_OPERAND (OMP_CLAUSE_SUBCODE_CHECK (NODE, OMP_CLAUSE_LINEAR), 1)

#define OMP_CLAUSE_LINEAR_STMT(NODE) \
  OMP_CLAUSE_OPERAND (OMP_CLAUSE_SUBCODE_CHECK (NODE, OMP_CLAUSE_LINEAR), 2)

#define OMP_CLAUSE_LINEAR_GIMPLE_SEQ(NODE) \
  (OMP_CLAUSE_CHECK (NODE))->omp_clause.gimple_reduction_init

#define OMP_CLAUSE_LINEAR_KIND(NODE) \
  (OMP_CLAUSE_SUBCODE_CHECK (NODE, OMP_CLAUSE_LINEAR)->omp_clause.subcode.linear_kind)

#define OMP_CLAUSE_ALIGNED_ALIGNMENT(NODE) \
  OMP_CLAUSE_OPERAND (OMP_CLAUSE_SUBCODE_CHECK (NODE, OMP_CLAUSE_ALIGNED), 1)

#define OMP_CLAUSE_NUM_TEAMS_EXPR(NODE) \
  OMP_CLAUSE_OPERAND (OMP_CLAUSE_SUBCODE_CHECK (NODE, OMP_CLAUSE_NUM_TEAMS), 0)

#define OMP_CLAUSE_THREAD_LIMIT_EXPR(NODE) \
  OMP_CLAUSE_OPERAND (OMP_CLAUSE_SUBCODE_CHECK (NODE, \
						OMP_CLAUSE_THREAD_LIMIT), 0)

#define OMP_CLAUSE_DEVICE_ID(NODE) \
  OMP_CLAUSE_OPERAND (OMP_CLAUSE_SUBCODE_CHECK (NODE, OMP_CLAUSE_DEVICE), 0)

#define OMP_CLAUSE_DIST_SCHEDULE_CHUNK_EXPR(NODE) \
  OMP_CLAUSE_OPERAND (OMP_CLAUSE_SUBCODE_CHECK (NODE, \
						OMP_CLAUSE_DIST_SCHEDULE), 0)

#define OMP_CLAUSE_SAFELEN_EXPR(NODE) \
  OMP_CLAUSE_OPERAND (OMP_CLAUSE_SUBCODE_CHECK (NODE, OMP_CLAUSE_SAFELEN), 0)

#define OMP_CLAUSE_SIMDLEN_EXPR(NODE) \
  OMP_CLAUSE_OPERAND (OMP_CLAUSE_SUBCODE_CHECK (NODE, OMP_CLAUSE_SIMDLEN), 0)

#define OMP_CLAUSE__SIMDUID__DECL(NODE) \
  OMP_CLAUSE_OPERAND (OMP_CLAUSE_SUBCODE_CHECK (NODE, OMP_CLAUSE__SIMDUID_), 0)

#define OMP_CLAUSE_SCHEDULE_KIND(NODE) \
  (OMP_CLAUSE_SUBCODE_CHECK (NODE, OMP_CLAUSE_SCHEDULE)->omp_clause.subcode.schedule_kind)

/* True if a SCHEDULE clause has the simd modifier on it.  */
#define OMP_CLAUSE_SCHEDULE_SIMD(NODE) \
  (OMP_CLAUSE_SUBCODE_CHECK (NODE, OMP_CLAUSE_SCHEDULE)->base.public_flag)

#define OMP_CLAUSE_DEFAULT_KIND(NODE) \
  (OMP_CLAUSE_SUBCODE_CHECK (NODE, OMP_CLAUSE_DEFAULT)->omp_clause.subcode.default_kind)

#define OMP_CLAUSE_TILE_LIST(NODE) \
  OMP_CLAUSE_OPERAND (OMP_CLAUSE_SUBCODE_CHECK (NODE, OMP_CLAUSE_TILE), 0)

#define OMP_CLAUSE__GRIDDIM__DIMENSION(NODE) \
  (OMP_CLAUSE_SUBCODE_CHECK (NODE, OMP_CLAUSE__GRIDDIM_)\
   ->omp_clause.subcode.dimension)
#define OMP_CLAUSE__GRIDDIM__SIZE(NODE) \
  OMP_CLAUSE_OPERAND (OMP_CLAUSE_SUBCODE_CHECK (NODE, OMP_CLAUSE__GRIDDIM_), 0)
#define OMP_CLAUSE__GRIDDIM__GROUP(NODE) \
  OMP_CLAUSE_OPERAND (OMP_CLAUSE_SUBCODE_CHECK (NODE, OMP_CLAUSE__GRIDDIM_), 1)

/* SSA_NAME accessors.  */

/* Returns the IDENTIFIER_NODE giving the SSA name a name or NULL_TREE
   if there is no name associated with it.  */
#define SSA_NAME_IDENTIFIER(NODE)				\
  (SSA_NAME_CHECK (NODE)->ssa_name.var != NULL_TREE		\
   ? (TREE_CODE ((NODE)->ssa_name.var) == IDENTIFIER_NODE	\
      ? (NODE)->ssa_name.var					\
      : DECL_NAME ((NODE)->ssa_name.var))			\
   : NULL_TREE)

/* Returns the variable being referenced.  This can be NULL_TREE for
   temporaries not associated with any user variable.
   Once released, this is the only field that can be relied upon.  */
#define SSA_NAME_VAR(NODE)					\
  (SSA_NAME_CHECK (NODE)->ssa_name.var == NULL_TREE		\
   || TREE_CODE ((NODE)->ssa_name.var) == IDENTIFIER_NODE	\
   ? NULL_TREE : (NODE)->ssa_name.var)

#define SET_SSA_NAME_VAR_OR_IDENTIFIER(NODE,VAR) \
  do { SSA_NAME_CHECK (NODE)->ssa_name.var = (VAR); } while (0)

/* Returns the statement which defines this SSA name.  */
#define SSA_NAME_DEF_STMT(NODE)	SSA_NAME_CHECK (NODE)->ssa_name.def_stmt

/* Returns the SSA version number of this SSA name.  Note that in
   tree SSA, version numbers are not per variable and may be recycled.  */
#define SSA_NAME_VERSION(NODE)	SSA_NAME_CHECK (NODE)->base.u.version

/* Nonzero if this SSA name occurs in an abnormal PHI.  SSA_NAMES are
   never output, so we can safely use the ASM_WRITTEN_FLAG for this
   status bit.  */
#define SSA_NAME_OCCURS_IN_ABNORMAL_PHI(NODE) \
    SSA_NAME_CHECK (NODE)->base.asm_written_flag

/* Nonzero if this SSA_NAME expression is currently on the free list of
   SSA_NAMES.  Using NOTHROW_FLAG seems reasonably safe since throwing
   has no meaning for an SSA_NAME.  */
#define SSA_NAME_IN_FREE_LIST(NODE) \
    SSA_NAME_CHECK (NODE)->base.nothrow_flag

/* Nonzero if this SSA_NAME is the default definition for the
   underlying symbol.  A default SSA name is created for symbol S if
   the very first reference to S in the function is a read operation.
   Default definitions are always created by an empty statement and
   belong to no basic block.  */
#define SSA_NAME_IS_DEFAULT_DEF(NODE) \
    SSA_NAME_CHECK (NODE)->base.default_def_flag

/* Attributes for SSA_NAMEs for pointer-type variables.  */
#define SSA_NAME_PTR_INFO(N) \
   SSA_NAME_CHECK (N)->ssa_name.info.ptr_info

/* True if SSA_NAME_RANGE_INFO describes an anti-range.  */
#define SSA_NAME_ANTI_RANGE_P(N) \
    SSA_NAME_CHECK (N)->base.static_flag

/* The type of range described by SSA_NAME_RANGE_INFO.  */
#define SSA_NAME_RANGE_TYPE(N) \
    (SSA_NAME_ANTI_RANGE_P (N) ? VR_ANTI_RANGE : VR_RANGE)

/* Value range info attributes for SSA_NAMEs of non pointer-type variables.  */
#define SSA_NAME_RANGE_INFO(N) \
    SSA_NAME_CHECK (N)->ssa_name.info.range_info

/* Return the immediate_use information for an SSA_NAME. */
#define SSA_NAME_IMM_USE_NODE(NODE) SSA_NAME_CHECK (NODE)->ssa_name.imm_uses

#define OMP_CLAUSE_CODE(NODE)					\
	(OMP_CLAUSE_CHECK (NODE))->omp_clause.code

#define OMP_CLAUSE_SET_CODE(NODE, CODE)				\
	((OMP_CLAUSE_CHECK (NODE))->omp_clause.code = (CODE))

#define OMP_CLAUSE_OPERAND(NODE, I)				\
	OMP_CLAUSE_ELT_CHECK (NODE, I)

/* In a BLOCK node.  */
#define BLOCK_VARS(NODE) (BLOCK_CHECK (NODE)->block.vars)
#define BLOCK_NONLOCALIZED_VARS(NODE) \
  (BLOCK_CHECK (NODE)->block.nonlocalized_vars)
#define BLOCK_NUM_NONLOCALIZED_VARS(NODE) \
  vec_safe_length (BLOCK_NONLOCALIZED_VARS (NODE))
#define BLOCK_NONLOCALIZED_VAR(NODE,N) (*BLOCK_NONLOCALIZED_VARS (NODE))[N]
#define BLOCK_SUBBLOCKS(NODE) (BLOCK_CHECK (NODE)->block.subblocks)
#define BLOCK_SUPERCONTEXT(NODE) (BLOCK_CHECK (NODE)->block.supercontext)
#define BLOCK_CHAIN(NODE) (BLOCK_CHECK (NODE)->block.chain)
#define BLOCK_ABSTRACT_ORIGIN(NODE) (BLOCK_CHECK (NODE)->block.abstract_origin)
#define BLOCK_ABSTRACT(NODE) (BLOCK_CHECK (NODE)->block.abstract_flag)
#define BLOCK_DIE(NODE) (BLOCK_CHECK (NODE)->block.die)

/* True if BLOCK has the same ranges as its BLOCK_SUPERCONTEXT.  */
#define BLOCK_SAME_RANGE(NODE) (BLOCK_CHECK (NODE)->base.u.bits.nameless_flag)

/* An index number for this block.  These values are not guaranteed to
   be unique across functions -- whether or not they are depends on
   the debugging output format in use.  */
#define BLOCK_NUMBER(NODE) (BLOCK_CHECK (NODE)->block.block_num)

/* If block reordering splits a lexical block into discontiguous
   address ranges, we'll make a copy of the original block.

   Note that this is logically distinct from BLOCK_ABSTRACT_ORIGIN.
   In that case, we have one source block that has been replicated
   (through inlining or unrolling) into many logical blocks, and that
   these logical blocks have different physical variables in them.

   In this case, we have one logical block split into several
   non-contiguous address ranges.  Most debug formats can't actually
   represent this idea directly, so we fake it by creating multiple
   logical blocks with the same variables in them.  However, for those
   that do support non-contiguous regions, these allow the original
   logical block to be reconstructed, along with the set of address
   ranges.

   One of the logical block fragments is arbitrarily chosen to be
   the ORIGIN.  The other fragments will point to the origin via
   BLOCK_FRAGMENT_ORIGIN; the origin itself will have this pointer
   be null.  The list of fragments will be chained through
   BLOCK_FRAGMENT_CHAIN from the origin.  */

#define BLOCK_FRAGMENT_ORIGIN(NODE) (BLOCK_CHECK (NODE)->block.fragment_origin)
#define BLOCK_FRAGMENT_CHAIN(NODE) (BLOCK_CHECK (NODE)->block.fragment_chain)

/* For an inlined function, this gives the location where it was called
   from.  This is only set in the top level block, which corresponds to the
   inlined function scope.  This is used in the debug output routines.  */

#define BLOCK_SOURCE_LOCATION(NODE) (BLOCK_CHECK (NODE)->block.locus)

/* This gives the location of the end of the block, useful to attach
   code implicitly generated for outgoing paths.  */

#define BLOCK_SOURCE_END_LOCATION(NODE) (BLOCK_CHECK (NODE)->block.end_locus)

/* Define fields and accessors for nodes representing data types.  */

/* See tree.def for documentation of the use of these fields.
   Look at the documentation of the various ..._TYPE tree codes.

   Note that the type.values, type.minval, and type.maxval fields are
   overloaded and used for different macros in different kinds of types.
   Each macro must check to ensure the tree node is of the proper kind of
   type.  Note also that some of the front-ends also overload these fields,
   so they must be checked as well.  */

#define TYPE_UID(NODE) (TYPE_CHECK (NODE)->type_common.uid)
#define TYPE_SIZE(NODE) (TYPE_CHECK (NODE)->type_common.size)
#define TYPE_SIZE_UNIT(NODE) (TYPE_CHECK (NODE)->type_common.size_unit)
#define TYPE_POINTER_TO(NODE) (TYPE_CHECK (NODE)->type_common.pointer_to)
#define TYPE_REFERENCE_TO(NODE) (TYPE_CHECK (NODE)->type_common.reference_to)
#define TYPE_PRECISION(NODE) (TYPE_CHECK (NODE)->type_common.precision)
#define TYPE_NAME(NODE) (TYPE_CHECK (NODE)->type_common.name)
#define TYPE_NEXT_VARIANT(NODE) (TYPE_CHECK (NODE)->type_common.next_variant)
#define TYPE_MAIN_VARIANT(NODE) (TYPE_CHECK (NODE)->type_common.main_variant)
#define TYPE_CONTEXT(NODE) (TYPE_CHECK (NODE)->type_common.context)

#define TYPE_MODE_RAW(NODE) (TYPE_CHECK (NODE)->type_common.mode)
#define TYPE_MODE(NODE) \
  (VECTOR_TYPE_P (TYPE_CHECK (NODE)) \
   ? vector_type_mode (NODE) : (NODE)->type_common.mode)
#define SET_TYPE_MODE(NODE, MODE) \
  (TYPE_CHECK (NODE)->type_common.mode = (MODE))

extern machine_mode element_mode (const_tree t);

/* The "canonical" type for this type node, which is used by frontends to
   compare the type for equality with another type.  If two types are
   equal (based on the semantics of the language), then they will have
   equivalent TYPE_CANONICAL entries.

   As a special case, if TYPE_CANONICAL is NULL_TREE, and thus
   TYPE_STRUCTURAL_EQUALITY_P is true, then it cannot
   be used for comparison against other types.  Instead, the type is
   said to require structural equality checks, described in
   TYPE_STRUCTURAL_EQUALITY_P.

   For unqualified aggregate and function types the middle-end relies on
   TYPE_CANONICAL to tell whether two variables can be assigned
   to each other without a conversion.  The middle-end also makes sure
   to assign the same alias-sets to the type partition with equal
   TYPE_CANONICAL of their unqualified variants.  */
#define TYPE_CANONICAL(NODE) (TYPE_CHECK (NODE)->type_common.canonical)
/* Indicates that the type node requires structural equality
   checks.  The compiler will need to look at the composition of the
   type to determine whether it is equal to another type, rather than
   just comparing canonical type pointers.  For instance, we would need
   to look at the return and parameter types of a FUNCTION_TYPE
   node.  */
#define TYPE_STRUCTURAL_EQUALITY_P(NODE) (TYPE_CANONICAL (NODE) == NULL_TREE)
/* Sets the TYPE_CANONICAL field to NULL_TREE, indicating that the
   type node requires structural equality.  */
#define SET_TYPE_STRUCTURAL_EQUALITY(NODE) (TYPE_CANONICAL (NODE) = NULL_TREE)

#define TYPE_IBIT(NODE) (GET_MODE_IBIT (TYPE_MODE (NODE)))
#define TYPE_FBIT(NODE) (GET_MODE_FBIT (TYPE_MODE (NODE)))

/* The (language-specific) typed-based alias set for this type.
   Objects whose TYPE_ALIAS_SETs are different cannot alias each
   other.  If the TYPE_ALIAS_SET is -1, no alias set has yet been
   assigned to this type.  If the TYPE_ALIAS_SET is 0, objects of this
   type can alias objects of any type.  */
#define TYPE_ALIAS_SET(NODE) (TYPE_CHECK (NODE)->type_common.alias_set)

/* Nonzero iff the typed-based alias set for this type has been
   calculated.  */
#define TYPE_ALIAS_SET_KNOWN_P(NODE) \
  (TYPE_CHECK (NODE)->type_common.alias_set != -1)

/* A TREE_LIST of IDENTIFIER nodes of the attributes that apply
   to this type.  */
#define TYPE_ATTRIBUTES(NODE) (TYPE_CHECK (NODE)->type_common.attributes)

/* The alignment necessary for objects of this type.
   The value is an int, measured in bits and must be a power of two.
   We support also an "alignement" of zero.  */
#define TYPE_ALIGN(NODE) \
    (TYPE_CHECK (NODE)->type_common.align \
     ? ((unsigned)1) << ((NODE)->type_common.align - 1) : 0)

/* Specify that TYPE_ALIGN(NODE) is X.  */
#define SET_TYPE_ALIGN(NODE, X) \
    (TYPE_CHECK (NODE)->type_common.align = ffs_hwi (X))

/* 1 if the alignment for this type was requested by "aligned" attribute,
   0 if it is the default for this type.  */
#define TYPE_USER_ALIGN(NODE) (TYPE_CHECK (NODE)->base.u.bits.user_align)

/* The alignment for NODE, in bytes.  */
#define TYPE_ALIGN_UNIT(NODE) (TYPE_ALIGN (NODE) / BITS_PER_UNIT)

/* If your language allows you to declare types, and you want debug info
   for them, then you need to generate corresponding TYPE_DECL nodes.
   These "stub" TYPE_DECL nodes have no name, and simply point at the
   type node.  You then set the TYPE_STUB_DECL field of the type node
   to point back at the TYPE_DECL node.  This allows the debug routines
   to know that the two nodes represent the same type, so that we only
   get one debug info record for them.  */
#define TYPE_STUB_DECL(NODE) (TREE_CHAIN (TYPE_CHECK (NODE)))

/* In a RECORD_TYPE, UNION_TYPE, QUAL_UNION_TYPE or ARRAY_TYPE, it means
   the type has BLKmode only because it lacks the alignment required for
   its size.  */
#define TYPE_NO_FORCE_BLK(NODE) \
  (TYPE_CHECK (NODE)->type_common.no_force_blk_flag)

/* Nonzero in a type considered volatile as a whole.  */
#define TYPE_VOLATILE(NODE) (TYPE_CHECK (NODE)->base.volatile_flag)

/* Nonzero in a type considered atomic as a whole.  */
#define TYPE_ATOMIC(NODE) (TYPE_CHECK (NODE)->base.u.bits.atomic_flag)

/* Means this type is const-qualified.  */
#define TYPE_READONLY(NODE) (TYPE_CHECK (NODE)->base.readonly_flag)

/* If nonzero, this type is `restrict'-qualified, in the C sense of
   the term.  */
#define TYPE_RESTRICT(NODE) (TYPE_CHECK (NODE)->type_common.restrict_flag)

/* If nonzero, this type is `shared'-qualified, in the UPC dialect */
#define TYPE_SHARED(NODE) (TYPE_CHECK (NODE)->base.u.bits.shared_flag)

/* If nonzero, this type is `strict'-qualified, in the UPC dialect  */
#define TYPE_STRICT(NODE) (TYPE_CHECK (NODE)->base.u.bits.strict_flag)

/* If nonzero, this type is `relaxed'-qualified, in the UPC dialect  */
#define TYPE_RELAXED(NODE) \
  (TYPE_CHECK (NODE)->base.u.bits.relaxed_flag)

/* Record that we are processing a UPC shared array declaration
   or type definition that refers to THREADS in its array dimension.*/
#define TYPE_HAS_THREADS_FACTOR(NODE) \
  (TYPE_CHECK (NODE)->base.u.bits.threads_factor_flag)

/* If nonzero, type's name shouldn't be emitted into debug info.  */
#define TYPE_NAMELESS(NODE) (TYPE_CHECK (NODE)->base.u.bits.nameless_flag)

/* The address space the type is in.  */
#define TYPE_ADDR_SPACE(NODE) (TYPE_CHECK (NODE)->base.u.bits.address_space)

/* Encode/decode the named memory support as part of the qualifier.  If more
   than 8 qualifiers are added, these macros need to be adjusted.  */
#define ENCODE_QUAL_ADDR_SPACE(NUM) ((NUM & 0xFF) << 8)
#define DECODE_QUAL_ADDR_SPACE(X) (((X) >> 8) & 0xFF)

/* Return all qualifiers except for the address space qualifiers.  */
#define CLEAR_QUAL_ADDR_SPACE(X) ((X) & ~0xFF00)

/* Only keep the address space out of the qualifiers and discard the other
   qualifiers.  */
#define KEEP_QUAL_ADDR_SPACE(X) ((X) & 0xFF00)

/* The set of type qualifiers for this type.  */
#define TYPE_QUALS(NODE)					\
  ((int) ((TYPE_READONLY (NODE) * TYPE_QUAL_CONST)		\
	  | (TYPE_VOLATILE (NODE) * TYPE_QUAL_VOLATILE)		\
	  | (TYPE_ATOMIC (NODE) * TYPE_QUAL_ATOMIC)		\
	  | (TYPE_RESTRICT (NODE) * TYPE_QUAL_RESTRICT)		\
	  | (TYPE_SHARED (NODE) * TYPE_QUAL_SHARED)		\
	  | (TYPE_STRICT (NODE) * TYPE_QUAL_STRICT)		\
	  | (TYPE_RELAXED (NODE) * TYPE_QUAL_RELAXED)		\
	  | (ENCODE_QUAL_ADDR_SPACE (TYPE_ADDR_SPACE (NODE)))))

/* The set of qualifiers pertinent to a FUNCTION_DECL node.  */
#define TREE_FUNC_QUALS(NODE)				\
  ((TREE_READONLY (NODE) * TYPE_QUAL_CONST)		\
   | (TREE_THIS_VOLATILE (NODE) * TYPE_QUAL_VOLATILE))

/* The same as TYPE_QUALS without the address space qualifications.  */
#define TYPE_QUALS_NO_ADDR_SPACE(NODE)				\
  ((int) ((TYPE_READONLY (NODE) * TYPE_QUAL_CONST)		\
	  | (TYPE_VOLATILE (NODE) * TYPE_QUAL_VOLATILE)		\
	  | (TYPE_ATOMIC (NODE) * TYPE_QUAL_ATOMIC)		\
	  | (TYPE_SHARED (NODE) * TYPE_QUAL_SHARED)		\
	  | (TYPE_STRICT (NODE) * TYPE_QUAL_STRICT)		\
	  | (TYPE_RELAXED (NODE) * TYPE_QUAL_RELAXED)		\
	  | (TYPE_RESTRICT (NODE) * TYPE_QUAL_RESTRICT)))

/* The same as TYPE_QUALS without the address space and atomic 
   qualifications.  */
#define TYPE_QUALS_NO_ADDR_SPACE_NO_ATOMIC(NODE)		\
  ((int) ((TYPE_READONLY (NODE) * TYPE_QUAL_CONST)		\
	  | (TYPE_VOLATILE (NODE) * TYPE_QUAL_VOLATILE)		\
          | (TYPE_SHARED (NODE) * TYPE_QUAL_SHARED)		\
          | (TYPE_STRICT (NODE) * TYPE_QUAL_STRICT)		\
          | (TYPE_RELAXED (NODE) * TYPE_QUAL_RELAXED)		\
	  | (TYPE_RESTRICT (NODE) * TYPE_QUAL_RESTRICT)))

/* Non-zero if the blocking factor is 0.  */
#define TYPE_HAS_BLOCK_FACTOR_0(NODE)  \
  TYPE_CHECK (NODE)->base.u.bits.block_factor_0

/* Non-zero if the blocking factor is greater than 1.
   In this case, the blocking factor value is stored in a hash table.  */
#define TYPE_HAS_BLOCK_FACTOR_X(NODE) \
  TYPE_CHECK (NODE)->base.u.bits.block_factor_x

/* Non-zero if the blocking factor is not equal to 1 (the default).  */
#define TYPE_HAS_BLOCK_FACTOR(NODE) \
  (TYPE_SHARED(NODE) \
   && (TYPE_HAS_BLOCK_FACTOR_0 (NODE) \
       || TYPE_HAS_BLOCK_FACTOR_X (NODE)))

/* Return the blocking factor of the type given by NODE..
   The default block factor is one.  The additional flag bits
   over-ride the default.  */
#define TYPE_BLOCK_FACTOR(NODE) \
  (TYPE_SHARED (NODE) \
    ? (TYPE_HAS_BLOCK_FACTOR_0 (NODE) ? size_zero_node \
      : TYPE_HAS_BLOCK_FACTOR_X (NODE) ? block_factor_lookup (NODE) \
      : NULL_TREE) \
    : NULL_TREE)

/* Set the block factor in the type described by NODE.
   For a zero blocking factor set TYPE_BLOCK_FACTOR_0 (NODE). 
   For a blocking factor greater than 1, insert the value
   into a hash table indexed by NODE, and then set the
   flag TYPE_BLOCK_FACTOR_X (NODE).  */
#define SET_TYPE_BLOCK_FACTOR(NODE, VAL) \
  do { \
    if (TYPE_SHARED (NODE)) \
      { \
	TYPE_HAS_BLOCK_FACTOR_0 (NODE) = 0; \
	TYPE_HAS_BLOCK_FACTOR_X (NODE) = 0; \
	if (VAL) \
	  { \
	    gcc_assert (INTEGRAL_TYPE_P (TREE_TYPE (VAL))); \
	    if (!integer_onep (VAL)) \
	      { \
		if (integer_zerop (VAL)) \
		  TYPE_HAS_BLOCK_FACTOR_0 (NODE) = 1; \
		else \
		  { \
		    TYPE_HAS_BLOCK_FACTOR_X (NODE) = 1; \
		    block_factor_insert (NODE, VAL); \
		  } \
	      } \
          } \
      } \
    else \
      gcc_assert (!VAL); \
  } while (0)

extern void block_factor_insert (tree, tree);
extern tree block_factor_lookup (const_tree);
extern tree build_unshared_type (tree);
extern void block_factor_lookup_init (void);
extern tree get_block_factor (const tree);

/* These flags are available for each language front end to use internally.  */
#define TYPE_LANG_FLAG_0(NODE) (TYPE_CHECK (NODE)->type_common.lang_flag_0)
#define TYPE_LANG_FLAG_1(NODE) (TYPE_CHECK (NODE)->type_common.lang_flag_1)
#define TYPE_LANG_FLAG_2(NODE) (TYPE_CHECK (NODE)->type_common.lang_flag_2)
#define TYPE_LANG_FLAG_3(NODE) (TYPE_CHECK (NODE)->type_common.lang_flag_3)
#define TYPE_LANG_FLAG_4(NODE) (TYPE_CHECK (NODE)->type_common.lang_flag_4)
#define TYPE_LANG_FLAG_5(NODE) (TYPE_CHECK (NODE)->type_common.lang_flag_5)
#define TYPE_LANG_FLAG_6(NODE) (TYPE_CHECK (NODE)->type_common.lang_flag_6)

/* Used to keep track of visited nodes in tree traversals.  This is set to
   0 by copy_node and make_node.  */
#define TREE_VISITED(NODE) ((NODE)->base.visited)

/* If set in an ARRAY_TYPE, indicates a string type (for languages
   that distinguish string from array of char).
   If set in a INTEGER_TYPE, indicates a character type.  */
#define TYPE_STRING_FLAG(NODE) (TYPE_CHECK (NODE)->type_common.string_flag)

/* For a VECTOR_TYPE, this is the number of sub-parts of the vector.  */
#define TYPE_VECTOR_SUBPARTS(VECTOR_TYPE) \
  (((unsigned HOST_WIDE_INT) 1) \
   << VECTOR_TYPE_CHECK (VECTOR_TYPE)->type_common.precision)

/* Set precision to n when we have 2^n sub-parts of the vector.  */
#define SET_TYPE_VECTOR_SUBPARTS(VECTOR_TYPE, X) \
  (VECTOR_TYPE_CHECK (VECTOR_TYPE)->type_common.precision = exact_log2 (X))

/* Nonzero in a VECTOR_TYPE if the frontends should not emit warnings
   about missing conversions to other vector types of the same size.  */
#define TYPE_VECTOR_OPAQUE(NODE) \
  (VECTOR_TYPE_CHECK (NODE)->base.default_def_flag)

/* Indicates that objects of this type must be initialized by calling a
   function when they are created.  */
#define TYPE_NEEDS_CONSTRUCTING(NODE) \
  (TYPE_CHECK (NODE)->type_common.needs_constructing_flag)

/* Indicates that a UNION_TYPE object should be passed the same way that
   the first union alternative would be passed, or that a RECORD_TYPE
   object should be passed the same way that the first (and only) member
   would be passed.  */
#define TYPE_TRANSPARENT_AGGR(NODE) \
  (RECORD_OR_UNION_CHECK (NODE)->type_common.transparent_aggr_flag)

/* For an ARRAY_TYPE, indicates that it is not permitted to take the
   address of a component of the type.  This is the counterpart of
   DECL_NONADDRESSABLE_P for arrays, see the definition of this flag.  */
#define TYPE_NONALIASED_COMPONENT(NODE) \
  (ARRAY_TYPE_CHECK (NODE)->type_common.transparent_aggr_flag)

/* Indicated that objects of this type should be laid out in as
   compact a way as possible.  */
#define TYPE_PACKED(NODE) (TYPE_CHECK (NODE)->base.u.bits.packed_flag)

/* Used by type_contains_placeholder_p to avoid recomputation.
   Values are: 0 (unknown), 1 (false), 2 (true).  Never access
   this field directly.  */
#define TYPE_CONTAINS_PLACEHOLDER_INTERNAL(NODE) \
  (TYPE_CHECK (NODE)->type_common.contains_placeholder_bits)

/* Nonzero if RECORD_TYPE represents a final derivation of class.  */
#define TYPE_FINAL_P(NODE) \
  (RECORD_OR_UNION_CHECK (NODE)->base.default_def_flag)

/* The debug output functions use the symtab union field to store
   information specific to the debugging format.  The different debug
   output hooks store different types in the union field.  These three
   macros are used to access different fields in the union.  The debug
   hooks are responsible for consistently using only a specific
   macro.  */

/* Symtab field as an integer.  Used by stabs generator in dbxout.c to
   hold the type's number in the generated stabs.  */
#define TYPE_SYMTAB_ADDRESS(NODE) \
  (TYPE_CHECK (NODE)->type_common.symtab.address)

/* Symtab field as a string.  Used by COFF generator in sdbout.c to
   hold struct/union type tag names.  */
#define TYPE_SYMTAB_POINTER(NODE) \
  (TYPE_CHECK (NODE)->type_common.symtab.pointer)

/* Symtab field as a pointer to a DWARF DIE.  Used by DWARF generator
   in dwarf2out.c to point to the DIE generated for the type.  */
#define TYPE_SYMTAB_DIE(NODE) \
  (TYPE_CHECK (NODE)->type_common.symtab.die)

/* The garbage collector needs to know the interpretation of the
   symtab field.  These constants represent the different types in the
   union.  */

#define TYPE_SYMTAB_IS_ADDRESS (0)
#define TYPE_SYMTAB_IS_POINTER (1)
#define TYPE_SYMTAB_IS_DIE (2)

#define TYPE_LANG_SPECIFIC(NODE) \
  (TYPE_CHECK (NODE)->type_with_lang_specific.lang_specific)

#define TYPE_VALUES(NODE) (ENUMERAL_TYPE_CHECK (NODE)->type_non_common.values)
#define TYPE_DOMAIN(NODE) (ARRAY_TYPE_CHECK (NODE)->type_non_common.values)
#define TYPE_FIELDS(NODE) \
  (RECORD_OR_UNION_CHECK (NODE)->type_non_common.values)
#define TYPE_CACHED_VALUES(NODE) (TYPE_CHECK (NODE)->type_non_common.values)
#define TYPE_ARG_TYPES(NODE) \
  (FUNC_OR_METHOD_CHECK (NODE)->type_non_common.values)
#define TYPE_VALUES_RAW(NODE) (TYPE_CHECK (NODE)->type_non_common.values)

#define TYPE_METHODS(NODE) \
  (RECORD_OR_UNION_CHECK (NODE)->type_non_common.maxval)
#define TYPE_VFIELD(NODE) \
  (RECORD_OR_UNION_CHECK (NODE)->type_non_common.minval)
#define TYPE_METHOD_BASETYPE(NODE) \
  (FUNC_OR_METHOD_CHECK (NODE)->type_non_common.maxval)
#define TYPE_OFFSET_BASETYPE(NODE) \
  (OFFSET_TYPE_CHECK (NODE)->type_non_common.maxval)
#define TYPE_MAXVAL(NODE) (TYPE_CHECK (NODE)->type_non_common.maxval)
#define TYPE_MINVAL(NODE) (TYPE_CHECK (NODE)->type_non_common.minval)
#define TYPE_NEXT_PTR_TO(NODE) \
  (POINTER_TYPE_CHECK (NODE)->type_non_common.minval)
#define TYPE_NEXT_REF_TO(NODE) \
  (REFERENCE_TYPE_CHECK (NODE)->type_non_common.minval)
#define TYPE_MIN_VALUE(NODE) \
  (NUMERICAL_TYPE_CHECK (NODE)->type_non_common.minval)
#define TYPE_MAX_VALUE(NODE) \
  (NUMERICAL_TYPE_CHECK (NODE)->type_non_common.maxval)

/* If non-NULL, this is an upper bound of the size (in bytes) of an
   object of the given ARRAY_TYPE_NON_COMMON.  This allows temporaries to be
   allocated.  */
#define TYPE_ARRAY_MAX_SIZE(ARRAY_TYPE) \
  (ARRAY_TYPE_CHECK (ARRAY_TYPE)->type_non_common.maxval)

/* For record and union types, information about this type, as a base type
   for itself.  */
#define TYPE_BINFO(NODE) (RECORD_OR_UNION_CHECK (NODE)->type_non_common.binfo)

/* For non record and union types, used in a language-dependent way.  */
#define TYPE_LANG_SLOT_1(NODE) \
  (NOT_RECORD_OR_UNION_CHECK (NODE)->type_non_common.binfo)

/* Define accessor macros for information about type inheritance
   and basetypes.

   A "basetype" means a particular usage of a data type for inheritance
   in another type.  Each such basetype usage has its own "binfo"
   object to describe it.  The binfo object is a TREE_VEC node.

   Inheritance is represented by the binfo nodes allocated for a
   given type.  For example, given types C and D, such that D is
   inherited by C, 3 binfo nodes will be allocated: one for describing
   the binfo properties of C, similarly one for D, and one for
   describing the binfo properties of D as a base type for C.
   Thus, given a pointer to class C, one can get a pointer to the binfo
   of D acting as a basetype for C by looking at C's binfo's basetypes.  */

/* BINFO specific flags.  */

/* Nonzero means that the derivation chain is via a `virtual' declaration.  */
#define BINFO_VIRTUAL_P(NODE) (TREE_BINFO_CHECK (NODE)->base.static_flag)

/* Flags for language dependent use.  */
#define BINFO_FLAG_0(NODE) TREE_LANG_FLAG_0 (TREE_BINFO_CHECK (NODE))
#define BINFO_FLAG_1(NODE) TREE_LANG_FLAG_1 (TREE_BINFO_CHECK (NODE))
#define BINFO_FLAG_2(NODE) TREE_LANG_FLAG_2 (TREE_BINFO_CHECK (NODE))
#define BINFO_FLAG_3(NODE) TREE_LANG_FLAG_3 (TREE_BINFO_CHECK (NODE))
#define BINFO_FLAG_4(NODE) TREE_LANG_FLAG_4 (TREE_BINFO_CHECK (NODE))
#define BINFO_FLAG_5(NODE) TREE_LANG_FLAG_5 (TREE_BINFO_CHECK (NODE))
#define BINFO_FLAG_6(NODE) TREE_LANG_FLAG_6 (TREE_BINFO_CHECK (NODE))

/* The actual data type node being inherited in this basetype.  */
#define BINFO_TYPE(NODE) TREE_TYPE (TREE_BINFO_CHECK (NODE))

/* The offset where this basetype appears in its containing type.
   BINFO_OFFSET slot holds the offset (in bytes)
   from the base of the complete object to the base of the part of the
   object that is allocated on behalf of this `type'.
   This is always 0 except when there is multiple inheritance.  */

#define BINFO_OFFSET(NODE) (TREE_BINFO_CHECK (NODE)->binfo.offset)
#define BINFO_OFFSET_ZEROP(NODE) (integer_zerop (BINFO_OFFSET (NODE)))

/* The virtual function table belonging to this basetype.  Virtual
   function tables provide a mechanism for run-time method dispatching.
   The entries of a virtual function table are language-dependent.  */

#define BINFO_VTABLE(NODE) (TREE_BINFO_CHECK (NODE)->binfo.vtable)

/* The virtual functions in the virtual function table.  This is
   a TREE_LIST that is used as an initial approximation for building
   a virtual function table for this basetype.  */
#define BINFO_VIRTUALS(NODE) (TREE_BINFO_CHECK (NODE)->binfo.virtuals)

/* A vector of binfos for the direct basetypes inherited by this
   basetype.

   If this basetype describes type D as inherited in C, and if the
   basetypes of D are E and F, then this vector contains binfos for
   inheritance of E and F by C.  */
#define BINFO_BASE_BINFOS(NODE) (&TREE_BINFO_CHECK (NODE)->binfo.base_binfos)

/* The number of basetypes for NODE.  */
#define BINFO_N_BASE_BINFOS(NODE) (BINFO_BASE_BINFOS (NODE)->length ())

/* Accessor macro to get to the Nth base binfo of this binfo.  */
#define BINFO_BASE_BINFO(NODE,N) \
 ((*BINFO_BASE_BINFOS (NODE))[(N)])
#define BINFO_BASE_ITERATE(NODE,N,B) \
 (BINFO_BASE_BINFOS (NODE)->iterate ((N), &(B)))
#define BINFO_BASE_APPEND(NODE,T) \
 (BINFO_BASE_BINFOS (NODE)->quick_push ((T)))

/* For a BINFO record describing a virtual base class, i.e., one where
   TREE_VIA_VIRTUAL is set, this field assists in locating the virtual
   base.  The actual contents are language-dependent.  In the C++
   front-end this field is an INTEGER_CST giving an offset into the
   vtable where the offset to the virtual base can be found.  */
#define BINFO_VPTR_FIELD(NODE) (TREE_BINFO_CHECK (NODE)->binfo.vptr_field)

/* Indicates the accesses this binfo has to its bases. The values are
   access_public_node, access_protected_node or access_private_node.
   If this array is not present, public access is implied.  */
#define BINFO_BASE_ACCESSES(NODE) \
  (TREE_BINFO_CHECK (NODE)->binfo.base_accesses)

#define BINFO_BASE_ACCESS(NODE,N) \
  (*BINFO_BASE_ACCESSES (NODE))[(N)]
#define BINFO_BASE_ACCESS_APPEND(NODE,T) \
  BINFO_BASE_ACCESSES (NODE)->quick_push ((T))

/* The index in the VTT where this subobject's sub-VTT can be found.
   NULL_TREE if there is no sub-VTT.  */
#define BINFO_SUBVTT_INDEX(NODE) (TREE_BINFO_CHECK (NODE)->binfo.vtt_subvtt)

/* The index in the VTT where the vptr for this subobject can be
   found.  NULL_TREE if there is no secondary vptr in the VTT.  */
#define BINFO_VPTR_INDEX(NODE) (TREE_BINFO_CHECK (NODE)->binfo.vtt_vptr)

/* The BINFO_INHERITANCE_CHAIN points at the binfo for the base
   inheriting this base for non-virtual bases. For virtual bases it
   points either to the binfo for which this is a primary binfo, or to
   the binfo of the most derived type.  */
#define BINFO_INHERITANCE_CHAIN(NODE) \
	(TREE_BINFO_CHECK (NODE)->binfo.inheritance)


/* Define fields and accessors for nodes representing declared names.  */

/* Nonzero if DECL represents an SSA name or a variable that can possibly
   have an associated SSA name.  */
#define SSA_VAR_P(DECL)							\
	((TREE_CODE (DECL) == VAR_DECL && !TREE_SHARED (DECL))          \
	 || TREE_CODE (DECL) == PARM_DECL				\
	 || TREE_CODE (DECL) == RESULT_DECL				\
	 || TREE_CODE (DECL) == SSA_NAME)


#define DECL_CHAIN(NODE) (TREE_CHAIN (DECL_MINIMAL_CHECK (NODE)))

/* This is the name of the object as written by the user.
   It is an IDENTIFIER_NODE.  */
#define DECL_NAME(NODE) (DECL_MINIMAL_CHECK (NODE)->decl_minimal.name)

/* The IDENTIFIER_NODE associated with the TYPE_NAME field.  */
#define TYPE_IDENTIFIER(NODE) \
  (TYPE_NAME (NODE) && DECL_P (TYPE_NAME (NODE)) \
   ? DECL_NAME (TYPE_NAME (NODE)) : TYPE_NAME (NODE))

/* Every ..._DECL node gets a unique number.  */
#define DECL_UID(NODE) (DECL_MINIMAL_CHECK (NODE)->decl_minimal.uid)

/* DEBUG_EXPR_DECLs get negative UID numbers, to catch erroneous
   uses.  */
#define DEBUG_TEMP_UID(NODE) (-DECL_UID (TREE_CHECK ((NODE), DEBUG_EXPR_DECL)))

/* Every ..._DECL node gets a unique number that stays the same even
   when the decl is copied by the inliner once it is set.  */
#define DECL_PT_UID(NODE) \
  (DECL_COMMON_CHECK (NODE)->decl_common.pt_uid == -1u \
   ? (NODE)->decl_minimal.uid : (NODE)->decl_common.pt_uid)
/* Initialize the ..._DECL node pt-uid to the decls uid.  */
#define SET_DECL_PT_UID(NODE, UID) \
  (DECL_COMMON_CHECK (NODE)->decl_common.pt_uid = (UID))
/* Whether the ..._DECL node pt-uid has been initialized and thus needs to
   be preserved when copyin the decl.  */
#define DECL_PT_UID_SET_P(NODE) \
  (DECL_COMMON_CHECK (NODE)->decl_common.pt_uid != -1u)

/* These two fields describe where in the source code the declaration
   was.  If the declaration appears in several places (as for a C
   function that is declared first and then defined later), this
   information should refer to the definition.  */
#define DECL_SOURCE_LOCATION(NODE) \
  (DECL_MINIMAL_CHECK (NODE)->decl_minimal.locus)
#define DECL_SOURCE_FILE(NODE) LOCATION_FILE (DECL_SOURCE_LOCATION (NODE))
#define DECL_SOURCE_LINE(NODE) LOCATION_LINE (DECL_SOURCE_LOCATION (NODE))
#define DECL_SOURCE_COLUMN(NODE) LOCATION_COLUMN (DECL_SOURCE_LOCATION (NODE))
/* This accessor returns TRUE if the decl it operates on was created
   by a front-end or back-end rather than by user code.  In this case
   builtin-ness is indicated by source location.  */
#define DECL_IS_BUILTIN(DECL) \
  (LOCATION_LOCUS (DECL_SOURCE_LOCATION (DECL)) <= BUILTINS_LOCATION)

#define DECL_LOCATION_RANGE(NODE) \
  (get_decl_source_range (DECL_MINIMAL_CHECK (NODE)))

/*  For FIELD_DECLs, this is the RECORD_TYPE, UNION_TYPE, or
    QUAL_UNION_TYPE node that the field is a member of.  For VAR_DECL,
    PARM_DECL, FUNCTION_DECL, LABEL_DECL, RESULT_DECL, and CONST_DECL
    nodes, this points to either the FUNCTION_DECL for the containing
    function, the RECORD_TYPE or UNION_TYPE for the containing type, or
    NULL_TREE or a TRANSLATION_UNIT_DECL if the given decl has "file
    scope".  In particular, for VAR_DECLs which are virtual table pointers
    (they have DECL_VIRTUAL set), we use DECL_CONTEXT to determine the type
    they belong to.  */
#define DECL_CONTEXT(NODE) (DECL_MINIMAL_CHECK (NODE)->decl_minimal.context)
#define DECL_FIELD_CONTEXT(NODE) \
  (FIELD_DECL_CHECK (NODE)->decl_minimal.context)

/* If nonzero, decl's name shouldn't be emitted into debug info.  */
#define DECL_NAMELESS(NODE) (DECL_MINIMAL_CHECK (NODE)->base.u.bits.nameless_flag)

/* For any sort of a ..._DECL node, this points to the original (abstract)
   decl node which this decl is an inlined/cloned instance of, or else it
   is NULL indicating that this decl is not an instance of some other decl.

   The C front-end also uses this in a nested declaration of an inline
   function, to point back to the definition.  */
#define DECL_ABSTRACT_ORIGIN(NODE) \
  (DECL_COMMON_CHECK (NODE)->decl_common.abstract_origin)

/* Like DECL_ABSTRACT_ORIGIN, but returns NODE if there's no abstract
   origin.  This is useful when setting the DECL_ABSTRACT_ORIGIN.  */
#define DECL_ORIGIN(NODE) \
  (DECL_ABSTRACT_ORIGIN (NODE) ? DECL_ABSTRACT_ORIGIN (NODE) : (NODE))

/* Nonzero for any sort of ..._DECL node means this decl node represents an
   inline instance of some original (abstract) decl from an inline function;
   suppress any warnings about shadowing some other variable.  FUNCTION_DECL
   nodes can also have their abstract origin set to themselves.  */
#define DECL_FROM_INLINE(NODE) \
  (DECL_ABSTRACT_ORIGIN (NODE) != NULL_TREE \
   && DECL_ABSTRACT_ORIGIN (NODE) != (NODE))

/* In a DECL this is the field where attributes are stored.  */
#define DECL_ATTRIBUTES(NODE) \
  (DECL_COMMON_CHECK (NODE)->decl_common.attributes)

/* For a FUNCTION_DECL, holds the tree of BINDINGs.
   For a TRANSLATION_UNIT_DECL, holds the namespace's BLOCK.
   For a VAR_DECL, holds the initial value.
   For a PARM_DECL, used for DECL_ARG_TYPE--default
   values for parameters are encoded in the type of the function,
   not in the PARM_DECL slot.
   For a FIELD_DECL, this is used for enumeration values and the C
   frontend uses it for temporarily storing bitwidth of bitfields.

   ??? Need to figure out some way to check this isn't a PARM_DECL.  */
#define DECL_INITIAL(NODE) (DECL_COMMON_CHECK (NODE)->decl_common.initial)

/* Holds the size of the datum, in bits, as a tree expression.
   Need not be constant.  */
#define DECL_SIZE(NODE) (DECL_COMMON_CHECK (NODE)->decl_common.size)
/* Likewise for the size in bytes.  */
#define DECL_SIZE_UNIT(NODE) (DECL_COMMON_CHECK (NODE)->decl_common.size_unit)
/* Returns the alignment required for the datum, in bits.  It must
   be a power of two, but an "alignment" of zero is supported
   (e.g. as "uninitialized" sentinel).  */
#define DECL_ALIGN(NODE) \
    (DECL_COMMON_CHECK (NODE)->decl_common.align \
     ? ((unsigned)1) << ((NODE)->decl_common.align - 1) : 0)
/* Specify that DECL_ALIGN(NODE) is X.  */
#define SET_DECL_ALIGN(NODE, X) \
    (DECL_COMMON_CHECK (NODE)->decl_common.align = ffs_hwi (X))

/* The alignment of NODE, in bytes.  */
#define DECL_ALIGN_UNIT(NODE) (DECL_ALIGN (NODE) / BITS_PER_UNIT)
/* Set if the alignment of this DECL has been set by the user, for
   example with an 'aligned' attribute.  */
#define DECL_USER_ALIGN(NODE) \
  (DECL_COMMON_CHECK (NODE)->base.u.bits.user_align)
/* Holds the machine mode corresponding to the declaration of a variable or
   field.  Always equal to TYPE_MODE (TREE_TYPE (decl)) except for a
   FIELD_DECL.  */
#define DECL_MODE(NODE) (DECL_COMMON_CHECK (NODE)->decl_common.mode)

/* For FUNCTION_DECL, if it is built-in, this identifies which built-in
   operation it is.  Note, however, that this field is overloaded, with
   DECL_BUILT_IN_CLASS as the discriminant, so the latter must always be
   checked before any access to the former.  */
#define DECL_FUNCTION_CODE(NODE) \
  (FUNCTION_DECL_CHECK (NODE)->function_decl.function_code)

#define DECL_FUNCTION_PERSONALITY(NODE) \
  (FUNCTION_DECL_CHECK (NODE)->function_decl.personality)

/* Nonzero for a given ..._DECL node means that the name of this node should
   be ignored for symbolic debug purposes.  For a TYPE_DECL, this means that
   the associated type should be ignored.  For a FUNCTION_DECL, the body of
   the function should also be ignored.  */
#define DECL_IGNORED_P(NODE) \
  (DECL_COMMON_CHECK (NODE)->decl_common.ignored_flag)

/* Nonzero for a given ..._DECL node means that this node represents an
   "abstract instance" of the given declaration (e.g. in the original
   declaration of an inline function).  When generating symbolic debugging
   information, we mustn't try to generate any address information for nodes
   marked as "abstract instances" because we don't actually generate
   any code or allocate any data space for such instances.  */
#define DECL_ABSTRACT_P(NODE) \
  (DECL_COMMON_CHECK (NODE)->decl_common.abstract_flag)

/* Language-specific decl information.  */
#define DECL_LANG_SPECIFIC(NODE) \
  (DECL_COMMON_CHECK (NODE)->decl_common.lang_specific)

/* In a VAR_DECL or FUNCTION_DECL, nonzero means external reference:
   do not allocate storage, and refer to a definition elsewhere.  Note that
   this does not necessarily imply the entity represented by NODE
   has no program source-level definition in this translation unit.  For
   example, for a FUNCTION_DECL, DECL_SAVED_TREE may be non-NULL and
   DECL_EXTERNAL may be true simultaneously; that can be the case for
   a C99 "extern inline" function.  */
#define DECL_EXTERNAL(NODE) (DECL_COMMON_CHECK (NODE)->decl_common.decl_flag_1)

/* Nonzero in a ..._DECL means this variable is ref'd from a nested function.
   For VAR_DECL nodes, PARM_DECL nodes, and FUNCTION_DECL nodes.

   For LABEL_DECL nodes, nonzero if nonlocal gotos to the label are permitted.

   Also set in some languages for variables, etc., outside the normal
   lexical scope, such as class instance variables.  */
#define DECL_NONLOCAL(NODE) \
  (DECL_COMMON_CHECK (NODE)->decl_common.nonlocal_flag)

/* Used in VAR_DECLs to indicate that the variable is a vtable.
   Used in FIELD_DECLs for vtable pointers.
   Used in FUNCTION_DECLs to indicate that the function is virtual.  */
#define DECL_VIRTUAL_P(NODE) \
  (DECL_COMMON_CHECK (NODE)->decl_common.virtual_flag)

/* Used to indicate that this DECL represents a compiler-generated entity.  */
#define DECL_ARTIFICIAL(NODE) \
  (DECL_COMMON_CHECK (NODE)->decl_common.artificial_flag)

/* Additional flags for language-specific uses.  */
#define DECL_LANG_FLAG_0(NODE) \
  (DECL_COMMON_CHECK (NODE)->decl_common.lang_flag_0)
#define DECL_LANG_FLAG_1(NODE) \
  (DECL_COMMON_CHECK (NODE)->decl_common.lang_flag_1)
#define DECL_LANG_FLAG_2(NODE) \
  (DECL_COMMON_CHECK (NODE)->decl_common.lang_flag_2)
#define DECL_LANG_FLAG_3(NODE) \
  (DECL_COMMON_CHECK (NODE)->decl_common.lang_flag_3)
#define DECL_LANG_FLAG_4(NODE) \
  (DECL_COMMON_CHECK (NODE)->decl_common.lang_flag_4)
#define DECL_LANG_FLAG_5(NODE) \
  (DECL_COMMON_CHECK (NODE)->decl_common.lang_flag_5)
#define DECL_LANG_FLAG_6(NODE) \
  (DECL_COMMON_CHECK (NODE)->decl_common.lang_flag_6)
#define DECL_LANG_FLAG_7(NODE) \
  (DECL_COMMON_CHECK (NODE)->decl_common.lang_flag_7)
#define DECL_LANG_FLAG_8(NODE) \
  (DECL_COMMON_CHECK (NODE)->decl_common.lang_flag_8)

/* Nonzero for a scope which is equal to file scope.  */
#define SCOPE_FILE_SCOPE_P(EXP)	\
  (! (EXP) || TREE_CODE (EXP) == TRANSLATION_UNIT_DECL)
/* Nonzero for a decl which is at file scope.  */
#define DECL_FILE_SCOPE_P(EXP) SCOPE_FILE_SCOPE_P (DECL_CONTEXT (EXP))
/* Nonzero for a type which is at file scope.  */
#define TYPE_FILE_SCOPE_P(EXP) SCOPE_FILE_SCOPE_P (TYPE_CONTEXT (EXP))

/* Nonzero for a decl that is decorated using attribute used.
   This indicates to compiler tools that this decl needs to be preserved.  */
#define DECL_PRESERVE_P(DECL) \
  DECL_COMMON_CHECK (DECL)->decl_common.preserve_flag

/* For function local variables of COMPLEX and VECTOR types,
   indicates that the variable is not aliased, and that all
   modifications to the variable have been adjusted so that
   they are killing assignments.  Thus the variable may now
   be treated as a GIMPLE register, and use real instead of
   virtual ops in SSA form.  */
#define DECL_GIMPLE_REG_P(DECL) \
  DECL_COMMON_CHECK (DECL)->decl_common.gimple_reg_flag

extern tree decl_value_expr_lookup (tree);
extern void decl_value_expr_insert (tree, tree);

/* In a VAR_DECL or PARM_DECL, the location at which the value may be found,
   if transformations have made this more complicated than evaluating the
   decl itself.  This should only be used for debugging; once this field has
   been set, the decl itself may not legitimately appear in the function.  */
#define DECL_HAS_VALUE_EXPR_P(NODE) \
  (TREE_CHECK3 (NODE, VAR_DECL, PARM_DECL, RESULT_DECL) \
   ->decl_common.decl_flag_2)
#define DECL_VALUE_EXPR(NODE) \
  (decl_value_expr_lookup (DECL_WRTL_CHECK (NODE)))
#define SET_DECL_VALUE_EXPR(NODE, VAL) \
  (decl_value_expr_insert (DECL_WRTL_CHECK (NODE), VAL))

/* Holds the RTL expression for the value of a variable or function.
   This value can be evaluated lazily for functions, variables with
   static storage duration, and labels.  */
#define DECL_RTL(NODE)					\
  (DECL_WRTL_CHECK (NODE)->decl_with_rtl.rtl		\
   ? (NODE)->decl_with_rtl.rtl					\
   : (make_decl_rtl (NODE), (NODE)->decl_with_rtl.rtl))

/* Set the DECL_RTL for NODE to RTL.  */
#define SET_DECL_RTL(NODE, RTL) set_decl_rtl (NODE, RTL)

/* Returns nonzero if NODE is a tree node that can contain RTL.  */
#define HAS_RTL_P(NODE) (CODE_CONTAINS_STRUCT (TREE_CODE (NODE), TS_DECL_WRTL))

/* Returns nonzero if the DECL_RTL for NODE has already been set.  */
#define DECL_RTL_SET_P(NODE) \
  (HAS_RTL_P (NODE) && DECL_WRTL_CHECK (NODE)->decl_with_rtl.rtl != NULL)

/* Copy the RTL from NODE1 to NODE2.  If the RTL was not set for
   NODE1, it will not be set for NODE2; this is a lazy copy.  */
#define COPY_DECL_RTL(NODE1, NODE2) \
  (DECL_WRTL_CHECK (NODE2)->decl_with_rtl.rtl \
   = DECL_WRTL_CHECK (NODE1)->decl_with_rtl.rtl)

/* The DECL_RTL for NODE, if it is set, or NULL, if it is not set.  */
#define DECL_RTL_IF_SET(NODE) (DECL_RTL_SET_P (NODE) ? DECL_RTL (NODE) : NULL)

#if (GCC_VERSION >= 2007)
#define DECL_RTL_KNOWN_SET(decl) __extension__				\
({  tree const __d = (decl);						\
    gcc_checking_assert (DECL_RTL_SET_P (__d));				\
    /* Dereference it so the compiler knows it can't be NULL even	\
       without assertion checking.  */					\
    &*DECL_RTL_IF_SET (__d); })
#else
#define DECL_RTL_KNOWN_SET(decl) (&*DECL_RTL_IF_SET (decl))
#endif

/* In VAR_DECL and PARM_DECL nodes, nonzero means declared `register'.  */
#define DECL_REGISTER(NODE) (DECL_WRTL_CHECK (NODE)->decl_common.decl_flag_0)

/* In a FIELD_DECL, this is the field position, counting in bytes, of the
   DECL_OFFSET_ALIGN-bit-sized word containing the bit closest to the beginning
   of the structure.  */
#define DECL_FIELD_OFFSET(NODE) (FIELD_DECL_CHECK (NODE)->field_decl.offset)

/* In a FIELD_DECL, this is the offset, in bits, of the first bit of the
   field from DECL_FIELD_OFFSET.  This field may be nonzero even for fields
   that are not bit fields (since DECL_OFFSET_ALIGN may be larger than the
   natural alignment of the field's type).  */
#define DECL_FIELD_BIT_OFFSET(NODE) \
  (FIELD_DECL_CHECK (NODE)->field_decl.bit_offset)

/* In a FIELD_DECL, this indicates whether the field was a bit-field and
   if so, the type that was originally specified for it.
   TREE_TYPE may have been modified (in finish_struct).  */
#define DECL_BIT_FIELD_TYPE(NODE) \
  (FIELD_DECL_CHECK (NODE)->field_decl.bit_field_type)

/* In a FIELD_DECL of a RECORD_TYPE, this is a pointer to the storage
   representative FIELD_DECL.  */
#define DECL_BIT_FIELD_REPRESENTATIVE(NODE) \
  (FIELD_DECL_CHECK (NODE)->field_decl.qualifier)

/* For a FIELD_DECL in a QUAL_UNION_TYPE, records the expression, which
   if nonzero, indicates that the field occupies the type.  */
#define DECL_QUALIFIER(NODE) (FIELD_DECL_CHECK (NODE)->field_decl.qualifier)

/* For FIELD_DECLs, off_align holds the number of low-order bits of
   DECL_FIELD_OFFSET which are known to be always zero.
   DECL_OFFSET_ALIGN thus returns the alignment that DECL_FIELD_OFFSET
   has.  */
#define DECL_OFFSET_ALIGN(NODE) \
  (((unsigned HOST_WIDE_INT)1) << FIELD_DECL_CHECK (NODE)->decl_common.off_align)

/* Specify that DECL_OFFSET_ALIGN(NODE) is X.  */
#define SET_DECL_OFFSET_ALIGN(NODE, X) \
  (FIELD_DECL_CHECK (NODE)->decl_common.off_align = ffs_hwi (X) - 1)

/* For FIELD_DECLS, DECL_FCONTEXT is the *first* baseclass in
   which this FIELD_DECL is defined.  This information is needed when
   writing debugging information about vfield and vbase decls for C++.  */
#define DECL_FCONTEXT(NODE) (FIELD_DECL_CHECK (NODE)->field_decl.fcontext)

/* In a FIELD_DECL, indicates this field should be bit-packed.  */
#define DECL_PACKED(NODE) (FIELD_DECL_CHECK (NODE)->base.u.bits.packed_flag)

/* Nonzero in a FIELD_DECL means it is a bit field, and must be accessed
   specially.  */
#define DECL_BIT_FIELD(NODE) (FIELD_DECL_CHECK (NODE)->decl_common.decl_flag_1)

/* Used in a FIELD_DECL to indicate that we cannot form the address of
   this component.  This makes it possible for Type-Based Alias Analysis
   to disambiguate accesses to this field with indirect accesses using
   the field's type:

     struct S { int i; } s;
     int *p;

   If the flag is set on 'i', TBAA computes that s.i and *p never conflict.

   From the implementation's viewpoint, the alias set of the type of the
   field 'i' (int) will not be recorded as a subset of that of the type of
   's' (struct S) in record_component_aliases.  The counterpart is that
   accesses to s.i must not be given the alias set of the type of 'i'
   (int) but instead directly that of the type of 's' (struct S).  */
#define DECL_NONADDRESSABLE_P(NODE) \
  (FIELD_DECL_CHECK (NODE)->decl_common.decl_flag_2)

/* A numeric unique identifier for a LABEL_DECL.  The UID allocation is
   dense, unique within any one function, and may be used to index arrays.
   If the value is -1, then no UID has been assigned.  */
#define LABEL_DECL_UID(NODE) \
  (LABEL_DECL_CHECK (NODE)->label_decl.label_decl_uid)

/* In a LABEL_DECL, the EH region number for which the label is the
   post_landing_pad.  */
#define EH_LANDING_PAD_NR(NODE) \
  (LABEL_DECL_CHECK (NODE)->label_decl.eh_landing_pad_nr)

/* For a PARM_DECL, records the data type used to pass the argument,
   which may be different from the type seen in the program.  */
#define DECL_ARG_TYPE(NODE) (PARM_DECL_CHECK (NODE)->decl_common.initial)

/* For PARM_DECL, holds an RTL for the stack slot or register
   where the data was actually passed.  */
#define DECL_INCOMING_RTL(NODE) \
  (PARM_DECL_CHECK (NODE)->parm_decl.incoming_rtl)

/* Nonzero for a given ..._DECL node means that no warnings should be
   generated just because this node is unused.  */
#define DECL_IN_SYSTEM_HEADER(NODE) \
  (in_system_header_at (DECL_SOURCE_LOCATION (NODE)))

/* Used to indicate that the linkage status of this DECL is not yet known,
   so it should not be output now.  */
#define DECL_DEFER_OUTPUT(NODE) \
  (DECL_WITH_VIS_CHECK (NODE)->decl_with_vis.defer_output)

/* In a VAR_DECL that's static,
   nonzero if the space is in the text section.  */
#define DECL_IN_TEXT_SECTION(NODE) \
  (VAR_DECL_CHECK (NODE)->decl_with_vis.in_text_section)

/* In a VAR_DECL that's static,
   nonzero if it belongs to the global constant pool.  */
#define DECL_IN_CONSTANT_POOL(NODE) \
  (VAR_DECL_CHECK (NODE)->decl_with_vis.in_constant_pool)

/* Nonzero for a given ..._DECL node means that this node should be
   put in .common, if possible.  If a DECL_INITIAL is given, and it
   is not error_mark_node, then the decl cannot be put in .common.  */
#define DECL_COMMON(NODE) \
  (DECL_WITH_VIS_CHECK (NODE)->decl_with_vis.common_flag)

/* In a VAR_DECL, nonzero if the decl is a register variable with
   an explicit asm specification.  */
#define DECL_HARD_REGISTER(NODE)  \
  (VAR_DECL_CHECK (NODE)->decl_with_vis.hard_register)

  /* Used to indicate that this DECL has weak linkage.  */
#define DECL_WEAK(NODE) (DECL_WITH_VIS_CHECK (NODE)->decl_with_vis.weak_flag)

/* Used to indicate that the DECL is a dllimport.  */
#define DECL_DLLIMPORT_P(NODE) \
  (DECL_WITH_VIS_CHECK (NODE)->decl_with_vis.dllimport_flag)

/* Used in a DECL to indicate that, even if it TREE_PUBLIC, it need
   not be put out unless it is needed in this translation unit.
   Entities like this are shared across translation units (like weak
   entities), but are guaranteed to be generated by any translation
   unit that needs them, and therefore need not be put out anywhere
   where they are not needed.  DECL_COMDAT is just a hint to the
   back-end; it is up to front-ends which set this flag to ensure
   that there will never be any harm, other than bloat, in putting out
   something which is DECL_COMDAT.  */
#define DECL_COMDAT(NODE) \
  (DECL_WITH_VIS_CHECK (NODE)->decl_with_vis.comdat_flag)

#define DECL_COMDAT_GROUP(NODE) \
  decl_comdat_group (NODE)

/* Used in TREE_PUBLIC decls to indicate that copies of this DECL in
   multiple translation units should be merged.  */
#define DECL_ONE_ONLY(NODE) (DECL_COMDAT_GROUP (NODE) != NULL_TREE \
			     && (TREE_PUBLIC (NODE) || DECL_EXTERNAL (NODE)))

/* The name of the object as the assembler will see it (but before any
   translations made by ASM_OUTPUT_LABELREF).  Often this is the same
   as DECL_NAME.  It is an IDENTIFIER_NODE.

   ASSEMBLER_NAME of TYPE_DECLS may store global name of type used for
   One Definition Rule based type merging at LTO.  It is computed only for
   LTO compilation and C++.  */
#define DECL_ASSEMBLER_NAME(NODE) decl_assembler_name (NODE)

/* Return true if NODE is a NODE that can contain a DECL_ASSEMBLER_NAME.
   This is true of all DECL nodes except FIELD_DECL.  */
#define HAS_DECL_ASSEMBLER_NAME_P(NODE) \
  (CODE_CONTAINS_STRUCT (TREE_CODE (NODE), TS_DECL_WITH_VIS))

/* Returns nonzero if the DECL_ASSEMBLER_NAME for NODE has been set.  If zero,
   the NODE might still have a DECL_ASSEMBLER_NAME -- it just hasn't been set
   yet.  */
#define DECL_ASSEMBLER_NAME_SET_P(NODE) \
  (HAS_DECL_ASSEMBLER_NAME_P (NODE) \
   && DECL_WITH_VIS_CHECK (NODE)->decl_with_vis.assembler_name != NULL_TREE)

/* Set the DECL_ASSEMBLER_NAME for NODE to NAME.  */
#define SET_DECL_ASSEMBLER_NAME(NODE, NAME) \
  (DECL_WITH_VIS_CHECK (NODE)->decl_with_vis.assembler_name = (NAME))

/* Copy the DECL_ASSEMBLER_NAME from DECL1 to DECL2.  Note that if DECL1's
   DECL_ASSEMBLER_NAME has not yet been set, using this macro will not cause
   the DECL_ASSEMBLER_NAME of either DECL to be set.  In other words, the
   semantics of using this macro, are different than saying:

     SET_DECL_ASSEMBLER_NAME(DECL2, DECL_ASSEMBLER_NAME (DECL1))

   which will try to set the DECL_ASSEMBLER_NAME for DECL1.  */

#define COPY_DECL_ASSEMBLER_NAME(DECL1, DECL2)				\
  (DECL_ASSEMBLER_NAME_SET_P (DECL1)					\
   ? (void) SET_DECL_ASSEMBLER_NAME (DECL2,				\
				     DECL_ASSEMBLER_NAME (DECL1))	\
   : (void) 0)

/* Records the section name in a section attribute.  Used to pass
   the name from decl_attributes to make_function_rtl and make_decl_rtl.  */
#define DECL_SECTION_NAME(NODE) decl_section_name (NODE)

/* Nonzero in a decl means that the gimplifier has seen (or placed)
   this variable in a BIND_EXPR.  */
#define DECL_SEEN_IN_BIND_EXPR_P(NODE) \
  (DECL_WITH_VIS_CHECK (NODE)->decl_with_vis.seen_in_bind_expr)

/* Value of the decls's visibility attribute */
#define DECL_VISIBILITY(NODE) \
  (DECL_WITH_VIS_CHECK (NODE)->decl_with_vis.visibility)

/* Nonzero means that the decl had its visibility specified rather than
   being inferred.  */
#define DECL_VISIBILITY_SPECIFIED(NODE) \
  (DECL_WITH_VIS_CHECK (NODE)->decl_with_vis.visibility_specified)

/* In a VAR_DECL, the model to use if the data should be allocated from
   thread-local storage.  */
#define DECL_TLS_MODEL(NODE) decl_tls_model (NODE)

/* In a VAR_DECL, nonzero if the data should be allocated from
   thread-local storage.  */
#define DECL_THREAD_LOCAL_P(NODE) \
  ((TREE_STATIC (NODE) || DECL_EXTERNAL (NODE)) && decl_tls_model (NODE) >= TLS_MODEL_REAL)

/* In a non-local VAR_DECL with static storage duration, true if the
   variable has an initialization priority.  If false, the variable
   will be initialized at the DEFAULT_INIT_PRIORITY.  */
#define DECL_HAS_INIT_PRIORITY_P(NODE) \
  (VAR_DECL_CHECK (NODE)->decl_with_vis.init_priority_p)

extern tree decl_debug_expr_lookup (tree);
extern void decl_debug_expr_insert (tree, tree);

/* For VAR_DECL, this is set to an expression that it was split from.  */
#define DECL_HAS_DEBUG_EXPR_P(NODE) \
  (VAR_DECL_CHECK (NODE)->decl_common.debug_expr_is_from)
#define DECL_DEBUG_EXPR(NODE) \
  (decl_debug_expr_lookup (VAR_DECL_CHECK (NODE)))

#define SET_DECL_DEBUG_EXPR(NODE, VAL) \
  (decl_debug_expr_insert (VAR_DECL_CHECK (NODE), VAL))

extern priority_type decl_init_priority_lookup (tree);
extern priority_type decl_fini_priority_lookup (tree);
extern void decl_init_priority_insert (tree, priority_type);
extern void decl_fini_priority_insert (tree, priority_type);

/* For a VAR_DECL or FUNCTION_DECL the initialization priority of
   NODE.  */
#define DECL_INIT_PRIORITY(NODE) \
  (decl_init_priority_lookup (NODE))
/* Set the initialization priority for NODE to VAL.  */
#define SET_DECL_INIT_PRIORITY(NODE, VAL) \
  (decl_init_priority_insert (NODE, VAL))

/* For a FUNCTION_DECL the finalization priority of NODE.  */
#define DECL_FINI_PRIORITY(NODE) \
  (decl_fini_priority_lookup (NODE))
/* Set the finalization priority for NODE to VAL.  */
#define SET_DECL_FINI_PRIORITY(NODE, VAL) \
  (decl_fini_priority_insert (NODE, VAL))

/* The initialization priority for entities for which no explicit
   initialization priority has been specified.  */
#define DEFAULT_INIT_PRIORITY 65535

/* The maximum allowed initialization priority.  */
#define MAX_INIT_PRIORITY 65535

/* The largest priority value reserved for use by system runtime
   libraries.  */
#define MAX_RESERVED_INIT_PRIORITY 100

/* In a VAR_DECL, nonzero if this is a global variable for VOPs.  */
#define VAR_DECL_IS_VIRTUAL_OPERAND(NODE) \
  (VAR_DECL_CHECK (NODE)->base.u.bits.saturating_flag)

/* In a VAR_DECL, nonzero if this is a non-local frame structure.  */
#define DECL_NONLOCAL_FRAME(NODE)  \
  (VAR_DECL_CHECK (NODE)->base.default_def_flag)

/* In a VAR_DECL, nonzero if this variable is not aliased by any pointer.  */
#define DECL_NONALIASED(NODE) \
  (VAR_DECL_CHECK (NODE)->base.nothrow_flag)

/* This field is used to reference anything in decl.result and is meant only
   for use by the garbage collector.  */
#define DECL_RESULT_FLD(NODE) \
  (DECL_NON_COMMON_CHECK (NODE)->decl_non_common.result)

/* The DECL_VINDEX is used for FUNCTION_DECLS in two different ways.
   Before the struct containing the FUNCTION_DECL is laid out,
   DECL_VINDEX may point to a FUNCTION_DECL in a base class which
   is the FUNCTION_DECL which this FUNCTION_DECL will replace as a virtual
   function.  When the class is laid out, this pointer is changed
   to an INTEGER_CST node which is suitable for use as an index
   into the virtual function table. */
#define DECL_VINDEX(NODE) \
  (FUNCTION_DECL_CHECK (NODE)->function_decl.vindex)

/* In FUNCTION_DECL, holds the decl for the return value.  */
#define DECL_RESULT(NODE) (FUNCTION_DECL_CHECK (NODE)->decl_non_common.result)

/* In a FUNCTION_DECL, nonzero if the function cannot be inlined.  */
#define DECL_UNINLINABLE(NODE) \
  (FUNCTION_DECL_CHECK (NODE)->function_decl.uninlinable)

/* In a FUNCTION_DECL, the saved representation of the body of the
   entire function.  */
#define DECL_SAVED_TREE(NODE) \
  (FUNCTION_DECL_CHECK (NODE)->function_decl.saved_tree)

/* Nonzero in a FUNCTION_DECL means this function should be treated
   as if it were a malloc, meaning it returns a pointer that is
   not an alias.  */
#define DECL_IS_MALLOC(NODE) \
  (FUNCTION_DECL_CHECK (NODE)->function_decl.malloc_flag)

/* Nonzero in a FUNCTION_DECL means this function should be treated as
   C++ operator new, meaning that it returns a pointer for which we
   should not use type based aliasing.  */
#define DECL_IS_OPERATOR_NEW(NODE) \
  (FUNCTION_DECL_CHECK (NODE)->function_decl.operator_new_flag)

/* Nonzero in a FUNCTION_DECL means this function may return more
   than once.  */
#define DECL_IS_RETURNS_TWICE(NODE) \
  (FUNCTION_DECL_CHECK (NODE)->function_decl.returns_twice_flag)

/* Nonzero in a FUNCTION_DECL means this function should be treated
   as "pure" function (like const function, but may read global memory).  */
#define DECL_PURE_P(NODE) (FUNCTION_DECL_CHECK (NODE)->function_decl.pure_flag)

/* Nonzero only if one of TREE_READONLY or DECL_PURE_P is nonzero AND
   the const or pure function may not terminate.  When this is nonzero
   for a const or pure function, it can be dealt with by cse passes
   but cannot be removed by dce passes since you are not allowed to
   change an infinite looping program into one that terminates without
   error.  */
#define DECL_LOOPING_CONST_OR_PURE_P(NODE) \
  (FUNCTION_DECL_CHECK (NODE)->function_decl.looping_const_or_pure_flag)

/* Nonzero in a FUNCTION_DECL means this function should be treated
   as "novops" function (function that does not read global memory,
   but may have arbitrary side effects).  */
#define DECL_IS_NOVOPS(NODE) \
  (FUNCTION_DECL_CHECK (NODE)->function_decl.novops_flag)

/* Used in FUNCTION_DECLs to indicate that they should be run automatically
   at the beginning or end of execution.  */
#define DECL_STATIC_CONSTRUCTOR(NODE) \
  (FUNCTION_DECL_CHECK (NODE)->function_decl.static_ctor_flag)

#define DECL_STATIC_DESTRUCTOR(NODE) \
(FUNCTION_DECL_CHECK (NODE)->function_decl.static_dtor_flag)

/* Used in FUNCTION_DECLs to indicate that function entry and exit should
   be instrumented with calls to support routines.  */
#define DECL_NO_INSTRUMENT_FUNCTION_ENTRY_EXIT(NODE) \
  (FUNCTION_DECL_CHECK (NODE)->function_decl.no_instrument_function_entry_exit)

/* Used in FUNCTION_DECLs to indicate that limit-stack-* should be
   disabled in this function.  */
#define DECL_NO_LIMIT_STACK(NODE) \
  (FUNCTION_DECL_CHECK (NODE)->function_decl.no_limit_stack)

/* In a FUNCTION_DECL indicates that a static chain is needed.  */
#define DECL_STATIC_CHAIN(NODE) \
  (FUNCTION_DECL_CHECK (NODE)->decl_with_vis.regdecl_flag)

/* Nonzero for a decl that cgraph has decided should be inlined into
   at least one call site.  It is not meaningful to look at this
   directly; always use cgraph_function_possibly_inlined_p.  */
#define DECL_POSSIBLY_INLINED(DECL) \
  FUNCTION_DECL_CHECK (DECL)->function_decl.possibly_inlined

/* Nonzero in a FUNCTION_DECL means that this function was declared inline,
   such as via the `inline' keyword in C/C++.  This flag controls the linkage
   semantics of 'inline'  */
#define DECL_DECLARED_INLINE_P(NODE) \
  (FUNCTION_DECL_CHECK (NODE)->function_decl.declared_inline_flag)

/* Nonzero in a FUNCTION_DECL means this function should not get
   -Winline warnings.  */
#define DECL_NO_INLINE_WARNING_P(NODE) \
  (FUNCTION_DECL_CHECK (NODE)->function_decl.no_inline_warning_flag)

/* Nonzero if a FUNCTION_CODE is a TM load/store.  */
#define BUILTIN_TM_LOAD_STORE_P(FN) \
  ((FN) >= BUILT_IN_TM_STORE_1 && (FN) <= BUILT_IN_TM_LOAD_RFW_LDOUBLE)

/* Nonzero if a FUNCTION_CODE is a TM load.  */
#define BUILTIN_TM_LOAD_P(FN) \
  ((FN) >= BUILT_IN_TM_LOAD_1 && (FN) <= BUILT_IN_TM_LOAD_RFW_LDOUBLE)

/* Nonzero if a FUNCTION_CODE is a TM store.  */
#define BUILTIN_TM_STORE_P(FN) \
  ((FN) >= BUILT_IN_TM_STORE_1 && (FN) <= BUILT_IN_TM_STORE_WAW_LDOUBLE)

#define CASE_BUILT_IN_TM_LOAD(FN)	\
  case BUILT_IN_TM_LOAD_##FN:		\
  case BUILT_IN_TM_LOAD_RAR_##FN:	\
  case BUILT_IN_TM_LOAD_RAW_##FN:	\
  case BUILT_IN_TM_LOAD_RFW_##FN

#define CASE_BUILT_IN_TM_STORE(FN)	\
  case BUILT_IN_TM_STORE_##FN:		\
  case BUILT_IN_TM_STORE_WAR_##FN:	\
  case BUILT_IN_TM_STORE_WAW_##FN

/* Nonzero in a FUNCTION_DECL that should be always inlined by the inliner
   disregarding size and cost heuristics.  This is equivalent to using
   the always_inline attribute without the required diagnostics if the
   function cannot be inlined.  */
#define DECL_DISREGARD_INLINE_LIMITS(NODE) \
  (FUNCTION_DECL_CHECK (NODE)->function_decl.disregard_inline_limits)

extern vec<tree, va_gc> **decl_debug_args_lookup (tree);
extern vec<tree, va_gc> **decl_debug_args_insert (tree);

/* Nonzero if a FUNCTION_DECL has DEBUG arguments attached to it.  */
#define DECL_HAS_DEBUG_ARGS_P(NODE) \
  (FUNCTION_DECL_CHECK (NODE)->function_decl.has_debug_args_flag)

/* For FUNCTION_DECL, this holds a pointer to a structure ("struct function")
   that describes the status of this function.  */
#define DECL_STRUCT_FUNCTION(NODE) \
  (FUNCTION_DECL_CHECK (NODE)->function_decl.f)

/* In a FUNCTION_DECL, nonzero means a built in function of a
   standard library or more generally a built in function that is
   recognized by optimizers and expanders.

   Note that it is different from the DECL_IS_BUILTIN accessor.  For
   instance, user declared prototypes of C library functions are not
   DECL_IS_BUILTIN but may be DECL_BUILT_IN.  */
#define DECL_BUILT_IN(NODE) (DECL_BUILT_IN_CLASS (NODE) != NOT_BUILT_IN)

/* For a builtin function, identify which part of the compiler defined it.  */
#define DECL_BUILT_IN_CLASS(NODE) \
   (FUNCTION_DECL_CHECK (NODE)->function_decl.built_in_class)

/* In FUNCTION_DECL, a chain of ..._DECL nodes.  */
#define DECL_ARGUMENTS(NODE) \
   (FUNCTION_DECL_CHECK (NODE)->function_decl.arguments)

/* In FUNCTION_DECL, the function specific target options to use when compiling
   this function.  */
#define DECL_FUNCTION_SPECIFIC_TARGET(NODE) \
   (FUNCTION_DECL_CHECK (NODE)->function_decl.function_specific_target)

/* In FUNCTION_DECL, the function specific optimization options to use when
   compiling this function.  */
#define DECL_FUNCTION_SPECIFIC_OPTIMIZATION(NODE) \
   (FUNCTION_DECL_CHECK (NODE)->function_decl.function_specific_optimization)

/* In FUNCTION_DECL, this is set if this function has other versions generated
   using "target" attributes.  The default version is the one which does not
   have any "target" attribute set. */
#define DECL_FUNCTION_VERSIONED(NODE)\
   (FUNCTION_DECL_CHECK (NODE)->function_decl.versioned_function)

/* In FUNCTION_DECL, this is set if this function is a C++ constructor.
   Devirtualization machinery uses this knowledge for determing type of the
   object constructed.  Also we assume that constructor address is not
   important.  */
#define DECL_CXX_CONSTRUCTOR_P(NODE)\
   (FUNCTION_DECL_CHECK (NODE)->decl_with_vis.cxx_constructor)

/* In FUNCTION_DECL, this is set if this function is a C++ destructor.
   Devirtualization machinery uses this to track types in destruction.  */
#define DECL_CXX_DESTRUCTOR_P(NODE)\
   (FUNCTION_DECL_CHECK (NODE)->decl_with_vis.cxx_destructor)

/* In FUNCTION_DECL that represent an virtual method this is set when
   the method is final.  */
#define DECL_FINAL_P(NODE)\
   (FUNCTION_DECL_CHECK (NODE)->decl_with_vis.final)

/* The source language of the translation-unit.  */
#define TRANSLATION_UNIT_LANGUAGE(NODE) \
  (TRANSLATION_UNIT_DECL_CHECK (NODE)->translation_unit_decl.language)

/* TRANSLATION_UNIT_DECL inherits from DECL_MINIMAL.  */

/* For a TYPE_DECL, holds the "original" type.  (TREE_TYPE has the copy.) */
#define DECL_ORIGINAL_TYPE(NODE) \
  (TYPE_DECL_CHECK (NODE)->decl_non_common.result)

/* In a TYPE_DECL nonzero means the detail info about this type is not dumped
   into stabs.  Instead it will generate cross reference ('x') of names.
   This uses the same flag as DECL_EXTERNAL.  */
#define TYPE_DECL_SUPPRESS_DEBUG(NODE) \
  (TYPE_DECL_CHECK (NODE)->decl_common.decl_flag_1)

/* Getter of the imported declaration associated to the
   IMPORTED_DECL node.  */
#define IMPORTED_DECL_ASSOCIATED_DECL(NODE) \
(DECL_INITIAL (IMPORTED_DECL_CHECK (NODE)))

/* Getter of the symbol declaration associated with the
   NAMELIST_DECL node.  */
#define NAMELIST_DECL_ASSOCIATED_DECL(NODE) \
  (DECL_INITIAL (NODE))

/* A STATEMENT_LIST chains statements together in GENERIC and GIMPLE.
   To reduce overhead, the nodes containing the statements are not trees.
   This avoids the overhead of tree_common on all linked list elements.

   Use the interface in tree-iterator.h to access this node.  */

#define STATEMENT_LIST_HEAD(NODE) \
  (STATEMENT_LIST_CHECK (NODE)->stmt_list.head)
#define STATEMENT_LIST_TAIL(NODE) \
  (STATEMENT_LIST_CHECK (NODE)->stmt_list.tail)

#define TREE_OPTIMIZATION(NODE) \
  (OPTIMIZATION_NODE_CHECK (NODE)->optimization.opts)

#define TREE_OPTIMIZATION_OPTABS(NODE) \
  (OPTIMIZATION_NODE_CHECK (NODE)->optimization.optabs)

#define TREE_OPTIMIZATION_BASE_OPTABS(NODE) \
  (OPTIMIZATION_NODE_CHECK (NODE)->optimization.base_optabs)

/* Return a tree node that encapsulates the optimization options in OPTS.  */
extern tree build_optimization_node (struct gcc_options *opts);

#define TREE_TARGET_OPTION(NODE) \
  (TARGET_OPTION_NODE_CHECK (NODE)->target_option.opts)

#define TREE_TARGET_GLOBALS(NODE) \
  (TARGET_OPTION_NODE_CHECK (NODE)->target_option.globals)

/* Return a tree node that encapsulates the target options in OPTS.  */
extern tree build_target_option_node (struct gcc_options *opts);

extern void prepare_target_option_nodes_for_pch (void);

#if defined ENABLE_TREE_CHECKING && (GCC_VERSION >= 2007)

inline tree
tree_check (tree __t, const char *__f, int __l, const char *__g, tree_code __c)
{
  if (TREE_CODE (__t) != __c)
    tree_check_failed (__t, __f, __l, __g, __c, 0);
  return __t;
}

inline tree
tree_not_check (tree __t, const char *__f, int __l, const char *__g,
                enum tree_code __c)
{
  if (TREE_CODE (__t) == __c)
    tree_not_check_failed (__t, __f, __l, __g, __c, 0);
  return __t;
}

inline tree
tree_check2 (tree __t, const char *__f, int __l, const char *__g,
             enum tree_code __c1, enum tree_code __c2)
{
  if (TREE_CODE (__t) != __c1
      && TREE_CODE (__t) != __c2)
    tree_check_failed (__t, __f, __l, __g, __c1, __c2, 0);
  return __t;
}

inline tree
tree_not_check2 (tree __t, const char *__f, int __l, const char *__g,
                 enum tree_code __c1, enum tree_code __c2)
{
  if (TREE_CODE (__t) == __c1
      || TREE_CODE (__t) == __c2)
    tree_not_check_failed (__t, __f, __l, __g, __c1, __c2, 0);
  return __t;
}

inline tree
tree_check3 (tree __t, const char *__f, int __l, const char *__g,
             enum tree_code __c1, enum tree_code __c2, enum tree_code __c3)
{
  if (TREE_CODE (__t) != __c1
      && TREE_CODE (__t) != __c2
      && TREE_CODE (__t) != __c3)
    tree_check_failed (__t, __f, __l, __g, __c1, __c2, __c3, 0);
  return __t;
}

inline tree
tree_not_check3 (tree __t, const char *__f, int __l, const char *__g,
                 enum tree_code __c1, enum tree_code __c2, enum tree_code __c3)
{
  if (TREE_CODE (__t) == __c1
      || TREE_CODE (__t) == __c2
      || TREE_CODE (__t) == __c3)
    tree_not_check_failed (__t, __f, __l, __g, __c1, __c2, __c3, 0);
  return __t;
}

inline tree
tree_check4 (tree __t, const char *__f, int __l, const char *__g,
             enum tree_code __c1, enum tree_code __c2, enum tree_code __c3,
             enum tree_code __c4)
{
  if (TREE_CODE (__t) != __c1
      && TREE_CODE (__t) != __c2
      && TREE_CODE (__t) != __c3
      && TREE_CODE (__t) != __c4)
    tree_check_failed (__t, __f, __l, __g, __c1, __c2, __c3, __c4, 0);
  return __t;
}

inline tree
tree_not_check4 (tree __t, const char *__f, int __l, const char *__g,
                 enum tree_code __c1, enum tree_code __c2, enum tree_code __c3,
                 enum tree_code __c4)
{
  if (TREE_CODE (__t) == __c1
      || TREE_CODE (__t) == __c2
      || TREE_CODE (__t) == __c3
      || TREE_CODE (__t) == __c4)
    tree_not_check_failed (__t, __f, __l, __g, __c1, __c2, __c3, __c4, 0);
  return __t;
}

inline tree
tree_check5 (tree __t, const char *__f, int __l, const char *__g,
             enum tree_code __c1, enum tree_code __c2, enum tree_code __c3,
             enum tree_code __c4, enum tree_code __c5)
{
  if (TREE_CODE (__t) != __c1
      && TREE_CODE (__t) != __c2
      && TREE_CODE (__t) != __c3
      && TREE_CODE (__t) != __c4
      && TREE_CODE (__t) != __c5)
    tree_check_failed (__t, __f, __l, __g, __c1, __c2, __c3, __c4, __c5, 0);
  return __t;
}

inline tree
tree_not_check5 (tree __t, const char *__f, int __l, const char *__g,
                 enum tree_code __c1, enum tree_code __c2, enum tree_code __c3,
                 enum tree_code __c4, enum tree_code __c5)
{
  if (TREE_CODE (__t) == __c1
      || TREE_CODE (__t) == __c2
      || TREE_CODE (__t) == __c3
      || TREE_CODE (__t) == __c4
      || TREE_CODE (__t) == __c5)
    tree_not_check_failed (__t, __f, __l, __g, __c1, __c2, __c3, __c4, __c5, 0);
  return __t;
}

inline tree
contains_struct_check (tree __t, const enum tree_node_structure_enum __s,
                       const char *__f, int __l, const char *__g)
{
  if (tree_contains_struct[TREE_CODE (__t)][__s] != 1)
      tree_contains_struct_check_failed (__t, __s, __f, __l, __g);
  return __t;
}

inline tree
tree_class_check (tree __t, const enum tree_code_class __class,
                  const char *__f, int __l, const char *__g)
{
  if (TREE_CODE_CLASS (TREE_CODE (__t)) != __class)
    tree_class_check_failed (__t, __class, __f, __l, __g);
  return __t;
}

inline tree
tree_range_check (tree __t,
                  enum tree_code __code1, enum tree_code __code2,
                  const char *__f, int __l, const char *__g)
{
  if (TREE_CODE (__t) < __code1 || TREE_CODE (__t) > __code2)
    tree_range_check_failed (__t, __f, __l, __g, __code1, __code2);
  return __t;
}

inline tree
omp_clause_subcode_check (tree __t, enum omp_clause_code __code,
                          const char *__f, int __l, const char *__g)
{
  if (TREE_CODE (__t) != OMP_CLAUSE)
    tree_check_failed (__t, __f, __l, __g, OMP_CLAUSE, 0);
  if (__t->omp_clause.code != __code)
    omp_clause_check_failed (__t, __f, __l, __g, __code);
  return __t;
}

inline tree
omp_clause_range_check (tree __t,
                        enum omp_clause_code __code1,
                        enum omp_clause_code __code2,
                        const char *__f, int __l, const char *__g)
{
  if (TREE_CODE (__t) != OMP_CLAUSE)
    tree_check_failed (__t, __f, __l, __g, OMP_CLAUSE, 0);
  if ((int) __t->omp_clause.code < (int) __code1
      || (int) __t->omp_clause.code > (int) __code2)
    omp_clause_range_check_failed (__t, __f, __l, __g, __code1, __code2);
  return __t;
}

/* These checks have to be special cased.  */

inline tree
expr_check (tree __t, const char *__f, int __l, const char *__g)
{
  char const __c = TREE_CODE_CLASS (TREE_CODE (__t));
  if (!IS_EXPR_CODE_CLASS (__c))
    tree_class_check_failed (__t, tcc_expression, __f, __l, __g);
  return __t;
}

/* These checks have to be special cased.  */

inline tree
non_type_check (tree __t, const char *__f, int __l, const char *__g)
{
  if (TYPE_P (__t))
    tree_not_class_check_failed (__t, tcc_type, __f, __l, __g);
  return __t;
}

inline const HOST_WIDE_INT *
tree_int_cst_elt_check (const_tree __t, int __i,
			const char *__f, int __l, const char *__g)
{
  if (TREE_CODE (__t) != INTEGER_CST)
    tree_check_failed (__t, __f, __l, __g, INTEGER_CST, 0);
  if (__i < 0 || __i >= __t->base.u.int_length.extended)
    tree_int_cst_elt_check_failed (__i, __t->base.u.int_length.extended,
				   __f, __l, __g);
  return &CONST_CAST_TREE (__t)->int_cst.val[__i];
}

inline HOST_WIDE_INT *
tree_int_cst_elt_check (tree __t, int __i,
			const char *__f, int __l, const char *__g)
{
  if (TREE_CODE (__t) != INTEGER_CST)
    tree_check_failed (__t, __f, __l, __g, INTEGER_CST, 0);
  if (__i < 0 || __i >= __t->base.u.int_length.extended)
    tree_int_cst_elt_check_failed (__i, __t->base.u.int_length.extended,
				   __f, __l, __g);
  return &CONST_CAST_TREE (__t)->int_cst.val[__i];
}

/* Workaround -Wstrict-overflow false positive during profiledbootstrap.  */

# if GCC_VERSION >= 4006
#pragma GCC diagnostic push
#pragma GCC diagnostic ignored "-Wstrict-overflow"
#endif

inline tree *
tree_vec_elt_check (tree __t, int __i,
                    const char *__f, int __l, const char *__g)
{
  if (TREE_CODE (__t) != TREE_VEC)
    tree_check_failed (__t, __f, __l, __g, TREE_VEC, 0);
  if (__i < 0 || __i >= __t->base.u.length)
    tree_vec_elt_check_failed (__i, __t->base.u.length, __f, __l, __g);
  return &CONST_CAST_TREE (__t)->vec.a[__i];
}

# if GCC_VERSION >= 4006
#pragma GCC diagnostic pop
#endif

inline tree *
omp_clause_elt_check (tree __t, int __i,
                      const char *__f, int __l, const char *__g)
{
  if (TREE_CODE (__t) != OMP_CLAUSE)
    tree_check_failed (__t, __f, __l, __g, OMP_CLAUSE, 0);
  if (__i < 0 || __i >= omp_clause_num_ops [__t->omp_clause.code])
    omp_clause_operand_check_failed (__i, __t, __f, __l, __g);
  return &__t->omp_clause.ops[__i];
}

/* These checks have to be special cased.  */

inline tree
any_integral_type_check (tree __t, const char *__f, int __l, const char *__g)
{
  if (!ANY_INTEGRAL_TYPE_P (__t))
    tree_check_failed (__t, __f, __l, __g, BOOLEAN_TYPE, ENUMERAL_TYPE,
		       INTEGER_TYPE, 0);
  return __t;
}

inline const_tree
tree_check (const_tree __t, const char *__f, int __l, const char *__g,
	    tree_code __c)
{
  if (TREE_CODE (__t) != __c)
    tree_check_failed (__t, __f, __l, __g, __c, 0);
  return __t;
}

inline const_tree
tree_not_check (const_tree __t, const char *__f, int __l, const char *__g,
                enum tree_code __c)
{
  if (TREE_CODE (__t) == __c)
    tree_not_check_failed (__t, __f, __l, __g, __c, 0);
  return __t;
}

inline const_tree
tree_check2 (const_tree __t, const char *__f, int __l, const char *__g,
             enum tree_code __c1, enum tree_code __c2)
{
  if (TREE_CODE (__t) != __c1
      && TREE_CODE (__t) != __c2)
    tree_check_failed (__t, __f, __l, __g, __c1, __c2, 0);
  return __t;
}

inline const_tree
tree_not_check2 (const_tree __t, const char *__f, int __l, const char *__g,
                 enum tree_code __c1, enum tree_code __c2)
{
  if (TREE_CODE (__t) == __c1
      || TREE_CODE (__t) == __c2)
    tree_not_check_failed (__t, __f, __l, __g, __c1, __c2, 0);
  return __t;
}

inline const_tree
tree_check3 (const_tree __t, const char *__f, int __l, const char *__g,
             enum tree_code __c1, enum tree_code __c2, enum tree_code __c3)
{
  if (TREE_CODE (__t) != __c1
      && TREE_CODE (__t) != __c2
      && TREE_CODE (__t) != __c3)
    tree_check_failed (__t, __f, __l, __g, __c1, __c2, __c3, 0);
  return __t;
}

inline const_tree
tree_not_check3 (const_tree __t, const char *__f, int __l, const char *__g,
                 enum tree_code __c1, enum tree_code __c2, enum tree_code __c3)
{
  if (TREE_CODE (__t) == __c1
      || TREE_CODE (__t) == __c2
      || TREE_CODE (__t) == __c3)
    tree_not_check_failed (__t, __f, __l, __g, __c1, __c2, __c3, 0);
  return __t;
}

inline const_tree
tree_check4 (const_tree __t, const char *__f, int __l, const char *__g,
             enum tree_code __c1, enum tree_code __c2, enum tree_code __c3,
             enum tree_code __c4)
{
  if (TREE_CODE (__t) != __c1
      && TREE_CODE (__t) != __c2
      && TREE_CODE (__t) != __c3
      && TREE_CODE (__t) != __c4)
    tree_check_failed (__t, __f, __l, __g, __c1, __c2, __c3, __c4, 0);
  return __t;
}

inline const_tree
tree_not_check4 (const_tree __t, const char *__f, int __l, const char *__g,
                 enum tree_code __c1, enum tree_code __c2, enum tree_code __c3,
                 enum tree_code __c4)
{
  if (TREE_CODE (__t) == __c1
      || TREE_CODE (__t) == __c2
      || TREE_CODE (__t) == __c3
      || TREE_CODE (__t) == __c4)
    tree_not_check_failed (__t, __f, __l, __g, __c1, __c2, __c3, __c4, 0);
  return __t;
}

inline const_tree
tree_check5 (const_tree __t, const char *__f, int __l, const char *__g,
             enum tree_code __c1, enum tree_code __c2, enum tree_code __c3,
             enum tree_code __c4, enum tree_code __c5)
{
  if (TREE_CODE (__t) != __c1
      && TREE_CODE (__t) != __c2
      && TREE_CODE (__t) != __c3
      && TREE_CODE (__t) != __c4
      && TREE_CODE (__t) != __c5)
    tree_check_failed (__t, __f, __l, __g, __c1, __c2, __c3, __c4, __c5, 0);
  return __t;
}

inline const_tree
tree_not_check5 (const_tree __t, const char *__f, int __l, const char *__g,
                 enum tree_code __c1, enum tree_code __c2, enum tree_code __c3,
                 enum tree_code __c4, enum tree_code __c5)
{
  if (TREE_CODE (__t) == __c1
      || TREE_CODE (__t) == __c2
      || TREE_CODE (__t) == __c3
      || TREE_CODE (__t) == __c4
      || TREE_CODE (__t) == __c5)
    tree_not_check_failed (__t, __f, __l, __g, __c1, __c2, __c3, __c4, __c5, 0);
  return __t;
}

inline const_tree
contains_struct_check (const_tree __t, const enum tree_node_structure_enum __s,
                       const char *__f, int __l, const char *__g)
{
  if (tree_contains_struct[TREE_CODE (__t)][__s] != 1)
      tree_contains_struct_check_failed (__t, __s, __f, __l, __g);
  return __t;
}

inline const_tree
tree_class_check (const_tree __t, const enum tree_code_class __class,
                  const char *__f, int __l, const char *__g)
{
  if (TREE_CODE_CLASS (TREE_CODE (__t)) != __class)
    tree_class_check_failed (__t, __class, __f, __l, __g);
  return __t;
}

inline const_tree
tree_range_check (const_tree __t,
                  enum tree_code __code1, enum tree_code __code2,
                  const char *__f, int __l, const char *__g)
{
  if (TREE_CODE (__t) < __code1 || TREE_CODE (__t) > __code2)
    tree_range_check_failed (__t, __f, __l, __g, __code1, __code2);
  return __t;
}

inline const_tree
omp_clause_subcode_check (const_tree __t, enum omp_clause_code __code,
                          const char *__f, int __l, const char *__g)
{
  if (TREE_CODE (__t) != OMP_CLAUSE)
    tree_check_failed (__t, __f, __l, __g, OMP_CLAUSE, 0);
  if (__t->omp_clause.code != __code)
    omp_clause_check_failed (__t, __f, __l, __g, __code);
  return __t;
}

inline const_tree
omp_clause_range_check (const_tree __t,
                        enum omp_clause_code __code1,
                        enum omp_clause_code __code2,
                        const char *__f, int __l, const char *__g)
{
  if (TREE_CODE (__t) != OMP_CLAUSE)
    tree_check_failed (__t, __f, __l, __g, OMP_CLAUSE, 0);
  if ((int) __t->omp_clause.code < (int) __code1
      || (int) __t->omp_clause.code > (int) __code2)
    omp_clause_range_check_failed (__t, __f, __l, __g, __code1, __code2);
  return __t;
}

inline const_tree
expr_check (const_tree __t, const char *__f, int __l, const char *__g)
{
  char const __c = TREE_CODE_CLASS (TREE_CODE (__t));
  if (!IS_EXPR_CODE_CLASS (__c))
    tree_class_check_failed (__t, tcc_expression, __f, __l, __g);
  return __t;
}

inline const_tree
non_type_check (const_tree __t, const char *__f, int __l, const char *__g)
{
  if (TYPE_P (__t))
    tree_not_class_check_failed (__t, tcc_type, __f, __l, __g);
  return __t;
}

# if GCC_VERSION >= 4006
#pragma GCC diagnostic push
#pragma GCC diagnostic ignored "-Wstrict-overflow"
#endif

inline const_tree *
tree_vec_elt_check (const_tree __t, int __i,
                    const char *__f, int __l, const char *__g)
{
  if (TREE_CODE (__t) != TREE_VEC)
    tree_check_failed (__t, __f, __l, __g, TREE_VEC, 0);
  if (__i < 0 || __i >= __t->base.u.length)
    tree_vec_elt_check_failed (__i, __t->base.u.length, __f, __l, __g);
  return CONST_CAST (const_tree *, &__t->vec.a[__i]);
  //return &__t->vec.a[__i];
}

# if GCC_VERSION >= 4006
#pragma GCC diagnostic pop
#endif

inline const_tree *
omp_clause_elt_check (const_tree __t, int __i,
                      const char *__f, int __l, const char *__g)
{
  if (TREE_CODE (__t) != OMP_CLAUSE)
    tree_check_failed (__t, __f, __l, __g, OMP_CLAUSE, 0);
  if (__i < 0 || __i >= omp_clause_num_ops [__t->omp_clause.code])
    omp_clause_operand_check_failed (__i, __t, __f, __l, __g);
  return CONST_CAST (const_tree *, &__t->omp_clause.ops[__i]);
}

inline const_tree
any_integral_type_check (const_tree __t, const char *__f, int __l,
			 const char *__g)
{
  if (!ANY_INTEGRAL_TYPE_P (__t))
    tree_check_failed (__t, __f, __l, __g, BOOLEAN_TYPE, ENUMERAL_TYPE,
		       INTEGER_TYPE, 0);
  return __t;
}

#endif

/* Compute the number of operands in an expression node NODE.  For
   tcc_vl_exp nodes like CALL_EXPRs, this is stored in the node itself,
   otherwise it is looked up from the node's code.  */
static inline int
tree_operand_length (const_tree node)
{
  if (VL_EXP_CLASS_P (node))
    return VL_EXP_OPERAND_LENGTH (node);
  else
    return TREE_CODE_LENGTH (TREE_CODE (node));
}

#if defined ENABLE_TREE_CHECKING && (GCC_VERSION >= 2007)

/* Special checks for TREE_OPERANDs.  */
inline tree *
tree_operand_check (tree __t, int __i,
                    const char *__f, int __l, const char *__g)
{
  const_tree __u = EXPR_CHECK (__t);
  if (__i < 0 || __i >= TREE_OPERAND_LENGTH (__u))
    tree_operand_check_failed (__i, __u, __f, __l, __g);
  return &CONST_CAST_TREE (__u)->exp.operands[__i];
}

inline tree *
tree_operand_check_code (tree __t, enum tree_code __code, int __i,
                         const char *__f, int __l, const char *__g)
{
  if (TREE_CODE (__t) != __code)
    tree_check_failed (__t, __f, __l, __g, __code, 0);
  if (__i < 0 || __i >= TREE_OPERAND_LENGTH (__t))
    tree_operand_check_failed (__i, __t, __f, __l, __g);
  return &__t->exp.operands[__i];
}

inline const_tree *
tree_operand_check (const_tree __t, int __i,
                    const char *__f, int __l, const char *__g)
{
  const_tree __u = EXPR_CHECK (__t);
  if (__i < 0 || __i >= TREE_OPERAND_LENGTH (__u))
    tree_operand_check_failed (__i, __u, __f, __l, __g);
  return CONST_CAST (const_tree *, &__u->exp.operands[__i]);
}

inline const_tree *
tree_operand_check_code (const_tree __t, enum tree_code __code, int __i,
                         const char *__f, int __l, const char *__g)
{
  if (TREE_CODE (__t) != __code)
    tree_check_failed (__t, __f, __l, __g, __code, 0);
  if (__i < 0 || __i >= TREE_OPERAND_LENGTH (__t))
    tree_operand_check_failed (__i, __t, __f, __l, __g);
  return CONST_CAST (const_tree *, &__t->exp.operands[__i]);
}

#endif

#define error_mark_node			global_trees[TI_ERROR_MARK]

#define intQI_type_node			global_trees[TI_INTQI_TYPE]
#define intHI_type_node			global_trees[TI_INTHI_TYPE]
#define intSI_type_node			global_trees[TI_INTSI_TYPE]
#define intDI_type_node			global_trees[TI_INTDI_TYPE]
#define intTI_type_node			global_trees[TI_INTTI_TYPE]

#define unsigned_intQI_type_node	global_trees[TI_UINTQI_TYPE]
#define unsigned_intHI_type_node	global_trees[TI_UINTHI_TYPE]
#define unsigned_intSI_type_node	global_trees[TI_UINTSI_TYPE]
#define unsigned_intDI_type_node	global_trees[TI_UINTDI_TYPE]
#define unsigned_intTI_type_node	global_trees[TI_UINTTI_TYPE]

#define atomicQI_type_node	global_trees[TI_ATOMICQI_TYPE]
#define atomicHI_type_node	global_trees[TI_ATOMICHI_TYPE]
#define atomicSI_type_node	global_trees[TI_ATOMICSI_TYPE]
#define atomicDI_type_node	global_trees[TI_ATOMICDI_TYPE]
#define atomicTI_type_node	global_trees[TI_ATOMICTI_TYPE]

#define uint16_type_node		global_trees[TI_UINT16_TYPE]
#define uint32_type_node		global_trees[TI_UINT32_TYPE]
#define uint64_type_node		global_trees[TI_UINT64_TYPE]

#define void_node			global_trees[TI_VOID]

#define integer_zero_node		global_trees[TI_INTEGER_ZERO]
#define integer_one_node		global_trees[TI_INTEGER_ONE]
#define integer_three_node              global_trees[TI_INTEGER_THREE]
#define integer_minus_one_node		global_trees[TI_INTEGER_MINUS_ONE]
#define size_zero_node			global_trees[TI_SIZE_ZERO]
#define size_one_node			global_trees[TI_SIZE_ONE]
#define bitsize_zero_node		global_trees[TI_BITSIZE_ZERO]
#define bitsize_one_node		global_trees[TI_BITSIZE_ONE]
#define bitsize_unit_node		global_trees[TI_BITSIZE_UNIT]

/* Base access nodes.  */
#define access_public_node		global_trees[TI_PUBLIC]
#define access_protected_node	        global_trees[TI_PROTECTED]
#define access_private_node		global_trees[TI_PRIVATE]

#define null_pointer_node		global_trees[TI_NULL_POINTER]

#define float_type_node			global_trees[TI_FLOAT_TYPE]
#define double_type_node		global_trees[TI_DOUBLE_TYPE]
#define long_double_type_node		global_trees[TI_LONG_DOUBLE_TYPE]

#define float_ptr_type_node		global_trees[TI_FLOAT_PTR_TYPE]
#define double_ptr_type_node		global_trees[TI_DOUBLE_PTR_TYPE]
#define long_double_ptr_type_node	global_trees[TI_LONG_DOUBLE_PTR_TYPE]
#define integer_ptr_type_node		global_trees[TI_INTEGER_PTR_TYPE]

#define complex_integer_type_node	global_trees[TI_COMPLEX_INTEGER_TYPE]
#define complex_float_type_node		global_trees[TI_COMPLEX_FLOAT_TYPE]
#define complex_double_type_node	global_trees[TI_COMPLEX_DOUBLE_TYPE]
#define complex_long_double_type_node	global_trees[TI_COMPLEX_LONG_DOUBLE_TYPE]

#define pointer_bounds_type_node        global_trees[TI_POINTER_BOUNDS_TYPE]

#define void_type_node			global_trees[TI_VOID_TYPE]
/* The C type `void *'.  */
#define ptr_type_node			global_trees[TI_PTR_TYPE]
/* The C type `const void *'.  */
#define const_ptr_type_node		global_trees[TI_CONST_PTR_TYPE]
/* The C type `size_t'.  */
#define size_type_node                  global_trees[TI_SIZE_TYPE]
#define pid_type_node                   global_trees[TI_PID_TYPE]
#define ptrdiff_type_node		global_trees[TI_PTRDIFF_TYPE]
#define va_list_type_node		global_trees[TI_VA_LIST_TYPE]
#define va_list_gpr_counter_field	global_trees[TI_VA_LIST_GPR_COUNTER_FIELD]
#define va_list_fpr_counter_field	global_trees[TI_VA_LIST_FPR_COUNTER_FIELD]
/* The C type `FILE *'.  */
#define fileptr_type_node		global_trees[TI_FILEPTR_TYPE]
#define pointer_sized_int_node		global_trees[TI_POINTER_SIZED_TYPE]

#define boolean_type_node		global_trees[TI_BOOLEAN_TYPE]
#define boolean_false_node		global_trees[TI_BOOLEAN_FALSE]
#define boolean_true_node		global_trees[TI_BOOLEAN_TRUE]

/* The UPC type `void *'.  */
#define upc_pts_type_node	global_trees[TI_UPC_PTS_TYPE]

/* UPC pointer to shared qualified object representation */
#define upc_pts_rep_type_node	global_trees[TI_UPC_PTS_REP_TYPE]
#define upc_char_pts_type_node	global_trees[TI_UPC_CHAR_PTS_TYPE]
#define upc_phase_field_node	global_trees[TI_UPC_PHASE_FIELD]
#define upc_thread_field_node	global_trees[TI_UPC_THREAD_FIELD]
#define upc_vaddr_field_node	global_trees[TI_UPC_VADDR_FIELD]
#define upc_null_pts_node	global_trees[TI_UPC_NULL_PTS]

/* The decimal floating point types. */
#define dfloat32_type_node              global_trees[TI_DFLOAT32_TYPE]
#define dfloat64_type_node              global_trees[TI_DFLOAT64_TYPE]
#define dfloat128_type_node             global_trees[TI_DFLOAT128_TYPE]
#define dfloat32_ptr_type_node          global_trees[TI_DFLOAT32_PTR_TYPE]
#define dfloat64_ptr_type_node          global_trees[TI_DFLOAT64_PTR_TYPE]
#define dfloat128_ptr_type_node         global_trees[TI_DFLOAT128_PTR_TYPE]

/* The fixed-point types.  */
#define sat_short_fract_type_node       global_trees[TI_SAT_SFRACT_TYPE]
#define sat_fract_type_node             global_trees[TI_SAT_FRACT_TYPE]
#define sat_long_fract_type_node        global_trees[TI_SAT_LFRACT_TYPE]
#define sat_long_long_fract_type_node   global_trees[TI_SAT_LLFRACT_TYPE]
#define sat_unsigned_short_fract_type_node \
					global_trees[TI_SAT_USFRACT_TYPE]
#define sat_unsigned_fract_type_node    global_trees[TI_SAT_UFRACT_TYPE]
#define sat_unsigned_long_fract_type_node \
					global_trees[TI_SAT_ULFRACT_TYPE]
#define sat_unsigned_long_long_fract_type_node \
					global_trees[TI_SAT_ULLFRACT_TYPE]
#define short_fract_type_node           global_trees[TI_SFRACT_TYPE]
#define fract_type_node                 global_trees[TI_FRACT_TYPE]
#define long_fract_type_node            global_trees[TI_LFRACT_TYPE]
#define long_long_fract_type_node       global_trees[TI_LLFRACT_TYPE]
#define unsigned_short_fract_type_node  global_trees[TI_USFRACT_TYPE]
#define unsigned_fract_type_node        global_trees[TI_UFRACT_TYPE]
#define unsigned_long_fract_type_node   global_trees[TI_ULFRACT_TYPE]
#define unsigned_long_long_fract_type_node \
					global_trees[TI_ULLFRACT_TYPE]
#define sat_short_accum_type_node       global_trees[TI_SAT_SACCUM_TYPE]
#define sat_accum_type_node             global_trees[TI_SAT_ACCUM_TYPE]
#define sat_long_accum_type_node        global_trees[TI_SAT_LACCUM_TYPE]
#define sat_long_long_accum_type_node   global_trees[TI_SAT_LLACCUM_TYPE]
#define sat_unsigned_short_accum_type_node \
					global_trees[TI_SAT_USACCUM_TYPE]
#define sat_unsigned_accum_type_node    global_trees[TI_SAT_UACCUM_TYPE]
#define sat_unsigned_long_accum_type_node \
					global_trees[TI_SAT_ULACCUM_TYPE]
#define sat_unsigned_long_long_accum_type_node \
					global_trees[TI_SAT_ULLACCUM_TYPE]
#define short_accum_type_node           global_trees[TI_SACCUM_TYPE]
#define accum_type_node                 global_trees[TI_ACCUM_TYPE]
#define long_accum_type_node            global_trees[TI_LACCUM_TYPE]
#define long_long_accum_type_node       global_trees[TI_LLACCUM_TYPE]
#define unsigned_short_accum_type_node  global_trees[TI_USACCUM_TYPE]
#define unsigned_accum_type_node        global_trees[TI_UACCUM_TYPE]
#define unsigned_long_accum_type_node   global_trees[TI_ULACCUM_TYPE]
#define unsigned_long_long_accum_type_node \
					global_trees[TI_ULLACCUM_TYPE]
#define qq_type_node                    global_trees[TI_QQ_TYPE]
#define hq_type_node                    global_trees[TI_HQ_TYPE]
#define sq_type_node                    global_trees[TI_SQ_TYPE]
#define dq_type_node                    global_trees[TI_DQ_TYPE]
#define tq_type_node                    global_trees[TI_TQ_TYPE]
#define uqq_type_node                   global_trees[TI_UQQ_TYPE]
#define uhq_type_node                   global_trees[TI_UHQ_TYPE]
#define usq_type_node                   global_trees[TI_USQ_TYPE]
#define udq_type_node                   global_trees[TI_UDQ_TYPE]
#define utq_type_node                   global_trees[TI_UTQ_TYPE]
#define sat_qq_type_node                global_trees[TI_SAT_QQ_TYPE]
#define sat_hq_type_node                global_trees[TI_SAT_HQ_TYPE]
#define sat_sq_type_node                global_trees[TI_SAT_SQ_TYPE]
#define sat_dq_type_node                global_trees[TI_SAT_DQ_TYPE]
#define sat_tq_type_node                global_trees[TI_SAT_TQ_TYPE]
#define sat_uqq_type_node               global_trees[TI_SAT_UQQ_TYPE]
#define sat_uhq_type_node               global_trees[TI_SAT_UHQ_TYPE]
#define sat_usq_type_node               global_trees[TI_SAT_USQ_TYPE]
#define sat_udq_type_node               global_trees[TI_SAT_UDQ_TYPE]
#define sat_utq_type_node               global_trees[TI_SAT_UTQ_TYPE]
#define ha_type_node                    global_trees[TI_HA_TYPE]
#define sa_type_node                    global_trees[TI_SA_TYPE]
#define da_type_node                    global_trees[TI_DA_TYPE]
#define ta_type_node                    global_trees[TI_TA_TYPE]
#define uha_type_node                   global_trees[TI_UHA_TYPE]
#define usa_type_node                   global_trees[TI_USA_TYPE]
#define uda_type_node                   global_trees[TI_UDA_TYPE]
#define uta_type_node                   global_trees[TI_UTA_TYPE]
#define sat_ha_type_node                global_trees[TI_SAT_HA_TYPE]
#define sat_sa_type_node                global_trees[TI_SAT_SA_TYPE]
#define sat_da_type_node                global_trees[TI_SAT_DA_TYPE]
#define sat_ta_type_node                global_trees[TI_SAT_TA_TYPE]
#define sat_uha_type_node               global_trees[TI_SAT_UHA_TYPE]
#define sat_usa_type_node               global_trees[TI_SAT_USA_TYPE]
#define sat_uda_type_node               global_trees[TI_SAT_UDA_TYPE]
#define sat_uta_type_node               global_trees[TI_SAT_UTA_TYPE]

/* The node that should be placed at the end of a parameter list to
   indicate that the function does not take a variable number of
   arguments.  The TREE_VALUE will be void_type_node and there will be
   no TREE_CHAIN.  Language-independent code should not assume
   anything else about this node.  */
#define void_list_node                  global_trees[TI_VOID_LIST_NODE]

#define main_identifier_node		global_trees[TI_MAIN_IDENTIFIER]
#define MAIN_NAME_P(NODE) \
  (IDENTIFIER_NODE_CHECK (NODE) == main_identifier_node)

/* Optimization options (OPTIMIZATION_NODE) to use for default and current
   functions.  */
#define optimization_default_node	global_trees[TI_OPTIMIZATION_DEFAULT]
#define optimization_current_node	global_trees[TI_OPTIMIZATION_CURRENT]

/* Default/current target options (TARGET_OPTION_NODE).  */
#define target_option_default_node	global_trees[TI_TARGET_OPTION_DEFAULT]
#define target_option_current_node	global_trees[TI_TARGET_OPTION_CURRENT]

/* Default tree list option(), optimize() pragmas to be linked into the
   attribute list.  */
#define current_target_pragma		global_trees[TI_CURRENT_TARGET_PRAGMA]
#define current_optimize_pragma		global_trees[TI_CURRENT_OPTIMIZE_PRAGMA]

#define char_type_node			integer_types[itk_char]
#define signed_char_type_node		integer_types[itk_signed_char]
#define unsigned_char_type_node		integer_types[itk_unsigned_char]
#define short_integer_type_node		integer_types[itk_short]
#define short_unsigned_type_node	integer_types[itk_unsigned_short]
#define integer_type_node		integer_types[itk_int]
#define unsigned_type_node		integer_types[itk_unsigned_int]
#define long_integer_type_node		integer_types[itk_long]
#define long_unsigned_type_node		integer_types[itk_unsigned_long]
#define long_long_integer_type_node	integer_types[itk_long_long]
#define long_long_unsigned_type_node	integer_types[itk_unsigned_long_long]

/* True if NODE is an erroneous expression.  */

#define error_operand_p(NODE)					\
  ((NODE) == error_mark_node					\
   || ((NODE) && TREE_TYPE ((NODE)) == error_mark_node))

extern tree decl_assembler_name (tree);
extern tree decl_comdat_group (const_tree);
extern tree decl_comdat_group_id (const_tree);
extern const char *decl_section_name (const_tree);
extern void set_decl_section_name (tree, const char *);
extern enum tls_model decl_tls_model (const_tree);
extern void set_decl_tls_model (tree, enum tls_model);

/* Compute the number of bytes occupied by 'node'.  This routine only
   looks at TREE_CODE and, if the code is TREE_VEC, TREE_VEC_LENGTH.  */

extern size_t tree_size (const_tree);

/* Compute the number of bytes occupied by a tree with code CODE.
   This function cannot be used for TREE_VEC or INTEGER_CST nodes,
   which are of variable length.  */
extern size_t tree_code_size (enum tree_code);

/* Allocate and return a new UID from the DECL_UID namespace.  */
extern int allocate_decl_uid (void);

/* Lowest level primitive for allocating a node.
   The TREE_CODE is the only argument.  Contents are initialized
   to zero except for a few of the common fields.  */

extern tree make_node_stat (enum tree_code MEM_STAT_DECL);
#define make_node(t) make_node_stat (t MEM_STAT_INFO)

/* Free tree node.  */

extern void free_node (tree);

/* Make a copy of a node, with all the same contents.  */

extern tree copy_node_stat (tree MEM_STAT_DECL);
#define copy_node(t) copy_node_stat (t MEM_STAT_INFO)

/* Make a copy of a chain of TREE_LIST nodes.  */

extern tree copy_list (tree);

/* Make a CASE_LABEL_EXPR.  */

extern tree build_case_label (tree, tree, tree);

/* Make a BINFO.  */
extern tree make_tree_binfo_stat (unsigned MEM_STAT_DECL);
#define make_tree_binfo(t) make_tree_binfo_stat (t MEM_STAT_INFO)

/* Make an INTEGER_CST.  */

extern tree make_int_cst_stat (int, int MEM_STAT_DECL);
#define make_int_cst(LEN, EXT_LEN) \
  make_int_cst_stat (LEN, EXT_LEN MEM_STAT_INFO)

/* Make a TREE_VEC.  */

extern tree make_tree_vec_stat (int MEM_STAT_DECL);
#define make_tree_vec(t) make_tree_vec_stat (t MEM_STAT_INFO)

/* Grow a TREE_VEC.  */

extern tree grow_tree_vec_stat (tree v, int MEM_STAT_DECL);
#define grow_tree_vec(v, t) grow_tree_vec_stat (v, t MEM_STAT_INFO)

/* Construct various types of nodes.  */

extern tree build_nt (enum tree_code, ...);
extern tree build_nt_call_vec (tree, vec<tree, va_gc> *);

extern tree build0_stat (enum tree_code, tree MEM_STAT_DECL);
#define build0(c,t) build0_stat (c,t MEM_STAT_INFO)
extern tree build1_stat (enum tree_code, tree, tree MEM_STAT_DECL);
#define build1(c,t1,t2) build1_stat (c,t1,t2 MEM_STAT_INFO)
extern tree build2_stat (enum tree_code, tree, tree, tree MEM_STAT_DECL);
#define build2(c,t1,t2,t3) build2_stat (c,t1,t2,t3 MEM_STAT_INFO)
extern tree build3_stat (enum tree_code, tree, tree, tree, tree MEM_STAT_DECL);
#define build3(c,t1,t2,t3,t4) build3_stat (c,t1,t2,t3,t4 MEM_STAT_INFO)
extern tree build4_stat (enum tree_code, tree, tree, tree, tree,
			 tree MEM_STAT_DECL);
#define build4(c,t1,t2,t3,t4,t5) build4_stat (c,t1,t2,t3,t4,t5 MEM_STAT_INFO)
extern tree build5_stat (enum tree_code, tree, tree, tree, tree, tree,
			 tree MEM_STAT_DECL);
#define build5(c,t1,t2,t3,t4,t5,t6) build5_stat (c,t1,t2,t3,t4,t5,t6 MEM_STAT_INFO)

/* _loc versions of build[1-5].  */

static inline tree
build1_stat_loc (location_t loc, enum tree_code code, tree type,
		 tree arg1 MEM_STAT_DECL)
{
  tree t = build1_stat (code, type, arg1 PASS_MEM_STAT);
  if (CAN_HAVE_LOCATION_P (t))
    SET_EXPR_LOCATION (t, loc);
  return t;
}
#define build1_loc(l,c,t1,t2) build1_stat_loc (l,c,t1,t2 MEM_STAT_INFO)

static inline tree
build2_stat_loc (location_t loc, enum tree_code code, tree type, tree arg0,
		 tree arg1 MEM_STAT_DECL)
{
  tree t = build2_stat (code, type, arg0, arg1 PASS_MEM_STAT);
  if (CAN_HAVE_LOCATION_P (t))
    SET_EXPR_LOCATION (t, loc);
  return t;
}
#define build2_loc(l,c,t1,t2,t3) build2_stat_loc (l,c,t1,t2,t3 MEM_STAT_INFO)

static inline tree
build3_stat_loc (location_t loc, enum tree_code code, tree type, tree arg0,
		 tree arg1, tree arg2 MEM_STAT_DECL)
{
  tree t = build3_stat (code, type, arg0, arg1, arg2 PASS_MEM_STAT);
  if (CAN_HAVE_LOCATION_P (t))
    SET_EXPR_LOCATION (t, loc);
  return t;
}
#define build3_loc(l,c,t1,t2,t3,t4) \
  build3_stat_loc (l,c,t1,t2,t3,t4 MEM_STAT_INFO)

static inline tree
build4_stat_loc (location_t loc, enum tree_code code, tree type, tree arg0,
		 tree arg1, tree arg2, tree arg3 MEM_STAT_DECL)
{
  tree t = build4_stat (code, type, arg0, arg1, arg2, arg3 PASS_MEM_STAT);
  if (CAN_HAVE_LOCATION_P (t))
    SET_EXPR_LOCATION (t, loc);
  return t;
}
#define build4_loc(l,c,t1,t2,t3,t4,t5) \
  build4_stat_loc (l,c,t1,t2,t3,t4,t5 MEM_STAT_INFO)

static inline tree
build5_stat_loc (location_t loc, enum tree_code code, tree type, tree arg0,
		 tree arg1, tree arg2, tree arg3, tree arg4 MEM_STAT_DECL)
{
  tree t = build5_stat (code, type, arg0, arg1, arg2, arg3,
			arg4 PASS_MEM_STAT);
  if (CAN_HAVE_LOCATION_P (t))
    SET_EXPR_LOCATION (t, loc);
  return t;
}
#define build5_loc(l,c,t1,t2,t3,t4,t5,t6) \
  build5_stat_loc (l,c,t1,t2,t3,t4,t5,t6 MEM_STAT_INFO)

extern tree build_var_debug_value_stat (tree, tree MEM_STAT_DECL);
#define build_var_debug_value(t1,t2) \
  build_var_debug_value_stat (t1,t2 MEM_STAT_INFO)

/* Constructs double_int from tree CST.  */

extern tree double_int_to_tree (tree, double_int);

extern tree wide_int_to_tree (tree type, const wide_int_ref &cst);
extern tree force_fit_type (tree, const wide_int_ref &, int, bool);

/* Create an INT_CST node with a CST value zero extended.  */

/* static inline */
extern tree build_int_cst (tree, HOST_WIDE_INT);
extern tree build_int_cstu (tree type, unsigned HOST_WIDE_INT cst);
extern tree build_int_cst_type (tree, HOST_WIDE_INT);
extern tree make_vector_stat (unsigned MEM_STAT_DECL);
#define make_vector(n) make_vector_stat (n MEM_STAT_INFO)
extern tree build_vector_stat (tree, tree * MEM_STAT_DECL);
#define build_vector(t,v) build_vector_stat (t, v MEM_STAT_INFO)
extern tree build_vector_from_ctor (tree, vec<constructor_elt, va_gc> *);
extern tree build_vector_from_val (tree, tree);
extern void recompute_constructor_flags (tree);
extern void verify_constructor_flags (tree);
extern tree build_constructor (tree, vec<constructor_elt, va_gc> *);
extern tree build_constructor_single (tree, tree, tree);
extern tree build_constructor_from_list (tree, tree);
extern tree build_constructor_va (tree, int, ...);
extern tree build_real_from_int_cst (tree, const_tree);
extern tree build_complex (tree, tree, tree);
extern tree build_complex_inf (tree, bool);
extern tree build_each_one_cst (tree);
extern tree build_one_cst (tree);
extern tree build_minus_one_cst (tree);
extern tree build_all_ones_cst (tree);
extern tree build_zero_cst (tree);
extern tree build_string (int, const char *);
extern tree build_tree_list_stat (tree, tree MEM_STAT_DECL);
#define build_tree_list(t, q) build_tree_list_stat (t, q MEM_STAT_INFO)
extern tree build_tree_list_vec_stat (const vec<tree, va_gc> *MEM_STAT_DECL);
#define build_tree_list_vec(v) build_tree_list_vec_stat (v MEM_STAT_INFO)
extern tree build_decl_stat (location_t, enum tree_code,
			     tree, tree MEM_STAT_DECL);
extern tree build_fn_decl (const char *, tree);
#define build_decl(l,c,t,q) build_decl_stat (l, c, t, q MEM_STAT_INFO)
extern tree build_translation_unit_decl (tree);
extern tree build_block (tree, tree, tree, tree);
extern tree build_empty_stmt (location_t);
extern tree build_omp_clause (location_t, enum omp_clause_code);

extern tree build_vl_exp_stat (enum tree_code, int MEM_STAT_DECL);
#define build_vl_exp(c, n) build_vl_exp_stat (c, n MEM_STAT_INFO)

extern tree build_call_nary (tree, tree, int, ...);
extern tree build_call_valist (tree, tree, int, va_list);
#define build_call_array(T1,T2,N,T3)\
   build_call_array_loc (UNKNOWN_LOCATION, T1, T2, N, T3)
extern tree build_call_array_loc (location_t, tree, tree, int, const tree *);
extern tree build_call_vec (tree, tree, vec<tree, va_gc> *);
extern tree build_call_expr_loc_array (location_t, tree, int, tree *);
extern tree build_call_expr_loc_vec (location_t, tree, vec<tree, va_gc> *);
extern tree build_call_expr_loc (location_t, tree, int, ...);
extern tree build_call_expr (tree, int, ...);
extern tree build_call_expr_internal_loc (location_t, enum internal_fn,
					  tree, int, ...);
extern tree build_call_expr_internal_loc (location_t, enum internal_fn,
					  tree, int, tree *);
extern tree maybe_build_call_expr_loc (location_t, combined_fn, tree,
				       int, ...);
extern tree build_string_literal (int, const char *);

/* Construct various nodes representing data types.  */

extern tree signed_or_unsigned_type_for (int, tree);
extern tree signed_type_for (tree);
extern tree unsigned_type_for (tree);
extern tree truth_type_for (tree);
extern tree build_pointer_type_for_mode (tree, machine_mode, bool);
extern tree build_pointer_type (tree);
extern tree build_reference_type_for_mode (tree, machine_mode, bool);
extern tree build_reference_type (tree);
extern tree build_vector_type_for_mode (tree, machine_mode);
extern tree build_vector_type (tree innertype, int nunits);
extern tree build_truth_vector_type (unsigned, unsigned);
extern tree build_same_sized_truth_vector_type (tree vectype);
extern tree build_opaque_vector_type (tree innertype, int nunits);
extern tree build_index_type (tree);
extern tree build_array_type (tree, tree);
extern tree build_nonshared_array_type (tree, tree);
extern tree build_array_type_nelts (tree, unsigned HOST_WIDE_INT);
extern tree build_function_type (tree, tree);
extern tree build_function_type_list (tree, ...);
extern tree build_varargs_function_type_list (tree, ...);
extern tree build_function_type_array (tree, int, tree *);
extern tree build_varargs_function_type_array (tree, int, tree *);
#define build_function_type_vec(RET, V) \
  build_function_type_array (RET, vec_safe_length (V), vec_safe_address (V))
#define build_varargs_function_type_vec(RET, V) \
  build_varargs_function_type_array (RET, vec_safe_length (V), \
				     vec_safe_address (V))
extern tree build_method_type_directly (tree, tree, tree);
extern tree build_method_type (tree, tree);
extern tree build_offset_type (tree, tree);
extern tree build_complex_type (tree);
extern tree array_type_nelts (const_tree);

extern tree value_member (tree, tree);
extern tree purpose_member (const_tree, tree);
extern bool vec_member (const_tree, vec<tree, va_gc> *);
extern tree chain_index (int, tree);

extern int attribute_list_equal (const_tree, const_tree);
extern int attribute_list_contained (const_tree, const_tree);
extern int tree_int_cst_equal (const_tree, const_tree);

extern bool tree_fits_shwi_p (const_tree)
#ifndef ENABLE_TREE_CHECKING
  ATTRIBUTE_PURE /* tree_fits_shwi_p is pure only when checking is disabled.  */
#endif
  ;
extern bool tree_fits_uhwi_p (const_tree)
#ifndef ENABLE_TREE_CHECKING
  ATTRIBUTE_PURE /* tree_fits_uhwi_p is pure only when checking is disabled.  */
#endif
  ;
extern HOST_WIDE_INT tree_to_shwi (const_tree);
extern unsigned HOST_WIDE_INT tree_to_uhwi (const_tree);
#if !defined ENABLE_TREE_CHECKING && (GCC_VERSION >= 4003)
extern inline __attribute__ ((__gnu_inline__)) HOST_WIDE_INT
tree_to_shwi (const_tree t)
{
  gcc_assert (tree_fits_shwi_p (t));
  return TREE_INT_CST_LOW (t);
}

extern inline __attribute__ ((__gnu_inline__)) unsigned HOST_WIDE_INT
tree_to_uhwi (const_tree t)
{
  gcc_assert (tree_fits_uhwi_p (t));
  return TREE_INT_CST_LOW (t);
}
#endif
extern int tree_int_cst_sgn (const_tree);
extern int tree_int_cst_sign_bit (const_tree);
extern unsigned int tree_int_cst_min_precision (tree, signop);
extern tree strip_array_types (tree);
extern tree excess_precision_type (tree);
extern bool valid_constant_size_p (const_tree);


/* From expmed.c.  Since rtl.h is included after tree.h, we can't
   put the prototype here.  Rtl.h does declare the prototype if
   tree.h had been included.  */

extern tree make_tree (tree, rtx);

/* Return a type like TTYPE except that its TYPE_ATTRIBUTES
   is ATTRIBUTE.

   Such modified types already made are recorded so that duplicates
   are not made.  */

extern tree build_type_attribute_variant (tree, tree);
extern tree build_decl_attribute_variant (tree, tree);
extern tree build_type_attribute_qual_variant (tree, tree, int);

extern bool attribute_value_equal (const_tree, const_tree);

/* Return 0 if the attributes for two types are incompatible, 1 if they
   are compatible, and 2 if they are nearly compatible (which causes a
   warning to be generated).  */
extern int comp_type_attributes (const_tree, const_tree);

/* Default versions of target-overridable functions.  */
extern tree merge_decl_attributes (tree, tree);
extern tree merge_type_attributes (tree, tree);

/* This function is a private implementation detail of lookup_attribute()
   and you should never call it directly.  */
extern tree private_lookup_attribute (const char *, size_t, tree);

/* This function is a private implementation detail
   of lookup_attribute_by_prefix() and you should never call it directly.  */
extern tree private_lookup_attribute_by_prefix (const char *, size_t, tree);

/* Given an attribute name ATTR_NAME and a list of attributes LIST,
   return a pointer to the attribute's list element if the attribute
   is part of the list, or NULL_TREE if not found.  If the attribute
   appears more than once, this only returns the first occurrence; the
   TREE_CHAIN of the return value should be passed back in if further
   occurrences are wanted.  ATTR_NAME must be in the form 'text' (not
   '__text__').  */

static inline tree
lookup_attribute (const char *attr_name, tree list)
{
  gcc_checking_assert (attr_name[0] != '_');  
  /* In most cases, list is NULL_TREE.  */
  if (list == NULL_TREE)
    return NULL_TREE;
  else
    /* Do the strlen() before calling the out-of-line implementation.
       In most cases attr_name is a string constant, and the compiler
       will optimize the strlen() away.  */
    return private_lookup_attribute (attr_name, strlen (attr_name), list);
}

/* Given an attribute name ATTR_NAME and a list of attributes LIST,
   return a pointer to the attribute's list first element if the attribute
   starts with ATTR_NAME. ATTR_NAME must be in the form 'text' (not
   '__text__').  */

static inline tree
lookup_attribute_by_prefix (const char *attr_name, tree list)
{
  gcc_checking_assert (attr_name[0] != '_');
  /* In most cases, list is NULL_TREE.  */
  if (list == NULL_TREE)
    return NULL_TREE;
  else
    return private_lookup_attribute_by_prefix (attr_name, strlen (attr_name),
					       list);
}


/* This function is a private implementation detail of
   is_attribute_p() and you should never call it directly.  */
extern bool private_is_attribute_p (const char *, size_t, const_tree);

/* Given an identifier node IDENT and a string ATTR_NAME, return true
   if the identifier node is a valid attribute name for the string.
   ATTR_NAME must be in the form 'text' (not '__text__').  IDENT could
   be the identifier for 'text' or for '__text__'.  */

static inline bool
is_attribute_p (const char *attr_name, const_tree ident)
{
  gcc_checking_assert (attr_name[0] != '_');
  /* Do the strlen() before calling the out-of-line implementation.
     In most cases attr_name is a string constant, and the compiler
     will optimize the strlen() away.  */
  return private_is_attribute_p (attr_name, strlen (attr_name), ident);
}

/* Remove any instances of attribute ATTR_NAME in LIST and return the
   modified list.  ATTR_NAME must be in the form 'text' (not
   '__text__').  */

extern tree remove_attribute (const char *, tree);

/* Given two attributes lists, return a list of their union.  */

extern tree merge_attributes (tree, tree);

/* Given two Windows decl attributes lists, possibly including
   dllimport, return a list of their union .  */
extern tree merge_dllimport_decl_attributes (tree, tree);

/* Handle a "dllimport" or "dllexport" attribute.  */
extern tree handle_dll_attribute (tree *, tree, tree, int, bool *);

/* Returns true iff unqualified CAND and BASE are equivalent.  */

extern bool check_base_type (const_tree cand, const_tree base);

/* Check whether CAND is suitable to be returned from get_qualified_type
   (BASE, TYPE_QUALS, BLOCK_FACTOR).  */

extern bool check_qualified_type (const_tree cand, const_tree base,
				  int type_quals,
				  tree block_factor = NULL_TREE);

/* Return a version of the TYPE, qualified as indicated by the
   TYPE_QUALS, if one exists.
   If no qualified version exists yet, return NULL_TREE.
   BLOCK_FACTOR is null, unless compiling UPC.  */

extern tree get_qualified_type (tree type, int type_quals,
				tree block_factor = NULL_TREE);

/* Like get_qualified_type, but creates the type if it does not
   exist.  This function never returns NULL_TREE.
   BLOCK_FACTOR is null, unless compiling UPC.  */

extern tree build_qualified_type (tree type, int type_quals,
				  tree block_factor = NULL_TREE);

/* Create a variant of type T with alignment ALIGN.  */

extern tree build_aligned_type (tree, unsigned int);

/* Like build_qualified_type, but only deals with the `const' and
   `volatile' qualifiers.  This interface is retained for backwards
   compatibility with the various front-ends; new code should use
   build_qualified_type instead.  */

#define build_type_variant(TYPE, CONST_P, VOLATILE_P)			\
  build_qualified_type ((TYPE),						\
			((CONST_P) ? TYPE_QUAL_CONST : 0)		\
			| ((VOLATILE_P) ? TYPE_QUAL_VOLATILE : 0))

/* Make a copy of a type node.  */

extern tree build_distinct_type_copy (tree);
extern tree build_variant_type_copy (tree);

/* Given a hashcode and a ..._TYPE node (for which the hashcode was made),
   return a canonicalized ..._TYPE node, so that duplicates are not made.
   How the hash code is computed is up to the caller, as long as any two
   callers that could hash identical-looking type nodes agree.  */

extern tree type_hash_canon (unsigned int, tree);

extern tree convert (tree, tree);
extern unsigned int expr_align (const_tree);
<<<<<<< HEAD
extern tree size_in_bytes (const_tree);
extern tree tree_expr_size (const_tree);
=======
extern tree size_in_bytes_loc (location_t, const_tree);
inline tree
size_in_bytes (const_tree t)
{
  return size_in_bytes_loc (input_location, t);
}

>>>>>>> 47e62307
extern HOST_WIDE_INT int_size_in_bytes (const_tree);
extern HOST_WIDE_INT max_int_size_in_bytes (const_tree);
extern tree bit_position (const_tree);
extern tree byte_position (const_tree);
extern HOST_WIDE_INT int_byte_position (const_tree);

#define sizetype sizetype_tab[(int) stk_sizetype]
#define bitsizetype sizetype_tab[(int) stk_bitsizetype]
#define ssizetype sizetype_tab[(int) stk_ssizetype]
#define sbitsizetype sizetype_tab[(int) stk_sbitsizetype]
#define size_int(L) size_int_kind (L, stk_sizetype)
#define ssize_int(L) size_int_kind (L, stk_ssizetype)
#define bitsize_int(L) size_int_kind (L, stk_bitsizetype)
#define sbitsize_int(L) size_int_kind (L, stk_sbitsizetype)

/* Type for sizes of data-type.  */

#define BITS_PER_UNIT_LOG \
  ((BITS_PER_UNIT > 1) + (BITS_PER_UNIT > 2) + (BITS_PER_UNIT > 4) \
   + (BITS_PER_UNIT > 8) + (BITS_PER_UNIT > 16) + (BITS_PER_UNIT > 32) \
   + (BITS_PER_UNIT > 64) + (BITS_PER_UNIT > 128) + (BITS_PER_UNIT > 256))

/* Concatenate two lists (chains of TREE_LIST nodes) X and Y
   by making the last node in X point to Y.
   Returns X, except if X is 0 returns Y.  */

extern tree chainon (tree, tree);

/* Make a new TREE_LIST node from specified PURPOSE, VALUE and CHAIN.  */

extern tree tree_cons_stat (tree, tree, tree MEM_STAT_DECL);
#define tree_cons(t,q,w) tree_cons_stat (t,q,w MEM_STAT_INFO)

/* Return the last tree node in a chain.  */

extern tree tree_last (tree);

/* Reverse the order of elements in a chain, and return the new head.  */

extern tree nreverse (tree);

/* Returns the length of a chain of nodes
   (number of chain pointers to follow before reaching a null pointer).  */

extern int list_length (const_tree);

/* Returns the first FIELD_DECL in a type.  */

extern tree first_field (const_tree);

/* Given an initializer INIT, return TRUE if INIT is zero or some
   aggregate of zeros.  Otherwise return FALSE.  */

extern bool initializer_zerop (const_tree);

/* Given a vector VEC, return its first element if all elements are
   the same.  Otherwise return NULL_TREE.  */

extern tree uniform_vector_p (const_tree);

/* Given a CONSTRUCTOR CTOR, return the element values as a vector.  */

extern vec<tree, va_gc> *ctor_to_vec (tree);

/* zerop (tree x) is nonzero if X is a constant of value 0.  */

extern int zerop (const_tree);

/* integer_zerop (tree x) is nonzero if X is an integer constant of value 0.  */

extern int integer_zerop (const_tree);

/* integer_onep (tree x) is nonzero if X is an integer constant of value 1.  */

extern int integer_onep (const_tree);

/* integer_onep (tree x) is nonzero if X is an integer constant of value 1, or
   a vector or complex where each part is 1.  */

extern int integer_each_onep (const_tree);

/* integer_all_onesp (tree x) is nonzero if X is an integer constant
   all of whose significant bits are 1.  */

extern int integer_all_onesp (const_tree);

/* integer_minus_onep (tree x) is nonzero if X is an integer constant of
   value -1.  */

extern int integer_minus_onep (const_tree);

/* integer_pow2p (tree x) is nonzero is X is an integer constant with
   exactly one bit 1.  */

extern int integer_pow2p (const_tree);

/* integer_nonzerop (tree x) is nonzero if X is an integer constant
   with a nonzero value.  */

extern int integer_nonzerop (const_tree);

/* integer_truep (tree x) is nonzero if X is an integer constant of value 1 or
   a vector where each element is an integer constant of value -1.  */

extern int integer_truep (const_tree);

extern bool cst_and_fits_in_hwi (const_tree);
extern tree num_ending_zeros (const_tree);

/* fixed_zerop (tree x) is nonzero if X is a fixed-point constant of
   value 0.  */

extern int fixed_zerop (const_tree);

/* staticp (tree x) is nonzero if X is a reference to data allocated
   at a fixed address in memory.  Returns the outermost data.  */

extern tree staticp (tree);

/* save_expr (EXP) returns an expression equivalent to EXP
   but it can be used multiple times within context CTX
   and only evaluate EXP once.  */

extern tree save_expr (tree);

/* Return true if T is function-invariant.  */

extern bool tree_invariant_p (tree);

/* Look inside EXPR into any simple arithmetic operations.  Return the
   outermost non-arithmetic or non-invariant node.  */

extern tree skip_simple_arithmetic (tree);

/* Look inside EXPR into simple arithmetic operations involving constants.
   Return the outermost non-arithmetic or non-constant node.  */

extern tree skip_simple_constant_arithmetic (tree);

/* Return which tree structure is used by T.  */

enum tree_node_structure_enum tree_node_structure (const_tree);

/* Return true if EXP contains a PLACEHOLDER_EXPR, i.e. if it represents a
   size or offset that depends on a field within a record.  */

extern bool contains_placeholder_p (const_tree);

/* This macro calls the above function but short-circuits the common
   case of a constant to save time.  Also check for null.  */

#define CONTAINS_PLACEHOLDER_P(EXP) \
  ((EXP) != 0 && ! TREE_CONSTANT (EXP) && contains_placeholder_p (EXP))

/* Return true if any part of the structure of TYPE involves a PLACEHOLDER_EXPR
   directly.  This includes size, bounds, qualifiers (for QUAL_UNION_TYPE) and
   field positions.  */

extern bool type_contains_placeholder_p (tree);

/* Given a tree EXP, find all occurrences of references to fields
   in a PLACEHOLDER_EXPR and place them in vector REFS without
   duplicates.  Also record VAR_DECLs and CONST_DECLs.  Note that
   we assume here that EXP contains only arithmetic expressions
   or CALL_EXPRs with PLACEHOLDER_EXPRs occurring only in their
   argument list.  */

extern void find_placeholder_in_expr (tree, vec<tree> *);

/* This macro calls the above function but short-circuits the common
   case of a constant to save time and also checks for NULL.  */

#define FIND_PLACEHOLDER_IN_EXPR(EXP, V) \
do {					 \
  if((EXP) && !TREE_CONSTANT (EXP))	 \
    find_placeholder_in_expr (EXP, V);	 \
} while (0)

/* Given a tree EXP, a FIELD_DECL F, and a replacement value R,
   return a tree with all occurrences of references to F in a
   PLACEHOLDER_EXPR replaced by R.  Also handle VAR_DECLs and
   CONST_DECLs.  Note that we assume here that EXP contains only
   arithmetic expressions or CALL_EXPRs with PLACEHOLDER_EXPRs
   occurring only in their argument list.  */

extern tree substitute_in_expr (tree, tree, tree);

/* This macro calls the above function but short-circuits the common
   case of a constant to save time and also checks for NULL.  */

#define SUBSTITUTE_IN_EXPR(EXP, F, R) \
  ((EXP) == 0 || TREE_CONSTANT (EXP) ? (EXP) : substitute_in_expr (EXP, F, R))

/* Similar, but look for a PLACEHOLDER_EXPR in EXP and find a replacement
   for it within OBJ, a tree that is an object or a chain of references.  */

extern tree substitute_placeholder_in_expr (tree, tree);

/* This macro calls the above function but short-circuits the common
   case of a constant to save time and also checks for NULL.  */

#define SUBSTITUTE_PLACEHOLDER_IN_EXPR(EXP, OBJ) \
  ((EXP) == 0 || TREE_CONSTANT (EXP) ? (EXP)	\
   : substitute_placeholder_in_expr (EXP, OBJ))


/* stabilize_reference (EXP) returns a reference equivalent to EXP
   but it can be used multiple times
   and only evaluate the subexpressions once.  */

extern tree stabilize_reference (tree);

/* Return EXP, stripped of any conversions to wider types
   in such a way that the result of converting to type FOR_TYPE
   is the same as if EXP were converted to FOR_TYPE.
   If FOR_TYPE is 0, it signifies EXP's type.  */

extern tree get_unwidened (tree, tree);

/* Return OP or a simpler expression for a narrower value
   which can be sign-extended or zero-extended to give back OP.
   Store in *UNSIGNEDP_PTR either 1 if the value should be zero-extended
   or 0 if the value should be sign-extended.  */

extern tree get_narrower (tree, int *);

/* Return true if T is an expression that get_inner_reference handles.  */

static inline bool
handled_component_p (const_tree t)
{
  switch (TREE_CODE (t))
    {
    case COMPONENT_REF:
    case BIT_FIELD_REF:
    case ARRAY_REF:
    case ARRAY_RANGE_REF:
    case REALPART_EXPR:
    case IMAGPART_EXPR:
    case VIEW_CONVERT_EXPR:
      return true;

    default:
      return false;
    }
}

/* Return true T is a component with reverse storage order.  */

static inline bool
reverse_storage_order_for_component_p (tree t)
{
  /* The storage order only applies to scalar components.  */
  if (AGGREGATE_TYPE_P (TREE_TYPE (t)) || VECTOR_TYPE_P (TREE_TYPE (t)))
    return false;

  if (TREE_CODE (t) == REALPART_EXPR || TREE_CODE (t) == IMAGPART_EXPR)
    t = TREE_OPERAND (t, 0);

  switch (TREE_CODE (t))
    {
    case ARRAY_REF:
    case COMPONENT_REF:
      /* ??? Fortran can take COMPONENT_REF of a VOID_TYPE.  */
      /* ??? UBSan can take COMPONENT_REF of a REFERENCE_TYPE.  */
      return AGGREGATE_TYPE_P (TREE_TYPE (TREE_OPERAND (t, 0)))
	     && TYPE_REVERSE_STORAGE_ORDER (TREE_TYPE (TREE_OPERAND (t, 0)));

    case BIT_FIELD_REF:
    case MEM_REF:
      return REF_REVERSE_STORAGE_ORDER (t);

    case ARRAY_RANGE_REF:
    case VIEW_CONVERT_EXPR:
    default:
      return false;
    }

  gcc_unreachable ();
}

/* Return true if T is a storage order barrier, i.e. a VIEW_CONVERT_EXPR
   that can modify the storage order of objects.  Note that, even if the
   TYPE_REVERSE_STORAGE_ORDER flag is set on both the inner type and the
   outer type, a VIEW_CONVERT_EXPR can modify the storage order because
   it can change the partition of the aggregate object into scalars.  */

static inline bool
storage_order_barrier_p (const_tree t)
{
  if (TREE_CODE (t) != VIEW_CONVERT_EXPR)
    return false;

  if (AGGREGATE_TYPE_P (TREE_TYPE (t))
      && TYPE_REVERSE_STORAGE_ORDER (TREE_TYPE (t)))
    return true;

  tree op = TREE_OPERAND (t, 0);

  if (AGGREGATE_TYPE_P (TREE_TYPE (op))
      && TYPE_REVERSE_STORAGE_ORDER (TREE_TYPE (op)))
    return true;

  return false;
}

/* Given a DECL or TYPE, return the scope in which it was declared, or
   NUL_TREE if there is no containing scope.  */

extern tree get_containing_scope (const_tree);

/* Return the FUNCTION_DECL which provides this _DECL with its context,
   or zero if none.  */
extern tree decl_function_context (const_tree);

/* Return the RECORD_TYPE, UNION_TYPE, or QUAL_UNION_TYPE which provides
   this _DECL with its context, or zero if none.  */
extern tree decl_type_context (const_tree);

/* Return 1 if EXPR is the real constant zero.  */
extern int real_zerop (const_tree);

/* Initialize the iterator I with arguments from function FNDECL  */

static inline void
function_args_iter_init (function_args_iterator *i, const_tree fntype)
{
  i->next = TYPE_ARG_TYPES (fntype);
}

/* Return a pointer that holds the next argument if there are more arguments to
   handle, otherwise return NULL.  */

static inline tree *
function_args_iter_cond_ptr (function_args_iterator *i)
{
  return (i->next) ? &TREE_VALUE (i->next) : NULL;
}

/* Return the next argument if there are more arguments to handle, otherwise
   return NULL.  */

static inline tree
function_args_iter_cond (function_args_iterator *i)
{
  return (i->next) ? TREE_VALUE (i->next) : NULL_TREE;
}

/* Advance to the next argument.  */
static inline void
function_args_iter_next (function_args_iterator *i)
{
  gcc_assert (i->next != NULL_TREE);
  i->next = TREE_CHAIN (i->next);
}

/* We set BLOCK_SOURCE_LOCATION only to inlined function entry points.  */

static inline bool
inlined_function_outer_scope_p (const_tree block)
{
 return LOCATION_LOCUS (BLOCK_SOURCE_LOCATION (block)) != UNKNOWN_LOCATION;
}

/* Loop over all function arguments of FNTYPE.  In each iteration, PTR is set
   to point to the next tree element.  ITER is an instance of
   function_args_iterator used to iterate the arguments.  */
#define FOREACH_FUNCTION_ARGS_PTR(FNTYPE, PTR, ITER)			\
  for (function_args_iter_init (&(ITER), (FNTYPE));			\
       (PTR = function_args_iter_cond_ptr (&(ITER))) != NULL;		\
       function_args_iter_next (&(ITER)))

/* Loop over all function arguments of FNTYPE.  In each iteration, TREE is set
   to the next tree element.  ITER is an instance of function_args_iterator
   used to iterate the arguments.  */
#define FOREACH_FUNCTION_ARGS(FNTYPE, TREE, ITER)			\
  for (function_args_iter_init (&(ITER), (FNTYPE));			\
       (TREE = function_args_iter_cond (&(ITER))) != NULL_TREE;		\
       function_args_iter_next (&(ITER)))

/* In tree.c */
extern unsigned crc32_string (unsigned, const char *);
extern unsigned crc32_byte (unsigned, char);
extern unsigned crc32_unsigned (unsigned, unsigned);
extern void clean_symbol_name (char *);
extern tree get_file_function_name (const char *);
extern tree get_callee_fndecl (const_tree);
extern combined_fn get_call_combined_fn (const_tree);
extern int type_num_arguments (const_tree);
extern bool associative_tree_code (enum tree_code);
extern bool commutative_tree_code (enum tree_code);
extern bool commutative_ternary_tree_code (enum tree_code);
extern bool operation_can_overflow (enum tree_code);
extern bool operation_no_trapping_overflow (tree, enum tree_code);
extern tree upper_bound_in_type (tree, tree);
extern tree lower_bound_in_type (tree, tree);
extern int operand_equal_for_phi_arg_p (const_tree, const_tree);
extern tree create_artificial_label (location_t);
extern const char *get_name (tree);
extern bool stdarg_p (const_tree);
extern bool prototype_p (const_tree);
extern bool is_typedef_decl (const_tree x);
extern bool typedef_variant_p (const_tree);
extern bool auto_var_in_fn_p (const_tree, const_tree);
extern tree build_low_bits_mask (tree, unsigned);
extern bool tree_nop_conversion_p (const_tree, const_tree);
extern tree tree_strip_nop_conversions (tree);
extern tree tree_strip_sign_nop_conversions (tree);
extern const_tree strip_invariant_refs (const_tree);
extern tree lhd_gcc_personality (void);
extern void assign_assembler_name_if_neeeded (tree);
extern void warn_deprecated_use (tree, tree);
extern void cache_integer_cst (tree);
extern const char *combined_fn_name (combined_fn);

/* Return the memory model from a host integer.  */
static inline enum memmodel
memmodel_from_int (unsigned HOST_WIDE_INT val)
{
  return (enum memmodel) (val & MEMMODEL_MASK);
}

/* Return the base memory model from a host integer.  */
static inline enum memmodel
memmodel_base (unsigned HOST_WIDE_INT val)
{
  return (enum memmodel) (val & MEMMODEL_BASE_MASK);
}

/* Return TRUE if the memory model is RELAXED.  */
static inline bool
is_mm_relaxed (enum memmodel model)
{
  return (model & MEMMODEL_BASE_MASK) == MEMMODEL_RELAXED;
}

/* Return TRUE if the memory model is CONSUME.  */
static inline bool
is_mm_consume (enum memmodel model)
{
  return (model & MEMMODEL_BASE_MASK) == MEMMODEL_CONSUME;
}

/* Return TRUE if the memory model is ACQUIRE.  */
static inline bool
is_mm_acquire (enum memmodel model)
{
  return (model & MEMMODEL_BASE_MASK) == MEMMODEL_ACQUIRE;
}

/* Return TRUE if the memory model is RELEASE.  */
static inline bool
is_mm_release (enum memmodel model)
{
  return (model & MEMMODEL_BASE_MASK) == MEMMODEL_RELEASE;
}

/* Return TRUE if the memory model is ACQ_REL.  */
static inline bool
is_mm_acq_rel (enum memmodel model)
{
  return (model & MEMMODEL_BASE_MASK) == MEMMODEL_ACQ_REL;
}

/* Return TRUE if the memory model is SEQ_CST.  */
static inline bool
is_mm_seq_cst (enum memmodel model)
{
  return (model & MEMMODEL_BASE_MASK) == MEMMODEL_SEQ_CST;
}

/* Return TRUE if the memory model is a SYNC variant.  */
static inline bool
is_mm_sync (enum memmodel model)
{
  return (model & MEMMODEL_SYNC);
}

/* Compare and hash for any structure which begins with a canonical
   pointer.  Assumes all pointers are interchangeable, which is sort
   of already assumed by gcc elsewhere IIRC.  */

static inline int
struct_ptr_eq (const void *a, const void *b)
{
  const void * const * x = (const void * const *) a;
  const void * const * y = (const void * const *) b;
  return *x == *y;
}

static inline hashval_t
struct_ptr_hash (const void *a)
{
  const void * const * x = (const void * const *) a;
  return (intptr_t)*x >> 4;
}

/* Return nonzero if CODE is a tree code that represents a truth value.  */
static inline bool
truth_value_p (enum tree_code code)
{
  return (TREE_CODE_CLASS (code) == tcc_comparison
	  || code == TRUTH_AND_EXPR || code == TRUTH_ANDIF_EXPR
	  || code == TRUTH_OR_EXPR || code == TRUTH_ORIF_EXPR
	  || code == TRUTH_XOR_EXPR || code == TRUTH_NOT_EXPR);
}

/* Return whether TYPE is a type suitable for an offset for
   a POINTER_PLUS_EXPR.  */
static inline bool
ptrofftype_p (tree type)
{
  return (INTEGRAL_TYPE_P (type)
	  && TYPE_PRECISION (type) == TYPE_PRECISION (sizetype)
	  && TYPE_UNSIGNED (type) == TYPE_UNSIGNED (sizetype));
}

extern tree strip_float_extensions (tree);
extern int really_constant_p (const_tree);
extern bool decl_address_invariant_p (const_tree);
extern bool decl_address_ip_invariant_p (const_tree);
extern bool int_fits_type_p (const_tree, const_tree);
#ifndef GENERATOR_FILE
extern void get_type_static_bounds (const_tree, mpz_t, mpz_t);
#endif
extern bool variably_modified_type_p (tree, tree);
extern int tree_log2 (const_tree);
extern int tree_floor_log2 (const_tree);
extern unsigned int tree_ctz (const_tree);
extern int simple_cst_equal (const_tree, const_tree);

namespace inchash
{

extern void add_expr (const_tree, hash &, unsigned int = 0);

}

/* Compat version until all callers are converted. Return hash for
   TREE with SEED.  */
static inline hashval_t iterative_hash_expr(const_tree tree, hashval_t seed)
{
  inchash::hash hstate (seed);
  inchash::add_expr (tree, hstate);
  return hstate.end ();
}

extern int compare_tree_int (const_tree, unsigned HOST_WIDE_INT);
extern int type_list_equal (const_tree, const_tree);
extern int chain_member (const_tree, const_tree);
extern void dump_tree_statistics (void);
extern void recompute_tree_invariant_for_addr_expr (tree);
extern bool needs_to_live_in_memory (const_tree);
extern tree reconstruct_complex_type (tree, tree);
extern int real_onep (const_tree);
extern int real_minus_onep (const_tree);
extern void init_ttree (void);
extern void build_common_tree_nodes (bool);
extern void build_common_builtin_nodes (void);
extern tree build_nonstandard_integer_type (unsigned HOST_WIDE_INT, int);
extern tree build_nonstandard_boolean_type (unsigned HOST_WIDE_INT);
extern tree build_range_type (tree, tree, tree);
extern tree build_nonshared_range_type (tree, tree, tree);
extern bool subrange_type_for_debug_p (const_tree, tree *, tree *);
extern HOST_WIDE_INT int_cst_value (const_tree);
extern tree tree_block (tree);
extern void tree_set_block (tree, tree);
extern location_t *block_nonartificial_location (tree);
extern location_t tree_nonartificial_location (tree);
extern tree block_ultimate_origin (const_tree);
extern tree get_binfo_at_offset (tree, HOST_WIDE_INT, tree);
extern bool virtual_method_call_p (const_tree);
extern tree obj_type_ref_class (const_tree ref);
extern bool types_same_for_odr (const_tree type1, const_tree type2,
				bool strict=false);
extern bool contains_bitfld_component_ref_p (const_tree);
extern bool block_may_fallthru (const_tree);
extern void using_eh_for_cleanups (void);
extern bool using_eh_for_cleanups_p (void);
extern const char *get_tree_code_name (enum tree_code);
extern void set_call_expr_flags (tree, int);
extern tree walk_tree_1 (tree*, walk_tree_fn, void*, hash_set<tree>*,
			 walk_tree_lh);
extern tree walk_tree_without_duplicates_1 (tree*, walk_tree_fn, void*,
					    walk_tree_lh);
#define walk_tree(a,b,c,d) \
	walk_tree_1 (a, b, c, d, NULL)
#define walk_tree_without_duplicates(a,b,c) \
	walk_tree_without_duplicates_1 (a, b, c, NULL)

extern tree drop_tree_overflow (tree);

/* Given a memory reference expression T, return its base address.
   The base address of a memory reference expression is the main
   object being referenced.  */
extern tree get_base_address (tree t);

/* Return a tree of sizetype representing the size, in bytes, of the element
   of EXP, an ARRAY_REF or an ARRAY_RANGE_REF.  */
extern tree array_ref_element_size (tree);

/* Return a tree representing the upper bound of the array mentioned in
   EXP, an ARRAY_REF or an ARRAY_RANGE_REF.  */
extern tree array_ref_up_bound (tree);

/* Return a tree representing the lower bound of the array mentioned in
   EXP, an ARRAY_REF or an ARRAY_RANGE_REF.  */
extern tree array_ref_low_bound (tree);

/* Returns true if REF is an array reference to an array at the end of
   a structure.  If this is the case, the array may be allocated larger
   than its upper bound implies.  */
extern bool array_at_struct_end_p (tree);

/* Return a tree representing the offset, in bytes, of the field referenced
   by EXP.  This does not include any offset in DECL_FIELD_BIT_OFFSET.  */
extern tree component_ref_field_offset (tree);

extern int tree_map_base_eq (const void *, const void *);
extern unsigned int tree_map_base_hash (const void *);
extern int tree_map_base_marked_p (const void *);
extern void DEBUG_FUNCTION verify_type (const_tree t);
extern bool gimple_canonical_types_compatible_p (const_tree, const_tree,
						 bool trust_type_canonical = true);
extern bool type_with_interoperable_signedness (const_tree);

/* Return simplified tree code of type that is used for canonical type
   merging.  */
inline enum tree_code
tree_code_for_canonical_type_merging (enum tree_code code)
{
  /* By C standard, each enumerated type shall be compatible with char,
     a signed integer, or an unsigned integer.  The choice of type is
     implementation defined (in our case it depends on -fshort-enum).

     For this reason we make no distinction between ENUMERAL_TYPE and INTEGER
     type and compare only by their signedness and precision.  */
  if (code == ENUMERAL_TYPE)
    return INTEGER_TYPE;
  /* To allow inter-operability between languages having references and
     C, we consider reference types and pointers alike.  Note that this is
     not strictly necessary for C-Fortran 2008 interoperability because
     Fortran define C_PTR type that needs to be compatible with C pointers
     and we handle this one as ptr_type_node.  */
  if (code == REFERENCE_TYPE)
    return POINTER_TYPE;
  return code;
}

/* Return ture if get_alias_set care about TYPE_CANONICAL of given type.
   We don't define the types for pointers, arrays and vectors.  The reason is
   that pointers are handled specially: ptr_type_node accesses conflict with
   accesses to all other pointers.  This is done by alias.c.
   Because alias sets of arrays and vectors are the same as types of their
   elements, we can't compute canonical type either.  Otherwise we could go
   form void *[10] to int *[10] (because they are equivalent for canonical type
   machinery) and get wrong TBAA.  */

inline bool
canonical_type_used_p (const_tree t)
{
  return !(POINTER_TYPE_P (t)
	   || TREE_CODE (t) == ARRAY_TYPE
	   || TREE_CODE (t) == VECTOR_TYPE);
}

#define tree_map_eq tree_map_base_eq
extern unsigned int tree_map_hash (const void *);
#define tree_map_marked_p tree_map_base_marked_p

#define tree_decl_map_eq tree_map_base_eq
extern unsigned int tree_decl_map_hash (const void *);
#define tree_decl_map_marked_p tree_map_base_marked_p

struct tree_decl_map_cache_hasher : ggc_cache_ptr_hash<tree_decl_map>
{
  static hashval_t hash (tree_decl_map *m) { return tree_decl_map_hash (m); }
  static bool
  equal (tree_decl_map *a, tree_decl_map *b)
  {
    return tree_decl_map_eq (a, b);
  }

  static int
  keep_cache_entry (tree_decl_map *&m)
  {
    return ggc_marked_p (m->base.from);
  }
};

#define tree_int_map_eq tree_map_base_eq
#define tree_int_map_hash tree_map_base_hash
#define tree_int_map_marked_p tree_map_base_marked_p

#define tree_vec_map_eq tree_map_base_eq
#define tree_vec_map_hash tree_decl_map_hash
#define tree_vec_map_marked_p tree_map_base_marked_p

/* Initialize the abstract argument list iterator object ITER with the
   arguments from CALL_EXPR node EXP.  */
static inline void
init_call_expr_arg_iterator (tree exp, call_expr_arg_iterator *iter)
{
  iter->t = exp;
  iter->n = call_expr_nargs (exp);
  iter->i = 0;
}

static inline void
init_const_call_expr_arg_iterator (const_tree exp, const_call_expr_arg_iterator *iter)
{
  iter->t = exp;
  iter->n = call_expr_nargs (exp);
  iter->i = 0;
}

/* Return the next argument from abstract argument list iterator object ITER,
   and advance its state.  Return NULL_TREE if there are no more arguments.  */
static inline tree
next_call_expr_arg (call_expr_arg_iterator *iter)
{
  tree result;
  if (iter->i >= iter->n)
    return NULL_TREE;
  result = CALL_EXPR_ARG (iter->t, iter->i);
  iter->i++;
  return result;
}

static inline const_tree
next_const_call_expr_arg (const_call_expr_arg_iterator *iter)
{
  const_tree result;
  if (iter->i >= iter->n)
    return NULL_TREE;
  result = CALL_EXPR_ARG (iter->t, iter->i);
  iter->i++;
  return result;
}

/* Initialize the abstract argument list iterator object ITER, then advance
   past and return the first argument.  Useful in for expressions, e.g.
     for (arg = first_call_expr_arg (exp, &iter); arg;
          arg = next_call_expr_arg (&iter))   */
static inline tree
first_call_expr_arg (tree exp, call_expr_arg_iterator *iter)
{
  init_call_expr_arg_iterator (exp, iter);
  return next_call_expr_arg (iter);
}

static inline const_tree
first_const_call_expr_arg (const_tree exp, const_call_expr_arg_iterator *iter)
{
  init_const_call_expr_arg_iterator (exp, iter);
  return next_const_call_expr_arg (iter);
}

/* Test whether there are more arguments in abstract argument list iterator
   ITER, without changing its state.  */
static inline bool
more_call_expr_args_p (const call_expr_arg_iterator *iter)
{
  return (iter->i < iter->n);
}

/* Iterate through each argument ARG of CALL_EXPR CALL, using variable ITER
   (of type call_expr_arg_iterator) to hold the iteration state.  */
#define FOR_EACH_CALL_EXPR_ARG(arg, iter, call)			\
  for ((arg) = first_call_expr_arg ((call), &(iter)); (arg);	\
       (arg) = next_call_expr_arg (&(iter)))

#define FOR_EACH_CONST_CALL_EXPR_ARG(arg, iter, call)			\
  for ((arg) = first_const_call_expr_arg ((call), &(iter)); (arg);	\
       (arg) = next_const_call_expr_arg (&(iter)))

/* Return true if tree node T is a language-specific node.  */
static inline bool
is_lang_specific (const_tree t)
{
  return TREE_CODE (t) == LANG_TYPE || TREE_CODE (t) >= NUM_TREE_CODES;
}

/* Valid builtin number.  */
#define BUILTIN_VALID_P(FNCODE) \
  (IN_RANGE ((int)FNCODE, ((int)BUILT_IN_NONE) + 1, ((int) END_BUILTINS) - 1))

/* Return the tree node for an explicit standard builtin function or NULL.  */
static inline tree
builtin_decl_explicit (enum built_in_function fncode)
{
  gcc_checking_assert (BUILTIN_VALID_P (fncode));

  return builtin_info[(size_t)fncode].decl;
}

/* Return the tree node for an implicit builtin function or NULL.  */
static inline tree
builtin_decl_implicit (enum built_in_function fncode)
{
  size_t uns_fncode = (size_t)fncode;
  gcc_checking_assert (BUILTIN_VALID_P (fncode));

  if (!builtin_info[uns_fncode].implicit_p)
    return NULL_TREE;

  return builtin_info[uns_fncode].decl;
}

/* Set explicit builtin function nodes and whether it is an implicit
   function.  */

static inline void
set_builtin_decl (enum built_in_function fncode, tree decl, bool implicit_p)
{
  size_t ufncode = (size_t)fncode;

  gcc_checking_assert (BUILTIN_VALID_P (fncode)
		       && (decl != NULL_TREE || !implicit_p));

  builtin_info[ufncode].decl = decl;
  builtin_info[ufncode].implicit_p = implicit_p;
  builtin_info[ufncode].declared_p = false;
}

/* Set the implicit flag for a builtin function.  */

static inline void
set_builtin_decl_implicit_p (enum built_in_function fncode, bool implicit_p)
{
  size_t uns_fncode = (size_t)fncode;

  gcc_checking_assert (BUILTIN_VALID_P (fncode)
		       && builtin_info[uns_fncode].decl != NULL_TREE);

  builtin_info[uns_fncode].implicit_p = implicit_p;
}

/* Set the declared flag for a builtin function.  */

static inline void
set_builtin_decl_declared_p (enum built_in_function fncode, bool declared_p)
{
  size_t uns_fncode = (size_t)fncode;

  gcc_checking_assert (BUILTIN_VALID_P (fncode)
		       && builtin_info[uns_fncode].decl != NULL_TREE);

  builtin_info[uns_fncode].declared_p = declared_p;
}

/* Return whether the standard builtin function can be used as an explicit
   function.  */

static inline bool
builtin_decl_explicit_p (enum built_in_function fncode)
{
  gcc_checking_assert (BUILTIN_VALID_P (fncode));
  return (builtin_info[(size_t)fncode].decl != NULL_TREE);
}

/* Return whether the standard builtin function can be used implicitly.  */

static inline bool
builtin_decl_implicit_p (enum built_in_function fncode)
{
  size_t uns_fncode = (size_t)fncode;

  gcc_checking_assert (BUILTIN_VALID_P (fncode));
  return (builtin_info[uns_fncode].decl != NULL_TREE
	  && builtin_info[uns_fncode].implicit_p);
}

/* Return whether the standard builtin function was declared.  */

static inline bool
builtin_decl_declared_p (enum built_in_function fncode)
{
  size_t uns_fncode = (size_t)fncode;

  gcc_checking_assert (BUILTIN_VALID_P (fncode));
  return (builtin_info[uns_fncode].decl != NULL_TREE
	  && builtin_info[uns_fncode].declared_p);
}

/* Return true if T (assumed to be a DECL) is a global variable.
   A variable is considered global if its storage is not automatic.  */

static inline bool
is_global_var (const_tree t)
{
  return (TREE_STATIC (t) || DECL_EXTERNAL (t));
}

/* Return true if VAR may be aliased.  A variable is considered as
   maybe aliased if it has its address taken by the local TU
   or possibly by another TU and might be modified through a pointer.  */

static inline bool
may_be_aliased (const_tree var)
{
  return (TREE_CODE (var) != CONST_DECL
	  && (TREE_PUBLIC (var)
	      || DECL_EXTERNAL (var)
	      || TREE_ADDRESSABLE (var))
	  && !((TREE_STATIC (var) || TREE_PUBLIC (var) || DECL_EXTERNAL (var))
	       && ((TREE_READONLY (var)
		    && !TYPE_NEEDS_CONSTRUCTING (TREE_TYPE (var)))
		   || (TREE_CODE (var) == VAR_DECL
		       && DECL_NONALIASED (var)))));
}

/* Return pointer to optimization flags of FNDECL.  */
static inline struct cl_optimization *
opts_for_fn (const_tree fndecl)
{
  tree fn_opts = DECL_FUNCTION_SPECIFIC_OPTIMIZATION (fndecl);
  if (fn_opts == NULL_TREE)
    fn_opts = optimization_default_node;
  return TREE_OPTIMIZATION (fn_opts);
}

/* Return pointer to target flags of FNDECL.  */
static inline cl_target_option *
target_opts_for_fn (const_tree fndecl)
{
  tree fn_opts = DECL_FUNCTION_SPECIFIC_TARGET (fndecl);
  if (fn_opts == NULL_TREE)
    fn_opts = target_option_default_node;
  return fn_opts == NULL_TREE ? NULL : TREE_TARGET_OPTION (fn_opts);
}

/* opt flag for function FNDECL, e.g. opts_for_fn (fndecl, optimize) is
   the optimization level of function fndecl.  */
#define opt_for_fn(fndecl, opt) (opts_for_fn (fndecl)->x_##opt)

/* For anonymous aggregate types, we need some sort of name to
   hold on to.  In practice, this should not appear, but it should
   not be harmful if it does.  */
extern const char *anon_aggrname_format();
extern bool anon_aggrname_p (const_tree);

/* The tree and const_tree overload templates.   */
namespace wi
{
  template <>
  struct int_traits <const_tree>
  {
    static const enum precision_type precision_type = VAR_PRECISION;
    static const bool host_dependent_precision = false;
    static const bool is_sign_extended = false;
    static unsigned int get_precision (const_tree);
    static wi::storage_ref decompose (HOST_WIDE_INT *, unsigned int,
				      const_tree);
  };

  template <>
  struct int_traits <tree> : public int_traits <const_tree> {};

  template <int N>
  class extended_tree
  {
  private:
    const_tree m_t;

  public:
    extended_tree (const_tree);

    unsigned int get_precision () const;
    const HOST_WIDE_INT *get_val () const;
    unsigned int get_len () const;
  };

  template <int N>
  struct int_traits <extended_tree <N> >
  {
    static const enum precision_type precision_type = CONST_PRECISION;
    static const bool host_dependent_precision = false;
    static const bool is_sign_extended = true;
    static const unsigned int precision = N;
  };

  generic_wide_int <extended_tree <WIDE_INT_MAX_PRECISION> >
  to_widest (const_tree);

  generic_wide_int <extended_tree <ADDR_MAX_PRECISION> > to_offset (const_tree);

  wide_int to_wide (const_tree, unsigned int);
}

inline unsigned int
wi::int_traits <const_tree>::get_precision (const_tree tcst)
{
  return TYPE_PRECISION (TREE_TYPE (tcst));
}

/* Convert the tree_cst X into a wide_int of PRECISION.  */
inline wi::storage_ref
wi::int_traits <const_tree>::decompose (HOST_WIDE_INT *,
					unsigned int precision, const_tree x)
{
  return wi::storage_ref (&TREE_INT_CST_ELT (x, 0), TREE_INT_CST_NUNITS (x),
			  precision);
}

inline generic_wide_int <wi::extended_tree <WIDE_INT_MAX_PRECISION> >
wi::to_widest (const_tree t)
{
  return t;
}

inline generic_wide_int <wi::extended_tree <ADDR_MAX_PRECISION> >
wi::to_offset (const_tree t)
{
  return t;
}

/* Convert INTEGER_CST T to a wide_int of precision PREC, extending or
   truncating as necessary.  When extending, use sign extension if T's
   type is signed and zero extension if T's type is unsigned.  */

inline wide_int
wi::to_wide (const_tree t, unsigned int prec)
{
  return wide_int::from (t, prec, TYPE_SIGN (TREE_TYPE (t)));
}

template <int N>
inline wi::extended_tree <N>::extended_tree (const_tree t)
  : m_t (t)
{
  gcc_checking_assert (TYPE_PRECISION (TREE_TYPE (t)) <= N);
}

template <int N>
inline unsigned int
wi::extended_tree <N>::get_precision () const
{
  return N;
}

template <int N>
inline const HOST_WIDE_INT *
wi::extended_tree <N>::get_val () const
{
  return &TREE_INT_CST_ELT (m_t, 0);
}

template <int N>
inline unsigned int
wi::extended_tree <N>::get_len () const
{
  if (N == ADDR_MAX_PRECISION)
    return TREE_INT_CST_OFFSET_NUNITS (m_t);
  else if (N >= WIDE_INT_MAX_PRECISION)
    return TREE_INT_CST_EXT_NUNITS (m_t);
  else
    /* This class is designed to be used for specific output precisions
       and needs to be as fast as possible, so there is no fallback for
       other casees.  */
    gcc_unreachable ();
}

namespace wi
{
  template <typename T>
  bool fits_to_tree_p (const T &x, const_tree);

  wide_int min_value (const_tree);
  wide_int max_value (const_tree);
  wide_int from_mpz (const_tree, mpz_t, bool);
}

template <typename T>
bool
wi::fits_to_tree_p (const T &x, const_tree type)
{
  if (TYPE_SIGN (type) == UNSIGNED)
    return eq_p (x, zext (x, TYPE_PRECISION (type)));
  else
    return eq_p (x, sext (x, TYPE_PRECISION (type)));
}

/* Produce the smallest number that is represented in TYPE.  The precision
   and sign are taken from TYPE.  */
inline wide_int
wi::min_value (const_tree type)
{
  return min_value (TYPE_PRECISION (type), TYPE_SIGN (type));
}

/* Produce the largest number that is represented in TYPE.  The precision
   and sign are taken from TYPE.  */
inline wide_int
wi::max_value (const_tree type)
{
  return max_value (TYPE_PRECISION (type), TYPE_SIGN (type));
}

/* Return true if INTEGER_CST T1 is less than INTEGER_CST T2,
   extending both according to their respective TYPE_SIGNs.  */

inline bool
tree_int_cst_lt (const_tree t1, const_tree t2)
{
  return wi::to_widest (t1) < wi::to_widest (t2);
}

/* Return true if INTEGER_CST T1 is less than or equal to INTEGER_CST T2,
   extending both according to their respective TYPE_SIGNs.  */

inline bool
tree_int_cst_le (const_tree t1, const_tree t2)
{
  return wi::to_widest (t1) <= wi::to_widest (t2);
}

/* Returns -1 if T1 < T2, 0 if T1 == T2, and 1 if T1 > T2.  T1 and T2
   are both INTEGER_CSTs and their values are extended according to their
   respective TYPE_SIGNs.  */

inline int
tree_int_cst_compare (const_tree t1, const_tree t2)
{
  return wi::cmps (wi::to_widest (t1), wi::to_widest (t2));
}

/* FIXME - These declarations belong in builtins.h, expr.h and emit-rtl.h,
   but none of these files are allowed to be included from front ends.
   They should be split in two. One suitable for the FEs, the other suitable
   for the BE.  */

/* Assign the RTX to declaration.  */
extern void set_decl_rtl (tree, rtx);
extern bool complete_ctor_at_level_p (const_tree, HOST_WIDE_INT, const_tree);

/* Given an expression EXP that is a handled_component_p,
   look for the ultimate containing object, which is returned and specify
   the access position and size.  */
extern tree get_inner_reference (tree, HOST_WIDE_INT *, HOST_WIDE_INT *,
				 tree *, machine_mode *, int *, int *,
				 int *, bool);

extern tree build_personality_function (const char *);

struct GTY(()) int_n_trees_t {
  /* These parts are initialized at runtime */
  tree signed_type;
  tree unsigned_type;
};

/* This is also in machmode.h */
extern bool int_n_enabled_p[NUM_INT_N_ENTS];
extern GTY(()) struct int_n_trees_t int_n_trees[NUM_INT_N_ENTS];

/* Like bit_position, but return as an integer.  It must be representable in
   that way (since it could be a signed value, we don't have the
   option of returning -1 like int_size_in_byte can.  */

inline HOST_WIDE_INT
int_bit_position (const_tree field)
{ 
  return ((wi::to_offset (DECL_FIELD_OFFSET (field)) << BITS_PER_UNIT_LOG)
	  + wi::to_offset (DECL_FIELD_BIT_OFFSET (field))).to_shwi ();
}

/* Return true if it makes sense to consider alias set for a type T.  */

inline bool
type_with_alias_set_p (const_tree t)
{
  /* Function and method types are never accessed as memory locations.  */
  if (TREE_CODE (t) == FUNCTION_TYPE || TREE_CODE (t) == METHOD_TYPE)
    return false;

  if (COMPLETE_TYPE_P (t))
    return true;

  /* Incomplete types can not be accessed in general except for arrays
     where we can fetch its element despite we have no array bounds.  */
  if (TREE_CODE (t) == ARRAY_TYPE && COMPLETE_TYPE_P (TREE_TYPE (t)))
    return true;

  return false;
}

extern location_t get_pure_location (location_t loc);

/* Get the endpoint of any range encoded within location LOC.  */

static inline location_t
get_finish (location_t loc)
{
  return get_range_from_loc (line_table, loc).m_finish;
}

extern location_t set_block (location_t loc, tree block);

extern void gt_ggc_mx (tree &);
extern void gt_pch_nx (tree &);
extern void gt_pch_nx (tree &, gt_pointer_operator, void *);

extern bool nonnull_arg_p (const_tree);
extern bool is_redundant_typedef (const_tree);

extern location_t
set_source_range (tree expr, location_t start, location_t finish);

extern location_t
set_source_range (tree expr, source_range src_range);

static inline source_range
get_decl_source_range (tree decl)
{
  location_t loc = DECL_SOURCE_LOCATION (decl);
  return get_range_from_loc (line_table, loc);
}

extern location_t
make_location (location_t caret, location_t start, location_t finish);

/* Return true if it makes sense to promote/demote from_type to to_type. */
inline bool
desired_pro_or_demotion_p (const_tree to_type, const_tree from_type)
{
  unsigned int to_type_precision = TYPE_PRECISION (to_type);

  /* OK to promote if to_type is no bigger than word_mode. */
  if (to_type_precision <= GET_MODE_PRECISION (word_mode))
    return true;

  /* Otherwise, allow only if narrowing or same precision conversions. */
  return to_type_precision <= TYPE_PRECISION (from_type);
}

#endif  /* GCC_TREE_H  */<|MERGE_RESOLUTION|>--- conflicted
+++ resolved
@@ -4362,10 +4362,6 @@
 
 extern tree convert (tree, tree);
 extern unsigned int expr_align (const_tree);
-<<<<<<< HEAD
-extern tree size_in_bytes (const_tree);
-extern tree tree_expr_size (const_tree);
-=======
 extern tree size_in_bytes_loc (location_t, const_tree);
 inline tree
 size_in_bytes (const_tree t)
@@ -4373,7 +4369,7 @@
   return size_in_bytes_loc (input_location, t);
 }
 
->>>>>>> 47e62307
+extern tree tree_expr_size (const_tree);
 extern HOST_WIDE_INT int_size_in_bytes (const_tree);
 extern HOST_WIDE_INT max_int_size_in_bytes (const_tree);
 extern tree bit_position (const_tree);

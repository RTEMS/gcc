--- conflicted
+++ resolved
@@ -4644,8 +4644,6 @@
 extern void DEBUG_FUNCTION verify_type (const_tree t);
 extern bool gimple_canonical_types_compatible_p (const_tree, const_tree,
 						 bool trust_type_canonical = true);
-<<<<<<< HEAD
-=======
 /* Return simplified tree code of type that is used for canonical type merging.  */
 inline enum tree_code
 tree_code_for_canonical_type_merging (enum tree_code code)
@@ -4667,7 +4665,6 @@
     return POINTER_TYPE;
   return code;
 }
->>>>>>> ad42dbbe
 
 #define tree_map_eq tree_map_base_eq
 extern unsigned int tree_map_hash (const void *);
@@ -5153,11 +5150,7 @@
    the access position and size.  */
 extern tree get_inner_reference (tree, HOST_WIDE_INT *, HOST_WIDE_INT *,
 				 tree *, machine_mode *, int *, int *,
-<<<<<<< HEAD
 				 int *, bool);
-=======
-				 bool);
->>>>>>> ad42dbbe
 
 extern tree build_personality_function (const char *);
 

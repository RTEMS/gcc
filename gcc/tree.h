/* Definitions for the ubiquitous 'tree' type for GNU compilers.
   Copyright (C) 1989-2013 Free Software Foundation, Inc.

This file is part of GCC.

GCC is free software; you can redistribute it and/or modify it under
the terms of the GNU General Public License as published by the Free
Software Foundation; either version 3, or (at your option) any later
version.

GCC is distributed in the hope that it will be useful, but WITHOUT ANY
WARRANTY; without even the implied warranty of MERCHANTABILITY or
FITNESS FOR A PARTICULAR PURPOSE.  See the GNU General Public License
for more details.

You should have received a copy of the GNU General Public License
along with GCC; see the file COPYING3.  If not see
<http://www.gnu.org/licenses/>.  */

#ifndef GCC_TREE_H
#define GCC_TREE_H

#include "tree-core.h"

/* These includes are required here because they provide declarations
   used by inline functions in this file.

   FIXME - Move these users elsewhere? */
#include "fold-const.h"

/* Macros for initializing `tree_contains_struct'.  */
#define MARK_TS_BASE(C)					\
  do {							\
    tree_contains_struct[C][TS_BASE] = 1;		\
  } while (0)

#define MARK_TS_TYPED(C)				\
  do {							\
    MARK_TS_BASE (C);					\
    tree_contains_struct[C][TS_TYPED] = 1;		\
  } while (0)

#define MARK_TS_COMMON(C)				\
  do {							\
    MARK_TS_TYPED (C);					\
    tree_contains_struct[C][TS_COMMON] = 1;		\
  } while (0)

#define MARK_TS_TYPE_COMMON(C)				\
  do {							\
    MARK_TS_COMMON (C);					\
    tree_contains_struct[C][TS_TYPE_COMMON] = 1;	\
  } while (0)

#define MARK_TS_TYPE_WITH_LANG_SPECIFIC(C)		\
  do {							\
    MARK_TS_TYPE_COMMON (C);				\
    tree_contains_struct[C][TS_TYPE_WITH_LANG_SPECIFIC] = 1;	\
  } while (0)

#define MARK_TS_DECL_MINIMAL(C)				\
  do {							\
    MARK_TS_COMMON (C);					\
    tree_contains_struct[C][TS_DECL_MINIMAL] = 1;	\
  } while (0)

#define MARK_TS_DECL_COMMON(C)				\
  do {							\
    MARK_TS_DECL_MINIMAL (C);				\
    tree_contains_struct[C][TS_DECL_COMMON] = 1;	\
  } while (0)

#define MARK_TS_DECL_WRTL(C)				\
  do {							\
    MARK_TS_DECL_COMMON (C);				\
    tree_contains_struct[C][TS_DECL_WRTL] = 1;		\
  } while (0)

#define MARK_TS_DECL_WITH_VIS(C)			\
  do {							\
    MARK_TS_DECL_WRTL (C);				\
    tree_contains_struct[C][TS_DECL_WITH_VIS] = 1;	\
  } while (0)

#define MARK_TS_DECL_NON_COMMON(C)			\
  do {							\
    MARK_TS_DECL_WITH_VIS (C);				\
    tree_contains_struct[C][TS_DECL_NON_COMMON] = 1;	\
  } while (0)


/* Returns the string representing CLASS.  */

#define TREE_CODE_CLASS_STRING(CLASS)\
        tree_code_class_strings[(int) (CLASS)]

#define TREE_CODE_CLASS(CODE)	tree_code_type[(int) (CODE)]

/* Nonzero if NODE represents an exceptional code.  */

#define EXCEPTIONAL_CLASS_P(NODE)\
	(TREE_CODE_CLASS (TREE_CODE (NODE)) == tcc_exceptional)

/* Nonzero if NODE represents a constant.  */

#define CONSTANT_CLASS_P(NODE)\
	(TREE_CODE_CLASS (TREE_CODE (NODE)) == tcc_constant)

/* Nonzero if NODE represents a type.  */

#define TYPE_P(NODE)\
	(TREE_CODE_CLASS (TREE_CODE (NODE)) == tcc_type)

/* Nonzero if NODE represents a declaration.  */

#define DECL_P(NODE)\
        (TREE_CODE_CLASS (TREE_CODE (NODE)) == tcc_declaration)

/* True if NODE designates a variable declaration.  */
#define VAR_P(NODE) \
  (TREE_CODE (NODE) == VAR_DECL)

/* Nonzero if DECL represents a VAR_DECL or FUNCTION_DECL.  */

#define VAR_OR_FUNCTION_DECL_P(DECL)\
  (TREE_CODE (DECL) == VAR_DECL || TREE_CODE (DECL) == FUNCTION_DECL)

/* Nonzero if NODE represents a INDIRECT_REF.  Keep these checks in
   ascending code order.  */

#define INDIRECT_REF_P(NODE)\
  (TREE_CODE (NODE) == INDIRECT_REF)

/* Nonzero if NODE represents a reference.  */

#define REFERENCE_CLASS_P(NODE)\
	(TREE_CODE_CLASS (TREE_CODE (NODE)) == tcc_reference)

/* Nonzero if NODE represents a comparison.  */

#define COMPARISON_CLASS_P(NODE)\
	(TREE_CODE_CLASS (TREE_CODE (NODE)) == tcc_comparison)

/* Nonzero if NODE represents a unary arithmetic expression.  */

#define UNARY_CLASS_P(NODE)\
	(TREE_CODE_CLASS (TREE_CODE (NODE)) == tcc_unary)

/* Nonzero if NODE represents a binary arithmetic expression.  */

#define BINARY_CLASS_P(NODE)\
	(TREE_CODE_CLASS (TREE_CODE (NODE)) == tcc_binary)

/* Nonzero if NODE represents a statement expression.  */

#define STATEMENT_CLASS_P(NODE)\
	(TREE_CODE_CLASS (TREE_CODE (NODE)) == tcc_statement)

/* Nonzero if NODE represents a function call-like expression with a
   variable-length operand vector.  */

#define VL_EXP_CLASS_P(NODE)\
	(TREE_CODE_CLASS (TREE_CODE (NODE)) == tcc_vl_exp)

/* Nonzero if NODE represents any other expression.  */

#define EXPRESSION_CLASS_P(NODE)\
	(TREE_CODE_CLASS (TREE_CODE (NODE)) == tcc_expression)

/* Returns nonzero iff NODE represents a type or declaration.  */

#define IS_TYPE_OR_DECL_P(NODE)\
	(TYPE_P (NODE) || DECL_P (NODE))

/* Returns nonzero iff CLASS is the tree-code class of an
   expression.  */

#define IS_EXPR_CODE_CLASS(CLASS)\
	((CLASS) >= tcc_reference && (CLASS) <= tcc_expression)

/* Returns nonzero iff NODE is an expression of some kind.  */

#define EXPR_P(NODE) IS_EXPR_CODE_CLASS (TREE_CODE_CLASS (TREE_CODE (NODE)))

#define TREE_CODE_LENGTH(CODE)	tree_code_length[(int) (CODE)]


/* Helper macros for math builtins.  */

#define BUILTIN_EXP10_P(FN) \
 ((FN) == BUILT_IN_EXP10 || (FN) == BUILT_IN_EXP10F || (FN) == BUILT_IN_EXP10L \
  || (FN) == BUILT_IN_POW10 || (FN) == BUILT_IN_POW10F || (FN) == BUILT_IN_POW10L)

#define BUILTIN_EXPONENT_P(FN) (BUILTIN_EXP10_P (FN) \
  || (FN) == BUILT_IN_EXP || (FN) == BUILT_IN_EXPF || (FN) == BUILT_IN_EXPL \
  || (FN) == BUILT_IN_EXP2 || (FN) == BUILT_IN_EXP2F || (FN) == BUILT_IN_EXP2L)

#define BUILTIN_SQRT_P(FN) \
 ((FN) == BUILT_IN_SQRT || (FN) == BUILT_IN_SQRTF || (FN) == BUILT_IN_SQRTL)

#define BUILTIN_CBRT_P(FN) \
 ((FN) == BUILT_IN_CBRT || (FN) == BUILT_IN_CBRTF || (FN) == BUILT_IN_CBRTL)

#define BUILTIN_ROOT_P(FN) (BUILTIN_SQRT_P (FN) || BUILTIN_CBRT_P (FN))

#define CASE_FLT_FN(FN) case FN: case FN##F: case FN##L
#define CASE_FLT_FN_REENT(FN) case FN##_R: case FN##F_R: case FN##L_R
#define CASE_INT_FN(FN) case FN: case FN##L: case FN##LL: case FN##IMAX

/* Define accessors for the fields that all tree nodes have
   (though some fields are not used for all kinds of nodes).  */

/* The tree-code says what kind of node it is.
   Codes are defined in tree.def.  */
#define TREE_CODE(NODE) ((enum tree_code) (NODE)->base.code)
#define TREE_SET_CODE(NODE, VALUE) ((NODE)->base.code = (VALUE))

/* When checking is enabled, errors will be generated if a tree node
   is accessed incorrectly. The macros die with a fatal error.  */
#if defined ENABLE_TREE_CHECKING && (GCC_VERSION >= 2007)

#define TREE_CHECK(T, CODE) \
(tree_check ((T), __FILE__, __LINE__, __FUNCTION__, (CODE)))

#define TREE_NOT_CHECK(T, CODE) \
(tree_not_check ((T), __FILE__, __LINE__, __FUNCTION__, (CODE)))

#define TREE_CHECK2(T, CODE1, CODE2) \
(tree_check2 ((T), __FILE__, __LINE__, __FUNCTION__, (CODE1), (CODE2)))

#define TREE_NOT_CHECK2(T, CODE1, CODE2) \
(tree_not_check2 ((T), __FILE__, __LINE__, __FUNCTION__, (CODE1), (CODE2)))

#define TREE_CHECK3(T, CODE1, CODE2, CODE3) \
(tree_check3 ((T), __FILE__, __LINE__, __FUNCTION__, (CODE1), (CODE2), (CODE3)))

#define TREE_NOT_CHECK3(T, CODE1, CODE2, CODE3) \
(tree_not_check3 ((T), __FILE__, __LINE__, __FUNCTION__, \
                               (CODE1), (CODE2), (CODE3)))

#define TREE_CHECK4(T, CODE1, CODE2, CODE3, CODE4) \
(tree_check4 ((T), __FILE__, __LINE__, __FUNCTION__, \
                           (CODE1), (CODE2), (CODE3), (CODE4)))

#define TREE_NOT_CHECK4(T, CODE1, CODE2, CODE3, CODE4) \
(tree_not_check4 ((T), __FILE__, __LINE__, __FUNCTION__, \
                               (CODE1), (CODE2), (CODE3), (CODE4)))

#define TREE_CHECK5(T, CODE1, CODE2, CODE3, CODE4, CODE5) \
(tree_check5 ((T), __FILE__, __LINE__, __FUNCTION__, \
                           (CODE1), (CODE2), (CODE3), (CODE4), (CODE5)))

#define TREE_NOT_CHECK5(T, CODE1, CODE2, CODE3, CODE4, CODE5) \
(tree_not_check5 ((T), __FILE__, __LINE__, __FUNCTION__, \
                               (CODE1), (CODE2), (CODE3), (CODE4), (CODE5)))

#define CONTAINS_STRUCT_CHECK(T, STRUCT) \
(contains_struct_check ((T), (STRUCT), __FILE__, __LINE__, __FUNCTION__))

#define TREE_CLASS_CHECK(T, CLASS) \
(tree_class_check ((T), (CLASS), __FILE__, __LINE__, __FUNCTION__))

#define TREE_RANGE_CHECK(T, CODE1, CODE2) \
(tree_range_check ((T), (CODE1), (CODE2), __FILE__, __LINE__, __FUNCTION__))

#define OMP_CLAUSE_SUBCODE_CHECK(T, CODE) \
(omp_clause_subcode_check ((T), (CODE), __FILE__, __LINE__, __FUNCTION__))

#define OMP_CLAUSE_RANGE_CHECK(T, CODE1, CODE2) \
(omp_clause_range_check ((T), (CODE1), (CODE2), \
                                      __FILE__, __LINE__, __FUNCTION__))

/* These checks have to be special cased.  */
#define EXPR_CHECK(T) \
(expr_check ((T), __FILE__, __LINE__, __FUNCTION__))

/* These checks have to be special cased.  */
#define NON_TYPE_CHECK(T) \
(non_type_check ((T), __FILE__, __LINE__, __FUNCTION__))

#define TREE_VEC_ELT_CHECK(T, I) \
(*(CONST_CAST2 (tree *, typeof (T)*, \
     tree_vec_elt_check ((T), (I), __FILE__, __LINE__, __FUNCTION__))))

#define OMP_CLAUSE_ELT_CHECK(T, I) \
(*(omp_clause_elt_check ((T), (I), __FILE__, __LINE__, __FUNCTION__)))

/* Special checks for TREE_OPERANDs.  */
#define TREE_OPERAND_CHECK(T, I) \
(*(CONST_CAST2 (tree*, typeof (T)*, \
     tree_operand_check ((T), (I), __FILE__, __LINE__, __FUNCTION__))))

#define TREE_OPERAND_CHECK_CODE(T, CODE, I) \
(*(tree_operand_check_code ((T), (CODE), (I), \
                                         __FILE__, __LINE__, __FUNCTION__)))

/* Nodes are chained together for many purposes.
   Types are chained together to record them for being output to the debugger
   (see the function `chain_type').
   Decls in the same scope are chained together to record the contents
   of the scope.
   Statement nodes for successive statements used to be chained together.
   Often lists of things are represented by TREE_LIST nodes that
   are chained together.  */

#define TREE_CHAIN(NODE) \
(CONTAINS_STRUCT_CHECK (NODE, TS_COMMON)->common.chain)

/* In all nodes that are expressions, this is the data type of the expression.
   In POINTER_TYPE nodes, this is the type that the pointer points to.
   In ARRAY_TYPE nodes, this is the type of the elements.
   In VECTOR_TYPE nodes, this is the type of the elements.  */
#define TREE_TYPE(NODE) \
(CONTAINS_STRUCT_CHECK (NODE, TS_TYPED)->typed.type)

extern void tree_contains_struct_check_failed (const_tree,
					       const enum tree_node_structure_enum,
					       const char *, int, const char *)
  ATTRIBUTE_NORETURN;

extern void tree_check_failed (const_tree, const char *, int, const char *,
			       ...) ATTRIBUTE_NORETURN;
extern void tree_not_check_failed (const_tree, const char *, int, const char *,
				   ...) ATTRIBUTE_NORETURN;
extern void tree_class_check_failed (const_tree, const enum tree_code_class,
				     const char *, int, const char *)
    ATTRIBUTE_NORETURN;
extern void tree_range_check_failed (const_tree, const char *, int,
				     const char *, enum tree_code,
				     enum tree_code)
    ATTRIBUTE_NORETURN;
extern void tree_not_class_check_failed (const_tree,
					 const enum tree_code_class,
					 const char *, int, const char *)
    ATTRIBUTE_NORETURN;
extern void tree_vec_elt_check_failed (int, int, const char *,
				       int, const char *)
    ATTRIBUTE_NORETURN;
extern void phi_node_elt_check_failed (int, int, const char *,
				       int, const char *)
    ATTRIBUTE_NORETURN;
extern void tree_operand_check_failed (int, const_tree,
				       const char *, int, const char *)
    ATTRIBUTE_NORETURN;
extern void omp_clause_check_failed (const_tree, const char *, int,
				     const char *, enum omp_clause_code)
    ATTRIBUTE_NORETURN;
extern void omp_clause_operand_check_failed (int, const_tree, const char *,
				             int, const char *)
    ATTRIBUTE_NORETURN;
extern void omp_clause_range_check_failed (const_tree, const char *, int,
			       const char *, enum omp_clause_code,
			       enum omp_clause_code)
    ATTRIBUTE_NORETURN;

#else /* not ENABLE_TREE_CHECKING, or not gcc */

#define CONTAINS_STRUCT_CHECK(T, ENUM)          (T)
#define TREE_CHECK(T, CODE)			(T)
#define TREE_NOT_CHECK(T, CODE)			(T)
#define TREE_CHECK2(T, CODE1, CODE2)		(T)
#define TREE_NOT_CHECK2(T, CODE1, CODE2)	(T)
#define TREE_CHECK3(T, CODE1, CODE2, CODE3)	(T)
#define TREE_NOT_CHECK3(T, CODE1, CODE2, CODE3)	(T)
#define TREE_CHECK4(T, CODE1, CODE2, CODE3, CODE4) (T)
#define TREE_NOT_CHECK4(T, CODE1, CODE2, CODE3, CODE4) (T)
#define TREE_CHECK5(T, CODE1, CODE2, CODE3, CODE4, CODE5) (T)
#define TREE_NOT_CHECK5(T, CODE1, CODE2, CODE3, CODE4, CODE5) (T)
#define TREE_CLASS_CHECK(T, CODE)		(T)
#define TREE_RANGE_CHECK(T, CODE1, CODE2)	(T)
#define EXPR_CHECK(T)				(T)
#define NON_TYPE_CHECK(T)			(T)
#define TREE_VEC_ELT_CHECK(T, I)		((T)->vec.a[I])
#define TREE_OPERAND_CHECK(T, I)		((T)->exp.operands[I])
#define TREE_OPERAND_CHECK_CODE(T, CODE, I)	((T)->exp.operands[I])
#define OMP_CLAUSE_ELT_CHECK(T, i)	        ((T)->omp_clause.ops[i])
#define OMP_CLAUSE_RANGE_CHECK(T, CODE1, CODE2)	(T)
#define OMP_CLAUSE_SUBCODE_CHECK(T, CODE)	(T)

#define TREE_CHAIN(NODE) ((NODE)->common.chain)
#define TREE_TYPE(NODE) ((NODE)->typed.type)

#endif

#define TREE_BLOCK(NODE)		(tree_block (NODE))
#define TREE_SET_BLOCK(T, B)		(tree_set_block ((T), (B)))

#include "tree-check.h"

#define TYPE_CHECK(T)		TREE_CLASS_CHECK (T, tcc_type)
#define DECL_MINIMAL_CHECK(T)   CONTAINS_STRUCT_CHECK (T, TS_DECL_MINIMAL)
#define DECL_COMMON_CHECK(T)    CONTAINS_STRUCT_CHECK (T, TS_DECL_COMMON)
#define DECL_WRTL_CHECK(T)      CONTAINS_STRUCT_CHECK (T, TS_DECL_WRTL)
#define DECL_WITH_VIS_CHECK(T)  CONTAINS_STRUCT_CHECK (T, TS_DECL_WITH_VIS)
#define DECL_NON_COMMON_CHECK(T) CONTAINS_STRUCT_CHECK (T, TS_DECL_NON_COMMON)
#define CST_CHECK(T)		TREE_CLASS_CHECK (T, tcc_constant)
#define STMT_CHECK(T)		TREE_CLASS_CHECK (T, tcc_statement)
#define VL_EXP_CHECK(T)		TREE_CLASS_CHECK (T, tcc_vl_exp)
#define FUNC_OR_METHOD_CHECK(T)	TREE_CHECK2 (T, FUNCTION_TYPE, METHOD_TYPE)
#define PTR_OR_REF_CHECK(T)	TREE_CHECK2 (T, POINTER_TYPE, REFERENCE_TYPE)

#define RECORD_OR_UNION_CHECK(T)	\
  TREE_CHECK3 (T, RECORD_TYPE, UNION_TYPE, QUAL_UNION_TYPE)
#define NOT_RECORD_OR_UNION_CHECK(T) \
  TREE_NOT_CHECK3 (T, RECORD_TYPE, UNION_TYPE, QUAL_UNION_TYPE)

#define NUMERICAL_TYPE_CHECK(T)					\
  TREE_CHECK5 (T, INTEGER_TYPE, ENUMERAL_TYPE, BOOLEAN_TYPE, REAL_TYPE,	\
	       FIXED_POINT_TYPE)

/* Here is how primitive or already-canonicalized types' hash codes
   are made.  */
#define TYPE_HASH(TYPE) (TYPE_UID (TYPE))

/* A simple hash function for an arbitrary tree node.  This must not be
   used in hash tables which are saved to a PCH.  */
#define TREE_HASH(NODE) ((size_t) (NODE) & 0777777)

/* Tests if CODE is a conversion expr (NOP_EXPR or CONVERT_EXPR).  */
#define CONVERT_EXPR_CODE_P(CODE)				\
  ((CODE) == NOP_EXPR || (CODE) == CONVERT_EXPR)

/* Similarly, but accept an expressions instead of a tree code.  */
#define CONVERT_EXPR_P(EXP)	CONVERT_EXPR_CODE_P (TREE_CODE (EXP))

/* Generate case for NOP_EXPR, CONVERT_EXPR.  */

#define CASE_CONVERT						\
  case NOP_EXPR:						\
  case CONVERT_EXPR

/* Given an expression as a tree, strip any conversion that generates
   no instruction.  Accepts both tree and const_tree arguments since
   we are not modifying the tree itself.  */

#define STRIP_NOPS(EXP) \
  (EXP) = tree_strip_nop_conversions (CONST_CAST_TREE (EXP))

/* Like STRIP_NOPS, but don't let the signedness change either.  */

#define STRIP_SIGN_NOPS(EXP) \
  (EXP) = tree_strip_sign_nop_conversions (CONST_CAST_TREE (EXP))

/* Like STRIP_NOPS, but don't alter the TREE_TYPE either.  */

#define STRIP_TYPE_NOPS(EXP) \
  while ((CONVERT_EXPR_P (EXP)					\
	  || TREE_CODE (EXP) == NON_LVALUE_EXPR)		\
	 && TREE_OPERAND (EXP, 0) != error_mark_node		\
	 && (TREE_TYPE (EXP)					\
	     == TREE_TYPE (TREE_OPERAND (EXP, 0))))		\
    (EXP) = TREE_OPERAND (EXP, 0)

/* Remove unnecessary type conversions according to
   tree_ssa_useless_type_conversion.  */

#define STRIP_USELESS_TYPE_CONVERSION(EXP) \
  (EXP) = tree_ssa_strip_useless_type_conversions (EXP)

/* Nonzero if TYPE represents a vector type.  */

#define VECTOR_TYPE_P(TYPE) (TREE_CODE (TYPE) == VECTOR_TYPE)

/* Nonzero if TYPE represents an integral type.  Note that we do not
   include COMPLEX types here.  Keep these checks in ascending code
   order.  */

#define INTEGRAL_TYPE_P(TYPE)  \
  (TREE_CODE (TYPE) == ENUMERAL_TYPE  \
   || TREE_CODE (TYPE) == BOOLEAN_TYPE \
   || TREE_CODE (TYPE) == INTEGER_TYPE)

/* Nonzero if TYPE represents a non-saturating fixed-point type.  */

#define NON_SAT_FIXED_POINT_TYPE_P(TYPE) \
  (TREE_CODE (TYPE) == FIXED_POINT_TYPE && !TYPE_SATURATING (TYPE))

/* Nonzero if TYPE represents a saturating fixed-point type.  */

#define SAT_FIXED_POINT_TYPE_P(TYPE) \
  (TREE_CODE (TYPE) == FIXED_POINT_TYPE && TYPE_SATURATING (TYPE))

/* Nonzero if TYPE represents a fixed-point type.  */

#define FIXED_POINT_TYPE_P(TYPE)	(TREE_CODE (TYPE) == FIXED_POINT_TYPE)

/* Nonzero if TYPE represents a scalar floating-point type.  */

#define SCALAR_FLOAT_TYPE_P(TYPE) (TREE_CODE (TYPE) == REAL_TYPE)

/* Nonzero if TYPE represents a complex floating-point type.  */

#define COMPLEX_FLOAT_TYPE_P(TYPE)	\
  (TREE_CODE (TYPE) == COMPLEX_TYPE	\
   && TREE_CODE (TREE_TYPE (TYPE)) == REAL_TYPE)

/* Nonzero if TYPE represents a vector integer type.  */
                
#define VECTOR_INTEGER_TYPE_P(TYPE)			\
  (VECTOR_TYPE_P (TYPE)					\
   && TREE_CODE (TREE_TYPE (TYPE)) == INTEGER_TYPE)


/* Nonzero if TYPE represents a vector floating-point type.  */

#define VECTOR_FLOAT_TYPE_P(TYPE)	\
  (VECTOR_TYPE_P (TYPE)			\
   && TREE_CODE (TREE_TYPE (TYPE)) == REAL_TYPE)

/* Nonzero if TYPE represents a floating-point type, including complex
   and vector floating-point types.  The vector and complex check does
   not use the previous two macros to enable early folding.  */

#define FLOAT_TYPE_P(TYPE)			\
  (SCALAR_FLOAT_TYPE_P (TYPE)			\
   || ((TREE_CODE (TYPE) == COMPLEX_TYPE 	\
        || VECTOR_TYPE_P (TYPE))		\
       && SCALAR_FLOAT_TYPE_P (TREE_TYPE (TYPE))))

/* Nonzero if TYPE represents a decimal floating-point type.  */
#define DECIMAL_FLOAT_TYPE_P(TYPE)		\
  (SCALAR_FLOAT_TYPE_P (TYPE)			\
   && DECIMAL_FLOAT_MODE_P (TYPE_MODE (TYPE)))

/* Nonzero if TYPE is a record or union type.  */
#define RECORD_OR_UNION_TYPE_P(TYPE)		\
  (TREE_CODE (TYPE) == RECORD_TYPE		\
   || TREE_CODE (TYPE) == UNION_TYPE		\
   || TREE_CODE (TYPE) == QUAL_UNION_TYPE)

/* Nonzero if TYPE represents an aggregate (multi-component) type.
   Keep these checks in ascending code order.  */

#define AGGREGATE_TYPE_P(TYPE) \
  (TREE_CODE (TYPE) == ARRAY_TYPE || RECORD_OR_UNION_TYPE_P (TYPE))

/* Nonzero if TYPE represents a pointer or reference type.
   (It should be renamed to INDIRECT_TYPE_P.)  Keep these checks in
   ascending code order.  */

#define POINTER_TYPE_P(TYPE) \
  (TREE_CODE (TYPE) == POINTER_TYPE || TREE_CODE (TYPE) == REFERENCE_TYPE)

/* Nonzero if TYPE represents a pointer to function.  */
#define FUNCTION_POINTER_TYPE_P(TYPE) \
  (POINTER_TYPE_P (TYPE) && TREE_CODE (TREE_TYPE (TYPE)) == FUNCTION_TYPE)

/* Nonzero if this type is a complete type.  */
#define COMPLETE_TYPE_P(NODE) (TYPE_SIZE (NODE) != NULL_TREE)

/* Nonzero if this type is a pointer bounds type.  */
#define POINTER_BOUNDS_TYPE_P(NODE) \
  (TREE_CODE (NODE) == POINTER_BOUNDS_TYPE)

/* Nonzero if this node has a pointer bounds type.  */
#define POINTER_BOUNDS_P(NODE) \
  (POINTER_BOUNDS_TYPE_P (TREE_TYPE (NODE)))

/* Nonzero if this type supposes bounds existence.  */
#define BOUNDED_TYPE_P(type) (POINTER_TYPE_P (type))

/* Nonzero for objects with bounded type.  */
#define BOUNDED_P(node) \
  BOUNDED_TYPE_P (TREE_TYPE (node))

/* Nonzero if this type is the (possibly qualified) void type.  */
#define VOID_TYPE_P(NODE) (TREE_CODE (NODE) == VOID_TYPE)

/* Nonzero if this type is complete or is cv void.  */
#define COMPLETE_OR_VOID_TYPE_P(NODE) \
  (COMPLETE_TYPE_P (NODE) || VOID_TYPE_P (NODE))

/* Nonzero if this type is complete or is an array with unspecified bound.  */
#define COMPLETE_OR_UNBOUND_ARRAY_TYPE_P(NODE) \
  (COMPLETE_TYPE_P (TREE_CODE (NODE) == ARRAY_TYPE ? TREE_TYPE (NODE) : (NODE)))

<<<<<<< HEAD

/* Record that we are processing a UPC shared array declaration
   or type definition that refers to THREADS in its array dimension.*/
#define TYPE_HAS_THREADS_FACTOR(TYPE) TYPE_LANG_FLAG_3 (TYPE)

/* Non-zero if the UPC blocking factor is 0.  */
#define TYPE_HAS_BLOCK_FACTOR_0(TYPE) TYPE_LANG_FLAG_4 (TYPE)

/* Non-zero if the UPC blocking factor is greater than 1.
   In this case, the blocking factor value is stored in a hash table.  */
#define TYPE_HAS_BLOCK_FACTOR_X(TYPE) TYPE_LANG_FLAG_5 (TYPE)

/* Non-zero if the UPC blocking factor is not equal to 1 (the default).  */
#define TYPE_HAS_BLOCK_FACTOR(TYPE) \
  (TYPE_SHARED(TYPE) \
   && (TYPE_HAS_BLOCK_FACTOR_0 (TYPE) \
       || TYPE_HAS_BLOCK_FACTOR_X (TYPE)))

extern void upc_block_factor_insert (tree, tree);
extern tree upc_block_factor_lookup (const_tree);

/* Return the UPC blocking factor of the type given by NODE..
   The default block factor is one.  The additional flag bits
   over-ride the default.  */
#define TYPE_BLOCK_FACTOR(NODE) \
  (TYPE_SHARED (NODE) \
    ? (TYPE_HAS_BLOCK_FACTOR_0 (NODE) ? size_zero_node \
      : TYPE_HAS_BLOCK_FACTOR_X (NODE) ? upc_block_factor_lookup (NODE) \
      : NULL_TREE) \
    : NULL_TREE)

/* Set the UPC block factor in the type described by NODE.
   For a zero blocking factor set TYPE_BLOCK_FACTOR_0 (NODE). 
   For a blocking factor greater than 1, insert the value
   into a hash table indexed by NODE, and then set the
   flag TYPE_BLOCK_FACTOR_X (NODE).  */
#define SET_TYPE_BLOCK_FACTOR(NODE, VAL) \
  do { \
    if (TYPE_SHARED (NODE)) \
      { \
	TYPE_HAS_BLOCK_FACTOR_0 (NODE) = 0; \
	TYPE_HAS_BLOCK_FACTOR_X (NODE) = 0; \
	if (VAL) \
	  { \
	    gcc_assert (INTEGRAL_TYPE_P (TREE_TYPE (VAL))); \
	    if (!integer_onep (VAL)) \
	      { \
		if (integer_zerop (VAL)) \
		  TYPE_HAS_BLOCK_FACTOR_0 (NODE) = 1; \
		else \
		  { \
		    TYPE_HAS_BLOCK_FACTOR_X (NODE) = 1; \
		    upc_block_factor_insert (NODE, VAL); \
		  } \
	      } \
          } \
      } \
    else \
      gcc_assert (!VAL); \
  } while (0)

/* Return TRUE if TYPE is a UPC shared type.  For arrays,
   the element type must be queried, because array types
   are never qualified.  */
#define upc_shared_type_p(TYPE) \
  ((TYPE) && TYPE_P (TYPE) \
   && TYPE_SHARED ((TREE_CODE (TYPE) != ARRAY_TYPE \
                    ? (TYPE) : strip_array_types (TYPE))))

/* Return TRUE if EXP is a conversion operation involving
   UPC pointers-to-shared.  If either of the types involved
   in the conversion is a UPC pointer-to-shared type, return TRUE.  */
#define upc_pts_cvt_op_p(EXP) \
  ((EXP) && ((POINTER_TYPE_P (TREE_TYPE (EXP)) \
              && POINTER_TYPE_P (TREE_TYPE (TREE_OPERAND (EXP, 0)))) \
              && (upc_shared_type_p (TREE_TYPE (TREE_TYPE (EXP))) \
                  || upc_shared_type_p (TREE_TYPE ( \
	                TREE_TYPE (TREE_OPERAND (EXP, 0)))))))


=======
>>>>>>> 5876e4b3
/* Define many boolean fields that all tree nodes have.  */

/* In VAR_DECL, PARM_DECL and RESULT_DECL nodes, nonzero means address
   of this is needed.  So it cannot be in a register.
   In a FUNCTION_DECL it has no meaning.
   In LABEL_DECL nodes, it means a goto for this label has been seen
   from a place outside all binding contours that restore stack levels.
   In an artificial SSA_NAME that points to a stack partition with at least
   two variables, it means that at least one variable has TREE_ADDRESSABLE.
   In ..._TYPE nodes, it means that objects of this type must be fully
   addressable.  This means that pieces of this object cannot go into
   register parameters, for example.  If this a function type, this
   means that the value must be returned in memory.
   In CONSTRUCTOR nodes, it means object constructed must be in memory.
   In IDENTIFIER_NODEs, this means that some extern decl for this name
   had its address taken.  That matters for inline functions.
   In a STMT_EXPR, it means we want the result of the enclosed expression.  */
#define TREE_ADDRESSABLE(NODE) ((NODE)->base.addressable_flag)

/* Set on a CALL_EXPR if the call is in a tail position, ie. just before the
   exit of a function.  Calls for which this is true are candidates for tail
   call optimizations.  */
#define CALL_EXPR_TAILCALL(NODE) \
  (CALL_EXPR_CHECK (NODE)->base.addressable_flag)

/* Used as a temporary field on a CASE_LABEL_EXPR to indicate that the
   CASE_LOW operand has been processed.  */
#define CASE_LOW_SEEN(NODE) \
  (CASE_LABEL_EXPR_CHECK (NODE)->base.addressable_flag)

#define PREDICT_EXPR_OUTCOME(NODE) \
  ((enum prediction) (PREDICT_EXPR_CHECK (NODE)->base.addressable_flag))
#define SET_PREDICT_EXPR_OUTCOME(NODE, OUTCOME) \
  (PREDICT_EXPR_CHECK (NODE)->base.addressable_flag = (int) OUTCOME)
#define PREDICT_EXPR_PREDICTOR(NODE) \
  ((enum br_predictor)tree_to_shwi (TREE_OPERAND (PREDICT_EXPR_CHECK (NODE), 0)))

/* In a VAR_DECL, nonzero means allocate static storage.
   In a FUNCTION_DECL, nonzero if function has been defined.
   In a CONSTRUCTOR, nonzero means allocate static storage.  */
#define TREE_STATIC(NODE) ((NODE)->base.static_flag)

/* In an ADDR_EXPR, nonzero means do not use a trampoline.  */
#define TREE_NO_TRAMPOLINE(NODE) (ADDR_EXPR_CHECK (NODE)->base.static_flag)

/* In a TARGET_EXPR or WITH_CLEANUP_EXPR, means that the pertinent cleanup
   should only be executed if an exception is thrown, not on normal exit
   of its scope.  */
#define CLEANUP_EH_ONLY(NODE) ((NODE)->base.static_flag)

/* In a TRY_CATCH_EXPR, means that the handler should be considered a
   separate cleanup in honor_protect_cleanup_actions.  */
#define TRY_CATCH_IS_CLEANUP(NODE) \
  (TRY_CATCH_EXPR_CHECK (NODE)->base.static_flag)

/* Used as a temporary field on a CASE_LABEL_EXPR to indicate that the
   CASE_HIGH operand has been processed.  */
#define CASE_HIGH_SEEN(NODE) \
  (CASE_LABEL_EXPR_CHECK (NODE)->base.static_flag)

/* Used to mark scoped enums.  */
#define ENUM_IS_SCOPED(NODE) (ENUMERAL_TYPE_CHECK (NODE)->base.static_flag)

/* Determines whether an ENUMERAL_TYPE has defined the list of constants. */
#define ENUM_IS_OPAQUE(NODE) (ENUMERAL_TYPE_CHECK (NODE)->base.private_flag)

/* In an expr node (usually a conversion) this means the node was made
   implicitly and should not lead to any sort of warning.  In a decl node,
   warnings concerning the decl should be suppressed.  This is used at
   least for used-before-set warnings, and it set after one warning is
   emitted.  */
#define TREE_NO_WARNING(NODE) ((NODE)->base.nowarning_flag)

/* Used to indicate that this TYPE represents a compiler-generated entity.  */
#define TYPE_ARTIFICIAL(NODE) (TYPE_CHECK (NODE)->base.nowarning_flag)

/* In an IDENTIFIER_NODE, this means that assemble_name was called with
   this string as an argument.  */
#define TREE_SYMBOL_REFERENCED(NODE) \
  (IDENTIFIER_NODE_CHECK (NODE)->base.static_flag)

/* Nonzero in a pointer or reference type means the data pointed to
   by this type can alias anything.  */
#define TYPE_REF_CAN_ALIAS_ALL(NODE) \
  (PTR_OR_REF_CHECK (NODE)->base.static_flag)

/* In an INTEGER_CST, REAL_CST, COMPLEX_CST, or VECTOR_CST, this means
   there was an overflow in folding.  */

#define TREE_OVERFLOW(NODE) (CST_CHECK (NODE)->base.public_flag)

/* TREE_OVERFLOW can only be true for EXPR of CONSTANT_CLASS_P.  */

#define TREE_OVERFLOW_P(EXPR) \
 (CONSTANT_CLASS_P (EXPR) && TREE_OVERFLOW (EXPR))

/* In a VAR_DECL, FUNCTION_DECL, NAMESPACE_DECL or TYPE_DECL,
   nonzero means name is to be accessible from outside this translation unit.
   In an IDENTIFIER_NODE, nonzero means an external declaration
   accessible from outside this translation unit was previously seen
   for this name in an inner scope.  */
#define TREE_PUBLIC(NODE) ((NODE)->base.public_flag)

/* In a _TYPE, indicates whether TYPE_CACHED_VALUES contains a vector
   of cached values, or is something else.  */
#define TYPE_CACHED_VALUES_P(NODE) (TYPE_CHECK (NODE)->base.public_flag)

/* In a SAVE_EXPR, indicates that the original expression has already
   been substituted with a VAR_DECL that contains the value.  */
#define SAVE_EXPR_RESOLVED_P(NODE) \
  (SAVE_EXPR_CHECK (NODE)->base.public_flag)

/* Set on a CALL_EXPR if this stdarg call should be passed the argument
   pack.  */
#define CALL_EXPR_VA_ARG_PACK(NODE) \
  (CALL_EXPR_CHECK (NODE)->base.public_flag)

/* In any expression, decl, or constant, nonzero means it has side effects or
   reevaluation of the whole expression could produce a different value.
   This is set if any subexpression is a function call, a side effect or a
   reference to a volatile variable.  In a ..._DECL, this is set only if the
   declaration said `volatile'.  This will never be set for a constant.  */
#define TREE_SIDE_EFFECTS(NODE) \
  (NON_TYPE_CHECK (NODE)->base.side_effects_flag)

/* In a LABEL_DECL, nonzero means this label had its address taken
   and therefore can never be deleted and is a jump target for
   computed gotos.  */
#define FORCED_LABEL(NODE) (LABEL_DECL_CHECK (NODE)->base.side_effects_flag)

/* Nonzero means this expression is volatile in the C sense:
   its address should be of type `volatile WHATEVER *'.
   In other words, the declared item is volatile qualified.
   This is used in _DECL nodes and _REF nodes.
   On a FUNCTION_DECL node, this means the function does not
   return normally.  This is the same effect as setting
   the attribute noreturn on the function in C.

   In a ..._TYPE node, means this type is volatile-qualified.
   But use TYPE_VOLATILE instead of this macro when the node is a type,
   because eventually we may make that a different bit.

   If this bit is set in an expression, so is TREE_SIDE_EFFECTS.  */
#define TREE_THIS_VOLATILE(NODE) ((NODE)->base.volatile_flag)

/* Nonzero means this node will not trap.  In an INDIRECT_REF, means
   accessing the memory pointed to won't generate a trap.  However,
   this only applies to an object when used appropriately: it doesn't
   mean that writing a READONLY mem won't trap.

   In ARRAY_REF and ARRAY_RANGE_REF means that we know that the index
   (or slice of the array) always belongs to the range of the array.
   I.e. that the access will not trap, provided that the access to
   the base to the array will not trap.  */
#define TREE_THIS_NOTRAP(NODE) \
  (TREE_CHECK5 (NODE, INDIRECT_REF, MEM_REF, TARGET_MEM_REF, ARRAY_REF,	\
		ARRAY_RANGE_REF)->base.nothrow_flag)

/* In a VAR_DECL, PARM_DECL or FIELD_DECL, or any kind of ..._REF node,
   nonzero means it may not be the lhs of an assignment.
   Nonzero in a FUNCTION_DECL means this function should be treated
   as "const" function (can only read its arguments).  */
#define TREE_READONLY(NODE) (NON_TYPE_CHECK (NODE)->base.readonly_flag)

/* Value of expression is constant.  Always on in all ..._CST nodes.  May
   also appear in an expression or decl where the value is constant.  */
#define TREE_CONSTANT(NODE) (NON_TYPE_CHECK (NODE)->base.constant_flag)

/* Nonzero if NODE, a type, has had its sizes gimplified.  */
#define TYPE_SIZES_GIMPLIFIED(NODE) \
  (TYPE_CHECK (NODE)->base.constant_flag)

/* In a decl (most significantly a FIELD_DECL), means an unsigned field.  */
#define DECL_UNSIGNED(NODE) \
  (DECL_COMMON_CHECK (NODE)->base.u.bits.unsigned_flag)

/* Convert tree flags to type qualifiers. */
#define TREE_QUALS(NODE)			\
  ((TREE_READONLY(NODE) * TYPE_QUAL_CONST) |	\
   (TREE_THIS_VOLATILE(NODE) * TYPE_QUAL_VOLATILE) |	\
   (TREE_SHARED(NODE) * TYPE_QUAL_SHARED) |	\
   (TREE_STRICT(NODE) * TYPE_QUAL_STRICT) |	\
   (TREE_RELAXED(NODE) * TYPE_QUAL_RELAXED))

/* In integral and pointer types, means an unsigned type.  */
#define TYPE_UNSIGNED(NODE) (TYPE_CHECK (NODE)->base.u.bits.unsigned_flag)

/* True if overflow wraps around for the given integral type.  That
   is, TYPE_MAX + 1 == TYPE_MIN.  */
#define TYPE_OVERFLOW_WRAPS(TYPE) \
  (TYPE_UNSIGNED (TYPE) || flag_wrapv)

/* True if overflow is undefined for the given integral type.  We may
   optimize on the assumption that values in the type never overflow.

   IMPORTANT NOTE: Any optimization based on TYPE_OVERFLOW_UNDEFINED
   must issue a warning based on warn_strict_overflow.  In some cases
   it will be appropriate to issue the warning immediately, and in
   other cases it will be appropriate to simply set a flag and let the
   caller decide whether a warning is appropriate or not.  */
#define TYPE_OVERFLOW_UNDEFINED(TYPE) \
  (!TYPE_UNSIGNED (TYPE) && !flag_wrapv && !flag_trapv && flag_strict_overflow)

/* True if overflow for the given integral type should issue a
   trap.  */
#define TYPE_OVERFLOW_TRAPS(TYPE) \
  (!TYPE_UNSIGNED (TYPE) && flag_trapv)

/* True if pointer types have undefined overflow.  */
#define POINTER_TYPE_OVERFLOW_UNDEFINED (flag_strict_overflow)

/* Nonzero in a VAR_DECL or STRING_CST means assembler code has been written.
   Nonzero in a FUNCTION_DECL means that the function has been compiled.
   This is interesting in an inline function, since it might not need
   to be compiled separately.
   Nonzero in a RECORD_TYPE, UNION_TYPE, QUAL_UNION_TYPE, ENUMERAL_TYPE
   or TYPE_DECL if the debugging info for the type has been written.
   In a BLOCK node, nonzero if reorder_blocks has already seen this block.
   In an SSA_NAME node, nonzero if the SSA_NAME occurs in an abnormal
   PHI node.  */
#define TREE_ASM_WRITTEN(NODE) ((NODE)->base.asm_written_flag)

/* Nonzero in a _DECL if the name is used in its scope.
   Nonzero in an expr node means inhibit warning if value is unused.
   In IDENTIFIER_NODEs, this means that some extern decl for this name
   was used.
   In a BLOCK, this means that the block contains variables that are used.  */
#define TREE_USED(NODE) ((NODE)->base.used_flag)

/* In a FUNCTION_DECL, nonzero means a call to the function cannot
   throw an exception.  In a CALL_EXPR, nonzero means the call cannot
   throw.  We can't easily check the node type here as the C++
   frontend also uses this flag (for AGGR_INIT_EXPR).  */
#define TREE_NOTHROW(NODE) ((NODE)->base.nothrow_flag)

/* In a CALL_EXPR, means that it's safe to use the target of the call
   expansion as the return slot for a call that returns in memory.  */
#define CALL_EXPR_RETURN_SLOT_OPT(NODE) \
  (CALL_EXPR_CHECK (NODE)->base.private_flag)

/* Cilk keywords accessors.  */
#define CILK_SPAWN_FN(NODE) TREE_OPERAND (CILK_SPAWN_STMT_CHECK (NODE), 0)

/* In a RESULT_DECL, PARM_DECL and VAR_DECL, means that it is
   passed by invisible reference (and the TREE_TYPE is a pointer to the true
   type).  */
#define DECL_BY_REFERENCE(NODE) \
  (TREE_CHECK3 (NODE, VAR_DECL, PARM_DECL, \
		RESULT_DECL)->decl_common.decl_by_reference_flag)

/* In VAR_DECL and PARM_DECL, set when the decl has been used except for
   being set.  */
#define DECL_READ_P(NODE) \
  (TREE_CHECK2 (NODE, VAR_DECL, PARM_DECL)->decl_common.decl_read_flag)

/* In VAR_DECL or RESULT_DECL, set when significant code movement precludes
   attempting to share the stack slot with some other variable.  */
#define DECL_NONSHAREABLE(NODE) \
  (TREE_CHECK2 (NODE, VAR_DECL, \
		RESULT_DECL)->decl_common.decl_nonshareable_flag)

/* In a CALL_EXPR, means that the call is the jump from a thunk to the
   thunked-to function.  */
#define CALL_FROM_THUNK_P(NODE) (CALL_EXPR_CHECK (NODE)->base.protected_flag)

/* In a CALL_EXPR, if the function being called is BUILT_IN_ALLOCA, means that
   it has been built for the declaration of a variable-sized object.  */
#define CALL_ALLOCA_FOR_VAR_P(NODE) \
  (CALL_EXPR_CHECK (NODE)->base.protected_flag)

/* In a CALL_EXPR, means call was instrumented by Pointer Bounds Checker.  */
#define CALL_WITH_BOUNDS_P(NODE) (CALL_EXPR_CHECK (NODE)->base.deprecated_flag)

/* In a type, nonzero means that all objects of the type are guaranteed by the
   language or front-end to be properly aligned, so we can indicate that a MEM
   of this type is aligned at least to the alignment of the type, even if it
   doesn't appear that it is.  We see this, for example, in object-oriented
   languages where a tag field may show this is an object of a more-aligned
   variant of the more generic type.

   In an SSA_NAME node, nonzero if the SSA_NAME node is on the SSA_NAME
   freelist.  */
#define TYPE_ALIGN_OK(NODE) (TYPE_CHECK (NODE)->base.nothrow_flag)

/* Used in classes in C++.  */
#define TREE_PRIVATE(NODE) ((NODE)->base.private_flag)
/* Used in classes in C++. */
#define TREE_PROTECTED(NODE) ((NODE)->base.protected_flag)

/* True if reference type NODE is a C++ rvalue reference.  */
#define TYPE_REF_IS_RVALUE(NODE) \
  (REFERENCE_TYPE_CHECK (NODE)->base.private_flag)

/* Nonzero in a _DECL if the use of the name is defined as a
   deprecated feature by __attribute__((deprecated)).  */
#define TREE_DEPRECATED(NODE) \
  ((NODE)->base.deprecated_flag)

/* Nonzero in an IDENTIFIER_NODE if the name is a local alias, whose
   uses are to be substituted for uses of the TREE_CHAINed identifier.  */
#define IDENTIFIER_TRANSPARENT_ALIAS(NODE) \
  (IDENTIFIER_NODE_CHECK (NODE)->base.deprecated_flag)

/* UPC common tree flags */
#define TREE_SHARED(NODE) ((NODE)->base.u.bits.upc_shared_flag)
#define TREE_STRICT(NODE) ((NODE)->base.u.bits.upc_strict_flag)
#define TREE_RELAXED(NODE) ((NODE)->base.u.bits.upc_relaxed_flag)

/* In fixed-point types, means a saturating type.  */
#define TYPE_SATURATING(NODE) (TYPE_CHECK (NODE)->base.u.bits.saturating_flag)

/* These flags are available for each language front end to use internally.  */
#define TREE_LANG_FLAG_0(NODE) \
  (TREE_NOT_CHECK2 (NODE, TREE_VEC, SSA_NAME)->base.u.bits.lang_flag_0)
#define TREE_LANG_FLAG_1(NODE) \
  (TREE_NOT_CHECK2 (NODE, TREE_VEC, SSA_NAME)->base.u.bits.lang_flag_1)
#define TREE_LANG_FLAG_2(NODE) \
  (TREE_NOT_CHECK2 (NODE, TREE_VEC, SSA_NAME)->base.u.bits.lang_flag_2)
#define TREE_LANG_FLAG_3(NODE) \
  (TREE_NOT_CHECK2 (NODE, TREE_VEC, SSA_NAME)->base.u.bits.lang_flag_3)
#define TREE_LANG_FLAG_4(NODE) \
  (TREE_NOT_CHECK2 (NODE, TREE_VEC, SSA_NAME)->base.u.bits.lang_flag_4)
#define TREE_LANG_FLAG_5(NODE) \
  (TREE_NOT_CHECK2 (NODE, TREE_VEC, SSA_NAME)->base.u.bits.lang_flag_5)
#define TREE_LANG_FLAG_6(NODE) \
  (TREE_NOT_CHECK2 (NODE, TREE_VEC, SSA_NAME)->base.u.bits.lang_flag_6)

/* Define additional fields and accessors for nodes representing constants.  */

/* In an INTEGER_CST node.  These two together make a 2-word integer.
   If the data type is signed, the value is sign-extended to 2 words
   even though not all of them may really be in use.
   In an unsigned constant shorter than 2 words, the extra bits are 0.  */
#define TREE_INT_CST(NODE) (INTEGER_CST_CHECK (NODE)->int_cst.int_cst)
#define TREE_INT_CST_LOW(NODE) (TREE_INT_CST (NODE).low)
#define TREE_INT_CST_HIGH(NODE) (TREE_INT_CST (NODE).high)

#define INT_CST_LT(A, B)				\
  (TREE_INT_CST_HIGH (A) < TREE_INT_CST_HIGH (B)	\
   || (TREE_INT_CST_HIGH (A) == TREE_INT_CST_HIGH (B)	\
       && TREE_INT_CST_LOW (A) < TREE_INT_CST_LOW (B)))

#define INT_CST_LT_UNSIGNED(A, B)				\
  (((unsigned HOST_WIDE_INT) TREE_INT_CST_HIGH (A)		\
    < (unsigned HOST_WIDE_INT) TREE_INT_CST_HIGH (B))		\
   || (((unsigned HOST_WIDE_INT) TREE_INT_CST_HIGH (A)		\
	== (unsigned HOST_WIDE_INT) TREE_INT_CST_HIGH (B))	\
       && TREE_INT_CST_LOW (A) < TREE_INT_CST_LOW (B)))

#define TREE_REAL_CST_PTR(NODE) (REAL_CST_CHECK (NODE)->real_cst.real_cst_ptr)
#define TREE_REAL_CST(NODE) (*TREE_REAL_CST_PTR (NODE))

#define TREE_FIXED_CST_PTR(NODE) \
  (FIXED_CST_CHECK (NODE)->fixed_cst.fixed_cst_ptr)
#define TREE_FIXED_CST(NODE) (*TREE_FIXED_CST_PTR (NODE))

/* In a STRING_CST */
/* In C terms, this is sizeof, not strlen.  */
#define TREE_STRING_LENGTH(NODE) (STRING_CST_CHECK (NODE)->string.length)
#define TREE_STRING_POINTER(NODE) \
  ((const char *)(STRING_CST_CHECK (NODE)->string.str))

/* In a COMPLEX_CST node.  */
#define TREE_REALPART(NODE) (COMPLEX_CST_CHECK (NODE)->complex.real)
#define TREE_IMAGPART(NODE) (COMPLEX_CST_CHECK (NODE)->complex.imag)

/* In a VECTOR_CST node.  */
#define VECTOR_CST_NELTS(NODE) (TYPE_VECTOR_SUBPARTS (TREE_TYPE (NODE)))
#define VECTOR_CST_ELTS(NODE) (VECTOR_CST_CHECK (NODE)->vector.elts)
#define VECTOR_CST_ELT(NODE,IDX) (VECTOR_CST_CHECK (NODE)->vector.elts[IDX])

/* Define fields and accessors for some special-purpose tree nodes.  */

#define IDENTIFIER_LENGTH(NODE) \
  (IDENTIFIER_NODE_CHECK (NODE)->identifier.id.len)
#define IDENTIFIER_POINTER(NODE) \
  ((const char *) IDENTIFIER_NODE_CHECK (NODE)->identifier.id.str)
#define IDENTIFIER_HASH_VALUE(NODE) \
  (IDENTIFIER_NODE_CHECK (NODE)->identifier.id.hash_value)

/* Translate a hash table identifier pointer to a tree_identifier
   pointer, and vice versa.  */

#define HT_IDENT_TO_GCC_IDENT(NODE) \
  ((tree) ((char *) (NODE) - sizeof (struct tree_common)))
#define GCC_IDENT_TO_HT_IDENT(NODE) (&((struct tree_identifier *) (NODE))->id)

/* In a TREE_LIST node.  */
#define TREE_PURPOSE(NODE) (TREE_LIST_CHECK (NODE)->list.purpose)
#define TREE_VALUE(NODE) (TREE_LIST_CHECK (NODE)->list.value)

/* In a TREE_VEC node.  */
#define TREE_VEC_LENGTH(NODE) (TREE_VEC_CHECK (NODE)->base.u.length)
#define TREE_VEC_END(NODE) \
  ((void) TREE_VEC_CHECK (NODE), &((NODE)->vec.a[(NODE)->vec.base.u.length]))

#define TREE_VEC_ELT(NODE,I) TREE_VEC_ELT_CHECK (NODE, I)

/* In a CONSTRUCTOR node.  */
#define CONSTRUCTOR_ELTS(NODE) (CONSTRUCTOR_CHECK (NODE)->constructor.elts)
#define CONSTRUCTOR_ELT(NODE,IDX) \
  (&(*CONSTRUCTOR_ELTS (NODE))[IDX])
#define CONSTRUCTOR_NELTS(NODE) \
  (vec_safe_length (CONSTRUCTOR_ELTS (NODE)))
#define CONSTRUCTOR_NO_CLEARING(NODE) \
  (CONSTRUCTOR_CHECK (NODE)->base.public_flag)

/* Iterate through the vector V of CONSTRUCTOR_ELT elements, yielding the
   value of each element (stored within VAL). IX must be a scratch variable
   of unsigned integer type.  */
#define FOR_EACH_CONSTRUCTOR_VALUE(V, IX, VAL) \
  for (IX = 0; (IX >= vec_safe_length (V)) \
	       ? false \
	       : ((VAL = (*(V))[IX].value), \
	       true); \
       (IX)++)

/* Iterate through the vector V of CONSTRUCTOR_ELT elements, yielding both
   the value of each element (stored within VAL) and its index (stored
   within INDEX). IX must be a scratch variable of unsigned integer type.  */
#define FOR_EACH_CONSTRUCTOR_ELT(V, IX, INDEX, VAL) \
  for (IX = 0; (IX >= vec_safe_length (V)) \
	       ? false \
	       : (((void) (VAL = (*V)[IX].value)), \
		  (INDEX = (*V)[IX].index), \
		  true); \
       (IX)++)

/* Append a new constructor element to V, with the specified INDEX and VAL.  */
#define CONSTRUCTOR_APPEND_ELT(V, INDEX, VALUE) \
  do { \
    constructor_elt _ce___ = {INDEX, VALUE}; \
    vec_safe_push ((V), _ce___); \
  } while (0)

/* True if NODE, a FIELD_DECL, is to be processed as a bitfield for
   constructor output purposes.  */
#define CONSTRUCTOR_BITFIELD_P(NODE) \
  (DECL_BIT_FIELD (FIELD_DECL_CHECK (NODE)) && DECL_MODE (NODE) != BLKmode)

/* True if NODE is a clobber right hand side, an expression of indeterminate
   value that clobbers the LHS in a copy instruction.  We use a volatile
   empty CONSTRUCTOR for this, as it matches most of the necessary semantic.
   In particular the volatile flag causes us to not prematurely remove
   such clobber instructions.  */
#define TREE_CLOBBER_P(NODE) \
  (TREE_CODE (NODE) == CONSTRUCTOR && TREE_THIS_VOLATILE (NODE))

/* Define fields and accessors for some nodes that represent expressions.  */

/* Nonzero if NODE is an empty statement (NOP_EXPR <0>).  */
#define IS_EMPTY_STMT(NODE)	(TREE_CODE (NODE) == NOP_EXPR \
				 && VOID_TYPE_P (TREE_TYPE (NODE)) \
				 && integer_zerop (TREE_OPERAND (NODE, 0)))

/* In ordinary expression nodes.  */
#define TREE_OPERAND_LENGTH(NODE) tree_operand_length (NODE)
#define TREE_OPERAND(NODE, I) TREE_OPERAND_CHECK (NODE, I)

/* In a tcc_vl_exp node, operand 0 is an INT_CST node holding the operand
   length.  Its value includes the length operand itself; that is,
   the minimum valid length is 1.
   Note that we have to bypass the use of TREE_OPERAND to access
   that field to avoid infinite recursion in expanding the macros.  */
#define VL_EXP_OPERAND_LENGTH(NODE) \
  ((int)TREE_INT_CST_LOW (VL_EXP_CHECK (NODE)->exp.operands[0]))

/* Nonzero if is_gimple_debug() may possibly hold.  */
#define MAY_HAVE_DEBUG_STMTS    (flag_var_tracking_assignments)

/* In a LOOP_EXPR node.  */
#define LOOP_EXPR_BODY(NODE) TREE_OPERAND_CHECK_CODE (NODE, LOOP_EXPR, 0)

/* The source location of this expression.  Non-tree_exp nodes such as
   decls and constants can be shared among multiple locations, so
   return nothing.  */
#define EXPR_LOCATION(NODE) \
  (CAN_HAVE_LOCATION_P ((NODE)) ? (NODE)->exp.locus : UNKNOWN_LOCATION)
#define SET_EXPR_LOCATION(NODE, LOCUS) EXPR_CHECK ((NODE))->exp.locus = (LOCUS)
#define EXPR_HAS_LOCATION(NODE) (LOCATION_LOCUS (EXPR_LOCATION (NODE))	\
  != UNKNOWN_LOCATION)
/* The location to be used in a diagnostic about this expression.  Do not
   use this macro if the location will be assigned to other expressions.  */
#define EXPR_LOC_OR_LOC(NODE, LOCUS) (EXPR_HAS_LOCATION (NODE) \
				      ? (NODE)->exp.locus : (LOCUS))
#define EXPR_FILENAME(NODE) LOCATION_FILE (EXPR_CHECK ((NODE))->exp.locus)
#define EXPR_LINENO(NODE) LOCATION_LINE (EXPR_CHECK (NODE)->exp.locus)

/* True if a tree is an expression or statement that can have a
   location.  */
#define CAN_HAVE_LOCATION_P(NODE) ((NODE) && EXPR_P (NODE))

extern void protected_set_expr_location (tree, location_t);

/* In a TARGET_EXPR node.  */
#define TARGET_EXPR_SLOT(NODE) TREE_OPERAND_CHECK_CODE (NODE, TARGET_EXPR, 0)
#define TARGET_EXPR_INITIAL(NODE) TREE_OPERAND_CHECK_CODE (NODE, TARGET_EXPR, 1)
#define TARGET_EXPR_CLEANUP(NODE) TREE_OPERAND_CHECK_CODE (NODE, TARGET_EXPR, 2)

/* DECL_EXPR accessor. This gives access to the DECL associated with
   the given declaration statement.  */
#define DECL_EXPR_DECL(NODE)    TREE_OPERAND (DECL_EXPR_CHECK (NODE), 0)

#define EXIT_EXPR_COND(NODE)	     TREE_OPERAND (EXIT_EXPR_CHECK (NODE), 0)

/* COMPOUND_LITERAL_EXPR accessors.  */
#define COMPOUND_LITERAL_EXPR_DECL_EXPR(NODE)		\
  TREE_OPERAND (COMPOUND_LITERAL_EXPR_CHECK (NODE), 0)
#define COMPOUND_LITERAL_EXPR_DECL(NODE)			\
  DECL_EXPR_DECL (COMPOUND_LITERAL_EXPR_DECL_EXPR (NODE))

/* SWITCH_EXPR accessors. These give access to the condition, body and
   original condition type (before any compiler conversions)
   of the switch statement, respectively.  */
#define SWITCH_COND(NODE)       TREE_OPERAND (SWITCH_EXPR_CHECK (NODE), 0)
#define SWITCH_BODY(NODE)       TREE_OPERAND (SWITCH_EXPR_CHECK (NODE), 1)
#define SWITCH_LABELS(NODE)     TREE_OPERAND (SWITCH_EXPR_CHECK (NODE), 2)

/* CASE_LABEL_EXPR accessors. These give access to the high and low values
   of a case label, respectively.  */
#define CASE_LOW(NODE)          	TREE_OPERAND (CASE_LABEL_EXPR_CHECK (NODE), 0)
#define CASE_HIGH(NODE)         	TREE_OPERAND (CASE_LABEL_EXPR_CHECK (NODE), 1)
#define CASE_LABEL(NODE)		TREE_OPERAND (CASE_LABEL_EXPR_CHECK (NODE), 2)
#define CASE_CHAIN(NODE)		TREE_OPERAND (CASE_LABEL_EXPR_CHECK (NODE), 3)

/* The operands of a TARGET_MEM_REF.  Operands 0 and 1 have to match
   corresponding MEM_REF operands.  */
#define TMR_BASE(NODE) (TREE_OPERAND (TARGET_MEM_REF_CHECK (NODE), 0))
#define TMR_OFFSET(NODE) (TREE_OPERAND (TARGET_MEM_REF_CHECK (NODE), 1))
#define TMR_INDEX(NODE) (TREE_OPERAND (TARGET_MEM_REF_CHECK (NODE), 2))
#define TMR_STEP(NODE) (TREE_OPERAND (TARGET_MEM_REF_CHECK (NODE), 3))
#define TMR_INDEX2(NODE) (TREE_OPERAND (TARGET_MEM_REF_CHECK (NODE), 4))

/* The operands of a BIND_EXPR.  */
#define BIND_EXPR_VARS(NODE) (TREE_OPERAND (BIND_EXPR_CHECK (NODE), 0))
#define BIND_EXPR_BODY(NODE) (TREE_OPERAND (BIND_EXPR_CHECK (NODE), 1))
#define BIND_EXPR_BLOCK(NODE) (TREE_OPERAND (BIND_EXPR_CHECK (NODE), 2))

/* GOTO_EXPR accessor. This gives access to the label associated with
   a goto statement.  */
#define GOTO_DESTINATION(NODE)  TREE_OPERAND ((NODE), 0)

/* ASM_EXPR accessors. ASM_STRING returns a STRING_CST for the
   instruction (e.g., "mov x, y"). ASM_OUTPUTS, ASM_INPUTS, and
   ASM_CLOBBERS represent the outputs, inputs, and clobbers for the
   statement.  */
#define ASM_STRING(NODE)        TREE_OPERAND (ASM_EXPR_CHECK (NODE), 0)
#define ASM_OUTPUTS(NODE)       TREE_OPERAND (ASM_EXPR_CHECK (NODE), 1)
#define ASM_INPUTS(NODE)        TREE_OPERAND (ASM_EXPR_CHECK (NODE), 2)
#define ASM_CLOBBERS(NODE)      TREE_OPERAND (ASM_EXPR_CHECK (NODE), 3)
#define ASM_LABELS(NODE)	TREE_OPERAND (ASM_EXPR_CHECK (NODE), 4)
/* Nonzero if we want to create an ASM_INPUT instead of an
   ASM_OPERAND with no operands.  */
#define ASM_INPUT_P(NODE) (ASM_EXPR_CHECK (NODE)->base.static_flag)
#define ASM_VOLATILE_P(NODE) (ASM_EXPR_CHECK (NODE)->base.public_flag)

/* COND_EXPR accessors.  */
#define COND_EXPR_COND(NODE)	(TREE_OPERAND (COND_EXPR_CHECK (NODE), 0))
#define COND_EXPR_THEN(NODE)	(TREE_OPERAND (COND_EXPR_CHECK (NODE), 1))
#define COND_EXPR_ELSE(NODE)	(TREE_OPERAND (COND_EXPR_CHECK (NODE), 2))

/* Accessors for the chains of recurrences.  */
#define CHREC_VAR(NODE)           TREE_OPERAND (POLYNOMIAL_CHREC_CHECK (NODE), 0)
#define CHREC_LEFT(NODE)          TREE_OPERAND (POLYNOMIAL_CHREC_CHECK (NODE), 1)
#define CHREC_RIGHT(NODE)         TREE_OPERAND (POLYNOMIAL_CHREC_CHECK (NODE), 2)
#define CHREC_VARIABLE(NODE)      TREE_INT_CST_LOW (CHREC_VAR (NODE))

/* LABEL_EXPR accessor. This gives access to the label associated with
   the given label expression.  */
#define LABEL_EXPR_LABEL(NODE)  TREE_OPERAND (LABEL_EXPR_CHECK (NODE), 0)

/* VDEF_EXPR accessors are specified in tree-flow.h, along with the other
   accessors for SSA operands.  */

/* CATCH_EXPR accessors.  */
#define CATCH_TYPES(NODE)	TREE_OPERAND (CATCH_EXPR_CHECK (NODE), 0)
#define CATCH_BODY(NODE)	TREE_OPERAND (CATCH_EXPR_CHECK (NODE), 1)

/* EH_FILTER_EXPR accessors.  */
#define EH_FILTER_TYPES(NODE)	TREE_OPERAND (EH_FILTER_EXPR_CHECK (NODE), 0)
#define EH_FILTER_FAILURE(NODE)	TREE_OPERAND (EH_FILTER_EXPR_CHECK (NODE), 1)

/* OBJ_TYPE_REF accessors.  */
#define OBJ_TYPE_REF_EXPR(NODE)	  TREE_OPERAND (OBJ_TYPE_REF_CHECK (NODE), 0)
#define OBJ_TYPE_REF_OBJECT(NODE) TREE_OPERAND (OBJ_TYPE_REF_CHECK (NODE), 1)
#define OBJ_TYPE_REF_TOKEN(NODE)  TREE_OPERAND (OBJ_TYPE_REF_CHECK (NODE), 2)

/* ASSERT_EXPR accessors.  */
#define ASSERT_EXPR_VAR(NODE)	TREE_OPERAND (ASSERT_EXPR_CHECK (NODE), 0)
#define ASSERT_EXPR_COND(NODE)	TREE_OPERAND (ASSERT_EXPR_CHECK (NODE), 1)

/* CALL_EXPR accessors.
 */
#define CALL_EXPR_FN(NODE) TREE_OPERAND (CALL_EXPR_CHECK (NODE), 1)
#define CALL_EXPR_STATIC_CHAIN(NODE) TREE_OPERAND (CALL_EXPR_CHECK (NODE), 2)
#define CALL_EXPR_ARG(NODE, I) TREE_OPERAND (CALL_EXPR_CHECK (NODE), (I) + 3)
#define call_expr_nargs(NODE) (VL_EXP_OPERAND_LENGTH (NODE) - 3)

/* CALL_EXPR_ARGP returns a pointer to the argument vector for NODE.
   We can't use &CALL_EXPR_ARG (NODE, 0) because that will complain if
   the argument count is zero when checking is enabled.  Instead, do
   the pointer arithmetic to advance past the 3 fixed operands in a
   CALL_EXPR.  That produces a valid pointer to just past the end of the
   operand array, even if it's not valid to dereference it.  */
#define CALL_EXPR_ARGP(NODE) \
  (&(TREE_OPERAND (CALL_EXPR_CHECK (NODE), 0)) + 3)

/* TM directives and accessors.  */
#define TRANSACTION_EXPR_BODY(NODE) \
  TREE_OPERAND (TRANSACTION_EXPR_CHECK (NODE), 0)
#define TRANSACTION_EXPR_OUTER(NODE) \
  (TRANSACTION_EXPR_CHECK (NODE)->base.static_flag)
#define TRANSACTION_EXPR_RELAXED(NODE) \
  (TRANSACTION_EXPR_CHECK (NODE)->base.public_flag)

/* OpenMP directive and clause accessors.  */

#define OMP_BODY(NODE) \
  TREE_OPERAND (TREE_RANGE_CHECK (NODE, OMP_PARALLEL, OMP_CRITICAL), 0)
#define OMP_CLAUSES(NODE) \
  TREE_OPERAND (TREE_RANGE_CHECK (NODE, OMP_PARALLEL, OMP_SINGLE), 1)

#define OMP_PARALLEL_BODY(NODE)    TREE_OPERAND (OMP_PARALLEL_CHECK (NODE), 0)
#define OMP_PARALLEL_CLAUSES(NODE) TREE_OPERAND (OMP_PARALLEL_CHECK (NODE), 1)

#define OMP_TASK_BODY(NODE)	   TREE_OPERAND (OMP_TASK_CHECK (NODE), 0)
#define OMP_TASK_CLAUSES(NODE)	   TREE_OPERAND (OMP_TASK_CHECK (NODE), 1)

#define OMP_TASKREG_CHECK(NODE)	  TREE_RANGE_CHECK (NODE, OMP_PARALLEL, OMP_TASK)
#define OMP_TASKREG_BODY(NODE)    TREE_OPERAND (OMP_TASKREG_CHECK (NODE), 0)
#define OMP_TASKREG_CLAUSES(NODE) TREE_OPERAND (OMP_TASKREG_CHECK (NODE), 1)

#define OMP_LOOP_CHECK(NODE) TREE_RANGE_CHECK (NODE, OMP_FOR, OMP_DISTRIBUTE)
#define OMP_FOR_BODY(NODE)	   TREE_OPERAND (OMP_LOOP_CHECK (NODE), 0)
#define OMP_FOR_CLAUSES(NODE)	   TREE_OPERAND (OMP_LOOP_CHECK (NODE), 1)
#define OMP_FOR_INIT(NODE)	   TREE_OPERAND (OMP_LOOP_CHECK (NODE), 2)
#define OMP_FOR_COND(NODE)	   TREE_OPERAND (OMP_LOOP_CHECK (NODE), 3)
#define OMP_FOR_INCR(NODE)	   TREE_OPERAND (OMP_LOOP_CHECK (NODE), 4)
#define OMP_FOR_PRE_BODY(NODE)	   TREE_OPERAND (OMP_LOOP_CHECK (NODE), 5)

#define OMP_SECTIONS_BODY(NODE)    TREE_OPERAND (OMP_SECTIONS_CHECK (NODE), 0)
#define OMP_SECTIONS_CLAUSES(NODE) TREE_OPERAND (OMP_SECTIONS_CHECK (NODE), 1)

#define OMP_SECTION_BODY(NODE)	   TREE_OPERAND (OMP_SECTION_CHECK (NODE), 0)

#define OMP_SINGLE_BODY(NODE)	   TREE_OPERAND (OMP_SINGLE_CHECK (NODE), 0)
#define OMP_SINGLE_CLAUSES(NODE)   TREE_OPERAND (OMP_SINGLE_CHECK (NODE), 1)

#define OMP_MASTER_BODY(NODE)	   TREE_OPERAND (OMP_MASTER_CHECK (NODE), 0)

#define OMP_TASKGROUP_BODY(NODE)   TREE_OPERAND (OMP_TASKGROUP_CHECK (NODE), 0)

#define OMP_ORDERED_BODY(NODE)	   TREE_OPERAND (OMP_ORDERED_CHECK (NODE), 0)

#define OMP_CRITICAL_BODY(NODE)    TREE_OPERAND (OMP_CRITICAL_CHECK (NODE), 0)
#define OMP_CRITICAL_NAME(NODE)    TREE_OPERAND (OMP_CRITICAL_CHECK (NODE), 1)

#define OMP_TEAMS_BODY(NODE)	   TREE_OPERAND (OMP_TEAMS_CHECK (NODE), 0)
#define OMP_TEAMS_CLAUSES(NODE)	   TREE_OPERAND (OMP_TEAMS_CHECK (NODE), 1)

#define OMP_TARGET_DATA_BODY(NODE) \
  TREE_OPERAND (OMP_TARGET_DATA_CHECK (NODE), 0)
#define OMP_TARGET_DATA_CLAUSES(NODE)\
  TREE_OPERAND (OMP_TARGET_DATA_CHECK (NODE), 1)

#define OMP_TARGET_BODY(NODE)	   TREE_OPERAND (OMP_TARGET_CHECK (NODE), 0)
#define OMP_TARGET_CLAUSES(NODE)   TREE_OPERAND (OMP_TARGET_CHECK (NODE), 1)

#define OMP_TARGET_UPDATE_CLAUSES(NODE)\
  TREE_OPERAND (OMP_TARGET_UPDATE_CHECK (NODE), 0)

#define OMP_CLAUSE_SIZE(NODE)						\
  OMP_CLAUSE_OPERAND (OMP_CLAUSE_RANGE_CHECK (OMP_CLAUSE_CHECK (NODE),	\
					      OMP_CLAUSE_FROM,		\
					      OMP_CLAUSE_MAP), 1)

#define OMP_CLAUSE_CHAIN(NODE)     TREE_CHAIN (OMP_CLAUSE_CHECK (NODE))
#define OMP_CLAUSE_DECL(NODE)      					\
  OMP_CLAUSE_OPERAND (OMP_CLAUSE_RANGE_CHECK (OMP_CLAUSE_CHECK (NODE),	\
					      OMP_CLAUSE_PRIVATE,	\
					      OMP_CLAUSE__LOOPTEMP_), 0)
#define OMP_CLAUSE_HAS_LOCATION(NODE) \
  (LOCATION_LOCUS ((OMP_CLAUSE_CHECK (NODE))->omp_clause.locus)		\
  != UNKNOWN_LOCATION)
#define OMP_CLAUSE_LOCATION(NODE)  (OMP_CLAUSE_CHECK (NODE))->omp_clause.locus

/* True on an OMP_SECTION statement that was the last lexical member.
   This status is meaningful in the implementation of lastprivate.  */
#define OMP_SECTION_LAST(NODE) \
  (OMP_SECTION_CHECK (NODE)->base.private_flag)

/* True on an OMP_PARALLEL statement if it represents an explicit
   combined parallel work-sharing constructs.  */
#define OMP_PARALLEL_COMBINED(NODE) \
  (OMP_PARALLEL_CHECK (NODE)->base.private_flag)

/* True if OMP_ATOMIC* is supposed to be sequentially consistent
   as opposed to relaxed.  */
#define OMP_ATOMIC_SEQ_CST(NODE) \
  (TREE_RANGE_CHECK (NODE, OMP_ATOMIC, \
		     OMP_ATOMIC_CAPTURE_NEW)->base.private_flag)

/* True on a PRIVATE clause if its decl is kept around for debugging
   information only and its DECL_VALUE_EXPR is supposed to point
   to what it has been remapped to.  */
#define OMP_CLAUSE_PRIVATE_DEBUG(NODE) \
  (OMP_CLAUSE_SUBCODE_CHECK (NODE, OMP_CLAUSE_PRIVATE)->base.public_flag)

/* True on a PRIVATE clause if ctor needs access to outer region's
   variable.  */
#define OMP_CLAUSE_PRIVATE_OUTER_REF(NODE) \
  TREE_PRIVATE (OMP_CLAUSE_SUBCODE_CHECK (NODE, OMP_CLAUSE_PRIVATE))

/* True on a LASTPRIVATE clause if a FIRSTPRIVATE clause for the same
   decl is present in the chain.  */
#define OMP_CLAUSE_LASTPRIVATE_FIRSTPRIVATE(NODE) \
  (OMP_CLAUSE_SUBCODE_CHECK (NODE, OMP_CLAUSE_LASTPRIVATE)->base.public_flag)
#define OMP_CLAUSE_LASTPRIVATE_STMT(NODE) \
  OMP_CLAUSE_OPERAND (OMP_CLAUSE_SUBCODE_CHECK (NODE,			\
						OMP_CLAUSE_LASTPRIVATE),\
		      1)
#define OMP_CLAUSE_LASTPRIVATE_GIMPLE_SEQ(NODE) \
  (OMP_CLAUSE_CHECK (NODE))->omp_clause.gimple_reduction_init

#define OMP_CLAUSE_FINAL_EXPR(NODE) \
  OMP_CLAUSE_OPERAND (OMP_CLAUSE_SUBCODE_CHECK (NODE, OMP_CLAUSE_FINAL), 0)
#define OMP_CLAUSE_IF_EXPR(NODE) \
  OMP_CLAUSE_OPERAND (OMP_CLAUSE_SUBCODE_CHECK (NODE, OMP_CLAUSE_IF), 0)
#define OMP_CLAUSE_NUM_THREADS_EXPR(NODE) \
  OMP_CLAUSE_OPERAND (OMP_CLAUSE_SUBCODE_CHECK (NODE, OMP_CLAUSE_NUM_THREADS),0)
#define OMP_CLAUSE_SCHEDULE_CHUNK_EXPR(NODE) \
  OMP_CLAUSE_OPERAND (OMP_CLAUSE_SUBCODE_CHECK (NODE, OMP_CLAUSE_SCHEDULE), 0)

#define OMP_CLAUSE_DEPEND_KIND(NODE) \
  (OMP_CLAUSE_SUBCODE_CHECK (NODE, OMP_CLAUSE_DEPEND)->omp_clause.subcode.depend_kind)

#define OMP_CLAUSE_MAP_KIND(NODE) \
  (OMP_CLAUSE_SUBCODE_CHECK (NODE, OMP_CLAUSE_MAP)->omp_clause.subcode.map_kind)

/* Nonzero if this map clause is for array (rather than pointer) based array
   section with zero bias.  Both the non-decl OMP_CLAUSE_MAP and
   correspoidng OMP_CLAUSE_MAP_POINTER clause are marked with this flag.  */
#define OMP_CLAUSE_MAP_ZERO_BIAS_ARRAY_SECTION(NODE) \
  (OMP_CLAUSE_SUBCODE_CHECK (NODE, OMP_CLAUSE_MAP)->base.public_flag)

#define OMP_CLAUSE_PROC_BIND_KIND(NODE) \
  (OMP_CLAUSE_SUBCODE_CHECK (NODE, OMP_CLAUSE_PROC_BIND)->omp_clause.subcode.proc_bind_kind)

#define OMP_CLAUSE_COLLAPSE_EXPR(NODE) \
  OMP_CLAUSE_OPERAND (OMP_CLAUSE_SUBCODE_CHECK (NODE, OMP_CLAUSE_COLLAPSE), 0)
#define OMP_CLAUSE_COLLAPSE_ITERVAR(NODE) \
  OMP_CLAUSE_OPERAND (OMP_CLAUSE_SUBCODE_CHECK (NODE, OMP_CLAUSE_COLLAPSE), 1)
#define OMP_CLAUSE_COLLAPSE_COUNT(NODE) \
  OMP_CLAUSE_OPERAND (OMP_CLAUSE_SUBCODE_CHECK (NODE, OMP_CLAUSE_COLLAPSE), 2)

#define OMP_CLAUSE_REDUCTION_CODE(NODE)	\
  (OMP_CLAUSE_SUBCODE_CHECK (NODE, OMP_CLAUSE_REDUCTION)->omp_clause.subcode.reduction_code)
#define OMP_CLAUSE_REDUCTION_INIT(NODE) \
  OMP_CLAUSE_OPERAND (OMP_CLAUSE_SUBCODE_CHECK (NODE, OMP_CLAUSE_REDUCTION), 1)
#define OMP_CLAUSE_REDUCTION_MERGE(NODE) \
  OMP_CLAUSE_OPERAND (OMP_CLAUSE_SUBCODE_CHECK (NODE, OMP_CLAUSE_REDUCTION), 2)
#define OMP_CLAUSE_REDUCTION_GIMPLE_INIT(NODE) \
  (OMP_CLAUSE_CHECK (NODE))->omp_clause.gimple_reduction_init
#define OMP_CLAUSE_REDUCTION_GIMPLE_MERGE(NODE) \
  (OMP_CLAUSE_CHECK (NODE))->omp_clause.gimple_reduction_merge
#define OMP_CLAUSE_REDUCTION_PLACEHOLDER(NODE) \
  OMP_CLAUSE_OPERAND (OMP_CLAUSE_SUBCODE_CHECK (NODE, OMP_CLAUSE_REDUCTION), 3)

/* True if a REDUCTION clause may reference the original list item (omp_orig)
   in its OMP_CLAUSE_REDUCTION_{,GIMPLE_}INIT.  */
#define OMP_CLAUSE_REDUCTION_OMP_ORIG_REF(NODE) \
  (OMP_CLAUSE_SUBCODE_CHECK (NODE, OMP_CLAUSE_REDUCTION)->base.public_flag)

/* True if a LINEAR clause doesn't need copy in.  True for iterator vars which
   are always initialized inside of the loop construct, false otherwise.  */
#define OMP_CLAUSE_LINEAR_NO_COPYIN(NODE) \
  (OMP_CLAUSE_SUBCODE_CHECK (NODE, OMP_CLAUSE_LINEAR)->base.public_flag)

/* True if a LINEAR clause doesn't need copy out.  True for iterator vars which
   are declared inside of the simd construct.  */
#define OMP_CLAUSE_LINEAR_NO_COPYOUT(NODE) \
  TREE_PRIVATE (OMP_CLAUSE_SUBCODE_CHECK (NODE, OMP_CLAUSE_LINEAR))

#define OMP_CLAUSE_LINEAR_STEP(NODE) \
  OMP_CLAUSE_OPERAND (OMP_CLAUSE_SUBCODE_CHECK (NODE, OMP_CLAUSE_LINEAR), 1)

#define OMP_CLAUSE_ALIGNED_ALIGNMENT(NODE) \
  OMP_CLAUSE_OPERAND (OMP_CLAUSE_SUBCODE_CHECK (NODE, OMP_CLAUSE_ALIGNED), 1)

#define OMP_CLAUSE_NUM_TEAMS_EXPR(NODE) \
  OMP_CLAUSE_OPERAND (OMP_CLAUSE_SUBCODE_CHECK (NODE, OMP_CLAUSE_NUM_TEAMS), 0)

#define OMP_CLAUSE_THREAD_LIMIT_EXPR(NODE) \
  OMP_CLAUSE_OPERAND (OMP_CLAUSE_SUBCODE_CHECK (NODE, \
						OMP_CLAUSE_THREAD_LIMIT), 0)

#define OMP_CLAUSE_DEVICE_ID(NODE) \
  OMP_CLAUSE_OPERAND (OMP_CLAUSE_SUBCODE_CHECK (NODE, OMP_CLAUSE_DEVICE), 0)

#define OMP_CLAUSE_DIST_SCHEDULE_CHUNK_EXPR(NODE) \
  OMP_CLAUSE_OPERAND (OMP_CLAUSE_SUBCODE_CHECK (NODE, \
						OMP_CLAUSE_DIST_SCHEDULE), 0)

#define OMP_CLAUSE_SAFELEN_EXPR(NODE) \
  OMP_CLAUSE_OPERAND (OMP_CLAUSE_SUBCODE_CHECK (NODE, OMP_CLAUSE_SAFELEN), 0)

#define OMP_CLAUSE_SIMDLEN_EXPR(NODE) \
  OMP_CLAUSE_OPERAND (OMP_CLAUSE_SUBCODE_CHECK (NODE, OMP_CLAUSE_SIMDLEN), 0)

#define OMP_CLAUSE__SIMDUID__DECL(NODE) \
  OMP_CLAUSE_OPERAND (OMP_CLAUSE_SUBCODE_CHECK (NODE, OMP_CLAUSE__SIMDUID_), 0)

#define OMP_CLAUSE_SCHEDULE_KIND(NODE) \
  (OMP_CLAUSE_SUBCODE_CHECK (NODE, OMP_CLAUSE_SCHEDULE)->omp_clause.subcode.schedule_kind)

#define OMP_CLAUSE_DEFAULT_KIND(NODE) \
  (OMP_CLAUSE_SUBCODE_CHECK (NODE, OMP_CLAUSE_DEFAULT)->omp_clause.subcode.default_kind)

/* SSA_NAME accessors.  */

/* Returns the IDENTIFIER_NODE giving the SSA name a name or NULL_TREE
   if there is no name associated with it.  */
#define SSA_NAME_IDENTIFIER(NODE)				\
  (SSA_NAME_CHECK (NODE)->ssa_name.var != NULL_TREE		\
   ? (TREE_CODE ((NODE)->ssa_name.var) == IDENTIFIER_NODE	\
      ? (NODE)->ssa_name.var					\
      : DECL_NAME ((NODE)->ssa_name.var))			\
   : NULL_TREE)

/* Returns the variable being referenced.  This can be NULL_TREE for
   temporaries not associated with any user variable.
   Once released, this is the only field that can be relied upon.  */
#define SSA_NAME_VAR(NODE)					\
  (SSA_NAME_CHECK (NODE)->ssa_name.var == NULL_TREE		\
   || TREE_CODE ((NODE)->ssa_name.var) == IDENTIFIER_NODE	\
   ? NULL_TREE : (NODE)->ssa_name.var)

#define SET_SSA_NAME_VAR_OR_IDENTIFIER(NODE,VAR) \
  do { SSA_NAME_CHECK (NODE)->ssa_name.var = (VAR); } while (0)

/* Returns the statement which defines this SSA name.  */
#define SSA_NAME_DEF_STMT(NODE)	SSA_NAME_CHECK (NODE)->ssa_name.def_stmt

/* Returns the SSA version number of this SSA name.  Note that in
   tree SSA, version numbers are not per variable and may be recycled.  */
#define SSA_NAME_VERSION(NODE)	SSA_NAME_CHECK (NODE)->base.u.version

/* Nonzero if this SSA name occurs in an abnormal PHI.  SSA_NAMES are
   never output, so we can safely use the ASM_WRITTEN_FLAG for this
   status bit.  */
#define SSA_NAME_OCCURS_IN_ABNORMAL_PHI(NODE) \
    SSA_NAME_CHECK (NODE)->base.asm_written_flag

/* Nonzero if this SSA_NAME expression is currently on the free list of
   SSA_NAMES.  Using NOTHROW_FLAG seems reasonably safe since throwing
   has no meaning for an SSA_NAME.  */
#define SSA_NAME_IN_FREE_LIST(NODE) \
    SSA_NAME_CHECK (NODE)->base.nothrow_flag

/* Nonzero if this SSA_NAME is the default definition for the
   underlying symbol.  A default SSA name is created for symbol S if
   the very first reference to S in the function is a read operation.
   Default definitions are always created by an empty statement and
   belong to no basic block.  */
#define SSA_NAME_IS_DEFAULT_DEF(NODE) \
    SSA_NAME_CHECK (NODE)->base.default_def_flag

/* Attributes for SSA_NAMEs for pointer-type variables.  */
#define SSA_NAME_PTR_INFO(N) \
   SSA_NAME_CHECK (N)->ssa_name.info.ptr_info

/* Value range info attributes for SSA_NAMEs of non pointer-type variables.  */
#define SSA_NAME_RANGE_INFO(N) \
    SSA_NAME_CHECK (N)->ssa_name.info.range_info

/* Return the immediate_use information for an SSA_NAME. */
#define SSA_NAME_IMM_USE_NODE(NODE) SSA_NAME_CHECK (NODE)->ssa_name.imm_uses

#define OMP_CLAUSE_CODE(NODE)					\
	(OMP_CLAUSE_CHECK (NODE))->omp_clause.code

#define OMP_CLAUSE_SET_CODE(NODE, CODE)				\
	((OMP_CLAUSE_CHECK (NODE))->omp_clause.code = (CODE))

#define OMP_CLAUSE_OPERAND(NODE, I)				\
	OMP_CLAUSE_ELT_CHECK (NODE, I)

/* In a BLOCK node.  */
#define BLOCK_VARS(NODE) (BLOCK_CHECK (NODE)->block.vars)
#define BLOCK_NONLOCALIZED_VARS(NODE) \
  (BLOCK_CHECK (NODE)->block.nonlocalized_vars)
#define BLOCK_NUM_NONLOCALIZED_VARS(NODE) \
  vec_safe_length (BLOCK_NONLOCALIZED_VARS (NODE))
#define BLOCK_NONLOCALIZED_VAR(NODE,N) (*BLOCK_NONLOCALIZED_VARS (NODE))[N]
#define BLOCK_SUBBLOCKS(NODE) (BLOCK_CHECK (NODE)->block.subblocks)
#define BLOCK_SUPERCONTEXT(NODE) (BLOCK_CHECK (NODE)->block.supercontext)
#define BLOCK_CHAIN(NODE) (BLOCK_CHECK (NODE)->block.chain)
#define BLOCK_ABSTRACT_ORIGIN(NODE) (BLOCK_CHECK (NODE)->block.abstract_origin)
#define BLOCK_ABSTRACT(NODE) (BLOCK_CHECK (NODE)->block.abstract_flag)

/* True if BLOCK has the same ranges as its BLOCK_SUPERCONTEXT.  */
#define BLOCK_SAME_RANGE(NODE) (BLOCK_CHECK (NODE)->base.u.bits.nameless_flag)

/* An index number for this block.  These values are not guaranteed to
   be unique across functions -- whether or not they are depends on
   the debugging output format in use.  */
#define BLOCK_NUMBER(NODE) (BLOCK_CHECK (NODE)->block.block_num)

/* If block reordering splits a lexical block into discontiguous
   address ranges, we'll make a copy of the original block.

   Note that this is logically distinct from BLOCK_ABSTRACT_ORIGIN.
   In that case, we have one source block that has been replicated
   (through inlining or unrolling) into many logical blocks, and that
   these logical blocks have different physical variables in them.

   In this case, we have one logical block split into several
   non-contiguous address ranges.  Most debug formats can't actually
   represent this idea directly, so we fake it by creating multiple
   logical blocks with the same variables in them.  However, for those
   that do support non-contiguous regions, these allow the original
   logical block to be reconstructed, along with the set of address
   ranges.

   One of the logical block fragments is arbitrarily chosen to be
   the ORIGIN.  The other fragments will point to the origin via
   BLOCK_FRAGMENT_ORIGIN; the origin itself will have this pointer
   be null.  The list of fragments will be chained through
   BLOCK_FRAGMENT_CHAIN from the origin.  */

#define BLOCK_FRAGMENT_ORIGIN(NODE) (BLOCK_CHECK (NODE)->block.fragment_origin)
#define BLOCK_FRAGMENT_CHAIN(NODE) (BLOCK_CHECK (NODE)->block.fragment_chain)

/* For an inlined function, this gives the location where it was called
   from.  This is only set in the top level block, which corresponds to the
   inlined function scope.  This is used in the debug output routines.  */

#define BLOCK_SOURCE_LOCATION(NODE) (BLOCK_CHECK (NODE)->block.locus)

/* Define fields and accessors for nodes representing data types.  */

/* See tree.def for documentation of the use of these fields.
   Look at the documentation of the various ..._TYPE tree codes.

   Note that the type.values, type.minval, and type.maxval fields are
   overloaded and used for different macros in different kinds of types.
   Each macro must check to ensure the tree node is of the proper kind of
   type.  Note also that some of the front-ends also overload these fields,
   so they must be checked as well.  */

#define TYPE_UID(NODE) (TYPE_CHECK (NODE)->type_common.uid)
#define TYPE_SIZE(NODE) (TYPE_CHECK (NODE)->type_common.size)
#define TYPE_SIZE_UNIT(NODE) (TYPE_CHECK (NODE)->type_common.size_unit)
#define TYPE_POINTER_TO(NODE) (TYPE_CHECK (NODE)->type_common.pointer_to)
#define TYPE_REFERENCE_TO(NODE) (TYPE_CHECK (NODE)->type_common.reference_to)
#define TYPE_PRECISION(NODE) (TYPE_CHECK (NODE)->type_common.precision)
#define TYPE_NAME(NODE) (TYPE_CHECK (NODE)->type_common.name)
#define TYPE_NEXT_VARIANT(NODE) (TYPE_CHECK (NODE)->type_common.next_variant)
#define TYPE_MAIN_VARIANT(NODE) (TYPE_CHECK (NODE)->type_common.main_variant)
#define TYPE_CONTEXT(NODE) (TYPE_CHECK (NODE)->type_common.context)

#define TYPE_MODE(NODE) \
  (VECTOR_TYPE_P (TYPE_CHECK (NODE)) \
   ? vector_type_mode (NODE) : (NODE)->type_common.mode)
#define SET_TYPE_MODE(NODE, MODE) \
  (TYPE_CHECK (NODE)->type_common.mode = (MODE))

/* The "canonical" type for this type node, which is used by frontends to
   compare the type for equality with another type.  If two types are
   equal (based on the semantics of the language), then they will have
   equivalent TYPE_CANONICAL entries.

   As a special case, if TYPE_CANONICAL is NULL_TREE, and thus
   TYPE_STRUCTURAL_EQUALITY_P is true, then it cannot
   be used for comparison against other types.  Instead, the type is
   said to require structural equality checks, described in
   TYPE_STRUCTURAL_EQUALITY_P.

   For unqualified aggregate and function types the middle-end relies on
   TYPE_CANONICAL to tell whether two variables can be assigned
   to each other without a conversion.  The middle-end also makes sure
   to assign the same alias-sets to the type partition with equal
   TYPE_CANONICAL of their unqualified variants.  */
#define TYPE_CANONICAL(NODE) (TYPE_CHECK (NODE)->type_common.canonical)
/* Indicates that the type node requires structural equality
   checks.  The compiler will need to look at the composition of the
   type to determine whether it is equal to another type, rather than
   just comparing canonical type pointers.  For instance, we would need
   to look at the return and parameter types of a FUNCTION_TYPE
   node.  */
#define TYPE_STRUCTURAL_EQUALITY_P(NODE) (TYPE_CANONICAL (NODE) == NULL_TREE)
/* Sets the TYPE_CANONICAL field to NULL_TREE, indicating that the
   type node requires structural equality.  */
#define SET_TYPE_STRUCTURAL_EQUALITY(NODE) (TYPE_CANONICAL (NODE) = NULL_TREE)

#define TYPE_IBIT(NODE) (GET_MODE_IBIT (TYPE_MODE (NODE)))
#define TYPE_FBIT(NODE) (GET_MODE_FBIT (TYPE_MODE (NODE)))

/* The (language-specific) typed-based alias set for this type.
   Objects whose TYPE_ALIAS_SETs are different cannot alias each
   other.  If the TYPE_ALIAS_SET is -1, no alias set has yet been
   assigned to this type.  If the TYPE_ALIAS_SET is 0, objects of this
   type can alias objects of any type.  */
#define TYPE_ALIAS_SET(NODE) (TYPE_CHECK (NODE)->type_common.alias_set)

/* Nonzero iff the typed-based alias set for this type has been
   calculated.  */
#define TYPE_ALIAS_SET_KNOWN_P(NODE) \
  (TYPE_CHECK (NODE)->type_common.alias_set != -1)

/* A TREE_LIST of IDENTIFIER nodes of the attributes that apply
   to this type.  */
#define TYPE_ATTRIBUTES(NODE) (TYPE_CHECK (NODE)->type_common.attributes)

/* The alignment necessary for objects of this type.
   The value is an int, measured in bits.  */
#define TYPE_ALIGN(NODE) (TYPE_CHECK (NODE)->type_common.align)

/* 1 if the alignment for this type was requested by "aligned" attribute,
   0 if it is the default for this type.  */
#define TYPE_USER_ALIGN(NODE) (TYPE_CHECK (NODE)->base.u.bits.user_align)

/* The alignment for NODE, in bytes.  */
#define TYPE_ALIGN_UNIT(NODE) (TYPE_ALIGN (NODE) / BITS_PER_UNIT)

/* If your language allows you to declare types, and you want debug info
   for them, then you need to generate corresponding TYPE_DECL nodes.
   These "stub" TYPE_DECL nodes have no name, and simply point at the
   type node.  You then set the TYPE_STUB_DECL field of the type node
   to point back at the TYPE_DECL node.  This allows the debug routines
   to know that the two nodes represent the same type, so that we only
   get one debug info record for them.  */
#define TYPE_STUB_DECL(NODE) (TREE_CHAIN (TYPE_CHECK (NODE)))

/* In a RECORD_TYPE, UNION_TYPE, QUAL_UNION_TYPE or ARRAY_TYPE, it means
   the type has BLKmode only because it lacks the alignment required for
   its size.  */
#define TYPE_NO_FORCE_BLK(NODE) \
  (TYPE_CHECK (NODE)->type_common.no_force_blk_flag)

/* Nonzero in a type considered volatile as a whole.  */
#define TYPE_VOLATILE(NODE) (TYPE_CHECK (NODE)->base.volatile_flag)

/* Nonzero in a type considered atomic as a whole.  */
#define TYPE_ATOMIC(NODE) (TYPE_CHECK (NODE)->base.u.bits.atomic_flag)

/* Means this type is const-qualified.  */
#define TYPE_READONLY(NODE) (TYPE_CHECK (NODE)->base.readonly_flag)

/* If nonzero, this type is `restrict'-qualified, in the C sense of
   the term.  */
#define TYPE_RESTRICT(NODE) (TYPE_CHECK (NODE)->type_common.restrict_flag)

/* If nonzero, this type is `shared'-qualified, in the UPC dialect */
#define TYPE_SHARED(NODE) (TYPE_CHECK (NODE)->base.u.bits.upc_shared_flag)

/* If nonzero, this type is `strict'-qualified, in the UPC dialect  */
#define TYPE_STRICT(NODE) (TYPE_CHECK (NODE)->base.u.bits.upc_strict_flag)

/* If nonzero, this type is `relaxed'-qualified, in the UPC dialect  */
#define TYPE_RELAXED(NODE) (TYPE_CHECK (NODE)->base.u.bits.upc_relaxed_flag)

/* If nonzero, type's name shouldn't be emitted into debug info.  */
#define TYPE_NAMELESS(NODE) (TYPE_CHECK (NODE)->base.u.bits.nameless_flag)

/* The address space the type is in.  */
#define TYPE_ADDR_SPACE(NODE) (TYPE_CHECK (NODE)->base.u.bits.address_space)

/* Encode/decode the named memory support as part of the qualifier.  If more
   than 8 qualifiers are added, these macros need to be adjusted.  */
#define ENCODE_QUAL_ADDR_SPACE(NUM) ((NUM & 0xFF) << 8)
#define DECODE_QUAL_ADDR_SPACE(X) (((X) >> 8) & 0xFF)

/* Return all qualifiers except for the address space qualifiers.  */
#define CLEAR_QUAL_ADDR_SPACE(X) ((X) & ~0xFF00)

/* Only keep the address space out of the qualifiers and discard the other
   qualifiers.  */
#define KEEP_QUAL_ADDR_SPACE(X) ((X) & 0xFF00)

/* The set of type qualifiers for this type.  */
#define TYPE_QUALS(NODE)					\
  ((int) ((TYPE_READONLY (NODE) * TYPE_QUAL_CONST)		\
	  | (TYPE_VOLATILE (NODE) * TYPE_QUAL_VOLATILE)		\
	  | (TYPE_ATOMIC (NODE) * TYPE_QUAL_ATOMIC)		\
	  | (TYPE_RESTRICT (NODE) * TYPE_QUAL_RESTRICT)		\
          | (TYPE_SHARED  (NODE) * TYPE_QUAL_SHARED)		\
          | (TYPE_STRICT  (NODE) * TYPE_QUAL_STRICT)		\
          | (TYPE_RELAXED (NODE) * TYPE_QUAL_RELAXED)		\
	  | (ENCODE_QUAL_ADDR_SPACE (TYPE_ADDR_SPACE (NODE)))))

/* The set of qualifiers pertinent to a FUNCTION_DECL node.  */
#define TREE_FUNC_QUALS(NODE)				\
  ((TREE_READONLY (NODE) * TYPE_QUAL_CONST)		\
   | (TREE_THIS_VOLATILE (NODE) * TYPE_QUAL_VOLATILE))

/* The same as TYPE_QUALS without the address space qualifications.  */
#define TYPE_QUALS_NO_ADDR_SPACE(NODE)				\
  ((int) ((TYPE_READONLY (NODE) * TYPE_QUAL_CONST)		\
	  | (TYPE_VOLATILE (NODE) * TYPE_QUAL_VOLATILE)		\
	  | (TYPE_ATOMIC (NODE) * TYPE_QUAL_ATOMIC)		\
          | (TYPE_SHARED  (NODE) * TYPE_QUAL_SHARED)		\
          | (TYPE_STRICT  (NODE) * TYPE_QUAL_STRICT)		\
          | (TYPE_RELAXED (NODE) * TYPE_QUAL_RELAXED)           \
	  | (TYPE_RESTRICT (NODE) * TYPE_QUAL_RESTRICT)))

/* The same as TYPE_QUALS without the address space and atomic 
   qualifications.  */
#define TYPE_QUALS_NO_ADDR_SPACE_NO_ATOMIC(NODE)		\
  ((int) ((TYPE_READONLY (NODE) * TYPE_QUAL_CONST)		\
	  | (TYPE_VOLATILE (NODE) * TYPE_QUAL_VOLATILE)		\
	  | (TYPE_RESTRICT (NODE) * TYPE_QUAL_RESTRICT)))

/* These flags are available for each language front end to use internally.  */
#define TYPE_LANG_FLAG_0(NODE) (TYPE_CHECK (NODE)->type_common.lang_flag_0)
#define TYPE_LANG_FLAG_1(NODE) (TYPE_CHECK (NODE)->type_common.lang_flag_1)
#define TYPE_LANG_FLAG_2(NODE) (TYPE_CHECK (NODE)->type_common.lang_flag_2)
#define TYPE_LANG_FLAG_3(NODE) (TYPE_CHECK (NODE)->type_common.lang_flag_3)
#define TYPE_LANG_FLAG_4(NODE) (TYPE_CHECK (NODE)->type_common.lang_flag_4)
#define TYPE_LANG_FLAG_5(NODE) (TYPE_CHECK (NODE)->type_common.lang_flag_5)
#define TYPE_LANG_FLAG_6(NODE) (TYPE_CHECK (NODE)->type_common.lang_flag_6)

/* Used to keep track of visited nodes in tree traversals.  This is set to
   0 by copy_node and make_node.  */
#define TREE_VISITED(NODE) ((NODE)->base.visited)

/* If set in an ARRAY_TYPE, indicates a string type (for languages
   that distinguish string from array of char).
   If set in a INTEGER_TYPE, indicates a character type.  */
#define TYPE_STRING_FLAG(NODE) (TYPE_CHECK (NODE)->type_common.string_flag)

/* For a VECTOR_TYPE, this is the number of sub-parts of the vector.  */
#define TYPE_VECTOR_SUBPARTS(VECTOR_TYPE) \
  (((unsigned HOST_WIDE_INT) 1) \
   << VECTOR_TYPE_CHECK (VECTOR_TYPE)->type_common.precision)

/* Set precision to n when we have 2^n sub-parts of the vector.  */
#define SET_TYPE_VECTOR_SUBPARTS(VECTOR_TYPE, X) \
  (VECTOR_TYPE_CHECK (VECTOR_TYPE)->type_common.precision = exact_log2 (X))

/* Nonzero in a VECTOR_TYPE if the frontends should not emit warnings
   about missing conversions to other vector types of the same size.  */
#define TYPE_VECTOR_OPAQUE(NODE) \
  (VECTOR_TYPE_CHECK (NODE)->base.default_def_flag)

/* Indicates that objects of this type must be initialized by calling a
   function when they are created.  */
#define TYPE_NEEDS_CONSTRUCTING(NODE) \
  (TYPE_CHECK (NODE)->type_common.needs_constructing_flag)

/* Indicates that a UNION_TYPE object should be passed the same way that
   the first union alternative would be passed, or that a RECORD_TYPE
   object should be passed the same way that the first (and only) member
   would be passed.  */
#define TYPE_TRANSPARENT_AGGR(NODE) \
  (RECORD_OR_UNION_CHECK (NODE)->type_common.transparent_aggr_flag)

/* For an ARRAY_TYPE, indicates that it is not permitted to take the
   address of a component of the type.  This is the counterpart of
   DECL_NONADDRESSABLE_P for arrays, see the definition of this flag.  */
#define TYPE_NONALIASED_COMPONENT(NODE) \
  (ARRAY_TYPE_CHECK (NODE)->type_common.transparent_aggr_flag)

/* Indicated that objects of this type should be laid out in as
   compact a way as possible.  */
#define TYPE_PACKED(NODE) (TYPE_CHECK (NODE)->base.u.bits.packed_flag)

/* Used by type_contains_placeholder_p to avoid recomputation.
   Values are: 0 (unknown), 1 (false), 2 (true).  Never access
   this field directly.  */
#define TYPE_CONTAINS_PLACEHOLDER_INTERNAL(NODE) \
  (TYPE_CHECK (NODE)->type_common.contains_placeholder_bits)

/* Nonzero if RECORD_TYPE represents a final derivation of class.  */
#define TYPE_FINAL_P(NODE) \
  (RECORD_OR_UNION_CHECK (NODE)->base.default_def_flag)

/* The debug output functions use the symtab union field to store
   information specific to the debugging format.  The different debug
   output hooks store different types in the union field.  These three
   macros are used to access different fields in the union.  The debug
   hooks are responsible for consistently using only a specific
   macro.  */

/* Symtab field as an integer.  Used by stabs generator in dbxout.c to
   hold the type's number in the generated stabs.  */
#define TYPE_SYMTAB_ADDRESS(NODE) \
  (TYPE_CHECK (NODE)->type_common.symtab.address)

/* Symtab field as a string.  Used by COFF generator in sdbout.c to
   hold struct/union type tag names.  */
#define TYPE_SYMTAB_POINTER(NODE) \
  (TYPE_CHECK (NODE)->type_common.symtab.pointer)

/* Symtab field as a pointer to a DWARF DIE.  Used by DWARF generator
   in dwarf2out.c to point to the DIE generated for the type.  */
#define TYPE_SYMTAB_DIE(NODE) \
  (TYPE_CHECK (NODE)->type_common.symtab.die)

/* The garbage collector needs to know the interpretation of the
   symtab field.  These constants represent the different types in the
   union.  */

#define TYPE_SYMTAB_IS_ADDRESS (0)
#define TYPE_SYMTAB_IS_POINTER (1)
#define TYPE_SYMTAB_IS_DIE (2)

#define TYPE_LANG_SPECIFIC(NODE) \
  (TYPE_CHECK (NODE)->type_with_lang_specific.lang_specific)

#define TYPE_VALUES(NODE) (ENUMERAL_TYPE_CHECK (NODE)->type_non_common.values)
#define TYPE_DOMAIN(NODE) (ARRAY_TYPE_CHECK (NODE)->type_non_common.values)
#define TYPE_FIELDS(NODE) \
  (RECORD_OR_UNION_CHECK (NODE)->type_non_common.values)
#define TYPE_CACHED_VALUES(NODE) (TYPE_CHECK (NODE)->type_non_common.values)
#define TYPE_ARG_TYPES(NODE) \
  (FUNC_OR_METHOD_CHECK (NODE)->type_non_common.values)
#define TYPE_VALUES_RAW(NODE) (TYPE_CHECK (NODE)->type_non_common.values)

#define TYPE_METHODS(NODE) \
  (RECORD_OR_UNION_CHECK (NODE)->type_non_common.maxval)
#define TYPE_VFIELD(NODE) \
  (RECORD_OR_UNION_CHECK (NODE)->type_non_common.minval)
#define TYPE_METHOD_BASETYPE(NODE) \
  (FUNC_OR_METHOD_CHECK (NODE)->type_non_common.maxval)
#define TYPE_OFFSET_BASETYPE(NODE) \
  (OFFSET_TYPE_CHECK (NODE)->type_non_common.maxval)
#define TYPE_MAXVAL(NODE) (TYPE_CHECK (NODE)->type_non_common.maxval)
#define TYPE_MINVAL(NODE) (TYPE_CHECK (NODE)->type_non_common.minval)
#define TYPE_NEXT_PTR_TO(NODE) \
  (POINTER_TYPE_CHECK (NODE)->type_non_common.minval)
#define TYPE_NEXT_REF_TO(NODE) \
  (REFERENCE_TYPE_CHECK (NODE)->type_non_common.minval)
#define TYPE_MIN_VALUE(NODE) \
  (NUMERICAL_TYPE_CHECK (NODE)->type_non_common.minval)
#define TYPE_MAX_VALUE(NODE) \
  (NUMERICAL_TYPE_CHECK (NODE)->type_non_common.maxval)

/* If non-NULL, this is an upper bound of the size (in bytes) of an
   object of the given ARRAY_TYPE_NON_COMMON.  This allows temporaries to be
   allocated.  */
#define TYPE_ARRAY_MAX_SIZE(ARRAY_TYPE) \
  (ARRAY_TYPE_CHECK (ARRAY_TYPE)->type_non_common.maxval)

/* For record and union types, information about this type, as a base type
   for itself.  */
#define TYPE_BINFO(NODE) (RECORD_OR_UNION_CHECK (NODE)->type_non_common.binfo)

/* For non record and union types, used in a language-dependent way.  */
#define TYPE_LANG_SLOT_1(NODE) \
  (NOT_RECORD_OR_UNION_CHECK (NODE)->type_non_common.binfo)

/* Define accessor macros for information about type inheritance
   and basetypes.

   A "basetype" means a particular usage of a data type for inheritance
   in another type.  Each such basetype usage has its own "binfo"
   object to describe it.  The binfo object is a TREE_VEC node.

   Inheritance is represented by the binfo nodes allocated for a
   given type.  For example, given types C and D, such that D is
   inherited by C, 3 binfo nodes will be allocated: one for describing
   the binfo properties of C, similarly one for D, and one for
   describing the binfo properties of D as a base type for C.
   Thus, given a pointer to class C, one can get a pointer to the binfo
   of D acting as a basetype for C by looking at C's binfo's basetypes.  */

/* BINFO specific flags.  */

/* Nonzero means that the derivation chain is via a `virtual' declaration.  */
#define BINFO_VIRTUAL_P(NODE) (TREE_BINFO_CHECK (NODE)->base.static_flag)

/* Flags for language dependent use.  */
#define BINFO_MARKED(NODE) TREE_LANG_FLAG_0 (TREE_BINFO_CHECK (NODE))
#define BINFO_FLAG_1(NODE) TREE_LANG_FLAG_1 (TREE_BINFO_CHECK (NODE))
#define BINFO_FLAG_2(NODE) TREE_LANG_FLAG_2 (TREE_BINFO_CHECK (NODE))
#define BINFO_FLAG_3(NODE) TREE_LANG_FLAG_3 (TREE_BINFO_CHECK (NODE))
#define BINFO_FLAG_4(NODE) TREE_LANG_FLAG_4 (TREE_BINFO_CHECK (NODE))
#define BINFO_FLAG_5(NODE) TREE_LANG_FLAG_5 (TREE_BINFO_CHECK (NODE))
#define BINFO_FLAG_6(NODE) TREE_LANG_FLAG_6 (TREE_BINFO_CHECK (NODE))

/* The actual data type node being inherited in this basetype.  */
#define BINFO_TYPE(NODE) TREE_TYPE (TREE_BINFO_CHECK (NODE))

/* The offset where this basetype appears in its containing type.
   BINFO_OFFSET slot holds the offset (in bytes)
   from the base of the complete object to the base of the part of the
   object that is allocated on behalf of this `type'.
   This is always 0 except when there is multiple inheritance.  */

#define BINFO_OFFSET(NODE) (TREE_BINFO_CHECK (NODE)->binfo.offset)
#define BINFO_OFFSET_ZEROP(NODE) (integer_zerop (BINFO_OFFSET (NODE)))

/* The virtual function table belonging to this basetype.  Virtual
   function tables provide a mechanism for run-time method dispatching.
   The entries of a virtual function table are language-dependent.  */

#define BINFO_VTABLE(NODE) (TREE_BINFO_CHECK (NODE)->binfo.vtable)

/* The virtual functions in the virtual function table.  This is
   a TREE_LIST that is used as an initial approximation for building
   a virtual function table for this basetype.  */
#define BINFO_VIRTUALS(NODE) (TREE_BINFO_CHECK (NODE)->binfo.virtuals)

/* A vector of binfos for the direct basetypes inherited by this
   basetype.

   If this basetype describes type D as inherited in C, and if the
   basetypes of D are E and F, then this vector contains binfos for
   inheritance of E and F by C.  */
#define BINFO_BASE_BINFOS(NODE) (&TREE_BINFO_CHECK (NODE)->binfo.base_binfos)

/* The number of basetypes for NODE.  */
#define BINFO_N_BASE_BINFOS(NODE) (BINFO_BASE_BINFOS (NODE)->length ())

/* Accessor macro to get to the Nth base binfo of this binfo.  */
#define BINFO_BASE_BINFO(NODE,N) \
 ((*BINFO_BASE_BINFOS (NODE))[(N)])
#define BINFO_BASE_ITERATE(NODE,N,B) \
 (BINFO_BASE_BINFOS (NODE)->iterate ((N), &(B)))
#define BINFO_BASE_APPEND(NODE,T) \
 (BINFO_BASE_BINFOS (NODE)->quick_push ((T)))

/* For a BINFO record describing a virtual base class, i.e., one where
   TREE_VIA_VIRTUAL is set, this field assists in locating the virtual
   base.  The actual contents are language-dependent.  In the C++
   front-end this field is an INTEGER_CST giving an offset into the
   vtable where the offset to the virtual base can be found.  */
#define BINFO_VPTR_FIELD(NODE) (TREE_BINFO_CHECK (NODE)->binfo.vptr_field)

/* Indicates the accesses this binfo has to its bases. The values are
   access_public_node, access_protected_node or access_private_node.
   If this array is not present, public access is implied.  */
#define BINFO_BASE_ACCESSES(NODE) \
  (TREE_BINFO_CHECK (NODE)->binfo.base_accesses)

#define BINFO_BASE_ACCESS(NODE,N) \
  (*BINFO_BASE_ACCESSES (NODE))[(N)]
#define BINFO_BASE_ACCESS_APPEND(NODE,T) \
  BINFO_BASE_ACCESSES (NODE)->quick_push ((T))

/* The index in the VTT where this subobject's sub-VTT can be found.
   NULL_TREE if there is no sub-VTT.  */
#define BINFO_SUBVTT_INDEX(NODE) (TREE_BINFO_CHECK (NODE)->binfo.vtt_subvtt)

/* The index in the VTT where the vptr for this subobject can be
   found.  NULL_TREE if there is no secondary vptr in the VTT.  */
#define BINFO_VPTR_INDEX(NODE) (TREE_BINFO_CHECK (NODE)->binfo.vtt_vptr)

/* The BINFO_INHERITANCE_CHAIN points at the binfo for the base
   inheriting this base for non-virtual bases. For virtual bases it
   points either to the binfo for which this is a primary binfo, or to
   the binfo of the most derived type.  */
#define BINFO_INHERITANCE_CHAIN(NODE) \
	(TREE_BINFO_CHECK (NODE)->binfo.inheritance)


/* Define fields and accessors for nodes representing declared names.  */

/* Nonzero if DECL represents an SSA name or a variable that can possibly
   have an associated SSA name.  */
#define SSA_VAR_P(DECL)							\
	((TREE_CODE (DECL) == VAR_DECL && !TREE_SHARED (DECL))          \
	 || TREE_CODE (DECL) == PARM_DECL				\
	 || TREE_CODE (DECL) == RESULT_DECL				\
	 || TREE_CODE (DECL) == SSA_NAME)


#define DECL_CHAIN(NODE) (TREE_CHAIN (DECL_MINIMAL_CHECK (NODE)))

/* This is the name of the object as written by the user.
   It is an IDENTIFIER_NODE.  */
#define DECL_NAME(NODE) (DECL_MINIMAL_CHECK (NODE)->decl_minimal.name)

/* Every ..._DECL node gets a unique number.  */
#define DECL_UID(NODE) (DECL_MINIMAL_CHECK (NODE)->decl_minimal.uid)

/* DEBUG_EXPR_DECLs get negative UID numbers, to catch erroneous
   uses.  */
#define DEBUG_TEMP_UID(NODE) (-DECL_UID (TREE_CHECK ((NODE), DEBUG_EXPR_DECL)))

/* Every ..._DECL node gets a unique number that stays the same even
   when the decl is copied by the inliner once it is set.  */
#define DECL_PT_UID(NODE) \
  (DECL_COMMON_CHECK (NODE)->decl_common.pt_uid == -1u \
   ? (NODE)->decl_minimal.uid : (NODE)->decl_common.pt_uid)
/* Initialize the ..._DECL node pt-uid to the decls uid.  */
#define SET_DECL_PT_UID(NODE, UID) \
  (DECL_COMMON_CHECK (NODE)->decl_common.pt_uid = (UID))
/* Whether the ..._DECL node pt-uid has been initialized and thus needs to
   be preserved when copyin the decl.  */
#define DECL_PT_UID_SET_P(NODE) \
  (DECL_COMMON_CHECK (NODE)->decl_common.pt_uid != -1u)

/* These two fields describe where in the source code the declaration
   was.  If the declaration appears in several places (as for a C
   function that is declared first and then defined later), this
   information should refer to the definition.  */
#define DECL_SOURCE_LOCATION(NODE) \
  (DECL_MINIMAL_CHECK (NODE)->decl_minimal.locus)
#define DECL_SOURCE_FILE(NODE) LOCATION_FILE (DECL_SOURCE_LOCATION (NODE))
#define DECL_SOURCE_LINE(NODE) LOCATION_LINE (DECL_SOURCE_LOCATION (NODE))
#define DECL_SOURCE_COLUMN(NODE) LOCATION_COLUMN (DECL_SOURCE_LOCATION (NODE))
/* This accessor returns TRUE if the decl it operates on was created
   by a front-end or back-end rather than by user code.  In this case
   builtin-ness is indicated by source location.  */
#define DECL_IS_BUILTIN(DECL) \
  (LOCATION_LOCUS (DECL_SOURCE_LOCATION (DECL)) <= BUILTINS_LOCATION)

/*  For FIELD_DECLs, this is the RECORD_TYPE, UNION_TYPE, or
    QUAL_UNION_TYPE node that the field is a member of.  For VAR_DECL,
    PARM_DECL, FUNCTION_DECL, LABEL_DECL, RESULT_DECL, and CONST_DECL
    nodes, this points to either the FUNCTION_DECL for the containing
    function, the RECORD_TYPE or UNION_TYPE for the containing type, or
    NULL_TREE or a TRANSLATION_UNIT_DECL if the given decl has "file
    scope".  In particular, for VAR_DECLs which are virtual table pointers
    (they have DECL_VIRTUAL set), we use DECL_CONTEXT to determine the type
    they belong to.  */
#define DECL_CONTEXT(NODE) (DECL_MINIMAL_CHECK (NODE)->decl_minimal.context)
#define DECL_FIELD_CONTEXT(NODE) \
  (FIELD_DECL_CHECK (NODE)->decl_minimal.context)

/* If nonzero, decl's name shouldn't be emitted into debug info.  */
#define DECL_NAMELESS(NODE) (DECL_MINIMAL_CHECK (NODE)->base.u.bits.nameless_flag)

/* For any sort of a ..._DECL node, this points to the original (abstract)
   decl node which this decl is an inlined/cloned instance of, or else it
   is NULL indicating that this decl is not an instance of some other decl.

   The C front-end also uses this in a nested declaration of an inline
   function, to point back to the definition.  */
#define DECL_ABSTRACT_ORIGIN(NODE) \
  (DECL_COMMON_CHECK (NODE)->decl_common.abstract_origin)

/* Like DECL_ABSTRACT_ORIGIN, but returns NODE if there's no abstract
   origin.  This is useful when setting the DECL_ABSTRACT_ORIGIN.  */
#define DECL_ORIGIN(NODE) \
  (DECL_ABSTRACT_ORIGIN (NODE) ? DECL_ABSTRACT_ORIGIN (NODE) : (NODE))

/* Nonzero for any sort of ..._DECL node means this decl node represents an
   inline instance of some original (abstract) decl from an inline function;
   suppress any warnings about shadowing some other variable.  FUNCTION_DECL
   nodes can also have their abstract origin set to themselves.  */
#define DECL_FROM_INLINE(NODE) \
  (DECL_ABSTRACT_ORIGIN (NODE) != NULL_TREE \
   && DECL_ABSTRACT_ORIGIN (NODE) != (NODE))

/* In a DECL this is the field where attributes are stored.  */
#define DECL_ATTRIBUTES(NODE) \
  (DECL_COMMON_CHECK (NODE)->decl_common.attributes)

/* For a FUNCTION_DECL, holds the tree of BINDINGs.
   For a TRANSLATION_UNIT_DECL, holds the namespace's BLOCK.
   For a VAR_DECL, holds the initial value.
   For a PARM_DECL, used for DECL_ARG_TYPE--default
   values for parameters are encoded in the type of the function,
   not in the PARM_DECL slot.
   For a FIELD_DECL, this is used for enumeration values and the C
   frontend uses it for temporarily storing bitwidth of bitfields.

   ??? Need to figure out some way to check this isn't a PARM_DECL.  */
#define DECL_INITIAL(NODE) (DECL_COMMON_CHECK (NODE)->decl_common.initial)

/* Holds the size of the datum, in bits, as a tree expression.
   Need not be constant.  */
#define DECL_SIZE(NODE) (DECL_COMMON_CHECK (NODE)->decl_common.size)
/* Likewise for the size in bytes.  */
#define DECL_SIZE_UNIT(NODE) (DECL_COMMON_CHECK (NODE)->decl_common.size_unit)
/* Holds the alignment required for the datum, in bits.  */
#define DECL_ALIGN(NODE) (DECL_COMMON_CHECK (NODE)->decl_common.align)
/* The alignment of NODE, in bytes.  */
#define DECL_ALIGN_UNIT(NODE) (DECL_ALIGN (NODE) / BITS_PER_UNIT)
/* Set if the alignment of this DECL has been set by the user, for
   example with an 'aligned' attribute.  */
#define DECL_USER_ALIGN(NODE) \
  (DECL_COMMON_CHECK (NODE)->base.u.bits.user_align)
/* Holds the machine mode corresponding to the declaration of a variable or
   field.  Always equal to TYPE_MODE (TREE_TYPE (decl)) except for a
   FIELD_DECL.  */
#define DECL_MODE(NODE) (DECL_COMMON_CHECK (NODE)->decl_common.mode)

/* For FUNCTION_DECL, if it is built-in, this identifies which built-in
   operation it is.  Note, however, that this field is overloaded, with
   DECL_BUILT_IN_CLASS as the discriminant, so the latter must always be
   checked before any access to the former.  */
#define DECL_FUNCTION_CODE(NODE) \
  (FUNCTION_DECL_CHECK (NODE)->function_decl.function_code)

#define DECL_FUNCTION_PERSONALITY(NODE) \
  (FUNCTION_DECL_CHECK (NODE)->function_decl.personality)

/* Nonzero for a given ..._DECL node means that the name of this node should
   be ignored for symbolic debug purposes.  For a TYPE_DECL, this means that
   the associated type should be ignored.  For a FUNCTION_DECL, the body of
   the function should also be ignored.  */
#define DECL_IGNORED_P(NODE) \
  (DECL_COMMON_CHECK (NODE)->decl_common.ignored_flag)

/* Nonzero for a given ..._DECL node means that this node represents an
   "abstract instance" of the given declaration (e.g. in the original
   declaration of an inline function).  When generating symbolic debugging
   information, we mustn't try to generate any address information for nodes
   marked as "abstract instances" because we don't actually generate
   any code or allocate any data space for such instances.  */
#define DECL_ABSTRACT(NODE) \
  (DECL_COMMON_CHECK (NODE)->decl_common.abstract_flag)

/* Language-specific decl information.  */
#define DECL_LANG_SPECIFIC(NODE) \
  (DECL_COMMON_CHECK (NODE)->decl_common.lang_specific)

/* In a VAR_DECL or FUNCTION_DECL, nonzero means external reference:
   do not allocate storage, and refer to a definition elsewhere.  Note that
   this does not necessarily imply the entity represented by NODE
   has no program source-level definition in this translation unit.  For
   example, for a FUNCTION_DECL, DECL_SAVED_TREE may be non-NULL and
   DECL_EXTERNAL may be true simultaneously; that can be the case for
   a C99 "extern inline" function.  */
#define DECL_EXTERNAL(NODE) (DECL_COMMON_CHECK (NODE)->decl_common.decl_flag_1)

/* Nonzero in a ..._DECL means this variable is ref'd from a nested function.
   For VAR_DECL nodes, PARM_DECL nodes, and FUNCTION_DECL nodes.

   For LABEL_DECL nodes, nonzero if nonlocal gotos to the label are permitted.

   Also set in some languages for variables, etc., outside the normal
   lexical scope, such as class instance variables.  */
#define DECL_NONLOCAL(NODE) \
  (DECL_COMMON_CHECK (NODE)->decl_common.nonlocal_flag)

/* Used in VAR_DECLs to indicate that the variable is a vtable.
   Used in FIELD_DECLs for vtable pointers.
   Used in FUNCTION_DECLs to indicate that the function is virtual.  */
#define DECL_VIRTUAL_P(NODE) \
  (DECL_COMMON_CHECK (NODE)->decl_common.virtual_flag)

/* Used to indicate that this DECL represents a compiler-generated entity.  */
#define DECL_ARTIFICIAL(NODE) \
  (DECL_COMMON_CHECK (NODE)->decl_common.artificial_flag)

/* Additional flags for language-specific uses.  */
#define DECL_LANG_FLAG_0(NODE) \
  (DECL_COMMON_CHECK (NODE)->decl_common.lang_flag_0)
#define DECL_LANG_FLAG_1(NODE) \
  (DECL_COMMON_CHECK (NODE)->decl_common.lang_flag_1)
#define DECL_LANG_FLAG_2(NODE) \
  (DECL_COMMON_CHECK (NODE)->decl_common.lang_flag_2)
#define DECL_LANG_FLAG_3(NODE) \
  (DECL_COMMON_CHECK (NODE)->decl_common.lang_flag_3)
#define DECL_LANG_FLAG_4(NODE) \
  (DECL_COMMON_CHECK (NODE)->decl_common.lang_flag_4)
#define DECL_LANG_FLAG_5(NODE) \
  (DECL_COMMON_CHECK (NODE)->decl_common.lang_flag_5)
#define DECL_LANG_FLAG_6(NODE) \
  (DECL_COMMON_CHECK (NODE)->decl_common.lang_flag_6)
#define DECL_LANG_FLAG_7(NODE) \
  (DECL_COMMON_CHECK (NODE)->decl_common.lang_flag_7)
#define DECL_LANG_FLAG_8(NODE) \
  (DECL_COMMON_CHECK (NODE)->decl_common.lang_flag_8)

/* Nonzero for a scope which is equal to file scope.  */
#define SCOPE_FILE_SCOPE_P(EXP)	\
  (! (EXP) || TREE_CODE (EXP) == TRANSLATION_UNIT_DECL)
/* Nonzero for a decl which is at file scope.  */
#define DECL_FILE_SCOPE_P(EXP) SCOPE_FILE_SCOPE_P (DECL_CONTEXT (EXP))
/* Nonzero for a type which is at file scope.  */
#define TYPE_FILE_SCOPE_P(EXP) SCOPE_FILE_SCOPE_P (TYPE_CONTEXT (EXP))

/* Nonzero for a decl that is decorated using attribute used.
   This indicates to compiler tools that this decl needs to be preserved.  */
#define DECL_PRESERVE_P(DECL) \
  DECL_COMMON_CHECK (DECL)->decl_common.preserve_flag

/* For function local variables of COMPLEX and VECTOR types,
   indicates that the variable is not aliased, and that all
   modifications to the variable have been adjusted so that
   they are killing assignments.  Thus the variable may now
   be treated as a GIMPLE register, and use real instead of
   virtual ops in SSA form.  */
#define DECL_GIMPLE_REG_P(DECL) \
  DECL_COMMON_CHECK (DECL)->decl_common.gimple_reg_flag

extern tree decl_value_expr_lookup (tree);
extern void decl_value_expr_insert (tree, tree);

/* In a VAR_DECL or PARM_DECL, the location at which the value may be found,
   if transformations have made this more complicated than evaluating the
   decl itself.  This should only be used for debugging; once this field has
   been set, the decl itself may not legitimately appear in the function.  */
#define DECL_HAS_VALUE_EXPR_P(NODE) \
  (TREE_CHECK3 (NODE, VAR_DECL, PARM_DECL, RESULT_DECL) \
   ->decl_common.decl_flag_2)
#define DECL_VALUE_EXPR(NODE) \
  (decl_value_expr_lookup (DECL_WRTL_CHECK (NODE)))
#define SET_DECL_VALUE_EXPR(NODE, VAL) \
  (decl_value_expr_insert (DECL_WRTL_CHECK (NODE), VAL))

/* Holds the RTL expression for the value of a variable or function.
   This value can be evaluated lazily for functions, variables with
   static storage duration, and labels.  */
#define DECL_RTL(NODE)					\
  (DECL_WRTL_CHECK (NODE)->decl_with_rtl.rtl		\
   ? (NODE)->decl_with_rtl.rtl					\
   : (make_decl_rtl (NODE), (NODE)->decl_with_rtl.rtl))

/* Set the DECL_RTL for NODE to RTL.  */
#define SET_DECL_RTL(NODE, RTL) set_decl_rtl (NODE, RTL)

/* Returns nonzero if NODE is a tree node that can contain RTL.  */
#define HAS_RTL_P(NODE) (CODE_CONTAINS_STRUCT (TREE_CODE (NODE), TS_DECL_WRTL))

/* Returns nonzero if the DECL_RTL for NODE has already been set.  */
#define DECL_RTL_SET_P(NODE) \
  (HAS_RTL_P (NODE) && DECL_WRTL_CHECK (NODE)->decl_with_rtl.rtl != NULL)

/* Copy the RTL from NODE1 to NODE2.  If the RTL was not set for
   NODE1, it will not be set for NODE2; this is a lazy copy.  */
#define COPY_DECL_RTL(NODE1, NODE2) \
  (DECL_WRTL_CHECK (NODE2)->decl_with_rtl.rtl \
   = DECL_WRTL_CHECK (NODE1)->decl_with_rtl.rtl)

/* The DECL_RTL for NODE, if it is set, or NULL, if it is not set.  */
#define DECL_RTL_IF_SET(NODE) (DECL_RTL_SET_P (NODE) ? DECL_RTL (NODE) : NULL)

#if (GCC_VERSION >= 2007)
#define DECL_RTL_KNOWN_SET(decl) __extension__				\
({  tree const __d = (decl);						\
    gcc_checking_assert (DECL_RTL_SET_P (__d));				\
    /* Dereference it so the compiler knows it can't be NULL even	\
       without assertion checking.  */					\
    &*DECL_RTL_IF_SET (__d); })
#else
#define DECL_RTL_KNOWN_SET(decl) (&*DECL_RTL_IF_SET (decl))
#endif

/* In VAR_DECL and PARM_DECL nodes, nonzero means declared `register'.  */
#define DECL_REGISTER(NODE) (DECL_WRTL_CHECK (NODE)->decl_common.decl_flag_0)

/* In a FIELD_DECL, this is the field position, counting in bytes, of the
   DECL_OFFSET_ALIGN-bit-sized word containing the bit closest to the beginning
   of the structure.  */
#define DECL_FIELD_OFFSET(NODE) (FIELD_DECL_CHECK (NODE)->field_decl.offset)

/* In a FIELD_DECL, this is the offset, in bits, of the first bit of the
   field from DECL_FIELD_OFFSET.  This field may be nonzero even for fields
   that are not bit fields (since DECL_OFFSET_ALIGN may be larger than the
   natural alignment of the field's type).  */
#define DECL_FIELD_BIT_OFFSET(NODE) \
  (FIELD_DECL_CHECK (NODE)->field_decl.bit_offset)

/* In a FIELD_DECL, this indicates whether the field was a bit-field and
   if so, the type that was originally specified for it.
   TREE_TYPE may have been modified (in finish_struct).  */
#define DECL_BIT_FIELD_TYPE(NODE) \
  (FIELD_DECL_CHECK (NODE)->field_decl.bit_field_type)

/* In a FIELD_DECL of a RECORD_TYPE, this is a pointer to the storage
   representative FIELD_DECL.  */
#define DECL_BIT_FIELD_REPRESENTATIVE(NODE) \
  (FIELD_DECL_CHECK (NODE)->field_decl.qualifier)

/* For a FIELD_DECL in a QUAL_UNION_TYPE, records the expression, which
   if nonzero, indicates that the field occupies the type.  */
#define DECL_QUALIFIER(NODE) (FIELD_DECL_CHECK (NODE)->field_decl.qualifier)

/* For FIELD_DECLs, off_align holds the number of low-order bits of
   DECL_FIELD_OFFSET which are known to be always zero.
   DECL_OFFSET_ALIGN thus returns the alignment that DECL_FIELD_OFFSET
   has.  */
#define DECL_OFFSET_ALIGN(NODE) \
  (((unsigned HOST_WIDE_INT)1) << FIELD_DECL_CHECK (NODE)->decl_common.off_align)

/* Specify that DECL_ALIGN(NODE) is a multiple of X.  */
#define SET_DECL_OFFSET_ALIGN(NODE, X) \
  (FIELD_DECL_CHECK (NODE)->decl_common.off_align = ffs_hwi (X) - 1)

/* For FIELD_DECLS, DECL_FCONTEXT is the *first* baseclass in
   which this FIELD_DECL is defined.  This information is needed when
   writing debugging information about vfield and vbase decls for C++.  */
#define DECL_FCONTEXT(NODE) (FIELD_DECL_CHECK (NODE)->field_decl.fcontext)

/* In a FIELD_DECL, indicates this field should be bit-packed.  */
#define DECL_PACKED(NODE) (FIELD_DECL_CHECK (NODE)->base.u.bits.packed_flag)

/* Nonzero in a FIELD_DECL means it is a bit field, and must be accessed
   specially.  */
#define DECL_BIT_FIELD(NODE) (FIELD_DECL_CHECK (NODE)->decl_common.decl_flag_1)

/* Used in a FIELD_DECL to indicate that we cannot form the address of
   this component.  This makes it possible for Type-Based Alias Analysis
   to disambiguate accesses to this field with indirect accesses using
   the field's type:

     struct S { int i; } s;
     int *p;

   If the flag is set on 'i', TBAA computes that s.i and *p never conflict.

   From the implementation's viewpoint, the alias set of the type of the
   field 'i' (int) will not be recorded as a subset of that of the type of
   's' (struct S) in record_component_aliases.  The counterpart is that
   accesses to s.i must not be given the alias set of the type of 'i'
   (int) but instead directly that of the type of 's' (struct S).  */
#define DECL_NONADDRESSABLE_P(NODE) \
  (FIELD_DECL_CHECK (NODE)->decl_common.decl_flag_2)

/* A numeric unique identifier for a LABEL_DECL.  The UID allocation is
   dense, unique within any one function, and may be used to index arrays.
   If the value is -1, then no UID has been assigned.  */
#define LABEL_DECL_UID(NODE) \
  (LABEL_DECL_CHECK (NODE)->label_decl.label_decl_uid)

/* In a LABEL_DECL, the EH region number for which the label is the
   post_landing_pad.  */
#define EH_LANDING_PAD_NR(NODE) \
  (LABEL_DECL_CHECK (NODE)->label_decl.eh_landing_pad_nr)

/* For a PARM_DECL, records the data type used to pass the argument,
   which may be different from the type seen in the program.  */
#define DECL_ARG_TYPE(NODE) (PARM_DECL_CHECK (NODE)->decl_common.initial)

/* For PARM_DECL, holds an RTL for the stack slot or register
   where the data was actually passed.  */
#define DECL_INCOMING_RTL(NODE) \
  (PARM_DECL_CHECK (NODE)->parm_decl.incoming_rtl)

/* Nonzero for a given ..._DECL node means that no warnings should be
   generated just because this node is unused.  */
#define DECL_IN_SYSTEM_HEADER(NODE) \
  (in_system_header_at (DECL_SOURCE_LOCATION (NODE)))

/* Used to indicate that the linkage status of this DECL is not yet known,
   so it should not be output now.  */
#define DECL_DEFER_OUTPUT(NODE) \
  (DECL_WITH_VIS_CHECK (NODE)->decl_with_vis.defer_output)

/* In a VAR_DECL that's static,
   nonzero if the space is in the text section.  */
#define DECL_IN_TEXT_SECTION(NODE) \
  (VAR_DECL_CHECK (NODE)->decl_with_vis.in_text_section)

/* In a VAR_DECL that's static,
   nonzero if it belongs to the global constant pool.  */
#define DECL_IN_CONSTANT_POOL(NODE) \
  (VAR_DECL_CHECK (NODE)->decl_with_vis.in_constant_pool)

/* Nonzero for a given ..._DECL node means that this node should be
   put in .common, if possible.  If a DECL_INITIAL is given, and it
   is not error_mark_node, then the decl cannot be put in .common.  */
#define DECL_COMMON(NODE) \
  (DECL_WITH_VIS_CHECK (NODE)->decl_with_vis.common_flag)

/* In a VAR_DECL, nonzero if the decl is a register variable with
   an explicit asm specification.  */
#define DECL_HARD_REGISTER(NODE)  \
  (VAR_DECL_CHECK (NODE)->decl_with_vis.hard_register)

  /* Used to indicate that this DECL has weak linkage.  */
#define DECL_WEAK(NODE) (DECL_WITH_VIS_CHECK (NODE)->decl_with_vis.weak_flag)

/* Used to indicate that the DECL is a dllimport.  */
#define DECL_DLLIMPORT_P(NODE) \
  (DECL_WITH_VIS_CHECK (NODE)->decl_with_vis.dllimport_flag)

/* Used in a DECL to indicate that, even if it TREE_PUBLIC, it need
   not be put out unless it is needed in this translation unit.
   Entities like this are shared across translation units (like weak
   entities), but are guaranteed to be generated by any translation
   unit that needs them, and therefore need not be put out anywhere
   where they are not needed.  DECL_COMDAT is just a hint to the
   back-end; it is up to front-ends which set this flag to ensure
   that there will never be any harm, other than bloat, in putting out
   something which is DECL_COMDAT.  */
#define DECL_COMDAT(NODE) \
  (DECL_WITH_VIS_CHECK (NODE)->decl_with_vis.comdat_flag)

#define DECL_COMDAT_GROUP(NODE) \
  (DECL_WITH_VIS_CHECK (NODE)->decl_with_vis.comdat_group)

/* Used in TREE_PUBLIC decls to indicate that copies of this DECL in
   multiple translation units should be merged.  */
#define DECL_ONE_ONLY(NODE) (DECL_COMDAT_GROUP (NODE) != NULL_TREE)

/* The name of the object as the assembler will see it (but before any
   translations made by ASM_OUTPUT_LABELREF).  Often this is the same
   as DECL_NAME.  It is an IDENTIFIER_NODE.  */
#define DECL_ASSEMBLER_NAME(NODE) decl_assembler_name (NODE)

/* Return true if NODE is a NODE that can contain a DECL_ASSEMBLER_NAME.
   This is true of all DECL nodes except FIELD_DECL.  */
#define HAS_DECL_ASSEMBLER_NAME_P(NODE) \
  (CODE_CONTAINS_STRUCT (TREE_CODE (NODE), TS_DECL_WITH_VIS))

/* Returns nonzero if the DECL_ASSEMBLER_NAME for NODE has been set.  If zero,
   the NODE might still have a DECL_ASSEMBLER_NAME -- it just hasn't been set
   yet.  */
#define DECL_ASSEMBLER_NAME_SET_P(NODE) \
  (HAS_DECL_ASSEMBLER_NAME_P (NODE) \
   && DECL_WITH_VIS_CHECK (NODE)->decl_with_vis.assembler_name != NULL_TREE)

/* Set the DECL_ASSEMBLER_NAME for NODE to NAME.  */
#define SET_DECL_ASSEMBLER_NAME(NODE, NAME) \
  (DECL_WITH_VIS_CHECK (NODE)->decl_with_vis.assembler_name = (NAME))

/* Copy the DECL_ASSEMBLER_NAME from DECL1 to DECL2.  Note that if DECL1's
   DECL_ASSEMBLER_NAME has not yet been set, using this macro will not cause
   the DECL_ASSEMBLER_NAME of either DECL to be set.  In other words, the
   semantics of using this macro, are different than saying:

     SET_DECL_ASSEMBLER_NAME(DECL2, DECL_ASSEMBLER_NAME (DECL1))

   which will try to set the DECL_ASSEMBLER_NAME for DECL1.  */

#define COPY_DECL_ASSEMBLER_NAME(DECL1, DECL2)				\
  (DECL_ASSEMBLER_NAME_SET_P (DECL1)					\
   ? (void) SET_DECL_ASSEMBLER_NAME (DECL2,				\
				     DECL_ASSEMBLER_NAME (DECL1))	\
   : (void) 0)

/* Records the section name in a section attribute.  Used to pass
   the name from decl_attributes to make_function_rtl and make_decl_rtl.  */
#define DECL_SECTION_NAME(NODE) \
  (DECL_WITH_VIS_CHECK (NODE)->decl_with_vis.section_name)

/* Nonzero in a decl means that the gimplifier has seen (or placed)
   this variable in a BIND_EXPR.  */
#define DECL_SEEN_IN_BIND_EXPR_P(NODE) \
  (DECL_WITH_VIS_CHECK (NODE)->decl_with_vis.seen_in_bind_expr)

/* Value of the decls's visibility attribute */
#define DECL_VISIBILITY(NODE) \
  (DECL_WITH_VIS_CHECK (NODE)->decl_with_vis.visibility)

/* Nonzero means that the decl had its visibility specified rather than
   being inferred.  */
#define DECL_VISIBILITY_SPECIFIED(NODE) \
  (DECL_WITH_VIS_CHECK (NODE)->decl_with_vis.visibility_specified)

/* In a VAR_DECL, the model to use if the data should be allocated from
   thread-local storage.  */
#define DECL_TLS_MODEL(NODE) (VAR_DECL_CHECK (NODE)->decl_with_vis.tls_model)

/* In a VAR_DECL, nonzero if the data should be allocated from
   thread-local storage.  */
#define DECL_THREAD_LOCAL_P(NODE) \
  (VAR_DECL_CHECK (NODE)->decl_with_vis.tls_model >= TLS_MODEL_REAL)

/* In a non-local VAR_DECL with static storage duration, true if the
   variable has an initialization priority.  If false, the variable
   will be initialized at the DEFAULT_INIT_PRIORITY.  */
#define DECL_HAS_INIT_PRIORITY_P(NODE) \
  (VAR_DECL_CHECK (NODE)->decl_with_vis.init_priority_p)

/* Specify whether the section name was set by user or by
   compiler via -ffunction-sections.  */
#define DECL_HAS_IMPLICIT_SECTION_NAME_P(NODE) \
  (DECL_WITH_VIS_CHECK (NODE)->decl_with_vis.implicit_section_name_p)

extern tree decl_debug_expr_lookup (tree);
extern void decl_debug_expr_insert (tree, tree);

/* For VAR_DECL, this is set to an expression that it was split from.  */
#define DECL_HAS_DEBUG_EXPR_P(NODE) \
  (VAR_DECL_CHECK (NODE)->decl_common.debug_expr_is_from)
#define DECL_DEBUG_EXPR(NODE) \
  (decl_debug_expr_lookup (VAR_DECL_CHECK (NODE)))

#define SET_DECL_DEBUG_EXPR(NODE, VAL) \
  (decl_debug_expr_insert (VAR_DECL_CHECK (NODE), VAL))

extern priority_type decl_init_priority_lookup (tree);
extern priority_type decl_fini_priority_lookup (tree);
extern void decl_init_priority_insert (tree, priority_type);
extern void decl_fini_priority_insert (tree, priority_type);

/* For a VAR_DECL or FUNCTION_DECL the initialization priority of
   NODE.  */
#define DECL_INIT_PRIORITY(NODE) \
  (decl_init_priority_lookup (NODE))
/* Set the initialization priority for NODE to VAL.  */
#define SET_DECL_INIT_PRIORITY(NODE, VAL) \
  (decl_init_priority_insert (NODE, VAL))

/* For a FUNCTION_DECL the finalization priority of NODE.  */
#define DECL_FINI_PRIORITY(NODE) \
  (decl_fini_priority_lookup (NODE))
/* Set the finalization priority for NODE to VAL.  */
#define SET_DECL_FINI_PRIORITY(NODE, VAL) \
  (decl_fini_priority_insert (NODE, VAL))

/* The initialization priority for entities for which no explicit
   initialization priority has been specified.  */
#define DEFAULT_INIT_PRIORITY 65535

/* The maximum allowed initialization priority.  */
#define MAX_INIT_PRIORITY 65535

/* The largest priority value reserved for use by system runtime
   libraries.  */
#define MAX_RESERVED_INIT_PRIORITY 100

/* In a VAR_DECL, nonzero if this is a global variable for VOPs.  */
#define VAR_DECL_IS_VIRTUAL_OPERAND(NODE) \
  (VAR_DECL_CHECK (NODE)->base.u.bits.saturating_flag)

/* In a VAR_DECL, nonzero if this is a non-local frame structure.  */
#define DECL_NONLOCAL_FRAME(NODE)  \
  (VAR_DECL_CHECK (NODE)->base.default_def_flag)

/* This field is used to reference anything in decl.result and is meant only
   for use by the garbage collector.  */
#define DECL_RESULT_FLD(NODE) \
  (DECL_NON_COMMON_CHECK (NODE)->decl_non_common.result)

/* The DECL_VINDEX is used for FUNCTION_DECLS in two different ways.
   Before the struct containing the FUNCTION_DECL is laid out,
   DECL_VINDEX may point to a FUNCTION_DECL in a base class which
   is the FUNCTION_DECL which this FUNCTION_DECL will replace as a virtual
   function.  When the class is laid out, this pointer is changed
   to an INTEGER_CST node which is suitable for use as an index
   into the virtual function table.
   C++ also uses this field in namespaces, hence the DECL_NON_COMMON_CHECK.  */
#define DECL_VINDEX(NODE) \
  (DECL_NON_COMMON_CHECK (NODE)->decl_non_common.vindex)

/* In FUNCTION_DECL, holds the decl for the return value.  */
#define DECL_RESULT(NODE) (FUNCTION_DECL_CHECK (NODE)->decl_non_common.result)

/* In a FUNCTION_DECL, nonzero if the function cannot be inlined.  */
#define DECL_UNINLINABLE(NODE) \
  (FUNCTION_DECL_CHECK (NODE)->function_decl.uninlinable)

/* In a FUNCTION_DECL, the saved representation of the body of the
   entire function.  */
#define DECL_SAVED_TREE(NODE) \
  (FUNCTION_DECL_CHECK (NODE)->decl_non_common.saved_tree)

/* Nonzero in a FUNCTION_DECL means this function should be treated
   as if it were a malloc, meaning it returns a pointer that is
   not an alias.  */
#define DECL_IS_MALLOC(NODE) \
  (FUNCTION_DECL_CHECK (NODE)->function_decl.malloc_flag)

/* Nonzero in a FUNCTION_DECL means this function should be treated as
   C++ operator new, meaning that it returns a pointer for which we
   should not use type based aliasing.  */
#define DECL_IS_OPERATOR_NEW(NODE) \
  (FUNCTION_DECL_CHECK (NODE)->function_decl.operator_new_flag)

/* Nonzero in a FUNCTION_DECL means this function may return more
   than once.  */
#define DECL_IS_RETURNS_TWICE(NODE) \
  (FUNCTION_DECL_CHECK (NODE)->function_decl.returns_twice_flag)

/* Nonzero in a FUNCTION_DECL means this function should be treated
   as "pure" function (like const function, but may read global memory).  */
#define DECL_PURE_P(NODE) (FUNCTION_DECL_CHECK (NODE)->function_decl.pure_flag)

/* Nonzero only if one of TREE_READONLY or DECL_PURE_P is nonzero AND
   the const or pure function may not terminate.  When this is nonzero
   for a const or pure function, it can be dealt with by cse passes
   but cannot be removed by dce passes since you are not allowed to
   change an infinite looping program into one that terminates without
   error.  */
#define DECL_LOOPING_CONST_OR_PURE_P(NODE) \
  (FUNCTION_DECL_CHECK (NODE)->function_decl.looping_const_or_pure_flag)

/* Nonzero in a FUNCTION_DECL means this function should be treated
   as "novops" function (function that does not read global memory,
   but may have arbitrary side effects).  */
#define DECL_IS_NOVOPS(NODE) \
  (FUNCTION_DECL_CHECK (NODE)->function_decl.novops_flag)

/* Used in FUNCTION_DECLs to indicate that they should be run automatically
   at the beginning or end of execution.  */
#define DECL_STATIC_CONSTRUCTOR(NODE) \
  (FUNCTION_DECL_CHECK (NODE)->function_decl.static_ctor_flag)

#define DECL_STATIC_DESTRUCTOR(NODE) \
(FUNCTION_DECL_CHECK (NODE)->function_decl.static_dtor_flag)

/* Used in FUNCTION_DECLs to indicate that function entry and exit should
   be instrumented with calls to support routines.  */
#define DECL_NO_INSTRUMENT_FUNCTION_ENTRY_EXIT(NODE) \
  (FUNCTION_DECL_CHECK (NODE)->function_decl.no_instrument_function_entry_exit)

/* Used in FUNCTION_DECLs to indicate that limit-stack-* should be
   disabled in this function.  */
#define DECL_NO_LIMIT_STACK(NODE) \
  (FUNCTION_DECL_CHECK (NODE)->function_decl.no_limit_stack)

/* In a FUNCTION_DECL indicates that a static chain is needed.  */
#define DECL_STATIC_CHAIN(NODE) \
  (FUNCTION_DECL_CHECK (NODE)->function_decl.regdecl_flag)

/* Nonzero for a decl that cgraph has decided should be inlined into
   at least one call site.  It is not meaningful to look at this
   directly; always use cgraph_function_possibly_inlined_p.  */
#define DECL_POSSIBLY_INLINED(DECL) \
  FUNCTION_DECL_CHECK (DECL)->function_decl.possibly_inlined

/* Nonzero in a FUNCTION_DECL means that this function was declared inline,
   such as via the `inline' keyword in C/C++.  This flag controls the linkage
   semantics of 'inline'  */
#define DECL_DECLARED_INLINE_P(NODE) \
  (FUNCTION_DECL_CHECK (NODE)->function_decl.declared_inline_flag)

/* Nonzero in a FUNCTION_DECL means this function should not get
   -Winline warnings.  */
#define DECL_NO_INLINE_WARNING_P(NODE) \
  (FUNCTION_DECL_CHECK (NODE)->function_decl.no_inline_warning_flag)

/* Nonzero if a FUNCTION_CODE is a TM load/store.  */
#define BUILTIN_TM_LOAD_STORE_P(FN) \
  ((FN) >= BUILT_IN_TM_STORE_1 && (FN) <= BUILT_IN_TM_LOAD_RFW_LDOUBLE)

/* Nonzero if a FUNCTION_CODE is a TM load.  */
#define BUILTIN_TM_LOAD_P(FN) \
  ((FN) >= BUILT_IN_TM_LOAD_1 && (FN) <= BUILT_IN_TM_LOAD_RFW_LDOUBLE)

/* Nonzero if a FUNCTION_CODE is a TM store.  */
#define BUILTIN_TM_STORE_P(FN) \
  ((FN) >= BUILT_IN_TM_STORE_1 && (FN) <= BUILT_IN_TM_STORE_WAW_LDOUBLE)

#define CASE_BUILT_IN_TM_LOAD(FN)	\
  case BUILT_IN_TM_LOAD_##FN:		\
  case BUILT_IN_TM_LOAD_RAR_##FN:	\
  case BUILT_IN_TM_LOAD_RAW_##FN:	\
  case BUILT_IN_TM_LOAD_RFW_##FN

#define CASE_BUILT_IN_TM_STORE(FN)	\
  case BUILT_IN_TM_STORE_##FN:		\
  case BUILT_IN_TM_STORE_WAR_##FN:	\
  case BUILT_IN_TM_STORE_WAW_##FN

/* Nonzero in a FUNCTION_DECL that should be always inlined by the inliner
   disregarding size and cost heuristics.  This is equivalent to using
   the always_inline attribute without the required diagnostics if the
   function cannot be inlined.  */
#define DECL_DISREGARD_INLINE_LIMITS(NODE) \
  (FUNCTION_DECL_CHECK (NODE)->function_decl.disregard_inline_limits)

extern vec<tree, va_gc> **decl_debug_args_lookup (tree);
extern vec<tree, va_gc> **decl_debug_args_insert (tree);

/* Nonzero if a FUNCTION_DECL has DEBUG arguments attached to it.  */
#define DECL_HAS_DEBUG_ARGS_P(NODE) \
  (FUNCTION_DECL_CHECK (NODE)->function_decl.has_debug_args_flag)

/* For FUNCTION_DECL, this holds a pointer to a structure ("struct function")
   that describes the status of this function.  */
#define DECL_STRUCT_FUNCTION(NODE) \
  (FUNCTION_DECL_CHECK (NODE)->function_decl.f)

/* In a FUNCTION_DECL, nonzero means a built in function of a
   standard library or more generally a built in function that is
   recognized by optimizers and expanders.

   Note that it is different from the DECL_IS_BUILTIN accessor.  For
   instance, user declared prototypes of C library functions are not
   DECL_IS_BUILTIN but may be DECL_BUILT_IN.  */
#define DECL_BUILT_IN(NODE) (DECL_BUILT_IN_CLASS (NODE) != NOT_BUILT_IN)

/* For a builtin function, identify which part of the compiler defined it.  */
#define DECL_BUILT_IN_CLASS(NODE) \
   (FUNCTION_DECL_CHECK (NODE)->function_decl.built_in_class)

/* In FUNCTION_DECL, a chain of ..._DECL nodes.
   VAR_DECL and PARM_DECL reserve the arguments slot for language-specific
   uses.  */
#define DECL_ARGUMENTS(NODE) \
  (FUNCTION_DECL_CHECK (NODE)->decl_non_common.arguments)
#define DECL_ARGUMENT_FLD(NODE) \
  (DECL_NON_COMMON_CHECK (NODE)->decl_non_common.arguments)

/* In FUNCTION_DECL, the function specific target options to use when compiling
   this function.  */
#define DECL_FUNCTION_SPECIFIC_TARGET(NODE) \
   (FUNCTION_DECL_CHECK (NODE)->function_decl.function_specific_target)

/* In FUNCTION_DECL, the function specific optimization options to use when
   compiling this function.  */
#define DECL_FUNCTION_SPECIFIC_OPTIMIZATION(NODE) \
   (FUNCTION_DECL_CHECK (NODE)->function_decl.function_specific_optimization)

/* In FUNCTION_DECL, this is set if this function has other versions generated
   using "target" attributes.  The default version is the one which does not
   have any "target" attribute set. */
#define DECL_FUNCTION_VERSIONED(NODE)\
   (FUNCTION_DECL_CHECK (NODE)->function_decl.versioned_function)

/* In FUNCTION_DECL, this is set if this function is a C++ constructor.
   Devirtualization machinery uses this knowledge for determing type of the
   object constructed.  Also we assume that constructor address is not
   important.  */
#define DECL_CXX_CONSTRUCTOR_P(NODE)\
   (FUNCTION_DECL_CHECK (NODE)->decl_with_vis.cxx_constructor)

/* In FUNCTION_DECL, this is set if this function is a C++ destructor.
   Devirtualization machinery uses this to track types in destruction.  */
#define DECL_CXX_DESTRUCTOR_P(NODE)\
   (FUNCTION_DECL_CHECK (NODE)->decl_with_vis.cxx_destructor)

/* In FUNCTION_DECL that represent an virtual method this is set when
   the method is final.  */
#define DECL_FINAL_P(NODE)\
   (FUNCTION_DECL_CHECK (NODE)->decl_with_vis.final)

/* The source language of the translation-unit.  */
#define TRANSLATION_UNIT_LANGUAGE(NODE) \
  (TRANSLATION_UNIT_DECL_CHECK (NODE)->translation_unit_decl.language)

/* TRANSLATION_UNIT_DECL inherits from DECL_MINIMAL.  */

/* For a TYPE_DECL, holds the "original" type.  (TREE_TYPE has the copy.) */
#define DECL_ORIGINAL_TYPE(NODE) \
  (TYPE_DECL_CHECK (NODE)->decl_non_common.result)

/* In a TYPE_DECL nonzero means the detail info about this type is not dumped
   into stabs.  Instead it will generate cross reference ('x') of names.
   This uses the same flag as DECL_EXTERNAL.  */
#define TYPE_DECL_SUPPRESS_DEBUG(NODE) \
  (TYPE_DECL_CHECK (NODE)->decl_common.decl_flag_1)

/* Getter of the imported declaration associated to the
   IMPORTED_DECL node.  */
#define IMPORTED_DECL_ASSOCIATED_DECL(NODE) \
(DECL_INITIAL (IMPORTED_DECL_CHECK (NODE)))

/* A STATEMENT_LIST chains statements together in GENERIC and GIMPLE.
   To reduce overhead, the nodes containing the statements are not trees.
   This avoids the overhead of tree_common on all linked list elements.

   Use the interface in tree-iterator.h to access this node.  */

#define STATEMENT_LIST_HEAD(NODE) \
  (STATEMENT_LIST_CHECK (NODE)->stmt_list.head)
#define STATEMENT_LIST_TAIL(NODE) \
  (STATEMENT_LIST_CHECK (NODE)->stmt_list.tail)

#define TREE_OPTIMIZATION(NODE) \
  (&OPTIMIZATION_NODE_CHECK (NODE)->optimization.opts)

#define TREE_OPTIMIZATION_OPTABS(NODE) \
  (OPTIMIZATION_NODE_CHECK (NODE)->optimization.optabs)

#define TREE_OPTIMIZATION_BASE_OPTABS(NODE) \
  (OPTIMIZATION_NODE_CHECK (NODE)->optimization.base_optabs)

/* Return a tree node that encapsulates the optimization options in OPTS.  */
extern tree build_optimization_node (struct gcc_options *opts);

#define TREE_TARGET_OPTION(NODE) \
  (&TARGET_OPTION_NODE_CHECK (NODE)->target_option.opts)

/* Return a tree node that encapsulates the target options in OPTS.  */
extern tree build_target_option_node (struct gcc_options *opts);

#if defined ENABLE_TREE_CHECKING && (GCC_VERSION >= 2007)

inline tree
tree_check (tree __t, const char *__f, int __l, const char *__g, tree_code __c)
{
  if (TREE_CODE (__t) != __c)
    tree_check_failed (__t, __f, __l, __g, __c, 0);
  return __t;
}

inline tree
tree_not_check (tree __t, const char *__f, int __l, const char *__g,
                enum tree_code __c)
{
  if (TREE_CODE (__t) == __c)
    tree_not_check_failed (__t, __f, __l, __g, __c, 0);
  return __t;
}

inline tree
tree_check2 (tree __t, const char *__f, int __l, const char *__g,
             enum tree_code __c1, enum tree_code __c2)
{
  if (TREE_CODE (__t) != __c1
      && TREE_CODE (__t) != __c2)
    tree_check_failed (__t, __f, __l, __g, __c1, __c2, 0);
  return __t;
}

inline tree
tree_not_check2 (tree __t, const char *__f, int __l, const char *__g,
                 enum tree_code __c1, enum tree_code __c2)
{
  if (TREE_CODE (__t) == __c1
      || TREE_CODE (__t) == __c2)
    tree_not_check_failed (__t, __f, __l, __g, __c1, __c2, 0);
  return __t;
}

inline tree
tree_check3 (tree __t, const char *__f, int __l, const char *__g,
             enum tree_code __c1, enum tree_code __c2, enum tree_code __c3)
{
  if (TREE_CODE (__t) != __c1
      && TREE_CODE (__t) != __c2
      && TREE_CODE (__t) != __c3)
    tree_check_failed (__t, __f, __l, __g, __c1, __c2, __c3, 0);
  return __t;
}

inline tree
tree_not_check3 (tree __t, const char *__f, int __l, const char *__g,
                 enum tree_code __c1, enum tree_code __c2, enum tree_code __c3)
{
  if (TREE_CODE (__t) == __c1
      || TREE_CODE (__t) == __c2
      || TREE_CODE (__t) == __c3)
    tree_not_check_failed (__t, __f, __l, __g, __c1, __c2, __c3, 0);
  return __t;
}

inline tree
tree_check4 (tree __t, const char *__f, int __l, const char *__g,
             enum tree_code __c1, enum tree_code __c2, enum tree_code __c3,
             enum tree_code __c4)
{
  if (TREE_CODE (__t) != __c1
      && TREE_CODE (__t) != __c2
      && TREE_CODE (__t) != __c3
      && TREE_CODE (__t) != __c4)
    tree_check_failed (__t, __f, __l, __g, __c1, __c2, __c3, __c4, 0);
  return __t;
}

inline tree
tree_not_check4 (tree __t, const char *__f, int __l, const char *__g,
                 enum tree_code __c1, enum tree_code __c2, enum tree_code __c3,
                 enum tree_code __c4)
{
  if (TREE_CODE (__t) == __c1
      || TREE_CODE (__t) == __c2
      || TREE_CODE (__t) == __c3
      || TREE_CODE (__t) == __c4)
    tree_not_check_failed (__t, __f, __l, __g, __c1, __c2, __c3, __c4, 0);
  return __t;
}

inline tree
tree_check5 (tree __t, const char *__f, int __l, const char *__g,
             enum tree_code __c1, enum tree_code __c2, enum tree_code __c3,
             enum tree_code __c4, enum tree_code __c5)
{
  if (TREE_CODE (__t) != __c1
      && TREE_CODE (__t) != __c2
      && TREE_CODE (__t) != __c3
      && TREE_CODE (__t) != __c4
      && TREE_CODE (__t) != __c5)
    tree_check_failed (__t, __f, __l, __g, __c1, __c2, __c3, __c4, __c5, 0);
  return __t;
}

inline tree
tree_not_check5 (tree __t, const char *__f, int __l, const char *__g,
                 enum tree_code __c1, enum tree_code __c2, enum tree_code __c3,
                 enum tree_code __c4, enum tree_code __c5)
{
  if (TREE_CODE (__t) == __c1
      || TREE_CODE (__t) == __c2
      || TREE_CODE (__t) == __c3
      || TREE_CODE (__t) == __c4
      || TREE_CODE (__t) == __c5)
    tree_not_check_failed (__t, __f, __l, __g, __c1, __c2, __c3, __c4, __c5, 0);
  return __t;
}

inline tree
contains_struct_check (tree __t, const enum tree_node_structure_enum __s,
                       const char *__f, int __l, const char *__g)
{
  if (tree_contains_struct[TREE_CODE (__t)][__s] != 1)
      tree_contains_struct_check_failed (__t, __s, __f, __l, __g);
  return __t;
}

inline tree
tree_class_check (tree __t, const enum tree_code_class __class,
                  const char *__f, int __l, const char *__g)
{
  if (TREE_CODE_CLASS (TREE_CODE (__t)) != __class)
    tree_class_check_failed (__t, __class, __f, __l, __g);
  return __t;
}

inline tree
tree_range_check (tree __t,
                  enum tree_code __code1, enum tree_code __code2,
                  const char *__f, int __l, const char *__g)
{
  if (TREE_CODE (__t) < __code1 || TREE_CODE (__t) > __code2)
    tree_range_check_failed (__t, __f, __l, __g, __code1, __code2);
  return __t;
}

inline tree
omp_clause_subcode_check (tree __t, enum omp_clause_code __code,
                          const char *__f, int __l, const char *__g)
{
  if (TREE_CODE (__t) != OMP_CLAUSE)
    tree_check_failed (__t, __f, __l, __g, OMP_CLAUSE, 0);
  if (__t->omp_clause.code != __code)
    omp_clause_check_failed (__t, __f, __l, __g, __code);
  return __t;
}

inline tree
omp_clause_range_check (tree __t,
                        enum omp_clause_code __code1,
                        enum omp_clause_code __code2,
                        const char *__f, int __l, const char *__g)
{
  if (TREE_CODE (__t) != OMP_CLAUSE)
    tree_check_failed (__t, __f, __l, __g, OMP_CLAUSE, 0);
  if ((int) __t->omp_clause.code < (int) __code1
      || (int) __t->omp_clause.code > (int) __code2)
    omp_clause_range_check_failed (__t, __f, __l, __g, __code1, __code2);
  return __t;
}

/* These checks have to be special cased.  */

inline tree
expr_check (tree __t, const char *__f, int __l, const char *__g)
{
  char const __c = TREE_CODE_CLASS (TREE_CODE (__t));
  if (!IS_EXPR_CODE_CLASS (__c))
    tree_class_check_failed (__t, tcc_expression, __f, __l, __g);
  return __t;
}

/* These checks have to be special cased.  */

inline tree
non_type_check (tree __t, const char *__f, int __l, const char *__g)
{
  if (TYPE_P (__t))
    tree_not_class_check_failed (__t, tcc_type, __f, __l, __g);
  return __t;
}

inline tree *
tree_vec_elt_check (tree __t, int __i,
                    const char *__f, int __l, const char *__g)
{
  if (TREE_CODE (__t) != TREE_VEC)
    tree_check_failed (__t, __f, __l, __g, TREE_VEC, 0);
  if (__i < 0 || __i >= __t->base.u.length)
    tree_vec_elt_check_failed (__i, __t->base.u.length, __f, __l, __g);
  return &CONST_CAST_TREE (__t)->vec.a[__i];
}

inline tree *
omp_clause_elt_check (tree __t, int __i,
                      const char *__f, int __l, const char *__g)
{
  if (TREE_CODE (__t) != OMP_CLAUSE)
    tree_check_failed (__t, __f, __l, __g, OMP_CLAUSE, 0);
  if (__i < 0 || __i >= omp_clause_num_ops [__t->omp_clause.code])
    omp_clause_operand_check_failed (__i, __t, __f, __l, __g);
  return &__t->omp_clause.ops[__i];
}

inline const_tree
tree_check (const_tree __t, const char *__f, int __l, const char *__g,
	    tree_code __c)
{
  if (TREE_CODE (__t) != __c)
    tree_check_failed (__t, __f, __l, __g, __c, 0);
  return __t;
}

inline const_tree
tree_not_check (const_tree __t, const char *__f, int __l, const char *__g,
                enum tree_code __c)
{
  if (TREE_CODE (__t) == __c)
    tree_not_check_failed (__t, __f, __l, __g, __c, 0);
  return __t;
}

inline const_tree
tree_check2 (const_tree __t, const char *__f, int __l, const char *__g,
             enum tree_code __c1, enum tree_code __c2)
{
  if (TREE_CODE (__t) != __c1
      && TREE_CODE (__t) != __c2)
    tree_check_failed (__t, __f, __l, __g, __c1, __c2, 0);
  return __t;
}

inline const_tree
tree_not_check2 (const_tree __t, const char *__f, int __l, const char *__g,
                 enum tree_code __c1, enum tree_code __c2)
{
  if (TREE_CODE (__t) == __c1
      || TREE_CODE (__t) == __c2)
    tree_not_check_failed (__t, __f, __l, __g, __c1, __c2, 0);
  return __t;
}

inline const_tree
tree_check3 (const_tree __t, const char *__f, int __l, const char *__g,
             enum tree_code __c1, enum tree_code __c2, enum tree_code __c3)
{
  if (TREE_CODE (__t) != __c1
      && TREE_CODE (__t) != __c2
      && TREE_CODE (__t) != __c3)
    tree_check_failed (__t, __f, __l, __g, __c1, __c2, __c3, 0);
  return __t;
}

inline const_tree
tree_not_check3 (const_tree __t, const char *__f, int __l, const char *__g,
                 enum tree_code __c1, enum tree_code __c2, enum tree_code __c3)
{
  if (TREE_CODE (__t) == __c1
      || TREE_CODE (__t) == __c2
      || TREE_CODE (__t) == __c3)
    tree_not_check_failed (__t, __f, __l, __g, __c1, __c2, __c3, 0);
  return __t;
}

inline const_tree
tree_check4 (const_tree __t, const char *__f, int __l, const char *__g,
             enum tree_code __c1, enum tree_code __c2, enum tree_code __c3,
             enum tree_code __c4)
{
  if (TREE_CODE (__t) != __c1
      && TREE_CODE (__t) != __c2
      && TREE_CODE (__t) != __c3
      && TREE_CODE (__t) != __c4)
    tree_check_failed (__t, __f, __l, __g, __c1, __c2, __c3, __c4, 0);
  return __t;
}

inline const_tree
tree_not_check4 (const_tree __t, const char *__f, int __l, const char *__g,
                 enum tree_code __c1, enum tree_code __c2, enum tree_code __c3,
                 enum tree_code __c4)
{
  if (TREE_CODE (__t) == __c1
      || TREE_CODE (__t) == __c2
      || TREE_CODE (__t) == __c3
      || TREE_CODE (__t) == __c4)
    tree_not_check_failed (__t, __f, __l, __g, __c1, __c2, __c3, __c4, 0);
  return __t;
}

inline const_tree
tree_check5 (const_tree __t, const char *__f, int __l, const char *__g,
             enum tree_code __c1, enum tree_code __c2, enum tree_code __c3,
             enum tree_code __c4, enum tree_code __c5)
{
  if (TREE_CODE (__t) != __c1
      && TREE_CODE (__t) != __c2
      && TREE_CODE (__t) != __c3
      && TREE_CODE (__t) != __c4
      && TREE_CODE (__t) != __c5)
    tree_check_failed (__t, __f, __l, __g, __c1, __c2, __c3, __c4, __c5, 0);
  return __t;
}

inline const_tree
tree_not_check5 (const_tree __t, const char *__f, int __l, const char *__g,
                 enum tree_code __c1, enum tree_code __c2, enum tree_code __c3,
                 enum tree_code __c4, enum tree_code __c5)
{
  if (TREE_CODE (__t) == __c1
      || TREE_CODE (__t) == __c2
      || TREE_CODE (__t) == __c3
      || TREE_CODE (__t) == __c4
      || TREE_CODE (__t) == __c5)
    tree_not_check_failed (__t, __f, __l, __g, __c1, __c2, __c3, __c4, __c5, 0);
  return __t;
}

inline const_tree
contains_struct_check (const_tree __t, const enum tree_node_structure_enum __s,
                       const char *__f, int __l, const char *__g)
{
  if (tree_contains_struct[TREE_CODE (__t)][__s] != 1)
      tree_contains_struct_check_failed (__t, __s, __f, __l, __g);
  return __t;
}

inline const_tree
tree_class_check (const_tree __t, const enum tree_code_class __class,
                  const char *__f, int __l, const char *__g)
{
  if (TREE_CODE_CLASS (TREE_CODE (__t)) != __class)
    tree_class_check_failed (__t, __class, __f, __l, __g);
  return __t;
}

inline const_tree
tree_range_check (const_tree __t,
                  enum tree_code __code1, enum tree_code __code2,
                  const char *__f, int __l, const char *__g)
{
  if (TREE_CODE (__t) < __code1 || TREE_CODE (__t) > __code2)
    tree_range_check_failed (__t, __f, __l, __g, __code1, __code2);
  return __t;
}

inline const_tree
omp_clause_subcode_check (const_tree __t, enum omp_clause_code __code,
                          const char *__f, int __l, const char *__g)
{
  if (TREE_CODE (__t) != OMP_CLAUSE)
    tree_check_failed (__t, __f, __l, __g, OMP_CLAUSE, 0);
  if (__t->omp_clause.code != __code)
    omp_clause_check_failed (__t, __f, __l, __g, __code);
  return __t;
}

inline const_tree
omp_clause_range_check (const_tree __t,
                        enum omp_clause_code __code1,
                        enum omp_clause_code __code2,
                        const char *__f, int __l, const char *__g)
{
  if (TREE_CODE (__t) != OMP_CLAUSE)
    tree_check_failed (__t, __f, __l, __g, OMP_CLAUSE, 0);
  if ((int) __t->omp_clause.code < (int) __code1
      || (int) __t->omp_clause.code > (int) __code2)
    omp_clause_range_check_failed (__t, __f, __l, __g, __code1, __code2);
  return __t;
}

inline const_tree
expr_check (const_tree __t, const char *__f, int __l, const char *__g)
{
  char const __c = TREE_CODE_CLASS (TREE_CODE (__t));
  if (!IS_EXPR_CODE_CLASS (__c))
    tree_class_check_failed (__t, tcc_expression, __f, __l, __g);
  return __t;
}

inline const_tree
non_type_check (const_tree __t, const char *__f, int __l, const char *__g)
{
  if (TYPE_P (__t))
    tree_not_class_check_failed (__t, tcc_type, __f, __l, __g);
  return __t;
}

inline const_tree *
tree_vec_elt_check (const_tree __t, int __i,
                    const char *__f, int __l, const char *__g)
{
  if (TREE_CODE (__t) != TREE_VEC)
    tree_check_failed (__t, __f, __l, __g, TREE_VEC, 0);
  if (__i < 0 || __i >= __t->base.u.length)
    tree_vec_elt_check_failed (__i, __t->base.u.length, __f, __l, __g);
  return CONST_CAST (const_tree *, &__t->vec.a[__i]);
  //return &__t->vec.a[__i];
}

inline const_tree *
omp_clause_elt_check (const_tree __t, int __i,
                      const char *__f, int __l, const char *__g)
{
  if (TREE_CODE (__t) != OMP_CLAUSE)
    tree_check_failed (__t, __f, __l, __g, OMP_CLAUSE, 0);
  if (__i < 0 || __i >= omp_clause_num_ops [__t->omp_clause.code])
    omp_clause_operand_check_failed (__i, __t, __f, __l, __g);
  return CONST_CAST (const_tree *, &__t->omp_clause.ops[__i]);
}

#endif

/* Compute the number of operands in an expression node NODE.  For
   tcc_vl_exp nodes like CALL_EXPRs, this is stored in the node itself,
   otherwise it is looked up from the node's code.  */
static inline int
tree_operand_length (const_tree node)
{
  if (VL_EXP_CLASS_P (node))
    return VL_EXP_OPERAND_LENGTH (node);
  else
    return TREE_CODE_LENGTH (TREE_CODE (node));
}

#if defined ENABLE_TREE_CHECKING && (GCC_VERSION >= 2007)

/* Special checks for TREE_OPERANDs.  */
inline tree *
tree_operand_check (tree __t, int __i,
                    const char *__f, int __l, const char *__g)
{
  const_tree __u = EXPR_CHECK (__t);
  if (__i < 0 || __i >= TREE_OPERAND_LENGTH (__u))
    tree_operand_check_failed (__i, __u, __f, __l, __g);
  return &CONST_CAST_TREE (__u)->exp.operands[__i];
}

inline tree *
tree_operand_check_code (tree __t, enum tree_code __code, int __i,
                         const char *__f, int __l, const char *__g)
{
  if (TREE_CODE (__t) != __code)
    tree_check_failed (__t, __f, __l, __g, __code, 0);
  if (__i < 0 || __i >= TREE_OPERAND_LENGTH (__t))
    tree_operand_check_failed (__i, __t, __f, __l, __g);
  return &__t->exp.operands[__i];
}

inline const_tree *
tree_operand_check (const_tree __t, int __i,
                    const char *__f, int __l, const char *__g)
{
  const_tree __u = EXPR_CHECK (__t);
  if (__i < 0 || __i >= TREE_OPERAND_LENGTH (__u))
    tree_operand_check_failed (__i, __u, __f, __l, __g);
  return CONST_CAST (const_tree *, &__u->exp.operands[__i]);
}

inline const_tree *
tree_operand_check_code (const_tree __t, enum tree_code __code, int __i,
                         const char *__f, int __l, const char *__g)
{
  if (TREE_CODE (__t) != __code)
    tree_check_failed (__t, __f, __l, __g, __code, 0);
  if (__i < 0 || __i >= TREE_OPERAND_LENGTH (__t))
    tree_operand_check_failed (__i, __t, __f, __l, __g);
  return CONST_CAST (const_tree *, &__t->exp.operands[__i]);
}

#endif

#define error_mark_node			global_trees[TI_ERROR_MARK]

#define intQI_type_node			global_trees[TI_INTQI_TYPE]
#define intHI_type_node			global_trees[TI_INTHI_TYPE]
#define intSI_type_node			global_trees[TI_INTSI_TYPE]
#define intDI_type_node			global_trees[TI_INTDI_TYPE]
#define intTI_type_node			global_trees[TI_INTTI_TYPE]

#define unsigned_intQI_type_node	global_trees[TI_UINTQI_TYPE]
#define unsigned_intHI_type_node	global_trees[TI_UINTHI_TYPE]
#define unsigned_intSI_type_node	global_trees[TI_UINTSI_TYPE]
#define unsigned_intDI_type_node	global_trees[TI_UINTDI_TYPE]
#define unsigned_intTI_type_node	global_trees[TI_UINTTI_TYPE]

#define atomicQI_type_node	global_trees[TI_ATOMICQI_TYPE]
#define atomicHI_type_node	global_trees[TI_ATOMICHI_TYPE]
#define atomicSI_type_node	global_trees[TI_ATOMICSI_TYPE]
#define atomicDI_type_node	global_trees[TI_ATOMICDI_TYPE]
#define atomicTI_type_node	global_trees[TI_ATOMICTI_TYPE]

#define uint16_type_node		global_trees[TI_UINT16_TYPE]
#define uint32_type_node		global_trees[TI_UINT32_TYPE]
#define uint64_type_node		global_trees[TI_UINT64_TYPE]

#define integer_zero_node		global_trees[TI_INTEGER_ZERO]
#define integer_one_node		global_trees[TI_INTEGER_ONE]
#define integer_three_node              global_trees[TI_INTEGER_THREE]
#define integer_minus_one_node		global_trees[TI_INTEGER_MINUS_ONE]
#define size_zero_node			global_trees[TI_SIZE_ZERO]
#define size_one_node			global_trees[TI_SIZE_ONE]
#define bitsize_zero_node		global_trees[TI_BITSIZE_ZERO]
#define bitsize_one_node		global_trees[TI_BITSIZE_ONE]
#define bitsize_unit_node		global_trees[TI_BITSIZE_UNIT]

/* Base access nodes.  */
#define access_public_node		global_trees[TI_PUBLIC]
#define access_protected_node	        global_trees[TI_PROTECTED]
#define access_private_node		global_trees[TI_PRIVATE]

#define null_pointer_node		global_trees[TI_NULL_POINTER]

#define float_type_node			global_trees[TI_FLOAT_TYPE]
#define double_type_node		global_trees[TI_DOUBLE_TYPE]
#define long_double_type_node		global_trees[TI_LONG_DOUBLE_TYPE]

#define float_ptr_type_node		global_trees[TI_FLOAT_PTR_TYPE]
#define double_ptr_type_node		global_trees[TI_DOUBLE_PTR_TYPE]
#define long_double_ptr_type_node	global_trees[TI_LONG_DOUBLE_PTR_TYPE]
#define integer_ptr_type_node		global_trees[TI_INTEGER_PTR_TYPE]

#define complex_integer_type_node	global_trees[TI_COMPLEX_INTEGER_TYPE]
#define complex_float_type_node		global_trees[TI_COMPLEX_FLOAT_TYPE]
#define complex_double_type_node	global_trees[TI_COMPLEX_DOUBLE_TYPE]
#define complex_long_double_type_node	global_trees[TI_COMPLEX_LONG_DOUBLE_TYPE]

#define pointer_bounds_type_node        global_trees[TI_POINTER_BOUNDS_TYPE]

#define void_type_node			global_trees[TI_VOID_TYPE]
/* The C type `void *'.  */
#define ptr_type_node			global_trees[TI_PTR_TYPE]
/* The C type `const void *'.  */
#define const_ptr_type_node		global_trees[TI_CONST_PTR_TYPE]
/* The C type `size_t'.  */
#define size_type_node                  global_trees[TI_SIZE_TYPE]
#define pid_type_node                   global_trees[TI_PID_TYPE]
#define ptrdiff_type_node		global_trees[TI_PTRDIFF_TYPE]
#define va_list_type_node		global_trees[TI_VA_LIST_TYPE]
#define va_list_gpr_counter_field	global_trees[TI_VA_LIST_GPR_COUNTER_FIELD]
#define va_list_fpr_counter_field	global_trees[TI_VA_LIST_FPR_COUNTER_FIELD]
/* The C type `FILE *'.  */
#define fileptr_type_node		global_trees[TI_FILEPTR_TYPE]
#define pointer_sized_int_node		global_trees[TI_POINTER_SIZED_TYPE]

#define boolean_type_node		global_trees[TI_BOOLEAN_TYPE]
#define boolean_false_node		global_trees[TI_BOOLEAN_FALSE]
#define boolean_true_node		global_trees[TI_BOOLEAN_TRUE]

/* UPC pointer to shared object representation */
/* The UPC type `void *'.  */
#define upc_pts_type_node	global_trees[TI_UPC_PTS_TYPE]
#define upc_pts_rep_type_node	global_trees[TI_UPC_PTS_REP_TYPE]
#define upc_char_pts_type_node	global_trees[TI_UPC_CHAR_PTS_TYPE]
#define upc_phase_field_node	global_trees[TI_UPC_PHASE_FIELD]
#define upc_thread_field_node	global_trees[TI_UPC_THREAD_FIELD]
#define upc_vaddr_field_node	global_trees[TI_UPC_VADDR_FIELD]
#define upc_phase_mask_node	global_trees[TI_UPC_PHASE_MASK]
#define upc_thread_mask_node	global_trees[TI_UPC_THREAD_MASK]
#define upc_vaddr_mask_node	global_trees[TI_UPC_VADDR_MASK]
#define upc_phase_shift_node	global_trees[TI_UPC_PHASE_SHIFT]
#define upc_thread_shift_node	global_trees[TI_UPC_THREAD_SHIFT]
#define upc_vaddr_shift_node	global_trees[TI_UPC_VADDR_SHIFT]
#define upc_null_pts_node	global_trees[TI_UPC_NULL_PTS]

/* The decimal floating point types. */
#define dfloat32_type_node              global_trees[TI_DFLOAT32_TYPE]
#define dfloat64_type_node              global_trees[TI_DFLOAT64_TYPE]
#define dfloat128_type_node             global_trees[TI_DFLOAT128_TYPE]
#define dfloat32_ptr_type_node          global_trees[TI_DFLOAT32_PTR_TYPE]
#define dfloat64_ptr_type_node          global_trees[TI_DFLOAT64_PTR_TYPE]
#define dfloat128_ptr_type_node         global_trees[TI_DFLOAT128_PTR_TYPE]

/* The fixed-point types.  */
#define sat_short_fract_type_node       global_trees[TI_SAT_SFRACT_TYPE]
#define sat_fract_type_node             global_trees[TI_SAT_FRACT_TYPE]
#define sat_long_fract_type_node        global_trees[TI_SAT_LFRACT_TYPE]
#define sat_long_long_fract_type_node   global_trees[TI_SAT_LLFRACT_TYPE]
#define sat_unsigned_short_fract_type_node \
					global_trees[TI_SAT_USFRACT_TYPE]
#define sat_unsigned_fract_type_node    global_trees[TI_SAT_UFRACT_TYPE]
#define sat_unsigned_long_fract_type_node \
					global_trees[TI_SAT_ULFRACT_TYPE]
#define sat_unsigned_long_long_fract_type_node \
					global_trees[TI_SAT_ULLFRACT_TYPE]
#define short_fract_type_node           global_trees[TI_SFRACT_TYPE]
#define fract_type_node                 global_trees[TI_FRACT_TYPE]
#define long_fract_type_node            global_trees[TI_LFRACT_TYPE]
#define long_long_fract_type_node       global_trees[TI_LLFRACT_TYPE]
#define unsigned_short_fract_type_node  global_trees[TI_USFRACT_TYPE]
#define unsigned_fract_type_node        global_trees[TI_UFRACT_TYPE]
#define unsigned_long_fract_type_node   global_trees[TI_ULFRACT_TYPE]
#define unsigned_long_long_fract_type_node \
					global_trees[TI_ULLFRACT_TYPE]
#define sat_short_accum_type_node       global_trees[TI_SAT_SACCUM_TYPE]
#define sat_accum_type_node             global_trees[TI_SAT_ACCUM_TYPE]
#define sat_long_accum_type_node        global_trees[TI_SAT_LACCUM_TYPE]
#define sat_long_long_accum_type_node   global_trees[TI_SAT_LLACCUM_TYPE]
#define sat_unsigned_short_accum_type_node \
					global_trees[TI_SAT_USACCUM_TYPE]
#define sat_unsigned_accum_type_node    global_trees[TI_SAT_UACCUM_TYPE]
#define sat_unsigned_long_accum_type_node \
					global_trees[TI_SAT_ULACCUM_TYPE]
#define sat_unsigned_long_long_accum_type_node \
					global_trees[TI_SAT_ULLACCUM_TYPE]
#define short_accum_type_node           global_trees[TI_SACCUM_TYPE]
#define accum_type_node                 global_trees[TI_ACCUM_TYPE]
#define long_accum_type_node            global_trees[TI_LACCUM_TYPE]
#define long_long_accum_type_node       global_trees[TI_LLACCUM_TYPE]
#define unsigned_short_accum_type_node  global_trees[TI_USACCUM_TYPE]
#define unsigned_accum_type_node        global_trees[TI_UACCUM_TYPE]
#define unsigned_long_accum_type_node   global_trees[TI_ULACCUM_TYPE]
#define unsigned_long_long_accum_type_node \
					global_trees[TI_ULLACCUM_TYPE]
#define qq_type_node                    global_trees[TI_QQ_TYPE]
#define hq_type_node                    global_trees[TI_HQ_TYPE]
#define sq_type_node                    global_trees[TI_SQ_TYPE]
#define dq_type_node                    global_trees[TI_DQ_TYPE]
#define tq_type_node                    global_trees[TI_TQ_TYPE]
#define uqq_type_node                   global_trees[TI_UQQ_TYPE]
#define uhq_type_node                   global_trees[TI_UHQ_TYPE]
#define usq_type_node                   global_trees[TI_USQ_TYPE]
#define udq_type_node                   global_trees[TI_UDQ_TYPE]
#define utq_type_node                   global_trees[TI_UTQ_TYPE]
#define sat_qq_type_node                global_trees[TI_SAT_QQ_TYPE]
#define sat_hq_type_node                global_trees[TI_SAT_HQ_TYPE]
#define sat_sq_type_node                global_trees[TI_SAT_SQ_TYPE]
#define sat_dq_type_node                global_trees[TI_SAT_DQ_TYPE]
#define sat_tq_type_node                global_trees[TI_SAT_TQ_TYPE]
#define sat_uqq_type_node               global_trees[TI_SAT_UQQ_TYPE]
#define sat_uhq_type_node               global_trees[TI_SAT_UHQ_TYPE]
#define sat_usq_type_node               global_trees[TI_SAT_USQ_TYPE]
#define sat_udq_type_node               global_trees[TI_SAT_UDQ_TYPE]
#define sat_utq_type_node               global_trees[TI_SAT_UTQ_TYPE]
#define ha_type_node                    global_trees[TI_HA_TYPE]
#define sa_type_node                    global_trees[TI_SA_TYPE]
#define da_type_node                    global_trees[TI_DA_TYPE]
#define ta_type_node                    global_trees[TI_TA_TYPE]
#define uha_type_node                   global_trees[TI_UHA_TYPE]
#define usa_type_node                   global_trees[TI_USA_TYPE]
#define uda_type_node                   global_trees[TI_UDA_TYPE]
#define uta_type_node                   global_trees[TI_UTA_TYPE]
#define sat_ha_type_node                global_trees[TI_SAT_HA_TYPE]
#define sat_sa_type_node                global_trees[TI_SAT_SA_TYPE]
#define sat_da_type_node                global_trees[TI_SAT_DA_TYPE]
#define sat_ta_type_node                global_trees[TI_SAT_TA_TYPE]
#define sat_uha_type_node               global_trees[TI_SAT_UHA_TYPE]
#define sat_usa_type_node               global_trees[TI_SAT_USA_TYPE]
#define sat_uda_type_node               global_trees[TI_SAT_UDA_TYPE]
#define sat_uta_type_node               global_trees[TI_SAT_UTA_TYPE]

/* The node that should be placed at the end of a parameter list to
   indicate that the function does not take a variable number of
   arguments.  The TREE_VALUE will be void_type_node and there will be
   no TREE_CHAIN.  Language-independent code should not assume
   anything else about this node.  */
#define void_list_node                  global_trees[TI_VOID_LIST_NODE]

#define main_identifier_node		global_trees[TI_MAIN_IDENTIFIER]
#define MAIN_NAME_P(NODE) \
  (IDENTIFIER_NODE_CHECK (NODE) == main_identifier_node)

/* Optimization options (OPTIMIZATION_NODE) to use for default and current
   functions.  */
#define optimization_default_node	global_trees[TI_OPTIMIZATION_DEFAULT]
#define optimization_current_node	global_trees[TI_OPTIMIZATION_CURRENT]

/* Default/current target options (TARGET_OPTION_NODE).  */
#define target_option_default_node	global_trees[TI_TARGET_OPTION_DEFAULT]
#define target_option_current_node	global_trees[TI_TARGET_OPTION_CURRENT]

/* Default tree list option(), optimize() pragmas to be linked into the
   attribute list.  */
#define current_target_pragma		global_trees[TI_CURRENT_TARGET_PRAGMA]
#define current_optimize_pragma		global_trees[TI_CURRENT_OPTIMIZE_PRAGMA]

#define char_type_node			integer_types[itk_char]
#define signed_char_type_node		integer_types[itk_signed_char]
#define unsigned_char_type_node		integer_types[itk_unsigned_char]
#define short_integer_type_node		integer_types[itk_short]
#define short_unsigned_type_node	integer_types[itk_unsigned_short]
#define integer_type_node		integer_types[itk_int]
#define unsigned_type_node		integer_types[itk_unsigned_int]
#define long_integer_type_node		integer_types[itk_long]
#define long_unsigned_type_node		integer_types[itk_unsigned_long]
#define long_long_integer_type_node	integer_types[itk_long_long]
#define long_long_unsigned_type_node	integer_types[itk_unsigned_long_long]
#define int128_integer_type_node	integer_types[itk_int128]
#define int128_unsigned_type_node	integer_types[itk_unsigned_int128]

#define NULL_TREE (tree) NULL

/* True if NODE is an erroneous expression.  */

#define error_operand_p(NODE)					\
  ((NODE) == error_mark_node					\
   || ((NODE) && TREE_TYPE ((NODE)) == error_mark_node))

extern tree decl_assembler_name (tree);

/* Compute the number of bytes occupied by 'node'.  This routine only
   looks at TREE_CODE and, if the code is TREE_VEC, TREE_VEC_LENGTH.  */

extern size_t tree_size (const_tree);

/* Compute the number of bytes occupied by a tree with code CODE.  This
   function cannot be used for TREE_VEC codes, which are of variable
   length.  */
extern size_t tree_code_size (enum tree_code);

/* Allocate and return a new UID from the DECL_UID namespace.  */
extern int allocate_decl_uid (void);

/* Lowest level primitive for allocating a node.
   The TREE_CODE is the only argument.  Contents are initialized
   to zero except for a few of the common fields.  */

extern tree make_node_stat (enum tree_code MEM_STAT_DECL);
#define make_node(t) make_node_stat (t MEM_STAT_INFO)

/* Make a copy of a node, with all the same contents.  */

extern tree copy_node_stat (tree MEM_STAT_DECL);
#define copy_node(t) copy_node_stat (t MEM_STAT_INFO)

/* Make a copy of a chain of TREE_LIST nodes.  */

extern tree copy_list (tree);

/* Make a CASE_LABEL_EXPR.  */

extern tree build_case_label (tree, tree, tree);

/* Make a BINFO.  */
extern tree make_tree_binfo_stat (unsigned MEM_STAT_DECL);
#define make_tree_binfo(t) make_tree_binfo_stat (t MEM_STAT_INFO)

/* Make a TREE_VEC.  */

extern tree make_tree_vec_stat (int MEM_STAT_DECL);
#define make_tree_vec(t) make_tree_vec_stat (t MEM_STAT_INFO)

/* Grow a TREE_VEC.  */

extern tree grow_tree_vec_stat (tree v, int MEM_STAT_DECL);
#define grow_tree_vec(v, t) grow_tree_vec_stat (v, t MEM_STAT_INFO)

/* Construct various types of nodes.  */

extern tree build_nt (enum tree_code, ...);
extern tree build_nt_call_vec (tree, vec<tree, va_gc> *);

extern tree build0_stat (enum tree_code, tree MEM_STAT_DECL);
#define build0(c,t) build0_stat (c,t MEM_STAT_INFO)
extern tree build1_stat (enum tree_code, tree, tree MEM_STAT_DECL);
#define build1(c,t1,t2) build1_stat (c,t1,t2 MEM_STAT_INFO)
extern tree build2_stat (enum tree_code, tree, tree, tree MEM_STAT_DECL);
#define build2(c,t1,t2,t3) build2_stat (c,t1,t2,t3 MEM_STAT_INFO)
extern tree build3_stat (enum tree_code, tree, tree, tree, tree MEM_STAT_DECL);
#define build3(c,t1,t2,t3,t4) build3_stat (c,t1,t2,t3,t4 MEM_STAT_INFO)
extern tree build4_stat (enum tree_code, tree, tree, tree, tree,
			 tree MEM_STAT_DECL);
#define build4(c,t1,t2,t3,t4,t5) build4_stat (c,t1,t2,t3,t4,t5 MEM_STAT_INFO)
extern tree build5_stat (enum tree_code, tree, tree, tree, tree, tree,
			 tree MEM_STAT_DECL);
#define build5(c,t1,t2,t3,t4,t5,t6) build5_stat (c,t1,t2,t3,t4,t5,t6 MEM_STAT_INFO)

/* _loc versions of build[1-5].  */

static inline tree
build1_stat_loc (location_t loc, enum tree_code code, tree type,
		 tree arg1 MEM_STAT_DECL)
{
  tree t = build1_stat (code, type, arg1 PASS_MEM_STAT);
  if (CAN_HAVE_LOCATION_P (t))
    SET_EXPR_LOCATION (t, loc);
  return t;
}
#define build1_loc(l,c,t1,t2) build1_stat_loc (l,c,t1,t2 MEM_STAT_INFO)

static inline tree
build2_stat_loc (location_t loc, enum tree_code code, tree type, tree arg0,
		 tree arg1 MEM_STAT_DECL)
{
  tree t = build2_stat (code, type, arg0, arg1 PASS_MEM_STAT);
  if (CAN_HAVE_LOCATION_P (t))
    SET_EXPR_LOCATION (t, loc);
  return t;
}
#define build2_loc(l,c,t1,t2,t3) build2_stat_loc (l,c,t1,t2,t3 MEM_STAT_INFO)

static inline tree
build3_stat_loc (location_t loc, enum tree_code code, tree type, tree arg0,
		 tree arg1, tree arg2 MEM_STAT_DECL)
{
  tree t = build3_stat (code, type, arg0, arg1, arg2 PASS_MEM_STAT);
  if (CAN_HAVE_LOCATION_P (t))
    SET_EXPR_LOCATION (t, loc);
  return t;
}
#define build3_loc(l,c,t1,t2,t3,t4) \
  build3_stat_loc (l,c,t1,t2,t3,t4 MEM_STAT_INFO)

static inline tree
build4_stat_loc (location_t loc, enum tree_code code, tree type, tree arg0,
		 tree arg1, tree arg2, tree arg3 MEM_STAT_DECL)
{
  tree t = build4_stat (code, type, arg0, arg1, arg2, arg3 PASS_MEM_STAT);
  if (CAN_HAVE_LOCATION_P (t))
    SET_EXPR_LOCATION (t, loc);
  return t;
}
#define build4_loc(l,c,t1,t2,t3,t4,t5) \
  build4_stat_loc (l,c,t1,t2,t3,t4,t5 MEM_STAT_INFO)

static inline tree
build5_stat_loc (location_t loc, enum tree_code code, tree type, tree arg0,
		 tree arg1, tree arg2, tree arg3, tree arg4 MEM_STAT_DECL)
{
  tree t = build5_stat (code, type, arg0, arg1, arg2, arg3,
			arg4 PASS_MEM_STAT);
  if (CAN_HAVE_LOCATION_P (t))
    SET_EXPR_LOCATION (t, loc);
  return t;
}
#define build5_loc(l,c,t1,t2,t3,t4,t5,t6) \
  build5_stat_loc (l,c,t1,t2,t3,t4,t5,t6 MEM_STAT_INFO)

extern tree build_var_debug_value_stat (tree, tree MEM_STAT_DECL);
#define build_var_debug_value(t1,t2) \
  build_var_debug_value_stat (t1,t2 MEM_STAT_INFO)

/* Constructs double_int from tree CST.  */

static inline double_int
tree_to_double_int (const_tree cst)
{
  return TREE_INT_CST (cst);
}

extern tree double_int_to_tree (tree, double_int);
extern bool double_int_fits_to_tree_p (const_tree, double_int);
extern tree force_fit_type_double (tree, double_int, int, bool);

/* Create an INT_CST node with a CST value zero extended.  */

static inline tree
build_int_cstu (tree type, unsigned HOST_WIDE_INT cst)
{
  return double_int_to_tree (type, double_int::from_uhwi (cst));
}

extern tree build_int_cst (tree, HOST_WIDE_INT);
extern tree build_int_cst_type (tree, HOST_WIDE_INT);
extern tree build_int_cst_wide (tree, unsigned HOST_WIDE_INT, HOST_WIDE_INT);
extern tree make_vector_stat (unsigned MEM_STAT_DECL);
#define make_vector(n) make_vector_stat (n MEM_STAT_INFO)
extern tree build_vector_stat (tree, tree * MEM_STAT_DECL);
#define build_vector(t,v) build_vector_stat (t, v MEM_STAT_INFO)
extern tree build_vector_from_ctor (tree, vec<constructor_elt, va_gc> *);
extern tree build_vector_from_val (tree, tree);
extern tree build_constructor (tree, vec<constructor_elt, va_gc> *);
extern tree build_constructor_single (tree, tree, tree);
extern tree build_constructor_from_list (tree, tree);
extern tree build_constructor_va (tree, int, ...);
extern tree build_real_from_int_cst (tree, const_tree);
extern tree build_complex (tree, tree, tree);
extern tree build_one_cst (tree);
extern tree build_minus_one_cst (tree);
extern tree build_all_ones_cst (tree);
extern tree build_zero_cst (tree);
extern tree build_string (int, const char *);
extern tree build_tree_list_stat (tree, tree MEM_STAT_DECL);
#define build_tree_list(t, q) build_tree_list_stat (t, q MEM_STAT_INFO)
extern tree build_tree_list_vec_stat (const vec<tree, va_gc> *MEM_STAT_DECL);
#define build_tree_list_vec(v) build_tree_list_vec_stat (v MEM_STAT_INFO)
extern tree build_decl_stat (location_t, enum tree_code,
			     tree, tree MEM_STAT_DECL);
extern tree build_fn_decl (const char *, tree);
#define build_decl(l,c,t,q) build_decl_stat (l, c, t, q MEM_STAT_INFO)
extern tree build_translation_unit_decl (tree);
extern tree build_block (tree, tree, tree, tree);
extern tree build_empty_stmt (location_t);
extern tree build_omp_clause (location_t, enum omp_clause_code);

extern tree build_vl_exp_stat (enum tree_code, int MEM_STAT_DECL);
#define build_vl_exp(c, n) build_vl_exp_stat (c, n MEM_STAT_INFO)

extern tree build_call_nary (tree, tree, int, ...);
extern tree build_call_valist (tree, tree, int, va_list);
#define build_call_array(T1,T2,N,T3)\
   build_call_array_loc (UNKNOWN_LOCATION, T1, T2, N, T3)
extern tree build_call_array_loc (location_t, tree, tree, int, const tree *);
extern tree build_call_vec (tree, tree, vec<tree, va_gc> *);

/* Construct various nodes representing data types.  */

extern tree signed_or_unsigned_type_for (int, tree);
extern tree signed_type_for (tree);
extern tree unsigned_type_for (tree);
extern tree truth_type_for (tree);
extern tree build_pointer_type_for_mode (tree, enum machine_mode, bool);
extern tree build_pointer_type (tree);
extern tree build_reference_type_for_mode (tree, enum machine_mode, bool);
extern tree build_reference_type (tree);
extern tree build_vector_type_for_mode (tree, enum machine_mode);
extern tree build_vector_type (tree innertype, int nunits);
extern tree build_opaque_vector_type (tree innertype, int nunits);
extern tree build_index_type (tree);
extern tree build_array_type (tree, tree);
extern tree build_nonshared_array_type (tree, tree);
extern tree build_array_type_nelts (tree, unsigned HOST_WIDE_INT);
extern tree build_function_type (tree, tree);
extern tree build_function_type_list (tree, ...);
extern tree build_varargs_function_type_list (tree, ...);
extern tree build_function_type_array (tree, int, tree *);
extern tree build_varargs_function_type_array (tree, int, tree *);
#define build_function_type_vec(RET, V) \
  build_function_type_array (RET, vec_safe_length (V), vec_safe_address (V))
#define build_varargs_function_type_vec(RET, V) \
  build_varargs_function_type_array (RET, vec_safe_length (V), \
				     vec_safe_address (V))
extern tree build_method_type_directly (tree, tree, tree);
extern tree build_method_type (tree, tree);
extern tree build_offset_type (tree, tree);
extern tree build_complex_type (tree);
extern tree array_type_nelts (const_tree);

extern tree value_member (tree, tree);
extern tree purpose_member (const_tree, tree);
extern bool vec_member (const_tree, vec<tree, va_gc> *);
extern tree chain_index (int, tree);

extern int attribute_list_equal (const_tree, const_tree);
extern int attribute_list_contained (const_tree, const_tree);
extern int tree_int_cst_equal (const_tree, const_tree);
extern int tree_int_cst_lt (const_tree, const_tree);
extern int tree_int_cst_compare (const_tree, const_tree);
extern bool tree_fits_shwi_p (const_tree)
#ifndef ENABLE_TREE_CHECKING
  ATTRIBUTE_PURE /* tree_fits_shwi_p is pure only when checking is disabled.  */
#endif
  ;
extern bool tree_fits_uhwi_p (const_tree)
#ifndef ENABLE_TREE_CHECKING
  ATTRIBUTE_PURE /* tree_fits_uhwi_p is pure only when checking is disabled.  */
#endif
  ;
extern HOST_WIDE_INT tree_to_shwi (const_tree);
extern unsigned HOST_WIDE_INT tree_to_uhwi (const_tree);
#if !defined ENABLE_TREE_CHECKING && (GCC_VERSION >= 4003)
extern inline __attribute__ ((__gnu_inline__)) HOST_WIDE_INT
tree_to_shwi (const_tree t)
{
  gcc_assert (tree_fits_shwi_p (t));
  return TREE_INT_CST_LOW (t);
}

extern inline __attribute__ ((__gnu_inline__)) unsigned HOST_WIDE_INT
tree_to_uhwi (const_tree t)
{
  gcc_assert (tree_fits_uhwi_p (t));
  return TREE_INT_CST_LOW (t);
}
#endif
extern int tree_int_cst_sgn (const_tree);
extern int tree_int_cst_sign_bit (const_tree);
extern unsigned int tree_int_cst_min_precision (tree, bool);
extern tree strip_array_types (tree);
extern tree excess_precision_type (tree);
extern bool valid_constant_size_p (const_tree);


/* From expmed.c.  Since rtl.h is included after tree.h, we can't
   put the prototype here.  Rtl.h does declare the prototype if
   tree.h had been included.  */

extern tree make_tree (tree, rtx);

/* Return a type like TTYPE except that its TYPE_ATTRIBUTES
   is ATTRIBUTE.

   Such modified types already made are recorded so that duplicates
   are not made.  */

extern tree build_type_attribute_variant (tree, tree);
extern tree build_decl_attribute_variant (tree, tree);
extern tree build_type_attribute_qual_variant (tree, tree, int);

/* Return 0 if the attributes for two types are incompatible, 1 if they
   are compatible, and 2 if they are nearly compatible (which causes a
   warning to be generated).  */
extern int comp_type_attributes (const_tree, const_tree);

/* Default versions of target-overridable functions.  */
extern tree merge_decl_attributes (tree, tree);
extern tree merge_type_attributes (tree, tree);

/* This function is a private implementation detail of lookup_attribute()
   and you should never call it directly.  */
extern tree private_lookup_attribute (const char *, size_t, tree);

/* Given an attribute name ATTR_NAME and a list of attributes LIST,
   return a pointer to the attribute's list element if the attribute
   is part of the list, or NULL_TREE if not found.  If the attribute
   appears more than once, this only returns the first occurrence; the
   TREE_CHAIN of the return value should be passed back in if further
   occurrences are wanted.  ATTR_NAME must be in the form 'text' (not
   '__text__').  */

static inline tree
lookup_attribute (const char *attr_name, tree list)
{
  gcc_checking_assert (attr_name[0] != '_');  
  /* In most cases, list is NULL_TREE.  */
  if (list == NULL_TREE)
    return NULL_TREE;
  else
    /* Do the strlen() before calling the out-of-line implementation.
       In most cases attr_name is a string constant, and the compiler
       will optimize the strlen() away.  */
    return private_lookup_attribute (attr_name, strlen (attr_name), list);
}

/* This function is a private implementation detail of
   is_attribute_p() and you should never call it directly.  */
extern bool private_is_attribute_p (const char *, size_t, const_tree);

/* Given an identifier node IDENT and a string ATTR_NAME, return true
   if the identifier node is a valid attribute name for the string.
   ATTR_NAME must be in the form 'text' (not '__text__').  IDENT could
   be the identifier for 'text' or for '__text__'.  */

static inline bool
is_attribute_p (const char *attr_name, const_tree ident)
{
  gcc_checking_assert (attr_name[0] != '_');
  /* Do the strlen() before calling the out-of-line implementation.
     In most cases attr_name is a string constant, and the compiler
     will optimize the strlen() away.  */
  return private_is_attribute_p (attr_name, strlen (attr_name), ident);
}

/* Remove any instances of attribute ATTR_NAME in LIST and return the
   modified list.  ATTR_NAME must be in the form 'text' (not
   '__text__').  */

extern tree remove_attribute (const char *, tree);

/* Given two attributes lists, return a list of their union.  */

extern tree merge_attributes (tree, tree);

#if TARGET_DLLIMPORT_DECL_ATTRIBUTES
/* Given two Windows decl attributes lists, possibly including
   dllimport, return a list of their union .  */
extern tree merge_dllimport_decl_attributes (tree, tree);

/* Handle a "dllimport" or "dllexport" attribute.  */
extern tree handle_dll_attribute (tree *, tree, tree, int, bool *);
#endif

/* Check whether CAND is suitable to be returned from get_qualified_type
   (BASE, TYPE_QUALS, LAYOUT_QUALIFER).  */

extern bool check_qualified_type (const_tree, const_tree, int, tree);

/* Return a version of the TYPE, qualified as indicated by the
   TYPE_QUALS and LAYOUT_QUALIFIER, if one exists.
   If no qualified version exists yet, return NULL_TREE.  */

extern tree get_qualified_type_1 (tree, int, tree);
#define get_qualified_type(TYPE, QUALS) \
          get_qualified_type_1 (TYPE, QUALS, 0)

/* Like get_qualified_type, but creates the type if it does not
   exist.  This function never returns NULL_TREE.  */

extern tree build_qualified_type_1 (tree, int, tree);
#define build_qualified_type(TYPE, QUALS) \
   build_qualified_type_1 (TYPE, QUALS, 0)

/* Create a variant of type T with alignment ALIGN.  */

extern tree build_aligned_type (tree, unsigned int);

/* Like build_qualified_type, but only deals with the `const' and
   `volatile' qualifiers.  This interface is retained for backwards
   compatibility with the various front-ends; new code should use
   build_qualified_type instead.  */

#define build_type_variant(TYPE, CONST_P, VOLATILE_P)			\
  build_qualified_type ((TYPE),						\
			((CONST_P) ? TYPE_QUAL_CONST : 0)		\
			| ((VOLATILE_P) ? TYPE_QUAL_VOLATILE : 0))

/* Make a copy of a type node.  */

extern tree build_distinct_type_copy (tree);
extern tree build_variant_type_copy (tree);

<<<<<<< HEAD
/* Finish up a builtin RECORD_TYPE. Give it a name and provide its
   fields. Optionally specify an alignment, and then lay it out.  */

extern void finish_builtin_struct (tree, const char *,
							 tree, tree);

/* Given a ..._TYPE node, calculate the TYPE_SIZE, TYPE_SIZE_UNIT,
   TYPE_ALIGN and TYPE_MODE fields.  If called more than once on one
   node, does nothing except for the first time.  */

extern void layout_type (tree);

extern void set_lang_adjust_rli (void (*) (record_layout_info));
extern record_layout_info start_record_layout (tree);
extern tree bit_from_pos (tree, tree);
extern tree byte_from_pos (tree, tree);
extern void pos_from_bit (tree *, tree *, unsigned int, tree);
extern void normalize_offset (tree *, tree *, unsigned int);
extern tree rli_size_unit_so_far (record_layout_info);
extern tree rli_size_so_far (record_layout_info);
extern void normalize_rli (record_layout_info);
extern void place_field (record_layout_info, tree);
extern void compute_record_mode (tree);
extern void finish_record_layout (record_layout_info, int);

=======
>>>>>>> 5876e4b3
/* Given a hashcode and a ..._TYPE node (for which the hashcode was made),
   return a canonicalized ..._TYPE node, so that duplicates are not made.
   How the hash code is computed is up to the caller, as long as any two
   callers that could hash identical-looking type nodes agree.  */

extern tree type_hash_canon (unsigned int, tree);

extern tree convert (tree, tree);
extern unsigned int expr_align (const_tree);
extern tree size_in_bytes (const_tree);
extern HOST_WIDE_INT int_size_in_bytes (const_tree);
extern HOST_WIDE_INT max_int_size_in_bytes (const_tree);
extern tree bit_position (const_tree);
extern HOST_WIDE_INT int_bit_position (const_tree);
extern tree byte_position (const_tree);
extern HOST_WIDE_INT int_byte_position (const_tree);

/* UPC related functions */
extern void set_lang_layout_decl_p (int (*) (tree, tree));
extern void set_lang_layout_decl (void (*) (tree, tree));
extern tree build_upc_unshared_type (tree);
#define sizetype sizetype_tab[(int) stk_sizetype]
#define bitsizetype sizetype_tab[(int) stk_bitsizetype]
#define ssizetype sizetype_tab[(int) stk_ssizetype]
#define sbitsizetype sizetype_tab[(int) stk_sbitsizetype]
#define size_int(L) size_int_kind (L, stk_sizetype)
#define ssize_int(L) size_int_kind (L, stk_ssizetype)
#define bitsize_int(L) size_int_kind (L, stk_bitsizetype)
#define sbitsize_int(L) size_int_kind (L, stk_sbitsizetype)

/* Type for sizes of data-type.  */

#define BITS_PER_UNIT_LOG \
  ((BITS_PER_UNIT > 1) + (BITS_PER_UNIT > 2) + (BITS_PER_UNIT > 4) \
   + (BITS_PER_UNIT > 8) + (BITS_PER_UNIT > 16) + (BITS_PER_UNIT > 32) \
   + (BITS_PER_UNIT > 64) + (BITS_PER_UNIT > 128) + (BITS_PER_UNIT > 256))

/* Concatenate two lists (chains of TREE_LIST nodes) X and Y
   by making the last node in X point to Y.
   Returns X, except if X is 0 returns Y.  */

extern tree chainon (tree, tree);

/* Make a new TREE_LIST node from specified PURPOSE, VALUE and CHAIN.  */

extern tree tree_cons_stat (tree, tree, tree MEM_STAT_DECL);
#define tree_cons(t,q,w) tree_cons_stat (t,q,w MEM_STAT_INFO)

/* Return the last tree node in a chain.  */

extern tree tree_last (tree);

/* Reverse the order of elements in a chain, and return the new head.  */

extern tree nreverse (tree);

/* Returns the length of a chain of nodes
   (number of chain pointers to follow before reaching a null pointer).  */

extern int list_length (const_tree);

/* Returns the first FIELD_DECL in a type.  */

extern tree first_field (const_tree);

/* Given an initializer INIT, return TRUE if INIT is zero or some
   aggregate of zeros.  Otherwise return FALSE.  */

extern bool initializer_zerop (const_tree);

/* Given a vector VEC, return its first element if all elements are
   the same.  Otherwise return NULL_TREE.  */

extern tree uniform_vector_p (const_tree);

/* Given a CONSTRUCTOR CTOR, return the element values as a vector.  */

extern vec<tree, va_gc> *ctor_to_vec (tree);

/* integer_zerop (tree x) is nonzero if X is an integer constant of value 0.  */

extern int integer_zerop (const_tree);

/* integer_onep (tree x) is nonzero if X is an integer constant of value 1.  */

extern int integer_onep (const_tree);

/* integer_all_onesp (tree x) is nonzero if X is an integer constant
   all of whose significant bits are 1.  */

extern int integer_all_onesp (const_tree);

/* integer_minus_onep (tree x) is nonzero if X is an integer constant of
   value -1.  */

extern int integer_minus_onep (const_tree);

/* integer_pow2p (tree x) is nonzero is X is an integer constant with
   exactly one bit 1.  */

extern int integer_pow2p (const_tree);

/* integer_nonzerop (tree x) is nonzero if X is an integer constant
   with a nonzero value.  */

extern int integer_nonzerop (const_tree);

extern bool cst_and_fits_in_hwi (const_tree);
extern tree num_ending_zeros (const_tree);

/* fixed_zerop (tree x) is nonzero if X is a fixed-point constant of
   value 0.  */

extern int fixed_zerop (const_tree);

/* staticp (tree x) is nonzero if X is a reference to data allocated
   at a fixed address in memory.  Returns the outermost data.  */

extern tree staticp (tree);

/* save_expr (EXP) returns an expression equivalent to EXP
   but it can be used multiple times within context CTX
   and only evaluate EXP once.  */

extern tree save_expr (tree);

/* Look inside EXPR into any simple arithmetic operations.  Return the
   outermost non-arithmetic or non-invariant node.  */

extern tree skip_simple_arithmetic (tree);

/* Look inside EXPR into simple arithmetic operations involving constants.
   Return the outermost non-arithmetic or non-constant node.  */

extern tree skip_simple_constant_arithmetic (tree);

/* Return which tree structure is used by T.  */

enum tree_node_structure_enum tree_node_structure (const_tree);

/* Return true if EXP contains a PLACEHOLDER_EXPR, i.e. if it represents a
   size or offset that depends on a field within a record.  */

extern bool contains_placeholder_p (const_tree);

/* This macro calls the above function but short-circuits the common
   case of a constant to save time.  Also check for null.  */

#define CONTAINS_PLACEHOLDER_P(EXP) \
  ((EXP) != 0 && ! TREE_CONSTANT (EXP) && contains_placeholder_p (EXP))

/* Return true if any part of the structure of TYPE involves a PLACEHOLDER_EXPR
   directly.  This includes size, bounds, qualifiers (for QUAL_UNION_TYPE) and
   field positions.  */

extern bool type_contains_placeholder_p (tree);

/* Given a tree EXP, find all occurrences of references to fields
   in a PLACEHOLDER_EXPR and place them in vector REFS without
   duplicates.  Also record VAR_DECLs and CONST_DECLs.  Note that
   we assume here that EXP contains only arithmetic expressions
   or CALL_EXPRs with PLACEHOLDER_EXPRs occurring only in their
   argument list.  */

extern void find_placeholder_in_expr (tree, vec<tree> *);

/* This macro calls the above function but short-circuits the common
   case of a constant to save time and also checks for NULL.  */

#define FIND_PLACEHOLDER_IN_EXPR(EXP, V) \
do {					 \
  if((EXP) && !TREE_CONSTANT (EXP))	 \
    find_placeholder_in_expr (EXP, V);	 \
} while (0)

/* Given a tree EXP, a FIELD_DECL F, and a replacement value R,
   return a tree with all occurrences of references to F in a
   PLACEHOLDER_EXPR replaced by R.  Also handle VAR_DECLs and
   CONST_DECLs.  Note that we assume here that EXP contains only
   arithmetic expressions or CALL_EXPRs with PLACEHOLDER_EXPRs
   occurring only in their argument list.  */

extern tree substitute_in_expr (tree, tree, tree);

/* This macro calls the above function but short-circuits the common
   case of a constant to save time and also checks for NULL.  */

#define SUBSTITUTE_IN_EXPR(EXP, F, R) \
  ((EXP) == 0 || TREE_CONSTANT (EXP) ? (EXP) : substitute_in_expr (EXP, F, R))

/* Similar, but look for a PLACEHOLDER_EXPR in EXP and find a replacement
   for it within OBJ, a tree that is an object or a chain of references.  */

extern tree substitute_placeholder_in_expr (tree, tree);

/* This macro calls the above function but short-circuits the common
   case of a constant to save time and also checks for NULL.  */

#define SUBSTITUTE_PLACEHOLDER_IN_EXPR(EXP, OBJ) \
  ((EXP) == 0 || TREE_CONSTANT (EXP) ? (EXP)	\
   : substitute_placeholder_in_expr (EXP, OBJ))


/* stabilize_reference (EXP) returns a reference equivalent to EXP
   but it can be used multiple times
   and only evaluate the subexpressions once.  */

extern tree stabilize_reference (tree);

/* Return EXP, stripped of any conversions to wider types
   in such a way that the result of converting to type FOR_TYPE
   is the same as if EXP were converted to FOR_TYPE.
   If FOR_TYPE is 0, it signifies EXP's type.  */

extern tree get_unwidened (tree, tree);

/* Return OP or a simpler expression for a narrower value
   which can be sign-extended or zero-extended to give back OP.
   Store in *UNSIGNEDP_PTR either 1 if the value should be zero-extended
   or 0 if the value should be sign-extended.  */

extern tree get_narrower (tree, int *);

/* Return true if T is an expression that get_inner_reference handles.  */

static inline bool
handled_component_p (const_tree t)
{
  switch (TREE_CODE (t))
    {
    case COMPONENT_REF:
    case BIT_FIELD_REF:
    case ARRAY_REF:
    case ARRAY_RANGE_REF:
    case REALPART_EXPR:
    case IMAGPART_EXPR:
    case VIEW_CONVERT_EXPR:
      return true;

    default:
      return false;
    }
}

/* Given a DECL or TYPE, return the scope in which it was declared, or
   NUL_TREE if there is no containing scope.  */

extern tree get_containing_scope (const_tree);

/* Return the FUNCTION_DECL which provides this _DECL with its context,
   or zero if none.  */
extern tree decl_function_context (const_tree);

/* Return the RECORD_TYPE, UNION_TYPE, or QUAL_UNION_TYPE which provides
   this _DECL with its context, or zero if none.  */
extern tree decl_type_context (const_tree);

/* Return 1 if EXPR is the real constant zero.  */
extern int real_zerop (const_tree);

/* Initialize the iterator I with arguments from function FNDECL  */

static inline void
function_args_iter_init (function_args_iterator *i, const_tree fntype)
{
  i->next = TYPE_ARG_TYPES (fntype);
}

/* Return a pointer that holds the next argument if there are more arguments to
   handle, otherwise return NULL.  */

static inline tree *
function_args_iter_cond_ptr (function_args_iterator *i)
{
  return (i->next) ? &TREE_VALUE (i->next) : NULL;
}

/* Return the next argument if there are more arguments to handle, otherwise
   return NULL.  */

static inline tree
function_args_iter_cond (function_args_iterator *i)
{
  return (i->next) ? TREE_VALUE (i->next) : NULL_TREE;
}

/* Advance to the next argument.  */
static inline void
function_args_iter_next (function_args_iterator *i)
{
  gcc_assert (i->next != NULL_TREE);
  i->next = TREE_CHAIN (i->next);
}

/* We set BLOCK_SOURCE_LOCATION only to inlined function entry points.  */

static inline bool
inlined_function_outer_scope_p (const_tree block)
{
 return LOCATION_LOCUS (BLOCK_SOURCE_LOCATION (block)) != UNKNOWN_LOCATION;
}

/* Loop over all function arguments of FNTYPE.  In each iteration, PTR is set
   to point to the next tree element.  ITER is an instance of
   function_args_iterator used to iterate the arguments.  */
#define FOREACH_FUNCTION_ARGS_PTR(FNTYPE, PTR, ITER)			\
  for (function_args_iter_init (&(ITER), (FNTYPE));			\
       (PTR = function_args_iter_cond_ptr (&(ITER))) != NULL;		\
       function_args_iter_next (&(ITER)))

/* Loop over all function arguments of FNTYPE.  In each iteration, TREE is set
   to the next tree element.  ITER is an instance of function_args_iterator
   used to iterate the arguments.  */
#define FOREACH_FUNCTION_ARGS(FNTYPE, TREE, ITER)			\
  for (function_args_iter_init (&(ITER), (FNTYPE));			\
       (TREE = function_args_iter_cond (&(ITER))) != NULL_TREE;		\
       function_args_iter_next (&(ITER)))

/* In tree.c */
extern unsigned crc32_string (unsigned, const char *);
extern unsigned crc32_byte (unsigned, char);
extern unsigned crc32_unsigned (unsigned, unsigned);
extern void clean_symbol_name (char *);
extern tree get_file_function_name (const char *);
extern tree get_callee_fndecl (const_tree);
extern int type_num_arguments (const_tree);
extern bool associative_tree_code (enum tree_code);
extern bool commutative_tree_code (enum tree_code);
extern bool commutative_ternary_tree_code (enum tree_code);
extern tree upper_bound_in_type (tree, tree);
extern tree lower_bound_in_type (tree, tree);
extern int operand_equal_for_phi_arg_p (const_tree, const_tree);
extern tree create_artificial_label (location_t);
extern const char *get_name (tree);
extern bool stdarg_p (const_tree);
extern bool prototype_p (tree);
extern bool is_typedef_decl (tree x);
extern bool typedef_variant_p (tree);
extern bool auto_var_in_fn_p (const_tree, const_tree);
extern tree build_low_bits_mask (tree, unsigned);
extern tree tree_strip_nop_conversions (tree);
extern tree tree_strip_sign_nop_conversions (tree);
extern const_tree strip_invariant_refs (const_tree);
extern tree lhd_gcc_personality (void);
extern void assign_assembler_name_if_neeeded (tree);
extern void warn_deprecated_use (tree, tree);
extern void cache_integer_cst (tree);

/* Compare and hash for any structure which begins with a canonical
   pointer.  Assumes all pointers are interchangeable, which is sort
   of already assumed by gcc elsewhere IIRC.  */

static inline int
struct_ptr_eq (const void *a, const void *b)
{
  const void * const * x = (const void * const *) a;
  const void * const * y = (const void * const *) b;
  return *x == *y;
}

static inline hashval_t
struct_ptr_hash (const void *a)
{
  const void * const * x = (const void * const *) a;
  return (intptr_t)*x >> 4;
}

/* Return nonzero if CODE is a tree code that represents a truth value.  */
static inline bool
truth_value_p (enum tree_code code)
{
  return (TREE_CODE_CLASS (code) == tcc_comparison
	  || code == TRUTH_AND_EXPR || code == TRUTH_ANDIF_EXPR
	  || code == TRUTH_OR_EXPR || code == TRUTH_ORIF_EXPR
	  || code == TRUTH_XOR_EXPR || code == TRUTH_NOT_EXPR);
}

/* Return whether TYPE is a type suitable for an offset for
   a POINTER_PLUS_EXPR.  */
static inline bool
ptrofftype_p (tree type)
{
  return (INTEGRAL_TYPE_P (type)
	  && TYPE_PRECISION (type) == TYPE_PRECISION (sizetype)
	  && TYPE_UNSIGNED (type) == TYPE_UNSIGNED (sizetype));
}

/* Return OFF converted to a pointer offset type suitable as offset for
   POINTER_PLUS_EXPR.  Use location LOC for this conversion.  */
static inline tree
convert_to_ptrofftype_loc (location_t loc, tree off)
{
  return fold_convert_loc (loc, sizetype, off);
}
#define convert_to_ptrofftype(t) convert_to_ptrofftype_loc (UNKNOWN_LOCATION, t)

/* Build and fold a POINTER_PLUS_EXPR at LOC offsetting PTR by OFF.  */
static inline tree
fold_build_pointer_plus_loc (location_t loc, tree ptr, tree off)
{
  return fold_build2_loc (loc, POINTER_PLUS_EXPR, TREE_TYPE (ptr),
			  ptr, fold_convert_loc (loc, sizetype, off));
}
#define fold_build_pointer_plus(p,o) \
	fold_build_pointer_plus_loc (UNKNOWN_LOCATION, p, o)

/* Build and fold a POINTER_PLUS_EXPR at LOC offsetting PTR by OFF.  */
static inline tree
fold_build_pointer_plus_hwi_loc (location_t loc, tree ptr, HOST_WIDE_INT off)
{
  return fold_build2_loc (loc, POINTER_PLUS_EXPR, TREE_TYPE (ptr),
			  ptr, size_int (off));
}
#define fold_build_pointer_plus_hwi(p,o) \
	fold_build_pointer_plus_hwi_loc (UNKNOWN_LOCATION, p, o)

extern tree strip_float_extensions (tree);
extern int really_constant_p (const_tree);
extern bool decl_address_invariant_p (const_tree);
extern bool decl_address_ip_invariant_p (const_tree);
extern bool int_fits_type_p (const_tree, const_tree);
#ifndef GENERATOR_FILE
extern void get_type_static_bounds (const_tree, mpz_t, mpz_t);
#endif
extern bool variably_modified_type_p (tree, tree);
extern int tree_log2 (const_tree);
extern int tree_floor_log2 (const_tree);
extern unsigned int tree_ctz (const_tree);
extern int simple_cst_equal (const_tree, const_tree);
extern hashval_t iterative_hash_expr (const_tree, hashval_t);
extern hashval_t iterative_hash_host_wide_int (HOST_WIDE_INT, hashval_t);
extern hashval_t iterative_hash_hashval_t (hashval_t, hashval_t);
extern hashval_t iterative_hash_host_wide_int (HOST_WIDE_INT, hashval_t);
extern int compare_tree_int (const_tree, unsigned HOST_WIDE_INT);
extern int type_list_equal (const_tree, const_tree);
extern int chain_member (const_tree, const_tree);
extern void dump_tree_statistics (void);
extern void recompute_tree_invariant_for_addr_expr (tree);
extern bool needs_to_live_in_memory (const_tree);
extern tree reconstruct_complex_type (tree, tree);
extern int real_onep (const_tree);
extern int real_minus_onep (const_tree);
extern void init_ttree (void);
extern void build_common_tree_nodes (bool, bool);
extern void build_common_builtin_nodes (void);
extern tree build_nonstandard_integer_type (unsigned HOST_WIDE_INT, int);
extern tree build_range_type (tree, tree, tree);
extern tree build_nonshared_range_type (tree, tree, tree);
extern bool subrange_type_for_debug_p (const_tree, tree *, tree *);
extern HOST_WIDE_INT int_cst_value (const_tree);
extern HOST_WIDEST_INT widest_int_cst_value (const_tree);
extern tree tree_block (tree);
extern void tree_set_block (tree, tree);
extern location_t *block_nonartificial_location (tree);
extern location_t tree_nonartificial_location (tree);
extern tree block_ultimate_origin (const_tree);
extern tree get_binfo_at_offset (tree, HOST_WIDE_INT, tree);
extern bool virtual_method_call_p (tree);
extern tree obj_type_ref_class (tree ref);
extern bool types_same_for_odr (tree type1, tree type2);
extern bool contains_bitfld_component_ref_p (const_tree);
extern bool type_in_anonymous_namespace_p (tree);
extern bool block_may_fallthru (const_tree);
extern void using_eh_for_cleanups (void);
extern bool using_eh_for_cleanups_p (void);
extern const char *get_tree_code_name (enum tree_code);
extern void set_call_expr_flags (tree, int);
extern tree walk_tree_1 (tree*, walk_tree_fn, void*, struct pointer_set_t*,
			 walk_tree_lh);
extern tree walk_tree_without_duplicates_1 (tree*, walk_tree_fn, void*,
					    walk_tree_lh);
#define walk_tree(a,b,c,d) \
	walk_tree_1 (a, b, c, d, NULL)
#define walk_tree_without_duplicates(a,b,c) \
	walk_tree_without_duplicates_1 (a, b, c, NULL)

extern tree get_base_address (tree t);
extern tree drop_tree_overflow (tree);
extern int tree_map_base_eq (const void *, const void *);
extern unsigned int tree_map_base_hash (const void *);
extern int tree_map_base_marked_p (const void *);

#define tree_map_eq tree_map_base_eq
extern unsigned int tree_map_hash (const void *);
#define tree_map_marked_p tree_map_base_marked_p

#define tree_decl_map_eq tree_map_base_eq
extern unsigned int tree_decl_map_hash (const void *);
#define tree_decl_map_marked_p tree_map_base_marked_p

#define tree_int_map_eq tree_map_base_eq
#define tree_int_map_hash tree_map_base_hash
#define tree_int_map_marked_p tree_map_base_marked_p

#define tree_priority_map_eq tree_map_base_eq
#define tree_priority_map_hash tree_map_base_hash
#define tree_priority_map_marked_p tree_map_base_marked_p

#define tree_vec_map_eq tree_map_base_eq
#define tree_vec_map_hash tree_decl_map_hash
#define tree_vec_map_marked_p tree_map_base_marked_p

/* Initialize the abstract argument list iterator object ITER with the
   arguments from CALL_EXPR node EXP.  */
static inline void
init_call_expr_arg_iterator (tree exp, call_expr_arg_iterator *iter)
{
  iter->t = exp;
  iter->n = call_expr_nargs (exp);
  iter->i = 0;
}

static inline void
init_const_call_expr_arg_iterator (const_tree exp, const_call_expr_arg_iterator *iter)
{
  iter->t = exp;
  iter->n = call_expr_nargs (exp);
  iter->i = 0;
}

/* Return the next argument from abstract argument list iterator object ITER,
   and advance its state.  Return NULL_TREE if there are no more arguments.  */
static inline tree
next_call_expr_arg (call_expr_arg_iterator *iter)
{
  tree result;
  if (iter->i >= iter->n)
    return NULL_TREE;
  result = CALL_EXPR_ARG (iter->t, iter->i);
  iter->i++;
  return result;
}

static inline const_tree
next_const_call_expr_arg (const_call_expr_arg_iterator *iter)
{
  const_tree result;
  if (iter->i >= iter->n)
    return NULL_TREE;
  result = CALL_EXPR_ARG (iter->t, iter->i);
  iter->i++;
  return result;
}

/* Initialize the abstract argument list iterator object ITER, then advance
   past and return the first argument.  Useful in for expressions, e.g.
     for (arg = first_call_expr_arg (exp, &iter); arg;
          arg = next_call_expr_arg (&iter))   */
static inline tree
first_call_expr_arg (tree exp, call_expr_arg_iterator *iter)
{
  init_call_expr_arg_iterator (exp, iter);
  return next_call_expr_arg (iter);
}

static inline const_tree
first_const_call_expr_arg (const_tree exp, const_call_expr_arg_iterator *iter)
{
  init_const_call_expr_arg_iterator (exp, iter);
  return next_const_call_expr_arg (iter);
}

/* Test whether there are more arguments in abstract argument list iterator
   ITER, without changing its state.  */
static inline bool
more_call_expr_args_p (const call_expr_arg_iterator *iter)
{
  return (iter->i < iter->n);
}

/* Iterate through each argument ARG of CALL_EXPR CALL, using variable ITER
   (of type call_expr_arg_iterator) to hold the iteration state.  */
#define FOR_EACH_CALL_EXPR_ARG(arg, iter, call)			\
  for ((arg) = first_call_expr_arg ((call), &(iter)); (arg);	\
       (arg) = next_call_expr_arg (&(iter)))

#define FOR_EACH_CONST_CALL_EXPR_ARG(arg, iter, call)			\
  for ((arg) = first_const_call_expr_arg ((call), &(iter)); (arg);	\
       (arg) = next_const_call_expr_arg (&(iter)))

/* Return true if tree node T is a language-specific node.  */
static inline bool
is_lang_specific (tree t)
{
  return TREE_CODE (t) == LANG_TYPE || TREE_CODE (t) >= NUM_TREE_CODES;
}

/* Valid builtin number.  */
#define BUILTIN_VALID_P(FNCODE) \
  (IN_RANGE ((int)FNCODE, ((int)BUILT_IN_NONE) + 1, ((int) END_BUILTINS) - 1))

/* Return the tree node for an explicit standard builtin function or NULL.  */
static inline tree
builtin_decl_explicit (enum built_in_function fncode)
{
  gcc_checking_assert (BUILTIN_VALID_P (fncode));

  return builtin_info.decl[(size_t)fncode];
}

/* Return the tree node for an implicit builtin function or NULL.  */
static inline tree
builtin_decl_implicit (enum built_in_function fncode)
{
  size_t uns_fncode = (size_t)fncode;
  gcc_checking_assert (BUILTIN_VALID_P (fncode));

  if (!builtin_info.implicit_p[uns_fncode])
    return NULL_TREE;

  return builtin_info.decl[uns_fncode];
}

/* Set explicit builtin function nodes and whether it is an implicit
   function.  */

static inline void
set_builtin_decl (enum built_in_function fncode, tree decl, bool implicit_p)
{
  size_t ufncode = (size_t)fncode;

  gcc_checking_assert (BUILTIN_VALID_P (fncode)
		       && (decl != NULL_TREE || !implicit_p));

  builtin_info.decl[ufncode] = decl;
  builtin_info.implicit_p[ufncode] = implicit_p;
}

/* Set the implicit flag for a builtin function.  */

static inline void
set_builtin_decl_implicit_p (enum built_in_function fncode, bool implicit_p)
{
  size_t uns_fncode = (size_t)fncode;

  gcc_checking_assert (BUILTIN_VALID_P (fncode)
		       && builtin_info.decl[uns_fncode] != NULL_TREE);

  builtin_info.implicit_p[uns_fncode] = implicit_p;
}

/* Return whether the standard builtin function can be used as an explicit
   function.  */

static inline bool
builtin_decl_explicit_p (enum built_in_function fncode)
{
  gcc_checking_assert (BUILTIN_VALID_P (fncode));
  return (builtin_info.decl[(size_t)fncode] != NULL_TREE);
}

/* Return whether the standard builtin function can be used implicitly.  */

static inline bool
builtin_decl_implicit_p (enum built_in_function fncode)
{
  size_t uns_fncode = (size_t)fncode;

  gcc_checking_assert (BUILTIN_VALID_P (fncode));
  return (builtin_info.decl[uns_fncode] != NULL_TREE
	  && builtin_info.implicit_p[uns_fncode]);
}

/* Return true if T (assumed to be a DECL) is a global variable.
   A variable is considered global if its storage is not automatic.  */

static inline bool
is_global_var (const_tree t)
{
  return (TREE_STATIC (t) || DECL_EXTERNAL (t));
}

/* Return true if VAR may be aliased.  A variable is considered as
   maybe aliased if it has its address taken by the local TU
   or possibly by another TU and might be modified through a pointer.  */

static inline bool
may_be_aliased (const_tree var)
{
  return (TREE_CODE (var) != CONST_DECL
	  && !((TREE_STATIC (var) || TREE_PUBLIC (var) || DECL_EXTERNAL (var))
	       && TREE_READONLY (var)
	       && !TYPE_NEEDS_CONSTRUCTING (TREE_TYPE (var)))
	  && (TREE_PUBLIC (var)
	      || DECL_EXTERNAL (var)
	      || TREE_ADDRESSABLE (var)));
}

/* For anonymous aggregate types, we need some sort of name to
   hold on to.  In practice, this should not appear, but it should
   not be harmful if it does.  */
#ifndef NO_DOT_IN_LABEL
#define ANON_AGGRNAME_FORMAT "._%d"
#define ANON_AGGRNAME_P(ID_NODE) (IDENTIFIER_POINTER (ID_NODE)[0] == '.' \
				  && IDENTIFIER_POINTER (ID_NODE)[1] == '_')
#else /* NO_DOT_IN_LABEL */
#ifndef NO_DOLLAR_IN_LABEL
#define ANON_AGGRNAME_FORMAT "$_%d"
#define ANON_AGGRNAME_P(ID_NODE) (IDENTIFIER_POINTER (ID_NODE)[0] == '$' \
				  && IDENTIFIER_POINTER (ID_NODE)[1] == '_')
#else /* NO_DOLLAR_IN_LABEL */
#define ANON_AGGRNAME_PREFIX "__anon_"
#define ANON_AGGRNAME_P(ID_NODE) \
  (!strncmp (IDENTIFIER_POINTER (ID_NODE), ANON_AGGRNAME_PREFIX, \
	     sizeof (ANON_AGGRNAME_PREFIX) - 1))
#define ANON_AGGRNAME_FORMAT "__anon_%d"
#endif	/* NO_DOLLAR_IN_LABEL */
#endif	/* NO_DOT_IN_LABEL */

/* FIXME - These declarations belong in builtins.h, expr.h and emit-rtl.h,
   but none of these files are allowed to be included from front ends.
   They should be split in two. One suitable for the FEs, the other suitable
   for the BE.  */

/* Assign the RTX to declaration.  */
extern void set_decl_rtl (tree, rtx);
extern bool complete_ctor_at_level_p (const_tree, HOST_WIDE_INT, const_tree);

/* Return a tree representing the upper bound of the array mentioned in
   EXP, an ARRAY_REF or an ARRAY_RANGE_REF.  */
extern tree array_ref_up_bound (tree);

extern tree build_personality_function (const char *);

/* Given an expression EXP that is a handled_component_p,
   look for the ultimate containing object, which is returned and specify
   the access position and size.  */
extern tree get_inner_reference (tree, HOST_WIDE_INT *, HOST_WIDE_INT *,
				 tree *, enum machine_mode *, int *, int *,
				 bool);

/* Return a tree representing the lower bound of the array mentioned in
   EXP, an ARRAY_REF or an ARRAY_RANGE_REF.  */
extern tree array_ref_low_bound (tree);

/* In builtins.c.  */

/* Non-zero if __builtin_constant_p should be folded right away.  */
extern bool force_folding_builtin_constant_p;

extern bool avoid_folding_inline_builtin (tree);
extern tree fold_call_expr (location_t, tree, bool);
extern tree fold_builtin_fputs (location_t, tree, tree, bool, bool, tree);
extern tree fold_builtin_strcpy (location_t, tree, tree, tree, tree);
extern tree fold_builtin_strncpy (location_t, tree, tree, tree, tree, tree);
extern tree fold_builtin_memory_chk (location_t, tree, tree, tree, tree, tree, tree, bool,
				     enum built_in_function);
extern tree fold_builtin_stxcpy_chk (location_t, tree, tree, tree, tree, tree, bool,
				     enum built_in_function);
extern tree fold_builtin_stxncpy_chk (location_t, tree, tree, tree, tree, tree, bool,
				      enum built_in_function);
extern bool fold_builtin_next_arg (tree, bool);
extern enum built_in_function builtin_mathfn_code (const_tree);
extern tree fold_builtin_call_array (location_t, tree, tree, int, tree *);
extern tree build_call_expr_loc_array (location_t, tree, int, tree *);
extern tree build_call_expr_loc_vec (location_t, tree, vec<tree, va_gc> *);
extern tree build_call_expr_loc (location_t, tree, int, ...);
extern tree build_call_expr (tree, int, ...);
extern tree mathfn_built_in (tree, enum built_in_function fn);
extern tree c_strlen (tree, int);
extern tree build_string_literal (int, const char *);
extern rtx builtin_memset_read_str (void *, HOST_WIDE_INT, enum machine_mode);
extern bool is_builtin_fn (tree);
extern bool get_object_alignment_1 (tree, unsigned int *,
				    unsigned HOST_WIDE_INT *);
extern unsigned int get_object_alignment (tree);
extern bool get_pointer_alignment_1 (tree, unsigned int *,
				     unsigned HOST_WIDE_INT *);
extern unsigned int get_pointer_alignment (tree);
extern tree fold_call_stmt (gimple, bool);
extern tree gimple_fold_builtin_snprintf_chk (gimple, tree, enum built_in_function);
extern void set_builtin_user_assembler_name (tree decl, const char *asmspec);
extern bool is_simple_builtin (tree);
extern bool is_inexpensive_builtin (tree);

#endif  /* GCC_TREE_H  */<|MERGE_RESOLUTION|>--- conflicted
+++ resolved
@@ -574,8 +574,6 @@
 #define COMPLETE_OR_UNBOUND_ARRAY_TYPE_P(NODE) \
   (COMPLETE_TYPE_P (TREE_CODE (NODE) == ARRAY_TYPE ? TREE_TYPE (NODE) : (NODE)))
 
-<<<<<<< HEAD
-
 /* Record that we are processing a UPC shared array declaration
    or type definition that refers to THREADS in its array dimension.*/
 #define TYPE_HAS_THREADS_FACTOR(TYPE) TYPE_LANG_FLAG_3 (TYPE)
@@ -654,10 +652,6 @@
                   || upc_shared_type_p (TREE_TYPE ( \
 	                TREE_TYPE (TREE_OPERAND (EXP, 0)))))))
 
--
-=======
->>>>>>> 5876e4b3
 /* Define many boolean fields that all tree nodes have.  */
 
 /* In VAR_DECL, PARM_DECL and RESULT_DECL nodes, nonzero means address
@@ -3924,34 +3918,6 @@
 extern tree build_distinct_type_copy (tree);
 extern tree build_variant_type_copy (tree);
 
-<<<<<<< HEAD
-/* Finish up a builtin RECORD_TYPE. Give it a name and provide its
-   fields. Optionally specify an alignment, and then lay it out.  */
-
-extern void finish_builtin_struct (tree, const char *,
-							 tree, tree);
-
-/* Given a ..._TYPE node, calculate the TYPE_SIZE, TYPE_SIZE_UNIT,
-   TYPE_ALIGN and TYPE_MODE fields.  If called more than once on one
-   node, does nothing except for the first time.  */
-
-extern void layout_type (tree);
-
-extern void set_lang_adjust_rli (void (*) (record_layout_info));
-extern record_layout_info start_record_layout (tree);
-extern tree bit_from_pos (tree, tree);
-extern tree byte_from_pos (tree, tree);
-extern void pos_from_bit (tree *, tree *, unsigned int, tree);
-extern void normalize_offset (tree *, tree *, unsigned int);
-extern tree rli_size_unit_so_far (record_layout_info);
-extern tree rli_size_so_far (record_layout_info);
-extern void normalize_rli (record_layout_info);
-extern void place_field (record_layout_info, tree);
-extern void compute_record_mode (tree);
-extern void finish_record_layout (record_layout_info, int);
-
-=======
->>>>>>> 5876e4b3
 /* Given a hashcode and a ..._TYPE node (for which the hashcode was made),
    return a canonicalized ..._TYPE node, so that duplicates are not made.
    How the hash code is computed is up to the caller, as long as any two
@@ -3970,9 +3936,8 @@
 extern HOST_WIDE_INT int_byte_position (const_tree);
 
 /* UPC related functions */
-extern void set_lang_layout_decl_p (int (*) (tree, tree));
-extern void set_lang_layout_decl (void (*) (tree, tree));
 extern tree build_upc_unshared_type (tree);
+
 #define sizetype sizetype_tab[(int) stk_sizetype]
 #define bitsizetype sizetype_tab[(int) stk_bitsizetype]
 #define ssizetype sizetype_tab[(int) stk_ssizetype]

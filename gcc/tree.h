--- conflicted
+++ resolved
@@ -3539,14 +3539,9 @@
   unsigned looping_const_or_pure_flag : 1;
   unsigned has_debug_args_flag : 1;
   unsigned tm_clone_flag : 1;
-<<<<<<< HEAD
   unsigned versioned_function : 1;
+  unsigned pl_static_init : 1;
   /* No bits left.  */
-=======
-  unsigned pl_static_init : 1;
-
-  /* 0 bits left */
->>>>>>> 1755e261
 };
 
 /* The source language of the translation-unit.  */

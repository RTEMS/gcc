--- conflicted
+++ resolved
@@ -931,15 +931,11 @@
 #define IDENTIFIER_TRANSPARENT_ALIAS(NODE) \
   (IDENTIFIER_NODE_CHECK (NODE)->base.deprecated_flag)
 
-<<<<<<< HEAD
 /* Shared, strict, and relaxed common tree flags */
 #define TREE_SHARED(NODE) ((NODE)->base.u.bits.shared_flag)
 #define TREE_STRICT(NODE) ((NODE)->base.u.bits.strict_flag)
 #define TREE_RELAXED(NODE) ((NODE)->base.u.bits.relaxed_flag)
 
-/* In fixed-point types, means a saturating type.  */
-#define TYPE_SATURATING(NODE) (TYPE_CHECK (NODE)->base.u.bits.saturating_flag)
-=======
 /* In an aggregate type, indicates that the scalar fields of the type are
    stored in reverse order from the target order.  This effectively
    toggles BYTES_BIG_ENDIAN and WORDS_BIG_ENDIAN within the type.  */
@@ -963,7 +959,6 @@
    themselves are rewritten or transformed.  */
 #define REF_REVERSE_STORAGE_ORDER(NODE) \
   (TREE_CHECK2 (NODE, BIT_FIELD_REF, MEM_REF)->base.u.bits.saturating_flag)
->>>>>>> 716c563b
 
 /* These flags are available for each language front end to use internally.  */
 #define TREE_LANG_FLAG_0(NODE) \

/* Definitions for the ubiquitous 'tree' type for GNU compilers.
   Copyright (C) 1989-2017 Free Software Foundation, Inc.

This file is part of GCC.

GCC is free software; you can redistribute it and/or modify it under
the terms of the GNU General Public License as published by the Free
Software Foundation; either version 3, or (at your option) any later
version.

GCC is distributed in the hope that it will be useful, but WITHOUT ANY
WARRANTY; without even the implied warranty of MERCHANTABILITY or
FITNESS FOR A PARTICULAR PURPOSE.  See the GNU General Public License
for more details.

You should have received a copy of the GNU General Public License
along with GCC; see the file COPYING3.  If not see
<http://www.gnu.org/licenses/>.  */

#ifndef GCC_TREE_H
#define GCC_TREE_H

#include "tree-core.h"

/* Convert a target-independent built-in function code to a combined_fn.  */

inline combined_fn
as_combined_fn (built_in_function fn)
{
  return combined_fn (int (fn));
}

/* Convert an internal function code to a combined_fn.  */

inline combined_fn
as_combined_fn (internal_fn fn)
{
  return combined_fn (int (fn) + int (END_BUILTINS));
}

/* Return true if CODE is a target-independent built-in function.  */

inline bool
builtin_fn_p (combined_fn code)
{
  return int (code) < int (END_BUILTINS);
}

/* Return the target-independent built-in function represented by CODE.
   Only valid if builtin_fn_p (CODE).  */

inline built_in_function
as_builtin_fn (combined_fn code)
{
  gcc_checking_assert (builtin_fn_p (code));
  return built_in_function (int (code));
}

/* Return true if CODE is an internal function.  */

inline bool
internal_fn_p (combined_fn code)
{
  return int (code) >= int (END_BUILTINS);
}

/* Return the internal function represented by CODE.  Only valid if
   internal_fn_p (CODE).  */

inline internal_fn
as_internal_fn (combined_fn code)
{
  gcc_checking_assert (internal_fn_p (code));
  return internal_fn (int (code) - int (END_BUILTINS));
}

/* Macros for initializing `tree_contains_struct'.  */
#define MARK_TS_BASE(C)					\
  do {							\
    tree_contains_struct[C][TS_BASE] = 1;		\
  } while (0)

#define MARK_TS_TYPED(C)				\
  do {							\
    MARK_TS_BASE (C);					\
    tree_contains_struct[C][TS_TYPED] = 1;		\
  } while (0)

#define MARK_TS_COMMON(C)				\
  do {							\
    MARK_TS_TYPED (C);					\
    tree_contains_struct[C][TS_COMMON] = 1;		\
  } while (0)

#define MARK_TS_TYPE_COMMON(C)				\
  do {							\
    MARK_TS_COMMON (C);					\
    tree_contains_struct[C][TS_TYPE_COMMON] = 1;	\
  } while (0)

#define MARK_TS_TYPE_WITH_LANG_SPECIFIC(C)		\
  do {							\
    MARK_TS_TYPE_COMMON (C);				\
    tree_contains_struct[C][TS_TYPE_WITH_LANG_SPECIFIC] = 1;	\
  } while (0)

#define MARK_TS_DECL_MINIMAL(C)				\
  do {							\
    MARK_TS_COMMON (C);					\
    tree_contains_struct[C][TS_DECL_MINIMAL] = 1;	\
  } while (0)

#define MARK_TS_DECL_COMMON(C)				\
  do {							\
    MARK_TS_DECL_MINIMAL (C);				\
    tree_contains_struct[C][TS_DECL_COMMON] = 1;	\
  } while (0)

#define MARK_TS_DECL_WRTL(C)				\
  do {							\
    MARK_TS_DECL_COMMON (C);				\
    tree_contains_struct[C][TS_DECL_WRTL] = 1;		\
  } while (0)

#define MARK_TS_DECL_WITH_VIS(C)			\
  do {							\
    MARK_TS_DECL_WRTL (C);				\
    tree_contains_struct[C][TS_DECL_WITH_VIS] = 1;	\
  } while (0)

#define MARK_TS_DECL_NON_COMMON(C)			\
  do {							\
    MARK_TS_DECL_WITH_VIS (C);				\
    tree_contains_struct[C][TS_DECL_NON_COMMON] = 1;	\
  } while (0)


/* Returns the string representing CLASS.  */

#define TREE_CODE_CLASS_STRING(CLASS)\
        tree_code_class_strings[(int) (CLASS)]

#define TREE_CODE_CLASS(CODE)	tree_code_type[(int) (CODE)]

/* Nonzero if NODE represents an exceptional code.  */

#define EXCEPTIONAL_CLASS_P(NODE)\
	(TREE_CODE_CLASS (TREE_CODE (NODE)) == tcc_exceptional)

/* Nonzero if NODE represents a constant.  */

#define CONSTANT_CLASS_P(NODE)\
	(TREE_CODE_CLASS (TREE_CODE (NODE)) == tcc_constant)

/* Nonzero if NODE represents a type.  */

#define TYPE_P(NODE)\
	(TREE_CODE_CLASS (TREE_CODE (NODE)) == tcc_type)

/* Nonzero if NODE represents a declaration.  */

#define DECL_P(NODE)\
        (TREE_CODE_CLASS (TREE_CODE (NODE)) == tcc_declaration)

/* True if NODE designates a variable declaration.  */
#define VAR_P(NODE) \
  (TREE_CODE (NODE) == VAR_DECL)

/* Nonzero if DECL represents a VAR_DECL or FUNCTION_DECL.  */

#define VAR_OR_FUNCTION_DECL_P(DECL)\
  (TREE_CODE (DECL) == VAR_DECL || TREE_CODE (DECL) == FUNCTION_DECL)

/* Nonzero if NODE represents a INDIRECT_REF.  Keep these checks in
   ascending code order.  */

#define INDIRECT_REF_P(NODE)\
  (TREE_CODE (NODE) == INDIRECT_REF)

/* Nonzero if NODE represents a reference.  */

#define REFERENCE_CLASS_P(NODE)\
	(TREE_CODE_CLASS (TREE_CODE (NODE)) == tcc_reference)

/* Nonzero if NODE represents a comparison.  */

#define COMPARISON_CLASS_P(NODE)\
	(TREE_CODE_CLASS (TREE_CODE (NODE)) == tcc_comparison)

/* Nonzero if NODE represents a unary arithmetic expression.  */

#define UNARY_CLASS_P(NODE)\
	(TREE_CODE_CLASS (TREE_CODE (NODE)) == tcc_unary)

/* Nonzero if NODE represents a binary arithmetic expression.  */

#define BINARY_CLASS_P(NODE)\
	(TREE_CODE_CLASS (TREE_CODE (NODE)) == tcc_binary)

/* Nonzero if NODE represents a statement expression.  */

#define STATEMENT_CLASS_P(NODE)\
	(TREE_CODE_CLASS (TREE_CODE (NODE)) == tcc_statement)

/* Nonzero if NODE represents a function call-like expression with a
   variable-length operand vector.  */

#define VL_EXP_CLASS_P(NODE)\
	(TREE_CODE_CLASS (TREE_CODE (NODE)) == tcc_vl_exp)

/* Nonzero if NODE represents any other expression.  */

#define EXPRESSION_CLASS_P(NODE)\
	(TREE_CODE_CLASS (TREE_CODE (NODE)) == tcc_expression)

/* Returns nonzero iff NODE represents a type or declaration.  */

#define IS_TYPE_OR_DECL_P(NODE)\
	(TYPE_P (NODE) || DECL_P (NODE))

/* Returns nonzero iff CLASS is the tree-code class of an
   expression.  */

#define IS_EXPR_CODE_CLASS(CLASS)\
	((CLASS) >= tcc_reference && (CLASS) <= tcc_expression)

/* Returns nonzero iff NODE is an expression of some kind.  */

#define EXPR_P(NODE) IS_EXPR_CODE_CLASS (TREE_CODE_CLASS (TREE_CODE (NODE)))

#define TREE_CODE_LENGTH(CODE)	tree_code_length[(int) (CODE)]


/* Helper macros for math builtins.  */

#define CASE_FLT_FN(FN) case FN: case FN##F: case FN##L
#define CASE_FLT_FN_FLOATN_NX(FN)			   \
  case FN##F16: case FN##F32: case FN##F64: case FN##F128: \
  case FN##F32X: case FN##F64X: case FN##F128X
#define CASE_FLT_FN_REENT(FN) case FN##_R: case FN##F_R: case FN##L_R
#define CASE_INT_FN(FN) case FN: case FN##L: case FN##LL: case FN##IMAX

#define NULL_TREE (tree) NULL

/* Define accessors for the fields that all tree nodes have
   (though some fields are not used for all kinds of nodes).  */

/* The tree-code says what kind of node it is.
   Codes are defined in tree.def.  */
#define TREE_CODE(NODE) ((enum tree_code) (NODE)->base.code)
#define TREE_SET_CODE(NODE, VALUE) ((NODE)->base.code = (VALUE))

/* When checking is enabled, errors will be generated if a tree node
   is accessed incorrectly. The macros die with a fatal error.  */
#if defined ENABLE_TREE_CHECKING && (GCC_VERSION >= 2007)

#define TREE_CHECK(T, CODE) \
(tree_check ((T), __FILE__, __LINE__, __FUNCTION__, (CODE)))

#define TREE_NOT_CHECK(T, CODE) \
(tree_not_check ((T), __FILE__, __LINE__, __FUNCTION__, (CODE)))

#define TREE_CHECK2(T, CODE1, CODE2) \
(tree_check2 ((T), __FILE__, __LINE__, __FUNCTION__, (CODE1), (CODE2)))

#define TREE_NOT_CHECK2(T, CODE1, CODE2) \
(tree_not_check2 ((T), __FILE__, __LINE__, __FUNCTION__, (CODE1), (CODE2)))

#define TREE_CHECK3(T, CODE1, CODE2, CODE3) \
(tree_check3 ((T), __FILE__, __LINE__, __FUNCTION__, (CODE1), (CODE2), (CODE3)))

#define TREE_NOT_CHECK3(T, CODE1, CODE2, CODE3) \
(tree_not_check3 ((T), __FILE__, __LINE__, __FUNCTION__, \
                               (CODE1), (CODE2), (CODE3)))

#define TREE_CHECK4(T, CODE1, CODE2, CODE3, CODE4) \
(tree_check4 ((T), __FILE__, __LINE__, __FUNCTION__, \
                           (CODE1), (CODE2), (CODE3), (CODE4)))

#define TREE_NOT_CHECK4(T, CODE1, CODE2, CODE3, CODE4) \
(tree_not_check4 ((T), __FILE__, __LINE__, __FUNCTION__, \
                               (CODE1), (CODE2), (CODE3), (CODE4)))

#define TREE_CHECK5(T, CODE1, CODE2, CODE3, CODE4, CODE5) \
(tree_check5 ((T), __FILE__, __LINE__, __FUNCTION__, \
                           (CODE1), (CODE2), (CODE3), (CODE4), (CODE5)))

#define TREE_NOT_CHECK5(T, CODE1, CODE2, CODE3, CODE4, CODE5) \
(tree_not_check5 ((T), __FILE__, __LINE__, __FUNCTION__, \
                               (CODE1), (CODE2), (CODE3), (CODE4), (CODE5)))

#define CONTAINS_STRUCT_CHECK(T, STRUCT) \
(contains_struct_check ((T), (STRUCT), __FILE__, __LINE__, __FUNCTION__))

#define TREE_CLASS_CHECK(T, CLASS) \
(tree_class_check ((T), (CLASS), __FILE__, __LINE__, __FUNCTION__))

#define TREE_RANGE_CHECK(T, CODE1, CODE2) \
(tree_range_check ((T), (CODE1), (CODE2), __FILE__, __LINE__, __FUNCTION__))

#define OMP_CLAUSE_SUBCODE_CHECK(T, CODE) \
(omp_clause_subcode_check ((T), (CODE), __FILE__, __LINE__, __FUNCTION__))

#define OMP_CLAUSE_RANGE_CHECK(T, CODE1, CODE2) \
(omp_clause_range_check ((T), (CODE1), (CODE2), \
                                      __FILE__, __LINE__, __FUNCTION__))

/* These checks have to be special cased.  */
#define EXPR_CHECK(T) \
(expr_check ((T), __FILE__, __LINE__, __FUNCTION__))

/* These checks have to be special cased.  */
#define NON_TYPE_CHECK(T) \
(non_type_check ((T), __FILE__, __LINE__, __FUNCTION__))

/* These checks have to be special cased.  */
#define ANY_INTEGRAL_TYPE_CHECK(T) \
(any_integral_type_check ((T), __FILE__, __LINE__, __FUNCTION__))

#define TREE_INT_CST_ELT_CHECK(T, I) \
(*tree_int_cst_elt_check ((T), (I), __FILE__, __LINE__, __FUNCTION__))

#define TREE_VEC_ELT_CHECK(T, I) \
(*(CONST_CAST2 (tree *, typeof (T)*, \
     tree_vec_elt_check ((T), (I), __FILE__, __LINE__, __FUNCTION__))))

#define OMP_CLAUSE_ELT_CHECK(T, I) \
(*(omp_clause_elt_check ((T), (I), __FILE__, __LINE__, __FUNCTION__)))

/* Special checks for TREE_OPERANDs.  */
#define TREE_OPERAND_CHECK(T, I) \
(*(CONST_CAST2 (tree*, typeof (T)*, \
     tree_operand_check ((T), (I), __FILE__, __LINE__, __FUNCTION__))))

#define TREE_OPERAND_CHECK_CODE(T, CODE, I) \
(*(tree_operand_check_code ((T), (CODE), (I), \
                                         __FILE__, __LINE__, __FUNCTION__)))

/* Nodes are chained together for many purposes.
   Types are chained together to record them for being output to the debugger
   (see the function `chain_type').
   Decls in the same scope are chained together to record the contents
   of the scope.
   Statement nodes for successive statements used to be chained together.
   Often lists of things are represented by TREE_LIST nodes that
   are chained together.  */

#define TREE_CHAIN(NODE) \
(CONTAINS_STRUCT_CHECK (NODE, TS_COMMON)->common.chain)

/* In all nodes that are expressions, this is the data type of the expression.
   In POINTER_TYPE nodes, this is the type that the pointer points to.
   In ARRAY_TYPE nodes, this is the type of the elements.
   In VECTOR_TYPE nodes, this is the type of the elements.  */
#define TREE_TYPE(NODE) \
(CONTAINS_STRUCT_CHECK (NODE, TS_TYPED)->typed.type)

extern void tree_contains_struct_check_failed (const_tree,
					       const enum tree_node_structure_enum,
					       const char *, int, const char *)
  ATTRIBUTE_NORETURN ATTRIBUTE_COLD;

extern void tree_check_failed (const_tree, const char *, int, const char *,
			       ...) ATTRIBUTE_NORETURN ATTRIBUTE_COLD;
extern void tree_not_check_failed (const_tree, const char *, int, const char *,
				   ...) ATTRIBUTE_NORETURN ATTRIBUTE_COLD;
extern void tree_class_check_failed (const_tree, const enum tree_code_class,
				     const char *, int, const char *)
    ATTRIBUTE_NORETURN ATTRIBUTE_COLD;
extern void tree_range_check_failed (const_tree, const char *, int,
				     const char *, enum tree_code,
				     enum tree_code)
    ATTRIBUTE_NORETURN ATTRIBUTE_COLD;
extern void tree_not_class_check_failed (const_tree,
					 const enum tree_code_class,
					 const char *, int, const char *)
    ATTRIBUTE_NORETURN ATTRIBUTE_COLD;
extern void tree_int_cst_elt_check_failed (int, int, const char *,
					   int, const char *)
    ATTRIBUTE_NORETURN ATTRIBUTE_COLD;
extern void tree_vec_elt_check_failed (int, int, const char *,
				       int, const char *)
    ATTRIBUTE_NORETURN ATTRIBUTE_COLD;
extern void phi_node_elt_check_failed (int, int, const char *,
				       int, const char *)
    ATTRIBUTE_NORETURN ATTRIBUTE_COLD;
extern void tree_operand_check_failed (int, const_tree,
				       const char *, int, const char *)
    ATTRIBUTE_NORETURN ATTRIBUTE_COLD;
extern void omp_clause_check_failed (const_tree, const char *, int,
				     const char *, enum omp_clause_code)
    ATTRIBUTE_NORETURN ATTRIBUTE_COLD;
extern void omp_clause_operand_check_failed (int, const_tree, const char *,
				             int, const char *)
    ATTRIBUTE_NORETURN ATTRIBUTE_COLD;
extern void omp_clause_range_check_failed (const_tree, const char *, int,
			       const char *, enum omp_clause_code,
			       enum omp_clause_code)
    ATTRIBUTE_NORETURN ATTRIBUTE_COLD;

#else /* not ENABLE_TREE_CHECKING, or not gcc */

#define CONTAINS_STRUCT_CHECK(T, ENUM)          (T)
#define TREE_CHECK(T, CODE)			(T)
#define TREE_NOT_CHECK(T, CODE)			(T)
#define TREE_CHECK2(T, CODE1, CODE2)		(T)
#define TREE_NOT_CHECK2(T, CODE1, CODE2)	(T)
#define TREE_CHECK3(T, CODE1, CODE2, CODE3)	(T)
#define TREE_NOT_CHECK3(T, CODE1, CODE2, CODE3)	(T)
#define TREE_CHECK4(T, CODE1, CODE2, CODE3, CODE4) (T)
#define TREE_NOT_CHECK4(T, CODE1, CODE2, CODE3, CODE4) (T)
#define TREE_CHECK5(T, CODE1, CODE2, CODE3, CODE4, CODE5) (T)
#define TREE_NOT_CHECK5(T, CODE1, CODE2, CODE3, CODE4, CODE5) (T)
#define TREE_CLASS_CHECK(T, CODE)		(T)
#define TREE_RANGE_CHECK(T, CODE1, CODE2)	(T)
#define EXPR_CHECK(T)				(T)
#define NON_TYPE_CHECK(T)			(T)
#define TREE_INT_CST_ELT_CHECK(T, I)		((T)->int_cst.val[I])
#define TREE_VEC_ELT_CHECK(T, I)		((T)->vec.a[I])
#define TREE_OPERAND_CHECK(T, I)		((T)->exp.operands[I])
#define TREE_OPERAND_CHECK_CODE(T, CODE, I)	((T)->exp.operands[I])
#define OMP_CLAUSE_ELT_CHECK(T, i)	        ((T)->omp_clause.ops[i])
#define OMP_CLAUSE_RANGE_CHECK(T, CODE1, CODE2)	(T)
#define OMP_CLAUSE_SUBCODE_CHECK(T, CODE)	(T)
#define ANY_INTEGRAL_TYPE_CHECK(T)		(T)

#define TREE_CHAIN(NODE) ((NODE)->common.chain)
#define TREE_TYPE(NODE) ((NODE)->typed.type)

#endif

#define TREE_BLOCK(NODE)		(tree_block (NODE))
#define TREE_SET_BLOCK(T, B)		(tree_set_block ((T), (B)))

#include "tree-check.h"

#define TYPE_CHECK(T)		TREE_CLASS_CHECK (T, tcc_type)
#define DECL_MINIMAL_CHECK(T)   CONTAINS_STRUCT_CHECK (T, TS_DECL_MINIMAL)
#define DECL_COMMON_CHECK(T)    CONTAINS_STRUCT_CHECK (T, TS_DECL_COMMON)
#define DECL_WRTL_CHECK(T)      CONTAINS_STRUCT_CHECK (T, TS_DECL_WRTL)
#define DECL_WITH_VIS_CHECK(T)  CONTAINS_STRUCT_CHECK (T, TS_DECL_WITH_VIS)
#define DECL_NON_COMMON_CHECK(T) CONTAINS_STRUCT_CHECK (T, TS_DECL_NON_COMMON)
#define CST_CHECK(T)		TREE_CLASS_CHECK (T, tcc_constant)
#define STMT_CHECK(T)		TREE_CLASS_CHECK (T, tcc_statement)
#define VL_EXP_CHECK(T)		TREE_CLASS_CHECK (T, tcc_vl_exp)
#define FUNC_OR_METHOD_CHECK(T)	TREE_CHECK2 (T, FUNCTION_TYPE, METHOD_TYPE)
#define PTR_OR_REF_CHECK(T)	TREE_CHECK2 (T, POINTER_TYPE, REFERENCE_TYPE)

#define RECORD_OR_UNION_CHECK(T)	\
  TREE_CHECK3 (T, RECORD_TYPE, UNION_TYPE, QUAL_UNION_TYPE)
#define NOT_RECORD_OR_UNION_CHECK(T) \
  TREE_NOT_CHECK3 (T, RECORD_TYPE, UNION_TYPE, QUAL_UNION_TYPE)

#define NUMERICAL_TYPE_CHECK(T)					\
  TREE_CHECK5 (T, INTEGER_TYPE, ENUMERAL_TYPE, BOOLEAN_TYPE, REAL_TYPE,	\
	       FIXED_POINT_TYPE)

/* Here is how primitive or already-canonicalized types' hash codes
   are made.  */
#define TYPE_HASH(TYPE) (TYPE_UID (TYPE))

/* A simple hash function for an arbitrary tree node.  This must not be
   used in hash tables which are saved to a PCH.  */
#define TREE_HASH(NODE) ((size_t) (NODE) & 0777777)

/* Tests if CODE is a conversion expr (NOP_EXPR or CONVERT_EXPR).  */
#define CONVERT_EXPR_CODE_P(CODE)				\
  ((CODE) == NOP_EXPR || (CODE) == CONVERT_EXPR)

/* Similarly, but accept an expression instead of a tree code.  */
#define CONVERT_EXPR_P(EXP)	CONVERT_EXPR_CODE_P (TREE_CODE (EXP))

/* Generate case for NOP_EXPR, CONVERT_EXPR.  */

#define CASE_CONVERT						\
  case NOP_EXPR:						\
  case CONVERT_EXPR

/* Given an expression as a tree, strip any conversion that generates
   no instruction.  Accepts both tree and const_tree arguments since
   we are not modifying the tree itself.  */

#define STRIP_NOPS(EXP) \
  (EXP) = tree_strip_nop_conversions (CONST_CAST_TREE (EXP))

/* Like STRIP_NOPS, but don't let the signedness change either.  */

#define STRIP_SIGN_NOPS(EXP) \
  (EXP) = tree_strip_sign_nop_conversions (CONST_CAST_TREE (EXP))

/* Like STRIP_NOPS, but don't alter the TREE_TYPE either.  */

#define STRIP_TYPE_NOPS(EXP) \
  while ((CONVERT_EXPR_P (EXP)					\
	  || TREE_CODE (EXP) == NON_LVALUE_EXPR)		\
	 && TREE_OPERAND (EXP, 0) != error_mark_node		\
	 && (TREE_TYPE (EXP)					\
	     == TREE_TYPE (TREE_OPERAND (EXP, 0))))		\
    (EXP) = TREE_OPERAND (EXP, 0)

/* Remove unnecessary type conversions according to
   tree_ssa_useless_type_conversion.  */

#define STRIP_USELESS_TYPE_CONVERSION(EXP) \
  (EXP) = tree_ssa_strip_useless_type_conversions (EXP)

/* Nonzero if TYPE represents a vector type.  */

#define VECTOR_TYPE_P(TYPE) (TREE_CODE (TYPE) == VECTOR_TYPE)

/* Nonzero if TYPE represents a vector of booleans.  */

#define VECTOR_BOOLEAN_TYPE_P(TYPE)				\
  (TREE_CODE (TYPE) == VECTOR_TYPE			\
   && TREE_CODE (TREE_TYPE (TYPE)) == BOOLEAN_TYPE)

/* Nonzero if TYPE represents an integral type.  Note that we do not
   include COMPLEX types here.  Keep these checks in ascending code
   order.  */

#define INTEGRAL_TYPE_P(TYPE)  \
  (TREE_CODE (TYPE) == ENUMERAL_TYPE  \
   || TREE_CODE (TYPE) == BOOLEAN_TYPE \
   || TREE_CODE (TYPE) == INTEGER_TYPE)

/* Nonzero if TYPE represents an integral type, including complex
   and vector integer types.  */

#define ANY_INTEGRAL_TYPE_P(TYPE)		\
  (INTEGRAL_TYPE_P (TYPE)			\
   || ((TREE_CODE (TYPE) == COMPLEX_TYPE 	\
        || VECTOR_TYPE_P (TYPE))		\
       && INTEGRAL_TYPE_P (TREE_TYPE (TYPE))))

/* Nonzero if TYPE represents a non-saturating fixed-point type.  */

#define NON_SAT_FIXED_POINT_TYPE_P(TYPE) \
  (TREE_CODE (TYPE) == FIXED_POINT_TYPE && !TYPE_SATURATING (TYPE))

/* Nonzero if TYPE represents a saturating fixed-point type.  */

#define SAT_FIXED_POINT_TYPE_P(TYPE) \
  (TREE_CODE (TYPE) == FIXED_POINT_TYPE && TYPE_SATURATING (TYPE))

/* Nonzero if TYPE represents a fixed-point type.  */

#define FIXED_POINT_TYPE_P(TYPE)	(TREE_CODE (TYPE) == FIXED_POINT_TYPE)

/* Nonzero if TYPE represents a scalar floating-point type.  */

#define SCALAR_FLOAT_TYPE_P(TYPE) (TREE_CODE (TYPE) == REAL_TYPE)

/* Nonzero if TYPE represents a complex floating-point type.  */

#define COMPLEX_FLOAT_TYPE_P(TYPE)	\
  (TREE_CODE (TYPE) == COMPLEX_TYPE	\
   && TREE_CODE (TREE_TYPE (TYPE)) == REAL_TYPE)

/* Nonzero if TYPE represents a vector integer type.  */
                
#define VECTOR_INTEGER_TYPE_P(TYPE)			\
  (VECTOR_TYPE_P (TYPE)					\
   && TREE_CODE (TREE_TYPE (TYPE)) == INTEGER_TYPE)


/* Nonzero if TYPE represents a vector floating-point type.  */

#define VECTOR_FLOAT_TYPE_P(TYPE)	\
  (VECTOR_TYPE_P (TYPE)			\
   && TREE_CODE (TREE_TYPE (TYPE)) == REAL_TYPE)

/* Nonzero if TYPE represents a floating-point type, including complex
   and vector floating-point types.  The vector and complex check does
   not use the previous two macros to enable early folding.  */

#define FLOAT_TYPE_P(TYPE)			\
  (SCALAR_FLOAT_TYPE_P (TYPE)			\
   || ((TREE_CODE (TYPE) == COMPLEX_TYPE 	\
        || VECTOR_TYPE_P (TYPE))		\
       && SCALAR_FLOAT_TYPE_P (TREE_TYPE (TYPE))))

/* Nonzero if TYPE represents a decimal floating-point type.  */
#define DECIMAL_FLOAT_TYPE_P(TYPE)		\
  (SCALAR_FLOAT_TYPE_P (TYPE)			\
   && DECIMAL_FLOAT_MODE_P (TYPE_MODE (TYPE)))

/* Nonzero if TYPE is a record or union type.  */
#define RECORD_OR_UNION_TYPE_P(TYPE)		\
  (TREE_CODE (TYPE) == RECORD_TYPE		\
   || TREE_CODE (TYPE) == UNION_TYPE		\
   || TREE_CODE (TYPE) == QUAL_UNION_TYPE)

/* Nonzero if TYPE represents an aggregate (multi-component) type.
   Keep these checks in ascending code order.  */

#define AGGREGATE_TYPE_P(TYPE) \
  (TREE_CODE (TYPE) == ARRAY_TYPE || RECORD_OR_UNION_TYPE_P (TYPE))

/* Nonzero if TYPE represents a pointer or reference type.
   (It should be renamed to INDIRECT_TYPE_P.)  Keep these checks in
   ascending code order.  */

#define POINTER_TYPE_P(TYPE) \
  (TREE_CODE (TYPE) == POINTER_TYPE || TREE_CODE (TYPE) == REFERENCE_TYPE)

/* Nonzero if TYPE represents a pointer to function.  */
#define FUNCTION_POINTER_TYPE_P(TYPE) \
  (POINTER_TYPE_P (TYPE) && TREE_CODE (TREE_TYPE (TYPE)) == FUNCTION_TYPE)

/* Nonzero if this type is a complete type.  */
#define COMPLETE_TYPE_P(NODE) (TYPE_SIZE (NODE) != NULL_TREE)

/* Nonzero if this type is a pointer bounds type.  */
#define POINTER_BOUNDS_TYPE_P(NODE) \
  (TREE_CODE (NODE) == POINTER_BOUNDS_TYPE)

/* Nonzero if this node has a pointer bounds type.  */
#define POINTER_BOUNDS_P(NODE) \
  (POINTER_BOUNDS_TYPE_P (TREE_TYPE (NODE)))

/* Nonzero if this type supposes bounds existence.  */
#define BOUNDED_TYPE_P(type) (POINTER_TYPE_P (type))

/* Nonzero for objects with bounded type.  */
#define BOUNDED_P(node) \
  BOUNDED_TYPE_P (TREE_TYPE (node))

/* Nonzero if this type is the (possibly qualified) void type.  */
#define VOID_TYPE_P(NODE) (TREE_CODE (NODE) == VOID_TYPE)

/* Nonzero if this type is complete or is cv void.  */
#define COMPLETE_OR_VOID_TYPE_P(NODE) \
  (COMPLETE_TYPE_P (NODE) || VOID_TYPE_P (NODE))

/* Nonzero if this type is complete or is an array with unspecified bound.  */
#define COMPLETE_OR_UNBOUND_ARRAY_TYPE_P(NODE) \
  (COMPLETE_TYPE_P (TREE_CODE (NODE) == ARRAY_TYPE ? TREE_TYPE (NODE) : (NODE)))

#define FUNC_OR_METHOD_TYPE_P(NODE) \
  (TREE_CODE (NODE) == FUNCTION_TYPE || TREE_CODE (NODE) == METHOD_TYPE)

/* Define many boolean fields that all tree nodes have.  */

/* In VAR_DECL, PARM_DECL and RESULT_DECL nodes, nonzero means address
   of this is needed.  So it cannot be in a register.
   In a FUNCTION_DECL it has no meaning.
   In LABEL_DECL nodes, it means a goto for this label has been seen
   from a place outside all binding contours that restore stack levels.
   In an artificial SSA_NAME that points to a stack partition with at least
   two variables, it means that at least one variable has TREE_ADDRESSABLE.
   In ..._TYPE nodes, it means that objects of this type must be fully
   addressable.  This means that pieces of this object cannot go into
   register parameters, for example.  If this a function type, this
   means that the value must be returned in memory.
   In CONSTRUCTOR nodes, it means object constructed must be in memory.
   In IDENTIFIER_NODEs, this means that some extern decl for this name
   had its address taken.  That matters for inline functions.
   In a STMT_EXPR, it means we want the result of the enclosed expression.  */
#define TREE_ADDRESSABLE(NODE) ((NODE)->base.addressable_flag)

/* Set on a CALL_EXPR if the call is in a tail position, ie. just before the
   exit of a function.  Calls for which this is true are candidates for tail
   call optimizations.  */
#define CALL_EXPR_TAILCALL(NODE) \
  (CALL_EXPR_CHECK (NODE)->base.addressable_flag)

/* Set on a CALL_EXPR if the call has been marked as requiring tail call
   optimization for correctness.  */
#define CALL_EXPR_MUST_TAIL_CALL(NODE) \
  (CALL_EXPR_CHECK (NODE)->base.static_flag)

/* Used as a temporary field on a CASE_LABEL_EXPR to indicate that the
   CASE_LOW operand has been processed.  */
#define CASE_LOW_SEEN(NODE) \
  (CASE_LABEL_EXPR_CHECK (NODE)->base.addressable_flag)

#define PREDICT_EXPR_OUTCOME(NODE) \
  ((enum prediction) (PREDICT_EXPR_CHECK (NODE)->base.addressable_flag))
#define SET_PREDICT_EXPR_OUTCOME(NODE, OUTCOME) \
  (PREDICT_EXPR_CHECK (NODE)->base.addressable_flag = (int) OUTCOME)
#define PREDICT_EXPR_PREDICTOR(NODE) \
  ((enum br_predictor)tree_to_shwi (TREE_OPERAND (PREDICT_EXPR_CHECK (NODE), 0)))

/* In a VAR_DECL, nonzero means allocate static storage.
   In a FUNCTION_DECL, nonzero if function has been defined.
   In a CONSTRUCTOR, nonzero means allocate static storage.  */
#define TREE_STATIC(NODE) ((NODE)->base.static_flag)

/* In an ADDR_EXPR, nonzero means do not use a trampoline.  */
#define TREE_NO_TRAMPOLINE(NODE) (ADDR_EXPR_CHECK (NODE)->base.static_flag)

/* In a TARGET_EXPR or WITH_CLEANUP_EXPR, means that the pertinent cleanup
   should only be executed if an exception is thrown, not on normal exit
   of its scope.  */
#define CLEANUP_EH_ONLY(NODE) ((NODE)->base.static_flag)

/* In a TRY_CATCH_EXPR, means that the handler should be considered a
   separate cleanup in honor_protect_cleanup_actions.  */
#define TRY_CATCH_IS_CLEANUP(NODE) \
  (TRY_CATCH_EXPR_CHECK (NODE)->base.static_flag)

/* Used as a temporary field on a CASE_LABEL_EXPR to indicate that the
   CASE_HIGH operand has been processed.  */
#define CASE_HIGH_SEEN(NODE) \
  (CASE_LABEL_EXPR_CHECK (NODE)->base.static_flag)

/* Used to mark scoped enums.  */
#define ENUM_IS_SCOPED(NODE) (ENUMERAL_TYPE_CHECK (NODE)->base.static_flag)

/* Determines whether an ENUMERAL_TYPE has defined the list of constants. */
#define ENUM_IS_OPAQUE(NODE) (ENUMERAL_TYPE_CHECK (NODE)->base.private_flag)

/* In an expr node (usually a conversion) this means the node was made
   implicitly and should not lead to any sort of warning.  In a decl node,
   warnings concerning the decl should be suppressed.  This is used at
   least for used-before-set warnings, and it set after one warning is
   emitted.  */
#define TREE_NO_WARNING(NODE) ((NODE)->base.nowarning_flag)

/* Used to indicate that this TYPE represents a compiler-generated entity.  */
#define TYPE_ARTIFICIAL(NODE) (TYPE_CHECK (NODE)->base.nowarning_flag)

/* In an IDENTIFIER_NODE, this means that assemble_name was called with
   this string as an argument.  */
#define TREE_SYMBOL_REFERENCED(NODE) \
  (IDENTIFIER_NODE_CHECK (NODE)->base.static_flag)

/* Nonzero in a pointer or reference type means the data pointed to
   by this type can alias anything.  */
#define TYPE_REF_CAN_ALIAS_ALL(NODE) \
  (PTR_OR_REF_CHECK (NODE)->base.static_flag)

/* In an INTEGER_CST, REAL_CST, COMPLEX_CST, or VECTOR_CST, this means
   there was an overflow in folding.  */

#define TREE_OVERFLOW(NODE) (CST_CHECK (NODE)->base.public_flag)

/* TREE_OVERFLOW can only be true for EXPR of CONSTANT_CLASS_P.  */

#define TREE_OVERFLOW_P(EXPR) \
 (CONSTANT_CLASS_P (EXPR) && TREE_OVERFLOW (EXPR))

/* In a VAR_DECL, FUNCTION_DECL, NAMESPACE_DECL or TYPE_DECL,
   nonzero means name is to be accessible from outside this translation unit.
   In an IDENTIFIER_NODE, nonzero means an external declaration
   accessible from outside this translation unit was previously seen
   for this name in an inner scope.  */
#define TREE_PUBLIC(NODE) ((NODE)->base.public_flag)

/* In a _TYPE, indicates whether TYPE_CACHED_VALUES contains a vector
   of cached values, or is something else.  */
#define TYPE_CACHED_VALUES_P(NODE) (TYPE_CHECK (NODE)->base.public_flag)

/* In a SAVE_EXPR, indicates that the original expression has already
   been substituted with a VAR_DECL that contains the value.  */
#define SAVE_EXPR_RESOLVED_P(NODE) \
  (SAVE_EXPR_CHECK (NODE)->base.public_flag)

/* Set on a CALL_EXPR if this stdarg call should be passed the argument
   pack.  */
#define CALL_EXPR_VA_ARG_PACK(NODE) \
  (CALL_EXPR_CHECK (NODE)->base.public_flag)

/* In any expression, decl, or constant, nonzero means it has side effects or
   reevaluation of the whole expression could produce a different value.
   This is set if any subexpression is a function call, a side effect or a
   reference to a volatile variable.  In a ..._DECL, this is set only if the
   declaration said `volatile'.  This will never be set for a constant.  */
#define TREE_SIDE_EFFECTS(NODE) \
  (NON_TYPE_CHECK (NODE)->base.side_effects_flag)

/* In a LABEL_DECL, nonzero means this label had its address taken
   and therefore can never be deleted and is a jump target for
   computed gotos.  */
#define FORCED_LABEL(NODE) (LABEL_DECL_CHECK (NODE)->base.side_effects_flag)

/* Whether a case or a user-defined label is allowed to fall through to.
   This is used to implement -Wimplicit-fallthrough.  */
#define FALLTHROUGH_LABEL_P(NODE) \
  (LABEL_DECL_CHECK (NODE)->base.private_flag)

/* Nonzero means this expression is volatile in the C sense:
   its address should be of type `volatile WHATEVER *'.
   In other words, the declared item is volatile qualified.
   This is used in _DECL nodes and _REF nodes.
   On a FUNCTION_DECL node, this means the function does not
   return normally.  This is the same effect as setting
   the attribute noreturn on the function in C.

   In a ..._TYPE node, means this type is volatile-qualified.
   But use TYPE_VOLATILE instead of this macro when the node is a type,
   because eventually we may make that a different bit.

   If this bit is set in an expression, so is TREE_SIDE_EFFECTS.  */
#define TREE_THIS_VOLATILE(NODE) ((NODE)->base.volatile_flag)

/* Nonzero means this node will not trap.  In an INDIRECT_REF, means
   accessing the memory pointed to won't generate a trap.  However,
   this only applies to an object when used appropriately: it doesn't
   mean that writing a READONLY mem won't trap.

   In ARRAY_REF and ARRAY_RANGE_REF means that we know that the index
   (or slice of the array) always belongs to the range of the array.
   I.e. that the access will not trap, provided that the access to
   the base to the array will not trap.  */
#define TREE_THIS_NOTRAP(NODE) \
  (TREE_CHECK5 (NODE, INDIRECT_REF, MEM_REF, TARGET_MEM_REF, ARRAY_REF,	\
		ARRAY_RANGE_REF)->base.nothrow_flag)

/* In a VAR_DECL, PARM_DECL or FIELD_DECL, or any kind of ..._REF node,
   nonzero means it may not be the lhs of an assignment.
   Nonzero in a FUNCTION_DECL means this function should be treated
   as "const" function (can only read its arguments).  */
#define TREE_READONLY(NODE) (NON_TYPE_CHECK (NODE)->base.readonly_flag)

/* Value of expression is constant.  Always on in all ..._CST nodes.  May
   also appear in an expression or decl where the value is constant.  */
#define TREE_CONSTANT(NODE) (NON_TYPE_CHECK (NODE)->base.constant_flag)

/* Nonzero if NODE, a type, has had its sizes gimplified.  */
#define TYPE_SIZES_GIMPLIFIED(NODE) \
  (TYPE_CHECK (NODE)->base.constant_flag)

/* In a decl (most significantly a FIELD_DECL), means an unsigned field.  */
#define DECL_UNSIGNED(NODE) \
  (DECL_COMMON_CHECK (NODE)->base.u.bits.unsigned_flag)

/* In integral and pointer types, means an unsigned type.  */
#define TYPE_UNSIGNED(NODE) (TYPE_CHECK (NODE)->base.u.bits.unsigned_flag)

/* Same as TYPE_UNSIGNED but converted to SIGNOP.  */
#define TYPE_SIGN(NODE) ((signop) TYPE_UNSIGNED (NODE))

/* True if overflow wraps around for the given integral type.  That
   is, TYPE_MAX + 1 == TYPE_MIN.  */
#define TYPE_OVERFLOW_WRAPS(TYPE) \
  (ANY_INTEGRAL_TYPE_CHECK(TYPE)->base.u.bits.unsigned_flag || flag_wrapv)

/* True if overflow is undefined for the given integral type.  We may
   optimize on the assumption that values in the type never overflow.

   IMPORTANT NOTE: Any optimization based on TYPE_OVERFLOW_UNDEFINED
   must issue a warning based on warn_strict_overflow.  In some cases
   it will be appropriate to issue the warning immediately, and in
   other cases it will be appropriate to simply set a flag and let the
   caller decide whether a warning is appropriate or not.  */
#define TYPE_OVERFLOW_UNDEFINED(TYPE)				\
  (!ANY_INTEGRAL_TYPE_CHECK(TYPE)->base.u.bits.unsigned_flag	\
   && !flag_wrapv && !flag_trapv)

/* True if overflow for the given integral type should issue a
   trap.  */
#define TYPE_OVERFLOW_TRAPS(TYPE) \
  (!ANY_INTEGRAL_TYPE_CHECK(TYPE)->base.u.bits.unsigned_flag && flag_trapv)

/* True if an overflow is to be preserved for sanitization.  */
#define TYPE_OVERFLOW_SANITIZED(TYPE)			\
  (INTEGRAL_TYPE_P (TYPE)				\
   && !TYPE_OVERFLOW_WRAPS (TYPE)			\
   && (flag_sanitize & SANITIZE_SI_OVERFLOW))

/* Nonzero in a VAR_DECL or STRING_CST means assembler code has been written.
   Nonzero in a FUNCTION_DECL means that the function has been compiled.
   This is interesting in an inline function, since it might not need
   to be compiled separately.
   Nonzero in a RECORD_TYPE, UNION_TYPE, QUAL_UNION_TYPE, ENUMERAL_TYPE
   or TYPE_DECL if the debugging info for the type has been written.
   In a BLOCK node, nonzero if reorder_blocks has already seen this block.
   In an SSA_NAME node, nonzero if the SSA_NAME occurs in an abnormal
   PHI node.  */
#define TREE_ASM_WRITTEN(NODE) ((NODE)->base.asm_written_flag)

/* Nonzero in a _DECL if the name is used in its scope.
   Nonzero in an expr node means inhibit warning if value is unused.
   In IDENTIFIER_NODEs, this means that some extern decl for this name
   was used.
   In a BLOCK, this means that the block contains variables that are used.  */
#define TREE_USED(NODE) ((NODE)->base.used_flag)

/* In a FUNCTION_DECL, nonzero means a call to the function cannot
   throw an exception.  In a CALL_EXPR, nonzero means the call cannot
   throw.  We can't easily check the node type here as the C++
   frontend also uses this flag (for AGGR_INIT_EXPR).  */
#define TREE_NOTHROW(NODE) ((NODE)->base.nothrow_flag)

/* In a CALL_EXPR, means that it's safe to use the target of the call
   expansion as the return slot for a call that returns in memory.  */
#define CALL_EXPR_RETURN_SLOT_OPT(NODE) \
  (CALL_EXPR_CHECK (NODE)->base.private_flag)

/* Cilk keywords accessors.  */
#define CILK_SPAWN_FN(NODE) TREE_OPERAND (CILK_SPAWN_STMT_CHECK (NODE), 0)

/* If this is true, we should insert a __cilk_detach call just before
   this function call.  */
#define EXPR_CILK_SPAWN(NODE) \
  (TREE_CHECK2 (NODE, CALL_EXPR, \
                AGGR_INIT_EXPR)->base.u.bits.unsigned_flag)

/* In a RESULT_DECL, PARM_DECL and VAR_DECL, means that it is
   passed by invisible reference (and the TREE_TYPE is a pointer to the true
   type).  */
#define DECL_BY_REFERENCE(NODE) \
  (TREE_CHECK3 (NODE, VAR_DECL, PARM_DECL, \
		RESULT_DECL)->decl_common.decl_by_reference_flag)

/* In VAR_DECL and PARM_DECL, set when the decl has been used except for
   being set.  */
#define DECL_READ_P(NODE) \
  (TREE_CHECK2 (NODE, VAR_DECL, PARM_DECL)->decl_common.decl_read_flag)

/* In VAR_DECL or RESULT_DECL, set when significant code movement precludes
   attempting to share the stack slot with some other variable.  */
#define DECL_NONSHAREABLE(NODE) \
  (TREE_CHECK2 (NODE, VAR_DECL, \
		RESULT_DECL)->decl_common.decl_nonshareable_flag)

/* In a CALL_EXPR, means that the call is the jump from a thunk to the
   thunked-to function.  */
#define CALL_FROM_THUNK_P(NODE) (CALL_EXPR_CHECK (NODE)->base.protected_flag)

/* In a CALL_EXPR, if the function being called is BUILT_IN_ALLOCA, means that
   it has been built for the declaration of a variable-sized object.  */
#define CALL_ALLOCA_FOR_VAR_P(NODE) \
  (CALL_EXPR_CHECK (NODE)->base.protected_flag)

/* In a CALL_EXPR, means call was instrumented by Pointer Bounds Checker.  */
#define CALL_WITH_BOUNDS_P(NODE) (CALL_EXPR_CHECK (NODE)->base.deprecated_flag)

/* Used in classes in C++.  */
#define TREE_PRIVATE(NODE) ((NODE)->base.private_flag)
/* Used in classes in C++. */
#define TREE_PROTECTED(NODE) ((NODE)->base.protected_flag)

/* True if reference type NODE is a C++ rvalue reference.  */
#define TYPE_REF_IS_RVALUE(NODE) \
  (REFERENCE_TYPE_CHECK (NODE)->base.private_flag)

/* Nonzero in a _DECL if the use of the name is defined as a
   deprecated feature by __attribute__((deprecated)).  */
#define TREE_DEPRECATED(NODE) \
  ((NODE)->base.deprecated_flag)

/* Nonzero in an IDENTIFIER_NODE if the name is a local alias, whose
   uses are to be substituted for uses of the TREE_CHAINed identifier.  */
#define IDENTIFIER_TRANSPARENT_ALIAS(NODE) \
  (IDENTIFIER_NODE_CHECK (NODE)->base.deprecated_flag)

/* In an aggregate type, indicates that the scalar fields of the type are
   stored in reverse order from the target order.  This effectively
   toggles BYTES_BIG_ENDIAN and WORDS_BIG_ENDIAN within the type.  */
#define TYPE_REVERSE_STORAGE_ORDER(NODE) \
  (TREE_CHECK4 (NODE, RECORD_TYPE, UNION_TYPE, QUAL_UNION_TYPE, ARRAY_TYPE)->base.u.bits.saturating_flag)

/* In a non-aggregate type, indicates a saturating type.  */
#define TYPE_SATURATING(NODE) \
  (TREE_NOT_CHECK4 (NODE, RECORD_TYPE, UNION_TYPE, QUAL_UNION_TYPE, ARRAY_TYPE)->base.u.bits.saturating_flag)

/* In a BIT_FIELD_REF and MEM_REF, indicates that the reference is to a group
   of bits stored in reverse order from the target order.  This effectively
   toggles both BYTES_BIG_ENDIAN and WORDS_BIG_ENDIAN for the reference.

   The overall strategy is to preserve the invariant that every scalar in
   memory is associated with a single storage order, i.e. all accesses to
   this scalar are done with the same storage order.  This invariant makes
   it possible to factor out the storage order in most transformations, as
   only the address and/or the value (in target order) matter for them.
   But, of course, the storage order must be preserved when the accesses
   themselves are rewritten or transformed.  */
#define REF_REVERSE_STORAGE_ORDER(NODE) \
  (TREE_CHECK2 (NODE, BIT_FIELD_REF, MEM_REF)->base.default_def_flag)

  /* In an ADDR_EXPR, indicates that this is a pointer to nested function
   represented by a descriptor instead of a trampoline.  */
#define FUNC_ADDR_BY_DESCRIPTOR(NODE) \
  (TREE_CHECK (NODE, ADDR_EXPR)->base.default_def_flag)

/* In a CALL_EXPR, indicates that this is an indirect call for which
   pointers to nested function are descriptors instead of trampolines.  */
#define CALL_EXPR_BY_DESCRIPTOR(NODE) \
  (TREE_CHECK (NODE, CALL_EXPR)->base.default_def_flag)

/* These flags are available for each language front end to use internally.  */
#define TREE_LANG_FLAG_0(NODE) \
  (TREE_NOT_CHECK2 (NODE, TREE_VEC, SSA_NAME)->base.u.bits.lang_flag_0)
#define TREE_LANG_FLAG_1(NODE) \
  (TREE_NOT_CHECK2 (NODE, TREE_VEC, SSA_NAME)->base.u.bits.lang_flag_1)
#define TREE_LANG_FLAG_2(NODE) \
  (TREE_NOT_CHECK2 (NODE, TREE_VEC, SSA_NAME)->base.u.bits.lang_flag_2)
#define TREE_LANG_FLAG_3(NODE) \
  (TREE_NOT_CHECK2 (NODE, TREE_VEC, SSA_NAME)->base.u.bits.lang_flag_3)
#define TREE_LANG_FLAG_4(NODE) \
  (TREE_NOT_CHECK2 (NODE, TREE_VEC, SSA_NAME)->base.u.bits.lang_flag_4)
#define TREE_LANG_FLAG_5(NODE) \
  (TREE_NOT_CHECK2 (NODE, TREE_VEC, SSA_NAME)->base.u.bits.lang_flag_5)
#define TREE_LANG_FLAG_6(NODE) \
  (TREE_NOT_CHECK2 (NODE, TREE_VEC, SSA_NAME)->base.u.bits.lang_flag_6)

/* Define additional fields and accessors for nodes representing constants.  */

#define TREE_INT_CST_NUNITS(NODE) \
  (INTEGER_CST_CHECK (NODE)->base.u.int_length.unextended)
#define TREE_INT_CST_EXT_NUNITS(NODE) \
  (INTEGER_CST_CHECK (NODE)->base.u.int_length.extended)
#define TREE_INT_CST_OFFSET_NUNITS(NODE) \
  (INTEGER_CST_CHECK (NODE)->base.u.int_length.offset)
#define TREE_INT_CST_ELT(NODE, I) TREE_INT_CST_ELT_CHECK (NODE, I)
#define TREE_INT_CST_LOW(NODE) \
  ((unsigned HOST_WIDE_INT) TREE_INT_CST_ELT (NODE, 0))

#define TREE_REAL_CST_PTR(NODE) (REAL_CST_CHECK (NODE)->real_cst.real_cst_ptr)
#define TREE_REAL_CST(NODE) (*TREE_REAL_CST_PTR (NODE))

#define TREE_FIXED_CST_PTR(NODE) \
  (FIXED_CST_CHECK (NODE)->fixed_cst.fixed_cst_ptr)
#define TREE_FIXED_CST(NODE) (*TREE_FIXED_CST_PTR (NODE))

/* In a STRING_CST */
/* In C terms, this is sizeof, not strlen.  */
#define TREE_STRING_LENGTH(NODE) (STRING_CST_CHECK (NODE)->string.length)
#define TREE_STRING_POINTER(NODE) \
  ((const char *)(STRING_CST_CHECK (NODE)->string.str))

/* In a COMPLEX_CST node.  */
#define TREE_REALPART(NODE) (COMPLEX_CST_CHECK (NODE)->complex.real)
#define TREE_IMAGPART(NODE) (COMPLEX_CST_CHECK (NODE)->complex.imag)

/* In a VECTOR_CST node.  */
#define VECTOR_CST_NELTS(NODE) (VECTOR_CST_CHECK (NODE)->base.u.nelts)
#define VECTOR_CST_ELTS(NODE) (VECTOR_CST_CHECK (NODE)->vector.elts)
#define VECTOR_CST_ELT(NODE,IDX) (VECTOR_CST_CHECK (NODE)->vector.elts[IDX])

/* In a POLY_CST node.  */
#define POLY_CST_ELT(NODE, IDX) (POLY_CST_CHECK (NODE)->poly.elts[IDX])

/* Define fields and accessors for some special-purpose tree nodes.  */

#define IDENTIFIER_LENGTH(NODE) \
  (IDENTIFIER_NODE_CHECK (NODE)->identifier.id.len)
#define IDENTIFIER_POINTER(NODE) \
  ((const char *) IDENTIFIER_NODE_CHECK (NODE)->identifier.id.str)
#define IDENTIFIER_HASH_VALUE(NODE) \
  (IDENTIFIER_NODE_CHECK (NODE)->identifier.id.hash_value)

/* Translate a hash table identifier pointer to a tree_identifier
   pointer, and vice versa.  */

#define HT_IDENT_TO_GCC_IDENT(NODE) \
  ((tree) ((char *) (NODE) - sizeof (struct tree_common)))
#define GCC_IDENT_TO_HT_IDENT(NODE) (&((struct tree_identifier *) (NODE))->id)

/* In a TREE_LIST node.  */
#define TREE_PURPOSE(NODE) (TREE_LIST_CHECK (NODE)->list.purpose)
#define TREE_VALUE(NODE) (TREE_LIST_CHECK (NODE)->list.value)

/* In a TREE_VEC node.  */
#define TREE_VEC_LENGTH(NODE) (TREE_VEC_CHECK (NODE)->base.u.length)
#define TREE_VEC_END(NODE) \
  ((void) TREE_VEC_CHECK (NODE), &((NODE)->vec.a[(NODE)->vec.base.u.length]))

#define TREE_VEC_ELT(NODE,I) TREE_VEC_ELT_CHECK (NODE, I)

/* In a CONSTRUCTOR node.  */
#define CONSTRUCTOR_ELTS(NODE) (CONSTRUCTOR_CHECK (NODE)->constructor.elts)
#define CONSTRUCTOR_ELT(NODE,IDX) \
  (&(*CONSTRUCTOR_ELTS (NODE))[IDX])
#define CONSTRUCTOR_NELTS(NODE) \
  (vec_safe_length (CONSTRUCTOR_ELTS (NODE)))
#define CONSTRUCTOR_NO_CLEARING(NODE) \
  (CONSTRUCTOR_CHECK (NODE)->base.public_flag)

/* Iterate through the vector V of CONSTRUCTOR_ELT elements, yielding the
   value of each element (stored within VAL). IX must be a scratch variable
   of unsigned integer type.  */
#define FOR_EACH_CONSTRUCTOR_VALUE(V, IX, VAL) \
  for (IX = 0; (IX >= vec_safe_length (V)) \
	       ? false \
	       : ((VAL = (*(V))[IX].value), \
	       true); \
       (IX)++)

/* Iterate through the vector V of CONSTRUCTOR_ELT elements, yielding both
   the value of each element (stored within VAL) and its index (stored
   within INDEX). IX must be a scratch variable of unsigned integer type.  */
#define FOR_EACH_CONSTRUCTOR_ELT(V, IX, INDEX, VAL) \
  for (IX = 0; (IX >= vec_safe_length (V)) \
	       ? false \
	       : (((void) (VAL = (*V)[IX].value)), \
		  (INDEX = (*V)[IX].index), \
		  true); \
       (IX)++)

/* Append a new constructor element to V, with the specified INDEX and VAL.  */
#define CONSTRUCTOR_APPEND_ELT(V, INDEX, VALUE) \
  do { \
    constructor_elt _ce___ = {INDEX, VALUE}; \
    vec_safe_push ((V), _ce___); \
  } while (0)

/* True if NODE, a FIELD_DECL, is to be processed as a bitfield for
   constructor output purposes.  */
#define CONSTRUCTOR_BITFIELD_P(NODE) \
  (DECL_BIT_FIELD (FIELD_DECL_CHECK (NODE)) && DECL_MODE (NODE) != BLKmode)

/* True if NODE is a clobber right hand side, an expression of indeterminate
   value that clobbers the LHS in a copy instruction.  We use a volatile
   empty CONSTRUCTOR for this, as it matches most of the necessary semantic.
   In particular the volatile flag causes us to not prematurely remove
   such clobber instructions.  */
#define TREE_CLOBBER_P(NODE) \
  (TREE_CODE (NODE) == CONSTRUCTOR && TREE_THIS_VOLATILE (NODE))

/* Define fields and accessors for some nodes that represent expressions.  */

/* Nonzero if NODE is an empty statement (NOP_EXPR <0>).  */
#define IS_EMPTY_STMT(NODE)	(TREE_CODE (NODE) == NOP_EXPR \
				 && VOID_TYPE_P (TREE_TYPE (NODE)) \
				 && integer_zerop (TREE_OPERAND (NODE, 0)))

/* In ordinary expression nodes.  */
#define TREE_OPERAND_LENGTH(NODE) tree_operand_length (NODE)
#define TREE_OPERAND(NODE, I) TREE_OPERAND_CHECK (NODE, I)

/* In a tcc_vl_exp node, operand 0 is an INT_CST node holding the operand
   length.  Its value includes the length operand itself; that is,
   the minimum valid length is 1.
   Note that we have to bypass the use of TREE_OPERAND to access
   that field to avoid infinite recursion in expanding the macros.  */
#define VL_EXP_OPERAND_LENGTH(NODE) \
  ((int)TREE_INT_CST_LOW (VL_EXP_CHECK (NODE)->exp.operands[0]))

/* Nonzero if is_gimple_debug() may possibly hold.  */
#define MAY_HAVE_DEBUG_STMTS    (flag_var_tracking_assignments)

/* In a LOOP_EXPR node.  */
#define LOOP_EXPR_BODY(NODE) TREE_OPERAND_CHECK_CODE (NODE, LOOP_EXPR, 0)

/* The source location of this expression.  Non-tree_exp nodes such as
   decls and constants can be shared among multiple locations, so
   return nothing.  */
#define EXPR_LOCATION(NODE) \
  (CAN_HAVE_LOCATION_P ((NODE)) ? (NODE)->exp.locus : UNKNOWN_LOCATION)
#define SET_EXPR_LOCATION(NODE, LOCUS) EXPR_CHECK ((NODE))->exp.locus = (LOCUS)
#define EXPR_HAS_LOCATION(NODE) (LOCATION_LOCUS (EXPR_LOCATION (NODE))	\
  != UNKNOWN_LOCATION)
/* The location to be used in a diagnostic about this expression.  Do not
   use this macro if the location will be assigned to other expressions.  */
#define EXPR_LOC_OR_LOC(NODE, LOCUS) (EXPR_HAS_LOCATION (NODE) \
				      ? (NODE)->exp.locus : (LOCUS))
#define EXPR_FILENAME(NODE) LOCATION_FILE (EXPR_CHECK ((NODE))->exp.locus)
#define EXPR_LINENO(NODE) LOCATION_LINE (EXPR_CHECK (NODE)->exp.locus)

#define CAN_HAVE_RANGE_P(NODE) (CAN_HAVE_LOCATION_P (NODE))
#define EXPR_LOCATION_RANGE(NODE) (get_expr_source_range (EXPR_CHECK ((NODE))))

#define EXPR_HAS_RANGE(NODE) \
    (CAN_HAVE_RANGE_P (NODE) \
     ? EXPR_LOCATION_RANGE (NODE).m_start != UNKNOWN_LOCATION \
     : false)

/* True if a tree is an expression or statement that can have a
   location.  */
#define CAN_HAVE_LOCATION_P(NODE) ((NODE) && EXPR_P (NODE))

static inline source_range
get_expr_source_range (tree expr)
{
  location_t loc = EXPR_LOCATION (expr);
  return get_range_from_loc (line_table, loc);
}

extern void protected_set_expr_location (tree, location_t);

/* In a TARGET_EXPR node.  */
#define TARGET_EXPR_SLOT(NODE) TREE_OPERAND_CHECK_CODE (NODE, TARGET_EXPR, 0)
#define TARGET_EXPR_INITIAL(NODE) TREE_OPERAND_CHECK_CODE (NODE, TARGET_EXPR, 1)
#define TARGET_EXPR_CLEANUP(NODE) TREE_OPERAND_CHECK_CODE (NODE, TARGET_EXPR, 2)

/* DECL_EXPR accessor. This gives access to the DECL associated with
   the given declaration statement.  */
#define DECL_EXPR_DECL(NODE)    TREE_OPERAND (DECL_EXPR_CHECK (NODE), 0)

#define EXIT_EXPR_COND(NODE)	     TREE_OPERAND (EXIT_EXPR_CHECK (NODE), 0)

/* COMPOUND_LITERAL_EXPR accessors.  */
#define COMPOUND_LITERAL_EXPR_DECL_EXPR(NODE)		\
  TREE_OPERAND (COMPOUND_LITERAL_EXPR_CHECK (NODE), 0)
#define COMPOUND_LITERAL_EXPR_DECL(NODE)			\
  DECL_EXPR_DECL (COMPOUND_LITERAL_EXPR_DECL_EXPR (NODE))

/* SWITCH_EXPR accessors. These give access to the condition, body and
   original condition type (before any compiler conversions)
   of the switch statement, respectively.  */
#define SWITCH_COND(NODE)       TREE_OPERAND (SWITCH_EXPR_CHECK (NODE), 0)
#define SWITCH_BODY(NODE)       TREE_OPERAND (SWITCH_EXPR_CHECK (NODE), 1)
#define SWITCH_LABELS(NODE)     TREE_OPERAND (SWITCH_EXPR_CHECK (NODE), 2)

/* CASE_LABEL_EXPR accessors. These give access to the high and low values
   of a case label, respectively.  */
#define CASE_LOW(NODE)          	TREE_OPERAND (CASE_LABEL_EXPR_CHECK (NODE), 0)
#define CASE_HIGH(NODE)         	TREE_OPERAND (CASE_LABEL_EXPR_CHECK (NODE), 1)
#define CASE_LABEL(NODE)		TREE_OPERAND (CASE_LABEL_EXPR_CHECK (NODE), 2)
#define CASE_CHAIN(NODE)		TREE_OPERAND (CASE_LABEL_EXPR_CHECK (NODE), 3)

/* The operands of a TARGET_MEM_REF.  Operands 0 and 1 have to match
   corresponding MEM_REF operands.  */
#define TMR_BASE(NODE) (TREE_OPERAND (TARGET_MEM_REF_CHECK (NODE), 0))
#define TMR_OFFSET(NODE) (TREE_OPERAND (TARGET_MEM_REF_CHECK (NODE), 1))
#define TMR_INDEX(NODE) (TREE_OPERAND (TARGET_MEM_REF_CHECK (NODE), 2))
#define TMR_STEP(NODE) (TREE_OPERAND (TARGET_MEM_REF_CHECK (NODE), 3))
#define TMR_INDEX2(NODE) (TREE_OPERAND (TARGET_MEM_REF_CHECK (NODE), 4))

#define MR_DEPENDENCE_CLIQUE(NODE) \
  (TREE_CHECK2 (NODE, MEM_REF, TARGET_MEM_REF)->base.u.dependence_info.clique)
#define MR_DEPENDENCE_BASE(NODE) \
  (TREE_CHECK2 (NODE, MEM_REF, TARGET_MEM_REF)->base.u.dependence_info.base)

/* The operands of a BIND_EXPR.  */
#define BIND_EXPR_VARS(NODE) (TREE_OPERAND (BIND_EXPR_CHECK (NODE), 0))
#define BIND_EXPR_BODY(NODE) (TREE_OPERAND (BIND_EXPR_CHECK (NODE), 1))
#define BIND_EXPR_BLOCK(NODE) (TREE_OPERAND (BIND_EXPR_CHECK (NODE), 2))

/* GOTO_EXPR accessor. This gives access to the label associated with
   a goto statement.  */
#define GOTO_DESTINATION(NODE)  TREE_OPERAND ((NODE), 0)

/* ASM_EXPR accessors. ASM_STRING returns a STRING_CST for the
   instruction (e.g., "mov x, y"). ASM_OUTPUTS, ASM_INPUTS, and
   ASM_CLOBBERS represent the outputs, inputs, and clobbers for the
   statement.  */
#define ASM_STRING(NODE)        TREE_OPERAND (ASM_EXPR_CHECK (NODE), 0)
#define ASM_OUTPUTS(NODE)       TREE_OPERAND (ASM_EXPR_CHECK (NODE), 1)
#define ASM_INPUTS(NODE)        TREE_OPERAND (ASM_EXPR_CHECK (NODE), 2)
#define ASM_CLOBBERS(NODE)      TREE_OPERAND (ASM_EXPR_CHECK (NODE), 3)
#define ASM_LABELS(NODE)	TREE_OPERAND (ASM_EXPR_CHECK (NODE), 4)
/* Nonzero if we want to create an ASM_INPUT instead of an
   ASM_OPERAND with no operands.  */
#define ASM_INPUT_P(NODE) (ASM_EXPR_CHECK (NODE)->base.static_flag)
#define ASM_VOLATILE_P(NODE) (ASM_EXPR_CHECK (NODE)->base.public_flag)

/* COND_EXPR accessors.  */
#define COND_EXPR_COND(NODE)	(TREE_OPERAND (COND_EXPR_CHECK (NODE), 0))
#define COND_EXPR_THEN(NODE)	(TREE_OPERAND (COND_EXPR_CHECK (NODE), 1))
#define COND_EXPR_ELSE(NODE)	(TREE_OPERAND (COND_EXPR_CHECK (NODE), 2))

/* Accessors for the chains of recurrences.  */
#define CHREC_VAR(NODE)           TREE_OPERAND (POLYNOMIAL_CHREC_CHECK (NODE), 0)
#define CHREC_LEFT(NODE)          TREE_OPERAND (POLYNOMIAL_CHREC_CHECK (NODE), 1)
#define CHREC_RIGHT(NODE)         TREE_OPERAND (POLYNOMIAL_CHREC_CHECK (NODE), 2)
#define CHREC_VARIABLE(NODE)      TREE_INT_CST_LOW (CHREC_VAR (NODE))

/* LABEL_EXPR accessor. This gives access to the label associated with
   the given label expression.  */
#define LABEL_EXPR_LABEL(NODE)  TREE_OPERAND (LABEL_EXPR_CHECK (NODE), 0)

/* CATCH_EXPR accessors.  */
#define CATCH_TYPES(NODE)	TREE_OPERAND (CATCH_EXPR_CHECK (NODE), 0)
#define CATCH_BODY(NODE)	TREE_OPERAND (CATCH_EXPR_CHECK (NODE), 1)

/* EH_FILTER_EXPR accessors.  */
#define EH_FILTER_TYPES(NODE)	TREE_OPERAND (EH_FILTER_EXPR_CHECK (NODE), 0)
#define EH_FILTER_FAILURE(NODE)	TREE_OPERAND (EH_FILTER_EXPR_CHECK (NODE), 1)

/* OBJ_TYPE_REF accessors.  */
#define OBJ_TYPE_REF_EXPR(NODE)	  TREE_OPERAND (OBJ_TYPE_REF_CHECK (NODE), 0)
#define OBJ_TYPE_REF_OBJECT(NODE) TREE_OPERAND (OBJ_TYPE_REF_CHECK (NODE), 1)
#define OBJ_TYPE_REF_TOKEN(NODE)  TREE_OPERAND (OBJ_TYPE_REF_CHECK (NODE), 2)

/* ASSERT_EXPR accessors.  */
#define ASSERT_EXPR_VAR(NODE)	TREE_OPERAND (ASSERT_EXPR_CHECK (NODE), 0)
#define ASSERT_EXPR_COND(NODE)	TREE_OPERAND (ASSERT_EXPR_CHECK (NODE), 1)

/* CALL_EXPR accessors.  */
#define CALL_EXPR_FN(NODE) TREE_OPERAND (CALL_EXPR_CHECK (NODE), 1)
#define CALL_EXPR_STATIC_CHAIN(NODE) TREE_OPERAND (CALL_EXPR_CHECK (NODE), 2)
#define CALL_EXPR_ARG(NODE, I) TREE_OPERAND (CALL_EXPR_CHECK (NODE), (I) + 3)
#define call_expr_nargs(NODE) (VL_EXP_OPERAND_LENGTH (NODE) - 3)
#define CALL_EXPR_IFN(NODE) (CALL_EXPR_CHECK (NODE)->base.u.ifn)

/* CALL_EXPR_ARGP returns a pointer to the argument vector for NODE.
   We can't use &CALL_EXPR_ARG (NODE, 0) because that will complain if
   the argument count is zero when checking is enabled.  Instead, do
   the pointer arithmetic to advance past the 3 fixed operands in a
   CALL_EXPR.  That produces a valid pointer to just past the end of the
   operand array, even if it's not valid to dereference it.  */
#define CALL_EXPR_ARGP(NODE) \
  (&(TREE_OPERAND (CALL_EXPR_CHECK (NODE), 0)) + 3)

/* TM directives and accessors.  */
#define TRANSACTION_EXPR_BODY(NODE) \
  TREE_OPERAND (TRANSACTION_EXPR_CHECK (NODE), 0)
#define TRANSACTION_EXPR_OUTER(NODE) \
  (TRANSACTION_EXPR_CHECK (NODE)->base.static_flag)
#define TRANSACTION_EXPR_RELAXED(NODE) \
  (TRANSACTION_EXPR_CHECK (NODE)->base.public_flag)

/* OpenMP and OpenACC directive and clause accessors.  */

/* Generic accessors for OMP nodes that keep the body as operand 0, and clauses
   as operand 1.  */
#define OMP_BODY(NODE) \
  TREE_OPERAND (TREE_RANGE_CHECK (NODE, OACC_PARALLEL, OMP_TASKGROUP), 0)
#define OMP_CLAUSES(NODE) \
  TREE_OPERAND (TREE_RANGE_CHECK (NODE, OACC_PARALLEL, OMP_SINGLE), 1)

/* Generic accessors for OMP nodes that keep clauses as operand 0.  */
#define OMP_STANDALONE_CLAUSES(NODE) \
  TREE_OPERAND (TREE_RANGE_CHECK (NODE, OACC_CACHE, OMP_TARGET_EXIT_DATA), 0)

#define OACC_DATA_BODY(NODE) \
  TREE_OPERAND (OACC_DATA_CHECK (NODE), 0)
#define OACC_DATA_CLAUSES(NODE) \
  TREE_OPERAND (OACC_DATA_CHECK (NODE), 1)

#define OACC_HOST_DATA_BODY(NODE) \
  TREE_OPERAND (OACC_HOST_DATA_CHECK (NODE), 0)
#define OACC_HOST_DATA_CLAUSES(NODE) \
  TREE_OPERAND (OACC_HOST_DATA_CHECK (NODE), 1)

#define OACC_CACHE_CLAUSES(NODE) \
  TREE_OPERAND (OACC_CACHE_CHECK (NODE), 0)

#define OACC_DECLARE_CLAUSES(NODE) \
  TREE_OPERAND (OACC_DECLARE_CHECK (NODE), 0)

#define OACC_ENTER_DATA_CLAUSES(NODE) \
  TREE_OPERAND (OACC_ENTER_DATA_CHECK (NODE), 0)

#define OACC_EXIT_DATA_CLAUSES(NODE) \
  TREE_OPERAND (OACC_EXIT_DATA_CHECK (NODE), 0)

#define OACC_UPDATE_CLAUSES(NODE) \
  TREE_OPERAND (OACC_UPDATE_CHECK (NODE), 0)

#define OMP_PARALLEL_BODY(NODE)    TREE_OPERAND (OMP_PARALLEL_CHECK (NODE), 0)
#define OMP_PARALLEL_CLAUSES(NODE) TREE_OPERAND (OMP_PARALLEL_CHECK (NODE), 1)

#define OMP_TASK_BODY(NODE)	   TREE_OPERAND (OMP_TASK_CHECK (NODE), 0)
#define OMP_TASK_CLAUSES(NODE)	   TREE_OPERAND (OMP_TASK_CHECK (NODE), 1)

#define OMP_TASKREG_CHECK(NODE)	  TREE_RANGE_CHECK (NODE, OMP_PARALLEL, OMP_TASK)
#define OMP_TASKREG_BODY(NODE)    TREE_OPERAND (OMP_TASKREG_CHECK (NODE), 0)
#define OMP_TASKREG_CLAUSES(NODE) TREE_OPERAND (OMP_TASKREG_CHECK (NODE), 1)

#define OMP_LOOP_CHECK(NODE) TREE_RANGE_CHECK (NODE, OMP_FOR, OACC_LOOP)
#define OMP_FOR_BODY(NODE)	   TREE_OPERAND (OMP_LOOP_CHECK (NODE), 0)
#define OMP_FOR_CLAUSES(NODE)	   TREE_OPERAND (OMP_LOOP_CHECK (NODE), 1)
#define OMP_FOR_INIT(NODE)	   TREE_OPERAND (OMP_LOOP_CHECK (NODE), 2)
#define OMP_FOR_COND(NODE)	   TREE_OPERAND (OMP_LOOP_CHECK (NODE), 3)
#define OMP_FOR_INCR(NODE)	   TREE_OPERAND (OMP_LOOP_CHECK (NODE), 4)
#define OMP_FOR_PRE_BODY(NODE)	   TREE_OPERAND (OMP_LOOP_CHECK (NODE), 5)
#define OMP_FOR_ORIG_DECLS(NODE)   TREE_OPERAND (OMP_LOOP_CHECK (NODE), 6)

#define OMP_SECTIONS_BODY(NODE)    TREE_OPERAND (OMP_SECTIONS_CHECK (NODE), 0)
#define OMP_SECTIONS_CLAUSES(NODE) TREE_OPERAND (OMP_SECTIONS_CHECK (NODE), 1)

#define OMP_SECTION_BODY(NODE)	   TREE_OPERAND (OMP_SECTION_CHECK (NODE), 0)

#define OMP_SINGLE_BODY(NODE)	   TREE_OPERAND (OMP_SINGLE_CHECK (NODE), 0)
#define OMP_SINGLE_CLAUSES(NODE)   TREE_OPERAND (OMP_SINGLE_CHECK (NODE), 1)

#define OMP_MASTER_BODY(NODE)	   TREE_OPERAND (OMP_MASTER_CHECK (NODE), 0)

#define OMP_TASKGROUP_BODY(NODE)   TREE_OPERAND (OMP_TASKGROUP_CHECK (NODE), 0)

#define OMP_ORDERED_BODY(NODE)	   TREE_OPERAND (OMP_ORDERED_CHECK (NODE), 0)
#define OMP_ORDERED_CLAUSES(NODE)  TREE_OPERAND (OMP_ORDERED_CHECK (NODE), 1)

#define OMP_CRITICAL_BODY(NODE)    TREE_OPERAND (OMP_CRITICAL_CHECK (NODE), 0)
#define OMP_CRITICAL_CLAUSES(NODE) TREE_OPERAND (OMP_CRITICAL_CHECK (NODE), 1)
#define OMP_CRITICAL_NAME(NODE)    TREE_OPERAND (OMP_CRITICAL_CHECK (NODE), 2)

#define OMP_TEAMS_BODY(NODE)	   TREE_OPERAND (OMP_TEAMS_CHECK (NODE), 0)
#define OMP_TEAMS_CLAUSES(NODE)	   TREE_OPERAND (OMP_TEAMS_CHECK (NODE), 1)

#define OMP_TARGET_DATA_BODY(NODE) \
  TREE_OPERAND (OMP_TARGET_DATA_CHECK (NODE), 0)
#define OMP_TARGET_DATA_CLAUSES(NODE)\
  TREE_OPERAND (OMP_TARGET_DATA_CHECK (NODE), 1)

#define OMP_TARGET_BODY(NODE)	   TREE_OPERAND (OMP_TARGET_CHECK (NODE), 0)
#define OMP_TARGET_CLAUSES(NODE)   TREE_OPERAND (OMP_TARGET_CHECK (NODE), 1)

#define OMP_TARGET_UPDATE_CLAUSES(NODE)\
  TREE_OPERAND (OMP_TARGET_UPDATE_CHECK (NODE), 0)

#define OMP_TARGET_ENTER_DATA_CLAUSES(NODE)\
  TREE_OPERAND (OMP_TARGET_ENTER_DATA_CHECK (NODE), 0)

#define OMP_TARGET_EXIT_DATA_CLAUSES(NODE)\
  TREE_OPERAND (OMP_TARGET_EXIT_DATA_CHECK (NODE), 0)

#define OMP_CLAUSE_SIZE(NODE)						\
  OMP_CLAUSE_OPERAND (OMP_CLAUSE_RANGE_CHECK (OMP_CLAUSE_CHECK (NODE),	\
					      OMP_CLAUSE_FROM,		\
					      OMP_CLAUSE__CACHE_), 1)

#define OMP_CLAUSE_CHAIN(NODE)     TREE_CHAIN (OMP_CLAUSE_CHECK (NODE))
#define OMP_CLAUSE_DECL(NODE)      					\
  OMP_CLAUSE_OPERAND (OMP_CLAUSE_RANGE_CHECK (OMP_CLAUSE_CHECK (NODE),	\
					      OMP_CLAUSE_PRIVATE,	\
					      OMP_CLAUSE__LOOPTEMP_), 0)
#define OMP_CLAUSE_HAS_LOCATION(NODE) \
  (LOCATION_LOCUS ((OMP_CLAUSE_CHECK (NODE))->omp_clause.locus)		\
  != UNKNOWN_LOCATION)
#define OMP_CLAUSE_LOCATION(NODE)  (OMP_CLAUSE_CHECK (NODE))->omp_clause.locus

/* True on an OMP_SECTION statement that was the last lexical member.
   This status is meaningful in the implementation of lastprivate.  */
#define OMP_SECTION_LAST(NODE) \
  (OMP_SECTION_CHECK (NODE)->base.private_flag)

/* True on an OMP_PARALLEL statement if it represents an explicit
   combined parallel work-sharing constructs.  */
#define OMP_PARALLEL_COMBINED(NODE) \
  (OMP_PARALLEL_CHECK (NODE)->base.private_flag)

/* True on an OMP_TEAMS statement if it represents an explicit
   combined teams distribute constructs.  */
#define OMP_TEAMS_COMBINED(NODE) \
  (OMP_TEAMS_CHECK (NODE)->base.private_flag)

/* True on an OMP_TARGET statement if it represents explicit
   combined target teams, target parallel or target simd constructs.  */
#define OMP_TARGET_COMBINED(NODE) \
  (OMP_TARGET_CHECK (NODE)->base.private_flag)

/* True if OMP_ATOMIC* is supposed to be sequentially consistent
   as opposed to relaxed.  */
#define OMP_ATOMIC_SEQ_CST(NODE) \
  (TREE_RANGE_CHECK (NODE, OMP_ATOMIC, \
		     OMP_ATOMIC_CAPTURE_NEW)->base.private_flag)

/* True on a PRIVATE clause if its decl is kept around for debugging
   information only and its DECL_VALUE_EXPR is supposed to point
   to what it has been remapped to.  */
#define OMP_CLAUSE_PRIVATE_DEBUG(NODE) \
  (OMP_CLAUSE_SUBCODE_CHECK (NODE, OMP_CLAUSE_PRIVATE)->base.public_flag)

/* True on a PRIVATE clause if ctor needs access to outer region's
   variable.  */
#define OMP_CLAUSE_PRIVATE_OUTER_REF(NODE) \
  TREE_PRIVATE (OMP_CLAUSE_SUBCODE_CHECK (NODE, OMP_CLAUSE_PRIVATE))

/* True if a PRIVATE clause is for a C++ class IV on taskloop construct
   (thus should be private on the outer taskloop and firstprivate on
   task).  */
#define OMP_CLAUSE_PRIVATE_TASKLOOP_IV(NODE) \
  TREE_PROTECTED (OMP_CLAUSE_SUBCODE_CHECK (NODE, OMP_CLAUSE_PRIVATE))

/* True on a FIRSTPRIVATE clause if it has been added implicitly.  */
#define OMP_CLAUSE_FIRSTPRIVATE_IMPLICIT(NODE) \
  (OMP_CLAUSE_SUBCODE_CHECK (NODE, OMP_CLAUSE_FIRSTPRIVATE)->base.public_flag)

/* True on a LASTPRIVATE clause if a FIRSTPRIVATE clause for the same
   decl is present in the chain.  */
#define OMP_CLAUSE_LASTPRIVATE_FIRSTPRIVATE(NODE) \
  (OMP_CLAUSE_SUBCODE_CHECK (NODE, OMP_CLAUSE_LASTPRIVATE)->base.public_flag)
#define OMP_CLAUSE_LASTPRIVATE_STMT(NODE) \
  OMP_CLAUSE_OPERAND (OMP_CLAUSE_SUBCODE_CHECK (NODE,			\
						OMP_CLAUSE_LASTPRIVATE),\
		      1)
#define OMP_CLAUSE_LASTPRIVATE_GIMPLE_SEQ(NODE) \
  (OMP_CLAUSE_CHECK (NODE))->omp_clause.gimple_reduction_init

/* True if a LASTPRIVATE clause is for a C++ class IV on taskloop construct
   (thus should be lastprivate on the outer taskloop and firstprivate on
   task).  */
#define OMP_CLAUSE_LASTPRIVATE_TASKLOOP_IV(NODE) \
  TREE_PROTECTED (OMP_CLAUSE_SUBCODE_CHECK (NODE, OMP_CLAUSE_LASTPRIVATE))

/* True on a SHARED clause if a FIRSTPRIVATE clause for the same
   decl is present in the chain (this can happen only for taskloop
   with FIRSTPRIVATE/LASTPRIVATE on it originally.  */
#define OMP_CLAUSE_SHARED_FIRSTPRIVATE(NODE) \
  (OMP_CLAUSE_SUBCODE_CHECK (NODE, OMP_CLAUSE_SHARED)->base.public_flag)

/* True on a SHARED clause if a scalar is not modified in the body and
   thus could be optimized as firstprivate.  */
#define OMP_CLAUSE_SHARED_READONLY(NODE) \
  TREE_PRIVATE (OMP_CLAUSE_SUBCODE_CHECK (NODE, OMP_CLAUSE_SHARED))

#define OMP_CLAUSE_IF_MODIFIER(NODE)	\
  (OMP_CLAUSE_SUBCODE_CHECK (NODE, OMP_CLAUSE_IF)->omp_clause.subcode.if_modifier)

#define OMP_CLAUSE_FINAL_EXPR(NODE) \
  OMP_CLAUSE_OPERAND (OMP_CLAUSE_SUBCODE_CHECK (NODE, OMP_CLAUSE_FINAL), 0)
#define OMP_CLAUSE_IF_EXPR(NODE) \
  OMP_CLAUSE_OPERAND (OMP_CLAUSE_SUBCODE_CHECK (NODE, OMP_CLAUSE_IF), 0)
#define OMP_CLAUSE_NUM_THREADS_EXPR(NODE) \
  OMP_CLAUSE_OPERAND (OMP_CLAUSE_SUBCODE_CHECK (NODE, OMP_CLAUSE_NUM_THREADS),0)
#define OMP_CLAUSE_SCHEDULE_CHUNK_EXPR(NODE) \
  OMP_CLAUSE_OPERAND (OMP_CLAUSE_SUBCODE_CHECK (NODE, OMP_CLAUSE_SCHEDULE), 0)
#define OMP_CLAUSE_NUM_TASKS_EXPR(NODE) \
  OMP_CLAUSE_OPERAND (OMP_CLAUSE_SUBCODE_CHECK (NODE, OMP_CLAUSE_NUM_TASKS), 0)
#define OMP_CLAUSE_HINT_EXPR(NODE) \
  OMP_CLAUSE_OPERAND (OMP_CLAUSE_SUBCODE_CHECK (NODE, OMP_CLAUSE_HINT), 0)

#define OMP_CLAUSE_GRAINSIZE_EXPR(NODE) \
  OMP_CLAUSE_OPERAND (OMP_CLAUSE_SUBCODE_CHECK (NODE, OMP_CLAUSE_GRAINSIZE),0)

#define OMP_CLAUSE_PRIORITY_EXPR(NODE) \
  OMP_CLAUSE_OPERAND (OMP_CLAUSE_SUBCODE_CHECK (NODE, OMP_CLAUSE_PRIORITY),0)

/* OpenACC clause expressions  */
#define OMP_CLAUSE_EXPR(NODE, CLAUSE) \
  OMP_CLAUSE_OPERAND (OMP_CLAUSE_SUBCODE_CHECK (NODE, CLAUSE), 0)
#define OMP_CLAUSE_GANG_EXPR(NODE) \
  OMP_CLAUSE_OPERAND ( \
    OMP_CLAUSE_SUBCODE_CHECK (NODE, OMP_CLAUSE_GANG), 0)
#define OMP_CLAUSE_GANG_STATIC_EXPR(NODE) \
  OMP_CLAUSE_OPERAND ( \
    OMP_CLAUSE_SUBCODE_CHECK (NODE, OMP_CLAUSE_GANG), 1)
#define OMP_CLAUSE_ASYNC_EXPR(NODE) \
  OMP_CLAUSE_OPERAND ( \
    OMP_CLAUSE_SUBCODE_CHECK (NODE, OMP_CLAUSE_ASYNC), 0)
#define OMP_CLAUSE_WAIT_EXPR(NODE) \
  OMP_CLAUSE_OPERAND ( \
    OMP_CLAUSE_SUBCODE_CHECK (NODE, OMP_CLAUSE_WAIT), 0)
#define OMP_CLAUSE_VECTOR_EXPR(NODE) \
  OMP_CLAUSE_OPERAND ( \
    OMP_CLAUSE_SUBCODE_CHECK (NODE, OMP_CLAUSE_VECTOR), 0)
#define OMP_CLAUSE_WORKER_EXPR(NODE) \
  OMP_CLAUSE_OPERAND ( \
    OMP_CLAUSE_SUBCODE_CHECK (NODE, OMP_CLAUSE_WORKER), 0)
#define OMP_CLAUSE_NUM_GANGS_EXPR(NODE) \
  OMP_CLAUSE_OPERAND ( \
    OMP_CLAUSE_SUBCODE_CHECK (NODE, OMP_CLAUSE_NUM_GANGS), 0)
#define OMP_CLAUSE_NUM_WORKERS_EXPR(NODE) \
  OMP_CLAUSE_OPERAND ( \
    OMP_CLAUSE_SUBCODE_CHECK (NODE, OMP_CLAUSE_NUM_WORKERS), 0)
#define OMP_CLAUSE_VECTOR_LENGTH_EXPR(NODE) \
  OMP_CLAUSE_OPERAND ( \
    OMP_CLAUSE_SUBCODE_CHECK (NODE, OMP_CLAUSE_VECTOR_LENGTH), 0)

#define OMP_CLAUSE_DEPEND_KIND(NODE) \
  (OMP_CLAUSE_SUBCODE_CHECK (NODE, OMP_CLAUSE_DEPEND)->omp_clause.subcode.depend_kind)

#define OMP_CLAUSE_DEPEND_SINK_NEGATIVE(NODE) \
  TREE_PUBLIC (TREE_LIST_CHECK (NODE))

#define OMP_CLAUSE_MAP_KIND(NODE) \
  ((enum gomp_map_kind) OMP_CLAUSE_SUBCODE_CHECK (NODE, OMP_CLAUSE_MAP)->omp_clause.subcode.map_kind)
#define OMP_CLAUSE_SET_MAP_KIND(NODE, MAP_KIND) \
  (OMP_CLAUSE_SUBCODE_CHECK (NODE, OMP_CLAUSE_MAP)->omp_clause.subcode.map_kind \
   = (unsigned int) (MAP_KIND))

/* Nonzero if this map clause is for array (rather than pointer) based array
   section with zero bias.  Both the non-decl OMP_CLAUSE_MAP and corresponding
   OMP_CLAUSE_MAP with GOMP_MAP_POINTER are marked with this flag.  */
#define OMP_CLAUSE_MAP_ZERO_BIAS_ARRAY_SECTION(NODE) \
  (OMP_CLAUSE_SUBCODE_CHECK (NODE, OMP_CLAUSE_MAP)->base.public_flag)
/* Nonzero if this is a mapped array section, that might need special
   treatment if OMP_CLAUSE_SIZE is zero.  */
#define OMP_CLAUSE_MAP_MAYBE_ZERO_LENGTH_ARRAY_SECTION(NODE) \
  TREE_PROTECTED (OMP_CLAUSE_SUBCODE_CHECK (NODE, OMP_CLAUSE_MAP))
/* Nonzero if this map clause is for an ACC parallel reduction variable.  */
#define OMP_CLAUSE_MAP_IN_REDUCTION(NODE) \
  TREE_PRIVATE (OMP_CLAUSE_SUBCODE_CHECK (NODE, OMP_CLAUSE_MAP))

#define OMP_CLAUSE_PROC_BIND_KIND(NODE) \
  (OMP_CLAUSE_SUBCODE_CHECK (NODE, OMP_CLAUSE_PROC_BIND)->omp_clause.subcode.proc_bind_kind)

#define OMP_CLAUSE_COLLAPSE_EXPR(NODE) \
  OMP_CLAUSE_OPERAND (OMP_CLAUSE_SUBCODE_CHECK (NODE, OMP_CLAUSE_COLLAPSE), 0)
#define OMP_CLAUSE_COLLAPSE_ITERVAR(NODE) \
  OMP_CLAUSE_OPERAND (OMP_CLAUSE_SUBCODE_CHECK (NODE, OMP_CLAUSE_COLLAPSE), 1)
#define OMP_CLAUSE_COLLAPSE_COUNT(NODE) \
  OMP_CLAUSE_OPERAND (OMP_CLAUSE_SUBCODE_CHECK (NODE, OMP_CLAUSE_COLLAPSE), 2)

#define OMP_CLAUSE_ORDERED_EXPR(NODE) \
  OMP_CLAUSE_OPERAND (OMP_CLAUSE_SUBCODE_CHECK (NODE, OMP_CLAUSE_ORDERED), 0)

#define OMP_CLAUSE_REDUCTION_CODE(NODE)	\
  (OMP_CLAUSE_SUBCODE_CHECK (NODE, OMP_CLAUSE_REDUCTION)->omp_clause.subcode.reduction_code)
#define OMP_CLAUSE_REDUCTION_INIT(NODE) \
  OMP_CLAUSE_OPERAND (OMP_CLAUSE_SUBCODE_CHECK (NODE, OMP_CLAUSE_REDUCTION), 1)
#define OMP_CLAUSE_REDUCTION_MERGE(NODE) \
  OMP_CLAUSE_OPERAND (OMP_CLAUSE_SUBCODE_CHECK (NODE, OMP_CLAUSE_REDUCTION), 2)
#define OMP_CLAUSE_REDUCTION_GIMPLE_INIT(NODE) \
  (OMP_CLAUSE_CHECK (NODE))->omp_clause.gimple_reduction_init
#define OMP_CLAUSE_REDUCTION_GIMPLE_MERGE(NODE) \
  (OMP_CLAUSE_CHECK (NODE))->omp_clause.gimple_reduction_merge
#define OMP_CLAUSE_REDUCTION_PLACEHOLDER(NODE) \
  OMP_CLAUSE_OPERAND (OMP_CLAUSE_SUBCODE_CHECK (NODE, OMP_CLAUSE_REDUCTION), 3)
#define OMP_CLAUSE_REDUCTION_DECL_PLACEHOLDER(NODE) \
  OMP_CLAUSE_OPERAND (OMP_CLAUSE_SUBCODE_CHECK (NODE, OMP_CLAUSE_REDUCTION), 4)

/* True if a REDUCTION clause may reference the original list item (omp_orig)
   in its OMP_CLAUSE_REDUCTION_{,GIMPLE_}INIT.  */
#define OMP_CLAUSE_REDUCTION_OMP_ORIG_REF(NODE) \
  (OMP_CLAUSE_SUBCODE_CHECK (NODE, OMP_CLAUSE_REDUCTION)->base.public_flag)

/* True if a LINEAR clause doesn't need copy in.  True for iterator vars which
   are always initialized inside of the loop construct, false otherwise.  */
#define OMP_CLAUSE_LINEAR_NO_COPYIN(NODE) \
  (OMP_CLAUSE_SUBCODE_CHECK (NODE, OMP_CLAUSE_LINEAR)->base.public_flag)

/* True if a LINEAR clause doesn't need copy out.  True for iterator vars which
   are declared inside of the simd construct.  */
#define OMP_CLAUSE_LINEAR_NO_COPYOUT(NODE) \
  TREE_PRIVATE (OMP_CLAUSE_SUBCODE_CHECK (NODE, OMP_CLAUSE_LINEAR))

/* True if a LINEAR clause has a stride that is variable.  */
#define OMP_CLAUSE_LINEAR_VARIABLE_STRIDE(NODE) \
  TREE_PROTECTED (OMP_CLAUSE_SUBCODE_CHECK (NODE, OMP_CLAUSE_LINEAR))

/* True if a LINEAR clause is for an array or allocatable variable that
   needs special handling by the frontend.  */
#define OMP_CLAUSE_LINEAR_ARRAY(NODE) \
  (OMP_CLAUSE_SUBCODE_CHECK (NODE, OMP_CLAUSE_LINEAR)->base.deprecated_flag)

#define OMP_CLAUSE_LINEAR_STEP(NODE) \
  OMP_CLAUSE_OPERAND (OMP_CLAUSE_SUBCODE_CHECK (NODE, OMP_CLAUSE_LINEAR), 1)

#define OMP_CLAUSE_LINEAR_STMT(NODE) \
  OMP_CLAUSE_OPERAND (OMP_CLAUSE_SUBCODE_CHECK (NODE, OMP_CLAUSE_LINEAR), 2)

#define OMP_CLAUSE_LINEAR_GIMPLE_SEQ(NODE) \
  (OMP_CLAUSE_CHECK (NODE))->omp_clause.gimple_reduction_init

#define OMP_CLAUSE_LINEAR_KIND(NODE) \
  (OMP_CLAUSE_SUBCODE_CHECK (NODE, OMP_CLAUSE_LINEAR)->omp_clause.subcode.linear_kind)

#define OMP_CLAUSE_ALIGNED_ALIGNMENT(NODE) \
  OMP_CLAUSE_OPERAND (OMP_CLAUSE_SUBCODE_CHECK (NODE, OMP_CLAUSE_ALIGNED), 1)

#define OMP_CLAUSE_NUM_TEAMS_EXPR(NODE) \
  OMP_CLAUSE_OPERAND (OMP_CLAUSE_SUBCODE_CHECK (NODE, OMP_CLAUSE_NUM_TEAMS), 0)

#define OMP_CLAUSE_THREAD_LIMIT_EXPR(NODE) \
  OMP_CLAUSE_OPERAND (OMP_CLAUSE_SUBCODE_CHECK (NODE, \
						OMP_CLAUSE_THREAD_LIMIT), 0)

#define OMP_CLAUSE_DEVICE_ID(NODE) \
  OMP_CLAUSE_OPERAND (OMP_CLAUSE_SUBCODE_CHECK (NODE, OMP_CLAUSE_DEVICE), 0)

#define OMP_CLAUSE_DIST_SCHEDULE_CHUNK_EXPR(NODE) \
  OMP_CLAUSE_OPERAND (OMP_CLAUSE_SUBCODE_CHECK (NODE, \
						OMP_CLAUSE_DIST_SCHEDULE), 0)

#define OMP_CLAUSE_SAFELEN_EXPR(NODE) \
  OMP_CLAUSE_OPERAND (OMP_CLAUSE_SUBCODE_CHECK (NODE, OMP_CLAUSE_SAFELEN), 0)

#define OMP_CLAUSE_SIMDLEN_EXPR(NODE) \
  OMP_CLAUSE_OPERAND (OMP_CLAUSE_SUBCODE_CHECK (NODE, OMP_CLAUSE_SIMDLEN), 0)

#define OMP_CLAUSE__SIMDUID__DECL(NODE) \
  OMP_CLAUSE_OPERAND (OMP_CLAUSE_SUBCODE_CHECK (NODE, OMP_CLAUSE__SIMDUID_), 0)

#define OMP_CLAUSE_SCHEDULE_KIND(NODE) \
  (OMP_CLAUSE_SUBCODE_CHECK (NODE, OMP_CLAUSE_SCHEDULE)->omp_clause.subcode.schedule_kind)

/* True if a SCHEDULE clause has the simd modifier on it.  */
#define OMP_CLAUSE_SCHEDULE_SIMD(NODE) \
  (OMP_CLAUSE_SUBCODE_CHECK (NODE, OMP_CLAUSE_SCHEDULE)->base.public_flag)

#define OMP_CLAUSE_DEFAULT_KIND(NODE) \
  (OMP_CLAUSE_SUBCODE_CHECK (NODE, OMP_CLAUSE_DEFAULT)->omp_clause.subcode.default_kind)

#define OMP_CLAUSE_TILE_LIST(NODE) \
  OMP_CLAUSE_OPERAND (OMP_CLAUSE_SUBCODE_CHECK (NODE, OMP_CLAUSE_TILE), 0)
#define OMP_CLAUSE_TILE_ITERVAR(NODE) \
  OMP_CLAUSE_OPERAND (OMP_CLAUSE_SUBCODE_CHECK (NODE, OMP_CLAUSE_TILE), 1)
#define OMP_CLAUSE_TILE_COUNT(NODE) \
  OMP_CLAUSE_OPERAND (OMP_CLAUSE_SUBCODE_CHECK (NODE, OMP_CLAUSE_TILE), 2)

#define OMP_CLAUSE__GRIDDIM__DIMENSION(NODE) \
  (OMP_CLAUSE_SUBCODE_CHECK (NODE, OMP_CLAUSE__GRIDDIM_)\
   ->omp_clause.subcode.dimension)
#define OMP_CLAUSE__GRIDDIM__SIZE(NODE) \
  OMP_CLAUSE_OPERAND (OMP_CLAUSE_SUBCODE_CHECK (NODE, OMP_CLAUSE__GRIDDIM_), 0)
#define OMP_CLAUSE__GRIDDIM__GROUP(NODE) \
  OMP_CLAUSE_OPERAND (OMP_CLAUSE_SUBCODE_CHECK (NODE, OMP_CLAUSE__GRIDDIM_), 1)

/* SSA_NAME accessors.  */

/* Whether SSA_NAME NODE is a virtual operand.  This simply caches the
   information in the underlying SSA_NAME_VAR for efficiency.  */
#define SSA_NAME_IS_VIRTUAL_OPERAND(NODE) \
  SSA_NAME_CHECK (NODE)->base.public_flag

/* Returns the IDENTIFIER_NODE giving the SSA name a name or NULL_TREE
   if there is no name associated with it.  */
#define SSA_NAME_IDENTIFIER(NODE)				\
  (SSA_NAME_CHECK (NODE)->ssa_name.var != NULL_TREE		\
   ? (TREE_CODE ((NODE)->ssa_name.var) == IDENTIFIER_NODE	\
      ? (NODE)->ssa_name.var					\
      : DECL_NAME ((NODE)->ssa_name.var))			\
   : NULL_TREE)

/* Returns the variable being referenced.  This can be NULL_TREE for
   temporaries not associated with any user variable.
   Once released, this is the only field that can be relied upon.  */
#define SSA_NAME_VAR(NODE)					\
  (SSA_NAME_CHECK (NODE)->ssa_name.var == NULL_TREE		\
   || TREE_CODE ((NODE)->ssa_name.var) == IDENTIFIER_NODE	\
   ? NULL_TREE : (NODE)->ssa_name.var)

#define SET_SSA_NAME_VAR_OR_IDENTIFIER(NODE,VAR) \
  do \
    { \
      tree var_ = (VAR); \
      SSA_NAME_CHECK (NODE)->ssa_name.var = var_; \
      SSA_NAME_IS_VIRTUAL_OPERAND (NODE) \
	= (var_ \
	   && TREE_CODE (var_) == VAR_DECL \
	   && VAR_DECL_IS_VIRTUAL_OPERAND (var_)); \
    } \
  while (0)

/* Returns the statement which defines this SSA name.  */
#define SSA_NAME_DEF_STMT(NODE)	SSA_NAME_CHECK (NODE)->ssa_name.def_stmt

/* Returns the SSA version number of this SSA name.  Note that in
   tree SSA, version numbers are not per variable and may be recycled.  */
#define SSA_NAME_VERSION(NODE)	SSA_NAME_CHECK (NODE)->base.u.version

/* Nonzero if this SSA name occurs in an abnormal PHI.  SSA_NAMES are
   never output, so we can safely use the ASM_WRITTEN_FLAG for this
   status bit.  */
#define SSA_NAME_OCCURS_IN_ABNORMAL_PHI(NODE) \
    SSA_NAME_CHECK (NODE)->base.asm_written_flag

/* Nonzero if this SSA_NAME expression is currently on the free list of
   SSA_NAMES.  Using NOTHROW_FLAG seems reasonably safe since throwing
   has no meaning for an SSA_NAME.  */
#define SSA_NAME_IN_FREE_LIST(NODE) \
    SSA_NAME_CHECK (NODE)->base.nothrow_flag

/* Nonzero if this SSA_NAME is the default definition for the
   underlying symbol.  A default SSA name is created for symbol S if
   the very first reference to S in the function is a read operation.
   Default definitions are always created by an empty statement and
   belong to no basic block.  */
#define SSA_NAME_IS_DEFAULT_DEF(NODE) \
    SSA_NAME_CHECK (NODE)->base.default_def_flag

/* Attributes for SSA_NAMEs for pointer-type variables.  */
#define SSA_NAME_PTR_INFO(N) \
   SSA_NAME_CHECK (N)->ssa_name.info.ptr_info

/* True if SSA_NAME_RANGE_INFO describes an anti-range.  */
#define SSA_NAME_ANTI_RANGE_P(N) \
    SSA_NAME_CHECK (N)->base.static_flag

/* The type of range described by SSA_NAME_RANGE_INFO.  */
#define SSA_NAME_RANGE_TYPE(N) \
    (SSA_NAME_ANTI_RANGE_P (N) ? VR_ANTI_RANGE : VR_RANGE)

/* Value range info attributes for SSA_NAMEs of non pointer-type variables.  */
#define SSA_NAME_RANGE_INFO(N) \
    SSA_NAME_CHECK (N)->ssa_name.info.range_info

/* Return the immediate_use information for an SSA_NAME. */
#define SSA_NAME_IMM_USE_NODE(NODE) SSA_NAME_CHECK (NODE)->ssa_name.imm_uses

#define OMP_CLAUSE_CODE(NODE)					\
	(OMP_CLAUSE_CHECK (NODE))->omp_clause.code

#define OMP_CLAUSE_SET_CODE(NODE, CODE)				\
	((OMP_CLAUSE_CHECK (NODE))->omp_clause.code = (CODE))

#define OMP_CLAUSE_OPERAND(NODE, I)				\
	OMP_CLAUSE_ELT_CHECK (NODE, I)

/* In a BLOCK node.  */
#define BLOCK_VARS(NODE) (BLOCK_CHECK (NODE)->block.vars)
#define BLOCK_NONLOCALIZED_VARS(NODE) \
  (BLOCK_CHECK (NODE)->block.nonlocalized_vars)
#define BLOCK_NUM_NONLOCALIZED_VARS(NODE) \
  vec_safe_length (BLOCK_NONLOCALIZED_VARS (NODE))
#define BLOCK_NONLOCALIZED_VAR(NODE,N) (*BLOCK_NONLOCALIZED_VARS (NODE))[N]
#define BLOCK_SUBBLOCKS(NODE) (BLOCK_CHECK (NODE)->block.subblocks)
#define BLOCK_SUPERCONTEXT(NODE) (BLOCK_CHECK (NODE)->block.supercontext)
#define BLOCK_CHAIN(NODE) (BLOCK_CHECK (NODE)->block.chain)
#define BLOCK_ABSTRACT_ORIGIN(NODE) (BLOCK_CHECK (NODE)->block.abstract_origin)
#define BLOCK_ABSTRACT(NODE) (BLOCK_CHECK (NODE)->block.abstract_flag)
#define BLOCK_DIE(NODE) (BLOCK_CHECK (NODE)->block.die)

/* True if BLOCK has the same ranges as its BLOCK_SUPERCONTEXT.  */
#define BLOCK_SAME_RANGE(NODE) (BLOCK_CHECK (NODE)->base.u.bits.nameless_flag)

/* True if BLOCK appears in cold section.  */
#define BLOCK_IN_COLD_SECTION_P(NODE) \
  (BLOCK_CHECK (NODE)->base.u.bits.atomic_flag)

/* An index number for this block.  These values are not guaranteed to
   be unique across functions -- whether or not they are depends on
   the debugging output format in use.  */
#define BLOCK_NUMBER(NODE) (BLOCK_CHECK (NODE)->block.block_num)

/* If block reordering splits a lexical block into discontiguous
   address ranges, we'll make a copy of the original block.

   Note that this is logically distinct from BLOCK_ABSTRACT_ORIGIN.
   In that case, we have one source block that has been replicated
   (through inlining or unrolling) into many logical blocks, and that
   these logical blocks have different physical variables in them.

   In this case, we have one logical block split into several
   non-contiguous address ranges.  Most debug formats can't actually
   represent this idea directly, so we fake it by creating multiple
   logical blocks with the same variables in them.  However, for those
   that do support non-contiguous regions, these allow the original
   logical block to be reconstructed, along with the set of address
   ranges.

   One of the logical block fragments is arbitrarily chosen to be
   the ORIGIN.  The other fragments will point to the origin via
   BLOCK_FRAGMENT_ORIGIN; the origin itself will have this pointer
   be null.  The list of fragments will be chained through
   BLOCK_FRAGMENT_CHAIN from the origin.  */

#define BLOCK_FRAGMENT_ORIGIN(NODE) (BLOCK_CHECK (NODE)->block.fragment_origin)
#define BLOCK_FRAGMENT_CHAIN(NODE) (BLOCK_CHECK (NODE)->block.fragment_chain)

/* For an inlined function, this gives the location where it was called
   from.  This is only set in the top level block, which corresponds to the
   inlined function scope.  This is used in the debug output routines.  */

#define BLOCK_SOURCE_LOCATION(NODE) (BLOCK_CHECK (NODE)->block.locus)

/* This gives the location of the end of the block, useful to attach
   code implicitly generated for outgoing paths.  */

#define BLOCK_SOURCE_END_LOCATION(NODE) (BLOCK_CHECK (NODE)->block.end_locus)

/* Define fields and accessors for nodes representing data types.  */

/* See tree.def for documentation of the use of these fields.
   Look at the documentation of the various ..._TYPE tree codes.

   Note that the type.values, type.minval, and type.maxval fields are
   overloaded and used for different macros in different kinds of types.
   Each macro must check to ensure the tree node is of the proper kind of
   type.  Note also that some of the front-ends also overload these fields,
   so they must be checked as well.  */

#define TYPE_UID(NODE) (TYPE_CHECK (NODE)->type_common.uid)
#define TYPE_SIZE(NODE) (TYPE_CHECK (NODE)->type_common.size)
#define TYPE_SIZE_UNIT(NODE) (TYPE_CHECK (NODE)->type_common.size_unit)
#define TYPE_POINTER_TO(NODE) (TYPE_CHECK (NODE)->type_common.pointer_to)
#define TYPE_REFERENCE_TO(NODE) (TYPE_CHECK (NODE)->type_common.reference_to)
#define TYPE_PRECISION(NODE) (TYPE_CHECK (NODE)->type_common.precision)
#define TYPE_NAME(NODE) (TYPE_CHECK (NODE)->type_common.name)
#define TYPE_NEXT_VARIANT(NODE) (TYPE_CHECK (NODE)->type_common.next_variant)
#define TYPE_MAIN_VARIANT(NODE) (TYPE_CHECK (NODE)->type_common.main_variant)
#define TYPE_CONTEXT(NODE) (TYPE_CHECK (NODE)->type_common.context)

#define TYPE_MODE_RAW(NODE) (TYPE_CHECK (NODE)->type_common.mode)
#define TYPE_MODE(NODE) \
  (VECTOR_TYPE_P (TYPE_CHECK (NODE)) \
   ? vector_type_mode (NODE) : (NODE)->type_common.mode)
#define SCALAR_TYPE_MODE(NODE) \
  (as_a <scalar_mode> (TYPE_CHECK (NODE)->type_common.mode))
#define SCALAR_INT_TYPE_MODE(NODE) \
  (as_a <scalar_int_mode> (TYPE_CHECK (NODE)->type_common.mode))
#define SCALAR_FLOAT_TYPE_MODE(NODE) \
  (as_a <scalar_float_mode> (TYPE_CHECK (NODE)->type_common.mode))
#define SET_TYPE_MODE(NODE, MODE) \
  (TYPE_CHECK (NODE)->type_common.mode = (MODE))

extern machine_mode element_mode (const_tree);
extern machine_mode vector_type_mode (const_tree);

/* The "canonical" type for this type node, which is used by frontends to
   compare the type for equality with another type.  If two types are
   equal (based on the semantics of the language), then they will have
   equivalent TYPE_CANONICAL entries.

   As a special case, if TYPE_CANONICAL is NULL_TREE, and thus
   TYPE_STRUCTURAL_EQUALITY_P is true, then it cannot
   be used for comparison against other types.  Instead, the type is
   said to require structural equality checks, described in
   TYPE_STRUCTURAL_EQUALITY_P.

   For unqualified aggregate and function types the middle-end relies on
   TYPE_CANONICAL to tell whether two variables can be assigned
   to each other without a conversion.  The middle-end also makes sure
   to assign the same alias-sets to the type partition with equal
   TYPE_CANONICAL of their unqualified variants.  */
#define TYPE_CANONICAL(NODE) (TYPE_CHECK (NODE)->type_common.canonical)
/* Indicates that the type node requires structural equality
   checks.  The compiler will need to look at the composition of the
   type to determine whether it is equal to another type, rather than
   just comparing canonical type pointers.  For instance, we would need
   to look at the return and parameter types of a FUNCTION_TYPE
   node.  */
#define TYPE_STRUCTURAL_EQUALITY_P(NODE) (TYPE_CANONICAL (NODE) == NULL_TREE)
/* Sets the TYPE_CANONICAL field to NULL_TREE, indicating that the
   type node requires structural equality.  */
#define SET_TYPE_STRUCTURAL_EQUALITY(NODE) (TYPE_CANONICAL (NODE) = NULL_TREE)

#define TYPE_IBIT(NODE) (GET_MODE_IBIT (TYPE_MODE (NODE)))
#define TYPE_FBIT(NODE) (GET_MODE_FBIT (TYPE_MODE (NODE)))

/* The (language-specific) typed-based alias set for this type.
   Objects whose TYPE_ALIAS_SETs are different cannot alias each
   other.  If the TYPE_ALIAS_SET is -1, no alias set has yet been
   assigned to this type.  If the TYPE_ALIAS_SET is 0, objects of this
   type can alias objects of any type.  */
#define TYPE_ALIAS_SET(NODE) (TYPE_CHECK (NODE)->type_common.alias_set)

/* Nonzero iff the typed-based alias set for this type has been
   calculated.  */
#define TYPE_ALIAS_SET_KNOWN_P(NODE) \
  (TYPE_CHECK (NODE)->type_common.alias_set != -1)

/* A TREE_LIST of IDENTIFIER nodes of the attributes that apply
   to this type.  */
#define TYPE_ATTRIBUTES(NODE) (TYPE_CHECK (NODE)->type_common.attributes)

/* The alignment necessary for objects of this type.
   The value is an int, measured in bits and must be a power of two.
   We support also an "alignment" of zero.  */
#define TYPE_ALIGN(NODE) \
    (TYPE_CHECK (NODE)->type_common.align \
     ? ((unsigned)1) << ((NODE)->type_common.align - 1) : 0)

/* Specify that TYPE_ALIGN(NODE) is X.  */
#define SET_TYPE_ALIGN(NODE, X) \
    (TYPE_CHECK (NODE)->type_common.align = ffs_hwi (X))

/* 1 if the alignment for this type was requested by "aligned" attribute,
   0 if it is the default for this type.  */
#define TYPE_USER_ALIGN(NODE) (TYPE_CHECK (NODE)->base.u.bits.user_align)

/* The alignment for NODE, in bytes.  */
#define TYPE_ALIGN_UNIT(NODE) (TYPE_ALIGN (NODE) / BITS_PER_UNIT)

/* The minimum alignment necessary for objects of this type without
   warning.  The value is an int, measured in bits.  */
#define TYPE_WARN_IF_NOT_ALIGN(NODE) \
    (TYPE_CHECK (NODE)->type_common.warn_if_not_align \
     ? ((unsigned)1) << ((NODE)->type_common.warn_if_not_align - 1) : 0)

/* Specify that TYPE_WARN_IF_NOT_ALIGN(NODE) is X.  */
#define SET_TYPE_WARN_IF_NOT_ALIGN(NODE, X) \
    (TYPE_CHECK (NODE)->type_common.warn_if_not_align = ffs_hwi (X))

/* If your language allows you to declare types, and you want debug info
   for them, then you need to generate corresponding TYPE_DECL nodes.
   These "stub" TYPE_DECL nodes have no name, and simply point at the
   type node.  You then set the TYPE_STUB_DECL field of the type node
   to point back at the TYPE_DECL node.  This allows the debug routines
   to know that the two nodes represent the same type, so that we only
   get one debug info record for them.  */
#define TYPE_STUB_DECL(NODE) (TREE_CHAIN (TYPE_CHECK (NODE)))

/* In a RECORD_TYPE, UNION_TYPE, QUAL_UNION_TYPE or ARRAY_TYPE, it means
   the type has BLKmode only because it lacks the alignment required for
   its size.  */
#define TYPE_NO_FORCE_BLK(NODE) \
  (TYPE_CHECK (NODE)->type_common.no_force_blk_flag)

/* Nonzero in a type considered volatile as a whole.  */
#define TYPE_VOLATILE(NODE) (TYPE_CHECK (NODE)->base.volatile_flag)

/* Nonzero in a type considered atomic as a whole.  */
#define TYPE_ATOMIC(NODE) (TYPE_CHECK (NODE)->base.u.bits.atomic_flag)

/* Means this type is const-qualified.  */
#define TYPE_READONLY(NODE) (TYPE_CHECK (NODE)->base.readonly_flag)

/* If nonzero, this type is `restrict'-qualified, in the C sense of
   the term.  */
#define TYPE_RESTRICT(NODE) (TYPE_CHECK (NODE)->type_common.restrict_flag)

/* If nonzero, type's name shouldn't be emitted into debug info.  */
#define TYPE_NAMELESS(NODE) (TYPE_CHECK (NODE)->base.u.bits.nameless_flag)

/* The address space the type is in.  */
#define TYPE_ADDR_SPACE(NODE) (TYPE_CHECK (NODE)->base.u.bits.address_space)

/* Encode/decode the named memory support as part of the qualifier.  If more
   than 8 qualifiers are added, these macros need to be adjusted.  */
#define ENCODE_QUAL_ADDR_SPACE(NUM) ((NUM & 0xFF) << 8)
#define DECODE_QUAL_ADDR_SPACE(X) (((X) >> 8) & 0xFF)

/* Return all qualifiers except for the address space qualifiers.  */
#define CLEAR_QUAL_ADDR_SPACE(X) ((X) & ~0xFF00)

/* Only keep the address space out of the qualifiers and discard the other
   qualifiers.  */
#define KEEP_QUAL_ADDR_SPACE(X) ((X) & 0xFF00)

/* The set of type qualifiers for this type.  */
#define TYPE_QUALS(NODE)					\
  ((int) ((TYPE_READONLY (NODE) * TYPE_QUAL_CONST)		\
	  | (TYPE_VOLATILE (NODE) * TYPE_QUAL_VOLATILE)		\
	  | (TYPE_ATOMIC (NODE) * TYPE_QUAL_ATOMIC)		\
	  | (TYPE_RESTRICT (NODE) * TYPE_QUAL_RESTRICT)		\
	  | (ENCODE_QUAL_ADDR_SPACE (TYPE_ADDR_SPACE (NODE)))))

/* The same as TYPE_QUALS without the address space qualifications.  */
#define TYPE_QUALS_NO_ADDR_SPACE(NODE)				\
  ((int) ((TYPE_READONLY (NODE) * TYPE_QUAL_CONST)		\
	  | (TYPE_VOLATILE (NODE) * TYPE_QUAL_VOLATILE)		\
	  | (TYPE_ATOMIC (NODE) * TYPE_QUAL_ATOMIC)		\
	  | (TYPE_RESTRICT (NODE) * TYPE_QUAL_RESTRICT)))

/* The same as TYPE_QUALS without the address space and atomic 
   qualifications.  */
#define TYPE_QUALS_NO_ADDR_SPACE_NO_ATOMIC(NODE)		\
  ((int) ((TYPE_READONLY (NODE) * TYPE_QUAL_CONST)		\
	  | (TYPE_VOLATILE (NODE) * TYPE_QUAL_VOLATILE)		\
	  | (TYPE_RESTRICT (NODE) * TYPE_QUAL_RESTRICT)))

/* These flags are available for each language front end to use internally.  */
#define TYPE_LANG_FLAG_0(NODE) (TYPE_CHECK (NODE)->type_common.lang_flag_0)
#define TYPE_LANG_FLAG_1(NODE) (TYPE_CHECK (NODE)->type_common.lang_flag_1)
#define TYPE_LANG_FLAG_2(NODE) (TYPE_CHECK (NODE)->type_common.lang_flag_2)
#define TYPE_LANG_FLAG_3(NODE) (TYPE_CHECK (NODE)->type_common.lang_flag_3)
#define TYPE_LANG_FLAG_4(NODE) (TYPE_CHECK (NODE)->type_common.lang_flag_4)
#define TYPE_LANG_FLAG_5(NODE) (TYPE_CHECK (NODE)->type_common.lang_flag_5)
#define TYPE_LANG_FLAG_6(NODE) (TYPE_CHECK (NODE)->type_common.lang_flag_6)
#define TYPE_LANG_FLAG_7(NODE) (TYPE_CHECK (NODE)->type_common.lang_flag_7)

/* Used to keep track of visited nodes in tree traversals.  This is set to
   0 by copy_node and make_node.  */
#define TREE_VISITED(NODE) ((NODE)->base.visited)

/* If set in an ARRAY_TYPE, indicates a string type (for languages
   that distinguish string from array of char).
   If set in a INTEGER_TYPE, indicates a character type.  */
#define TYPE_STRING_FLAG(NODE) (TYPE_CHECK (NODE)->type_common.string_flag)

/* Nonzero in a VECTOR_TYPE if the frontends should not emit warnings
   about missing conversions to other vector types of the same size.  */
#define TYPE_VECTOR_OPAQUE(NODE) \
  (VECTOR_TYPE_CHECK (NODE)->base.default_def_flag)

/* Indicates that objects of this type must be initialized by calling a
   function when they are created.  */
#define TYPE_NEEDS_CONSTRUCTING(NODE) \
  (TYPE_CHECK (NODE)->type_common.needs_constructing_flag)

/* Indicates that a UNION_TYPE object should be passed the same way that
   the first union alternative would be passed, or that a RECORD_TYPE
   object should be passed the same way that the first (and only) member
   would be passed.  */
#define TYPE_TRANSPARENT_AGGR(NODE) \
  (RECORD_OR_UNION_CHECK (NODE)->type_common.transparent_aggr_flag)

/* For an ARRAY_TYPE, indicates that it is not permitted to take the
   address of a component of the type.  This is the counterpart of
   DECL_NONADDRESSABLE_P for arrays, see the definition of this flag.  */
#define TYPE_NONALIASED_COMPONENT(NODE) \
  (ARRAY_TYPE_CHECK (NODE)->type_common.transparent_aggr_flag)

/* For an ARRAY_TYPE, a RECORD_TYPE, a UNION_TYPE or a QUAL_UNION_TYPE
   whether the array is typeless storage or the type contains a member
   with this flag set.  Such types are exempt from type-based alias
   analysis.  For ARRAY_TYPEs with AGGREGATE_TYPE_P element types
   the flag should be inherited from the element type, can change
   when type is finalized and because of that should not be used in
   type hashing.  For ARRAY_TYPEs with non-AGGREGATE_TYPE_P element types
   the flag should not be changed after the array is created and should
   be used in type hashing.  */
#define TYPE_TYPELESS_STORAGE(NODE) \
  (TREE_CHECK4 (NODE, RECORD_TYPE, UNION_TYPE, QUAL_UNION_TYPE, \
		ARRAY_TYPE)->type_common.typeless_storage)

/* Indicated that objects of this type should be laid out in as
   compact a way as possible.  */
#define TYPE_PACKED(NODE) (TYPE_CHECK (NODE)->base.u.bits.packed_flag)

/* Used by type_contains_placeholder_p to avoid recomputation.
   Values are: 0 (unknown), 1 (false), 2 (true).  Never access
   this field directly.  */
#define TYPE_CONTAINS_PLACEHOLDER_INTERNAL(NODE) \
  (TYPE_CHECK (NODE)->type_common.contains_placeholder_bits)

/* Nonzero if RECORD_TYPE represents a final derivation of class.  */
#define TYPE_FINAL_P(NODE) \
  (RECORD_OR_UNION_CHECK (NODE)->base.default_def_flag)

/* The debug output functions use the symtab union field to store
   information specific to the debugging format.  The different debug
   output hooks store different types in the union field.  These three
   macros are used to access different fields in the union.  The debug
   hooks are responsible for consistently using only a specific
   macro.  */

/* Symtab field as an integer.  Used by stabs generator in dbxout.c to
   hold the type's number in the generated stabs.  */
#define TYPE_SYMTAB_ADDRESS(NODE) \
  (TYPE_CHECK (NODE)->type_common.symtab.address)

/* Symtab field as a string.  Used by COFF generator in sdbout.c to
   hold struct/union type tag names.  */
#define TYPE_SYMTAB_POINTER(NODE) \
  (TYPE_CHECK (NODE)->type_common.symtab.pointer)

/* Symtab field as a pointer to a DWARF DIE.  Used by DWARF generator
   in dwarf2out.c to point to the DIE generated for the type.  */
#define TYPE_SYMTAB_DIE(NODE) \
  (TYPE_CHECK (NODE)->type_common.symtab.die)

/* The garbage collector needs to know the interpretation of the
   symtab field.  These constants represent the different types in the
   union.  */

#define TYPE_SYMTAB_IS_ADDRESS (0)
#define TYPE_SYMTAB_IS_POINTER (1)
#define TYPE_SYMTAB_IS_DIE (2)

#define TYPE_LANG_SPECIFIC(NODE) \
  (TYPE_CHECK (NODE)->type_with_lang_specific.lang_specific)

#define TYPE_VALUES(NODE) (ENUMERAL_TYPE_CHECK (NODE)->type_non_common.values)
#define TYPE_DOMAIN(NODE) (ARRAY_TYPE_CHECK (NODE)->type_non_common.values)
#define TYPE_FIELDS(NODE)				\
  (RECORD_OR_UNION_CHECK (NODE)->type_non_common.values)
#define TYPE_CACHED_VALUES(NODE) (TYPE_CHECK (NODE)->type_non_common.values)
#define TYPE_ARG_TYPES(NODE)				\
  (FUNC_OR_METHOD_CHECK (NODE)->type_non_common.values)
#define TYPE_VALUES_RAW(NODE) (TYPE_CHECK (NODE)->type_non_common.values)

#define TYPE_MIN_VALUE(NODE)				\
  (NUMERICAL_TYPE_CHECK (NODE)->type_non_common.minval)
#define TYPE_NEXT_PTR_TO(NODE)				\
  (POINTER_TYPE_CHECK (NODE)->type_non_common.minval)
#define TYPE_NEXT_REF_TO(NODE)				\
  (REFERENCE_TYPE_CHECK (NODE)->type_non_common.minval)
#define TYPE_VFIELD(NODE)				\
  (RECORD_OR_UNION_CHECK (NODE)->type_non_common.minval)
#define TYPE_MIN_VALUE_RAW(NODE) (TYPE_CHECK (NODE)->type_non_common.minval)

#define TYPE_MAX_VALUE(NODE) \
  (NUMERICAL_TYPE_CHECK (NODE)->type_non_common.maxval)
#define TYPE_METHOD_BASETYPE(NODE)			\
  (FUNC_OR_METHOD_CHECK (NODE)->type_non_common.maxval)
#define TYPE_OFFSET_BASETYPE(NODE)			\
  (OFFSET_TYPE_CHECK (NODE)->type_non_common.maxval)
/* If non-NULL, this is an upper bound of the size (in bytes) of an
   object of the given ARRAY_TYPE_NON_COMMON.  This allows temporaries to be
   allocated.  */
#define TYPE_ARRAY_MAX_SIZE(ARRAY_TYPE) \
  (ARRAY_TYPE_CHECK (ARRAY_TYPE)->type_non_common.maxval)
#define TYPE_MAX_VALUE_RAW(NODE) (TYPE_CHECK (NODE)->type_non_common.maxval)
/* For record and union types, information about this type, as a base type
   for itself.  */
#define TYPE_BINFO(NODE) (RECORD_OR_UNION_CHECK (NODE)->type_non_common.maxval)

/* For types, used in a language-dependent way.  */
#define TYPE_LANG_SLOT_1(NODE) \
  (TYPE_CHECK (NODE)->type_non_common.lang_1)

/* Define accessor macros for information about type inheritance
   and basetypes.

   A "basetype" means a particular usage of a data type for inheritance
   in another type.  Each such basetype usage has its own "binfo"
   object to describe it.  The binfo object is a TREE_VEC node.

   Inheritance is represented by the binfo nodes allocated for a
   given type.  For example, given types C and D, such that D is
   inherited by C, 3 binfo nodes will be allocated: one for describing
   the binfo properties of C, similarly one for D, and one for
   describing the binfo properties of D as a base type for C.
   Thus, given a pointer to class C, one can get a pointer to the binfo
   of D acting as a basetype for C by looking at C's binfo's basetypes.  */

/* BINFO specific flags.  */

/* Nonzero means that the derivation chain is via a `virtual' declaration.  */
#define BINFO_VIRTUAL_P(NODE) (TREE_BINFO_CHECK (NODE)->base.static_flag)

/* Flags for language dependent use.  */
#define BINFO_FLAG_0(NODE) TREE_LANG_FLAG_0 (TREE_BINFO_CHECK (NODE))
#define BINFO_FLAG_1(NODE) TREE_LANG_FLAG_1 (TREE_BINFO_CHECK (NODE))
#define BINFO_FLAG_2(NODE) TREE_LANG_FLAG_2 (TREE_BINFO_CHECK (NODE))
#define BINFO_FLAG_3(NODE) TREE_LANG_FLAG_3 (TREE_BINFO_CHECK (NODE))
#define BINFO_FLAG_4(NODE) TREE_LANG_FLAG_4 (TREE_BINFO_CHECK (NODE))
#define BINFO_FLAG_5(NODE) TREE_LANG_FLAG_5 (TREE_BINFO_CHECK (NODE))
#define BINFO_FLAG_6(NODE) TREE_LANG_FLAG_6 (TREE_BINFO_CHECK (NODE))

/* The actual data type node being inherited in this basetype.  */
#define BINFO_TYPE(NODE) TREE_TYPE (TREE_BINFO_CHECK (NODE))

/* The offset where this basetype appears in its containing type.
   BINFO_OFFSET slot holds the offset (in bytes)
   from the base of the complete object to the base of the part of the
   object that is allocated on behalf of this `type'.
   This is always 0 except when there is multiple inheritance.  */

#define BINFO_OFFSET(NODE) (TREE_BINFO_CHECK (NODE)->binfo.offset)
#define BINFO_OFFSET_ZEROP(NODE) (integer_zerop (BINFO_OFFSET (NODE)))

/* The virtual function table belonging to this basetype.  Virtual
   function tables provide a mechanism for run-time method dispatching.
   The entries of a virtual function table are language-dependent.  */

#define BINFO_VTABLE(NODE) (TREE_BINFO_CHECK (NODE)->binfo.vtable)

/* The virtual functions in the virtual function table.  This is
   a TREE_LIST that is used as an initial approximation for building
   a virtual function table for this basetype.  */
#define BINFO_VIRTUALS(NODE) (TREE_BINFO_CHECK (NODE)->binfo.virtuals)

/* A vector of binfos for the direct basetypes inherited by this
   basetype.

   If this basetype describes type D as inherited in C, and if the
   basetypes of D are E and F, then this vector contains binfos for
   inheritance of E and F by C.  */
#define BINFO_BASE_BINFOS(NODE) (&TREE_BINFO_CHECK (NODE)->binfo.base_binfos)

/* The number of basetypes for NODE.  */
#define BINFO_N_BASE_BINFOS(NODE) (BINFO_BASE_BINFOS (NODE)->length ())

/* Accessor macro to get to the Nth base binfo of this binfo.  */
#define BINFO_BASE_BINFO(NODE,N) \
 ((*BINFO_BASE_BINFOS (NODE))[(N)])
#define BINFO_BASE_ITERATE(NODE,N,B) \
 (BINFO_BASE_BINFOS (NODE)->iterate ((N), &(B)))
#define BINFO_BASE_APPEND(NODE,T) \
 (BINFO_BASE_BINFOS (NODE)->quick_push ((T)))

/* For a BINFO record describing a virtual base class, i.e., one where
   TREE_VIA_VIRTUAL is set, this field assists in locating the virtual
   base.  The actual contents are language-dependent.  In the C++
   front-end this field is an INTEGER_CST giving an offset into the
   vtable where the offset to the virtual base can be found.  */
#define BINFO_VPTR_FIELD(NODE) (TREE_BINFO_CHECK (NODE)->binfo.vptr_field)

/* Indicates the accesses this binfo has to its bases. The values are
   access_public_node, access_protected_node or access_private_node.
   If this array is not present, public access is implied.  */
#define BINFO_BASE_ACCESSES(NODE) \
  (TREE_BINFO_CHECK (NODE)->binfo.base_accesses)

#define BINFO_BASE_ACCESS(NODE,N) \
  (*BINFO_BASE_ACCESSES (NODE))[(N)]
#define BINFO_BASE_ACCESS_APPEND(NODE,T) \
  BINFO_BASE_ACCESSES (NODE)->quick_push ((T))

/* The index in the VTT where this subobject's sub-VTT can be found.
   NULL_TREE if there is no sub-VTT.  */
#define BINFO_SUBVTT_INDEX(NODE) (TREE_BINFO_CHECK (NODE)->binfo.vtt_subvtt)

/* The index in the VTT where the vptr for this subobject can be
   found.  NULL_TREE if there is no secondary vptr in the VTT.  */
#define BINFO_VPTR_INDEX(NODE) (TREE_BINFO_CHECK (NODE)->binfo.vtt_vptr)

/* The BINFO_INHERITANCE_CHAIN points at the binfo for the base
   inheriting this base for non-virtual bases. For virtual bases it
   points either to the binfo for which this is a primary binfo, or to
   the binfo of the most derived type.  */
#define BINFO_INHERITANCE_CHAIN(NODE) \
	(TREE_BINFO_CHECK (NODE)->binfo.inheritance)


/* Define fields and accessors for nodes representing declared names.  */

/* Nonzero if DECL represents an SSA name or a variable that can possibly
   have an associated SSA name.  */
#define SSA_VAR_P(DECL)							\
	(TREE_CODE (DECL) == VAR_DECL					\
	 || TREE_CODE (DECL) == PARM_DECL				\
	 || TREE_CODE (DECL) == RESULT_DECL				\
	 || TREE_CODE (DECL) == SSA_NAME)


#define DECL_CHAIN(NODE) (TREE_CHAIN (DECL_MINIMAL_CHECK (NODE)))

/* This is the name of the object as written by the user.
   It is an IDENTIFIER_NODE.  */
#define DECL_NAME(NODE) (DECL_MINIMAL_CHECK (NODE)->decl_minimal.name)

/* The IDENTIFIER_NODE associated with the TYPE_NAME field.  */
#define TYPE_IDENTIFIER(NODE) \
  (TYPE_NAME (NODE) && DECL_P (TYPE_NAME (NODE)) \
   ? DECL_NAME (TYPE_NAME (NODE)) : TYPE_NAME (NODE))

/* Every ..._DECL node gets a unique number.  */
#define DECL_UID(NODE) (DECL_MINIMAL_CHECK (NODE)->decl_minimal.uid)

/* DEBUG_EXPR_DECLs get negative UID numbers, to catch erroneous
   uses.  */
#define DEBUG_TEMP_UID(NODE) (-DECL_UID (TREE_CHECK ((NODE), DEBUG_EXPR_DECL)))

/* Every ..._DECL node gets a unique number that stays the same even
   when the decl is copied by the inliner once it is set.  */
#define DECL_PT_UID(NODE) \
  (DECL_COMMON_CHECK (NODE)->decl_common.pt_uid == -1u \
   ? (NODE)->decl_minimal.uid : (NODE)->decl_common.pt_uid)
/* Initialize the ..._DECL node pt-uid to the decls uid.  */
#define SET_DECL_PT_UID(NODE, UID) \
  (DECL_COMMON_CHECK (NODE)->decl_common.pt_uid = (UID))
/* Whether the ..._DECL node pt-uid has been initialized and thus needs to
   be preserved when copyin the decl.  */
#define DECL_PT_UID_SET_P(NODE) \
  (DECL_COMMON_CHECK (NODE)->decl_common.pt_uid != -1u)

/* These two fields describe where in the source code the declaration
   was.  If the declaration appears in several places (as for a C
   function that is declared first and then defined later), this
   information should refer to the definition.  */
#define DECL_SOURCE_LOCATION(NODE) \
  (DECL_MINIMAL_CHECK (NODE)->decl_minimal.locus)
#define DECL_SOURCE_FILE(NODE) LOCATION_FILE (DECL_SOURCE_LOCATION (NODE))
#define DECL_SOURCE_LINE(NODE) LOCATION_LINE (DECL_SOURCE_LOCATION (NODE))
#define DECL_SOURCE_COLUMN(NODE) LOCATION_COLUMN (DECL_SOURCE_LOCATION (NODE))
/* This accessor returns TRUE if the decl it operates on was created
   by a front-end or back-end rather than by user code.  In this case
   builtin-ness is indicated by source location.  */
#define DECL_IS_BUILTIN(DECL) \
  (LOCATION_LOCUS (DECL_SOURCE_LOCATION (DECL)) <= BUILTINS_LOCATION)

#define DECL_LOCATION_RANGE(NODE) \
  (get_decl_source_range (DECL_MINIMAL_CHECK (NODE)))

/*  For FIELD_DECLs, this is the RECORD_TYPE, UNION_TYPE, or
    QUAL_UNION_TYPE node that the field is a member of.  For VAR_DECL,
    PARM_DECL, FUNCTION_DECL, LABEL_DECL, RESULT_DECL, and CONST_DECL
    nodes, this points to either the FUNCTION_DECL for the containing
    function, the RECORD_TYPE or UNION_TYPE for the containing type, or
    NULL_TREE or a TRANSLATION_UNIT_DECL if the given decl has "file
    scope".  In particular, for VAR_DECLs which are virtual table pointers
    (they have DECL_VIRTUAL set), we use DECL_CONTEXT to determine the type
    they belong to.  */
#define DECL_CONTEXT(NODE) (DECL_MINIMAL_CHECK (NODE)->decl_minimal.context)
#define DECL_FIELD_CONTEXT(NODE) \
  (FIELD_DECL_CHECK (NODE)->decl_minimal.context)

/* If nonzero, decl's name shouldn't be emitted into debug info.  */
#define DECL_NAMELESS(NODE) (DECL_MINIMAL_CHECK (NODE)->base.u.bits.nameless_flag)

/* For any sort of a ..._DECL node, this points to the original (abstract)
   decl node which this decl is an inlined/cloned instance of, or else it
   is NULL indicating that this decl is not an instance of some other decl.

   The C front-end also uses this in a nested declaration of an inline
   function, to point back to the definition.  */
#define DECL_ABSTRACT_ORIGIN(NODE) \
  (DECL_COMMON_CHECK (NODE)->decl_common.abstract_origin)

/* Like DECL_ABSTRACT_ORIGIN, but returns NODE if there's no abstract
   origin.  This is useful when setting the DECL_ABSTRACT_ORIGIN.  */
#define DECL_ORIGIN(NODE) \
  (DECL_ABSTRACT_ORIGIN (NODE) ? DECL_ABSTRACT_ORIGIN (NODE) : (NODE))

/* Nonzero for any sort of ..._DECL node means this decl node represents an
   inline instance of some original (abstract) decl from an inline function;
   suppress any warnings about shadowing some other variable.  FUNCTION_DECL
   nodes can also have their abstract origin set to themselves.  */
#define DECL_FROM_INLINE(NODE) \
  (DECL_ABSTRACT_ORIGIN (NODE) != NULL_TREE \
   && DECL_ABSTRACT_ORIGIN (NODE) != (NODE))

/* In a DECL this is the field where attributes are stored.  */
#define DECL_ATTRIBUTES(NODE) \
  (DECL_COMMON_CHECK (NODE)->decl_common.attributes)

/* For a FUNCTION_DECL, holds the tree of BINDINGs.
   For a TRANSLATION_UNIT_DECL, holds the namespace's BLOCK.
   For a VAR_DECL, holds the initial value.
   For a PARM_DECL, used for DECL_ARG_TYPE--default
   values for parameters are encoded in the type of the function,
   not in the PARM_DECL slot.
   For a FIELD_DECL, this is used for enumeration values and the C
   frontend uses it for temporarily storing bitwidth of bitfields.

   ??? Need to figure out some way to check this isn't a PARM_DECL.  */
#define DECL_INITIAL(NODE) (DECL_COMMON_CHECK (NODE)->decl_common.initial)

/* Holds the size of the datum, in bits, as a tree expression.
   Need not be constant.  */
#define DECL_SIZE(NODE) (DECL_COMMON_CHECK (NODE)->decl_common.size)
/* Likewise for the size in bytes.  */
#define DECL_SIZE_UNIT(NODE) (DECL_COMMON_CHECK (NODE)->decl_common.size_unit)
/* Returns the alignment required for the datum, in bits.  It must
   be a power of two, but an "alignment" of zero is supported
   (e.g. as "uninitialized" sentinel).  */
#define DECL_ALIGN(NODE) \
    (DECL_COMMON_CHECK (NODE)->decl_common.align \
     ? ((unsigned)1) << ((NODE)->decl_common.align - 1) : 0)
/* Specify that DECL_ALIGN(NODE) is X.  */
#define SET_DECL_ALIGN(NODE, X) \
    (DECL_COMMON_CHECK (NODE)->decl_common.align = ffs_hwi (X))

/* The minimum alignment necessary for the datum, in bits, without
   warning.  */
#define DECL_WARN_IF_NOT_ALIGN(NODE) \
    (DECL_COMMON_CHECK (NODE)->decl_common.warn_if_not_align \
     ? ((unsigned)1) << ((NODE)->decl_common.warn_if_not_align - 1) : 0)

/* Specify that DECL_WARN_IF_NOT_ALIGN(NODE) is X.  */
#define SET_DECL_WARN_IF_NOT_ALIGN(NODE, X) \
    (DECL_COMMON_CHECK (NODE)->decl_common.warn_if_not_align = ffs_hwi (X))

/* The alignment of NODE, in bytes.  */
#define DECL_ALIGN_UNIT(NODE) (DECL_ALIGN (NODE) / BITS_PER_UNIT)
/* Set if the alignment of this DECL has been set by the user, for
   example with an 'aligned' attribute.  */
#define DECL_USER_ALIGN(NODE) \
  (DECL_COMMON_CHECK (NODE)->base.u.bits.user_align)
/* Holds the machine mode corresponding to the declaration of a variable or
   field.  Always equal to TYPE_MODE (TREE_TYPE (decl)) except for a
   FIELD_DECL.  */
#define DECL_MODE(NODE) (DECL_COMMON_CHECK (NODE)->decl_common.mode)
#define SET_DECL_MODE(NODE, MODE) \
  (DECL_COMMON_CHECK (NODE)->decl_common.mode = (MODE))

/* For FUNCTION_DECL, if it is built-in, this identifies which built-in
   operation it is.  Note, however, that this field is overloaded, with
   DECL_BUILT_IN_CLASS as the discriminant, so the latter must always be
   checked before any access to the former.  */
#define DECL_FUNCTION_CODE(NODE) \
  (FUNCTION_DECL_CHECK (NODE)->function_decl.function_code)

#define DECL_FUNCTION_PERSONALITY(NODE) \
  (FUNCTION_DECL_CHECK (NODE)->function_decl.personality)

/* Nonzero for a given ..._DECL node means that the name of this node should
   be ignored for symbolic debug purposes.  For a TYPE_DECL, this means that
   the associated type should be ignored.  For a FUNCTION_DECL, the body of
   the function should also be ignored.  */
#define DECL_IGNORED_P(NODE) \
  (DECL_COMMON_CHECK (NODE)->decl_common.ignored_flag)

/* Nonzero for a given ..._DECL node means that this node represents an
   "abstract instance" of the given declaration (e.g. in the original
   declaration of an inline function).  When generating symbolic debugging
   information, we mustn't try to generate any address information for nodes
   marked as "abstract instances" because we don't actually generate
   any code or allocate any data space for such instances.  */
#define DECL_ABSTRACT_P(NODE) \
  (DECL_COMMON_CHECK (NODE)->decl_common.abstract_flag)

/* Language-specific decl information.  */
#define DECL_LANG_SPECIFIC(NODE) \
  (DECL_COMMON_CHECK (NODE)->decl_common.lang_specific)

/* In a VAR_DECL or FUNCTION_DECL, nonzero means external reference:
   do not allocate storage, and refer to a definition elsewhere.  Note that
   this does not necessarily imply the entity represented by NODE
   has no program source-level definition in this translation unit.  For
   example, for a FUNCTION_DECL, DECL_SAVED_TREE may be non-NULL and
   DECL_EXTERNAL may be true simultaneously; that can be the case for
   a C99 "extern inline" function.  */
#define DECL_EXTERNAL(NODE) (DECL_COMMON_CHECK (NODE)->decl_common.decl_flag_1)

/* Nonzero in a ..._DECL means this variable is ref'd from a nested function.
   For VAR_DECL nodes, PARM_DECL nodes, and FUNCTION_DECL nodes.

   For LABEL_DECL nodes, nonzero if nonlocal gotos to the label are permitted.

   Also set in some languages for variables, etc., outside the normal
   lexical scope, such as class instance variables.  */
#define DECL_NONLOCAL(NODE) \
  (DECL_COMMON_CHECK (NODE)->decl_common.nonlocal_flag)

/* Used in VAR_DECLs to indicate that the variable is a vtable.
   Used in FIELD_DECLs for vtable pointers.
   Used in FUNCTION_DECLs to indicate that the function is virtual.  */
#define DECL_VIRTUAL_P(NODE) \
  (DECL_COMMON_CHECK (NODE)->decl_common.virtual_flag)

/* Used to indicate that this DECL represents a compiler-generated entity.  */
#define DECL_ARTIFICIAL(NODE) \
  (DECL_COMMON_CHECK (NODE)->decl_common.artificial_flag)

/* Additional flags for language-specific uses.  */
#define DECL_LANG_FLAG_0(NODE) \
  (DECL_COMMON_CHECK (NODE)->decl_common.lang_flag_0)
#define DECL_LANG_FLAG_1(NODE) \
  (DECL_COMMON_CHECK (NODE)->decl_common.lang_flag_1)
#define DECL_LANG_FLAG_2(NODE) \
  (DECL_COMMON_CHECK (NODE)->decl_common.lang_flag_2)
#define DECL_LANG_FLAG_3(NODE) \
  (DECL_COMMON_CHECK (NODE)->decl_common.lang_flag_3)
#define DECL_LANG_FLAG_4(NODE) \
  (DECL_COMMON_CHECK (NODE)->decl_common.lang_flag_4)
#define DECL_LANG_FLAG_5(NODE) \
  (DECL_COMMON_CHECK (NODE)->decl_common.lang_flag_5)
#define DECL_LANG_FLAG_6(NODE) \
  (DECL_COMMON_CHECK (NODE)->decl_common.lang_flag_6)
#define DECL_LANG_FLAG_7(NODE) \
  (DECL_COMMON_CHECK (NODE)->decl_common.lang_flag_7)
#define DECL_LANG_FLAG_8(NODE) \
  (DECL_COMMON_CHECK (NODE)->decl_common.lang_flag_8)

/* Nonzero for a scope which is equal to file scope.  */
#define SCOPE_FILE_SCOPE_P(EXP)	\
  (! (EXP) || TREE_CODE (EXP) == TRANSLATION_UNIT_DECL)
/* Nonzero for a decl which is at file scope.  */
#define DECL_FILE_SCOPE_P(EXP) SCOPE_FILE_SCOPE_P (DECL_CONTEXT (EXP))
/* Nonzero for a type which is at file scope.  */
#define TYPE_FILE_SCOPE_P(EXP) SCOPE_FILE_SCOPE_P (TYPE_CONTEXT (EXP))

/* Nonzero for a decl that is decorated using attribute used.
   This indicates to compiler tools that this decl needs to be preserved.  */
#define DECL_PRESERVE_P(DECL) \
  DECL_COMMON_CHECK (DECL)->decl_common.preserve_flag

/* For function local variables of COMPLEX and VECTOR types,
   indicates that the variable is not aliased, and that all
   modifications to the variable have been adjusted so that
   they are killing assignments.  Thus the variable may now
   be treated as a GIMPLE register, and use real instead of
   virtual ops in SSA form.  */
#define DECL_GIMPLE_REG_P(DECL) \
  DECL_COMMON_CHECK (DECL)->decl_common.gimple_reg_flag

extern tree decl_value_expr_lookup (tree);
extern void decl_value_expr_insert (tree, tree);

/* In a VAR_DECL or PARM_DECL, the location at which the value may be found,
   if transformations have made this more complicated than evaluating the
   decl itself.  */
#define DECL_HAS_VALUE_EXPR_P(NODE) \
  (TREE_CHECK3 (NODE, VAR_DECL, PARM_DECL, RESULT_DECL) \
   ->decl_common.decl_flag_2)
#define DECL_VALUE_EXPR(NODE) \
  (decl_value_expr_lookup (DECL_WRTL_CHECK (NODE)))
#define SET_DECL_VALUE_EXPR(NODE, VAL) \
  (decl_value_expr_insert (DECL_WRTL_CHECK (NODE), VAL))

/* Holds the RTL expression for the value of a variable or function.
   This value can be evaluated lazily for functions, variables with
   static storage duration, and labels.  */
#define DECL_RTL(NODE)					\
  (DECL_WRTL_CHECK (NODE)->decl_with_rtl.rtl		\
   ? (NODE)->decl_with_rtl.rtl					\
   : (make_decl_rtl (NODE), (NODE)->decl_with_rtl.rtl))

/* Set the DECL_RTL for NODE to RTL.  */
#define SET_DECL_RTL(NODE, RTL) set_decl_rtl (NODE, RTL)

/* Returns nonzero if NODE is a tree node that can contain RTL.  */
#define HAS_RTL_P(NODE) (CODE_CONTAINS_STRUCT (TREE_CODE (NODE), TS_DECL_WRTL))

/* Returns nonzero if the DECL_RTL for NODE has already been set.  */
#define DECL_RTL_SET_P(NODE) \
  (HAS_RTL_P (NODE) && DECL_WRTL_CHECK (NODE)->decl_with_rtl.rtl != NULL)

/* Copy the RTL from NODE1 to NODE2.  If the RTL was not set for
   NODE1, it will not be set for NODE2; this is a lazy copy.  */
#define COPY_DECL_RTL(NODE1, NODE2) \
  (DECL_WRTL_CHECK (NODE2)->decl_with_rtl.rtl \
   = DECL_WRTL_CHECK (NODE1)->decl_with_rtl.rtl)

/* The DECL_RTL for NODE, if it is set, or NULL, if it is not set.  */
#define DECL_RTL_IF_SET(NODE) (DECL_RTL_SET_P (NODE) ? DECL_RTL (NODE) : NULL)

#if (GCC_VERSION >= 2007)
#define DECL_RTL_KNOWN_SET(decl) __extension__				\
({  tree const __d = (decl);						\
    gcc_checking_assert (DECL_RTL_SET_P (__d));				\
    /* Dereference it so the compiler knows it can't be NULL even	\
       without assertion checking.  */					\
    &*DECL_RTL_IF_SET (__d); })
#else
#define DECL_RTL_KNOWN_SET(decl) (&*DECL_RTL_IF_SET (decl))
#endif

/* In VAR_DECL and PARM_DECL nodes, nonzero means declared `register'.  */
#define DECL_REGISTER(NODE) (DECL_WRTL_CHECK (NODE)->decl_common.decl_flag_0)

/* In a FIELD_DECL, this is the field position, counting in bytes, of the
   DECL_OFFSET_ALIGN-bit-sized word containing the bit closest to the beginning
   of the structure.  */
#define DECL_FIELD_OFFSET(NODE) (FIELD_DECL_CHECK (NODE)->field_decl.offset)

/* In a FIELD_DECL, this is the offset, in bits, of the first bit of the
   field from DECL_FIELD_OFFSET.  This field may be nonzero even for fields
   that are not bit fields (since DECL_OFFSET_ALIGN may be larger than the
   natural alignment of the field's type).  */
#define DECL_FIELD_BIT_OFFSET(NODE) \
  (FIELD_DECL_CHECK (NODE)->field_decl.bit_offset)

/* In a FIELD_DECL, this indicates whether the field was a bit-field and
   if so, the type that was originally specified for it.
   TREE_TYPE may have been modified (in finish_struct).  */
#define DECL_BIT_FIELD_TYPE(NODE) \
  (FIELD_DECL_CHECK (NODE)->field_decl.bit_field_type)

/* In a FIELD_DECL of a RECORD_TYPE, this is a pointer to the storage
   representative FIELD_DECL.  */
#define DECL_BIT_FIELD_REPRESENTATIVE(NODE) \
  (FIELD_DECL_CHECK (NODE)->field_decl.qualifier)

/* For a FIELD_DECL in a QUAL_UNION_TYPE, records the expression, which
   if nonzero, indicates that the field occupies the type.  */
#define DECL_QUALIFIER(NODE) (FIELD_DECL_CHECK (NODE)->field_decl.qualifier)

/* For FIELD_DECLs, off_align holds the number of low-order bits of
   DECL_FIELD_OFFSET which are known to be always zero.
   DECL_OFFSET_ALIGN thus returns the alignment that DECL_FIELD_OFFSET
   has.  */
#define DECL_OFFSET_ALIGN(NODE) \
  (((unsigned HOST_WIDE_INT)1) << FIELD_DECL_CHECK (NODE)->decl_common.off_align)

/* Specify that DECL_OFFSET_ALIGN(NODE) is X.  */
#define SET_DECL_OFFSET_ALIGN(NODE, X) \
  (FIELD_DECL_CHECK (NODE)->decl_common.off_align = ffs_hwi (X) - 1)

/* For FIELD_DECLS, DECL_FCONTEXT is the *first* baseclass in
   which this FIELD_DECL is defined.  This information is needed when
   writing debugging information about vfield and vbase decls for C++.  */
#define DECL_FCONTEXT(NODE) (FIELD_DECL_CHECK (NODE)->field_decl.fcontext)

/* In a FIELD_DECL, indicates this field should be bit-packed.  */
#define DECL_PACKED(NODE) (FIELD_DECL_CHECK (NODE)->base.u.bits.packed_flag)

/* Nonzero in a FIELD_DECL means it is a bit field, and must be accessed
   specially.  */
#define DECL_BIT_FIELD(NODE) (FIELD_DECL_CHECK (NODE)->decl_common.decl_flag_1)

/* Used in a FIELD_DECL to indicate that we cannot form the address of
   this component.  This makes it possible for Type-Based Alias Analysis
   to disambiguate accesses to this field with indirect accesses using
   the field's type:

     struct S { int i; } s;
     int *p;

   If the flag is set on 'i', TBAA computes that s.i and *p never conflict.

   From the implementation's viewpoint, the alias set of the type of the
   field 'i' (int) will not be recorded as a subset of that of the type of
   's' (struct S) in record_component_aliases.  The counterpart is that
   accesses to s.i must not be given the alias set of the type of 'i'
   (int) but instead directly that of the type of 's' (struct S).  */
#define DECL_NONADDRESSABLE_P(NODE) \
  (FIELD_DECL_CHECK (NODE)->decl_common.decl_flag_2)

/* A numeric unique identifier for a LABEL_DECL.  The UID allocation is
   dense, unique within any one function, and may be used to index arrays.
   If the value is -1, then no UID has been assigned.  */
#define LABEL_DECL_UID(NODE) \
  (LABEL_DECL_CHECK (NODE)->label_decl.label_decl_uid)

/* In a LABEL_DECL, the EH region number for which the label is the
   post_landing_pad.  */
#define EH_LANDING_PAD_NR(NODE) \
  (LABEL_DECL_CHECK (NODE)->label_decl.eh_landing_pad_nr)

/* For a PARM_DECL, records the data type used to pass the argument,
   which may be different from the type seen in the program.  */
#define DECL_ARG_TYPE(NODE) (PARM_DECL_CHECK (NODE)->decl_common.initial)

/* For PARM_DECL, holds an RTL for the stack slot or register
   where the data was actually passed.  */
#define DECL_INCOMING_RTL(NODE) \
  (PARM_DECL_CHECK (NODE)->parm_decl.incoming_rtl)

/* Nonzero for a given ..._DECL node means that no warnings should be
   generated just because this node is unused.  */
#define DECL_IN_SYSTEM_HEADER(NODE) \
  (in_system_header_at (DECL_SOURCE_LOCATION (NODE)))

/* Used to indicate that the linkage status of this DECL is not yet known,
   so it should not be output now.  */
#define DECL_DEFER_OUTPUT(NODE) \
  (DECL_WITH_VIS_CHECK (NODE)->decl_with_vis.defer_output)

/* In a VAR_DECL that's static,
   nonzero if the space is in the text section.  */
#define DECL_IN_TEXT_SECTION(NODE) \
  (VAR_DECL_CHECK (NODE)->decl_with_vis.in_text_section)

/* In a VAR_DECL that's static,
   nonzero if it belongs to the global constant pool.  */
#define DECL_IN_CONSTANT_POOL(NODE) \
  (VAR_DECL_CHECK (NODE)->decl_with_vis.in_constant_pool)

/* Nonzero for a given ..._DECL node means that this node should be
   put in .common, if possible.  If a DECL_INITIAL is given, and it
   is not error_mark_node, then the decl cannot be put in .common.  */
#define DECL_COMMON(NODE) \
  (DECL_WITH_VIS_CHECK (NODE)->decl_with_vis.common_flag)

/* In a VAR_DECL, nonzero if the decl is a register variable with
   an explicit asm specification.  */
#define DECL_HARD_REGISTER(NODE)  \
  (VAR_DECL_CHECK (NODE)->decl_with_vis.hard_register)

  /* Used to indicate that this DECL has weak linkage.  */
#define DECL_WEAK(NODE) (DECL_WITH_VIS_CHECK (NODE)->decl_with_vis.weak_flag)

/* Used to indicate that the DECL is a dllimport.  */
#define DECL_DLLIMPORT_P(NODE) \
  (DECL_WITH_VIS_CHECK (NODE)->decl_with_vis.dllimport_flag)

/* Used in a DECL to indicate that, even if it TREE_PUBLIC, it need
   not be put out unless it is needed in this translation unit.
   Entities like this are shared across translation units (like weak
   entities), but are guaranteed to be generated by any translation
   unit that needs them, and therefore need not be put out anywhere
   where they are not needed.  DECL_COMDAT is just a hint to the
   back-end; it is up to front-ends which set this flag to ensure
   that there will never be any harm, other than bloat, in putting out
   something which is DECL_COMDAT.  */
#define DECL_COMDAT(NODE) \
  (DECL_WITH_VIS_CHECK (NODE)->decl_with_vis.comdat_flag)

#define DECL_COMDAT_GROUP(NODE) \
  decl_comdat_group (NODE)

/* Used in TREE_PUBLIC decls to indicate that copies of this DECL in
   multiple translation units should be merged.  */
#define DECL_ONE_ONLY(NODE) (DECL_COMDAT_GROUP (NODE) != NULL_TREE \
			     && (TREE_PUBLIC (NODE) || DECL_EXTERNAL (NODE)))

/* The name of the object as the assembler will see it (but before any
   translations made by ASM_OUTPUT_LABELREF).  Often this is the same
   as DECL_NAME.  It is an IDENTIFIER_NODE.

   ASSEMBLER_NAME of TYPE_DECLS may store global name of type used for
   One Definition Rule based type merging at LTO.  It is computed only for
   LTO compilation and C++.  */
#define DECL_ASSEMBLER_NAME(NODE) decl_assembler_name (NODE)

/* Return true if NODE is a NODE that can contain a DECL_ASSEMBLER_NAME.
   This is true of all DECL nodes except FIELD_DECL.  */
#define HAS_DECL_ASSEMBLER_NAME_P(NODE) \
  (CODE_CONTAINS_STRUCT (TREE_CODE (NODE), TS_DECL_WITH_VIS))

/* Returns nonzero if the DECL_ASSEMBLER_NAME for NODE has been set.  If zero,
   the NODE might still have a DECL_ASSEMBLER_NAME -- it just hasn't been set
   yet.  */
#define DECL_ASSEMBLER_NAME_SET_P(NODE) \
  (HAS_DECL_ASSEMBLER_NAME_P (NODE) \
   && DECL_WITH_VIS_CHECK (NODE)->decl_with_vis.assembler_name != NULL_TREE)

/* Set the DECL_ASSEMBLER_NAME for NODE to NAME.  */
#define SET_DECL_ASSEMBLER_NAME(NODE, NAME) \
  (DECL_WITH_VIS_CHECK (NODE)->decl_with_vis.assembler_name = (NAME))

/* Copy the DECL_ASSEMBLER_NAME from DECL1 to DECL2.  Note that if DECL1's
   DECL_ASSEMBLER_NAME has not yet been set, using this macro will not cause
   the DECL_ASSEMBLER_NAME of either DECL to be set.  In other words, the
   semantics of using this macro, are different than saying:

     SET_DECL_ASSEMBLER_NAME(DECL2, DECL_ASSEMBLER_NAME (DECL1))

   which will try to set the DECL_ASSEMBLER_NAME for DECL1.  */

#define COPY_DECL_ASSEMBLER_NAME(DECL1, DECL2)				\
  (DECL_ASSEMBLER_NAME_SET_P (DECL1)					\
   ? (void) SET_DECL_ASSEMBLER_NAME (DECL2,				\
				     DECL_ASSEMBLER_NAME (DECL1))	\
   : (void) 0)

/* Records the section name in a section attribute.  Used to pass
   the name from decl_attributes to make_function_rtl and make_decl_rtl.  */
#define DECL_SECTION_NAME(NODE) decl_section_name (NODE)

/* Nonzero in a decl means that the gimplifier has seen (or placed)
   this variable in a BIND_EXPR.  */
#define DECL_SEEN_IN_BIND_EXPR_P(NODE) \
  (DECL_WITH_VIS_CHECK (NODE)->decl_with_vis.seen_in_bind_expr)

/* Value of the decls's visibility attribute */
#define DECL_VISIBILITY(NODE) \
  (DECL_WITH_VIS_CHECK (NODE)->decl_with_vis.visibility)

/* Nonzero means that the decl had its visibility specified rather than
   being inferred.  */
#define DECL_VISIBILITY_SPECIFIED(NODE) \
  (DECL_WITH_VIS_CHECK (NODE)->decl_with_vis.visibility_specified)

/* In a VAR_DECL, the model to use if the data should be allocated from
   thread-local storage.  */
#define DECL_TLS_MODEL(NODE) decl_tls_model (NODE)

/* In a VAR_DECL, nonzero if the data should be allocated from
   thread-local storage.  */
#define DECL_THREAD_LOCAL_P(NODE) \
  ((TREE_STATIC (NODE) || DECL_EXTERNAL (NODE)) && decl_tls_model (NODE) >= TLS_MODEL_REAL)

/* In a non-local VAR_DECL with static storage duration, true if the
   variable has an initialization priority.  If false, the variable
   will be initialized at the DEFAULT_INIT_PRIORITY.  */
#define DECL_HAS_INIT_PRIORITY_P(NODE) \
  (VAR_DECL_CHECK (NODE)->decl_with_vis.init_priority_p)

extern tree decl_debug_expr_lookup (tree);
extern void decl_debug_expr_insert (tree, tree);

/* For VAR_DECL, this is set to an expression that it was split from.  */
#define DECL_HAS_DEBUG_EXPR_P(NODE) \
  (VAR_DECL_CHECK (NODE)->decl_common.debug_expr_is_from)
#define DECL_DEBUG_EXPR(NODE) \
  (decl_debug_expr_lookup (VAR_DECL_CHECK (NODE)))

#define SET_DECL_DEBUG_EXPR(NODE, VAL) \
  (decl_debug_expr_insert (VAR_DECL_CHECK (NODE), VAL))

extern priority_type decl_init_priority_lookup (tree);
extern priority_type decl_fini_priority_lookup (tree);
extern void decl_init_priority_insert (tree, priority_type);
extern void decl_fini_priority_insert (tree, priority_type);

/* For a VAR_DECL or FUNCTION_DECL the initialization priority of
   NODE.  */
#define DECL_INIT_PRIORITY(NODE) \
  (decl_init_priority_lookup (NODE))
/* Set the initialization priority for NODE to VAL.  */
#define SET_DECL_INIT_PRIORITY(NODE, VAL) \
  (decl_init_priority_insert (NODE, VAL))

/* For a FUNCTION_DECL the finalization priority of NODE.  */
#define DECL_FINI_PRIORITY(NODE) \
  (decl_fini_priority_lookup (NODE))
/* Set the finalization priority for NODE to VAL.  */
#define SET_DECL_FINI_PRIORITY(NODE, VAL) \
  (decl_fini_priority_insert (NODE, VAL))

/* The initialization priority for entities for which no explicit
   initialization priority has been specified.  */
#define DEFAULT_INIT_PRIORITY 65535

/* The maximum allowed initialization priority.  */
#define MAX_INIT_PRIORITY 65535

/* The largest priority value reserved for use by system runtime
   libraries.  */
#define MAX_RESERVED_INIT_PRIORITY 100

/* In a VAR_DECL, nonzero if this is a global variable for VOPs.  */
#define VAR_DECL_IS_VIRTUAL_OPERAND(NODE) \
  (VAR_DECL_CHECK (NODE)->base.u.bits.saturating_flag)

/* In a VAR_DECL, nonzero if this is a non-local frame structure.  */
#define DECL_NONLOCAL_FRAME(NODE)  \
  (VAR_DECL_CHECK (NODE)->base.default_def_flag)

/* In a VAR_DECL, nonzero if this variable is not aliased by any pointer.  */
#define DECL_NONALIASED(NODE) \
  (VAR_DECL_CHECK (NODE)->base.nothrow_flag)

/* This field is used to reference anything in decl.result and is meant only
   for use by the garbage collector.  */
#define DECL_RESULT_FLD(NODE) \
  (DECL_NON_COMMON_CHECK (NODE)->decl_non_common.result)

/* The DECL_VINDEX is used for FUNCTION_DECLS in two different ways.
   Before the struct containing the FUNCTION_DECL is laid out,
   DECL_VINDEX may point to a FUNCTION_DECL in a base class which
   is the FUNCTION_DECL which this FUNCTION_DECL will replace as a virtual
   function.  When the class is laid out, this pointer is changed
   to an INTEGER_CST node which is suitable for use as an index
   into the virtual function table. */
#define DECL_VINDEX(NODE) \
  (FUNCTION_DECL_CHECK (NODE)->function_decl.vindex)

/* In FUNCTION_DECL, holds the decl for the return value.  */
#define DECL_RESULT(NODE) (FUNCTION_DECL_CHECK (NODE)->decl_non_common.result)

/* In a FUNCTION_DECL, nonzero if the function cannot be inlined.  */
#define DECL_UNINLINABLE(NODE) \
  (FUNCTION_DECL_CHECK (NODE)->function_decl.uninlinable)

/* In a FUNCTION_DECL, the saved representation of the body of the
   entire function.  */
#define DECL_SAVED_TREE(NODE) \
  (FUNCTION_DECL_CHECK (NODE)->function_decl.saved_tree)

/* Nonzero in a FUNCTION_DECL means this function should be treated
   as if it were a malloc, meaning it returns a pointer that is
   not an alias.  */
#define DECL_IS_MALLOC(NODE) \
  (FUNCTION_DECL_CHECK (NODE)->function_decl.malloc_flag)

/* Nonzero in a FUNCTION_DECL means this function should be treated as
   C++ operator new, meaning that it returns a pointer for which we
   should not use type based aliasing.  */
#define DECL_IS_OPERATOR_NEW(NODE) \
  (FUNCTION_DECL_CHECK (NODE)->function_decl.operator_new_flag)

/* Nonzero in a FUNCTION_DECL means this function may return more
   than once.  */
#define DECL_IS_RETURNS_TWICE(NODE) \
  (FUNCTION_DECL_CHECK (NODE)->function_decl.returns_twice_flag)

/* Nonzero in a FUNCTION_DECL means this function should be treated
   as "pure" function (like const function, but may read global memory).  */
#define DECL_PURE_P(NODE) (FUNCTION_DECL_CHECK (NODE)->function_decl.pure_flag)

/* Nonzero only if one of TREE_READONLY or DECL_PURE_P is nonzero AND
   the const or pure function may not terminate.  When this is nonzero
   for a const or pure function, it can be dealt with by cse passes
   but cannot be removed by dce passes since you are not allowed to
   change an infinite looping program into one that terminates without
   error.  */
#define DECL_LOOPING_CONST_OR_PURE_P(NODE) \
  (FUNCTION_DECL_CHECK (NODE)->function_decl.looping_const_or_pure_flag)

/* Nonzero in a FUNCTION_DECL means this function should be treated
   as "novops" function (function that does not read global memory,
   but may have arbitrary side effects).  */
#define DECL_IS_NOVOPS(NODE) \
  (FUNCTION_DECL_CHECK (NODE)->function_decl.novops_flag)

/* Used in FUNCTION_DECLs to indicate that they should be run automatically
   at the beginning or end of execution.  */
#define DECL_STATIC_CONSTRUCTOR(NODE) \
  (FUNCTION_DECL_CHECK (NODE)->function_decl.static_ctor_flag)

#define DECL_STATIC_DESTRUCTOR(NODE) \
(FUNCTION_DECL_CHECK (NODE)->function_decl.static_dtor_flag)

/* Used in FUNCTION_DECLs to indicate that function entry and exit should
   be instrumented with calls to support routines.  */
#define DECL_NO_INSTRUMENT_FUNCTION_ENTRY_EXIT(NODE) \
  (FUNCTION_DECL_CHECK (NODE)->function_decl.no_instrument_function_entry_exit)

/* Used in FUNCTION_DECLs to indicate that limit-stack-* should be
   disabled in this function.  */
#define DECL_NO_LIMIT_STACK(NODE) \
  (FUNCTION_DECL_CHECK (NODE)->function_decl.no_limit_stack)

/* In a FUNCTION_DECL indicates that a static chain is needed.  */
#define DECL_STATIC_CHAIN(NODE) \
  (FUNCTION_DECL_CHECK (NODE)->decl_with_vis.regdecl_flag)

/* Nonzero for a decl that cgraph has decided should be inlined into
   at least one call site.  It is not meaningful to look at this
   directly; always use cgraph_function_possibly_inlined_p.  */
#define DECL_POSSIBLY_INLINED(DECL) \
  FUNCTION_DECL_CHECK (DECL)->function_decl.possibly_inlined

/* Nonzero in a FUNCTION_DECL means that this function was declared inline,
   such as via the `inline' keyword in C/C++.  This flag controls the linkage
   semantics of 'inline'  */
#define DECL_DECLARED_INLINE_P(NODE) \
  (FUNCTION_DECL_CHECK (NODE)->function_decl.declared_inline_flag)

/* Nonzero in a FUNCTION_DECL means this function should not get
   -Winline warnings.  */
#define DECL_NO_INLINE_WARNING_P(NODE) \
  (FUNCTION_DECL_CHECK (NODE)->function_decl.no_inline_warning_flag)

/* Nonzero if a FUNCTION_CODE is a TM load/store.  */
#define BUILTIN_TM_LOAD_STORE_P(FN) \
  ((FN) >= BUILT_IN_TM_STORE_1 && (FN) <= BUILT_IN_TM_LOAD_RFW_LDOUBLE)

/* Nonzero if a FUNCTION_CODE is a TM load.  */
#define BUILTIN_TM_LOAD_P(FN) \
  ((FN) >= BUILT_IN_TM_LOAD_1 && (FN) <= BUILT_IN_TM_LOAD_RFW_LDOUBLE)

/* Nonzero if a FUNCTION_CODE is a TM store.  */
#define BUILTIN_TM_STORE_P(FN) \
  ((FN) >= BUILT_IN_TM_STORE_1 && (FN) <= BUILT_IN_TM_STORE_WAW_LDOUBLE)

#define CASE_BUILT_IN_TM_LOAD(FN)	\
  case BUILT_IN_TM_LOAD_##FN:		\
  case BUILT_IN_TM_LOAD_RAR_##FN:	\
  case BUILT_IN_TM_LOAD_RAW_##FN:	\
  case BUILT_IN_TM_LOAD_RFW_##FN

#define CASE_BUILT_IN_TM_STORE(FN)	\
  case BUILT_IN_TM_STORE_##FN:		\
  case BUILT_IN_TM_STORE_WAR_##FN:	\
  case BUILT_IN_TM_STORE_WAW_##FN

/* Nonzero in a FUNCTION_DECL that should be always inlined by the inliner
   disregarding size and cost heuristics.  This is equivalent to using
   the always_inline attribute without the required diagnostics if the
   function cannot be inlined.  */
#define DECL_DISREGARD_INLINE_LIMITS(NODE) \
  (FUNCTION_DECL_CHECK (NODE)->function_decl.disregard_inline_limits)

extern vec<tree, va_gc> **decl_debug_args_lookup (tree);
extern vec<tree, va_gc> **decl_debug_args_insert (tree);

/* Nonzero if a FUNCTION_DECL has DEBUG arguments attached to it.  */
#define DECL_HAS_DEBUG_ARGS_P(NODE) \
  (FUNCTION_DECL_CHECK (NODE)->function_decl.has_debug_args_flag)

/* For FUNCTION_DECL, this holds a pointer to a structure ("struct function")
   that describes the status of this function.  */
#define DECL_STRUCT_FUNCTION(NODE) \
  (FUNCTION_DECL_CHECK (NODE)->function_decl.f)

/* In a FUNCTION_DECL, nonzero means a built in function of a
   standard library or more generally a built in function that is
   recognized by optimizers and expanders.

   Note that it is different from the DECL_IS_BUILTIN accessor.  For
   instance, user declared prototypes of C library functions are not
   DECL_IS_BUILTIN but may be DECL_BUILT_IN.  */
#define DECL_BUILT_IN(NODE) (DECL_BUILT_IN_CLASS (NODE) != NOT_BUILT_IN)

/* For a builtin function, identify which part of the compiler defined it.  */
#define DECL_BUILT_IN_CLASS(NODE) \
   (FUNCTION_DECL_CHECK (NODE)->function_decl.built_in_class)

/* In FUNCTION_DECL, a chain of ..._DECL nodes.  */
#define DECL_ARGUMENTS(NODE) \
   (FUNCTION_DECL_CHECK (NODE)->function_decl.arguments)

/* In FUNCTION_DECL, the function specific target options to use when compiling
   this function.  */
#define DECL_FUNCTION_SPECIFIC_TARGET(NODE) \
   (FUNCTION_DECL_CHECK (NODE)->function_decl.function_specific_target)

/* In FUNCTION_DECL, the function specific optimization options to use when
   compiling this function.  */
#define DECL_FUNCTION_SPECIFIC_OPTIMIZATION(NODE) \
   (FUNCTION_DECL_CHECK (NODE)->function_decl.function_specific_optimization)

/* In FUNCTION_DECL, this is set if this function has other versions generated
   using "target" attributes.  The default version is the one which does not
   have any "target" attribute set. */
#define DECL_FUNCTION_VERSIONED(NODE)\
   (FUNCTION_DECL_CHECK (NODE)->function_decl.versioned_function)

/* In FUNCTION_DECL, this is set if this function is a C++ constructor.
   Devirtualization machinery uses this knowledge for determing type of the
   object constructed.  Also we assume that constructor address is not
   important.  */
#define DECL_CXX_CONSTRUCTOR_P(NODE)\
   (FUNCTION_DECL_CHECK (NODE)->decl_with_vis.cxx_constructor)

/* In FUNCTION_DECL, this is set if this function is a C++ destructor.
   Devirtualization machinery uses this to track types in destruction.  */
#define DECL_CXX_DESTRUCTOR_P(NODE)\
   (FUNCTION_DECL_CHECK (NODE)->decl_with_vis.cxx_destructor)

/* In FUNCTION_DECL that represent an virtual method this is set when
   the method is final.  */
#define DECL_FINAL_P(NODE)\
   (FUNCTION_DECL_CHECK (NODE)->decl_with_vis.final)

/* The source language of the translation-unit.  */
#define TRANSLATION_UNIT_LANGUAGE(NODE) \
  (TRANSLATION_UNIT_DECL_CHECK (NODE)->translation_unit_decl.language)

/* TRANSLATION_UNIT_DECL inherits from DECL_MINIMAL.  */

/* For a TYPE_DECL, holds the "original" type.  (TREE_TYPE has the copy.) */
#define DECL_ORIGINAL_TYPE(NODE) \
  (TYPE_DECL_CHECK (NODE)->decl_non_common.result)

/* In a TYPE_DECL nonzero means the detail info about this type is not dumped
   into stabs.  Instead it will generate cross reference ('x') of names.
   This uses the same flag as DECL_EXTERNAL.  */
#define TYPE_DECL_SUPPRESS_DEBUG(NODE) \
  (TYPE_DECL_CHECK (NODE)->decl_common.decl_flag_1)

/* Getter of the imported declaration associated to the
   IMPORTED_DECL node.  */
#define IMPORTED_DECL_ASSOCIATED_DECL(NODE) \
(DECL_INITIAL (IMPORTED_DECL_CHECK (NODE)))

/* Getter of the symbol declaration associated with the
   NAMELIST_DECL node.  */
#define NAMELIST_DECL_ASSOCIATED_DECL(NODE) \
  (DECL_INITIAL (NODE))

/* A STATEMENT_LIST chains statements together in GENERIC and GIMPLE.
   To reduce overhead, the nodes containing the statements are not trees.
   This avoids the overhead of tree_common on all linked list elements.

   Use the interface in tree-iterator.h to access this node.  */

#define STATEMENT_LIST_HEAD(NODE) \
  (STATEMENT_LIST_CHECK (NODE)->stmt_list.head)
#define STATEMENT_LIST_TAIL(NODE) \
  (STATEMENT_LIST_CHECK (NODE)->stmt_list.tail)

#define TREE_OPTIMIZATION(NODE) \
  (OPTIMIZATION_NODE_CHECK (NODE)->optimization.opts)

#define TREE_OPTIMIZATION_OPTABS(NODE) \
  (OPTIMIZATION_NODE_CHECK (NODE)->optimization.optabs)

#define TREE_OPTIMIZATION_BASE_OPTABS(NODE) \
  (OPTIMIZATION_NODE_CHECK (NODE)->optimization.base_optabs)

/* Return a tree node that encapsulates the optimization options in OPTS.  */
extern tree build_optimization_node (struct gcc_options *opts);

#define TREE_TARGET_OPTION(NODE) \
  (TARGET_OPTION_NODE_CHECK (NODE)->target_option.opts)

#define TREE_TARGET_GLOBALS(NODE) \
  (TARGET_OPTION_NODE_CHECK (NODE)->target_option.globals)

/* Return a tree node that encapsulates the target options in OPTS.  */
extern tree build_target_option_node (struct gcc_options *opts);

extern void prepare_target_option_nodes_for_pch (void);

#if defined ENABLE_TREE_CHECKING && (GCC_VERSION >= 2007)

inline tree
tree_check (tree __t, const char *__f, int __l, const char *__g, tree_code __c)
{
  if (TREE_CODE (__t) != __c)
    tree_check_failed (__t, __f, __l, __g, __c, 0);
  return __t;
}

inline tree
tree_not_check (tree __t, const char *__f, int __l, const char *__g,
                enum tree_code __c)
{
  if (TREE_CODE (__t) == __c)
    tree_not_check_failed (__t, __f, __l, __g, __c, 0);
  return __t;
}

inline tree
tree_check2 (tree __t, const char *__f, int __l, const char *__g,
             enum tree_code __c1, enum tree_code __c2)
{
  if (TREE_CODE (__t) != __c1
      && TREE_CODE (__t) != __c2)
    tree_check_failed (__t, __f, __l, __g, __c1, __c2, 0);
  return __t;
}

inline tree
tree_not_check2 (tree __t, const char *__f, int __l, const char *__g,
                 enum tree_code __c1, enum tree_code __c2)
{
  if (TREE_CODE (__t) == __c1
      || TREE_CODE (__t) == __c2)
    tree_not_check_failed (__t, __f, __l, __g, __c1, __c2, 0);
  return __t;
}

inline tree
tree_check3 (tree __t, const char *__f, int __l, const char *__g,
             enum tree_code __c1, enum tree_code __c2, enum tree_code __c3)
{
  if (TREE_CODE (__t) != __c1
      && TREE_CODE (__t) != __c2
      && TREE_CODE (__t) != __c3)
    tree_check_failed (__t, __f, __l, __g, __c1, __c2, __c3, 0);
  return __t;
}

inline tree
tree_not_check3 (tree __t, const char *__f, int __l, const char *__g,
                 enum tree_code __c1, enum tree_code __c2, enum tree_code __c3)
{
  if (TREE_CODE (__t) == __c1
      || TREE_CODE (__t) == __c2
      || TREE_CODE (__t) == __c3)
    tree_not_check_failed (__t, __f, __l, __g, __c1, __c2, __c3, 0);
  return __t;
}

inline tree
tree_check4 (tree __t, const char *__f, int __l, const char *__g,
             enum tree_code __c1, enum tree_code __c2, enum tree_code __c3,
             enum tree_code __c4)
{
  if (TREE_CODE (__t) != __c1
      && TREE_CODE (__t) != __c2
      && TREE_CODE (__t) != __c3
      && TREE_CODE (__t) != __c4)
    tree_check_failed (__t, __f, __l, __g, __c1, __c2, __c3, __c4, 0);
  return __t;
}

inline tree
tree_not_check4 (tree __t, const char *__f, int __l, const char *__g,
                 enum tree_code __c1, enum tree_code __c2, enum tree_code __c3,
                 enum tree_code __c4)
{
  if (TREE_CODE (__t) == __c1
      || TREE_CODE (__t) == __c2
      || TREE_CODE (__t) == __c3
      || TREE_CODE (__t) == __c4)
    tree_not_check_failed (__t, __f, __l, __g, __c1, __c2, __c3, __c4, 0);
  return __t;
}

inline tree
tree_check5 (tree __t, const char *__f, int __l, const char *__g,
             enum tree_code __c1, enum tree_code __c2, enum tree_code __c3,
             enum tree_code __c4, enum tree_code __c5)
{
  if (TREE_CODE (__t) != __c1
      && TREE_CODE (__t) != __c2
      && TREE_CODE (__t) != __c3
      && TREE_CODE (__t) != __c4
      && TREE_CODE (__t) != __c5)
    tree_check_failed (__t, __f, __l, __g, __c1, __c2, __c3, __c4, __c5, 0);
  return __t;
}

inline tree
tree_not_check5 (tree __t, const char *__f, int __l, const char *__g,
                 enum tree_code __c1, enum tree_code __c2, enum tree_code __c3,
                 enum tree_code __c4, enum tree_code __c5)
{
  if (TREE_CODE (__t) == __c1
      || TREE_CODE (__t) == __c2
      || TREE_CODE (__t) == __c3
      || TREE_CODE (__t) == __c4
      || TREE_CODE (__t) == __c5)
    tree_not_check_failed (__t, __f, __l, __g, __c1, __c2, __c3, __c4, __c5, 0);
  return __t;
}

inline tree
contains_struct_check (tree __t, const enum tree_node_structure_enum __s,
                       const char *__f, int __l, const char *__g)
{
  if (tree_contains_struct[TREE_CODE (__t)][__s] != 1)
      tree_contains_struct_check_failed (__t, __s, __f, __l, __g);
  return __t;
}

inline tree
tree_class_check (tree __t, const enum tree_code_class __class,
                  const char *__f, int __l, const char *__g)
{
  if (TREE_CODE_CLASS (TREE_CODE (__t)) != __class)
    tree_class_check_failed (__t, __class, __f, __l, __g);
  return __t;
}

inline tree
tree_range_check (tree __t,
                  enum tree_code __code1, enum tree_code __code2,
                  const char *__f, int __l, const char *__g)
{
  if (TREE_CODE (__t) < __code1 || TREE_CODE (__t) > __code2)
    tree_range_check_failed (__t, __f, __l, __g, __code1, __code2);
  return __t;
}

inline tree
omp_clause_subcode_check (tree __t, enum omp_clause_code __code,
                          const char *__f, int __l, const char *__g)
{
  if (TREE_CODE (__t) != OMP_CLAUSE)
    tree_check_failed (__t, __f, __l, __g, OMP_CLAUSE, 0);
  if (__t->omp_clause.code != __code)
    omp_clause_check_failed (__t, __f, __l, __g, __code);
  return __t;
}

inline tree
omp_clause_range_check (tree __t,
                        enum omp_clause_code __code1,
                        enum omp_clause_code __code2,
                        const char *__f, int __l, const char *__g)
{
  if (TREE_CODE (__t) != OMP_CLAUSE)
    tree_check_failed (__t, __f, __l, __g, OMP_CLAUSE, 0);
  if ((int) __t->omp_clause.code < (int) __code1
      || (int) __t->omp_clause.code > (int) __code2)
    omp_clause_range_check_failed (__t, __f, __l, __g, __code1, __code2);
  return __t;
}

/* These checks have to be special cased.  */

inline tree
expr_check (tree __t, const char *__f, int __l, const char *__g)
{
  char const __c = TREE_CODE_CLASS (TREE_CODE (__t));
  if (!IS_EXPR_CODE_CLASS (__c))
    tree_class_check_failed (__t, tcc_expression, __f, __l, __g);
  return __t;
}

/* These checks have to be special cased.  */

inline tree
non_type_check (tree __t, const char *__f, int __l, const char *__g)
{
  if (TYPE_P (__t))
    tree_not_class_check_failed (__t, tcc_type, __f, __l, __g);
  return __t;
}

inline const HOST_WIDE_INT *
tree_int_cst_elt_check (const_tree __t, int __i,
			const char *__f, int __l, const char *__g)
{
  if (TREE_CODE (__t) != INTEGER_CST)
    tree_check_failed (__t, __f, __l, __g, INTEGER_CST, 0);
  if (__i < 0 || __i >= __t->base.u.int_length.extended)
    tree_int_cst_elt_check_failed (__i, __t->base.u.int_length.extended,
				   __f, __l, __g);
  return &CONST_CAST_TREE (__t)->int_cst.val[__i];
}

inline HOST_WIDE_INT *
tree_int_cst_elt_check (tree __t, int __i,
			const char *__f, int __l, const char *__g)
{
  if (TREE_CODE (__t) != INTEGER_CST)
    tree_check_failed (__t, __f, __l, __g, INTEGER_CST, 0);
  if (__i < 0 || __i >= __t->base.u.int_length.extended)
    tree_int_cst_elt_check_failed (__i, __t->base.u.int_length.extended,
				   __f, __l, __g);
  return &CONST_CAST_TREE (__t)->int_cst.val[__i];
}

/* Workaround -Wstrict-overflow false positive during profiledbootstrap.  */

# if GCC_VERSION >= 4006
#pragma GCC diagnostic push
#pragma GCC diagnostic ignored "-Wstrict-overflow"
#endif

inline tree *
tree_vec_elt_check (tree __t, int __i,
                    const char *__f, int __l, const char *__g)
{
  if (TREE_CODE (__t) != TREE_VEC)
    tree_check_failed (__t, __f, __l, __g, TREE_VEC, 0);
  if (__i < 0 || __i >= __t->base.u.length)
    tree_vec_elt_check_failed (__i, __t->base.u.length, __f, __l, __g);
  return &CONST_CAST_TREE (__t)->vec.a[__i];
}

# if GCC_VERSION >= 4006
#pragma GCC diagnostic pop
#endif

inline tree *
omp_clause_elt_check (tree __t, int __i,
                      const char *__f, int __l, const char *__g)
{
  if (TREE_CODE (__t) != OMP_CLAUSE)
    tree_check_failed (__t, __f, __l, __g, OMP_CLAUSE, 0);
  if (__i < 0 || __i >= omp_clause_num_ops [__t->omp_clause.code])
    omp_clause_operand_check_failed (__i, __t, __f, __l, __g);
  return &__t->omp_clause.ops[__i];
}

/* These checks have to be special cased.  */

inline tree
any_integral_type_check (tree __t, const char *__f, int __l, const char *__g)
{
  if (!ANY_INTEGRAL_TYPE_P (__t))
    tree_check_failed (__t, __f, __l, __g, BOOLEAN_TYPE, ENUMERAL_TYPE,
		       INTEGER_TYPE, 0);
  return __t;
}

inline const_tree
tree_check (const_tree __t, const char *__f, int __l, const char *__g,
	    tree_code __c)
{
  if (TREE_CODE (__t) != __c)
    tree_check_failed (__t, __f, __l, __g, __c, 0);
  return __t;
}

inline const_tree
tree_not_check (const_tree __t, const char *__f, int __l, const char *__g,
                enum tree_code __c)
{
  if (TREE_CODE (__t) == __c)
    tree_not_check_failed (__t, __f, __l, __g, __c, 0);
  return __t;
}

inline const_tree
tree_check2 (const_tree __t, const char *__f, int __l, const char *__g,
             enum tree_code __c1, enum tree_code __c2)
{
  if (TREE_CODE (__t) != __c1
      && TREE_CODE (__t) != __c2)
    tree_check_failed (__t, __f, __l, __g, __c1, __c2, 0);
  return __t;
}

inline const_tree
tree_not_check2 (const_tree __t, const char *__f, int __l, const char *__g,
                 enum tree_code __c1, enum tree_code __c2)
{
  if (TREE_CODE (__t) == __c1
      || TREE_CODE (__t) == __c2)
    tree_not_check_failed (__t, __f, __l, __g, __c1, __c2, 0);
  return __t;
}

inline const_tree
tree_check3 (const_tree __t, const char *__f, int __l, const char *__g,
             enum tree_code __c1, enum tree_code __c2, enum tree_code __c3)
{
  if (TREE_CODE (__t) != __c1
      && TREE_CODE (__t) != __c2
      && TREE_CODE (__t) != __c3)
    tree_check_failed (__t, __f, __l, __g, __c1, __c2, __c3, 0);
  return __t;
}

inline const_tree
tree_not_check3 (const_tree __t, const char *__f, int __l, const char *__g,
                 enum tree_code __c1, enum tree_code __c2, enum tree_code __c3)
{
  if (TREE_CODE (__t) == __c1
      || TREE_CODE (__t) == __c2
      || TREE_CODE (__t) == __c3)
    tree_not_check_failed (__t, __f, __l, __g, __c1, __c2, __c3, 0);
  return __t;
}

inline const_tree
tree_check4 (const_tree __t, const char *__f, int __l, const char *__g,
             enum tree_code __c1, enum tree_code __c2, enum tree_code __c3,
             enum tree_code __c4)
{
  if (TREE_CODE (__t) != __c1
      && TREE_CODE (__t) != __c2
      && TREE_CODE (__t) != __c3
      && TREE_CODE (__t) != __c4)
    tree_check_failed (__t, __f, __l, __g, __c1, __c2, __c3, __c4, 0);
  return __t;
}

inline const_tree
tree_not_check4 (const_tree __t, const char *__f, int __l, const char *__g,
                 enum tree_code __c1, enum tree_code __c2, enum tree_code __c3,
                 enum tree_code __c4)
{
  if (TREE_CODE (__t) == __c1
      || TREE_CODE (__t) == __c2
      || TREE_CODE (__t) == __c3
      || TREE_CODE (__t) == __c4)
    tree_not_check_failed (__t, __f, __l, __g, __c1, __c2, __c3, __c4, 0);
  return __t;
}

inline const_tree
tree_check5 (const_tree __t, const char *__f, int __l, const char *__g,
             enum tree_code __c1, enum tree_code __c2, enum tree_code __c3,
             enum tree_code __c4, enum tree_code __c5)
{
  if (TREE_CODE (__t) != __c1
      && TREE_CODE (__t) != __c2
      && TREE_CODE (__t) != __c3
      && TREE_CODE (__t) != __c4
      && TREE_CODE (__t) != __c5)
    tree_check_failed (__t, __f, __l, __g, __c1, __c2, __c3, __c4, __c5, 0);
  return __t;
}

inline const_tree
tree_not_check5 (const_tree __t, const char *__f, int __l, const char *__g,
                 enum tree_code __c1, enum tree_code __c2, enum tree_code __c3,
                 enum tree_code __c4, enum tree_code __c5)
{
  if (TREE_CODE (__t) == __c1
      || TREE_CODE (__t) == __c2
      || TREE_CODE (__t) == __c3
      || TREE_CODE (__t) == __c4
      || TREE_CODE (__t) == __c5)
    tree_not_check_failed (__t, __f, __l, __g, __c1, __c2, __c3, __c4, __c5, 0);
  return __t;
}

inline const_tree
contains_struct_check (const_tree __t, const enum tree_node_structure_enum __s,
                       const char *__f, int __l, const char *__g)
{
  if (tree_contains_struct[TREE_CODE (__t)][__s] != 1)
      tree_contains_struct_check_failed (__t, __s, __f, __l, __g);
  return __t;
}

inline const_tree
tree_class_check (const_tree __t, const enum tree_code_class __class,
                  const char *__f, int __l, const char *__g)
{
  if (TREE_CODE_CLASS (TREE_CODE (__t)) != __class)
    tree_class_check_failed (__t, __class, __f, __l, __g);
  return __t;
}

inline const_tree
tree_range_check (const_tree __t,
                  enum tree_code __code1, enum tree_code __code2,
                  const char *__f, int __l, const char *__g)
{
  if (TREE_CODE (__t) < __code1 || TREE_CODE (__t) > __code2)
    tree_range_check_failed (__t, __f, __l, __g, __code1, __code2);
  return __t;
}

inline const_tree
omp_clause_subcode_check (const_tree __t, enum omp_clause_code __code,
                          const char *__f, int __l, const char *__g)
{
  if (TREE_CODE (__t) != OMP_CLAUSE)
    tree_check_failed (__t, __f, __l, __g, OMP_CLAUSE, 0);
  if (__t->omp_clause.code != __code)
    omp_clause_check_failed (__t, __f, __l, __g, __code);
  return __t;
}

inline const_tree
omp_clause_range_check (const_tree __t,
                        enum omp_clause_code __code1,
                        enum omp_clause_code __code2,
                        const char *__f, int __l, const char *__g)
{
  if (TREE_CODE (__t) != OMP_CLAUSE)
    tree_check_failed (__t, __f, __l, __g, OMP_CLAUSE, 0);
  if ((int) __t->omp_clause.code < (int) __code1
      || (int) __t->omp_clause.code > (int) __code2)
    omp_clause_range_check_failed (__t, __f, __l, __g, __code1, __code2);
  return __t;
}

inline const_tree
expr_check (const_tree __t, const char *__f, int __l, const char *__g)
{
  char const __c = TREE_CODE_CLASS (TREE_CODE (__t));
  if (!IS_EXPR_CODE_CLASS (__c))
    tree_class_check_failed (__t, tcc_expression, __f, __l, __g);
  return __t;
}

inline const_tree
non_type_check (const_tree __t, const char *__f, int __l, const char *__g)
{
  if (TYPE_P (__t))
    tree_not_class_check_failed (__t, tcc_type, __f, __l, __g);
  return __t;
}

# if GCC_VERSION >= 4006
#pragma GCC diagnostic push
#pragma GCC diagnostic ignored "-Wstrict-overflow"
#endif

inline const_tree *
tree_vec_elt_check (const_tree __t, int __i,
                    const char *__f, int __l, const char *__g)
{
  if (TREE_CODE (__t) != TREE_VEC)
    tree_check_failed (__t, __f, __l, __g, TREE_VEC, 0);
  if (__i < 0 || __i >= __t->base.u.length)
    tree_vec_elt_check_failed (__i, __t->base.u.length, __f, __l, __g);
  return CONST_CAST (const_tree *, &__t->vec.a[__i]);
  //return &__t->vec.a[__i];
}

# if GCC_VERSION >= 4006
#pragma GCC diagnostic pop
#endif

inline const_tree *
omp_clause_elt_check (const_tree __t, int __i,
                      const char *__f, int __l, const char *__g)
{
  if (TREE_CODE (__t) != OMP_CLAUSE)
    tree_check_failed (__t, __f, __l, __g, OMP_CLAUSE, 0);
  if (__i < 0 || __i >= omp_clause_num_ops [__t->omp_clause.code])
    omp_clause_operand_check_failed (__i, __t, __f, __l, __g);
  return CONST_CAST (const_tree *, &__t->omp_clause.ops[__i]);
}

inline const_tree
any_integral_type_check (const_tree __t, const char *__f, int __l,
			 const char *__g)
{
  if (!ANY_INTEGRAL_TYPE_P (__t))
    tree_check_failed (__t, __f, __l, __g, BOOLEAN_TYPE, ENUMERAL_TYPE,
		       INTEGER_TYPE, 0);
  return __t;
}

#endif

/* Compute the number of operands in an expression node NODE.  For
   tcc_vl_exp nodes like CALL_EXPRs, this is stored in the node itself,
   otherwise it is looked up from the node's code.  */
static inline int
tree_operand_length (const_tree node)
{
  if (VL_EXP_CLASS_P (node))
    return VL_EXP_OPERAND_LENGTH (node);
  else
    return TREE_CODE_LENGTH (TREE_CODE (node));
}

#if defined ENABLE_TREE_CHECKING && (GCC_VERSION >= 2007)

/* Special checks for TREE_OPERANDs.  */
inline tree *
tree_operand_check (tree __t, int __i,
                    const char *__f, int __l, const char *__g)
{
  const_tree __u = EXPR_CHECK (__t);
  if (__i < 0 || __i >= TREE_OPERAND_LENGTH (__u))
    tree_operand_check_failed (__i, __u, __f, __l, __g);
  return &CONST_CAST_TREE (__u)->exp.operands[__i];
}

inline tree *
tree_operand_check_code (tree __t, enum tree_code __code, int __i,
                         const char *__f, int __l, const char *__g)
{
  if (TREE_CODE (__t) != __code)
    tree_check_failed (__t, __f, __l, __g, __code, 0);
  if (__i < 0 || __i >= TREE_OPERAND_LENGTH (__t))
    tree_operand_check_failed (__i, __t, __f, __l, __g);
  return &__t->exp.operands[__i];
}

inline const_tree *
tree_operand_check (const_tree __t, int __i,
                    const char *__f, int __l, const char *__g)
{
  const_tree __u = EXPR_CHECK (__t);
  if (__i < 0 || __i >= TREE_OPERAND_LENGTH (__u))
    tree_operand_check_failed (__i, __u, __f, __l, __g);
  return CONST_CAST (const_tree *, &__u->exp.operands[__i]);
}

inline const_tree *
tree_operand_check_code (const_tree __t, enum tree_code __code, int __i,
                         const char *__f, int __l, const char *__g)
{
  if (TREE_CODE (__t) != __code)
    tree_check_failed (__t, __f, __l, __g, __code, 0);
  if (__i < 0 || __i >= TREE_OPERAND_LENGTH (__t))
    tree_operand_check_failed (__i, __t, __f, __l, __g);
  return CONST_CAST (const_tree *, &__t->exp.operands[__i]);
}

#endif

/* True iff an identifier matches a C string.  */

inline bool
id_equal (const_tree id, const char *str)
{
  return !strcmp (IDENTIFIER_POINTER (id), str);
}

inline bool
id_equal (const char *str, const_tree id)
{
  return !strcmp (str, IDENTIFIER_POINTER (id));
}

/* Return the number of elements in the VECTOR_TYPE given by NODE.  */
inline poly_uint64
TYPE_VECTOR_SUBPARTS (const_tree node)
{
  STATIC_ASSERT (NUM_POLY_INT_COEFFS <= 2);
  unsigned int precision = VECTOR_TYPE_CHECK (node)->type_common.precision;
  if (NUM_POLY_INT_COEFFS == 2)
    {
      poly_uint64 res = 0;
      res.coeffs[0] = 1 << (precision / 2);
      if (precision & 1)
	res.coeffs[1] = 1 << (precision / 2);
      return res;
    }
  else
    return 1 << precision;
}

/* Set the number of elements in VECTOR_TYPE NODE to SUBPARTS, which must
   satisfy valid_vector_subparts_p.  */
inline void
SET_TYPE_VECTOR_SUBPARTS (tree node, poly_uint64 subparts)
{
  STATIC_ASSERT (NUM_POLY_INT_COEFFS <= 2);
  unsigned HOST_WIDE_INT coeff0 = subparts.coeffs[0];
  int index = exact_log2 (coeff0);
  gcc_assert (index >= 0);
  if (NUM_POLY_INT_COEFFS == 2)
    {
      unsigned HOST_WIDE_INT coeff1 = subparts.coeffs[1];
      gcc_assert (coeff1 == 0 || coeff1 == coeff0);
      VECTOR_TYPE_CHECK (node)->type_common.precision
	= index * 2 + (coeff1 != 0);
    }
  else
    VECTOR_TYPE_CHECK (node)->type_common.precision = index;
}

/* Return true if we can construct vector types with the given number
   of subparts.  */
static inline bool
valid_vector_subparts_p (poly_uint64 subparts)
{
  unsigned HOST_WIDE_INT coeff0 = subparts.coeffs[0];
  if (!pow2p_hwi (coeff0))
    return false;
  if (NUM_POLY_INT_COEFFS == 2)
    {
      unsigned HOST_WIDE_INT coeff1 = subparts.coeffs[1];
      if (coeff1 != 0 && coeff1 != coeff0)
	return false;
    }
  return true;
}

#define error_mark_node			global_trees[TI_ERROR_MARK]

#define intQI_type_node			global_trees[TI_INTQI_TYPE]
#define intHI_type_node			global_trees[TI_INTHI_TYPE]
#define intSI_type_node			global_trees[TI_INTSI_TYPE]
#define intDI_type_node			global_trees[TI_INTDI_TYPE]
#define intTI_type_node			global_trees[TI_INTTI_TYPE]

#define unsigned_intQI_type_node	global_trees[TI_UINTQI_TYPE]
#define unsigned_intHI_type_node	global_trees[TI_UINTHI_TYPE]
#define unsigned_intSI_type_node	global_trees[TI_UINTSI_TYPE]
#define unsigned_intDI_type_node	global_trees[TI_UINTDI_TYPE]
#define unsigned_intTI_type_node	global_trees[TI_UINTTI_TYPE]

#define atomicQI_type_node	global_trees[TI_ATOMICQI_TYPE]
#define atomicHI_type_node	global_trees[TI_ATOMICHI_TYPE]
#define atomicSI_type_node	global_trees[TI_ATOMICSI_TYPE]
#define atomicDI_type_node	global_trees[TI_ATOMICDI_TYPE]
#define atomicTI_type_node	global_trees[TI_ATOMICTI_TYPE]

#define uint16_type_node		global_trees[TI_UINT16_TYPE]
#define uint32_type_node		global_trees[TI_UINT32_TYPE]
#define uint64_type_node		global_trees[TI_UINT64_TYPE]

#define void_node			global_trees[TI_VOID]

#define integer_zero_node		global_trees[TI_INTEGER_ZERO]
#define integer_one_node		global_trees[TI_INTEGER_ONE]
#define integer_three_node              global_trees[TI_INTEGER_THREE]
#define integer_minus_one_node		global_trees[TI_INTEGER_MINUS_ONE]
#define size_zero_node			global_trees[TI_SIZE_ZERO]
#define size_one_node			global_trees[TI_SIZE_ONE]
#define bitsize_zero_node		global_trees[TI_BITSIZE_ZERO]
#define bitsize_one_node		global_trees[TI_BITSIZE_ONE]
#define bitsize_unit_node		global_trees[TI_BITSIZE_UNIT]

/* Base access nodes.  */
#define access_public_node		global_trees[TI_PUBLIC]
#define access_protected_node	        global_trees[TI_PROTECTED]
#define access_private_node		global_trees[TI_PRIVATE]

#define null_pointer_node		global_trees[TI_NULL_POINTER]

#define float_type_node			global_trees[TI_FLOAT_TYPE]
#define double_type_node		global_trees[TI_DOUBLE_TYPE]
#define long_double_type_node		global_trees[TI_LONG_DOUBLE_TYPE]

/* Nodes for particular _FloatN and _FloatNx types in sequence.  */
#define FLOATN_TYPE_NODE(IDX)		global_trees[TI_FLOATN_TYPE_FIRST + (IDX)]
#define FLOATN_NX_TYPE_NODE(IDX)	global_trees[TI_FLOATN_NX_TYPE_FIRST + (IDX)]
#define FLOATNX_TYPE_NODE(IDX)		global_trees[TI_FLOATNX_TYPE_FIRST + (IDX)]

/* Names for individual types (code should normally iterate over all
   such types; these are only for back-end use, or in contexts such as
   *.def where iteration is not possible).  */
#define float16_type_node		global_trees[TI_FLOAT16_TYPE]
#define float32_type_node		global_trees[TI_FLOAT32_TYPE]
#define float64_type_node		global_trees[TI_FLOAT64_TYPE]
#define float128_type_node		global_trees[TI_FLOAT128_TYPE]
#define float32x_type_node		global_trees[TI_FLOAT32X_TYPE]
#define float64x_type_node		global_trees[TI_FLOAT64X_TYPE]
#define float128x_type_node		global_trees[TI_FLOAT128X_TYPE]

#define float_ptr_type_node		global_trees[TI_FLOAT_PTR_TYPE]
#define double_ptr_type_node		global_trees[TI_DOUBLE_PTR_TYPE]
#define long_double_ptr_type_node	global_trees[TI_LONG_DOUBLE_PTR_TYPE]
#define integer_ptr_type_node		global_trees[TI_INTEGER_PTR_TYPE]

#define complex_integer_type_node	global_trees[TI_COMPLEX_INTEGER_TYPE]
#define complex_float_type_node		global_trees[TI_COMPLEX_FLOAT_TYPE]
#define complex_double_type_node	global_trees[TI_COMPLEX_DOUBLE_TYPE]
#define complex_long_double_type_node	global_trees[TI_COMPLEX_LONG_DOUBLE_TYPE]

#define COMPLEX_FLOATN_NX_TYPE_NODE(IDX)	global_trees[TI_COMPLEX_FLOATN_NX_TYPE_FIRST + (IDX)]

#define pointer_bounds_type_node        global_trees[TI_POINTER_BOUNDS_TYPE]

#define void_type_node			global_trees[TI_VOID_TYPE]
/* The C type `void *'.  */
#define ptr_type_node			global_trees[TI_PTR_TYPE]
/* The C type `const void *'.  */
#define const_ptr_type_node		global_trees[TI_CONST_PTR_TYPE]
/* The C type `size_t'.  */
#define size_type_node                  global_trees[TI_SIZE_TYPE]
#define pid_type_node                   global_trees[TI_PID_TYPE]
#define ptrdiff_type_node		global_trees[TI_PTRDIFF_TYPE]
#define va_list_type_node		global_trees[TI_VA_LIST_TYPE]
#define va_list_gpr_counter_field	global_trees[TI_VA_LIST_GPR_COUNTER_FIELD]
#define va_list_fpr_counter_field	global_trees[TI_VA_LIST_FPR_COUNTER_FIELD]
/* The C type `FILE *'.  */
#define fileptr_type_node		global_trees[TI_FILEPTR_TYPE]
/* The C type `const struct tm *'.  */
#define const_tm_ptr_type_node		global_trees[TI_CONST_TM_PTR_TYPE]
/* The C type `fenv_t *'.  */
#define fenv_t_ptr_type_node		global_trees[TI_FENV_T_PTR_TYPE]
#define const_fenv_t_ptr_type_node	global_trees[TI_CONST_FENV_T_PTR_TYPE]
/* The C type `fexcept_t *'.  */
#define fexcept_t_ptr_type_node		global_trees[TI_FEXCEPT_T_PTR_TYPE]
#define const_fexcept_t_ptr_type_node	global_trees[TI_CONST_FEXCEPT_T_PTR_TYPE]
#define pointer_sized_int_node		global_trees[TI_POINTER_SIZED_TYPE]

#define boolean_type_node		global_trees[TI_BOOLEAN_TYPE]
#define boolean_false_node		global_trees[TI_BOOLEAN_FALSE]
#define boolean_true_node		global_trees[TI_BOOLEAN_TRUE]

/* The decimal floating point types. */
#define dfloat32_type_node              global_trees[TI_DFLOAT32_TYPE]
#define dfloat64_type_node              global_trees[TI_DFLOAT64_TYPE]
#define dfloat128_type_node             global_trees[TI_DFLOAT128_TYPE]
#define dfloat32_ptr_type_node          global_trees[TI_DFLOAT32_PTR_TYPE]
#define dfloat64_ptr_type_node          global_trees[TI_DFLOAT64_PTR_TYPE]
#define dfloat128_ptr_type_node         global_trees[TI_DFLOAT128_PTR_TYPE]

/* The fixed-point types.  */
#define sat_short_fract_type_node       global_trees[TI_SAT_SFRACT_TYPE]
#define sat_fract_type_node             global_trees[TI_SAT_FRACT_TYPE]
#define sat_long_fract_type_node        global_trees[TI_SAT_LFRACT_TYPE]
#define sat_long_long_fract_type_node   global_trees[TI_SAT_LLFRACT_TYPE]
#define sat_unsigned_short_fract_type_node \
					global_trees[TI_SAT_USFRACT_TYPE]
#define sat_unsigned_fract_type_node    global_trees[TI_SAT_UFRACT_TYPE]
#define sat_unsigned_long_fract_type_node \
					global_trees[TI_SAT_ULFRACT_TYPE]
#define sat_unsigned_long_long_fract_type_node \
					global_trees[TI_SAT_ULLFRACT_TYPE]
#define short_fract_type_node           global_trees[TI_SFRACT_TYPE]
#define fract_type_node                 global_trees[TI_FRACT_TYPE]
#define long_fract_type_node            global_trees[TI_LFRACT_TYPE]
#define long_long_fract_type_node       global_trees[TI_LLFRACT_TYPE]
#define unsigned_short_fract_type_node  global_trees[TI_USFRACT_TYPE]
#define unsigned_fract_type_node        global_trees[TI_UFRACT_TYPE]
#define unsigned_long_fract_type_node   global_trees[TI_ULFRACT_TYPE]
#define unsigned_long_long_fract_type_node \
					global_trees[TI_ULLFRACT_TYPE]
#define sat_short_accum_type_node       global_trees[TI_SAT_SACCUM_TYPE]
#define sat_accum_type_node             global_trees[TI_SAT_ACCUM_TYPE]
#define sat_long_accum_type_node        global_trees[TI_SAT_LACCUM_TYPE]
#define sat_long_long_accum_type_node   global_trees[TI_SAT_LLACCUM_TYPE]
#define sat_unsigned_short_accum_type_node \
					global_trees[TI_SAT_USACCUM_TYPE]
#define sat_unsigned_accum_type_node    global_trees[TI_SAT_UACCUM_TYPE]
#define sat_unsigned_long_accum_type_node \
					global_trees[TI_SAT_ULACCUM_TYPE]
#define sat_unsigned_long_long_accum_type_node \
					global_trees[TI_SAT_ULLACCUM_TYPE]
#define short_accum_type_node           global_trees[TI_SACCUM_TYPE]
#define accum_type_node                 global_trees[TI_ACCUM_TYPE]
#define long_accum_type_node            global_trees[TI_LACCUM_TYPE]
#define long_long_accum_type_node       global_trees[TI_LLACCUM_TYPE]
#define unsigned_short_accum_type_node  global_trees[TI_USACCUM_TYPE]
#define unsigned_accum_type_node        global_trees[TI_UACCUM_TYPE]
#define unsigned_long_accum_type_node   global_trees[TI_ULACCUM_TYPE]
#define unsigned_long_long_accum_type_node \
					global_trees[TI_ULLACCUM_TYPE]
#define qq_type_node                    global_trees[TI_QQ_TYPE]
#define hq_type_node                    global_trees[TI_HQ_TYPE]
#define sq_type_node                    global_trees[TI_SQ_TYPE]
#define dq_type_node                    global_trees[TI_DQ_TYPE]
#define tq_type_node                    global_trees[TI_TQ_TYPE]
#define uqq_type_node                   global_trees[TI_UQQ_TYPE]
#define uhq_type_node                   global_trees[TI_UHQ_TYPE]
#define usq_type_node                   global_trees[TI_USQ_TYPE]
#define udq_type_node                   global_trees[TI_UDQ_TYPE]
#define utq_type_node                   global_trees[TI_UTQ_TYPE]
#define sat_qq_type_node                global_trees[TI_SAT_QQ_TYPE]
#define sat_hq_type_node                global_trees[TI_SAT_HQ_TYPE]
#define sat_sq_type_node                global_trees[TI_SAT_SQ_TYPE]
#define sat_dq_type_node                global_trees[TI_SAT_DQ_TYPE]
#define sat_tq_type_node                global_trees[TI_SAT_TQ_TYPE]
#define sat_uqq_type_node               global_trees[TI_SAT_UQQ_TYPE]
#define sat_uhq_type_node               global_trees[TI_SAT_UHQ_TYPE]
#define sat_usq_type_node               global_trees[TI_SAT_USQ_TYPE]
#define sat_udq_type_node               global_trees[TI_SAT_UDQ_TYPE]
#define sat_utq_type_node               global_trees[TI_SAT_UTQ_TYPE]
#define ha_type_node                    global_trees[TI_HA_TYPE]
#define sa_type_node                    global_trees[TI_SA_TYPE]
#define da_type_node                    global_trees[TI_DA_TYPE]
#define ta_type_node                    global_trees[TI_TA_TYPE]
#define uha_type_node                   global_trees[TI_UHA_TYPE]
#define usa_type_node                   global_trees[TI_USA_TYPE]
#define uda_type_node                   global_trees[TI_UDA_TYPE]
#define uta_type_node                   global_trees[TI_UTA_TYPE]
#define sat_ha_type_node                global_trees[TI_SAT_HA_TYPE]
#define sat_sa_type_node                global_trees[TI_SAT_SA_TYPE]
#define sat_da_type_node                global_trees[TI_SAT_DA_TYPE]
#define sat_ta_type_node                global_trees[TI_SAT_TA_TYPE]
#define sat_uha_type_node               global_trees[TI_SAT_UHA_TYPE]
#define sat_usa_type_node               global_trees[TI_SAT_USA_TYPE]
#define sat_uda_type_node               global_trees[TI_SAT_UDA_TYPE]
#define sat_uta_type_node               global_trees[TI_SAT_UTA_TYPE]

/* The node that should be placed at the end of a parameter list to
   indicate that the function does not take a variable number of
   arguments.  The TREE_VALUE will be void_type_node and there will be
   no TREE_CHAIN.  Language-independent code should not assume
   anything else about this node.  */
#define void_list_node                  global_trees[TI_VOID_LIST_NODE]

#define main_identifier_node		global_trees[TI_MAIN_IDENTIFIER]
#define MAIN_NAME_P(NODE) \
  (IDENTIFIER_NODE_CHECK (NODE) == main_identifier_node)

/* Optimization options (OPTIMIZATION_NODE) to use for default and current
   functions.  */
#define optimization_default_node	global_trees[TI_OPTIMIZATION_DEFAULT]
#define optimization_current_node	global_trees[TI_OPTIMIZATION_CURRENT]

/* Default/current target options (TARGET_OPTION_NODE).  */
#define target_option_default_node	global_trees[TI_TARGET_OPTION_DEFAULT]
#define target_option_current_node	global_trees[TI_TARGET_OPTION_CURRENT]

/* Default tree list option(), optimize() pragmas to be linked into the
   attribute list.  */
#define current_target_pragma		global_trees[TI_CURRENT_TARGET_PRAGMA]
#define current_optimize_pragma		global_trees[TI_CURRENT_OPTIMIZE_PRAGMA]

#define char_type_node			integer_types[itk_char]
#define signed_char_type_node		integer_types[itk_signed_char]
#define unsigned_char_type_node		integer_types[itk_unsigned_char]
#define short_integer_type_node		integer_types[itk_short]
#define short_unsigned_type_node	integer_types[itk_unsigned_short]
#define integer_type_node		integer_types[itk_int]
#define unsigned_type_node		integer_types[itk_unsigned_int]
#define long_integer_type_node		integer_types[itk_long]
#define long_unsigned_type_node		integer_types[itk_unsigned_long]
#define long_long_integer_type_node	integer_types[itk_long_long]
#define long_long_unsigned_type_node	integer_types[itk_unsigned_long_long]

/* True if NODE is an erroneous expression.  */

#define error_operand_p(NODE)					\
  ((NODE) == error_mark_node					\
   || ((NODE) && TREE_TYPE ((NODE)) == error_mark_node))

extern tree decl_assembler_name (tree);
extern tree decl_comdat_group (const_tree);
extern tree decl_comdat_group_id (const_tree);
extern const char *decl_section_name (const_tree);
extern void set_decl_section_name (tree, const char *);
extern enum tls_model decl_tls_model (const_tree);
extern void set_decl_tls_model (tree, enum tls_model);

/* Compute the number of bytes occupied by 'node'.  This routine only
   looks at TREE_CODE and, if the code is TREE_VEC, TREE_VEC_LENGTH.  */

extern size_t tree_size (const_tree);

/* Compute the number of bytes occupied by a tree with code CODE.
   This function cannot be used for TREE_VEC or INTEGER_CST nodes,
   which are of variable length.  */
extern size_t tree_code_size (enum tree_code);

/* Allocate and return a new UID from the DECL_UID namespace.  */
extern int allocate_decl_uid (void);

/* Lowest level primitive for allocating a node.
   The TREE_CODE is the only argument.  Contents are initialized
   to zero except for a few of the common fields.  */

extern tree make_node (enum tree_code CXX_MEM_STAT_INFO);

/* Free tree node.  */

extern void free_node (tree);

/* Make a copy of a node, with all the same contents.  */

extern tree copy_node (tree CXX_MEM_STAT_INFO);

/* Make a copy of a chain of TREE_LIST nodes.  */

extern tree copy_list (tree);

/* Make a CASE_LABEL_EXPR.  */

extern tree build_case_label (tree, tree, tree);

/* Make a BINFO.  */
extern tree make_tree_binfo (unsigned CXX_MEM_STAT_INFO);

/* Make an INTEGER_CST.  */

extern tree make_int_cst (int, int CXX_MEM_STAT_INFO);

/* Make a TREE_VEC.  */

extern tree make_tree_vec (int CXX_MEM_STAT_INFO);

/* Grow a TREE_VEC.  */

extern tree grow_tree_vec (tree v, int CXX_MEM_STAT_INFO);

/* Construct various types of nodes.  */

extern tree build_nt (enum tree_code, ...);
extern tree build_nt_call_vec (tree, vec<tree, va_gc> *);

extern tree build0 (enum tree_code, tree CXX_MEM_STAT_INFO);
extern tree build1 (enum tree_code, tree, tree CXX_MEM_STAT_INFO);
extern tree build2 (enum tree_code, tree, tree, tree CXX_MEM_STAT_INFO);
extern tree build3 (enum tree_code, tree, tree, tree, tree CXX_MEM_STAT_INFO);
extern tree build4 (enum tree_code, tree, tree, tree, tree,
		    tree CXX_MEM_STAT_INFO);
extern tree build5 (enum tree_code, tree, tree, tree, tree, tree,
		    tree CXX_MEM_STAT_INFO);

/* _loc versions of build[1-5].  */

static inline tree
build1_loc (location_t loc, enum tree_code code, tree type,
	    tree arg1 CXX_MEM_STAT_INFO)
{
  tree t = build1 (code, type, arg1 PASS_MEM_STAT);
  if (CAN_HAVE_LOCATION_P (t))
    SET_EXPR_LOCATION (t, loc);
  return t;
}

static inline tree
build2_loc (location_t loc, enum tree_code code, tree type, tree arg0,
	    tree arg1 CXX_MEM_STAT_INFO)
{
  tree t = build2 (code, type, arg0, arg1 PASS_MEM_STAT);
  if (CAN_HAVE_LOCATION_P (t))
    SET_EXPR_LOCATION (t, loc);
  return t;
}

static inline tree
build3_loc (location_t loc, enum tree_code code, tree type, tree arg0,
	    tree arg1, tree arg2 CXX_MEM_STAT_INFO)
{
  tree t = build3 (code, type, arg0, arg1, arg2 PASS_MEM_STAT);
  if (CAN_HAVE_LOCATION_P (t))
    SET_EXPR_LOCATION (t, loc);
  return t;
}

static inline tree
build4_loc (location_t loc, enum tree_code code, tree type, tree arg0,
	    tree arg1, tree arg2, tree arg3 CXX_MEM_STAT_INFO)
{
  tree t = build4 (code, type, arg0, arg1, arg2, arg3 PASS_MEM_STAT);
  if (CAN_HAVE_LOCATION_P (t))
    SET_EXPR_LOCATION (t, loc);
  return t;
}

static inline tree
build5_loc (location_t loc, enum tree_code code, tree type, tree arg0,
	    tree arg1, tree arg2, tree arg3, tree arg4 CXX_MEM_STAT_INFO)
{
  tree t = build5 (code, type, arg0, arg1, arg2, arg3,
			arg4 PASS_MEM_STAT);
  if (CAN_HAVE_LOCATION_P (t))
    SET_EXPR_LOCATION (t, loc);
  return t;
}

/* Constructs double_int from tree CST.  */

extern tree double_int_to_tree (tree, double_int);

extern tree poly_wide_int_to_tree (tree, const poly_wide_int &);
extern tree poly_offset_int_to_tree (tree type, const poly_offset_int &cst);
extern tree poly_widest_int_to_tree (tree, const poly_widest_int &);
extern tree wide_int_to_tree (tree type, const wide_int_ref &cst);
extern tree force_fit_type (tree, const wide_int_ref &, int, bool);

/* Create an INT_CST node with a CST value zero extended.  */

/* static inline */
extern tree build_int_cst (tree, poly_int64);
extern tree build_int_cstu (tree type, poly_uint64);
extern tree build_int_cst_type (tree, poly_int64);
extern tree make_vector (unsigned CXX_MEM_STAT_INFO);
<<<<<<< HEAD
extern tree build_vector (tree, unsigned int, tree * CXX_MEM_STAT_INFO);
=======
extern tree build_vector (tree, vec<tree> CXX_MEM_STAT_INFO);
>>>>>>> 4a85c0b1
extern tree build_vector_from_ctor (tree, vec<constructor_elt, va_gc> *);
extern tree build_vector_from_val (tree, tree);
extern tree build_index_vector (tree, poly_uint64, poly_uint64);
extern void recompute_constructor_flags (tree);
extern void verify_constructor_flags (tree);
extern tree build_constructor (tree, vec<constructor_elt, va_gc> *);
extern tree build_constructor_single (tree, tree, tree);
extern tree build_constructor_from_list (tree, tree);
extern tree build_constructor_va (tree, int, ...);
extern tree build_real_from_int_cst (tree, const_tree);
extern tree build_complex (tree, tree, tree);
extern tree build_complex_inf (tree, bool);
extern tree build_each_one_cst (tree);
extern tree build_one_cst (tree);
extern tree build_minus_one_cst (tree);
extern tree build_all_ones_cst (tree);
extern tree build_zero_cst (tree);
extern tree build_string (int, const char *);
extern tree build_poly_cst (tree, const tree (&)[NUM_POLY_INT_COEFFS]);
extern tree build_tree_list (tree, tree CXX_MEM_STAT_INFO);
extern tree build_tree_list_vec (const vec<tree, va_gc> * CXX_MEM_STAT_INFO);
extern tree build_decl (location_t, enum tree_code,
			tree, tree CXX_MEM_STAT_INFO);
extern tree build_fn_decl (const char *, tree);
extern tree build_translation_unit_decl (tree);
extern tree build_block (tree, tree, tree, tree);
extern tree build_empty_stmt (location_t);
extern tree build_omp_clause (location_t, enum omp_clause_code);

extern tree build_vl_exp (enum tree_code, int CXX_MEM_STAT_INFO);

extern tree build_call_nary (tree, tree, int, ...);
extern tree build_call_valist (tree, tree, int, va_list);
#define build_call_array(T1,T2,N,T3)\
   build_call_array_loc (UNKNOWN_LOCATION, T1, T2, N, T3)
extern tree build_call_array_loc (location_t, tree, tree, int, const tree *);
extern tree build_call_vec (tree, tree, vec<tree, va_gc> *);
extern tree build_call_expr_loc_array (location_t, tree, int, tree *);
extern tree build_call_expr_loc_vec (location_t, tree, vec<tree, va_gc> *);
extern tree build_call_expr_loc (location_t, tree, int, ...);
extern tree build_call_expr (tree, int, ...);
extern tree build_call_expr_internal_loc (location_t, enum internal_fn,
					  tree, int, ...);
extern tree build_call_expr_internal_loc_array (location_t, enum internal_fn,
						tree, int, const tree *);
extern tree maybe_build_call_expr_loc (location_t, combined_fn, tree,
				       int, ...);
extern tree build_string_literal (int, const char *);

/* Construct various nodes representing data types.  */

extern tree signed_or_unsigned_type_for (int, tree);
extern tree signed_type_for (tree);
extern tree unsigned_type_for (tree);
extern tree truth_type_for (tree);
extern tree build_pointer_type_for_mode (tree, machine_mode, bool);
extern tree build_pointer_type (tree);
extern tree build_reference_type_for_mode (tree, machine_mode, bool);
extern tree build_reference_type (tree);
extern tree build_vector_type_for_mode (tree, machine_mode);
extern tree build_vector_type (tree, poly_int64);
extern tree build_truth_vector_type (poly_uint64, poly_uint64);
extern tree build_same_sized_truth_vector_type (tree vectype);
extern tree build_opaque_vector_type (tree, poly_int64);
extern tree build_index_type (tree);
extern tree build_array_type (tree, tree, bool = false);
extern tree build_nonshared_array_type (tree, tree);
extern tree build_array_type_nelts (tree, poly_uint64);
extern tree build_function_type (tree, tree);
extern tree build_function_type_list (tree, ...);
extern tree build_varargs_function_type_list (tree, ...);
extern tree build_function_type_array (tree, int, tree *);
extern tree build_varargs_function_type_array (tree, int, tree *);
#define build_function_type_vec(RET, V) \
  build_function_type_array (RET, vec_safe_length (V), vec_safe_address (V))
#define build_varargs_function_type_vec(RET, V) \
  build_varargs_function_type_array (RET, vec_safe_length (V), \
				     vec_safe_address (V))
extern tree build_method_type_directly (tree, tree, tree);
extern tree build_method_type (tree, tree);
extern tree build_offset_type (tree, tree);
extern tree build_complex_type (tree, bool named = false);
extern tree array_type_nelts (const_tree);

extern tree value_member (tree, tree);
extern tree purpose_member (const_tree, tree);
extern bool vec_member (const_tree, vec<tree, va_gc> *);
extern tree chain_index (int, tree);

extern int tree_int_cst_equal (const_tree, const_tree);

extern bool tree_fits_shwi_p (const_tree)
  ATTRIBUTE_PURE;
extern bool tree_fits_uhwi_p (const_tree)
  ATTRIBUTE_PURE;
extern HOST_WIDE_INT tree_to_shwi (const_tree);
extern unsigned HOST_WIDE_INT tree_to_uhwi (const_tree);
#if !defined ENABLE_TREE_CHECKING && (GCC_VERSION >= 4003)
extern inline __attribute__ ((__gnu_inline__)) HOST_WIDE_INT
tree_to_shwi (const_tree t)
{
  gcc_assert (tree_fits_shwi_p (t));
  return TREE_INT_CST_LOW (t);
}

extern inline __attribute__ ((__gnu_inline__)) unsigned HOST_WIDE_INT
tree_to_uhwi (const_tree t)
{
  gcc_assert (tree_fits_uhwi_p (t));
  return TREE_INT_CST_LOW (t);
}
#endif
extern int tree_int_cst_sgn (const_tree);
extern int tree_int_cst_sign_bit (const_tree);
extern unsigned int tree_int_cst_min_precision (tree, signop);
extern tree strip_array_types (tree);
extern tree excess_precision_type (tree);
extern bool valid_constant_size_p (const_tree);


/* From expmed.c.  Since rtl.h is included after tree.h, we can't
   put the prototype here.  Rtl.h does declare the prototype if
   tree.h had been included.  */

extern tree make_tree (tree, rtx);

/* Returns true iff CAND and BASE have equivalent language-specific
   qualifiers.  */

extern bool check_lang_type (const_tree cand, const_tree base);

/* Returns true iff unqualified CAND and BASE are equivalent.  */

extern bool check_base_type (const_tree cand, const_tree base);

/* Check whether CAND is suitable to be returned from get_qualified_type
   (BASE, TYPE_QUALS).  */

extern bool check_qualified_type (const_tree, const_tree, int);

/* Return a version of the TYPE, qualified as indicated by the
   TYPE_QUALS, if one exists.  If no qualified version exists yet,
   return NULL_TREE.  */

extern tree get_qualified_type (tree, int);

/* Like get_qualified_type, but creates the type if it does not
   exist.  This function never returns NULL_TREE.  */

extern tree build_qualified_type (tree, int CXX_MEM_STAT_INFO);

/* Create a variant of type T with alignment ALIGN.  */

extern tree build_aligned_type (tree, unsigned int);

/* Like build_qualified_type, but only deals with the `const' and
   `volatile' qualifiers.  This interface is retained for backwards
   compatibility with the various front-ends; new code should use
   build_qualified_type instead.  */

#define build_type_variant(TYPE, CONST_P, VOLATILE_P)			\
  build_qualified_type ((TYPE),						\
			((CONST_P) ? TYPE_QUAL_CONST : 0)		\
			| ((VOLATILE_P) ? TYPE_QUAL_VOLATILE : 0))

/* Make a copy of a type node.  */

extern tree build_distinct_type_copy (tree CXX_MEM_STAT_INFO);
extern tree build_variant_type_copy (tree CXX_MEM_STAT_INFO);

/* Given a hashcode and a ..._TYPE node (for which the hashcode was made),
   return a canonicalized ..._TYPE node, so that duplicates are not made.
   How the hash code is computed is up to the caller, as long as any two
   callers that could hash identical-looking type nodes agree.  */

extern hashval_t type_hash_canon_hash (tree);
extern tree type_hash_canon (unsigned int, tree);

extern tree convert (tree, tree);
extern unsigned int expr_align (const_tree);
extern tree size_in_bytes_loc (location_t, const_tree);
inline tree
size_in_bytes (const_tree t)
{
  return size_in_bytes_loc (input_location, t);
}

extern poly_int64 int_size_in_bytes (const_tree);
extern HOST_WIDE_INT int_size_in_bytes_hwi (const_tree);
extern poly_int64 max_int_size_in_bytes (const_tree);
extern tree bit_position (const_tree);
extern tree byte_position (const_tree);
extern HOST_WIDE_INT int_byte_position (const_tree);

/* Type for sizes of data-type.  */

#define sizetype sizetype_tab[(int) stk_sizetype]
#define bitsizetype sizetype_tab[(int) stk_bitsizetype]
#define ssizetype sizetype_tab[(int) stk_ssizetype]
#define sbitsizetype sizetype_tab[(int) stk_sbitsizetype]
#define size_int(L) size_int_kind (L, stk_sizetype)
#define ssize_int(L) size_int_kind (L, stk_ssizetype)
#define bitsize_int(L) size_int_kind (L, stk_bitsizetype)
#define sbitsize_int(L) size_int_kind (L, stk_sbitsizetype)

/* Log2 of BITS_PER_UNIT.  */

#if BITS_PER_UNIT == 8
#define LOG2_BITS_PER_UNIT 3
#elif BITS_PER_UNIT == 16
#define LOG2_BITS_PER_UNIT 4
#else
#error Unknown BITS_PER_UNIT
#endif

/* Concatenate two lists (chains of TREE_LIST nodes) X and Y
   by making the last node in X point to Y.
   Returns X, except if X is 0 returns Y.  */

extern tree chainon (tree, tree);

/* Make a new TREE_LIST node from specified PURPOSE, VALUE and CHAIN.  */

extern tree tree_cons (tree, tree, tree CXX_MEM_STAT_INFO);

/* Return the last tree node in a chain.  */

extern tree tree_last (tree);

/* Reverse the order of elements in a chain, and return the new head.  */

extern tree nreverse (tree);

/* Returns the length of a chain of nodes
   (number of chain pointers to follow before reaching a null pointer).  */

extern int list_length (const_tree);

/* Returns the first FIELD_DECL in a type.  */

extern tree first_field (const_tree);

/* Given an initializer INIT, return TRUE if INIT is zero or some
   aggregate of zeros.  Otherwise return FALSE.  */

extern bool initializer_zerop (const_tree);

/* Given a vector VEC, return its first element if all elements are
   the same.  Otherwise return NULL_TREE.  */

extern tree uniform_vector_p (const_tree);

/* Given a CONSTRUCTOR CTOR, return the element values as a vector.  */

extern vec<tree, va_gc> *ctor_to_vec (tree);

/* zerop (tree x) is nonzero if X is a constant of value 0.  */

extern int zerop (const_tree);

/* integer_zerop (tree x) is nonzero if X is an integer constant of value 0.  */

extern int integer_zerop (const_tree);

/* integer_onep (tree x) is nonzero if X is an integer constant of value 1.  */

extern int integer_onep (const_tree);

/* integer_onep (tree x) is nonzero if X is an integer constant of value 1, or
   a vector or complex where each part is 1.  */

extern int integer_each_onep (const_tree);

/* integer_all_onesp (tree x) is nonzero if X is an integer constant
   all of whose significant bits are 1.  */

extern int integer_all_onesp (const_tree);

/* integer_minus_onep (tree x) is nonzero if X is an integer constant of
   value -1.  */

extern int integer_minus_onep (const_tree);

/* integer_pow2p (tree x) is nonzero is X is an integer constant with
   exactly one bit 1.  */

extern int integer_pow2p (const_tree);

/* integer_nonzerop (tree x) is nonzero if X is an integer constant
   with a nonzero value.  */

extern int integer_nonzerop (const_tree);

/* integer_truep (tree x) is nonzero if X is an integer constant of value 1 or
   a vector where each element is an integer constant of value -1.  */

extern int integer_truep (const_tree);

extern bool cst_and_fits_in_hwi (const_tree);
extern tree num_ending_zeros (const_tree);

/* fixed_zerop (tree x) is nonzero if X is a fixed-point constant of
   value 0.  */

extern int fixed_zerop (const_tree);

/* staticp (tree x) is nonzero if X is a reference to data allocated
   at a fixed address in memory.  Returns the outermost data.  */

extern tree staticp (tree);

/* save_expr (EXP) returns an expression equivalent to EXP
   but it can be used multiple times within context CTX
   and only evaluate EXP once.  */

extern tree save_expr (tree);

/* Return true if T is function-invariant.  */

extern bool tree_invariant_p (tree);

/* Look inside EXPR into any simple arithmetic operations.  Return the
   outermost non-arithmetic or non-invariant node.  */

extern tree skip_simple_arithmetic (tree);

/* Look inside EXPR into simple arithmetic operations involving constants.
   Return the outermost non-arithmetic or non-constant node.  */

extern tree skip_simple_constant_arithmetic (tree);

/* Return which tree structure is used by T.  */

enum tree_node_structure_enum tree_node_structure (const_tree);

/* Return true if EXP contains a PLACEHOLDER_EXPR, i.e. if it represents a
   size or offset that depends on a field within a record.  */

extern bool contains_placeholder_p (const_tree);

/* This macro calls the above function but short-circuits the common
   case of a constant to save time.  Also check for null.  */

#define CONTAINS_PLACEHOLDER_P(EXP) \
  ((EXP) != 0 && ! TREE_CONSTANT (EXP) && contains_placeholder_p (EXP))

/* Return true if any part of the structure of TYPE involves a PLACEHOLDER_EXPR
   directly.  This includes size, bounds, qualifiers (for QUAL_UNION_TYPE) and
   field positions.  */

extern bool type_contains_placeholder_p (tree);

/* Given a tree EXP, find all occurrences of references to fields
   in a PLACEHOLDER_EXPR and place them in vector REFS without
   duplicates.  Also record VAR_DECLs and CONST_DECLs.  Note that
   we assume here that EXP contains only arithmetic expressions
   or CALL_EXPRs with PLACEHOLDER_EXPRs occurring only in their
   argument list.  */

extern void find_placeholder_in_expr (tree, vec<tree> *);

/* This macro calls the above function but short-circuits the common
   case of a constant to save time and also checks for NULL.  */

#define FIND_PLACEHOLDER_IN_EXPR(EXP, V) \
do {					 \
  if((EXP) && !TREE_CONSTANT (EXP))	 \
    find_placeholder_in_expr (EXP, V);	 \
} while (0)

/* Given a tree EXP, a FIELD_DECL F, and a replacement value R,
   return a tree with all occurrences of references to F in a
   PLACEHOLDER_EXPR replaced by R.  Also handle VAR_DECLs and
   CONST_DECLs.  Note that we assume here that EXP contains only
   arithmetic expressions or CALL_EXPRs with PLACEHOLDER_EXPRs
   occurring only in their argument list.  */

extern tree substitute_in_expr (tree, tree, tree);

/* This macro calls the above function but short-circuits the common
   case of a constant to save time and also checks for NULL.  */

#define SUBSTITUTE_IN_EXPR(EXP, F, R) \
  ((EXP) == 0 || TREE_CONSTANT (EXP) ? (EXP) : substitute_in_expr (EXP, F, R))

/* Similar, but look for a PLACEHOLDER_EXPR in EXP and find a replacement
   for it within OBJ, a tree that is an object or a chain of references.  */

extern tree substitute_placeholder_in_expr (tree, tree);

/* This macro calls the above function but short-circuits the common
   case of a constant to save time and also checks for NULL.  */

#define SUBSTITUTE_PLACEHOLDER_IN_EXPR(EXP, OBJ) \
  ((EXP) == 0 || TREE_CONSTANT (EXP) ? (EXP)	\
   : substitute_placeholder_in_expr (EXP, OBJ))


/* stabilize_reference (EXP) returns a reference equivalent to EXP
   but it can be used multiple times
   and only evaluate the subexpressions once.  */

extern tree stabilize_reference (tree);

/* Return EXP, stripped of any conversions to wider types
   in such a way that the result of converting to type FOR_TYPE
   is the same as if EXP were converted to FOR_TYPE.
   If FOR_TYPE is 0, it signifies EXP's type.  */

extern tree get_unwidened (tree, tree);

/* Return OP or a simpler expression for a narrower value
   which can be sign-extended or zero-extended to give back OP.
   Store in *UNSIGNEDP_PTR either 1 if the value should be zero-extended
   or 0 if the value should be sign-extended.  */

extern tree get_narrower (tree, int *);

/* Return true if T is an expression that get_inner_reference handles.  */

static inline bool
handled_component_p (const_tree t)
{
  switch (TREE_CODE (t))
    {
    case COMPONENT_REF:
    case BIT_FIELD_REF:
    case ARRAY_REF:
    case ARRAY_RANGE_REF:
    case REALPART_EXPR:
    case IMAGPART_EXPR:
    case VIEW_CONVERT_EXPR:
      return true;

    default:
      return false;
    }
}

/* Return true T is a component with reverse storage order.  */

static inline bool
reverse_storage_order_for_component_p (tree t)
{
  /* The storage order only applies to scalar components.  */
  if (AGGREGATE_TYPE_P (TREE_TYPE (t)) || VECTOR_TYPE_P (TREE_TYPE (t)))
    return false;

  if (TREE_CODE (t) == REALPART_EXPR || TREE_CODE (t) == IMAGPART_EXPR)
    t = TREE_OPERAND (t, 0);

  switch (TREE_CODE (t))
    {
    case ARRAY_REF:
    case COMPONENT_REF:
      /* ??? Fortran can take COMPONENT_REF of a VOID_TYPE.  */
      /* ??? UBSan can take COMPONENT_REF of a REFERENCE_TYPE.  */
      return AGGREGATE_TYPE_P (TREE_TYPE (TREE_OPERAND (t, 0)))
	     && TYPE_REVERSE_STORAGE_ORDER (TREE_TYPE (TREE_OPERAND (t, 0)));

    case BIT_FIELD_REF:
    case MEM_REF:
      return REF_REVERSE_STORAGE_ORDER (t);

    case ARRAY_RANGE_REF:
    case VIEW_CONVERT_EXPR:
    default:
      return false;
    }

  gcc_unreachable ();
}

/* Return true if T is a storage order barrier, i.e. a VIEW_CONVERT_EXPR
   that can modify the storage order of objects.  Note that, even if the
   TYPE_REVERSE_STORAGE_ORDER flag is set on both the inner type and the
   outer type, a VIEW_CONVERT_EXPR can modify the storage order because
   it can change the partition of the aggregate object into scalars.  */

static inline bool
storage_order_barrier_p (const_tree t)
{
  if (TREE_CODE (t) != VIEW_CONVERT_EXPR)
    return false;

  if (AGGREGATE_TYPE_P (TREE_TYPE (t))
      && TYPE_REVERSE_STORAGE_ORDER (TREE_TYPE (t)))
    return true;

  tree op = TREE_OPERAND (t, 0);

  if (AGGREGATE_TYPE_P (TREE_TYPE (op))
      && TYPE_REVERSE_STORAGE_ORDER (TREE_TYPE (op)))
    return true;

  return false;
}

/* Given a DECL or TYPE, return the scope in which it was declared, or
   NUL_TREE if there is no containing scope.  */

extern tree get_containing_scope (const_tree);

/* Return the FUNCTION_DECL which provides this _DECL with its context,
   or zero if none.  */
extern tree decl_function_context (const_tree);

/* Return the RECORD_TYPE, UNION_TYPE, or QUAL_UNION_TYPE which provides
   this _DECL with its context, or zero if none.  */
extern tree decl_type_context (const_tree);

/* Return 1 if EXPR is the real constant zero.  */
extern int real_zerop (const_tree);

/* Initialize the iterator I with arguments from function FNDECL  */

static inline void
function_args_iter_init (function_args_iterator *i, const_tree fntype)
{
  i->next = TYPE_ARG_TYPES (fntype);
}

/* Return a pointer that holds the next argument if there are more arguments to
   handle, otherwise return NULL.  */

static inline tree *
function_args_iter_cond_ptr (function_args_iterator *i)
{
  return (i->next) ? &TREE_VALUE (i->next) : NULL;
}

/* Return the next argument if there are more arguments to handle, otherwise
   return NULL.  */

static inline tree
function_args_iter_cond (function_args_iterator *i)
{
  return (i->next) ? TREE_VALUE (i->next) : NULL_TREE;
}

/* Advance to the next argument.  */
static inline void
function_args_iter_next (function_args_iterator *i)
{
  gcc_assert (i->next != NULL_TREE);
  i->next = TREE_CHAIN (i->next);
}

/* We set BLOCK_SOURCE_LOCATION only to inlined function entry points.  */

static inline bool
inlined_function_outer_scope_p (const_tree block)
{
 return LOCATION_LOCUS (BLOCK_SOURCE_LOCATION (block)) != UNKNOWN_LOCATION;
}

/* Loop over all function arguments of FNTYPE.  In each iteration, PTR is set
   to point to the next tree element.  ITER is an instance of
   function_args_iterator used to iterate the arguments.  */
#define FOREACH_FUNCTION_ARGS_PTR(FNTYPE, PTR, ITER)			\
  for (function_args_iter_init (&(ITER), (FNTYPE));			\
       (PTR = function_args_iter_cond_ptr (&(ITER))) != NULL;		\
       function_args_iter_next (&(ITER)))

/* Loop over all function arguments of FNTYPE.  In each iteration, TREE is set
   to the next tree element.  ITER is an instance of function_args_iterator
   used to iterate the arguments.  */
#define FOREACH_FUNCTION_ARGS(FNTYPE, TREE, ITER)			\
  for (function_args_iter_init (&(ITER), (FNTYPE));			\
       (TREE = function_args_iter_cond (&(ITER))) != NULL_TREE;		\
       function_args_iter_next (&(ITER)))

/* In tree.c */
extern unsigned crc32_unsigned_n (unsigned, unsigned, unsigned);
extern unsigned crc32_string (unsigned, const char *);
inline unsigned
crc32_unsigned (unsigned chksum, unsigned value)
{
  return crc32_unsigned_n (chksum, value, 4);
}
inline unsigned
crc32_byte (unsigned chksum, char byte)
{
  return crc32_unsigned_n (chksum, byte, 1);
}
extern void clean_symbol_name (char *);
extern tree get_file_function_name (const char *);
extern tree get_callee_fndecl (const_tree);
extern combined_fn get_call_combined_fn (const_tree);
extern int type_num_arguments (const_tree);
extern bool associative_tree_code (enum tree_code);
extern bool commutative_tree_code (enum tree_code);
extern bool commutative_ternary_tree_code (enum tree_code);
extern bool operation_can_overflow (enum tree_code);
extern bool operation_no_trapping_overflow (tree, enum tree_code);
extern tree upper_bound_in_type (tree, tree);
extern tree lower_bound_in_type (tree, tree);
extern int operand_equal_for_phi_arg_p (const_tree, const_tree);
extern tree create_artificial_label (location_t);
extern const char *get_name (tree);
extern bool stdarg_p (const_tree);
extern bool prototype_p (const_tree);
extern bool is_typedef_decl (const_tree x);
extern bool typedef_variant_p (const_tree);
extern bool auto_var_in_fn_p (const_tree, const_tree);
extern tree build_low_bits_mask (tree, unsigned);
extern bool tree_nop_conversion_p (const_tree, const_tree);
extern tree tree_strip_nop_conversions (tree);
extern tree tree_strip_sign_nop_conversions (tree);
extern const_tree strip_invariant_refs (const_tree);
extern tree lhd_gcc_personality (void);
extern void assign_assembler_name_if_needed (tree);
extern void warn_deprecated_use (tree, tree);
extern void cache_integer_cst (tree);
extern const char *combined_fn_name (combined_fn);

/* Compare and hash for any structure which begins with a canonical
   pointer.  Assumes all pointers are interchangeable, which is sort
   of already assumed by gcc elsewhere IIRC.  */

static inline int
struct_ptr_eq (const void *a, const void *b)
{
  const void * const * x = (const void * const *) a;
  const void * const * y = (const void * const *) b;
  return *x == *y;
}

static inline hashval_t
struct_ptr_hash (const void *a)
{
  const void * const * x = (const void * const *) a;
  return (intptr_t)*x >> 4;
}

/* Return nonzero if CODE is a tree code that represents a truth value.  */
static inline bool
truth_value_p (enum tree_code code)
{
  return (TREE_CODE_CLASS (code) == tcc_comparison
	  || code == TRUTH_AND_EXPR || code == TRUTH_ANDIF_EXPR
	  || code == TRUTH_OR_EXPR || code == TRUTH_ORIF_EXPR
	  || code == TRUTH_XOR_EXPR || code == TRUTH_NOT_EXPR);
}

/* Return whether TYPE is a type suitable for an offset for
   a POINTER_PLUS_EXPR.  */
static inline bool
ptrofftype_p (tree type)
{
  return (INTEGRAL_TYPE_P (type)
	  && TYPE_PRECISION (type) == TYPE_PRECISION (sizetype)
	  && TYPE_UNSIGNED (type) == TYPE_UNSIGNED (sizetype));
}

/* Return true if the argument is a complete type or an array
   of unknown bound (whose type is incomplete but) whose elements
   have complete type.  */
static inline bool
complete_or_array_type_p (const_tree type)
{
  return COMPLETE_TYPE_P (type)
         || (TREE_CODE (type) == ARRAY_TYPE
	     && COMPLETE_TYPE_P (TREE_TYPE (type)));
}

extern tree strip_float_extensions (tree);
extern int really_constant_p (const_tree);
extern poly_uint64 bit_field_size (const_tree);
extern poly_uint64 bit_field_offset (const_tree);
extern bool ptrdiff_tree_p (const_tree, poly_int64 *);
extern bool poly_tree_p (const_tree, poly_int64 *);
extern bool poly_tree_p (const_tree, poly_uint64 *);
extern bool poly_tree_p (const_tree, poly_offset_int *);
extern bool poly_tree_p (const_tree, poly_wide_int *);
extern bool poly_tree_p (const_tree, poly_widest_int *);
extern poly_int64 tree_to_poly_int64 (const_tree);
extern poly_uint64 tree_to_poly_uint64 (const_tree);
extern poly_offset_int tree_to_poly_offset_int (const_tree);
extern poly_wide_int tree_to_poly_wide_int (const_tree);
extern poly_widest_int tree_to_poly_widest_int (const_tree);
extern bool decl_address_invariant_p (const_tree);
extern bool decl_address_ip_invariant_p (const_tree);
extern bool int_fits_type_p (const_tree, const_tree);
#ifndef GENERATOR_FILE
extern void get_type_static_bounds (const_tree, mpz_t, mpz_t);
#endif
extern bool variably_modified_type_p (tree, tree);
extern int tree_log2 (const_tree);
extern int tree_floor_log2 (const_tree);
extern unsigned int tree_ctz (const_tree);
extern int simple_cst_equal (const_tree, const_tree);

namespace inchash
{

extern void add_expr (const_tree, hash &, unsigned int = 0);

}

/* Compat version until all callers are converted. Return hash for
   TREE with SEED.  */
static inline hashval_t iterative_hash_expr(const_tree tree, hashval_t seed)
{
  inchash::hash hstate (seed);
  inchash::add_expr (tree, hstate);
  return hstate.end ();
}

extern int compare_tree_int (const_tree, unsigned HOST_WIDE_INT);
extern bool equal_tree_size (const_tree, poly_uint64);
extern int type_list_equal (const_tree, const_tree);
extern int chain_member (const_tree, const_tree);
extern void dump_tree_statistics (void);
extern void recompute_tree_invariant_for_addr_expr (tree);
extern bool needs_to_live_in_memory (const_tree);
extern tree reconstruct_complex_type (tree, tree);
extern int real_onep (const_tree);
extern int real_minus_onep (const_tree);
extern void init_ttree (void);
extern void build_common_tree_nodes (bool);
extern void build_common_builtin_nodes (void);
extern tree build_nonstandard_integer_type (unsigned HOST_WIDE_INT, int);
extern tree build_nonstandard_boolean_type (unsigned HOST_WIDE_INT);
extern tree build_range_type (tree, tree, tree);
extern tree build_nonshared_range_type (tree, tree, tree);
extern bool subrange_type_for_debug_p (const_tree, tree *, tree *);
extern HOST_WIDE_INT int_cst_value (const_tree);
extern tree tree_block (tree);
extern void tree_set_block (tree, tree);
extern location_t *block_nonartificial_location (tree);
extern location_t tree_nonartificial_location (tree);
extern tree block_ultimate_origin (const_tree);
extern tree get_binfo_at_offset (tree, poly_int64, tree);
extern bool virtual_method_call_p (const_tree);
extern tree obj_type_ref_class (const_tree ref);
extern bool types_same_for_odr (const_tree type1, const_tree type2,
				bool strict=false);
extern bool contains_bitfld_component_ref_p (const_tree);
extern bool block_may_fallthru (const_tree);
extern void using_eh_for_cleanups (void);
extern bool using_eh_for_cleanups_p (void);
extern const char *get_tree_code_name (enum tree_code);
extern void set_call_expr_flags (tree, int);
extern tree walk_tree_1 (tree*, walk_tree_fn, void*, hash_set<tree>*,
			 walk_tree_lh);
extern tree walk_tree_without_duplicates_1 (tree*, walk_tree_fn, void*,
					    walk_tree_lh);
#define walk_tree(a,b,c,d) \
	walk_tree_1 (a, b, c, d, NULL)
#define walk_tree_without_duplicates(a,b,c) \
	walk_tree_without_duplicates_1 (a, b, c, NULL)

extern tree drop_tree_overflow (tree);

/* Given a memory reference expression T, return its base address.
   The base address of a memory reference expression is the main
   object being referenced.  */
extern tree get_base_address (tree t);

/* Return a tree of sizetype representing the size, in bytes, of the element
   of EXP, an ARRAY_REF or an ARRAY_RANGE_REF.  */
extern tree array_ref_element_size (tree);

/* Return a tree representing the upper bound of the array mentioned in
   EXP, an ARRAY_REF or an ARRAY_RANGE_REF.  */
extern tree array_ref_up_bound (tree);

/* Return a tree representing the lower bound of the array mentioned in
   EXP, an ARRAY_REF or an ARRAY_RANGE_REF.  */
extern tree array_ref_low_bound (tree);

/* Returns true if REF is an array reference or a component reference
   to an array at the end of a structure.  If this is the case, the array
   may be allocated larger than its upper bound implies.  */
extern bool array_at_struct_end_p (tree);

/* Return a tree representing the offset, in bytes, of the field referenced
   by EXP.  This does not include any offset in DECL_FIELD_BIT_OFFSET.  */
extern tree component_ref_field_offset (tree);

extern int tree_map_base_eq (const void *, const void *);
extern unsigned int tree_map_base_hash (const void *);
extern int tree_map_base_marked_p (const void *);
extern void DEBUG_FUNCTION verify_type (const_tree t);
extern bool gimple_canonical_types_compatible_p (const_tree, const_tree,
						 bool trust_type_canonical = true);
extern bool type_with_interoperable_signedness (const_tree);
extern bitmap get_nonnull_args (const_tree);
extern int get_range_pos_neg (tree);

/* Return simplified tree code of type that is used for canonical type
   merging.  */
inline enum tree_code
tree_code_for_canonical_type_merging (enum tree_code code)
{
  /* By C standard, each enumerated type shall be compatible with char,
     a signed integer, or an unsigned integer.  The choice of type is
     implementation defined (in our case it depends on -fshort-enum).

     For this reason we make no distinction between ENUMERAL_TYPE and INTEGER
     type and compare only by their signedness and precision.  */
  if (code == ENUMERAL_TYPE)
    return INTEGER_TYPE;
  /* To allow inter-operability between languages having references and
     C, we consider reference types and pointers alike.  Note that this is
     not strictly necessary for C-Fortran 2008 interoperability because
     Fortran define C_PTR type that needs to be compatible with C pointers
     and we handle this one as ptr_type_node.  */
  if (code == REFERENCE_TYPE)
    return POINTER_TYPE;
  return code;
}

/* Return ture if get_alias_set care about TYPE_CANONICAL of given type.
   We don't define the types for pointers, arrays and vectors.  The reason is
   that pointers are handled specially: ptr_type_node accesses conflict with
   accesses to all other pointers.  This is done by alias.c.
   Because alias sets of arrays and vectors are the same as types of their
   elements, we can't compute canonical type either.  Otherwise we could go
   form void *[10] to int *[10] (because they are equivalent for canonical type
   machinery) and get wrong TBAA.  */

inline bool
canonical_type_used_p (const_tree t)
{
  return !(POINTER_TYPE_P (t)
	   || TREE_CODE (t) == ARRAY_TYPE
	   || TREE_CODE (t) == VECTOR_TYPE);
}

#define tree_map_eq tree_map_base_eq
extern unsigned int tree_map_hash (const void *);
#define tree_map_marked_p tree_map_base_marked_p

#define tree_decl_map_eq tree_map_base_eq
extern unsigned int tree_decl_map_hash (const void *);
#define tree_decl_map_marked_p tree_map_base_marked_p

struct tree_decl_map_cache_hasher : ggc_cache_ptr_hash<tree_decl_map>
{
  static hashval_t hash (tree_decl_map *m) { return tree_decl_map_hash (m); }
  static bool
  equal (tree_decl_map *a, tree_decl_map *b)
  {
    return tree_decl_map_eq (a, b);
  }

  static int
  keep_cache_entry (tree_decl_map *&m)
  {
    return ggc_marked_p (m->base.from);
  }
};

#define tree_int_map_eq tree_map_base_eq
#define tree_int_map_hash tree_map_base_hash
#define tree_int_map_marked_p tree_map_base_marked_p

#define tree_vec_map_eq tree_map_base_eq
#define tree_vec_map_hash tree_decl_map_hash
#define tree_vec_map_marked_p tree_map_base_marked_p

/* Initialize the abstract argument list iterator object ITER with the
   arguments from CALL_EXPR node EXP.  */
static inline void
init_call_expr_arg_iterator (tree exp, call_expr_arg_iterator *iter)
{
  iter->t = exp;
  iter->n = call_expr_nargs (exp);
  iter->i = 0;
}

static inline void
init_const_call_expr_arg_iterator (const_tree exp, const_call_expr_arg_iterator *iter)
{
  iter->t = exp;
  iter->n = call_expr_nargs (exp);
  iter->i = 0;
}

/* Return the next argument from abstract argument list iterator object ITER,
   and advance its state.  Return NULL_TREE if there are no more arguments.  */
static inline tree
next_call_expr_arg (call_expr_arg_iterator *iter)
{
  tree result;
  if (iter->i >= iter->n)
    return NULL_TREE;
  result = CALL_EXPR_ARG (iter->t, iter->i);
  iter->i++;
  return result;
}

static inline const_tree
next_const_call_expr_arg (const_call_expr_arg_iterator *iter)
{
  const_tree result;
  if (iter->i >= iter->n)
    return NULL_TREE;
  result = CALL_EXPR_ARG (iter->t, iter->i);
  iter->i++;
  return result;
}

/* Initialize the abstract argument list iterator object ITER, then advance
   past and return the first argument.  Useful in for expressions, e.g.
     for (arg = first_call_expr_arg (exp, &iter); arg;
          arg = next_call_expr_arg (&iter))   */
static inline tree
first_call_expr_arg (tree exp, call_expr_arg_iterator *iter)
{
  init_call_expr_arg_iterator (exp, iter);
  return next_call_expr_arg (iter);
}

static inline const_tree
first_const_call_expr_arg (const_tree exp, const_call_expr_arg_iterator *iter)
{
  init_const_call_expr_arg_iterator (exp, iter);
  return next_const_call_expr_arg (iter);
}

/* Test whether there are more arguments in abstract argument list iterator
   ITER, without changing its state.  */
static inline bool
more_call_expr_args_p (const call_expr_arg_iterator *iter)
{
  return (iter->i < iter->n);
}

/* Iterate through each argument ARG of CALL_EXPR CALL, using variable ITER
   (of type call_expr_arg_iterator) to hold the iteration state.  */
#define FOR_EACH_CALL_EXPR_ARG(arg, iter, call)			\
  for ((arg) = first_call_expr_arg ((call), &(iter)); (arg);	\
       (arg) = next_call_expr_arg (&(iter)))

#define FOR_EACH_CONST_CALL_EXPR_ARG(arg, iter, call)			\
  for ((arg) = first_const_call_expr_arg ((call), &(iter)); (arg);	\
       (arg) = next_const_call_expr_arg (&(iter)))

/* Return true if tree node T is a language-specific node.  */
static inline bool
is_lang_specific (const_tree t)
{
  return TREE_CODE (t) == LANG_TYPE || TREE_CODE (t) >= NUM_TREE_CODES;
}

/* Valid builtin number.  */
#define BUILTIN_VALID_P(FNCODE) \
  (IN_RANGE ((int)FNCODE, ((int)BUILT_IN_NONE) + 1, ((int) END_BUILTINS) - 1))

/* Return the tree node for an explicit standard builtin function or NULL.  */
static inline tree
builtin_decl_explicit (enum built_in_function fncode)
{
  gcc_checking_assert (BUILTIN_VALID_P (fncode));

  return builtin_info[(size_t)fncode].decl;
}

/* Return the tree node for an implicit builtin function or NULL.  */
static inline tree
builtin_decl_implicit (enum built_in_function fncode)
{
  size_t uns_fncode = (size_t)fncode;
  gcc_checking_assert (BUILTIN_VALID_P (fncode));

  if (!builtin_info[uns_fncode].implicit_p)
    return NULL_TREE;

  return builtin_info[uns_fncode].decl;
}

/* Set explicit builtin function nodes and whether it is an implicit
   function.  */

static inline void
set_builtin_decl (enum built_in_function fncode, tree decl, bool implicit_p)
{
  size_t ufncode = (size_t)fncode;

  gcc_checking_assert (BUILTIN_VALID_P (fncode)
		       && (decl != NULL_TREE || !implicit_p));

  builtin_info[ufncode].decl = decl;
  builtin_info[ufncode].implicit_p = implicit_p;
  builtin_info[ufncode].declared_p = false;
}

/* Set the implicit flag for a builtin function.  */

static inline void
set_builtin_decl_implicit_p (enum built_in_function fncode, bool implicit_p)
{
  size_t uns_fncode = (size_t)fncode;

  gcc_checking_assert (BUILTIN_VALID_P (fncode)
		       && builtin_info[uns_fncode].decl != NULL_TREE);

  builtin_info[uns_fncode].implicit_p = implicit_p;
}

/* Set the declared flag for a builtin function.  */

static inline void
set_builtin_decl_declared_p (enum built_in_function fncode, bool declared_p)
{
  size_t uns_fncode = (size_t)fncode;

  gcc_checking_assert (BUILTIN_VALID_P (fncode)
		       && builtin_info[uns_fncode].decl != NULL_TREE);

  builtin_info[uns_fncode].declared_p = declared_p;
}

/* Return whether the standard builtin function can be used as an explicit
   function.  */

static inline bool
builtin_decl_explicit_p (enum built_in_function fncode)
{
  gcc_checking_assert (BUILTIN_VALID_P (fncode));
  return (builtin_info[(size_t)fncode].decl != NULL_TREE);
}

/* Return whether the standard builtin function can be used implicitly.  */

static inline bool
builtin_decl_implicit_p (enum built_in_function fncode)
{
  size_t uns_fncode = (size_t)fncode;

  gcc_checking_assert (BUILTIN_VALID_P (fncode));
  return (builtin_info[uns_fncode].decl != NULL_TREE
	  && builtin_info[uns_fncode].implicit_p);
}

/* Return whether the standard builtin function was declared.  */

static inline bool
builtin_decl_declared_p (enum built_in_function fncode)
{
  size_t uns_fncode = (size_t)fncode;

  gcc_checking_assert (BUILTIN_VALID_P (fncode));
  return (builtin_info[uns_fncode].decl != NULL_TREE
	  && builtin_info[uns_fncode].declared_p);
}

/* Return true if T (assumed to be a DECL) is a global variable.
   A variable is considered global if its storage is not automatic.  */

static inline bool
is_global_var (const_tree t)
{
  return (TREE_STATIC (t) || DECL_EXTERNAL (t));
}

/* Return true if VAR may be aliased.  A variable is considered as
   maybe aliased if it has its address taken by the local TU
   or possibly by another TU and might be modified through a pointer.  */

static inline bool
may_be_aliased (const_tree var)
{
  return (TREE_CODE (var) != CONST_DECL
	  && (TREE_PUBLIC (var)
	      || DECL_EXTERNAL (var)
	      || TREE_ADDRESSABLE (var))
	  && !((TREE_STATIC (var) || TREE_PUBLIC (var) || DECL_EXTERNAL (var))
	       && ((TREE_READONLY (var)
		    && !TYPE_NEEDS_CONSTRUCTING (TREE_TYPE (var)))
		   || (TREE_CODE (var) == VAR_DECL
		       && DECL_NONALIASED (var)))));
}

/* Return pointer to optimization flags of FNDECL.  */
static inline struct cl_optimization *
opts_for_fn (const_tree fndecl)
{
  tree fn_opts = DECL_FUNCTION_SPECIFIC_OPTIMIZATION (fndecl);
  if (fn_opts == NULL_TREE)
    fn_opts = optimization_default_node;
  return TREE_OPTIMIZATION (fn_opts);
}

/* Return pointer to target flags of FNDECL.  */
static inline cl_target_option *
target_opts_for_fn (const_tree fndecl)
{
  tree fn_opts = DECL_FUNCTION_SPECIFIC_TARGET (fndecl);
  if (fn_opts == NULL_TREE)
    fn_opts = target_option_default_node;
  return fn_opts == NULL_TREE ? NULL : TREE_TARGET_OPTION (fn_opts);
}

/* opt flag for function FNDECL, e.g. opts_for_fn (fndecl, optimize) is
   the optimization level of function fndecl.  */
#define opt_for_fn(fndecl, opt) (opts_for_fn (fndecl)->x_##opt)

/* For anonymous aggregate types, we need some sort of name to
   hold on to.  In practice, this should not appear, but it should
   not be harmful if it does.  */
extern const char *anon_aggrname_format();
extern bool anon_aggrname_p (const_tree);

/* The tree and const_tree overload templates.   */
namespace wi
{
  template <>
  struct int_traits <const_tree>
  {
    static const enum precision_type precision_type = VAR_PRECISION;
    static const bool host_dependent_precision = false;
    static const bool is_sign_extended = false;
    static unsigned int get_precision (const_tree);
    static wi::storage_ref decompose (HOST_WIDE_INT *, unsigned int,
				      const_tree);
  };

  template <>
  struct int_traits <tree> : public int_traits <const_tree> {};

  template <int N>
  class extended_tree
  {
  private:
    const_tree m_t;

  public:
    extended_tree (const_tree);

    unsigned int get_precision () const;
    const HOST_WIDE_INT *get_val () const;
    unsigned int get_len () const;
  };

  template <int N>
  struct int_traits <extended_tree <N> >
  {
    static const enum precision_type precision_type = CONST_PRECISION;
    static const bool host_dependent_precision = false;
    static const bool is_sign_extended = true;
    static const unsigned int precision = N;
  };

  generic_wide_int <extended_tree <WIDE_INT_MAX_PRECISION> >
  to_widest (const_tree);

  generic_wide_int <extended_tree <ADDR_MAX_PRECISION> > to_offset (const_tree);

  wide_int to_wide (const_tree, unsigned int);
}

inline unsigned int
wi::int_traits <const_tree>::get_precision (const_tree tcst)
{
  return TYPE_PRECISION (TREE_TYPE (tcst));
}

/* Convert the tree_cst X into a wide_int of PRECISION.  */
inline wi::storage_ref
wi::int_traits <const_tree>::decompose (HOST_WIDE_INT *,
					unsigned int precision, const_tree x)
{
  return wi::storage_ref (&TREE_INT_CST_ELT (x, 0), TREE_INT_CST_NUNITS (x),
			  precision);
}

inline generic_wide_int <wi::extended_tree <WIDE_INT_MAX_PRECISION> >
wi::to_widest (const_tree t)
{
  return t;
}

inline generic_wide_int <wi::extended_tree <ADDR_MAX_PRECISION> >
wi::to_offset (const_tree t)
{
  return t;
}

/* Convert INTEGER_CST T to a wide_int of precision PREC, extending or
   truncating as necessary.  When extending, use sign extension if T's
   type is signed and zero extension if T's type is unsigned.  */

inline wide_int
wi::to_wide (const_tree t, unsigned int prec)
{
  return wide_int::from (t, prec, TYPE_SIGN (TREE_TYPE (t)));
}

template <int N>
inline wi::extended_tree <N>::extended_tree (const_tree t)
  : m_t (t)
{
  gcc_checking_assert (TYPE_PRECISION (TREE_TYPE (t)) <= N);
}

template <int N>
inline unsigned int
wi::extended_tree <N>::get_precision () const
{
  return N;
}

template <int N>
inline const HOST_WIDE_INT *
wi::extended_tree <N>::get_val () const
{
  return &TREE_INT_CST_ELT (m_t, 0);
}

template <int N>
inline unsigned int
wi::extended_tree <N>::get_len () const
{
  if (N == ADDR_MAX_PRECISION)
    return TREE_INT_CST_OFFSET_NUNITS (m_t);
  else if (N >= WIDE_INT_MAX_PRECISION)
    return TREE_INT_CST_EXT_NUNITS (m_t);
  else
    /* This class is designed to be used for specific output precisions
       and needs to be as fast as possible, so there is no fallback for
       other casees.  */
    gcc_unreachable ();
}

namespace wi
{
  template <typename T>
  bool fits_to_boolean_p (const T &x, const_tree);

  template <typename T>
  bool fits_to_tree_p (const T &x, const_tree);

  wide_int min_value (const_tree);
  wide_int max_value (const_tree);
  wide_int from_mpz (const_tree, mpz_t, bool);
}

template <typename T>
bool
wi::fits_to_boolean_p (const T &x, const_tree type)
{
  return eq_p (x, 0) || eq_p (x, TYPE_UNSIGNED (type) ? 1 : -1);
}

template <typename T>
bool
wi::fits_to_tree_p (const T &x, const_tree type)
{
  /* Non-standard boolean types can have arbitrary precision but various
     transformations assume that they can only take values 0 and +/-1.  */
  if (TREE_CODE (type) == BOOLEAN_TYPE)
    return fits_to_boolean_p (x, type);

  if (TYPE_UNSIGNED (type))
    return eq_p (x, zext (x, TYPE_PRECISION (type)));
  else
    return eq_p (x, sext (x, TYPE_PRECISION (type)));
}

/* Produce the smallest number that is represented in TYPE.  The precision
   and sign are taken from TYPE.  */
inline wide_int
wi::min_value (const_tree type)
{
  return min_value (TYPE_PRECISION (type), TYPE_SIGN (type));
}

/* Produce the largest number that is represented in TYPE.  The precision
   and sign are taken from TYPE.  */
inline wide_int
wi::max_value (const_tree type)
{
  return max_value (TYPE_PRECISION (type), TYPE_SIGN (type));
}

/* Return true if INTEGER_CST T1 is less than INTEGER_CST T2,
   extending both according to their respective TYPE_SIGNs.  */

inline bool
tree_int_cst_lt (const_tree t1, const_tree t2)
{
  return wi::to_widest (t1) < wi::to_widest (t2);
}

/* Return true if INTEGER_CST T1 is less than or equal to INTEGER_CST T2,
   extending both according to their respective TYPE_SIGNs.  */

inline bool
tree_int_cst_le (const_tree t1, const_tree t2)
{
  return wi::to_widest (t1) <= wi::to_widest (t2);
}

/* Returns -1 if T1 < T2, 0 if T1 == T2, and 1 if T1 > T2.  T1 and T2
   are both INTEGER_CSTs and their values are extended according to their
   respective TYPE_SIGNs.  */

inline int
tree_int_cst_compare (const_tree t1, const_tree t2)
{
  return wi::cmps (wi::to_widest (t1), wi::to_widest (t2));
}

/* FIXME - These declarations belong in builtins.h, expr.h and emit-rtl.h,
   but none of these files are allowed to be included from front ends.
   They should be split in two. One suitable for the FEs, the other suitable
   for the BE.  */

/* Assign the RTX to declaration.  */
extern void set_decl_rtl (tree, rtx);
extern bool complete_ctor_at_level_p (const_tree, HOST_WIDE_INT, const_tree);

/* Given an expression EXP that is a handled_component_p,
   look for the ultimate containing object, which is returned and specify
   the access position and size.  */
extern tree get_inner_reference (tree, poly_int64 *, poly_int64 *,
				 tree *, machine_mode *, int *, int *, int *);

extern tree build_personality_function (const char *);

struct GTY(()) int_n_trees_t {
  /* These parts are initialized at runtime */
  tree signed_type;
  tree unsigned_type;
};

/* This is also in machmode.h */
extern bool int_n_enabled_p[NUM_INT_N_ENTS];
extern GTY(()) struct int_n_trees_t int_n_trees[NUM_INT_N_ENTS];

/* Like bit_position, but return as an integer.  It must be representable in
   that way (since it could be a signed value, we don't have the
   option of returning -1 like int_size_in_byte can.  */

inline HOST_WIDE_INT
int_bit_position (const_tree field)
{
  return ((wi::to_offset (DECL_FIELD_OFFSET (field)) << LOG2_BITS_PER_UNIT)
	  + wi::to_offset (DECL_FIELD_BIT_OFFSET (field))).to_shwi ();
}

/* Return true if it makes sense to consider alias set for a type T.  */

inline bool
type_with_alias_set_p (const_tree t)
{
  /* Function and method types are never accessed as memory locations.  */
  if (TREE_CODE (t) == FUNCTION_TYPE || TREE_CODE (t) == METHOD_TYPE)
    return false;

  if (COMPLETE_TYPE_P (t))
    return true;

  /* Incomplete types can not be accessed in general except for arrays
     where we can fetch its element despite we have no array bounds.  */
  if (TREE_CODE (t) == ARRAY_TYPE && COMPLETE_TYPE_P (TREE_TYPE (t)))
    return true;

  return false;
}

extern location_t set_block (location_t loc, tree block);

extern void gt_ggc_mx (tree &);
extern void gt_pch_nx (tree &);
extern void gt_pch_nx (tree &, gt_pointer_operator, void *);

extern bool nonnull_arg_p (const_tree);
extern bool is_redundant_typedef (const_tree);

extern location_t
set_source_range (tree expr, location_t start, location_t finish);

extern location_t
set_source_range (tree expr, source_range src_range);

static inline source_range
get_decl_source_range (tree decl)
{
  location_t loc = DECL_SOURCE_LOCATION (decl);
  return get_range_from_loc (line_table, loc);
}

/* Return true if it makes sense to promote/demote from_type to to_type. */
inline bool
desired_pro_or_demotion_p (const_tree to_type, const_tree from_type)
{
  unsigned int to_type_precision = TYPE_PRECISION (to_type);

  /* OK to promote if to_type is no bigger than word_mode. */
  if (to_type_precision <= GET_MODE_PRECISION (word_mode))
    return true;

  /* Otherwise, allow only if narrowing or same precision conversions. */
  return to_type_precision <= TYPE_PRECISION (from_type);
}

/* Pointer type used to declare builtins before we have seen its real
   declaration.  */
struct builtin_structptr_type
{
  tree& node;
  tree& base;
  const char *str;
};
extern const builtin_structptr_type builtin_structptr_types[6];

/* Return true if type T has the same precision as its underlying mode.  */

inline bool
type_has_mode_precision_p (const_tree t)
{
  return must_eq (TYPE_PRECISION (t), GET_MODE_PRECISION (TYPE_MODE (t)));
}

/* Return true if OP is either an explicit tree constant (tcc_constant),
   or a tree that acts like one.  */

inline bool
constant_tree_p (const_tree op)
{
  return (CONSTANT_CLASS_P (op)
	  || (TREE_CONSTANT (op)
	      && (TREE_CODE (op) == VEC_DUPLICATE_EXPR
		  || TREE_CODE (op) == VEC_SERIES_EXPR)));
}

#endif  /* GCC_TREE_H  */<|MERGE_RESOLUTION|>--- conflicted
+++ resolved
@@ -4078,11 +4078,7 @@
 extern tree build_int_cstu (tree type, poly_uint64);
 extern tree build_int_cst_type (tree, poly_int64);
 extern tree make_vector (unsigned CXX_MEM_STAT_INFO);
-<<<<<<< HEAD
-extern tree build_vector (tree, unsigned int, tree * CXX_MEM_STAT_INFO);
-=======
 extern tree build_vector (tree, vec<tree> CXX_MEM_STAT_INFO);
->>>>>>> 4a85c0b1
 extern tree build_vector_from_ctor (tree, vec<constructor_elt, va_gc> *);
 extern tree build_vector_from_val (tree, tree);
 extern tree build_index_vector (tree, poly_uint64, poly_uint64);

/* Front-end tree definitions for GNU compiler.
   Copyright (C) 1989, 1993, 1994, 1995, 1996, 1997, 1998, 1999, 2000,
   2001, 2002, 2003, 2004, 2005, 2006, 2007, 2008
   Free Software Foundation, Inc.

This file is part of GCC.

GCC is free software; you can redistribute it and/or modify it under
the terms of the GNU General Public License as published by the Free
Software Foundation; either version 3, or (at your option) any later
version.

GCC is distributed in the hope that it will be useful, but WITHOUT ANY
WARRANTY; without even the implied warranty of MERCHANTABILITY or
FITNESS FOR A PARTICULAR PURPOSE.  See the GNU General Public License
for more details.

You should have received a copy of the GNU General Public License
along with GCC; see the file COPYING3.  If not see
<http://www.gnu.org/licenses/>.  */

#ifndef GCC_TREE_H
#define GCC_TREE_H

#include "hashtab.h"
#include "machmode.h"
#include "input.h"
#include "statistics.h"
#include "vec.h"
#include "double-int.h"
#include "alias.h"

/* Codes of tree nodes */

#define DEFTREECODE(SYM, STRING, TYPE, NARGS)   SYM,
#define END_OF_BASE_TREE_CODES LAST_AND_UNUSED_TREE_CODE,

enum tree_code {
#include "all-tree.def"
MAX_TREE_CODES
};

#undef DEFTREECODE
#undef END_OF_BASE_TREE_CODES

extern unsigned char tree_contains_struct[MAX_TREE_CODES][64];
#define CODE_CONTAINS_STRUCT(CODE, STRUCT) (tree_contains_struct[(CODE)][(STRUCT)])

/* Number of language-independent tree codes.  */
#define NUM_TREE_CODES ((int) LAST_AND_UNUSED_TREE_CODE)

/* Tree code classes.  */

/* Each tree_code has an associated code class represented by a
   TREE_CODE_CLASS.  */

enum tree_code_class {
  tcc_exceptional, /* An exceptional code (fits no category).  */
  tcc_constant,    /* A constant.  */
  /* Order of tcc_type and tcc_declaration is important.  */
  tcc_type,        /* A type object code.  */
  tcc_declaration, /* A declaration (also serving as variable refs).  */
  tcc_reference,   /* A reference to storage.  */
  tcc_comparison,  /* A comparison expression.  */
  tcc_unary,       /* A unary arithmetic expression.  */
  tcc_binary,      /* A binary arithmetic expression.  */
  tcc_statement,   /* A statement expression, which have side effects
		      but usually no interesting value.  */
  tcc_vl_exp,      /* A function call or other expression with a
		      variable-length operand vector.  */
  tcc_expression,  /* Any other expression.  */
  tcc_gimple_stmt  /* A GIMPLE statement.  */
};

/* Each tree code class has an associated string representation.
   These must correspond to the tree_code_class entries.  */

extern const char *const tree_code_class_strings[];

/* Returns the string representing CLASS.  */

#define TREE_CODE_CLASS_STRING(CLASS)\
        tree_code_class_strings[(int) (CLASS)]

extern const enum tree_code_class tree_code_type[];
#define TREE_CODE_CLASS(CODE)	tree_code_type[(int) (CODE)]

/* Nonzero if CODE represents an exceptional code.  */

#define EXCEPTIONAL_CLASS_P(CODE)\
	(TREE_CODE_CLASS (TREE_CODE (CODE)) == tcc_exceptional)

/* Nonzero if CODE represents a constant.  */

#define CONSTANT_CLASS_P(CODE)\
	(TREE_CODE_CLASS (TREE_CODE (CODE)) == tcc_constant)

/* Nonzero if CODE represents a type.  */

#define TYPE_P(CODE)\
	(TREE_CODE_CLASS (TREE_CODE (CODE)) == tcc_type)

/* Nonzero if CODE represents a declaration.  */

#define DECL_P(CODE)\
        (TREE_CODE_CLASS (TREE_CODE (CODE)) == tcc_declaration)

/* Nonzero if CODE represents a memory tag.  */

#define MTAG_P(CODE) \
  (TREE_CODE (CODE) == NAME_MEMORY_TAG		\
   || TREE_CODE (CODE) == SYMBOL_MEMORY_TAG	\
   || TREE_CODE (CODE) == MEMORY_PARTITION_TAG)


/* Nonzero if DECL represents a VAR_DECL or FUNCTION_DECL.  */

#define VAR_OR_FUNCTION_DECL_P(DECL)\
  (TREE_CODE (DECL) == VAR_DECL || TREE_CODE (DECL) == FUNCTION_DECL)

/* Nonzero if CODE represents a INDIRECT_REF.  Keep these checks in
   ascending code order.  */

#define INDIRECT_REF_P(CODE)\
  (TREE_CODE (CODE) == INDIRECT_REF \
   || TREE_CODE (CODE) == ALIGN_INDIRECT_REF \
   || TREE_CODE (CODE) == MISALIGNED_INDIRECT_REF)

/* Nonzero if CODE represents a reference.  */

#define REFERENCE_CLASS_P(CODE)\
	(TREE_CODE_CLASS (TREE_CODE (CODE)) == tcc_reference)

/* Nonzero if CODE represents a comparison.  */

#define COMPARISON_CLASS_P(CODE)\
	(TREE_CODE_CLASS (TREE_CODE (CODE)) == tcc_comparison)

/* Nonzero if CODE represents a unary arithmetic expression.  */

#define UNARY_CLASS_P(CODE)\
	(TREE_CODE_CLASS (TREE_CODE (CODE)) == tcc_unary)

/* Nonzero if CODE represents a binary arithmetic expression.  */

#define BINARY_CLASS_P(CODE)\
	(TREE_CODE_CLASS (TREE_CODE (CODE)) == tcc_binary)

/* Nonzero if CODE represents a statement expression.  */

#define STATEMENT_CLASS_P(CODE)\
	(TREE_CODE_CLASS (TREE_CODE (CODE)) == tcc_statement)

/* Nonzero if CODE represents a function call-like expression with a
   variable-length operand vector.  */

#define VL_EXP_CLASS_P(CODE)\
	(TREE_CODE_CLASS (TREE_CODE (CODE)) == tcc_vl_exp)

/* Nonzero if CODE represents any other expression.  */

#define EXPRESSION_CLASS_P(CODE)\
	(TREE_CODE_CLASS (TREE_CODE (CODE)) == tcc_expression)

/* Returns nonzero iff CODE represents a type or declaration.  */

#define IS_TYPE_OR_DECL_P(CODE)\
	(TYPE_P (CODE) || DECL_P (CODE))

/* Returns nonzero iff CLASS is the tree-code class of an
   expression.  */

#define IS_EXPR_CODE_CLASS(CLASS)\
	((CLASS) >= tcc_reference && (CLASS) <= tcc_expression)

/* Returns nonzero iff CLASS is a GIMPLE statement.  */

#define IS_GIMPLE_STMT_CODE_CLASS(CLASS) ((CLASS) == tcc_gimple_stmt)

/* Returns nonzero iff NODE is an expression of some kind.  */

#define EXPR_P(NODE) IS_EXPR_CODE_CLASS (TREE_CODE_CLASS (TREE_CODE (NODE)))

/* Number of argument-words in each kind of tree-node.  */

extern const unsigned char tree_code_length[];
#define TREE_CODE_LENGTH(CODE)	tree_code_length[(int) (CODE)]

/* Names of tree components.  */

extern const char *const tree_code_name[];

/* A vectors of trees.  */
DEF_VEC_P(tree);
DEF_VEC_ALLOC_P(tree,gc);
DEF_VEC_ALLOC_P(tree,heap);


/* Classify which part of the compiler has defined a given builtin function.
   Note that we assume below that this is no more than two bits.  */
enum built_in_class
{
  NOT_BUILT_IN = 0,
  BUILT_IN_FRONTEND,
  BUILT_IN_MD,
  BUILT_IN_NORMAL
};

/* Names for the above.  */
extern const char *const built_in_class_names[4];

/* Codes that identify the various built in functions
   so that expand_call can identify them quickly.  */

#define DEF_BUILTIN(ENUM, N, C, T, LT, B, F, NA, AT, IM, COND) ENUM,
enum built_in_function
{
#include "builtins.def"

  /* Complex division routines in libgcc.  These are done via builtins
     because emit_library_call_value can't handle complex values.  */
  BUILT_IN_COMPLEX_MUL_MIN,
  BUILT_IN_COMPLEX_MUL_MAX
    = BUILT_IN_COMPLEX_MUL_MIN
      + MAX_MODE_COMPLEX_FLOAT
      - MIN_MODE_COMPLEX_FLOAT,

  BUILT_IN_COMPLEX_DIV_MIN,
  BUILT_IN_COMPLEX_DIV_MAX
    = BUILT_IN_COMPLEX_DIV_MIN
      + MAX_MODE_COMPLEX_FLOAT
      - MIN_MODE_COMPLEX_FLOAT,

  /* Upper bound on non-language-specific builtins.  */
  END_BUILTINS
};
#undef DEF_BUILTIN

/* Names for the above.  */
extern const char * built_in_names[(int) END_BUILTINS];

/* Helper macros for math builtins.  */

#define BUILTIN_EXP10_P(FN) \
 ((FN) == BUILT_IN_EXP10 || (FN) == BUILT_IN_EXP10F || (FN) == BUILT_IN_EXP10L \
  || (FN) == BUILT_IN_POW10 || (FN) == BUILT_IN_POW10F || (FN) == BUILT_IN_POW10L)

#define BUILTIN_EXPONENT_P(FN) (BUILTIN_EXP10_P (FN) \
  || (FN) == BUILT_IN_EXP || (FN) == BUILT_IN_EXPF || (FN) == BUILT_IN_EXPL \
  || (FN) == BUILT_IN_EXP2 || (FN) == BUILT_IN_EXP2F || (FN) == BUILT_IN_EXP2L)

#define BUILTIN_SQRT_P(FN) \
 ((FN) == BUILT_IN_SQRT || (FN) == BUILT_IN_SQRTF || (FN) == BUILT_IN_SQRTL)

#define BUILTIN_CBRT_P(FN) \
 ((FN) == BUILT_IN_CBRT || (FN) == BUILT_IN_CBRTF || (FN) == BUILT_IN_CBRTL)

#define BUILTIN_ROOT_P(FN) (BUILTIN_SQRT_P (FN) || BUILTIN_CBRT_P (FN))

#define CASE_FLT_FN(FN) case FN: case FN##F: case FN##L
#define CASE_FLT_FN_REENT(FN) case FN##_R: case FN##F_R: case FN##L_R
#define CASE_INT_FN(FN) case FN: case FN##L: case FN##LL

/* An array of _DECL trees for the above.  */
extern GTY(()) tree built_in_decls[(int) END_BUILTINS];
extern GTY(()) tree implicit_built_in_decls[(int) END_BUILTINS];

/* In an OMP_CLAUSE node.  */

/* Number of operands and names for each clause.  */
extern unsigned const char omp_clause_num_ops[];
extern const char * const omp_clause_code_name[];

/* Clause codes.  Do not reorder, as this is used to index into the tables
   omp_clause_num_ops and omp_clause_code_name.  */
enum omp_clause_code
{
  /* Clause zero is special-cased inside the parser
     (c_parser_omp_variable_list).  */
  OMP_CLAUSE_ERROR = 0,

  /* OpenMP clause: private (variable_list).  */
  OMP_CLAUSE_PRIVATE,

  /* OpenMP clause: shared (variable_list).  */
  OMP_CLAUSE_SHARED,

  /* OpenMP clause: firstprivate (variable_list).  */
  OMP_CLAUSE_FIRSTPRIVATE,

  /* OpenMP clause: lastprivate (variable_list).  */
  OMP_CLAUSE_LASTPRIVATE,

  /* OpenMP clause: reduction (operator:variable_list).
     OMP_CLAUSE_REDUCTION_CODE: The tree_code of the operator.
     Operand 1: OMP_CLAUSE_REDUCTION_INIT: Stmt-list to initialize the var.
     Operand 2: OMP_CLAUSE_REDUCTION_MERGE: Stmt-list to merge private var
                into the shared one.
     Operand 3: OMP_CLAUSE_REDUCTION_PLACEHOLDER: A dummy VAR_DECL
                placeholder used in OMP_CLAUSE_REDUCTION_{INIT,MERGE}.  */
  OMP_CLAUSE_REDUCTION,

  /* OpenMP clause: copyin (variable_list).  */
  OMP_CLAUSE_COPYIN,

  /* OpenMP clause: copyprivate (variable_list).  */
  OMP_CLAUSE_COPYPRIVATE,

  /* OpenMP clause: if (scalar-expression).  */
  OMP_CLAUSE_IF,

  /* OpenMP clause: num_threads (integer-expression).  */
  OMP_CLAUSE_NUM_THREADS,

  /* OpenMP clause: schedule.  */
  OMP_CLAUSE_SCHEDULE,

  /* OpenMP clause: nowait.  */
  OMP_CLAUSE_NOWAIT,

  /* OpenMP clause: ordered.  */
  OMP_CLAUSE_ORDERED,

  /* OpenMP clause: default.  */
  OMP_CLAUSE_DEFAULT,

  /* OpenMP clause: collapse (constant-integer-expression).  */
  OMP_CLAUSE_COLLAPSE,

  /* OpenMP clause: untied.  */
  OMP_CLAUSE_UNTIED
};

/* The definition of tree nodes fills the next several pages.  */

/* A tree node can represent a data type, a variable, an expression
   or a statement.  Each node has a TREE_CODE which says what kind of
   thing it represents.  Some common codes are:
   INTEGER_TYPE -- represents a type of integers.
   ARRAY_TYPE -- represents a type of pointer.
   VAR_DECL -- represents a declared variable.
   INTEGER_CST -- represents a constant integer value.
   PLUS_EXPR -- represents a sum (an expression).

   As for the contents of a tree node: there are some fields
   that all nodes share.  Each TREE_CODE has various special-purpose
   fields as well.  The fields of a node are never accessed directly,
   always through accessor macros.  */

/* Every kind of tree node starts with this structure,
   so all nodes have these fields.

   See the accessor macros, defined below, for documentation of the
   fields.  */
union tree_ann_d;

struct tree_base GTY(())
{
  ENUM_BITFIELD(tree_code) code : 16;

  unsigned side_effects_flag : 1;
  unsigned constant_flag : 1;
  unsigned addressable_flag : 1;
  unsigned volatile_flag : 1;
  unsigned readonly_flag : 1;
  unsigned unsigned_flag : 1;
  unsigned asm_written_flag: 1;
  unsigned nowarning_flag : 1;

  unsigned used_flag : 1;
  unsigned nothrow_flag : 1;
  unsigned static_flag : 1;
  unsigned public_flag : 1;
  unsigned private_flag : 1;
  unsigned protected_flag : 1;
  unsigned deprecated_flag : 1;
  unsigned saturating_flag : 1;
  unsigned default_def_flag : 1;

  unsigned lang_flag_0 : 1;
  unsigned lang_flag_1 : 1;
  unsigned lang_flag_2 : 1;
  unsigned lang_flag_3 : 1;
  unsigned lang_flag_4 : 1;
  unsigned lang_flag_5 : 1;
  unsigned lang_flag_6 : 1;
  unsigned visited : 1;

  unsigned spare : 23;

  union tree_ann_d *ann;
};

struct tree_common GTY(())
{
  struct tree_base base;
  tree chain;
  tree type;
};

/* GIMPLE_MODIFY_STMT */
struct gimple_stmt GTY(())
{
  struct tree_base base;
  location_t locus;
  tree block;
  tree GTY ((length ("TREE_CODE_LENGTH (TREE_CODE (&%h))"))) operands[1];
};

/* The following table lists the uses of each of the above flags and
   for which types of nodes they are defined.

   addressable_flag:

       TREE_ADDRESSABLE in
           VAR_DECL, FUNCTION_DECL, FIELD_DECL, LABEL_DECL
           all types
           CONSTRUCTOR, IDENTIFIER_NODE
           STMT_EXPR, it means we want the result of the enclosed expression

       CALL_EXPR_TAILCALL in
           CALL_EXPR

       CASE_LOW_SEEN in
           CASE_LABEL_EXPR

   static_flag:

       TREE_STATIC in
           VAR_DECL, FUNCTION_DECL
           CONSTRUCTOR

       TREE_NO_TRAMPOLINE in
           ADDR_EXPR

       BINFO_VIRTUAL_P in
           TREE_BINFO

       TREE_SYMBOL_REFERENCED in
           IDENTIFIER_NODE

       CLEANUP_EH_ONLY in
           TARGET_EXPR, WITH_CLEANUP_EXPR

       TRY_CATCH_IS_CLEANUP in
           TRY_CATCH_EXPR

       ASM_INPUT_P in
           ASM_EXPR

       EH_FILTER_MUST_NOT_THROW in
           EH_FILTER_EXPR

       TYPE_REF_CAN_ALIAS_ALL in
           POINTER_TYPE, REFERENCE_TYPE

       MOVE_NONTEMPORAL in
           GIMPLE_MODIFY_STMT

       CASE_HIGH_SEEN in
           CASE_LABEL_EXPR

       CALL_CANNOT_INLINE_P in
           CALL_EXPR

   public_flag:

       TREE_OVERFLOW in
           INTEGER_CST, REAL_CST, COMPLEX_CST, VECTOR_CST

       TREE_PUBLIC in
           VAR_DECL, FUNCTION_DECL
           IDENTIFIER_NODE

       ASM_VOLATILE_P in
           ASM_EXPR

       CALL_EXPR_VA_ARG_PACK in
           CALL_EXPR

       TYPE_CACHED_VALUES_P in
           all types

       SAVE_EXPR_RESOLVED_P in
           SAVE_EXPR

       OMP_CLAUSE_LASTPRIVATE_FIRSTPRIVATE in
           OMP_CLAUSE_LASTPRIVATE

       OMP_CLAUSE_PRIVATE_DEBUG in
           OMP_CLAUSE_PRIVATE

   private_flag:

       TREE_PRIVATE in
           all decls

       CALL_EXPR_RETURN_SLOT_OPT in
           CALL_EXPR

       DECL_BY_REFERENCE in
           PARM_DECL, RESULT_DECL

       OMP_SECTION_LAST in
           OMP_SECTION

       OMP_PARALLEL_COMBINED in
           OMP_PARALLEL
       OMP_CLAUSE_PRIVATE_OUTER_REF in
	   OMP_CLAUSE_PRIVATE

   protected_flag:

       TREE_PROTECTED in
           BLOCK
           all decls

       CALL_FROM_THUNK_P in
           CALL_EXPR

   side_effects_flag:

       TREE_SIDE_EFFECTS in
           all expressions
           all decls
           all constants

       FORCED_LABEL in
           LABEL_DECL

   volatile_flag:

       TREE_THIS_VOLATILE in
           all expressions
           all decls

       TYPE_VOLATILE in
           all types

   readonly_flag:

       TREE_READONLY in
           all expressions
           all decls

       TYPE_READONLY in
           all types

   constant_flag:

       TREE_CONSTANT in
           all expressions
           all decls
           all constants

       TYPE_SIZES_GIMPLIFIED in
           all types

   unsigned_flag:

       TYPE_UNSIGNED in
           all types

       DECL_UNSIGNED in
           all decls

       REGISTER_DEFS_IN_THIS_STMT in
           all expressions (tree-into-ssa.c)

   asm_written_flag:

       TREE_ASM_WRITTEN in
           VAR_DECL, FUNCTION_DECL
           RECORD_TYPE, UNION_TYPE, QUAL_UNION_TYPE
           BLOCK, SSA_NAME, STRING_CST

       NECESSARY in
           all expressions (tree-ssa-dce.c, tree-ssa-pre.c)

   used_flag:

       TREE_USED in
           all expressions
           all decls
           IDENTIFIER_NODE

   nothrow_flag:

       TREE_NOTHROW in
           CALL_EXPR
           FUNCTION_DECL

       TYPE_ALIGN_OK in
           all types

       TREE_THIS_NOTRAP in
          (ALIGN/MISALIGNED_)INDIRECT_REF, ARRAY_REF, ARRAY_RANGE_REF

   deprecated_flag:

       TREE_DEPRECATED in
           all decls

       IDENTIFIER_TRANSPARENT_ALIAS in
           IDENTIFIER_NODE

       STMT_IN_SSA_EDGE_WORKLIST in
           all expressions (tree-ssa-propagate.c)

   visited:

       TREE_VISITED in
           all trees (used liberally by many passes)

   saturating_flag:

       TYPE_SATURATING in
           all types

   nowarning_flag:

       TREE_NO_WARNING in
           all expressions
           all decls

   default_def_flag:

       SSA_NAME_IS_DEFAULT_DEF in
           SSA_NAME
*/

#undef DEFTREESTRUCT
#define DEFTREESTRUCT(ENUM, NAME) ENUM,
enum tree_node_structure_enum {
#include "treestruct.def"
  LAST_TS_ENUM
};
#undef DEFTREESTRUCT

/* Define accessors for the fields that all tree nodes have
   (though some fields are not used for all kinds of nodes).  */

/* The tree-code says what kind of node it is.
   Codes are defined in tree.def.  */
#define TREE_CODE(NODE) ((enum tree_code) (NODE)->base.code)
#define TREE_SET_CODE(NODE, VALUE) ((NODE)->base.code = (VALUE))

/* When checking is enabled, errors will be generated if a tree node
   is accessed incorrectly. The macros die with a fatal error.  */
#if defined ENABLE_TREE_CHECKING && (GCC_VERSION >= 2007)

#define TREE_CHECK(T, CODE) __extension__				\
({  __typeof (T) const __t = (T);					\
    if (TREE_CODE (__t) != (CODE))					\
      tree_check_failed (__t, __FILE__, __LINE__, __FUNCTION__, 	\
			 (CODE), 0);					\
    __t; })

#define TREE_NOT_CHECK(T, CODE) __extension__				\
({  __typeof (T) const __t = (T);					\
    if (TREE_CODE (__t) == (CODE))					\
      tree_not_check_failed (__t, __FILE__, __LINE__, __FUNCTION__,	\
			     (CODE), 0);				\
    __t; })

#define TREE_CHECK2(T, CODE1, CODE2) __extension__			\
({  __typeof (T) const __t = (T);					\
    if (TREE_CODE (__t) != (CODE1)					\
	&& TREE_CODE (__t) != (CODE2))					\
      tree_check_failed (__t, __FILE__, __LINE__, __FUNCTION__,		\
 			 (CODE1), (CODE2), 0);				\
    __t; })

#define TREE_NOT_CHECK2(T, CODE1, CODE2) __extension__			\
({  __typeof (T) const __t = (T);					\
    if (TREE_CODE (__t) == (CODE1)					\
	|| TREE_CODE (__t) == (CODE2))					\
      tree_not_check_failed (__t, __FILE__, __LINE__, __FUNCTION__,	\
			     (CODE1), (CODE2), 0);			\
    __t; })

#define TREE_CHECK3(T, CODE1, CODE2, CODE3) __extension__		\
({  __typeof (T) const __t = (T);					\
    if (TREE_CODE (__t) != (CODE1)					\
	&& TREE_CODE (__t) != (CODE2)					\
	&& TREE_CODE (__t) != (CODE3))					\
      tree_check_failed (__t, __FILE__, __LINE__, __FUNCTION__,		\
			     (CODE1), (CODE2), (CODE3), 0);		\
    __t; })

#define TREE_NOT_CHECK3(T, CODE1, CODE2, CODE3) __extension__		\
({  __typeof (T) const __t = (T);					\
    if (TREE_CODE (__t) == (CODE1)					\
	|| TREE_CODE (__t) == (CODE2)					\
	|| TREE_CODE (__t) == (CODE3))					\
      tree_not_check_failed (__t, __FILE__, __LINE__, __FUNCTION__,	\
			     (CODE1), (CODE2), (CODE3), 0);		\
    __t; })

#define TREE_CHECK4(T, CODE1, CODE2, CODE3, CODE4) __extension__	\
({  __typeof (T) const __t = (T);					\
    if (TREE_CODE (__t) != (CODE1)					\
	&& TREE_CODE (__t) != (CODE2)					\
	&& TREE_CODE (__t) != (CODE3)					\
	&& TREE_CODE (__t) != (CODE4))					\
      tree_check_failed (__t, __FILE__, __LINE__, __FUNCTION__,		\
			     (CODE1), (CODE2), (CODE3), (CODE4), 0);	\
    __t; })

#define NON_TREE_CHECK4(T, CODE1, CODE2, CODE3, CODE4) __extension__	\
({  __typeof (T) const __t = (T);					\
    if (TREE_CODE (__t) == (CODE1)					\
	|| TREE_CODE (__t) == (CODE2)					\
	|| TREE_CODE (__t) == (CODE3)					\
	|| TREE_CODE (__t) == (CODE4))					\
      tree_not_check_failed (__t, __FILE__, __LINE__, __FUNCTION__,	\
			     (CODE1), (CODE2), (CODE3), (CODE4), 0);	\
    __t; })

#define TREE_CHECK5(T, CODE1, CODE2, CODE3, CODE4, CODE5) __extension__	\
({  __typeof (T) const __t = (T);					\
    if (TREE_CODE (__t) != (CODE1)					\
	&& TREE_CODE (__t) != (CODE2)					\
	&& TREE_CODE (__t) != (CODE3)					\
	&& TREE_CODE (__t) != (CODE4)					\
	&& TREE_CODE (__t) != (CODE5))					\
      tree_check_failed (__t, __FILE__, __LINE__, __FUNCTION__,		\
			     (CODE1), (CODE2), (CODE3), (CODE4), (CODE5), 0);\
    __t; })

#define TREE_NOT_CHECK5(T, CODE1, CODE2, CODE3, CODE4, CODE5) __extension__ \
({  __typeof (T) const __t = (T);					\
    if (TREE_CODE (__t) == (CODE1)					\
	|| TREE_CODE (__t) == (CODE2)					\
	|| TREE_CODE (__t) == (CODE3)					\
	|| TREE_CODE (__t) == (CODE4)					\
	|| TREE_CODE (__t) == (CODE5))					\
      tree_not_check_failed (__t, __FILE__, __LINE__, __FUNCTION__,	\
			     (CODE1), (CODE2), (CODE3), (CODE4), (CODE5), 0);\
    __t; })

#define CONTAINS_STRUCT_CHECK(T, STRUCT) __extension__			\
({  __typeof (T) const __t = (T);					\
  if (tree_contains_struct[TREE_CODE(__t)][(STRUCT)] != 1)		\
      tree_contains_struct_check_failed (__t, (STRUCT), __FILE__, __LINE__,	\
			       __FUNCTION__);				\
    __t; })

#define TREE_CLASS_CHECK(T, CLASS) __extension__			\
({  __typeof (T) const __t = (T);					\
    if (TREE_CODE_CLASS (TREE_CODE(__t)) != (CLASS))			\
      tree_class_check_failed (__t, (CLASS), __FILE__, __LINE__,	\
			       __FUNCTION__);				\
    __t; })

#define TREE_RANGE_CHECK(T, CODE1, CODE2) __extension__			\
({  __typeof (T) const __t = (T);					\
    if (TREE_CODE (__t) < (CODE1) || TREE_CODE (__t) > (CODE2))		\
      tree_range_check_failed (__t, __FILE__, __LINE__, __FUNCTION__,	\
			       (CODE1), (CODE2));			\
    __t; })

#define OMP_CLAUSE_SUBCODE_CHECK(T, CODE) __extension__			\
({  __typeof (T) const __t = (T);					\
    if (TREE_CODE (__t) != OMP_CLAUSE)					\
      tree_check_failed (__t, __FILE__, __LINE__, __FUNCTION__,  	\
			 OMP_CLAUSE, 0);				\
    if (__t->omp_clause.code != (CODE))					\
      omp_clause_check_failed (__t, __FILE__, __LINE__, __FUNCTION__, 	\
			       (CODE));					\
    __t; })

#define OMP_CLAUSE_RANGE_CHECK(T, CODE1, CODE2) __extension__		\
({  __typeof (T) const __t = (T);					\
    if (TREE_CODE (__t) != OMP_CLAUSE)					\
      tree_check_failed (__t, __FILE__, __LINE__, __FUNCTION__,  	\
			 OMP_CLAUSE, 0);				\
    if ((int) __t->omp_clause.code < (int) (CODE1)			\
        || (int) __t->omp_clause.code > (int) (CODE2))			\
      omp_clause_range_check_failed (__t, __FILE__, __LINE__,		\
				     __FUNCTION__, (CODE1), (CODE2));	\
    __t; })

/* These checks have to be special cased.  */
#define EXPR_CHECK(T) __extension__					\
({  __typeof (T) const __t = (T);					\
    char const __c = TREE_CODE_CLASS (TREE_CODE (__t));			\
    if (!IS_EXPR_CODE_CLASS (__c))					\
      tree_class_check_failed (__t, tcc_expression, __FILE__, __LINE__,	\
			       __FUNCTION__);				\
    __t; })

#define GIMPLE_STMT_CHECK(T) __extension__				\
({  __typeof (T) const __t = (T);					\
    char const __c = TREE_CODE_CLASS (TREE_CODE (__t));			\
    if (!IS_GIMPLE_STMT_CODE_CLASS (__c))				\
      tree_class_check_failed (__t, tcc_gimple_stmt, __FILE__, __LINE__,\
			       __FUNCTION__);				\
    __t; })

/* These checks have to be special cased.  */
#define NON_TYPE_CHECK(T) __extension__					\
({  __typeof (T) const __t = (T);					\
    if (TYPE_P (__t))							\
      tree_not_class_check_failed (__t, tcc_type, __FILE__, __LINE__,	\
				   __FUNCTION__);			\
    __t; })

#define TREE_VEC_ELT_CHECK(T, I) __extension__				\
(*({__typeof (T) const __t = (T);					\
    const int __i = (I);						\
    if (TREE_CODE (__t) != TREE_VEC)					\
      tree_check_failed (__t, __FILE__, __LINE__, __FUNCTION__,		\
  			 TREE_VEC, 0);					\
    if (__i < 0 || __i >= __t->vec.length)				\
      tree_vec_elt_check_failed (__i, __t->vec.length,			\
				 __FILE__, __LINE__, __FUNCTION__);	\
    &__t->vec.a[__i]; }))

#define OMP_CLAUSE_ELT_CHECK(T, I) __extension__			\
(*({__typeof (T) const __t = (T);					\
    const int __i = (I);						\
    if (TREE_CODE (__t) != OMP_CLAUSE)					\
      tree_check_failed (__t, __FILE__, __LINE__, __FUNCTION__,  	\
			 OMP_CLAUSE, 0);				\
    if (__i < 0 || __i >= omp_clause_num_ops [__t->omp_clause.code])	\
      omp_clause_operand_check_failed (__i, __t, __FILE__, __LINE__,	\
	                               __FUNCTION__);			\
    &__t->omp_clause.ops[__i]; }))

/* Special checks for TREE_OPERANDs.  */
#define TREE_OPERAND_CHECK(T, I) __extension__				\
(*({__typeof (T) const __t = EXPR_CHECK (T);				\
    const int __i = (I);						\
    if (GIMPLE_TUPLE_P (__t))						\
      gcc_unreachable ();						\
    if (__i < 0 || __i >= TREE_OPERAND_LENGTH (__t))			\
      tree_operand_check_failed (__i, __t,				\
				 __FILE__, __LINE__, __FUNCTION__);	\
    &__t->exp.operands[__i]; }))

#define TREE_OPERAND_CHECK_CODE(T, CODE, I) __extension__		\
(*({__typeof (T) const __t = (T);					\
    const int __i = (I);						\
    if (TREE_CODE (__t) != CODE)					\
      tree_check_failed (__t, __FILE__, __LINE__, __FUNCTION__, (CODE), 0);\
    if (__i < 0 || __i >= TREE_OPERAND_LENGTH (__t))			\
      tree_operand_check_failed (__i, __t,				\
				 __FILE__, __LINE__, __FUNCTION__);	\
    &__t->exp.operands[__i]; }))

/* Special checks for GIMPLE_STMT_OPERANDs.  */
#define GIMPLE_STMT_OPERAND_CHECK(T, I) __extension__			\
(*({__typeof (T) const __t = GIMPLE_STMT_CHECK (T);			\
    const int __i = (I);						\
    if (__i < 0 || __i >= TREE_OPERAND_LENGTH (__t))			\
      tree_operand_check_failed (__i, __t,				\
				 __FILE__, __LINE__, __FUNCTION__);	\
    &__t->gstmt.operands[__i]; }))

#define TREE_RTL_OPERAND_CHECK(T, CODE, I) __extension__		\
(*(rtx *)								\
 ({__typeof (T) const __t = (T);					\
    const int __i = (I);						\
    if (TREE_CODE (__t) != (CODE))					\
      tree_check_failed (__t, __FILE__, __LINE__, __FUNCTION__, (CODE), 0); \
    if (__i < 0 || __i >= TREE_OPERAND_LENGTH (__t))			\
      tree_operand_check_failed (__i, __t,				\
				 __FILE__, __LINE__, __FUNCTION__);	\
    &__t->exp.operands[__i]; }))

/* Nodes are chained together for many purposes.
   Types are chained together to record them for being output to the debugger
   (see the function `chain_type').
   Decls in the same scope are chained together to record the contents
   of the scope.
   Statement nodes for successive statements used to be chained together.
   Often lists of things are represented by TREE_LIST nodes that
   are chained together.  */

#define TREE_CHAIN(NODE) __extension__ \
(*({__typeof (NODE) const __t = (NODE);				\
    if (GIMPLE_TUPLE_P (__t))					\
      gcc_unreachable ();					\
    &__t->common.chain; }))

/* In all nodes that are expressions, this is the data type of the expression.
   In POINTER_TYPE nodes, this is the type that the pointer points to.
   In ARRAY_TYPE nodes, this is the type of the elements.
   In VECTOR_TYPE nodes, this is the type of the elements.  */
#define TREE_TYPE(NODE) __extension__ \
(*({__typeof (NODE) const __t = (NODE);					\
    if (GIMPLE_TUPLE_P (__t))					\
      gcc_unreachable ();					\
    &__t->common.type; }))

extern void tree_contains_struct_check_failed (const_tree,
					       const enum tree_node_structure_enum,
					       const char *, int, const char *)
  ATTRIBUTE_NORETURN;

extern void tree_check_failed (const_tree, const char *, int, const char *,
			       ...) ATTRIBUTE_NORETURN;
extern void tree_not_check_failed (const_tree, const char *, int, const char *,
				   ...) ATTRIBUTE_NORETURN;
extern void tree_class_check_failed (const_tree, const enum tree_code_class,
				     const char *, int, const char *)
    ATTRIBUTE_NORETURN;
extern void tree_range_check_failed (const_tree, const char *, int,
				     const char *, enum tree_code,
				     enum tree_code);
extern void tree_not_class_check_failed (const_tree,
					 const enum tree_code_class,
					 const char *, int, const char *)
    ATTRIBUTE_NORETURN;
extern void tree_vec_elt_check_failed (int, int, const char *,
				       int, const char *)
    ATTRIBUTE_NORETURN;
extern void phi_node_elt_check_failed (int, int, const char *,
				       int, const char *)
    ATTRIBUTE_NORETURN;
extern void tree_operand_check_failed (int, const_tree,
				       const char *, int, const char *)
    ATTRIBUTE_NORETURN;
extern void omp_clause_check_failed (const_tree, const char *, int,
				     const char *, enum omp_clause_code)
    ATTRIBUTE_NORETURN;
extern void omp_clause_operand_check_failed (int, const_tree, const char *,
				             int, const char *)
    ATTRIBUTE_NORETURN;
extern void omp_clause_range_check_failed (const_tree, const char *, int,
			       const char *, enum omp_clause_code,
			       enum omp_clause_code)
    ATTRIBUTE_NORETURN;

#else /* not ENABLE_TREE_CHECKING, or not gcc */

#define CONTAINS_STRUCT_CHECK(T, ENUM)          (T)
#define TREE_CHECK(T, CODE)			(T)
#define TREE_NOT_CHECK(T, CODE)			(T)
#define TREE_CHECK2(T, CODE1, CODE2)		(T)
#define TREE_NOT_CHECK2(T, CODE1, CODE2)	(T)
#define TREE_CHECK3(T, CODE1, CODE2, CODE3)	(T)
#define TREE_NOT_CHECK3(T, CODE1, CODE2, CODE3)	(T)
#define TREE_CHECK4(T, CODE1, CODE2, CODE3, CODE4) (T)
#define TREE_NOT_CHECK4(T, CODE1, CODE2, CODE3, CODE4) (T)
#define TREE_CHECK5(T, CODE1, CODE2, CODE3, CODE4, CODE5) (T)
#define TREE_NOT_CHECK5(T, CODE1, CODE2, CODE3, CODE4, CODE5) (T)
#define TREE_CLASS_CHECK(T, CODE)		(T)
#define TREE_RANGE_CHECK(T, CODE1, CODE2)	(T)
#define EXPR_CHECK(T)				(T)
#define GIMPLE_STMT_CHECK(T)			(T)
#define NON_TYPE_CHECK(T)			(T)
#define TREE_VEC_ELT_CHECK(T, I)		((T)->vec.a[I])
#define TREE_OPERAND_CHECK(T, I)		((T)->exp.operands[I])
#define TREE_OPERAND_CHECK_CODE(T, CODE, I)	((T)->exp.operands[I])
#define GIMPLE_STMT_OPERAND_CHECK(T, I)		((T)->gstmt.operands[I])
#define TREE_RTL_OPERAND_CHECK(T, CODE, I)  (*(rtx *) &((T)->exp.operands[I]))
#define OMP_CLAUSE_ELT_CHECK(T, i)	        ((T)->omp_clause.ops[i])
#define OMP_CLAUSE_RANGE_CHECK(T, CODE1, CODE2)	(T)
#define OMP_CLAUSE_SUBCODE_CHECK(T, CODE)	(T)

#define TREE_CHAIN(NODE) ((NODE)->common.chain)
#define TREE_TYPE(NODE) ((NODE)->common.type)

#endif

#define TREE_BLOCK(NODE)		*(tree_block (NODE))

#include "tree-check.h"

#define TYPE_CHECK(T)		TREE_CLASS_CHECK (T, tcc_type)
#define DECL_MINIMAL_CHECK(T)   CONTAINS_STRUCT_CHECK (T, TS_DECL_MINIMAL)
#define TREE_MEMORY_TAG_CHECK(T)       CONTAINS_STRUCT_CHECK (T, TS_MEMORY_TAG)
#define DECL_COMMON_CHECK(T)    CONTAINS_STRUCT_CHECK (T, TS_DECL_COMMON)
#define DECL_WRTL_CHECK(T)      CONTAINS_STRUCT_CHECK (T, TS_DECL_WRTL)
#define DECL_WITH_VIS_CHECK(T)  CONTAINS_STRUCT_CHECK (T, TS_DECL_WITH_VIS)
#define DECL_NON_COMMON_CHECK(T) CONTAINS_STRUCT_CHECK (T, TS_DECL_NON_COMMON)
#define CST_CHECK(T)		TREE_CLASS_CHECK (T, tcc_constant)
#define STMT_CHECK(T)		TREE_CLASS_CHECK (T, tcc_statement)
#define VL_EXP_CHECK(T)		TREE_CLASS_CHECK (T, tcc_vl_exp)
#define FUNC_OR_METHOD_CHECK(T)	TREE_CHECK2 (T, FUNCTION_TYPE, METHOD_TYPE)
#define PTR_OR_REF_CHECK(T)	TREE_CHECK2 (T, POINTER_TYPE, REFERENCE_TYPE)

#define RECORD_OR_UNION_CHECK(T)	\
  TREE_CHECK3 (T, RECORD_TYPE, UNION_TYPE, QUAL_UNION_TYPE)
#define NOT_RECORD_OR_UNION_CHECK(T) \
  TREE_NOT_CHECK3 (T, RECORD_TYPE, UNION_TYPE, QUAL_UNION_TYPE)

#define NUMERICAL_TYPE_CHECK(T)					\
  TREE_CHECK5 (T, INTEGER_TYPE, ENUMERAL_TYPE, BOOLEAN_TYPE, REAL_TYPE,	\
	       FIXED_POINT_TYPE)

/* Nonzero if NODE is a GIMPLE statement.  */
#define GIMPLE_STMT_P(NODE) \
  (TREE_CODE_CLASS (TREE_CODE ((NODE))) == tcc_gimple_stmt)

/* Nonzero if NODE is a GIMPLE tuple.  */
#define GIMPLE_TUPLE_P(NODE) GIMPLE_STMT_P (NODE)

/* A GIMPLE tuple that has a ``locus'' field.  */
#define GIMPLE_TUPLE_HAS_LOCUS_P(NODE) GIMPLE_STMT_P ((NODE))

/* Like TREE_OPERAND but works with GIMPLE stmt tuples as well.

   If you know the NODE is a GIMPLE statement, use GIMPLE_STMT_OPERAND.  If the
   NODE code is unknown at compile time, use this macro.  */
#define GENERIC_TREE_OPERAND(NODE, I) *(generic_tree_operand ((NODE), (I)))

/* Like TREE_TYPE but returns void_type_node for gimple tuples that have
   no type.  */

#define GENERIC_TREE_TYPE(NODE) *(generic_tree_type ((NODE)))

/* Here is how primitive or already-canonicalized types' hash codes
   are made.  */
#define TYPE_HASH(TYPE) (TYPE_UID (TYPE))

/* A simple hash function for an arbitrary tree node.  This must not be
   used in hash tables which are saved to a PCH.  */
#define TREE_HASH(NODE) ((size_t) (NODE) & 0777777)

/* The TREE_CHAIN but it is able to handle tuples.  */
#define GENERIC_NEXT(NODE)					\
  (GIMPLE_STMT_P (NODE) ? NULL_TREE : TREE_CHAIN (NODE))

/* Tests if CODE is a conversion expr (NOP_EXPR or CONVERT_EXPR).  */
#define IS_CONVERT_EXPR_CODE_P(CODE)				\
  ((CODE) == NOP_EXPR || (CODE) == CONVERT_EXPR)

/* Similarly, but accept an expressions instead of a tree code.  */
#define CONVERT_EXPR_P(EXP)	IS_CONVERT_EXPR_CODE_P (TREE_CODE (EXP))

/* Generate case for NOP_EXPR, CONVERT_EXPR.  */

#define CASE_CONVERT						\
  case NOP_EXPR:						\
  case CONVERT_EXPR

/* Given an expression as a tree, strip any NON_LVALUE_EXPRs and NOP_EXPRs
   that don't change the machine mode.  */

#define STRIP_NOPS(EXP)						\
  while ((CONVERT_EXPR_P (EXP)					\
	  || TREE_CODE (EXP) == NON_LVALUE_EXPR)		\
	 && TREE_OPERAND (EXP, 0) != error_mark_node		\
	 && (TYPE_MODE (TREE_TYPE (EXP))			\
	     == TYPE_MODE (GENERIC_TREE_TYPE (TREE_OPERAND (EXP, 0))))) \
    (EXP) = TREE_OPERAND (EXP, 0)

/* Like STRIP_NOPS, but don't let the signedness change either.  */

#define STRIP_SIGN_NOPS(EXP) \
  while ((CONVERT_EXPR_P (EXP)					\
	  || TREE_CODE (EXP) == NON_LVALUE_EXPR)		\
	 && TREE_OPERAND (EXP, 0) != error_mark_node		\
	 && (TYPE_MODE (TREE_TYPE (EXP))			\
	     == TYPE_MODE (TREE_TYPE (TREE_OPERAND (EXP, 0))))	\
	 && (TYPE_UNSIGNED (TREE_TYPE (EXP))			\
	     == TYPE_UNSIGNED (TREE_TYPE (TREE_OPERAND (EXP, 0)))) \
	 && (POINTER_TYPE_P (TREE_TYPE (EXP))			\
	     == POINTER_TYPE_P (TREE_TYPE (TREE_OPERAND (EXP, 0))))) \
    (EXP) = TREE_OPERAND (EXP, 0)

/* Like STRIP_NOPS, but don't alter the TREE_TYPE either.  */

#define STRIP_TYPE_NOPS(EXP) \
  while ((CONVERT_EXPR_P (EXP)					\
	  || TREE_CODE (EXP) == NON_LVALUE_EXPR)		\
	 && TREE_OPERAND (EXP, 0) != error_mark_node		\
	 && (TREE_TYPE (EXP)					\
	     == TREE_TYPE (TREE_OPERAND (EXP, 0))))		\
    (EXP) = TREE_OPERAND (EXP, 0)

/* Remove unnecessary type conversions according to
   tree_ssa_useless_type_conversion.  */

#define STRIP_USELESS_TYPE_CONVERSION(EXP)				\
      while (tree_ssa_useless_type_conversion (EXP))			\
	EXP = TREE_OPERAND (EXP, 0)

/* Nonzero if TYPE represents an integral type.  Note that we do not
   include COMPLEX types here.  Keep these checks in ascending code
   order.  */

#define INTEGRAL_TYPE_P(TYPE)  \
  (TREE_CODE (TYPE) == ENUMERAL_TYPE  \
   || TREE_CODE (TYPE) == BOOLEAN_TYPE \
   || TREE_CODE (TYPE) == INTEGER_TYPE)

/* Nonzero if TYPE represents a non-saturating fixed-point type.  */

#define NON_SAT_FIXED_POINT_TYPE_P(TYPE) \
  (TREE_CODE (TYPE) == FIXED_POINT_TYPE && !TYPE_SATURATING (TYPE))

/* Nonzero if TYPE represents a saturating fixed-point type.  */

#define SAT_FIXED_POINT_TYPE_P(TYPE) \
  (TREE_CODE (TYPE) == FIXED_POINT_TYPE && TYPE_SATURATING (TYPE))

/* Nonzero if TYPE represents a fixed-point type.  */

#define FIXED_POINT_TYPE_P(TYPE)	(TREE_CODE (TYPE) == FIXED_POINT_TYPE)

/* Nonzero if TYPE represents a scalar floating-point type.  */

#define SCALAR_FLOAT_TYPE_P(TYPE) (TREE_CODE (TYPE) == REAL_TYPE)

/* Nonzero if TYPE represents a complex floating-point type.  */

#define COMPLEX_FLOAT_TYPE_P(TYPE)	\
  (TREE_CODE (TYPE) == COMPLEX_TYPE	\
   && TREE_CODE (TREE_TYPE (TYPE)) == REAL_TYPE)

/* Nonzero if TYPE represents a vector floating-point type.  */

#define VECTOR_FLOAT_TYPE_P(TYPE)	\
  (TREE_CODE (TYPE) == VECTOR_TYPE	\
   && TREE_CODE (TREE_TYPE (TYPE)) == REAL_TYPE)

/* Nonzero if TYPE represents a floating-point type, including complex
   and vector floating-point types.  The vector and complex check does
   not use the previous two macros to enable early folding.  */

#define FLOAT_TYPE_P(TYPE)			\
  (SCALAR_FLOAT_TYPE_P (TYPE)			\
   || ((TREE_CODE (TYPE) == COMPLEX_TYPE 	\
        || TREE_CODE (TYPE) == VECTOR_TYPE)	\
       && SCALAR_FLOAT_TYPE_P (TREE_TYPE (TYPE))))

/* Nonzero if TYPE represents a decimal floating-point type.  */
#define DECIMAL_FLOAT_TYPE_P(TYPE)		\
  (SCALAR_FLOAT_TYPE_P (TYPE)			\
   && DECIMAL_FLOAT_MODE_P (TYPE_MODE (TYPE)))

/* Nonzero if TYPE represents an aggregate (multi-component) type.
   Keep these checks in ascending code order.  */

#define AGGREGATE_TYPE_P(TYPE) \
  (TREE_CODE (TYPE) == ARRAY_TYPE || TREE_CODE (TYPE) == RECORD_TYPE \
   || TREE_CODE (TYPE) == UNION_TYPE || TREE_CODE (TYPE) == QUAL_UNION_TYPE)

/* Nonzero if TYPE represents a pointer or reference type.
   (It should be renamed to INDIRECT_TYPE_P.)  Keep these checks in
   ascending code order.  */

#define POINTER_TYPE_P(TYPE) \
  (TREE_CODE (TYPE) == POINTER_TYPE || TREE_CODE (TYPE) == REFERENCE_TYPE)

/* Nonzero if this type is a complete type.  */
#define COMPLETE_TYPE_P(NODE) (TYPE_SIZE (NODE) != NULL_TREE)

/* Nonzero if this type is the (possibly qualified) void type.  */
#define VOID_TYPE_P(NODE) (TREE_CODE (NODE) == VOID_TYPE)

/* Nonzero if this type is complete or is cv void.  */
#define COMPLETE_OR_VOID_TYPE_P(NODE) \
  (COMPLETE_TYPE_P (NODE) || VOID_TYPE_P (NODE))

/* Nonzero if this type is complete or is an array with unspecified bound.  */
#define COMPLETE_OR_UNBOUND_ARRAY_TYPE_P(NODE) \
  (COMPLETE_TYPE_P (TREE_CODE (NODE) == ARRAY_TYPE ? TREE_TYPE (NODE) : (NODE)))


/* Define many boolean fields that all tree nodes have.  */

/* In VAR_DECL nodes, nonzero means address of this is needed.
   So it cannot be in a register.
   In a FUNCTION_DECL, nonzero means its address is needed.
   So it must be compiled even if it is an inline function.
   In a FIELD_DECL node, it means that the programmer is permitted to
   construct the address of this field.  This is used for aliasing
   purposes: see record_component_aliases.
   In CONSTRUCTOR nodes, it means object constructed must be in memory.
   In LABEL_DECL nodes, it means a goto for this label has been seen
   from a place outside all binding contours that restore stack levels.
   In ..._TYPE nodes, it means that objects of this type must
   be fully addressable.  This means that pieces of this
   object cannot go into register parameters, for example.
   In IDENTIFIER_NODEs, this means that some extern decl for this name
   had its address taken.  That matters for inline functions.  */
#define TREE_ADDRESSABLE(NODE) ((NODE)->base.addressable_flag)

/* Set on a CALL_EXPR if the call is in a tail position, ie. just before the
   exit of a function.  Calls for which this is true are candidates for tail
   call optimizations.  */
#define CALL_EXPR_TAILCALL(NODE) \
  (CALL_EXPR_CHECK(NODE)->base.addressable_flag)

/* Used as a temporary field on a CASE_LABEL_EXPR to indicate that the
   CASE_LOW operand has been processed.  */
#define CASE_LOW_SEEN(NODE) \
  (CASE_LABEL_EXPR_CHECK (NODE)->base.addressable_flag)

#define PREDICT_EXPR_OUTCOME(NODE) \
  (PREDICT_EXPR_CHECK(NODE)->base.addressable_flag)
#define PREDICT_EXPR_PREDICTOR(NODE) \
  ((enum br_predictor)tree_low_cst (TREE_OPERAND (PREDICT_EXPR_CHECK (NODE), 0), 0))

/* In a VAR_DECL, nonzero means allocate static storage.
   In a FUNCTION_DECL, nonzero if function has been defined.
   In a CONSTRUCTOR, nonzero means allocate static storage.  */
#define TREE_STATIC(NODE) ((NODE)->base.static_flag)

/* In an ADDR_EXPR, nonzero means do not use a trampoline.  */
#define TREE_NO_TRAMPOLINE(NODE) (ADDR_EXPR_CHECK (NODE)->base.static_flag)

/* In a TARGET_EXPR or WITH_CLEANUP_EXPR, means that the pertinent cleanup
   should only be executed if an exception is thrown, not on normal exit
   of its scope.  */
#define CLEANUP_EH_ONLY(NODE) ((NODE)->base.static_flag)

/* In a TRY_CATCH_EXPR, means that the handler should be considered a
   separate cleanup in honor_protect_cleanup_actions.  */
#define TRY_CATCH_IS_CLEANUP(NODE) \
  (TRY_CATCH_EXPR_CHECK (NODE)->base.static_flag)

/* Used as a temporary field on a CASE_LABEL_EXPR to indicate that the
   CASE_HIGH operand has been processed.  */
#define CASE_HIGH_SEEN(NODE) \
  (CASE_LABEL_EXPR_CHECK (NODE)->base.static_flag)

/* Used to mark a CALL_EXPR as not suitable for inlining.  */
#define CALL_CANNOT_INLINE_P(NODE) (CALL_EXPR_CHECK (NODE)->base.static_flag)

/* In an expr node (usually a conversion) this means the node was made
   implicitly and should not lead to any sort of warning.  In a decl node,
   warnings concerning the decl should be suppressed.  This is used at
   least for used-before-set warnings, and it set after one warning is
   emitted.  */
#define TREE_NO_WARNING(NODE) ((NODE)->base.nowarning_flag)

/* In an IDENTIFIER_NODE, this means that assemble_name was called with
   this string as an argument.  */
#define TREE_SYMBOL_REFERENCED(NODE) \
  (IDENTIFIER_NODE_CHECK (NODE)->base.static_flag)

/* Nonzero in a pointer or reference type means the data pointed to
   by this type can alias anything.  */
#define TYPE_REF_CAN_ALIAS_ALL(NODE) \
  (PTR_OR_REF_CHECK (NODE)->base.static_flag)

/* In a MODIFY_EXPR, means that the store in the expression is nontemporal.  */
#define MOVE_NONTEMPORAL(NODE) \
  (GIMPLE_MODIFY_STMT_CHECK (NODE)->base.static_flag)

/* In an INTEGER_CST, REAL_CST, COMPLEX_CST, or VECTOR_CST, this means
   there was an overflow in folding.  */

#define TREE_OVERFLOW(NODE) (CST_CHECK (NODE)->base.public_flag)

/* ??? This is an obsolete synonym for TREE_OVERFLOW.  */
#define TREE_CONSTANT_OVERFLOW(NODE) TREE_OVERFLOW(NODE)

/* TREE_OVERFLOW can only be true for EXPR of CONSTANT_CLASS_P.  */

#define TREE_OVERFLOW_P(EXPR) \
 (CONSTANT_CLASS_P (EXPR) && TREE_OVERFLOW (EXPR))

/* In a VAR_DECL, FUNCTION_DECL, NAMESPACE_DECL or TYPE_DECL,
   nonzero means name is to be accessible from outside this module.
   In an IDENTIFIER_NODE, nonzero means an external declaration
   accessible from outside this module was previously seen
   for this name in an inner scope.  */
#define TREE_PUBLIC(NODE) ((NODE)->base.public_flag)

/* In a _TYPE, indicates whether TYPE_CACHED_VALUES contains a vector
   of cached values, or is something else.  */
#define TYPE_CACHED_VALUES_P(NODE) (TYPE_CHECK(NODE)->base.public_flag)

/* In a SAVE_EXPR, indicates that the original expression has already
   been substituted with a VAR_DECL that contains the value.  */
#define SAVE_EXPR_RESOLVED_P(NODE) \
  (SAVE_EXPR_CHECK (NODE)->base.public_flag)

/* Set on a CALL_EXPR if this stdarg call should be passed the argument
   pack.  */
#define CALL_EXPR_VA_ARG_PACK(NODE) \
  (CALL_EXPR_CHECK(NODE)->base.public_flag)

/* In any expression, decl, or constant, nonzero means it has side effects or
   reevaluation of the whole expression could produce a different value.
   This is set if any subexpression is a function call, a side effect or a
   reference to a volatile variable.  In a ..._DECL, this is set only if the
   declaration said `volatile'.  This will never be set for a constant.  */
#define TREE_SIDE_EFFECTS(NODE) \
  (NON_TYPE_CHECK (NODE)->base.side_effects_flag)

/* In a LABEL_DECL, nonzero means this label had its address taken
   and therefore can never be deleted and is a jump target for
   computed gotos.  */
#define FORCED_LABEL(NODE) (LABEL_DECL_CHECK (NODE)->base.side_effects_flag)

/* Nonzero means this expression is volatile in the C sense:
   its address should be of type `volatile WHATEVER *'.
   In other words, the declared item is volatile qualified.
   This is used in _DECL nodes and _REF nodes.
   On a FUNCTION_DECL node, this means the function does not
   return normally.  This is the same effect as setting
   the attribute noreturn on the function in C.

   In a ..._TYPE node, means this type is volatile-qualified.
   But use TYPE_VOLATILE instead of this macro when the node is a type,
   because eventually we may make that a different bit.

   If this bit is set in an expression, so is TREE_SIDE_EFFECTS.  */
#define TREE_THIS_VOLATILE(NODE) ((NODE)->base.volatile_flag)

/* Nonzero means this node will not trap.  In an INDIRECT_REF, means
   accessing the memory pointed to won't generate a trap.  However,
   this only applies to an object when used appropriately: it doesn't
   mean that writing a READONLY mem won't trap. Similarly for
   ALIGN_INDIRECT_REF and MISALIGNED_INDIRECT_REF.

   In ARRAY_REF and ARRAY_RANGE_REF means that we know that the index
   (or slice of the array) always belongs to the range of the array.
   I.e. that the access will not trap, provided that the access to
   the base to the array will not trap.  */
#define TREE_THIS_NOTRAP(NODE) ((NODE)->base.nothrow_flag)

/* In a VAR_DECL, PARM_DECL or FIELD_DECL, or any kind of ..._REF node,
   nonzero means it may not be the lhs of an assignment.  
   Nonzero in a FUNCTION_DECL means this function should be treated
   as "const" function (can only read its arguments).  */
#define TREE_READONLY(NODE) (NON_TYPE_CHECK (NODE)->base.readonly_flag)

/* Value of expression is constant.  Always on in all ..._CST nodes.  May
   also appear in an expression or decl where the value is constant.  */
#define TREE_CONSTANT(NODE) (NON_TYPE_CHECK (NODE)->base.constant_flag)

/* Nonzero if NODE, a type, has had its sizes gimplified.  */
#define TYPE_SIZES_GIMPLIFIED(NODE) \
  (TYPE_CHECK (NODE)->base.constant_flag)

/* In a decl (most significantly a FIELD_DECL), means an unsigned field.  */
#define DECL_UNSIGNED(NODE) \
  (DECL_COMMON_CHECK (NODE)->base.unsigned_flag)

/* In integral and pointer types, means an unsigned type.  */
#define TYPE_UNSIGNED(NODE) (TYPE_CHECK (NODE)->base.unsigned_flag)

/* Nonzero in a VAR_DECL or STRING_CST means assembler code has been written.
   Nonzero in a FUNCTION_DECL means that the function has been compiled.
   This is interesting in an inline function, since it might not need
   to be compiled separately.
   Nonzero in a RECORD_TYPE, UNION_TYPE, QUAL_UNION_TYPE or ENUMERAL_TYPE
   if the sdb debugging info for the type has been written.
   In a BLOCK node, nonzero if reorder_blocks has already seen this block.
   In an SSA_NAME node, nonzero if the SSA_NAME occurs in an abnormal
   PHI node.  */
#define TREE_ASM_WRITTEN(NODE) ((NODE)->base.asm_written_flag)

/* Nonzero in a _DECL if the name is used in its scope.
   Nonzero in an expr node means inhibit warning if value is unused.
   In IDENTIFIER_NODEs, this means that some extern decl for this name
   was used.
   In a BLOCK, this means that the block contains variables that are used.  */
#define TREE_USED(NODE) ((NODE)->base.used_flag)

/* In a FUNCTION_DECL, nonzero means a call to the function cannot throw
   an exception.  In a CALL_EXPR, nonzero means the call cannot throw.  */
#define TREE_NOTHROW(NODE) ((NODE)->base.nothrow_flag)

/* In a CALL_EXPR, means that it's safe to use the target of the call
   expansion as the return slot for a call that returns in memory.  */
#define CALL_EXPR_RETURN_SLOT_OPT(NODE) \
  (CALL_EXPR_CHECK (NODE)->base.private_flag)

/* In a RESULT_DECL or PARM_DECL, means that it is passed by invisible
   reference (and the TREE_TYPE is a pointer to the true type).  */
#define DECL_BY_REFERENCE(NODE) (DECL_COMMON_CHECK (NODE)->base.private_flag)

/* In a CALL_EXPR, means that the call is the jump from a thunk to the
   thunked-to function.  */
#define CALL_FROM_THUNK_P(NODE) (CALL_EXPR_CHECK (NODE)->base.protected_flag)

/* In a type, nonzero means that all objects of the type are guaranteed by the
   language or front-end to be properly aligned, so we can indicate that a MEM
   of this type is aligned at least to the alignment of the type, even if it
   doesn't appear that it is.  We see this, for example, in object-oriented
   languages where a tag field may show this is an object of a more-aligned
   variant of the more generic type.

   In an SSA_NAME node, nonzero if the SSA_NAME node is on the SSA_NAME
   freelist.  */
#define TYPE_ALIGN_OK(NODE) (TYPE_CHECK (NODE)->base.nothrow_flag)

/* Used in classes in C++.  */
#define TREE_PRIVATE(NODE) ((NODE)->base.private_flag)
/* Used in classes in C++.
   In a BLOCK node, this is BLOCK_HANDLER_BLOCK.  */
#define TREE_PROTECTED(NODE) ((NODE)->base.protected_flag)

/* Nonzero in a _DECL if the use of the name is defined as a
   deprecated feature by __attribute__((deprecated)).  */
#define TREE_DEPRECATED(NODE) \
  ((NODE)->base.deprecated_flag)

/* Nonzero in an IDENTIFIER_NODE if the name is a local alias, whose
   uses are to be substituted for uses of the TREE_CHAINed identifier.  */
#define IDENTIFIER_TRANSPARENT_ALIAS(NODE) \
  (IDENTIFIER_NODE_CHECK (NODE)->base.deprecated_flag)

/* In fixed-point types, means a saturating type.  */
#define TYPE_SATURATING(NODE) ((NODE)->base.saturating_flag)

/* These flags are available for each language front end to use internally.  */
#define TREE_LANG_FLAG_0(NODE) ((NODE)->base.lang_flag_0)
#define TREE_LANG_FLAG_1(NODE) ((NODE)->base.lang_flag_1)
#define TREE_LANG_FLAG_2(NODE) ((NODE)->base.lang_flag_2)
#define TREE_LANG_FLAG_3(NODE) ((NODE)->base.lang_flag_3)
#define TREE_LANG_FLAG_4(NODE) ((NODE)->base.lang_flag_4)
#define TREE_LANG_FLAG_5(NODE) ((NODE)->base.lang_flag_5)
#define TREE_LANG_FLAG_6(NODE) ((NODE)->base.lang_flag_6)

/* Define additional fields and accessors for nodes representing constants.  */

/* In an INTEGER_CST node.  These two together make a 2-word integer.
   If the data type is signed, the value is sign-extended to 2 words
   even though not all of them may really be in use.
   In an unsigned constant shorter than 2 words, the extra bits are 0.  */
#define TREE_INT_CST(NODE) (INTEGER_CST_CHECK (NODE)->int_cst.int_cst)
#define TREE_INT_CST_LOW(NODE) (TREE_INT_CST (NODE).low)
#define TREE_INT_CST_HIGH(NODE) (TREE_INT_CST (NODE).high)

#define INT_CST_LT(A, B)				\
  (TREE_INT_CST_HIGH (A) < TREE_INT_CST_HIGH (B)	\
   || (TREE_INT_CST_HIGH (A) == TREE_INT_CST_HIGH (B)	\
       && TREE_INT_CST_LOW (A) < TREE_INT_CST_LOW (B)))

#define INT_CST_LT_UNSIGNED(A, B)				\
  (((unsigned HOST_WIDE_INT) TREE_INT_CST_HIGH (A)		\
    < (unsigned HOST_WIDE_INT) TREE_INT_CST_HIGH (B))		\
   || (((unsigned HOST_WIDE_INT) TREE_INT_CST_HIGH (A)		\
	== (unsigned HOST_WIDE_INT) TREE_INT_CST_HIGH (B))	\
       && TREE_INT_CST_LOW (A) < TREE_INT_CST_LOW (B)))

struct tree_int_cst GTY(())
{
  struct tree_common common;
  double_int int_cst;
};

/* In a REAL_CST node.  struct real_value is an opaque entity, with
   manipulators defined in real.h.  We don't want tree.h depending on
   real.h and transitively on tm.h.  */
struct real_value;

#define TREE_REAL_CST_PTR(NODE) (REAL_CST_CHECK (NODE)->real_cst.real_cst_ptr)
#define TREE_REAL_CST(NODE) (*TREE_REAL_CST_PTR (NODE))

struct tree_real_cst GTY(())
{
  struct tree_common common;
  struct real_value * real_cst_ptr;
};

/* In a FIXED_CST node.  */
struct fixed_value;

#define TREE_FIXED_CST_PTR(NODE) (FIXED_CST_CHECK (NODE)->fixed_cst.fixed_cst_ptr)
#define TREE_FIXED_CST(NODE) (*TREE_FIXED_CST_PTR (NODE))

struct tree_fixed_cst GTY(())
{
  struct tree_common common;
  struct fixed_value * fixed_cst_ptr;
};

/* In a STRING_CST */
#define TREE_STRING_LENGTH(NODE) (STRING_CST_CHECK (NODE)->string.length)
#define TREE_STRING_POINTER(NODE) \
  ((const char *)(STRING_CST_CHECK (NODE)->string.str))

struct tree_string GTY(())
{
  struct tree_common common;
  int length;
  char str[1];
};

/* In a COMPLEX_CST node.  */
#define TREE_REALPART(NODE) (COMPLEX_CST_CHECK (NODE)->complex.real)
#define TREE_IMAGPART(NODE) (COMPLEX_CST_CHECK (NODE)->complex.imag)

struct tree_complex GTY(())
{
  struct tree_common common;
  tree real;
  tree imag;
};

/* In a VECTOR_CST node.  */
#define TREE_VECTOR_CST_ELTS(NODE) (VECTOR_CST_CHECK (NODE)->vector.elements)

struct tree_vector GTY(())
{
  struct tree_common common;
  tree elements;
};

#include "symtab.h"

/* Define fields and accessors for some special-purpose tree nodes.  */

#define IDENTIFIER_LENGTH(NODE) \
  (IDENTIFIER_NODE_CHECK (NODE)->identifier.id.len)
#define IDENTIFIER_POINTER(NODE) \
  ((const char *) IDENTIFIER_NODE_CHECK (NODE)->identifier.id.str)
#define IDENTIFIER_HASH_VALUE(NODE) \
  (IDENTIFIER_NODE_CHECK (NODE)->identifier.id.hash_value)

/* Translate a hash table identifier pointer to a tree_identifier
   pointer, and vice versa.  */

#define HT_IDENT_TO_GCC_IDENT(NODE) \
  ((tree) ((char *) (NODE) - sizeof (struct tree_common)))
#define GCC_IDENT_TO_HT_IDENT(NODE) (&((struct tree_identifier *) (NODE))->id)

struct tree_identifier GTY(())
{
  struct tree_common common;
  struct ht_identifier id;
};

/* In a TREE_LIST node.  */
#define TREE_PURPOSE(NODE) (TREE_LIST_CHECK (NODE)->list.purpose)
#define TREE_VALUE(NODE) (TREE_LIST_CHECK (NODE)->list.value)

struct tree_list GTY(())
{
  struct tree_common common;
  tree purpose;
  tree value;
};

/* In a TREE_VEC node.  */
#define TREE_VEC_LENGTH(NODE) (TREE_VEC_CHECK (NODE)->vec.length)
#define TREE_VEC_END(NODE) \
  ((void) TREE_VEC_CHECK (NODE), &((NODE)->vec.a[(NODE)->vec.length]))

#define TREE_VEC_ELT(NODE,I) TREE_VEC_ELT_CHECK (NODE, I)

struct tree_vec GTY(())
{
  struct tree_common common;
  int length;
  tree GTY ((length ("TREE_VEC_LENGTH ((tree)&%h)"))) a[1];
};

/* In a CONSTRUCTOR node.  */
#define CONSTRUCTOR_ELTS(NODE) (CONSTRUCTOR_CHECK (NODE)->constructor.elts)
#define CONSTRUCTOR_ELT(NODE,IDX) \
  (VEC_index (constructor_elt, CONSTRUCTOR_ELTS (NODE), IDX))
#define CONSTRUCTOR_NELTS(NODE) (VEC_length (constructor_elt, CONSTRUCTOR_ELTS (NODE)))

/* Iterate through the vector V of CONSTRUCTOR_ELT elements, yielding the
   value of each element (stored within VAL). IX must be a scratch variable
   of unsigned integer type.  */
#define FOR_EACH_CONSTRUCTOR_VALUE(V, IX, VAL) \
  for (IX = 0; (IX >= VEC_length (constructor_elt, V)) \
	       ? false \
	       : ((VAL = VEC_index (constructor_elt, V, IX)->value), \
	       true); \
       (IX)++)

/* Iterate through the vector V of CONSTRUCTOR_ELT elements, yielding both
   the value of each element (stored within VAL) and its index (stored
   within INDEX). IX must be a scratch variable of unsigned integer type.  */
#define FOR_EACH_CONSTRUCTOR_ELT(V, IX, INDEX, VAL) \
  for (IX = 0; (IX >= VEC_length (constructor_elt, V)) \
	       ? false \
	       : ((VAL = VEC_index (constructor_elt, V, IX)->value), \
		  (INDEX = VEC_index (constructor_elt, V, IX)->index), \
	       true); \
       (IX)++)

/* Append a new constructor element to V, with the specified INDEX and VAL.  */
#define CONSTRUCTOR_APPEND_ELT(V, INDEX, VALUE) \
  do { \
    constructor_elt *_ce___ = VEC_safe_push (constructor_elt, gc, V, NULL); \
    _ce___->index = INDEX; \
    _ce___->value = VALUE; \
  } while (0)

/* A single element of a CONSTRUCTOR. VALUE holds the actual value of the
   element. INDEX can optionally design the position of VALUE: in arrays,
   it is the index where VALUE has to be placed; in structures, it is the
   FIELD_DECL of the member.  */
typedef struct constructor_elt_d GTY(())
{
  tree index;
  tree value;
} constructor_elt;

DEF_VEC_O(constructor_elt);
DEF_VEC_ALLOC_O(constructor_elt,gc);

struct tree_constructor GTY(())
{
  struct tree_common common;
  VEC(constructor_elt,gc) *elts;
};

/* Define fields and accessors for some nodes that represent expressions.  */

/* Nonzero if NODE is an empty statement (NOP_EXPR <0>).  */
#define IS_EMPTY_STMT(NODE)	(TREE_CODE (NODE) == NOP_EXPR \
				 && VOID_TYPE_P (TREE_TYPE (NODE)) \
				 && integer_zerop (TREE_OPERAND (NODE, 0)))

/* In ordinary expression nodes.  */
#define TREE_OPERAND_LENGTH(NODE) tree_operand_length (NODE)
#define TREE_OPERAND(NODE, I) TREE_OPERAND_CHECK (NODE, I)

/* In a tcc_vl_exp node, operand 0 is an INT_CST node holding the operand
   length.  Its value includes the length operand itself; that is,
   the minimum valid length is 1.
   Note that we have to bypass the use of TREE_OPERAND to access
   that field to avoid infinite recursion in expanding the macros.  */
#define VL_EXP_OPERAND_LENGTH(NODE) \
  ((int)TREE_INT_CST_LOW (VL_EXP_CHECK (NODE)->exp.operands[0]))

/* In gimple statements.  */
#define GIMPLE_STMT_OPERAND(NODE, I) GIMPLE_STMT_OPERAND_CHECK (NODE, I)
#define GIMPLE_STMT_LOCUS(NODE) (GIMPLE_STMT_CHECK (NODE)->gstmt.locus)
#define GIMPLE_STMT_BLOCK(NODE) (GIMPLE_STMT_CHECK (NODE)->gstmt.block)

/* In a LOOP_EXPR node.  */
#define LOOP_EXPR_BODY(NODE) TREE_OPERAND_CHECK_CODE (NODE, LOOP_EXPR, 0)

/* The source location of this expression.  Non-tree_exp nodes such as
   decls and constants can be shared among multiple locations, so
   return nothing.  */
#define EXPR_LOCATION(NODE) expr_location ((NODE))
#define SET_EXPR_LOCATION(NODE, FROM) set_expr_location ((NODE), (FROM))
#define EXPR_HAS_LOCATION(NODE) expr_has_location ((NODE))
#define EXPR_LOCUS(NODE) expr_locus ((NODE))
#define SET_EXPR_LOCUS(NODE, FROM) set_expr_locus ((NODE), (FROM))
#define EXPR_FILENAME(NODE) (expr_filename ((NODE)))
#define EXPR_LINENO(NODE) (expr_lineno ((NODE)))

/* True if a tree is an expression or statement that can have a
   location.  */
#define CAN_HAVE_LOCATION_P(NODE) (EXPR_P (NODE) || GIMPLE_STMT_P (NODE))

/* In a TARGET_EXPR node.  */
#define TARGET_EXPR_SLOT(NODE) TREE_OPERAND_CHECK_CODE (NODE, TARGET_EXPR, 0)
#define TARGET_EXPR_INITIAL(NODE) TREE_OPERAND_CHECK_CODE (NODE, TARGET_EXPR, 1)
#define TARGET_EXPR_CLEANUP(NODE) TREE_OPERAND_CHECK_CODE (NODE, TARGET_EXPR, 2)

/* DECL_EXPR accessor. This gives access to the DECL associated with
   the given declaration statement.  */
#define DECL_EXPR_DECL(NODE)    TREE_OPERAND (DECL_EXPR_CHECK (NODE), 0)

#define EXIT_EXPR_COND(NODE)	     TREE_OPERAND (EXIT_EXPR_CHECK (NODE), 0)

/* SWITCH_EXPR accessors. These give access to the condition, body and
   original condition type (before any compiler conversions)
   of the switch statement, respectively.  */
#define SWITCH_COND(NODE)       TREE_OPERAND (SWITCH_EXPR_CHECK (NODE), 0)
#define SWITCH_BODY(NODE)       TREE_OPERAND (SWITCH_EXPR_CHECK (NODE), 1)
#define SWITCH_LABELS(NODE)     TREE_OPERAND (SWITCH_EXPR_CHECK (NODE), 2)

/* CASE_LABEL_EXPR accessors. These give access to the high and low values
   of a case label, respectively.  */
#define CASE_LOW(NODE)          	TREE_OPERAND (CASE_LABEL_EXPR_CHECK (NODE), 0)
#define CASE_HIGH(NODE)         	TREE_OPERAND (CASE_LABEL_EXPR_CHECK (NODE), 1)
#define CASE_LABEL(NODE)		TREE_OPERAND (CASE_LABEL_EXPR_CHECK (NODE), 2)

/* The operands of a TARGET_MEM_REF.  */
#define TMR_SYMBOL(NODE) (TREE_OPERAND (TARGET_MEM_REF_CHECK (NODE), 0))
#define TMR_BASE(NODE) (TREE_OPERAND (TARGET_MEM_REF_CHECK (NODE), 1))
#define TMR_INDEX(NODE) (TREE_OPERAND (TARGET_MEM_REF_CHECK (NODE), 2))
#define TMR_STEP(NODE) (TREE_OPERAND (TARGET_MEM_REF_CHECK (NODE), 3))
#define TMR_OFFSET(NODE) (TREE_OPERAND (TARGET_MEM_REF_CHECK (NODE), 4))
#define TMR_ORIGINAL(NODE) (TREE_OPERAND (TARGET_MEM_REF_CHECK (NODE), 5))
#define TMR_TAG(NODE) (TREE_OPERAND (TARGET_MEM_REF_CHECK (NODE), 6))

/* The operands of a BIND_EXPR.  */
#define BIND_EXPR_VARS(NODE) (TREE_OPERAND (BIND_EXPR_CHECK (NODE), 0))
#define BIND_EXPR_BODY(NODE) (TREE_OPERAND (BIND_EXPR_CHECK (NODE), 1))
#define BIND_EXPR_BLOCK(NODE) (TREE_OPERAND (BIND_EXPR_CHECK (NODE), 2))

/* GOTO_EXPR accessor. This gives access to the label associated with
   a goto statement.  */
#define GOTO_DESTINATION(NODE)  TREE_OPERAND ((NODE), 0)

/* ASM_EXPR accessors. ASM_STRING returns a STRING_CST for the
   instruction (e.g., "mov x, y"). ASM_OUTPUTS, ASM_INPUTS, and
   ASM_CLOBBERS represent the outputs, inputs, and clobbers for the
   statement.  */
#define ASM_STRING(NODE)        TREE_OPERAND (ASM_EXPR_CHECK (NODE), 0)
#define ASM_OUTPUTS(NODE)       TREE_OPERAND (ASM_EXPR_CHECK (NODE), 1)
#define ASM_INPUTS(NODE)        TREE_OPERAND (ASM_EXPR_CHECK (NODE), 2)
#define ASM_CLOBBERS(NODE)      TREE_OPERAND (ASM_EXPR_CHECK (NODE), 3)
/* Nonzero if we want to create an ASM_INPUT instead of an
   ASM_OPERAND with no operands.  */
#define ASM_INPUT_P(NODE) (ASM_EXPR_CHECK (NODE)->base.static_flag)
#define ASM_VOLATILE_P(NODE) (ASM_EXPR_CHECK (NODE)->base.public_flag)

/* COND_EXPR accessors.  */
#define COND_EXPR_COND(NODE)	(TREE_OPERAND (COND_EXPR_CHECK (NODE), 0))
#define COND_EXPR_THEN(NODE)	(TREE_OPERAND (COND_EXPR_CHECK (NODE), 1))
#define COND_EXPR_ELSE(NODE)	(TREE_OPERAND (COND_EXPR_CHECK (NODE), 2))

/* Accessors for the chains of recurrences.  */
#define CHREC_VAR(NODE)           TREE_OPERAND (POLYNOMIAL_CHREC_CHECK (NODE), 0)
#define CHREC_LEFT(NODE)          TREE_OPERAND (POLYNOMIAL_CHREC_CHECK (NODE), 1)
#define CHREC_RIGHT(NODE)         TREE_OPERAND (POLYNOMIAL_CHREC_CHECK (NODE), 2)
#define CHREC_VARIABLE(NODE)      TREE_INT_CST_LOW (CHREC_VAR (NODE))

/* LABEL_EXPR accessor. This gives access to the label associated with
   the given label expression.  */
#define LABEL_EXPR_LABEL(NODE)  TREE_OPERAND (LABEL_EXPR_CHECK (NODE), 0)

/* VDEF_EXPR accessors are specified in tree-flow.h, along with the other
   accessors for SSA operands.  */

/* CATCH_EXPR accessors.  */
#define CATCH_TYPES(NODE)	TREE_OPERAND (CATCH_EXPR_CHECK (NODE), 0)
#define CATCH_BODY(NODE)	TREE_OPERAND (CATCH_EXPR_CHECK (NODE), 1)

/* EH_FILTER_EXPR accessors.  */
#define EH_FILTER_TYPES(NODE)	TREE_OPERAND (EH_FILTER_EXPR_CHECK (NODE), 0)
#define EH_FILTER_FAILURE(NODE)	TREE_OPERAND (EH_FILTER_EXPR_CHECK (NODE), 1)
#define EH_FILTER_MUST_NOT_THROW(NODE) \
  (EH_FILTER_EXPR_CHECK (NODE)->base.static_flag)

/* CHANGE_DYNAMIC_TYPE_EXPR accessors.  */
#define CHANGE_DYNAMIC_TYPE_NEW_TYPE(NODE) \
  TREE_OPERAND (CHANGE_DYNAMIC_TYPE_EXPR_CHECK (NODE), 0)
#define CHANGE_DYNAMIC_TYPE_LOCATION(NODE) \
  TREE_OPERAND (CHANGE_DYNAMIC_TYPE_EXPR_CHECK (NODE), 1)

/* OBJ_TYPE_REF accessors.  */
#define OBJ_TYPE_REF_EXPR(NODE)	  TREE_OPERAND (OBJ_TYPE_REF_CHECK (NODE), 0)
#define OBJ_TYPE_REF_OBJECT(NODE) TREE_OPERAND (OBJ_TYPE_REF_CHECK (NODE), 1)
#define OBJ_TYPE_REF_TOKEN(NODE)  TREE_OPERAND (OBJ_TYPE_REF_CHECK (NODE), 2)

/* ASSERT_EXPR accessors.  */
#define ASSERT_EXPR_VAR(NODE)	TREE_OPERAND (ASSERT_EXPR_CHECK (NODE), 0)
#define ASSERT_EXPR_COND(NODE)	TREE_OPERAND (ASSERT_EXPR_CHECK (NODE), 1)

/* CALL_EXPR accessors.
 */
#define CALL_EXPR_FN(NODE) TREE_OPERAND (CALL_EXPR_CHECK (NODE), 1)
#define CALL_EXPR_STATIC_CHAIN(NODE) TREE_OPERAND (CALL_EXPR_CHECK (NODE), 2)
#define CALL_EXPR_ARGS(NODE) call_expr_arglist (NODE)
#define CALL_EXPR_ARG(NODE, I) TREE_OPERAND (CALL_EXPR_CHECK (NODE), (I) + 3)
#define call_expr_nargs(NODE) (VL_EXP_OPERAND_LENGTH(NODE) - 3)

/* CALL_EXPR_ARGP returns a pointer to the argument vector for NODE.
   We can't use &CALL_EXPR_ARG (NODE, 0) because that will complain if
   the argument count is zero when checking is enabled.  Instead, do
   the pointer arithmetic to advance past the 3 fixed operands in a
   CALL_EXPR.  That produces a valid pointer to just past the end of the
   operand array, even if it's not valid to dereference it.  */
#define CALL_EXPR_ARGP(NODE) \
  (&(TREE_OPERAND (CALL_EXPR_CHECK (NODE), 0)) + 3)

/* OpenMP directive and clause accessors.  */

#define OMP_BODY(NODE) \
  TREE_OPERAND (TREE_RANGE_CHECK (NODE, OMP_PARALLEL, OMP_CRITICAL), 0)
#define OMP_CLAUSES(NODE) \
  TREE_OPERAND (TREE_RANGE_CHECK (NODE, OMP_PARALLEL, OMP_SINGLE), 1)

#define OMP_PARALLEL_BODY(NODE)    TREE_OPERAND (OMP_PARALLEL_CHECK (NODE), 0)
#define OMP_PARALLEL_CLAUSES(NODE) TREE_OPERAND (OMP_PARALLEL_CHECK (NODE), 1)

#define OMP_TASK_BODY(NODE)	   TREE_OPERAND (OMP_TASK_CHECK (NODE), 0)
#define OMP_TASK_CLAUSES(NODE)	   TREE_OPERAND (OMP_TASK_CHECK (NODE), 1)

#define OMP_TASKREG_CHECK(NODE)	  TREE_RANGE_CHECK (NODE, OMP_PARALLEL, OMP_TASK)
#define OMP_TASKREG_BODY(NODE)    TREE_OPERAND (OMP_TASKREG_CHECK (NODE), 0)
#define OMP_TASKREG_CLAUSES(NODE) TREE_OPERAND (OMP_TASKREG_CHECK (NODE), 1)

#define OMP_FOR_BODY(NODE)	   TREE_OPERAND (OMP_FOR_CHECK (NODE), 0)
#define OMP_FOR_CLAUSES(NODE)	   TREE_OPERAND (OMP_FOR_CHECK (NODE), 1)
#define OMP_FOR_INIT(NODE)	   TREE_OPERAND (OMP_FOR_CHECK (NODE), 2)
#define OMP_FOR_COND(NODE)	   TREE_OPERAND (OMP_FOR_CHECK (NODE), 3)
#define OMP_FOR_INCR(NODE)	   TREE_OPERAND (OMP_FOR_CHECK (NODE), 4)
#define OMP_FOR_PRE_BODY(NODE)	   TREE_OPERAND (OMP_FOR_CHECK (NODE), 5)

#define OMP_SECTIONS_BODY(NODE)    TREE_OPERAND (OMP_SECTIONS_CHECK (NODE), 0)
#define OMP_SECTIONS_CLAUSES(NODE) TREE_OPERAND (OMP_SECTIONS_CHECK (NODE), 1)

#define OMP_SECTION_BODY(NODE)	   TREE_OPERAND (OMP_SECTION_CHECK (NODE), 0)

#define OMP_SINGLE_BODY(NODE)	   TREE_OPERAND (OMP_SINGLE_CHECK (NODE), 0)
#define OMP_SINGLE_CLAUSES(NODE)   TREE_OPERAND (OMP_SINGLE_CHECK (NODE), 1)

#define OMP_MASTER_BODY(NODE)	   TREE_OPERAND (OMP_MASTER_CHECK (NODE), 0)

#define OMP_ORDERED_BODY(NODE)	   TREE_OPERAND (OMP_ORDERED_CHECK (NODE), 0)

#define OMP_CRITICAL_BODY(NODE)    TREE_OPERAND (OMP_CRITICAL_CHECK (NODE), 0)
#define OMP_CRITICAL_NAME(NODE)    TREE_OPERAND (OMP_CRITICAL_CHECK (NODE), 1)

#define OMP_CLAUSE_CHAIN(NODE)     TREE_CHAIN (OMP_CLAUSE_CHECK (NODE))
#define OMP_CLAUSE_DECL(NODE)      					\
  OMP_CLAUSE_OPERAND (OMP_CLAUSE_RANGE_CHECK (OMP_CLAUSE_CHECK (NODE),	\
					      OMP_CLAUSE_PRIVATE,	\
	                                      OMP_CLAUSE_COPYPRIVATE), 0)

/* True on an OMP_SECTION statement that was the last lexical member.
   This status is meaningful in the implementation of lastprivate.  */
#define OMP_SECTION_LAST(NODE) \
  (OMP_SECTION_CHECK (NODE)->base.private_flag)

/* True on an OMP_PARALLEL statement if it represents an explicit
   combined parallel work-sharing constructs.  */
#define OMP_PARALLEL_COMBINED(NODE) \
  (OMP_PARALLEL_CHECK (NODE)->base.private_flag)

/* True on a PRIVATE clause if its decl is kept around for debugging
   information only and its DECL_VALUE_EXPR is supposed to point
   to what it has been remapped to.  */
#define OMP_CLAUSE_PRIVATE_DEBUG(NODE) \
  (OMP_CLAUSE_SUBCODE_CHECK (NODE, OMP_CLAUSE_PRIVATE)->base.public_flag)

/* True on a PRIVATE clause if ctor needs access to outer region's
   variable.  */
#define OMP_CLAUSE_PRIVATE_OUTER_REF(NODE) \
  TREE_PRIVATE (OMP_CLAUSE_SUBCODE_CHECK (NODE, OMP_CLAUSE_PRIVATE))

/* True on a LASTPRIVATE clause if a FIRSTPRIVATE clause for the same
   decl is present in the chain.  */
#define OMP_CLAUSE_LASTPRIVATE_FIRSTPRIVATE(NODE) \
  (OMP_CLAUSE_SUBCODE_CHECK (NODE, OMP_CLAUSE_LASTPRIVATE)->base.public_flag)
#define OMP_CLAUSE_LASTPRIVATE_STMT(NODE) \
  OMP_CLAUSE_OPERAND (OMP_CLAUSE_SUBCODE_CHECK (NODE,			\
						OMP_CLAUSE_LASTPRIVATE),\
		      1)
#define OMP_CLAUSE_LASTPRIVATE_GIMPLE_SEQ(NODE) \
  (OMP_CLAUSE_CHECK (NODE))->omp_clause.gimple_reduction_init

#define OMP_CLAUSE_IF_EXPR(NODE) \
  OMP_CLAUSE_OPERAND (OMP_CLAUSE_SUBCODE_CHECK (NODE, OMP_CLAUSE_IF), 0)
#define OMP_CLAUSE_NUM_THREADS_EXPR(NODE) \
  OMP_CLAUSE_OPERAND (OMP_CLAUSE_SUBCODE_CHECK (NODE, OMP_CLAUSE_NUM_THREADS),0)
#define OMP_CLAUSE_SCHEDULE_CHUNK_EXPR(NODE) \
  OMP_CLAUSE_OPERAND (OMP_CLAUSE_SUBCODE_CHECK (NODE, OMP_CLAUSE_SCHEDULE), 0)

#define OMP_CLAUSE_COLLAPSE_EXPR(NODE) \
  OMP_CLAUSE_OPERAND (OMP_CLAUSE_SUBCODE_CHECK (NODE, OMP_CLAUSE_COLLAPSE), 0)
#define OMP_CLAUSE_COLLAPSE_ITERVAR(NODE) \
  OMP_CLAUSE_OPERAND (OMP_CLAUSE_SUBCODE_CHECK (NODE, OMP_CLAUSE_COLLAPSE), 1)
#define OMP_CLAUSE_COLLAPSE_COUNT(NODE) \
  OMP_CLAUSE_OPERAND (OMP_CLAUSE_SUBCODE_CHECK (NODE, OMP_CLAUSE_COLLAPSE), 2)

#define OMP_CLAUSE_REDUCTION_CODE(NODE)	\
  (OMP_CLAUSE_SUBCODE_CHECK (NODE, OMP_CLAUSE_REDUCTION)->omp_clause.subcode.reduction_code)
#define OMP_CLAUSE_REDUCTION_INIT(NODE) \
  OMP_CLAUSE_OPERAND (OMP_CLAUSE_SUBCODE_CHECK (NODE, OMP_CLAUSE_REDUCTION), 1)
#define OMP_CLAUSE_REDUCTION_MERGE(NODE) \
  OMP_CLAUSE_OPERAND (OMP_CLAUSE_SUBCODE_CHECK (NODE, OMP_CLAUSE_REDUCTION), 2)
#define OMP_CLAUSE_REDUCTION_GIMPLE_INIT(NODE) \
  (OMP_CLAUSE_CHECK (NODE))->omp_clause.gimple_reduction_init
#define OMP_CLAUSE_REDUCTION_GIMPLE_MERGE(NODE) \
  (OMP_CLAUSE_CHECK (NODE))->omp_clause.gimple_reduction_merge
#define OMP_CLAUSE_REDUCTION_PLACEHOLDER(NODE) \
  OMP_CLAUSE_OPERAND (OMP_CLAUSE_SUBCODE_CHECK (NODE, OMP_CLAUSE_REDUCTION), 3)

enum omp_clause_schedule_kind
{
  OMP_CLAUSE_SCHEDULE_STATIC,
  OMP_CLAUSE_SCHEDULE_DYNAMIC,
  OMP_CLAUSE_SCHEDULE_GUIDED,
  OMP_CLAUSE_SCHEDULE_AUTO,
  OMP_CLAUSE_SCHEDULE_RUNTIME
};

#define OMP_CLAUSE_SCHEDULE_KIND(NODE) \
  (OMP_CLAUSE_SUBCODE_CHECK (NODE, OMP_CLAUSE_SCHEDULE)->omp_clause.subcode.schedule_kind)

enum omp_clause_default_kind
{
  OMP_CLAUSE_DEFAULT_UNSPECIFIED,
  OMP_CLAUSE_DEFAULT_SHARED,
  OMP_CLAUSE_DEFAULT_NONE,
  OMP_CLAUSE_DEFAULT_PRIVATE,
  OMP_CLAUSE_DEFAULT_FIRSTPRIVATE
};

#define OMP_CLAUSE_DEFAULT_KIND(NODE) \
  (OMP_CLAUSE_SUBCODE_CHECK (NODE, OMP_CLAUSE_DEFAULT)->omp_clause.subcode.default_kind)

struct tree_exp GTY(())
{
  struct tree_common common;
  location_t locus;
  tree block;
  tree GTY ((special ("tree_exp"),
	     desc ("TREE_CODE ((tree) &%0)")))
    operands[1];
};

/* SSA_NAME accessors.  */

/* Returns the variable being referenced.  Once released, this is the
   only field that can be relied upon.  */
#define SSA_NAME_VAR(NODE)	SSA_NAME_CHECK (NODE)->ssa_name.var

/* Returns the statement which defines this SSA name.  */
#define SSA_NAME_DEF_STMT(NODE)	SSA_NAME_CHECK (NODE)->ssa_name.def_stmt

/* Returns the SSA version number of this SSA name.  Note that in
   tree SSA, version numbers are not per variable and may be recycled.  */
#define SSA_NAME_VERSION(NODE)	SSA_NAME_CHECK (NODE)->ssa_name.version

/* Nonzero if this SSA name occurs in an abnormal PHI.  SSA_NAMES are
   never output, so we can safely use the ASM_WRITTEN_FLAG for this
   status bit.  */
#define SSA_NAME_OCCURS_IN_ABNORMAL_PHI(NODE) \
    SSA_NAME_CHECK (NODE)->base.asm_written_flag

/* Nonzero if this SSA_NAME expression is currently on the free list of
   SSA_NAMES.  Using NOTHROW_FLAG seems reasonably safe since throwing
   has no meaning for an SSA_NAME.  */
#define SSA_NAME_IN_FREE_LIST(NODE) \
    SSA_NAME_CHECK (NODE)->base.nothrow_flag

/* Nonzero if this SSA_NAME is the default definition for the
   underlying symbol.  A default SSA name is created for symbol S if
   the very first reference to S in the function is a read operation.
   Default definitions are always created by an empty statement and
   belong to no basic block.  */
#define SSA_NAME_IS_DEFAULT_DEF(NODE)	\
    SSA_NAME_CHECK (NODE)->base.default_def_flag

/* Attributes for SSA_NAMEs for pointer-type variables.  */
#define SSA_NAME_PTR_INFO(N) \
    SSA_NAME_CHECK (N)->ssa_name.ptr_info

/* Get the value of this SSA_NAME, if available.  */
#define SSA_NAME_VALUE(N) \
   SSA_NAME_CHECK (N)->ssa_name.value_handle

#ifndef _TREE_FLOW_H
struct ptr_info_def;
#endif



/* Immediate use linking structure.  This structure is used for maintaining
   a doubly linked list of uses of an SSA_NAME.  */
typedef struct ssa_use_operand_d GTY(())
{
  struct ssa_use_operand_d* GTY((skip(""))) prev;
  struct ssa_use_operand_d* GTY((skip(""))) next;
  /* Immediate uses for a given SSA name are maintained as a cyclic
     list.  To recognize the root of this list, the location field
     needs to point to the original SSA name.  Since statements and
     SSA names are of different data types, we need this union.  See
     the explanation in struct immediate_use_iterator_d.  */
  union { gimple stmt; tree ssa_name; } GTY((skip(""))) loc;
  tree *GTY((skip(""))) use;
} ssa_use_operand_t;

/* Return the immediate_use information for an SSA_NAME. */
#define SSA_NAME_IMM_USE_NODE(NODE) SSA_NAME_CHECK (NODE)->ssa_name.imm_uses

struct tree_ssa_name GTY(())
{
  struct tree_common common;

  /* _DECL wrapped by this SSA name.  */
  tree var;

  /* Statement that defines this SSA name.  */
  gimple def_stmt;

  /* SSA version number.  */
  unsigned int version;

  /* Pointer attributes used for alias analysis.  */
  struct ptr_info_def *ptr_info;

  /* Value for SSA name used by various passes.

     Right now only invariants are allowed to persist beyond a pass in
     this field; in the future we will allow VALUE_HANDLEs to persist
     as well.  */
  tree value_handle;

  /* Immediate uses list for this SSA_NAME.  */
  struct ssa_use_operand_d imm_uses;
};

struct phi_arg_d GTY(())
{
  /* imm_use MUST be the first element in struct because we do some
     pointer arithmetic with it.  See phi_arg_index_from_use.  */
  struct ssa_use_operand_d imm_use;
  tree def;
};


#define OMP_CLAUSE_CODE(NODE)					\
	(OMP_CLAUSE_CHECK (NODE))->omp_clause.code

#define OMP_CLAUSE_SET_CODE(NODE, CODE)				\
	((OMP_CLAUSE_CHECK (NODE))->omp_clause.code = (CODE))

#define OMP_CLAUSE_CODE(NODE)					\
	(OMP_CLAUSE_CHECK (NODE))->omp_clause.code

#define OMP_CLAUSE_OPERAND(NODE, I)				\
	OMP_CLAUSE_ELT_CHECK (NODE, I)

struct tree_omp_clause GTY(())
{
  struct tree_common common;
  enum omp_clause_code code;
  union omp_clause_subcode {
    enum omp_clause_default_kind  default_kind;
    enum omp_clause_schedule_kind schedule_kind;
    enum tree_code                reduction_code;
  } GTY ((skip)) subcode;

  /* The gimplification of OMP_CLAUSE_REDUCTION_{INIT,MERGE} for omp-low's
     usage.  */
  gimple_seq gimple_reduction_init;
  gimple_seq gimple_reduction_merge;

  tree GTY ((length ("omp_clause_num_ops[OMP_CLAUSE_CODE ((tree)&%h)]"))) ops[1];
};


struct varray_head_tag;

/* In a BLOCK node.  */
#define BLOCK_VARS(NODE) (BLOCK_CHECK (NODE)->block.vars)
#define BLOCK_SUBBLOCKS(NODE) (BLOCK_CHECK (NODE)->block.subblocks)
#define BLOCK_SUPERCONTEXT(NODE) (BLOCK_CHECK (NODE)->block.supercontext)
/* Note: when changing this, make sure to find the places
   that use chainon or nreverse.  */
#define BLOCK_CHAIN(NODE) TREE_CHAIN (BLOCK_CHECK (NODE))
#define BLOCK_ABSTRACT_ORIGIN(NODE) (BLOCK_CHECK (NODE)->block.abstract_origin)
#define BLOCK_ABSTRACT(NODE) (BLOCK_CHECK (NODE)->block.abstract_flag)

/* Nonzero means that this block is prepared to handle exceptions
   listed in the BLOCK_VARS slot.  */
#define BLOCK_HANDLER_BLOCK(NODE) \
  (BLOCK_CHECK (NODE)->block.handler_block_flag)

/* An index number for this block.  These values are not guaranteed to
   be unique across functions -- whether or not they are depends on
   the debugging output format in use.  */
#define BLOCK_NUMBER(NODE) (BLOCK_CHECK (NODE)->block.block_num)

/* If block reordering splits a lexical block into discontiguous
   address ranges, we'll make a copy of the original block.

   Note that this is logically distinct from BLOCK_ABSTRACT_ORIGIN.
   In that case, we have one source block that has been replicated
   (through inlining or unrolling) into many logical blocks, and that
   these logical blocks have different physical variables in them.

   In this case, we have one logical block split into several
   non-contiguous address ranges.  Most debug formats can't actually
   represent this idea directly, so we fake it by creating multiple
   logical blocks with the same variables in them.  However, for those
   that do support non-contiguous regions, these allow the original
   logical block to be reconstructed, along with the set of address
   ranges.

   One of the logical block fragments is arbitrarily chosen to be
   the ORIGIN.  The other fragments will point to the origin via
   BLOCK_FRAGMENT_ORIGIN; the origin itself will have this pointer
   be null.  The list of fragments will be chained through
   BLOCK_FRAGMENT_CHAIN from the origin.  */

#define BLOCK_FRAGMENT_ORIGIN(NODE) (BLOCK_CHECK (NODE)->block.fragment_origin)
#define BLOCK_FRAGMENT_CHAIN(NODE) (BLOCK_CHECK (NODE)->block.fragment_chain)

/* For an inlined function, this gives the location where it was called
   from.  This is only set in the top level block, which corresponds to the
   inlined function scope.  This is used in the debug output routines.  */

#define BLOCK_SOURCE_LOCATION(NODE) (BLOCK_CHECK (NODE)->block.locus)

struct tree_block GTY(())
{
  struct tree_common common;

  unsigned handler_block_flag : 1;
  unsigned abstract_flag : 1;
  unsigned block_num : 30;

  location_t locus;

  tree vars;
  tree subblocks;
  tree supercontext;
  tree abstract_origin;
  tree fragment_origin;
  tree fragment_chain;
};

/* Define fields and accessors for nodes representing data types.  */

/* See tree.def for documentation of the use of these fields.
   Look at the documentation of the various ..._TYPE tree codes.

   Note that the type.values, type.minval, and type.maxval fields are
   overloaded and used for different macros in different kinds of types.
   Each macro must check to ensure the tree node is of the proper kind of
   type.  Note also that some of the front-ends also overload these fields,
   so they must be checked as well.  */

#define TYPE_UID(NODE) (TYPE_CHECK (NODE)->type.uid)
#define TYPE_SIZE(NODE) (TYPE_CHECK (NODE)->type.size)
#define TYPE_SIZE_UNIT(NODE) (TYPE_CHECK (NODE)->type.size_unit)
#define TYPE_MODE(NODE) (TYPE_CHECK (NODE)->type.mode)
#define TYPE_VALUES(NODE) (ENUMERAL_TYPE_CHECK (NODE)->type.values)
#define TYPE_DOMAIN(NODE) (ARRAY_TYPE_CHECK (NODE)->type.values)
#define TYPE_FIELDS(NODE) (RECORD_OR_UNION_CHECK (NODE)->type.values)
#define TYPE_CACHED_VALUES(NODE) (TYPE_CHECK(NODE)->type.values)
#define TYPE_ORIG_SIZE_TYPE(NODE)			\
  (INTEGER_TYPE_CHECK (NODE)->type.values		\
  ? TREE_TYPE ((NODE)->type.values) : NULL_TREE)
#define TYPE_METHODS(NODE) (RECORD_OR_UNION_CHECK (NODE)->type.maxval)
#define TYPE_VFIELD(NODE) (RECORD_OR_UNION_CHECK (NODE)->type.minval)
#define TYPE_ARG_TYPES(NODE) (FUNC_OR_METHOD_CHECK (NODE)->type.values)
#define TYPE_METHOD_BASETYPE(NODE) (FUNC_OR_METHOD_CHECK (NODE)->type.maxval)
#define TYPE_OFFSET_BASETYPE(NODE) (OFFSET_TYPE_CHECK (NODE)->type.maxval)
#define TYPE_POINTER_TO(NODE) (TYPE_CHECK (NODE)->type.pointer_to)
#define TYPE_REFERENCE_TO(NODE) (TYPE_CHECK (NODE)->type.reference_to)
#define TYPE_NEXT_PTR_TO(NODE) (POINTER_TYPE_CHECK (NODE)->type.minval)
#define TYPE_NEXT_REF_TO(NODE) (REFERENCE_TYPE_CHECK (NODE)->type.minval)
#define TYPE_MIN_VALUE(NODE) (NUMERICAL_TYPE_CHECK (NODE)->type.minval)
#define TYPE_MAX_VALUE(NODE) (NUMERICAL_TYPE_CHECK (NODE)->type.maxval)
#define TYPE_PRECISION(NODE) (TYPE_CHECK (NODE)->type.precision)
#define TYPE_SYMTAB_ADDRESS(NODE) (TYPE_CHECK (NODE)->type.symtab.address)
#define TYPE_SYMTAB_POINTER(NODE) (TYPE_CHECK (NODE)->type.symtab.pointer)
#define TYPE_SYMTAB_DIE(NODE) (TYPE_CHECK (NODE)->type.symtab.die)
#define TYPE_NAME(NODE) (TYPE_CHECK (NODE)->type.name)
#define TYPE_NEXT_VARIANT(NODE) (TYPE_CHECK (NODE)->type.next_variant)
#define TYPE_MAIN_VARIANT(NODE) (TYPE_CHECK (NODE)->type.main_variant)
#define TYPE_CONTEXT(NODE) (TYPE_CHECK (NODE)->type.context)

/* The "canonical" type for this type node, which can be used to
   compare the type for equality with another type. If two types are
   equal (based on the semantics of the language), then they will have
   equivalent TYPE_CANONICAL entries. 

   As a special case, if TYPE_CANONICAL is NULL_TREE, then it cannot
   be used for comparison against other types. Instead, the type is
   said to require structural equality checks, described in
   TYPE_STRUCTURAL_EQUALITY_P. */
#define TYPE_CANONICAL(NODE) (TYPE_CHECK (NODE)->type.canonical)
/* Indicates that the type node requires structural equality
   checks. The compiler will need to look at the composition of the
   type to determine whether it is equal to another type, rather than
   just comparing canonical type pointers. For instance, we would need
   to look at the return and parameter types of a FUNCTION_TYPE
   node. */
#define TYPE_STRUCTURAL_EQUALITY_P(NODE) (TYPE_CANONICAL (NODE) == NULL_TREE)
/* Sets the TYPE_CANONICAL field to NULL_TREE, indicating that the
   type node requires structural equality. */
#define SET_TYPE_STRUCTURAL_EQUALITY(NODE) (TYPE_CANONICAL (NODE) = NULL_TREE)
#define TYPE_LANG_SPECIFIC(NODE) (TYPE_CHECK (NODE)->type.lang_specific)
#define TYPE_IBIT(NODE) (GET_MODE_IBIT (TYPE_MODE (NODE)))
#define TYPE_FBIT(NODE) (GET_MODE_FBIT (TYPE_MODE (NODE)))

/* For a VECTOR_TYPE node, this describes a different type which is emitted
   in the debugging output.  We use this to describe a vector as a
   structure containing an array.  */
#define TYPE_DEBUG_REPRESENTATION_TYPE(NODE) (VECTOR_TYPE_CHECK (NODE)->type.values)

/* For record and union types, information about this type, as a base type
   for itself.  */
#define TYPE_BINFO(NODE) (RECORD_OR_UNION_CHECK(NODE)->type.binfo)

/* For non record and union types, used in a language-dependent way.  */
#define TYPE_LANG_SLOT_1(NODE) (NOT_RECORD_OR_UNION_CHECK(NODE)->type.binfo)

/* The (language-specific) typed-based alias set for this type.
   Objects whose TYPE_ALIAS_SETs are different cannot alias each
   other.  If the TYPE_ALIAS_SET is -1, no alias set has yet been
   assigned to this type.  If the TYPE_ALIAS_SET is 0, objects of this
   type can alias objects of any type.  */
#define TYPE_ALIAS_SET(NODE) (TYPE_CHECK (NODE)->type.alias_set)

/* Nonzero iff the typed-based alias set for this type has been
   calculated.  */
#define TYPE_ALIAS_SET_KNOWN_P(NODE) (TYPE_CHECK (NODE)->type.alias_set != -1)

/* A TREE_LIST of IDENTIFIER nodes of the attributes that apply
   to this type.  */
#define TYPE_ATTRIBUTES(NODE) (TYPE_CHECK (NODE)->type.attributes)

/* The alignment necessary for objects of this type.
   The value is an int, measured in bits.  */
#define TYPE_ALIGN(NODE) (TYPE_CHECK (NODE)->type.align)

/* 1 if the alignment for this type was requested by "aligned" attribute,
   0 if it is the default for this type.  */
#define TYPE_USER_ALIGN(NODE) (TYPE_CHECK (NODE)->type.user_align)

/* The alignment for NODE, in bytes.  */
#define TYPE_ALIGN_UNIT(NODE) (TYPE_ALIGN (NODE) / BITS_PER_UNIT)

/* If your language allows you to declare types, and you want debug info
   for them, then you need to generate corresponding TYPE_DECL nodes.
   These "stub" TYPE_DECL nodes have no name, and simply point at the
   type node.  You then set the TYPE_STUB_DECL field of the type node
   to point back at the TYPE_DECL node.  This allows the debug routines
   to know that the two nodes represent the same type, so that we only
   get one debug info record for them.  */
#define TYPE_STUB_DECL(NODE) TREE_CHAIN (NODE)

/* In a RECORD_TYPE, UNION_TYPE or QUAL_UNION_TYPE, it means the type
   has BLKmode only because it lacks the alignment requirement for
   its size.  */
#define TYPE_NO_FORCE_BLK(NODE) (TYPE_CHECK (NODE)->type.no_force_blk_flag)

/* In an INTEGER_TYPE, it means the type represents a size.  We use
   this both for validity checking and to permit optimizations that
   are unsafe for other types.  Note that the C `size_t' type should
   *not* have this flag set.  The `size_t' type is simply a typedef
   for an ordinary integer type that happens to be the type of an
   expression returned by `sizeof'; `size_t' has no special
   properties.  Expressions whose type have TYPE_IS_SIZETYPE set are
   always actual sizes.  */
#define TYPE_IS_SIZETYPE(NODE) \
  (INTEGER_TYPE_CHECK (NODE)->type.no_force_blk_flag)

/* Nonzero in a type considered volatile as a whole.  */
#define TYPE_VOLATILE(NODE) (TYPE_CHECK (NODE)->base.volatile_flag)

/* Means this type is const-qualified.  */
#define TYPE_READONLY(NODE) (TYPE_CHECK (NODE)->base.readonly_flag)

/* If nonzero, this type is `restrict'-qualified, in the C sense of
   the term.  */
#define TYPE_RESTRICT(NODE) (TYPE_CHECK (NODE)->type.restrict_flag)

/* There is a TYPE_QUAL value for each type qualifier.  They can be
   combined by bitwise-or to form the complete set of qualifiers for a
   type.  */

#define TYPE_UNQUALIFIED   0x0
#define TYPE_QUAL_CONST    0x1
#define TYPE_QUAL_VOLATILE 0x2
#define TYPE_QUAL_RESTRICT 0x4

/* The set of type qualifiers for this type.  */
#define TYPE_QUALS(NODE)					\
  ((TYPE_READONLY (NODE) * TYPE_QUAL_CONST)			\
   | (TYPE_VOLATILE (NODE) * TYPE_QUAL_VOLATILE)		\
   | (TYPE_RESTRICT (NODE) * TYPE_QUAL_RESTRICT))

/* These flags are available for each language front end to use internally.  */
#define TYPE_LANG_FLAG_0(NODE) (TYPE_CHECK (NODE)->type.lang_flag_0)
#define TYPE_LANG_FLAG_1(NODE) (TYPE_CHECK (NODE)->type.lang_flag_1)
#define TYPE_LANG_FLAG_2(NODE) (TYPE_CHECK (NODE)->type.lang_flag_2)
#define TYPE_LANG_FLAG_3(NODE) (TYPE_CHECK (NODE)->type.lang_flag_3)
#define TYPE_LANG_FLAG_4(NODE) (TYPE_CHECK (NODE)->type.lang_flag_4)
#define TYPE_LANG_FLAG_5(NODE) (TYPE_CHECK (NODE)->type.lang_flag_5)
#define TYPE_LANG_FLAG_6(NODE) (TYPE_CHECK (NODE)->type.lang_flag_6)

/* Used to keep track of visited nodes in tree traversals.  This is set to
   0 by copy_node and make_node.  */
#define TREE_VISITED(NODE) ((NODE)->base.visited)

/* If set in an ARRAY_TYPE, indicates a string type (for languages
   that distinguish string from array of char).
   If set in a INTEGER_TYPE, indicates a character type.  */
#define TYPE_STRING_FLAG(NODE) (TYPE_CHECK (NODE)->type.string_flag)

/* If non-NULL, this is an upper bound of the size (in bytes) of an
   object of the given ARRAY_TYPE.  This allows temporaries to be
   allocated.  */
#define TYPE_ARRAY_MAX_SIZE(ARRAY_TYPE) \
  (ARRAY_TYPE_CHECK (ARRAY_TYPE)->type.maxval)

/* For a VECTOR_TYPE, this is the number of sub-parts of the vector.  */
#define TYPE_VECTOR_SUBPARTS(VECTOR_TYPE) \
  (((unsigned HOST_WIDE_INT) 1) \
   << VECTOR_TYPE_CHECK (VECTOR_TYPE)->type.precision)

/* Set precision to n when we have 2^n sub-parts of the vector.  */
#define SET_TYPE_VECTOR_SUBPARTS(VECTOR_TYPE, X) \
  (VECTOR_TYPE_CHECK (VECTOR_TYPE)->type.precision = exact_log2 (X))

/* Indicates that objects of this type must be initialized by calling a
   function when they are created.  */
#define TYPE_NEEDS_CONSTRUCTING(NODE) \
  (TYPE_CHECK (NODE)->type.needs_constructing_flag)

/* Indicates that objects of this type (a UNION_TYPE), should be passed
   the same way that the first union alternative would be passed.  */
#define TYPE_TRANSPARENT_UNION(NODE)  \
  (UNION_TYPE_CHECK (NODE)->type.transparent_union_flag)

/* For an ARRAY_TYPE, indicates that it is not permitted to take the
   address of a component of the type.  This is the counterpart of
   DECL_NONADDRESSABLE_P for arrays, see the definition of this flag.  */
#define TYPE_NONALIASED_COMPONENT(NODE) \
  (ARRAY_TYPE_CHECK (NODE)->type.transparent_union_flag)

/* Indicated that objects of this type should be laid out in as
   compact a way as possible.  */
#define TYPE_PACKED(NODE) (TYPE_CHECK (NODE)->type.packed_flag)

/* Used by type_contains_placeholder_p to avoid recomputation.
   Values are: 0 (unknown), 1 (false), 2 (true).  Never access
   this field directly.  */
#define TYPE_CONTAINS_PLACEHOLDER_INTERNAL(NODE) \
  (TYPE_CHECK (NODE)->type.contains_placeholder_bits)

struct die_struct;

struct tree_type GTY(())
{
  struct tree_common common;
  tree values;
  tree size;
  tree size_unit;
  tree attributes;
  unsigned int uid;

  unsigned int precision : 9;
  ENUM_BITFIELD(machine_mode) mode : 7;

  unsigned string_flag : 1;
  unsigned no_force_blk_flag : 1;
  unsigned needs_constructing_flag : 1;
  unsigned transparent_union_flag : 1;
  unsigned packed_flag : 1;
  unsigned restrict_flag : 1;
  unsigned contains_placeholder_bits : 2;

  unsigned lang_flag_0 : 1;
  unsigned lang_flag_1 : 1;
  unsigned lang_flag_2 : 1;
  unsigned lang_flag_3 : 1;
  unsigned lang_flag_4 : 1;
  unsigned lang_flag_5 : 1;
  unsigned lang_flag_6 : 1;
  unsigned user_align : 1;

  unsigned int align;
  tree pointer_to;
  tree reference_to;
  union tree_type_symtab {
    int GTY ((tag ("0"))) address;
    const char * GTY ((tag ("1"))) pointer;
    struct die_struct * GTY ((tag ("2"))) die;
  } GTY ((desc ("debug_hooks == &sdb_debug_hooks ? 1 : debug_hooks == &dwarf2_debug_hooks ? 2 : 0"),
	  descbits ("2"))) symtab;
  tree name;
  tree minval;
  tree maxval;
  tree next_variant;
  tree main_variant;
  tree binfo;
  tree context;
  tree canonical;
  alias_set_type alias_set;
  /* Points to a structure whose details depend on the language in use.  */
  struct lang_type *lang_specific;
};

/* Define accessor macros for information about type inheritance
   and basetypes.

   A "basetype" means a particular usage of a data type for inheritance
   in another type.  Each such basetype usage has its own "binfo"
   object to describe it.  The binfo object is a TREE_VEC node.

   Inheritance is represented by the binfo nodes allocated for a
   given type.  For example, given types C and D, such that D is
   inherited by C, 3 binfo nodes will be allocated: one for describing
   the binfo properties of C, similarly one for D, and one for
   describing the binfo properties of D as a base type for C.
   Thus, given a pointer to class C, one can get a pointer to the binfo
   of D acting as a basetype for C by looking at C's binfo's basetypes.  */

/* BINFO specific flags.  */

/* Nonzero means that the derivation chain is via a `virtual' declaration.  */
#define BINFO_VIRTUAL_P(NODE) (TREE_BINFO_CHECK (NODE)->base.static_flag)

/* Flags for language dependent use.  */
#define BINFO_MARKED(NODE) TREE_LANG_FLAG_0(TREE_BINFO_CHECK(NODE))
#define BINFO_FLAG_1(NODE) TREE_LANG_FLAG_1(TREE_BINFO_CHECK(NODE))
#define BINFO_FLAG_2(NODE) TREE_LANG_FLAG_2(TREE_BINFO_CHECK(NODE))
#define BINFO_FLAG_3(NODE) TREE_LANG_FLAG_3(TREE_BINFO_CHECK(NODE))
#define BINFO_FLAG_4(NODE) TREE_LANG_FLAG_4(TREE_BINFO_CHECK(NODE))
#define BINFO_FLAG_5(NODE) TREE_LANG_FLAG_5(TREE_BINFO_CHECK(NODE))
#define BINFO_FLAG_6(NODE) TREE_LANG_FLAG_6(TREE_BINFO_CHECK(NODE))

/* The actual data type node being inherited in this basetype.  */
#define BINFO_TYPE(NODE) TREE_TYPE (TREE_BINFO_CHECK(NODE))

/* The offset where this basetype appears in its containing type.
   BINFO_OFFSET slot holds the offset (in bytes)
   from the base of the complete object to the base of the part of the
   object that is allocated on behalf of this `type'.
   This is always 0 except when there is multiple inheritance.  */

#define BINFO_OFFSET(NODE) (TREE_BINFO_CHECK(NODE)->binfo.offset)
#define BINFO_OFFSET_ZEROP(NODE) (integer_zerop (BINFO_OFFSET (NODE)))

/* The virtual function table belonging to this basetype.  Virtual
   function tables provide a mechanism for run-time method dispatching.
   The entries of a virtual function table are language-dependent.  */

#define BINFO_VTABLE(NODE) (TREE_BINFO_CHECK(NODE)->binfo.vtable)

/* The virtual functions in the virtual function table.  This is
   a TREE_LIST that is used as an initial approximation for building
   a virtual function table for this basetype.  */
#define BINFO_VIRTUALS(NODE) (TREE_BINFO_CHECK(NODE)->binfo.virtuals)

/* A vector of binfos for the direct basetypes inherited by this
   basetype.

   If this basetype describes type D as inherited in C, and if the
   basetypes of D are E and F, then this vector contains binfos for
   inheritance of E and F by C.  */
#define BINFO_BASE_BINFOS(NODE) (&TREE_BINFO_CHECK(NODE)->binfo.base_binfos)

/* The number of basetypes for NODE.  */
#define BINFO_N_BASE_BINFOS(NODE) (VEC_length (tree, BINFO_BASE_BINFOS (NODE)))

/* Accessor macro to get to the Nth base binfo of this binfo.  */
#define BINFO_BASE_BINFO(NODE,N) \
 (VEC_index (tree, BINFO_BASE_BINFOS (NODE), (N)))
#define BINFO_BASE_ITERATE(NODE,N,B) \
 (VEC_iterate (tree, BINFO_BASE_BINFOS (NODE), (N), (B)))
#define BINFO_BASE_APPEND(NODE,T) \
 (VEC_quick_push (tree, BINFO_BASE_BINFOS (NODE), (T)))

/* For a BINFO record describing a virtual base class, i.e., one where
   TREE_VIA_VIRTUAL is set, this field assists in locating the virtual
   base.  The actual contents are language-dependent.  In the C++
   front-end this field is an INTEGER_CST giving an offset into the
   vtable where the offset to the virtual base can be found.  */
#define BINFO_VPTR_FIELD(NODE) (TREE_BINFO_CHECK(NODE)->binfo.vptr_field)

/* Indicates the accesses this binfo has to its bases. The values are
   access_public_node, access_protected_node or access_private_node.
   If this array is not present, public access is implied.  */
#define BINFO_BASE_ACCESSES(NODE) (TREE_BINFO_CHECK(NODE)->binfo.base_accesses)

#define BINFO_BASE_ACCESS(NODE,N) \
  VEC_index (tree, BINFO_BASE_ACCESSES (NODE), (N))
#define BINFO_BASE_ACCESS_APPEND(NODE,T) \
  VEC_quick_push (tree, BINFO_BASE_ACCESSES (NODE), (T))

/* The index in the VTT where this subobject's sub-VTT can be found.
   NULL_TREE if there is no sub-VTT.  */
#define BINFO_SUBVTT_INDEX(NODE) (TREE_BINFO_CHECK(NODE)->binfo.vtt_subvtt)

/* The index in the VTT where the vptr for this subobject can be
   found.  NULL_TREE if there is no secondary vptr in the VTT.  */
#define BINFO_VPTR_INDEX(NODE) (TREE_BINFO_CHECK(NODE)->binfo.vtt_vptr)

/* The BINFO_INHERITANCE_CHAIN points at the binfo for the base
   inheriting this base for non-virtual bases. For virtual bases it
   points either to the binfo for which this is a primary binfo, or to
   the binfo of the most derived type.  */
#define BINFO_INHERITANCE_CHAIN(NODE) \
	(TREE_BINFO_CHECK(NODE)->binfo.inheritance)

struct tree_binfo GTY (())
{
  struct tree_common common;

  tree offset;
  tree vtable;
  tree virtuals;
  tree vptr_field;
  VEC(tree,gc) *base_accesses;
  tree inheritance;

  tree vtt_subvtt;
  tree vtt_vptr;

  VEC(tree,none) base_binfos;
};


/* Define fields and accessors for nodes representing declared names.  */

/* Nonzero if DECL represents a variable for the SSA passes.  */
#define SSA_VAR_P(DECL)							\
	(TREE_CODE (DECL) == VAR_DECL					\
	 || TREE_CODE (DECL) == PARM_DECL				\
	 || TREE_CODE (DECL) == RESULT_DECL				\
	 || MTAG_P (DECL)						\
	 || (TREE_CODE (DECL) == SSA_NAME				\
	     && (TREE_CODE (SSA_NAME_VAR (DECL)) == VAR_DECL		\
		 || TREE_CODE (SSA_NAME_VAR (DECL)) == PARM_DECL	\
		 || TREE_CODE (SSA_NAME_VAR (DECL)) == RESULT_DECL	\
		 || MTAG_P (SSA_NAME_VAR (DECL)))))




/* Enumerate visibility settings.  */
#ifndef SYMBOL_VISIBILITY_DEFINED
#define SYMBOL_VISIBILITY_DEFINED
enum symbol_visibility
{
  VISIBILITY_DEFAULT,
  VISIBILITY_PROTECTED,
  VISIBILITY_HIDDEN,
  VISIBILITY_INTERNAL
};
#endif

struct function;


/* This is the name of the object as written by the user.
   It is an IDENTIFIER_NODE.  */
#define DECL_NAME(NODE) (DECL_MINIMAL_CHECK (NODE)->decl_minimal.name)

/* Every ..._DECL node gets a unique number.  */
#define DECL_UID(NODE) (DECL_MINIMAL_CHECK (NODE)->decl_minimal.uid)

/* These two fields describe where in the source code the declaration
   was.  If the declaration appears in several places (as for a C
   function that is declared first and then defined later), this
   information should refer to the definition.  */
#define DECL_SOURCE_LOCATION(NODE) (DECL_MINIMAL_CHECK (NODE)->decl_minimal.locus)
#define DECL_SOURCE_FILE(NODE) LOCATION_FILE (DECL_SOURCE_LOCATION (NODE))
#define DECL_SOURCE_LINE(NODE) LOCATION_LINE (DECL_SOURCE_LOCATION (NODE))
#define DECL_IS_BUILTIN(DECL) \
  (DECL_SOURCE_LOCATION (DECL) <= BUILTINS_LOCATION)

/*  For FIELD_DECLs, this is the RECORD_TYPE, UNION_TYPE, or
    QUAL_UNION_TYPE node that the field is a member of.  For VAR_DECL,
    PARM_DECL, FUNCTION_DECL, LABEL_DECL, and CONST_DECL nodes, this
    points to either the FUNCTION_DECL for the containing function,
    the RECORD_TYPE or UNION_TYPE for the containing type, or
    NULL_TREE or a TRANSLATION_UNIT_DECL if the given decl has "file
    scope".  */
#define DECL_CONTEXT(NODE) (DECL_MINIMAL_CHECK (NODE)->decl_minimal.context)
#define DECL_FIELD_CONTEXT(NODE) (FIELD_DECL_CHECK (NODE)->decl_minimal.context)
struct tree_decl_minimal GTY(())
{
  struct tree_common common;
  location_t locus;
  unsigned int uid;
  tree name;
  tree context;
};

/* When computing aliasing information, we represent the memory pointed-to
   by pointers with artificial variables called "memory tags" (MT).  There
   are two kinds of tags, namely symbol and name:

   Symbol tags (SMT) are used in flow-insensitive alias analysis, they
   represent all the pointed-to locations and variables pointed-to by
   the same pointer symbol.  Usually, this set is computed using
   type-based analysis (i.e., alias set classes), but this may not
   always be the case.

   Name tags (NMT) are used in flow-sensitive points-to alias
   analysis, they represent the variables and memory locations
   pointed-to by a specific SSA_NAME pointer.

   In general, given a pointer P with a symbol tag SMT, the alias set
   of SMT should be the union of all the alias sets of the NMTs of
   every SSA_NAME for P.  */
struct tree_memory_tag GTY(())
{
  struct tree_decl_minimal common;

  bitmap GTY ((skip)) aliases;

  /* True if this tag has global scope.  */
  unsigned int is_global : 1;
};

#define MTAG_GLOBAL(NODE) (TREE_MEMORY_TAG_CHECK (NODE)->mtag.is_global)
#define MTAG_ALIASES(NODE) (TREE_MEMORY_TAG_CHECK (NODE)->mtag.aliases)

/* Memory Partition Tags (MPTs) group memory symbols under one
   common name for the purposes of placing memory PHI nodes.  */

struct tree_memory_partition_tag GTY(())
{
  struct tree_memory_tag common;
  
  /* Set of symbols grouped under this MPT.  */
  bitmap symbols;
};

#define MPT_SYMBOLS(NODE)	(MEMORY_PARTITION_TAG_CHECK (NODE)->mpt.symbols)


/* For any sort of a ..._DECL node, this points to the original (abstract)
   decl node which this decl is an instance of, or else it is NULL indicating
   that this decl is not an instance of some other decl.  For example,
   in a nested declaration of an inline function, this points back to the
   definition.  */
#define DECL_ABSTRACT_ORIGIN(NODE) (DECL_COMMON_CHECK (NODE)->decl_common.abstract_origin)

/* Like DECL_ABSTRACT_ORIGIN, but returns NODE if there's no abstract
   origin.  This is useful when setting the DECL_ABSTRACT_ORIGIN.  */
#define DECL_ORIGIN(NODE) \
  (DECL_ABSTRACT_ORIGIN (NODE) ? DECL_ABSTRACT_ORIGIN (NODE) : (NODE))

/* Nonzero for any sort of ..._DECL node means this decl node represents an
   inline instance of some original (abstract) decl from an inline function;
   suppress any warnings about shadowing some other variable.  FUNCTION_DECL
   nodes can also have their abstract origin set to themselves.  */
#define DECL_FROM_INLINE(NODE) (DECL_ABSTRACT_ORIGIN (NODE) != NULL_TREE \
				&& DECL_ABSTRACT_ORIGIN (NODE) != (NODE))

/* In a DECL this is the field where attributes are stored.  */
#define DECL_ATTRIBUTES(NODE) (DECL_COMMON_CHECK (NODE)->decl_common.attributes)

/* For a FUNCTION_DECL, holds the tree of BINDINGs.
   For a TRANSLATION_UNIT_DECL, holds the namespace's BLOCK.
   For a VAR_DECL, holds the initial value.
   For a PARM_DECL, not used--default
   values for parameters are encoded in the type of the function,
   not in the PARM_DECL slot.
   For a FIELD_DECL, this is used for enumeration values and the C
   frontend uses it for temporarily storing bitwidth of bitfields.

   ??? Need to figure out some way to check this isn't a PARM_DECL.  */
#define DECL_INITIAL(NODE) (DECL_COMMON_CHECK (NODE)->decl_common.initial)

/* Holds the size of the datum, in bits, as a tree expression.
   Need not be constant.  */
#define DECL_SIZE(NODE) (DECL_COMMON_CHECK (NODE)->decl_common.size)
/* Likewise for the size in bytes.  */
#define DECL_SIZE_UNIT(NODE) (DECL_COMMON_CHECK (NODE)->decl_common.size_unit)
/* Holds the alignment required for the datum, in bits.  */
#define DECL_ALIGN(NODE) (DECL_COMMON_CHECK (NODE)->decl_common.align)
/* The alignment of NODE, in bytes.  */
#define DECL_ALIGN_UNIT(NODE) (DECL_ALIGN (NODE) / BITS_PER_UNIT)
/* Set if the alignment of this DECL has been set by the user, for
   example with an 'aligned' attribute.  */
#define DECL_USER_ALIGN(NODE) (DECL_COMMON_CHECK (NODE)->decl_common.user_align)
/* Holds the machine mode corresponding to the declaration of a variable or
   field.  Always equal to TYPE_MODE (TREE_TYPE (decl)) except for a
   FIELD_DECL.  */
#define DECL_MODE(NODE) (DECL_COMMON_CHECK (NODE)->decl_common.mode)

/* For FUNCTION_DECL, if it is built-in, this identifies which built-in
   operation it is.  Note, however, that this field is overloaded, with
   DECL_BUILT_IN_CLASS as the discriminant, so the latter must always be
   checked before any access to the former.  */
#define DECL_FUNCTION_CODE(NODE) \
  (FUNCTION_DECL_CHECK (NODE)->function_decl.function_code)
#define DECL_DEBUG_EXPR_IS_FROM(NODE) \
  (DECL_COMMON_CHECK (NODE)->decl_common.debug_expr_is_from)

/* Nonzero for a given ..._DECL node means that the name of this node should
   be ignored for symbolic debug purposes.  */
#define DECL_IGNORED_P(NODE) (DECL_COMMON_CHECK (NODE)->decl_common.ignored_flag)

/* Nonzero for a given ..._DECL node means that this node represents an
   "abstract instance" of the given declaration (e.g. in the original
   declaration of an inline function).  When generating symbolic debugging
   information, we mustn't try to generate any address information for nodes
   marked as "abstract instances" because we don't actually generate
   any code or allocate any data space for such instances.  */
#define DECL_ABSTRACT(NODE) (DECL_COMMON_CHECK (NODE)->decl_common.abstract_flag)

/* Language-specific decl information.  */
#define DECL_LANG_SPECIFIC(NODE) (DECL_COMMON_CHECK (NODE)->decl_common.lang_specific)

/* In a VAR_DECL or FUNCTION_DECL, nonzero means external reference:
   do not allocate storage, and refer to a definition elsewhere.  Note that
   this does not necessarily imply the entity represented by NODE
   has no program source-level definition in this translation unit.  For
   example, for a FUNCTION_DECL, DECL_SAVED_TREE may be non-NULL and
   DECL_EXTERNAL may be true simultaneously; that can be the case for
   a C99 "extern inline" function.  */
#define DECL_EXTERNAL(NODE) (DECL_COMMON_CHECK (NODE)->decl_common.decl_flag_2)

/* Nonzero in a ..._DECL means this variable is ref'd from a nested function.
   For VAR_DECL nodes, PARM_DECL nodes, and FUNCTION_DECL nodes.

   For LABEL_DECL nodes, nonzero if nonlocal gotos to the label are permitted.

   Also set in some languages for variables, etc., outside the normal
   lexical scope, such as class instance variables.  */
#define DECL_NONLOCAL(NODE) (DECL_COMMON_CHECK (NODE)->decl_common.nonlocal_flag)

/* Used in VAR_DECLs to indicate that the variable is a vtable.
   Used in FIELD_DECLs for vtable pointers.
   Used in FUNCTION_DECLs to indicate that the function is virtual.  */
#define DECL_VIRTUAL_P(NODE) (DECL_COMMON_CHECK (NODE)->decl_common.virtual_flag)

/* Used to indicate that this DECL represents a compiler-generated entity.  */
#define DECL_ARTIFICIAL(NODE) (DECL_COMMON_CHECK (NODE)->decl_common.artificial_flag)

/* Additional flags for language-specific uses.  */
#define DECL_LANG_FLAG_0(NODE) (DECL_COMMON_CHECK (NODE)->decl_common.lang_flag_0)
#define DECL_LANG_FLAG_1(NODE) (DECL_COMMON_CHECK (NODE)->decl_common.lang_flag_1)
#define DECL_LANG_FLAG_2(NODE) (DECL_COMMON_CHECK (NODE)->decl_common.lang_flag_2)
#define DECL_LANG_FLAG_3(NODE) (DECL_COMMON_CHECK (NODE)->decl_common.lang_flag_3)
#define DECL_LANG_FLAG_4(NODE) (DECL_COMMON_CHECK (NODE)->decl_common.lang_flag_4)
#define DECL_LANG_FLAG_5(NODE) (DECL_COMMON_CHECK (NODE)->decl_common.lang_flag_5)
#define DECL_LANG_FLAG_6(NODE) (DECL_COMMON_CHECK (NODE)->decl_common.lang_flag_6)
#define DECL_LANG_FLAG_7(NODE) (DECL_COMMON_CHECK (NODE)->decl_common.lang_flag_7)

/* Used to indicate an alias set for the memory pointed to by this
   particular FIELD_DECL, PARM_DECL, or VAR_DECL, which must have
   pointer (or reference) type.  */
#define DECL_POINTER_ALIAS_SET(NODE) \
  (DECL_COMMON_CHECK (NODE)->decl_common.pointer_alias_set)

/* Nonzero if an alias set has been assigned to this declaration.  */
#define DECL_POINTER_ALIAS_SET_KNOWN_P(NODE) \
  (DECL_POINTER_ALIAS_SET (NODE) != - 1)

/* Nonzero for a decl which is at file scope.  */
#define DECL_FILE_SCOPE_P(EXP) 					\
  (! DECL_CONTEXT (EXP)						\
   || TREE_CODE (DECL_CONTEXT (EXP)) == TRANSLATION_UNIT_DECL)

/* Nonzero for a decl that is decorated using attribute used.
   This indicates compiler tools that this decl needs to be preserved.  */
#define DECL_PRESERVE_P(DECL) \
  DECL_COMMON_CHECK (DECL)->decl_common.preserve_flag

/* For function local variables of COMPLEX and VECTOR types,
   indicates that the variable is not aliased, and that all
   modifications to the variable have been adjusted so that
   they are killing assignments.  Thus the variable may now
   be treated as a GIMPLE register, and use real instead of
   virtual ops in SSA form.  */
#define DECL_GIMPLE_REG_P(DECL) \
  DECL_COMMON_CHECK (DECL)->decl_common.gimple_reg_flag

/* For a DECL with pointer type, this is set if Type Based Alias
   Analysis should not be applied to this DECL.  */
#define DECL_NO_TBAA_P(DECL) \
  DECL_COMMON_CHECK (DECL)->decl_common.no_tbaa_flag

struct tree_decl_common GTY(())
{
  struct tree_decl_minimal common;
  tree size;

  ENUM_BITFIELD(machine_mode) mode : 8;

  unsigned nonlocal_flag : 1;
  unsigned virtual_flag : 1;
  unsigned ignored_flag : 1;
  unsigned abstract_flag : 1;
  unsigned artificial_flag : 1;
  unsigned user_align : 1;
  unsigned preserve_flag: 1;
  unsigned debug_expr_is_from : 1;

  unsigned lang_flag_0 : 1;
  unsigned lang_flag_1 : 1;
  unsigned lang_flag_2 : 1;
  unsigned lang_flag_3 : 1;
  unsigned lang_flag_4 : 1;
  unsigned lang_flag_5 : 1;
  unsigned lang_flag_6 : 1;
  unsigned lang_flag_7 : 1;

  /* In LABEL_DECL, this is DECL_ERROR_ISSUED.
     In VAR_DECL and PARM_DECL, this is DECL_REGISTER.  */
  unsigned decl_flag_0 : 1;
  /* In FIELD_DECL, this is DECL_PACKED.  */
  unsigned decl_flag_1 : 1;
  /* In FIELD_DECL, this is DECL_BIT_FIELD
     In VAR_DECL and FUNCTION_DECL, this is DECL_EXTERNAL.
     In TYPE_DECL, this is TYPE_DECL_SUPRESS_DEBUG.  */
  unsigned decl_flag_2 : 1;
  /* In FIELD_DECL, this is DECL_NONADDRESSABLE_P
     In VAR_DECL and PARM_DECL, this is DECL_HAS_VALUE_EXPR.  */
  unsigned decl_flag_3 : 1;
  /* Logically, these two would go in a theoretical base shared by var and
     parm decl. */
  unsigned gimple_reg_flag : 1;
  /* In a DECL with pointer type, set if no TBAA should be done.  */
  unsigned no_tbaa_flag : 1;
  /* Padding so that 'align' can be on a 32-bit boundary.  */
  unsigned decl_common_unused : 2;

  unsigned int align : 24;
  /* DECL_OFFSET_ALIGN, used only for FIELD_DECLs.  */
  unsigned int off_align : 8;

  tree size_unit;
  tree initial;
  tree attributes;
  tree abstract_origin;

  alias_set_type pointer_alias_set;
  /* Points to a structure whose details depend on the language in use.  */
  struct lang_decl *lang_specific;
};

extern tree decl_value_expr_lookup (tree);
extern void decl_value_expr_insert (tree, tree);

/* In a VAR_DECL or PARM_DECL, the location at which the value may be found,
   if transformations have made this more complicated than evaluating the
   decl itself.  This should only be used for debugging; once this field has
   been set, the decl itself may not legitimately appear in the function.  */
#define DECL_HAS_VALUE_EXPR_P(NODE) \
  (TREE_CHECK2 (NODE, VAR_DECL, PARM_DECL)->decl_common.decl_flag_3)
#define DECL_VALUE_EXPR(NODE) \
  (decl_value_expr_lookup (DECL_WRTL_CHECK (NODE)))
#define SET_DECL_VALUE_EXPR(NODE, VAL)			\
  (decl_value_expr_insert (DECL_WRTL_CHECK (NODE), VAL))

/* Holds the RTL expression for the value of a variable or function.
   This value can be evaluated lazily for functions, variables with
   static storage duration, and labels.  */
#define DECL_RTL(NODE)					\
  (DECL_WRTL_CHECK (NODE)->decl_with_rtl.rtl		\
   ? (NODE)->decl_with_rtl.rtl					\
   : (make_decl_rtl (NODE), (NODE)->decl_with_rtl.rtl))

/* Set the DECL_RTL for NODE to RTL.  */
#define SET_DECL_RTL(NODE, RTL) set_decl_rtl (NODE, RTL)

/* Returns nonzero if NODE is a tree node that can contain RTL.  */
#define HAS_RTL_P(NODE) (CODE_CONTAINS_STRUCT (TREE_CODE (NODE), TS_DECL_WRTL))

/* Returns nonzero if the DECL_RTL for NODE has already been set.  */
#define DECL_RTL_SET_P(NODE)  (HAS_RTL_P (NODE) && DECL_WRTL_CHECK (NODE)->decl_with_rtl.rtl != NULL)

/* Copy the RTL from NODE1 to NODE2.  If the RTL was not set for
   NODE1, it will not be set for NODE2; this is a lazy copy.  */
#define COPY_DECL_RTL(NODE1, NODE2) \
  (DECL_WRTL_CHECK (NODE2)->decl_with_rtl.rtl = DECL_WRTL_CHECK (NODE1)->decl_with_rtl.rtl)

/* The DECL_RTL for NODE, if it is set, or NULL, if it is not set.  */
#define DECL_RTL_IF_SET(NODE) (DECL_RTL_SET_P (NODE) ? DECL_RTL (NODE) : NULL)

/* In VAR_DECL and PARM_DECL nodes, nonzero means declared `register'.  */
#define DECL_REGISTER(NODE) (DECL_WRTL_CHECK (NODE)->decl_common.decl_flag_0)

struct tree_decl_with_rtl GTY(())
{
  struct tree_decl_common common;
  rtx rtl;
};

/* In a FIELD_DECL, this is the field position, counting in bytes, of the
   DECL_OFFSET_ALIGN-bit-sized word containing the bit closest to the beginning
   of the structure.  */
#define DECL_FIELD_OFFSET(NODE) (FIELD_DECL_CHECK (NODE)->field_decl.offset)

/* In a FIELD_DECL, this is the offset, in bits, of the first bit of the
   field from DECL_FIELD_OFFSET.  This field may be nonzero even for fields
   that are not bit fields (since DECL_OFFSET_ALIGN may be larger than the
   natural alignment of the field's type).  */
#define DECL_FIELD_BIT_OFFSET(NODE) (FIELD_DECL_CHECK (NODE)->field_decl.bit_offset)

/* In a FIELD_DECL, this indicates whether the field was a bit-field and
   if so, the type that was originally specified for it.
   TREE_TYPE may have been modified (in finish_struct).  */
#define DECL_BIT_FIELD_TYPE(NODE) (FIELD_DECL_CHECK (NODE)->field_decl.bit_field_type)

/* For a FIELD_DECL in a QUAL_UNION_TYPE, records the expression, which
   if nonzero, indicates that the field occupies the type.  */
#define DECL_QUALIFIER(NODE) (FIELD_DECL_CHECK (NODE)->field_decl.qualifier)

/* For FIELD_DECLs, off_align holds the number of low-order bits of
   DECL_FIELD_OFFSET which are known to be always zero.
   DECL_OFFSET_ALIGN thus returns the alignment that DECL_FIELD_OFFSET
   has.  */
#define DECL_OFFSET_ALIGN(NODE) \
  (((unsigned HOST_WIDE_INT)1) << FIELD_DECL_CHECK (NODE)->decl_common.off_align)

/* Specify that DECL_ALIGN(NODE) is a multiple of X.  */
#define SET_DECL_OFFSET_ALIGN(NODE, X) \
  (FIELD_DECL_CHECK (NODE)->decl_common.off_align = exact_log2 ((X) & -(X)))
/* 1 if the alignment for this type was requested by "aligned" attribute,
   0 if it is the default for this type.  */

/* For FIELD_DECLS, DECL_FCONTEXT is the *first* baseclass in
   which this FIELD_DECL is defined.  This information is needed when
   writing debugging information about vfield and vbase decls for C++.  */
#define DECL_FCONTEXT(NODE) (FIELD_DECL_CHECK (NODE)->field_decl.fcontext)

/* In a FIELD_DECL, indicates this field should be bit-packed.  */
#define DECL_PACKED(NODE) (FIELD_DECL_CHECK (NODE)->decl_common.decl_flag_1)

/* Nonzero in a FIELD_DECL means it is a bit field, and must be accessed
   specially.  */
#define DECL_BIT_FIELD(NODE) (FIELD_DECL_CHECK (NODE)->decl_common.decl_flag_2)

/* Used in a FIELD_DECL to indicate that we cannot form the address of
   this component.  This makes it possible for Type-Based Alias Analysis
   to disambiguate accesses to this field with indirect accesses using
   the field's type:

     struct S { int i; } s;
     int *p;

   If the flag is set on 'i', TBAA computes that s.i and *p never conflict.

   From the implementation's viewpoint, the alias set of the type of the
   field 'i' (int) will not be recorded as a subset of that of the type of
   's' (struct S) in record_component_aliases.  The counterpart is that
   accesses to s.i must not be given the alias set of the type of 'i'
   (int) but instead directly that of the type of 's' (struct S).  */
#define DECL_NONADDRESSABLE_P(NODE) \
  (FIELD_DECL_CHECK (NODE)->decl_common.decl_flag_3)

struct tree_field_decl GTY(())
{
  struct tree_decl_common common;

  tree offset;
  tree bit_field_type;
  tree qualifier;
  tree bit_offset;
  tree fcontext;

};

/* A numeric unique identifier for a LABEL_DECL.  The UID allocation is
   dense, unique within any one function, and may be used to index arrays.
   If the value is -1, then no UID has been assigned.  */
#define LABEL_DECL_UID(NODE) \
  (LABEL_DECL_CHECK (NODE)->decl_common.pointer_alias_set)

/* In LABEL_DECL nodes, nonzero means that an error message about
   jumping into such a binding contour has been printed for this label.  */
#define DECL_ERROR_ISSUED(NODE) (LABEL_DECL_CHECK (NODE)->decl_common.decl_flag_0)

struct tree_label_decl GTY(())
{
  struct tree_decl_with_rtl common;
};

struct tree_result_decl GTY(())
{
  struct tree_decl_with_rtl common;
};

struct tree_const_decl GTY(())
{
  struct tree_decl_with_rtl common;
};

/* For a PARM_DECL, records the data type used to pass the argument,
   which may be different from the type seen in the program.  */
#define DECL_ARG_TYPE(NODE) (PARM_DECL_CHECK (NODE)->decl_common.initial)

/* For PARM_DECL, holds an RTL for the stack slot or register
   where the data was actually passed.  */
#define DECL_INCOMING_RTL(NODE) (PARM_DECL_CHECK (NODE)->parm_decl.incoming_rtl)

struct tree_parm_decl GTY(())
{
  struct tree_decl_with_rtl common;
  rtx incoming_rtl;
};


/* Nonzero in a decl means that the gimplifier has seen (or placed)
   this variable in a BIND_EXPR.  */
#define DECL_SEEN_IN_BIND_EXPR_P(NODE) \
  (DECL_WITH_VIS_CHECK (NODE)->decl_with_vis.seen_in_bind_expr)

/* Used to indicate that the linkage status of this DECL is not yet known,
   so it should not be output now.  */
#define DECL_DEFER_OUTPUT(NODE) (DECL_WITH_VIS_CHECK (NODE)->decl_with_vis.defer_output)

/* Nonzero for a given ..._DECL node means that no warnings should be
   generated just because this node is unused.  */
#define DECL_IN_SYSTEM_HEADER(NODE) \
  (DECL_WITH_VIS_CHECK (NODE)->decl_with_vis.in_system_header_flag)

  /* Used to indicate that this DECL has weak linkage.  */
#define DECL_WEAK(NODE) (DECL_WITH_VIS_CHECK (NODE)->decl_with_vis.weak_flag)

/* Internal to the gimplifier.  Indicates that the value is a formal
   temporary controlled by the gimplifier.  */
#define DECL_GIMPLE_FORMAL_TEMP_P(DECL) \
  DECL_WITH_VIS_CHECK (DECL)->decl_with_vis.gimple_formal_temp

/* Used to indicate that the DECL is a dllimport.  */
#define DECL_DLLIMPORT_P(NODE) (DECL_WITH_VIS_CHECK (NODE)->decl_with_vis.dllimport_flag)

/* DECL_BASED_ON_RESTRICT_P records whether a VAR_DECL is a temporary
   based on a variable with a restrict qualified type.  If it is,
   DECL_RESTRICT_BASE returns the restrict qualified variable on which
   it is based.  */

#define DECL_BASED_ON_RESTRICT_P(NODE) \
  (VAR_DECL_CHECK (NODE)->decl_with_vis.based_on_restrict_p)
#define DECL_GET_RESTRICT_BASE(NODE) \
  (decl_restrict_base_lookup (VAR_DECL_CHECK (NODE)))
#define SET_DECL_RESTRICT_BASE(NODE, VAL) \
  (decl_restrict_base_insert (VAR_DECL_CHECK (NODE), (VAL)))

extern tree decl_restrict_base_lookup (tree);
extern void decl_restrict_base_insert (tree, tree);

/* Used in a DECL to indicate that, even if it TREE_PUBLIC, it need
   not be put out unless it is needed in this translation unit.
   Entities like this are shared across translation units (like weak
   entities), but are guaranteed to be generated by any translation
   unit that needs them, and therefore need not be put out anywhere
   where they are not needed.  DECL_COMDAT is just a hint to the
   back-end; it is up to front-ends which set this flag to ensure
   that there will never be any harm, other than bloat, in putting out
   something which is DECL_COMDAT.  */
#define DECL_COMDAT(NODE) (DECL_WITH_VIS_CHECK (NODE)->decl_with_vis.comdat_flag)

/* A replaceable function is one which may be replaced at link-time
   with an entirely different definition, provided that the
   replacement has the same type.  For example, functions declared
   with __attribute__((weak)) on most systems are replaceable.  

   COMDAT functions are not replaceable, since all definitions of the
   function must be equivalent.  It is important that COMDAT functions
   not be treated as replaceable so that use of C++ template
   instantiations is not penalized.  

   For example, DECL_REPLACEABLE is used to determine whether or not a
   function (including a template instantiation) which is not
   explicitly declared "inline" can be inlined.  If the function is
   DECL_REPLACEABLE then it is not safe to do the inlining, since the
   implementation chosen at link-time may be different.  However, a
   function that is not DECL_REPLACEABLE can be inlined, since all
   versions of the function will be functionally identical.  */
#define DECL_REPLACEABLE_P(NODE) \
  (!DECL_COMDAT (NODE) && !targetm.binds_local_p (NODE))

/* The name of the object as the assembler will see it (but before any
   translations made by ASM_OUTPUT_LABELREF).  Often this is the same
   as DECL_NAME.  It is an IDENTIFIER_NODE.  */
#define DECL_ASSEMBLER_NAME(NODE) decl_assembler_name (NODE)

/* Return true if NODE is a NODE that can contain a DECL_ASSEMBLER_NAME.
   This is true of all DECL nodes except FIELD_DECL.  */
#define HAS_DECL_ASSEMBLER_NAME_P(NODE) \
  (CODE_CONTAINS_STRUCT (TREE_CODE (NODE), TS_DECL_WITH_VIS))

/* Returns nonzero if the DECL_ASSEMBLER_NAME for NODE has been set.  If zero,
   the NODE might still have a DECL_ASSEMBLER_NAME -- it just hasn't been set
   yet.  */
#define DECL_ASSEMBLER_NAME_SET_P(NODE) \
  (HAS_DECL_ASSEMBLER_NAME_P (NODE) &&  DECL_WITH_VIS_CHECK (NODE)->decl_with_vis.assembler_name != NULL_TREE)

/* Set the DECL_ASSEMBLER_NAME for NODE to NAME.  */
#define SET_DECL_ASSEMBLER_NAME(NODE, NAME) \
  (DECL_WITH_VIS_CHECK (NODE)->decl_with_vis.assembler_name = (NAME))

/* Copy the DECL_ASSEMBLER_NAME from DECL1 to DECL2.  Note that if DECL1's
   DECL_ASSEMBLER_NAME has not yet been set, using this macro will not cause
   the DECL_ASSEMBLER_NAME of either DECL to be set.  In other words, the
   semantics of using this macro, are different than saying:

     SET_DECL_ASSEMBLER_NAME(DECL2, DECL_ASSEMBLER_NAME (DECL1))

   which will try to set the DECL_ASSEMBLER_NAME for DECL1.  */

#define COPY_DECL_ASSEMBLER_NAME(DECL1, DECL2)				\
  (DECL_ASSEMBLER_NAME_SET_P (DECL1)					\
   ? (void) SET_DECL_ASSEMBLER_NAME (DECL2,				\
				     DECL_ASSEMBLER_NAME (DECL1))	\
   : (void) 0)

/* Records the section name in a section attribute.  Used to pass
   the name from decl_attributes to make_function_rtl and make_decl_rtl.  */
#define DECL_SECTION_NAME(NODE) (DECL_WITH_VIS_CHECK (NODE)->decl_with_vis.section_name)

/* Value of the decls's visibility attribute */
#define DECL_VISIBILITY(NODE) (DECL_WITH_VIS_CHECK (NODE)->decl_with_vis.visibility)

/* Nonzero means that the decl had its visibility specified rather than
   being inferred.  */
#define DECL_VISIBILITY_SPECIFIED(NODE) (DECL_WITH_VIS_CHECK (NODE)->decl_with_vis.visibility_specified)

/* Used in TREE_PUBLIC decls to indicate that copies of this DECL in
   multiple translation units should be merged.  */
#define DECL_ONE_ONLY(NODE) (DECL_WITH_VIS_CHECK (NODE)->decl_with_vis.one_only)

struct tree_decl_with_vis GTY(())
{
 struct tree_decl_with_rtl common;
 tree assembler_name;
 tree section_name;

 /* Belong to VAR_DECL exclusively.  */
 unsigned defer_output:1;
 unsigned hard_register:1;
 unsigned thread_local:1;
 unsigned common_flag:1;
 unsigned in_text_section : 1;
 unsigned gimple_formal_temp : 1;
 unsigned dllimport_flag : 1;
 unsigned based_on_restrict_p : 1;
 /* Used by C++.  Might become a generic decl flag.  */
 unsigned shadowed_for_var_p : 1;

 /* Don't belong to VAR_DECL exclusively.  */
 unsigned in_system_header_flag : 1;
 unsigned weak_flag:1;
 unsigned seen_in_bind_expr : 1;
 unsigned comdat_flag : 1;
 ENUM_BITFIELD(symbol_visibility) visibility : 2;
 unsigned visibility_specified : 1;
 /* Belong to FUNCTION_DECL exclusively.  */
 unsigned one_only : 1;
 unsigned init_priority_p:1;

 /* Belongs to VAR_DECL exclusively.  */
 ENUM_BITFIELD(tls_model) tls_model : 3;
 /* 11 unused bits. */
};

/* In a VAR_DECL that's static,
   nonzero if the space is in the text section.  */
#define DECL_IN_TEXT_SECTION(NODE) (VAR_DECL_CHECK (NODE)->decl_with_vis.in_text_section)

/* Nonzero for a given ..._DECL node means that this node should be
   put in .common, if possible.  If a DECL_INITIAL is given, and it
   is not error_mark_node, then the decl cannot be put in .common.  */
#define DECL_COMMON(NODE) (DECL_WITH_VIS_CHECK (NODE)->decl_with_vis.common_flag)

/* In a VAR_DECL, nonzero if the decl is a register variable with
   an explicit asm specification.  */
#define DECL_HARD_REGISTER(NODE)  (VAR_DECL_CHECK (NODE)->decl_with_vis.hard_register)

extern tree decl_debug_expr_lookup (tree);
extern void decl_debug_expr_insert (tree, tree);
/* For VAR_DECL, this is set to either an expression that it was split
   from (if DECL_DEBUG_EXPR_IS_FROM is true), otherwise a tree_list of
   subexpressions that it was split into.  */
#define DECL_DEBUG_EXPR(NODE) \
  (decl_debug_expr_lookup (VAR_DECL_CHECK (NODE)))

#define SET_DECL_DEBUG_EXPR(NODE, VAL) \
  (decl_debug_expr_insert (VAR_DECL_CHECK (NODE), VAL))

/* An initialization priority.  */
typedef unsigned short priority_type;

extern priority_type decl_init_priority_lookup (tree);
extern priority_type decl_fini_priority_lookup (tree);
extern void decl_init_priority_insert (tree, priority_type);
extern void decl_fini_priority_insert (tree, priority_type);

/* In a non-local VAR_DECL with static storage duration, true if the
   variable has an initialization priority.  If false, the variable
   will be initialized at the DEFAULT_INIT_PRIORITY.  */
#define DECL_HAS_INIT_PRIORITY_P(NODE) \
  (VAR_DECL_CHECK (NODE)->decl_with_vis.init_priority_p)

/* For a VAR_DECL or FUNCTION_DECL the initialization priority of
   NODE.  */ 
#define DECL_INIT_PRIORITY(NODE) \
  (decl_init_priority_lookup (NODE))
/* Set the initialization priority for NODE to VAL.  */
#define SET_DECL_INIT_PRIORITY(NODE, VAL) \
  (decl_init_priority_insert (NODE, VAL))

/* For a FUNCTION_DECL the finalization priority of NODE.  */
#define DECL_FINI_PRIORITY(NODE) \
  (decl_fini_priority_lookup (NODE))
/* Set the finalization priority for NODE to VAL.  */
#define SET_DECL_FINI_PRIORITY(NODE, VAL) \
  (decl_fini_priority_insert (NODE, VAL))

/* The initialization priority for entities for which no explicit
   initialization priority has been specified.  */
#define DEFAULT_INIT_PRIORITY 65535

/* The maximum allowed initialization priority.  */
#define MAX_INIT_PRIORITY 65535

/* The largest priority value reserved for use by system runtime
   libraries.  */
#define MAX_RESERVED_INIT_PRIORITY 100

/* In a VAR_DECL, the model to use if the data should be allocated from
   thread-local storage.  */
#define DECL_TLS_MODEL(NODE) (VAR_DECL_CHECK (NODE)->decl_with_vis.tls_model)

/* In a VAR_DECL, nonzero if the data should be allocated from
   thread-local storage.  */
#define DECL_THREAD_LOCAL_P(NODE) \
  (VAR_DECL_CHECK (NODE)->decl_with_vis.tls_model >= TLS_MODEL_REAL)

struct tree_var_decl GTY(())
{
  struct tree_decl_with_vis common;
};


/* This field is used to reference anything in decl.result and is meant only
   for use by the garbage collector.  */
#define DECL_RESULT_FLD(NODE) (DECL_NON_COMMON_CHECK (NODE)->decl_non_common.result)

/* The DECL_VINDEX is used for FUNCTION_DECLS in two different ways.
   Before the struct containing the FUNCTION_DECL is laid out,
   DECL_VINDEX may point to a FUNCTION_DECL in a base class which
   is the FUNCTION_DECL which this FUNCTION_DECL will replace as a virtual
   function.  When the class is laid out, this pointer is changed
   to an INTEGER_CST node which is suitable for use as an index
   into the virtual function table.
   C++ also uses this field in namespaces, hence the DECL_NON_COMMON_CHECK.  */
#define DECL_VINDEX(NODE) (DECL_NON_COMMON_CHECK (NODE)->decl_non_common.vindex)

struct tree_decl_non_common GTY(())

{
  struct tree_decl_with_vis common;
  /* C++ uses this in namespaces.  */
  tree saved_tree;
  /* C++ uses this in templates.  */
  tree arguments;
  /* Almost all FE's use this.  */
  tree result;
  /* C++ uses this in namespaces.  */
  tree vindex;
};

/* In FUNCTION_DECL, holds the decl for the return value.  */
#define DECL_RESULT(NODE) (FUNCTION_DECL_CHECK (NODE)->decl_non_common.result)

/* In a FUNCTION_DECL, nonzero if the function cannot be inlined.  */
#define DECL_UNINLINABLE(NODE) (FUNCTION_DECL_CHECK (NODE)->function_decl.uninlinable)

/* In a FUNCTION_DECL, the saved representation of the body of the
   entire function.  */
#define DECL_SAVED_TREE(NODE) (FUNCTION_DECL_CHECK (NODE)->decl_non_common.saved_tree)

/* Nonzero in a FUNCTION_DECL means this function should be treated
   as if it were a malloc, meaning it returns a pointer that is
   not an alias.  */
#define DECL_IS_MALLOC(NODE) (FUNCTION_DECL_CHECK (NODE)->function_decl.malloc_flag)

/* Nonzero in a FUNCTION_DECL means this function should be treated as
   C++ operator new, meaning that it returns a pointer for which we
   should not use type based aliasing.  */
#define DECL_IS_OPERATOR_NEW(NODE) \
  (FUNCTION_DECL_CHECK (NODE)->function_decl.operator_new_flag)

/* Nonzero in a FUNCTION_DECL means this function may return more
   than once.  */
#define DECL_IS_RETURNS_TWICE(NODE) \
  (FUNCTION_DECL_CHECK (NODE)->function_decl.returns_twice_flag)

/* Nonzero in a FUNCTION_DECL means this function should be treated
   as "pure" function (like const function, but may read global memory).  */
#define DECL_PURE_P(NODE) (FUNCTION_DECL_CHECK (NODE)->function_decl.pure_flag)

/* Nonzero only if one of TREE_READONLY or DECL_PURE_P is nonzero AND
   the const or pure function may not terminate.  When this is nonzero
   for a const or pure function, it can be dealt with by cse passes
   but cannot be removed by dce passes since you are not allowed to
   change an infinite looping program into one that terminates without
   error.  */
#define DECL_LOOPING_CONST_OR_PURE_P(NODE) \
  (FUNCTION_DECL_CHECK (NODE)->function_decl.looping_const_or_pure_flag)

/* Nonzero in a FUNCTION_DECL means this function should be treated
   as "novops" function (function that does not read global memory,
   but may have arbitrary side effects).  */
#define DECL_IS_NOVOPS(NODE) (FUNCTION_DECL_CHECK (NODE)->function_decl.novops_flag)

/* Used in FUNCTION_DECLs to indicate that they should be run automatically
   at the beginning or end of execution.  */
#define DECL_STATIC_CONSTRUCTOR(NODE) \
  (FUNCTION_DECL_CHECK (NODE)->function_decl.static_ctor_flag)

#define DECL_STATIC_DESTRUCTOR(NODE) \
(FUNCTION_DECL_CHECK (NODE)->function_decl.static_dtor_flag)

/* Used in FUNCTION_DECLs to indicate that function entry and exit should
   be instrumented with calls to support routines.  */
#define DECL_NO_INSTRUMENT_FUNCTION_ENTRY_EXIT(NODE) \
  (FUNCTION_DECL_CHECK (NODE)->function_decl.no_instrument_function_entry_exit)

/* Used in FUNCTION_DECLs to indicate that limit-stack-* should be
   disabled in this function.  */
#define DECL_NO_LIMIT_STACK(NODE) \
  (FUNCTION_DECL_CHECK (NODE)->function_decl.no_limit_stack)

/* In a FUNCTION_DECL with a nonzero DECL_CONTEXT, indicates that a
   static chain is not needed.  */
#define DECL_NO_STATIC_CHAIN(NODE) \
  (FUNCTION_DECL_CHECK (NODE)->function_decl.regdecl_flag)

/* Nonzero for a decl that cgraph has decided should be inlined into
   at least one call site.  It is not meaningful to look at this
   directly; always use cgraph_function_possibly_inlined_p.  */
#define DECL_POSSIBLY_INLINED(DECL) \
  FUNCTION_DECL_CHECK (DECL)->function_decl.possibly_inlined

/* Nonzero in a FUNCTION_DECL means this function can be substituted
   where it is called.  */
#define DECL_INLINE(NODE) (FUNCTION_DECL_CHECK (NODE)->function_decl.inline_flag)

/* Nonzero in a FUNCTION_DECL means that this function was declared inline,
   such as via the `inline' keyword in C/C++.  This flag controls the linkage
   semantics of 'inline'; whether or not the function is inlined is
   controlled by DECL_INLINE.  */
#define DECL_DECLARED_INLINE_P(NODE) \
  (FUNCTION_DECL_CHECK (NODE)->function_decl.declared_inline_flag)

/* Nonzero in a FUNCTION_DECL that should be always inlined by the inliner
   disregarding size and cost heuristics.  This is equivalent to using
   the always_inline attribute without the required diagnostics if the
   function cannot be inlined.  */
#define DECL_DISREGARD_INLINE_LIMITS(NODE) \
  (FUNCTION_DECL_CHECK (NODE)->function_decl.disregard_inline_limits)

/* For FUNCTION_DECL, this holds a pointer to a structure ("struct function")
   that describes the status of this function.  */
#define DECL_STRUCT_FUNCTION(NODE) (FUNCTION_DECL_CHECK (NODE)->function_decl.f)

/* In a FUNCTION_DECL, nonzero means a built in function.  */
#define DECL_BUILT_IN(NODE) (DECL_BUILT_IN_CLASS (NODE) != NOT_BUILT_IN)

/* For a builtin function, identify which part of the compiler defined it.  */
#define DECL_BUILT_IN_CLASS(NODE) \
   (FUNCTION_DECL_CHECK (NODE)->function_decl.built_in_class)

/* In FUNCTION_DECL, a chain of ..._DECL nodes.
   VAR_DECL and PARM_DECL reserve the arguments slot for language-specific
   uses.  */
#define DECL_ARGUMENTS(NODE) (FUNCTION_DECL_CHECK (NODE)->decl_non_common.arguments)
#define DECL_ARGUMENT_FLD(NODE) (DECL_NON_COMMON_CHECK (NODE)->decl_non_common.arguments)

/* FUNCTION_DECL inherits from DECL_NON_COMMON because of the use of the
   arguments/result/saved_tree fields by front ends.   It was either inherit
   FUNCTION_DECL from non_common, or inherit non_common from FUNCTION_DECL,
   which seemed a bit strange.  */

struct tree_function_decl GTY(())
{
  struct tree_decl_non_common common;

  struct function *f;

  /* In a FUNCTION_DECL for which DECL_BUILT_IN holds, this is
     DECL_FUNCTION_CODE.  Otherwise unused.
     ???  The bitfield needs to be able to hold all target function
	  codes as well.  */
  ENUM_BITFIELD(built_in_function) function_code : 11;
  ENUM_BITFIELD(built_in_class) built_in_class : 2;

  unsigned static_ctor_flag : 1;
  unsigned static_dtor_flag : 1;
  unsigned uninlinable : 1;

  unsigned possibly_inlined : 1;
  unsigned novops_flag : 1;
  unsigned returns_twice_flag : 1;
  unsigned malloc_flag : 1;
  unsigned operator_new_flag : 1;
  unsigned declared_inline_flag : 1;
  unsigned regdecl_flag : 1;

  unsigned inline_flag : 1;
  unsigned no_instrument_function_entry_exit : 1;
  unsigned no_limit_stack : 1;
  unsigned disregard_inline_limits : 1;
  unsigned pure_flag : 1;
  unsigned looping_const_or_pure_flag : 1;


  /* 3 bits left */
};

/* For a TYPE_DECL, holds the "original" type.  (TREE_TYPE has the copy.) */
#define DECL_ORIGINAL_TYPE(NODE) (TYPE_DECL_CHECK (NODE)->decl_non_common.result)

/* In a TYPE_DECL nonzero means the detail info about this type is not dumped
   into stabs.  Instead it will generate cross reference ('x') of names.
   This uses the same flag as DECL_EXTERNAL.  */
#define TYPE_DECL_SUPPRESS_DEBUG(NODE) \
  (TYPE_DECL_CHECK (NODE)->decl_common.decl_flag_2)

struct tree_type_decl GTY(())
{
  struct tree_decl_non_common common;

};

/* A STATEMENT_LIST chains statements together in GENERIC and GIMPLE.
   To reduce overhead, the nodes containing the statements are not trees.
   This avoids the overhead of tree_common on all linked list elements.

   Use the interface in tree-iterator.h to access this node.  */

#define STATEMENT_LIST_HEAD(NODE) \
  (STATEMENT_LIST_CHECK (NODE)->stmt_list.head)
#define STATEMENT_LIST_TAIL(NODE) \
  (STATEMENT_LIST_CHECK (NODE)->stmt_list.tail)

struct tree_statement_list_node
  GTY ((chain_next ("%h.next"), chain_prev ("%h.prev")))
{
  struct tree_statement_list_node *prev;
  struct tree_statement_list_node *next;
  tree stmt;
};

struct tree_statement_list
  GTY(())
{
  struct tree_common common;
  struct tree_statement_list_node *head;
  struct tree_statement_list_node *tail;
};


/* Define the overall contents of a tree node.
   It may be any of the structures declared above
   for various types of node.  */

union tree_node GTY ((ptr_alias (union lang_tree_node),
		      desc ("tree_node_structure (&%h)")))
{
  struct tree_base GTY ((tag ("TS_BASE"))) base;
  struct tree_common GTY ((tag ("TS_COMMON"))) common;
  struct tree_int_cst GTY ((tag ("TS_INT_CST"))) int_cst;
  struct tree_real_cst GTY ((tag ("TS_REAL_CST"))) real_cst;
  struct tree_fixed_cst GTY ((tag ("TS_FIXED_CST"))) fixed_cst;
  struct tree_vector GTY ((tag ("TS_VECTOR"))) vector;
  struct tree_string GTY ((tag ("TS_STRING"))) string;
  struct tree_complex GTY ((tag ("TS_COMPLEX"))) complex;
  struct tree_identifier GTY ((tag ("TS_IDENTIFIER"))) identifier;
  struct tree_decl_minimal GTY((tag ("TS_DECL_MINIMAL"))) decl_minimal;
  struct tree_decl_common GTY ((tag ("TS_DECL_COMMON"))) decl_common;
  struct tree_decl_with_rtl GTY ((tag ("TS_DECL_WRTL"))) decl_with_rtl;
  struct tree_decl_non_common  GTY ((tag ("TS_DECL_NON_COMMON"))) decl_non_common;
  struct tree_parm_decl  GTY  ((tag ("TS_PARM_DECL"))) parm_decl;
  struct tree_decl_with_vis GTY ((tag ("TS_DECL_WITH_VIS"))) decl_with_vis;
  struct tree_var_decl GTY ((tag ("TS_VAR_DECL"))) var_decl;
  struct tree_field_decl GTY ((tag ("TS_FIELD_DECL"))) field_decl;
  struct tree_label_decl GTY ((tag ("TS_LABEL_DECL"))) label_decl;
  struct tree_result_decl GTY ((tag ("TS_RESULT_DECL"))) result_decl;
  struct tree_const_decl GTY ((tag ("TS_CONST_DECL"))) const_decl;
  struct tree_type_decl GTY ((tag ("TS_TYPE_DECL"))) type_decl;
  struct tree_function_decl GTY ((tag ("TS_FUNCTION_DECL"))) function_decl;
  struct tree_type GTY ((tag ("TS_TYPE"))) type;
  struct tree_list GTY ((tag ("TS_LIST"))) list;
  struct tree_vec GTY ((tag ("TS_VEC"))) vec;
  struct tree_exp GTY ((tag ("TS_EXP"))) exp;
  struct tree_ssa_name GTY ((tag ("TS_SSA_NAME"))) ssa_name;
  struct tree_block GTY ((tag ("TS_BLOCK"))) block;
  struct tree_binfo GTY ((tag ("TS_BINFO"))) binfo;
  struct tree_statement_list GTY ((tag ("TS_STATEMENT_LIST"))) stmt_list;
  struct gimple_stmt GTY ((tag ("TS_GIMPLE_STATEMENT"))) gstmt;
  struct tree_constructor GTY ((tag ("TS_CONSTRUCTOR"))) constructor;
  struct tree_memory_tag GTY ((tag ("TS_MEMORY_TAG"))) mtag;
  struct tree_omp_clause GTY ((tag ("TS_OMP_CLAUSE"))) omp_clause;
  struct tree_memory_partition_tag GTY ((tag ("TS_MEMORY_PARTITION_TAG"))) mpt;
};

/* Standard named or nameless data types of the C compiler.  */

enum tree_index
{
  TI_ERROR_MARK,
  TI_INTQI_TYPE,
  TI_INTHI_TYPE,
  TI_INTSI_TYPE,
  TI_INTDI_TYPE,
  TI_INTTI_TYPE,

  TI_UINTQI_TYPE,
  TI_UINTHI_TYPE,
  TI_UINTSI_TYPE,
  TI_UINTDI_TYPE,
  TI_UINTTI_TYPE,

  TI_UINT32_TYPE,
  TI_UINT64_TYPE,

  TI_INTEGER_ZERO,
  TI_INTEGER_ONE,
  TI_INTEGER_MINUS_ONE,
  TI_NULL_POINTER,

  TI_SIZE_ZERO,
  TI_SIZE_ONE,

  TI_BITSIZE_ZERO,
  TI_BITSIZE_ONE,
  TI_BITSIZE_UNIT,

  TI_PUBLIC,
  TI_PROTECTED,
  TI_PRIVATE,

  TI_BOOLEAN_FALSE,
  TI_BOOLEAN_TRUE,

  TI_COMPLEX_INTEGER_TYPE,
  TI_COMPLEX_FLOAT_TYPE,
  TI_COMPLEX_DOUBLE_TYPE,
  TI_COMPLEX_LONG_DOUBLE_TYPE,

  TI_FLOAT_TYPE,
  TI_DOUBLE_TYPE,
  TI_LONG_DOUBLE_TYPE,

  TI_FLOAT_PTR_TYPE,
  TI_DOUBLE_PTR_TYPE,
  TI_LONG_DOUBLE_PTR_TYPE,
  TI_INTEGER_PTR_TYPE,

  TI_VOID_TYPE,
  TI_PTR_TYPE,
  TI_CONST_PTR_TYPE,
  TI_SIZE_TYPE,
  TI_PID_TYPE,
  TI_PTRDIFF_TYPE,
  TI_VA_LIST_TYPE,
  TI_VA_LIST_GPR_COUNTER_FIELD,
  TI_VA_LIST_FPR_COUNTER_FIELD,
  TI_BOOLEAN_TYPE,
  TI_FILEPTR_TYPE,

  TI_DFLOAT32_TYPE,
  TI_DFLOAT64_TYPE,
  TI_DFLOAT128_TYPE,
  TI_DFLOAT32_PTR_TYPE,
  TI_DFLOAT64_PTR_TYPE,
  TI_DFLOAT128_PTR_TYPE,

  TI_VOID_LIST_NODE,

  TI_MAIN_IDENTIFIER,

  TI_SAT_SFRACT_TYPE,
  TI_SAT_FRACT_TYPE,
  TI_SAT_LFRACT_TYPE,
  TI_SAT_LLFRACT_TYPE,
  TI_SAT_USFRACT_TYPE,
  TI_SAT_UFRACT_TYPE,
  TI_SAT_ULFRACT_TYPE,
  TI_SAT_ULLFRACT_TYPE,
  TI_SFRACT_TYPE,
  TI_FRACT_TYPE,
  TI_LFRACT_TYPE,
  TI_LLFRACT_TYPE,
  TI_USFRACT_TYPE,
  TI_UFRACT_TYPE,
  TI_ULFRACT_TYPE,
  TI_ULLFRACT_TYPE,
  TI_SAT_SACCUM_TYPE,
  TI_SAT_ACCUM_TYPE,
  TI_SAT_LACCUM_TYPE,
  TI_SAT_LLACCUM_TYPE,
  TI_SAT_USACCUM_TYPE,
  TI_SAT_UACCUM_TYPE,
  TI_SAT_ULACCUM_TYPE,
  TI_SAT_ULLACCUM_TYPE,
  TI_SACCUM_TYPE,
  TI_ACCUM_TYPE,
  TI_LACCUM_TYPE,
  TI_LLACCUM_TYPE,
  TI_USACCUM_TYPE,
  TI_UACCUM_TYPE,
  TI_ULACCUM_TYPE,
  TI_ULLACCUM_TYPE,
  TI_QQ_TYPE,
  TI_HQ_TYPE,
  TI_SQ_TYPE,
  TI_DQ_TYPE,
  TI_TQ_TYPE,
  TI_UQQ_TYPE,
  TI_UHQ_TYPE,
  TI_USQ_TYPE,
  TI_UDQ_TYPE,
  TI_UTQ_TYPE,
  TI_SAT_QQ_TYPE,
  TI_SAT_HQ_TYPE,
  TI_SAT_SQ_TYPE,
  TI_SAT_DQ_TYPE,
  TI_SAT_TQ_TYPE,
  TI_SAT_UQQ_TYPE,
  TI_SAT_UHQ_TYPE,
  TI_SAT_USQ_TYPE,
  TI_SAT_UDQ_TYPE,
  TI_SAT_UTQ_TYPE,
  TI_HA_TYPE,
  TI_SA_TYPE,
  TI_DA_TYPE,
  TI_TA_TYPE,
  TI_UHA_TYPE,
  TI_USA_TYPE,
  TI_UDA_TYPE,
  TI_UTA_TYPE,
  TI_SAT_HA_TYPE,
  TI_SAT_SA_TYPE,
  TI_SAT_DA_TYPE,
  TI_SAT_TA_TYPE,
  TI_SAT_UHA_TYPE,
  TI_SAT_USA_TYPE,
  TI_SAT_UDA_TYPE,
  TI_SAT_UTA_TYPE,

  TI_MAX
};

extern GTY(()) tree global_trees[TI_MAX];

#define error_mark_node			global_trees[TI_ERROR_MARK]

#define intQI_type_node			global_trees[TI_INTQI_TYPE]
#define intHI_type_node			global_trees[TI_INTHI_TYPE]
#define intSI_type_node			global_trees[TI_INTSI_TYPE]
#define intDI_type_node			global_trees[TI_INTDI_TYPE]
#define intTI_type_node			global_trees[TI_INTTI_TYPE]

#define unsigned_intQI_type_node	global_trees[TI_UINTQI_TYPE]
#define unsigned_intHI_type_node	global_trees[TI_UINTHI_TYPE]
#define unsigned_intSI_type_node	global_trees[TI_UINTSI_TYPE]
#define unsigned_intDI_type_node	global_trees[TI_UINTDI_TYPE]
#define unsigned_intTI_type_node	global_trees[TI_UINTTI_TYPE]

#define uint32_type_node		global_trees[TI_UINT32_TYPE]
#define uint64_type_node		global_trees[TI_UINT64_TYPE]

#define integer_zero_node		global_trees[TI_INTEGER_ZERO]
#define integer_one_node		global_trees[TI_INTEGER_ONE]
#define integer_minus_one_node		global_trees[TI_INTEGER_MINUS_ONE]
#define size_zero_node			global_trees[TI_SIZE_ZERO]
#define size_one_node			global_trees[TI_SIZE_ONE]
#define bitsize_zero_node		global_trees[TI_BITSIZE_ZERO]
#define bitsize_one_node		global_trees[TI_BITSIZE_ONE]
#define bitsize_unit_node		global_trees[TI_BITSIZE_UNIT]

/* Base access nodes.  */
#define access_public_node		global_trees[TI_PUBLIC]
#define access_protected_node	        global_trees[TI_PROTECTED]
#define access_private_node		global_trees[TI_PRIVATE]

#define null_pointer_node		global_trees[TI_NULL_POINTER]

#define float_type_node			global_trees[TI_FLOAT_TYPE]
#define double_type_node		global_trees[TI_DOUBLE_TYPE]
#define long_double_type_node		global_trees[TI_LONG_DOUBLE_TYPE]

#define float_ptr_type_node		global_trees[TI_FLOAT_PTR_TYPE]
#define double_ptr_type_node		global_trees[TI_DOUBLE_PTR_TYPE]
#define long_double_ptr_type_node	global_trees[TI_LONG_DOUBLE_PTR_TYPE]
#define integer_ptr_type_node		global_trees[TI_INTEGER_PTR_TYPE]

#define complex_integer_type_node	global_trees[TI_COMPLEX_INTEGER_TYPE]
#define complex_float_type_node		global_trees[TI_COMPLEX_FLOAT_TYPE]
#define complex_double_type_node	global_trees[TI_COMPLEX_DOUBLE_TYPE]
#define complex_long_double_type_node	global_trees[TI_COMPLEX_LONG_DOUBLE_TYPE]

#define void_type_node			global_trees[TI_VOID_TYPE]
/* The C type `void *'.  */
#define ptr_type_node			global_trees[TI_PTR_TYPE]
/* The C type `const void *'.  */
#define const_ptr_type_node		global_trees[TI_CONST_PTR_TYPE]
/* The C type `size_t'.  */
#define size_type_node                  global_trees[TI_SIZE_TYPE]
#define pid_type_node                   global_trees[TI_PID_TYPE]
#define ptrdiff_type_node		global_trees[TI_PTRDIFF_TYPE]
#define va_list_type_node		global_trees[TI_VA_LIST_TYPE]
#define va_list_gpr_counter_field	global_trees[TI_VA_LIST_GPR_COUNTER_FIELD]
#define va_list_fpr_counter_field	global_trees[TI_VA_LIST_FPR_COUNTER_FIELD]
/* The C type `FILE *'.  */
#define fileptr_type_node		global_trees[TI_FILEPTR_TYPE]

#define boolean_type_node		global_trees[TI_BOOLEAN_TYPE]
#define boolean_false_node		global_trees[TI_BOOLEAN_FALSE]
#define boolean_true_node		global_trees[TI_BOOLEAN_TRUE]

/* The decimal floating point types. */
#define dfloat32_type_node              global_trees[TI_DFLOAT32_TYPE]
#define dfloat64_type_node              global_trees[TI_DFLOAT64_TYPE]
#define dfloat128_type_node             global_trees[TI_DFLOAT128_TYPE]
#define dfloat32_ptr_type_node          global_trees[TI_DFLOAT32_PTR_TYPE]
#define dfloat64_ptr_type_node          global_trees[TI_DFLOAT64_PTR_TYPE]
#define dfloat128_ptr_type_node         global_trees[TI_DFLOAT128_PTR_TYPE]

/* The fixed-point types.  */
#define sat_short_fract_type_node       global_trees[TI_SAT_SFRACT_TYPE]
#define sat_fract_type_node             global_trees[TI_SAT_FRACT_TYPE]
#define sat_long_fract_type_node        global_trees[TI_SAT_LFRACT_TYPE]
#define sat_long_long_fract_type_node   global_trees[TI_SAT_LLFRACT_TYPE]
#define sat_unsigned_short_fract_type_node \
					global_trees[TI_SAT_USFRACT_TYPE]
#define sat_unsigned_fract_type_node    global_trees[TI_SAT_UFRACT_TYPE]
#define sat_unsigned_long_fract_type_node \
					global_trees[TI_SAT_ULFRACT_TYPE]
#define sat_unsigned_long_long_fract_type_node \
					global_trees[TI_SAT_ULLFRACT_TYPE]
#define short_fract_type_node           global_trees[TI_SFRACT_TYPE]
#define fract_type_node                 global_trees[TI_FRACT_TYPE]
#define long_fract_type_node            global_trees[TI_LFRACT_TYPE]
#define long_long_fract_type_node       global_trees[TI_LLFRACT_TYPE]
#define unsigned_short_fract_type_node  global_trees[TI_USFRACT_TYPE]
#define unsigned_fract_type_node        global_trees[TI_UFRACT_TYPE]
#define unsigned_long_fract_type_node   global_trees[TI_ULFRACT_TYPE]
#define unsigned_long_long_fract_type_node \
					global_trees[TI_ULLFRACT_TYPE]
#define sat_short_accum_type_node       global_trees[TI_SAT_SACCUM_TYPE]
#define sat_accum_type_node             global_trees[TI_SAT_ACCUM_TYPE]
#define sat_long_accum_type_node        global_trees[TI_SAT_LACCUM_TYPE]
#define sat_long_long_accum_type_node   global_trees[TI_SAT_LLACCUM_TYPE]
#define sat_unsigned_short_accum_type_node \
					global_trees[TI_SAT_USACCUM_TYPE]
#define sat_unsigned_accum_type_node    global_trees[TI_SAT_UACCUM_TYPE]
#define sat_unsigned_long_accum_type_node \
					global_trees[TI_SAT_ULACCUM_TYPE]
#define sat_unsigned_long_long_accum_type_node \
					global_trees[TI_SAT_ULLACCUM_TYPE]
#define short_accum_type_node           global_trees[TI_SACCUM_TYPE]
#define accum_type_node                 global_trees[TI_ACCUM_TYPE]
#define long_accum_type_node            global_trees[TI_LACCUM_TYPE]
#define long_long_accum_type_node       global_trees[TI_LLACCUM_TYPE]
#define unsigned_short_accum_type_node  global_trees[TI_USACCUM_TYPE]
#define unsigned_accum_type_node        global_trees[TI_UACCUM_TYPE]
#define unsigned_long_accum_type_node   global_trees[TI_ULACCUM_TYPE]
#define unsigned_long_long_accum_type_node \
					global_trees[TI_ULLACCUM_TYPE]
#define qq_type_node                    global_trees[TI_QQ_TYPE]
#define hq_type_node                    global_trees[TI_HQ_TYPE]
#define sq_type_node                    global_trees[TI_SQ_TYPE]
#define dq_type_node                    global_trees[TI_DQ_TYPE]
#define tq_type_node                    global_trees[TI_TQ_TYPE]
#define uqq_type_node                   global_trees[TI_UQQ_TYPE]
#define uhq_type_node                   global_trees[TI_UHQ_TYPE]
#define usq_type_node                   global_trees[TI_USQ_TYPE]
#define udq_type_node                   global_trees[TI_UDQ_TYPE]
#define utq_type_node                   global_trees[TI_UTQ_TYPE]
#define sat_qq_type_node                global_trees[TI_SAT_QQ_TYPE]
#define sat_hq_type_node                global_trees[TI_SAT_HQ_TYPE]
#define sat_sq_type_node                global_trees[TI_SAT_SQ_TYPE]
#define sat_dq_type_node                global_trees[TI_SAT_DQ_TYPE]
#define sat_tq_type_node                global_trees[TI_SAT_TQ_TYPE]
#define sat_uqq_type_node               global_trees[TI_SAT_UQQ_TYPE]
#define sat_uhq_type_node               global_trees[TI_SAT_UHQ_TYPE]
#define sat_usq_type_node               global_trees[TI_SAT_USQ_TYPE]
#define sat_udq_type_node               global_trees[TI_SAT_UDQ_TYPE]
#define sat_utq_type_node               global_trees[TI_SAT_UTQ_TYPE]
#define ha_type_node                    global_trees[TI_HA_TYPE]
#define sa_type_node                    global_trees[TI_SA_TYPE]
#define da_type_node                    global_trees[TI_DA_TYPE]
#define ta_type_node                    global_trees[TI_TA_TYPE]
#define uha_type_node                   global_trees[TI_UHA_TYPE]
#define usa_type_node                   global_trees[TI_USA_TYPE]
#define uda_type_node                   global_trees[TI_UDA_TYPE]
#define uta_type_node                   global_trees[TI_UTA_TYPE]
#define sat_ha_type_node                global_trees[TI_SAT_HA_TYPE]
#define sat_sa_type_node                global_trees[TI_SAT_SA_TYPE]
#define sat_da_type_node                global_trees[TI_SAT_DA_TYPE]
#define sat_ta_type_node                global_trees[TI_SAT_TA_TYPE]
#define sat_uha_type_node               global_trees[TI_SAT_UHA_TYPE]
#define sat_usa_type_node               global_trees[TI_SAT_USA_TYPE]
#define sat_uda_type_node               global_trees[TI_SAT_UDA_TYPE]
#define sat_uta_type_node               global_trees[TI_SAT_UTA_TYPE]

/* The node that should be placed at the end of a parameter list to
   indicate that the function does not take a variable number of
   arguments.  The TREE_VALUE will be void_type_node and there will be
   no TREE_CHAIN.  Language-independent code should not assume
   anything else about this node.  */
#define void_list_node                  global_trees[TI_VOID_LIST_NODE]

#define main_identifier_node		global_trees[TI_MAIN_IDENTIFIER]
#define MAIN_NAME_P(NODE) (IDENTIFIER_NODE_CHECK (NODE) == main_identifier_node)

/* An enumeration of the standard C integer types.  These must be
   ordered so that shorter types appear before longer ones, and so
   that signed types appear before unsigned ones, for the correct
   functioning of interpret_integer() in c-lex.c.  */
enum integer_type_kind
{
  itk_char,
  itk_signed_char,
  itk_unsigned_char,
  itk_short,
  itk_unsigned_short,
  itk_int,
  itk_unsigned_int,
  itk_long,
  itk_unsigned_long,
  itk_long_long,
  itk_unsigned_long_long,
  itk_none
};

typedef enum integer_type_kind integer_type_kind;

/* The standard C integer types.  Use integer_type_kind to index into
   this array.  */
extern GTY(()) tree integer_types[itk_none];

#define char_type_node			integer_types[itk_char]
#define signed_char_type_node		integer_types[itk_signed_char]
#define unsigned_char_type_node		integer_types[itk_unsigned_char]
#define short_integer_type_node		integer_types[itk_short]
#define short_unsigned_type_node	integer_types[itk_unsigned_short]
#define integer_type_node		integer_types[itk_int]
#define unsigned_type_node		integer_types[itk_unsigned_int]
#define long_integer_type_node		integer_types[itk_long]
#define long_unsigned_type_node		integer_types[itk_unsigned_long]
#define long_long_integer_type_node	integer_types[itk_long_long]
#define long_long_unsigned_type_node	integer_types[itk_unsigned_long_long]

/* Set to the default thread-local storage (tls) model to use.  */

extern enum tls_model flag_tls_default;


/* A pointer-to-function member type looks like:

     struct {
       __P __pfn;
       ptrdiff_t __delta;
     };

   If __pfn is NULL, it is a NULL pointer-to-member-function.

   (Because the vtable is always the first thing in the object, we
   don't need its offset.)  If the function is virtual, then PFN is
   one plus twice the index into the vtable; otherwise, it is just a
   pointer to the function.

   Unfortunately, using the lowest bit of PFN doesn't work in
   architectures that don't impose alignment requirements on function
   addresses, or that use the lowest bit to tell one ISA from another,
   for example.  For such architectures, we use the lowest bit of
   DELTA instead of the lowest bit of the PFN, and DELTA will be
   multiplied by 2.  */

enum ptrmemfunc_vbit_where_t
{
  ptrmemfunc_vbit_in_pfn,
  ptrmemfunc_vbit_in_delta
};

#define NULL_TREE (tree) NULL

extern tree decl_assembler_name (tree);
extern bool decl_assembler_name_equal (tree decl, tree asmname);

/* Compute the number of bytes occupied by 'node'.  This routine only
   looks at TREE_CODE and, if the code is TREE_VEC, TREE_VEC_LENGTH.  */

extern size_t tree_size (const_tree);

/* Compute the number of bytes occupied by a tree with code CODE.  This
   function cannot be used for TREE_VEC codes, which are of variable
   length.  */
extern size_t tree_code_size (enum tree_code);

/* Lowest level primitive for allocating a node.
   The TREE_CODE is the only argument.  Contents are initialized
   to zero except for a few of the common fields.  */

extern tree make_node_stat (enum tree_code MEM_STAT_DECL);
#define make_node(t) make_node_stat (t MEM_STAT_INFO)

/* Make a copy of a node, with all the same contents.  */

extern tree copy_node_stat (tree MEM_STAT_DECL);
#define copy_node(t) copy_node_stat (t MEM_STAT_INFO)

/* Make a copy of a chain of TREE_LIST nodes.  */

extern tree copy_list (tree);

/* Make a BINFO.  */
extern tree make_tree_binfo_stat (unsigned MEM_STAT_DECL);
#define make_tree_binfo(t) make_tree_binfo_stat (t MEM_STAT_INFO)

/* Make a TREE_VEC.  */

extern tree make_tree_vec_stat (int MEM_STAT_DECL);
#define make_tree_vec(t) make_tree_vec_stat (t MEM_STAT_INFO)

/* Return the (unique) IDENTIFIER_NODE node for a given name.
   The name is supplied as a char *.  */

extern tree get_identifier (const char *);

#if GCC_VERSION >= 3000
#define get_identifier(str) \
  (__builtin_constant_p (str)				\
    ? get_identifier_with_length ((str), strlen (str))  \
    : get_identifier (str))
#endif


/* Identical to get_identifier, except that the length is assumed
   known.  */

extern tree get_identifier_with_length (const char *, size_t);

/* If an identifier with the name TEXT (a null-terminated string) has
   previously been referred to, return that node; otherwise return
   NULL_TREE.  */

extern tree maybe_get_identifier (const char *);

/* Construct various types of nodes.  */

extern tree build_nt (enum tree_code, ...);
extern tree build_nt_call_list (tree, tree);

extern tree build0_stat (enum tree_code, tree MEM_STAT_DECL);
#define build0(c,t) build0_stat (c,t MEM_STAT_INFO)
extern tree build1_stat (enum tree_code, tree, tree MEM_STAT_DECL);
#define build1(c,t1,t2) build1_stat (c,t1,t2 MEM_STAT_INFO)
extern tree build2_stat (enum tree_code, tree, tree, tree MEM_STAT_DECL);
#define build2(c,t1,t2,t3) build2_stat (c,t1,t2,t3 MEM_STAT_INFO)
extern tree build3_stat (enum tree_code, tree, tree, tree, tree MEM_STAT_DECL);
#define build3(c,t1,t2,t3,t4) build3_stat (c,t1,t2,t3,t4 MEM_STAT_INFO)
extern tree build4_stat (enum tree_code, tree, tree, tree, tree,
			 tree MEM_STAT_DECL);
#define build4(c,t1,t2,t3,t4,t5) build4_stat (c,t1,t2,t3,t4,t5 MEM_STAT_INFO)
extern tree build5_stat (enum tree_code, tree, tree, tree, tree, tree,
			 tree MEM_STAT_DECL);
#define build5(c,t1,t2,t3,t4,t5,t6) build5_stat (c,t1,t2,t3,t4,t5,t6 MEM_STAT_INFO)
extern tree build7_stat (enum tree_code, tree, tree, tree, tree, tree,
			 tree, tree, tree MEM_STAT_DECL);
#define build7(c,t1,t2,t3,t4,t5,t6,t7,t8) \
  build7_stat (c,t1,t2,t3,t4,t5,t6,t7,t8 MEM_STAT_INFO)

extern tree build_gimple_modify_stmt_stat (tree, tree MEM_STAT_DECL);
#define build_gimple_modify_stmt(t1,t2) \
  build_gimple_modify_stmt_stat (t1,t2 MEM_STAT_INFO)

extern tree build_int_cst (tree, HOST_WIDE_INT);
extern tree build_int_cst_type (tree, HOST_WIDE_INT);
extern tree build_int_cstu (tree, unsigned HOST_WIDE_INT);
extern tree build_int_cst_wide (tree, unsigned HOST_WIDE_INT, HOST_WIDE_INT);
extern tree build_int_cst_wide_type (tree,
				     unsigned HOST_WIDE_INT, HOST_WIDE_INT);
extern tree build_vector (tree, tree);
extern tree build_vector_from_ctor (tree, VEC(constructor_elt,gc) *);
extern tree build_constructor (tree, VEC(constructor_elt,gc) *);
extern tree build_constructor_single (tree, tree, tree);
extern tree build_constructor_from_list (tree, tree);
extern tree build_real_from_int_cst (tree, const_tree);
extern tree build_complex (tree, tree, tree);
extern tree build_one_cst (tree);
extern tree build_string (int, const char *);
extern tree build_tree_list_stat (tree, tree MEM_STAT_DECL);
#define build_tree_list(t,q) build_tree_list_stat(t,q MEM_STAT_INFO)
extern tree build_decl_stat (enum tree_code, tree, tree MEM_STAT_DECL);
extern tree build_fn_decl (const char *, tree);
#define build_decl(c,t,q) build_decl_stat (c,t,q MEM_STAT_INFO)
extern tree build_block (tree, tree, tree, tree);
extern tree build_empty_stmt (void);
extern tree build_omp_clause (enum omp_clause_code);

extern tree build_vl_exp_stat (enum tree_code, int MEM_STAT_DECL);
#define build_vl_exp(c,n) build_vl_exp_stat (c,n MEM_STAT_INFO)

extern tree build_call_list (tree, tree, tree);
extern tree build_call_nary (tree, tree, int, ...);
extern tree build_call_valist (tree, tree, int, va_list);
extern tree build_call_array (tree, tree, int, tree*);

/* Construct various nodes representing data types.  */

extern tree make_signed_type (int);
extern tree make_unsigned_type (int);
extern tree signed_or_unsigned_type_for (int, tree);
extern tree signed_type_for (tree);
extern tree unsigned_type_for (tree);
extern void initialize_sizetypes (bool);
extern void set_sizetype (tree);
extern void fixup_unsigned_type (tree);
extern tree build_pointer_type_for_mode (tree, enum machine_mode, bool);
extern tree build_pointer_type (tree);
extern tree build_reference_type_for_mode (tree, enum machine_mode, bool);
extern tree build_reference_type (tree);
extern tree build_vector_type_for_mode (tree, enum machine_mode);
extern tree build_vector_type (tree innertype, int nunits);
extern tree build_type_no_quals (tree);
extern tree build_index_type (tree);
extern tree build_index_2_type (tree, tree);
extern tree build_array_type (tree, tree);
extern tree build_function_type (tree, tree);
extern tree build_function_type_list (tree, ...);
extern tree build_varargs_function_type_list (tree, ...);
extern tree build_method_type_directly (tree, tree, tree);
extern tree build_method_type (tree, tree);
extern tree build_offset_type (tree, tree);
extern tree build_complex_type (tree);
extern tree build_resx (int);
extern tree array_type_nelts (const_tree);
extern bool in_array_bounds_p (tree);
extern bool range_in_array_bounds_p (tree);

extern tree value_member (tree, tree);
extern tree purpose_member (const_tree, tree);

extern int attribute_list_equal (const_tree, const_tree);
extern int attribute_list_contained (const_tree, const_tree);
extern int tree_int_cst_equal (const_tree, const_tree);
extern int tree_int_cst_lt (const_tree, const_tree);
extern int tree_int_cst_compare (const_tree, const_tree);
extern int host_integerp (const_tree, int);
extern HOST_WIDE_INT tree_low_cst (const_tree, int);
extern int tree_int_cst_msb (const_tree);
extern int tree_int_cst_sgn (const_tree);
extern int tree_int_cst_sign_bit (const_tree);
extern bool tree_expr_nonnegative_p (tree);
extern bool tree_expr_nonnegative_warnv_p (tree, bool *);
extern bool may_negate_without_overflow_p (const_tree);
extern tree strip_array_types (tree);

/* Construct various nodes representing fract or accum data types.  */

extern tree make_fract_type (int, int, int);
extern tree make_accum_type (int, int, int);

#define make_signed_fract_type(P) make_fract_type (P, 0, 0)
#define make_unsigned_fract_type(P) make_fract_type (P, 1, 0)
#define make_sat_signed_fract_type(P) make_fract_type (P, 0, 1)
#define make_sat_unsigned_fract_type(P) make_fract_type (P, 1, 1)
#define make_signed_accum_type(P) make_accum_type (P, 0, 0)
#define make_unsigned_accum_type(P) make_accum_type (P, 1, 0)
#define make_sat_signed_accum_type(P) make_accum_type (P, 0, 1)
#define make_sat_unsigned_accum_type(P) make_accum_type (P, 1, 1)

#define make_or_reuse_signed_fract_type(P) \
		make_or_reuse_fract_type (P, 0, 0)
#define make_or_reuse_unsigned_fract_type(P) \
		make_or_reuse_fract_type (P, 1, 0)
#define make_or_reuse_sat_signed_fract_type(P) \
		make_or_reuse_fract_type (P, 0, 1)
#define make_or_reuse_sat_unsigned_fract_type(P) \
		make_or_reuse_fract_type (P, 1, 1)
#define make_or_reuse_signed_accum_type(P) \
		make_or_reuse_accum_type (P, 0, 0)
#define make_or_reuse_unsigned_accum_type(P) \
		make_or_reuse_accum_type (P, 1, 0)
#define make_or_reuse_sat_signed_accum_type(P) \
		make_or_reuse_accum_type (P, 0, 1)
#define make_or_reuse_sat_unsigned_accum_type(P) \
		make_or_reuse_accum_type (P, 1, 1)

/* From expmed.c.  Since rtl.h is included after tree.h, we can't
   put the prototype here.  Rtl.h does declare the prototype if
   tree.h had been included.  */

extern tree make_tree (tree, rtx);

/* Return a type like TTYPE except that its TYPE_ATTRIBUTES
   is ATTRIBUTE.

   Such modified types already made are recorded so that duplicates
   are not made.  */

extern tree build_type_attribute_variant (tree, tree);
extern tree build_decl_attribute_variant (tree, tree);

/* Structure describing an attribute and a function to handle it.  */
struct attribute_spec
{
  /* The name of the attribute (without any leading or trailing __),
     or NULL to mark the end of a table of attributes.  */
  const char *const name;
  /* The minimum length of the list of arguments of the attribute.  */
  const int min_length;
  /* The maximum length of the list of arguments of the attribute
     (-1 for no maximum).  */
  const int max_length;
  /* Whether this attribute requires a DECL.  If it does, it will be passed
     from types of DECLs, function return types and array element types to
     the DECLs, function types and array types respectively; but when
     applied to a type in any other circumstances, it will be ignored with
     a warning.  (If greater control is desired for a given attribute,
     this should be false, and the flags argument to the handler may be
     used to gain greater control in that case.)  */
  const bool decl_required;
  /* Whether this attribute requires a type.  If it does, it will be passed
     from a DECL to the type of that DECL.  */
  const bool type_required;
  /* Whether this attribute requires a function (or method) type.  If it does,
     it will be passed from a function pointer type to the target type,
     and from a function return type (which is not itself a function
     pointer type) to the function type.  */
  const bool function_type_required;
  /* Function to handle this attribute.  NODE points to the node to which
     the attribute is to be applied.  If a DECL, it should be modified in
     place; if a TYPE, a copy should be created.  NAME is the name of the
     attribute (possibly with leading or trailing __).  ARGS is the TREE_LIST
     of the arguments (which may be NULL).  FLAGS gives further information
     about the context of the attribute.  Afterwards, the attributes will
     be added to the DECL_ATTRIBUTES or TYPE_ATTRIBUTES, as appropriate,
     unless *NO_ADD_ATTRS is set to true (which should be done on error,
     as well as in any other cases when the attributes should not be added
     to the DECL or TYPE).  Depending on FLAGS, any attributes to be
     applied to another type or DECL later may be returned;
     otherwise the return value should be NULL_TREE.  This pointer may be
     NULL if no special handling is required beyond the checks implied
     by the rest of this structure.  */
  tree (*const handler) (tree *node, tree name, tree args,
				 int flags, bool *no_add_attrs);
};

/* Flags that may be passed in the third argument of decl_attributes, and
   to handler functions for attributes.  */
enum attribute_flags
{
  /* The type passed in is the type of a DECL, and any attributes that
     should be passed in again to be applied to the DECL rather than the
     type should be returned.  */
  ATTR_FLAG_DECL_NEXT = 1,
  /* The type passed in is a function return type, and any attributes that
     should be passed in again to be applied to the function type rather
     than the return type should be returned.  */
  ATTR_FLAG_FUNCTION_NEXT = 2,
  /* The type passed in is an array element type, and any attributes that
     should be passed in again to be applied to the array type rather
     than the element type should be returned.  */
  ATTR_FLAG_ARRAY_NEXT = 4,
  /* The type passed in is a structure, union or enumeration type being
     created, and should be modified in place.  */
  ATTR_FLAG_TYPE_IN_PLACE = 8,
  /* The attributes are being applied by default to a library function whose
     name indicates known behavior, and should be silently ignored if they
     are not in fact compatible with the function type.  */
  ATTR_FLAG_BUILT_IN = 16
};

/* Default versions of target-overridable functions.  */

extern tree merge_decl_attributes (tree, tree);
extern tree merge_type_attributes (tree, tree);

/* Given a tree node and a string, return nonzero if the tree node is
   a valid attribute name for the string.  */

extern int is_attribute_p (const char *, const_tree);

/* Given an attribute name and a list of attributes, return the list element
   of the attribute or NULL_TREE if not found.  */

extern tree lookup_attribute (const char *, tree);

/* Remove any instances of attribute ATTR_NAME in LIST and return the
   modified list.  */

extern tree remove_attribute (const char *, tree);

/* Given two attributes lists, return a list of their union.  */

extern tree merge_attributes (tree, tree);

#if TARGET_DLLIMPORT_DECL_ATTRIBUTES
/* Given two Windows decl attributes lists, possibly including
   dllimport, return a list of their union .  */
extern tree merge_dllimport_decl_attributes (tree, tree);

/* Handle a "dllimport" or "dllexport" attribute.  */
extern tree handle_dll_attribute (tree *, tree, tree, int, bool *);
#endif

/* Check whether CAND is suitable to be returned from get_qualified_type
   (BASE, TYPE_QUALS).  */

extern bool check_qualified_type (const_tree, const_tree, int);

/* Return a version of the TYPE, qualified as indicated by the
   TYPE_QUALS, if one exists.  If no qualified version exists yet,
   return NULL_TREE.  */

extern tree get_qualified_type (tree, int);

/* Like get_qualified_type, but creates the type if it does not
   exist.  This function never returns NULL_TREE.  */

extern tree build_qualified_type (tree, int);

/* Like build_qualified_type, but only deals with the `const' and
   `volatile' qualifiers.  This interface is retained for backwards
   compatibility with the various front-ends; new code should use
   build_qualified_type instead.  */

#define build_type_variant(TYPE, CONST_P, VOLATILE_P)			\
  build_qualified_type ((TYPE),						\
			((CONST_P) ? TYPE_QUAL_CONST : 0)		\
			| ((VOLATILE_P) ? TYPE_QUAL_VOLATILE : 0))

/* Make a copy of a type node.  */

extern tree build_distinct_type_copy (tree);
extern tree build_variant_type_copy (tree);

/* Finish up a builtin RECORD_TYPE. Give it a name and provide its
   fields. Optionally specify an alignment, and then lay it out.  */

extern void finish_builtin_struct (tree, const char *,
							 tree, tree);

/* Given a ..._TYPE node, calculate the TYPE_SIZE, TYPE_SIZE_UNIT,
   TYPE_ALIGN and TYPE_MODE fields.  If called more than once on one
   node, does nothing except for the first time.  */

extern void layout_type (tree);

/* These functions allow a front-end to perform a manual layout of a
   RECORD_TYPE.  (For instance, if the placement of subsequent fields
   depends on the placement of fields so far.)  Begin by calling
   start_record_layout.  Then, call place_field for each of the
   fields.  Then, call finish_record_layout.  See layout_type for the
   default way in which these functions are used.  */

typedef struct record_layout_info_s
{
  /* The RECORD_TYPE that we are laying out.  */
  tree t;
  /* The offset into the record so far, in bytes, not including bits in
     BITPOS.  */
  tree offset;
  /* The last known alignment of SIZE.  */
  unsigned int offset_align;
  /* The bit position within the last OFFSET_ALIGN bits, in bits.  */
  tree bitpos;
  /* The alignment of the record so far, in bits.  */
  unsigned int record_align;
  /* The alignment of the record so far, ignoring #pragma pack and
     __attribute__ ((packed)), in bits.  */
  unsigned int unpacked_align;
  /* The previous field layed out.  */
  tree prev_field;
  /* The static variables (i.e., class variables, as opposed to
     instance variables) encountered in T.  */
  tree pending_statics;
  /* Bits remaining in the current alignment group */
  int remaining_in_alignment;
  /* True if we've seen a packed field that didn't have normal
     alignment anyway.  */
  int packed_maybe_necessary;
} *record_layout_info;

extern record_layout_info start_record_layout (tree);
extern tree bit_from_pos (tree, tree);
extern tree byte_from_pos (tree, tree);
extern void pos_from_bit (tree *, tree *, unsigned int, tree);
extern void normalize_offset (tree *, tree *, unsigned int);
extern tree rli_size_unit_so_far (record_layout_info);
extern tree rli_size_so_far (record_layout_info);
extern void normalize_rli (record_layout_info);
extern void place_field (record_layout_info, tree);
extern void compute_record_mode (tree);
extern void finish_record_layout (record_layout_info, int);

/* Given a hashcode and a ..._TYPE node (for which the hashcode was made),
   return a canonicalized ..._TYPE node, so that duplicates are not made.
   How the hash code is computed is up to the caller, as long as any two
   callers that could hash identical-looking type nodes agree.  */

extern tree type_hash_canon (unsigned int, tree);

/* Given a VAR_DECL, PARM_DECL, RESULT_DECL or FIELD_DECL node,
   calculates the DECL_SIZE, DECL_SIZE_UNIT, DECL_ALIGN and DECL_MODE
   fields.  Call this only once for any given decl node.

   Second argument is the boundary that this field can be assumed to
   be starting at (in bits).  Zero means it can be assumed aligned
   on any boundary that may be needed.  */

extern void layout_decl (tree, unsigned);

/* Given a VAR_DECL, PARM_DECL or RESULT_DECL, clears the results of
   a previous call to layout_decl and calls it again.  */

extern void relayout_decl (tree);

/* Return the mode for data of a given size SIZE and mode class CLASS.
   If LIMIT is nonzero, then don't use modes bigger than MAX_FIXED_MODE_SIZE.
   The value is BLKmode if no other mode is found.  This is like
   mode_for_size, but is passed a tree.  */

extern enum machine_mode mode_for_size_tree (const_tree, enum mode_class, int);

/* Return an expr equal to X but certainly not valid as an lvalue.  */

extern tree non_lvalue (tree);

extern tree convert (tree, tree);
extern unsigned int expr_align (const_tree);
extern tree expr_first (tree);
extern tree expr_last (tree);
extern tree expr_only (tree);
extern tree size_in_bytes (const_tree);
extern HOST_WIDE_INT int_size_in_bytes (const_tree);
extern HOST_WIDE_INT max_int_size_in_bytes (const_tree);
extern tree bit_position (const_tree);
extern HOST_WIDE_INT int_bit_position (const_tree);
extern tree byte_position (const_tree);
extern HOST_WIDE_INT int_byte_position (const_tree);

/* Define data structures, macros, and functions for handling sizes
   and the various types used to represent sizes.  */

enum size_type_kind
{
  SIZETYPE,		/* Normal representation of sizes in bytes.  */
  SSIZETYPE,		/* Signed representation of sizes in bytes.  */
  BITSIZETYPE,		/* Normal representation of sizes in bits.  */
  SBITSIZETYPE,		/* Signed representation of sizes in bits.  */
  TYPE_KIND_LAST};

extern GTY(()) tree sizetype_tab[(int) TYPE_KIND_LAST];

#define sizetype sizetype_tab[(int) SIZETYPE]
#define bitsizetype sizetype_tab[(int) BITSIZETYPE]
#define ssizetype sizetype_tab[(int) SSIZETYPE]
#define sbitsizetype sizetype_tab[(int) SBITSIZETYPE]

extern tree size_int_kind (HOST_WIDE_INT, enum size_type_kind);
extern tree size_binop (enum tree_code, tree, tree);
extern tree size_diffop (tree, tree);

#define size_int(L) size_int_kind (L, SIZETYPE)
#define ssize_int(L) size_int_kind (L, SSIZETYPE)
#define bitsize_int(L) size_int_kind (L, BITSIZETYPE)
#define sbitsize_int(L) size_int_kind (L, SBITSIZETYPE)

extern tree round_up (tree, int);
extern tree round_down (tree, int);
extern tree get_pending_sizes (void);
extern void put_pending_size (tree);
extern void put_pending_sizes (tree);

/* Type for sizes of data-type.  */

#define BITS_PER_UNIT_LOG \
  ((BITS_PER_UNIT > 1) + (BITS_PER_UNIT > 2) + (BITS_PER_UNIT > 4) \
   + (BITS_PER_UNIT > 8) + (BITS_PER_UNIT > 16) + (BITS_PER_UNIT > 32) \
   + (BITS_PER_UNIT > 64) + (BITS_PER_UNIT > 128) + (BITS_PER_UNIT > 256))

/* If nonzero, an upper limit on alignment of structure fields, in bits,  */
extern unsigned int maximum_field_alignment;
/* and its original value in bytes, specified via -fpack-struct=<value>.  */
extern unsigned int initial_max_fld_align;

/* Concatenate two lists (chains of TREE_LIST nodes) X and Y
   by making the last node in X point to Y.
   Returns X, except if X is 0 returns Y.  */

extern tree chainon (tree, tree);

/* Make a new TREE_LIST node from specified PURPOSE, VALUE and CHAIN.  */

extern tree tree_cons_stat (tree, tree, tree MEM_STAT_DECL);
#define tree_cons(t,q,w) tree_cons_stat (t,q,w MEM_STAT_INFO)

/* Return the last tree node in a chain.  */

extern tree tree_last (tree);

/* Reverse the order of elements in a chain, and return the new head.  */

extern tree nreverse (tree);

/* Returns the length of a chain of nodes
   (number of chain pointers to follow before reaching a null pointer).  */

extern int list_length (const_tree);

/* Returns the number of FIELD_DECLs in a type.  */

extern int fields_length (const_tree);

/* Given an initializer INIT, return TRUE if INIT is zero or some
   aggregate of zeros.  Otherwise return FALSE.  */

extern bool initializer_zerop (const_tree);

/* Given a CONSTRUCTOR CTOR, return the elements as a TREE_LIST.  */

extern tree ctor_to_list (tree);

/* Examine CTOR to discover:
   * how many scalar fields are set to nonzero values,
     and place it in *P_NZ_ELTS;
   * how many scalar fields in total are in CTOR,
     and place it in *P_ELT_COUNT.
   * if a type is a union, and the initializer from the constructor
     is not the largest element in the union, then set *p_must_clear.

   Return whether or not CTOR is a valid static constant initializer, the same
   as "initializer_constant_valid_p (CTOR, TREE_TYPE (CTOR)) != 0".  */

extern bool categorize_ctor_elements (const_tree, HOST_WIDE_INT *, HOST_WIDE_INT *,
				      bool *);

extern HOST_WIDE_INT count_type_elements (const_tree, bool);

/* integer_zerop (tree x) is nonzero if X is an integer constant of value 0.  */

extern int integer_zerop (const_tree);

/* integer_onep (tree x) is nonzero if X is an integer constant of value 1.  */

extern int integer_onep (const_tree);

/* integer_all_onesp (tree x) is nonzero if X is an integer constant
   all of whose significant bits are 1.  */

extern int integer_all_onesp (const_tree);

/* integer_pow2p (tree x) is nonzero is X is an integer constant with
   exactly one bit 1.  */

extern int integer_pow2p (const_tree);

/* integer_nonzerop (tree x) is nonzero if X is an integer constant
   with a nonzero value.  */

extern int integer_nonzerop (const_tree);

extern bool cst_and_fits_in_hwi (const_tree);
extern tree num_ending_zeros (const_tree);

/* fixed_zerop (tree x) is nonzero if X is a fixed-point constant of
   value 0.  */

extern int fixed_zerop (const_tree);

/* staticp (tree x) is nonzero if X is a reference to data allocated
   at a fixed address in memory.  Returns the outermost data.  */

extern tree staticp (tree);

/* save_expr (EXP) returns an expression equivalent to EXP
   but it can be used multiple times within context CTX
   and only evaluate EXP once.  */

extern tree save_expr (tree);

/* Look inside EXPR and into any simple arithmetic operations.  Return
   the innermost non-arithmetic node.  */

extern tree skip_simple_arithmetic (tree);

/* Return which tree structure is used by T.  */

enum tree_node_structure_enum tree_node_structure (const_tree);

/* Return 1 if EXP contains a PLACEHOLDER_EXPR; i.e., if it represents a size
   or offset that depends on a field within a record.

   Note that we only allow such expressions within simple arithmetic
   or a COND_EXPR.  */

extern bool contains_placeholder_p (const_tree);

/* This macro calls the above function but short-circuits the common
   case of a constant to save time.  Also check for null.  */

#define CONTAINS_PLACEHOLDER_P(EXP) \
  ((EXP) != 0 && ! TREE_CONSTANT (EXP) && contains_placeholder_p (EXP))

/* Return 1 if any part of the computation of TYPE involves a PLACEHOLDER_EXPR.
   This includes size, bounds, qualifiers (for QUAL_UNION_TYPE) and field
   positions.  */

extern bool type_contains_placeholder_p (tree);

/* Given a tree EXP, a FIELD_DECL F, and a replacement value R,
   return a tree with all occurrences of references to F in a
   PLACEHOLDER_EXPR replaced by R.   Note that we assume here that EXP
   contains only arithmetic expressions.  */

extern tree substitute_in_expr (tree, tree, tree);

/* This macro calls the above function but short-circuits the common
   case of a constant to save time and also checks for NULL.  */

#define SUBSTITUTE_IN_EXPR(EXP, F, R) \
  ((EXP) == 0 || TREE_CONSTANT (EXP) ? (EXP) : substitute_in_expr (EXP, F, R))

/* Similar, but look for a PLACEHOLDER_EXPR in EXP and find a replacement
   for it within OBJ, a tree that is an object or a chain of references.  */

extern tree substitute_placeholder_in_expr (tree, tree);

/* This macro calls the above function but short-circuits the common
   case of a constant to save time and also checks for NULL.  */

#define SUBSTITUTE_PLACEHOLDER_IN_EXPR(EXP, OBJ) \
  ((EXP) == 0 || TREE_CONSTANT (EXP) ? (EXP)	\
   : substitute_placeholder_in_expr (EXP, OBJ))

/* variable_size (EXP) is like save_expr (EXP) except that it
   is for the special case of something that is part of a
   variable size for a data type.  It makes special arrangements
   to compute the value at the right time when the data type
   belongs to a function parameter.  */

extern tree variable_size (tree);

/* stabilize_reference (EXP) returns a reference equivalent to EXP
   but it can be used multiple times
   and only evaluate the subexpressions once.  */

extern tree stabilize_reference (tree);

/* Subroutine of stabilize_reference; this is called for subtrees of
   references.  Any expression with side-effects must be put in a SAVE_EXPR
   to ensure that it is only evaluated once.  */

extern tree stabilize_reference_1 (tree);

/* Return EXP, stripped of any conversions to wider types
   in such a way that the result of converting to type FOR_TYPE
   is the same as if EXP were converted to FOR_TYPE.
   If FOR_TYPE is 0, it signifies EXP's type.  */

extern tree get_unwidened (tree, tree);

/* Return OP or a simpler expression for a narrower value
   which can be sign-extended or zero-extended to give back OP.
   Store in *UNSIGNEDP_PTR either 1 if the value should be zero-extended
   or 0 if the value should be sign-extended.  */

extern tree get_narrower (tree, int *);

/* Return true if T is an expression that get_inner_reference handles.  */

extern int handled_component_p (const_tree);

/* Given an expression EXP that is a handled_component_p,
   look for the ultimate containing object, which is returned and specify
   the access position and size.  */

extern tree get_inner_reference (tree, HOST_WIDE_INT *, HOST_WIDE_INT *,
				 tree *, enum machine_mode *, int *, int *,
				 bool);

/* Given an expression EXP that may be a COMPONENT_REF or an ARRAY_REF,
   look for whether EXP or any nested component-refs within EXP is marked
   as PACKED.  */

extern bool contains_packed_reference (const_tree exp);

/* Return a tree of sizetype representing the size, in bytes, of the element
   of EXP, an ARRAY_REF.  */

extern tree array_ref_element_size (tree);

/* Return a tree representing the lower bound of the array mentioned in
   EXP, an ARRAY_REF.  */

extern tree array_ref_low_bound (tree);

/* Return a tree representing the upper bound of the array mentioned in
   EXP, an ARRAY_REF.  */

extern tree array_ref_up_bound (tree);

/* Return a tree representing the offset, in bytes, of the field referenced
   by EXP.  This does not include any offset in DECL_FIELD_BIT_OFFSET.  */

extern tree component_ref_field_offset (tree);

/* Given a DECL or TYPE, return the scope in which it was declared, or
   NUL_TREE if there is no containing scope.  */

extern tree get_containing_scope (const_tree);

/* Return the FUNCTION_DECL which provides this _DECL with its context,
   or zero if none.  */
extern tree decl_function_context (const_tree);

/* Return the RECORD_TYPE, UNION_TYPE, or QUAL_UNION_TYPE which provides
   this _DECL with its context, or zero if none.  */
extern tree decl_type_context (const_tree);

/* Return 1 if EXPR is the real constant zero.  */
extern int real_zerop (const_tree);

/* Declare commonly used variables for tree structure.  */

/* Nonzero means lvalues are limited to those valid in pedantic ANSI C.
   Zero means allow extended lvalues.  */

extern int pedantic_lvalues;

/* Points to the FUNCTION_DECL of the function whose body we are reading.  */

extern GTY(()) tree current_function_decl;

/* Nonzero means a FUNC_BEGIN label was emitted.  */
extern GTY(()) const char * current_function_func_begin_label;

/* Iterator for going through the function arguments.  */
typedef struct {
  tree fntype;			/* function type declaration */
  tree next;			/* TREE_LIST pointing to the next argument */
} function_args_iterator;

/* Initialize the iterator I with arguments from function FNDECL  */

static inline void
function_args_iter_init (function_args_iterator *i, tree fntype)
{
  i->fntype = fntype;
  i->next = TYPE_ARG_TYPES (fntype);
}

/* Return a pointer that holds the next argument if there are more arguments to
   handle, otherwise return NULL.  */

static inline tree *
function_args_iter_cond_ptr (function_args_iterator *i)
{
  return (i->next) ? &TREE_VALUE (i->next) : NULL;
}

/* Return the next argument if there are more arguments to handle, otherwise
   return NULL.  */

static inline tree
function_args_iter_cond (function_args_iterator *i)
{
  return (i->next) ? TREE_VALUE (i->next) : NULL_TREE;
}

/* Advance to the next argument.  */
static inline void
function_args_iter_next (function_args_iterator *i)
{
  gcc_assert (i->next != NULL_TREE);
  i->next = TREE_CHAIN (i->next);
}

/* Loop over all function arguments of FNTYPE.  In each iteration, PTR is set
   to point to the next tree element.  ITER is an instance of
   function_args_iterator used to iterate the arguments.  */
#define FOREACH_FUNCTION_ARGS_PTR(FNTYPE, PTR, ITER)			\
  for (function_args_iter_init (&(ITER), (FNTYPE));			\
       (PTR = function_args_iter_cond_ptr (&(ITER))) != NULL;		\
       function_args_iter_next (&(ITER)))

/* Loop over all function arguments of FNTYPE.  In each iteration, TREE is set
   to the next tree element.  ITER is an instance of function_args_iterator
   used to iterate the arguments.  */
#define FOREACH_FUNCTION_ARGS(FNTYPE, TREE, ITER)			\
  for (function_args_iter_init (&(ITER), (FNTYPE));			\
       (TREE = function_args_iter_cond (&(ITER))) != NULL_TREE;		\
       function_args_iter_next (&(ITER)))



/* In tree.c */
extern unsigned crc32_string (unsigned, const char *);
extern void clean_symbol_name (char *);
extern tree get_file_function_name (const char *);
extern tree get_callee_fndecl (const_tree);
extern void change_decl_assembler_name (tree, tree);
extern int type_num_arguments (const_tree);
extern bool associative_tree_code (enum tree_code);
extern bool commutative_tree_code (enum tree_code);
extern tree upper_bound_in_type (tree, tree);
extern tree lower_bound_in_type (tree, tree);
extern int operand_equal_for_phi_arg_p (const_tree, const_tree);
extern tree call_expr_arg (tree, int);
extern tree *call_expr_argp (tree, int);
extern tree call_expr_arglist (tree);
extern tree create_artificial_label (void);
extern const char *get_name (tree);
extern bool stdarg_p (tree);
extern bool prototype_p (tree);
extern int function_args_count (tree);
extern bool auto_var_in_fn_p (const_tree, const_tree);

/* In gimplify.c */
extern tree unshare_expr (tree);

/* In stmt.c */

extern void expand_expr_stmt (tree);
extern int warn_if_unused_value (const_tree, location_t);
extern void expand_label (tree);
extern void expand_goto (tree);

extern rtx expand_stack_save (void);
extern void expand_stack_restore (tree);
extern void expand_return (tree);
extern int is_body_block (const_tree);

/* In tree-eh.c */
extern void using_eh_for_cleanups (void);

/* In fold-const.c */

/* Non-zero if we are folding constants inside an initializer; zero
   otherwise.  */
extern int folding_initializer;

/* Convert between trees and native memory representation.  */
extern int native_encode_expr (const_tree, unsigned char *, int);
extern tree native_interpret_expr (tree, const unsigned char *, int);

/* Fold constants as much as possible in an expression.
   Returns the simplified expression.
   Acts only on the top level of the expression;
   if the argument itself cannot be simplified, its
   subexpressions are not changed.  */

extern tree fold (tree);
extern tree fold_unary (enum tree_code, tree, tree);
extern tree fold_binary (enum tree_code, tree, tree, tree);
extern tree fold_ternary (enum tree_code, tree, tree, tree, tree);
extern tree fold_build1_stat (enum tree_code, tree, tree MEM_STAT_DECL);
#define fold_build1(c,t1,t2) fold_build1_stat (c, t1, t2 MEM_STAT_INFO)
extern tree fold_build2_stat (enum tree_code, tree, tree, tree MEM_STAT_DECL);
#define fold_build2(c,t1,t2,t3) fold_build2_stat (c, t1, t2, t3 MEM_STAT_INFO)
extern tree fold_build3_stat (enum tree_code, tree, tree, tree, tree MEM_STAT_DECL);
#define fold_build3(c,t1,t2,t3,t4) fold_build3_stat (c, t1, t2, t3, t4 MEM_STAT_INFO)
extern tree fold_build1_initializer (enum tree_code, tree, tree);
extern tree fold_build2_initializer (enum tree_code, tree, tree, tree);
extern tree fold_build3_initializer (enum tree_code, tree, tree, tree, tree);
extern tree fold_build_call_array (tree, tree, int, tree *);
extern tree fold_build_call_array_initializer (tree, tree, int, tree *);
extern bool fold_convertible_p (const_tree, const_tree);
extern tree fold_convert (tree, tree);
extern tree fold_single_bit_test (enum tree_code, tree, tree, tree);
extern tree fold_ignored_result (tree);
extern tree fold_abs_const (tree, tree);
extern tree fold_indirect_ref_1 (tree, tree);
extern void fold_defer_overflow_warnings (void);
extern void fold_undefer_overflow_warnings (bool, const_gimple, int);
extern void fold_undefer_and_ignore_overflow_warnings (void);
extern bool fold_deferring_overflow_warnings_p (void);
extern tree maybe_fold_offset_to_reference (tree, tree, tree);

extern tree force_fit_type_double (tree, unsigned HOST_WIDE_INT, HOST_WIDE_INT,
				   int, bool);

extern int fit_double_type (unsigned HOST_WIDE_INT, HOST_WIDE_INT,
			    unsigned HOST_WIDE_INT *, HOST_WIDE_INT *, const_tree);
extern int add_double_with_sign (unsigned HOST_WIDE_INT, HOST_WIDE_INT,
				 unsigned HOST_WIDE_INT, HOST_WIDE_INT,
				 unsigned HOST_WIDE_INT *, HOST_WIDE_INT *,
				 bool);
#define add_double(l1,h1,l2,h2,lv,hv) \
  add_double_with_sign (l1, h1, l2, h2, lv, hv, false)
extern int neg_double (unsigned HOST_WIDE_INT, HOST_WIDE_INT,
		       unsigned HOST_WIDE_INT *, HOST_WIDE_INT *);
extern int mul_double_with_sign (unsigned HOST_WIDE_INT, HOST_WIDE_INT,
				 unsigned HOST_WIDE_INT, HOST_WIDE_INT,
				 unsigned HOST_WIDE_INT *, HOST_WIDE_INT *,
				 bool);
#define mul_double(l1,h1,l2,h2,lv,hv) \
  mul_double_with_sign (l1, h1, l2, h2, lv, hv, false)
extern void lshift_double (unsigned HOST_WIDE_INT, HOST_WIDE_INT,
			   HOST_WIDE_INT, unsigned int,
			   unsigned HOST_WIDE_INT *, HOST_WIDE_INT *, int);
extern void rshift_double (unsigned HOST_WIDE_INT, HOST_WIDE_INT,
			   HOST_WIDE_INT, unsigned int,
			   unsigned HOST_WIDE_INT *, HOST_WIDE_INT *, int);
extern void lrotate_double (unsigned HOST_WIDE_INT, HOST_WIDE_INT,
			    HOST_WIDE_INT, unsigned int,
			    unsigned HOST_WIDE_INT *, HOST_WIDE_INT *);
extern void rrotate_double (unsigned HOST_WIDE_INT, HOST_WIDE_INT,
			    HOST_WIDE_INT, unsigned int,
			    unsigned HOST_WIDE_INT *, HOST_WIDE_INT *);

extern int div_and_round_double (enum tree_code, int, unsigned HOST_WIDE_INT,
				 HOST_WIDE_INT, unsigned HOST_WIDE_INT,
				 HOST_WIDE_INT, unsigned HOST_WIDE_INT *,
				 HOST_WIDE_INT *, unsigned HOST_WIDE_INT *,
				 HOST_WIDE_INT *);

enum operand_equal_flag
{
  OEP_ONLY_CONST = 1,
  OEP_PURE_SAME = 2
};

extern int operand_equal_p (const_tree, const_tree, unsigned int);
extern int multiple_of_p (tree, const_tree, const_tree);
extern tree omit_one_operand (tree, tree, tree);
extern tree omit_two_operands (tree, tree, tree, tree);
extern tree invert_truthvalue (tree);
extern tree fold_truth_not_expr (tree);
extern tree fold_unary_to_constant (enum tree_code, tree, tree);
extern tree fold_binary_to_constant (enum tree_code, tree, tree, tree);
extern tree fold_read_from_constant_string (tree);
extern tree int_const_binop (enum tree_code, const_tree, const_tree, int);
extern tree build_fold_addr_expr (tree);
extern tree fold_build_cleanup_point_expr (tree type, tree expr);
extern tree fold_strip_sign_ops (tree);
extern tree build_fold_addr_expr_with_type (tree, tree);
extern tree build_fold_indirect_ref (tree);
extern tree fold_indirect_ref (tree);
extern tree constant_boolean_node (int, tree);
extern tree build_low_bits_mask (tree, unsigned);

extern bool tree_swap_operands_p (const_tree, const_tree, bool);
extern enum tree_code swap_tree_comparison (enum tree_code);

extern bool ptr_difference_const (tree, tree, HOST_WIDE_INT *);
extern enum tree_code invert_tree_comparison (enum tree_code, bool);

extern bool tree_expr_nonzero_p (tree);
extern bool tree_unary_nonzero_warnv_p (enum tree_code, tree, tree, bool *);
extern bool tree_binary_nonzero_warnv_p (enum tree_code, tree, tree, tree op1,
                                         bool *);
extern bool tree_single_nonzero_warnv_p (tree, bool *);
extern bool tree_expr_nonzero_warnv_p (tree, bool *);
extern bool tree_unary_nonnegative_warnv_p (enum tree_code, tree, tree, bool *);
extern bool tree_binary_nonnegative_warnv_p (enum tree_code, tree, tree, tree,
                                             bool *);
extern bool tree_single_nonnegative_warnv_p (tree t, bool *strict_overflow_p);
extern bool tree_invalid_nonnegative_warnv_p (tree t, bool *strict_overflow_p);
extern bool tree_call_nonnegative_warnv_p (tree, tree, tree, tree, bool *);

extern bool tree_expr_nonzero_warnv_p (tree, bool *);

extern bool fold_real_zero_addition_p (const_tree, const_tree, int);

/* In builtins.c */
extern tree fold_call_expr (tree, bool);
extern tree fold_builtin_fputs (tree, tree, bool, bool, tree);
extern tree fold_builtin_strcpy (tree, tree, tree, tree);
extern tree fold_builtin_strncpy (tree, tree, tree, tree, tree);
extern tree fold_builtin_memory_chk (tree, tree, tree, tree, tree, tree, bool,
				     enum built_in_function);
extern tree fold_builtin_stxcpy_chk (tree, tree, tree, tree, tree, bool,
				     enum built_in_function);
extern tree fold_builtin_strncpy_chk (tree, tree, tree, tree, tree);
extern tree fold_builtin_snprintf_chk (tree, tree, enum built_in_function);
extern bool fold_builtin_next_arg (tree, bool);
extern enum built_in_function builtin_mathfn_code (const_tree);
extern tree build_function_call_expr (tree, tree);
extern tree fold_builtin_call_array (tree, tree, int, tree *);
extern void debug_fold_checksum (const_tree);
extern tree build_call_expr (tree, int, ...);
extern tree mathfn_built_in (tree, enum built_in_function fn);
extern tree strip_float_extensions (tree);
extern tree c_strlen (tree, int);
extern tree std_gimplify_va_arg_expr (tree, tree, gimple_seq *, gimple_seq *);
extern tree build_va_arg_indirect_ref (tree);
extern tree build_string_literal (int, const char *);
extern bool validate_arglist (const_tree, ...);
extern rtx builtin_memset_read_str (void *, HOST_WIDE_INT, enum machine_mode);
extern int get_pointer_alignment (tree, unsigned int);
extern tree fold_call_stmt (gimple, bool);
extern tree gimple_fold_builtin_snprintf_chk (gimple, tree, enum built_in_function);

/* In convert.c */
extern tree strip_float_extensions (tree);

/* In tree.c */
extern int really_constant_p (const_tree);
extern bool decl_address_invariant_p (const_tree);
extern int int_fits_type_p (const_tree, const_tree);
#ifndef GENERATOR_FILE
extern void get_type_static_bounds (const_tree, mpz_t, mpz_t);
#endif
extern bool variably_modified_type_p (tree, tree);
extern int tree_log2 (const_tree);
extern int tree_floor_log2 (const_tree);
extern int simple_cst_equal (const_tree, const_tree);
extern hashval_t iterative_hash_expr (const_tree, hashval_t);
<<<<<<< HEAD
extern hashval_t iterative_hash_exprs_commutative (const_tree,
                                                   const_tree, hashval_t);
=======
extern hashval_t iterative_hash_hashval_t (hashval_t, hashval_t);
>>>>>>> 4c44c315
extern int compare_tree_int (const_tree, unsigned HOST_WIDE_INT);
extern int type_list_equal (const_tree, const_tree);
extern int chain_member (const_tree, const_tree);
extern tree type_hash_lookup (unsigned int, tree);
extern void type_hash_add (unsigned int, tree);
extern int simple_cst_list_equal (const_tree, const_tree);
extern void dump_tree_statistics (void);
extern void expand_function_end (void);
extern void expand_function_start (tree);
extern void stack_protect_prologue (void);
extern void stack_protect_epilogue (void);
extern void recompute_tree_invariant_for_addr_expr (tree);
extern bool needs_to_live_in_memory (const_tree);
extern tree reconstruct_complex_type (tree, tree);

extern int real_onep (const_tree);
extern int real_twop (const_tree);
extern int real_minus_onep (const_tree);
extern void init_ttree (void);
extern void build_common_tree_nodes (bool, bool);
extern void build_common_tree_nodes_2 (int);
extern void build_common_builtin_nodes (void);
extern tree build_nonstandard_integer_type (unsigned HOST_WIDE_INT, int);
extern tree build_range_type (tree, tree, tree);
extern HOST_WIDE_INT int_cst_value (const_tree);
extern tree build_addr (tree, tree);

extern bool fields_compatible_p (const_tree, const_tree);
extern tree find_compatible_field (tree, tree);

extern location_t expr_location (const_tree);
extern void set_expr_location (tree, location_t);
extern bool expr_has_location (const_tree);

extern location_t *expr_locus (const_tree);
extern void set_expr_locus (tree, source_location *);
extern const char *expr_filename (const_tree);
extern int expr_lineno (const_tree);

extern tree *tree_block (tree);
extern tree *generic_tree_operand (tree, int);
extern tree *generic_tree_type (tree);
extern location_t *block_nonartificial_location (tree);

/* In function.c */
extern void expand_main_function (void);
extern void init_dummy_function_start (void);
extern void expand_dummy_function_end (void);
extern unsigned int init_function_for_compilation (void);
extern void allocate_struct_function (tree, bool);
extern void push_struct_function (tree fndecl);
extern void init_function_start (tree);
extern bool use_register_for_decl (const_tree);
extern void generate_setjmp_warnings (void);
extern void init_temp_slots (void);
extern void free_temp_slots (void);
extern void pop_temp_slots (void);
extern void push_temp_slots (void);
extern void preserve_temp_slots (rtx);
extern int aggregate_value_p (const_tree, const_tree);
extern void push_function_context (void);
extern void pop_function_context (void);
extern gimple_seq gimplify_parameters (void);

/* In print-rtl.c */
#ifdef BUFSIZ
extern void print_rtl (FILE *, const_rtx);
#endif

/* In print-tree.c */
extern void debug_tree (tree);
#ifdef BUFSIZ
extern void dump_addr (FILE*, const char *, const void *);
extern void print_node (FILE *, const char *, tree, int);
extern void print_node_brief (FILE *, const char *, const_tree, int);
extern void indent_to (FILE *, int);
#endif

/* In tree-inline.c:  */
extern bool debug_find_tree (tree, tree);
/* This is in tree-inline.c since the routine uses
   data structures from the inliner.  */
extern tree unsave_expr_now (tree);
extern tree build_duplicate_type (tree);

/* In calls.c */

/* Nonzero if this is a call to a function whose return value depends
   solely on its arguments, has no side effects, and does not read
   global memory.  This corresponds to TREE_READONLY for function
   decls.  */
#define ECF_CONST		  (1 << 0)
/* Nonzero if this is a call to "pure" function (like const function,
   but may read memory.  This corresponds to DECL_PURE_P for function
   decls.  */
#define ECF_PURE		  (1 << 1)
/* Nonzero if this is ECF_CONST or ECF_PURE but cannot be proven to no
   infinite loop.  This corresponds to DECL_LOOPING_CONST_OR_PURE_P
   for function decls.*/
#define ECF_LOOPING_CONST_OR_PURE (1 << 2)
/* Nonzero if this call will never return.  */
#define ECF_NORETURN		  (1 << 3)
/* Nonzero if this is a call to malloc or a related function.  */
#define ECF_MALLOC		  (1 << 4)
/* Nonzero if it is plausible that this is a call to alloca.  */
#define ECF_MAY_BE_ALLOCA	  (1 << 5)
/* Nonzero if this is a call to a function that won't throw an exception.  */
#define ECF_NOTHROW		  (1 << 6)
/* Nonzero if this is a call to setjmp or a related function.  */
#define ECF_RETURNS_TWICE	  (1 << 7)
/* Nonzero if this call replaces the current stack frame.  */
#define ECF_SIBCALL		  (1 << 8)
/* Function does not read or write memory (but may have side effects, so
   it does not necessarily fit ECF_CONST).  */
#define ECF_NOVOPS		  (1 << 9)

extern int flags_from_decl_or_type (const_tree);
extern int call_expr_flags (const_tree);

extern int setjmp_call_p (const_tree);
extern bool gimple_alloca_call_p (const_gimple);
extern bool alloca_call_p (const_tree);
extern bool must_pass_in_stack_var_size (enum machine_mode, const_tree);
extern bool must_pass_in_stack_var_size_or_pad (enum machine_mode, const_tree);

/* In attribs.c.  */

extern const struct attribute_spec *lookup_attribute_spec (tree);

/* Process the attributes listed in ATTRIBUTES and install them in *NODE,
   which is either a DECL (including a TYPE_DECL) or a TYPE.  If a DECL,
   it should be modified in place; if a TYPE, a copy should be created
   unless ATTR_FLAG_TYPE_IN_PLACE is set in FLAGS.  FLAGS gives further
   information, in the form of a bitwise OR of flags in enum attribute_flags
   from tree.h.  Depending on these flags, some attributes may be
   returned to be applied at a later stage (for example, to apply
   a decl attribute to the declaration rather than to its type).  */
extern tree decl_attributes (tree *, tree, int);

/* In integrate.c */
extern void set_decl_abstract_flags (tree, int);
extern void set_decl_origin_self (tree);

/* In stor-layout.c */
extern void set_min_and_max_values_for_integral_type (tree, int, bool);
extern void fixup_signed_type (tree);
extern void internal_reference_types (void);
extern unsigned int update_alignment_for_field (record_layout_info, tree,
                                                unsigned int);
/* varasm.c */
extern void make_decl_rtl (tree);
extern void make_decl_one_only (tree);
extern int supports_one_only (void);
extern void resolve_unique_section (tree, int, int);
extern void mark_referenced (tree);
extern void mark_decl_referenced (tree);
extern void notice_global_symbol (tree);
extern void set_user_assembler_name (tree, const char *);
extern void process_pending_assemble_externals (void);
extern void finish_aliases_1 (void);
extern void finish_aliases_2 (void);
extern tree emutls_decl (tree);

/* In stmt.c */
extern void expand_computed_goto (tree);
extern bool parse_output_constraint (const char **, int, int, int,
				     bool *, bool *, bool *);
extern bool parse_input_constraint (const char **, int, int, int, int,
				    const char * const *, bool *, bool *);
extern void expand_asm_expr (tree);
extern tree resolve_asm_operand_names (tree, tree, tree);
extern void expand_case (tree);
extern void expand_decl (tree);
extern void expand_anon_union_decl (tree, tree, tree);
#ifdef HARD_CONST
/* Silly ifdef to avoid having all includers depend on hard-reg-set.h.  */
extern tree tree_overlaps_hard_reg_set (tree, HARD_REG_SET *);
#endif


/* Interface of the DWARF2 unwind info support.  */

/* Generate a new label for the CFI info to refer to.  */

extern char *dwarf2out_cfi_label (void);

/* Entry point to update the canonical frame address (CFA).  */

extern void dwarf2out_def_cfa (const char *, unsigned, HOST_WIDE_INT);

/* Add the CFI for saving a register window.  */

extern void dwarf2out_window_save (const char *);

/* Add a CFI to update the running total of the size of arguments pushed
   onto the stack.  */

extern void dwarf2out_args_size (const char *, HOST_WIDE_INT);

/* Entry point for saving a register to the stack.  */

extern void dwarf2out_reg_save (const char *, unsigned, HOST_WIDE_INT);

/* Entry point for saving the return address in the stack.  */

extern void dwarf2out_return_save (const char *, HOST_WIDE_INT);

/* Entry point for saving the return address in a register.  */

extern void dwarf2out_return_reg (const char *, unsigned);

/* Entry point for saving the first register into the second.  */

extern void dwarf2out_reg_save_reg (const char *, rtx, rtx);

/* In tree-inline.c  */

/* The type of a set of already-visited pointers.  Functions for creating
   and manipulating it are declared in pointer-set.h */
struct pointer_set_t;

/* The type of a callback function for walking over tree structure.  */

typedef tree (*walk_tree_fn) (tree *, int *, void *);

/* The type of a callback function that represents a custom walk_tree.  */

typedef tree (*walk_tree_lh) (tree *, int *, tree (*) (tree *, int *, void *),
			      void *, struct pointer_set_t*);

extern tree walk_tree_1 (tree*, walk_tree_fn, void*, struct pointer_set_t*,
			 walk_tree_lh);
extern tree walk_tree_without_duplicates_1 (tree*, walk_tree_fn, void*,
					    walk_tree_lh);
#define walk_tree(a,b,c,d) \
	walk_tree_1 (a, b, c, d, NULL)
#define walk_tree_without_duplicates(a,b,c) \
	walk_tree_without_duplicates_1 (a, b, c, NULL)

/* Assign the RTX to declaration.  */

extern void set_decl_rtl (tree, rtx);
extern void set_decl_incoming_rtl (tree, rtx, bool);

/* Enum and arrays used for tree allocation stats.
   Keep in sync with tree.c:tree_node_kind_names.  */
typedef enum
{
  d_kind,
  t_kind,
  b_kind,
  s_kind,
  r_kind,
  e_kind,
  c_kind,
  id_kind,
  perm_list_kind,
  temp_list_kind,
  vec_kind,
  binfo_kind,
  ssa_name_kind,
  constr_kind,
  x_kind,
  lang_decl,
  lang_type,
  omp_clause_kind,
  gimple_stmt_kind,
  all_kinds
} tree_node_kind;

extern int tree_node_counts[];
extern int tree_node_sizes[];

/* True if we are in gimple form and the actions of the folders need to
   be restricted.  False if we are not in gimple form and folding is not
   restricted to creating gimple expressions.  */
extern bool in_gimple_form;

/* In tree-gimple.c.  */
extern tree get_base_address (tree t);

/* In tree-vectorizer.c.  */
extern void vect_set_verbosity_level (const char *);

/* In tree.c.  */

struct tree_map_base GTY(())
{
  tree from;
};

extern int tree_map_base_eq (const void *, const void *);
extern unsigned int tree_map_base_hash (const void *);
extern int tree_map_base_marked_p (const void *);

/* Map from a tree to another tree.  */

struct tree_map GTY(())
{
  struct tree_map_base base;
  unsigned int hash;
  tree to;
};

#define tree_map_eq tree_map_base_eq
extern unsigned int tree_map_hash (const void *);
#define tree_map_marked_p tree_map_base_marked_p

/* Map from a tree to an int.  */

struct tree_int_map GTY(())
{
  struct tree_map_base base;
  unsigned int to;
};

#define tree_int_map_eq tree_map_base_eq
#define tree_int_map_hash tree_map_base_hash
#define tree_int_map_marked_p tree_map_base_marked_p

/* Map from a tree to initialization/finalization priorities.  */

struct tree_priority_map GTY(())
{
  struct tree_map_base base;
  priority_type init;
  priority_type fini;
};

#define tree_priority_map_eq tree_map_base_eq
#define tree_priority_map_hash tree_map_base_hash
#define tree_priority_map_marked_p tree_map_base_marked_p

/* In tree-ssa-address.c.  */
extern tree tree_mem_ref_addr (tree, tree);
extern void copy_mem_ref_info (tree, tree);

/* In tree-vrp.c */
extern bool ssa_name_nonzero_p (const_tree);
extern bool ssa_name_nonnegative_p (const_tree);

/* In tree-object-size.c.  */
extern void init_object_sizes (void);
extern void fini_object_sizes (void);
extern unsigned HOST_WIDE_INT compute_builtin_object_size (tree, int);

/* In expr.c.  */
extern unsigned HOST_WIDE_INT highest_pow2_factor (const_tree);

/* In tree-inline.c.  */

void init_inline_once (void);

/* Compute the number of operands in an expression node NODE.  For 
   tcc_vl_exp nodes like CALL_EXPRs, this is stored in the node itself,
   otherwise it is looked up from the node's code.  */
static inline int
tree_operand_length (const_tree node)
{
  if (VL_EXP_CLASS_P (node))
    return VL_EXP_OPERAND_LENGTH (node);
  else
    return TREE_CODE_LENGTH (TREE_CODE (node));
}

/* Abstract iterators for CALL_EXPRs.  These static inline definitions
   have to go towards the end of tree.h so that union tree_node is fully
   defined by this point.  */

/* Structure containing iterator state.  */
typedef struct call_expr_arg_iterator_d GTY (())
{
  tree t;	/* the call_expr */
  int n;	/* argument count */
  int i;	/* next argument index */
} call_expr_arg_iterator;

typedef struct const_call_expr_arg_iterator_d GTY (())
{
  const_tree t;	/* the call_expr */
  int n;	/* argument count */
  int i;	/* next argument index */
} const_call_expr_arg_iterator;

/* Initialize the abstract argument list iterator object ITER with the
   arguments from CALL_EXPR node EXP.  */
static inline void
init_call_expr_arg_iterator (tree exp, call_expr_arg_iterator *iter)
{
  iter->t = exp;
  iter->n = call_expr_nargs (exp);
  iter->i = 0;
}

static inline void
init_const_call_expr_arg_iterator (const_tree exp, const_call_expr_arg_iterator *iter)
{
  iter->t = exp;
  iter->n = call_expr_nargs (exp);
  iter->i = 0;
}

/* Return the next argument from abstract argument list iterator object ITER,
   and advance its state.  Return NULL_TREE if there are no more arguments.  */
static inline tree
next_call_expr_arg (call_expr_arg_iterator *iter)
{
  tree result;
  if (iter->i >= iter->n)
    return NULL_TREE;
  result = CALL_EXPR_ARG (iter->t, iter->i);
  iter->i++;
  return result;
}

static inline const_tree
next_const_call_expr_arg (const_call_expr_arg_iterator *iter)
{
  const_tree result;
  if (iter->i >= iter->n)
    return NULL_TREE;
  result = CALL_EXPR_ARG (iter->t, iter->i);
  iter->i++;
  return result;
}

/* Initialize the abstract argument list iterator object ITER, then advance
   past and return the first argument.  Useful in for expressions, e.g.
     for (arg = first_call_expr_arg (exp, &iter); arg;
          arg = next_call_expr_arg (&iter))   */
static inline tree
first_call_expr_arg (tree exp, call_expr_arg_iterator *iter)
{
  init_call_expr_arg_iterator (exp, iter);
  return next_call_expr_arg (iter);
}

static inline const_tree
first_const_call_expr_arg (const_tree exp, const_call_expr_arg_iterator *iter)
{
  init_const_call_expr_arg_iterator (exp, iter);
  return next_const_call_expr_arg (iter);
}

/* Test whether there are more arguments in abstract argument list iterator
   ITER, without changing its state.  */
static inline bool
more_call_expr_args_p (const call_expr_arg_iterator *iter)
{
  return (iter->i < iter->n);
}

static inline bool
more_const_call_expr_args_p (const const_call_expr_arg_iterator *iter)
{
  return (iter->i < iter->n);
}

/* Iterate through each argument ARG of CALL_EXPR CALL, using variable ITER
   (of type call_expr_arg_iterator) to hold the iteration state.  */
#define FOR_EACH_CALL_EXPR_ARG(arg, iter, call)			\
  for ((arg) = first_call_expr_arg ((call), &(iter)); (arg);	\
       (arg) = next_call_expr_arg (&(iter)))

#define FOR_EACH_CONST_CALL_EXPR_ARG(arg, iter, call)			\
  for ((arg) = first_const_call_expr_arg ((call), &(iter)); (arg);	\
       (arg) = next_const_call_expr_arg (&(iter)))

/* FIXME tuples.  Do not merge.  This is only a hack to discover
   unconverted code.  */
extern void gimple_unreachable_1 (const char *, int, const char *);
#define gimple_unreachable() gimple_unreachable_1 (__FILE__, __LINE__, __FUNCTION__)

#endif  /* GCC_TREE_H  */<|MERGE_RESOLUTION|>--- conflicted
+++ resolved
@@ -4897,12 +4897,9 @@
 extern int tree_floor_log2 (const_tree);
 extern int simple_cst_equal (const_tree, const_tree);
 extern hashval_t iterative_hash_expr (const_tree, hashval_t);
-<<<<<<< HEAD
 extern hashval_t iterative_hash_exprs_commutative (const_tree,
                                                    const_tree, hashval_t);
-=======
 extern hashval_t iterative_hash_hashval_t (hashval_t, hashval_t);
->>>>>>> 4c44c315
 extern int compare_tree_int (const_tree, unsigned HOST_WIDE_INT);
 extern int type_list_equal (const_tree, const_tree);
 extern int chain_member (const_tree, const_tree);

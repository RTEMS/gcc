--- conflicted
+++ resolved
@@ -3134,13 +3134,10 @@
 
  /* Belong to FUNCTION_DECL exclusively.  */
  unsigned init_priority_p : 1;
-<<<<<<< HEAD
- unsigned ifunc_flag : 1;
-=======
  /* Used by C++ only.  Might become a generic decl flag.  */
  unsigned shadowed_for_var_p : 1;
->>>>>>> 55040b34
- /* 14 unused bits. */
+ unsigned ifunc_flag : 1;
+ /* 13 unused bits. */
 };
 
 extern tree decl_debug_expr_lookup (tree);
@@ -3188,22 +3185,10 @@
    libraries.  */
 #define MAX_RESERVED_INIT_PRIORITY 100
 
-<<<<<<< HEAD
 /* For a FUNCTION_DECL, nonzero if it is an IFUNC symbol.  */
 #define DECL_IS_IFUNC(NODE) \
   (DECL_WITH_VIS_CHECK(NODE)->decl_with_vis.ifunc_flag)
 
-/* In a VAR_DECL, the model to use if the data should be allocated from
-   thread-local storage.  */
-#define DECL_TLS_MODEL(NODE) (VAR_DECL_CHECK (NODE)->decl_with_vis.tls_model)
-
-/* In a VAR_DECL, nonzero if the data should be allocated from
-   thread-local storage.  */
-#define DECL_THREAD_LOCAL_P(NODE) \
-  (VAR_DECL_CHECK (NODE)->decl_with_vis.tls_model >= TLS_MODEL_REAL)
-
-=======
->>>>>>> 55040b34
 #define DECL_VAR_ANN_PTR(NODE) \
   (TREE_CODE (NODE) == VAR_DECL ? &(NODE)->var_decl.ann \
    : TREE_CODE (NODE) == PARM_DECL ? &(NODE)->parm_decl.ann \

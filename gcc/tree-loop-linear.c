--- conflicted
+++ resolved
@@ -255,19 +255,11 @@
   VEC(tree,heap) *invariants = NULL;
   struct loop *loop_nest;
   
-<<<<<<< HEAD
-  for (i = 1; i < current_loops->num; i++)
-=======
   FOR_EACH_LOOP (li, loop_nest, 0)
->>>>>>> 1177f497
     {
       unsigned int depth = 0;
       VEC (ddr_p, heap) *dependence_relations;
       VEC (data_reference_p, heap) *datarefs;
-<<<<<<< HEAD
-      struct loop *loop_nest = current_loops->parray[i];
-=======
->>>>>>> 1177f497
       struct loop *temp;
       lambda_loopnest before, after;
       lambda_trans_matrix trans;
@@ -286,11 +278,7 @@
                 ...
                }
            } */
-<<<<<<< HEAD
-      if (!loop_nest || !loop_nest->inner || !single_exit (loop_nest))
-=======
       if (!loop_nest->inner || !single_exit (loop_nest))
->>>>>>> 1177f497
 	continue;
       VEC_truncate (tree, oldivs, 0);
       VEC_truncate (tree, invariants, 0);

/* Tail call optimization on trees.
   Copyright (C) 2003-2017 Free Software Foundation, Inc.

This file is part of GCC.

GCC is free software; you can redistribute it and/or modify
it under the terms of the GNU General Public License as published by
the Free Software Foundation; either version 3, or (at your option)
any later version.

GCC is distributed in the hope that it will be useful,
but WITHOUT ANY WARRANTY; without even the implied warranty of
MERCHANTABILITY or FITNESS FOR A PARTICULAR PURPOSE.  See the
GNU General Public License for more details.

You should have received a copy of the GNU General Public License
along with GCC; see the file COPYING3.  If not see
<http://www.gnu.org/licenses/>.  */

#include "config.h"
#include "system.h"
#include "coretypes.h"
#include "backend.h"
#include "rtl.h"
#include "tree.h"
#include "gimple.h"
#include "cfghooks.h"
#include "tree-pass.h"
#include "ssa.h"
#include "cgraph.h"
#include "gimple-pretty-print.h"
#include "fold-const.h"
#include "stor-layout.h"
#include "gimple-iterator.h"
#include "gimplify-me.h"
#include "tree-cfg.h"
#include "tree-into-ssa.h"
#include "tree-dfa.h"
#include "except.h"
#include "dbgcnt.h"
#include "cfgloop.h"
#include "common/common-target.h"
#include "ipa-utils.h"

/* The file implements the tail recursion elimination.  It is also used to
   analyze the tail calls in general, passing the results to the rtl level
   where they are used for sibcall optimization.

   In addition to the standard tail recursion elimination, we handle the most
   trivial cases of making the call tail recursive by creating accumulators.
   For example the following function

   int sum (int n)
   {
     if (n > 0)
       return n + sum (n - 1);
     else
       return 0;
   }

   is transformed into

   int sum (int n)
   {
     int acc = 0;

     while (n > 0)
       acc += n--;

     return acc;
   }

   To do this, we maintain two accumulators (a_acc and m_acc) that indicate
   when we reach the return x statement, we should return a_acc + x * m_acc
   instead.  They are initially initialized to 0 and 1, respectively,
   so the semantics of the function is obviously preserved.  If we are
   guaranteed that the value of the accumulator never change, we
   omit the accumulator.

   There are three cases how the function may exit.  The first one is
   handled in adjust_return_value, the other two in adjust_accumulator_values
   (the second case is actually a special case of the third one and we
   present it separately just for clarity):

   1) Just return x, where x is not in any of the remaining special shapes.
      We rewrite this to a gimple equivalent of return m_acc * x + a_acc.

   2) return f (...), where f is the current function, is rewritten in a
      classical tail-recursion elimination way, into assignment of arguments
      and jump to the start of the function.  Values of the accumulators
      are unchanged.

   3) return a + m * f(...), where a and m do not depend on call to f.
      To preserve the semantics described before we want this to be rewritten
      in such a way that we finally return

      a_acc + (a + m * f(...)) * m_acc = (a_acc + a * m_acc) + (m * m_acc) * f(...).

      I.e. we increase a_acc by a * m_acc, multiply m_acc by m and
      eliminate the tail call to f.  Special cases when the value is just
      added or just multiplied are obtained by setting a = 0 or m = 1.

   TODO -- it is possible to do similar tricks for other operations.  */

/* A structure that describes the tailcall.  */

struct tailcall
{
  /* The iterator pointing to the call statement.  */
  gimple_stmt_iterator call_gsi;

  /* True if it is a call to the current function.  */
  bool tail_recursion;

  /* The return value of the caller is mult * f + add, where f is the return
     value of the call.  */
  tree mult, add;

  /* Next tailcall in the chain.  */
  struct tailcall *next;
};

/* The variables holding the value of multiplicative and additive
   accumulator.  */
static tree m_acc, a_acc;

static bool optimize_tail_call (struct tailcall *, bool);
static void eliminate_tail_call (struct tailcall *);

/* Returns false when the function is not suitable for tail call optimization
   from some reason (e.g. if it takes variable number of arguments).  */

static bool
suitable_for_tail_opt_p (void)
{
  if (cfun->stdarg)
    return false;

  return true;
}
/* Returns false when the function is not suitable for tail call optimization
   for some reason (e.g. if it takes variable number of arguments).
   This test must pass in addition to suitable_for_tail_opt_p in order to make
   tail call discovery happen.  */

static bool
suitable_for_tail_call_opt_p (void)
{
  tree param;

  /* alloca (until we have stack slot life analysis) inhibits
     sibling call optimizations, but not tail recursion.  */
  if (cfun->calls_alloca)
    return false;

  /* If we are using sjlj exceptions, we may need to add a call to
     _Unwind_SjLj_Unregister at exit of the function.  Which means
     that we cannot do any sibcall transformations.  */
  if (targetm_common.except_unwind_info (&global_options) == UI_SJLJ
      && current_function_has_exception_handlers ())
    return false;

  /* Any function that calls setjmp might have longjmp called from
     any called function.  ??? We really should represent this
     properly in the CFG so that this needn't be special cased.  */
  if (cfun->calls_setjmp)
    return false;

  /* ??? It is OK if the argument of a function is taken in some cases,
     but not in all cases.  See PR15387 and PR19616.  Revisit for 4.1.  */
  for (param = DECL_ARGUMENTS (current_function_decl);
       param;
       param = DECL_CHAIN (param))
    if (TREE_ADDRESSABLE (param))
      return false;

  return true;
}

/* Checks whether the expression EXPR in stmt AT is independent of the
   statement pointed to by GSI (in a sense that we already know EXPR's value
   at GSI).  We use the fact that we are only called from the chain of
   basic blocks that have only single successor.  Returns the expression
   containing the value of EXPR at GSI.  */

static tree
independent_of_stmt_p (tree expr, gimple *at, gimple_stmt_iterator gsi,
		       bitmap to_move)
{
  basic_block bb, call_bb, at_bb;
  edge e;
  edge_iterator ei;

  if (is_gimple_min_invariant (expr))
    return expr;

  if (TREE_CODE (expr) != SSA_NAME)
    return NULL_TREE;

  if (bitmap_bit_p (to_move, SSA_NAME_VERSION (expr)))
    return expr;

  /* Mark the blocks in the chain leading to the end.  */
  at_bb = gimple_bb (at);
  call_bb = gimple_bb (gsi_stmt (gsi));
  for (bb = call_bb; bb != at_bb; bb = single_succ (bb))
    bb->aux = &bb->aux;
  bb->aux = &bb->aux;

  while (1)
    {
      at = SSA_NAME_DEF_STMT (expr);
      bb = gimple_bb (at);

      /* The default definition or defined before the chain.  */
      if (!bb || !bb->aux)
	break;

      if (bb == call_bb)
	{
	  for (; !gsi_end_p (gsi); gsi_next (&gsi))
	    if (gsi_stmt (gsi) == at)
	      break;

	  if (!gsi_end_p (gsi))
	    expr = NULL_TREE;
	  break;
	}

      if (gimple_code (at) != GIMPLE_PHI)
	{
	  expr = NULL_TREE;
	  break;
	}

      FOR_EACH_EDGE (e, ei, bb->preds)
	if (e->src->aux)
	  break;
      gcc_assert (e);

      expr = PHI_ARG_DEF_FROM_EDGE (at, e);
      if (TREE_CODE (expr) != SSA_NAME)
	{
	  /* The value is a constant.  */
	  break;
	}
    }

  /* Unmark the blocks.  */
  for (bb = call_bb; bb != at_bb; bb = single_succ (bb))
    bb->aux = NULL;
  bb->aux = NULL;

  return expr;
}

enum par { FAIL, OK, TRY_MOVE };

/* Simulates the effect of an assignment STMT on the return value of the tail
   recursive CALL passed in ASS_VAR.  M and A are the multiplicative and the
   additive factor for the real return value.  */

static par
process_assignment (gassign *stmt,
		    gimple_stmt_iterator call, tree *m,
		    tree *a, tree *ass_var, bitmap to_move)
{
  tree op0, op1 = NULL_TREE, non_ass_var = NULL_TREE;
  tree dest = gimple_assign_lhs (stmt);
  enum tree_code code = gimple_assign_rhs_code (stmt);
  enum gimple_rhs_class rhs_class = get_gimple_rhs_class (code);
  tree src_var = gimple_assign_rhs1 (stmt);

  /* See if this is a simple copy operation of an SSA name to the function
     result.  In that case we may have a simple tail call.  Ignore type
     conversions that can never produce extra code between the function
     call and the function return.  */
  if ((rhs_class == GIMPLE_SINGLE_RHS || gimple_assign_cast_p (stmt))
      && src_var == *ass_var)
    {
      /* Reject a tailcall if the type conversion might need
	 additional code.  */
      if (gimple_assign_cast_p (stmt))
	{
	  if (TYPE_MODE (TREE_TYPE (dest)) != TYPE_MODE (TREE_TYPE (src_var)))
	    return FAIL;

	  /* Even if the type modes are the same, if the precision of the
	     type is smaller than mode's precision,
	     reduce_to_bit_field_precision would generate additional code.  */
<<<<<<< HEAD
	  if (partial_integral_type_p (TREE_TYPE (dest)))
=======
	  if (INTEGRAL_TYPE_P (TREE_TYPE (dest))
	      && !type_has_mode_precision_p (TREE_TYPE (dest)))
>>>>>>> 5865bc94
	    return FAIL;
	}

      *ass_var = dest;
      return OK;
    }

  switch (rhs_class)
    {
    case GIMPLE_BINARY_RHS:
      op1 = gimple_assign_rhs2 (stmt);

      /* Fall through.  */

    case GIMPLE_UNARY_RHS:
      op0 = gimple_assign_rhs1 (stmt);
      break;

    default:
      return FAIL;
    }

  /* Accumulator optimizations will reverse the order of operations.
     We can only do that for floating-point types if we're assuming
     that addition and multiplication are associative.  */
  if (!flag_associative_math)
    if (FLOAT_TYPE_P (TREE_TYPE (DECL_RESULT (current_function_decl))))
      return FAIL;

  if (rhs_class == GIMPLE_UNARY_RHS
      && op0 == *ass_var)
    ;
  else if (op0 == *ass_var
	   && (non_ass_var = independent_of_stmt_p (op1, stmt, call,
						    to_move)))
    ;
  else if (op1 == *ass_var
	   && (non_ass_var = independent_of_stmt_p (op0, stmt, call,
						    to_move)))
    ;
  else
    return TRY_MOVE;

  switch (code)
    {
    case PLUS_EXPR:
      *a = non_ass_var;
      *ass_var = dest;
      return OK;

    case POINTER_PLUS_EXPR:
      if (op0 != *ass_var)
	return FAIL;
      *a = non_ass_var;
      *ass_var = dest;
      return OK;

    case MULT_EXPR:
      *m = non_ass_var;
      *ass_var = dest;
      return OK;

    case NEGATE_EXPR:
      *m = build_minus_one_cst (TREE_TYPE (op0));
      *ass_var = dest;
      return OK;

    case MINUS_EXPR:
      if (*ass_var == op0)
        *a = fold_build1 (NEGATE_EXPR, TREE_TYPE (non_ass_var), non_ass_var);
      else
        {
	  *m = build_minus_one_cst (TREE_TYPE (non_ass_var));
          *a = fold_build1 (NEGATE_EXPR, TREE_TYPE (non_ass_var), non_ass_var);
        }

      *ass_var = dest;
      return OK;

    default:
      return FAIL;
    }
}

/* Propagate VAR through phis on edge E.  */

static tree
propagate_through_phis (tree var, edge e)
{
  basic_block dest = e->dest;
  gphi_iterator gsi;

  for (gsi = gsi_start_phis (dest); !gsi_end_p (gsi); gsi_next (&gsi))
    {
      gphi *phi = gsi.phi ();
      if (PHI_ARG_DEF_FROM_EDGE (phi, e) == var)
        return PHI_RESULT (phi);
    }
  return var;
}

/* Finds tailcalls falling into basic block BB. The list of found tailcalls is
   added to the start of RET.  */

static void
find_tail_calls (basic_block bb, struct tailcall **ret)
{
  tree ass_var = NULL_TREE, ret_var, func, param;
  gimple *stmt;
  gcall *call = NULL;
  gimple_stmt_iterator gsi, agsi;
  bool tail_recursion;
  struct tailcall *nw;
  edge e;
  tree m, a;
  basic_block abb;
  size_t idx;
  tree var;

  if (!single_succ_p (bb))
    return;

  for (gsi = gsi_last_bb (bb); !gsi_end_p (gsi); gsi_prev (&gsi))
    {
      stmt = gsi_stmt (gsi);

      /* Ignore labels, returns, nops, clobbers and debug stmts.  */
      if (gimple_code (stmt) == GIMPLE_LABEL
	  || gimple_code (stmt) == GIMPLE_RETURN
	  || gimple_code (stmt) == GIMPLE_NOP
	  || gimple_code (stmt) == GIMPLE_PREDICT
	  || gimple_clobber_p (stmt)
	  || is_gimple_debug (stmt))
	continue;

      /* Check for a call.  */
      if (is_gimple_call (stmt))
	{
	  call = as_a <gcall *> (stmt);
	  ass_var = gimple_call_lhs (call);
	  break;
	}

      /* Allow simple copies between local variables, even if they're
	 aggregates.  */
      if (is_gimple_assign (stmt)
	  && auto_var_in_fn_p (gimple_assign_lhs (stmt), cfun->decl)
	  && auto_var_in_fn_p (gimple_assign_rhs1 (stmt), cfun->decl))
	continue;

      /* If the statement references memory or volatile operands, fail.  */
      if (gimple_references_memory_p (stmt)
	  || gimple_has_volatile_ops (stmt))
	return;
    }

  if (gsi_end_p (gsi))
    {
      edge_iterator ei;
      /* Recurse to the predecessors.  */
      FOR_EACH_EDGE (e, ei, bb->preds)
	find_tail_calls (e->src, ret);

      return;
    }

  /* If the LHS of our call is not just a simple register or local
     variable, we can't transform this into a tail or sibling call.
     This situation happens, in (e.g.) "*p = foo()" where foo returns a
     struct.  In this case we won't have a temporary here, but we need
     to carry out the side effect anyway, so tailcall is impossible.

     ??? In some situations (when the struct is returned in memory via
     invisible argument) we could deal with this, e.g. by passing 'p'
     itself as that argument to foo, but it's too early to do this here,
     and expand_call() will not handle it anyway.  If it ever can, then
     we need to revisit this here, to allow that situation.  */
  if (ass_var
      && !is_gimple_reg (ass_var)
      && !auto_var_in_fn_p (ass_var, cfun->decl))
    return;

  /* We found the call, check whether it is suitable.  */
  tail_recursion = false;
  func = gimple_call_fndecl (call);
  if (func
      && !DECL_BUILT_IN (func)
      && recursive_call_p (current_function_decl, func))
    {
      tree arg;

      for (param = DECL_ARGUMENTS (func), idx = 0;
	   param && idx < gimple_call_num_args (call);
	   param = DECL_CHAIN (param), idx ++)
	{
	  arg = gimple_call_arg (call, idx);
	  if (param != arg)
	    {
	      /* Make sure there are no problems with copying.  The parameter
	         have a copyable type and the two arguments must have reasonably
	         equivalent types.  The latter requirement could be relaxed if
	         we emitted a suitable type conversion statement.  */
	      if (!is_gimple_reg_type (TREE_TYPE (param))
		  || !useless_type_conversion_p (TREE_TYPE (param),
					         TREE_TYPE (arg)))
		break;

	      /* The parameter should be a real operand, so that phi node
		 created for it at the start of the function has the meaning
		 of copying the value.  This test implies is_gimple_reg_type
		 from the previous condition, however this one could be
		 relaxed by being more careful with copying the new value
		 of the parameter (emitting appropriate GIMPLE_ASSIGN and
		 updating the virtual operands).  */
	      if (!is_gimple_reg (param))
		break;
	    }
	}
      if (idx == gimple_call_num_args (call) && !param)
	tail_recursion = true;
    }

  /* Make sure the tail invocation of this function does not indirectly
     refer to local variables.  (Passing variables directly by value
     is OK.)  */
  FOR_EACH_LOCAL_DECL (cfun, idx, var)
    {
      if (TREE_CODE (var) != PARM_DECL
	  && auto_var_in_fn_p (var, cfun->decl)
	  && may_be_aliased (var)
	  && (ref_maybe_used_by_stmt_p (call, var)
	      || call_may_clobber_ref_p (call, var)))
	return;
    }

  /* Now check the statements after the call.  None of them has virtual
     operands, so they may only depend on the call through its return
     value.  The return value should also be dependent on each of them,
     since we are running after dce.  */
  m = NULL_TREE;
  a = NULL_TREE;
  auto_bitmap to_move_defs;
  auto_vec<gimple *> to_move_stmts;

  abb = bb;
  agsi = gsi;
  while (1)
    {
      tree tmp_a = NULL_TREE;
      tree tmp_m = NULL_TREE;
      gsi_next (&agsi);

      while (gsi_end_p (agsi))
	{
	  ass_var = propagate_through_phis (ass_var, single_succ_edge (abb));
	  abb = single_succ (abb);
	  agsi = gsi_start_bb (abb);
	}

      stmt = gsi_stmt (agsi);
      if (gimple_code (stmt) == GIMPLE_RETURN)
	break;

      if (gimple_code (stmt) == GIMPLE_LABEL
	  || gimple_code (stmt) == GIMPLE_NOP
	  || gimple_code (stmt) == GIMPLE_PREDICT
	  || gimple_clobber_p (stmt)
	  || is_gimple_debug (stmt))
	continue;

      if (gimple_code (stmt) != GIMPLE_ASSIGN)
	return;

      /* This is a gimple assign. */
      par ret = process_assignment (as_a <gassign *> (stmt), gsi,
				    &tmp_m, &tmp_a, &ass_var, to_move_defs);
      if (ret == FAIL)
	return;
      else if (ret == TRY_MOVE)
	{
	  if (! tail_recursion)
	    return;
	  /* Do not deal with checking dominance, the real fix is to
	     do path isolation for the transform phase anyway, removing
	     the need to compute the accumulators with new stmts.  */
	  if (abb != bb)
	    return;
	  for (unsigned opno = 1; opno < gimple_num_ops (stmt); ++opno)
	    {
	      tree op = gimple_op (stmt, opno);
	      if (independent_of_stmt_p (op, stmt, gsi, to_move_defs) != op)
		return;
	    }
	  bitmap_set_bit (to_move_defs,
			  SSA_NAME_VERSION (gimple_assign_lhs (stmt)));
	  to_move_stmts.safe_push (stmt);
	  continue;
	}

      if (tmp_a)
	{
	  tree type = TREE_TYPE (tmp_a);
	  if (a)
	    a = fold_build2 (PLUS_EXPR, type, fold_convert (type, a), tmp_a);
	  else
	    a = tmp_a;
	}
      if (tmp_m)
	{
	  tree type = TREE_TYPE (tmp_m);
	  if (m)
	    m = fold_build2 (MULT_EXPR, type, fold_convert (type, m), tmp_m);
	  else
	    m = tmp_m;

	  if (a)
	    a = fold_build2 (MULT_EXPR, type, fold_convert (type, a), tmp_m);
	}
    }

  /* See if this is a tail call we can handle.  */
  ret_var = gimple_return_retval (as_a <greturn *> (stmt));

  /* We may proceed if there either is no return value, or the return value
     is identical to the call's return.  */
  if (ret_var
      && (ret_var != ass_var))
    return;

  /* If this is not a tail recursive call, we cannot handle addends or
     multiplicands.  */
  if (!tail_recursion && (m || a))
    return;

  /* For pointers only allow additions.  */
  if (m && POINTER_TYPE_P (TREE_TYPE (DECL_RESULT (current_function_decl))))
    return;

  /* Move queued defs.  */
  if (tail_recursion)
    {
      unsigned i;
      FOR_EACH_VEC_ELT (to_move_stmts, i, stmt)
	{
	  gimple_stmt_iterator mgsi = gsi_for_stmt (stmt);
	  gsi_move_before (&mgsi, &gsi);
	}
    }

  nw = XNEW (struct tailcall);

  nw->call_gsi = gsi;

  nw->tail_recursion = tail_recursion;

  nw->mult = m;
  nw->add = a;

  nw->next = *ret;
  *ret = nw;
}

/* Helper to insert PHI_ARGH to the phi of VAR in the destination of edge E.  */

static void
add_successor_phi_arg (edge e, tree var, tree phi_arg)
{
  gphi_iterator gsi;

  for (gsi = gsi_start_phis (e->dest); !gsi_end_p (gsi); gsi_next (&gsi))
    if (PHI_RESULT (gsi.phi ()) == var)
      break;

  gcc_assert (!gsi_end_p (gsi));
  add_phi_arg (gsi.phi (), phi_arg, e, UNKNOWN_LOCATION);
}

/* Creates a GIMPLE statement which computes the operation specified by
   CODE, ACC and OP1 to a new variable with name LABEL and inserts the
   statement in the position specified by GSI.  Returns the
   tree node of the statement's result.  */

static tree
adjust_return_value_with_ops (enum tree_code code, const char *label,
			      tree acc, tree op1, gimple_stmt_iterator gsi)
{

  tree ret_type = TREE_TYPE (DECL_RESULT (current_function_decl));
  tree result = make_temp_ssa_name (ret_type, NULL, label);
  gassign *stmt;

  if (POINTER_TYPE_P (ret_type))
    {
      gcc_assert (code == PLUS_EXPR && TREE_TYPE (acc) == sizetype);
      code = POINTER_PLUS_EXPR;
    }
  if (types_compatible_p (TREE_TYPE (acc), TREE_TYPE (op1))
      && code != POINTER_PLUS_EXPR)
    stmt = gimple_build_assign (result, code, acc, op1);
  else
    {
      tree tem;
      if (code == POINTER_PLUS_EXPR)
	tem = fold_build2 (code, TREE_TYPE (op1), op1, acc);
      else
	tem = fold_build2 (code, TREE_TYPE (op1),
			   fold_convert (TREE_TYPE (op1), acc), op1);
      tree rhs = fold_convert (ret_type, tem);
      rhs = force_gimple_operand_gsi (&gsi, rhs,
				      false, NULL, true, GSI_SAME_STMT);
      stmt = gimple_build_assign (result, rhs);
    }

  gsi_insert_before (&gsi, stmt, GSI_NEW_STMT);
  return result;
}

/* Creates a new GIMPLE statement that adjusts the value of accumulator ACC by
   the computation specified by CODE and OP1 and insert the statement
   at the position specified by GSI as a new statement.  Returns new SSA name
   of updated accumulator.  */

static tree
update_accumulator_with_ops (enum tree_code code, tree acc, tree op1,
			     gimple_stmt_iterator gsi)
{
  gassign *stmt;
  tree var = copy_ssa_name (acc);
  if (types_compatible_p (TREE_TYPE (acc), TREE_TYPE (op1)))
    stmt = gimple_build_assign (var, code, acc, op1);
  else
    {
      tree rhs = fold_convert (TREE_TYPE (acc),
			       fold_build2 (code,
					    TREE_TYPE (op1),
					    fold_convert (TREE_TYPE (op1), acc),
					    op1));
      rhs = force_gimple_operand_gsi (&gsi, rhs,
				      false, NULL, false, GSI_CONTINUE_LINKING);
      stmt = gimple_build_assign (var, rhs);
    }
  gsi_insert_after (&gsi, stmt, GSI_NEW_STMT);
  return var;
}

/* Adjust the accumulator values according to A and M after GSI, and update
   the phi nodes on edge BACK.  */

static void
adjust_accumulator_values (gimple_stmt_iterator gsi, tree m, tree a, edge back)
{
  tree var, a_acc_arg, m_acc_arg;

  if (m)
    m = force_gimple_operand_gsi (&gsi, m, true, NULL, true, GSI_SAME_STMT);
  if (a)
    a = force_gimple_operand_gsi (&gsi, a, true, NULL, true, GSI_SAME_STMT);

  a_acc_arg = a_acc;
  m_acc_arg = m_acc;
  if (a)
    {
      if (m_acc)
	{
	  if (integer_onep (a))
	    var = m_acc;
	  else
	    var = adjust_return_value_with_ops (MULT_EXPR, "acc_tmp", m_acc,
						a, gsi);
	}
      else
	var = a;

      a_acc_arg = update_accumulator_with_ops (PLUS_EXPR, a_acc, var, gsi);
    }

  if (m)
    m_acc_arg = update_accumulator_with_ops (MULT_EXPR, m_acc, m, gsi);

  if (a_acc)
    add_successor_phi_arg (back, a_acc, a_acc_arg);

  if (m_acc)
    add_successor_phi_arg (back, m_acc, m_acc_arg);
}

/* Adjust value of the return at the end of BB according to M and A
   accumulators.  */

static void
adjust_return_value (basic_block bb, tree m, tree a)
{
  tree retval;
  greturn *ret_stmt = as_a <greturn *> (gimple_seq_last_stmt (bb_seq (bb)));
  gimple_stmt_iterator gsi = gsi_last_bb (bb);

  gcc_assert (gimple_code (ret_stmt) == GIMPLE_RETURN);

  retval = gimple_return_retval (ret_stmt);
  if (!retval || retval == error_mark_node)
    return;

  if (m)
    retval = adjust_return_value_with_ops (MULT_EXPR, "mul_tmp", m_acc, retval,
					   gsi);
  if (a)
    retval = adjust_return_value_with_ops (PLUS_EXPR, "acc_tmp", a_acc, retval,
					   gsi);
  gimple_return_set_retval (ret_stmt, retval);
  update_stmt (ret_stmt);
}

/* Subtract COUNT and FREQUENCY from the basic block and it's
   outgoing edge.  */
static void
decrease_profile (basic_block bb, profile_count count, int frequency)
{
  edge e;
  bb->count = bb->count - count;
  bb->frequency -= frequency;
  if (bb->frequency < 0)
    bb->frequency = 0;
  if (!single_succ_p (bb))
    {
      gcc_assert (!EDGE_COUNT (bb->succs));
      return;
    }
  e = single_succ_edge (bb);
  e->count -= count;
}

/* Returns true if argument PARAM of the tail recursive call needs to be copied
   when the call is eliminated.  */

static bool
arg_needs_copy_p (tree param)
{
  tree def;

  if (!is_gimple_reg (param))
    return false;

  /* Parameters that are only defined but never used need not be copied.  */
  def = ssa_default_def (cfun, param);
  if (!def)
    return false;

  return true;
}

/* Eliminates tail call described by T.  TMP_VARS is a list of
   temporary variables used to copy the function arguments.  */

static void
eliminate_tail_call (struct tailcall *t)
{
  tree param, rslt;
  gimple *stmt, *call;
  tree arg;
  size_t idx;
  basic_block bb, first;
  edge e;
  gphi *phi;
  gphi_iterator gpi;
  gimple_stmt_iterator gsi;
  gimple *orig_stmt;

  stmt = orig_stmt = gsi_stmt (t->call_gsi);
  bb = gsi_bb (t->call_gsi);

  if (dump_file && (dump_flags & TDF_DETAILS))
    {
      fprintf (dump_file, "Eliminated tail recursion in bb %d : ",
	       bb->index);
      print_gimple_stmt (dump_file, stmt, 0, TDF_SLIM);
      fprintf (dump_file, "\n");
    }

  gcc_assert (is_gimple_call (stmt));

  first = single_succ (ENTRY_BLOCK_PTR_FOR_FN (cfun));

  /* Remove the code after call_gsi that will become unreachable.  The
     possibly unreachable code in other blocks is removed later in
     cfg cleanup.  */
  gsi = t->call_gsi;
  gimple_stmt_iterator gsi2 = gsi_last_bb (gimple_bb (gsi_stmt (gsi)));
  while (gsi_stmt (gsi2) != gsi_stmt (gsi))
    {
      gimple *t = gsi_stmt (gsi2);
      /* Do not remove the return statement, so that redirect_edge_and_branch
	 sees how the block ends.  */
      if (gimple_code (t) != GIMPLE_RETURN)
	{
	  gimple_stmt_iterator gsi3 = gsi2;
	  gsi_prev (&gsi2);
	  gsi_remove (&gsi3, true);
	  release_defs (t);
	}
      else
	gsi_prev (&gsi2);
    }

  /* Number of executions of function has reduced by the tailcall.  */
  e = single_succ_edge (gsi_bb (t->call_gsi));
  decrease_profile (EXIT_BLOCK_PTR_FOR_FN (cfun), e->count, EDGE_FREQUENCY (e));
  decrease_profile (ENTRY_BLOCK_PTR_FOR_FN (cfun), e->count,
		    EDGE_FREQUENCY (e));
  if (e->dest != EXIT_BLOCK_PTR_FOR_FN (cfun))
    decrease_profile (e->dest, e->count, EDGE_FREQUENCY (e));

  /* Replace the call by a jump to the start of function.  */
  e = redirect_edge_and_branch (single_succ_edge (gsi_bb (t->call_gsi)),
				first);
  gcc_assert (e);
  PENDING_STMT (e) = NULL;

  /* Add phi node entries for arguments.  The ordering of the phi nodes should
     be the same as the ordering of the arguments.  */
  for (param = DECL_ARGUMENTS (current_function_decl),
	 idx = 0, gpi = gsi_start_phis (first);
       param;
       param = DECL_CHAIN (param), idx++)
    {
      if (!arg_needs_copy_p (param))
	continue;

      arg = gimple_call_arg (stmt, idx);
      phi = gpi.phi ();
      gcc_assert (param == SSA_NAME_VAR (PHI_RESULT (phi)));

      add_phi_arg (phi, arg, e, gimple_location (stmt));
      gsi_next (&gpi);
    }

  /* Update the values of accumulators.  */
  adjust_accumulator_values (t->call_gsi, t->mult, t->add, e);

  call = gsi_stmt (t->call_gsi);
  rslt = gimple_call_lhs (call);
  if (rslt != NULL_TREE && TREE_CODE (rslt) == SSA_NAME)
    {
      /* Result of the call will no longer be defined.  So adjust the
	 SSA_NAME_DEF_STMT accordingly.  */
      SSA_NAME_DEF_STMT (rslt) = gimple_build_nop ();
    }

  gsi_remove (&t->call_gsi, true);
  release_defs (call);
}

/* Optimizes the tailcall described by T.  If OPT_TAILCALLS is true, also
   mark the tailcalls for the sibcall optimization.  */

static bool
optimize_tail_call (struct tailcall *t, bool opt_tailcalls)
{
  if (t->tail_recursion)
    {
      eliminate_tail_call (t);
      return true;
    }

  if (opt_tailcalls)
    {
      gcall *stmt = as_a <gcall *> (gsi_stmt (t->call_gsi));

      gimple_call_set_tail (stmt, true);
      cfun->tail_call_marked = true;
      if (dump_file && (dump_flags & TDF_DETAILS))
        {
	  fprintf (dump_file, "Found tail call ");
	  print_gimple_stmt (dump_file, stmt, 0, dump_flags);
	  fprintf (dump_file, " in bb %i\n", (gsi_bb (t->call_gsi))->index);
	}
    }

  return false;
}

/* Creates a tail-call accumulator of the same type as the return type of the
   current function.  LABEL is the name used to creating the temporary
   variable for the accumulator.  The accumulator will be inserted in the
   phis of a basic block BB with single predecessor with an initial value
   INIT converted to the current function return type.  */

static tree
create_tailcall_accumulator (const char *label, basic_block bb, tree init)
{
  tree ret_type = TREE_TYPE (DECL_RESULT (current_function_decl));
  if (POINTER_TYPE_P (ret_type))
    ret_type = sizetype;

  tree tmp = make_temp_ssa_name (ret_type, NULL, label);
  gphi *phi;

  phi = create_phi_node (tmp, bb);
  /* RET_TYPE can be a float when -ffast-maths is enabled.  */
  add_phi_arg (phi, fold_convert (ret_type, init), single_pred_edge (bb),
	       UNKNOWN_LOCATION);
  return PHI_RESULT (phi);
}

/* Optimizes tail calls in the function, turning the tail recursion
   into iteration.  */

static unsigned int
tree_optimize_tail_calls_1 (bool opt_tailcalls)
{
  edge e;
  bool phis_constructed = false;
  struct tailcall *tailcalls = NULL, *act, *next;
  bool changed = false;
  basic_block first = single_succ (ENTRY_BLOCK_PTR_FOR_FN (cfun));
  tree param;
  gimple *stmt;
  edge_iterator ei;

  if (!suitable_for_tail_opt_p ())
    return 0;
  if (opt_tailcalls)
    opt_tailcalls = suitable_for_tail_call_opt_p ();

  FOR_EACH_EDGE (e, ei, EXIT_BLOCK_PTR_FOR_FN (cfun)->preds)
    {
      /* Only traverse the normal exits, i.e. those that end with return
	 statement.  */
      stmt = last_stmt (e->src);

      if (stmt
	  && gimple_code (stmt) == GIMPLE_RETURN)
	find_tail_calls (e->src, &tailcalls);
    }

  /* Construct the phi nodes and accumulators if necessary.  */
  a_acc = m_acc = NULL_TREE;
  for (act = tailcalls; act; act = act->next)
    {
      if (!act->tail_recursion)
	continue;

      if (!phis_constructed)
	{
	  /* Ensure that there is only one predecessor of the block
	     or if there are existing degenerate PHI nodes.  */
	  if (!single_pred_p (first)
	      || !gimple_seq_empty_p (phi_nodes (first)))
	    first =
	      split_edge (single_succ_edge (ENTRY_BLOCK_PTR_FOR_FN (cfun)));

	  /* Copy the args if needed.  */
	  for (param = DECL_ARGUMENTS (current_function_decl);
	       param;
	       param = DECL_CHAIN (param))
	    if (arg_needs_copy_p (param))
	      {
		tree name = ssa_default_def (cfun, param);
		tree new_name = make_ssa_name (param, SSA_NAME_DEF_STMT (name));
		gphi *phi;

		set_ssa_default_def (cfun, param, new_name);
		phi = create_phi_node (name, first);
		add_phi_arg (phi, new_name, single_pred_edge (first),
			     EXPR_LOCATION (param));
	      }
	  phis_constructed = true;
	}

      if (act->add && !a_acc)
	a_acc = create_tailcall_accumulator ("add_acc", first,
					     integer_zero_node);

      if (act->mult && !m_acc)
	m_acc = create_tailcall_accumulator ("mult_acc", first,
					     integer_one_node);
    }

  if (a_acc || m_acc)
    {
      /* When the tail call elimination using accumulators is performed,
	 statements adding the accumulated value are inserted at all exits.
	 This turns all other tail calls to non-tail ones.  */
      opt_tailcalls = false;
    }

  for (; tailcalls; tailcalls = next)
    {
      next = tailcalls->next;
      changed |= optimize_tail_call (tailcalls, opt_tailcalls);
      free (tailcalls);
    }

  if (a_acc || m_acc)
    {
      /* Modify the remaining return statements.  */
      FOR_EACH_EDGE (e, ei, EXIT_BLOCK_PTR_FOR_FN (cfun)->preds)
	{
	  stmt = last_stmt (e->src);

	  if (stmt
	      && gimple_code (stmt) == GIMPLE_RETURN)
	    adjust_return_value (e->src, m_acc, a_acc);
	}
    }

  if (changed)
    {
      /* We may have created new loops.  Make them magically appear.  */
      loops_state_set (LOOPS_NEED_FIXUP);
      free_dominance_info (CDI_DOMINATORS);
    }

  /* Add phi nodes for the virtual operands defined in the function to the
     header of the loop created by tail recursion elimination.  Do so
     by triggering the SSA renamer.  */
  if (phis_constructed)
    mark_virtual_operands_for_renaming (cfun);

  if (changed)
    return TODO_cleanup_cfg | TODO_update_ssa_only_virtuals;
  return 0;
}

static bool
gate_tail_calls (void)
{
  return flag_optimize_sibling_calls != 0 && dbg_cnt (tail_call);
}

static unsigned int
execute_tail_calls (void)
{
  return tree_optimize_tail_calls_1 (true);
}

namespace {

const pass_data pass_data_tail_recursion =
{
  GIMPLE_PASS, /* type */
  "tailr", /* name */
  OPTGROUP_NONE, /* optinfo_flags */
  TV_NONE, /* tv_id */
  ( PROP_cfg | PROP_ssa ), /* properties_required */
  0, /* properties_provided */
  0, /* properties_destroyed */
  0, /* todo_flags_start */
  0, /* todo_flags_finish */
};

class pass_tail_recursion : public gimple_opt_pass
{
public:
  pass_tail_recursion (gcc::context *ctxt)
    : gimple_opt_pass (pass_data_tail_recursion, ctxt)
  {}

  /* opt_pass methods: */
  opt_pass * clone () { return new pass_tail_recursion (m_ctxt); }
  virtual bool gate (function *) { return gate_tail_calls (); }
  virtual unsigned int execute (function *)
    {
      return tree_optimize_tail_calls_1 (false);
    }

}; // class pass_tail_recursion

} // anon namespace

gimple_opt_pass *
make_pass_tail_recursion (gcc::context *ctxt)
{
  return new pass_tail_recursion (ctxt);
}

namespace {

const pass_data pass_data_tail_calls =
{
  GIMPLE_PASS, /* type */
  "tailc", /* name */
  OPTGROUP_NONE, /* optinfo_flags */
  TV_NONE, /* tv_id */
  ( PROP_cfg | PROP_ssa ), /* properties_required */
  0, /* properties_provided */
  0, /* properties_destroyed */
  0, /* todo_flags_start */
  0, /* todo_flags_finish */
};

class pass_tail_calls : public gimple_opt_pass
{
public:
  pass_tail_calls (gcc::context *ctxt)
    : gimple_opt_pass (pass_data_tail_calls, ctxt)
  {}

  /* opt_pass methods: */
  virtual bool gate (function *) { return gate_tail_calls (); }
  virtual unsigned int execute (function *) { return execute_tail_calls (); }

}; // class pass_tail_calls

} // anon namespace

gimple_opt_pass *
make_pass_tail_calls (gcc::context *ctxt)
{
  return new pass_tail_calls (ctxt);
}<|MERGE_RESOLUTION|>--- conflicted
+++ resolved
@@ -288,12 +288,8 @@
 	  /* Even if the type modes are the same, if the precision of the
 	     type is smaller than mode's precision,
 	     reduce_to_bit_field_precision would generate additional code.  */
-<<<<<<< HEAD
-	  if (partial_integral_type_p (TREE_TYPE (dest)))
-=======
 	  if (INTEGRAL_TYPE_P (TREE_TYPE (dest))
 	      && !type_has_mode_precision_p (TREE_TYPE (dest)))
->>>>>>> 5865bc94
 	    return FAIL;
 	}
 

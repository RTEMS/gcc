/* Profile counter container type.
   Copyright (C) 2017-2019 Free Software Foundation, Inc.
   Contributed by Jan Hubicka

This file is part of GCC.

GCC is free software; you can redistribute it and/or modify it under
the terms of the GNU General Public License as published by the Free
Software Foundation; either version 3, or (at your option) any later
version.

GCC is distributed in the hope that it will be useful, but WITHOUT ANY
WARRANTY; without even the implied warranty of MERCHANTABILITY or
FITNESS FOR A PARTICULAR PURPOSE.  See the GNU General Public License
for more details.

You should have received a copy of the GNU General Public License
along with GCC; see the file COPYING3.  If not see
<http://www.gnu.org/licenses/>.  */

#ifndef GCC_PROFILE_COUNT_H
#define GCC_PROFILE_COUNT_H

struct function;
struct profile_count;

/* Quality of the profile count.  Because gengtype does not support enums
   inside of classes, this is in global namespace.  */
enum profile_quality {
  /* Uninitialized value.  */
  UNINITIALIZED_PROFILE,

  /* Profile is based on static branch prediction heuristics and may
     or may not match reality.  It is local to function and cannot be compared
     inter-procedurally.  Never used by probabilities (they are always local).
   */
  GUESSED_LOCAL,

  /* Profile was read by feedback and was 0, we used local heuristics to guess
     better.  This is the case of functions not run in profile feedback.
     Never used by probabilities.  */
  GUESSED_GLOBAL0,

  /* Same as GUESSED_GLOBAL0 but global count is adjusted 0.  */
  GUESSED_GLOBAL0_ADJUSTED,

  /* Profile is based on static branch prediction heuristics.  It may or may
     not reflect the reality but it can be compared interprocedurally
     (for example, we inlined function w/o profile feedback into function
      with feedback and propagated from that).
     Never used by probabilities.  */
  GUESSED,

  /* Profile was determined by autofdo.  */
  AFDO,

  /* Profile was originally based on feedback but it was adjusted
     by code duplicating optimization.  It may not precisely reflect the
     particular code path.  */
  ADJUSTED,

  /* Profile was read from profile feedback or determined by accurate static
     method.  */
  PRECISE
};

extern const char *profile_quality_as_string (enum profile_quality);
extern bool parse_profile_quality (const char *value,
				   profile_quality *quality);

/* The base value for branch probability notes and edge probabilities.  */
#define REG_BR_PROB_BASE  10000

#define RDIV(X,Y) (((X) + (Y) / 2) / (Y))

bool slow_safe_scale_64bit (uint64_t a, uint64_t b, uint64_t c, uint64_t *res);

/* Compute RES=(a*b + c/2)/c capping and return false if overflow happened.  */

inline bool
safe_scale_64bit (uint64_t a, uint64_t b, uint64_t c, uint64_t *res)
{
#if (GCC_VERSION >= 5000)
  uint64_t tmp;
  if (!__builtin_mul_overflow (a, b, &tmp)
      && !__builtin_add_overflow (tmp, c/2, &tmp))
    {
      *res = tmp / c;
      return true;
    }
  if (c == 1)
    {
      *res = (uint64_t) -1;
      return false;
    }
#else
  if (a < ((uint64_t)1 << 31)
      && b < ((uint64_t)1 << 31)
      && c < ((uint64_t)1 << 31))
    {
      *res = (a * b + (c / 2)) / c;
      return true;
    }
#endif
  return slow_safe_scale_64bit (a, b, c, res);
}

/* Data type to hold probabilities.  It implements fixed point arithmetics
   with capping so probability is always in range [0,1] and scaling requiring
   values greater than 1 needs to be represented otherwise.

   In addition to actual value the quality of profile is tracked and propagated
   through all operations.  Special value UNINITIALIZED_PROFILE is used for probabilities
   that has not been determined yet (for example because of
   -fno-guess-branch-probability)

   Typically probabilities are derived from profile feedback (via
   probability_in_gcov_type), autoFDO or guessed statically and then propagated
   thorough the compilation.

   Named probabilities are available:
     - never           (0 probability)
     - guessed_never
     - very_unlikely   (1/2000 probability)
     - unlikely        (1/5 probability)
     - even            (1/2 probability)
     - likely          (4/5 probability)
     - very_likely     (1999/2000 probability)
     - guessed_always
     - always

   Named probabilities except for never/always are assumed to be statically
   guessed and thus not necessarily accurate.  The difference between never
   and guessed_never is that the first one should be used only in case that
   well behaving program will very likely not execute the "never" path.
   For example if the path is going to abort () call or it exception handling.

   Always and guessed_always probabilities are symmetric.

   For legacy code we support conversion to/from REG_BR_PROB_BASE based fixpoint
   integer arithmetics. Once the code is converted to branch probabilities,
   these conversions will probably go away because they are lossy.
*/

class GTY((user)) profile_probability
{
  static const int n_bits = 29;
  /* We can technically use ((uint32_t) 1 << (n_bits - 1)) - 2 but that
     will lead to harder multiplication sequences.  */
  static const uint32_t max_probability = (uint32_t) 1 << (n_bits - 2);
  static const uint32_t uninitialized_probability
		 = ((uint32_t) 1 << (n_bits - 1)) - 1;

  uint32_t m_val : 29;
  enum profile_quality m_quality : 3;

  friend struct profile_count;
public:
  profile_probability (): m_val (uninitialized_probability),
    m_quality (GUESSED)
  {}

  profile_probability (uint32_t val, profile_quality quality):
    m_val (val), m_quality (quality)
  {}

  /* Named probabilities.  */
  static profile_probability never ()
    {
      profile_probability ret;
      ret.m_val = 0;
      ret.m_quality = PRECISE;
      return ret;
    }

  static profile_probability guessed_never ()
    {
      profile_probability ret;
      ret.m_val = 0;
      ret.m_quality = GUESSED;
      return ret;
    }

  static profile_probability very_unlikely ()
    {
      /* Be consistent with PROB_VERY_UNLIKELY in predict.h.  */
      profile_probability r = guessed_always ().apply_scale (1, 2000);
      r.m_val--;
      return r;
    }

  static profile_probability unlikely ()
    {
      /* Be consistent with PROB_VERY_LIKELY in predict.h.  */
      profile_probability r = guessed_always ().apply_scale (1, 5);
      r.m_val--;
      return r;
    }

  static profile_probability even ()
    {
      return guessed_always ().apply_scale (1, 2);
    }

  static profile_probability very_likely ()
    {
      return always () - very_unlikely ();
    }

  static profile_probability likely ()
    {
      return always () - unlikely ();
    }

  static profile_probability guessed_always ()
    {
      profile_probability ret;
      ret.m_val = max_probability;
      ret.m_quality = GUESSED;
      return ret;
    }

  static profile_probability always ()
    {
      profile_probability ret;
      ret.m_val = max_probability;
      ret.m_quality = PRECISE;
      return ret;
    }

  /* Probabilities which has not been initialized. Either because
     initialization did not happen yet or because profile is unknown.  */
  static profile_probability uninitialized ()
    {
      profile_probability c;
      c.m_val = uninitialized_probability;
      c.m_quality = GUESSED;
      return c;
    }

  /* Return true if value has been initialized.  */
  bool initialized_p () const
    {
      return m_val != uninitialized_probability;
    }

  /* Return true if value can be trusted.  */
  bool reliable_p () const
    {
      return m_quality >= ADJUSTED;
    }

  /* Conversion from and to REG_BR_PROB_BASE integer fixpoint arithmetics.
     this is mostly to support legacy code and should go away.  */
  static profile_probability from_reg_br_prob_base (int v)
    {
      profile_probability ret;
      gcc_checking_assert (v >= 0 && v <= REG_BR_PROB_BASE);
      ret.m_val = RDIV (v * (uint64_t) max_probability, REG_BR_PROB_BASE);
      ret.m_quality = GUESSED;
      return ret;
    }

  int to_reg_br_prob_base () const
    {
      gcc_checking_assert (initialized_p ());
      return RDIV (m_val * (uint64_t) REG_BR_PROB_BASE, max_probability);
    }

  /* Conversion to and from RTL representation of profile probabilities.  */
  static profile_probability from_reg_br_prob_note (int v)
    {
      profile_probability ret;
      ret.m_val = ((unsigned int)v) / 8;
      ret.m_quality = (enum profile_quality)(v & 7);
      return ret;
    }

  int to_reg_br_prob_note () const
    {
      gcc_checking_assert (initialized_p ());
      int ret = m_val * 8 + m_quality;
      gcc_checking_assert (from_reg_br_prob_note (ret) == *this);
      return ret;
    }

  /* Return VAL1/VAL2.  */
  static profile_probability probability_in_gcov_type
				 (gcov_type val1, gcov_type val2)
    {
      profile_probability ret;
      gcc_checking_assert (val1 >= 0 && val2 > 0);
      if (val1 > val2)
	ret.m_val = max_probability;
      else
	{
	  uint64_t tmp;
	  safe_scale_64bit (val1, max_probability, val2, &tmp);
	  gcc_checking_assert (tmp <= max_probability);
	  ret.m_val = tmp;
	}
      ret.m_quality = PRECISE;
      return ret;
    }

  /* Basic operations.  */
  bool operator== (const profile_probability &other) const
    {
      return m_val == other.m_val && m_quality == other.m_quality;
    }

  profile_probability operator+ (const profile_probability &other) const
    {
      if (other == never ())
	return *this;
      if (*this == never ())
	return other;
      if (!initialized_p () || !other.initialized_p ())
	return uninitialized ();

      profile_probability ret;
      ret.m_val = MIN ((uint32_t)(m_val + other.m_val), max_probability);
      ret.m_quality = MIN (m_quality, other.m_quality);
      return ret;
    }

  profile_probability &operator+= (const profile_probability &other)
    {
      if (other == never ())
	return *this;
      if (*this == never ())
	{
	  *this = other;
	  return *this;
	}
      if (!initialized_p () || !other.initialized_p ())
	return *this = uninitialized ();
      else
	{
	  m_val = MIN ((uint32_t)(m_val + other.m_val), max_probability);
	  m_quality = MIN (m_quality, other.m_quality);
	}
      return *this;
    }

  profile_probability operator- (const profile_probability &other) const
    {
      if (*this == never ()
	  || other == never ())
	return *this;
      if (!initialized_p () || !other.initialized_p ())
	return uninitialized ();
      profile_probability ret;
      ret.m_val = m_val >= other.m_val ? m_val - other.m_val : 0;
      ret.m_quality = MIN (m_quality, other.m_quality);
      return ret;
    }

  profile_probability &operator-= (const profile_probability &other)
    {
      if (*this == never ()
	  || other == never ())
	return *this;
      if (!initialized_p () || !other.initialized_p ())
	return *this = uninitialized ();
      else
	{
	  m_val = m_val >= other.m_val ? m_val - other.m_val : 0;
	  m_quality = MIN (m_quality, other.m_quality);
	}
      return *this;
    }

  profile_probability operator* (const profile_probability &other) const
    {
      if (*this == never ()
	  || other == never ())
	return never ();
      if (!initialized_p () || !other.initialized_p ())
	return uninitialized ();
      profile_probability ret;
      ret.m_val = RDIV ((uint64_t)m_val * other.m_val, max_probability);
      ret.m_quality = MIN (MIN (m_quality, other.m_quality), ADJUSTED);
      return ret;
    }

  profile_probability &operator*= (const profile_probability &other)
    {
      if (*this == never ()
	  || other == never ())
	return *this = never ();
      if (!initialized_p () || !other.initialized_p ())
	return *this = uninitialized ();
      else
	{
	  m_val = RDIV ((uint64_t)m_val * other.m_val, max_probability);
	  m_quality = MIN (MIN (m_quality, other.m_quality), ADJUSTED);
	}
      return *this;
    }

  profile_probability operator/ (const profile_probability &other) const
    {
      if (*this == never ())
	return never ();
      if (!initialized_p () || !other.initialized_p ())
	return uninitialized ();
      profile_probability ret;
      /* If we get probability above 1, mark it as unreliable and return 1. */
      if (m_val >= other.m_val)
	{
	  ret.m_val = max_probability;
          ret.m_quality = MIN (MIN (m_quality, other.m_quality),
			       GUESSED);
	  return ret;
	}
      else if (!m_val)
	ret.m_val = 0;
      else
	{
	  gcc_checking_assert (other.m_val);
	  ret.m_val = MIN (RDIV ((uint64_t)m_val * max_probability,
				 other.m_val),
			   max_probability);
	}
      ret.m_quality = MIN (MIN (m_quality, other.m_quality), ADJUSTED);
      return ret;
    }

  profile_probability &operator/= (const profile_probability &other)
    {
      if (*this == never ())
	return *this = never ();
      if (!initialized_p () || !other.initialized_p ())
	return *this = uninitialized ();
      else
	{
          /* If we get probability above 1, mark it as unreliable
	     and return 1. */
	  if (m_val > other.m_val)
	    {
	      m_val = max_probability;
              m_quality = MIN (MIN (m_quality, other.m_quality),
			       GUESSED);
	      return *this;
	    }
	  else if (!m_val)
	    ;
	  else
	    {
	      gcc_checking_assert (other.m_val);
	      m_val = MIN (RDIV ((uint64_t)m_val * max_probability,
				 other.m_val),
			   max_probability);
	    }
	  m_quality = MIN (MIN (m_quality, other.m_quality), ADJUSTED);
	}
      return *this;
    }

  /* Split *THIS (ORIG) probability into 2 probabilities, such that
     the returned one (FIRST) is *THIS * CPROB and *THIS is
     adjusted (SECOND) so that FIRST + FIRST.invert () * SECOND
     == ORIG.  This is useful e.g. when splitting a conditional
     branch like:
     if (cond)
       goto lab; // ORIG probability
     into
     if (cond1)
       goto lab; // FIRST = ORIG * CPROB probability
     if (cond2)
       goto lab; // SECOND probability
     such that the overall probability of jumping to lab remains
     the same.  CPROB gives the relative probability between the
     branches.  */
  profile_probability split (const profile_probability &cprob)
    {
      profile_probability ret = *this * cprob;
      /* The following is equivalent to:
         *this = cprob.invert () * *this / ret.invert ();
	 Avoid scaling when overall outcome is supposed to be always.
	 Without knowing that one is inverse of other, the result would be
	 conservative.  */
      if (!(*this == always ()))
        *this = (*this - ret) / ret.invert ();
      return ret;
    }

  gcov_type apply (gcov_type val) const
    {
      if (*this == uninitialized ())
	return val / 2;
      return RDIV (val * m_val, max_probability);
    }

  /* Return 1-*THIS.  */
  profile_probability invert () const
    {
      return always() - *this;
    }

  /* Return THIS with quality dropped to GUESSED.  */
  profile_probability guessed () const
    {
      profile_probability ret = *this;
      ret.m_quality = GUESSED;
      return ret;
    }

  /* Return THIS with quality dropped to AFDO.  */
  profile_probability afdo () const
    {
      profile_probability ret = *this;
      ret.m_quality = AFDO;
      return ret;
    }

  /* Return *THIS * NUM / DEN.  */
  profile_probability apply_scale (int64_t num, int64_t den) const
    {
      if (*this == never ())
	return *this;
      if (!initialized_p ())
	return uninitialized ();
      profile_probability ret;
      uint64_t tmp;
      safe_scale_64bit (m_val, num, den, &tmp);
      ret.m_val = MIN (tmp, max_probability);
      ret.m_quality = MIN (m_quality, ADJUSTED);
      return ret;
    }

  /* Return true when the probability of edge is reliable.

     The profile guessing code is good at predicting branch outcome (i.e.
     taken/not taken), that is predicted right slightly over 75% of time.
     It is however notoriously poor on predicting the probability itself.
     In general the profile appear a lot flatter (with probabilities closer
     to 50%) than the reality so it is bad idea to use it to drive optimization
     such as those disabling dynamic branch prediction for well predictable
     branches.

     There are two exceptions - edges leading to noreturn edges and edges
     predicted by number of iterations heuristics are predicted well.  This macro
     should be able to distinguish those, but at the moment it simply check for
     noreturn heuristic that is only one giving probability over 99% or bellow
     1%.  In future we might want to propagate reliability information across the
     CFG if we find this information useful on multiple places.   */
  bool probably_reliable_p () const
    {
      if (m_quality >= ADJUSTED)
	return true;
      if (!initialized_p ())
	return false;
      return m_val < max_probability / 100
	     || m_val > max_probability - max_probability / 100;
    }

  /* Return false if profile_probability is bogus.  */
  bool verify () const
    {
      gcc_checking_assert (m_quality != UNINITIALIZED_PROFILE);
      if (m_val == uninitialized_probability)
	return m_quality == GUESSED;
      else if (m_quality < GUESSED)
	return false;
      return m_val <= max_probability;
    }

  /* Comparisons are three-state and conservative.  False is returned if
     the inequality cannot be decided.  */
  bool operator< (const profile_probability &other) const
    {
      return initialized_p () && other.initialized_p () && m_val < other.m_val;
    }

  bool operator> (const profile_probability &other) const
    {
      return initialized_p () && other.initialized_p () && m_val > other.m_val;
    }

  bool operator<= (const profile_probability &other) const
    {
      return initialized_p () && other.initialized_p () && m_val <= other.m_val;
    }

  bool operator>= (const profile_probability &other) const
    {
      return initialized_p () && other.initialized_p () && m_val >= other.m_val;
    }

  /* Get the value of the count.  */
  uint32_t value () const { return m_val; }

  /* Get the quality of the count.  */
  enum profile_quality quality () const { return m_quality; }

  /* Output THIS to F.  */
  void dump (FILE *f) const;

  /* Print THIS to stderr.  */
  void debug () const;

  /* Return true if THIS is known to differ significantly from OTHER.  */
  bool differs_from_p (profile_probability other) const;

  /* Return if difference is greater than 50%.  */
  bool differs_lot_from_p (profile_probability other) const;

  /* COUNT1 times event happens with *THIS probability, COUNT2 times OTHER
     happens with COUNT2 probability. Return probability that either *THIS or
     OTHER happens.  */
  profile_probability combine_with_count (profile_count count1,
					  profile_probability other,
					  profile_count count2) const;

  /* LTO streaming support.  */
  static profile_probability stream_in (class lto_input_block *);
  void stream_out (struct output_block *);
  void stream_out (struct lto_output_stream *);
};

/* Main data type to hold profile counters in GCC. Profile counts originate
   either from profile feedback, static profile estimation or both.  We do not
   perform whole program profile propagation and thus profile estimation
   counters are often local to function, while counters from profile feedback
   (or special cases of profile estimation) can be used inter-procedurally.

   There are 3 basic types
     1) local counters which are result of intra-procedural static profile
        estimation.
     2) ipa counters which are result of profile feedback or special case
        of static profile estimation (such as in function main).
     3) counters which counts as 0 inter-procedurally (because given function
        was never run in train feedback) but they hold local static profile
        estimate.

   Counters of type 1 and 3 cannot be mixed with counters of different type
   within operation (because whole function should use one type of counter)
   with exception that global zero mix in most operations where outcome is
   well defined.

   To take local counter and use it inter-procedurally use ipa member function
   which strips information irrelevant at the inter-procedural level.

   Counters are 61bit integers representing number of executions during the
   train run or normalized frequency within the function.

   As the profile is maintained during the compilation, many adjustments are
   made.  Not all transformations can be made precisely, most importantly
   when code is being duplicated.  It also may happen that part of CFG has
   profile counts known while other do not - for example when LTO optimizing
   partly profiled program or when profile was lost due to COMDAT merging.

   For this reason profile_count tracks more information than
   just unsigned integer and it is also ready for profile mismatches.
   The API of this data type represent operations that are natural
   on profile counts - sum, difference and operation with scales and
   probabilities.  All operations are safe by never getting negative counts
   and they do end up in uninitialized scale if any of the parameters is
   uninitialized.

   All comparisons that are three state and handling of probabilities.  Thus
   a < b is not equal to !(a >= b).

   The following pre-defined counts are available:

   profile_count::zero ()  for code that is known to execute zero times at
      runtime (this can be detected statically i.e. for paths leading to
      abort ();
   profile_count::one () for code that is known to execute once (such as
      main () function
   profile_count::uninitialized ()  for unknown execution count.

 */

class sreal;

struct GTY(()) profile_count
{
public:
  /* Use 62bit to hold basic block counters.  Should be at least
     64bit.  Although a counter cannot be negative, we use a signed
     type to hold various extra stages.  */

  static const int n_bits = 61;
  static const uint64_t max_count = ((uint64_t) 1 << n_bits) - 2;
private:
  static const uint64_t uninitialized_count = ((uint64_t) 1 << n_bits) - 1;

#if defined (__arm__) && (__GNUC__ >= 6 && __GNUC__ <= 8)
  /* Work-around for PR88469.  A bug in the gcc-6/7/8 PCS layout code
     incorrectly detects the alignment of a structure where the only
     64-bit aligned object is a bit-field.  We force the alignment of
     the entire field to mitigate this.  */
#define UINT64_BIT_FIELD_ALIGN __attribute__ ((aligned(8)))
#else
#define UINT64_BIT_FIELD_ALIGN
#endif
  uint64_t UINT64_BIT_FIELD_ALIGN m_val : n_bits;
#undef UINT64_BIT_FIELD_ALIGN
  enum profile_quality m_quality : 3;
public:

  /* Return true if both values can meaningfully appear in single function
     body.  We have either all counters in function local or global, otherwise
     operations between them are not really defined well.  */
  bool compatible_p (const profile_count other) const
    {
      if (!initialized_p () || !other.initialized_p ())
	return true;
      if (*this == zero ()
	  || other == zero ())
	return true;
      /* Do not allow nonzero global profile together with local guesses
	 that are globally0.  */
      if (ipa ().nonzero_p ()
	  && !(other.ipa () == other))
	return false;
      if (other.ipa ().nonzero_p ()
	  && !(ipa () == *this))
	return false;
	
      return ipa_p () == other.ipa_p ();
    }

  /* Used for counters which are expected to be never executed.  */
  static profile_count zero ()
    {
      return from_gcov_type (0);
    }

  static profile_count adjusted_zero ()
    {
      profile_count c;
      c.m_val = 0;
      c.m_quality = ADJUSTED;
      return c;
    }

  static profile_count guessed_zero ()
    {
      profile_count c;
      c.m_val = 0;
      c.m_quality = GUESSED;
      return c;
    }

  static profile_count one ()
    {
      return from_gcov_type (1);
    }

  /* Value of counters which has not been initialized. Either because
     initialization did not happen yet or because profile is unknown.  */
  static profile_count uninitialized ()
    {
      profile_count c;
      c.m_val = uninitialized_count;
      c.m_quality = GUESSED_LOCAL;
      return c;
    }

  /* Conversion to gcov_type is lossy.  */
  gcov_type to_gcov_type () const
    {
      gcc_checking_assert (initialized_p ());
      return m_val;
    }

  /* Return true if value has been initialized.  */
  bool initialized_p () const
    {
      return m_val != uninitialized_count;
    }

  /* Return true if value can be trusted.  */
  bool reliable_p () const
    {
      return m_quality >= ADJUSTED;
    }

  /* Return true if value can be operated inter-procedurally.  */
  bool ipa_p () const
    {
      return !initialized_p () || m_quality >= GUESSED_GLOBAL0;
    }

  /* Return true if quality of profile is precise.  */
  bool precise_p () const
    {
      return m_quality == PRECISE;
    }

  /* Get the value of the count.  */
  uint32_t value () const { return m_val; }

  /* Get the quality of the count.  */
  enum profile_quality quality () const { return m_quality; }

  /* When merging basic blocks, the two different profile counts are unified.
     Return true if this can be done without losing info about profile.
     The only case we care about here is when first BB contains something
     that makes it terminate in a way not visible in CFG.  */
  bool ok_for_merging (profile_count other) const
    {
      if (m_quality < ADJUSTED
	  || other.m_quality < ADJUSTED)
	return true;
      return !(other < *this);
    }

  /* When merging two BBs with different counts, pick common count that looks
     most representative.  */
  profile_count merge (profile_count other) const
    {
      if (*this == other || !other.initialized_p ()
	  || m_quality > other.m_quality)
	return *this;
      if (other.m_quality > m_quality
	  || other > *this)
	return other;
      return *this;
    }

  /* Basic operations.  */
  bool operator== (const profile_count &other) const
    {
      return m_val == other.m_val && m_quality == other.m_quality;
    }

  profile_count operator+ (const profile_count &other) const
    {
      if (other == zero ())
	return *this;
      if (*this == zero ())
	return other;
      if (!initialized_p () || !other.initialized_p ())
	return uninitialized ();

      profile_count ret;
      gcc_checking_assert (compatible_p (other));
      ret.m_val = m_val + other.m_val;
      ret.m_quality = MIN (m_quality, other.m_quality);
      return ret;
    }

  profile_count &operator+= (const profile_count &other)
    {
      if (other == zero ())
	return *this;
      if (*this == zero ())
	{
	  *this = other;
	  return *this;
	}
      if (!initialized_p () || !other.initialized_p ())
	return *this = uninitialized ();
      else
	{
          gcc_checking_assert (compatible_p (other));
	  m_val += other.m_val;
	  m_quality = MIN (m_quality, other.m_quality);
	}
      return *this;
    }

  profile_count operator- (const profile_count &other) const
    {
      if (*this == zero () || other == zero ())
	return *this;
      if (!initialized_p () || !other.initialized_p ())
	return uninitialized ();
      gcc_checking_assert (compatible_p (other));
      profile_count ret;
      ret.m_val = m_val >= other.m_val ? m_val - other.m_val : 0;
      ret.m_quality = MIN (m_quality, other.m_quality);
      return ret;
    }

  profile_count &operator-= (const profile_count &other)
    {
      if (*this == zero () || other == zero ())
	return *this;
      if (!initialized_p () || !other.initialized_p ())
	return *this = uninitialized ();
      else
	{
          gcc_checking_assert (compatible_p (other));
	  m_val = m_val >= other.m_val ? m_val - other.m_val: 0;
	  m_quality = MIN (m_quality, other.m_quality);
	}
      return *this;
    }

  /* Return false if profile_count is bogus.  */
  bool verify () const
    {
      gcc_checking_assert (m_quality != UNINITIALIZED_PROFILE);
      return m_val != uninitialized_count || m_quality == GUESSED_LOCAL;
    }

  /* Comparisons are three-state and conservative.  False is returned if
     the inequality cannot be decided.  */
  bool operator< (const profile_count &other) const
    {
      if (!initialized_p () || !other.initialized_p ())
	return false;
      if (*this == zero ())
	return !(other == zero ());
      if (other == zero ())
	return false;
      gcc_checking_assert (compatible_p (other));
      return m_val < other.m_val;
    }

  bool operator> (const profile_count &other) const
    {
      if (!initialized_p () || !other.initialized_p ())
	return false;
      if (*this  == zero ())
	return false;
      if (other == zero ())
	return !(*this == zero ());
      gcc_checking_assert (compatible_p (other));
      return initialized_p () && other.initialized_p () && m_val > other.m_val;
    }

  bool operator< (const gcov_type other) const
    {
      gcc_checking_assert (ipa_p ());
      gcc_checking_assert (other >= 0);
      return initialized_p () && m_val < (uint64_t) other;
    }

  bool operator> (const gcov_type other) const
    {
      gcc_checking_assert (ipa_p ());
      gcc_checking_assert (other >= 0);
      return initialized_p () && m_val > (uint64_t) other;
    }

  bool operator<= (const profile_count &other) const
    {
      if (!initialized_p () || !other.initialized_p ())
	return false;
      if (*this == zero ())
	return true;
      if (other == zero ())
	return (*this == zero ());
      gcc_checking_assert (compatible_p (other));
      return m_val <= other.m_val;
    }

  bool operator>= (const profile_count &other) const
    {
      if (!initialized_p () || !other.initialized_p ())
	return false;
      if (other == zero ())
	return true;
      if (*this == zero ())
	return (other == zero ());
      gcc_checking_assert (compatible_p (other));
      return m_val >= other.m_val;
    }

  bool operator<= (const gcov_type other) const
    {
      gcc_checking_assert (ipa_p ());
      gcc_checking_assert (other >= 0);
      return initialized_p () && m_val <= (uint64_t) other;
    }

  bool operator>= (const gcov_type other) const
    {
      gcc_checking_assert (ipa_p ());
      gcc_checking_assert (other >= 0);
      return initialized_p () && m_val >= (uint64_t) other;
    }

  /* Return true when value is not zero and can be used for scaling. 
     This is different from *this > 0 because that requires counter to
     be IPA.  */
  bool nonzero_p () const
    {
      return initialized_p () && m_val != 0;
    }

  /* Make counter forcibly nonzero.  */
  profile_count force_nonzero () const
    {
      if (!initialized_p ())
	return *this;
      profile_count ret = *this;
      if (ret.m_val == 0)
	{
	  ret.m_val = 1;
          ret.m_quality = MIN (m_quality, ADJUSTED);
	}
      return ret;
    }

  profile_count max (profile_count other) const
    {
      profile_count val = *this;

      /* Always prefer nonzero IPA counts over local counts.  */
      if (ipa ().nonzero_p () || other.ipa ().nonzero_p ())
	{
	  val = ipa ();
	  other = other.ipa ();
	}
      if (!initialized_p ())
	return other;
      if (!other.initialized_p ())
	return *this;
      if (*this == zero ())
	return other;
      if (other == zero ())
	return *this;
      gcc_checking_assert (compatible_p (other));
      if (val.m_val < other.m_val || (m_val == other.m_val
				      && val.m_quality < other.m_quality))
	return other;
      return *this;
    }

  /* PROB is a probability in scale 0...REG_BR_PROB_BASE.  Scale counter
     accordingly.  */
  profile_count apply_probability (int prob) const
    {
      gcc_checking_assert (prob >= 0 && prob <= REG_BR_PROB_BASE);
      if (m_val == 0)
	return *this;
      if (!initialized_p ())
	return uninitialized ();
      profile_count ret;
      ret.m_val = RDIV (m_val * prob, REG_BR_PROB_BASE);
      ret.m_quality = MIN (m_quality, ADJUSTED);
      return ret;
    }

  /* Scale counter according to PROB.  */
  profile_count apply_probability (profile_probability prob) const
    {
      if (*this == zero ())
	return *this;
      if (prob == profile_probability::never ())
	return zero ();
      if (!initialized_p ())
	return uninitialized ();
      profile_count ret;
      uint64_t tmp;
      safe_scale_64bit (m_val, prob.m_val, profile_probability::max_probability,
			&tmp);
      ret.m_val = tmp;
      ret.m_quality = MIN (m_quality, prob.m_quality);
      return ret;
    }

  /* Return *THIS * NUM / DEN.  */
  profile_count apply_scale (int64_t num, int64_t den) const
    {
      if (m_val == 0)
	return *this;
      if (!initialized_p ())
	return uninitialized ();
      profile_count ret;
      uint64_t tmp;

      gcc_checking_assert (num >= 0 && den > 0);
      safe_scale_64bit (m_val, num, den, &tmp);
      ret.m_val = MIN (tmp, max_count);
      ret.m_quality = MIN (m_quality, ADJUSTED);
      return ret;
    }

  profile_count apply_scale (profile_count num, profile_count den) const
    {
      if (*this == zero ())
	return *this;

      if (num == zero ())
	return num;
      if (!initialized_p () || !num.initialized_p () || !den.initialized_p ())
	return uninitialized ();
      if (num == den)
	return *this;
      gcc_checking_assert (den.m_val);

      profile_count ret;
      uint64_t val;
      safe_scale_64bit (m_val, num.m_val, den.m_val, &val);
      ret.m_val = MIN (val, max_count);
      ret.m_quality = MIN (MIN (MIN (m_quality, ADJUSTED),
			        num.m_quality), den.m_quality);
<<<<<<< HEAD
      /* Be sure that ret is not local or global0 type 
	 if num is global.  */
      if (num.ipa_p () && (!ret.ipa_p () || !(ret.ipa () == ret)))
	ret.m_quality = MIN (num.m_quality, GUESSED);
=======
      /* Be sure that ret is not local if num is global.
	 Also ensure that ret is not global0 when num is global.  */
      if (num.ipa_p ())
	ret.m_quality = MAX (ret.m_quality,
			     num == num.ipa () ? GUESSED : num.m_quality);
>>>>>>> bd74b8b7
      return ret;
    }

  /* Return THIS with quality dropped to GUESSED_LOCAL.  */
  profile_count guessed_local () const
    {
      profile_count ret = *this;
      if (!initialized_p ())
	return *this;
      ret.m_quality = GUESSED_LOCAL;
      return ret;
    }

  /* We know that profile is globally 0 but keep local profile if present.  */
  profile_count global0 () const
    {
      profile_count ret = *this;
      if (!initialized_p ())
	return *this;
      ret.m_quality = GUESSED_GLOBAL0;
      return ret;
    }

  /* We know that profile is globally adjusted 0 but keep local profile
     if present.  */
  profile_count global0adjusted () const
    {
      profile_count ret = *this;
      if (!initialized_p ())
	return *this;
      ret.m_quality = GUESSED_GLOBAL0_ADJUSTED;
      return ret;
    }

  /* Return THIS with quality dropped to GUESSED.  */
  profile_count guessed () const
    {
      profile_count ret = *this;
      ret.m_quality = MIN (ret.m_quality, GUESSED);
      return ret;
    }

  /* Return variant of profile count which is always safe to compare
     across functions.  */
  profile_count ipa () const
    {
      if (m_quality > GUESSED_GLOBAL0_ADJUSTED)
	return *this;
      if (m_quality == GUESSED_GLOBAL0)
	return zero ();
      if (m_quality == GUESSED_GLOBAL0_ADJUSTED)
	return adjusted_zero ();
      return uninitialized ();
    }

  /* Return THIS with quality dropped to AFDO.  */
  profile_count afdo () const
    {
      profile_count ret = *this;
      ret.m_quality = AFDO;
      return ret;
    }

  /* Return probability of event with counter THIS within event with counter
     OVERALL.  */
  profile_probability probability_in (const profile_count overall) const
    {
      if (*this == zero ()
	  && !(overall == zero ()))
	return profile_probability::never ();
      if (!initialized_p () || !overall.initialized_p ()
	  || !overall.m_val)
	return profile_probability::uninitialized ();
      if (*this == overall && m_quality == PRECISE)
	return profile_probability::always ();
      profile_probability ret;

      gcc_checking_assert (compatible_p (overall));
      if (overall.m_val < m_val)
	{
	  ret.m_val = profile_probability::max_probability;
	  ret.m_quality = GUESSED;
	  return ret;
	}
      else
	ret.m_val = RDIV (m_val * profile_probability::max_probability,
			  overall.m_val);
      ret.m_quality = MIN (MAX (MIN (m_quality, overall.m_quality),
				GUESSED), ADJUSTED);
      return ret;
    }

  int to_frequency (struct function *fun) const;
  int to_cgraph_frequency (profile_count entry_bb_count) const;
  sreal to_sreal_scale (profile_count in, bool *known = NULL) const;

  /* Output THIS to F.  */
  void dump (FILE *f) const;

  /* Print THIS to stderr.  */
  void debug () const;

  /* Return true if THIS is known to differ significantly from OTHER.  */
  bool differs_from_p (profile_count other) const;

  /* We want to scale profile across function boundary from NUM to DEN.
     Take care of the side case when NUM and DEN are zeros of incompatible
     kinds.  */
  static void adjust_for_ipa_scaling (profile_count *num, profile_count *den);

  /* THIS is a count of bb which is known to be executed IPA times.
     Combine this information into bb counter.  This means returning IPA
     if it is nonzero, not changing anything if IPA is uninitialized
     and if IPA is zero, turning THIS into corresponding local profile with
     global0.  */
  profile_count combine_with_ipa_count (profile_count ipa);

  /* Same as combine_with_ipa_count but inside function with count IPA2.  */
  profile_count combine_with_ipa_count_within
		 (profile_count ipa, profile_count ipa2);

  /* The profiling runtime uses gcov_type, which is usually 64bit integer.
     Conversions back and forth are used to read the coverage and get it
     into internal representation.  */
  static profile_count from_gcov_type (gcov_type v,
				       profile_quality quality = PRECISE);

  /* LTO streaming support.  */
  static profile_count stream_in (class lto_input_block *);
  void stream_out (struct output_block *);
  void stream_out (struct lto_output_stream *);
};
#endif<|MERGE_RESOLUTION|>--- conflicted
+++ resolved
@@ -1079,7 +1079,6 @@
     {
       if (*this == zero ())
 	return *this;
-
       if (num == zero ())
 	return num;
       if (!initialized_p () || !num.initialized_p () || !den.initialized_p ())
@@ -1094,18 +1093,11 @@
       ret.m_val = MIN (val, max_count);
       ret.m_quality = MIN (MIN (MIN (m_quality, ADJUSTED),
 			        num.m_quality), den.m_quality);
-<<<<<<< HEAD
-      /* Be sure that ret is not local or global0 type 
-	 if num is global.  */
-      if (num.ipa_p () && (!ret.ipa_p () || !(ret.ipa () == ret)))
-	ret.m_quality = MIN (num.m_quality, GUESSED);
-=======
       /* Be sure that ret is not local if num is global.
 	 Also ensure that ret is not global0 when num is global.  */
       if (num.ipa_p ())
 	ret.m_quality = MAX (ret.m_quality,
 			     num == num.ipa () ? GUESSED : num.m_quality);
->>>>>>> bd74b8b7
       return ret;
     }
 
@@ -1182,8 +1174,8 @@
       if (*this == overall && m_quality == PRECISE)
 	return profile_probability::always ();
       profile_probability ret;
-
       gcc_checking_assert (compatible_p (overall));
+
       if (overall.m_val < m_val)
 	{
 	  ret.m_val = profile_probability::max_probability;

/* Build live ranges for pseudos.
   Copyright (C) 2010-2017 Free Software Foundation, Inc.
   Contributed by Vladimir Makarov <vmakarov@redhat.com>.

This file is part of GCC.

GCC is free software; you can redistribute it and/or modify it under
the terms of the GNU General Public License as published by the Free
Software Foundation; either version 3, or (at your option) any later
version.

GCC is distributed in the hope that it will be useful, but WITHOUT ANY
WARRANTY; without even the implied warranty of MERCHANTABILITY or
FITNESS FOR A PARTICULAR PURPOSE.  See the GNU General Public License
for more details.

You should have received a copy of the GNU General Public License
along with GCC; see the file COPYING3.	If not see
<http://www.gnu.org/licenses/>.	 */


/* This file contains code to build pseudo live-ranges (analogous
   structures used in IRA, so read comments about the live-ranges
   there) and other info necessary for other passes to assign
   hard-registers to pseudos, coalesce the spilled pseudos, and assign
   stack memory slots to spilled pseudos.  */

#include "config.h"
#include "system.h"
#include "coretypes.h"
#include "backend.h"
#include "rtl.h"
#include "tree.h"
#include "predict.h"
#include "df.h"
#include "memmodel.h"
#include "tm_p.h"
#include "insn-config.h"
#include "regs.h"
#include "ira.h"
#include "recog.h"
#include "cfganal.h"
#include "sparseset.h"
#include "lra-int.h"
#include "target.h"

/* Program points are enumerated by numbers from range
   0..LRA_LIVE_MAX_POINT-1.  There are approximately two times more
   program points than insns.  Program points are places in the
   program where liveness info can be changed.	In most general case
   (there are more complicated cases too) some program points
   correspond to places where input operand dies and other ones
   correspond to places where output operands are born.	 */
int lra_live_max_point;

/* Accumulated execution frequency of all references for each hard
   register.  */
int lra_hard_reg_usage[FIRST_PSEUDO_REGISTER];

/* A global flag whose true value says to build live ranges for all
   pseudos, otherwise the live ranges only for pseudos got memory is
   build.  True value means also building copies and setting up hard
   register preferences.  The complete info is necessary only for the
   assignment pass.  The complete info is not needed for the
   coalescing and spill passes.	 */
static bool complete_info_p;

/* Pseudos live at current point in the RTL scan.  */
static sparseset pseudos_live;

/* Pseudos probably living through calls and setjumps.	As setjump is
   a call too, if a bit in PSEUDOS_LIVE_THROUGH_SETJUMPS is set up
   then the corresponding bit in PSEUDOS_LIVE_THROUGH_CALLS is set up
   too.	 These data are necessary for cases when only one subreg of a
   multi-reg pseudo is set up after a call.  So we decide it is
   probably live when traversing bb backward.  We are sure about
   living when we see its usage or definition of the pseudo.  */
static sparseset pseudos_live_through_calls;
static sparseset pseudos_live_through_setjumps;

/* Set of hard regs (except eliminable ones) currently live.  */
static HARD_REG_SET hard_regs_live;

/* Set of pseudos and hard registers start living/dying in the current
   insn.  These sets are used to update REG_DEAD and REG_UNUSED notes
   in the insn.	 */
static sparseset start_living, start_dying;

/* Set of pseudos and hard regs dead and unused in the current
   insn.  */
static sparseset unused_set, dead_set;

/* Bitmap used for holding intermediate bitmap operation results.  */
static bitmap_head temp_bitmap;

/* Pool for pseudo live ranges.	 */
static object_allocator<lra_live_range> lra_live_range_pool ("live ranges");

/* Free live range list LR.  */
static void
free_live_range_list (lra_live_range_t lr)
{
  lra_live_range_t next;

  while (lr != NULL)
    {
      next = lr->next;
      lra_live_range_pool.remove (lr);
      lr = next;
    }
}

/* Create and return pseudo live range with given attributes.  */
static lra_live_range_t
create_live_range (int regno, int start, int finish, lra_live_range_t next)
{
  lra_live_range_t p = lra_live_range_pool.allocate ();
  p->regno = regno;
  p->start = start;
  p->finish = finish;
  p->next = next;
  return p;
}

/* Copy live range R and return the result.  */
static lra_live_range_t
copy_live_range (lra_live_range_t r)
{
  return new (lra_live_range_pool) lra_live_range (*r);
}

/* Copy live range list given by its head R and return the result.  */
lra_live_range_t
lra_copy_live_range_list (lra_live_range_t r)
{
  lra_live_range_t p, first, *chain;

  first = NULL;
  for (chain = &first; r != NULL; r = r->next)
    {
      p = copy_live_range (r);
      *chain = p;
      chain = &p->next;
    }
  return first;
}

/* Merge *non-intersected* ranges R1 and R2 and returns the result.
   The function maintains the order of ranges and tries to minimize
   size of the result range list.  Ranges R1 and R2 may not be used
   after the call.  */
lra_live_range_t
lra_merge_live_ranges (lra_live_range_t r1, lra_live_range_t r2)
{
  lra_live_range_t first, last;

  if (r1 == NULL)
    return r2;
  if (r2 == NULL)
    return r1;
  for (first = last = NULL; r1 != NULL && r2 != NULL;)
    {
      if (r1->start < r2->start)
	std::swap (r1, r2);

      if (r1->start == r2->finish + 1)
	{
	  /* Joint ranges: merge r1 and r2 into r1.  */
	  r1->start = r2->start;
	  lra_live_range_t temp = r2;
	  r2 = r2->next;
	  lra_live_range_pool.remove (temp);
	}
      else
	{
	  gcc_assert (r2->finish + 1 < r1->start);
	  /* Add r1 to the result.  */
	  if (first == NULL)
	    first = last = r1;
	  else
	    {
	      last->next = r1;
	      last = r1;
	    }
	  r1 = r1->next;
	}
    }
  if (r1 != NULL)
    {
      if (first == NULL)
	first = r1;
      else
	last->next = r1;
    }
  else
    {
      lra_assert (r2 != NULL);
      if (first == NULL)
	first = r2;
      else
	last->next = r2;
    }
  return first;
}

/* Return TRUE if live ranges R1 and R2 intersect.  */
bool
lra_intersected_live_ranges_p (lra_live_range_t r1, lra_live_range_t r2)
{
  /* Remember the live ranges are always kept ordered.	*/
  while (r1 != NULL && r2 != NULL)
    {
      if (r1->start > r2->finish)
	r1 = r1->next;
      else if (r2->start > r1->finish)
	r2 = r2->next;
      else
	return true;
    }
  return false;
}

/* The function processing birth of hard register REGNO.  It updates
   living hard regs, START_LIVING, and conflict hard regs for living
   pseudos.  Conflict hard regs for the pic pseudo is not updated if
   REGNO is REAL_PIC_OFFSET_TABLE_REGNUM and CHECK_PIC_PSEUDO_P is
   true.  */
static void
make_hard_regno_born (int regno, bool check_pic_pseudo_p ATTRIBUTE_UNUSED)
{
  unsigned int i;

  lra_assert (regno < FIRST_PSEUDO_REGISTER);
  if (TEST_HARD_REG_BIT (hard_regs_live, regno))
    return;
  SET_HARD_REG_BIT (hard_regs_live, regno);
  sparseset_set_bit (start_living, regno);
  EXECUTE_IF_SET_IN_SPARSESET (pseudos_live, i)
#ifdef REAL_PIC_OFFSET_TABLE_REGNUM
    if (! check_pic_pseudo_p
	|| regno != REAL_PIC_OFFSET_TABLE_REGNUM
	|| pic_offset_table_rtx == NULL
	|| i != REGNO (pic_offset_table_rtx))
#endif
      SET_HARD_REG_BIT (lra_reg_info[i].conflict_hard_regs, regno);
}

/* Process the death of hard register REGNO.  This updates
   hard_regs_live and START_DYING.  */
static void
make_hard_regno_dead (int regno)
{
  lra_assert (regno < FIRST_PSEUDO_REGISTER);
  if (! TEST_HARD_REG_BIT (hard_regs_live, regno))
    return;
  sparseset_set_bit (start_dying, regno);
  CLEAR_HARD_REG_BIT (hard_regs_live, regno);
}

/* Mark pseudo REGNO as living at program point POINT, update conflicting
   hard registers of the pseudo and START_LIVING, and start a new live
   range for the pseudo corresponding to REGNO if it is necessary.  */
static void
mark_pseudo_live (int regno, int point)
{
  lra_live_range_t p;

  lra_assert (regno >= FIRST_PSEUDO_REGISTER);
  lra_assert (! sparseset_bit_p (pseudos_live, regno));
  sparseset_set_bit (pseudos_live, regno);
  IOR_HARD_REG_SET (lra_reg_info[regno].conflict_hard_regs, hard_regs_live);

  if ((complete_info_p || lra_get_regno_hard_regno (regno) < 0)
      && ((p = lra_reg_info[regno].live_ranges) == NULL
	  || (p->finish != point && p->finish + 1 != point)))
     lra_reg_info[regno].live_ranges
       = create_live_range (regno, point, -1, p);
  sparseset_set_bit (start_living, regno);
}

/* Mark pseudo REGNO as not living at program point POINT and update
   START_DYING.
   This finishes the current live range for the pseudo corresponding
   to REGNO.  */
static void
mark_pseudo_dead (int regno, int point)
{
  lra_live_range_t p;

  lra_assert (regno >= FIRST_PSEUDO_REGISTER);
  lra_assert (sparseset_bit_p (pseudos_live, regno));
  sparseset_clear_bit (pseudos_live, regno);
  sparseset_set_bit (start_dying, regno);
  if (complete_info_p || lra_get_regno_hard_regno (regno) < 0)
    {
      p = lra_reg_info[regno].live_ranges;
      lra_assert (p != NULL);
      p->finish = point;
    }
}

/* The corresponding bitmaps of BB currently being processed.  */
static bitmap bb_killed_pseudos, bb_gen_pseudos;

/* Mark register REGNO (pseudo or hard register) in MODE as live at
   program point POINT.  Update BB_GEN_PSEUDOS.
   Return TRUE if the liveness tracking sets were modified, or FALSE
   if nothing changed.  */
static bool
mark_regno_live (int regno, machine_mode mode, int point)
{
  int last;
  bool changed = false;

  if (regno < FIRST_PSEUDO_REGISTER)
    {
      for (last = regno + hard_regno_nregs[regno][mode];
	   regno < last;
	   regno++)
	make_hard_regno_born (regno, false);
    }
  else
    {
      if (! sparseset_bit_p (pseudos_live, regno))
	{
	  mark_pseudo_live (regno, point);
	  changed = true;
	}
      bitmap_set_bit (bb_gen_pseudos, regno);
    }
  return changed;
}


/* Mark register REGNO in MODE as dead at program point POINT.  Update
   BB_GEN_PSEUDOS and BB_KILLED_PSEUDOS.  Return TRUE if the liveness
   tracking sets were modified, or FALSE if nothing changed.  */
static bool
mark_regno_dead (int regno, machine_mode mode, int point)
{
  int last;
  bool changed = false;

  if (regno < FIRST_PSEUDO_REGISTER)
    {
      for (last = regno + hard_regno_nregs[regno][mode];
	   regno < last;
	   regno++)
	make_hard_regno_dead (regno);
    }
  else
    {
      if (sparseset_bit_p (pseudos_live, regno))
	{
	  mark_pseudo_dead (regno, point);
	  changed = true;
	}
      bitmap_clear_bit (bb_gen_pseudos, regno);
      bitmap_set_bit (bb_killed_pseudos, regno);
    }
  return changed;
}



/* This page contains code for making global live analysis of pseudos.
   The code works only when pseudo live info is changed on a BB
   border.  That might be a consequence of some global transformations
   in LRA, e.g. PIC pseudo reuse or rematerialization.  */

/* Structure describing local BB data used for pseudo
   live-analysis.  */
struct bb_data_pseudos
{
  /* Basic block about which the below data are.  */
  basic_block bb;
  bitmap_head killed_pseudos; /* pseudos killed in the BB.  */
  bitmap_head gen_pseudos; /* pseudos generated in the BB.  */
};

/* Array for all BB data.  Indexed by the corresponding BB index.  */
typedef struct bb_data_pseudos *bb_data_t;

/* All basic block data are referred through the following array.  */
static bb_data_t bb_data;

/* Two small functions for access to the bb data.  */
static inline bb_data_t
get_bb_data (basic_block bb)
{
  return &bb_data[(bb)->index];
}

static inline bb_data_t
get_bb_data_by_index (int index)
{
  return &bb_data[index];
}

/* Bitmap with all hard regs.  */
static bitmap_head all_hard_regs_bitmap;

/* The transfer function used by the DF equation solver to propagate
   live info through block with BB_INDEX according to the following
   equation:

     bb.livein = (bb.liveout - bb.kill) OR bb.gen
*/
static bool
live_trans_fun (int bb_index)
{
  basic_block bb = get_bb_data_by_index (bb_index)->bb;
  bitmap bb_liveout = df_get_live_out (bb);
  bitmap bb_livein = df_get_live_in (bb);
  bb_data_t bb_info = get_bb_data (bb);

  bitmap_and_compl (&temp_bitmap, bb_liveout, &all_hard_regs_bitmap);
  return bitmap_ior_and_compl (bb_livein, &bb_info->gen_pseudos,
			       &temp_bitmap, &bb_info->killed_pseudos);
}

/* The confluence function used by the DF equation solver to set up
   live info for a block BB without predecessor.  */
static void
live_con_fun_0 (basic_block bb)
{
  bitmap_and_into (df_get_live_out (bb), &all_hard_regs_bitmap);
}

/* The confluence function used by the DF equation solver to propagate
   live info from successor to predecessor on edge E according to the
   following equation:

      bb.liveout = 0 for entry block | OR (livein of successors)
 */
static bool
live_con_fun_n (edge e)
{
  basic_block bb = e->src;
  basic_block dest = e->dest;
  bitmap bb_liveout = df_get_live_out (bb);
  bitmap dest_livein = df_get_live_in (dest);

  return bitmap_ior_and_compl_into (bb_liveout,
				    dest_livein, &all_hard_regs_bitmap);
}

/* Indexes of all function blocks.  */
static bitmap_head all_blocks;

/* Allocate and initialize data needed for global pseudo live
   analysis.  */
static void
initiate_live_solver (void)
{
  bitmap_initialize (&all_hard_regs_bitmap, &reg_obstack);
  bitmap_set_range (&all_hard_regs_bitmap, 0, FIRST_PSEUDO_REGISTER);
  bb_data = XNEWVEC (struct bb_data_pseudos, last_basic_block_for_fn (cfun));
  bitmap_initialize (&all_blocks, &reg_obstack);

  basic_block bb;
  FOR_ALL_BB_FN (bb, cfun)
    {
      bb_data_t bb_info = get_bb_data (bb);
      bb_info->bb = bb;
      bitmap_initialize (&bb_info->killed_pseudos, &reg_obstack);
      bitmap_initialize (&bb_info->gen_pseudos, &reg_obstack);
      bitmap_set_bit (&all_blocks, bb->index);
    }
}

/* Free all data needed for global pseudo live analysis.  */
static void
finish_live_solver (void)
{
  basic_block bb;

  bitmap_clear (&all_blocks);
  FOR_ALL_BB_FN (bb, cfun)
    {
      bb_data_t bb_info = get_bb_data (bb);
      bitmap_clear (&bb_info->killed_pseudos);
      bitmap_clear (&bb_info->gen_pseudos);
    }
  free (bb_data);
  bitmap_clear (&all_hard_regs_bitmap);
}



/* Insn currently scanned.  */
static rtx_insn *curr_insn;
/* The insn data.  */
static lra_insn_recog_data_t curr_id;
/* The insn static data.  */
static struct lra_static_insn_data *curr_static_id;

/* Vec containing execution frequencies of program points.  */
static vec<int> point_freq_vec;

/* The start of the above vector elements.  */
int *lra_point_freq;

/* Increment the current program point POINT to the next point which has
   execution frequency FREQ.  */
static void
next_program_point (int &point, int freq)
{
  point_freq_vec.safe_push (freq);
  lra_point_freq = point_freq_vec.address ();
  point++;
}

/* Update the preference of HARD_REGNO for pseudo REGNO by PROFIT.  */
void
lra_setup_reload_pseudo_preferenced_hard_reg (int regno,
					      int hard_regno, int profit)
{
  lra_assert (regno >= lra_constraint_new_regno_start);
  if (lra_reg_info[regno].preferred_hard_regno1 == hard_regno)
    lra_reg_info[regno].preferred_hard_regno_profit1 += profit;
  else if (lra_reg_info[regno].preferred_hard_regno2 == hard_regno)
    lra_reg_info[regno].preferred_hard_regno_profit2 += profit;
  else if (lra_reg_info[regno].preferred_hard_regno1 < 0)
    {
      lra_reg_info[regno].preferred_hard_regno1 = hard_regno;
      lra_reg_info[regno].preferred_hard_regno_profit1 = profit;
    }
  else if (lra_reg_info[regno].preferred_hard_regno2 < 0
	   || profit > lra_reg_info[regno].preferred_hard_regno_profit2)
    {
      lra_reg_info[regno].preferred_hard_regno2 = hard_regno;
      lra_reg_info[regno].preferred_hard_regno_profit2 = profit;
    }
  else
    return;
  /* Keep the 1st hard regno as more profitable.  */
  if (lra_reg_info[regno].preferred_hard_regno1 >= 0
      && lra_reg_info[regno].preferred_hard_regno2 >= 0
      && (lra_reg_info[regno].preferred_hard_regno_profit2
	  > lra_reg_info[regno].preferred_hard_regno_profit1))
    {
      std::swap (lra_reg_info[regno].preferred_hard_regno1,
		 lra_reg_info[regno].preferred_hard_regno2);
      std::swap (lra_reg_info[regno].preferred_hard_regno_profit1,
		 lra_reg_info[regno].preferred_hard_regno_profit2);
    }
  if (lra_dump_file != NULL)
    {
      if ((hard_regno = lra_reg_info[regno].preferred_hard_regno1) >= 0)
	fprintf (lra_dump_file,
		 "	Hard reg %d is preferable by r%d with profit %d\n",
		 hard_regno, regno,
		 lra_reg_info[regno].preferred_hard_regno_profit1);
      if ((hard_regno = lra_reg_info[regno].preferred_hard_regno2) >= 0)
	fprintf (lra_dump_file,
		 "	Hard reg %d is preferable by r%d with profit %d\n",
		 hard_regno, regno,
		 lra_reg_info[regno].preferred_hard_regno_profit2);
    }
}

/* Check that REGNO living through calls and setjumps, set up conflict
   regs using LAST_CALL_USED_REG_SET, and clear corresponding bits in
   PSEUDOS_LIVE_THROUGH_CALLS and PSEUDOS_LIVE_THROUGH_SETJUMPS.  */
static inline void
check_pseudos_live_through_calls (int regno,
				  HARD_REG_SET last_call_used_reg_set)
{
  int hr;

  if (! sparseset_bit_p (pseudos_live_through_calls, regno))
    return;
  sparseset_clear_bit (pseudos_live_through_calls, regno);
  IOR_HARD_REG_SET (lra_reg_info[regno].conflict_hard_regs,
		    last_call_used_reg_set);

  for (hr = 0; hr < FIRST_PSEUDO_REGISTER; hr++)
    if (targetm.hard_regno_call_part_clobbered (hr,
						PSEUDO_REGNO_MODE (regno)))
      SET_HARD_REG_BIT (lra_reg_info[regno].conflict_hard_regs, hr);
  lra_reg_info[regno].call_p = true;
  if (! sparseset_bit_p (pseudos_live_through_setjumps, regno))
    return;
  sparseset_clear_bit (pseudos_live_through_setjumps, regno);
  /* Don't allocate pseudos that cross setjmps or any call, if this
     function receives a nonlocal goto.	 */
  SET_HARD_REG_SET (lra_reg_info[regno].conflict_hard_regs);
}

/* Return true if insn REG is an early clobber operand in alternative
   NALT.  Negative NALT means that we don't know the current insn
   alternative.  So assume the worst.  */
static inline bool
reg_early_clobber_p (const struct lra_insn_reg *reg, int n_alt)
{
  return (reg->early_clobber
	  && (n_alt < 0 || TEST_BIT (reg->early_clobber_alts, n_alt)));
}

/* Process insns of the basic block BB to update pseudo live ranges,
   pseudo hard register conflicts, and insn notes.  We do it on
   backward scan of BB insns.  CURR_POINT is the program point where
   BB ends.  The function updates this counter and returns in
   CURR_POINT the program point where BB starts.  The function also
   does local live info updates and can delete the dead insns if
   DEAD_INSN_P.  It returns true if pseudo live info was
   changed at the BB start.  */
static bool
process_bb_lives (basic_block bb, int &curr_point, bool dead_insn_p)
{
  int i, regno, freq;
  unsigned int j;
  bitmap_iterator bi;
  bitmap reg_live_out;
  unsigned int px;
  rtx_insn *next;
  rtx link, *link_loc;
  bool need_curr_point_incr;
  HARD_REG_SET last_call_used_reg_set;
  
  reg_live_out = df_get_live_out (bb);
  sparseset_clear (pseudos_live);
  sparseset_clear (pseudos_live_through_calls);
  sparseset_clear (pseudos_live_through_setjumps);
  CLEAR_HARD_REG_SET (last_call_used_reg_set);
  REG_SET_TO_HARD_REG_SET (hard_regs_live, reg_live_out);
  AND_COMPL_HARD_REG_SET (hard_regs_live, eliminable_regset);
  EXECUTE_IF_SET_IN_BITMAP (reg_live_out, FIRST_PSEUDO_REGISTER, j, bi)
    mark_pseudo_live (j, curr_point);

  bb_gen_pseudos = &get_bb_data (bb)->gen_pseudos;
  bb_killed_pseudos = &get_bb_data (bb)->killed_pseudos;
  bitmap_clear (bb_gen_pseudos);
  bitmap_clear (bb_killed_pseudos);
  freq = REG_FREQ_FROM_BB (bb);

  if (lra_dump_file != NULL)
    fprintf (lra_dump_file, "  BB %d\n", bb->index);

  /* Scan the code of this basic block, noting which pseudos and hard
     regs are born or die.

     Note that this loop treats uninitialized values as live until the
     beginning of the block.  For example, if an instruction uses
     (reg:DI foo), and only (subreg:SI (reg:DI foo) 0) is ever set,
     FOO will remain live until the beginning of the block.  Likewise
     if FOO is not set at all.	This is unnecessarily pessimistic, but
     it probably doesn't matter much in practice.  */
  FOR_BB_INSNS_REVERSE_SAFE (bb, curr_insn, next)
    {
      bool call_p;
      int n_alt, dst_regno, src_regno;
      rtx set;
      struct lra_insn_reg *reg;

      if (!NONDEBUG_INSN_P (curr_insn))
	continue;

      curr_id = lra_get_insn_recog_data (curr_insn);
      curr_static_id = curr_id->insn_static_data;
      n_alt = curr_id->used_insn_alternative;
      if (lra_dump_file != NULL)
	fprintf (lra_dump_file, "   Insn %u: point = %d, n_alt = %d\n",
		 INSN_UID (curr_insn), curr_point, n_alt);

      set = single_set (curr_insn);

      if (dead_insn_p && set != NULL_RTX
	  && REG_P (SET_DEST (set)) && REGNO (SET_DEST (set)) >= FIRST_PSEUDO_REGISTER
	  && find_reg_note (curr_insn, REG_EH_REGION, NULL_RTX) == NULL_RTX
	  && ! may_trap_p (PATTERN (curr_insn))
	  /* Don't do premature remove of pic offset pseudo as we can
	     start to use it after some reload generation.  */
	  && (pic_offset_table_rtx == NULL_RTX
	      || pic_offset_table_rtx != SET_DEST (set)))
	{
	  bool remove_p = true;

	  for (reg = curr_id->regs; reg != NULL; reg = reg->next)
	    if (reg->type != OP_IN && sparseset_bit_p (pseudos_live, reg->regno))
	      {
		remove_p = false;
		break;
	      }
	  for (reg = curr_static_id->hard_regs; reg != NULL; reg = reg->next)
	    if (reg->type != OP_IN)
	      {
		remove_p = false;
		break;
	      }
	  if (remove_p && ! volatile_refs_p (PATTERN (curr_insn)))
	    {
	      dst_regno = REGNO (SET_DEST (set));
	      if (lra_dump_file != NULL)
		fprintf (lra_dump_file, "   Deleting dead insn %u\n",
			 INSN_UID (curr_insn));
	      lra_set_insn_deleted (curr_insn);
	      if (lra_reg_info[dst_regno].nrefs == 0)
		{
		  /* There might be some debug insns with the pseudo.  */
		  unsigned int uid;
		  rtx_insn *insn;

		  bitmap_copy (&temp_bitmap, &lra_reg_info[dst_regno].insn_bitmap);
		  EXECUTE_IF_SET_IN_BITMAP (&temp_bitmap, 0, uid, bi)
		    {
		      insn = lra_insn_recog_data[uid]->insn;
		      lra_substitute_pseudo_within_insn (insn, dst_regno,
							 SET_SRC (set), true);
		      lra_update_insn_regno_info (insn);
		    }
		}
	      continue;
	    }
	}

      /* Update max ref width and hard reg usage.  */
      for (reg = curr_id->regs; reg != NULL; reg = reg->next)
	{
<<<<<<< HEAD
	  if (partial_subreg_p (lra_reg_info[reg->regno].biggest_mode,
				reg->biggest_mode))
	    lra_reg_info[reg->regno].biggest_mode = reg->biggest_mode;
	  if (reg->regno < FIRST_PSEUDO_REGISTER)
	    lra_hard_reg_usage[reg->regno] += freq;
=======
	  int i, regno = reg->regno;
	  
	  if (GET_MODE_SIZE (reg->biggest_mode)
	      > GET_MODE_SIZE (lra_reg_info[regno].biggest_mode))
	    lra_reg_info[regno].biggest_mode = reg->biggest_mode;
	  if (regno < FIRST_PSEUDO_REGISTER)
	    {
	      lra_hard_reg_usage[regno] += freq;
	      /* A hard register explicitly can be used in small mode,
		 but implicitly it can be used in natural mode as a
		 part of multi-register group.  Process this case
		 here.  */
	      for (i = 1; i < hard_regno_nregs[regno][reg->biggest_mode]; i++)
		if (GET_MODE_SIZE (GET_MODE (regno_reg_rtx[regno + i]))
		    > GET_MODE_SIZE (lra_reg_info[regno + i].biggest_mode))
		  lra_reg_info[regno + i].biggest_mode
		    = GET_MODE (regno_reg_rtx[regno + i]);
	    }
>>>>>>> 68b948d3
	}

      call_p = CALL_P (curr_insn);
      src_regno = (set != NULL_RTX && REG_P (SET_SRC (set))
		   ? REGNO (SET_SRC (set)) : -1);
      dst_regno = (set != NULL_RTX && REG_P (SET_DEST (set))
		   ? REGNO (SET_DEST (set)) : -1);
      if (complete_info_p
	  && src_regno >= 0 && dst_regno >= 0
	  /* Check that source regno does not conflict with
	     destination regno to exclude most impossible
	     preferences.  */
	  && (((src_regno >= FIRST_PSEUDO_REGISTER
		&& (! sparseset_bit_p (pseudos_live, src_regno)
		    || (dst_regno >= FIRST_PSEUDO_REGISTER
			&& lra_reg_val_equal_p (src_regno,
						lra_reg_info[dst_regno].val,
						lra_reg_info[dst_regno].offset))))
	       || (src_regno < FIRST_PSEUDO_REGISTER
		   && ! TEST_HARD_REG_BIT (hard_regs_live, src_regno)))
	      /* It might be 'inheritance pseudo <- reload pseudo'.  */
	      || (src_regno >= lra_constraint_new_regno_start
		  && dst_regno >= lra_constraint_new_regno_start
		  /* Remember to skip special cases where src/dest regnos are
		     the same, e.g. insn SET pattern has matching constraints
		     like =r,0.  */
		  && src_regno != dst_regno)))
	{
	  int hard_regno = -1, regno = -1;

	  if (dst_regno >= lra_constraint_new_regno_start
	      && src_regno >= lra_constraint_new_regno_start)
	    {
	      /* It might be still an original (non-reload) insn with
		 one unused output and a constraint requiring to use
		 the same reg for input/output operands. In this case
		 dst_regno and src_regno have the same value, we don't
		 need a misleading copy for this case.  */
	      if (dst_regno != src_regno)
		lra_create_copy (dst_regno, src_regno, freq);
	    }
	  else if (dst_regno >= lra_constraint_new_regno_start)
	    {
	      if ((hard_regno = src_regno) >= FIRST_PSEUDO_REGISTER)
		hard_regno = reg_renumber[src_regno];
	      regno = dst_regno;
	    }
	  else if (src_regno >= lra_constraint_new_regno_start)
	    {
	      if ((hard_regno = dst_regno) >= FIRST_PSEUDO_REGISTER)
		hard_regno = reg_renumber[dst_regno];
	      regno = src_regno;
	    }
	  if (regno >= 0 && hard_regno >= 0)
	    lra_setup_reload_pseudo_preferenced_hard_reg
	      (regno, hard_regno, freq);
	}

      sparseset_clear (start_living);

      /* Try to avoid unnecessary program point increments, this saves
	 a lot of time in remove_some_program_points_and_update_live_ranges.
	 We only need an increment if something becomes live or dies at this
	 program point.  */
      need_curr_point_incr = false;

      /* Mark each defined value as live.  We need to do this for
	 unused values because they still conflict with quantities
	 that are live at the time of the definition.  */
      for (reg = curr_id->regs; reg != NULL; reg = reg->next)
	if (reg->type != OP_IN)
	  {
	    need_curr_point_incr
	      |= mark_regno_live (reg->regno, reg->biggest_mode,
				  curr_point);
	    check_pseudos_live_through_calls (reg->regno,
					      last_call_used_reg_set);
	  }

      for (reg = curr_static_id->hard_regs; reg != NULL; reg = reg->next)
	if (reg->type != OP_IN)
	  make_hard_regno_born (reg->regno, false);

      if (curr_id->arg_hard_regs != NULL)
	for (i = 0; (regno = curr_id->arg_hard_regs[i]) >= 0; i++)
	  if (regno >= FIRST_PSEUDO_REGISTER)
	    /* It is a clobber.  */
	    make_hard_regno_born (regno - FIRST_PSEUDO_REGISTER, false);

      sparseset_copy (unused_set, start_living);

      sparseset_clear (start_dying);

      /* See which defined values die here.  */
      for (reg = curr_id->regs; reg != NULL; reg = reg->next)
	if (reg->type == OP_OUT
	    && ! reg_early_clobber_p (reg, n_alt) && ! reg->subreg_p)
	  need_curr_point_incr
	    |= mark_regno_dead (reg->regno, reg->biggest_mode,
				curr_point);

      for (reg = curr_static_id->hard_regs; reg != NULL; reg = reg->next)
	if (reg->type == OP_OUT
	    && ! reg_early_clobber_p (reg, n_alt) && ! reg->subreg_p)
	  make_hard_regno_dead (reg->regno);

      if (curr_id->arg_hard_regs != NULL)
	for (i = 0; (regno = curr_id->arg_hard_regs[i]) >= 0; i++)
	  if (regno >= FIRST_PSEUDO_REGISTER)
	    /* It is a clobber.  */
	    make_hard_regno_dead (regno - FIRST_PSEUDO_REGISTER);

      if (call_p)
	{
	  if (! flag_ipa_ra)
	    COPY_HARD_REG_SET(last_call_used_reg_set, call_used_reg_set);
	  else
	    {
	      HARD_REG_SET this_call_used_reg_set;
	      get_call_reg_set_usage (curr_insn, &this_call_used_reg_set,
				      call_used_reg_set);

	      bool flush = (! hard_reg_set_empty_p (last_call_used_reg_set)
			    && ! hard_reg_set_equal_p (last_call_used_reg_set,
						       this_call_used_reg_set));

	      EXECUTE_IF_SET_IN_SPARSESET (pseudos_live, j)
		{
		  IOR_HARD_REG_SET (lra_reg_info[j].actual_call_used_reg_set,
				    this_call_used_reg_set);
		  if (flush)
		    check_pseudos_live_through_calls
		      (j, last_call_used_reg_set);
		}
	      COPY_HARD_REG_SET(last_call_used_reg_set, this_call_used_reg_set);
	    }

	  sparseset_ior (pseudos_live_through_calls,
			 pseudos_live_through_calls, pseudos_live);
	  if (cfun->has_nonlocal_label
	      || find_reg_note (curr_insn, REG_SETJMP,
				NULL_RTX) != NULL_RTX)
	    sparseset_ior (pseudos_live_through_setjumps,
			   pseudos_live_through_setjumps, pseudos_live);
	}

      /* Increment the current program point if we must.  */
      if (need_curr_point_incr)
	next_program_point (curr_point, freq);

      sparseset_clear (start_living);

      need_curr_point_incr = false;

      /* Mark each used value as live.	*/
      for (reg = curr_id->regs; reg != NULL; reg = reg->next)
	if (reg->type == OP_IN)
	  {
	    need_curr_point_incr
	      |= mark_regno_live (reg->regno, reg->biggest_mode,
				  curr_point);
	    check_pseudos_live_through_calls (reg->regno,
					      last_call_used_reg_set);
	  }

      for (reg = curr_static_id->hard_regs; reg != NULL; reg = reg->next)
	if (reg->type == OP_IN)
	  make_hard_regno_born (reg->regno, false);

      if (curr_id->arg_hard_regs != NULL)
	/* Make argument hard registers live.  Don't create conflict
	   of used REAL_PIC_OFFSET_TABLE_REGNUM and the pic pseudo.  */
	for (i = 0; (regno = curr_id->arg_hard_regs[i]) >= 0; i++)
	  if (regno < FIRST_PSEUDO_REGISTER)
	    make_hard_regno_born (regno, true);

      sparseset_and_compl (dead_set, start_living, start_dying);

      /* Mark early clobber outputs dead.  */
      for (reg = curr_id->regs; reg != NULL; reg = reg->next)
	if (reg->type == OP_OUT
	    && reg_early_clobber_p (reg, n_alt) && ! reg->subreg_p)
	  need_curr_point_incr
	    |= mark_regno_dead (reg->regno, reg->biggest_mode,
				curr_point);

      for (reg = curr_static_id->hard_regs; reg != NULL; reg = reg->next)
	if (reg->type == OP_OUT
	    && reg_early_clobber_p (reg, n_alt) && ! reg->subreg_p)
	  make_hard_regno_dead (reg->regno);

      if (need_curr_point_incr)
	next_program_point (curr_point, freq);

      /* Update notes.	*/
      for (link_loc = &REG_NOTES (curr_insn); (link = *link_loc) != NULL_RTX;)
	{
	  if (REG_NOTE_KIND (link) != REG_DEAD
	      && REG_NOTE_KIND (link) != REG_UNUSED)
	    ;
	  else if (REG_P (XEXP (link, 0)))
	    {
	      regno = REGNO (XEXP (link, 0));
	      if ((REG_NOTE_KIND (link) == REG_DEAD
		   && ! sparseset_bit_p (dead_set, regno))
		  || (REG_NOTE_KIND (link) == REG_UNUSED
		      && ! sparseset_bit_p (unused_set, regno)))
		{
		  *link_loc = XEXP (link, 1);
		  continue;
		}
	      if (REG_NOTE_KIND (link) == REG_DEAD)
		sparseset_clear_bit (dead_set, regno);
	      else if (REG_NOTE_KIND (link) == REG_UNUSED)
		sparseset_clear_bit (unused_set, regno);
	    }
	  link_loc = &XEXP (link, 1);
	}
      EXECUTE_IF_SET_IN_SPARSESET (dead_set, j)
	add_reg_note (curr_insn, REG_DEAD, regno_reg_rtx[j]);
      EXECUTE_IF_SET_IN_SPARSESET (unused_set, j)
	add_reg_note (curr_insn, REG_UNUSED, regno_reg_rtx[j]);
    }

  if (bb_has_eh_pred (bb))
    for (j = 0; ; ++j)
      {
	unsigned int regno = EH_RETURN_DATA_REGNO (j);

	if (regno == INVALID_REGNUM)
	  break;
	make_hard_regno_born (regno, false);
      }

  /* Pseudos can't go in stack regs at the start of a basic block that
     is reached by an abnormal edge. Likewise for call clobbered regs,
     because caller-save, fixup_abnormal_edges and possibly the table
     driven EH machinery are not quite ready to handle such pseudos
     live across such edges.  */
  if (bb_has_abnormal_pred (bb))
    {
#ifdef STACK_REGS
      EXECUTE_IF_SET_IN_SPARSESET (pseudos_live, px)
	lra_reg_info[px].no_stack_p = true;
      for (px = FIRST_STACK_REG; px <= LAST_STACK_REG; px++)
	make_hard_regno_born (px, false);
#endif
      /* No need to record conflicts for call clobbered regs if we
	 have nonlocal labels around, as we don't ever try to
	 allocate such regs in this case.  */
      if (!cfun->has_nonlocal_label
	  && has_abnormal_call_or_eh_pred_edge_p (bb))
	for (px = 0; px < FIRST_PSEUDO_REGISTER; px++)
	  if (call_used_regs[px]
#ifdef REAL_PIC_OFFSET_TABLE_REGNUM
	      /* We should create a conflict of PIC pseudo with PIC
		 hard reg as PIC hard reg can have a wrong value after
		 jump described by the abnormal edge.  In this case we
		 can not allocate PIC hard reg to PIC pseudo as PIC
		 pseudo will also have a wrong value.  */
	      || (px == REAL_PIC_OFFSET_TABLE_REGNUM
		  && pic_offset_table_rtx != NULL_RTX
		  && REGNO (pic_offset_table_rtx) >= FIRST_PSEUDO_REGISTER)
#endif
	      )
	    make_hard_regno_born (px, false);
    }

  bool live_change_p = false;
  /* Check if bb border live info was changed.  */
  unsigned int live_pseudos_num = 0;
  EXECUTE_IF_SET_IN_BITMAP (df_get_live_in (bb),
			    FIRST_PSEUDO_REGISTER, j, bi)
    {
      live_pseudos_num++;
      if (! sparseset_bit_p (pseudos_live, j))
	{
	  live_change_p = true;
	  if (lra_dump_file != NULL)
	    fprintf (lra_dump_file,
		     "  r%d is removed as live at bb%d start\n", j, bb->index);
	  break;
	}
    }
  if (! live_change_p
      && sparseset_cardinality (pseudos_live) != live_pseudos_num)
    {
      live_change_p = true;
      if (lra_dump_file != NULL)
	EXECUTE_IF_SET_IN_SPARSESET (pseudos_live, j)
	  if (! bitmap_bit_p (df_get_live_in (bb), j))
	    fprintf (lra_dump_file,
		     "  r%d is added to live at bb%d start\n", j, bb->index);
    }
  /* See if we'll need an increment at the end of this basic block.
     An increment is needed if the PSEUDOS_LIVE set is not empty,
     to make sure the finish points are set up correctly.  */
  need_curr_point_incr = (sparseset_cardinality (pseudos_live) > 0);

  EXECUTE_IF_SET_IN_SPARSESET (pseudos_live, i)
    mark_pseudo_dead (i, curr_point);

  EXECUTE_IF_SET_IN_BITMAP (df_get_live_in (bb), FIRST_PSEUDO_REGISTER, j, bi)
    {
      if (sparseset_cardinality (pseudos_live_through_calls) == 0)
	break;
      if (sparseset_bit_p (pseudos_live_through_calls, j))
	check_pseudos_live_through_calls (j, last_call_used_reg_set);
    }

  if (need_curr_point_incr)
    next_program_point (curr_point, freq);

  return live_change_p;
}

/* Compress pseudo live ranges by removing program points where
   nothing happens.  Complexity of many algorithms in LRA is linear
   function of program points number.  To speed up the code we try to
   minimize the number of the program points here.  */
static void
remove_some_program_points_and_update_live_ranges (void)
{
  unsigned i;
  int n, max_regno;
  int *map;
  lra_live_range_t r, prev_r, next_r;
  sbitmap_iterator sbi;
  bool born_p, dead_p, prev_born_p, prev_dead_p;

  auto_sbitmap born (lra_live_max_point);
  auto_sbitmap dead (lra_live_max_point);
  bitmap_clear (born);
  bitmap_clear (dead);
  max_regno = max_reg_num ();
  for (i = FIRST_PSEUDO_REGISTER; i < (unsigned) max_regno; i++)
    {
      for (r = lra_reg_info[i].live_ranges; r != NULL; r = r->next)
	{
	  lra_assert (r->start <= r->finish);
	  bitmap_set_bit (born, r->start);
	  bitmap_set_bit (dead, r->finish);
	}
    }
  auto_sbitmap born_or_dead (lra_live_max_point);
  bitmap_ior (born_or_dead, born, dead);
  map = XCNEWVEC (int, lra_live_max_point);
  n = -1;
  prev_born_p = prev_dead_p = false;
  EXECUTE_IF_SET_IN_BITMAP (born_or_dead, 0, i, sbi)
    {
      born_p = bitmap_bit_p (born, i);
      dead_p = bitmap_bit_p (dead, i);
      if ((prev_born_p && ! prev_dead_p && born_p && ! dead_p)
	  || (prev_dead_p && ! prev_born_p && dead_p && ! born_p))
	{
	  map[i] = n;
	  lra_point_freq[n] = MAX (lra_point_freq[n], lra_point_freq[i]);
	}
      else
	{
	  map[i] = ++n;
	  lra_point_freq[n] = lra_point_freq[i];
	}
      prev_born_p = born_p;
      prev_dead_p = dead_p;
    }
  n++;
  if (lra_dump_file != NULL)
    fprintf (lra_dump_file, "Compressing live ranges: from %d to %d - %d%%\n",
	     lra_live_max_point, n, 100 * n / lra_live_max_point);
  if (n < lra_live_max_point)
    {
      lra_live_max_point = n;
      for (i = FIRST_PSEUDO_REGISTER; i < (unsigned) max_regno; i++)
	{
	  for (prev_r = NULL, r = lra_reg_info[i].live_ranges;
	       r != NULL;
	       r = next_r)
	    {
	      next_r = r->next;
	      r->start = map[r->start];
	      r->finish = map[r->finish];
	      if (prev_r == NULL || prev_r->start > r->finish + 1)
		{
		  prev_r = r;
		  continue;
		}
	      prev_r->start = r->start;
	      prev_r->next = next_r;
	      lra_live_range_pool.remove (r);
	    }
	}
    }
  free (map);
}

/* Print live ranges R to file F.  */
void
lra_print_live_range_list (FILE *f, lra_live_range_t r)
{
  for (; r != NULL; r = r->next)
    fprintf (f, " [%d..%d]", r->start, r->finish);
  fprintf (f, "\n");
}

DEBUG_FUNCTION void
debug (lra_live_range &ref)
{
  lra_print_live_range_list (stderr, &ref);
}

DEBUG_FUNCTION void
debug (lra_live_range *ptr)
{
  if (ptr)
    debug (*ptr);
  else
    fprintf (stderr, "<nil>\n");
}

/* Print live ranges R to stderr.  */
void
lra_debug_live_range_list (lra_live_range_t r)
{
  lra_print_live_range_list (stderr, r);
}

/* Print live ranges of pseudo REGNO to file F.	 */
static void
print_pseudo_live_ranges (FILE *f, int regno)
{
  if (lra_reg_info[regno].live_ranges == NULL)
    return;
  fprintf (f, " r%d:", regno);
  lra_print_live_range_list (f, lra_reg_info[regno].live_ranges);
}

/* Print live ranges of pseudo REGNO to stderr.	 */
void
lra_debug_pseudo_live_ranges (int regno)
{
  print_pseudo_live_ranges (stderr, regno);
}

/* Print live ranges of all pseudos to file F.	*/
static void
print_live_ranges (FILE *f)
{
  int i, max_regno;

  max_regno = max_reg_num ();
  for (i = FIRST_PSEUDO_REGISTER; i < max_regno; i++)
    print_pseudo_live_ranges (f, i);
}

/* Print live ranges of all pseudos to stderr.	*/
void
lra_debug_live_ranges (void)
{
  print_live_ranges (stderr);
}

/* Compress pseudo live ranges.	 */
static void
compress_live_ranges (void)
{
  remove_some_program_points_and_update_live_ranges ();
  if (lra_dump_file != NULL)
    {
      fprintf (lra_dump_file, "Ranges after the compression:\n");
      print_live_ranges (lra_dump_file);
    }
}



/* The number of the current live range pass.  */
int lra_live_range_iter;

/* The function creates live ranges only for memory pseudos (or for
   all ones if ALL_P), set up CONFLICT_HARD_REGS for the pseudos.  It
   also does dead insn elimination if DEAD_INSN_P and global live
   analysis only for pseudos and only if the pseudo live info was
   changed on a BB border.  Return TRUE if the live info was
   changed.  */
static bool
lra_create_live_ranges_1 (bool all_p, bool dead_insn_p)
{
  basic_block bb;
  int i, hard_regno, max_regno = max_reg_num ();
  int curr_point;
  bool bb_live_change_p, have_referenced_pseudos = false;

  timevar_push (TV_LRA_CREATE_LIVE_RANGES);

  complete_info_p = all_p;
  if (lra_dump_file != NULL)
    fprintf (lra_dump_file,
	     "\n********** Pseudo live ranges #%d: **********\n\n",
	     ++lra_live_range_iter);
  memset (lra_hard_reg_usage, 0, sizeof (lra_hard_reg_usage));
  for (i = 0; i < max_regno; i++)
    {
      lra_reg_info[i].live_ranges = NULL;
      CLEAR_HARD_REG_SET (lra_reg_info[i].conflict_hard_regs);
      lra_reg_info[i].preferred_hard_regno1 = -1;
      lra_reg_info[i].preferred_hard_regno2 = -1;
      lra_reg_info[i].preferred_hard_regno_profit1 = 0;
      lra_reg_info[i].preferred_hard_regno_profit2 = 0;
#ifdef STACK_REGS
      lra_reg_info[i].no_stack_p = false;
#endif
      /* The biggest mode is already set but its value might be to
	 conservative because of recent transformation.  Here in this
	 file we recalculate it again as it costs practically
	 nothing.  */
      if (i >= FIRST_PSEUDO_REGISTER && regno_reg_rtx[i] != NULL_RTX)
	lra_reg_info[i].biggest_mode = GET_MODE (regno_reg_rtx[i]);
      else
	lra_reg_info[i].biggest_mode = VOIDmode;
      lra_reg_info[i].call_p = false;
      if (i >= FIRST_PSEUDO_REGISTER
	  && lra_reg_info[i].nrefs != 0)
	{
	  if ((hard_regno = reg_renumber[i]) >= 0)
	    lra_hard_reg_usage[hard_regno] += lra_reg_info[i].freq;
	  have_referenced_pseudos = true;
	}
    }
  lra_free_copies ();

  /* Under some circumstances, we can have functions without pseudo
     registers.  For such functions, lra_live_max_point will be 0,
     see e.g. PR55604, and there's nothing more to do for us here.  */
  if (! have_referenced_pseudos)
    {
      timevar_pop (TV_LRA_CREATE_LIVE_RANGES);
      return false;
    }

  pseudos_live = sparseset_alloc (max_regno);
  pseudos_live_through_calls = sparseset_alloc (max_regno);
  pseudos_live_through_setjumps = sparseset_alloc (max_regno);
  start_living = sparseset_alloc (max_regno);
  start_dying = sparseset_alloc (max_regno);
  dead_set = sparseset_alloc (max_regno);
  unused_set = sparseset_alloc (max_regno);
  curr_point = 0;
  unsigned new_length = get_max_uid () * 2;
  point_freq_vec.truncate (0);
  point_freq_vec.reserve_exact (new_length);
  lra_point_freq = point_freq_vec.address ();
  int *post_order_rev_cfg = XNEWVEC (int, last_basic_block_for_fn (cfun));
  int n_blocks_inverted = inverted_post_order_compute (post_order_rev_cfg);
  lra_assert (n_blocks_inverted == n_basic_blocks_for_fn (cfun));
  bb_live_change_p = false;
  for (i = n_blocks_inverted - 1; i >= 0; --i)
    {
      bb = BASIC_BLOCK_FOR_FN (cfun, post_order_rev_cfg[i]);
      if (bb == EXIT_BLOCK_PTR_FOR_FN (cfun) || bb
	  == ENTRY_BLOCK_PTR_FOR_FN (cfun))
	continue;
      if (process_bb_lives (bb, curr_point, dead_insn_p))
	bb_live_change_p = true;
    }
  if (bb_live_change_p)
    {
      /* We need to clear pseudo live info as some pseudos can
	 disappear, e.g. pseudos with used equivalences.  */
      FOR_EACH_BB_FN (bb, cfun)
	{
	  bitmap_clear_range (df_get_live_in (bb), FIRST_PSEUDO_REGISTER,
			      max_regno - FIRST_PSEUDO_REGISTER);
	  bitmap_clear_range (df_get_live_out (bb), FIRST_PSEUDO_REGISTER,
			      max_regno - FIRST_PSEUDO_REGISTER);
	}
      /* As we did not change CFG since LRA start we can use
	 DF-infrastructure solver to solve live data flow problem.  */
      df_simple_dataflow
	(DF_BACKWARD, NULL, live_con_fun_0, live_con_fun_n,
	 live_trans_fun, &all_blocks,
	 df_get_postorder (DF_BACKWARD), df_get_n_blocks (DF_BACKWARD));
      if (lra_dump_file != NULL)
	{
	  fprintf (lra_dump_file,
		   "Global pseudo live data have been updated:\n");
	  basic_block bb;
	  FOR_EACH_BB_FN (bb, cfun)
	    {
	      bb_data_t bb_info = get_bb_data (bb);
	      bitmap bb_livein = df_get_live_in (bb);
	      bitmap bb_liveout = df_get_live_out (bb);

	      fprintf (lra_dump_file, "\nBB %d:\n", bb->index);
	      lra_dump_bitmap_with_title ("  gen:",
					  &bb_info->gen_pseudos, bb->index);
	      lra_dump_bitmap_with_title ("  killed:",
					  &bb_info->killed_pseudos, bb->index);
	      lra_dump_bitmap_with_title ("  livein:", bb_livein, bb->index);
	      lra_dump_bitmap_with_title ("  liveout:", bb_liveout, bb->index);
	    }
	}
    }
  free (post_order_rev_cfg);
  lra_live_max_point = curr_point;
  if (lra_dump_file != NULL)
    print_live_ranges (lra_dump_file);
  /* Clean up.	*/
  sparseset_free (unused_set);
  sparseset_free (dead_set);
  sparseset_free (start_dying);
  sparseset_free (start_living);
  sparseset_free (pseudos_live_through_calls);
  sparseset_free (pseudos_live_through_setjumps);
  sparseset_free (pseudos_live);
  compress_live_ranges ();
  timevar_pop (TV_LRA_CREATE_LIVE_RANGES);
  return bb_live_change_p;
}

/* The main entry function creates live-ranges and other live info
   necessary for the assignment sub-pass.  It uses
   lra_creates_live_ranges_1 -- so read comments for the
   function.  */
void
lra_create_live_ranges (bool all_p, bool dead_insn_p)
{
  if (! lra_create_live_ranges_1 (all_p, dead_insn_p))
    return;
  if (lra_dump_file != NULL)
    fprintf (lra_dump_file, "Live info was changed -- recalculate it\n");
  /* Live info was changed on a bb border.  It means that some info,
     e.g. about conflict regs, calls crossed, and live ranges may be
     wrong.  We need this info for allocation.  So recalculate it
     again but without removing dead insns which can change live info
     again.  Repetitive live range calculations are expensive therefore
     we stop here as we already have correct info although some
     improvement in rare cases could be possible on this sub-pass if
     we do dead insn elimination again (still the improvement may
     happen later).  */
  lra_clear_live_ranges ();
  bool res = lra_create_live_ranges_1 (all_p, false);
  lra_assert (! res);
}

/* Finish all live ranges.  */
void
lra_clear_live_ranges (void)
{
  int i;

  for (i = 0; i < max_reg_num (); i++)
    free_live_range_list (lra_reg_info[i].live_ranges);
  point_freq_vec.release ();
}

/* Initialize live ranges data once per function.  */
void
lra_live_ranges_init (void)
{
  bitmap_initialize (&temp_bitmap, &reg_obstack);
  initiate_live_solver ();
}

/* Finish live ranges data once per function.  */
void
lra_live_ranges_finish (void)
{
  finish_live_solver ();
  bitmap_clear (&temp_bitmap);
  lra_live_range_pool.release ();
}<|MERGE_RESOLUTION|>--- conflicted
+++ resolved
@@ -720,18 +720,11 @@
       /* Update max ref width and hard reg usage.  */
       for (reg = curr_id->regs; reg != NULL; reg = reg->next)
 	{
-<<<<<<< HEAD
+	  int i, regno = reg->regno;
+
 	  if (partial_subreg_p (lra_reg_info[reg->regno].biggest_mode,
 				reg->biggest_mode))
 	    lra_reg_info[reg->regno].biggest_mode = reg->biggest_mode;
-	  if (reg->regno < FIRST_PSEUDO_REGISTER)
-	    lra_hard_reg_usage[reg->regno] += freq;
-=======
-	  int i, regno = reg->regno;
-	  
-	  if (GET_MODE_SIZE (reg->biggest_mode)
-	      > GET_MODE_SIZE (lra_reg_info[regno].biggest_mode))
-	    lra_reg_info[regno].biggest_mode = reg->biggest_mode;
 	  if (regno < FIRST_PSEUDO_REGISTER)
 	    {
 	      lra_hard_reg_usage[regno] += freq;
@@ -740,12 +733,12 @@
 		 part of multi-register group.  Process this case
 		 here.  */
 	      for (i = 1; i < hard_regno_nregs[regno][reg->biggest_mode]; i++)
-		if (GET_MODE_SIZE (GET_MODE (regno_reg_rtx[regno + i]))
-		    > GET_MODE_SIZE (lra_reg_info[regno + i].biggest_mode))
+		if (partial_subreg_p
+		    (lra_reg_info[reg->regno + 1].biggest_mode,
+		     GET_MODE (regno_reg_rtx[regno + i])))
 		  lra_reg_info[regno + i].biggest_mode
 		    = GET_MODE (regno_reg_rtx[regno + i]);
 	    }
->>>>>>> 68b948d3
 	}
 
       call_p = CALL_P (curr_insn);

/* Loop header copying on trees.
   Copyright (C) 2004, 2005, 2006, 2007, 2008 Free Software Foundation, Inc.
   
This file is part of GCC.
   
GCC is free software; you can redistribute it and/or modify it
under the terms of the GNU General Public License as published by the
Free Software Foundation; either version 3, or (at your option) any
later version.
   
GCC is distributed in the hope that it will be useful, but WITHOUT
ANY WARRANTY; without even the implied warranty of MERCHANTABILITY or
FITNESS FOR A PARTICULAR PURPOSE.  See the GNU General Public License
for more details.
   
You should have received a copy of the GNU General Public License
along with GCC; see the file COPYING3.  If not see
<http://www.gnu.org/licenses/>.  */

#include "config.h"
#include "system.h"
#include "coretypes.h"
#include "tm.h"
#include "tree.h"
#include "rtl.h"
#include "tm_p.h"
#include "hard-reg-set.h"
#include "basic-block.h"
#include "output.h"
#include "diagnostic.h"
#include "tree-flow.h"
#include "tree-dump.h"
#include "tree-pass.h"
#include "timevar.h"
#include "cfgloop.h"
#include "tree-inline.h"
#include "flags.h"
#include "tree-inline.h"

/* Duplicates headers of loops if they are small enough, so that the statements
   in the loop body are always executed when the loop is entered.  This
   increases effectiveness of code motion optimizations, and reduces the need
   for loop preconditioning.  */

/* Check whether we should duplicate HEADER of LOOP.  At most *LIMIT
   instructions should be duplicated, limit is decreased by the actual
   amount.  */

static bool
should_duplicate_loop_header_p (basic_block header, struct loop *loop,
				int *limit)
{
  gimple_stmt_iterator bsi;
  gimple last;

  /* Do not copy one block more than once (we do not really want to do
     loop peeling here).  */
  if (header->aux)
    return false;

  /* Loop header copying usually increases size of the code.  This used not to
     be true, since quite often it is possible to verify that the condition is
     satisfied in the first iteration and therefore to eliminate it.  Jump
     threading handles these cases now.  */
  if (optimize_loop_for_size_p (loop))
    return false;

  gcc_assert (EDGE_COUNT (header->succs) > 0);
  if (single_succ_p (header))
    return false;
  if (flow_bb_inside_loop_p (loop, EDGE_SUCC (header, 0)->dest)
      && flow_bb_inside_loop_p (loop, EDGE_SUCC (header, 1)->dest))
    return false;

  /* If this is not the original loop header, we want it to have just
     one predecessor in order to match the && pattern.  */
  if (header != loop->header && !single_pred_p (header))
    return false;

  last = last_stmt (header);
  if (gimple_code (last) != GIMPLE_COND)
    return false;

  /* Approximately copy the conditions that used to be used in jump.c --
     at most 20 insns and no calls.  */
  for (bsi = gsi_start_bb (header); !gsi_end_p (bsi); gsi_next (&bsi))
    {
      last = gsi_stmt (bsi);
<<<<<<< HEAD

      if (gimple_code (last) == GIMPLE_LABEL)
	continue;

      if (IS_DEBUG_STMT (last))
=======

      if (gimple_code (last) == GIMPLE_LABEL)
>>>>>>> a0daa400
	continue;

      if (is_gimple_call (last))
	return false;

      *limit -= estimate_num_insns (last, &eni_size_weights);
      if (*limit < 0)
	return false;
    }

  return true;
}

/* Checks whether LOOP is a do-while style loop.  */

static bool
do_while_loop_p (struct loop *loop)
{
  gimple stmt = last_stmt (loop->latch);

  /* If the latch of the loop is not empty, it is not a do-while loop.  */
  if (stmt
      && gimple_code (stmt) != GIMPLE_LABEL)
    return false;

  /* If the header contains just a condition, it is not a do-while loop.  */
  stmt = last_and_only_stmt (loop->header);
  if (stmt
      && gimple_code (stmt) == GIMPLE_COND)
    return false;

  return true;
}

/* For all loops, copy the condition at the end of the loop body in front
   of the loop.  This is beneficial since it increases efficiency of
   code motion optimizations.  It also saves one jump on entry to the loop.  */

static unsigned int
copy_loop_headers (void)
{
  loop_iterator li;
  struct loop *loop;
  basic_block header;
  edge exit, entry;
  basic_block *bbs, *copied_bbs;
  unsigned n_bbs;
  unsigned bbs_size;

  loop_optimizer_init (LOOPS_HAVE_PREHEADERS
		       | LOOPS_HAVE_SIMPLE_LATCHES);
  if (number_of_loops () <= 1)
    {
      loop_optimizer_finalize ();
      return 0;
    }

#ifdef ENABLE_CHECKING
  verify_loop_structure ();
#endif

  bbs = XNEWVEC (basic_block, n_basic_blocks);
  copied_bbs = XNEWVEC (basic_block, n_basic_blocks);
  bbs_size = n_basic_blocks;

  FOR_EACH_LOOP (li, loop, 0)
    {
      /* Copy at most 20 insns.  */
      int limit = 20;

      header = loop->header;

      /* If the loop is already a do-while style one (either because it was
	 written as such, or because jump threading transformed it into one),
	 we might be in fact peeling the first iteration of the loop.  This
	 in general is not a good idea.  */
      if (do_while_loop_p (loop))
	continue;

      /* Iterate the header copying up to limit; this takes care of the cases
	 like while (a && b) {...}, where we want to have both of the conditions
	 copied.  TODO -- handle while (a || b) - like cases, by not requiring
	 the header to have just a single successor and copying up to
	 postdominator.  */

      exit = NULL;
      n_bbs = 0;
      while (should_duplicate_loop_header_p (header, loop, &limit))
	{
	  /* Find a successor of header that is inside a loop; i.e. the new
	     header after the condition is copied.  */
	  if (flow_bb_inside_loop_p (loop, EDGE_SUCC (header, 0)->dest))
	    exit = EDGE_SUCC (header, 0);
	  else
	    exit = EDGE_SUCC (header, 1);
	  bbs[n_bbs++] = header;
	  gcc_assert (bbs_size > n_bbs);
	  header = exit->dest;
	}

      if (!exit)
	continue;

      if (dump_file && (dump_flags & TDF_DETAILS))
	fprintf (dump_file,
		 "Duplicating header of the loop %d up to edge %d->%d.\n",
		 loop->num, exit->src->index, exit->dest->index);

      /* Ensure that the header will have just the latch as a predecessor
	 inside the loop.  */
      if (!single_pred_p (exit->dest))
	exit = single_pred_edge (split_edge (exit));

      entry = loop_preheader_edge (loop);

      if (!gimple_duplicate_sese_region (entry, exit, bbs, n_bbs, copied_bbs))
	{
	  fprintf (dump_file, "Duplication failed.\n");
	  continue;
	}

      /* If the loop has the form "for (i = j; i < j + 10; i++)" then
	 this copying can introduce a case where we rely on undefined
	 signed overflow to eliminate the preheader condition, because
	 we assume that "j < j + 10" is true.  We don't want to warn
	 about that case for -Wstrict-overflow, because in general we
	 don't warn about overflow involving loops.  Prevent the
	 warning by setting the no_warning flag in the condition.  */
      if (warn_strict_overflow > 0)
	{
	  unsigned int i;

	  for (i = 0; i < n_bbs; ++i)
	    {
	      gimple_stmt_iterator bsi;

	      for (bsi = gsi_start_bb (copied_bbs[i]);
		   !gsi_end_p (bsi);
		   gsi_next (&bsi))
		{
		  gimple stmt = gsi_stmt (bsi);
		  if (gimple_code (stmt) == GIMPLE_COND)
		    gimple_set_no_warning (stmt, true);
		  else if (is_gimple_assign (stmt))
		    {
		      enum tree_code rhs_code = gimple_assign_rhs_code (stmt);
		      if (TREE_CODE_CLASS (rhs_code) == tcc_comparison)
			gimple_set_no_warning (stmt, true);
		    }
		}
	    }
	}

      /* Ensure that the latch and the preheader is simple (we know that they
	 are not now, since there was the loop exit condition.  */
      split_edge (loop_preheader_edge (loop));
      split_edge (loop_latch_edge (loop));
    }

  free (bbs);
  free (copied_bbs);

  loop_optimizer_finalize ();
  return 0;
}

static bool
gate_ch (void)
{
  return flag_tree_ch != 0;
}

struct gimple_opt_pass pass_ch = 
{
 {
  GIMPLE_PASS,
  "ch",					/* name */
  gate_ch,				/* gate */
  copy_loop_headers,			/* execute */
  NULL,					/* sub */
  NULL,					/* next */
  0,					/* static_pass_number */
  TV_TREE_CH,				/* tv_id */
  PROP_cfg | PROP_ssa,			/* properties_required */
  0,					/* properties_provided */
  0,					/* properties_destroyed */
  0,					/* todo_flags_start */
  TODO_cleanup_cfg | TODO_dump_func 
  | TODO_verify_ssa			/* todo_flags_finish */
 }
};<|MERGE_RESOLUTION|>--- conflicted
+++ resolved
@@ -86,16 +86,11 @@
   for (bsi = gsi_start_bb (header); !gsi_end_p (bsi); gsi_next (&bsi))
     {
       last = gsi_stmt (bsi);
-<<<<<<< HEAD
 
       if (gimple_code (last) == GIMPLE_LABEL)
 	continue;
 
       if (IS_DEBUG_STMT (last))
-=======
-
-      if (gimple_code (last) == GIMPLE_LABEL)
->>>>>>> a0daa400
 	continue;
 
       if (is_gimple_call (last))

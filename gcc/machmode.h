--- conflicted
+++ resolved
@@ -185,13 +185,9 @@
 
 /* Return the base GET_MODE_SIZE value for MODE.  */
 
-<<<<<<< HEAD
 ALWAYS_INLINE poly_uint16
 mode_to_bytes (machine_mode_enum mode)
 {
-=======
-extern CONST_MODE_SIZE unsigned short mode_size[NUM_MACHINE_MODES];
->>>>>>> 68b948d3
 #if GCC_VERSION >= 4001
   return __builtin_constant_p (mode) ?
 	 mode_size_inline (mode) : mode_size[mode];

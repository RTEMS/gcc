/* Target-dependent costs for expmed.c.
   Copyright (C) 1987-2017 Free Software Foundation, Inc.

This file is part of GCC.

GCC is free software; you can redistribute it and/or modify it under
the terms of the GNU General Public License as published by the Free
Software Foundation; either version 3, or (at your option) any later
version.

GCC is distributed in the hope that it will be useful, but WITHOUT ANY
WARRANTY; without even the implied warranty of MERCHANTABILITY or
FITNESS FOR A PARTICULAR PURPOSE.  See the GNU General Public License
for more details.

You should have received a copy of the GNU General Public License
along with GCC; see the file COPYING3.  If not see
<http://www.gnu.org/licenses/>.  */

#ifndef EXPMED_H
#define EXPMED_H 1

#include "insn-codes.h"

enum alg_code {
  alg_unknown,
  alg_zero,
  alg_m, alg_shift,
  alg_add_t_m2,
  alg_sub_t_m2,
  alg_add_factor,
  alg_sub_factor,
  alg_add_t2_m,
  alg_sub_t2_m,
  alg_impossible
};

/* Indicates the type of fixup needed after a constant multiplication.
   BASIC_VARIANT means no fixup is needed, NEGATE_VARIANT means that
   the result should be negated, and ADD_VARIANT means that the
   multiplicand should be added to the result.  */
enum mult_variant {basic_variant, negate_variant, add_variant};

bool choose_mult_variant (machine_mode, HOST_WIDE_INT,
			  struct algorithm *, enum mult_variant *, int);

/* This structure holds the "cost" of a multiply sequence.  The
   "cost" field holds the total rtx_cost of every operator in the
   synthetic multiplication sequence, hence cost(a op b) is defined
   as rtx_cost(op) + cost(a) + cost(b), where cost(leaf) is zero.
   The "latency" field holds the minimum possible latency of the
   synthetic multiply, on a hypothetical infinitely parallel CPU.
   This is the critical path, or the maximum height, of the expression
   tree which is the sum of rtx_costs on the most expensive path from
   any leaf to the root.  Hence latency(a op b) is defined as zero for
   leaves and rtx_cost(op) + max(latency(a), latency(b)) otherwise.  */

struct mult_cost {
  short cost;     /* Total rtx_cost of the multiplication sequence.  */
  short latency;  /* The latency of the multiplication sequence.  */
};

/* This macro is used to compare a pointer to a mult_cost against an
   single integer "rtx_cost" value.  This is equivalent to the macro
   CHEAPER_MULT_COST(X,Z) where Z = {Y,Y}.  */
#define MULT_COST_LESS(X,Y) ((X)->cost < (Y)	\
			     || ((X)->cost == (Y) && (X)->latency < (Y)))

/* This macro is used to compare two pointers to mult_costs against
   each other.  The macro returns true if X is cheaper than Y.
   Currently, the cheaper of two mult_costs is the one with the
   lower "cost".  If "cost"s are tied, the lower latency is cheaper.  */
#define CHEAPER_MULT_COST(X,Y)  ((X)->cost < (Y)->cost		\
				 || ((X)->cost == (Y)->cost	\
				     && (X)->latency < (Y)->latency))

/* This structure records a sequence of operations.
   `ops' is the number of operations recorded.
   `cost' is their total cost.
   The operations are stored in `op' and the corresponding
   logarithms of the integer coefficients in `log'.

   These are the operations:
   alg_zero		total := 0;
   alg_m		total := multiplicand;
   alg_shift		total := total * coeff
   alg_add_t_m2		total := total + multiplicand * coeff;
   alg_sub_t_m2		total := total - multiplicand * coeff;
   alg_add_factor	total := total * coeff + total;
   alg_sub_factor	total := total * coeff - total;
   alg_add_t2_m		total := total * coeff + multiplicand;
   alg_sub_t2_m		total := total * coeff - multiplicand;

   The first operand must be either alg_zero or alg_m.  */

struct algorithm
{
  struct mult_cost cost;
  short ops;
  /* The size of the OP and LOG fields are not directly related to the
     word size, but the worst-case algorithms will be if we have few
     consecutive ones or zeros, i.e., a multiplicand like 10101010101...
     In that case we will generate shift-by-2, add, shift-by-2, add,...,
     in total wordsize operations.  */
  enum alg_code op[MAX_BITS_PER_WORD];
  char log[MAX_BITS_PER_WORD];
};

/* The entry for our multiplication cache/hash table.  */
struct alg_hash_entry {
  /* The number we are multiplying by.  */
  unsigned HOST_WIDE_INT t;

  /* The mode in which we are multiplying something by T.  */
  machine_mode mode;

  /* The best multiplication algorithm for t.  */
  enum alg_code alg;

  /* The cost of multiplication if ALG_CODE is not alg_impossible.
     Otherwise, the cost within which multiplication by T is
     impossible.  */
  struct mult_cost cost;

  /* Optimized for speed? */
  bool speed;
};

/* The number of cache/hash entries.  */
#if HOST_BITS_PER_WIDE_INT == 64
#define NUM_ALG_HASH_ENTRIES 1031
#else
#define NUM_ALG_HASH_ENTRIES 307
#endif

#define NUM_MODE_INT \
  (MAX_MODE_INT - MIN_MODE_INT + 1)
#define NUM_MODE_PARTIAL_INT \
  (MIN_MODE_PARTIAL_INT == E_VOIDmode ? 0 \
   : MAX_MODE_PARTIAL_INT - MIN_MODE_PARTIAL_INT + 1)
#define NUM_MODE_VECTOR_INT \
  (MIN_MODE_VECTOR_INT == E_VOIDmode ? 0 \
   : MAX_MODE_VECTOR_INT - MIN_MODE_VECTOR_INT + 1)

#define NUM_MODE_IP_INT (NUM_MODE_INT + NUM_MODE_PARTIAL_INT)
#define NUM_MODE_IPV_INT (NUM_MODE_IP_INT + NUM_MODE_VECTOR_INT)

struct expmed_op_cheap {
  bool cheap[2][NUM_MODE_IPV_INT];
};

struct expmed_op_costs {
  int cost[2][NUM_MODE_IPV_INT];
};

/* Target-dependent globals.  */
struct target_expmed {
  /* Each entry of ALG_HASH caches alg_code for some integer.  This is
     actually a hash table.  If we have a collision, that the older
     entry is kicked out.  */
  struct alg_hash_entry x_alg_hash[NUM_ALG_HASH_ENTRIES];

  /* True if x_alg_hash might already have been used.  */
  bool x_alg_hash_used_p;

  /* Nonzero means divides or modulus operations are relatively cheap for
     powers of two, so don't use branches; emit the operation instead.
     Usually, this will mean that the MD file will emit non-branch
     sequences.  */
  struct expmed_op_cheap x_sdiv_pow2_cheap;
  struct expmed_op_cheap x_smod_pow2_cheap;

  /* Cost of various pieces of RTL.  Note that some of these are indexed by
     shift count and some by mode.  */
  int x_zero_cost[2];
  struct expmed_op_costs x_add_cost;
  struct expmed_op_costs x_neg_cost;
  struct expmed_op_costs x_shift_cost[MAX_BITS_PER_WORD];
  struct expmed_op_costs x_shiftadd_cost[MAX_BITS_PER_WORD];
  struct expmed_op_costs x_shiftsub0_cost[MAX_BITS_PER_WORD];
  struct expmed_op_costs x_shiftsub1_cost[MAX_BITS_PER_WORD];
  struct expmed_op_costs x_mul_cost;
  struct expmed_op_costs x_sdiv_cost;
  struct expmed_op_costs x_udiv_cost;
  int x_mul_widen_cost[2][NUM_MODE_INT];
  int x_mul_highpart_cost[2][NUM_MODE_INT];

  /* Conversion costs are only defined between two scalar integer modes
     of different sizes.  The first machine mode is the destination mode,
     and the second is the source mode.  */
  int x_convert_cost[2][2][NUM_MODE_IP_INT][NUM_MODE_IP_INT];
};

extern struct target_expmed default_target_expmed;
#if SWITCHABLE_TARGET
extern struct target_expmed *this_target_expmed;
#else
#define this_target_expmed (&default_target_expmed)
#endif

/* Return a pointer to the alg_hash_entry at IDX.  */

static inline struct alg_hash_entry *
alg_hash_entry_ptr (int idx)
{
  return &this_target_expmed->x_alg_hash[idx];
}

/* Return true if the x_alg_hash field might have been used.  */

static inline bool
alg_hash_used_p (void)
{
  return this_target_expmed->x_alg_hash_used_p;
}

/* Set whether the x_alg_hash field might have been used.  */

static inline void
set_alg_hash_used_p (bool usedp)
{
  this_target_expmed->x_alg_hash_used_p = usedp;
}

/* Compute an index into the cost arrays by mode class.  */

static inline int
expmed_mode_index (machine_mode mode)
{
  switch (GET_MODE_CLASS (mode))
    {
    case MODE_INT:
      return mode - MIN_MODE_INT;
    case MODE_PARTIAL_INT:
      /* If there are no partial integer modes, help the compiler
	 to figure out this will never happen.  See PR59934.  */
      if (MIN_MODE_PARTIAL_INT != VOIDmode)
	return mode - MIN_MODE_PARTIAL_INT + NUM_MODE_INT;
      break;
    case MODE_VECTOR_INT:
      /* If there are no vector integer modes, help the compiler
	 to figure out this will never happen.  See PR59934.  */
      if (MIN_MODE_VECTOR_INT != VOIDmode)
	return mode - MIN_MODE_VECTOR_INT + NUM_MODE_IP_INT;
      break;
    default:
      break;
    }
  gcc_unreachable ();
}

/* Return a pointer to a boolean contained in EOC indicating whether
   a particular operation performed in MODE is cheap when optimizing
   for SPEED.  */

static inline bool *
expmed_op_cheap_ptr (struct expmed_op_cheap *eoc, bool speed,
		     machine_mode mode)
{
  int idx = expmed_mode_index (mode);
  return &eoc->cheap[speed][idx];
}

/* Return a pointer to a cost contained in COSTS when a particular
   operation is performed in MODE when optimizing for SPEED.  */

static inline int *
expmed_op_cost_ptr (struct expmed_op_costs *costs, bool speed,
		    machine_mode mode)
{
  int idx = expmed_mode_index (mode);
  return &costs->cost[speed][idx];
}

/* Subroutine of {set_,}sdiv_pow2_cheap.  Not to be used otherwise.  */

static inline bool *
sdiv_pow2_cheap_ptr (bool speed, machine_mode mode)
{
  return expmed_op_cheap_ptr (&this_target_expmed->x_sdiv_pow2_cheap,
			      speed, mode);
}

/* Set whether a signed division by a power of 2 is cheap in MODE
   when optimizing for SPEED.  */

static inline void
set_sdiv_pow2_cheap (bool speed, machine_mode mode, bool cheap_p)
{
  *sdiv_pow2_cheap_ptr (speed, mode) = cheap_p;
}

/* Return whether a signed division by a power of 2 is cheap in MODE
   when optimizing for SPEED.  */

static inline bool
sdiv_pow2_cheap (bool speed, machine_mode mode)
{
  return *sdiv_pow2_cheap_ptr (speed, mode);
}

/* Subroutine of {set_,}smod_pow2_cheap.  Not to be used otherwise.  */

static inline bool *
smod_pow2_cheap_ptr (bool speed, machine_mode mode)
{
  return expmed_op_cheap_ptr (&this_target_expmed->x_smod_pow2_cheap,
			      speed, mode);
}

/* Set whether a signed modulo by a power of 2 is CHEAP in MODE when
   optimizing for SPEED.  */

static inline void
set_smod_pow2_cheap (bool speed, machine_mode mode, bool cheap)
{
  *smod_pow2_cheap_ptr (speed, mode) = cheap;
}

/* Return whether a signed modulo by a power of 2 is cheap in MODE
   when optimizing for SPEED.  */

static inline bool
smod_pow2_cheap (bool speed, machine_mode mode)
{
  return *smod_pow2_cheap_ptr (speed, mode);
}

/* Subroutine of {set_,}zero_cost.  Not to be used otherwise.  */

static inline int *
zero_cost_ptr (bool speed)
{
  return &this_target_expmed->x_zero_cost[speed];
}

/* Set the COST of loading zero when optimizing for SPEED.  */

static inline void
set_zero_cost (bool speed, int cost)
{
  *zero_cost_ptr (speed) = cost;
}

/* Return the COST of loading zero when optimizing for SPEED.  */

static inline int
zero_cost (bool speed)
{
  return *zero_cost_ptr (speed);
}

/* Subroutine of {set_,}add_cost.  Not to be used otherwise.  */

static inline int *
add_cost_ptr (bool speed, machine_mode mode)
{
  return expmed_op_cost_ptr (&this_target_expmed->x_add_cost, speed, mode);
}

/* Set the COST of computing an add in MODE when optimizing for SPEED.  */

static inline void
set_add_cost (bool speed, machine_mode mode, int cost)
{
  *add_cost_ptr (speed, mode) = cost;
}

/* Return the cost of computing an add in MODE when optimizing for SPEED.  */

static inline int
add_cost (bool speed, machine_mode mode)
{
  return *add_cost_ptr (speed, mode);
}

/* Subroutine of {set_,}neg_cost.  Not to be used otherwise.  */

static inline int *
neg_cost_ptr (bool speed, machine_mode mode)
{
  return expmed_op_cost_ptr (&this_target_expmed->x_neg_cost, speed, mode);
}

/* Set the COST of computing a negation in MODE when optimizing for SPEED.  */

static inline void
set_neg_cost (bool speed, machine_mode mode, int cost)
{
  *neg_cost_ptr (speed, mode) = cost;
}

/* Return the cost of computing a negation in MODE when optimizing for
   SPEED.  */

static inline int
neg_cost (bool speed, machine_mode mode)
{
  return *neg_cost_ptr (speed, mode);
}

/* Subroutine of {set_,}shift_cost.  Not to be used otherwise.  */

static inline int *
shift_cost_ptr (bool speed, machine_mode mode, int bits)
{
  return expmed_op_cost_ptr (&this_target_expmed->x_shift_cost[bits],
			     speed, mode);
}

/* Set the COST of doing a shift in MODE by BITS when optimizing for SPEED.  */

static inline void
set_shift_cost (bool speed, machine_mode mode, int bits, int cost)
{
  *shift_cost_ptr (speed, mode, bits) = cost;
}

/* Return the cost of doing a shift in MODE by BITS when optimizing for
   SPEED.  */

static inline int
shift_cost (bool speed, machine_mode mode, int bits)
{
  return *shift_cost_ptr (speed, mode, bits);
}

/* Subroutine of {set_,}shiftadd_cost.  Not to be used otherwise.  */

static inline int *
shiftadd_cost_ptr (bool speed, machine_mode mode, int bits)
{
  return expmed_op_cost_ptr (&this_target_expmed->x_shiftadd_cost[bits],
			     speed, mode);
}

/* Set the COST of doing a shift in MODE by BITS followed by an add when
   optimizing for SPEED.  */

static inline void
set_shiftadd_cost (bool speed, machine_mode mode, int bits, int cost)
{
  *shiftadd_cost_ptr (speed, mode, bits) = cost;
}

/* Return the cost of doing a shift in MODE by BITS followed by an add
   when optimizing for SPEED.  */

static inline int
shiftadd_cost (bool speed, machine_mode mode, int bits)
{
  return *shiftadd_cost_ptr (speed, mode, bits);
}

/* Subroutine of {set_,}shiftsub0_cost.  Not to be used otherwise.  */

static inline int *
shiftsub0_cost_ptr (bool speed, machine_mode mode, int bits)
{
  return expmed_op_cost_ptr (&this_target_expmed->x_shiftsub0_cost[bits],
			     speed, mode);
}

/* Set the COST of doing a shift in MODE by BITS and then subtracting a
   value when optimizing for SPEED.  */

static inline void
set_shiftsub0_cost (bool speed, machine_mode mode, int bits, int cost)
{
  *shiftsub0_cost_ptr (speed, mode, bits) = cost;
}

/* Return the cost of doing a shift in MODE by BITS and then subtracting
   a value when optimizing for SPEED.  */

static inline int
shiftsub0_cost (bool speed, machine_mode mode, int bits)
{
  return *shiftsub0_cost_ptr (speed, mode, bits);
}

/* Subroutine of {set_,}shiftsub1_cost.  Not to be used otherwise.  */

static inline int *
shiftsub1_cost_ptr (bool speed, machine_mode mode, int bits)
{
  return expmed_op_cost_ptr (&this_target_expmed->x_shiftsub1_cost[bits],
			     speed, mode);
}

/* Set the COST of subtracting a shift in MODE by BITS from a value when
   optimizing for SPEED.  */

static inline void
set_shiftsub1_cost (bool speed, machine_mode mode, int bits, int cost)
{
  *shiftsub1_cost_ptr (speed, mode, bits) = cost;
}

/* Return the cost of subtracting a shift in MODE by BITS from a value
   when optimizing for SPEED.  */

static inline int
shiftsub1_cost (bool speed, machine_mode mode, int bits)
{
  return *shiftsub1_cost_ptr (speed, mode, bits);
}

/* Subroutine of {set_,}mul_cost.  Not to be used otherwise.  */

static inline int *
mul_cost_ptr (bool speed, machine_mode mode)
{
  return expmed_op_cost_ptr (&this_target_expmed->x_mul_cost, speed, mode);
}

/* Set the COST of doing a multiplication in MODE when optimizing for
   SPEED.  */

static inline void
set_mul_cost (bool speed, machine_mode mode, int cost)
{
  *mul_cost_ptr (speed, mode) = cost;
}

/* Return the cost of doing a multiplication in MODE when optimizing
   for SPEED.  */

static inline int
mul_cost (bool speed, machine_mode mode)
{
  return *mul_cost_ptr (speed, mode);
}

/* Subroutine of {set_,}sdiv_cost.  Not to be used otherwise.  */

static inline int *
sdiv_cost_ptr (bool speed, machine_mode mode)
{
  return expmed_op_cost_ptr (&this_target_expmed->x_sdiv_cost, speed, mode);
}

/* Set the COST of doing a signed division in MODE when optimizing
   for SPEED.  */

static inline void
set_sdiv_cost (bool speed, machine_mode mode, int cost)
{
  *sdiv_cost_ptr (speed, mode) = cost;
}

/* Return the cost of doing a signed division in MODE when optimizing
   for SPEED.  */

static inline int
sdiv_cost (bool speed, machine_mode mode)
{
  return *sdiv_cost_ptr (speed, mode);
}

/* Subroutine of {set_,}udiv_cost.  Not to be used otherwise.  */

static inline int *
udiv_cost_ptr (bool speed, machine_mode mode)
{
  return expmed_op_cost_ptr (&this_target_expmed->x_udiv_cost, speed, mode);
}

/* Set the COST of doing an unsigned division in MODE when optimizing
   for SPEED.  */

static inline void
set_udiv_cost (bool speed, machine_mode mode, int cost)
{
  *udiv_cost_ptr (speed, mode) = cost;
}

/* Return the cost of doing an unsigned division in MODE when
   optimizing for SPEED.  */

static inline int
udiv_cost (bool speed, machine_mode mode)
{
  return *udiv_cost_ptr (speed, mode);
}

/* Subroutine of {set_,}mul_widen_cost.  Not to be used otherwise.  */

static inline int *
mul_widen_cost_ptr (bool speed, machine_mode mode)
{
  gcc_assert (GET_MODE_CLASS (mode) == MODE_INT);

  return &this_target_expmed->x_mul_widen_cost[speed][mode - MIN_MODE_INT];
}

/* Set the COST for computing a widening multiplication in MODE when
   optimizing for SPEED.  */

static inline void
set_mul_widen_cost (bool speed, machine_mode mode, int cost)
{
  *mul_widen_cost_ptr (speed, mode) = cost;
}

/* Return the cost for computing a widening multiplication in MODE when
   optimizing for SPEED.  */

static inline int
mul_widen_cost (bool speed, machine_mode mode)
{
  return *mul_widen_cost_ptr (speed, mode);
}

/* Subroutine of {set_,}mul_highpart_cost.  Not to be used otherwise.  */

static inline int *
mul_highpart_cost_ptr (bool speed, machine_mode mode)
{
  gcc_assert (GET_MODE_CLASS (mode) == MODE_INT);
  int m = mode - MIN_MODE_INT;
  gcc_assert (m < NUM_MODE_INT);

  return &this_target_expmed->x_mul_highpart_cost[speed][m];
}

/* Set the COST for computing the high part of a multiplication in MODE
   when optimizing for SPEED.  */

static inline void
set_mul_highpart_cost (bool speed, machine_mode mode, int cost)
{
  *mul_highpart_cost_ptr (speed, mode) = cost;
}

/* Return the cost for computing the high part of a multiplication in MODE
   when optimizing for SPEED.  */

static inline int
mul_highpart_cost (bool speed, machine_mode mode)
{
  return *mul_highpart_cost_ptr (speed, mode);
}

/* Subroutine of {set_,}convert_cost.  Not to be used otherwise.  */

static inline int *
convert_cost_ptr (machine_mode to_mode, machine_mode from_mode,
		  signop sign_ext, bool speed)
{
  int to_idx = expmed_mode_index (to_mode);
  int from_idx = expmed_mode_index (from_mode);

  gcc_assert (IN_RANGE (to_idx, 0, NUM_MODE_IP_INT - 1));
  gcc_assert (IN_RANGE (from_idx, 0, NUM_MODE_IP_INT - 1));

  return &this_target_expmed->x_convert_cost[speed][sign_ext][to_idx][from_idx];
}

/* Set the COST for converting from FROM_MODE to TO_MODE, with sign extension
   SIGN_EXT when optimizing for SPEED.  */

static inline void
set_convert_cost (machine_mode to_mode, machine_mode from_mode,
		  signop sign_ext, bool speed, int cost)
{
  *convert_cost_ptr (to_mode, from_mode, sign_ext, speed) = cost;
}

/* Return the cost for converting from FROM_MODE to TO_MODE when optimizing
   for SPEED.  */

static inline int
convert_cost (machine_mode to_mode, machine_mode from_mode,
	      signop sign_ext, bool speed)
{
  return *convert_cost_ptr (to_mode, from_mode, sign_ext, speed);
}

extern int mult_by_coeff_cost (HOST_WIDE_INT, machine_mode, bool);
extern rtx emit_cstore (rtx target, enum insn_code icode, enum rtx_code code,
			machine_mode mode, machine_mode compare_mode,
			int unsignedp, rtx x, rtx y, int normalizep,
			machine_mode target_mode);

/* Arguments MODE, RTX: return an rtx for the negation of that value.
   May emit insns.  */
extern rtx negate_rtx (machine_mode, rtx);

/* Arguments MODE, RTX: return an rtx for the flipping of that value.
   May emit insns.  */
extern rtx flip_storage_order (machine_mode, rtx);

/* Expand a logical AND operation.  */
extern rtx expand_and (machine_mode, rtx, rtx, rtx);

/* Emit a store-flag operation.  */
extern rtx emit_store_flag (rtx, enum rtx_code, rtx, rtx, machine_mode,
			    int, int);

/* Like emit_store_flag, but always succeeds.  */
extern rtx emit_store_flag_force (rtx, enum rtx_code, rtx, rtx,
				  machine_mode, int, int);

/* Choose a minimal N + 1 bit approximation to 1/D that can be used to
   replace division by D, and put the least significant N bits of the result
   in *MULTIPLIER_PTR and return the most significant bit.  */
extern unsigned HOST_WIDE_INT choose_multiplier (unsigned HOST_WIDE_INT, int,
						 int, unsigned HOST_WIDE_INT *,
						 int *, int *);

#ifdef TREE_CODE
extern rtx expand_variable_shift (enum tree_code, machine_mode,
				  rtx, tree, rtx, int);
extern rtx expand_shift (enum tree_code, machine_mode, rtx, poly_int64, rtx,
			 int);
extern rtx expand_divmod (int, enum tree_code, machine_mode, rtx, rtx,
			  rtx, int);
#endif

extern void store_bit_field (rtx, poly_uint64, poly_uint64,
			     poly_uint64, poly_uint64,
			     machine_mode, rtx, bool);
<<<<<<< HEAD
extern rtx extract_bit_field (rtx, poly_uint64, poly_uint64, int, rtx,
			      machine_mode, machine_mode, bool);
=======
extern rtx extract_bit_field (rtx, unsigned HOST_WIDE_INT,
			      unsigned HOST_WIDE_INT, int, rtx,
			      machine_mode, machine_mode, bool, rtx *);
>>>>>>> 243c2883
extern rtx extract_low_bits (machine_mode, machine_mode, rtx);
extern rtx expand_mult (machine_mode, rtx, rtx, rtx, int);
extern rtx expand_mult_highpart_adjust (scalar_int_mode, rtx, rtx, rtx,
					rtx, int);

#endif  // EXPMED_H<|MERGE_RESOLUTION|>--- conflicted
+++ resolved
@@ -721,14 +721,8 @@
 extern void store_bit_field (rtx, poly_uint64, poly_uint64,
 			     poly_uint64, poly_uint64,
 			     machine_mode, rtx, bool);
-<<<<<<< HEAD
 extern rtx extract_bit_field (rtx, poly_uint64, poly_uint64, int, rtx,
-			      machine_mode, machine_mode, bool);
-=======
-extern rtx extract_bit_field (rtx, unsigned HOST_WIDE_INT,
-			      unsigned HOST_WIDE_INT, int, rtx,
 			      machine_mode, machine_mode, bool, rtx *);
->>>>>>> 243c2883
 extern rtx extract_low_bits (machine_mode, machine_mode, rtx);
 extern rtx expand_mult (machine_mode, rtx, rtx, rtx, int);
 extern rtx expand_mult_highpart_adjust (scalar_int_mode, rtx, rtx, rtx,

/* read-rtl-function.c - Reader for RTL function dumps
   Copyright (C) 2016-2018 Free Software Foundation, Inc.

This file is part of GCC.

GCC is free software; you can redistribute it and/or modify it under
the terms of the GNU General Public License as published by the Free
Software Foundation; either version 3, or (at your option) any later
version.

GCC is distributed in the hope that it will be useful, but WITHOUT ANY
WARRANTY; without even the implied warranty of MERCHANTABILITY or
FITNESS FOR A PARTICULAR PURPOSE.  See the GNU General Public License
for more details.

You should have received a copy of the GNU General Public License
along with GCC; see the file COPYING3.  If not see
<http://www.gnu.org/licenses/>.  */

#include "config.h"
#include "system.h"
#include "coretypes.h"
#include "target.h"
#include "tree.h"
#include "diagnostic.h"
#include "read-md.h"
#include "rtl.h"
#include "cfghooks.h"
#include "stringpool.h"
#include "function.h"
#include "tree-cfg.h"
#include "cfg.h"
#include "basic-block.h"
#include "cfgrtl.h"
#include "memmodel.h"
#include "emit-rtl.h"
#include "cgraph.h"
#include "tree-pass.h"
#include "toplev.h"
#include "varasm.h"
#include "read-rtl-function.h"
#include "selftest.h"
#include "selftest-rtl.h"

/* Forward decls.  */
class function_reader;
class fixup;

/* Edges are recorded when parsing the "insn-chain" directive,
   and created at the end when all the blocks ought to exist.
   This struct records an "edge-from" or "edge-to" directive seen
   at LOC, which will be turned into an actual CFG edge once
   the "insn-chain" is fully parsed.  */

struct deferred_edge
{
  deferred_edge (file_location loc, int src_bb_idx, int dest_bb_idx, int flags)
  : m_loc (loc), m_src_bb_idx (src_bb_idx), m_dest_bb_idx (dest_bb_idx),
    m_flags (flags)
  {}

  file_location m_loc;
  int m_src_bb_idx;
  int m_dest_bb_idx;
  int m_flags;
};

/* Subclass of rtx_reader for reading function dumps.  */

class function_reader : public rtx_reader
{
 public:
  function_reader ();
  ~function_reader ();

  /* Overridden vfuncs of class md_reader.  */
  void handle_unknown_directive (file_location, const char *) FINAL OVERRIDE;

  /* Overridden vfuncs of class rtx_reader.  */
  rtx read_rtx_operand (rtx x, int idx) FINAL OVERRIDE;
  void handle_any_trailing_information (rtx x) FINAL OVERRIDE;
  rtx postprocess (rtx) FINAL OVERRIDE;
  const char *finalize_string (char *stringbuf) FINAL OVERRIDE;

  rtx_insn **get_insn_by_uid (int uid);
  tree parse_mem_expr (const char *desc);

 private:
  void parse_function ();
  void create_function ();
  void parse_param ();
  void parse_insn_chain ();
  void parse_block ();
  int parse_bb_idx ();
  void parse_edge (basic_block block, bool from);
  rtx_insn *parse_insn (file_location loc, const char *name);
  void parse_cfg (file_location loc);
  void parse_crtl (file_location loc);
  void create_edges ();

  int parse_enum_value (int num_values, const char *const *strings);

  void read_rtx_operand_u (rtx x, int idx);
  void read_rtx_operand_i_or_n (rtx x, int idx, char format_char);
  rtx read_rtx_operand_r (rtx x);
  rtx extra_parsing_for_operand_code_0 (rtx x, int idx);

  void add_fixup_insn_uid (file_location loc, rtx insn, int operand_idx,
			   int insn_uid);

  void add_fixup_note_insn_basic_block (file_location loc, rtx insn,
					int operand_idx, int bb_idx);

  void add_fixup_source_location (file_location loc, rtx_insn *insn,
				  const char *filename, int lineno);

  void add_fixup_expr (file_location loc, rtx x,
		       const char *desc);

  rtx consolidate_singletons (rtx x);
  rtx parse_rtx ();
  void maybe_read_location (rtx_insn *insn);

  void handle_insn_uids ();
  void apply_fixups ();

 private:
  struct uid_hash : int_hash <int, -1, -2> {};
  hash_map<uid_hash, rtx_insn *> m_insns_by_uid;
  auto_vec<fixup *> m_fixups;
  rtx_insn *m_first_insn;
  auto_vec<tree> m_fake_scope;
  char *m_name;
  bool m_have_crtl_directive;
  basic_block m_bb_to_insert_after;
  auto_vec <deferred_edge> m_deferred_edges;
  int m_highest_bb_idx;
};

/* Abstract base class for recording post-processing steps that must be
   done after reading a .rtl file.  */

class fixup
{
 public:
  /* Constructor for a fixup at LOC affecting X.  */
  fixup (file_location loc, rtx x)
    : m_loc (loc), m_rtx (x)
  {}
  virtual ~fixup () {}

  virtual void apply (function_reader *reader) const = 0;

 protected:
  file_location m_loc;
  rtx m_rtx;
};

/* An abstract subclass of fixup for post-processing steps that
   act on a specific operand of a specific instruction.  */

class operand_fixup : public fixup
{
 public:
  /* Constructor for a fixup at LOC affecting INSN's operand
     with index OPERAND_IDX.  */
  operand_fixup (file_location loc, rtx insn, int operand_idx)
    : fixup (loc, insn), m_operand_idx (operand_idx)
  {}

 protected:
  int m_operand_idx;
};

/* A concrete subclass of operand_fixup: fixup an rtx_insn *
   field based on an integer UID.  */

class fixup_insn_uid : public operand_fixup
{
 public:
  /* Constructor for a fixup at LOC affecting INSN's operand
     with index OPERAND_IDX.  Record INSN_UID as the uid.  */
  fixup_insn_uid (file_location loc, rtx insn, int operand_idx, int insn_uid)
    : operand_fixup (loc, insn, operand_idx),
      m_insn_uid (insn_uid)
  {}

  void apply (function_reader *reader) const;

 private:
  int m_insn_uid;
};

/* A concrete subclass of operand_fixup: fix up a
   NOTE_INSN_BASIC_BLOCK based on an integer block ID.  */

class fixup_note_insn_basic_block : public operand_fixup
{
 public:
  fixup_note_insn_basic_block (file_location loc, rtx insn, int operand_idx,
			       int bb_idx)
    : operand_fixup (loc, insn, operand_idx),
      m_bb_idx (bb_idx)
  {}

  void apply (function_reader *reader) const;

 private:
  int m_bb_idx;
};

/* A concrete subclass of fixup (not operand_fixup): fix up
   the expr of an rtx (REG or MEM) based on a textual dump.  */

class fixup_expr : public fixup
{
 public:
  fixup_expr (file_location loc, rtx x, const char *desc)
    : fixup (loc, x),
      m_desc (xstrdup (desc))
  {}

  ~fixup_expr () { free (m_desc); }

  void apply (function_reader *reader) const;

 private:
  char *m_desc;
};

/* Return a textual description of the operand of INSN with
   index OPERAND_IDX.  */

static const char *
get_operand_name (rtx insn, int operand_idx)
{
  gcc_assert (is_a <rtx_insn *> (insn));
  switch (operand_idx)
    {
    case 0:
      return "PREV_INSN";
    case 1:
      return "NEXT_INSN";
    default:
      return NULL;
    }
}

/* Fixup an rtx_insn * field based on an integer UID, as read by READER.  */

void
fixup_insn_uid::apply (function_reader *reader) const
{
  rtx_insn **insn_from_uid = reader->get_insn_by_uid (m_insn_uid);
  if (insn_from_uid)
    XEXP (m_rtx, m_operand_idx) = *insn_from_uid;
  else
    {
      const char *op_name = get_operand_name (m_rtx, m_operand_idx);
      if (op_name)
	error_at (m_loc,
		  "insn with UID %i not found for operand %i (`%s') of insn %i",
		  m_insn_uid, m_operand_idx, op_name, INSN_UID (m_rtx));
      else
	error_at (m_loc,
		  "insn with UID %i not found for operand %i of insn %i",
		  m_insn_uid, m_operand_idx, INSN_UID (m_rtx));
    }
}

/* Fix up a NOTE_INSN_BASIC_BLOCK based on an integer block ID.  */

void
fixup_note_insn_basic_block::apply (function_reader *) const
{
  basic_block bb = BASIC_BLOCK_FOR_FN (cfun, m_bb_idx);
  gcc_assert (bb);
  NOTE_BASIC_BLOCK (m_rtx) = bb;
}

/* Fix up the expr of an rtx (REG or MEM) based on a textual dump
   read by READER.  */

void
fixup_expr::apply (function_reader *reader) const
{
  tree expr = reader->parse_mem_expr (m_desc);
  switch (GET_CODE (m_rtx))
    {
    case REG:
      set_reg_attrs_for_decl_rtl (expr, m_rtx);
      break;
    case MEM:
      set_mem_expr (m_rtx, expr);
      break;
    default:
      gcc_unreachable ();
    }
}

/* Strip trailing whitespace from DESC.  */

static void
strip_trailing_whitespace (char *desc)
{
  char *terminator = desc + strlen (desc);
  while (desc < terminator)
    {
      terminator--;
      if (ISSPACE (*terminator))
	*terminator = '\0';
      else
	break;
    }
}

/* Return the numeric value n for GET_NOTE_INSN_NAME (n) for STRING,
   or fail if STRING isn't recognized.  */

static int
parse_note_insn_name (const char *string)
{
  for (int i = 0; i < NOTE_INSN_MAX; i++)
    if (strcmp (string, GET_NOTE_INSN_NAME (i)) == 0)
      return i;
  fatal_with_file_and_line ("unrecognized NOTE_INSN name: `%s'", string);
}

/* Return the register number for NAME, or return -1 if it isn't
   recognized.  */

static int
lookup_reg_by_dump_name (const char *name)
{
  for (int i = 0; i < FIRST_PSEUDO_REGISTER; i++)
    if (reg_names[i][0]
	&& ! strcmp (name, reg_names[i]))
      return i;

  /* Also lookup virtuals.  */
  if (!strcmp (name, "virtual-incoming-args"))
    return VIRTUAL_INCOMING_ARGS_REGNUM;
  if (!strcmp (name, "virtual-stack-vars"))
    return VIRTUAL_STACK_VARS_REGNUM;
  if (!strcmp (name, "virtual-stack-dynamic"))
    return VIRTUAL_STACK_DYNAMIC_REGNUM;
  if (!strcmp (name, "virtual-outgoing-args"))
    return VIRTUAL_OUTGOING_ARGS_REGNUM;
  if (!strcmp (name, "virtual-cfa"))
    return VIRTUAL_CFA_REGNUM;
  if (!strcmp (name, "virtual-preferred-stack-boundary"))
    return VIRTUAL_PREFERRED_STACK_BOUNDARY_REGNUM;
  /* TODO: handle "virtual-reg-%d".  */

  /* In compact mode, pseudos are printed with '< and '>' wrapping the regno,
     offseting it by (LAST_VIRTUAL_REGISTER + 1), so that the
     first non-virtual pseudo is dumped as "<0>".  */
  if (name[0] == '<' && name[strlen (name) - 1] == '>')
    {
      int dump_num = atoi (name + 1);
      return dump_num + LAST_VIRTUAL_REGISTER + 1;
    }

  /* Not found.  */
  return -1;
}

/* class function_reader : public rtx_reader */

/* function_reader's constructor.  */

function_reader::function_reader ()
: rtx_reader (true),
  m_first_insn (NULL),
  m_name (NULL),
  m_have_crtl_directive (false),
  m_bb_to_insert_after (NULL),
  m_highest_bb_idx (EXIT_BLOCK)
{
}

/* function_reader's destructor.  */

function_reader::~function_reader ()
{
  int i;
  fixup *f;
  FOR_EACH_VEC_ELT (m_fixups, i, f)
    delete f;

  free (m_name);
}

/* Implementation of rtx_reader::handle_unknown_directive,
   for parsing the remainder of a directive with name NAME
   seen at START_LOC.

   Require a top-level "function" directive, as emitted by
   print_rtx_function, and parse it.  */

void
function_reader::handle_unknown_directive (file_location start_loc,
					   const char *name)
{
  if (strcmp (name, "function"))
    fatal_at (start_loc, "expected 'function'");

  if (flag_lto)
    error ("%<__RTL%> function cannot be compiled with %<-flto%>");

  parse_function ();
}

/* Parse the output of print_rtx_function (or hand-written data in the
   same format), having already parsed the "(function" heading, and
   finishing immediately before the final ")".

   The "param" and "crtl" clauses are optional.  */

void
function_reader::parse_function ()
{
  m_name = xstrdup (read_string (0));

  create_function ();

  while (1)
    {
      int c = read_skip_spaces ();
      if (c == ')')
	{
	  unread_char (c);
	  break;
	}
      unread_char (c);
      require_char ('(');
      file_location loc = get_current_location ();
      struct md_name directive;
      read_name (&directive);
      if (strcmp (directive.string, "param") == 0)
	parse_param ();
      else if (strcmp (directive.string, "insn-chain") == 0)
	parse_insn_chain ();
      else if (strcmp (directive.string, "crtl") == 0)
	parse_crtl (loc);
      else
	fatal_with_file_and_line ("unrecognized directive: %s",
				  directive.string);
    }

  handle_insn_uids ();

  apply_fixups ();

  /* Rebuild the JUMP_LABEL field of any JUMP_INSNs in the chain, and the
     LABEL_NUSES of any CODE_LABELs.

     This has to happen after apply_fixups, since only after then do
     LABEL_REFs have their label_ref_label set up.  */
  rebuild_jump_labels (get_insns ());

  crtl->init_stack_alignment ();
}

/* Set up state for the function *before* fixups are applied.

   Create "cfun" and a decl for the function.
   By default, every function decl is hardcoded as
      int test_1 (int i, int j, int k);
   Set up various other state:
   - the cfg and basic blocks (edges are created later, *after* fixups
   are applied).
   - add the function to the callgraph.  */

void
function_reader::create_function ()
{
  /* We start in cfgrtl mode, rather than cfglayout mode.  */
  rtl_register_cfg_hooks ();

  /* When run from selftests or "rtl1", cfun is NULL.
     When run from "cc1" for a C function tagged with __RTL, cfun is the
     tagged function.  */
  if (!cfun)
    {
      tree fn_name = get_identifier (m_name ? m_name : "test_1");
      tree int_type = integer_type_node;
      tree return_type = int_type;
      tree arg_types[3] = {int_type, int_type, int_type};
      tree fn_type = build_function_type_array (return_type, 3, arg_types);
      tree fndecl = build_decl (UNKNOWN_LOCATION, FUNCTION_DECL, fn_name, fn_type);
      tree resdecl = build_decl (UNKNOWN_LOCATION, RESULT_DECL, NULL_TREE,
				 return_type);
      DECL_ARTIFICIAL (resdecl) = 1;
      DECL_IGNORED_P (resdecl) = 1;
      DECL_RESULT (fndecl) = resdecl;
      allocate_struct_function (fndecl, false);
      /* This sets cfun.  */
      current_function_decl = fndecl;
    }

  gcc_assert (cfun);
  gcc_assert (current_function_decl);
  tree fndecl = current_function_decl;

  /* Mark this function as being specified as __RTL.  */
  cfun->curr_properties |= PROP_rtl;

  /* cc1 normally inits DECL_INITIAL (fndecl) to be error_mark_node.
     Create a dummy block for it.  */
  DECL_INITIAL (fndecl) = make_node (BLOCK);

  cfun->curr_properties = (PROP_cfg | PROP_rtl);

  /* Do we need this to force cgraphunit.c to output the function? */
  DECL_EXTERNAL (fndecl) = 0;
  DECL_PRESERVE_P (fndecl) = 1;

  /* Add to cgraph.  */
  cgraph_node::finalize_function (fndecl, false);

  /* Create bare-bones cfg.  This creates the entry and exit blocks.  */
  init_empty_tree_cfg_for_function (cfun);
  ENTRY_BLOCK_PTR_FOR_FN (cfun)->flags |= BB_RTL;
  EXIT_BLOCK_PTR_FOR_FN (cfun)->flags |= BB_RTL;
  init_rtl_bb_info (ENTRY_BLOCK_PTR_FOR_FN (cfun));
  init_rtl_bb_info (EXIT_BLOCK_PTR_FOR_FN (cfun));
  m_bb_to_insert_after = ENTRY_BLOCK_PTR_FOR_FN (cfun);

}

/* Look within the the params of FNDECL for a param named NAME.
   Return NULL_TREE if one isn't found.  */

static tree
find_param_by_name (tree fndecl, const char *name)
{
  for (tree arg = DECL_ARGUMENTS (fndecl); arg; arg = TREE_CHAIN (arg))
    if (id_equal (DECL_NAME (arg), name))
      return arg;
  return NULL_TREE;
}

/* Parse the content of a "param" directive, having already parsed the
   "(param".  Consume the trailing ')'.  */

void
function_reader::parse_param ()
{
  require_char_ws ('"');
  file_location loc = get_current_location ();
  char *name = read_quoted_string ();

  /* Lookup param by name.  */
  tree t_param = find_param_by_name (cfun->decl, name);
  if (!t_param)
    fatal_at (loc, "param not found: %s", name);

  /* Parse DECL_RTL.  */
  require_char_ws ('(');
  require_word_ws ("DECL_RTL");
  DECL_WRTL_CHECK (t_param)->decl_with_rtl.rtl = parse_rtx ();
  require_char_ws (')');

  /* Parse DECL_RTL_INCOMING.  */
  require_char_ws ('(');
  require_word_ws ("DECL_RTL_INCOMING");
  DECL_INCOMING_RTL (t_param) = parse_rtx ();
  require_char_ws (')');

  require_char_ws (')');
}

/* Parse zero or more child insn elements within an
   "insn-chain" element.  Consume the trailing ')'.  */

void
function_reader::parse_insn_chain ()
{
  while (1)
    {
      int c = read_skip_spaces ();
      file_location loc = get_current_location ();
      if (c == ')')
	break;
      else if (c == '(')
	{
	  struct md_name directive;
	  read_name (&directive);
	  if (strcmp (directive.string, "block") == 0)
	    parse_block ();
	  else
	    parse_insn (loc, directive.string);
	}
      else
	fatal_at (loc, "expected '(' or ')'");
    }

  create_edges ();
}

/* Parse zero or more child directives (edges and insns) within a
   "block" directive, having already parsed the "(block " heading.
   Consume the trailing ')'.  */

void
function_reader::parse_block ()
{
  /* Parse the index value from the dump.  This will be an integer;
     we don't support "entry" or "exit" here (unlike for edges).  */
  struct md_name name;
  read_name (&name);
  int bb_idx = atoi (name.string);

  /* The term "index" has two meanings for basic blocks in a CFG:
     (a) the "index" field within struct basic_block_def.
     (b) the index of a basic_block within the cfg's x_basic_block_info
     vector, as accessed via BASIC_BLOCK_FOR_FN.

     These can get out-of-sync when basic blocks are optimized away.
     They get back in sync by "compact_blocks".
     We reconstruct cfun->cfg->x_basic_block_info->m_vecdata with NULL
     values in it for any missing basic blocks, so that (a) == (b) for
     all of the blocks we create.  The doubly-linked list of basic
     blocks (next_bb/prev_bb) skips over these "holes".  */

  if (m_highest_bb_idx < bb_idx)
    m_highest_bb_idx = bb_idx;

  size_t new_size = m_highest_bb_idx + 1;
  if (basic_block_info_for_fn (cfun)->length () < new_size)
    vec_safe_grow_cleared (basic_block_info_for_fn (cfun), new_size);

  last_basic_block_for_fn (cfun) = new_size;

  /* Create the basic block.

     We can't call create_basic_block and use the regular RTL block-creation
     hooks, since this creates NOTE_INSN_BASIC_BLOCK instances.  We don't
     want to do that; we want to use the notes we were provided with.  */
  basic_block bb = alloc_block ();
  init_rtl_bb_info (bb);
  bb->index = bb_idx;
  bb->flags = BB_NEW | BB_RTL;
  link_block (bb, m_bb_to_insert_after);
  m_bb_to_insert_after = bb;

  n_basic_blocks_for_fn (cfun)++;
  SET_BASIC_BLOCK_FOR_FN (cfun, bb_idx, bb);
  BB_SET_PARTITION (bb, BB_UNPARTITIONED);

  /* Handle insns, edge-from and edge-to directives.  */
  while (1)
    {
      int c = read_skip_spaces ();
      file_location loc = get_current_location ();
      if (c == ')')
	break;
      else if (c == '(')
	{
	  struct md_name directive;
	  read_name (&directive);
	  if (strcmp (directive.string, "edge-from") == 0)
	    parse_edge (bb, true);
	  else if (strcmp (directive.string, "edge-to") == 0)
	    parse_edge (bb, false);
	  else
	    {
	      rtx_insn *insn = parse_insn (loc, directive.string);
	      set_block_for_insn (insn, bb);
	      if (!BB_HEAD (bb))
		BB_HEAD (bb) = insn;
	      BB_END (bb) = insn;
	    }
	}
      else
	fatal_at (loc, "expected '(' or ')'");
    }
}

/* Subroutine of function_reader::parse_edge.
   Parse a basic block index, handling "entry" and "exit".  */

int
function_reader::parse_bb_idx ()
{
  struct md_name name;
  read_name (&name);
  if (strcmp (name.string, "entry") == 0)
    return ENTRY_BLOCK;
  if (strcmp (name.string, "exit") == 0)
    return EXIT_BLOCK;
  return atoi (name.string);
}

/* Subroutine of parse_edge_flags.
   Parse TOK, a token such as "FALLTHRU", converting to the flag value.
   Issue an error if the token is unrecognized.  */

static int
parse_edge_flag_token (const char *tok)
{
#define DEF_EDGE_FLAG(NAME,IDX)		\
  do {						\
    if (strcmp (tok, #NAME) == 0)		\
      return EDGE_##NAME; \
  } while (0);
#include "cfg-flags.def"
#undef DEF_EDGE_FLAG
  error ("unrecognized edge flag: '%s'", tok);
  return 0;
}

/* Subroutine of function_reader::parse_edge.
   Parse STR and convert to a flag value (or issue an error).
   The parser uses strtok and hence modifiers STR in-place.  */

static int
parse_edge_flags (char *str)
{
  int result = 0;

  char *tok = strtok (str, "| ");
  while (tok)
    {
      result |= parse_edge_flag_token (tok);
      tok = strtok (NULL, "| ");
    }

  return result;
}

/* Parse an "edge-from" or "edge-to" directive within the "block"
   directive for BLOCK, having already parsed the "(edge" heading.
   Consume the final ")".  Record the edge within m_deferred_edges.
   FROM is true for an "edge-from" directive, false for an "edge-to"
   directive.  */

void
function_reader::parse_edge (basic_block block, bool from)
{
  gcc_assert (block);
  int this_bb_idx = block->index;
  file_location loc = get_current_location ();
  int other_bb_idx = parse_bb_idx ();

  /* "(edge-from 2)" means src = 2, dest = this_bb_idx, whereas
     "(edge-to 3)" means src = this_bb_idx, dest = 3.  */
  int src_idx = from ? other_bb_idx : this_bb_idx;
  int dest_idx = from ? this_bb_idx : other_bb_idx;

  /* Optional "(flags)".  */
  int flags = 0;
  int c = read_skip_spaces ();
  if (c == '(')
    {
      require_word_ws ("flags");
      require_char_ws ('"');
      char *str = read_quoted_string ();
      flags = parse_edge_flags (str);
      require_char_ws (')');
    }
  else
    unread_char (c);

  require_char_ws (')');

  /* This BB already exists, but the other BB might not yet.
     For now, save the edges, and create them at the end of insn-chain
     processing. */
  /* For now, only process the (edge-from) to this BB, and (edge-to)
     that go to the exit block.
     FIXME: we don't yet verify that the edge-from and edge-to directives
     are consistent.  */
  if (from || dest_idx == EXIT_BLOCK)
    m_deferred_edges.safe_push (deferred_edge (loc, src_idx, dest_idx, flags));
}

/* Parse an rtx instruction, having parsed the opening and parenthesis, and
   name NAME, seen at START_LOC, by calling read_rtx_code, calling
   set_first_insn and set_last_insn as appropriate, and
   adding the insn to the insn chain.
   Consume the trailing ')'.  */

rtx_insn *
function_reader::parse_insn (file_location start_loc, const char *name)
{
  rtx x = read_rtx_code (name);
  if (!x)
    fatal_at (start_loc, "expected insn type; got '%s'", name);
  rtx_insn *insn = dyn_cast <rtx_insn *> (x);
  if (!insn)
    fatal_at (start_loc, "expected insn type; got '%s'", name);

  /* Consume the trailing ')'.  */
  require_char_ws (')');

  rtx_insn *last_insn = get_last_insn ();

  /* Add "insn" to the insn chain.  */
  if (last_insn)
    {
      gcc_assert (NEXT_INSN (last_insn) == NULL);
      SET_NEXT_INSN (last_insn) = insn;
    }
  SET_PREV_INSN (insn) = last_insn;

  /* Add it to the sequence.  */
  set_last_insn (insn);
  if (!m_first_insn)
    {
      m_first_insn = insn;
      set_first_insn (insn);
    }

  if (rtx_code_label *label = dyn_cast <rtx_code_label *> (insn))
    maybe_set_max_label_num (label);

  return insn;
}

/* Postprocessing subroutine for parse_insn_chain: all the basic blocks
   should have been created by now; create the edges that were seen.  */

void
function_reader::create_edges ()
{
  int i;
  deferred_edge *de;
  FOR_EACH_VEC_ELT (m_deferred_edges, i, de)
    {
      /* The BBs should already have been created by parse_block.  */
      basic_block src = BASIC_BLOCK_FOR_FN (cfun, de->m_src_bb_idx);
      if (!src)
	fatal_at (de->m_loc, "error: block index %i not found",
		  de->m_src_bb_idx);
      basic_block dst = BASIC_BLOCK_FOR_FN (cfun, de->m_dest_bb_idx);
      if (!dst)
	fatal_at (de->m_loc, "error: block with index %i not found",
		  de->m_dest_bb_idx);
      unchecked_make_edge (src, dst, de->m_flags);
    }
}

/* Parse a "crtl" directive, having already parsed the "(crtl" heading
   at location LOC.
   Consume the final ")".  */

void
function_reader::parse_crtl (file_location loc)
{
  if (m_have_crtl_directive)
    error_at (loc, "more than one 'crtl' directive");
  m_have_crtl_directive = true;

  /* return_rtx.  */
  require_char_ws ('(');
  require_word_ws ("return_rtx");
  crtl->return_rtx = parse_rtx ();
  require_char_ws (')');

  require_char_ws (')');
}

/* Parse operand IDX of X, returning X, or an equivalent rtx
   expression (for consolidating singletons).
   This is an overridden implementation of rtx_reader::read_rtx_operand for
   function_reader, handling various extra data printed by print_rtx,
   and sometimes calling the base class implementation.  */

rtx
function_reader::read_rtx_operand (rtx x, int idx)
{
  RTX_CODE code = GET_CODE (x);
  const char *format_ptr = GET_RTX_FORMAT (code);
  const char format_char = format_ptr[idx];
  struct md_name name;

  /* Override the regular parser for some format codes.  */
  switch (format_char)
    {
    case 'e':
      if (idx == 7 && CALL_P (x))
	{
	  m_in_call_function_usage = true;
	  return rtx_reader::read_rtx_operand (x, idx);
	  m_in_call_function_usage = false;
	}
      else
	return rtx_reader::read_rtx_operand (x, idx);
      break;

    case 'u':
      read_rtx_operand_u (x, idx);
      /* Don't run regular parser for 'u'.  */
      return x;

    case 'i':
    case 'n':
      read_rtx_operand_i_or_n (x, idx, format_char);
      /* Don't run regular parser for these codes.  */
      return x;

    case 'B':
      gcc_assert (is_compact ());
      /* Compact mode doesn't store BBs.  */
      /* Don't run regular parser.  */
      return x;

    case 'r':
      /* Don't run regular parser for 'r'.  */
      return read_rtx_operand_r (x);

    default:
      break;
    }

  /* Call base class implementation.  */
  x = rtx_reader::read_rtx_operand (x, idx);

  /* Handle any additional parsing needed to handle what the dump
     could contain.  */
  switch (format_char)
    {
    case '0':
      x = extra_parsing_for_operand_code_0 (x, idx);
      break;

    case 'w':
      if (!is_compact ())
	{
	  /* Strip away the redundant hex dump of the value.  */
	  require_char_ws ('[');
	  read_name (&name);
	  require_char_ws (']');
	}
      break;

    default:
      break;
    }

  return x;
}

/* Parse operand IDX of X, of code 'u', when reading function dumps.

   The RTL file recorded the ID of an insn (or 0 for NULL); we
   must store this as a pointer, but the insn might not have
   been loaded yet.  Store the ID away for now, via a fixup.  */

void
function_reader::read_rtx_operand_u (rtx x, int idx)
{
  /* In compact mode, the PREV/NEXT insn uids are not dumped, so skip
     the "uu" when reading. */
  if (is_compact () && GET_CODE (x) != LABEL_REF)
    return;

  struct md_name name;
  file_location loc = read_name (&name);
  int insn_id = atoi (name.string);
  if (insn_id)
    add_fixup_insn_uid (loc, x, idx, insn_id);
}

/* Read a name, looking for a match against a string found in array
   STRINGS of size NUM_VALUES.
   Return the index of the the matched string, or emit an error.  */

int
function_reader::parse_enum_value (int num_values, const char *const *strings)
{
  struct md_name name;
  read_name (&name);
  for (int i = 0; i < num_values; i++)
    {
      if (strcmp (name.string, strings[i]) == 0)
	return i;
    }
  error ("unrecognized enum value: '%s'", name.string);
  return 0;
}

/* Parse operand IDX of X, of code 'i' or 'n' (as specified by FORMAT_CHAR).
   Special-cased handling of these, for reading function dumps.  */

void
function_reader::read_rtx_operand_i_or_n (rtx x, int idx,
					  char format_char)
{
  /* Handle some of the extra information that print_rtx
     can write out for these cases.  */
  /* print_rtx only writes out operand 5 for notes
     for NOTE_KIND values NOTE_INSN_DELETED_LABEL
     and NOTE_INSN_DELETED_DEBUG_LABEL.  */
  if (idx == 5 && NOTE_P (x))
    return;

  if (idx == 4 && INSN_P (x))
    {
      maybe_read_location (as_a <rtx_insn *> (x));
      return;
    }

  /* INSN_CODEs aren't printed in compact mode, so don't attempt to
     parse them.  */
  if (is_compact ()
      && INSN_P (x)
      && &INSN_CODE (x) == &XINT (x, idx))
    {
      INSN_CODE (x) = -1;
      return;
    }

  /* Handle UNSPEC and UNSPEC_VOLATILE's operand 1.  */
#if !defined(GENERATOR_FILE) && NUM_UNSPECV_VALUES > 0
  if (idx == 1
      && GET_CODE (x) == UNSPEC_VOLATILE)
    {
      XINT (x, 1)
	= parse_enum_value (NUM_UNSPECV_VALUES, unspecv_strings);
      return;
    }
#endif
#if !defined(GENERATOR_FILE) && NUM_UNSPEC_VALUES > 0
  if (idx == 1
      && (GET_CODE (x) == UNSPEC
	  || GET_CODE (x) == UNSPEC_VOLATILE))
    {
      XINT (x, 1)
	= parse_enum_value (NUM_UNSPEC_VALUES, unspec_strings);
      return;
    }
#endif

  struct md_name name;
  read_name (&name);
  int value;
  if (format_char == 'n')
    value = parse_note_insn_name (name.string);
  else
    value = atoi (name.string);
  XINT (x, idx) = value;
}

/* Parse the 'r' operand of X, returning X, or an equivalent rtx
   expression (for consolidating singletons).
   Special-cased handling of code 'r' for reading function dumps.  */

rtx
function_reader::read_rtx_operand_r (rtx x)
{
  struct md_name name;
  file_location loc = read_name (&name);
  int regno = lookup_reg_by_dump_name (name.string);
  if (regno == -1)
    fatal_at (loc, "unrecognized register: '%s'", name.string);

  set_regno_raw (x, regno, 1);

  /* Consolidate singletons.  */
  x = consolidate_singletons (x);

  ORIGINAL_REGNO (x) = regno;

  /* Parse extra stuff at end of 'r'.
     We may have zero, one, or two sections marked by square
     brackets.  */
  int ch = read_skip_spaces ();
  bool expect_original_regno = false;
  if (ch == '[')
    {
      file_location loc = get_current_location ();
      char *desc = read_until ("]", true);
      strip_trailing_whitespace (desc);
      const char *desc_start = desc;
      /* If ORIGINAL_REGNO (rtx) != regno, we will have:
	 "orig:%i", ORIGINAL_REGNO (rtx).
	 Consume it, we don't set ORIGINAL_REGNO, since we can
	 get that from the 2nd copy later.  */
      if (strncmp (desc, "orig:", 5) == 0)
	{
	  expect_original_regno = true;
	  desc_start += 5;
	  /* Skip to any whitespace following the integer.  */
	  const char *space = strchr (desc_start, ' ');
	  if (space)
	    desc_start = space + 1;
	}
      /* Any remaining text may be the REG_EXPR.  Alternatively we have
	 no REG_ATTRS, and instead we have ORIGINAL_REGNO.  */
      if (ISDIGIT (*desc_start))
	{
	  /* Assume we have ORIGINAL_REGNO.  */
	  ORIGINAL_REGNO (x) = atoi (desc_start);
	}
      else
	{
	  /* Assume we have REG_EXPR.  */
	  add_fixup_expr (loc, x, desc_start);
	}
      free (desc);
    }
  else
    unread_char (ch);
  if (expect_original_regno)
    {
      require_char_ws ('[');
      char *desc = read_until ("]", true);
      ORIGINAL_REGNO (x) = atoi (desc);
      free (desc);
    }

  return x;
}

/* Additional parsing for format code '0' in dumps, handling a variety
   of special-cases in print_rtx, when parsing operand IDX of X.
   Return X, or possibly a reallocated copy of X.  */

rtx
function_reader::extra_parsing_for_operand_code_0 (rtx x, int idx)
{
  RTX_CODE code = GET_CODE (x);
  int c;
  struct md_name name;

  if (idx == 1 && code == SYMBOL_REF)
    {
      /* Possibly wrote " [flags %#x]", SYMBOL_REF_FLAGS (in_rtx).  */
      c = read_skip_spaces ();
      if (c == '[')
	{
	  file_location loc = read_name (&name);
	  if (strcmp (name.string, "flags"))
	    error_at (loc, "was expecting `%s'", "flags");
	  read_name (&name);
	  SYMBOL_REF_FLAGS (x) = strtol (name.string, NULL, 16);

	  /* The standard RTX_CODE_SIZE (SYMBOL_REF) used when allocating
	     x doesn't have space for the block_symbol information, so
	     we must reallocate it if this flag is set.  */
	  if (SYMBOL_REF_HAS_BLOCK_INFO_P (x))
	    {
	      /* Emulate the allocation normally done by
		 varasm.c:create_block_symbol.  */
	      unsigned int size = RTX_HDR_SIZE + sizeof (struct block_symbol);
	      rtx new_x = (rtx) ggc_internal_alloc (size);

	      /* Copy data over from the smaller SYMBOL_REF.  */
	      memcpy (new_x, x, RTX_CODE_SIZE (SYMBOL_REF));
	      x = new_x;

	      /* We can't reconstruct SYMBOL_REF_BLOCK; set it to NULL.  */
	      SYMBOL_REF_BLOCK (x) = NULL;

	      /* Zero the offset.  */
	      SYMBOL_REF_BLOCK_OFFSET (x) = 0;
	    }

	  require_char (']');
	}
      else
	unread_char (c);

      /* If X had a non-NULL SYMBOL_REF_DECL,
	 rtx_writer::print_rtx_operand_code_0 would have dumped it
	 using print_node_brief.
	 Skip the content for now.  */
      c = read_skip_spaces ();
      if (c == '<')
	{
	  while (1)
	    {
	      char ch = read_char ();
	      if (ch == '>')
		break;
	    }
	}
      else
	unread_char (c);
    }
  else if (idx == 3 && code == NOTE)
    {
      /* Note-specific data appears for operand 3, which annoyingly
	 is before the enum specifying which kind of note we have
	 (operand 4).  */
      c = read_skip_spaces ();
      if (c == '[')
	{
	  /* Possibly data for a NOTE_INSN_BASIC_BLOCK, of the form:
	     [bb %d].  */
	  file_location bb_loc = read_name (&name);
	  if (strcmp (name.string, "bb"))
	    error_at (bb_loc, "was expecting `%s'", "bb");
	  read_name (&name);
	  int bb_idx = atoi (name.string);
	  add_fixup_note_insn_basic_block (bb_loc, x, idx,
					   bb_idx);
	  require_char_ws (']');
	}
      else
	unread_char (c);
    }

  return x;
}

/* Implementation of rtx_reader::handle_any_trailing_information.
   Handle the various additional information that print-rtl.c can
   write after the regular fields, when parsing X.  */

void
function_reader::handle_any_trailing_information (rtx x)
{
  struct md_name name;

  switch (GET_CODE (x))
    {
      case MEM:
	{
	  int ch;
	  require_char_ws ('[');
	  read_name (&name);
	  set_mem_alias_set (x, atoi (name.string));
	  /* We have either a MEM_EXPR, or a space.  */
	  if (peek_char () != ' ')
	    {
	      file_location loc = get_current_location ();
	      char *desc = read_until (" +", false);
	      add_fixup_expr (loc, consolidate_singletons (x), desc);
	      free (desc);
	    }
	  else
	    read_char ();

	  /* We may optionally have '+' for MEM_OFFSET_KNOWN_P.  */
	  ch = read_skip_spaces ();
	  if (ch == '+')
	    {
	      read_name (&name);
	      set_mem_offset (x, atoi (name.string));
	    }
	  else
	    unread_char (ch);

	  /* Handle optional " S" for MEM_SIZE.  */
	  ch = read_skip_spaces ();
	  if (ch == 'S')
	    {
	      read_name (&name);
	      set_mem_size (x, atoi (name.string));
	    }
	  else
	    unread_char (ch);

	  /* Handle optional " A" for MEM_ALIGN.  */
	  ch = read_skip_spaces ();
	  if (ch == 'A' && peek_char () != 'S')
	    {
	      read_name (&name);
	      set_mem_align (x, atoi (name.string));
	    }
	  else
	    unread_char (ch);

	  /* Handle optional " AS" for MEM_ADDR_SPACE.  */
	  ch = read_skip_spaces ();
	  if (ch == 'A' && peek_char () == 'S')
	    {
	      read_char ();
	      read_name (&name);
	      set_mem_addr_space (x, atoi (name.string));
	    }
	  else
	    unread_char (ch);

	  require_char (']');
	}
	break;

      case CODE_LABEL:
	/* Assume that LABEL_NUSES was not dumped.  */
	/* TODO: parse LABEL_KIND.  */
	/* For now, skip until closing ')'.  */
	do
	  {
	    char ch = read_char ();
	    if (ch == ')')
	      {
		unread_char (ch);
		break;
	      }
	  }
	while (1);
	break;

      default:
	break;
    }
}

/* Parse a tree dump for a MEM_EXPR in DESC and turn it back into a tree.
   We handle "<retval>" and param names within cfun, but for anything else
   we "cheat" by building a global VAR_DECL of type "int" with that name
   (returning the same global for a name if we see the same name more
   than once).  */

tree
function_reader::parse_mem_expr (const char *desc)
{
  tree fndecl = cfun->decl;

  if (strcmp (desc, "<retval>") == 0)
    return DECL_RESULT (fndecl);

  tree param = find_param_by_name (fndecl, desc);
  if (param)
    return param;

  /* Search within decls we already created.
     FIXME: use a hash rather than linear search.  */
  int i;
  tree t;
  FOR_EACH_VEC_ELT (m_fake_scope, i, t)
    if (id_equal (DECL_NAME (t), desc))
      return t;

  /* Not found?  Create it.
     This allows mimicking of real data but avoids having to specify
     e.g. names of locals, params etc.
     Though this way we don't know if we have a PARM_DECL vs a VAR_DECL,
     and we don't know the types.  Fake it by making everything be
     a VAR_DECL of "int" type.  */
  t = build_decl (UNKNOWN_LOCATION, VAR_DECL,
		  get_identifier (desc),
		  integer_type_node);
  m_fake_scope.safe_push (t);
  return t;
}

/* Record that at LOC we saw an insn uid INSN_UID for the operand with index
   OPERAND_IDX within INSN, so that the pointer value can be fixed up in
   later post-processing.  */

void
function_reader::add_fixup_insn_uid (file_location loc, rtx insn, int operand_idx,
				     int insn_uid)
{
  m_fixups.safe_push (new fixup_insn_uid (loc, insn, operand_idx, insn_uid));
}

/* Record that at LOC we saw an basic block index BB_IDX for the operand with index
   OPERAND_IDX within INSN, so that the pointer value can be fixed up in
   later post-processing.  */

void
function_reader::add_fixup_note_insn_basic_block (file_location loc, rtx insn,
						  int operand_idx, int bb_idx)
{
  m_fixups.safe_push (new fixup_note_insn_basic_block (loc, insn, operand_idx,
						       bb_idx));
}

/* Placeholder hook for recording source location information seen in a dump.
   This is empty for now.  */

void
function_reader::add_fixup_source_location (file_location, rtx_insn *,
					    const char *, int)
{
}

/* Record that at LOC we saw textual description DESC of the MEM_EXPR or REG_EXPR
   of INSN, so that the fields can be fixed up in later post-processing.  */

void
function_reader::add_fixup_expr (file_location loc, rtx insn,
				 const char *desc)
{
  gcc_assert (desc);
  /* Fail early if the RTL reader erroneously hands us an int.  */
  gcc_assert (!ISDIGIT (desc[0]));

  m_fixups.safe_push (new fixup_expr (loc, insn, desc));
}

/* Helper function for consolidate_reg.  Return the global rtx for
   the register with regno REGNO.  */

static rtx
lookup_global_register (int regno)
{
  /* We can't use a switch here, as some of the REGNUMs might not be constants
     for some targets.  */
  if (regno == STACK_POINTER_REGNUM)
      return stack_pointer_rtx;
  else if (regno ==  FRAME_POINTER_REGNUM)
    return frame_pointer_rtx;
  else if (regno == HARD_FRAME_POINTER_REGNUM)
    return hard_frame_pointer_rtx;
  else if (regno == ARG_POINTER_REGNUM)
    return arg_pointer_rtx;
  else if (regno == VIRTUAL_INCOMING_ARGS_REGNUM)
    return virtual_incoming_args_rtx;
  else if (regno == VIRTUAL_STACK_VARS_REGNUM)
    return virtual_stack_vars_rtx;
  else if (regno == VIRTUAL_STACK_DYNAMIC_REGNUM)
    return virtual_stack_dynamic_rtx;
  else if (regno == VIRTUAL_OUTGOING_ARGS_REGNUM)
    return virtual_outgoing_args_rtx;
  else if (regno == VIRTUAL_CFA_REGNUM)
    return virtual_cfa_rtx;
  else if (regno == VIRTUAL_PREFERRED_STACK_BOUNDARY_REGNUM)
    return virtual_preferred_stack_boundary_rtx;
#ifdef return_ADDRESS_POINTER_REGNUM
  else if (regno == RETURN_ADDRESS_POINTER_REGNUM)
    return return_address_pointer_rtx;
#endif

  return NULL;
}

/* Ensure that the backend can cope with a REG with regno REGNO.
   Normally REG instances are created by gen_reg_rtx which updates
   regno_reg_rtx, growing it as necessary.
   The REG instances created from the dumpfile weren't created this
   way, so we need to manually update regno_reg_rtx.  */

static void
ensure_regno (int regno)
{
  if (reg_rtx_no < regno + 1)
    reg_rtx_no = regno + 1;

  crtl->emit.ensure_regno_capacity ();
  gcc_assert (regno < crtl->emit.regno_pointer_align_length);
}

/* Helper function for consolidate_singletons, for handling REG instances.
   Given REG instance X of some regno, return the singleton rtx for that
   regno, if it exists, or X.  */

static rtx
consolidate_reg (rtx x)
{
  gcc_assert (GET_CODE (x) == REG);

  unsigned int regno = REGNO (x);

  ensure_regno (regno);

  /* Some register numbers have their rtx created in init_emit_regs
     e.g. stack_pointer_rtx for STACK_POINTER_REGNUM.
     Consolidate on this.  */
  rtx global_reg = lookup_global_register (regno);
  if (global_reg)
    return global_reg;

  /* Populate regno_reg_rtx if necessary.  */
  if (regno_reg_rtx[regno] == NULL)
    regno_reg_rtx[regno] = x;
  /* Use it.  */
  gcc_assert (GET_CODE (regno_reg_rtx[regno]) == REG);
  gcc_assert (REGNO (regno_reg_rtx[regno]) == regno);
  if (GET_MODE (x) == GET_MODE (regno_reg_rtx[regno]))
    return regno_reg_rtx[regno];

  return x;
}

/* When reading RTL function dumps, we must consolidate some
   rtx so that we use singletons where singletons are expected
   (e.g. we don't want multiple "(const_int 0 [0])" rtx, since
   these are tested via pointer equality against const0_rtx.

   Return the equivalent singleton rtx for X, if any, otherwise X.  */

rtx
function_reader::consolidate_singletons (rtx x)
{
  if (!x)
    return x;

  switch (GET_CODE (x))
    {
    case PC: return pc_rtx;
    case RETURN: return ret_rtx;
    case SIMPLE_RETURN: return simple_return_rtx;
    case CC0: return cc0_rtx;

    case REG:
      return consolidate_reg (x);

    case CONST_INT:
      return gen_rtx_CONST_INT (GET_MODE (x), INTVAL (x));

    default:
      break;
    }

  return x;
}

/* Parse an rtx directive, including both the opening/closing parentheses,
   and the name.  */

rtx
function_reader::parse_rtx ()
{
  require_char_ws ('(');
  struct md_name directive;
  read_name (&directive);
  rtx result
    = consolidate_singletons (read_rtx_code (directive.string));
  require_char_ws (')');

  return result;
}

/* Implementation of rtx_reader::postprocess for reading function dumps.
   Return the equivalent singleton rtx for X, if any, otherwise X.  */

rtx
function_reader::postprocess (rtx x)
{
  return consolidate_singletons (x);
}

/* Implementation of rtx_reader::finalize_string for reading function dumps.
   Make a GC-managed copy of STRINGBUF.  */

const char *
function_reader::finalize_string (char *stringbuf)
{
  return ggc_strdup (stringbuf);
}

/* Attempt to parse optional location information for insn INSN, as
   potentially written out by rtx_writer::print_rtx_operand_code_i.
   We look for a quoted string followed by a colon.  */

void
function_reader::maybe_read_location (rtx_insn *insn)
{
  file_location loc = get_current_location ();

  /* Attempt to parse a quoted string.  */
  int ch = read_skip_spaces ();
  if (ch == '"')
    {
      char *filename = read_quoted_string ();
      require_char (':');
      struct md_name line_num;
      read_name (&line_num);
      add_fixup_source_location (loc, insn, filename, atoi (line_num.string));
    }
  else
    unread_char (ch);
}

/* Postprocessing subroutine of function_reader::parse_function.
   Populate m_insns_by_uid.  */

void
function_reader::handle_insn_uids ()
{
  /* Locate the currently assigned INSN_UID values, storing
     them in m_insns_by_uid.  */
  int max_uid = 0;
  for (rtx_insn *insn = get_insns (); insn; insn = NEXT_INSN (insn))
    {
      if (m_insns_by_uid.get (INSN_UID (insn)))
	error ("duplicate insn UID: %i", INSN_UID (insn));
      m_insns_by_uid.put (INSN_UID (insn), insn);
      if (INSN_UID (insn) > max_uid)
	max_uid = INSN_UID (insn);
    }

  /* Ensure x_cur_insn_uid is 1 more than the biggest insn UID seen.
     This is normally updated by the various make_*insn_raw functions.  */
  crtl->emit.x_cur_insn_uid = max_uid + 1;
}

/* Apply all of the recorded fixups.  */

void
function_reader::apply_fixups ()
{
  int i;
  fixup *f;
  FOR_EACH_VEC_ELT (m_fixups, i, f)
    f->apply (this);
}

/* Given a UID value, try to locate a pointer to the corresponding
   rtx_insn *, or NULL if if can't be found.  */

rtx_insn **
function_reader::get_insn_by_uid (int uid)
{
  return m_insns_by_uid.get (uid);
}

/* Run the RTL dump parser, parsing a dump located at PATH.
   Return true iff the file was successfully parsed.  */

bool
read_rtl_function_body (const char *path)
{
  initialize_rtl ();
  init_emit ();
  init_varasm_status ();

  function_reader reader;
  if (!reader.read_file (path))
    return false;

  return true;
}

/* Run the RTL dump parser on the range of lines between START_LOC and
   END_LOC (including those lines).  */

bool
read_rtl_function_body_from_file_range (location_t start_loc,
					location_t end_loc)
{
  expanded_location exploc_start = expand_location (start_loc);
  expanded_location exploc_end = expand_location (end_loc);

  if (exploc_start.file != exploc_end.file)
    {
      error_at (end_loc, "start/end of RTL fragment are in different files");
      return false;
    }
  if (exploc_start.line >= exploc_end.line)
    {
      error_at (end_loc,
		"start of RTL fragment must be on an earlier line than end");
      return false;
    }

  initialize_rtl ();
  init_emit ();
  init_varasm_status ();

  function_reader reader;
  if (!reader.read_file_fragment (exploc_start.file, exploc_start.line,
				  exploc_end.line - 1))
    return false;

  return true;
}

#if CHECKING_P

namespace selftest {

/* Verify that parse_edge_flags works.  */

static void
test_edge_flags ()
{
  /* parse_edge_flags modifies its input (due to strtok), so we must make
     a copy of the literals.  */
#define ASSERT_PARSE_EDGE_FLAGS(EXPECTED, STR) \
  do { \
    char *str = xstrdup (STR); \
    ASSERT_EQ (EXPECTED, parse_edge_flags (str)); \
    free (str); \
  } while (0)

  ASSERT_PARSE_EDGE_FLAGS (0, "");
  ASSERT_PARSE_EDGE_FLAGS (EDGE_FALLTHRU, "FALLTHRU");
  ASSERT_PARSE_EDGE_FLAGS (EDGE_ABNORMAL_CALL, "ABNORMAL_CALL");
  ASSERT_PARSE_EDGE_FLAGS (EDGE_ABNORMAL | EDGE_ABNORMAL_CALL,
			   "ABNORMAL | ABNORMAL_CALL");

#undef  ASSERT_PARSE_EDGE_FLAGS
}

/* Verify that lookup_reg_by_dump_name works.  */

static void
test_parsing_regnos ()
{
  ASSERT_EQ (-1, lookup_reg_by_dump_name ("this is not a register"));

  /* Verify lookup of virtual registers.  */
  ASSERT_EQ (VIRTUAL_INCOMING_ARGS_REGNUM,
    lookup_reg_by_dump_name ("virtual-incoming-args"));
  ASSERT_EQ (VIRTUAL_STACK_VARS_REGNUM,
    lookup_reg_by_dump_name ("virtual-stack-vars"));
  ASSERT_EQ (VIRTUAL_STACK_DYNAMIC_REGNUM,
    lookup_reg_by_dump_name ("virtual-stack-dynamic"));
  ASSERT_EQ (VIRTUAL_OUTGOING_ARGS_REGNUM,
    lookup_reg_by_dump_name ("virtual-outgoing-args"));
  ASSERT_EQ (VIRTUAL_CFA_REGNUM,
    lookup_reg_by_dump_name ("virtual-cfa"));
  ASSERT_EQ (VIRTUAL_PREFERRED_STACK_BOUNDARY_REGNUM,
    lookup_reg_by_dump_name ("virtual-preferred-stack-boundary"));

  /* Verify lookup of non-virtual pseudos.  */
  ASSERT_EQ (LAST_VIRTUAL_REGISTER + 1, lookup_reg_by_dump_name ("<0>"));
  ASSERT_EQ (LAST_VIRTUAL_REGISTER + 2, lookup_reg_by_dump_name ("<1>"));
}

/* Verify that edge E is as expected, with the src and dest basic blocks
   having indices EXPECTED_SRC_IDX and EXPECTED_DEST_IDX respectively, and
   the edge having flags equal to EXPECTED_FLAGS.
   Use LOC as the effective location when reporting failures.  */

static void
assert_edge_at (const location &loc, edge e, int expected_src_idx,
		int expected_dest_idx, int expected_flags)
{
  ASSERT_EQ_AT (loc, expected_src_idx, e->src->index);
  ASSERT_EQ_AT (loc, expected_dest_idx, e->dest->index);
  ASSERT_EQ_AT (loc, expected_flags, e->flags);
}

/* Verify that edge EDGE is as expected, with the src and dest basic blocks
   having indices EXPECTED_SRC_IDX and EXPECTED_DEST_IDX respectively, and
   the edge having flags equal to EXPECTED_FLAGS.  */

#define ASSERT_EDGE(EDGE, EXPECTED_SRC_IDX, EXPECTED_DEST_IDX,		\
		    EXPECTED_FLAGS)					\
  assert_edge_at (SELFTEST_LOCATION, EDGE, EXPECTED_SRC_IDX, \
		  EXPECTED_DEST_IDX, EXPECTED_FLAGS)

/* Verify that we can load RTL dumps.  */

static void
test_loading_dump_fragment_1 ()
{
  // TODO: filter on target?
  rtl_dump_test t (SELFTEST_LOCATION, locate_file ("asr_div1.rtl"));

  /* Verify that the insns were loaded correctly.  */
  rtx_insn *insn_1 = get_insns ();
  ASSERT_TRUE (insn_1);
  ASSERT_EQ (1, INSN_UID (insn_1));
  ASSERT_EQ (INSN, GET_CODE (insn_1));
  ASSERT_EQ (SET, GET_CODE (PATTERN (insn_1)));
  ASSERT_EQ (NULL, PREV_INSN (insn_1));

  rtx_insn *insn_2 = NEXT_INSN (insn_1);
  ASSERT_TRUE (insn_2);
  ASSERT_EQ (2, INSN_UID (insn_2));
  ASSERT_EQ (INSN, GET_CODE (insn_2));
  ASSERT_EQ (insn_1, PREV_INSN (insn_2));
  ASSERT_EQ (NULL, NEXT_INSN (insn_2));

  /* Verify that registers were loaded correctly.  */
  rtx insn_1_dest = SET_DEST (PATTERN (insn_1));
  ASSERT_EQ (REG, GET_CODE (insn_1_dest));
  ASSERT_EQ ((LAST_VIRTUAL_REGISTER + 1) + 2, REGNO (insn_1_dest));
  rtx insn_1_src = SET_SRC (PATTERN (insn_1));
  ASSERT_EQ (LSHIFTRT, GET_CODE (insn_1_src));
  rtx reg = XEXP (insn_1_src, 0);
  ASSERT_EQ (REG, GET_CODE (reg));
  ASSERT_EQ (LAST_VIRTUAL_REGISTER + 1, REGNO (reg));

  /* Verify that get_insn_by_uid works.  */
  ASSERT_EQ (insn_1, get_insn_by_uid (1));
  ASSERT_EQ (insn_2, get_insn_by_uid (2));

  /* Verify that basic blocks were created.  */
  ASSERT_EQ (2, BLOCK_FOR_INSN (insn_1)->index);
  ASSERT_EQ (2, BLOCK_FOR_INSN (insn_2)->index);

  /* Verify that the CFG was recreated.  */
  ASSERT_TRUE (cfun);
  verify_three_block_rtl_cfg (cfun);
  basic_block bb2 = BASIC_BLOCK_FOR_FN (cfun, 2);
  ASSERT_TRUE (bb2 != NULL);
  ASSERT_EQ (BB_RTL, bb2->flags & BB_RTL);
  ASSERT_EQ (2, bb2->index);
  ASSERT_EQ (insn_1, BB_HEAD (bb2));
  ASSERT_EQ (insn_2, BB_END (bb2));
}

/* Verify loading another RTL dump.  */

static void
test_loading_dump_fragment_2 ()
{
  rtl_dump_test t (SELFTEST_LOCATION, locate_file ("simple-cse.rtl"));

  rtx_insn *insn_1 = get_insn_by_uid (1);
  rtx_insn *insn_2 = get_insn_by_uid (2);
  rtx_insn *insn_3 = get_insn_by_uid (3);

  rtx set1 = single_set (insn_1);
  ASSERT_NE (NULL, set1);
  rtx set2 = single_set (insn_2);
  ASSERT_NE (NULL, set2);
  rtx set3 = single_set (insn_3);
  ASSERT_NE (NULL, set3);

  rtx src1 = SET_SRC (set1);
  ASSERT_EQ (PLUS, GET_CODE (src1));

  rtx src2 = SET_SRC (set2);
  ASSERT_EQ (PLUS, GET_CODE (src2));

  /* Both src1 and src2 refer to "(reg:SI %0)".
     Verify that we have pointer equality.  */
  rtx lhs1 = XEXP (src1, 0);
  rtx lhs2 = XEXP (src2, 0);
  ASSERT_EQ (lhs1, lhs2);

  /* Verify that the CFG was recreated. */
  ASSERT_TRUE (cfun);
  verify_three_block_rtl_cfg (cfun);
}

/* Verify that CODE_LABEL insns are loaded correctly.  */

static void
test_loading_labels ()
{
  rtl_dump_test t (SELFTEST_LOCATION, locate_file ("example-labels.rtl"));

  rtx_insn *insn_100 = get_insn_by_uid (100);
  ASSERT_EQ (CODE_LABEL, GET_CODE (insn_100));
  ASSERT_EQ (100, INSN_UID (insn_100));
  ASSERT_EQ (NULL, LABEL_NAME (insn_100));
  ASSERT_EQ (0, LABEL_NUSES (insn_100));
  ASSERT_EQ (30, CODE_LABEL_NUMBER (insn_100));

  rtx_insn *insn_200 = get_insn_by_uid (200);
  ASSERT_EQ (CODE_LABEL, GET_CODE (insn_200));
  ASSERT_EQ (200, INSN_UID (insn_200));
  ASSERT_STREQ ("some_label_name", LABEL_NAME (insn_200));
  ASSERT_EQ (0, LABEL_NUSES (insn_200));
  ASSERT_EQ (40, CODE_LABEL_NUMBER (insn_200));

  /* Ensure that the presence of CODE_LABEL_NUMBER == 40
     means that the next label num to be handed out will be 41.  */
  ASSERT_EQ (41, max_label_num ());

  /* Ensure that label names read from a dump are GC-managed
     and are found through the insn.  */
  forcibly_ggc_collect ();
  ASSERT_TRUE (ggc_marked_p (insn_200));
  ASSERT_TRUE (ggc_marked_p (LABEL_NAME (insn_200)));
}

/* Verify that the loader copes with an insn with a mode.  */

static void
test_loading_insn_with_mode ()
{
  rtl_dump_test t (SELFTEST_LOCATION, locate_file ("insn-with-mode.rtl"));
  rtx_insn *insn = get_insns ();
  ASSERT_EQ (INSN, GET_CODE (insn));

  /* Verify that the "TI" mode was set from "insn:TI".  */
  ASSERT_EQ (TImode, GET_MODE (insn));
}

/* Verify that the loader copes with a jump_insn to a label_ref.  */

static void
test_loading_jump_to_label_ref ()
{
  rtl_dump_test t (SELFTEST_LOCATION, locate_file ("jump-to-label-ref.rtl"));

  rtx_insn *jump_insn = get_insn_by_uid (1);
  ASSERT_EQ (JUMP_INSN, GET_CODE (jump_insn));

  rtx_insn *barrier = get_insn_by_uid (2);
  ASSERT_EQ (BARRIER, GET_CODE (barrier));

  rtx_insn *code_label = get_insn_by_uid (100);
  ASSERT_EQ (CODE_LABEL, GET_CODE (code_label));

  /* Verify the jump_insn. */
  ASSERT_EQ (4, BLOCK_FOR_INSN (jump_insn)->index);
  ASSERT_EQ (SET, GET_CODE (PATTERN (jump_insn)));
  /* Ensure that the "(pc)" is using the global singleton.  */
  ASSERT_RTX_PTR_EQ (pc_rtx, SET_DEST (PATTERN (jump_insn)));
  rtx label_ref = SET_SRC (PATTERN (jump_insn));
  ASSERT_EQ (LABEL_REF, GET_CODE (label_ref));
  ASSERT_EQ (code_label, label_ref_label (label_ref));
  ASSERT_EQ (code_label, JUMP_LABEL (jump_insn));

  /* Verify the code_label. */
  ASSERT_EQ (5, BLOCK_FOR_INSN (code_label)->index);
  ASSERT_EQ (NULL, LABEL_NAME (code_label));
  ASSERT_EQ (1, LABEL_NUSES (code_label));

  /* Verify the generated CFG.  */

  /* Locate blocks.  */
  basic_block entry = ENTRY_BLOCK_PTR_FOR_FN (cfun);
  ASSERT_TRUE (entry != NULL);
  ASSERT_EQ (ENTRY_BLOCK, entry->index);

  basic_block exit = EXIT_BLOCK_PTR_FOR_FN (cfun);
  ASSERT_TRUE (exit != NULL);
  ASSERT_EQ (EXIT_BLOCK, exit->index);

  basic_block bb4 = (*cfun->cfg->x_basic_block_info)[4];
  basic_block bb5 = (*cfun->cfg->x_basic_block_info)[5];
  ASSERT_EQ (4, bb4->index);
  ASSERT_EQ (5, bb5->index);

  /* Entry block.  */
  ASSERT_EQ (NULL, entry->preds);
  ASSERT_EQ (1, entry->succs->length ());
  ASSERT_EDGE ((*entry->succs)[0], 0, 4, EDGE_FALLTHRU);

  /* bb4.  */
  ASSERT_EQ (1, bb4->preds->length ());
  ASSERT_EDGE ((*bb4->preds)[0], 0, 4, EDGE_FALLTHRU);
  ASSERT_EQ (1, bb4->succs->length ());
  ASSERT_EDGE ((*bb4->succs)[0], 4, 5, 0x0);

  /* bb5.  */
  ASSERT_EQ (1, bb5->preds->length ());
  ASSERT_EDGE ((*bb5->preds)[0], 4, 5, 0x0);
  ASSERT_EQ (1, bb5->succs->length ());
  ASSERT_EDGE ((*bb5->succs)[0], 5, 1, EDGE_FALLTHRU);

  /* Exit block.  */
  ASSERT_EQ (1, exit->preds->length ());
  ASSERT_EDGE ((*exit->preds)[0], 5, 1, EDGE_FALLTHRU);
  ASSERT_EQ (NULL, exit->succs);
}

/* Verify that the loader copes with a jump_insn to a label_ref
   marked "return".  */

static void
test_loading_jump_to_return ()
{
  rtl_dump_test t (SELFTEST_LOCATION, locate_file ("jump-to-return.rtl"));

  rtx_insn *jump_insn = get_insn_by_uid (1);
  ASSERT_EQ (JUMP_INSN, GET_CODE (jump_insn));
  ASSERT_RTX_PTR_EQ (ret_rtx, JUMP_LABEL (jump_insn));
}

/* Verify that the loader copes with a jump_insn to a label_ref
   marked "simple_return".  */

static void
test_loading_jump_to_simple_return ()
{
  rtl_dump_test t (SELFTEST_LOCATION,
		   locate_file ("jump-to-simple-return.rtl"));

  rtx_insn *jump_insn = get_insn_by_uid (1);
  ASSERT_EQ (JUMP_INSN, GET_CODE (jump_insn));
  ASSERT_RTX_PTR_EQ (simple_return_rtx, JUMP_LABEL (jump_insn));
}

/* Verify that the loader copes with a NOTE_INSN_BASIC_BLOCK.  */

static void
test_loading_note_insn_basic_block ()
{
  rtl_dump_test t (SELFTEST_LOCATION,
		   locate_file ("note_insn_basic_block.rtl"));

  rtx_insn *note = get_insn_by_uid (1);
  ASSERT_EQ (NOTE, GET_CODE (note));
  ASSERT_EQ (2, BLOCK_FOR_INSN (note)->index);

  ASSERT_EQ (NOTE_INSN_BASIC_BLOCK, NOTE_KIND (note));
  ASSERT_EQ (2, NOTE_BASIC_BLOCK (note)->index);
  ASSERT_EQ (BASIC_BLOCK_FOR_FN (cfun, 2), NOTE_BASIC_BLOCK (note));
}

/* Verify that the loader copes with a NOTE_INSN_DELETED.  */

static void
test_loading_note_insn_deleted ()
{
  rtl_dump_test t (SELFTEST_LOCATION, locate_file ("note-insn-deleted.rtl"));

  rtx_insn *note = get_insn_by_uid (1);
  ASSERT_EQ (NOTE, GET_CODE (note));
  ASSERT_EQ (NOTE_INSN_DELETED, NOTE_KIND (note));
}

/* Verify that the const_int values are consolidated, since
   pointer equality corresponds to value equality.
   TODO: do this for all in CASE_CONST_UNIQUE.  */

static void
test_loading_const_int ()
{
  rtl_dump_test t (SELFTEST_LOCATION, locate_file ("const-int.rtl"));

  /* Verify that const_int values below MAX_SAVED_CONST_INT use
     the global values.  */
  ASSERT_EQ (const0_rtx, SET_SRC (PATTERN (get_insn_by_uid (1))));
  ASSERT_EQ (const1_rtx, SET_SRC (PATTERN (get_insn_by_uid (2))));
  ASSERT_EQ (constm1_rtx, SET_SRC (PATTERN (get_insn_by_uid (3))));

  /* Verify that other const_int values are consolidated. */
  rtx int256 = gen_rtx_CONST_INT (SImode, 256);
  ASSERT_EQ (int256, SET_SRC (PATTERN (get_insn_by_uid (4))));
}

/* Verify that the loader copes with a SYMBOL_REF.  */

static void
test_loading_symbol_ref ()
{
  rtl_dump_test t (SELFTEST_LOCATION, locate_file ("symbol-ref.rtl"));

  rtx_insn *insn = get_insns ();

  rtx high = SET_SRC (PATTERN (insn));
  ASSERT_EQ (HIGH, GET_CODE (high));

  rtx symbol_ref = XEXP (high, 0);
  ASSERT_EQ (SYMBOL_REF, GET_CODE (symbol_ref));

  /* Verify that "[flags 0xc0]" was parsed.  */
  ASSERT_EQ (0xc0, SYMBOL_REF_FLAGS (symbol_ref));
  /* TODO: we don't yet load SYMBOL_REF_DECL.  */
}

/* Verify that the loader can rebuild a CFG.  */

static void
test_loading_cfg ()
{
  rtl_dump_test t (SELFTEST_LOCATION, locate_file ("cfg-test.rtl"));

  ASSERT_STREQ ("cfg_test", IDENTIFIER_POINTER (DECL_NAME (cfun->decl)));

  ASSERT_TRUE (cfun);

  ASSERT_TRUE (cfun->cfg != NULL);
  ASSERT_EQ (6, n_basic_blocks_for_fn (cfun));
  ASSERT_EQ (6, n_edges_for_fn (cfun));

  /* The "fake" basic blocks.  */
  basic_block entry = ENTRY_BLOCK_PTR_FOR_FN (cfun);
  ASSERT_TRUE (entry != NULL);
  ASSERT_EQ (ENTRY_BLOCK, entry->index);

  basic_block exit = EXIT_BLOCK_PTR_FOR_FN (cfun);
  ASSERT_TRUE (exit != NULL);
  ASSERT_EQ (EXIT_BLOCK, exit->index);

  /* The "real" basic blocks.  */
  basic_block bb2 = (*cfun->cfg->x_basic_block_info)[2];
  basic_block bb3 = (*cfun->cfg->x_basic_block_info)[3];
  basic_block bb4 = (*cfun->cfg->x_basic_block_info)[4];
  basic_block bb5 = (*cfun->cfg->x_basic_block_info)[5];

  ASSERT_EQ (2, bb2->index);
  ASSERT_EQ (3, bb3->index);
  ASSERT_EQ (4, bb4->index);
  ASSERT_EQ (5, bb5->index);

  /* Verify connectivity.  */

  /* Entry block.  */
  ASSERT_EQ (NULL, entry->preds);
  ASSERT_EQ (1, entry->succs->length ());
  ASSERT_EDGE ((*entry->succs)[0], 0, 2, EDGE_FALLTHRU);

  /* bb2.  */
  ASSERT_EQ (1, bb2->preds->length ());
  ASSERT_EDGE ((*bb2->preds)[0], 0, 2, EDGE_FALLTHRU);
  ASSERT_EQ (2, bb2->succs->length ());
  ASSERT_EDGE ((*bb2->succs)[0], 2, 3, EDGE_TRUE_VALUE);
  ASSERT_EDGE ((*bb2->succs)[1], 2, 4, EDGE_FALSE_VALUE);

  /* bb3.  */
  ASSERT_EQ (1, bb3->preds->length ());
  ASSERT_EDGE ((*bb3->preds)[0], 2, 3, EDGE_TRUE_VALUE);
  ASSERT_EQ (1, bb3->succs->length ());
  ASSERT_EDGE ((*bb3->succs)[0], 3, 5, EDGE_FALLTHRU);

  /* bb4.  */
  ASSERT_EQ (1, bb4->preds->length ());
  ASSERT_EDGE ((*bb4->preds)[0], 2, 4, EDGE_FALSE_VALUE);
  ASSERT_EQ (1, bb4->succs->length ());
  ASSERT_EDGE ((*bb4->succs)[0], 4, 5, EDGE_FALLTHRU);

  /* bb5.  */
  ASSERT_EQ (2, bb5->preds->length ());
  ASSERT_EDGE ((*bb5->preds)[0], 3, 5, EDGE_FALLTHRU);
  ASSERT_EDGE ((*bb5->preds)[1], 4, 5, EDGE_FALLTHRU);
  ASSERT_EQ (1, bb5->succs->length ());
  ASSERT_EDGE ((*bb5->succs)[0], 5, 1, EDGE_FALLTHRU);

  /* Exit block.  */
  ASSERT_EQ (1, exit->preds->length ());
  ASSERT_EDGE ((*exit->preds)[0], 5, 1, EDGE_FALLTHRU);
  ASSERT_EQ (NULL, exit->succs);
}

/* Verify that the loader copes with sparse block indices.
   This testcase loads a file with a "(block 42)".  */

static void
test_loading_bb_index ()
{
  rtl_dump_test t (SELFTEST_LOCATION, locate_file ("bb-index.rtl"));

  ASSERT_STREQ ("test_bb_index", IDENTIFIER_POINTER (DECL_NAME (cfun->decl)));

  ASSERT_TRUE (cfun);

  ASSERT_TRUE (cfun->cfg != NULL);
  ASSERT_EQ (3, n_basic_blocks_for_fn (cfun));
  ASSERT_EQ (43, basic_block_info_for_fn (cfun)->length ());
  ASSERT_EQ (2, n_edges_for_fn (cfun));

  ASSERT_EQ (NULL, (*cfun->cfg->x_basic_block_info)[41]);
  basic_block bb42 = (*cfun->cfg->x_basic_block_info)[42];
  ASSERT_NE (NULL, bb42);
  ASSERT_EQ (42, bb42->index);
}

/* Verify that function_reader::handle_any_trailing_information correctly
   parses all the possible items emitted for a MEM.  */

static void
test_loading_mem ()
{
  rtl_dump_test t (SELFTEST_LOCATION, locate_file ("mem.rtl"));

  ASSERT_STREQ ("test_mem", IDENTIFIER_POINTER (DECL_NAME (cfun->decl)));
  ASSERT_TRUE (cfun);

  /* Verify parsing of "[42 i+17 S8 A128 AS5]".  */
  rtx_insn *insn_1 = get_insn_by_uid (1);
  rtx set1 = single_set (insn_1);
  rtx mem1 = SET_DEST (set1);
  ASSERT_EQ (42, MEM_ALIAS_SET (mem1));
  /* "+17".  */
  ASSERT_TRUE (MEM_OFFSET_KNOWN_P (mem1));
<<<<<<< HEAD
  ASSERT_MUST_EQ (17, MEM_OFFSET (mem1));
  /* "S8".  */
  ASSERT_MUST_EQ (8, MEM_SIZE (mem1));
=======
  ASSERT_KNOWN_EQ (17, MEM_OFFSET (mem1));
  /* "S8".  */
  ASSERT_KNOWN_EQ (8, MEM_SIZE (mem1));
>>>>>>> 70783a86
  /* "A128.  */
  ASSERT_EQ (128, MEM_ALIGN (mem1));
  /* "AS5.  */
  ASSERT_EQ (5, MEM_ADDR_SPACE (mem1));

  /* Verify parsing of "43 i+18 S9 AS6"
     (an address space without an alignment).  */
  rtx_insn *insn_2 = get_insn_by_uid (2);
  rtx set2 = single_set (insn_2);
  rtx mem2 = SET_DEST (set2);
  ASSERT_EQ (43, MEM_ALIAS_SET (mem2));
  /* "+18".  */
  ASSERT_TRUE (MEM_OFFSET_KNOWN_P (mem2));
<<<<<<< HEAD
  ASSERT_MUST_EQ (18, MEM_OFFSET (mem2));
  /* "S9".  */
  ASSERT_MUST_EQ (9, MEM_SIZE (mem2));
=======
  ASSERT_KNOWN_EQ (18, MEM_OFFSET (mem2));
  /* "S9".  */
  ASSERT_KNOWN_EQ (9, MEM_SIZE (mem2));
>>>>>>> 70783a86
  /* "AS6.  */
  ASSERT_EQ (6, MEM_ADDR_SPACE (mem2));
}

/* Run all of the selftests within this file.  */

void
read_rtl_function_c_tests ()
{
  test_edge_flags ();
  test_parsing_regnos ();
  test_loading_dump_fragment_1 ();
  test_loading_dump_fragment_2 ();
  test_loading_labels ();
  test_loading_insn_with_mode ();
  test_loading_jump_to_label_ref ();
  test_loading_jump_to_return ();
  test_loading_jump_to_simple_return ();
  test_loading_note_insn_basic_block ();
  test_loading_note_insn_deleted ();
  test_loading_const_int ();
  test_loading_symbol_ref ();
  test_loading_cfg ();
  test_loading_bb_index ();
  test_loading_mem ();
}

} // namespace selftest

#endif /* #if CHECKING_P */<|MERGE_RESOLUTION|>--- conflicted
+++ resolved
@@ -2143,15 +2143,9 @@
   ASSERT_EQ (42, MEM_ALIAS_SET (mem1));
   /* "+17".  */
   ASSERT_TRUE (MEM_OFFSET_KNOWN_P (mem1));
-<<<<<<< HEAD
-  ASSERT_MUST_EQ (17, MEM_OFFSET (mem1));
-  /* "S8".  */
-  ASSERT_MUST_EQ (8, MEM_SIZE (mem1));
-=======
   ASSERT_KNOWN_EQ (17, MEM_OFFSET (mem1));
   /* "S8".  */
   ASSERT_KNOWN_EQ (8, MEM_SIZE (mem1));
->>>>>>> 70783a86
   /* "A128.  */
   ASSERT_EQ (128, MEM_ALIGN (mem1));
   /* "AS5.  */
@@ -2165,15 +2159,9 @@
   ASSERT_EQ (43, MEM_ALIAS_SET (mem2));
   /* "+18".  */
   ASSERT_TRUE (MEM_OFFSET_KNOWN_P (mem2));
-<<<<<<< HEAD
-  ASSERT_MUST_EQ (18, MEM_OFFSET (mem2));
-  /* "S9".  */
-  ASSERT_MUST_EQ (9, MEM_SIZE (mem2));
-=======
   ASSERT_KNOWN_EQ (18, MEM_OFFSET (mem2));
   /* "S9".  */
   ASSERT_KNOWN_EQ (9, MEM_SIZE (mem2));
->>>>>>> 70783a86
   /* "AS6.  */
   ASSERT_EQ (6, MEM_ADDR_SPACE (mem2));
 }

--- conflicted
+++ resolved
@@ -862,11 +862,7 @@
 	    }
 	  else if (MEM_OFFSET_KNOWN_P (x) != MEM_OFFSET_KNOWN_P (y)
 		   || (MEM_OFFSET_KNOWN_P (x)
-<<<<<<< HEAD
-		       && may_ne (MEM_OFFSET (x), MEM_OFFSET (y))))
-=======
 		       && maybe_ne (MEM_OFFSET (x), MEM_OFFSET (y))))
->>>>>>> 70783a86
 	    {
 	      clear_mem_offset (x);
 	      clear_mem_offset (y);
@@ -876,15 +872,9 @@
 	    clear_mem_size (y);
 	  else if (!MEM_SIZE_KNOWN_P (y))
 	    clear_mem_size (x);
-<<<<<<< HEAD
-	  else if (must_le (MEM_SIZE (x), MEM_SIZE (y)))
-	    set_mem_size (x, MEM_SIZE (y));
-	  else if (must_le (MEM_SIZE (y), MEM_SIZE (x)))
-=======
 	  else if (known_le (MEM_SIZE (x), MEM_SIZE (y)))
 	    set_mem_size (x, MEM_SIZE (y));
 	  else if (known_le (MEM_SIZE (y), MEM_SIZE (x)))
->>>>>>> 70783a86
 	    set_mem_size (y, MEM_SIZE (x));
 	  else
 	    {
@@ -1166,11 +1156,7 @@
       /* ??? Worse, this adjustment had better be constant lest we
          have differing incoming stack levels.  */
       if (!frame_pointer_needed
-<<<<<<< HEAD
-	  && must_eq (find_args_size_adjust (i1), HOST_WIDE_INT_MIN))
-=======
 	  && known_eq (find_args_size_adjust (i1), HOST_WIDE_INT_MIN))
->>>>>>> 70783a86
 	return dir_none;
     }
   else if (p1 || p2)

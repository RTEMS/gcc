/* Control flow optimization code for GNU compiler.
   Copyright (C) 1987, 1988, 1992, 1993, 1994, 1995, 1996, 1997, 1998,
   1999, 2000, 2001, 2002, 2003, 2004, 2005, 2006, 2007, 2008, 2010
   Free Software Foundation, Inc.

This file is part of GCC.

GCC is free software; you can redistribute it and/or modify it under
the terms of the GNU General Public License as published by the Free
Software Foundation; either version 3, or (at your option) any later
version.

GCC is distributed in the hope that it will be useful, but WITHOUT ANY
WARRANTY; without even the implied warranty of MERCHANTABILITY or
FITNESS FOR A PARTICULAR PURPOSE.  See the GNU General Public License
for more details.

You should have received a copy of the GNU General Public License
along with GCC; see the file COPYING3.  If not see
<http://www.gnu.org/licenses/>.  */

/* This file contains optimizer of the control flow.  The main entry point is
   cleanup_cfg.  Following optimizations are performed:

   - Unreachable blocks removal
   - Edge forwarding (edge to the forwarder block is forwarded to its
     successor.  Simplification of the branch instruction is performed by
     underlying infrastructure so branch can be converted to simplejump or
     eliminated).
   - Cross jumping (tail merging)
   - Conditional jump-around-simplejump simplification
   - Basic block merging.  */

#include "config.h"
#include "system.h"
#include "coretypes.h"
#include "tm.h"
#include "rtl.h"
#include "hard-reg-set.h"
#include "regs.h"
#include "timevar.h"
#include "output.h"
#include "insn-config.h"
#include "flags.h"
#include "recog.h"
#include "diagnostic-core.h"
#include "toplev.h"
#include "cselib.h"
#include "params.h"
#include "tm_p.h"
#include "target.h"
#include "cfglayout.h"
#include "emit-rtl.h"
#include "tree-pass.h"
#include "cfgloop.h"
#include "expr.h"
#include "df.h"
#include "dce.h"
#include "dbgcnt.h"

#define FORWARDER_BLOCK_P(BB) ((BB)->flags & BB_FORWARDER_BLOCK)

/* Set to true when we are running first pass of try_optimize_cfg loop.  */
static bool first_pass;

/* Set to true if crossjumps occured in the latest run of try_optimize_cfg.  */
static bool crossjumps_occured;

static bool try_crossjump_to_edge (int, edge, edge);
static bool try_crossjump_bb (int, basic_block);
static bool outgoing_edges_match (int, basic_block, basic_block);
static bool old_insns_match_p (int, rtx, rtx);

static void merge_blocks_move_predecessor_nojumps (basic_block, basic_block);
static void merge_blocks_move_successor_nojumps (basic_block, basic_block);
static bool try_optimize_cfg (int);
static bool try_simplify_condjump (basic_block);
static bool try_forward_edges (int, basic_block);
static edge thread_jump (edge, basic_block);
static bool mark_effect (rtx, bitmap);
static void notice_new_block (basic_block);
static void update_forwarder_flag (basic_block);
static int mentions_nonequal_regs (rtx *, void *);
static void merge_memattrs (rtx, rtx);

/* Set flags for newly created block.  */

static void
notice_new_block (basic_block bb)
{
  if (!bb)
    return;

  if (forwarder_block_p (bb))
    bb->flags |= BB_FORWARDER_BLOCK;
}

/* Recompute forwarder flag after block has been modified.  */

static void
update_forwarder_flag (basic_block bb)
{
  if (forwarder_block_p (bb))
    bb->flags |= BB_FORWARDER_BLOCK;
  else
    bb->flags &= ~BB_FORWARDER_BLOCK;
}

/* Simplify a conditional jump around an unconditional jump.
   Return true if something changed.  */

static bool
try_simplify_condjump (basic_block cbranch_block)
{
  basic_block jump_block, jump_dest_block, cbranch_dest_block;
  edge cbranch_jump_edge, cbranch_fallthru_edge;
  rtx cbranch_insn;

  /* Verify that there are exactly two successors.  */
  if (EDGE_COUNT (cbranch_block->succs) != 2)
    return false;

  /* Verify that we've got a normal conditional branch at the end
     of the block.  */
  cbranch_insn = BB_END (cbranch_block);
  if (!any_condjump_p (cbranch_insn))
    return false;

  cbranch_fallthru_edge = FALLTHRU_EDGE (cbranch_block);
  cbranch_jump_edge = BRANCH_EDGE (cbranch_block);

  /* The next block must not have multiple predecessors, must not
     be the last block in the function, and must contain just the
     unconditional jump.  */
  jump_block = cbranch_fallthru_edge->dest;
  if (!single_pred_p (jump_block)
      || jump_block->next_bb == EXIT_BLOCK_PTR
      || !FORWARDER_BLOCK_P (jump_block))
    return false;
  jump_dest_block = single_succ (jump_block);

  /* If we are partitioning hot/cold basic blocks, we don't want to
     mess up unconditional or indirect jumps that cross between hot
     and cold sections.

     Basic block partitioning may result in some jumps that appear to
     be optimizable (or blocks that appear to be mergeable), but which really
     must be left untouched (they are required to make it safely across
     partition boundaries).  See the comments at the top of
     bb-reorder.c:partition_hot_cold_basic_blocks for complete details.  */

  if (BB_PARTITION (jump_block) != BB_PARTITION (jump_dest_block)
      || (cbranch_jump_edge->flags & EDGE_CROSSING))
    return false;

  /* The conditional branch must target the block after the
     unconditional branch.  */
  cbranch_dest_block = cbranch_jump_edge->dest;

  if (cbranch_dest_block == EXIT_BLOCK_PTR
      || !can_fallthru (jump_block, cbranch_dest_block))
    return false;

  /* Invert the conditional branch.  */
  if (!invert_jump (cbranch_insn, block_label (jump_dest_block), 0))
    return false;

  if (dump_file)
    fprintf (dump_file, "Simplifying condjump %i around jump %i\n",
	     INSN_UID (cbranch_insn), INSN_UID (BB_END (jump_block)));

  /* Success.  Update the CFG to match.  Note that after this point
     the edge variable names appear backwards; the redirection is done
     this way to preserve edge profile data.  */
  cbranch_jump_edge = redirect_edge_succ_nodup (cbranch_jump_edge,
						cbranch_dest_block);
  cbranch_fallthru_edge = redirect_edge_succ_nodup (cbranch_fallthru_edge,
						    jump_dest_block);
  cbranch_jump_edge->flags |= EDGE_FALLTHRU;
  cbranch_fallthru_edge->flags &= ~EDGE_FALLTHRU;
  update_br_prob_note (cbranch_block);

  /* Delete the block with the unconditional jump, and clean up the mess.  */
  delete_basic_block (jump_block);
  tidy_fallthru_edge (cbranch_jump_edge);
  update_forwarder_flag (cbranch_block);

  return true;
}

/* Attempt to prove that operation is NOOP using CSElib or mark the effect
   on register.  Used by jump threading.  */

static bool
mark_effect (rtx exp, regset nonequal)
{
  int regno;
  rtx dest;
  switch (GET_CODE (exp))
    {
      /* In case we do clobber the register, mark it as equal, as we know the
	 value is dead so it don't have to match.  */
    case CLOBBER:
      if (REG_P (XEXP (exp, 0)))
	{
	  dest = XEXP (exp, 0);
	  regno = REGNO (dest);
	  CLEAR_REGNO_REG_SET (nonequal, regno);
	  if (regno < FIRST_PSEUDO_REGISTER)
	    {
	      int n = hard_regno_nregs[regno][GET_MODE (dest)];
	      while (--n > 0)
		CLEAR_REGNO_REG_SET (nonequal, regno + n);
	    }
	}
      return false;

    case SET:
      if (rtx_equal_for_cselib_p (SET_DEST (exp), SET_SRC (exp)))
	return false;
      dest = SET_DEST (exp);
      if (dest == pc_rtx)
	return false;
      if (!REG_P (dest))
	return true;
      regno = REGNO (dest);
      SET_REGNO_REG_SET (nonequal, regno);
      if (regno < FIRST_PSEUDO_REGISTER)
	{
	  int n = hard_regno_nregs[regno][GET_MODE (dest)];
	  while (--n > 0)
	    SET_REGNO_REG_SET (nonequal, regno + n);
	}
      return false;

    default:
      return false;
    }
}

/* Return nonzero if X is a register set in regset DATA.
   Called via for_each_rtx.  */
static int
mentions_nonequal_regs (rtx *x, void *data)
{
  regset nonequal = (regset) data;
  if (REG_P (*x))
    {
      int regno;

      regno = REGNO (*x);
      if (REGNO_REG_SET_P (nonequal, regno))
	return 1;
      if (regno < FIRST_PSEUDO_REGISTER)
	{
	  int n = hard_regno_nregs[regno][GET_MODE (*x)];
	  while (--n > 0)
	    if (REGNO_REG_SET_P (nonequal, regno + n))
	      return 1;
	}
    }
  return 0;
}
/* Attempt to prove that the basic block B will have no side effects and
   always continues in the same edge if reached via E.  Return the edge
   if exist, NULL otherwise.  */

static edge
thread_jump (edge e, basic_block b)
{
  rtx set1, set2, cond1, cond2, insn;
  enum rtx_code code1, code2, reversed_code2;
  bool reverse1 = false;
  unsigned i;
  regset nonequal;
  bool failed = false;
  reg_set_iterator rsi;

  if (b->flags & BB_NONTHREADABLE_BLOCK)
    return NULL;

  /* At the moment, we do handle only conditional jumps, but later we may
     want to extend this code to tablejumps and others.  */
  if (EDGE_COUNT (e->src->succs) != 2)
    return NULL;
  if (EDGE_COUNT (b->succs) != 2)
    {
      b->flags |= BB_NONTHREADABLE_BLOCK;
      return NULL;
    }

  /* Second branch must end with onlyjump, as we will eliminate the jump.  */
  if (!any_condjump_p (BB_END (e->src)))
    return NULL;

  if (!any_condjump_p (BB_END (b)) || !onlyjump_p (BB_END (b)))
    {
      b->flags |= BB_NONTHREADABLE_BLOCK;
      return NULL;
    }

  set1 = pc_set (BB_END (e->src));
  set2 = pc_set (BB_END (b));
  if (((e->flags & EDGE_FALLTHRU) != 0)
      != (XEXP (SET_SRC (set1), 1) == pc_rtx))
    reverse1 = true;

  cond1 = XEXP (SET_SRC (set1), 0);
  cond2 = XEXP (SET_SRC (set2), 0);
  if (reverse1)
    code1 = reversed_comparison_code (cond1, BB_END (e->src));
  else
    code1 = GET_CODE (cond1);

  code2 = GET_CODE (cond2);
  reversed_code2 = reversed_comparison_code (cond2, BB_END (b));

  if (!comparison_dominates_p (code1, code2)
      && !comparison_dominates_p (code1, reversed_code2))
    return NULL;

  /* Ensure that the comparison operators are equivalent.
     ??? This is far too pessimistic.  We should allow swapped operands,
     different CCmodes, or for example comparisons for interval, that
     dominate even when operands are not equivalent.  */
  if (!rtx_equal_p (XEXP (cond1, 0), XEXP (cond2, 0))
      || !rtx_equal_p (XEXP (cond1, 1), XEXP (cond2, 1)))
    return NULL;

  /* Short circuit cases where block B contains some side effects, as we can't
     safely bypass it.  */
  for (insn = NEXT_INSN (BB_HEAD (b)); insn != NEXT_INSN (BB_END (b));
       insn = NEXT_INSN (insn))
    if (INSN_P (insn) && side_effects_p (PATTERN (insn)))
      {
	b->flags |= BB_NONTHREADABLE_BLOCK;
	return NULL;
      }

  cselib_init (0);

  /* First process all values computed in the source basic block.  */
  for (insn = NEXT_INSN (BB_HEAD (e->src));
       insn != NEXT_INSN (BB_END (e->src));
       insn = NEXT_INSN (insn))
    if (INSN_P (insn))
      cselib_process_insn (insn);

  nonequal = BITMAP_ALLOC (NULL);
  CLEAR_REG_SET (nonequal);

  /* Now assume that we've continued by the edge E to B and continue
     processing as if it were same basic block.
     Our goal is to prove that whole block is an NOOP.  */

  for (insn = NEXT_INSN (BB_HEAD (b));
       insn != NEXT_INSN (BB_END (b)) && !failed;
       insn = NEXT_INSN (insn))
    {
      if (INSN_P (insn))
	{
	  rtx pat = PATTERN (insn);

	  if (GET_CODE (pat) == PARALLEL)
	    {
	      for (i = 0; i < (unsigned)XVECLEN (pat, 0); i++)
		failed |= mark_effect (XVECEXP (pat, 0, i), nonequal);
	    }
	  else
	    failed |= mark_effect (pat, nonequal);
	}

      cselib_process_insn (insn);
    }

  /* Later we should clear nonequal of dead registers.  So far we don't
     have life information in cfg_cleanup.  */
  if (failed)
    {
      b->flags |= BB_NONTHREADABLE_BLOCK;
      goto failed_exit;
    }

  /* cond2 must not mention any register that is not equal to the
     former block.  */
  if (for_each_rtx (&cond2, mentions_nonequal_regs, nonequal))
    goto failed_exit;

  EXECUTE_IF_SET_IN_REG_SET (nonequal, 0, i, rsi)
    goto failed_exit;

  BITMAP_FREE (nonequal);
  cselib_finish ();
  if ((comparison_dominates_p (code1, code2) != 0)
      != (XEXP (SET_SRC (set2), 1) == pc_rtx))
    return BRANCH_EDGE (b);
  else
    return FALLTHRU_EDGE (b);

failed_exit:
  BITMAP_FREE (nonequal);
  cselib_finish ();
  return NULL;
}

/* Attempt to forward edges leaving basic block B.
   Return true if successful.  */

static bool
try_forward_edges (int mode, basic_block b)
{
  bool changed = false;
  edge_iterator ei;
  edge e, *threaded_edges = NULL;

  /* If we are partitioning hot/cold basic blocks, we don't want to
     mess up unconditional or indirect jumps that cross between hot
     and cold sections.

     Basic block partitioning may result in some jumps that appear to
     be optimizable (or blocks that appear to be mergeable), but which really
     must be left untouched (they are required to make it safely across
     partition boundaries).  See the comments at the top of
     bb-reorder.c:partition_hot_cold_basic_blocks for complete details.  */

  if (find_reg_note (BB_END (b), REG_CROSSING_JUMP, NULL_RTX))
    return false;

  for (ei = ei_start (b->succs); (e = ei_safe_edge (ei)); )
    {
      basic_block target, first;
      int counter, goto_locus;
      bool threaded = false;
      int nthreaded_edges = 0;
      bool may_thread = first_pass | df_get_bb_dirty (b);

      /* Skip complex edges because we don't know how to update them.

	 Still handle fallthru edges, as we can succeed to forward fallthru
	 edge to the same place as the branch edge of conditional branch
	 and turn conditional branch to an unconditional branch.  */
      if (e->flags & EDGE_COMPLEX)
	{
	  ei_next (&ei);
	  continue;
	}

      target = first = e->dest;
      counter = NUM_FIXED_BLOCKS;
      goto_locus = e->goto_locus;

      /* If we are partitioning hot/cold basic_blocks, we don't want to mess
	 up jumps that cross between hot/cold sections.

	 Basic block partitioning may result in some jumps that appear
	 to be optimizable (or blocks that appear to be mergeable), but which
	 really must be left untouched (they are required to make it safely
	 across partition boundaries).  See the comments at the top of
	 bb-reorder.c:partition_hot_cold_basic_blocks for complete
	 details.  */

      if (first != EXIT_BLOCK_PTR
	  && find_reg_note (BB_END (first), REG_CROSSING_JUMP, NULL_RTX))
	return false;

      while (counter < n_basic_blocks)
	{
	  basic_block new_target = NULL;
	  bool new_target_threaded = false;
	  may_thread |= df_get_bb_dirty (target);

	  if (FORWARDER_BLOCK_P (target)
	      && !(single_succ_edge (target)->flags & EDGE_CROSSING)
	      && single_succ (target) != EXIT_BLOCK_PTR)
	    {
	      /* Bypass trivial infinite loops.  */
	      new_target = single_succ (target);
	      if (target == new_target)
		counter = n_basic_blocks;
	      else if (!optimize)
		{
		  /* When not optimizing, ensure that edges or forwarder
		     blocks with different locus are not optimized out.  */
		  int locus = single_succ_edge (target)->goto_locus;

		  if (locus && goto_locus && !locator_eq (locus, goto_locus))
		    counter = n_basic_blocks;
		  else if (locus)
		    goto_locus = locus;

		  if (INSN_P (BB_END (target)))
		    {
		      locus = INSN_LOCATOR (BB_END (target));

		      if (locus && goto_locus
			  && !locator_eq (locus, goto_locus))
			counter = n_basic_blocks;
		      else if (locus)
			goto_locus = locus;
		    }
		}
	    }

	  /* Allow to thread only over one edge at time to simplify updating
	     of probabilities.  */
	  else if ((mode & CLEANUP_THREADING) && may_thread)
	    {
	      edge t = thread_jump (e, target);
	      if (t)
		{
		  if (!threaded_edges)
		    threaded_edges = XNEWVEC (edge, n_basic_blocks);
		  else
		    {
		      int i;

		      /* Detect an infinite loop across blocks not
			 including the start block.  */
		      for (i = 0; i < nthreaded_edges; ++i)
			if (threaded_edges[i] == t)
			  break;
		      if (i < nthreaded_edges)
			{
			  counter = n_basic_blocks;
			  break;
			}
		    }

		  /* Detect an infinite loop across the start block.  */
		  if (t->dest == b)
		    break;

		  gcc_assert (nthreaded_edges < n_basic_blocks - NUM_FIXED_BLOCKS);
		  threaded_edges[nthreaded_edges++] = t;

		  new_target = t->dest;
		  new_target_threaded = true;
		}
	    }

	  if (!new_target)
	    break;

	  counter++;
	  target = new_target;
	  threaded |= new_target_threaded;
	}

      if (counter >= n_basic_blocks)
	{
	  if (dump_file)
	    fprintf (dump_file, "Infinite loop in BB %i.\n",
		     target->index);
	}
      else if (target == first)
	; /* We didn't do anything.  */
      else
	{
	  /* Save the values now, as the edge may get removed.  */
	  gcov_type edge_count = e->count;
	  int edge_probability = e->probability;
	  int edge_frequency;
	  int n = 0;

	  e->goto_locus = goto_locus;

	  /* Don't force if target is exit block.  */
	  if (threaded && target != EXIT_BLOCK_PTR)
	    {
	      notice_new_block (redirect_edge_and_branch_force (e, target));
	      if (dump_file)
		fprintf (dump_file, "Conditionals threaded.\n");
	    }
	  else if (!redirect_edge_and_branch (e, target))
	    {
	      if (dump_file)
		fprintf (dump_file,
			 "Forwarding edge %i->%i to %i failed.\n",
			 b->index, e->dest->index, target->index);
	      ei_next (&ei);
	      continue;
	    }

	  /* We successfully forwarded the edge.  Now update profile
	     data: for each edge we traversed in the chain, remove
	     the original edge's execution count.  */
	  edge_frequency = ((edge_probability * b->frequency
			     + REG_BR_PROB_BASE / 2)
			    / REG_BR_PROB_BASE);

	  if (!FORWARDER_BLOCK_P (b) && forwarder_block_p (b))
	    b->flags |= BB_FORWARDER_BLOCK;

	  do
	    {
	      edge t;

	      if (!single_succ_p (first))
		{
		  gcc_assert (n < nthreaded_edges);
		  t = threaded_edges [n++];
		  gcc_assert (t->src == first);
		  update_bb_profile_for_threading (first, edge_frequency,
						   edge_count, t);
		  update_br_prob_note (first);
		}
	      else
		{
		  first->count -= edge_count;
		  if (first->count < 0)
		    first->count = 0;
		  first->frequency -= edge_frequency;
		  if (first->frequency < 0)
		    first->frequency = 0;
		  /* It is possible that as the result of
		     threading we've removed edge as it is
		     threaded to the fallthru edge.  Avoid
		     getting out of sync.  */
		  if (n < nthreaded_edges
		      && first == threaded_edges [n]->src)
		    n++;
		  t = single_succ_edge (first);
		}

	      t->count -= edge_count;
	      if (t->count < 0)
		t->count = 0;
	      first = t->dest;
	    }
	  while (first != target);

	  changed = true;
	  continue;
	}
      ei_next (&ei);
    }

  if (threaded_edges)
    free (threaded_edges);
  return changed;
}


/* Blocks A and B are to be merged into a single block.  A has no incoming
   fallthru edge, so it can be moved before B without adding or modifying
   any jumps (aside from the jump from A to B).  */

static void
merge_blocks_move_predecessor_nojumps (basic_block a, basic_block b)
{
  rtx barrier;

  /* If we are partitioning hot/cold basic blocks, we don't want to
     mess up unconditional or indirect jumps that cross between hot
     and cold sections.

     Basic block partitioning may result in some jumps that appear to
     be optimizable (or blocks that appear to be mergeable), but which really
     must be left untouched (they are required to make it safely across
     partition boundaries).  See the comments at the top of
     bb-reorder.c:partition_hot_cold_basic_blocks for complete details.  */

  if (BB_PARTITION (a) != BB_PARTITION (b))
    return;

  barrier = next_nonnote_insn (BB_END (a));
  gcc_assert (BARRIER_P (barrier));
  delete_insn (barrier);

  /* Scramble the insn chain.  */
  if (BB_END (a) != PREV_INSN (BB_HEAD (b)))
    reorder_insns_nobb (BB_HEAD (a), BB_END (a), PREV_INSN (BB_HEAD (b)));
  df_set_bb_dirty (a);

  if (dump_file)
    fprintf (dump_file, "Moved block %d before %d and merged.\n",
	     a->index, b->index);

  /* Swap the records for the two blocks around.  */

  unlink_block (a);
  link_block (a, b->prev_bb);

  /* Now blocks A and B are contiguous.  Merge them.  */
  merge_blocks (a, b);
}

/* Blocks A and B are to be merged into a single block.  B has no outgoing
   fallthru edge, so it can be moved after A without adding or modifying
   any jumps (aside from the jump from A to B).  */

static void
merge_blocks_move_successor_nojumps (basic_block a, basic_block b)
{
  rtx barrier, real_b_end;
  rtx label, table;

  /* If we are partitioning hot/cold basic blocks, we don't want to
     mess up unconditional or indirect jumps that cross between hot
     and cold sections.

     Basic block partitioning may result in some jumps that appear to
     be optimizable (or blocks that appear to be mergeable), but which really
     must be left untouched (they are required to make it safely across
     partition boundaries).  See the comments at the top of
     bb-reorder.c:partition_hot_cold_basic_blocks for complete details.  */

  if (BB_PARTITION (a) != BB_PARTITION (b))
    return;

  real_b_end = BB_END (b);

  /* If there is a jump table following block B temporarily add the jump table
     to block B so that it will also be moved to the correct location.  */
  if (tablejump_p (BB_END (b), &label, &table)
      && prev_active_insn (label) == BB_END (b))
    {
      BB_END (b) = table;
    }

  /* There had better have been a barrier there.  Delete it.  */
  barrier = NEXT_INSN (BB_END (b));
  if (barrier && BARRIER_P (barrier))
    delete_insn (barrier);


  /* Scramble the insn chain.  */
  reorder_insns_nobb (BB_HEAD (b), BB_END (b), BB_END (a));

  /* Restore the real end of b.  */
  BB_END (b) = real_b_end;

  if (dump_file)
    fprintf (dump_file, "Moved block %d after %d and merged.\n",
	     b->index, a->index);

  /* Now blocks A and B are contiguous.  Merge them.  */
  merge_blocks (a, b);
}

/* Attempt to merge basic blocks that are potentially non-adjacent.
   Return NULL iff the attempt failed, otherwise return basic block
   where cleanup_cfg should continue.  Because the merging commonly
   moves basic block away or introduces another optimization
   possibility, return basic block just before B so cleanup_cfg don't
   need to iterate.

   It may be good idea to return basic block before C in the case
   C has been moved after B and originally appeared earlier in the
   insn sequence, but we have no information available about the
   relative ordering of these two.  Hopefully it is not too common.  */

static basic_block
merge_blocks_move (edge e, basic_block b, basic_block c, int mode)
{
  basic_block next;

  /* If we are partitioning hot/cold basic blocks, we don't want to
     mess up unconditional or indirect jumps that cross between hot
     and cold sections.

     Basic block partitioning may result in some jumps that appear to
     be optimizable (or blocks that appear to be mergeable), but which really
     must be left untouched (they are required to make it safely across
     partition boundaries).  See the comments at the top of
     bb-reorder.c:partition_hot_cold_basic_blocks for complete details.  */

  if (BB_PARTITION (b) != BB_PARTITION (c))
    return NULL;

  /* If B has a fallthru edge to C, no need to move anything.  */
  if (e->flags & EDGE_FALLTHRU)
    {
      int b_index = b->index, c_index = c->index;
      merge_blocks (b, c);
      update_forwarder_flag (b);

      if (dump_file)
	fprintf (dump_file, "Merged %d and %d without moving.\n",
		 b_index, c_index);

      return b->prev_bb == ENTRY_BLOCK_PTR ? b : b->prev_bb;
    }

  /* Otherwise we will need to move code around.  Do that only if expensive
     transformations are allowed.  */
  else if (mode & CLEANUP_EXPENSIVE)
    {
      edge tmp_edge, b_fallthru_edge;
      bool c_has_outgoing_fallthru;
      bool b_has_incoming_fallthru;
      edge_iterator ei;

      /* Avoid overactive code motion, as the forwarder blocks should be
	 eliminated by edge redirection instead.  One exception might have
	 been if B is a forwarder block and C has no fallthru edge, but
	 that should be cleaned up by bb-reorder instead.  */
      if (FORWARDER_BLOCK_P (b) || FORWARDER_BLOCK_P (c))
	return NULL;

      /* We must make sure to not munge nesting of lexical blocks,
	 and loop notes.  This is done by squeezing out all the notes
	 and leaving them there to lie.  Not ideal, but functional.  */

      FOR_EACH_EDGE (tmp_edge, ei, c->succs)
	if (tmp_edge->flags & EDGE_FALLTHRU)
	  break;

      c_has_outgoing_fallthru = (tmp_edge != NULL);

      FOR_EACH_EDGE (tmp_edge, ei, b->preds)
	if (tmp_edge->flags & EDGE_FALLTHRU)
	  break;

      b_has_incoming_fallthru = (tmp_edge != NULL);
      b_fallthru_edge = tmp_edge;
      next = b->prev_bb;
      if (next == c)
	next = next->prev_bb;

      /* Otherwise, we're going to try to move C after B.  If C does
	 not have an outgoing fallthru, then it can be moved
	 immediately after B without introducing or modifying jumps.  */
      if (! c_has_outgoing_fallthru)
	{
	  merge_blocks_move_successor_nojumps (b, c);
	  return next == ENTRY_BLOCK_PTR ? next->next_bb : next;
	}

      /* If B does not have an incoming fallthru, then it can be moved
	 immediately before C without introducing or modifying jumps.
	 C cannot be the first block, so we do not have to worry about
	 accessing a non-existent block.  */

      if (b_has_incoming_fallthru)
	{
	  basic_block bb;

	  if (b_fallthru_edge->src == ENTRY_BLOCK_PTR)
	    return NULL;
	  bb = force_nonfallthru (b_fallthru_edge);
	  if (bb)
	    notice_new_block (bb);
	}

      merge_blocks_move_predecessor_nojumps (b, c);
      return next == ENTRY_BLOCK_PTR ? next->next_bb : next;
    }

  return NULL;
}


/* Removes the memory attributes of MEM expression
   if they are not equal.  */

void
merge_memattrs (rtx x, rtx y)
{
  int i;
  int j;
  enum rtx_code code;
  const char *fmt;

  if (x == y)
    return;
  if (x == 0 || y == 0)
    return;

  code = GET_CODE (x);

  if (code != GET_CODE (y))
    return;

  if (GET_MODE (x) != GET_MODE (y))
    return;

  if (code == MEM && MEM_ATTRS (x) != MEM_ATTRS (y))
    {
      if (! MEM_ATTRS (x))
	MEM_ATTRS (y) = 0;
      else if (! MEM_ATTRS (y))
	MEM_ATTRS (x) = 0;
      else
	{
	  rtx mem_size;

	  if (MEM_ALIAS_SET (x) != MEM_ALIAS_SET (y))
	    {
	      set_mem_alias_set (x, 0);
	      set_mem_alias_set (y, 0);
	    }

	  if (! mem_expr_equal_p (MEM_EXPR (x), MEM_EXPR (y)))
	    {
	      set_mem_expr (x, 0);
	      set_mem_expr (y, 0);
	      set_mem_offset (x, 0);
	      set_mem_offset (y, 0);
	    }
	  else if (MEM_OFFSET (x) != MEM_OFFSET (y))
	    {
	      set_mem_offset (x, 0);
	      set_mem_offset (y, 0);
	    }

	  if (!MEM_SIZE (x))
	    mem_size = NULL_RTX;
	  else if (!MEM_SIZE (y))
	    mem_size = NULL_RTX;
	  else
	    mem_size = GEN_INT (MAX (INTVAL (MEM_SIZE (x)),
				     INTVAL (MEM_SIZE (y))));
	  set_mem_size (x, mem_size);
	  set_mem_size (y, mem_size);

	  set_mem_align (x, MIN (MEM_ALIGN (x), MEM_ALIGN (y)));
	  set_mem_align (y, MEM_ALIGN (x));
	}
    }

  fmt = GET_RTX_FORMAT (code);
  for (i = GET_RTX_LENGTH (code) - 1; i >= 0; i--)
    {
      switch (fmt[i])
	{
	case 'E':
	  /* Two vectors must have the same length.  */
	  if (XVECLEN (x, i) != XVECLEN (y, i))
	    return;

	  for (j = 0; j < XVECLEN (x, i); j++)
	    merge_memattrs (XVECEXP (x, i, j), XVECEXP (y, i, j));

	  break;

	case 'e':
	  merge_memattrs (XEXP (x, i), XEXP (y, i));
	}
    }
  return;
}


/* Return true if I1 and I2 are equivalent and thus can be crossjumped.  */

static bool
old_insns_match_p (int mode ATTRIBUTE_UNUSED, rtx i1, rtx i2)
{
  rtx p1, p2;

  /* Verify that I1 and I2 are equivalent.  */
  if (GET_CODE (i1) != GET_CODE (i2))
    return false;

  /* __builtin_unreachable() may lead to empty blocks (ending with
     NOTE_INSN_BASIC_BLOCK).  They may be crossjumped. */
  if (NOTE_INSN_BASIC_BLOCK_P (i1) && NOTE_INSN_BASIC_BLOCK_P (i2))
    return true;

  p1 = PATTERN (i1);
  p2 = PATTERN (i2);

  if (GET_CODE (p1) != GET_CODE (p2))
    return false;

  /* If this is a CALL_INSN, compare register usage information.
     If we don't check this on stack register machines, the two
     CALL_INSNs might be merged leaving reg-stack.c with mismatching
     numbers of stack registers in the same basic block.
     If we don't check this on machines with delay slots, a delay slot may
     be filled that clobbers a parameter expected by the subroutine.

     ??? We take the simple route for now and assume that if they're
     equal, they were constructed identically.

     Also check for identical exception regions.  */

  if (CALL_P (i1))
    {
      /* Ensure the same EH region.  */
      rtx n1 = find_reg_note (i1, REG_EH_REGION, 0);
      rtx n2 = find_reg_note (i2, REG_EH_REGION, 0);

      if (!n1 && n2)
	return false;

      if (n1 && (!n2 || XEXP (n1, 0) != XEXP (n2, 0)))
	return false;

      if (!rtx_equal_p (CALL_INSN_FUNCTION_USAGE (i1),
			CALL_INSN_FUNCTION_USAGE (i2))
	  || SIBLING_CALL_P (i1) != SIBLING_CALL_P (i2))
	return false;
    }

#ifdef STACK_REGS
  /* If cross_jump_death_matters is not 0, the insn's mode
     indicates whether or not the insn contains any stack-like
     regs.  */

  if ((mode & CLEANUP_POST_REGSTACK) && stack_regs_mentioned (i1))
    {
      /* If register stack conversion has already been done, then
	 death notes must also be compared before it is certain that
	 the two instruction streams match.  */

      rtx note;
      HARD_REG_SET i1_regset, i2_regset;

      CLEAR_HARD_REG_SET (i1_regset);
      CLEAR_HARD_REG_SET (i2_regset);

      for (note = REG_NOTES (i1); note; note = XEXP (note, 1))
	if (REG_NOTE_KIND (note) == REG_DEAD && STACK_REG_P (XEXP (note, 0)))
	  SET_HARD_REG_BIT (i1_regset, REGNO (XEXP (note, 0)));

      for (note = REG_NOTES (i2); note; note = XEXP (note, 1))
	if (REG_NOTE_KIND (note) == REG_DEAD && STACK_REG_P (XEXP (note, 0)))
	  SET_HARD_REG_BIT (i2_regset, REGNO (XEXP (note, 0)));

      if (!hard_reg_set_equal_p (i1_regset, i2_regset))
	return false;
    }
#endif

  if (reload_completed
      ? rtx_renumbered_equal_p (p1, p2) : rtx_equal_p (p1, p2))
    return true;

  return false;
}

/* When comparing insns I1 and I2 in flow_find_cross_jump or
   flow_find_head_matching_sequence, ensure the notes match.  */

static void
merge_notes (rtx i1, rtx i2)
{
  /* If the merged insns have different REG_EQUAL notes, then
     remove them.  */
  rtx equiv1 = find_reg_equal_equiv_note (i1);
  rtx equiv2 = find_reg_equal_equiv_note (i2);

  if (equiv1 && !equiv2)
    remove_note (i1, equiv1);
  else if (!equiv1 && equiv2)
    remove_note (i2, equiv2);
  else if (equiv1 && equiv2
	   && !rtx_equal_p (XEXP (equiv1, 0), XEXP (equiv2, 0)))
    {
      remove_note (i1, equiv1);
      remove_note (i2, equiv2);
    }
}

/* Look through the insns at the end of BB1 and BB2 and find the longest
   sequence that are equivalent.  Store the first insns for that sequence
   in *F1 and *F2 and return the sequence length.

   To simplify callers of this function, if the blocks match exactly,
   store the head of the blocks in *F1 and *F2.  */

int
flow_find_cross_jump (basic_block bb1, basic_block bb2, rtx *f1, rtx *f2)
{
  rtx i1, i2, last1, last2, afterlast1, afterlast2;
  int ninsns = 0;

  /* Skip simple jumps at the end of the blocks.  Complex jumps still
     need to be compared for equivalence, which we'll do below.  */

  i1 = BB_END (bb1);
  last1 = afterlast1 = last2 = afterlast2 = NULL_RTX;
  if (onlyjump_p (i1)
      || (returnjump_p (i1) && !side_effects_p (PATTERN (i1))))
    {
      last1 = i1;
      i1 = PREV_INSN (i1);
    }

  i2 = BB_END (bb2);
  if (onlyjump_p (i2)
      || (returnjump_p (i2) && !side_effects_p (PATTERN (i2))))
    {
      last2 = i2;
      /* Count everything except for unconditional jump as insn.  */
      if (!simplejump_p (i2) && !returnjump_p (i2) && last1)
	ninsns++;
      i2 = PREV_INSN (i2);
    }

  while (true)
    {
      /* Ignore notes.  */
      while (!NONDEBUG_INSN_P (i1) && i1 != BB_HEAD (bb1))
	i1 = PREV_INSN (i1);

      while (!NONDEBUG_INSN_P (i2) && i2 != BB_HEAD (bb2))
	i2 = PREV_INSN (i2);

      if (i1 == BB_HEAD (bb1) || i2 == BB_HEAD (bb2))
	break;

      if (!old_insns_match_p (0, i1, i2))
	break;

      merge_memattrs (i1, i2);

      /* Don't begin a cross-jump with a NOTE insn.  */
      if (INSN_P (i1))
	{
	  merge_notes (i1, i2);

	  afterlast1 = last1, afterlast2 = last2;
	  last1 = i1, last2 = i2;
	  ninsns++;
	}

      i1 = PREV_INSN (i1);
      i2 = PREV_INSN (i2);
    }

#ifdef HAVE_cc0
  /* Don't allow the insn after a compare to be shared by
     cross-jumping unless the compare is also shared.  */
  if (ninsns && reg_mentioned_p (cc0_rtx, last1) && ! sets_cc0_p (last1))
    last1 = afterlast1, last2 = afterlast2, ninsns--;
#endif

  /* Include preceding notes and labels in the cross-jump.  One,
     this may bring us to the head of the blocks as requested above.
     Two, it keeps line number notes as matched as may be.  */
  if (ninsns)
    {
      while (last1 != BB_HEAD (bb1) && !NONDEBUG_INSN_P (PREV_INSN (last1)))
	last1 = PREV_INSN (last1);

      if (last1 != BB_HEAD (bb1) && LABEL_P (PREV_INSN (last1)))
	last1 = PREV_INSN (last1);

      while (last2 != BB_HEAD (bb2) && !NONDEBUG_INSN_P (PREV_INSN (last2)))
	last2 = PREV_INSN (last2);

      if (last2 != BB_HEAD (bb2) && LABEL_P (PREV_INSN (last2)))
	last2 = PREV_INSN (last2);

      *f1 = last1;
      *f2 = last2;
    }

  return ninsns;
}

/* Like flow_find_cross_jump, except start looking for a matching sequence from
   the head of the two blocks.  Do not include jumps at the end.
   If STOP_AFTER is nonzero, stop after finding that many matching
   instructions.  */

int
flow_find_head_matching_sequence (basic_block bb1, basic_block bb2, rtx *f1,
				  rtx *f2, int stop_after)
{
  rtx i1, i2, last1, last2, beforelast1, beforelast2;
  int ninsns = 0;
  edge e;
  edge_iterator ei;
  int nehedges1 = 0, nehedges2 = 0;

  FOR_EACH_EDGE (e, ei, bb1->succs)
    if (e->flags & EDGE_EH)
      nehedges1++;
  FOR_EACH_EDGE (e, ei, bb2->succs)
    if (e->flags & EDGE_EH)
      nehedges2++;

  i1 = BB_HEAD (bb1);
  i2 = BB_HEAD (bb2);
  last1 = beforelast1 = last2 = beforelast2 = NULL_RTX;

  while (true)
    {

      /* Ignore notes.  */
      while (!NONDEBUG_INSN_P (i1) && i1 != BB_END (bb1))
	i1 = NEXT_INSN (i1);

      while (!NONDEBUG_INSN_P (i2) && i2 != BB_END (bb2))
	i2 = NEXT_INSN (i2);

      if (NOTE_P (i1) || NOTE_P (i2)
	  || JUMP_P (i1) || JUMP_P (i2))
	break;

      /* A sanity check to make sure we're not merging insns with different
	 effects on EH.  If only one of them ends a basic block, it shouldn't
	 have an EH edge; if both end a basic block, there should be the same
	 number of EH edges.  */
      if ((i1 == BB_END (bb1) && i2 != BB_END (bb2)
	   && nehedges1 > 0)
	  || (i2 == BB_END (bb2) && i1 != BB_END (bb1)
	      && nehedges2 > 0)
	  || (i1 == BB_END (bb1) && i2 == BB_END (bb2)
	      && nehedges1 != nehedges2))
	break;

      if (!old_insns_match_p (0, i1, i2))
	break;

      merge_memattrs (i1, i2);

      /* Don't begin a cross-jump with a NOTE insn.  */
      if (INSN_P (i1))
	{
	  merge_notes (i1, i2);

	  beforelast1 = last1, beforelast2 = last2;
	  last1 = i1, last2 = i2;
	  ninsns++;
	}

      if (i1 == BB_END (bb1) || i2 == BB_END (bb2)
	  || (stop_after > 0 && ninsns == stop_after))
	break;

      i1 = NEXT_INSN (i1);
      i2 = NEXT_INSN (i2);
    }

#ifdef HAVE_cc0
  /* Don't allow a compare to be shared by cross-jumping unless the insn
     after the compare is also shared.  */
  if (ninsns && reg_mentioned_p (cc0_rtx, last1) && sets_cc0_p (last1))
    last1 = beforelast1, last2 = beforelast2, ninsns--;
#endif

  if (ninsns)
    {
      *f1 = last1;
      *f2 = last2;
    }

  return ninsns;
}

/* Return true iff outgoing edges of BB1 and BB2 match, together with
   the branch instruction.  This means that if we commonize the control
   flow before end of the basic block, the semantic remains unchanged.

   We may assume that there exists one edge with a common destination.  */

static bool
outgoing_edges_match (int mode, basic_block bb1, basic_block bb2)
{
  int nehedges1 = 0, nehedges2 = 0;
  edge fallthru1 = 0, fallthru2 = 0;
  edge e1, e2;
  edge_iterator ei;

  /* If BB1 has only one successor, we may be looking at either an
     unconditional jump, or a fake edge to exit.  */
  if (single_succ_p (bb1)
      && (single_succ_edge (bb1)->flags & (EDGE_COMPLEX | EDGE_FAKE)) == 0
      && (!JUMP_P (BB_END (bb1)) || simplejump_p (BB_END (bb1))))
    return (single_succ_p (bb2)
	    && (single_succ_edge (bb2)->flags
		& (EDGE_COMPLEX | EDGE_FAKE)) == 0
	    && (!JUMP_P (BB_END (bb2)) || simplejump_p (BB_END (bb2))));

  /* Match conditional jumps - this may get tricky when fallthru and branch
     edges are crossed.  */
  if (EDGE_COUNT (bb1->succs) == 2
      && any_condjump_p (BB_END (bb1))
      && onlyjump_p (BB_END (bb1)))
    {
      edge b1, f1, b2, f2;
      bool reverse, match;
      rtx set1, set2, cond1, cond2;
      enum rtx_code code1, code2;

      if (EDGE_COUNT (bb2->succs) != 2
	  || !any_condjump_p (BB_END (bb2))
	  || !onlyjump_p (BB_END (bb2)))
	return false;

      b1 = BRANCH_EDGE (bb1);
      b2 = BRANCH_EDGE (bb2);
      f1 = FALLTHRU_EDGE (bb1);
      f2 = FALLTHRU_EDGE (bb2);

      /* Get around possible forwarders on fallthru edges.  Other cases
	 should be optimized out already.  */
      if (FORWARDER_BLOCK_P (f1->dest))
	f1 = single_succ_edge (f1->dest);

      if (FORWARDER_BLOCK_P (f2->dest))
	f2 = single_succ_edge (f2->dest);

      /* To simplify use of this function, return false if there are
	 unneeded forwarder blocks.  These will get eliminated later
	 during cleanup_cfg.  */
      if (FORWARDER_BLOCK_P (f1->dest)
	  || FORWARDER_BLOCK_P (f2->dest)
	  || FORWARDER_BLOCK_P (b1->dest)
	  || FORWARDER_BLOCK_P (b2->dest))
	return false;

      if (f1->dest == f2->dest && b1->dest == b2->dest)
	reverse = false;
      else if (f1->dest == b2->dest && b1->dest == f2->dest)
	reverse = true;
      else
	return false;

      set1 = pc_set (BB_END (bb1));
      set2 = pc_set (BB_END (bb2));
      if ((XEXP (SET_SRC (set1), 1) == pc_rtx)
	  != (XEXP (SET_SRC (set2), 1) == pc_rtx))
	reverse = !reverse;

      cond1 = XEXP (SET_SRC (set1), 0);
      cond2 = XEXP (SET_SRC (set2), 0);
      code1 = GET_CODE (cond1);
      if (reverse)
	code2 = reversed_comparison_code (cond2, BB_END (bb2));
      else
	code2 = GET_CODE (cond2);

      if (code2 == UNKNOWN)
	return false;

      /* Verify codes and operands match.  */
      match = ((code1 == code2
		&& rtx_renumbered_equal_p (XEXP (cond1, 0), XEXP (cond2, 0))
		&& rtx_renumbered_equal_p (XEXP (cond1, 1), XEXP (cond2, 1)))
	       || (code1 == swap_condition (code2)
		   && rtx_renumbered_equal_p (XEXP (cond1, 1),
					      XEXP (cond2, 0))
		   && rtx_renumbered_equal_p (XEXP (cond1, 0),
					      XEXP (cond2, 1))));

      /* If we return true, we will join the blocks.  Which means that
	 we will only have one branch prediction bit to work with.  Thus
	 we require the existing branches to have probabilities that are
	 roughly similar.  */
      if (match
	  && optimize_bb_for_speed_p (bb1)
	  && optimize_bb_for_speed_p (bb2))
	{
	  int prob2;

	  if (b1->dest == b2->dest)
	    prob2 = b2->probability;
	  else
	    /* Do not use f2 probability as f2 may be forwarded.  */
	    prob2 = REG_BR_PROB_BASE - b2->probability;

	  /* Fail if the difference in probabilities is greater than 50%.
	     This rules out two well-predicted branches with opposite
	     outcomes.  */
	  if (abs (b1->probability - prob2) > REG_BR_PROB_BASE / 2)
	    {
	      if (dump_file)
		fprintf (dump_file,
			 "Outcomes of branch in bb %i and %i differ too much (%i %i)\n",
			 bb1->index, bb2->index, b1->probability, prob2);

	      return false;
	    }
	}

      if (dump_file && match)
	fprintf (dump_file, "Conditionals in bb %i and %i match.\n",
		 bb1->index, bb2->index);

      return match;
    }

  /* Generic case - we are seeing a computed jump, table jump or trapping
     instruction.  */

  /* Check whether there are tablejumps in the end of BB1 and BB2.
     Return true if they are identical.  */
    {
      rtx label1, label2;
      rtx table1, table2;

      if (tablejump_p (BB_END (bb1), &label1, &table1)
	  && tablejump_p (BB_END (bb2), &label2, &table2)
	  && GET_CODE (PATTERN (table1)) == GET_CODE (PATTERN (table2)))
	{
	  /* The labels should never be the same rtx.  If they really are same
	     the jump tables are same too. So disable crossjumping of blocks BB1
	     and BB2 because when deleting the common insns in the end of BB1
	     by delete_basic_block () the jump table would be deleted too.  */
	  /* If LABEL2 is referenced in BB1->END do not do anything
	     because we would loose information when replacing
	     LABEL1 by LABEL2 and then LABEL2 by LABEL1 in BB1->END.  */
	  if (label1 != label2 && !rtx_referenced_p (label2, BB_END (bb1)))
	    {
	      /* Set IDENTICAL to true when the tables are identical.  */
	      bool identical = false;
	      rtx p1, p2;

	      p1 = PATTERN (table1);
	      p2 = PATTERN (table2);
	      if (GET_CODE (p1) == ADDR_VEC && rtx_equal_p (p1, p2))
		{
		  identical = true;
		}
	      else if (GET_CODE (p1) == ADDR_DIFF_VEC
		       && (XVECLEN (p1, 1) == XVECLEN (p2, 1))
		       && rtx_equal_p (XEXP (p1, 2), XEXP (p2, 2))
		       && rtx_equal_p (XEXP (p1, 3), XEXP (p2, 3)))
		{
		  int i;

		  identical = true;
		  for (i = XVECLEN (p1, 1) - 1; i >= 0 && identical; i--)
		    if (!rtx_equal_p (XVECEXP (p1, 1, i), XVECEXP (p2, 1, i)))
		      identical = false;
		}

	      if (identical)
		{
		  replace_label_data rr;
		  bool match;

		  /* Temporarily replace references to LABEL1 with LABEL2
		     in BB1->END so that we could compare the instructions.  */
		  rr.r1 = label1;
		  rr.r2 = label2;
		  rr.update_label_nuses = false;
		  for_each_rtx (&BB_END (bb1), replace_label, &rr);

		  match = old_insns_match_p (mode, BB_END (bb1), BB_END (bb2));
		  if (dump_file && match)
		    fprintf (dump_file,
			     "Tablejumps in bb %i and %i match.\n",
			     bb1->index, bb2->index);

		  /* Set the original label in BB1->END because when deleting
		     a block whose end is a tablejump, the tablejump referenced
		     from the instruction is deleted too.  */
		  rr.r1 = label2;
		  rr.r2 = label1;
		  for_each_rtx (&BB_END (bb1), replace_label, &rr);

		  return match;
		}
	    }
	  return false;
	}
    }

  /* First ensure that the instructions match.  There may be many outgoing
     edges so this test is generally cheaper.  */
  if (!old_insns_match_p (mode, BB_END (bb1), BB_END (bb2)))
    return false;

  /* Search the outgoing edges, ensure that the counts do match, find possible
     fallthru and exception handling edges since these needs more
     validation.  */
  if (EDGE_COUNT (bb1->succs) != EDGE_COUNT (bb2->succs))
    return false;

  FOR_EACH_EDGE (e1, ei, bb1->succs)
    {
      e2 = EDGE_SUCC (bb2, ei.index);

      if (e1->flags & EDGE_EH)
	nehedges1++;

      if (e2->flags & EDGE_EH)
	nehedges2++;

      if (e1->flags & EDGE_FALLTHRU)
	fallthru1 = e1;
      if (e2->flags & EDGE_FALLTHRU)
	fallthru2 = e2;
    }

  /* If number of edges of various types does not match, fail.  */
  if (nehedges1 != nehedges2
      || (fallthru1 != 0) != (fallthru2 != 0))
    return false;

  /* fallthru edges must be forwarded to the same destination.  */
  if (fallthru1)
    {
      basic_block d1 = (forwarder_block_p (fallthru1->dest)
			? single_succ (fallthru1->dest): fallthru1->dest);
      basic_block d2 = (forwarder_block_p (fallthru2->dest)
			? single_succ (fallthru2->dest): fallthru2->dest);

      if (d1 != d2)
	return false;
    }

  /* Ensure the same EH region.  */
  {
    rtx n1 = find_reg_note (BB_END (bb1), REG_EH_REGION, 0);
    rtx n2 = find_reg_note (BB_END (bb2), REG_EH_REGION, 0);

    if (!n1 && n2)
      return false;

    if (n1 && (!n2 || XEXP (n1, 0) != XEXP (n2, 0)))
      return false;
  }

  /* The same checks as in try_crossjump_to_edge. It is required for RTL
     version of sequence abstraction.  */
  FOR_EACH_EDGE (e1, ei, bb2->succs)
    {
      edge e2;
      edge_iterator ei;
      basic_block d1 = e1->dest;

      if (FORWARDER_BLOCK_P (d1))
        d1 = EDGE_SUCC (d1, 0)->dest;

      FOR_EACH_EDGE (e2, ei, bb1->succs)
        {
          basic_block d2 = e2->dest;
          if (FORWARDER_BLOCK_P (d2))
            d2 = EDGE_SUCC (d2, 0)->dest;
          if (d1 == d2)
            break;
        }

      if (!e2)
        return false;
    }

  return true;
}

/* Returns true if BB basic block has a preserve label.  */

static bool
block_has_preserve_label (basic_block bb)
{
  return (bb
          && block_label (bb)
          && LABEL_PRESERVE_P (block_label (bb)));
}

/* E1 and E2 are edges with the same destination block.  Search their
   predecessors for common code.  If found, redirect control flow from
   (maybe the middle of) E1->SRC to (maybe the middle of) E2->SRC.  */

static bool
try_crossjump_to_edge (int mode, edge e1, edge e2)
{
  int nmatch;
  basic_block src1 = e1->src, src2 = e2->src;
  basic_block redirect_to, redirect_from, to_remove;
  rtx newpos1, newpos2;
  edge s;
  edge_iterator ei;

  newpos1 = newpos2 = NULL_RTX;

  /* If we have partitioned hot/cold basic blocks, it is a bad idea
     to try this optimization.

     Basic block partitioning may result in some jumps that appear to
     be optimizable (or blocks that appear to be mergeable), but which really
     must be left untouched (they are required to make it safely across
     partition boundaries).  See the comments at the top of
     bb-reorder.c:partition_hot_cold_basic_blocks for complete details.  */

  if (flag_reorder_blocks_and_partition && reload_completed)
    return false;

  /* Search backward through forwarder blocks.  We don't need to worry
     about multiple entry or chained forwarders, as they will be optimized
     away.  We do this to look past the unconditional jump following a
     conditional jump that is required due to the current CFG shape.  */
  if (single_pred_p (src1)
      && FORWARDER_BLOCK_P (src1))
    e1 = single_pred_edge (src1), src1 = e1->src;

  if (single_pred_p (src2)
      && FORWARDER_BLOCK_P (src2))
    e2 = single_pred_edge (src2), src2 = e2->src;

  /* Nothing to do if we reach ENTRY, or a common source block.  */
  if (src1 == ENTRY_BLOCK_PTR || src2 == ENTRY_BLOCK_PTR)
    return false;
  if (src1 == src2)
    return false;

  /* Seeing more than 1 forwarder blocks would confuse us later...  */
  if (FORWARDER_BLOCK_P (e1->dest)
      && FORWARDER_BLOCK_P (single_succ (e1->dest)))
    return false;

  if (FORWARDER_BLOCK_P (e2->dest)
      && FORWARDER_BLOCK_P (single_succ (e2->dest)))
    return false;

  /* Likewise with dead code (possibly newly created by the other optimizations
     of cfg_cleanup).  */
  if (EDGE_COUNT (src1->preds) == 0 || EDGE_COUNT (src2->preds) == 0)
    return false;

  /* Look for the common insn sequence, part the first ...  */
  if (!outgoing_edges_match (mode, src1, src2))
    return false;

  /* ... and part the second.  */
  nmatch = flow_find_cross_jump (src1, src2, &newpos1, &newpos2);

  /* Don't proceed with the crossjump unless we found a sufficient number
     of matching instructions or the 'from' block was totally matched
     (such that its predecessors will hopefully be redirected and the
     block removed).  */
  if ((nmatch < PARAM_VALUE (PARAM_MIN_CROSSJUMP_INSNS))
      && (newpos1 != BB_HEAD (src1)))
    return false;

  /* Avoid deleting preserve label when redirecting ABNORMAL edges.  */
  if (block_has_preserve_label (e1->dest)
      && (e1->flags & EDGE_ABNORMAL))
    return false;

  /* Here we know that the insns in the end of SRC1 which are common with SRC2
     will be deleted.
     If we have tablejumps in the end of SRC1 and SRC2
     they have been already compared for equivalence in outgoing_edges_match ()
     so replace the references to TABLE1 by references to TABLE2.  */
    {
      rtx label1, label2;
      rtx table1, table2;

      if (tablejump_p (BB_END (src1), &label1, &table1)
	  && tablejump_p (BB_END (src2), &label2, &table2)
	  && label1 != label2)
	{
	  replace_label_data rr;
	  rtx insn;

	  /* Replace references to LABEL1 with LABEL2.  */
	  rr.r1 = label1;
	  rr.r2 = label2;
	  rr.update_label_nuses = true;
	  for (insn = get_insns (); insn; insn = NEXT_INSN (insn))
	    {
	      /* Do not replace the label in SRC1->END because when deleting
		 a block whose end is a tablejump, the tablejump referenced
		 from the instruction is deleted too.  */
	      if (insn != BB_END (src1))
		for_each_rtx (&insn, replace_label, &rr);
	    }
	}
    }

  /* Avoid splitting if possible.  We must always split when SRC2 has
     EH predecessor edges, or we may end up with basic blocks with both
     normal and EH predecessor edges.  */
  if (newpos2 == BB_HEAD (src2)
      && !(EDGE_PRED (src2, 0)->flags & EDGE_EH))
    redirect_to = src2;
  else
    {
      if (newpos2 == BB_HEAD (src2))
	{
	  /* Skip possible basic block header.  */
	  if (LABEL_P (newpos2))
	    newpos2 = NEXT_INSN (newpos2);
	  while (DEBUG_INSN_P (newpos2))
	    newpos2 = NEXT_INSN (newpos2);
	  if (NOTE_P (newpos2))
	    newpos2 = NEXT_INSN (newpos2);
	  while (DEBUG_INSN_P (newpos2))
	    newpos2 = NEXT_INSN (newpos2);
	}

      if (dump_file)
	fprintf (dump_file, "Splitting bb %i before %i insns\n",
		 src2->index, nmatch);
      redirect_to = split_block (src2, PREV_INSN (newpos2))->dest;
    }

  if (dump_file)
    fprintf (dump_file,
	     "Cross jumping from bb %i to bb %i; %i common insns\n",
	     src1->index, src2->index, nmatch);

  /* We may have some registers visible through the block.  */
  df_set_bb_dirty (redirect_to);

  /* Recompute the frequencies and counts of outgoing edges.  */
  FOR_EACH_EDGE (s, ei, redirect_to->succs)
    {
      edge s2;
      edge_iterator ei;
      basic_block d = s->dest;

      if (FORWARDER_BLOCK_P (d))
	d = single_succ (d);

      FOR_EACH_EDGE (s2, ei, src1->succs)
	{
	  basic_block d2 = s2->dest;
	  if (FORWARDER_BLOCK_P (d2))
	    d2 = single_succ (d2);
	  if (d == d2)
	    break;
	}

      s->count += s2->count;

      /* Take care to update possible forwarder blocks.  We verified
	 that there is no more than one in the chain, so we can't run
	 into infinite loop.  */
      if (FORWARDER_BLOCK_P (s->dest))
	{
	  single_succ_edge (s->dest)->count += s2->count;
	  s->dest->count += s2->count;
	  s->dest->frequency += EDGE_FREQUENCY (s);
	}

      if (FORWARDER_BLOCK_P (s2->dest))
	{
	  single_succ_edge (s2->dest)->count -= s2->count;
	  if (single_succ_edge (s2->dest)->count < 0)
	    single_succ_edge (s2->dest)->count = 0;
	  s2->dest->count -= s2->count;
	  s2->dest->frequency -= EDGE_FREQUENCY (s);
	  if (s2->dest->frequency < 0)
	    s2->dest->frequency = 0;
	  if (s2->dest->count < 0)
	    s2->dest->count = 0;
	}

      if (!redirect_to->frequency && !src1->frequency)
	s->probability = (s->probability + s2->probability) / 2;
      else
	s->probability
	  = ((s->probability * redirect_to->frequency +
	      s2->probability * src1->frequency)
	     / (redirect_to->frequency + src1->frequency));
    }

  /* Adjust count and frequency for the block.  An earlier jump
     threading pass may have left the profile in an inconsistent
     state (see update_bb_profile_for_threading) so we must be
     prepared for overflows.  */
  redirect_to->count += src1->count;
  redirect_to->frequency += src1->frequency;
  if (redirect_to->frequency > BB_FREQ_MAX)
    redirect_to->frequency = BB_FREQ_MAX;
  update_br_prob_note (redirect_to);

  /* Edit SRC1 to go to REDIRECT_TO at NEWPOS1.  */

  /* Skip possible basic block header.  */
  if (LABEL_P (newpos1))
    newpos1 = NEXT_INSN (newpos1);

  while (DEBUG_INSN_P (newpos1))
    newpos1 = NEXT_INSN (newpos1);

  if (NOTE_INSN_BASIC_BLOCK_P (newpos1))
    newpos1 = NEXT_INSN (newpos1);

  while (DEBUG_INSN_P (newpos1))
    newpos1 = NEXT_INSN (newpos1);

  redirect_from = split_block (src1, PREV_INSN (newpos1))->src;
  to_remove = single_succ (redirect_from);

  redirect_edge_and_branch_force (single_succ_edge (redirect_from), redirect_to);
  delete_basic_block (to_remove);

  update_forwarder_flag (redirect_from);
  if (redirect_to != src2)
    update_forwarder_flag (src2);

  return true;
}

/* Search the predecessors of BB for common insn sequences.  When found,
   share code between them by redirecting control flow.  Return true if
   any changes made.  */

static bool
try_crossjump_bb (int mode, basic_block bb)
{
  edge e, e2, fallthru;
  bool changed;
  unsigned max, ix, ix2;
  basic_block ev, ev2;
  edge_iterator ei;

  /* Nothing to do if there is not at least two incoming edges.  */
  if (EDGE_COUNT (bb->preds) < 2)
    return false;

  /* Don't crossjump if this block ends in a computed jump,
     unless we are optimizing for size.  */
  if (optimize_bb_for_size_p (bb)
      && bb != EXIT_BLOCK_PTR
      && computed_jump_p (BB_END (bb)))
    return false;

  /* If we are partitioning hot/cold basic blocks, we don't want to
     mess up unconditional or indirect jumps that cross between hot
     and cold sections.

     Basic block partitioning may result in some jumps that appear to
     be optimizable (or blocks that appear to be mergeable), but which really
     must be left untouched (they are required to make it safely across
     partition boundaries).  See the comments at the top of
     bb-reorder.c:partition_hot_cold_basic_blocks for complete details.  */

  if (BB_PARTITION (EDGE_PRED (bb, 0)->src) !=
					BB_PARTITION (EDGE_PRED (bb, 1)->src)
      || (EDGE_PRED (bb, 0)->flags & EDGE_CROSSING))
    return false;

  /* It is always cheapest to redirect a block that ends in a branch to
     a block that falls through into BB, as that adds no branches to the
     program.  We'll try that combination first.  */
  fallthru = NULL;
  max = PARAM_VALUE (PARAM_MAX_CROSSJUMP_EDGES);

  if (EDGE_COUNT (bb->preds) > max)
    return false;

  FOR_EACH_EDGE (e, ei, bb->preds)
    {
      if (e->flags & EDGE_FALLTHRU)
	{
	  fallthru = e;
	  break;
	}
    }

  changed = false;
  for (ix = 0, ev = bb; ix < EDGE_COUNT (ev->preds); )
    {
      e = EDGE_PRED (ev, ix);
      ix++;

      /* As noted above, first try with the fallthru predecessor (or, a
	 fallthru predecessor if we are in cfglayout mode).  */
      if (fallthru)
	{
	  /* Don't combine the fallthru edge into anything else.
	     If there is a match, we'll do it the other way around.  */
	  if (e == fallthru)
	    continue;
	  /* If nothing changed since the last attempt, there is nothing
	     we can do.  */
	  if (!first_pass
	      && (!(df_get_bb_dirty (e->src))
		  && !(df_get_bb_dirty (fallthru->src))))
	    continue;

	  if (try_crossjump_to_edge (mode, e, fallthru))
	    {
	      changed = true;
	      ix = 0;
	      ev = bb;
	      continue;
	    }
	}

      /* Non-obvious work limiting check: Recognize that we're going
	 to call try_crossjump_bb on every basic block.  So if we have
	 two blocks with lots of outgoing edges (a switch) and they
	 share lots of common destinations, then we would do the
	 cross-jump check once for each common destination.

	 Now, if the blocks actually are cross-jump candidates, then
	 all of their destinations will be shared.  Which means that
	 we only need check them for cross-jump candidacy once.  We
	 can eliminate redundant checks of crossjump(A,B) by arbitrarily
	 choosing to do the check from the block for which the edge
	 in question is the first successor of A.  */
      if (EDGE_SUCC (e->src, 0) != e)
	continue;

      for (ix2 = 0, ev2 = bb; ix2 < EDGE_COUNT (ev2->preds); )
	{
	  e2 = EDGE_PRED (ev2, ix2);
	  ix2++;

	  if (e2 == e)
	    continue;

	  /* We've already checked the fallthru edge above.  */
	  if (e2 == fallthru)
	    continue;

	  /* The "first successor" check above only prevents multiple
	     checks of crossjump(A,B).  In order to prevent redundant
	     checks of crossjump(B,A), require that A be the block
	     with the lowest index.  */
	  if (e->src->index > e2->src->index)
	    continue;

	  /* If nothing changed since the last attempt, there is nothing
	     we can do.  */
	  if (!first_pass
	      && (!(df_get_bb_dirty (e->src))
		  && !(df_get_bb_dirty (e2->src))))
	    continue;

	  if (try_crossjump_to_edge (mode, e, e2))
	    {
	      changed = true;
	      ev2 = bb;
	      ix = 0;
	      break;
	    }
	}
    }

  if (changed)
    crossjumps_occured = true;

  return changed;
}

/* Return true if BB contains just bb note, or bb note followed
   by only DEBUG_INSNs.  */

static bool
trivially_empty_bb_p (basic_block bb)
{
  rtx insn = BB_END (bb);

  while (1)
    {
      if (insn == BB_HEAD (bb))
	return true;
      if (!DEBUG_INSN_P (insn))
	return false;
      insn = PREV_INSN (insn);
    }
}

/* Do simple CFG optimizations - basic block merging, simplifying of jump
   instructions etc.  Return nonzero if changes were made.  */

static bool
try_optimize_cfg (int mode)
{
  bool changed_overall = false;
  bool changed;
  int iterations = 0;
  basic_block bb, b, next;

  if (mode & (CLEANUP_CROSSJUMP | CLEANUP_THREADING))
    clear_bb_flags ();

  crossjumps_occured = false;

  FOR_EACH_BB (bb)
    update_forwarder_flag (bb);

  if (! targetm.cannot_modify_jumps_p ())
    {
      first_pass = true;
      /* Attempt to merge blocks as made possible by edge removal.  If
	 a block has only one successor, and the successor has only
	 one predecessor, they may be combined.  */
      do
	{
	  changed = false;
	  iterations++;

	  if (dump_file)
	    fprintf (dump_file,
		     "\n\ntry_optimize_cfg iteration %i\n\n",
		     iterations);

	  for (b = ENTRY_BLOCK_PTR->next_bb; b != EXIT_BLOCK_PTR;)
	    {
	      basic_block c;
	      edge s;
	      bool changed_here = false;

	      /* Delete trivially dead basic blocks.  This is either
		 blocks with no predecessors, or empty blocks with no
		 successors.  However if the empty block with no
		 successors is the successor of the ENTRY_BLOCK, it is
		 kept.  This ensures that the ENTRY_BLOCK will have a
		 successor which is a precondition for many RTL
		 passes.  Empty blocks may result from expanding
		 __builtin_unreachable ().  */
	      if (EDGE_COUNT (b->preds) == 0
		  || (EDGE_COUNT (b->succs) == 0
		      && trivially_empty_bb_p (b)
		      && single_succ_edge (ENTRY_BLOCK_PTR)->dest != b))
		{
		  c = b->prev_bb;
<<<<<<< HEAD
=======
		  if (EDGE_COUNT (b->preds) > 0)
		    {
		      edge e;
		      edge_iterator ei;

		      if (current_ir_type () == IR_RTL_CFGLAYOUT)
			{
			  if (b->il.rtl->footer
			      && BARRIER_P (b->il.rtl->footer))
			    FOR_EACH_EDGE (e, ei, b->preds)
			      if ((e->flags & EDGE_FALLTHRU)
				  && e->src->il.rtl->footer == NULL)
				{
				  if (b->il.rtl->footer)
				    {
				      e->src->il.rtl->footer = b->il.rtl->footer;
				      b->il.rtl->footer = NULL;
				    }
				  else
				    {
				      start_sequence ();
				      e->src->il.rtl->footer = emit_barrier ();
				      end_sequence ();
				    }
				}
			}
		      else
			{
			  rtx last = get_last_bb_insn (b);
			  if (last && BARRIER_P (last))
			    FOR_EACH_EDGE (e, ei, b->preds)
			      if ((e->flags & EDGE_FALLTHRU))
				emit_barrier_after (BB_END (e->src));
			}
		    }
>>>>>>> 779871ac
		  delete_basic_block (b);
		  if (!(mode & CLEANUP_CFGLAYOUT))
		    changed = true;
		  /* Avoid trying to remove ENTRY_BLOCK_PTR.  */
		  b = (c == ENTRY_BLOCK_PTR ? c->next_bb : c);
		  continue;
		}

	      /* Remove code labels no longer used.  */
	      if (single_pred_p (b)
		  && (single_pred_edge (b)->flags & EDGE_FALLTHRU)
		  && !(single_pred_edge (b)->flags & EDGE_COMPLEX)
		  && LABEL_P (BB_HEAD (b))
		  /* If the previous block ends with a branch to this
		     block, we can't delete the label.  Normally this
		     is a condjump that is yet to be simplified, but
		     if CASE_DROPS_THRU, this can be a tablejump with
		     some element going to the same place as the
		     default (fallthru).  */
		  && (single_pred (b) == ENTRY_BLOCK_PTR
		      || !JUMP_P (BB_END (single_pred (b)))
		      || ! label_is_jump_target_p (BB_HEAD (b),
						   BB_END (single_pred (b)))))
		{
		  rtx label = BB_HEAD (b);

		  delete_insn_chain (label, label, false);
		  /* If the case label is undeletable, move it after the
		     BASIC_BLOCK note.  */
		  if (NOTE_KIND (BB_HEAD (b)) == NOTE_INSN_DELETED_LABEL)
		    {
		      rtx bb_note = NEXT_INSN (BB_HEAD (b));

		      reorder_insns_nobb (label, label, bb_note);
		      BB_HEAD (b) = bb_note;
		      if (BB_END (b) == bb_note)
			BB_END (b) = label;
		    }
		  if (dump_file)
		    fprintf (dump_file, "Deleted label in block %i.\n",
			     b->index);
		}

	      /* If we fall through an empty block, we can remove it.  */
	      if (!(mode & CLEANUP_CFGLAYOUT)
		  && single_pred_p (b)
		  && (single_pred_edge (b)->flags & EDGE_FALLTHRU)
		  && !LABEL_P (BB_HEAD (b))
		  && FORWARDER_BLOCK_P (b)
		  /* Note that forwarder_block_p true ensures that
		     there is a successor for this block.  */
		  && (single_succ_edge (b)->flags & EDGE_FALLTHRU)
		  && n_basic_blocks > NUM_FIXED_BLOCKS + 1)
		{
		  if (dump_file)
		    fprintf (dump_file,
			     "Deleting fallthru block %i.\n",
			     b->index);

		  c = b->prev_bb == ENTRY_BLOCK_PTR ? b->next_bb : b->prev_bb;
		  redirect_edge_succ_nodup (single_pred_edge (b),
					    single_succ (b));
		  delete_basic_block (b);
		  changed = true;
		  b = c;
		  continue;
		}

	      if (single_succ_p (b)
		  && (s = single_succ_edge (b))
		  && !(s->flags & EDGE_COMPLEX)
		  && (c = s->dest) != EXIT_BLOCK_PTR
		  && single_pred_p (c)
		  && b != c)
		{
		  /* When not in cfg_layout mode use code aware of reordering
		     INSN.  This code possibly creates new basic blocks so it
		     does not fit merge_blocks interface and is kept here in
		     hope that it will become useless once more of compiler
		     is transformed to use cfg_layout mode.  */

		  if ((mode & CLEANUP_CFGLAYOUT)
		      && can_merge_blocks_p (b, c))
		    {
		      merge_blocks (b, c);
		      update_forwarder_flag (b);
		      changed_here = true;
		    }
		  else if (!(mode & CLEANUP_CFGLAYOUT)
			   /* If the jump insn has side effects,
			      we can't kill the edge.  */
			   && (!JUMP_P (BB_END (b))
			       || (reload_completed
				   ? simplejump_p (BB_END (b))
				   : (onlyjump_p (BB_END (b))
				      && !tablejump_p (BB_END (b),
						       NULL, NULL))))
			   && (next = merge_blocks_move (s, b, c, mode)))
		      {
			b = next;
			changed_here = true;
		      }
		}

	      /* Simplify branch over branch.  */
	      if ((mode & CLEANUP_EXPENSIVE)
		   && !(mode & CLEANUP_CFGLAYOUT)
		   && try_simplify_condjump (b))
		changed_here = true;

	      /* If B has a single outgoing edge, but uses a
		 non-trivial jump instruction without side-effects, we
		 can either delete the jump entirely, or replace it
		 with a simple unconditional jump.  */
	      if (single_succ_p (b)
		  && single_succ (b) != EXIT_BLOCK_PTR
		  && onlyjump_p (BB_END (b))
		  && !find_reg_note (BB_END (b), REG_CROSSING_JUMP, NULL_RTX)
		  && try_redirect_by_replacing_jump (single_succ_edge (b),
						     single_succ (b),
						     (mode & CLEANUP_CFGLAYOUT) != 0))
		{
		  update_forwarder_flag (b);
		  changed_here = true;
		}

	      /* Simplify branch to branch.  */
	      if (try_forward_edges (mode, b))
		changed_here = true;

	      /* Look for shared code between blocks.  */
	      if ((mode & CLEANUP_CROSSJUMP)
		  && try_crossjump_bb (mode, b))
		changed_here = true;

	      /* Don't get confused by the index shift caused by
		 deleting blocks.  */
	      if (!changed_here)
		b = b->next_bb;
	      else
		changed = true;
	    }

	  if ((mode & CLEANUP_CROSSJUMP)
	      && try_crossjump_bb (mode, EXIT_BLOCK_PTR))
	    changed = true;

#ifdef ENABLE_CHECKING
	  if (changed)
	    verify_flow_info ();
#endif

	  changed_overall |= changed;
	  first_pass = false;
	}
      while (changed);
    }

  FOR_ALL_BB (b)
    b->flags &= ~(BB_FORWARDER_BLOCK | BB_NONTHREADABLE_BLOCK);

  return changed_overall;
}

/* Delete all unreachable basic blocks.  */

bool
delete_unreachable_blocks (void)
{
  bool changed = false;
  basic_block b, prev_bb;

  find_unreachable_blocks ();

  /* When we're in GIMPLE mode and there may be debug insns, we should
     delete blocks in reverse dominator order, so as to get a chance
     to substitute all released DEFs into debug stmts.  If we don't
     have dominators information, walking blocks backward gets us a
     better chance of retaining most debug information than
     otherwise.  */
  if (MAY_HAVE_DEBUG_STMTS && current_ir_type () == IR_GIMPLE
      && dom_info_available_p (CDI_DOMINATORS))
    {
      for (b = EXIT_BLOCK_PTR->prev_bb; b != ENTRY_BLOCK_PTR; b = prev_bb)
	{
	  prev_bb = b->prev_bb;

	  if (!(b->flags & BB_REACHABLE))
	    {
	      /* Speed up the removal of blocks that don't dominate
		 others.  Walking backwards, this should be the common
		 case.  */
	      if (!first_dom_son (CDI_DOMINATORS, b))
		delete_basic_block (b);
	      else
		{
		  VEC (basic_block, heap) *h
		    = get_all_dominated_blocks (CDI_DOMINATORS, b);

		  while (VEC_length (basic_block, h))
		    {
		      b = VEC_pop (basic_block, h);

		      prev_bb = b->prev_bb;

		      gcc_assert (!(b->flags & BB_REACHABLE));

		      delete_basic_block (b);
		    }

		  VEC_free (basic_block, heap, h);
		}

	      changed = true;
	    }
	}
    }
  else
    {
      for (b = EXIT_BLOCK_PTR->prev_bb; b != ENTRY_BLOCK_PTR; b = prev_bb)
	{
	  prev_bb = b->prev_bb;

	  if (!(b->flags & BB_REACHABLE))
	    {
	      delete_basic_block (b);
	      changed = true;
	    }
	}
    }

  if (changed)
    tidy_fallthru_edges ();
  return changed;
}

/* Delete any jump tables never referenced.  We can't delete them at the
   time of removing tablejump insn as they are referenced by the preceding
   insns computing the destination, so we delay deleting and garbagecollect
   them once life information is computed.  */
void
delete_dead_jumptables (void)
{
  basic_block bb;

  /* A dead jump table does not belong to any basic block.  Scan insns
     between two adjacent basic blocks.  */
  FOR_EACH_BB (bb)
    {
      rtx insn, next;

      for (insn = NEXT_INSN (BB_END (bb));
	   insn && !NOTE_INSN_BASIC_BLOCK_P (insn);
	   insn = next)
	{
	  next = NEXT_INSN (insn);
	  if (LABEL_P (insn)
	      && LABEL_NUSES (insn) == LABEL_PRESERVE_P (insn)
	      && JUMP_TABLE_DATA_P (next))
	    {
	      rtx label = insn, jump = next;

	      if (dump_file)
		fprintf (dump_file, "Dead jumptable %i removed\n",
			 INSN_UID (insn));

	      next = NEXT_INSN (next);
	      delete_insn (jump);
	      delete_insn (label);
	    }
	}
    }
}


/* Tidy the CFG by deleting unreachable code and whatnot.  */

bool
cleanup_cfg (int mode)
{
  bool changed = false;

  /* Set the cfglayout mode flag here.  We could update all the callers
     but that is just inconvenient, especially given that we eventually
     want to have cfglayout mode as the default.  */
  if (current_ir_type () == IR_RTL_CFGLAYOUT)
    mode |= CLEANUP_CFGLAYOUT;

  timevar_push (TV_CLEANUP_CFG);
  if (delete_unreachable_blocks ())
    {
      changed = true;
      /* We've possibly created trivially dead code.  Cleanup it right
	 now to introduce more opportunities for try_optimize_cfg.  */
      if (!(mode & (CLEANUP_NO_INSN_DEL))
	  && !reload_completed)
	delete_trivially_dead_insns (get_insns (), max_reg_num ());
    }

  compact_blocks ();

  /* To tail-merge blocks ending in the same noreturn function (e.g.
     a call to abort) we have to insert fake edges to exit.  Do this
     here once.  The fake edges do not interfere with any other CFG
     cleanups.  */
  if (mode & CLEANUP_CROSSJUMP)
    add_noreturn_fake_exit_edges ();

  if (!dbg_cnt (cfg_cleanup))
    return changed;

  while (try_optimize_cfg (mode))
    {
      delete_unreachable_blocks (), changed = true;
      if (!(mode & CLEANUP_NO_INSN_DEL))
	{
	  /* Try to remove some trivially dead insns when doing an expensive
	     cleanup.  But delete_trivially_dead_insns doesn't work after
	     reload (it only handles pseudos) and run_fast_dce is too costly
	     to run in every iteration.

	     For effective cross jumping, we really want to run a fast DCE to
	     clean up any dead conditions, or they get in the way of performing
	     useful tail merges.

	     Other transformations in cleanup_cfg are not so sensitive to dead
	     code, so delete_trivially_dead_insns or even doing nothing at all
	     is good enough.  */
	  if ((mode & CLEANUP_EXPENSIVE) && !reload_completed
	      && !delete_trivially_dead_insns (get_insns (), max_reg_num ()))
	    break;
	  else if ((mode & CLEANUP_CROSSJUMP)
		   && crossjumps_occured)
	    run_fast_dce ();
	}
      else
	break;
    }

  if (mode & CLEANUP_CROSSJUMP)
    remove_fake_exit_edges ();

  /* Don't call delete_dead_jumptables in cfglayout mode, because
     that function assumes that jump tables are in the insns stream.
     But we also don't _have_ to delete dead jumptables in cfglayout
     mode because we shouldn't even be looking at things that are
     not in a basic block.  Dead jumptables are cleaned up when
     going out of cfglayout mode.  */
  if (!(mode & CLEANUP_CFGLAYOUT))
    delete_dead_jumptables ();

  timevar_pop (TV_CLEANUP_CFG);

  return changed;
}

static unsigned int
rest_of_handle_jump (void)
{
  if (crtl->tail_call_emit)
    fixup_tail_calls ();
  return 0;
}

struct rtl_opt_pass pass_jump =
{
 {
  RTL_PASS,
  "sibling",                            /* name */
  NULL,                                 /* gate */
  rest_of_handle_jump,			/* execute */
  NULL,                                 /* sub */
  NULL,                                 /* next */
  0,                                    /* static_pass_number */
  TV_JUMP,                              /* tv_id */
  0,                                    /* properties_required */
  0,                                    /* properties_provided */
  0,                                    /* properties_destroyed */
  TODO_ggc_collect,                     /* todo_flags_start */
  TODO_verify_flow,                     /* todo_flags_finish */
 }
};


static unsigned int
rest_of_handle_jump2 (void)
{
  delete_trivially_dead_insns (get_insns (), max_reg_num ());
  if (dump_file)
    dump_flow_info (dump_file, dump_flags);
  cleanup_cfg ((optimize ? CLEANUP_EXPENSIVE : 0)
	       | (flag_thread_jumps ? CLEANUP_THREADING : 0));
  return 0;
}


struct rtl_opt_pass pass_jump2 =
{
 {
  RTL_PASS,
  "jump",                               /* name */
  NULL,                                 /* gate */
  rest_of_handle_jump2,			/* execute */
  NULL,                                 /* sub */
  NULL,                                 /* next */
  0,                                    /* static_pass_number */
  TV_JUMP,                              /* tv_id */
  0,                                    /* properties_required */
  0,                                    /* properties_provided */
  0,                                    /* properties_destroyed */
  TODO_ggc_collect,                     /* todo_flags_start */
  TODO_dump_func | TODO_verify_rtl_sharing,/* todo_flags_finish */
 }
};

<|MERGE_RESOLUTION|>--- conflicted
+++ resolved
@@ -2007,8 +2007,6 @@
 		      && single_succ_edge (ENTRY_BLOCK_PTR)->dest != b))
 		{
 		  c = b->prev_bb;
-<<<<<<< HEAD
-=======
 		  if (EDGE_COUNT (b->preds) > 0)
 		    {
 		      edge e;
@@ -2044,7 +2042,6 @@
 				emit_barrier_after (BB_END (e->src));
 			}
 		    }
->>>>>>> 779871ac
 		  delete_basic_block (b);
 		  if (!(mode & CLEANUP_CFGLAYOUT))
 		    changed = true;

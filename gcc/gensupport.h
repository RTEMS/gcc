--- conflicted
+++ resolved
@@ -1,9 +1,5 @@
 /* Declarations for rtx-reader support for gen* routines.
-<<<<<<< HEAD
-   Copyright (C) 2000, 2002, 2003, 2004, 2007, 2008
-=======
    Copyright (C) 2000, 2002, 2003, 2004, 2007, 2008, 2010
->>>>>>> 03d20231
    Free Software Foundation, Inc.
 
 This file is part of GCC.

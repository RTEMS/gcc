--- conflicted
+++ resolved
@@ -234,79 +234,6 @@
   free (queue);
 }
 
-<<<<<<< HEAD
-/* Basic block from has lost one or more of its predecessors, so it might
-   mo longer be part irreducible loop.  Fix it and proceed recursively
-   for its successors if needed.  */
-static void
-fix_irreducible_loops (basic_block from)
-{
-  basic_block bb;
-  basic_block *stack;
-  int stack_top;
-  sbitmap on_stack;
-  edge *edges, e;
-  unsigned num_edges, i;
-
-  if (!(from->flags & BB_IRREDUCIBLE_LOOP))
-    return;
-
-  on_stack = sbitmap_alloc (last_basic_block);
-  sbitmap_zero (on_stack);
-  SET_BIT (on_stack, from->index);
-  stack = XNEWVEC (basic_block, from->loop_father->num_nodes);
-  stack[0] = from;
-  stack_top = 1;
-
-  while (stack_top)
-    {
-      edge_iterator ei;
-      bb = stack[--stack_top];
-      RESET_BIT (on_stack, bb->index);
-
-      FOR_EACH_EDGE (e, ei, bb->preds)
-	if (e->flags & EDGE_IRREDUCIBLE_LOOP)
-	  break;
-      if (e)
-	continue;
-
-      bb->flags &= ~BB_IRREDUCIBLE_LOOP;
-      if (bb->loop_father->header == bb)
-	edges = get_loop_exit_edges (bb->loop_father, &num_edges);
-      else
-	{
-	  num_edges = EDGE_COUNT (bb->succs);
-	  edges = XNEWVEC (edge, num_edges);
-	  FOR_EACH_EDGE (e, ei, bb->succs)
-	    edges[ei.index] = e;
-	}
-
-      for (i = 0; i < num_edges; i++)
-	{
-	  e = edges[i];
-
-	  if (e->flags & EDGE_IRREDUCIBLE_LOOP)
-	    {
-	      if (!flow_bb_inside_loop_p (from->loop_father, e->dest))
-		continue;
-
-	      e->flags &= ~EDGE_IRREDUCIBLE_LOOP;
-	      if (TEST_BIT (on_stack, e->dest->index))
-		continue;
-
-	      SET_BIT (on_stack, e->dest->index);
-	      stack[stack_top++] = e->dest;
-	    }
-	}
-      free (edges);
-    }
-
-  free (on_stack);
-  free (stack);
-}
-
-=======
->>>>>>> f8383f28
 /* Removes path beginning at edge E, i.e. remove basic blocks dominated by E
    and update loop structures and dominators.  Return true if we were able
    to remove the path, false otherwise (and nothing is affected then).  */
@@ -721,11 +648,7 @@
 {
   struct loop *cloop;
   cloop = XCNEW (struct loop);
-<<<<<<< HEAD
-  place_new_loop (loops, cloop);
-=======
   place_new_loop (cloop);
->>>>>>> f8383f28
 
   /* Mark the new loop as copy of LOOP.  */
   loop->copy = cloop;
@@ -1295,45 +1218,9 @@
 
       e = find_edge (loop->latch, loop->header);
 
-<<<<<<< HEAD
-      loop_split_edge_with (e, NULL_RTX);
-    }
-  loops->state |= LOOPS_HAVE_SIMPLE_LATCHES;
-}
-
-/* A quite stupid function to put INSNS on edge E. They are supposed to form
-   just one basic block.  Jumps in INSNS are not handled, so cfg do not have to
-   be ok after this function.  The created block is placed on correct place
-   in LOOPS structure and its dominator is set.  */
-basic_block
-loop_split_edge_with (edge e, rtx insns)
-{
-  basic_block src, dest, new_bb;
-  struct loop *loop_c;
-
-  src = e->src;
-  dest = e->dest;
-
-  loop_c = find_common_loop (src->loop_father, dest->loop_father);
-
-  /* Create basic block for it.  */
-
-  new_bb = split_edge (e);
-  add_bb_to_loop (new_bb, loop_c);
-  new_bb->flags |= (insns ? BB_SUPERBLOCK : 0);
-
-  if (insns)
-    emit_insn_after (insns, BB_END (new_bb));
-
-  if (dest->loop_father->latch == src)
-    dest->loop_father->latch = new_bb;
-
-  return new_bb;
-=======
       split_edge (e);
     }
   current_loops->state |= LOOPS_HAVE_SIMPLE_LATCHES;
->>>>>>> f8383f28
 }
 
 /* This function is called from loop_version.  It splits the entry edge
@@ -1371,12 +1258,8 @@
 			  cond_expr);
 
   /* Don't set EDGE_TRUE_VALUE in RTL mode, as it's invalid there.  */
-<<<<<<< HEAD
-  e1 = make_edge (new_head, first_head, ir_type () ? EDGE_TRUE_VALUE : 0);
-=======
   e1 = make_edge (new_head, first_head,
 		  current_ir_type () == IR_GIMPLE ? EDGE_TRUE_VALUE : 0);
->>>>>>> f8383f28
   set_immediate_dominator (CDI_DOMINATORS, first_head, new_head);
   set_immediate_dominator (CDI_DOMINATORS, second_head, new_head);
 
@@ -1519,13 +1402,8 @@
     }
 
   /* Remove the dead loops from structures.  */
-<<<<<<< HEAD
-  loops->tree_root->num_nodes = n_basic_blocks; 
-  for (i = 1; i < loops->num; i++)
-=======
   current_loops->tree_root->num_nodes = n_basic_blocks;
   for (i = 1; i < current_loops->num; i++)
->>>>>>> f8383f28
     {
       loop = current_loops->parray[i];
       if (!loop)
@@ -1593,15 +1471,8 @@
       bb->aux = NULL;
     }
 
-<<<<<<< HEAD
-  if (loops->state & LOOPS_HAVE_MARKED_SINGLE_EXITS)
-    mark_single_exit_loops (loops);
-  if (loops->state & LOOPS_HAVE_MARKED_IRREDUCIBLE_REGIONS)
-    mark_irreducible_loops (loops);
-=======
   if (current_loops->state & LOOPS_HAVE_MARKED_SINGLE_EXITS)
     mark_single_exit_loops ();
   if (current_loops->state & LOOPS_HAVE_MARKED_IRREDUCIBLE_REGIONS)
     mark_irreducible_loops ();
->>>>>>> f8383f28
 }
--- conflicted
+++ resolved
@@ -41,10 +41,6 @@
 static void fix_loop_placements (struct loop *, bool *);
 static bool fix_bb_placement (basic_block);
 static void fix_bb_placements (basic_block, bool *);
-<<<<<<< HEAD
-static basic_block create_preheader (struct loop *, int);
-=======
->>>>>>> ad365750
 static void unloop (struct loop *, bool *);
 
 #define RDIV(X,Y) (((X) + (Y) / 2) / (Y))
@@ -402,11 +398,7 @@
 place_new_loop (struct loop *loop)
 {
   loop->num = number_of_loops ();
-<<<<<<< HEAD
-  VEC_safe_push (loop_p, heap, current_loops->larray, loop);
-=======
   VEC_safe_push (loop_p, gc, current_loops->larray, loop);
->>>>>>> ad365750
 }
 
 /* Given LOOP structure with filled header and latch, find the body of the
@@ -441,11 +433,7 @@
 
       /* If we find a direct subloop of OUTER, move it to LOOP.  */
       subloop = bbs[i]->loop_father;
-<<<<<<< HEAD
-      if (subloop->outer == outer
-=======
       if (loop_outer (subloop) == outer
->>>>>>> ad365750
 	  && subloop->header == bbs[i])
 	{
 	  flow_loop_tree_node_remove (subloop);
@@ -1132,27 +1120,15 @@
   gcc_assert (nentry);
   if (nentry == 1)
     {
-<<<<<<< HEAD
-      e = loop_preheader_edge (loop);
-
-      if (/* We do not allow entry block to be the loop preheader, since we
-	     cannot emit code there.  */
-	  e->src != ENTRY_BLOCK_PTR
-	  /* If we want simple preheaders, also force the preheader to have
-	     just a single successor.  */
-	  && !((flags & CP_SIMPLE_PREHEADERS)
-	       && !single_succ_p (e->src))
-          && !((flags & CP_FALLTHRU_PREHEADERS
-                && JUMP_P (BB_END (e->src)))))
-=======
       if (/* We do not allow entry block to be the loop preheader, since we
 	     cannot emit code there.  */
 	  single_entry->src != ENTRY_BLOCK_PTR
 	  /* If we want simple preheaders, also force the preheader to have
 	     just a single successor.  */
 	  && !((flags & CP_SIMPLE_PREHEADERS)
-	       && !single_succ_p (single_entry->src)))
->>>>>>> ad365750
+	       && !single_succ_p (single_entry->src))
+          && !((flags & CP_FALLTHRU_PREHEADERS
+                && JUMP_P (BB_END (single_entry->src)))))
 	return NULL;
     }
 

/* Register note definitions.
   Copyright (C) 2004, 2005, 2006, 2007, 2008, 2009, 2010
   Free Software Foundation, Inc.

This file is part of GCC.

GCC is free software; you can redistribute it and/or modify it under
the terms of the GNU General Public License as published by the Free
Software Foundation; either version 3, or (at your option) any later
version.

GCC is distributed in the hope that it will be useful, but WITHOUT ANY
WARRANTY; without even the implied warranty of MERCHANTABILITY or
FITNESS FOR A PARTICULAR PURPOSE.  See the GNU General Public License
for more details.

You should have received a copy of the GNU General Public License
along with GCC; see the file COPYING3.  If not see
<http://www.gnu.org/licenses/>.  */

/* This file defines all the codes that may appear on individual
   EXPR_LIST rtxes in the REG_NOTES chain of an insn.  The codes are
   stored in the mode field of the EXPR_LIST.  Source files define
   DEF_REG_NOTE appropriately before including this file.  */

/* Shorthand.  */
#define REG_NOTE(NAME) DEF_REG_NOTE (REG_##NAME)

/* REG_DEP_TRUE is used in scheduler dependencies lists to represent a
   read-after-write dependency (i.e. a true data dependency).  This is
   here, not grouped with REG_DEP_ANTI and REG_DEP_OUTPUT, because some
   passes use a literal 0 for it.  */
REG_NOTE (DEP_TRUE)

/* The value in REG dies in this insn (i.e., it is not needed past
   this insn).  If REG is set in this insn, the REG_DEAD note may,
   but need not, be omitted.  */
REG_NOTE (DEAD)

/* The REG is autoincremented or autodecremented in this insn.  */
REG_NOTE (INC)

/* Describes the insn as a whole; it says that the insn sets a
   register to a constant value or to be equivalent to a memory
   address.  If the register is spilled to the stack then the constant
   value should be substituted for it.  The contents of the REG_EQUIV
   is the constant value or memory address, which may be different
   from the source of the SET although it has the same value.  A
   REG_EQUIV note may also appear on an insn which copies a register
   parameter to a pseudo-register, if there is a memory address which
   could be used to hold that pseudo-register throughout the function.  */
REG_NOTE (EQUIV)

/* Like REG_EQUIV except that the destination is only momentarily
   equal to the specified rtx.  Therefore, it cannot be used for
   substitution; but it can be used for cse.  */
REG_NOTE (EQUAL)

/* The register is always nonnegative during the containing loop.
   This is used in branches so that decrement and branch instructions
   terminating on zero can be matched.  There must be an insn pattern
   in the md file named `decrement_and_branch_until_zero' or else this
   will never be added to any instructions.  */
REG_NOTE (NONNEG)

/* Identifies a register set in this insn and never used.  */
REG_NOTE (UNUSED)

/* REG_CC_SETTER and REG_CC_USER link a pair of insns that set and use
   CC0, respectively.  Normally, these are required to be consecutive
   insns, but we permit putting a cc0-setting insn in the delay slot
   of a branch as long as only one copy of the insn exists.  In that
   case, these notes point from one to the other to allow code
   generation to determine what any require information and to
   properly update CC_STATUS.  These notes are INSN_LISTs.  */
REG_NOTE (CC_SETTER)
REG_NOTE (CC_USER)

/* Points to a CODE_LABEL.  Used by JUMP_INSNs to say that the CODE_LABEL
   contained in the REG_LABEL_TARGET note is a possible jump target of
   this insn.  This note is an INSN_LIST.  */
REG_NOTE (LABEL_TARGET)

/* Points to a CODE_LABEL.  Used by any insn to say that the CODE_LABEL
   contained in the REG_LABEL_OPERAND note is used by the insn, but as an
   operand, not as a jump target (though it may indirectly be a jump
   target for a later jump insn).  This note is an INSN_LIST.  */
REG_NOTE (LABEL_OPERAND)

/* REG_DEP_OUTPUT and REG_DEP_ANTI are used in scheduler dependencies lists
   to represent write-after-write and write-after-read dependencies
   respectively.  */
REG_NOTE (DEP_OUTPUT)
REG_NOTE (DEP_ANTI)

/* REG_BR_PROB is attached to JUMP_INSNs and CALL_INSNs.  It has an
   integer value.  For jumps, it is the probability that this is a
   taken branch.  For calls, it is the probability that this call
   won't return.  */
REG_NOTE (BR_PROB)

/* Attached to a call insn; indicates that the call is malloc-like and
   that the pointer returned cannot alias anything else.  */
REG_NOTE (NOALIAS)

/* REG_BR_PRED is attached to JUMP_INSNs and CALL_INSNSs.  It contains
   CONCAT of two integer value.  First specifies the branch predictor
   that added the note, second specifies the predicted hitrate of
   branch in the same format as REG_BR_PROB note uses.  */
REG_NOTE (BR_PRED)

/* Attached to insns that are RTX_FRAME_RELATED_P, but are too complex
   for DWARF to interpret what they imply.  The attached rtx is used
   instead of intuition.  */
REG_NOTE (FRAME_RELATED_EXPR)

/* Attached to insns that are RTX_FRAME_RELATED_P, but are too complex
   for FRAME_RELATED_EXPR intuition.  The insn's first pattern must be
   a SET, and the destination must be the CFA register.  The attached
   rtx is an expression that defines the CFA.  In the simplest case, the
   rtx could be just the stack_pointer_rtx; more common would be a PLUS
   with a base register and a constant offset.  In the most complicated
   cases, this will result in a DW_CFA_def_cfa_expression with the rtx
   expression rendered in a dwarf location expression.  */
REG_NOTE (CFA_DEF_CFA)

/* Attached to insns that are RTX_FRAME_RELATED_P, but are too complex
   for FRAME_RELATED_EXPR intuition.  This note adjusts the expression
   from which the CFA is computed.  The attached rtx defines a new CFA
   expression, relative to the old CFA expression.  This rtx must be of
   the form (SET new-cfa-reg (PLUS old-cfa-reg const_int)).  If the note
   rtx is NULL, we use the first SET of the insn.  */
REG_NOTE (CFA_ADJUST_CFA)

/* Similar to FRAME_RELATED_EXPR, with the additional information that
   this is a save to memory, i.e. will result in DW_CFA_offset or the
   like.  The pattern or the insn should be a simple store relative to
   the CFA.  */
REG_NOTE (CFA_OFFSET)

/* Similar to FRAME_RELATED_EXPR, with the additional information that this
   is a save to a register, i.e. will result in DW_CFA_register.  The insn
   or the pattern should be simple reg-reg move.  */
REG_NOTE (CFA_REGISTER)

/* Attached to insns that are RTX_FRAME_RELATED_P, but are too complex
   for FRAME_RELATED_EXPR intuition.  This is a save to memory, i.e. will
   result in a DW_CFA_expression.  The pattern or the insn should be a
   store of a register to an arbitrary (non-validated) memory address.  */
REG_NOTE (CFA_EXPRESSION)

/* Attached to insns that are RTX_FRAME_RELATED_P, with the information
   that this is a restore operation, i.e. will result in DW_CFA_restore
   or the like.  Either the attached rtx, or the destination of the insn's
   first pattern is the register to be restored.  */
REG_NOTE (CFA_RESTORE)

/* Attached to insns that are RTX_FRAME_RELATED_P, marks insn that sets
   vDRAP from DRAP.  If vDRAP is a register, vdrap_reg is initalized
   to the argument, if it is a MEM, it is ignored.  */
REG_NOTE (CFA_SET_VDRAP)

/* Attached to insns that are RTX_FRAME_RELATED_P, indicating a window
   save operation, i.e. will result in a DW_CFA_GNU_window_save.
   The argument is ignored.  */
REG_NOTE (CFA_WINDOW_SAVE)

/* Attached to insns that are RTX_FRAME_RELATED_P, marks the insn as
   requiring that all queued information should be flushed *before* insn,
   regardless of what is visible in the rtl.  The argument is ignored.
   This is normally used for a call instruction which is not exposed to
   the rest of the compiler as a CALL_INSN.  */
REG_NOTE (CFA_FLUSH_QUEUE)

/* Indicates that REG holds the exception context for the function.
   This context is shared by inline functions, so the code to acquire
   the real exception context is delayed until after inlining.  */
REG_NOTE (EH_CONTEXT)

/* Indicates what exception region an INSN belongs in.  This is used
   to indicate what region to which a call may throw.  REGION 0
   indicates that a call cannot throw at all.  REGION -1 indicates
   that it cannot throw, nor will it execute a non-local goto.  */
REG_NOTE (EH_REGION)

/* Used by haifa-sched to save NOTE_INSN notes across scheduling.  */
REG_NOTE (SAVE_NOTE)

/* Indicates that a call does not return.  */
REG_NOTE (NORETURN)

/* Indicates that an indirect jump is a non-local goto instead of a
   computed goto.  */
REG_NOTE (NON_LOCAL_GOTO)

/* Indicates that a jump crosses between hot and cold sections in a
   (partitioned) assembly or .o file, and therefore should not be
   reduced to a simpler jump by optimizations.  */
REG_NOTE (CROSSING_JUMP)

/* This kind of note is generated at each to `setjmp', and similar
   functions that can return twice.  */
REG_NOTE (SETJMP)

<<<<<<< HEAD
/* This kind of note is generated at each transactional memory
   builtin, to indicate we need to generate transaction restart
   edges for this insn.  */
REG_NOTE (TM)
=======
/* Indicates the cumulative offset of the stack pointer accounting
   for pushed arguments.  This will only be generated when
   ACCUMULATE_OUTGOING_ARGS is false.  */
REG_NOTE (ARGS_SIZE)
>>>>>>> f61fc398
<|MERGE_RESOLUTION|>--- conflicted
+++ resolved
@@ -202,14 +202,12 @@
    functions that can return twice.  */
 REG_NOTE (SETJMP)
 
-<<<<<<< HEAD
 /* This kind of note is generated at each transactional memory
    builtin, to indicate we need to generate transaction restart
    edges for this insn.  */
 REG_NOTE (TM)
-=======
+
 /* Indicates the cumulative offset of the stack pointer accounting
    for pushed arguments.  This will only be generated when
    ACCUMULATE_OUTGOING_ARGS is false.  */
-REG_NOTE (ARGS_SIZE)
->>>>>>> f61fc398
+REG_NOTE (ARGS_SIZE)
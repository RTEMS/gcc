/* Building internal representation for IRA.
   Copyright (C) 2006, 2007, 2008, 2009, 2010
   Free Software Foundation, Inc.
   Contributed by Vladimir Makarov <vmakarov@redhat.com>.

This file is part of GCC.

GCC is free software; you can redistribute it and/or modify it under
the terms of the GNU General Public License as published by the Free
Software Foundation; either version 3, or (at your option) any later
version.

GCC is distributed in the hope that it will be useful, but WITHOUT ANY
WARRANTY; without even the implied warranty of MERCHANTABILITY or
FITNESS FOR A PARTICULAR PURPOSE.  See the GNU General Public License
for more details.

You should have received a copy of the GNU General Public License
along with GCC; see the file COPYING3.  If not see
<http://www.gnu.org/licenses/>.  */

#include "config.h"
#include "system.h"
#include "coretypes.h"
#include "tm.h"
#include "rtl.h"
#include "tm_p.h"
#include "target.h"
#include "regs.h"
#include "flags.h"
#include "hard-reg-set.h"
#include "basic-block.h"
#include "insn-config.h"
#include "recog.h"
#include "toplev.h"
#include "params.h"
#include "df.h"
#include "output.h"
#include "reload.h"
#include "sparseset.h"
#include "ira-int.h"
#include "emit-rtl.h"  /* FIXME: Can go away once crtl is moved to rtl.h.  */

static ira_copy_t find_allocno_copy (ira_allocno_t, ira_allocno_t, rtx,
				     ira_loop_tree_node_t);

/* The root of the loop tree corresponding to the all function.  */
ira_loop_tree_node_t ira_loop_tree_root;

/* Height of the loop tree.  */
int ira_loop_tree_height;

/* All nodes representing basic blocks are referred through the
   following array.  We can not use basic block member `aux' for this
   because it is used for insertion of insns on edges.  */
ira_loop_tree_node_t ira_bb_nodes;

/* All nodes representing loops are referred through the following
   array.  */
ira_loop_tree_node_t ira_loop_nodes;

/* Map regno -> allocnos with given regno (see comments for
   allocno member `next_regno_allocno').  */
ira_allocno_t *ira_regno_allocno_map;

/* Array of references to all allocnos.  The order number of the
   allocno corresponds to the index in the array.  Removed allocnos
   have NULL element value.  */
ira_allocno_t *ira_allocnos;

/* Sizes of the previous array.  */
int ira_allocnos_num;

/* Map conflict id -> allocno with given conflict id (see comments for
   allocno member `conflict_id').  */
ira_allocno_t *ira_conflict_id_allocno_map;

/* Array of references to all copies.  The order number of the copy
   corresponds to the index in the array.  Removed copies have NULL
   element value.  */
ira_copy_t *ira_copies;

/* Size of the previous array.  */
int ira_copies_num;



/* LAST_BASIC_BLOCK before generating additional insns because of live
   range splitting.  Emitting insns on a critical edge creates a new
   basic block.  */
static int last_basic_block_before_change;

/* The following function allocates the loop tree nodes.  If LOOPS_P
   is FALSE, the nodes corresponding to the loops (except the root
   which corresponds the all function) will be not allocated but nodes
   will still be allocated for basic blocks.  */
static void
create_loop_tree_nodes (bool loops_p)
{
  unsigned int i, j;
  int max_regno;
  bool skip_p;
  edge_iterator ei;
  edge e;
  VEC (edge, heap) *edges;
  loop_p loop;

  ira_bb_nodes
    = ((struct ira_loop_tree_node *)
       ira_allocate (sizeof (struct ira_loop_tree_node) * last_basic_block));
  last_basic_block_before_change = last_basic_block;
  for (i = 0; i < (unsigned int) last_basic_block; i++)
    {
      ira_bb_nodes[i].regno_allocno_map = NULL;
      memset (ira_bb_nodes[i].reg_pressure, 0,
	      sizeof (ira_bb_nodes[i].reg_pressure));
      ira_bb_nodes[i].all_allocnos = NULL;
      ira_bb_nodes[i].modified_regnos = NULL;
      ira_bb_nodes[i].border_allocnos = NULL;
      ira_bb_nodes[i].local_copies = NULL;
    }
  ira_loop_nodes = ((struct ira_loop_tree_node *)
		    ira_allocate (sizeof (struct ira_loop_tree_node)
				  * VEC_length (loop_p, ira_loops.larray)));
  max_regno = max_reg_num ();
  for (i = 0; VEC_iterate (loop_p, ira_loops.larray, i, loop); i++)
    {
      if (loop != ira_loops.tree_root)
	{
	  ira_loop_nodes[i].regno_allocno_map = NULL;
	  if (! loops_p)
	    continue;
	  skip_p = false;
	  FOR_EACH_EDGE (e, ei, loop->header->preds)
	    if (e->src != loop->latch
		&& (e->flags & EDGE_ABNORMAL) && EDGE_CRITICAL_P (e))
	      {
		skip_p = true;
		break;
	      }
	  if (skip_p)
	    continue;
	  edges = get_loop_exit_edges (loop);
	  for (j = 0; VEC_iterate (edge, edges, j, e); j++)
	    if ((e->flags & EDGE_ABNORMAL) && EDGE_CRITICAL_P (e))
	      {
		skip_p = true;
		break;
	      }
	  VEC_free (edge, heap, edges);
	  if (skip_p)
	    continue;
	}
      ira_loop_nodes[i].regno_allocno_map
	= (ira_allocno_t *) ira_allocate (sizeof (ira_allocno_t) * max_regno);
      memset (ira_loop_nodes[i].regno_allocno_map, 0,
	      sizeof (ira_allocno_t) * max_regno);
      memset (ira_loop_nodes[i].reg_pressure, 0,
	      sizeof (ira_loop_nodes[i].reg_pressure));
      ira_loop_nodes[i].all_allocnos = ira_allocate_bitmap ();
      ira_loop_nodes[i].modified_regnos = ira_allocate_bitmap ();
      ira_loop_nodes[i].border_allocnos = ira_allocate_bitmap ();
      ira_loop_nodes[i].local_copies = ira_allocate_bitmap ();
    }
}

/* The function returns TRUE if there are more one allocation
   region.  */
static bool
more_one_region_p (void)
{
  unsigned int i;
  loop_p loop;

  for (i = 0; VEC_iterate (loop_p, ira_loops.larray, i, loop); i++)
    if (ira_loop_nodes[i].regno_allocno_map != NULL
	&& ira_loop_tree_root != &ira_loop_nodes[i])
      return true;
  return false;
}

/* Free the loop tree node of a loop.  */
static void
finish_loop_tree_node (ira_loop_tree_node_t loop)
{
  if (loop->regno_allocno_map != NULL)
    {
      ira_assert (loop->bb == NULL);
      ira_free_bitmap (loop->local_copies);
      ira_free_bitmap (loop->border_allocnos);
      ira_free_bitmap (loop->modified_regnos);
      ira_free_bitmap (loop->all_allocnos);
      ira_free (loop->regno_allocno_map);
      loop->regno_allocno_map = NULL;
    }
}

/* Free the loop tree nodes.  */
static void
finish_loop_tree_nodes (void)
{
  unsigned int i;
  loop_p loop;

  for (i = 0; VEC_iterate (loop_p, ira_loops.larray, i, loop); i++)
    finish_loop_tree_node (&ira_loop_nodes[i]);
  ira_free (ira_loop_nodes);
  for (i = 0; i < (unsigned int) last_basic_block_before_change; i++)
    {
      if (ira_bb_nodes[i].local_copies != NULL)
	ira_free_bitmap (ira_bb_nodes[i].local_copies);
      if (ira_bb_nodes[i].border_allocnos != NULL)
	ira_free_bitmap (ira_bb_nodes[i].border_allocnos);
      if (ira_bb_nodes[i].modified_regnos != NULL)
	ira_free_bitmap (ira_bb_nodes[i].modified_regnos);
      if (ira_bb_nodes[i].all_allocnos != NULL)
	ira_free_bitmap (ira_bb_nodes[i].all_allocnos);
      if (ira_bb_nodes[i].regno_allocno_map != NULL)
	ira_free (ira_bb_nodes[i].regno_allocno_map);
    }
  ira_free (ira_bb_nodes);
}



/* The following recursive function adds LOOP to the loop tree
   hierarchy.  LOOP is added only once.  */
static void
add_loop_to_tree (struct loop *loop)
{
  struct loop *parent;
  ira_loop_tree_node_t loop_node, parent_node;

  /* We can not use loop node access macros here because of potential
     checking and because the nodes are not initialized enough
     yet.  */
  if (loop_outer (loop) != NULL)
    add_loop_to_tree (loop_outer (loop));
  if (ira_loop_nodes[loop->num].regno_allocno_map != NULL
      && ira_loop_nodes[loop->num].children == NULL)
    {
      /* We have not added loop node to the tree yet.  */
      loop_node = &ira_loop_nodes[loop->num];
      loop_node->loop = loop;
      loop_node->bb = NULL;
      for (parent = loop_outer (loop);
	   parent != NULL;
	   parent = loop_outer (parent))
	if (ira_loop_nodes[parent->num].regno_allocno_map != NULL)
	  break;
      if (parent == NULL)
	{
	  loop_node->next = NULL;
	  loop_node->subloop_next = NULL;
	  loop_node->parent = NULL;
	}
      else
	{
	  parent_node = &ira_loop_nodes[parent->num];
	  loop_node->next = parent_node->children;
	  parent_node->children = loop_node;
	  loop_node->subloop_next = parent_node->subloops;
	  parent_node->subloops = loop_node;
	  loop_node->parent = parent_node;
	}
    }
}

/* The following recursive function sets up levels of nodes of the
   tree given its root LOOP_NODE.  The enumeration starts with LEVEL.
   The function returns maximal value of level in the tree + 1.  */
static int
setup_loop_tree_level (ira_loop_tree_node_t loop_node, int level)
{
  int height, max_height;
  ira_loop_tree_node_t subloop_node;

  ira_assert (loop_node->bb == NULL);
  loop_node->level = level;
  max_height = level + 1;
  for (subloop_node = loop_node->subloops;
       subloop_node != NULL;
       subloop_node = subloop_node->subloop_next)
    {
      ira_assert (subloop_node->bb == NULL);
      height = setup_loop_tree_level (subloop_node, level + 1);
      if (height > max_height)
	max_height = height;
    }
  return max_height;
}

/* Create the loop tree.  The algorithm is designed to provide correct
   order of loops (they are ordered by their last loop BB) and basic
   blocks in the chain formed by member next.  */
static void
form_loop_tree (void)
{
  unsigned int i;
  basic_block bb;
  struct loop *parent;
  ira_loop_tree_node_t bb_node, loop_node;
  loop_p loop;

  /* We can not use loop/bb node access macros because of potential
     checking and because the nodes are not initialized enough
     yet.  */
  for (i = 0; VEC_iterate (loop_p, ira_loops.larray, i, loop); i++)
     if (ira_loop_nodes[i].regno_allocno_map != NULL)
       {
	 ira_loop_nodes[i].children = NULL;
	 ira_loop_nodes[i].subloops = NULL;
       }
  FOR_EACH_BB (bb)
    {
      bb_node = &ira_bb_nodes[bb->index];
      bb_node->bb = bb;
      bb_node->loop = NULL;
      bb_node->subloops = NULL;
      bb_node->children = NULL;
      bb_node->subloop_next = NULL;
      bb_node->next = NULL;
      for (parent = bb->loop_father;
	   parent != NULL;
	   parent = loop_outer (parent))
	if (ira_loop_nodes[parent->num].regno_allocno_map != NULL)
	  break;
      add_loop_to_tree (parent);
      loop_node = &ira_loop_nodes[parent->num];
      bb_node->next = loop_node->children;
      bb_node->parent = loop_node;
      loop_node->children = bb_node;
    }
  ira_loop_tree_root = IRA_LOOP_NODE_BY_INDEX (ira_loops.tree_root->num);
  ira_loop_tree_height = setup_loop_tree_level (ira_loop_tree_root, 0);
  ira_assert (ira_loop_tree_root->regno_allocno_map != NULL);
}



/* Rebuild IRA_REGNO_ALLOCNO_MAP and REGNO_ALLOCNO_MAPs of the loop
   tree nodes.  */
static void
rebuild_regno_allocno_maps (void)
{
  unsigned int l;
  int max_regno, regno;
  ira_allocno_t a;
  ira_loop_tree_node_t loop_tree_node;
  loop_p loop;
  ira_allocno_iterator ai;

  max_regno = max_reg_num ();
  for (l = 0; VEC_iterate (loop_p, ira_loops.larray, l, loop); l++)
    if (ira_loop_nodes[l].regno_allocno_map != NULL)
      {
	ira_free (ira_loop_nodes[l].regno_allocno_map);
	ira_loop_nodes[l].regno_allocno_map
	  = (ira_allocno_t *) ira_allocate (sizeof (ira_allocno_t)
					    * max_regno);
	memset (ira_loop_nodes[l].regno_allocno_map, 0,
		sizeof (ira_allocno_t) * max_regno);
      }
  ira_free (ira_regno_allocno_map);
  ira_regno_allocno_map
    = (ira_allocno_t *) ira_allocate (max_regno * sizeof (ira_allocno_t));
  memset (ira_regno_allocno_map, 0, max_regno * sizeof (ira_allocno_t));
  FOR_EACH_ALLOCNO (a, ai)
    {
      if (ALLOCNO_CAP_MEMBER (a) != NULL)
	/* Caps are not in the regno allocno maps.  */
	continue;
      regno = ALLOCNO_REGNO (a);
      loop_tree_node = ALLOCNO_LOOP_TREE_NODE (a);
      ALLOCNO_NEXT_REGNO_ALLOCNO (a) = ira_regno_allocno_map[regno];
      ira_regno_allocno_map[regno] = a;
      if (loop_tree_node->regno_allocno_map[regno] == NULL)
	/* Remember that we can create temporary allocnos to break
	   cycles in register shuffle.  */
	loop_tree_node->regno_allocno_map[regno] = a;
    }
}



/* Pools for allocnos and live ranges.  */
static alloc_pool allocno_pool, live_range_pool;

/* Vec containing references to all created allocnos.  It is a
   container of array allocnos.  */
static VEC(ira_allocno_t,heap) *allocno_vec;

/* Vec containing references to all created allocnos.  It is a
   container of ira_conflict_id_allocno_map.  */
static VEC(ira_allocno_t,heap) *ira_conflict_id_allocno_map_vec;

/* Initialize data concerning allocnos.  */
static void
initiate_allocnos (void)
{
  live_range_pool
    = create_alloc_pool ("live ranges",
			 sizeof (struct live_range), 100);
  allocno_pool
    = create_alloc_pool ("allocnos", sizeof (struct ira_allocno), 100);
  allocno_vec = VEC_alloc (ira_allocno_t, heap, max_reg_num () * 2);
  ira_allocnos = NULL;
  ira_allocnos_num = 0;
  ira_conflict_id_allocno_map_vec
    = VEC_alloc (ira_allocno_t, heap, max_reg_num () * 2);
  ira_conflict_id_allocno_map = NULL;
  ira_regno_allocno_map
    = (ira_allocno_t *) ira_allocate (max_reg_num ()
				      * sizeof (ira_allocno_t));
  memset (ira_regno_allocno_map, 0, max_reg_num () * sizeof (ira_allocno_t));
}

/* Create and return the allocno corresponding to REGNO in
   LOOP_TREE_NODE.  Add the allocno to the list of allocnos with the
   same regno if CAP_P is FALSE.  */
ira_allocno_t
ira_create_allocno (int regno, bool cap_p,
		    ira_loop_tree_node_t loop_tree_node)
{
  ira_allocno_t a;

  a = (ira_allocno_t) pool_alloc (allocno_pool);
  ALLOCNO_REGNO (a) = regno;
  ALLOCNO_LOOP_TREE_NODE (a) = loop_tree_node;
  if (! cap_p)
    {
      ALLOCNO_NEXT_REGNO_ALLOCNO (a) = ira_regno_allocno_map[regno];
      ira_regno_allocno_map[regno] = a;
      if (loop_tree_node->regno_allocno_map[regno] == NULL)
	/* Remember that we can create temporary allocnos to break
	   cycles in register shuffle on region borders (see
	   ira-emit.c).  */
	loop_tree_node->regno_allocno_map[regno] = a;
    }
  ALLOCNO_CAP (a) = NULL;
  ALLOCNO_CAP_MEMBER (a) = NULL;
  ALLOCNO_NUM (a) = ira_allocnos_num;
  bitmap_set_bit (loop_tree_node->all_allocnos, ALLOCNO_NUM (a));
  ALLOCNO_CONFLICT_ALLOCNO_ARRAY (a) = NULL;
  ALLOCNO_CONFLICT_ALLOCNOS_NUM (a) = 0;
  COPY_HARD_REG_SET (ALLOCNO_CONFLICT_HARD_REGS (a), ira_no_alloc_regs);
  COPY_HARD_REG_SET (ALLOCNO_TOTAL_CONFLICT_HARD_REGS (a), ira_no_alloc_regs);
  ALLOCNO_NREFS (a) = 0;
  ALLOCNO_FREQ (a) = 0;
  ALLOCNO_HARD_REGNO (a) = -1;
  ALLOCNO_CALL_FREQ (a) = 0;
  ALLOCNO_CALLS_CROSSED_NUM (a) = 0;
#ifdef STACK_REGS
  ALLOCNO_NO_STACK_REG_P (a) = false;
  ALLOCNO_TOTAL_NO_STACK_REG_P (a) = false;
#endif
  ALLOCNO_DONT_REASSIGN_P (a) = false;
  ALLOCNO_BAD_SPILL_P (a) = false;
  ALLOCNO_ASSIGNED_P (a) = false;
  ALLOCNO_CONFLICT_VEC_P (a) = false;
  ALLOCNO_MODE (a) = (regno < 0 ? VOIDmode : PSEUDO_REGNO_MODE (regno));
  ALLOCNO_COPIES (a) = NULL;
  ALLOCNO_HARD_REG_COSTS (a) = NULL;
  ALLOCNO_CONFLICT_HARD_REG_COSTS (a) = NULL;
  ALLOCNO_UPDATED_HARD_REG_COSTS (a) = NULL;
  ALLOCNO_UPDATED_CONFLICT_HARD_REG_COSTS (a) = NULL;
  ALLOCNO_CLASS (a) = NO_REGS;
  ALLOCNO_UPDATED_CLASS_COST (a) = 0;
  ALLOCNO_CLASS_COST (a) = 0;
  ALLOCNO_MEMORY_COST (a) = 0;
  ALLOCNO_UPDATED_MEMORY_COST (a) = 0;
  ALLOCNO_EXCESS_PRESSURE_POINTS_NUM (a) = 0;
  ALLOCNO_LIVE_RANGES (a) = NULL;
  ALLOCNO_MIN (a) = INT_MAX;
  ALLOCNO_MAX (a) = -1;
  ALLOCNO_CONFLICT_ID (a) = ira_allocnos_num;
  ALLOCNO_ADD_DATA (a) = NULL;
  VEC_safe_push (ira_allocno_t, heap, allocno_vec, a);
  ira_allocnos = VEC_address (ira_allocno_t, allocno_vec);
  ira_allocnos_num = VEC_length (ira_allocno_t, allocno_vec);
  VEC_safe_push (ira_allocno_t, heap, ira_conflict_id_allocno_map_vec, a);
  ira_conflict_id_allocno_map
    = VEC_address (ira_allocno_t, ira_conflict_id_allocno_map_vec);
  return a;
}

/* Set up register class for A and update its conflict hard
   registers.  */
void
ira_set_allocno_class (ira_allocno_t a, enum reg_class aclass)
{
  ALLOCNO_CLASS (a) = aclass;
  IOR_COMPL_HARD_REG_SET (ALLOCNO_CONFLICT_HARD_REGS (a),
			  reg_class_contents[aclass]);
  IOR_COMPL_HARD_REG_SET (ALLOCNO_TOTAL_CONFLICT_HARD_REGS (a),
			  reg_class_contents[aclass]);
}

/* Merge hard register conflicts from allocno FROM into allocno TO.  If
   TOTAL_ONLY is true, we ignore ALLOCNO_CONFLICT_HARD_REGS.  */
static void
merge_hard_reg_conflicts (ira_allocno_t from, ira_allocno_t to,
			  bool total_only)
{
  if (!total_only)
    IOR_HARD_REG_SET (ALLOCNO_CONFLICT_HARD_REGS (to),
		      ALLOCNO_CONFLICT_HARD_REGS (from));
  IOR_HARD_REG_SET (ALLOCNO_TOTAL_CONFLICT_HARD_REGS (to),
		    ALLOCNO_TOTAL_CONFLICT_HARD_REGS (from));
#ifdef STACK_REGS
  if (!total_only && ALLOCNO_NO_STACK_REG_P (from))
    ALLOCNO_NO_STACK_REG_P (to) = true;
  if (ALLOCNO_TOTAL_NO_STACK_REG_P (from))
    ALLOCNO_TOTAL_NO_STACK_REG_P (to) = true;
#endif
}

/* Return TRUE if the conflict vector with NUM elements is more
   profitable than conflict bit vector for A.  */
bool
ira_conflict_vector_profitable_p (ira_allocno_t a, int num)
{
  int nw;

  if (ALLOCNO_MAX (a) < ALLOCNO_MIN (a))
    /* We prefer bit vector in such case because it does not result in
       allocation.  */
    return false;

  nw = (ALLOCNO_MAX (a) - ALLOCNO_MIN (a) + IRA_INT_BITS) / IRA_INT_BITS;
  return (2 * sizeof (ira_allocno_t) * (num + 1)
	  < 3 * nw * sizeof (IRA_INT_TYPE));
}

/* Allocates and initialize the conflict vector of A for NUM
   conflicting allocnos.  */
void
ira_allocate_allocno_conflict_vec (ira_allocno_t a, int num)
{
  int size;
  ira_allocno_t *vec;

  ira_assert (ALLOCNO_CONFLICT_ALLOCNO_ARRAY (a) == NULL);
  num++; /* for NULL end marker  */
  size = sizeof (ira_allocno_t) * num;
  ALLOCNO_CONFLICT_ALLOCNO_ARRAY (a) = ira_allocate (size);
  vec = (ira_allocno_t *) ALLOCNO_CONFLICT_ALLOCNO_ARRAY (a);
  vec[0] = NULL;
  ALLOCNO_CONFLICT_ALLOCNOS_NUM (a) = 0;
  ALLOCNO_CONFLICT_ALLOCNO_ARRAY_SIZE (a) = size;
  ALLOCNO_CONFLICT_VEC_P (a) = true;
}

/* Allocate and initialize the conflict bit vector of A.  */
static void
allocate_allocno_conflict_bit_vec (ira_allocno_t a)
{
  unsigned int size;

  ira_assert (ALLOCNO_CONFLICT_ALLOCNO_ARRAY (a) == NULL);
  size = ((ALLOCNO_MAX (a) - ALLOCNO_MIN (a) + IRA_INT_BITS)
	  / IRA_INT_BITS * sizeof (IRA_INT_TYPE));
  ALLOCNO_CONFLICT_ALLOCNO_ARRAY (a) = ira_allocate (size);
  memset (ALLOCNO_CONFLICT_ALLOCNO_ARRAY (a), 0, size);
  ALLOCNO_CONFLICT_ALLOCNO_ARRAY_SIZE (a) = size;
  ALLOCNO_CONFLICT_VEC_P (a) = false;
}

/* Allocate and initialize the conflict vector or conflict bit vector
   of A for NUM conflicting allocnos whatever is more profitable.  */
void
ira_allocate_allocno_conflicts (ira_allocno_t a, int num)
{
  if (ira_conflict_vector_profitable_p (a, num))
    ira_allocate_allocno_conflict_vec (a, num);
  else
    allocate_allocno_conflict_bit_vec (a);
}

/* Add A2 to the conflicts of A1.  */
static void
add_to_allocno_conflicts (ira_allocno_t a1, ira_allocno_t a2)
{
  int num;
  unsigned int size;

  if (ALLOCNO_CONFLICT_VEC_P (a1))
    {
      ira_allocno_t *vec;

      num = ALLOCNO_CONFLICT_ALLOCNOS_NUM (a1) + 2;
      if (ALLOCNO_CONFLICT_ALLOCNO_ARRAY_SIZE (a1)
	  >=  num * sizeof (ira_allocno_t))
	vec = (ira_allocno_t *) ALLOCNO_CONFLICT_ALLOCNO_ARRAY (a1);
      else
	{
	  size = (3 * num / 2 + 1) * sizeof (ira_allocno_t);
	  vec = (ira_allocno_t *) ira_allocate (size);
	  memcpy (vec, ALLOCNO_CONFLICT_ALLOCNO_ARRAY (a1),
		  sizeof (ira_allocno_t) * ALLOCNO_CONFLICT_ALLOCNOS_NUM (a1));
	  ira_free (ALLOCNO_CONFLICT_ALLOCNO_ARRAY (a1));
	  ALLOCNO_CONFLICT_ALLOCNO_ARRAY (a1) = vec;
	  ALLOCNO_CONFLICT_ALLOCNO_ARRAY_SIZE (a1) = size;
	}
      vec[num - 2] = a2;
      vec[num - 1] = NULL;
      ALLOCNO_CONFLICT_ALLOCNOS_NUM (a1)++;
    }
  else
    {
      int nw, added_head_nw, id;
      IRA_INT_TYPE *vec;

      id = ALLOCNO_CONFLICT_ID (a2);
      vec = (IRA_INT_TYPE *) ALLOCNO_CONFLICT_ALLOCNO_ARRAY (a1);
      if (ALLOCNO_MIN (a1) > id)
	{
	  /* Expand head of the bit vector.  */
	  added_head_nw = (ALLOCNO_MIN (a1) - id - 1) / IRA_INT_BITS + 1;
	  nw = (ALLOCNO_MAX (a1) - ALLOCNO_MIN (a1)) / IRA_INT_BITS + 1;
	  size = (nw + added_head_nw) * sizeof (IRA_INT_TYPE);
	  if (ALLOCNO_CONFLICT_ALLOCNO_ARRAY_SIZE (a1) >= size)
	    {
	      memmove ((char *) vec + added_head_nw * sizeof (IRA_INT_TYPE),
		       vec, nw * sizeof (IRA_INT_TYPE));
	      memset (vec, 0, added_head_nw * sizeof (IRA_INT_TYPE));
	    }
	  else
	    {
	      size
		= (3 * (nw + added_head_nw) / 2 + 1) * sizeof (IRA_INT_TYPE);
	      vec = (IRA_INT_TYPE *) ira_allocate (size);
	      memcpy ((char *) vec + added_head_nw * sizeof (IRA_INT_TYPE),
		      ALLOCNO_CONFLICT_ALLOCNO_ARRAY (a1),
		      nw * sizeof (IRA_INT_TYPE));
	      memset (vec, 0, added_head_nw * sizeof (IRA_INT_TYPE));
	      memset ((char *) vec
		      + (nw + added_head_nw) * sizeof (IRA_INT_TYPE),
		      0, size - (nw + added_head_nw) * sizeof (IRA_INT_TYPE));
	      ira_free (ALLOCNO_CONFLICT_ALLOCNO_ARRAY (a1));
	      ALLOCNO_CONFLICT_ALLOCNO_ARRAY (a1) = vec;
	      ALLOCNO_CONFLICT_ALLOCNO_ARRAY_SIZE (a1) = size;
	    }
	  ALLOCNO_MIN (a1) -= added_head_nw * IRA_INT_BITS;
	}
      else if (ALLOCNO_MAX (a1) < id)
	{
	  nw = (id - ALLOCNO_MIN (a1)) / IRA_INT_BITS + 1;
	  size = nw * sizeof (IRA_INT_TYPE);
	  if (ALLOCNO_CONFLICT_ALLOCNO_ARRAY_SIZE (a1) < size)
	    {
	      /* Expand tail of the bit vector.  */
	      size = (3 * nw / 2 + 1) * sizeof (IRA_INT_TYPE);
	      vec = (IRA_INT_TYPE *) ira_allocate (size);
	      memcpy (vec, ALLOCNO_CONFLICT_ALLOCNO_ARRAY (a1),
		      ALLOCNO_CONFLICT_ALLOCNO_ARRAY_SIZE (a1));
	      memset ((char *) vec + ALLOCNO_CONFLICT_ALLOCNO_ARRAY_SIZE (a1),
		      0, size - ALLOCNO_CONFLICT_ALLOCNO_ARRAY_SIZE (a1));
	      ira_free (ALLOCNO_CONFLICT_ALLOCNO_ARRAY (a1));
	      ALLOCNO_CONFLICT_ALLOCNO_ARRAY (a1) = vec;
	      ALLOCNO_CONFLICT_ALLOCNO_ARRAY_SIZE (a1) = size;
	    }
	  ALLOCNO_MAX (a1) = id;
	}
      SET_MINMAX_SET_BIT (vec, id, ALLOCNO_MIN (a1), ALLOCNO_MAX (a1));
    }
}

/* Add A1 to the conflicts of A2 and vise versa.  */
void
ira_add_allocno_conflict (ira_allocno_t a1, ira_allocno_t a2)
{
  add_to_allocno_conflicts (a1, a2);
  add_to_allocno_conflicts (a2, a1);
}

/* Clear all conflicts of allocno A.  */
static void
clear_allocno_conflicts (ira_allocno_t a)
{
  if (ALLOCNO_CONFLICT_VEC_P (a))
    {
      ALLOCNO_CONFLICT_ALLOCNOS_NUM (a) = 0;
      ((ira_allocno_t *) ALLOCNO_CONFLICT_ALLOCNO_ARRAY (a))[0] = NULL;
    }
  else if (ALLOCNO_CONFLICT_ALLOCNO_ARRAY_SIZE (a) != 0)
    {
      int nw;

      nw = (ALLOCNO_MAX (a) - ALLOCNO_MIN (a)) / IRA_INT_BITS + 1;
      memset (ALLOCNO_CONFLICT_ALLOCNO_ARRAY (a), 0,
	      nw * sizeof (IRA_INT_TYPE));
    }
}

/* The array used to find duplications in conflict vectors of
   allocnos.  */
static int *allocno_conflict_check;

/* The value used to mark allocation presence in conflict vector of
   the current allocno.  */
static int curr_allocno_conflict_check_tick;

/* Remove duplications in conflict vector of A.  */
static void
compress_allocno_conflict_vec (ira_allocno_t a)
{
  ira_allocno_t *vec, conflict_a;
  int i, j;

  ira_assert (ALLOCNO_CONFLICT_VEC_P (a));
  vec = (ira_allocno_t *) ALLOCNO_CONFLICT_ALLOCNO_ARRAY (a);
  curr_allocno_conflict_check_tick++;
  for (i = j = 0; (conflict_a = vec[i]) != NULL; i++)
    {
      if (allocno_conflict_check[ALLOCNO_NUM (conflict_a)]
	  != curr_allocno_conflict_check_tick)
	{
	  allocno_conflict_check[ALLOCNO_NUM (conflict_a)]
	    = curr_allocno_conflict_check_tick;
	  vec[j++] = conflict_a;
	}
    }
  ALLOCNO_CONFLICT_ALLOCNOS_NUM (a) = j;
  vec[j] = NULL;
}

/* Remove duplications in conflict vectors of all allocnos.  */
static void
compress_conflict_vecs (void)
{
  ira_allocno_t a;
  ira_allocno_iterator ai;

  allocno_conflict_check
    = (int *) ira_allocate (sizeof (int) * ira_allocnos_num);
  memset (allocno_conflict_check, 0, sizeof (int) * ira_allocnos_num);
  curr_allocno_conflict_check_tick = 0;
  FOR_EACH_ALLOCNO (a, ai)
    if (ALLOCNO_CONFLICT_VEC_P (a))
      compress_allocno_conflict_vec (a);
  ira_free (allocno_conflict_check);
}

/* This recursive function outputs allocno A and if it is a cap the
   function outputs its members.  */
void
ira_print_expanded_allocno (ira_allocno_t a)
{
  basic_block bb;

  fprintf (ira_dump_file, " a%d(r%d", ALLOCNO_NUM (a), ALLOCNO_REGNO (a));
  if ((bb = ALLOCNO_LOOP_TREE_NODE (a)->bb) != NULL)
    fprintf (ira_dump_file, ",b%d", bb->index);
  else
    fprintf (ira_dump_file, ",l%d", ALLOCNO_LOOP_TREE_NODE (a)->loop->num);
  if (ALLOCNO_CAP_MEMBER (a) != NULL)
    {
      fprintf (ira_dump_file, ":");
      ira_print_expanded_allocno (ALLOCNO_CAP_MEMBER (a));
    }
  fprintf (ira_dump_file, ")");
}

/* Create and return the cap representing allocno A in the
   parent loop.  */
static ira_allocno_t
create_cap_allocno (ira_allocno_t a)
{
  ira_allocno_t cap;
  ira_loop_tree_node_t parent;
  enum reg_class aclass;

  parent = ALLOCNO_LOOP_TREE_NODE (a)->parent;
  cap = ira_create_allocno (ALLOCNO_REGNO (a), true, parent);
  ALLOCNO_MODE (cap) = ALLOCNO_MODE (a);
  aclass = ALLOCNO_CLASS (a);
  ira_set_allocno_class (cap, aclass);
  ALLOCNO_CAP_MEMBER (cap) = a;
  ALLOCNO_CAP (a) = cap;
  ALLOCNO_CLASS_COST (cap) = ALLOCNO_CLASS_COST (a);
  ALLOCNO_MEMORY_COST (cap) = ALLOCNO_MEMORY_COST (a);
  ira_allocate_and_copy_costs
    (&ALLOCNO_HARD_REG_COSTS (cap), aclass, ALLOCNO_HARD_REG_COSTS (a));
  ira_allocate_and_copy_costs
    (&ALLOCNO_CONFLICT_HARD_REG_COSTS (cap), aclass,
     ALLOCNO_CONFLICT_HARD_REG_COSTS (a));
  ALLOCNO_BAD_SPILL_P (cap) = ALLOCNO_BAD_SPILL_P (a);
  ALLOCNO_NREFS (cap) = ALLOCNO_NREFS (a);
  ALLOCNO_FREQ (cap) = ALLOCNO_FREQ (a);
  ALLOCNO_CALL_FREQ (cap) = ALLOCNO_CALL_FREQ (a);
  merge_hard_reg_conflicts (a, cap, false);
  ALLOCNO_CALLS_CROSSED_NUM (cap) = ALLOCNO_CALLS_CROSSED_NUM (a);
  if (internal_flag_ira_verbose > 2 && ira_dump_file != NULL)
    {
      fprintf (ira_dump_file, "    Creating cap ");
      ira_print_expanded_allocno (cap);
      fprintf (ira_dump_file, "\n");
    }
  return cap;
}

/* Create and return allocno live range with given attributes.  */
live_range_t
ira_create_allocno_live_range (ira_allocno_t a, int start, int finish,
			       live_range_t next)
{
  live_range_t p;

  p = (live_range_t) pool_alloc (live_range_pool);
  p->allocno = a;
  p->start = start;
  p->finish = finish;
  p->next = next;
  return p;
}

/* Copy allocno live range R and return the result.  */
static live_range_t
copy_allocno_live_range (live_range_t r)
{
  live_range_t p;

  p = (live_range_t) pool_alloc (live_range_pool);
  *p = *r;
  return p;
}

/* Copy allocno live range list given by its head R and return the
   result.  */
live_range_t
ira_copy_allocno_live_range_list (live_range_t r)
{
  live_range_t p, first, last;

  if (r == NULL)
    return NULL;
  for (first = last = NULL; r != NULL; r = r->next)
    {
      p = copy_allocno_live_range (r);
      if (first == NULL)
	first = p;
      else
	last->next = p;
      last = p;
    }
  return first;
}

/* Merge ranges R1 and R2 and returns the result.  The function
   maintains the order of ranges and tries to minimize number of the
   result ranges.  */
live_range_t
ira_merge_allocno_live_ranges (live_range_t r1, live_range_t r2)
{
  live_range_t first, last, temp;

  if (r1 == NULL)
    return r2;
  if (r2 == NULL)
    return r1;
  for (first = last = NULL; r1 != NULL && r2 != NULL;)
    {
      if (r1->start < r2->start)
	{
	  temp = r1;
	  r1 = r2;
	  r2 = temp;
	}
      if (r1->start <= r2->finish + 1)
	{
	  /* Intersected ranges: merge r1 and r2 into r1.  */
	  r1->start = r2->start;
	  if (r1->finish < r2->finish)
	    r1->finish = r2->finish;
	  temp = r2;
	  r2 = r2->next;
	  ira_finish_allocno_live_range (temp);
	  if (r2 == NULL)
	    {
	      /* To try to merge with subsequent ranges in r1.  */
	      r2 = r1->next;
	      r1->next = NULL;
	    }
	}
      else
	{
	  /* Add r1 to the result.  */
	  if (first == NULL)
	    first = last = r1;
	  else
	    {
	      last->next = r1;
	      last = r1;
	    }
	  r1 = r1->next;
	  if (r1 == NULL)
	    {
	      /* To try to merge with subsequent ranges in r2.  */
	      r1 = r2->next;
	      r2->next = NULL;
	    }
	}
    }
  if (r1 != NULL)
    {
      if (first == NULL)
	first = r1;
      else
	last->next = r1;
      ira_assert (r1->next == NULL);
    }
  else if (r2 != NULL)
    {
      if (first == NULL)
	first = r2;
      else
	last->next = r2;
      ira_assert (r2->next == NULL);
    }
  else
    {
      ira_assert (last->next == NULL);
    }
  return first;
}

/* Return TRUE if live ranges R1 and R2 intersect.  */
bool
ira_allocno_live_ranges_intersect_p (live_range_t r1, live_range_t r2)
{
  /* Remember the live ranges are always kept ordered.  */
  while (r1 != NULL && r2 != NULL)
    {
      if (r1->start > r2->finish)
	r1 = r1->next;
      else if (r2->start > r1->finish)
	r2 = r2->next;
      else
	return true;
    }
  return false;
}

/* Free allocno live range R.  */
void
ira_finish_allocno_live_range (live_range_t r)
{
  pool_free (live_range_pool, r);
}

/* Free list of allocno live ranges starting with R.  */
void
ira_finish_allocno_live_range_list (live_range_t r)
{
  live_range_t next_r;

  for (; r != NULL; r = next_r)
    {
      next_r = r->next;
      ira_finish_allocno_live_range (r);
    }
}

/* Free updated register costs of allocno A.  */
void
ira_free_allocno_updated_costs (ira_allocno_t a)
{
  enum reg_class aclass;

  aclass = ALLOCNO_CLASS (a);
  if (ALLOCNO_UPDATED_HARD_REG_COSTS (a) != NULL)
    ira_free_cost_vector (ALLOCNO_UPDATED_HARD_REG_COSTS (a), aclass);
  ALLOCNO_UPDATED_HARD_REG_COSTS (a) = NULL;
  if (ALLOCNO_UPDATED_CONFLICT_HARD_REG_COSTS (a) != NULL)
    ira_free_cost_vector (ALLOCNO_UPDATED_CONFLICT_HARD_REG_COSTS (a),
			  aclass);
  ALLOCNO_UPDATED_CONFLICT_HARD_REG_COSTS (a) = NULL;
}

/* Free and nullify all cost vectors allocated earlier for allocno
   A.  */
static void
ira_free_allocno_costs (ira_allocno_t a)
{
  enum reg_class aclass = ALLOCNO_CLASS (a);

  if (ALLOCNO_HARD_REG_COSTS (a) != NULL)
    ira_free_cost_vector (ALLOCNO_HARD_REG_COSTS (a), aclass);
  if (ALLOCNO_CONFLICT_HARD_REG_COSTS (a) != NULL)
    ira_free_cost_vector (ALLOCNO_CONFLICT_HARD_REG_COSTS (a), aclass);
  if (ALLOCNO_UPDATED_HARD_REG_COSTS (a) != NULL)
    ira_free_cost_vector (ALLOCNO_UPDATED_HARD_REG_COSTS (a), aclass);
  if (ALLOCNO_UPDATED_CONFLICT_HARD_REG_COSTS (a) != NULL)
    ira_free_cost_vector (ALLOCNO_UPDATED_CONFLICT_HARD_REG_COSTS (a),
			  aclass);
  ALLOCNO_HARD_REG_COSTS (a) = NULL;
  ALLOCNO_CONFLICT_HARD_REG_COSTS (a) = NULL;
  ALLOCNO_UPDATED_HARD_REG_COSTS (a) = NULL;
  ALLOCNO_UPDATED_CONFLICT_HARD_REG_COSTS (a) = NULL;
}

/* Free the memory allocated for allocno A.  */
static void
finish_allocno (ira_allocno_t a)
{
  ira_allocnos[ALLOCNO_NUM (a)] = NULL;
  ira_conflict_id_allocno_map[ALLOCNO_CONFLICT_ID (a)] = NULL;
  if (ALLOCNO_CONFLICT_ALLOCNO_ARRAY (a) != NULL)
    ira_free (ALLOCNO_CONFLICT_ALLOCNO_ARRAY (a));
  ira_free_allocno_costs (a);
  ira_finish_allocno_live_range_list (ALLOCNO_LIVE_RANGES (a));
  pool_free (allocno_pool, a);
}

/* Free the memory allocated for all allocnos.  */
static void
finish_allocnos (void)
{
  ira_allocno_t a;
  ira_allocno_iterator ai;

  FOR_EACH_ALLOCNO (a, ai)
    finish_allocno (a);
  ira_free (ira_regno_allocno_map);
  VEC_free (ira_allocno_t, heap, ira_conflict_id_allocno_map_vec);
  VEC_free (ira_allocno_t, heap, allocno_vec);
  free_alloc_pool (allocno_pool);
  free_alloc_pool (live_range_pool);
}



/* Pools for copies.  */
static alloc_pool copy_pool;

/* Vec containing references to all created copies.  It is a
   container of array ira_copies.  */
static VEC(ira_copy_t,heap) *copy_vec;

/* The function initializes data concerning allocno copies.  */
static void
initiate_copies (void)
{
  copy_pool
    = create_alloc_pool ("copies", sizeof (struct ira_allocno_copy), 100);
  copy_vec = VEC_alloc (ira_copy_t, heap, get_max_uid ());
  ira_copies = NULL;
  ira_copies_num = 0;
}

/* Return copy connecting A1 and A2 and originated from INSN of
   LOOP_TREE_NODE if any.  */
static ira_copy_t
find_allocno_copy (ira_allocno_t a1, ira_allocno_t a2, rtx insn,
		   ira_loop_tree_node_t loop_tree_node)
{
  ira_copy_t cp, next_cp;
  ira_allocno_t another_a;

  for (cp = ALLOCNO_COPIES (a1); cp != NULL; cp = next_cp)
    {
      if (cp->first == a1)
	{
	  next_cp = cp->next_first_allocno_copy;
	  another_a = cp->second;
	}
      else if (cp->second == a1)
	{
	  next_cp = cp->next_second_allocno_copy;
	  another_a = cp->first;
	}
      else
	gcc_unreachable ();
      if (another_a == a2 && cp->insn == insn
	  && cp->loop_tree_node == loop_tree_node)
	return cp;
    }
  return NULL;
}

/* Create and return copy with given attributes LOOP_TREE_NODE, FIRST,
   SECOND, FREQ, CONSTRAINT_P, and INSN.  */
ira_copy_t
ira_create_copy (ira_allocno_t first, ira_allocno_t second, int freq,
		 bool constraint_p, rtx insn,
		 ira_loop_tree_node_t loop_tree_node)
{
  ira_copy_t cp;

  cp = (ira_copy_t) pool_alloc (copy_pool);
  cp->num = ira_copies_num;
  cp->first = first;
  cp->second = second;
  cp->freq = freq;
  cp->constraint_p = constraint_p;
  cp->insn = insn;
  cp->loop_tree_node = loop_tree_node;
  VEC_safe_push (ira_copy_t, heap, copy_vec, cp);
  ira_copies = VEC_address (ira_copy_t, copy_vec);
  ira_copies_num = VEC_length (ira_copy_t, copy_vec);
  return cp;
}

/* Attach a copy CP to allocnos involved into the copy.  */
void
ira_add_allocno_copy_to_list (ira_copy_t cp)
{
  ira_allocno_t first = cp->first, second = cp->second;

  cp->prev_first_allocno_copy = NULL;
  cp->prev_second_allocno_copy = NULL;
  cp->next_first_allocno_copy = ALLOCNO_COPIES (first);
  if (cp->next_first_allocno_copy != NULL)
    {
      if (cp->next_first_allocno_copy->first == first)
	cp->next_first_allocno_copy->prev_first_allocno_copy = cp;
      else
	cp->next_first_allocno_copy->prev_second_allocno_copy = cp;
    }
  cp->next_second_allocno_copy = ALLOCNO_COPIES (second);
  if (cp->next_second_allocno_copy != NULL)
    {
      if (cp->next_second_allocno_copy->second == second)
	cp->next_second_allocno_copy->prev_second_allocno_copy = cp;
      else
	cp->next_second_allocno_copy->prev_first_allocno_copy = cp;
    }
  ALLOCNO_COPIES (first) = cp;
  ALLOCNO_COPIES (second) = cp;
}

/* Make a copy CP a canonical copy where number of the
   first allocno is less than the second one.  */
void
ira_swap_allocno_copy_ends_if_necessary (ira_copy_t cp)
{
  ira_allocno_t temp;
  ira_copy_t temp_cp;

  if (ALLOCNO_NUM (cp->first) <= ALLOCNO_NUM (cp->second))
    return;

  temp = cp->first;
  cp->first = cp->second;
  cp->second = temp;

  temp_cp = cp->prev_first_allocno_copy;
  cp->prev_first_allocno_copy = cp->prev_second_allocno_copy;
  cp->prev_second_allocno_copy = temp_cp;

  temp_cp = cp->next_first_allocno_copy;
  cp->next_first_allocno_copy = cp->next_second_allocno_copy;
  cp->next_second_allocno_copy = temp_cp;
}

/* Create (or update frequency if the copy already exists) and return
   the copy of allocnos FIRST and SECOND with frequency FREQ
   corresponding to move insn INSN (if any) and originated from
   LOOP_TREE_NODE.  */
ira_copy_t
ira_add_allocno_copy (ira_allocno_t first, ira_allocno_t second, int freq,
		      bool constraint_p, rtx insn,
		      ira_loop_tree_node_t loop_tree_node)
{
  ira_copy_t cp;

  if ((cp = find_allocno_copy (first, second, insn, loop_tree_node)) != NULL)
    {
      cp->freq += freq;
      return cp;
    }
  cp = ira_create_copy (first, second, freq, constraint_p, insn,
			loop_tree_node);
  ira_assert (first != NULL && second != NULL);
  ira_add_allocno_copy_to_list (cp);
  ira_swap_allocno_copy_ends_if_necessary (cp);
  return cp;
}

/* Print info about copy CP into file F.  */
static void
print_copy (FILE *f, ira_copy_t cp)
{
  fprintf (f, "  cp%d:a%d(r%d)<->a%d(r%d)@%d:%s\n", cp->num,
	   ALLOCNO_NUM (cp->first), ALLOCNO_REGNO (cp->first),
	   ALLOCNO_NUM (cp->second), ALLOCNO_REGNO (cp->second), cp->freq,
	   cp->insn != NULL
	   ? "move" : cp->constraint_p ? "constraint" : "shuffle");
}

/* Print info about copy CP into stderr.  */
void
ira_debug_copy (ira_copy_t cp)
{
  print_copy (stderr, cp);
}

/* Print info about all copies into file F.  */
static void
print_copies (FILE *f)
{
  ira_copy_t cp;
  ira_copy_iterator ci;

  FOR_EACH_COPY (cp, ci)
    print_copy (f, cp);
}

/* Print info about all copies into stderr.  */
void
ira_debug_copies (void)
{
  print_copies (stderr);
}

/* Print info about copies involving allocno A into file F.  */
static void
print_allocno_copies (FILE *f, ira_allocno_t a)
{
  ira_allocno_t another_a;
  ira_copy_t cp, next_cp;

  fprintf (f, " a%d(r%d):", ALLOCNO_NUM (a), ALLOCNO_REGNO (a));
  for (cp = ALLOCNO_COPIES (a); cp != NULL; cp = next_cp)
    {
      if (cp->first == a)
	{
	  next_cp = cp->next_first_allocno_copy;
	  another_a = cp->second;
	}
      else if (cp->second == a)
	{
	  next_cp = cp->next_second_allocno_copy;
	  another_a = cp->first;
	}
      else
	gcc_unreachable ();
      fprintf (f, " cp%d:a%d(r%d)@%d", cp->num,
	       ALLOCNO_NUM (another_a), ALLOCNO_REGNO (another_a), cp->freq);
    }
  fprintf (f, "\n");
}

/* Print info about copies involving allocno A into stderr.  */
void
ira_debug_allocno_copies (ira_allocno_t a)
{
  print_allocno_copies (stderr, a);
}

/* The function frees memory allocated for copy CP.  */
static void
finish_copy (ira_copy_t cp)
{
  pool_free (copy_pool, cp);
}


/* Free memory allocated for all copies.  */
static void
finish_copies (void)
{
  ira_copy_t cp;
  ira_copy_iterator ci;

  FOR_EACH_COPY (cp, ci)
    finish_copy (cp);
  VEC_free (ira_copy_t, heap, copy_vec);
  free_alloc_pool (copy_pool);
}



/* Pools for cost vectors.  It is defined only for allocno classes.  */
static alloc_pool cost_vector_pool[N_REG_CLASSES];

/* The function initiates work with hard register cost vectors.  It
   creates allocation pool for each allocno class.  */
static void
initiate_cost_vectors (void)
{
  int i;
  enum reg_class aclass;

  for (i = 0; i < ira_allocno_classes_num; i++)
    {
      aclass = ira_allocno_classes[i];
      cost_vector_pool[aclass]
	= create_alloc_pool ("cost vectors",
			     sizeof (int) * ira_class_hard_regs_num[aclass],
			     100);
    }
}

/* Allocate and return a cost vector VEC for ACLASS.  */
int *
ira_allocate_cost_vector (enum reg_class aclass)
{
  return (int *) pool_alloc (cost_vector_pool[aclass]);
}

/* Free a cost vector VEC for ACLASS.  */
void
ira_free_cost_vector (int *vec, enum reg_class aclass)
{
  ira_assert (vec != NULL);
  pool_free (cost_vector_pool[aclass], vec);
}

/* Finish work with hard register cost vectors.  Release allocation
   pool for each allocno class.  */
static void
finish_cost_vectors (void)
{
  int i;
  enum reg_class aclass;

  for (i = 0; i < ira_allocno_classes_num; i++)
    {
      aclass = ira_allocno_classes[i];
      free_alloc_pool (cost_vector_pool[aclass]);
    }
}



/* The current loop tree node and its regno allocno map.  */
ira_loop_tree_node_t ira_curr_loop_tree_node;
ira_allocno_t *ira_curr_regno_allocno_map;

/* This recursive function traverses loop tree with root LOOP_NODE
   calling non-null functions PREORDER_FUNC and POSTORDER_FUNC
   correspondingly in preorder and postorder.  The function sets up
   IRA_CURR_LOOP_TREE_NODE and IRA_CURR_REGNO_ALLOCNO_MAP.  If BB_P,
   basic block nodes of LOOP_NODE is also processed (before its
   subloop nodes).  */
void
ira_traverse_loop_tree (bool bb_p, ira_loop_tree_node_t loop_node,
			void (*preorder_func) (ira_loop_tree_node_t),
			void (*postorder_func) (ira_loop_tree_node_t))
{
  ira_loop_tree_node_t subloop_node;

  ira_assert (loop_node->bb == NULL);
  ira_curr_loop_tree_node = loop_node;
  ira_curr_regno_allocno_map = ira_curr_loop_tree_node->regno_allocno_map;

  if (preorder_func != NULL)
    (*preorder_func) (loop_node);

  if (bb_p)
    for (subloop_node = loop_node->children;
	 subloop_node != NULL;
	 subloop_node = subloop_node->next)
      if (subloop_node->bb != NULL)
	{
	  if (preorder_func != NULL)
	    (*preorder_func) (subloop_node);

	  if (postorder_func != NULL)
	    (*postorder_func) (subloop_node);
	}

  for (subloop_node = loop_node->subloops;
       subloop_node != NULL;
       subloop_node = subloop_node->subloop_next)
    {
      ira_assert (subloop_node->bb == NULL);
      ira_traverse_loop_tree (bb_p, subloop_node,
			      preorder_func, postorder_func);
    }

  ira_curr_loop_tree_node = loop_node;
  ira_curr_regno_allocno_map = ira_curr_loop_tree_node->regno_allocno_map;

  if (postorder_func != NULL)
    (*postorder_func) (loop_node);
}



/* The basic block currently being processed.  */
static basic_block curr_bb;

/* This recursive function creates allocnos corresponding to
   pseudo-registers containing in X.  True OUTPUT_P means that X is
   a lvalue.  */
static void
create_insn_allocnos (rtx x, bool output_p)
{
  int i, j;
  const char *fmt;
  enum rtx_code code = GET_CODE (x);

  if (code == REG)
    {
      int regno;

      if ((regno = REGNO (x)) >= FIRST_PSEUDO_REGISTER)
	{
	  ira_allocno_t a;

	  if ((a = ira_curr_regno_allocno_map[regno]) == NULL)
	    a = ira_create_allocno (regno, false, ira_curr_loop_tree_node);

	  ALLOCNO_NREFS (a)++;
	  ALLOCNO_FREQ (a) += REG_FREQ_FROM_BB (curr_bb);
	  if (output_p)
	    bitmap_set_bit (ira_curr_loop_tree_node->modified_regnos, regno);
	}
      return;
    }
  else if (code == SET)
    {
      create_insn_allocnos (SET_DEST (x), true);
      create_insn_allocnos (SET_SRC (x), false);
      return;
    }
  else if (code == CLOBBER)
    {
      create_insn_allocnos (XEXP (x, 0), true);
      return;
    }
  else if (code == MEM)
    {
      create_insn_allocnos (XEXP (x, 0), false);
      return;
    }
  else if (code == PRE_DEC || code == POST_DEC || code == PRE_INC ||
	   code == POST_INC || code == POST_MODIFY || code == PRE_MODIFY)
    {
      create_insn_allocnos (XEXP (x, 0), true);
      create_insn_allocnos (XEXP (x, 0), false);
      return;
    }

  fmt = GET_RTX_FORMAT (code);
  for (i = GET_RTX_LENGTH (code) - 1; i >= 0; i--)
    {
      if (fmt[i] == 'e')
	create_insn_allocnos (XEXP (x, i), output_p);
      else if (fmt[i] == 'E')
	for (j = 0; j < XVECLEN (x, i); j++)
	  create_insn_allocnos (XVECEXP (x, i, j), output_p);
    }
}

/* Create allocnos corresponding to pseudo-registers living in the
   basic block represented by the corresponding loop tree node
   BB_NODE.  */
static void
create_bb_allocnos (ira_loop_tree_node_t bb_node)
{
  basic_block bb;
  rtx insn;
  unsigned int i;
  bitmap_iterator bi;

  curr_bb = bb = bb_node->bb;
  ira_assert (bb != NULL);
  FOR_BB_INSNS_REVERSE (bb, insn)
    if (NONDEBUG_INSN_P (insn))
      create_insn_allocnos (PATTERN (insn), false);
  /* It might be a allocno living through from one subloop to
     another.  */
  EXECUTE_IF_SET_IN_REG_SET (DF_LR_IN (bb), FIRST_PSEUDO_REGISTER, i, bi)
    if (ira_curr_regno_allocno_map[i] == NULL)
      ira_create_allocno (i, false, ira_curr_loop_tree_node);
}

/* Create allocnos corresponding to pseudo-registers living on edge E
   (a loop entry or exit).  Also mark the allocnos as living on the
   loop border. */
static void
create_loop_allocnos (edge e)
{
  unsigned int i;
  bitmap live_in_regs, border_allocnos;
  bitmap_iterator bi;
  ira_loop_tree_node_t parent;

  live_in_regs = DF_LR_IN (e->dest);
  border_allocnos = ira_curr_loop_tree_node->border_allocnos;
  EXECUTE_IF_SET_IN_REG_SET (DF_LR_OUT (e->src),
			     FIRST_PSEUDO_REGISTER, i, bi)
    if (bitmap_bit_p (live_in_regs, i))
      {
	if (ira_curr_regno_allocno_map[i] == NULL)
	  {
	    /* The order of creations is important for right
	       ira_regno_allocno_map.  */
	    if ((parent = ira_curr_loop_tree_node->parent) != NULL
		&& parent->regno_allocno_map[i] == NULL)
	      ira_create_allocno (i, false, parent);
	    ira_create_allocno (i, false, ira_curr_loop_tree_node);
	  }
	bitmap_set_bit (border_allocnos,
			ALLOCNO_NUM (ira_curr_regno_allocno_map[i]));
      }
}

/* Create allocnos corresponding to pseudo-registers living in loop
   represented by the corresponding loop tree node LOOP_NODE.  This
   function is called by ira_traverse_loop_tree.  */
static void
create_loop_tree_node_allocnos (ira_loop_tree_node_t loop_node)
{
  if (loop_node->bb != NULL)
    create_bb_allocnos (loop_node);
  else if (loop_node != ira_loop_tree_root)
    {
      int i;
      edge_iterator ei;
      edge e;
      VEC (edge, heap) *edges;

      FOR_EACH_EDGE (e, ei, loop_node->loop->header->preds)
	if (e->src != loop_node->loop->latch)
	  create_loop_allocnos (e);

      edges = get_loop_exit_edges (loop_node->loop);
      for (i = 0; VEC_iterate (edge, edges, i, e); i++)
	create_loop_allocnos (e);
      VEC_free (edge, heap, edges);
    }
}

/* Propagate information about allocnos modified inside the loop given
   by its LOOP_TREE_NODE to its parent.  */
static void
propagate_modified_regnos (ira_loop_tree_node_t loop_tree_node)
{
  if (loop_tree_node == ira_loop_tree_root)
    return;
  ira_assert (loop_tree_node->bb == NULL);
  bitmap_ior_into (loop_tree_node->parent->modified_regnos,
		   loop_tree_node->modified_regnos);
}

/* Propagate new info about allocno A (see comments about accumulated
   info in allocno definition) to the corresponding allocno on upper
   loop tree level.  So allocnos on upper levels accumulate
   information about the corresponding allocnos in nested regions.
   The new info means allocno info finally calculated in this
   file.  */
static void
propagate_allocno_info (void)
{
  int i;
  ira_allocno_t a, parent_a;
  ira_loop_tree_node_t parent;
  enum reg_class aclass;

  if (flag_ira_region != IRA_REGION_ALL
      && flag_ira_region != IRA_REGION_MIXED)
    return;
  for (i = max_reg_num () - 1; i >= FIRST_PSEUDO_REGISTER; i--)
    for (a = ira_regno_allocno_map[i];
	 a != NULL;
	 a = ALLOCNO_NEXT_REGNO_ALLOCNO (a))
      if ((parent = ALLOCNO_LOOP_TREE_NODE (a)->parent) != NULL
	  && (parent_a = parent->regno_allocno_map[i]) != NULL
	  /* There are no caps yet at this point.  So use
	     border_allocnos to find allocnos for the propagation.  */
	  && bitmap_bit_p (ALLOCNO_LOOP_TREE_NODE (a)->border_allocnos,
			   ALLOCNO_NUM (a)))
	{
	  if (! ALLOCNO_BAD_SPILL_P (a))
	    ALLOCNO_BAD_SPILL_P (parent_a) = false;
	  ALLOCNO_NREFS (parent_a) += ALLOCNO_NREFS (a);
	  ALLOCNO_FREQ (parent_a) += ALLOCNO_FREQ (a);
	  ALLOCNO_CALL_FREQ (parent_a) += ALLOCNO_CALL_FREQ (a);
	  merge_hard_reg_conflicts (a, parent_a, true);
	  ALLOCNO_CALLS_CROSSED_NUM (parent_a)
	    += ALLOCNO_CALLS_CROSSED_NUM (a);
	  ALLOCNO_EXCESS_PRESSURE_POINTS_NUM (parent_a)
	    += ALLOCNO_EXCESS_PRESSURE_POINTS_NUM (a);
	  aclass = ALLOCNO_CLASS (a);
	  ira_assert (aclass == ALLOCNO_CLASS (parent_a));
	  ira_allocate_and_accumulate_costs
	    (&ALLOCNO_HARD_REG_COSTS (parent_a), aclass,
	     ALLOCNO_HARD_REG_COSTS (a));
	  ira_allocate_and_accumulate_costs
	    (&ALLOCNO_CONFLICT_HARD_REG_COSTS (parent_a),
	     aclass,
	     ALLOCNO_CONFLICT_HARD_REG_COSTS (a));
	  ALLOCNO_CLASS_COST (parent_a)
	    += ALLOCNO_CLASS_COST (a);
	  ALLOCNO_MEMORY_COST (parent_a) += ALLOCNO_MEMORY_COST (a);
	}
}

/* Create allocnos corresponding to pseudo-registers in the current
   function.  Traverse the loop tree for this.  */
static void
create_allocnos (void)
{
  /* We need to process BB first to correctly link allocnos by member
     next_regno_allocno.  */
  ira_traverse_loop_tree (true, ira_loop_tree_root,
			  create_loop_tree_node_allocnos, NULL);
  if (optimize)
    ira_traverse_loop_tree (false, ira_loop_tree_root, NULL,
			    propagate_modified_regnos);
}



/* The page contains function to remove some regions from a separate
   register allocation.  We remove regions whose separate allocation
   will hardly improve the result.  As a result we speed up regional
   register allocation.  */

/* The function changes allocno in range list given by R onto A.  */
static void
change_allocno_in_range_list (live_range_t r, ira_allocno_t a)
{
  for (; r != NULL; r = r->next)
    r->allocno = a;
}

/* Move all live ranges associated with allocno FROM to allocno TO.  */
static void
move_allocno_live_ranges (ira_allocno_t from, ira_allocno_t to)
{
  live_range_t lr = ALLOCNO_LIVE_RANGES (from);

  if (internal_flag_ira_verbose > 4 && ira_dump_file != NULL)
    {
      fprintf (ira_dump_file,
	       "      Moving ranges of a%dr%d to a%dr%d: ",
	       ALLOCNO_NUM (from), ALLOCNO_REGNO (from),
	       ALLOCNO_NUM (to), ALLOCNO_REGNO (to));
      ira_print_live_range_list (ira_dump_file, lr);
    }
  change_allocno_in_range_list (lr, to);
  ALLOCNO_LIVE_RANGES (to)
    = ira_merge_allocno_live_ranges (lr, ALLOCNO_LIVE_RANGES (to));
  ALLOCNO_LIVE_RANGES (from) = NULL;
}

/* Copy all live ranges associated with allocno FROM to allocno TO.  */
static void
copy_allocno_live_ranges (ira_allocno_t from, ira_allocno_t to)
{
  live_range_t lr = ALLOCNO_LIVE_RANGES (from);

  if (internal_flag_ira_verbose > 4 && ira_dump_file != NULL)
    {
      fprintf (ira_dump_file,
	       "      Copying ranges of a%dr%d to a%dr%d: ",
	       ALLOCNO_NUM (from), ALLOCNO_REGNO (from),
	       ALLOCNO_NUM (to), ALLOCNO_REGNO (to));
      ira_print_live_range_list (ira_dump_file, lr);
    }
  lr = ira_copy_allocno_live_range_list (lr);
  change_allocno_in_range_list (lr, to);
  ALLOCNO_LIVE_RANGES (to)
    = ira_merge_allocno_live_ranges (lr, ALLOCNO_LIVE_RANGES (to));
}

/* Return TRUE if NODE represents a loop with low register
   pressure.  */
static bool
low_pressure_loop_node_p (ira_loop_tree_node_t node)
{
  int i;
  enum reg_class pclass;

  if (node->bb != NULL)
    return false;

  for (i = 0; i < ira_pressure_classes_num; i++)
    {
      pclass = ira_pressure_classes[i];
      if (node->reg_pressure[pclass] > ira_available_class_regs[pclass]
	  && ira_available_class_regs[pclass] > 1)
	return false;
    }
  return true;
}

/* Sort loops for marking them for removal.  We put already marked
   loops first, then less frequent loops next, and then outer loops
   next.  */
static int
loop_compare_func (const void *v1p, const void *v2p)
{
  int diff;
  ira_loop_tree_node_t l1 = *(const ira_loop_tree_node_t *) v1p;
  ira_loop_tree_node_t l2 = *(const ira_loop_tree_node_t *) v2p;

  ira_assert (l1->parent != NULL && l2->parent != NULL);
  if (l1->to_remove_p && ! l2->to_remove_p)
    return -1;
  if (! l1->to_remove_p && l2->to_remove_p)
    return 1;
  if ((diff = l1->loop->header->frequency - l2->loop->header->frequency) != 0)
    return diff;
  if ((diff = (int) loop_depth (l1->loop) - (int) loop_depth (l2->loop)) != 0)
    return diff;
  /* Make sorting stable.  */
  return l1->loop->num - l2->loop->num;
}


/* Mark loops which should be removed from regional allocation.  We
   remove a loop with low register pressure inside another loop with
   register pressure.  In this case a separate allocation of the loop
   hardly helps (for irregular register file architecture it could
   help by choosing a better hard register in the loop but we prefer
   faster allocation even in this case).  We also remove cheap loops
   if there are more than IRA_MAX_LOOPS_NUM of them.  */
static void
mark_loops_for_removal (void)
{
  int i, n;
  ira_loop_tree_node_t *sorted_loops;
  loop_p loop;

  sorted_loops
    = (ira_loop_tree_node_t *) ira_allocate (sizeof (ira_loop_tree_node_t)
					     * VEC_length (loop_p,
							   ira_loops.larray));
  for (n = i = 0; VEC_iterate (loop_p, ira_loops.larray, i, loop); i++)
    if (ira_loop_nodes[i].regno_allocno_map != NULL)
      {
	if (ira_loop_nodes[i].parent == NULL)
	  {
	    /* Don't remove the root.  */
	    ira_loop_nodes[i].to_remove_p = false;
	    continue;
	  }
	sorted_loops[n++] = &ira_loop_nodes[i];
	ira_loop_nodes[i].to_remove_p
	  = (low_pressure_loop_node_p (ira_loop_nodes[i].parent)
	     && low_pressure_loop_node_p (&ira_loop_nodes[i]));
      }
  qsort (sorted_loops, n, sizeof (ira_loop_tree_node_t), loop_compare_func);
  for (i = 0; n - i + 1 > IRA_MAX_LOOPS_NUM; i++)
    {
      sorted_loops[i]->to_remove_p = true;
      if (internal_flag_ira_verbose > 1 && ira_dump_file != NULL)
	fprintf
	  (ira_dump_file,
	   "  Mark loop %d (header %d, freq %d, depth %d) for removal (%s)\n",
	   sorted_loops[i]->loop->num, sorted_loops[i]->loop->header->index,
	   sorted_loops[i]->loop->header->frequency,
	   loop_depth (sorted_loops[i]->loop),
	   low_pressure_loop_node_p (sorted_loops[i]->parent)
	   && low_pressure_loop_node_p (sorted_loops[i])
	   ? "low pressure" : "cheap loop");
    }
  ira_free (sorted_loops);
}

/* Mark all loops but root for removing.  */
static void
mark_all_loops_for_removal (void)
{
  int i;
  loop_p loop;

  for (i = 0; VEC_iterate (loop_p, ira_loops.larray, i, loop); i++)
    if (ira_loop_nodes[i].regno_allocno_map != NULL)
      {
	if (ira_loop_nodes[i].parent == NULL)
	  {
	    /* Don't remove the root.  */
	    ira_loop_nodes[i].to_remove_p = false;
	    continue;
	  }
	ira_loop_nodes[i].to_remove_p = true;
	if (internal_flag_ira_verbose > 1 && ira_dump_file != NULL)
	  fprintf
	    (ira_dump_file,
	     "  Mark loop %d (header %d, freq %d, depth %d) for removal\n",
	     ira_loop_nodes[i].loop->num,
	     ira_loop_nodes[i].loop->header->index,
	     ira_loop_nodes[i].loop->header->frequency,
	     loop_depth (ira_loop_nodes[i].loop));
      }
}

/* Definition of vector of loop tree nodes.  */
DEF_VEC_P(ira_loop_tree_node_t);
DEF_VEC_ALLOC_P(ira_loop_tree_node_t, heap);

/* Vec containing references to all removed loop tree nodes.  */
static VEC(ira_loop_tree_node_t,heap) *removed_loop_vec;

/* Vec containing references to all children of loop tree nodes.  */
static VEC(ira_loop_tree_node_t,heap) *children_vec;

/* Remove subregions of NODE if their separate allocation will not
   improve the result.  */
static void
remove_uneccesary_loop_nodes_from_loop_tree (ira_loop_tree_node_t node)
{
  unsigned int start;
  bool remove_p;
  ira_loop_tree_node_t subnode;

  remove_p = node->to_remove_p;
  if (! remove_p)
    VEC_safe_push (ira_loop_tree_node_t, heap, children_vec, node);
  start = VEC_length (ira_loop_tree_node_t, children_vec);
  for (subnode = node->children; subnode != NULL; subnode = subnode->next)
    if (subnode->bb == NULL)
      remove_uneccesary_loop_nodes_from_loop_tree (subnode);
    else
      VEC_safe_push (ira_loop_tree_node_t, heap, children_vec, subnode);
  node->children = node->subloops = NULL;
  if (remove_p)
    {
      VEC_safe_push (ira_loop_tree_node_t, heap, removed_loop_vec, node);
      return;
    }
  while (VEC_length (ira_loop_tree_node_t, children_vec) > start)
    {
      subnode = VEC_pop (ira_loop_tree_node_t, children_vec);
      subnode->parent = node;
      subnode->next = node->children;
      node->children = subnode;
      if (subnode->bb == NULL)
	{
	  subnode->subloop_next = node->subloops;
	  node->subloops = subnode;
	}
    }
}

/* Return TRUE if NODE is inside PARENT.  */
static bool
loop_is_inside_p (ira_loop_tree_node_t node, ira_loop_tree_node_t parent)
{
  for (node = node->parent; node != NULL; node = node->parent)
    if (node == parent)
      return true;
  return false;
}

/* Sort allocnos according to their order in regno allocno list.  */
static int
regno_allocno_order_compare_func (const void *v1p, const void *v2p)
{
  ira_allocno_t a1 = *(const ira_allocno_t *) v1p;
  ira_allocno_t a2 = *(const ira_allocno_t *) v2p;
  ira_loop_tree_node_t n1 = ALLOCNO_LOOP_TREE_NODE (a1);
  ira_loop_tree_node_t n2 = ALLOCNO_LOOP_TREE_NODE (a2);

  if (loop_is_inside_p (n1, n2))
    return -1;
  else if (loop_is_inside_p (n2, n1))
    return 1;
  /* If allocnos are equally good, sort by allocno numbers, so that
     the results of qsort leave nothing to chance.  We put allocnos
     with higher number first in the list because it is the original
     order for allocnos from loops on the same levels.  */
  return ALLOCNO_NUM (a2) - ALLOCNO_NUM (a1);
}

/* This array is used to sort allocnos to restore allocno order in
   the regno allocno list.  */
static ira_allocno_t *regno_allocnos;

/* Restore allocno order for REGNO in the regno allocno list.  */
static void
ira_rebuild_regno_allocno_list (int regno)
{
  int i, n;
  ira_allocno_t a;

  for (n = 0, a = ira_regno_allocno_map[regno];
       a != NULL;
       a = ALLOCNO_NEXT_REGNO_ALLOCNO (a))
    regno_allocnos[n++] = a;
  ira_assert (n > 0);
  qsort (regno_allocnos, n, sizeof (ira_allocno_t),
	 regno_allocno_order_compare_func);
  for (i = 1; i < n; i++)
    ALLOCNO_NEXT_REGNO_ALLOCNO (regno_allocnos[i - 1]) = regno_allocnos[i];
  ALLOCNO_NEXT_REGNO_ALLOCNO (regno_allocnos[n - 1]) = NULL;
  ira_regno_allocno_map[regno] = regno_allocnos[0];
  if (internal_flag_ira_verbose > 1 && ira_dump_file != NULL)
    fprintf (ira_dump_file, " Rebuilding regno allocno list for %d\n", regno);
}

/* Propagate info from allocno FROM_A to allocno A.  */
static void
propagate_some_info_from_allocno (ira_allocno_t a, ira_allocno_t from_a)
{
  enum reg_class aclass;

  merge_hard_reg_conflicts (from_a, a, false);
  ALLOCNO_NREFS (a) += ALLOCNO_NREFS (from_a);
  ALLOCNO_FREQ (a) += ALLOCNO_FREQ (from_a);
  ALLOCNO_CALL_FREQ (a) += ALLOCNO_CALL_FREQ (from_a);
  ALLOCNO_CALLS_CROSSED_NUM (a) += ALLOCNO_CALLS_CROSSED_NUM (from_a);
  ALLOCNO_EXCESS_PRESSURE_POINTS_NUM (a)
    += ALLOCNO_EXCESS_PRESSURE_POINTS_NUM (from_a);
  if (! ALLOCNO_BAD_SPILL_P (from_a))
    ALLOCNO_BAD_SPILL_P (a) = false;
<<<<<<< HEAD
#ifdef STACK_REGS
  if (ALLOCNO_TOTAL_NO_STACK_REG_P (from_a))
    ALLOCNO_TOTAL_NO_STACK_REG_P (a) = true;
#endif
  aclass = ALLOCNO_CLASS (from_a);
  ira_assert (aclass == ALLOCNO_CLASS (a));
  ira_allocate_and_accumulate_costs (&ALLOCNO_HARD_REG_COSTS (a), aclass,
=======
  cover_class = ALLOCNO_COVER_CLASS (from_a);
  ira_assert (cover_class == ALLOCNO_COVER_CLASS (a));
  ira_allocate_and_accumulate_costs (&ALLOCNO_HARD_REG_COSTS (a), cover_class,
>>>>>>> 6b180c51
				     ALLOCNO_HARD_REG_COSTS (from_a));
  ira_allocate_and_accumulate_costs (&ALLOCNO_CONFLICT_HARD_REG_COSTS (a),
				     aclass,
				     ALLOCNO_CONFLICT_HARD_REG_COSTS (from_a));
  ALLOCNO_CLASS_COST (a) += ALLOCNO_CLASS_COST (from_a);
  ALLOCNO_MEMORY_COST (a) += ALLOCNO_MEMORY_COST (from_a);
}

/* Remove allocnos from loops removed from the allocation
   consideration.  */
static void
remove_unnecessary_allocnos (void)
{
  int regno;
  bool merged_p, rebuild_p;
  ira_allocno_t a, prev_a, next_a, parent_a;
  ira_loop_tree_node_t a_node, parent;

  merged_p = false;
  regno_allocnos = NULL;
  for (regno = max_reg_num () - 1; regno >= FIRST_PSEUDO_REGISTER; regno--)
    {
      rebuild_p = false;
      for (prev_a = NULL, a = ira_regno_allocno_map[regno];
	   a != NULL;
	   a = next_a)
	{
	  next_a = ALLOCNO_NEXT_REGNO_ALLOCNO (a);
	  a_node = ALLOCNO_LOOP_TREE_NODE (a);
	  if (! a_node->to_remove_p)
	    prev_a = a;
	  else
	    {
	      for (parent = a_node->parent;
		   (parent_a = parent->regno_allocno_map[regno]) == NULL
		     && parent->to_remove_p;
		   parent = parent->parent)
		;
	      if (parent_a == NULL)
		{
		  /* There are no allocnos with the same regno in
		     upper region -- just move the allocno to the
		     upper region.  */
		  prev_a = a;
		  ALLOCNO_LOOP_TREE_NODE (a) = parent;
		  parent->regno_allocno_map[regno] = a;
		  bitmap_set_bit (parent->all_allocnos, ALLOCNO_NUM (a));
		  rebuild_p = true;
		}
	      else
		{
		  /* Remove the allocno and update info of allocno in
		     the upper region.  */
		  if (prev_a == NULL)
		    ira_regno_allocno_map[regno] = next_a;
		  else
		    ALLOCNO_NEXT_REGNO_ALLOCNO (prev_a) = next_a;
		  move_allocno_live_ranges (a, parent_a);
		  merged_p = true;
		  propagate_some_info_from_allocno (parent_a, a);
		  /* Remove it from the corresponding regno allocno
		     map to avoid info propagation of subsequent
		     allocno into this already removed allocno.  */
		  a_node->regno_allocno_map[regno] = NULL;
		  finish_allocno (a);
		}
	    }
	}
      if (rebuild_p)
	/* We need to restore the order in regno allocno list.  */
	{
	  if (regno_allocnos == NULL)
	    regno_allocnos
	      = (ira_allocno_t *) ira_allocate (sizeof (ira_allocno_t)
						* ira_allocnos_num);
	  ira_rebuild_regno_allocno_list (regno);
	}
    }
  if (merged_p)
    ira_rebuild_start_finish_chains ();
  if (regno_allocnos != NULL)
    ira_free (regno_allocnos);
}

/* Remove allocnos from all loops but the root.  */
static void
remove_low_level_allocnos (void)
{
  int regno;
  bool merged_p, propagate_p;
  ira_allocno_t a, top_a;
  ira_loop_tree_node_t a_node, parent;
  ira_allocno_iterator ai;

  merged_p = false;
  FOR_EACH_ALLOCNO (a, ai)
    {
      a_node = ALLOCNO_LOOP_TREE_NODE (a);
      if (a_node == ira_loop_tree_root || ALLOCNO_CAP_MEMBER (a) != NULL)
	continue;
      regno = ALLOCNO_REGNO (a);
      if ((top_a = ira_loop_tree_root->regno_allocno_map[regno]) == NULL)
	{
	  ALLOCNO_LOOP_TREE_NODE (a) = ira_loop_tree_root;
	  ira_loop_tree_root->regno_allocno_map[regno] = a;
	  continue;
	}
      propagate_p = a_node->parent->regno_allocno_map[regno] == NULL;
      /* Remove the allocno and update info of allocno in the upper
	 region.  */
      move_allocno_live_ranges (a, top_a);
      merged_p = true;
      if (propagate_p)
	propagate_some_info_from_allocno (top_a, a);
    }
  FOR_EACH_ALLOCNO (a, ai)
    {
      a_node = ALLOCNO_LOOP_TREE_NODE (a);
      if (a_node == ira_loop_tree_root)
	continue;
      parent = a_node->parent;
      regno = ALLOCNO_REGNO (a);
      if (ALLOCNO_CAP_MEMBER (a) != NULL)
	ira_assert (ALLOCNO_CAP (a) != NULL);
      else if (ALLOCNO_CAP (a) == NULL)
 	ira_assert (parent->regno_allocno_map[regno] != NULL);
    }
  FOR_EACH_ALLOCNO (a, ai)
    {
      regno = ALLOCNO_REGNO (a);
      if (ira_loop_tree_root->regno_allocno_map[regno] == a)
	{
	  ira_regno_allocno_map[regno] = a;
	  ALLOCNO_NEXT_REGNO_ALLOCNO (a) = NULL;
	  ALLOCNO_CAP_MEMBER (a) = NULL;
	  COPY_HARD_REG_SET (ALLOCNO_CONFLICT_HARD_REGS (a),
			     ALLOCNO_TOTAL_CONFLICT_HARD_REGS (a));
#ifdef STACK_REGS
	  if (ALLOCNO_TOTAL_NO_STACK_REG_P (a))
	    ALLOCNO_NO_STACK_REG_P (a) = true;
#endif
	}
      else
	finish_allocno (a);
    }
  if (merged_p)
    ira_rebuild_start_finish_chains ();
}

/* Remove loops from consideration.  We remove all loops except for
   root if ALL_P or loops for which a separate allocation will not
   improve the result.  We have to do this after allocno creation and
   their costs and allocno class evaluation because only after that
   the register pressure can be known and is calculated.  */
static void
remove_unnecessary_regions (bool all_p)
{
  if (all_p)
    mark_all_loops_for_removal ();
  else
    mark_loops_for_removal ();
  children_vec
    = VEC_alloc (ira_loop_tree_node_t, heap,
		 last_basic_block + VEC_length (loop_p, ira_loops.larray));
  removed_loop_vec
    = VEC_alloc (ira_loop_tree_node_t, heap,
		 last_basic_block + VEC_length (loop_p, ira_loops.larray));
  remove_uneccesary_loop_nodes_from_loop_tree (ira_loop_tree_root) ;
  VEC_free (ira_loop_tree_node_t, heap, children_vec);
  if (all_p)
    remove_low_level_allocnos ();
  else
    remove_unnecessary_allocnos ();
  while (VEC_length (ira_loop_tree_node_t, removed_loop_vec) > 0)
    finish_loop_tree_node (VEC_pop (ira_loop_tree_node_t, removed_loop_vec));
  VEC_free (ira_loop_tree_node_t, heap, removed_loop_vec);
}



/* At this point true value of allocno attribute bad_spill_p means
   that there is an insn where allocno occurs and where the allocno
   can not be used as memory.  The function updates the attribute, now
   it can be true only for allocnos which can not be used as memory in
   an insn and in whose live ranges there is other allocno deaths.
   Spilling allocnos with true value will not improve the code because
   it will not make other allocnos colorable and additional reloads
   for the corresponding pseudo will be generated in reload pass for
   each insn it occurs.

   This is a trick mentioned in one classic article of Chaitin etc
   which is frequently omitted in other implementations of RA based on
   graph coloring.  */
static void
update_bad_spill_attribute (void)
{
  int i;
  ira_allocno_t a;
  ira_allocno_iterator ai;
<<<<<<< HEAD
  allocno_live_range_t r;
  enum reg_class aclass;
=======
  live_range_t r;
  enum reg_class cover_class;
>>>>>>> 6b180c51
  bitmap_head dead_points[N_REG_CLASSES];

  for (i = 0; i < ira_allocno_classes_num; i++)
    {
      aclass = ira_allocno_classes[i];
      bitmap_initialize (&dead_points[aclass], &reg_obstack);
    }
  FOR_EACH_ALLOCNO (a, ai)
    {
      aclass = ALLOCNO_CLASS (a);
      if (aclass == NO_REGS)
	continue;
      for (r = ALLOCNO_LIVE_RANGES (a); r != NULL; r = r->next)
	bitmap_set_bit (&dead_points[aclass], r->finish);
    }
  FOR_EACH_ALLOCNO (a, ai)
    {
      aclass = ALLOCNO_CLASS (a);
      if (aclass == NO_REGS)
	continue;
      if (! ALLOCNO_BAD_SPILL_P (a))
	continue;
      for (r = ALLOCNO_LIVE_RANGES (a); r != NULL; r = r->next)
	{
	  for (i = r->start + 1; i < r->finish; i++)
	    if (bitmap_bit_p (&dead_points[aclass], i))
	      break;
	  if (i < r->finish)
	    break;
	}
      if (r != NULL)
	ALLOCNO_BAD_SPILL_P (a) = false;
    }
  for (i = 0; i < ira_allocno_classes_num; i++)
    {
      aclass = ira_allocno_classes[i];
      bitmap_clear (&dead_points[aclass]);
    }
}



/* Set up minimal and maximal live range points for allocnos.  */
static void
setup_min_max_allocno_live_range_point (void)
{
  int i;
  ira_allocno_t a, parent_a, cap;
  ira_allocno_iterator ai;
  live_range_t r;
  ira_loop_tree_node_t parent;

  FOR_EACH_ALLOCNO (a, ai)
    {
      r = ALLOCNO_LIVE_RANGES (a);
      if (r == NULL)
	continue;
      ALLOCNO_MAX (a) = r->finish;
      for (; r->next != NULL; r = r->next)
	;
      ALLOCNO_MIN (a) = r->start;
    }
  for (i = max_reg_num () - 1; i >= FIRST_PSEUDO_REGISTER; i--)
    for (a = ira_regno_allocno_map[i];
	 a != NULL;
	 a = ALLOCNO_NEXT_REGNO_ALLOCNO (a))
      {
	if (ALLOCNO_MAX (a) < 0)
	  continue;
	ira_assert (ALLOCNO_CAP_MEMBER (a) == NULL);
	/* Accumulation of range info.  */
	if (ALLOCNO_CAP (a) != NULL)
	  {
	    for (cap = ALLOCNO_CAP (a); cap != NULL; cap = ALLOCNO_CAP (cap))
	      {
		if (ALLOCNO_MAX (cap) < ALLOCNO_MAX (a))
		  ALLOCNO_MAX (cap) = ALLOCNO_MAX (a);
		if (ALLOCNO_MIN (cap) > ALLOCNO_MIN (a))
		  ALLOCNO_MIN (cap) = ALLOCNO_MIN (a);
	      }
	    continue;
	  }
	if ((parent = ALLOCNO_LOOP_TREE_NODE (a)->parent) == NULL)
	  continue;
	parent_a = parent->regno_allocno_map[i];
	if (ALLOCNO_MAX (parent_a) < ALLOCNO_MAX (a))
	  ALLOCNO_MAX (parent_a) = ALLOCNO_MAX (a);
	if (ALLOCNO_MIN (parent_a) > ALLOCNO_MIN (a))
	  ALLOCNO_MIN (parent_a) = ALLOCNO_MIN (a);
      }
#ifdef ENABLE_IRA_CHECKING
  FOR_EACH_ALLOCNO (a, ai)
    {
      if ((0 <= ALLOCNO_MIN (a) && ALLOCNO_MIN (a) <= ira_max_point)
	  && (0 <= ALLOCNO_MAX (a) && ALLOCNO_MAX (a) <= ira_max_point))
	continue;
      gcc_unreachable ();
    }
#endif
}

/* Sort allocnos according to their live ranges.  Allocnos with
   smaller allocno class are put first unless we use priority
   coloring.  Allocnos with the same cove class are ordered according
   their start (min).  Allocnos with the same start are ordered
   according their finish (max).  */
static int
allocno_range_compare_func (const void *v1p, const void *v2p)
{
  int diff;
  ira_allocno_t a1 = *(const ira_allocno_t *) v1p;
  ira_allocno_t a2 = *(const ira_allocno_t *) v2p;

  if ((diff = ALLOCNO_MIN (a1) - ALLOCNO_MIN (a2)) != 0)
    return diff;
  if ((diff = ALLOCNO_MAX (a1) - ALLOCNO_MAX (a2)) != 0)
     return diff;
  return ALLOCNO_NUM (a1) - ALLOCNO_NUM (a2);
}

/* Sort ira_conflict_id_allocno_map and set up conflict id of
   allocnos.  */
static void
sort_conflict_id_allocno_map (void)
{
  int i, num;
  ira_allocno_t a;
  ira_allocno_iterator ai;

  num = 0;
  FOR_EACH_ALLOCNO (a, ai)
    ira_conflict_id_allocno_map[num++] = a;
  qsort (ira_conflict_id_allocno_map, num, sizeof (ira_allocno_t),
	 allocno_range_compare_func);
  for (i = 0; i < num; i++)
    if ((a = ira_conflict_id_allocno_map[i]) != NULL)
      ALLOCNO_CONFLICT_ID (a) = i;
  for (i = num; i < ira_allocnos_num; i++)
    ira_conflict_id_allocno_map[i] = NULL;
}

/* Set up minimal and maximal conflict ids of allocnos with which
   given allocno can conflict.  */
static void
setup_min_max_conflict_allocno_ids (void)
{
  int aclass;
  int i, j, min, max, start, finish, first_not_finished, filled_area_start;
  int *live_range_min, *last_lived;
  ira_allocno_t a;

  live_range_min = (int *) ira_allocate (sizeof (int) * ira_allocnos_num);
  aclass = -1;
  first_not_finished = -1;
  for (i = 0; i < ira_allocnos_num; i++)
    {
      a = ira_conflict_id_allocno_map[i];
      if (a == NULL)
	continue;
      if (aclass < 0)
	{
	  aclass = ALLOCNO_CLASS (a);
	  min = i;
	  first_not_finished = i;
	}
      else
	{
	  start = ALLOCNO_MIN (a);
	  /* If we skip an allocno, the allocno with smaller ids will
	     be also skipped because of the secondary sorting the
	     range finishes (see function
	     allocno_range_compare_func).  */
	  while (first_not_finished < i
		 && start > ALLOCNO_MAX (ira_conflict_id_allocno_map
					 [first_not_finished]))
	    first_not_finished++;
	  min = first_not_finished;
	}
      if (min == i)
	/* We could increase min further in this case but it is good
	   enough.  */
	min++;
      live_range_min[i] = ALLOCNO_MIN (a);
      ALLOCNO_MIN (a) = min;
    }
  last_lived = (int *) ira_allocate (sizeof (int) * ira_max_point);
  aclass = -1;
  filled_area_start = -1;
  for (i = ira_allocnos_num - 1; i >= 0; i--)
    {
      a = ira_conflict_id_allocno_map[i];
      if (a == NULL)
	continue;
      if (aclass < 0)
	{
	  aclass = ALLOCNO_CLASS (a);
	  for (j = 0; j < ira_max_point; j++)
	    last_lived[j] = -1;
	  filled_area_start = ira_max_point;
	}
      min = live_range_min[i];
      finish = ALLOCNO_MAX (a);
      max = last_lived[finish];
      if (max < 0)
	/* We could decrease max further in this case but it is good
	   enough.  */
	max = ALLOCNO_CONFLICT_ID (a) - 1;
      ALLOCNO_MAX (a) = max;
      /* In filling, we can go further A range finish to recognize
	 intersection quickly because if the finish of subsequently
	 processed allocno (it has smaller conflict id) range is
	 further A range finish than they are definitely intersected
	 (the reason for this is the allocnos with bigger conflict id
	 have their range starts not smaller than allocnos with
	 smaller ids.  */
      for (j = min; j < filled_area_start; j++)
	last_lived[j] = i;
      filled_area_start = min;
    }
  ira_free (last_lived);
  ira_free (live_range_min);
}



static void
create_caps (void)
{
  ira_allocno_t a;
  ira_allocno_iterator ai;
  ira_loop_tree_node_t loop_tree_node;

  FOR_EACH_ALLOCNO (a, ai)
    {
      if (ALLOCNO_LOOP_TREE_NODE (a) == ira_loop_tree_root)
	continue;
      if (ALLOCNO_CAP_MEMBER (a) != NULL)
	create_cap_allocno (a);
      else if (ALLOCNO_CAP (a) == NULL)
	{
	  loop_tree_node = ALLOCNO_LOOP_TREE_NODE (a);
	  if (!bitmap_bit_p (loop_tree_node->border_allocnos, ALLOCNO_NUM (a)))
	    create_cap_allocno (a);
	}
    }
}



/* The page contains code transforming more one region internal
   representation (IR) to one region IR which is necessary for reload.
   This transformation is called IR flattening.  We might just rebuild
   the IR for one region but we don't do it because it takes a lot of
   time.  */

/* Map: regno -> allocnos which will finally represent the regno for
   IR with one region.  */
static ira_allocno_t *regno_top_level_allocno_map;

/* Find the allocno that corresponds to A at a level one higher up in the
   loop tree.  Returns NULL if A is a cap, or if it has no parent.  */
ira_allocno_t
ira_parent_allocno (ira_allocno_t a)
{
  ira_loop_tree_node_t parent;

  if (ALLOCNO_CAP (a) != NULL)
    return NULL;

  parent = ALLOCNO_LOOP_TREE_NODE (a)->parent;
  if (parent == NULL)
    return NULL;

  return parent->regno_allocno_map[ALLOCNO_REGNO (a)];
}

/* Find the allocno that corresponds to A at a level one higher up in the
   loop tree.  If ALLOCNO_CAP is set for A, return that.  */
ira_allocno_t
ira_parent_or_cap_allocno (ira_allocno_t a)
{
  if (ALLOCNO_CAP (a) != NULL)
    return ALLOCNO_CAP (a);

  return ira_parent_allocno (a);
}

/* Process all allocnos originated from pseudo REGNO and copy live
   ranges, hard reg conflicts, and allocno stack reg attributes from
   low level allocnos to final allocnos which are destinations of
   removed stores at a loop exit.  Return true if we copied live
   ranges.  */
static bool
copy_info_to_removed_store_destinations (int regno)
{
  ira_allocno_t a;
  ira_allocno_t parent_a = NULL;
  ira_loop_tree_node_t parent;
  bool merged_p;

  merged_p = false;
  for (a = ira_regno_allocno_map[regno];
       a != NULL;
       a = ALLOCNO_NEXT_REGNO_ALLOCNO (a))
    {
      if (a != regno_top_level_allocno_map[REGNO (ALLOCNO_EMIT_DATA (a)->reg)])
	/* This allocno will be removed.  */
	continue;
      /* Caps will be removed.  */
      ira_assert (ALLOCNO_CAP_MEMBER (a) == NULL);
      for (parent = ALLOCNO_LOOP_TREE_NODE (a)->parent;
	   parent != NULL;
	   parent = parent->parent)
	if ((parent_a = parent->regno_allocno_map[regno]) == NULL
	    || (parent_a == regno_top_level_allocno_map[REGNO
							(ALLOCNO_EMIT_DATA
							 (parent_a)->reg)]
		&& ALLOCNO_EMIT_DATA (parent_a)->mem_optimized_dest_p))
	  break;
      if (parent == NULL || parent_a == NULL)
	continue;
<<<<<<< HEAD
      if (internal_flag_ira_verbose > 4 && ira_dump_file != NULL)
	{
	  fprintf
	    (ira_dump_file,
	     "      Coping ranges of a%dr%d to a%dr%d: ",
	     ALLOCNO_NUM (a), REGNO (ALLOCNO_EMIT_DATA (a)->reg),
	     ALLOCNO_NUM (parent_a),
	     REGNO (ALLOCNO_EMIT_DATA (parent_a)->reg));
	  ira_print_live_range_list (ira_dump_file,
				     ALLOCNO_LIVE_RANGES (a));
	}
      r = ira_copy_allocno_live_range_list (ALLOCNO_LIVE_RANGES (a));
      change_allocno_in_range_list (r, parent_a);
      ALLOCNO_LIVE_RANGES (parent_a)
	= ira_merge_allocno_live_ranges (r, ALLOCNO_LIVE_RANGES (parent_a));
      IOR_HARD_REG_SET (ALLOCNO_TOTAL_CONFLICT_HARD_REGS (parent_a),
			ALLOCNO_TOTAL_CONFLICT_HARD_REGS (a));
#ifdef STACK_REGS
      if (ALLOCNO_TOTAL_NO_STACK_REG_P (a))
	ALLOCNO_TOTAL_NO_STACK_REG_P (parent_a) = true;
#endif
=======
      copy_allocno_live_ranges (a, parent_a);
      merge_hard_reg_conflicts (a, parent_a, true);
>>>>>>> 6b180c51
      ALLOCNO_CALL_FREQ (parent_a) += ALLOCNO_CALL_FREQ (a);
      ALLOCNO_CALLS_CROSSED_NUM (parent_a)
	+= ALLOCNO_CALLS_CROSSED_NUM (a);
      ALLOCNO_EXCESS_PRESSURE_POINTS_NUM (parent_a)
	+= ALLOCNO_EXCESS_PRESSURE_POINTS_NUM (a);
      merged_p = true;
    }
  return merged_p;
}

/* Flatten the IR.  In other words, this function transforms IR as if
   it were built with one region (without loops).  We could make it
   much simpler by rebuilding IR with one region, but unfortunately it
   takes a lot of time.  MAX_REGNO_BEFORE_EMIT and
   IRA_MAX_POINT_BEFORE_EMIT are correspondingly MAX_REG_NUM () and
   IRA_MAX_POINT before emitting insns on the loop borders.  */
void
ira_flattening (int max_regno_before_emit, int ira_max_point_before_emit)
{
  int i, j, num;
  bool keep_p;
  int hard_regs_num;
  bool new_pseudos_p, merged_p, mem_dest_p;
  unsigned int n;
  enum reg_class aclass;
  ira_allocno_t a, parent_a, first, second, node_first, node_second;
  ira_copy_t cp;
  ira_loop_tree_node_t node;
  live_range_t r;
  ira_allocno_iterator ai;
  ira_copy_iterator ci;
  sparseset allocnos_live;

  regno_top_level_allocno_map
    = (ira_allocno_t *) ira_allocate (max_reg_num ()
				      * sizeof (ira_allocno_t));
  memset (regno_top_level_allocno_map, 0,
	  max_reg_num () * sizeof (ira_allocno_t));
  new_pseudos_p = merged_p = false;
  FOR_EACH_ALLOCNO (a, ai)
    {
      if (ALLOCNO_CAP_MEMBER (a) != NULL)
	/* Caps are not in the regno allocno maps and they are never
	   will be transformed into allocnos existing after IR
	   flattening.  */
	continue;
      COPY_HARD_REG_SET (ALLOCNO_TOTAL_CONFLICT_HARD_REGS (a),
			 ALLOCNO_CONFLICT_HARD_REGS (a));
#ifdef STACK_REGS
      ALLOCNO_TOTAL_NO_STACK_REG_P (a) = ALLOCNO_NO_STACK_REG_P (a);
#endif
    }
  /* Fix final allocno attributes.  */
  for (i = max_regno_before_emit - 1; i >= FIRST_PSEUDO_REGISTER; i--)
    {
      mem_dest_p = false;
      for (a = ira_regno_allocno_map[i];
	   a != NULL;
	   a = ALLOCNO_NEXT_REGNO_ALLOCNO (a))
	{
	  ira_emit_data_t parent_data, data = ALLOCNO_EMIT_DATA (a);

	  ira_assert (ALLOCNO_CAP_MEMBER (a) == NULL);
	  if (data->somewhere_renamed_p)
	    new_pseudos_p = true;
	  parent_a = ira_parent_allocno (a);
	  if (parent_a == NULL)
	    {
	      ALLOCNO_COPIES (a) = NULL;
	      regno_top_level_allocno_map[REGNO (data->reg)] = a;
	      continue;
	    }
	  ira_assert (ALLOCNO_CAP_MEMBER (parent_a) == NULL);

	  if (data->mem_optimized_dest != NULL)
	    mem_dest_p = true;
	  parent_data = ALLOCNO_EMIT_DATA (parent_a);
	  if (REGNO (data->reg) == REGNO (parent_data->reg))
	    {
<<<<<<< HEAD
	      IOR_HARD_REG_SET (ALLOCNO_TOTAL_CONFLICT_HARD_REGS (parent_a),
				ALLOCNO_TOTAL_CONFLICT_HARD_REGS (a));
#ifdef STACK_REGS
	      if (ALLOCNO_TOTAL_NO_STACK_REG_P (a))
		ALLOCNO_TOTAL_NO_STACK_REG_P (parent_a) = true;
#endif
	      if (internal_flag_ira_verbose > 4 && ira_dump_file != NULL)
		{
		  fprintf (ira_dump_file,
			   "      Moving ranges of a%dr%d to a%dr%d: ",
			   ALLOCNO_NUM (a), REGNO (data->reg),
			   ALLOCNO_NUM (parent_a), REGNO (parent_data->reg));
		  ira_print_live_range_list (ira_dump_file,
					     ALLOCNO_LIVE_RANGES (a));
		}
	      change_allocno_in_range_list (ALLOCNO_LIVE_RANGES (a), parent_a);
	      ALLOCNO_LIVE_RANGES (parent_a)
		= ira_merge_allocno_live_ranges
		  (ALLOCNO_LIVE_RANGES (a), ALLOCNO_LIVE_RANGES (parent_a));
	      merged_p = true;
	      ALLOCNO_LIVE_RANGES (a) = NULL;
	      parent_data->mem_optimized_dest_p
		= (parent_data->mem_optimized_dest_p
		   || data->mem_optimized_dest_p);
=======
	      merge_hard_reg_conflicts (a, parent_a, true);
	      move_allocno_live_ranges (a, parent_a);
	      merged_p = true;
	      ALLOCNO_MEM_OPTIMIZED_DEST_P (parent_a)
		= (ALLOCNO_MEM_OPTIMIZED_DEST_P (parent_a)
		   || ALLOCNO_MEM_OPTIMIZED_DEST_P (a));
>>>>>>> 6b180c51
	      continue;
	    }
	  new_pseudos_p = true;
	  for (;;)
	    {
	      ALLOCNO_NREFS (parent_a) -= ALLOCNO_NREFS (a);
	      ALLOCNO_FREQ (parent_a) -= ALLOCNO_FREQ (a);
	      ALLOCNO_CALL_FREQ (parent_a) -= ALLOCNO_CALL_FREQ (a);
	      ALLOCNO_CALLS_CROSSED_NUM (parent_a)
		-= ALLOCNO_CALLS_CROSSED_NUM (a);
	      ALLOCNO_EXCESS_PRESSURE_POINTS_NUM (parent_a)
		-= ALLOCNO_EXCESS_PRESSURE_POINTS_NUM (a);
	      ira_assert (ALLOCNO_CALLS_CROSSED_NUM (parent_a) >= 0
			  && ALLOCNO_NREFS (parent_a) >= 0
			  && ALLOCNO_FREQ (parent_a) >= 0);
	      aclass = ALLOCNO_CLASS (parent_a);
	      hard_regs_num = ira_class_hard_regs_num[aclass];
	      if (ALLOCNO_HARD_REG_COSTS (a) != NULL
		  && ALLOCNO_HARD_REG_COSTS (parent_a) != NULL)
		for (j = 0; j < hard_regs_num; j++)
		  ALLOCNO_HARD_REG_COSTS (parent_a)[j]
		    -= ALLOCNO_HARD_REG_COSTS (a)[j];
	      if (ALLOCNO_CONFLICT_HARD_REG_COSTS (a) != NULL
		  && ALLOCNO_CONFLICT_HARD_REG_COSTS (parent_a) != NULL)
		for (j = 0; j < hard_regs_num; j++)
		  ALLOCNO_CONFLICT_HARD_REG_COSTS (parent_a)[j]
		    -= ALLOCNO_CONFLICT_HARD_REG_COSTS (a)[j];
	      ALLOCNO_CLASS_COST (parent_a)
		-= ALLOCNO_CLASS_COST (a);
	      ALLOCNO_MEMORY_COST (parent_a) -= ALLOCNO_MEMORY_COST (a);
	      parent_a = ira_parent_allocno (parent_a);
	      if (parent_a == NULL)
		break;
	    }
	  ALLOCNO_COPIES (a) = NULL;
	  regno_top_level_allocno_map[REGNO (data->reg)] = a;
	}
      if (mem_dest_p && copy_info_to_removed_store_destinations (i))
	merged_p = true;
    }
  ira_assert (new_pseudos_p || ira_max_point_before_emit == ira_max_point);
  if (merged_p || ira_max_point_before_emit != ira_max_point)
    ira_rebuild_start_finish_chains ();
  if (new_pseudos_p)
    {
      /* Rebuild conflicts.  */
      FOR_EACH_ALLOCNO (a, ai)
	{
	  if (a != regno_top_level_allocno_map[REGNO
					       (ALLOCNO_EMIT_DATA (a)->reg)]
	      || ALLOCNO_CAP_MEMBER (a) != NULL)
	    continue;
	  for (r = ALLOCNO_LIVE_RANGES (a); r != NULL; r = r->next)
	    ira_assert (r->allocno == a);
	  clear_allocno_conflicts (a);
	}
      allocnos_live = sparseset_alloc (ira_allocnos_num);
      for (i = 0; i < ira_max_point; i++)
	{
	  for (r = ira_start_point_ranges[i]; r != NULL; r = r->start_next)
	    {
	      a = r->allocno;
	      if (a != regno_top_level_allocno_map[REGNO
						   (ALLOCNO_EMIT_DATA (a)->reg)]
		  || ALLOCNO_CAP_MEMBER (a) != NULL)
		continue;
	      num = ALLOCNO_NUM (a);
	      aclass = ALLOCNO_CLASS (a);
	      sparseset_set_bit (allocnos_live, num);
	      EXECUTE_IF_SET_IN_SPARSESET (allocnos_live, n)
		{
		  ira_allocno_t live_a = ira_allocnos[n];

		  if (ira_reg_classes_intersect_p
		      [aclass][ALLOCNO_CLASS (live_a)]
		      /* Don't set up conflict for the allocno with itself.  */
		      && num != (int) n)
		    ira_add_allocno_conflict (a, live_a);
		}
	    }

	  for (r = ira_finish_point_ranges[i]; r != NULL; r = r->finish_next)
	    sparseset_clear_bit (allocnos_live, ALLOCNO_NUM (r->allocno));
	}
      sparseset_free (allocnos_live);
      compress_conflict_vecs ();
    }
  /* Mark some copies for removing and change allocnos in the rest
     copies.  */
  FOR_EACH_COPY (cp, ci)
    {
      if (ALLOCNO_CAP_MEMBER (cp->first) != NULL
	  || ALLOCNO_CAP_MEMBER (cp->second) != NULL)
	{
	  if (internal_flag_ira_verbose > 4 && ira_dump_file != NULL)
	    fprintf
	      (ira_dump_file, "      Remove cp%d:%c%dr%d-%c%dr%d\n",
	       cp->num, ALLOCNO_CAP_MEMBER (cp->first) != NULL ? 'c' : 'a',
	       ALLOCNO_NUM (cp->first),
	       REGNO (ALLOCNO_EMIT_DATA (cp->first)->reg),
	       ALLOCNO_CAP_MEMBER (cp->second) != NULL ? 'c' : 'a',
	       ALLOCNO_NUM (cp->second),
	       REGNO (ALLOCNO_EMIT_DATA (cp->second)->reg));
	  cp->loop_tree_node = NULL;
	  continue;
	}
      first = regno_top_level_allocno_map[REGNO (ALLOCNO_EMIT_DATA
						 (cp->first)->reg)];
      second = regno_top_level_allocno_map[REGNO (ALLOCNO_EMIT_DATA
						  (cp->second)->reg)];
      node = cp->loop_tree_node;
      if (node == NULL)
	keep_p = true; /* It copy generated in ira-emit.c.  */
      else
	{
	  /* Check that the copy was not propagated from level on
	     which we will have different pseudos.  */
	  node_first = node->regno_allocno_map[ALLOCNO_REGNO (cp->first)];
	  node_second = node->regno_allocno_map[ALLOCNO_REGNO (cp->second)];
	  keep_p = ((REGNO (ALLOCNO_EMIT_DATA (first)->reg)
		     == REGNO (ALLOCNO_EMIT_DATA (node_first)->reg))
		     && (REGNO (ALLOCNO_EMIT_DATA (second)->reg)
			 == REGNO (ALLOCNO_EMIT_DATA (node_second)->reg)));
	}
      if (keep_p)
	{
	  cp->loop_tree_node = ira_loop_tree_root;
	  cp->first = first;
	  cp->second = second;
	}
      else
	{
	  cp->loop_tree_node = NULL;
	  if (internal_flag_ira_verbose > 4 && ira_dump_file != NULL)
	    fprintf (ira_dump_file, "      Remove cp%d:a%dr%d-a%dr%d\n",
		     cp->num, ALLOCNO_NUM (cp->first),
		     REGNO (ALLOCNO_EMIT_DATA (cp->first)->reg),
		     ALLOCNO_NUM (cp->second),
		     REGNO (ALLOCNO_EMIT_DATA (cp->second)->reg));
	}
    }
  /* Remove unnecessary allocnos on lower levels of the loop tree.  */
  FOR_EACH_ALLOCNO (a, ai)
    {
      if (a != regno_top_level_allocno_map[REGNO (ALLOCNO_EMIT_DATA (a)->reg)]
	  || ALLOCNO_CAP_MEMBER (a) != NULL)
	{
	  if (internal_flag_ira_verbose > 4 && ira_dump_file != NULL)
	    fprintf (ira_dump_file, "      Remove a%dr%d\n",
		     ALLOCNO_NUM (a), REGNO (ALLOCNO_EMIT_DATA (a)->reg));
	  finish_allocno (a);
	  continue;
	}
      ALLOCNO_LOOP_TREE_NODE (a) = ira_loop_tree_root;
      ALLOCNO_REGNO (a) = REGNO (ALLOCNO_EMIT_DATA (a)->reg);
      ALLOCNO_CAP (a) = NULL;
      /* Restore updated costs for assignments from reload.  */
      ALLOCNO_UPDATED_MEMORY_COST (a) = ALLOCNO_MEMORY_COST (a);
      ALLOCNO_UPDATED_CLASS_COST (a) = ALLOCNO_CLASS_COST (a);
      if (! ALLOCNO_ASSIGNED_P (a))
	ira_free_allocno_updated_costs (a);
      ira_assert (ALLOCNO_UPDATED_HARD_REG_COSTS (a) == NULL);
      ira_assert (ALLOCNO_UPDATED_CONFLICT_HARD_REG_COSTS (a) == NULL);
    }
  /* Remove unnecessary copies.  */
  FOR_EACH_COPY (cp, ci)
    {
      if (cp->loop_tree_node == NULL)
	{
	  ira_copies[cp->num] = NULL;
	  finish_copy (cp);
	  continue;
	}
      ira_assert
	(ALLOCNO_LOOP_TREE_NODE (cp->first) == ira_loop_tree_root
	 && ALLOCNO_LOOP_TREE_NODE (cp->second) == ira_loop_tree_root);
      ira_add_allocno_copy_to_list (cp);
      ira_swap_allocno_copy_ends_if_necessary (cp);
    }
  rebuild_regno_allocno_maps ();
  if (ira_max_point != ira_max_point_before_emit)
    ira_compress_allocno_live_ranges ();
  ira_free (regno_top_level_allocno_map);
}



#ifdef ENABLE_IRA_CHECKING
/* Check creation of all allocnos.  Allocnos on lower levels should
   have allocnos or caps on all upper levels.  */
static void
check_allocno_creation (void)
{
  ira_allocno_t a;
  ira_allocno_iterator ai;
  ira_loop_tree_node_t loop_tree_node;

  FOR_EACH_ALLOCNO (a, ai)
    {
      loop_tree_node = ALLOCNO_LOOP_TREE_NODE (a);
      ira_assert (bitmap_bit_p (loop_tree_node->all_allocnos,
				ALLOCNO_NUM (a)));
      if (loop_tree_node == ira_loop_tree_root)
	continue;
      if (ALLOCNO_CAP_MEMBER (a) != NULL)
	ira_assert (ALLOCNO_CAP (a) != NULL);
      else if (ALLOCNO_CAP (a) == NULL)
	ira_assert (loop_tree_node->parent
		    ->regno_allocno_map[ALLOCNO_REGNO (a)] != NULL
		    && bitmap_bit_p (loop_tree_node->border_allocnos,
				     ALLOCNO_NUM (a)));
    }
}
#endif

/* Identify allocnos which prefer a register class with a single hard register.
   Adjust ALLOCNO_CONFLICT_HARD_REG_COSTS so that conflicting allocnos are
   less likely to use the preferred singleton register.  */
static void
update_conflict_hard_reg_costs (void)
{
  ira_allocno_t a;
  ira_allocno_iterator ai;
  int i, index, min;

  FOR_EACH_ALLOCNO (a, ai)
    {
      enum reg_class aclass = ALLOCNO_CLASS (a);
      enum reg_class pref = reg_preferred_class (ALLOCNO_REGNO (a));

      if (reg_class_size[pref] != 1)
	continue;
      index = ira_class_hard_reg_index[aclass][ira_class_hard_regs[pref][0]];
      if (index < 0)
	continue;
      if (ALLOCNO_CONFLICT_HARD_REG_COSTS (a) == NULL
	  || ALLOCNO_HARD_REG_COSTS (a) == NULL)
	continue;
      min = INT_MAX;
      for (i = ira_class_hard_regs_num[aclass] - 1; i >= 0; i--)
	if (ALLOCNO_HARD_REG_COSTS (a)[i] > ALLOCNO_CLASS_COST (a)
	    && min > ALLOCNO_HARD_REG_COSTS (a)[i])
	  min = ALLOCNO_HARD_REG_COSTS (a)[i];
      if (min == INT_MAX)
	continue;
      ira_allocate_and_set_costs (&ALLOCNO_CONFLICT_HARD_REG_COSTS (a),
				  aclass, 0);
      ALLOCNO_CONFLICT_HARD_REG_COSTS (a)[index]
	-= min - ALLOCNO_CLASS_COST (a);
    }
}

/* Create a internal representation (IR) for IRA (allocnos, copies,
   loop tree nodes).  If LOOPS_P is FALSE the nodes corresponding to
   the loops (except the root which corresponds the all function) and
   correspondingly allocnos for the loops will be not created.  Such
   parameter value is used for Chaitin-Briggs coloring.  The function
   returns TRUE if we generate loop structure (besides nodes
   representing all function and the basic blocks) for regional
   allocation.  A true return means that we really need to flatten IR
   before the reload.  */
bool
ira_build (bool loops_p)
{
  df_analyze ();

  initiate_cost_vectors ();
  initiate_allocnos ();
  initiate_copies ();
  create_loop_tree_nodes (loops_p);
  form_loop_tree ();
  create_allocnos ();
  ira_costs ();
  ira_create_allocno_live_ranges ();
  remove_unnecessary_regions (false);
  ira_compress_allocno_live_ranges ();
  update_bad_spill_attribute ();
  loops_p = more_one_region_p ();
  if (loops_p)
    {
      propagate_allocno_info ();
      create_caps ();
    }
  ira_tune_allocno_costs ();
#ifdef ENABLE_IRA_CHECKING
  check_allocno_creation ();
#endif
  setup_min_max_allocno_live_range_point ();
  sort_conflict_id_allocno_map ();
  setup_min_max_conflict_allocno_ids ();
  ira_build_conflicts ();
  update_conflict_hard_reg_costs ();
  if (! ira_conflicts_p)
    {
      ira_allocno_t a;
      ira_allocno_iterator ai;

      /* Remove all regions but root one.  */
      if (loops_p)
	{
	  remove_unnecessary_regions (true);
	  loops_p = false;
	}
      /* We don't save hard registers around calls for fast allocation
	 -- add caller clobbered registers as conflicting ones to
	 allocno crossing calls.  */
      FOR_EACH_ALLOCNO (a, ai)
	if (ALLOCNO_CALLS_CROSSED_NUM (a) != 0)
	  {
	    IOR_HARD_REG_SET (ALLOCNO_TOTAL_CONFLICT_HARD_REGS (a),
			      call_used_reg_set);
	    IOR_HARD_REG_SET (ALLOCNO_CONFLICT_HARD_REGS (a),
			      call_used_reg_set);
	  }
    }
  if (internal_flag_ira_verbose > 2 && ira_dump_file != NULL)
    print_copies (ira_dump_file);
  if (internal_flag_ira_verbose > 0 && ira_dump_file != NULL)
    {
      int n, nr;
      ira_allocno_t a;
      live_range_t r;
      ira_allocno_iterator ai;

      n = 0;
      FOR_EACH_ALLOCNO (a, ai)
	n += ALLOCNO_CONFLICT_ALLOCNOS_NUM (a);
      nr = 0;
      FOR_EACH_ALLOCNO (a, ai)
	for (r = ALLOCNO_LIVE_RANGES (a); r != NULL; r = r->next)
	  nr++;
      fprintf (ira_dump_file, "  regions=%d, blocks=%d, points=%d\n",
	       VEC_length (loop_p, ira_loops.larray), n_basic_blocks,
	       ira_max_point);
      fprintf (ira_dump_file,
	       "    allocnos=%d, copies=%d, conflicts=%d, ranges=%d\n",
	       ira_allocnos_num, ira_copies_num, n, nr);
    }
  return loops_p;
}

/* Release the data created by function ira_build.  */
void
ira_destroy (void)
{
  finish_loop_tree_nodes ();
  finish_copies ();
  finish_allocnos ();
  finish_cost_vectors ();
  ira_finish_allocno_live_ranges ();
}<|MERGE_RESOLUTION|>--- conflicted
+++ resolved
@@ -1911,19 +1911,9 @@
     += ALLOCNO_EXCESS_PRESSURE_POINTS_NUM (from_a);
   if (! ALLOCNO_BAD_SPILL_P (from_a))
     ALLOCNO_BAD_SPILL_P (a) = false;
-<<<<<<< HEAD
-#ifdef STACK_REGS
-  if (ALLOCNO_TOTAL_NO_STACK_REG_P (from_a))
-    ALLOCNO_TOTAL_NO_STACK_REG_P (a) = true;
-#endif
   aclass = ALLOCNO_CLASS (from_a);
   ira_assert (aclass == ALLOCNO_CLASS (a));
   ira_allocate_and_accumulate_costs (&ALLOCNO_HARD_REG_COSTS (a), aclass,
-=======
-  cover_class = ALLOCNO_COVER_CLASS (from_a);
-  ira_assert (cover_class == ALLOCNO_COVER_CLASS (a));
-  ira_allocate_and_accumulate_costs (&ALLOCNO_HARD_REG_COSTS (a), cover_class,
->>>>>>> 6b180c51
 				     ALLOCNO_HARD_REG_COSTS (from_a));
   ira_allocate_and_accumulate_costs (&ALLOCNO_CONFLICT_HARD_REG_COSTS (a),
 				     aclass,
@@ -2124,13 +2114,8 @@
   int i;
   ira_allocno_t a;
   ira_allocno_iterator ai;
-<<<<<<< HEAD
-  allocno_live_range_t r;
+  live_range_t r;
   enum reg_class aclass;
-=======
-  live_range_t r;
-  enum reg_class cover_class;
->>>>>>> 6b180c51
   bitmap_head dead_points[N_REG_CLASSES];
 
   for (i = 0; i < ira_allocno_classes_num; i++)
@@ -2455,32 +2440,8 @@
 	  break;
       if (parent == NULL || parent_a == NULL)
 	continue;
-<<<<<<< HEAD
-      if (internal_flag_ira_verbose > 4 && ira_dump_file != NULL)
-	{
-	  fprintf
-	    (ira_dump_file,
-	     "      Coping ranges of a%dr%d to a%dr%d: ",
-	     ALLOCNO_NUM (a), REGNO (ALLOCNO_EMIT_DATA (a)->reg),
-	     ALLOCNO_NUM (parent_a),
-	     REGNO (ALLOCNO_EMIT_DATA (parent_a)->reg));
-	  ira_print_live_range_list (ira_dump_file,
-				     ALLOCNO_LIVE_RANGES (a));
-	}
-      r = ira_copy_allocno_live_range_list (ALLOCNO_LIVE_RANGES (a));
-      change_allocno_in_range_list (r, parent_a);
-      ALLOCNO_LIVE_RANGES (parent_a)
-	= ira_merge_allocno_live_ranges (r, ALLOCNO_LIVE_RANGES (parent_a));
-      IOR_HARD_REG_SET (ALLOCNO_TOTAL_CONFLICT_HARD_REGS (parent_a),
-			ALLOCNO_TOTAL_CONFLICT_HARD_REGS (a));
-#ifdef STACK_REGS
-      if (ALLOCNO_TOTAL_NO_STACK_REG_P (a))
-	ALLOCNO_TOTAL_NO_STACK_REG_P (parent_a) = true;
-#endif
-=======
       copy_allocno_live_ranges (a, parent_a);
       merge_hard_reg_conflicts (a, parent_a, true);
->>>>>>> 6b180c51
       ALLOCNO_CALL_FREQ (parent_a) += ALLOCNO_CALL_FREQ (a);
       ALLOCNO_CALLS_CROSSED_NUM (parent_a)
 	+= ALLOCNO_CALLS_CROSSED_NUM (a);
@@ -2560,39 +2521,12 @@
 	  parent_data = ALLOCNO_EMIT_DATA (parent_a);
 	  if (REGNO (data->reg) == REGNO (parent_data->reg))
 	    {
-<<<<<<< HEAD
-	      IOR_HARD_REG_SET (ALLOCNO_TOTAL_CONFLICT_HARD_REGS (parent_a),
-				ALLOCNO_TOTAL_CONFLICT_HARD_REGS (a));
-#ifdef STACK_REGS
-	      if (ALLOCNO_TOTAL_NO_STACK_REG_P (a))
-		ALLOCNO_TOTAL_NO_STACK_REG_P (parent_a) = true;
-#endif
-	      if (internal_flag_ira_verbose > 4 && ira_dump_file != NULL)
-		{
-		  fprintf (ira_dump_file,
-			   "      Moving ranges of a%dr%d to a%dr%d: ",
-			   ALLOCNO_NUM (a), REGNO (data->reg),
-			   ALLOCNO_NUM (parent_a), REGNO (parent_data->reg));
-		  ira_print_live_range_list (ira_dump_file,
-					     ALLOCNO_LIVE_RANGES (a));
-		}
-	      change_allocno_in_range_list (ALLOCNO_LIVE_RANGES (a), parent_a);
-	      ALLOCNO_LIVE_RANGES (parent_a)
-		= ira_merge_allocno_live_ranges
-		  (ALLOCNO_LIVE_RANGES (a), ALLOCNO_LIVE_RANGES (parent_a));
+	      merge_hard_reg_conflicts (a, parent_a, true);
+	      move_allocno_live_ranges (a, parent_a);
 	      merged_p = true;
-	      ALLOCNO_LIVE_RANGES (a) = NULL;
 	      parent_data->mem_optimized_dest_p
 		= (parent_data->mem_optimized_dest_p
 		   || data->mem_optimized_dest_p);
-=======
-	      merge_hard_reg_conflicts (a, parent_a, true);
-	      move_allocno_live_ranges (a, parent_a);
-	      merged_p = true;
-	      ALLOCNO_MEM_OPTIMIZED_DEST_P (parent_a)
-		= (ALLOCNO_MEM_OPTIMIZED_DEST_P (parent_a)
-		   || ALLOCNO_MEM_OPTIMIZED_DEST_P (a));
->>>>>>> 6b180c51
 	      continue;
 	    }
 	  new_pseudos_p = true;

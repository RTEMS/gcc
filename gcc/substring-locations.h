/* Source locations within string literals.
   Copyright (C) 2016 Free Software Foundation, Inc.

This file is part of GCC.

GCC is free software; you can redistribute it and/or modify it under
the terms of the GNU General Public License as published by the Free
Software Foundation; either version 3, or (at your option) any later
version.

GCC is distributed in the hope that it will be useful, but WITHOUT ANY
WARRANTY; without even the implied warranty of MERCHANTABILITY or
FITNESS FOR A PARTICULAR PURPOSE.  See the GNU General Public License
for more details.

You should have received a copy of the GNU General Public License
along with GCC; see the file COPYING3.  If not see
<http://www.gnu.org/licenses/>.  */

#ifndef GCC_SUBSTRING_LOCATIONS_H
#define GCC_SUBSTRING_LOCATIONS_H

<<<<<<< HEAD
=======
/* The substring_loc class encapsulates information on the source location
   of a range of characters within a STRING_CST.

   If needed by a diagnostic, the actual location_t of the substring_loc
   can be calculated by calling its get_location method.  This calls a
   langhook, since this is inherently frontend-specific.  For the C family
   of frontends, it calls back into libcpp to reparse the strings.  This
   gets the location information "on demand", rather than storing the
   location information in the initial lex for every string.  Thus the
   substring_loc can also be thought of as a deferred call into libcpp,
   to allow the non-trivial work of reparsing the string to be delayed
   until we actually need it (to emit a diagnostic for a particular range
   of characters).

   substring_loc::get_location returns NULL if it succeeds, or an
   error message if it fails.  Error messages are intended for GCC
   developers (to help debugging) rather than for end-users.

   The easiest way to use a substring_loc is via the format_warning_* APIs,
   which gracefully handle failure of substring_loc::get_location by using
   the location of the string as a whole if substring-information is
   unavailable.  */

class substring_loc
{
 public:
  /* Constructor.  FMT_STRING_LOC is the location of the string as
     a whole.  STRING_TYPE is the type of the string.  It should be an
     ARRAY_TYPE of INTEGER_TYPE, or a POINTER_TYPE to such an ARRAY_TYPE.
     CARET_IDX, START_IDX, and END_IDX are offsets from the start
     of the string data.  */
  substring_loc (location_t fmt_string_loc, tree string_type,
		 int caret_idx, int start_idx, int end_idx)
  : m_fmt_string_loc (fmt_string_loc), m_string_type (string_type),
    m_caret_idx (caret_idx), m_start_idx (start_idx), m_end_idx (end_idx) {}

  void set_caret_index (int caret_idx) { m_caret_idx = caret_idx; }

  const char *get_location (location_t *out_loc) const;

  location_t get_fmt_string_loc () const { return m_fmt_string_loc; }
  tree get_string_type () const { return m_string_type; }
  int get_caret_idx () const { return m_caret_idx; }
  int get_start_idx () const { return m_start_idx; }
  int get_end_idx () const { return m_end_idx; }

 private:
  location_t m_fmt_string_loc;
  tree m_string_type;
  int m_caret_idx;
  int m_start_idx;
  int m_end_idx;
};

/* Functions for emitting a warning about a format string.  */

extern bool format_warning_va (const substring_loc &fmt_loc,
			       const source_range *param_range,
			       const char *corrected_substring,
			       int opt, const char *gmsgid, va_list *ap)
  ATTRIBUTE_GCC_DIAG (5,0);

extern bool format_warning_at_substring (const substring_loc &fmt_loc,
					 const source_range *param_range,
					 const char *corrected_substring,
					 int opt, const char *gmsgid, ...)
  ATTRIBUTE_GCC_DIAG (5,0);

/* Implementation detail, for use when implementing
   LANG_HOOKS_GET_SUBSTRING_LOCATION.  */

>>>>>>> 01b0c11a
extern const char *get_source_location_for_substring (cpp_reader *pfile,
						      string_concat_db *concats,
						      location_t strloc,
						      enum cpp_ttype type,
						      int caret_idx,
						      int start_idx, int end_idx,
						      location_t *out_loc);

#endif /* ! GCC_SUBSTRING_LOCATIONS_H */<|MERGE_RESOLUTION|>--- conflicted
+++ resolved
@@ -20,8 +20,6 @@
 #ifndef GCC_SUBSTRING_LOCATIONS_H
 #define GCC_SUBSTRING_LOCATIONS_H
 
-<<<<<<< HEAD
-=======
 /* The substring_loc class encapsulates information on the source location
    of a range of characters within a STRING_CST.
 
@@ -93,7 +91,6 @@
 /* Implementation detail, for use when implementing
    LANG_HOOKS_GET_SUBSTRING_LOCATION.  */
 
->>>>>>> 01b0c11a
 extern const char *get_source_location_for_substring (cpp_reader *pfile,
 						      string_concat_db *concats,
 						      location_t strloc,

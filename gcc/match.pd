--- conflicted
+++ resolved
@@ -510,18 +510,15 @@
    (bit_xor (bit_and (bit_xor @0 @1) @2) @0)))
 
 
-/* Associate (p +p off1) +p off2 as (p +p (off1 + off2)).  */
+/* Associate (p +p off1) +p off2 as (p +p (off1 + off2)).
+   (Do not apply this simplification to UPC pointers-to-shared
+   because they are not directly convertible to integers.)  */
 (simplify
   (pointer_plus (pointer_plus@2 @0 @1) @3)
-<<<<<<< HEAD
-  (if ((single_use (@2))
+  (if (((single_use (@2)
+        || (TREE_CODE (@1) == INTEGER_CST && TREE_CODE (@3) == INTEGER_CST)))
        && !upc_shared_type_p (TREE_TYPE (TREE_TYPE (@2))))
  (pointer_plus @0 (plus @1 @3))))
-=======
-  (if (single_use (@2)
-       || (TREE_CODE (@1) == INTEGER_CST && TREE_CODE (@3) == INTEGER_CST))
-   (pointer_plus @0 (plus @1 @3))))
->>>>>>> 59f8b296
 
 /* Pattern match
      tem1 = (long) ptr1;

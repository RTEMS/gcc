--- conflicted
+++ resolved
@@ -920,7 +920,93 @@
     (ncmp @0 @1)))))
 
 
-<<<<<<< HEAD
+/* Simplification of math builtins.  */
+
+(define_operator_list LOG BUILT_IN_LOGF BUILT_IN_LOG BUILT_IN_LOGL)
+(define_operator_list EXP BUILT_IN_EXPF BUILT_IN_EXP BUILT_IN_EXPL)
+(define_operator_list LOG2 BUILT_IN_LOG2F BUILT_IN_LOG2 BUILT_IN_LOG2L)
+(define_operator_list EXP2 BUILT_IN_EXP2F BUILT_IN_EXP2 BUILT_IN_EXP2L)
+(define_operator_list LOG10 BUILT_IN_LOG10F BUILT_IN_LOG10 BUILT_IN_LOG10L)
+(define_operator_list EXP10 BUILT_IN_EXP10F BUILT_IN_EXP10 BUILT_IN_EXP10L)
+(define_operator_list POW BUILT_IN_POWF BUILT_IN_POW BUILT_IN_POWL)
+(define_operator_list POW10 BUILT_IN_POW10F BUILT_IN_POW10 BUILT_IN_POW10L)
+(define_operator_list SQRT BUILT_IN_SQRTF BUILT_IN_SQRT BUILT_IN_SQRTL)
+(define_operator_list CBRT BUILT_IN_CBRTF BUILT_IN_CBRT BUILT_IN_CBRTL)
+
+
+/* fold_builtin_logarithm */
+(if (flag_unsafe_math_optimizations)
+ /* Special case, optimize logN(expN(x)) = x.  */
+ (for logs (LOG LOG2 LOG10)
+      exps (EXP EXP2 EXP10)
+  (simplify
+   (logs (exps @0))
+    @0))
+ /* Optimize logN(func()) for various exponential functions.  We
+    want to determine the value "x" and the power "exponent" in
+    order to transform logN(x**exponent) into exponent*logN(x).  */
+ (for logs (LOG LOG LOG LOG
+            LOG2 LOG2 LOG2 LOG2
+	    LOG10 LOG10 LOG10 LOG10)
+      exps (EXP EXP2 EXP10 POW10)
+  (simplify
+   (logs (exps @0))
+   (with {
+     tree x;
+     switch (exps)
+       {
+       CASE_FLT_FN (BUILT_IN_EXP):
+         /* Prepare to do logN(exp(exponent) -> exponent*logN(e).  */
+	 x = build_real (type, real_value_truncate (TYPE_MODE (type),
+						    dconst_e ()));
+         break;
+       CASE_FLT_FN (BUILT_IN_EXP2):
+         /* Prepare to do logN(exp2(exponent) -> exponent*logN(2).  */
+         x = build_real (type, dconst2);
+         break;
+       CASE_FLT_FN (BUILT_IN_EXP10):
+       CASE_FLT_FN (BUILT_IN_POW10):
+	 /* Prepare to do logN(exp10(exponent) -> exponent*logN(10).  */
+	 {
+	   REAL_VALUE_TYPE dconst10;
+	   real_from_integer (&dconst10, VOIDmode, 10, SIGNED);
+	   x = build_real (type, dconst10);
+	 }
+         break;
+       }
+     }
+    (mult (logs { x; }) @0))))
+ (for logs (LOG LOG
+            LOG2 LOG2
+	    LOG10 LOG10)
+      exps (SQRT CBRT)
+  (simplify
+   (logs (exps @0))
+   (with {
+     tree x;
+     switch (exps)
+       {
+       CASE_FLT_FN (BUILT_IN_SQRT):
+	 /* Prepare to do logN(sqrt(x) -> 0.5*logN(x).  */
+	 x = build_real (type, dconsthalf);
+         break;
+       CASE_FLT_FN (BUILT_IN_CBRT):
+	 /* Prepare to do logN(cbrt(x) -> (1/3)*logN(x).  */
+         x = build_real (type, real_value_truncate (TYPE_MODE (type),
+						    dconst_third ()));
+         break;
+       }
+     }
+    (mult { x; } (logs @0)))))
+ /* logN(pow(x,exponent) -> exponent*logN(x).  */
+ (for logs (LOG LOG2 LOG10)
+      pows (POW)
+  (simplify
+   (logs (pows @0 @1))
+   (mult @1 (logs @0)))))
+
+
+
 
 
 /* Simple example for a user-defined predicate - modeled after
@@ -1107,90 +1193,4 @@
    without using special predicates.  Nor can we reasonably generate
    variable-length stuff with pattern expressions.
 
- */
-=======
-/* Simplification of math builtins.  */
-
-(define_operator_list LOG BUILT_IN_LOGF BUILT_IN_LOG BUILT_IN_LOGL)
-(define_operator_list EXP BUILT_IN_EXPF BUILT_IN_EXP BUILT_IN_EXPL)
-(define_operator_list LOG2 BUILT_IN_LOG2F BUILT_IN_LOG2 BUILT_IN_LOG2L)
-(define_operator_list EXP2 BUILT_IN_EXP2F BUILT_IN_EXP2 BUILT_IN_EXP2L)
-(define_operator_list LOG10 BUILT_IN_LOG10F BUILT_IN_LOG10 BUILT_IN_LOG10L)
-(define_operator_list EXP10 BUILT_IN_EXP10F BUILT_IN_EXP10 BUILT_IN_EXP10L)
-(define_operator_list POW BUILT_IN_POWF BUILT_IN_POW BUILT_IN_POWL)
-(define_operator_list POW10 BUILT_IN_POW10F BUILT_IN_POW10 BUILT_IN_POW10L)
-(define_operator_list SQRT BUILT_IN_SQRTF BUILT_IN_SQRT BUILT_IN_SQRTL)
-(define_operator_list CBRT BUILT_IN_CBRTF BUILT_IN_CBRT BUILT_IN_CBRTL)
-
-
-/* fold_builtin_logarithm */
-(if (flag_unsafe_math_optimizations)
- /* Special case, optimize logN(expN(x)) = x.  */
- (for logs (LOG LOG2 LOG10)
-      exps (EXP EXP2 EXP10)
-  (simplify
-   (logs (exps @0))
-    @0))
- /* Optimize logN(func()) for various exponential functions.  We
-    want to determine the value "x" and the power "exponent" in
-    order to transform logN(x**exponent) into exponent*logN(x).  */
- (for logs (LOG LOG LOG LOG
-            LOG2 LOG2 LOG2 LOG2
-	    LOG10 LOG10 LOG10 LOG10)
-      exps (EXP EXP2 EXP10 POW10)
-  (simplify
-   (logs (exps @0))
-   (with {
-     tree x;
-     switch (exps)
-       {
-       CASE_FLT_FN (BUILT_IN_EXP):
-         /* Prepare to do logN(exp(exponent) -> exponent*logN(e).  */
-	 x = build_real (type, real_value_truncate (TYPE_MODE (type),
-						    dconst_e ()));
-         break;
-       CASE_FLT_FN (BUILT_IN_EXP2):
-         /* Prepare to do logN(exp2(exponent) -> exponent*logN(2).  */
-         x = build_real (type, dconst2);
-         break;
-       CASE_FLT_FN (BUILT_IN_EXP10):
-       CASE_FLT_FN (BUILT_IN_POW10):
-	 /* Prepare to do logN(exp10(exponent) -> exponent*logN(10).  */
-	 {
-	   REAL_VALUE_TYPE dconst10;
-	   real_from_integer (&dconst10, VOIDmode, 10, SIGNED);
-	   x = build_real (type, dconst10);
-	 }
-         break;
-       }
-     }
-    (mult (logs { x; }) @0))))
- (for logs (LOG LOG
-            LOG2 LOG2
-	    LOG10 LOG10)
-      exps (SQRT CBRT)
-  (simplify
-   (logs (exps @0))
-   (with {
-     tree x;
-     switch (exps)
-       {
-       CASE_FLT_FN (BUILT_IN_SQRT):
-	 /* Prepare to do logN(sqrt(x) -> 0.5*logN(x).  */
-	 x = build_real (type, dconsthalf);
-         break;
-       CASE_FLT_FN (BUILT_IN_CBRT):
-	 /* Prepare to do logN(cbrt(x) -> (1/3)*logN(x).  */
-         x = build_real (type, real_value_truncate (TYPE_MODE (type),
-						    dconst_third ()));
-         break;
-       }
-     }
-    (mult { x; } (logs @0)))))
- /* logN(pow(x,exponent) -> exponent*logN(x).  */
- (for logs (LOG LOG2 LOG10)
-      pows (POW)
-  (simplify
-   (logs (pows @0 @1))
-   (mult @1 (logs @0)))))
->>>>>>> 2625bb5d
+ */
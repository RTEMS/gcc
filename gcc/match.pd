/* Match-and-simplify patterns for shared GENERIC and GIMPLE folding.
   This file is consumed by genmatch which produces gimple-match.c
   and generic-match.c from it.

   Copyright (C) 2014-2017 Free Software Foundation, Inc.
   Contributed by Richard Biener <rguenther@suse.de>
   and Prathamesh Kulkarni  <bilbotheelffriend@gmail.com>

This file is part of GCC.

GCC is free software; you can redistribute it and/or modify it under
the terms of the GNU General Public License as published by the Free
Software Foundation; either version 3, or (at your option) any later
version.

GCC is distributed in the hope that it will be useful, but WITHOUT ANY
WARRANTY; without even the implied warranty of MERCHANTABILITY or
FITNESS FOR A PARTICULAR PURPOSE.  See the GNU General Public License
for more details.

You should have received a copy of the GNU General Public License
along with GCC; see the file COPYING3.  If not see
<http://www.gnu.org/licenses/>.  */


/* Generic tree predicates we inherit.  */
(define_predicates
   integer_onep integer_zerop integer_all_onesp integer_minus_onep
   integer_each_onep integer_truep integer_nonzerop
   real_zerop real_onep real_minus_onep
   zerop
   CONSTANT_CLASS_P
   tree_expr_nonnegative_p
   tree_expr_nonzero_p
   integer_valued_real_p
   integer_pow2p
   HONOR_NANS)

/* Operator lists.  */
(define_operator_list tcc_comparison
  lt   le   eq ne ge   gt   unordered ordered   unlt unle ungt unge uneq ltgt)
(define_operator_list inverted_tcc_comparison
  ge   gt   ne eq lt   le   ordered   unordered ge   gt   le   lt   ltgt uneq)
(define_operator_list inverted_tcc_comparison_with_nans
  unge ungt ne eq unlt unle ordered   unordered ge   gt   le   lt   ltgt uneq)
(define_operator_list swapped_tcc_comparison
  gt   ge   eq ne le   lt   unordered ordered   ungt unge unlt unle uneq ltgt)
(define_operator_list simple_comparison         lt   le   eq ne ge   gt)
(define_operator_list swapped_simple_comparison gt   ge   eq ne le   lt)

#include "cfn-operators.pd"

/* Define operand lists for math rounding functions {,i,l,ll}FN,
   where the versions prefixed with "i" return an int, those prefixed with
   "l" return a long and those prefixed with "ll" return a long long.

   Also define operand lists:

     X<FN>F for all float functions, in the order i, l, ll
     X<FN> for all double functions, in the same order
     X<FN>L for all long double functions, in the same order.  */
#define DEFINE_INT_AND_FLOAT_ROUND_FN(FN) \
  (define_operator_list X##FN##F BUILT_IN_I##FN##F \
				 BUILT_IN_L##FN##F \
				 BUILT_IN_LL##FN##F) \
  (define_operator_list X##FN BUILT_IN_I##FN \
			      BUILT_IN_L##FN \
			      BUILT_IN_LL##FN) \
  (define_operator_list X##FN##L BUILT_IN_I##FN##L \
				 BUILT_IN_L##FN##L \
				 BUILT_IN_LL##FN##L)

DEFINE_INT_AND_FLOAT_ROUND_FN (FLOOR)
DEFINE_INT_AND_FLOAT_ROUND_FN (CEIL)
DEFINE_INT_AND_FLOAT_ROUND_FN (ROUND)
DEFINE_INT_AND_FLOAT_ROUND_FN (RINT)
    
/* As opposed to convert?, this still creates a single pattern, so
   it is not a suitable replacement for convert? in all cases.  */
(match (nop_convert @0)
 (convert @0)
 (if (tree_nop_conversion_p (type, TREE_TYPE (@0)))))
(match (nop_convert @0)
 (view_convert @0)
 (if (VECTOR_TYPE_P (type) && VECTOR_TYPE_P (TREE_TYPE (@0))
      && must_eq (TYPE_VECTOR_SUBPARTS (type),
		  TYPE_VECTOR_SUBPARTS (TREE_TYPE (@0)))
      && tree_nop_conversion_p (TREE_TYPE (type), TREE_TYPE (TREE_TYPE (@0))))))
/* This one has to be last, or it shadows the others.  */
(match (nop_convert @0)
 @0) 

/* Simplifications of operations with one constant operand and
   simplifications to constants or single values.  */

(for op (plus pointer_plus minus bit_ior bit_xor)
  (simplify
    (op @0 integer_zerop)
    (non_lvalue @0)))

/* 0 +p index -> (type)index */
(simplify
 (pointer_plus integer_zerop @1)
 (non_lvalue (convert @1)))

/* See if ARG1 is zero and X + ARG1 reduces to X.
   Likewise if the operands are reversed.  */
(simplify
 (plus:c @0 real_zerop@1)
 (if (fold_real_zero_addition_p (type, @1, 0))
  (non_lvalue @0)))

/* See if ARG1 is zero and X - ARG1 reduces to X.  */
(simplify
 (minus @0 real_zerop@1)
 (if (fold_real_zero_addition_p (type, @1, 1))
  (non_lvalue @0)))

/* Simplify x - x.
   This is unsafe for certain floats even in non-IEEE formats.
   In IEEE, it is unsafe because it does wrong for NaNs.
   Also note that operand_equal_p is always false if an operand
   is volatile.  */
(simplify
 (minus @0 @0)
 (if (!FLOAT_TYPE_P (type) || !HONOR_NANS (type))
  { build_zero_cst (type); }))

(simplify
 (mult @0 integer_zerop@1)
 @1)

/* Maybe fold x * 0 to 0.  The expressions aren't the same
   when x is NaN, since x * 0 is also NaN.  Nor are they the
   same in modes with signed zeros, since multiplying a
   negative value by 0 gives -0, not +0.  */
(simplify
 (mult @0 real_zerop@1)
 (if (!HONOR_NANS (type) && !HONOR_SIGNED_ZEROS (type))
  @1))

/* In IEEE floating point, x*1 is not equivalent to x for snans.
   Likewise for complex arithmetic with signed zeros.  */
(simplify
 (mult @0 real_onep)
 (if (!HONOR_SNANS (type)
      && (!HONOR_SIGNED_ZEROS (type)
          || !COMPLEX_FLOAT_TYPE_P (type)))
  (non_lvalue @0)))

/* Transform x * -1.0 into -x.  */
(simplify
 (mult @0 real_minus_onep)
  (if (!HONOR_SNANS (type)
       && (!HONOR_SIGNED_ZEROS (type)
           || !COMPLEX_FLOAT_TYPE_P (type)))
   (negate @0)))

(for cmp (gt ge lt le)
     outp (convert convert negate negate)
     outn (negate negate convert convert)
 /* Transform (X > 0.0 ? 1.0 : -1.0) into copysign(1, X). */
 /* Transform (X >= 0.0 ? 1.0 : -1.0) into copysign(1, X). */
 /* Transform (X < 0.0 ? 1.0 : -1.0) into copysign(1,-X). */
 /* Transform (X <= 0.0 ? 1.0 : -1.0) into copysign(1,-X). */
 (simplify
  (cond (cmp @0 real_zerop) real_onep@1 real_minus_onep)
  (if (!HONOR_NANS (type) && !HONOR_SIGNED_ZEROS (type)
       && types_match (type, TREE_TYPE (@0)))
   (switch
    (if (types_match (type, float_type_node))
     (BUILT_IN_COPYSIGNF @1 (outp @0)))
    (if (types_match (type, double_type_node))
     (BUILT_IN_COPYSIGN @1 (outp @0)))
    (if (types_match (type, long_double_type_node))
     (BUILT_IN_COPYSIGNL @1 (outp @0))))))
 /* Transform (X > 0.0 ? -1.0 : 1.0) into copysign(1,-X). */
 /* Transform (X >= 0.0 ? -1.0 : 1.0) into copysign(1,-X). */
 /* Transform (X < 0.0 ? -1.0 : 1.0) into copysign(1,X). */
 /* Transform (X <= 0.0 ? -1.0 : 1.0) into copysign(1,X). */
 (simplify
  (cond (cmp @0 real_zerop) real_minus_onep real_onep@1)
  (if (!HONOR_NANS (type) && !HONOR_SIGNED_ZEROS (type)
       && types_match (type, TREE_TYPE (@0)))
   (switch
    (if (types_match (type, float_type_node))
     (BUILT_IN_COPYSIGNF @1 (outn @0)))
    (if (types_match (type, double_type_node))
     (BUILT_IN_COPYSIGN @1 (outn @0)))
    (if (types_match (type, long_double_type_node))
     (BUILT_IN_COPYSIGNL @1 (outn @0)))))))

/* Transform X * copysign (1.0, X) into abs(X). */
(simplify
 (mult:c @0 (COPYSIGN real_onep @0))
 (if (!HONOR_NANS (type) && !HONOR_SIGNED_ZEROS (type))
  (abs @0)))

/* Transform X * copysign (1.0, -X) into -abs(X). */
(simplify
 (mult:c @0 (COPYSIGN real_onep (negate @0)))
 (if (!HONOR_NANS (type) && !HONOR_SIGNED_ZEROS (type))
  (negate (abs @0))))

/* Transform copysign (CST, X) into copysign (ABS(CST), X). */
(simplify
 (COPYSIGN REAL_CST@0 @1)
 (if (REAL_VALUE_NEGATIVE (TREE_REAL_CST (@0)))
  (COPYSIGN (negate @0) @1)))

/* X * 1, X / 1 -> X.  */
(for op (mult trunc_div ceil_div floor_div round_div exact_div)
  (simplify
    (op @0 integer_onep)
    (non_lvalue @0)))

/* (A / (1 << B)) -> (A >> B).
   Only for unsigned A.  For signed A, this would not preserve rounding
   toward zero.
   For example: (-1 / ( 1 << B)) !=  -1 >> B.  */
(simplify
 (trunc_div @0 (lshift integer_onep@1 @2))
 (if ((TYPE_UNSIGNED (type) || tree_expr_nonnegative_p (@0))
      && (!VECTOR_TYPE_P (type)
	  || target_supports_op_p (type, RSHIFT_EXPR, optab_vector)
	  || target_supports_op_p (type, RSHIFT_EXPR, optab_scalar)))
  (rshift @0 @2)))

/* Preserve explicit divisions by 0: the C++ front-end wants to detect
   undefined behavior in constexpr evaluation, and assuming that the division
   traps enables better optimizations than these anyway.  */
(for div (trunc_div ceil_div floor_div round_div exact_div)
 /* 0 / X is always zero.  */
 (simplify
  (div integer_zerop@0 @1)
  /* But not for 0 / 0 so that we can get the proper warnings and errors.  */
  (if (!integer_zerop (@1))
   @0))
  /* X / -1 is -X.  */
 (simplify
   (div @0 integer_minus_onep@1)
   (if (!TYPE_UNSIGNED (type))
    (negate @0)))
 /* X / X is one.  */
 (simplify
  (div @0 @0)
  /* But not for 0 / 0 so that we can get the proper warnings and errors.
     And not for _Fract types where we can't build 1.  */
  (if (!integer_zerop (@0) && !ALL_FRACT_MODE_P (TYPE_MODE (type)))
   { build_one_cst (type); }))
 /* X / abs (X) is X < 0 ? -1 : 1.  */ 
 (simplify
   (div:C @0 (abs @0))
   (if (INTEGRAL_TYPE_P (type)
	&& TYPE_OVERFLOW_UNDEFINED (type))
    (cond (lt @0 { build_zero_cst (type); })
          { build_minus_one_cst (type); } { build_one_cst (type); })))
 /* X / -X is -1.  */
 (simplify
   (div:C @0 (negate @0))
   (if ((INTEGRAL_TYPE_P (type) || VECTOR_INTEGER_TYPE_P (type))
	&& TYPE_OVERFLOW_UNDEFINED (type))
    { build_minus_one_cst (type); })))

/* For unsigned integral types, FLOOR_DIV_EXPR is the same as
   TRUNC_DIV_EXPR.  Rewrite into the latter in this case.  */
(simplify
 (floor_div @0 @1)
 (if ((INTEGRAL_TYPE_P (type) || VECTOR_INTEGER_TYPE_P (type))
      && TYPE_UNSIGNED (type))
  (trunc_div @0 @1)))

/* Combine two successive divisions.  Note that combining ceil_div
   and floor_div is trickier and combining round_div even more so.  */
(for div (trunc_div exact_div)
 (simplify
  (div (div @0 INTEGER_CST@1) INTEGER_CST@2)
  (with {
    bool overflow_p;
    wide_int mul = wi::mul (@1, @2, TYPE_SIGN (type), &overflow_p);
   }
   (if (!overflow_p)
    (div @0 { wide_int_to_tree (type, mul); })
    (if (TYPE_UNSIGNED (type)
	 || mul != wi::min_value (TYPE_PRECISION (type), SIGNED))
     { build_zero_cst (type); })))))

/* Combine successive multiplications.  Similar to above, but handling
   overflow is different.  */
(simplify
 (mult (mult @0 INTEGER_CST@1) INTEGER_CST@2)
 (with {
   bool overflow_p;
   wide_int mul = wi::mul (@1, @2, TYPE_SIGN (type), &overflow_p);
  }
  /* Skip folding on overflow: the only special case is @1 * @2 == -INT_MIN,
     otherwise undefined overflow implies that @0 must be zero.  */
  (if (!overflow_p || TYPE_OVERFLOW_WRAPS (type))
   (mult @0 { wide_int_to_tree (type, mul); }))))

/* Optimize A / A to 1.0 if we don't care about
   NaNs or Infinities.  */
(simplify
 (rdiv @0 @0)
 (if (FLOAT_TYPE_P (type)
      && ! HONOR_NANS (type)
      && ! HONOR_INFINITIES (type))
  { build_one_cst (type); }))

/* Optimize -A / A to -1.0 if we don't care about
   NaNs or Infinities.  */
(simplify
 (rdiv:C @0 (negate @0))
 (if (FLOAT_TYPE_P (type)
      && ! HONOR_NANS (type)
      && ! HONOR_INFINITIES (type))
  { build_minus_one_cst (type); }))

/* PR71078: x / abs(x) -> copysign (1.0, x) */
(simplify
 (rdiv:C (convert? @0) (convert? (abs @0)))
  (if (SCALAR_FLOAT_TYPE_P (type)
       && ! HONOR_NANS (type)
       && ! HONOR_INFINITIES (type))
   (switch
    (if (types_match (type, float_type_node))
     (BUILT_IN_COPYSIGNF { build_one_cst (type); } (convert @0)))
    (if (types_match (type, double_type_node))
     (BUILT_IN_COPYSIGN { build_one_cst (type); } (convert @0)))
    (if (types_match (type, long_double_type_node))
     (BUILT_IN_COPYSIGNL { build_one_cst (type); } (convert @0))))))

/* In IEEE floating point, x/1 is not equivalent to x for snans.  */
(simplify
 (rdiv @0 real_onep)
 (if (!HONOR_SNANS (type))
  (non_lvalue @0)))

/* In IEEE floating point, x/-1 is not equivalent to -x for snans.  */
(simplify
 (rdiv @0 real_minus_onep)
 (if (!HONOR_SNANS (type))
  (negate @0)))

(if (flag_reciprocal_math)
 /* Convert (A/B)/C to A/(B*C)  */
 (simplify
  (rdiv (rdiv:s @0 @1) @2)
   (rdiv @0 (mult @1 @2)))

 /* Convert A/(B/C) to (A/B)*C  */
 (simplify
  (rdiv @0 (rdiv:s @1 @2))
   (mult (rdiv @0 @1) @2)))

/* Optimize (X & (-A)) / A where A is a power of 2, to X >> log2(A) */
(for div (trunc_div ceil_div floor_div round_div exact_div)
 (simplify
  (div (convert? (bit_and @0 INTEGER_CST@1)) INTEGER_CST@2)
  (if (integer_pow2p (@2)
       && tree_int_cst_sgn (@2) > 0
       && wi::add (@2, @1) == 0
       && tree_nop_conversion_p (type, TREE_TYPE (@0)))
   (rshift (convert @0) { build_int_cst (integer_type_node,
					 wi::exact_log2 (@2)); }))))

/* If ARG1 is a constant, we can convert this to a multiply by the
   reciprocal.  This does not have the same rounding properties,
   so only do this if -freciprocal-math.  We can actually
   always safely do it if ARG1 is a power of two, but it's hard to
   tell if it is or not in a portable manner.  */
(for cst (REAL_CST COMPLEX_CST VECTOR_CST)
 (simplify
  (rdiv @0 cst@1)
  (if (optimize)
   (if (flag_reciprocal_math
	&& !real_zerop (@1))
    (with
     { tree tem = const_binop (RDIV_EXPR, type, build_one_cst (type), @1); }
     (if (tem)
      (mult @0 { tem; } )))
    (if (cst != COMPLEX_CST)
     (with { tree inverse = exact_inverse (type, @1); }
      (if (inverse)
       (mult @0 { inverse; } ))))))))

(for mod (ceil_mod floor_mod round_mod trunc_mod)
 /* 0 % X is always zero.  */
 (simplify
  (mod integer_zerop@0 @1)
  /* But not for 0 % 0 so that we can get the proper warnings and errors.  */
  (if (!integer_zerop (@1))
   @0))
 /* X % 1 is always zero.  */
 (simplify
  (mod @0 integer_onep)
  { build_zero_cst (type); })
 /* X % -1 is zero.  */
 (simplify
  (mod @0 integer_minus_onep@1)
  (if (!TYPE_UNSIGNED (type))
   { build_zero_cst (type); }))
 /* X % X is zero.  */
 (simplify
  (mod @0 @0)
  /* But not for 0 % 0 so that we can get the proper warnings and errors.  */
  (if (!integer_zerop (@0))
   { build_zero_cst (type); }))
 /* (X % Y) % Y is just X % Y.  */
 (simplify
  (mod (mod@2 @0 @1) @1)
  @2)
 /* From extract_muldiv_1: (X * C1) % C2 is zero if C1 is a multiple of C2.  */
 (simplify
  (mod (mult @0 INTEGER_CST@1) INTEGER_CST@2)
  (if (ANY_INTEGRAL_TYPE_P (type)
       && TYPE_OVERFLOW_UNDEFINED (type)
       && wi::multiple_of_p (@1, @2, TYPE_SIGN (type)))
   { build_zero_cst (type); })))

/* X % -C is the same as X % C.  */
(simplify
 (trunc_mod @0 INTEGER_CST@1)
  (if (TYPE_SIGN (type) == SIGNED
       && !TREE_OVERFLOW (@1)
       && wi::neg_p (@1)
       && !TYPE_OVERFLOW_TRAPS (type)
       /* Avoid this transformation if C is INT_MIN, i.e. C == -C.  */
       && !sign_bit_p (@1, @1))
   (trunc_mod @0 (negate @1))))

/* X % -Y is the same as X % Y.  */
(simplify
 (trunc_mod @0 (convert? (negate @1)))
 (if (INTEGRAL_TYPE_P (type)
      && !TYPE_UNSIGNED (type)
      && !TYPE_OVERFLOW_TRAPS (type)
      && tree_nop_conversion_p (type, TREE_TYPE (@1))
      /* Avoid this transformation if X might be INT_MIN or
	 Y might be -1, because we would then change valid
	 INT_MIN % -(-1) into invalid INT_MIN % -1.  */
      && (expr_not_equal_to (@0, TYPE_MIN_VALUE (type))
	  || expr_not_equal_to (@1, wi::minus_one (TYPE_PRECISION
							(TREE_TYPE (@1))))))
  (trunc_mod @0 (convert @1))))

/* X - (X / Y) * Y is the same as X % Y.  */
(simplify
 (minus (convert1? @0) (convert2? (mult:c (trunc_div @@0 @@1) @1)))
 (if (INTEGRAL_TYPE_P (type) || VECTOR_INTEGER_TYPE_P (type))
  (convert (trunc_mod @0 @1))))

/* Optimize TRUNC_MOD_EXPR by a power of two into a BIT_AND_EXPR,
   i.e. "X % C" into "X & (C - 1)", if X and C are positive.
   Also optimize A % (C << N)  where C is a power of 2,
   to A & ((C << N) - 1).  */
(match (power_of_two_cand @1)
 INTEGER_CST@1)
(match (power_of_two_cand @1)
 (lshift INTEGER_CST@1 @2))
(for mod (trunc_mod floor_mod)
 (simplify
  (mod @0 (convert?@3 (power_of_two_cand@1 @2)))
  (if ((TYPE_UNSIGNED (type)
	|| tree_expr_nonnegative_p (@0))
	&& tree_nop_conversion_p (type, TREE_TYPE (@3))
	&& integer_pow2p (@2) && tree_int_cst_sgn (@2) > 0)
   (bit_and @0 (convert (minus @1 { build_int_cst (TREE_TYPE (@1), 1); }))))))

/* Simplify (unsigned t * 2)/2 -> unsigned t & 0x7FFFFFFF.  */
(simplify
 (trunc_div (mult @0 integer_pow2p@1) @1)
 (if (TYPE_UNSIGNED (TREE_TYPE (@0)))
  (bit_and @0 { wide_int_to_tree
		(type, wi::mask (TYPE_PRECISION (type) - wi::exact_log2 (@1),
				 false, TYPE_PRECISION (type))); })))

/* Simplify (unsigned t / 2) * 2 -> unsigned t & ~1.  */
(simplify
 (mult (trunc_div @0 integer_pow2p@1) @1)
 (if (TYPE_UNSIGNED (TREE_TYPE (@0)))
  (bit_and @0 (negate @1))))

/* Simplify (t * 2) / 2) -> t.  */
(for div (trunc_div ceil_div floor_div round_div exact_div)
 (simplify
  (div (mult @0 @1) @1)
  (if (ANY_INTEGRAL_TYPE_P (type)
       && TYPE_OVERFLOW_UNDEFINED (type))
   @0)))

(for op (negate abs)
 /* Simplify cos(-x) and cos(|x|) -> cos(x).  Similarly for cosh.  */
 (for coss (COS COSH)
  (simplify
   (coss (op @0))
    (coss @0)))
 /* Simplify pow(-x, y) and pow(|x|,y) -> pow(x,y) if y is an even integer.  */
 (for pows (POW)
  (simplify
   (pows (op @0) REAL_CST@1)
   (with { HOST_WIDE_INT n; }
    (if (real_isinteger (&TREE_REAL_CST (@1), &n) && (n & 1) == 0)
     (pows @0 @1)))))
 /* Likewise for powi.  */
 (for pows (POWI)
  (simplify
   (pows (op @0) INTEGER_CST@1)
   (if (wi::bit_and (@1, 1) == 0)
    (pows @0 @1))))
 /* Strip negate and abs from both operands of hypot.  */
 (for hypots (HYPOT)
  (simplify
   (hypots (op @0) @1)
   (hypots @0 @1))
  (simplify
   (hypots @0 (op @1))
   (hypots @0 @1)))
 /* copysign(-x, y) and copysign(abs(x), y) -> copysign(x, y).  */
 (for copysigns (COPYSIGN)
  (simplify
   (copysigns (op @0) @1)
   (copysigns @0 @1))))

/* abs(x)*abs(x) -> x*x.  Should be valid for all types.  */
(simplify
 (mult (abs@1 @0) @1)
 (mult @0 @0))

/* cos(copysign(x, y)) -> cos(x).  Similarly for cosh.  */
(for coss (COS COSH)
     copysigns (COPYSIGN)
 (simplify
  (coss (copysigns @0 @1))
   (coss @0)))

/* pow(copysign(x, y), z) -> pow(x, z) if z is an even integer.  */
(for pows (POW)
     copysigns (COPYSIGN)
 (simplify
  (pows (copysigns @0 @2) REAL_CST@1)
  (with { HOST_WIDE_INT n; }
   (if (real_isinteger (&TREE_REAL_CST (@1), &n) && (n & 1) == 0)
    (pows @0 @1)))))
/* Likewise for powi.  */
(for pows (POWI)
     copysigns (COPYSIGN)
 (simplify
  (pows (copysigns @0 @2) INTEGER_CST@1)
  (if (wi::bit_and (@1, 1) == 0)
   (pows @0 @1))))

(for hypots (HYPOT)
     copysigns (COPYSIGN)
 /* hypot(copysign(x, y), z) -> hypot(x, z).  */
 (simplify
  (hypots (copysigns @0 @1) @2)
  (hypots @0 @2))
 /* hypot(x, copysign(y, z)) -> hypot(x, y).  */
 (simplify
  (hypots @0 (copysigns @1 @2))
  (hypots @0 @1)))

/* copysign(x, CST) -> [-]abs (x).  */
(for copysigns (COPYSIGN)
 (simplify
  (copysigns @0 REAL_CST@1)
  (if (REAL_VALUE_NEGATIVE (TREE_REAL_CST (@1)))
   (negate (abs @0))
   (abs @0))))

/* copysign(copysign(x, y), z) -> copysign(x, z).  */
(for copysigns (COPYSIGN)
 (simplify
  (copysigns (copysigns @0 @1) @2)
  (copysigns @0 @2)))

/* copysign(x,y)*copysign(x,y) -> x*x.  */
(for copysigns (COPYSIGN)
 (simplify
  (mult (copysigns@2 @0 @1) @2)
  (mult @0 @0)))

/* ccos(-x) -> ccos(x).  Similarly for ccosh.  */
(for ccoss (CCOS CCOSH)
 (simplify
  (ccoss (negate @0))
   (ccoss @0)))

/* cabs(-x) and cos(conj(x)) -> cabs(x).  */
(for ops (conj negate)
 (for cabss (CABS)
  (simplify
   (cabss (ops @0))
   (cabss @0))))

/* Fold (a * (1 << b)) into (a << b)  */
(simplify
 (mult:c @0 (convert? (lshift integer_onep@1 @2)))
  (if (! FLOAT_TYPE_P (type)
       && tree_nop_conversion_p (type, TREE_TYPE (@1)))
   (lshift @0 @2)))

/* Fold (C1/X)*C2 into (C1*C2)/X.  */
(simplify
 (mult (rdiv@3 REAL_CST@0 @1) REAL_CST@2)
  (if (flag_associative_math
       && single_use (@3))
   (with
    { tree tem = const_binop (MULT_EXPR, type, @0, @2); }
    (if (tem)
     (rdiv { tem; } @1)))))

/* Convert C1/(X*C2) into (C1/C2)/X  */
(simplify
 (rdiv REAL_CST@0 (mult @1 REAL_CST@2))
  (if (flag_reciprocal_math)
   (with
    { tree tem = const_binop (RDIV_EXPR, type, @0, @2); }
    (if (tem)
     (rdiv { tem; } @1)))))

/* Simplify ~X & X as zero.  */
(simplify
 (bit_and:c (convert? @0) (convert? (bit_not @0)))
  { build_zero_cst (type); })

/* PR71636: Transform x & ((1U << b) - 1) -> x & ~(~0U << b);  */
(simplify
  (bit_and:c @0 (plus:s (lshift:s integer_onep @1) integer_minus_onep))
  (if (TYPE_UNSIGNED (type))
    (bit_and @0 (bit_not (lshift { build_all_ones_cst (type); } @1)))))

/* PR35691: Transform
   (x == 0 & y == 0) -> (x | typeof(x)(y)) == 0.
   (x != 0 | y != 0) -> (x | typeof(x)(y)) != 0.  */
(for bitop (bit_and bit_ior)
     cmp (eq ne)
 (simplify
  (bitop (cmp @0 integer_zerop@2) (cmp @1 integer_zerop))
   (if (INTEGRAL_TYPE_P (TREE_TYPE (@0))
       && INTEGRAL_TYPE_P (TREE_TYPE (@1))
       && TYPE_PRECISION (TREE_TYPE (@0)) == TYPE_PRECISION (TREE_TYPE (@1)))
    (cmp (bit_ior @0 (convert @1)) @2))))

/* Fold (A & ~B) - (A & B) into (A ^ B) - B.  */
(simplify
 (minus (bit_and:cs @0 (bit_not @1)) (bit_and:cs @0 @1))
  (minus (bit_xor @0 @1) @1))
(simplify
 (minus (bit_and:s @0 INTEGER_CST@2) (bit_and:s @0 INTEGER_CST@1))
 (if (wi::bit_not (@2) == @1)
  (minus (bit_xor @0 @1) @1)))

/* Fold (A & B) - (A & ~B) into B - (A ^ B).  */
(simplify
 (minus (bit_and:cs @0 @1) (bit_and:cs @0 (bit_not @1)))
  (minus @1 (bit_xor @0 @1)))

/* Simplify (X & ~Y) |^+ (~X & Y) -> X ^ Y.  */
(for op (bit_ior bit_xor plus)
 (simplify
  (op (bit_and:c @0 (bit_not @1)) (bit_and:c (bit_not @0) @1))
   (bit_xor @0 @1))
 (simplify
  (op:c (bit_and @0 INTEGER_CST@2) (bit_and (bit_not @0) INTEGER_CST@1))
  (if (wi::bit_not (@2) == @1)
   (bit_xor @0 @1))))

/* PR53979: Transform ((a ^ b) | a) -> (a | b) */
(simplify
  (bit_ior:c (bit_xor:c @0 @1) @0)
  (bit_ior @0 @1))

/* Simplify (~X & Y) to X ^ Y if we know that (X & ~Y) is 0.  */
#if GIMPLE
(simplify
 (bit_and (bit_not SSA_NAME@0) INTEGER_CST@1)
 (if (INTEGRAL_TYPE_P (TREE_TYPE (@0))
      && (get_nonzero_bits (@0) & wi::bit_not (@1)) == 0)
  (bit_xor @0 @1)))
#endif

/* X % Y is smaller than Y.  */
(for cmp (lt ge)
 (simplify
  (cmp (trunc_mod @0 @1) @1)
  (if (TYPE_UNSIGNED (TREE_TYPE (@0)))
   { constant_boolean_node (cmp == LT_EXPR, type); })))
(for cmp (gt le)
 (simplify
  (cmp @1 (trunc_mod @0 @1))
  (if (TYPE_UNSIGNED (TREE_TYPE (@0)))
   { constant_boolean_node (cmp == GT_EXPR, type); })))

/* x | ~0 -> ~0  */
(simplify
 (bit_ior @0 integer_all_onesp@1)
 @1)

/* x | 0 -> x  */
(simplify
 (bit_ior @0 integer_zerop)
 @0)

/* x & 0 -> 0  */
(simplify
 (bit_and @0 integer_zerop@1)
 @1)

/* ~x | x -> -1 */
/* ~x ^ x -> -1 */
/* ~x + x -> -1 */
(for op (bit_ior bit_xor plus)
 (simplify
  (op:c (convert? @0) (convert? (bit_not @0)))
  (convert { build_all_ones_cst (TREE_TYPE (@0)); })))

/* x ^ x -> 0 */
(simplify
  (bit_xor @0 @0)
  { build_zero_cst (type); })

/* Canonicalize X ^ ~0 to ~X.  */
(simplify
  (bit_xor @0 integer_all_onesp@1)
  (bit_not @0))

/* x & ~0 -> x  */
(simplify
 (bit_and @0 integer_all_onesp)
  (non_lvalue @0))

/* x & x -> x,  x | x -> x  */
(for bitop (bit_and bit_ior)
 (simplify
  (bitop @0 @0)
  (non_lvalue @0)))

/* x & C -> x if we know that x & ~C == 0.  */
#if GIMPLE
(simplify
 (bit_and SSA_NAME@0 INTEGER_CST@1)
 (if (INTEGRAL_TYPE_P (TREE_TYPE (@0))
      && (get_nonzero_bits (@0) & wi::bit_not (@1)) == 0)
  @0))
#endif

/* x + (x & 1) -> (x + 1) & ~1 */
(simplify
 (plus:c @0 (bit_and:s @0 integer_onep@1))
 (bit_and (plus @0 @1) (bit_not @1)))

/* x & ~(x & y) -> x & ~y */
/* x | ~(x | y) -> x | ~y  */
(for bitop (bit_and bit_ior)
 (simplify
  (bitop:c @0 (bit_not (bitop:cs @0 @1)))
  (bitop @0 (bit_not @1))))

/* (x | y) & ~x -> y & ~x */
/* (x & y) | ~x -> y | ~x */
(for bitop (bit_and bit_ior)
     rbitop (bit_ior bit_and)
 (simplify
  (bitop:c (rbitop:c @0 @1) (bit_not@2 @0))
  (bitop @1 @2)))

/* (x & y) ^ (x | y) -> x ^ y */
(simplify
 (bit_xor:c (bit_and @0 @1) (bit_ior @0 @1))
 (bit_xor @0 @1))

/* (x ^ y) ^ (x | y) -> x & y */
(simplify
 (bit_xor:c (bit_xor @0 @1) (bit_ior @0 @1))
 (bit_and @0 @1))

/* (x & y) + (x ^ y) -> x | y */
/* (x & y) | (x ^ y) -> x | y */
/* (x & y) ^ (x ^ y) -> x | y */
(for op (plus bit_ior bit_xor)
 (simplify
  (op:c (bit_and @0 @1) (bit_xor @0 @1))
  (bit_ior @0 @1)))

/* (x & y) + (x | y) -> x + y */
(simplify
 (plus:c (bit_and @0 @1) (bit_ior @0 @1))
 (plus @0 @1))

/* (x + y) - (x | y) -> x & y */
(simplify
 (minus (plus @0 @1) (bit_ior @0 @1))
 (if (!TYPE_OVERFLOW_SANITIZED (type) && !TYPE_OVERFLOW_TRAPS (type)
      && !TYPE_SATURATING (type))
  (bit_and @0 @1)))

/* (x + y) - (x & y) -> x | y */
(simplify
 (minus (plus @0 @1) (bit_and @0 @1))
 (if (!TYPE_OVERFLOW_SANITIZED (type) && !TYPE_OVERFLOW_TRAPS (type)
      && !TYPE_SATURATING (type))
  (bit_ior @0 @1)))

/* (x | y) - (x ^ y) -> x & y */
(simplify
 (minus (bit_ior @0 @1) (bit_xor @0 @1))
 (bit_and @0 @1))

/* (x | y) - (x & y) -> x ^ y */
(simplify
 (minus (bit_ior @0 @1) (bit_and @0 @1))
 (bit_xor @0 @1))

/* (x | y) & ~(x & y) -> x ^ y */
(simplify
 (bit_and:c (bit_ior @0 @1) (bit_not (bit_and @0 @1)))
 (bit_xor @0 @1))

/* (x | y) & (~x ^ y) -> x & y */
(simplify
 (bit_and:c (bit_ior:c @0 @1) (bit_xor:c @1 (bit_not @0)))
 (bit_and @0 @1))

/* ~x & ~y -> ~(x | y)
   ~x | ~y -> ~(x & y) */
(for op (bit_and bit_ior)
     rop (bit_ior bit_and)
 (simplify
  (op (convert1? (bit_not @0)) (convert2? (bit_not @1)))
  (if (element_precision (type) <= element_precision (TREE_TYPE (@0))
       && element_precision (type) <= element_precision (TREE_TYPE (@1)))
   (bit_not (rop (convert @0) (convert @1))))))

/* If we are XORing or adding two BIT_AND_EXPR's, both of which are and'ing
   with a constant, and the two constants have no bits in common,
   we should treat this as a BIT_IOR_EXPR since this may produce more
   simplifications.  */
(for op (bit_xor plus)
 (simplify
  (op (convert1? (bit_and@4 @0 INTEGER_CST@1))
      (convert2? (bit_and@5 @2 INTEGER_CST@3)))
  (if (tree_nop_conversion_p (type, TREE_TYPE (@0))
       && tree_nop_conversion_p (type, TREE_TYPE (@2))
       && wi::bit_and (@1, @3) == 0)
   (bit_ior (convert @4) (convert @5)))))

/* (X | Y) ^ X -> Y & ~ X*/
(simplify
 (bit_xor:c (convert1? (bit_ior:c @@0 @1)) (convert2? @0))
 (if (tree_nop_conversion_p (type, TREE_TYPE (@0)))
  (convert (bit_and @1 (bit_not @0)))))

/* Convert ~X ^ ~Y to X ^ Y.  */
(simplify
 (bit_xor (convert1? (bit_not @0)) (convert2? (bit_not @1)))
 (if (element_precision (type) <= element_precision (TREE_TYPE (@0))
      && element_precision (type) <= element_precision (TREE_TYPE (@1)))
  (bit_xor (convert @0) (convert @1))))

/* Convert ~X ^ C to X ^ ~C.  */
(simplify
 (bit_xor (convert? (bit_not @0)) INTEGER_CST@1)
 (if (tree_nop_conversion_p (type, TREE_TYPE (@0)))
  (bit_xor (convert @0) (bit_not @1))))

/* Fold (X & Y) ^ Y and (X ^ Y) & Y as ~X & Y.  */
(for opo (bit_and bit_xor)
     opi (bit_xor bit_and)
 (simplify
  (opo:c (opi:c @0 @1) @1) 
  (bit_and (bit_not @0) @1)))

/* Given a bit-wise operation CODE applied to ARG0 and ARG1, see if both
   operands are another bit-wise operation with a common input.  If so,
   distribute the bit operations to save an operation and possibly two if
   constants are involved.  For example, convert
     (A | B) & (A | C) into A | (B & C)
   Further simplification will occur if B and C are constants.  */
(for op (bit_and bit_ior bit_xor)
     rop (bit_ior bit_and bit_and)
 (simplify
  (op (convert? (rop:c @@0 @1)) (convert? (rop:c @0 @2)))
  (if (tree_nop_conversion_p (type, TREE_TYPE (@1))
       && tree_nop_conversion_p (type, TREE_TYPE (@2)))
   (rop (convert @0) (op (convert @1) (convert @2))))))

/* Some simple reassociation for bit operations, also handled in reassoc.  */
/* (X & Y) & Y -> X & Y
   (X | Y) | Y -> X | Y  */
(for op (bit_and bit_ior)
 (simplify
  (op:c (convert1?@2 (op:c @0 @@1)) (convert2? @1))
  @2))
/* (X ^ Y) ^ Y -> X  */
(simplify
 (bit_xor:c (convert1? (bit_xor:c @0 @@1)) (convert2? @1))
 (convert @0))
/* (X & Y) & (X & Z) -> (X & Y) & Z
   (X | Y) | (X | Z) -> (X | Y) | Z  */
(for op (bit_and bit_ior)
 (simplify
  (op (convert1?@3 (op:c@4 @0 @1)) (convert2?@5 (op:c@6 @0 @2)))
  (if (tree_nop_conversion_p (type, TREE_TYPE (@1))
       && tree_nop_conversion_p (type, TREE_TYPE (@2)))
   (if (single_use (@5) && single_use (@6))
    (op @3 (convert @2))
    (if (single_use (@3) && single_use (@4))
     (op (convert @1) @5))))))
/* (X ^ Y) ^ (X ^ Z) -> Y ^ Z  */
(simplify
 (bit_xor (convert1? (bit_xor:c @0 @1)) (convert2? (bit_xor:c @0 @2)))
 (if (tree_nop_conversion_p (type, TREE_TYPE (@1))
      && tree_nop_conversion_p (type, TREE_TYPE (@2)))
  (bit_xor (convert @1) (convert @2))))

(simplify
 (abs (abs@1 @0))
 @1)
(simplify
 (abs (negate @0))
 (abs @0))
(simplify
 (abs tree_expr_nonnegative_p@0)
 @0)

/* A few cases of fold-const.c negate_expr_p predicate.  */
(match negate_expr_p
 INTEGER_CST
 (if ((INTEGRAL_TYPE_P (type)
       && TYPE_UNSIGNED (type))
      || (!TYPE_OVERFLOW_SANITIZED (type)
	  && may_negate_without_overflow_p (t)))))
(match negate_expr_p
 FIXED_CST)
(match negate_expr_p
 (negate @0)
 (if (!TYPE_OVERFLOW_SANITIZED (type))))
(match negate_expr_p
 REAL_CST
 (if (REAL_VALUE_NEGATIVE (TREE_REAL_CST (t)))))
/* VECTOR_CST handling of non-wrapping types would recurse in unsupported
   ways.  */
(match negate_expr_p
 VECTOR_CST
 (if (FLOAT_TYPE_P (TREE_TYPE (type)) || TYPE_OVERFLOW_WRAPS (type))))
(match negate_expr_p
 (vec_duplicate negate_expr_p@0))

/* (-A) * (-B) -> A * B  */
(simplify
 (mult:c (convert1? (negate @0)) (convert2? negate_expr_p@1))
  (if (tree_nop_conversion_p (type, TREE_TYPE (@0))
       && tree_nop_conversion_p (type, TREE_TYPE (@1)))
   (mult (convert @0) (convert (negate @1)))))
 
/* -(A + B) -> (-B) - A.  */
(simplify
 (negate (plus:c @0 negate_expr_p@1))
 (if (!HONOR_SIGN_DEPENDENT_ROUNDING (element_mode (type))
      && !HONOR_SIGNED_ZEROS (element_mode (type)))
  (minus (negate @1) @0)))

/* A - B -> A + (-B) if B is easily negatable.  */
(simplify
 (minus @0 negate_expr_p@1)
 (if (!FIXED_POINT_TYPE_P (type))
 (plus @0 (negate @1))))

/* Try to fold (type) X op CST -> (type) (X op ((type-x) CST))
   when profitable.
   For bitwise binary operations apply operand conversions to the
   binary operation result instead of to the operands.  This allows
   to combine successive conversions and bitwise binary operations.
   We combine the above two cases by using a conditional convert.  */
(for bitop (bit_and bit_ior bit_xor)
 (simplify
  (bitop (convert @0) (convert? @1))
  (if (((TREE_CODE (@1) == INTEGER_CST
	 && INTEGRAL_TYPE_P (TREE_TYPE (@0))
	 && int_fits_type_p (@1, TREE_TYPE (@0)))
	|| types_match (@0, @1))
       /* ???  This transform conflicts with fold-const.c doing
	  Convert (T)(x & c) into (T)x & (T)c, if c is an integer
	  constants (if x has signed type, the sign bit cannot be set
	  in c).  This folds extension into the BIT_AND_EXPR.
	  Restrict it to GIMPLE to avoid endless recursions.  */
       && (bitop != BIT_AND_EXPR || GIMPLE)
       && (/* That's a good idea if the conversion widens the operand, thus
	      after hoisting the conversion the operation will be narrower.  */
	   TYPE_PRECISION (TREE_TYPE (@0)) < TYPE_PRECISION (type)
	   /* It's also a good idea if the conversion is to a non-integer
	      mode.  */
	   || GET_MODE_CLASS (TYPE_MODE (type)) != MODE_INT
	   /* Or if the precision of TO is not the same as the precision
	      of its mode.  */
<<<<<<< HEAD
	   || !full_integral_type_p (type)))
=======
	   || !type_has_mode_precision_p (type)))
>>>>>>> 5865bc94
   (convert (bitop @0 (convert @1))))))

(for bitop (bit_and bit_ior)
     rbitop (bit_ior bit_and)
  /* (x | y) & x -> x */
  /* (x & y) | x -> x */
 (simplify
  (bitop:c (rbitop:c @0 @1) @0)
  @0)
 /* (~x | y) & x -> x & y */
 /* (~x & y) | x -> x | y */
 (simplify
  (bitop:c (rbitop:c (bit_not @0) @1) @0)
  (bitop @0 @1)))

/* (x | CST1) & CST2 -> (x & CST2) | (CST1 & CST2) */
(simplify
  (bit_and (bit_ior @0 CONSTANT_CLASS_P@1) CONSTANT_CLASS_P@2)
  (bit_ior (bit_and @0 @2) (bit_and @1 @2)))

/* Combine successive equal operations with constants.  */
(for bitop (bit_and bit_ior bit_xor)
 (simplify
  (bitop (bitop @0 CONSTANT_CLASS_P@1) CONSTANT_CLASS_P@2)
  (if (!CONSTANT_CLASS_P (@0))
   (bitop @0 (bitop @1 @2))
   (with { tree cst1 = const_binop (bitop, type, @0, @2); }
    (if (cst1)
     (bitop @1 { cst1; })
     (with { tree cst2 = const_binop (bitop, type, @1, @2); }
      (if (cst2)
       (bitop @0 { cst2; }))))))))

/* Try simple folding for X op !X, and X op X with the help
   of the truth_valued_p and logical_inverted_value predicates.  */
(match truth_valued_p
 @0
 (if (INTEGRAL_TYPE_P (type) && TYPE_PRECISION (type) == 1)))
(for op (tcc_comparison truth_and truth_andif truth_or truth_orif truth_xor)
 (match truth_valued_p
  (op @0 @1)))
(match truth_valued_p
  (truth_not @0))

(match (logical_inverted_value @0)
 (truth_not @0))
(match (logical_inverted_value @0)
 (bit_not truth_valued_p@0))
(match (logical_inverted_value @0)
 (eq @0 integer_zerop))
(match (logical_inverted_value @0)
 (ne truth_valued_p@0 integer_truep))
(match (logical_inverted_value @0)
 (bit_xor truth_valued_p@0 integer_truep))

/* X & !X -> 0.  */
(simplify
 (bit_and:c @0 (logical_inverted_value @0))
 { build_zero_cst (type); })
/* X | !X and X ^ !X -> 1, , if X is truth-valued.  */
(for op (bit_ior bit_xor)
 (simplify
  (op:c truth_valued_p@0 (logical_inverted_value @0))
  { constant_boolean_node (true, type); }))
/* X ==/!= !X is false/true.  */
(for op (eq ne)
 (simplify
  (op:c truth_valued_p@0 (logical_inverted_value @0))
  { constant_boolean_node (op == NE_EXPR ? true : false, type); }))

/* ~~x -> x */
(simplify
  (bit_not (bit_not @0))
  @0)

/* Convert ~ (-A) to A - 1.  */
(simplify
 (bit_not (convert? (negate @0)))
 (if (element_precision (type) <= element_precision (TREE_TYPE (@0))
      || !TYPE_UNSIGNED (TREE_TYPE (@0)))
  (convert (minus @0 { build_each_one_cst (TREE_TYPE (@0)); }))))

/* Convert ~ (A - 1) or ~ (A + -1) to -A.  */
(simplify
 (bit_not (convert? (minus @0 integer_each_onep)))
 (if (element_precision (type) <= element_precision (TREE_TYPE (@0))
      || !TYPE_UNSIGNED (TREE_TYPE (@0)))
  (convert (negate @0))))
(simplify
 (bit_not (convert? (plus @0 integer_all_onesp)))
 (if (element_precision (type) <= element_precision (TREE_TYPE (@0))
      || !TYPE_UNSIGNED (TREE_TYPE (@0)))
  (convert (negate @0))))

/* Part of convert ~(X ^ Y) to ~X ^ Y or X ^ ~Y if ~X or ~Y simplify.  */
(simplify
 (bit_not (convert? (bit_xor @0 INTEGER_CST@1)))
 (if (tree_nop_conversion_p (type, TREE_TYPE (@0)))
  (convert (bit_xor @0 (bit_not @1)))))
(simplify
 (bit_not (convert? (bit_xor:c (bit_not @0) @1)))
 (if (tree_nop_conversion_p (type, TREE_TYPE (@0)))
  (convert (bit_xor @0 @1))))

/* (x & ~m) | (y & m) -> ((x ^ y) & m) ^ x */
(simplify
 (bit_ior:c (bit_and:cs @0 (bit_not @2)) (bit_and:cs @1 @2))
 (bit_xor (bit_and (bit_xor @0 @1) @2) @0))

/* Fold A - (A & B) into ~B & A.  */
(simplify
 (minus (convert1? @0) (convert2?:s (bit_and:cs @@0 @1)))
 (if (tree_nop_conversion_p (type, TREE_TYPE (@0))
      && tree_nop_conversion_p (type, TREE_TYPE (@1)))
  (convert (bit_and (bit_not @1) @0))))

/* (m1 CMP m2) * d -> (m1 CMP m2) ? d : 0  */
(for cmp (gt lt ge le)
(simplify
 (mult (convert (cmp @0 @1)) @2)
  (cond (cmp @0 @1) @2 { build_zero_cst (type); })))

/* For integral types with undefined overflow and C != 0 fold
   x * C EQ/NE y * C into x EQ/NE y.  */
(for cmp (eq ne)
 (simplify
  (cmp (mult:c @0 @1) (mult:c @2 @1))
  (if (INTEGRAL_TYPE_P (TREE_TYPE (@1))
       && TYPE_OVERFLOW_UNDEFINED (TREE_TYPE (@0))
       && tree_expr_nonzero_p (@1))
   (cmp @0 @2))))

/* For integral types with wrapping overflow and C odd fold
   x * C EQ/NE y * C into x EQ/NE y.  */
(for cmp (eq ne)
 (simplify
  (cmp (mult @0 INTEGER_CST@1) (mult @2 @1))
  (if (INTEGRAL_TYPE_P (TREE_TYPE (@1))
       && TYPE_OVERFLOW_WRAPS (TREE_TYPE (@0))
       && (TREE_INT_CST_LOW (@1) & 1) != 0)
   (cmp @0 @2))))

/* For integral types with undefined overflow and C != 0 fold
   x * C RELOP y * C into:

   x RELOP y for nonnegative C
   y RELOP x for negative C  */
(for cmp (lt gt le ge)
 (simplify
  (cmp (mult:c @0 @1) (mult:c @2 @1))
  (if (INTEGRAL_TYPE_P (TREE_TYPE (@1))
       && TYPE_OVERFLOW_UNDEFINED (TREE_TYPE (@0)))
   (if (tree_expr_nonnegative_p (@1) && tree_expr_nonzero_p (@1))
    (cmp @0 @2)
   (if (TREE_CODE (@1) == INTEGER_CST
	&& wi::neg_p (@1, TYPE_SIGN (TREE_TYPE (@1))))
    (cmp @2 @0))))))

/* (X - 1U) <= INT_MAX-1U into (int) X > 0.  */
(for cmp (le gt)
     icmp (gt le)
 (simplify
  (cmp (plus @0 integer_minus_onep@1) INTEGER_CST@2)
   (if (INTEGRAL_TYPE_P (TREE_TYPE (@0))
	&& TYPE_UNSIGNED (TREE_TYPE (@0))
	&& TYPE_PRECISION (TREE_TYPE (@0)) > 1
	&& wi::eq_p (@2, wi::max_value (TYPE_PRECISION (TREE_TYPE (@0)),
					SIGNED) - 1))
    (with { tree stype = signed_type_for (TREE_TYPE (@0)); }
     (icmp (convert:stype @0) { build_int_cst (stype, 0); })))))

/* X / 4 < Y / 4 iff X < Y when the division is known to be exact.  */
(for cmp (simple_comparison)
 (simplify
  (cmp (exact_div @0 INTEGER_CST@2) (exact_div @1 @2))
  (if (wi::gt_p(@2, 0, TYPE_SIGN (TREE_TYPE (@2))))
   (cmp @0 @1))))

/* X / C1 op C2 into a simple range test.  */
(for cmp (simple_comparison)
 (simplify
  (cmp (trunc_div:s @0 INTEGER_CST@1) INTEGER_CST@2)
  (if (INTEGRAL_TYPE_P (TREE_TYPE (@0))
       && integer_nonzerop (@1)
       && !TREE_OVERFLOW (@1)
       && !TREE_OVERFLOW (@2))
   (with { tree lo, hi; bool neg_overflow;
	   enum tree_code code = fold_div_compare (cmp, @1, @2, &lo, &hi,
						   &neg_overflow); }
    (switch
     (if (code == LT_EXPR || code == GE_EXPR)
       (if (TREE_OVERFLOW (lo))
	{ build_int_cst (type, (code == LT_EXPR) ^ neg_overflow); }
	(if (code == LT_EXPR)
	 (lt @0 { lo; })
	 (ge @0 { lo; }))))
     (if (code == LE_EXPR || code == GT_EXPR)
       (if (TREE_OVERFLOW (hi))
	{ build_int_cst (type, (code == LE_EXPR) ^ neg_overflow); }
	(if (code == LE_EXPR)
	 (le @0 { hi; })
	 (gt @0 { hi; }))))
     (if (!lo && !hi)
      { build_int_cst (type, code == NE_EXPR); })
     (if (code == EQ_EXPR && !hi)
      (ge @0 { lo; }))
     (if (code == EQ_EXPR && !lo)
      (le @0 { hi; }))
     (if (code == NE_EXPR && !hi)
      (lt @0 { lo; }))
     (if (code == NE_EXPR && !lo)
      (gt @0 { hi; }))
     (if (GENERIC)
      { build_range_check (UNKNOWN_LOCATION, type, @0, code == EQ_EXPR,
			   lo, hi); })
     (with
      {
	tree etype = range_check_type (TREE_TYPE (@0));
	if (etype)
	  {
	    if (! TYPE_UNSIGNED (etype))
	      etype = unsigned_type_for (etype);
	    hi = fold_convert (etype, hi);
	    lo = fold_convert (etype, lo);
	    hi = const_binop (MINUS_EXPR, etype, hi, lo);
	  }
      }
      (if (etype && hi && !TREE_OVERFLOW (hi))
       (if (code == EQ_EXPR)
	(le (minus (convert:etype @0) { lo; }) { hi; })
	(gt (minus (convert:etype @0) { lo; }) { hi; })))))))))

/* X + Z < Y + Z is the same as X < Y when there is no overflow.  */
(for op (lt le ge gt)
 (simplify
  (op (plus:c @0 @2) (plus:c @1 @2))
  (if (ANY_INTEGRAL_TYPE_P (TREE_TYPE (@0))
       && TYPE_OVERFLOW_UNDEFINED (TREE_TYPE (@0)))
   (op @0 @1))))
/* For equality and subtraction, this is also true with wrapping overflow.  */
(for op (eq ne minus)
 (simplify
  (op (plus:c @0 @2) (plus:c @1 @2))
  (if (ANY_INTEGRAL_TYPE_P (TREE_TYPE (@0))
       && (TYPE_OVERFLOW_UNDEFINED (TREE_TYPE (@0))
	   || TYPE_OVERFLOW_WRAPS (TREE_TYPE (@0))))
   (op @0 @1))))

/* X - Z < Y - Z is the same as X < Y when there is no overflow.  */
(for op (lt le ge gt)
 (simplify
  (op (minus @0 @2) (minus @1 @2))
  (if (ANY_INTEGRAL_TYPE_P (TREE_TYPE (@0))
       && TYPE_OVERFLOW_UNDEFINED (TREE_TYPE (@0)))
   (op @0 @1))))
/* For equality and subtraction, this is also true with wrapping overflow.  */
(for op (eq ne minus)
 (simplify
  (op (minus @0 @2) (minus @1 @2))
  (if (ANY_INTEGRAL_TYPE_P (TREE_TYPE (@0))
       && (TYPE_OVERFLOW_UNDEFINED (TREE_TYPE (@0))
	   || TYPE_OVERFLOW_WRAPS (TREE_TYPE (@0))))
   (op @0 @1))))

/* Z - X < Z - Y is the same as Y < X when there is no overflow.  */
(for op (lt le ge gt)
 (simplify
  (op (minus @2 @0) (minus @2 @1))
  (if (ANY_INTEGRAL_TYPE_P (TREE_TYPE (@0))
       && TYPE_OVERFLOW_UNDEFINED (TREE_TYPE (@0)))
   (op @1 @0))))
/* For equality and subtraction, this is also true with wrapping overflow.  */
(for op (eq ne minus)
 (simplify
  (op (minus @2 @0) (minus @2 @1))
  (if (ANY_INTEGRAL_TYPE_P (TREE_TYPE (@0))
       && (TYPE_OVERFLOW_UNDEFINED (TREE_TYPE (@0))
	   || TYPE_OVERFLOW_WRAPS (TREE_TYPE (@0))))
   (op @1 @0))))

/* X == C - X can never be true if C is odd.  */
(for cmp (eq ne)
 (simplify
  (cmp:c (convert? @0) (convert1? (minus INTEGER_CST@1 (convert2? @0))))
  (if (TREE_INT_CST_LOW (@1) & 1)
   { constant_boolean_node (cmp == NE_EXPR, type); })))

/* Arguments on which one can call get_nonzero_bits to get the bits
   possibly set.  */
(match with_possible_nonzero_bits
 INTEGER_CST@0)
(match with_possible_nonzero_bits
 SSA_NAME@0
 (if (INTEGRAL_TYPE_P (TREE_TYPE (@0)) || POINTER_TYPE_P (TREE_TYPE (@0)))))
/* Slightly extended version, do not make it recursive to keep it cheap.  */
(match (with_possible_nonzero_bits2 @0)
 with_possible_nonzero_bits@0)
(match (with_possible_nonzero_bits2 @0)
 (bit_and:c with_possible_nonzero_bits@0 @2))

/* Same for bits that are known to be set, but we do not have
   an equivalent to get_nonzero_bits yet.  */
(match (with_certain_nonzero_bits2 @0)
 INTEGER_CST@0)
(match (with_certain_nonzero_bits2 @0)
 (bit_ior @1 INTEGER_CST@0))

/* X == C (or X & Z == Y | C) is impossible if ~nonzero(X) & C != 0.  */
(for cmp (eq ne)
 (simplify
  (cmp:c (with_possible_nonzero_bits2 @0) (with_certain_nonzero_bits2 @1))
  (if ((~get_nonzero_bits (@0) & @1) != 0)
   { constant_boolean_node (cmp == NE_EXPR, type); })))

/* ((X inner_op C0) outer_op C1)
   With X being a tree where value_range has reasoned certain bits to always be
   zero throughout its computed value range,
   inner_op = {|,^}, outer_op = {|,^} and inner_op != outer_op
   where zero_mask has 1's for all bits that are sure to be 0 in
   and 0's otherwise.
   if (inner_op == '^') C0 &= ~C1;
   if ((C0 & ~zero_mask) == 0) then emit (X outer_op (C0 outer_op C1)
   if ((C1 & ~zero_mask) == 0) then emit (X inner_op (C0 outer_op C1)
*/
(for inner_op (bit_ior bit_xor)
     outer_op (bit_xor bit_ior)
(simplify
 (outer_op
  (inner_op:s @2 INTEGER_CST@0) INTEGER_CST@1)
 (with
  {
    bool fail = false;
    wide_int zero_mask_not;
    wide_int C0;
    wide_int cst_emit;

    if (TREE_CODE (@2) == SSA_NAME)
      zero_mask_not = get_nonzero_bits (@2);
    else
      fail = true;

    if (inner_op == BIT_XOR_EXPR)
      {
	C0 = wi::bit_and_not (@0, @1);
	cst_emit = wi::bit_or (C0, @1);
      }
    else
      {
	C0 = @0;
	cst_emit = wi::bit_xor (@0, @1);
      }
  }
  (if (!fail && wi::bit_and (C0, zero_mask_not) == 0)
   (outer_op @2 { wide_int_to_tree (type, cst_emit); })
   (if (!fail && wi::bit_and (@1, zero_mask_not) == 0)
    (inner_op @2 { wide_int_to_tree (type, cst_emit); }))))))

/* Associate (p +p off1) +p off2 as (p +p (off1 + off2)).  */
(simplify
  (pointer_plus (pointer_plus:s @0 @1) @3)
  (pointer_plus @0 (plus @1 @3)))

/* Pattern match
     tem1 = (long) ptr1;
     tem2 = (long) ptr2;
     tem3 = tem2 - tem1;
     tem4 = (unsigned long) tem3;
     tem5 = ptr1 + tem4;
   and produce
     tem5 = ptr2;  */
(simplify
  (pointer_plus @0 (convert?@2 (minus@3 (convert @1) (convert @0))))
  /* Conditionally look through a sign-changing conversion.  */
  (if (TYPE_PRECISION (TREE_TYPE (@2)) == TYPE_PRECISION (TREE_TYPE (@3))
       && ((GIMPLE && useless_type_conversion_p (type, TREE_TYPE (@1)))
	    || (GENERIC && type == TREE_TYPE (@1))))
   @1))

/* Pattern match
     tem = (sizetype) ptr;
     tem = tem & algn;
     tem = -tem;
     ... = ptr p+ tem;
   and produce the simpler and easier to analyze with respect to alignment
     ... = ptr & ~algn;  */
(simplify
  (pointer_plus @0 (negate (bit_and (convert @0) INTEGER_CST@1)))
  (with { tree algn = wide_int_to_tree (TREE_TYPE (@0), wi::bit_not (@1)); }
   (bit_and @0 { algn; })))

/* Try folding difference of addresses.  */
(simplify
 (minus (convert ADDR_EXPR@0) (convert @1))
 (if (tree_nop_conversion_p (type, TREE_TYPE (@0)))
  (with { poly_int64 diff; }
   (if (ptr_difference_const (@0, @1, &diff))
    { build_int_cst_type (type, diff); }))))
(simplify
 (minus (convert @0) (convert ADDR_EXPR@1))
 (if (tree_nop_conversion_p (type, TREE_TYPE (@0)))
  (with { poly_int64 diff; }
   (if (ptr_difference_const (@0, @1, &diff))
    { build_int_cst_type (type, diff); }))))

/* If arg0 is derived from the address of an object or function, we may
   be able to fold this expression using the object or function's
   alignment.  */
(simplify
 (bit_and (convert? @0) INTEGER_CST@1)
 (if (POINTER_TYPE_P (TREE_TYPE (@0))
      && tree_nop_conversion_p (type, TREE_TYPE (@0)))
  (with
   {
     unsigned int align;
     unsigned HOST_WIDE_INT bitpos;
     get_pointer_alignment_1 (@0, &align, &bitpos);
   }
   (if (wi::ltu_p (@1, align / BITS_PER_UNIT))
    { wide_int_to_tree (type, wi::bit_and (@1, bitpos / BITS_PER_UNIT)); }))))


/* We can't reassociate at all for saturating types.  */
(if (!TYPE_SATURATING (type))

 /* Contract negates.  */
 /* A + (-B) -> A - B */
 (simplify
  (plus:c @0 (convert? (negate @1)))
  /* Apply STRIP_NOPS on the negate.  */
  (if (tree_nop_conversion_p (type, TREE_TYPE (@1))
       && !TYPE_OVERFLOW_SANITIZED (type))
   (with
    {
     tree t1 = type;
     if (INTEGRAL_TYPE_P (type)
	 && TYPE_OVERFLOW_WRAPS (type) != TYPE_OVERFLOW_WRAPS (TREE_TYPE (@1)))
       t1 = TYPE_OVERFLOW_WRAPS (type) ? type : TREE_TYPE (@1);
    }
    (convert (minus (convert:t1 @0) (convert:t1 @1))))))
 /* A - (-B) -> A + B */
 (simplify
  (minus @0 (convert? (negate @1)))
  (if (tree_nop_conversion_p (type, TREE_TYPE (@1))
       && !TYPE_OVERFLOW_SANITIZED (type))
   (with
    {
     tree t1 = type;
     if (INTEGRAL_TYPE_P (type)
	 && TYPE_OVERFLOW_WRAPS (type) != TYPE_OVERFLOW_WRAPS (TREE_TYPE (@1)))
       t1 = TYPE_OVERFLOW_WRAPS (type) ? type : TREE_TYPE (@1);
    }
    (convert (plus (convert:t1 @0) (convert:t1 @1))))))
 /* -(-A) -> A */
 (simplify
  (negate (convert? (negate @1)))
  (if (tree_nop_conversion_p (type, TREE_TYPE (@1))
       && !TYPE_OVERFLOW_SANITIZED (type))
   (convert @1)))

 /* We can't reassociate floating-point unless -fassociative-math
    or fixed-point plus or minus because of saturation to +-Inf.  */
 (if ((!FLOAT_TYPE_P (type) || flag_associative_math)
      && !FIXED_POINT_TYPE_P (type))

  /* Match patterns that allow contracting a plus-minus pair
     irrespective of overflow issues.  */
  /* (A +- B) - A       ->  +- B */
  /* (A +- B) -+ B      ->  A */
  /* A - (A +- B)       -> -+ B */
  /* A +- (B -+ A)      ->  +- B */
  (simplify
    (minus (plus:c @0 @1) @0)
    @1)
  (simplify
    (minus (minus @0 @1) @0)
    (negate @1))
  (simplify
    (plus:c (minus @0 @1) @1)
    @0)
  (simplify
   (minus @0 (plus:c @0 @1))
   (negate @1))
  (simplify
   (minus @0 (minus @0 @1))
   @1)
  /* (A +- B) + (C - A)   -> C +- B */
  /* (A +  B) - (A - C)   -> B + C */
  /* More cases are handled with comparisons.  */
  (simplify
   (plus:c (plus:c @0 @1) (minus @2 @0))
   (plus @2 @1))
  (simplify
   (plus:c (minus @0 @1) (minus @2 @0))
   (minus @2 @1))
  (simplify
   (minus (plus:c @0 @1) (minus @0 @2))
   (plus @1 @2))

  /* (A +- CST1) +- CST2 -> A + CST3
     Use view_convert because it is safe for vectors and equivalent for
     scalars.  */
  (for outer_op (plus minus)
   (for inner_op (plus minus)
	neg_inner_op (minus plus)
    (simplify
     (outer_op (nop_convert (inner_op @0 CONSTANT_CLASS_P@1))
	       CONSTANT_CLASS_P@2)
     /* If one of the types wraps, use that one.  */
     (if (!ANY_INTEGRAL_TYPE_P (type) || TYPE_OVERFLOW_WRAPS (type))
      (with { tree cst = fold_unary (VIEW_CONVERT_EXPR, type, @1);
              if (cst)
	        cst = const_binop (outer_op == PLUS_EXPR
				   ? inner_op : neg_inner_op,
				   type, @2, cst); }
       (if (cst)
	(outer_op (view_convert @0) { cst; })))
      (if (!ANY_INTEGRAL_TYPE_P (TREE_TYPE (@0))
	   || TYPE_OVERFLOW_WRAPS (TREE_TYPE (@0)))
       (with { tree cst = fold_unary (VIEW_CONVERT_EXPR, TREE_TYPE (@0), @2);
	       if (cst)
		 cst = const_binop (outer_op == PLUS_EXPR
				    ? inner_op : neg_inner_op,
				    TREE_TYPE (@0), cst, @1); }
	(if (cst)
	 (view_convert (outer_op @0 { cst; }))))
       /* If the constant operation overflows we cannot do the transform
	  directly as we would introduce undefined overflow, for example
	  with (a - 1) + INT_MIN.  */
       (if (types_match (type, @0))
	(with { tree cst = const_binop (outer_op == inner_op
					? PLUS_EXPR : MINUS_EXPR,
					type, @1, @2); }
	 (if (cst && !TREE_OVERFLOW (cst))
	  (inner_op @0 { cst; } )
	  /* X+INT_MAX+1 is X-INT_MIN.  */
	  (if (INTEGRAL_TYPE_P (type) && cst
	       && wi::eq_p (cst, wi::min_value (type)))
	   (neg_inner_op @0 { wide_int_to_tree (type, cst); })
	   /* Last resort, use some unsigned type.  */
	   (with { tree utype = unsigned_type_for (type); }
	    (view_convert (inner_op
			   (view_convert:utype @0)
			   (view_convert:utype
			    { drop_tree_overflow (cst); })))))))))))))

  /* (CST1 - A) +- CST2 -> CST3 - A  */
  (for outer_op (plus minus)
   (simplify
    (outer_op (minus CONSTANT_CLASS_P@1 @0) CONSTANT_CLASS_P@2)
    (with { tree cst = const_binop (outer_op, type, @1, @2); }
     (if (cst && !TREE_OVERFLOW (cst))
      (minus { cst; } @0)))))

  /* CST1 - (CST2 - A) -> CST3 + A  */
  (simplify
   (minus CONSTANT_CLASS_P@1 (minus CONSTANT_CLASS_P@2 @0))
   (with { tree cst = const_binop (MINUS_EXPR, type, @1, @2); }
    (if (cst && !TREE_OVERFLOW (cst))
     (plus { cst; } @0))))

  /* ~A + A -> -1 */
  (simplify
   (plus:c (bit_not @0) @0)
   (if (!TYPE_OVERFLOW_TRAPS (type))
    { build_all_ones_cst (type); }))

  /* ~A + 1 -> -A */
  (simplify
   (plus (convert? (bit_not @0)) integer_each_onep)
   (if (tree_nop_conversion_p (type, TREE_TYPE (@0)))
    (negate (convert @0))))

  /* -A - 1 -> ~A */
  (simplify
   (minus (convert? (negate @0)) integer_each_onep)
   (if (!TYPE_OVERFLOW_TRAPS (type)
	&& tree_nop_conversion_p (type, TREE_TYPE (@0)))
    (bit_not (convert @0))))

  /* -1 - A -> ~A */
  (simplify
   (minus integer_all_onesp @0)
   (bit_not @0))

  /* (T)(P + A) - (T)P -> (T) A */
  (for add (plus pointer_plus)
   (simplify
    (minus (convert (add @@0 @1))
     (convert @0))
    (if (element_precision (type) <= element_precision (TREE_TYPE (@1))
	 /* For integer types, if A has a smaller type
	    than T the result depends on the possible
	    overflow in P + A.
	    E.g. T=size_t, A=(unsigned)429497295, P>0.
	    However, if an overflow in P + A would cause
	    undefined behavior, we can assume that there
	    is no overflow.  */
	 || (INTEGRAL_TYPE_P (TREE_TYPE (@0))
	     && TYPE_OVERFLOW_UNDEFINED (TREE_TYPE (@0)))
	 /* For pointer types, if the conversion of A to the
	    final type requires a sign- or zero-extension,
	    then we have to punt - it is not defined which
	    one is correct.  */
	 || (POINTER_TYPE_P (TREE_TYPE (@0))
	     && TREE_CODE (@1) == INTEGER_CST
	     && tree_int_cst_sign_bit (@1) == 0))
     (convert @1))))

  /* (T)P - (T)(P + A) -> -(T) A */
  (for add (plus pointer_plus)
   (simplify
    (minus (convert @0)
     (convert (add @@0 @1)))
    (if (element_precision (type) <= element_precision (TREE_TYPE (@1))
	 /* For integer types, if A has a smaller type
	    than T the result depends on the possible
	    overflow in P + A.
	    E.g. T=size_t, A=(unsigned)429497295, P>0.
	    However, if an overflow in P + A would cause
	    undefined behavior, we can assume that there
	    is no overflow.  */
	 || (INTEGRAL_TYPE_P (TREE_TYPE (@0))
	     && TYPE_OVERFLOW_UNDEFINED (TREE_TYPE (@0)))
	 /* For pointer types, if the conversion of A to the
	    final type requires a sign- or zero-extension,
	    then we have to punt - it is not defined which
	    one is correct.  */
	 || (POINTER_TYPE_P (TREE_TYPE (@0))
	     && TREE_CODE (@1) == INTEGER_CST
	     && tree_int_cst_sign_bit (@1) == 0))
     (negate (convert @1)))))

  /* (T)(P + A) - (T)(P + B) -> (T)A - (T)B */
  (for add (plus pointer_plus)
   (simplify
    (minus (convert (add @@0 @1))
     (convert (add @0 @2)))
    (if (element_precision (type) <= element_precision (TREE_TYPE (@1))
	 /* For integer types, if A has a smaller type
	    than T the result depends on the possible
	    overflow in P + A.
	    E.g. T=size_t, A=(unsigned)429497295, P>0.
	    However, if an overflow in P + A would cause
	    undefined behavior, we can assume that there
	    is no overflow.  */
	 || (INTEGRAL_TYPE_P (TREE_TYPE (@0))
	     && TYPE_OVERFLOW_UNDEFINED (TREE_TYPE (@0)))
	 /* For pointer types, if the conversion of A to the
	    final type requires a sign- or zero-extension,
	    then we have to punt - it is not defined which
	    one is correct.  */
	 || (POINTER_TYPE_P (TREE_TYPE (@0))
	     && TREE_CODE (@1) == INTEGER_CST
	     && tree_int_cst_sign_bit (@1) == 0
	     && TREE_CODE (@2) == INTEGER_CST
	     && tree_int_cst_sign_bit (@2) == 0))
     (minus (convert @1) (convert @2)))))))


/* Simplifications of MIN_EXPR, MAX_EXPR, fmin() and fmax().  */

(for minmax (min max FMIN FMAX)
 (simplify
  (minmax @0 @0)
  @0))
/* min(max(x,y),y) -> y.  */
(simplify
 (min:c (max:c @0 @1) @1)
 @1)
/* max(min(x,y),y) -> y.  */
(simplify
 (max:c (min:c @0 @1) @1)
 @1)
/* max(a,-a) -> abs(a).  */
(simplify
 (max:c @0 (negate @0))
 (if (TREE_CODE (type) != COMPLEX_TYPE
      && (! ANY_INTEGRAL_TYPE_P (type)
	  || TYPE_OVERFLOW_UNDEFINED (type)))
  (abs @0)))
/* min(a,-a) -> -abs(a).  */
(simplify
 (min:c @0 (negate @0))
 (if (TREE_CODE (type) != COMPLEX_TYPE
      && (! ANY_INTEGRAL_TYPE_P (type)
	  || TYPE_OVERFLOW_UNDEFINED (type)))
  (negate (abs @0))))
(simplify
 (min @0 @1)
 (switch
  (if (INTEGRAL_TYPE_P (type)
       && TYPE_MIN_VALUE (type)
       && operand_equal_p (@1, TYPE_MIN_VALUE (type), OEP_ONLY_CONST))
   @1)
  (if (INTEGRAL_TYPE_P (type)
       && TYPE_MAX_VALUE (type)
       && operand_equal_p (@1, TYPE_MAX_VALUE (type), OEP_ONLY_CONST))
   @0)))
(simplify
 (max @0 @1)
 (switch
  (if (INTEGRAL_TYPE_P (type)
       && TYPE_MAX_VALUE (type)
       && operand_equal_p (@1, TYPE_MAX_VALUE (type), OEP_ONLY_CONST))
   @1)
  (if (INTEGRAL_TYPE_P (type)
       && TYPE_MIN_VALUE (type)
       && operand_equal_p (@1, TYPE_MIN_VALUE (type), OEP_ONLY_CONST))
   @0)))

/* max (a, a + CST) -> a + CST where CST is positive.  */
/* max (a, a + CST) -> a where CST is negative.  */
(simplify
 (max:c @0 (plus@2 @0 INTEGER_CST@1))
  (if (TYPE_OVERFLOW_UNDEFINED (TREE_TYPE (@0)))
   (if (tree_int_cst_sgn (@1) > 0)
    @2
    @0)))

/* min (a, a + CST) -> a where CST is positive.  */
/* min (a, a + CST) -> a + CST where CST is negative. */
(simplify
 (min:c @0 (plus@2 @0 INTEGER_CST@1))
  (if (TYPE_OVERFLOW_UNDEFINED (TREE_TYPE (@0)))
   (if (tree_int_cst_sgn (@1) > 0)
    @0
    @2)))

/* (convert (minmax ((convert (x) c)))) -> minmax (x c) if x is promoted
   and the outer convert demotes the expression back to x's type.  */
(for minmax (min max)
 (simplify
  (convert (minmax@0 (convert @1) INTEGER_CST@2))
  (if (INTEGRAL_TYPE_P (type)
       && types_match (@1, type) && int_fits_type_p (@2, type)
       && TYPE_SIGN (TREE_TYPE (@0)) == TYPE_SIGN (type)
       && TYPE_PRECISION (TREE_TYPE (@0)) > TYPE_PRECISION (type))
   (minmax @1 (convert @2)))))

(for minmax (FMIN FMAX)
 /* If either argument is NaN, return the other one.  Avoid the
    transformation if we get (and honor) a signalling NaN.  */
 (simplify
  (minmax:c @0 REAL_CST@1)
  (if (real_isnan (TREE_REAL_CST_PTR (@1))
       && (!HONOR_SNANS (@1) || !TREE_REAL_CST (@1).signalling))
   @0)))
/* Convert fmin/fmax to MIN_EXPR/MAX_EXPR.  C99 requires these
   functions to return the numeric arg if the other one is NaN.
   MIN and MAX don't honor that, so only transform if -ffinite-math-only
   is set.  C99 doesn't require -0.0 to be handled, so we don't have to
   worry about it either.  */
(if (flag_finite_math_only)
 (simplify
  (FMIN @0 @1)
  (min @0 @1))
 (simplify
  (FMAX @0 @1)
  (max @0 @1)))
/* min (-A, -B) -> -max (A, B)  */
(for minmax (min max FMIN FMAX)
     maxmin (max min FMAX FMIN)
 (simplify
  (minmax (negate:s@2 @0) (negate:s@3 @1))
  (if (FLOAT_TYPE_P (TREE_TYPE (@0))
       || (ANY_INTEGRAL_TYPE_P (TREE_TYPE (@0))
           && TYPE_OVERFLOW_UNDEFINED (TREE_TYPE (@0))))
   (negate (maxmin @0 @1)))))
/* MIN (~X, ~Y) -> ~MAX (X, Y)
   MAX (~X, ~Y) -> ~MIN (X, Y)  */
(for minmax (min max)
 maxmin (max min)
 (simplify
  (minmax (bit_not:s@2 @0) (bit_not:s@3 @1))
  (bit_not (maxmin @0 @1))))

/* MIN (X, Y) == X -> X <= Y  */
(for minmax (min min max max)
     cmp    (eq  ne  eq  ne )
     out    (le  gt  ge  lt )
 (simplify
  (cmp:c (minmax:c @0 @1) @0)
  (if (ANY_INTEGRAL_TYPE_P (TREE_TYPE (@0)))
   (out @0 @1))))
/* MIN (X, 5) == 0 -> X == 0
   MIN (X, 5) == 7 -> false  */
(for cmp (eq ne)
 (simplify
  (cmp (min @0 INTEGER_CST@1) INTEGER_CST@2)
  (if (wi::lt_p (@1, @2, TYPE_SIGN (TREE_TYPE (@0))))
   { constant_boolean_node (cmp == NE_EXPR, type); }
   (if (wi::gt_p (@1, @2, TYPE_SIGN (TREE_TYPE (@0))))
    (cmp @0 @2)))))
(for cmp (eq ne)
 (simplify
  (cmp (max @0 INTEGER_CST@1) INTEGER_CST@2)
  (if (wi::gt_p (@1, @2, TYPE_SIGN (TREE_TYPE (@0))))
   { constant_boolean_node (cmp == NE_EXPR, type); }
   (if (wi::lt_p (@1, @2, TYPE_SIGN (TREE_TYPE (@0))))
    (cmp @0 @2)))))
/* MIN (X, C1) < C2 -> X < C2 || C1 < C2  */
(for minmax (min     min     max     max     min     min     max     max    )
     cmp    (lt      le      gt      ge      gt      ge      lt      le     )
     comb   (bit_ior bit_ior bit_ior bit_ior bit_and bit_and bit_and bit_and)
 (simplify
  (cmp (minmax @0 INTEGER_CST@1) INTEGER_CST@2)
  (comb (cmp @0 @2) (cmp @1 @2))))

/* Simplifications of shift and rotates.  */

(for rotate (lrotate rrotate)
 (simplify
  (rotate integer_all_onesp@0 @1)
  @0))

/* Optimize -1 >> x for arithmetic right shifts.  */
(simplify
 (rshift integer_all_onesp@0 @1)
 (if (!TYPE_UNSIGNED (type)
      && tree_expr_nonnegative_p (@1))
  @0))

/* Optimize (x >> c) << c into x & (-1<<c).  */
(simplify
 (lshift (rshift @0 INTEGER_CST@1) @1)
 (if (wi::ltu_p (@1, element_precision (type)))
  (bit_and @0 (lshift { build_minus_one_cst (type); } @1))))

/* Optimize (x << c) >> c into x & ((unsigned)-1 >> c) for unsigned
   types.  */
(simplify
 (rshift (lshift @0 INTEGER_CST@1) @1)
 (if (TYPE_UNSIGNED (type)
      && (wi::ltu_p (@1, element_precision (type))))
  (bit_and @0 (rshift { build_minus_one_cst (type); } @1))))

(for shiftrotate (lrotate rrotate lshift rshift)
 (simplify
  (shiftrotate @0 integer_zerop)
  (non_lvalue @0))
 (simplify
  (shiftrotate integer_zerop@0 @1)
  @0)
 /* Prefer vector1 << scalar to vector1 << vector2
    if vector2 is uniform.  */
 (for vec (VECTOR_CST CONSTRUCTOR)
  (simplify
   (shiftrotate @0 vec@1)
   (with { tree tem = uniform_vector_p (@1); }
    (if (tem)
     (shiftrotate @0 { tem; }))))))

/* Simplify X << Y where Y's low width bits are 0 to X, as only valid
   Y is 0.  Similarly for X >> Y.  */
#if GIMPLE
(for shift (lshift rshift)
 (simplify
  (shift @0 SSA_NAME@1)
   (if (INTEGRAL_TYPE_P (TREE_TYPE (@1)))
    (with {
      int width = ceil_log2 (element_precision (TREE_TYPE (@0)));
      int prec = TYPE_PRECISION (TREE_TYPE (@1));
     }
     (if ((get_nonzero_bits (@1) & wi::mask (width, false, prec)) == 0)
      @0)))))
#endif

/* Rewrite an LROTATE_EXPR by a constant into an
   RROTATE_EXPR by a new constant.  */
(simplify
 (lrotate @0 INTEGER_CST@1)
 (rrotate @0 { const_binop (MINUS_EXPR, TREE_TYPE (@1),
			    build_int_cst (TREE_TYPE (@1),
					   element_precision (type)), @1); }))

/* Turn (a OP c1) OP c2 into a OP (c1+c2).  */
(for op (lrotate rrotate rshift lshift)
 (simplify
  (op (op @0 INTEGER_CST@1) INTEGER_CST@2)
  (with { unsigned int prec = element_precision (type); }
   (if (wi::ge_p (@1, 0, TYPE_SIGN (TREE_TYPE (@1)))
        && wi::lt_p (@1, prec, TYPE_SIGN (TREE_TYPE (@1)))
        && wi::ge_p (@2, 0, TYPE_SIGN (TREE_TYPE (@2)))
	&& wi::lt_p (@2, prec, TYPE_SIGN (TREE_TYPE (@2))))
    (with { unsigned int low = wi::add (@1, @2).to_uhwi (); }
     /* Deal with a OP (c1 + c2) being undefined but (a OP c1) OP c2
        being well defined.  */
     (if (low >= prec)
      (if (op == LROTATE_EXPR || op == RROTATE_EXPR)
       (op @0 { build_int_cst (TREE_TYPE (@1), low % prec); })
       (if (TYPE_UNSIGNED (type) || op == LSHIFT_EXPR)
        { build_zero_cst (type); }
        (op @0 { build_int_cst (TREE_TYPE (@1), prec - 1); })))
      (op @0 { build_int_cst (TREE_TYPE (@1), low); })))))))


/* ((1 << A) & 1) != 0 -> A == 0
   ((1 << A) & 1) == 0 -> A != 0 */
(for cmp (ne eq)
     icmp (eq ne)
 (simplify
  (cmp (bit_and (lshift integer_onep @0) integer_onep) integer_zerop)
  (icmp @0 { build_zero_cst (TREE_TYPE (@0)); })))

/* (CST1 << A) == CST2 -> A == ctz (CST2) - ctz (CST1)
   (CST1 << A) != CST2 -> A != ctz (CST2) - ctz (CST1)
   if CST2 != 0.  */
(for cmp (ne eq)
 (simplify
  (cmp (lshift INTEGER_CST@0 @1) INTEGER_CST@2)
  (with { int cand = wi::ctz (@2) - wi::ctz (@0); }
   (if (cand < 0
	|| (!integer_zerop (@2)
	    && wi::ne_p (wi::lshift (@0, cand), @2)))
    { constant_boolean_node (cmp == NE_EXPR, type); }
    (if (!integer_zerop (@2)
	 && wi::eq_p (wi::lshift (@0, cand), @2))
     (cmp @1 { build_int_cst (TREE_TYPE (@1), cand); }))))))

/* Fold (X << C1) & C2 into (X << C1) & (C2 | ((1 << C1) - 1))
        (X >> C1) & C2 into (X >> C1) & (C2 | ~((type) -1 >> C1))
   if the new mask might be further optimized.  */
(for shift (lshift rshift)
 (simplify
  (bit_and (convert?:s@4 (shift:s@5 (convert1?@3 @0) INTEGER_CST@1))
           INTEGER_CST@2)
   (if (tree_nop_conversion_p (TREE_TYPE (@4), TREE_TYPE (@5))
	&& TYPE_PRECISION (type) <= HOST_BITS_PER_WIDE_INT
	&& tree_fits_uhwi_p (@1)
	&& tree_to_uhwi (@1) > 0
	&& tree_to_uhwi (@1) < TYPE_PRECISION (type))
    (with
     {
       unsigned int shiftc = tree_to_uhwi (@1);
       unsigned HOST_WIDE_INT mask = TREE_INT_CST_LOW (@2);
       unsigned HOST_WIDE_INT newmask, zerobits = 0;
       tree shift_type = TREE_TYPE (@3);
       unsigned int prec;

       if (shift == LSHIFT_EXPR)
	 zerobits = ((HOST_WIDE_INT_1U << shiftc) - 1);
       else if (shift == RSHIFT_EXPR
<<<<<<< HEAD
		&& full_integral_type_p (shift_type))
=======
		&& type_has_mode_precision_p (shift_type))
>>>>>>> 5865bc94
	 {
	   prec = TYPE_PRECISION (TREE_TYPE (@3));
	   tree arg00 = @0;
	   /* See if more bits can be proven as zero because of
	      zero extension.  */
	   if (@3 != @0
	       && TYPE_UNSIGNED (TREE_TYPE (@0)))
	     {
	       tree inner_type = TREE_TYPE (@0);
<<<<<<< HEAD
	       if (full_integral_type_p (inner_type)
=======
	       if (type_has_mode_precision_p (inner_type)
>>>>>>> 5865bc94
		   && TYPE_PRECISION (inner_type) < prec)
		 {
		   prec = TYPE_PRECISION (inner_type);
		   /* See if we can shorten the right shift.  */
		   if (shiftc < prec)
		     shift_type = inner_type;
		   /* Otherwise X >> C1 is all zeros, so we'll optimize
		      it into (X, 0) later on by making sure zerobits
		      is all ones.  */
		 }
	     }
	   zerobits = HOST_WIDE_INT_M1U;
	   if (shiftc < prec)
	     {
	       zerobits >>= HOST_BITS_PER_WIDE_INT - shiftc;
	       zerobits <<= prec - shiftc;
	     }
	   /* For arithmetic shift if sign bit could be set, zerobits
	      can contain actually sign bits, so no transformation is
	      possible, unless MASK masks them all away.  In that
	      case the shift needs to be converted into logical shift.  */
	   if (!TYPE_UNSIGNED (TREE_TYPE (@3))
	       && prec == TYPE_PRECISION (TREE_TYPE (@3)))
	     {
	       if ((mask & zerobits) == 0)
		 shift_type = unsigned_type_for (TREE_TYPE (@3));
	       else
		 zerobits = 0;
	     }
	 }
     }
     /* ((X << 16) & 0xff00) is (X, 0).  */
     (if ((mask & zerobits) == mask)
      { build_int_cst (type, 0); }
      (with { newmask = mask | zerobits; }
       (if (newmask != mask && (newmask & (newmask + 1)) == 0)
        (with
	 {
	   /* Only do the transformation if NEWMASK is some integer
	      mode's mask.  */
	   for (prec = BITS_PER_UNIT;
	        prec < HOST_BITS_PER_WIDE_INT; prec <<= 1)
	     if (newmask == (HOST_WIDE_INT_1U << prec) - 1)
	       break;
	 }
	 (if (prec < HOST_BITS_PER_WIDE_INT
	      || newmask == HOST_WIDE_INT_M1U)
	  (with
	   { tree newmaskt = build_int_cst_type (TREE_TYPE (@2), newmask); }
	   (if (!tree_int_cst_equal (newmaskt, @2))
	    (if (shift_type != TREE_TYPE (@3))
	     (bit_and (convert (shift:shift_type (convert @3) @1)) { newmaskt; })
	     (bit_and @4 { newmaskt; })))))))))))))

/* Fold (X {&,^,|} C2) << C1 into (X << C1) {&,^,|} (C2 << C1)
   (X {&,^,|} C2) >> C1 into (X >> C1) & (C2 >> C1).  */
(for shift (lshift rshift)
 (for bit_op (bit_and bit_xor bit_ior)
  (simplify
   (shift (convert?:s (bit_op:s @0 INTEGER_CST@2)) INTEGER_CST@1)
   (if (tree_nop_conversion_p (type, TREE_TYPE (@0)))
    (with { tree mask = int_const_binop (shift, fold_convert (type, @2), @1); }
     (bit_op (shift (convert @0) @1) { mask; }))))))

/* ~(~X >> Y) -> X >> Y (for arithmetic shift).  */
(simplify
 (bit_not (convert1?:s (rshift:s (convert2?@0 (bit_not @1)) @2)))
  (if (!TYPE_UNSIGNED (TREE_TYPE (@0))
       && (element_precision (TREE_TYPE (@0))
	   <= element_precision (TREE_TYPE (@1))
	   || !TYPE_UNSIGNED (TREE_TYPE (@1))))
   (with
    { tree shift_type = TREE_TYPE (@0); }
     (convert (rshift (convert:shift_type @1) @2)))))

/* ~(~X >>r Y) -> X >>r Y
   ~(~X <<r Y) -> X <<r Y */
(for rotate (lrotate rrotate)
 (simplify
  (bit_not (convert1?:s (rotate:s (convert2?@0 (bit_not @1)) @2)))
   (if ((element_precision (TREE_TYPE (@0))
	 <= element_precision (TREE_TYPE (@1))
	 || !TYPE_UNSIGNED (TREE_TYPE (@1)))
        && (element_precision (type) <= element_precision (TREE_TYPE (@0))
	    || !TYPE_UNSIGNED (TREE_TYPE (@0))))
    (with
     { tree rotate_type = TREE_TYPE (@0); }
      (convert (rotate (convert:rotate_type @1) @2))))))

/* Simplifications of conversions.  */

/* Basic strip-useless-type-conversions / strip_nops.  */
(for cvt (convert view_convert float fix_trunc)
 (simplify
  (cvt @0)
  (if ((GIMPLE && useless_type_conversion_p (type, TREE_TYPE (@0)))
       || (GENERIC && type == TREE_TYPE (@0)))
   @0)))

/* Contract view-conversions.  */
(simplify
  (view_convert (view_convert @0))
  (view_convert @0))

/* For integral conversions with the same precision or pointer
   conversions use a NOP_EXPR instead.  */
(simplify
  (view_convert @0)
  (if ((INTEGRAL_TYPE_P (type) || POINTER_TYPE_P (type))
       && (INTEGRAL_TYPE_P (TREE_TYPE (@0)) || POINTER_TYPE_P (TREE_TYPE (@0)))
       && TYPE_PRECISION (type) == TYPE_PRECISION (TREE_TYPE (@0)))
   (convert @0)))

/* Strip inner integral conversions that do not change precision or size, or
   zero-extend while keeping the same size (for bool-to-char).  */
(simplify
  (view_convert (convert@0 @1))
  (if ((INTEGRAL_TYPE_P (TREE_TYPE (@0)) || POINTER_TYPE_P (TREE_TYPE (@0)))
       && (INTEGRAL_TYPE_P (TREE_TYPE (@1)) || POINTER_TYPE_P (TREE_TYPE (@1)))
       && TYPE_SIZE (TREE_TYPE (@0)) == TYPE_SIZE (TREE_TYPE (@1))
       && (TYPE_PRECISION (TREE_TYPE (@0)) == TYPE_PRECISION (TREE_TYPE (@1))
	   || (TYPE_PRECISION (TREE_TYPE (@0)) > TYPE_PRECISION (TREE_TYPE (@1))
	       && TYPE_UNSIGNED (TREE_TYPE (@1)))))
   (view_convert @1)))

/* Re-association barriers around constants and other re-association
   barriers can be removed.  */
(simplify
 (paren CONSTANT_CLASS_P@0)
 @0)
(simplify
 (paren (paren@1 @0))
 @1)

/* Handle cases of two conversions in a row.  */
(for ocvt (convert float fix_trunc)
 (for icvt (convert float)
  (simplify
   (ocvt (icvt@1 @0))
   (with
    {
      tree inside_type = TREE_TYPE (@0);
      tree inter_type = TREE_TYPE (@1);
      int inside_int = INTEGRAL_TYPE_P (inside_type);
      int inside_ptr = POINTER_TYPE_P (inside_type);
      int inside_float = FLOAT_TYPE_P (inside_type);
      int inside_vec = VECTOR_TYPE_P (inside_type);
      unsigned int inside_prec = TYPE_PRECISION (inside_type);
      int inside_unsignedp = TYPE_UNSIGNED (inside_type);
      int inter_int = INTEGRAL_TYPE_P (inter_type);
      int inter_ptr = POINTER_TYPE_P (inter_type);
      int inter_float = FLOAT_TYPE_P (inter_type);
      int inter_vec = VECTOR_TYPE_P (inter_type);
      unsigned int inter_prec = TYPE_PRECISION (inter_type);
      int inter_unsignedp = TYPE_UNSIGNED (inter_type);
      int final_int = INTEGRAL_TYPE_P (type);
      int final_ptr = POINTER_TYPE_P (type);
      int final_float = FLOAT_TYPE_P (type);
      int final_vec = VECTOR_TYPE_P (type);
      unsigned int final_prec = TYPE_PRECISION (type);
      int final_unsignedp = TYPE_UNSIGNED (type);
    }
   (switch
    /* In addition to the cases of two conversions in a row
       handled below, if we are converting something to its own
       type via an object of identical or wider precision, neither
       conversion is needed.  */
    (if (((GIMPLE && useless_type_conversion_p (type, inside_type))
	  || (GENERIC
	      && TYPE_MAIN_VARIANT (type) == TYPE_MAIN_VARIANT (inside_type)))
	 && (((inter_int || inter_ptr) && final_int)
	     || (inter_float && final_float))
	 && inter_prec >= final_prec)
     (ocvt @0))

    /* Likewise, if the intermediate and initial types are either both
       float or both integer, we don't need the middle conversion if the
       former is wider than the latter and doesn't change the signedness
       (for integers).  Avoid this if the final type is a pointer since
       then we sometimes need the middle conversion.  */
    (if (((inter_int && inside_int) || (inter_float && inside_float))
	 && (final_int || final_float)
	 && inter_prec >= inside_prec
	 && (inter_float || inter_unsignedp == inside_unsignedp))
     (ocvt @0))

    /* If we have a sign-extension of a zero-extended value, we can
       replace that by a single zero-extension.  Likewise if the
       final conversion does not change precision we can drop the
       intermediate conversion.  */
    (if (inside_int && inter_int && final_int
	 && ((inside_prec < inter_prec && inter_prec < final_prec
	      && inside_unsignedp && !inter_unsignedp)
	     || final_prec == inter_prec))
     (ocvt @0))

    /* Two conversions in a row are not needed unless:
	- some conversion is floating-point (overstrict for now), or
	- some conversion is a vector (overstrict for now), or
	- the intermediate type is narrower than both initial and
	  final, or
	- the intermediate type and innermost type differ in signedness,
	  and the outermost type is wider than the intermediate, or
	- the initial type is a pointer type and the precisions of the
	  intermediate and final types differ, or
	- the final type is a pointer type and the precisions of the
	  initial and intermediate types differ.  */
    (if (! inside_float && ! inter_float && ! final_float
	 && ! inside_vec && ! inter_vec && ! final_vec
	 && (inter_prec >= inside_prec || inter_prec >= final_prec)
	 && ! (inside_int && inter_int
	       && inter_unsignedp != inside_unsignedp
	       && inter_prec < final_prec)
	 && ((inter_unsignedp && inter_prec > inside_prec)
	     == (final_unsignedp && final_prec > inter_prec))
	 && ! (inside_ptr && inter_prec != final_prec)
	 && ! (final_ptr && inside_prec != inter_prec))
     (ocvt @0))

    /* A truncation to an unsigned type (a zero-extension) should be
       canonicalized as bitwise and of a mask.  */
    (if (GIMPLE /* PR70366: doing this in GENERIC breaks -Wconversion.  */
	 && final_int && inter_int && inside_int
	 && final_prec == inside_prec
	 && final_prec > inter_prec
	 && inter_unsignedp)
     (convert (bit_and @0 { wide_int_to_tree
	                      (inside_type,
			       wi::mask (inter_prec, false,
					 TYPE_PRECISION (inside_type))); })))

    /* If we are converting an integer to a floating-point that can
       represent it exactly and back to an integer, we can skip the
       floating-point conversion.  */
    (if (GIMPLE /* PR66211 */
	 && inside_int && inter_float && final_int &&
	 (unsigned) significand_size (TYPE_MODE (inter_type))
	 >= inside_prec - !inside_unsignedp)
     (convert @0)))))))

/* If we have a narrowing conversion to an integral type that is fed by a
   BIT_AND_EXPR, we might be able to remove the BIT_AND_EXPR if it merely
   masks off bits outside the final type (and nothing else).  */
(simplify
  (convert (bit_and @0 INTEGER_CST@1))
  (if (INTEGRAL_TYPE_P (type)
       && INTEGRAL_TYPE_P (TREE_TYPE (@0))
       && TYPE_PRECISION (type) <= TYPE_PRECISION (TREE_TYPE (@0))
       && operand_equal_p (@1, build_low_bits_mask (TREE_TYPE (@1),
						    TYPE_PRECISION (type)), 0))
   (convert @0)))


/* (X /[ex] A) * A -> X.  */
(simplify
  (mult (convert1? (exact_div @0 @@1)) (convert2? @1))
  (convert @0))

/* Canonicalization of binary operations.  */

/* Convert X + -C into X - C.  */
(simplify
 (plus @0 REAL_CST@1)
 (if (REAL_VALUE_NEGATIVE (TREE_REAL_CST (@1)))
  (with { tree tem = const_unop (NEGATE_EXPR, type, @1); }
   (if (!TREE_OVERFLOW (tem) || !flag_trapping_math)
    (minus @0 { tem; })))))

/* Convert x+x into x*2.  */
(simplify
 (plus @0 @0)
 (if (SCALAR_FLOAT_TYPE_P (type))
  (mult @0 { build_real (type, dconst2); })
  (if (INTEGRAL_TYPE_P (type))
   (mult @0 { build_int_cst (type, 2); }))))

(simplify
 (minus integer_zerop @1)
 (negate @1))

/* (ARG0 - ARG1) is the same as (-ARG1 + ARG0).  So check whether
   ARG0 is zero and X + ARG0 reduces to X, since that would mean
   (-ARG1 + ARG0) reduces to -ARG1.  */
(simplify
 (minus real_zerop@0 @1)
 (if (fold_real_zero_addition_p (type, @0, 0))
  (negate @1)))

/* Transform x * -1 into -x.  */
(simplify
 (mult @0 integer_minus_onep)
 (negate @0))

/* Reassociate (X * CST) * Y to (X * Y) * CST.  This does not introduce
   signed overflow for CST != 0 && CST != -1.  */
(simplify
 (mult:c (mult:s @0 INTEGER_CST@1) @2)
 (if (TREE_CODE (@2) != INTEGER_CST
      && !integer_zerop (@1) && !integer_minus_onep (@1))
  (mult (mult @0 @2) @1)))

/* True if we can easily extract the real and imaginary parts of a complex
   number.  */
(match compositional_complex
 (convert? (complex @0 @1)))

/* COMPLEX_EXPR and REALPART/IMAGPART_EXPR cancellations.  */
(simplify
 (complex (realpart @0) (imagpart @0))
 @0)
(simplify
 (realpart (complex @0 @1))
 @0)
(simplify
 (imagpart (complex @0 @1))
 @1)

/* Sometimes we only care about half of a complex expression.  */
(simplify
 (realpart (convert?:s (conj:s @0)))
 (convert (realpart @0)))
(simplify
 (imagpart (convert?:s (conj:s @0)))
 (convert (negate (imagpart @0))))
(for part (realpart imagpart)
 (for op (plus minus)
  (simplify
   (part (convert?:s@2 (op:s @0 @1)))
   (convert (op (part @0) (part @1))))))
(simplify
 (realpart (convert?:s (CEXPI:s @0)))
 (convert (COS @0)))
(simplify
 (imagpart (convert?:s (CEXPI:s @0)))
 (convert (SIN @0)))

/* conj(conj(x)) -> x  */
(simplify
 (conj (convert? (conj @0)))
 (if (tree_nop_conversion_p (TREE_TYPE (@0), type))
  (convert @0)))

/* conj({x,y}) -> {x,-y}  */
(simplify
 (conj (convert?:s (complex:s @0 @1)))
 (with { tree itype = TREE_TYPE (type); }
  (complex (convert:itype @0) (negate (convert:itype @1)))))

/* BSWAP simplifications, transforms checked by gcc.dg/builtin-bswap-8.c.  */
(for bswap (BUILT_IN_BSWAP16 BUILT_IN_BSWAP32 BUILT_IN_BSWAP64)
 (simplify
  (bswap (bswap @0))
  @0)
 (simplify
  (bswap (bit_not (bswap @0)))
  (bit_not @0))
 (for bitop (bit_xor bit_ior bit_and)
  (simplify
   (bswap (bitop:c (bswap @0) @1))
   (bitop @0 (bswap @1)))))


/* Combine COND_EXPRs and VEC_COND_EXPRs.  */

/* Simplify constant conditions.
   Only optimize constant conditions when the selected branch
   has the same type as the COND_EXPR.  This avoids optimizing
   away "c ? x : throw", where the throw has a void type.
   Note that we cannot throw away the fold-const.c variant nor
   this one as we depend on doing this transform before possibly
   A ? B : B -> B triggers and the fold-const.c one can optimize
   0 ? A : B to B even if A has side-effects.  Something
   genmatch cannot handle.  */
(simplify
 (cond INTEGER_CST@0 @1 @2)
 (if (integer_zerop (@0))
  (if (!VOID_TYPE_P (TREE_TYPE (@2)) || VOID_TYPE_P (type))
   @2)
  (if (!VOID_TYPE_P (TREE_TYPE (@1)) || VOID_TYPE_P (type))
   @1)))
(simplify
 (vec_cond VECTOR_CST@0 @1 @2)
 (if (integer_all_onesp (@0))
  @1
  (if (integer_zerop (@0))
   @2)))

/* Simplification moved from fold_cond_expr_with_comparison.  It may also
   be extended.  */
/* This pattern implements two kinds simplification:

   Case 1)
   (cond (cmp (convert1? x) c1) (convert2? x) c2) -> (minmax (x c)) if:
     1) Conversions are type widening from smaller type.
     2) Const c1 equals to c2 after canonicalizing comparison.
     3) Comparison has tree code LT, LE, GT or GE.
   This specific pattern is needed when (cmp (convert x) c) may not
   be simplified by comparison patterns because of multiple uses of
   x.  It also makes sense here because simplifying across multiple
   referred var is always benefitial for complicated cases.

   Case 2)
   (cond (eq (convert1? x) c1) (convert2? x) c2) -> (cond (eq x c1) c1 c2).  */
(for cmp (lt le gt ge eq)
 (simplify
  (cond (cmp (convert1? @1) INTEGER_CST@3) (convert2? @1) INTEGER_CST@2)
  (with
   {
     tree from_type = TREE_TYPE (@1);
     tree c1_type = TREE_TYPE (@3), c2_type = TREE_TYPE (@2);
     enum tree_code code = ERROR_MARK;

     if (INTEGRAL_TYPE_P (from_type)
	 && int_fits_type_p (@2, from_type)
	 && (types_match (c1_type, from_type)
	     || (TYPE_PRECISION (c1_type) > TYPE_PRECISION (from_type)
		 && (TYPE_UNSIGNED (from_type)
		     || TYPE_SIGN (c1_type) == TYPE_SIGN (from_type))))
	 && (types_match (c2_type, from_type)
	     || (TYPE_PRECISION (c2_type) > TYPE_PRECISION (from_type)
		 && (TYPE_UNSIGNED (from_type)
		     || TYPE_SIGN (c2_type) == TYPE_SIGN (from_type)))))
       {
	 if (cmp != EQ_EXPR)
	   {
	     if (wi::to_widest (@3) == (wi::to_widest (@2) - 1))
	       {
		 /* X <= Y - 1 equals to X < Y.  */
		 if (cmp == LE_EXPR)
		   code = LT_EXPR;
		 /* X > Y - 1 equals to X >= Y.  */
		 if (cmp == GT_EXPR)
		   code = GE_EXPR;
	       }
	     if (wi::to_widest (@3) == (wi::to_widest (@2) + 1))
	       {
		 /* X < Y + 1 equals to X <= Y.  */
		 if (cmp == LT_EXPR)
		   code = LE_EXPR;
		 /* X >= Y + 1 equals to X > Y.  */
		 if (cmp == GE_EXPR)
		   code = GT_EXPR;
	       }
	     if (code != ERROR_MARK
		 || wi::to_widest (@2) == wi::to_widest (@3))
	       {
		 if (cmp == LT_EXPR || cmp == LE_EXPR)
		   code = MIN_EXPR;
		 if (cmp == GT_EXPR || cmp == GE_EXPR)
		   code = MAX_EXPR;
	       }
	   }
	 /* Can do A == C1 ? A : C2  ->  A == C1 ? C1 : C2?  */
	 else if (int_fits_type_p (@3, from_type))
	   code = EQ_EXPR;
       }
   }
   (if (code == MAX_EXPR)
    (convert (max @1 (convert @2)))
    (if (code == MIN_EXPR)
     (convert (min @1 (convert @2)))
     (if (code == EQ_EXPR)
      (convert (cond (eq @1 (convert @3))
		     (convert:from_type @3) (convert:from_type @2)))))))))

/* (cond (cmp (convert? x) c1) (op x c2) c3) -> (op (minmax x c1) c2) if:

     1) OP is PLUS or MINUS.
     2) CMP is LT, LE, GT or GE.
     3) C3 == (C1 op C2), and computation doesn't have undefined behavior.

   This pattern also handles special cases like:

     A) Operand x is a unsigned to signed type conversion and c1 is
	integer zero.  In this case,
	  (signed type)x  < 0  <=>  x  > MAX_VAL(signed type)
	  (signed type)x >= 0  <=>  x <= MAX_VAL(signed type)
     B) Const c1 may not equal to (C3 op' C2).  In this case we also
	check equality for (c1+1) and (c1-1) by adjusting comparison
	code.

   TODO: Though signed type is handled by this pattern, it cannot be
   simplified at the moment because C standard requires additional
   type promotion.  In order to match&simplify it here, the IR needs
   to be cleaned up by other optimizers, i.e, VRP.  */
(for op (plus minus)
 (for cmp (lt le gt ge)
  (simplify
   (cond (cmp (convert? @X) INTEGER_CST@1) (op @X INTEGER_CST@2) INTEGER_CST@3)
   (with { tree from_type = TREE_TYPE (@X), to_type = TREE_TYPE (@1); }
    (if (types_match (from_type, to_type)
	 /* Check if it is special case A).  */
	 || (TYPE_UNSIGNED (from_type)
	     && !TYPE_UNSIGNED (to_type)
	     && TYPE_PRECISION (from_type) == TYPE_PRECISION (to_type)
	     && integer_zerop (@1)
	     && (cmp == LT_EXPR || cmp == GE_EXPR)))
     (with
      {
	bool overflow = false;
	enum tree_code code, cmp_code = cmp;
	wide_int real_c1, c1 = @1, c2 = @2, c3 = @3;
	signop sgn = TYPE_SIGN (from_type);

	/* Handle special case A), given x of unsigned type:
	    ((signed type)x  < 0) <=> (x  > MAX_VAL(signed type))
	    ((signed type)x >= 0) <=> (x <= MAX_VAL(signed type))  */
	if (!types_match (from_type, to_type))
	  {
	    if (cmp_code == LT_EXPR)
	      cmp_code = GT_EXPR;
	    if (cmp_code == GE_EXPR)
	      cmp_code = LE_EXPR;
	    c1 = wi::max_value (to_type);
	  }
	/* To simplify this pattern, we require c3 = (c1 op c2).  Here we
	   compute (c3 op' c2) and check if it equals to c1 with op' being
	   the inverted operator of op.  Make sure overflow doesn't happen
	   if it is undefined.  */
	if (op == PLUS_EXPR)
	  real_c1 = wi::sub (c3, c2, sgn, &overflow);
	else
	  real_c1 = wi::add (c3, c2, sgn, &overflow);

	code = cmp_code;
	if (!overflow || !TYPE_OVERFLOW_UNDEFINED (from_type))
	  {
	    /* Check if c1 equals to real_c1.  Boundary condition is handled
	       by adjusting comparison operation if necessary.  */
	    if (!wi::cmp (wi::sub (real_c1, 1, sgn, &overflow), c1, sgn)
		&& !overflow)
	      {
		/* X <= Y - 1 equals to X < Y.  */
		if (cmp_code == LE_EXPR)
		  code = LT_EXPR;
		/* X > Y - 1 equals to X >= Y.  */
		if (cmp_code == GT_EXPR)
		  code = GE_EXPR;
	      }
	    if (!wi::cmp (wi::add (real_c1, 1, sgn, &overflow), c1, sgn)
		&& !overflow)
	      {
		/* X < Y + 1 equals to X <= Y.  */
		if (cmp_code == LT_EXPR)
		  code = LE_EXPR;
		/* X >= Y + 1 equals to X > Y.  */
		if (cmp_code == GE_EXPR)
		  code = GT_EXPR;
	      }
	    if (code != cmp_code || !wi::cmp (real_c1, c1, sgn))
	      {
		if (cmp_code == LT_EXPR || cmp_code == LE_EXPR)
		  code = MIN_EXPR;
		if (cmp_code == GT_EXPR || cmp_code == GE_EXPR)
		  code = MAX_EXPR;
	      }
	  }
      }
      (if (code == MAX_EXPR)
       (op (max @X { wide_int_to_tree (from_type, real_c1); })
	   { wide_int_to_tree (from_type, c2); })
       (if (code == MIN_EXPR)
	(op (min @X { wide_int_to_tree (from_type, real_c1); })
	    { wide_int_to_tree (from_type, c2); })))))))))

(for cnd (cond vec_cond)
 /* A ? B : (A ? X : C) -> A ? B : C.  */
 (simplify
  (cnd @0 (cnd @0 @1 @2) @3)
  (cnd @0 @1 @3))
 (simplify
  (cnd @0 @1 (cnd @0 @2 @3))
  (cnd @0 @1 @3))
 /* A ? B : (!A ? C : X) -> A ? B : C.  */
 /* ???  This matches embedded conditions open-coded because genmatch
    would generate matching code for conditions in separate stmts only.
    The following is still important to merge then and else arm cases
    from if-conversion.  */
 (simplify
  (cnd @0 @1 (cnd @2 @3 @4))
  (if (COMPARISON_CLASS_P (@0)
       && COMPARISON_CLASS_P (@2)
       && invert_tree_comparison
           (TREE_CODE (@0), HONOR_NANS (TREE_OPERAND (@0, 0))) == TREE_CODE (@2)
       && operand_equal_p (TREE_OPERAND (@0, 0), TREE_OPERAND (@2, 0), 0)
       && operand_equal_p (TREE_OPERAND (@0, 1), TREE_OPERAND (@2, 1), 0))
   (cnd @0 @1 @3)))
 (simplify
  (cnd @0 (cnd @1 @2 @3) @4)
  (if (COMPARISON_CLASS_P (@0)
       && COMPARISON_CLASS_P (@1)
       && invert_tree_comparison
           (TREE_CODE (@0), HONOR_NANS (TREE_OPERAND (@0, 0))) == TREE_CODE (@1)
       && operand_equal_p (TREE_OPERAND (@0, 0), TREE_OPERAND (@1, 0), 0)
       && operand_equal_p (TREE_OPERAND (@0, 1), TREE_OPERAND (@1, 1), 0))
   (cnd @0 @3 @4)))

 /* A ? B : B -> B.  */
 (simplify
  (cnd @0 @1 @1)
  @1)

 /* !A ? B : C -> A ? C : B.  */
 (simplify
  (cnd (logical_inverted_value truth_valued_p@0) @1 @2)
  (cnd @0 @2 @1)))

/* A + (B vcmp C ? 1 : 0) -> A - (B vcmp C ? -1 : 0), since vector comparisons
   return all -1 or all 0 results.  */
/* ??? We could instead convert all instances of the vec_cond to negate,
   but that isn't necessarily a win on its own.  */
(simplify
 (plus:c @3 (view_convert? (vec_cond:s @0 integer_each_onep@1 integer_zerop@2)))
 (if (VECTOR_TYPE_P (type)
      && must_eq (TYPE_VECTOR_SUBPARTS (type),
		  TYPE_VECTOR_SUBPARTS (TREE_TYPE (@1)))
      && (TYPE_MODE (TREE_TYPE (type))
          == TYPE_MODE (TREE_TYPE (TREE_TYPE (@1)))))
  (minus @3 (view_convert (vec_cond @0 (negate @1) @2)))))

/* ... likewise A - (B vcmp C ? 1 : 0) -> A + (B vcmp C ? -1 : 0).  */
(simplify
 (minus @3 (view_convert? (vec_cond:s @0 integer_each_onep@1 integer_zerop@2)))
 (if (VECTOR_TYPE_P (type)
      && must_eq (TYPE_VECTOR_SUBPARTS (type),
		  TYPE_VECTOR_SUBPARTS (TREE_TYPE (@1)))
      && (TYPE_MODE (TREE_TYPE (type))
          == TYPE_MODE (TREE_TYPE (TREE_TYPE (@1)))))
  (plus @3 (view_convert (vec_cond @0 (negate @1) @2)))))


/* Simplifications of comparisons.  */

/* See if we can reduce the magnitude of a constant involved in a
   comparison by changing the comparison code.  This is a canonicalization
   formerly done by maybe_canonicalize_comparison_1.  */
(for cmp  (le gt)
     acmp (lt ge)
 (simplify
  (cmp @0 INTEGER_CST@1)
  (if (tree_int_cst_sgn (@1) == -1)
   (acmp @0 { wide_int_to_tree (TREE_TYPE (@1), wi::add (@1, 1)); }))))
(for cmp  (ge lt)
     acmp (gt le)
 (simplify
  (cmp @0 INTEGER_CST@1)
  (if (tree_int_cst_sgn (@1) == 1)
   (acmp @0 { wide_int_to_tree (TREE_TYPE (@1), wi::sub (@1, 1)); }))))


/* We can simplify a logical negation of a comparison to the
   inverted comparison.  As we cannot compute an expression
   operator using invert_tree_comparison we have to simulate
   that with expression code iteration.  */
(for cmp (tcc_comparison)
     icmp (inverted_tcc_comparison)
     ncmp (inverted_tcc_comparison_with_nans)
 /* Ideally we'd like to combine the following two patterns
    and handle some more cases by using
      (logical_inverted_value (cmp @0 @1))
    here but for that genmatch would need to "inline" that.
    For now implement what forward_propagate_comparison did.  */
 (simplify
  (bit_not (cmp @0 @1))
  (if (VECTOR_TYPE_P (type)
       || (INTEGRAL_TYPE_P (type) && TYPE_PRECISION (type) == 1))
   /* Comparison inversion may be impossible for trapping math,
      invert_tree_comparison will tell us.  But we can't use
      a computed operator in the replacement tree thus we have
      to play the trick below.  */
   (with { enum tree_code ic = invert_tree_comparison
             (cmp, HONOR_NANS (@0)); }
    (if (ic == icmp)
     (icmp @0 @1)
     (if (ic == ncmp)
      (ncmp @0 @1))))))
 (simplify
  (bit_xor (cmp @0 @1) integer_truep)
  (with { enum tree_code ic = invert_tree_comparison
            (cmp, HONOR_NANS (@0)); }
   (if (ic == icmp)
    (icmp @0 @1)
    (if (ic == ncmp)
     (ncmp @0 @1))))))

/* Transform comparisons of the form X - Y CMP 0 to X CMP Y.
   ??? The transformation is valid for the other operators if overflow
   is undefined for the type, but performing it here badly interacts
   with the transformation in fold_cond_expr_with_comparison which
   attempts to synthetize ABS_EXPR.  */
(for cmp (eq ne)
 (simplify
  (cmp (minus@2 @0 @1) integer_zerop)
  (if (single_use (@2))
   (cmp @0 @1))))

/* Transform comparisons of the form X * C1 CMP 0 to X CMP 0 in the
   signed arithmetic case.  That form is created by the compiler
   often enough for folding it to be of value.  One example is in
   computing loop trip counts after Operator Strength Reduction.  */
(for cmp (simple_comparison)
     scmp (swapped_simple_comparison)
 (simplify
  (cmp (mult@3 @0 INTEGER_CST@1) integer_zerop@2)
  /* Handle unfolded multiplication by zero.  */
  (if (integer_zerop (@1))
   (cmp @1 @2)
   (if (ANY_INTEGRAL_TYPE_P (TREE_TYPE (@0))
	&& TYPE_OVERFLOW_UNDEFINED (TREE_TYPE (@0))
	&& single_use (@3))
    /* If @1 is negative we swap the sense of the comparison.  */
    (if (tree_int_cst_sgn (@1) < 0)
     (scmp @0 @2)
     (cmp @0 @2))))))
 
/* Simplify comparison of something with itself.  For IEEE
   floating-point, we can only do some of these simplifications.  */
(for cmp (eq ge le)
 (simplify
  (cmp @0 @0)
  (if (! FLOAT_TYPE_P (TREE_TYPE (@0))
       || ! HONOR_NANS (@0))
   { constant_boolean_node (true, type); }
   (if (cmp != EQ_EXPR)
    (eq @0 @0)))))
(for cmp (ne gt lt)
 (simplify
  (cmp @0 @0)
  (if (cmp != NE_EXPR
       || ! FLOAT_TYPE_P (TREE_TYPE (@0))
       || ! HONOR_NANS (@0))
   { constant_boolean_node (false, type); })))
(for cmp (unle unge uneq)
 (simplify
  (cmp @0 @0)
  { constant_boolean_node (true, type); }))
(for cmp (unlt ungt)
 (simplify
  (cmp @0 @0)
  (unordered @0 @0)))
(simplify
 (ltgt @0 @0)
 (if (!flag_trapping_math)
  { constant_boolean_node (false, type); }))

/* Fold ~X op ~Y as Y op X.  */
(for cmp (simple_comparison)
 (simplify
  (cmp (bit_not@2 @0) (bit_not@3 @1))
  (if (single_use (@2) && single_use (@3))
   (cmp @1 @0))))

/* Fold ~X op C as X op' ~C, where op' is the swapped comparison.  */
(for cmp (simple_comparison)
     scmp (swapped_simple_comparison)
 (simplify
  (cmp (bit_not@2 @0) CONSTANT_CLASS_P@1)
  (if (single_use (@2)
       && (TREE_CODE (@1) == INTEGER_CST || TREE_CODE (@1) == VECTOR_CST))
   (scmp @0 (bit_not @1)))))

(for cmp (simple_comparison)
 /* Fold (double)float1 CMP (double)float2 into float1 CMP float2.  */
 (simplify
  (cmp (convert@2 @0) (convert? @1))
  (if (FLOAT_TYPE_P (TREE_TYPE (@0))
       && (DECIMAL_FLOAT_TYPE_P (TREE_TYPE (@2))
	   == DECIMAL_FLOAT_TYPE_P (TREE_TYPE (@0)))
       && (DECIMAL_FLOAT_TYPE_P (TREE_TYPE (@2))
	   == DECIMAL_FLOAT_TYPE_P (TREE_TYPE (@1))))
   (with
    {
      tree type1 = TREE_TYPE (@1);
      if (TREE_CODE (@1) == REAL_CST && !DECIMAL_FLOAT_TYPE_P (type1))
        {
	  REAL_VALUE_TYPE orig = TREE_REAL_CST (@1);
	  if (TYPE_PRECISION (type1) > TYPE_PRECISION (float_type_node)
	      && exact_real_truncate (TYPE_MODE (float_type_node), &orig))
	    type1 = float_type_node;
	  if (TYPE_PRECISION (type1) > TYPE_PRECISION (double_type_node)
	      && exact_real_truncate (TYPE_MODE (double_type_node), &orig))
	    type1 = double_type_node;
        }
      tree newtype
        = (TYPE_PRECISION (TREE_TYPE (@0)) > TYPE_PRECISION (type1)
	   ? TREE_TYPE (@0) : type1); 
    }
    (if (TYPE_PRECISION (TREE_TYPE (@2)) > TYPE_PRECISION (newtype))
     (cmp (convert:newtype @0) (convert:newtype @1))))))
 
 (simplify
  (cmp @0 REAL_CST@1)
  /* IEEE doesn't distinguish +0 and -0 in comparisons.  */
  (switch
   /* a CMP (-0) -> a CMP 0  */
   (if (REAL_VALUE_MINUS_ZERO (TREE_REAL_CST (@1)))
    (cmp @0 { build_real (TREE_TYPE (@1), dconst0); }))
   /* x != NaN is always true, other ops are always false.  */
   (if (REAL_VALUE_ISNAN (TREE_REAL_CST (@1))
	&& ! HONOR_SNANS (@1))
    { constant_boolean_node (cmp == NE_EXPR, type); })
   /* Fold comparisons against infinity.  */
   (if (REAL_VALUE_ISINF (TREE_REAL_CST (@1))
	&& MODE_HAS_INFINITIES (TYPE_MODE (TREE_TYPE (@1))))
    (with
     {
       REAL_VALUE_TYPE max;
       enum tree_code code = cmp;
       bool neg = REAL_VALUE_NEGATIVE (TREE_REAL_CST (@1));
       if (neg)
         code = swap_tree_comparison (code);
     }
     (switch
      /* x > +Inf is always false, if with ignore sNANs.  */
      (if (code == GT_EXPR
	   && ! HONOR_SNANS (@0))
       { constant_boolean_node (false, type); })
      (if (code == LE_EXPR)
       /* x <= +Inf is always true, if we don't case about NaNs.  */
       (if (! HONOR_NANS (@0))
	{ constant_boolean_node (true, type); }
	/* x <= +Inf is the same as x == x, i.e. !isnan(x).  */
	(eq @0 @0)))
      /* x == +Inf and x >= +Inf are always equal to x > DBL_MAX.  */
      (if (code == EQ_EXPR || code == GE_EXPR)
       (with { real_maxval (&max, neg, TYPE_MODE (TREE_TYPE (@0))); }
	(if (neg)
	 (lt @0 { build_real (TREE_TYPE (@0), max); })
	 (gt @0 { build_real (TREE_TYPE (@0), max); }))))
      /* x < +Inf is always equal to x <= DBL_MAX.  */
      (if (code == LT_EXPR)
       (with { real_maxval (&max, neg, TYPE_MODE (TREE_TYPE (@0))); }
	(if (neg)
	 (ge @0 { build_real (TREE_TYPE (@0), max); })
	 (le @0 { build_real (TREE_TYPE (@0), max); }))))
      /* x != +Inf is always equal to !(x > DBL_MAX).  */
      (if (code == NE_EXPR)
       (with { real_maxval (&max, neg, TYPE_MODE (TREE_TYPE (@0))); }
	(if (! HONOR_NANS (@0))
	 (if (neg)
	  (ge @0 { build_real (TREE_TYPE (@0), max); })
	  (le @0 { build_real (TREE_TYPE (@0), max); }))
	 (if (neg)
	  (bit_xor (lt @0 { build_real (TREE_TYPE (@0), max); })
	   { build_one_cst (type); })
	  (bit_xor (gt @0 { build_real (TREE_TYPE (@0), max); })
	   { build_one_cst (type); }))))))))))

 /* If this is a comparison of a real constant with a PLUS_EXPR
    or a MINUS_EXPR of a real constant, we can convert it into a
    comparison with a revised real constant as long as no overflow
    occurs when unsafe_math_optimizations are enabled.  */
 (if (flag_unsafe_math_optimizations)
  (for op (plus minus)
   (simplify
    (cmp (op @0 REAL_CST@1) REAL_CST@2)
    (with
     {
       tree tem = const_binop (op == PLUS_EXPR ? MINUS_EXPR : PLUS_EXPR,
			       TREE_TYPE (@1), @2, @1);
     }
     (if (tem && !TREE_OVERFLOW (tem))
      (cmp @0 { tem; }))))))

 /* Likewise, we can simplify a comparison of a real constant with
    a MINUS_EXPR whose first operand is also a real constant, i.e.
    (c1 - x) < c2 becomes x > c1-c2.  Reordering is allowed on
    floating-point types only if -fassociative-math is set.  */
 (if (flag_associative_math)
  (simplify
   (cmp (minus REAL_CST@0 @1) REAL_CST@2)
   (with { tree tem = const_binop (MINUS_EXPR, TREE_TYPE (@1), @0, @2); }
    (if (tem && !TREE_OVERFLOW (tem))
     (cmp { tem; } @1)))))

 /* Fold comparisons against built-in math functions.  */
 (if (flag_unsafe_math_optimizations
      && ! flag_errno_math)
  (for sq (SQRT)
   (simplify
    (cmp (sq @0) REAL_CST@1)
    (switch
     (if (REAL_VALUE_NEGATIVE (TREE_REAL_CST (@1)))
      (switch
       /* sqrt(x) < y is always false, if y is negative.  */
       (if (cmp == EQ_EXPR || cmp == LT_EXPR || cmp == LE_EXPR)
	{ constant_boolean_node (false, type); })
       /* sqrt(x) > y is always true, if y is negative and we
	  don't care about NaNs, i.e. negative values of x.  */
       (if (cmp == NE_EXPR || !HONOR_NANS (@0))
	{ constant_boolean_node (true, type); })
       /* sqrt(x) > y is the same as x >= 0, if y is negative.  */
       (ge @0 { build_real (TREE_TYPE (@0), dconst0); })))
     (if (real_equal (TREE_REAL_CST_PTR (@1), &dconst0))
      (switch
       /* sqrt(x) < 0 is always false.  */
       (if (cmp == LT_EXPR)
	{ constant_boolean_node (false, type); })
       /* sqrt(x) >= 0 is always true if we don't care about NaNs.  */
       (if (cmp == GE_EXPR && !HONOR_NANS (@0))
	{ constant_boolean_node (true, type); })
       /* sqrt(x) <= 0 -> x == 0.  */
       (if (cmp == LE_EXPR)
	(eq @0 @1))
       /* Otherwise sqrt(x) cmp 0 -> x cmp 0.  Here cmp can be >=, >,
          == or !=.  In the last case:

	    (sqrt(x) != 0) == (NaN != 0) == true == (x != 0)

	  if x is negative or NaN.  Due to -funsafe-math-optimizations,
	  the results for other x follow from natural arithmetic.  */
       (cmp @0 @1)))
     (if (cmp == GT_EXPR || cmp == GE_EXPR)
      (with
       {
         REAL_VALUE_TYPE c2;
	 real_arithmetic (&c2, MULT_EXPR,
			  &TREE_REAL_CST (@1), &TREE_REAL_CST (@1));
	 real_convert (&c2, TYPE_MODE (TREE_TYPE (@0)), &c2);
       }
       (if (REAL_VALUE_ISINF (c2))
	/* sqrt(x) > y is x == +Inf, when y is very large.  */
	(if (HONOR_INFINITIES (@0))
	 (eq @0 { build_real (TREE_TYPE (@0), c2); })
	 { constant_boolean_node (false, type); })
	/* sqrt(x) > c is the same as x > c*c.  */
	(cmp @0 { build_real (TREE_TYPE (@0), c2); }))))
     (if (cmp == LT_EXPR || cmp == LE_EXPR)
      (with
       {
       	 REAL_VALUE_TYPE c2;
	 real_arithmetic (&c2, MULT_EXPR,
			  &TREE_REAL_CST (@1), &TREE_REAL_CST (@1));
	 real_convert (&c2, TYPE_MODE (TREE_TYPE (@0)), &c2);
       }
       (if (REAL_VALUE_ISINF (c2))
        (switch
	 /* sqrt(x) < y is always true, when y is a very large
	    value and we don't care about NaNs or Infinities.  */
	 (if (! HONOR_NANS (@0) && ! HONOR_INFINITIES (@0))
	  { constant_boolean_node (true, type); })
	 /* sqrt(x) < y is x != +Inf when y is very large and we
	    don't care about NaNs.  */
	 (if (! HONOR_NANS (@0))
	  (ne @0 { build_real (TREE_TYPE (@0), c2); }))
	 /* sqrt(x) < y is x >= 0 when y is very large and we
	    don't care about Infinities.  */
	 (if (! HONOR_INFINITIES (@0))
	  (ge @0 { build_real (TREE_TYPE (@0), dconst0); }))
	 /* sqrt(x) < y is x >= 0 && x != +Inf, when y is large.  */
	 (if (GENERIC)
	  (truth_andif
	   (ge @0 { build_real (TREE_TYPE (@0), dconst0); })
	   (ne @0 { build_real (TREE_TYPE (@0), c2); }))))
	/* sqrt(x) < c is the same as x < c*c, if we ignore NaNs.  */
	(if (! HONOR_NANS (@0))
	 (cmp @0 { build_real (TREE_TYPE (@0), c2); })
	 /* sqrt(x) < c is the same as x >= 0 && x < c*c.  */
	 (if (GENERIC)
	  (truth_andif
	   (ge @0 { build_real (TREE_TYPE (@0), dconst0); })
	   (cmp @0 { build_real (TREE_TYPE (@0), c2); })))))))))
   /* Transform sqrt(x) cmp sqrt(y) -> x cmp y.  */
   (simplify
    (cmp (sq @0) (sq @1))
      (if (! HONOR_NANS (@0))
	(cmp @0 @1))))))

/* Optimize various special cases of (FTYPE) N CMP CST.  */
(for cmp  (lt le eq ne ge gt)
     icmp (le le eq ne ge ge)
 (simplify
  (cmp (float @0) REAL_CST@1)
   (if (SCALAR_FLOAT_TYPE_P (TREE_TYPE (@1))
	&& ! DECIMAL_FLOAT_TYPE_P (TREE_TYPE (@1)))
    (with
     {
       tree itype = TREE_TYPE (@0);
       signop isign = TYPE_SIGN (itype);
       format_helper fmt (REAL_MODE_FORMAT (TYPE_MODE (TREE_TYPE (@1))));
       const REAL_VALUE_TYPE *cst = TREE_REAL_CST_PTR (@1);
       /* Be careful to preserve any potential exceptions due to
	  NaNs.  qNaNs are ok in == or != context.
	  TODO: relax under -fno-trapping-math or
	  -fno-signaling-nans.  */
       bool exception_p
         = real_isnan (cst) && (cst->signalling
				|| (cmp != EQ_EXPR || cmp != NE_EXPR));
       /* INT?_MIN is power-of-two so it takes
	  only one mantissa bit.  */
       bool signed_p = isign == SIGNED;
       bool itype_fits_ftype_p
	 = TYPE_PRECISION (itype) - signed_p <= significand_size (fmt);
     }
     /* TODO: allow non-fitting itype and SNaNs when
	-fno-trapping-math.  */
     (if (itype_fits_ftype_p && ! exception_p)
      (with
       {
	 REAL_VALUE_TYPE imin, imax;
	 real_from_integer (&imin, fmt, wi::min_value (itype), isign);
	 real_from_integer (&imax, fmt, wi::max_value (itype), isign);

	 REAL_VALUE_TYPE icst;
	 if (cmp == GT_EXPR || cmp == GE_EXPR)
	   real_ceil (&icst, fmt, cst);
	 else if (cmp == LT_EXPR || cmp == LE_EXPR)
	   real_floor (&icst, fmt, cst);
	 else
	   real_trunc (&icst, fmt, cst);

	 bool cst_int_p = real_identical (&icst, cst);

	 bool overflow_p = false;
	 wide_int icst_val
	   = real_to_integer (&icst, &overflow_p, TYPE_PRECISION (itype));
       }
       (switch
	/* Optimize cases when CST is outside of ITYPE's range.  */
	(if (real_compare (LT_EXPR, cst, &imin))
	 { constant_boolean_node (cmp == GT_EXPR || cmp == GE_EXPR || cmp == NE_EXPR,
				  type); })
	(if (real_compare (GT_EXPR, cst, &imax))
	 { constant_boolean_node (cmp == LT_EXPR || cmp == LE_EXPR || cmp == NE_EXPR,
				  type); })
	/* Remove cast if CST is an integer representable by ITYPE.  */
	(if (cst_int_p)
	 (cmp @0 { gcc_assert (!overflow_p);
		   wide_int_to_tree (itype, icst_val); })
	)
	/* When CST is fractional, optimize
	    (FTYPE) N == CST -> 0
	    (FTYPE) N != CST -> 1.  */
	(if (cmp == EQ_EXPR || cmp == NE_EXPR)
	 { constant_boolean_node (cmp == NE_EXPR, type); }) 
	/* Otherwise replace with sensible integer constant.  */
	(with
	 {
	   gcc_checking_assert (!overflow_p);
	 }
	 (icmp @0 { wide_int_to_tree (itype, icst_val); })))))))))

/* Fold A /[ex] B CMP C to A CMP B * C.  */
(for cmp (eq ne)
 (simplify
  (cmp (exact_div @0 @1) INTEGER_CST@2)
  (if (!integer_zerop (@1))
   (if (wi::eq_p (@2, 0))
    (cmp @0 @2)
    (if (TREE_CODE (@1) == INTEGER_CST)
     (with
      {
	bool ovf;
	wide_int prod = wi::mul (@2, @1, TYPE_SIGN (TREE_TYPE (@1)), &ovf);
      }
      (if (ovf)
       { constant_boolean_node (cmp == NE_EXPR, type); }
       (cmp @0 { wide_int_to_tree (TREE_TYPE (@0), prod); }))))))))
(for cmp (lt le gt ge)
 (simplify
  (cmp (exact_div @0 INTEGER_CST@1) INTEGER_CST@2)
  (if (wi::gt_p (@1, 0, TYPE_SIGN (TREE_TYPE (@1))))
   (with
    {
      bool ovf;
      wide_int prod = wi::mul (@2, @1, TYPE_SIGN (TREE_TYPE (@1)), &ovf);
    }
    (if (ovf)
     { constant_boolean_node (wi::lt_p (@2, 0, TYPE_SIGN (TREE_TYPE (@2)))
			      != (cmp == LT_EXPR || cmp == LE_EXPR), type); }
     (cmp @0 { wide_int_to_tree (TREE_TYPE (@0), prod); }))))))

/* Unordered tests if either argument is a NaN.  */
(simplify
 (bit_ior (unordered @0 @0) (unordered @1 @1))
 (if (types_match (@0, @1))
  (unordered @0 @1)))
(simplify
 (bit_and (ordered @0 @0) (ordered @1 @1))
 (if (types_match (@0, @1))
  (ordered @0 @1)))
(simplify
 (bit_ior:c (unordered @0 @0) (unordered:c@2 @0 @1))
 @2)
(simplify
 (bit_and:c (ordered @0 @0) (ordered:c@2 @0 @1))
 @2)

/* Simple range test simplifications.  */
/* A < B || A >= B -> true.  */
(for test1 (lt le le le ne ge)
     test2 (ge gt ge ne eq ne)
 (simplify
  (bit_ior:c (test1 @0 @1) (test2 @0 @1))
  (if (INTEGRAL_TYPE_P (TREE_TYPE (@0))
       || VECTOR_INTEGER_TYPE_P (TREE_TYPE (@0)))
   { constant_boolean_node (true, type); })))
/* A < B && A >= B -> false.  */
(for test1 (lt lt lt le ne eq)
     test2 (ge gt eq gt eq gt)
 (simplify
  (bit_and:c (test1 @0 @1) (test2 @0 @1))
  (if (INTEGRAL_TYPE_P (TREE_TYPE (@0))
       || VECTOR_INTEGER_TYPE_P (TREE_TYPE (@0)))
   { constant_boolean_node (false, type); })))

/* A & (2**N - 1) <= 2**K - 1 -> A & (2**N - 2**K) == 0
   A & (2**N - 1) >  2**K - 1 -> A & (2**N - 2**K) != 0

   Note that comparisons
     A & (2**N - 1) <  2**K   -> A & (2**N - 2**K) == 0
     A & (2**N - 1) >= 2**K   -> A & (2**N - 2**K) != 0
   will be canonicalized to above so there's no need to
   consider them here.
 */

(for cmp (le gt)
     eqcmp (eq ne)
 (simplify
  (cmp (bit_and@0 @1 INTEGER_CST@2) INTEGER_CST@3)
  (if (INTEGRAL_TYPE_P (TREE_TYPE (@0)))
   (with
    {
     tree ty = TREE_TYPE (@0);
     unsigned prec = TYPE_PRECISION (ty);
     wide_int mask = wi::to_wide (@2, prec);
     wide_int rhs = wi::to_wide (@3, prec);
     signop sgn = TYPE_SIGN (ty);
    }
    (if ((mask & (mask + 1)) == 0 && wi::gt_p (rhs, 0, sgn)
	 && (rhs & (rhs + 1)) == 0 && wi::ge_p (mask, rhs, sgn))
      (eqcmp (bit_and @1 { wide_int_to_tree (ty, mask - rhs); })
	     { build_zero_cst (ty); }))))))

/* -A CMP -B -> B CMP A.  */
(for cmp (tcc_comparison)
     scmp (swapped_tcc_comparison)
 (simplify
  (cmp (negate @0) (negate @1))
  (if (FLOAT_TYPE_P (TREE_TYPE (@0))
       || (ANY_INTEGRAL_TYPE_P (TREE_TYPE (@0))
	   && TYPE_OVERFLOW_UNDEFINED (TREE_TYPE (@0))))
   (scmp @0 @1)))
 (simplify
  (cmp (negate @0) CONSTANT_CLASS_P@1)
  (if (FLOAT_TYPE_P (TREE_TYPE (@0))
       || (ANY_INTEGRAL_TYPE_P (TREE_TYPE (@0))
	   && TYPE_OVERFLOW_UNDEFINED (TREE_TYPE (@0))))
   (with { tree tem = const_unop (NEGATE_EXPR, TREE_TYPE (@0), @1); }
    (if (tem && !TREE_OVERFLOW (tem))
     (scmp @0 { tem; }))))))

/* Convert ABS_EXPR<x> == 0 or ABS_EXPR<x> != 0 to x == 0 or x != 0.  */
(for op (eq ne)
 (simplify
  (op (abs @0) zerop@1)
  (op @0 @1)))

/* From fold_sign_changed_comparison and fold_widened_comparison.  */
(for cmp (simple_comparison)
 (simplify
  (cmp (convert@0 @00) (convert?@1 @10))
  (if (INTEGRAL_TYPE_P (TREE_TYPE (@0))
       /* Disable this optimization if we're casting a function pointer
	  type on targets that require function pointer canonicalization.  */
       && !(targetm.have_canonicalize_funcptr_for_compare ()
	    && TREE_CODE (TREE_TYPE (@00)) == POINTER_TYPE
	    && TREE_CODE (TREE_TYPE (TREE_TYPE (@00))) == FUNCTION_TYPE)
       && single_use (@0))
   (if (TYPE_PRECISION (TREE_TYPE (@00)) == TYPE_PRECISION (TREE_TYPE (@0))
	&& (TREE_CODE (@10) == INTEGER_CST
	    || (@1 != @10 && types_match (TREE_TYPE (@10), TREE_TYPE (@00))))
	&& (TYPE_UNSIGNED (TREE_TYPE (@00)) == TYPE_UNSIGNED (TREE_TYPE (@0))
	    || cmp == NE_EXPR
	    || cmp == EQ_EXPR)
	&& (POINTER_TYPE_P (TREE_TYPE (@00)) == POINTER_TYPE_P (TREE_TYPE (@0))))
    /* ???  The special-casing of INTEGER_CST conversion was in the original
       code and here to avoid a spurious overflow flag on the resulting
       constant which fold_convert produces.  */
    (if (TREE_CODE (@1) == INTEGER_CST)
     (cmp @00 { force_fit_type (TREE_TYPE (@00), wi::to_widest (@1), 0,
				TREE_OVERFLOW (@1)); })
     (cmp @00 (convert @1)))

    (if (TYPE_PRECISION (TREE_TYPE (@0)) > TYPE_PRECISION (TREE_TYPE (@00)))
     /* If possible, express the comparison in the shorter mode.  */
     (if ((cmp == EQ_EXPR || cmp == NE_EXPR
	   || TYPE_UNSIGNED (TREE_TYPE (@0)) == TYPE_UNSIGNED (TREE_TYPE (@00))
	   || (!TYPE_UNSIGNED (TREE_TYPE (@0))
	       && TYPE_UNSIGNED (TREE_TYPE (@00))))
	  && (types_match (TREE_TYPE (@10), TREE_TYPE (@00))
	      || ((TYPE_PRECISION (TREE_TYPE (@00))
		   >= TYPE_PRECISION (TREE_TYPE (@10)))
		  && (TYPE_UNSIGNED (TREE_TYPE (@00))
		      == TYPE_UNSIGNED (TREE_TYPE (@10))))
	      || (TREE_CODE (@10) == INTEGER_CST
		  && INTEGRAL_TYPE_P (TREE_TYPE (@00))
		  && int_fits_type_p (@10, TREE_TYPE (@00)))))
      (cmp @00 (convert @10))
      (if (TREE_CODE (@10) == INTEGER_CST
	   && INTEGRAL_TYPE_P (TREE_TYPE (@00))
	   && !int_fits_type_p (@10, TREE_TYPE (@00)))
       (with
	{
	  tree min = lower_bound_in_type (TREE_TYPE (@10), TREE_TYPE (@00));
	  tree max = upper_bound_in_type (TREE_TYPE (@10), TREE_TYPE (@00));
	  bool above = integer_nonzerop (const_binop (LT_EXPR, type, max, @10));
	  bool below = integer_nonzerop (const_binop (LT_EXPR, type, @10, min));
	}
	(if (above || below)
	 (if (cmp == EQ_EXPR || cmp == NE_EXPR)
	  { constant_boolean_node (cmp == EQ_EXPR ? false : true, type); }
	  (if (cmp == LT_EXPR || cmp == LE_EXPR)
	   { constant_boolean_node (above ? true : false, type); }
	   (if (cmp == GT_EXPR || cmp == GE_EXPR)
	    { constant_boolean_node (above ? false : true, type); }))))))))))))

(for cmp (eq ne)
 /* A local variable can never be pointed to by
    the default SSA name of an incoming parameter.
    SSA names are canonicalized to 2nd place.  */
 (simplify
  (cmp addr@0 SSA_NAME@1)
  (if (SSA_NAME_IS_DEFAULT_DEF (@1)
       && TREE_CODE (SSA_NAME_VAR (@1)) == PARM_DECL)
   (with { tree base = get_base_address (TREE_OPERAND (@0, 0)); }
    (if (TREE_CODE (base) == VAR_DECL
         && auto_var_in_fn_p (base, current_function_decl))
     (if (cmp == NE_EXPR)
      { constant_boolean_node (true, type); }
      { constant_boolean_node (false, type); }))))))

/* Equality compare simplifications from fold_binary  */
(for cmp (eq ne)

 /* If we have (A | C) == D where C & ~D != 0, convert this into 0.
    Similarly for NE_EXPR.  */
 (simplify
  (cmp (convert?@3 (bit_ior @0 INTEGER_CST@1)) INTEGER_CST@2)
  (if (tree_nop_conversion_p (TREE_TYPE (@3), TREE_TYPE (@0))
       && wi::bit_and_not (@1, @2) != 0)
   { constant_boolean_node (cmp == NE_EXPR, type); }))

 /* (X ^ Y) == 0 becomes X == Y, and (X ^ Y) != 0 becomes X != Y.  */
 (simplify
  (cmp (bit_xor @0 @1) integer_zerop)
  (cmp @0 @1))

 /* (X ^ Y) == Y becomes X == 0.
    Likewise (X ^ Y) == X becomes Y == 0.  */
 (simplify
  (cmp:c (bit_xor:c @0 @1) @0)
  (cmp @1 { build_zero_cst (TREE_TYPE (@1)); }))

 /* (X ^ C1) op C2 can be rewritten as X op (C1 ^ C2).  */
 (simplify
  (cmp (convert?@3 (bit_xor @0 INTEGER_CST@1)) INTEGER_CST@2)
  (if (tree_nop_conversion_p (TREE_TYPE (@3), TREE_TYPE (@0)))
   (cmp @0 (bit_xor @1 (convert @2)))))

 (simplify
  (cmp (convert? addr@0) integer_zerop)
  (if (tree_single_nonzero_warnv_p (@0, NULL))
   { constant_boolean_node (cmp == NE_EXPR, type); })))

/* If we have (A & C) == C where C is a power of 2, convert this into
   (A & C) != 0.  Similarly for NE_EXPR.  */
(for cmp (eq ne)
     icmp (ne eq)
 (simplify
  (cmp (bit_and@2 @0 integer_pow2p@1) @1)
  (icmp @2 { build_zero_cst (TREE_TYPE (@0)); })))
 
/* If we have (A & C) != 0 ? D : 0 where C and D are powers of 2,
   convert this into a shift followed by ANDing with D.  */
(simplify
 (cond
  (ne (bit_and @0 integer_pow2p@1) integer_zerop)
  integer_pow2p@2 integer_zerop)
 (with {
    int shift = wi::exact_log2 (@2) - wi::exact_log2 (@1);
  }
  (if (shift > 0)
   (bit_and
    (lshift (convert @0) { build_int_cst (integer_type_node, shift); }) @2)
   (bit_and
    (convert (rshift @0 { build_int_cst (integer_type_node, -shift); })) @2))))

/* If we have (A & C) != 0 where C is the sign bit of A, convert
   this into A < 0.  Similarly for (A & C) == 0 into A >= 0.  */
(for cmp (eq ne)
     ncmp (ge lt)
 (simplify
  (cmp (bit_and (convert?@2 @0) integer_pow2p@1) integer_zerop)
<<<<<<< HEAD
  (if (full_integral_type_p (TREE_TYPE (@0))
=======
  (if (INTEGRAL_TYPE_P (TREE_TYPE (@0))
       && type_has_mode_precision_p (TREE_TYPE (@0))
>>>>>>> 5865bc94
       && element_precision (@2) >= element_precision (@0)
       && wi::only_sign_bit_p (@1, element_precision (@0)))
   (with { tree stype = signed_type_for (TREE_TYPE (@0)); }
    (ncmp (convert:stype @0) { build_zero_cst (stype); })))))

/* If we have A < 0 ? C : 0 where C is a power of 2, convert
   this into a right shift or sign extension followed by ANDing with C.  */
(simplify
 (cond
  (lt @0 integer_zerop)
  integer_pow2p@1 integer_zerop)
 (if (!TYPE_UNSIGNED (TREE_TYPE (@0)))
  (with {
    int shift = element_precision (@0) - wi::exact_log2 (@1) - 1;
   }
   (if (shift >= 0)
    (bit_and
     (convert (rshift @0 { build_int_cst (integer_type_node, shift); }))
     @1)
    /* Otherwise ctype must be wider than TREE_TYPE (@0) and pure
       sign extension followed by AND with C will achieve the effect.  */
    (bit_and (convert @0) @1)))))

/* When the addresses are not directly of decls compare base and offset.
   This implements some remaining parts of fold_comparison address
   comparisons but still no complete part of it.  Still it is good
   enough to make fold_stmt not regress when not dispatching to fold_binary.  */
(for cmp (simple_comparison)
 (simplify
  (cmp (convert1?@2 addr@0) (convert2? addr@1))
  (with
   {
     poly_int64 off0, off1;
     tree base0 = get_addr_base_and_unit_offset (TREE_OPERAND (@0, 0), &off0);
     tree base1 = get_addr_base_and_unit_offset (TREE_OPERAND (@1, 0), &off1);
     if (base0 && TREE_CODE (base0) == MEM_REF)
       {
	 off0 += mem_ref_offset (base0).force_shwi ();
         base0 = TREE_OPERAND (base0, 0);
       }
     if (base1 && TREE_CODE (base1) == MEM_REF)
       {
	 off1 += mem_ref_offset (base1).force_shwi ();
         base1 = TREE_OPERAND (base1, 0);
       }
   }
   (if (base0 && base1)
    (with
     {
       int equal = 2;
       /* Punt in GENERIC on variables with value expressions;
	  the value expressions might point to fields/elements
	  of other vars etc.  */
       if (GENERIC
	   && ((VAR_P (base0) && DECL_HAS_VALUE_EXPR_P (base0))
	       || (VAR_P (base1) && DECL_HAS_VALUE_EXPR_P (base1))))
	 ;
       else if (decl_in_symtab_p (base0)
		&& decl_in_symtab_p (base1))
         equal = symtab_node::get_create (base0)
	           ->equal_address_to (symtab_node::get_create (base1));
       else if ((DECL_P (base0)
		 || TREE_CODE (base0) == SSA_NAME
		 || TREE_CODE (base0) == STRING_CST)
		&& (DECL_P (base1)
		    || TREE_CODE (base1) == SSA_NAME
		    || TREE_CODE (base1) == STRING_CST))
         equal = (base0 == base1);
     }
     (if (equal == 1)
      (switch
       (if (cmp == EQ_EXPR && (must_eq (off0, off1) || must_ne (off0, off1)))
	{ constant_boolean_node (must_eq (off0, off1), type); })
       (if (cmp == NE_EXPR && (must_eq (off0, off1) || must_ne (off0, off1)))
	{ constant_boolean_node (must_ne (off0, off1), type); })
       (if (cmp == LT_EXPR && (must_lt (off0, off1) || must_ge (off0, off1)))
	{ constant_boolean_node (must_lt (off0, off1), type); })
       (if (cmp == LE_EXPR && (must_le (off0, off1) || must_gt (off0, off1)))
	{ constant_boolean_node (must_le (off0, off1), type); })
       (if (cmp == GE_EXPR && (must_ge (off0, off1) || must_lt (off0, off1)))
	{ constant_boolean_node (must_ge (off0, off1), type); })
       (if (cmp == GT_EXPR && (must_gt (off0, off1) || must_le (off0, off1)))
	{ constant_boolean_node (must_gt (off0, off1), type); }))
      (if (equal == 0
	   && DECL_P (base0) && DECL_P (base1)
	   /* If we compare this as integers require equal offset.  */
	   && (!INTEGRAL_TYPE_P (TREE_TYPE (@2))
	       || must_eq (off0, off1)))
       (switch
	(if (cmp == EQ_EXPR)
	 { constant_boolean_node (false, type); })
	(if (cmp == NE_EXPR)
	 { constant_boolean_node (true, type); })))))))))

/* Simplify pointer equality compares using PTA.  */
(for neeq (ne eq)
 (simplify
  (neeq @0 @1)
  (if (POINTER_TYPE_P (TREE_TYPE (@0))
       && ptrs_compare_unequal (@0, @1))
   { neeq == EQ_EXPR ? boolean_false_node : boolean_true_node; })))

/* PR70920: Transform (intptr_t)x eq/ne CST to x eq/ne (typeof x) CST.
   and (typeof ptr_cst) x eq/ne ptr_cst to x eq/ne (typeof x) CST.
   Disable the transform if either operand is pointer to function.
   This broke pr22051-2.c for arm where function pointer
   canonicalizaion is not wanted.  */

(for cmp (ne eq)
 (simplify
  (cmp (convert @0) INTEGER_CST@1)
  (if ((POINTER_TYPE_P (TREE_TYPE (@0)) && !FUNC_OR_METHOD_TYPE_P (TREE_TYPE (TREE_TYPE (@0)))
	&& INTEGRAL_TYPE_P (TREE_TYPE (@1)))
      || (INTEGRAL_TYPE_P (TREE_TYPE (@0)) && POINTER_TYPE_P (TREE_TYPE (@1))
	  && !FUNC_OR_METHOD_TYPE_P (TREE_TYPE (TREE_TYPE (@1)))))
   (cmp @0 (convert @1)))))

/* Non-equality compare simplifications from fold_binary  */
(for cmp (lt gt le ge)
 /* Comparisons with the highest or lowest possible integer of
    the specified precision will have known values.  */
 (simplify
  (cmp (convert?@2 @0) INTEGER_CST@1)
  (if ((INTEGRAL_TYPE_P (TREE_TYPE (@1)) || POINTER_TYPE_P (TREE_TYPE (@1)))
       && tree_nop_conversion_p (TREE_TYPE (@2), TREE_TYPE (@0)))
   (with
    {
      tree arg1_type = TREE_TYPE (@1);
      unsigned int prec = TYPE_PRECISION (arg1_type);
      wide_int max = wi::max_value (arg1_type);
      wide_int signed_max = wi::max_value (prec, SIGNED);
      wide_int min = wi::min_value (arg1_type);
    }
    (switch
     (if (wi::eq_p (@1, max))
      (switch
       (if (cmp == GT_EXPR)
	{ constant_boolean_node (false, type); })
       (if (cmp == GE_EXPR)
	(eq @2 @1))
       (if (cmp == LE_EXPR)
	{ constant_boolean_node (true, type); })
       (if (cmp == LT_EXPR)
	(ne @2 @1))))
     (if (wi::eq_p (@1, min))
      (switch
       (if (cmp == LT_EXPR)
        { constant_boolean_node (false, type); })
       (if (cmp == LE_EXPR)
        (eq @2 @1))
       (if (cmp == GE_EXPR)
        { constant_boolean_node (true, type); })
       (if (cmp == GT_EXPR)
        (ne @2 @1))))
     (if (wi::eq_p (@1, max - 1))
      (switch
       (if (cmp == GT_EXPR)
        (eq @2 { wide_int_to_tree (TREE_TYPE (@1), wi::add (@1, 1)); }))
       (if (cmp == LE_EXPR)
        (ne @2 { wide_int_to_tree (TREE_TYPE (@1), wi::add (@1, 1)); }))))
     (if (wi::eq_p (@1, min + 1))
      (switch
       (if (cmp == GE_EXPR)
        (ne @2 { wide_int_to_tree (TREE_TYPE (@1), wi::sub (@1, 1)); }))
       (if (cmp == LT_EXPR)
        (eq @2 { wide_int_to_tree (TREE_TYPE (@1), wi::sub (@1, 1)); }))))
     (if (wi::eq_p (@1, signed_max)
	  && TYPE_UNSIGNED (arg1_type)
	  /* We will flip the signedness of the comparison operator
	     associated with the mode of @1, so the sign bit is
	     specified by this mode.  Check that @1 is the signed
	     max associated with this sign bit.  */
	  && prec == GET_MODE_PRECISION (SCALAR_INT_TYPE_MODE (arg1_type))
	  /* signed_type does not work on pointer types.  */
	  && INTEGRAL_TYPE_P (arg1_type))
      /* The following case also applies to X < signed_max+1
	 and X >= signed_max+1 because previous transformations.  */
      (if (cmp == LE_EXPR || cmp == GT_EXPR)
       (with { tree st = signed_type_for (arg1_type); }
        (if (cmp == LE_EXPR)
	 (ge (convert:st @0) { build_zero_cst (st); })
	 (lt (convert:st @0) { build_zero_cst (st); }))))))))))
 
(for cmp (unordered ordered unlt unle ungt unge uneq ltgt)
 /* If the second operand is NaN, the result is constant.  */
 (simplify
  (cmp @0 REAL_CST@1)
  (if (REAL_VALUE_ISNAN (TREE_REAL_CST (@1))
       && (cmp != LTGT_EXPR || ! flag_trapping_math))
   { constant_boolean_node (cmp == ORDERED_EXPR || cmp == LTGT_EXPR
			    ? false : true, type); })))

/* bool_var != 0 becomes bool_var.  */
(simplify
 (ne @0 integer_zerop)
 (if (TREE_CODE (TREE_TYPE (@0)) == BOOLEAN_TYPE
      && types_match (type, TREE_TYPE (@0)))
  (non_lvalue @0)))
/* bool_var == 1 becomes bool_var.  */
(simplify
 (eq @0 integer_onep)
 (if (TREE_CODE (TREE_TYPE (@0)) == BOOLEAN_TYPE
      && types_match (type, TREE_TYPE (@0)))
  (non_lvalue @0)))
/* Do not handle
   bool_var == 0 becomes !bool_var or
   bool_var != 1 becomes !bool_var
   here because that only is good in assignment context as long
   as we require a tcc_comparison in GIMPLE_CONDs where we'd
   replace if (x == 0) with tem = ~x; if (tem != 0) which is
   clearly less optimal and which we'll transform again in forwprop.  */

/* When one argument is a constant, overflow detection can be simplified.
   Currently restricted to single use so as not to interfere too much with
   ADD_OVERFLOW detection in tree-ssa-math-opts.c.
   A + CST CMP A  ->  A CMP' CST' */
(for cmp (lt le ge gt)
     out (gt gt le le)
 (simplify
  (cmp:c (plus@2 @0 INTEGER_CST@1) @0)
  (if (TYPE_UNSIGNED (TREE_TYPE (@0))
       && TYPE_OVERFLOW_WRAPS (TREE_TYPE (@0))
       && wi::ne_p (@1, 0)
       && single_use (@2))
   (out @0 { wide_int_to_tree (TREE_TYPE (@0), wi::max_value
	       (TYPE_PRECISION (TREE_TYPE (@0)), UNSIGNED) - @1); }))))

/* To detect overflow in unsigned A - B, A < B is simpler than A - B > A.
   However, the detection logic for SUB_OVERFLOW in tree-ssa-math-opts.c
   expects the long form, so we restrict the transformation for now.  */
(for cmp (gt le)
 (simplify
  (cmp:c (minus@2 @0 @1) @0)
  (if (single_use (@2)
       && ANY_INTEGRAL_TYPE_P (TREE_TYPE (@0))
       && TYPE_UNSIGNED (TREE_TYPE (@0))
       && TYPE_OVERFLOW_WRAPS (TREE_TYPE (@0)))
   (cmp @1 @0))))

/* Testing for overflow is unnecessary if we already know the result.  */
/* A - B > A  */
(for cmp (gt le)
     out (ne eq)
 (simplify
  (cmp:c (realpart (IFN_SUB_OVERFLOW@2 @0 @1)) @0)
  (if (TYPE_UNSIGNED (TREE_TYPE (@0))
       && types_match (TREE_TYPE (@0), TREE_TYPE (@1)))
   (out (imagpart @2) { build_zero_cst (TREE_TYPE (@0)); }))))
/* A + B < A  */
(for cmp (lt ge)
     out (ne eq)
 (simplify
  (cmp:c (realpart (IFN_ADD_OVERFLOW:c@2 @0 @1)) @0)
  (if (TYPE_UNSIGNED (TREE_TYPE (@0))
       && types_match (TREE_TYPE (@0), TREE_TYPE (@1)))
   (out (imagpart @2) { build_zero_cst (TREE_TYPE (@0)); }))))

/* For unsigned operands, -1 / B < A checks whether A * B would overflow.
   Simplify it to __builtin_mul_overflow (A, B, <unused>).  */
(for cmp (lt ge)
     out (ne eq)
 (simplify
  (cmp:c (trunc_div:s integer_all_onesp @1) @0)
  (if (TYPE_UNSIGNED (TREE_TYPE (@0)) && !VECTOR_TYPE_P (TREE_TYPE (@0)))
   (with { tree t = TREE_TYPE (@0), cpx = build_complex_type (t); }
    (out (imagpart (IFN_MUL_OVERFLOW:cpx @0 @1)) { build_zero_cst (t); })))))

/* Simplification of math builtins.  These rules must all be optimizations
   as well as IL simplifications.  If there is a possibility that the new
   form could be a pessimization, the rule should go in the canonicalization
   section that follows this one.

   Rules can generally go in this section if they satisfy one of
   the following:

   - the rule describes an identity

   - the rule replaces calls with something as simple as addition or
     multiplication

   - the rule contains unary calls only and simplifies the surrounding
     arithmetic.  (The idea here is to exclude non-unary calls in which
     one operand is constant and in which the call is known to be cheap
     when the operand has that value.)  */

(if (flag_unsafe_math_optimizations)
 /* Simplify sqrt(x) * sqrt(x) -> x.  */
 (simplify
  (mult (SQRT@1 @0) @1)
  (if (!HONOR_SNANS (type))
   @0))

 /* Simplify sqrt(x) * sqrt(y) -> sqrt(x*y).  */
 (for root (SQRT CBRT)
  (simplify
   (mult (root:s @0) (root:s @1))
    (root (mult @0 @1))))

 /* Simplify expN(x) * expN(y) -> expN(x+y). */
 (for exps (EXP EXP2 EXP10 POW10)
  (simplify
   (mult (exps:s @0) (exps:s @1))
    (exps (plus @0 @1))))

 /* Simplify a/root(b/c) into a*root(c/b).  */
 (for root (SQRT CBRT)
  (simplify
   (rdiv @0 (root:s (rdiv:s @1 @2)))
    (mult @0 (root (rdiv @2 @1)))))

 /* Simplify x/expN(y) into x*expN(-y).  */
 (for exps (EXP EXP2 EXP10 POW10)
  (simplify
   (rdiv @0 (exps:s @1))
    (mult @0 (exps (negate @1)))))

 (for logs (LOG LOG2 LOG10 LOG10)
      exps (EXP EXP2 EXP10 POW10)
  /* logN(expN(x)) -> x.  */
  (simplify
   (logs (exps @0))
   @0)
  /* expN(logN(x)) -> x.  */
  (simplify
   (exps (logs @0))
   @0))

 /* Optimize logN(func()) for various exponential functions.  We
    want to determine the value "x" and the power "exponent" in
    order to transform logN(x**exponent) into exponent*logN(x).  */
 (for logs (LOG  LOG   LOG   LOG2 LOG2  LOG2  LOG10 LOG10)
      exps (EXP2 EXP10 POW10 EXP  EXP10 POW10 EXP   EXP2)
  (simplify
   (logs (exps @0))
   (if (SCALAR_FLOAT_TYPE_P (type))
    (with {
      tree x;
      switch (exps)
	{
	CASE_CFN_EXP:
	  /* Prepare to do logN(exp(exponent)) -> exponent*logN(e).  */
	  x = build_real_truncate (type, dconst_e ());
	  break;
	CASE_CFN_EXP2:
	  /* Prepare to do logN(exp2(exponent)) -> exponent*logN(2).  */
	  x = build_real (type, dconst2);
	  break;
	CASE_CFN_EXP10:
	CASE_CFN_POW10:
	  /* Prepare to do logN(exp10(exponent)) -> exponent*logN(10).  */
	  {
	    REAL_VALUE_TYPE dconst10;
	    real_from_integer (&dconst10, VOIDmode, 10, SIGNED);
	    x = build_real (type, dconst10);
	  }
	  break;
	default:
	  gcc_unreachable ();
	}
      }
     (mult (logs { x; }) @0)))))

 (for logs (LOG LOG
            LOG2 LOG2
	    LOG10 LOG10)
      exps (SQRT CBRT)
  (simplify
   (logs (exps @0))
   (if (SCALAR_FLOAT_TYPE_P (type))
    (with {
      tree x;
      switch (exps)
	{
	CASE_CFN_SQRT:
	  /* Prepare to do logN(sqrt(x)) -> 0.5*logN(x).  */
	  x = build_real (type, dconsthalf);
	  break;
	CASE_CFN_CBRT:
	  /* Prepare to do logN(cbrt(x)) -> (1/3)*logN(x).  */
	  x = build_real_truncate (type, dconst_third ());
	  break;
	default:
	  gcc_unreachable ();
	}
      }
     (mult { x; } (logs @0))))))

 /* logN(pow(x,exponent)) -> exponent*logN(x).  */
 (for logs (LOG LOG2 LOG10)
      pows (POW)
  (simplify
   (logs (pows @0 @1))
   (mult @1 (logs @0))))

 /* pow(C,x) -> exp(log(C)*x) if C > 0.  */
 (for pows (POW)
      exps (EXP)
      logs (LOG)
  (simplify
   (pows REAL_CST@0 @1)
    (if (real_compare (GT_EXPR, TREE_REAL_CST_PTR (@0), &dconst0)
	 && real_isfinite (TREE_REAL_CST_PTR (@0)))
     (exps (mult (logs @0) @1)))))

 (for sqrts (SQRT)
      cbrts (CBRT)
      pows (POW)
      exps (EXP EXP2 EXP10 POW10)
  /* sqrt(expN(x)) -> expN(x*0.5).  */
  (simplify
   (sqrts (exps @0))
   (exps (mult @0 { build_real (type, dconsthalf); })))
  /* cbrt(expN(x)) -> expN(x/3).  */
  (simplify
   (cbrts (exps @0))
   (exps (mult @0 { build_real_truncate (type, dconst_third ()); })))
  /* pow(expN(x), y) -> expN(x*y).  */
  (simplify
   (pows (exps @0) @1)
   (exps (mult @0 @1))))

 /* tan(atan(x)) -> x.  */
 (for tans (TAN)
      atans (ATAN)
  (simplify
   (tans (atans @0))
   @0)))

/* cabs(x+0i) or cabs(0+xi) -> abs(x).  */
(simplify
 (CABS (complex:C @0 real_zerop@1))
 (abs @0))

/* trunc(trunc(x)) -> trunc(x), etc.  */
(for fns (TRUNC FLOOR CEIL ROUND NEARBYINT RINT)
 (simplify
  (fns (fns @0))
  (fns @0)))
/* f(x) -> x if x is integer valued and f does nothing for such values.  */
(for fns (TRUNC FLOOR CEIL ROUND NEARBYINT RINT)
 (simplify
  (fns integer_valued_real_p@0)
  @0))

/* hypot(x,0) and hypot(0,x) -> abs(x).  */
(simplify
 (HYPOT:c @0 real_zerop@1)
 (abs @0))

/* pow(1,x) -> 1.  */
(simplify
 (POW real_onep@0 @1)
 @0)

(simplify
 /* copysign(x,x) -> x.  */
 (COPYSIGN @0 @0)
 @0)

(simplify
 /* copysign(x,y) -> fabs(x) if y is nonnegative.  */
 (COPYSIGN @0 tree_expr_nonnegative_p@1)
 (abs @0))

(for scale (LDEXP SCALBN SCALBLN)
 /* ldexp(0, x) -> 0.  */
 (simplify
  (scale real_zerop@0 @1)
  @0)
 /* ldexp(x, 0) -> x.  */
 (simplify
  (scale @0 integer_zerop@1)
  @0)
 /* ldexp(x, y) -> x if x is +-Inf or NaN.  */
 (simplify
  (scale REAL_CST@0 @1)
  (if (!real_isfinite (TREE_REAL_CST_PTR (@0)))
   @0)))

/* Canonicalization of sequences of math builtins.  These rules represent
   IL simplifications but are not necessarily optimizations.

   The sincos pass is responsible for picking "optimal" implementations
   of math builtins, which may be more complicated and can sometimes go
   the other way, e.g. converting pow into a sequence of sqrts.
   We only want to do these canonicalizations before the pass has run.  */

(if (flag_unsafe_math_optimizations && canonicalize_math_p ())
 /* Simplify tan(x) * cos(x) -> sin(x). */
 (simplify
  (mult:c (TAN:s @0) (COS:s @0))
   (SIN @0))

 /* Simplify x * pow(x,c) -> pow(x,c+1). */
 (simplify
  (mult:c @0 (POW:s @0 REAL_CST@1))
  (if (!TREE_OVERFLOW (@1))
   (POW @0 (plus @1 { build_one_cst (type); }))))

 /* Simplify sin(x) / cos(x) -> tan(x). */
 (simplify
  (rdiv (SIN:s @0) (COS:s @0))
   (TAN @0))

 /* Simplify cos(x) / sin(x) -> 1 / tan(x). */
 (simplify
  (rdiv (COS:s @0) (SIN:s @0))
   (rdiv { build_one_cst (type); } (TAN @0)))

 /* Simplify sin(x) / tan(x) -> cos(x). */
 (simplify
  (rdiv (SIN:s @0) (TAN:s @0))
  (if (! HONOR_NANS (@0)
       && ! HONOR_INFINITIES (@0))
   (COS @0)))

 /* Simplify tan(x) / sin(x) -> 1.0 / cos(x). */
 (simplify
  (rdiv (TAN:s @0) (SIN:s @0))
  (if (! HONOR_NANS (@0)
       && ! HONOR_INFINITIES (@0))
   (rdiv { build_one_cst (type); } (COS @0))))

 /* Simplify pow(x,y) * pow(x,z) -> pow(x,y+z). */
 (simplify
  (mult (POW:s @0 @1) (POW:s @0 @2))
   (POW @0 (plus @1 @2)))

 /* Simplify pow(x,y) * pow(z,y) -> pow(x*z,y). */
 (simplify
  (mult (POW:s @0 @1) (POW:s @2 @1))
   (POW (mult @0 @2) @1))

 /* Simplify powi(x,y) * powi(z,y) -> powi(x*z,y). */
 (simplify
  (mult (POWI:s @0 @1) (POWI:s @2 @1))
   (POWI (mult @0 @2) @1))

 /* Simplify pow(x,c) / x -> pow(x,c-1). */
 (simplify
  (rdiv (POW:s @0 REAL_CST@1) @0)
  (if (!TREE_OVERFLOW (@1))
   (POW @0 (minus @1 { build_one_cst (type); }))))

 /* Simplify x / pow (y,z) -> x * pow(y,-z). */
 (simplify
  (rdiv @0 (POW:s @1 @2))
   (mult @0 (POW @1 (negate @2))))

 (for sqrts (SQRT)
      cbrts (CBRT)
      pows (POW)
  /* sqrt(sqrt(x)) -> pow(x,1/4).  */
  (simplify
   (sqrts (sqrts @0))
   (pows @0 { build_real (type, dconst_quarter ()); }))
  /* sqrt(cbrt(x)) -> pow(x,1/6).  */
  (simplify
   (sqrts (cbrts @0))
   (pows @0 { build_real_truncate (type, dconst_sixth ()); }))
  /* cbrt(sqrt(x)) -> pow(x,1/6).  */
  (simplify
   (cbrts (sqrts @0))
   (pows @0 { build_real_truncate (type, dconst_sixth ()); }))
  /* cbrt(cbrt(x)) -> pow(x,1/9), iff x is nonnegative.  */
  (simplify
   (cbrts (cbrts tree_expr_nonnegative_p@0))
   (pows @0 { build_real_truncate (type, dconst_ninth ()); }))
  /* sqrt(pow(x,y)) -> pow(|x|,y*0.5).  */
  (simplify
   (sqrts (pows @0 @1))
   (pows (abs @0) (mult @1 { build_real (type, dconsthalf); })))
  /* cbrt(pow(x,y)) -> pow(x,y/3), iff x is nonnegative.  */
  (simplify
   (cbrts (pows tree_expr_nonnegative_p@0 @1))
   (pows @0 (mult @1 { build_real_truncate (type, dconst_third ()); })))
  /* pow(sqrt(x),y) -> pow(x,y*0.5).  */
  (simplify
   (pows (sqrts @0) @1)
   (pows @0 (mult @1 { build_real (type, dconsthalf); })))
  /* pow(cbrt(x),y) -> pow(x,y/3) iff x is nonnegative.  */
  (simplify
   (pows (cbrts tree_expr_nonnegative_p@0) @1)
   (pows @0 (mult @1 { build_real_truncate (type, dconst_third ()); })))
  /* pow(pow(x,y),z) -> pow(x,y*z) iff x is nonnegative.  */
  (simplify
   (pows (pows tree_expr_nonnegative_p@0 @1) @2)
   (pows @0 (mult @1 @2))))

 /* cabs(x+xi) -> fabs(x)*sqrt(2).  */
 (simplify
  (CABS (complex @0 @0))
  (mult (abs @0) { build_real_truncate (type, dconst_sqrt2 ()); }))

 /* hypot(x,x) -> fabs(x)*sqrt(2).  */
 (simplify
  (HYPOT @0 @0)
  (mult (abs @0) { build_real_truncate (type, dconst_sqrt2 ()); }))

 /* cexp(x+yi) -> exp(x)*cexpi(y).  */
 (for cexps (CEXP)
      exps (EXP)
      cexpis (CEXPI)
  (simplify
   (cexps compositional_complex@0)
   (if (targetm.libc_has_function (function_c99_math_complex))
    (complex
     (mult (exps@1 (realpart @0)) (realpart (cexpis:type@2 (imagpart @0))))
     (mult @1 (imagpart @2)))))))

(if (canonicalize_math_p ())
 /* floor(x) -> trunc(x) if x is nonnegative.  */
 (for floors (FLOOR)
      truncs (TRUNC)
  (simplify
   (floors tree_expr_nonnegative_p@0)
   (truncs @0))))

(match double_value_p
 @0
 (if (TYPE_MAIN_VARIANT (TREE_TYPE (@0)) == double_type_node)))
(for froms (BUILT_IN_TRUNCL
	    BUILT_IN_FLOORL
	    BUILT_IN_CEILL
	    BUILT_IN_ROUNDL
	    BUILT_IN_NEARBYINTL
	    BUILT_IN_RINTL)
     tos (BUILT_IN_TRUNC
	  BUILT_IN_FLOOR
	  BUILT_IN_CEIL
	  BUILT_IN_ROUND
	  BUILT_IN_NEARBYINT
	  BUILT_IN_RINT)
 /* truncl(extend(x)) -> extend(trunc(x)), etc., if x is a double.  */
 (if (optimize && canonicalize_math_p ())
  (simplify
   (froms (convert double_value_p@0))
   (convert (tos @0)))))

(match float_value_p
 @0
 (if (TYPE_MAIN_VARIANT (TREE_TYPE (@0)) == float_type_node)))
(for froms (BUILT_IN_TRUNCL BUILT_IN_TRUNC
	    BUILT_IN_FLOORL BUILT_IN_FLOOR
	    BUILT_IN_CEILL BUILT_IN_CEIL
	    BUILT_IN_ROUNDL BUILT_IN_ROUND
	    BUILT_IN_NEARBYINTL BUILT_IN_NEARBYINT
	    BUILT_IN_RINTL BUILT_IN_RINT)
     tos (BUILT_IN_TRUNCF BUILT_IN_TRUNCF
	  BUILT_IN_FLOORF BUILT_IN_FLOORF
	  BUILT_IN_CEILF BUILT_IN_CEILF
	  BUILT_IN_ROUNDF BUILT_IN_ROUNDF
	  BUILT_IN_NEARBYINTF BUILT_IN_NEARBYINTF
	  BUILT_IN_RINTF BUILT_IN_RINTF)
 /* truncl(extend(x)) and trunc(extend(x)) -> extend(truncf(x)), etc.,
    if x is a float.  */
 (if (optimize && canonicalize_math_p ()
      && targetm.libc_has_function (function_c99_misc))
  (simplify
   (froms (convert float_value_p@0))
   (convert (tos @0)))))

(for froms (XFLOORL XCEILL XROUNDL XRINTL)
     tos (XFLOOR XCEIL XROUND XRINT)
 /* llfloorl(extend(x)) -> llfloor(x), etc., if x is a double.  */
 (if (optimize && canonicalize_math_p ())
  (simplify
   (froms (convert double_value_p@0))
   (tos @0))))

(for froms (XFLOORL XCEILL XROUNDL XRINTL
	    XFLOOR XCEIL XROUND XRINT)
     tos (XFLOORF XCEILF XROUNDF XRINTF)
 /* llfloorl(extend(x)) and llfloor(extend(x)) -> llfloorf(x), etc.,
    if x is a float.  */
 (if (optimize && canonicalize_math_p ())
  (simplify
   (froms (convert float_value_p@0))
   (tos @0))))

(if (canonicalize_math_p ())
 /* xfloor(x) -> fix_trunc(x) if x is nonnegative.  */
 (for floors (IFLOOR LFLOOR LLFLOOR)
  (simplify
   (floors tree_expr_nonnegative_p@0)
   (fix_trunc @0))))

(if (canonicalize_math_p ())
 /* xfloor(x) -> fix_trunc(x), etc., if x is integer valued.  */
 (for fns (IFLOOR LFLOOR LLFLOOR
	   ICEIL LCEIL LLCEIL
	   IROUND LROUND LLROUND)
  (simplify
   (fns integer_valued_real_p@0)
   (fix_trunc @0)))
 (if (!flag_errno_math)
  /* xrint(x) -> fix_trunc(x), etc., if x is integer valued.  */
  (for rints (IRINT LRINT LLRINT)
   (simplify
    (rints integer_valued_real_p@0)
    (fix_trunc @0)))))

(if (canonicalize_math_p ())
 (for ifn (IFLOOR ICEIL IROUND IRINT)
      lfn (LFLOOR LCEIL LROUND LRINT)
      llfn (LLFLOOR LLCEIL LLROUND LLRINT)
  /* Canonicalize iround (x) to lround (x) on ILP32 targets where
     sizeof (int) == sizeof (long).  */
  (if (TYPE_PRECISION (integer_type_node)
       == TYPE_PRECISION (long_integer_type_node))
   (simplify
    (ifn @0)
    (lfn:long_integer_type_node @0)))
  /* Canonicalize llround (x) to lround (x) on LP64 targets where
     sizeof (long long) == sizeof (long).  */
  (if (TYPE_PRECISION (long_long_integer_type_node)
       == TYPE_PRECISION (long_integer_type_node))
   (simplify
    (llfn @0)
    (lfn:long_integer_type_node @0)))))

/* cproj(x) -> x if we're ignoring infinities.  */
(simplify
 (CPROJ @0)
 (if (!HONOR_INFINITIES (type))
   @0))

/* If the real part is inf and the imag part is known to be
   nonnegative, return (inf + 0i).  */
(simplify
 (CPROJ (complex REAL_CST@0 tree_expr_nonnegative_p@1))
 (if (real_isinf (TREE_REAL_CST_PTR (@0)))
  { build_complex_inf (type, false); }))

/* If the imag part is inf, return (inf+I*copysign(0,imag)).  */
(simplify
 (CPROJ (complex @0 REAL_CST@1))
 (if (real_isinf (TREE_REAL_CST_PTR (@1)))
  { build_complex_inf (type, TREE_REAL_CST_PTR (@1)->sign); }))

(for pows (POW)
     sqrts (SQRT)
     cbrts (CBRT)
 (simplify
  (pows @0 REAL_CST@1)
  (with {
    const REAL_VALUE_TYPE *value = TREE_REAL_CST_PTR (@1);
    REAL_VALUE_TYPE tmp;
   }
   (switch
    /* pow(x,0) -> 1.  */
    (if (real_equal (value, &dconst0))
     { build_real (type, dconst1); })
    /* pow(x,1) -> x.  */
    (if (real_equal (value, &dconst1))
     @0)
    /* pow(x,-1) -> 1/x.  */
    (if (real_equal (value, &dconstm1))
     (rdiv { build_real (type, dconst1); } @0))
    /* pow(x,0.5) -> sqrt(x).  */
    (if (flag_unsafe_math_optimizations
	 && canonicalize_math_p ()
	 && real_equal (value, &dconsthalf))
     (sqrts @0))
    /* pow(x,1/3) -> cbrt(x).  */
    (if (flag_unsafe_math_optimizations
	 && canonicalize_math_p ()
	 && (tmp = real_value_truncate (TYPE_MODE (type), dconst_third ()),
	     real_equal (value, &tmp)))
     (cbrts @0))))))

/* powi(1,x) -> 1.  */
(simplify
 (POWI real_onep@0 @1)
 @0)

(simplify
 (POWI @0 INTEGER_CST@1)
 (switch
  /* powi(x,0) -> 1.  */
  (if (wi::eq_p (@1, 0))
   { build_real (type, dconst1); })
  /* powi(x,1) -> x.  */
  (if (wi::eq_p (@1, 1))
   @0)
  /* powi(x,-1) -> 1/x.  */
  (if (wi::eq_p (@1, -1))
   (rdiv { build_real (type, dconst1); } @0))))

/* Narrowing of arithmetic and logical operations. 

   These are conceptually similar to the transformations performed for
   the C/C++ front-ends by shorten_binary_op and shorten_compare.  Long
   term we want to move all that code out of the front-ends into here.  */

/* If we have a narrowing conversion of an arithmetic operation where
   both operands are widening conversions from the same type as the outer
   narrowing conversion.  Then convert the innermost operands to a suitable
   unsigned type (to avoid introducing undefined behavior), perform the
   operation and convert the result to the desired type.  */
(for op (plus minus)
  (simplify
    (convert (op:s (convert@2 @0) (convert?@3 @1)))
    (if (INTEGRAL_TYPE_P (TREE_TYPE (@2))
	 /* The precision of the type of each operand must match the
	    precision of the mode of each operand, similarly for the
	    result.  */
<<<<<<< HEAD
	 && full_integral_type_p (TREE_TYPE (@0))
	 && full_integral_type_p (TREE_TYPE (@1))
	 && full_integral_type_p (type)
=======
	 && type_has_mode_precision_p (TREE_TYPE (@0))
	 && type_has_mode_precision_p (TREE_TYPE (@1))
	 && type_has_mode_precision_p (type)
>>>>>>> 5865bc94
	 /* The inner conversion must be a widening conversion.  */
	 && TYPE_PRECISION (TREE_TYPE (@2)) > TYPE_PRECISION (TREE_TYPE (@0))
	 && types_match (@0, type)
	 && (types_match (@0, @1)
	     /* Or the second operand is const integer or converted const
		integer from valueize.  */
	     || TREE_CODE (@1) == INTEGER_CST))
      (if (TYPE_OVERFLOW_WRAPS (TREE_TYPE (@0)))
	(op @0 (convert @1))
	(with { tree utype = unsigned_type_for (TREE_TYPE (@0)); }
	 (convert (op (convert:utype @0)
		      (convert:utype @1))))))))

/* This is another case of narrowing, specifically when there's an outer
   BIT_AND_EXPR which masks off bits outside the type of the innermost
   operands.   Like the previous case we have to convert the operands
   to unsigned types to avoid introducing undefined behavior for the
   arithmetic operation.  */
(for op (minus plus)
 (simplify
  (bit_and (op:s (convert@2 @0) (convert@3 @1)) INTEGER_CST@4)
  (if (INTEGRAL_TYPE_P (TREE_TYPE (@2))
       /* The precision of the type of each operand must match the
	  precision of the mode of each operand, similarly for the
	  result.  */
<<<<<<< HEAD
       && full_integral_type_p (TREE_TYPE (@0))
       && full_integral_type_p (TREE_TYPE (@1))
       && full_integral_type_p (type)
=======
       && type_has_mode_precision_p (TREE_TYPE (@0))
       && type_has_mode_precision_p (TREE_TYPE (@1))
       && type_has_mode_precision_p (type)
>>>>>>> 5865bc94
       /* The inner conversion must be a widening conversion.  */
       && TYPE_PRECISION (TREE_TYPE (@2)) > TYPE_PRECISION (TREE_TYPE (@0))
       && types_match (@0, @1)
       && (tree_int_cst_min_precision (@4, TYPE_SIGN (TREE_TYPE (@0)))
	   <= TYPE_PRECISION (TREE_TYPE (@0)))
       && (wi::bit_and (@4, wi::mask (TYPE_PRECISION (TREE_TYPE (@0)),
			true, TYPE_PRECISION (type))) == 0))
   (if (TYPE_OVERFLOW_WRAPS (TREE_TYPE (@0)))
    (with { tree ntype = TREE_TYPE (@0); }
     (convert (bit_and (op @0 @1) (convert:ntype @4))))
    (with { tree utype = unsigned_type_for (TREE_TYPE (@0)); }
     (convert (bit_and (op (convert:utype @0) (convert:utype @1))
	       (convert:utype @4))))))))

/* Transform (@0 < @1 and @0 < @2) to use min, 
   (@0 > @1 and @0 > @2) to use max */
(for op (lt le gt ge)
     ext (min min max max)
 (simplify
  (bit_and (op:cs @0 @1) (op:cs @0 @2))
  (if (INTEGRAL_TYPE_P (TREE_TYPE (@0))
       && TREE_CODE (@0) != INTEGER_CST)
   (op @0 (ext @1 @2)))))

(simplify
 /* signbit(x) -> 0 if x is nonnegative.  */
 (SIGNBIT tree_expr_nonnegative_p@0)
 { integer_zero_node; })

(simplify
 /* signbit(x) -> x<0 if x doesn't have signed zeros.  */
 (SIGNBIT @0)
 (if (!HONOR_SIGNED_ZEROS (@0))
  (convert (lt @0 { build_real (TREE_TYPE (@0), dconst0); }))))

/* Transform comparisons of the form X +- C1 CMP C2 to X CMP C2 -+ C1.  */
(for cmp (eq ne)
 (for op (plus minus)
      rop (minus plus)
  (simplify
   (cmp (op@3 @0 INTEGER_CST@1) INTEGER_CST@2)
   (if (!TREE_OVERFLOW (@1) && !TREE_OVERFLOW (@2)
	&& !TYPE_OVERFLOW_SANITIZED (TREE_TYPE (@0))
	&& !TYPE_OVERFLOW_TRAPS (TREE_TYPE (@0))
	&& !TYPE_SATURATING (TREE_TYPE (@0)))
    (with { tree res = int_const_binop (rop, @2, @1); }
     (if (TREE_OVERFLOW (res)
	  && TYPE_OVERFLOW_UNDEFINED (TREE_TYPE (@0)))
      { constant_boolean_node (cmp == NE_EXPR, type); }
      (if (single_use (@3))
       (cmp @0 { res; }))))))))
(for cmp (lt le gt ge)
 (for op (plus minus)
      rop (minus plus)
  (simplify
   (cmp (op@3 @0 INTEGER_CST@1) INTEGER_CST@2)
   (if (!TREE_OVERFLOW (@1) && !TREE_OVERFLOW (@2)
	&& TYPE_OVERFLOW_UNDEFINED (TREE_TYPE (@0)))
    (with { tree res = int_const_binop (rop, @2, @1); }
     (if (TREE_OVERFLOW (res))
      {
	fold_overflow_warning (("assuming signed overflow does not occur "
				"when simplifying conditional to constant"),
			       WARN_STRICT_OVERFLOW_CONDITIONAL);
        bool less = cmp == LE_EXPR || cmp == LT_EXPR;
	/* wi::ges_p (@2, 0) should be sufficient for a signed type.  */
	bool ovf_high = wi::lt_p (@1, 0, TYPE_SIGN (TREE_TYPE (@1)))
			!= (op == MINUS_EXPR);
	constant_boolean_node (less == ovf_high, type);
      }
      (if (single_use (@3))
       (with
	{
	  fold_overflow_warning (("assuming signed overflow does not occur "
				  "when changing X +- C1 cmp C2 to "
				  "X cmp C2 -+ C1"),
				 WARN_STRICT_OVERFLOW_COMPARISON);
	}
	(cmp @0 { res; })))))))))

/* Canonicalizations of BIT_FIELD_REFs.  */

(simplify
 (BIT_FIELD_REF @0 @1 @2)
 (switch
  (if (TREE_CODE (TREE_TYPE (@0)) == COMPLEX_TYPE
       && tree_int_cst_equal (@1, TYPE_SIZE (TREE_TYPE (TREE_TYPE (@0)))))
   (switch
    (if (integer_zerop (@2))
     (view_convert (realpart @0)))
    (if (tree_int_cst_equal (@2, TYPE_SIZE (TREE_TYPE (TREE_TYPE (@0)))))
     (view_convert (imagpart @0)))))
  (if (INTEGRAL_TYPE_P (TREE_TYPE (@0))
       && INTEGRAL_TYPE_P (type)
       /* On GIMPLE this should only apply to register arguments.  */
       && (! GIMPLE || is_gimple_reg (@0))
       /* A bit-field-ref that referenced the full argument can be stripped.  */
       && ((compare_tree_int (@1, TYPE_PRECISION (TREE_TYPE (@0))) == 0
	    && integer_zerop (@2))
	   /* Low-parts can be reduced to integral conversions.
	      ???  The following doesn't work for PDP endian.  */
	   || (BYTES_BIG_ENDIAN == WORDS_BIG_ENDIAN
	       /* Don't even think about BITS_BIG_ENDIAN.  */
	       && TYPE_PRECISION (TREE_TYPE (@0)) % BITS_PER_UNIT == 0
	       && TYPE_PRECISION (type) % BITS_PER_UNIT == 0
	       && compare_tree_int (@2, (BYTES_BIG_ENDIAN
					 ? (TYPE_PRECISION (TREE_TYPE (@0))
					    - TYPE_PRECISION (type))
					 : 0)) == 0)))
   (convert @0))))

/* Simplify vector extracts.  */

(simplify
 (BIT_FIELD_REF CONSTRUCTOR@0 @1 @2)
 (if (VECTOR_TYPE_P (TREE_TYPE (@0))
      && (types_match (type, TREE_TYPE (TREE_TYPE (@0)))
          || (VECTOR_TYPE_P (type)
	      && types_match (TREE_TYPE (type), TREE_TYPE (TREE_TYPE (@0))))))
  (with
   {
     tree ctor = (TREE_CODE (@0) == SSA_NAME
		  ? gimple_assign_rhs1 (SSA_NAME_DEF_STMT (@0)) : @0);
     tree eltype = TREE_TYPE (TREE_TYPE (ctor));
     unsigned HOST_WIDE_INT width = tree_to_uhwi (TYPE_SIZE (eltype));
     unsigned HOST_WIDE_INT n = tree_to_uhwi (@1);
     unsigned HOST_WIDE_INT idx = tree_to_uhwi (@2);
   }
   (if (n != 0
	&& (idx % width) == 0
	&& (n % width) == 0
	&& must_le ((idx + n) / width,
		    TYPE_VECTOR_SUBPARTS (TREE_TYPE (ctor))))
    (with
     {
       idx = idx / width;
       n = n / width;
       /* Constructor elements can be subvectors.  */
       poly_uint64 k = 1;
       if (CONSTRUCTOR_NELTS (ctor) != 0)
         {
           tree cons_elem = TREE_TYPE (CONSTRUCTOR_ELT (ctor, 0)->value);
	   if (TREE_CODE (cons_elem) == VECTOR_TYPE)
	     k = TYPE_VECTOR_SUBPARTS (cons_elem);
	 }
       unsigned HOST_WIDE_INT elt, count, const_k;
     }
     (switch
      /* We keep an exact subset of the constructor elements.  */
      (if (multiple_p (idx, k, &elt) && multiple_p (n, k, &count))
       (if (CONSTRUCTOR_NELTS (ctor) == 0)
        { build_constructor (type, NULL); }
	(if (count == 1)
	 (if (elt < CONSTRUCTOR_NELTS (ctor))
	  { CONSTRUCTOR_ELT (ctor, elt)->value; }
	  { build_zero_cst (type); })
	 {
	   vec<constructor_elt, va_gc> *vals;
	   vec_alloc (vals, count);
	   for (unsigned i = 0;
		i < count && elt + i < CONSTRUCTOR_NELTS (ctor); ++i)
	     CONSTRUCTOR_APPEND_ELT (vals, NULL_TREE,
				     CONSTRUCTOR_ELT (ctor, elt + i)->value);
	   build_constructor (type, vals);
	 })))
      /* The bitfield references a single constructor element.  */
      (if (k.is_constant (&const_k)
	   && idx + n <= (idx / const_k + 1) * const_k)
       (switch
	(if (CONSTRUCTOR_NELTS (ctor) <= idx / const_k)
	 { build_zero_cst (type); })
	(if (n == const_k)
	 { CONSTRUCTOR_ELT (ctor, idx / const_k)->value; })
	(BIT_FIELD_REF { CONSTRUCTOR_ELT (ctor, idx / const_k)->value; }
		       @1 { bitsize_int ((idx % const_k) * width); })))))))))

/* Simplify a bit extraction from a bit insertion for the cases with
   the inserted element fully covering the extraction or the insertion
   not touching the extraction.  */
(simplify
 (BIT_FIELD_REF (bit_insert @0 @1 @ipos) @rsize @rpos)
 (with
  {
    unsigned HOST_WIDE_INT isize;
    if (INTEGRAL_TYPE_P (TREE_TYPE (@1)))
      isize = TYPE_PRECISION (TREE_TYPE (@1));
    else
      isize = tree_to_uhwi (TYPE_SIZE (TREE_TYPE (@1)));
  }
  (switch
   (if (wi::leu_p (@ipos, @rpos)
        && wi::leu_p (wi::add (@rpos, @rsize), wi::add (@ipos, isize)))
    (BIT_FIELD_REF @1 @rsize { wide_int_to_tree (bitsizetype,
                                                 wi::sub (@rpos, @ipos)); }))
   (if (wi::geu_p (@ipos, wi::add (@rpos, @rsize))
        || wi::geu_p (@rpos, wi::add (@ipos, isize)))
    (BIT_FIELD_REF @0 @rsize @rpos)))))

(for fmas (FMA)
 (simplify
  (fmas:c (negate @0) @1 @2)
  (IFN_FNMA @0 @1 @2))
 (simplify
  (fmas @0 @1 (negate @2))
  (IFN_FMS @0 @1 @2))
 (simplify
  (fmas:c (negate @0) @1 (negate @2))
  (IFN_FNMS @0 @1 @2))
 (simplify
  (negate (fmas @0 @1 @2))
  (IFN_FNMS @0 @1 @2)))

(simplify
 (IFN_FMS:c (negate @0) @1 @2)
 (IFN_FNMS @0 @1 @2))
(simplify
 (IFN_FMS @0 @1 (negate @2))
 (IFN_FMA @0 @1 @2))
(simplify
 (IFN_FMS:c (negate @0) @1 (negate @2))
 (IFN_FNMA @0 @1 @2))
(simplify
 (negate (IFN_FMS @0 @1 @2))
 (IFN_FNMA @0 @1 @2))

(simplify
 (IFN_FNMA:c (negate @0) @1 @2)
 (IFN_FMA @0 @1 @2))
(simplify
 (IFN_FNMA @0 @1 (negate @2))
 (IFN_FNMS @0 @1 @2))
(simplify
 (IFN_FNMA:c (negate @0) @1 (negate @2))
 (IFN_FMS @0 @1 @2))
(simplify
 (negate (IFN_FNMA @0 @1 @2))
 (IFN_FMS @0 @1 @2))

(simplify
 (IFN_FNMS:c (negate @0) @1 @2)
 (IFN_FMS @0 @1 @2))
(simplify
 (IFN_FNMS @0 @1 (negate @2))
 (IFN_FNMA @0 @1 @2))
(simplify
 (IFN_FNMS:c (negate @0) @1 (negate @2))
 (IFN_FMA @0 @1 @2))
(simplify
 (negate (IFN_FNMS @0 @1 @2))
 (IFN_FMA @0 @1 @2))<|MERGE_RESOLUTION|>--- conflicted
+++ resolved
@@ -995,11 +995,7 @@
 	   || GET_MODE_CLASS (TYPE_MODE (type)) != MODE_INT
 	   /* Or if the precision of TO is not the same as the precision
 	      of its mode.  */
-<<<<<<< HEAD
-	   || !full_integral_type_p (type)))
-=======
 	   || !type_has_mode_precision_p (type)))
->>>>>>> 5865bc94
    (convert (bitop @0 (convert @1))))))
 
 (for bitop (bit_and bit_ior)
@@ -1942,11 +1938,7 @@
        if (shift == LSHIFT_EXPR)
 	 zerobits = ((HOST_WIDE_INT_1U << shiftc) - 1);
        else if (shift == RSHIFT_EXPR
-<<<<<<< HEAD
-		&& full_integral_type_p (shift_type))
-=======
 		&& type_has_mode_precision_p (shift_type))
->>>>>>> 5865bc94
 	 {
 	   prec = TYPE_PRECISION (TREE_TYPE (@3));
 	   tree arg00 = @0;
@@ -1956,11 +1948,7 @@
 	       && TYPE_UNSIGNED (TREE_TYPE (@0)))
 	     {
 	       tree inner_type = TREE_TYPE (@0);
-<<<<<<< HEAD
-	       if (full_integral_type_p (inner_type)
-=======
 	       if (type_has_mode_precision_p (inner_type)
->>>>>>> 5865bc94
 		   && TYPE_PRECISION (inner_type) < prec)
 		 {
 		   prec = TYPE_PRECISION (inner_type);
@@ -3255,12 +3243,8 @@
      ncmp (ge lt)
  (simplify
   (cmp (bit_and (convert?@2 @0) integer_pow2p@1) integer_zerop)
-<<<<<<< HEAD
-  (if (full_integral_type_p (TREE_TYPE (@0))
-=======
   (if (INTEGRAL_TYPE_P (TREE_TYPE (@0))
        && type_has_mode_precision_p (TREE_TYPE (@0))
->>>>>>> 5865bc94
        && element_precision (@2) >= element_precision (@0)
        && wi::only_sign_bit_p (@1, element_precision (@0)))
    (with { tree stype = signed_type_for (TREE_TYPE (@0)); }
@@ -4064,19 +4048,17 @@
 (for op (plus minus)
   (simplify
     (convert (op:s (convert@2 @0) (convert?@3 @1)))
-    (if (INTEGRAL_TYPE_P (TREE_TYPE (@2))
+    (if (INTEGRAL_TYPE_P (type)
+	 /* We check for type compatibility between @0 and @1 below,
+	    so there's no need to check that @1/@3 are integral types.  */
+	 && INTEGRAL_TYPE_P (TREE_TYPE (@0))
+	 && INTEGRAL_TYPE_P (TREE_TYPE (@2))
 	 /* The precision of the type of each operand must match the
 	    precision of the mode of each operand, similarly for the
 	    result.  */
-<<<<<<< HEAD
-	 && full_integral_type_p (TREE_TYPE (@0))
-	 && full_integral_type_p (TREE_TYPE (@1))
-	 && full_integral_type_p (type)
-=======
 	 && type_has_mode_precision_p (TREE_TYPE (@0))
 	 && type_has_mode_precision_p (TREE_TYPE (@1))
 	 && type_has_mode_precision_p (type)
->>>>>>> 5865bc94
 	 /* The inner conversion must be a widening conversion.  */
 	 && TYPE_PRECISION (TREE_TYPE (@2)) > TYPE_PRECISION (TREE_TYPE (@0))
 	 && types_match (@0, type)
@@ -4098,19 +4080,17 @@
 (for op (minus plus)
  (simplify
   (bit_and (op:s (convert@2 @0) (convert@3 @1)) INTEGER_CST@4)
-  (if (INTEGRAL_TYPE_P (TREE_TYPE (@2))
+  (if (INTEGRAL_TYPE_P (type)
+       /* We check for type compatibility between @0 and @1 below,
+	  so there's no need to check that @1/@3 are integral types.  */
+       && INTEGRAL_TYPE_P (TREE_TYPE (@0))
+       && INTEGRAL_TYPE_P (TREE_TYPE (@2))
        /* The precision of the type of each operand must match the
 	  precision of the mode of each operand, similarly for the
 	  result.  */
-<<<<<<< HEAD
-       && full_integral_type_p (TREE_TYPE (@0))
-       && full_integral_type_p (TREE_TYPE (@1))
-       && full_integral_type_p (type)
-=======
        && type_has_mode_precision_p (TREE_TYPE (@0))
        && type_has_mode_precision_p (TREE_TYPE (@1))
        && type_has_mode_precision_p (type)
->>>>>>> 5865bc94
        /* The inner conversion must be a widening conversion.  */
        && TYPE_PRECISION (TREE_TYPE (@2)) > TYPE_PRECISION (TREE_TYPE (@0))
        && types_match (@0, @1)

/* Match-and-simplify patterns for shared GENERIC and GIMPLE folding.
   This file is consumed by genmatch which produces gimple-match.c
   and generic-match.c from it.

   Copyright (C) 2014 Free Software Foundation, Inc.
   Contributed by Richard Biener <rguenther@suse.de>
   and Prathamesh Kulkarni  <bilbotheelffriend@gmail.com>

This file is part of GCC.

GCC is free software; you can redistribute it and/or modify it under
the terms of the GNU General Public License as published by the Free
Software Foundation; either version 3, or (at your option) any later
version.

GCC is distributed in the hope that it will be useful, but WITHOUT ANY
WARRANTY; without even the implied warranty of MERCHANTABILITY or
FITNESS FOR A PARTICULAR PURPOSE.  See the GNU General Public License
for more details.

You should have received a copy of the GNU General Public License
along with GCC; see the file COPYING3.  If not see
<http://www.gnu.org/licenses/>.  */


/* Generic tree predicates we inherit.  */
(define_predicates
   integer_onep integer_zerop integer_all_onesp integer_minus_onep
   integer_each_onep
   real_zerop real_onep real_minus_onep
   CONSTANT_CLASS_P
   tree_expr_nonnegative_p)

/* Operator lists.  */
(define_operator_list tcc_comparison
  lt   le   eq ne ge   gt   unordered ordered   unlt unle ungt unge uneq ltgt)
(define_operator_list inverted_tcc_comparison
  ge   gt   ne eq lt   le   ordered   unordered ge   gt   le   lt   ltgt uneq)
(define_operator_list inverted_tcc_comparison_with_nans
  unge ungt ne eq unlt unle ordered   unordered ge   gt   le   lt   ltgt uneq)


/* Simplifications of operations with one constant operand and
   simplifications to constants or single values.  */

(for op (plus pointer_plus minus bit_ior bit_xor)
  (simplify
    (op @0 integer_zerop)
    (non_lvalue @0)))

/* 0 +p index -> (type)index */
(simplify
 (pointer_plus integer_zerop @1)
 (non_lvalue (convert @1)))

/* Simplify x - x.
   This is unsafe for certain floats even in non-IEEE formats.
   In IEEE, it is unsafe because it does wrong for NaNs.
   Also note that operand_equal_p is always false if an operand
   is volatile.  */
(simplify
  (minus @0 @0)
  (if (!FLOAT_TYPE_P (type) || !HONOR_NANS (TYPE_MODE (type)))
   { build_zero_cst (type); }))

(simplify
  (mult @0 integer_zerop@1)
  @1)

/* Make sure to preserve divisions by zero.  This is the reason why
   we don't simplify x / x to 1 or 0 / x to 0.  */
(for op (mult trunc_div ceil_div floor_div round_div exact_div)
  (simplify
    (op @0 integer_onep)
    (non_lvalue @0)))

/* Same applies to modulo operations, but fold is inconsistent here
   and simplifies 0 % x to 0, only preserving literal 0 % 0.  */
(for op (ceil_mod floor_mod round_mod trunc_mod)
 /* 0 % X is always zero.  */
 (simplify
  (op integer_zerop@0 @1)
  /* But not for 0 % 0 so that we can get the proper warnings and errors.  */
  (if (!integer_zerop (@1))
   @0))
 /* X % 1 is always zero.  */
 (simplify
  (op @0 integer_onep)
  { build_zero_cst (type); }))

/* x | ~0 -> ~0  */
(simplify
  (bit_ior @0 integer_all_onesp@1)
  @1)

/* x & 0 -> 0  */
(simplify
  (bit_and @0 integer_zerop@1)
  @1)

/* x ^ x -> 0 */
(simplify
  (bit_xor @0 @0)
  { build_zero_cst (type); })

/* Canonicalize X ^ ~0 to ~X.  */
(simplify
  (bit_xor @0 integer_all_onesp@1)
  (bit_not @0))

/* x & ~0 -> x  */
(simplify
 (bit_and @0 integer_all_onesp)
  (non_lvalue @0))

/* x & x -> x,  x | x -> x  */
(for bitop (bit_and bit_ior)
 (simplify
  (bitop @0 @0)
  (non_lvalue @0)))

(simplify
 (abs (negate @0))
 (abs @0))
(simplify
 (abs tree_expr_nonnegative_p@0)
 @0)


/* Try to fold (type) X op CST -> (type) (X op ((type-x) CST))
   when profitable.
   For bitwise binary operations apply operand conversions to the
   binary operation result instead of to the operands.  This allows
   to combine successive conversions and bitwise binary operations.
   We combine the above two cases by using a conditional convert.  */
(for bitop (bit_and bit_ior bit_xor)
 (simplify
  (bitop (convert @0) (convert? @1))
  (if (((TREE_CODE (@1) == INTEGER_CST
	 && INTEGRAL_TYPE_P (TREE_TYPE (@0))
	 && int_fits_type_p (@1, TREE_TYPE (@0)))
	|| (GIMPLE && types_compatible_p (TREE_TYPE (@0), TREE_TYPE (@1)))
	|| (GENERIC && TREE_TYPE (@0) == TREE_TYPE (@1)))
       /* ???  This transform conflicts with fold-const.c doing
	  Convert (T)(x & c) into (T)x & (T)c, if c is an integer
	  constants (if x has signed type, the sign bit cannot be set
	  in c).  This folds extension into the BIT_AND_EXPR.
	  Restrict it to GIMPLE to avoid endless recursions.  */
       && (bitop != BIT_AND_EXPR || GIMPLE)
       && (/* That's a good idea if the conversion widens the operand, thus
	      after hoisting the conversion the operation will be narrower.  */
	   TYPE_PRECISION (TREE_TYPE (@0)) < TYPE_PRECISION (type)
	   /* It's also a good idea if the conversion is to a non-integer
	      mode.  */
	   || GET_MODE_CLASS (TYPE_MODE (type)) != MODE_INT
	   /* Or if the precision of TO is not the same as the precision
	      of its mode.  */
	   || TYPE_PRECISION (type) != GET_MODE_PRECISION (TYPE_MODE (type))))
   (convert (bitop @0 (convert @1))))))

/* Simplify (A & B) OP0 (C & B) to (A OP0 C) & B. */
(for bitop (bit_and bit_ior bit_xor)
 (simplify
  (bitop (bit_and:c @0 @1) (bit_and @2 @1))
  (bit_and (bitop @0 @2) @1)))

/* (x | CST1) & CST2 -> (x & CST2) | (CST1 & CST2) */
(simplify
  (bit_and (bit_ior @0 CONSTANT_CLASS_P@1) CONSTANT_CLASS_P@2)
  (bit_ior (bit_and @0 @2) (bit_and @1 @2)))

/* Combine successive equal operations with constants.  */
(for bitop (bit_and bit_ior bit_xor)
 (simplify
  (bitop (bitop @0 CONSTANT_CLASS_P@1) CONSTANT_CLASS_P@2)
  (bitop @0 (bitop @1 @2))))

/* Try simple folding for X op !X, and X op X with the help
   of the truth_valued_p and logical_inverted_value predicates.  */
(match truth_valued_p
 @0
 (if (INTEGRAL_TYPE_P (type) && TYPE_PRECISION (type) == 1)))
(for op (tcc_comparison truth_and truth_andif truth_or truth_orif truth_xor)
 (match truth_valued_p
  (op @0 @1)))
(match truth_valued_p
  (truth_not @0))

(match (logical_inverted_value @0)
 (bit_not truth_valued_p@0))
(match (logical_inverted_value @0)
 (eq @0 integer_zerop)
 (if (INTEGRAL_TYPE_P (TREE_TYPE (@0)))))
(match (logical_inverted_value @0)
 (ne truth_valued_p@0 integer_onep)
 (if (INTEGRAL_TYPE_P (TREE_TYPE (@0)))))
(match (logical_inverted_value @0)
 (bit_xor truth_valued_p@0 integer_onep)
 (if (INTEGRAL_TYPE_P (TREE_TYPE (@0)))))

/* X & !X -> 0.  */
(simplify
 (bit_and:c @0 (logical_inverted_value @0))
 { build_zero_cst (type); })
/* X | !X and X ^ !X -> 1, , if X is truth-valued.  */
(for op (bit_ior bit_xor)
 (simplify
  (op:c truth_valued_p@0 (logical_inverted_value @0))
  { constant_boolean_node (true, type); }))

(for bitop (bit_and bit_ior)
     rbitop (bit_ior bit_and)
  /* (x | y) & x -> x */
  /* (x & y) | x -> x */
 (simplify
  (bitop:c (rbitop:c @0 @1) @0)
  @0)
 /* (~x | y) & x -> x & y */
 /* (~x & y) | x -> x | y */
 (simplify
  (bitop:c (rbitop:c (bit_not @0) @1) @0)
  (bitop @0 @1)))

/* If arg1 and arg2 are booleans (or any single bit type)
   then try to simplify:

   (~X & Y) -> X < Y
   (X & ~Y) -> Y < X
   (~X | Y) -> X <= Y
   (X | ~Y) -> Y <= X

   But only do this if our result feeds into a comparison as
   this transformation is not always a win, particularly on
   targets with and-not instructions.
   -> simplify_bitwise_binary_boolean */
(simplify
  (ne (bit_and:c (bit_not @0) @1) integer_zerop)
  (if (INTEGRAL_TYPE_P (TREE_TYPE (@1))
       && TYPE_PRECISION (TREE_TYPE (@1)) == 1)
   (lt @0 @1)))
(simplify
  (ne (bit_ior:c (bit_not @0) @1) integer_zerop)
  (if (INTEGRAL_TYPE_P (TREE_TYPE (@1))
       && TYPE_PRECISION (TREE_TYPE (@1)) == 1)
   (le @0 @1)))

/* ~~x -> x */
(simplify
  (bit_not (bit_not @0))
  @0)


/* Associate (p +p off1) +p off2 as (p +p (off1 + off2)).  */
(simplify
  (pointer_plus (pointer_plus @0 @1) @3)
  (pointer_plus @0 (plus @1 @3)))

/* Pattern match
     tem1 = (long) ptr1;
     tem2 = (long) ptr2;
     tem3 = tem2 - tem1;
     tem4 = (unsigned long) tem3;
     tem5 = ptr1 + tem4;
   and produce
     tem5 = ptr2;  */
(simplify
  (pointer_plus @0 (convert?@2 (minus@3 (convert @1) (convert @0))))
  /* Conditionally look through a sign-changing conversion.  */
  (if (TYPE_PRECISION (TREE_TYPE (@2)) == TYPE_PRECISION (TREE_TYPE (@3))
       && ((GIMPLE && useless_type_conversion_p (type, TREE_TYPE (@1)))
	    || (GENERIC && type == TREE_TYPE (@1))))
   @1))

/* Pattern match
     tem = (sizetype) ptr;
     tem = tem & algn;
     tem = -tem;
     ... = ptr p+ tem;
   and produce the simpler and easier to analyze with respect to alignment
     ... = ptr & ~algn;  */
(simplify
  (pointer_plus @0 (negate (bit_and (convert @0) INTEGER_CST@1)))
  (with { tree algn = wide_int_to_tree (TREE_TYPE (@0), wi::bit_not (@1)); }
   (bit_and @0 { algn; })))


/* We can't reassociate at all for saturating types.  */
(if (!TYPE_SATURATING (type))

 /* Contract negates.  */
 /* A + (-B) -> A - B */
 (simplify
  (plus:c (convert1? @0) (convert2? (negate @1)))
  /* Apply STRIP_NOPS on @0 and the negate.  */
  (if (tree_nop_conversion_p (type, TREE_TYPE (@0))
       && tree_nop_conversion_p (type, TREE_TYPE (@1))
       && !TYPE_OVERFLOW_SANITIZED (type))
   (minus (convert @0) (convert @1))))
 /* A - (-B) -> A + B */
 (simplify
  (minus (convert1? @0) (convert2? (negate @1)))
  (if (tree_nop_conversion_p (type, TREE_TYPE (@0))
       && tree_nop_conversion_p (type, TREE_TYPE (@1))
       && !TYPE_OVERFLOW_SANITIZED (type))
   (plus (convert @0) (convert @1))))
 /* -(-A) -> A */
 (simplify
  (negate (convert? (negate @1)))
  (if (tree_nop_conversion_p (type, TREE_TYPE (@1))
       && !TYPE_OVERFLOW_SANITIZED (type))
   (convert @1)))

 /* We can't reassociate floating-point or fixed-point plus or minus
    because of saturation to +-Inf.  */
 (if (!FLOAT_TYPE_P (type) && !FIXED_POINT_TYPE_P (type))

  /* Match patterns that allow contracting a plus-minus pair
     irrespective of overflow issues.  */
  /* (A +- B) - A       ->  +- B */
  /* (A +- B) -+ B      ->  A */
  /* A - (A +- B)       -> -+ B */
  /* A +- (B -+ A)      ->  +- B */
  (simplify
    (minus (plus:c @0 @1) @0)
    @1)
  (simplify
    (minus (minus @0 @1) @0)
    (negate @1))
  (simplify
    (plus:c (minus @0 @1) @1)
    @0)
  (simplify
   (minus @0 (plus:c @0 @1))
   (negate @1))
  (simplify
   (minus @0 (minus @0 @1))
   @1)

  /* (A +- CST) +- CST -> A + CST  */
  (for outer_op (plus minus)
   (for inner_op (plus minus)
    (simplify
     (outer_op (inner_op @0 CONSTANT_CLASS_P@1) CONSTANT_CLASS_P@2)
     /* If the constant operation overflows we cannot do the transform
	as we would introduce undefined overflow, for example
	with (a - 1) + INT_MIN.  */
     (with { tree cst = fold_binary (outer_op == inner_op
				     ? PLUS_EXPR : MINUS_EXPR, type, @1, @2); }
      (if (cst && !TREE_OVERFLOW (cst))
       (inner_op @0 { cst; } ))))))

  /* (CST - A) +- CST -> CST - A  */
  (for outer_op (plus minus)
   (simplify
    (outer_op (minus CONSTANT_CLASS_P@1 @0) CONSTANT_CLASS_P@2)
    (with { tree cst = fold_binary (outer_op, type, @1, @2); }
     (if (cst && !TREE_OVERFLOW (cst))
      (minus { cst; } @0)))))

  /* ~A + A -> -1 */
  (simplify
   (plus:c (bit_not @0) @0)
   (if (!TYPE_OVERFLOW_TRAPS (type))
    { build_all_ones_cst (type); }))

  /* ~A + 1 -> -A */
  (simplify
   (plus (bit_not @0) integer_each_onep)
   (negate @0))

  /* (T)(P + A) - (T)P -> (T) A */
  (for add (plus pointer_plus)
   (simplify
    (minus (convert (add @0 @1))
     (convert @0))
    (if (TYPE_PRECISION (type) <= TYPE_PRECISION (TREE_TYPE (@1))
	 /* For integer types, if A has a smaller type
	    than T the result depends on the possible
	    overflow in P + A.
	    E.g. T=size_t, A=(unsigned)429497295, P>0.
	    However, if an overflow in P + A would cause
	    undefined behavior, we can assume that there
	    is no overflow.  */
	 || (INTEGRAL_TYPE_P (TREE_TYPE (@0))
	     && TYPE_OVERFLOW_UNDEFINED (TREE_TYPE (@0)))
	 /* For pointer types, if the conversion of A to the
	    final type requires a sign- or zero-extension,
	    then we have to punt - it is not defined which
	    one is correct.  */
	 || (POINTER_TYPE_P (TREE_TYPE (@0))
	     && TREE_CODE (@1) == INTEGER_CST
	     && tree_int_cst_sign_bit (@1) == 0))
     (convert @1))))))



/* Simplifications of conversions.  */

/* Basic strip-useless-type-conversions / strip_nops.  */
(for cvt (convert view_convert float fix_trunc)
 (simplify
  (cvt @0)
  (if ((GIMPLE && useless_type_conversion_p (type, TREE_TYPE (@0)))
       || (GENERIC && type == TREE_TYPE (@0)))
   @0)))

/* Contract view-conversions.  */
(simplify
  (view_convert (view_convert @0))
  (view_convert @0))

/* For integral conversions with the same precision or pointer
   conversions use a NOP_EXPR instead.  */
(simplify
  (view_convert @0)
  (if ((INTEGRAL_TYPE_P (type) || POINTER_TYPE_P (type))
       && (INTEGRAL_TYPE_P (TREE_TYPE (@0)) || POINTER_TYPE_P (TREE_TYPE (@0)))
       && TYPE_PRECISION (type) == TYPE_PRECISION (TREE_TYPE (@0)))
   (convert @0)))

/* Strip inner integral conversions that do not change precision or size.  */
(simplify
  (view_convert (convert@0 @1))
  (if ((INTEGRAL_TYPE_P (TREE_TYPE (@0)) || POINTER_TYPE_P (TREE_TYPE (@0)))
       && (INTEGRAL_TYPE_P (TREE_TYPE (@1)) || POINTER_TYPE_P (TREE_TYPE (@1)))
       && (TYPE_PRECISION (TREE_TYPE (@0)) == TYPE_PRECISION (TREE_TYPE (@1)))
       && (TYPE_SIZE (TREE_TYPE (@0)) == TYPE_SIZE (TREE_TYPE (@1))))
   (view_convert @1)))

/* Re-association barriers around constants and other re-association
   barriers can be removed.  */
(simplify
 (paren CONSTANT_CLASS_P@0)
 @0)
(simplify
 (paren (paren@1 @0))
 @1)

/* Handle cases of two conversions in a row.  */
(for ocvt (convert float fix_trunc)
 (for icvt (convert float)
  (simplify
   (ocvt (icvt@1 @0))
   (with
    {
      tree inside_type = TREE_TYPE (@0);
      tree inter_type = TREE_TYPE (@1);
      int inside_int = INTEGRAL_TYPE_P (inside_type);
      int inside_ptr = POINTER_TYPE_P (inside_type);
      int inside_float = FLOAT_TYPE_P (inside_type);
      int inside_vec = TREE_CODE (inside_type) == VECTOR_TYPE;
      unsigned int inside_prec = TYPE_PRECISION (inside_type);
      int inside_unsignedp = TYPE_UNSIGNED (inside_type);
      int inter_int = INTEGRAL_TYPE_P (inter_type);
      int inter_ptr = POINTER_TYPE_P (inter_type);
      int inter_float = FLOAT_TYPE_P (inter_type);
      int inter_vec = TREE_CODE (inter_type) == VECTOR_TYPE;
      unsigned int inter_prec = TYPE_PRECISION (inter_type);
      int inter_unsignedp = TYPE_UNSIGNED (inter_type);
      int final_int = INTEGRAL_TYPE_P (type);
      int final_ptr = POINTER_TYPE_P (type);
      int final_float = FLOAT_TYPE_P (type);
      int final_vec = TREE_CODE (type) == VECTOR_TYPE;
      unsigned int final_prec = TYPE_PRECISION (type);
      int final_unsignedp = TYPE_UNSIGNED (type);
    }
   /* In addition to the cases of two conversions in a row
      handled below, if we are converting something to its own
      type via an object of identical or wider precision, neither
      conversion is needed.  */
   (if (((GIMPLE && useless_type_conversion_p (type, inside_type))
	 || (GENERIC
	     && TYPE_MAIN_VARIANT (type) == TYPE_MAIN_VARIANT (inside_type)))
	&& (((inter_int || inter_ptr) && final_int)
	    || (inter_float && final_float))
	&& inter_prec >= final_prec)
    (ocvt @0))

   /* Likewise, if the intermediate and initial types are either both
      float or both integer, we don't need the middle conversion if the
      former is wider than the latter and doesn't change the signedness
      (for integers).  Avoid this if the final type is a pointer since
      then we sometimes need the middle conversion.  Likewise if the
      final type has a precision not equal to the size of its mode.  */
   (if (((inter_int && inside_int)
	 || (inter_float && inside_float)
	 || (inter_vec && inside_vec))
	&& inter_prec >= inside_prec
	&& (inter_float || inter_vec
	    || inter_unsignedp == inside_unsignedp)
	&& ! (final_prec != GET_MODE_PRECISION (TYPE_MODE (type))
	      && TYPE_MODE (type) == TYPE_MODE (inter_type))
	&& ! final_ptr
	&& (! final_vec || inter_prec == inside_prec))
    (ocvt @0))

   /* If we have a sign-extension of a zero-extended value, we can
      replace that by a single zero-extension.  Likewise if the
      final conversion does not change precision we can drop the
      intermediate conversion.  */
   (if (inside_int && inter_int && final_int
	&& ((inside_prec < inter_prec && inter_prec < final_prec
	     && inside_unsignedp && !inter_unsignedp)
	    || final_prec == inter_prec))
    (ocvt @0))

   /* Two conversions in a row are not needed unless:
	- some conversion is floating-point (overstrict for now), or
	- some conversion is a vector (overstrict for now), or
	- the intermediate type is narrower than both initial and
	  final, or
	- the intermediate type and innermost type differ in signedness,
	  and the outermost type is wider than the intermediate, or
	- the initial type is a pointer type and the precisions of the
	  intermediate and final types differ, or
	- the final type is a pointer type and the precisions of the
	  initial and intermediate types differ.  */
   (if (! inside_float && ! inter_float && ! final_float
	&& ! inside_vec && ! inter_vec && ! final_vec
	&& (inter_prec >= inside_prec || inter_prec >= final_prec)
	&& ! (inside_int && inter_int
	      && inter_unsignedp != inside_unsignedp
	      && inter_prec < final_prec)
	&& ((inter_unsignedp && inter_prec > inside_prec)
	    == (final_unsignedp && final_prec > inter_prec))
	&& ! (inside_ptr && inter_prec != final_prec)
	&& ! (final_ptr && inside_prec != inter_prec)
	&& ! (final_prec != GET_MODE_PRECISION (TYPE_MODE (type))
	      && TYPE_MODE (type) == TYPE_MODE (inter_type)))
    (ocvt @0))

   /* A truncation to an unsigned type (a zero-extension) should be
      canonicalized as bitwise and of a mask.  */
   (if (final_int && inter_int && inside_int
	&& final_prec == inside_prec
	&& final_prec > inter_prec
	&& inter_unsignedp)
    (convert (bit_and @0 { wide_int_to_tree
	                     (inside_type,
			      wi::mask (inter_prec, false,
					TYPE_PRECISION (inside_type))); })))

   /* If we are converting an integer to a floating-point that can
      represent it exactly and back to an integer, we can skip the
      floating-point conversion.  */
   (if (inside_int && inter_float && final_int &&
	(unsigned) significand_size (TYPE_MODE (inter_type))
	>= inside_prec - !inside_unsignedp)
    (convert @0))))))

/* If we have a narrowing conversion to an integral type that is fed by a
   BIT_AND_EXPR, we might be able to remove the BIT_AND_EXPR if it merely
   masks off bits outside the final type (and nothing else).  */
(simplify
  (convert (bit_and @0 INTEGER_CST@1))
  (if (INTEGRAL_TYPE_P (type)
       && INTEGRAL_TYPE_P (TREE_TYPE (@0))
       && TYPE_PRECISION (type) <= TYPE_PRECISION (TREE_TYPE (@0))
       && operand_equal_p (@1, build_low_bits_mask (TREE_TYPE (@1),
						    TYPE_PRECISION (type)), 0))
   (convert @0)))


/* (X /[ex] A) * A -> X.  */
(simplify
  (mult (convert? (exact_div @0 @1)) @1)
  /* Look through a sign-changing conversion.  */
  (if (TYPE_PRECISION (TREE_TYPE (@0)) == TYPE_PRECISION (type))
   (convert @0)))


<<<<<<< HEAD


/* Simple example for a user-defined predicate - modeled after
   fold-const.c:negate_expr_p.  */
(match negate_expr_p
 INTEGER_CST
 (if (TYPE_OVERFLOW_WRAPS (type)
      || may_negate_without_overflow_p (t))))
(match negate_expr_p
 (bit_not @0)
 (if (INTEGRAL_TYPE_P (type) && TYPE_OVERFLOW_WRAPS (type))))
(match negate_expr_p
 FIXED_CST)
(match negate_expr_p
 (negate @0))
(match negate_expr_p
 REAL_CST
 (if (REAL_VALUE_NEGATIVE (TREE_REAL_CST (t)))))
/* ???  For VECTOR_CST and COMPLEX_CST we don't have an easy way
   to express the recursion (in the match pattern).  Recursing
   in the if expression causes us to refer to the fold-const.c:negate_expr_p
   predicate as predicates are not "replaced" (mangled) in c-exprs.  */
(match negate_expr_p
 /* -(A + B) -> (-A) - B.  */
 /* -(A + B) -> (-B) - A.  */
 (plus:c negate_expr_p @0)
 (if (!HONOR_SIGN_DEPENDENT_ROUNDING (TYPE_MODE (type))
      && !HONOR_SIGNED_ZEROS (TYPE_MODE (type)))))
(match negate_expr_p
  (minus @0 @1)
  (if (!HONOR_SIGN_DEPENDENT_ROUNDING (TYPE_MODE (type))
       && !HONOR_SIGNED_ZEROS (TYPE_MODE (type)))))
/* ???  To be continued.  Match up with actual simplifications!  */
/* ???  Unfortunately combining the predicate definition with
   the actual simplification isn't possible.  Would be a special-case
   for negate_expr_p anyway.
     (simplify
       (negate (match negate_expr_p (....))
   anyone?  */


/* tree-ssa/ifc-pr44710.c requires a < b ? c : d to fold to 1.
   ???  probably runs into issue of recursive folding of a < b op0.  */
/* tree-ssa/ssa-ccp-16.c wants to fold "hello"[i_2] to 0
   (fold_const_aggregate_ref_1).  */
/* tree-ssa/ssa-ccp-19.c wants to fold &a1_3->i to &MEM[(void *)&a]
   (get_addr_base_and_unit_offset_1). */
/* tree-ssa/ssa-ccp-22.c wants to fold b_2(D) <= t_1 to 1.
   We are missing compare constant folding to type boundaries.  */

/* The following is simplification done by gimple_fold_stmt_to_constant_1
   to aid propagation engines, producing is_gimple_min_invariants from
   invariant_addr + cst.  It may not be generally wanted
   (builtin-object-size) and thus may want to be restricted to 'simple'
   forms like &mem-ref or &decl.  */
/* Disable for GENERIC, this causes endless recursions of addr-expr
   expansion which folds a POINTER_PLUS_EXPR and doesn't expect
   an ADDR_EXPR in return.  */
#if GIMPLE
(simplify
  (pointer_plus (addr@2 @0) INTEGER_CST@1)
  (if (is_gimple_min_invariant (@2))
  {
    HOST_WIDE_INT off;
    tree base = get_addr_base_and_unit_offset (@0, &off);
    off += tree_to_uhwi (@1);
    /* Now with that we should be able to simply write
       (addr (mem_ref (addr @base) (plus @off @1)))  */
    build1 (ADDR_EXPR, type,
            build2 (MEM_REF, TREE_TYPE (TREE_TYPE (@2)),
	    	    build_fold_addr_expr (base),
	            build_int_cst (ptr_type_node, off)));
  }))
#endif



/* Patterns required to avoid SCCVN testsuite regressions.  */

/* (x >> 31) & 1 -> (x >> 31).  Folding in fold-const is more
   complicated here, it does
     Fold (X << C1) & C2 into (X << C1) & (C2 | ((1 << C1) - 1))
     (X >> C1) & C2 into (X >> C1) & (C2 | ~((type) -1 >> C1))
     if the new mask might be further optimized.  */
(simplify
  (bit_and (rshift@0 @1 INTEGER_CST@2) integer_onep)
  (if (compare_tree_int (@2, TYPE_PRECISION (TREE_TYPE (@1)) - 1) == 0)
   @0))

/* COMPLEX_EXPR and REALPART/IMAGPART_EXPR cancellations.  */
(simplify
  (complex (realpart @0) (imagpart @0))
  @0)
(simplify
  (realpart (complex @0 @1))
  @0)
(simplify
  (imagpart (complex @0 @1))
  @1)

/* One unary pattern.  */

/* fold_negate_exprs convert - (~A) to A + 1.  */
(simplify
  (negate (bit_not @0))
  (if (INTEGRAL_TYPE_P (type))
   (plus @0 { build_int_cst (TREE_TYPE (@0), 1); } )))

/* One ternary pattern.  */

/* Due to COND_EXPRs weirdness in GIMPLE the following won't work
   without some hacks in the code generator.  */
(simplify
  (cond (bit_not @0) @1 @2)
  (cond @0 @2 @1))

/* match-and-simplify handles constant folding so we
   can just do the decomposition here.  */
(simplify
  (fma INTEGER_CST@0 INTEGER_CST@1 @3)
  (plus (mult @0 @1) @3))

/* abs (abs (x)) -> abs (x) */
(simplify
  (abs (abs @0))
  (abs @0))



#include "match-bitwise.pd"
#include "match-rotate.pd"
#include "match-builtin.pd"
#include "match-comparison.pd"
#include "match-conversions.pd"

/* ????s

   We cannot reasonably match vector CONSTRUCTORs or vector constants
   without using special predicates.  Nor can we reasonably generate
   variable-length stuff with pattern expressions.

 */
=======
/* COMPLEX_EXPR and REALPART/IMAGPART_EXPR cancellations.  */
(simplify
 (complex (realpart @0) (imagpart @0))
 @0)
(simplify
 (realpart (complex @0 @1))
 @0)
(simplify
 (imagpart (complex @0 @1))
 @1)


/* BSWAP simplifications, transforms checked by gcc.dg/builtin-bswap-8.c.  */
(for bswap (BUILT_IN_BSWAP16 BUILT_IN_BSWAP32 BUILT_IN_BSWAP64)
 (simplify
  (bswap (bswap @0))
  @0)
 (simplify
  (bswap (bit_not (bswap @0)))
  (bit_not @0))
 (for bitop (bit_xor bit_ior bit_and)
  (simplify
   (bswap (bitop:c (bswap @0) @1))
   (bitop @0 (bswap @1)))))


/* Combine COND_EXPRs and VEC_COND_EXPRs.  */

/* Simplify constant conditions.
   Only optimize constant conditions when the selected branch
   has the same type as the COND_EXPR.  This avoids optimizing
   away "c ? x : throw", where the throw has a void type.
   Note that we cannot throw away the fold-const.c variant nor
   this one as we depend on doing this transform before possibly
   A ? B : B -> B triggers and the fold-const.c one can optimize
   0 ? A : B to B even if A has side-effects.  Something
   genmatch cannot handle.  */
(simplify
 (cond INTEGER_CST@0 @1 @2)
 (if (integer_zerop (@0)
      && (!VOID_TYPE_P (TREE_TYPE (@2))
	  || VOID_TYPE_P (type)))
  @2)
 (if (!integer_zerop (@0)
      && (!VOID_TYPE_P (TREE_TYPE (@1))
	  || VOID_TYPE_P (type)))
  @1))
(simplify
 (vec_cond VECTOR_CST@0 @1 @2)
 (if (integer_all_onesp (@0))
  @1)
 (if (integer_zerop (@0))
  @2))

(for cnd (cond vec_cond)
 /* A ? B : (A ? X : C) -> A ? B : C.  */
 (simplify
  (cnd @0 (cnd @0 @1 @2) @3)
  (cnd @0 @1 @3))
 (simplify
  (cnd @0 @1 (cnd @0 @2 @3))
  (cnd @0 @1 @3))

 /* A ? B : B -> B.  */
 (simplify
  (cnd @0 @1 @1)
  @1))

/* !A ? B : C -> A ? C : B.  */
(simplify
 (cond (logical_inverted_value truth_valued_p@0) @1 @2)
 (cond @0 @2 @1))


/* Simplifications of comparisons.  */

/* We can simplify a logical negation of a comparison to the
   inverted comparison.  As we cannot compute an expression
   operator using invert_tree_comparison we have to simulate
   that with expression code iteration.  */
(for cmp (tcc_comparison)
     icmp (inverted_tcc_comparison)
     ncmp (inverted_tcc_comparison_with_nans)
 /* Ideally we'd like to combine the following two patterns
    and handle some more cases by using
      (logical_inverted_value (cmp @0 @1))
    here but for that genmatch would need to "inline" that.
    For now implement what forward_propagate_comparison did.  */
 (simplify
  (bit_not (cmp @0 @1))
  (if (VECTOR_TYPE_P (type)
       || (INTEGRAL_TYPE_P (type) && TYPE_PRECISION (type) == 1))
   /* Comparison inversion may be impossible for trapping math,
      invert_tree_comparison will tell us.  But we can't use
      a computed operator in the replacement tree thus we have
      to play the trick below.  */
   (with { enum tree_code ic = invert_tree_comparison
             (cmp, HONOR_NANS (TYPE_MODE (TREE_TYPE (@0)))); }
    (if (ic == icmp)
     (icmp @0 @1))
    (if (ic == ncmp)
     (ncmp @0 @1)))))
 (simplify
  (bit_xor (cmp @0 @1) integer_onep)
  (if (INTEGRAL_TYPE_P (type))
   (with { enum tree_code ic = invert_tree_comparison
             (cmp, HONOR_NANS (TYPE_MODE (TREE_TYPE (@0)))); }
    (if (ic == icmp)
     (icmp @0 @1))
    (if (ic == ncmp)
     (ncmp @0 @1))))))
>>>>>>> 9ec260f0
<|MERGE_RESOLUTION|>--- conflicted
+++ resolved
@@ -569,7 +569,119 @@
    (convert @0)))
 
 
-<<<<<<< HEAD
+/* COMPLEX_EXPR and REALPART/IMAGPART_EXPR cancellations.  */
+(simplify
+ (complex (realpart @0) (imagpart @0))
+ @0)
+(simplify
+ (realpart (complex @0 @1))
+ @0)
+(simplify
+ (imagpart (complex @0 @1))
+ @1)
+
+
+/* BSWAP simplifications, transforms checked by gcc.dg/builtin-bswap-8.c.  */
+(for bswap (BUILT_IN_BSWAP16 BUILT_IN_BSWAP32 BUILT_IN_BSWAP64)
+ (simplify
+  (bswap (bswap @0))
+  @0)
+ (simplify
+  (bswap (bit_not (bswap @0)))
+  (bit_not @0))
+ (for bitop (bit_xor bit_ior bit_and)
+  (simplify
+   (bswap (bitop:c (bswap @0) @1))
+   (bitop @0 (bswap @1)))))
+
+
+/* Combine COND_EXPRs and VEC_COND_EXPRs.  */
+
+/* Simplify constant conditions.
+   Only optimize constant conditions when the selected branch
+   has the same type as the COND_EXPR.  This avoids optimizing
+   away "c ? x : throw", where the throw has a void type.
+   Note that we cannot throw away the fold-const.c variant nor
+   this one as we depend on doing this transform before possibly
+   A ? B : B -> B triggers and the fold-const.c one can optimize
+   0 ? A : B to B even if A has side-effects.  Something
+   genmatch cannot handle.  */
+(simplify
+ (cond INTEGER_CST@0 @1 @2)
+ (if (integer_zerop (@0)
+      && (!VOID_TYPE_P (TREE_TYPE (@2))
+	  || VOID_TYPE_P (type)))
+  @2)
+ (if (!integer_zerop (@0)
+      && (!VOID_TYPE_P (TREE_TYPE (@1))
+	  || VOID_TYPE_P (type)))
+  @1))
+(simplify
+ (vec_cond VECTOR_CST@0 @1 @2)
+ (if (integer_all_onesp (@0))
+  @1)
+ (if (integer_zerop (@0))
+  @2))
+
+(for cnd (cond vec_cond)
+ /* A ? B : (A ? X : C) -> A ? B : C.  */
+ (simplify
+  (cnd @0 (cnd @0 @1 @2) @3)
+  (cnd @0 @1 @3))
+ (simplify
+  (cnd @0 @1 (cnd @0 @2 @3))
+  (cnd @0 @1 @3))
+
+ /* A ? B : B -> B.  */
+ (simplify
+  (cnd @0 @1 @1)
+  @1))
+
+/* !A ? B : C -> A ? C : B.  */
+(simplify
+ (cond (logical_inverted_value truth_valued_p@0) @1 @2)
+ (cond @0 @2 @1))
+
+
+/* Simplifications of comparisons.  */
+
+/* We can simplify a logical negation of a comparison to the
+   inverted comparison.  As we cannot compute an expression
+   operator using invert_tree_comparison we have to simulate
+   that with expression code iteration.  */
+(for cmp (tcc_comparison)
+     icmp (inverted_tcc_comparison)
+     ncmp (inverted_tcc_comparison_with_nans)
+ /* Ideally we'd like to combine the following two patterns
+    and handle some more cases by using
+      (logical_inverted_value (cmp @0 @1))
+    here but for that genmatch would need to "inline" that.
+    For now implement what forward_propagate_comparison did.  */
+ (simplify
+  (bit_not (cmp @0 @1))
+  (if (VECTOR_TYPE_P (type)
+       || (INTEGRAL_TYPE_P (type) && TYPE_PRECISION (type) == 1))
+   /* Comparison inversion may be impossible for trapping math,
+      invert_tree_comparison will tell us.  But we can't use
+      a computed operator in the replacement tree thus we have
+      to play the trick below.  */
+   (with { enum tree_code ic = invert_tree_comparison
+             (cmp, HONOR_NANS (TYPE_MODE (TREE_TYPE (@0)))); }
+    (if (ic == icmp)
+     (icmp @0 @1))
+    (if (ic == ncmp)
+     (ncmp @0 @1)))))
+ (simplify
+  (bit_xor (cmp @0 @1) integer_onep)
+  (if (INTEGRAL_TYPE_P (type))
+   (with { enum tree_code ic = invert_tree_comparison
+             (cmp, HONOR_NANS (TYPE_MODE (TREE_TYPE (@0)))); }
+    (if (ic == icmp)
+     (icmp @0 @1))
+    (if (ic == ncmp)
+     (ncmp @0 @1))))))
+
+
 
 
 /* Simple example for a user-defined predicate - modeled after
@@ -659,17 +771,6 @@
   (if (compare_tree_int (@2, TYPE_PRECISION (TREE_TYPE (@1)) - 1) == 0)
    @0))
 
-/* COMPLEX_EXPR and REALPART/IMAGPART_EXPR cancellations.  */
-(simplify
-  (complex (realpart @0) (imagpart @0))
-  @0)
-(simplify
-  (realpart (complex @0 @1))
-  @0)
-(simplify
-  (imagpart (complex @0 @1))
-  @1)
-
 /* One unary pattern.  */
 
 /* fold_negate_exprs convert - (~A) to A + 1.  */
@@ -711,117 +812,4 @@
    without using special predicates.  Nor can we reasonably generate
    variable-length stuff with pattern expressions.
 
- */
-=======
-/* COMPLEX_EXPR and REALPART/IMAGPART_EXPR cancellations.  */
-(simplify
- (complex (realpart @0) (imagpart @0))
- @0)
-(simplify
- (realpart (complex @0 @1))
- @0)
-(simplify
- (imagpart (complex @0 @1))
- @1)
-
-
-/* BSWAP simplifications, transforms checked by gcc.dg/builtin-bswap-8.c.  */
-(for bswap (BUILT_IN_BSWAP16 BUILT_IN_BSWAP32 BUILT_IN_BSWAP64)
- (simplify
-  (bswap (bswap @0))
-  @0)
- (simplify
-  (bswap (bit_not (bswap @0)))
-  (bit_not @0))
- (for bitop (bit_xor bit_ior bit_and)
-  (simplify
-   (bswap (bitop:c (bswap @0) @1))
-   (bitop @0 (bswap @1)))))
-
-
-/* Combine COND_EXPRs and VEC_COND_EXPRs.  */
-
-/* Simplify constant conditions.
-   Only optimize constant conditions when the selected branch
-   has the same type as the COND_EXPR.  This avoids optimizing
-   away "c ? x : throw", where the throw has a void type.
-   Note that we cannot throw away the fold-const.c variant nor
-   this one as we depend on doing this transform before possibly
-   A ? B : B -> B triggers and the fold-const.c one can optimize
-   0 ? A : B to B even if A has side-effects.  Something
-   genmatch cannot handle.  */
-(simplify
- (cond INTEGER_CST@0 @1 @2)
- (if (integer_zerop (@0)
-      && (!VOID_TYPE_P (TREE_TYPE (@2))
-	  || VOID_TYPE_P (type)))
-  @2)
- (if (!integer_zerop (@0)
-      && (!VOID_TYPE_P (TREE_TYPE (@1))
-	  || VOID_TYPE_P (type)))
-  @1))
-(simplify
- (vec_cond VECTOR_CST@0 @1 @2)
- (if (integer_all_onesp (@0))
-  @1)
- (if (integer_zerop (@0))
-  @2))
-
-(for cnd (cond vec_cond)
- /* A ? B : (A ? X : C) -> A ? B : C.  */
- (simplify
-  (cnd @0 (cnd @0 @1 @2) @3)
-  (cnd @0 @1 @3))
- (simplify
-  (cnd @0 @1 (cnd @0 @2 @3))
-  (cnd @0 @1 @3))
-
- /* A ? B : B -> B.  */
- (simplify
-  (cnd @0 @1 @1)
-  @1))
-
-/* !A ? B : C -> A ? C : B.  */
-(simplify
- (cond (logical_inverted_value truth_valued_p@0) @1 @2)
- (cond @0 @2 @1))
-
-
-/* Simplifications of comparisons.  */
-
-/* We can simplify a logical negation of a comparison to the
-   inverted comparison.  As we cannot compute an expression
-   operator using invert_tree_comparison we have to simulate
-   that with expression code iteration.  */
-(for cmp (tcc_comparison)
-     icmp (inverted_tcc_comparison)
-     ncmp (inverted_tcc_comparison_with_nans)
- /* Ideally we'd like to combine the following two patterns
-    and handle some more cases by using
-      (logical_inverted_value (cmp @0 @1))
-    here but for that genmatch would need to "inline" that.
-    For now implement what forward_propagate_comparison did.  */
- (simplify
-  (bit_not (cmp @0 @1))
-  (if (VECTOR_TYPE_P (type)
-       || (INTEGRAL_TYPE_P (type) && TYPE_PRECISION (type) == 1))
-   /* Comparison inversion may be impossible for trapping math,
-      invert_tree_comparison will tell us.  But we can't use
-      a computed operator in the replacement tree thus we have
-      to play the trick below.  */
-   (with { enum tree_code ic = invert_tree_comparison
-             (cmp, HONOR_NANS (TYPE_MODE (TREE_TYPE (@0)))); }
-    (if (ic == icmp)
-     (icmp @0 @1))
-    (if (ic == ncmp)
-     (ncmp @0 @1)))))
- (simplify
-  (bit_xor (cmp @0 @1) integer_onep)
-  (if (INTEGRAL_TYPE_P (type))
-   (with { enum tree_code ic = invert_tree_comparison
-             (cmp, HONOR_NANS (TYPE_MODE (TREE_TYPE (@0)))); }
-    (if (ic == icmp)
-     (icmp @0 @1))
-    (if (ic == ncmp)
-     (ncmp @0 @1))))))
->>>>>>> 9ec260f0
+ */
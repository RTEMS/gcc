--- conflicted
+++ resolved
@@ -3080,13 +3080,6 @@
       break;
     case CALL_EXPR:
       {
-<<<<<<< HEAD
-	tree *arg;
-	for (arg = &TREE_OPERAND (*tp, 1); *arg; arg = &TREE_CHAIN (*arg))
-	  {
-	    if (TREE_CODE (TREE_VALUE (*arg)) != ADDR_EXPR)
-              find_used_portions (&TREE_VALUE (*arg), walk_subtrees, NULL);
-=======
 	int i;
 	int nargs = call_expr_nargs (*tp);
 	for (i = 0; i < nargs; i++)
@@ -3094,7 +3087,6 @@
 	    tree *arg = &CALL_EXPR_ARG (*tp, i);
 	    if (TREE_CODE (*arg) != ADDR_EXPR)
               find_used_portions (arg, walk_subtrees, NULL);
->>>>>>> 29c07800
 	  }
 	*walk_subtrees = 0;
 	return NULL_TREE;

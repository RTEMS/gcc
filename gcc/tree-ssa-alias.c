--- conflicted
+++ resolved
@@ -47,13 +47,10 @@
 #include "vec.h"
 #include "bitmap.h"
 
-<<<<<<< HEAD
-=======
 /* Obstack used to hold grouping bitmaps and other temporary bitmaps used by
    aliasing  */
 static bitmap_obstack alias_obstack;
 
->>>>>>> 8c044a9c
 /* 'true' after aliases have been computed (see compute_may_aliases).  */
 bool aliases_computed_p;
 
@@ -76,61 +73,7 @@
   /* Set of variables aliased with VAR.  This is the exact same
      information contained in VAR_ANN (VAR)->MAY_ALIASES, but in
      bitmap form to speed up alias grouping.  */
-<<<<<<< HEAD
-  sbitmap may_aliases;
-};
-
-
-/* Alias information used by compute_may_aliases and its helpers.  */
-struct alias_info
-{
-  /* SSA names visited while collecting points-to information.  If bit I
-     is set, it means that SSA variable with version I has already been
-     visited.  */
-  sbitmap ssa_names_visited;
-
-  /* Array of SSA_NAME pointers processed by the points-to collector.  */
-  varray_type processed_ptrs;
-
-  /* Variables whose address is still needed.  */
-  bitmap addresses_needed;
-
-  /* ADDRESSABLE_VARS contains all the global variables and locals that
-     have had their address taken.  */
-  struct alias_map_d **addressable_vars;
-  size_t num_addressable_vars;
-
-  /* POINTERS contains all the _DECL pointers with unique memory tags
-     that have been referenced in the program.  */
-  struct alias_map_d **pointers;
-  size_t num_pointers;
-
-  /* Number of function calls found in the program.  */
-  size_t num_calls_found;
-
-  /* Number of const/pure function calls found in the program.  */
-  size_t num_pure_const_calls_found;
-
-  /* Array of counters to keep track of how many times each pointer has
-     been dereferenced in the program.  This is used by the alias grouping
-     heuristic in compute_flow_insensitive_aliasing.  */
-  varray_type num_references;
-
-  /* Total number of virtual operands that will be needed to represent
-     all the aliases of all the pointers found in the program.  */
-  long total_alias_vops;
-
-  /* Variables that have been written to.  */
-  bitmap written_vars;
-
-  /* Pointers that have been used in an indirect store operation.  */
-  bitmap dereferenced_ptrs_store;
-
-  /* Pointers that have been used in an indirect load operation.  */
-  bitmap dereferenced_ptrs_load;
-=======
   bitmap may_aliases;
->>>>>>> 8c044a9c
 };
 
 
@@ -165,15 +108,7 @@
 static void delete_alias_info (struct alias_info *);
 static void compute_flow_sensitive_aliasing (struct alias_info *);
 static void setup_pointers_and_addressables (struct alias_info *);
-<<<<<<< HEAD
-static bool collect_points_to_info_r (tree, tree, void *);
-static bool is_escape_site (tree, struct alias_info *);
-static void add_pointed_to_var (struct alias_info *, tree, tree);
 static void create_global_var (void);
-static void collect_points_to_info_for (struct alias_info *, tree);
-=======
-static void create_global_var (void);
->>>>>>> 8c044a9c
 static void maybe_create_global_var (struct alias_info *ai);
 static void group_aliases (struct alias_info *);
 static void set_pt_anything (tree ptr);
@@ -391,17 +326,12 @@
   PROP_alias,				/* properties_provided */
   0,					/* properties_destroyed */
   0,					/* todo_flags_start */
-<<<<<<< HEAD
-  TODO_dump_func | TODO_rename_vars
-=======
   TODO_dump_func | TODO_update_ssa
->>>>>>> 8c044a9c
     | TODO_ggc_collect | TODO_verify_ssa
     | TODO_verify_stmts, 		/* todo_flags_finish */
   0					/* letter */
 };
 
-<<<<<<< HEAD
 
 /* Data structure used to count the number of dereferences to PTR
    inside an expression.  */
@@ -416,9 +346,18 @@
    (ALIGN/MISALIGNED_)INDIRECT_REF nodes for the pointer passed in DATA.  */
 
 static tree
-count_ptr_derefs (tree *tp, int *walk_subtrees ATTRIBUTE_UNUSED, void *data)
+count_ptr_derefs (tree *tp, int *walk_subtrees, void *data)
 {
   struct count_ptr_d *count_p = (struct count_ptr_d *) data;
+
+  /* Do not walk inside ADDR_EXPR nodes.  In the expression &ptr->fld,
+     pointer 'ptr' is *not* dereferenced, it is simply used to compute
+     the address of 'fld' as 'ptr + offsetof(fld)'.  */
+  if (TREE_CODE (*tp) == ADDR_EXPR)
+    {
+      *walk_subtrees = 0;
+      return NULL_TREE;
+    }
 
   if (INDIRECT_REF_P (*tp) && TREE_OPERAND (*tp, 0) == count_p->ptr)
     count_p->count++;
@@ -432,7 +371,7 @@
    *NUM_DEREFS_P respectively.  *IS_STORE_P is set to 'true' if at
    least one of those dereferences is a store operation.  */
 
-static void
+void
 count_uses_and_derefs (tree ptr, tree stmt, unsigned *num_uses_p,
 		       unsigned *num_derefs_p, bool *is_store)
 {
@@ -508,175 +447,29 @@
   gcc_assert (*num_uses_p >= *num_derefs_p);
 }
 
-=======
-
-/* Data structure used to count the number of dereferences to PTR
-   inside an expression.  */
-struct count_ptr_d
-{
-  tree ptr;
-  unsigned count;
-};
-
-
-/* Helper for count_uses_and_derefs.  Called by walk_tree to look for
-   (ALIGN/MISALIGNED_)INDIRECT_REF nodes for the pointer passed in DATA.  */
-
-static tree
-count_ptr_derefs (tree *tp, int *walk_subtrees, void *data)
-{
-  struct count_ptr_d *count_p = (struct count_ptr_d *) data;
-
-  /* Do not walk inside ADDR_EXPR nodes.  In the expression &ptr->fld,
-     pointer 'ptr' is *not* dereferenced, it is simply used to compute
-     the address of 'fld' as 'ptr + offsetof(fld)'.  */
-  if (TREE_CODE (*tp) == ADDR_EXPR)
-    {
-      *walk_subtrees = 0;
-      return NULL_TREE;
-    }
-
-  if (INDIRECT_REF_P (*tp) && TREE_OPERAND (*tp, 0) == count_p->ptr)
-    count_p->count++;
-
-  return NULL_TREE;
-}
-
-
-/* Count the number of direct and indirect uses for pointer PTR in
-   statement STMT.  The two counts are stored in *NUM_USES_P and
-   *NUM_DEREFS_P respectively.  *IS_STORE_P is set to 'true' if at
-   least one of those dereferences is a store operation.  */
-
-void
-count_uses_and_derefs (tree ptr, tree stmt, unsigned *num_uses_p,
-		       unsigned *num_derefs_p, bool *is_store)
-{
-  ssa_op_iter i;
-  tree use;
-
-  *num_uses_p = 0;
-  *num_derefs_p = 0;
-  *is_store = false;
-
-  /* Find out the total number of uses of PTR in STMT.  */
-  FOR_EACH_SSA_TREE_OPERAND (use, stmt, i, SSA_OP_USE)
-    if (use == ptr)
-      (*num_uses_p)++;
-
-  /* Now count the number of indirect references to PTR.  This is
-     truly awful, but we don't have much choice.  There are no parent
-     pointers inside INDIRECT_REFs, so an expression like
-     '*x_1 = foo (x_1, *x_1)' needs to be traversed piece by piece to
-     find all the indirect and direct uses of x_1 inside.  The only
-     shortcut we can take is the fact that GIMPLE only allows
-     INDIRECT_REFs inside the expressions below.  */
-  if (TREE_CODE (stmt) == MODIFY_EXPR
-      || (TREE_CODE (stmt) == RETURN_EXPR
-	  && TREE_CODE (TREE_OPERAND (stmt, 0)) == MODIFY_EXPR)
-      || TREE_CODE (stmt) == ASM_EXPR
-      || TREE_CODE (stmt) == CALL_EXPR)
-    {
-      tree lhs, rhs;
-
-      if (TREE_CODE (stmt) == MODIFY_EXPR)
-	{
-	  lhs = TREE_OPERAND (stmt, 0);
-	  rhs = TREE_OPERAND (stmt, 1);
-	}
-      else if (TREE_CODE (stmt) == RETURN_EXPR)
-	{
-	  tree e = TREE_OPERAND (stmt, 0);
-	  lhs = TREE_OPERAND (e, 0);
-	  rhs = TREE_OPERAND (e, 1);
-	}
-      else if (TREE_CODE (stmt) == ASM_EXPR)
-	{
-	  lhs = ASM_OUTPUTS (stmt);
-	  rhs = ASM_INPUTS (stmt);
-	}
-      else
-	{
-	  lhs = NULL_TREE;
-	  rhs = stmt;
-	}
-
-      if (lhs && (TREE_CODE (lhs) == TREE_LIST || EXPR_P (lhs)))
-	{
-	  struct count_ptr_d count;
-	  count.ptr = ptr;
-	  count.count = 0;
-	  walk_tree (&lhs, count_ptr_derefs, &count, NULL);
-	  *is_store = true;
-	  *num_derefs_p = count.count;
-	}
-
-      if (rhs && (TREE_CODE (rhs) == TREE_LIST || EXPR_P (rhs)))
-	{
-	  struct count_ptr_d count;
-	  count.ptr = ptr;
-	  count.count = 0;
-	  walk_tree (&rhs, count_ptr_derefs, &count, NULL);
-	  *num_derefs_p += count.count;
-	}
-    }
-
-  gcc_assert (*num_uses_p >= *num_derefs_p);
-}
->>>>>>> 8c044a9c
-
 /* Initialize the data structures used for alias analysis.  */
 
 static struct alias_info *
 init_alias_info (void)
 {
   struct alias_info *ai;
-<<<<<<< HEAD
-=======
   referenced_var_iterator rvi;
   tree var;
->>>>>>> 8c044a9c
 
   bitmap_obstack_initialize (&alias_obstack);
   ai = xcalloc (1, sizeof (struct alias_info));
   ai->ssa_names_visited = sbitmap_alloc (num_ssa_names);
   sbitmap_zero (ai->ssa_names_visited);
   VARRAY_TREE_INIT (ai->processed_ptrs, 50, "processed_ptrs");
-<<<<<<< HEAD
-  ai->addresses_needed = BITMAP_ALLOC (NULL);
-  VARRAY_UINT_INIT (ai->num_references, num_referenced_vars, "num_references");
-  ai->written_vars = BITMAP_ALLOC (NULL);
-  ai->dereferenced_ptrs_store = BITMAP_ALLOC (NULL);
-  ai->dereferenced_ptrs_load = BITMAP_ALLOC (NULL);
-=======
   ai->written_vars = BITMAP_ALLOC (&alias_obstack);
   ai->dereferenced_ptrs_store = BITMAP_ALLOC (&alias_obstack);
   ai->dereferenced_ptrs_load = BITMAP_ALLOC (&alias_obstack);
->>>>>>> 8c044a9c
 
   /* If aliases have been computed before, clear existing information.  */
   if (aliases_computed_p)
     {
       unsigned i;
-<<<<<<< HEAD
-      basic_block bb;
   
-     /* Make sure that every statement has a valid set of operands.
-	If a statement needs to be scanned for operands while we
-	compute aliases, it may get erroneous operands because all
-	the alias relations are not built at that point.
-	FIXME: This code will become obsolete when operands are not
-	lazily updated.  */
-      FOR_EACH_BB (bb)
-	{
-	  block_stmt_iterator si;
-	  for (si = bsi_start (bb); !bsi_end_p (si); bsi_next (&si))
-	    get_stmt_operands (bsi_stmt (si));
-	}
-
-=======
-  
->>>>>>> 8c044a9c
       /* Similarly, clear the set of addressable variables.  In this
 	 case, we can just clear the set because addressability is
 	 only computed here.  */
@@ -685,28 +478,16 @@
       /* Clear flow-insensitive alias information from each symbol.  */
       FOR_EACH_REFERENCED_VAR (var, rvi)
 	{
-<<<<<<< HEAD
-	  tree var = referenced_var (i);
-	  var_ann_t ann = var_ann (var);
-
-	  ann->is_alias_tag = 0;
-	  ann->may_aliases = NULL;
-=======
 	  var_ann_t ann = var_ann (var);
 	  
 	  ann->is_alias_tag = 0;
 	  ann->may_aliases = NULL;
 	  NUM_REFERENCES_CLEAR (ann);
->>>>>>> 8c044a9c
 
 	  /* Since we are about to re-discover call-clobbered
 	     variables, clear the call-clobbered flag.  Variables that
 	     are intrinsically call-clobbered (globals, local statics,
 	     etc) will not be marked by the aliasing code, so we can't
-<<<<<<< HEAD
-	     remove them from CALL_CLOBBERED_VARS.  */
-	  if (ann->mem_tag_kind != NOT_A_TAG || !is_global_var (var))
-=======
 	     remove them from CALL_CLOBBERED_VARS.  
 
 	     NB: STRUCT_FIELDS are still call clobbered if they are for
@@ -716,7 +497,6 @@
 	  if (ann->mem_tag_kind == NAME_TAG 
 	      || ann->mem_tag_kind == TYPE_TAG 
 	      || !is_global_var (var))
->>>>>>> 8c044a9c
 	    clear_call_clobbered (var);
 	}
 
@@ -738,10 +518,6 @@
 		 superset of its former points-to set, then a new
 		 tag will need to be created in create_name_tags.  */
 	      pi->pt_anything = 0;
-<<<<<<< HEAD
-	      pi->pt_malloc = 0;
-=======
->>>>>>> 8c044a9c
 	      pi->pt_null = 0;
 	      pi->value_escapes_p = 0;
 	      pi->is_dereferenced = 0;
@@ -769,10 +545,6 @@
 
   sbitmap_free (ai->ssa_names_visited);
   ai->processed_ptrs = NULL;
-<<<<<<< HEAD
-  BITMAP_FREE (ai->addresses_needed);
-=======
->>>>>>> 8c044a9c
 
   for (i = 0; i < ai->num_addressable_vars; i++)
     free (ai->addressable_vars[i]);
@@ -789,186 +561,11 @@
     free (ai->pointers[i]);
   free (ai->pointers);
 
-<<<<<<< HEAD
-  ai->num_references = NULL;
-  BITMAP_FREE (ai->written_vars);
-  BITMAP_FREE (ai->dereferenced_ptrs_store);
-  BITMAP_FREE (ai->dereferenced_ptrs_load);
-
-  free (ai);
-}
-
-
-/* Walk use-def chains for pointer PTR to determine what variables is PTR
-   pointing to.  */
-
-static void
-collect_points_to_info_for (struct alias_info *ai, tree ptr)
-{
-  gcc_assert (POINTER_TYPE_P (TREE_TYPE (ptr)));
-
-  if (!TEST_BIT (ai->ssa_names_visited, SSA_NAME_VERSION (ptr)))
-    {
-      SET_BIT (ai->ssa_names_visited, SSA_NAME_VERSION (ptr));
-      walk_use_def_chains (ptr, collect_points_to_info_r, ai, true);
-      VARRAY_PUSH_TREE (ai->processed_ptrs, ptr);
-    }
-}
-
-
-/* Traverse use-def links for all the pointers in the program to collect
-   address escape and points-to information.
-   
-   This is loosely based on the same idea described in R. Hasti and S.
-   Horwitz, ``Using static single assignment form to improve
-   flow-insensitive pointer analysis,'' in SIGPLAN Conference on
-   Programming Language Design and Implementation, pp. 97-105, 1998.  */
-
-static void
-compute_points_to_and_addr_escape (struct alias_info *ai)
-{
-  basic_block bb;
-  unsigned i;
-  tree op;
-  ssa_op_iter iter;
-
-  timevar_push (TV_TREE_PTA);
-
-  FOR_EACH_BB (bb)
-    {
-      bb_ann_t block_ann = bb_ann (bb);
-      block_stmt_iterator si;
-
-      for (si = bsi_start (bb); !bsi_end_p (si); bsi_next (&si))
-	{
-	  bitmap addr_taken;
-	  tree stmt = bsi_stmt (si);
-	  bool stmt_escapes_p = is_escape_site (stmt, ai);
-	  bitmap_iterator bi;
-
-	  /* Mark all the variables whose address are taken by the
-	     statement.  Note that this will miss all the addresses taken
-	     in PHI nodes (those are discovered while following the use-def
-	     chains).  */
-	  get_stmt_operands (stmt);
-	  addr_taken = addresses_taken (stmt);
-	  if (addr_taken)
-	    EXECUTE_IF_SET_IN_BITMAP (addr_taken, 0, i, bi)
-	      {
-		tree var = referenced_var (i);
-		bitmap_set_bit (ai->addresses_needed, var_ann (var)->uid);
-		if (stmt_escapes_p)
-		  mark_call_clobbered (var);
-	      }
-
-	  if (stmt_escapes_p)
-	    block_ann->has_escape_site = 1;
-
-	  FOR_EACH_SSA_TREE_OPERAND (op, stmt, iter, SSA_OP_USE)
-	    {
-	      var_ann_t v_ann = var_ann (SSA_NAME_VAR (op));
-	      struct ptr_info_def *pi;
-	      bool is_store;
-	      unsigned num_uses, num_derefs;
-
-	      /* If the operand's variable may be aliased, keep track
-		 of how many times we've referenced it.  This is used
-		 for alias grouping in compute_flow_sensitive_aliasing.
-		 Note that we don't need to grow AI->NUM_REFERENCES
-		 because we are processing regular variables, not
-		 memory tags (the array's initial size is set to
-		 NUM_REFERENCED_VARS).  */
-	      if (may_be_aliased (SSA_NAME_VAR (op)))
-		(VARRAY_UINT (ai->num_references, v_ann->uid))++;
-
-	      if (!POINTER_TYPE_P (TREE_TYPE (op)))
-		continue;
-
-	      collect_points_to_info_for (ai, op);
-
-	      pi = SSA_NAME_PTR_INFO (op);
-	      count_uses_and_derefs (op, stmt, &num_uses, &num_derefs,
-				     &is_store);
-
-	      if (num_derefs > 0)
-		{
-		  /* Mark OP as dereferenced.  In a subsequent pass,
-		     dereferenced pointers that point to a set of
-		     variables will be assigned a name tag to alias
-		     all the variables OP points to.  */
-		  pi->is_dereferenced = 1;
-
-		  /* Keep track of how many time we've dereferenced each
-		     pointer.  Again, we don't need to grow
-		     AI->NUM_REFERENCES because we're processing
-		     existing program variables.  */
-		  (VARRAY_UINT (ai->num_references, v_ann->uid))++;
-
-		  /* If this is a store operation, mark OP as being
-		     dereferenced to store, otherwise mark it as being
-		     dereferenced to load.  */
-		  if (is_store)
-		    bitmap_set_bit (ai->dereferenced_ptrs_store, v_ann->uid);
-		  else
-		    bitmap_set_bit (ai->dereferenced_ptrs_load, v_ann->uid);
-		}
-
-	      if (stmt_escapes_p && num_derefs < num_uses)
-		{
-		  /* If STMT is an escape point and STMT contains at
-		     least one direct use of OP, then the value of OP
-		     escapes and so the pointed-to variables need to
-		     be marked call-clobbered.  */
-		  pi->value_escapes_p = 1;
-
-		  /* If the statement makes a function call, assume
-		     that pointer OP will be dereferenced in a store
-		     operation inside the called function.  */
-		  if (get_call_expr_in (stmt))
-		    {
-		      bitmap_set_bit (ai->dereferenced_ptrs_store, v_ann->uid);
-		      pi->is_dereferenced = 1;
-		    }
-		}
-	    }
-
-	  /* Update reference counter for definitions to any
-	     potentially aliased variable.  This is used in the alias
-	     grouping heuristics.  */
-	  FOR_EACH_SSA_TREE_OPERAND (op, stmt, iter, SSA_OP_DEF)
-	    {
-	      tree var = SSA_NAME_VAR (op);
-	      var_ann_t ann = var_ann (var);
-	      bitmap_set_bit (ai->written_vars, ann->uid);
-	      if (may_be_aliased (var))
-		(VARRAY_UINT (ai->num_references, ann->uid))++;
-
-	      if (POINTER_TYPE_P (TREE_TYPE (op)))
-		collect_points_to_info_for (ai, op);
-	    }
-
-	  /* Mark variables in V_MAY_DEF operands as being written to.  */
-	  FOR_EACH_SSA_TREE_OPERAND (op, stmt, iter, SSA_OP_VIRTUAL_DEFS)
-	    {
-	      tree var = SSA_NAME_VAR (op);
-	      var_ann_t ann = var_ann (var);
-	      bitmap_set_bit (ai->written_vars, ann->uid);
-	    }
-	    
-	  /* After promoting variables and computing aliasing we will
-	     need to re-scan most statements.  FIXME: Try to minimize the
-	     number of statements re-scanned.  It's not really necessary to
-	     re-scan *all* statements.  */
-	  modify_stmt (stmt);
-	}
-    }
-=======
   BITMAP_FREE (ai->written_vars);
   BITMAP_FREE (ai->dereferenced_ptrs_store);
   BITMAP_FREE (ai->dereferenced_ptrs_load);
   bitmap_obstack_release (&alias_obstack);
   free (ai);
->>>>>>> 8c044a9c
 
   delete_points_to_sets ();
 }
@@ -1274,11 +871,7 @@
 
 	  /* The two pointers may alias each other.  If they already have
 	     symbols in common, do nothing.  */
-<<<<<<< HEAD
-	  if (sbitmap_any_common_bits (may_aliases1, may_aliases2))
-=======
 	  if (bitmap_intersect_p (may_aliases1, may_aliases2))
->>>>>>> 8c044a9c
 	    continue;
 
 	  if (!bitmap_empty_p (may_aliases2))
@@ -1297,19 +890,11 @@
 	      /* Since TAG2 does not have any aliases of its own, add
 		 TAG2 itself to the alias set of TAG1.  */
 	      add_may_alias (tag1, tag2);
-<<<<<<< HEAD
-	      SET_BIT (may_aliases1, var_ann (tag2)->uid);
-	    }
-	}
-    }
-
-=======
 	      bitmap_set_bit (may_aliases1, DECL_UID (tag2));
 	    }
 	}
     }
   
->>>>>>> 8c044a9c
   if (dump_file)
     fprintf (dump_file, "\n%s: Total number of aliased vops: %ld\n",
 	     get_name (current_function_decl),
@@ -1478,11 +1063,7 @@
 	{
 	  bitmap tag2_aliases = ai->pointers[j]->may_aliases;
 
-<<<<<<< HEAD
-          if (sbitmap_any_common_bits (tag1_aliases, tag2_aliases))
-=======
           if (bitmap_intersect_p (tag1_aliases, tag2_aliases))
->>>>>>> 8c044a9c
 	    {
 	      tree tag2 = var_ann (ai->pointers[j]->var)->type_mem_tag;
 
@@ -1651,11 +1232,7 @@
          cleanup passes.  */
       if (TREE_ADDRESSABLE (var))
 	{
-<<<<<<< HEAD
-	  if (!bitmap_bit_p (ai->addresses_needed, v_ann->uid)
-=======
 	  if (!bitmap_bit_p (addressable_vars, DECL_UID (var))
->>>>>>> 8c044a9c
 	      && TREE_CODE (var) != RESULT_DECL
 	      && !is_global_var (var))
 	    {
@@ -1848,11 +1425,7 @@
 
   /* Mark all call-clobbered symbols for renaming.  Since the initial
      rewrite into SSA ignored all call sites, we may need to rename
-<<<<<<< HEAD
-     .GLOBAL_VAR and the call-clobbered variables.  */
-=======
      .GLOBAL_VAR and the call-clobbered variables.   */
->>>>>>> 8c044a9c
   EXECUTE_IF_SET_IN_BITMAP (call_clobbered_vars, 0, i, bi)
     {
       tree var = referenced_var (i);
@@ -1861,11 +1434,6 @@
 	 .GLOBAL_VAR has been created, make it an alias for all
 	 call-clobbered variables.  */
       if (global_var && var != global_var)
-<<<<<<< HEAD
-	add_may_alias (var, global_var);
-      
-      bitmap_set_bit (vars_to_rename, var_ann (var)->uid);
-=======
 	{
 	  subvar_t svars;
 	  add_may_alias (var, global_var);
@@ -1879,7 +1447,6 @@
 	}
       
       mark_sym_for_renaming (var);
->>>>>>> 8c044a9c
     }
 }
 
@@ -2093,295 +1660,6 @@
 }
 
 
-<<<<<<< HEAD
-/* Mark pointer PTR as pointing to a malloc'd memory area.  */
-
-static void
-set_pt_malloc (tree ptr)
-{
-  struct ptr_info_def *pi = SSA_NAME_PTR_INFO (ptr);
-
-  /* If the pointer has already been found to point to arbitrary
-     memory locations, it is unsafe to mark it as pointing to malloc.  */
-  if (pi->pt_anything)
-    return;
-
-  pi->pt_malloc = 1;
-}
-
-
-/* Given two different pointers DEST and ORIG.  Merge the points-to
-   information in ORIG into DEST.  AI contains all the alias
-   information collected up to this point.  */
-
-static void
-merge_pointed_to_info (struct alias_info *ai, tree dest, tree orig)
-{
-  struct ptr_info_def *dest_pi, *orig_pi;
-
-  gcc_assert (dest != orig);
-
-  /* Make sure we have points-to information for ORIG.  */
-  collect_points_to_info_for (ai, orig);
-
-  dest_pi = get_ptr_info (dest);
-  orig_pi = SSA_NAME_PTR_INFO (orig);
-
-  if (orig_pi)
-    {
-      gcc_assert (orig_pi != dest_pi);
-
-      /* Notice that we never merge PT_MALLOC.  This attribute is only
-	 true if the pointer is the result of a malloc() call.
-	 Otherwise, we can end up in this situation:
-
-	 P_i = malloc ();
-	 ...
-	 P_j = P_i + X;
-
-	 P_j would be marked as PT_MALLOC, however we currently do not
-	 handle cases of more than one pointer pointing to the same
-	 malloc'd area.
-
-	 FIXME: If the merging comes from an expression that preserves
-	 the PT_MALLOC attribute (copy assignment, address
-	 arithmetic), we ought to merge PT_MALLOC, but then both
-	 pointers would end up getting different name tags because
-	 create_name_tags is not smart enough to determine that the
-	 two come from the same malloc call.  Copy propagation before
-	 aliasing should cure this.  */
-      dest_pi->pt_malloc = 0;
-      if (orig_pi->pt_malloc || orig_pi->pt_anything)
-	set_pt_anything (dest);
-
-      dest_pi->pt_null |= orig_pi->pt_null;
-
-      if (!dest_pi->pt_anything
-	  && orig_pi->pt_vars
-	  && !bitmap_empty_p (orig_pi->pt_vars))
-	{
-	  if (dest_pi->pt_vars == NULL)
-	    {
-	      dest_pi->pt_vars = BITMAP_GGC_ALLOC ();
-	      bitmap_copy (dest_pi->pt_vars, orig_pi->pt_vars);
-	    }
-	  else
-	    bitmap_ior_into (dest_pi->pt_vars, orig_pi->pt_vars);
-	}
-    }
-  else
-    set_pt_anything (dest);
-}
-
-
-/* Add EXPR to the list of expressions pointed-to by PTR.  */
-
-static void
-add_pointed_to_expr (struct alias_info *ai, tree ptr, tree expr)
-{
-  if (TREE_CODE (expr) == WITH_SIZE_EXPR)
-    expr = TREE_OPERAND (expr, 0);
-
-  get_ptr_info (ptr);
-
-  if (TREE_CODE (expr) == CALL_EXPR
-      && (call_expr_flags (expr) & (ECF_MALLOC | ECF_MAY_BE_ALLOCA)))
-    {
-      /* If EXPR is a malloc-like call, then the area pointed to PTR
-	 is guaranteed to not alias with anything else.  */
-      set_pt_malloc (ptr);
-    }
-  else if (TREE_CODE (expr) == ADDR_EXPR)
-    {
-      /* Found P_i = ADDR_EXPR  */
-      add_pointed_to_var (ai, ptr, expr);
-    }
-  else if (TREE_CODE (expr) == SSA_NAME && POINTER_TYPE_P (TREE_TYPE (expr)))
-    {
-      /* Found P_i = Q_j.  */
-      merge_pointed_to_info (ai, ptr, expr);
-    }
-  else if (TREE_CODE (expr) == PLUS_EXPR || TREE_CODE (expr) == MINUS_EXPR)
-    {
-      /* Found P_i = PLUS_EXPR or P_i = MINUS_EXPR  */
-      tree op0 = TREE_OPERAND (expr, 0);
-      tree op1 = TREE_OPERAND (expr, 1);
-
-      /* Both operands may be of pointer type.  FIXME: Shouldn't
-	 we just expect PTR + OFFSET always?  */
-      if (POINTER_TYPE_P (TREE_TYPE (op0))
-	  && TREE_CODE (op0) != INTEGER_CST)
-	{
-	  if (TREE_CODE (op0) == SSA_NAME)
-	    merge_pointed_to_info (ai, ptr, op0);
-	  else if (TREE_CODE (op0) == ADDR_EXPR)
-	    add_pointed_to_var (ai, ptr, op0);
-	  else
-	    set_pt_anything (ptr);
-	}
-
-      if (POINTER_TYPE_P (TREE_TYPE (op1))
-	  && TREE_CODE (op1) != INTEGER_CST)
-	{
-	  if (TREE_CODE (op1) == SSA_NAME)
-	    merge_pointed_to_info (ai, ptr, op1);
-	  else if (TREE_CODE (op1) == ADDR_EXPR)
-	    add_pointed_to_var (ai, ptr, op1);
-	  else
-	    set_pt_anything (ptr);
-	}
-
-      /* Neither operand is a pointer?  VAR can be pointing anywhere.
-	 FIXME: Shouldn't we abort here?  If we get here, we found
-	 PTR = INT_CST + INT_CST, which should not be a valid pointer
-	 expression.  */
-      if (!(POINTER_TYPE_P (TREE_TYPE (op0))
-	    && TREE_CODE (op0) != INTEGER_CST)
-	  && !(POINTER_TYPE_P (TREE_TYPE (op1))
-	       && TREE_CODE (op1) != INTEGER_CST))
-	set_pt_anything (ptr);
-    }
-  else if (integer_zerop (expr))
-    {
-      /* EXPR is the NULL pointer.  Mark PTR as pointing to NULL.  */
-      SSA_NAME_PTR_INFO (ptr)->pt_null = 1;
-    }
-  else
-    {
-      /* If we can't recognize the expression, assume that PTR may
-	 point anywhere.  */
-      set_pt_anything (ptr);
-    }
-}
-
-
-/* If VALUE is of the form &DECL, add DECL to the set of variables
-   pointed-to by PTR.  Otherwise, add VALUE as a pointed-to expression by
-   PTR.  AI points to the collected alias information.  */
-
-static void
-add_pointed_to_var (struct alias_info *ai, tree ptr, tree value)
-{
-  struct ptr_info_def *pi = get_ptr_info (ptr);
-  tree pt_var;
-  size_t uid;
-
-  gcc_assert (TREE_CODE (value) == ADDR_EXPR);
-
-  pt_var = TREE_OPERAND (value, 0);
-  if (REFERENCE_CLASS_P (pt_var))
-    pt_var = get_base_address (pt_var);
-
-  if (pt_var && SSA_VAR_P (pt_var))
-    {
-      uid = var_ann (pt_var)->uid;
-      bitmap_set_bit (ai->addresses_needed, uid);
-
-      if (pi->pt_vars == NULL)
-	pi->pt_vars = BITMAP_GGC_ALLOC ();
-      bitmap_set_bit (pi->pt_vars, uid);
-
-      /* If the variable is a global, mark the pointer as pointing to
-	 global memory (which will make its tag a global variable).  */
-      if (is_global_var (pt_var))
-	pi->pt_global_mem = 1;
-    }
-}
-
-
-/* Callback for walk_use_def_chains to gather points-to information from the
-   SSA web.
-   
-   VAR is an SSA variable or a GIMPLE expression.
-   
-   STMT is the statement that generates the SSA variable or, if STMT is a
-      PHI_NODE, VAR is one of the PHI arguments.
-
-   DATA is a pointer to a structure of type ALIAS_INFO.  */
-
-static bool
-collect_points_to_info_r (tree var, tree stmt, void *data)
-{
-  struct alias_info *ai = (struct alias_info *) data;
-
-  if (dump_file && (dump_flags & TDF_DETAILS))
-    {
-      fprintf (dump_file, "Visiting use-def links for ");
-      print_generic_expr (dump_file, var, dump_flags);
-      fprintf (dump_file, "\n");
-    }
-
-  switch (TREE_CODE (stmt))
-    {
-    case RETURN_EXPR:
-      if (TREE_CODE (TREE_OPERAND (stmt, 0)) != MODIFY_EXPR)
-	abort ();
-      stmt = TREE_OPERAND (stmt, 0);
-      /* FALLTHRU  */
-
-    case MODIFY_EXPR:
-      {
-	tree rhs = TREE_OPERAND (stmt, 1);
-	STRIP_NOPS (rhs);
-	add_pointed_to_expr (ai, var, rhs);
-	break;
-      }
-
-    case ASM_EXPR:
-      /* Pointers defined by __asm__ statements can point anywhere.  */
-      set_pt_anything (var);
-      break;
-
-    case NOP_EXPR:
-      if (IS_EMPTY_STMT (stmt))
-	{
-	  tree decl = SSA_NAME_VAR (var);
-	  
-	  if (TREE_CODE (decl) == PARM_DECL)
-	    add_pointed_to_expr (ai, var, decl);
-	  else if (DECL_INITIAL (decl))
-	    add_pointed_to_expr (ai, var, DECL_INITIAL (decl));
-	  else
-	    add_pointed_to_expr (ai, var, decl);
-	}
-      break;
-
-    case PHI_NODE:
-      {
-        /* It STMT is a PHI node, then VAR is one of its arguments.  The
-	   variable that we are analyzing is the LHS of the PHI node.  */
-	tree lhs = PHI_RESULT (stmt);
-
-	switch (TREE_CODE (var))
-	  {
-	  case ADDR_EXPR:
-	    add_pointed_to_var (ai, lhs, var);
-	    break;
-	    
-	  case SSA_NAME:
-	    /* Avoid unnecessary merges.  */
-	    if (lhs != var)
-	      merge_pointed_to_info (ai, lhs, var);
-	    break;
-	    
-	  default:
-	    gcc_assert (is_gimple_min_invariant (var));
-	    add_pointed_to_expr (ai, lhs, var);
-	    break;
-	  }
-	break;
-      }
-
-    default:
-      gcc_unreachable ();
-    }
-  
-  return false;
-}
-
-
-=======
->>>>>>> 8c044a9c
 /* Return true if STMT is an "escape" site from the current function.  Escape
    sites those statements which might expose the address of a variable
    outside the current function.  STMT is an escape site iff:
@@ -2393,11 +1671,7 @@
 
    AI points to the alias information collected so far.  */
 
-<<<<<<< HEAD
-static bool
-=======
 bool
->>>>>>> 8c044a9c
 is_escape_site (tree stmt, struct alias_info *ai)
 {
   tree call = get_call_expr_in (stmt);
@@ -2766,9 +2040,6 @@
       if (pi->pt_null)
 	fprintf (file, ", points-to NULL");
 
-      if (pi->pt_null)
-	fprintf (file, ", points-to NULL");
-
       if (pi->pt_vars)
 	{
 	  unsigned ix;
@@ -2923,9 +2194,6 @@
     return false;
 
   return true;
-<<<<<<< HEAD
-}
-=======
 }
 
 
@@ -3576,5 +2844,4 @@
   0,			 /* todo_flags_start */
   TODO_dump_func,	 /* todo_flags_finish */
   0			 /* letter */
-};
->>>>>>> 8c044a9c
+};
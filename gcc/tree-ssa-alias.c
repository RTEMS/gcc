--- conflicted
+++ resolved
@@ -610,10 +610,6 @@
       offset1 -= offadj;
       return ranges_overlap_p (offset1, max_size1, offset2, max_size2);
     }
-<<<<<<< HEAD
-  /* If we have two type access paths B1.path1 and B2.path2 they may
-     only alias if either B1 is in B2.path2 or B2 is in B1.path1.  */
-=======
 
   /* If we have two type access paths B1.path1 and B2.path2 they may
      only alias if either B1 is in B2.path2 or B2 is in B1.path1.
@@ -628,7 +624,6 @@
   if (!ref2_is_decl)
     return (base2_alias_set == ref1_alias_set
 	    || alias_set_subset_of (base2_alias_set, ref1_alias_set));
->>>>>>> 6e7f08ad
   return false;
 }
 
@@ -993,10 +988,6 @@
     return decl_refs_may_alias_p (base1, offset1, max_size1,
 				  base2, offset2, max_size2);
 
-<<<<<<< HEAD
-  ind1_p = INDIRECT_REF_P (base1);
-  ind2_p = INDIRECT_REF_P (base2);
-=======
   ind1_p = (INDIRECT_REF_P (base1)
 	    || (TREE_CODE (base1) == MEM_REF)
 	    || (TREE_CODE (base1) == TARGET_MEM_REF));
@@ -1004,7 +995,6 @@
 	    || (TREE_CODE (base2) == MEM_REF)
 	    || (TREE_CODE (base2) == TARGET_MEM_REF));
 
->>>>>>> 6e7f08ad
   /* Canonicalize the pointer-vs-decl case.  */
   if (ind1_p && var2_p)
     {
@@ -1021,62 +1011,6 @@
       ind2_p = true;
     }
 
-<<<<<<< HEAD
-  /* If we are about to disambiguate pointer-vs-decl try harder to
-     see must-aliases and give leeway to some invalid cases.
-     This covers a pretty minimal set of cases only and does not
-     when called from the RTL oracle.  It handles cases like
-
-       int i = 1;
-       return *(float *)&i;
-
-     and also fixes gfortran.dg/lto/pr40725.  */
-  if (var1_p && ind2_p
-      && cfun
-      && gimple_in_ssa_p (cfun)
-      && TREE_CODE (TREE_OPERAND (base2, 0)) == SSA_NAME)
-    {
-      gimple def_stmt = SSA_NAME_DEF_STMT (TREE_OPERAND (base2, 0));
-      while (is_gimple_assign (def_stmt)
-	     && (gimple_assign_rhs_code (def_stmt) == SSA_NAME
-		 || CONVERT_EXPR_CODE_P (gimple_assign_rhs_code (def_stmt))))
-	{
-	  tree rhs = gimple_assign_rhs1 (def_stmt);
-	  HOST_WIDE_INT offset, size, max_size;
-
-	  /* Look through SSA name copies and pointer conversions.  */
-	  if (TREE_CODE (rhs) == SSA_NAME
-	      && POINTER_TYPE_P (TREE_TYPE (rhs)))
-	    {
-	      def_stmt = SSA_NAME_DEF_STMT (rhs);
-	      continue;
-	    }
-	  if (TREE_CODE (rhs) != ADDR_EXPR)
-	    break;
-
-	  /* If the pointer is defined as an address based on a decl
-	     use plain offset disambiguation and ignore TBAA.  */
-	  rhs = TREE_OPERAND (rhs, 0);
-	  rhs = get_ref_base_and_extent (rhs, &offset, &size, &max_size);
-	  if (SSA_VAR_P (rhs))
-	    {
-	      base2 = rhs;
-	      offset2 += offset;
-	      if (size != max_size
-		  || max_size == -1)
-		max_size2 = -1;
-	      return decl_refs_may_alias_p (base1, offset1, max_size1,
-					    base2, offset2, max_size2);
-	    }
-
-	  /* Do not continue looking through &p->x to limit time
-	     complexity.  */
-	  break;
-	}
-    }
-
-=======
->>>>>>> 6e7f08ad
   /* First defer to TBAA if possible.  */
   if (tbaa_p
       && flag_strict_aliasing
@@ -1085,23 +1019,15 @@
     return false;
 
   /* Dispatch to the pointer-vs-decl or pointer-vs-pointer disambiguators.  */
-<<<<<<< HEAD
-  set = tbaa_p ? -1 : 0;
-=======
->>>>>>> 6e7f08ad
   if (var1_p && ind2_p)
     return indirect_ref_may_alias_decl_p (ref2->ref, base2,
 					  offset2, max_size2,
 					  ao_ref_alias_set (ref2), -1,
 					  ref1->ref, base1,
-<<<<<<< HEAD
-					  offset1, max_size1, set);
-=======
 					  offset1, max_size1,
 					  ao_ref_alias_set (ref1),
 					  ao_ref_base_alias_set (ref1),
 					  tbaa_p);
->>>>>>> 6e7f08ad
   else if (ind1_p && ind2_p)
     return indirect_refs_may_alias_p (ref1->ref, base1,
 				      offset1, max_size1,
@@ -1440,12 +1366,8 @@
 	      if (DECL_P (base)
 		  && !TREE_STATIC (base))
 		return true;
-<<<<<<< HEAD
-	      else if (INDIRECT_REF_P (base)
-=======
 	      else if ((INDIRECT_REF_P (base)
 			|| TREE_CODE (base) == MEM_REF)
->>>>>>> 6e7f08ad
 		       && TREE_CODE (TREE_OPERAND (base, 0)) == SSA_NAME
 		       && (pi = SSA_NAME_PTR_INFO (TREE_OPERAND (base, 0))))
 		return pi->pt.anything || pi->pt.nonlocal;

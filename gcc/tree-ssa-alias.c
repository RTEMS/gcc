--- conflicted
+++ resolved
@@ -672,15 +672,10 @@
    if non-NULL are the complete memory reference trees.  */
 
 static bool
-<<<<<<< HEAD
 indirect_ref_may_alias_decl_p (tree ref1 ATTRIBUTE_UNUSED, tree base1,
 			       HOST_WIDE_INT offset1,
 			       HOST_WIDE_INT max_size1 ATTRIBUTE_UNUSED,
-=======
-indirect_ref_may_alias_decl_p (tree ref1, tree ptr1,
-			       HOST_WIDE_INT offset1, HOST_WIDE_INT max_size1,
 			       alias_set_type ref1_alias_set,
->>>>>>> 5f0f4a3b
 			       alias_set_type base1_alias_set,
 			       tree ref2 ATTRIBUTE_UNUSED, tree base2,
 			       HOST_WIDE_INT offset2, HOST_WIDE_INT max_size2,
@@ -742,16 +737,11 @@
   /* Do access-path based disambiguation.  */
   if (ref1 && ref2
       && handled_component_p (ref1)
-<<<<<<< HEAD
       && handled_component_p (ref2)
       && (TREE_CODE (base1) != MEM_REF
 	  || same_type_for_tbaa (TREE_TYPE (base1), TREE_TYPE (ptrtype1)) == 1))
     return aliasing_component_refs_p (ref1, TREE_TYPE (ptrtype1),
-=======
-      && handled_component_p (ref2))
-    return aliasing_component_refs_p (ref1, TREE_TYPE (TREE_TYPE (ptr1)),
 				      ref1_alias_set, base1_alias_set,
->>>>>>> 5f0f4a3b
 				      offset1, max_size1,
 				      ref2, TREE_TYPE (base2),
 				      ref2_alias_set, base2_alias_set,
@@ -837,25 +827,17 @@
   /* Do access-path based disambiguation.  */
   if (ref1 && ref2
       && handled_component_p (ref1)
-<<<<<<< HEAD
       && handled_component_p (ref2)
       && (TREE_CODE (base1) != MEM_REF
 	  || same_type_for_tbaa (TREE_TYPE (base1), TREE_TYPE (ptrtype1)) == 1)
       && (TREE_CODE (base2) != MEM_REF
 	  || same_type_for_tbaa (TREE_TYPE (base2), TREE_TYPE (ptrtype2)) == 1))
     return aliasing_component_refs_p (ref1, TREE_TYPE (ptrtype1),
+				      ref1_alias_set, base1_alias_set,
 				      offset1, max_size1,
 				      ref2, TREE_TYPE (ptrtype2),
-				      offset2, max_size2);
-=======
-      && handled_component_p (ref2))
-    return aliasing_component_refs_p (ref1, TREE_TYPE (TREE_TYPE (ptr1)),
-				      ref1_alias_set, base1_alias_set,
-				      offset1, max_size1,
-				      ref2, TREE_TYPE (TREE_TYPE (ptr2)),
 				      ref2_alias_set, base2_alias_set,
 				      offset2, max_size2, false);
->>>>>>> 5f0f4a3b
 
   return true;
 }
@@ -957,31 +939,19 @@
   /* Dispatch to the pointer-vs-decl or pointer-vs-pointer disambiguators.  */
   set = tbaa_p ? -1 : 0;
   if (var1_p && ind2_p)
-<<<<<<< HEAD
     return indirect_ref_may_alias_decl_p (ref2->ref, base2,
-					  offset2, max_size2, set,
-=======
-    return indirect_ref_may_alias_decl_p (ref2->ref, TREE_OPERAND (base2, 0),
 					  offset2, max_size2,
 					  ao_ref_alias_set (ref2), set,
->>>>>>> 5f0f4a3b
 					  ref1->ref, base1,
 					  offset1, max_size1,
 					  ao_ref_alias_set (ref1), set);
   else if (ind1_p && ind2_p)
-<<<<<<< HEAD
     return indirect_refs_may_alias_p (ref1->ref, base1,
-				      offset1, max_size1, set,
-				      ref2->ref, base2,
-				      offset2, max_size2, set);
-=======
-    return indirect_refs_may_alias_p (ref1->ref, TREE_OPERAND (base1, 0),
 				      offset1, max_size1,
 				      ao_ref_alias_set (ref1), set,
-				      ref2->ref, TREE_OPERAND (base2, 0),
+				      ref2->ref, base2,
 				      offset2, max_size2,
 				      ao_ref_alias_set (ref2), set);
->>>>>>> 5f0f4a3b
 
   gcc_unreachable ();
 }

--- conflicted
+++ resolved
@@ -132,11 +132,7 @@
   VEC (loop_p, heap) *loop_nest;
   int nb_induction_vars;
   VEC (tree, heap) *parameters;
-<<<<<<< HEAD
-  VEC (lambda_vector, heap) *matrix;
-=======
   VEC (lambda_vector, gc) *matrix;
->>>>>>> a0daa400
 };
 
 #define AM_LOOP_NEST(M) (M)->loop_nest

/* Data references and dependences detectors. 
<<<<<<< HEAD
   Copyright (C) 2003, 2004, 2005 Free Software Foundation, Inc.
   Contributed by Sebastian Pop <s.pop@laposte.net>
=======
   Copyright (C) 2003, 2004, 2005, 2006 Free Software Foundation, Inc.
   Contributed by Sebastian Pop <pop@cri.ensmp.fr>
>>>>>>> c355071f

This file is part of GCC.

GCC is free software; you can redistribute it and/or modify it under
the terms of the GNU General Public License as published by the Free
Software Foundation; either version 2, or (at your option) any later
version.

GCC is distributed in the hope that it will be useful, but WITHOUT ANY
WARRANTY; without even the implied warranty of MERCHANTABILITY or
FITNESS FOR A PARTICULAR PURPOSE.  See the GNU General Public License
for more details.

You should have received a copy of the GNU General Public License
along with GCC; see the file COPYING.  If not, write to the Free
Software Foundation, 51 Franklin Street, Fifth Floor, Boston, MA
02110-1301, USA.  */

#ifndef GCC_TREE_DATA_REF_H
#define GCC_TREE_DATA_REF_H

#include "lambda.h"
#include "omega.h"
#include "polyhedron.h"

/** {base_address + offset + init} is the first location accessed by data-ref 
    in the loop, offset is an invariant part of the initial offset and init is 
    its constant part, and step is the stride of data-ref in the loop in bytes;
    e.g.:
    
                       Example 1                      Example 2
      data-ref         a[j].b[i][j]                   a + x + 16B (a is int*)
      
First location info:
      base_address     &a                             a
      offset           j_0*D_j + i_0*D_i              x
      init             C_b + C_a                      16
      step             D_j                            4
      access_fn        NULL                           {16, +, 1}

Base object info:
      base_object      a                              NULL
      access_fn        <access_fns of indexes of b>   NULL

  **/
struct first_location_in_loop
{
  tree base_address;
  tree offset;
  tree init;
  tree step;
  /* Access function related to first location in the loop.  */
  VEC(tree,heap) *access_fns;

};

struct base_object_info
{
  /* The object.  */
  tree base_object;
  
  /* A list of chrecs.  Access functions related to BASE_OBJECT.  */
  VEC(tree,heap) *access_fns;
};

enum data_ref_type {
  ARRAY_REF_TYPE,
  POINTER_REF_TYPE
};

/*
  The first location accessed by data-ref in the loop is the address of data-ref's 
  base (BASE_ADDRESS) plus the initial offset from the base. We divide the initial offset 
  into two parts: loop invariant offset (OFFSET) and constant offset (INIT). 
  STEP is the stride of data-ref in the loop in bytes.

                       Example 1                      Example 2
      data-ref         a[j].b[i][j]                   a + x + 16B (a is int*)
      
  First location info:
      base_address     &a                             a
      offset           j_0*D_j + i_0*D_i              x
      init             C_b + C_a                      16
      step             D_j                            4
      access_fn        NULL                           {16, +, 1}

  Base object info:
      base_object      a                              NULL
      access_fn        <access_fns of indexes of b>   NULL

  */
struct first_location_in_loop
{
  tree base_address;
  tree offset;
  tree init;
  tree step;
  /* Access function related to first location in the loop.  */
  VEC(tree,heap) *access_fns;
};

struct base_object_info
{
  /* The object.  */
  tree base_object;
  
  /* A list of chrecs.  Access functions related to BASE_OBJECT.  */
  VEC(tree,heap) *access_fns;
};

enum data_ref_type {
  ARRAY_REF_TYPE,
  POINTER_REF_TYPE
};

struct data_reference
{
  /* A pointer to the statement that contains this DR.  */
  tree stmt;
  
  /* A pointer to the ARRAY_REF node.  */
  tree ref;

  /* Auxiliary info specific to a pass.  */
  int aux;

  /* True when the data reference is in RHS of a stmt.  */
  bool is_read;

  /* First location accessed by the data-ref in the loop.  */
  struct first_location_in_loop first_location;

  /* Base object related info.  */
  struct base_object_info object_info;

  /* Aliasing information.  This field represents the symbol that
     should be aliased by a pointer holding the address of this data
     reference.  If the original data reference was a pointer
     dereference, then this field contains the memory tag that should
     be used by the new vector-pointer.  */
  tree memtag;
  struct ptr_info_def *ptr_info;
  subvar_t subvars;

<<<<<<< HEAD
  /* Alignment information.  */ 
  /* The offset of the data-reference from its base in bytes.  */
  tree misalignment;
  /* The maximum data-ref's alignment.  */
=======
  /* Alignment information.  
     MISALIGNMENT is the offset of the data-reference from its base in bytes.
     ALIGNED_TO is the maximum data-ref's alignment.  

     Example 1, 
       for i
          for (j = 3; j < N; j++)
            a[j].b[i][j] = 0;
	 
     For a[j].b[i][j], the offset from base (calculated in get_inner_reference() 
     will be 'i * C_i + j * C_j + C'. 
     We try to substitute the variables of the offset expression
     with initial_condition of the corresponding access_fn in the loop.
     'i' cannot be substituted, since its access_fn in the inner loop is i. 'j' 
     will be substituted with 3. 

     Example 2
        for (j = 3; j < N; j++)
          a[j].b[5][j] = 0; 

     Here the offset expression (j * C_j + C) will not contain variables after
     substitution of j=3 (3*C_j + C).

     Misalignment can be calculated only if all the variables can be 
     substituted with constants, otherwise, we record maximum possible alignment
     in ALIGNED_TO. In Example 1, since 'i' cannot be substituted, 
     MISALIGNMENT will be NULL_TREE, and the biggest divider of C_i (a power of 
     2) will be recorded in ALIGNED_TO.

     In Example 2, MISALIGNMENT will be the value of 3*C_j + C in bytes, and 
     ALIGNED_TO will be NULL_TREE.
  */
  tree misalignment;
>>>>>>> c355071f
  tree aligned_to;

  /* The type of the data-ref.  */
  enum data_ref_type type;
};

<<<<<<< HEAD
=======
typedef struct data_reference *data_reference_p;
DEF_VEC_P(data_reference_p);
DEF_VEC_ALLOC_P (data_reference_p, heap);

>>>>>>> c355071f
#define DR_STMT(DR)                (DR)->stmt
#define DR_REF(DR)                 (DR)->ref
#define DR_BASE_OBJECT(DR)         (DR)->object_info.base_object
#define DR_TYPE(DR)                (DR)->type
#define DR_ACCESS_FNS(DR)\
  (DR_TYPE(DR) == ARRAY_REF_TYPE ?  \
   (DR)->object_info.access_fns : (DR)->first_location.access_fns)
#define DR_ACCESS_FN(DR, I)        VEC_index (tree, DR_ACCESS_FNS (DR), I)
#define DR_NUM_DIMENSIONS(DR)      VEC_length (tree, DR_ACCESS_FNS (DR))  
#define DR_IS_READ(DR)             (DR)->is_read
#define DR_BASE_ADDRESS(DR)        (DR)->first_location.base_address
#define DR_OFFSET(DR)              (DR)->first_location.offset
#define DR_INIT(DR)                (DR)->first_location.init
#define DR_STEP(DR)                (DR)->first_location.step
#define DR_MEMTAG(DR)              (DR)->memtag
#define DR_ALIGNED_TO(DR)          (DR)->aligned_to
#define DR_OFFSET_MISALIGNMENT(DR) (DR)->misalignment
#define DR_PTR_INFO(DR)            (DR)->ptr_info
#define DR_SUBVARS(DR)             (DR)->subvars

#define DR_ACCESS_FNS_ADDR(DR)       \
  (DR_TYPE(DR) == ARRAY_REF_TYPE ?   \
   &((DR)->object_info.access_fns) : &((DR)->first_location.access_fns))
#define DR_SET_ACCESS_FNS(DR, ACC_FNS)         \
{                                              \
  if (DR_TYPE(DR) == ARRAY_REF_TYPE)           \
    (DR)->object_info.access_fns = ACC_FNS;    \
  else                                         \
    (DR)->first_location.access_fns = ACC_FNS; \
}
#define DR_FREE_ACCESS_FNS(DR)                              \
{                                                           \
  if (DR_TYPE(DR) == ARRAY_REF_TYPE)                        \
    VEC_free (tree, heap, (DR)->object_info.access_fns);    \
  else                                                      \
    VEC_free (tree, heap, (DR)->first_location.access_fns); \
}

enum data_dependence_direction {
  dir_positive, 
  dir_negative, 
  dir_equal, 
  dir_positive_or_negative,
  dir_positive_or_equal,
  dir_negative_or_equal,
  dir_star,
  dir_independent
};

/* What is a subscript?  Given two array accesses a subscript is the
   tuple composed of the access functions for a given dimension.
   Example: Given A[f1][f2][f3] and B[g1][g2][g3], there are three
   subscripts: (f1, g1), (f2, g2), (f3, g3).  These three subscripts
   are stored in the data_dependence_relation structure under the form
   of an array of subscripts.  */

struct subscript
{
  /* A description of the iterations for which the elements are
     accessed twice.  */
  tree conflicting_iterations_in_a;
  tree conflicting_iterations_in_b;
  
  /* This field stores the information about the iteration domain
     validity of the dependence relation.  */
  tree last_conflict;
  
  /* Distance from the iteration that access a conflicting element in
     A to the iteration that access this same conflicting element in
     B.  The distance is a tree scalar expression, i.e. a constant or a
     symbolic expression, but certainly not a chrec function.  */
  tree distance;
};

typedef struct subscript *subscript_p;
DEF_VEC_P(subscript_p);
DEF_VEC_ALLOC_P (subscript_p, heap);

#define SUB_CONFLICTS_IN_A(SUB) SUB->conflicting_iterations_in_a
#define SUB_CONFLICTS_IN_B(SUB) SUB->conflicting_iterations_in_b
#define SUB_LAST_CONFLICT(SUB) SUB->last_conflict
#define SUB_DISTANCE(SUB) SUB->distance

typedef struct loop *loop_p;
DEF_VEC_P(loop_p);
DEF_VEC_ALLOC_P (loop_p, heap);

/* A data_dependence_relation represents a relation between two
   data_references A and B.  */

struct data_dependence_relation
{
  
  struct data_reference *a;
  struct data_reference *b;

  /* When the dependence relation is affine, it can be represented by
     a distance vector.  */
  bool affine_p;

  /* A "yes/no/maybe" field for the dependence relation:
     
     - when "ARE_DEPENDENT == NULL_TREE", there exist a dependence
       relation between A and B, and the description of this relation
       is given in the SUBSCRIPTS array,
     
     - when "ARE_DEPENDENT == chrec_known", there is no dependence and
       SUBSCRIPTS is empty,
     
     - when "ARE_DEPENDENT == chrec_dont_know", there may be a dependence,
       but the analyzer cannot be more specific.  */
  tree are_dependent;
  
  /* For each subscript in the dependence test, there is an element in
     this array.  This is the attribute that labels the edge A->B of
     the data_dependence_relation.  */
  VEC (subscript_p, heap) *subscripts;

  /* The analyzed loop nest.  */
  VEC (loop_p, heap) *loop_nest;
<<<<<<< HEAD

  /* An index in loop_nest for the innermost loop that varies for
     this data dependence relation.  */
  unsigned inner_loop;

  /* The classic direction vector.  */
  VEC(lambda_vector,heap) *dir_vects;

  /* The classic distance vector.  */
  VEC(lambda_vector,heap) *dist_vects;

  /* Representation of the dependence as a constraint system.  */
  csys dependence_constraint_system;

  /* Representation of the dependence as polyhedra.  */
  polyhedron dependence_polyhedron;

=======

  /* The classic direction vector.  */
  VEC (lambda_vector, heap) *dir_vects;

  /* The classic distance vector.  */
  VEC (lambda_vector, heap) *dist_vects;
>>>>>>> c355071f
};

typedef struct data_dependence_relation *ddr_p;
DEF_VEC_P(ddr_p);
DEF_VEC_ALLOC_P(ddr_p,heap);

#define DDR_A(DDR) DDR->a
#define DDR_B(DDR) DDR->b
#define DDR_AFFINE_P(DDR) DDR->affine_p
#define DDR_ARE_DEPENDENT(DDR) DDR->are_dependent
#define DDR_SUBSCRIPTS(DDR) DDR->subscripts
<<<<<<< HEAD
#define DDR_SUBSCRIPTS_VECTOR_INIT(DDR, N) \
  VARRAY_GENERIC_PTR_INIT (DDR_SUBSCRIPTS (DDR), N, "subscripts_vector");
#define DDR_SUBSCRIPT(DDR, I) VARRAY_GENERIC_PTR (DDR_SUBSCRIPTS (DDR), I)
#define DDR_NUM_SUBSCRIPTS(DDR) VARRAY_ACTIVE_SIZE (DDR_SUBSCRIPTS (DDR))
=======
#define DDR_SUBSCRIPT(DDR, I) VEC_index (subscript_p, DDR_SUBSCRIPTS (DDR), I)
#define DDR_NUM_SUBSCRIPTS(DDR) VEC_length (subscript_p, DDR_SUBSCRIPTS (DDR))
>>>>>>> c355071f

#define DDR_LOOP_NEST(DDR) DDR->loop_nest
/* The size of the direction/distance vectors: the number of loops in
   the loop nest.  */
#define DDR_NB_LOOPS(DDR) (VEC_length (loop_p, DDR_LOOP_NEST (DDR)))
<<<<<<< HEAD
#define DDR_INNER_LOOP(DDR) DDR->inner_loop
=======
>>>>>>> c355071f

#define DDR_DIST_VECTS(DDR) ((DDR)->dist_vects)
#define DDR_DIR_VECTS(DDR) ((DDR)->dir_vects)
#define DDR_NUM_DIST_VECTS(DDR) \
  (VEC_length (lambda_vector, DDR_DIST_VECTS (DDR)))
#define DDR_NUM_DIR_VECTS(DDR) \
  (VEC_length (lambda_vector, DDR_DIR_VECTS (DDR)))
#define DDR_DIR_VECT(DDR, I) \
  VEC_index (lambda_vector, DDR_DIR_VECTS (DDR), I)
#define DDR_DIST_VECT(DDR, I) \
  VEC_index (lambda_vector, DDR_DIST_VECTS (DDR), I)
<<<<<<< HEAD
#define DDR_CSYS(DDR) DDR->dependence_constraint_system
#define DDR_POLYHEDRON(DDR) DDR->dependence_polyhedron



extern tree find_data_references_in_loop (struct loop *, varray_type *);
extern void compute_data_dependences_for_loop (struct loop *, bool,
					       varray_type *, varray_type *);
=======



/* Describes a location of a memory reference.  */

typedef struct data_ref_loc_d
{
  /* Position of the memory reference.  */
  tree *pos;

  /* True if the memory reference is read.  */
  bool is_read;
} data_ref_loc;

DEF_VEC_O (data_ref_loc);
DEF_VEC_ALLOC_O (data_ref_loc, heap);

bool get_references_in_stmt (tree, VEC (data_ref_loc, heap) **);
extern tree find_data_references_in_loop (struct loop *,
					  VEC (data_reference_p, heap) **);
extern void compute_data_dependences_for_loop (struct loop *, bool,
					       VEC (data_reference_p, heap) **,
					       VEC (ddr_p, heap) **);
>>>>>>> c355071f
extern void print_direction_vector (FILE *, lambda_vector, int);
extern void print_dir_vectors (FILE *, VEC (lambda_vector, heap) *, int);
extern void print_dist_vectors (FILE *, VEC (lambda_vector, heap) *, int);
extern void dump_subscript (FILE *, struct subscript *);
extern void dump_ddrs (FILE *, VEC (ddr_p, heap) *);
extern void dump_dist_dir_vectors (FILE *, VEC (ddr_p, heap) *);
extern void dump_data_reference (FILE *, struct data_reference *);
<<<<<<< HEAD
extern void dump_data_references (FILE *, varray_type);
=======
extern void dump_data_references (FILE *, VEC (data_reference_p, heap) *);
>>>>>>> c355071f
extern void debug_data_dependence_relation (struct data_dependence_relation *);
extern void dump_data_dependence_relation (FILE *, 
					   struct data_dependence_relation *);
extern void dump_data_dependence_relations (FILE *, VEC (ddr_p, heap) *);
extern void dump_data_dependence_direction (FILE *, 
					    enum data_dependence_direction);
extern void free_dependence_relation (struct data_dependence_relation *);
<<<<<<< HEAD
extern void free_dependence_relations (varray_type);
extern void free_data_refs (varray_type);
extern struct data_reference *analyze_array (tree, tree, bool);
extern void estimate_iters_using_array (tree, tree);

/* Return the index of the variable VAR in the LOOP_NEST array.  */

static inline int
index_in_loop_nest (int var, VEC (loop_p, heap) *loop_nest)
{
  struct loop *loopi;
  int var_index;

  for (var_index = 0; VEC_iterate (loop_p, loop_nest, var_index, loopi);
       var_index++)
    if (loopi->num == var)
      break;
=======
extern void free_dependence_relations (VEC (ddr_p, heap) *);
extern void free_data_refs (VEC (data_reference_p, heap) *);
extern struct data_reference *analyze_array (tree, tree, bool);
>>>>>>> c355071f

  return var_index;
}

/* Return the index of the variable VAR in the LOOP_NEST array.  */

static inline int
index_in_loop_nest (int var, VEC (loop_p, heap) *loop_nest)
{
  struct loop *loopi;
  int var_index;

  for (var_index = 0; VEC_iterate (loop_p, loop_nest, var_index, loopi);
       var_index++)
    if (loopi->num == var)
      break;

  return var_index;
}

/* In lambda-code.c  */
bool lambda_transform_legal_p (lambda_trans_matrix, int, VEC (ddr_p, heap) *);

#endif  /* GCC_TREE_DATA_REF_H  */<|MERGE_RESOLUTION|>--- conflicted
+++ resolved
@@ -1,11 +1,6 @@
 /* Data references and dependences detectors. 
-<<<<<<< HEAD
-   Copyright (C) 2003, 2004, 2005 Free Software Foundation, Inc.
-   Contributed by Sebastian Pop <s.pop@laposte.net>
-=======
    Copyright (C) 2003, 2004, 2005, 2006 Free Software Foundation, Inc.
    Contributed by Sebastian Pop <pop@cri.ensmp.fr>
->>>>>>> c355071f
 
 This file is part of GCC.
 
@@ -28,53 +23,6 @@
 #define GCC_TREE_DATA_REF_H
 
 #include "lambda.h"
-#include "omega.h"
-#include "polyhedron.h"
-
-/** {base_address + offset + init} is the first location accessed by data-ref 
-    in the loop, offset is an invariant part of the initial offset and init is 
-    its constant part, and step is the stride of data-ref in the loop in bytes;
-    e.g.:
-    
-                       Example 1                      Example 2
-      data-ref         a[j].b[i][j]                   a + x + 16B (a is int*)
-      
-First location info:
-      base_address     &a                             a
-      offset           j_0*D_j + i_0*D_i              x
-      init             C_b + C_a                      16
-      step             D_j                            4
-      access_fn        NULL                           {16, +, 1}
-
-Base object info:
-      base_object      a                              NULL
-      access_fn        <access_fns of indexes of b>   NULL
-
-  **/
-struct first_location_in_loop
-{
-  tree base_address;
-  tree offset;
-  tree init;
-  tree step;
-  /* Access function related to first location in the loop.  */
-  VEC(tree,heap) *access_fns;
-
-};
-
-struct base_object_info
-{
-  /* The object.  */
-  tree base_object;
-  
-  /* A list of chrecs.  Access functions related to BASE_OBJECT.  */
-  VEC(tree,heap) *access_fns;
-};
-
-enum data_ref_type {
-  ARRAY_REF_TYPE,
-  POINTER_REF_TYPE
-};
 
 /*
   The first location accessed by data-ref in the loop is the address of data-ref's 
@@ -150,12 +98,6 @@
   struct ptr_info_def *ptr_info;
   subvar_t subvars;
 
-<<<<<<< HEAD
-  /* Alignment information.  */ 
-  /* The offset of the data-reference from its base in bytes.  */
-  tree misalignment;
-  /* The maximum data-ref's alignment.  */
-=======
   /* Alignment information.  
      MISALIGNMENT is the offset of the data-reference from its base in bytes.
      ALIGNED_TO is the maximum data-ref's alignment.  
@@ -189,20 +131,16 @@
      ALIGNED_TO will be NULL_TREE.
   */
   tree misalignment;
->>>>>>> c355071f
   tree aligned_to;
 
   /* The type of the data-ref.  */
   enum data_ref_type type;
 };
 
-<<<<<<< HEAD
-=======
 typedef struct data_reference *data_reference_p;
 DEF_VEC_P(data_reference_p);
 DEF_VEC_ALLOC_P (data_reference_p, heap);
 
->>>>>>> c355071f
 #define DR_STMT(DR)                (DR)->stmt
 #define DR_REF(DR)                 (DR)->ref
 #define DR_BASE_OBJECT(DR)         (DR)->object_info.base_object
@@ -286,10 +224,6 @@
 #define SUB_LAST_CONFLICT(SUB) SUB->last_conflict
 #define SUB_DISTANCE(SUB) SUB->distance
 
-typedef struct loop *loop_p;
-DEF_VEC_P(loop_p);
-DEF_VEC_ALLOC_P (loop_p, heap);
-
 /* A data_dependence_relation represents a relation between two
    data_references A and B.  */
 
@@ -323,32 +257,12 @@
 
   /* The analyzed loop nest.  */
   VEC (loop_p, heap) *loop_nest;
-<<<<<<< HEAD
-
-  /* An index in loop_nest for the innermost loop that varies for
-     this data dependence relation.  */
-  unsigned inner_loop;
-
-  /* The classic direction vector.  */
-  VEC(lambda_vector,heap) *dir_vects;
-
-  /* The classic distance vector.  */
-  VEC(lambda_vector,heap) *dist_vects;
-
-  /* Representation of the dependence as a constraint system.  */
-  csys dependence_constraint_system;
-
-  /* Representation of the dependence as polyhedra.  */
-  polyhedron dependence_polyhedron;
-
-=======
 
   /* The classic direction vector.  */
   VEC (lambda_vector, heap) *dir_vects;
 
   /* The classic distance vector.  */
   VEC (lambda_vector, heap) *dist_vects;
->>>>>>> c355071f
 };
 
 typedef struct data_dependence_relation *ddr_p;
@@ -360,24 +274,13 @@
 #define DDR_AFFINE_P(DDR) DDR->affine_p
 #define DDR_ARE_DEPENDENT(DDR) DDR->are_dependent
 #define DDR_SUBSCRIPTS(DDR) DDR->subscripts
-<<<<<<< HEAD
-#define DDR_SUBSCRIPTS_VECTOR_INIT(DDR, N) \
-  VARRAY_GENERIC_PTR_INIT (DDR_SUBSCRIPTS (DDR), N, "subscripts_vector");
-#define DDR_SUBSCRIPT(DDR, I) VARRAY_GENERIC_PTR (DDR_SUBSCRIPTS (DDR), I)
-#define DDR_NUM_SUBSCRIPTS(DDR) VARRAY_ACTIVE_SIZE (DDR_SUBSCRIPTS (DDR))
-=======
 #define DDR_SUBSCRIPT(DDR, I) VEC_index (subscript_p, DDR_SUBSCRIPTS (DDR), I)
 #define DDR_NUM_SUBSCRIPTS(DDR) VEC_length (subscript_p, DDR_SUBSCRIPTS (DDR))
->>>>>>> c355071f
 
 #define DDR_LOOP_NEST(DDR) DDR->loop_nest
 /* The size of the direction/distance vectors: the number of loops in
    the loop nest.  */
 #define DDR_NB_LOOPS(DDR) (VEC_length (loop_p, DDR_LOOP_NEST (DDR)))
-<<<<<<< HEAD
-#define DDR_INNER_LOOP(DDR) DDR->inner_loop
-=======
->>>>>>> c355071f
 
 #define DDR_DIST_VECTS(DDR) ((DDR)->dist_vects)
 #define DDR_DIR_VECTS(DDR) ((DDR)->dir_vects)
@@ -389,17 +292,6 @@
   VEC_index (lambda_vector, DDR_DIR_VECTS (DDR), I)
 #define DDR_DIST_VECT(DDR, I) \
   VEC_index (lambda_vector, DDR_DIST_VECTS (DDR), I)
-<<<<<<< HEAD
-#define DDR_CSYS(DDR) DDR->dependence_constraint_system
-#define DDR_POLYHEDRON(DDR) DDR->dependence_polyhedron
-
--
-
-extern tree find_data_references_in_loop (struct loop *, varray_type *);
-extern void compute_data_dependences_for_loop (struct loop *, bool,
-					       varray_type *, varray_type *);
-=======
 
  
@@ -424,7 +316,6 @@
 extern void compute_data_dependences_for_loop (struct loop *, bool,
 					       VEC (data_reference_p, heap) **,
 					       VEC (ddr_p, heap) **);
->>>>>>> c355071f
 extern void print_direction_vector (FILE *, lambda_vector, int);
 extern void print_dir_vectors (FILE *, VEC (lambda_vector, heap) *, int);
 extern void print_dist_vectors (FILE *, VEC (lambda_vector, heap) *, int);
@@ -432,11 +323,7 @@
 extern void dump_ddrs (FILE *, VEC (ddr_p, heap) *);
 extern void dump_dist_dir_vectors (FILE *, VEC (ddr_p, heap) *);
 extern void dump_data_reference (FILE *, struct data_reference *);
-<<<<<<< HEAD
-extern void dump_data_references (FILE *, varray_type);
-=======
 extern void dump_data_references (FILE *, VEC (data_reference_p, heap) *);
->>>>>>> c355071f
 extern void debug_data_dependence_relation (struct data_dependence_relation *);
 extern void dump_data_dependence_relation (FILE *, 
 					   struct data_dependence_relation *);
@@ -444,11 +331,10 @@
 extern void dump_data_dependence_direction (FILE *, 
 					    enum data_dependence_direction);
 extern void free_dependence_relation (struct data_dependence_relation *);
-<<<<<<< HEAD
-extern void free_dependence_relations (varray_type);
-extern void free_data_refs (varray_type);
+extern void free_dependence_relations (VEC (ddr_p, heap) *);
+extern void free_data_refs (VEC (data_reference_p, heap) *);
 extern struct data_reference *analyze_array (tree, tree, bool);
-extern void estimate_iters_using_array (tree, tree);
+
 
 /* Return the index of the variable VAR in the LOOP_NEST array.  */
 
@@ -462,31 +348,10 @@
        var_index++)
     if (loopi->num == var)
       break;
-=======
-extern void free_dependence_relations (VEC (ddr_p, heap) *);
-extern void free_data_refs (VEC (data_reference_p, heap) *);
-extern struct data_reference *analyze_array (tree, tree, bool);
->>>>>>> c355071f
 
   return var_index;
 }
 
-/* Return the index of the variable VAR in the LOOP_NEST array.  */
-
-static inline int
-index_in_loop_nest (int var, VEC (loop_p, heap) *loop_nest)
-{
-  struct loop *loopi;
-  int var_index;
-
-  for (var_index = 0; VEC_iterate (loop_p, loop_nest, var_index, loopi);
-       var_index++)
-    if (loopi->num == var)
-      break;
-
-  return var_index;
-}
-
 /* In lambda-code.c  */
 bool lambda_transform_legal_p (lambda_trans_matrix, int, VEC (ddr_p, heap) *);
 

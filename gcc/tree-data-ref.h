/* Data references and dependences detectors. 
   Copyright (C) 2003, 2004, 2005, 2006, 2007 Free Software Foundation, Inc.
   Contributed by Sebastian Pop <pop@cri.ensmp.fr>

This file is part of GCC.

GCC is free software; you can redistribute it and/or modify it under
the terms of the GNU General Public License as published by the Free
Software Foundation; either version 2, or (at your option) any later
version.

GCC is distributed in the hope that it will be useful, but WITHOUT ANY
WARRANTY; without even the implied warranty of MERCHANTABILITY or
FITNESS FOR A PARTICULAR PURPOSE.  See the GNU General Public License
for more details.

You should have received a copy of the GNU General Public License
along with GCC; see the file COPYING.  If not, write to the Free
Software Foundation, 51 Franklin Street, Fifth Floor, Boston, MA
02110-1301, USA.  */

#ifndef GCC_TREE_DATA_REF_H
#define GCC_TREE_DATA_REF_H

#include "lambda.h"
#include "omega.h"

/*
  The first location accessed by data-ref in the loop is the address of data-ref's 
  base (BASE_ADDRESS) plus the initial offset from the base. We divide the initial offset 
  into two parts: loop invariant offset (OFFSET) and constant offset (INIT). 
  STEP is the stride of data-ref in the loop in bytes.

<<<<<<< HEAD
/*
  The first location accessed by data-ref in the loop is the address of data-ref's 
  base (BASE_ADDRESS) plus the initial offset from the base. We divide the initial offset 
  into two parts: loop invariant offset (OFFSET) and constant offset (INIT). 
  STEP is the stride of data-ref in the loop in bytes.

=======
>>>>>>> 1177f497
                       Example 1                      Example 2
      data-ref         a[j].b[i][j]                   a + x + 16B (a is int*)
      
  First location info:
      base_address     &a                             a
      offset           j_0*D_j + i_0*D_i              x
      init             C_b + C_a                      16
      step             D_j                            4
      access_fn        NULL                           {16, +, 1}

  Base object info:
      base_object      a                              NULL
      access_fn        <access_fns of indexes of b>   NULL

  */
struct first_location_in_loop
{
  tree base_address;
  tree offset;
  tree init;
  tree step;
  /* Access function related to first location in the loop.  */
  VEC(tree,heap) *access_fns;
};

struct base_object_info
{
  /* The object.  */
  tree base_object;
  
  /* A list of chrecs.  Access functions related to BASE_OBJECT.  */
  VEC(tree,heap) *access_fns;
};

enum data_ref_type {
  ARRAY_REF_TYPE,
  POINTER_REF_TYPE
};

struct data_reference
{
  /* A pointer to the statement that contains this DR.  */
  tree stmt;
  
  /* A pointer to the ARRAY_REF node.  */
  tree ref;

  /* Auxiliary info specific to a pass.  */
  int aux;

  /* True when the data reference is in RHS of a stmt.  */
  bool is_read;

  /* First location accessed by the data-ref in the loop.  */
  struct first_location_in_loop first_location;

  /* Base object related info.  */
  struct base_object_info object_info;

  /* Aliasing information.  This field represents the symbol that
     should be aliased by a pointer holding the address of this data
     reference.  If the original data reference was a pointer
     dereference, then this field contains the memory tag that should
     be used by the new vector-pointer.  */
  tree memtag;
  struct ptr_info_def *ptr_info;
  subvar_t subvars;

  /* Alignment information.  
     MISALIGNMENT is the offset of the data-reference from its base in bytes.
     ALIGNED_TO is the maximum data-ref's alignment.  

     Example 1, 
       for i
          for (j = 3; j < N; j++)
            a[j].b[i][j] = 0;
	 
     For a[j].b[i][j], the offset from base (calculated in get_inner_reference() 
     will be 'i * C_i + j * C_j + C'. 
     We try to substitute the variables of the offset expression
     with initial_condition of the corresponding access_fn in the loop.
     'i' cannot be substituted, since its access_fn in the inner loop is i. 'j' 
     will be substituted with 3. 

     Example 2
        for (j = 3; j < N; j++)
          a[j].b[5][j] = 0; 

     Here the offset expression (j * C_j + C) will not contain variables after
     substitution of j=3 (3*C_j + C).

     Misalignment can be calculated only if all the variables can be 
     substituted with constants, otherwise, we record maximum possible alignment
     in ALIGNED_TO. In Example 1, since 'i' cannot be substituted, 
     MISALIGNMENT will be NULL_TREE, and the biggest divider of C_i (a power of 
     2) will be recorded in ALIGNED_TO.

     In Example 2, MISALIGNMENT will be the value of 3*C_j + C in bytes, and 
     ALIGNED_TO will be NULL_TREE.
  */
  tree misalignment;
  tree aligned_to;

  /* The type of the data-ref.  */
  enum data_ref_type type;
};

typedef struct data_reference *data_reference_p;
DEF_VEC_P(data_reference_p);
DEF_VEC_ALLOC_P (data_reference_p, heap);

#define DR_STMT(DR)                (DR)->stmt
#define DR_REF(DR)                 (DR)->ref
#define DR_BASE_OBJECT(DR)         (DR)->object_info.base_object
#define DR_TYPE(DR)                (DR)->type
#define DR_ACCESS_FNS(DR)\
  (DR_TYPE(DR) == ARRAY_REF_TYPE ?  \
   (DR)->object_info.access_fns : (DR)->first_location.access_fns)
#define DR_ACCESS_FN(DR, I)        VEC_index (tree, DR_ACCESS_FNS (DR), I)
#define DR_NUM_DIMENSIONS(DR)      VEC_length (tree, DR_ACCESS_FNS (DR))  
#define DR_IS_READ(DR)             (DR)->is_read
#define DR_BASE_ADDRESS(DR)        (DR)->first_location.base_address
#define DR_OFFSET(DR)              (DR)->first_location.offset
#define DR_INIT(DR)                (DR)->first_location.init
#define DR_STEP(DR)                (DR)->first_location.step
#define DR_MEMTAG(DR)              (DR)->memtag
#define DR_ALIGNED_TO(DR)          (DR)->aligned_to
#define DR_OFFSET_MISALIGNMENT(DR) (DR)->misalignment
#define DR_PTR_INFO(DR)            (DR)->ptr_info
#define DR_SUBVARS(DR)             (DR)->subvars
#define DR_SET_ACCESS_FNS(DR, ACC_FNS)         \
{                                              \
  if (DR_TYPE(DR) == ARRAY_REF_TYPE)           \
    (DR)->object_info.access_fns = ACC_FNS;    \
  else                                         \
    (DR)->first_location.access_fns = ACC_FNS; \
}
#define DR_FREE_ACCESS_FNS(DR)                              \
{                                                           \
  if (DR_TYPE(DR) == ARRAY_REF_TYPE)                        \
    VEC_free (tree, heap, (DR)->object_info.access_fns);    \
  else                                                      \
    VEC_free (tree, heap, (DR)->first_location.access_fns); \
}

enum data_dependence_direction {
  dir_positive, 
  dir_negative, 
  dir_equal, 
  dir_positive_or_negative,
  dir_positive_or_equal,
  dir_negative_or_equal,
  dir_star,
  dir_independent
};

/* The description of the grid of iterations that overlap.  At most
   two loops are considered at the same time just now, hence at most
   two functions are needed.  For each of the functions, we store
   the vector of coefficients, f[0] + x * f[1] + y * f[2] + ...,
   where x, y, ... are variables.  */

#define MAX_DIM 2

/* Special values of N.  */
#define NO_DEPENDENCE 0
#define NOT_KNOWN (MAX_DIM + 1)
#define CF_NONTRIVIAL_P(CF) ((CF)->n != NO_DEPENDENCE && (CF)->n != NOT_KNOWN)
#define CF_NOT_KNOWN_P(CF) ((CF)->n == NOT_KNOWN)
#define CF_NO_DEPENDENCE_P(CF) ((CF)->n == NO_DEPENDENCE)

typedef VEC (tree, heap) *affine_fn;

typedef struct
{
  unsigned n;
  affine_fn fns[MAX_DIM];
} conflict_function;

/* What is a subscript?  Given two array accesses a subscript is the
   tuple composed of the access functions for a given dimension.
   Example: Given A[f1][f2][f3] and B[g1][g2][g3], there are three
   subscripts: (f1, g1), (f2, g2), (f3, g3).  These three subscripts
   are stored in the data_dependence_relation structure under the form
   of an array of subscripts.  */

struct subscript
{
  /* A description of the iterations for which the elements are
     accessed twice.  */
  conflict_function *conflicting_iterations_in_a;
  conflict_function *conflicting_iterations_in_b;
  
  /* This field stores the information about the iteration domain
     validity of the dependence relation.  */
  tree last_conflict;
  
  /* Distance from the iteration that access a conflicting element in
     A to the iteration that access this same conflicting element in
     B.  The distance is a tree scalar expression, i.e. a constant or a
     symbolic expression, but certainly not a chrec function.  */
  tree distance;
};

typedef struct subscript *subscript_p;
DEF_VEC_P(subscript_p);
DEF_VEC_ALLOC_P (subscript_p, heap);

#define SUB_CONFLICTS_IN_A(SUB) SUB->conflicting_iterations_in_a
#define SUB_CONFLICTS_IN_B(SUB) SUB->conflicting_iterations_in_b
#define SUB_LAST_CONFLICT(SUB) SUB->last_conflict
#define SUB_DISTANCE(SUB) SUB->distance

/* A data_dependence_relation represents a relation between two
   data_references A and B.  */

struct data_dependence_relation
{
  
  struct data_reference *a;
  struct data_reference *b;

  /* When the dependence relation is affine, it can be represented by
     a distance vector.  */
  bool affine_p;

  /* A "yes/no/maybe" field for the dependence relation:
     
     - when "ARE_DEPENDENT == NULL_TREE", there exist a dependence
       relation between A and B, and the description of this relation
       is given in the SUBSCRIPTS array,
     
     - when "ARE_DEPENDENT == chrec_known", there is no dependence and
       SUBSCRIPTS is empty,
     
     - when "ARE_DEPENDENT == chrec_dont_know", there may be a dependence,
       but the analyzer cannot be more specific.  */
  tree are_dependent;
  
  /* For each subscript in the dependence test, there is an element in
     this array.  This is the attribute that labels the edge A->B of
     the data_dependence_relation.  */
  VEC (subscript_p, heap) *subscripts;

  /* The analyzed loop nest.  */
  VEC (loop_p, heap) *loop_nest;

  /* An index in loop_nest for the innermost loop that varies for
     this data dependence relation.  */
  unsigned inner_loop;

  /* The classic direction vector.  */
  VEC (lambda_vector, heap) *dir_vects;

  /* The classic distance vector.  */
  VEC (lambda_vector, heap) *dist_vects;
};

typedef struct data_dependence_relation *ddr_p;
DEF_VEC_P(ddr_p);
DEF_VEC_ALLOC_P(ddr_p,heap);

#define DDR_A(DDR) DDR->a
#define DDR_B(DDR) DDR->b
#define DDR_AFFINE_P(DDR) DDR->affine_p
#define DDR_ARE_DEPENDENT(DDR) DDR->are_dependent
#define DDR_SUBSCRIPTS(DDR) DDR->subscripts
#define DDR_SUBSCRIPT(DDR, I) VEC_index (subscript_p, DDR_SUBSCRIPTS (DDR), I)
#define DDR_NUM_SUBSCRIPTS(DDR) VEC_length (subscript_p, DDR_SUBSCRIPTS (DDR))

#define DDR_LOOP_NEST(DDR) DDR->loop_nest
/* The size of the direction/distance vectors: the number of loops in
   the loop nest.  */
#define DDR_NB_LOOPS(DDR) (VEC_length (loop_p, DDR_LOOP_NEST (DDR)))
#define DDR_INNER_LOOP(DDR) DDR->inner_loop

#define DDR_DIST_VECTS(DDR) ((DDR)->dist_vects)
#define DDR_DIR_VECTS(DDR) ((DDR)->dir_vects)
#define DDR_NUM_DIST_VECTS(DDR) \
  (VEC_length (lambda_vector, DDR_DIST_VECTS (DDR)))
#define DDR_NUM_DIR_VECTS(DDR) \
  (VEC_length (lambda_vector, DDR_DIR_VECTS (DDR)))
#define DDR_DIR_VECT(DDR, I) \
  VEC_index (lambda_vector, DDR_DIR_VECTS (DDR), I)
#define DDR_DIST_VECT(DDR, I) \
  VEC_index (lambda_vector, DDR_DIST_VECTS (DDR), I)



/* Describes a location of a memory reference.  */

typedef struct data_ref_loc_d
{
  /* Position of the memory reference.  */
  tree *pos;

  /* True if the memory reference is read.  */
  bool is_read;
} data_ref_loc;

DEF_VEC_O (data_ref_loc);
DEF_VEC_ALLOC_O (data_ref_loc, heap);

bool get_references_in_stmt (tree, VEC (data_ref_loc, heap) **);
extern tree find_data_references_in_loop (struct loop *,
					  VEC (data_reference_p, heap) **);
extern void compute_data_dependences_for_loop (struct loop *, bool,
					       VEC (data_reference_p, heap) **,
					       VEC (ddr_p, heap) **);
extern void print_direction_vector (FILE *, lambda_vector, int);
extern void print_dir_vectors (FILE *, VEC (lambda_vector, heap) *, int);
extern void print_dist_vectors (FILE *, VEC (lambda_vector, heap) *, int);
extern void dump_subscript (FILE *, struct subscript *);
extern void dump_ddrs (FILE *, VEC (ddr_p, heap) *);
extern void dump_dist_dir_vectors (FILE *, VEC (ddr_p, heap) *);
extern void dump_data_reference (FILE *, struct data_reference *);
extern void dump_data_references (FILE *, VEC (data_reference_p, heap) *);
extern void debug_data_dependence_relation (struct data_dependence_relation *);
extern void dump_data_dependence_relation (FILE *, 
					   struct data_dependence_relation *);
extern void dump_data_dependence_relations (FILE *, VEC (ddr_p, heap) *);
extern void dump_data_dependence_direction (FILE *, 
					    enum data_dependence_direction);
extern void free_dependence_relation (struct data_dependence_relation *);
extern void free_dependence_relations (VEC (ddr_p, heap) *);
extern void free_data_refs (VEC (data_reference_p, heap) *);
<<<<<<< HEAD
extern struct data_reference *analyze_array (tree, tree, bool);
=======
>>>>>>> 1177f497


/* Return the index of the variable VAR in the LOOP_NEST array.  */

static inline int
index_in_loop_nest (int var, VEC (loop_p, heap) *loop_nest)
{
  struct loop *loopi;
  int var_index;

  for (var_index = 0; VEC_iterate (loop_p, loop_nest, var_index, loopi);
       var_index++)
    if (loopi->num == var)
      break;

  return var_index;
}

/* In lambda-code.c  */
bool lambda_transform_legal_p (lambda_trans_matrix, int, VEC (ddr_p, heap) *);

#endif  /* GCC_TREE_DATA_REF_H  */<|MERGE_RESOLUTION|>--- conflicted
+++ resolved
@@ -31,15 +31,6 @@
   into two parts: loop invariant offset (OFFSET) and constant offset (INIT). 
   STEP is the stride of data-ref in the loop in bytes.
 
-<<<<<<< HEAD
-/*
-  The first location accessed by data-ref in the loop is the address of data-ref's 
-  base (BASE_ADDRESS) plus the initial offset from the base. We divide the initial offset 
-  into two parts: loop invariant offset (OFFSET) and constant offset (INIT). 
-  STEP is the stride of data-ref in the loop in bytes.
-
-=======
->>>>>>> 1177f497
                        Example 1                      Example 2
       data-ref         a[j].b[i][j]                   a + x + 16B (a is int*)
       
@@ -367,10 +358,6 @@
 extern void free_dependence_relation (struct data_dependence_relation *);
 extern void free_dependence_relations (VEC (ddr_p, heap) *);
 extern void free_data_refs (VEC (data_reference_p, heap) *);
-<<<<<<< HEAD
-extern struct data_reference *analyze_array (tree, tree, bool);
-=======
->>>>>>> 1177f497
 
 
 /* Return the index of the variable VAR in the LOOP_NEST array.  */

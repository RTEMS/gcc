/* Basic IPA utilities for type inheritance graph construction and
   devirtualization.
   Copyright (C) 2013-2014 Free Software Foundation, Inc.
   Contributed by Jan Hubicka

This file is part of GCC.

GCC is free software; you can redistribute it and/or modify it under
the terms of the GNU General Public License as published by the Free
Software Foundation; either version 3, or (at your option) any later
version.

GCC is distributed in the hope that it will be useful, but WITHOUT ANY
WARRANTY; without even the implied warranty of MERCHANTABILITY or
FITNESS FOR A PARTICULAR PURPOSE.  See the GNU General Public License
for more details.

You should have received a copy of the GNU General Public License
along with GCC; see the file COPYING3.  If not see
<http://www.gnu.org/licenses/>.  */

/* Brief vocalburary:
     ODR = One Definition Rule
        In short, the ODR states that:
	1 In any translation unit, a template, type, function, or object can
	  have no more than one definition. Some of these can have any number
	  of declarations. A definition provides an instance.
        2 In the entire program, an object or non-inline function cannot have
	  more than one definition; if an object or function is used, it must
	  have exactly one definition. You can declare an object or function
	  that is never used, in which case you don't have to provide
	  a definition. In no event can there be more than one definition.
        3 Some things, like types, templates, and extern inline functions, can
	  be defined in more than one translation unit. For a given entity,
	  each definition must be the same. Non-extern objects and functions
	  in different translation units are different entities, even if their
	  names and types are the same.

     OTR = OBJ_TYPE_REF
       This is the Gimple representation of type information of a polymorphic call.
       It contains two parameters:
	 otr_type is a type of class whose method is called.
	 otr_token is the index into virtual table where address is taken.

     BINFO
       This is the type inheritance information attached to each tree
       RECORD_TYPE by the C++ frotend.  It provides information about base
       types and virtual tables.

       BINFO is linked to the RECORD_TYPE by TYPE_BINFO.
       BINFO also links to its type by BINFO_TYPE and to the virtual table by
       BINFO_VTABLE.

       Base types of a given type are enumerated by BINFO_BASE_BINFO
       vector.  Members of this vectors are not BINFOs associated
       with a base type.  Rather they are new copies of BINFOs
       (base BINFOs). Their virtual tables may differ from
       virtual table of the base type.  Also BINFO_OFFSET specifies
       offset of the base within the type.

       In the case of single inheritance, the virtual table is shared
       and BINFO_VTABLE of base BINFO is NULL.  In the case of multiple
       inheritance the individual virtual tables are pointer to by
       BINFO_VTABLE of base binfos (that differs of BINFO_VTABLE of 
       binfo associated to the base type).

       BINFO lookup for a given base type and offset can be done by
       get_binfo_at_offset.  It returns proper BINFO whose virtual table
       can be used for lookup of virtual methods associated with the
       base type.

     token
       This is an index of virtual method in virtual table associated
       to the type defining it. Token can be looked up from OBJ_TYPE_REF
       or from DECL_VINDEX of a given virtual table.

     polymorphic (indirect) call
       This is callgraph represention of virtual method call.  Every
       polymorphic call contains otr_type and otr_token taken from
       original OBJ_TYPE_REF at callgraph construction time.

   What we do here:

   build_type_inheritance_graph triggers a construction of the type inheritance
   graph.

     We reconstruct it based on types of methods we see in the unit.
     This means that the graph is not complete. Types with no methods are not
     inserted into the graph.  Also types without virtual methods are not
     represented at all, though it may be easy to add this.
  
     The inheritance graph is represented as follows:

       Vertices are structures odr_type.  Every odr_type may correspond
       to one or more tree type nodes that are equivalent by ODR rule.
       (the multiple type nodes appear only with linktime optimization)

       Edges are represented by odr_type->base and odr_type->derived_types.
       At the moment we do not track offsets of types for multiple inheritance.
       Adding this is easy.

  possible_polymorphic_call_targets returns, given an parameters found in
  indirect polymorphic edge all possible polymorphic call targets of the call.

  pass_ipa_devirt performs simple speculative devirtualization.
*/

#include "config.h"
#include "system.h"
#include "coretypes.h"
#include "tm.h"
#include "tree.h"
#include "print-tree.h"
#include "calls.h"
#include "cgraph.h"
#include "expr.h"
#include "tree-pass.h"
#include "hash-set.h"
#include "target.h"
#include "hash-table.h"
#include "inchash.h"
#include "tree-pretty-print.h"
#include "ipa-utils.h"
#include "tree-ssa-alias.h"
#include "internal-fn.h"
#include "gimple-fold.h"
#include "gimple-expr.h"
#include "gimple.h"
#include "ipa-inline.h"
#include "diagnostic.h"
#include "tree-dfa.h"
#include "demangle.h"
#include "dbgcnt.h"
#include "gimple-pretty-print.h"
#include "stor-layout.h"
#include "intl.h"
#include "hash-map.h"

/* Hash based set of pairs of types.  */
typedef struct
{
  tree first;
  tree second;
} type_pair;

struct pair_traits : default_hashset_traits
{
  static hashval_t
  hash (type_pair p)
  {
    return TYPE_UID (p.first) ^ TYPE_UID (p.second);
  }
  static bool
  is_empty (type_pair p)
  {
    return p.first == NULL;
  }
  static bool
  is_deleted (type_pair p ATTRIBUTE_UNUSED)
    {
      return false;
    }
  static bool
  equal (const type_pair &a, const type_pair &b)
    {
      return a.first==b.first && a.second == b.second;
    }
  static void
  mark_empty (type_pair &e)
    {
      e.first = NULL;
    }
};

static bool odr_types_equivalent_p (tree, tree, bool, bool *,
				    hash_set<type_pair,pair_traits> *);

static bool odr_violation_reported = false;


/* Pointer set of all call targets appearing in the cache.  */
static hash_set<cgraph_node *> *cached_polymorphic_call_targets;

/* The node of type inheritance graph.  For each type unique in
   One Defintion Rule (ODR) sense, we produce one node linking all 
   main variants of types equivalent to it, bases and derived types.  */

struct GTY(()) odr_type_d
{
  /* leader type.  */
  tree type;
  /* All bases; built only for main variants of types  */
  vec<odr_type> GTY((skip)) bases;
  /* All derrived types with virtual methods seen in unit;
     built only for main variants oftypes  */
  vec<odr_type> GTY((skip)) derived_types;

  /* All equivalent types, if more than one.  */
  vec<tree, va_gc> *types;
  /* Set of all equivalent types, if NON-NULL.  */
  hash_set<tree> * GTY((skip)) types_set;

  /* Unique ID indexing the type in odr_types array.  */
  int id;
  /* Is it in anonymous namespace? */
  bool anonymous_namespace;
  /* Do we know about all derivations of given type?  */
  bool all_derivations_known;
  /* Did we report ODR violation here?  */
  bool odr_violated;
};

/* Return TRUE if all derived types of T are known and thus
   we may consider the walk of derived type complete.

   This is typically true only for final anonymous namespace types and types
   defined within functions (that may be COMDAT and thus shared across units,
   but with the same set of derived types).  */

bool
type_all_derivations_known_p (const_tree t)
{
  if (TYPE_FINAL_P (t))
    return true;
  if (flag_ltrans)
    return false;
  if (type_in_anonymous_namespace_p (t))
    return true;
  return (decl_function_context (TYPE_NAME (t)) != NULL);
}

/* Return TURE if type's constructors are all visible.  */

static bool
type_all_ctors_visible_p (tree t)
{
  return !flag_ltrans
	 && symtab->state >= CONSTRUCTION
	 /* We can not always use type_all_derivations_known_p.
	    For function local types we must assume case where
	    the function is COMDAT and shared in between units. 

	    TODO: These cases are quite easy to get, but we need
	    to keep track of C++ privatizing via -Wno-weak
	    as well as the  IPA privatizing.  */
	 && type_in_anonymous_namespace_p (t);
}

/* Return TRUE if type may have instance.  */

static bool
type_possibly_instantiated_p (tree t)
{
  tree vtable;
  varpool_node *vnode;

  /* TODO: Add abstract types here.  */
  if (!type_all_ctors_visible_p (t))
    return true;

  vtable = BINFO_VTABLE (TYPE_BINFO (t));
  if (TREE_CODE (vtable) == POINTER_PLUS_EXPR)
    vtable = TREE_OPERAND (TREE_OPERAND (vtable, 0), 0);
  vnode = varpool_node::get (vtable);
  return vnode && vnode->definition;
}

/* One Definition Rule hashtable helpers.  */

struct odr_hasher 
{
  typedef odr_type_d value_type;
  typedef union tree_node compare_type;
  static inline hashval_t hash (const value_type *);
  static inline bool equal (const value_type *, const compare_type *);
  static inline void remove (value_type *);
};

/* Return type that was declared with T's name so that T is an
   qualified variant of it.  */

static inline tree
main_odr_variant (const_tree t)
{
  if (TYPE_NAME (t) && TREE_CODE (TYPE_NAME (t)) == TYPE_DECL)
    return TREE_TYPE (TYPE_NAME (t));
  /* Unnamed types and non-C++ produced types can be compared by variants.  */
  else
    return TYPE_MAIN_VARIANT (t);
}

/* Produce hash based on type name.  */

static hashval_t
hash_type_name (tree t)
{
  gcc_checking_assert (main_odr_variant (t) == t);

  /* If not in LTO, all main variants are unique, so we can do
     pointer hash.  */
  if (!in_lto_p)
    return htab_hash_pointer (t);

  /* Anonymous types are unique.  */
  if (type_in_anonymous_namespace_p (t))
    return htab_hash_pointer (t);

  /* ODR types have name specified.  */
  if (TYPE_NAME (t)
      && DECL_ASSEMBLER_NAME_SET_P (TYPE_NAME (t)))
    return IDENTIFIER_HASH_VALUE (DECL_ASSEMBLER_NAME (TYPE_NAME (t)));

  /* For polymorphic types that was compiled with -fno-lto-odr-type-merging
     we can simply hash the virtual table.  */
  if (TREE_CODE (t) == RECORD_TYPE
      && TYPE_BINFO (t) && BINFO_VTABLE (TYPE_BINFO (t)))
    {
      tree v = BINFO_VTABLE (TYPE_BINFO (t));
      hashval_t hash = 0;

      if (TREE_CODE (v) == POINTER_PLUS_EXPR)
	{
	  hash = TREE_INT_CST_LOW (TREE_OPERAND (v, 1));
	  v = TREE_OPERAND (TREE_OPERAND (v, 0), 0);
	}

      v = DECL_ASSEMBLER_NAME (v);
      hash = iterative_hash_hashval_t (hash, htab_hash_pointer (v));
      return hash;
    }

  /* Builtin types may appear as main variants of ODR types and are unique.
     Sanity check we do not get anything that looks non-builtin.  */
  gcc_checking_assert (TREE_CODE (t) == INTEGER_TYPE
		       || TREE_CODE (t) == VOID_TYPE
		       || TREE_CODE (t) == COMPLEX_TYPE
		       || TREE_CODE (t) == REAL_TYPE
		       || TREE_CODE (t) == POINTER_TYPE);
  return htab_hash_pointer (t);
}

/* Return the computed hashcode for ODR_TYPE.  */

inline hashval_t
odr_hasher::hash (const value_type *odr_type)
{
  return hash_type_name (odr_type->type);
}

/* For languages with One Definition Rule, work out if
   types are the same based on their name.
 
   This is non-trivial for LTO where minnor differences in
   the type representation may have prevented type merging
   to merge two copies of otherwise equivalent type.

   Until we start streaming mangled type names, this function works
   only for polymorphic types.  */

bool
types_same_for_odr (const_tree type1, const_tree type2)
{
  gcc_checking_assert (TYPE_P (type1) && TYPE_P (type2));

  type1 = main_odr_variant (type1);
  type2 = main_odr_variant (type2);

  if (type1 == type2)
    return true;

  if (!in_lto_p)
    return false;

  /* Check for anonymous namespaces. Those have !TREE_PUBLIC
     on the corresponding TYPE_STUB_DECL.  */
  if (type_in_anonymous_namespace_p (type1)
      || type_in_anonymous_namespace_p (type2))
    return false;


  /* ODR name of the type is set in DECL_ASSEMBLER_NAME of its TYPE_NAME.

     Ideally we should never meed types without ODR names here.  It can however
     happen in two cases:

       1) for builtin types that are not streamed but rebuilt in lto/lto-lang.c
          Here testing for equivalence is safe, since their MAIN_VARIANTs are
          unique.
       2) for units streamed with -fno-lto-odr-type-merging.  Here we can't
	  establish precise ODR equivalency, but for correctness we care only
	  about equivalency on complete polymorphic types.  For these we can
	  compare assembler names of their virtual tables.  */
  if ((!TYPE_NAME (type1) || !DECL_ASSEMBLER_NAME_SET_P (TYPE_NAME (type1)))
      || (!TYPE_NAME (type2) || !DECL_ASSEMBLER_NAME_SET_P (TYPE_NAME (type2))))
    {
      /* See if types are obvoiusly different (i.e. different codes
	 or polymorphis wrt non-polymorphic).  This is not strictly correct
	 for ODR violating programs, but we can't do better without streaming
	 ODR names.  */
      if (TREE_CODE (type1) != TREE_CODE (type2))
	return false;
      if (TREE_CODE (type1) == RECORD_TYPE
	  && (TYPE_BINFO (type1) == NULL_TREE) != (TYPE_BINFO (type1) == NULL_TREE))
	return false;
      if (TREE_CODE (type1) == RECORD_TYPE && TYPE_BINFO (type1)
	  && (BINFO_VTABLE (TYPE_BINFO (type1)) == NULL_TREE)
	     != (BINFO_VTABLE (TYPE_BINFO (type2)) == NULL_TREE))
	return false;

      /* At the moment we have no way to establish ODR equivlaence at LTO
	 other than comparing virtual table pointrs of polymorphic types.
	 Eventually we should start saving mangled names in TYPE_NAME.
	 Then this condition will become non-trivial.  */

      if (TREE_CODE (type1) == RECORD_TYPE
	  && TYPE_BINFO (type1) && TYPE_BINFO (type2)
	  && BINFO_VTABLE (TYPE_BINFO (type1))
	  && BINFO_VTABLE (TYPE_BINFO (type2)))
	{
	  tree v1 = BINFO_VTABLE (TYPE_BINFO (type1));
	  tree v2 = BINFO_VTABLE (TYPE_BINFO (type2));
	  gcc_assert (TREE_CODE (v1) == POINTER_PLUS_EXPR
		      && TREE_CODE (v2) == POINTER_PLUS_EXPR);
	  return (operand_equal_p (TREE_OPERAND (v1, 1),
				   TREE_OPERAND (v2, 1), 0)
		  && DECL_ASSEMBLER_NAME
			 (TREE_OPERAND (TREE_OPERAND (v1, 0), 0))
		     == DECL_ASSEMBLER_NAME
			 (TREE_OPERAND (TREE_OPERAND (v2, 0), 0)));
	}
      gcc_unreachable ();
    }
  return (DECL_ASSEMBLER_NAME (TYPE_NAME (type1))
	  == DECL_ASSEMBLER_NAME (TYPE_NAME (type2)));
}

/* Return true if we can decide on ODR equivalency.

   In non-LTO it is always decide, in LTO however it depends in the type has
   ODR info attached.  */

bool
types_odr_comparable (tree t1, tree t2)
{
  return (!in_lto_p
	  || main_odr_variant (t1) == main_odr_variant (t2)
	  || (odr_type_p (t1) && odr_type_p (t2))
	  || (TREE_CODE (t1) == RECORD_TYPE && TREE_CODE (t2) == RECORD_TYPE
	      && TYPE_BINFO (t1) && TYPE_BINFO (t2)
	      && polymorphic_type_binfo_p (TYPE_BINFO (t1))
	      && polymorphic_type_binfo_p (TYPE_BINFO (t2))));
}

/* Return true if T1 and T2 are ODR equivalent.  If ODR equivalency is not
   known, be conservative and return false.  */

bool
types_must_be_same_for_odr (tree t1, tree t2)
{
  if (types_odr_comparable (t1, t2))
    return types_same_for_odr (t1, t2);
  else
    return main_odr_variant (t1) == main_odr_variant (t2);
}

/* Compare types T1 and T2 and return true if they are
   equivalent.  */

inline bool
odr_hasher::equal (const value_type *t1, const compare_type *ct2)
{
  tree t2 = const_cast <tree> (ct2);

  gcc_checking_assert (main_odr_variant (t2) == t2);
  if (t1->type == t2)
    return true;
  if (!in_lto_p)
    return false;
  return types_same_for_odr (t1->type, t2);
}

/* Free ODR type V.  */

inline void
odr_hasher::remove (value_type *v)
{
  v->bases.release ();
  v->derived_types.release ();
  if (v->types_set)
    delete v->types_set;
  ggc_free (v);
}

/* ODR type hash used to lookup ODR type based on tree type node.  */

typedef hash_table<odr_hasher> odr_hash_type;
static odr_hash_type *odr_hash;

/* ODR types are also stored into ODR_TYPE vector to allow consistent
   walking.  Bases appear before derived types.  Vector is garbage collected
   so we won't end up visiting empty types.  */

static GTY(()) vec <odr_type, va_gc> *odr_types_ptr;
#define odr_types (*odr_types_ptr)

/* Set TYPE_BINFO of TYPE and its variants to BINFO.  */
void
set_type_binfo (tree type, tree binfo)
{
  for (; type; type = TYPE_NEXT_VARIANT (type))
    if (COMPLETE_TYPE_P (type))
      TYPE_BINFO (type) = binfo;
    else
      gcc_assert (!TYPE_BINFO (type));
}

/* Compare T2 and T2 based on name or structure.  */

static bool
odr_subtypes_equivalent_p (tree t1, tree t2, hash_set<type_pair,pair_traits> *visited)
{
  bool an1, an2;

  /* This can happen in incomplete types that should be handled earlier.  */
  gcc_assert (t1 && t2);

  t1 = main_odr_variant (t1);
  t2 = main_odr_variant (t2);
  if (t1 == t2)
    return true;

  /* Anonymous namespace types must match exactly.  */
  an1 = type_in_anonymous_namespace_p (t1);
  an2 = type_in_anonymous_namespace_p (t2);
  if (an1 != an2 || an1)
    return false;

  /* For ODR types be sure to compare their names.
     To support -wno-odr-type-merging we allow one type to be non-ODR
     and other ODR even though it is a violation.  */
  if (types_odr_comparable (t1, t2))
    {
      if (!types_same_for_odr (t1, t2))
        return false;
      /* Limit recursion: If subtypes are ODR types and we know
         that they are same, be happy.  */
      if (!get_odr_type (t1, true)->odr_violated)
        return true;
    }

  /* Component types, builtins and possibly vioalting ODR types
     have to be compared structurally.  */
  if (TREE_CODE (t1) != TREE_CODE (t2))
    return false;
  if ((TYPE_NAME (t1) == NULL_TREE) != (TYPE_NAME (t2) == NULL_TREE))
    return false;
  if (TYPE_NAME (t1) && DECL_NAME (TYPE_NAME (t1)) != DECL_NAME (TYPE_NAME (t2)))
    return false;

  type_pair pair={t1,t2};
  if (TYPE_UID (t1) > TYPE_UID (t2))
    {
      pair.first = t2;
      pair.second = t1;
    }
  if (visited->add (pair))
    return true;
  return odr_types_equivalent_p (t1, t2, false, NULL, visited);
}

/* Compare two virtual tables, PREVAILING and VTABLE and output ODR
   violation warings.  */

void
compare_virtual_tables (varpool_node *prevailing, varpool_node *vtable)
{
  int n1, n2;
  if (DECL_VIRTUAL_P (prevailing->decl) != DECL_VIRTUAL_P (vtable->decl))
    {
      odr_violation_reported = true;
      if (DECL_VIRTUAL_P (prevailing->decl))
	{
	  varpool_node *tmp = prevailing;
	  prevailing = vtable;
	  vtable = tmp;
	}
      if (warning_at (DECL_SOURCE_LOCATION (TYPE_NAME (DECL_CONTEXT (vtable->decl))),
		      OPT_Wodr,
		      "virtual table of type %qD violates one definition rule",
		      DECL_CONTEXT (vtable->decl)))
	inform (DECL_SOURCE_LOCATION (prevailing->decl),
		"variable of same assembler name as the virtual table is "
		"defined in another translation unit");
      return;
    }
  if (!prevailing->definition || !vtable->definition)
    return;
  for (n1 = 0, n2 = 0; true; n1++, n2++)
    {
      struct ipa_ref *ref1, *ref2;
      bool end1, end2;
      end1 = !prevailing->iterate_reference (n1, ref1);
      end2 = !vtable->iterate_reference (n2, ref2);
      if (end1 && end2)
	return;
      if (!end1 && !end2
	  && DECL_ASSEMBLER_NAME (ref1->referred->decl)
	     != DECL_ASSEMBLER_NAME (ref2->referred->decl)
	  && !n2
	  && !DECL_VIRTUAL_P (ref2->referred->decl)
	  && DECL_VIRTUAL_P (ref1->referred->decl))
	{
	  if (warning_at (DECL_SOURCE_LOCATION (TYPE_NAME (DECL_CONTEXT (vtable->decl))), 0,
			  "virtual table of type %qD contains RTTI information",
			  DECL_CONTEXT (vtable->decl)))
	    {
	      inform (DECL_SOURCE_LOCATION (TYPE_NAME (DECL_CONTEXT (prevailing->decl))),
		      "but is prevailed by one without from other translation unit");
	      inform (DECL_SOURCE_LOCATION (TYPE_NAME (DECL_CONTEXT (prevailing->decl))),
		      "RTTI will not work on this type");
	    }
	  n2++;
          end2 = !vtable->iterate_reference (n2, ref2);
	}
      if (!end1 && !end2
	  && DECL_ASSEMBLER_NAME (ref1->referred->decl)
	     != DECL_ASSEMBLER_NAME (ref2->referred->decl)
	  && !n1
	  && !DECL_VIRTUAL_P (ref1->referred->decl)
	  && DECL_VIRTUAL_P (ref2->referred->decl))
	{
	  n1++;
          end1 = !vtable->iterate_reference (n1, ref1);
	}
      if (end1 || end2)
	{
	  if (end1)
	    {
	      varpool_node *tmp = prevailing;
	      prevailing = vtable;
	      vtable = tmp;
	      ref1 = ref2;
	    }
	  if (warning_at (DECL_SOURCE_LOCATION
			    (TYPE_NAME (DECL_CONTEXT (vtable->decl))), 0,
			  "virtual table of type %qD violates "
			  "one definition rule",
			  DECL_CONTEXT (vtable->decl)))
	    {
	      inform (DECL_SOURCE_LOCATION
		       (TYPE_NAME (DECL_CONTEXT (prevailing->decl))),
		      "the conflicting type defined in another translation "
		      "unit");
	      inform (DECL_SOURCE_LOCATION
		        (TYPE_NAME (DECL_CONTEXT (ref1->referring->decl))),
		      "contains additional virtual method %qD",
		      ref1->referred->decl);
	    }
	  return;
	}
      if (DECL_ASSEMBLER_NAME (ref1->referred->decl)
	  != DECL_ASSEMBLER_NAME (ref2->referred->decl))
	{
	  if (warning_at (DECL_SOURCE_LOCATION
			    (TYPE_NAME (DECL_CONTEXT (vtable->decl))), 0,
			  "virtual table of type %qD violates "
			  "one definition rule  ",
			  DECL_CONTEXT (vtable->decl)))
	    {
	      inform (DECL_SOURCE_LOCATION 
			(TYPE_NAME (DECL_CONTEXT (prevailing->decl))),
		      "the conflicting type defined in another translation "
		      "unit");
	      inform (DECL_SOURCE_LOCATION (ref1->referred->decl),
		      "virtual method %qD", ref1->referred->decl);
	      inform (DECL_SOURCE_LOCATION (ref2->referred->decl),
		      "ought to match virtual method %qD but does not",
		      ref2->referred->decl);
	      return;
	    }
	}
    }
}

/* Output ODR violation warning about T1 and T2 with REASON.
   Display location of ST1 and ST2 if REASON speaks about field or
   method of the type.
   If WARN is false, do nothing. Set WARNED if warning was indeed
   output.  */

void
warn_odr (tree t1, tree t2, tree st1, tree st2,
	  bool warn, bool *warned, const char *reason)
{
  tree decl2 = TYPE_NAME (t2);

  if (!warn)
    return;
  if (!warning_at (DECL_SOURCE_LOCATION (TYPE_NAME (t1)), OPT_Wodr,
		   "type %qT violates one definition rule",
		   t1))
    return;
  if (!st1 && !st2)
    ;
  /* For FIELD_DECL support also case where one of fields is
     NULL - this is used when the structures have mismatching number of
     elements.  */
  else if (!st1 || TREE_CODE (st1) == FIELD_DECL)
    {
      inform (DECL_SOURCE_LOCATION (decl2),
	      "a different type is defined in another translation unit");
      if (!st1)
	{
	  st1 = st2;
	  st2 = NULL;
	}
      inform (DECL_SOURCE_LOCATION (st1),
	      "the first difference of corresponding definitions is field %qD",
	      st1);
      if (st2)
        decl2 = st2;
    }
  else if (TREE_CODE (st1) == FUNCTION_DECL)
    {
      inform (DECL_SOURCE_LOCATION (decl2),
	      "a different type is defined in another translation unit");
      inform (DECL_SOURCE_LOCATION (st1),
	      "the first difference of corresponding definitions is method %qD",
	      st1);
      decl2 = st2;
    }
  else
    return;
  inform (DECL_SOURCE_LOCATION (decl2), reason);

  if (warned)
    *warned = true;
}

/* We already warned about ODR mismatch.  T1 and T2 ought to be equivalent
   because they are used on same place in ODR matching types.
   They are not; inform the user.  */

void
warn_types_mismatch (tree t1, tree t2)
{
  if (!TYPE_NAME (t1) || !TYPE_NAME (t2))
    return;
  /* In Firefox it is a common bug to have same types but in
     different namespaces.  Be a bit more informative on
     this.  */
  if (TYPE_CONTEXT (t1) && TYPE_CONTEXT (t2)
      && (((TREE_CODE (TYPE_CONTEXT (t1)) == NAMESPACE_DECL)
	    != (TREE_CODE (TYPE_CONTEXT (t2)) == NAMESPACE_DECL))
	   || (TREE_CODE (TYPE_CONTEXT (t1)) == NAMESPACE_DECL
	       && (DECL_NAME (TYPE_CONTEXT (t1)) !=
		   DECL_NAME (TYPE_CONTEXT (t2))))))
    inform (DECL_SOURCE_LOCATION (TYPE_NAME (t1)),
	    "type %qT should match type %qT but is defined "
	    "in different namespace  ",
	    t1, t2);
  else
    inform (DECL_SOURCE_LOCATION (TYPE_NAME (t1)),
	    "type %qT should match type %qT",
	    t1, t2);
  inform (DECL_SOURCE_LOCATION (TYPE_NAME (t2)),
	  "the incompatible type is defined here");
}

/* Compare T1 and T2, report ODR violations if WARN is true and set
   WARNED to true if anything is reported.  Return true if types match.
   If true is returned, the types are also compatible in the sense of
   gimple_canonical_types_compatible_p.  */

static bool
odr_types_equivalent_p (tree t1, tree t2, bool warn, bool *warned, hash_set<type_pair,pair_traits> *visited)
{
  /* Check first for the obvious case of pointer identity.  */
  if (t1 == t2)
    return true;
  gcc_assert (!type_in_anonymous_namespace_p (t1));
  gcc_assert (!type_in_anonymous_namespace_p (t2));

  /* Can't be the same type if the types don't have the same code.  */
  if (TREE_CODE (t1) != TREE_CODE (t2))
    {
      warn_odr (t1, t2, NULL, NULL, warn, warned,
	        G_("a different type is defined in another translation unit"));
      return false;
    }

  if (TYPE_QUALS (t1) != TYPE_QUALS (t2))
    {
      warn_odr (t1, t2, NULL, NULL, warn, warned,
	        G_("a type with different qualifiers is defined in another "
		   "translation unit"));
      return false;
    }

  if (comp_type_attributes (t1, t2) != 1)
    {
      warn_odr (t1, t2, NULL, NULL, warn, warned,
	        G_("a type with attributes "
		   "is defined in another translation unit"));
      return false;
    }

  if (TREE_CODE (t1) == ENUMERAL_TYPE)
    {
      tree v1, v2;
      for (v1 = TYPE_VALUES (t1), v2 = TYPE_VALUES (t2);
	   v1 && v2 ; v1 = TREE_CHAIN (v1), v2 = TREE_CHAIN (v2))
	{
	  if (TREE_PURPOSE (v1) != TREE_PURPOSE (v2))
	    {
	      warn_odr (t1, t2, NULL, NULL, warn, warned,
			G_("an enum with different value name"
			   " is defined in another translation unit"));
	      return false;
	    }
	  if (TREE_VALUE (v1) != TREE_VALUE (v2)
	      && !operand_equal_p (DECL_INITIAL (TREE_VALUE (v1)),
				   DECL_INITIAL (TREE_VALUE (v2)), 0))
	    {
	      warn_odr (t1, t2, NULL, NULL, warn, warned,
			G_("an enum with different values is defined"
			   " in another translation unit"));
	      return false;
	    }
	}
      if (v1 || v2)
	{
	  warn_odr (t1, t2, NULL, NULL, warn, warned,
		    G_("an enum with mismatching number of values "
		       "is defined in another translation unit"));
	  return false;
	}
    }

  /* Non-aggregate types can be handled cheaply.  */
  if (INTEGRAL_TYPE_P (t1)
      || SCALAR_FLOAT_TYPE_P (t1)
      || FIXED_POINT_TYPE_P (t1)
      || TREE_CODE (t1) == VECTOR_TYPE
      || TREE_CODE (t1) == COMPLEX_TYPE
      || TREE_CODE (t1) == OFFSET_TYPE
      || POINTER_TYPE_P (t1))
    {
      if (TYPE_PRECISION (t1) != TYPE_PRECISION (t2))
	{
	  warn_odr (t1, t2, NULL, NULL, warn, warned,
		    G_("a type with different precision is defined "
		       "in another translation unit"));
	  return false;
	}
      if (TYPE_UNSIGNED (t1) != TYPE_UNSIGNED (t2))
	{
	  warn_odr (t1, t2, NULL, NULL, warn, warned,
		    G_("a type with different signedness is defined "
		       "in another translation unit"));
	  return false;
	}

      if (TREE_CODE (t1) == INTEGER_TYPE
	  && TYPE_STRING_FLAG (t1) != TYPE_STRING_FLAG (t2))
	{
	  /* char WRT uint_8?  */
	  warn_odr (t1, t2, NULL, NULL, warn, warned,
		    G_("a different type is defined in another "
		       "translation unit"));
	  return false;
	}

      /* For canonical type comparisons we do not want to build SCCs
	 so we cannot compare pointed-to types.  But we can, for now,
	 require the same pointed-to type kind and match what
	 useless_type_conversion_p would do.  */
      if (POINTER_TYPE_P (t1))
	{
	  if (TYPE_ADDR_SPACE (TREE_TYPE (t1))
	      != TYPE_ADDR_SPACE (TREE_TYPE (t2)))
	    {
	      warn_odr (t1, t2, NULL, NULL, warn, warned,
			G_("it is defined as a pointer in different address "
			   "space in another translation unit"));
	      return false;
	    }

	  if (!odr_subtypes_equivalent_p (TREE_TYPE (t1), TREE_TYPE (t2), visited))
	    {
	      warn_odr (t1, t2, NULL, NULL, warn, warned,
			G_("it is defined as a pointer to different type "
			   "in another translation unit"));
	      if (warn && warned)
	        warn_types_mismatch (TREE_TYPE (t1), TREE_TYPE (t2));
	      return false;
	    }
	}

      if ((TREE_CODE (t1) == VECTOR_TYPE || TREE_CODE (t1) == COMPLEX_TYPE)
	  && !odr_subtypes_equivalent_p (TREE_TYPE (t1), TREE_TYPE (t2), visited))
	{
	  /* Probably specific enough.  */
	  warn_odr (t1, t2, NULL, NULL, warn, warned,
		    G_("a different type is defined "
		       "in another translation unit"));
	  if (warn && warned)
	    warn_types_mismatch (TREE_TYPE (t1), TREE_TYPE (t2));
	  return false;
	}
    }
  /* Do type-specific comparisons.  */
  else switch (TREE_CODE (t1))
    {
    case ARRAY_TYPE:
      {
	/* Array types are the same if the element types are the same and
	   the number of elements are the same.  */
	if (!odr_subtypes_equivalent_p (TREE_TYPE (t1), TREE_TYPE (t2), visited))
	  {
	    warn_odr (t1, t2, NULL, NULL, warn, warned,
		      G_("a different type is defined in another "
			 "translation unit"));
	    if (warn && warned)
	      warn_types_mismatch (TREE_TYPE (t1), TREE_TYPE (t2));
	  }
	gcc_assert (TYPE_STRING_FLAG (t1) == TYPE_STRING_FLAG (t2));
	gcc_assert (TYPE_NONALIASED_COMPONENT (t1)
		    == TYPE_NONALIASED_COMPONENT (t2));

	tree i1 = TYPE_DOMAIN (t1);
	tree i2 = TYPE_DOMAIN (t2);

	/* For an incomplete external array, the type domain can be
	   NULL_TREE.  Check this condition also.  */
	if (i1 == NULL_TREE || i2 == NULL_TREE)
	  return true;

	tree min1 = TYPE_MIN_VALUE (i1);
	tree min2 = TYPE_MIN_VALUE (i2);
	tree max1 = TYPE_MAX_VALUE (i1);
	tree max2 = TYPE_MAX_VALUE (i2);

	/* In C++, minimums should be always 0.  */
	gcc_assert (min1 == min2);
	if (!operand_equal_p (max1, max2, 0))
	  {
	    warn_odr (t1, t2, NULL, NULL, warn, warned,
		      G_("an array of different size is defined "
			 "in another translation unit"));
	    return false;
	  }
      }
    break;

    case METHOD_TYPE:
    case FUNCTION_TYPE:
      /* Function types are the same if the return type and arguments types
	 are the same.  */
      if (!odr_subtypes_equivalent_p (TREE_TYPE (t1), TREE_TYPE (t2), visited))
	{
	  warn_odr (t1, t2, NULL, NULL, warn, warned,
		    G_("has different return value "
		       "in another translation unit"));
	  if (warn && warned)
	    warn_types_mismatch (TREE_TYPE (t1), TREE_TYPE (t2));
	  return false;
	}

      if (TYPE_ARG_TYPES (t1) == TYPE_ARG_TYPES (t2))
	return true;
      else
	{
	  tree parms1, parms2;

	  for (parms1 = TYPE_ARG_TYPES (t1), parms2 = TYPE_ARG_TYPES (t2);
	       parms1 && parms2;
	       parms1 = TREE_CHAIN (parms1), parms2 = TREE_CHAIN (parms2))
	    {
	      if (!odr_subtypes_equivalent_p
		     (TREE_VALUE (parms1), TREE_VALUE (parms2), visited))
		{
		  warn_odr (t1, t2, NULL, NULL, warn, warned,
			    G_("has different parameters in another "
			       "translation unit"));
		  if (warn && warned)
		    warn_types_mismatch (TREE_VALUE (parms1),
					 TREE_VALUE (parms2));
		  return false;
		}
	    }

	  if (parms1 || parms2)
	    {
	      warn_odr (t1, t2, NULL, NULL, warn, warned,
			G_("has different parameters "
			   "in another translation unit"));
	      return false;
	    }

	  return true;
	}

    case RECORD_TYPE:
    case UNION_TYPE:
    case QUAL_UNION_TYPE:
      {
	tree f1, f2;

	/* For aggregate types, all the fields must be the same.  */
	if (COMPLETE_TYPE_P (t1) && COMPLETE_TYPE_P (t2))
	  {
	    for (f1 = TYPE_FIELDS (t1), f2 = TYPE_FIELDS (t2);
		 f1 || f2;
		 f1 = TREE_CHAIN (f1), f2 = TREE_CHAIN (f2))
	      {
		/* Skip non-fields.  */
		while (f1 && TREE_CODE (f1) != FIELD_DECL)
		  f1 = TREE_CHAIN (f1);
		while (f2 && TREE_CODE (f2) != FIELD_DECL)
		  f2 = TREE_CHAIN (f2);
		if (!f1 || !f2)
		  break;
		if (DECL_ARTIFICIAL (f1) != DECL_ARTIFICIAL (f2))
		  break;
		if (DECL_NAME (f1) != DECL_NAME (f2)
		    && !DECL_ARTIFICIAL (f1))
		  {
		    warn_odr (t1, t2, f1, f2, warn, warned,
			      G_("a field with different name is defined "
				 "in another translation unit"));
		    return false;
		  }
		if (!odr_subtypes_equivalent_p (TREE_TYPE (f1), TREE_TYPE (f2), visited))
		  {
		    /* Do not warn about artificial fields and just go into generic
		       field mismatch warning.  */
		    if (DECL_ARTIFICIAL (f1))
		      break;

		    warn_odr (t1, t2, f1, f2, warn, warned,
			      G_("a field of same name but different type "
				 "is defined in another translation unit"));
		    if (warn && warned)
		      warn_types_mismatch (TREE_TYPE (f1), TREE_TYPE (f2));
		    return false;
		  }
		if (!gimple_compare_field_offset (f1, f2))
		  {
		    /* Do not warn about artificial fields and just go into generic
		       field mismatch warning.  */
		    if (DECL_ARTIFICIAL (f1))
		      break;
		    warn_odr (t1, t2, t1, t2, warn, warned,
			      G_("fields has different layout "
				 "in another translation unit"));
		    return false;
		  }
		gcc_assert (DECL_NONADDRESSABLE_P (f1)
			    == DECL_NONADDRESSABLE_P (f2));
	      }

	    /* If one aggregate has more fields than the other, they
	       are not the same.  */
	    if (f1 || f2)
	      {
		if (f1 && DECL_ARTIFICIAL (f1))
		  f1 = NULL;
		if (f2 && DECL_ARTIFICIAL (f2))
		  f2 = NULL;
		if (f1 || f2)
		  warn_odr (t1, t2, f1, f2, warn, warned,
			    G_("a type with different number of fields "
			       "is defined in another translation unit"));
		/* Ideally we should never get this generic message.  */
		else
		  warn_odr (t1, t2, f1, f2, warn, warned,
			    G_("a type with different memory representation "
			       "is defined in another translation unit"));
		
		return false;
	      }
	    if ((TYPE_MAIN_VARIANT (t1) == t1 || TYPE_MAIN_VARIANT (t2) == t2)
		&& (TYPE_METHODS (TYPE_MAIN_VARIANT (t1))
		    != TYPE_METHODS (TYPE_MAIN_VARIANT (t2))))
	      {
		for (f1 = TYPE_METHODS (TYPE_MAIN_VARIANT (t1)),
		     f2 = TYPE_METHODS (TYPE_MAIN_VARIANT (t2));
		     f1 && f2 ; f1 = DECL_CHAIN (f1), f2 = DECL_CHAIN (f2))
		  {
		    if (DECL_ASSEMBLER_NAME (f1) != DECL_ASSEMBLER_NAME (f2))
		      {
			warn_odr (t1, t2, f1, f2, warn, warned,
				  G_("a different method of same type "
				     "is defined in another translation unit"));
			return false;
		      }
		    if (DECL_VIRTUAL_P (f1) != DECL_VIRTUAL_P (f2))
		      {
			warn_odr (t1, t2, f1, f2, warn, warned,
				  G_("s definition that differs by virtual "
				     "keyword in another translation unit"));
			return false;
		      }
		    if (DECL_VINDEX (f1) != DECL_VINDEX (f2))
		      {
			warn_odr (t1, t2, f1, f2, warn, warned,
				  G_("virtual table layout differs in another "
				     "translation unit"));
			return false;
		      }
		    if (odr_subtypes_equivalent_p (TREE_TYPE (f1), TREE_TYPE (f2), visited))
		      {
			warn_odr (t1, t2, f1, f2, warn, warned,
				  G_("method with incompatible type is defined "
				     "in another translation unit"));
			return false;
		      }
		  }
		if (f1 || f2)
		  {
		    warn_odr (t1, t2, NULL, NULL, warn, warned,
			      G_("a type with different number of methods "
				 "is defined in another translation unit"));
		    return false;
		  }
	      }
	  }
	break;
      }
    case VOID_TYPE:
      break;

    default:
      debug_tree (t1);
      gcc_unreachable ();
    }

  /* Those are better to come last as they are utterly uninformative.  */
  if (TYPE_SIZE (t1) && TYPE_SIZE (t2)
      && !operand_equal_p (TYPE_SIZE (t1), TYPE_SIZE (t2), 0))
    {
      warn_odr (t1, t2, NULL, NULL, warn, warned,
		G_("a type with different size "
		   "is defined in another translation unit"));
      return false;
    }
  if (COMPLETE_TYPE_P (t1) && COMPLETE_TYPE_P (t2)
      && TYPE_ALIGN (t1) != TYPE_ALIGN (t2))
    {
      warn_odr (t1, t2, NULL, NULL, warn, warned,
		G_("a type with different alignment "
		   "is defined in another translation unit"));
      return false;
    }
  gcc_assert (!TYPE_SIZE_UNIT (t1) || !TYPE_SIZE_UNIT (t2)
	      || operand_equal_p (TYPE_SIZE_UNIT (t1),
				  TYPE_SIZE_UNIT (t2), 0));
  return true;
}

/* TYPE is equivalent to VAL by ODR, but its tree representation differs
   from VAL->type.  This may happen in LTO where tree merging did not merge
   all variants of the same type.  It may or may not mean the ODR violation.
   Add it to the list of duplicates and warn on some violations.  */

static bool
add_type_duplicate (odr_type val, tree type)
{
  bool build_bases = false;
  if (!val->types_set)
    val->types_set = new hash_set<tree>;

  /* Always prefer complete type to be the leader.  */
  if (!COMPLETE_TYPE_P (val->type)
      && COMPLETE_TYPE_P (type))
    {
      tree tmp = type;

      build_bases = true;
      type = val->type;
      val->type = tmp;
    }

  /* See if this duplicate is new.  */
  if (!val->types_set->add (type))
    {
      bool merge = true;
      bool base_mismatch = false;
      unsigned int i,j;
      bool warned = false;
      hash_set<type_pair,pair_traits> visited;

      gcc_assert (in_lto_p);
      vec_safe_push (val->types, type);

      /* First we compare memory layout.  */
      if (!odr_types_equivalent_p (val->type, type, !flag_ltrans && !val->odr_violated,
				   &warned, &visited))
	{
	  merge = false;
	  odr_violation_reported = true;
	  val->odr_violated = true;
	  if (symtab->dump_file)
	    {
	      fprintf (symtab->dump_file, "ODR violation\n");
	    
	      print_node (symtab->dump_file, "", val->type, 0);
	      putc ('\n',symtab->dump_file);
	      print_node (symtab->dump_file, "", type, 0);
	      putc ('\n',symtab->dump_file);
	    }
	}

      /* Next sanity check that bases are the same.  If not, we will end
	 up producing wrong answers.  */
      if (COMPLETE_TYPE_P (type) && COMPLETE_TYPE_P (val->type)
	  && TREE_CODE (val->type) == RECORD_TYPE
	  && TREE_CODE (type) == RECORD_TYPE
	  && TYPE_BINFO (val->type) && TYPE_BINFO (type))
	{
	  for (j = 0, i = 0; i < BINFO_N_BASE_BINFOS (TYPE_BINFO (type)); i++)
	    if (polymorphic_type_binfo_p (BINFO_BASE_BINFO (TYPE_BINFO (type), i)))
	      {
		odr_type base = get_odr_type
				   (BINFO_TYPE
				      (BINFO_BASE_BINFO (TYPE_BINFO (type),
							 i)),
				    true);
		if (val->bases.length () <= j || val->bases[j] != base)
		  base_mismatch = true;
		j++;
	      }
	  if (base_mismatch)
	    {
	      merge = false;
	      odr_violation_reported = true;

	      if (!warned && !val->odr_violated)
		warn_odr (type, val->type, NULL, NULL, !warned, &warned,
			  "a type with the same name but different bases is "
			  "defined in another translation unit");
	      val->odr_violated = true;
	      if (symtab->dump_file)
		{
		  fprintf (symtab->dump_file, "ODR bse violation or merging bug?\n");
		
		  print_node (symtab->dump_file, "", val->type, 0);
		  putc ('\n',symtab->dump_file);
		  print_node (symtab->dump_file, "", type, 0);
		  putc ('\n',symtab->dump_file);
		}
	    }
	}

      /* Regularize things a little.  During LTO same types may come with
	 different BINFOs.  Either because their virtual table was
	 not merged by tree merging and only later at decl merging or
	 because one type comes with external vtable, while other
	 with internal.  We want to merge equivalent binfos to conserve
	 memory and streaming overhead.

	 The external vtables are more harmful: they contain references
	 to external declarations of methods that may be defined in the
	 merged LTO unit.  For this reason we absolutely need to remove
	 them and replace by internal variants. Not doing so will lead
         to incomplete answers from possible_polymorphic_call_targets.

	 FIXME: disable for now; because ODR types are now build during
	 streaming in, the variants do not need to be linked to the type,
	 yet.  We need to do the merging in cleanup pass to be implemented
	 soon.  */
      if (!flag_ltrans && merge
	  && 0
	  && TREE_CODE (val->type) == RECORD_TYPE
	  && TREE_CODE (type) == RECORD_TYPE
	  && TYPE_BINFO (val->type) && TYPE_BINFO (type)
	  && TYPE_MAIN_VARIANT (type) == type
	  && TYPE_MAIN_VARIANT (val->type) == val->type
	  && BINFO_VTABLE (TYPE_BINFO (val->type))
	  && BINFO_VTABLE (TYPE_BINFO (type)))
	{
	  tree master_binfo = TYPE_BINFO (val->type);
	  tree v1 = BINFO_VTABLE (master_binfo);
	  tree v2 = BINFO_VTABLE (TYPE_BINFO (type));

	  if (TREE_CODE (v1) == POINTER_PLUS_EXPR)
	    {
	      gcc_assert (TREE_CODE (v2) == POINTER_PLUS_EXPR
			  && operand_equal_p (TREE_OPERAND (v1, 1),
					      TREE_OPERAND (v2, 1), 0));
	      v1 = TREE_OPERAND (TREE_OPERAND (v1, 0), 0);
	      v2 = TREE_OPERAND (TREE_OPERAND (v2, 0), 0);
	    }
	  gcc_assert (DECL_ASSEMBLER_NAME (v1)
		      == DECL_ASSEMBLER_NAME (v2));

	  if (DECL_EXTERNAL (v1) && !DECL_EXTERNAL (v2))
	    {
	      unsigned int i;

	      set_type_binfo (val->type, TYPE_BINFO (type));
	      for (i = 0; i < val->types->length (); i++)
		{
		  if (TYPE_BINFO ((*val->types)[i])
		      == master_binfo)
		    set_type_binfo ((*val->types)[i], TYPE_BINFO (type));
		}
	      BINFO_TYPE (TYPE_BINFO (type)) = val->type;
	    }
	  else
	    set_type_binfo (type, master_binfo);
	}
    }
  return build_bases;
}

/* Get ODR type hash entry for TYPE.  If INSERT is true, create
   possibly new entry.  */

odr_type
get_odr_type (tree type, bool insert)
{
  odr_type_d **slot;
  odr_type val;
  hashval_t hash;
  bool build_bases = false;
  bool insert_to_odr_array = false;
  int base_id = -1;

  type = main_odr_variant (type);

  hash = hash_type_name (type);
  slot = odr_hash->find_slot_with_hash (type, hash,
					insert ? INSERT : NO_INSERT);
  if (!slot)
    return NULL;

  /* See if we already have entry for type.  */
  if (*slot)
    {
      val = *slot;

      /* With LTO we need to support multiple tree representation of
	 the same ODR type.  */
      if (val->type != type)
        build_bases = add_type_duplicate (val, type);
    }
  else
    {
      val = ggc_cleared_alloc<odr_type_d> ();
      val->type = type;
      val->bases = vNULL;
      val->derived_types = vNULL;
      val->anonymous_namespace = type_in_anonymous_namespace_p (type);
      build_bases = COMPLETE_TYPE_P (val->type);
      insert_to_odr_array = true;
    }

  if (build_bases && TREE_CODE (type) == RECORD_TYPE && TYPE_BINFO (type)
      && type == TYPE_MAIN_VARIANT (type))
    {
      tree binfo = TYPE_BINFO (type);
      unsigned int i;

      gcc_assert (BINFO_TYPE (TYPE_BINFO (val->type)) = type);
  
      val->all_derivations_known = type_all_derivations_known_p (type);
      *slot = val;
      for (i = 0; i < BINFO_N_BASE_BINFOS (binfo); i++)
	/* For now record only polymorphic types. other are
	   pointless for devirtualization and we can not precisely
	   determine ODR equivalency of these during LTO.  */
	if (polymorphic_type_binfo_p (BINFO_BASE_BINFO (binfo, i)))
	  {
	    odr_type base = get_odr_type (BINFO_TYPE (BINFO_BASE_BINFO (binfo,
									i)),
					  true);
	    gcc_assert (TYPE_MAIN_VARIANT (base->type) == base->type);
	    base->derived_types.safe_push (val);
	    val->bases.safe_push (base);
	    if (base->id > base_id)
	      base_id = base->id;
	  }
      }
  /* Ensure that type always appears after bases.  */
  if (insert_to_odr_array)
    {
      if (odr_types_ptr)
        val->id = odr_types.length ();
      vec_safe_push (odr_types_ptr, val);
    }
  else if (base_id > val->id)
    {
      odr_types[val->id] = 0;
      /* Be sure we did not recorded any derived types; these may need
	 renumbering too.  */
      gcc_assert (val->derived_types.length() == 0);
      if (odr_types_ptr)
	val->id = odr_types.length ();
      vec_safe_push (odr_types_ptr, val);
    }
  return val;
}

/* Add TYPE od ODR type hash.  */

void
register_odr_type (tree type)
{
  if (!odr_hash)
    odr_hash = new odr_hash_type (23);
  /* Arrange things to be nicer and insert main variants first.  */
  if (odr_type_p (TYPE_MAIN_VARIANT (type)))
    get_odr_type (TYPE_MAIN_VARIANT (type), true);
  if (TYPE_MAIN_VARIANT (type) != type)
    get_odr_type (type, true);
}

/* Return true if type is known to have no derivations.  */

bool
type_known_to_have_no_deriavations_p (tree t)
{
  return (type_all_derivations_known_p (t)
	  && (TYPE_FINAL_P (t)
	      || (odr_hash
		  && !get_odr_type (t, true)->derived_types.length())));
}

/* Dump ODR type T and all its derrived type.  INDENT specify indentation for
   recusive printing.  */

static void
dump_odr_type (FILE *f, odr_type t, int indent=0)
{
  unsigned int i;
  fprintf (f, "%*s type %i: ", indent * 2, "", t->id);
  print_generic_expr (f, t->type, TDF_SLIM);
  fprintf (f, "%s", t->anonymous_namespace ? " (anonymous namespace)":"");
  fprintf (f, "%s\n", t->all_derivations_known ? " (derivations known)":"");
  if (TYPE_NAME (t->type))
    {
      fprintf (f, "%*s defined at: %s:%i\n", indent * 2, "",
	       DECL_SOURCE_FILE (TYPE_NAME (t->type)),
	       DECL_SOURCE_LINE (TYPE_NAME (t->type)));
    }
  if (t->bases.length ())
    {
      fprintf (f, "%*s base odr type ids: ", indent * 2, "");
      for (i = 0; i < t->bases.length (); i++)
	fprintf (f, " %i", t->bases[i]->id);
      fprintf (f, "\n");
    }
  if (t->derived_types.length ())
    {
      fprintf (f, "%*s derived types:\n", indent * 2, "");
      for (i = 0; i < t->derived_types.length (); i++)
        dump_odr_type (f, t->derived_types[i], indent + 1);
    }
  fprintf (f, "\n");
}

/* Dump the type inheritance graph.  */

static void
dump_type_inheritance_graph (FILE *f)
{
  unsigned int i;
  if (!odr_types_ptr)
    return;
  fprintf (f, "\n\nType inheritance graph:\n");
  for (i = 0; i < odr_types.length (); i++)
    {
      if (odr_types[i] && odr_types[i]->bases.length () == 0)
	dump_odr_type (f, odr_types[i]);
    }
  for (i = 0; i < odr_types.length (); i++)
    {
      if (odr_types[i] && odr_types[i]->types && odr_types[i]->types->length ())
	{
	  unsigned int j;
	  fprintf (f, "Duplicate tree types for odr type %i\n", i);
	  print_node (f, "", odr_types[i]->type, 0);
	  for (j = 0; j < odr_types[i]->types->length (); j++)
	    {
	      tree t;
	      fprintf (f, "duplicate #%i\n", j);
	      print_node (f, "", (*odr_types[i]->types)[j], 0);
	      t = (*odr_types[i]->types)[j];
	      while (TYPE_P (t) && TYPE_CONTEXT (t))
		{
		  t = TYPE_CONTEXT (t);
	          print_node (f, "", t, 0);
		}
	      putc ('\n',f);
	    }
	}
    }
}

/* Given method type T, return type of class it belongs to.
   Lookup this pointer and get its type.    */

tree
method_class_type (const_tree t)
{
  tree first_parm_type = TREE_VALUE (TYPE_ARG_TYPES (t));
  gcc_assert (TREE_CODE (t) == METHOD_TYPE);

  return TREE_TYPE (first_parm_type);
}

/* Initialize IPA devirt and build inheritance tree graph.  */

void
build_type_inheritance_graph (void)
{
  struct symtab_node *n;
  FILE *inheritance_dump_file;
  int flags;

  if (odr_hash)
    return;
  timevar_push (TV_IPA_INHERITANCE);
  inheritance_dump_file = dump_begin (TDI_inheritance, &flags);
  odr_hash = new odr_hash_type (23);

  /* We reconstruct the graph starting of types of all methods seen in the
     the unit.  */
  FOR_EACH_SYMBOL (n)
    if (is_a <cgraph_node *> (n)
	&& DECL_VIRTUAL_P (n->decl)
	&& n->real_symbol_p ())
      get_odr_type (TYPE_MAIN_VARIANT (method_class_type (TREE_TYPE (n->decl))),
		    true);

    /* Look also for virtual tables of types that do not define any methods.
 
       We need it in a case where class B has virtual base of class A
       re-defining its virtual method and there is class C with no virtual
       methods with B as virtual base.

       Here we output B's virtual method in two variant - for non-virtual
       and virtual inheritance.  B's virtual table has non-virtual version,
       while C's has virtual.

       For this reason we need to know about C in order to include both
       variants of B.  More correctly, record_target_from_binfo should
       add both variants of the method when walking B, but we have no
       link in between them.

       We rely on fact that either the method is exported and thus we
       assume it is called externally or C is in anonymous namespace and
       thus we will see the vtable.  */

    else if (is_a <varpool_node *> (n)
	     && DECL_VIRTUAL_P (n->decl)
	     && TREE_CODE (DECL_CONTEXT (n->decl)) == RECORD_TYPE
	     && TYPE_BINFO (DECL_CONTEXT (n->decl))
	     && polymorphic_type_binfo_p (TYPE_BINFO (DECL_CONTEXT (n->decl))))
      get_odr_type (TYPE_MAIN_VARIANT (DECL_CONTEXT (n->decl)), true);
  if (inheritance_dump_file)
    {
      dump_type_inheritance_graph (inheritance_dump_file);
      dump_end (TDI_inheritance, inheritance_dump_file);
    }
  timevar_pop (TV_IPA_INHERITANCE);
}

/* Return true if N has reference from live virtual table
   (and thus can be a destination of polymorphic call). 
   Be conservatively correct when callgraph is not built or
   if the method may be referred externally.  */

static bool
referenced_from_vtable_p (struct cgraph_node *node)
{
  int i;
  struct ipa_ref *ref;
  bool found = false;

  if (node->externally_visible
      || DECL_EXTERNAL (node->decl)
      || node->used_from_other_partition)
    return true;

  /* Keep this test constant time.
     It is unlikely this can happen except for the case where speculative
     devirtualization introduced many speculative edges to this node. 
     In this case the target is very likely alive anyway.  */
  if (node->ref_list.referring.length () > 100)
    return true;

  /* We need references built.  */
  if (symtab->state <= CONSTRUCTION)
    return true;

  for (i = 0; node->iterate_referring (i, ref); i++)
	
    if ((ref->use == IPA_REF_ALIAS
	 && referenced_from_vtable_p (dyn_cast<cgraph_node *> (ref->referring)))
	|| (ref->use == IPA_REF_ADDR
	    && TREE_CODE (ref->referring->decl) == VAR_DECL
	    && DECL_VIRTUAL_P (ref->referring->decl)))
      {
	found = true;
	break;
      }
  return found;
}

/* If TARGET has associated node, record it in the NODES array.
   CAN_REFER specify if program can refer to the target directly.
   if TARGET is unknown (NULL) or it can not be inserted (for example because
   its body was already removed and there is no way to refer to it), clear
   COMPLETEP.  */

static void
maybe_record_node (vec <cgraph_node *> &nodes,
		   tree target, hash_set<tree> *inserted,
		   bool can_refer,
		   bool *completep)
{
  struct cgraph_node *target_node, *alias_target;
  enum availability avail;

  /* cxa_pure_virtual and __builtin_unreachable do not need to be added into
     list of targets; the runtime effect of calling them is undefined.
     Only "real" virtual methods should be accounted.  */
  if (target && TREE_CODE (TREE_TYPE (target)) != METHOD_TYPE)
    return;

  if (!can_refer)
    {
      /* The only case when method of anonymous namespace becomes unreferable
	 is when we completely optimized it out.  */
      if (flag_ltrans
	  || !target 
	  || !type_in_anonymous_namespace_p (DECL_CONTEXT (target)))
	*completep = false;
      return;
    }

  if (!target)
    return;

  target_node = cgraph_node::get (target);

  /* Preffer alias target over aliases, so we do not get confused by
     fake duplicates.  */
  if (target_node)
    {
      alias_target = target_node->ultimate_alias_target (&avail);
      if (target_node != alias_target
	  && avail >= AVAIL_AVAILABLE
	  && target_node->get_availability ())
	target_node = alias_target;
    }

  /* Method can only be called by polymorphic call if any
     of vtables refering to it are alive. 

     While this holds for non-anonymous functions, too, there are
     cases where we want to keep them in the list; for example
     inline functions with -fno-weak are static, but we still
     may devirtualize them when instance comes from other unit.
     The same holds for LTO.

     Currently we ignore these functions in speculative devirtualization.
     ??? Maybe it would make sense to be more aggressive for LTO even
     eslewhere.  */
  if (!flag_ltrans
      && type_in_anonymous_namespace_p (DECL_CONTEXT (target))
      && (!target_node
          || !referenced_from_vtable_p (target_node)))
    ;
  /* See if TARGET is useful function we can deal with.  */
  else if (target_node != NULL
	   && (TREE_PUBLIC (target)
	       || DECL_EXTERNAL (target)
	       || target_node->definition)
	   && target_node->real_symbol_p ())
    {
      gcc_assert (!target_node->global.inlined_to);
      gcc_assert (target_node->real_symbol_p ());
      if (!inserted->add (target))
	{
	  cached_polymorphic_call_targets->add (target_node);
	  nodes.safe_push (target_node);
	}
    }
  else if (completep
	   && (!type_in_anonymous_namespace_p
		 (DECL_CONTEXT (target))
	       || flag_ltrans))
    *completep = false;
}

/* See if BINFO's type match OUTER_TYPE.  If so, lookup 
   BINFO of subtype of OTR_TYPE at OFFSET and in that BINFO find
   method in vtable and insert method to NODES array
   or BASES_TO_CONSIDER if this array is non-NULL.
   Otherwise recurse to base BINFOs.
   This match what get_binfo_at_offset does, but with offset
   being unknown.

   TYPE_BINFOS is a stack of BINFOS of types with defined
   virtual table seen on way from class type to BINFO.

   MATCHED_VTABLES tracks virtual tables we already did lookup
   for virtual function in. INSERTED tracks nodes we already
   inserted.

   ANONYMOUS is true if BINFO is part of anonymous namespace.

   Clear COMPLETEP when we hit unreferable target.
  */

static void
record_target_from_binfo (vec <cgraph_node *> &nodes,
			  vec <tree> *bases_to_consider,
			  tree binfo,
			  tree otr_type,
			  vec <tree> &type_binfos,
			  HOST_WIDE_INT otr_token,
			  tree outer_type,
			  HOST_WIDE_INT offset,
			  hash_set<tree> *inserted,
			  hash_set<tree> *matched_vtables,
			  bool anonymous,
			  bool *completep)
{
  tree type = BINFO_TYPE (binfo);
  int i;
  tree base_binfo;


  if (BINFO_VTABLE (binfo))
    type_binfos.safe_push (binfo);
  if (types_same_for_odr (type, outer_type))
    {
      int i;
      tree type_binfo = NULL;

      /* Lookup BINFO with virtual table.  For normal types it is always last
	 binfo on stack.  */
      for (i = type_binfos.length () - 1; i >= 0; i--)
	if (BINFO_OFFSET (type_binfos[i]) == BINFO_OFFSET (binfo))
	  {
	    type_binfo = type_binfos[i];
	    break;
	  }
      if (BINFO_VTABLE (binfo))
	type_binfos.pop ();
      /* If this is duplicated BINFO for base shared by virtual inheritance,
	 we may not have its associated vtable.  This is not a problem, since
	 we will walk it on the other path.  */
      if (!type_binfo)
	return;
      tree inner_binfo = get_binfo_at_offset (type_binfo,
					      offset, otr_type);
      if (!inner_binfo)
	{
	  gcc_assert (odr_violation_reported);
	  return;
	}
      /* For types in anonymous namespace first check if the respective vtable
	 is alive. If not, we know the type can't be called.  */
      if (!flag_ltrans && anonymous)
	{
	  tree vtable = BINFO_VTABLE (inner_binfo);
	  varpool_node *vnode;

	  if (TREE_CODE (vtable) == POINTER_PLUS_EXPR)
	    vtable = TREE_OPERAND (TREE_OPERAND (vtable, 0), 0);
	  vnode = varpool_node::get (vtable);
	  if (!vnode || !vnode->definition)
	    return;
	}
      gcc_assert (inner_binfo);
      if (bases_to_consider
	  ? !matched_vtables->contains (BINFO_VTABLE (inner_binfo))
	  : !matched_vtables->add (BINFO_VTABLE (inner_binfo)))
	{
	  bool can_refer;
	  tree target = gimple_get_virt_method_for_binfo (otr_token,
							  inner_binfo,
							  &can_refer);
	  if (!bases_to_consider)
	    maybe_record_node (nodes, target, inserted, can_refer, completep);
	  /* Destructors are never called via construction vtables.  */
	  else if (!target || !DECL_CXX_DESTRUCTOR_P (target))
	    bases_to_consider->safe_push (target);
	}
      return;
    }

  /* Walk bases.  */
  for (i = 0; BINFO_BASE_ITERATE (binfo, i, base_binfo); i++)
    /* Walking bases that have no virtual method is pointless excercise.  */
    if (polymorphic_type_binfo_p (base_binfo))
      record_target_from_binfo (nodes, bases_to_consider, base_binfo, otr_type,
				type_binfos, 
				otr_token, outer_type, offset, inserted,
				matched_vtables, anonymous, completep);
  if (BINFO_VTABLE (binfo))
    type_binfos.pop ();
}
     
/* Lookup virtual methods matching OTR_TYPE (with OFFSET and OTR_TOKEN)
   of TYPE, insert them to NODES, recurse into derived nodes. 
   INSERTED is used to avoid duplicate insertions of methods into NODES.
   MATCHED_VTABLES are used to avoid duplicate walking vtables.
   Clear COMPLETEP if unreferable target is found.
 
   If CONSIDER_CONSTURCTION is true, record to BASES_TO_CONSDIER
   all cases where BASE_SKIPPED is true (because the base is abstract
   class).  */

static void
possible_polymorphic_call_targets_1 (vec <cgraph_node *> &nodes,
				     hash_set<tree> *inserted,
				     hash_set<tree> *matched_vtables,
				     tree otr_type,
				     odr_type type,
				     HOST_WIDE_INT otr_token,
				     tree outer_type,
				     HOST_WIDE_INT offset,
				     bool *completep,
				     vec <tree> &bases_to_consider,
				     bool consider_construction)
{
  tree binfo = TYPE_BINFO (type->type);
  unsigned int i;
  vec <tree> type_binfos = vNULL;
  bool possibly_instantiated = type_possibly_instantiated_p (type->type);

  /* We may need to consider types w/o instances because of possible derived
     types using their methods either directly or via construction vtables.
     We are safe to skip them when all derivations are known, since we will
     handle them later.
     This is done by recording them to BASES_TO_CONSIDER array.  */
  if (possibly_instantiated || consider_construction)
    {
      record_target_from_binfo (nodes,
				(!possibly_instantiated
				 && type_all_derivations_known_p (type->type))
				? &bases_to_consider : NULL,
				binfo, otr_type, type_binfos, otr_token,
				outer_type, offset,
				inserted, matched_vtables,
				type->anonymous_namespace, completep);
    }
  type_binfos.release ();
  for (i = 0; i < type->derived_types.length (); i++)
    possible_polymorphic_call_targets_1 (nodes, inserted, 
					 matched_vtables,
					 otr_type,
					 type->derived_types[i],
					 otr_token, outer_type, offset, completep,
					 bases_to_consider, consider_construction);
}

/* Cache of queries for polymorphic call targets.

   Enumerating all call targets may get expensive when there are many
   polymorphic calls in the program, so we memoize all the previous
   queries and avoid duplicated work.  */

struct polymorphic_call_target_d
{
  HOST_WIDE_INT otr_token;
  ipa_polymorphic_call_context context;
  odr_type type;
  vec <cgraph_node *> targets;
  tree decl_warning;
  int type_warning;
  bool complete;
  bool speculative;
};

/* Polymorphic call target cache helpers.  */

struct polymorphic_call_target_hasher 
{
  typedef polymorphic_call_target_d value_type;
  typedef polymorphic_call_target_d compare_type;
  static inline hashval_t hash (const value_type *);
  static inline bool equal (const value_type *, const compare_type *);
  static inline void remove (value_type *);
};

/* Return the computed hashcode for ODR_QUERY.  */

inline hashval_t
polymorphic_call_target_hasher::hash (const value_type *odr_query)
{
  inchash::hash hstate (odr_query->otr_token);

  hstate.add_wide_int (odr_query->type->id);
  hstate.merge_hash (TYPE_UID (odr_query->context.outer_type));
  hstate.add_wide_int (odr_query->context.offset);

  if (odr_query->context.speculative_outer_type)
    {
      hstate.merge_hash (TYPE_UID (odr_query->context.speculative_outer_type));
      hstate.add_wide_int (odr_query->context.speculative_offset);
    }
  hstate.add_flag (odr_query->speculative);
  hstate.add_flag (odr_query->context.maybe_in_construction);
  hstate.add_flag (odr_query->context.maybe_derived_type);
  hstate.add_flag (odr_query->context.speculative_maybe_derived_type);
  hstate.commit_flag ();
  return hstate.end ();
}

/* Compare cache entries T1 and T2.  */

inline bool
polymorphic_call_target_hasher::equal (const value_type *t1,
				       const compare_type *t2)
{
  return (t1->type == t2->type && t1->otr_token == t2->otr_token
	  && t1->speculative == t2->speculative
	  && t1->context.offset == t2->context.offset
	  && t1->context.speculative_offset == t2->context.speculative_offset
	  && t1->context.outer_type == t2->context.outer_type
	  && t1->context.speculative_outer_type == t2->context.speculative_outer_type
	  && t1->context.maybe_in_construction
	      == t2->context.maybe_in_construction
	  && t1->context.maybe_derived_type == t2->context.maybe_derived_type
	  && (t1->context.speculative_maybe_derived_type
	      == t2->context.speculative_maybe_derived_type));
}

/* Remove entry in polymorphic call target cache hash.  */

inline void
polymorphic_call_target_hasher::remove (value_type *v)
{
  v->targets.release ();
  free (v);
}

/* Polymorphic call target query cache.  */

typedef hash_table<polymorphic_call_target_hasher>
   polymorphic_call_target_hash_type;
static polymorphic_call_target_hash_type *polymorphic_call_target_hash;

/* Destroy polymorphic call target query cache.  */

static void
free_polymorphic_call_targets_hash ()
{
  if (cached_polymorphic_call_targets)
    {
      delete polymorphic_call_target_hash;
      polymorphic_call_target_hash = NULL;
      delete cached_polymorphic_call_targets;
      cached_polymorphic_call_targets = NULL;
    }
}

/* When virtual function is removed, we may need to flush the cache.  */

static void
devirt_node_removal_hook (struct cgraph_node *n, void *d ATTRIBUTE_UNUSED)
{
  if (cached_polymorphic_call_targets
      && cached_polymorphic_call_targets->contains (n))
    free_polymorphic_call_targets_hash ();
}

/* Lookup base of BINFO that has virtual table VTABLE with OFFSET.  */

tree
subbinfo_with_vtable_at_offset (tree binfo, unsigned HOST_WIDE_INT offset,
				tree vtable)
{
  tree v = BINFO_VTABLE (binfo);
  int i;
  tree base_binfo;
  unsigned HOST_WIDE_INT this_offset;

  if (v)
    {
      if (!vtable_pointer_value_to_vtable (v, &v, &this_offset))
	gcc_unreachable ();

      if (offset == this_offset
	  && DECL_ASSEMBLER_NAME (v) == DECL_ASSEMBLER_NAME (vtable))
	return binfo;
    }
  
  for (i = 0; BINFO_BASE_ITERATE (binfo, i, base_binfo); i++)
    if (polymorphic_type_binfo_p (base_binfo))
      {
	base_binfo = subbinfo_with_vtable_at_offset (base_binfo, offset, vtable);
	if (base_binfo)
	  return base_binfo;
      }
  return NULL;
}

/* T is known constant value of virtual table pointer.
   Store virtual table to V and its offset to OFFSET. 
   Return false if T does not look like virtual table reference.  */

bool
vtable_pointer_value_to_vtable (const_tree t, tree *v,
				unsigned HOST_WIDE_INT *offset)
{
  /* We expect &MEM[(void *)&virtual_table + 16B].
     We obtain object's BINFO from the context of the virtual table. 
     This one contains pointer to virtual table represented via
     POINTER_PLUS_EXPR.  Verify that this pointer match to what
     we propagated through.

     In the case of virtual inheritance, the virtual tables may
     be nested, i.e. the offset may be different from 16 and we may
     need to dive into the type representation.  */
  if (TREE_CODE (t) == ADDR_EXPR
      && TREE_CODE (TREE_OPERAND (t, 0)) == MEM_REF
      && TREE_CODE (TREE_OPERAND (TREE_OPERAND (t, 0), 0)) == ADDR_EXPR
      && TREE_CODE (TREE_OPERAND (TREE_OPERAND (t, 0), 1)) == INTEGER_CST
      && (TREE_CODE (TREE_OPERAND (TREE_OPERAND (TREE_OPERAND (t, 0), 0), 0))
	  == VAR_DECL)
      && DECL_VIRTUAL_P (TREE_OPERAND (TREE_OPERAND
					 (TREE_OPERAND (t, 0), 0), 0)))
    {
      *v = TREE_OPERAND (TREE_OPERAND (TREE_OPERAND (t, 0), 0), 0);
      *offset = tree_to_uhwi (TREE_OPERAND (TREE_OPERAND (t, 0), 1));
      return true;
    }

  /* Alternative representation, used by C++ frontend is POINTER_PLUS_EXPR.
     We need to handle it when T comes from static variable initializer or
     BINFO. */
  if (TREE_CODE (t) == POINTER_PLUS_EXPR)
    {
      *offset = tree_to_uhwi (TREE_OPERAND (t, 1));
      t = TREE_OPERAND (t, 0);
    }
  else
    *offset = 0;

  if (TREE_CODE (t) != ADDR_EXPR)
    return false;
  *v = TREE_OPERAND (t, 0);
  return true;
}

/* T is known constant value of virtual table pointer.  Return BINFO of the
   instance type.  */

tree
vtable_pointer_value_to_binfo (const_tree t)
{
  tree vtable;
  unsigned HOST_WIDE_INT offset;

  if (!vtable_pointer_value_to_vtable (t, &vtable, &offset))
    return NULL_TREE;

  /* FIXME: for stores of construction vtables we return NULL,
     because we do not have BINFO for those. Eventually we should fix
     our representation to allow this case to be handled, too.
     In the case we see store of BINFO we however may assume
     that standard folding will be ale to cope with it.  */
  return subbinfo_with_vtable_at_offset (TYPE_BINFO (DECL_CONTEXT (vtable)),
					 offset, vtable);
}

<<<<<<< HEAD
/* We know that the instance is stored in variable or parameter
   (not dynamically allocated) and we want to disprove the fact
   that it may be in construction at invocation of CALL.

   For the variable to be in construction we actually need to
   be in constructor of corresponding global variable or
   the inline stack of CALL must contain the constructor.
   Check this condition.  This check works safely only before
   IPA passes, because inline stacks may become out of date
   later.  */

bool
decl_maybe_in_construction_p (tree base, tree outer_type,
			      gimple call, tree function)
{
  outer_type = TYPE_MAIN_VARIANT (outer_type);
  gcc_assert (DECL_P (base));

  /* After inlining the code unification optimizations may invalidate
     inline stacks.  Also we need to give up on global variables after
     IPA, because addresses of these may have been propagated to their
     constructors.  */
  if (DECL_STRUCT_FUNCTION (function)->after_inlining)
    return true;

  /* Pure functions can not do any changes on the dynamic type;
     that require writting to memory.  */
  if (!auto_var_in_fn_p (base, function)
      && flags_from_decl_or_type (function) & (ECF_PURE | ECF_CONST))
    return false;

  for (tree block = gimple_block (call); block && TREE_CODE (block) == BLOCK;
       block = BLOCK_SUPERCONTEXT (block))
    if (BLOCK_ABSTRACT_ORIGIN (block)
	&& TREE_CODE (BLOCK_ABSTRACT_ORIGIN (block)) == FUNCTION_DECL)
      {
	tree fn = BLOCK_ABSTRACT_ORIGIN (block);

	if (TREE_CODE (TREE_TYPE (fn)) != METHOD_TYPE
	    || (!DECL_CXX_CONSTRUCTOR_P (fn)
		|| !DECL_CXX_DESTRUCTOR_P (fn)))
	  {
	    /* Watch for clones where we constant propagated the first
	       argument (pointer to the instance).  */
	    fn = DECL_ABSTRACT_ORIGIN (fn);
	    if (!fn
		|| !is_global_var (base)
	        || TREE_CODE (TREE_TYPE (fn)) != METHOD_TYPE
		|| (!DECL_CXX_CONSTRUCTOR_P (fn)
		    || !DECL_CXX_DESTRUCTOR_P (fn)))
	      continue;
	  }
	if (flags_from_decl_or_type (fn) & (ECF_PURE | ECF_CONST))
	  continue;

	/* FIXME: this can go away once we have ODR types equivalency on
	   LTO level.  */
	if (in_lto_p && !polymorphic_type_binfo_p (TYPE_BINFO (outer_type)))
	  return true;
	tree type = TYPE_MAIN_VARIANT (method_class_type (TREE_TYPE (fn)));
	if (types_same_for_odr (type, outer_type))
	  return true;
      }

  if (TREE_CODE (base) == VAR_DECL
      && is_global_var (base))
    {
      if (TREE_CODE (TREE_TYPE (function)) != METHOD_TYPE
	  || (!DECL_CXX_CONSTRUCTOR_P (function)
	      || !DECL_CXX_DESTRUCTOR_P (function)))
	{
	  if (!DECL_ABSTRACT_ORIGIN (function))
	    return false;
	  /* Watch for clones where we constant propagated the first
	     argument (pointer to the instance).  */
	  function = DECL_ABSTRACT_ORIGIN (function);
	  if (!function
	      || TREE_CODE (TREE_TYPE (function)) != METHOD_TYPE
	      || (!DECL_CXX_CONSTRUCTOR_P (function)
		  || !DECL_CXX_DESTRUCTOR_P (function)))
	    return false;
	}
      /* FIXME: this can go away once we have ODR types equivalency on
	 LTO level.  */
      if (in_lto_p && !polymorphic_type_binfo_p (TYPE_BINFO (outer_type)))
	return true;
      tree type = TYPE_MAIN_VARIANT (method_class_type (TREE_TYPE (function)));
      if (types_same_for_odr (type, outer_type))
	return true;
    }
  return false;
}

/* Proudce polymorphic call context for call method of instance
   that is located within BASE (that is assumed to be a decl) at OFFSET. */

static void
get_polymorphic_call_info_for_decl (ipa_polymorphic_call_context *context,
				    tree base, HOST_WIDE_INT offset)
{
  gcc_assert (DECL_P (base));

  context->outer_type = TYPE_MAIN_VARIANT (TREE_TYPE (base));
  context->offset = offset;
  /* Make very conservative assumption that all objects
     may be in construction. 
     TODO: ipa-prop already contains code to tell better. 
     merge it later.  */
  context->maybe_in_construction = true;
  context->maybe_derived_type = false;
}

/* CST is an invariant (address of decl), try to get meaningful
   polymorphic call context for polymorphic call of method 
   if instance of OTR_TYPE that is located at OFFSET of this invariant.
   Return FALSE if nothing meaningful can be found.  */

bool
get_polymorphic_call_info_from_invariant (ipa_polymorphic_call_context *context,
				          tree cst,
				          tree otr_type,
				          HOST_WIDE_INT offset)
{
  HOST_WIDE_INT offset2, size, max_size;
  bool reverse;
  tree base;

  if (TREE_CODE (cst) != ADDR_EXPR)
    return false;

  cst = TREE_OPERAND (cst, 0);
  base = get_ref_base_and_extent (cst, &offset2, &size, &max_size, &reverse);
  if (!DECL_P (base) || max_size == -1 || max_size != size)
    return false;

  /* Only type inconsistent programs can have otr_type that is
     not part of outer type.  */
  if (!contains_type_p (TREE_TYPE (base), offset, otr_type))
    return false;

  get_polymorphic_call_info_for_decl (context, base, offset);
  return true;
}

/* Given REF call in FNDECL, determine class of the polymorphic
   call (OTR_TYPE), its token (OTR_TOKEN) and CONTEXT.
   CALL is optional argument giving the actual statement (usually call) where
   the context is used.
   Return pointer to object described by the context  */

tree
get_polymorphic_call_info (tree fndecl,
			   tree ref,
			   tree *otr_type,
			   HOST_WIDE_INT *otr_token,
			   ipa_polymorphic_call_context *context,
			   gimple call)
{
  tree base_pointer;
  *otr_type = obj_type_ref_class (ref);
  *otr_token = tree_to_uhwi (OBJ_TYPE_REF_TOKEN (ref));

  /* Set up basic info in case we find nothing interesting in the analysis.  */
  context->outer_type = TYPE_MAIN_VARIANT (*otr_type);
  context->offset = 0;
  base_pointer = OBJ_TYPE_REF_OBJECT (ref);
  context->maybe_derived_type = true;
  context->maybe_in_construction = true;

  /* Walk SSA for outer object.  */
  do 
    {
      if (TREE_CODE (base_pointer) == SSA_NAME
	  && !SSA_NAME_IS_DEFAULT_DEF (base_pointer)
	  && SSA_NAME_DEF_STMT (base_pointer)
	  && gimple_assign_single_p (SSA_NAME_DEF_STMT (base_pointer)))
	{
	  base_pointer = gimple_assign_rhs1 (SSA_NAME_DEF_STMT (base_pointer));
	  STRIP_NOPS (base_pointer);
	}
      else if (TREE_CODE (base_pointer) == ADDR_EXPR)
	{
	  HOST_WIDE_INT size, max_size;
	  HOST_WIDE_INT offset2;
	  bool reverse;
	  tree base
	    = get_ref_base_and_extent (TREE_OPERAND (base_pointer, 0),
				       &offset2, &size, &max_size, &reverse);

	  /* If this is a varying address, punt.  */
	  if ((TREE_CODE (base) == MEM_REF || DECL_P (base))
	      && max_size != -1
	      && max_size == size)
	    {
	      /* We found dereference of a pointer.  Type of the pointer
		 and MEM_REF is meaningless, but we can look futher.  */
	      if (TREE_CODE (base) == MEM_REF)
		{
		  base_pointer = TREE_OPERAND (base, 0);
		  context->offset
		    += offset2 + mem_ref_offset (base).to_short_addr () * BITS_PER_UNIT;
		  context->outer_type = NULL;
		}
	      /* We found base object.  In this case the outer_type
		 is known.  */
	      else if (DECL_P (base))
		{
		  gcc_assert (!POINTER_TYPE_P (TREE_TYPE (base)));

		  /* Only type inconsistent programs can have otr_type that is
		     not part of outer type.  */
		  if (!contains_type_p (TREE_TYPE (base),
					context->offset + offset2, *otr_type))
		    {
		      /* Use OTR_TOKEN = INT_MAX as a marker of probably type inconsistent
			 code sequences; we arrange the calls to be builtin_unreachable
			 later.  */
		      *otr_token = INT_MAX;
		      return base_pointer;
		    }
		  get_polymorphic_call_info_for_decl (context, base,
						      context->offset + offset2);
		  if (context->maybe_in_construction && call)
		    context->maybe_in_construction
		     = decl_maybe_in_construction_p (base,
						     context->outer_type,
						     call,
						     current_function_decl);
		  return NULL;
		}
	      else
		break;
	    }
	  else
	    break;
	}
      else if (TREE_CODE (base_pointer) == POINTER_PLUS_EXPR
	       && tree_fits_uhwi_p (TREE_OPERAND (base_pointer, 1)))
	{
	  context->offset += tree_to_shwi (TREE_OPERAND (base_pointer, 1))
		    * BITS_PER_UNIT;
	  base_pointer = TREE_OPERAND (base_pointer, 0);
	}
      else
	break;
    }
  while (true);

  /* Try to determine type of the outer object.  */
  if (TREE_CODE (base_pointer) == SSA_NAME
      && SSA_NAME_IS_DEFAULT_DEF (base_pointer)
      && TREE_CODE (SSA_NAME_VAR (base_pointer)) == PARM_DECL)
    {
      /* See if parameter is THIS pointer of a method.  */
      if (TREE_CODE (TREE_TYPE (fndecl)) == METHOD_TYPE
	  && SSA_NAME_VAR (base_pointer) == DECL_ARGUMENTS (fndecl))
	{
	  context->outer_type
	     = TYPE_MAIN_VARIANT (TREE_TYPE (TREE_TYPE (base_pointer)));
	  gcc_assert (TREE_CODE (context->outer_type) == RECORD_TYPE);

	  /* Dynamic casting has possibly upcasted the type
	     in the hiearchy.  In this case outer type is less
	     informative than inner type and we should forget
	     about it.  */
	  if (!contains_type_p (context->outer_type, context->offset,
				*otr_type))
	    {
	      context->outer_type = NULL;
	      return base_pointer;
	    }

	  /* If the function is constructor or destructor, then
	     the type is possibly in construction, but we know
	     it is not derived type.  */
	  if (DECL_CXX_CONSTRUCTOR_P (fndecl)
	      || DECL_CXX_DESTRUCTOR_P (fndecl))
	    {
	      context->maybe_in_construction = true;
	      context->maybe_derived_type = false;
	    }
	  else
	    {
	      context->maybe_derived_type = true;
	      context->maybe_in_construction = false;
	    }
	  return base_pointer;
	}
      /* Non-PODs passed by value are really passed by invisible
	 reference.  In this case we also know the type of the
	 object.  */
      if (DECL_BY_REFERENCE (SSA_NAME_VAR (base_pointer)))
	{
	  context->outer_type
	     = TYPE_MAIN_VARIANT (TREE_TYPE (TREE_TYPE (base_pointer)));
	  gcc_assert (!POINTER_TYPE_P (context->outer_type));
	  /* Only type inconsistent programs can have otr_type that is
	     not part of outer type.  */
	  if (!contains_type_p (context->outer_type, context->offset,
			        *otr_type))
	    { 
	      /* Use OTR_TOKEN = INT_MAX as a marker of probably type inconsistent
		 code sequences; we arrange the calls to be builtin_unreachable
		 later.  */
	      *otr_token = INT_MAX;
	      return base_pointer;
	    }
	  context->maybe_derived_type = false;
	  context->maybe_in_construction = false;
          return base_pointer;
	}
    }
  /* TODO: There are multiple ways to derive a type.  For instance
     if BASE_POINTER is passed to an constructor call prior our refernece.
     We do not make this type of flow sensitive analysis yet.  */
  return base_pointer;
}

=======
>>>>>>> b2d82f2d
/* Walk bases of OUTER_TYPE that contain OTR_TYPE at OFFSET.
   Lookup their respecitve virtual methods for OTR_TOKEN and OTR_TYPE
   and insert them to NODES.

   MATCHED_VTABLES and INSERTED is used to avoid duplicated work.  */

static void
record_targets_from_bases (tree otr_type,
			   HOST_WIDE_INT otr_token,
			   tree outer_type,
			   HOST_WIDE_INT offset,
			   vec <cgraph_node *> &nodes,
			   hash_set<tree> *inserted,
			   hash_set<tree> *matched_vtables,
			   bool *completep)
{
  while (true)
    {
      HOST_WIDE_INT pos, size;
      tree base_binfo;
      tree fld;

      if (types_same_for_odr (outer_type, otr_type))
	return;

      for (fld = TYPE_FIELDS (outer_type); fld; fld = DECL_CHAIN (fld))
	{
	  if (TREE_CODE (fld) != FIELD_DECL)
	    continue;

	  pos = int_bit_position (fld);
	  size = tree_to_shwi (DECL_SIZE (fld));
	  if (pos <= offset && (pos + size) > offset
	      /* Do not get confused by zero sized bases.  */
	      && polymorphic_type_binfo_p (TYPE_BINFO (TREE_TYPE (fld))))
	    break;
	}
      /* Within a class type we should always find correcponding fields.  */
      gcc_assert (fld && TREE_CODE (TREE_TYPE (fld)) == RECORD_TYPE);

      /* Nonbasetypes should have been stripped by outer_class_type.  */
      gcc_assert (DECL_ARTIFICIAL (fld));

      outer_type = TREE_TYPE (fld);
      offset -= pos;

      base_binfo = get_binfo_at_offset (TYPE_BINFO (outer_type),
					offset, otr_type);
      if (!base_binfo)
	{
	  gcc_assert (odr_violation_reported);
	  return;
	}
      gcc_assert (base_binfo);
      if (!matched_vtables->add (BINFO_VTABLE (base_binfo)))
	{
	  bool can_refer;
	  tree target = gimple_get_virt_method_for_binfo (otr_token,
							  base_binfo,
							  &can_refer);
	  if (!target || ! DECL_CXX_DESTRUCTOR_P (target))
	    maybe_record_node (nodes, target, inserted, can_refer, completep);
	  matched_vtables->add (BINFO_VTABLE (base_binfo));
	}
    }
}

/* When virtual table is removed, we may need to flush the cache.  */

static void
devirt_variable_node_removal_hook (varpool_node *n,
				   void *d ATTRIBUTE_UNUSED)
{
  if (cached_polymorphic_call_targets
      && DECL_VIRTUAL_P (n->decl)
      && type_in_anonymous_namespace_p (DECL_CONTEXT (n->decl)))
    free_polymorphic_call_targets_hash ();
}

/* Record about how many calls would benefit from given type to be final.  */

struct odr_type_warn_count
{
  tree type;
  int count;
  gcov_type dyn_count;
};

/* Record about how many calls would benefit from given method to be final.  */

struct decl_warn_count
{
  tree decl;
  int count;
  gcov_type dyn_count;
};

/* Information about type and decl warnings.  */

struct final_warning_record
{
  gcov_type dyn_count;
  vec<odr_type_warn_count> type_warnings;
  hash_map<tree, decl_warn_count> decl_warnings;
};
struct final_warning_record *final_warning_records;

/* Return vector containing possible targets of polymorphic call of type
   OTR_TYPE caling method OTR_TOKEN within type of OTR_OUTER_TYPE and OFFSET.
   If INCLUDE_BASES is true, walk also base types of OUTER_TYPES containig
   OTR_TYPE and include their virtual method.  This is useful for types
   possibly in construction or destruction where the virtual table may
   temporarily change to one of base types.  INCLUDE_DERIVER_TYPES make
   us to walk the inheritance graph for all derivations.

   If COMPLETEP is non-NULL, store true if the list is complete. 
   CACHE_TOKEN (if non-NULL) will get stored to an unique ID of entry
   in the target cache.  If user needs to visit every target list
   just once, it can memoize them.

   If SPECULATIVE is set, the list will not contain targets that
   are not speculatively taken.

   Returned vector is placed into cache.  It is NOT caller's responsibility
   to free it.  The vector can be freed on cgraph_remove_node call if
   the particular node is a virtual function present in the cache.  */

vec <cgraph_node *>
possible_polymorphic_call_targets (tree otr_type,
			           HOST_WIDE_INT otr_token,
				   ipa_polymorphic_call_context context,
			           bool *completep,
			           void **cache_token,
				   bool speculative)
{
  static struct cgraph_node_hook_list *node_removal_hook_holder;
  vec <cgraph_node *> nodes = vNULL;
  vec <tree> bases_to_consider = vNULL;
  odr_type type, outer_type;
  polymorphic_call_target_d key;
  polymorphic_call_target_d **slot;
  unsigned int i;
  tree binfo, target;
  bool complete;
  bool can_refer = false;
  bool skipped = false;

  otr_type = TYPE_MAIN_VARIANT (otr_type);

  /* If ODR is not initialized or the constext is invalid, return empty
     incomplete list.  */
  if (!odr_hash || context.invalid)
    {
      if (completep)
	*completep = context.invalid;
      if (cache_token)
	*cache_token = NULL;
      return nodes;
    }

  /* Do not bother to compute speculative info when user do not asks for it.  */
  if (!speculative || !context.speculative_outer_type)
    context.clear_speculation ();

  type = get_odr_type (otr_type, true);

  /* Recording type variants would wast results cache.  */
  gcc_assert (!context.outer_type
	      || TYPE_MAIN_VARIANT (context.outer_type) == context.outer_type);

  /* Lookup the outer class type we want to walk.
     If we fail to do so, the context is invalid.  */
  if ((context.outer_type || context.speculative_outer_type)
      && !context.restrict_to_inner_class (otr_type))
    {
      if (completep)
	*completep = true;
      if (cache_token)
	*cache_token = NULL;
      return nodes;
    }
  gcc_assert (!context.invalid);

  /* Check that restrict_to_inner_class kept the main variant.  */
  gcc_assert (!context.outer_type
	      || TYPE_MAIN_VARIANT (context.outer_type) == context.outer_type);

  /* We canonicalize our query, so we do not need extra hashtable entries.  */

  /* Without outer type, we have no use for offset.  Just do the
     basic search from innter type  */
  if (!context.outer_type)
    {
      context.outer_type = otr_type;
      context.offset = 0;
    }
  /* We need to update our hiearchy if the type does not exist.  */
  outer_type = get_odr_type (context.outer_type, true);
  /* If the type is complete, there are no derivations.  */
  if (TYPE_FINAL_P (outer_type->type))
    context.maybe_derived_type = false;

  /* Initialize query cache.  */
  if (!cached_polymorphic_call_targets)
    {
      cached_polymorphic_call_targets = new hash_set<cgraph_node *>;
      polymorphic_call_target_hash
       	= new polymorphic_call_target_hash_type (23);
      if (!node_removal_hook_holder)
	{
	  node_removal_hook_holder =
	    symtab->add_cgraph_removal_hook (&devirt_node_removal_hook, NULL);
	  symtab->add_varpool_removal_hook (&devirt_variable_node_removal_hook,
					 NULL);
	}
    }

  if (in_lto_p)
    {
      if (context.outer_type != otr_type)
        context.outer_type
	  = get_odr_type (context.outer_type, true)->type;
      if (context.speculative_outer_type)
        context.speculative_outer_type
	  = get_odr_type (context.speculative_outer_type, true)->type;
    }

  /* Lookup cached answer.  */
  key.type = type;
  key.otr_token = otr_token;
  key.speculative = speculative;
  key.context = context;
  slot = polymorphic_call_target_hash->find_slot (&key, INSERT);
  if (cache_token)
   *cache_token = (void *)*slot;
  if (*slot)
    {
      if (completep)
	*completep = (*slot)->complete;
      if ((*slot)->type_warning && final_warning_records)
	{
	  final_warning_records->type_warnings[(*slot)->type_warning - 1].count++;
	  final_warning_records->type_warnings[(*slot)->type_warning - 1].dyn_count
	    += final_warning_records->dyn_count;
	}
      if (!speculative && (*slot)->decl_warning && final_warning_records)
	{
	  struct decl_warn_count *c =
	     final_warning_records->decl_warnings.get ((*slot)->decl_warning);
	  c->count++;
	  c->dyn_count += final_warning_records->dyn_count;
	}
      return (*slot)->targets;
    }

  complete = true;

  /* Do actual search.  */
  timevar_push (TV_IPA_VIRTUAL_CALL);
  *slot = XCNEW (polymorphic_call_target_d);
  if (cache_token)
    *cache_token = (void *)*slot;
  (*slot)->type = type;
  (*slot)->otr_token = otr_token;
  (*slot)->context = context;
  (*slot)->speculative = speculative;

  hash_set<tree> inserted;
  hash_set<tree> matched_vtables;

  /* First insert targets we speculatively identified as likely.  */
  if (context.speculative_outer_type)
    {
      odr_type speculative_outer_type;
      bool speculation_complete = true;

      /* First insert target from type itself and check if it may have derived types.  */
      speculative_outer_type = get_odr_type (context.speculative_outer_type, true);
      if (TYPE_FINAL_P (speculative_outer_type->type))
	context.speculative_maybe_derived_type = false;
      binfo = get_binfo_at_offset (TYPE_BINFO (speculative_outer_type->type),
				   context.speculative_offset, otr_type);
      if (binfo)
	target = gimple_get_virt_method_for_binfo (otr_token, binfo,
						   &can_refer);
      else
	target = NULL;

      /* In the case we get complete method, we don't need 
	 to walk derivations.  */
      if (target && DECL_FINAL_P (target))
	context.speculative_maybe_derived_type = false;
      if (type_possibly_instantiated_p (speculative_outer_type->type))
	maybe_record_node (nodes, target, &inserted, can_refer, &speculation_complete);
      if (binfo)
	matched_vtables.add (BINFO_VTABLE (binfo));


      /* Next walk recursively all derived types.  */
      if (context.speculative_maybe_derived_type)
	for (i = 0; i < speculative_outer_type->derived_types.length(); i++)
	  possible_polymorphic_call_targets_1 (nodes, &inserted,
					       &matched_vtables,
					       otr_type,
					       speculative_outer_type->derived_types[i],
					       otr_token, speculative_outer_type->type,
					       context.speculative_offset,
					       &speculation_complete,
					       bases_to_consider,
					       false);
    }

  if (!speculative || !nodes.length ())
    {
      /* First see virtual method of type itself.  */
      binfo = get_binfo_at_offset (TYPE_BINFO (outer_type->type),
				   context.offset, otr_type);
      if (binfo)
	target = gimple_get_virt_method_for_binfo (otr_token, binfo,
						   &can_refer);
      else
	{
	  gcc_assert (odr_violation_reported);
	  target = NULL;
	}

      /* Destructors are never called through construction virtual tables,
	 because the type is always known.  */
      if (target && DECL_CXX_DESTRUCTOR_P (target))
	context.maybe_in_construction = false;

      if (target)
	{
	  /* In the case we get complete method, we don't need 
	     to walk derivations.  */
	  if (DECL_FINAL_P (target))
	    context.maybe_derived_type = false;
	}

      /* If OUTER_TYPE is abstract, we know we are not seeing its instance.  */
      if (type_possibly_instantiated_p (outer_type->type))
	maybe_record_node (nodes, target, &inserted, can_refer, &complete);
      else
	skipped = true;

      if (binfo)
	matched_vtables.add (BINFO_VTABLE (binfo));

      /* Next walk recursively all derived types.  */
      if (context.maybe_derived_type)
	{
	  for (i = 0; i < outer_type->derived_types.length(); i++)
	    possible_polymorphic_call_targets_1 (nodes, &inserted,
						 &matched_vtables,
						 otr_type,
						 outer_type->derived_types[i],
						 otr_token, outer_type->type,
						 context.offset, &complete,
						 bases_to_consider,
						 context.maybe_in_construction);

	  if (!outer_type->all_derivations_known)
	    {
	      if (!speculative && final_warning_records)
		{
		  if (complete
		      && nodes.length () == 1
		      && warn_suggest_final_types
		      && !outer_type->derived_types.length ())
		    {
		      if (outer_type->id >= (int)final_warning_records->type_warnings.length ())
			final_warning_records->type_warnings.safe_grow_cleared
			  (odr_types.length ());
		      final_warning_records->type_warnings[outer_type->id].count++;
		      final_warning_records->type_warnings[outer_type->id].dyn_count
			+= final_warning_records->dyn_count;
		      final_warning_records->type_warnings[outer_type->id].type
			= outer_type->type;
		      (*slot)->type_warning = outer_type->id + 1;
		    }
		  if (complete
		      && warn_suggest_final_methods
		      && nodes.length () == 1
		      && types_same_for_odr (DECL_CONTEXT (nodes[0]->decl),
					     outer_type->type))
		    {
		      bool existed;
		      struct decl_warn_count &c =
			 final_warning_records->decl_warnings.get_or_insert
			    (nodes[0]->decl, &existed);

		      if (existed)
			{
			  c.count++;
			  c.dyn_count += final_warning_records->dyn_count;
			}
		      else
			{
			  c.count = 1;
			  c.dyn_count = final_warning_records->dyn_count;
			  c.decl = nodes[0]->decl;
			}
		      (*slot)->decl_warning = nodes[0]->decl;
		    }
		}
	      complete = false;
	    }
	}

      if (!speculative)
	{
	  /* Destructors are never called through construction virtual tables,
	     because the type is always known.  One of entries may be cxa_pure_virtual
	     so look to at least two of them.  */
	  if (context.maybe_in_construction)
	    for (i =0 ; i < MIN (nodes.length (), 2); i++)
	      if (DECL_CXX_DESTRUCTOR_P (nodes[i]->decl))
		context.maybe_in_construction = false;
	  if (context.maybe_in_construction)
	    {
	      if (type != outer_type
		  && (!skipped
		      || (context.maybe_derived_type
			  && !type_all_derivations_known_p (outer_type->type))))
		record_targets_from_bases (otr_type, otr_token, outer_type->type,
					   context.offset, nodes, &inserted,
					   &matched_vtables, &complete);
	      if (skipped)
		maybe_record_node (nodes, target, &inserted, can_refer, &complete);
	      for (i = 0; i < bases_to_consider.length(); i++)
		maybe_record_node (nodes, bases_to_consider[i], &inserted, can_refer, &complete);
	    }
	}
    }

  bases_to_consider.release();
  (*slot)->targets = nodes;
  (*slot)->complete = complete;
  if (completep)
    *completep = complete;

  timevar_pop (TV_IPA_VIRTUAL_CALL);
  return nodes;
}

bool
add_decl_warning (const tree &key ATTRIBUTE_UNUSED, const decl_warn_count &value,
		  vec<const decl_warn_count*> *vec)
{
  vec->safe_push (&value);
  return true;
}

/* Dump target list TARGETS into FILE.  */

static void
dump_targets (FILE *f, vec <cgraph_node *> targets)
{
  unsigned int i;

  for (i = 0; i < targets.length (); i++)
    {
      char *name = NULL;
      if (in_lto_p)
	name = cplus_demangle_v3 (targets[i]->asm_name (), 0);
      fprintf (f, " %s/%i", name ? name : targets[i]->name (), targets[i]->order);
      if (in_lto_p)
	free (name);
      if (!targets[i]->definition)
	fprintf (f, " (no definition%s)",
		 DECL_DECLARED_INLINE_P (targets[i]->decl)
		 ? " inline" : "");
    }
  fprintf (f, "\n");
}

/* Dump all possible targets of a polymorphic call.  */

void
dump_possible_polymorphic_call_targets (FILE *f,
					tree otr_type,
					HOST_WIDE_INT otr_token,
					const ipa_polymorphic_call_context &ctx)
{
  vec <cgraph_node *> targets;
  bool final;
  odr_type type = get_odr_type (TYPE_MAIN_VARIANT (otr_type), false);
  unsigned int len;

  if (!type)
    return;
  targets = possible_polymorphic_call_targets (otr_type, otr_token,
					       ctx,
					       &final, NULL, false);
  fprintf (f, "  Targets of polymorphic call of type %i:", type->id);
  print_generic_expr (f, type->type, TDF_SLIM);
  fprintf (f, " token %i\n", (int)otr_token);

  ctx.dump (f);

  fprintf (f, "    %s%s%s%s\n      ",
	   final ? "This is a complete list." :
	   "This is partial list; extra targets may be defined in other units.",
	   ctx.maybe_in_construction ? " (base types included)" : "",
	   ctx.maybe_derived_type ? " (derived types included)" : "",
	   ctx.speculative_maybe_derived_type ? " (speculative derived types included)" : "");
  len = targets.length ();
  dump_targets (f, targets);

  targets = possible_polymorphic_call_targets (otr_type, otr_token,
					       ctx,
					       &final, NULL, true);
  gcc_assert (targets.length () <= len);
  if (targets.length () != len)
    {
      fprintf (f, "  Speculative targets:");
      dump_targets (f, targets);
    }
  fprintf (f, "\n");
}


/* Return true if N can be possibly target of a polymorphic call of
   OTR_TYPE/OTR_TOKEN.  */

bool
possible_polymorphic_call_target_p (tree otr_type,
				    HOST_WIDE_INT otr_token,
				    const ipa_polymorphic_call_context &ctx,
				    struct cgraph_node *n)
{
  vec <cgraph_node *> targets;
  unsigned int i;
  enum built_in_function fcode;
  bool final;

  if (TREE_CODE (TREE_TYPE (n->decl)) == FUNCTION_TYPE
      && ((fcode = DECL_FUNCTION_CODE (n->decl))
	  == BUILT_IN_UNREACHABLE
          || fcode == BUILT_IN_TRAP))
    return true;

  if (!odr_hash)
    return true;
  targets = possible_polymorphic_call_targets (otr_type, otr_token, ctx, &final);
  for (i = 0; i < targets.length (); i++)
    if (n->semantically_equivalent_p (targets[i]))
      return true;

  /* At a moment we allow middle end to dig out new external declarations
     as a targets of polymorphic calls.  */
  if (!final && !n->definition)
    return true;
  return false;
}



/* Return true if N can be possibly target of a polymorphic call of
   OBJ_TYPE_REF expression REF in STMT.  */

bool
possible_polymorphic_call_target_p (tree ref,
				    gimple stmt,
				    struct cgraph_node *n)
{
  ipa_polymorphic_call_context context (current_function_decl, ref, stmt);
  tree call_fn = gimple_call_fn (stmt);

  return possible_polymorphic_call_target_p (obj_type_ref_class (call_fn),
					     tree_to_uhwi
					       (OBJ_TYPE_REF_TOKEN (call_fn)),
					     context,
					     n);
}


/* After callgraph construction new external nodes may appear.
   Add them into the graph.  */

void
update_type_inheritance_graph (void)
{
  struct cgraph_node *n;

  if (!odr_hash)
    return;
  free_polymorphic_call_targets_hash ();
  timevar_push (TV_IPA_INHERITANCE);
  /* We reconstruct the graph starting from types of all methods seen in the
     the unit.  */
  FOR_EACH_FUNCTION (n)
    if (DECL_VIRTUAL_P (n->decl)
	&& !n->definition
	&& n->real_symbol_p ())
      get_odr_type (method_class_type (TYPE_MAIN_VARIANT (TREE_TYPE (n->decl))),
				       true);
  timevar_pop (TV_IPA_INHERITANCE);
}


/* Return true if N looks like likely target of a polymorphic call.
   Rule out cxa_pure_virtual, noreturns, function declared cold and
   other obvious cases.  */

bool
likely_target_p (struct cgraph_node *n)
{
  int flags;
  /* cxa_pure_virtual and similar things are not likely.  */
  if (TREE_CODE (TREE_TYPE (n->decl)) != METHOD_TYPE)
    return false;
  flags = flags_from_decl_or_type (n->decl);
  if (flags & ECF_NORETURN)
    return false;
  if (lookup_attribute ("cold",
			DECL_ATTRIBUTES (n->decl)))
    return false;
  if (n->frequency < NODE_FREQUENCY_NORMAL)
    return false;
  /* If there are no virtual tables refering the target alive,
     the only way the target can be called is an instance comming from other
     compilation unit; speculative devirtualization is build around an
     assumption that won't happen.  */
  if (!referenced_from_vtable_p (n))
    return false;
  return true;
}

/* Compare type warning records P1 and P2 and chose one with larger count;
   helper for qsort.  */

int
type_warning_cmp (const void *p1, const void *p2)
{
  const odr_type_warn_count *t1 = (const odr_type_warn_count *)p1;
  const odr_type_warn_count *t2 = (const odr_type_warn_count *)p2;

  if (t1->dyn_count < t2->dyn_count)
   return 1;
  if (t1->dyn_count > t2->dyn_count)
   return -1;
  return t2->count - t1->count;
}

/* Compare decl warning records P1 and P2 and chose one with larger count;
   helper for qsort.  */

int
decl_warning_cmp (const void *p1, const void *p2)
{
  const decl_warn_count *t1 = *(const decl_warn_count * const *)p1;
  const decl_warn_count *t2 = *(const decl_warn_count * const *)p2;

  if (t1->dyn_count < t2->dyn_count)
   return 1;
  if (t1->dyn_count > t2->dyn_count)
   return -1;
  return t2->count - t1->count;
}

/* The ipa-devirt pass.
   When polymorphic call has only one likely target in the unit,
   turn it into speculative call.  */

static unsigned int
ipa_devirt (void)
{
  struct cgraph_node *n;
  hash_set<void *> bad_call_targets;
  struct cgraph_edge *e;

  int npolymorphic = 0, nspeculated = 0, nconverted = 0, ncold = 0;
  int nmultiple = 0, noverwritable = 0, ndevirtualized = 0, nnotdefined = 0;
  int nwrong = 0, nok = 0, nexternal = 0, nartificial = 0;

  if (!odr_types_ptr)
    return 0;

  /* We can output -Wsuggest-final-methods and -Wsuggest-final-types warnings.
     This is implemented by setting up final_warning_records that are updated
     by get_polymorphic_call_targets.
     We need to clear cache in this case to trigger recomputation of all
     entries.  */
  if (warn_suggest_final_methods || warn_suggest_final_types)
    {
      final_warning_records = new (final_warning_record);
      final_warning_records->type_warnings = vNULL;
      final_warning_records->type_warnings.safe_grow_cleared (odr_types.length ());
      free_polymorphic_call_targets_hash ();
    }

  FOR_EACH_DEFINED_FUNCTION (n)
    {	
      bool update = false;
      if (dump_file && n->indirect_calls)
	fprintf (dump_file, "\n\nProcesing function %s/%i\n",
		 n->name (), n->order);
      for (e = n->indirect_calls; e; e = e->next_callee)
	if (e->indirect_info->polymorphic)
	  {
	    struct cgraph_node *likely_target = NULL;
	    void *cache_token;
	    bool final;

	    if (final_warning_records)
	      final_warning_records->dyn_count = e->count;

	    vec <cgraph_node *>targets
	       = possible_polymorphic_call_targets
		    (e, &final, &cache_token, true);
	    unsigned int i;

	    /* Trigger warnings by calculating non-speculative targets.  */
	    if (warn_suggest_final_methods || warn_suggest_final_types)
	      possible_polymorphic_call_targets (e);

	    if (dump_file)
	      dump_possible_polymorphic_call_targets 
		(dump_file, e);

	    npolymorphic++;

	    if (!flag_devirtualize_speculatively)
	      continue;

	    if (!e->maybe_hot_p ())
	      {
		if (dump_file)
		  fprintf (dump_file, "Call is cold\n\n");
		ncold++;
		continue;
	      }
	    if (e->speculative)
	      {
		if (dump_file)
		  fprintf (dump_file, "Call is aready speculated\n\n");
		nspeculated++;

		/* When dumping see if we agree with speculation.  */
		if (!dump_file)
		  continue;
	      }
	    if (bad_call_targets.contains (cache_token))
	      {
		if (dump_file)
		  fprintf (dump_file, "Target list is known to be useless\n\n");
		nmultiple++;
		continue;
	      }
	    for (i = 0; i < targets.length (); i++)
	      if (likely_target_p (targets[i]))
		{
		  if (likely_target)
		    {
		      likely_target = NULL;
		      if (dump_file)
			fprintf (dump_file, "More than one likely target\n\n");
		      nmultiple++;
		      break;
		    }
		  likely_target = targets[i];
		}
	    if (!likely_target)
	      {
		bad_call_targets.add (cache_token);
	        continue;
	      }
	    /* This is reached only when dumping; check if we agree or disagree
 	       with the speculation.  */
	    if (e->speculative)
	      {
		struct cgraph_edge *e2;
		struct ipa_ref *ref;
		e->speculative_call_info (e2, e, ref);
		if (e2->callee->ultimate_alias_target ()
		    == likely_target->ultimate_alias_target ())
		  {
		    fprintf (dump_file, "We agree with speculation\n\n");
		    nok++;
		  }
		else
		  {
		    fprintf (dump_file, "We disagree with speculation\n\n");
		    nwrong++;
		  }
		continue;
	      }
	    if (!likely_target->definition)
	      {
		if (dump_file)
		  fprintf (dump_file, "Target is not an definition\n\n");
		nnotdefined++;
		continue;
	      }
	    /* Do not introduce new references to external symbols.  While we
	       can handle these just well, it is common for programs to
	       incorrectly with headers defining methods they are linked
	       with.  */
	    if (DECL_EXTERNAL (likely_target->decl))
	      {
		if (dump_file)
		  fprintf (dump_file, "Target is external\n\n");
		nexternal++;
		continue;
	      }
	    /* Don't use an implicitly-declared destructor (c++/58678).  */
	    struct cgraph_node *non_thunk_target
	      = likely_target->function_symbol ();
	    if (DECL_ARTIFICIAL (non_thunk_target->decl))
	      {
		if (dump_file)
		  fprintf (dump_file, "Target is artificial\n\n");
		nartificial++;
		continue;
	      }
	    if (likely_target->get_availability () <= AVAIL_INTERPOSABLE
		&& likely_target->can_be_discarded_p ())
	      {
		if (dump_file)
		  fprintf (dump_file, "Target is overwritable\n\n");
		noverwritable++;
		continue;
	      }
	    else if (dbg_cnt (devirt))
	      {
		if (dump_enabled_p ())
                  {
                    location_t locus = gimple_location_safe (e->call_stmt);
                    dump_printf_loc (MSG_OPTIMIZED_LOCATIONS, locus,
                                     "speculatively devirtualizing call in %s/%i to %s/%i\n",
                                     n->name (), n->order,
                                     likely_target->name (),
                                     likely_target->order);
                  }
		if (!likely_target->can_be_discarded_p ())
		  {
		    cgraph_node *alias;
		    alias = dyn_cast<cgraph_node *> (likely_target->noninterposable_alias ());
		    if (alias)
		      likely_target = alias;
		  }
		nconverted++;
		update = true;
		e->make_speculative
		  (likely_target, e->count * 8 / 10, e->frequency * 8 / 10);
	      }
	  }
      if (update)
	inline_update_overall_summary (n);
    }
  if (warn_suggest_final_methods || warn_suggest_final_types)
    {
      if (warn_suggest_final_types)
	{
	  final_warning_records->type_warnings.qsort (type_warning_cmp);
	  for (unsigned int i = 0;
	       i < final_warning_records->type_warnings.length (); i++)
	    if (final_warning_records->type_warnings[i].count)
	      {
	        tree type = final_warning_records->type_warnings[i].type;
	        int count = final_warning_records->type_warnings[i].count;
	        long long dyn_count
		  = final_warning_records->type_warnings[i].dyn_count;

		if (!dyn_count)
		  warning_n (DECL_SOURCE_LOCATION (TYPE_NAME (type)),
			     OPT_Wsuggest_final_types, count,
			     "Declaring type %qD final "
			     "would enable devirtualization of %i call",
			     "Declaring type %qD final "
			     "would enable devirtualization of %i calls",
			     type,
			     count);
		else
		  warning_n (DECL_SOURCE_LOCATION (TYPE_NAME (type)),
			     OPT_Wsuggest_final_types, count,
			     "Declaring type %qD final "
			     "would enable devirtualization of %i call "
			     "executed %lli times",
			     "Declaring type %qD final "
			     "would enable devirtualization of %i calls "
			     "executed %lli times",
			     type,
			     count,
			     dyn_count);
	      }
	}

      if (warn_suggest_final_methods)
	{
	  vec<const decl_warn_count*> decl_warnings_vec = vNULL;

	  final_warning_records->decl_warnings.traverse
	    <vec<const decl_warn_count *> *, add_decl_warning> (&decl_warnings_vec);
	  decl_warnings_vec.qsort (decl_warning_cmp);
	  for (unsigned int i = 0; i < decl_warnings_vec.length (); i++)
	    {
	      tree decl = decl_warnings_vec[i]->decl;
	      int count = decl_warnings_vec[i]->count;
	      long long dyn_count = decl_warnings_vec[i]->dyn_count;

	      if (!dyn_count)
		if (DECL_CXX_DESTRUCTOR_P (decl))
		  warning_n (DECL_SOURCE_LOCATION (decl),
			      OPT_Wsuggest_final_methods, count,
			      "Declaring virtual destructor of %qD final "
			      "would enable devirtualization of %i call",
			      "Declaring virtual destructor of %qD final "
			      "would enable devirtualization of %i calls",
			      DECL_CONTEXT (decl), count);
		else
		  warning_n (DECL_SOURCE_LOCATION (decl),
			      OPT_Wsuggest_final_methods, count,
			      "Declaring method %qD final "
			      "would enable devirtualization of %i call",
			      "Declaring method %qD final "
			      "would enable devirtualization of %i calls",
			      decl, count);
	       else if (DECL_CXX_DESTRUCTOR_P (decl))
		  warning_n (DECL_SOURCE_LOCATION (decl),
			      OPT_Wsuggest_final_methods, count,
			      "Declaring virtual destructor of %qD final "
			      "would enable devirtualization of %i call "
			      "executed %lli times",
			      "Declaring virtual destructor of %qD final "
			      "would enable devirtualization of %i calls "
			      "executed %lli times",
			      DECL_CONTEXT (decl), count, dyn_count);
		else
		  warning_n (DECL_SOURCE_LOCATION (decl),
			      OPT_Wsuggest_final_methods, count,
			      "Declaring method %qD final "
			      "would enable devirtualization of %i call "
			      "executed %lli times",
			      "Declaring method %qD final "
			      "would enable devirtualization of %i calls "
			      "executed %lli times",
			      decl, count, dyn_count);
	    }
	}
	
      delete (final_warning_records);
      final_warning_records = 0;
    }

  if (dump_file)
    fprintf (dump_file,
	     "%i polymorphic calls, %i devirtualized,"
	     " %i speculatively devirtualized, %i cold\n"
	     "%i have multiple targets, %i overwritable,"
	     " %i already speculated (%i agree, %i disagree),"
	     " %i external, %i not defined, %i artificial\n",
	     npolymorphic, ndevirtualized, nconverted, ncold,
	     nmultiple, noverwritable, nspeculated, nok, nwrong,
	     nexternal, nnotdefined, nartificial);
  return ndevirtualized ? TODO_remove_functions : 0;
}

namespace {

const pass_data pass_data_ipa_devirt =
{
  IPA_PASS, /* type */
  "devirt", /* name */
  OPTGROUP_NONE, /* optinfo_flags */
  TV_IPA_DEVIRT, /* tv_id */
  0, /* properties_required */
  0, /* properties_provided */
  0, /* properties_destroyed */
  0, /* todo_flags_start */
  ( TODO_dump_symtab ), /* todo_flags_finish */
};

class pass_ipa_devirt : public ipa_opt_pass_d
{
public:
  pass_ipa_devirt (gcc::context *ctxt)
    : ipa_opt_pass_d (pass_data_ipa_devirt, ctxt,
		      NULL, /* generate_summary */
		      NULL, /* write_summary */
		      NULL, /* read_summary */
		      NULL, /* write_optimization_summary */
		      NULL, /* read_optimization_summary */
		      NULL, /* stmt_fixup */
		      0, /* function_transform_todo_flags_start */
		      NULL, /* function_transform */
		      NULL) /* variable_transform */
  {}

  /* opt_pass methods: */
  virtual bool gate (function *)
    {
      return (flag_devirtualize
	      && (flag_devirtualize_speculatively
		  || (warn_suggest_final_methods
		      || warn_suggest_final_types))
	      && optimize);
    }

  virtual unsigned int execute (function *) { return ipa_devirt (); }

}; // class pass_ipa_devirt

} // anon namespace

ipa_opt_pass_d *
make_pass_ipa_devirt (gcc::context *ctxt)
{
  return new pass_ipa_devirt (ctxt);
}

#include "gt-ipa-devirt.h"<|MERGE_RESOLUTION|>--- conflicted
+++ resolved
@@ -2073,327 +2073,6 @@
 					 offset, vtable);
 }
 
-<<<<<<< HEAD
-/* We know that the instance is stored in variable or parameter
-   (not dynamically allocated) and we want to disprove the fact
-   that it may be in construction at invocation of CALL.
-
-   For the variable to be in construction we actually need to
-   be in constructor of corresponding global variable or
-   the inline stack of CALL must contain the constructor.
-   Check this condition.  This check works safely only before
-   IPA passes, because inline stacks may become out of date
-   later.  */
-
-bool
-decl_maybe_in_construction_p (tree base, tree outer_type,
-			      gimple call, tree function)
-{
-  outer_type = TYPE_MAIN_VARIANT (outer_type);
-  gcc_assert (DECL_P (base));
-
-  /* After inlining the code unification optimizations may invalidate
-     inline stacks.  Also we need to give up on global variables after
-     IPA, because addresses of these may have been propagated to their
-     constructors.  */
-  if (DECL_STRUCT_FUNCTION (function)->after_inlining)
-    return true;
-
-  /* Pure functions can not do any changes on the dynamic type;
-     that require writting to memory.  */
-  if (!auto_var_in_fn_p (base, function)
-      && flags_from_decl_or_type (function) & (ECF_PURE | ECF_CONST))
-    return false;
-
-  for (tree block = gimple_block (call); block && TREE_CODE (block) == BLOCK;
-       block = BLOCK_SUPERCONTEXT (block))
-    if (BLOCK_ABSTRACT_ORIGIN (block)
-	&& TREE_CODE (BLOCK_ABSTRACT_ORIGIN (block)) == FUNCTION_DECL)
-      {
-	tree fn = BLOCK_ABSTRACT_ORIGIN (block);
-
-	if (TREE_CODE (TREE_TYPE (fn)) != METHOD_TYPE
-	    || (!DECL_CXX_CONSTRUCTOR_P (fn)
-		|| !DECL_CXX_DESTRUCTOR_P (fn)))
-	  {
-	    /* Watch for clones where we constant propagated the first
-	       argument (pointer to the instance).  */
-	    fn = DECL_ABSTRACT_ORIGIN (fn);
-	    if (!fn
-		|| !is_global_var (base)
-	        || TREE_CODE (TREE_TYPE (fn)) != METHOD_TYPE
-		|| (!DECL_CXX_CONSTRUCTOR_P (fn)
-		    || !DECL_CXX_DESTRUCTOR_P (fn)))
-	      continue;
-	  }
-	if (flags_from_decl_or_type (fn) & (ECF_PURE | ECF_CONST))
-	  continue;
-
-	/* FIXME: this can go away once we have ODR types equivalency on
-	   LTO level.  */
-	if (in_lto_p && !polymorphic_type_binfo_p (TYPE_BINFO (outer_type)))
-	  return true;
-	tree type = TYPE_MAIN_VARIANT (method_class_type (TREE_TYPE (fn)));
-	if (types_same_for_odr (type, outer_type))
-	  return true;
-      }
-
-  if (TREE_CODE (base) == VAR_DECL
-      && is_global_var (base))
-    {
-      if (TREE_CODE (TREE_TYPE (function)) != METHOD_TYPE
-	  || (!DECL_CXX_CONSTRUCTOR_P (function)
-	      || !DECL_CXX_DESTRUCTOR_P (function)))
-	{
-	  if (!DECL_ABSTRACT_ORIGIN (function))
-	    return false;
-	  /* Watch for clones where we constant propagated the first
-	     argument (pointer to the instance).  */
-	  function = DECL_ABSTRACT_ORIGIN (function);
-	  if (!function
-	      || TREE_CODE (TREE_TYPE (function)) != METHOD_TYPE
-	      || (!DECL_CXX_CONSTRUCTOR_P (function)
-		  || !DECL_CXX_DESTRUCTOR_P (function)))
-	    return false;
-	}
-      /* FIXME: this can go away once we have ODR types equivalency on
-	 LTO level.  */
-      if (in_lto_p && !polymorphic_type_binfo_p (TYPE_BINFO (outer_type)))
-	return true;
-      tree type = TYPE_MAIN_VARIANT (method_class_type (TREE_TYPE (function)));
-      if (types_same_for_odr (type, outer_type))
-	return true;
-    }
-  return false;
-}
-
-/* Proudce polymorphic call context for call method of instance
-   that is located within BASE (that is assumed to be a decl) at OFFSET. */
-
-static void
-get_polymorphic_call_info_for_decl (ipa_polymorphic_call_context *context,
-				    tree base, HOST_WIDE_INT offset)
-{
-  gcc_assert (DECL_P (base));
-
-  context->outer_type = TYPE_MAIN_VARIANT (TREE_TYPE (base));
-  context->offset = offset;
-  /* Make very conservative assumption that all objects
-     may be in construction. 
-     TODO: ipa-prop already contains code to tell better. 
-     merge it later.  */
-  context->maybe_in_construction = true;
-  context->maybe_derived_type = false;
-}
-
-/* CST is an invariant (address of decl), try to get meaningful
-   polymorphic call context for polymorphic call of method 
-   if instance of OTR_TYPE that is located at OFFSET of this invariant.
-   Return FALSE if nothing meaningful can be found.  */
-
-bool
-get_polymorphic_call_info_from_invariant (ipa_polymorphic_call_context *context,
-				          tree cst,
-				          tree otr_type,
-				          HOST_WIDE_INT offset)
-{
-  HOST_WIDE_INT offset2, size, max_size;
-  bool reverse;
-  tree base;
-
-  if (TREE_CODE (cst) != ADDR_EXPR)
-    return false;
-
-  cst = TREE_OPERAND (cst, 0);
-  base = get_ref_base_and_extent (cst, &offset2, &size, &max_size, &reverse);
-  if (!DECL_P (base) || max_size == -1 || max_size != size)
-    return false;
-
-  /* Only type inconsistent programs can have otr_type that is
-     not part of outer type.  */
-  if (!contains_type_p (TREE_TYPE (base), offset, otr_type))
-    return false;
-
-  get_polymorphic_call_info_for_decl (context, base, offset);
-  return true;
-}
-
-/* Given REF call in FNDECL, determine class of the polymorphic
-   call (OTR_TYPE), its token (OTR_TOKEN) and CONTEXT.
-   CALL is optional argument giving the actual statement (usually call) where
-   the context is used.
-   Return pointer to object described by the context  */
-
-tree
-get_polymorphic_call_info (tree fndecl,
-			   tree ref,
-			   tree *otr_type,
-			   HOST_WIDE_INT *otr_token,
-			   ipa_polymorphic_call_context *context,
-			   gimple call)
-{
-  tree base_pointer;
-  *otr_type = obj_type_ref_class (ref);
-  *otr_token = tree_to_uhwi (OBJ_TYPE_REF_TOKEN (ref));
-
-  /* Set up basic info in case we find nothing interesting in the analysis.  */
-  context->outer_type = TYPE_MAIN_VARIANT (*otr_type);
-  context->offset = 0;
-  base_pointer = OBJ_TYPE_REF_OBJECT (ref);
-  context->maybe_derived_type = true;
-  context->maybe_in_construction = true;
-
-  /* Walk SSA for outer object.  */
-  do 
-    {
-      if (TREE_CODE (base_pointer) == SSA_NAME
-	  && !SSA_NAME_IS_DEFAULT_DEF (base_pointer)
-	  && SSA_NAME_DEF_STMT (base_pointer)
-	  && gimple_assign_single_p (SSA_NAME_DEF_STMT (base_pointer)))
-	{
-	  base_pointer = gimple_assign_rhs1 (SSA_NAME_DEF_STMT (base_pointer));
-	  STRIP_NOPS (base_pointer);
-	}
-      else if (TREE_CODE (base_pointer) == ADDR_EXPR)
-	{
-	  HOST_WIDE_INT size, max_size;
-	  HOST_WIDE_INT offset2;
-	  bool reverse;
-	  tree base
-	    = get_ref_base_and_extent (TREE_OPERAND (base_pointer, 0),
-				       &offset2, &size, &max_size, &reverse);
-
-	  /* If this is a varying address, punt.  */
-	  if ((TREE_CODE (base) == MEM_REF || DECL_P (base))
-	      && max_size != -1
-	      && max_size == size)
-	    {
-	      /* We found dereference of a pointer.  Type of the pointer
-		 and MEM_REF is meaningless, but we can look futher.  */
-	      if (TREE_CODE (base) == MEM_REF)
-		{
-		  base_pointer = TREE_OPERAND (base, 0);
-		  context->offset
-		    += offset2 + mem_ref_offset (base).to_short_addr () * BITS_PER_UNIT;
-		  context->outer_type = NULL;
-		}
-	      /* We found base object.  In this case the outer_type
-		 is known.  */
-	      else if (DECL_P (base))
-		{
-		  gcc_assert (!POINTER_TYPE_P (TREE_TYPE (base)));
-
-		  /* Only type inconsistent programs can have otr_type that is
-		     not part of outer type.  */
-		  if (!contains_type_p (TREE_TYPE (base),
-					context->offset + offset2, *otr_type))
-		    {
-		      /* Use OTR_TOKEN = INT_MAX as a marker of probably type inconsistent
-			 code sequences; we arrange the calls to be builtin_unreachable
-			 later.  */
-		      *otr_token = INT_MAX;
-		      return base_pointer;
-		    }
-		  get_polymorphic_call_info_for_decl (context, base,
-						      context->offset + offset2);
-		  if (context->maybe_in_construction && call)
-		    context->maybe_in_construction
-		     = decl_maybe_in_construction_p (base,
-						     context->outer_type,
-						     call,
-						     current_function_decl);
-		  return NULL;
-		}
-	      else
-		break;
-	    }
-	  else
-	    break;
-	}
-      else if (TREE_CODE (base_pointer) == POINTER_PLUS_EXPR
-	       && tree_fits_uhwi_p (TREE_OPERAND (base_pointer, 1)))
-	{
-	  context->offset += tree_to_shwi (TREE_OPERAND (base_pointer, 1))
-		    * BITS_PER_UNIT;
-	  base_pointer = TREE_OPERAND (base_pointer, 0);
-	}
-      else
-	break;
-    }
-  while (true);
-
-  /* Try to determine type of the outer object.  */
-  if (TREE_CODE (base_pointer) == SSA_NAME
-      && SSA_NAME_IS_DEFAULT_DEF (base_pointer)
-      && TREE_CODE (SSA_NAME_VAR (base_pointer)) == PARM_DECL)
-    {
-      /* See if parameter is THIS pointer of a method.  */
-      if (TREE_CODE (TREE_TYPE (fndecl)) == METHOD_TYPE
-	  && SSA_NAME_VAR (base_pointer) == DECL_ARGUMENTS (fndecl))
-	{
-	  context->outer_type
-	     = TYPE_MAIN_VARIANT (TREE_TYPE (TREE_TYPE (base_pointer)));
-	  gcc_assert (TREE_CODE (context->outer_type) == RECORD_TYPE);
-
-	  /* Dynamic casting has possibly upcasted the type
-	     in the hiearchy.  In this case outer type is less
-	     informative than inner type and we should forget
-	     about it.  */
-	  if (!contains_type_p (context->outer_type, context->offset,
-				*otr_type))
-	    {
-	      context->outer_type = NULL;
-	      return base_pointer;
-	    }
-
-	  /* If the function is constructor or destructor, then
-	     the type is possibly in construction, but we know
-	     it is not derived type.  */
-	  if (DECL_CXX_CONSTRUCTOR_P (fndecl)
-	      || DECL_CXX_DESTRUCTOR_P (fndecl))
-	    {
-	      context->maybe_in_construction = true;
-	      context->maybe_derived_type = false;
-	    }
-	  else
-	    {
-	      context->maybe_derived_type = true;
-	      context->maybe_in_construction = false;
-	    }
-	  return base_pointer;
-	}
-      /* Non-PODs passed by value are really passed by invisible
-	 reference.  In this case we also know the type of the
-	 object.  */
-      if (DECL_BY_REFERENCE (SSA_NAME_VAR (base_pointer)))
-	{
-	  context->outer_type
-	     = TYPE_MAIN_VARIANT (TREE_TYPE (TREE_TYPE (base_pointer)));
-	  gcc_assert (!POINTER_TYPE_P (context->outer_type));
-	  /* Only type inconsistent programs can have otr_type that is
-	     not part of outer type.  */
-	  if (!contains_type_p (context->outer_type, context->offset,
-			        *otr_type))
-	    { 
-	      /* Use OTR_TOKEN = INT_MAX as a marker of probably type inconsistent
-		 code sequences; we arrange the calls to be builtin_unreachable
-		 later.  */
-	      *otr_token = INT_MAX;
-	      return base_pointer;
-	    }
-	  context->maybe_derived_type = false;
-	  context->maybe_in_construction = false;
-          return base_pointer;
-	}
-    }
-  /* TODO: There are multiple ways to derive a type.  For instance
-     if BASE_POINTER is passed to an constructor call prior our refernece.
-     We do not make this type of flow sensitive analysis yet.  */
-  return base_pointer;
-}
-
-=======
->>>>>>> b2d82f2d
 /* Walk bases of OUTER_TYPE that contain OTR_TYPE at OFFSET.
    Lookup their respecitve virtual methods for OTR_TOKEN and OTR_TYPE
    and insert them to NODES.

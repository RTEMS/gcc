/* Description of pass structure
   Copyright (C) 1987-2015 Free Software Foundation, Inc.

This file is part of GCC.

GCC is free software; you can redistribute it and/or modify it under
the terms of the GNU General Public License as published by the Free
Software Foundation; either version 3, or (at your option) any later
version.

GCC is distributed in the hope that it will be useful, but WITHOUT ANY
WARRANTY; without even the implied warranty of MERCHANTABILITY or
FITNESS FOR A PARTICULAR PURPOSE.  See the GNU General Public License
for more details.

You should have received a copy of the GNU General Public License
along with GCC; see the file COPYING3.  If not see
<http://www.gnu.org/licenses/>.  */

/*
 Macros that should be defined when using this file:
   INSERT_PASSES_AFTER (PASS)
   PUSH_INSERT_PASSES_WITHIN (PASS)
   POP_INSERT_PASSES ()
   NEXT_PASS (PASS)
   TERMINATE_PASS_LIST ()
 */

 /* All passes needed to lower the function into shape optimizers can
    operate on.  These passes are always run first on the function, but
    backend might produce already lowered functions that are not processed
    by these passes.  */
  INSERT_PASSES_AFTER (all_lowering_passes)
  NEXT_PASS (pass_warn_unused_result);
  NEXT_PASS (pass_diagnose_omp_blocks);
  NEXT_PASS (pass_diagnose_tm_blocks);
  NEXT_PASS (pass_lower_omp);
  NEXT_PASS (pass_lower_cf);
  NEXT_PASS (pass_lower_tm);
  NEXT_PASS (pass_refactor_eh);
  NEXT_PASS (pass_lower_eh);
  NEXT_PASS (pass_build_cfg);
  NEXT_PASS (pass_warn_function_return);
  NEXT_PASS (pass_expand_omp);
  NEXT_PASS (pass_build_cgraph_edges);
  TERMINATE_PASS_LIST ()

  /* Interprocedural optimization passes.  */
  INSERT_PASSES_AFTER (all_small_ipa_passes)
  NEXT_PASS (pass_ipa_free_lang_data);
  NEXT_PASS (pass_ipa_function_and_variable_visibility);
  NEXT_PASS (pass_ipa_chkp_versioning);
  NEXT_PASS (pass_ipa_chkp_early_produce_thunks);
  NEXT_PASS (pass_build_ssa_passes);
  PUSH_INSERT_PASSES_WITHIN (pass_build_ssa_passes)
      NEXT_PASS (pass_fixup_cfg);
      NEXT_PASS (pass_init_datastructures);
      NEXT_PASS (pass_build_ssa);
      NEXT_PASS (pass_ubsan);
      NEXT_PASS (pass_early_warn_uninitialized);
      NEXT_PASS (pass_nothrow);
  POP_INSERT_PASSES ()

  NEXT_PASS (pass_chkp_instrumentation_passes);
  PUSH_INSERT_PASSES_WITHIN (pass_chkp_instrumentation_passes)
      NEXT_PASS (pass_fixup_cfg);
      NEXT_PASS (pass_chkp);
      NEXT_PASS (pass_rebuild_cgraph_edges);
  POP_INSERT_PASSES ()

  NEXT_PASS (pass_local_optimization_passes);
  PUSH_INSERT_PASSES_WITHIN (pass_local_optimization_passes)
      NEXT_PASS (pass_fixup_cfg);
      NEXT_PASS (pass_rebuild_cgraph_edges);
      NEXT_PASS (pass_inline_parameters);
      NEXT_PASS (pass_early_inline);
      NEXT_PASS (pass_all_early_optimizations);
      PUSH_INSERT_PASSES_WITHIN (pass_all_early_optimizations)
	  NEXT_PASS (pass_remove_cgraph_callee_edges);
	  NEXT_PASS (pass_object_sizes, true /* insert_min_max_p */);
	  /* Don't record nonzero bits before IPA to avoid
	     using too much memory.  */
	  NEXT_PASS (pass_ccp, false /* nonzero_p */);
	  /* After CCP we rewrite no longer addressed locals into SSA
	     form if possible.  */
	  NEXT_PASS (pass_forwprop);
	  NEXT_PASS (pass_sra_early);
	  /* pass_build_ealias is a dummy pass that ensures that we
	     execute TODO_rebuild_alias at this point.  */
	  NEXT_PASS (pass_build_ealias);
<<<<<<< HEAD
	  /* Pass group that runs when there are oacc kernels in the
	     function.  */
	  NEXT_PASS (pass_oacc_kernels);
	  PUSH_INSERT_PASSES_WITHIN (pass_oacc_kernels)
	      NEXT_PASS (pass_dominator, false /* may_peel_loop_headers_p */);
	      NEXT_PASS (pass_ch);
	      NEXT_PASS (pass_dominator, false /* may_peel_loop_headers_p */);
	      NEXT_PASS (pass_tree_loop_init);
	      NEXT_PASS (pass_lim);
	      NEXT_PASS (pass_copy_prop);
	      NEXT_PASS (pass_lim);
	      NEXT_PASS (pass_copy_prop);
	      NEXT_PASS (pass_scev_cprop);
	      NEXT_PASS (pass_tree_loop_done);
	      NEXT_PASS (pass_dominator, false /* may_peel_loop_headers_p */);
	      NEXT_PASS (pass_dce);
	      NEXT_PASS (pass_tree_loop_init);
      	      NEXT_PASS (pass_parallelize_loops_oacc_kernels);
	      NEXT_PASS (pass_expand_omp_ssa);
	      NEXT_PASS (pass_tree_loop_done);
=======
	  /* Pass group that runs when the function is an offloaded function
	     containing oacc kernels loops.  Part 1.  */
	  NEXT_PASS (pass_oacc_kernels);
	  PUSH_INSERT_PASSES_WITHIN (pass_oacc_kernels)
	      NEXT_PASS (pass_ch);
>>>>>>> b5f34b42
	  POP_INSERT_PASSES ()
	  NEXT_PASS (pass_fre);
	  /* Pass group that runs when the function is an offloaded function
	     containing oacc kernels loops.  Part 2.  */
	  NEXT_PASS (pass_oacc_kernels2);
	  PUSH_INSERT_PASSES_WITHIN (pass_oacc_kernels2)
	      /* We use pass_lim to rewrite in-memory iteration and reduction
		 variable accesses in loops into local variables accesses.  */
	      NEXT_PASS (pass_lim);
	      NEXT_PASS (pass_dominator, false /* may_peel_loop_headers_p */);
	      NEXT_PASS (pass_dce);
	      NEXT_PASS (pass_expand_omp_ssa);
	  POP_INSERT_PASSES ()
	  NEXT_PASS (pass_merge_phi);
          NEXT_PASS (pass_dse);
	  NEXT_PASS (pass_cd_dce);
	  NEXT_PASS (pass_early_ipa_sra);
	  NEXT_PASS (pass_tail_recursion);
	  NEXT_PASS (pass_convert_switch);
	  NEXT_PASS (pass_cleanup_eh);
	  NEXT_PASS (pass_profile);
	  NEXT_PASS (pass_local_pure_const);
	  /* Split functions creates parts that are not run through
	     early optimizations again.  It is thus good idea to do this
	      late.  */
	  NEXT_PASS (pass_split_functions);
      POP_INSERT_PASSES ()
      NEXT_PASS (pass_release_ssa_names);
      NEXT_PASS (pass_rebuild_cgraph_edges);
      NEXT_PASS (pass_inline_parameters);
  POP_INSERT_PASSES ()
  NEXT_PASS (pass_ipa_chkp_produce_thunks);
  NEXT_PASS (pass_ipa_auto_profile);
  NEXT_PASS (pass_ipa_free_inline_summary);
  NEXT_PASS (pass_ipa_tree_profile);
  PUSH_INSERT_PASSES_WITHIN (pass_ipa_tree_profile)
      NEXT_PASS (pass_feedback_split_functions);
  POP_INSERT_PASSES ()
  NEXT_PASS (pass_ipa_increase_alignment);
  NEXT_PASS (pass_ipa_tm);
  NEXT_PASS (pass_ipa_lower_emutls);
  TERMINATE_PASS_LIST ()

  INSERT_PASSES_AFTER (all_regular_ipa_passes)
  NEXT_PASS (pass_ipa_whole_program_visibility);
  NEXT_PASS (pass_ipa_profile);
  NEXT_PASS (pass_ipa_icf);
  NEXT_PASS (pass_ipa_devirt);
  NEXT_PASS (pass_ipa_cp);
  NEXT_PASS (pass_ipa_cdtor_merge);
  NEXT_PASS (pass_target_clone);
  NEXT_PASS (pass_ipa_inline);
  NEXT_PASS (pass_ipa_pure_const);
  NEXT_PASS (pass_ipa_reference);
  /* This pass needs to be scheduled after any IP code duplication.   */
  NEXT_PASS (pass_ipa_single_use);
  /* Comdat privatization come last, as direct references to comdat local
     symbols are not allowed outside of the comdat group.  Privatizing early
     would result in missed optimizations due to this restriction.  */
  NEXT_PASS (pass_ipa_comdats);
  TERMINATE_PASS_LIST ()

  /* Simple IPA passes executed after the regular passes.  In WHOPR mode the
     passes are executed after partitioning and thus see just parts of the
     compiled unit.  */
  INSERT_PASSES_AFTER (all_late_ipa_passes)
  NEXT_PASS (pass_ipa_pta);
  NEXT_PASS (pass_dispatcher_calls);
  NEXT_PASS (pass_omp_simd_clone);
  TERMINATE_PASS_LIST ()

  /* These passes are run after IPA passes on every function that is being
     output to the assembler file.  */
  INSERT_PASSES_AFTER (all_passes)
  NEXT_PASS (pass_fixup_cfg);
  NEXT_PASS (pass_lower_eh_dispatch);
  NEXT_PASS (pass_oacc_device_lower);
  NEXT_PASS (pass_all_optimizations);
  PUSH_INSERT_PASSES_WITHIN (pass_all_optimizations)
      NEXT_PASS (pass_remove_cgraph_callee_edges);
      /* Initial scalar cleanups before alias computation.
	 They ensure memory accesses are not indirect wherever possible.  */
      NEXT_PASS (pass_strip_predict_hints);
      NEXT_PASS (pass_ccp, true /* nonzero_p */);
      /* After CCP we rewrite no longer addressed locals into SSA
	 form if possible.  */
      NEXT_PASS (pass_complete_unrolli);
      NEXT_PASS (pass_backprop);
      NEXT_PASS (pass_phiprop);
      NEXT_PASS (pass_forwprop);
      NEXT_PASS (pass_object_sizes, false /* insert_min_max_p */);
      /* pass_build_alias is a dummy pass that ensures that we
	 execute TODO_rebuild_alias at this point.  */
      NEXT_PASS (pass_build_alias);
      NEXT_PASS (pass_return_slot);
      NEXT_PASS (pass_fre);
      NEXT_PASS (pass_merge_phi);
      NEXT_PASS (pass_vrp, true /* warn_array_bounds_p */);
      NEXT_PASS (pass_chkp_opt);
      NEXT_PASS (pass_dce);
      NEXT_PASS (pass_stdarg);
      NEXT_PASS (pass_call_cdce);
      NEXT_PASS (pass_cselim);
      NEXT_PASS (pass_copy_prop);
      NEXT_PASS (pass_tree_ifcombine);
      NEXT_PASS (pass_merge_phi);
      NEXT_PASS (pass_phiopt);
      NEXT_PASS (pass_tail_recursion);
      NEXT_PASS (pass_ch);
      NEXT_PASS (pass_lower_complex);
      NEXT_PASS (pass_sra);
      /* The dom pass will also resolve all __builtin_constant_p calls
         that are still there to 0.  This has to be done after some
	 propagations have already run, but before some more dead code
	 is removed, and this place fits nicely.  Remember this when
	 trying to move or duplicate pass_dominator somewhere earlier.  */
      NEXT_PASS (pass_dominator, true /* may_peel_loop_headers_p */);
      /* At this point the majority of const/copy propagations
	 are exposed.  Go ahead and identify paths that should never
	 be executed in a conforming program and isolate those paths.

	 This will expose more degenerate PHIs in the main path and
	 expose more PRE/DOM optimization opportunities.  */
      NEXT_PASS (pass_isolate_erroneous_paths);
      /* The only const/copy propagation opportunities left after
	 DOM and erroneous path isolation should be due to degenerate PHI nodes.
	 So rather than run the full propagators, run a specialized pass which
	 only examines PHIs to discover const/copy propagation
	 opportunities.  */
      NEXT_PASS (pass_phi_only_cprop);
      NEXT_PASS (pass_dse);
      NEXT_PASS (pass_reassoc, true /* insert_powi_p */);
      NEXT_PASS (pass_dce);
      NEXT_PASS (pass_forwprop);
      NEXT_PASS (pass_phiopt);
      NEXT_PASS (pass_ccp, true /* nonzero_p */);
      /* After CCP we rewrite no longer addressed locals into SSA
	 form if possible.  */
      NEXT_PASS (pass_cse_sincos);
      NEXT_PASS (pass_optimize_bswap);
      NEXT_PASS (pass_laddress);
      NEXT_PASS (pass_split_crit_edges);
      NEXT_PASS (pass_pre);
      NEXT_PASS (pass_sink_code);
      NEXT_PASS (pass_asan);
      NEXT_PASS (pass_tsan);
      /* Pass group that runs when 1) enabled, 2) there are loops
	 in the function.  Make sure to run pass_fix_loops before
	 to discover/remove loops before running the gate function
	 of pass_tree_loop.  */
      NEXT_PASS (pass_fix_loops);
      NEXT_PASS (pass_tree_loop);
      PUSH_INSERT_PASSES_WITHIN (pass_tree_loop)
	  NEXT_PASS (pass_tree_loop_init);
	  NEXT_PASS (pass_lim);
	  NEXT_PASS (pass_copy_prop);
	  NEXT_PASS (pass_dce);
	  NEXT_PASS (pass_tree_unswitch);
	  NEXT_PASS (pass_scev_cprop);
	  NEXT_PASS (pass_record_bounds);
	  NEXT_PASS (pass_loop_distribution);
	  NEXT_PASS (pass_copy_prop);
	  NEXT_PASS (pass_graphite);
	  PUSH_INSERT_PASSES_WITHIN (pass_graphite)
	      NEXT_PASS (pass_graphite_transforms);
	      NEXT_PASS (pass_lim);
	      NEXT_PASS (pass_copy_prop);
	      NEXT_PASS (pass_dce);
	  POP_INSERT_PASSES ()
	  NEXT_PASS (pass_iv_canon);
	  NEXT_PASS (pass_parallelize_loops);
	  PUSH_INSERT_PASSES_WITHIN (pass_parallelize_loops)
	      NEXT_PASS (pass_expand_omp_ssa);
	  POP_INSERT_PASSES ()
	  NEXT_PASS (pass_ch_vect);
	  NEXT_PASS (pass_if_conversion);
	  /* pass_vectorize must immediately follow pass_if_conversion.
	     Please do not add any other passes in between.  */
	  NEXT_PASS (pass_vectorize);
          PUSH_INSERT_PASSES_WITHIN (pass_vectorize)
	      NEXT_PASS (pass_dce);
          POP_INSERT_PASSES ()
          NEXT_PASS (pass_predcom);
	  NEXT_PASS (pass_complete_unroll);
	  NEXT_PASS (pass_slp_vectorize);
	  NEXT_PASS (pass_loop_prefetch);
	  /* Run IVOPTs after the last pass that uses data-reference analysis
	     as that doesn't handle TARGET_MEM_REFs.  */
	  NEXT_PASS (pass_iv_optimize);
	  NEXT_PASS (pass_lim);
	  NEXT_PASS (pass_tree_loop_done);
      POP_INSERT_PASSES ()
      /* Pass group that runs when pass_tree_loop is disabled or there
         are no loops in the function.  */
      NEXT_PASS (pass_tree_no_loop);
      PUSH_INSERT_PASSES_WITHIN (pass_tree_no_loop)
	  NEXT_PASS (pass_slp_vectorize);
      POP_INSERT_PASSES ()
      NEXT_PASS (pass_simduid_cleanup);
      NEXT_PASS (pass_lower_vector_ssa);
      NEXT_PASS (pass_split_paths);
      NEXT_PASS (pass_cse_reciprocals);
      NEXT_PASS (pass_reassoc, false /* insert_powi_p */);
      NEXT_PASS (pass_strength_reduction);
      NEXT_PASS (pass_tracer);
      NEXT_PASS (pass_dominator, false /* may_peel_loop_headers_p */);
      NEXT_PASS (pass_strlen);
      NEXT_PASS (pass_vrp, false /* warn_array_bounds_p */);
      /* The only const/copy propagation opportunities left after
	 DOM and VRP should be due to degenerate PHI nodes.  So rather than
	 run the full propagators, run a specialized pass which
	 only examines PHIs to discover const/copy propagation
	 opportunities.  */
      NEXT_PASS (pass_phi_only_cprop);
      NEXT_PASS (pass_cd_dce);
      NEXT_PASS (pass_dse);
      NEXT_PASS (pass_forwprop);
      NEXT_PASS (pass_phiopt);
      NEXT_PASS (pass_fold_builtins);
      NEXT_PASS (pass_optimize_widening_mul);
      NEXT_PASS (pass_tail_calls);
      /* FIXME: If DCE is not run before checking for uninitialized uses,
	 we may get false warnings (e.g., testsuite/gcc.dg/uninit-5.c).
	 However, this also causes us to misdiagnose cases that should be
	 real warnings (e.g., testsuite/gcc.dg/pr18501.c).

	 To fix the false positives in uninit-5.c, we would have to
	 account for the predicates protecting the set and the use of each
	 variable.  Using a representation like Gated Single Assignment
	 may help.  */
      /* Split critical edges before late uninit warning to reduce the
         number of false positives from it.  */
      NEXT_PASS (pass_split_crit_edges);
      NEXT_PASS (pass_late_warn_uninitialized);
      NEXT_PASS (pass_uncprop);
      NEXT_PASS (pass_local_pure_const);
  POP_INSERT_PASSES ()
  NEXT_PASS (pass_all_optimizations_g);
  PUSH_INSERT_PASSES_WITHIN (pass_all_optimizations_g)
      NEXT_PASS (pass_remove_cgraph_callee_edges);
      NEXT_PASS (pass_strip_predict_hints);
      /* Lower remaining pieces of GIMPLE.  */
      NEXT_PASS (pass_lower_complex);
      NEXT_PASS (pass_lower_vector_ssa);
      /* Perform simple scalar cleanup which is constant/copy propagation.  */
      NEXT_PASS (pass_ccp, true /* nonzero_p */);
      NEXT_PASS (pass_object_sizes);
      /* Fold remaining builtins.  */
      NEXT_PASS (pass_fold_builtins);
      /* Copy propagation also copy-propagates constants, this is necessary
         to forward object-size and builtin folding results properly.  */
      NEXT_PASS (pass_copy_prop);
      NEXT_PASS (pass_dce);
      NEXT_PASS (pass_asan);
      NEXT_PASS (pass_tsan);
      /* ???  We do want some kind of loop invariant motion, but we possibly
         need to adjust LIM to be more friendly towards preserving accurate
	 debug information here.  */
      /* Split critical edges before late uninit warning to reduce the
         number of false positives from it.  */
      NEXT_PASS (pass_split_crit_edges);
      NEXT_PASS (pass_late_warn_uninitialized);
      NEXT_PASS (pass_uncprop);
      NEXT_PASS (pass_local_pure_const);
  POP_INSERT_PASSES ()
  NEXT_PASS (pass_tm_init);
  PUSH_INSERT_PASSES_WITHIN (pass_tm_init)
      NEXT_PASS (pass_tm_mark);
      NEXT_PASS (pass_tm_memopt);
      NEXT_PASS (pass_tm_edges);
  POP_INSERT_PASSES ()
  NEXT_PASS (pass_simduid_cleanup);
  NEXT_PASS (pass_vtable_verify);
  NEXT_PASS (pass_lower_vaarg);
  NEXT_PASS (pass_lower_vector);
  NEXT_PASS (pass_lower_complex_O0);
  NEXT_PASS (pass_asan_O0);
  NEXT_PASS (pass_tsan_O0);
  NEXT_PASS (pass_sanopt);
  NEXT_PASS (pass_cleanup_eh);
  NEXT_PASS (pass_lower_resx);
  NEXT_PASS (pass_nrv);
  NEXT_PASS (pass_cleanup_cfg_post_optimizing);
  NEXT_PASS (pass_warn_function_noreturn);

  NEXT_PASS (pass_expand);

  NEXT_PASS (pass_rest_of_compilation);
  PUSH_INSERT_PASSES_WITHIN (pass_rest_of_compilation)
      NEXT_PASS (pass_instantiate_virtual_regs);
      NEXT_PASS (pass_into_cfg_layout_mode);
      NEXT_PASS (pass_jump);
      NEXT_PASS (pass_lower_subreg);
      NEXT_PASS (pass_df_initialize_opt);
      NEXT_PASS (pass_cse);
      NEXT_PASS (pass_rtl_fwprop);
      NEXT_PASS (pass_rtl_cprop);
      NEXT_PASS (pass_rtl_pre);
      NEXT_PASS (pass_rtl_hoist);
      NEXT_PASS (pass_rtl_cprop);
      NEXT_PASS (pass_rtl_store_motion);
      NEXT_PASS (pass_cse_after_global_opts);
      NEXT_PASS (pass_rtl_ifcvt);
      NEXT_PASS (pass_reginfo_init);
      /* Perform loop optimizations.  It might be better to do them a bit
	 sooner, but we want the profile feedback to work more
	 efficiently.  */
      NEXT_PASS (pass_loop2);
      PUSH_INSERT_PASSES_WITHIN (pass_loop2)
	  NEXT_PASS (pass_rtl_loop_init);
	  NEXT_PASS (pass_rtl_move_loop_invariants);
	  NEXT_PASS (pass_rtl_unroll_loops);
	  NEXT_PASS (pass_rtl_doloop);
	  NEXT_PASS (pass_rtl_loop_done);
	  TERMINATE_PASS_LIST ()
      POP_INSERT_PASSES ()
      NEXT_PASS (pass_web);
      NEXT_PASS (pass_rtl_cprop);
      NEXT_PASS (pass_cse2);
      NEXT_PASS (pass_rtl_dse1);
      NEXT_PASS (pass_rtl_fwprop_addr);
      NEXT_PASS (pass_inc_dec);
      NEXT_PASS (pass_initialize_regs);
      NEXT_PASS (pass_ud_rtl_dce);
      NEXT_PASS (pass_combine);
      NEXT_PASS (pass_if_after_combine);
      NEXT_PASS (pass_partition_blocks);
      NEXT_PASS (pass_outof_cfg_layout_mode);
      NEXT_PASS (pass_split_all_insns);
      NEXT_PASS (pass_lower_subreg2);
      NEXT_PASS (pass_df_initialize_no_opt);
      NEXT_PASS (pass_stack_ptr_mod);
      NEXT_PASS (pass_mode_switching);
      NEXT_PASS (pass_match_asm_constraints);
      NEXT_PASS (pass_sms);
      NEXT_PASS (pass_live_range_shrinkage);
      NEXT_PASS (pass_sched);
      NEXT_PASS (pass_ira);
      NEXT_PASS (pass_reload);
      NEXT_PASS (pass_postreload);
      PUSH_INSERT_PASSES_WITHIN (pass_postreload)
	  NEXT_PASS (pass_postreload_cse);
	  NEXT_PASS (pass_gcse2);
	  NEXT_PASS (pass_split_after_reload);
	  NEXT_PASS (pass_ree);
	  NEXT_PASS (pass_compare_elim_after_reload);
	  NEXT_PASS (pass_branch_target_load_optimize1);
	  NEXT_PASS (pass_thread_prologue_and_epilogue);
	  NEXT_PASS (pass_rtl_dse2);
	  NEXT_PASS (pass_stack_adjustments);
	  NEXT_PASS (pass_jump2);
	  NEXT_PASS (pass_duplicate_computed_gotos);
	  NEXT_PASS (pass_sched_fusion);
	  NEXT_PASS (pass_peephole2);
	  NEXT_PASS (pass_if_after_reload);
	  NEXT_PASS (pass_regrename);
	  NEXT_PASS (pass_cprop_hardreg);
	  NEXT_PASS (pass_fast_rtl_dce);
	  NEXT_PASS (pass_reorder_blocks);
	  NEXT_PASS (pass_branch_target_load_optimize2);
	  NEXT_PASS (pass_leaf_regs);
	  NEXT_PASS (pass_split_before_sched2);
	  NEXT_PASS (pass_sched2);
	  NEXT_PASS (pass_stack_regs);
	  PUSH_INSERT_PASSES_WITHIN (pass_stack_regs)
	      NEXT_PASS (pass_split_before_regstack);
	      NEXT_PASS (pass_stack_regs_run);
	  POP_INSERT_PASSES ()
      POP_INSERT_PASSES ()
      NEXT_PASS (pass_late_compilation);
      PUSH_INSERT_PASSES_WITHIN (pass_late_compilation)
	  NEXT_PASS (pass_compute_alignments);
	  NEXT_PASS (pass_variable_tracking);
	  NEXT_PASS (pass_free_cfg);
	  NEXT_PASS (pass_machine_reorg);
	  NEXT_PASS (pass_cleanup_barriers);
	  NEXT_PASS (pass_delay_slots);
	  NEXT_PASS (pass_split_for_shorten_branches);
	  NEXT_PASS (pass_convert_to_eh_region_ranges);
	  NEXT_PASS (pass_shorten_branches);
	  NEXT_PASS (pass_set_nothrow_function_flags);
	  NEXT_PASS (pass_dwarf2_frame);
	  NEXT_PASS (pass_final);
      POP_INSERT_PASSES ()
      NEXT_PASS (pass_df_finish);
  POP_INSERT_PASSES ()
  NEXT_PASS (pass_clean_state);
  TERMINATE_PASS_LIST ()<|MERGE_RESOLUTION|>--- conflicted
+++ resolved
@@ -88,14 +88,21 @@
 	  /* pass_build_ealias is a dummy pass that ensures that we
 	     execute TODO_rebuild_alias at this point.  */
 	  NEXT_PASS (pass_build_ealias);
-<<<<<<< HEAD
-	  /* Pass group that runs when there are oacc kernels in the
-	     function.  */
+	  /* Pass group that runs when the function is an offloaded function
+	     containing oacc kernels loops.  Part 1.  */
 	  NEXT_PASS (pass_oacc_kernels);
 	  PUSH_INSERT_PASSES_WITHIN (pass_oacc_kernels)
 	      NEXT_PASS (pass_dominator, false /* may_peel_loop_headers_p */);
 	      NEXT_PASS (pass_ch);
 	      NEXT_PASS (pass_dominator, false /* may_peel_loop_headers_p */);
+	  POP_INSERT_PASSES ()
+	  NEXT_PASS (pass_fre);
+	  /* Pass group that runs when the function is an offloaded function
+	     containing oacc kernels loops.  Part 2.  */
+	  NEXT_PASS (pass_oacc_kernels2);
+	  PUSH_INSERT_PASSES_WITHIN (pass_oacc_kernels2)
+	      /* We use pass_lim to rewrite in-memory iteration and reduction
+		 variable accesses in loops into local variables accesses.  */
 	      NEXT_PASS (pass_tree_loop_init);
 	      NEXT_PASS (pass_lim);
 	      NEXT_PASS (pass_copy_prop);
@@ -109,25 +116,6 @@
       	      NEXT_PASS (pass_parallelize_loops_oacc_kernels);
 	      NEXT_PASS (pass_expand_omp_ssa);
 	      NEXT_PASS (pass_tree_loop_done);
-=======
-	  /* Pass group that runs when the function is an offloaded function
-	     containing oacc kernels loops.  Part 1.  */
-	  NEXT_PASS (pass_oacc_kernels);
-	  PUSH_INSERT_PASSES_WITHIN (pass_oacc_kernels)
-	      NEXT_PASS (pass_ch);
->>>>>>> b5f34b42
-	  POP_INSERT_PASSES ()
-	  NEXT_PASS (pass_fre);
-	  /* Pass group that runs when the function is an offloaded function
-	     containing oacc kernels loops.  Part 2.  */
-	  NEXT_PASS (pass_oacc_kernels2);
-	  PUSH_INSERT_PASSES_WITHIN (pass_oacc_kernels2)
-	      /* We use pass_lim to rewrite in-memory iteration and reduction
-		 variable accesses in loops into local variables accesses.  */
-	      NEXT_PASS (pass_lim);
-	      NEXT_PASS (pass_dominator, false /* may_peel_loop_headers_p */);
-	      NEXT_PASS (pass_dce);
-	      NEXT_PASS (pass_expand_omp_ssa);
 	  POP_INSERT_PASSES ()
 	  NEXT_PASS (pass_merge_phi);
           NEXT_PASS (pass_dse);

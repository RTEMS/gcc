--- conflicted
+++ resolved
@@ -566,15 +566,9 @@
   switch (STMT_VINFO_TYPE (stmt_info))
   {
   case load_vec_info_type:
-<<<<<<< HEAD
-    return targetm.vectorize.builtin_vectorization_cost (scalar_load);
-  case store_vec_info_type:
-    return targetm.vectorize.builtin_vectorization_cost (scalar_store);
-=======
     return vect_get_stmt_cost (scalar_load);
   case store_vec_info_type:
     return vect_get_stmt_cost (scalar_store);
->>>>>>> e8da5f64
   case op_vec_info_type:
   case condition_vec_info_type:
   case assignment_vec_info_type:
@@ -584,11 +578,7 @@
   case type_demotion_vec_info_type:
   case type_conversion_vec_info_type:
   case call_vec_info_type:
-<<<<<<< HEAD
-    return targetm.vectorize.builtin_vectorization_cost (scalar_stmt);
-=======
     return vect_get_stmt_cost (scalar_stmt);
->>>>>>> e8da5f64
   case undef_vec_info_type:
   default:
     gcc_unreachable ();
@@ -612,23 +602,13 @@
   if (PURE_SLP_STMT (stmt_info))
     return;
 
-<<<<<<< HEAD
-  inside_cost = ncopies 
-    * targetm.vectorize.builtin_vectorization_cost (vector_stmt);
-=======
   inside_cost = ncopies * vect_get_stmt_cost (vector_stmt); 
->>>>>>> e8da5f64
 
   /* FORNOW: Assuming maximum 2 args per stmts.  */
   for (i = 0; i < 2; i++)
     {
       if (dt[i] == vect_constant_def || dt[i] == vect_external_def)
-<<<<<<< HEAD
-	outside_cost 
-          += targetm.vectorize.builtin_vectorization_cost (vector_stmt);
-=======
 	outside_cost += vect_get_stmt_cost (vector_stmt); 
->>>>>>> e8da5f64
     }
 
   if (vect_print_dump_info (REPORT_COST))
@@ -678,12 +658,7 @@
     return;
 
   if (dt == vect_constant_def || dt == vect_external_def)
-<<<<<<< HEAD
-    outside_cost 
-      = targetm.vectorize.builtin_vectorization_cost (scalar_to_vec);
-=======
     outside_cost = vect_get_stmt_cost (scalar_to_vec); 
->>>>>>> e8da5f64
 
   /* Strided access?  */
   if (DR_GROUP_FIRST_DR (stmt_info))
@@ -714,11 +689,7 @@
     {
       /* Uses a high and low interleave operation for each needed permute.  */
       inside_cost = ncopies * exact_log2(group_size) * group_size
-<<<<<<< HEAD
-             * targetm.vectorize.builtin_vectorization_cost (vector_stmt);
-=======
         * vect_get_stmt_cost (vector_stmt);
->>>>>>> e8da5f64
 
       if (vect_print_dump_info (REPORT_COST))
         fprintf (vect_dump, "vect_model_store_cost: strided group_size = %d .",
@@ -727,12 +698,7 @@
     }
 
   /* Costs of the stores.  */
-<<<<<<< HEAD
-  inside_cost += ncopies 
-    * targetm.vectorize.builtin_vectorization_cost (vector_store);
-=======
   vect_get_store_cost (first_dr, ncopies, &inside_cost);
->>>>>>> e8da5f64
 
   if (vect_print_dump_info (REPORT_COST))
     fprintf (vect_dump, "vect_model_store_cost: inside_cost = %d, "
@@ -827,11 +793,7 @@
     {
       /* Uses an even and odd extract operations for each needed permute.  */
       inside_cost = ncopies * exact_log2(group_size) * group_size
-<<<<<<< HEAD
-	* targetm.vectorize.builtin_vectorization_cost (vector_stmt);
-=======
 	* vect_get_stmt_cost (vector_stmt);
->>>>>>> e8da5f64
 
       if (vect_print_dump_info (REPORT_COST))
         fprintf (vect_dump, "vect_model_load_cost: strided group_size = %d .",
@@ -865,12 +827,7 @@
     {
     case dr_aligned:
       {
-<<<<<<< HEAD
-        inside_cost += ncopies 
-          * targetm.vectorize.builtin_vectorization_cost (vector_load);
-=======
         *inside_cost += ncopies * vect_get_stmt_cost (vector_load); 
->>>>>>> e8da5f64
 
         if (vect_print_dump_info (REPORT_COST))
           fprintf (vect_dump, "vect_model_load_cost: aligned.");
@@ -879,15 +836,9 @@
       }
     case dr_unaligned_supported:
       {
-<<<<<<< HEAD
-        /* Here, we assign an additional cost for the unaligned load.  */
-        inside_cost += ncopies 
-        * targetm.vectorize.builtin_vectorization_cost (unaligned_load);
-=======
         gimple stmt = DR_STMT (dr);
         stmt_vec_info stmt_info = vinfo_for_stmt (stmt);
         tree vectype = STMT_VINFO_VECTYPE (stmt_info);
->>>>>>> e8da5f64
 
         /* Here, we assign an additional cost for the unaligned load.  */
         *inside_cost += ncopies
@@ -901,25 +852,14 @@
       }
     case dr_explicit_realign:
       {
-<<<<<<< HEAD
-        inside_cost += ncopies * (2 
-         * targetm.vectorize.builtin_vectorization_cost (vector_load) 
-           + targetm.vectorize.builtin_vectorization_cost (vector_stmt));
-=======
         *inside_cost += ncopies * (2 * vect_get_stmt_cost (vector_load)
            + vect_get_stmt_cost (vector_stmt));
->>>>>>> e8da5f64
 
         /* FIXME: If the misalignment remains fixed across the iterations of
            the containing loop, the following cost should be added to the
            outside costs.  */
         if (targetm.vectorize.builtin_mask_for_load)
-<<<<<<< HEAD
-          inside_cost 
-            += targetm.vectorize.builtin_vectorization_cost (vector_stmt);
-=======
           *inside_cost += vect_get_stmt_cost (vector_stmt);
->>>>>>> e8da5f64
 
         break;
       }
@@ -938,18 +878,6 @@
 
         if (add_realign_cost)
           {
-<<<<<<< HEAD
-            outside_cost = 2 
-              * targetm.vectorize.builtin_vectorization_cost (vector_stmt);
-            if (targetm.vectorize.builtin_mask_for_load)
-              outside_cost 
-                += targetm.vectorize.builtin_vectorization_cost (vector_stmt);
-          }
-
-        inside_cost += ncopies 
-          * (targetm.vectorize.builtin_vectorization_cost (vector_load)
-             + targetm.vectorize.builtin_vectorization_cost (vector_stmt));
-=======
             *outside_cost = 2 * vect_get_stmt_cost (vector_stmt);
             if (targetm.vectorize.builtin_mask_for_load)
               *outside_cost += vect_get_stmt_cost (vector_stmt);
@@ -957,7 +885,6 @@
 
         *inside_cost += ncopies * (vect_get_stmt_cost (vector_load)
           + vect_get_stmt_cost (vector_stmt));
->>>>>>> e8da5f64
         break;
       }
 
@@ -3433,14 +3360,10 @@
 	    vec_oprnd = VEC_index (tree, result_chain, i);
 
           if (aligned_access_p (first_dr))
-<<<<<<< HEAD
-	    data_ref = build_simple_mem_ref (dataref_ptr);
-=======
 	    data_ref
 	      = build2 (MEM_REF, TREE_TYPE (vec_oprnd), dataref_ptr,
 			build_int_cst (reference_alias_ptr_type
 				         (DR_REF (first_dr)), 0));
->>>>>>> e8da5f64
           else
           {
             int mis = DR_MISALIGNMENT (first_dr);
@@ -3813,14 +3736,10 @@
 	    {
 	    case dr_aligned:
 	      gcc_assert (aligned_access_p (first_dr));
-<<<<<<< HEAD
-	      data_ref = build_simple_mem_ref (dataref_ptr);
-=======
 	      data_ref
 		= build2 (MEM_REF, vectype, dataref_ptr,
 			  build_int_cst (reference_alias_ptr_type
 					   (DR_REF (first_dr)), 0));
->>>>>>> e8da5f64
 	      break;
 	    case dr_unaligned_supported:
 	      {

/* Statement Analysis and Transformation for Vectorization
   Copyright (C) 2003-2017 Free Software Foundation, Inc.
   Contributed by Dorit Naishlos <dorit@il.ibm.com>
   and Ira Rosen <irar@il.ibm.com>

This file is part of GCC.

GCC is free software; you can redistribute it and/or modify it under
the terms of the GNU General Public License as published by the Free
Software Foundation; either version 3, or (at your option) any later
version.

GCC is distributed in the hope that it will be useful, but WITHOUT ANY
WARRANTY; without even the implied warranty of MERCHANTABILITY or
FITNESS FOR A PARTICULAR PURPOSE.  See the GNU General Public License
for more details.

You should have received a copy of the GNU General Public License
along with GCC; see the file COPYING3.  If not see
<http://www.gnu.org/licenses/>.  */

#include "config.h"
#include "system.h"
#include "coretypes.h"
#include "backend.h"
#include "target.h"
#include "rtl.h"
#include "tree.h"
#include "gimple.h"
#include "ssa.h"
#include "optabs-tree.h"
#include "insn-config.h"
#include "recog.h"		/* FIXME: for insn_data */
#include "cgraph.h"
#include "dumpfile.h"
#include "alias.h"
#include "fold-const.h"
#include "stor-layout.h"
#include "tree-eh.h"
#include "gimplify.h"
#include "gimple-iterator.h"
#include "gimplify-me.h"
#include "tree-cfg.h"
#include "tree-ssa-loop-manip.h"
#include "cfgloop.h"
#include "tree-ssa-loop.h"
#include "tree-scalar-evolution.h"
#include "tree-vectorizer.h"
#include "builtins.h"
#include "internal-fn.h"
#include "tree-ssa-loop-niter.h"
#include "cfghooks.h"
#include "gimple-fold.h"

/* For lang_hooks.types.type_for_mode.  */
#include "langhooks.h"

/* Says whether a statement is a load, a store of a vectorized statement
   result, or a store of an invariant value.  */
enum vec_load_store_type {
  VLS_LOAD,
  VLS_STORE,
  VLS_STORE_INVARIANT
};

/* Return the vectorized type for the given statement.  */

tree
stmt_vectype (struct _stmt_vec_info *stmt_info)
{
  return STMT_VINFO_VECTYPE (stmt_info);
}

/* Return TRUE iff the given statement is in an inner loop relative to
   the loop being vectorized.  */
bool
stmt_in_inner_loop_p (struct _stmt_vec_info *stmt_info)
{
  gimple *stmt = STMT_VINFO_STMT (stmt_info);
  basic_block bb = gimple_bb (stmt);
  loop_vec_info loop_vinfo = STMT_VINFO_LOOP_VINFO (stmt_info);
  struct loop* loop;

  if (!loop_vinfo)
    return false;

  loop = LOOP_VINFO_LOOP (loop_vinfo);

  return (bb->loop_father == loop->inner);
}

/* Record the cost of a statement, either by directly informing the 
   target model or by saving it in a vector for later processing.
   Return a preliminary estimate of the statement's cost.  */

unsigned
record_stmt_cost (stmt_vector_for_cost *body_cost_vec, int count,
		  enum vect_cost_for_stmt kind, stmt_vec_info stmt_info,
		  int misalign, enum vect_cost_model_location where)
{
  if (body_cost_vec)
    {
      tree vectype = stmt_info ? stmt_vectype (stmt_info) : NULL_TREE;
      stmt_info_for_cost si = { count, kind,
			        stmt_info ? STMT_VINFO_STMT (stmt_info) : NULL,
				misalign };
      body_cost_vec->safe_push (si);
      return (unsigned)
	(builtin_vectorization_cost (kind, vectype, misalign) * count);
    }
  else
    return add_stmt_cost (stmt_info->vinfo->target_cost_data,
			  count, kind, stmt_info, misalign, where);
}

/* Return a variable of type ELEM_TYPE[NELEMS].  */

static tree
create_vector_array (tree elem_type, unsigned HOST_WIDE_INT nelems)
{
  return create_tmp_var (build_array_type_nelts (elem_type, nelems),
			 "vect_array");
}

/* ARRAY is an array of vectors created by create_vector_array.
   Return an SSA_NAME for the vector in index N.  The reference
   is part of the vectorization of STMT and the vector is associated
   with scalar destination SCALAR_DEST.  */

static tree
read_vector_array (gimple *stmt, gimple_stmt_iterator *gsi, tree scalar_dest,
		   tree array, unsigned HOST_WIDE_INT n)
{
  tree vect_type, vect, vect_name, array_ref;
  gimple *new_stmt;

  gcc_assert (TREE_CODE (TREE_TYPE (array)) == ARRAY_TYPE);
  vect_type = TREE_TYPE (TREE_TYPE (array));
  vect = vect_create_destination_var (scalar_dest, vect_type);
  array_ref = build4 (ARRAY_REF, vect_type, array,
		      build_int_cst (size_type_node, n),
		      NULL_TREE, NULL_TREE);

  new_stmt = gimple_build_assign (vect, array_ref);
  vect_name = make_ssa_name (vect, new_stmt);
  gimple_assign_set_lhs (new_stmt, vect_name);
  vect_finish_stmt_generation (stmt, new_stmt, gsi);

  return vect_name;
}

/* ARRAY is an array of vectors created by create_vector_array.
   Emit code to store SSA_NAME VECT in index N of the array.
   The store is part of the vectorization of STMT.  */

static void
write_vector_array (gimple *stmt, gimple_stmt_iterator *gsi, tree vect,
		    tree array, unsigned HOST_WIDE_INT n)
{
  tree array_ref;
  gimple *new_stmt;

  array_ref = build4 (ARRAY_REF, TREE_TYPE (vect), array,
		      build_int_cst (size_type_node, n),
		      NULL_TREE, NULL_TREE);

  new_stmt = gimple_build_assign (array_ref, vect);
  vect_finish_stmt_generation (stmt, new_stmt, gsi);
}

/* PTR is a pointer to an array of type TYPE.  Return a representation
   of *PTR.  The memory reference replaces those in FIRST_DR
   (and its group).  */

static tree
create_array_ref (tree type, tree ptr, tree alias_ptr_type)
{
  tree mem_ref;

  mem_ref = build2 (MEM_REF, type, ptr, build_int_cst (alias_ptr_type, 0));
  /* Arrays have the same alignment as their type.  */
  set_ptr_info_alignment (get_ptr_info (ptr), TYPE_ALIGN_UNIT (type), 0);
  return mem_ref;
}

/* Utility functions used by vect_mark_stmts_to_be_vectorized.  */

/* Function vect_mark_relevant.

   Mark STMT as "relevant for vectorization" and add it to WORKLIST.  */

static void
vect_mark_relevant (vec<gimple *> *worklist, gimple *stmt,
		    enum vect_relevant relevant, bool live_p)
{
  stmt_vec_info stmt_info = vinfo_for_stmt (stmt);
  enum vect_relevant save_relevant = STMT_VINFO_RELEVANT (stmt_info);
  bool save_live_p = STMT_VINFO_LIVE_P (stmt_info);
  gimple *pattern_stmt;

  if (dump_enabled_p ())
    {
      dump_printf_loc (MSG_NOTE, vect_location,
		       "mark relevant %d, live %d: ", relevant, live_p);
      dump_gimple_stmt (MSG_NOTE, TDF_SLIM, stmt, 0);
    }

  /* If this stmt is an original stmt in a pattern, we might need to mark its
     related pattern stmt instead of the original stmt.  However, such stmts
     may have their own uses that are not in any pattern, in such cases the
     stmt itself should be marked.  */
  if (STMT_VINFO_IN_PATTERN_P (stmt_info))
    {
      /* This is the last stmt in a sequence that was detected as a
	 pattern that can potentially be vectorized.  Don't mark the stmt
	 as relevant/live because it's not going to be vectorized.
	 Instead mark the pattern-stmt that replaces it.  */

      pattern_stmt = STMT_VINFO_RELATED_STMT (stmt_info);

      if (dump_enabled_p ())
	dump_printf_loc (MSG_NOTE, vect_location,
			 "last stmt in pattern. don't mark"
			 " relevant/live.\n");
      stmt_info = vinfo_for_stmt (pattern_stmt);
      gcc_assert (STMT_VINFO_RELATED_STMT (stmt_info) == stmt);
      save_relevant = STMT_VINFO_RELEVANT (stmt_info);
      save_live_p = STMT_VINFO_LIVE_P (stmt_info);
      stmt = pattern_stmt;
    }

  STMT_VINFO_LIVE_P (stmt_info) |= live_p;
  if (relevant > STMT_VINFO_RELEVANT (stmt_info))
    STMT_VINFO_RELEVANT (stmt_info) = relevant;

  if (STMT_VINFO_RELEVANT (stmt_info) == save_relevant
      && STMT_VINFO_LIVE_P (stmt_info) == save_live_p)
    {
      if (dump_enabled_p ())
        dump_printf_loc (MSG_NOTE, vect_location,
                         "already marked relevant/live.\n");
      return;
    }

  worklist->safe_push (stmt);
}


/* Function is_simple_and_all_uses_invariant

   Return true if STMT is simple and all uses of it are invariant.  */

bool
is_simple_and_all_uses_invariant (gimple *stmt, loop_vec_info loop_vinfo)
{
  tree op;
  gimple *def_stmt;
  ssa_op_iter iter;

  if (!is_gimple_assign (stmt))
    return false;

  FOR_EACH_SSA_TREE_OPERAND (op, stmt, iter, SSA_OP_USE)
    {
      enum vect_def_type dt = vect_uninitialized_def;

      if (!vect_is_simple_use (op, loop_vinfo, &def_stmt, &dt))
	{
	  if (dump_enabled_p ())
	    dump_printf_loc (MSG_MISSED_OPTIMIZATION, vect_location,
			     "use not simple.\n");
	  return false;
	}

      if (dt != vect_external_def && dt != vect_constant_def)
	return false;
    }
  return true;
}

/* Function vect_stmt_relevant_p.

   Return true if STMT in loop that is represented by LOOP_VINFO is
   "relevant for vectorization".

   A stmt is considered "relevant for vectorization" if:
   - it has uses outside the loop.
   - it has vdefs (it alters memory).
   - control stmts in the loop (including the exit condition).

   CHECKME: what other side effects would the vectorizer allow?  */

static bool
vect_stmt_relevant_p (gimple *stmt, loop_vec_info loop_vinfo,
		      enum vect_relevant *relevant, bool *live_p)
{
  struct loop *loop = LOOP_VINFO_LOOP (loop_vinfo);
  ssa_op_iter op_iter;
  imm_use_iterator imm_iter;
  use_operand_p use_p;
  def_operand_p def_p;

  *relevant = vect_unused_in_scope;
  *live_p = false;

  /* cond stmt other than loop exit cond.  */
  if (is_ctrl_stmt (stmt)
      && (STMT_VINFO_TYPE (vinfo_for_stmt (stmt))
	  != loop_exit_ctrl_vec_info_type
	  || LOOP_VINFO_SPECULATIVE_EXECUTION (loop_vinfo)))
    *relevant = vect_used_in_scope;

  /* changing memory.  */
  if (gimple_code (stmt) != GIMPLE_PHI)
    if (gimple_vdef (stmt)
	&& !gimple_clobber_p (stmt))
      {
	if (dump_enabled_p ())
	  dump_printf_loc (MSG_NOTE, vect_location,
                           "vec_stmt_relevant_p: stmt has vdefs.\n");
	*relevant = vect_used_in_scope;
      }

  /* uses outside the loop.  */
  FOR_EACH_PHI_OR_STMT_DEF (def_p, stmt, op_iter, SSA_OP_DEF)
    {
      FOR_EACH_IMM_USE_FAST (use_p, imm_iter, DEF_FROM_PTR (def_p))
	{
	  basic_block bb = gimple_bb (USE_STMT (use_p));
	  if (!flow_bb_inside_loop_p (loop, bb))
	    {
	      if (dump_enabled_p ())
		dump_printf_loc (MSG_NOTE, vect_location,
                                 "vec_stmt_relevant_p: used out of loop.\n");

	      if (is_gimple_debug (USE_STMT (use_p)))
		continue;

	      /* We expect all such uses to be in the loop exit phis
		 (because of loop closed form)   */
	      gcc_assert (gimple_code (USE_STMT (use_p)) == GIMPLE_PHI);
	      gcc_assert (bb == single_exit (loop)->dest);

              *live_p = true;
	    }
	}
    }

  if (*live_p && *relevant == vect_unused_in_scope
      && !is_simple_and_all_uses_invariant (stmt, loop_vinfo))
    {
      if (dump_enabled_p ())
	dump_printf_loc (MSG_NOTE, vect_location,
			 "vec_stmt_relevant_p: stmt live but not relevant.\n");
      *relevant = vect_used_only_live;
    }

  return (*live_p || *relevant);
}


/* Function exist_non_indexing_operands_for_use_p

   USE is one of the uses attached to STMT.  Check if USE is
   used in STMT for anything other than indexing an array.  */

static bool
exist_non_indexing_operands_for_use_p (tree use, gimple *stmt)
{
  tree operand;
  stmt_vec_info stmt_info = vinfo_for_stmt (stmt);

  /* USE corresponds to some operand in STMT.  If there is no data
     reference in STMT, then any operand that corresponds to USE
     is not indexing an array.  */
  if (!STMT_VINFO_DATA_REF (stmt_info))
    return true;

  /* STMT has a data_ref. FORNOW this means that its of one of
     the following forms:
     -1- ARRAY_REF = var
     -2- var = ARRAY_REF
     (This should have been verified in analyze_data_refs).

     'var' in the second case corresponds to a def, not a use,
     so USE cannot correspond to any operands that are not used
     for array indexing.

     Therefore, all we need to check is if STMT falls into the
     first case, and whether var corresponds to USE.  */

  if (!gimple_assign_copy_p (stmt))
    {
      if (is_gimple_call (stmt)
	  && gimple_call_internal_p (stmt))
	switch (gimple_call_internal_fn (stmt))
	  {
	  case IFN_MASK_STORE:
	    operand = gimple_call_arg (stmt, 3);
	    if (operand == use)
	      return true;
	    /* FALLTHRU */
	  case IFN_MASK_LOAD:
	    operand = gimple_call_arg (stmt, 2);
	    if (operand == use)
	      return true;
	    break;
	  default:
	    break;
	  }
      return false;
    }

  if (TREE_CODE (gimple_assign_lhs (stmt)) == SSA_NAME)
    return false;
  operand = gimple_assign_rhs1 (stmt);
  if (TREE_CODE (operand) != SSA_NAME)
    return false;

  if (operand == use)
    return true;

  return false;
}


/*
   Function process_use.

   Inputs:
   - a USE in STMT in a loop represented by LOOP_VINFO
   - RELEVANT - enum value to be set in the STMT_VINFO of the stmt
     that defined USE.  This is done by calling mark_relevant and passing it
     the WORKLIST (to add DEF_STMT to the WORKLIST in case it is relevant).
   - FORCE is true if exist_non_indexing_operands_for_use_p check shouldn't
     be performed.

   Outputs:
   Generally, LIVE_P and RELEVANT are used to define the liveness and
   relevance info of the DEF_STMT of this USE:
       STMT_VINFO_LIVE_P (DEF_STMT_info) <-- live_p
       STMT_VINFO_RELEVANT (DEF_STMT_info) <-- relevant
   Exceptions:
   - case 1: If USE is used only for address computations (e.g. array indexing),
   which does not need to be directly vectorized, then the liveness/relevance
   of the respective DEF_STMT is left unchanged.
   - case 2: If STMT is a reduction phi and DEF_STMT is a reduction stmt, we
   skip DEF_STMT cause it had already been processed.
   - case 3: If DEF_STMT and STMT are in different nests, then  "relevant" will
   be modified accordingly.

   Return true if everything is as expected. Return false otherwise.  */

static bool
process_use (gimple *stmt, tree use, loop_vec_info loop_vinfo,
	     enum vect_relevant relevant, vec<gimple *> *worklist,
	     bool force)
{
  struct loop *loop = LOOP_VINFO_LOOP (loop_vinfo);
  stmt_vec_info stmt_vinfo = vinfo_for_stmt (stmt);
  stmt_vec_info dstmt_vinfo;
  basic_block bb, def_bb;
  gimple *def_stmt;
  enum vect_def_type dt;

  /* case 1: we are only interested in uses that need to be vectorized.  Uses
     that are used for address computation are not considered relevant.  */
  if (!force && !exist_non_indexing_operands_for_use_p (use, stmt))
     return true;

  if (!vect_is_simple_use (use, loop_vinfo, &def_stmt, &dt))
    {
      if (dump_enabled_p ())
        dump_printf_loc (MSG_MISSED_OPTIMIZATION, vect_location,
                         "not vectorized: unsupported use in stmt.\n");
      return false;
    }

  if (!def_stmt || gimple_nop_p (def_stmt))
    return true;

  def_bb = gimple_bb (def_stmt);
  if (!flow_bb_inside_loop_p (loop, def_bb))
    {
      if (dump_enabled_p ())
	dump_printf_loc (MSG_NOTE, vect_location, "def_stmt is out of loop.\n");
      return true;
    }

  /* case 2: A reduction phi (STMT) defined by a reduction stmt (DEF_STMT).
     DEF_STMT must have already been processed, because this should be the
     only way that STMT, which is a reduction-phi, was put in the worklist,
     as there should be no other uses for DEF_STMT in the loop.  So we just
     check that everything is as expected, and we are done.  */
  dstmt_vinfo = vinfo_for_stmt (def_stmt);
  bb = gimple_bb (stmt);
  if (gimple_code (stmt) == GIMPLE_PHI
      && STMT_VINFO_DEF_TYPE (stmt_vinfo) == vect_reduction_def
      && gimple_code (def_stmt) != GIMPLE_PHI
      && STMT_VINFO_DEF_TYPE (dstmt_vinfo) == vect_reduction_def
      && bb->loop_father == def_bb->loop_father)
    {
      if (dump_enabled_p ())
	dump_printf_loc (MSG_NOTE, vect_location,
                         "reduc-stmt defining reduc-phi in the same nest.\n");
      if (STMT_VINFO_IN_PATTERN_P (dstmt_vinfo))
	dstmt_vinfo = vinfo_for_stmt (STMT_VINFO_RELATED_STMT (dstmt_vinfo));
      gcc_assert (STMT_VINFO_RELEVANT (dstmt_vinfo) < vect_used_by_reduction);
      gcc_assert (STMT_VINFO_LIVE_P (dstmt_vinfo)
		  || STMT_VINFO_RELEVANT (dstmt_vinfo) > vect_unused_in_scope);
      return true;
    }

  /* case 3a: outer-loop stmt defining an inner-loop stmt:
	outer-loop-header-bb:
		d = def_stmt
	inner-loop:
		stmt # use (d)
	outer-loop-tail-bb:
		...		  */
  if (flow_loop_nested_p (def_bb->loop_father, bb->loop_father))
    {
      if (dump_enabled_p ())
	dump_printf_loc (MSG_NOTE, vect_location,
                         "outer-loop def-stmt defining inner-loop stmt.\n");

      switch (relevant)
	{
	case vect_unused_in_scope:
	  relevant = (STMT_VINFO_DEF_TYPE (stmt_vinfo) == vect_nested_cycle) ?
		      vect_used_in_scope : vect_unused_in_scope;
	  break;

	case vect_used_in_outer_by_reduction:
          gcc_assert (STMT_VINFO_DEF_TYPE (stmt_vinfo) != vect_reduction_def);
	  relevant = vect_used_by_reduction;
	  break;

	case vect_used_in_outer:
          gcc_assert (STMT_VINFO_DEF_TYPE (stmt_vinfo) != vect_reduction_def);
	  relevant = vect_used_in_scope;
	  break;

	case vect_used_in_scope:
	  break;

	default:
	  gcc_unreachable ();
	}
    }

  /* case 3b: inner-loop stmt defining an outer-loop stmt:
	outer-loop-header-bb:
		...
	inner-loop:
		d = def_stmt
	outer-loop-tail-bb (or outer-loop-exit-bb in double reduction):
		stmt # use (d)		*/
  else if (flow_loop_nested_p (bb->loop_father, def_bb->loop_father))
    {
      if (dump_enabled_p ())
	dump_printf_loc (MSG_NOTE, vect_location,
                         "inner-loop def-stmt defining outer-loop stmt.\n");

      switch (relevant)
        {
        case vect_unused_in_scope:
          relevant = (STMT_VINFO_DEF_TYPE (stmt_vinfo) == vect_reduction_def
            || STMT_VINFO_DEF_TYPE (stmt_vinfo) == vect_double_reduction_def) ?
                      vect_used_in_outer_by_reduction : vect_unused_in_scope;
          break;

        case vect_used_by_reduction:
	case vect_used_only_live:
          relevant = vect_used_in_outer_by_reduction;
          break;

        case vect_used_in_scope:
          relevant = vect_used_in_outer;
          break;

        default:
          gcc_unreachable ();
        }
    }
  /* We are also not interested in uses on loop PHI backedges that are
     inductions.  Otherwise we'll needlessly vectorize the IV increment
     and cause hybrid SLP for SLP inductions.  Unless the PHI is live
     of course.  */
  else if (gimple_code (stmt) == GIMPLE_PHI
	   && STMT_VINFO_DEF_TYPE (stmt_vinfo) == vect_induction_def
	   && ! STMT_VINFO_LIVE_P (stmt_vinfo)
	   && (PHI_ARG_DEF_FROM_EDGE (stmt, loop_latch_edge (bb->loop_father))
	       == use))
    {
      if (dump_enabled_p ())
	dump_printf_loc (MSG_NOTE, vect_location,
                         "induction value on backedge.\n");
      return true;
    }


  vect_mark_relevant (worklist, def_stmt, relevant, false);
  return true;
}


/* Function vect_mark_stmts_to_be_vectorized.

   Not all stmts in the loop need to be vectorized. For example:

     for i...
       for j...
   1.    T0 = i + j
   2.	 T1 = a[T0]

   3.    j = j + 1

   Stmt 1 and 3 do not need to be vectorized, because loop control and
   addressing of vectorized data-refs are handled differently.

   This pass detects such stmts.  */

bool
vect_mark_stmts_to_be_vectorized (loop_vec_info loop_vinfo)
{
  struct loop *loop = LOOP_VINFO_LOOP (loop_vinfo);
  basic_block *bbs = LOOP_VINFO_BBS (loop_vinfo);
  unsigned int nbbs = loop->num_nodes;
  gimple_stmt_iterator si;
  gimple *stmt;
  unsigned int i;
  stmt_vec_info stmt_vinfo;
  basic_block bb;
  gimple *phi;
  bool live_p;
  enum vect_relevant relevant;

  if (dump_enabled_p ())
    dump_printf_loc (MSG_NOTE, vect_location,
                     "=== vect_mark_stmts_to_be_vectorized ===\n");

  auto_vec<gimple *, 64> worklist;

  /* 1. Init worklist.  */
  for (i = 0; i < nbbs; i++)
    {
      bb = bbs[i];
      for (si = gsi_start_phis (bb); !gsi_end_p (si); gsi_next (&si))
	{
	  phi = gsi_stmt (si);
	  if (dump_enabled_p ())
	    {
	      dump_printf_loc (MSG_NOTE, vect_location, "init: phi relevant? ");
	      dump_gimple_stmt (MSG_NOTE, TDF_SLIM, phi, 0);
	    }

	  if (vect_stmt_relevant_p (phi, loop_vinfo, &relevant, &live_p))
	    vect_mark_relevant (&worklist, phi, relevant, live_p);
	}
      for (si = gsi_start_bb (bb); !gsi_end_p (si); gsi_next (&si))
	{
	  stmt = gsi_stmt (si);
	  if (dump_enabled_p ())
	    {
	      dump_printf_loc (MSG_NOTE, vect_location, "init: stmt relevant? ");
	      dump_gimple_stmt (MSG_NOTE, TDF_SLIM, stmt, 0);
	    }

	  if (vect_stmt_relevant_p (stmt, loop_vinfo, &relevant, &live_p))
	    vect_mark_relevant (&worklist, stmt, relevant, live_p);
	}
    }

  /* The exit condition is relevant for speculative loops.  */
  if (LOOP_VINFO_SPECULATIVE_EXECUTION (loop_vinfo)
      && !vect_stmt_relevant_p (get_loop_exit_condition (loop),
				loop_vinfo, &relevant, &live_p))
    gcc_unreachable ();

  /* 2. Process_worklist */
  while (worklist.length () > 0)
    {
      use_operand_p use_p;
      ssa_op_iter iter;

      stmt = worklist.pop ();
      if (dump_enabled_p ())
	{
          dump_printf_loc (MSG_NOTE, vect_location, "worklist: examine stmt: ");
          dump_gimple_stmt (MSG_NOTE, TDF_SLIM, stmt, 0);
	}

      /* Examine the USEs of STMT. For each USE, mark the stmt that defines it
	 (DEF_STMT) as relevant/irrelevant according to the relevance property
	 of STMT.  */
      stmt_vinfo = vinfo_for_stmt (stmt);
      relevant = STMT_VINFO_RELEVANT (stmt_vinfo);

      /* Generally, the relevance property of STMT (in STMT_VINFO_RELEVANT) is
	 propagated as is to the DEF_STMTs of its USEs.

	 One exception is when STMT has been identified as defining a reduction
	 variable; in this case we set the relevance to vect_used_by_reduction.
	 This is because we distinguish between two kinds of relevant stmts -
	 those that are used by a reduction computation, and those that are
	 (also) used by a regular computation.  This allows us later on to
	 identify stmts that are used solely by a reduction, and therefore the
	 order of the results that they produce does not have to be kept.  */

      switch (STMT_VINFO_DEF_TYPE (stmt_vinfo))
        {
          case vect_reduction_def:
	    gcc_assert (relevant != vect_unused_in_scope);
	    if (relevant != vect_unused_in_scope
		&& relevant != vect_used_in_scope
		&& relevant != vect_used_by_reduction
		&& relevant != vect_used_only_live)
	      {
		if (dump_enabled_p ())
		  dump_printf_loc (MSG_MISSED_OPTIMIZATION, vect_location,
				   "unsupported use of reduction.\n");
		return false;
	      }
	    break;

          case vect_nested_cycle:
	    if (relevant != vect_unused_in_scope
		&& relevant != vect_used_in_outer_by_reduction
		&& relevant != vect_used_in_outer)
              {
                if (dump_enabled_p ())
                  dump_printf_loc (MSG_MISSED_OPTIMIZATION, vect_location,
                                   "unsupported use of nested cycle.\n");

                return false;
              }
            break;

          case vect_double_reduction_def:
	    if (relevant != vect_unused_in_scope
		&& relevant != vect_used_by_reduction
		&& relevant != vect_used_only_live)
              {
                if (dump_enabled_p ())
                  dump_printf_loc (MSG_MISSED_OPTIMIZATION, vect_location,
                                   "unsupported use of double reduction.\n");

                return false;
              }
            break;

          default:
            break;
        }

      if (is_pattern_stmt_p (stmt_vinfo))
        {
          /* Pattern statements are not inserted into the code, so
             FOR_EACH_PHI_OR_STMT_USE optimizes their operands out, and we
             have to scan the RHS or function arguments instead.  */
          if (is_gimple_assign (stmt))
            {
	      enum tree_code rhs_code = gimple_assign_rhs_code (stmt);
	      tree op = gimple_assign_rhs1 (stmt);

	      i = 1;
	      if (rhs_code == COND_EXPR && COMPARISON_CLASS_P (op))
		{
		  if (!process_use (stmt, TREE_OPERAND (op, 0), loop_vinfo,
				    relevant, &worklist, false)
		      || !process_use (stmt, TREE_OPERAND (op, 1), loop_vinfo,
				       relevant, &worklist, false))
		    return false;
		  i = 2;
		}
	      for (; i < gimple_num_ops (stmt); i++)
                {
		  op = gimple_op (stmt, i);
                  if (TREE_CODE (op) == SSA_NAME
		      && !process_use (stmt, op, loop_vinfo, relevant,
				       &worklist, false))
                    return false;
                 }
            }
          else if (is_gimple_call (stmt))
            {
              for (i = 0; i < gimple_call_num_args (stmt); i++)
                {
                  tree arg = gimple_call_arg (stmt, i);
		  if (!process_use (stmt, arg, loop_vinfo, relevant,
				    &worklist, false))
                    return false;
                }
            }
        }
      else
        FOR_EACH_PHI_OR_STMT_USE (use_p, stmt, iter, SSA_OP_USE)
          {
            tree op = USE_FROM_PTR (use_p);
	    if (!process_use (stmt, op, loop_vinfo, relevant,
			      &worklist, false))
              return false;
          }

      if (STMT_VINFO_GATHER_SCATTER_P (stmt_vinfo))
	{
	  gather_scatter_info gs_info;
	  if (!vect_check_gather_scatter (stmt, loop_vinfo, &gs_info, false))
	    gcc_unreachable ();
	  if (!process_use (stmt, gs_info.u.offset, loop_vinfo, relevant,
			    &worklist, true))
	    return false;
	}
    } /* while worklist */

  return true;
}


/* Function vect_model_simple_cost.

   Models cost for simple operations, i.e. those that only emit ncopies of a
   single op.  Right now, this does not account for multiple insns that could
   be generated for the single vector op.  We will handle that shortly.  */

void
vect_model_simple_cost (stmt_vec_info stmt_info, int ncopies,
			enum vect_def_type *dt,
			int ndts,
			stmt_vector_for_cost *prologue_cost_vec,
			stmt_vector_for_cost *body_cost_vec)
{
  int i;
  int inside_cost = 0, prologue_cost = 0;

  /* The SLP costs were already calculated during SLP tree build.  */
  if (PURE_SLP_STMT (stmt_info))
    return;

  /* Cost the "broadcast" of a scalar operand in to a vector operand.
     Use scalar_to_vec to cost the broadcast, as elsewhere in the vector
     cost model.  */
  for (i = 0; i < ndts; i++)
    if (dt[i] == vect_constant_def || dt[i] == vect_external_def)
      prologue_cost += record_stmt_cost (prologue_cost_vec, 1, scalar_to_vec,
					 stmt_info, 0, vect_prologue);

  /* Pass the inside-of-loop statements to the target-specific cost model.  */
  inside_cost = record_stmt_cost (body_cost_vec, ncopies, vector_stmt,
				  stmt_info, 0, vect_body);

  if (dump_enabled_p ())
    dump_printf_loc (MSG_NOTE, vect_location,
                     "vect_model_simple_cost: inside_cost = %d, "
                     "prologue_cost = %d .\n", inside_cost, prologue_cost);
}


/* Model cost for type demotion and promotion operations.  PWR is normally
   zero for single-step promotions and demotions.  It will be one if 
   two-step promotion/demotion is required, and so on.  Each additional
   step doubles the number of instructions required.  */

static void
vect_model_promotion_demotion_cost (stmt_vec_info stmt_info,
				    enum vect_def_type *dt, int pwr)
{
  int i, tmp;
  int inside_cost = 0, prologue_cost = 0;
  loop_vec_info loop_vinfo = STMT_VINFO_LOOP_VINFO (stmt_info);
  bb_vec_info bb_vinfo = STMT_VINFO_BB_VINFO (stmt_info);
  void *target_cost_data;

  /* The SLP costs were already calculated during SLP tree build.  */
  if (PURE_SLP_STMT (stmt_info))
    return;

  if (loop_vinfo)
    target_cost_data = LOOP_VINFO_TARGET_COST_DATA (loop_vinfo);
  else
    target_cost_data = BB_VINFO_TARGET_COST_DATA (bb_vinfo);

  for (i = 0; i < pwr + 1; i++)
    {
      tmp = (STMT_VINFO_TYPE (stmt_info) == type_promotion_vec_info_type) ?
	(i + 1) : i;
      inside_cost += add_stmt_cost (target_cost_data, vect_pow2 (tmp),
				    vec_promote_demote, stmt_info, 0,
				    vect_body);
    }

  /* FORNOW: Assuming maximum 2 args per stmts.  */
  for (i = 0; i < 2; i++)
    if (dt[i] == vect_constant_def || dt[i] == vect_external_def)
      prologue_cost += add_stmt_cost (target_cost_data, 1, vector_stmt,
				      stmt_info, 0, vect_prologue);

  if (dump_enabled_p ())
    dump_printf_loc (MSG_NOTE, vect_location,
                     "vect_model_promotion_demotion_cost: inside_cost = %d, "
                     "prologue_cost = %d .\n", inside_cost, prologue_cost);
}

/* Function vect_model_store_cost

   Models cost for stores.  In the case of grouped accesses, one access
   has the overhead of the grouped access attributed to it.  */

void
vect_model_store_cost (stmt_vec_info stmt_info, int ncopies,
		       vect_memory_access_type memory_access_type,
		       enum vect_def_type dt, slp_tree slp_node,
		       stmt_vector_for_cost *prologue_cost_vec,
		       stmt_vector_for_cost *body_cost_vec)
{
  unsigned int inside_cost = 0, prologue_cost = 0;
  struct data_reference *dr = STMT_VINFO_DATA_REF (stmt_info);
  gimple *first_stmt = STMT_VINFO_STMT (stmt_info);

  if (dt == vect_constant_def || dt == vect_external_def)
    prologue_cost += record_stmt_cost (prologue_cost_vec, 1, scalar_to_vec,
				       stmt_info, 0, vect_prologue);

  /* Scatter stores only update elements associated with STMT_INFO.
     Other grouped stores update all elements in the group at once,
     so we want the DR for the first statement.  */
  if (!slp_node
      && STMT_VINFO_GROUPED_ACCESS (stmt_info)
      && memory_access_type != VMAT_GATHER_SCATTER)
    {
      first_stmt = GROUP_FIRST_ELEMENT (stmt_info);
      dr = STMT_VINFO_DATA_REF (vinfo_for_stmt (first_stmt));
    }

  /* True if we should include any once-per-group costs as well as
     the cost of the statement itself.  For SLP we only get called
     once per group anyhow.  */
  bool first_stmt_p = (first_stmt == STMT_VINFO_STMT (stmt_info));

  /* We assume that the cost of a single store-lanes instruction is
     equivalent to the cost of GROUP_SIZE separate stores.  If a grouped
     access is instead being provided by a permute-and-store operation,
     include the cost of the permutes.  */
  if (first_stmt_p
      && memory_access_type == VMAT_CONTIGUOUS_PERMUTE)
    {
      /* Uses a high and low interleave or shuffle operations for each
	 needed permute.  */
      int group_size = GROUP_SIZE (vinfo_for_stmt (first_stmt));
      int nstmts = ncopies * ceil_log2 (group_size) * group_size;
      inside_cost = record_stmt_cost (body_cost_vec, nstmts, vec_perm,
				      stmt_info, 0, vect_body);

      if (dump_enabled_p ())
        dump_printf_loc (MSG_NOTE, vect_location,
                         "vect_model_store_cost: strided group_size = %d .\n",
                         group_size);
    }

  tree vectype = STMT_VINFO_VECTYPE (stmt_info);
  /* Costs of the stores.  */
  if (memory_access_type == VMAT_ELEMENTWISE
      || memory_access_type == VMAT_GATHER_SCATTER)
    {
      /* N scalar stores plus extracting the elements.  */
      unsigned int assumed_nunits = vect_nunits_for_cost (vectype);
      inside_cost += record_stmt_cost (body_cost_vec,
				       ncopies * assumed_nunits,
				       scalar_store, stmt_info, 0, vect_body);
    }
  else
    vect_get_store_cost (dr, ncopies, &inside_cost, body_cost_vec);

  if (memory_access_type == VMAT_ELEMENTWISE
      || memory_access_type == VMAT_STRIDED_SLP)
    {
      /* N scalar stores plus extracting the elements.  */
      unsigned int assumed_nunits = vect_nunits_for_cost (vectype);
      inside_cost += record_stmt_cost (body_cost_vec,
				       ncopies * assumed_nunits,
				       vec_to_scalar, stmt_info, 0, vect_body);
    }

  if (dump_enabled_p ())
    dump_printf_loc (MSG_NOTE, vect_location,
                     "vect_model_store_cost: inside_cost = %d, "
                     "prologue_cost = %d .\n", inside_cost, prologue_cost);
}


/* Calculate cost of DR's memory access.  */
void
vect_get_store_cost (struct data_reference *dr, int ncopies,
		     unsigned int *inside_cost,
		     stmt_vector_for_cost *body_cost_vec)
{
  int alignment_support_scheme = vect_supportable_dr_alignment (dr, false);
  gimple *stmt = DR_STMT (dr);
  stmt_vec_info stmt_info = vinfo_for_stmt (stmt);

  switch (alignment_support_scheme)
    {
    case dr_aligned:
      {
	*inside_cost += record_stmt_cost (body_cost_vec, ncopies,
					  vector_store, stmt_info, 0,
					  vect_body);

        if (dump_enabled_p ())
          dump_printf_loc (MSG_NOTE, vect_location,
                           "vect_model_store_cost: aligned.\n");
        break;
      }

    case dr_unaligned_supported:
      {
        /* Here, we assign an additional cost for the unaligned store.  */
	*inside_cost += record_stmt_cost (body_cost_vec, ncopies,
					  unaligned_store, stmt_info,
					  DR_MISALIGNMENT (dr), vect_body);
        if (dump_enabled_p ())
          dump_printf_loc (MSG_NOTE, vect_location,
                           "vect_model_store_cost: unaligned supported by "
                           "hardware.\n");
        break;
      }

    case dr_unaligned_unsupported:
      {
        *inside_cost = VECT_MAX_COST;

        if (dump_enabled_p ())
          dump_printf_loc (MSG_MISSED_OPTIMIZATION, vect_location,
                           "vect_model_store_cost: unsupported access.\n");
        break;
      }

    default:
      gcc_unreachable ();
    }
}


/* Function vect_model_load_cost

   Models cost for loads.  In the case of grouped accesses, one access has
   the overhead of the grouped access attributed to it.  Since unaligned
   accesses are supported for loads, we also account for the costs of the
   access scheme chosen.  */

void
vect_model_load_cost (stmt_vec_info stmt_info, int ncopies,
		      vect_memory_access_type memory_access_type,
		      slp_tree slp_node,
		      stmt_vector_for_cost *prologue_cost_vec,
		      stmt_vector_for_cost *body_cost_vec)
{
  gimple *first_stmt = STMT_VINFO_STMT (stmt_info);
  struct data_reference *dr = STMT_VINFO_DATA_REF (stmt_info);
  unsigned int inside_cost = 0, prologue_cost = 0;

  /* Gather loads only read elements associated with STMT_INFO.
     Other grouped loads read all elements in the group at once,
     so we want the DR for the first statement.  */
  if (!slp_node
      && STMT_VINFO_GROUPED_ACCESS (stmt_info)
      && memory_access_type != VMAT_GATHER_SCATTER)
    {
      first_stmt = GROUP_FIRST_ELEMENT (stmt_info);
      dr = STMT_VINFO_DATA_REF (vinfo_for_stmt (first_stmt));
    }

  /* True if we should include any once-per-group costs as well as
     the cost of the statement itself.  For SLP we only get called
     once per group anyhow.  */
  bool first_stmt_p = (first_stmt == STMT_VINFO_STMT (stmt_info));

  /* We assume that the cost of a single load-lanes instruction is
     equivalent to the cost of GROUP_SIZE separate loads.  If a grouped
     access is instead being provided by a load-and-permute operation,
     include the cost of the permutes.  */
  if (first_stmt_p
      && memory_access_type == VMAT_CONTIGUOUS_PERMUTE)
    {
      /* Uses an even and odd extract operations or shuffle operations
	 for each needed permute.  */
      int group_size = GROUP_SIZE (vinfo_for_stmt (first_stmt));
      int nstmts = ncopies * ceil_log2 (group_size) * group_size;
      inside_cost = record_stmt_cost (body_cost_vec, nstmts, vec_perm,
				      stmt_info, 0, vect_body);

      if (dump_enabled_p ())
        dump_printf_loc (MSG_NOTE, vect_location,
                         "vect_model_load_cost: strided group_size = %d .\n",
                         group_size);
    }

  /* The loads themselves.  */
  if (memory_access_type == VMAT_ELEMENTWISE
      || memory_access_type == VMAT_GATHER_SCATTER)
    {
      /* N scalar loads plus gathering them into a vector.  */
      tree vectype = STMT_VINFO_VECTYPE (stmt_info);
      unsigned int assumed_nunits = vect_nunits_for_cost (vectype);
      inside_cost += record_stmt_cost (body_cost_vec,
				       ncopies * assumed_nunits,
				       scalar_load, stmt_info, 0, vect_body);
    }
  else
    vect_get_load_cost (dr, ncopies, first_stmt_p,
			&inside_cost, &prologue_cost, 
			prologue_cost_vec, body_cost_vec, true);
  if (memory_access_type == VMAT_ELEMENTWISE
      || memory_access_type == VMAT_STRIDED_SLP)
    inside_cost += record_stmt_cost (body_cost_vec, ncopies, vec_construct,
				     stmt_info, 0, vect_body);

  if (dump_enabled_p ())
    dump_printf_loc (MSG_NOTE, vect_location,
                     "vect_model_load_cost: inside_cost = %d, "
                     "prologue_cost = %d .\n", inside_cost, prologue_cost);
}


/* Calculate cost of DR's memory access.  */
void
vect_get_load_cost (struct data_reference *dr, int ncopies,
		    bool add_realign_cost, unsigned int *inside_cost,
		    unsigned int *prologue_cost,
		    stmt_vector_for_cost *prologue_cost_vec,
		    stmt_vector_for_cost *body_cost_vec,
		    bool record_prologue_costs)
{
  int alignment_support_scheme = vect_supportable_dr_alignment (dr, false);
  gimple *stmt = DR_STMT (dr);
  stmt_vec_info stmt_info = vinfo_for_stmt (stmt);

  switch (alignment_support_scheme)
    {
    case dr_aligned:
      {
	*inside_cost += record_stmt_cost (body_cost_vec, ncopies, vector_load,
					  stmt_info, 0, vect_body);

        if (dump_enabled_p ())
          dump_printf_loc (MSG_NOTE, vect_location,
                           "vect_model_load_cost: aligned.\n");

        break;
      }
    case dr_unaligned_supported:
      {
        /* Here, we assign an additional cost for the unaligned load.  */
	*inside_cost += record_stmt_cost (body_cost_vec, ncopies,
					  unaligned_load, stmt_info,
					  DR_MISALIGNMENT (dr), vect_body);

        if (dump_enabled_p ())
          dump_printf_loc (MSG_NOTE, vect_location,
                           "vect_model_load_cost: unaligned supported by "
                           "hardware.\n");

        break;
      }
    case dr_explicit_realign:
      {
	*inside_cost += record_stmt_cost (body_cost_vec, ncopies * 2,
					  vector_load, stmt_info, 0, vect_body);
	*inside_cost += record_stmt_cost (body_cost_vec, ncopies,
					  vec_perm, stmt_info, 0, vect_body);

        /* FIXME: If the misalignment remains fixed across the iterations of
           the containing loop, the following cost should be added to the
           prologue costs.  */
        if (targetm.vectorize.builtin_mask_for_load)
	  *inside_cost += record_stmt_cost (body_cost_vec, 1, vector_stmt,
					    stmt_info, 0, vect_body);

        if (dump_enabled_p ())
          dump_printf_loc (MSG_NOTE, vect_location,
                           "vect_model_load_cost: explicit realign\n");

        break;
      }
    case dr_explicit_realign_optimized:
      {
        if (dump_enabled_p ())
          dump_printf_loc (MSG_NOTE, vect_location,
                           "vect_model_load_cost: unaligned software "
                           "pipelined.\n");

        /* Unaligned software pipeline has a load of an address, an initial
           load, and possibly a mask operation to "prime" the loop.  However,
           if this is an access in a group of loads, which provide grouped
           access, then the above cost should only be considered for one
           access in the group.  Inside the loop, there is a load op
           and a realignment op.  */

        if (add_realign_cost && record_prologue_costs)
          {
	    *prologue_cost += record_stmt_cost (prologue_cost_vec, 2,
						vector_stmt, stmt_info,
						0, vect_prologue);
            if (targetm.vectorize.builtin_mask_for_load)
	      *prologue_cost += record_stmt_cost (prologue_cost_vec, 1,
						  vector_stmt, stmt_info,
						  0, vect_prologue);
          }

	*inside_cost += record_stmt_cost (body_cost_vec, ncopies, vector_load,
					  stmt_info, 0, vect_body);
	*inside_cost += record_stmt_cost (body_cost_vec, ncopies, vec_perm,
					  stmt_info, 0, vect_body);

        if (dump_enabled_p ())
          dump_printf_loc (MSG_NOTE, vect_location,
                           "vect_model_load_cost: explicit realign optimized"
                           "\n");

        break;
      }

    case dr_unaligned_unsupported:
      {
        *inside_cost = VECT_MAX_COST;

        if (dump_enabled_p ())
          dump_printf_loc (MSG_MISSED_OPTIMIZATION, vect_location,
                           "vect_model_load_cost: unsupported access.\n");
        break;
      }

    default:
      gcc_unreachable ();
    }
}

/* Insert the new stmt NEW_STMT at *GSI or at the appropriate place in
   the loop preheader for the vectorized stmt STMT.  */

static void
vect_init_vector_1 (gimple *stmt, gimple *new_stmt, gimple_stmt_iterator *gsi)
{
  if (gsi)
    vect_finish_stmt_generation (stmt, new_stmt, gsi);
  else
    {
      stmt_vec_info stmt_vinfo = vinfo_for_stmt (stmt);
      loop_vec_info loop_vinfo = STMT_VINFO_LOOP_VINFO (stmt_vinfo);

      if (loop_vinfo)
        {
          struct loop *loop = LOOP_VINFO_LOOP (loop_vinfo);
	  basic_block new_bb;
	  edge pe;

          if (nested_in_vect_loop_p (loop, stmt))
            loop = loop->inner;

	  pe = loop_preheader_edge (loop);
          new_bb = gsi_insert_on_edge_immediate (pe, new_stmt);
          gcc_assert (!new_bb);
	}
      else
       {
          bb_vec_info bb_vinfo = STMT_VINFO_BB_VINFO (stmt_vinfo);
          basic_block bb;
          gimple_stmt_iterator gsi_bb_start;

          gcc_assert (bb_vinfo);
          bb = BB_VINFO_BB (bb_vinfo);
          gsi_bb_start = gsi_after_labels (bb);
          gsi_insert_before (&gsi_bb_start, new_stmt, GSI_SAME_STMT);
       }
    }

  if (dump_enabled_p ())
    {
      dump_printf_loc (MSG_NOTE, vect_location,
                       "created new init_stmt: ");
      dump_gimple_stmt (MSG_NOTE, TDF_SLIM, new_stmt, 0);
    }
}

/* Function vect_init_vector.

   Insert a new stmt (INIT_STMT) that initializes a new variable of type
   TYPE with the value VAL.  If TYPE is a vector type and VAL does not have
   vector type a vector with all elements equal to VAL is created first.
   Place the initialization at BSI if it is not NULL.  Otherwise, place the
   initialization at the loop preheader.
   Return the DEF of INIT_STMT.
   It will be used in the vectorization of STMT.  */

tree
vect_init_vector (gimple *stmt, tree val, tree type, gimple_stmt_iterator *gsi)
{
  gimple *init_stmt;
  tree new_temp;

  /* We abuse this function to push sth to a SSA name with initial 'val'.  */
  if (! useless_type_conversion_p (type, TREE_TYPE (val)))
    {
      gcc_assert (TREE_CODE (type) == VECTOR_TYPE);
      if (! types_compatible_p (TREE_TYPE (type), TREE_TYPE (val)))
	{
	  /* Scalar boolean value should be transformed into
	     all zeros or all ones value before building a vector.  */
	  if (VECTOR_BOOLEAN_TYPE_P (type))
	    {
	      tree true_val = build_all_ones_cst (TREE_TYPE (type));
	      tree false_val = build_zero_cst (TREE_TYPE (type));

	      if (CONSTANT_CLASS_P (val))
		val = integer_zerop (val) ? false_val : true_val;
	      else
		{
		  new_temp = make_ssa_name (TREE_TYPE (type));
		  init_stmt = gimple_build_assign (new_temp, COND_EXPR,
						   val, true_val, false_val);
		  vect_init_vector_1 (stmt, init_stmt, gsi);
		  val = new_temp;
		}
	    }
	  else if (CONSTANT_CLASS_P (val))
	    val = fold_convert (TREE_TYPE (type), val);
	  else
	    {
	      new_temp = make_ssa_name (TREE_TYPE (type));
	      if (! INTEGRAL_TYPE_P (TREE_TYPE (val)))
		init_stmt = gimple_build_assign (new_temp,
						 fold_build1 (VIEW_CONVERT_EXPR,
							      TREE_TYPE (type),
							      val));
	      else
		init_stmt = gimple_build_assign (new_temp, NOP_EXPR, val);
	      vect_init_vector_1 (stmt, init_stmt, gsi);
	      val = new_temp;
	    }
	}
      val = build_vector_from_val (type, val);
    }

  new_temp = vect_get_new_ssa_name (type, vect_simple_var, "cst_");
  init_stmt = gimple_build_assign  (new_temp, val);
  vect_init_vector_1 (stmt, init_stmt, gsi);
  return new_temp;
}

/* Function vect_get_vec_def_for_operand_1.

   For a defining stmt DEF_STMT of a scalar stmt, return a vector def with type
   DT that will be used in the vectorized stmt.  */

tree
vect_get_vec_def_for_operand_1 (gimple *def_stmt, enum vect_def_type dt)
{
  tree vec_oprnd;
  gimple *vec_stmt;
  stmt_vec_info def_stmt_info = NULL;

  switch (dt)
    {
    /* operand is a constant or a loop invariant.  */
    case vect_constant_def:
    case vect_external_def:
      /* Code should use vect_get_vec_def_for_operand.  */
      gcc_unreachable ();

    /* operand is defined inside the loop.  */
    case vect_internal_def:
      {
        /* Get the def from the vectorized stmt.  */
        def_stmt_info = vinfo_for_stmt (def_stmt);

        vec_stmt = STMT_VINFO_VEC_STMT (def_stmt_info);
        /* Get vectorized pattern statement.  */
        if (!vec_stmt
            && STMT_VINFO_IN_PATTERN_P (def_stmt_info)
            && !STMT_VINFO_RELEVANT (def_stmt_info))
          vec_stmt = STMT_VINFO_VEC_STMT (vinfo_for_stmt (
                       STMT_VINFO_RELATED_STMT (def_stmt_info)));
        gcc_assert (vec_stmt);
	if (gimple_code (vec_stmt) == GIMPLE_PHI)
	  vec_oprnd = PHI_RESULT (vec_stmt);
	else if (is_gimple_call (vec_stmt))
	  vec_oprnd = gimple_call_lhs (vec_stmt);
	else
	  vec_oprnd = gimple_assign_lhs (vec_stmt);
        return vec_oprnd;
      }

    /* operand is defined by a loop header phi.  */
    case vect_reduction_def:
    case vect_double_reduction_def:
    case vect_nested_cycle:
    case vect_induction_def:
      {
	gcc_assert (gimple_code (def_stmt) == GIMPLE_PHI);

        /* Get the def from the vectorized stmt.  */
        def_stmt_info = vinfo_for_stmt (def_stmt);
        vec_stmt = STMT_VINFO_VEC_STMT (def_stmt_info);
	if (gimple_code (vec_stmt) == GIMPLE_PHI)
	  vec_oprnd = PHI_RESULT (vec_stmt);
	else
	  vec_oprnd = gimple_get_lhs (vec_stmt);
        return vec_oprnd;
      }

    default:
      gcc_unreachable ();
    }
}


/* Function vect_get_vec_def_for_operand.

   OP is an operand in STMT.  This function returns a (vector) def that will be
   used in the vectorized stmt for STMT.

   In the case that OP is an SSA_NAME which is defined in the loop, then
   STMT_VINFO_VEC_STMT of the defining stmt holds the relevant def.

   In case OP is an invariant or constant, a new stmt that creates a vector def
   needs to be introduced.  VECTYPE may be used to specify a required type for
   vector invariant.  */

tree
vect_get_vec_def_for_operand (tree op, gimple *stmt, tree vectype)
{
  gimple *def_stmt;
  enum vect_def_type dt;
  bool is_simple_use;
  stmt_vec_info stmt_vinfo = vinfo_for_stmt (stmt);
  loop_vec_info loop_vinfo = STMT_VINFO_LOOP_VINFO (stmt_vinfo);

  if (dump_enabled_p ())
    {
      dump_printf_loc (MSG_NOTE, vect_location,
                       "vect_get_vec_def_for_operand: ");
      dump_generic_expr (MSG_NOTE, TDF_SLIM, op);
      dump_printf (MSG_NOTE, "\n");
    }

  is_simple_use = vect_is_simple_use (op, loop_vinfo, &def_stmt, &dt);
  gcc_assert (is_simple_use);
  if (def_stmt && dump_enabled_p ())
    {
      dump_printf_loc (MSG_NOTE, vect_location, "  def_stmt =  ");
      dump_gimple_stmt (MSG_NOTE, TDF_SLIM, def_stmt, 0);
    }

  if (dt == vect_constant_def || dt == vect_external_def)
    {
      tree stmt_vectype = STMT_VINFO_VECTYPE (stmt_vinfo);
      tree vector_type;

      if (vectype)
	vector_type = vectype;
      else if (VECT_SCALAR_BOOLEAN_TYPE_P (TREE_TYPE (op))
	       && VECTOR_BOOLEAN_TYPE_P (stmt_vectype))
	vector_type = build_same_sized_truth_vector_type (stmt_vectype);
      else
	vector_type = get_vectype_for_scalar_type (TREE_TYPE (op));

      gcc_assert (vector_type);
      return vect_init_vector (stmt, op, vector_type, NULL);
    }
  else
    return vect_get_vec_def_for_operand_1 (def_stmt, dt);
}


/* Function vect_get_vec_def_for_stmt_copy

   Return a vector-def for an operand.  This function is used when the
   vectorized stmt to be created (by the caller to this function) is a "copy"
   created in case the vectorized result cannot fit in one vector, and several
   copies of the vector-stmt are required.  In this case the vector-def is
   retrieved from the vector stmt recorded in the STMT_VINFO_RELATED_STMT field
   of the stmt that defines VEC_OPRND.
   DT is the type of the vector def VEC_OPRND.

   Context:
        In case the vectorization factor (VF) is bigger than the number
   of elements that can fit in a vectype (nunits), we have to generate
   more than one vector stmt to vectorize the scalar stmt.  This situation
   arises when there are multiple data-types operated upon in the loop; the
   smallest data-type determines the VF, and as a result, when vectorizing
   stmts operating on wider types we need to create 'VF/nunits' "copies" of the
   vector stmt (each computing a vector of 'nunits' results, and together
   computing 'VF' results in each iteration).  This function is called when
   vectorizing such a stmt (e.g. vectorizing S2 in the illustration below, in
   which VF=16 and nunits=4, so the number of copies required is 4):

   scalar stmt:         vectorized into:        STMT_VINFO_RELATED_STMT

   S1: x = load         VS1.0:  vx.0 = memref0      VS1.1
                        VS1.1:  vx.1 = memref1      VS1.2
                        VS1.2:  vx.2 = memref2      VS1.3
                        VS1.3:  vx.3 = memref3

   S2: z = x + ...      VSnew.0:  vz0 = vx.0 + ...  VSnew.1
                        VSnew.1:  vz1 = vx.1 + ...  VSnew.2
                        VSnew.2:  vz2 = vx.2 + ...  VSnew.3
                        VSnew.3:  vz3 = vx.3 + ...

   The vectorization of S1 is explained in vectorizable_load.
   The vectorization of S2:
        To create the first vector-stmt out of the 4 copies - VSnew.0 -
   the function 'vect_get_vec_def_for_operand' is called to
   get the relevant vector-def for each operand of S2.  For operand x it
   returns  the vector-def 'vx.0'.

        To create the remaining copies of the vector-stmt (VSnew.j), this
   function is called to get the relevant vector-def for each operand.  It is
   obtained from the respective VS1.j stmt, which is recorded in the
   STMT_VINFO_RELATED_STMT field of the stmt that defines VEC_OPRND.

        For example, to obtain the vector-def 'vx.1' in order to create the
   vector stmt 'VSnew.1', this function is called with VEC_OPRND='vx.0'.
   Given 'vx0' we obtain the stmt that defines it ('VS1.0'); from the
   STMT_VINFO_RELATED_STMT field of 'VS1.0' we obtain the next copy - 'VS1.1',
   and return its def ('vx.1').
   Overall, to create the above sequence this function will be called 3 times:
        vx.1 = vect_get_vec_def_for_stmt_copy (dt, vx.0);
        vx.2 = vect_get_vec_def_for_stmt_copy (dt, vx.1);
        vx.3 = vect_get_vec_def_for_stmt_copy (dt, vx.2);  */

tree
vect_get_vec_def_for_stmt_copy (enum vect_def_type dt, tree vec_oprnd)
{
  gimple *vec_stmt_for_operand;
  stmt_vec_info def_stmt_info;

  /* Do nothing; can reuse same def.  */
  if (dt == vect_external_def || dt == vect_constant_def )
    return vec_oprnd;

  vec_stmt_for_operand = SSA_NAME_DEF_STMT (vec_oprnd);
  def_stmt_info = vinfo_for_stmt (vec_stmt_for_operand);
  gcc_assert (def_stmt_info);
  vec_stmt_for_operand = STMT_VINFO_RELATED_STMT (def_stmt_info);
  gcc_assert (vec_stmt_for_operand);
  if (gimple_code (vec_stmt_for_operand) == GIMPLE_PHI)
    vec_oprnd = PHI_RESULT (vec_stmt_for_operand);
  else
    vec_oprnd = gimple_get_lhs (vec_stmt_for_operand);
  return vec_oprnd;
}


/* Get vectorized definitions for the operands to create a copy of an original
   stmt.  See vect_get_vec_def_for_stmt_copy () for details.  */

void
vect_get_vec_defs_for_stmt_copy (enum vect_def_type *dt,
				 vec<tree> *vec_oprnds0,
				 vec<tree> *vec_oprnds1)
{
  tree vec_oprnd = vec_oprnds0->pop ();

  vec_oprnd = vect_get_vec_def_for_stmt_copy (dt[0], vec_oprnd);
  vec_oprnds0->quick_push (vec_oprnd);

  if (vec_oprnds1 && vec_oprnds1->length ())
    {
      vec_oprnd = vec_oprnds1->pop ();
      vec_oprnd = vect_get_vec_def_for_stmt_copy (dt[1], vec_oprnd);
      vec_oprnds1->quick_push (vec_oprnd);
    }
}


/* Get vectorized definitions for OP0 and OP1.  */

void
vect_get_vec_defs (tree op0, tree op1, gimple *stmt,
		   vec<tree> *vec_oprnds0,
		   vec<tree> *vec_oprnds1,
		   slp_tree slp_node)
{
  if (slp_node)
    {
      int nops = (op1 == NULL_TREE) ? 1 : 2;
      auto_vec<tree> ops (nops);
      auto_vec<vec<tree> > vec_defs (nops);

      ops.quick_push (op0);
      if (op1)
        ops.quick_push (op1);

      vect_get_slp_defs (ops, slp_node, &vec_defs);

      *vec_oprnds0 = vec_defs[0];
      if (op1)
	*vec_oprnds1 = vec_defs[1];
    }
  else
    {
      tree vec_oprnd;

      vec_oprnds0->create (1);
      vec_oprnd = vect_get_vec_def_for_operand (op0, stmt);
      vec_oprnds0->quick_push (vec_oprnd);

      if (op1)
	{
	  vec_oprnds1->create (1);
	  vec_oprnd = vect_get_vec_def_for_operand (op1, stmt);
	  vec_oprnds1->quick_push (vec_oprnd);
	}
    }
}

/* Function vect_finish_stmt_generation_1.

   Helper function called by vect_finish_replace_stmt and
   vect_finish_stmt_generation.  */

static void
vect_finish_stmt_generation_1 (gimple *stmt, gimple *vec_stmt)
{
  stmt_vec_info stmt_info = vinfo_for_stmt (stmt);
  vec_info *vinfo = stmt_info->vinfo;

  set_vinfo_for_stmt (vec_stmt, new_stmt_vec_info (vec_stmt, vinfo));

  if (dump_enabled_p ())
    {
      dump_printf_loc (MSG_NOTE, vect_location, "add new stmt: ");
      dump_gimple_stmt (MSG_NOTE, TDF_SLIM, vec_stmt, 0);
    }

  gimple_set_location (vec_stmt, gimple_location (stmt));

  /* While EH edges will generally prevent vectorization, stmt might
     e.g. be in a must-not-throw region.  Ensure newly created stmts
     that could throw are part of the same region.  */
  int lp_nr = lookup_stmt_eh_lp (stmt);
  if (lp_nr != 0 && stmt_could_throw_p (vec_stmt))
    add_stmt_to_eh_lp (vec_stmt, lp_nr);
}

/* Function vect_finish_replace_stmt.

   Replace the scalar statement STMT with a new vector statement VEC_STMT.  */

void
vect_finish_replace_stmt (gimple *stmt, gimple *vec_stmt)
{
  gcc_assert (gimple_code (stmt) != GIMPLE_LABEL);
  gcc_assert (gimple_assign_lhs (stmt) == gimple_assign_lhs (vec_stmt));

  gimple_stmt_iterator gsi = gsi_for_stmt (stmt);
  gsi_replace (&gsi, vec_stmt, false);

  vect_finish_stmt_generation_1 (stmt, vec_stmt);
}

/* Function vect_finish_stmt_generation.

   Insert a new stmt.  */

void
vect_finish_stmt_generation (gimple *stmt, gimple *vec_stmt,
			     gimple_stmt_iterator *gsi)
{
  gcc_assert (gimple_code (stmt) != GIMPLE_LABEL);

  if (!gsi_end_p (*gsi)
      && gimple_has_mem_ops (vec_stmt))
    {
      gimple *at_stmt = gsi_stmt (*gsi);
      tree vuse = gimple_vuse (at_stmt);
      if (vuse && TREE_CODE (vuse) == SSA_NAME)
	{
	  tree vdef = gimple_vdef (at_stmt);
	  gimple_set_vuse (vec_stmt, gimple_vuse (at_stmt));
	  /* If we have an SSA vuse and insert a store, update virtual
	     SSA form to avoid triggering the renamer.  Do so only
	     if we can easily see all uses - which is what almost always
	     happens with the way vectorized stmts are inserted.  */
	  if ((vdef && TREE_CODE (vdef) == SSA_NAME)
	      && ((is_gimple_assign (vec_stmt)
		   && !is_gimple_reg (gimple_assign_lhs (vec_stmt)))
		  || (is_gimple_call (vec_stmt)
		      && !(gimple_call_flags (vec_stmt)
			   & (ECF_CONST|ECF_PURE|ECF_NOVOPS)))))
	    {
	      tree new_vdef = copy_ssa_name (vuse, vec_stmt);
	      gimple_set_vdef (vec_stmt, new_vdef);
	      SET_USE (gimple_vuse_op (at_stmt), new_vdef);
	    }
	}
    }
  gsi_insert_before (gsi, vec_stmt, GSI_SAME_STMT);

  vect_finish_stmt_generation_1 (stmt, vec_stmt);
}

/* We want to vectorize a call to combined function CFN with function
   decl FNDECL, using VECTYPE_OUT as the type of the output and VECTYPE_IN
   as the types of all inputs.  Check whether this is possible using
   an internal function, returning its code if so or IFN_LAST if not.  */

static internal_fn
vectorizable_internal_function (combined_fn cfn, tree fndecl,
				tree vectype_out, tree vectype_in)
{
  internal_fn ifn;
  if (internal_fn_p (cfn))
    ifn = as_internal_fn (cfn);
  else
    ifn = associated_internal_fn (fndecl);
  if (ifn != IFN_LAST && direct_internal_fn_p (ifn))
    {
      const direct_internal_fn_info &info = direct_internal_fn (ifn);
      if (info.vectorizable)
	{
	  tree type0 = (info.type0 < 0 ? vectype_out : vectype_in);
	  tree type1 = (info.type1 < 0 ? vectype_out : vectype_in);
	  if (direct_internal_fn_supported_p (ifn, tree_pair (type0, type1),
					      OPTIMIZE_FOR_SPEED))
	    return ifn;
	}
    }
  return IFN_LAST;
}


static tree permute_vec_elements (tree, tree, tree, gimple *,
				  gimple_stmt_iterator *);

<<<<<<< HEAD
/* Check whether a load or store statement in the loop described by
   LOOP_VINFO is possible in a fully-masked loop.  This is testing
   whether the vectorizer pass has the appropriate support, as well as
   whether the target does.
=======
/* STMT is a non-strided load or store, meaning that it accesses
   elements with a known constant step.  Return -1 if that step
   is negative, 0 if it is zero, and 1 if it is greater than zero.  */

static int
compare_step_with_zero (gimple *stmt)
{
  stmt_vec_info stmt_info = vinfo_for_stmt (stmt);
  data_reference *dr = STMT_VINFO_DATA_REF (stmt_info);
  return tree_int_cst_compare (vect_dr_behavior (dr)->step,
			       size_zero_node);
}

/* If the target supports a permute mask that reverses the elements in
   a vector of type VECTYPE, return that mask, otherwise return null.  */

static tree
perm_mask_for_reverse (tree vectype)
{
  int i, nunits;
  unsigned char *sel;

  nunits = TYPE_VECTOR_SUBPARTS (vectype);
  sel = XALLOCAVEC (unsigned char, nunits);

  for (i = 0; i < nunits; ++i)
    sel[i] = nunits - 1 - i;

  if (!can_vec_perm_p (TYPE_MODE (vectype), false, sel))
    return NULL_TREE;
  return vect_gen_perm_mask_checked (vectype, sel);
}
>>>>>>> 16316b61

   IS_LOAD is true if the statement is a load and VECTYPE is the type
   of the vector being loaded or stored.  MEMORY_ACCESS_TYPE says how the
   load or store is going to be implemented and GROUP_SIZE is the number of
   load or store statements in the containing group.  WIDENED_OFFSET_TYPE
   is as for gather_scatter_info.

   Clear LOOP_VINFO_CAN_FULLY_MASK_P if a fully-masked loop is not
   supported, otherwise record the required mask types.  */

static void
check_load_store_masking (loop_vec_info loop_vinfo, tree vectype,
			  bool is_load, int group_size,
			  vect_memory_access_type memory_access_type,
			  tree widened_offset_type)
{
  vec_loop_masks *masks = &LOOP_VINFO_MASKS (loop_vinfo);
  machine_mode vecmode = TYPE_MODE (vectype);

  /* Invariant loads need no special support.  */
  if (memory_access_type == VMAT_INVARIANT)
    return;

  if (memory_access_type == VMAT_LOAD_STORE_LANES)
    {
      if (is_load
	  ? !vect_load_lanes_supported (vectype, group_size, true)
	  : !vect_store_lanes_supported (vectype, group_size, true))
	{
	  if (dump_enabled_p ())
	    dump_printf_loc (MSG_MISSED_OPTIMIZATION, vect_location,
			     "Can't use a fully-masked loop because the"
			     " target doesn't have an appropriate masked"
			     " %s-lanes instruction.\n",
			     is_load ? "load" : "store");
	  LOOP_VINFO_CAN_FULLY_MASK_P (loop_vinfo) = false;
	  return;
	}
      unsigned int ncopies = vect_get_num_copies (loop_vinfo, vectype);
      vect_record_loop_mask (loop_vinfo, masks, ncopies, vectype);
      return;
    }

  if (memory_access_type == VMAT_GATHER_SCATTER)
    {
      if (get_gather_scatter_internal_fn (is_load, vectype,
					  widened_offset_type, true)
	  == IFN_LAST)
	{
	  if (dump_enabled_p ())
	    dump_printf_loc (MSG_MISSED_OPTIMIZATION, vect_location,
			     "Can't use a fully-masked loop because the"
			     " target doesn't have the appropriate masked"
			     " %s.\n",
			     is_load ? "gather load" : "scatter store");
	  LOOP_VINFO_CAN_FULLY_MASK_P (loop_vinfo) = false;
	  return;
	}
      unsigned int ncopies = vect_get_num_copies (loop_vinfo, vectype);
      vect_record_loop_mask (loop_vinfo, masks, ncopies, vectype);
      return;
    }

  if (memory_access_type != VMAT_CONTIGUOUS
      && memory_access_type != VMAT_CONTIGUOUS_PERMUTE)
    {
      /* Element X of the data must come from iteration i * VF + X of the
	 scalar loop.  We need more work to support other mappings.  */
      if (dump_enabled_p ())
	dump_printf_loc (MSG_MISSED_OPTIMIZATION, vect_location,
			 "Can't use a fully-masked loop because an access"
			 " isn't contiguous.\n");
      LOOP_VINFO_CAN_FULLY_MASK_P (loop_vinfo) = false;
      return;
    }

  machine_mode mask_mode = targetm.vectorize.get_mask_mode
    (GET_MODE_NUNITS (vecmode), GET_MODE_SIZE (vecmode));
  if (!can_vec_mask_load_store_p (vecmode, mask_mode, is_load))
    {
      if (dump_enabled_p ())
	dump_printf_loc (MSG_MISSED_OPTIMIZATION, vect_location,
			 "Can't use a fully-masked loop because the target"
			 " doesn't have the appropriate masked %s.\n",
			 is_load ? "load" : "store");
      LOOP_VINFO_CAN_FULLY_MASK_P (loop_vinfo) = false;
      return;
    }
  /* We might load more scalars than we need for permuting SLP loads.
     We checked in get_group_load_store_type that the extra elements
     don't leak into a new vector.  */
  poly_uint64 nunits = TYPE_VECTOR_SUBPARTS (vectype);
  poly_uint64 vf = LOOP_VINFO_VECT_FACTOR (loop_vinfo);
  unsigned int nvectors;
  if (can_div_away_from_zero_p (group_size * vf, nunits, &nvectors))
    vect_record_loop_mask (loop_vinfo, masks, nvectors, vectype);
  else
    gcc_unreachable ();
}

/* Return the mask input to a masked load or store.  VEC_MASK is the vectorized
   form of the scalar mask condition and LOOP_MASK, if nonnull, is the mask
   that needs to be applied to all loads and stores in a vectorized loop.
   Return VEC_MASK if LOOP_MASK is null, otherwise return VEC_MASK & LOOP_MASK.

   MASK_TYPE is the type of both masks.  If new statements are needed,
   insert them before GSI.  */

static tree
prepare_load_store_mask (tree mask_type, tree loop_mask, tree vec_mask,
			 gimple_stmt_iterator *gsi)
{
  gcc_assert (useless_type_conversion_p (mask_type, TREE_TYPE (vec_mask)));
  if (!loop_mask)
    return vec_mask;

  gcc_assert (TREE_TYPE (loop_mask) == mask_type);
  tree and_res = make_temp_ssa_name (mask_type, NULL, "vec_mask_and");
  gimple *and_stmt = gimple_build_assign (and_res, BIT_AND_EXPR,
					  vec_mask, loop_mask);
  gsi_insert_before (gsi, and_stmt, GSI_SAME_STMT);
  return and_res;
}

/* Function vect_gen_widened_results_half

   Create a vector stmt whose code, type, and result variable are CODE,
   OP_TYPE, and VEC_DEST, and its arguments are VEC_OPRND0 and VEC_OPRND1.
   The new vector stmt is to be inserted at GSI.  In the case that CODE is a
   CALL_EXPR, this means that a call to DECL needs to be created (DECL is a
   function-decl of a target-builtin).  STMT is the original scalar stmt that
   we are vectorizing.  */

static gimple *
vect_gen_widened_results_half (enum tree_code code,
			       tree decl,
                               tree vec_oprnd0, tree vec_oprnd1, int op_type,
			       tree vec_dest, gimple_stmt_iterator *gsi,
			       gimple *stmt)
{
  gimple *new_stmt;
  tree new_temp;

  /* Generate half of the widened result:  */
  if (code == CALL_EXPR)
    {
      /* Target specific support  */
      if (op_type == binary_op)
	new_stmt = gimple_build_call (decl, 2, vec_oprnd0, vec_oprnd1);
      else
	new_stmt = gimple_build_call (decl, 1, vec_oprnd0);
      new_temp = make_ssa_name (vec_dest, new_stmt);
      gimple_call_set_lhs (new_stmt, new_temp);
    }
  else
    {
      /* Generic support */
      gcc_assert (op_type == TREE_CODE_LENGTH (code));
      if (op_type != binary_op)
	vec_oprnd1 = NULL;
      new_stmt = gimple_build_assign (vec_dest, code, vec_oprnd0, vec_oprnd1);
      new_temp = make_ssa_name (vec_dest, new_stmt);
      gimple_assign_set_lhs (new_stmt, new_temp);
    }
  vect_finish_stmt_generation (stmt, new_stmt, gsi);

  return new_stmt;
}

/* Create vectorized promotion statements for vector operands from VEC_OPRNDS0
   and VEC_OPRNDS1 (for binary operations).  For multi-step conversions store
   the resulting vectors and call the function recursively.  */

static void
vect_create_vectorized_promotion_stmts (vec<tree> *vec_oprnds0,
					vec<tree> *vec_oprnds1,
					gimple *stmt, tree vec_dest,
					gimple_stmt_iterator *gsi,
					enum tree_code code1,
					enum tree_code code2, tree decl1,
					tree decl2, int op_type)
{
  int i;
  tree vop0, vop1, new_tmp1, new_tmp2;
  gimple *new_stmt1, *new_stmt2;
  vec<tree> vec_tmp = vNULL;

  vec_tmp.create (vec_oprnds0->length () * 2);
  FOR_EACH_VEC_ELT (*vec_oprnds0, i, vop0)
    {
      if (op_type == binary_op)
	vop1 = (*vec_oprnds1)[i];
      else
	vop1 = NULL_TREE;

      /* Generate the two halves of promotion operation.  */
      new_stmt1 = vect_gen_widened_results_half (code1, decl1, vop0, vop1,
						 op_type, vec_dest, gsi, stmt);
      new_stmt2 = vect_gen_widened_results_half (code2, decl2, vop0, vop1,
						 op_type, vec_dest, gsi, stmt);
      if (is_gimple_call (new_stmt1))
	{
	  new_tmp1 = gimple_call_lhs (new_stmt1);
	  new_tmp2 = gimple_call_lhs (new_stmt2);
	}
      else
	{
	  new_tmp1 = gimple_assign_lhs (new_stmt1);
	  new_tmp2 = gimple_assign_lhs (new_stmt2);
	}

      /* Store the results for the next step.  */
      vec_tmp.quick_push (new_tmp1);
      vec_tmp.quick_push (new_tmp2);
    }

  vec_oprnds0->release ();
  *vec_oprnds0 = vec_tmp;
}

/* Replace IFN_MASK_LOAD statement STMT with a dummy assignment, to ensure
   that it won't be expanded even when there's no following DCE pass.  */

static void
replace_mask_load (gimple *stmt, gimple_stmt_iterator *gsi)
{
  /* If this statement is part of a pattern created by the vectorizer,
     get the original statement.  */
  stmt_vec_info stmt_info = vinfo_for_stmt (stmt);
  if (STMT_VINFO_RELATED_STMT (stmt_info))
    {
      stmt = STMT_VINFO_RELATED_STMT (stmt_info);
      stmt_info = vinfo_for_stmt (stmt);
    }

  gcc_assert (gsi_stmt (*gsi) == stmt);
  tree lhs = gimple_call_lhs (stmt);
  tree zero = build_zero_cst (TREE_TYPE (lhs));
  gimple *new_stmt = gimple_build_assign (lhs, zero);
  set_vinfo_for_stmt (new_stmt, stmt_info);
  set_vinfo_for_stmt (stmt, NULL);
  STMT_VINFO_STMT (stmt_info) = new_stmt;

  /* If STMT was the first statement in a group, redirect all
     GROUP_FIRST_ELEMENT pointers to the new statement (which has the
     same stmt_info as the old statement).  */
  if (GROUP_FIRST_ELEMENT (stmt_info) == stmt)
    {
      gimple *group_stmt = new_stmt;
      do
	{
	  GROUP_FIRST_ELEMENT (vinfo_for_stmt (group_stmt)) = new_stmt;
	  group_stmt = GROUP_NEXT_ELEMENT (vinfo_for_stmt (group_stmt));
	}
      while (group_stmt);
    }
  else if (GROUP_FIRST_ELEMENT (stmt_info))
    {
      /* Otherwise redirect the GROUP_NEXT_ELEMENT.  It would be more
	 efficient if these pointers were to the stmt_vec_info rather
	 than the gimple statements themselves, but this is by no means
	 the only quadractic loop for groups.  */
      gimple *group_stmt = GROUP_FIRST_ELEMENT (stmt_info);
      while (GROUP_NEXT_ELEMENT (vinfo_for_stmt (group_stmt)) != stmt)
	group_stmt = GROUP_NEXT_ELEMENT (vinfo_for_stmt (group_stmt));
      GROUP_NEXT_ELEMENT (vinfo_for_stmt (group_stmt)) = new_stmt;
    }
  gsi_replace (gsi, new_stmt, true);
}

/* STMT is either a masked or unconditional store.  Return the value
   being stored.  */

static tree
get_store_op (gimple *stmt)
{
  if (gimple_assign_single_p (stmt))
    return gimple_assign_rhs1 (stmt);
  if (gimple_call_internal_p (stmt, IFN_MASK_STORE))
    return gimple_call_arg (stmt, 3);
  gcc_unreachable ();
}

struct wgather_info
{
  tree_code wcode1, wcode2;
  tree off_vectype;
  int multi_step_cvt;
  vec<tree> interm_types;
};

#define DEFAULT_WGATHER_INFO { ERROR_MARK, ERROR_MARK, NULL_TREE, 0, vNULL }

/* Check to see if a widening gather load described by GS_INFO is
   supported for STMT, where the width of the vector element in result
   RESTYPE is greater than that in offset vector.

   If supported, return TRUE and fill in details about the widening
   operation in WGATHER, otherwise return FALSE.  */
static bool
widened_gather_support_p (tree restype, gather_scatter_info *gs_info,
			  gimple *stmt, wgather_info *wgather)
{
  scalar_int_mode widened_offmode
    = SCALAR_INT_TYPE_MODE (gs_info->widened_offset_type);
  unsigned int bits = GET_MODE_BITSIZE (widened_offmode);
  tree scalar_type = (TYPE_UNSIGNED (gs_info->offset_type)
		      ? make_unsigned_type (bits)
		      : make_signed_type (bits));
  tree woff_vectype
    = build_vector_type (scalar_type, TYPE_VECTOR_SUBPARTS (restype));

  if (!supportable_widening_operation
	 (CONVERT_EXPR, stmt, woff_vectype, gs_info->offset_vectype,
	  &wgather->wcode1, &wgather->wcode2, &wgather->multi_step_cvt,
	  &wgather->interm_types))
    return false;

  wgather->off_vectype = woff_vectype;
  return true;
}

/* Function init_vect_data_ref_cache.

   Initializes the data reference cache used for calculating vector base
   addresses.  */

static void
maybe_init_gather_scatter_cache (loop_vec_info loop_vinfo)
{
  if (!LOOP_VINFO_GATHER_SCATTER_CACHE (loop_vinfo))
    LOOP_VINFO_GATHER_SCATTER_CACHE (loop_vinfo)
      = new hash_table<gather_scatter_hasher> (7);
}

hashval_t
gather_scatter_hasher::hash (const gather_scatter_indices *x)
{
  inchash::hash h;
  h.add_int (TYPE_MODE (x->type));
  inchash::add_expr (x->step, h);
  return h.end ();
}

bool
gather_scatter_hasher::equal (const gather_scatter_indices *x,
			      const gather_scatter_indices *y)
{
  if (!types_compatible_p (x->type, y->type))
    return false;

  return operand_equal_p (x->step, y->step, 0);
}

/* Function copy_gather_scatter_indices.

   Copy tree nodes from SRC to DEST, ensuring that we keep copies of nodes that
   are not SSA_NAME types as future calls to force_gimple_operand will overwrite
   those nodes and replace them with an SSA_NAME.  */

static void
copy_gather_scatter_indices (gather_scatter_indices *dest,
			     gather_scatter_indices *src)
{
  dest->type = src->type;
  dest->step = get_copy_for_caching (src->step);
}

/* For a given scalar STMT and LOOP, return a vector of indices suitable to be
   used as the argument to a gather/scatter internal function.  GATHER contains
   information about the gather/scatter operation.  */
static tree
get_gather_scatter_indices (gimple *stmt, loop_vec_info loop_vinfo,
			    gather_scatter_info *gs_info)
{
  stmt_vec_info stmt_info = vinfo_for_stmt (stmt);

  gcc_assert (STMT_VINFO_MEMORY_ACCESS_TYPE (stmt_info)
	      == VMAT_GATHER_SCATTER);
  if (STMT_VINFO_GATHER_SCATTER_P (stmt_info))
    return vect_get_vec_def_for_operand (gs_info->u.offset, stmt);

  /* See if we have the indices already cached.  */
  maybe_init_gather_scatter_cache (loop_vinfo);

  /* Perform a lookup based on the vector type and step (in bytes).  */
  struct data_reference *dr = STMT_VINFO_DATA_REF (stmt_info);
  gather_scatter_indices info;
  info.type = gs_info->offset_vectype;
  /* FIXME: Shouldn't cache this as we have the info->u.step cached that gives
     us better chance of a lookup.  */
  info.step = DR_STEP (dr);

  gather_scatter_indices **slot =
    LOOP_VINFO_GATHER_SCATTER_CACHE (loop_vinfo)->find_slot (&info, INSERT);
  if (*slot)
    return (*slot)->indices;

  /* Cache the newly created set of indices.  */
  gather_scatter_indices *entry = XNEW (struct gather_scatter_indices);
  copy_gather_scatter_indices (entry, &info);

  /* Nothing cached so we need to create a new vector series.  */
  struct loop *loop = LOOP_VINFO_LOOP (loop_vinfo);
  gimple_seq seq = NULL;

  tree offtype = TREE_TYPE (gs_info->offset_vectype);
  tree series_step = gs_info->u.step;

  tree stride;
  tree vec_stride;
  tree vf = LOOP_VINFO_CAP (loop_vinfo).niters;

  series_step = force_gimple_operand (series_step, &seq, true, NULL_TREE);
  series_step = gimple_convert (&seq, offtype, series_step);
  vf = gimple_convert (&seq, offtype, vf);
  stride = gimple_build (&seq, MULT_EXPR, offtype, series_step, vf);
  vec_stride = gimple_build_vector_from_val (&seq, gs_info->offset_vectype,
					     stride);

  tree voff_first = gimple_build (&seq, VEC_SERIES_EXPR,
				  gs_info->offset_vectype,
				  build_int_cst (TREE_TYPE (series_step), 0),
				  series_step);

  gsi_insert_seq_on_edge_immediate (loop_preheader_edge (loop), seq);

  tree voff_in = make_temp_ssa_name (gs_info->offset_vectype, NULL,
				     "gather_off_in");
  tree voff_out = make_temp_ssa_name (gs_info->offset_vectype, NULL,
				      "gather_off_out");

  gphi *phi = create_phi_node (voff_in, loop->header);
  add_phi_arg (phi, voff_first, loop_preheader_edge (loop), UNKNOWN_LOCATION);
  add_phi_arg (phi, voff_out, loop_latch_edge (loop), UNKNOWN_LOCATION);

  gcond *orig_cond = get_loop_exit_condition (loop);
  gimple_stmt_iterator tmp_gsi = gsi_for_stmt (orig_cond);

  gimple *new_stmt = gimple_build_assign (voff_out, PLUS_EXPR,
					  voff_in, vec_stride);
  gsi_insert_before (&tmp_gsi, new_stmt, GSI_SAME_STMT);

  entry->indices = voff_in;
  *slot = entry;

  return entry->indices;
}

/* For a given statement STMT and loop described by LOOP_VINFO, perform a masked
   or normal scatter store according to whether MASKED is TRUE or FALSE,
   respectively.  The new vector operations will be inserted at GSI, and the
   first vector statement will be placed in VEC_STMT.  The details regarding the
   scatter operation are described in SCATTER.  */
static void
do_scatter_store (gimple *stmt, gimple_stmt_iterator *gsi, gimple **vec_stmt,
		  loop_vec_info loop_vinfo, gather_scatter_info *gs_info,
		  bool masked)
{
  tree vec_oprnd0 = NULL_TREE, vec_oprnd1 = NULL_TREE, op, src;
  tree srctype = NULL_TREE, ptrtype, idxtype = NULL_TREE, masktype;
  tree ptr, var, scale, perm_mask = NULL_TREE;
  struct loop *loop = LOOP_VINFO_LOOP (loop_vinfo);
  edge pe = loop_preheader_edge (loop);
  gimple_seq seq;
  basic_block new_bb;
  bool builtin_scatter_p = (targetm.vectorize.builtin_scatter != NULL);
  stmt_vec_info stmt_info = vinfo_for_stmt (stmt);
  tree vectype = STMT_VINFO_VECTYPE (stmt_info);
  poly_uint64 nunits = TYPE_VECTOR_SUBPARTS (vectype);
  int ncopies = vect_get_num_copies (loop_vinfo, vectype);
  enum { NARROW, NONE, WIDEN } modifier;
  poly_uint64 scatter_off_nunits
    = TYPE_VECTOR_SUBPARTS (gs_info->offset_vectype);
  gimple *new_stmt = NULL;
  stmt_vec_info prev_stmt_info;
  tree mask_op = NULL_TREE, vec_mask = NULL_TREE;
  tree mask = masked ? gimple_call_arg (stmt, 2) : NULL_TREE;
  vect_def_type scatter_src_dt = vect_unknown_def_type;

  gcc_assert (STMT_VINFO_GATHER_SCATTER_P (stmt_info) || ncopies == 1);

  /* We don't want to implement masked scatter stores for the builtin case, as
     this is probably being worked on upstream.  */
  gcc_assert (!builtin_scatter_p || !masked);

  if (must_eq (nunits, scatter_off_nunits))
    modifier = NONE;
  else if (must_eq (nunits * 2, scatter_off_nunits))
    {
      /* Enforced when we checked the mask originally.  */
      int count = scatter_off_nunits.to_constant ();
      unsigned char *sel = XALLOCAVEC (unsigned char, count);
      modifier = WIDEN;

      for (int i = 0; i < count; ++i)
	sel[i] = i | (count / 2);

      perm_mask = vect_gen_perm_mask_checked (gs_info->offset_vectype,
					      count, sel);
      gcc_assert (perm_mask != NULL_TREE);
    }
  else if (must_eq (nunits, scatter_off_nunits * 2))
    {
      /* Enforced when we checked the mask originally.  */
      int count = nunits.to_constant ();
      unsigned char *sel = XALLOCAVEC (unsigned char, count);
      modifier = NARROW;

      for (int i = 0; i < count; ++i)
	sel[i] = i | (count / 2);

      perm_mask = vect_gen_perm_mask_checked (vectype, count, sel);
      gcc_assert (perm_mask != NULL_TREE);
      ncopies *= 2;
    }
  else
    gcc_unreachable ();

  if (builtin_scatter_p)
    {
      tree arglist = TYPE_ARG_TYPES (TREE_TYPE (gs_info->decl));
      tree rettype = TREE_TYPE (TREE_TYPE (gs_info->decl));

      ptrtype = TREE_VALUE (arglist); arglist = TREE_CHAIN (arglist);
      masktype = TREE_VALUE (arglist); arglist = TREE_CHAIN (arglist);
      idxtype = TREE_VALUE (arglist); arglist = TREE_CHAIN (arglist);
      srctype = TREE_VALUE (arglist); arglist = TREE_CHAIN (arglist);
      tree scaletype = TREE_VALUE (arglist);

      gcc_checking_assert (TREE_CODE (masktype) == INTEGER_TYPE
			   && TREE_CODE (rettype) == VOID_TYPE);

      /* Currently we support only unconditional scatter stores,
	 so mask should be all ones.  */
      mask = build_int_cst (masktype, -1);
      mask = vect_init_vector (stmt, mask, masktype, NULL);

      scale = build_int_cst (scaletype, gs_info->scale);
    }
  else
    {
      ptrtype = TREE_TYPE (gs_info->base);
      masktype = build_same_sized_truth_vector_type (gs_info->offset_vectype);
      scale = build_int_cst (size_type_node, gs_info->scale);
    }

  ptr = fold_convert (ptrtype, gs_info->base);
  if (!is_gimple_min_invariant (ptr))
    {
      ptr = force_gimple_operand (ptr, &seq, true, NULL_TREE);
      new_bb = gsi_insert_seq_on_edge_immediate (pe, seq);
      gcc_assert (!new_bb);
    }

  prev_stmt_info = NULL;
  vec_loop_masks *masks = &LOOP_VINFO_MASKS (loop_vinfo);
  for (int j = 0; j < ncopies; ++j)
    {
      gcc_assert (builtin_scatter_p || j == 0);
      if (j == 0)
	{
	  op = vec_oprnd0 = get_gather_scatter_indices (stmt, loop_vinfo,
							gs_info);

	  tree scalar_src = get_store_op (stmt);

	  src = vec_oprnd1 = vect_get_vec_def_for_operand (scalar_src, stmt);
	}
      else if (modifier != NONE && (j & 1))
	{
	  if (modifier == WIDEN)
	    {
	      src = vec_oprnd1
		= vect_get_vec_def_for_stmt_copy (scatter_src_dt, vec_oprnd1);
	      op = permute_vec_elements
		(vec_oprnd0, vec_oprnd0, perm_mask, stmt, gsi);
	    }
	  else if (modifier == NARROW)
	    {
	      src = permute_vec_elements
		(vec_oprnd1, vec_oprnd1, perm_mask, stmt, gsi);
	      op = vec_oprnd0
		= vect_get_vec_def_for_stmt_copy (gs_info->offset_dt,
						  vec_oprnd0);
	    }
	  else
	    gcc_unreachable ();
	}
      else
	{
	  src = vec_oprnd1
	    = vect_get_vec_def_for_stmt_copy (scatter_src_dt, vec_oprnd1);
	  op = vec_oprnd0
	    = vect_get_vec_def_for_stmt_copy (gs_info->offset_dt, vec_oprnd0);
	}

      if (builtin_scatter_p
	  && !useless_type_conversion_p (srctype, TREE_TYPE (src)))
	{
	  gcc_assert (must_eq (TYPE_VECTOR_SUBPARTS (TREE_TYPE (src)),
			       TYPE_VECTOR_SUBPARTS (srctype)));
	  var = vect_get_new_ssa_name (srctype, vect_simple_var);
	  src = build1 (VIEW_CONVERT_EXPR, srctype, src);
	  new_stmt = gimple_build_assign (var, VIEW_CONVERT_EXPR, src);
	  vect_finish_stmt_generation (stmt, new_stmt, gsi);
	  src = var;
	}

      if (builtin_scatter_p
	  && !useless_type_conversion_p (idxtype, TREE_TYPE (op)))
	{
	  gcc_assert (must_eq (TYPE_VECTOR_SUBPARTS (TREE_TYPE (op)),
			       TYPE_VECTOR_SUBPARTS (idxtype)));
	  var = vect_get_new_ssa_name (idxtype, vect_simple_var);
	  op = build1 (VIEW_CONVERT_EXPR, idxtype, op);
	  new_stmt = gimple_build_assign (var, VIEW_CONVERT_EXPR, op);
	  vect_finish_stmt_generation (stmt, new_stmt, gsi);
	  op = var;
	}

      if (masked)
	{
	  if (j == 0)
	    vec_mask = vect_get_vec_def_for_operand (mask, stmt);
	  else
	    {
	      gimple *def_stmt;
	      enum vect_def_type dt;
	      vect_is_simple_use (vec_mask, loop_vinfo, &def_stmt, &dt);
	      vec_mask = vect_get_vec_def_for_stmt_copy (dt, vec_mask);
	    }

	  mask_op = vec_mask;
	  if (builtin_scatter_p
	      && !useless_type_conversion_p (masktype, TREE_TYPE (vec_mask)))
	    {
	      gcc_assert (must_eq (TYPE_VECTOR_SUBPARTS (TREE_TYPE (mask_op)),
				   TYPE_VECTOR_SUBPARTS (masktype)));
	      var = vect_get_new_ssa_name (masktype, vect_simple_var);
	      mask_op = build1 (VIEW_CONVERT_EXPR, masktype, mask_op);
	      new_stmt = gimple_build_assign (var, VIEW_CONVERT_EXPR, mask_op);
	      vect_finish_stmt_generation (stmt, new_stmt, gsi);
	      mask_op = var;
	    }
	}

      bool masked_loop_p = (loop_vinfo
			    && LOOP_VINFO_FULLY_MASKED_P (loop_vinfo));
      tree offtype = gs_info->offset_type;
      bool off_unsigned =  TYPE_UNSIGNED (offtype);

      /* Always used signed when the offset does not need extending.  */
      if (GET_MODE_BITSIZE (SCALAR_TYPE_MODE (TREE_TYPE (TREE_TYPE (op))))
	  >= GET_MODE_BITSIZE (SCALAR_TYPE_MODE (ptrtype)))
	off_unsigned = false;

      if (builtin_scatter_p)
	new_stmt
	  = gimple_build_call (gs_info->decl, 5, ptr, mask, op, src, scale);
      else if (masked_loop_p)
	{
	  tree mask = vect_get_loop_mask (gsi, masks, ncopies, vectype, j);
	  if (masked)
	    mask = prepare_load_store_mask (masktype, mask, mask_op, gsi);
	  new_stmt = gimple_build_call_internal
	    (off_unsigned ? IFN_MASK_SCATTER_STOREU : IFN_MASK_SCATTER_STORES,
	     5, ptr, op, scale, src, mask);
	}
      else
	new_stmt = gimple_build_call_internal
	  (off_unsigned ? IFN_SCATTER_STOREU : IFN_SCATTER_STORES, 4, ptr, op,
	   scale, src);

      vect_finish_stmt_generation (stmt, new_stmt, gsi);

      if (prev_stmt_info == NULL)
	STMT_VINFO_VEC_STMT (stmt_info) = *vec_stmt = new_stmt;
      else
	STMT_VINFO_RELATED_STMT (prev_stmt_info) = new_stmt;
      prev_stmt_info = vinfo_for_stmt (new_stmt);
    }
}

/* For a given statement STMT and loop described by LOOP_VINFO, perform a masked
   or normal gather load according to whether MASKED is TRUE or FALSE,
   respectively.  The new vector operations will inserted at GSI, and the first
   vector statement will be placed in VEC_STMT.  The details regarding the
   gather operation are described in GATHER, and similarly described in WGATHER
   if offset widening is required.  */
static void
do_gather_load (gimple *stmt, gimple_stmt_iterator *gsi, gimple **vec_stmt,
		loop_vec_info loop_vinfo, gather_scatter_info *gs_info,
		wgather_info *wgather, bool masked)
{
  tree vec_oprnd0 = NULL_TREE, op, rettype, ptrtype, idxtype = NULL_TREE;
  tree ptr, var, scale, merge = NULL_TREE;
  tree perm_mask = NULL_TREE, prev_res = NULL_TREE, masktype;
  struct loop *loop = LOOP_VINFO_LOOP (loop_vinfo);
  edge pe = loop_preheader_edge (loop);
  gimple_seq seq;
  basic_block new_bb;
  bool builtin_gather_p = (targetm.vectorize.builtin_gather != NULL);
  stmt_vec_info stmt_info = vinfo_for_stmt (stmt);
  tree vectype = STMT_VINFO_VECTYPE (stmt_info);
  poly_uint64 nunits = TYPE_VECTOR_SUBPARTS (vectype);
  int ncopies = vect_get_num_copies (loop_vinfo, vectype);
  enum { NARROW, NONE, WIDEN } modifier;
  poly_uint64 gather_off_nunits
    = TYPE_VECTOR_SUBPARTS (gs_info->offset_vectype);
  gimple *new_stmt = NULL;
  stmt_vec_info prev_stmt_info;
  tree mask_perm_mask = NULL_TREE, mask_op = NULL_TREE, vec_mask = NULL_TREE;
  tree mask = masked ? gimple_call_arg (stmt, 2) : NULL_TREE;

  gcc_assert (STMT_VINFO_GATHER_SCATTER_P (stmt_info) || ncopies == 1);

  if (builtin_gather_p)
    {
      tree arglist, srctype, scaletype;

      arglist = TYPE_ARG_TYPES (TREE_TYPE (gs_info->decl));
      rettype = TREE_TYPE (TREE_TYPE (gs_info->decl));
      srctype = TREE_VALUE (arglist); arglist = TREE_CHAIN (arglist);
      ptrtype = TREE_VALUE (arglist); arglist = TREE_CHAIN (arglist);
      idxtype = TREE_VALUE (arglist); arglist = TREE_CHAIN (arglist);
      masktype = TREE_VALUE (arglist); arglist = TREE_CHAIN (arglist);
      scaletype = TREE_VALUE (arglist);

      gcc_checking_assert (types_compatible_p (srctype, rettype));
      gcc_checking_assert (!masked || types_compatible_p (srctype, masktype));

      scale = build_int_cst (scaletype, gs_info->scale);
    }
  else
    {
      rettype = vectype;
      ptrtype = TREE_TYPE (gs_info->base);
      masktype
	= build_same_sized_truth_vector_type (wgather->off_vectype
					      ? wgather->off_vectype
					      : gs_info->offset_vectype);
      scale = build_int_cst (size_type_node, gs_info->scale);
    }

  if (must_eq (nunits, gather_off_nunits))
    modifier = NONE;
  else if (wgather->off_vectype || must_eq (nunits * 2, gather_off_nunits))
    {
      modifier = WIDEN;
      if (!wgather->off_vectype)
	{
	  /* Enforced when we checked the mask originally.  */
	  int count = gather_off_nunits.to_constant ();
	  unsigned char *sel = XALLOCAVEC (unsigned char, count);
	  for (int i = 0; i < count; ++i)
	    sel[i] = i | (count / 2);
	  perm_mask = vect_gen_perm_mask_checked (gs_info->offset_vectype,
						  count, sel);
	}
    }
  else if (must_eq (nunits, gather_off_nunits * 2))
    {
      /* Enforced when we checked the mask originally.  */
      int count = nunits.to_constant ();
      unsigned char *sel = XALLOCAVEC (unsigned char, count);
      modifier = NARROW;

      for (int i = 0; i < count; ++i)
	sel[i] = i < count / 2 ? i : i + count / 2;

      perm_mask = vect_gen_perm_mask_checked (vectype, count, sel);
      ncopies *= 2;

      if (masked)
	{
	  for (int i = 0; i < count; ++i)
	    sel[i] = i | (count / 2);
	  mask_perm_mask = vect_gen_perm_mask_checked (masktype, count, sel);
	}
    }
  else
    gcc_unreachable ();

  if (!masked && builtin_gather_p)
    {
      /* Currently we support only unconditional gather loads,
	 so mask should be all ones.  */
      if (TREE_CODE (masktype) == INTEGER_TYPE)
	mask = build_int_cst (masktype, -1);
      else if (TREE_CODE (TREE_TYPE (masktype)) == INTEGER_TYPE)
	{
	  mask = build_int_cst (TREE_TYPE (masktype), -1);
	  mask = build_vector_from_val (masktype, mask);
	  mask = vect_init_vector (stmt, mask, masktype, NULL);
	}
      else if (SCALAR_FLOAT_TYPE_P (TREE_TYPE (masktype)))
	{
	  REAL_VALUE_TYPE r;
	  long tmp[6];
	  for (int j = 0; j < 6; ++j)
	    tmp[j] = -1;
	  real_from_target (&r, tmp, TYPE_MODE (TREE_TYPE (masktype)));
	  mask = build_real (TREE_TYPE (masktype), r);
	  mask = build_vector_from_val (masktype, mask);
	  mask = vect_init_vector (stmt, mask, masktype, NULL);
	}
      else
	gcc_unreachable ();

      if (TREE_CODE (TREE_TYPE (rettype)) == INTEGER_TYPE)
	merge = build_int_cst (TREE_TYPE (rettype), 0);
      else if (SCALAR_FLOAT_TYPE_P (TREE_TYPE (rettype)))
	{
	  REAL_VALUE_TYPE r;
	  long tmp[6];
	  for (int j = 0; j < 6; ++j)
	    tmp[j] = 0;
	  real_from_target (&r, tmp, TYPE_MODE (TREE_TYPE (rettype)));
	  merge = build_real (TREE_TYPE (rettype), r);
	}
      else
	gcc_unreachable ();
      merge = build_vector_from_val (rettype, merge);
      merge = vect_init_vector (stmt, merge, rettype, NULL);
    }

  ptr = fold_convert (ptrtype, gs_info->base);
  if (!is_gimple_min_invariant (ptr))
    {
      ptr = force_gimple_operand (ptr, &seq, true, NULL_TREE);
      new_bb = gsi_insert_seq_on_edge_immediate (pe, seq);
      gcc_assert (!new_bb);
    }

  prev_stmt_info = NULL;

  tree scalar_dest = masked ? gimple_call_lhs (stmt) : gimple_assign_lhs (stmt);
  tree vec_dest = vect_create_destination_var (scalar_dest, vectype);

  auto_vec<tree> vec_offset_dsts;
  if (wgather->off_vectype)
    {
      vec_offset_dsts.create (wgather->multi_step_cvt + 1);
      vec_offset_dsts.quick_push (wgather->off_vectype);

      tree tmp_type;
      if (wgather->multi_step_cvt)
	for (int i = wgather->interm_types.length () - 1;
	     wgather->interm_types.iterate (i, &tmp_type);
	     i--)
	  {
	    tree tmp = vect_get_new_vect_var (tmp_type, vect_simple_var, NULL);
	    vec_offset_dsts.quick_push (tmp);
	  }
    }

  auto_vec<tree> vec_oprnds0;
  unsigned int k = 0;
  vec_loop_masks *masks = &LOOP_VINFO_MASKS (loop_vinfo);
  for (int j = 0; j < ncopies; ++j)
    {
      if (wgather->off_vectype && k < vec_oprnds0.length ())
	op = vec_oprnds0[k++];
      else if (modifier == WIDEN && (j & 1))
	op = permute_vec_elements
	       (vec_oprnd0, vec_oprnd0, perm_mask, stmt, gsi);
      else
	{
	  if (j == 0)
	    op = vec_oprnd0 = get_gather_scatter_indices (stmt, loop_vinfo,
							  gs_info);
	  else
	    op = vec_oprnd0
	      = vect_get_vec_def_for_stmt_copy (gs_info->offset_dt,
						vec_oprnd0);

	  if (wgather->off_vectype)
	    {
	      vec_oprnds0.truncate (0);
	      vec_oprnds0.safe_push (vec_oprnd0);
	      for (int i = wgather->multi_step_cvt; i >= 0; i--)
		vect_create_vectorized_promotion_stmts
		  (&vec_oprnds0, NULL, stmt, vec_offset_dsts[i], gsi,
		   wgather->wcode1, wgather->wcode2, NULL, NULL, unary_op);
	      op = vec_oprnds0[0];
	      k = 1;
	    }
	}

      if (builtin_gather_p && !useless_type_conversion_p (idxtype, TREE_TYPE (op)))
	{
	  gcc_assert (must_eq (TYPE_VECTOR_SUBPARTS (TREE_TYPE (op)),
			       TYPE_VECTOR_SUBPARTS (idxtype)));
	  var = vect_get_new_ssa_name (idxtype, vect_simple_var);
	  op = build1 (VIEW_CONVERT_EXPR, idxtype, op);
	  new_stmt
	    = gimple_build_assign (var, VIEW_CONVERT_EXPR, op);
	  vect_finish_stmt_generation (stmt, new_stmt, gsi);
	  op = var;
	}

      if (masked && mask_perm_mask && (j & 1))
	mask_op
	  = permute_vec_elements (mask_op, mask_op, mask_perm_mask, stmt, gsi);
      else if (masked)
	{
	  if (j == 0)
	    vec_mask = vect_get_vec_def_for_operand (mask, stmt);
	  else
	    {
	      gimple *def_stmt;
	      enum vect_def_type dt;
	      vect_is_simple_use (vec_mask, loop_vinfo, &def_stmt, &dt);
	      vec_mask = vect_get_vec_def_for_stmt_copy (dt, vec_mask);
	    }

	  mask_op = vec_mask;
	  if (!useless_type_conversion_p (masktype, TREE_TYPE (vec_mask)))
	    {
	      gcc_assert (must_eq (TYPE_VECTOR_SUBPARTS (TREE_TYPE (mask_op)),
				   TYPE_VECTOR_SUBPARTS (masktype)));
	      var = vect_get_new_ssa_name (masktype, vect_simple_var);
	      mask_op = build1 (VIEW_CONVERT_EXPR, masktype, mask_op);
	      new_stmt = gimple_build_assign (var, VIEW_CONVERT_EXPR, mask_op);
	      vect_finish_stmt_generation (stmt, new_stmt, gsi);
	      mask_op = var;
	    }
	}

      bool masked_loop_p = (loop_vinfo
			    && LOOP_VINFO_FULLY_MASKED_P (loop_vinfo));

      if (builtin_gather_p)
	{
	  gcc_assert (!masked_loop_p);
	  new_stmt = gimple_build_call
	    (gs_info->decl, 5, masked ? mask_op : merge, ptr, op,
	     masked ? mask_op : mask, scale);
	}
      else
	{
	  internal_fn ifn = get_gather_scatter_internal_fn
	    (true, rettype, TREE_TYPE (TREE_TYPE (op)),
	     masked || masked_loop_p);
	  if (ifn == IFN_LAST)
	    gcc_unreachable ();
	  if (masked || masked_loop_p)
	    {
	      tree mask = NULL;
	      if (masked_loop_p)
		mask = vect_get_loop_mask (gsi, masks, ncopies, vectype, j);
	      if (masked)
		mask = prepare_load_store_mask (masktype, mask, mask_op, gsi);
	      new_stmt = gimple_build_call_internal (ifn, 4, ptr, op, scale,
						     mask);
	    }
	  else
	    new_stmt = gimple_build_call_internal (ifn, 3, ptr, op, scale);
	}

      if (!useless_type_conversion_p (vectype, rettype))
	{
	  gcc_assert (must_eq (TYPE_VECTOR_SUBPARTS (vectype),
			       TYPE_VECTOR_SUBPARTS (rettype)));
	  op = vect_get_new_ssa_name (rettype, vect_simple_var);
	  gimple_call_set_lhs (new_stmt, op);
	  vect_finish_stmt_generation (stmt, new_stmt, gsi);
	  var = make_ssa_name (vec_dest);
	  op = build1 (VIEW_CONVERT_EXPR, vectype, op);
	  new_stmt
	    = gimple_build_assign (var, VIEW_CONVERT_EXPR, op);
	}
      else
	{
	  var = make_ssa_name (vec_dest, new_stmt);
	  gimple_call_set_lhs (new_stmt, var);
	}

      vect_finish_stmt_generation (stmt, new_stmt, gsi);

      if (modifier == NARROW)
	{
	  if ((j & 1) == 0)
	    {
	      prev_res = var;
	      continue;
	    }
	  var = permute_vec_elements (prev_res, var, perm_mask, stmt, gsi);
	  new_stmt = SSA_NAME_DEF_STMT (var);
	}

      if (prev_stmt_info == NULL)
	STMT_VINFO_VEC_STMT (stmt_info) = *vec_stmt = new_stmt;
      else
	STMT_VINFO_RELATED_STMT (prev_stmt_info) = new_stmt;
      prev_stmt_info = vinfo_for_stmt (new_stmt);
    }

  if (masked)
    replace_mask_load (stmt, gsi);
}

/* Function use_gather_scatters_1.

   Check whether there is hardware support for performing gathers/scatters to be
   used for certain strided and/or grouped accesses.  HAS_MASK_P determines
   whether the operation is masked or not.  If support is available return TRUE
   and fill in BASEP with the base address, OFF_VECTYPE with the offset vector
   type, SCALEP with the scale, DECLP with the builtin or internal function and
   OFFMODEP with the offset mode.  Otherwise, return FALSE.  */
static bool
use_gather_scatters_1 (stmt_vec_info stmt_info, int offmode_bits, int scale,
		       gather_scatter_info *info, bool has_mask_p)
{
  struct data_reference *dr = STMT_VINFO_DATA_REF (stmt_info);
  tree vectype = STMT_VINFO_VECTYPE (stmt_info);
  bool uns = TYPE_UNSIGNED (TREE_TYPE (DR_STEP (dr)));
  tree offtype = uns
    ? make_unsigned_type (offmode_bits)
    : make_signed_type (offmode_bits);
  tree decl = NULL_TREE;

  if (DR_IS_READ (dr)
      ? targetm.vectorize.builtin_gather
      : targetm.vectorize.builtin_scatter)
    {
      if (DR_IS_READ (dr))
        decl = targetm.vectorize.builtin_gather (vectype, offtype, scale);
      else
	decl = targetm.vectorize.builtin_scatter (vectype, offtype, scale);

      if (!decl)
	return false;
    }
  else
    {
      if (offmode_bits != GET_MODE_UNIT_BITSIZE (TYPE_MODE (vectype))
	  || get_gather_scatter_internal_fn (DR_IS_READ (dr), vectype,
					     offtype, has_mask_p) == IFN_LAST
	  || !targetm.gather_scatter_supports_scale_p
		(DR_IS_READ (dr), offmode_bits, scale))
	return false;
    }

  tree offset_vectype = build_vector_type (offtype,
					   TYPE_VECTOR_SUBPARTS (vectype));
  if (optab_handler (vec_series_optab,
		     TYPE_MODE (offset_vectype)) == CODE_FOR_nothing)
    return false;

  tree dr_offset = fold_convert (sizetype, DR_OFFSET (dr));
  tree dr_init = fold_convert (sizetype, DR_INIT (dr));
  tree offset = fold_build2 (PLUS_EXPR, sizetype, dr_offset, dr_init);
  tree base = fold_build_pointer_plus (DR_BASE_ADDRESS (dr), offset);

  info->decl = decl;
  info->base = base;
  info->offset_type = offtype;
  info->widened_offset_type = offtype;
  info->scale = scale;
  info->offset_dt = vect_constant_def;
  info->offset_vectype = offset_vectype;
  return true;
}

static tree_code
extract_two_ops (tree step, tree *op0, tree *op1)
{
  if (TREE_CODE (step) == SSA_NAME)
    {
      gimple *def_stmt = SSA_NAME_DEF_STMT (step);
      if (gimple_code (def_stmt) != GIMPLE_ASSIGN)
	return SSA_NAME; /* We can't walk any further back.  */

      *op0 = gimple_assign_rhs1 (def_stmt);
      *op1 = gimple_assign_rhs2 (def_stmt);
      return gimple_assign_rhs_code (def_stmt);
    }
  else
    {
      tree_code code = TREE_CODE (step);
      extract_ops_from_tree (step, &code, op0, op1);
      return code;
    }
}

static bool
can_use_gather_for_step (stmt_vec_info stmt_info, unsigned int scale,
			 bool masked_p, gather_scatter_info *gs_info)
{
  struct data_reference *dr = STMT_VINFO_DATA_REF (stmt_info);
  tree addr_type = TREE_TYPE (DR_BASE_ADDRESS (dr));
  unsigned int addr_bits = TYPE_PRECISION (addr_type);
  tree step = NULL_TREE;

  tree vectype = STMT_VINFO_VECTYPE (stmt_info);
  machine_mode vecmode = TYPE_MODE (vectype);
  scalar_int_mode offmode;
  if (!int_mode_for_mode (GET_MODE_INNER (vecmode)).exists (&offmode))
    return false;

  unsigned int offset_bits = GET_MODE_BITSIZE (offmode);

  if (TREE_CODE (DR_STEP (dr)) == INTEGER_CST)
    {
      /* We need to test the following is true:
	    DR_STEP * max-niters <= max-offset-value * scale
	 for a given choice of offset width and scale.  */

      if (offset_bits != addr_bits)
	{
	  loop_vec_info loop_vinfo = STMT_VINFO_LOOP_VINFO (stmt_info);
	  struct loop *loop = LOOP_VINFO_LOOP (loop_vinfo);
	  widest_int max_iters;
	  if (!max_loop_iterations (loop, &max_iters))
	    return false;

	  widest_int lhs =
	    wi::mul (max_iters, wi::abs (wi::to_widest (DR_STEP (dr))));
	  widest_int max_offset_value = wi::lshift (1, offset_bits - 1) - 1;
	  widest_int rhs = wi::mul (max_offset_value, scale);

	  if (wi::gtu_p (lhs, rhs))
	    return false;
	}

      /* Let step be constructed once we have decided on the offset type. */
    }
  else
    {
      step = DR_STEP (dr);
      STRIP_NOPS (step);

      unsigned int step_bits = TYPE_PRECISION (TREE_TYPE (step));
      tree op0, op1;
      tree_code code = extract_two_ops (step, &op0, &op1);
      if (offset_bits != step_bits)
	{
	  unsigned int required_scale = 1;
	  if (code == MULT_EXPR && tree_fits_uhwi_p (op1))
	    {
	      required_scale = tree_to_uhwi (op1);
	      step = op0;
	      code = extract_two_ops (step, &op0, &op1);
	    }
	  if (!CONVERT_EXPR_CODE_P (code)
	      || TYPE_PRECISION (TREE_TYPE (op0)) != offset_bits
	      || scale != required_scale)
	    return false;
	  step = op0;
	}
      else if (scale != 1)
	{
	  if (code != MULT_EXPR
	      || !tree_fits_uhwi_p (op1)
	      || (tree_to_uhwi (op1) % scale) != 0)
	    return false;
	}
    }

  if (!use_gather_scatters_1 (stmt_info, offset_bits, scale, gs_info,
			      masked_p))
    return false;

  if (!step)
    step = wide_int_to_tree (TREE_TYPE (gs_info->offset_vectype),
			     wi::sdiv_trunc (DR_STEP (dr), scale));
  gs_info->u.step = step;
  return true;
}

/* Function use_gather_scatters_p.

   For the given scalar STMT determine if we can use gather/scatter internal
   functions for the vectorization of strided or grouped loads/stores. If SLP
   is TRUE and STMT belongs to a group the function returns FALSE.  MASKED_P
   indicates whether the operation should be masked or not.  If gather/scatters
   can be used return TRUE and fill in INFO with the information
   required to perform the operation, otherwise return FALSE.  */
static bool
use_gather_scatters_p (gimple *stmt, bool masked_p,
		       gather_scatter_info *gs_info)
{
  stmt_vec_info stmt_info = vinfo_for_stmt (stmt);
  struct data_reference *dr = STMT_VINFO_DATA_REF (stmt_info);

  bool grouped_access_p = STMT_VINFO_GROUPED_ACCESS (stmt_info);
  bool strided_access_p = STMT_VINFO_STRIDED_P (stmt_info);
  if (!grouped_access_p && !strided_access_p)
    return false;

  tree type = TREE_TYPE (DR_REF (dr));
  HOST_WIDE_INT type_size = TREE_INT_CST_LOW (TYPE_SIZE_UNIT (type));

  if (!can_use_gather_for_step (stmt_info, 1, masked_p, gs_info)
      && !can_use_gather_for_step (stmt_info, type_size, masked_p, gs_info))
    {
      if (dump_enabled_p ())
	dump_printf_loc (MSG_MISSED_OPTIMIZATION, vect_location,
			 "Cannot use gather/scatter for strided/grouped"
			 " access.\n");
      return false;
    }

  if (dump_enabled_p ())
    dump_printf_loc (MSG_NOTE, vect_location,
		     "Using gather/scatter for strided/grouped access,"
		     " scale = %d\n", gs_info->scale);

  return true;
}

/* STMT is a non-strided load or store, meaning that it accesses
   elements with a known constant step.  Return -1 if that step
   is negative, 0 if it is zero, and 1 if it is greater than zero.  */

static int
compare_step_with_zero (gimple *stmt)
{
  stmt_vec_info stmt_info = vinfo_for_stmt (stmt);
  loop_vec_info loop_vinfo = STMT_VINFO_LOOP_VINFO (stmt_info);
  tree step;
  if (loop_vinfo && nested_in_vect_loop_p (LOOP_VINFO_LOOP (loop_vinfo), stmt))
    step = STMT_VINFO_DR_STEP (stmt_info);
  else
    step = DR_STEP (STMT_VINFO_DATA_REF (stmt_info));
  return tree_int_cst_compare (step, size_zero_node);
}

/* If the target supports a permute mask that reverses the elements in
   a vector of type VECTYPE, return that mask, otherwise return null.  */

static tree
perm_mask_for_reverse (tree vectype)
{
  unsigned HOST_WIDE_INT i, nunits;
  unsigned char *sel;

  if (!TYPE_VECTOR_SUBPARTS (vectype).is_constant (&nunits))
    return NULL_TREE;

  sel = XALLOCAVEC (unsigned char, nunits);

  for (i = 0; i < nunits; ++i)
    sel[i] = nunits - 1 - i;

  if (!can_vec_perm_p (TYPE_MODE (vectype), false, nunits, sel))
    return NULL_TREE;
  return vect_gen_perm_mask_checked (vectype, nunits, sel);
}

/* Return true if the target can reverse the elements in a vector of
   type VECTOR_TYPE.  */

static bool
can_reverse_vector_p (tree vector_type)
{
  return (direct_internal_fn_supported_p (IFN_VEC_REVERSE, vector_type,
					  OPTIMIZE_FOR_SPEED)
	  || perm_mask_for_reverse (vector_type));
}

/* Generate a statement to reverse the elements in vector INPUT and
   return the SSA name that holds the result.  GSI is a statement iterator
   pointing to STMT, which is the scalar statement we're vectorizing.
   VEC_DEST is the destination variable with which new SSA names
   should be associated.  */

static tree
reverse_vector (tree vec_dest, tree input, gimple *stmt,
		gimple_stmt_iterator *gsi)
{
  tree new_temp = make_ssa_name (vec_dest);
  tree vector_type = TREE_TYPE (input);
  gimple *perm_stmt;
  if (direct_internal_fn_supported_p (IFN_VEC_REVERSE, vector_type,
				      OPTIMIZE_FOR_SPEED))
    {
      perm_stmt = gimple_build_call_internal (IFN_VEC_REVERSE, 1, input);
      gimple_set_lhs (perm_stmt, new_temp);
    }
  else
    {
      tree perm_mask = perm_mask_for_reverse (vector_type);
      perm_stmt = gimple_build_assign (new_temp, VEC_PERM_EXPR,
				       input, input, perm_mask);
    }
  vect_finish_stmt_generation (stmt, perm_stmt, gsi);
  return new_temp;
}

/* A subroutine of get_load_store_type, with a subset of the same
   arguments.  Handle the case where STMT is part of a grouped load
   or store.

   For stores, the statements in the group are all consecutive,
   but a non-strided group may have a gap at the end, between
   loop iterations.  For loads, the statements in the group might
   not be consecutive; there can be gaps between statements as well
   as at the end.  */

static bool
get_group_load_store_type (gimple *stmt, tree vectype, bool slp,
			   bool masked_p, vec_load_store_type vls_type,
			   int ncopies,
			   vect_memory_access_type *memory_access_type,
			   gather_scatter_info *gs_info)
{
  stmt_vec_info stmt_info = vinfo_for_stmt (stmt);
  vec_info *vinfo = stmt_info->vinfo;
  loop_vec_info loop_vinfo = STMT_VINFO_LOOP_VINFO (stmt_info);
  struct loop *loop = loop_vinfo ? LOOP_VINFO_LOOP (loop_vinfo) : NULL;
  gimple *first_stmt = GROUP_FIRST_ELEMENT (stmt_info);
  unsigned int group_size = GROUP_SIZE (vinfo_for_stmt (first_stmt));
  unsigned int num_stmts = GROUP_NUM_STMTS (vinfo_for_stmt (first_stmt));
  bool single_element_p = (stmt == first_stmt
			   && !GROUP_NEXT_ELEMENT (stmt_info));
  unsigned HOST_WIDE_INT gap = GROUP_GAP (vinfo_for_stmt (first_stmt));
  poly_uint64 nunits = TYPE_VECTOR_SUBPARTS (vectype);

  /* True if the vectorized statements would access beyond the last
     statement in the group.  */
  bool overrun_p = false;

  /* True if we can cope with such overrun by peeling for gaps, so that
     there is at least one final scalar iteration after the vector loop.  */
  bool can_overrun_p = (!masked_p
			&& vls_type == VLS_LOAD
			&& loop_vinfo
			&& !loop->inner
			&& !LOOP_VINFO_SPECULATIVE_EXECUTION (loop_vinfo));

  if (vls_type != VLS_LOAD)
    {
      /* The store statements in the group are always consecutive.
	 num_stmts != group_size means that (a) the stride is known at
	 compile time and (b) there is a gap between one iteration of
	 the group and the next.  E.g.:

	   a[i * n + 0] = ...;
	   a[i * n + 1] = ...;
	   ...
	   a[i * n + (m - 1)] = ...;

	 where n and m are compile-time constants and n > m.
	 In this case group_size is n and num_stmts is m.  */
      if (slp || STMT_VINFO_STRIDED_P (stmt_info))
	gcc_assert (num_stmts == group_size);
      else
	gcc_assert (gap == group_size - num_stmts);
    }

  /* There can only be a gap at the end of the group if the stride is
     known at compile time.  */
  gcc_assert (!STMT_VINFO_STRIDED_P (stmt_info) || gap == 0);

  if (slp)
    {
      if (STMT_VINFO_STRIDED_P (stmt_info))
	{
	  /* Try to use consecutive accesses of GROUP_SIZE elements,
	     separated by the stride, until we have a complete vector.
	     Fall back to scalar accesses if that isn't possible.  */
	  if (multiple_p (nunits, group_size))
	    *memory_access_type = VMAT_STRIDED_SLP;
	  else
	    *memory_access_type = VMAT_ELEMENTWISE;
	}
      else
	{
	  overrun_p = loop_vinfo && gap != 0;
	  if (overrun_p && vls_type != VLS_LOAD)
	    {
	      dump_printf_loc (MSG_MISSED_OPTIMIZATION, vect_location,
			       "Grouped store with gaps requires"
			       " non-consecutive accesses\n");
	      return false;
	    }
	  /* If the access is aligned an overrun is fine.  */
	  if (overrun_p && gap < vect_known_alignment_in_elements (first_stmt))
	    overrun_p = false;
	  if (overrun_p && !can_overrun_p)
	    {
	      if (dump_enabled_p ())
		dump_printf_loc (MSG_MISSED_OPTIMIZATION, vect_location,
				 "Peeling for outer loop is not supported\n");
	      return false;
	    }
	  *memory_access_type = VMAT_CONTIGUOUS;
	}
    }
  else
    {
      /* We can always handle this case using elementwise accesses,
	 but see if something more efficient is available.  */
      *memory_access_type = VMAT_ELEMENTWISE;

      /* If there is a gap at the end of the group then some of these
	 optimizations would access excess elements in the last iteration.  */
      bool would_overrun_p = (gap != 0);
      /* If the access is aligned an overrun is fine, but only if the
         overrun is not inside an unused vector (if the gap is as large
	 or larger than a vector).  */
      if (would_overrun_p
	  && !masked_p
	  && vls_type == VLS_LOAD
	  && gap < vect_known_alignment_in_elements (first_stmt))
	would_overrun_p = false;

      /* First try using LOAD/STORE_LANES.  */
      if (!STMT_VINFO_STRIDED_P (stmt_info)
	  && (can_overrun_p || !would_overrun_p)
	  && compare_step_with_zero (stmt) > 0
	  && (vls_type == VLS_LOAD
	      ? vect_load_lanes_supported (vectype, group_size, masked_p)
	      : vect_store_lanes_supported (vectype, group_size, masked_p)))
	{
	  *memory_access_type = VMAT_LOAD_STORE_LANES;
	  overrun_p = would_overrun_p;
	}

      /* If that fails, try using gather/scatter.  */
      scalar_int_mode offset_mode;
      if (ncopies == 1
	  && *memory_access_type == VMAT_ELEMENTWISE
	  && use_gather_scatters_p (stmt, masked_p, gs_info))
	*memory_access_type = VMAT_GATHER_SCATTER;

      /* If that fails, try using permuting loads.  */
      if (*memory_access_type == VMAT_ELEMENTWISE
	  && !STMT_VINFO_STRIDED_P (stmt_info)
	  && (can_overrun_p || !would_overrun_p)
	  && compare_step_with_zero (stmt) > 0
	  && (vls_type == VLS_LOAD
	      ? vect_grouped_load_supported (vectype, single_element_p,
					     group_size)
	      : vect_grouped_store_supported (vectype, group_size)))
	{
	  *memory_access_type = VMAT_CONTIGUOUS_PERMUTE;
	  overrun_p = would_overrun_p;
	}
    }

  if (vls_type != VLS_LOAD && first_stmt == stmt)
    {
      /* STMT is the leader of the group. Check the operands of all the
	 stmts of the group.  */
      gimple *next_stmt = GROUP_NEXT_ELEMENT (stmt_info);
      while (next_stmt)
	{
	  tree op = get_store_op (next_stmt);
	  gimple *def_stmt;
	  enum vect_def_type dt;
	  if (!vect_is_simple_use (op, vinfo, &def_stmt, &dt))
	    {
	      if (dump_enabled_p ())
		dump_printf_loc (MSG_MISSED_OPTIMIZATION, vect_location,
				 "use not simple.\n");
	      return false;
	    }
	  next_stmt = GROUP_NEXT_ELEMENT (vinfo_for_stmt (next_stmt));
	}
    }

  if (overrun_p)
    {
      gcc_assert (can_overrun_p);
      if (dump_enabled_p ())
	dump_printf_loc (MSG_MISSED_OPTIMIZATION, vect_location,
			 "Data access with gaps requires scalar "
			 "epilogue loop\n");
      LOOP_VINFO_PEELING_FOR_GAPS (loop_vinfo) = true;
    }

  return true;
}

/* A subroutine of get_load_store_type, with a subset of the same
   arguments.  Handle the case where STMT is a load or store that
   accesses consecutive elements with a negative step.  */

static vect_memory_access_type
get_negative_load_store_type (gimple *stmt, tree vectype,
			      vec_load_store_type vls_type,
			      unsigned int ncopies)
{
  stmt_vec_info stmt_info = vinfo_for_stmt (stmt);
  loop_vec_info loop_vinfo = STMT_VINFO_LOOP_VINFO (stmt_info);
  struct data_reference *dr = STMT_VINFO_DATA_REF (stmt_info);
  dr_alignment_support alignment_support_scheme;

  if (loop_vinfo && LOOP_VINFO_CAN_FULLY_MASK_P (loop_vinfo))
    {
      LOOP_VINFO_CAN_FULLY_MASK_P (loop_vinfo) = false;
      if (dump_enabled_p ())
	dump_printf_loc (MSG_MISSED_OPTIMIZATION, vect_location,
			 "Can't use a fully-masked loop because one of the"
			 " steps is negative.\n");
    }

  if (ncopies > 1)
    {
      if (dump_enabled_p ())
	dump_printf_loc (MSG_MISSED_OPTIMIZATION, vect_location,
			 "multiple types with negative step.\n");
      return VMAT_ELEMENTWISE;
    }

  alignment_support_scheme = vect_supportable_dr_alignment (dr, false);
  if (alignment_support_scheme != dr_aligned
      && alignment_support_scheme != dr_unaligned_supported)
    {
      if (dump_enabled_p ())
	dump_printf_loc (MSG_MISSED_OPTIMIZATION, vect_location,
			 "negative step but alignment required.\n");
      return VMAT_ELEMENTWISE;
    }

  if (vls_type == VLS_STORE_INVARIANT)
    {
      if (dump_enabled_p ())
	dump_printf_loc (MSG_NOTE, vect_location,
			 "negative step with invariant source;"
			 " no permute needed.\n");
      return VMAT_CONTIGUOUS_DOWN;
    }

  if (!can_reverse_vector_p (vectype))
    {
      if (dump_enabled_p ())
	dump_printf_loc (MSG_MISSED_OPTIMIZATION, vect_location,
			 "negative step and reversing not supported.\n");
      return VMAT_ELEMENTWISE;
    }

  return VMAT_CONTIGUOUS_REVERSE;
}

/* Analyze load or store statement STMT of type VLS_TYPE.  Return true
   if there is a memory access type that the vectorized form can use,
   storing it in *MEMORY_ACCESS_TYPE if so.  If we decide to use gathers
   or scatters, fill in GS_INFO accordingly.

   SLP says whether we're performing SLP rather than loop vectorization.
   MASKED_P is true if the statement is conditional on a vectorized mask.
   VECTYPE is the vector type that the vectorized statements will use.
   NCOPIES is the number of vector statements that will be needed.  */

static bool
get_load_store_type (gimple *stmt, tree vectype, bool slp, bool masked_p,
		     vec_load_store_type vls_type, unsigned int ncopies,
		     vect_memory_access_type *memory_access_type,
		     gather_scatter_info *gs_info)
{
  stmt_vec_info stmt_info = vinfo_for_stmt (stmt);
  vec_info *vinfo = stmt_info->vinfo;
  loop_vec_info loop_vinfo = STMT_VINFO_LOOP_VINFO (stmt_info);
  if (STMT_VINFO_GATHER_SCATTER_P (stmt_info))
    {
      *memory_access_type = VMAT_GATHER_SCATTER;
      gimple *def_stmt;
      if (!vect_check_gather_scatter (stmt, loop_vinfo, gs_info, masked_p))
	gcc_unreachable ();
      else if (!vect_is_simple_use (gs_info->u.offset, vinfo, &def_stmt,
				    &gs_info->offset_dt,
				    &gs_info->offset_vectype))
	{
	  if (dump_enabled_p ())
	    dump_printf_loc (MSG_MISSED_OPTIMIZATION, vect_location,
			     "%s index use not simple.\n",
			     vls_type == VLS_LOAD ? "gather" : "scatter");
	  return false;
	}
    }
  else if (STMT_VINFO_GROUPED_ACCESS (stmt_info))
    {
      if (!get_group_load_store_type (stmt, vectype, slp, masked_p, vls_type,
				      ncopies, memory_access_type, gs_info))
	return false;
    }
  else if (STMT_VINFO_STRIDED_P (stmt_info))
    {
      gcc_assert (!slp);
      scalar_int_mode offset_mode;
      if (ncopies == 1 && use_gather_scatters_p (stmt, masked_p, gs_info))
	*memory_access_type = VMAT_GATHER_SCATTER;
      else
	*memory_access_type = VMAT_ELEMENTWISE;
    }
  else
    {
      int cmp = compare_step_with_zero (stmt);
      if (cmp < 0)
	*memory_access_type = get_negative_load_store_type
	  (stmt, vectype, vls_type, ncopies);
      else if (cmp == 0)
	{
	  gcc_assert (vls_type == VLS_LOAD);
	  *memory_access_type = VMAT_INVARIANT;
	}
      else
	*memory_access_type = VMAT_CONTIGUOUS;
    }

  if ((*memory_access_type == VMAT_ELEMENTWISE
       || *memory_access_type == VMAT_STRIDED_SLP)
      && !TYPE_VECTOR_SUBPARTS (vectype).is_constant ())
    {
      if (dump_enabled_p ())
	dump_printf_loc (MSG_MISSED_OPTIMIZATION, vect_location,
			 "Not using elementwise accesses due to variable "
			 "vectorization factor.\n");
      return false;
    }

  /* FIXME: At the moment the cost model seems to underestimate the
     cost of using elementwise accesses.  This check preserves the
     traditional behavior until that can be fixed.  */
  if (*memory_access_type == VMAT_ELEMENTWISE
      && !STMT_VINFO_STRIDED_P (stmt_info)
      && !(stmt == GROUP_FIRST_ELEMENT (stmt_info)
	   && GROUP_NUM_STMTS (stmt_info) == 1))
    {
      if (dump_enabled_p ())
	dump_printf_loc (MSG_MISSED_OPTIMIZATION, vect_location,
			 "not falling back to elementwise accesses\n");
      return false;
    }
  return true;
}

/* Set up the stored values for the first copy of a vectorized store.
   GROUP_SIZE is the number of stores in the group (which is 1 for
   ungrouped stores).  FIRST_STMT is the first statement in the group.

   On return, initialize OPERANDS to a new vector in which element I
   is the value that the first copy of group member I should store.
   The caller should free OPERANDS after use.  */

static void
init_stored_values (unsigned int group_size, gimple *first_stmt,
		    vec<tree> *operands)
{
  operands->create (group_size);
  gimple *next_stmt = first_stmt;
  for (unsigned int i = 0; i < group_size; i++)
    {
      /* Since gaps are not supported for interleaved stores,
	 GROUP_SIZE is the exact number of stmts in the chain.
	 Therefore, NEXT_STMT can't be NULL_TREE.  In case that
	 there is no interleaving, GROUP_SIZE is 1, and only one
	 iteration of the loop will be executed.  */
      gcc_assert (next_stmt);
      tree op = get_store_op (next_stmt);
      tree vec_op = vect_get_vec_def_for_operand (op, next_stmt);
      operands->quick_push (vec_op);
      next_stmt = GROUP_NEXT_ELEMENT (vinfo_for_stmt (next_stmt));
    }
}

/* OPERANDS is a vector set up by init_stored_values.  Update each element
   for the next copy of each statement.  GROUP_SIZE and FIRST_STMT are
   as for init_stored_values.  */

static void
advance_stored_values (unsigned int group_size, gimple *first_stmt,
		       vec<tree> operands)
{
  vec_info *vinfo = vinfo_for_stmt (first_stmt)->vinfo;
  for (unsigned int i = 0; i < group_size; i++)
    {
      tree op = operands[i];
      enum vect_def_type dt;
      gimple *def_stmt;
      vect_is_simple_use (op, vinfo, &def_stmt, &dt);
      operands[i] = vect_get_vec_def_for_stmt_copy (dt, op);
    }
}

/* Emit one copy of a vectorized LOAD_LANES for STMT.  GROUP_SIZE is
   the number of vectors being loaded and VECTYPE is the type of each
   vector.  AGGR_TYPE is the type that should be used to refer to the
   memory source (which contains the same number of elements as
   GROUP_SIZE copies of VECTYPE, but in a different order).
   DATAREF_PTR points to the first element that should be loaded.
   ALIAS_PTR_TYPE is the type of the accessed elements for aliasing
   purposes.  MASK, if nonnull, is a mask in which element I is true
   if element I of each destination vector should be loaded.  */

static void
do_load_lanes (gimple *stmt, gimple_stmt_iterator *gsi,
	       unsigned int group_size, tree vectype, tree aggr_type,
	       tree dataref_ptr, tree alias_ptr_type, tree mask)
{
  tree scalar_dest = gimple_get_lhs (stmt);
  tree vec_array = create_vector_array (vectype, group_size);

  gimple *new_stmt;
  if (mask)
    {
      /* Emit: VEC_ARRAY = MASK_LOAD_LANES (DATAREF_PTR, ALIAS_PTR, MASK).  */
      tree alias_ptr = build_int_cst (alias_ptr_type,
				      TYPE_ALIGN_UNIT (TREE_TYPE (vectype)));
      new_stmt = gimple_build_call_internal (IFN_MASK_LOAD_LANES, 3,
					     dataref_ptr, alias_ptr, mask);
    }
  else
    {
      /* Emit: VEC_ARRAY = LOAD_LANES (MEM_REF[...all elements...]).  */
      tree data_ref = create_array_ref (aggr_type, dataref_ptr,
					alias_ptr_type);
      new_stmt = gimple_build_call_internal (IFN_LOAD_LANES, 1, data_ref);
    }
  gimple_call_set_lhs (new_stmt, vec_array);
  vect_finish_stmt_generation (stmt, new_stmt, gsi);

  /* Extract each vector into an SSA_NAME.  */
  auto_vec<tree, 16> dr_chain;
  dr_chain.reserve (group_size);
  for (unsigned int i = 0; i < group_size; i++)
    {
      tree new_temp = read_vector_array (stmt, gsi, scalar_dest,
					 vec_array, i);
      dr_chain.quick_push (new_temp);
    }

  /* Record the mapping between SSA_NAMEs and statements.  */
  vect_record_grouped_load_vectors (stmt, dr_chain);
}

/* Emit one copy of a vectorized STORE_LANES for STMT.  GROUP_SIZE is
   the number of vectors being stored and OPERANDS[I] is the value
   that group member I should store.  AGGR_TYPE is the type that should
   be used to refer to the memory destination (which contains the same
   number of elements as the source vectors, but in a different order).
   DATAREF_PTR points to the first store location.  ALIAS_PTR_TYPE is
   the type of the accessed elements for aliasing purposes.  MASK,
   if nonnull, is a mask in which element I is true if element I of
   each source vector should be stored.  */

static gimple *
do_store_lanes (gimple *stmt, gimple_stmt_iterator *gsi,
		unsigned int group_size, tree aggr_type, tree dataref_ptr,
		tree alias_ptr_type, vec<tree> operands, tree mask)
{
  /* Combine all the vectors into an array.  */
  tree vectype = TREE_TYPE (operands[0]);
  tree vec_array = create_vector_array (vectype, group_size);
  for (unsigned int i = 0; i < group_size; i++)
    write_vector_array (stmt, gsi, operands[i], vec_array, i);

  gimple *new_stmt;
  if (mask)
    {
      /* Emit: MASK_STORE_LANES (DATAREF_PTR, ALIAS_PTR, MASK, VEC_ARRAY).  */
      tree alias_ptr = build_int_cst (alias_ptr_type,
				      TYPE_ALIGN_UNIT (TREE_TYPE (vectype)));
      new_stmt = gimple_build_call_internal (IFN_MASK_STORE_LANES, 4,
					     dataref_ptr, alias_ptr,
					     mask, vec_array);
    }
  else
    {
      /* Emit: MEM_REF[...all elements...] = STORE_LANES (VEC_ARRAY).  */
      tree data_ref = create_array_ref (aggr_type, dataref_ptr, alias_ptr_type);
      new_stmt = gimple_build_call_internal (IFN_STORE_LANES, 1, vec_array);
      gimple_call_set_lhs (new_stmt, data_ref);
    }
  vect_finish_stmt_generation (stmt, new_stmt, gsi);
  return new_stmt;
}


/* Return the alias pointer type for the group of masked loads or
   stores starting at FIRST_STMT.  */

static tree
get_masked_group_alias_ptr_type (gimple *first_stmt)
{
  tree type, next_type;
  gimple *next_stmt;

  type = TREE_TYPE (gimple_call_arg (first_stmt, 1));
  next_stmt = GROUP_NEXT_ELEMENT (vinfo_for_stmt (first_stmt));
  while (next_stmt)
    {
      next_type = TREE_TYPE (gimple_call_arg (next_stmt, 1));
      if (get_alias_set (type) != get_alias_set (next_type))
	{
	  if (dump_enabled_p ())
	    dump_printf_loc (MSG_NOTE, vect_location,
			     "conflicting alias set types.\n");
	  return ptr_type_node;
	}
      next_stmt = GROUP_NEXT_ELEMENT (vinfo_for_stmt (next_stmt));
    }
  return type;
}


/* Function vectorizable_mask_load_store.

   Check if STMT performs a conditional load or store that can be vectorized.
   If VEC_STMT is also passed, vectorize the STMT: create a vectorized
   stmt to replace it, put it in VEC_STMT, and insert it at GSI.
   Return FALSE if not a vectorizable STMT, TRUE otherwise.  */

static bool
vectorizable_mask_load_store (gimple *stmt, gimple_stmt_iterator *gsi,
			      gimple **vec_stmt, slp_tree slp_node)
{
  tree vec_dest = NULL;
  stmt_vec_info stmt_info = vinfo_for_stmt (stmt);
  stmt_vec_info prev_stmt_info;
  loop_vec_info loop_vinfo = STMT_VINFO_LOOP_VINFO (stmt_info);
  struct loop *loop = LOOP_VINFO_LOOP (loop_vinfo);
  bool nested_in_vect_loop = nested_in_vect_loop_p (loop, stmt);
  struct data_reference *dr = STMT_VINFO_DATA_REF (stmt_info);
  tree vectype = STMT_VINFO_VECTYPE (stmt_info);
  tree rhs_vectype = NULL_TREE;
  tree mask_vectype;
  tree elem_type;
  tree aggr_type;
  gimple *new_stmt;
  tree dummy;
  tree dataref_ptr = NULL_TREE;
  gimple *ptr_incr;
  poly_uint64 nunits = TYPE_VECTOR_SUBPARTS (vectype);
  int ncopies;
  int i;
  bool inv_p;
  gather_scatter_info gs_info;
  vec_load_store_type vls_type;
  tree mask;
  gimple *def_stmt;
  enum vect_def_type dt;
  gimple *first_stmt = stmt;
  unsigned int group_size = 1;

  if (slp_node != NULL)
    return false;

  if (LOOP_VINFO_SPECULATIVE_EXECUTION (loop_vinfo))
    {
      if (dump_enabled_p ())
	dump_printf_loc (MSG_MISSED_OPTIMIZATION, vect_location,
			 "Speculative loop mask load/stores not supported\n");
      return false;
    }

  ncopies = vect_get_num_copies (loop_vinfo, vectype);
  gcc_assert (ncopies >= 1);

  mask = gimple_call_arg (stmt, 2);

  if (!VECT_SCALAR_BOOLEAN_TYPE_P (TREE_TYPE (mask)))
    return false;

  /* FORNOW. This restriction should be relaxed.  */
  if (nested_in_vect_loop && ncopies > 1)
    {
      if (dump_enabled_p ())
	dump_printf_loc (MSG_MISSED_OPTIMIZATION, vect_location,
			 "multiple types in nested loop.");
      return false;
    }

  if (!STMT_VINFO_RELEVANT_P (stmt_info))
    return false;

  if (STMT_VINFO_DEF_TYPE (stmt_info) != vect_internal_def
      && ! vec_stmt)
    return false;

  if (!STMT_VINFO_DATA_REF (stmt_info))
    return false;

  elem_type = TREE_TYPE (vectype);

  if (TREE_CODE (mask) != SSA_NAME)
    return false;

  if (!vect_is_simple_use (mask, loop_vinfo, &def_stmt, &dt, &mask_vectype))
    return false;

  if (!mask_vectype)
    mask_vectype = get_mask_type_for_scalar_type (TREE_TYPE (vectype));

  if (!mask_vectype || !VECTOR_BOOLEAN_TYPE_P (mask_vectype)
      || may_ne (TYPE_VECTOR_SUBPARTS (mask_vectype),
		 TYPE_VECTOR_SUBPARTS (vectype)))
    return false;

  if (gimple_call_internal_fn (stmt) == IFN_MASK_STORE)
    {
      tree rhs = gimple_call_arg (stmt, 3);
      if (!vect_is_simple_use (rhs, loop_vinfo, &def_stmt, &dt, &rhs_vectype))
	return false;
      if (dt == vect_constant_def || dt == vect_external_def)
	vls_type = VLS_STORE_INVARIANT;
      else
	vls_type = VLS_STORE;
    }
  else
    vls_type = VLS_LOAD;

  if (STMT_VINFO_GROUPED_ACCESS (stmt_info))
    {
      first_stmt = GROUP_FIRST_ELEMENT (stmt_info);
      group_size = GROUP_SIZE (vinfo_for_stmt (first_stmt));
    }

  vect_memory_access_type memory_access_type;
  if (!get_load_store_type (stmt, vectype, false, true, vls_type, ncopies,
			    &memory_access_type, &gs_info))
    return false;

  wgather_info wgather = DEFAULT_WGATHER_INFO;
  if (memory_access_type == VMAT_GATHER_SCATTER)
    {
      if (gs_info.decl)
	{
	  tree arglist = TYPE_ARG_TYPES (TREE_TYPE (gs_info.decl));
	  tree masktype
	    = TREE_VALUE (TREE_CHAIN (TREE_CHAIN (TREE_CHAIN (arglist))));
	  if (TREE_CODE (masktype) == INTEGER_TYPE)
	    {
	      if (dump_enabled_p ())
		dump_printf_loc (MSG_MISSED_OPTIMIZATION, vect_location,
				 "masked gather with integer mask"
				 " not supported.");
	      return false;
	    }
	}
      else
	{
	  if (vls_type == VLS_LOAD
	      && may_ne (nunits, TYPE_VECTOR_SUBPARTS (gs_info.offset_vectype))
	      && !widened_gather_support_p (vectype, &gs_info, stmt, &wgather))
	    return false;
	}
    }
  else if (rhs_vectype
	   && !useless_type_conversion_p (vectype, rhs_vectype))
    return false;
  else if (memory_access_type == VMAT_CONTIGUOUS)
    {
      if (!can_vec_mask_load_store_p (TYPE_MODE (vectype),
				      TYPE_MODE (mask_vectype),
				      vls_type == VLS_LOAD))
	return false;
    }
  else if (memory_access_type != VMAT_LOAD_STORE_LANES)
    {
      if (dump_enabled_p ())
	dump_printf_loc (MSG_MISSED_OPTIMIZATION, vect_location,
			 "unsupported access type for masked %s.\n",
			 vls_type == VLS_LOAD ? "load" : "store");
      return false;
    }

  if (!vec_stmt) /* transformation not required.  */
    {
      STMT_VINFO_MEMORY_ACCESS_TYPE (stmt_info) = memory_access_type;
      if (loop_vinfo
	  && LOOP_VINFO_CAN_FULLY_MASK_P (loop_vinfo))
	check_load_store_masking (loop_vinfo, vectype, vls_type == VLS_LOAD,
				  group_size, memory_access_type,
				  gs_info.widened_offset_type);

      STMT_VINFO_TYPE (stmt_info) = call_vec_info_type;
      if (vls_type == VLS_LOAD)
	vect_model_load_cost (stmt_info, ncopies, memory_access_type,
			      NULL, NULL, NULL);
      else
	vect_model_store_cost (stmt_info, ncopies, memory_access_type,
			       dt, NULL, NULL, NULL);
      return true;
    }
  gcc_assert (memory_access_type == STMT_VINFO_MEMORY_ACCESS_TYPE (stmt_info));

  /* Transform.  */

  bool masked_loop_p = loop_vinfo && LOOP_VINFO_FULLY_MASKED_P (loop_vinfo);

  if (vls_type != VLS_LOAD && STMT_VINFO_GROUPED_ACCESS (stmt_info))
    GROUP_STORE_COUNT (vinfo_for_stmt (first_stmt))++;

  if (memory_access_type == VMAT_GATHER_SCATTER)
    {
      if (vls_type == VLS_LOAD)
	do_gather_load (stmt, gsi, vec_stmt, loop_vinfo, &gs_info,
			&wgather, true);
      else
	do_scatter_store (stmt, gsi, vec_stmt, loop_vinfo, &gs_info, true);
      return true;
    }

  if (memory_access_type == VMAT_LOAD_STORE_LANES)
    aggr_type = build_array_type_nelts (elem_type, group_size * nunits);
  else
    aggr_type = vectype;

  vec_loop_masks *masks = &LOOP_VINFO_MASKS (loop_vinfo);
  if (vls_type != VLS_LOAD)
    {
      /* Vectorize the whole group when we reach the final statement.
	 Replace all other statements with an empty sequence.  */
      if (STMT_VINFO_GROUPED_ACCESS (stmt_info)
	  && (GROUP_STORE_COUNT (vinfo_for_stmt (first_stmt))
	      < GROUP_NUM_STMTS (vinfo_for_stmt (first_stmt))))
	{
	  *vec_stmt = NULL;
	  return true;
	}

      auto_vec<tree, 16> operands;
      tree vec_rhs = NULL_TREE, vec_mask = NULL_TREE;
      prev_stmt_info = NULL;
      LOOP_VINFO_HAS_MASK_STORE (loop_vinfo) = true;
      for (i = 0; i < ncopies; i++)
	{
	  unsigned align, misalign;

	  if (i == 0)
	    {
	      init_stored_values (group_size, first_stmt, &operands);
	      vec_rhs = operands[0];
	      vec_mask = vect_get_vec_def_for_operand (mask, stmt);
	      /* We should have caught mismatched types earlier.  */
	      gcc_assert (useless_type_conversion_p (vectype,
						     TREE_TYPE (vec_rhs)));
	      dataref_ptr = vect_create_data_ref_ptr (first_stmt, aggr_type,
						      group_size,
						      NULL, NULL_TREE, &dummy,
						      gsi, &ptr_incr, false,
						      &inv_p);
	      gcc_assert (!inv_p);
	    }
	  else
	    {
	      advance_stored_values (group_size, first_stmt, operands);
	      vec_rhs = operands[0];
	      vect_is_simple_use (vec_mask, loop_vinfo, &def_stmt, &dt);
	      vec_mask = vect_get_vec_def_for_stmt_copy (dt, vec_mask);
	      dataref_ptr = bump_vector_ptr (dataref_ptr, ptr_incr,
					     gsi, first_stmt,
					     TYPE_SIZE_UNIT (aggr_type));
	    }

	  tree mask = NULL;
	  if (masked_loop_p)
	    {
	      gcc_assert (!slp_node);
	      mask = vect_get_loop_mask (gsi, masks, ncopies, vectype, i);
	    }
	  mask = prepare_load_store_mask (mask_vectype, mask, vec_mask, gsi);

	  if (memory_access_type == VMAT_LOAD_STORE_LANES)
	    {
	      tree ref_type = get_masked_group_alias_ptr_type (first_stmt);
	      new_stmt = do_store_lanes (stmt, gsi, group_size, aggr_type,
					 dataref_ptr, ref_type, operands,
					 mask);
	    }
	  else
	    {
	      /* Without this the mask calculated above would be
		 incorrect.  */
	      gcc_assert (group_size == 1);
	      align = DR_TARGET_ALIGNMENT (dr);
	      if (aligned_access_p (dr))
		misalign = 0;
	      else if (DR_MISALIGNMENT (dr) == -1)
		{
		  align = TYPE_ALIGN_UNIT (elem_type);
		  misalign = 0;
		}
	      else
		misalign = DR_MISALIGNMENT (dr);
	      set_ptr_info_alignment (get_ptr_info (dataref_ptr), align,
				      misalign);
	      tree ptr = build_int_cst (TREE_TYPE (gimple_call_arg (stmt, 1)),
					misalign
					? least_bit_hwi (misalign)
					: align);
	      new_stmt
		= gimple_build_call_internal (IFN_MASK_STORE, 4, dataref_ptr,
					      ptr, mask, vec_rhs);
	      vect_finish_stmt_generation (stmt, new_stmt, gsi);
	    }
	  if (i == 0)
	    STMT_VINFO_VEC_STMT (stmt_info) = *vec_stmt = new_stmt;
	  else
	    STMT_VINFO_RELATED_STMT (prev_stmt_info) = new_stmt;
	  prev_stmt_info = vinfo_for_stmt (new_stmt);
	}
    }
  else
    {
      /* Vectorize the whole group when we reach the first statement.
	 For later statements we just need to return the cached
	 replacement.  */
      if (group_size > 1
	  && STMT_VINFO_VEC_STMT (vinfo_for_stmt (first_stmt)))
	{
	  *vec_stmt = STMT_VINFO_VEC_STMT (stmt_info);
	  replace_mask_load (stmt, gsi);
	  return true;
	}

      tree vec_mask = NULL_TREE;
      prev_stmt_info = NULL;
      if (memory_access_type == VMAT_LOAD_STORE_LANES)
	vec_dest = NULL_TREE;
      else
	vec_dest = vect_create_destination_var (gimple_call_lhs (stmt),
						vectype);
      for (i = 0; i < ncopies; i++)
	{
	  unsigned align, misalign;

	  if (i == 0)
	    {
	      gcc_assert (mask == gimple_call_arg (first_stmt, 2));
	      vec_mask = vect_get_vec_def_for_operand (mask, stmt);
	      dataref_ptr = vect_create_data_ref_ptr (first_stmt, aggr_type,
						      group_size, NULL,
						      NULL_TREE, &dummy,
						      gsi, &ptr_incr, false,
						      &inv_p);
	      gcc_assert (!inv_p);
	    }
	  else
	    {
	      vect_is_simple_use (vec_mask, loop_vinfo, &def_stmt, &dt);
	      vec_mask = vect_get_vec_def_for_stmt_copy (dt, vec_mask);
	      dataref_ptr = bump_vector_ptr (dataref_ptr, ptr_incr,
					     gsi, first_stmt,
					     TYPE_SIZE_UNIT (aggr_type));
	    }

	  tree mask = NULL;
	  if (masked_loop_p)
	    {
	      gcc_assert (!slp_node);
	      mask = vect_get_loop_mask (gsi, masks, ncopies, vectype, i);
	    }
	  mask = prepare_load_store_mask (mask_vectype, mask, vec_mask, gsi);

	  if (memory_access_type == VMAT_LOAD_STORE_LANES)
	    {
	      tree ref_type = get_masked_group_alias_ptr_type (first_stmt);
	      do_load_lanes (stmt, gsi, group_size, vectype,
			     aggr_type, dataref_ptr, ref_type, mask);
	      *vec_stmt = STMT_VINFO_VEC_STMT (stmt_info);
	    }
	  else
	    {
	      /* Without this the mask calculated above would be incorrect.  */
	      gcc_assert (group_size == 1);
	      align = DR_TARGET_ALIGNMENT (dr);
	      if (aligned_access_p (dr))
		misalign = 0;
	      else if (DR_MISALIGNMENT (dr) == -1)
		{
		  align = TYPE_ALIGN_UNIT (elem_type);
		  misalign = 0;
		}
	      else
		misalign = DR_MISALIGNMENT (dr);
	      set_ptr_info_alignment (get_ptr_info (dataref_ptr), align,
				      misalign);
	      tree ptr = build_int_cst (TREE_TYPE (gimple_call_arg (stmt, 1)),
					misalign
					? least_bit_hwi (misalign)
					: align);
	      new_stmt
		= gimple_build_call_internal (IFN_MASK_LOAD, 3, dataref_ptr,
					      ptr, mask);
	      gimple_call_set_lhs (new_stmt, make_ssa_name (vec_dest));
	      vect_finish_stmt_generation (stmt, new_stmt, gsi);
	      if (i == 0)
		STMT_VINFO_VEC_STMT (stmt_info) = *vec_stmt = new_stmt;
	      else
		STMT_VINFO_RELATED_STMT (prev_stmt_info) = new_stmt;
	      prev_stmt_info = vinfo_for_stmt (new_stmt);
	    }
	}

      replace_mask_load (stmt, gsi);
    }

  return true;
}

/* Check and perform vectorization of BUILT_IN_BSWAP{16,32,64}.  */

static bool
vectorizable_bswap (gimple *stmt, gimple_stmt_iterator *gsi,
		    gimple **vec_stmt, slp_tree slp_node,
		    tree vectype_in, enum vect_def_type *dt)
{
  tree op, vectype;
  stmt_vec_info stmt_info = vinfo_for_stmt (stmt);
  loop_vec_info loop_vinfo = STMT_VINFO_LOOP_VINFO (stmt_info);
  unsigned ncopies;
  unsigned HOST_WIDE_INT nunits, num_bytes;

  op = gimple_call_arg (stmt, 0);
  vectype = STMT_VINFO_VECTYPE (stmt_info);

  if (!TYPE_VECTOR_SUBPARTS (vectype).is_constant (&nunits))
    return false;

  /* Multiple types in SLP are handled by creating the appropriate number of
     vectorized stmts for each SLP node.  Hence, NCOPIES is always 1 in
     case of SLP.  */
  if (slp_node)
    ncopies = 1;
  else
    ncopies = vect_get_num_copies (loop_vinfo, vectype);

  gcc_assert (ncopies >= 1);

  tree char_vectype = get_same_sized_vectype (char_type_node, vectype_in);
  if (! char_vectype)
    return false;

  if (!TYPE_VECTOR_SUBPARTS (char_vectype).is_constant (&num_bytes))
    return false;

  unsigned char *elts = XALLOCAVEC (unsigned char, num_bytes);
  unsigned char *elt = elts;
  unsigned word_bytes = num_bytes / nunits;
  for (unsigned i = 0; i < nunits; ++i)
    for (unsigned j = 0; j < word_bytes; ++j)
      *elt++ = (i + 1) * word_bytes - j - 1;

  if (! can_vec_perm_p (TYPE_MODE (char_vectype), false, num_bytes, elts))
    return false;

  if (! vec_stmt)
    {
      STMT_VINFO_TYPE (stmt_info) = call_vec_info_type;
      if (dump_enabled_p ())
        dump_printf_loc (MSG_NOTE, vect_location, "=== vectorizable_bswap ==="
                         "\n");
      if (! PURE_SLP_STMT (stmt_info))
	{
	  add_stmt_cost (stmt_info->vinfo->target_cost_data,
			 1, vector_stmt, stmt_info, 0, vect_prologue);
	  add_stmt_cost (stmt_info->vinfo->target_cost_data,
			 ncopies, vec_perm, stmt_info, 0, vect_body);
	}
      return true;
    }

  tree *telts = XALLOCAVEC (tree, num_bytes);
  for (unsigned i = 0; i < num_bytes; ++i)
    telts[i] = build_int_cst (char_type_node, elts[i]);
  tree bswap_vconst = build_vector (char_vectype, num_bytes, telts);

  /* Transform.  */
  vec<tree> vec_oprnds = vNULL;
  gimple *new_stmt = NULL;
  stmt_vec_info prev_stmt_info = NULL;
  for (unsigned j = 0; j < ncopies; j++)
    {
      /* Handle uses.  */
      if (j == 0)
        vect_get_vec_defs (op, NULL, stmt, &vec_oprnds, NULL, slp_node);
      else
        vect_get_vec_defs_for_stmt_copy (dt, &vec_oprnds, NULL);

      /* Arguments are ready. create the new vector stmt.  */
      unsigned i;
      tree vop;
      FOR_EACH_VEC_ELT (vec_oprnds, i, vop)
       {
	 tree tem = make_ssa_name (char_vectype);
	 new_stmt = gimple_build_assign (tem, build1 (VIEW_CONVERT_EXPR,
						      char_vectype, vop));
	 vect_finish_stmt_generation (stmt, new_stmt, gsi);
	 tree tem2 = make_ssa_name (char_vectype);
	 new_stmt = gimple_build_assign (tem2, VEC_PERM_EXPR,
					 tem, tem, bswap_vconst);
	 vect_finish_stmt_generation (stmt, new_stmt, gsi);
	 tem = make_ssa_name (vectype);
	 new_stmt = gimple_build_assign (tem, build1 (VIEW_CONVERT_EXPR,
						      vectype, tem2));
	 vect_finish_stmt_generation (stmt, new_stmt, gsi);
         if (slp_node)
           SLP_TREE_VEC_STMTS (slp_node).quick_push (new_stmt);
       }

      if (slp_node)
        continue;

      if (j == 0)
        STMT_VINFO_VEC_STMT (stmt_info) = *vec_stmt = new_stmt;
      else
        STMT_VINFO_RELATED_STMT (prev_stmt_info) = new_stmt;

      prev_stmt_info = vinfo_for_stmt (new_stmt);
    }

  vec_oprnds.release ();
  return true;
}

/* Return true if vector types VECTYPE_IN and VECTYPE_OUT have
   integer elements and if we can narrow VECTYPE_IN to VECTYPE_OUT
   in a single step.  On success, store the binary pack code in
   *CONVERT_CODE.  */

static bool
simple_integer_narrowing (tree vectype_out, tree vectype_in,
			  tree_code *convert_code)
{
  if (!INTEGRAL_TYPE_P (TREE_TYPE (vectype_out))
      || !INTEGRAL_TYPE_P (TREE_TYPE (vectype_in)))
    return false;

  tree_code code;
  int multi_step_cvt = 0;
  auto_vec <tree, 8> interm_types;
  if (!supportable_narrowing_operation (NOP_EXPR, vectype_out, vectype_in,
					&code, &multi_step_cvt,
					&interm_types)
      || multi_step_cvt)
    return false;

  *convert_code = code;
  return true;
}

/* Function vectorizable_call.

   Check if GS performs a function call that can be vectorized.
   If VEC_STMT is also passed, vectorize the STMT: create a vectorized
   stmt to replace it, put it in VEC_STMT, and insert it at BSI.
   Return FALSE if not a vectorizable STMT, TRUE otherwise.  */

static bool
vectorizable_call (gimple *gs, gimple_stmt_iterator *gsi, gimple **vec_stmt,
		   slp_tree slp_node)
{
  gcall *stmt;
  tree vec_dest;
  tree scalar_dest;
  tree op, type;
  tree vec_oprnd0 = NULL_TREE, vec_oprnd1 = NULL_TREE;
  stmt_vec_info stmt_info = vinfo_for_stmt (gs), prev_stmt_info;
  tree vectype_out, vectype_in;
  poly_uint64 nunits_in;
  poly_uint64 nunits_out;
  loop_vec_info loop_vinfo = STMT_VINFO_LOOP_VINFO (stmt_info);
  bb_vec_info bb_vinfo = STMT_VINFO_BB_VINFO (stmt_info);
  vec_info *vinfo = stmt_info->vinfo;
  tree fndecl, new_temp, rhs_type;
  gimple *def_stmt;
  enum vect_def_type dt[3]
    = {vect_unknown_def_type, vect_unknown_def_type, vect_unknown_def_type};
  int ndts = 3;
  gimple *new_stmt = NULL;
  int ncopies, j;
  auto_vec<tree, 8> vargs;
  auto_vec<tree, 8> orig_vargs;
  enum { NARROW, NONE, WIDEN } modifier;
  size_t i, nargs;
  tree lhs;

  if (!STMT_VINFO_RELEVANT_P (stmt_info) && !bb_vinfo)
    return false;

  if (STMT_VINFO_DEF_TYPE (stmt_info) != vect_internal_def
      && ! vec_stmt)
    return false;

  /* Is GS a vectorizable call?   */
  stmt = dyn_cast <gcall *> (gs);
  if (!stmt)
    return false;

  combined_fn cfn = gimple_call_combined_fn (stmt);
  if (cfn == CFN_MASK_LOAD || cfn == CFN_MASK_STORE)
    return vectorizable_mask_load_store (stmt, gsi, vec_stmt,
					 slp_node);

  if (gimple_call_lhs (stmt) == NULL_TREE
      || TREE_CODE (gimple_call_lhs (stmt)) != SSA_NAME)
    return false;

  gcc_checking_assert (!stmt_can_throw_internal (stmt));

  vectype_out = STMT_VINFO_VECTYPE (stmt_info);

  /* Process function arguments.  */
  rhs_type = NULL_TREE;
  vectype_in = NULL_TREE;
  nargs = gimple_call_num_args (stmt);

  /* Bail out if the function has more than three arguments, we do not have
     interesting builtin functions to vectorize with more than two arguments
     except for fma.  No arguments is also not good.  */
  if (nargs == 0 || nargs > 3)
    return false;

  /* Ignore the argument of IFN_GOMP_SIMD_LANE, it is magic.  */
  if (cfn == CFN_GOMP_SIMD_LANE)
    {
      nargs = 0;
      rhs_type = unsigned_type_node;
    }

  bool conditional_p
    = (internal_fn_p (cfn)
       && vectorizable_conditional_fn_p (as_internal_fn (cfn)));

  for (i = 0; i < nargs; i++)
    {
      tree opvectype;

      op = gimple_call_arg (stmt, i);
      if (!vect_is_simple_use (op, vinfo, &def_stmt, &dt[i], &opvectype))
	{
	  if (dump_enabled_p ())
	    dump_printf_loc (MSG_MISSED_OPTIMIZATION, vect_location,
			     "use not simple.\n");
	  return false;
	}

      /* The first parameter to a conditional internal function is the
	 mask, which has been converted via a pattern if necessary.  */
      if (conditional_p && i == 0)
	continue;

      /* We can only handle calls with arguments of the same type.  */
      if (rhs_type
	  && !types_compatible_p (rhs_type, TREE_TYPE (op)))
	{
	  if (dump_enabled_p ())
	    dump_printf_loc (MSG_MISSED_OPTIMIZATION, vect_location,
                             "argument types differ.\n");
	  return false;
	}
      if (!rhs_type)
	rhs_type = TREE_TYPE (op);

      if (!vectype_in)
	vectype_in = opvectype;
      else if (opvectype
	       && opvectype != vectype_in)
	{
	  if (dump_enabled_p ())
	    dump_printf_loc (MSG_MISSED_OPTIMIZATION, vect_location,
                             "argument vector types differ.\n");
	  return false;
	}
    }
  /* If all arguments are external or constant defs use a vector type with
     the same size as the output vector type.  */
  if (!vectype_in)
    vectype_in = get_same_sized_vectype (rhs_type, vectype_out);
  if (vec_stmt)
    gcc_assert (vectype_in);
  if (!vectype_in)
    {
      if (dump_enabled_p ())
        {
          dump_printf_loc (MSG_MISSED_OPTIMIZATION, vect_location,
                           "no vectype for scalar type ");
          dump_generic_expr (MSG_MISSED_OPTIMIZATION, TDF_SLIM, rhs_type);
          dump_printf (MSG_MISSED_OPTIMIZATION, "\n");
        }

      return false;
    }

  /* FORNOW */
  nunits_in = TYPE_VECTOR_SUBPARTS (vectype_in);
  nunits_out = TYPE_VECTOR_SUBPARTS (vectype_out);
  if (must_eq (nunits_in * 2, nunits_out))
    modifier = NARROW;
  else if (must_eq (nunits_out, nunits_in))
    modifier = NONE;
  else if (must_eq (nunits_out * 2, nunits_in))
    modifier = WIDEN;
  else
    return false;

  /* We only handle functions that do not read or clobber memory.  */
  if (gimple_vuse (stmt))
    {
      if (dump_enabled_p ())
	dump_printf_loc (MSG_MISSED_OPTIMIZATION, vect_location,
			 "function reads from or writes to memory.\n");
      return false;
    }

  /* For now, we only vectorize functions if a target specific builtin
     is available.  TODO -- in some cases, it might be profitable to
     insert the calls for pieces of the vector, in order to be able
     to vectorize other operations in the loop.  */
  fndecl = NULL_TREE;
  internal_fn ifn = IFN_LAST;
  tree callee = gimple_call_fndecl (stmt);

  /* First try using an internal function.  */
  tree_code convert_code = ERROR_MARK;
  if (cfn != CFN_LAST
      && (modifier == NONE
	  || (modifier == NARROW
	      && simple_integer_narrowing (vectype_out, vectype_in,
					   &convert_code))))
    ifn = vectorizable_internal_function (cfn, callee, vectype_out,
					  vectype_in);

  /* If that fails, try asking for a target-specific built-in function.  */
  if (ifn == IFN_LAST)
    {
      if (cfn != CFN_LAST)
	fndecl = targetm.vectorize.builtin_vectorized_function
	  (cfn, vectype_out, vectype_in);
      else
	fndecl = targetm.vectorize.builtin_md_vectorized_function
	  (callee, vectype_out, vectype_in);
    }

  if (ifn == IFN_LAST && !fndecl)
    {
      if (cfn == CFN_GOMP_SIMD_LANE
	  && !slp_node
	  && loop_vinfo
	  && LOOP_VINFO_LOOP (loop_vinfo)->simduid
	  && TREE_CODE (gimple_call_arg (stmt, 0)) == SSA_NAME
	  && LOOP_VINFO_LOOP (loop_vinfo)->simduid
	     == SSA_NAME_VAR (gimple_call_arg (stmt, 0)))
	{
	  /* We can handle IFN_GOMP_SIMD_LANE by returning a
	     { 0, 1, 2, ... vf - 1 } vector.  */
	  gcc_assert (nargs == 0);
	}
      else if (modifier == NONE
	       && (gimple_call_builtin_p (stmt, BUILT_IN_BSWAP16)
		   || gimple_call_builtin_p (stmt, BUILT_IN_BSWAP32)
		   || gimple_call_builtin_p (stmt, BUILT_IN_BSWAP64)))
	return vectorizable_bswap (stmt, gsi, vec_stmt, slp_node,
				   vectype_in, dt);
      else
	{
	  if (dump_enabled_p ())
	    dump_printf_loc (MSG_MISSED_OPTIMIZATION, vect_location,
			     "function is not vectorizable.\n");
	  return false;
	}
    }

  if (slp_node)
    ncopies = 1;
  else if (modifier == NARROW && ifn == IFN_LAST)
    ncopies = vect_get_num_copies (loop_vinfo, vectype_out);
  else
    ncopies = vect_get_num_copies (loop_vinfo, vectype_in);

  /* Sanity check: make sure that at least one copy of the vectorized stmt
     needs to be generated.  */
  gcc_assert (ncopies >= 1);

  vec_loop_masks *masks = &LOOP_VINFO_MASKS (loop_vinfo);
  if (!vec_stmt) /* transformation not required.  */
    {
      STMT_VINFO_TYPE (stmt_info) = call_vec_info_type;
      if (dump_enabled_p ())
        dump_printf_loc (MSG_NOTE, vect_location, "=== vectorizable_call ==="
                         "\n");
      vect_model_simple_cost (stmt_info, ncopies, dt, ndts, NULL, NULL);
      if (ifn != IFN_LAST && modifier == NARROW && !slp_node)
	add_stmt_cost (stmt_info->vinfo->target_cost_data, ncopies / 2,
		       vec_promote_demote, stmt_info, 0, vect_body);
      if (loop_vinfo && conditional_p)
	{
	  unsigned int nvectors = (slp_node
				   ? SLP_TREE_NUMBER_OF_VEC_STMTS (slp_node)
				   : ncopies);
	  vect_record_loop_mask (loop_vinfo, masks, nvectors, vectype_out);
	}
      return true;
    }

  /* Transform.  */

  if (dump_enabled_p ())
    dump_printf_loc (MSG_NOTE, vect_location, "transform call.\n");

  /* Handle def.  */
  scalar_dest = gimple_call_lhs (stmt);
  vec_dest = vect_create_destination_var (scalar_dest, vectype_out);

  bool masked_loop_p = loop_vinfo && LOOP_VINFO_FULLY_MASKED_P (loop_vinfo);

  prev_stmt_info = NULL;
  if (modifier == NONE || ifn != IFN_LAST)
    {
      tree prev_res = NULL_TREE;
      vargs.safe_grow (nargs);
      orig_vargs.safe_grow (nargs);
      for (j = 0; j < ncopies; ++j)
	{
	  /* Build argument list for the vectorized call.  */
	  if (slp_node)
	    {
	      auto_vec<vec<tree> > vec_defs (nargs);
	      vec<tree> vec_oprnds0;

	      for (i = 0; i < nargs; i++)
<<<<<<< HEAD
		vargs[i] = gimple_call_arg (stmt, i);
	      vect_get_slp_defs (vargs, slp_node, &vec_defs, -1);
=======
		vargs.quick_push (gimple_call_arg (stmt, i));
	      vect_get_slp_defs (vargs, slp_node, &vec_defs);
>>>>>>> 16316b61
	      vec_oprnds0 = vec_defs[0];

	      /* Arguments are ready.  Create the new vector stmt.  */
	      FOR_EACH_VEC_ELT (vec_oprnds0, i, vec_oprnd0)
		{
		  size_t k;
		  for (k = 0; k < nargs; k++)
		    {
		      vec<tree> vec_oprndsk = vec_defs[k];
		      vargs[k] = vec_oprndsk[i];
		    }
		  if (modifier == NARROW)
		    {
		      /* We don't define any narrowing conditional functions
			 at present.  */
		      gcc_assert (!conditional_p);
		      tree half_res = make_ssa_name (vectype_in);
		      new_stmt = gimple_build_call_internal_vec (ifn, vargs);
		      gimple_call_set_lhs (new_stmt, half_res);
		      vect_finish_stmt_generation (stmt, new_stmt, gsi);
		      if ((i & 1) == 0)
			{
			  prev_res = half_res;
			  continue;
			}
		      new_temp = make_ssa_name (vec_dest);
		      new_stmt = gimple_build_assign (new_temp, convert_code,
						      prev_res, half_res);
		    }
		  else
		    {
		      if (conditional_p && masked_loop_p)
			{
			  unsigned int vec_num = vec_oprnds0.length ();
			  gcc_assert (ncopies == 1);
			  tree mask = vect_get_loop_mask (gsi, masks, vec_num,
							  vectype_out, i);
			  vargs[0] = prepare_load_store_mask
			    (TREE_TYPE (mask), mask, vargs[0], gsi);
			}

		      if (ifn != IFN_LAST)
			new_stmt = gimple_build_call_internal_vec (ifn, vargs);
		      else
			new_stmt = gimple_build_call_vec (fndecl, vargs);
		      new_temp = make_ssa_name (vec_dest, new_stmt);
		      gimple_call_set_lhs (new_stmt, new_temp);
		    }
		  vect_finish_stmt_generation (stmt, new_stmt, gsi);
		  SLP_TREE_VEC_STMTS (slp_node).quick_push (new_stmt);
		}

	      for (i = 0; i < nargs; i++)
		{
		  vec<tree> vec_oprndsi = vec_defs[i];
		  vec_oprndsi.release ();
		}
	      continue;
	    }

	  for (i = 0; i < nargs; i++)
	    {
	      op = gimple_call_arg (stmt, i);
	      if (j == 0)
		vec_oprnd0
		  = vect_get_vec_def_for_operand (op, stmt);
	      else
		vec_oprnd0
		  = vect_get_vec_def_for_stmt_copy (dt[i], orig_vargs[i]);

	      orig_vargs[i] = vargs[i] = vec_oprnd0;
	    }

	  if (conditional_p && masked_loop_p)
	    {
	      tree mask = vect_get_loop_mask (gsi, masks, ncopies,
					      vectype_out, j);
	      vargs[0] = prepare_load_store_mask (TREE_TYPE (mask),
						  mask, vargs[0], gsi);
	    }

	  if (cfn == CFN_GOMP_SIMD_LANE)
	    {
	      tree cst = build_index_vector (vectype_out, j * nunits_out, 1);
	      tree new_var
		= vect_get_new_ssa_name (vectype_out, vect_simple_var, "cst_");
	      gimple *init_stmt = gimple_build_assign (new_var, cst);
	      vect_init_vector_1 (stmt, init_stmt, NULL);
	      new_temp = make_ssa_name (vec_dest);
	      new_stmt = gimple_build_assign (new_temp, new_var);
	    }
	  else if (modifier == NARROW)
	    {
	      /* We don't define any narrowing conditional functions at
		 present.  */
	      gcc_assert (!conditional_p);
	      tree half_res = make_ssa_name (vectype_in);
	      new_stmt = gimple_build_call_internal_vec (ifn, vargs);
	      gimple_call_set_lhs (new_stmt, half_res);
	      vect_finish_stmt_generation (stmt, new_stmt, gsi);
	      if ((j & 1) == 0)
		{
		  prev_res = half_res;
		  continue;
		}
	      new_temp = make_ssa_name (vec_dest);
	      new_stmt = gimple_build_assign (new_temp, convert_code,
					      prev_res, half_res);
	    }
	  else
	    {
	      if (ifn != IFN_LAST)
		new_stmt = gimple_build_call_internal_vec (ifn, vargs);
	      else
		new_stmt = gimple_build_call_vec (fndecl, vargs);
	      new_temp = make_ssa_name (vec_dest, new_stmt);
	      gimple_call_set_lhs (new_stmt, new_temp);
	    }
	  vect_finish_stmt_generation (stmt, new_stmt, gsi);

	  if (j == (modifier == NARROW ? 1 : 0))
	    STMT_VINFO_VEC_STMT (stmt_info) = *vec_stmt = new_stmt;
	  else
	    STMT_VINFO_RELATED_STMT (prev_stmt_info) = new_stmt;

	  prev_stmt_info = vinfo_for_stmt (new_stmt);
	}
    }
  else if (modifier == NARROW)
    {
      /* We don't define any narrowing conditional functions at present.  */
      gcc_assert (!conditional_p);
      for (j = 0; j < ncopies; ++j)
	{
	  /* Build argument list for the vectorized call.  */
	  if (j == 0)
	    vargs.create (nargs * 2);
	  else
	    vargs.truncate (0);

	  if (slp_node)
	    {
	      auto_vec<vec<tree> > vec_defs (nargs);
	      vec<tree> vec_oprnds0;

	      for (i = 0; i < nargs; i++)
		vargs.quick_push (gimple_call_arg (stmt, i));
	      vect_get_slp_defs (vargs, slp_node, &vec_defs);
	      vec_oprnds0 = vec_defs[0];

	      /* Arguments are ready.  Create the new vector stmt.  */
	      for (i = 0; vec_oprnds0.iterate (i, &vec_oprnd0); i += 2)
		{
		  size_t k;
		  vargs.truncate (0);
		  for (k = 0; k < nargs; k++)
		    {
		      vec<tree> vec_oprndsk = vec_defs[k];
		      vargs.quick_push (vec_oprndsk[i]);
		      vargs.quick_push (vec_oprndsk[i + 1]);
		    }
		  if (ifn != IFN_LAST)
		    new_stmt = gimple_build_call_internal_vec (ifn, vargs);
		  else
		    new_stmt = gimple_build_call_vec (fndecl, vargs);
		  new_temp = make_ssa_name (vec_dest, new_stmt);
		  gimple_call_set_lhs (new_stmt, new_temp);
		  vect_finish_stmt_generation (stmt, new_stmt, gsi);
		  SLP_TREE_VEC_STMTS (slp_node).quick_push (new_stmt);
		}

	      for (i = 0; i < nargs; i++)
		{
		  vec<tree> vec_oprndsi = vec_defs[i];
		  vec_oprndsi.release ();
		}
	      continue;
	    }

	  for (i = 0; i < nargs; i++)
	    {
	      op = gimple_call_arg (stmt, i);
	      if (j == 0)
		{
		  vec_oprnd0
		    = vect_get_vec_def_for_operand (op, stmt);
		  vec_oprnd1
		    = vect_get_vec_def_for_stmt_copy (dt[i], vec_oprnd0);
		}
	      else
		{
		  vec_oprnd1 = gimple_call_arg (new_stmt, 2*i + 1);
		  vec_oprnd0
		    = vect_get_vec_def_for_stmt_copy (dt[i], vec_oprnd1);
		  vec_oprnd1
		    = vect_get_vec_def_for_stmt_copy (dt[i], vec_oprnd0);
		}

	      vargs.quick_push (vec_oprnd0);
	      vargs.quick_push (vec_oprnd1);
	    }

	  new_stmt = gimple_build_call_vec (fndecl, vargs);
	  new_temp = make_ssa_name (vec_dest, new_stmt);
	  gimple_call_set_lhs (new_stmt, new_temp);
	  vect_finish_stmt_generation (stmt, new_stmt, gsi);

	  if (j == 0)
	    STMT_VINFO_VEC_STMT (stmt_info) = new_stmt;
	  else
	    STMT_VINFO_RELATED_STMT (prev_stmt_info) = new_stmt;

	  prev_stmt_info = vinfo_for_stmt (new_stmt);
	}

      *vec_stmt = STMT_VINFO_VEC_STMT (stmt_info);
    }
  else
    /* No current target implements this case.  */
    return false;

  vargs.release ();

  /* The call in STMT might prevent it from being removed in dce.
     We however cannot remove it here, due to the way the ssa name
     it defines is mapped to the new definition.  So just replace
     rhs of the statement with something harmless.  */

  if (slp_node)
    return true;

  type = TREE_TYPE (scalar_dest);
  if (is_pattern_stmt_p (stmt_info))
    lhs = gimple_call_lhs (STMT_VINFO_RELATED_STMT (stmt_info));
  else
    lhs = gimple_call_lhs (stmt);

  new_stmt = gimple_build_assign (lhs, build_zero_cst (type));
  set_vinfo_for_stmt (new_stmt, stmt_info);
  set_vinfo_for_stmt (stmt, NULL);
  STMT_VINFO_STMT (stmt_info) = new_stmt;
  gsi_replace (gsi, new_stmt, false);

  return true;
}


struct simd_call_arg_info
{
  tree vectype;
  tree op;
  HOST_WIDE_INT linear_step;
  enum vect_def_type dt;
  unsigned int align;
  bool simd_lane_linear;
};

/* Helper function of vectorizable_simd_clone_call.  If OP, an SSA_NAME,
   is linear within simd lane (but not within whole loop), note it in
   *ARGINFO.  */

static void
vect_simd_lane_linear (tree op, struct loop *loop,
		       struct simd_call_arg_info *arginfo)
{
  gimple *def_stmt = SSA_NAME_DEF_STMT (op);

  if (!is_gimple_assign (def_stmt)
      || gimple_assign_rhs_code (def_stmt) != POINTER_PLUS_EXPR
      || !is_gimple_min_invariant (gimple_assign_rhs1 (def_stmt)))
    return;

  tree base = gimple_assign_rhs1 (def_stmt);
  HOST_WIDE_INT linear_step = 0;
  tree v = gimple_assign_rhs2 (def_stmt);
  while (TREE_CODE (v) == SSA_NAME)
    {
      tree t;
      def_stmt = SSA_NAME_DEF_STMT (v);
      if (is_gimple_assign (def_stmt))
	switch (gimple_assign_rhs_code (def_stmt))
	  {
	  case PLUS_EXPR:
	    t = gimple_assign_rhs2 (def_stmt);
	    if (linear_step || TREE_CODE (t) != INTEGER_CST)
	      return;
	    base = fold_build2 (POINTER_PLUS_EXPR, TREE_TYPE (base), base, t);
	    v = gimple_assign_rhs1 (def_stmt);
	    continue;
	  case MULT_EXPR:
	    t = gimple_assign_rhs2 (def_stmt);
	    if (linear_step || !tree_fits_shwi_p (t) || integer_zerop (t))
	      return;
	    linear_step = tree_to_shwi (t);
	    v = gimple_assign_rhs1 (def_stmt);
	    continue;
	  CASE_CONVERT:
	    t = gimple_assign_rhs1 (def_stmt);
	    if (TREE_CODE (TREE_TYPE (t)) != INTEGER_TYPE
		|| (TYPE_PRECISION (TREE_TYPE (v))
		    < TYPE_PRECISION (TREE_TYPE (t))))
	      return;
	    if (!linear_step)
	      linear_step = 1;
	    v = t;
	    continue;
	  default:
	    return;
	  }
      else if (gimple_call_internal_p (def_stmt, IFN_GOMP_SIMD_LANE)
	       && loop->simduid
	       && TREE_CODE (gimple_call_arg (def_stmt, 0)) == SSA_NAME
	       && (SSA_NAME_VAR (gimple_call_arg (def_stmt, 0))
		   == loop->simduid))
	{
	  if (!linear_step)
	    linear_step = 1;
	  arginfo->linear_step = linear_step;
	  arginfo->op = base;
	  arginfo->simd_lane_linear = true;
	  return;
	}
    }
}

/* Return the number of elements in vector type VECTYPE, which is associated
   with a SIMD clone.  At present these are always constant-width.  */

static unsigned HOST_WIDE_INT
simd_clone_subparts (tree vectype)
{
  return TYPE_VECTOR_SUBPARTS (vectype).to_constant ();
}

/* Function vectorizable_simd_clone_call.

   Check if STMT performs a function call that can be vectorized
   by calling a simd clone of the function.
   If VEC_STMT is also passed, vectorize the STMT: create a vectorized
   stmt to replace it, put it in VEC_STMT, and insert it at BSI.
   Return FALSE if not a vectorizable STMT, TRUE otherwise.  */

static bool
vectorizable_simd_clone_call (gimple *stmt, gimple_stmt_iterator *gsi,
			      gimple **vec_stmt, slp_tree slp_node)
{
  tree vec_dest;
  tree scalar_dest;
  tree op, type;
  tree vec_oprnd0 = NULL_TREE;
  stmt_vec_info stmt_info = vinfo_for_stmt (stmt), prev_stmt_info;
  tree vectype;
  unsigned int nunits;
  loop_vec_info loop_vinfo = STMT_VINFO_LOOP_VINFO (stmt_info);
  bb_vec_info bb_vinfo = STMT_VINFO_BB_VINFO (stmt_info);
  vec_info *vinfo = stmt_info->vinfo;
  struct loop *loop = loop_vinfo ? LOOP_VINFO_LOOP (loop_vinfo) : NULL;
  tree fndecl, new_temp;
  gimple *def_stmt;
  gimple *new_stmt = NULL;
  int ncopies, j;
  auto_vec<simd_call_arg_info> arginfo;
  vec<tree> vargs = vNULL;
  size_t i, nargs;
  tree lhs, rtype, ratype;
  vec<constructor_elt, va_gc> *ret_ctor_elts;

  /* Is STMT a vectorizable call?   */
  if (!is_gimple_call (stmt))
    return false;

  fndecl = gimple_call_fndecl (stmt);
  if (fndecl == NULL_TREE)
    return false;

  struct cgraph_node *node = cgraph_node::get (fndecl);
  if (node == NULL || node->simd_clones == NULL)
    return false;

  if (!STMT_VINFO_RELEVANT_P (stmt_info) && !bb_vinfo)
    return false;

  if (STMT_VINFO_DEF_TYPE (stmt_info) != vect_internal_def
      && ! vec_stmt)
    return false;

  if (gimple_call_lhs (stmt)
      && TREE_CODE (gimple_call_lhs (stmt)) != SSA_NAME)
    return false;

  gcc_checking_assert (!stmt_can_throw_internal (stmt));

  vectype = STMT_VINFO_VECTYPE (stmt_info);

  if (loop_vinfo && nested_in_vect_loop_p (loop, stmt))
    return false;

  /* FORNOW */
  if (slp_node)
    return false;

  /* Process function arguments.  */
  nargs = gimple_call_num_args (stmt);

  /* Bail out if the function has zero arguments.  */
  if (nargs == 0)
    return false;

  arginfo.reserve (nargs, true);

  for (i = 0; i < nargs; i++)
    {
      simd_call_arg_info thisarginfo;
      affine_iv iv;

      thisarginfo.linear_step = 0;
      thisarginfo.align = 0;
      thisarginfo.op = NULL_TREE;
      thisarginfo.simd_lane_linear = false;

      op = gimple_call_arg (stmt, i);
      if (!vect_is_simple_use (op, vinfo, &def_stmt, &thisarginfo.dt,
			       &thisarginfo.vectype)
	  || thisarginfo.dt == vect_uninitialized_def)
	{
	  if (dump_enabled_p ())
	    dump_printf_loc (MSG_MISSED_OPTIMIZATION, vect_location,
			     "use not simple.\n");
	  return false;
	}

      if (thisarginfo.dt == vect_constant_def
	  || thisarginfo.dt == vect_external_def)
	gcc_assert (thisarginfo.vectype == NULL_TREE);
      else
	gcc_assert (thisarginfo.vectype != NULL_TREE);

      /* For linear arguments, the analyze phase should have saved
	 the base and step in STMT_VINFO_SIMD_CLONE_INFO.  */
      if (i * 3 + 4 <= STMT_VINFO_SIMD_CLONE_INFO (stmt_info).length ()
	  && STMT_VINFO_SIMD_CLONE_INFO (stmt_info)[i * 3 + 2])
	{
	  gcc_assert (vec_stmt);
	  thisarginfo.linear_step
	    = tree_to_shwi (STMT_VINFO_SIMD_CLONE_INFO (stmt_info)[i * 3 + 2]);
	  thisarginfo.op
	    = STMT_VINFO_SIMD_CLONE_INFO (stmt_info)[i * 3 + 1];
	  thisarginfo.simd_lane_linear
	    = (STMT_VINFO_SIMD_CLONE_INFO (stmt_info)[i * 3 + 3]
	       == boolean_true_node);
	  /* If loop has been peeled for alignment, we need to adjust it.  */
	  tree n1 = LOOP_VINFO_NITERS_UNCHANGED (loop_vinfo);
	  tree n2 = LOOP_VINFO_NITERS (loop_vinfo);
	  if (n1 != n2 && !thisarginfo.simd_lane_linear)
	    {
	      tree bias = fold_build2 (MINUS_EXPR, TREE_TYPE (n1), n1, n2);
	      tree step = STMT_VINFO_SIMD_CLONE_INFO (stmt_info)[i * 3 + 2];
	      tree opt = TREE_TYPE (thisarginfo.op);
	      bias = fold_convert (TREE_TYPE (step), bias);
	      bias = fold_build2 (MULT_EXPR, TREE_TYPE (step), bias, step);
	      thisarginfo.op
		= fold_build2 (POINTER_TYPE_P (opt)
			       ? POINTER_PLUS_EXPR : PLUS_EXPR, opt,
			       thisarginfo.op, bias);
	    }
	}
      else if (!vec_stmt
	       && thisarginfo.dt != vect_constant_def
	       && thisarginfo.dt != vect_external_def
	       && loop_vinfo
	       && TREE_CODE (op) == SSA_NAME
	       && simple_iv (loop, loop_containing_stmt (stmt), op,
			     &iv, false)
	       && tree_fits_shwi_p (iv.step))
	{
	  thisarginfo.linear_step = tree_to_shwi (iv.step);
	  thisarginfo.op = iv.base;
	}
      else if ((thisarginfo.dt == vect_constant_def
		|| thisarginfo.dt == vect_external_def)
	       && POINTER_TYPE_P (TREE_TYPE (op)))
	thisarginfo.align = get_pointer_alignment (op) / BITS_PER_UNIT;
      /* Addresses of array elements indexed by GOMP_SIMD_LANE are
	 linear too.  */
      if (POINTER_TYPE_P (TREE_TYPE (op))
	  && !thisarginfo.linear_step
	  && !vec_stmt
	  && thisarginfo.dt != vect_constant_def
	  && thisarginfo.dt != vect_external_def
	  && loop_vinfo
	  && !slp_node
	  && TREE_CODE (op) == SSA_NAME)
	vect_simd_lane_linear (op, loop, &thisarginfo);

      arginfo.quick_push (thisarginfo);
    }

  unsigned HOST_WIDE_INT vf;
  if (!LOOP_VINFO_VECT_FACTOR (loop_vinfo).is_constant (&vf))
    {
      if (dump_enabled_p ())
	dump_printf_loc (MSG_MISSED_OPTIMIZATION, vect_location,
			 "not considering SIMD clones; not yet supported"
			 " for variable-width vectors.\n");
      return NULL;
    }

  unsigned int badness = 0;
  struct cgraph_node *bestn = NULL;
  if (STMT_VINFO_SIMD_CLONE_INFO (stmt_info).exists ())
    bestn = cgraph_node::get (STMT_VINFO_SIMD_CLONE_INFO (stmt_info)[0]);
  else
    for (struct cgraph_node *n = node->simd_clones; n != NULL;
	 n = n->simdclone->next_clone)
      {
	unsigned int this_badness = 0;
	if (n->simdclone->simdlen > vf
	    || n->simdclone->nargs != nargs)
	  continue;
	if (n->simdclone->simdlen < vf)
	  this_badness += (exact_log2 (vf)
			   - exact_log2 (n->simdclone->simdlen)) * 1024;
	if (n->simdclone->inbranch)
	  this_badness += 2048;
	int target_badness = targetm.simd_clone.usable (n);
	if (target_badness < 0)
	  continue;
	this_badness += target_badness * 512;
	/* FORNOW: Have to add code to add the mask argument.  */
	if (n->simdclone->inbranch)
	  continue;
	for (i = 0; i < nargs; i++)
	  {
	    switch (n->simdclone->args[i].arg_type)
	      {
	      case SIMD_CLONE_ARG_TYPE_VECTOR:
		if (!useless_type_conversion_p
			(n->simdclone->args[i].orig_type,
			 TREE_TYPE (gimple_call_arg (stmt, i))))
		  i = -1;
		else if (arginfo[i].dt == vect_constant_def
			 || arginfo[i].dt == vect_external_def
			 || arginfo[i].linear_step)
		  this_badness += 64;
		break;
	      case SIMD_CLONE_ARG_TYPE_UNIFORM:
		if (arginfo[i].dt != vect_constant_def
		    && arginfo[i].dt != vect_external_def)
		  i = -1;
		break;
	      case SIMD_CLONE_ARG_TYPE_LINEAR_CONSTANT_STEP:
	      case SIMD_CLONE_ARG_TYPE_LINEAR_REF_CONSTANT_STEP:
		if (arginfo[i].dt == vect_constant_def
		    || arginfo[i].dt == vect_external_def
		    || (arginfo[i].linear_step
			!= n->simdclone->args[i].linear_step))
		  i = -1;
		break;
	      case SIMD_CLONE_ARG_TYPE_LINEAR_VARIABLE_STEP:
	      case SIMD_CLONE_ARG_TYPE_LINEAR_VAL_CONSTANT_STEP:
	      case SIMD_CLONE_ARG_TYPE_LINEAR_UVAL_CONSTANT_STEP:
	      case SIMD_CLONE_ARG_TYPE_LINEAR_REF_VARIABLE_STEP:
	      case SIMD_CLONE_ARG_TYPE_LINEAR_VAL_VARIABLE_STEP:
	      case SIMD_CLONE_ARG_TYPE_LINEAR_UVAL_VARIABLE_STEP:
		/* FORNOW */
		i = -1;
		break;
	      case SIMD_CLONE_ARG_TYPE_MASK:
		gcc_unreachable ();
	      }
	    if (i == (size_t) -1)
	      break;
	    if (n->simdclone->args[i].alignment > arginfo[i].align)
	      {
		i = -1;
		break;
	      }
	    if (arginfo[i].align)
	      this_badness += (exact_log2 (arginfo[i].align)
			       - exact_log2 (n->simdclone->args[i].alignment));
	  }
	if (i == (size_t) -1)
	  continue;
	if (bestn == NULL || this_badness < badness)
	  {
	    bestn = n;
	    badness = this_badness;
	  }
      }

  if (bestn == NULL)
    return false;

  for (i = 0; i < nargs; i++)
    if ((arginfo[i].dt == vect_constant_def
	 || arginfo[i].dt == vect_external_def)
	&& bestn->simdclone->args[i].arg_type == SIMD_CLONE_ARG_TYPE_VECTOR)
      {
	arginfo[i].vectype
	  = get_vectype_for_scalar_type (TREE_TYPE (gimple_call_arg (stmt,
								     i)));
	if (arginfo[i].vectype == NULL
	    || (simd_clone_subparts (arginfo[i].vectype)
		> bestn->simdclone->simdlen))
	  return false;
      }

  fndecl = bestn->decl;
  nunits = bestn->simdclone->simdlen;
  ncopies = vf / nunits;

  /* If the function isn't const, only allow it in simd loops where user
     has asserted that at least nunits consecutive iterations can be
     performed using SIMD instructions.  */
  if ((loop == NULL || (unsigned) loop->safelen < nunits)
      && gimple_vuse (stmt))
    return false;

  /* Sanity check: make sure that at least one copy of the vectorized stmt
     needs to be generated.  */
  gcc_assert (ncopies >= 1);

  if (!vec_stmt) /* transformation not required.  */
    {
      STMT_VINFO_SIMD_CLONE_INFO (stmt_info).safe_push (bestn->decl);
      for (i = 0; i < nargs; i++)
	if ((bestn->simdclone->args[i].arg_type
	     == SIMD_CLONE_ARG_TYPE_LINEAR_CONSTANT_STEP)
	    || (bestn->simdclone->args[i].arg_type
		== SIMD_CLONE_ARG_TYPE_LINEAR_REF_CONSTANT_STEP))
	  {
	    STMT_VINFO_SIMD_CLONE_INFO (stmt_info).safe_grow_cleared (i * 3
									+ 1);
	    STMT_VINFO_SIMD_CLONE_INFO (stmt_info).safe_push (arginfo[i].op);
	    tree lst = POINTER_TYPE_P (TREE_TYPE (arginfo[i].op))
		       ? size_type_node : TREE_TYPE (arginfo[i].op);
	    tree ls = build_int_cst (lst, arginfo[i].linear_step);
	    STMT_VINFO_SIMD_CLONE_INFO (stmt_info).safe_push (ls);
	    tree sll = arginfo[i].simd_lane_linear
		       ? boolean_true_node : boolean_false_node;
	    STMT_VINFO_SIMD_CLONE_INFO (stmt_info).safe_push (sll);
	  }
      STMT_VINFO_TYPE (stmt_info) = call_simd_clone_vec_info_type;
      if (dump_enabled_p ())
	dump_printf_loc (MSG_NOTE, vect_location,
			 "=== vectorizable_simd_clone_call ===\n");
/*      vect_model_simple_cost (stmt_info, ncopies, dt, NULL, NULL); */
      return true;
    }

  /* Transform.  */

  if (dump_enabled_p ())
    dump_printf_loc (MSG_NOTE, vect_location, "transform call.\n");

  /* Handle def.  */
  scalar_dest = gimple_call_lhs (stmt);
  vec_dest = NULL_TREE;
  rtype = NULL_TREE;
  ratype = NULL_TREE;
  if (scalar_dest)
    {
      vec_dest = vect_create_destination_var (scalar_dest, vectype);
      rtype = TREE_TYPE (TREE_TYPE (fndecl));
      if (TREE_CODE (rtype) == ARRAY_TYPE)
	{
	  ratype = rtype;
	  rtype = TREE_TYPE (ratype);
	}
    }

  prev_stmt_info = NULL;
  for (j = 0; j < ncopies; ++j)
    {
      /* Build argument list for the vectorized call.  */
      if (j == 0)
	vargs.create (nargs);
      else
	vargs.truncate (0);

      for (i = 0; i < nargs; i++)
	{
	  unsigned int k, l, m, o;
	  tree atype;
	  op = gimple_call_arg (stmt, i);
	  switch (bestn->simdclone->args[i].arg_type)
	    {
	    case SIMD_CLONE_ARG_TYPE_VECTOR:
	      atype = bestn->simdclone->args[i].vector_type;
	      o = nunits / simd_clone_subparts (atype);
	      for (m = j * o; m < (j + 1) * o; m++)
		{
		  if (simd_clone_subparts (atype)
		      < simd_clone_subparts (arginfo[i].vectype))
		    {
		      poly_uint64 prec = GET_MODE_BITSIZE (TYPE_MODE (atype));
		      k = (simd_clone_subparts (arginfo[i].vectype)
			   / simd_clone_subparts (atype));
		      gcc_assert ((k & (k - 1)) == 0);
		      if (m == 0)
			vec_oprnd0
			  = vect_get_vec_def_for_operand (op, stmt);
		      else
			{
			  vec_oprnd0 = arginfo[i].op;
			  if ((m & (k - 1)) == 0)
			    vec_oprnd0
			      = vect_get_vec_def_for_stmt_copy (arginfo[i].dt,
								vec_oprnd0);
			}
		      arginfo[i].op = vec_oprnd0;
		      vec_oprnd0
			= build3 (BIT_FIELD_REF, atype, vec_oprnd0,
				  bitsize_int (prec),
				  bitsize_int ((m & (k - 1)) * prec));
		      new_stmt
			= gimple_build_assign (make_ssa_name (atype),
					       vec_oprnd0);
		      vect_finish_stmt_generation (stmt, new_stmt, gsi);
		      vargs.safe_push (gimple_assign_lhs (new_stmt));
		    }
		  else
		    {
		      k = (simd_clone_subparts (atype)
			   / simd_clone_subparts (arginfo[i].vectype));
		      gcc_assert ((k & (k - 1)) == 0);
		      vec<constructor_elt, va_gc> *ctor_elts;
		      if (k != 1)
			vec_alloc (ctor_elts, k);
		      else
			ctor_elts = NULL;
		      for (l = 0; l < k; l++)
			{
			  if (m == 0 && l == 0)
			    vec_oprnd0
			      = vect_get_vec_def_for_operand (op, stmt);
			  else
			    vec_oprnd0
			      = vect_get_vec_def_for_stmt_copy (arginfo[i].dt,
								arginfo[i].op);
			  arginfo[i].op = vec_oprnd0;
			  if (k == 1)
			    break;
			  CONSTRUCTOR_APPEND_ELT (ctor_elts, NULL_TREE,
						  vec_oprnd0);
			}
		      if (k == 1)
			vargs.safe_push (vec_oprnd0);
		      else
			{
			  vec_oprnd0 = build_constructor (atype, ctor_elts);
			  new_stmt
			    = gimple_build_assign (make_ssa_name (atype),
						   vec_oprnd0);
			  vect_finish_stmt_generation (stmt, new_stmt, gsi);
			  vargs.safe_push (gimple_assign_lhs (new_stmt));
			}
		    }
		}
	      break;
	    case SIMD_CLONE_ARG_TYPE_UNIFORM:
	      vargs.safe_push (op);
	      break;
	    case SIMD_CLONE_ARG_TYPE_LINEAR_CONSTANT_STEP:
	    case SIMD_CLONE_ARG_TYPE_LINEAR_REF_CONSTANT_STEP:
	      if (j == 0)
		{
		  gimple_seq stmts;
		  arginfo[i].op
		    = force_gimple_operand (arginfo[i].op, &stmts, true,
					    NULL_TREE);
		  if (stmts != NULL)
		    {
		      basic_block new_bb;
		      edge pe = loop_preheader_edge (loop);
		      new_bb = gsi_insert_seq_on_edge_immediate (pe, stmts);
		      gcc_assert (!new_bb);
		    }
		  if (arginfo[i].simd_lane_linear)
		    {
		      vargs.safe_push (arginfo[i].op);
		      break;
		    }
		  tree phi_res = copy_ssa_name (op);
		  gphi *new_phi = create_phi_node (phi_res, loop->header);
		  set_vinfo_for_stmt (new_phi,
				      new_stmt_vec_info (new_phi, loop_vinfo));
		  add_phi_arg (new_phi, arginfo[i].op,
			       loop_preheader_edge (loop), UNKNOWN_LOCATION);
		  enum tree_code code
		    = POINTER_TYPE_P (TREE_TYPE (op))
		      ? POINTER_PLUS_EXPR : PLUS_EXPR;
		  tree type = POINTER_TYPE_P (TREE_TYPE (op))
			      ? sizetype : TREE_TYPE (op);
		  widest_int cst
		    = wi::mul (bestn->simdclone->args[i].linear_step,
			       ncopies * nunits);
		  tree tcst = wide_int_to_tree (type, cst);
		  tree phi_arg = copy_ssa_name (op);
		  new_stmt
		    = gimple_build_assign (phi_arg, code, phi_res, tcst);
		  gimple_stmt_iterator si = gsi_after_labels (loop->header);
		  gsi_insert_after (&si, new_stmt, GSI_NEW_STMT);
		  set_vinfo_for_stmt (new_stmt,
				      new_stmt_vec_info (new_stmt, loop_vinfo));
		  add_phi_arg (new_phi, phi_arg, loop_latch_edge (loop),
			       UNKNOWN_LOCATION);
		  arginfo[i].op = phi_res;
		  vargs.safe_push (phi_res);
		}
	      else
		{
		  enum tree_code code
		    = POINTER_TYPE_P (TREE_TYPE (op))
		      ? POINTER_PLUS_EXPR : PLUS_EXPR;
		  tree type = POINTER_TYPE_P (TREE_TYPE (op))
			      ? sizetype : TREE_TYPE (op);
		  widest_int cst
		    = wi::mul (bestn->simdclone->args[i].linear_step,
			       j * nunits);
		  tree tcst = wide_int_to_tree (type, cst);
		  new_temp = make_ssa_name (TREE_TYPE (op));
		  new_stmt = gimple_build_assign (new_temp, code,
						  arginfo[i].op, tcst);
		  vect_finish_stmt_generation (stmt, new_stmt, gsi);
		  vargs.safe_push (new_temp);
		}
	      break;
	    case SIMD_CLONE_ARG_TYPE_LINEAR_VAL_CONSTANT_STEP:
	    case SIMD_CLONE_ARG_TYPE_LINEAR_UVAL_CONSTANT_STEP:
	    case SIMD_CLONE_ARG_TYPE_LINEAR_VARIABLE_STEP:
	    case SIMD_CLONE_ARG_TYPE_LINEAR_REF_VARIABLE_STEP:
	    case SIMD_CLONE_ARG_TYPE_LINEAR_VAL_VARIABLE_STEP:
	    case SIMD_CLONE_ARG_TYPE_LINEAR_UVAL_VARIABLE_STEP:
	    default:
	      gcc_unreachable ();
	    }
	}

      new_stmt = gimple_build_call_vec (fndecl, vargs);
      if (vec_dest)
	{
	  gcc_assert (ratype || simd_clone_subparts (rtype) == nunits);
	  if (ratype)
	    new_temp = create_tmp_var (ratype);
	  else if (simd_clone_subparts (vectype)
		   == simd_clone_subparts (rtype))
	    new_temp = make_ssa_name (vec_dest, new_stmt);
	  else
	    new_temp = make_ssa_name (rtype, new_stmt);
	  gimple_call_set_lhs (new_stmt, new_temp);
	}
      vect_finish_stmt_generation (stmt, new_stmt, gsi);

      if (vec_dest)
	{
	  if (simd_clone_subparts (vectype) < nunits)
	    {
	      unsigned int k, l;
	      poly_uint64 prec = GET_MODE_BITSIZE (TYPE_MODE (vectype));
	      poly_uint64 bytes = GET_MODE_SIZE (TYPE_MODE (vectype));
	      k = nunits / simd_clone_subparts (vectype);
	      gcc_assert ((k & (k - 1)) == 0);
	      for (l = 0; l < k; l++)
		{
		  tree t;
		  if (ratype)
		    {
		      t = build_fold_addr_expr (new_temp);
		      t = build2 (MEM_REF, vectype, t,
				  build_int_cst (TREE_TYPE (t), l * bytes));
		    }
		  else
		    t = build3 (BIT_FIELD_REF, vectype, new_temp,
				bitsize_int (prec), bitsize_int (l * prec));
		  new_stmt
		    = gimple_build_assign (make_ssa_name (vectype), t);
		  vect_finish_stmt_generation (stmt, new_stmt, gsi);
		  if (j == 0 && l == 0)
		    STMT_VINFO_VEC_STMT (stmt_info) = *vec_stmt = new_stmt;
		  else
		    STMT_VINFO_RELATED_STMT (prev_stmt_info) = new_stmt;

		  prev_stmt_info = vinfo_for_stmt (new_stmt);
		}

	      if (ratype)
		{
		  tree clobber = build_constructor (ratype, NULL);
		  TREE_THIS_VOLATILE (clobber) = 1;
		  new_stmt = gimple_build_assign (new_temp, clobber);
		  vect_finish_stmt_generation (stmt, new_stmt, gsi);
		}
	      continue;
	    }
	  else if (simd_clone_subparts (vectype) > nunits)
	    {
	      unsigned int k = (simd_clone_subparts (vectype)
				/ simd_clone_subparts (rtype));
	      gcc_assert ((k & (k - 1)) == 0);
	      if ((j & (k - 1)) == 0)
		vec_alloc (ret_ctor_elts, k);
	      if (ratype)
		{
		  unsigned int m, o = nunits / simd_clone_subparts (rtype);
		  for (m = 0; m < o; m++)
		    {
		      tree tem = build4 (ARRAY_REF, rtype, new_temp,
					 size_int (m), NULL_TREE, NULL_TREE);
		      new_stmt
			= gimple_build_assign (make_ssa_name (rtype), tem);
		      vect_finish_stmt_generation (stmt, new_stmt, gsi);
		      CONSTRUCTOR_APPEND_ELT (ret_ctor_elts, NULL_TREE,
					      gimple_assign_lhs (new_stmt));
		    }
		  tree clobber = build_constructor (ratype, NULL);
		  TREE_THIS_VOLATILE (clobber) = 1;
		  new_stmt = gimple_build_assign (new_temp, clobber);
		  vect_finish_stmt_generation (stmt, new_stmt, gsi);
		}
	      else
		CONSTRUCTOR_APPEND_ELT (ret_ctor_elts, NULL_TREE, new_temp);
	      if ((j & (k - 1)) != k - 1)
		continue;
	      vec_oprnd0 = build_constructor (vectype, ret_ctor_elts);
	      new_stmt
		= gimple_build_assign (make_ssa_name (vec_dest), vec_oprnd0);
	      vect_finish_stmt_generation (stmt, new_stmt, gsi);

	      if ((unsigned) j == k - 1)
		STMT_VINFO_VEC_STMT (stmt_info) = *vec_stmt = new_stmt;
	      else
		STMT_VINFO_RELATED_STMT (prev_stmt_info) = new_stmt;

	      prev_stmt_info = vinfo_for_stmt (new_stmt);
	      continue;
	    }
	  else if (ratype)
	    {
	      tree t = build_fold_addr_expr (new_temp);
	      t = build2 (MEM_REF, vectype, t,
			  build_int_cst (TREE_TYPE (t), 0));
	      new_stmt
		= gimple_build_assign (make_ssa_name (vec_dest), t);
	      vect_finish_stmt_generation (stmt, new_stmt, gsi);
	      tree clobber = build_constructor (ratype, NULL);
	      TREE_THIS_VOLATILE (clobber) = 1;
	      vect_finish_stmt_generation (stmt,
					   gimple_build_assign (new_temp,
								clobber), gsi);
	    }
	}

      if (j == 0)
	STMT_VINFO_VEC_STMT (stmt_info) = *vec_stmt = new_stmt;
      else
	STMT_VINFO_RELATED_STMT (prev_stmt_info) = new_stmt;

      prev_stmt_info = vinfo_for_stmt (new_stmt);
    }

  vargs.release ();

  /* The call in STMT might prevent it from being removed in dce.
     We however cannot remove it here, due to the way the ssa name
     it defines is mapped to the new definition.  So just replace
     rhs of the statement with something harmless.  */

  if (slp_node)
    return true;

  if (scalar_dest)
    {
      type = TREE_TYPE (scalar_dest);
      if (is_pattern_stmt_p (stmt_info))
	lhs = gimple_call_lhs (STMT_VINFO_RELATED_STMT (stmt_info));
      else
	lhs = gimple_call_lhs (stmt);
      new_stmt = gimple_build_assign (lhs, build_zero_cst (type));
    }
  else
    new_stmt = gimple_build_nop ();
  set_vinfo_for_stmt (new_stmt, stmt_info);
  set_vinfo_for_stmt (stmt, NULL);
  STMT_VINFO_STMT (stmt_info) = new_stmt;
  gsi_replace (gsi, new_stmt, true);
  unlink_stmt_vdef (stmt);

  return true;
}

/* Get vectorized definitions for loop-based vectorization.  For the first
   operand we call vect_get_vec_def_for_operand() (with OPRND containing
   scalar operand), and for the rest we get a copy with
   vect_get_vec_def_for_stmt_copy() using the previous vector definition
   (stored in OPRND). See vect_get_vec_def_for_stmt_copy() for details.
   The vectors are collected into VEC_OPRNDS.  */

static void
vect_get_loop_based_defs (tree *oprnd, gimple *stmt, enum vect_def_type dt,
			  vec<tree> *vec_oprnds, int multi_step_cvt)
{
  tree vec_oprnd;

  /* Get first vector operand.  */
  /* All the vector operands except the very first one (that is scalar oprnd)
     are stmt copies.  */
  if (TREE_CODE (TREE_TYPE (*oprnd)) != VECTOR_TYPE)
    vec_oprnd = vect_get_vec_def_for_operand (*oprnd, stmt);
  else
    vec_oprnd = vect_get_vec_def_for_stmt_copy (dt, *oprnd);

  vec_oprnds->quick_push (vec_oprnd);

  /* Get second vector operand.  */
  vec_oprnd = vect_get_vec_def_for_stmt_copy (dt, vec_oprnd);
  vec_oprnds->quick_push (vec_oprnd);

  *oprnd = vec_oprnd;

  /* For conversion in multiple steps, continue to get operands
     recursively.  */
  if (multi_step_cvt)
    vect_get_loop_based_defs (oprnd, stmt, dt, vec_oprnds,  multi_step_cvt - 1);
}


/* Create vectorized demotion statements for vector operands from VEC_OPRNDS.
   For multi-step conversions store the resulting vectors and call the function
   recursively.  */

static void
vect_create_vectorized_demotion_stmts (vec<tree> *vec_oprnds,
				       int multi_step_cvt, gimple *stmt,
				       vec<tree> vec_dsts,
				       gimple_stmt_iterator *gsi,
				       slp_tree slp_node, enum tree_code code,
				       stmt_vec_info *prev_stmt_info)
{
  unsigned int i;
  tree vop0, vop1, new_tmp, vec_dest;
  gimple *new_stmt;
  stmt_vec_info stmt_info = vinfo_for_stmt (stmt);

  vec_dest = vec_dsts.pop ();

  for (i = 0; i < vec_oprnds->length (); i += 2)
    {
      /* Create demotion operation.  */
      vop0 = (*vec_oprnds)[i];
      vop1 = (*vec_oprnds)[i + 1];
      new_stmt = gimple_build_assign (vec_dest, code, vop0, vop1);
      new_tmp = make_ssa_name (vec_dest, new_stmt);
      gimple_assign_set_lhs (new_stmt, new_tmp);
      vect_finish_stmt_generation (stmt, new_stmt, gsi);

      if (multi_step_cvt)
	/* Store the resulting vector for next recursive call.  */
	(*vec_oprnds)[i/2] = new_tmp;
      else
	{
	  /* This is the last step of the conversion sequence. Store the
	     vectors in SLP_NODE or in vector info of the scalar statement
	     (or in STMT_VINFO_RELATED_STMT chain).  */
	  if (slp_node)
	    SLP_TREE_VEC_STMTS (slp_node).quick_push (new_stmt);
	  else
	    {
	      if (!*prev_stmt_info)
		STMT_VINFO_VEC_STMT (stmt_info) = new_stmt;
	      else
		STMT_VINFO_RELATED_STMT (*prev_stmt_info) = new_stmt;

	      *prev_stmt_info = vinfo_for_stmt (new_stmt);
	    }
	}
    }

  /* For multi-step demotion operations we first generate demotion operations
     from the source type to the intermediate types, and then combine the
     results (stored in VEC_OPRNDS) in demotion operation to the destination
     type.  */
  if (multi_step_cvt)
    {
      /* At each level of recursion we have half of the operands we had at the
	 previous level.  */
      vec_oprnds->truncate ((i+1)/2);
      vect_create_vectorized_demotion_stmts (vec_oprnds, multi_step_cvt - 1,
					     stmt, vec_dsts, gsi, slp_node,
					     VEC_PACK_TRUNC_EXPR,
					     prev_stmt_info);
    }

  vec_dsts.quick_push (vec_dest);
}

/* Pack the masks in MASKS to a single mask and return it.  Insert any
   new statements before GSI.  Leave MASKS with just the returned value
   on exit.  */

static tree
vect_demote_masks (gimple_stmt_iterator *gsi, vec<tree> *masks)
{
  while (masks->length () > 1)
    {
      unsigned int nresults = masks->length () / 2;
      tree dest_type = vect_double_mask_nunits (TREE_TYPE ((*masks)[0]));
      for (unsigned int i = 0; i < nresults; ++i)
	{
	  tree dest = make_ssa_name (dest_type);
	  gimple *stmt = gimple_build_assign (dest, VEC_PACK_TRUNC_EXPR,
					      (*masks)[i * 2],
					      (*masks)[i * 2 + 1]);
	  gsi_insert_before (gsi, stmt, GSI_SAME_STMT);
	  (*masks)[i] = dest;
	}
      masks->truncate (nresults);
    }
  return (*masks)[0];
}

/* Check if STMT performs a conversion operation, that can be vectorized.
   If VEC_STMT is also passed, vectorize the STMT: create a vectorized
   stmt to replace it, put it in VEC_STMT, and insert it at GSI.
   Return FALSE if not a vectorizable STMT, TRUE otherwise.  */

static bool
vectorizable_conversion (gimple *stmt, gimple_stmt_iterator *gsi,
			 gimple **vec_stmt, slp_tree slp_node)
{
  tree vec_dest;
  tree scalar_dest;
  tree op0, op1 = NULL_TREE;
  tree vec_oprnd0 = NULL_TREE, vec_oprnd1 = NULL_TREE;
  stmt_vec_info stmt_info = vinfo_for_stmt (stmt);
  loop_vec_info loop_vinfo = STMT_VINFO_LOOP_VINFO (stmt_info);
  enum tree_code code, code1 = ERROR_MARK, code2 = ERROR_MARK;
  enum tree_code codecvt1 = ERROR_MARK, codecvt2 = ERROR_MARK;
  tree decl1 = NULL_TREE, decl2 = NULL_TREE;
  tree new_temp;
  gimple *def_stmt;
  enum vect_def_type dt[2] = {vect_unknown_def_type, vect_unknown_def_type};
  int ndts = 2;
  gimple *new_stmt = NULL;
  stmt_vec_info prev_stmt_info;
  poly_uint64 nunits_in;
  poly_uint64 nunits_out;
  tree vectype_out, vectype_in;
  int ncopies, i, j;
  tree lhs_type, rhs_type;
  enum { NARROW, NONE, WIDEN } modifier;
  vec<tree> vec_oprnds0 = vNULL;
  vec<tree> vec_oprnds1 = vNULL;
  tree vop0;
  bb_vec_info bb_vinfo = STMT_VINFO_BB_VINFO (stmt_info);
  vec_info *vinfo = stmt_info->vinfo;
  int multi_step_cvt = 0;
  vec<tree> interm_types = vNULL;
  tree last_oprnd, intermediate_type, cvt_type = NULL_TREE;
  int op_type;
  unsigned short fltsz;

  /* Is STMT a vectorizable conversion?   */

  if (!STMT_VINFO_RELEVANT_P (stmt_info) && !bb_vinfo)
    return false;

  if (STMT_VINFO_DEF_TYPE (stmt_info) != vect_internal_def
      && ! vec_stmt)
    return false;

  if (!is_gimple_assign (stmt))
    return false;

  if (TREE_CODE (gimple_assign_lhs (stmt)) != SSA_NAME)
    return false;

  code = gimple_assign_rhs_code (stmt);
  if (!CONVERT_EXPR_CODE_P (code)
      && code != FIX_TRUNC_EXPR
      && code != FLOAT_EXPR
      && code != WIDEN_MULT_EXPR
      && code != WIDEN_LSHIFT_EXPR)
    return false;

  op_type = TREE_CODE_LENGTH (code);

  /* Check types of lhs and rhs.  */
  scalar_dest = gimple_assign_lhs (stmt);
  lhs_type = TREE_TYPE (scalar_dest);
  vectype_out = STMT_VINFO_VECTYPE (stmt_info);

  op0 = gimple_assign_rhs1 (stmt);
  rhs_type = TREE_TYPE (op0);

  if ((code != FIX_TRUNC_EXPR && code != FLOAT_EXPR)
      && !((INTEGRAL_TYPE_P (lhs_type)
	    && INTEGRAL_TYPE_P (rhs_type))
	   || (SCALAR_FLOAT_TYPE_P (lhs_type)
	       && SCALAR_FLOAT_TYPE_P (rhs_type))))
    return false;

  if (!VECTOR_BOOLEAN_TYPE_P (vectype_out)
      && (partial_integral_type_p (lhs_type)
	  || partial_integral_type_p (rhs_type)))
    {
      if (dump_enabled_p ())
	dump_printf_loc (MSG_MISSED_OPTIMIZATION, vect_location,
                         "type conversion to/from bit-precision unsupported."
                         "\n");
      return false;
    }

  /* Check the operands of the operation.  */
  if (!vect_is_simple_use (op0, vinfo, &def_stmt, &dt[0], &vectype_in))
    {
      if (dump_enabled_p ())
	dump_printf_loc (MSG_MISSED_OPTIMIZATION, vect_location,
                         "use not simple.\n");
      return false;
    }
  if (op_type == binary_op)
    {
      bool ok;

      op1 = gimple_assign_rhs2 (stmt);
      gcc_assert (code == WIDEN_MULT_EXPR || code == WIDEN_LSHIFT_EXPR);
      /* For WIDEN_MULT_EXPR, if OP0 is a constant, use the type of
	 OP1.  */
      if (CONSTANT_CLASS_P (op0))
	ok = vect_is_simple_use (op1, vinfo, &def_stmt, &dt[1], &vectype_in);
      else
	ok = vect_is_simple_use (op1, vinfo, &def_stmt, &dt[1]);

      if (!ok)
	{
          if (dump_enabled_p ())
            dump_printf_loc (MSG_MISSED_OPTIMIZATION, vect_location,
                             "use not simple.\n");
	  return false;
	}
    }

  /* If op0 is an external or constant defs use a vector type of
     the same size as the output vector type.  */
  if (!vectype_in)
    vectype_in = get_same_sized_vectype (rhs_type, vectype_out);
  if (vec_stmt)
    gcc_assert (vectype_in);
  if (!vectype_in)
    {
      if (dump_enabled_p ())
	{
	  dump_printf_loc (MSG_MISSED_OPTIMIZATION, vect_location,
                           "no vectype for scalar type ");
	  dump_generic_expr (MSG_MISSED_OPTIMIZATION, TDF_SLIM, rhs_type);
          dump_printf (MSG_MISSED_OPTIMIZATION, "\n");
	}

      return false;
    }

  if (VECTOR_BOOLEAN_TYPE_P (vectype_out)
      && !VECTOR_BOOLEAN_TYPE_P (vectype_in))
    {
      if (dump_enabled_p ())
	{
	  dump_printf_loc (MSG_MISSED_OPTIMIZATION, vect_location,
                           "can't convert between boolean and non "
			   "boolean vectors");
	  dump_generic_expr (MSG_MISSED_OPTIMIZATION, TDF_SLIM, rhs_type);
          dump_printf (MSG_MISSED_OPTIMIZATION, "\n");
	}

      return false;
    }

  nunits_in = TYPE_VECTOR_SUBPARTS (vectype_in);
  nunits_out = TYPE_VECTOR_SUBPARTS (vectype_out);
  if (must_eq (nunits_out, nunits_in))
    modifier = NONE;
  else if (multiple_p (nunits_out, nunits_in))
    modifier = NARROW;
  else
    {
      gcc_checking_assert (multiple_p (nunits_in, nunits_out));
      modifier = WIDEN;
    }

  /* Multiple types in SLP are handled by creating the appropriate number of
     vectorized stmts for each SLP node.  Hence, NCOPIES is always 1 in
     case of SLP.  */
  if (slp_node)
    ncopies = 1;
  else if (modifier == NARROW)
    ncopies = vect_get_num_copies (loop_vinfo, vectype_out);
  else
    ncopies = vect_get_num_copies (loop_vinfo, vectype_in);

  /* Sanity check: make sure that at least one copy of the vectorized stmt
     needs to be generated.  */
  gcc_assert (ncopies >= 1);

  /* Supportable by target?  */
  bool found_mode = false;
  scalar_mode lhs_mode = SCALAR_TYPE_MODE (lhs_type);
  scalar_mode rhs_mode = SCALAR_TYPE_MODE (rhs_type);
  opt_scalar_mode rhs_mode_iter;

  switch (modifier)
    {
    case NONE:
      if (code != FIX_TRUNC_EXPR && code != FLOAT_EXPR)
	return false;
      if (supportable_convert_operation (code, vectype_out, vectype_in,
					 &decl1, &code1))
	break;
      /* FALLTHRU */
    unsupported:
      if (dump_enabled_p ())
	dump_printf_loc (MSG_MISSED_OPTIMIZATION, vect_location,
                         "conversion not supported by target.\n");
      return false;

    case WIDEN:
      if (supportable_widening_operation (code, stmt, vectype_out, vectype_in,
					  &code1, &code2, &multi_step_cvt,
					  &interm_types))
	{
	  /* Binary widening operation can only be supported directly by the
	     architecture.  */
	  gcc_assert (!(multi_step_cvt && op_type == binary_op));
	  break;
	}

      if (code != FLOAT_EXPR
	  || GET_MODE_SIZE (lhs_mode) <= GET_MODE_SIZE (rhs_mode))
	goto unsupported;

      fltsz = GET_MODE_SIZE (lhs_mode);
      FOR_EACH_2XWIDER_MODE (rhs_mode_iter, rhs_mode)
	{
	  rhs_mode = *rhs_mode_iter;
	  if (GET_MODE_SIZE (rhs_mode) > fltsz)
	    break;

	  cvt_type
	    = build_nonstandard_integer_type (GET_MODE_BITSIZE (rhs_mode), 0);
	  cvt_type = get_same_sized_vectype (cvt_type, vectype_in);
	  if (cvt_type == NULL_TREE)
	    goto unsupported;

	  if (GET_MODE_SIZE (rhs_mode) == fltsz)
	    {
	      if (!supportable_convert_operation (code, vectype_out,
						  cvt_type, &decl1, &codecvt1))
		goto unsupported;
	    }
	  else if (!supportable_widening_operation (code, stmt, vectype_out,
						    cvt_type, &codecvt1,
						    &codecvt2, &multi_step_cvt,
						    &interm_types))
	    continue;
	  else
	    gcc_assert (multi_step_cvt == 0);

	  if (supportable_widening_operation (NOP_EXPR, stmt, cvt_type,
					      vectype_in, &code1, &code2,
					      &multi_step_cvt, &interm_types))
	    {
	      found_mode = true;
	      break;
	    }
	}

      if (!found_mode)
	goto unsupported;

      if (GET_MODE_SIZE (rhs_mode) == fltsz)
	codecvt2 = ERROR_MARK;
      else
	{
	  multi_step_cvt++;
	  interm_types.safe_push (cvt_type);
	  cvt_type = NULL_TREE;
	}
      break;

    case NARROW:
      gcc_assert (op_type == unary_op);
      if (supportable_narrowing_operation (code, vectype_out, vectype_in,
					   &code1, &multi_step_cvt,
					   &interm_types))
	break;

      if (code != FIX_TRUNC_EXPR
	  || GET_MODE_SIZE (lhs_mode) >= GET_MODE_SIZE (rhs_mode))
	goto unsupported;

      cvt_type
	= build_nonstandard_integer_type (GET_MODE_BITSIZE (rhs_mode), 0);
      cvt_type = get_same_sized_vectype (cvt_type, vectype_in);
      if (cvt_type == NULL_TREE)
	goto unsupported;
      if (!supportable_convert_operation (code, cvt_type, vectype_in,
					  &decl1, &codecvt1))
	goto unsupported;
      if (supportable_narrowing_operation (NOP_EXPR, vectype_out, cvt_type,
					   &code1, &multi_step_cvt,
					   &interm_types))
	break;
      goto unsupported;

    default:
      gcc_unreachable ();
    }

  if (!vec_stmt)		/* transformation not required.  */
    {
      if (dump_enabled_p ())
	dump_printf_loc (MSG_NOTE, vect_location,
                         "=== vectorizable_conversion ===\n");
      if (code == FIX_TRUNC_EXPR || code == FLOAT_EXPR)
        {
	  STMT_VINFO_TYPE (stmt_info) = type_conversion_vec_info_type;
	  vect_model_simple_cost (stmt_info, ncopies, dt, ndts, NULL, NULL);
	}
      else if (modifier == NARROW)
	{
	  STMT_VINFO_TYPE (stmt_info) = type_demotion_vec_info_type;
	  vect_model_promotion_demotion_cost (stmt_info, dt, multi_step_cvt);
	}
      else
	{
	  STMT_VINFO_TYPE (stmt_info) = type_promotion_vec_info_type;
	  vect_model_promotion_demotion_cost (stmt_info, dt, multi_step_cvt);
	}
      interm_types.release ();
      return true;
    }

  /* Transform.  */
  if (dump_enabled_p ())
    dump_printf_loc (MSG_NOTE, vect_location,
                     "transform conversion. ncopies = %d.\n", ncopies);

  if (op_type == binary_op)
    {
      if (CONSTANT_CLASS_P (op0))
	op0 = fold_convert (TREE_TYPE (op1), op0);
      else if (CONSTANT_CLASS_P (op1))
	op1 = fold_convert (TREE_TYPE (op0), op1);
    }

  /* In case of multi-step conversion, we first generate conversion operations
     to the intermediate types, and then from that types to the final one.
     We create vector destinations for the intermediate type (TYPES) received
     from supportable_*_operation, and store them in the correct order
     for future use in vect_create_vectorized_*_stmts ().  */
  auto_vec<tree> vec_dsts (multi_step_cvt + 1);
  vec_dest = vect_create_destination_var (scalar_dest,
					  (cvt_type && modifier == WIDEN)
					  ? cvt_type : vectype_out);
  vec_dsts.quick_push (vec_dest);

  if (multi_step_cvt)
    {
      for (i = interm_types.length () - 1;
	   interm_types.iterate (i, &intermediate_type); i--)
	{
	  vec_dest = vect_create_destination_var (scalar_dest,
						  intermediate_type);
	  vec_dsts.quick_push (vec_dest);
	}
    }

  if (cvt_type)
    vec_dest = vect_create_destination_var (scalar_dest,
					    modifier == WIDEN
					    ? vectype_out : cvt_type);

  if (!slp_node)
    {
      if (modifier == WIDEN)
	{
	  vec_oprnds0.create (multi_step_cvt ? vect_pow2 (multi_step_cvt) : 1);
	  if (op_type == binary_op)
	    vec_oprnds1.create (1);
	}
      else if (modifier == NARROW)
	vec_oprnds0.create (
		   2 * (multi_step_cvt ? vect_pow2 (multi_step_cvt) : 1));
    }
  else if (code == WIDEN_LSHIFT_EXPR)
    vec_oprnds1.create (slp_node->vec_stmts_size);

  last_oprnd = op0;
  prev_stmt_info = NULL;
  switch (modifier)
    {
    case NONE:
      for (j = 0; j < ncopies; j++)
	{
	  if (j == 0)
	    vect_get_vec_defs (op0, NULL, stmt, &vec_oprnds0, NULL, slp_node);
	  else
	    vect_get_vec_defs_for_stmt_copy (dt, &vec_oprnds0, NULL);

	  FOR_EACH_VEC_ELT (vec_oprnds0, i, vop0)
	    {
	      /* Arguments are ready, create the new vector stmt.  */
	      if (code1 == CALL_EXPR)
		{
		  new_stmt = gimple_build_call (decl1, 1, vop0);
		  new_temp = make_ssa_name (vec_dest, new_stmt);
		  gimple_call_set_lhs (new_stmt, new_temp);
		}
	      else
		{
		  gcc_assert (TREE_CODE_LENGTH (code1) == unary_op);
		  new_stmt = gimple_build_assign (vec_dest, code1, vop0);
		  new_temp = make_ssa_name (vec_dest, new_stmt);
		  gimple_assign_set_lhs (new_stmt, new_temp);
		}

	      vect_finish_stmt_generation (stmt, new_stmt, gsi);
	      if (slp_node)
		SLP_TREE_VEC_STMTS (slp_node).quick_push (new_stmt);
	      else
		{
		  if (!prev_stmt_info)
		    STMT_VINFO_VEC_STMT (stmt_info) = *vec_stmt = new_stmt;
		  else
		    STMT_VINFO_RELATED_STMT (prev_stmt_info) = new_stmt;
		  prev_stmt_info = vinfo_for_stmt (new_stmt);
		}
	    }
	}
      break;

    case WIDEN:
      /* In case the vectorization factor (VF) is bigger than the number
	 of elements that we can fit in a vectype (nunits), we have to
	 generate more than one vector stmt - i.e - we need to "unroll"
	 the vector stmt by a factor VF/nunits.  */
      for (j = 0; j < ncopies; j++)
	{
	  /* Handle uses.  */
	  if (j == 0)
	    {
	      if (slp_node)
		{
		  if (code == WIDEN_LSHIFT_EXPR)
		    {
		      unsigned int k;

		      vec_oprnd1 = op1;
		      /* Store vec_oprnd1 for every vector stmt to be created
			 for SLP_NODE.  We check during the analysis that all
			 the shift arguments are the same.  */
		      for (k = 0; k < slp_node->vec_stmts_size - 1; k++)
			vec_oprnds1.quick_push (vec_oprnd1);

		      vect_get_vec_defs (op0, NULL_TREE, stmt, &vec_oprnds0, NULL,
					 slp_node);
		    }
		  else
		    vect_get_vec_defs (op0, op1, stmt, &vec_oprnds0,
				       &vec_oprnds1, slp_node);
		}
	      else
		{
		  vec_oprnd0 = vect_get_vec_def_for_operand (op0, stmt);
		  vec_oprnds0.quick_push (vec_oprnd0);
		  if (op_type == binary_op)
		    {
		      if (code == WIDEN_LSHIFT_EXPR)
			vec_oprnd1 = op1;
		      else
			vec_oprnd1 = vect_get_vec_def_for_operand (op1, stmt);
		      vec_oprnds1.quick_push (vec_oprnd1);
		    }
		}
	    }
	  else
	    {
	      vec_oprnd0 = vect_get_vec_def_for_stmt_copy (dt[0], vec_oprnd0);
	      vec_oprnds0.truncate (0);
	      vec_oprnds0.quick_push (vec_oprnd0);
	      if (op_type == binary_op)
		{
		  if (code == WIDEN_LSHIFT_EXPR)
		    vec_oprnd1 = op1;
		  else
		    vec_oprnd1 = vect_get_vec_def_for_stmt_copy (dt[1],
								 vec_oprnd1);
		  vec_oprnds1.truncate (0);
		  vec_oprnds1.quick_push (vec_oprnd1);
		}
	    }

	  /* Arguments are ready.  Create the new vector stmts.  */
	  for (i = multi_step_cvt; i >= 0; i--)
	    {
	      tree this_dest = vec_dsts[i];
	      enum tree_code c1 = code1, c2 = code2;
	      if (i == 0 && codecvt2 != ERROR_MARK)
		{
		  c1 = codecvt1;
		  c2 = codecvt2;
		}
	      vect_create_vectorized_promotion_stmts (&vec_oprnds0,
						      &vec_oprnds1,
						      stmt, this_dest, gsi,
						      c1, c2, decl1, decl2,
						      op_type);
	    }

	  FOR_EACH_VEC_ELT (vec_oprnds0, i, vop0)
	    {
	      if (cvt_type)
		{
		  if (codecvt1 == CALL_EXPR)
		    {
		      new_stmt = gimple_build_call (decl1, 1, vop0);
		      new_temp = make_ssa_name (vec_dest, new_stmt);
		      gimple_call_set_lhs (new_stmt, new_temp);
		    }
		  else
		    {
		      gcc_assert (TREE_CODE_LENGTH (codecvt1) == unary_op);
		      new_temp = make_ssa_name (vec_dest);
		      new_stmt = gimple_build_assign (new_temp, codecvt1,
						      vop0);
		    }

		  vect_finish_stmt_generation (stmt, new_stmt, gsi);
		}
	      else
		new_stmt = SSA_NAME_DEF_STMT (vop0);

	      if (slp_node)
		SLP_TREE_VEC_STMTS (slp_node).quick_push (new_stmt);
	      else
		{
		  if (!prev_stmt_info)
		    STMT_VINFO_VEC_STMT (stmt_info) = new_stmt;
		  else
		    STMT_VINFO_RELATED_STMT (prev_stmt_info) = new_stmt;
		  prev_stmt_info = vinfo_for_stmt (new_stmt);
		}
	    }
	}

      *vec_stmt = STMT_VINFO_VEC_STMT (stmt_info);
      break;

    case NARROW:
      /* In case the vectorization factor (VF) is bigger than the number
	 of elements that we can fit in a vectype (nunits), we have to
	 generate more than one vector stmt - i.e - we need to "unroll"
	 the vector stmt by a factor VF/nunits.  */
      for (j = 0; j < ncopies; j++)
	{
	  /* Handle uses.  */
	  if (slp_node)
	    vect_get_vec_defs (op0, NULL_TREE, stmt, &vec_oprnds0, NULL,
			       slp_node);
	  else
	    {
	      vec_oprnds0.truncate (0);
	      vect_get_loop_based_defs (&last_oprnd, stmt, dt[0], &vec_oprnds0,
					vect_pow2 (multi_step_cvt) - 1);
	    }

	  /* Arguments are ready.  Create the new vector stmts.  */
	  if (cvt_type)
	    FOR_EACH_VEC_ELT (vec_oprnds0, i, vop0)
	      {
		if (codecvt1 == CALL_EXPR)
		  {
		    new_stmt = gimple_build_call (decl1, 1, vop0);
		    new_temp = make_ssa_name (vec_dest, new_stmt);
		    gimple_call_set_lhs (new_stmt, new_temp);
		  }
		else
		  {
		    gcc_assert (TREE_CODE_LENGTH (codecvt1) == unary_op);
		    new_temp = make_ssa_name (vec_dest);
		    new_stmt = gimple_build_assign (new_temp, codecvt1,
						    vop0);
		  }

		vect_finish_stmt_generation (stmt, new_stmt, gsi);
		vec_oprnds0[i] = new_temp;
	      }

	  vect_create_vectorized_demotion_stmts (&vec_oprnds0, multi_step_cvt,
						 stmt, vec_dsts, gsi,
						 slp_node, code1,
						 &prev_stmt_info);
	}

      *vec_stmt = STMT_VINFO_VEC_STMT (stmt_info);
      break;
    }

  vec_oprnds0.release ();
  vec_oprnds1.release ();
  interm_types.release ();

  return true;
}


/* Function vectorizable_assignment.

   Check if STMT performs an assignment (copy) that can be vectorized.
   If VEC_STMT is also passed, vectorize the STMT: create a vectorized
   stmt to replace it, put it in VEC_STMT, and insert it at BSI.
   Return FALSE if not a vectorizable STMT, TRUE otherwise.  */

static bool
vectorizable_assignment (gimple *stmt, gimple_stmt_iterator *gsi,
			 gimple **vec_stmt, slp_tree slp_node)
{
  tree vec_dest;
  tree scalar_dest;
  tree op;
  stmt_vec_info stmt_info = vinfo_for_stmt (stmt);
  loop_vec_info loop_vinfo = STMT_VINFO_LOOP_VINFO (stmt_info);
  tree new_temp;
  gimple *def_stmt;
  enum vect_def_type dt[1] = {vect_unknown_def_type};
  int ndts = 1;
  int ncopies;
  int i, j;
  vec<tree> vec_oprnds = vNULL;
  tree vop;
  bb_vec_info bb_vinfo = STMT_VINFO_BB_VINFO (stmt_info);
  vec_info *vinfo = stmt_info->vinfo;
  gimple *new_stmt = NULL;
  stmt_vec_info prev_stmt_info = NULL;
  enum tree_code code;
  tree vectype_in;

  if (!STMT_VINFO_RELEVANT_P (stmt_info) && !bb_vinfo)
    return false;

  if (STMT_VINFO_DEF_TYPE (stmt_info) != vect_internal_def
      && ! vec_stmt)
    return false;

  /* Is vectorizable assignment?  */
  if (!is_gimple_assign (stmt))
    return false;

  scalar_dest = gimple_assign_lhs (stmt);
  if (TREE_CODE (scalar_dest) != SSA_NAME)
    return false;

  code = gimple_assign_rhs_code (stmt);
  if (gimple_assign_single_p (stmt)
      || code == PAREN_EXPR
      || CONVERT_EXPR_CODE_P (code))
    op = gimple_assign_rhs1 (stmt);
  else
    return false;

  if (code == VIEW_CONVERT_EXPR)
    op = TREE_OPERAND (op, 0);

  tree vectype = STMT_VINFO_VECTYPE (stmt_info);
  poly_uint64 nunits = TYPE_VECTOR_SUBPARTS (vectype);

  /* Multiple types in SLP are handled by creating the appropriate number of
     vectorized stmts for each SLP node.  Hence, NCOPIES is always 1 in
     case of SLP.  */
  if (slp_node)
    ncopies = 1;
  else
    ncopies = vect_get_num_copies (loop_vinfo, vectype);

  gcc_assert (ncopies >= 1);

  if (!vect_is_simple_use (op, vinfo, &def_stmt, &dt[0], &vectype_in))
    {
      if (dump_enabled_p ())
        dump_printf_loc (MSG_MISSED_OPTIMIZATION, vect_location,
                         "use not simple.\n");
      return false;
    }

  /* We can handle NOP_EXPR conversions that do not change the number
     of elements or the vector size.  */
  if ((CONVERT_EXPR_CODE_P (code)
       || code == VIEW_CONVERT_EXPR)
      && (!vectype_in
	  || may_ne (TYPE_VECTOR_SUBPARTS (vectype_in), nunits)
	  || may_ne (GET_MODE_SIZE (TYPE_MODE (vectype)),
		     GET_MODE_SIZE (TYPE_MODE (vectype_in)))))
    return false;

  /* We do not handle bit-precision changes.  */
  if ((CONVERT_EXPR_CODE_P (code)
       || code == VIEW_CONVERT_EXPR)
      && INTEGRAL_TYPE_P (TREE_TYPE (scalar_dest))
      && (partial_integral_type_p (TREE_TYPE (scalar_dest))
	  || partial_integral_type_p (TREE_TYPE (op)))
      /* But a conversion that does not change the bit-pattern is ok.  */
      && !((TYPE_PRECISION (TREE_TYPE (scalar_dest))
	    > TYPE_PRECISION (TREE_TYPE (op)))
	   && TYPE_UNSIGNED (TREE_TYPE (op)))
      /* Conversion between boolean types of different sizes is
	 a simple assignment in case their vectypes are same
	 boolean vectors.  */
      && (!VECTOR_BOOLEAN_TYPE_P (vectype)
	  || !VECTOR_BOOLEAN_TYPE_P (vectype_in)))
    {
      if (dump_enabled_p ())
        dump_printf_loc (MSG_MISSED_OPTIMIZATION, vect_location,
                         "type conversion to/from bit-precision "
                         "unsupported.\n");
      return false;
    }

  if (!vec_stmt) /* transformation not required.  */
    {
      STMT_VINFO_TYPE (stmt_info) = assignment_vec_info_type;
      if (dump_enabled_p ())
        dump_printf_loc (MSG_NOTE, vect_location,
                         "=== vectorizable_assignment ===\n");
      vect_model_simple_cost (stmt_info, ncopies, dt, ndts, NULL, NULL);
      return true;
    }

  /* Transform.  */
  if (dump_enabled_p ())
    dump_printf_loc (MSG_NOTE, vect_location, "transform assignment.\n");

  /* Handle def.  */
  vec_dest = vect_create_destination_var (scalar_dest, vectype);

  /* Handle use.  */
  for (j = 0; j < ncopies; j++)
    {
      /* Handle uses.  */
      if (j == 0)
        vect_get_vec_defs (op, NULL, stmt, &vec_oprnds, NULL, slp_node);
      else
        vect_get_vec_defs_for_stmt_copy (dt, &vec_oprnds, NULL);

      /* Arguments are ready. create the new vector stmt.  */
      FOR_EACH_VEC_ELT (vec_oprnds, i, vop)
       {
	 if (CONVERT_EXPR_CODE_P (code)
	     || code == VIEW_CONVERT_EXPR)
	   vop = build1 (VIEW_CONVERT_EXPR, vectype, vop);
         new_stmt = gimple_build_assign (vec_dest, vop);
         new_temp = make_ssa_name (vec_dest, new_stmt);
         gimple_assign_set_lhs (new_stmt, new_temp);
         vect_finish_stmt_generation (stmt, new_stmt, gsi);
         if (slp_node)
           SLP_TREE_VEC_STMTS (slp_node).quick_push (new_stmt);
       }

      if (slp_node)
        continue;

      if (j == 0)
        STMT_VINFO_VEC_STMT (stmt_info) = *vec_stmt = new_stmt;
      else
        STMT_VINFO_RELATED_STMT (prev_stmt_info) = new_stmt;

      prev_stmt_info = vinfo_for_stmt (new_stmt);
    }

  vec_oprnds.release ();
  return true;
}


/* Return TRUE if CODE (a shift operation) is supported for SCALAR_TYPE
   either as shift by a scalar or by a vector.  */

bool
vect_supportable_shift (enum tree_code code, tree scalar_type)
{

  machine_mode vec_mode;
  optab optab;
  int icode;
  tree vectype;

  vectype = get_vectype_for_scalar_type (scalar_type);
  if (!vectype)
    return false;

  optab = optab_for_tree_code (code, vectype, optab_scalar);
  if (!optab
      || optab_handler (optab, TYPE_MODE (vectype)) == CODE_FOR_nothing)
    {
      optab = optab_for_tree_code (code, vectype, optab_vector);
      if (!optab
          || (optab_handler (optab, TYPE_MODE (vectype))
                      == CODE_FOR_nothing))
        return false;
    }

  vec_mode = TYPE_MODE (vectype);
  icode = (int) optab_handler (optab, vec_mode);
  if (icode == CODE_FOR_nothing)
    return false;

  return true;
}


/* Function vectorizable_shift.

   Check if STMT performs a shift operation that can be vectorized.
   If VEC_STMT is also passed, vectorize the STMT: create a vectorized
   stmt to replace it, put it in VEC_STMT, and insert it at BSI.
   Return FALSE if not a vectorizable STMT, TRUE otherwise.  */

static bool
vectorizable_shift (gimple *stmt, gimple_stmt_iterator *gsi,
                    gimple **vec_stmt, slp_tree slp_node)
{
  tree vec_dest;
  tree scalar_dest;
  tree op0, op1 = NULL;
  tree vec_oprnd1 = NULL_TREE;
  stmt_vec_info stmt_info = vinfo_for_stmt (stmt);
  tree vectype;
  loop_vec_info loop_vinfo = STMT_VINFO_LOOP_VINFO (stmt_info);
  enum tree_code code;
  machine_mode vec_mode;
  tree new_temp;
  optab optab;
  int icode;
  machine_mode optab_op2_mode;
  gimple *def_stmt;
  enum vect_def_type dt[2] = {vect_unknown_def_type, vect_unknown_def_type};
  int ndts = 2;
  gimple *new_stmt = NULL;
  stmt_vec_info prev_stmt_info;
  poly_uint64 nunits_in;
  poly_uint64 nunits_out;
  tree vectype_out;
  tree op1_vectype;
  int ncopies;
  int j, i;
  vec<tree> vec_oprnds0 = vNULL;
  vec<tree> vec_oprnds1 = vNULL;
  tree vop0, vop1;
  unsigned int k;
  bool scalar_shift_arg = true;
  bb_vec_info bb_vinfo = STMT_VINFO_BB_VINFO (stmt_info);
  vec_info *vinfo = stmt_info->vinfo;

  if (!STMT_VINFO_RELEVANT_P (stmt_info) && !bb_vinfo)
    return false;

  if (STMT_VINFO_DEF_TYPE (stmt_info) != vect_internal_def
      && ! vec_stmt)
    return false;

  /* Is STMT a vectorizable binary/unary operation?   */
  if (!is_gimple_assign (stmt))
    return false;

  if (TREE_CODE (gimple_assign_lhs (stmt)) != SSA_NAME)
    return false;

  code = gimple_assign_rhs_code (stmt);

  if (!(code == LSHIFT_EXPR || code == RSHIFT_EXPR || code == LROTATE_EXPR
      || code == RROTATE_EXPR))
    return false;

  scalar_dest = gimple_assign_lhs (stmt);
  vectype_out = STMT_VINFO_VECTYPE (stmt_info);
  if (partial_integral_type_p (TREE_TYPE (scalar_dest)))
    {
      if (dump_enabled_p ())
        dump_printf_loc (MSG_MISSED_OPTIMIZATION, vect_location,
                         "bit-precision shifts not supported.\n");
      return false;
    }

  op0 = gimple_assign_rhs1 (stmt);
  if (!vect_is_simple_use (op0, vinfo, &def_stmt, &dt[0], &vectype))
    {
      if (dump_enabled_p ())
        dump_printf_loc (MSG_MISSED_OPTIMIZATION, vect_location,
                         "use not simple.\n");
      return false;
    }
  /* If op0 is an external or constant def use a vector type with
     the same size as the output vector type.  */
  if (!vectype)
    vectype = get_same_sized_vectype (TREE_TYPE (op0), vectype_out);
  if (vec_stmt)
    gcc_assert (vectype);
  if (!vectype)
    {
      if (dump_enabled_p ())
        dump_printf_loc (MSG_MISSED_OPTIMIZATION, vect_location,
                         "no vectype for scalar type\n");
      return false;
    }

  nunits_out = TYPE_VECTOR_SUBPARTS (vectype_out);
  nunits_in = TYPE_VECTOR_SUBPARTS (vectype);
  if (may_ne (nunits_out, nunits_in))
    return false;

  op1 = gimple_assign_rhs2 (stmt);
  if (!vect_is_simple_use (op1, vinfo, &def_stmt, &dt[1], &op1_vectype))
    {
      if (dump_enabled_p ())
        dump_printf_loc (MSG_MISSED_OPTIMIZATION, vect_location,
                         "use not simple.\n");
      return false;
    }

  /* Multiple types in SLP are handled by creating the appropriate number of
     vectorized stmts for each SLP node.  Hence, NCOPIES is always 1 in
     case of SLP.  */
  if (slp_node)
    ncopies = 1;
  else
    ncopies = vect_get_num_copies (loop_vinfo, vectype);

  gcc_assert (ncopies >= 1);

  /* Determine whether the shift amount is a vector, or scalar.  If the
     shift/rotate amount is a vector, use the vector/vector shift optabs.  */

  if ((dt[1] == vect_internal_def
       || dt[1] == vect_induction_def)
      && !slp_node)
    scalar_shift_arg = false;
  else if (dt[1] == vect_constant_def
	   || dt[1] == vect_external_def
	   || dt[1] == vect_internal_def)
    {
      /* In SLP, need to check whether the shift count is the same,
	 in loops if it is a constant or invariant, it is always
	 a scalar shift.  */
      if (slp_node)
	{
	  vec<gimple *> stmts = SLP_TREE_SCALAR_STMTS (slp_node);
	  gimple *slpstmt;

	  FOR_EACH_VEC_ELT (stmts, k, slpstmt)
	    if (!operand_equal_p (gimple_assign_rhs2 (slpstmt), op1, 0))
	      scalar_shift_arg = false;
	}

      /* If the shift amount is computed by a pattern stmt we cannot
         use the scalar amount directly thus give up and use a vector
	 shift.  */
      if (dt[1] == vect_internal_def)
	{
	  gimple *def = SSA_NAME_DEF_STMT (op1);
	  if (is_pattern_stmt_p (vinfo_for_stmt (def)))
	    scalar_shift_arg = false;
	}
    }
  else
    {
      if (dump_enabled_p ())
        dump_printf_loc (MSG_MISSED_OPTIMIZATION, vect_location,
                         "operand mode requires invariant argument.\n");
      return false;
    }

  /* Vector shifted by vector.  */
  if (!scalar_shift_arg)
    {
      optab = optab_for_tree_code (code, vectype, optab_vector);
      if (dump_enabled_p ())
        dump_printf_loc (MSG_NOTE, vect_location,
                         "vector/vector shift/rotate found.\n");

      if (!op1_vectype)
	op1_vectype = get_same_sized_vectype (TREE_TYPE (op1), vectype_out);
      if (op1_vectype == NULL_TREE
	  || TYPE_MODE (op1_vectype) != TYPE_MODE (vectype))
	{
	  if (dump_enabled_p ())
	    dump_printf_loc (MSG_MISSED_OPTIMIZATION, vect_location,
                             "unusable type for last operand in"
                             " vector/vector shift/rotate.\n");
	  return false;
	}
    }
  /* See if the machine has a vector shifted by scalar insn and if not
     then see if it has a vector shifted by vector insn.  */
  else
    {
      optab = optab_for_tree_code (code, vectype, optab_scalar);
      if (optab
          && optab_handler (optab, TYPE_MODE (vectype)) != CODE_FOR_nothing)
        {
          if (dump_enabled_p ())
            dump_printf_loc (MSG_NOTE, vect_location,
                             "vector/scalar shift/rotate found.\n");
        }
      else
        {
          optab = optab_for_tree_code (code, vectype, optab_vector);
          if (optab
               && (optab_handler (optab, TYPE_MODE (vectype))
                      != CODE_FOR_nothing))
            {
	      scalar_shift_arg = false;

              if (dump_enabled_p ())
                dump_printf_loc (MSG_NOTE, vect_location,
                                 "vector/vector shift/rotate found.\n");

              /* Unlike the other binary operators, shifts/rotates have
                 the rhs being int, instead of the same type as the lhs,
                 so make sure the scalar is the right type if we are
		 dealing with vectors of long long/long/short/char.  */
              if (dt[1] == vect_constant_def)
                op1 = fold_convert (TREE_TYPE (vectype), op1);
	      else if (!useless_type_conversion_p (TREE_TYPE (vectype),
						   TREE_TYPE (op1)))
		{
		  if (slp_node
		      && TYPE_MODE (TREE_TYPE (vectype))
			 != TYPE_MODE (TREE_TYPE (op1)))
		    {
                      if (dump_enabled_p ())
                        dump_printf_loc (MSG_MISSED_OPTIMIZATION, vect_location,
                                         "unusable type for last operand in"
                                         " vector/vector shift/rotate.\n");
		      return false;
		    }
		  if (vec_stmt && !slp_node)
		    {
		      op1 = fold_convert (TREE_TYPE (vectype), op1);
		      op1 = vect_init_vector (stmt, op1,
					      TREE_TYPE (vectype), NULL);
		    }
		}
            }
        }
    }

  /* Supportable by target?  */
  if (!optab)
    {
      if (dump_enabled_p ())
        dump_printf_loc (MSG_MISSED_OPTIMIZATION, vect_location,
                         "no optab.\n");
      return false;
    }
  vec_mode = TYPE_MODE (vectype);
  icode = (int) optab_handler (optab, vec_mode);
  if (icode == CODE_FOR_nothing)
    {
      if (dump_enabled_p ())
        dump_printf_loc (MSG_MISSED_OPTIMIZATION, vect_location,
                         "op not supported by target.\n");
      /* Check only during analysis.  */
      if (may_ne (GET_MODE_SIZE (vec_mode), UNITS_PER_WORD)
	  || (!vec_stmt
	      && !vect_worthwhile_without_simd_p (loop_vinfo, code)))
        return false;
      if (dump_enabled_p ())
        dump_printf_loc (MSG_NOTE, vect_location,
                         "proceeding using word mode.\n");
    }

  /* Worthwhile without SIMD support?  Check only during analysis.  */
  if (!vec_stmt
      && !VECTOR_MODE_P (TYPE_MODE (vectype))
      && !vect_worthwhile_without_simd_p (loop_vinfo, code))
    {
      if (dump_enabled_p ())
        dump_printf_loc (MSG_MISSED_OPTIMIZATION, vect_location,
                         "not worthwhile without SIMD support.\n");
      return false;
    }

  if (!vec_stmt) /* transformation not required.  */
    {
      STMT_VINFO_TYPE (stmt_info) = shift_vec_info_type;
      if (dump_enabled_p ())
        dump_printf_loc (MSG_NOTE, vect_location,
                         "=== vectorizable_shift ===\n");
      vect_model_simple_cost (stmt_info, ncopies, dt, ndts, NULL, NULL);
      return true;
    }

  /* Transform.  */

  if (dump_enabled_p ())
    dump_printf_loc (MSG_NOTE, vect_location,
                     "transform binary/unary operation.\n");

  /* Handle def.  */
  vec_dest = vect_create_destination_var (scalar_dest, vectype);

  prev_stmt_info = NULL;
  for (j = 0; j < ncopies; j++)
    {
      /* Handle uses.  */
      if (j == 0)
        {
          if (scalar_shift_arg)
            {
              /* Vector shl and shr insn patterns can be defined with scalar
                 operand 2 (shift operand).  In this case, use constant or loop
                 invariant op1 directly, without extending it to vector mode
                 first.  */
              optab_op2_mode = insn_data[icode].operand[2].mode;
              if (!VECTOR_MODE_P (optab_op2_mode))
                {
                  if (dump_enabled_p ())
                    dump_printf_loc (MSG_NOTE, vect_location,
                                     "operand 1 using scalar mode.\n");
                  vec_oprnd1 = op1;
                  vec_oprnds1.create (slp_node ? slp_node->vec_stmts_size : 1);
                  vec_oprnds1.quick_push (vec_oprnd1);
                  if (slp_node)
                    {
                      /* Store vec_oprnd1 for every vector stmt to be created
                         for SLP_NODE.  We check during the analysis that all
                         the shift arguments are the same.
                         TODO: Allow different constants for different vector
                         stmts generated for an SLP instance.  */
                      for (k = 0; k < slp_node->vec_stmts_size - 1; k++)
                        vec_oprnds1.quick_push (vec_oprnd1);
                    }
                }
            }

          /* vec_oprnd1 is available if operand 1 should be of a scalar-type
             (a special case for certain kind of vector shifts); otherwise,
             operand 1 should be of a vector type (the usual case).  */
          if (vec_oprnd1)
            vect_get_vec_defs (op0, NULL_TREE, stmt, &vec_oprnds0, NULL,
                               slp_node);
          else
            vect_get_vec_defs (op0, op1, stmt, &vec_oprnds0, &vec_oprnds1,
                               slp_node);
        }
      else
        vect_get_vec_defs_for_stmt_copy (dt, &vec_oprnds0, &vec_oprnds1);

      /* Arguments are ready.  Create the new vector stmt.  */
      FOR_EACH_VEC_ELT (vec_oprnds0, i, vop0)
        {
          vop1 = vec_oprnds1[i];
	  new_stmt = gimple_build_assign (vec_dest, code, vop0, vop1);
          new_temp = make_ssa_name (vec_dest, new_stmt);
          gimple_assign_set_lhs (new_stmt, new_temp);
          vect_finish_stmt_generation (stmt, new_stmt, gsi);
          if (slp_node)
            SLP_TREE_VEC_STMTS (slp_node).quick_push (new_stmt);
        }

      if (slp_node)
        continue;

      if (j == 0)
        STMT_VINFO_VEC_STMT (stmt_info) = *vec_stmt = new_stmt;
      else
        STMT_VINFO_RELATED_STMT (prev_stmt_info) = new_stmt;
      prev_stmt_info = vinfo_for_stmt (new_stmt);
    }

  vec_oprnds0.release ();
  vec_oprnds1.release ();

  return true;
}


/* Function vectorizable_operation.

   Check if STMT performs a binary, unary or ternary operation that can
   be vectorized.
   If VEC_STMT is also passed, vectorize the STMT: create a vectorized
   stmt to replace it, put it in VEC_STMT, and insert it at BSI.
   Return FALSE if not a vectorizable STMT, TRUE otherwise.  */

static bool
vectorizable_operation (gimple *stmt, gimple_stmt_iterator *gsi,
			gimple **vec_stmt, slp_tree slp_node)
{
  tree vec_dest;
  tree scalar_dest;
  tree op0, op1 = NULL_TREE, op2 = NULL_TREE;
  stmt_vec_info stmt_info = vinfo_for_stmt (stmt);
  tree vectype;
  loop_vec_info loop_vinfo = STMT_VINFO_LOOP_VINFO (stmt_info);
  enum tree_code code;
  machine_mode vec_mode;
  tree new_temp;
  int op_type;
  optab optab;
  bool target_support_p;
  gimple *def_stmt;
  enum vect_def_type dt[3]
    = {vect_unknown_def_type, vect_unknown_def_type, vect_unknown_def_type};
  int ndts = 3;
  gimple *new_stmt = NULL;
  stmt_vec_info prev_stmt_info;
  poly_uint64 nunits_in;
  poly_uint64 nunits_out;
  tree vectype_out;
  int ncopies;
  int j, i;
  vec<tree> vec_oprnds0 = vNULL;
  vec<tree> vec_oprnds1 = vNULL;
  vec<tree> vec_oprnds2 = vNULL;
  tree vop0, vop1, vop2;
  bb_vec_info bb_vinfo = STMT_VINFO_BB_VINFO (stmt_info);
  vec_info *vinfo = stmt_info->vinfo;

  if (!STMT_VINFO_RELEVANT_P (stmt_info) && !bb_vinfo)
    return false;

  if (STMT_VINFO_DEF_TYPE (stmt_info) != vect_internal_def
      && ! vec_stmt)
    return false;

  /* Is STMT a vectorizable binary/unary operation?   */
  if (!is_gimple_assign (stmt))
    return false;

  if (TREE_CODE (gimple_assign_lhs (stmt)) != SSA_NAME)
    return false;

  code = gimple_assign_rhs_code (stmt);
  /* Mask out operations that mix scalar and vector input operands.  */
  if (code == STRICT_REDUC_PLUS_EXPR)
    return false;

  /* For pointer addition, we should use the normal plus for
     the vector addition.  */
  if (code == POINTER_PLUS_EXPR)
    code = PLUS_EXPR;

  /* Support only unary or binary operations.  */
  op_type = TREE_CODE_LENGTH (code);
  if (op_type != unary_op && op_type != binary_op && op_type != ternary_op)
    {
      if (dump_enabled_p ())
        dump_printf_loc (MSG_MISSED_OPTIMIZATION, vect_location,
                         "num. args = %d (not unary/binary/ternary op).\n",
                         op_type);
      return false;
    }

  scalar_dest = gimple_assign_lhs (stmt);
  vectype_out = STMT_VINFO_VECTYPE (stmt_info);

  /* Most operations cannot handle bit-precision types without extra
     truncations.  */
  if (!VECTOR_BOOLEAN_TYPE_P (vectype_out)
      && may_ne (TYPE_PRECISION (TREE_TYPE (scalar_dest)),
		 GET_MODE_PRECISION (TYPE_MODE (TREE_TYPE (scalar_dest))))
      /* Exception are bitwise binary operations.  */
      && code != BIT_IOR_EXPR
      && code != BIT_XOR_EXPR
      && code != BIT_AND_EXPR)
    {
      if (dump_enabled_p ())
        dump_printf_loc (MSG_MISSED_OPTIMIZATION, vect_location,
                         "bit-precision arithmetic not supported.\n");
      return false;
    }

  op0 = gimple_assign_rhs1 (stmt);
  if (!vect_is_simple_use (op0, vinfo, &def_stmt, &dt[0], &vectype))
    {
      if (dump_enabled_p ())
        dump_printf_loc (MSG_MISSED_OPTIMIZATION, vect_location,
                         "use not simple.\n");
      return false;
    }
  /* If op0 is an external or constant def use a vector type with
     the same size as the output vector type.  */
  if (!vectype)
    {
      /* For boolean type we cannot determine vectype by
	 invariant value (don't know whether it is a vector
	 of booleans or vector of integers).  We use output
	 vectype because operations on boolean don't change
	 type.  */
      if (VECT_SCALAR_BOOLEAN_TYPE_P (TREE_TYPE (op0)))
	{
	  if (!VECT_SCALAR_BOOLEAN_TYPE_P (TREE_TYPE (scalar_dest)))
	    {
	      if (dump_enabled_p ())
		dump_printf_loc (MSG_MISSED_OPTIMIZATION, vect_location,
				 "not supported operation on bool value.\n");
	      return false;
	    }
	  vectype = vectype_out;
	}
      else
	vectype = get_same_sized_vectype (TREE_TYPE (op0), vectype_out);
    }
  if (vec_stmt)
    gcc_assert (vectype);
  if (!vectype)
    {
      if (dump_enabled_p ())
        {
          dump_printf_loc (MSG_MISSED_OPTIMIZATION, vect_location,
                           "no vectype for scalar type ");
          dump_generic_expr (MSG_MISSED_OPTIMIZATION, TDF_SLIM,
                             TREE_TYPE (op0));
          dump_printf (MSG_MISSED_OPTIMIZATION, "\n");
        }

      return false;
    }

  nunits_out = TYPE_VECTOR_SUBPARTS (vectype_out);
  nunits_in = TYPE_VECTOR_SUBPARTS (vectype);
  if (may_ne (nunits_out, nunits_in))
    return false;

  if (op_type == binary_op || op_type == ternary_op)
    {
      op1 = gimple_assign_rhs2 (stmt);
      if (!vect_is_simple_use (op1, vinfo, &def_stmt, &dt[1]))
	{
	  if (dump_enabled_p ())
	    dump_printf_loc (MSG_MISSED_OPTIMIZATION, vect_location,
                             "use not simple.\n");
	  return false;
	}
    }
  if (op_type == ternary_op)
    {
      op2 = gimple_assign_rhs3 (stmt);
      if (!vect_is_simple_use (op2, vinfo, &def_stmt, &dt[2]))
	{
	  if (dump_enabled_p ())
	    dump_printf_loc (MSG_MISSED_OPTIMIZATION, vect_location,
                             "use not simple.\n");
	  return false;
	}
    }

  /* Multiple types in SLP are handled by creating the appropriate number of
     vectorized stmts for each SLP node.  Hence, NCOPIES is always 1 in
     case of SLP.  */
  if (slp_node)
    ncopies = 1;
  else
    ncopies = vect_get_num_copies (loop_vinfo, vectype);

  gcc_assert (ncopies >= 1);

  /* Shifts are handled in vectorizable_shift ().  */
  if (code == LSHIFT_EXPR || code == RSHIFT_EXPR || code == LROTATE_EXPR
      || code == RROTATE_EXPR)
   return false;

  /* Supportable by target?  */

  vec_mode = TYPE_MODE (vectype);
  if (code == MULT_HIGHPART_EXPR)
    target_support_p = can_mult_highpart_p (vec_mode, TYPE_UNSIGNED (vectype));
  else
    {
      optab = optab_for_tree_code (code, vectype, optab_default);
      if (!optab)
	{
          if (dump_enabled_p ())
            dump_printf_loc (MSG_MISSED_OPTIMIZATION, vect_location,
                             "no optab.\n");
	  return false;
	}
      target_support_p = (optab_handler (optab, vec_mode)
			  != CODE_FOR_nothing);
    }

  if (!target_support_p)
    {
      if (dump_enabled_p ())
	dump_printf_loc (MSG_MISSED_OPTIMIZATION, vect_location,
                         "op not supported by target.\n");
      /* Check only during analysis.  */
      if (may_ne (GET_MODE_SIZE (vec_mode), UNITS_PER_WORD)
	  || (!vec_stmt && !vect_worthwhile_without_simd_p (loop_vinfo, code)))
        return false;
      if (dump_enabled_p ())
	dump_printf_loc (MSG_NOTE, vect_location,
                         "proceeding using word mode.\n");
    }

  /* Worthwhile without SIMD support?  Check only during analysis.  */
  if (!VECTOR_MODE_P (vec_mode)
      && !vec_stmt
      && !vect_worthwhile_without_simd_p (loop_vinfo, code))
    {
      if (dump_enabled_p ())
        dump_printf_loc (MSG_MISSED_OPTIMIZATION, vect_location,
                         "not worthwhile without SIMD support.\n");
      return false;
    }

  if (!vec_stmt) /* transformation not required.  */
    {
      STMT_VINFO_TYPE (stmt_info) = op_vec_info_type;
      if (dump_enabled_p ())
        dump_printf_loc (MSG_NOTE, vect_location,
                         "=== vectorizable_operation ===\n");
      vect_model_simple_cost (stmt_info, ncopies, dt, ndts, NULL, NULL);
      return true;
    }

  /* Transform.  */

  if (dump_enabled_p ())
    dump_printf_loc (MSG_NOTE, vect_location,
                     "transform binary/unary operation.\n");

  /* Handle def.  */
  vec_dest = vect_create_destination_var (scalar_dest, vectype);

  /* In case the vectorization factor (VF) is bigger than the number
     of elements that we can fit in a vectype (nunits), we have to generate
     more than one vector stmt - i.e - we need to "unroll" the
     vector stmt by a factor VF/nunits.  In doing so, we record a pointer
     from one copy of the vector stmt to the next, in the field
     STMT_VINFO_RELATED_STMT.  This is necessary in order to allow following
     stages to find the correct vector defs to be used when vectorizing
     stmts that use the defs of the current stmt.  The example below
     illustrates the vectorization process when VF=16 and nunits=4 (i.e.,
     we need to create 4 vectorized stmts):

     before vectorization:
                                RELATED_STMT    VEC_STMT
        S1:     x = memref      -               -
        S2:     z = x + 1       -               -

     step 1: vectorize stmt S1 (done in vectorizable_load. See more details
             there):
                                RELATED_STMT    VEC_STMT
        VS1_0:  vx0 = memref0   VS1_1           -
        VS1_1:  vx1 = memref1   VS1_2           -
        VS1_2:  vx2 = memref2   VS1_3           -
        VS1_3:  vx3 = memref3   -               -
        S1:     x = load        -               VS1_0
        S2:     z = x + 1       -               -

     step2: vectorize stmt S2 (done here):
        To vectorize stmt S2 we first need to find the relevant vector
        def for the first operand 'x'.  This is, as usual, obtained from
        the vector stmt recorded in the STMT_VINFO_VEC_STMT of the stmt
        that defines 'x' (S1).  This way we find the stmt VS1_0, and the
        relevant vector def 'vx0'.  Having found 'vx0' we can generate
        the vector stmt VS2_0, and as usual, record it in the
        STMT_VINFO_VEC_STMT of stmt S2.
        When creating the second copy (VS2_1), we obtain the relevant vector
        def from the vector stmt recorded in the STMT_VINFO_RELATED_STMT of
        stmt VS1_0.  This way we find the stmt VS1_1 and the relevant
        vector def 'vx1'.  Using 'vx1' we create stmt VS2_1 and record a
        pointer to it in the STMT_VINFO_RELATED_STMT of the vector stmt VS2_0.
        Similarly when creating stmts VS2_2 and VS2_3.  This is the resulting
        chain of stmts and pointers:
                                RELATED_STMT    VEC_STMT
        VS1_0:  vx0 = memref0   VS1_1           -
        VS1_1:  vx1 = memref1   VS1_2           -
        VS1_2:  vx2 = memref2   VS1_3           -
        VS1_3:  vx3 = memref3   -               -
        S1:     x = load        -               VS1_0
        VS2_0:  vz0 = vx0 + v1  VS2_1           -
        VS2_1:  vz1 = vx1 + v1  VS2_2           -
        VS2_2:  vz2 = vx2 + v1  VS2_3           -
        VS2_3:  vz3 = vx3 + v1  -               -
        S2:     z = x + 1       -               VS2_0  */

  prev_stmt_info = NULL;
  for (j = 0; j < ncopies; j++)
    {
      /* Handle uses.  */
      if (j == 0)
	{
	  if (op_type == binary_op || op_type == ternary_op)
	    vect_get_vec_defs (op0, op1, stmt, &vec_oprnds0, &vec_oprnds1,
			       slp_node);
	  else
	    vect_get_vec_defs (op0, NULL_TREE, stmt, &vec_oprnds0, NULL,
			       slp_node);
	  if (op_type == ternary_op)
	    vect_get_vec_defs (op2, NULL_TREE, stmt, &vec_oprnds2, NULL,
			       slp_node);
	}
      else
	{
	  vect_get_vec_defs_for_stmt_copy (dt, &vec_oprnds0, &vec_oprnds1);
	  if (op_type == ternary_op)
	    {
	      tree vec_oprnd = vec_oprnds2.pop ();
	      vec_oprnds2.quick_push (vect_get_vec_def_for_stmt_copy (dt[2],
							           vec_oprnd));
	    }
	}

      /* Arguments are ready.  Create the new vector stmt.  */
      FOR_EACH_VEC_ELT (vec_oprnds0, i, vop0)
        {
	  vop1 = ((op_type == binary_op || op_type == ternary_op)
		  ? vec_oprnds1[i] : NULL_TREE);
	  vop2 = ((op_type == ternary_op)
		  ? vec_oprnds2[i] : NULL_TREE);
	  new_stmt = gimple_build_assign (vec_dest, code, vop0, vop1, vop2);
	  new_temp = make_ssa_name (vec_dest, new_stmt);
	  gimple_assign_set_lhs (new_stmt, new_temp);
	  vect_finish_stmt_generation (stmt, new_stmt, gsi);
          if (slp_node)
	    SLP_TREE_VEC_STMTS (slp_node).quick_push (new_stmt);
        }

      if (slp_node)
        continue;

      if (j == 0)
	STMT_VINFO_VEC_STMT (stmt_info) = *vec_stmt = new_stmt;
      else
	STMT_VINFO_RELATED_STMT (prev_stmt_info) = new_stmt;
      prev_stmt_info = vinfo_for_stmt (new_stmt);
    }

  vec_oprnds0.release ();
  vec_oprnds1.release ();
  vec_oprnds2.release ();

  return true;
}

/* A helper function to ensure data reference DR's base alignment.  */

static void
ensure_base_align (struct data_reference *dr)
{
  if (!dr->aux)
    return;

  if (DR_VECT_AUX (dr)->base_misaligned)
    {
      tree base_decl = DR_VECT_AUX (dr)->base_decl;

      unsigned int align_base_to = DR_TARGET_ALIGNMENT (dr) * BITS_PER_UNIT;

      if (decl_in_symtab_p (base_decl))
	symtab_node::get (base_decl)->increase_alignment (align_base_to);
      else
	{
	  SET_DECL_ALIGN (base_decl, align_base_to);
          DECL_USER_ALIGN (base_decl) = 1;
	}
      DR_VECT_AUX (dr)->base_misaligned = false;
    }
}


/* Function get_group_alias_ptr_type.

   Return the alias type for the group starting at FIRST_STMT.  */

static tree
get_group_alias_ptr_type (gimple *first_stmt)
{
  struct data_reference *first_dr, *next_dr;
  gimple *next_stmt;

  first_dr = STMT_VINFO_DATA_REF (vinfo_for_stmt (first_stmt));
  next_stmt = GROUP_NEXT_ELEMENT (vinfo_for_stmt (first_stmt));
  while (next_stmt)
    {
      next_dr = STMT_VINFO_DATA_REF (vinfo_for_stmt (next_stmt));
      if (get_alias_set (DR_REF (first_dr))
	  != get_alias_set (DR_REF (next_dr)))
	{
	  if (dump_enabled_p ())
	    dump_printf_loc (MSG_NOTE, vect_location,
			     "conflicting alias set types.\n");
	  return ptr_type_node;
	}
      next_stmt = GROUP_NEXT_ELEMENT (vinfo_for_stmt (next_stmt));
    }
  return reference_alias_ptr_type (DR_REF (first_dr));
}


/* Function vectorizable_store.

   Check if STMT defines a non scalar data-ref (array/pointer/structure) that
   can be vectorized.
   If VEC_STMT is also passed, vectorize the STMT: create a vectorized
   stmt to replace it, put it in VEC_STMT, and insert it at BSI.
   Return FALSE if not a vectorizable STMT, TRUE otherwise.  */

static bool
vectorizable_store (gimple *stmt, gimple_stmt_iterator *gsi, gimple **vec_stmt,
                    slp_tree slp_node)
{
  tree scalar_dest;
  tree data_ref;
  tree op;
  tree vec_oprnd = NULL_TREE;
  stmt_vec_info stmt_info = vinfo_for_stmt (stmt);
  struct data_reference *dr = STMT_VINFO_DATA_REF (stmt_info), *first_dr = NULL;
  tree elem_type;
  loop_vec_info loop_vinfo = STMT_VINFO_LOOP_VINFO (stmt_info);
  struct loop *loop = NULL;
  machine_mode vec_mode;
  tree dummy;
  enum dr_alignment_support alignment_support_scheme;
  gimple *def_stmt;
  enum vect_def_type dt;
  stmt_vec_info prev_stmt_info = NULL;
  tree dataref_ptr = NULL_TREE;
  tree dataref_offset = NULL_TREE;
  gimple *ptr_incr = NULL;
  int ncopies;
  int j;
  gimple *next_stmt, *first_stmt;
  bool grouped_store;
  unsigned int group_size, i;
  vec<tree> oprnds = vNULL;
  vec<tree> result_chain = vNULL;
  bool inv_p;
  tree offset = NULL_TREE;
  vec<tree> vec_oprnds = vNULL;
  bool slp = (slp_node != NULL);
  unsigned int vec_num;
  bb_vec_info bb_vinfo = STMT_VINFO_BB_VINFO (stmt_info);
  vec_info *vinfo = stmt_info->vinfo;
  tree aggr_type;
  gather_scatter_info gs_info;
  gimple *new_stmt;
  poly_uint64 vf;
  vec_load_store_type vls_type;
  tree ref_type;

  if (!STMT_VINFO_RELEVANT_P (stmt_info) && !bb_vinfo)
    return false;

  if (STMT_VINFO_DEF_TYPE (stmt_info) != vect_internal_def
      && ! vec_stmt)
    return false;

  /* Is vectorizable store? */

  if (!is_gimple_assign (stmt))
    return false;

  scalar_dest = gimple_assign_lhs (stmt);
  if (TREE_CODE (scalar_dest) == VIEW_CONVERT_EXPR
      && is_pattern_stmt_p (stmt_info))
    scalar_dest = TREE_OPERAND (scalar_dest, 0);
  if (TREE_CODE (scalar_dest) != ARRAY_REF
      && TREE_CODE (scalar_dest) != BIT_FIELD_REF
      && TREE_CODE (scalar_dest) != INDIRECT_REF
      && TREE_CODE (scalar_dest) != COMPONENT_REF
      && TREE_CODE (scalar_dest) != IMAGPART_EXPR
      && TREE_CODE (scalar_dest) != REALPART_EXPR
      && TREE_CODE (scalar_dest) != MEM_REF)
    return false;

  /* Cannot have hybrid store SLP -- that would mean storing to the
     same location twice.  */
  gcc_assert (slp == PURE_SLP_STMT (stmt_info));

  gcc_assert (gimple_assign_single_p (stmt));

  tree vectype = STMT_VINFO_VECTYPE (stmt_info), rhs_vectype = NULL_TREE;
  poly_uint64 nunits = TYPE_VECTOR_SUBPARTS (vectype);

  if (loop_vinfo)
    {
      gcc_assert (!LOOP_VINFO_SPECULATIVE_EXECUTION (loop_vinfo));
      loop = LOOP_VINFO_LOOP (loop_vinfo);
      vf = LOOP_VINFO_VECT_FACTOR (loop_vinfo);
    }
  else
    vf = 1;

  /* Multiple types in SLP are handled by creating the appropriate number of
     vectorized stmts for each SLP node.  Hence, NCOPIES is always 1 in
     case of SLP.  */
  if (slp)
    ncopies = 1;
  else
    ncopies = vect_get_num_copies (loop_vinfo, vectype);

  gcc_assert (ncopies >= 1);

  /* FORNOW.  This restriction should be relaxed.  */
  if (loop && nested_in_vect_loop_p (loop, stmt) && ncopies > 1)
    {
      if (dump_enabled_p ())
	dump_printf_loc (MSG_MISSED_OPTIMIZATION, vect_location,
			 "multiple types in nested loop.\n");
      return false;
    }

  op = gimple_assign_rhs1 (stmt);

  if (!vect_is_simple_use (op, vinfo, &def_stmt, &dt, &rhs_vectype))
    {
      if (dump_enabled_p ())
        dump_printf_loc (MSG_MISSED_OPTIMIZATION, vect_location,
                         "use not simple.\n");
      return false;
    }

  if (dt == vect_constant_def || dt == vect_external_def)
    vls_type = VLS_STORE_INVARIANT;
  else
    vls_type = VLS_STORE;

  if (rhs_vectype && !useless_type_conversion_p (vectype, rhs_vectype))
    return false;

  elem_type = TREE_TYPE (vectype);
  vec_mode = TYPE_MODE (vectype);

  /* FORNOW. In some cases can vectorize even if data-type not supported
     (e.g. - array initialization with 0).  */
  if (optab_handler (mov_optab, vec_mode) == CODE_FOR_nothing)
    return false;

  if (!STMT_VINFO_DATA_REF (stmt_info))
    return false;

  vect_memory_access_type memory_access_type;
  if (!get_load_store_type (stmt, vectype, slp, false, vls_type, ncopies,
			    &memory_access_type, &gs_info))
    return false;

  if (memory_access_type == VMAT_GATHER_SCATTER)
    {
      if (!gs_info.decl
	  && may_ne (nunits, TYPE_VECTOR_SUBPARTS (gs_info.offset_vectype)))
	return false;
    }

  grouped_store = STMT_VINFO_GROUPED_ACCESS (stmt_info);
  if (grouped_store)
    {
      first_stmt = GROUP_FIRST_ELEMENT (stmt_info);
      first_dr = STMT_VINFO_DATA_REF (vinfo_for_stmt (first_stmt));
      group_size = GROUP_NUM_STMTS (vinfo_for_stmt (first_stmt));
    }
  else
    {
      first_stmt = stmt;
      first_dr = dr;
      group_size = vec_num = 1;
    }

  if (!vec_stmt) /* transformation not required.  */
    {
      STMT_VINFO_MEMORY_ACCESS_TYPE (stmt_info) = memory_access_type;

      if (loop_vinfo
	  && LOOP_VINFO_CAN_FULLY_MASK_P (loop_vinfo))
	check_load_store_masking (loop_vinfo, vectype, false, group_size,
				  memory_access_type,
				  gs_info.widened_offset_type);

      STMT_VINFO_TYPE (stmt_info) = store_vec_info_type;
      /* The SLP costs are calculated during SLP analysis.  */
      if (!PURE_SLP_STMT (stmt_info))
	vect_model_store_cost (stmt_info, ncopies, memory_access_type, dt,
			       NULL, NULL, NULL);
      return true;
    }
  gcc_assert (memory_access_type == STMT_VINFO_MEMORY_ACCESS_TYPE (stmt_info));

  /* Transform.  */

  ensure_base_align (dr);

  if (grouped_store)
    GROUP_STORE_COUNT (vinfo_for_stmt (first_stmt))++;

  if (memory_access_type == VMAT_GATHER_SCATTER)
    {
      do_scatter_store (stmt, gsi, vec_stmt, loop_vinfo, &gs_info, false);
      return true;
    }

  if (grouped_store)
    {
      /* FORNOW */
      gcc_assert (!loop || !nested_in_vect_loop_p (loop, stmt));

      /* We vectorize all the stmts of the interleaving group when we
	 reach the last stmt in the group.  */
      if (GROUP_STORE_COUNT (vinfo_for_stmt (first_stmt))
	  < GROUP_NUM_STMTS (vinfo_for_stmt (first_stmt))
	  && !slp)
	{
	  *vec_stmt = NULL;
	  return true;
	}

      if (slp)
        {
          grouped_store = false;
          /* VEC_NUM is the number of vect stmts to be created for this 
             group.  */
          vec_num = SLP_TREE_NUMBER_OF_VEC_STMTS (slp_node);
          first_stmt = SLP_TREE_SCALAR_STMTS (slp_node)[0]; 
	  gcc_assert (GROUP_FIRST_ELEMENT (vinfo_for_stmt (first_stmt)) == first_stmt);
          first_dr = STMT_VINFO_DATA_REF (vinfo_for_stmt (first_stmt));
	  op = gimple_assign_rhs1 (first_stmt);
        } 
      else
        /* VEC_NUM is the number of vect stmts to be created for this 
           group.  */
	vec_num = group_size;

      ref_type = get_group_alias_ptr_type (first_stmt);
    }
  else
    ref_type = reference_alias_ptr_type (DR_REF (first_dr));

  if (dump_enabled_p ())
    dump_printf_loc (MSG_NOTE, vect_location,
                     "transform store. ncopies = %d\n", ncopies);

  if (memory_access_type == VMAT_ELEMENTWISE
      || memory_access_type == VMAT_STRIDED_SLP)
    {
      gimple_stmt_iterator incr_gsi;
      bool insert_after;
      gimple *incr;
      tree offvar;
      tree ivstep;
      tree running_off;
      gimple_seq stmts = NULL;
      tree stride_base, stride_step, alias_off;
      tree vec_oprnd;
      unsigned int g;
      /* Checked by get_load_store_type.  */
      unsigned int const_nunits = nunits.to_constant ();

      gcc_assert (!LOOP_VINFO_FULLY_MASKED_P (loop_vinfo));
      gcc_assert (!nested_in_vect_loop_p (loop, stmt));

      stride_base
	= fold_build_pointer_plus
	    (unshare_expr (DR_BASE_ADDRESS (first_dr)),
	     size_binop (PLUS_EXPR,
			 convert_to_ptrofftype (unshare_expr (DR_OFFSET (first_dr))),
			 convert_to_ptrofftype (DR_INIT (first_dr))));
      stride_step = fold_convert (sizetype, unshare_expr (DR_STEP (first_dr)));

      /* For a store with loop-invariant (but other than power-of-2)
         stride (i.e. not a grouped access) like so:

	   for (i = 0; i < n; i += stride)
	     array[i] = ...;

	 we generate a new induction variable and new stores from
	 the components of the (vectorized) rhs:

	   for (j = 0; ; j += VF*stride)
	     vectemp = ...;
	     tmp1 = vectemp[0];
	     array[j] = tmp1;
	     tmp2 = vectemp[1];
	     array[j + stride] = tmp2;
	     ...
         */

      unsigned nstores = const_nunits;
      unsigned lnel = 1;
      tree ltype = elem_type;
      tree lvectype = vectype;
      if (slp)
	{
	  if (group_size < const_nunits
	      && const_nunits % group_size == 0)
	    {
	      nstores = const_nunits / group_size;
	      lnel = group_size;
	      ltype = build_vector_type (elem_type, group_size);
	      lvectype = vectype;

	      /* First check if vec_extract optab doesn't support extraction
		 of vector elts directly.  */
	      machine_mode elmode = TYPE_MODE (elem_type);
	      machine_mode vmode = mode_for_vector (elmode, group_size);
	      if (! VECTOR_MODE_P (vmode)
		  || (convert_optab_handler (vec_extract_optab,
					     TYPE_MODE (vectype), vmode)
		      == CODE_FOR_nothing))
		{
		  /* Try to avoid emitting an extract of vector elements
		     by performing the extracts using an integer type of the
		     same size, extracting from a vector of those and then
		     re-interpreting it as the original vector type if
		     supported.  */
		  unsigned lsize
		    = group_size * GET_MODE_BITSIZE (elmode);
		  elmode = mode_for_size (lsize, MODE_INT, 0);
		  vmode = mode_for_vector (elmode, nunits / group_size);
		  /* If we can't construct such a vector fall back to
		     element extracts from the original vector type and
		     element size stores.  */
		  if (VECTOR_MODE_P (vmode)
		      && (convert_optab_handler (vec_extract_optab,
						 vmode, elmode)
			  != CODE_FOR_nothing))
		    {
		      nstores = nunits / group_size;
		      lnel = group_size;
		      ltype = build_nonstandard_integer_type (lsize, 1);
		      lvectype = build_vector_type (ltype, nstores);
		    }
		  /* Else fall back to vector extraction anyway.
		     Fewer stores are more important than avoiding spilling
		     of the vector we extract from.  Compared to the
		     construction case in vectorizable_load no store-forwarding
		     issue exists here for reasonable archs.  */
		}
	    }
	  else if (group_size >= const_nunits
		   && group_size % const_nunits == 0)
	    {
	      nstores = 1;
	      lnel = const_nunits;
	      ltype = vectype;
	      lvectype = vectype;
	    }
	  ltype = build_aligned_type (ltype, TYPE_ALIGN (elem_type));
	  ncopies = SLP_TREE_NUMBER_OF_VEC_STMTS (slp_node);
	}

      ivstep = stride_step;
      ivstep = fold_build2 (MULT_EXPR, TREE_TYPE (ivstep), ivstep,
			    build_int_cst (TREE_TYPE (ivstep), vf));

      standard_iv_increment_position (loop, &incr_gsi, &insert_after);

      create_iv (stride_base, ivstep, NULL,
		 loop, &incr_gsi, insert_after,
		 &offvar, NULL);
      incr = gsi_stmt (incr_gsi);
      set_vinfo_for_stmt (incr, new_stmt_vec_info (incr, loop_vinfo));

      stride_step = force_gimple_operand (stride_step, &stmts, true, NULL_TREE);
      if (stmts)
	gsi_insert_seq_on_edge_immediate (loop_preheader_edge (loop), stmts);

      prev_stmt_info = NULL;
      alias_off = build_int_cst (ref_type, 0);
      next_stmt = first_stmt;
      for (g = 0; g < group_size; g++)
	{
	  running_off = offvar;
	  if (g)
	    {
	      tree size = TYPE_SIZE_UNIT (ltype);
	      tree pos = fold_build2 (MULT_EXPR, sizetype, size_int (g),
				      size);
	      tree newoff = copy_ssa_name (running_off, NULL);
	      incr = gimple_build_assign (newoff, POINTER_PLUS_EXPR,
					  running_off, pos);
	      vect_finish_stmt_generation (stmt, incr, gsi);
	      running_off = newoff;
	    }
	  unsigned int group_el = 0;
	  unsigned HOST_WIDE_INT
	    elsz = tree_to_uhwi (TYPE_SIZE_UNIT (TREE_TYPE (vectype)));
	  for (j = 0; j < ncopies; j++)
	    {
	      /* We've set op and dt above, from gimple_assign_rhs1(stmt),
		 and first_stmt == stmt.  */
	      if (j == 0)
		{
		  if (slp)
		    {
		      vect_get_vec_defs (op, NULL_TREE, stmt, &vec_oprnds, NULL,
					 slp_node);
		      vec_oprnd = vec_oprnds[0];
		    }
		  else
		    {
		      gcc_assert (gimple_assign_single_p (next_stmt));
		      op = gimple_assign_rhs1 (next_stmt);
		      vec_oprnd = vect_get_vec_def_for_operand (op, next_stmt);
		    }
		}
	      else
		{
		  if (slp)
		    vec_oprnd = vec_oprnds[j];
		  else
		    {
		      vect_is_simple_use (vec_oprnd, vinfo, &def_stmt, &dt);
		      vec_oprnd = vect_get_vec_def_for_stmt_copy (dt, vec_oprnd);
		    }
		}
	      /* Pun the vector to extract from if necessary.  */
	      if (lvectype != vectype)
		{
		  tree tem = make_ssa_name (lvectype);
		  gimple *pun
		    = gimple_build_assign (tem, build1 (VIEW_CONVERT_EXPR,
							lvectype, vec_oprnd));
		  vect_finish_stmt_generation (stmt, pun, gsi);
		  vec_oprnd = tem;
		}
	      for (i = 0; i < nstores; i++)
		{
		  tree newref, newoff;
		  gimple *incr, *assign;
		  tree size = TYPE_SIZE (ltype);
		  /* Extract the i'th component.  */
		  tree pos = fold_build2 (MULT_EXPR, bitsizetype,
					  bitsize_int (i), size);
		  tree elem = fold_build3 (BIT_FIELD_REF, ltype, vec_oprnd,
					   size, pos);

		  elem = force_gimple_operand_gsi (gsi, elem, true,
						   NULL_TREE, true,
						   GSI_SAME_STMT);

		  tree this_off = build_int_cst (TREE_TYPE (alias_off),
						 group_el * elsz);
		  newref = build2 (MEM_REF, ltype,
				   running_off, this_off);

		  /* And store it to *running_off.  */
		  assign = gimple_build_assign (newref, elem);
		  vect_finish_stmt_generation (stmt, assign, gsi);

		  group_el += lnel;
		  if (! slp
		      || group_el == group_size)
		    {
		      newoff = copy_ssa_name (running_off, NULL);
		      incr = gimple_build_assign (newoff, POINTER_PLUS_EXPR,
						  running_off, stride_step);
		      vect_finish_stmt_generation (stmt, incr, gsi);

		      running_off = newoff;
		      group_el = 0;
		    }
		  if (g == group_size - 1
		      && !slp)
		    {
		      if (j == 0 && i == 0)
			STMT_VINFO_VEC_STMT (stmt_info)
			    = *vec_stmt = assign;
		      else
			STMT_VINFO_RELATED_STMT (prev_stmt_info) = assign;
		      prev_stmt_info = vinfo_for_stmt (assign);
		    }
		}
	    }
	  next_stmt = GROUP_NEXT_ELEMENT (vinfo_for_stmt (next_stmt));
	  if (slp)
	    break;
	}

      vec_oprnds.release ();
      return true;
    }

  auto_vec<tree> dr_chain (group_size);
  oprnds.create (group_size);

  alignment_support_scheme = vect_supportable_dr_alignment (first_dr, false);
  gcc_assert (alignment_support_scheme);
  bool masked_loop_p = (loop_vinfo && LOOP_VINFO_FULLY_MASKED_P (loop_vinfo));
  /* Targets with store-lane instructions or support for fully-masked loops
     must not require explicit realignment.  */
  gcc_assert ((memory_access_type != VMAT_LOAD_STORE_LANES && !masked_loop_p)
	      || alignment_support_scheme == dr_aligned
	      || alignment_support_scheme == dr_unaligned_supported);

  if (memory_access_type == VMAT_CONTIGUOUS_DOWN
      || memory_access_type == VMAT_CONTIGUOUS_REVERSE)
    offset = size_int (-TYPE_VECTOR_SUBPARTS (vectype) + 1);

  if (memory_access_type == VMAT_LOAD_STORE_LANES)
    aggr_type = build_array_type_nelts (elem_type, vec_num * nunits);
  else
    aggr_type = vectype;

  /* In case the vectorization factor (VF) is bigger than the number
     of elements that we can fit in a vectype (nunits), we have to generate
     more than one vector stmt - i.e - we need to "unroll" the
     vector stmt by a factor VF/nunits.  For more details see documentation in
     vect_get_vec_def_for_copy_stmt.  */

  /* In case of interleaving (non-unit grouped access):

        S1:  &base + 2 = x2
        S2:  &base = x0
        S3:  &base + 1 = x1
        S4:  &base + 3 = x3

     We create vectorized stores starting from base address (the access of the
     first stmt in the chain (S2 in the above example), when the last store stmt
     of the chain (S4) is reached:

        VS1: &base = vx2
	VS2: &base + vec_size*1 = vx0
	VS3: &base + vec_size*2 = vx1
	VS4: &base + vec_size*3 = vx3

     Then permutation statements are generated:

	VS5: vx5 = VEC_PERM_EXPR < vx0, vx3, {0, 8, 1, 9, 2, 10, 3, 11} >
	VS6: vx6 = VEC_PERM_EXPR < vx0, vx3, {4, 12, 5, 13, 6, 14, 7, 15} >
	...

     And they are put in STMT_VINFO_VEC_STMT of the corresponding scalar stmts
     (the order of the data-refs in the output of vect_permute_store_chain
     corresponds to the order of scalar stmts in the interleaving chain - see
     the documentation of vect_permute_store_chain()).

     In case of both multiple types and interleaving, above vector stores and
     permutation stmts are created for every copy.  The result vector stmts are
     put in STMT_VINFO_VEC_STMT for the first copy and in the corresponding
     STMT_VINFO_RELATED_STMT for the next copies.
  */

  prev_stmt_info = NULL;
  vec_loop_masks *masks = &LOOP_VINFO_MASKS (loop_vinfo);
  for (j = 0; j < ncopies; j++)
    {

      if (j == 0)
	{
          if (slp)
            {
	      /* Get vectorized arguments for SLP_NODE.  */
              vect_get_vec_defs (op, NULL_TREE, stmt, &vec_oprnds,
                                 NULL, slp_node);

              vec_oprnd = vec_oprnds[0];
            }
          else
	    {
	      /* For interleaved stores we collect vectorized defs
		 for all the stores in the group in DR_CHAIN and OPRNDS.
		 DR_CHAIN is then used as an input to
		 vect_permute_store_chain(), and OPRNDS as an input to
		 vect_get_vec_def_for_stmt_copy() for the next copy.

		 If the store is not grouped, GROUP_SIZE is 1, and DR_CHAIN
		 and OPRNDS are of size 1.  */
	      init_stored_values (group_size, first_stmt, &oprnds);
	      dr_chain.safe_splice (oprnds);
	      vec_oprnd = oprnds[0];
	    }

	  /* We should have caught mismatched types earlier.  */
	  gcc_assert (useless_type_conversion_p (vectype,
						 TREE_TYPE (vec_oprnd)));
	  bool simd_lane_access_p
	    = STMT_VINFO_SIMD_LANE_ACCESS_P (stmt_info);
	  if (simd_lane_access_p
	      && TREE_CODE (DR_BASE_ADDRESS (first_dr)) == ADDR_EXPR
	      && VAR_P (TREE_OPERAND (DR_BASE_ADDRESS (first_dr), 0))
	      && integer_zerop (DR_OFFSET (first_dr))
	      && integer_zerop (DR_INIT (first_dr))
	      && alias_sets_conflict_p (get_alias_set (aggr_type),
					get_alias_set (TREE_TYPE (ref_type))))
	    {
	      dataref_ptr = unshare_expr (DR_BASE_ADDRESS (first_dr));
	      dataref_offset = build_int_cst (ref_type, 0);
	      inv_p = false;
	    }
	  else
	    dataref_ptr
	      = vect_create_data_ref_ptr (first_stmt, aggr_type, group_size,
					  simd_lane_access_p ? loop : NULL,
					  offset, &dummy, gsi, &ptr_incr,
					  simd_lane_access_p, &inv_p);
	  gcc_assert (bb_vinfo || !inv_p);
	}
      else
	{
	  /* For interleaved stores we created vectorized defs for all the
	     defs stored in OPRNDS in the previous iteration (previous copy).
	     DR_CHAIN is then used as an input to vect_permute_store_chain(),
	     and OPRNDS as an input to vect_get_vec_def_for_stmt_copy() for the
	     next copy.
	     If the store is not grouped, GROUP_SIZE is 1, and DR_CHAIN and
	     OPRNDS are of size 1.  */
	  advance_stored_values (group_size, first_stmt, oprnds);
	  dr_chain.truncate (0);
	  dr_chain.splice (oprnds);
	  vec_oprnd = oprnds[0];
	  if (dataref_offset)
	    dataref_offset
	      = int_const_binop (PLUS_EXPR, dataref_offset,
				 TYPE_SIZE_UNIT (aggr_type));
	  else
	    dataref_ptr = bump_vector_ptr (dataref_ptr, ptr_incr, gsi, stmt,
					   TYPE_SIZE_UNIT (aggr_type));
	}

      tree mask = NULL;
      if (memory_access_type == VMAT_LOAD_STORE_LANES)
	{
	  if (masked_loop_p)
	    mask = vect_get_loop_mask (gsi, masks, ncopies, vectype, j);
	  new_stmt = do_store_lanes (stmt, gsi, vec_num, aggr_type,
				     dataref_ptr, ref_type, dr_chain, mask);
	}
      else
	{
	  new_stmt = NULL;
	  if (grouped_store)
	    {
	      if (j == 0)
		result_chain.create (group_size);
	      /* Permute.  */
	      vect_permute_store_chain (dr_chain, group_size, stmt, gsi,
					&result_chain);
	    }

	  next_stmt = first_stmt;
	  for (i = 0; i < vec_num; i++)
	    {
	      unsigned align, misalign;

	      if (masked_loop_p)
		mask = vect_get_loop_mask (gsi, masks, vec_num * ncopies,
					   vectype, vec_num * j + i);

	      if (i > 0)
		/* Bump the vector pointer.  */
		dataref_ptr = bump_vector_ptr (dataref_ptr, ptr_incr, gsi,
					       stmt, NULL_TREE);

	      if (slp)
		vec_oprnd = vec_oprnds[i];
	      else if (grouped_store)
		/* For grouped stores vectorized defs are interleaved in
		   vect_permute_store_chain().  */
		vec_oprnd = result_chain[i];

	      data_ref = fold_build2 (MEM_REF, vectype,
				      dataref_ptr,
				      dataref_offset
				      ? dataref_offset
				      : build_int_cst (ref_type, 0));
	      align = DR_TARGET_ALIGNMENT (first_dr);
	      if (aligned_access_p (first_dr))
		misalign = 0;
	      else if (DR_MISALIGNMENT (first_dr) == -1)
		{
		  align = dr_alignment (vect_dr_behavior (first_dr));
		  misalign = 0;
		}
	      else
		misalign = DR_MISALIGNMENT (first_dr);
	      if (dataref_offset == NULL_TREE
		  && TREE_CODE (dataref_ptr) == SSA_NAME)
		set_ptr_info_alignment (get_ptr_info (dataref_ptr), align,
					misalign);

	      if (memory_access_type == VMAT_CONTIGUOUS_REVERSE)
		{
		  tree perm_dest 
		    = vect_create_destination_var (gimple_assign_rhs1 (stmt),
						   vectype);
		  vec_oprnd = reverse_vector (perm_dest, vec_oprnd, stmt, gsi);
		}

	      tree offset_arg = (dataref_offset
				 ? dataref_offset
				 : build_int_cst (ref_type, 0));
	      if (misalign)
		align = least_bit_hwi (misalign);

	      /* Arguments are ready.  Create the new vector stmt.  */
	      if (masked_loop_p)
		{
		  tree ptr = build_int_cst (ref_type, align);
		  new_stmt = gimple_build_call_internal
		    (IFN_MASK_STORE, 4, dataref_ptr, ptr, mask, vec_oprnd);
		}
	      else
		{
		  data_ref = fold_build2 (MEM_REF, TREE_TYPE (vec_oprnd),
					  dataref_ptr, offset_arg);
		  if (align < TYPE_ALIGN_UNIT (vectype))
		    TREE_TYPE (data_ref)
		      = build_aligned_type (TREE_TYPE (data_ref), align);
		  new_stmt = gimple_build_assign (data_ref, vec_oprnd);
		}
	      vect_finish_stmt_generation (stmt, new_stmt, gsi);

	      if (slp)
		continue;

	      next_stmt = GROUP_NEXT_ELEMENT (vinfo_for_stmt (next_stmt));
	      if (!next_stmt)
		break;
	    }
	}
      if (!slp)
	{
	  if (j == 0)
	    STMT_VINFO_VEC_STMT (stmt_info) = *vec_stmt = new_stmt;
	  else
	    STMT_VINFO_RELATED_STMT (prev_stmt_info) = new_stmt;
	  prev_stmt_info = vinfo_for_stmt (new_stmt);
	}
    }

  oprnds.release ();
  result_chain.release ();
  vec_oprnds.release ();

  return true;
}

/* Given a vector type VECTYPE with NUNITS elements, turns permutation
   SEL into the equivalent VECTOR_CST mask.  No checks are made that the
   target platform supports the mask, so callers may wish to test
   can_vec_perm_p separately, or use vect_gen_perm_mask_checked.  */

tree
vect_gen_perm_mask_any (tree vectype, unsigned int nunits,
			const unsigned char *sel)
{
  tree mask_elt_type, mask_type, mask_vec, *mask_elts;
  int i;

  gcc_checking_assert (must_eq (nunits, TYPE_VECTOR_SUBPARTS (vectype)));

  scalar_int_mode imode = *int_mode_for_mode (TYPE_MODE (TREE_TYPE (vectype)));
  mask_elt_type = lang_hooks.types.type_for_mode (imode, 1);
  mask_type = get_vectype_for_scalar_type (mask_elt_type);

  mask_elts = XALLOCAVEC (tree, nunits);
  for (i = nunits - 1; i >= 0; i--)
    mask_elts[i] = build_int_cst (mask_elt_type, sel[i]);
  mask_vec = build_vector (mask_type, nunits, mask_elts);

  return mask_vec;
}

/* Checked version of vect_gen_perm_mask_any.  Asserts can_vec_perm_p,
   i.e. that the target supports the pattern _for arbitrary input vectors_.  */

tree
vect_gen_perm_mask_checked (tree vectype, unsigned int nunits,
			    const unsigned char *sel)
{
  gcc_assert (can_vec_perm_p (TYPE_MODE (vectype), false, nunits, sel));
  return vect_gen_perm_mask_any (vectype, nunits, sel);
}

/* Given a vector variable X and Y, that was generated for the scalar
   STMT, generate instructions to permute the vector elements of X and Y
   using permutation mask MASK_VEC, insert them at *GSI and return the
   permuted vector variable.  */

static tree
permute_vec_elements (tree x, tree y, tree mask_vec, gimple *stmt,
		      gimple_stmt_iterator *gsi)
{
  tree vectype = TREE_TYPE (x);
  tree perm_dest, data_ref;
  gimple *perm_stmt;

  perm_dest = vect_create_destination_var (gimple_get_lhs (stmt), vectype);
  data_ref = make_ssa_name (perm_dest);

  /* Generate the permute statement.  */
  perm_stmt = gimple_build_assign (data_ref, VEC_PERM_EXPR, x, y, mask_vec);
  vect_finish_stmt_generation (stmt, perm_stmt, gsi);

  return data_ref;
}

/* Hoist the definitions of all SSA uses on STMT out of the loop LOOP,
   inserting them on the loops preheader edge.  Returns true if we
   were successful in doing so (and thus STMT can be moved then),
   otherwise returns false.  */

static bool
hoist_defs_of_uses (gimple *stmt, struct loop *loop)
{
  ssa_op_iter i;
  tree op;
  bool any = false;

  FOR_EACH_SSA_TREE_OPERAND (op, stmt, i, SSA_OP_USE)
    {
      gimple *def_stmt = SSA_NAME_DEF_STMT (op);
      if (!gimple_nop_p (def_stmt)
	  && flow_bb_inside_loop_p (loop, gimple_bb (def_stmt)))
	{
	  /* Make sure we don't need to recurse.  While we could do
	     so in simple cases when there are more complex use webs
	     we don't have an easy way to preserve stmt order to fulfil
	     dependencies within them.  */
	  tree op2;
	  ssa_op_iter i2;
	  if (gimple_code (def_stmt) == GIMPLE_PHI)
	    return false;
	  FOR_EACH_SSA_TREE_OPERAND (op2, def_stmt, i2, SSA_OP_USE)
	    {
	      gimple *def_stmt2 = SSA_NAME_DEF_STMT (op2);
	      if (!gimple_nop_p (def_stmt2)
		  && flow_bb_inside_loop_p (loop, gimple_bb (def_stmt2)))
		return false;
	    }
	  any = true;
	}
    }

  if (!any)
    return true;

  FOR_EACH_SSA_TREE_OPERAND (op, stmt, i, SSA_OP_USE)
    {
      gimple *def_stmt = SSA_NAME_DEF_STMT (op);
      if (!gimple_nop_p (def_stmt)
	  && flow_bb_inside_loop_p (loop, gimple_bb (def_stmt)))
	{
	  gimple_stmt_iterator gsi = gsi_for_stmt (def_stmt);
	  gsi_remove (&gsi, false);
	  gsi_insert_on_edge_immediate (loop_preheader_edge (loop), def_stmt);
	}
    }

  return true;
}

/* vectorizable_load.

   Check if STMT reads a non scalar data-ref (array/pointer/structure) that
   can be vectorized.
   If VEC_STMT is also passed, vectorize the STMT: create a vectorized
   stmt to replace it, put it in VEC_STMT, and insert it at BSI.
   Return FALSE if not a vectorizable STMT, TRUE otherwise.  */

static bool
vectorizable_load (gimple *stmt, gimple_stmt_iterator *gsi, gimple **vec_stmt,
                   slp_tree slp_node, slp_instance slp_node_instance)
{
  tree scalar_dest;
  tree vec_dest = NULL;
  tree data_ref = NULL;
  stmt_vec_info stmt_info = vinfo_for_stmt (stmt);
  stmt_vec_info prev_stmt_info;
  loop_vec_info loop_vinfo = STMT_VINFO_LOOP_VINFO (stmt_info);
  struct loop *loop = NULL;
  struct loop *containing_loop = (gimple_bb (stmt))->loop_father;
  bool nested_in_vect_loop = false;
  struct data_reference *dr = STMT_VINFO_DATA_REF (stmt_info), *first_dr = NULL;
  tree elem_type;
  tree new_temp;
  machine_mode mode;
  gimple *new_stmt = NULL;
  tree dummy;
  enum dr_alignment_support alignment_support_scheme;
  tree dataref_ptr = NULL_TREE;
  tree dataref_offset = NULL_TREE;
  gimple *ptr_incr = NULL;
  int ncopies;
  int i, j;
  unsigned int group_size;
  poly_uint64 group_gap_adj;
  tree msq = NULL_TREE, lsq;
  tree offset = NULL_TREE;
  tree byte_offset = NULL_TREE;
  tree realignment_token = NULL_TREE;
  gphi *phi = NULL;
  vec<tree> dr_chain = vNULL;
  bool grouped_load = false;
  gimple *first_stmt;
  gimple *first_stmt_for_drptr = NULL;
  bool inv_p;
  bool compute_in_loop = false;
  struct loop *at_loop;
  int vec_num;
  bool slp = (slp_node != NULL);
  bool slp_perm = false;
  enum tree_code code;
  bb_vec_info bb_vinfo = STMT_VINFO_BB_VINFO (stmt_info);
  poly_uint64 vf;
  tree aggr_type;
  gather_scatter_info gs_info;
  bool firstfaulting_p = false;
  vec_info *vinfo = stmt_info->vinfo;
  tree ref_type;

  if (!STMT_VINFO_RELEVANT_P (stmt_info) && !bb_vinfo)
    return false;

  if (STMT_VINFO_DEF_TYPE (stmt_info) != vect_internal_def
      && ! vec_stmt)
    return false;

  /* Is vectorizable load? */
  if (!is_gimple_assign (stmt))
    return false;

  scalar_dest = gimple_assign_lhs (stmt);
  if (TREE_CODE (scalar_dest) != SSA_NAME)
    return false;

  code = gimple_assign_rhs_code (stmt);
  if (code != ARRAY_REF
      && code != BIT_FIELD_REF
      && code != INDIRECT_REF
      && code != COMPONENT_REF
      && code != IMAGPART_EXPR
      && code != REALPART_EXPR
      && code != MEM_REF
      && TREE_CODE_CLASS (code) != tcc_declaration)
    return false;

  if (!STMT_VINFO_DATA_REF (stmt_info))
    return false;

  tree vectype = STMT_VINFO_VECTYPE (stmt_info);
  poly_uint64 nunits = TYPE_VECTOR_SUBPARTS (vectype);

  if (loop_vinfo)
    {
      loop = LOOP_VINFO_LOOP (loop_vinfo);
      nested_in_vect_loop = nested_in_vect_loop_p (loop, stmt);
      vf = LOOP_VINFO_VECT_FACTOR (loop_vinfo);
      firstfaulting_p = LOOP_VINFO_FIRSTFAULTING_EXECUTION (loop_vinfo);
    }
  else
    vf = 1;

  /* Multiple types in SLP are handled by creating the appropriate number of
     vectorized stmts for each SLP node.  Hence, NCOPIES is always 1 in
     case of SLP.  */
  if (slp)
    ncopies = 1;
  else
    ncopies = vect_get_num_copies (loop_vinfo, vectype);

  gcc_assert (ncopies >= 1);

  /* FORNOW. This restriction should be relaxed.  */
  if (ncopies > 1)
    {
      if (nested_in_vect_loop)
	{
	  if (dump_enabled_p ())
	    dump_printf_loc (MSG_MISSED_OPTIMIZATION, vect_location,
			     "multiple types in nested loop.\n");
	  return false;
	}

      if (LOOP_VINFO_SPECULATIVE_EXECUTION (loop_vinfo))
	{
	  if (dump_enabled_p ())
	    dump_printf_loc (MSG_MISSED_OPTIMIZATION, vect_location,
			     "multiple copies not supported for speculative "
			     "loops.\n");
	  return false;
	}
    }

  /* Invalidate assumptions made by dependence analysis when vectorization
     on the unrolled body effectively re-orders stmts.  */
  if (ncopies > 1
      && STMT_VINFO_MIN_NEG_DIST (stmt_info) != 0
      && may_gt (LOOP_VINFO_VECT_FACTOR (loop_vinfo),
		 STMT_VINFO_MIN_NEG_DIST (stmt_info)))
    {
      if (dump_enabled_p ())
	dump_printf_loc (MSG_MISSED_OPTIMIZATION, vect_location,
			 "cannot perform implicit CSE when unrolling "
			 "with negative dependence distance\n");
      return false;
    }

  elem_type = TREE_TYPE (vectype);
  mode = TYPE_MODE (vectype);

  /* FORNOW. In some cases can vectorize even if data-type not supported
    (e.g. - data copies).  */
  if (optab_handler (mov_optab, mode) == CODE_FOR_nothing)
    {
      if (dump_enabled_p ())
        dump_printf_loc (MSG_MISSED_OPTIMIZATION, vect_location,
                         "Aligned load, but unsupported type.\n");
      return false;
    }

  /* Check if the load is a part of an interleaving chain.  */
  if (STMT_VINFO_GROUPED_ACCESS (stmt_info))
    {
      grouped_load = true;
      /* FORNOW */
      gcc_assert (!nested_in_vect_loop);
      gcc_assert (!STMT_VINFO_GATHER_SCATTER_P (stmt_info));

      first_stmt = GROUP_FIRST_ELEMENT (stmt_info);
      group_size = GROUP_SIZE (vinfo_for_stmt (first_stmt));

      if (slp && SLP_TREE_LOAD_PERMUTATION (slp_node).exists ())
	slp_perm = true;

      /* Invalidate assumptions made by dependence analysis when vectorization
	 on the unrolled body effectively re-orders stmts.  */
      if (!PURE_SLP_STMT (stmt_info)
	  && STMT_VINFO_MIN_NEG_DIST (stmt_info) != 0
	  && may_gt (LOOP_VINFO_VECT_FACTOR (loop_vinfo),
		     STMT_VINFO_MIN_NEG_DIST (stmt_info)))
	{
	  if (dump_enabled_p ())
	    dump_printf_loc (MSG_MISSED_OPTIMIZATION, vect_location,
			     "cannot perform implicit CSE when performing "
			     "group loads with negative dependence distance\n");
	  return false;
	}

      /* Similarly when the stmt is a load that is both part of a SLP
         instance and a loop vectorized stmt via the same-dr mechanism
	 we have to give up.  */
      if (STMT_VINFO_GROUP_SAME_DR_STMT (stmt_info)
	  && (STMT_SLP_TYPE (stmt_info)
	      != STMT_SLP_TYPE (vinfo_for_stmt
				 (STMT_VINFO_GROUP_SAME_DR_STMT (stmt_info)))))
	{
	  if (dump_enabled_p ())
	    dump_printf_loc (MSG_MISSED_OPTIMIZATION, vect_location,
			     "conflicting SLP types for CSEd load\n");
	  return false;
	}
    }
  else
    group_size = 1;

  vect_memory_access_type memory_access_type;
  if (!get_load_store_type (stmt, vectype, slp, false, VLS_LOAD, ncopies,
			    &memory_access_type, &gs_info))
    return false;

  if (firstfaulting_p && memory_access_type != VMAT_CONTIGUOUS)
    {
      if (dump_enabled_p ())
	dump_printf_loc (MSG_MISSED_OPTIMIZATION, vect_location,
			"Non-contiguous not supported for first faulting\n");
      return false;
    }

  wgather_info wgather = DEFAULT_WGATHER_INFO;
  if (memory_access_type == VMAT_GATHER_SCATTER)
    {
      if (!gs_info.decl
	  && may_ne (nunits, TYPE_VECTOR_SUBPARTS (gs_info.offset_vectype))
	  && !widened_gather_support_p (vectype, &gs_info, stmt, &wgather))
	return false;
    }

  if (firstfaulting_p)
    gcc_assert (LOOP_VINFO_SPECULATIVE_EXECUTION (loop_vinfo));

  if (!vec_stmt) /* transformation not required.  */
    {
      if (!slp)
	STMT_VINFO_MEMORY_ACCESS_TYPE (stmt_info) = memory_access_type;

      if (loop_vinfo
	  && LOOP_VINFO_CAN_FULLY_MASK_P (loop_vinfo))
	check_load_store_masking (loop_vinfo, vectype, true, group_size,
				  memory_access_type,
				  gs_info.widened_offset_type);

      STMT_VINFO_TYPE (stmt_info) = load_vec_info_type;
      /* The SLP costs are calculated during SLP analysis.  */
      if (!PURE_SLP_STMT (stmt_info))
	vect_model_load_cost (stmt_info, ncopies, memory_access_type,
			      NULL, NULL, NULL);
      return true;
    }

  if (!slp)
    gcc_assert (memory_access_type
		== STMT_VINFO_MEMORY_ACCESS_TYPE (stmt_info));

  if (dump_enabled_p ())
    dump_printf_loc (MSG_NOTE, vect_location,
                     "transform load. ncopies = %d\n", ncopies);

  /* Transform.  */

  ensure_base_align (dr);

  if (memory_access_type == VMAT_GATHER_SCATTER)
    {
      do_gather_load (stmt, gsi, vec_stmt, loop_vinfo, &gs_info,
		      &wgather, false);
      return true;
    }

  if (memory_access_type == VMAT_ELEMENTWISE
      || memory_access_type == VMAT_STRIDED_SLP)
    {
      gimple_stmt_iterator incr_gsi;
      bool insert_after;
      gimple *incr;
      tree offvar;
      tree ivstep;
      tree running_off;
      vec<constructor_elt, va_gc> *v = NULL;
      gimple_seq stmts = NULL;
      tree stride_base, stride_step, alias_off;
      /* Checked by get_load_store_type.  */
      unsigned int const_nunits = nunits.to_constant ();

      gcc_assert (!LOOP_VINFO_FULLY_MASKED_P (loop_vinfo));
      gcc_assert (!nested_in_vect_loop);

      if (slp && grouped_load)
	{
	  first_stmt = GROUP_FIRST_ELEMENT (stmt_info);
	  first_dr = STMT_VINFO_DATA_REF (vinfo_for_stmt (first_stmt));
	  group_size = GROUP_SIZE (vinfo_for_stmt (first_stmt));
	  ref_type = get_group_alias_ptr_type (first_stmt);
	}
      else
	{
	  first_stmt = stmt;
	  first_dr = dr;
	  group_size = 1;
	  ref_type = reference_alias_ptr_type (DR_REF (first_dr));
	}

      stride_base
	= fold_build_pointer_plus
	    (DR_BASE_ADDRESS (first_dr),
	     size_binop (PLUS_EXPR,
			 convert_to_ptrofftype (DR_OFFSET (first_dr)),
			 convert_to_ptrofftype (DR_INIT (first_dr))));
      stride_step = fold_convert (sizetype, DR_STEP (first_dr));

      /* For a load with loop-invariant (but other than power-of-2)
         stride (i.e. not a grouped access) like so:

	   for (i = 0; i < n; i += stride)
	     ... = array[i];

	 we generate a new induction variable and new accesses to
	 form a new vector (or vectors, depending on ncopies):

	   for (j = 0; ; j += VF*stride)
	     tmp1 = array[j];
	     tmp2 = array[j + stride];
	     ...
	     vectemp = {tmp1, tmp2, ...}
         */

      ivstep = fold_build2 (MULT_EXPR, TREE_TYPE (stride_step), stride_step,
			    build_int_cst (TREE_TYPE (stride_step), vf));

      standard_iv_increment_position (loop, &incr_gsi, &insert_after);

      create_iv (unshare_expr (stride_base), unshare_expr (ivstep), NULL,
		 loop, &incr_gsi, insert_after,
		 &offvar, NULL);
      incr = gsi_stmt (incr_gsi);
      set_vinfo_for_stmt (incr, new_stmt_vec_info (incr, loop_vinfo));

      stride_step = force_gimple_operand (unshare_expr (stride_step),
					  &stmts, true, NULL_TREE);
      if (stmts)
	gsi_insert_seq_on_edge_immediate (loop_preheader_edge (loop), stmts);

      prev_stmt_info = NULL;
      running_off = offvar;
      alias_off = build_int_cst (ref_type, 0);
      int nloads = const_nunits;
      int lnel = 1;
      tree ltype = TREE_TYPE (vectype);
      tree lvectype = vectype;
      auto_vec<tree> dr_chain;
      if (memory_access_type == VMAT_STRIDED_SLP)
	{
	  if (group_size < const_nunits)
	    {
<<<<<<< HEAD
	      /* Avoid emitting a constructor of vector elements by performing
		 the loads using an integer type of the same size,
		 constructing a vector of those and then re-interpreting it
		 as the original vector type.  This works around the fact
		 that the vec_init optab was only designed for scalar
		 element modes and thus expansion goes through memory.
		 This avoids a huge runtime penalty due to the general
		 inability to perform store forwarding from smaller stores
		 to a larger load.  */
	      unsigned lsize
		= group_size * TYPE_PRECISION (TREE_TYPE (vectype));
	      scalar_int_mode elmode = *int_mode_for_size (lsize, 0);
	      machine_mode vmode = mode_for_vector (elmode,
						    const_nunits / group_size);
	      /* If we can't construct such a vector fall back to
		 element loads of the original vector type.  */
=======
	      /* First check if vec_init optab supports construction from
		 vector elts directly.  */
	      machine_mode elmode = TYPE_MODE (TREE_TYPE (vectype));
	      machine_mode vmode = mode_for_vector (elmode, group_size);
>>>>>>> 16316b61
	      if (VECTOR_MODE_P (vmode)
		  && (convert_optab_handler (vec_init_optab,
					     TYPE_MODE (vectype), vmode)
		      != CODE_FOR_nothing))
		{
		  nloads = const_nunits / group_size;
		  lnel = group_size;
		  ltype = build_vector_type (TREE_TYPE (vectype), group_size);
		}
	      else
		{
		  /* Otherwise avoid emitting a constructor of vector elements
		     by performing the loads using an integer type of the same
		     size, constructing a vector of those and then
		     re-interpreting it as the original vector type.
		     This avoids a huge runtime penalty due to the general
		     inability to perform store forwarding from smaller stores
		     to a larger load.  */
		  unsigned lsize
		    = group_size * TYPE_PRECISION (TREE_TYPE (vectype));
		  elmode = mode_for_size (lsize, MODE_INT, 0);
		  vmode = mode_for_vector (elmode, nunits / group_size);
		  /* If we can't construct such a vector fall back to
		     element loads of the original vector type.  */
		  if (VECTOR_MODE_P (vmode)
		      && (convert_optab_handler (vec_init_optab, vmode, elmode)
			  != CODE_FOR_nothing))
		    {
		      nloads = nunits / group_size;
		      lnel = group_size;
		      ltype = build_nonstandard_integer_type (lsize, 1);
		      lvectype = build_vector_type (ltype, nloads);
		    }
		}
	    }
	  else
	    {
	      nloads = 1;
	      lnel = const_nunits;
	      ltype = vectype;
	    }
	  ltype = build_aligned_type (ltype, TYPE_ALIGN (TREE_TYPE (vectype)));
	}
      if (slp)
	{
	  /* For SLP permutation support we need to load the whole group,
	     not only the number of vector stmts the permutation result
	     fits in.  */
	  if (slp_perm)
	    {
	      if (!can_div_away_from_zero_p (group_size * vf,
					     poly_uint64 (nunits),
					     &ncopies))
		gcc_unreachable ();
	      dr_chain.create (ncopies);
	    }
	  else
	    ncopies = SLP_TREE_NUMBER_OF_VEC_STMTS (slp_node);
	}
      unsigned int group_el = 0;
      unsigned HOST_WIDE_INT
	elsz = tree_to_uhwi (TYPE_SIZE_UNIT (TREE_TYPE (vectype)));
      for (j = 0; j < ncopies; j++)
	{
	  if (nloads > 1)
	    vec_alloc (v, nloads);
	  for (i = 0; i < nloads; i++)
	    {
	      tree this_off = build_int_cst (TREE_TYPE (alias_off),
					     group_el * elsz);
	      new_stmt = gimple_build_assign (make_ssa_name (ltype),
					      build2 (MEM_REF, ltype,
						      running_off, this_off));
	      vect_finish_stmt_generation (stmt, new_stmt, gsi);
	      if (nloads > 1)
		CONSTRUCTOR_APPEND_ELT (v, NULL_TREE,
					gimple_assign_lhs (new_stmt));

	      group_el += lnel;
	      if (! slp
		  || group_el == group_size)
		{
		  tree newoff = copy_ssa_name (running_off);
		  gimple *incr = gimple_build_assign (newoff, POINTER_PLUS_EXPR,
						      running_off, stride_step);
		  vect_finish_stmt_generation (stmt, incr, gsi);

		  running_off = newoff;
		  group_el = 0;
		}
	    }
	  if (nloads > 1)
	    {
	      tree vec_inv = build_constructor (lvectype, v);
	      new_temp = vect_init_vector (stmt, vec_inv, lvectype, gsi);
	      new_stmt = SSA_NAME_DEF_STMT (new_temp);
	      if (lvectype != vectype)
		{
		  new_stmt = gimple_build_assign (make_ssa_name (vectype),
						  VIEW_CONVERT_EXPR,
						  build1 (VIEW_CONVERT_EXPR,
							  vectype, new_temp));
		  vect_finish_stmt_generation (stmt, new_stmt, gsi);
		}
	    }

	  if (slp)
	    {
	      if (slp_perm)
		dr_chain.quick_push (gimple_assign_lhs (new_stmt));
	      else
		SLP_TREE_VEC_STMTS (slp_node).quick_push (new_stmt);
	    }
	  else
	    {
	      if (j == 0)
		STMT_VINFO_VEC_STMT (stmt_info) = *vec_stmt = new_stmt;
	      else
		STMT_VINFO_RELATED_STMT (prev_stmt_info) = new_stmt;
	      prev_stmt_info = vinfo_for_stmt (new_stmt);
	    }
	}
      if (slp_perm)
	{
	  unsigned n_perms;
	  vect_transform_slp_perm_load (slp_node, dr_chain, gsi, vf,
					slp_node_instance, false, &n_perms);
	}
      return true;
    }

  if (grouped_load)
    {
      first_stmt = GROUP_FIRST_ELEMENT (stmt_info);
      group_size = GROUP_SIZE (vinfo_for_stmt (first_stmt));
      int group_gap = GROUP_GAP (vinfo_for_stmt (first_stmt));
      /* For SLP vectorization we directly vectorize a subchain
         without permutation.  */
      if (slp && ! SLP_TREE_LOAD_PERMUTATION (slp_node).exists ())
	first_stmt = SLP_TREE_SCALAR_STMTS (slp_node)[0];
      /* For BB vectorization always use the first stmt to base
	 the data ref pointer on.  */
      if (bb_vinfo)
	first_stmt_for_drptr = SLP_TREE_SCALAR_STMTS (slp_node)[0];

      /* Check if the chain of loads is already vectorized.  */
      if (STMT_VINFO_VEC_STMT (vinfo_for_stmt (first_stmt))
	  /* For SLP we would need to copy over SLP_TREE_VEC_STMTS.
	     ???  But we can only do so if there is exactly one
	     as we have no way to get at the rest.  Leave the CSE
	     opportunity alone.
	     ???  With the group load eventually participating
	     in multiple different permutations (having multiple
	     slp nodes which refer to the same group) the CSE
	     is even wrong code.  See PR56270.  */
	  && !slp)
	{
	  *vec_stmt = STMT_VINFO_VEC_STMT (stmt_info);
	  return true;
	}
      first_dr = STMT_VINFO_DATA_REF (vinfo_for_stmt (first_stmt));
      group_gap_adj = 0;

      /* VEC_NUM is the number of vect stmts to be created for this group.  */
      if (slp)
	{
	  grouped_load = false;
	  /* For SLP permutation support we need to load the whole group,
	     not only the number of vector stmts the permutation result
	     fits in.  */
	  if (slp_perm)
	    {
<<<<<<< HEAD
	      if (!can_div_away_from_zero_p (group_size * vf,
					     poly_uint64 (nunits),
					     &vec_num))
		gcc_unreachable ();
=======
	      vec_num = (group_size * vf + nunits - 1) / nunits;
	      group_gap_adj = vf * group_size - nunits * vec_num;
>>>>>>> 16316b61
	    }
	  else
	    {
	      vec_num = SLP_TREE_NUMBER_OF_VEC_STMTS (slp_node);
	      group_gap_adj = group_gap;
	    }
    	}
      else
	vec_num = group_size;

      ref_type = get_group_alias_ptr_type (first_stmt);
    }
  else
    {
      first_stmt = stmt;
      first_dr = dr;
      group_size = vec_num = 1;
      group_gap_adj = 0;
      ref_type = reference_alias_ptr_type (DR_REF (first_dr));
    }

  alignment_support_scheme = vect_supportable_dr_alignment (first_dr, false);

  /* TODO: This is icky.  For firstfaulting, force the known alignment.
     Maybe instead add extra checks elsewhere below.  */
  if (firstfaulting_p)
    alignment_support_scheme = dr_unaligned_supported;

  gcc_assert (alignment_support_scheme);
  bool masked_loop_p = (loop_vinfo && LOOP_VINFO_FULLY_MASKED_P (loop_vinfo));
  /* Targets with load-lane instructions or support for fully-masked loops
     must not require explicit realignment.  */
  gcc_assert ((memory_access_type != VMAT_LOAD_STORE_LANES && !masked_loop_p)
	      || alignment_support_scheme == dr_aligned
	      || alignment_support_scheme == dr_unaligned_supported);

  /* In case the vectorization factor (VF) is bigger than the number
     of elements that we can fit in a vectype (nunits), we have to generate
     more than one vector stmt - i.e - we need to "unroll" the
     vector stmt by a factor VF/nunits.  In doing so, we record a pointer
     from one copy of the vector stmt to the next, in the field
     STMT_VINFO_RELATED_STMT.  This is necessary in order to allow following
     stages to find the correct vector defs to be used when vectorizing
     stmts that use the defs of the current stmt.  The example below
     illustrates the vectorization process when VF=16 and nunits=4 (i.e., we
     need to create 4 vectorized stmts):

     before vectorization:
                                RELATED_STMT    VEC_STMT
        S1:     x = memref      -               -
        S2:     z = x + 1       -               -

     step 1: vectorize stmt S1:
        We first create the vector stmt VS1_0, and, as usual, record a
        pointer to it in the STMT_VINFO_VEC_STMT of the scalar stmt S1.
        Next, we create the vector stmt VS1_1, and record a pointer to
        it in the STMT_VINFO_RELATED_STMT of the vector stmt VS1_0.
        Similarly, for VS1_2 and VS1_3.  This is the resulting chain of
        stmts and pointers:
                                RELATED_STMT    VEC_STMT
        VS1_0:  vx0 = memref0   VS1_1           -
        VS1_1:  vx1 = memref1   VS1_2           -
        VS1_2:  vx2 = memref2   VS1_3           -
        VS1_3:  vx3 = memref3   -               -
        S1:     x = load        -               VS1_0
        S2:     z = x + 1       -               -

     See in documentation in vect_get_vec_def_for_stmt_copy for how the
     information we recorded in RELATED_STMT field is used to vectorize
     stmt S2.  */

  /* In case of interleaving (non-unit grouped access):

     S1:  x2 = &base + 2
     S2:  x0 = &base
     S3:  x1 = &base + 1
     S4:  x3 = &base + 3

     Vectorized loads are created in the order of memory accesses
     starting from the access of the first stmt of the chain:

     VS1: vx0 = &base
     VS2: vx1 = &base + vec_size*1
     VS3: vx3 = &base + vec_size*2
     VS4: vx4 = &base + vec_size*3

     Then permutation statements are generated:

     VS5: vx5 = VEC_PERM_EXPR < vx0, vx1, { 0, 2, ..., i*2 } >
     VS6: vx6 = VEC_PERM_EXPR < vx0, vx1, { 1, 3, ..., i*2+1 } >
       ...

     And they are put in STMT_VINFO_VEC_STMT of the corresponding scalar stmts
     (the order of the data-refs in the output of vect_permute_load_chain
     corresponds to the order of scalar stmts in the interleaving chain - see
     the documentation of vect_permute_load_chain()).
     The generation of permutation stmts and recording them in
     STMT_VINFO_VEC_STMT is done in vect_transform_grouped_load().

     In case of both multiple types and interleaving, the vector loads and
     permutation stmts above are created for every copy.  The result vector
     stmts are put in STMT_VINFO_VEC_STMT for the first copy and in the
     corresponding STMT_VINFO_RELATED_STMT for the next copies.  */

  /* If the data reference is aligned (dr_aligned) or potentially unaligned
     on a target that supports unaligned accesses (dr_unaligned_supported)
     we generate the following code:
         p = initial_addr;
         indx = 0;
         loop {
	   p = p + indx * vectype_size;
           vec_dest = *(p);
           indx = indx + 1;
         }

     Otherwise, the data reference is potentially unaligned on a target that
     does not support unaligned accesses (dr_explicit_realign_optimized) -
     then generate the following code, in which the data in each iteration is
     obtained by two vector loads, one from the previous iteration, and one
     from the current iteration:
         p1 = initial_addr;
         msq_init = *(floor(p1))
         p2 = initial_addr + VS - 1;
         realignment_token = call target_builtin;
         indx = 0;
         loop {
           p2 = p2 + indx * vectype_size
           lsq = *(floor(p2))
           vec_dest = realign_load (msq, lsq, realignment_token)
           indx = indx + 1;
           msq = lsq;
         }   */

  /* If the misalignment remains the same throughout the execution of the
     loop, we can create the init_addr and permutation mask at the loop
     preheader.  Otherwise, it needs to be created inside the loop.
     This can only occur when vectorizing memory accesses in the inner-loop
     nested within an outer-loop that is being vectorized.  */

  if (nested_in_vect_loop
<<<<<<< HEAD
      && !multiple_p (TREE_INT_CST_LOW (DR_STEP (dr)),
		      GET_MODE_SIZE (TYPE_MODE (vectype))))
=======
      && (DR_STEP_ALIGNMENT (dr) % GET_MODE_SIZE (TYPE_MODE (vectype))) != 0)
>>>>>>> 16316b61
    {
      gcc_assert (alignment_support_scheme != dr_explicit_realign_optimized);
      compute_in_loop = true;
    }

  if ((alignment_support_scheme == dr_explicit_realign_optimized
       || alignment_support_scheme == dr_explicit_realign)
      && !compute_in_loop)
    {
      msq = vect_setup_realignment (first_stmt, gsi, &realignment_token,
				    alignment_support_scheme, NULL_TREE,
				    &at_loop);
      if (alignment_support_scheme == dr_explicit_realign_optimized)
	{
	  phi = as_a <gphi *> (SSA_NAME_DEF_STMT (msq));
	  byte_offset = size_binop (MINUS_EXPR, TYPE_SIZE_UNIT (vectype),
				    size_one_node);
	}
    }
  else
    at_loop = loop;

  if (memory_access_type == VMAT_CONTIGUOUS_REVERSE)
    offset = size_int (-TYPE_VECTOR_SUBPARTS (vectype) + 1);

  if (memory_access_type == VMAT_LOAD_STORE_LANES)
    aggr_type = build_array_type_nelts (elem_type, vec_num * nunits);
  else
    aggr_type = vectype;

  prev_stmt_info = NULL;
  int group_elt = 0;
  for (j = 0; j < ncopies; j++)
    {
      /* 1. Create the vector or array pointer update chain.  */
      if (j == 0)
	{
	  bool simd_lane_access_p
	    = STMT_VINFO_SIMD_LANE_ACCESS_P (stmt_info);
	  if (simd_lane_access_p
	      && TREE_CODE (DR_BASE_ADDRESS (first_dr)) == ADDR_EXPR
	      && VAR_P (TREE_OPERAND (DR_BASE_ADDRESS (first_dr), 0))
	      && integer_zerop (DR_OFFSET (first_dr))
	      && integer_zerop (DR_INIT (first_dr))
	      && alias_sets_conflict_p (get_alias_set (aggr_type),
					get_alias_set (TREE_TYPE (ref_type)))
	      && (alignment_support_scheme == dr_aligned
		  || alignment_support_scheme == dr_unaligned_supported))
	    {
	      dataref_ptr = unshare_expr (DR_BASE_ADDRESS (first_dr));
	      dataref_offset = build_int_cst (ref_type, 0);
	      inv_p = false;
	    }
	  else if (first_stmt_for_drptr
		   && first_stmt != first_stmt_for_drptr)
	    {
	      dataref_ptr
		= vect_create_data_ref_ptr (first_stmt_for_drptr, aggr_type,
					    0, at_loop, offset, &dummy, gsi,
					    &ptr_incr, simd_lane_access_p,
					    &inv_p, byte_offset);
	      /* Adjust the pointer by the difference to first_stmt.  */
	      data_reference_p ptrdr
		= STMT_VINFO_DATA_REF (vinfo_for_stmt (first_stmt_for_drptr));
	      tree diff = fold_convert (sizetype,
					size_binop (MINUS_EXPR,
						    DR_INIT (first_dr),
						    DR_INIT (ptrdr)));
	      dataref_ptr = bump_vector_ptr (dataref_ptr, ptr_incr, gsi,
					     stmt, diff);
	    }
	  else
	    dataref_ptr
	      = vect_create_data_ref_ptr (first_stmt, aggr_type,
					  group_size, at_loop,
					  offset, &dummy, gsi, &ptr_incr,
					  simd_lane_access_p, &inv_p,
					  byte_offset);
	}
      else if (dataref_offset)
	dataref_offset = int_const_binop (PLUS_EXPR, dataref_offset,
					  TYPE_SIZE_UNIT (aggr_type));
      else
        dataref_ptr = bump_vector_ptr (dataref_ptr, ptr_incr, gsi, stmt,
				       TYPE_SIZE_UNIT (aggr_type));

      if (grouped_load || slp_perm)
	dr_chain.create (vec_num);

      tree mask = NULL;

      if (memory_access_type == VMAT_LOAD_STORE_LANES)
	{
	  if (masked_loop_p)
	    mask = vect_get_load_mask (loop_vinfo, gsi, ncopies, vectype, j);
	  do_load_lanes (stmt, gsi, group_size, vectype, aggr_type,
			 dataref_ptr, ref_type, mask);
	}
      else
	{
	  for (i = 0; i < vec_num; i++)
	    {
	      if (masked_loop_p
		  && memory_access_type != VMAT_INVARIANT)
		mask = vect_get_load_mask (loop_vinfo, gsi, vec_num * ncopies,
					   vectype, vec_num * j + i);
	      if (i > 0)
		dataref_ptr = bump_vector_ptr (dataref_ptr, ptr_incr, gsi,
					       stmt, NULL_TREE);

	      vec_dest = vect_create_destination_var (scalar_dest, vectype);

	      /* 2. Create the vector-load in the loop.  */
	      switch (alignment_support_scheme)
		{
		case dr_aligned:
		case dr_unaligned_supported:
		  {
		    unsigned int align, misalign;

		    tree offset_arg = (dataref_offset
				       ? dataref_offset
				       : build_int_cst (ref_type, 0));

		    if (alignment_support_scheme == dr_aligned)
		      {
			gcc_assert (aligned_access_p (first_dr));
			align = DR_TARGET_ALIGNMENT (first_dr);
			misalign = 0;
		      }
		    else if (DR_MISALIGNMENT (first_dr) == -1)
		      {
			align = dr_alignment (vect_dr_behavior (first_dr));
			misalign = 0;
		      }
		    else
		      {
			align = DR_TARGET_ALIGNMENT (first_dr);
			misalign = DR_MISALIGNMENT (first_dr);
		      }
		    if (dataref_offset == NULL_TREE
			&& TREE_CODE (dataref_ptr) == SSA_NAME)
		      set_ptr_info_alignment (get_ptr_info (dataref_ptr),
					      align, misalign);
		    if (misalign)
		      align = least_bit_hwi (misalign);
		    if (mask)
		      {
			/* At present we always start a first-faulting
			   load at the first element.  */
			gcc_assert (!firstfaulting_p);
			tree ptr = build_int_cst (ref_type, align);
			new_stmt = gimple_build_call_internal
			  (IFN_MASK_LOAD, 3, dataref_ptr, ptr, mask);
			gimple_call_set_lhs (new_stmt, vec_dest);
		      }
		    else if (firstfaulting_p)
		      {
			tree ptr = build_int_cst (ref_type, align);
			new_stmt = gimple_build_call_internal
			  (IFN_FIRSTFAULT_LOAD, 2, dataref_ptr, ptr);
			gimple_call_set_lhs (new_stmt, vec_dest);
		      }
		    else
		      {
			data_ref = fold_build2 (MEM_REF, vectype, dataref_ptr,
						offset_arg);
			if (align < TYPE_ALIGN_UNIT (vectype))
			  TREE_TYPE (data_ref)
			    = build_aligned_type (TREE_TYPE (data_ref), align);
			new_stmt = gimple_build_assign (vec_dest, data_ref);
		      }
		    break;
		  }
		case dr_explicit_realign:
		  {
		    tree ptr, bump;

		    tree vs = size_int (TYPE_VECTOR_SUBPARTS (vectype));

		    if (compute_in_loop)
		      msq = vect_setup_realignment (first_stmt, gsi,
						    &realignment_token,
						    dr_explicit_realign,
						    dataref_ptr, NULL);

		    if (TREE_CODE (dataref_ptr) == SSA_NAME)
		      ptr = copy_ssa_name (dataref_ptr);
		    else
		      ptr = make_ssa_name (TREE_TYPE (dataref_ptr));
		    unsigned int align = DR_TARGET_ALIGNMENT (first_dr);
		    new_stmt = gimple_build_assign
				 (ptr, BIT_AND_EXPR, dataref_ptr,
				  build_int_cst
				  (TREE_TYPE (dataref_ptr),
				   -(HOST_WIDE_INT) align));
		    vect_finish_stmt_generation (stmt, new_stmt, gsi);
		    data_ref
		      = build2 (MEM_REF, vectype, ptr,
				build_int_cst (ref_type, 0));
		    tree vec_dest2
		      = vect_create_destination_var (scalar_dest, vectype);
		    new_stmt = gimple_build_assign (vec_dest2, data_ref);
		    new_temp = make_ssa_name (vec_dest2, new_stmt);
		    gimple_assign_set_lhs (new_stmt, new_temp);
		    gimple_set_vdef (new_stmt, gimple_vdef (stmt));
		    gimple_set_vuse (new_stmt, gimple_vuse (stmt));
		    vect_finish_stmt_generation (stmt, new_stmt, gsi);
		    msq = new_temp;

		    bump = size_binop (MULT_EXPR, vs,
				       TYPE_SIZE_UNIT (elem_type));
		    bump = size_binop (MINUS_EXPR, bump, size_one_node);
		    ptr = bump_vector_ptr (dataref_ptr, NULL, gsi, stmt, bump);
		    new_stmt = gimple_build_assign
				 (NULL_TREE, BIT_AND_EXPR, ptr,
				  build_int_cst
				  (TREE_TYPE (ptr), -(HOST_WIDE_INT) align));
		    ptr = copy_ssa_name (ptr, new_stmt);
		    gimple_assign_set_lhs (new_stmt, ptr);
		    vect_finish_stmt_generation (stmt, new_stmt, gsi);
		    data_ref
		      = build2 (MEM_REF, vectype, ptr,
				build_int_cst (ref_type, 0));
		    new_stmt = gimple_build_assign (vec_dest, data_ref);
		    break;
		  }
		case dr_explicit_realign_optimized:
		  {
		    if (TREE_CODE (dataref_ptr) == SSA_NAME)
		      new_temp = copy_ssa_name (dataref_ptr);
		    else
		      new_temp = make_ssa_name (TREE_TYPE (dataref_ptr));
		    unsigned int align = DR_TARGET_ALIGNMENT (first_dr);
		    new_stmt = gimple_build_assign
		      (new_temp, BIT_AND_EXPR, dataref_ptr,
		       build_int_cst (TREE_TYPE (dataref_ptr),
				      -(HOST_WIDE_INT) align));
		    vect_finish_stmt_generation (stmt, new_stmt, gsi);
		    data_ref
		      = build2 (MEM_REF, vectype, new_temp,
				build_int_cst (ref_type, 0));
		    new_stmt = gimple_build_assign (vec_dest, data_ref);
		    break;
		  }
		default:
		  gcc_unreachable ();
		}

	      new_temp = make_ssa_name (vec_dest, new_stmt);
	      if (is_gimple_call (new_stmt))
		gimple_call_set_lhs (new_stmt, new_temp);
	      else
		gimple_assign_set_lhs (new_stmt, new_temp);
	      vect_finish_stmt_generation (stmt, new_stmt, gsi);

	      /* 3. Handle explicit realignment if necessary/supported.
		 Create in loop:
		   vec_dest = realign_load (msq, lsq, realignment_token)  */
	      if (alignment_support_scheme == dr_explicit_realign_optimized
		  || alignment_support_scheme == dr_explicit_realign)
		{
		  lsq = gimple_assign_lhs (new_stmt);
		  if (!realignment_token)
		    realignment_token = dataref_ptr;
		  vec_dest = vect_create_destination_var (scalar_dest, vectype);
		  new_stmt = gimple_build_assign (vec_dest, REALIGN_LOAD_EXPR,
						  msq, lsq, realignment_token);
		  new_temp = make_ssa_name (vec_dest, new_stmt);
		  gimple_assign_set_lhs (new_stmt, new_temp);
		  vect_finish_stmt_generation (stmt, new_stmt, gsi);

		  if (alignment_support_scheme == dr_explicit_realign_optimized)
		    {
		      gcc_assert (phi);
		      if (i == vec_num - 1 && j == ncopies - 1)
			add_phi_arg (phi, lsq,
				     loop_latch_edge (containing_loop),
				     UNKNOWN_LOCATION);
		      msq = lsq;
		    }
		}

	      /* 4. Handle invariant-load.  */
	      if (inv_p && !bb_vinfo)
		{
		  gcc_assert (!grouped_load);
		  /* If we have versioned for aliasing or the loop doesn't
		     have any data dependencies that would preclude this,
		     then we are sure this is a loop invariant load and
		     thus we can insert it on the preheader edge.  */
		  if (LOOP_VINFO_NO_DATA_DEPENDENCIES (loop_vinfo)
		      && !nested_in_vect_loop
		      && hoist_defs_of_uses (stmt, loop))
		    {
		      if (dump_enabled_p ())
			{
			  dump_printf_loc (MSG_NOTE, vect_location,
					   "hoisting out of the vectorized "
					   "loop: ");
			  dump_gimple_stmt (MSG_NOTE, TDF_SLIM, stmt, 0);
			}
		      tree tem = copy_ssa_name (scalar_dest);
		      gsi_insert_on_edge_immediate
			(loop_preheader_edge (loop),
			 gimple_build_assign (tem,
					      unshare_expr
					        (gimple_assign_rhs1 (stmt))));
		      new_temp = vect_init_vector (stmt, tem, vectype, NULL);
		      new_stmt = SSA_NAME_DEF_STMT (new_temp);
		      set_vinfo_for_stmt (new_stmt,
					  new_stmt_vec_info (new_stmt, vinfo));
		    }
		  else
		    {
		      gimple_stmt_iterator gsi2 = *gsi;
		      gsi_next (&gsi2);
		      new_temp = vect_init_vector (stmt, scalar_dest,
						   vectype, &gsi2);
		      new_stmt = SSA_NAME_DEF_STMT (new_temp);
		    }
		}

	      if (memory_access_type == VMAT_CONTIGUOUS_REVERSE)
		{
		  new_temp = reverse_vector (vec_dest, new_temp, stmt, gsi);
		  new_stmt = SSA_NAME_DEF_STMT (new_temp);
		}

	      /* Collect vector loads and later create their permutation in
		 vect_transform_grouped_load ().  */
	      if (grouped_load || slp_perm)
		dr_chain.quick_push (new_temp);

	      /* Store vector loads in the corresponding SLP_NODE.  */
	      if (slp && !slp_perm)
		SLP_TREE_VEC_STMTS (slp_node).quick_push (new_stmt);

	      /* With SLP permutation we load the gaps as well, without
	         we need to skip the gaps after we manage to fully load
		 all elements.  group_gap_adj is GROUP_SIZE here.  */
	      group_elt += nunits;
	      if (group_gap_adj != 0 && ! slp_perm
		  && group_elt == group_size - group_gap_adj)
		{
		  bool ovf;
		  tree bump
		    = wide_int_to_tree (sizetype,
					wi::smul (TYPE_SIZE_UNIT (elem_type),
						  group_gap_adj, &ovf));
		  dataref_ptr = bump_vector_ptr (dataref_ptr, ptr_incr, gsi,
						 stmt, bump);
		  group_elt = 0;
		}
	    }
	  /* Bump the vector pointer to account for a gap or for excess
	     elements loaded for a permuted SLP load.  */
<<<<<<< HEAD
	  if (may_ne (group_gap_adj, 0U))
=======
	  if (group_gap_adj != 0 && slp_perm)
>>>>>>> 16316b61
	    {
	      tree bump = size_binop (MULT_EXPR,
				      TYPE_SIZE_UNIT (elem_type),
				      size_int (group_gap_adj));
	      dataref_ptr = bump_vector_ptr (dataref_ptr, ptr_incr, gsi,
					     stmt, bump);
	    }
	}

      if (slp && !slp_perm)
	continue;

      if (slp_perm)
        {
	  unsigned n_perms;
          if (!vect_transform_slp_perm_load (slp_node, dr_chain, gsi, vf,
                                             slp_node_instance, false,
					     &n_perms))
            {
              dr_chain.release ();
              return false;
            }
        }
      else
        {
          if (grouped_load)
  	    {
	      if (memory_access_type != VMAT_LOAD_STORE_LANES)
		vect_transform_grouped_load (stmt, dr_chain, group_size, gsi);
	      *vec_stmt = STMT_VINFO_VEC_STMT (stmt_info);
	    }
          else
	    {
	      if (j == 0)
	        STMT_VINFO_VEC_STMT (stmt_info) = *vec_stmt = new_stmt;
	      else
	        STMT_VINFO_RELATED_STMT (prev_stmt_info) = new_stmt;
	      prev_stmt_info = vinfo_for_stmt (new_stmt);
	    }
        }
      dr_chain.release ();
    }

  return true;
}

/* Function vect_is_simple_cond.

   Input:
   LOOP - the loop that is being vectorized.
   COND - Condition that is checked for simple use.

   Output:
   *COMP_VECTYPE - the vector type for the comparison.
   *DTS - The def types for the arguments of the comparison

   Returns whether a COND can be vectorized.  Checks whether
   condition operands are supportable using vec_is_simple_use.  */

static bool
vect_is_simple_cond (tree cond, vec_info *vinfo,
		     tree *comp_vectype, enum vect_def_type *dts)
{
  tree lhs, rhs;
  tree vectype1 = NULL_TREE, vectype2 = NULL_TREE;

  /* Mask case.  */
  if (TREE_CODE (cond) == SSA_NAME
      && VECT_SCALAR_BOOLEAN_TYPE_P (TREE_TYPE (cond)))
    {
      gimple *lhs_def_stmt = SSA_NAME_DEF_STMT (cond);
      if (!vect_is_simple_use (cond, vinfo, &lhs_def_stmt,
			       &dts[0], comp_vectype)
	  || !*comp_vectype
	  || !VECTOR_BOOLEAN_TYPE_P (*comp_vectype))
	return false;
      return true;
    }

  if (!COMPARISON_CLASS_P (cond))
    return false;

  lhs = TREE_OPERAND (cond, 0);
  rhs = TREE_OPERAND (cond, 1);

  if (TREE_CODE (lhs) == SSA_NAME)
    {
      gimple *lhs_def_stmt = SSA_NAME_DEF_STMT (lhs);
      if (!vect_is_simple_use (lhs, vinfo, &lhs_def_stmt, &dts[0], &vectype1))
	return false;
    }
  else if (TREE_CODE (lhs) == INTEGER_CST || TREE_CODE (lhs) == REAL_CST
	   || TREE_CODE (lhs) == FIXED_CST)
    dts[0] = vect_constant_def;
  else
    return false;

  if (TREE_CODE (rhs) == SSA_NAME)
    {
      gimple *rhs_def_stmt = SSA_NAME_DEF_STMT (rhs);
      if (!vect_is_simple_use (rhs, vinfo, &rhs_def_stmt, &dts[1], &vectype2))
	return false;
    }
  else if (TREE_CODE (rhs) == INTEGER_CST || TREE_CODE (rhs) == REAL_CST
	   || TREE_CODE (rhs) == FIXED_CST)
    dts[1] = vect_constant_def;
  else
    return false;

  if (vectype1 && vectype2
      && may_ne (TYPE_VECTOR_SUBPARTS (vectype1),
		 TYPE_VECTOR_SUBPARTS (vectype2)))
    return false;

  *comp_vectype = vectype1 ? vectype1 : vectype2;
  return true;
}

/* vectorizable_condition.

   Check if STMT is conditional modify expression that can be vectorized.
   If VEC_STMT is also passed, vectorize the STMT: create a vectorized
   stmt using VEC_COND_EXPR  to replace it, put it in VEC_STMT, and insert it
   at GSI.

   When STMT is vectorized as nested cycle, REDUC_DEF is the vector variable
   to be used at REDUC_INDEX (in then clause if REDUC_INDEX is 1, and in
   else clause if it is 2).

   Return FALSE if not a vectorizable STMT, TRUE otherwise.  */

bool
vectorizable_condition (gimple *stmt, gimple_stmt_iterator *gsi,
			gimple **vec_stmt, tree reduc_def, int reduc_index,
			slp_tree slp_node)
{
  tree scalar_dest = NULL_TREE;
  tree vec_dest = NULL_TREE;
  tree cond_expr, cond_expr0 = NULL_TREE, cond_expr1 = NULL_TREE;
  tree then_clause, else_clause;
  stmt_vec_info stmt_info = vinfo_for_stmt (stmt);
  tree comp_vectype = NULL_TREE;
  tree vec_cond_lhs = NULL_TREE, vec_cond_rhs = NULL_TREE;
  tree vec_then_clause = NULL_TREE, vec_else_clause = NULL_TREE;
  tree vec_compare;
  tree new_temp;
  loop_vec_info loop_vinfo = STMT_VINFO_LOOP_VINFO (stmt_info);
  enum vect_def_type dts[4]
    = {vect_unknown_def_type, vect_unknown_def_type,
       vect_unknown_def_type, vect_unknown_def_type};
  int ndts = 4;
  int ncopies;
  enum tree_code code, cond_code, bitop1 = NOP_EXPR, bitop2 = NOP_EXPR;
  stmt_vec_info prev_stmt_info = NULL;
  int i, j;
  bb_vec_info bb_vinfo = STMT_VINFO_BB_VINFO (stmt_info);
  vec<tree> vec_oprnds0 = vNULL;
  vec<tree> vec_oprnds1 = vNULL;
  vec<tree> vec_oprnds2 = vNULL;
  vec<tree> vec_oprnds3 = vNULL;
  tree vec_cmp_type;
  bool masked = false;

  if (reduc_index && STMT_SLP_TYPE (stmt_info))
    return false;

  if (STMT_VINFO_VEC_REDUCTION_TYPE (stmt_info) == TREE_CODE_REDUCTION)
    {
      if (!STMT_VINFO_RELEVANT_P (stmt_info) && !bb_vinfo)
	return false;

      if (STMT_VINFO_DEF_TYPE (stmt_info) != vect_internal_def
	  && !(STMT_VINFO_DEF_TYPE (stmt_info) == vect_nested_cycle
	       && reduc_def))
	return false;

      /* FORNOW: not yet supported.  */
      if (STMT_VINFO_LIVE_P (stmt_info))
	{
	  if (dump_enabled_p ())
	    dump_printf_loc (MSG_MISSED_OPTIMIZATION, vect_location,
			     "value used after loop.\n");
	  return false;
	}
    }

  /* Is vectorizable conditional operation?  */
  if (!is_gimple_assign (stmt))
    return false;

  code = gimple_assign_rhs_code (stmt);

  if (code != COND_EXPR)
    return false;

  tree vectype = STMT_VINFO_VECTYPE (stmt_info);
  tree vectype1 = NULL_TREE, vectype2 = NULL_TREE;

  if (slp_node)
    ncopies = 1;
  else
    ncopies = vect_get_num_copies (loop_vinfo, vectype);

  gcc_assert (ncopies >= 1);
  if (reduc_index && ncopies > 1)
    return false; /* FORNOW */

  cond_expr = gimple_assign_rhs1 (stmt);
  then_clause = gimple_assign_rhs2 (stmt);
  else_clause = gimple_assign_rhs3 (stmt);

  if (!vect_is_simple_cond (cond_expr, stmt_info->vinfo,
			    &comp_vectype, &dts[0])
      || !comp_vectype)
    return false;

  gimple *def_stmt;
  if (!vect_is_simple_use (then_clause, stmt_info->vinfo, &def_stmt, &dts[2],
			   &vectype1))
    return false;
  if (!vect_is_simple_use (else_clause, stmt_info->vinfo, &def_stmt, &dts[3],
			   &vectype2))
    return false;

  if (vectype1 && !useless_type_conversion_p (vectype, vectype1))
    return false;

  if (vectype2 && !useless_type_conversion_p (vectype, vectype2))
    return false;

  masked = !COMPARISON_CLASS_P (cond_expr);
  vec_cmp_type = build_same_sized_truth_vector_type (comp_vectype);

  if (vec_cmp_type == NULL_TREE)
    return false;

  cond_code = TREE_CODE (cond_expr);
  if (!masked)
    {
      cond_expr0 = TREE_OPERAND (cond_expr, 0);
      cond_expr1 = TREE_OPERAND (cond_expr, 1);
    }

  if (!masked && VECTOR_BOOLEAN_TYPE_P (comp_vectype))
    {
      /* Boolean values may have another representation in vectors
	 and therefore we prefer bit operations over comparison for
	 them (which also works for scalar masks).  We store opcodes
	 to use in bitop1 and bitop2.  Statement is vectorized as
	 BITOP2 (rhs1 BITOP1 rhs2) or rhs1 BITOP2 (BITOP1 rhs2)
	 depending on bitop1 and bitop2 arity.  */
      switch (cond_code)
	{
	case GT_EXPR:
	  bitop1 = BIT_NOT_EXPR;
	  bitop2 = BIT_AND_EXPR;
	  break;
	case GE_EXPR:
	  bitop1 = BIT_NOT_EXPR;
	  bitop2 = BIT_IOR_EXPR;
	  break;
	case LT_EXPR:
	  bitop1 = BIT_NOT_EXPR;
	  bitop2 = BIT_AND_EXPR;
	  std::swap (cond_expr0, cond_expr1);
	  break;
	case LE_EXPR:
	  bitop1 = BIT_NOT_EXPR;
	  bitop2 = BIT_IOR_EXPR;
	  std::swap (cond_expr0, cond_expr1);
	  break;
	case NE_EXPR:
	  bitop1 = BIT_XOR_EXPR;
	  break;
	case EQ_EXPR:
	  bitop1 = BIT_XOR_EXPR;
	  bitop2 = BIT_NOT_EXPR;
	  break;
	default:
	  return false;
	}
      cond_code = SSA_NAME;
    }

  if (!vec_stmt)
    {
      STMT_VINFO_TYPE (stmt_info) = condition_vec_info_type;
      if (bitop1 != NOP_EXPR)
	{
	  machine_mode mode = TYPE_MODE (comp_vectype);
	  optab optab;

	  optab = optab_for_tree_code (bitop1, comp_vectype, optab_default);
	  if (!optab || optab_handler (optab, mode) == CODE_FOR_nothing)
	    return false;

	  if (bitop2 != NOP_EXPR)
	    {
	      optab = optab_for_tree_code (bitop2, comp_vectype,
					   optab_default);
	      if (!optab || optab_handler (optab, mode) == CODE_FOR_nothing)
		return false;
	    }
	}
      if (expand_vec_cond_expr_p (vectype, comp_vectype,
				     cond_code))
	{
	  vect_model_simple_cost (stmt_info, ncopies, dts, ndts, NULL, NULL);
	  return true;
	}
      return false;
    }

  /* Transform.  */

  if (!slp_node)
    {
      vec_oprnds0.create (1);
      vec_oprnds1.create (1);
      vec_oprnds2.create (1);
      vec_oprnds3.create (1);
    }

  /* Handle def.  */
  scalar_dest = gimple_assign_lhs (stmt);
  vec_dest = vect_create_destination_var (scalar_dest, vectype);

  /* Handle cond expr.  */
  for (j = 0; j < ncopies; j++)
    {
      gassign *new_stmt = NULL;
      if (j == 0)
	{
          if (slp_node)
            {
              auto_vec<tree, 4> ops;
	      auto_vec<vec<tree>, 4> vec_defs;

	      if (masked)
		ops.safe_push (cond_expr);
	      else
		{
		  ops.safe_push (cond_expr0);
		  ops.safe_push (cond_expr1);
		}
              ops.safe_push (then_clause);
              ops.safe_push (else_clause);
              vect_get_slp_defs (ops, slp_node, &vec_defs);
	      vec_oprnds3 = vec_defs.pop ();
	      vec_oprnds2 = vec_defs.pop ();
	      if (!masked)
		vec_oprnds1 = vec_defs.pop ();
	      vec_oprnds0 = vec_defs.pop ();
            }
          else
            {
	      gimple *gtemp;
	      if (masked)
		{
		  vec_cond_lhs
		    = vect_get_vec_def_for_operand (cond_expr, stmt,
						    comp_vectype);
		  vect_is_simple_use (cond_expr, stmt_info->vinfo,
				      &gtemp, &dts[0]);
		}
	      else
		{
		  vec_cond_lhs
		    = vect_get_vec_def_for_operand (cond_expr0,
						    stmt, comp_vectype);
		  vect_is_simple_use (cond_expr0, loop_vinfo, &gtemp, &dts[0]);

		  vec_cond_rhs
		    = vect_get_vec_def_for_operand (cond_expr1,
						    stmt, comp_vectype);
		  vect_is_simple_use (cond_expr1, loop_vinfo, &gtemp, &dts[1]);
		}
	      if (reduc_index == 1)
		vec_then_clause = reduc_def;
	      else
		{
		  vec_then_clause = vect_get_vec_def_for_operand (then_clause,
								  stmt);
	          vect_is_simple_use (then_clause, loop_vinfo,
				      &gtemp, &dts[2]);
		}
	      if (reduc_index == 2)
		vec_else_clause = reduc_def;
	      else
		{
		  vec_else_clause = vect_get_vec_def_for_operand (else_clause,
								  stmt);
		  vect_is_simple_use (else_clause, loop_vinfo, &gtemp, &dts[3]);
		}
	    }
	}
      else
	{
	  vec_cond_lhs
	    = vect_get_vec_def_for_stmt_copy (dts[0],
					      vec_oprnds0.pop ());
	  if (!masked)
	    vec_cond_rhs
	      = vect_get_vec_def_for_stmt_copy (dts[1],
						vec_oprnds1.pop ());

	  vec_then_clause = vect_get_vec_def_for_stmt_copy (dts[2],
							    vec_oprnds2.pop ());
	  vec_else_clause = vect_get_vec_def_for_stmt_copy (dts[3],
							    vec_oprnds3.pop ());
	}

      if (!slp_node)
        {
	  vec_oprnds0.quick_push (vec_cond_lhs);
	  if (!masked)
	    vec_oprnds1.quick_push (vec_cond_rhs);
	  vec_oprnds2.quick_push (vec_then_clause);
	  vec_oprnds3.quick_push (vec_else_clause);
	}

      /* Arguments are ready.  Create the new vector stmt.  */
      FOR_EACH_VEC_ELT (vec_oprnds0, i, vec_cond_lhs)
        {
          vec_then_clause = vec_oprnds2[i];
          vec_else_clause = vec_oprnds3[i];

	  if (masked)
	    vec_compare = vec_cond_lhs;
	  else
	    {
	      vec_cond_rhs = vec_oprnds1[i];
	      if (bitop1 == NOP_EXPR)
		vec_compare = build2 (cond_code, vec_cmp_type,
				      vec_cond_lhs, vec_cond_rhs);
	      else
		{
		  new_temp = make_ssa_name (vec_cmp_type);
		  if (bitop1 == BIT_NOT_EXPR)
		    new_stmt = gimple_build_assign (new_temp, bitop1,
						    vec_cond_rhs);
		  else
		    new_stmt
		      = gimple_build_assign (new_temp, bitop1, vec_cond_lhs,
					     vec_cond_rhs);
		  vect_finish_stmt_generation (stmt, new_stmt, gsi);
		  if (bitop2 == NOP_EXPR)
		    vec_compare = new_temp;
		  else if (bitop2 == BIT_NOT_EXPR)
		    {
		      /* Instead of doing ~x ? y : z do x ? z : y.  */
		      vec_compare = new_temp;
		      std::swap (vec_then_clause, vec_else_clause);
		    }
		  else
		    {
		      vec_compare = make_ssa_name (vec_cmp_type);
		      new_stmt
			= gimple_build_assign (vec_compare, bitop2,
					       vec_cond_lhs, new_temp);
		      vect_finish_stmt_generation (stmt, new_stmt, gsi);
		    }
		}
	    }
          new_temp = make_ssa_name (vec_dest);
          new_stmt = gimple_build_assign (new_temp, VEC_COND_EXPR,
					  vec_compare, vec_then_clause,
					  vec_else_clause);
          vect_finish_stmt_generation (stmt, new_stmt, gsi);
          if (slp_node)
            SLP_TREE_VEC_STMTS (slp_node).quick_push (new_stmt);
        }

        if (slp_node)
          continue;

        if (j == 0)
          STMT_VINFO_VEC_STMT (stmt_info) = *vec_stmt = new_stmt;
        else
          STMT_VINFO_RELATED_STMT (prev_stmt_info) = new_stmt;

        prev_stmt_info = vinfo_for_stmt (new_stmt);
    }

  vec_oprnds0.release ();
  vec_oprnds1.release ();
  vec_oprnds2.release ();
  vec_oprnds3.release ();

  return true;
}

/* vectorizable_comparison.

   Check if STMT is comparison expression that can be vectorized.
   If VEC_STMT is also passed, vectorize the STMT: create a vectorized
   comparison, put it in VEC_STMT, and insert it at GSI.

   Return FALSE if not a vectorizable STMT, TRUE otherwise.  */

static bool
vectorizable_comparison (gimple *stmt, gimple_stmt_iterator *gsi,
			 gimple **vec_stmt, tree reduc_def,
			 slp_tree slp_node)
{
  tree rhs1, rhs2;
  stmt_vec_info stmt_info = vinfo_for_stmt (stmt);
  tree vectype1 = NULL_TREE, vectype2 = NULL_TREE;
  tree vectype = STMT_VINFO_VECTYPE (stmt_info);
  tree vec_rhs1 = NULL_TREE, vec_rhs2 = NULL_TREE;
  loop_vec_info loop_vinfo = STMT_VINFO_LOOP_VINFO (stmt_info);
  enum vect_def_type dts[2] = {vect_unknown_def_type, vect_unknown_def_type};
  int ndts = 2;
  poly_uint64 nunits;
  int ncopies;
  enum tree_code code, bitop1 = NOP_EXPR, bitop2 = NOP_EXPR;
  stmt_vec_info prev_stmt_info = NULL;
  int i, j;
  bb_vec_info bb_vinfo = STMT_VINFO_BB_VINFO (stmt_info);
  vec<tree> vec_oprnds0 = vNULL;
  vec<tree> vec_oprnds1 = vNULL;
  gimple *def_stmt;
  tree mask_type;
  tree mask;

  if (!STMT_VINFO_RELEVANT_P (stmt_info) && !bb_vinfo)
    return false;

  if (!vectype || !VECTOR_BOOLEAN_TYPE_P (vectype))
    return false;

  mask_type = vectype;
  nunits = TYPE_VECTOR_SUBPARTS (vectype);

  if (slp_node)
    ncopies = 1;
  else
    ncopies = vect_get_num_copies (loop_vinfo, vectype);
  gcc_assert (ncopies >= 1);

  if (STMT_VINFO_DEF_TYPE (stmt_info) != vect_internal_def
      && !(STMT_VINFO_DEF_TYPE (stmt_info) == vect_nested_cycle
	   && reduc_def))
    return false;

  if (STMT_VINFO_LIVE_P (stmt_info))
    {
      if (dump_enabled_p ())
	dump_printf_loc (MSG_MISSED_OPTIMIZATION, vect_location,
			 "value used after loop.\n");
      return false;
    }

  if (is_gimple_assign (stmt))
    {
      code = gimple_assign_rhs_code (stmt);
      rhs1 = gimple_assign_rhs1 (stmt);
      rhs2 = gimple_assign_rhs2 (stmt);
    }
  else if (gimple_code (stmt) == GIMPLE_COND)
    {
      gcc_assert (LOOP_VINFO_SPECULATIVE_EXECUTION (loop_vinfo));

      /* TODO: Support more complex loops with more than one gcond stmt.  */
      struct loop *loop = LOOP_VINFO_LOOP (loop_vinfo);
      gcc_assert (stmt == get_loop_exit_condition (loop));

      rhs1 = gimple_cond_lhs (stmt);
      rhs2 = gimple_cond_rhs (stmt);

      code = gimple_cond_code (stmt);
      edge exit_edge = single_exit (loop);
      if (exit_edge->flags & EDGE_FALSE_VALUE)
	{
	  /* We want to invert the code and generate a mask such that if any
	     bit is true the exit condition is met.  */
	  bool honor_nans = FLOAT_TYPE_P (TREE_TYPE (rhs1));
	  code = invert_tree_comparison (code, honor_nans);
	  if (code == ERROR_MARK)
	    {
	      if (dump_enabled_p ())
		dump_printf_loc (MSG_MISSED_OPTIMIZATION, vect_location,
				 "Cannot invert condition code.  Loop cannot "
				 "be speculatively executed.\n");
	      return false;
	    }
	}

      if (optab_handler (cbranch_optab, TYPE_MODE (vectype))
	  == CODE_FOR_nothing)
	{
	  if (dump_enabled_p ())
	    dump_printf_loc (MSG_MISSED_OPTIMIZATION, vect_location,
			     "Target does not support testing a mask.\n");
	  return false;
	}
    }
  else
    return false;

  if (TREE_CODE_CLASS (code) != tcc_comparison)
    return false;

  if (!vect_is_simple_use (rhs1, stmt_info->vinfo, &def_stmt,
			   &dts[0], &vectype1))
    return false;

  if (!vect_is_simple_use (rhs2, stmt_info->vinfo, &def_stmt,
			   &dts[1], &vectype2))
    return false;

  if (vectype1 && vectype2
      && may_ne (TYPE_VECTOR_SUBPARTS (vectype1),
		 TYPE_VECTOR_SUBPARTS (vectype2)))
    return false;

  vectype = vectype1 ? vectype1 : vectype2;

  /* Invariant comparison.  */
  if (!vectype)
    {
      vectype = get_vectype_for_scalar_type (TREE_TYPE (rhs1));
      if (may_ne (TYPE_VECTOR_SUBPARTS (vectype), nunits))
	return false;
    }
  else if (may_ne (nunits, TYPE_VECTOR_SUBPARTS (vectype)))
    return false;

  /* Can't compare mask and non-mask types.  */
  if (vectype1 && vectype2
      && (VECTOR_BOOLEAN_TYPE_P (vectype1) ^ VECTOR_BOOLEAN_TYPE_P (vectype2)))
    return false;

  /* Boolean values may have another representation in vectors
     and therefore we prefer bit operations over comparison for
     them (which also works for scalar masks).  We store opcodes
     to use in bitop1 and bitop2.  Statement is vectorized as
       BITOP2 (rhs1 BITOP1 rhs2) or
       rhs1 BITOP2 (BITOP1 rhs2)
     depending on bitop1 and bitop2 arity.  */
  if (VECTOR_BOOLEAN_TYPE_P (vectype))
    {
      if (code == GT_EXPR)
	{
	  bitop1 = BIT_NOT_EXPR;
	  bitop2 = BIT_AND_EXPR;
	}
      else if (code == GE_EXPR)
	{
	  bitop1 = BIT_NOT_EXPR;
	  bitop2 = BIT_IOR_EXPR;
	}
      else if (code == LT_EXPR)
	{
	  bitop1 = BIT_NOT_EXPR;
	  bitop2 = BIT_AND_EXPR;
	  std::swap (rhs1, rhs2);
	  std::swap (dts[0], dts[1]);
	}
      else if (code == LE_EXPR)
	{
	  bitop1 = BIT_NOT_EXPR;
	  bitop2 = BIT_IOR_EXPR;
	  std::swap (rhs1, rhs2);
	  std::swap (dts[0], dts[1]);
	}
      else
	{
	  bitop1 = BIT_XOR_EXPR;
	  if (code == EQ_EXPR)
	    bitop2 = BIT_NOT_EXPR;
	}
    }

  if (!vec_stmt)
    {
      STMT_VINFO_TYPE (stmt_info) = comparison_vec_info_type;
      vect_model_simple_cost (stmt_info, ncopies * (1 + (bitop2 != NOP_EXPR)),
			      dts, ndts, NULL, NULL);

      /* First-faulting loops need to AND the comparison result with the
	 mask of elements that didn't fault.  Other speculative loops need
	 to AND it with the mask of active values.  */
      if (LOOP_VINFO_CAN_FULLY_MASK_P (loop_vinfo)
	  && LOOP_VINFO_SPECULATIVE_EXECUTION (loop_vinfo)
	  && !LOOP_VINFO_FIRSTFAULTING_EXECUTION (loop_vinfo))
	{
	  tree final_type = vect_mask_type_for_speculation (loop_vinfo);
	  vect_record_loop_mask (loop_vinfo, &LOOP_VINFO_MASKS (loop_vinfo),
				 1, final_type);
	}

      if (bitop1 == NOP_EXPR)
	return expand_vec_cmp_expr_p (vectype, mask_type, code);
      else
	{
	  machine_mode mode = TYPE_MODE (vectype);
	  optab optab;

	  optab = optab_for_tree_code (bitop1, vectype, optab_default);
	  if (!optab || optab_handler (optab, mode) == CODE_FOR_nothing)
	    return false;

	  if (bitop2 != NOP_EXPR)
	    {
	      optab = optab_for_tree_code (bitop2, vectype, optab_default);
	      if (!optab || optab_handler (optab, mode) == CODE_FOR_nothing)
		return false;
	    }
	  return true;
	}
    }

  /* Transform.  */
  if (!slp_node)
    {
      vec_oprnds0.create (1);
      vec_oprnds1.create (1);
    }

  /* Handle def.  */
  if (is_gimple_assign (stmt))
    {
      tree lhs = gimple_assign_lhs (stmt);
      mask = vect_create_destination_var (lhs, mask_type);
    }
  else
    mask = NULL_TREE;

  bool masked_speculative_p
    = (LOOP_VINFO_SPECULATIVE_EXECUTION (loop_vinfo)
       && (LOOP_VINFO_MASK_SKIP_NITERS (loop_vinfo)
	   || LOOP_VINFO_FIRSTFAULTING_EXECUTION (loop_vinfo)));

  /* Pick an array of masks to use as the comparison results that feed
     a GIMPLE_COND.  If all input elements are valid, we can operate
     directly on the exit masks array.  If masking is needed, first
     build a temporary array of unmasked results and then apply the
     mask to it.

     This is ignored (and cheap) if the statement isn't a GIMPLE_COND.  */
  auto_vec<tree, 16> cmp_results;

  /* Handle cmp expr.  */
  for (j = 0; j < ncopies; j++)
    {
      gassign *new_stmt = NULL;
      if (j == 0)
	{
	  if (slp_node)
	    {
	      auto_vec<tree, 2> ops;
	      auto_vec<vec<tree>, 2> vec_defs;

	      ops.safe_push (rhs1);
	      ops.safe_push (rhs2);
	      vect_get_slp_defs (ops, slp_node, &vec_defs);
	      vec_oprnds1 = vec_defs.pop ();
	      vec_oprnds0 = vec_defs.pop ();
	    }
	  else
	    {
	      vec_rhs1 = vect_get_vec_def_for_operand (rhs1, stmt, vectype);
	      vec_rhs2 = vect_get_vec_def_for_operand (rhs2, stmt, vectype);
	    }
	}
      else
	{
	  vec_rhs1 = vect_get_vec_def_for_stmt_copy (dts[0],
						     vec_oprnds0.pop ());
	  vec_rhs2 = vect_get_vec_def_for_stmt_copy (dts[1],
						     vec_oprnds1.pop ());
	}

      if (!slp_node)
	{
	  vec_oprnds0.quick_push (vec_rhs1);
	  vec_oprnds1.quick_push (vec_rhs2);
	}

      /* Arguments are ready.  Create the new vector stmt.  */
      FOR_EACH_VEC_ELT (vec_oprnds0, i, vec_rhs1)
	{
	  vec_rhs2 = vec_oprnds1[i];

	  tree cmp_res = (mask != NULL_TREE
			  ? make_ssa_name (mask)
			  : make_ssa_name (mask_type));
	  if (bitop1 == NOP_EXPR)
	    {
	      new_stmt = gimple_build_assign (cmp_res, code,
					      vec_rhs1, vec_rhs2);
	      vect_finish_stmt_generation (stmt, new_stmt, gsi);
	    }
	  else
	    {
	      tree bitop1_res = (bitop2 == NOP_EXPR
				 ? cmp_res
				 : make_ssa_name (TREE_TYPE (cmp_res)));
	      if (bitop1 == BIT_NOT_EXPR)
		new_stmt = gimple_build_assign (bitop1_res, bitop1, vec_rhs2);
	      else
		new_stmt = gimple_build_assign (bitop1_res, bitop1, vec_rhs1,
						vec_rhs2);
	      vect_finish_stmt_generation (stmt, new_stmt, gsi);
	      if (bitop2 != NOP_EXPR)
		{
		  if (bitop2 == BIT_NOT_EXPR)
		    new_stmt = gimple_build_assign (cmp_res, bitop2,
						    bitop1_res);
		  else
		    new_stmt = gimple_build_assign (cmp_res, bitop2,
						    vec_rhs1, bitop1_res);
		  vect_finish_stmt_generation (stmt, new_stmt, gsi);
		}
	    }

	  if (slp_node)
	    SLP_TREE_VEC_STMTS (slp_node).quick_push (new_stmt);

	  cmp_results.safe_push (cmp_res);
	}

      if (slp_node)
	continue;

      if (j == 0)
	STMT_VINFO_VEC_STMT (stmt_info) = *vec_stmt = new_stmt;
      else
	STMT_VINFO_RELATED_STMT (prev_stmt_info) = new_stmt;

      prev_stmt_info = vinfo_for_stmt (new_stmt);
    }

  vec_oprnds0.release ();
  vec_oprnds1.release ();

  if (gimple_code (stmt) == GIMPLE_COND)
    {
      gcc_assert (LOOP_VINFO_SPECULATIVE_EXECUTION (loop_vinfo));

      struct loop *loop = LOOP_VINFO_LOOP (loop_vinfo);
      gcond *cond = get_loop_exit_condition (loop);
      gcc_assert (cond);
      gimple_stmt_iterator loop_cond_gsi = gsi_for_stmt (cond);

      tree cmp_res = vect_demote_masks (&loop_cond_gsi, &cmp_results);
      mask_type = TREE_TYPE (cmp_res);
      if (masked_speculative_p)
	{
	  /* Work out which elements of the unmasked result are valid.  */
	  if (LOOP_VINFO_FIRSTFAULTING_EXECUTION (loop_vinfo))
	    mask = LOOP_VINFO_NONFAULTING (loop_vinfo).mask;
	  else
	    mask = vect_get_loop_mask (gsi, &LOOP_VINFO_MASKS (loop_vinfo),
				       1, mask_type, 0);

	  /* Get the mask of values that actually matter.  */
	  tree masked_res = make_ssa_name (mask_type);
	  gimple *tmp_stmt = gimple_build_assign (masked_res, BIT_AND_EXPR,
						  cmp_res, mask);
	  gsi_insert_before (&loop_cond_gsi, tmp_stmt, GSI_SAME_STMT);
	  cmp_res = masked_res;
	}
      LOOP_VINFO_EXIT_TEST_MASK (loop_vinfo) = cmp_res;

      /* Get a boolean result that tells us whether to iterate.  It's easier
	 to modify the condition in-place than to generate a new one and
	 delete the old one.  */
      edge exit_edge = single_exit (loop);
      tree_code code = (exit_edge->flags & EDGE_TRUE_VALUE) ? NE_EXPR : EQ_EXPR;
      tree zero_mask = build_zero_cst (mask_type);
      gimple_cond_set_condition (cond, code, cmp_res, zero_mask);
      update_stmt (cond);
    }

  return true;
}

/* Check whether STMT can occur in a vectorized loop and, if STMT is
   relevant, whether STMT itself can be vectorized.  Return false if
   either condition prevents vectorization.

   NEED_TO_VECTORIZE points to a cumulative boolean that says whether we
   have found any statement that needs to be vectorized.  Set this boolean
   to true if STMT is one such statement.  The contents of NEED_TO_VECTORIZE
   become irrelevant if this function returns false.

   If the statement is being considered for SLP vectorization, NODE is the
   containing SLP tree node and SLP_INDEX is the index of the statement
   within that node.  */

bool
vect_analyze_stmt (gimple *stmt, bool *need_to_vectorize, slp_tree node,
<<<<<<< HEAD
		   int slp_index)
=======
		   slp_instance node_instance)
>>>>>>> 16316b61
{
  stmt_vec_info stmt_info = vinfo_for_stmt (stmt);
  bb_vec_info bb_vinfo = STMT_VINFO_BB_VINFO (stmt_info);
  enum vect_relevant relevance = STMT_VINFO_RELEVANT (stmt_info);
  bool ok;
  gimple *pattern_stmt;
  gimple_seq pattern_def_seq;

  if (dump_enabled_p ())
    {
      dump_printf_loc (MSG_NOTE, vect_location, "==> examining statement: ");
      dump_gimple_stmt (MSG_NOTE, TDF_SLIM, stmt, 0);
    }

  if (gimple_has_volatile_ops (stmt))
    {
      if (dump_enabled_p ())
        dump_printf_loc (MSG_MISSED_OPTIMIZATION, vect_location,
                         "not vectorized: stmt has volatile operands\n");

      return false;
    }

  /* Skip stmts that do not need to be vectorized. In loops this is expected
     to include:
     - the COND_EXPR which is the loop exit condition
     - any LABEL_EXPRs in the loop
     - computations that are used only for array indexing or loop control.
     In basic blocks we only analyze statements that are a part of some SLP
     instance, therefore, all the statements are relevant.

     Pattern statement needs to be analyzed instead of the original statement
     if the original statement is not relevant.  Otherwise, we analyze both
     statements.  In basic blocks we are called from some SLP instance
     traversal, don't analyze pattern stmts instead, the pattern stmts
     already will be part of SLP instance.  */

  pattern_stmt = STMT_VINFO_RELATED_STMT (stmt_info);
  if (!STMT_VINFO_RELEVANT_P (stmt_info)
      && !STMT_VINFO_LIVE_P (stmt_info))
    {
      if (STMT_VINFO_IN_PATTERN_P (stmt_info)
          && pattern_stmt
          && (STMT_VINFO_RELEVANT_P (vinfo_for_stmt (pattern_stmt))
              || STMT_VINFO_LIVE_P (vinfo_for_stmt (pattern_stmt))))
        {
          /* Analyze PATTERN_STMT instead of the original stmt.  */
          stmt = pattern_stmt;
          stmt_info = vinfo_for_stmt (pattern_stmt);
          if (dump_enabled_p ())
            {
              dump_printf_loc (MSG_NOTE, vect_location,
                               "==> examining pattern statement: ");
              dump_gimple_stmt (MSG_NOTE, TDF_SLIM, stmt, 0);
            }
        }
      else
        {
          if (dump_enabled_p ())
            dump_printf_loc (MSG_NOTE, vect_location, "irrelevant.\n");

          return true;
        }
    }
  else if (STMT_VINFO_IN_PATTERN_P (stmt_info)
	   && node == NULL
           && pattern_stmt
           && (STMT_VINFO_RELEVANT_P (vinfo_for_stmt (pattern_stmt))
               || STMT_VINFO_LIVE_P (vinfo_for_stmt (pattern_stmt))))
    {
      /* Analyze PATTERN_STMT too.  */
      if (dump_enabled_p ())
        {
          dump_printf_loc (MSG_NOTE, vect_location,
                           "==> examining pattern statement: ");
          dump_gimple_stmt (MSG_NOTE, TDF_SLIM, stmt, 0);
        }

<<<<<<< HEAD
      if (!vect_analyze_stmt (pattern_stmt, need_to_vectorize,
			      node, slp_index))
=======
      if (!vect_analyze_stmt (pattern_stmt, need_to_vectorize, node,
			      node_instance))
>>>>>>> 16316b61
        return false;
   }

  if (is_pattern_stmt_p (stmt_info)
      && node == NULL
      && (pattern_def_seq = STMT_VINFO_PATTERN_DEF_SEQ (stmt_info)))
    {
      gimple_stmt_iterator si;

      for (si = gsi_start (pattern_def_seq); !gsi_end_p (si); gsi_next (&si))
	{
	  gimple *pattern_def_stmt = gsi_stmt (si);
	  if (STMT_VINFO_RELEVANT_P (vinfo_for_stmt (pattern_def_stmt))
	      || STMT_VINFO_LIVE_P (vinfo_for_stmt (pattern_def_stmt)))
	    {
	      /* Analyze def stmt of STMT if it's a pattern stmt.  */
	      if (dump_enabled_p ())
		{
		  dump_printf_loc (MSG_NOTE, vect_location,
                                   "==> examining pattern def statement: ");
		  dump_gimple_stmt (MSG_NOTE, TDF_SLIM, pattern_def_stmt, 0);
		}

	      if (!vect_analyze_stmt (pattern_def_stmt,
<<<<<<< HEAD
				      need_to_vectorize, node, slp_index))
=======
				      need_to_vectorize, node, node_instance))
>>>>>>> 16316b61
		return false;
	    }
	}
    }

  switch (STMT_VINFO_DEF_TYPE (stmt_info))
    {
      case vect_internal_def:
        break;

      case vect_reduction_def:
      case vect_nested_cycle:
         gcc_assert (!bb_vinfo
		     && (relevance == vect_used_in_outer
			 || relevance == vect_used_in_outer_by_reduction
			 || relevance == vect_used_by_reduction
			 || relevance == vect_unused_in_scope
			 || relevance == vect_used_only_live));
         break;

      case vect_induction_def:
	gcc_assert (!bb_vinfo);
	break;

      case vect_constant_def:
      case vect_external_def:
      case vect_unknown_def_type:
      default:
        gcc_unreachable ();
    }

  if (STMT_VINFO_RELEVANT_P (stmt_info))
    {
      gcc_assert (!VECTOR_MODE_P (TYPE_MODE (gimple_expr_type (stmt))));
      gcc_assert (STMT_VINFO_VECTYPE (stmt_info)
		  || (is_gimple_call (stmt)
		      && gimple_call_lhs (stmt) == NULL_TREE));
      *need_to_vectorize = true;
    }

  if (PURE_SLP_STMT (stmt_info) && !node)
    {
      dump_printf_loc (MSG_NOTE, vect_location,
		       "handled only by SLP analysis\n");
      return true;
    }

  ok = true;
  if (!bb_vinfo
      && (STMT_VINFO_RELEVANT_P (stmt_info)
	  || STMT_VINFO_DEF_TYPE (stmt_info) == vect_reduction_def))
    ok = (vectorizable_simd_clone_call (stmt, NULL, NULL, node)
	  || vectorizable_conversion (stmt, NULL, NULL, node)
	  || vectorizable_shift (stmt, NULL, NULL, node)
	  || vectorizable_operation (stmt, NULL, NULL, node)
	  || vectorizable_assignment (stmt, NULL, NULL, node)
	  || vectorizable_load (stmt, NULL, NULL, node, NULL)
	  || vectorizable_call (stmt, NULL, NULL, node)
	  || vectorizable_store (stmt, NULL, NULL, node)
	  || vectorizable_reduction (stmt, NULL, NULL, node, node_instance)
	  || vectorizable_induction (stmt, NULL, NULL, node)
	  || vectorizable_condition (stmt, NULL, NULL, NULL, 0, node)
	  || vectorizable_comparison (stmt, NULL, NULL, NULL, node));
  else
    {
      if (bb_vinfo)
	ok = (vectorizable_simd_clone_call (stmt, NULL, NULL, node)
	      || vectorizable_conversion (stmt, NULL, NULL, node)
	      || vectorizable_shift (stmt, NULL, NULL, node)
	      || vectorizable_operation (stmt, NULL, NULL, node)
	      || vectorizable_assignment (stmt, NULL, NULL, node)
	      || vectorizable_load (stmt, NULL, NULL, node, NULL)
	      || vectorizable_call (stmt, NULL, NULL, node)
	      || vectorizable_store (stmt, NULL, NULL, node)
	      || vectorizable_condition (stmt, NULL, NULL, NULL, 0, node)
	      || vectorizable_comparison (stmt, NULL, NULL, NULL, node));
    }

  if (!ok)
    {
      if (dump_enabled_p ())
        {
          dump_printf_loc (MSG_MISSED_OPTIMIZATION, vect_location,
                           "not vectorized: relevant stmt not ");
          dump_printf (MSG_MISSED_OPTIMIZATION, "supported: ");
          dump_gimple_stmt (MSG_MISSED_OPTIMIZATION, TDF_SLIM, stmt, 0);
        }

      return false;
    }

  if (bb_vinfo)
    return true;

  /* Stmts that are (also) "live" (i.e. - that are used out of the loop)
      need extra handling, except for vectorizable reductions.  */
  if (STMT_VINFO_LIVE_P (stmt_info)
      && STMT_VINFO_TYPE (stmt_info) != reduc_vec_info_type)
    ok = vectorizable_live_operation (stmt, NULL, node, slp_index, NULL);

  if (!ok)
    {
      if (dump_enabled_p ())
        {
          dump_printf_loc (MSG_MISSED_OPTIMIZATION, vect_location,
                           "not vectorized: live stmt not ");
          dump_printf (MSG_MISSED_OPTIMIZATION,  "supported: ");
          dump_gimple_stmt (MSG_MISSED_OPTIMIZATION, TDF_SLIM, stmt, 0);
        }

       return false;
    }

  return true;
}


/* Function vect_transform_stmt.

   Create a vectorized stmt to replace STMT, and insert it at BSI.  */

bool
vect_transform_stmt (gimple *stmt, gimple_stmt_iterator *gsi,
		     bool *grouped_store, slp_tree slp_node,
                     slp_instance slp_node_instance)
{
  bool is_store = false;
  gimple *vec_stmt = NULL;
  stmt_vec_info stmt_info = vinfo_for_stmt (stmt);
  bool done;

  gcc_assert (slp_node || !PURE_SLP_STMT (stmt_info));
  gimple *old_vec_stmt = STMT_VINFO_VEC_STMT (stmt_info);

  switch (STMT_VINFO_TYPE (stmt_info))
    {
    case type_demotion_vec_info_type:
    case type_promotion_vec_info_type:
    case type_conversion_vec_info_type:
      done = vectorizable_conversion (stmt, gsi, &vec_stmt, slp_node);
      gcc_assert (done);
      break;

    case induc_vec_info_type:
      done = vectorizable_induction (stmt, gsi, &vec_stmt, slp_node);
      gcc_assert (done);
      break;

    case shift_vec_info_type:
      done = vectorizable_shift (stmt, gsi, &vec_stmt, slp_node);
      gcc_assert (done);
      break;

    case op_vec_info_type:
      done = vectorizable_operation (stmt, gsi, &vec_stmt, slp_node);
      gcc_assert (done);
      break;

    case assignment_vec_info_type:
      done = vectorizable_assignment (stmt, gsi, &vec_stmt, slp_node);
      gcc_assert (done);
      break;

    case load_vec_info_type:
      done = vectorizable_load (stmt, gsi, &vec_stmt, slp_node,
                                slp_node_instance);
      gcc_assert (done);
      break;

    case store_vec_info_type:
      done = vectorizable_store (stmt, gsi, &vec_stmt, slp_node);
      gcc_assert (done);
      if (STMT_VINFO_GROUPED_ACCESS (stmt_info) && !slp_node
	  && STMT_VINFO_MEMORY_ACCESS_TYPE (stmt_info) != VMAT_GATHER_SCATTER)
	{
	  /* In case of interleaving, the whole chain is vectorized when the
	     last store in the chain is reached.  Store stmts before the last
	     one are skipped, and there vec_stmt_info shouldn't be freed
	     meanwhile.  */
	  *grouped_store = true;
	  if (STMT_VINFO_VEC_STMT (stmt_info))
	    is_store = true;
	  }
      else
	is_store = true;
      break;

    case condition_vec_info_type:
      done = vectorizable_condition (stmt, gsi, &vec_stmt, NULL, 0, slp_node);
      gcc_assert (done);
      break;

    case comparison_vec_info_type:
      done = vectorizable_comparison (stmt, gsi, &vec_stmt, NULL, slp_node);
      gcc_assert (done);
      break;

    case call_vec_info_type:
      done = vectorizable_call (stmt, gsi, &vec_stmt, slp_node);
      stmt = gsi_stmt (*gsi);
      if (gimple_call_internal_p (stmt, IFN_MASK_STORE))
	{
	  gcc_assert (!slp_node);
	  /* As with normal stores, we vectorize the whole group when
	     we reach the last call in the group.  The other calls are
	     in the group are left with a null VEC_STMT.  */
	  if (STMT_VINFO_GROUPED_ACCESS (stmt_info)
	      && (STMT_VINFO_MEMORY_ACCESS_TYPE (stmt_info)
		  != VMAT_GATHER_SCATTER))
	    *grouped_store = true;
	  if (STMT_VINFO_VEC_STMT (stmt_info))
	    is_store = true;
	}
      break;

    case call_simd_clone_vec_info_type:
      done = vectorizable_simd_clone_call (stmt, gsi, &vec_stmt, slp_node);
      stmt = gsi_stmt (*gsi);
      break;

    case reduc_vec_info_type:
      done = vectorizable_reduction (stmt, gsi, &vec_stmt, slp_node,
				     slp_node_instance);
      gcc_assert (done);
      break;

    default:
      if (!STMT_VINFO_LIVE_P (stmt_info))
	{
	  if (dump_enabled_p ())
	    dump_printf_loc (MSG_MISSED_OPTIMIZATION, vect_location,
                             "stmt not supported.\n");
	  gcc_unreachable ();
	}
    }

  /* Verify SLP vectorization doesn't mess with STMT_VINFO_VEC_STMT.
     This would break hybrid SLP vectorization.  */
  if (slp_node)
    gcc_assert (!vec_stmt
		&& STMT_VINFO_VEC_STMT (stmt_info) == old_vec_stmt);

  /* Handle inner-loop stmts whose DEF is used in the loop-nest that
     is being vectorized, but outside the immediately enclosing loop.  */
  if (vec_stmt
      && STMT_VINFO_LOOP_VINFO (stmt_info)
      && nested_in_vect_loop_p (LOOP_VINFO_LOOP (
                                STMT_VINFO_LOOP_VINFO (stmt_info)), stmt)
      && STMT_VINFO_TYPE (stmt_info) != reduc_vec_info_type
      && (STMT_VINFO_RELEVANT (stmt_info) == vect_used_in_outer
          || STMT_VINFO_RELEVANT (stmt_info) ==
                                           vect_used_in_outer_by_reduction))
    {
      struct loop *innerloop = LOOP_VINFO_LOOP (
                                STMT_VINFO_LOOP_VINFO (stmt_info))->inner;
      imm_use_iterator imm_iter;
      use_operand_p use_p;
      tree scalar_dest;
      gimple *exit_phi;

      if (dump_enabled_p ())
        dump_printf_loc (MSG_NOTE, vect_location,
                         "Record the vdef for outer-loop vectorization.\n");

      /* Find the relevant loop-exit phi-node, and reord the vec_stmt there
        (to be used when vectorizing outer-loop stmts that use the DEF of
        STMT).  */
      if (gimple_code (stmt) == GIMPLE_PHI)
        scalar_dest = PHI_RESULT (stmt);
      else
        scalar_dest = gimple_assign_lhs (stmt);

      FOR_EACH_IMM_USE_FAST (use_p, imm_iter, scalar_dest)
       {
         if (!flow_bb_inside_loop_p (innerloop, gimple_bb (USE_STMT (use_p))))
           {
             exit_phi = USE_STMT (use_p);
             STMT_VINFO_VEC_STMT (vinfo_for_stmt (exit_phi)) = vec_stmt;
           }
       }
    }

  /* Handle stmts whose DEF is used outside the loop-nest that is
     being vectorized.  */
  if (slp_node)
    {
      gimple *slp_stmt;
      int i;
      if (STMT_VINFO_TYPE (stmt_info) != reduc_vec_info_type)
	FOR_EACH_VEC_ELT (SLP_TREE_SCALAR_STMTS (slp_node), i, slp_stmt)
	  {
	    stmt_vec_info slp_stmt_info = vinfo_for_stmt (slp_stmt);
	    if (STMT_VINFO_LIVE_P (slp_stmt_info))
	      {
		done = vectorizable_live_operation (slp_stmt, gsi, slp_node, i,
						    &vec_stmt);
		gcc_assert (done);
	      }
	  }
    }
  else if (STMT_VINFO_LIVE_P (stmt_info)
	   && STMT_VINFO_TYPE (stmt_info) != reduc_vec_info_type)
    {
      done = vectorizable_live_operation (stmt, gsi, slp_node, -1, &vec_stmt);
      gcc_assert (done);
    }

  if (vec_stmt)
    STMT_VINFO_VEC_STMT (stmt_info) = vec_stmt;

  return is_store;
}


/* Remove a group of stores (for SLP or interleaving), free their
   stmt_vec_info.  */

void
vect_remove_stores (gimple *first_stmt)
{
  gimple *next = first_stmt;
  gimple *tmp;
  gimple_stmt_iterator next_si;

  while (next)
    {
      stmt_vec_info stmt_info = vinfo_for_stmt (next);

      tmp = GROUP_NEXT_ELEMENT (stmt_info);
      if (is_pattern_stmt_p (stmt_info))
	next = STMT_VINFO_RELATED_STMT (stmt_info);
      /* Free the attached stmt_vec_info and remove the stmt.  */
      next_si = gsi_for_stmt (next);
      unlink_stmt_vdef (next);
      gsi_remove (&next_si, true);
      release_defs (next);
      free_stmt_vec_info (next);
      next = tmp;
    }
}


/* Function new_stmt_vec_info.

   Create and initialize a new stmt_vec_info struct for STMT.  */

stmt_vec_info
new_stmt_vec_info (gimple *stmt, vec_info *vinfo)
{
  stmt_vec_info res;
  res = (stmt_vec_info) xcalloc (1, sizeof (struct _stmt_vec_info));

  STMT_VINFO_TYPE (res) = undef_vec_info_type;
  STMT_VINFO_STMT (res) = stmt;
  res->vinfo = vinfo;
  STMT_VINFO_RELEVANT (res) = vect_unused_in_scope;
  STMT_VINFO_LIVE_P (res) = false;
  STMT_VINFO_VECTYPE (res) = NULL;
  STMT_VINFO_VEC_STMT (res) = NULL;
  STMT_VINFO_VECTORIZABLE (res) = true;
  STMT_VINFO_IN_PATTERN_P (res) = false;
  STMT_VINFO_RELATED_STMT (res) = NULL;
  STMT_VINFO_PATTERN_DEF_SEQ (res) = NULL;
  STMT_VINFO_DATA_REF (res) = NULL;
  STMT_VINFO_VEC_REDUCTION_TYPE (res) = TREE_CODE_REDUCTION;
  STMT_VINFO_VEC_CONST_COND_REDUC_CODE (res) = ERROR_MARK;

  if (gimple_code (stmt) == GIMPLE_PHI
      && is_loop_header_bb_p (gimple_bb (stmt)))
    STMT_VINFO_DEF_TYPE (res) = vect_unknown_def_type;
  else
    STMT_VINFO_DEF_TYPE (res) = vect_internal_def;

  STMT_VINFO_SAME_ALIGN_REFS (res).create (0);
  STMT_SLP_TYPE (res) = loop_vect;
  STMT_VINFO_NUM_SLP_USES (res) = 0;

  GROUP_FIRST_ELEMENT (res) = NULL;
  GROUP_NEXT_ELEMENT (res) = NULL;
  GROUP_SIZE (res) = 0;
  GROUP_NUM_STMTS (res) = 0;
  GROUP_FIRST_UID (res) = 0;
  GROUP_LAST_UID (res) = 0;
  GROUP_STORE_COUNT (res) = 0;
  GROUP_GAP (res) = 0;
  GROUP_SAME_DR_STMT (res) = NULL;

  return res;
}


/* Create a hash table for stmt_vec_info. */

void
init_stmt_vec_info_vec (void)
{
  gcc_assert (!stmt_vec_info_vec.exists ());
  stmt_vec_info_vec.create (50);
}


/* Free hash table for stmt_vec_info. */

void
free_stmt_vec_info_vec (void)
{
  unsigned int i;
  stmt_vec_info info;
  FOR_EACH_VEC_ELT (stmt_vec_info_vec, i, info)
    if (info != NULL)
      free_stmt_vec_info (STMT_VINFO_STMT (info));
  gcc_assert (stmt_vec_info_vec.exists ());
  stmt_vec_info_vec.release ();
}


/* Free stmt vectorization related info.  */

void
free_stmt_vec_info (gimple *stmt)
{
  stmt_vec_info stmt_info = vinfo_for_stmt (stmt);

  if (!stmt_info)
    return;

  /* Check if this statement has a related "pattern stmt"
     (introduced by the vectorizer during the pattern recognition
     pass).  Free pattern's stmt_vec_info and def stmt's stmt_vec_info
     too.  */
  if (STMT_VINFO_IN_PATTERN_P (stmt_info))
    {
      stmt_vec_info patt_info
	= vinfo_for_stmt (STMT_VINFO_RELATED_STMT (stmt_info));
      if (patt_info)
	{
	  gimple_seq seq = STMT_VINFO_PATTERN_DEF_SEQ (patt_info);
	  gimple *patt_stmt = STMT_VINFO_STMT (patt_info);
	  gimple_set_bb (patt_stmt, NULL);
	  tree lhs = gimple_get_lhs (patt_stmt);
	  if (lhs && TREE_CODE (lhs) == SSA_NAME)
	    release_ssa_name (lhs);
	  if (seq)
	    {
	      gimple_stmt_iterator si;
	      for (si = gsi_start (seq); !gsi_end_p (si); gsi_next (&si))
		{
		  gimple *seq_stmt = gsi_stmt (si);
		  gimple_set_bb (seq_stmt, NULL);
		  lhs = gimple_get_lhs (seq_stmt);
		  if (lhs && TREE_CODE (lhs) == SSA_NAME)
		    release_ssa_name (lhs);
		  free_stmt_vec_info (seq_stmt);
		}
	    }
	  free_stmt_vec_info (patt_stmt);
	}
    }

  STMT_VINFO_SAME_ALIGN_REFS (stmt_info).release ();
  STMT_VINFO_SIMD_CLONE_INFO (stmt_info).release ();
  set_vinfo_for_stmt (stmt, NULL);
  free (stmt_info);
}


/* Function get_vectype_for_scalar_type_and_size.

   Returns the vector type corresponding to SCALAR_TYPE  and SIZE as supported
   by the target.  */

static tree
get_vectype_for_scalar_type_and_size (tree scalar_type, poly_uint64 size)
{
  tree orig_scalar_type = scalar_type;
  scalar_mode inner_mode;
  machine_mode simd_mode;
  poly_uint64 nunits;
  tree vectype;

  if (!is_int_mode (TYPE_MODE (scalar_type), &inner_mode)
      && !is_float_mode (TYPE_MODE (scalar_type), &inner_mode))
    return NULL_TREE;

  unsigned int nbytes = GET_MODE_SIZE (inner_mode);

  /* For vector types of elements whose mode precision doesn't
     match their types precision we use a element type of mode
     precision.  The vectorization routines will have to make sure
     they support the proper result truncation/extension.
     We also make sure to build vector types with INTEGER_TYPE
     component type only.  */
  if (INTEGRAL_TYPE_P (scalar_type)
      && (GET_MODE_BITSIZE (inner_mode) != TYPE_PRECISION (scalar_type)
	  || TREE_CODE (scalar_type) != INTEGER_TYPE))
    scalar_type = build_nonstandard_integer_type (GET_MODE_BITSIZE (inner_mode),
						  TYPE_UNSIGNED (scalar_type));

  /* We shouldn't end up building VECTOR_TYPEs of non-scalar components.
     When the component mode passes the above test simply use a type
     corresponding to that mode.  The theory is that any use that
     would cause problems with this will disable vectorization anyway.  */
  else if (!SCALAR_FLOAT_TYPE_P (scalar_type)
	   && !INTEGRAL_TYPE_P (scalar_type))
    scalar_type = lang_hooks.types.type_for_mode (inner_mode, 1);

  /* We can't build a vector type of elements with alignment bigger than
     their size.  */
  else if (nbytes < TYPE_ALIGN_UNIT (scalar_type))
    scalar_type = lang_hooks.types.type_for_mode (inner_mode, 
						  TYPE_UNSIGNED (scalar_type));

  /* If we felt back to using the mode fail if there was
     no scalar type for it.  */
  if (scalar_type == NULL_TREE)
    return NULL_TREE;

  /* If no size was supplied use the mode the target prefers.   Otherwise
     lookup a vector mode of the specified size.  */
  if (must_eq (size, 0U))
    simd_mode = targetm.vectorize.preferred_simd_mode (inner_mode);
  else
    {
      if (!multiple_p (size, nbytes, &nunits))
	return NULL_TREE;
      simd_mode = mode_for_vector (inner_mode, nunits);
    }
  if (!multiple_p (GET_MODE_SIZE (simd_mode), nbytes, &nunits)
      || must_le (nunits, 1U))
    return NULL_TREE;

  vectype = build_vector_type (scalar_type, nunits);

  if (!VECTOR_MODE_P (TYPE_MODE (vectype))
      && !INTEGRAL_MODE_P (TYPE_MODE (vectype)))
    return NULL_TREE;

  /* Re-attach the address-space qualifier if we canonicalized the scalar
     type.  */
  if (TYPE_ADDR_SPACE (orig_scalar_type) != TYPE_ADDR_SPACE (vectype))
    return build_qualified_type
	     (vectype, KEEP_QUAL_ADDR_SPACE (TYPE_QUALS (orig_scalar_type)));

  return vectype;
}

poly_uint64 current_vector_size;

/* Function get_vectype_for_scalar_type.

   Returns the vector type corresponding to SCALAR_TYPE as supported
   by the target.  */

tree
get_vectype_for_scalar_type (tree scalar_type)
{
  tree vectype;
  vectype = get_vectype_for_scalar_type_and_size (scalar_type,
						  current_vector_size);
  if (vectype
      && must_eq (current_vector_size, 0U))
    current_vector_size = GET_MODE_SIZE (TYPE_MODE (vectype));
  return vectype;
}

/* Function get_mask_type_for_scalar_type.

   Returns the mask type corresponding to a result of comparison
   of vectors of specified SCALAR_TYPE as supported by target.  */

tree
get_mask_type_for_scalar_type (tree scalar_type)
{
  tree vectype = get_vectype_for_scalar_type (scalar_type);

  if (!vectype)
    return NULL;

  return build_truth_vector_type (TYPE_VECTOR_SUBPARTS (vectype),
				  current_vector_size);
}

/* Function get_same_sized_vectype

   Returns a vector type corresponding to SCALAR_TYPE of size
   VECTOR_TYPE if supported by the target.  */

tree
get_same_sized_vectype (tree scalar_type, tree vector_type)
{
  if (VECT_SCALAR_BOOLEAN_TYPE_P (scalar_type))
    return build_same_sized_truth_vector_type (vector_type);

  return get_vectype_for_scalar_type_and_size
	   (scalar_type, GET_MODE_SIZE (TYPE_MODE (vector_type)));
}

/* Function vect_is_simple_use.

   Input:
   VINFO - the vect info of the loop or basic block that is being vectorized.
   OPERAND - operand in the loop or bb.
   Output:
   DEF_STMT - the defining stmt in case OPERAND is an SSA_NAME.
   DT - the type of definition

   Returns whether a stmt with OPERAND can be vectorized.
   For loops, supportable operands are constants, loop invariants, and operands
   that are defined by the current iteration of the loop.  Unsupportable
   operands are those that are defined by a previous iteration of the loop (as
   is the case in reduction/induction computations).
   For basic blocks, supportable operands are constants and bb invariants.
   For now, operands defined outside the basic block are not supported.  */

bool
vect_is_simple_use (tree operand, vec_info *vinfo,
                    gimple **def_stmt, enum vect_def_type *dt)
{
  *def_stmt = NULL;
  *dt = vect_unknown_def_type;

  if (dump_enabled_p ())
    {
      dump_printf_loc (MSG_NOTE, vect_location,
                       "vect_is_simple_use: operand ");
      dump_generic_expr (MSG_NOTE, TDF_SLIM, operand);
      dump_printf (MSG_NOTE, "\n");
    }

  if (CONSTANT_CLASS_P (operand))
    {
      *dt = vect_constant_def;
      return true;
    }

  if (is_gimple_min_invariant (operand))
    {
      *dt = vect_external_def;
      return true;
    }

  if (TREE_CODE (operand) != SSA_NAME)
    {
      if (dump_enabled_p ())
	dump_printf_loc (MSG_MISSED_OPTIMIZATION, vect_location,
			 "not ssa-name.\n");
      return false;
    }

  if (SSA_NAME_IS_DEFAULT_DEF (operand))
    {
      *dt = vect_external_def;
      return true;
    }

  *def_stmt = SSA_NAME_DEF_STMT (operand);
  if (dump_enabled_p ())
    {
      dump_printf_loc (MSG_NOTE, vect_location, "def_stmt: ");
      dump_gimple_stmt (MSG_NOTE, TDF_SLIM, *def_stmt, 0);
    }

  if (! vect_stmt_in_region_p (vinfo, *def_stmt))
    *dt = vect_external_def;
  else
    {
      stmt_vec_info stmt_vinfo = vinfo_for_stmt (*def_stmt);
      *dt = STMT_VINFO_DEF_TYPE (stmt_vinfo);
    }

  if (dump_enabled_p ())
    {
      dump_printf_loc (MSG_NOTE, vect_location, "type of def: ");
      switch (*dt)
	{
	case vect_uninitialized_def:
	  dump_printf (MSG_NOTE, "uninitialized\n");
	  break;
	case vect_constant_def:
	  dump_printf (MSG_NOTE, "constant\n");
	  break;
	case vect_external_def:
	  dump_printf (MSG_NOTE, "external\n");
	  break;
	case vect_internal_def:
	  dump_printf (MSG_NOTE, "internal\n");
	  break;
	case vect_induction_def:
	  dump_printf (MSG_NOTE, "induction\n");
	  break;
	case vect_reduction_def:
	  dump_printf (MSG_NOTE, "reduction\n");
	  break;
	case vect_double_reduction_def:
	  dump_printf (MSG_NOTE, "double reduction\n");
	  break;
	case vect_nested_cycle:
	  dump_printf (MSG_NOTE, "nested cycle\n");
	  break;
	case vect_unknown_def_type:
	  dump_printf (MSG_NOTE, "unknown\n");
	  break;
	}
    }

  if (*dt == vect_unknown_def_type)
    {
      if (dump_enabled_p ())
        dump_printf_loc (MSG_MISSED_OPTIMIZATION, vect_location,
                         "Unsupported pattern.\n");
      return false;
    }

  switch (gimple_code (*def_stmt))
    {
    case GIMPLE_PHI:
    case GIMPLE_ASSIGN:
    case GIMPLE_CALL:
      break;
    default:
      if (dump_enabled_p ())
        dump_printf_loc (MSG_MISSED_OPTIMIZATION, vect_location,
                         "unsupported defining stmt:\n");
      return false;
    }

  return true;
}

/* Function vect_is_simple_use.

   Same as vect_is_simple_use but also determines the vector operand
   type of OPERAND and stores it to *VECTYPE.  If the definition of
   OPERAND is vect_uninitialized_def, vect_constant_def or
   vect_external_def *VECTYPE will be set to NULL_TREE and the caller
   is responsible to compute the best suited vector type for the
   scalar operand.  */

bool
vect_is_simple_use (tree operand, vec_info *vinfo,
		    gimple **def_stmt, enum vect_def_type *dt, tree *vectype)
{
  if (!vect_is_simple_use (operand, vinfo, def_stmt, dt))
    return false;

  /* Now get a vector type if the def is internal, otherwise supply
     NULL_TREE and leave it up to the caller to figure out a proper
     type for the use stmt.  */
  if (*dt == vect_internal_def
      || *dt == vect_induction_def
      || *dt == vect_reduction_def
      || *dt == vect_double_reduction_def
      || *dt == vect_nested_cycle)
    {
      stmt_vec_info stmt_info = vinfo_for_stmt (*def_stmt);

      if (STMT_VINFO_IN_PATTERN_P (stmt_info)
          && !STMT_VINFO_RELEVANT (stmt_info)
          && !STMT_VINFO_LIVE_P (stmt_info))
	stmt_info = vinfo_for_stmt (STMT_VINFO_RELATED_STMT (stmt_info));

      *vectype = STMT_VINFO_VECTYPE (stmt_info);
      gcc_assert (*vectype != NULL_TREE);
    }
  else if (*dt == vect_uninitialized_def
	   || *dt == vect_constant_def
	   || *dt == vect_external_def)
    *vectype = NULL_TREE;
  else
    gcc_unreachable ();

  return true;
}


/* Function supportable_widening_operation

   Check whether an operation represented by the code CODE is a
   widening operation that is supported by the target platform in
   vector form (i.e., when operating on arguments of type VECTYPE_IN
   producing a result of type VECTYPE_OUT).

   Widening operations we currently support are NOP (CONVERT), FLOAT
   and WIDEN_MULT.  This function checks if these operations are supported
   by the target platform either directly (via vector tree-codes), or via
   target builtins.

   Output:
   - CODE1 and CODE2 are codes of vector operations to be used when
   vectorizing the operation, if available.
   - MULTI_STEP_CVT determines the number of required intermediate steps in
   case of multi-step conversion (like char->short->int - in that case
   MULTI_STEP_CVT will be 1).
   - INTERM_TYPES contains the intermediate type required to perform the
   widening operation (short in the above example).  */

bool
supportable_widening_operation (enum tree_code code, gimple *stmt,
				tree vectype_out, tree vectype_in,
                                enum tree_code *code1, enum tree_code *code2,
                                int *multi_step_cvt,
                                vec<tree> *interm_types)
{
  stmt_vec_info stmt_info = vinfo_for_stmt (stmt);
  loop_vec_info loop_info = STMT_VINFO_LOOP_VINFO (stmt_info);
  struct loop *vect_loop = NULL;
  machine_mode vec_mode;
  enum insn_code icode1, icode2;
  optab optab1, optab2;
  tree vectype = vectype_in;
  tree wide_vectype = vectype_out;
  enum tree_code c1, c2;
  int i;
  tree prev_type, intermediate_type;
  machine_mode intermediate_mode, prev_mode;
  optab optab3, optab4;

  *multi_step_cvt = 0;
  if (loop_info)
    vect_loop = LOOP_VINFO_LOOP (loop_info);

  switch (code)
    {
    case WIDEN_MULT_EXPR:
      /* The result of a vectorized widening operation usually requires
	 two vectors (because the widened results do not fit into one vector).
	 The generated vector results would normally be expected to be
	 generated in the same order as in the original scalar computation,
	 i.e. if 8 results are generated in each vector iteration, they are
	 to be organized as follows:
		vect1: [res1,res2,res3,res4],
		vect2: [res5,res6,res7,res8].

	 However, in the special case that the result of the widening
	 operation is used in a reduction computation only, the order doesn't
	 matter (because when vectorizing a reduction we change the order of
	 the computation).  Some targets can take advantage of this and
	 generate more efficient code.  For example, targets like Altivec,
	 that support widen_mult using a sequence of {mult_even,mult_odd}
	 generate the following vectors:
		vect1: [res1,res3,res5,res7],
		vect2: [res2,res4,res6,res8].

	 When vectorizing outer-loops, we execute the inner-loop sequentially
	 (each vectorized inner-loop iteration contributes to VF outer-loop
	 iterations in parallel).  We therefore don't allow to change the
	 order of the computation in the inner-loop during outer-loop
	 vectorization.  */
      /* TODO: Another case in which order doesn't *really* matter is when we
	 widen and then contract again, e.g. (short)((int)x * y >> 8).
	 Normally, pack_trunc performs an even/odd permute, whereas the 
	 repack from an even/odd expansion would be an interleave, which
	 would be significantly simpler for e.g. AVX2.  */
      /* In any case, in order to avoid duplicating the code below, recurse
	 on VEC_WIDEN_MULT_EVEN_EXPR.  If it succeeds, all the return values
	 are properly set up for the caller.  If we fail, we'll continue with
	 a VEC_WIDEN_MULT_LO/HI_EXPR check.  */
      if (vect_loop
	  && STMT_VINFO_RELEVANT (stmt_info) == vect_used_by_reduction
	  && !nested_in_vect_loop_p (vect_loop, stmt)
	  && supportable_widening_operation (VEC_WIDEN_MULT_EVEN_EXPR,
					     stmt, vectype_out, vectype_in,
					     code1, code2, multi_step_cvt,
					     interm_types))
        {
          /* Elements in a vector with vect_used_by_reduction property cannot
             be reordered if the use chain with this property does not have the
             same operation.  One such an example is s += a * b, where elements
             in a and b cannot be reordered.  Here we check if the vector defined
             by STMT is only directly used in the reduction statement.  */
          tree lhs = gimple_assign_lhs (stmt);
          use_operand_p dummy;
          gimple *use_stmt;
          stmt_vec_info use_stmt_info = NULL;
          if (single_imm_use (lhs, &dummy, &use_stmt)
              && (use_stmt_info = vinfo_for_stmt (use_stmt))
              && STMT_VINFO_DEF_TYPE (use_stmt_info) == vect_reduction_def)
            return true;
        }
      c1 = VEC_WIDEN_MULT_LO_EXPR;
      c2 = VEC_WIDEN_MULT_HI_EXPR;
      break;

    case DOT_PROD_EXPR:
      c1 = DOT_PROD_EXPR;
      c2 = DOT_PROD_EXPR;
      break;

    case SAD_EXPR:
      c1 = SAD_EXPR;
      c2 = SAD_EXPR;
      break;

    case VEC_WIDEN_MULT_EVEN_EXPR:
      /* Support the recursion induced just above.  */
      c1 = VEC_WIDEN_MULT_EVEN_EXPR;
      c2 = VEC_WIDEN_MULT_ODD_EXPR;
      break;

    case WIDEN_LSHIFT_EXPR:
      c1 = VEC_WIDEN_LSHIFT_LO_EXPR;
      c2 = VEC_WIDEN_LSHIFT_HI_EXPR;
      break;

    CASE_CONVERT:
      c1 = VEC_UNPACK_LO_EXPR;
      c2 = VEC_UNPACK_HI_EXPR;
      break;

    case FLOAT_EXPR:
      c1 = VEC_UNPACK_FLOAT_LO_EXPR;
      c2 = VEC_UNPACK_FLOAT_HI_EXPR;
      break;

    case FIX_TRUNC_EXPR:
      /* ??? Not yet implemented due to missing VEC_UNPACK_FIX_TRUNC_HI_EXPR/
	 VEC_UNPACK_FIX_TRUNC_LO_EXPR tree codes and optabs used for
	 computing the operation.  */
      return false;

    default:
      gcc_unreachable ();
    }

  if (BYTES_BIG_ENDIAN && c1 != VEC_WIDEN_MULT_EVEN_EXPR)
    std::swap (c1, c2);

  if (code == FIX_TRUNC_EXPR)
    {
      /* The signedness is determined from output operand.  */
      optab1 = optab_for_tree_code (c1, vectype_out, optab_default);
      optab2 = optab_for_tree_code (c2, vectype_out, optab_default);
    }
  else
    {
      optab1 = optab_for_tree_code (c1, vectype, optab_default);
      optab2 = optab_for_tree_code (c2, vectype, optab_default);
    }

  if (!optab1 || !optab2)
    return false;

  vec_mode = TYPE_MODE (vectype);
  if ((icode1 = optab_handler (optab1, vec_mode)) == CODE_FOR_nothing
       || (icode2 = optab_handler (optab2, vec_mode)) == CODE_FOR_nothing)
    return false;

  *code1 = c1;
  *code2 = c2;

  if (insn_data[icode1].operand[0].mode == TYPE_MODE (wide_vectype)
      && insn_data[icode2].operand[0].mode == TYPE_MODE (wide_vectype))
      /* For scalar masks we may have different boolean
	 vector types having the same QImode.  Thus we
	 add additional check for elements number.  */
    return (!VECTOR_BOOLEAN_TYPE_P (vectype)
	    || must_eq (TYPE_VECTOR_SUBPARTS (vectype),
			TYPE_VECTOR_SUBPARTS (wide_vectype) * 2));

  /* Check if it's a multi-step conversion that can be done using intermediate
     types.  */

  prev_type = vectype;
  prev_mode = vec_mode;

  if (!CONVERT_EXPR_CODE_P (code))
    return false;

  /* We assume here that there will not be more than MAX_INTERM_CVT_STEPS
     intermediate steps in promotion sequence.  We try
     MAX_INTERM_CVT_STEPS to get to NARROW_VECTYPE, and fail if we do
     not.  */
  interm_types->create (MAX_INTERM_CVT_STEPS);
  for (i = 0; i < MAX_INTERM_CVT_STEPS; i++)
    {
      intermediate_mode = insn_data[icode1].operand[0].mode;
      if (VECTOR_BOOLEAN_TYPE_P (prev_type))
	{
	  intermediate_type = vect_halve_mask_nunits (prev_type);
	  if (intermediate_mode != TYPE_MODE (intermediate_type))
	    return false;
	}
      else
	intermediate_type
	  = lang_hooks.types.type_for_mode (intermediate_mode,
					    TYPE_UNSIGNED (prev_type));

      optab3 = optab_for_tree_code (c1, intermediate_type, optab_default);
      optab4 = optab_for_tree_code (c2, intermediate_type, optab_default);

      if (!optab3 || !optab4
          || (icode1 = optab_handler (optab1, prev_mode)) == CODE_FOR_nothing
	  || insn_data[icode1].operand[0].mode != intermediate_mode
	  || (icode2 = optab_handler (optab2, prev_mode)) == CODE_FOR_nothing
	  || insn_data[icode2].operand[0].mode != intermediate_mode
	  || ((icode1 = optab_handler (optab3, intermediate_mode))
	      == CODE_FOR_nothing)
	  || ((icode2 = optab_handler (optab4, intermediate_mode))
	      == CODE_FOR_nothing))
	break;

      interm_types->quick_push (intermediate_type);
      (*multi_step_cvt)++;

      if (insn_data[icode1].operand[0].mode == TYPE_MODE (wide_vectype)
	  && insn_data[icode2].operand[0].mode == TYPE_MODE (wide_vectype))
	return (!VECTOR_BOOLEAN_TYPE_P (vectype)
		|| must_eq (TYPE_VECTOR_SUBPARTS (intermediate_type),
			    TYPE_VECTOR_SUBPARTS (wide_vectype) * 2));

      prev_type = intermediate_type;
      prev_mode = intermediate_mode;
    }

  interm_types->release ();
  return false;
}


/* Function supportable_narrowing_operation

   Check whether an operation represented by the code CODE is a
   narrowing operation that is supported by the target platform in
   vector form (i.e., when operating on arguments of type VECTYPE_IN
   and producing a result of type VECTYPE_OUT).

   Narrowing operations we currently support are NOP (CONVERT) and
   FIX_TRUNC.  This function checks if these operations are supported by
   the target platform directly via vector tree-codes.

   Output:
   - CODE1 is the code of a vector operation to be used when
   vectorizing the operation, if available.
   - MULTI_STEP_CVT determines the number of required intermediate steps in
   case of multi-step conversion (like int->short->char - in that case
   MULTI_STEP_CVT will be 1).
   - INTERM_TYPES contains the intermediate type required to perform the
   narrowing operation (short in the above example).   */

bool
supportable_narrowing_operation (enum tree_code code,
				 tree vectype_out, tree vectype_in,
				 enum tree_code *code1, int *multi_step_cvt,
                                 vec<tree> *interm_types)
{
  machine_mode vec_mode;
  enum insn_code icode1;
  optab optab1, interm_optab;
  tree vectype = vectype_in;
  tree narrow_vectype = vectype_out;
  enum tree_code c1;
  tree intermediate_type, prev_type;
  machine_mode intermediate_mode, prev_mode;
  int i;
  bool uns;

  *multi_step_cvt = 0;
  switch (code)
    {
    CASE_CONVERT:
      c1 = VEC_PACK_TRUNC_EXPR;
      break;

    case FIX_TRUNC_EXPR:
      c1 = VEC_PACK_FIX_TRUNC_EXPR;
      break;

    case FLOAT_EXPR:
      /* ??? Not yet implemented due to missing VEC_PACK_FLOAT_EXPR
	 tree code and optabs used for computing the operation.  */
      return false;

    default:
      gcc_unreachable ();
    }

  if (code == FIX_TRUNC_EXPR)
    /* The signedness is determined from output operand.  */
    optab1 = optab_for_tree_code (c1, vectype_out, optab_default);
  else
    optab1 = optab_for_tree_code (c1, vectype, optab_default);

  if (!optab1)
    return false;

  vec_mode = TYPE_MODE (vectype);
  if ((icode1 = optab_handler (optab1, vec_mode)) == CODE_FOR_nothing)
    return false;

  *code1 = c1;

  if (insn_data[icode1].operand[0].mode == TYPE_MODE (narrow_vectype))
    /* For scalar masks we may have different boolean
       vector types having the same QImode.  Thus we
       add additional check for elements number.  */
    return (!VECTOR_BOOLEAN_TYPE_P (vectype)
	    || must_eq (TYPE_VECTOR_SUBPARTS (vectype) * 2,
			TYPE_VECTOR_SUBPARTS (narrow_vectype)));

  /* Check if it's a multi-step conversion that can be done using intermediate
     types.  */
  prev_mode = vec_mode;
  prev_type = vectype;
  if (code == FIX_TRUNC_EXPR)
    uns = TYPE_UNSIGNED (vectype_out);
  else
    uns = TYPE_UNSIGNED (vectype);

  /* For multi-step FIX_TRUNC_EXPR prefer signed floating to integer
     conversion over unsigned, as unsigned FIX_TRUNC_EXPR is often more
     costly than signed.  */
  if (code == FIX_TRUNC_EXPR && uns)
    {
      enum insn_code icode2;

      intermediate_type
	= lang_hooks.types.type_for_mode (TYPE_MODE (vectype_out), 0);
      interm_optab
	= optab_for_tree_code (c1, intermediate_type, optab_default);
      if (interm_optab != unknown_optab
	  && (icode2 = optab_handler (optab1, vec_mode)) != CODE_FOR_nothing
	  && insn_data[icode1].operand[0].mode
	     == insn_data[icode2].operand[0].mode)
	{
	  uns = false;
	  optab1 = interm_optab;
	  icode1 = icode2;
	}
    }

  /* We assume here that there will not be more than MAX_INTERM_CVT_STEPS
     intermediate steps in promotion sequence.  We try
     MAX_INTERM_CVT_STEPS to get to NARROW_VECTYPE, and fail if we do not.  */
  interm_types->create (MAX_INTERM_CVT_STEPS);
  for (i = 0; i < MAX_INTERM_CVT_STEPS; i++)
    {
      intermediate_mode = insn_data[icode1].operand[0].mode;
      if (VECTOR_BOOLEAN_TYPE_P (prev_type))
	{
	  intermediate_type = vect_double_mask_nunits (prev_type);
	  if (intermediate_mode != TYPE_MODE (intermediate_type))
	    return false;
	}
      else
	intermediate_type
	  = lang_hooks.types.type_for_mode (intermediate_mode, uns);
      interm_optab
	= optab_for_tree_code (VEC_PACK_TRUNC_EXPR, intermediate_type,
			       optab_default);
      if (!interm_optab
	  || ((icode1 = optab_handler (optab1, prev_mode)) == CODE_FOR_nothing)
	  || insn_data[icode1].operand[0].mode != intermediate_mode
	  || ((icode1 = optab_handler (interm_optab, intermediate_mode))
	      == CODE_FOR_nothing))
	break;

      interm_types->quick_push (intermediate_type);
      (*multi_step_cvt)++;

      if (insn_data[icode1].operand[0].mode == TYPE_MODE (narrow_vectype))
	return (!VECTOR_BOOLEAN_TYPE_P (vectype)
		|| must_eq (TYPE_VECTOR_SUBPARTS (intermediate_type) * 2,
			    TYPE_VECTOR_SUBPARTS (narrow_vectype)));

      prev_mode = intermediate_mode;
      prev_type = intermediate_type;
      optab1 = interm_optab;
    }

  interm_types->release ();
  return false;
}

/* Generate and return a statement that sets vector mask MASK such that
   MASK[I] is true iff J + START_INDEX < END_INDEX for all J <= I.  */

gcall *
vect_gen_while (tree mask, tree start_index, tree end_index)
{
  tree cmp_type = TREE_TYPE (start_index);
  tree mask_type = TREE_TYPE (mask);
  gcc_checking_assert (direct_internal_fn_supported_p (IFN_WHILE_ULT,
						       cmp_type, mask_type,
						       OPTIMIZE_FOR_SPEED));
  gcall *call = gimple_build_call_internal (IFN_WHILE_ULT, 3,
					    start_index, end_index,
					    build_zero_cst (mask_type));
  gimple_call_set_lhs (call, mask);
  return call;
}

/* Generate a vector mask of type MASK_TYPE for which index I is false iff
   J + START_INDEX < END_INDEX for all J <= I.  Add the statements to SEQ.  */

tree
vect_gen_while_not (gimple_seq *seq, tree mask_type, tree start_index,
		    tree end_index)
{
  tree tmp = make_ssa_name (mask_type);
  gcall *call = vect_gen_while (tmp, start_index, end_index);
  gimple_seq_add_stmt (seq, call);
  return gimple_build (seq, BIT_NOT_EXPR, mask_type, tmp);
}<|MERGE_RESOLUTION|>--- conflicted
+++ resolved
@@ -1652,7 +1652,7 @@
 vect_finish_replace_stmt (gimple *stmt, gimple *vec_stmt)
 {
   gcc_assert (gimple_code (stmt) != GIMPLE_LABEL);
-  gcc_assert (gimple_assign_lhs (stmt) == gimple_assign_lhs (vec_stmt));
+  gcc_assert (gimple_get_lhs (stmt) == gimple_get_lhs (vec_stmt));
 
   gimple_stmt_iterator gsi = gsi_for_stmt (stmt);
   gsi_replace (&gsi, vec_stmt, false);
@@ -1734,45 +1734,10 @@
 static tree permute_vec_elements (tree, tree, tree, gimple *,
 				  gimple_stmt_iterator *);
 
-<<<<<<< HEAD
 /* Check whether a load or store statement in the loop described by
    LOOP_VINFO is possible in a fully-masked loop.  This is testing
    whether the vectorizer pass has the appropriate support, as well as
    whether the target does.
-=======
-/* STMT is a non-strided load or store, meaning that it accesses
-   elements with a known constant step.  Return -1 if that step
-   is negative, 0 if it is zero, and 1 if it is greater than zero.  */
-
-static int
-compare_step_with_zero (gimple *stmt)
-{
-  stmt_vec_info stmt_info = vinfo_for_stmt (stmt);
-  data_reference *dr = STMT_VINFO_DATA_REF (stmt_info);
-  return tree_int_cst_compare (vect_dr_behavior (dr)->step,
-			       size_zero_node);
-}
-
-/* If the target supports a permute mask that reverses the elements in
-   a vector of type VECTYPE, return that mask, otherwise return null.  */
-
-static tree
-perm_mask_for_reverse (tree vectype)
-{
-  int i, nunits;
-  unsigned char *sel;
-
-  nunits = TYPE_VECTOR_SUBPARTS (vectype);
-  sel = XALLOCAVEC (unsigned char, nunits);
-
-  for (i = 0; i < nunits; ++i)
-    sel[i] = nunits - 1 - i;
-
-  if (!can_vec_perm_p (TYPE_MODE (vectype), false, sel))
-    return NULL_TREE;
-  return vect_gen_perm_mask_checked (vectype, sel);
-}
->>>>>>> 16316b61
 
    IS_LOAD is true if the statement is a load and VECTYPE is the type
    of the vector being loaded or stored.  MEMORY_ACCESS_TYPE says how the
@@ -2095,19 +2060,6 @@
   return true;
 }
 
-/* Function init_vect_data_ref_cache.
-
-   Initializes the data reference cache used for calculating vector base
-   addresses.  */
-
-static void
-maybe_init_gather_scatter_cache (loop_vec_info loop_vinfo)
-{
-  if (!LOOP_VINFO_GATHER_SCATTER_CACHE (loop_vinfo))
-    LOOP_VINFO_GATHER_SCATTER_CACHE (loop_vinfo)
-      = new hash_table<gather_scatter_hasher> (7);
-}
-
 hashval_t
 gather_scatter_hasher::hash (const gather_scatter_indices *x)
 {
@@ -2155,9 +2107,6 @@
   if (STMT_VINFO_GATHER_SCATTER_P (stmt_info))
     return vect_get_vec_def_for_operand (gs_info->u.offset, stmt);
 
-  /* See if we have the indices already cached.  */
-  maybe_init_gather_scatter_cache (loop_vinfo);
-
   /* Perform a lookup based on the vector type and step (in bytes).  */
   struct data_reference *dr = STMT_VINFO_DATA_REF (stmt_info);
   gather_scatter_indices info;
@@ -2167,7 +2116,7 @@
   info.step = DR_STEP (dr);
 
   gather_scatter_indices **slot =
-    LOOP_VINFO_GATHER_SCATTER_CACHE (loop_vinfo)->find_slot (&info, INSERT);
+    LOOP_VINFO_GATHER_SCATTER_CACHE (loop_vinfo).find_slot (&info, INSERT);
   if (*slot)
     return (*slot)->indices;
 
@@ -2222,15 +2171,16 @@
   return entry->indices;
 }
 
-/* For a given statement STMT and loop described by LOOP_VINFO, perform a masked
-   or normal scatter store according to whether MASKED is TRUE or FALSE,
-   respectively.  The new vector operations will be inserted at GSI, and the
-   first vector statement will be placed in VEC_STMT.  The details regarding the
-   scatter operation are described in SCATTER.  */
+/* Vectorize STMT as a scatter store.  Insert the new statements
+   before GSI and return the first vector statement in *VEC_STMT.
+   GS_INFO describes the scatter operation.  If MASK_VECTYPE is nonnull,
+   STMT is an IFN_MASK_STORE and the mask should use type MASK_VECTYPE,
+   otherwise STMT is a normal unconditional assignment.  */
+
 static void
 do_scatter_store (gimple *stmt, gimple_stmt_iterator *gsi, gimple **vec_stmt,
 		  loop_vec_info loop_vinfo, gather_scatter_info *gs_info,
-		  bool masked)
+		  tree mask_vectype)
 {
   tree vec_oprnd0 = NULL_TREE, vec_oprnd1 = NULL_TREE, op, src;
   tree srctype = NULL_TREE, ptrtype, idxtype = NULL_TREE, masktype;
@@ -2250,14 +2200,15 @@
   gimple *new_stmt = NULL;
   stmt_vec_info prev_stmt_info;
   tree mask_op = NULL_TREE, vec_mask = NULL_TREE;
-  tree mask = masked ? gimple_call_arg (stmt, 2) : NULL_TREE;
+  bool masked_stmt_p = (mask_vectype != NULL_TREE);
+  tree mask = masked_stmt_p ? gimple_call_arg (stmt, 2) : NULL_TREE;
   vect_def_type scatter_src_dt = vect_unknown_def_type;
 
   gcc_assert (STMT_VINFO_GATHER_SCATTER_P (stmt_info) || ncopies == 1);
 
   /* We don't want to implement masked scatter stores for the builtin case, as
      this is probably being worked on upstream.  */
-  gcc_assert (!builtin_scatter_p || !masked);
+  gcc_assert (!builtin_scatter_p || !masked_stmt_p);
 
   if (must_eq (nunits, scatter_off_nunits))
     modifier = NONE;
@@ -2394,10 +2345,11 @@
 	  op = var;
 	}
 
-      if (masked)
+      if (masked_stmt_p)
 	{
 	  if (j == 0)
-	    vec_mask = vect_get_vec_def_for_operand (mask, stmt);
+	    vec_mask = vect_get_vec_def_for_operand (mask, stmt,
+						     mask_vectype);
 	  else
 	    {
 	      gimple *def_stmt;
@@ -2436,7 +2388,7 @@
       else if (masked_loop_p)
 	{
 	  tree mask = vect_get_loop_mask (gsi, masks, ncopies, vectype, j);
-	  if (masked)
+	  if (masked_stmt_p)
 	    mask = prepare_load_store_mask (masktype, mask, mask_op, gsi);
 	  new_stmt = gimple_build_call_internal
 	    (off_unsigned ? IFN_MASK_SCATTER_STOREU : IFN_MASK_SCATTER_STORES,
@@ -2457,16 +2409,16 @@
     }
 }
 
-/* For a given statement STMT and loop described by LOOP_VINFO, perform a masked
-   or normal gather load according to whether MASKED is TRUE or FALSE,
-   respectively.  The new vector operations will inserted at GSI, and the first
-   vector statement will be placed in VEC_STMT.  The details regarding the
-   gather operation are described in GATHER, and similarly described in WGATHER
-   if offset widening is required.  */
+/* Vectorize STMT as a gather load.  Insert the new statements
+   before GSI and return the first vector statement in *VEC_STMT.
+   GS_INFO describes the gather operation.  If MASK_VECTYPE is nonnull,
+   STMT is an IFN_MASK_LOAD and the mask should use type MASK_VECTYPE,
+   otherwise STMT is a normal unconditional assignment.  */
+
 static void
 do_gather_load (gimple *stmt, gimple_stmt_iterator *gsi, gimple **vec_stmt,
 		loop_vec_info loop_vinfo, gather_scatter_info *gs_info,
-		wgather_info *wgather, bool masked)
+		wgather_info *wgather, tree mask_vectype)
 {
   tree vec_oprnd0 = NULL_TREE, op, rettype, ptrtype, idxtype = NULL_TREE;
   tree ptr, var, scale, merge = NULL_TREE;
@@ -2486,7 +2438,8 @@
   gimple *new_stmt = NULL;
   stmt_vec_info prev_stmt_info;
   tree mask_perm_mask = NULL_TREE, mask_op = NULL_TREE, vec_mask = NULL_TREE;
-  tree mask = masked ? gimple_call_arg (stmt, 2) : NULL_TREE;
+  bool masked_stmt_p = (mask_vectype != NULL_TREE);
+  tree mask = masked_stmt_p ? gimple_call_arg (stmt, 2) : NULL_TREE;
 
   gcc_assert (STMT_VINFO_GATHER_SCATTER_P (stmt_info) || ncopies == 1);
 
@@ -2503,7 +2456,8 @@
       scaletype = TREE_VALUE (arglist);
 
       gcc_checking_assert (types_compatible_p (srctype, rettype));
-      gcc_checking_assert (!masked || types_compatible_p (srctype, masktype));
+      gcc_checking_assert (!masked_stmt_p
+			   || types_compatible_p (srctype, masktype));
 
       scale = build_int_cst (scaletype, gs_info->scale);
     }
@@ -2547,7 +2501,7 @@
       perm_mask = vect_gen_perm_mask_checked (vectype, count, sel);
       ncopies *= 2;
 
-      if (masked)
+      if (masked_stmt_p)
 	{
 	  for (int i = 0; i < count; ++i)
 	    sel[i] = i | (count / 2);
@@ -2557,7 +2511,7 @@
   else
     gcc_unreachable ();
 
-  if (!masked && builtin_gather_p)
+  if (!masked_stmt_p && builtin_gather_p)
     {
       /* Currently we support only unconditional gather loads,
 	 so mask should be all ones.  */
@@ -2610,7 +2564,9 @@
 
   prev_stmt_info = NULL;
 
-  tree scalar_dest = masked ? gimple_call_lhs (stmt) : gimple_assign_lhs (stmt);
+  tree scalar_dest = (masked_stmt_p
+		      ? gimple_call_lhs (stmt)
+		      : gimple_assign_lhs (stmt));
   tree vec_dest = vect_create_destination_var (scalar_dest, vectype);
 
   auto_vec<tree> vec_offset_dsts;
@@ -2675,13 +2631,13 @@
 	  op = var;
 	}
 
-      if (masked && mask_perm_mask && (j & 1))
+      if (masked_stmt_p && mask_perm_mask && (j & 1))
 	mask_op
 	  = permute_vec_elements (mask_op, mask_op, mask_perm_mask, stmt, gsi);
-      else if (masked)
+      else if (masked_stmt_p)
 	{
 	  if (j == 0)
-	    vec_mask = vect_get_vec_def_for_operand (mask, stmt);
+	    vec_mask = vect_get_vec_def_for_operand (mask, stmt, mask_vectype);
 	  else
 	    {
 	      gimple *def_stmt;
@@ -2710,22 +2666,22 @@
 	{
 	  gcc_assert (!masked_loop_p);
 	  new_stmt = gimple_build_call
-	    (gs_info->decl, 5, masked ? mask_op : merge, ptr, op,
-	     masked ? mask_op : mask, scale);
+	    (gs_info->decl, 5, masked_stmt_p ? mask_op : merge, ptr, op,
+	     masked_stmt_p ? mask_op : mask, scale);
 	}
       else
 	{
 	  internal_fn ifn = get_gather_scatter_internal_fn
 	    (true, rettype, TREE_TYPE (TREE_TYPE (op)),
-	     masked || masked_loop_p);
+	     masked_stmt_p || masked_loop_p);
 	  if (ifn == IFN_LAST)
 	    gcc_unreachable ();
-	  if (masked || masked_loop_p)
+	  if (masked_stmt_p || masked_loop_p)
 	    {
 	      tree mask = NULL;
 	      if (masked_loop_p)
 		mask = vect_get_loop_mask (gsi, masks, ncopies, vectype, j);
-	      if (masked)
+	      if (masked_stmt_p)
 		mask = prepare_load_store_mask (masktype, mask, mask_op, gsi);
 	      new_stmt = gimple_build_call_internal (ifn, 4, ptr, op, scale,
 						     mask);
@@ -2772,7 +2728,7 @@
       prev_stmt_info = vinfo_for_stmt (new_stmt);
     }
 
-  if (masked)
+  if (masked_stmt_p)
     replace_mask_load (stmt, gsi);
 }
 
@@ -2994,13 +2950,9 @@
 compare_step_with_zero (gimple *stmt)
 {
   stmt_vec_info stmt_info = vinfo_for_stmt (stmt);
-  loop_vec_info loop_vinfo = STMT_VINFO_LOOP_VINFO (stmt_info);
-  tree step;
-  if (loop_vinfo && nested_in_vect_loop_p (LOOP_VINFO_LOOP (loop_vinfo), stmt))
-    step = STMT_VINFO_DR_STEP (stmt_info);
-  else
-    step = DR_STEP (STMT_VINFO_DATA_REF (stmt_info));
-  return tree_int_cst_compare (step, size_zero_node);
+  data_reference *dr = STMT_VINFO_DATA_REF (stmt_info);
+  return tree_int_cst_compare (vect_dr_behavior (dr)->step,
+			       size_zero_node);
 }
 
 /* If the target supports a permute mask that reverses the elements in
@@ -3766,9 +3718,10 @@
     {
       if (vls_type == VLS_LOAD)
 	do_gather_load (stmt, gsi, vec_stmt, loop_vinfo, &gs_info,
-			&wgather, true);
+			&wgather, mask_vectype);
       else
-	do_scatter_store (stmt, gsi, vec_stmt, loop_vinfo, &gs_info, true);
+	do_scatter_store (stmt, gsi, vec_stmt, loop_vinfo, &gs_info,
+			  mask_vectype);
       return true;
     }
 
@@ -3802,7 +3755,8 @@
 	    {
 	      init_stored_values (group_size, first_stmt, &operands);
 	      vec_rhs = operands[0];
-	      vec_mask = vect_get_vec_def_for_operand (mask, stmt);
+	      vec_mask = vect_get_vec_def_for_operand (mask, stmt,
+						       mask_vectype);
 	      /* We should have caught mismatched types earlier.  */
 	      gcc_assert (useless_type_conversion_p (vectype,
 						     TREE_TYPE (vec_rhs)));
@@ -3899,7 +3853,8 @@
 	  if (i == 0)
 	    {
 	      gcc_assert (mask == gimple_call_arg (first_stmt, 2));
-	      vec_mask = vect_get_vec_def_for_operand (mask, stmt);
+	      vec_mask = vect_get_vec_def_for_operand (mask, stmt,
+						       mask_vectype);
 	      dataref_ptr = vect_create_data_ref_ptr (first_stmt, aggr_type,
 						      group_size, NULL,
 						      NULL_TREE, &dummy,
@@ -4391,13 +4346,8 @@
 	      vec<tree> vec_oprnds0;
 
 	      for (i = 0; i < nargs; i++)
-<<<<<<< HEAD
 		vargs[i] = gimple_call_arg (stmt, i);
-	      vect_get_slp_defs (vargs, slp_node, &vec_defs, -1);
-=======
-		vargs.quick_push (gimple_call_arg (stmt, i));
 	      vect_get_slp_defs (vargs, slp_node, &vec_defs);
->>>>>>> 16316b61
 	      vec_oprnds0 = vec_defs[0];
 
 	      /* Arguments are ready.  Create the new vector stmt.  */
@@ -5701,12 +5651,12 @@
      needs to be generated.  */
   gcc_assert (ncopies >= 1);
 
-  /* Supportable by target?  */
   bool found_mode = false;
   scalar_mode lhs_mode = SCALAR_TYPE_MODE (lhs_type);
   scalar_mode rhs_mode = SCALAR_TYPE_MODE (rhs_type);
   opt_scalar_mode rhs_mode_iter;
 
+  /* Supportable by target?  */
   switch (modifier)
     {
     case NONE:
@@ -7295,7 +7245,7 @@
 
   if (memory_access_type == VMAT_GATHER_SCATTER)
     {
-      do_scatter_store (stmt, gsi, vec_stmt, loop_vinfo, &gs_info, false);
+      do_scatter_store (stmt, gsi, vec_stmt, loop_vinfo, &gs_info, NULL_TREE);
       return true;
     }
 
@@ -7400,7 +7350,7 @@
 
 	      /* First check if vec_extract optab doesn't support extraction
 		 of vector elts directly.  */
-	      machine_mode elmode = TYPE_MODE (elem_type);
+	      scalar_mode elmode = SCALAR_TYPE_MODE (elem_type);
 	      machine_mode vmode = mode_for_vector (elmode, group_size);
 	      if (! VECTOR_MODE_P (vmode)
 		  || (convert_optab_handler (vec_extract_optab,
@@ -7414,8 +7364,8 @@
 		     supported.  */
 		  unsigned lsize
 		    = group_size * GET_MODE_BITSIZE (elmode);
-		  elmode = mode_for_size (lsize, MODE_INT, 0);
-		  vmode = mode_for_vector (elmode, nunits / group_size);
+		  elmode = *int_mode_for_size (lsize, 0);
+		  vmode = mode_for_vector (elmode, const_nunits / group_size);
 		  /* If we can't construct such a vector fall back to
 		     element extracts from the original vector type and
 		     element size stores.  */
@@ -7424,7 +7374,7 @@
 						 vmode, elmode)
 			  != CODE_FOR_nothing))
 		    {
-		      nstores = nunits / group_size;
+		      nstores = const_nunits / group_size;
 		      lnel = group_size;
 		      ltype = build_nonstandard_integer_type (lsize, 1);
 		      lvectype = build_vector_type (ltype, nstores);
@@ -8213,7 +8163,7 @@
   if (memory_access_type == VMAT_GATHER_SCATTER)
     {
       do_gather_load (stmt, gsi, vec_stmt, loop_vinfo, &gs_info,
-		      &wgather, false);
+		      &wgather, NULL_TREE);
       return true;
     }
 
@@ -8302,29 +8252,10 @@
 	{
 	  if (group_size < const_nunits)
 	    {
-<<<<<<< HEAD
-	      /* Avoid emitting a constructor of vector elements by performing
-		 the loads using an integer type of the same size,
-		 constructing a vector of those and then re-interpreting it
-		 as the original vector type.  This works around the fact
-		 that the vec_init optab was only designed for scalar
-		 element modes and thus expansion goes through memory.
-		 This avoids a huge runtime penalty due to the general
-		 inability to perform store forwarding from smaller stores
-		 to a larger load.  */
-	      unsigned lsize
-		= group_size * TYPE_PRECISION (TREE_TYPE (vectype));
-	      scalar_int_mode elmode = *int_mode_for_size (lsize, 0);
-	      machine_mode vmode = mode_for_vector (elmode,
-						    const_nunits / group_size);
-	      /* If we can't construct such a vector fall back to
-		 element loads of the original vector type.  */
-=======
 	      /* First check if vec_init optab supports construction from
 		 vector elts directly.  */
-	      machine_mode elmode = TYPE_MODE (TREE_TYPE (vectype));
+	      scalar_mode elmode = SCALAR_TYPE_MODE (TREE_TYPE (vectype));
 	      machine_mode vmode = mode_for_vector (elmode, group_size);
->>>>>>> 16316b61
 	      if (VECTOR_MODE_P (vmode)
 		  && (convert_optab_handler (vec_init_optab,
 					     TYPE_MODE (vectype), vmode)
@@ -8345,15 +8276,15 @@
 		     to a larger load.  */
 		  unsigned lsize
 		    = group_size * TYPE_PRECISION (TREE_TYPE (vectype));
-		  elmode = mode_for_size (lsize, MODE_INT, 0);
-		  vmode = mode_for_vector (elmode, nunits / group_size);
+		  elmode = *int_mode_for_size (lsize, 0);
+		  vmode = mode_for_vector (elmode, const_nunits / group_size);
 		  /* If we can't construct such a vector fall back to
 		     element loads of the original vector type.  */
 		  if (VECTOR_MODE_P (vmode)
 		      && (convert_optab_handler (vec_init_optab, vmode, elmode)
 			  != CODE_FOR_nothing))
 		    {
-		      nloads = nunits / group_size;
+		      nloads = const_nunits / group_size;
 		      lnel = group_size;
 		      ltype = build_nonstandard_integer_type (lsize, 1);
 		      lvectype = build_vector_type (ltype, nloads);
@@ -8497,15 +8428,10 @@
 	     fits in.  */
 	  if (slp_perm)
 	    {
-<<<<<<< HEAD
 	      if (!can_div_away_from_zero_p (group_size * vf,
-					     poly_uint64 (nunits),
-					     &vec_num))
+					     poly_uint64 (nunits), &vec_num))
 		gcc_unreachable ();
-=======
-	      vec_num = (group_size * vf + nunits - 1) / nunits;
 	      group_gap_adj = vf * group_size - nunits * vec_num;
->>>>>>> 16316b61
 	    }
 	  else
 	    {
@@ -8646,12 +8572,8 @@
      nested within an outer-loop that is being vectorized.  */
 
   if (nested_in_vect_loop
-<<<<<<< HEAD
-      && !multiple_p (TREE_INT_CST_LOW (DR_STEP (dr)),
+      && !multiple_p (DR_STEP_ALIGNMENT (dr),
 		      GET_MODE_SIZE (TYPE_MODE (vectype))))
-=======
-      && (DR_STEP_ALIGNMENT (dr) % GET_MODE_SIZE (TYPE_MODE (vectype))) != 0)
->>>>>>> 16316b61
     {
       gcc_assert (alignment_support_scheme != dr_explicit_realign_optimized);
       compute_in_loop = true;
@@ -8683,7 +8605,7 @@
     aggr_type = vectype;
 
   prev_stmt_info = NULL;
-  int group_elt = 0;
+  poly_uint64 group_elt = 0;
   for (j = 0; j < ncopies; j++)
     {
       /* 1. Create the vector or array pointer update chain.  */
@@ -8994,14 +8916,12 @@
 	         we need to skip the gaps after we manage to fully load
 		 all elements.  group_gap_adj is GROUP_SIZE here.  */
 	      group_elt += nunits;
-	      if (group_gap_adj != 0 && ! slp_perm
-		  && group_elt == group_size - group_gap_adj)
+	      if (may_ne (group_gap_adj, 0U) && ! slp_perm
+		  && must_eq (group_elt, group_size - group_gap_adj))
 		{
-		  bool ovf;
-		  tree bump
-		    = wide_int_to_tree (sizetype,
-					wi::smul (TYPE_SIZE_UNIT (elem_type),
-						  group_gap_adj, &ovf));
+		  tree bump = size_binop (MULT_EXPR,
+					  TYPE_SIZE_UNIT (elem_type),
+					  size_int (group_gap_adj));
 		  dataref_ptr = bump_vector_ptr (dataref_ptr, ptr_incr, gsi,
 						 stmt, bump);
 		  group_elt = 0;
@@ -9009,11 +8929,7 @@
 	    }
 	  /* Bump the vector pointer to account for a gap or for excess
 	     elements loaded for a permuted SLP load.  */
-<<<<<<< HEAD
-	  if (may_ne (group_gap_adj, 0U))
-=======
-	  if (group_gap_adj != 0 && slp_perm)
->>>>>>> 16316b61
+	  if (may_ne (group_gap_adj, 0U) && slp_perm)
 	    {
 	      tree bump = size_binop (MULT_EXPR,
 				      TYPE_SIZE_UNIT (elem_type),
@@ -9180,7 +9096,9 @@
   if (reduc_index && STMT_SLP_TYPE (stmt_info))
     return false;
 
-  if (STMT_VINFO_VEC_REDUCTION_TYPE (stmt_info) == TREE_CODE_REDUCTION)
+  vect_reduction_type reduction_type
+    = STMT_VINFO_VEC_REDUCTION_TYPE (stmt_info);
+  if (!REDUCTION_IS_COND_REDUCTION_P (reduction_type))
     {
       if (!STMT_VINFO_RELEVANT_P (stmt_info) && !bb_vinfo)
 	return false;
@@ -9339,12 +9257,13 @@
 
   /* Handle def.  */
   scalar_dest = gimple_assign_lhs (stmt);
-  vec_dest = vect_create_destination_var (scalar_dest, vectype);
+  if (reduction_type != COND_REDUCTION_CLASTB)
+    vec_dest = vect_create_destination_var (scalar_dest, vectype);
 
   /* Handle cond expr.  */
   for (j = 0; j < ncopies; j++)
     {
-      gassign *new_stmt = NULL;
+      gimple *new_stmt = NULL;
       if (j == 0)
 	{
           if (slp_node)
@@ -9478,11 +9397,41 @@
 		    }
 		}
 	    }
-          new_temp = make_ssa_name (vec_dest);
-          new_stmt = gimple_build_assign (new_temp, VEC_COND_EXPR,
-					  vec_compare, vec_then_clause,
-					  vec_else_clause);
-          vect_finish_stmt_generation (stmt, new_stmt, gsi);
+	  if (reduction_type == COND_REDUCTION_CLASTB)
+	    {
+	      if (!is_gimple_val (vec_compare))
+		{
+		  tree vec_compare_name = make_ssa_name (vec_cmp_type);
+		  new_stmt = gimple_build_assign (vec_compare_name,
+						  vec_compare);
+		  vect_finish_stmt_generation (stmt, new_stmt, gsi);
+		  vec_compare = vec_compare_name;
+		}
+	      gcc_assert (reduc_index == 2);
+	      new_stmt = gimple_build_call_internal
+		(IFN_CLASTB, 3, vec_compare, else_clause, vec_then_clause);
+	      gimple_call_set_lhs (new_stmt, scalar_dest);
+	      SSA_NAME_DEF_STMT (scalar_dest) = new_stmt;
+	      if (stmt == gsi_stmt (*gsi))
+		vect_finish_replace_stmt (stmt, new_stmt);
+	      else
+		{
+		  /* In this case we're moving the definition to later in the
+		     block.  That doesn't matter because the only uses of the
+		     lhs are in phi statements.  */
+		  gimple_stmt_iterator old_gsi = gsi_for_stmt (stmt);
+		  gsi_remove (&old_gsi, true);
+		  vect_finish_stmt_generation (stmt, new_stmt, gsi);
+		}
+	    }
+	  else
+	    {
+	      new_temp = make_ssa_name (vec_dest);
+	      new_stmt = gimple_build_assign (new_temp, VEC_COND_EXPR,
+					      vec_compare, vec_then_clause,
+					      vec_else_clause);
+	      vect_finish_stmt_generation (stmt, new_stmt, gsi);
+	    }
           if (slp_node)
             SLP_TREE_VEC_STMTS (slp_node).quick_push (new_stmt);
         }
@@ -9893,26 +9842,40 @@
   return true;
 }
 
-/* Check whether STMT can occur in a vectorized loop and, if STMT is
-   relevant, whether STMT itself can be vectorized.  Return false if
-   either condition prevents vectorization.
-
-   NEED_TO_VECTORIZE points to a cumulative boolean that says whether we
-   have found any statement that needs to be vectorized.  Set this boolean
-   to true if STMT is one such statement.  The contents of NEED_TO_VECTORIZE
-   become irrelevant if this function returns false.
-
-   If the statement is being considered for SLP vectorization, NODE is the
-   containing SLP tree node and SLP_INDEX is the index of the statement
-   within that node.  */
+/* If SLP_NODE is nonnull, return true if vectorizable_live_operation
+   can handle all live statements in the node.  Otherwise return true
+   if STMT is not live or if vectorizable_live_operation can handle it.
+   GSI and VEC_STMT are as for vectorizable_live_operation.  */
+
+bool
+can_vectorize_live_stmts (gimple *stmt, gimple_stmt_iterator *gsi,
+			  slp_tree slp_node, gimple **vec_stmt)
+{
+  if (slp_node)
+    {
+      gimple *slp_stmt;
+      unsigned int i;
+      FOR_EACH_VEC_ELT (SLP_TREE_SCALAR_STMTS (slp_node), i, slp_stmt)
+	{
+	  stmt_vec_info slp_stmt_info = vinfo_for_stmt (slp_stmt);
+	  if (STMT_VINFO_LIVE_P (slp_stmt_info)
+	      && !vectorizable_live_operation (slp_stmt, gsi, slp_node, i,
+					       vec_stmt))
+	    return false;
+	}
+    }
+  else if (STMT_VINFO_LIVE_P (vinfo_for_stmt (stmt))
+	   && !vectorizable_live_operation (stmt, gsi, slp_node, -1, vec_stmt))
+    return false;
+
+  return true;
+}
+
+/* Make sure the statement is vectorizable.  */
 
 bool
 vect_analyze_stmt (gimple *stmt, bool *need_to_vectorize, slp_tree node,
-<<<<<<< HEAD
-		   int slp_index)
-=======
 		   slp_instance node_instance)
->>>>>>> 16316b61
 {
   stmt_vec_info stmt_info = vinfo_for_stmt (stmt);
   bb_vec_info bb_vinfo = STMT_VINFO_BB_VINFO (stmt_info);
@@ -9991,13 +9954,8 @@
           dump_gimple_stmt (MSG_NOTE, TDF_SLIM, stmt, 0);
         }
 
-<<<<<<< HEAD
-      if (!vect_analyze_stmt (pattern_stmt, need_to_vectorize,
-			      node, slp_index))
-=======
       if (!vect_analyze_stmt (pattern_stmt, need_to_vectorize, node,
 			      node_instance))
->>>>>>> 16316b61
         return false;
    }
 
@@ -10022,11 +9980,7 @@
 		}
 
 	      if (!vect_analyze_stmt (pattern_def_stmt,
-<<<<<<< HEAD
-				      need_to_vectorize, node, slp_index))
-=======
 				      need_to_vectorize, node, node_instance))
->>>>>>> 16316b61
 		return false;
 	    }
 	}
@@ -10123,17 +10077,13 @@
 
   /* Stmts that are (also) "live" (i.e. - that are used out of the loop)
       need extra handling, except for vectorizable reductions.  */
-  if (STMT_VINFO_LIVE_P (stmt_info)
-      && STMT_VINFO_TYPE (stmt_info) != reduc_vec_info_type)
-    ok = vectorizable_live_operation (stmt, NULL, node, slp_index, NULL);
-
-  if (!ok)
+  if (STMT_VINFO_TYPE (stmt_info) != reduc_vec_info_type
+      && !can_vectorize_live_stmts (stmt, NULL, node, NULL))
     {
       if (dump_enabled_p ())
         {
           dump_printf_loc (MSG_MISSED_OPTIMIZATION, vect_location,
-                           "not vectorized: live stmt not ");
-          dump_printf (MSG_MISSED_OPTIMIZATION,  "supported: ");
+                           "not vectorized: live stmt not supported: ");
           dump_gimple_stmt (MSG_MISSED_OPTIMIZATION, TDF_SLIM, stmt, 0);
         }
 
@@ -10311,26 +10261,9 @@
 
   /* Handle stmts whose DEF is used outside the loop-nest that is
      being vectorized.  */
-  if (slp_node)
-    {
-      gimple *slp_stmt;
-      int i;
-      if (STMT_VINFO_TYPE (stmt_info) != reduc_vec_info_type)
-	FOR_EACH_VEC_ELT (SLP_TREE_SCALAR_STMTS (slp_node), i, slp_stmt)
-	  {
-	    stmt_vec_info slp_stmt_info = vinfo_for_stmt (slp_stmt);
-	    if (STMT_VINFO_LIVE_P (slp_stmt_info))
-	      {
-		done = vectorizable_live_operation (slp_stmt, gsi, slp_node, i,
-						    &vec_stmt);
-		gcc_assert (done);
-	      }
-	  }
-    }
-  else if (STMT_VINFO_LIVE_P (stmt_info)
-	   && STMT_VINFO_TYPE (stmt_info) != reduc_vec_info_type)
-    {
-      done = vectorizable_live_operation (stmt, gsi, slp_node, -1, &vec_stmt);
+  if (STMT_VINFO_TYPE (stmt_info) != reduc_vec_info_type)
+    {
+      done = can_vectorize_live_stmts (stmt, gsi, slp_node, &vec_stmt);
       gcc_assert (done);
     }
 

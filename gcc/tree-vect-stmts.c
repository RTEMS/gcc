--- conflicted
+++ resolved
@@ -2250,13 +2250,8 @@
   tree vectype_out;
   int ncopies;
   int j, i;
-<<<<<<< HEAD
   VEC(tree,heap) *vec_oprnds0 = NULL, *vec_oprnds1 = NULL, *vec_oprnds2 = NULL;
   tree vop0, vop1, vop2;
-=======
-  VEC(tree,heap) *vec_oprnds0 = NULL, *vec_oprnds1 = NULL;
-  tree vop0, vop1;
->>>>>>> e80d7a28
   bb_vec_info bb_vinfo = STMT_VINFO_BB_VINFO (stmt_info);
   int vf;
 

/* Miscellaneous SSA utility functions.
   Copyright (C) 2001-2013 Free Software Foundation, Inc.

This file is part of GCC.

GCC is free software; you can redistribute it and/or modify
it under the terms of the GNU General Public License as published by
the Free Software Foundation; either version 3, or (at your option)
any later version.

GCC is distributed in the hope that it will be useful,
but WITHOUT ANY WARRANTY; without even the implied warranty of
MERCHANTABILITY or FITNESS FOR A PARTICULAR PURPOSE.  See the
GNU General Public License for more details.

You should have received a copy of the GNU General Public License
along with GCC; see the file COPYING3.  If not see
<http://www.gnu.org/licenses/>.  */

#include "config.h"
#include "system.h"
#include "coretypes.h"
#include "tm.h"
#include "tree.h"
#include "stor-layout.h"
#include "flags.h"
#include "tm_p.h"
#include "target.h"
#include "langhooks.h"
#include "basic-block.h"
#include "function.h"
#include "gimple-pretty-print.h"
#include "pointer-set.h"
<<<<<<< HEAD
#include "tree-ssa.h"
=======
#include "tree-ssa-alias.h"
#include "internal-fn.h"
#include "gimple-fold.h"
#include "gimple-expr.h"
#include "is-a.h"
>>>>>>> 66c14933
#include "gimple.h"
#include "gimplify.h"
#include "gimple-iterator.h"
#include "gimple-walk.h"
#include "gimple-ssa.h"
#include "tree-phinodes.h"
#include "ssa-iterators.h"
#include "stringpool.h"
#include "tree-ssanames.h"
#include "tree-ssa-loop-manip.h"
#include "tree-into-ssa.h"
#include "tree-ssa.h"
#include "tree-inline.h"
#include "hashtab.h"
#include "tree-pass.h"
#include "diagnostic-core.h"
#include "cfgloop.h"
#include "cfgexpand.h"

/* Pointer map of variable mappings, keyed by edge.  */
static struct pointer_map_t *edge_var_maps;


/* Add a mapping with PHI RESULT and PHI DEF associated with edge E.  */

void
redirect_edge_var_map_add (edge e, tree result, tree def, source_location locus)
{
  void **slot;
  edge_var_map_vector *head;
  edge_var_map new_node;

  if (edge_var_maps == NULL)
    edge_var_maps = pointer_map_create ();

  slot = pointer_map_insert (edge_var_maps, e);
  head = (edge_var_map_vector *) *slot;
  if (!head)
    vec_safe_reserve (head, 5);
  new_node.def = def;
  new_node.result = result;
  new_node.locus = locus;

  vec_safe_push (head, new_node);
  *slot = head;
}


/* Clear the var mappings in edge E.  */

void
redirect_edge_var_map_clear (edge e)
{
  void **slot;
  edge_var_map_vector *head;

  if (!edge_var_maps)
    return;

  slot = pointer_map_contains (edge_var_maps, e);

  if (slot)
    {
      head = (edge_var_map_vector *) *slot;
      vec_free (head);
      *slot = NULL;
    }
}


/* Duplicate the redirected var mappings in OLDE in NEWE.

   Since we can't remove a mapping, let's just duplicate it.  This assumes a
   pointer_map can have multiple edges mapping to the same var_map (many to
   one mapping), since we don't remove the previous mappings.  */

void
redirect_edge_var_map_dup (edge newe, edge olde)
{
  void **new_slot, **old_slot;
  edge_var_map_vector *head;

  if (!edge_var_maps)
    return;

  new_slot = pointer_map_insert (edge_var_maps, newe);
  old_slot = pointer_map_contains (edge_var_maps, olde);
  if (!old_slot)
    return;
  head = (edge_var_map_vector *) *old_slot;

  edge_var_map_vector *new_head = NULL;
  if (head)
    new_head = vec_safe_copy (head);
  else
    vec_safe_reserve (new_head, 5);
  *new_slot = new_head;
}


/* Return the variable mappings for a given edge.  If there is none, return
   NULL.  */

edge_var_map_vector *
redirect_edge_var_map_vector (edge e)
{
  void **slot;

  /* Hey, what kind of idiot would... you'd be surprised.  */
  if (!edge_var_maps)
    return NULL;

  slot = pointer_map_contains (edge_var_maps, e);
  if (!slot)
    return NULL;

  return (edge_var_map_vector *) *slot;
}

/* Used by redirect_edge_var_map_destroy to free all memory.  */

static bool
free_var_map_entry (const void *key ATTRIBUTE_UNUSED,
		    void **value,
		    void *data ATTRIBUTE_UNUSED)
{
  edge_var_map_vector *head = (edge_var_map_vector *) *value;
  vec_free (head);
  return true;
}

/* Clear the edge variable mappings.  */

void
redirect_edge_var_map_destroy (void)
{
  if (edge_var_maps)
    {
      pointer_map_traverse (edge_var_maps, free_var_map_entry, NULL);
      pointer_map_destroy (edge_var_maps);
      edge_var_maps = NULL;
    }
}


/* Remove the corresponding arguments from the PHI nodes in E's
   destination block and redirect it to DEST.  Return redirected edge.
   The list of removed arguments is stored in a vector accessed
   through edge_var_maps.  */

edge
ssa_redirect_edge (edge e, basic_block dest)
{
  gimple_stmt_iterator gsi;
  gimple phi;

  redirect_edge_var_map_clear (e);

  /* Remove the appropriate PHI arguments in E's destination block.  */
  for (gsi = gsi_start_phis (e->dest); !gsi_end_p (gsi); gsi_next (&gsi))
    {
      tree def;
      source_location locus ;

      phi = gsi_stmt (gsi);
      def = gimple_phi_arg_def (phi, e->dest_idx);
      locus = gimple_phi_arg_location (phi, e->dest_idx);

      if (def == NULL_TREE)
	continue;

      redirect_edge_var_map_add (e, gimple_phi_result (phi), def, locus);
    }

  e = redirect_edge_succ_nodup (e, dest);

  return e;
}


/* Add PHI arguments queued in PENDING_STMT list on edge E to edge
   E->dest.  */

void
flush_pending_stmts (edge e)
{
  gimple phi;
  edge_var_map_vector *v;
  edge_var_map *vm;
  int i;
  gimple_stmt_iterator gsi;

  v = redirect_edge_var_map_vector (e);
  if (!v)
    return;

  for (gsi = gsi_start_phis (e->dest), i = 0;
       !gsi_end_p (gsi) && v->iterate (i, &vm);
       gsi_next (&gsi), i++)
    {
      tree def;

      phi = gsi_stmt (gsi);
      def = redirect_edge_var_map_def (vm);
      add_phi_arg (phi, def, e, redirect_edge_var_map_location (vm));
    }

  redirect_edge_var_map_clear (e);
}

<<<<<<< HEAD

/* Data structure used to count the number of dereferences to PTR
   inside an expression.  */
struct count_ptr_d
{
  tree ptr;
  unsigned num_stores;
  unsigned num_loads;
};


/* Helper for count_uses_and_derefs.  Called by walk_tree to look for
   (ALIGN/MISALIGNED_)INDIRECT_REF nodes for the pointer passed in DATA.  */

static tree
count_ptr_derefs (tree *tp, int *walk_subtrees, void *data)
{
  struct walk_stmt_info *wi_p = (struct walk_stmt_info *) data;
  struct count_ptr_d *count_p = (struct count_ptr_d *) wi_p->info;

  /* Do not walk inside ADDR_EXPR nodes.  In the expression &ptr->fld,
     pointer 'ptr' is *not* dereferenced, it is simply used to compute
     the address of 'fld' as 'ptr + offsetof(fld)'.  */
  if (TREE_CODE (*tp) == ADDR_EXPR)
    {
      *walk_subtrees = 0;
      return NULL_TREE;
    }

  if (TREE_CODE (*tp) == MEM_REF && TREE_OPERAND (*tp, 0) == count_p->ptr)
    {
      if (wi_p->is_lhs)
	count_p->num_stores++;
      else
	count_p->num_loads++;
    }

  return NULL_TREE;
}


/* Count the number of direct and indirect uses for pointer PTR in
   statement STMT.  The number of direct uses is stored in
   *NUM_USES_P.  Indirect references are counted separately depending
   on whether they are store or load operations.  The counts are
   stored in *NUM_STORES_P and *NUM_LOADS_P.  */

void
count_uses_and_derefs (tree ptr, gimple stmt, unsigned *num_uses_p,
		       unsigned *num_loads_p, unsigned *num_stores_p)
{
  ssa_op_iter i;
  tree use;

  *num_uses_p = 0;
  *num_loads_p = 0;
  *num_stores_p = 0;

  /* Find out the total number of uses of PTR in STMT.  */
  FOR_EACH_SSA_TREE_OPERAND (use, stmt, i, SSA_OP_USE)
    if (use == ptr)
      (*num_uses_p)++;

  /* Now count the number of indirect references to PTR.  This is
     truly awful, but we don't have much choice.  There are no parent
     pointers inside INDIRECT_REFs, so an expression like
     '*x_1 = foo (x_1, *x_1)' needs to be traversed piece by piece to
     find all the indirect and direct uses of x_1 inside.  The only
     shortcut we can take is the fact that GIMPLE only allows
     INDIRECT_REFs inside the expressions below.  */
  if (is_gimple_assign (stmt)
      || gimple_code (stmt) == GIMPLE_RETURN
      || gimple_code (stmt) == GIMPLE_ASM
      || is_gimple_call (stmt))
    {
      struct walk_stmt_info wi;
      struct count_ptr_d count;

      count.ptr = ptr;
      count.num_stores = 0;
      count.num_loads = 0;

      memset (&wi, 0, sizeof (wi));
      wi.info = &count;
      walk_gimple_op (stmt, count_ptr_derefs, &wi);

      *num_stores_p = count.num_stores;
      *num_loads_p = count.num_loads;
    }

  gcc_assert (*num_uses_p >= *num_loads_p + *num_stores_p);
}


=======
>>>>>>> 66c14933
/* Replace the LHS of STMT, an assignment, either a GIMPLE_ASSIGN or a
   GIMPLE_CALL, with NLHS, in preparation for modifying the RHS to an
   expression with a different value.

   This will update any annotations (say debug bind stmts) referring
   to the original LHS, so that they use the RHS instead.  This is
   done even if NLHS and LHS are the same, for it is understood that
   the RHS will be modified afterwards, and NLHS will not be assigned
   an equivalent value.

   Adjusting any non-annotation uses of the LHS, if needed, is a
   responsibility of the caller.

   The effect of this call should be pretty much the same as that of
   inserting a copy of STMT before STMT, and then removing the
   original stmt, at which time gsi_remove() would have update
   annotations, but using this function saves all the inserting,
   copying and removing.  */

void
gimple_replace_ssa_lhs (gimple stmt, tree nlhs)
{
  if (MAY_HAVE_DEBUG_STMTS)
    {
      tree lhs = gimple_get_lhs (stmt);

      gcc_assert (SSA_NAME_DEF_STMT (lhs) == stmt);

      insert_debug_temp_for_var_def (NULL, lhs);
    }

  gimple_set_lhs (stmt, nlhs);
}


/* Given a tree for an expression for which we might want to emit
   locations or values in debug information (generally a variable, but
   we might deal with other kinds of trees in the future), return the
   tree that should be used as the variable of a DEBUG_BIND STMT or
   VAR_LOCATION INSN or NOTE.  Return NULL if VAR is not to be tracked.  */

tree
target_for_debug_bind (tree var)
{
  if (!MAY_HAVE_DEBUG_STMTS)
    return NULL_TREE;

  if (TREE_CODE (var) == SSA_NAME)
    {
      var = SSA_NAME_VAR (var);
      if (var == NULL_TREE)
	return NULL_TREE;
    }

  if ((TREE_CODE (var) != VAR_DECL
       || VAR_DECL_IS_VIRTUAL_OPERAND (var))
      && TREE_CODE (var) != PARM_DECL)
    return NULL_TREE;

  if (DECL_HAS_VALUE_EXPR_P (var))
    return target_for_debug_bind (DECL_VALUE_EXPR (var));

  if (DECL_IGNORED_P (var))
    return NULL_TREE;

  /* var-tracking only tracks registers.  */
  if (!is_gimple_reg_type (TREE_TYPE (var)))
    return NULL_TREE;

  return var;
}

/* Called via walk_tree, look for SSA_NAMEs that have already been
   released.  */

static tree
find_released_ssa_name (tree *tp, int *walk_subtrees, void *data_)
{
  struct walk_stmt_info *wi = (struct walk_stmt_info *) data_;

  if (wi && wi->is_lhs)
    return NULL_TREE;

  if (TREE_CODE (*tp) == SSA_NAME)
    {
      if (SSA_NAME_IN_FREE_LIST (*tp))
	return *tp;

      *walk_subtrees = 0;
    }
  else if (IS_TYPE_OR_DECL_P (*tp))
    *walk_subtrees = 0;

  return NULL_TREE;
}

/* Insert a DEBUG BIND stmt before the DEF of VAR if VAR is referenced
   by other DEBUG stmts, and replace uses of the DEF with the
   newly-created debug temp.  */

void
insert_debug_temp_for_var_def (gimple_stmt_iterator *gsi, tree var)
{
  imm_use_iterator imm_iter;
  use_operand_p use_p;
  gimple stmt;
  gimple def_stmt = NULL;
  int usecount = 0;
  tree value = NULL;

  if (!MAY_HAVE_DEBUG_STMTS)
    return;

  /* If this name has already been registered for replacement, do nothing
     as anything that uses this name isn't in SSA form.  */
  if (name_registered_for_update_p (var))
    return;

  /* Check whether there are debug stmts that reference this variable and,
     if there are, decide whether we should use a debug temp.  */
  FOR_EACH_IMM_USE_FAST (use_p, imm_iter, var)
    {
      stmt = USE_STMT (use_p);

      if (!gimple_debug_bind_p (stmt))
	continue;

      if (usecount++)
	break;

      if (gimple_debug_bind_get_value (stmt) != var)
	{
	  /* Count this as an additional use, so as to make sure we
	     use a temp unless VAR's definition has a SINGLE_RHS that
	     can be shared.  */
	  usecount++;
	  break;
	}
    }

  if (!usecount)
    return;

  if (gsi)
    def_stmt = gsi_stmt (*gsi);
  else
    def_stmt = SSA_NAME_DEF_STMT (var);

  /* If we didn't get an insertion point, and the stmt has already
     been removed, we won't be able to insert the debug bind stmt, so
     we'll have to drop debug information.  */
  if (gimple_code (def_stmt) == GIMPLE_PHI)
    {
      value = degenerate_phi_result (def_stmt);
      if (value && walk_tree (&value, find_released_ssa_name, NULL, NULL))
	value = NULL;
      /* error_mark_node is what fixup_noreturn_call changes PHI arguments
	 to.  */
      else if (value == error_mark_node)
	value = NULL;
    }
  else if (is_gimple_assign (def_stmt))
    {
      bool no_value = false;

      if (!dom_info_available_p (CDI_DOMINATORS))
	{
	  struct walk_stmt_info wi;

	  memset (&wi, 0, sizeof (wi));

	  /* When removing blocks without following reverse dominance
	     order, we may sometimes encounter SSA_NAMEs that have
	     already been released, referenced in other SSA_DEFs that
	     we're about to release.  Consider:

	     <bb X>:
	     v_1 = foo;

	     <bb Y>:
	     w_2 = v_1 + bar;
	     # DEBUG w => w_2

	     If we deleted BB X first, propagating the value of w_2
	     won't do us any good.  It's too late to recover their
	     original definition of v_1: when it was deleted, it was
	     only referenced in other DEFs, it couldn't possibly know
	     it should have been retained, and propagating every
	     single DEF just in case it might have to be propagated
	     into a DEBUG STMT would probably be too wasteful.

	     When dominator information is not readily available, we
	     check for and accept some loss of debug information.  But
	     if it is available, there's no excuse for us to remove
	     blocks in the wrong order, so we don't even check for
	     dead SSA NAMEs.  SSA verification shall catch any
	     errors.  */
	  if ((!gsi && !gimple_bb (def_stmt))
	      || walk_gimple_op (def_stmt, find_released_ssa_name, &wi))
	    no_value = true;
	}

      if (!no_value)
	value = gimple_assign_rhs_to_tree (def_stmt);
    }

  if (value)
    {
      /* If there's a single use of VAR, and VAR is the entire debug
	 expression (usecount would have been incremented again
	 otherwise), and the definition involves only constants and
	 SSA names, then we can propagate VALUE into this single use,
	 avoiding the temp.

	 We can also avoid using a temp if VALUE can be shared and
	 propagated into all uses, without generating expressions that
	 wouldn't be valid gimple RHSs.

	 Other cases that would require unsharing or non-gimple RHSs
	 are deferred to a debug temp, although we could avoid temps
	 at the expense of duplication of expressions.  */

      if (CONSTANT_CLASS_P (value)
	  || gimple_code (def_stmt) == GIMPLE_PHI
	  || (usecount == 1
	      && (!gimple_assign_single_p (def_stmt)
		  || is_gimple_min_invariant (value)))
	  || is_gimple_reg (value))
	;
      else
	{
	  gimple def_temp;
	  tree vexpr = make_node (DEBUG_EXPR_DECL);

	  def_temp = gimple_build_debug_bind (vexpr,
					      unshare_expr (value),
					      def_stmt);

	  DECL_ARTIFICIAL (vexpr) = 1;
	  TREE_TYPE (vexpr) = TREE_TYPE (value);
	  if (DECL_P (value))
	    DECL_MODE (vexpr) = DECL_MODE (value);
	  else
	    DECL_MODE (vexpr) = TYPE_MODE (TREE_TYPE (value));

	  if (gsi)
	    gsi_insert_before (gsi, def_temp, GSI_SAME_STMT);
	  else
	    {
	      gimple_stmt_iterator ngsi = gsi_for_stmt (def_stmt);
	      gsi_insert_before (&ngsi, def_temp, GSI_SAME_STMT);
	    }

	  value = vexpr;
	}
    }

  FOR_EACH_IMM_USE_STMT (stmt, imm_iter, var)
    {
      if (!gimple_debug_bind_p (stmt))
	continue;

      if (value)
	{
	  FOR_EACH_IMM_USE_ON_STMT (use_p, imm_iter)
	    /* unshare_expr is not needed here.  vexpr is either a
	       SINGLE_RHS, that can be safely shared, some other RHS
	       that was unshared when we found it had a single debug
	       use, or a DEBUG_EXPR_DECL, that can be safely
	       shared.  */
	    SET_USE (use_p, unshare_expr (value));
	  /* If we didn't replace uses with a debug decl fold the
	     resulting expression.  Otherwise we end up with invalid IL.  */
	  if (TREE_CODE (value) != DEBUG_EXPR_DECL)
	    {
	      gimple_stmt_iterator gsi = gsi_for_stmt (stmt);
	      fold_stmt_inplace (&gsi);
	    }
	}
      else
	gimple_debug_bind_reset_value (stmt);

      update_stmt (stmt);
    }
}


/* Insert a DEBUG BIND stmt before STMT for each DEF referenced by
   other DEBUG stmts, and replace uses of the DEF with the
   newly-created debug temp.  */

void
insert_debug_temps_for_defs (gimple_stmt_iterator *gsi)
{
  gimple stmt;
  ssa_op_iter op_iter;
  def_operand_p def_p;

  if (!MAY_HAVE_DEBUG_STMTS)
    return;

  stmt = gsi_stmt (*gsi);

  FOR_EACH_PHI_OR_STMT_DEF (def_p, stmt, op_iter, SSA_OP_DEF)
    {
      tree var = DEF_FROM_PTR (def_p);

      if (TREE_CODE (var) != SSA_NAME)
	continue;

      insert_debug_temp_for_var_def (gsi, var);
    }
}

/* Reset all debug stmts that use SSA_NAME(s) defined in STMT.  */

void
reset_debug_uses (gimple stmt)
{
  ssa_op_iter op_iter;
  def_operand_p def_p;
  imm_use_iterator imm_iter;
  gimple use_stmt;

  if (!MAY_HAVE_DEBUG_STMTS)
    return;

  FOR_EACH_PHI_OR_STMT_DEF (def_p, stmt, op_iter, SSA_OP_DEF)
    {
      tree var = DEF_FROM_PTR (def_p);

      if (TREE_CODE (var) != SSA_NAME)
	continue;

      FOR_EACH_IMM_USE_STMT (use_stmt, imm_iter, var)
	{
	  if (!gimple_debug_bind_p (use_stmt))
	    continue;

	  gimple_debug_bind_reset_value (use_stmt);
	  update_stmt (use_stmt);
	}
    }
}

/* Delete SSA DEFs for SSA versions in the TOREMOVE bitmap, removing
   dominated stmts before their dominators, so that release_ssa_defs
   stands a chance of propagating DEFs into debug bind stmts.  */

void
release_defs_bitset (bitmap toremove)
{
  unsigned j;
  bitmap_iterator bi;

  /* Performing a topological sort is probably overkill, this will
     most likely run in slightly superlinear time, rather than the
     pathological quadratic worst case.  */
  while (!bitmap_empty_p (toremove))
    EXECUTE_IF_SET_IN_BITMAP (toremove, 0, j, bi)
      {
	bool remove_now = true;
	tree var = ssa_name (j);
	gimple stmt;
	imm_use_iterator uit;

	FOR_EACH_IMM_USE_STMT (stmt, uit, var)
	  {
	    ssa_op_iter dit;
	    def_operand_p def_p;

	    /* We can't propagate PHI nodes into debug stmts.  */
	    if (gimple_code (stmt) == GIMPLE_PHI
		|| is_gimple_debug (stmt))
	      continue;

	    /* If we find another definition to remove that uses
	       the one we're looking at, defer the removal of this
	       one, so that it can be propagated into debug stmts
	       after the other is.  */
	    FOR_EACH_SSA_DEF_OPERAND (def_p, stmt, dit, SSA_OP_DEF)
	      {
		tree odef = DEF_FROM_PTR (def_p);

		if (bitmap_bit_p (toremove, SSA_NAME_VERSION (odef)))
		  {
		    remove_now = false;
		    break;
		  }
	      }

	    if (!remove_now)
	      BREAK_FROM_IMM_USE_STMT (uit);
	  }

	if (remove_now)
	  {
	    gimple def = SSA_NAME_DEF_STMT (var);
	    gimple_stmt_iterator gsi = gsi_for_stmt (def);

	    if (gimple_code (def) == GIMPLE_PHI)
	      remove_phi_node (&gsi, true);
	    else
	      {
		gsi_remove (&gsi, true);
		release_defs (def);
	      }

	    bitmap_clear_bit (toremove, j);
	  }
      }
}

/* Return true if SSA_NAME is malformed and mark it visited.

   IS_VIRTUAL is true if this SSA_NAME was found inside a virtual
      operand.  */

static bool
verify_ssa_name (tree ssa_name, bool is_virtual)
{
  if (TREE_CODE (ssa_name) != SSA_NAME)
    {
      error ("expected an SSA_NAME object");
      return true;
    }

  if (SSA_NAME_IN_FREE_LIST (ssa_name))
    {
      error ("found an SSA_NAME that had been released into the free pool");
      return true;
    }

  if (SSA_NAME_VAR (ssa_name) != NULL_TREE
      && TREE_TYPE (ssa_name) != TREE_TYPE (SSA_NAME_VAR (ssa_name)))
    {
      error ("type mismatch between an SSA_NAME and its symbol");
      return true;
    }

  if (is_virtual && !virtual_operand_p (ssa_name))
    {
      error ("found a virtual definition for a GIMPLE register");
      return true;
    }

  if (is_virtual && SSA_NAME_VAR (ssa_name) != gimple_vop (cfun))
    {
      error ("virtual SSA name for non-VOP decl");
      return true;
    }

  if (!is_virtual && virtual_operand_p (ssa_name))
    {
      error ("found a real definition for a non-register");
      return true;
    }

  if (SSA_NAME_IS_DEFAULT_DEF (ssa_name)
      && !gimple_nop_p (SSA_NAME_DEF_STMT (ssa_name)))
    {
      error ("found a default name with a non-empty defining statement");
      return true;
    }

  return false;
}


/* Return true if the definition of SSA_NAME at block BB is malformed.

   STMT is the statement where SSA_NAME is created.

   DEFINITION_BLOCK is an array of basic blocks indexed by SSA_NAME
      version numbers.  If DEFINITION_BLOCK[SSA_NAME_VERSION] is set,
      it means that the block in that array slot contains the
      definition of SSA_NAME.

   IS_VIRTUAL is true if SSA_NAME is created by a VDEF.  */

static bool
verify_def (basic_block bb, basic_block *definition_block, tree ssa_name,
	    gimple stmt, bool is_virtual)
{
  if (verify_ssa_name (ssa_name, is_virtual))
    goto err;

  if (SSA_NAME_VAR (ssa_name)
      && TREE_CODE (SSA_NAME_VAR (ssa_name)) == RESULT_DECL
      && DECL_BY_REFERENCE (SSA_NAME_VAR (ssa_name)))
    {
      error ("RESULT_DECL should be read only when DECL_BY_REFERENCE is set");
      goto err;
    }

  if (definition_block[SSA_NAME_VERSION (ssa_name)])
    {
      error ("SSA_NAME created in two different blocks %i and %i",
	     definition_block[SSA_NAME_VERSION (ssa_name)]->index, bb->index);
      goto err;
    }

  definition_block[SSA_NAME_VERSION (ssa_name)] = bb;

  if (SSA_NAME_DEF_STMT (ssa_name) != stmt)
    {
      error ("SSA_NAME_DEF_STMT is wrong");
      fprintf (stderr, "Expected definition statement:\n");
      print_gimple_stmt (stderr, SSA_NAME_DEF_STMT (ssa_name), 4, TDF_VOPS);
      fprintf (stderr, "\nActual definition statement:\n");
      print_gimple_stmt (stderr, stmt, 4, TDF_VOPS);
      goto err;
    }

  return false;

err:
  fprintf (stderr, "while verifying SSA_NAME ");
  print_generic_expr (stderr, ssa_name, 0);
  fprintf (stderr, " in statement\n");
  print_gimple_stmt (stderr, stmt, 4, TDF_VOPS);

  return true;
}


/* Return true if the use of SSA_NAME at statement STMT in block BB is
   malformed.

   DEF_BB is the block where SSA_NAME was found to be created.

   IDOM contains immediate dominator information for the flowgraph.

   CHECK_ABNORMAL is true if the caller wants to check whether this use
      is flowing through an abnormal edge (only used when checking PHI
      arguments).

   If NAMES_DEFINED_IN_BB is not NULL, it contains a bitmap of ssa names
     that are defined before STMT in basic block BB.  */

static bool
verify_use (basic_block bb, basic_block def_bb, use_operand_p use_p,
	    gimple stmt, bool check_abnormal, bitmap names_defined_in_bb)
{
  bool err = false;
  tree ssa_name = USE_FROM_PTR (use_p);

  if (!TREE_VISITED (ssa_name))
    if (verify_imm_links (stderr, ssa_name))
      err = true;

  TREE_VISITED (ssa_name) = 1;

  if (gimple_nop_p (SSA_NAME_DEF_STMT (ssa_name))
      && SSA_NAME_IS_DEFAULT_DEF (ssa_name))
    ; /* Default definitions have empty statements.  Nothing to do.  */
  else if (!def_bb)
    {
      error ("missing definition");
      err = true;
    }
  else if (bb != def_bb
	   && !dominated_by_p (CDI_DOMINATORS, bb, def_bb))
    {
      error ("definition in block %i does not dominate use in block %i",
	     def_bb->index, bb->index);
      err = true;
    }
  else if (bb == def_bb
	   && names_defined_in_bb != NULL
	   && !bitmap_bit_p (names_defined_in_bb, SSA_NAME_VERSION (ssa_name)))
    {
      error ("definition in block %i follows the use", def_bb->index);
      err = true;
    }

  if (check_abnormal
      && !SSA_NAME_OCCURS_IN_ABNORMAL_PHI (ssa_name))
    {
      error ("SSA_NAME_OCCURS_IN_ABNORMAL_PHI should be set");
      err = true;
    }

  /* Make sure the use is in an appropriate list by checking the previous
     element to make sure it's the same.  */
  if (use_p->prev == NULL)
    {
      error ("no immediate_use list");
      err = true;
    }
  else
    {
      tree listvar;
      if (use_p->prev->use == NULL)
	listvar = use_p->prev->loc.ssa_name;
      else
	listvar = USE_FROM_PTR (use_p->prev);
      if (listvar != ssa_name)
        {
	  error ("wrong immediate use list");
	  err = true;
	}
    }

  if (err)
    {
      fprintf (stderr, "for SSA_NAME: ");
      print_generic_expr (stderr, ssa_name, TDF_VOPS);
      fprintf (stderr, " in statement:\n");
      print_gimple_stmt (stderr, stmt, 0, TDF_VOPS);
    }

  return err;
}


/* Return true if any of the arguments for PHI node PHI at block BB is
   malformed.

   DEFINITION_BLOCK is an array of basic blocks indexed by SSA_NAME
      version numbers.  If DEFINITION_BLOCK[SSA_NAME_VERSION] is set,
      it means that the block in that array slot contains the
      definition of SSA_NAME.  */

static bool
verify_phi_args (gimple phi, basic_block bb, basic_block *definition_block)
{
  edge e;
  bool err = false;
  size_t i, phi_num_args = gimple_phi_num_args (phi);

  if (EDGE_COUNT (bb->preds) != phi_num_args)
    {
      error ("incoming edge count does not match number of PHI arguments");
      err = true;
      goto error;
    }

  for (i = 0; i < phi_num_args; i++)
    {
      use_operand_p op_p = gimple_phi_arg_imm_use_ptr (phi, i);
      tree op = USE_FROM_PTR (op_p);

      e = EDGE_PRED (bb, i);

      if (op == NULL_TREE)
	{
	  error ("PHI argument is missing for edge %d->%d",
	         e->src->index,
		 e->dest->index);
	  err = true;
	  goto error;
	}

      if (TREE_CODE (op) != SSA_NAME && !is_gimple_min_invariant (op))
	{
	  error ("PHI argument is not SSA_NAME, or invariant");
	  err = true;
	}

      if (TREE_CODE (op) == SSA_NAME)
	{
	  err = verify_ssa_name (op, virtual_operand_p (gimple_phi_result (phi)));
	  err |= verify_use (e->src, definition_block[SSA_NAME_VERSION (op)],
			     op_p, phi, e->flags & EDGE_ABNORMAL, NULL);
	}

      if (TREE_CODE (op) == ADDR_EXPR)
	{
	  tree base = TREE_OPERAND (op, 0);
	  while (handled_component_p (base))
	    base = TREE_OPERAND (base, 0);
	  if ((TREE_CODE (base) == VAR_DECL
	       || TREE_CODE (base) == PARM_DECL
	       || TREE_CODE (base) == RESULT_DECL)
	      && !TREE_ADDRESSABLE (base))
	    {
	      error ("address taken, but ADDRESSABLE bit not set");
	      err = true;
	    }
	}

      if (e->dest != bb)
	{
	  error ("wrong edge %d->%d for PHI argument",
	         e->src->index, e->dest->index);
	  err = true;
	}

      if (err)
	{
	  fprintf (stderr, "PHI argument\n");
	  print_generic_stmt (stderr, op, TDF_VOPS);
	  goto error;
	}
    }

error:
  if (err)
    {
      fprintf (stderr, "for PHI node\n");
      print_gimple_stmt (stderr, phi, 0, TDF_VOPS|TDF_MEMSYMS);
    }


  return err;
}


/* Verify common invariants in the SSA web.
   TODO: verify the variable annotations.  */

DEBUG_FUNCTION void
verify_ssa (bool check_modified_stmt)
{
  size_t i;
  basic_block bb;
  basic_block *definition_block = XCNEWVEC (basic_block, num_ssa_names);
  ssa_op_iter iter;
  tree op;
  enum dom_state orig_dom_state = dom_info_state (CDI_DOMINATORS);
  bitmap names_defined_in_bb = BITMAP_ALLOC (NULL);

  gcc_assert (!need_ssa_update_p (cfun));

  timevar_push (TV_TREE_SSA_VERIFY);

  /* Keep track of SSA names present in the IL.  */
  for (i = 1; i < num_ssa_names; i++)
    {
      tree name = ssa_name (i);
      if (name)
	{
	  gimple stmt;
	  TREE_VISITED (name) = 0;

	  verify_ssa_name (name, virtual_operand_p (name));

	  stmt = SSA_NAME_DEF_STMT (name);
	  if (!gimple_nop_p (stmt))
	    {
	      basic_block bb = gimple_bb (stmt);
	      verify_def (bb, definition_block,
			  name, stmt, virtual_operand_p (name));

	    }
	}
    }

  calculate_dominance_info (CDI_DOMINATORS);

  /* Now verify all the uses and make sure they agree with the definitions
     found in the previous pass.  */
  FOR_EACH_BB (bb)
    {
      edge e;
      gimple phi;
      edge_iterator ei;
      gimple_stmt_iterator gsi;

      /* Make sure that all edges have a clear 'aux' field.  */
      FOR_EACH_EDGE (e, ei, bb->preds)
	{
	  if (e->aux)
	    {
	      error ("AUX pointer initialized for edge %d->%d", e->src->index,
		      e->dest->index);
	      goto err;
	    }
	}

      /* Verify the arguments for every PHI node in the block.  */
      for (gsi = gsi_start_phis (bb); !gsi_end_p (gsi); gsi_next (&gsi))
	{
	  phi = gsi_stmt (gsi);
	  if (verify_phi_args (phi, bb, definition_block))
	    goto err;

	  bitmap_set_bit (names_defined_in_bb,
			  SSA_NAME_VERSION (gimple_phi_result (phi)));
	}

      /* Now verify all the uses and vuses in every statement of the block.  */
      for (gsi = gsi_start_bb (bb); !gsi_end_p (gsi); gsi_next (&gsi))
	{
	  gimple stmt = gsi_stmt (gsi);
	  use_operand_p use_p;

	  if (check_modified_stmt && gimple_modified_p (stmt))
	    {
	      error ("stmt (%p) marked modified after optimization pass: ",
		     (void *)stmt);
	      print_gimple_stmt (stderr, stmt, 0, TDF_VOPS);
	      goto err;
	    }

	  if (verify_ssa_operands (stmt))
	    {
	      print_gimple_stmt (stderr, stmt, 0, TDF_VOPS);
	      goto err;
	    }

	  if (gimple_debug_bind_p (stmt)
	      && !gimple_debug_bind_has_value_p (stmt))
	    continue;

	  FOR_EACH_SSA_USE_OPERAND (use_p, stmt, iter, SSA_OP_USE|SSA_OP_VUSE)
	    {
	      op = USE_FROM_PTR (use_p);
	      if (verify_use (bb, definition_block[SSA_NAME_VERSION (op)],
			      use_p, stmt, false, names_defined_in_bb))
		goto err;
	    }

	  FOR_EACH_SSA_TREE_OPERAND (op, stmt, iter, SSA_OP_ALL_DEFS)
	    {
	      if (SSA_NAME_DEF_STMT (op) != stmt)
		{
		  error ("SSA_NAME_DEF_STMT is wrong");
		  fprintf (stderr, "Expected definition statement:\n");
		  print_gimple_stmt (stderr, stmt, 4, TDF_VOPS);
		  fprintf (stderr, "\nActual definition statement:\n");
		  print_gimple_stmt (stderr, SSA_NAME_DEF_STMT (op),
				     4, TDF_VOPS);
		  goto err;
		}
	      bitmap_set_bit (names_defined_in_bb, SSA_NAME_VERSION (op));
	    }
	}

      bitmap_clear (names_defined_in_bb);
    }

  free (definition_block);

  /* Restore the dominance information to its prior known state, so
     that we do not perturb the compiler's subsequent behavior.  */
  if (orig_dom_state == DOM_NONE)
    free_dominance_info (CDI_DOMINATORS);
  else
    set_dom_info_availability (CDI_DOMINATORS, orig_dom_state);

  BITMAP_FREE (names_defined_in_bb);
  timevar_pop (TV_TREE_SSA_VERIFY);
  return;

err:
  internal_error ("verify_ssa failed");
}

/* Return true if the DECL_UID in both trees are equal.  */

static int
uid_ssaname_map_eq (const void *va, const void *vb)
{
  const_tree a = (const_tree) va;
  const_tree b = (const_tree) vb;
  return (a->ssa_name.var->decl_minimal.uid == b->ssa_name.var->decl_minimal.uid);
}

/* Hash a tree in a uid_decl_map.  */

static unsigned int
uid_ssaname_map_hash (const void *item)
{
  return ((const_tree)item)->ssa_name.var->decl_minimal.uid;
}


/* Initialize global DFA and SSA structures.  */

void
init_tree_ssa (struct function *fn)
{
  fn->gimple_df = ggc_alloc_cleared_gimple_df ();
  fn->gimple_df->default_defs = htab_create_ggc (20, uid_ssaname_map_hash,
				                 uid_ssaname_map_eq, NULL);
  pt_solution_reset (&fn->gimple_df->escaped);
  init_ssanames (fn, 0);
}

/* Do the actions required to initialize internal data structures used
   in tree-ssa optimization passes.  */

static unsigned int
execute_init_datastructures (void)
{
  /* Allocate hash tables, arrays and other structures.  */
  gcc_assert (!cfun->gimple_df);
  init_tree_ssa (cfun);
  return 0;
}

/* Gate for IPCP optimization.  */

static bool
gate_init_datastructures (void)
{
  /* Do nothing for funcions that was produced already in SSA form.  */
  return !(cfun->curr_properties & PROP_ssa);
}

namespace {

const pass_data pass_data_init_datastructures =
{
  GIMPLE_PASS, /* type */
  "*init_datastructures", /* name */
  OPTGROUP_NONE, /* optinfo_flags */
  true, /* has_gate */
  true, /* has_execute */
  TV_NONE, /* tv_id */
  PROP_cfg, /* properties_required */
  0, /* properties_provided */
  0, /* properties_destroyed */
  0, /* todo_flags_start */
  0, /* todo_flags_finish */
};

class pass_init_datastructures : public gimple_opt_pass
{
public:
  pass_init_datastructures (gcc::context *ctxt)
    : gimple_opt_pass (pass_data_init_datastructures, ctxt)
  {}

  /* opt_pass methods: */
  bool gate () { return gate_init_datastructures (); }
  unsigned int execute () { return execute_init_datastructures (); }

}; // class pass_init_datastructures

} // anon namespace

gimple_opt_pass *
make_pass_init_datastructures (gcc::context *ctxt)
{
  return new pass_init_datastructures (ctxt);
}

/* Deallocate memory associated with SSA data structures for FNDECL.  */

void
delete_tree_ssa (void)
{
  fini_ssanames ();

  /* We no longer maintain the SSA operand cache at this point.  */
  if (ssa_operands_active (cfun))
    fini_ssa_operands ();

  htab_delete (cfun->gimple_df->default_defs);
  cfun->gimple_df->default_defs = NULL;
  pt_solution_reset (&cfun->gimple_df->escaped);
  if (cfun->gimple_df->decls_to_pointers != NULL)
    pointer_map_destroy (cfun->gimple_df->decls_to_pointers);
  cfun->gimple_df->decls_to_pointers = NULL;
  cfun->gimple_df->modified_noreturn_calls = NULL;
  cfun->gimple_df = NULL;

  /* We no longer need the edge variable maps.  */
  redirect_edge_var_map_destroy ();
}

/* Return true if EXPR is a useless type conversion, otherwise return
   false.  */

bool
tree_ssa_useless_type_conversion (tree expr)
{
  /* If we have an assignment that merely uses a NOP_EXPR to change
     the top of the RHS to the type of the LHS and the type conversion
     is "safe", then strip away the type conversion so that we can
     enter LHS = RHS into the const_and_copies table.  */
  if (CONVERT_EXPR_P (expr)
      || TREE_CODE (expr) == VIEW_CONVERT_EXPR
      || TREE_CODE (expr) == NON_LVALUE_EXPR)
    return useless_type_conversion_p
      (TREE_TYPE (expr),
       TREE_TYPE (TREE_OPERAND (expr, 0)));

  return false;
}

/* Strip conversions from EXP according to
   tree_ssa_useless_type_conversion and return the resulting
   expression.  */

tree
tree_ssa_strip_useless_type_conversions (tree exp)
{
  while (tree_ssa_useless_type_conversion (exp))
    exp = TREE_OPERAND (exp, 0);
  return exp;
}


/* Return true if T, an SSA_NAME, has an undefined value.  */

bool
ssa_undefined_value_p (tree t)
{
  tree var = SSA_NAME_VAR (t);

  if (!var)
    ;
  /* Parameters get their initial value from the function entry.  */
  else if (TREE_CODE (var) == PARM_DECL)
    return false;
  /* When returning by reference the return address is actually a hidden
     parameter.  */
  else if (TREE_CODE (var) == RESULT_DECL && DECL_BY_REFERENCE (var))
    return false;
  /* Hard register variables get their initial value from the ether.  */
  else if (TREE_CODE (var) == VAR_DECL && DECL_HARD_REGISTER (var))
    return false;

  /* The value is undefined iff its definition statement is empty.  */
  return gimple_nop_p (SSA_NAME_DEF_STMT (t));
}


/* If necessary, rewrite the base of the reference tree *TP from
   a MEM_REF to a plain or converted symbol.  */

static void
maybe_rewrite_mem_ref_base (tree *tp, bitmap suitable_for_renaming)
{
  tree sym;

  while (handled_component_p (*tp))
    tp = &TREE_OPERAND (*tp, 0);
  if (TREE_CODE (*tp) == MEM_REF
      && TREE_CODE (TREE_OPERAND (*tp, 0)) == ADDR_EXPR
      && (sym = TREE_OPERAND (TREE_OPERAND (*tp, 0), 0))
      && DECL_P (sym)
      && !TREE_ADDRESSABLE (sym)
      && bitmap_bit_p (suitable_for_renaming, DECL_UID (sym)))
    {
      if (TREE_CODE (TREE_TYPE (sym)) == VECTOR_TYPE
	  && useless_type_conversion_p (TREE_TYPE (*tp),
					TREE_TYPE (TREE_TYPE (sym)))
	  && multiple_of_p (sizetype, TREE_OPERAND (*tp, 1),
			    TYPE_SIZE_UNIT (TREE_TYPE (*tp))))
	{
	  *tp = build3 (BIT_FIELD_REF, TREE_TYPE (*tp), sym, 
			TYPE_SIZE (TREE_TYPE (*tp)),
			int_const_binop (MULT_EXPR,
					 bitsize_int (BITS_PER_UNIT),
					 TREE_OPERAND (*tp, 1)));
	}
      else if (TREE_CODE (TREE_TYPE (sym)) == COMPLEX_TYPE
	       && useless_type_conversion_p (TREE_TYPE (*tp),
					     TREE_TYPE (TREE_TYPE (sym))))
	{
	  *tp = build1 (integer_zerop (TREE_OPERAND (*tp, 1))
			? REALPART_EXPR : IMAGPART_EXPR,
			TREE_TYPE (*tp), sym);
	}
      else if (integer_zerop (TREE_OPERAND (*tp, 1)))
	{
	  if (!useless_type_conversion_p (TREE_TYPE (*tp),
					  TREE_TYPE (sym)))
	    *tp = build1 (VIEW_CONVERT_EXPR,
			  TREE_TYPE (*tp), sym);
	  else
	    *tp = sym;
	}
    }
}

/* For a tree REF return its base if it is the base of a MEM_REF
   that cannot be rewritten into SSA form.  Otherwise return NULL_TREE.  */

static tree
non_rewritable_mem_ref_base (tree ref)
{
  tree base = ref;

  /* A plain decl does not need it set.  */
  if (DECL_P (ref))
    return NULL_TREE;

  while (handled_component_p (base))
    base = TREE_OPERAND (base, 0);

  /* But watch out for MEM_REFs we cannot lower to a
     VIEW_CONVERT_EXPR or a BIT_FIELD_REF.  */
  if (TREE_CODE (base) == MEM_REF
      && TREE_CODE (TREE_OPERAND (base, 0)) == ADDR_EXPR)
    {
      tree decl = TREE_OPERAND (TREE_OPERAND (base, 0), 0);
      if ((TREE_CODE (TREE_TYPE (decl)) == VECTOR_TYPE
	   || TREE_CODE (TREE_TYPE (decl)) == COMPLEX_TYPE)
	  && useless_type_conversion_p (TREE_TYPE (base),
					TREE_TYPE (TREE_TYPE (decl)))
	  && mem_ref_offset (base).fits_uhwi ()
	  && tree_to_double_int (TYPE_SIZE_UNIT (TREE_TYPE (decl)))
	     .ugt (mem_ref_offset (base))
	  && multiple_of_p (sizetype, TREE_OPERAND (base, 1),
			    TYPE_SIZE_UNIT (TREE_TYPE (base))))
	return NULL_TREE;
      if (DECL_P (decl)
	  && (!integer_zerop (TREE_OPERAND (base, 1))
	      || (DECL_SIZE (decl)
		  != TYPE_SIZE (TREE_TYPE (base)))
	      || TREE_THIS_VOLATILE (decl) != TREE_THIS_VOLATILE (base)))
	return decl;
    }

  return NULL_TREE;
}

/* For an lvalue tree LHS return true if it cannot be rewritten into SSA form.
   Otherwise return true.  */

static bool 
non_rewritable_lvalue_p (tree lhs)
{
  /* A plain decl is always rewritable.  */
  if (DECL_P (lhs))
    return false;

  /* A decl that is wrapped inside a MEM-REF that covers
     it full is also rewritable.
     ???  The following could be relaxed allowing component
     references that do not change the access size.  */
  if (TREE_CODE (lhs) == MEM_REF
      && TREE_CODE (TREE_OPERAND (lhs, 0)) == ADDR_EXPR
      && integer_zerop (TREE_OPERAND (lhs, 1)))
    {
      tree decl = TREE_OPERAND (TREE_OPERAND (lhs, 0), 0);
      if (DECL_P (decl)
	  && DECL_SIZE (decl) == TYPE_SIZE (TREE_TYPE (lhs))
	  && (TREE_THIS_VOLATILE (decl) == TREE_THIS_VOLATILE (lhs)))
	return false;
    }

  return true;
}

/* When possible, clear TREE_ADDRESSABLE bit or set DECL_GIMPLE_REG_P bit and
   mark the variable VAR for conversion into SSA.  Return true when updating
   stmts is required.  */

static void
maybe_optimize_var (tree var, bitmap addresses_taken, bitmap not_reg_needs,
		    bitmap suitable_for_renaming)
{
  /* Global Variables, result decls cannot be changed.  */
  if (is_global_var (var)
      || TREE_CODE (var) == RESULT_DECL
      || bitmap_bit_p (addresses_taken, DECL_UID (var)))
    return;

  if (TREE_ADDRESSABLE (var)
      /* Do not change TREE_ADDRESSABLE if we need to preserve var as
	 a non-register.  Otherwise we are confused and forget to
	 add virtual operands for it.  */
      && (!is_gimple_reg_type (TREE_TYPE (var))
	  || TREE_CODE (TREE_TYPE (var)) == VECTOR_TYPE
	  || TREE_CODE (TREE_TYPE (var)) == COMPLEX_TYPE
	  || !bitmap_bit_p (not_reg_needs, DECL_UID (var))))
    {
      TREE_ADDRESSABLE (var) = 0;
      if (is_gimple_reg (var))
	bitmap_set_bit (suitable_for_renaming, DECL_UID (var));
      if (dump_file)
	{
	  fprintf (dump_file, "No longer having address taken: ");
	  print_generic_expr (dump_file, var, 0);
	  fprintf (dump_file, "\n");
	}
    }

  if (!DECL_GIMPLE_REG_P (var)
      && !bitmap_bit_p (not_reg_needs, DECL_UID (var))
      && (TREE_CODE (TREE_TYPE (var)) == COMPLEX_TYPE
	  || TREE_CODE (TREE_TYPE (var)) == VECTOR_TYPE)
      && !TREE_THIS_VOLATILE (var)
      && (TREE_CODE (var) != VAR_DECL || !DECL_HARD_REGISTER (var)))
    {
      DECL_GIMPLE_REG_P (var) = 1;
      bitmap_set_bit (suitable_for_renaming, DECL_UID (var));
      if (dump_file)
	{
	  fprintf (dump_file, "Now a gimple register: ");
	  print_generic_expr (dump_file, var, 0);
	  fprintf (dump_file, "\n");
	}
    }
}

/* Compute TREE_ADDRESSABLE and DECL_GIMPLE_REG_P for local variables.  */

void
execute_update_addresses_taken (void)
{
  gimple_stmt_iterator gsi;
  basic_block bb;
  bitmap addresses_taken = BITMAP_ALLOC (NULL);
  bitmap not_reg_needs = BITMAP_ALLOC (NULL);
  bitmap suitable_for_renaming = BITMAP_ALLOC (NULL);
  tree var;
  unsigned i;

  timevar_push (TV_ADDRESS_TAKEN);

  /* Collect into ADDRESSES_TAKEN all variables whose address is taken within
     the function body.  */
  FOR_EACH_BB (bb)
    {
      for (gsi = gsi_start_bb (bb); !gsi_end_p (gsi); gsi_next (&gsi))
	{
	  gimple stmt = gsi_stmt (gsi);
	  enum gimple_code code = gimple_code (stmt);
	  tree decl;

	  /* Note all addresses taken by the stmt.  */
	  gimple_ior_addresses_taken (addresses_taken, stmt);

	  /* If we have a call or an assignment, see if the lhs contains
	     a local decl that requires not to be a gimple register.  */
	  if (code == GIMPLE_ASSIGN || code == GIMPLE_CALL)
	    {
              tree lhs = gimple_get_lhs (stmt);
              if (lhs
		  && TREE_CODE (lhs) != SSA_NAME
		  && non_rewritable_lvalue_p (lhs))
		{
		  decl = get_base_address (lhs);
		  if (DECL_P (decl))
		    bitmap_set_bit (not_reg_needs, DECL_UID (decl));
                }
	    }

	  if (gimple_assign_single_p (stmt))
	    {
	      tree rhs = gimple_assign_rhs1 (stmt);
	      if ((decl = non_rewritable_mem_ref_base (rhs)))
		bitmap_set_bit (not_reg_needs, DECL_UID (decl));
	    }

	  else if (code == GIMPLE_CALL)
	    {
	      for (i = 0; i < gimple_call_num_args (stmt); ++i)
		{
		  tree arg = gimple_call_arg (stmt, i);
		  if ((decl = non_rewritable_mem_ref_base (arg)))
		    bitmap_set_bit (not_reg_needs, DECL_UID (decl));
		}
	    }

	  else if (code == GIMPLE_ASM)
	    {
	      for (i = 0; i < gimple_asm_noutputs (stmt); ++i)
		{
		  tree link = gimple_asm_output_op (stmt, i);
		  tree lhs = TREE_VALUE (link);
		  if (TREE_CODE (lhs) != SSA_NAME)
		    {
		      decl = get_base_address (lhs);
		      if (DECL_P (decl)
			  && (non_rewritable_lvalue_p (lhs)
			      /* We cannot move required conversions from
				 the lhs to the rhs in asm statements, so
				 require we do not need any.  */
			      || !useless_type_conversion_p
			            (TREE_TYPE (lhs), TREE_TYPE (decl))))
			bitmap_set_bit (not_reg_needs, DECL_UID (decl));
		    }
		}
	      for (i = 0; i < gimple_asm_ninputs (stmt); ++i)
		{
		  tree link = gimple_asm_input_op (stmt, i);
		  if ((decl = non_rewritable_mem_ref_base (TREE_VALUE (link))))
		    bitmap_set_bit (not_reg_needs, DECL_UID (decl));
		}
	    }
	}

      for (gsi = gsi_start_phis (bb); !gsi_end_p (gsi); gsi_next (&gsi))
	{
	  size_t i;
	  gimple phi = gsi_stmt (gsi);

	  for (i = 0; i < gimple_phi_num_args (phi); i++)
	    {
	      tree op = PHI_ARG_DEF (phi, i), var;
	      if (TREE_CODE (op) == ADDR_EXPR
		  && (var = get_base_address (TREE_OPERAND (op, 0))) != NULL
		  && DECL_P (var))
		bitmap_set_bit (addresses_taken, DECL_UID (var));
	    }
	}
    }

  /* We cannot iterate over all referenced vars because that can contain
     unused vars from BLOCK trees, which causes code generation differences
     for -g vs. -g0.  */
  for (var = DECL_ARGUMENTS (cfun->decl); var; var = DECL_CHAIN (var))
    maybe_optimize_var (var, addresses_taken, not_reg_needs,
			suitable_for_renaming);

  FOR_EACH_VEC_SAFE_ELT (cfun->local_decls, i, var)
    maybe_optimize_var (var, addresses_taken, not_reg_needs,
			suitable_for_renaming);

  /* Operand caches need to be recomputed for operands referencing the updated
     variables and operands need to be rewritten to expose bare symbols.  */
  if (!bitmap_empty_p (suitable_for_renaming))
    {
      FOR_EACH_BB (bb)
	for (gsi = gsi_start_bb (bb); !gsi_end_p (gsi);)
	  {
	    gimple stmt = gsi_stmt (gsi);

	    /* Re-write TARGET_MEM_REFs of symbols we want to
	       rewrite into SSA form.  */
	    if (gimple_assign_single_p (stmt))
	      {
		tree lhs = gimple_assign_lhs (stmt);
		tree rhs, *rhsp = gimple_assign_rhs1_ptr (stmt);
		tree sym;

		/* We shouldn't have any fancy wrapping of
		   component-refs on the LHS, but look through
		   VIEW_CONVERT_EXPRs as that is easy.  */
		while (TREE_CODE (lhs) == VIEW_CONVERT_EXPR)
		  lhs = TREE_OPERAND (lhs, 0);
		if (TREE_CODE (lhs) == MEM_REF
		    && TREE_CODE (TREE_OPERAND (lhs, 0)) == ADDR_EXPR
		    && integer_zerop (TREE_OPERAND (lhs, 1))
		    && (sym = TREE_OPERAND (TREE_OPERAND (lhs, 0), 0))
		    && DECL_P (sym)
		    && !TREE_ADDRESSABLE (sym)
		    && bitmap_bit_p (suitable_for_renaming, DECL_UID (sym)))
		  lhs = sym;
		else
		  lhs = gimple_assign_lhs (stmt);

		/* Rewrite the RHS and make sure the resulting assignment
		   is validly typed.  */
		maybe_rewrite_mem_ref_base (rhsp, suitable_for_renaming);
		rhs = gimple_assign_rhs1 (stmt);
		if (gimple_assign_lhs (stmt) != lhs
		    && !useless_type_conversion_p (TREE_TYPE (lhs),
						   TREE_TYPE (rhs)))
		  rhs = fold_build1 (VIEW_CONVERT_EXPR,
				     TREE_TYPE (lhs), rhs);

		if (gimple_assign_lhs (stmt) != lhs)
		  gimple_assign_set_lhs (stmt, lhs);

		/* For var ={v} {CLOBBER}; where var lost
		   TREE_ADDRESSABLE just remove the stmt.  */
		if (DECL_P (lhs)
		    && TREE_CLOBBER_P (rhs)
		    && bitmap_bit_p (suitable_for_renaming, DECL_UID (lhs)))
		  {
		    unlink_stmt_vdef (stmt);
      		    gsi_remove (&gsi, true);
		    release_defs (stmt);
		    continue;
		  }

		if (gimple_assign_rhs1 (stmt) != rhs)
		  {
		    gimple_stmt_iterator gsi = gsi_for_stmt (stmt);
		    gimple_assign_set_rhs_from_tree (&gsi, rhs);
		  }
	      }

	    else if (gimple_code (stmt) == GIMPLE_CALL)
	      {
		unsigned i;
		for (i = 0; i < gimple_call_num_args (stmt); ++i)
		  {
		    tree *argp = gimple_call_arg_ptr (stmt, i);
		    maybe_rewrite_mem_ref_base (argp, suitable_for_renaming);
		  }
	      }

	    else if (gimple_code (stmt) == GIMPLE_ASM)
	      {
		unsigned i;
		for (i = 0; i < gimple_asm_noutputs (stmt); ++i)
		  {
		    tree link = gimple_asm_output_op (stmt, i);
		    maybe_rewrite_mem_ref_base (&TREE_VALUE (link),
						suitable_for_renaming);
		  }
		for (i = 0; i < gimple_asm_ninputs (stmt); ++i)
		  {
		    tree link = gimple_asm_input_op (stmt, i);
		    maybe_rewrite_mem_ref_base (&TREE_VALUE (link),
						suitable_for_renaming);
		  }
	      }

	    else if (gimple_debug_bind_p (stmt)
		     && gimple_debug_bind_has_value_p (stmt))
	      {
		tree *valuep = gimple_debug_bind_get_value_ptr (stmt);
		tree decl;
		maybe_rewrite_mem_ref_base (valuep, suitable_for_renaming);
		decl = non_rewritable_mem_ref_base (*valuep);
		if (decl
		    && bitmap_bit_p (suitable_for_renaming, DECL_UID (decl)))
		  gimple_debug_bind_reset_value (stmt);
	      }

	    if (gimple_references_memory_p (stmt)
		|| is_gimple_debug (stmt))
	      update_stmt (stmt);

	    gsi_next (&gsi);
	  }

      /* Update SSA form here, we are called as non-pass as well.  */
      if (number_of_loops (cfun) > 1
	  && loops_state_satisfies_p (LOOP_CLOSED_SSA))
	rewrite_into_loop_closed_ssa (NULL, TODO_update_ssa);
      else
	update_ssa (TODO_update_ssa);
    }

  BITMAP_FREE (not_reg_needs);
  BITMAP_FREE (addresses_taken);
  BITMAP_FREE (suitable_for_renaming);
  timevar_pop (TV_ADDRESS_TAKEN);
}

namespace {

const pass_data pass_data_update_address_taken =
{
  GIMPLE_PASS, /* type */
  "addressables", /* name */
  OPTGROUP_NONE, /* optinfo_flags */
  false, /* has_gate */
  false, /* has_execute */
  TV_ADDRESS_TAKEN, /* tv_id */
  PROP_ssa, /* properties_required */
  0, /* properties_provided */
  0, /* properties_destroyed */
  0, /* todo_flags_start */
  TODO_update_address_taken, /* todo_flags_finish */
};

class pass_update_address_taken : public gimple_opt_pass
{
public:
  pass_update_address_taken (gcc::context *ctxt)
    : gimple_opt_pass (pass_data_update_address_taken, ctxt)
  {}

  /* opt_pass methods: */

}; // class pass_update_address_taken

} // anon namespace

gimple_opt_pass *
make_pass_update_address_taken (gcc::context *ctxt)
{
  return new pass_update_address_taken (ctxt);
}<|MERGE_RESOLUTION|>--- conflicted
+++ resolved
@@ -31,15 +31,11 @@
 #include "function.h"
 #include "gimple-pretty-print.h"
 #include "pointer-set.h"
-<<<<<<< HEAD
-#include "tree-ssa.h"
-=======
 #include "tree-ssa-alias.h"
 #include "internal-fn.h"
 #include "gimple-fold.h"
 #include "gimple-expr.h"
 #include "is-a.h"
->>>>>>> 66c14933
 #include "gimple.h"
 #include "gimplify.h"
 #include "gimple-iterator.h"
@@ -250,103 +246,6 @@
   redirect_edge_var_map_clear (e);
 }
 
-<<<<<<< HEAD
-
-/* Data structure used to count the number of dereferences to PTR
-   inside an expression.  */
-struct count_ptr_d
-{
-  tree ptr;
-  unsigned num_stores;
-  unsigned num_loads;
-};
-
-
-/* Helper for count_uses_and_derefs.  Called by walk_tree to look for
-   (ALIGN/MISALIGNED_)INDIRECT_REF nodes for the pointer passed in DATA.  */
-
-static tree
-count_ptr_derefs (tree *tp, int *walk_subtrees, void *data)
-{
-  struct walk_stmt_info *wi_p = (struct walk_stmt_info *) data;
-  struct count_ptr_d *count_p = (struct count_ptr_d *) wi_p->info;
-
-  /* Do not walk inside ADDR_EXPR nodes.  In the expression &ptr->fld,
-     pointer 'ptr' is *not* dereferenced, it is simply used to compute
-     the address of 'fld' as 'ptr + offsetof(fld)'.  */
-  if (TREE_CODE (*tp) == ADDR_EXPR)
-    {
-      *walk_subtrees = 0;
-      return NULL_TREE;
-    }
-
-  if (TREE_CODE (*tp) == MEM_REF && TREE_OPERAND (*tp, 0) == count_p->ptr)
-    {
-      if (wi_p->is_lhs)
-	count_p->num_stores++;
-      else
-	count_p->num_loads++;
-    }
-
-  return NULL_TREE;
-}
-
-
-/* Count the number of direct and indirect uses for pointer PTR in
-   statement STMT.  The number of direct uses is stored in
-   *NUM_USES_P.  Indirect references are counted separately depending
-   on whether they are store or load operations.  The counts are
-   stored in *NUM_STORES_P and *NUM_LOADS_P.  */
-
-void
-count_uses_and_derefs (tree ptr, gimple stmt, unsigned *num_uses_p,
-		       unsigned *num_loads_p, unsigned *num_stores_p)
-{
-  ssa_op_iter i;
-  tree use;
-
-  *num_uses_p = 0;
-  *num_loads_p = 0;
-  *num_stores_p = 0;
-
-  /* Find out the total number of uses of PTR in STMT.  */
-  FOR_EACH_SSA_TREE_OPERAND (use, stmt, i, SSA_OP_USE)
-    if (use == ptr)
-      (*num_uses_p)++;
-
-  /* Now count the number of indirect references to PTR.  This is
-     truly awful, but we don't have much choice.  There are no parent
-     pointers inside INDIRECT_REFs, so an expression like
-     '*x_1 = foo (x_1, *x_1)' needs to be traversed piece by piece to
-     find all the indirect and direct uses of x_1 inside.  The only
-     shortcut we can take is the fact that GIMPLE only allows
-     INDIRECT_REFs inside the expressions below.  */
-  if (is_gimple_assign (stmt)
-      || gimple_code (stmt) == GIMPLE_RETURN
-      || gimple_code (stmt) == GIMPLE_ASM
-      || is_gimple_call (stmt))
-    {
-      struct walk_stmt_info wi;
-      struct count_ptr_d count;
-
-      count.ptr = ptr;
-      count.num_stores = 0;
-      count.num_loads = 0;
-
-      memset (&wi, 0, sizeof (wi));
-      wi.info = &count;
-      walk_gimple_op (stmt, count_ptr_derefs, &wi);
-
-      *num_stores_p = count.num_stores;
-      *num_loads_p = count.num_loads;
-    }
-
-  gcc_assert (*num_uses_p >= *num_loads_p + *num_stores_p);
-}
-
-
-=======
->>>>>>> 66c14933
 /* Replace the LHS of STMT, an assignment, either a GIMPLE_ASSIGN or a
    GIMPLE_CALL, with NLHS, in preparation for modifying the RHS to an
    expression with a different value.

/* Miscellaneous SSA utility functions.
<<<<<<< HEAD
   Copyright (C) 2001, 2002, 2003, 2004, 2005, 2007, 2008 Free Software
   Foundation, Inc.
=======
   Copyright (C) 2001, 2002, 2003, 2004, 2005, 2007, 2008, 2009
   Free Software Foundation, Inc.
>>>>>>> a0daa400

This file is part of GCC.

GCC is free software; you can redistribute it and/or modify
it under the terms of the GNU General Public License as published by
the Free Software Foundation; either version 3, or (at your option)
any later version.

GCC is distributed in the hope that it will be useful,
but WITHOUT ANY WARRANTY; without even the implied warranty of
MERCHANTABILITY or FITNESS FOR A PARTICULAR PURPOSE.  See the
GNU General Public License for more details.

You should have received a copy of the GNU General Public License
along with GCC; see the file COPYING3.  If not see
<http://www.gnu.org/licenses/>.  */

#include "config.h"
#include "system.h"
#include "coretypes.h"
#include "tm.h"
#include "tree.h"
#include "flags.h"
#include "rtl.h"
#include "tm_p.h"
#include "ggc.h"
#include "langhooks.h"
#include "hard-reg-set.h"
#include "basic-block.h"
#include "output.h"
#include "expr.h"
#include "function.h"
#include "diagnostic.h"
#include "bitmap.h"
#include "pointer-set.h"
#include "tree-flow.h"
#include "gimple.h"
#include "tree-inline.h"
#include "varray.h"
#include "timevar.h"
#include "hashtab.h"
#include "tree-dump.h"
#include "tree-pass.h"
#include "toplev.h"

/* Pointer map of variable mappings, keyed by edge.  */
static struct pointer_map_t *edge_var_maps;


/* Add a mapping with PHI RESULT and PHI DEF associated with edge E.  */

void
redirect_edge_var_map_add (edge e, tree result, tree def)
{
  void **slot;
  edge_var_map_vector old_head, head;
  edge_var_map new_node;

  if (edge_var_maps == NULL)
    edge_var_maps = pointer_map_create ();

  slot = pointer_map_insert (edge_var_maps, e);
  old_head = head = (edge_var_map_vector) *slot;
  if (!head)
    {
      head = VEC_alloc (edge_var_map, heap, 5);
      *slot = head;
    }
  new_node.def = def;
  new_node.result = result;

  VEC_safe_push (edge_var_map, heap, head, &new_node);
  if (old_head != head)
    {
      /* The push did some reallocation.  Update the pointer map.  */
      *slot = head;
    }
}


/* Clear the var mappings in edge E.  */

void
redirect_edge_var_map_clear (edge e)
{
  void **slot;
  edge_var_map_vector head;

  if (!edge_var_maps)
    return;

  slot = pointer_map_contains (edge_var_maps, e);

  if (slot)
    {
      head = (edge_var_map_vector) *slot;
      VEC_free (edge_var_map, heap, head);
      *slot = NULL;
    }
}


/* Duplicate the redirected var mappings in OLDE in NEWE.

   Since we can't remove a mapping, let's just duplicate it.  This assumes a
   pointer_map can have multiple edges mapping to the same var_map (many to
   one mapping), since we don't remove the previous mappings.  */

void
redirect_edge_var_map_dup (edge newe, edge olde)
{
  void **new_slot, **old_slot;
  edge_var_map_vector head;

  if (!edge_var_maps)
    return;

  new_slot = pointer_map_insert (edge_var_maps, newe);
  old_slot = pointer_map_contains (edge_var_maps, olde);
  if (!old_slot)
    return;
  head = (edge_var_map_vector) *old_slot;

  if (head)
    *new_slot = VEC_copy (edge_var_map, heap, head);
  else
    *new_slot = VEC_alloc (edge_var_map, heap, 5);
}


/* Return the variable mappings for a given edge.  If there is none, return
   NULL.  */

edge_var_map_vector
redirect_edge_var_map_vector (edge e)
{
  void **slot;

  /* Hey, what kind of idiot would... you'd be surprised.  */
  if (!edge_var_maps)
    return NULL;

  slot = pointer_map_contains (edge_var_maps, e);
  if (!slot)
    return NULL;

  return (edge_var_map_vector) *slot;
}

/* Used by redirect_edge_var_map_destroy to free all memory.  */

static bool
free_var_map_entry (const void *key ATTRIBUTE_UNUSED,
		    void **value,
		    void *data ATTRIBUTE_UNUSED)
{
  edge_var_map_vector head = (edge_var_map_vector) *value;
  VEC_free (edge_var_map, heap, head);
  return true;
}

/* Clear the edge variable mappings.  */

void
redirect_edge_var_map_destroy (void)
{
  if (edge_var_maps)
    {
      pointer_map_traverse (edge_var_maps, free_var_map_entry, NULL);
      pointer_map_destroy (edge_var_maps);
      edge_var_maps = NULL;
    }
}


/* Remove the corresponding arguments from the PHI nodes in E's
   destination block and redirect it to DEST.  Return redirected edge.
   The list of removed arguments is stored in a vector accessed
   through edge_var_maps.  */

edge
ssa_redirect_edge (edge e, basic_block dest)
{
  gimple_stmt_iterator gsi;
  gimple phi;

  redirect_edge_var_map_clear (e);

  /* Remove the appropriate PHI arguments in E's destination block.  */
  for (gsi = gsi_start_phis (e->dest); !gsi_end_p (gsi); gsi_next (&gsi))
    {
      tree def;

      phi = gsi_stmt (gsi);
      def = gimple_phi_arg_def (phi, e->dest_idx);

      if (def == NULL_TREE)
	continue;

      redirect_edge_var_map_add (e, gimple_phi_result (phi), def);
    }

  e = redirect_edge_succ_nodup (e, dest);

  return e;
}


/* Add PHI arguments queued in PENDING_STMT list on edge E to edge
   E->dest.  */

void
flush_pending_stmts (edge e)
{
  gimple phi;
  edge_var_map_vector v;
  edge_var_map *vm;
  int i;
  gimple_stmt_iterator gsi;

  v = redirect_edge_var_map_vector (e);
  if (!v)
    return;

  for (gsi = gsi_start_phis (e->dest), i = 0;
       !gsi_end_p (gsi) && VEC_iterate (edge_var_map, v, i, vm);
       gsi_next (&gsi), i++)
    {
      tree def;

      phi = gsi_stmt (gsi);
      def = redirect_edge_var_map_def (vm);
      add_phi_arg (phi, def, e);
    }

  redirect_edge_var_map_clear (e);
}

/* Return true if SSA_NAME is malformed and mark it visited.

   IS_VIRTUAL is true if this SSA_NAME was found inside a virtual
      operand.  */

static bool
verify_ssa_name (tree ssa_name, bool is_virtual)
{
  if (TREE_CODE (ssa_name) != SSA_NAME)
    {
      error ("expected an SSA_NAME object");
      return true;
    }

  if (TREE_TYPE (ssa_name) != TREE_TYPE (SSA_NAME_VAR (ssa_name)))
    {
      error ("type mismatch between an SSA_NAME and its symbol");
      return true;
    }

  if (SSA_NAME_IN_FREE_LIST (ssa_name))
    {
      error ("found an SSA_NAME that had been released into the free pool");
      return true;
    }

  if (is_virtual && is_gimple_reg (ssa_name))
    {
      error ("found a virtual definition for a GIMPLE register");
      return true;
    }

  if (!is_virtual && !is_gimple_reg (ssa_name))
    {
      error ("found a real definition for a non-register");
      return true;
    }

  if (SSA_NAME_IS_DEFAULT_DEF (ssa_name)
      && !gimple_nop_p (SSA_NAME_DEF_STMT (ssa_name)))
    {
      error ("found a default name with a non-empty defining statement");
      return true;
    }

  return false;
}


/* Return true if the definition of SSA_NAME at block BB is malformed.

   STMT is the statement where SSA_NAME is created.

   DEFINITION_BLOCK is an array of basic blocks indexed by SSA_NAME
      version numbers.  If DEFINITION_BLOCK[SSA_NAME_VERSION] is set,
      it means that the block in that array slot contains the
      definition of SSA_NAME.

   IS_VIRTUAL is true if SSA_NAME is created by a VDEF.  */

static bool
verify_def (basic_block bb, basic_block *definition_block, tree ssa_name,
	    gimple stmt, bool is_virtual)
{
  if (verify_ssa_name (ssa_name, is_virtual))
    goto err;

  if (definition_block[SSA_NAME_VERSION (ssa_name)])
    {
      error ("SSA_NAME created in two different blocks %i and %i",
	     definition_block[SSA_NAME_VERSION (ssa_name)]->index, bb->index);
      goto err;
    }

  definition_block[SSA_NAME_VERSION (ssa_name)] = bb;

  if (SSA_NAME_DEF_STMT (ssa_name) != stmt)
    {
      error ("SSA_NAME_DEF_STMT is wrong");
      fprintf (stderr, "Expected definition statement:\n");
      print_gimple_stmt (stderr, SSA_NAME_DEF_STMT (ssa_name), 4, TDF_VOPS);
      fprintf (stderr, "\nActual definition statement:\n");
      print_gimple_stmt (stderr, stmt, 4, TDF_VOPS);
      goto err;
    }

  return false;

err:
  fprintf (stderr, "while verifying SSA_NAME ");
  print_generic_expr (stderr, ssa_name, 0);
  fprintf (stderr, " in statement\n");
  print_gimple_stmt (stderr, stmt, 4, TDF_VOPS);

  return true;
}


/* Return true if the use of SSA_NAME at statement STMT in block BB is
   malformed.

   DEF_BB is the block where SSA_NAME was found to be created.

   IDOM contains immediate dominator information for the flowgraph.

   CHECK_ABNORMAL is true if the caller wants to check whether this use
      is flowing through an abnormal edge (only used when checking PHI
      arguments).

   If NAMES_DEFINED_IN_BB is not NULL, it contains a bitmap of ssa names
     that are defined before STMT in basic block BB.  */

static bool
verify_use (basic_block bb, basic_block def_bb, use_operand_p use_p,
	    gimple stmt, bool check_abnormal, bitmap names_defined_in_bb)
{
  bool err = false;
  tree ssa_name = USE_FROM_PTR (use_p);

  if (!TREE_VISITED (ssa_name))
    if (verify_imm_links (stderr, ssa_name))
      err = true;

  TREE_VISITED (ssa_name) = 1;

  if (gimple_nop_p (SSA_NAME_DEF_STMT (ssa_name))
      && SSA_NAME_IS_DEFAULT_DEF (ssa_name))
    ; /* Default definitions have empty statements.  Nothing to do.  */
  else if (!def_bb)
    {
      error ("missing definition");
      err = true;
    }
  else if (bb != def_bb
	   && !dominated_by_p (CDI_DOMINATORS, bb, def_bb))
    {
      error ("definition in block %i does not dominate use in block %i",
	     def_bb->index, bb->index);
      err = true;
    }
  else if (bb == def_bb
	   && names_defined_in_bb != NULL
	   && !bitmap_bit_p (names_defined_in_bb, SSA_NAME_VERSION (ssa_name)))
    {
      error ("definition in block %i follows the use", def_bb->index);
      err = true;
    }

  if (check_abnormal
      && !SSA_NAME_OCCURS_IN_ABNORMAL_PHI (ssa_name))
    {
      error ("SSA_NAME_OCCURS_IN_ABNORMAL_PHI should be set");
      err = true;
    }

  /* Make sure the use is in an appropriate list by checking the previous 
     element to make sure it's the same.  */
  if (use_p->prev == NULL)
    {
      error ("no immediate_use list");
      err = true;
    }
  else
    {
      tree listvar;
      if (use_p->prev->use == NULL)
	listvar = use_p->prev->loc.ssa_name;
      else
	listvar = USE_FROM_PTR (use_p->prev);
      if (listvar != ssa_name)
        {
	  error ("wrong immediate use list");
	  err = true;
	}
    }

  if (err)
    {
      fprintf (stderr, "for SSA_NAME: ");
      print_generic_expr (stderr, ssa_name, TDF_VOPS);
      fprintf (stderr, " in statement:\n");
      print_gimple_stmt (stderr, stmt, 0, TDF_VOPS);
    }

  return err;
}


/* Return true if any of the arguments for PHI node PHI at block BB is
   malformed.

   DEFINITION_BLOCK is an array of basic blocks indexed by SSA_NAME
      version numbers.  If DEFINITION_BLOCK[SSA_NAME_VERSION] is set,
      it means that the block in that array slot contains the
      definition of SSA_NAME.  */

static bool
verify_phi_args (gimple phi, basic_block bb, basic_block *definition_block)
{
  edge e;
  bool err = false;
  size_t i, phi_num_args = gimple_phi_num_args (phi);

  if (EDGE_COUNT (bb->preds) != phi_num_args)
    {
      error ("incoming edge count does not match number of PHI arguments");
      err = true;
      goto error;
    }

  for (i = 0; i < phi_num_args; i++)
    {
      use_operand_p op_p = gimple_phi_arg_imm_use_ptr (phi, i);
      tree op = USE_FROM_PTR (op_p);

      e = EDGE_PRED (bb, i);

      if (op == NULL_TREE)
	{
	  error ("PHI argument is missing for edge %d->%d",
	         e->src->index,
		 e->dest->index);
	  err = true;
	  goto error;
	}

      if (TREE_CODE (op) != SSA_NAME && !is_gimple_min_invariant (op))
	{
	  error ("PHI argument is not SSA_NAME, or invariant");
	  err = true;
	}

      if (TREE_CODE (op) == SSA_NAME)
	{
	  err = verify_ssa_name (op, !is_gimple_reg (gimple_phi_result (phi)));
	  err |= verify_use (e->src, definition_block[SSA_NAME_VERSION (op)],
			     op_p, phi, e->flags & EDGE_ABNORMAL, NULL);
	}

      if (e->dest != bb)
	{
	  error ("wrong edge %d->%d for PHI argument",
	         e->src->index, e->dest->index);
	  err = true;
	}

      if (err)
	{
	  fprintf (stderr, "PHI argument\n");
	  print_generic_stmt (stderr, op, TDF_VOPS);
	  goto error;
	}
    }

error:
  if (err)
    {
      fprintf (stderr, "for PHI node\n");
      print_gimple_stmt (stderr, phi, 0, TDF_VOPS|TDF_MEMSYMS);
    }


  return err;
}


static void
verify_flow_insensitive_alias_info (void)
{
  tree var;
  referenced_var_iterator rvi;

  FOR_EACH_REFERENCED_VAR (var, rvi)
    {
      unsigned int j;
      bitmap aliases;
      tree alias;
      bitmap_iterator bi;

      if (!MTAG_P (var) || !MTAG_ALIASES (var))
	continue;
      
      aliases = MTAG_ALIASES (var);

      EXECUTE_IF_SET_IN_BITMAP (aliases, 0, j, bi)
	{
	  alias = referenced_var (j);

	  if (TREE_CODE (alias) != MEMORY_PARTITION_TAG
	      && !may_be_aliased (alias))
	    {
	      error ("non-addressable variable inside an alias set");
	      debug_variable (alias);
	      goto err;
	    }
	}
    }

  return;

err:
  debug_variable (var);
  internal_error ("verify_flow_insensitive_alias_info failed");
}


static void
verify_flow_sensitive_alias_info (void)
{
  size_t i;
  tree ptr;

  for (i = 1; i < num_ssa_names; i++)
    {
      tree var;
      var_ann_t ann;
      struct ptr_info_def *pi;
 

      ptr = ssa_name (i);
      if (!ptr)
	continue;

      /* We only care for pointers that are actually referenced in the
	 program.  */
      if (!POINTER_TYPE_P (TREE_TYPE (ptr)) || !TREE_VISITED (ptr))
	continue;

      /* RESULT_DECL is special.  If it's a GIMPLE register, then it
	 is only written-to only once in the return statement.
	 Otherwise, aggregate RESULT_DECLs may be written-to more than
	 once in virtual operands.  */
      var = SSA_NAME_VAR (ptr);
      if (TREE_CODE (var) == RESULT_DECL
	  && is_gimple_reg (ptr))
	continue;

      pi = SSA_NAME_PTR_INFO (ptr);
      if (pi == NULL)
	continue;

      ann = var_ann (var);
      if (pi->memory_tag_needed && !pi->name_mem_tag && !ann->symbol_mem_tag)
	{
	  error ("dereferenced pointers should have a name or a symbol tag");
	  goto err;
	}

      if (pi->name_mem_tag
	  && (pi->pt_vars == NULL || bitmap_empty_p (pi->pt_vars)))
	{
	  error ("pointers with a memory tag, should have points-to sets");
	  goto err;
	}

      if (pi->value_escapes_p
	  && pi->escape_mask & ~ESCAPE_TO_RETURN
	  && pi->name_mem_tag)
	{
	  tree t = memory_partition (pi->name_mem_tag);
	  if (t == NULL_TREE)
	    t = pi->name_mem_tag;
	  
	  if (!is_call_clobbered (t))
	    {
	      error ("pointer escapes but its name tag is not call-clobbered");
	      goto err;
	    }
	}
    }

  return;

err:
  debug_variable (ptr);
  internal_error ("verify_flow_sensitive_alias_info failed");
}


/* Verify the consistency of call clobbering information.  */

static void
verify_call_clobbering (void)
{
  unsigned int i;
  bitmap_iterator bi;
  tree var;
  referenced_var_iterator rvi;

  /* At all times, the result of the call_clobbered flag should
     match the result of the call_clobbered_vars bitmap.  Verify both
     that everything in call_clobbered_vars is marked
     call_clobbered, and that everything marked
     call_clobbered is in call_clobbered_vars.  */
  EXECUTE_IF_SET_IN_BITMAP (gimple_call_clobbered_vars (cfun), 0, i, bi)
    {
      var = referenced_var (i);

      if (memory_partition (var))
	var = memory_partition (var);

      if (!MTAG_P (var) && !var_ann (var)->call_clobbered)
	{
	  error ("variable in call_clobbered_vars but not marked "
	         "call_clobbered");
	  debug_variable (var);
	  goto err;
	}
    }

  FOR_EACH_REFERENCED_VAR (var, rvi)
    {
      if (is_gimple_reg (var))
	continue;

      if (memory_partition (var))
	var = memory_partition (var);

      if (!MTAG_P (var)
	  && var_ann (var)->call_clobbered
	  && !bitmap_bit_p (gimple_call_clobbered_vars (cfun), DECL_UID (var)))
	{
	  error ("variable marked call_clobbered but not in "
	         "call_clobbered_vars bitmap.");
	  debug_variable (var);
	  goto err;
	}
    }

  return;

 err:
    internal_error ("verify_call_clobbering failed");
}


/* Verify invariants in memory partitions.  */

static void
verify_memory_partitions (void)
{
  unsigned i;
  tree mpt;
  VEC(tree,heap) *mpt_table = gimple_ssa_operands (cfun)->mpt_table;
  struct pointer_set_t *partitioned_syms = pointer_set_create ();

  for (i = 0; VEC_iterate (tree, mpt_table, i, mpt); i++)
    {
      unsigned j;
      bitmap_iterator bj;

      if (MPT_SYMBOLS (mpt) == NULL)
	{
	  error ("Memory partitions should have at least one symbol");
	  debug_variable (mpt);
	  goto err;
	}

      EXECUTE_IF_SET_IN_BITMAP (MPT_SYMBOLS (mpt), 0, j, bj)
	{
	  tree var = referenced_var (j);
	  if (pointer_set_insert (partitioned_syms, var))
	    {
	      error ("Partitioned symbols should belong to exactly one "
		     "partition");
	      debug_variable (var);
	      goto err;
	    }
	}
    }

  pointer_set_destroy (partitioned_syms);

  return;

err:
  internal_error ("verify_memory_partitions failed");
}


/* Verify the consistency of aliasing information.  */

static void
verify_alias_info (void)
{
  verify_flow_sensitive_alias_info ();
  verify_call_clobbering ();
  verify_flow_insensitive_alias_info ();
  verify_memory_partitions ();
}


/* Verify common invariants in the SSA web.
   TODO: verify the variable annotations.  */

void
verify_ssa (bool check_modified_stmt)
{
  size_t i;
  basic_block bb;
  basic_block *definition_block = XCNEWVEC (basic_block, num_ssa_names);
  ssa_op_iter iter;
  tree op;
  enum dom_state orig_dom_state = dom_info_state (CDI_DOMINATORS);
  bitmap names_defined_in_bb = BITMAP_ALLOC (NULL);

  gcc_assert (!need_ssa_update_p ());

  verify_stmts ();

  timevar_push (TV_TREE_SSA_VERIFY);

  /* Keep track of SSA names present in the IL.  */
  for (i = 1; i < num_ssa_names; i++)
    {
      tree name = ssa_name (i);
      if (name)
	{
	  gimple stmt;
	  TREE_VISITED (name) = 0;

	  stmt = SSA_NAME_DEF_STMT (name);
	  if (!gimple_nop_p (stmt))
	    {
	      basic_block bb = gimple_bb (stmt);
	      verify_def (bb, definition_block,
			  name, stmt, !is_gimple_reg (name));

	    }
	}
    }

  calculate_dominance_info (CDI_DOMINATORS);

  /* Now verify all the uses and make sure they agree with the definitions
     found in the previous pass.  */
  FOR_EACH_BB (bb)
    {
      edge e;
      gimple phi;
      edge_iterator ei;
      gimple_stmt_iterator gsi;

      /* Make sure that all edges have a clear 'aux' field.  */
      FOR_EACH_EDGE (e, ei, bb->preds)
	{
	  if (e->aux)
	    {
	      error ("AUX pointer initialized for edge %d->%d", e->src->index,
		      e->dest->index);
	      goto err;
	    }
	}

      /* Verify the arguments for every PHI node in the block.  */
      for (gsi = gsi_start_phis (bb); !gsi_end_p (gsi); gsi_next (&gsi))
	{
	  phi = gsi_stmt (gsi);
	  if (verify_phi_args (phi, bb, definition_block))
	    goto err;

	  bitmap_set_bit (names_defined_in_bb,
			  SSA_NAME_VERSION (gimple_phi_result (phi)));
	}

      /* Now verify all the uses and vuses in every statement of the block.  */
      for (gsi = gsi_start_bb (bb); !gsi_end_p (gsi); gsi_next (&gsi))
	{
	  gimple stmt = gsi_stmt (gsi);
	  use_operand_p use_p;

	  if (check_modified_stmt && gimple_modified_p (stmt))
	    {
	      error ("stmt (%p) marked modified after optimization pass: ",
		     (void *)stmt);
	      print_gimple_stmt (stderr, stmt, 0, TDF_VOPS);
	      goto err;
	    }

	  if (is_gimple_assign (stmt)
	      && TREE_CODE (gimple_assign_lhs (stmt)) != SSA_NAME)
	    {
	      tree lhs, base_address;

	      lhs = gimple_assign_lhs (stmt);
	      base_address = get_base_address (lhs);

	      if (base_address
		  && gimple_aliases_computed_p (cfun)
		  && SSA_VAR_P (base_address)
		  && !gimple_has_volatile_ops (stmt)
		  && ZERO_SSA_OPERANDS (stmt, SSA_OP_VDEF))
		{
		  error ("statement makes a memory store, but has no VDEFS");
		  print_gimple_stmt (stderr, stmt, 0, TDF_VOPS);
		  goto err;
		}
	    }
	  else if (IS_DEBUG_BIND (stmt)
		   && VAR_DEBUG_VALUE_VALUE (stmt) == VAR_DEBUG_VALUE_NOVALUE)
	    continue;

	  FOR_EACH_SSA_TREE_OPERAND (op, stmt, iter, SSA_OP_ALL_VIRTUALS)
	    {
	      if (verify_ssa_name (op, true))
		{
		  error ("in statement");
		  print_gimple_stmt (stderr, stmt, 0, TDF_VOPS|TDF_MEMSYMS);
		  goto err;
		}
	    }

	  FOR_EACH_SSA_TREE_OPERAND (op, stmt, iter, SSA_OP_USE|SSA_OP_DEF)
	    {
	      if (verify_ssa_name (op, false))
		{
		  error ("in statement");
		  print_gimple_stmt (stderr, stmt, 0, TDF_VOPS|TDF_MEMSYMS);
		  goto err;
		}
	    }

	  FOR_EACH_SSA_USE_OPERAND (use_p, stmt, iter, SSA_OP_USE|SSA_OP_VUSE)
	    {
	      op = USE_FROM_PTR (use_p);
	      if (verify_use (bb, definition_block[SSA_NAME_VERSION (op)],
			      use_p, stmt, false, names_defined_in_bb))
		goto err;
	    }

	  FOR_EACH_SSA_TREE_OPERAND (op, stmt, iter, SSA_OP_ALL_DEFS)
	    bitmap_set_bit (names_defined_in_bb, SSA_NAME_VERSION (op));
	}

      bitmap_clear (names_defined_in_bb);
    }

  /* Finally, verify alias information.  */
  if (gimple_aliases_computed_p (cfun))
    verify_alias_info ();

  free (definition_block);

  /* Restore the dominance information to its prior known state, so
     that we do not perturb the compiler's subsequent behavior.  */
  if (orig_dom_state == DOM_NONE)
    free_dominance_info (CDI_DOMINATORS);
  else
    set_dom_info_availability (CDI_DOMINATORS, orig_dom_state);
  
  BITMAP_FREE (names_defined_in_bb);
  timevar_pop (TV_TREE_SSA_VERIFY);
  return;

err:
  internal_error ("verify_ssa failed");
}

/* Return true if the uid in both int tree maps are equal.  */

int
int_tree_map_eq (const void *va, const void *vb)
{
  const struct int_tree_map *a = (const struct int_tree_map *) va;
  const struct int_tree_map *b = (const struct int_tree_map *) vb;
  return (a->uid == b->uid);
}

/* Hash a UID in a int_tree_map.  */

unsigned int
int_tree_map_hash (const void *item)
{
  return ((const struct int_tree_map *)item)->uid;
}

/* Return true if the DECL_UID in both trees are equal.  */

int
uid_decl_map_eq (const void *va, const void *vb)
{
  const_tree a = (const_tree) va;
  const_tree b = (const_tree) vb;
  return (a->decl_minimal.uid == b->decl_minimal.uid);
}

/* Hash a tree in a uid_decl_map.  */

unsigned int
uid_decl_map_hash (const void *item)
{
  return ((const_tree)item)->decl_minimal.uid;
}

/* Return true if the DECL_UID in both trees are equal.  */

static int
uid_ssaname_map_eq (const void *va, const void *vb)
{
  const_tree a = (const_tree) va;
  const_tree b = (const_tree) vb;
  return (a->ssa_name.var->decl_minimal.uid == b->ssa_name.var->decl_minimal.uid);
}

/* Hash a tree in a uid_decl_map.  */

static unsigned int
uid_ssaname_map_hash (const void *item)
{
  return ((const_tree)item)->ssa_name.var->decl_minimal.uid;
}


/* Initialize global DFA and SSA structures.  */

void
init_tree_ssa (struct function *fn)
{
  fn->gimple_df = GGC_CNEW (struct gimple_df);
  fn->gimple_df->referenced_vars = htab_create_ggc (20, uid_decl_map_hash, 
				     		    uid_decl_map_eq, NULL);
  fn->gimple_df->default_defs = htab_create_ggc (20, uid_ssaname_map_hash, 
				                 uid_ssaname_map_eq, NULL);
  fn->gimple_df->call_clobbered_vars = BITMAP_GGC_ALLOC ();
  fn->gimple_df->call_used_vars = BITMAP_GGC_ALLOC ();
  fn->gimple_df->addressable_vars = BITMAP_GGC_ALLOC ();
  init_ssanames (fn, 0);
  init_phinodes ();
}


/* Deallocate memory associated with SSA data structures for FNDECL.  */

void
delete_tree_ssa (void)
{
  size_t i;
  basic_block bb;
  gimple_stmt_iterator gsi;
  referenced_var_iterator rvi;
  tree var;

  /* Release any ssa_names still in use.  */
  for (i = 0; i < num_ssa_names; i++)
    {
      tree var = ssa_name (i);
      if (var && TREE_CODE (var) == SSA_NAME)
        {
	  SSA_NAME_IMM_USE_NODE (var).prev = &(SSA_NAME_IMM_USE_NODE (var));
	  SSA_NAME_IMM_USE_NODE (var).next = &(SSA_NAME_IMM_USE_NODE (var));
	}
      release_ssa_name (var);
    }

  /* FIXME.  This may not be necessary.  We will release all this
     memory en masse in free_ssa_operands.  This clearing used to be
     necessary to avoid problems with the inliner, but it may not be
     needed anymore.  */
  FOR_EACH_BB (bb)
    {
      for (gsi = gsi_start_bb (bb); !gsi_end_p (gsi); gsi_next (&gsi))
	{
	  gimple stmt = gsi_stmt (gsi);

	  if (gimple_has_ops (stmt))
	    {
	      gimple_set_def_ops (stmt, NULL);
	      gimple_set_use_ops (stmt, NULL);
	      gimple_set_addresses_taken (stmt, NULL);
	    }

	  if (gimple_has_mem_ops (stmt))
	    {
	      gimple_set_vdef_ops (stmt, NULL);
	      gimple_set_vuse_ops (stmt, NULL);
	      BITMAP_FREE (stmt->gsmem.membase.stores);
	      BITMAP_FREE (stmt->gsmem.membase.loads);
	    }

	  gimple_set_modified (stmt, true);
	}
      set_phi_nodes (bb, NULL);
    }

  /* Remove annotations from every referenced local variable.  */
  FOR_EACH_REFERENCED_VAR (var, rvi)
    {
      if (!MTAG_P (var)
	  && (TREE_STATIC (var) || DECL_EXTERNAL (var)))
	{
	  var_ann (var)->mpt = NULL_TREE;
	  var_ann (var)->symbol_mem_tag = NULL_TREE;
	  continue;
	}
      if (var->base.ann)
        ggc_free (var->base.ann);
      var->base.ann = NULL;
    }
  htab_delete (gimple_referenced_vars (cfun));
  cfun->gimple_df->referenced_vars = NULL;

  fini_ssanames ();
  fini_phinodes ();

  /* We no longer maintain the SSA operand cache at this point.  */
  if (ssa_operands_active ())
    fini_ssa_operands ();

  cfun->gimple_df->global_var = NULL_TREE;
  
  htab_delete (cfun->gimple_df->default_defs);
  cfun->gimple_df->default_defs = NULL;
  cfun->gimple_df->call_clobbered_vars = NULL;
  cfun->gimple_df->call_used_vars = NULL;
  cfun->gimple_df->addressable_vars = NULL;
  cfun->gimple_df->modified_noreturn_calls = NULL;
  if (gimple_aliases_computed_p (cfun))
    {
      delete_alias_heapvars ();
      gcc_assert (!need_ssa_update_p ());
    }
  cfun->gimple_df->aliases_computed_p = false;
  delete_mem_ref_stats (cfun);

  cfun->gimple_df = NULL;

  /* We no longer need the edge variable maps.  */
  redirect_edge_var_map_destroy ();
}

/* Helper function for useless_type_conversion_p.  */

static bool
useless_type_conversion_p_1 (tree outer_type, tree inner_type)
{
  /* Do the following before stripping toplevel qualifiers.  */
  if (POINTER_TYPE_P (inner_type)
      && POINTER_TYPE_P (outer_type))
    {
      /* Do not lose casts to restrict qualified pointers.  */
      if ((TYPE_RESTRICT (outer_type)
	   != TYPE_RESTRICT (inner_type))
	  && TYPE_RESTRICT (outer_type))
	return false;
    }

  /* From now on qualifiers on value types do not matter.  */
  inner_type = TYPE_MAIN_VARIANT (inner_type);
  outer_type = TYPE_MAIN_VARIANT (outer_type);

  if (inner_type == outer_type)
    return true;

  /* If we know the canonical types, compare them.  */
  if (TYPE_CANONICAL (inner_type)
      && TYPE_CANONICAL (inner_type) == TYPE_CANONICAL (outer_type))
    return true;

  /* Changes in machine mode are never useless conversions.  */
  if (TYPE_MODE (inner_type) != TYPE_MODE (outer_type))
    return false;

  /* If both the inner and outer types are integral types, then the
     conversion is not necessary if they have the same mode and
     signedness and precision, and both or neither are boolean.  */
  if (INTEGRAL_TYPE_P (inner_type)
      && INTEGRAL_TYPE_P (outer_type))
    {
      /* Preserve changes in signedness or precision.  */
      if (TYPE_UNSIGNED (inner_type) != TYPE_UNSIGNED (outer_type)
	  || TYPE_PRECISION (inner_type) != TYPE_PRECISION (outer_type))
	return false;

      /* Conversions from a non-base to a base type are not useless.
	 This way we preserve the invariant to do arithmetic in
	 base types only.  */
      if (TREE_TYPE (inner_type)
	  && TREE_TYPE (inner_type) != inner_type
	  && (TREE_TYPE (outer_type) == outer_type
	      || TREE_TYPE (outer_type) == NULL_TREE))
	return false;

      /* We don't need to preserve changes in the types minimum or
	 maximum value in general as these do not generate code
	 unless the types precisions are different.  */

      return true;
    }

  /* Scalar floating point types with the same mode are compatible.  */
  else if (SCALAR_FLOAT_TYPE_P (inner_type)
	   && SCALAR_FLOAT_TYPE_P (outer_type))
    return true;

  /* We need to take special care recursing to pointed-to types.  */
  else if (POINTER_TYPE_P (inner_type)
	   && POINTER_TYPE_P (outer_type))
    {
      /* Don't lose casts between pointers to volatile and non-volatile
	 qualified types.  Doing so would result in changing the semantics
	 of later accesses.  For function types the volatile qualifier
	 is used to indicate noreturn functions.  */
      if (TREE_CODE (TREE_TYPE (outer_type)) != FUNCTION_TYPE
	  && TREE_CODE (TREE_TYPE (outer_type)) != METHOD_TYPE
	  && TREE_CODE (TREE_TYPE (inner_type)) != FUNCTION_TYPE
	  && TREE_CODE (TREE_TYPE (inner_type)) != METHOD_TYPE
	  && (TYPE_VOLATILE (TREE_TYPE (outer_type))
	      != TYPE_VOLATILE (TREE_TYPE (inner_type)))
	  && TYPE_VOLATILE (TREE_TYPE (outer_type)))
	return false;

      /* Do not lose casts between pointers with different
	 TYPE_REF_CAN_ALIAS_ALL setting or alias sets.  */
      if ((TYPE_REF_CAN_ALIAS_ALL (inner_type)
	   != TYPE_REF_CAN_ALIAS_ALL (outer_type))
	  || (get_alias_set (TREE_TYPE (inner_type))
	      != get_alias_set (TREE_TYPE (outer_type))))
	return false;

      /* We do not care for const qualification of the pointed-to types
	 as const qualification has no semantic value to the middle-end.  */

      /* Otherwise pointers/references are equivalent if their pointed
	 to types are effectively the same.  We can strip qualifiers
	 on pointed-to types for further comparison, which is done in
	 the callee.  */
      return useless_type_conversion_p_1 (TREE_TYPE (outer_type),
				          TREE_TYPE (inner_type));
    }

  /* Recurse for complex types.  */
  else if (TREE_CODE (inner_type) == COMPLEX_TYPE
	   && TREE_CODE (outer_type) == COMPLEX_TYPE)
    return useless_type_conversion_p (TREE_TYPE (outer_type),
				      TREE_TYPE (inner_type));

  /* Recurse for vector types with the same number of subparts.  */
  else if (TREE_CODE (inner_type) == VECTOR_TYPE
	   && TREE_CODE (outer_type) == VECTOR_TYPE
	   && TYPE_PRECISION (inner_type) == TYPE_PRECISION (outer_type))
    return useless_type_conversion_p (TREE_TYPE (outer_type),
				      TREE_TYPE (inner_type));

  /* For aggregates we may need to fall back to structural equality
     checks.  */
  else if (AGGREGATE_TYPE_P (inner_type)
	   && AGGREGATE_TYPE_P (outer_type))
    {
      /* Different types of aggregates are incompatible.  */
      if (TREE_CODE (inner_type) != TREE_CODE (outer_type))
	return false;

      /* ???  This seems to be necessary even for aggregates that don't
	 have TYPE_STRUCTURAL_EQUALITY_P set.  */

      /* ???  This should eventually just return false.  */
      return lang_hooks.types_compatible_p (inner_type, outer_type);
    }
  /* Also for functions and possibly other types with
     TYPE_STRUCTURAL_EQUALITY_P set.  */
  else if (TYPE_STRUCTURAL_EQUALITY_P (inner_type)
	   && TYPE_STRUCTURAL_EQUALITY_P (outer_type))
    return lang_hooks.types_compatible_p (inner_type, outer_type);
  
  return false;
}

/* Return true if the conversion from INNER_TYPE to OUTER_TYPE is a
   useless type conversion, otherwise return false.

   This function implicitly defines the middle-end type system.  With
   the notion of 'a < b' meaning that useless_type_conversion_p (a, b)
   holds and 'a > b' meaning that useless_type_conversion_p (b, a) holds,
   the following invariants shall be fulfilled:

     1) useless_type_conversion_p is transitive.
	If a < b and b < c then a < c.

     2) useless_type_conversion_p is not symmetric.
	From a < b does not follow a > b.

     3) Types define the available set of operations applicable to values.
	A type conversion is useless if the operations for the target type
	is a subset of the operations for the source type.  For example
	casts to void* are useless, casts from void* are not (void* can't
	be dereferenced or offsetted, but copied, hence its set of operations
	is a strict subset of that of all other data pointer types).  Casts
	to const T* are useless (can't be written to), casts from const T*
	to T* are not.  */

bool
useless_type_conversion_p (tree outer_type, tree inner_type)
{
  /* If the outer type is (void *), then the conversion is not
     necessary.  We have to make sure to not apply this while
     recursing though.  */
  if (POINTER_TYPE_P (inner_type)
      && POINTER_TYPE_P (outer_type)
      && TREE_CODE (TREE_TYPE (outer_type)) == VOID_TYPE)
    return true;

  return useless_type_conversion_p_1 (outer_type, inner_type);
}

/* Return true if a conversion from either type of TYPE1 and TYPE2
   to the other is not required.  Otherwise return false.  */

bool
types_compatible_p (tree type1, tree type2)
{
  return (type1 == type2
	  || (useless_type_conversion_p (type1, type2)
	      && useless_type_conversion_p (type2, type1)));
}

/* Return true if EXPR is a useless type conversion, otherwise return
   false.  */

bool
tree_ssa_useless_type_conversion (tree expr)
{
  /* If we have an assignment that merely uses a NOP_EXPR to change
     the top of the RHS to the type of the LHS and the type conversion
     is "safe", then strip away the type conversion so that we can
     enter LHS = RHS into the const_and_copies table.  */
  if (CONVERT_EXPR_P (expr)
      || TREE_CODE (expr) == VIEW_CONVERT_EXPR
      || TREE_CODE (expr) == NON_LVALUE_EXPR)
    return useless_type_conversion_p
      (TREE_TYPE (expr),
       TREE_TYPE (TREE_OPERAND (expr, 0)));

  return false;
}


/* Internal helper for walk_use_def_chains.  VAR, FN and DATA are as
   described in walk_use_def_chains.
   
   VISITED is a pointer set used to mark visited SSA_NAMEs to avoid
      infinite loops.  We used to have a bitmap for this to just mark
      SSA versions we had visited.  But non-sparse bitmaps are way too
      expensive, while sparse bitmaps may cause quadratic behavior.

   IS_DFS is true if the caller wants to perform a depth-first search
      when visiting PHI nodes.  A DFS will visit each PHI argument and
      call FN after each one.  Otherwise, all the arguments are
      visited first and then FN is called with each of the visited
      arguments in a separate pass.  */

static bool
walk_use_def_chains_1 (tree var, walk_use_def_chains_fn fn, void *data,
		       struct pointer_set_t *visited, bool is_dfs)
{
  gimple def_stmt;

  if (pointer_set_insert (visited, var))
    return false;

  def_stmt = SSA_NAME_DEF_STMT (var);

  if (gimple_code (def_stmt) != GIMPLE_PHI)
    {
      /* If we reached the end of the use-def chain, call FN.  */
      return fn (var, def_stmt, data);
    }
  else
    {
      size_t i;

      /* When doing a breadth-first search, call FN before following the
	 use-def links for each argument.  */
      if (!is_dfs)
	for (i = 0; i < gimple_phi_num_args (def_stmt); i++)
	  if (fn (gimple_phi_arg_def (def_stmt, i), def_stmt, data))
	    return true;

      /* Follow use-def links out of each PHI argument.  */
      for (i = 0; i < gimple_phi_num_args (def_stmt); i++)
	{
	  tree arg = gimple_phi_arg_def (def_stmt, i);

	  /* ARG may be NULL for newly introduced PHI nodes.  */
	  if (arg
	      && TREE_CODE (arg) == SSA_NAME
	      && walk_use_def_chains_1 (arg, fn, data, visited, is_dfs))
	    return true;
	}

      /* When doing a depth-first search, call FN after following the
	 use-def links for each argument.  */
      if (is_dfs)
	for (i = 0; i < gimple_phi_num_args (def_stmt); i++)
	  if (fn (gimple_phi_arg_def (def_stmt, i), def_stmt, data))
	    return true;
    }
  
  return false;
}
  


/* Walk use-def chains starting at the SSA variable VAR.  Call
   function FN at each reaching definition found.  FN takes three
   arguments: VAR, its defining statement (DEF_STMT) and a generic
   pointer to whatever state information that FN may want to maintain
   (DATA).  FN is able to stop the walk by returning true, otherwise
   in order to continue the walk, FN should return false.  

   Note, that if DEF_STMT is a PHI node, the semantics are slightly
   different.  The first argument to FN is no longer the original
   variable VAR, but the PHI argument currently being examined.  If FN
   wants to get at VAR, it should call PHI_RESULT (PHI).

   If IS_DFS is true, this function will:

	1- walk the use-def chains for all the PHI arguments, and,
	2- call (*FN) (ARG, PHI, DATA) on all the PHI arguments.

   If IS_DFS is false, the two steps above are done in reverse order
   (i.e., a breadth-first search).  */

void
walk_use_def_chains (tree var, walk_use_def_chains_fn fn, void *data,
                     bool is_dfs)
{
  gimple def_stmt;

  gcc_assert (TREE_CODE (var) == SSA_NAME);

  def_stmt = SSA_NAME_DEF_STMT (var);

  /* We only need to recurse if the reaching definition comes from a PHI
     node.  */
  if (gimple_code (def_stmt) != GIMPLE_PHI)
    (*fn) (var, def_stmt, data);
  else
    {
      struct pointer_set_t *visited = pointer_set_create ();
      walk_use_def_chains_1 (var, fn, data, visited, is_dfs);
      pointer_set_destroy (visited);
    }
}


/* Return true if T, an SSA_NAME, has an undefined value.  */

bool
ssa_undefined_value_p (tree t)
{
  tree var = SSA_NAME_VAR (t);

  /* Parameters get their initial value from the function entry.  */
  if (TREE_CODE (var) == PARM_DECL)
    return false;

  /* Hard register variables get their initial value from the ether.  */
  if (TREE_CODE (var) == VAR_DECL && DECL_HARD_REGISTER (var))
    return false;

  /* The value is undefined iff its definition statement is empty.  */
  return gimple_nop_p (SSA_NAME_DEF_STMT (t));
}

/* Emit warnings for uninitialized variables.  This is done in two passes.

   The first pass notices real uses of SSA names with undefined values.
   Such uses are unconditionally uninitialized, and we can be certain that
   such a use is a mistake.  This pass is run before most optimizations,
   so that we catch as many as we can.

   The second pass follows PHI nodes to find uses that are potentially
   uninitialized.  In this case we can't necessarily prove that the use
   is really uninitialized.  This pass is run after most optimizations,
   so that we thread as many jumps and possible, and delete as much dead
   code as possible, in order to reduce false positives.  We also look
   again for plain uninitialized variables, since optimization may have
   changed conditionally uninitialized to unconditionally uninitialized.  */

/* Emit a warning for T, an SSA_NAME, being uninitialized.  The exact
   warning text is in MSGID and LOCUS may contain a location or be null.  */

static void
warn_uninit (tree t, const char *gmsgid, void *data)
{
  tree var = SSA_NAME_VAR (t);
  gimple context = (gimple) data;
  location_t location;
  expanded_location xloc, floc;

  if (!ssa_undefined_value_p (t))
    return;

  /* TREE_NO_WARNING either means we already warned, or the front end
     wishes to suppress the warning.  */
  if (TREE_NO_WARNING (var))
    return;

  /* Do not warn if it can be initialized outside this module.  */
  if (is_global_var (var))
    return;
  
  location = (context != NULL && gimple_has_location (context))
	     ? gimple_location (context)
	     : DECL_SOURCE_LOCATION (var);
  xloc = expand_location (location);
  floc = expand_location (DECL_SOURCE_LOCATION (cfun->decl));
  if (warning_at (location, OPT_Wuninitialized, gmsgid, var))
    {
      TREE_NO_WARNING (var) = 1;

      if (xloc.file != floc.file
	  || xloc.line < floc.line
	  || xloc.line > LOCATION_LINE (cfun->function_end_locus))
	inform (input_location, "%J%qD was declared here", var, var);
    }
}

struct walk_data {
  gimple stmt;
  bool always_executed;
  bool warn_possibly_uninitialized;
};

/* Called via walk_tree, look for SSA_NAMEs that have empty definitions
   and warn about them.  */

static tree
warn_uninitialized_var (tree *tp, int *walk_subtrees, void *data_)
{
  struct walk_stmt_info *wi = (struct walk_stmt_info *) data_;
  struct walk_data *data = (struct walk_data *) wi->info;
  tree t = *tp;

  /* We do not care about LHS.  */
  if (wi->is_lhs)
    return NULL_TREE;

  switch (TREE_CODE (t))
    {
    case ADDR_EXPR:
      /* Taking the address of an uninitialized variable does not
	 count as using it.  */
      *walk_subtrees = 0;
      break;

    case VAR_DECL:
      {
	/* A VAR_DECL in the RHS of a gimple statement may mean that
	   this variable is loaded from memory.  */
	use_operand_p vuse;
	tree op;

	/* If there is not gimple stmt, 
	   or alias information has not been computed,
	   then we cannot check VUSE ops.  */
	if (data->stmt == NULL
            || !gimple_aliases_computed_p (cfun))
	  return NULL_TREE;

<<<<<<< HEAD
	vuse = SINGLE_SSA_USE_OPERAND (data->stmt, SSA_OP_VUSE);
	if (vuse == NULL_USE_OPERAND_P)
	    return NULL_TREE;
=======
	/* If the load happens as part of a call do not warn about it.  */
	if (is_gimple_call (data->stmt))
	  return NULL_TREE;

	vuse = SINGLE_SSA_USE_OPERAND (data->stmt, SSA_OP_VUSE);
	if (vuse == NULL_USE_OPERAND_P)
	  return NULL_TREE;
>>>>>>> a0daa400

	op = USE_FROM_PTR (vuse);
	if (t != SSA_NAME_VAR (op) 
	    || !SSA_NAME_IS_DEFAULT_DEF (op))
	  return NULL_TREE;
	/* If this is a VUSE of t and it is the default definition,
	   then warn about op.  */
	t = op;
	/* Fall through into SSA_NAME.  */
      }

    case SSA_NAME:
      /* We only do data flow with SSA_NAMEs, so that's all we
	 can warn about.  */
      if (data->always_executed)
        warn_uninit (t, "%qD is used uninitialized in this function",
		     data->stmt);
      else if (data->warn_possibly_uninitialized)
        warn_uninit (t, "%qD may be used uninitialized in this function",
		     data->stmt);
      *walk_subtrees = 0;
      break;

    case REALPART_EXPR:
    case IMAGPART_EXPR:
      /* The total store transformation performed during gimplification
	 creates uninitialized variable uses.  If all is well, these will
	 be optimized away, so don't warn now.  */
      if (TREE_CODE (TREE_OPERAND (t, 0)) == SSA_NAME)
	*walk_subtrees = 0;
      break;

    default:
      if (IS_TYPE_OR_DECL_P (t))
	*walk_subtrees = 0;
      break;
    }

  return NULL_TREE;
}

/* Look for inputs to PHI that are SSA_NAMEs that have empty definitions
   and warn about them.  */

static void
warn_uninitialized_phi (gimple phi)
{
  size_t i, n = gimple_phi_num_args (phi);

  /* Don't look at memory tags.  */
  if (!is_gimple_reg (gimple_phi_result (phi)))
    return;

  for (i = 0; i < n; ++i)
    {
      tree op = gimple_phi_arg_def (phi, i);
      if (TREE_CODE (op) == SSA_NAME)
	warn_uninit (op, "%qD may be used uninitialized in this function",
		     NULL);
    }
}

static unsigned int
warn_uninitialized_vars (bool warn_possibly_uninitialized)
{
  gimple_stmt_iterator gsi;
  basic_block bb;
  struct walk_data data;

  data.warn_possibly_uninitialized = warn_possibly_uninitialized;

  calculate_dominance_info (CDI_POST_DOMINATORS);

  FOR_EACH_BB (bb)
    {
      data.always_executed = dominated_by_p (CDI_POST_DOMINATORS,
					     single_succ (ENTRY_BLOCK_PTR), bb);
      for (gsi = gsi_start_bb (bb); !gsi_end_p (gsi); gsi_next (&gsi))
	{
	  struct walk_stmt_info wi;
	  data.stmt = gsi_stmt (gsi);
<<<<<<< HEAD
	  if (IS_DEBUG_STMT (data.stmt))
	    continue;
=======
>>>>>>> a0daa400
	  memset (&wi, 0, sizeof (wi));
	  wi.info = &data;
	  walk_gimple_op (gsi_stmt (gsi), warn_uninitialized_var, &wi);
	}
    }
  return 0;
}

static unsigned int
execute_early_warn_uninitialized (void)
{
  /* Currently, this pass runs always but
     execute_late_warn_uninitialized only runs with optimization. With
     optimization we want to warn about possible uninitialized as late
     as possible, thus don't do it here.  However, without
     optimization we need to warn here about "may be uninitialized".
  */
  warn_uninitialized_vars (/*warn_possibly_uninitialized=*/!optimize);
  return 0;
}

static unsigned int
execute_late_warn_uninitialized (void)
{
  basic_block bb;
  gimple_stmt_iterator gsi;

  /* Re-do the plain uninitialized variable check, as optimization may have
     straightened control flow.  Do this first so that we don't accidentally
     get a "may be" warning when we'd have seen an "is" warning later.  */
  warn_uninitialized_vars (/*warn_possibly_uninitialized=*/1);

  FOR_EACH_BB (bb)
    for (gsi = gsi_start_phis (bb); !gsi_end_p (gsi); gsi_next (&gsi))
      warn_uninitialized_phi (gsi_stmt (gsi));

  return 0;
}

static bool
gate_warn_uninitialized (void)
{
  return warn_uninitialized != 0;
}

struct gimple_opt_pass pass_early_warn_uninitialized =
{
 {
  GIMPLE_PASS,
  NULL,					/* name */
  gate_warn_uninitialized,		/* gate */
  execute_early_warn_uninitialized,	/* execute */
  NULL,					/* sub */
  NULL,					/* next */
  0,					/* static_pass_number */
  0,					/* tv_id */
  PROP_ssa,				/* properties_required */
  0,					/* properties_provided */
  0,					/* properties_destroyed */
  0,					/* todo_flags_start */
  0                                     /* todo_flags_finish */
 }
};

struct gimple_opt_pass pass_late_warn_uninitialized =
{
 {
  GIMPLE_PASS,
  NULL,					/* name */
  gate_warn_uninitialized,		/* gate */
  execute_late_warn_uninitialized,	/* execute */
  NULL,					/* sub */
  NULL,					/* next */
  0,					/* static_pass_number */
  0,					/* tv_id */
  PROP_ssa,				/* properties_required */
  0,					/* properties_provided */
  0,					/* properties_destroyed */
  0,					/* todo_flags_start */
  0                                     /* todo_flags_finish */
 }
};

/* Compute TREE_ADDRESSABLE and DECL_GIMPLE_REG_P for local variables.  */

static unsigned int
execute_update_addresses_taken (void)
{
  tree var;
  referenced_var_iterator rvi;
  gimple_stmt_iterator gsi;
  basic_block bb;
  bitmap addresses_taken = BITMAP_ALLOC (NULL);
  bitmap not_reg_needs = BITMAP_ALLOC (NULL);
  bitmap vars_updated = BITMAP_ALLOC (NULL);
  bool update_vops = false;

  /* Collect into ADDRESSES_TAKEN all variables whose address is taken within
     the function body.  */
  FOR_EACH_BB (bb)
    {
      for (gsi = gsi_start_bb (bb); !gsi_end_p (gsi); gsi_next (&gsi))
	{
	  const_gimple stmt = gsi_stmt (gsi);
	  enum gimple_code code = gimple_code (stmt);
	  bitmap taken = gimple_addresses_taken (stmt);
	  
	  if (taken)
	    bitmap_ior_into (addresses_taken, taken);
	  
	  /* If we have a call or an assignment, see if the lhs contains
	     a local decl that requires not to be a gimple register.  */
	  if (code == GIMPLE_ASSIGN || code == GIMPLE_CALL)
	    {
	      tree lhs = gimple_get_lhs (stmt);
	      /* A plain decl does not need it set.  */
	      if (lhs && handled_component_p (lhs))
	        {
		  var = get_base_address (lhs);
		  if (DECL_P (var))
		    bitmap_set_bit (not_reg_needs, DECL_UID (var));
		}
	    }
	}

      for (gsi = gsi_start_phis (bb); !gsi_end_p (gsi); gsi_next (&gsi))
	{
	  size_t i;
	  gimple phi = gsi_stmt (gsi);

	  for (i = 0; i < gimple_phi_num_args (phi); i++)
	    {
	      tree op = PHI_ARG_DEF (phi, i), var;
	      if (TREE_CODE (op) == ADDR_EXPR
		  && (var = get_base_address (TREE_OPERAND (op, 0))) != NULL
		  && DECL_P (var))
		bitmap_set_bit (addresses_taken, DECL_UID (var));
	    }
	}
    }

  /* When possible, clear ADDRESSABLE bit or set the REGISTER bit
     and mark variable for conversion into SSA.  */
  FOR_EACH_REFERENCED_VAR (var, rvi)
    {
      /* Global Variables, result decls cannot be changed.  */
      if (is_global_var (var)
          || TREE_CODE (var) == RESULT_DECL
	  || bitmap_bit_p (addresses_taken, DECL_UID (var)))
	continue;
	
<<<<<<< HEAD
      if (TREE_ADDRESSABLE (var))
=======
      if (TREE_ADDRESSABLE (var)
	  /* Do not change TREE_ADDRESSABLE if we need to preserve var as
	     a non-register.  Otherwise we are confused and forget to
	     add virtual operands for it.  */
	  && (!is_gimple_reg_type (TREE_TYPE (var))
	      || !bitmap_bit_p (not_reg_needs, DECL_UID (var))))
>>>>>>> a0daa400
	{
	  TREE_ADDRESSABLE (var) = 0;
	  if (is_gimple_reg (var))
	    mark_sym_for_renaming (var);
	  update_vops = true;
	  bitmap_set_bit (vars_updated, DECL_UID (var));
	  if (dump_file)
	    {
	      fprintf (dump_file, "No longer having address taken ");
	      print_generic_expr (dump_file, var, 0);
	      fprintf (dump_file, "\n");
	    }
	}
      if (!DECL_GIMPLE_REG_P (var)
	  && !bitmap_bit_p (not_reg_needs, DECL_UID (var))
	  && (TREE_CODE (TREE_TYPE (var)) == COMPLEX_TYPE
	      || TREE_CODE (TREE_TYPE (var)) == VECTOR_TYPE))
	{
	  DECL_GIMPLE_REG_P (var) = 1;
	  mark_sym_for_renaming (var);
	  update_vops = true;
	  bitmap_set_bit (vars_updated, DECL_UID (var));
	  if (dump_file)
	    {
	      fprintf (dump_file, "Decl is now a gimple register ");
	      print_generic_expr (dump_file, var, 0);
	      fprintf (dump_file, "\n");
	    }
	}
      }

  /* Operand caches needs to be recomputed for operands referencing the updated
     variables.  */
  if (update_vops)
    FOR_EACH_BB (bb)
      for (gsi = gsi_start_bb (bb); !gsi_end_p (gsi); gsi_next (&gsi))
	{
	  gimple stmt = gsi_stmt (gsi);

	  if ((gimple_loaded_syms (stmt)
	       && bitmap_intersect_p (gimple_loaded_syms (stmt), vars_updated))
	      || (gimple_stored_syms (stmt)
		  && bitmap_intersect_p (gimple_stored_syms (stmt), vars_updated)))
	    update_stmt (stmt);
	}
  BITMAP_FREE (not_reg_needs);
  BITMAP_FREE (addresses_taken);
  BITMAP_FREE (vars_updated);
  return 0;
}

struct gimple_opt_pass pass_update_address_taken =
{
 {
  GIMPLE_PASS,
  "addressables",			/* name */
  NULL,					/* gate */
  execute_update_addresses_taken,	/* execute */
  NULL,					/* sub */
  NULL,					/* next */
  0,					/* static_pass_number */
  0,					/* tv_id */
  PROP_ssa,				/* properties_required */
  0,					/* properties_provided */
  0,					/* properties_destroyed */
  0,					/* todo_flags_start */
  TODO_update_ssa                       /* todo_flags_finish */
 }
};<|MERGE_RESOLUTION|>--- conflicted
+++ resolved
@@ -1,11 +1,6 @@
 /* Miscellaneous SSA utility functions.
-<<<<<<< HEAD
-   Copyright (C) 2001, 2002, 2003, 2004, 2005, 2007, 2008 Free Software
-   Foundation, Inc.
-=======
    Copyright (C) 2001, 2002, 2003, 2004, 2005, 2007, 2008, 2009
    Free Software Foundation, Inc.
->>>>>>> a0daa400
 
 This file is part of GCC.
 
@@ -1505,11 +1500,6 @@
             || !gimple_aliases_computed_p (cfun))
 	  return NULL_TREE;
 
-<<<<<<< HEAD
-	vuse = SINGLE_SSA_USE_OPERAND (data->stmt, SSA_OP_VUSE);
-	if (vuse == NULL_USE_OPERAND_P)
-	    return NULL_TREE;
-=======
 	/* If the load happens as part of a call do not warn about it.  */
 	if (is_gimple_call (data->stmt))
 	  return NULL_TREE;
@@ -1517,7 +1507,6 @@
 	vuse = SINGLE_SSA_USE_OPERAND (data->stmt, SSA_OP_VUSE);
 	if (vuse == NULL_USE_OPERAND_P)
 	  return NULL_TREE;
->>>>>>> a0daa400
 
 	op = USE_FROM_PTR (vuse);
 	if (t != SSA_NAME_VAR (op) 
@@ -1599,11 +1588,8 @@
 	{
 	  struct walk_stmt_info wi;
 	  data.stmt = gsi_stmt (gsi);
-<<<<<<< HEAD
 	  if (IS_DEBUG_STMT (data.stmt))
 	    continue;
-=======
->>>>>>> a0daa400
 	  memset (&wi, 0, sizeof (wi));
 	  wi.info = &data;
 	  walk_gimple_op (gsi_stmt (gsi), warn_uninitialized_var, &wi);
@@ -1755,16 +1741,12 @@
 	  || bitmap_bit_p (addresses_taken, DECL_UID (var)))
 	continue;
 	
-<<<<<<< HEAD
-      if (TREE_ADDRESSABLE (var))
-=======
       if (TREE_ADDRESSABLE (var)
 	  /* Do not change TREE_ADDRESSABLE if we need to preserve var as
 	     a non-register.  Otherwise we are confused and forget to
 	     add virtual operands for it.  */
 	  && (!is_gimple_reg_type (TREE_TYPE (var))
 	      || !bitmap_bit_p (not_reg_needs, DECL_UID (var))))
->>>>>>> a0daa400
 	{
 	  TREE_ADDRESSABLE (var) = 0;
 	  if (is_gimple_reg (var))

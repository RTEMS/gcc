/* Miscellaneous SSA utility functions.
   Copyright (C) 2001, 2002, 2003, 2004, 2005, 2007, 2008, 2009
   Free Software Foundation, Inc.

This file is part of GCC.

GCC is free software; you can redistribute it and/or modify
it under the terms of the GNU General Public License as published by
the Free Software Foundation; either version 3, or (at your option)
any later version.

GCC is distributed in the hope that it will be useful,
but WITHOUT ANY WARRANTY; without even the implied warranty of
MERCHANTABILITY or FITNESS FOR A PARTICULAR PURPOSE.  See the
GNU General Public License for more details.

You should have received a copy of the GNU General Public License
along with GCC; see the file COPYING3.  If not see
<http://www.gnu.org/licenses/>.  */

#include "config.h"
#include "system.h"
#include "coretypes.h"
#include "tm.h"
#include "tree.h"
#include "flags.h"
#include "rtl.h"
#include "tm_p.h"
#include "target.h"
#include "ggc.h"
#include "langhooks.h"
#include "hard-reg-set.h"
#include "basic-block.h"
#include "output.h"
#include "expr.h"
#include "function.h"
#include "diagnostic.h"
#include "bitmap.h"
#include "pointer-set.h"
#include "tree-flow.h"
#include "gimple.h"
#include "tree-inline.h"
#include "varray.h"
#include "timevar.h"
#include "hashtab.h"
#include "tree-dump.h"
#include "tree-pass.h"
#include "toplev.h"

/* Pointer map of variable mappings, keyed by edge.  */
static struct pointer_map_t *edge_var_maps;


/* Add a mapping with PHI RESULT and PHI DEF associated with edge E.  */

void
redirect_edge_var_map_add (edge e, tree result, tree def, source_location locus)
{
  void **slot;
  edge_var_map_vector old_head, head;
  edge_var_map new_node;

  if (edge_var_maps == NULL)
    edge_var_maps = pointer_map_create ();

  slot = pointer_map_insert (edge_var_maps, e);
  old_head = head = (edge_var_map_vector) *slot;
  if (!head)
    {
      head = VEC_alloc (edge_var_map, heap, 5);
      *slot = head;
    }
  new_node.def = def;
  new_node.result = result;
  new_node.locus = locus;

  VEC_safe_push (edge_var_map, heap, head, &new_node);
  if (old_head != head)
    {
      /* The push did some reallocation.  Update the pointer map.  */
      *slot = head;
    }
}


/* Clear the var mappings in edge E.  */

void
redirect_edge_var_map_clear (edge e)
{
  void **slot;
  edge_var_map_vector head;

  if (!edge_var_maps)
    return;

  slot = pointer_map_contains (edge_var_maps, e);

  if (slot)
    {
      head = (edge_var_map_vector) *slot;
      VEC_free (edge_var_map, heap, head);
      *slot = NULL;
    }
}


/* Duplicate the redirected var mappings in OLDE in NEWE.

   Since we can't remove a mapping, let's just duplicate it.  This assumes a
   pointer_map can have multiple edges mapping to the same var_map (many to
   one mapping), since we don't remove the previous mappings.  */

void
redirect_edge_var_map_dup (edge newe, edge olde)
{
  void **new_slot, **old_slot;
  edge_var_map_vector head;

  if (!edge_var_maps)
    return;

  new_slot = pointer_map_insert (edge_var_maps, newe);
  old_slot = pointer_map_contains (edge_var_maps, olde);
  if (!old_slot)
    return;
  head = (edge_var_map_vector) *old_slot;

  if (head)
    *new_slot = VEC_copy (edge_var_map, heap, head);
  else
    *new_slot = VEC_alloc (edge_var_map, heap, 5);
}


/* Return the variable mappings for a given edge.  If there is none, return
   NULL.  */

edge_var_map_vector
redirect_edge_var_map_vector (edge e)
{
  void **slot;

  /* Hey, what kind of idiot would... you'd be surprised.  */
  if (!edge_var_maps)
    return NULL;

  slot = pointer_map_contains (edge_var_maps, e);
  if (!slot)
    return NULL;

  return (edge_var_map_vector) *slot;
}

/* Used by redirect_edge_var_map_destroy to free all memory.  */

static bool
free_var_map_entry (const void *key ATTRIBUTE_UNUSED,
		    void **value,
		    void *data ATTRIBUTE_UNUSED)
{
  edge_var_map_vector head = (edge_var_map_vector) *value;
  VEC_free (edge_var_map, heap, head);
  return true;
}

/* Clear the edge variable mappings.  */

void
redirect_edge_var_map_destroy (void)
{
  if (edge_var_maps)
    {
      pointer_map_traverse (edge_var_maps, free_var_map_entry, NULL);
      pointer_map_destroy (edge_var_maps);
      edge_var_maps = NULL;
    }
}


/* Remove the corresponding arguments from the PHI nodes in E's
   destination block and redirect it to DEST.  Return redirected edge.
   The list of removed arguments is stored in a vector accessed
   through edge_var_maps.  */

edge
ssa_redirect_edge (edge e, basic_block dest)
{
  gimple_stmt_iterator gsi;
  gimple phi;

  redirect_edge_var_map_clear (e);

  /* Remove the appropriate PHI arguments in E's destination block.  */
  for (gsi = gsi_start_phis (e->dest); !gsi_end_p (gsi); gsi_next (&gsi))
    {
      tree def;
      source_location locus ;

      phi = gsi_stmt (gsi);
      def = gimple_phi_arg_def (phi, e->dest_idx);
      locus = gimple_phi_arg_location (phi, e->dest_idx);

      if (def == NULL_TREE)
	continue;

      redirect_edge_var_map_add (e, gimple_phi_result (phi), def, locus);
    }

  e = redirect_edge_succ_nodup (e, dest);

  return e;
}


/* Add PHI arguments queued in PENDING_STMT list on edge E to edge
   E->dest.  */

void
flush_pending_stmts (edge e)
{
  gimple phi;
  edge_var_map_vector v;
  edge_var_map *vm;
  int i;
  gimple_stmt_iterator gsi;

  v = redirect_edge_var_map_vector (e);
  if (!v)
    return;

  for (gsi = gsi_start_phis (e->dest), i = 0;
       !gsi_end_p (gsi) && VEC_iterate (edge_var_map, v, i, vm);
       gsi_next (&gsi), i++)
    {
      tree def;

      phi = gsi_stmt (gsi);
      def = redirect_edge_var_map_def (vm);
      add_phi_arg (phi, def, e, redirect_edge_var_map_location (vm));
    }

  redirect_edge_var_map_clear (e);
}

/* Given a tree for an expression for which we might want to emit
   locations or values in debug information (generally a variable, but
   we might deal with other kinds of trees in the future), return the
   tree that should be used as the variable of a DEBUG_BIND STMT or
   VAR_LOCATION INSN or NOTE.  Return NULL if VAR is not to be tracked.  */

tree
target_for_debug_bind (tree var)
{
  if (!MAY_HAVE_DEBUG_STMTS)
    return NULL_TREE;

  if (TREE_CODE (var) != VAR_DECL
      && TREE_CODE (var) != PARM_DECL)
    return NULL_TREE;

  if (DECL_HAS_VALUE_EXPR_P (var))
    return target_for_debug_bind (DECL_VALUE_EXPR (var));

  if (DECL_IGNORED_P (var))
    return NULL_TREE;

  if (!is_gimple_reg (var))
    return NULL_TREE;

  return var;
}

/* Called via walk_tree, look for SSA_NAMEs that have already been
   released.  */

static tree
find_released_ssa_name (tree *tp, int *walk_subtrees, void *data_)
{
  struct walk_stmt_info *wi = (struct walk_stmt_info *) data_;

  if (wi && wi->is_lhs)
    return NULL_TREE;

  if (TREE_CODE (*tp) == SSA_NAME)
    {
      if (SSA_NAME_IN_FREE_LIST (*tp))
	return *tp;

      *walk_subtrees = 0;
    }
  else if (IS_TYPE_OR_DECL_P (*tp))
    *walk_subtrees = 0;

  return NULL_TREE;
}

/* Insert a DEBUG BIND stmt before the DEF of VAR if VAR is referenced
   by other DEBUG stmts, and replace uses of the DEF with the
   newly-created debug temp.  */

void
insert_debug_temp_for_var_def (gimple_stmt_iterator *gsi, tree var)
{
  imm_use_iterator imm_iter;
  use_operand_p use_p;
  gimple stmt;
  gimple def_stmt = NULL;
  int usecount = 0;
  tree value = NULL;

  if (!MAY_HAVE_DEBUG_STMTS)
    return;

  /* If this name has already been registered for replacement, do nothing
     as anything that uses this name isn't in SSA form.  */
  if (name_registered_for_update_p (var))
    return;

  /* Check whether there are debug stmts that reference this variable and,
     if there are, decide whether we should use a debug temp.  */
  FOR_EACH_IMM_USE_FAST (use_p, imm_iter, var)
    {
      stmt = USE_STMT (use_p);

      if (!gimple_debug_bind_p (stmt))
	continue;

      if (usecount++)
	break;

      if (gimple_debug_bind_get_value (stmt) != var)
	{
	  /* Count this as an additional use, so as to make sure we
	     use a temp unless VAR's definition has a SINGLE_RHS that
	     can be shared.  */
	  usecount++;
	  break;
	}
    }

  if (!usecount)
    return;

  if (gsi)
    def_stmt = gsi_stmt (*gsi);
  else
    def_stmt = SSA_NAME_DEF_STMT (var);

  /* If we didn't get an insertion point, and the stmt has already
     been removed, we won't be able to insert the debug bind stmt, so
     we'll have to drop debug information.  */
  if (gimple_code (def_stmt) == GIMPLE_PHI)
    {
      value = degenerate_phi_result (def_stmt);
      if (value && walk_tree (&value, find_released_ssa_name, NULL, NULL))
	value = NULL;
    }
  else if (is_gimple_assign (def_stmt))
    {
      bool no_value = false;

      if (!dom_info_available_p (CDI_DOMINATORS))
	{
	  struct walk_stmt_info wi;

	  memset (&wi, 0, sizeof (wi));

	  /* When removing blocks without following reverse dominance
	     order, we may sometimes encounter SSA_NAMEs that have
	     already been released, referenced in other SSA_DEFs that
	     we're about to release.  Consider:

	     <bb X>:
	     v_1 = foo;

	     <bb Y>:
	     w_2 = v_1 + bar;
	     # DEBUG w => w_2

	     If we deleted BB X first, propagating the value of w_2
	     won't do us any good.  It's too late to recover their
	     original definition of v_1: when it was deleted, it was
	     only referenced in other DEFs, it couldn't possibly know
	     it should have been retained, and propagating every
	     single DEF just in case it might have to be propagated
	     into a DEBUG STMT would probably be too wasteful.

	     When dominator information is not readily available, we
	     check for and accept some loss of debug information.  But
	     if it is available, there's no excuse for us to remove
	     blocks in the wrong order, so we don't even check for
	     dead SSA NAMEs.  SSA verification shall catch any
	     errors.  */
	  if ((!gsi && !gimple_bb (def_stmt))
	      || walk_gimple_op (def_stmt, find_released_ssa_name, &wi))
	    no_value = true;
	}

      if (!no_value)
	value = gimple_assign_rhs_to_tree (def_stmt);
    }

  if (value)
    {
      /* If there's a single use of VAR, and VAR is the entire debug
	 expression (usecount would have been incremented again
	 otherwise), and the definition involves only constants and
	 SSA names, then we can propagate VALUE into this single use,
	 avoiding the temp.

	 We can also avoid using a temp if VALUE can be shared and
	 propagated into all uses, without generating expressions that
	 wouldn't be valid gimple RHSs.

	 Other cases that would require unsharing or non-gimple RHSs
	 are deferred to a debug temp, although we could avoid temps
	 at the expense of duplication of expressions.  */

      if (CONSTANT_CLASS_P (value)
	  || gimple_code (def_stmt) == GIMPLE_PHI
	  || (usecount == 1
	      && (!gimple_assign_single_p (def_stmt)
		  || is_gimple_min_invariant (value)))
	  || is_gimple_reg (value))
	value = unshare_expr (value);
      else
	{
	  gimple def_temp;
	  tree vexpr = make_node (DEBUG_EXPR_DECL);

	  def_temp = gimple_build_debug_bind (vexpr,
					      unshare_expr (value),
					      def_stmt);

	  DECL_ARTIFICIAL (vexpr) = 1;
	  TREE_TYPE (vexpr) = TREE_TYPE (value);
	  if (DECL_P (value))
	    DECL_MODE (vexpr) = DECL_MODE (value);
	  else
	    DECL_MODE (vexpr) = TYPE_MODE (TREE_TYPE (value));

	  if (gsi)
	    gsi_insert_before (gsi, def_temp, GSI_SAME_STMT);
	  else
	    {
	      gimple_stmt_iterator ngsi = gsi_for_stmt (def_stmt);
	      gsi_insert_before (&ngsi, def_temp, GSI_SAME_STMT);
	    }

	  value = vexpr;
	}
    }

  FOR_EACH_IMM_USE_STMT (stmt, imm_iter, var)
    {
      if (!gimple_debug_bind_p (stmt))
	continue;

      if (value)
	FOR_EACH_IMM_USE_ON_STMT (use_p, imm_iter)
	  /* unshare_expr is not needed here.  vexpr is either a
	     SINGLE_RHS, that can be safely shared, some other RHS
	     that was unshared when we found it had a single debug
	     use, or a DEBUG_EXPR_DECL, that can be safely
	     shared.  */
	  SET_USE (use_p, value);
      else
	gimple_debug_bind_reset_value (stmt);

      update_stmt (stmt);
    }
}


/* Insert a DEBUG BIND stmt before STMT for each DEF referenced by
   other DEBUG stmts, and replace uses of the DEF with the
   newly-created debug temp.  */

void
insert_debug_temps_for_defs (gimple_stmt_iterator *gsi)
{
  gimple stmt;
  ssa_op_iter op_iter;
  def_operand_p def_p;

  if (!MAY_HAVE_DEBUG_STMTS)
    return;

  stmt = gsi_stmt (*gsi);

  FOR_EACH_PHI_OR_STMT_DEF (def_p, stmt, op_iter, SSA_OP_DEF)
    {
      tree var = DEF_FROM_PTR (def_p);

      if (TREE_CODE (var) != SSA_NAME)
	continue;

      insert_debug_temp_for_var_def (gsi, var);
    }
}

/* Delete SSA DEFs for SSA versions in the TOREMOVE bitmap, removing
   dominated stmts before their dominators, so that release_ssa_defs
   stands a chance of propagating DEFs into debug bind stmts.  */

void
release_defs_bitset (bitmap toremove)
{
  unsigned j;
  bitmap_iterator bi;

  /* Performing a topological sort is probably overkill, this will
     most likely run in slightly superlinear time, rather than the
     pathological quadratic worst case.  */
  while (!bitmap_empty_p (toremove))
    EXECUTE_IF_SET_IN_BITMAP (toremove, 0, j, bi)
      {
	bool remove_now = true;
	tree var = ssa_name (j);
	gimple stmt;
	imm_use_iterator uit;

	FOR_EACH_IMM_USE_STMT (stmt, uit, var)
	  {
	    ssa_op_iter dit;
	    def_operand_p def_p;

	    /* We can't propagate PHI nodes into debug stmts.  */
	    if (gimple_code (stmt) == GIMPLE_PHI
		|| is_gimple_debug (stmt))
	      continue;

	    /* If we find another definition to remove that uses
	       the one we're looking at, defer the removal of this
	       one, so that it can be propagated into debug stmts
	       after the other is.  */
	    FOR_EACH_SSA_DEF_OPERAND (def_p, stmt, dit, SSA_OP_DEF)
	      {
		tree odef = DEF_FROM_PTR (def_p);

		if (bitmap_bit_p (toremove, SSA_NAME_VERSION (odef)))
		  {
		    remove_now = false;
		    break;
		  }
	      }

	    if (!remove_now)
	      BREAK_FROM_IMM_USE_STMT (uit);
	  }

	if (remove_now)
	  {
	    gimple def = SSA_NAME_DEF_STMT (var);
	    gimple_stmt_iterator gsi = gsi_for_stmt (def);

	    if (gimple_code (def) == GIMPLE_PHI)
	      remove_phi_node (&gsi, true);
	    else
	      {
		gsi_remove (&gsi, true);
		release_defs (def);
	      }

	    bitmap_clear_bit (toremove, j);
	  }
      }
}

/* Return true if SSA_NAME is malformed and mark it visited.

   IS_VIRTUAL is true if this SSA_NAME was found inside a virtual
      operand.  */

static bool
verify_ssa_name (tree ssa_name, bool is_virtual)
{
  if (TREE_CODE (ssa_name) != SSA_NAME)
    {
      error ("expected an SSA_NAME object");
      return true;
    }

  if (TREE_TYPE (ssa_name) != TREE_TYPE (SSA_NAME_VAR (ssa_name)))
    {
      error ("type mismatch between an SSA_NAME and its symbol");
      return true;
    }

  if (SSA_NAME_IN_FREE_LIST (ssa_name))
    {
      error ("found an SSA_NAME that had been released into the free pool");
      return true;
    }

  if (is_virtual && is_gimple_reg (ssa_name))
    {
      error ("found a virtual definition for a GIMPLE register");
      return true;
    }

  if (is_virtual && SSA_NAME_VAR (ssa_name) != gimple_vop (cfun))
    {
      error ("virtual SSA name for non-VOP decl");
      return true;
    }

  if (!is_virtual && !is_gimple_reg (ssa_name))
    {
      error ("found a real definition for a non-register");
      return true;
    }

  if (SSA_NAME_IS_DEFAULT_DEF (ssa_name)
      && !gimple_nop_p (SSA_NAME_DEF_STMT (ssa_name)))
    {
      error ("found a default name with a non-empty defining statement");
      return true;
    }

  return false;
}


/* Return true if the definition of SSA_NAME at block BB is malformed.

   STMT is the statement where SSA_NAME is created.

   DEFINITION_BLOCK is an array of basic blocks indexed by SSA_NAME
      version numbers.  If DEFINITION_BLOCK[SSA_NAME_VERSION] is set,
      it means that the block in that array slot contains the
      definition of SSA_NAME.

   IS_VIRTUAL is true if SSA_NAME is created by a VDEF.  */

static bool
verify_def (basic_block bb, basic_block *definition_block, tree ssa_name,
	    gimple stmt, bool is_virtual)
{
  if (verify_ssa_name (ssa_name, is_virtual))
    goto err;

  if (definition_block[SSA_NAME_VERSION (ssa_name)])
    {
      error ("SSA_NAME created in two different blocks %i and %i",
	     definition_block[SSA_NAME_VERSION (ssa_name)]->index, bb->index);
      goto err;
    }

  definition_block[SSA_NAME_VERSION (ssa_name)] = bb;

  if (SSA_NAME_DEF_STMT (ssa_name) != stmt)
    {
      error ("SSA_NAME_DEF_STMT is wrong");
      fprintf (stderr, "Expected definition statement:\n");
      print_gimple_stmt (stderr, SSA_NAME_DEF_STMT (ssa_name), 4, TDF_VOPS);
      fprintf (stderr, "\nActual definition statement:\n");
      print_gimple_stmt (stderr, stmt, 4, TDF_VOPS);
      goto err;
    }

  return false;

err:
  fprintf (stderr, "while verifying SSA_NAME ");
  print_generic_expr (stderr, ssa_name, 0);
  fprintf (stderr, " in statement\n");
  print_gimple_stmt (stderr, stmt, 4, TDF_VOPS);

  return true;
}


/* Return true if the use of SSA_NAME at statement STMT in block BB is
   malformed.

   DEF_BB is the block where SSA_NAME was found to be created.

   IDOM contains immediate dominator information for the flowgraph.

   CHECK_ABNORMAL is true if the caller wants to check whether this use
      is flowing through an abnormal edge (only used when checking PHI
      arguments).

   If NAMES_DEFINED_IN_BB is not NULL, it contains a bitmap of ssa names
     that are defined before STMT in basic block BB.  */

static bool
verify_use (basic_block bb, basic_block def_bb, use_operand_p use_p,
	    gimple stmt, bool check_abnormal, bitmap names_defined_in_bb)
{
  bool err = false;
  tree ssa_name = USE_FROM_PTR (use_p);

  if (!TREE_VISITED (ssa_name))
    if (verify_imm_links (stderr, ssa_name))
      err = true;

  TREE_VISITED (ssa_name) = 1;

  if (gimple_nop_p (SSA_NAME_DEF_STMT (ssa_name))
      && SSA_NAME_IS_DEFAULT_DEF (ssa_name))
    ; /* Default definitions have empty statements.  Nothing to do.  */
  else if (!def_bb)
    {
      error ("missing definition");
      err = true;
    }
  else if (bb != def_bb
	   && !dominated_by_p (CDI_DOMINATORS, bb, def_bb))
    {
      error ("definition in block %i does not dominate use in block %i",
	     def_bb->index, bb->index);
      err = true;
    }
  else if (bb == def_bb
	   && names_defined_in_bb != NULL
	   && !bitmap_bit_p (names_defined_in_bb, SSA_NAME_VERSION (ssa_name)))
    {
      error ("definition in block %i follows the use", def_bb->index);
      err = true;
    }

  if (check_abnormal
      && !SSA_NAME_OCCURS_IN_ABNORMAL_PHI (ssa_name))
    {
      error ("SSA_NAME_OCCURS_IN_ABNORMAL_PHI should be set");
      err = true;
    }

  /* Make sure the use is in an appropriate list by checking the previous
     element to make sure it's the same.  */
  if (use_p->prev == NULL)
    {
      error ("no immediate_use list");
      err = true;
    }
  else
    {
      tree listvar;
      if (use_p->prev->use == NULL)
	listvar = use_p->prev->loc.ssa_name;
      else
	listvar = USE_FROM_PTR (use_p->prev);
      if (listvar != ssa_name)
        {
	  error ("wrong immediate use list");
	  err = true;
	}
    }

  if (err)
    {
      fprintf (stderr, "for SSA_NAME: ");
      print_generic_expr (stderr, ssa_name, TDF_VOPS);
      fprintf (stderr, " in statement:\n");
      print_gimple_stmt (stderr, stmt, 0, TDF_VOPS);
    }

  return err;
}


/* Return true if any of the arguments for PHI node PHI at block BB is
   malformed.

   DEFINITION_BLOCK is an array of basic blocks indexed by SSA_NAME
      version numbers.  If DEFINITION_BLOCK[SSA_NAME_VERSION] is set,
      it means that the block in that array slot contains the
      definition of SSA_NAME.  */

static bool
verify_phi_args (gimple phi, basic_block bb, basic_block *definition_block)
{
  edge e;
  bool err = false;
  size_t i, phi_num_args = gimple_phi_num_args (phi);

  if (EDGE_COUNT (bb->preds) != phi_num_args)
    {
      error ("incoming edge count does not match number of PHI arguments");
      err = true;
      goto error;
    }

  for (i = 0; i < phi_num_args; i++)
    {
      use_operand_p op_p = gimple_phi_arg_imm_use_ptr (phi, i);
      tree op = USE_FROM_PTR (op_p);

      e = EDGE_PRED (bb, i);

      if (op == NULL_TREE)
	{
	  error ("PHI argument is missing for edge %d->%d",
	         e->src->index,
		 e->dest->index);
	  err = true;
	  goto error;
	}

      if (TREE_CODE (op) != SSA_NAME && !is_gimple_min_invariant (op))
	{
	  error ("PHI argument is not SSA_NAME, or invariant");
	  err = true;
	}

      if (TREE_CODE (op) == SSA_NAME)
	{
	  err = verify_ssa_name (op, !is_gimple_reg (gimple_phi_result (phi)));
	  err |= verify_use (e->src, definition_block[SSA_NAME_VERSION (op)],
			     op_p, phi, e->flags & EDGE_ABNORMAL, NULL);
	}

      if (TREE_CODE (op) == ADDR_EXPR)
	{
	  tree base = TREE_OPERAND (op, 0);
	  while (handled_component_p (base))
	    base = TREE_OPERAND (base, 0);
	  if ((TREE_CODE (base) == VAR_DECL
	       || TREE_CODE (base) == PARM_DECL
	       || TREE_CODE (base) == RESULT_DECL)
	      && !TREE_ADDRESSABLE (base))
	    {
	      error ("address taken, but ADDRESSABLE bit not set");
	      err = true;
	    }
	}

      if (e->dest != bb)
	{
	  error ("wrong edge %d->%d for PHI argument",
	         e->src->index, e->dest->index);
	  err = true;
	}

      if (err)
	{
	  fprintf (stderr, "PHI argument\n");
	  print_generic_stmt (stderr, op, TDF_VOPS);
	  goto error;
	}
    }

error:
  if (err)
    {
      fprintf (stderr, "for PHI node\n");
      print_gimple_stmt (stderr, phi, 0, TDF_VOPS|TDF_MEMSYMS);
    }


  return err;
}


/* Verify common invariants in the SSA web.
   TODO: verify the variable annotations.  */

void
verify_ssa (bool check_modified_stmt)
{
  size_t i;
  basic_block bb;
  basic_block *definition_block = XCNEWVEC (basic_block, num_ssa_names);
  ssa_op_iter iter;
  tree op;
  enum dom_state orig_dom_state = dom_info_state (CDI_DOMINATORS);
  bitmap names_defined_in_bb = BITMAP_ALLOC (NULL);

  gcc_assert (!need_ssa_update_p (cfun));

  verify_stmts ();

  timevar_push (TV_TREE_SSA_VERIFY);

  /* Keep track of SSA names present in the IL.  */
  for (i = 1; i < num_ssa_names; i++)
    {
      tree name = ssa_name (i);
      if (name)
	{
	  gimple stmt;
	  TREE_VISITED (name) = 0;

	  stmt = SSA_NAME_DEF_STMT (name);
	  if (!gimple_nop_p (stmt))
	    {
	      basic_block bb = gimple_bb (stmt);
	      verify_def (bb, definition_block,
			  name, stmt, !is_gimple_reg (name));

	    }
	}
    }

  calculate_dominance_info (CDI_DOMINATORS);

  /* Now verify all the uses and make sure they agree with the definitions
     found in the previous pass.  */
  FOR_EACH_BB (bb)
    {
      edge e;
      gimple phi;
      edge_iterator ei;
      gimple_stmt_iterator gsi;

      /* Make sure that all edges have a clear 'aux' field.  */
      FOR_EACH_EDGE (e, ei, bb->preds)
	{
	  if (e->aux)
	    {
	      error ("AUX pointer initialized for edge %d->%d", e->src->index,
		      e->dest->index);
	      goto err;
	    }
	}

      /* Verify the arguments for every PHI node in the block.  */
      for (gsi = gsi_start_phis (bb); !gsi_end_p (gsi); gsi_next (&gsi))
	{
	  phi = gsi_stmt (gsi);
	  if (verify_phi_args (phi, bb, definition_block))
	    goto err;

	  bitmap_set_bit (names_defined_in_bb,
			  SSA_NAME_VERSION (gimple_phi_result (phi)));
	}

      /* Now verify all the uses and vuses in every statement of the block.  */
      for (gsi = gsi_start_bb (bb); !gsi_end_p (gsi); gsi_next (&gsi))
	{
	  gimple stmt = gsi_stmt (gsi);
	  use_operand_p use_p;
	  bool has_err;

	  if (check_modified_stmt && gimple_modified_p (stmt))
	    {
	      error ("stmt (%p) marked modified after optimization pass: ",
		     (void *)stmt);
	      print_gimple_stmt (stderr, stmt, 0, TDF_VOPS);
	      goto err;
	    }

	  if (is_gimple_assign (stmt)
	      && TREE_CODE (gimple_assign_lhs (stmt)) != SSA_NAME)
	    {
	      tree lhs, base_address;

	      lhs = gimple_assign_lhs (stmt);
	      base_address = get_base_address (lhs);

	      if (base_address
		  && SSA_VAR_P (base_address)
		  && !gimple_vdef (stmt)
		  && optimize > 0)
		{
		  error ("statement makes a memory store, but has no VDEFS");
		  print_gimple_stmt (stderr, stmt, 0, TDF_VOPS);
		  goto err;
		}
	    }
	  else if (gimple_debug_bind_p (stmt)
		   && !gimple_debug_bind_has_value_p (stmt))
	    continue;

	  /* Verify the single virtual operand and its constraints.  */
	  has_err = false;
	  if (gimple_vdef (stmt))
	    {
	      if (gimple_vdef_op (stmt) == NULL_DEF_OPERAND_P)
		{
		  error ("statement has VDEF operand not in defs list");
		  has_err = true;
		}
	      if (!gimple_vuse (stmt))
		{
		  error ("statement has VDEF but no VUSE operand");
		  has_err = true;
		}
	      else if (SSA_NAME_VAR (gimple_vdef (stmt))
		       != SSA_NAME_VAR (gimple_vuse (stmt)))
		{
		  error ("VDEF and VUSE do not use the same symbol");
		  has_err = true;
		}
	      has_err |= verify_ssa_name (gimple_vdef (stmt), true);
	    }
	  if (gimple_vuse (stmt))
	    {
	      if  (gimple_vuse_op (stmt) == NULL_USE_OPERAND_P)
		{
		  error ("statement has VUSE operand not in uses list");
		  has_err = true;
		}
	      has_err |= verify_ssa_name (gimple_vuse (stmt), true);
	    }
	  if (has_err)
	    {
	      error ("in statement");
	      print_gimple_stmt (stderr, stmt, 0, TDF_VOPS|TDF_MEMSYMS);
	      goto err;
	    }

	  FOR_EACH_SSA_TREE_OPERAND (op, stmt, iter, SSA_OP_USE|SSA_OP_DEF)
	    {
	      if (verify_ssa_name (op, false))
		{
		  error ("in statement");
		  print_gimple_stmt (stderr, stmt, 0, TDF_VOPS|TDF_MEMSYMS);
		  goto err;
		}
	    }

	  FOR_EACH_SSA_USE_OPERAND (use_p, stmt, iter, SSA_OP_USE|SSA_OP_VUSE)
	    {
	      op = USE_FROM_PTR (use_p);
	      if (verify_use (bb, definition_block[SSA_NAME_VERSION (op)],
			      use_p, stmt, false, names_defined_in_bb))
		goto err;
	    }

	  FOR_EACH_SSA_TREE_OPERAND (op, stmt, iter, SSA_OP_ALL_DEFS)
	    {
	      if (SSA_NAME_DEF_STMT (op) != stmt)
		{
		  error ("SSA_NAME_DEF_STMT is wrong");
		  fprintf (stderr, "Expected definition statement:\n");
		  print_gimple_stmt (stderr, stmt, 4, TDF_VOPS);
		  fprintf (stderr, "\nActual definition statement:\n");
		  print_gimple_stmt (stderr, SSA_NAME_DEF_STMT (op),
				     4, TDF_VOPS);
		  goto err;
		}
	      bitmap_set_bit (names_defined_in_bb, SSA_NAME_VERSION (op));
	    }
	}

      bitmap_clear (names_defined_in_bb);
    }

  free (definition_block);

  /* Restore the dominance information to its prior known state, so
     that we do not perturb the compiler's subsequent behavior.  */
  if (orig_dom_state == DOM_NONE)
    free_dominance_info (CDI_DOMINATORS);
  else
    set_dom_info_availability (CDI_DOMINATORS, orig_dom_state);

  BITMAP_FREE (names_defined_in_bb);
  timevar_pop (TV_TREE_SSA_VERIFY);
  return;

err:
  internal_error ("verify_ssa failed");
}

/* Return true if the uid in both int tree maps are equal.  */

int
int_tree_map_eq (const void *va, const void *vb)
{
  const struct int_tree_map *a = (const struct int_tree_map *) va;
  const struct int_tree_map *b = (const struct int_tree_map *) vb;
  return (a->uid == b->uid);
}

/* Hash a UID in a int_tree_map.  */

unsigned int
int_tree_map_hash (const void *item)
{
  return ((const struct int_tree_map *)item)->uid;
}

/* Return true if the DECL_UID in both trees are equal.  */

int
uid_decl_map_eq (const void *va, const void *vb)
{
  const_tree a = (const_tree) va;
  const_tree b = (const_tree) vb;
  return (a->decl_minimal.uid == b->decl_minimal.uid);
}

/* Hash a tree in a uid_decl_map.  */

unsigned int
uid_decl_map_hash (const void *item)
{
  return ((const_tree)item)->decl_minimal.uid;
}

/* Return true if the DECL_UID in both trees are equal.  */

static int
uid_ssaname_map_eq (const void *va, const void *vb)
{
  const_tree a = (const_tree) va;
  const_tree b = (const_tree) vb;
  return (a->ssa_name.var->decl_minimal.uid == b->ssa_name.var->decl_minimal.uid);
}

/* Hash a tree in a uid_decl_map.  */

static unsigned int
uid_ssaname_map_hash (const void *item)
{
  return ((const_tree)item)->ssa_name.var->decl_minimal.uid;
}


/* Initialize global DFA and SSA structures.  */

void
init_tree_ssa (struct function *fn)
{
<<<<<<< HEAD
  fn->gimple_df = ggc_alloc_cleared_gimple_df();
  fn->gimple_df->referenced_vars = htab_create_ggc (20, uid_decl_map_hash, 
=======
  fn->gimple_df = GGC_CNEW (struct gimple_df);
  fn->gimple_df->referenced_vars = htab_create_ggc (20, uid_decl_map_hash,
>>>>>>> 7bc19392
				     		    uid_decl_map_eq, NULL);
  fn->gimple_df->default_defs = htab_create_ggc (20, uid_ssaname_map_hash,
				                 uid_ssaname_map_eq, NULL);
  pt_solution_reset (&fn->gimple_df->escaped);
  pt_solution_reset (&fn->gimple_df->callused);
  init_ssanames (fn, 0);
  init_phinodes ();
}


/* Deallocate memory associated with SSA data structures for FNDECL.  */

void
delete_tree_ssa (void)
{
  referenced_var_iterator rvi;
  tree var;

  /* Remove annotations from every referenced local variable.  */
  FOR_EACH_REFERENCED_VAR (var, rvi)
    {
      if (is_global_var (var))
	continue;
      if (var_ann (var))
	{
	  ggc_free (var_ann (var));
	  *DECL_VAR_ANN_PTR (var) = NULL;
	}
    }
  htab_delete (gimple_referenced_vars (cfun));
  cfun->gimple_df->referenced_vars = NULL;

  fini_ssanames ();
  fini_phinodes ();

  /* We no longer maintain the SSA operand cache at this point.  */
  if (ssa_operands_active ())
    fini_ssa_operands ();

  delete_alias_heapvars ();

  htab_delete (cfun->gimple_df->default_defs);
  cfun->gimple_df->default_defs = NULL;
  pt_solution_reset (&cfun->gimple_df->escaped);
  pt_solution_reset (&cfun->gimple_df->callused);
  if (cfun->gimple_df->decls_to_pointers != NULL)
    pointer_map_destroy (cfun->gimple_df->decls_to_pointers);
  cfun->gimple_df->decls_to_pointers = NULL;
  cfun->gimple_df->modified_noreturn_calls = NULL;
  cfun->gimple_df = NULL;

  /* We no longer need the edge variable maps.  */
  redirect_edge_var_map_destroy ();
}

/* Return true if the conversion from INNER_TYPE to OUTER_TYPE is a
   useless type conversion, otherwise return false.

   This function implicitly defines the middle-end type system.  With
   the notion of 'a < b' meaning that useless_type_conversion_p (a, b)
   holds and 'a > b' meaning that useless_type_conversion_p (b, a) holds,
   the following invariants shall be fulfilled:

     1) useless_type_conversion_p is transitive.
	If a < b and b < c then a < c.

     2) useless_type_conversion_p is not symmetric.
	From a < b does not follow a > b.

     3) Types define the available set of operations applicable to values.
	A type conversion is useless if the operations for the target type
	is a subset of the operations for the source type.  For example
	casts to void* are useless, casts from void* are not (void* can't
	be dereferenced or offsetted, but copied, hence its set of operations
	is a strict subset of that of all other data pointer types).  Casts
	to const T* are useless (can't be written to), casts from const T*
	to T* are not.  */

bool
useless_type_conversion_p (tree outer_type, tree inner_type)
{
  /* Do the following before stripping toplevel qualifiers.  */
  if (POINTER_TYPE_P (inner_type)
      && POINTER_TYPE_P (outer_type))
    {
      /* Do not lose casts between pointers to different address spaces.  */
      if (TYPE_ADDR_SPACE (TREE_TYPE (outer_type))
	  != TYPE_ADDR_SPACE (TREE_TYPE (inner_type)))
	return false;

      /* If the outer type is (void *) or a pointer to an incomplete
	 record type or a pointer to an unprototyped function,
	 then the conversion is not necessary.  */
      if (VOID_TYPE_P (TREE_TYPE (outer_type))
	  || ((TREE_CODE (TREE_TYPE (outer_type)) == FUNCTION_TYPE
	       || TREE_CODE (TREE_TYPE (outer_type)) == METHOD_TYPE)
	      && (TREE_CODE (TREE_TYPE (outer_type))
		  == TREE_CODE (TREE_TYPE (inner_type)))
	      && !TYPE_ARG_TYPES (TREE_TYPE (outer_type))
	      && useless_type_conversion_p (TREE_TYPE (TREE_TYPE (outer_type)),
					    TREE_TYPE (TREE_TYPE (inner_type)))))
	return true;

      /* Do not lose casts to restrict qualified pointers.  */
      if ((TYPE_RESTRICT (outer_type)
	   != TYPE_RESTRICT (inner_type))
	  && TYPE_RESTRICT (outer_type))
	return false;
    }

  /* From now on qualifiers on value types do not matter.  */
  inner_type = TYPE_MAIN_VARIANT (inner_type);
  outer_type = TYPE_MAIN_VARIANT (outer_type);

  if (inner_type == outer_type)
    return true;

  /* If we know the canonical types, compare them.  */
  if (TYPE_CANONICAL (inner_type)
      && TYPE_CANONICAL (inner_type) == TYPE_CANONICAL (outer_type))
    return true;

  /* Changes in machine mode are never useless conversions unless we
     deal with aggregate types in which case we defer to later checks.  */
  if (TYPE_MODE (inner_type) != TYPE_MODE (outer_type)
      && !AGGREGATE_TYPE_P (inner_type))
    return false;

  /* If both the inner and outer types are integral types, then the
     conversion is not necessary if they have the same mode and
     signedness and precision, and both or neither are boolean.  */
  if (INTEGRAL_TYPE_P (inner_type)
      && INTEGRAL_TYPE_P (outer_type))
    {
      /* Preserve changes in signedness or precision.  */
      if (TYPE_UNSIGNED (inner_type) != TYPE_UNSIGNED (outer_type)
	  || TYPE_PRECISION (inner_type) != TYPE_PRECISION (outer_type))
	return false;

      /* We don't need to preserve changes in the types minimum or
	 maximum value in general as these do not generate code
	 unless the types precisions are different.  */
      return true;
    }

  /* Scalar floating point types with the same mode are compatible.  */
  else if (SCALAR_FLOAT_TYPE_P (inner_type)
	   && SCALAR_FLOAT_TYPE_P (outer_type))
    return true;

  /* Fixed point types with the same mode are compatible.  */
  else if (FIXED_POINT_TYPE_P (inner_type)
	   && FIXED_POINT_TYPE_P (outer_type))
    return true;

  /* We need to take special care recursing to pointed-to types.  */
  else if (POINTER_TYPE_P (inner_type)
	   && POINTER_TYPE_P (outer_type))
    {
      /* Don't lose casts between pointers to volatile and non-volatile
	 qualified types.  Doing so would result in changing the semantics
	 of later accesses.  For function types the volatile qualifier
	 is used to indicate noreturn functions.  */
      if (TREE_CODE (TREE_TYPE (outer_type)) != FUNCTION_TYPE
	  && TREE_CODE (TREE_TYPE (outer_type)) != METHOD_TYPE
	  && TREE_CODE (TREE_TYPE (inner_type)) != FUNCTION_TYPE
	  && TREE_CODE (TREE_TYPE (inner_type)) != METHOD_TYPE
	  && (TYPE_VOLATILE (TREE_TYPE (outer_type))
	      != TYPE_VOLATILE (TREE_TYPE (inner_type)))
	  && TYPE_VOLATILE (TREE_TYPE (outer_type)))
	return false;

      /* We require explicit conversions from incomplete target types.  */
      if (!COMPLETE_TYPE_P (TREE_TYPE (inner_type))
	  && COMPLETE_TYPE_P (TREE_TYPE (outer_type)))
	return false;

      /* Do not lose casts between pointers that when dereferenced access
	 memory with different alias sets.  */
      if (get_deref_alias_set (inner_type) != get_deref_alias_set (outer_type))
	return false;

      /* We do not care for const qualification of the pointed-to types
	 as const qualification has no semantic value to the middle-end.  */

      /* Otherwise pointers/references are equivalent if their pointed
	 to types are effectively the same.  We can strip qualifiers
	 on pointed-to types for further comparison, which is done in
	 the callee.  Note we have to use true compatibility here
	 because addresses are subject to propagation into dereferences
	 and thus might get the original type exposed which is equivalent
	 to a reverse conversion.  */
      return types_compatible_p (TREE_TYPE (outer_type),
				 TREE_TYPE (inner_type));
    }

  /* Recurse for complex types.  */
  else if (TREE_CODE (inner_type) == COMPLEX_TYPE
	   && TREE_CODE (outer_type) == COMPLEX_TYPE)
    return useless_type_conversion_p (TREE_TYPE (outer_type),
				      TREE_TYPE (inner_type));

  /* Recurse for vector types with the same number of subparts.  */
  else if (TREE_CODE (inner_type) == VECTOR_TYPE
	   && TREE_CODE (outer_type) == VECTOR_TYPE
	   && TYPE_PRECISION (inner_type) == TYPE_PRECISION (outer_type))
    return useless_type_conversion_p (TREE_TYPE (outer_type),
				      TREE_TYPE (inner_type));

  else if (TREE_CODE (inner_type) == ARRAY_TYPE
	   && TREE_CODE (outer_type) == ARRAY_TYPE)
    {
      /* Preserve string attributes.  */
      if (TYPE_STRING_FLAG (inner_type) != TYPE_STRING_FLAG (outer_type))
	return false;

      /* Conversions from array types with unknown extent to
	 array types with known extent are not useless.  */
      if (!TYPE_DOMAIN (inner_type)
	  && TYPE_DOMAIN (outer_type))
	return false;

      /* Nor are conversions from array types with non-constant size to
         array types with constant size or to different size.  */
      if (TYPE_SIZE (outer_type)
	  && TREE_CODE (TYPE_SIZE (outer_type)) == INTEGER_CST
	  && (!TYPE_SIZE (inner_type)
	      || TREE_CODE (TYPE_SIZE (inner_type)) != INTEGER_CST
	      || !tree_int_cst_equal (TYPE_SIZE (outer_type),
				      TYPE_SIZE (inner_type))))
	return false;

      /* Check conversions between arrays with partially known extents.
	 If the array min/max values are constant they have to match.
	 Otherwise allow conversions to unknown and variable extents.
	 In particular this declares conversions that may change the
	 mode to BLKmode as useless.  */
      if (TYPE_DOMAIN (inner_type)
	  && TYPE_DOMAIN (outer_type)
	  && TYPE_DOMAIN (inner_type) != TYPE_DOMAIN (outer_type))
	{
	  tree inner_min = TYPE_MIN_VALUE (TYPE_DOMAIN (inner_type));
	  tree outer_min = TYPE_MIN_VALUE (TYPE_DOMAIN (outer_type));
	  tree inner_max = TYPE_MAX_VALUE (TYPE_DOMAIN (inner_type));
	  tree outer_max = TYPE_MAX_VALUE (TYPE_DOMAIN (outer_type));

	  /* After gimplification a variable min/max value carries no
	     additional information compared to a NULL value.  All that
	     matters has been lowered to be part of the IL.  */
	  if (inner_min && TREE_CODE (inner_min) != INTEGER_CST)
	    inner_min = NULL_TREE;
	  if (outer_min && TREE_CODE (outer_min) != INTEGER_CST)
	    outer_min = NULL_TREE;
	  if (inner_max && TREE_CODE (inner_max) != INTEGER_CST)
	    inner_max = NULL_TREE;
	  if (outer_max && TREE_CODE (outer_max) != INTEGER_CST)
	    outer_max = NULL_TREE;

	  /* Conversions NULL / variable <- cst are useless, but not
	     the other way around.  */
	  if (outer_min
	      && (!inner_min
		  || !tree_int_cst_equal (inner_min, outer_min)))
	    return false;
	  if (outer_max
	      && (!inner_max
		  || !tree_int_cst_equal (inner_max, outer_max)))
	    return false;
	}

      /* Recurse on the element check.  */
      return useless_type_conversion_p (TREE_TYPE (outer_type),
					TREE_TYPE (inner_type));
    }

  else if ((TREE_CODE (inner_type) == FUNCTION_TYPE
	    || TREE_CODE (inner_type) == METHOD_TYPE)
	   && TREE_CODE (inner_type) == TREE_CODE (outer_type))
    {
      tree outer_parm, inner_parm;

      /* If the return types are not compatible bail out.  */
      if (!useless_type_conversion_p (TREE_TYPE (outer_type),
				      TREE_TYPE (inner_type)))
	return false;

      /* Method types should belong to a compatible base class.  */
      if (TREE_CODE (inner_type) == METHOD_TYPE
	  && !useless_type_conversion_p (TYPE_METHOD_BASETYPE (outer_type),
					 TYPE_METHOD_BASETYPE (inner_type)))
	return false;

      /* A conversion to an unprototyped argument list is ok.  */
      if (!TYPE_ARG_TYPES (outer_type))
	return true;

      /* If the unqualified argument types are compatible the conversion
	 is useless.  */
      if (TYPE_ARG_TYPES (outer_type) == TYPE_ARG_TYPES (inner_type))
	return true;

      for (outer_parm = TYPE_ARG_TYPES (outer_type),
	   inner_parm = TYPE_ARG_TYPES (inner_type);
	   outer_parm && inner_parm;
	   outer_parm = TREE_CHAIN (outer_parm),
	   inner_parm = TREE_CHAIN (inner_parm))
	if (!useless_type_conversion_p
	       (TYPE_MAIN_VARIANT (TREE_VALUE (outer_parm)),
		TYPE_MAIN_VARIANT (TREE_VALUE (inner_parm))))
	  return false;

      /* If there is a mismatch in the number of arguments the functions
	 are not compatible.  */
      if (outer_parm || inner_parm)
	return false;

      /* Defer to the target if necessary.  */
      if (TYPE_ATTRIBUTES (inner_type) || TYPE_ATTRIBUTES (outer_type))
	return targetm.comp_type_attributes (outer_type, inner_type) != 0;

      return true;
    }

  /* For aggregates we rely on TYPE_CANONICAL exclusively and require
     explicit conversions for types involving to be structurally
     compared types.  */
  else if (AGGREGATE_TYPE_P (inner_type)
	   && TREE_CODE (inner_type) == TREE_CODE (outer_type))
    return false;

  return false;
}

/* Return true if a conversion from either type of TYPE1 and TYPE2
   to the other is not required.  Otherwise return false.  */

bool
types_compatible_p (tree type1, tree type2)
{
  return (type1 == type2
	  || (useless_type_conversion_p (type1, type2)
	      && useless_type_conversion_p (type2, type1)));
}

/* Return true if EXPR is a useless type conversion, otherwise return
   false.  */

bool
tree_ssa_useless_type_conversion (tree expr)
{
  /* If we have an assignment that merely uses a NOP_EXPR to change
     the top of the RHS to the type of the LHS and the type conversion
     is "safe", then strip away the type conversion so that we can
     enter LHS = RHS into the const_and_copies table.  */
  if (CONVERT_EXPR_P (expr)
      || TREE_CODE (expr) == VIEW_CONVERT_EXPR
      || TREE_CODE (expr) == NON_LVALUE_EXPR)
    return useless_type_conversion_p
      (TREE_TYPE (expr),
       TREE_TYPE (TREE_OPERAND (expr, 0)));

  return false;
}

/* Strip conversions from EXP according to
   tree_ssa_useless_type_conversion and return the resulting
   expression.  */

tree
tree_ssa_strip_useless_type_conversions (tree exp)
{
  while (tree_ssa_useless_type_conversion (exp))
    exp = TREE_OPERAND (exp, 0);
  return exp;
}


/* Internal helper for walk_use_def_chains.  VAR, FN and DATA are as
   described in walk_use_def_chains.

   VISITED is a pointer set used to mark visited SSA_NAMEs to avoid
      infinite loops.  We used to have a bitmap for this to just mark
      SSA versions we had visited.  But non-sparse bitmaps are way too
      expensive, while sparse bitmaps may cause quadratic behavior.

   IS_DFS is true if the caller wants to perform a depth-first search
      when visiting PHI nodes.  A DFS will visit each PHI argument and
      call FN after each one.  Otherwise, all the arguments are
      visited first and then FN is called with each of the visited
      arguments in a separate pass.  */

static bool
walk_use_def_chains_1 (tree var, walk_use_def_chains_fn fn, void *data,
		       struct pointer_set_t *visited, bool is_dfs)
{
  gimple def_stmt;

  if (pointer_set_insert (visited, var))
    return false;

  def_stmt = SSA_NAME_DEF_STMT (var);

  if (gimple_code (def_stmt) != GIMPLE_PHI)
    {
      /* If we reached the end of the use-def chain, call FN.  */
      return fn (var, def_stmt, data);
    }
  else
    {
      size_t i;

      /* When doing a breadth-first search, call FN before following the
	 use-def links for each argument.  */
      if (!is_dfs)
	for (i = 0; i < gimple_phi_num_args (def_stmt); i++)
	  if (fn (gimple_phi_arg_def (def_stmt, i), def_stmt, data))
	    return true;

      /* Follow use-def links out of each PHI argument.  */
      for (i = 0; i < gimple_phi_num_args (def_stmt); i++)
	{
	  tree arg = gimple_phi_arg_def (def_stmt, i);

	  /* ARG may be NULL for newly introduced PHI nodes.  */
	  if (arg
	      && TREE_CODE (arg) == SSA_NAME
	      && walk_use_def_chains_1 (arg, fn, data, visited, is_dfs))
	    return true;
	}

      /* When doing a depth-first search, call FN after following the
	 use-def links for each argument.  */
      if (is_dfs)
	for (i = 0; i < gimple_phi_num_args (def_stmt); i++)
	  if (fn (gimple_phi_arg_def (def_stmt, i), def_stmt, data))
	    return true;
    }

  return false;
}



/* Walk use-def chains starting at the SSA variable VAR.  Call
   function FN at each reaching definition found.  FN takes three
   arguments: VAR, its defining statement (DEF_STMT) and a generic
   pointer to whatever state information that FN may want to maintain
   (DATA).  FN is able to stop the walk by returning true, otherwise
   in order to continue the walk, FN should return false.

   Note, that if DEF_STMT is a PHI node, the semantics are slightly
   different.  The first argument to FN is no longer the original
   variable VAR, but the PHI argument currently being examined.  If FN
   wants to get at VAR, it should call PHI_RESULT (PHI).

   If IS_DFS is true, this function will:

	1- walk the use-def chains for all the PHI arguments, and,
	2- call (*FN) (ARG, PHI, DATA) on all the PHI arguments.

   If IS_DFS is false, the two steps above are done in reverse order
   (i.e., a breadth-first search).  */

void
walk_use_def_chains (tree var, walk_use_def_chains_fn fn, void *data,
                     bool is_dfs)
{
  gimple def_stmt;

  gcc_assert (TREE_CODE (var) == SSA_NAME);

  def_stmt = SSA_NAME_DEF_STMT (var);

  /* We only need to recurse if the reaching definition comes from a PHI
     node.  */
  if (gimple_code (def_stmt) != GIMPLE_PHI)
    (*fn) (var, def_stmt, data);
  else
    {
      struct pointer_set_t *visited = pointer_set_create ();
      walk_use_def_chains_1 (var, fn, data, visited, is_dfs);
      pointer_set_destroy (visited);
    }
}


/* Return true if T, an SSA_NAME, has an undefined value.  */

bool
ssa_undefined_value_p (tree t)
{
  tree var = SSA_NAME_VAR (t);

  /* Parameters get their initial value from the function entry.  */
  if (TREE_CODE (var) == PARM_DECL)
    return false;

  /* Hard register variables get their initial value from the ether.  */
  if (TREE_CODE (var) == VAR_DECL && DECL_HARD_REGISTER (var))
    return false;

  /* The value is undefined iff its definition statement is empty.  */
  return gimple_nop_p (SSA_NAME_DEF_STMT (t));
}

/* Emit warnings for uninitialized variables.  This is done in two passes.

   The first pass notices real uses of SSA names with undefined values.
   Such uses are unconditionally uninitialized, and we can be certain that
   such a use is a mistake.  This pass is run before most optimizations,
   so that we catch as many as we can.

   The second pass follows PHI nodes to find uses that are potentially
   uninitialized.  In this case we can't necessarily prove that the use
   is really uninitialized.  This pass is run after most optimizations,
   so that we thread as many jumps and possible, and delete as much dead
   code as possible, in order to reduce false positives.  We also look
   again for plain uninitialized variables, since optimization may have
   changed conditionally uninitialized to unconditionally uninitialized.  */

/* Emit a warning for T, an SSA_NAME, being uninitialized.  The exact
   warning text is in MSGID and LOCUS may contain a location or be null.  */

static void
warn_uninit (tree t, const char *gmsgid, void *data)
{
  tree var = SSA_NAME_VAR (t);
  gimple context = (gimple) data;
  location_t location;
  expanded_location xloc, floc;

  if (!ssa_undefined_value_p (t))
    return;

  /* TREE_NO_WARNING either means we already warned, or the front end
     wishes to suppress the warning.  */
  if (TREE_NO_WARNING (var))
    return;

  /* Do not warn if it can be initialized outside this module.  */
  if (is_global_var (var))
    return;

  location = (context != NULL && gimple_has_location (context))
	     ? gimple_location (context)
	     : DECL_SOURCE_LOCATION (var);
  xloc = expand_location (location);
  floc = expand_location (DECL_SOURCE_LOCATION (cfun->decl));
  if (warning_at (location, OPT_Wuninitialized, gmsgid, var))
    {
      TREE_NO_WARNING (var) = 1;

      if (xloc.file != floc.file
	  || xloc.line < floc.line
	  || xloc.line > LOCATION_LINE (cfun->function_end_locus))
	inform (DECL_SOURCE_LOCATION (var), "%qD was declared here", var);
    }
}

struct walk_data {
  gimple stmt;
  bool always_executed;
  bool warn_possibly_uninitialized;
};

/* Called via walk_tree, look for SSA_NAMEs that have empty definitions
   and warn about them.  */

static tree
warn_uninitialized_var (tree *tp, int *walk_subtrees, void *data_)
{
  struct walk_stmt_info *wi = (struct walk_stmt_info *) data_;
  struct walk_data *data = (struct walk_data *) wi->info;
  tree t = *tp;

  /* We do not care about LHS.  */
  if (wi->is_lhs)
    {
      /* Except for operands of INDIRECT_REF.  */
      if (!INDIRECT_REF_P (t))
	return NULL_TREE;
      t = TREE_OPERAND (t, 0);
    }

  switch (TREE_CODE (t))
    {
    case ADDR_EXPR:
      /* Taking the address of an uninitialized variable does not
	 count as using it.  */
      *walk_subtrees = 0;
      break;

    case VAR_DECL:
      {
	/* A VAR_DECL in the RHS of a gimple statement may mean that
	   this variable is loaded from memory.  */
	use_operand_p vuse;
	tree op;

	/* If there is not gimple stmt,
	   or alias information has not been computed,
	   then we cannot check VUSE ops.  */
	if (data->stmt == NULL)
	  return NULL_TREE;

	/* If the load happens as part of a call do not warn about it.  */
	if (is_gimple_call (data->stmt))
	  return NULL_TREE;

	vuse = gimple_vuse_op (data->stmt);
	if (vuse == NULL_USE_OPERAND_P)
	  return NULL_TREE;

	op = USE_FROM_PTR (vuse);
	if (t != SSA_NAME_VAR (op)
	    || !SSA_NAME_IS_DEFAULT_DEF (op))
	  return NULL_TREE;
	/* If this is a VUSE of t and it is the default definition,
	   then warn about op.  */
	t = op;
	/* Fall through into SSA_NAME.  */
      }

    case SSA_NAME:
      /* We only do data flow with SSA_NAMEs, so that's all we
	 can warn about.  */
      if (data->always_executed)
        warn_uninit (t, "%qD is used uninitialized in this function",
		     data->stmt);
      else if (data->warn_possibly_uninitialized)
        warn_uninit (t, "%qD may be used uninitialized in this function",
		     data->stmt);
      *walk_subtrees = 0;
      break;

    case REALPART_EXPR:
    case IMAGPART_EXPR:
      /* The total store transformation performed during gimplification
	 creates uninitialized variable uses.  If all is well, these will
	 be optimized away, so don't warn now.  */
      if (TREE_CODE (TREE_OPERAND (t, 0)) == SSA_NAME)
	*walk_subtrees = 0;
      break;

    default:
      if (IS_TYPE_OR_DECL_P (t))
	*walk_subtrees = 0;
      break;
    }

  return NULL_TREE;
}

/* Look for inputs to PHI that are SSA_NAMEs that have empty definitions
   and warn about them.  */

static void
warn_uninitialized_phi (gimple phi)
{
  size_t i, n = gimple_phi_num_args (phi);

  /* Don't look at memory tags.  */
  if (!is_gimple_reg (gimple_phi_result (phi)))
    return;

  for (i = 0; i < n; ++i)
    {
      tree op = gimple_phi_arg_def (phi, i);
      if (TREE_CODE (op) == SSA_NAME)
	warn_uninit (op, "%qD may be used uninitialized in this function",
		     NULL);
    }
}

static unsigned int
warn_uninitialized_vars (bool warn_possibly_uninitialized)
{
  gimple_stmt_iterator gsi;
  basic_block bb;
  struct walk_data data;

  data.warn_possibly_uninitialized = warn_possibly_uninitialized;

  calculate_dominance_info (CDI_POST_DOMINATORS);

  FOR_EACH_BB (bb)
    {
      data.always_executed = dominated_by_p (CDI_POST_DOMINATORS,
					     single_succ (ENTRY_BLOCK_PTR), bb);
      for (gsi = gsi_start_bb (bb); !gsi_end_p (gsi); gsi_next (&gsi))
	{
	  struct walk_stmt_info wi;
	  data.stmt = gsi_stmt (gsi);
	  if (is_gimple_debug (data.stmt))
	    continue;
	  memset (&wi, 0, sizeof (wi));
	  wi.info = &data;
	  walk_gimple_op (gsi_stmt (gsi), warn_uninitialized_var, &wi);
	}
    }

  /* Post-dominator information can not be reliably updated. Free it
     after the use.  */

  free_dominance_info (CDI_POST_DOMINATORS);
  return 0;
}

static unsigned int
execute_early_warn_uninitialized (void)
{
  /* Currently, this pass runs always but
     execute_late_warn_uninitialized only runs with optimization. With
     optimization we want to warn about possible uninitialized as late
     as possible, thus don't do it here.  However, without
     optimization we need to warn here about "may be uninitialized".
  */
  warn_uninitialized_vars (/*warn_possibly_uninitialized=*/!optimize);
  return 0;
}

static unsigned int
execute_late_warn_uninitialized (void)
{
  basic_block bb;
  gimple_stmt_iterator gsi;

  /* Re-do the plain uninitialized variable check, as optimization may have
     straightened control flow.  Do this first so that we don't accidentally
     get a "may be" warning when we'd have seen an "is" warning later.  */
  warn_uninitialized_vars (/*warn_possibly_uninitialized=*/1);

  FOR_EACH_BB (bb)
    for (gsi = gsi_start_phis (bb); !gsi_end_p (gsi); gsi_next (&gsi))
      warn_uninitialized_phi (gsi_stmt (gsi));

  return 0;
}

static bool
gate_warn_uninitialized (void)
{
  return warn_uninitialized != 0;
}

struct gimple_opt_pass pass_early_warn_uninitialized =
{
 {
  GIMPLE_PASS,
  "*early_warn_uninitialized",		/* name */
  gate_warn_uninitialized,		/* gate */
  execute_early_warn_uninitialized,	/* execute */
  NULL,					/* sub */
  NULL,					/* next */
  0,					/* static_pass_number */
  TV_NONE,				/* tv_id */
  PROP_ssa,				/* properties_required */
  0,					/* properties_provided */
  0,					/* properties_destroyed */
  0,					/* todo_flags_start */
  0                                     /* todo_flags_finish */
 }
};

struct gimple_opt_pass pass_late_warn_uninitialized =
{
 {
  GIMPLE_PASS,
  "*late_warn_uninitialized",		/* name */
  gate_warn_uninitialized,		/* gate */
  execute_late_warn_uninitialized,	/* execute */
  NULL,					/* sub */
  NULL,					/* next */
  0,					/* static_pass_number */
  TV_NONE,				/* tv_id */
  PROP_ssa,				/* properties_required */
  0,					/* properties_provided */
  0,					/* properties_destroyed */
  0,					/* todo_flags_start */
  0                                     /* todo_flags_finish */
 }
};

/* Compute TREE_ADDRESSABLE and DECL_GIMPLE_REG_P for local variables.  */

void
execute_update_addresses_taken (bool do_optimize)
{
  tree var;
  referenced_var_iterator rvi;
  gimple_stmt_iterator gsi;
  basic_block bb;
  bitmap addresses_taken = BITMAP_ALLOC (NULL);
  bitmap not_reg_needs = BITMAP_ALLOC (NULL);
  bool update_vops = false;

  /* Collect into ADDRESSES_TAKEN all variables whose address is taken within
     the function body.  */
  FOR_EACH_BB (bb)
    {
      for (gsi = gsi_start_bb (bb); !gsi_end_p (gsi); gsi_next (&gsi))
	{
	  gimple stmt = gsi_stmt (gsi);
	  enum gimple_code code = gimple_code (stmt);

	  /* Note all addresses taken by the stmt.  */
	  gimple_ior_addresses_taken (addresses_taken, stmt);

	  /* If we have a call or an assignment, see if the lhs contains
	     a local decl that requires not to be a gimple register.  */
	  if (code == GIMPLE_ASSIGN || code == GIMPLE_CALL)
	    {
              tree lhs = gimple_get_lhs (stmt);

              /* We may not rewrite TMR_SYMBOL to SSA.  */
              if (lhs && TREE_CODE (lhs) == TARGET_MEM_REF
                  && TMR_SYMBOL (lhs))
                bitmap_set_bit (not_reg_needs, DECL_UID (TMR_SYMBOL (lhs)));

              /* A plain decl does not need it set.  */
              else if (lhs && handled_component_p (lhs))
                {
                  var = get_base_address (lhs);
                  if (DECL_P (var))
                    bitmap_set_bit (not_reg_needs, DECL_UID (var));
                }
	    }
	}

      for (gsi = gsi_start_phis (bb); !gsi_end_p (gsi); gsi_next (&gsi))
	{
	  size_t i;
	  gimple phi = gsi_stmt (gsi);

	  for (i = 0; i < gimple_phi_num_args (phi); i++)
	    {
	      tree op = PHI_ARG_DEF (phi, i), var;
	      if (TREE_CODE (op) == ADDR_EXPR
		  && (var = get_base_address (TREE_OPERAND (op, 0))) != NULL
		  && DECL_P (var))
		bitmap_set_bit (addresses_taken, DECL_UID (var));
	    }
	}
    }

  /* When possible, clear ADDRESSABLE bit or set the REGISTER bit
     and mark variable for conversion into SSA.  */
  if (optimize && do_optimize)
    FOR_EACH_REFERENCED_VAR (var, rvi)
      {
	/* Global Variables, result decls cannot be changed.  */
	if (is_global_var (var)
	    || TREE_CODE (var) == RESULT_DECL
	    || bitmap_bit_p (addresses_taken, DECL_UID (var)))
	  continue;

	if (TREE_ADDRESSABLE (var)
	    /* Do not change TREE_ADDRESSABLE if we need to preserve var as
	       a non-register.  Otherwise we are confused and forget to
	       add virtual operands for it.  */
	    && (!is_gimple_reg_type (TREE_TYPE (var))
		|| !bitmap_bit_p (not_reg_needs, DECL_UID (var))))
	  {
	    TREE_ADDRESSABLE (var) = 0;
	    if (is_gimple_reg (var))
	      mark_sym_for_renaming (var);
	    update_vops = true;
	    if (dump_file)
	      {
		fprintf (dump_file, "No longer having address taken ");
		print_generic_expr (dump_file, var, 0);
		fprintf (dump_file, "\n");
	      }
	  }
	if (!DECL_GIMPLE_REG_P (var)
	    && !bitmap_bit_p (not_reg_needs, DECL_UID (var))
	    && (TREE_CODE (TREE_TYPE (var)) == COMPLEX_TYPE
		|| TREE_CODE (TREE_TYPE (var)) == VECTOR_TYPE)
	    && !TREE_THIS_VOLATILE (var)
	    && (TREE_CODE (var) != VAR_DECL || !DECL_HARD_REGISTER (var)))
	  {
	    DECL_GIMPLE_REG_P (var) = 1;
	    mark_sym_for_renaming (var);
	    update_vops = true;
	    if (dump_file)
	      {
		fprintf (dump_file, "Decl is now a gimple register ");
		print_generic_expr (dump_file, var, 0);
		fprintf (dump_file, "\n");
	      }
	  }
      }

  /* Operand caches needs to be recomputed for operands referencing the updated
     variables.  */
  if (update_vops)
    {
      FOR_EACH_BB (bb)
	  for (gsi = gsi_start_bb (bb); !gsi_end_p (gsi); gsi_next (&gsi))
	    {
	      gimple stmt = gsi_stmt (gsi);

	      if (gimple_references_memory_p (stmt)
		  || is_gimple_debug (stmt))
		update_stmt (stmt);
	    }

      /* Update SSA form here, we are called as non-pass as well.  */
      update_ssa (TODO_update_ssa);
    }

  BITMAP_FREE (not_reg_needs);
  BITMAP_FREE (addresses_taken);
}

struct gimple_opt_pass pass_update_address_taken =
{
 {
  GIMPLE_PASS,
  "addressables",			/* name */
  NULL,					/* gate */
  NULL,					/* execute */
  NULL,					/* sub */
  NULL,					/* next */
  0,					/* static_pass_number */
  TV_NONE,				/* tv_id */
  PROP_ssa,				/* properties_required */
  0,					/* properties_provided */
  0,					/* properties_destroyed */
  0,					/* todo_flags_start */
  TODO_update_address_taken
  | TODO_dump_func			/* todo_flags_finish */
 }
};<|MERGE_RESOLUTION|>--- conflicted
+++ resolved
@@ -1117,13 +1117,8 @@
 void
 init_tree_ssa (struct function *fn)
 {
-<<<<<<< HEAD
   fn->gimple_df = ggc_alloc_cleared_gimple_df();
-  fn->gimple_df->referenced_vars = htab_create_ggc (20, uid_decl_map_hash, 
-=======
-  fn->gimple_df = GGC_CNEW (struct gimple_df);
   fn->gimple_df->referenced_vars = htab_create_ggc (20, uid_decl_map_hash,
->>>>>>> 7bc19392
 				     		    uid_decl_map_eq, NULL);
   fn->gimple_df->default_defs = htab_create_ggc (20, uid_ssaname_map_hash,
 				                 uid_ssaname_map_eq, NULL);

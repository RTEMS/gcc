/* Miscellaneous SSA utility functions.
   Copyright (C) 2001, 2002, 2003, 2004, 2005, 2007 Free Software Foundation, Inc.

This file is part of GCC.

GCC is free software; you can redistribute it and/or modify
it under the terms of the GNU General Public License as published by
the Free Software Foundation; either version 3, or (at your option)
any later version.

GCC is distributed in the hope that it will be useful,
but WITHOUT ANY WARRANTY; without even the implied warranty of
MERCHANTABILITY or FITNESS FOR A PARTICULAR PURPOSE.  See the
GNU General Public License for more details.

You should have received a copy of the GNU General Public License
along with GCC; see the file COPYING3.  If not see
<http://www.gnu.org/licenses/>.  */

#include "config.h"
#include "system.h"
#include "coretypes.h"
#include "tm.h"
#include "tree.h"
#include "flags.h"
#include "rtl.h"
#include "tm_p.h"
#include "ggc.h"
#include "langhooks.h"
#include "hard-reg-set.h"
#include "basic-block.h"
#include "output.h"
#include "expr.h"
#include "function.h"
#include "diagnostic.h"
#include "bitmap.h"
#include "pointer-set.h"
#include "tree-flow.h"
#include "tree-gimple.h"
#include "tree-inline.h"
#include "varray.h"
#include "timevar.h"
#include "hashtab.h"
#include "tree-dump.h"
#include "tree-pass.h"
#include "toplev.h"

/* Remove the corresponding arguments from the PHI nodes in E's
   destination block and redirect it to DEST.  Return redirected edge.
   The list of removed arguments is stored in PENDING_STMT (e).  */

edge
ssa_redirect_edge (edge e, basic_block dest)
{
  tree phi;
  tree list = NULL, *last = &list;
  tree src, dst, node;

  /* Remove the appropriate PHI arguments in E's destination block.  */
  for (phi = phi_nodes (e->dest); phi; phi = PHI_CHAIN (phi))
    {
      if (PHI_ARG_DEF (phi, e->dest_idx) == NULL_TREE)
	continue;

      src = PHI_ARG_DEF (phi, e->dest_idx);
      dst = PHI_RESULT (phi);
      node = build_tree_list (dst, src);
      *last = node;
      last = &TREE_CHAIN (node);
    }

  e = redirect_edge_succ_nodup (e, dest);
  PENDING_STMT (e) = list;

  return e;
}

/* Add PHI arguments queued in PENDING_STMT list on edge E to edge
   E->dest.  */

void
flush_pending_stmts (edge e)
{
  tree phi, arg;

  if (!PENDING_STMT (e))
    return;

  for (phi = phi_nodes (e->dest), arg = PENDING_STMT (e);
       phi;
       phi = PHI_CHAIN (phi), arg = TREE_CHAIN (arg))
    {
      tree def = TREE_VALUE (arg);
      add_phi_arg (phi, def, e);
    }

  PENDING_STMT (e) = NULL;
}

/* Return true if SSA_NAME is malformed and mark it visited.

   IS_VIRTUAL is true if this SSA_NAME was found inside a virtual
      operand.  */

static bool
verify_ssa_name (tree ssa_name, bool is_virtual)
{
  if (TREE_CODE (ssa_name) != SSA_NAME)
    {
      error ("expected an SSA_NAME object");
      return true;
    }

  if (TREE_TYPE (ssa_name) != TREE_TYPE (SSA_NAME_VAR (ssa_name)))
    {
      error ("type mismatch between an SSA_NAME and its symbol");
      return true;
    }

  if (SSA_NAME_IN_FREE_LIST (ssa_name))
    {
      error ("found an SSA_NAME that had been released into the free pool");
      return true;
    }

  if (is_virtual && is_gimple_reg (ssa_name))
    {
      error ("found a virtual definition for a GIMPLE register");
      return true;
    }

  if (!is_virtual && !is_gimple_reg (ssa_name))
    {
      error ("found a real definition for a non-register");
      return true;
    }

  if (is_virtual && var_ann (SSA_NAME_VAR (ssa_name)) 
      && get_subvars_for_var (SSA_NAME_VAR (ssa_name)) != NULL)
    {
      error ("found real variable when subvariables should have appeared");
      return true;
    }

  if (SSA_NAME_IS_DEFAULT_DEF (ssa_name)
      && !IS_EMPTY_STMT (SSA_NAME_DEF_STMT (ssa_name)))
    {
      error ("found a default name with a non-empty defining statement");
      return true;
    }

  return false;
}


/* Return true if the definition of SSA_NAME at block BB is malformed.

   STMT is the statement where SSA_NAME is created.

   DEFINITION_BLOCK is an array of basic blocks indexed by SSA_NAME
      version numbers.  If DEFINITION_BLOCK[SSA_NAME_VERSION] is set,
      it means that the block in that array slot contains the
      definition of SSA_NAME.

   IS_VIRTUAL is true if SSA_NAME is created by a VDEF.  */

static bool
verify_def (basic_block bb, basic_block *definition_block, tree ssa_name,
	    tree stmt, bool is_virtual)
{
  if (verify_ssa_name (ssa_name, is_virtual))
    goto err;

  if (definition_block[SSA_NAME_VERSION (ssa_name)])
    {
      error ("SSA_NAME created in two different blocks %i and %i",
	     definition_block[SSA_NAME_VERSION (ssa_name)]->index, bb->index);
      goto err;
    }

  definition_block[SSA_NAME_VERSION (ssa_name)] = bb;

  if (SSA_NAME_DEF_STMT (ssa_name) != stmt)
    {
      error ("SSA_NAME_DEF_STMT is wrong");
      fprintf (stderr, "Expected definition statement:\n");
      print_generic_stmt (stderr, SSA_NAME_DEF_STMT (ssa_name), TDF_VOPS);
      fprintf (stderr, "\nActual definition statement:\n");
      print_generic_stmt (stderr, stmt, TDF_VOPS);
      goto err;
    }

  return false;

err:
  fprintf (stderr, "while verifying SSA_NAME ");
  print_generic_expr (stderr, ssa_name, 0);
  fprintf (stderr, " in statement\n");
  print_generic_stmt (stderr, stmt, TDF_VOPS);

  return true;
}


/* Return true if the use of SSA_NAME at statement STMT in block BB is
   malformed.

   DEF_BB is the block where SSA_NAME was found to be created.

   IDOM contains immediate dominator information for the flowgraph.

   CHECK_ABNORMAL is true if the caller wants to check whether this use
      is flowing through an abnormal edge (only used when checking PHI
      arguments).

   If NAMES_DEFINED_IN_BB is not NULL, it contains a bitmap of ssa names
     that are defined before STMT in basic block BB.  */

static bool
verify_use (basic_block bb, basic_block def_bb, use_operand_p use_p,
	    tree stmt, bool check_abnormal, bitmap names_defined_in_bb)
{
  bool err = false;
  tree ssa_name = USE_FROM_PTR (use_p);

  if (!TREE_VISITED (ssa_name))
    if (verify_imm_links (stderr, ssa_name))
      err = true;

  TREE_VISITED (ssa_name) = 1;

  if (IS_EMPTY_STMT (SSA_NAME_DEF_STMT (ssa_name))
      && SSA_NAME_IS_DEFAULT_DEF (ssa_name))
    ; /* Default definitions have empty statements.  Nothing to do.  */
  else if (!def_bb)
    {
      error ("missing definition");
      err = true;
    }
  else if (bb != def_bb
	   && !dominated_by_p (CDI_DOMINATORS, bb, def_bb))
    {
      error ("definition in block %i does not dominate use in block %i",
	     def_bb->index, bb->index);
      err = true;
    }
  else if (bb == def_bb
	   && names_defined_in_bb != NULL
	   && !bitmap_bit_p (names_defined_in_bb, SSA_NAME_VERSION (ssa_name)))
    {
      error ("definition in block %i follows the use", def_bb->index);
      err = true;
    }

  if (check_abnormal
      && !SSA_NAME_OCCURS_IN_ABNORMAL_PHI (ssa_name))
    {
      error ("SSA_NAME_OCCURS_IN_ABNORMAL_PHI should be set");
      err = true;
    }

  /* Make sure the use is in an appropriate list by checking the previous 
     element to make sure it's the same.  */
  if (use_p->prev == NULL)
    {
      error ("no immediate_use list");
      err = true;
    }
  else
    {
      tree listvar ;
      if (use_p->prev->use == NULL)
	listvar = use_p->prev->stmt;
      else
	listvar = USE_FROM_PTR (use_p->prev);
      if (listvar != ssa_name)
        {
	  error ("wrong immediate use list");
	  err = true;
	}
    }

  if (err)
    {
      fprintf (stderr, "for SSA_NAME: ");
      print_generic_expr (stderr, ssa_name, TDF_VOPS);
      fprintf (stderr, " in statement:\n");
      print_generic_stmt (stderr, stmt, TDF_VOPS);
    }

  return err;
}


/* Return true if any of the arguments for PHI node PHI at block BB is
   malformed.

   DEFINITION_BLOCK is an array of basic blocks indexed by SSA_NAME
      version numbers.  If DEFINITION_BLOCK[SSA_NAME_VERSION] is set,
      it means that the block in that array slot contains the
      definition of SSA_NAME.  */

static bool
verify_phi_args (tree phi, basic_block bb, basic_block *definition_block)
{
  edge e;
  bool err = false;
  unsigned i, phi_num_args = PHI_NUM_ARGS (phi);

  if (EDGE_COUNT (bb->preds) != phi_num_args)
    {
      error ("incoming edge count does not match number of PHI arguments");
      err = true;
      goto error;
    }

  for (i = 0; i < phi_num_args; i++)
    {
      use_operand_p op_p = PHI_ARG_DEF_PTR (phi, i);
      tree op = USE_FROM_PTR (op_p);

      e = EDGE_PRED (bb, i);

      if (op == NULL_TREE)
	{
	  error ("PHI argument is missing for edge %d->%d",
	         e->src->index,
		 e->dest->index);
	  err = true;
	  goto error;
	}

      if (TREE_CODE (op) != SSA_NAME && !is_gimple_min_invariant (op))
	{
	  error ("PHI argument is not SSA_NAME, or invariant");
	  err = true;
	}

      if (TREE_CODE (op) == SSA_NAME)
	{
	  err = verify_ssa_name (op, !is_gimple_reg (PHI_RESULT (phi)));
	  err |= verify_use (e->src, definition_block[SSA_NAME_VERSION (op)],
			     op_p, phi, e->flags & EDGE_ABNORMAL, NULL);
	}

      if (e->dest != bb)
	{
	  error ("wrong edge %d->%d for PHI argument",
	         e->src->index, e->dest->index);
	  err = true;
	}

      if (err)
	{
	  fprintf (stderr, "PHI argument\n");
	  print_generic_stmt (stderr, op, TDF_VOPS);
	  goto error;
	}
    }

error:
  if (err)
    {
      fprintf (stderr, "for PHI node\n");
      print_generic_stmt (stderr, phi, TDF_VOPS|TDF_MEMSYMS);
    }


  return err;
}


static void
verify_flow_insensitive_alias_info (void)
{
  tree var;
  referenced_var_iterator rvi;

  FOR_EACH_REFERENCED_VAR (var, rvi)
    {
      unsigned int j;
      bitmap aliases;
      tree alias;
      bitmap_iterator bi;

      if (!MTAG_P (var) || !MTAG_ALIASES (var))
	continue;
      
      aliases = MTAG_ALIASES (var);

      EXECUTE_IF_SET_IN_BITMAP (aliases, 0, j, bi)
	{
	  alias = referenced_var (j);

	  if (TREE_CODE (alias) != MEMORY_PARTITION_TAG
	      && !may_be_aliased (alias))
	    {
	      error ("non-addressable variable inside an alias set");
	      debug_variable (alias);
	      goto err;
	    }
	}
    }

  return;

err:
  debug_variable (var);
  internal_error ("verify_flow_insensitive_alias_info failed");
}


static void
verify_flow_sensitive_alias_info (void)
{
  size_t i;
  tree ptr;

  for (i = 1; i < num_ssa_names; i++)
    {
      tree var;
      var_ann_t ann;
      struct ptr_info_def *pi;
 

      ptr = ssa_name (i);
      if (!ptr)
	continue;

      /* We only care for pointers that are actually referenced in the
	 program.  */
      if (!POINTER_TYPE_P (TREE_TYPE (ptr)) || !TREE_VISITED (ptr))
	continue;

      /* RESULT_DECL is special.  If it's a GIMPLE register, then it
	 is only written-to only once in the return statement.
	 Otherwise, aggregate RESULT_DECLs may be written-to more than
	 once in virtual operands.  */
      var = SSA_NAME_VAR (ptr);
      if (TREE_CODE (var) == RESULT_DECL
	  && is_gimple_reg (ptr))
	continue;

      pi = SSA_NAME_PTR_INFO (ptr);
      if (pi == NULL)
	continue;

      ann = var_ann (var);
      if (pi->is_dereferenced && !pi->name_mem_tag && !ann->symbol_mem_tag)
	{
	  error ("dereferenced pointers should have a name or a symbol tag");
	  goto err;
	}

      if (pi->name_mem_tag
	  && (pi->pt_vars == NULL || bitmap_empty_p (pi->pt_vars)))
	{
	  error ("pointers with a memory tag, should have points-to sets");
	  goto err;
	}

      if (pi->value_escapes_p && pi->name_mem_tag)
	{
	  tree t = memory_partition (pi->name_mem_tag);
	  if (t == NULL_TREE)
	    t = pi->name_mem_tag;
	  
	  if (!is_call_clobbered (t))
	    {
	      error ("pointer escapes but its name tag is not call-clobbered");
	      goto err;
	    }
	}
    }

  return;

err:
  debug_variable (ptr);
  internal_error ("verify_flow_sensitive_alias_info failed");
}


/* Verify the consistency of call clobbering information.  */

static void
verify_call_clobbering (void)
{
  unsigned int i;
  bitmap_iterator bi;
  tree var;
  referenced_var_iterator rvi;

  /* At all times, the result of the call_clobbered flag should
     match the result of the call_clobbered_vars bitmap.  Verify both
     that everything in call_clobbered_vars is marked
     call_clobbered, and that everything marked
     call_clobbered is in call_clobbered_vars.  */
  EXECUTE_IF_SET_IN_BITMAP (gimple_call_clobbered_vars (cfun), 0, i, bi)
    {
      var = referenced_var (i);

      if (memory_partition (var))
	var = memory_partition (var);

      if (!MTAG_P (var) && !var_ann (var)->call_clobbered)
	{
	  error ("variable in call_clobbered_vars but not marked "
	         "call_clobbered");
	  debug_variable (var);
	  goto err;
	}
    }

  FOR_EACH_REFERENCED_VAR (var, rvi)
    {
      if (is_gimple_reg (var))
	continue;

      if (memory_partition (var))
	var = memory_partition (var);

      if (!MTAG_P (var)
	  && var_ann (var)->call_clobbered
	  && !bitmap_bit_p (gimple_call_clobbered_vars (cfun), DECL_UID (var)))
	{
	  error ("variable marked call_clobbered but not in "
	         "call_clobbered_vars bitmap.");
	  debug_variable (var);
	  goto err;
	}
    }

  return;

 err:
    internal_error ("verify_call_clobbering failed");
}


/* Verify invariants in memory partitions.  */

static void
verify_memory_partitions (void)
{
  unsigned i;
  tree mpt;
  VEC(tree,heap) *mpt_table = gimple_ssa_operands (cfun)->mpt_table;
  struct pointer_set_t *partitioned_syms = pointer_set_create ();

  for (i = 0; VEC_iterate (tree, mpt_table, i, mpt); i++)
    {
      unsigned j;
      bitmap_iterator bj;

      if (MPT_SYMBOLS (mpt) == NULL)
	{
	  error ("Memory partitions should have at least one symbol");
	  debug_variable (mpt);
	  goto err;
	}

      EXECUTE_IF_SET_IN_BITMAP (MPT_SYMBOLS (mpt), 0, j, bj)
	{
	  tree var = referenced_var (j);
	  if (pointer_set_insert (partitioned_syms, var))
	    {
	      error ("Partitioned symbols should belong to exactly one "
		     "partition");
	      debug_variable (var);
	      goto err;
	    }
	}
    }

  pointer_set_destroy (partitioned_syms);

  return;

err:
  internal_error ("verify_memory_partitions failed");
}


/* Verify the consistency of aliasing information.  */

static void
verify_alias_info (void)
{
  verify_flow_sensitive_alias_info ();
  verify_call_clobbering ();
  verify_flow_insensitive_alias_info ();
  verify_memory_partitions ();
}


/* Verify common invariants in the SSA web.
   TODO: verify the variable annotations.  */

void
verify_ssa (bool check_modified_stmt)
{
  size_t i;
  basic_block bb;
  basic_block *definition_block = XCNEWVEC (basic_block, num_ssa_names);
  ssa_op_iter iter;
  tree op;
  enum dom_state orig_dom_state = dom_info_state (CDI_DOMINATORS);
  bitmap names_defined_in_bb = BITMAP_ALLOC (NULL);

  gcc_assert (!need_ssa_update_p ());

  verify_stmts ();

  timevar_push (TV_TREE_SSA_VERIFY);

  /* Keep track of SSA names present in the IL.  */
  for (i = 1; i < num_ssa_names; i++)
    {
      tree name = ssa_name (i);
      if (name)
	{
	  tree stmt;
	  TREE_VISITED (name) = 0;

	  stmt = SSA_NAME_DEF_STMT (name);
	  if (!IS_EMPTY_STMT (stmt))
	    {
	      basic_block bb = bb_for_stmt (stmt);
	      verify_def (bb, definition_block,
			  name, stmt, !is_gimple_reg (name));

	    }
	}
    }

  calculate_dominance_info (CDI_DOMINATORS);

  /* Now verify all the uses and make sure they agree with the definitions
     found in the previous pass.  */
  FOR_EACH_BB (bb)
    {
      edge e;
      tree phi;
      edge_iterator ei;
      block_stmt_iterator bsi;

      /* Make sure that all edges have a clear 'aux' field.  */
      FOR_EACH_EDGE (e, ei, bb->preds)
	{
	  if (e->aux)
	    {
	      error ("AUX pointer initialized for edge %d->%d", e->src->index,
		      e->dest->index);
	      goto err;
	    }
	}

      /* Verify the arguments for every PHI node in the block.  */
      for (phi = phi_nodes (bb); phi; phi = PHI_CHAIN (phi))
	{
	  if (verify_phi_args (phi, bb, definition_block))
	    goto err;

	  bitmap_set_bit (names_defined_in_bb,
			  SSA_NAME_VERSION (PHI_RESULT (phi)));
	}

      /* Now verify all the uses and vuses in every statement of the block.  */
      for (bsi = bsi_start (bb); !bsi_end_p (bsi); bsi_next (&bsi))
	{
	  tree stmt = bsi_stmt (bsi);
	  use_operand_p use_p;

	  if (check_modified_stmt && stmt_modified_p (stmt))
	    {
	      error ("stmt (%p) marked modified after optimization pass: ",
		     (void *)stmt);
	      print_generic_stmt (stderr, stmt, TDF_VOPS);
	      goto err;
	    }

	  if (TREE_CODE (stmt) == GIMPLE_MODIFY_STMT
	      && TREE_CODE (GIMPLE_STMT_OPERAND (stmt, 0)) != SSA_NAME)
	    {
	      tree lhs, base_address;

	      lhs = GIMPLE_STMT_OPERAND (stmt, 0);
	      base_address = get_base_address (lhs);

	      if (base_address
		  && gimple_aliases_computed_p (cfun)
		  && SSA_VAR_P (base_address)
		  && !stmt_ann (stmt)->has_volatile_ops
		  && ZERO_SSA_OPERANDS (stmt, SSA_OP_VDEF))
		{
		  error ("statement makes a memory store, but has no VDEFS");
		  print_generic_stmt (stderr, stmt, TDF_VOPS);
		  goto err;
		}
	    }

	  FOR_EACH_SSA_TREE_OPERAND (op, stmt, iter, SSA_OP_ALL_VIRTUALS)
	    {
	      if (verify_ssa_name (op, true))
		{
		  error ("in statement");
		  print_generic_stmt (stderr, stmt, TDF_VOPS|TDF_MEMSYMS);
		  goto err;
		}
	    }

	  FOR_EACH_SSA_TREE_OPERAND (op, stmt, iter, SSA_OP_USE|SSA_OP_DEF)
	    {
	      if (verify_ssa_name (op, false))
		{
		  error ("in statement");
		  print_generic_stmt (stderr, stmt, TDF_VOPS|TDF_MEMSYMS);
		  goto err;
		}
	    }

	  FOR_EACH_SSA_USE_OPERAND (use_p, stmt, iter, SSA_OP_USE|SSA_OP_VUSE)
	    {
	      op = USE_FROM_PTR (use_p);
	      if (verify_use (bb, definition_block[SSA_NAME_VERSION (op)],
			      use_p, stmt, false, names_defined_in_bb))
		goto err;
	    }

	  FOR_EACH_SSA_TREE_OPERAND (op, stmt, iter, SSA_OP_ALL_DEFS)
	    bitmap_set_bit (names_defined_in_bb, SSA_NAME_VERSION (op));
	}

      bitmap_clear (names_defined_in_bb);
    }

  /* Finally, verify alias information.  */
  if (gimple_aliases_computed_p (cfun))
    verify_alias_info ();

  free (definition_block);

  /* Restore the dominance information to its prior known state, so
     that we do not perturb the compiler's subsequent behavior.  */
  if (orig_dom_state == DOM_NONE)
    free_dominance_info (CDI_DOMINATORS);
  else
    set_dom_info_availability (CDI_DOMINATORS, orig_dom_state);
  
  BITMAP_FREE (names_defined_in_bb);
  timevar_pop (TV_TREE_SSA_VERIFY);
  return;

err:
  internal_error ("verify_ssa failed");
}

/* Return true if the uid in both int tree maps are equal.  */

int
int_tree_map_eq (const void *va, const void *vb)
{
  const struct int_tree_map *a = (const struct int_tree_map *) va;
  const struct int_tree_map *b = (const struct int_tree_map *) vb;
  return (a->uid == b->uid);
}

/* Hash a UID in a int_tree_map.  */

unsigned int
int_tree_map_hash (const void *item)
{
  return ((const struct int_tree_map *)item)->uid;
}

/* Return true if the DECL_UID in both trees are equal.  */

int
uid_decl_map_eq (const void *va, const void *vb)
{
  const_tree a = (const_tree) va;
  const_tree b = (const_tree) vb;
  return (a->decl_minimal.uid == b->decl_minimal.uid);
}

/* Hash a tree in a uid_decl_map.  */

unsigned int
uid_decl_map_hash (const void *item)
{
  return ((const_tree)item)->decl_minimal.uid;
}

/* Return true if the uid in both int tree maps are equal.  */

static int
var_ann_eq (const void *va, const void *vb)
{
  const struct static_var_ann_d *a = (const struct static_var_ann_d *) va;
  const_tree const b = (const_tree) vb;
  return (a->uid == DECL_UID (b));
}

/* Hash a UID in a int_tree_map.  */

static unsigned int
var_ann_hash (const void *item)
{
  return ((const struct static_var_ann_d *)item)->uid;
}

/* Return true if the DECL_UID in both trees are equal.  */

static int
uid_ssaname_map_eq (const void *va, const void *vb)
{
  const_tree a = (const_tree) va;
  const_tree b = (const_tree) vb;
  return (a->ssa_name.var->decl_minimal.uid == b->ssa_name.var->decl_minimal.uid);
}

/* Hash a tree in a uid_decl_map.  */

static unsigned int
uid_ssaname_map_hash (const void *item)
{
  return ((const_tree)item)->ssa_name.var->decl_minimal.uid;
}


/* Initialize global DFA and SSA structures.  */

void
init_tree_ssa (struct function *fn)
{
<<<<<<< HEAD
  fn->gimple_df = GGC_CNEW (struct gimple_df);
  fn->gimple_df->referenced_vars = htab_create_ggc (20, int_tree_map_hash, 
				     		      int_tree_map_eq, NULL);
  fn->gimple_df->default_defs = htab_create_ggc (20, int_tree_map_hash, 
				                   int_tree_map_eq, NULL);
  fn->gimple_df->var_anns = htab_create_ggc (20, var_ann_hash, 
=======
  cfun->gimple_df = GGC_CNEW (struct gimple_df);
  cfun->gimple_df->referenced_vars = htab_create_ggc (20, uid_decl_map_hash, 
				     		      uid_decl_map_eq, NULL);
  cfun->gimple_df->default_defs = htab_create_ggc (20, uid_ssaname_map_hash, 
				                   uid_ssaname_map_eq, NULL);
  cfun->gimple_df->var_anns = htab_create_ggc (20, var_ann_hash, 
>>>>>>> 66beb09b
					       var_ann_eq, NULL);
  fn->gimple_df->call_clobbered_vars = BITMAP_GGC_ALLOC ();
  fn->gimple_df->addressable_vars = BITMAP_GGC_ALLOC ();
  init_ssanames (fn, 0);
  init_phinodes ();
}


/* Deallocate memory associated with SSA data structures for FNDECL.  */

void
delete_tree_ssa (void)
{
  size_t i;
  basic_block bb;
  block_stmt_iterator bsi;
  referenced_var_iterator rvi;
  tree var;

  /* Release any ssa_names still in use.  */
  for (i = 0; i < num_ssa_names; i++)
    {
      tree var = ssa_name (i);
      if (var && TREE_CODE (var) == SSA_NAME)
        {
	  SSA_NAME_IMM_USE_NODE (var).prev = &(SSA_NAME_IMM_USE_NODE (var));
	  SSA_NAME_IMM_USE_NODE (var).next = &(SSA_NAME_IMM_USE_NODE (var));
	}
      release_ssa_name (var);
    }

  /* Remove annotations from every tree in the function.  */
  FOR_EACH_BB (bb)
    {
      for (bsi = bsi_start (bb); !bsi_end_p (bsi); bsi_next (&bsi))
	{
	  tree stmt = bsi_stmt (bsi);
	  stmt_ann_t ann = get_stmt_ann (stmt);

	  free_ssa_operands (&ann->operands);
	  ann->addresses_taken = 0;
	  mark_stmt_modified (stmt);
	}
      set_phi_nodes (bb, NULL);
    }

  /* Remove annotations from every referenced variable.  */
  FOR_EACH_REFERENCED_VAR (var, rvi)
    {
      if (var->base.ann)
        ggc_free (var->base.ann);
      var->base.ann = NULL;
    }
  htab_delete (gimple_referenced_vars (cfun));
  cfun->gimple_df->referenced_vars = NULL;

  fini_ssanames ();
  fini_phinodes ();
  /* we no longer maintain the SSA operand cache at this point.  */
  fini_ssa_operands ();

  cfun->gimple_df->global_var = NULL_TREE;
  
  htab_delete (cfun->gimple_df->default_defs);
  cfun->gimple_df->default_defs = NULL;
  htab_delete (cfun->gimple_df->var_anns);
  cfun->gimple_df->var_anns = NULL;
  cfun->gimple_df->call_clobbered_vars = NULL;
  cfun->gimple_df->addressable_vars = NULL;
  cfun->gimple_df->modified_noreturn_calls = NULL;
  if (gimple_aliases_computed_p (cfun))
    {
      delete_alias_heapvars ();
      gcc_assert (!need_ssa_update_p ());
    }
  cfun->gimple_df->aliases_computed_p = false;
  delete_mem_ref_stats (cfun);

  cfun->gimple_df = NULL;
}

/* Helper function for useless_type_conversion_p.  */

static bool
useless_type_conversion_p_1 (tree outer_type, tree inner_type)
{
  /* Qualifiers on value types do not matter.  */
  inner_type = TYPE_MAIN_VARIANT (inner_type);
  outer_type = TYPE_MAIN_VARIANT (outer_type);

  if (inner_type == outer_type)
    return true;

  /* If we know the canonical types, compare them.  */
  if (TYPE_CANONICAL (inner_type)
      && TYPE_CANONICAL (inner_type) == TYPE_CANONICAL (outer_type))
    return true;

  /* Changes in machine mode are never useless conversions.  */
  if (TYPE_MODE (inner_type) != TYPE_MODE (outer_type))
    return false;

  /* If both the inner and outer types are integral types, then the
     conversion is not necessary if they have the same mode and
     signedness and precision, and both or neither are boolean.  */
  if (INTEGRAL_TYPE_P (inner_type)
      && INTEGRAL_TYPE_P (outer_type))
    {
      /* Preserve changes in signedness or precision.  */
      if (TYPE_UNSIGNED (inner_type) != TYPE_UNSIGNED (outer_type)
	  || TYPE_PRECISION (inner_type) != TYPE_PRECISION (outer_type))
	return false;

      /* Conversions from a non-base to a base type are not useless.
	 This way we preserve the invariant to do arithmetic in
	 base types only.  */
      if (TREE_TYPE (inner_type)
	  && TREE_TYPE (inner_type) != inner_type
	  && (TREE_TYPE (outer_type) == outer_type
	      || TREE_TYPE (outer_type) == NULL_TREE))
	return false;

      /* We don't need to preserve changes in the types minimum or
	 maximum value in general as these do not generate code
	 unless the types precisions are different.  */

      return true;
    }

  /* Scalar floating point types with the same mode are compatible.  */
  else if (SCALAR_FLOAT_TYPE_P (inner_type)
	   && SCALAR_FLOAT_TYPE_P (outer_type))
    return true;

  /* We need to take special care recursing to pointed-to types.  */
  else if (POINTER_TYPE_P (inner_type)
	   && POINTER_TYPE_P (outer_type))
    {
      /* Don't lose casts between pointers to volatile and non-volatile
	 qualified types.  Doing so would result in changing the semantics
	 of later accesses.  */
      if ((TYPE_VOLATILE (TREE_TYPE (outer_type))
	   != TYPE_VOLATILE (TREE_TYPE (inner_type)))
	  && TYPE_VOLATILE (TREE_TYPE (outer_type)))
	return false;

      /* Do not lose casts between pointers with different
	 TYPE_REF_CAN_ALIAS_ALL setting or alias sets.  */
      if ((TYPE_REF_CAN_ALIAS_ALL (inner_type)
	   != TYPE_REF_CAN_ALIAS_ALL (outer_type))
	  || (get_alias_set (TREE_TYPE (inner_type))
	      != get_alias_set (TREE_TYPE (outer_type))))
	return false;

      /* Do not lose casts from const qualified to non-const
	 qualified.  */
      if ((TYPE_READONLY (TREE_TYPE (outer_type))
	   != TYPE_READONLY (TREE_TYPE (inner_type)))
	  && TYPE_READONLY (TREE_TYPE (inner_type)))
	return false;

      /* Do not lose casts to restrict qualified pointers.  */
      if ((TYPE_RESTRICT (outer_type)
	   != TYPE_RESTRICT (inner_type))
	  && TYPE_RESTRICT (outer_type))
	return false;

      /* Otherwise pointers/references are equivalent if their pointed
	 to types are effectively the same.  We can strip qualifiers
	 on pointed-to types for further comparison, which is done in
	 the callee.  */
      return useless_type_conversion_p_1 (TREE_TYPE (outer_type),
				          TREE_TYPE (inner_type));
    }

  /* Recurse for complex types.  */
  else if (TREE_CODE (inner_type) == COMPLEX_TYPE
	   && TREE_CODE (outer_type) == COMPLEX_TYPE)
    return useless_type_conversion_p_1 (TREE_TYPE (outer_type),
				        TREE_TYPE (inner_type));

  /* Recurse for vector types with the same number of subparts.  */
  else if (TREE_CODE (inner_type) == VECTOR_TYPE
	   && TREE_CODE (outer_type) == VECTOR_TYPE
	   && TYPE_PRECISION (inner_type) == TYPE_PRECISION (outer_type))
    return useless_type_conversion_p_1 (TREE_TYPE (outer_type),
				        TREE_TYPE (inner_type));

  /* For aggregates we may need to fall back to structural equality
     checks.  */
  else if (AGGREGATE_TYPE_P (inner_type)
	   && AGGREGATE_TYPE_P (outer_type))
    {
      /* Different types of aggregates are incompatible.  */
      if (TREE_CODE (inner_type) != TREE_CODE (outer_type))
	return false;

      /* ???  Add structural equivalence check.  */

      /* ???  This should eventually just return false.  */
      return lang_hooks.types_compatible_p (inner_type, outer_type);
    }

  return false;
}

/* Return true if the conversion from INNER_TYPE to OUTER_TYPE is a
   useless type conversion, otherwise return false.

   This function implicitly defines the middle-end type system.  With
   the notion of 'a < b' meaning that useless_type_conversion_p (a, b)
   holds and 'a > b' meaning that useless_type_conversion_p (b, a) holds,
   the following invariants shall be fulfilled:

     1) useless_type_conversion_p is transitive.
	If a < b and b < c then a < c.

     2) useless_type_conversion_p is not symmetric.
	From a < b does not follow a > b.

     3) Types define the available set of operations applicable to values.
	A type conversion is useless if the operations for the target type
	is a subset of the operations for the source type.  For example
	casts to void* are useless, casts from void* are not (void* can't
	be dereferenced or offsetted, but copied, hence its set of operations
	is a strict subset of that of all other data pointer types).  Casts
	to const T* are useless (can't be written to), casts from const T*
	to T* are not.  */

bool
useless_type_conversion_p (tree outer_type, tree inner_type)
{
  /* If the outer type is (void *), then the conversion is not
     necessary.  We have to make sure to not apply this while
     recursing though.  */
  if (POINTER_TYPE_P (inner_type)
      && POINTER_TYPE_P (outer_type)
      && TREE_CODE (TREE_TYPE (outer_type)) == VOID_TYPE)
    return true;

  return useless_type_conversion_p_1 (outer_type, inner_type);
}

/* Return true if a conversion from either type of TYPE1 and TYPE2
   to the other is not required.  Otherwise return false.  */

bool
types_compatible_p (tree type1, tree type2)
{
  return (type1 == type2
	  || (useless_type_conversion_p (type1, type2)
	      && useless_type_conversion_p (type2, type1)));
}

/* Return true if EXPR is a useless type conversion, otherwise return
   false.  */

bool
tree_ssa_useless_type_conversion (tree expr)
{
  /* If we have an assignment that merely uses a NOP_EXPR to change
     the top of the RHS to the type of the LHS and the type conversion
     is "safe", then strip away the type conversion so that we can
     enter LHS = RHS into the const_and_copies table.  */
  if (TREE_CODE (expr) == NOP_EXPR || TREE_CODE (expr) == CONVERT_EXPR
      || TREE_CODE (expr) == VIEW_CONVERT_EXPR
      || TREE_CODE (expr) == NON_LVALUE_EXPR)
    /* FIXME: Use of GENERIC_TREE_TYPE here is a temporary measure to work
       around known bugs with GIMPLE_MODIFY_STMTs appearing in places
       they shouldn't.  See PR 30391.  */
    return useless_type_conversion_p
      (TREE_TYPE (expr),
       GENERIC_TREE_TYPE (TREE_OPERAND (expr, 0)));

  return false;
}


/* Internal helper for walk_use_def_chains.  VAR, FN and DATA are as
   described in walk_use_def_chains.
   
   VISITED is a pointer set used to mark visited SSA_NAMEs to avoid
      infinite loops.  We used to have a bitmap for this to just mark
      SSA versions we had visited.  But non-sparse bitmaps are way too
      expensive, while sparse bitmaps may cause quadratic behavior.

   IS_DFS is true if the caller wants to perform a depth-first search
      when visiting PHI nodes.  A DFS will visit each PHI argument and
      call FN after each one.  Otherwise, all the arguments are
      visited first and then FN is called with each of the visited
      arguments in a separate pass.  */

static bool
walk_use_def_chains_1 (tree var, walk_use_def_chains_fn fn, void *data,
		       struct pointer_set_t *visited, bool is_dfs)
{
  tree def_stmt;

  if (pointer_set_insert (visited, var))
    return false;

  def_stmt = SSA_NAME_DEF_STMT (var);

  if (TREE_CODE (def_stmt) != PHI_NODE)
    {
      /* If we reached the end of the use-def chain, call FN.  */
      return fn (var, def_stmt, data);
    }
  else
    {
      int i;

      /* When doing a breadth-first search, call FN before following the
	 use-def links for each argument.  */
      if (!is_dfs)
	for (i = 0; i < PHI_NUM_ARGS (def_stmt); i++)
	  if (fn (PHI_ARG_DEF (def_stmt, i), def_stmt, data))
	    return true;

      /* Follow use-def links out of each PHI argument.  */
      for (i = 0; i < PHI_NUM_ARGS (def_stmt); i++)
	{
	  tree arg = PHI_ARG_DEF (def_stmt, i);

	  /* ARG may be NULL for newly introduced PHI nodes.  */
	  if (arg
	      && TREE_CODE (arg) == SSA_NAME
	      && walk_use_def_chains_1 (arg, fn, data, visited, is_dfs))
	    return true;
	}

      /* When doing a depth-first search, call FN after following the
	 use-def links for each argument.  */
      if (is_dfs)
	for (i = 0; i < PHI_NUM_ARGS (def_stmt); i++)
	  if (fn (PHI_ARG_DEF (def_stmt, i), def_stmt, data))
	    return true;
    }
  
  return false;
}
  


/* Walk use-def chains starting at the SSA variable VAR.  Call
   function FN at each reaching definition found.  FN takes three
   arguments: VAR, its defining statement (DEF_STMT) and a generic
   pointer to whatever state information that FN may want to maintain
   (DATA).  FN is able to stop the walk by returning true, otherwise
   in order to continue the walk, FN should return false.  

   Note, that if DEF_STMT is a PHI node, the semantics are slightly
   different.  The first argument to FN is no longer the original
   variable VAR, but the PHI argument currently being examined.  If FN
   wants to get at VAR, it should call PHI_RESULT (PHI).

   If IS_DFS is true, this function will:

	1- walk the use-def chains for all the PHI arguments, and,
	2- call (*FN) (ARG, PHI, DATA) on all the PHI arguments.

   If IS_DFS is false, the two steps above are done in reverse order
   (i.e., a breadth-first search).  */

void
walk_use_def_chains (tree var, walk_use_def_chains_fn fn, void *data,
                     bool is_dfs)
{
  tree def_stmt;

  gcc_assert (TREE_CODE (var) == SSA_NAME);

  def_stmt = SSA_NAME_DEF_STMT (var);

  /* We only need to recurse if the reaching definition comes from a PHI
     node.  */
  if (TREE_CODE (def_stmt) != PHI_NODE)
    (*fn) (var, def_stmt, data);
  else
    {
      struct pointer_set_t *visited = pointer_set_create ();
      walk_use_def_chains_1 (var, fn, data, visited, is_dfs);
      pointer_set_destroy (visited);
    }
}


/* Emit warnings for uninitialized variables.  This is done in two passes.

   The first pass notices real uses of SSA names with default definitions.
   Such uses are unconditionally uninitialized, and we can be certain that
   such a use is a mistake.  This pass is run before most optimizations,
   so that we catch as many as we can.

   The second pass follows PHI nodes to find uses that are potentially
   uninitialized.  In this case we can't necessarily prove that the use
   is really uninitialized.  This pass is run after most optimizations,
   so that we thread as many jumps and possible, and delete as much dead
   code as possible, in order to reduce false positives.  We also look
   again for plain uninitialized variables, since optimization may have
   changed conditionally uninitialized to unconditionally uninitialized.  */

/* Emit a warning for T, an SSA_NAME, being uninitialized.  The exact
   warning text is in MSGID and LOCUS may contain a location or be null.  */

static void
warn_uninit (tree t, const char *gmsgid, void *data)
{
  tree var = SSA_NAME_VAR (t);
  tree def = SSA_NAME_DEF_STMT (t);
  tree context = (tree) data;
  location_t *locus;
  expanded_location xloc, floc;

  /* Default uses (indicated by an empty definition statement),
     are uninitialized.  */
  if (!IS_EMPTY_STMT (def))
    return;

  /* Except for PARMs of course, which are always initialized.  */
  if (TREE_CODE (var) == PARM_DECL)
    return;

  /* Hard register variables get their initial value from the ether.  */
  if (TREE_CODE (var) == VAR_DECL && DECL_HARD_REGISTER (var))
    return;

  /* TREE_NO_WARNING either means we already warned, or the front end
     wishes to suppress the warning.  */
  if (TREE_NO_WARNING (var))
    return;

  locus = (context != NULL && EXPR_HAS_LOCATION (context)
	   ? EXPR_LOCUS (context)
	   : &DECL_SOURCE_LOCATION (var));
  warning (OPT_Wuninitialized, gmsgid, locus, var);
  xloc = expand_location (*locus);
  floc = expand_location (DECL_SOURCE_LOCATION (cfun->decl));
  if (xloc.file != floc.file
      || xloc.line < floc.line
      || xloc.line > LOCATION_LINE (cfun->function_end_locus))
    inform ("%J%qD was declared here", var, var);

  TREE_NO_WARNING (var) = 1;
}
   
/* Called via walk_tree, look for SSA_NAMEs that have empty definitions
   and warn about them.  */

static tree
warn_uninitialized_var (tree *tp, int *walk_subtrees, void *data)
{
  tree t = *tp;

  switch (TREE_CODE (t))
    {
    case SSA_NAME:
      /* We only do data flow with SSA_NAMEs, so that's all we
	 can warn about.  */
      warn_uninit (t, "%H%qD is used uninitialized in this function", data);
      *walk_subtrees = 0;
      break;

    case REALPART_EXPR:
    case IMAGPART_EXPR:
      /* The total store transformation performed during gimplification
	 creates uninitialized variable uses.  If all is well, these will
	 be optimized away, so don't warn now.  */
      if (TREE_CODE (TREE_OPERAND (t, 0)) == SSA_NAME)
	*walk_subtrees = 0;
      break;

    default:
      if (IS_TYPE_OR_DECL_P (t))
	*walk_subtrees = 0;
      break;
    }

  return NULL_TREE;
}

/* Look for inputs to PHI that are SSA_NAMEs that have empty definitions
   and warn about them.  */

static void
warn_uninitialized_phi (tree phi)
{
  int i, n = PHI_NUM_ARGS (phi);

  /* Don't look at memory tags.  */
  if (!is_gimple_reg (PHI_RESULT (phi)))
    return;

  for (i = 0; i < n; ++i)
    {
      tree op = PHI_ARG_DEF (phi, i);
      if (TREE_CODE (op) == SSA_NAME)
	warn_uninit (op, "%H%qD may be used uninitialized in this function",
		     NULL);
    }
}

static unsigned int
execute_early_warn_uninitialized (void)
{
  block_stmt_iterator bsi;
  basic_block bb;

  FOR_EACH_BB (bb)
    for (bsi = bsi_start (bb); !bsi_end_p (bsi); bsi_next (&bsi))
      {
	tree context = bsi_stmt (bsi);
	walk_tree (bsi_stmt_ptr (bsi), warn_uninitialized_var,
		   context, NULL);
      }
  return 0;
}

static unsigned int
execute_late_warn_uninitialized (void)
{
  basic_block bb;
  tree phi;

  /* Re-do the plain uninitialized variable check, as optimization may have
     straightened control flow.  Do this first so that we don't accidentally
     get a "may be" warning when we'd have seen an "is" warning later.  */
  execute_early_warn_uninitialized ();

  FOR_EACH_BB (bb)
    for (phi = phi_nodes (bb); phi; phi = PHI_CHAIN (phi))
      warn_uninitialized_phi (phi);
  return 0;
}

static bool
gate_warn_uninitialized (void)
{
  return warn_uninitialized != 0;
}

struct tree_opt_pass pass_early_warn_uninitialized =
{
  NULL,					/* name */
  gate_warn_uninitialized,		/* gate */
  execute_early_warn_uninitialized,	/* execute */
  NULL,					/* sub */
  NULL,					/* next */
  0,					/* static_pass_number */
  0,					/* tv_id */
  PROP_ssa,				/* properties_required */
  0,					/* properties_provided */
  0,					/* properties_destroyed */
  0,					/* todo_flags_start */
  0,                                    /* todo_flags_finish */
  0				        /* letter */
};

struct tree_opt_pass pass_late_warn_uninitialized =
{
  NULL,					/* name */
  gate_warn_uninitialized,		/* gate */
  execute_late_warn_uninitialized,	/* execute */
  NULL,					/* sub */
  NULL,					/* next */
  0,					/* static_pass_number */
  0,					/* tv_id */
  PROP_ssa,				/* properties_required */
  0,					/* properties_provided */
  0,					/* properties_destroyed */
  0,					/* todo_flags_start */
  0,                                    /* todo_flags_finish */
  0				        /* letter */
};

/* Compute TREE_ADDRESSABLE for local variables.  */

static unsigned int
execute_update_addresses_taken (void)
{
  tree var;
  referenced_var_iterator rvi;
  block_stmt_iterator bsi;
  basic_block bb;
  bitmap addresses_taken = BITMAP_ALLOC (NULL);
  bitmap vars_updated = BITMAP_ALLOC (NULL);
  bool update_vops = false;
  tree phi;

  /* Collect into ADDRESSES_TAKEN all variables whose address is taken within
     the function body.  */
  FOR_EACH_BB (bb)
    {
      for (bsi = bsi_start (bb); !bsi_end_p (bsi); bsi_next (&bsi))
	{
	  stmt_ann_t s_ann = stmt_ann (bsi_stmt (bsi));

	  if (s_ann->addresses_taken)
	    bitmap_ior_into (addresses_taken, s_ann->addresses_taken);
	}
      for (phi = phi_nodes (bb); phi; phi = PHI_CHAIN (phi))
	{
	  unsigned i, phi_num_args = PHI_NUM_ARGS (phi);
	  for (i = 0; i < phi_num_args; i++)
	    {
	      tree op = PHI_ARG_DEF (phi, i), var;
	      if (TREE_CODE (op) == ADDR_EXPR
		  && (var = get_base_address (TREE_OPERAND (op, 0))) != NULL_TREE
		  && DECL_P (var))
		bitmap_set_bit (addresses_taken, DECL_UID (var));
	    }
	}
    }

  /* When possible, clear ADDRESSABLE bit and mark variable for conversion into
     SSA.  */
  FOR_EACH_REFERENCED_VAR (var, rvi)
    if (!is_global_var (var)
	&& TREE_CODE (var) != RESULT_DECL
	&& TREE_ADDRESSABLE (var)
	&& !bitmap_bit_p (addresses_taken, DECL_UID (var)))
      {
        TREE_ADDRESSABLE (var) = 0;
	if (is_gimple_reg (var))
	  mark_sym_for_renaming (var);
	update_vops = true;
	bitmap_set_bit (vars_updated, DECL_UID (var));
	if (dump_file)
	  {
	    fprintf (dump_file, "No longer having address taken ");
	    print_generic_expr (dump_file, var, 0);
	    fprintf (dump_file, "\n");
	  }
      }

  /* Operand caches needs to be recomputed for operands referencing the updated
     variables.  */
  if (update_vops)
    FOR_EACH_BB (bb)
      for (bsi = bsi_start (bb); !bsi_end_p (bsi); bsi_next (&bsi))
	{
	  tree stmt = bsi_stmt (bsi);

	  if ((LOADED_SYMS (stmt)
	       && bitmap_intersect_p (LOADED_SYMS (stmt), vars_updated))
	      || (STORED_SYMS (stmt)
		  && bitmap_intersect_p (STORED_SYMS (stmt), vars_updated)))
	    update_stmt (stmt);
	}
  BITMAP_FREE (addresses_taken);
  BITMAP_FREE (vars_updated);
  return 0;
}

struct tree_opt_pass pass_update_address_taken =
{
  "addressables",			/* name */
  NULL,					/* gate */
  execute_update_addresses_taken,	/* execute */
  NULL,					/* sub */
  NULL,					/* next */
  0,					/* static_pass_number */
  0,					/* tv_id */
  PROP_ssa,				/* properties_required */
  0,					/* properties_provided */
  0,					/* properties_destroyed */
  0,					/* todo_flags_start */
  TODO_update_ssa,                      /* todo_flags_finish */
  0				        /* letter */
};<|MERGE_RESOLUTION|>--- conflicted
+++ resolved
@@ -834,22 +834,13 @@
 void
 init_tree_ssa (struct function *fn)
 {
-<<<<<<< HEAD
   fn->gimple_df = GGC_CNEW (struct gimple_df);
-  fn->gimple_df->referenced_vars = htab_create_ggc (20, int_tree_map_hash, 
-				     		      int_tree_map_eq, NULL);
-  fn->gimple_df->default_defs = htab_create_ggc (20, int_tree_map_hash, 
-				                   int_tree_map_eq, NULL);
+  fn->gimple_df->referenced_vars = htab_create_ggc (20, uid_decl_map_hash, 
+				     		    uid_decl_map_eq, NULL);
+  fn->gimple_df->default_defs = htab_create_ggc (20, uid_ssaname_map_hash, 
+				                 uid_ssaname_map_eq, NULL);
   fn->gimple_df->var_anns = htab_create_ggc (20, var_ann_hash, 
-=======
-  cfun->gimple_df = GGC_CNEW (struct gimple_df);
-  cfun->gimple_df->referenced_vars = htab_create_ggc (20, uid_decl_map_hash, 
-				     		      uid_decl_map_eq, NULL);
-  cfun->gimple_df->default_defs = htab_create_ggc (20, uid_ssaname_map_hash, 
-				                   uid_ssaname_map_eq, NULL);
-  cfun->gimple_df->var_anns = htab_create_ggc (20, var_ann_hash, 
->>>>>>> 66beb09b
-					       var_ann_eq, NULL);
+					     var_ann_eq, NULL);
   fn->gimple_df->call_clobbered_vars = BITMAP_GGC_ALLOC ();
   fn->gimple_df->addressable_vars = BITMAP_GGC_ALLOC ();
   init_ssanames (fn, 0);

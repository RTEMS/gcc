--- conflicted
+++ resolved
@@ -70,17 +70,10 @@
 public:
   rtx data;
   file_location loc;
-<<<<<<< HEAD
-  struct queue_elem *next;
-  /* In a DEFINE_INSN that came from a DEFINE_INSN_AND_SPLIT or
-     DEFINE_INSN_AND_REWRITE, SPLIT points to the generated DEFINE_SPLIT.  */
-  struct queue_elem *split;
-=======
   class queue_elem *next;
   /* In a DEFINE_INSN that came from a DEFINE_INSN_AND_SPLIT or
      DEFINE_INSN_AND_REWRITE, SPLIT points to the generated DEFINE_SPLIT.  */
   class queue_elem *split;
->>>>>>> 3f7c8055
 };
 
 #define MNEMONIC_ATTR_NAME "mnemonic"
@@ -603,13 +596,8 @@
 	rtx split;
 	rtvec attr;
 	int i;
-<<<<<<< HEAD
-	struct queue_elem *insn_elem;
-	struct queue_elem *split_elem;
-=======
 	class queue_elem *insn_elem;
 	class queue_elem *split_elem;
->>>>>>> 3f7c8055
 	int split_code = (GET_CODE (desc) == DEFINE_INSN_AND_REWRITE ? 5 : 6);
 
 	/* Create a split with values from the insn_and_split.  */

--- conflicted
+++ resolved
@@ -189,20 +189,4 @@
    MODE and adjusted by OFFSET.  */
 extern rtx widen_memory_access (rtx, machine_mode, HOST_WIDE_INT);
 
-<<<<<<< HEAD
-extern void store_bit_field (rtx, unsigned HOST_WIDE_INT,
-			     unsigned HOST_WIDE_INT,
-			     unsigned HOST_WIDE_INT,
-			     unsigned HOST_WIDE_INT,
-			     machine_mode, rtx, bool);
-extern rtx extract_bit_field (rtx, unsigned HOST_WIDE_INT,
-			      unsigned HOST_WIDE_INT, int, rtx,
-			      machine_mode, machine_mode, bool);
-extern rtx extract_low_bits (machine_mode, machine_mode, rtx);
-extern rtx expand_mult (machine_mode, rtx, rtx, rtx, int);
-extern rtx expand_mult_highpart_adjust (machine_mode, rtx, rtx, rtx, rtx, int);
-
-
-=======
->>>>>>> 80f6181e
 #endif /* GCC_EMIT_RTL_H */
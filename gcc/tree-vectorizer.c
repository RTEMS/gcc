--- conflicted
+++ resolved
@@ -102,11 +102,6 @@
   return p1->simduid == p2->simduid;
 }
 
-<<<<<<< HEAD
-/* For mapping decl to simduid.  */
-
-struct decl_to_simduid : typed_free_remove<decl_to_simduid>
-=======
 /* This hash maps the OMP simd array to the corresponding simduid used
    to index into it.  Like thus,
 
@@ -116,42 +111,29 @@
         D.1737[_7] = stuff;
 
 
-   This hash maps from the simduid.0 to OMP simd array (D.1737[]).  */
+   This hash maps from the OMP simd array (D.1737[]) to DECL_UID of
+   simduid.0.  */
 
 struct simd_array_to_simduid : typed_free_remove<simd_array_to_simduid>
->>>>>>> 3d483a94
 {
   tree decl;
   unsigned int simduid;
 
   /* hash_table support.  */
-<<<<<<< HEAD
-  typedef decl_to_simduid value_type;
-  typedef decl_to_simduid compare_type;
-=======
   typedef simd_array_to_simduid value_type;
   typedef simd_array_to_simduid compare_type;
->>>>>>> 3d483a94
   static inline hashval_t hash (const value_type *);
   static inline int equal (const value_type *, const compare_type *);
 };
 
 inline hashval_t
-<<<<<<< HEAD
-decl_to_simduid::hash (const value_type *p)
-=======
 simd_array_to_simduid::hash (const value_type *p)
->>>>>>> 3d483a94
 {
   return DECL_UID (p->decl);
 }
 
 inline int
-<<<<<<< HEAD
-decl_to_simduid::equal (const value_type *p1, const value_type *p2)
-=======
 simd_array_to_simduid::equal (const value_type *p1, const value_type *p2)
->>>>>>> 3d483a94
 {
   return p1->decl == p2->decl;
 }
@@ -214,66 +196,6 @@
 	}
     }
 }
-<<<<<<< HEAD
-
-/* Helper structure for note_simd_array_uses.  */
-
-struct note_simd_array_uses_struct
-{
-  hash_table <decl_to_simduid> *htab;
-  unsigned int simduid;
-};
-
-/* Callback for note_simd_array_uses, called through walk_gimple_op.  */
-
-static tree
-note_simd_array_uses_cb (tree *tp, int *walk_subtrees, void *data)
-{
-  struct walk_stmt_info *wi = (struct walk_stmt_info *) data;
-  struct note_simd_array_uses_struct *ns
-    = (struct note_simd_array_uses_struct *) wi->info;
-
-  if (TYPE_P (*tp))
-    *walk_subtrees = 0;
-  else if (VAR_P (*tp)
-	   && lookup_attribute ("omp simd array", DECL_ATTRIBUTES (*tp))
-	   && DECL_CONTEXT (*tp) == current_function_decl)
-    {
-      decl_to_simduid data;
-      if (!ns->htab->is_created ())
-	ns->htab->create (15);
-      data.decl = *tp;
-      data.simduid = ns->simduid;
-      decl_to_simduid **slot = ns->htab->find_slot (&data, INSERT);
-      if (*slot == NULL)
-	{
-	  decl_to_simduid *p = XNEW (decl_to_simduid);
-	  *p = data;
-	  *slot = p;
-	}
-      else if ((*slot)->simduid != ns->simduid)
-	(*slot)->simduid = -1U;
-      *walk_subtrees = 0;
-    }
-  return NULL_TREE;
-}
-
-/* Find "omp simd array" temporaries and map them to corresponding
-   simduid.  */
-
-static void
-note_simd_array_uses (hash_table <decl_to_simduid> *htab)
-{
-  basic_block bb;
-  gimple_stmt_iterator gsi;
-  struct walk_stmt_info wi;
-  struct note_simd_array_uses_struct ns;
-
-  memset (&wi, 0, sizeof (wi));
-  wi.info = &ns;
-  ns.htab = htab;
-
-=======
 
 /* Helper structure for note_simd_array_uses.  */
 
@@ -332,7 +254,6 @@
   wi.info = &ns;
   ns.htab = htab;
 
->>>>>>> 3d483a94
   FOR_EACH_BB (bb)
     for (gsi = gsi_start_bb (bb); !gsi_end_p (gsi); gsi_next (&gsi))
       {
@@ -374,11 +295,7 @@
   loop_iterator li;
   struct loop *loop;
   hash_table <simduid_to_vf> simduid_to_vf_htab;
-<<<<<<< HEAD
-  hash_table <decl_to_simduid> decl_to_simduid_htab;
-=======
   hash_table <simd_array_to_simduid> simd_array_to_simduid_htab;
->>>>>>> 3d483a94
 
   vect_loops_num = number_of_loops (cfun);
 
@@ -391,11 +308,7 @@
     }
 
   if (cfun->has_simduid_loops)
-<<<<<<< HEAD
-    note_simd_array_uses (&decl_to_simduid_htab);
-=======
     note_simd_array_uses (&simd_array_to_simduid_htab);
->>>>>>> 3d483a94
 
   init_stmt_vec_info_vec ();
 
@@ -474,19 +387,11 @@
 
   /* Shrink any "omp array simd" temporary arrays to the
      actual vectorization factors.  */
-<<<<<<< HEAD
-  if (decl_to_simduid_htab.is_created ())
-    {
-      for (hash_table <decl_to_simduid>::iterator iter
-	   = decl_to_simduid_htab.begin ();
-	   iter != decl_to_simduid_htab.end (); ++iter)
-=======
   if (simd_array_to_simduid_htab.is_created ())
     {
       for (hash_table <simd_array_to_simduid>::iterator iter
 	   = simd_array_to_simduid_htab.begin ();
 	   iter != simd_array_to_simduid_htab.end (); ++iter)
->>>>>>> 3d483a94
 	if ((*iter).simduid != -1U)
 	  {
 	    tree decl = (*iter).decl;
@@ -505,11 +410,7 @@
 	    relayout_decl (decl);
 	  }
 
-<<<<<<< HEAD
-      decl_to_simduid_htab.dispose ();
-=======
       simd_array_to_simduid_htab.dispose ();
->>>>>>> 3d483a94
     }
   if (simduid_to_vf_htab.is_created ())
     simduid_to_vf_htab.dispose ();

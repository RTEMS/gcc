--- conflicted
+++ resolved
@@ -62,9 +62,6 @@
 #include "tree.h"
 #include "stor-layout.h"
 #include "tree-pretty-print.h"
-<<<<<<< HEAD
-#include "tree-ssa.h"
-=======
 #include "basic-block.h"
 #include "tree-ssa-alias.h"
 #include "internal-fn.h"
@@ -78,7 +75,6 @@
 #include "tree-phinodes.h"
 #include "ssa-iterators.h"
 #include "tree-ssa-loop-manip.h"
->>>>>>> fb4256c6
 #include "cfgloop.h"
 #include "tree-vectorizer.h"
 #include "tree-pass.h"
@@ -357,11 +353,7 @@
   /* If some loop was duplicated, it gets bigger number
      than all previously defined loops.  This fact allows us to run
      only over initial loops skipping newly generated ones.  */
-<<<<<<< HEAD
-  FOR_EACH_LOOP (li, loop, 0)
-=======
   FOR_EACH_LOOP (loop, 0)
->>>>>>> fb4256c6
     if ((flag_tree_loop_vectorize && optimize_loop_nest_for_speed_p (loop))
 	|| loop->force_vect)
       {
@@ -382,11 +374,7 @@
         if (!dbg_cnt (vect_loop))
 	  break;
 
-<<<<<<< HEAD
-        if (LOCATION_LOCUS (vect_location) != UNKNOWN_LOC
-=======
         if (LOCATION_LOCUS (vect_location) != UNKNOWN_LOCATION
->>>>>>> fb4256c6
 	    && dump_enabled_p ())
           dump_printf_loc (MSG_OPTIMIZED_LOCATIONS, vect_location,
                            "loop vectorized\n");

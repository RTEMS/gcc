/* Vectorizer
   Copyright (C) 2003-2017 Free Software Foundation, Inc.
   Contributed by Dorit Naishlos <dorit@il.ibm.com>

This file is part of GCC.

GCC is free software; you can redistribute it and/or modify it under
the terms of the GNU General Public License as published by the Free
Software Foundation; either version 3, or (at your option) any later
version.

GCC is distributed in the hope that it will be useful, but WITHOUT ANY
WARRANTY; without even the implied warranty of MERCHANTABILITY or
FITNESS FOR A PARTICULAR PURPOSE.  See the GNU General Public License
for more details.

You should have received a copy of the GNU General Public License
along with GCC; see the file COPYING3.  If not see
<http://www.gnu.org/licenses/>.  */

/* Loop and basic block vectorizer.

  This file contains drivers for the three vectorizers:
  (1) loop vectorizer (inter-iteration parallelism),
  (2) loop-aware SLP (intra-iteration parallelism) (invoked by the loop
      vectorizer)
  (3) BB vectorizer (out-of-loops), aka SLP

  The rest of the vectorizer's code is organized as follows:
  - tree-vect-loop.c - loop specific parts such as reductions, etc. These are
    used by drivers (1) and (2).
  - tree-vect-loop-manip.c - vectorizer's loop control-flow utilities, used by
    drivers (1) and (2).
  - tree-vect-slp.c - BB vectorization specific analysis and transformation,
    used by drivers (2) and (3).
  - tree-vect-stmts.c - statements analysis and transformation (used by all).
  - tree-vect-data-refs.c - vectorizer specific data-refs analysis and
    manipulations (used by all).
  - tree-vect-patterns.c - vectorizable code patterns detector (used by all)

  Here's a poor attempt at illustrating that:

     tree-vectorizer.c:
     loop_vect()  loop_aware_slp()  slp_vect()
          |        /           \          /
          |       /             \        /
          tree-vect-loop.c  tree-vect-slp.c
                | \      \  /      /   |
                |  \      \/      /    |
                |   \     /\     /     |
                |    \   /  \   /      |
         tree-vect-stmts.c  tree-vect-data-refs.c
                       \      /
                    tree-vect-patterns.c
*/

#include "config.h"
#include "system.h"
#include "coretypes.h"
#include "backend.h"
#include "tree.h"
#include "gimple.h"
#include "predict.h"
#include "tree-pass.h"
#include "ssa.h"
#include "cgraph.h"
#include "fold-const.h"
#include "stor-layout.h"
#include "gimple-iterator.h"
#include "gimple-walk.h"
#include "tree-ssa-loop-manip.h"
#include "tree-ssa-loop-niter.h"
#include "tree-cfg.h"
#include "cfgloop.h"
#include "tree-vectorizer.h"
#include "tree-ssa-propagate.h"
#include "dbgcnt.h"
#include "tree-scalar-evolution.h"


/* Loop or bb location.  */
source_location vect_location;

/* Vector mapping GIMPLE stmt to stmt_vec_info. */
vec<stmt_vec_info> stmt_vec_info_vec;

/* For mapping simduid to vectorization factor.  */

struct simduid_to_vf : free_ptr_hash<simduid_to_vf>
{
  unsigned int simduid;
  poly_uint64 vf;

  /* hash_table support.  */
  static inline hashval_t hash (const simduid_to_vf *);
  static inline int equal (const simduid_to_vf *, const simduid_to_vf *);
};

inline hashval_t
simduid_to_vf::hash (const simduid_to_vf *p)
{
  return p->simduid;
}

inline int
simduid_to_vf::equal (const simduid_to_vf *p1, const simduid_to_vf *p2)
{
  return p1->simduid == p2->simduid;
}

/* This hash maps the OMP simd array to the corresponding simduid used
   to index into it.  Like thus,

        _7 = GOMP_SIMD_LANE (simduid.0)
        ...
        ...
        D.1737[_7] = stuff;


   This hash maps from the OMP simd array (D.1737[]) to DECL_UID of
   simduid.0.  */

struct simd_array_to_simduid : free_ptr_hash<simd_array_to_simduid>
{
  tree decl;
  unsigned int simduid;

  /* hash_table support.  */
  static inline hashval_t hash (const simd_array_to_simduid *);
  static inline int equal (const simd_array_to_simduid *,
			   const simd_array_to_simduid *);
};

inline hashval_t
simd_array_to_simduid::hash (const simd_array_to_simduid *p)
{
  return DECL_UID (p->decl);
}

inline int
simd_array_to_simduid::equal (const simd_array_to_simduid *p1,
			      const simd_array_to_simduid *p2)
{
  return p1->decl == p2->decl;
}

/* Fold IFN_GOMP_SIMD_LANE, IFN_GOMP_SIMD_VF, IFN_GOMP_SIMD_LAST_LANE,
   into their corresponding constants and remove
   IFN_GOMP_SIMD_ORDERED_{START,END}.  */

static void
adjust_simduid_builtins (hash_table<simduid_to_vf> *htab)
{
  basic_block bb;

  FOR_EACH_BB_FN (bb, cfun)
    {
      gimple_stmt_iterator i;

      for (i = gsi_start_bb (bb); !gsi_end_p (i); )
	{
	  poly_uint64 vf = 1;
	  enum internal_fn ifn;
	  gimple *stmt = gsi_stmt (i);
	  tree t;
	  if (!is_gimple_call (stmt)
	      || !gimple_call_internal_p (stmt))
	    {
	      gsi_next (&i);
	      continue;
	    }
	  ifn = gimple_call_internal_fn (stmt);
	  switch (ifn)
	    {
	    case IFN_GOMP_SIMD_LANE:
	    case IFN_GOMP_SIMD_VF:
	    case IFN_GOMP_SIMD_LAST_LANE:
	      break;
	    case IFN_GOMP_SIMD_ORDERED_START:
	    case IFN_GOMP_SIMD_ORDERED_END:
	      if (integer_onep (gimple_call_arg (stmt, 0)))
		{
		  enum built_in_function bcode
		    = (ifn == IFN_GOMP_SIMD_ORDERED_START
		       ? BUILT_IN_GOMP_ORDERED_START
		       : BUILT_IN_GOMP_ORDERED_END);
		  gimple *g
		    = gimple_build_call (builtin_decl_explicit (bcode), 0);
		  tree vdef = gimple_vdef (stmt);
		  gimple_set_vdef (g, vdef);
		  SSA_NAME_DEF_STMT (vdef) = g;
		  gimple_set_vuse (g, gimple_vuse (stmt));
		  gsi_replace (&i, g, true);
		  continue;
		}
	      gsi_remove (&i, true);
	      unlink_stmt_vdef (stmt);
	      continue;
	    default:
	      gsi_next (&i);
	      continue;
	    }
	  tree arg = gimple_call_arg (stmt, 0);
	  gcc_assert (arg != NULL_TREE);
	  gcc_assert (TREE_CODE (arg) == SSA_NAME);
	  simduid_to_vf *p = NULL, data;
	  data.simduid = DECL_UID (SSA_NAME_VAR (arg));
	  /* Need to nullify loop safelen field since it's value is not
	     valid after transformation.  */
	  if (bb->loop_father && bb->loop_father->safelen > 0)
	    bb->loop_father->safelen = 0;
	  if (htab)
	    {
	      p = htab->find (&data);
	      if (p)
		vf = p->vf;
	    }
	  switch (ifn)
	    {
	    case IFN_GOMP_SIMD_VF:
	      t = build_int_cst (unsigned_type_node, vf);
	      break;
	    case IFN_GOMP_SIMD_LANE:
	      t = build_int_cst (unsigned_type_node, 0);
	      break;
	    case IFN_GOMP_SIMD_LAST_LANE:
	      t = gimple_call_arg (stmt, 1);
	      break;
	    default:
	      gcc_unreachable ();
	    }
	  tree lhs = gimple_call_lhs (stmt);
	  if (lhs)
	    replace_uses_by (lhs, t);
	  release_defs (stmt);
	  gsi_remove (&i, true);
	}
    }
}

/* Helper structure for note_simd_array_uses.  */

struct note_simd_array_uses_struct
{
  hash_table<simd_array_to_simduid> **htab;
  unsigned int simduid;
};

/* Callback for note_simd_array_uses, called through walk_gimple_op.  */

static tree
note_simd_array_uses_cb (tree *tp, int *walk_subtrees, void *data)
{
  struct walk_stmt_info *wi = (struct walk_stmt_info *) data;
  struct note_simd_array_uses_struct *ns
    = (struct note_simd_array_uses_struct *) wi->info;

  if (TYPE_P (*tp))
    *walk_subtrees = 0;
  else if (VAR_P (*tp)
	   && lookup_attribute ("omp simd array", DECL_ATTRIBUTES (*tp))
	   && DECL_CONTEXT (*tp) == current_function_decl)
    {
      simd_array_to_simduid data;
      if (!*ns->htab)
	*ns->htab = new hash_table<simd_array_to_simduid> (15);
      data.decl = *tp;
      data.simduid = ns->simduid;
      simd_array_to_simduid **slot = (*ns->htab)->find_slot (&data, INSERT);
      if (*slot == NULL)
	{
	  simd_array_to_simduid *p = XNEW (simd_array_to_simduid);
	  *p = data;
	  *slot = p;
	}
      else if ((*slot)->simduid != ns->simduid)
	(*slot)->simduid = -1U;
      *walk_subtrees = 0;
    }
  return NULL_TREE;
}

/* Find "omp simd array" temporaries and map them to corresponding
   simduid.  */

static void
note_simd_array_uses (hash_table<simd_array_to_simduid> **htab)
{
  basic_block bb;
  gimple_stmt_iterator gsi;
  struct walk_stmt_info wi;
  struct note_simd_array_uses_struct ns;

  memset (&wi, 0, sizeof (wi));
  wi.info = &ns;
  ns.htab = htab;

  FOR_EACH_BB_FN (bb, cfun)
    for (gsi = gsi_start_bb (bb); !gsi_end_p (gsi); gsi_next (&gsi))
      {
	gimple *stmt = gsi_stmt (gsi);
	if (!is_gimple_call (stmt) || !gimple_call_internal_p (stmt))
	  continue;
	switch (gimple_call_internal_fn (stmt))
	  {
	  case IFN_GOMP_SIMD_LANE:
	  case IFN_GOMP_SIMD_VF:
	  case IFN_GOMP_SIMD_LAST_LANE:
	    break;
	  default:
	    continue;
	  }
	tree lhs = gimple_call_lhs (stmt);
	if (lhs == NULL_TREE)
	  continue;
	imm_use_iterator use_iter;
	gimple *use_stmt;
	ns.simduid = DECL_UID (SSA_NAME_VAR (gimple_call_arg (stmt, 0)));
	FOR_EACH_IMM_USE_STMT (use_stmt, use_iter, lhs)
	  if (!is_gimple_debug (use_stmt))
	    walk_gimple_op (use_stmt, note_simd_array_uses_cb, &wi);
      }
}

/* Shrink arrays with "omp simd array" attribute to the corresponding
   vectorization factor.  */

static void
shrink_simd_arrays
  (hash_table<simd_array_to_simduid> *simd_array_to_simduid_htab,
   hash_table<simduid_to_vf> *simduid_to_vf_htab)
{
  for (hash_table<simd_array_to_simduid>::iterator iter
	 = simd_array_to_simduid_htab->begin ();
       iter != simd_array_to_simduid_htab->end (); ++iter)
    if ((*iter)->simduid != -1U)
      {
	tree decl = (*iter)->decl;
	poly_uint64 vf = 1;
	if (simduid_to_vf_htab)
	  {
	    simduid_to_vf *p = NULL, data;
	    data.simduid = (*iter)->simduid;
	    p = simduid_to_vf_htab->find (&data);
	    if (p)
	      vf = p->vf;
	  }
	tree atype
	  = build_array_type_nelts (TREE_TYPE (TREE_TYPE (decl)), vf);
	TREE_TYPE (decl) = atype;
	relayout_decl (decl);
      }

  delete simd_array_to_simduid_htab;
}

/* Initialize the vec_info with kind KIND_IN and target cost data
   TARGET_COST_DATA_IN.  */

vec_info::vec_info (vec_info::vec_kind kind_in, void *target_cost_data_in)
  : kind (kind_in),
    datarefs (vNULL),
    ddrs (vNULL),
    target_cost_data (target_cost_data_in)
{
}

vec_info::~vec_info ()
{
  slp_instance instance;
  struct data_reference *dr;
  unsigned int i;

  FOR_EACH_VEC_ELT (datarefs, i, dr)
    if (dr->aux)
      {
        free (dr->aux);
        dr->aux = NULL;
      }

  FOR_EACH_VEC_ELT (slp_instances, i, instance)
    vect_free_slp_instance (instance);

  free_data_refs (datarefs);
  free_dependence_relations (ddrs);
  destroy_cost_data (target_cost_data);
}

/* A helper function to free scev and LOOP niter information, as well as
   clear loop constraint LOOP_C_FINITE.  */

void
vect_free_loop_info_assumptions (struct loop *loop)
{
  scev_reset_htab ();
  /* We need to explicitly reset upper bound information since they are
     used even after free_numbers_of_iterations_estimates.  */
  loop->any_upper_bound = false;
  loop->any_likely_upper_bound = false;
  free_numbers_of_iterations_estimates (loop);
  loop_constraint_clear (loop, LOOP_C_FINITE);
}

/* Return whether STMT is inside the region we try to vectorize.  */

bool
vect_stmt_in_region_p (vec_info *vinfo, gimple *stmt)
{
  if (!gimple_bb (stmt))
    return false;

  if (loop_vec_info loop_vinfo = dyn_cast <loop_vec_info> (vinfo))
    {
      struct loop *loop = LOOP_VINFO_LOOP (loop_vinfo);
      if (!flow_bb_inside_loop_p (loop, gimple_bb (stmt)))
	return false;
    }
  else
    {
      bb_vec_info bb_vinfo = as_a <bb_vec_info> (vinfo);
      if (gimple_bb (stmt) != BB_VINFO_BB (bb_vinfo)
	  || gimple_uid (stmt) == -1U
	  || gimple_code (stmt) == GIMPLE_PHI)
	return false;
    }

  return true;
}


/* If LOOP has been versioned during ifcvt, return the internal call
   guarding it.  */

static gimple *
vect_loop_vectorized_call (struct loop *loop)
{
  basic_block bb = loop_preheader_edge (loop)->src;
  gimple *g;
  do
    {
      g = last_stmt (bb);
      if (g)
	break;
      if (!single_pred_p (bb))
	break;
      bb = single_pred (bb);
    }
  while (1);
  if (g && gimple_code (g) == GIMPLE_COND)
    {
      gimple_stmt_iterator gsi = gsi_for_stmt (g);
      gsi_prev (&gsi);
      if (!gsi_end_p (gsi))
	{
	  g = gsi_stmt (gsi);
	  if (gimple_call_internal_p (g, IFN_LOOP_VECTORIZED)
	      && (tree_to_shwi (gimple_call_arg (g, 0)) == loop->num
		  || tree_to_shwi (gimple_call_arg (g, 1)) == loop->num))
	    return g;
	}
    }
  return NULL;
}

/* Fold loop internal call G like IFN_LOOP_VECTORIZED/IFN_LOOP_DIST_ALIAS
   to VALUE and update any immediate uses of it's LHS.  */

static void
fold_loop_internal_call (gimple *g, tree value)
{
  tree lhs = gimple_call_lhs (g);
  use_operand_p use_p;
  imm_use_iterator iter;
  gimple *use_stmt;
  gimple_stmt_iterator gsi = gsi_for_stmt (g);

  update_call_from_tree (&gsi, value);
  FOR_EACH_IMM_USE_STMT (use_stmt, iter, lhs)
    {
      FOR_EACH_IMM_USE_ON_STMT (use_p, iter)
	SET_USE (use_p, value);
      update_stmt (use_stmt);
    }
}

/* If LOOP has been versioned during loop distribution, return the gurading
   internal call.  */

static gimple *
vect_loop_dist_alias_call (struct loop *loop)
{
  basic_block bb;
  basic_block entry;
  struct loop *outer, *orig;
  gimple_stmt_iterator gsi;
  gimple *g;

  if (loop->orig_loop_num == 0)
    return NULL;

  orig = get_loop (cfun, loop->orig_loop_num);
  if (orig == NULL)
    {
      /* The original loop is somehow destroyed.  Clear the information.  */
      loop->orig_loop_num = 0;
      return NULL;
    }

  if (loop != orig)
    bb = nearest_common_dominator (CDI_DOMINATORS, loop->header, orig->header);
  else
    bb = loop_preheader_edge (loop)->src;

  outer = bb->loop_father;
  entry = ENTRY_BLOCK_PTR_FOR_FN (cfun);

  /* Look upward in dominance tree.  */
  for (; bb != entry && flow_bb_inside_loop_p (outer, bb);
       bb = get_immediate_dominator (CDI_DOMINATORS, bb))
    {
      g = last_stmt (bb);
      if (g == NULL || gimple_code (g) != GIMPLE_COND)
	continue;

      gsi = gsi_for_stmt (g);
      gsi_prev (&gsi);
      if (gsi_end_p (gsi))
	continue;

      g = gsi_stmt (gsi);
      /* The guarding internal function call must have the same distribution
	 alias id.  */
      if (gimple_call_internal_p (g, IFN_LOOP_DIST_ALIAS)
	  && (tree_to_shwi (gimple_call_arg (g, 0)) == loop->orig_loop_num))
	return g;
    }
  return NULL;
}

/* Set the uids of all the statements in basic blocks inside loop
   represented by LOOP_VINFO. LOOP_VECTORIZED_CALL is the internal
   call guarding the loop which has been if converted.  */
static void
set_uid_loop_bbs (loop_vec_info loop_vinfo, gimple *loop_vectorized_call)
{
  tree arg = gimple_call_arg (loop_vectorized_call, 1);
  basic_block *bbs;
  unsigned int i;
  struct loop *scalar_loop = get_loop (cfun, tree_to_shwi (arg));

  LOOP_VINFO_SCALAR_LOOP (loop_vinfo) = scalar_loop;
  gcc_checking_assert (vect_loop_vectorized_call (scalar_loop)
		       == loop_vectorized_call);
  /* If we are going to vectorize outer loop, prevent vectorization
     of the inner loop in the scalar loop - either the scalar loop is
     thrown away, so it is a wasted work, or is used only for
     a few iterations.  */
  if (scalar_loop->inner)
    {
      gimple *g = vect_loop_vectorized_call (scalar_loop->inner);
      if (g)
	{
	  arg = gimple_call_arg (g, 0);
	  get_loop (cfun, tree_to_shwi (arg))->dont_vectorize = true;
	  fold_loop_internal_call (g, boolean_false_node);
	}
    }
  bbs = get_loop_body (scalar_loop);
  for (i = 0; i < scalar_loop->num_nodes; i++)
    {
      basic_block bb = bbs[i];
      gimple_stmt_iterator gsi;
      for (gsi = gsi_start_phis (bb); !gsi_end_p (gsi); gsi_next (&gsi))
	{
	  gimple *phi = gsi_stmt (gsi);
	  gimple_set_uid (phi, 0);
	}
      for (gsi = gsi_start_bb (bb); !gsi_end_p (gsi); gsi_next (&gsi))
	{
	  gimple *stmt = gsi_stmt (gsi);
	  gimple_set_uid (stmt, 0);
	}
    }
  free (bbs);
}

/* Function vectorize_loops.

   Entry point to loop vectorization phase.  */

unsigned
vectorize_loops (void)
{
  unsigned int i;
  unsigned int num_vectorized_loops = 0;
  unsigned int vect_loops_num;
  struct loop *loop;
  hash_table<simduid_to_vf> *simduid_to_vf_htab = NULL;
  hash_table<simd_array_to_simduid> *simd_array_to_simduid_htab = NULL;
  bool any_ifcvt_loops = false;
  unsigned ret = 0;
  struct loop *new_loop;

  vect_loops_num = number_of_loops (cfun);

  /* Bail out if there are no loops.  */
  if (vect_loops_num <= 1)
    return 0;

  if (cfun->has_simduid_loops)
    note_simd_array_uses (&simd_array_to_simduid_htab);

  init_stmt_vec_info_vec ();

  /*  ----------- Analyze loops. -----------  */

  /* If some loop was duplicated, it gets bigger number
     than all previously defined loops.  This fact allows us to run
     only over initial loops skipping newly generated ones.  */
  FOR_EACH_LOOP (loop, 0)
    if (loop->dont_vectorize)
      {
	any_ifcvt_loops = true;
	/* If-conversion sometimes versions both the outer loop
	   (for the case when outer loop vectorization might be
	   desirable) as well as the inner loop in the scalar version
	   of the loop.  So we have:
	    if (LOOP_VECTORIZED (1, 3))
	      {
		loop1
		  loop2
	      }
	    else
	      loop3 (copy of loop1)
		if (LOOP_VECTORIZED (4, 5))
		  loop4 (copy of loop2)
		else
		  loop5 (copy of loop4)
	   If FOR_EACH_LOOP gives us loop3 first (which has
	   dont_vectorize set), make sure to process loop1 before loop4;
	   so that we can prevent vectorization of loop4 if loop1
	   is successfully vectorized.  */
	if (loop->inner)
	  {
	    gimple *loop_vectorized_call
	      = vect_loop_vectorized_call (loop);
	    if (loop_vectorized_call
		&& vect_loop_vectorized_call (loop->inner))
	      {
		tree arg = gimple_call_arg (loop_vectorized_call, 0);
		struct loop *vector_loop
		  = get_loop (cfun, tree_to_shwi (arg));
		if (vector_loop && vector_loop != loop)
		  {
		    loop = vector_loop;
		    /* Make sure we don't vectorize it twice.  */
		    loop->dont_vectorize = true;
		    goto try_vectorize;
		  }
	      }
	  }
      }
    else
      {
	loop_vec_info loop_vinfo, orig_loop_vinfo;
	gimple *loop_vectorized_call, *loop_dist_alias_call;
       try_vectorize:
	if (!((flag_tree_loop_vectorize
	       && optimize_loop_nest_for_speed_p (loop))
	      || loop->force_vectorize))
	  continue;
	orig_loop_vinfo = NULL;
	loop_vectorized_call = vect_loop_vectorized_call (loop);
	loop_dist_alias_call = vect_loop_dist_alias_call (loop);
       vectorize_epilogue:
	vect_location = find_loop_location (loop);
        if (LOCATION_LOCUS (vect_location) != UNKNOWN_LOCATION
	    && dump_enabled_p ())
	  dump_printf (MSG_NOTE, "\nAnalyzing loop at %s:%d\n",
                       LOCATION_FILE (vect_location),
		       LOCATION_LINE (vect_location));

	loop_vinfo = vect_analyze_loop (loop, orig_loop_vinfo);
	loop->aux = loop_vinfo;

	if (!loop_vinfo || !LOOP_VINFO_VECTORIZABLE_P (loop_vinfo))
	  {
	    /* Free existing information if loop is analyzed with some
	       assumptions.  */
	    if (loop_constraint_set_p (loop, LOOP_C_FINITE))
	      vect_free_loop_info_assumptions (loop);

	    /* If we applied if-conversion then try to vectorize the
	       BB of innermost loops.
	       ???  Ideally BB vectorization would learn to vectorize
	       control flow by applying if-conversion on-the-fly, the
	       following retains the if-converted loop body even when
	       only non-if-converted parts took part in BB vectorization.  */
	    if (flag_tree_slp_vectorize != 0
		&& loop_vectorized_call
		&& ! loop->inner)
	      {
		basic_block bb = loop->header;
		bool has_mask_load_store = false;
		for (gimple_stmt_iterator gsi = gsi_start_bb (bb);
		     !gsi_end_p (gsi); gsi_next (&gsi))
		  {
		    gimple *stmt = gsi_stmt (gsi);
		    if (is_gimple_call (stmt)
			&& gimple_call_internal_p (stmt)
			&& (gimple_call_internal_fn (stmt) == IFN_MASK_LOAD
			    || gimple_call_internal_fn (stmt) == IFN_MASK_STORE))
		      {
			has_mask_load_store = true;
			break;
		      }
		    gimple_set_uid (stmt, -1);
		    gimple_set_visited (stmt, false);
		  }
		if (! has_mask_load_store && vect_slp_bb (bb))
		  {
		    dump_printf_loc (MSG_OPTIMIZED_LOCATIONS, vect_location,
				     "basic block vectorized\n");
		    fold_loop_internal_call (loop_vectorized_call,
					     boolean_true_node);
		    loop_vectorized_call = NULL;
		    ret |= TODO_cleanup_cfg;
		  }
	      }
	    /* If outer loop vectorization fails for LOOP_VECTORIZED guarded
	       loop, don't vectorize its inner loop; we'll attempt to
	       vectorize LOOP_VECTORIZED guarded inner loop of the scalar
	       loop version.  */
	    if (loop_vectorized_call && loop->inner)
	      loop->inner->dont_vectorize = true;
	    continue;
	  }

        if (!dbg_cnt (vect_loop))
	  {
	    /* We may miss some if-converted loops due to
	       debug counter.  Set any_ifcvt_loops to visit
	       them at finalization.  */
	    any_ifcvt_loops = true;
	    /* Free existing information if loop is analyzed with some
	       assumptions.  */
	    if (loop_constraint_set_p (loop, LOOP_C_FINITE))
	      vect_free_loop_info_assumptions (loop);

	    break;
	  }

	if (loop_vectorized_call)
	  set_uid_loop_bbs (loop_vinfo, loop_vectorized_call);
        if (LOCATION_LOCUS (vect_location) != UNKNOWN_LOCATION
	    && dump_enabled_p ())
          dump_printf_loc (MSG_OPTIMIZED_LOCATIONS, vect_location,
                           "loop vectorized\n");
	new_loop = vect_transform_loop (loop_vinfo);
	num_vectorized_loops++;
	/* Now that the loop has been vectorized, allow it to be unrolled
	   etc.  */
	loop->force_vectorize = false;

	if (loop->simduid)
	  {
	    simduid_to_vf *simduid_to_vf_data = XNEW (simduid_to_vf);
	    if (!simduid_to_vf_htab)
	      simduid_to_vf_htab = new hash_table<simduid_to_vf> (15);
	    simduid_to_vf_data->simduid = DECL_UID (loop->simduid);
	    simduid_to_vf_data->vf = loop_vinfo->vectorization_factor;
	    *simduid_to_vf_htab->find_slot (simduid_to_vf_data, INSERT)
	      = simduid_to_vf_data;
	  }

	if (loop_vectorized_call)
	  {
	    fold_loop_internal_call (loop_vectorized_call, boolean_true_node);
	    loop_vectorized_call = NULL;
	    ret |= TODO_cleanup_cfg;
	  }
	if (loop_dist_alias_call)
	  {
	    tree value = gimple_call_arg (loop_dist_alias_call, 1);
	    fold_loop_internal_call (loop_dist_alias_call, value);
	    loop_dist_alias_call = NULL;
	    ret |= TODO_cleanup_cfg;
	  }

	if (new_loop)
	  {
	    /* Epilogue of vectorized loop must be vectorized too.  */
	    vect_loops_num = number_of_loops (cfun);
	    loop = new_loop;
	    orig_loop_vinfo = loop_vinfo;  /* To pass vect_analyze_loop.  */
	    goto vectorize_epilogue;
	  }
      }

  vect_location = UNKNOWN_LOCATION;

  statistics_counter_event (cfun, "Vectorized loops", num_vectorized_loops);
  if (dump_enabled_p ()
      || (num_vectorized_loops > 0 && dump_enabled_p ()))
    dump_printf_loc (MSG_NOTE, vect_location,
                     "vectorized %u loops in function.\n",
                     num_vectorized_loops);

  /*  ----------- Finalize. -----------  */

  if (any_ifcvt_loops)
    for (i = 1; i < vect_loops_num; i++)
      {
	loop = get_loop (cfun, i);
	if (loop && loop->dont_vectorize)
	  {
	    gimple *g = vect_loop_vectorized_call (loop);
	    if (g)
	      {
		fold_loop_internal_call (g, boolean_false_node);
		ret |= TODO_cleanup_cfg;
		g = NULL;
	      }
	    else
	      g = vect_loop_dist_alias_call (loop);

	    if (g)
	      {
		fold_loop_internal_call (g, boolean_false_node);
		ret |= TODO_cleanup_cfg;
	      }
	  }
      }

  for (i = 1; i < vect_loops_num; i++)
    {
      loop_vec_info loop_vinfo;
      bool has_mask_store;

      loop = get_loop (cfun, i);
      if (!loop)
	continue;
      loop_vinfo = (loop_vec_info) loop->aux;
      has_mask_store = false;
      if (loop_vinfo)
	has_mask_store = LOOP_VINFO_HAS_MASK_STORE (loop_vinfo);
<<<<<<< HEAD
      destroy_loop_vec_info (loop_vinfo, true);
      if (has_mask_store
	  && targetm.vectorize.empty_mask_is_expensive (IFN_MASK_STORE))
=======
      delete loop_vinfo;
      if (has_mask_store)
>>>>>>> 16316b61
	optimize_mask_stores (loop);
      loop->aux = NULL;
    }

  free_stmt_vec_info_vec ();

  /* Fold IFN_GOMP_SIMD_{VF,LANE,LAST_LANE,ORDERED_{START,END}} builtins.  */
  if (cfun->has_simduid_loops)
    adjust_simduid_builtins (simduid_to_vf_htab);

  /* Shrink any "omp array simd" temporary arrays to the
     actual vectorization factors.  */
  if (simd_array_to_simduid_htab)
    shrink_simd_arrays (simd_array_to_simduid_htab, simduid_to_vf_htab);
  delete simduid_to_vf_htab;
  cfun->has_simduid_loops = false;

  if (num_vectorized_loops > 0)
    {
      /* If we vectorized any loop only virtual SSA form needs to be updated.
	 ???  Also while we try hard to update loop-closed SSA form we fail
	 to properly do this in some corner-cases (see PR56286).  */
      rewrite_into_loop_closed_ssa (NULL, TODO_update_ssa_only_virtuals);
      return TODO_cleanup_cfg;
    }

  return ret;
}


/* Entry point to the simduid cleanup pass.  */

namespace {

const pass_data pass_data_simduid_cleanup =
{
  GIMPLE_PASS, /* type */
  "simduid", /* name */
  OPTGROUP_NONE, /* optinfo_flags */
  TV_NONE, /* tv_id */
  ( PROP_ssa | PROP_cfg ), /* properties_required */
  0, /* properties_provided */
  0, /* properties_destroyed */
  0, /* todo_flags_start */
  0, /* todo_flags_finish */
};

class pass_simduid_cleanup : public gimple_opt_pass
{
public:
  pass_simduid_cleanup (gcc::context *ctxt)
    : gimple_opt_pass (pass_data_simduid_cleanup, ctxt)
  {}

  /* opt_pass methods: */
  opt_pass * clone () { return new pass_simduid_cleanup (m_ctxt); }
  virtual bool gate (function *fun) { return fun->has_simduid_loops; }
  virtual unsigned int execute (function *);

}; // class pass_simduid_cleanup

unsigned int
pass_simduid_cleanup::execute (function *fun)
{
  hash_table<simd_array_to_simduid> *simd_array_to_simduid_htab = NULL;

  note_simd_array_uses (&simd_array_to_simduid_htab);

  /* Fold IFN_GOMP_SIMD_{VF,LANE,LAST_LANE,ORDERED_{START,END}} builtins.  */
  adjust_simduid_builtins (NULL);

  /* Shrink any "omp array simd" temporary arrays to the
     actual vectorization factors.  */
  if (simd_array_to_simduid_htab)
    shrink_simd_arrays (simd_array_to_simduid_htab, NULL);
  fun->has_simduid_loops = false;
  return 0;
}

}  // anon namespace

gimple_opt_pass *
make_pass_simduid_cleanup (gcc::context *ctxt)
{
  return new pass_simduid_cleanup (ctxt);
}


/*  Entry point to basic block SLP phase.  */

namespace {

const pass_data pass_data_slp_vectorize =
{
  GIMPLE_PASS, /* type */
  "slp", /* name */
  OPTGROUP_LOOP | OPTGROUP_VEC, /* optinfo_flags */
  TV_TREE_SLP_VECTORIZATION, /* tv_id */
  ( PROP_ssa | PROP_cfg ), /* properties_required */
  0, /* properties_provided */
  0, /* properties_destroyed */
  0, /* todo_flags_start */
  TODO_update_ssa, /* todo_flags_finish */
};

class pass_slp_vectorize : public gimple_opt_pass
{
public:
  pass_slp_vectorize (gcc::context *ctxt)
    : gimple_opt_pass (pass_data_slp_vectorize, ctxt)
  {}

  /* opt_pass methods: */
  opt_pass * clone () { return new pass_slp_vectorize (m_ctxt); }
  virtual bool gate (function *) { return flag_tree_slp_vectorize != 0; }
  virtual unsigned int execute (function *);

}; // class pass_slp_vectorize

unsigned int
pass_slp_vectorize::execute (function *fun)
{
  basic_block bb;

  bool in_loop_pipeline = scev_initialized_p ();
  if (!in_loop_pipeline)
    {
      loop_optimizer_init (LOOPS_NORMAL);
      scev_initialize ();
    }

  /* Mark all stmts as not belonging to the current region and unvisited.  */
  FOR_EACH_BB_FN (bb, fun)
    {
      for (gimple_stmt_iterator gsi = gsi_start_bb (bb); !gsi_end_p (gsi);
	   gsi_next (&gsi))
	{
	  gimple *stmt = gsi_stmt (gsi);
	  gimple_set_uid (stmt, -1);
	  gimple_set_visited (stmt, false);
	}
    }

  init_stmt_vec_info_vec ();

  FOR_EACH_BB_FN (bb, fun)
    {
      if (vect_slp_bb (bb))
	dump_printf_loc (MSG_OPTIMIZED_LOCATIONS, vect_location,
			 "basic block vectorized\n");
    }

  free_stmt_vec_info_vec ();

  if (!in_loop_pipeline)
    {
      scev_finalize ();
      loop_optimizer_finalize ();
    }

  return 0;
}

} // anon namespace

gimple_opt_pass *
make_pass_slp_vectorize (gcc::context *ctxt)
{
  return new pass_slp_vectorize (ctxt);
}


/* Increase alignment of global arrays to improve vectorization potential.
   TODO:
   - Consider also structs that have an array field.
   - Use ipa analysis to prune arrays that can't be vectorized?
     This should involve global alignment analysis and in the future also
     array padding.  */

static unsigned get_vec_alignment_for_type (tree);
static hash_map<tree, unsigned> *type_align_map;

/* Return alignment of array's vector type corresponding to scalar type.
   0 if no vector type exists.  */
static unsigned
get_vec_alignment_for_array_type (tree type) 
{
  gcc_assert (TREE_CODE (type) == ARRAY_TYPE);
  poly_uint64 array_size, vector_size;

  tree vectype = get_vectype_for_scalar_type (strip_array_types (type));
  if (!vectype
      || !poly_tree_p (TYPE_SIZE (type), &array_size)
      || !poly_tree_p (TYPE_SIZE (vectype), &vector_size)
      || must_lt (array_size, vector_size))
    return 0;

  return TYPE_ALIGN (vectype);
}

/* Return alignment of field having maximum alignment of vector type
   corresponding to it's scalar type. For now, we only consider fields whose
   offset is a multiple of it's vector alignment.
   0 if no suitable field is found.  */
static unsigned
get_vec_alignment_for_record_type (tree type) 
{
  gcc_assert (TREE_CODE (type) == RECORD_TYPE);

  unsigned max_align = 0, alignment;
  HOST_WIDE_INT offset;
  tree offset_tree;

  if (TYPE_PACKED (type))
    return 0;

  unsigned *slot = type_align_map->get (type);
  if (slot)
    return *slot;

  for (tree field = first_field (type);
       field != NULL_TREE;
       field = DECL_CHAIN (field))
    {
      /* Skip if not FIELD_DECL or if alignment is set by user.  */ 
      if (TREE_CODE (field) != FIELD_DECL
	  || DECL_USER_ALIGN (field)
	  || DECL_ARTIFICIAL (field))
	continue;

      /* We don't need to process the type further if offset is variable,
	 since the offsets of remaining members will also be variable.  */
      if (TREE_CODE (DECL_FIELD_OFFSET (field)) != INTEGER_CST
	  || TREE_CODE (DECL_FIELD_BIT_OFFSET (field)) != INTEGER_CST)
	break;

      /* Similarly stop processing the type if offset_tree
	 does not fit in unsigned HOST_WIDE_INT.  */
      offset_tree = bit_position (field);
      if (!tree_fits_uhwi_p (offset_tree))
	break;

      offset = tree_to_uhwi (offset_tree); 
      alignment = get_vec_alignment_for_type (TREE_TYPE (field));

      /* Get maximum alignment of vectorized field/array among those members
	 whose offset is multiple of the vector alignment.  */ 
      if (alignment
	  && (offset % alignment == 0)
	  && (alignment > max_align))
	max_align = alignment;
    }

  type_align_map->put (type, max_align);
  return max_align;
}

/* Return alignment of vector type corresponding to decl's scalar type
   or 0 if it doesn't exist or the vector alignment is lesser than
   decl's alignment.  */
static unsigned
get_vec_alignment_for_type (tree type)
{
  if (type == NULL_TREE)
    return 0;

  gcc_assert (TYPE_P (type));

  static unsigned alignment = 0;
  switch (TREE_CODE (type))
    {
      case ARRAY_TYPE:
	alignment = get_vec_alignment_for_array_type (type);
	break;
      case RECORD_TYPE:
	alignment = get_vec_alignment_for_record_type (type);
	break;
      default:
	alignment = 0;
	break;
    }

  return (alignment > TYPE_ALIGN (type)) ? alignment : 0;
}

/* Entry point to increase_alignment pass.  */
static unsigned int
increase_alignment (void)
{
  varpool_node *vnode;

  vect_location = UNKNOWN_LOCATION;
  type_align_map = new hash_map<tree, unsigned>;

  /* Increase the alignment of all global arrays for vectorization.  */
  FOR_EACH_DEFINED_VARIABLE (vnode)
    {
      tree decl = vnode->decl;
      unsigned int alignment;

      if ((decl_in_symtab_p (decl)
	  && !symtab_node::get (decl)->can_increase_alignment_p ())
	  || DECL_USER_ALIGN (decl) || DECL_ARTIFICIAL (decl))
	continue;

      alignment = get_vec_alignment_for_type (TREE_TYPE (decl));
      if (alignment && vect_can_force_dr_alignment_p (decl, alignment))
        {
	  vnode->increase_alignment (alignment);
          dump_printf (MSG_NOTE, "Increasing alignment of decl: ");
          dump_generic_expr (MSG_NOTE, TDF_SLIM, decl);
          dump_printf (MSG_NOTE, "\n");
        }
    }

  delete type_align_map;
  return 0;
}


namespace {

const pass_data pass_data_ipa_increase_alignment =
{
  SIMPLE_IPA_PASS, /* type */
  "increase_alignment", /* name */
  OPTGROUP_LOOP | OPTGROUP_VEC, /* optinfo_flags */
  TV_IPA_OPT, /* tv_id */
  0, /* properties_required */
  0, /* properties_provided */
  0, /* properties_destroyed */
  0, /* todo_flags_start */
  0, /* todo_flags_finish */
};

class pass_ipa_increase_alignment : public simple_ipa_opt_pass
{
public:
  pass_ipa_increase_alignment (gcc::context *ctxt)
    : simple_ipa_opt_pass (pass_data_ipa_increase_alignment, ctxt)
  {}

  /* opt_pass methods: */
  virtual bool gate (function *)
    {
      return flag_section_anchors && flag_tree_loop_vectorize;
    }

  virtual unsigned int execute (function *) { return increase_alignment (); }

}; // class pass_ipa_increase_alignment

} // anon namespace

simple_ipa_opt_pass *
make_pass_ipa_increase_alignment (gcc::context *ctxt)
{
  return new pass_ipa_increase_alignment (ctxt);
}<|MERGE_RESOLUTION|>--- conflicted
+++ resolved
@@ -846,14 +846,9 @@
       has_mask_store = false;
       if (loop_vinfo)
 	has_mask_store = LOOP_VINFO_HAS_MASK_STORE (loop_vinfo);
-<<<<<<< HEAD
-      destroy_loop_vec_info (loop_vinfo, true);
+      delete loop_vinfo;
       if (has_mask_store
 	  && targetm.vectorize.empty_mask_is_expensive (IFN_MASK_STORE))
-=======
-      delete loop_vinfo;
-      if (has_mask_store)
->>>>>>> 16316b61
 	optimize_mask_stores (loop);
       loop->aux = NULL;
     }

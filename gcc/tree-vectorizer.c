--- conflicted
+++ resolved
@@ -1024,11 +1024,7 @@
   if (!vectype
       || !poly_int_tree_p (TYPE_SIZE (type), &array_size)
       || !poly_int_tree_p (TYPE_SIZE (vectype), &vector_size)
-<<<<<<< HEAD
-      || must_lt (array_size, vector_size))
-=======
       || maybe_lt (array_size, vector_size))
->>>>>>> 70783a86
     return 0;
 
   return TYPE_ALIGN (vectype);

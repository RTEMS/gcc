--- conflicted
+++ resolved
@@ -148,26 +148,7 @@
 bool
 vect_print_dump_info (enum verbosity_levels vl)
 {
-<<<<<<< HEAD
-  switch (code)
-  {
-  case MAX_EXPR:
-    *reduc_code = REDUC_MAX_EXPR;
-    return true;
-
-  case MIN_EXPR:
-    *reduc_code = REDUC_MIN_EXPR;
-    return true;
-
-  case PLUS_EXPR:
-  case PLUSNV_EXPR:
-    *reduc_code = REDUC_PLUS_EXPR;
-    return true;
-
-  default:
-=======
   if (vl > vect_verbosity_level)
->>>>>>> 0c908ffc
     return false;
 
   if (!current_function_decl || !vect_dump)

/* Emit RTL for the GCC expander.
   Copyright (C) 1987-2017 Free Software Foundation, Inc.

This file is part of GCC.

GCC is free software; you can redistribute it and/or modify it under
the terms of the GNU General Public License as published by the Free
Software Foundation; either version 3, or (at your option) any later
version.

GCC is distributed in the hope that it will be useful, but WITHOUT ANY
WARRANTY; without even the implied warranty of MERCHANTABILITY or
FITNESS FOR A PARTICULAR PURPOSE.  See the GNU General Public License
for more details.

You should have received a copy of the GNU General Public License
along with GCC; see the file COPYING3.  If not see
<http://www.gnu.org/licenses/>.  */


/* Middle-to-low level generation of rtx code and insns.

   This file contains support functions for creating rtl expressions
   and manipulating them in the doubly-linked chain of insns.

   The patterns of the insns are created by machine-dependent
   routines in insn-emit.c, which is generated automatically from
   the machine description.  These routines make the individual rtx's
   of the pattern with `gen_rtx_fmt_ee' and others in genrtl.[ch],
   which are automatically generated from rtl.def; what is machine
   dependent is the kind of rtx's they make and what arguments they
   use.  */

#include "config.h"
#include "system.h"
#include "coretypes.h"
#include "memmodel.h"
#include "backend.h"
#include "target.h"
#include "rtl.h"
#include "tree.h"
#include "df.h"
#include "tm_p.h"
#include "stringpool.h"
#include "insn-config.h"
#include "regs.h"
#include "emit-rtl.h"
#include "recog.h"
#include "diagnostic-core.h"
#include "alias.h"
#include "fold-const.h"
#include "varasm.h"
#include "cfgrtl.h"
#include "tree-eh.h"
#include "explow.h"
#include "expr.h"
#include "params.h"
#include "builtins.h"
#include "rtl-iter.h"
#include "stor-layout.h"
#include "opts.h"

struct target_rtl default_target_rtl;
#if SWITCHABLE_TARGET
struct target_rtl *this_target_rtl = &default_target_rtl;
#endif

#define initial_regno_reg_rtx (this_target_rtl->x_initial_regno_reg_rtx)

/* Commonly used modes.  */

machine_mode byte_mode;	/* Mode whose width is BITS_PER_UNIT.  */
machine_mode word_mode;	/* Mode whose width is BITS_PER_WORD.  */
machine_mode double_mode;	/* Mode whose width is DOUBLE_TYPE_SIZE.  */
machine_mode ptr_mode;	/* Mode whose width is POINTER_SIZE.  */

/* Datastructures maintained for currently processed function in RTL form.  */

struct rtl_data x_rtl;

/* Indexed by pseudo register number, gives the rtx for that pseudo.
   Allocated in parallel with regno_pointer_align.
   FIXME: We could put it into emit_status struct, but gengtype is not able to deal
   with length attribute nested in top level structures.  */

rtx * regno_reg_rtx;

/* This is *not* reset after each function.  It gives each CODE_LABEL
   in the entire compilation a unique label number.  */

static GTY(()) int label_num = 1;

/* We record floating-point CONST_DOUBLEs in each floating-point mode for
   the values of 0, 1, and 2.  For the integer entries and VOIDmode, we
   record a copy of const[012]_rtx and constm1_rtx.  CONSTM1_RTX
   is set only for MODE_INT and MODE_VECTOR_INT modes.  */

rtx const_tiny_rtx[4][(int) MAX_MACHINE_MODE];

rtx const_true_rtx;

REAL_VALUE_TYPE dconst0;
REAL_VALUE_TYPE dconst1;
REAL_VALUE_TYPE dconst2;
REAL_VALUE_TYPE dconstm1;
REAL_VALUE_TYPE dconsthalf;

/* Record fixed-point constant 0 and 1.  */
FIXED_VALUE_TYPE fconst0[MAX_FCONST0];
FIXED_VALUE_TYPE fconst1[MAX_FCONST1];

/* We make one copy of (const_int C) where C is in
   [- MAX_SAVED_CONST_INT, MAX_SAVED_CONST_INT]
   to save space during the compilation and simplify comparisons of
   integers.  */

rtx const_int_rtx[MAX_SAVED_CONST_INT * 2 + 1];

/* Standard pieces of rtx, to be substituted directly into things.  */
rtx pc_rtx;
rtx ret_rtx;
rtx simple_return_rtx;
rtx cc0_rtx;

/* Marker used for denoting an INSN, which should never be accessed (i.e.,
   this pointer should normally never be dereferenced), but is required to be
   distinct from NULL_RTX.  Currently used by peephole2 pass.  */
rtx_insn *invalid_insn_rtx;

/* A hash table storing CONST_INTs whose absolute value is greater
   than MAX_SAVED_CONST_INT.  */

struct const_int_hasher : ggc_cache_ptr_hash<rtx_def>
{
  typedef HOST_WIDE_INT compare_type;

  static hashval_t hash (rtx i);
  static bool equal (rtx i, HOST_WIDE_INT h);
};

static GTY ((cache)) hash_table<const_int_hasher> *const_int_htab;

struct const_wide_int_hasher : ggc_cache_ptr_hash<rtx_def>
{
  static hashval_t hash (rtx x);
  static bool equal (rtx x, rtx y);
};

static GTY ((cache)) hash_table<const_wide_int_hasher> *const_wide_int_htab;

/* A hash table storing register attribute structures.  */
struct reg_attr_hasher : ggc_cache_ptr_hash<reg_attrs>
{
  static hashval_t hash (reg_attrs *x);
  static bool equal (reg_attrs *a, reg_attrs *b);
};

static GTY ((cache)) hash_table<reg_attr_hasher> *reg_attrs_htab;

/* A hash table storing all CONST_DOUBLEs.  */
struct const_double_hasher : ggc_cache_ptr_hash<rtx_def>
{
  static hashval_t hash (rtx x);
  static bool equal (rtx x, rtx y);
};

static GTY ((cache)) hash_table<const_double_hasher> *const_double_htab;

/* A hash table storing all CONST_FIXEDs.  */
struct const_fixed_hasher : ggc_cache_ptr_hash<rtx_def>
{
  static hashval_t hash (rtx x);
  static bool equal (rtx x, rtx y);
};

static GTY ((cache)) hash_table<const_fixed_hasher> *const_fixed_htab;

#define cur_insn_uid (crtl->emit.x_cur_insn_uid)
#define cur_debug_insn_uid (crtl->emit.x_cur_debug_insn_uid)
#define first_label_num (crtl->emit.x_first_label_num)

static void set_used_decls (tree);
static void mark_label_nuses (rtx);
#if TARGET_SUPPORTS_WIDE_INT
static rtx lookup_const_wide_int (rtx);
#endif
static rtx lookup_const_double (rtx);
static rtx lookup_const_fixed (rtx);
static reg_attrs *get_reg_attrs (tree, int);
static rtx gen_const_vector (machine_mode, int);
static void copy_rtx_if_shared_1 (rtx *orig);

/* Probability of the conditional branch currently proceeded by try_split.
   Set to -1 otherwise.  */
int split_branch_probability = -1;

/* Returns a hash code for X (which is a really a CONST_INT).  */

hashval_t
const_int_hasher::hash (rtx x)
{
  return (hashval_t) INTVAL (x);
}

/* Returns nonzero if the value represented by X (which is really a
   CONST_INT) is the same as that given by Y (which is really a
   HOST_WIDE_INT *).  */

bool
const_int_hasher::equal (rtx x, HOST_WIDE_INT y)
{
  return (INTVAL (x) == y);
}

#if TARGET_SUPPORTS_WIDE_INT
/* Returns a hash code for X (which is a really a CONST_WIDE_INT).  */

hashval_t
const_wide_int_hasher::hash (rtx x)
{
  int i;
  unsigned HOST_WIDE_INT hash = 0;
  const_rtx xr = x;

  for (i = 0; i < CONST_WIDE_INT_NUNITS (xr); i++)
    hash += CONST_WIDE_INT_ELT (xr, i);

  return (hashval_t) hash;
}

/* Returns nonzero if the value represented by X (which is really a
   CONST_WIDE_INT) is the same as that given by Y (which is really a
   CONST_WIDE_INT).  */

bool
const_wide_int_hasher::equal (rtx x, rtx y)
{
  int i;
  const_rtx xr = x;
  const_rtx yr = y;
  if (CONST_WIDE_INT_NUNITS (xr) != CONST_WIDE_INT_NUNITS (yr))
    return false;

  for (i = 0; i < CONST_WIDE_INT_NUNITS (xr); i++)
    if (CONST_WIDE_INT_ELT (xr, i) != CONST_WIDE_INT_ELT (yr, i))
      return false;

  return true;
}
#endif

/* Returns a hash code for X (which is really a CONST_DOUBLE).  */
hashval_t
const_double_hasher::hash (rtx x)
{
  const_rtx const value = x;
  hashval_t h;

  if (TARGET_SUPPORTS_WIDE_INT == 0 && GET_MODE (value) == VOIDmode)
    h = CONST_DOUBLE_LOW (value) ^ CONST_DOUBLE_HIGH (value);
  else
    {
      h = real_hash (CONST_DOUBLE_REAL_VALUE (value));
      /* MODE is used in the comparison, so it should be in the hash.  */
      h ^= GET_MODE (value);
    }
  return h;
}

/* Returns nonzero if the value represented by X (really a ...)
   is the same as that represented by Y (really a ...) */
bool
const_double_hasher::equal (rtx x, rtx y)
{
  const_rtx const a = x, b = y;

  if (GET_MODE (a) != GET_MODE (b))
    return 0;
  if (TARGET_SUPPORTS_WIDE_INT == 0 && GET_MODE (a) == VOIDmode)
    return (CONST_DOUBLE_LOW (a) == CONST_DOUBLE_LOW (b)
	    && CONST_DOUBLE_HIGH (a) == CONST_DOUBLE_HIGH (b));
  else
    return real_identical (CONST_DOUBLE_REAL_VALUE (a),
			   CONST_DOUBLE_REAL_VALUE (b));
}

/* Returns a hash code for X (which is really a CONST_FIXED).  */

hashval_t
const_fixed_hasher::hash (rtx x)
{
  const_rtx const value = x;
  hashval_t h;

  h = fixed_hash (CONST_FIXED_VALUE (value));
  /* MODE is used in the comparison, so it should be in the hash.  */
  h ^= GET_MODE (value);
  return h;
}

/* Returns nonzero if the value represented by X is the same as that
   represented by Y.  */

bool
const_fixed_hasher::equal (rtx x, rtx y)
{
  const_rtx const a = x, b = y;

  if (GET_MODE (a) != GET_MODE (b))
    return 0;
  return fixed_identical (CONST_FIXED_VALUE (a), CONST_FIXED_VALUE (b));
}

/* Return true if the given memory attributes are equal.  */

bool
mem_attrs_eq_p (const struct mem_attrs *p, const struct mem_attrs *q)
{
  if (p == q)
    return true;
  if (!p || !q)
    return false;
  return (p->alias == q->alias
	  && p->offset_known_p == q->offset_known_p
	  && (!p->offset_known_p || p->offset == q->offset)
	  && p->size_known_p == q->size_known_p
	  && (!p->size_known_p || p->size == q->size)
	  && p->align == q->align
	  && p->addrspace == q->addrspace
	  && (p->expr == q->expr
	      || (p->expr != NULL_TREE && q->expr != NULL_TREE
		  && operand_equal_p (p->expr, q->expr, 0))));
}

/* Set MEM's memory attributes so that they are the same as ATTRS.  */

static void
set_mem_attrs (rtx mem, mem_attrs *attrs)
{
  /* If everything is the default, we can just clear the attributes.  */
  if (mem_attrs_eq_p (attrs, mode_mem_attrs[(int) GET_MODE (mem)]))
    {
      MEM_ATTRS (mem) = 0;
      return;
    }

  if (!MEM_ATTRS (mem)
      || !mem_attrs_eq_p (attrs, MEM_ATTRS (mem)))
    {
      MEM_ATTRS (mem) = ggc_alloc<mem_attrs> ();
      memcpy (MEM_ATTRS (mem), attrs, sizeof (mem_attrs));
    }
}

/* Returns a hash code for X (which is a really a reg_attrs *).  */

hashval_t
reg_attr_hasher::hash (reg_attrs *x)
{
  const reg_attrs *const p = x;

  return ((p->offset * 1000) ^ (intptr_t) p->decl);
}

/* Returns nonzero if the value represented by X  is the same as that given by
   Y.  */

bool
reg_attr_hasher::equal (reg_attrs *x, reg_attrs *y)
{
  const reg_attrs *const p = x;
  const reg_attrs *const q = y;

  return (p->decl == q->decl && p->offset == q->offset);
}
/* Allocate a new reg_attrs structure and insert it into the hash table if
   one identical to it is not already in the table.  We are doing this for
   MEM of mode MODE.  */

static reg_attrs *
get_reg_attrs (tree decl, int offset)
{
  reg_attrs attrs;

  /* If everything is the default, we can just return zero.  */
  if (decl == 0 && offset == 0)
    return 0;

  attrs.decl = decl;
  attrs.offset = offset;

  reg_attrs **slot = reg_attrs_htab->find_slot (&attrs, INSERT);
  if (*slot == 0)
    {
      *slot = ggc_alloc<reg_attrs> ();
      memcpy (*slot, &attrs, sizeof (reg_attrs));
    }

  return *slot;
}


#if !HAVE_blockage
/* Generate an empty ASM_INPUT, which is used to block attempts to schedule,
   and to block register equivalences to be seen across this insn.  */

rtx
gen_blockage (void)
{
  rtx x = gen_rtx_ASM_INPUT (VOIDmode, "");
  MEM_VOLATILE_P (x) = true;
  return x;
}
#endif


/* Set the mode and register number of X to MODE and REGNO.  */

void
set_mode_and_regno (rtx x, machine_mode mode, unsigned int regno)
{
  unsigned int nregs = (HARD_REGISTER_NUM_P (regno)
			? hard_regno_nregs[regno][mode]
			: 1);
  PUT_MODE_RAW (x, mode);
  set_regno_raw (x, regno, nregs);
}

/* Generate a new REG rtx.  Make sure ORIGINAL_REGNO is set properly, and
   don't attempt to share with the various global pieces of rtl (such as
   frame_pointer_rtx).  */

rtx
gen_raw_REG (machine_mode mode, unsigned int regno)
{
  rtx x = rtx_alloc_stat (REG MEM_STAT_INFO);
  set_mode_and_regno (x, mode, regno);
  REG_ATTRS (x) = NULL;
  ORIGINAL_REGNO (x) = regno;
  return x;
}

/* There are some RTL codes that require special attention; the generation
   functions do the raw handling.  If you add to this list, modify
   special_rtx in gengenrtl.c as well.  */

rtx_expr_list *
gen_rtx_EXPR_LIST (machine_mode mode, rtx expr, rtx expr_list)
{
  return as_a <rtx_expr_list *> (gen_rtx_fmt_ee (EXPR_LIST, mode, expr,
						 expr_list));
}

rtx_insn_list *
gen_rtx_INSN_LIST (machine_mode mode, rtx insn, rtx insn_list)
{
  return as_a <rtx_insn_list *> (gen_rtx_fmt_ue (INSN_LIST, mode, insn,
						 insn_list));
}

rtx_insn *
gen_rtx_INSN (machine_mode mode, rtx_insn *prev_insn, rtx_insn *next_insn,
	      basic_block bb, rtx pattern, int location, int code,
	      rtx reg_notes)
{
  return as_a <rtx_insn *> (gen_rtx_fmt_uuBeiie (INSN, mode,
						 prev_insn, next_insn,
						 bb, pattern, location, code,
						 reg_notes));
}

rtx
gen_rtx_CONST_INT (machine_mode mode ATTRIBUTE_UNUSED, HOST_WIDE_INT arg)
{
  if (arg >= - MAX_SAVED_CONST_INT && arg <= MAX_SAVED_CONST_INT)
    return const_int_rtx[arg + MAX_SAVED_CONST_INT];

#if STORE_FLAG_VALUE != 1 && STORE_FLAG_VALUE != -1
  if (const_true_rtx && arg == STORE_FLAG_VALUE)
    return const_true_rtx;
#endif

  /* Look up the CONST_INT in the hash table.  */
  rtx *slot = const_int_htab->find_slot_with_hash (arg, (hashval_t) arg,
						   INSERT);
  if (*slot == 0)
    *slot = gen_rtx_raw_CONST_INT (VOIDmode, arg);

  return *slot;
}

rtx
gen_int_mode (HOST_WIDE_INT c, machine_mode mode)
{
  return GEN_INT (trunc_int_for_mode (c, mode));
}

/* CONST_DOUBLEs might be created from pairs of integers, or from
   REAL_VALUE_TYPEs.  Also, their length is known only at run time,
   so we cannot use gen_rtx_raw_CONST_DOUBLE.  */

/* Determine whether REAL, a CONST_DOUBLE, already exists in the
   hash table.  If so, return its counterpart; otherwise add it
   to the hash table and return it.  */
static rtx
lookup_const_double (rtx real)
{
  rtx *slot = const_double_htab->find_slot (real, INSERT);
  if (*slot == 0)
    *slot = real;

  return *slot;
}

/* Return a CONST_DOUBLE rtx for a floating-point value specified by
   VALUE in mode MODE.  */
rtx
const_double_from_real_value (REAL_VALUE_TYPE value, machine_mode mode)
{
  rtx real = rtx_alloc (CONST_DOUBLE);
  PUT_MODE (real, mode);

  real->u.rv = value;

  return lookup_const_double (real);
}

/* Determine whether FIXED, a CONST_FIXED, already exists in the
   hash table.  If so, return its counterpart; otherwise add it
   to the hash table and return it.  */

static rtx
lookup_const_fixed (rtx fixed)
{
  rtx *slot = const_fixed_htab->find_slot (fixed, INSERT);
  if (*slot == 0)
    *slot = fixed;

  return *slot;
}

/* Return a CONST_FIXED rtx for a fixed-point value specified by
   VALUE in mode MODE.  */

rtx
const_fixed_from_fixed_value (FIXED_VALUE_TYPE value, machine_mode mode)
{
  rtx fixed = rtx_alloc (CONST_FIXED);
  PUT_MODE (fixed, mode);

  fixed->u.fv = value;

  return lookup_const_fixed (fixed);
}

#if TARGET_SUPPORTS_WIDE_INT == 0
/* Constructs double_int from rtx CST.  */

double_int
rtx_to_double_int (const_rtx cst)
{
  double_int r;

  if (CONST_INT_P (cst))
      r = double_int::from_shwi (INTVAL (cst));
  else if (CONST_DOUBLE_AS_INT_P (cst))
    {
      r.low = CONST_DOUBLE_LOW (cst);
      r.high = CONST_DOUBLE_HIGH (cst);
    }
  else
    gcc_unreachable ();
  
  return r;
}
#endif

#if TARGET_SUPPORTS_WIDE_INT
/* Determine whether CONST_WIDE_INT WINT already exists in the hash table.
   If so, return its counterpart; otherwise add it to the hash table and
   return it.  */

static rtx
lookup_const_wide_int (rtx wint)
{
  rtx *slot = const_wide_int_htab->find_slot (wint, INSERT);
  if (*slot == 0)
    *slot = wint;

  return *slot;
}
#endif

/* Return an rtx constant for V, given that the constant has mode MODE.
   The returned rtx will be a CONST_INT if V fits, otherwise it will be
   a CONST_DOUBLE (if !TARGET_SUPPORTS_WIDE_INT) or a CONST_WIDE_INT
   (if TARGET_SUPPORTS_WIDE_INT).  */

rtx
immed_wide_int_const (const wide_int_ref &v, machine_mode mode)
{
  unsigned int len = v.get_len ();
  unsigned int prec = GET_MODE_PRECISION (mode);

  /* Allow truncation but not extension since we do not know if the
     number is signed or unsigned.  */
  gcc_assert (prec <= v.get_precision ());

  if (len < 2 || prec <= HOST_BITS_PER_WIDE_INT)
    return gen_int_mode (v.elt (0), mode);

#if TARGET_SUPPORTS_WIDE_INT
  {
    unsigned int i;
    rtx value;
    unsigned int blocks_needed
      = (prec + HOST_BITS_PER_WIDE_INT - 1) / HOST_BITS_PER_WIDE_INT;

    if (len > blocks_needed)
      len = blocks_needed;

    value = const_wide_int_alloc (len);

    /* It is so tempting to just put the mode in here.  Must control
       myself ... */
    PUT_MODE (value, VOIDmode);
    CWI_PUT_NUM_ELEM (value, len);

    for (i = 0; i < len; i++)
      CONST_WIDE_INT_ELT (value, i) = v.elt (i);

    return lookup_const_wide_int (value);
  }
#else
  return immed_double_const (v.elt (0), v.elt (1), mode);
#endif
}

#if TARGET_SUPPORTS_WIDE_INT == 0
/* Return a CONST_DOUBLE or CONST_INT for a value specified as a pair
   of ints: I0 is the low-order word and I1 is the high-order word.
   For values that are larger than HOST_BITS_PER_DOUBLE_INT, the
   implied upper bits are copies of the high bit of i1.  The value
   itself is neither signed nor unsigned.  Do not use this routine for
   non-integer modes; convert to REAL_VALUE_TYPE and use
   const_double_from_real_value.  */

rtx
immed_double_const (HOST_WIDE_INT i0, HOST_WIDE_INT i1, machine_mode mode)
{
  rtx value;
  unsigned int i;

  /* There are the following cases (note that there are no modes with
     HOST_BITS_PER_WIDE_INT < GET_MODE_BITSIZE (mode) < HOST_BITS_PER_DOUBLE_INT):

     1) If GET_MODE_BITSIZE (mode) <= HOST_BITS_PER_WIDE_INT, then we use
	gen_int_mode.
     2) If the value of the integer fits into HOST_WIDE_INT anyway
        (i.e., i1 consists only from copies of the sign bit, and sign
	of i0 and i1 are the same), then we return a CONST_INT for i0.
     3) Otherwise, we create a CONST_DOUBLE for i0 and i1.  */
  if (mode != VOIDmode)
    {
      gcc_assert (GET_MODE_CLASS (mode) == MODE_INT
		  || GET_MODE_CLASS (mode) == MODE_PARTIAL_INT
		  /* We can get a 0 for an error mark.  */
		  || GET_MODE_CLASS (mode) == MODE_VECTOR_INT
		  || GET_MODE_CLASS (mode) == MODE_VECTOR_FLOAT
		  || GET_MODE_CLASS (mode) == MODE_POINTER_BOUNDS);

      if (GET_MODE_BITSIZE (mode) <= HOST_BITS_PER_WIDE_INT)
	return gen_int_mode (i0, mode);
    }

  /* If this integer fits in one word, return a CONST_INT.  */
  if ((i1 == 0 && i0 >= 0) || (i1 == ~0 && i0 < 0))
    return GEN_INT (i0);

  /* We use VOIDmode for integers.  */
  value = rtx_alloc (CONST_DOUBLE);
  PUT_MODE (value, VOIDmode);

  CONST_DOUBLE_LOW (value) = i0;
  CONST_DOUBLE_HIGH (value) = i1;

  for (i = 2; i < (sizeof CONST_DOUBLE_FORMAT - 1); i++)
    XWINT (value, i) = 0;

  return lookup_const_double (value);
}
#endif

rtx
gen_rtx_REG (machine_mode mode, unsigned int regno)
{
  /* In case the MD file explicitly references the frame pointer, have
     all such references point to the same frame pointer.  This is
     used during frame pointer elimination to distinguish the explicit
     references to these registers from pseudos that happened to be
     assigned to them.

     If we have eliminated the frame pointer or arg pointer, we will
     be using it as a normal register, for example as a spill
     register.  In such cases, we might be accessing it in a mode that
     is not Pmode and therefore cannot use the pre-allocated rtx.

     Also don't do this when we are making new REGs in reload, since
     we don't want to get confused with the real pointers.  */

  if (mode == Pmode && !reload_in_progress && !lra_in_progress)
    {
      if (regno == FRAME_POINTER_REGNUM
	  && (!reload_completed || frame_pointer_needed))
	return frame_pointer_rtx;

      if (!HARD_FRAME_POINTER_IS_FRAME_POINTER
	  && regno == HARD_FRAME_POINTER_REGNUM
	  && (!reload_completed || frame_pointer_needed))
	return hard_frame_pointer_rtx;
#if !HARD_FRAME_POINTER_IS_ARG_POINTER
      if (FRAME_POINTER_REGNUM != ARG_POINTER_REGNUM
	  && regno == ARG_POINTER_REGNUM)
	return arg_pointer_rtx;
#endif
#ifdef RETURN_ADDRESS_POINTER_REGNUM
      if (regno == RETURN_ADDRESS_POINTER_REGNUM)
	return return_address_pointer_rtx;
#endif
      if (regno == (unsigned) PIC_OFFSET_TABLE_REGNUM
	  && PIC_OFFSET_TABLE_REGNUM != INVALID_REGNUM
	  && fixed_regs[PIC_OFFSET_TABLE_REGNUM])
	return pic_offset_table_rtx;
      if (regno == STACK_POINTER_REGNUM)
	return stack_pointer_rtx;
    }

#if 0
  /* If the per-function register table has been set up, try to re-use
     an existing entry in that table to avoid useless generation of RTL.

     This code is disabled for now until we can fix the various backends
     which depend on having non-shared hard registers in some cases.   Long
     term we want to re-enable this code as it can significantly cut down
     on the amount of useless RTL that gets generated.

     We'll also need to fix some code that runs after reload that wants to
     set ORIGINAL_REGNO.  */

  if (cfun
      && cfun->emit
      && regno_reg_rtx
      && regno < FIRST_PSEUDO_REGISTER
      && reg_raw_mode[regno] == mode)
    return regno_reg_rtx[regno];
#endif

  return gen_raw_REG (mode, regno);
}

rtx
gen_rtx_MEM (machine_mode mode, rtx addr)
{
  rtx rt = gen_rtx_raw_MEM (mode, addr);

  /* This field is not cleared by the mere allocation of the rtx, so
     we clear it here.  */
  MEM_ATTRS (rt) = 0;

  return rt;
}

/* Generate a memory referring to non-trapping constant memory.  */

rtx
gen_const_mem (machine_mode mode, rtx addr)
{
  rtx mem = gen_rtx_MEM (mode, addr);
  MEM_READONLY_P (mem) = 1;
  MEM_NOTRAP_P (mem) = 1;
  return mem;
}

/* Generate a MEM referring to fixed portions of the frame, e.g., register
   save areas.  */

rtx
gen_frame_mem (machine_mode mode, rtx addr)
{
  rtx mem = gen_rtx_MEM (mode, addr);
  MEM_NOTRAP_P (mem) = 1;
  set_mem_alias_set (mem, get_frame_alias_set ());
  return mem;
}

/* Generate a MEM referring to a temporary use of the stack, not part
    of the fixed stack frame.  For example, something which is pushed
    by a target splitter.  */
rtx
gen_tmp_stack_mem (machine_mode mode, rtx addr)
{
  rtx mem = gen_rtx_MEM (mode, addr);
  MEM_NOTRAP_P (mem) = 1;
  if (!cfun->calls_alloca)
    set_mem_alias_set (mem, get_frame_alias_set ());
  return mem;
}

/* We want to create (subreg:OMODE (obj:IMODE) OFFSET).  Return true if
   this construct would be valid, and false otherwise.  */

bool
validate_subreg (machine_mode omode, machine_mode imode,
		 const_rtx reg, unsigned int offset)
{
  unsigned int isize = GET_MODE_SIZE (imode);
  unsigned int osize = GET_MODE_SIZE (omode);

  /* All subregs must be aligned.  */
  if (offset % osize != 0)
    return false;

  /* The subreg offset cannot be outside the inner object.  */
  if (offset >= isize)
    return false;

  /* ??? This should not be here.  Temporarily continue to allow word_mode
     subregs of anything.  The most common offender is (subreg:SI (reg:DF)).
     Generally, backends are doing something sketchy but it'll take time to
     fix them all.  */
  if (omode == word_mode)
    ;
  /* ??? Similarly, e.g. with (subreg:DF (reg:TI)).  Though store_bit_field
     is the culprit here, and not the backends.  */
  else if (osize >= UNITS_PER_WORD && isize >= osize)
    ;
  /* Allow component subregs of complex and vector.  Though given the below
     extraction rules, it's not always clear what that means.  */
  else if ((COMPLEX_MODE_P (imode) || VECTOR_MODE_P (imode))
	   && GET_MODE_INNER (imode) == omode)
    ;
  /* ??? x86 sse code makes heavy use of *paradoxical* vector subregs,
     i.e. (subreg:V4SF (reg:SF) 0).  This surely isn't the cleanest way to
     represent this.  It's questionable if this ought to be represented at
     all -- why can't this all be hidden in post-reload splitters that make
     arbitrarily mode changes to the registers themselves.  */
  else if (VECTOR_MODE_P (omode) && GET_MODE_INNER (omode) == imode)
    ;
  /* Subregs involving floating point modes are not allowed to
     change size.  Therefore (subreg:DI (reg:DF) 0) is fine, but
     (subreg:SI (reg:DF) 0) isn't.  */
  else if (FLOAT_MODE_P (imode) || FLOAT_MODE_P (omode))
    {
      if (! (isize == osize
	     /* LRA can use subreg to store a floating point value in
		an integer mode.  Although the floating point and the
		integer modes need the same number of hard registers,
		the size of floating point mode can be less than the
		integer mode.  LRA also uses subregs for a register
		should be used in different mode in on insn.  */
	     || lra_in_progress))
	return false;
    }

  /* Paradoxical subregs must have offset zero.  */
  if (osize > isize)
    return offset == 0;

  /* This is a normal subreg.  Verify that the offset is representable.  */

  /* For hard registers, we already have most of these rules collected in
     subreg_offset_representable_p.  */
  if (reg && REG_P (reg) && HARD_REGISTER_P (reg))
    {
      unsigned int regno = REGNO (reg);

#ifdef CANNOT_CHANGE_MODE_CLASS
      if ((COMPLEX_MODE_P (imode) || VECTOR_MODE_P (imode))
	  && GET_MODE_INNER (imode) == omode)
	;
      else if (REG_CANNOT_CHANGE_MODE_P (regno, imode, omode))
	return false;
#endif

      return subreg_offset_representable_p (regno, imode, offset, omode);
    }

  /* For pseudo registers, we want most of the same checks.  Namely:
     If the register no larger than a word, the subreg must be lowpart.
     If the register is larger than a word, the subreg must be the lowpart
     of a subword.  A subreg does *not* perform arbitrary bit extraction.
     Given that we've already checked mode/offset alignment, we only have
     to check subword subregs here.  */
  if (osize < UNITS_PER_WORD
      && ! (lra_in_progress && (FLOAT_MODE_P (imode) || FLOAT_MODE_P (omode))))
    {
      machine_mode wmode = isize > UNITS_PER_WORD ? word_mode : imode;
      unsigned int low_off = subreg_lowpart_offset (omode, wmode);
      if (offset % UNITS_PER_WORD != low_off)
	return false;
    }
  return true;
}

rtx
gen_rtx_SUBREG (machine_mode mode, rtx reg, int offset)
{
  gcc_assert (validate_subreg (mode, GET_MODE (reg), reg, offset));
  return gen_rtx_raw_SUBREG (mode, reg, offset);
}

/* Generate a SUBREG representing the least-significant part of REG if MODE
   is smaller than mode of REG, otherwise paradoxical SUBREG.  */

rtx
gen_lowpart_SUBREG (machine_mode mode, rtx reg)
{
  machine_mode inmode;

  inmode = GET_MODE (reg);
  if (inmode == VOIDmode)
    inmode = mode;
  return gen_rtx_SUBREG (mode, reg,
			 subreg_lowpart_offset (mode, inmode));
}

rtx
gen_rtx_VAR_LOCATION (machine_mode mode, tree decl, rtx loc,
		      enum var_init_status status)
{
  rtx x = gen_rtx_fmt_te (VAR_LOCATION, mode, decl, loc);
  PAT_VAR_LOCATION_STATUS (x) = status;
  return x;
}


/* Create an rtvec and stores within it the RTXen passed in the arguments.  */

rtvec
gen_rtvec (int n, ...)
{
  int i;
  rtvec rt_val;
  va_list p;

  va_start (p, n);

  /* Don't allocate an empty rtvec...  */
  if (n == 0)
    {
      va_end (p);
      return NULL_RTVEC;
    }

  rt_val = rtvec_alloc (n);

  for (i = 0; i < n; i++)
    rt_val->elem[i] = va_arg (p, rtx);

  va_end (p);
  return rt_val;
}

rtvec
gen_rtvec_v (int n, rtx *argp)
{
  int i;
  rtvec rt_val;

  /* Don't allocate an empty rtvec...  */
  if (n == 0)
    return NULL_RTVEC;

  rt_val = rtvec_alloc (n);

  for (i = 0; i < n; i++)
    rt_val->elem[i] = *argp++;

  return rt_val;
}

rtvec
gen_rtvec_v (int n, rtx_insn **argp)
{
  int i;
  rtvec rt_val;

  /* Don't allocate an empty rtvec...  */
  if (n == 0)
    return NULL_RTVEC;

  rt_val = rtvec_alloc (n);

  for (i = 0; i < n; i++)
    rt_val->elem[i] = *argp++;

  return rt_val;
}


/* Return the number of bytes between the start of an OUTER_MODE
   in-memory value and the start of an INNER_MODE in-memory value,
   given that the former is a lowpart of the latter.  It may be a
   paradoxical lowpart, in which case the offset will be negative
   on big-endian targets.  */

int
byte_lowpart_offset (machine_mode outer_mode,
		     machine_mode inner_mode)
{
  if (GET_MODE_SIZE (outer_mode) < GET_MODE_SIZE (inner_mode))
    return subreg_lowpart_offset (outer_mode, inner_mode);
  else
    return -subreg_lowpart_offset (inner_mode, outer_mode);
}

/* Generate a REG rtx for a new pseudo register of mode MODE.
   This pseudo is assigned the next sequential register number.  */

rtx
gen_reg_rtx (machine_mode mode)
{
  rtx val;
  unsigned int align = GET_MODE_ALIGNMENT (mode);

  gcc_assert (can_create_pseudo_p ());

  /* If a virtual register with bigger mode alignment is generated,
     increase stack alignment estimation because it might be spilled
     to stack later.  */
  if (SUPPORTS_STACK_ALIGNMENT
      && crtl->stack_alignment_estimated < align
      && !crtl->stack_realign_processed)
    {
      unsigned int min_align = MINIMUM_ALIGNMENT (NULL, mode, align);
      if (crtl->stack_alignment_estimated < min_align)
	crtl->stack_alignment_estimated = min_align;
    }

  if (generating_concat_p
      && (GET_MODE_CLASS (mode) == MODE_COMPLEX_FLOAT
	  || GET_MODE_CLASS (mode) == MODE_COMPLEX_INT))
    {
      /* For complex modes, don't make a single pseudo.
	 Instead, make a CONCAT of two pseudos.
	 This allows noncontiguous allocation of the real and imaginary parts,
	 which makes much better code.  Besides, allocating DCmode
	 pseudos overstrains reload on some machines like the 386.  */
      rtx realpart, imagpart;
      machine_mode partmode = GET_MODE_INNER (mode);

      realpart = gen_reg_rtx (partmode);
      imagpart = gen_reg_rtx (partmode);
      return gen_rtx_CONCAT (mode, realpart, imagpart);
    }

  /* Do not call gen_reg_rtx with uninitialized crtl.  */
  gcc_assert (crtl->emit.regno_pointer_align_length);

  crtl->emit.ensure_regno_capacity ();
  gcc_assert (reg_rtx_no < crtl->emit.regno_pointer_align_length);

  val = gen_raw_REG (mode, reg_rtx_no);
  regno_reg_rtx[reg_rtx_no++] = val;
  return val;
}

/* Make sure m_regno_pointer_align, and regno_reg_rtx are large
   enough to have elements in the range 0 <= idx <= reg_rtx_no.  */

void
emit_status::ensure_regno_capacity ()
{
  int old_size = regno_pointer_align_length;

  if (reg_rtx_no < old_size)
    return;

  int new_size = old_size * 2;
  while (reg_rtx_no >= new_size)
    new_size *= 2;

  char *tmp = XRESIZEVEC (char, regno_pointer_align, new_size);
  memset (tmp + old_size, 0, new_size - old_size);
  regno_pointer_align = (unsigned char *) tmp;

  rtx *new1 = GGC_RESIZEVEC (rtx, regno_reg_rtx, new_size);
  memset (new1 + old_size, 0, (new_size - old_size) * sizeof (rtx));
  regno_reg_rtx = new1;

  crtl->emit.regno_pointer_align_length = new_size;
}

/* Return TRUE if REG is a PARM_DECL, FALSE otherwise.  */

bool
reg_is_parm_p (rtx reg)
{
  tree decl;

  gcc_assert (REG_P (reg));
  decl = REG_EXPR (reg);
  return (decl && TREE_CODE (decl) == PARM_DECL);
}

/* Update NEW with the same attributes as REG, but with OFFSET added
   to the REG_OFFSET.  */

static void
update_reg_offset (rtx new_rtx, rtx reg, int offset)
{
  REG_ATTRS (new_rtx) = get_reg_attrs (REG_EXPR (reg),
				   REG_OFFSET (reg) + offset);
}

/* Generate a register with same attributes as REG, but with OFFSET
   added to the REG_OFFSET.  */

rtx
gen_rtx_REG_offset (rtx reg, machine_mode mode, unsigned int regno,
		    int offset)
{
  rtx new_rtx = gen_rtx_REG (mode, regno);

  update_reg_offset (new_rtx, reg, offset);
  return new_rtx;
}

/* Generate a new pseudo-register with the same attributes as REG, but
   with OFFSET added to the REG_OFFSET.  */

rtx
gen_reg_rtx_offset (rtx reg, machine_mode mode, int offset)
{
  rtx new_rtx = gen_reg_rtx (mode);

  update_reg_offset (new_rtx, reg, offset);
  return new_rtx;
}

/* Adjust REG in-place so that it has mode MODE.  It is assumed that the
   new register is a (possibly paradoxical) lowpart of the old one.  */

void
adjust_reg_mode (rtx reg, machine_mode mode)
{
  update_reg_offset (reg, reg, byte_lowpart_offset (mode, GET_MODE (reg)));
  PUT_MODE (reg, mode);
}

/* Copy REG's attributes from X, if X has any attributes.  If REG and X
   have different modes, REG is a (possibly paradoxical) lowpart of X.  */

void
set_reg_attrs_from_value (rtx reg, rtx x)
{
  int offset;
  bool can_be_reg_pointer = true;

  /* Don't call mark_reg_pointer for incompatible pointer sign
     extension.  */
  while (GET_CODE (x) == SIGN_EXTEND
	 || GET_CODE (x) == ZERO_EXTEND
	 || GET_CODE (x) == TRUNCATE
	 || (GET_CODE (x) == SUBREG && subreg_lowpart_p (x)))
    {
#if defined(POINTERS_EXTEND_UNSIGNED)
      if (((GET_CODE (x) == SIGN_EXTEND && POINTERS_EXTEND_UNSIGNED)
	   || (GET_CODE (x) == ZERO_EXTEND && ! POINTERS_EXTEND_UNSIGNED)
	   || (paradoxical_subreg_p (x)
	       && ! (SUBREG_PROMOTED_VAR_P (x)
		     && SUBREG_CHECK_PROMOTED_SIGN (x,
						    POINTERS_EXTEND_UNSIGNED))))
	  && !targetm.have_ptr_extend ())
	can_be_reg_pointer = false;
#endif
      x = XEXP (x, 0);
    }

  /* Hard registers can be reused for multiple purposes within the same
     function, so setting REG_ATTRS, REG_POINTER and REG_POINTER_ALIGN
     on them is wrong.  */
  if (HARD_REGISTER_P (reg))
    return;

  offset = byte_lowpart_offset (GET_MODE (reg), GET_MODE (x));
  if (MEM_P (x))
    {
      if (MEM_OFFSET_KNOWN_P (x))
	REG_ATTRS (reg) = get_reg_attrs (MEM_EXPR (x),
					 MEM_OFFSET (x) + offset);
      if (can_be_reg_pointer && MEM_POINTER (x))
	mark_reg_pointer (reg, 0);
    }
  else if (REG_P (x))
    {
      if (REG_ATTRS (x))
	update_reg_offset (reg, x, offset);
      if (can_be_reg_pointer && REG_POINTER (x))
	mark_reg_pointer (reg, REGNO_POINTER_ALIGN (REGNO (x)));
    }
}

/* Generate a REG rtx for a new pseudo register, copying the mode
   and attributes from X.  */

rtx
gen_reg_rtx_and_attrs (rtx x)
{
  rtx reg = gen_reg_rtx (GET_MODE (x));
  set_reg_attrs_from_value (reg, x);
  return reg;
}

/* Set the register attributes for registers contained in PARM_RTX.
   Use needed values from memory attributes of MEM.  */

void
set_reg_attrs_for_parm (rtx parm_rtx, rtx mem)
{
  if (REG_P (parm_rtx))
    set_reg_attrs_from_value (parm_rtx, mem);
  else if (GET_CODE (parm_rtx) == PARALLEL)
    {
      /* Check for a NULL entry in the first slot, used to indicate that the
	 parameter goes both on the stack and in registers.  */
      int i = XEXP (XVECEXP (parm_rtx, 0, 0), 0) ? 0 : 1;
      for (; i < XVECLEN (parm_rtx, 0); i++)
	{
	  rtx x = XVECEXP (parm_rtx, 0, i);
	  if (REG_P (XEXP (x, 0)))
	    REG_ATTRS (XEXP (x, 0))
	      = get_reg_attrs (MEM_EXPR (mem),
			       INTVAL (XEXP (x, 1)));
	}
    }
}

/* Set the REG_ATTRS for registers in value X, given that X represents
   decl T.  */

void
set_reg_attrs_for_decl_rtl (tree t, rtx x)
{
  if (!t)
    return;
  tree tdecl = t;
  if (GET_CODE (x) == SUBREG)
    {
      gcc_assert (subreg_lowpart_p (x));
      x = SUBREG_REG (x);
    }
  if (REG_P (x))
    REG_ATTRS (x)
      = get_reg_attrs (t, byte_lowpart_offset (GET_MODE (x),
					       DECL_P (tdecl)
					       ? DECL_MODE (tdecl)
					       : TYPE_MODE (TREE_TYPE (tdecl))));
  if (GET_CODE (x) == CONCAT)
    {
      if (REG_P (XEXP (x, 0)))
        REG_ATTRS (XEXP (x, 0)) = get_reg_attrs (t, 0);
      if (REG_P (XEXP (x, 1)))
	REG_ATTRS (XEXP (x, 1))
	  = get_reg_attrs (t, GET_MODE_UNIT_SIZE (GET_MODE (XEXP (x, 0))));
    }
  if (GET_CODE (x) == PARALLEL)
    {
      int i, start;

      /* Check for a NULL entry, used to indicate that the parameter goes
	 both on the stack and in registers.  */
      if (XEXP (XVECEXP (x, 0, 0), 0))
	start = 0;
      else
	start = 1;

      for (i = start; i < XVECLEN (x, 0); i++)
	{
	  rtx y = XVECEXP (x, 0, i);
	  if (REG_P (XEXP (y, 0)))
	    REG_ATTRS (XEXP (y, 0)) = get_reg_attrs (t, INTVAL (XEXP (y, 1)));
	}
    }
}

/* Assign the RTX X to declaration T.  */

void
set_decl_rtl (tree t, rtx x)
{
  DECL_WRTL_CHECK (t)->decl_with_rtl.rtl = x;
  if (x)
    set_reg_attrs_for_decl_rtl (t, x);
}

/* Assign the RTX X to parameter declaration T.  BY_REFERENCE_P is true
   if the ABI requires the parameter to be passed by reference.  */

void
set_decl_incoming_rtl (tree t, rtx x, bool by_reference_p)
{
  DECL_INCOMING_RTL (t) = x;
  if (x && !by_reference_p)
    set_reg_attrs_for_decl_rtl (t, x);
}

/* Identify REG (which may be a CONCAT) as a user register.  */

void
mark_user_reg (rtx reg)
{
  if (GET_CODE (reg) == CONCAT)
    {
      REG_USERVAR_P (XEXP (reg, 0)) = 1;
      REG_USERVAR_P (XEXP (reg, 1)) = 1;
    }
  else
    {
      gcc_assert (REG_P (reg));
      REG_USERVAR_P (reg) = 1;
    }
}

/* Identify REG as a probable pointer register and show its alignment
   as ALIGN, if nonzero.  */

void
mark_reg_pointer (rtx reg, int align)
{
  if (! REG_POINTER (reg))
    {
      REG_POINTER (reg) = 1;

      if (align)
	REGNO_POINTER_ALIGN (REGNO (reg)) = align;
    }
  else if (align && align < REGNO_POINTER_ALIGN (REGNO (reg)))
    /* We can no-longer be sure just how aligned this pointer is.  */
    REGNO_POINTER_ALIGN (REGNO (reg)) = align;
}

/* Return 1 plus largest pseudo reg number used in the current function.  */

int
max_reg_num (void)
{
  return reg_rtx_no;
}

/* Return 1 + the largest label number used so far in the current function.  */

int
max_label_num (void)
{
  return label_num;
}

/* Return first label number used in this function (if any were used).  */

int
get_first_label_num (void)
{
  return first_label_num;
}

/* If the rtx for label was created during the expansion of a nested
   function, then first_label_num won't include this label number.
   Fix this now so that array indices work later.  */

void
maybe_set_first_label_num (rtx_code_label *x)
{
  if (CODE_LABEL_NUMBER (x) < first_label_num)
    first_label_num = CODE_LABEL_NUMBER (x);
}

/* For use by the RTL function loader, when mingling with normal
   functions.
   Ensure that label_num is greater than the label num of X, to avoid
   duplicate labels in the generated assembler.  */

void
maybe_set_max_label_num (rtx_code_label *x)
{
  if (CODE_LABEL_NUMBER (x) >= label_num)
    label_num = CODE_LABEL_NUMBER (x) + 1;
}


/* Return a value representing some low-order bits of X, where the number
   of low-order bits is given by MODE.  Note that no conversion is done
   between floating-point and fixed-point values, rather, the bit
   representation is returned.

   This function handles the cases in common between gen_lowpart, below,
   and two variants in cse.c and combine.c.  These are the cases that can
   be safely handled at all points in the compilation.

   If this is not a case we can handle, return 0.  */

rtx
gen_lowpart_common (machine_mode mode, rtx x)
{
  int msize = GET_MODE_SIZE (mode);
  int xsize;
  machine_mode innermode;

  /* Unfortunately, this routine doesn't take a parameter for the mode of X,
     so we have to make one up.  Yuk.  */
  innermode = GET_MODE (x);
  if (CONST_INT_P (x)
      && msize * BITS_PER_UNIT <= HOST_BITS_PER_WIDE_INT)
    innermode = mode_for_size (HOST_BITS_PER_WIDE_INT, MODE_INT, 0);
  else if (innermode == VOIDmode)
    innermode = mode_for_size (HOST_BITS_PER_DOUBLE_INT, MODE_INT, 0);

  xsize = GET_MODE_SIZE (innermode);

  gcc_assert (innermode != VOIDmode && innermode != BLKmode);

  if (innermode == mode)
    return x;

  /* MODE must occupy no more words than the mode of X.  */
  if ((msize + (UNITS_PER_WORD - 1)) / UNITS_PER_WORD
      > ((xsize + (UNITS_PER_WORD - 1)) / UNITS_PER_WORD))
    return 0;

  /* Don't allow generating paradoxical FLOAT_MODE subregs.  */
  if (SCALAR_FLOAT_MODE_P (mode) && msize > xsize)
    return 0;

  if ((GET_CODE (x) == ZERO_EXTEND || GET_CODE (x) == SIGN_EXTEND)
      && (GET_MODE_CLASS (mode) == MODE_INT
	  || GET_MODE_CLASS (mode) == MODE_PARTIAL_INT))
    {
      /* If we are getting the low-order part of something that has been
	 sign- or zero-extended, we can either just use the object being
	 extended or make a narrower extension.  If we want an even smaller
	 piece than the size of the object being extended, call ourselves
	 recursively.

	 This case is used mostly by combine and cse.  */

      if (GET_MODE (XEXP (x, 0)) == mode)
	return XEXP (x, 0);
      else if (msize < GET_MODE_SIZE (GET_MODE (XEXP (x, 0))))
	return gen_lowpart_common (mode, XEXP (x, 0));
      else if (msize < xsize)
	return gen_rtx_fmt_e (GET_CODE (x), mode, XEXP (x, 0));
    }
  else if (GET_CODE (x) == SUBREG || REG_P (x)
	   || GET_CODE (x) == CONCAT || GET_CODE (x) == CONST_VECTOR
	   || CONST_DOUBLE_AS_FLOAT_P (x) || CONST_SCALAR_INT_P (x))
    return lowpart_subreg (mode, x, innermode);

  /* Otherwise, we can't do this.  */
  return 0;
}

rtx
gen_highpart (machine_mode mode, rtx x)
{
  unsigned int msize = GET_MODE_SIZE (mode);
  rtx result;

  /* This case loses if X is a subreg.  To catch bugs early,
     complain if an invalid MODE is used even in other cases.  */
  gcc_assert (msize <= UNITS_PER_WORD
	      || msize == (unsigned int) GET_MODE_UNIT_SIZE (GET_MODE (x)));

  result = simplify_gen_subreg (mode, x, GET_MODE (x),
				subreg_highpart_offset (mode, GET_MODE (x)));
  gcc_assert (result);

  /* simplify_gen_subreg is not guaranteed to return a valid operand for
     the target if we have a MEM.  gen_highpart must return a valid operand,
     emitting code if necessary to do so.  */
  if (MEM_P (result))
    {
      result = validize_mem (result);
      gcc_assert (result);
    }

  return result;
}

/* Like gen_highpart, but accept mode of EXP operand in case EXP can
   be VOIDmode constant.  */
rtx
gen_highpart_mode (machine_mode outermode, machine_mode innermode, rtx exp)
{
  if (GET_MODE (exp) != VOIDmode)
    {
      gcc_assert (GET_MODE (exp) == innermode);
      return gen_highpart (outermode, exp);
    }
  return simplify_gen_subreg (outermode, exp, innermode,
			      subreg_highpart_offset (outermode, innermode));
}

/* Return the SUBREG_BYTE for a lowpart subreg whose outer mode has
   OUTER_BYTES bytes and whose inner mode has INNER_BYTES bytes.  */

unsigned int
subreg_size_lowpart_offset (unsigned int outer_bytes, unsigned int inner_bytes)
{
  if (outer_bytes > inner_bytes)
    /* Paradoxical subregs always have a SUBREG_BYTE of 0.  */
    return 0;

  if (BYTES_BIG_ENDIAN && WORDS_BIG_ENDIAN)
    return inner_bytes - outer_bytes;
  else if (!BYTES_BIG_ENDIAN && !WORDS_BIG_ENDIAN)
    return 0;
  else
    return subreg_size_offset_from_lsb (outer_bytes, inner_bytes, 0);
}

/* Return the SUBREG_BYTE for a highpart subreg whose outer mode has
   OUTER_BYTES bytes and whose inner mode has INNER_BYTES bytes.  */

unsigned int
subreg_size_highpart_offset (unsigned int outer_bytes,
			     unsigned int inner_bytes)
{
  gcc_assert (inner_bytes >= outer_bytes);

  if (BYTES_BIG_ENDIAN && WORDS_BIG_ENDIAN)
    return 0;
  else if (!BYTES_BIG_ENDIAN && !WORDS_BIG_ENDIAN)
    return inner_bytes - outer_bytes;
  else
    return subreg_size_offset_from_lsb (outer_bytes, inner_bytes,
					(inner_bytes - outer_bytes)
					* BITS_PER_UNIT);
}

/* Return 1 iff X, assumed to be a SUBREG,
   refers to the least significant part of its containing reg.
   If X is not a SUBREG, always return 1 (it is its own low part!).  */

int
subreg_lowpart_p (const_rtx x)
{
  if (GET_CODE (x) != SUBREG)
    return 1;
  else if (GET_MODE (SUBREG_REG (x)) == VOIDmode)
    return 0;

  return (subreg_lowpart_offset (GET_MODE (x), GET_MODE (SUBREG_REG (x)))
	  == SUBREG_BYTE (x));
}

/* Return true if X is a paradoxical subreg, false otherwise.  */
bool
paradoxical_subreg_p (const_rtx x)
{
  if (GET_CODE (x) != SUBREG)
    return false;
  return (GET_MODE_PRECISION (GET_MODE (x))
	  > GET_MODE_PRECISION (GET_MODE (SUBREG_REG (x))));
}

/* Return subword OFFSET of operand OP.
   The word number, OFFSET, is interpreted as the word number starting
   at the low-order address.  OFFSET 0 is the low-order word if not
   WORDS_BIG_ENDIAN, otherwise it is the high-order word.

   If we cannot extract the required word, we return zero.  Otherwise,
   an rtx corresponding to the requested word will be returned.

   VALIDATE_ADDRESS is nonzero if the address should be validated.  Before
   reload has completed, a valid address will always be returned.  After
   reload, if a valid address cannot be returned, we return zero.

   If VALIDATE_ADDRESS is zero, we simply form the required address; validating
   it is the responsibility of the caller.

   MODE is the mode of OP in case it is a CONST_INT.

   ??? This is still rather broken for some cases.  The problem for the
   moment is that all callers of this thing provide no 'goal mode' to
   tell us to work with.  This exists because all callers were written
   in a word based SUBREG world.
   Now use of this function can be deprecated by simplify_subreg in most
   cases.
 */

rtx
operand_subword (rtx op, unsigned int offset, int validate_address, machine_mode mode)
{
  if (mode == VOIDmode)
    mode = GET_MODE (op);

  gcc_assert (mode != VOIDmode);

  /* If OP is narrower than a word, fail.  */
  if (mode != BLKmode
      && (GET_MODE_SIZE (mode) < UNITS_PER_WORD))
    return 0;

  /* If we want a word outside OP, return zero.  */
  if (mode != BLKmode
      && (offset + 1) * UNITS_PER_WORD > GET_MODE_SIZE (mode))
    return const0_rtx;

  /* Form a new MEM at the requested address.  */
  if (MEM_P (op))
    {
      rtx new_rtx = adjust_address_nv (op, word_mode, offset * UNITS_PER_WORD);

      if (! validate_address)
	return new_rtx;

      else if (reload_completed)
	{
	  if (! strict_memory_address_addr_space_p (word_mode,
						    XEXP (new_rtx, 0),
						    MEM_ADDR_SPACE (op)))
	    return 0;
	}
      else
	return replace_equiv_address (new_rtx, XEXP (new_rtx, 0));
    }

  /* Rest can be handled by simplify_subreg.  */
  return simplify_gen_subreg (word_mode, op, mode, (offset * UNITS_PER_WORD));
}

/* Similar to `operand_subword', but never return 0.  If we can't
   extract the required subword, put OP into a register and try again.
   The second attempt must succeed.  We always validate the address in
   this case.

   MODE is the mode of OP, in case it is CONST_INT.  */

rtx
operand_subword_force (rtx op, unsigned int offset, machine_mode mode)
{
  rtx result = operand_subword (op, offset, 1, mode);

  if (result)
    return result;

  if (mode != BLKmode && mode != VOIDmode)
    {
      /* If this is a register which can not be accessed by words, copy it
	 to a pseudo register.  */
      if (REG_P (op))
	op = copy_to_reg (op);
      else
	op = force_reg (mode, op);
    }

  result = operand_subword (op, offset, 1, mode);
  gcc_assert (result);

  return result;
}

/* Returns 1 if both MEM_EXPR can be considered equal
   and 0 otherwise.  */

int
mem_expr_equal_p (const_tree expr1, const_tree expr2)
{
  if (expr1 == expr2)
    return 1;

  if (! expr1 || ! expr2)
    return 0;

  if (TREE_CODE (expr1) != TREE_CODE (expr2))
    return 0;

  return operand_equal_p (expr1, expr2, 0);
}

/* Return OFFSET if XEXP (MEM, 0) - OFFSET is known to be ALIGN
   bits aligned for 0 <= OFFSET < ALIGN / BITS_PER_UNIT, or
   -1 if not known.  */

int
get_mem_align_offset (rtx mem, unsigned int align)
{
  tree expr;
  unsigned HOST_WIDE_INT offset;

  /* This function can't use
     if (!MEM_EXPR (mem) || !MEM_OFFSET_KNOWN_P (mem)
	 || (MAX (MEM_ALIGN (mem),
	          MAX (align, get_object_alignment (MEM_EXPR (mem))))
	     < align))
       return -1;
     else
       return (- MEM_OFFSET (mem)) & (align / BITS_PER_UNIT - 1);
     for two reasons:
     - COMPONENT_REFs in MEM_EXPR can have NULL first operand,
       for <variable>.  get_inner_reference doesn't handle it and
       even if it did, the alignment in that case needs to be determined
       from DECL_FIELD_CONTEXT's TYPE_ALIGN.
     - it would do suboptimal job for COMPONENT_REFs, even if MEM_EXPR
       isn't sufficiently aligned, the object it is in might be.  */
  gcc_assert (MEM_P (mem));
  expr = MEM_EXPR (mem);
  if (expr == NULL_TREE || !MEM_OFFSET_KNOWN_P (mem))
    return -1;

  offset = MEM_OFFSET (mem);
  if (DECL_P (expr))
    {
      if (DECL_ALIGN (expr) < align)
	return -1;
    }
  else if (INDIRECT_REF_P (expr))
    {
      if (TYPE_ALIGN (TREE_TYPE (expr)) < (unsigned int) align)
	return -1;
    }
  else if (TREE_CODE (expr) == COMPONENT_REF)
    {
      while (1)
	{
	  tree inner = TREE_OPERAND (expr, 0);
	  tree field = TREE_OPERAND (expr, 1);
	  tree byte_offset = component_ref_field_offset (expr);
	  tree bit_offset = DECL_FIELD_BIT_OFFSET (field);

	  if (!byte_offset
	      || !tree_fits_uhwi_p (byte_offset)
	      || !tree_fits_uhwi_p (bit_offset))
	    return -1;

	  offset += tree_to_uhwi (byte_offset);
	  offset += tree_to_uhwi (bit_offset) / BITS_PER_UNIT;

	  if (inner == NULL_TREE)
	    {
	      if (TYPE_ALIGN (DECL_FIELD_CONTEXT (field))
		  < (unsigned int) align)
		return -1;
	      break;
	    }
	  else if (DECL_P (inner))
	    {
	      if (DECL_ALIGN (inner) < align)
		return -1;
	      break;
	    }
	  else if (TREE_CODE (inner) != COMPONENT_REF)
	    return -1;
	  expr = inner;
	}
    }
  else
    return -1;

  return offset & ((align / BITS_PER_UNIT) - 1);
}

/* Given REF (a MEM) and T, either the type of X or the expression
   corresponding to REF, set the memory attributes.  OBJECTP is nonzero
   if we are making a new object of this type.  BITPOS is nonzero if
   there is an offset outstanding on T that will be applied later.  */

void
set_mem_attributes_minus_bitpos (rtx ref, tree t, int objectp,
				 HOST_WIDE_INT bitpos)
{
  HOST_WIDE_INT apply_bitpos = 0;
  tree type;
  struct mem_attrs attrs, *defattrs, *refattrs;
  addr_space_t as;

  /* It can happen that type_for_mode was given a mode for which there
     is no language-level type.  In which case it returns NULL, which
     we can see here.  */
  if (t == NULL_TREE)
    return;

  type = TYPE_P (t) ? t : TREE_TYPE (t);
  if (type == error_mark_node)
    return;

  /* If we have already set DECL_RTL = ref, get_alias_set will get the
     wrong answer, as it assumes that DECL_RTL already has the right alias
     info.  Callers should not set DECL_RTL until after the call to
     set_mem_attributes.  */
  gcc_assert (!DECL_P (t) || ref != DECL_RTL_IF_SET (t));

  memset (&attrs, 0, sizeof (attrs));

  /* Get the alias set from the expression or type (perhaps using a
     front-end routine) and use it.  */
  attrs.alias = get_alias_set (t);

  MEM_VOLATILE_P (ref) |= TYPE_VOLATILE (type);
  MEM_POINTER (ref) = POINTER_TYPE_P (type);

  /* Default values from pre-existing memory attributes if present.  */
  refattrs = MEM_ATTRS (ref);
  if (refattrs)
    {
      /* ??? Can this ever happen?  Calling this routine on a MEM that
	 already carries memory attributes should probably be invalid.  */
      attrs.expr = refattrs->expr;
      attrs.offset_known_p = refattrs->offset_known_p;
      attrs.offset = refattrs->offset;
      attrs.size_known_p = refattrs->size_known_p;
      attrs.size = refattrs->size;
      attrs.align = refattrs->align;
    }

  /* Otherwise, default values from the mode of the MEM reference.  */
  else
    {
      defattrs = mode_mem_attrs[(int) GET_MODE (ref)];
      gcc_assert (!defattrs->expr);
      gcc_assert (!defattrs->offset_known_p);

      /* Respect mode size.  */
      attrs.size_known_p = defattrs->size_known_p;
      attrs.size = defattrs->size;
      /* ??? Is this really necessary?  We probably should always get
	 the size from the type below.  */

      /* Respect mode alignment for STRICT_ALIGNMENT targets if T is a type;
         if T is an object, always compute the object alignment below.  */
      if (TYPE_P (t))
	attrs.align = defattrs->align;
      else
	attrs.align = BITS_PER_UNIT;
      /* ??? If T is a type, respecting mode alignment may *also* be wrong
	 e.g. if the type carries an alignment attribute.  Should we be
	 able to simply always use TYPE_ALIGN?  */
    }

  /* We can set the alignment from the type if we are making an object or if
     this is an INDIRECT_REF.  */
  if (objectp || TREE_CODE (t) == INDIRECT_REF)
    attrs.align = MAX (attrs.align, TYPE_ALIGN (type));

  /* If the size is known, we can set that.  */
  tree new_size = TYPE_SIZE_UNIT (type);

  /* The address-space is that of the type.  */
  as = TYPE_ADDR_SPACE (type);

  /* If T is not a type, we may be able to deduce some more information about
     the expression.  */
  if (! TYPE_P (t))
    {
      tree base;

      if (TREE_THIS_VOLATILE (t))
	MEM_VOLATILE_P (ref) = 1;

      /* Now remove any conversions: they don't change what the underlying
	 object is.  Likewise for SAVE_EXPR.  */
      while (CONVERT_EXPR_P (t)
	     || TREE_CODE (t) == VIEW_CONVERT_EXPR
	     || TREE_CODE (t) == SAVE_EXPR)
	t = TREE_OPERAND (t, 0);

      /* Note whether this expression can trap.  */
      MEM_NOTRAP_P (ref) = !tree_could_trap_p (t);

      base = get_base_address (t);
      if (base)
	{
	  if (DECL_P (base)
	      && TREE_READONLY (base)
	      && (TREE_STATIC (base) || DECL_EXTERNAL (base))
	      && !TREE_THIS_VOLATILE (base))
	    MEM_READONLY_P (ref) = 1;

	  /* Mark static const strings readonly as well.  */
	  if (TREE_CODE (base) == STRING_CST
	      && TREE_READONLY (base)
	      && TREE_STATIC (base))
	    MEM_READONLY_P (ref) = 1;

	  /* Address-space information is on the base object.  */
	  if (TREE_CODE (base) == MEM_REF
	      || TREE_CODE (base) == TARGET_MEM_REF)
	    as = TYPE_ADDR_SPACE (TREE_TYPE (TREE_TYPE (TREE_OPERAND (base,
								      0))));
	  else
	    as = TYPE_ADDR_SPACE (TREE_TYPE (base));
	}

      /* If this expression uses it's parent's alias set, mark it such
	 that we won't change it.  */
      if (component_uses_parent_alias_set_from (t) != NULL_TREE)
	MEM_KEEP_ALIAS_SET_P (ref) = 1;

      /* If this is a decl, set the attributes of the MEM from it.  */
      if (DECL_P (t))
	{
	  attrs.expr = t;
	  attrs.offset_known_p = true;
	  attrs.offset = 0;
	  apply_bitpos = bitpos;
	  new_size = DECL_SIZE_UNIT (t);
	}

      /* ???  If we end up with a constant here do record a MEM_EXPR.  */
      else if (CONSTANT_CLASS_P (t))
	;

      /* If this is a field reference, record it.  */
      else if (TREE_CODE (t) == COMPONENT_REF)
	{
	  attrs.expr = t;
	  attrs.offset_known_p = true;
	  attrs.offset = 0;
	  apply_bitpos = bitpos;
	  if (DECL_BIT_FIELD (TREE_OPERAND (t, 1)))
	    new_size = DECL_SIZE_UNIT (TREE_OPERAND (t, 1));
	}

      /* If this is an array reference, look for an outer field reference.  */
      else if (TREE_CODE (t) == ARRAY_REF)
	{
	  tree off_tree = size_zero_node;
	  /* We can't modify t, because we use it at the end of the
	     function.  */
	  tree t2 = t;

	  do
	    {
	      tree index = TREE_OPERAND (t2, 1);
	      tree low_bound = array_ref_low_bound (t2);
	      tree unit_size = array_ref_element_size (t2);

	      /* We assume all arrays have sizes that are a multiple of a byte.
		 First subtract the lower bound, if any, in the type of the
		 index, then convert to sizetype and multiply by the size of
		 the array element.  */
	      if (! integer_zerop (low_bound))
		index = fold_build2 (MINUS_EXPR, TREE_TYPE (index),
				     index, low_bound);

	      off_tree = size_binop (PLUS_EXPR,
				     size_binop (MULT_EXPR,
						 fold_convert (sizetype,
							       index),
						 unit_size),
				     off_tree);
	      t2 = TREE_OPERAND (t2, 0);
	    }
	  while (TREE_CODE (t2) == ARRAY_REF);

	  if (DECL_P (t2)
	      || TREE_CODE (t2) == COMPONENT_REF)
	    {
	      attrs.expr = t2;
	      attrs.offset_known_p = false;
	      if (tree_fits_uhwi_p (off_tree))
		{
		  attrs.offset_known_p = true;
		  attrs.offset = tree_to_uhwi (off_tree);
		  apply_bitpos = bitpos;
		}
	    }
	  /* Else do not record a MEM_EXPR.  */
	}

      /* If this is an indirect reference, record it.  */
      else if (TREE_CODE (t) == MEM_REF 
	       || TREE_CODE (t) == TARGET_MEM_REF)
	{
	  attrs.expr = t;
	  attrs.offset_known_p = true;
	  attrs.offset = 0;
	  apply_bitpos = bitpos;
	}

      /* Compute the alignment.  */
      unsigned int obj_align;
      unsigned HOST_WIDE_INT obj_bitpos;
      get_object_alignment_1 (t, &obj_align, &obj_bitpos);
      obj_bitpos = (obj_bitpos - bitpos) & (obj_align - 1);
      if (obj_bitpos != 0)
	obj_align = least_bit_hwi (obj_bitpos);
      attrs.align = MAX (attrs.align, obj_align);
    }

  if (tree_fits_uhwi_p (new_size))
    {
      attrs.size_known_p = true;
      attrs.size = tree_to_uhwi (new_size);
    }

  /* If we modified OFFSET based on T, then subtract the outstanding
     bit position offset.  Similarly, increase the size of the accessed
     object to contain the negative offset.  */
  if (apply_bitpos)
    {
      gcc_assert (attrs.offset_known_p);
      attrs.offset -= apply_bitpos / BITS_PER_UNIT;
      if (attrs.size_known_p)
	attrs.size += apply_bitpos / BITS_PER_UNIT;
    }

  /* Now set the attributes we computed above.  */
  attrs.addrspace = as;
  set_mem_attrs (ref, &attrs);
}

void
set_mem_attributes (rtx ref, tree t, int objectp)
{
  set_mem_attributes_minus_bitpos (ref, t, objectp, 0);
}

/* Set the alias set of MEM to SET.  */

void
set_mem_alias_set (rtx mem, alias_set_type set)
{
  struct mem_attrs attrs;

  /* If the new and old alias sets don't conflict, something is wrong.  */
  gcc_checking_assert (alias_sets_conflict_p (set, MEM_ALIAS_SET (mem)));
  attrs = *get_mem_attrs (mem);
  attrs.alias = set;
  set_mem_attrs (mem, &attrs);
}

/* Set the address space of MEM to ADDRSPACE (target-defined).  */

void
set_mem_addr_space (rtx mem, addr_space_t addrspace)
{
  struct mem_attrs attrs;

  attrs = *get_mem_attrs (mem);
  attrs.addrspace = addrspace;
  set_mem_attrs (mem, &attrs);
}

/* Set the alignment of MEM to ALIGN bits.  */

void
set_mem_align (rtx mem, unsigned int align)
{
  struct mem_attrs attrs;

  attrs = *get_mem_attrs (mem);
  attrs.align = align;
  set_mem_attrs (mem, &attrs);
}

/* Set the expr for MEM to EXPR.  */

void
set_mem_expr (rtx mem, tree expr)
{
  struct mem_attrs attrs;

  attrs = *get_mem_attrs (mem);
  attrs.expr = expr;
  set_mem_attrs (mem, &attrs);
}

/* Set the offset of MEM to OFFSET.  */

void
set_mem_offset (rtx mem, HOST_WIDE_INT offset)
{
  struct mem_attrs attrs;

  attrs = *get_mem_attrs (mem);
  attrs.offset_known_p = true;
  attrs.offset = offset;
  set_mem_attrs (mem, &attrs);
}

/* Clear the offset of MEM.  */

void
clear_mem_offset (rtx mem)
{
  struct mem_attrs attrs;

  attrs = *get_mem_attrs (mem);
  attrs.offset_known_p = false;
  set_mem_attrs (mem, &attrs);
}

/* Set the size of MEM to SIZE.  */

void
set_mem_size (rtx mem, HOST_WIDE_INT size)
{
  struct mem_attrs attrs;

  attrs = *get_mem_attrs (mem);
  attrs.size_known_p = true;
  attrs.size = size;
  set_mem_attrs (mem, &attrs);
}

/* Clear the size of MEM.  */

void
clear_mem_size (rtx mem)
{
  struct mem_attrs attrs;

  attrs = *get_mem_attrs (mem);
  attrs.size_known_p = false;
  set_mem_attrs (mem, &attrs);
}

/* Return a memory reference like MEMREF, but with its mode changed to MODE
   and its address changed to ADDR.  (VOIDmode means don't change the mode.
   NULL for ADDR means don't change the address.)  VALIDATE is nonzero if the
   returned memory location is required to be valid.  INPLACE is true if any
   changes can be made directly to MEMREF or false if MEMREF must be treated
   as immutable.

   The memory attributes are not changed.  */

static rtx
change_address_1 (rtx memref, machine_mode mode, rtx addr, int validate,
		  bool inplace)
{
  addr_space_t as;
  rtx new_rtx;

  gcc_assert (MEM_P (memref));
  as = MEM_ADDR_SPACE (memref);
  if (mode == VOIDmode)
    mode = GET_MODE (memref);
  if (addr == 0)
    addr = XEXP (memref, 0);
  if (mode == GET_MODE (memref) && addr == XEXP (memref, 0)
      && (!validate || memory_address_addr_space_p (mode, addr, as)))
    return memref;

  /* Don't validate address for LRA.  LRA can make the address valid
     by itself in most efficient way.  */
  if (validate && !lra_in_progress)
    {
      if (reload_in_progress || reload_completed)
	gcc_assert (memory_address_addr_space_p (mode, addr, as));
      else
	addr = memory_address_addr_space (mode, addr, as);
    }

  if (rtx_equal_p (addr, XEXP (memref, 0)) && mode == GET_MODE (memref))
    return memref;

  if (inplace)
    {
      XEXP (memref, 0) = addr;
      return memref;
    }

  new_rtx = gen_rtx_MEM (mode, addr);
  MEM_COPY_ATTRIBUTES (new_rtx, memref);
  return new_rtx;
}

/* Like change_address_1 with VALIDATE nonzero, but we are not saying in what
   way we are changing MEMREF, so we only preserve the alias set.  */

rtx
change_address (rtx memref, machine_mode mode, rtx addr)
{
  rtx new_rtx = change_address_1 (memref, mode, addr, 1, false);
  machine_mode mmode = GET_MODE (new_rtx);
  struct mem_attrs attrs, *defattrs;

  attrs = *get_mem_attrs (memref);
  defattrs = mode_mem_attrs[(int) mmode];
  attrs.expr = NULL_TREE;
  attrs.offset_known_p = false;
  attrs.size_known_p = defattrs->size_known_p;
  attrs.size = defattrs->size;
  attrs.align = defattrs->align;

  /* If there are no changes, just return the original memory reference.  */
  if (new_rtx == memref)
    {
      if (mem_attrs_eq_p (get_mem_attrs (memref), &attrs))
	return new_rtx;

      new_rtx = gen_rtx_MEM (mmode, XEXP (memref, 0));
      MEM_COPY_ATTRIBUTES (new_rtx, memref);
    }

  set_mem_attrs (new_rtx, &attrs);
  return new_rtx;
}

/* Return a memory reference like MEMREF, but with its mode changed
   to MODE and its address offset by OFFSET bytes.  If VALIDATE is
   nonzero, the memory address is forced to be valid.
   If ADJUST_ADDRESS is zero, OFFSET is only used to update MEM_ATTRS
   and the caller is responsible for adjusting MEMREF base register.
   If ADJUST_OBJECT is zero, the underlying object associated with the
   memory reference is left unchanged and the caller is responsible for
   dealing with it.  Otherwise, if the new memory reference is outside
   the underlying object, even partially, then the object is dropped.
   SIZE, if nonzero, is the size of an access in cases where MODE
   has no inherent size.  */

rtx
adjust_address_1 (rtx memref, machine_mode mode, HOST_WIDE_INT offset,
		  int validate, int adjust_address, int adjust_object,
		  HOST_WIDE_INT size)
{
  rtx addr = XEXP (memref, 0);
  rtx new_rtx;
  machine_mode address_mode;
  int pbits;
  struct mem_attrs attrs = *get_mem_attrs (memref), *defattrs;
  unsigned HOST_WIDE_INT max_align;
#ifdef POINTERS_EXTEND_UNSIGNED
  machine_mode pointer_mode
    = targetm.addr_space.pointer_mode (attrs.addrspace);
#endif

  /* VOIDmode means no mode change for change_address_1.  */
  if (mode == VOIDmode)
    mode = GET_MODE (memref);

  /* Take the size of non-BLKmode accesses from the mode.  */
  defattrs = mode_mem_attrs[(int) mode];
  if (defattrs->size_known_p)
    size = defattrs->size;

  /* If there are no changes, just return the original memory reference.  */
  if (mode == GET_MODE (memref) && !offset
      && (size == 0 || (attrs.size_known_p && attrs.size == size))
      && (!validate || memory_address_addr_space_p (mode, addr,
						    attrs.addrspace)))
    return memref;

  /* ??? Prefer to create garbage instead of creating shared rtl.
     This may happen even if offset is nonzero -- consider
     (plus (plus reg reg) const_int) -- so do this always.  */
  addr = copy_rtx (addr);

  /* Convert a possibly large offset to a signed value within the
     range of the target address space.  */
  address_mode = get_address_mode (memref);
  pbits = GET_MODE_BITSIZE (address_mode);
  if (HOST_BITS_PER_WIDE_INT > pbits)
    {
      int shift = HOST_BITS_PER_WIDE_INT - pbits;
      offset = (((HOST_WIDE_INT) ((unsigned HOST_WIDE_INT) offset << shift))
		>> shift);
    }

  if (adjust_address)
    {
      /* If MEMREF is a LO_SUM and the offset is within the alignment of the
	 object, we can merge it into the LO_SUM.  */
      if (GET_MODE (memref) != BLKmode && GET_CODE (addr) == LO_SUM
	  && offset >= 0
	  && (unsigned HOST_WIDE_INT) offset
	      < GET_MODE_ALIGNMENT (GET_MODE (memref)) / BITS_PER_UNIT)
	addr = gen_rtx_LO_SUM (address_mode, XEXP (addr, 0),
			       plus_constant (address_mode,
					      XEXP (addr, 1), offset));
#ifdef POINTERS_EXTEND_UNSIGNED
      /* If MEMREF is a ZERO_EXTEND from pointer_mode and the offset is valid
	 in that mode, we merge it into the ZERO_EXTEND.  We take advantage of
	 the fact that pointers are not allowed to overflow.  */
      else if (POINTERS_EXTEND_UNSIGNED > 0
	       && GET_CODE (addr) == ZERO_EXTEND
	       && GET_MODE (XEXP (addr, 0)) == pointer_mode
	       && trunc_int_for_mode (offset, pointer_mode) == offset)
	addr = gen_rtx_ZERO_EXTEND (address_mode,
				    plus_constant (pointer_mode,
						   XEXP (addr, 0), offset));
#endif
      else
	addr = plus_constant (address_mode, addr, offset);
    }

  new_rtx = change_address_1 (memref, mode, addr, validate, false);

  /* If the address is a REG, change_address_1 rightfully returns memref,
     but this would destroy memref's MEM_ATTRS.  */
  if (new_rtx == memref && offset != 0)
    new_rtx = copy_rtx (new_rtx);

  /* Conservatively drop the object if we don't know where we start from.  */
  if (adjust_object && (!attrs.offset_known_p || !attrs.size_known_p))
    {
      attrs.expr = NULL_TREE;
      attrs.alias = 0;
    }

  /* Compute the new values of the memory attributes due to this adjustment.
     We add the offsets and update the alignment.  */
  if (attrs.offset_known_p)
    {
      attrs.offset += offset;

      /* Drop the object if the new left end is not within its bounds.  */
      if (adjust_object && attrs.offset < 0)
	{
	  attrs.expr = NULL_TREE;
	  attrs.alias = 0;
	}
    }

  /* Compute the new alignment by taking the MIN of the alignment and the
     lowest-order set bit in OFFSET, but don't change the alignment if OFFSET
     if zero.  */
  if (offset != 0)
    {
      max_align = least_bit_hwi (offset) * BITS_PER_UNIT;
      attrs.align = MIN (attrs.align, max_align);
    }

  if (size)
    {
      /* Drop the object if the new right end is not within its bounds.  */
      if (adjust_object && (offset + size) > attrs.size)
	{
	  attrs.expr = NULL_TREE;
	  attrs.alias = 0;
	}
      attrs.size_known_p = true;
      attrs.size = size;
    }
  else if (attrs.size_known_p)
    {
      gcc_assert (!adjust_object);
      attrs.size -= offset;
      /* ??? The store_by_pieces machinery generates negative sizes,
	 so don't assert for that here.  */
    }

  set_mem_attrs (new_rtx, &attrs);

  return new_rtx;
}

/* Return a memory reference like MEMREF, but with its mode changed
   to MODE and its address changed to ADDR, which is assumed to be
   MEMREF offset by OFFSET bytes.  If VALIDATE is
   nonzero, the memory address is forced to be valid.  */

rtx
adjust_automodify_address_1 (rtx memref, machine_mode mode, rtx addr,
			     HOST_WIDE_INT offset, int validate)
{
  memref = change_address_1 (memref, VOIDmode, addr, validate, false);
  return adjust_address_1 (memref, mode, offset, validate, 0, 0, 0);
}

/* Return a memory reference like MEMREF, but whose address is changed by
   adding OFFSET, an RTX, to it.  POW2 is the highest power of two factor
   known to be in OFFSET (possibly 1).  */

rtx
offset_address (rtx memref, rtx offset, unsigned HOST_WIDE_INT pow2)
{
  rtx new_rtx, addr = XEXP (memref, 0);
  machine_mode address_mode;
  struct mem_attrs attrs, *defattrs;

  attrs = *get_mem_attrs (memref);
  address_mode = get_address_mode (memref);
  new_rtx = simplify_gen_binary (PLUS, address_mode, addr, offset);

  /* At this point we don't know _why_ the address is invalid.  It
     could have secondary memory references, multiplies or anything.

     However, if we did go and rearrange things, we can wind up not
     being able to recognize the magic around pic_offset_table_rtx.
     This stuff is fragile, and is yet another example of why it is
     bad to expose PIC machinery too early.  */
  if (! memory_address_addr_space_p (GET_MODE (memref), new_rtx,
				     attrs.addrspace)
      && GET_CODE (addr) == PLUS
      && XEXP (addr, 0) == pic_offset_table_rtx)
    {
      addr = force_reg (GET_MODE (addr), addr);
      new_rtx = simplify_gen_binary (PLUS, address_mode, addr, offset);
    }

  update_temp_slot_address (XEXP (memref, 0), new_rtx);
  new_rtx = change_address_1 (memref, VOIDmode, new_rtx, 1, false);

  /* If there are no changes, just return the original memory reference.  */
  if (new_rtx == memref)
    return new_rtx;

  /* Update the alignment to reflect the offset.  Reset the offset, which
     we don't know.  */
  defattrs = mode_mem_attrs[(int) GET_MODE (new_rtx)];
  attrs.offset_known_p = false;
  attrs.size_known_p = defattrs->size_known_p;
  attrs.size = defattrs->size;
  attrs.align = MIN (attrs.align, pow2 * BITS_PER_UNIT);
  set_mem_attrs (new_rtx, &attrs);
  return new_rtx;
}

/* Return a memory reference like MEMREF, but with its address changed to
   ADDR.  The caller is asserting that the actual piece of memory pointed
   to is the same, just the form of the address is being changed, such as
   by putting something into a register.  INPLACE is true if any changes
   can be made directly to MEMREF or false if MEMREF must be treated as
   immutable.  */

rtx
replace_equiv_address (rtx memref, rtx addr, bool inplace)
{
  /* change_address_1 copies the memory attribute structure without change
     and that's exactly what we want here.  */
  update_temp_slot_address (XEXP (memref, 0), addr);
  return change_address_1 (memref, VOIDmode, addr, 1, inplace);
}

/* Likewise, but the reference is not required to be valid.  */

rtx
replace_equiv_address_nv (rtx memref, rtx addr, bool inplace)
{
  return change_address_1 (memref, VOIDmode, addr, 0, inplace);
}

/* Return a memory reference like MEMREF, but with its mode widened to
   MODE and offset by OFFSET.  This would be used by targets that e.g.
   cannot issue QImode memory operations and have to use SImode memory
   operations plus masking logic.  */

rtx
widen_memory_access (rtx memref, machine_mode mode, HOST_WIDE_INT offset)
{
  rtx new_rtx = adjust_address_1 (memref, mode, offset, 1, 1, 0, 0);
  struct mem_attrs attrs;
  unsigned int size = GET_MODE_SIZE (mode);

  /* If there are no changes, just return the original memory reference.  */
  if (new_rtx == memref)
    return new_rtx;

  attrs = *get_mem_attrs (new_rtx);

  /* If we don't know what offset we were at within the expression, then
     we can't know if we've overstepped the bounds.  */
  if (! attrs.offset_known_p)
    attrs.expr = NULL_TREE;

  while (attrs.expr)
    {
      if (TREE_CODE (attrs.expr) == COMPONENT_REF)
	{
	  tree field = TREE_OPERAND (attrs.expr, 1);
	  tree offset = component_ref_field_offset (attrs.expr);

	  if (! DECL_SIZE_UNIT (field))
	    {
	      attrs.expr = NULL_TREE;
	      break;
	    }

	  /* Is the field at least as large as the access?  If so, ok,
	     otherwise strip back to the containing structure.  */
	  if (TREE_CODE (DECL_SIZE_UNIT (field)) == INTEGER_CST
	      && compare_tree_int (DECL_SIZE_UNIT (field), size) >= 0
	      && attrs.offset >= 0)
	    break;

	  if (! tree_fits_uhwi_p (offset))
	    {
	      attrs.expr = NULL_TREE;
	      break;
	    }

	  attrs.expr = TREE_OPERAND (attrs.expr, 0);
	  attrs.offset += tree_to_uhwi (offset);
	  attrs.offset += (tree_to_uhwi (DECL_FIELD_BIT_OFFSET (field))
			   / BITS_PER_UNIT);
	}
      /* Similarly for the decl.  */
      else if (DECL_P (attrs.expr)
	       && DECL_SIZE_UNIT (attrs.expr)
	       && TREE_CODE (DECL_SIZE_UNIT (attrs.expr)) == INTEGER_CST
	       && compare_tree_int (DECL_SIZE_UNIT (attrs.expr), size) >= 0
	       && (! attrs.offset_known_p || attrs.offset >= 0))
	break;
      else
	{
	  /* The widened memory access overflows the expression, which means
	     that it could alias another expression.  Zap it.  */
	  attrs.expr = NULL_TREE;
	  break;
	}
    }

  if (! attrs.expr)
    attrs.offset_known_p = false;

  /* The widened memory may alias other stuff, so zap the alias set.  */
  /* ??? Maybe use get_alias_set on any remaining expression.  */
  attrs.alias = 0;
  attrs.size_known_p = true;
  attrs.size = size;
  set_mem_attrs (new_rtx, &attrs);
  return new_rtx;
}

/* A fake decl that is used as the MEM_EXPR of spill slots.  */
static GTY(()) tree spill_slot_decl;

tree
get_spill_slot_decl (bool force_build_p)
{
  tree d = spill_slot_decl;
  rtx rd;
  struct mem_attrs attrs;

  if (d || !force_build_p)
    return d;

  d = build_decl (DECL_SOURCE_LOCATION (current_function_decl),
		  VAR_DECL, get_identifier ("%sfp"), void_type_node);
  DECL_ARTIFICIAL (d) = 1;
  DECL_IGNORED_P (d) = 1;
  TREE_USED (d) = 1;
  spill_slot_decl = d;

  rd = gen_rtx_MEM (BLKmode, frame_pointer_rtx);
  MEM_NOTRAP_P (rd) = 1;
  attrs = *mode_mem_attrs[(int) BLKmode];
  attrs.alias = new_alias_set ();
  attrs.expr = d;
  set_mem_attrs (rd, &attrs);
  SET_DECL_RTL (d, rd);

  return d;
}

/* Given MEM, a result from assign_stack_local, fill in the memory
   attributes as appropriate for a register allocator spill slot.
   These slots are not aliasable by other memory.  We arrange for
   them all to use a single MEM_EXPR, so that the aliasing code can
   work properly in the case of shared spill slots.  */

void
set_mem_attrs_for_spill (rtx mem)
{
  struct mem_attrs attrs;
  rtx addr;

  attrs = *get_mem_attrs (mem);
  attrs.expr = get_spill_slot_decl (true);
  attrs.alias = MEM_ALIAS_SET (DECL_RTL (attrs.expr));
  attrs.addrspace = ADDR_SPACE_GENERIC;

  /* We expect the incoming memory to be of the form:
	(mem:MODE (plus (reg sfp) (const_int offset)))
     with perhaps the plus missing for offset = 0.  */
  addr = XEXP (mem, 0);
  attrs.offset_known_p = true;
  attrs.offset = 0;
  if (GET_CODE (addr) == PLUS
      && CONST_INT_P (XEXP (addr, 1)))
    attrs.offset = INTVAL (XEXP (addr, 1));

  set_mem_attrs (mem, &attrs);
  MEM_NOTRAP_P (mem) = 1;
}

/* Return a newly created CODE_LABEL rtx with a unique label number.  */

rtx_code_label *
gen_label_rtx (void)
{
  return as_a <rtx_code_label *> (
	    gen_rtx_CODE_LABEL (VOIDmode, NULL_RTX, NULL_RTX,
				NULL, label_num++, NULL));
}

/* For procedure integration.  */

/* Install new pointers to the first and last insns in the chain.
   Also, set cur_insn_uid to one higher than the last in use.
   Used for an inline-procedure after copying the insn chain.  */

void
set_new_first_and_last_insn (rtx_insn *first, rtx_insn *last)
{
  rtx_insn *insn;

  set_first_insn (first);
  set_last_insn (last);
  cur_insn_uid = 0;

  if (MIN_NONDEBUG_INSN_UID || MAY_HAVE_DEBUG_INSNS)
    {
      int debug_count = 0;

      cur_insn_uid = MIN_NONDEBUG_INSN_UID - 1;
      cur_debug_insn_uid = 0;

      for (insn = first; insn; insn = NEXT_INSN (insn))
	if (INSN_UID (insn) < MIN_NONDEBUG_INSN_UID)
	  cur_debug_insn_uid = MAX (cur_debug_insn_uid, INSN_UID (insn));
	else
	  {
	    cur_insn_uid = MAX (cur_insn_uid, INSN_UID (insn));
	    if (DEBUG_INSN_P (insn))
	      debug_count++;
	  }

      if (debug_count)
	cur_debug_insn_uid = MIN_NONDEBUG_INSN_UID + debug_count;
      else
	cur_debug_insn_uid++;
    }
  else
    for (insn = first; insn; insn = NEXT_INSN (insn))
      cur_insn_uid = MAX (cur_insn_uid, INSN_UID (insn));

  cur_insn_uid++;
}

/* Go through all the RTL insn bodies and copy any invalid shared
   structure.  This routine should only be called once.  */

static void
unshare_all_rtl_1 (rtx_insn *insn)
{
  /* Unshare just about everything else.  */
  unshare_all_rtl_in_chain (insn);

  /* Make sure the addresses of stack slots found outside the insn chain
     (such as, in DECL_RTL of a variable) are not shared
     with the insn chain.

     This special care is necessary when the stack slot MEM does not
     actually appear in the insn chain.  If it does appear, its address
     is unshared from all else at that point.  */
  unsigned int i;
  rtx temp;
  FOR_EACH_VEC_SAFE_ELT (stack_slot_list, i, temp)
    (*stack_slot_list)[i] = copy_rtx_if_shared (temp);
}

/* Go through all the RTL insn bodies and copy any invalid shared
   structure, again.  This is a fairly expensive thing to do so it
   should be done sparingly.  */

void
unshare_all_rtl_again (rtx_insn *insn)
{
  rtx_insn *p;
  tree decl;

  for (p = insn; p; p = NEXT_INSN (p))
    if (INSN_P (p))
      {
	reset_used_flags (PATTERN (p));
	reset_used_flags (REG_NOTES (p));
	if (CALL_P (p))
	  reset_used_flags (CALL_INSN_FUNCTION_USAGE (p));
      }

  /* Make sure that virtual stack slots are not shared.  */
  set_used_decls (DECL_INITIAL (cfun->decl));

  /* Make sure that virtual parameters are not shared.  */
  for (decl = DECL_ARGUMENTS (cfun->decl); decl; decl = DECL_CHAIN (decl))
    set_used_flags (DECL_RTL (decl));

  rtx temp;
  unsigned int i;
  FOR_EACH_VEC_SAFE_ELT (stack_slot_list, i, temp)
    reset_used_flags (temp);

  unshare_all_rtl_1 (insn);
}

unsigned int
unshare_all_rtl (void)
{
  unshare_all_rtl_1 (get_insns ());

  for (tree decl = DECL_ARGUMENTS (cfun->decl); decl; decl = DECL_CHAIN (decl))
    {
      if (DECL_RTL_SET_P (decl))
	SET_DECL_RTL (decl, copy_rtx_if_shared (DECL_RTL (decl)));
      DECL_INCOMING_RTL (decl) = copy_rtx_if_shared (DECL_INCOMING_RTL (decl));
    }

  return 0;
}


/* Check that ORIG is not marked when it should not be and mark ORIG as in use,
   Recursively does the same for subexpressions.  */

static void
verify_rtx_sharing (rtx orig, rtx insn)
{
  rtx x = orig;
  int i;
  enum rtx_code code;
  const char *format_ptr;

  if (x == 0)
    return;

  code = GET_CODE (x);

  /* These types may be freely shared.  */

  switch (code)
    {
    case REG:
    case DEBUG_EXPR:
    case VALUE:
    CASE_CONST_ANY:
    case SYMBOL_REF:
    case LABEL_REF:
    case CODE_LABEL:
    case PC:
    case CC0:
    case RETURN:
    case SIMPLE_RETURN:
    case SCRATCH:
      /* SCRATCH must be shared because they represent distinct values.  */
      return;
    case CLOBBER:
      /* Share clobbers of hard registers (like cc0), but do not share pseudo reg
         clobbers or clobbers of hard registers that originated as pseudos.
         This is needed to allow safe register renaming.  */
      if (REG_P (XEXP (x, 0))
	  && HARD_REGISTER_NUM_P (REGNO (XEXP (x, 0)))
	  && HARD_REGISTER_NUM_P (ORIGINAL_REGNO (XEXP (x, 0))))
	return;
      break;

    case CONST:
      if (shared_const_p (orig))
	return;
      break;

    case MEM:
      /* A MEM is allowed to be shared if its address is constant.  */
      if (CONSTANT_ADDRESS_P (XEXP (x, 0))
	  || reload_completed || reload_in_progress)
	return;

      break;

    default:
      break;
    }

  /* This rtx may not be shared.  If it has already been seen,
     replace it with a copy of itself.  */
  if (flag_checking && RTX_FLAG (x, used))
    {
      error ("invalid rtl sharing found in the insn");
      debug_rtx (insn);
      error ("shared rtx");
      debug_rtx (x);
      internal_error ("internal consistency failure");
    }
  gcc_assert (!RTX_FLAG (x, used));

  RTX_FLAG (x, used) = 1;

  /* Now scan the subexpressions recursively.  */

  format_ptr = GET_RTX_FORMAT (code);

  for (i = 0; i < GET_RTX_LENGTH (code); i++)
    {
      switch (*format_ptr++)
	{
	case 'e':
	  verify_rtx_sharing (XEXP (x, i), insn);
	  break;

	case 'E':
	  if (XVEC (x, i) != NULL)
	    {
	      int j;
	      int len = XVECLEN (x, i);

	      for (j = 0; j < len; j++)
		{
		  /* We allow sharing of ASM_OPERANDS inside single
		     instruction.  */
		  if (j && GET_CODE (XVECEXP (x, i, j)) == SET
		      && (GET_CODE (SET_SRC (XVECEXP (x, i, j)))
			  == ASM_OPERANDS))
		    verify_rtx_sharing (SET_DEST (XVECEXP (x, i, j)), insn);
		  else
		    verify_rtx_sharing (XVECEXP (x, i, j), insn);
		}
	    }
	  break;
	}
    }
  return;
}

/* Reset used-flags for INSN.  */

static void
reset_insn_used_flags (rtx insn)
{
  gcc_assert (INSN_P (insn));
  reset_used_flags (PATTERN (insn));
  reset_used_flags (REG_NOTES (insn));
  if (CALL_P (insn))
    reset_used_flags (CALL_INSN_FUNCTION_USAGE (insn));
}

/* Go through all the RTL insn bodies and clear all the USED bits.  */

static void
reset_all_used_flags (void)
{
  rtx_insn *p;

  for (p = get_insns (); p; p = NEXT_INSN (p))
    if (INSN_P (p))
      {
	rtx pat = PATTERN (p);
	if (GET_CODE (pat) != SEQUENCE)
	  reset_insn_used_flags (p);
	else
	  {
	    gcc_assert (REG_NOTES (p) == NULL);
	    for (int i = 0; i < XVECLEN (pat, 0); i++)
	      {
		rtx insn = XVECEXP (pat, 0, i);
		if (INSN_P (insn))
		  reset_insn_used_flags (insn);
	      }
	  }
      }
}

/* Verify sharing in INSN.  */

static void
verify_insn_sharing (rtx insn)
{
  gcc_assert (INSN_P (insn));
  verify_rtx_sharing (PATTERN (insn), insn);
  verify_rtx_sharing (REG_NOTES (insn), insn);
  if (CALL_P (insn))
    verify_rtx_sharing (CALL_INSN_FUNCTION_USAGE (insn), insn);
}

/* Go through all the RTL insn bodies and check that there is no unexpected
   sharing in between the subexpressions.  */

DEBUG_FUNCTION void
verify_rtl_sharing (void)
{
  rtx_insn *p;

  timevar_push (TV_VERIFY_RTL_SHARING);

  reset_all_used_flags ();

  for (p = get_insns (); p; p = NEXT_INSN (p))
    if (INSN_P (p))
      {
	rtx pat = PATTERN (p);
	if (GET_CODE (pat) != SEQUENCE)
	  verify_insn_sharing (p);
	else
	  for (int i = 0; i < XVECLEN (pat, 0); i++)
	      {
		rtx insn = XVECEXP (pat, 0, i);
		if (INSN_P (insn))
		  verify_insn_sharing (insn);
	      }
      }

  reset_all_used_flags ();

  timevar_pop (TV_VERIFY_RTL_SHARING);
}

/* Go through all the RTL insn bodies and copy any invalid shared structure.
   Assumes the mark bits are cleared at entry.  */

void
unshare_all_rtl_in_chain (rtx_insn *insn)
{
  for (; insn; insn = NEXT_INSN (insn))
    if (INSN_P (insn))
      {
	PATTERN (insn) = copy_rtx_if_shared (PATTERN (insn));
	REG_NOTES (insn) = copy_rtx_if_shared (REG_NOTES (insn));
	if (CALL_P (insn))
	  CALL_INSN_FUNCTION_USAGE (insn)
	    = copy_rtx_if_shared (CALL_INSN_FUNCTION_USAGE (insn));
      }
}

/* Go through all virtual stack slots of a function and mark them as
   shared.  We never replace the DECL_RTLs themselves with a copy,
   but expressions mentioned into a DECL_RTL cannot be shared with
   expressions in the instruction stream.

   Note that reload may convert pseudo registers into memories in-place.
   Pseudo registers are always shared, but MEMs never are.  Thus if we
   reset the used flags on MEMs in the instruction stream, we must set
   them again on MEMs that appear in DECL_RTLs.  */

static void
set_used_decls (tree blk)
{
  tree t;

  /* Mark decls.  */
  for (t = BLOCK_VARS (blk); t; t = DECL_CHAIN (t))
    if (DECL_RTL_SET_P (t))
      set_used_flags (DECL_RTL (t));

  /* Now process sub-blocks.  */
  for (t = BLOCK_SUBBLOCKS (blk); t; t = BLOCK_CHAIN (t))
    set_used_decls (t);
}

/* Mark ORIG as in use, and return a copy of it if it was already in use.
   Recursively does the same for subexpressions.  Uses
   copy_rtx_if_shared_1 to reduce stack space.  */

rtx
copy_rtx_if_shared (rtx orig)
{
  copy_rtx_if_shared_1 (&orig);
  return orig;
}

/* Mark *ORIG1 as in use, and set it to a copy of it if it was already in
   use.  Recursively does the same for subexpressions.  */

static void
copy_rtx_if_shared_1 (rtx *orig1)
{
  rtx x;
  int i;
  enum rtx_code code;
  rtx *last_ptr;
  const char *format_ptr;
  int copied = 0;
  int length;

  /* Repeat is used to turn tail-recursion into iteration.  */
repeat:
  x = *orig1;

  if (x == 0)
    return;

  code = GET_CODE (x);

  /* These types may be freely shared.  */

  switch (code)
    {
    case REG:
    case DEBUG_EXPR:
    case VALUE:
    CASE_CONST_ANY:
    case SYMBOL_REF:
    case LABEL_REF:
    case CODE_LABEL:
    case PC:
    case CC0:
    case RETURN:
    case SIMPLE_RETURN:
    case SCRATCH:
      /* SCRATCH must be shared because they represent distinct values.  */
      return;
    case CLOBBER:
      /* Share clobbers of hard registers (like cc0), but do not share pseudo reg
         clobbers or clobbers of hard registers that originated as pseudos.
         This is needed to allow safe register renaming.  */
      if (REG_P (XEXP (x, 0))
	  && HARD_REGISTER_NUM_P (REGNO (XEXP (x, 0)))
	  && HARD_REGISTER_NUM_P (ORIGINAL_REGNO (XEXP (x, 0))))
	return;
      break;

    case CONST:
      if (shared_const_p (x))
	return;
      break;

    case DEBUG_INSN:
    case INSN:
    case JUMP_INSN:
    case CALL_INSN:
    case NOTE:
    case BARRIER:
      /* The chain of insns is not being copied.  */
      return;

    default:
      break;
    }

  /* This rtx may not be shared.  If it has already been seen,
     replace it with a copy of itself.  */

  if (RTX_FLAG (x, used))
    {
      x = shallow_copy_rtx (x);
      copied = 1;
    }
  RTX_FLAG (x, used) = 1;

  /* Now scan the subexpressions recursively.
     We can store any replaced subexpressions directly into X
     since we know X is not shared!  Any vectors in X
     must be copied if X was copied.  */

  format_ptr = GET_RTX_FORMAT (code);
  length = GET_RTX_LENGTH (code);
  last_ptr = NULL;

  for (i = 0; i < length; i++)
    {
      switch (*format_ptr++)
	{
	case 'e':
          if (last_ptr)
            copy_rtx_if_shared_1 (last_ptr);
	  last_ptr = &XEXP (x, i);
	  break;

	case 'E':
	  if (XVEC (x, i) != NULL)
	    {
	      int j;
	      int len = XVECLEN (x, i);

              /* Copy the vector iff I copied the rtx and the length
		 is nonzero.  */
	      if (copied && len > 0)
		XVEC (x, i) = gen_rtvec_v (len, XVEC (x, i)->elem);

              /* Call recursively on all inside the vector.  */
	      for (j = 0; j < len; j++)
                {
		  if (last_ptr)
		    copy_rtx_if_shared_1 (last_ptr);
                  last_ptr = &XVECEXP (x, i, j);
                }
	    }
	  break;
	}
    }
  *orig1 = x;
  if (last_ptr)
    {
      orig1 = last_ptr;
      goto repeat;
    }
  return;
}

/* Set the USED bit in X and its non-shareable subparts to FLAG.  */

static void
mark_used_flags (rtx x, int flag)
{
  int i, j;
  enum rtx_code code;
  const char *format_ptr;
  int length;

  /* Repeat is used to turn tail-recursion into iteration.  */
repeat:
  if (x == 0)
    return;

  code = GET_CODE (x);

  /* These types may be freely shared so we needn't do any resetting
     for them.  */

  switch (code)
    {
    case REG:
    case DEBUG_EXPR:
    case VALUE:
    CASE_CONST_ANY:
    case SYMBOL_REF:
    case CODE_LABEL:
    case PC:
    case CC0:
    case RETURN:
    case SIMPLE_RETURN:
      return;

    case DEBUG_INSN:
    case INSN:
    case JUMP_INSN:
    case CALL_INSN:
    case NOTE:
    case LABEL_REF:
    case BARRIER:
      /* The chain of insns is not being copied.  */
      return;

    default:
      break;
    }

  RTX_FLAG (x, used) = flag;

  format_ptr = GET_RTX_FORMAT (code);
  length = GET_RTX_LENGTH (code);

  for (i = 0; i < length; i++)
    {
      switch (*format_ptr++)
	{
	case 'e':
          if (i == length-1)
            {
              x = XEXP (x, i);
	      goto repeat;
            }
	  mark_used_flags (XEXP (x, i), flag);
	  break;

	case 'E':
	  for (j = 0; j < XVECLEN (x, i); j++)
	    mark_used_flags (XVECEXP (x, i, j), flag);
	  break;
	}
    }
}

/* Clear all the USED bits in X to allow copy_rtx_if_shared to be used
   to look for shared sub-parts.  */

void
reset_used_flags (rtx x)
{
  mark_used_flags (x, 0);
}

/* Set all the USED bits in X to allow copy_rtx_if_shared to be used
   to look for shared sub-parts.  */

void
set_used_flags (rtx x)
{
  mark_used_flags (x, 1);
}

/* Copy X if necessary so that it won't be altered by changes in OTHER.
   Return X or the rtx for the pseudo reg the value of X was copied into.
   OTHER must be valid as a SET_DEST.  */

rtx
make_safe_from (rtx x, rtx other)
{
  while (1)
    switch (GET_CODE (other))
      {
      case SUBREG:
	other = SUBREG_REG (other);
	break;
      case STRICT_LOW_PART:
      case SIGN_EXTEND:
      case ZERO_EXTEND:
	other = XEXP (other, 0);
	break;
      default:
	goto done;
      }
 done:
  if ((MEM_P (other)
       && ! CONSTANT_P (x)
       && !REG_P (x)
       && GET_CODE (x) != SUBREG)
      || (REG_P (other)
	  && (REGNO (other) < FIRST_PSEUDO_REGISTER
	      || reg_mentioned_p (other, x))))
    {
      rtx temp = gen_reg_rtx (GET_MODE (x));
      emit_move_insn (temp, x);
      return temp;
    }
  return x;
}

/* Emission of insns (adding them to the doubly-linked list).  */

/* Return the last insn emitted, even if it is in a sequence now pushed.  */

rtx_insn *
get_last_insn_anywhere (void)
{
  struct sequence_stack *seq;
  for (seq = get_current_sequence (); seq; seq = seq->next)
    if (seq->last != 0)
      return seq->last;
  return 0;
}

/* Return the first nonnote insn emitted in current sequence or current
   function.  This routine looks inside SEQUENCEs.  */

rtx_insn *
get_first_nonnote_insn (void)
{
  rtx_insn *insn = get_insns ();

  if (insn)
    {
      if (NOTE_P (insn))
	for (insn = next_insn (insn);
	     insn && NOTE_P (insn);
	     insn = next_insn (insn))
	  continue;
      else
	{
	  if (NONJUMP_INSN_P (insn)
	      && GET_CODE (PATTERN (insn)) == SEQUENCE)
	    insn = as_a <rtx_sequence *> (PATTERN (insn))->insn (0);
	}
    }

  return insn;
}

/* Return the last nonnote insn emitted in current sequence or current
   function.  This routine looks inside SEQUENCEs.  */

rtx_insn *
get_last_nonnote_insn (void)
{
  rtx_insn *insn = get_last_insn ();

  if (insn)
    {
      if (NOTE_P (insn))
	for (insn = previous_insn (insn);
	     insn && NOTE_P (insn);
	     insn = previous_insn (insn))
	  continue;
      else
	{
	  if (NONJUMP_INSN_P (insn))
	    if (rtx_sequence *seq = dyn_cast <rtx_sequence *> (PATTERN (insn)))
	      insn = seq->insn (seq->len () - 1);
	}
    }

  return insn;
}

/* Return the number of actual (non-debug) insns emitted in this
   function.  */

int
get_max_insn_count (void)
{
  int n = cur_insn_uid;

  /* The table size must be stable across -g, to avoid codegen
     differences due to debug insns, and not be affected by
     -fmin-insn-uid, to avoid excessive table size and to simplify
     debugging of -fcompare-debug failures.  */
  if (cur_debug_insn_uid > MIN_NONDEBUG_INSN_UID)
    n -= cur_debug_insn_uid;
  else
    n -= MIN_NONDEBUG_INSN_UID;

  return n;
}


/* Return the next insn.  If it is a SEQUENCE, return the first insn
   of the sequence.  */

rtx_insn *
next_insn (rtx_insn *insn)
{
  if (insn)
    {
      insn = NEXT_INSN (insn);
      if (insn && NONJUMP_INSN_P (insn)
	  && GET_CODE (PATTERN (insn)) == SEQUENCE)
	insn = as_a <rtx_sequence *> (PATTERN (insn))->insn (0);
    }

  return insn;
}

/* Return the previous insn.  If it is a SEQUENCE, return the last insn
   of the sequence.  */

rtx_insn *
previous_insn (rtx_insn *insn)
{
  if (insn)
    {
      insn = PREV_INSN (insn);
      if (insn && NONJUMP_INSN_P (insn))
	if (rtx_sequence *seq = dyn_cast <rtx_sequence *> (PATTERN (insn)))
	  insn = seq->insn (seq->len () - 1);
    }

  return insn;
}

/* Return the next insn after INSN that is not a NOTE.  This routine does not
   look inside SEQUENCEs.  */

rtx_insn *
next_nonnote_insn (rtx_insn *insn)
{
  while (insn)
    {
      insn = NEXT_INSN (insn);
      if (insn == 0 || !NOTE_P (insn))
	break;
    }

  return insn;
}

/* Return the next insn after INSN that is not a DEBUG_INSN.  This
   routine does not look inside SEQUENCEs.  */

rtx_insn *
next_nondebug_insn (rtx_insn *insn)
{
  while (insn)
    {
      insn = NEXT_INSN (insn);
      if (insn == 0 || !DEBUG_INSN_P (insn))
	break;
    }

  return insn;
}

/* Return the previous insn before INSN that is not a NOTE.  This routine does
   not look inside SEQUENCEs.  */

rtx_insn *
prev_nonnote_insn (rtx_insn *insn)
{
  while (insn)
    {
      insn = PREV_INSN (insn);
      if (insn == 0 || !NOTE_P (insn))
	break;
    }

  return insn;
}

/* Return the previous insn before INSN that is not a DEBUG_INSN.
   This routine does not look inside SEQUENCEs.  */

rtx_insn *
<<<<<<< HEAD
prev_nondebug_insn (rtx_insn *insn)
{
=======
prev_nonnote_insn_bb (rtx_insn *insn)
{

>>>>>>> 28c6da4f
  while (insn)
    {
      insn = PREV_INSN (insn);
      if (insn == 0 || !DEBUG_INSN_P (insn))
	break;
    }

  return insn;
}

/* Return the next insn after INSN that is not a NOTE nor DEBUG_INSN.
   This routine does not look inside SEQUENCEs.  */

rtx_insn *
next_nonnote_nondebug_insn (rtx_insn *insn)
{
  while (insn)
    {
      insn = NEXT_INSN (insn);
      if (insn == 0 || (!NOTE_P (insn) && !DEBUG_INSN_P (insn)))
	break;
    }

  return insn;
}

/* Return the next insn after INSN that is not a NOTE nor DEBUG_INSN,
   but stop the search before we enter another basic block.  This
   routine does not look inside SEQUENCEs.  */

rtx_insn *
next_nonnote_nondebug_insn_bb (rtx_insn *insn)
{
  while (insn)
    {
      insn = NEXT_INSN (insn);
      if (insn == 0)
	break;
      if (DEBUG_INSN_P (insn))
	continue;
      if (!NOTE_P (insn))
	break;
      if (NOTE_INSN_BASIC_BLOCK_P (insn))
	return NULL;
    }

  return insn;
}

/* Return the previous insn before INSN that is not a NOTE nor DEBUG_INSN.
   This routine does not look inside SEQUENCEs.  */

rtx_insn *
prev_nonnote_nondebug_insn (rtx_insn *insn)
{
  while (insn)
    {
      insn = PREV_INSN (insn);
      if (insn == 0 || (!NOTE_P (insn) && !DEBUG_INSN_P (insn)))
	break;
    }

  return insn;
}

/* Return the previous insn before INSN that is not a NOTE nor
   DEBUG_INSN, but stop the search before we enter another basic
   block.  This routine does not look inside SEQUENCEs.  */

rtx_insn *
prev_nonnote_nondebug_insn_bb (rtx_insn *insn)
{
  while (insn)
    {
      insn = PREV_INSN (insn);
      if (insn == 0)
	break;
      if (DEBUG_INSN_P (insn))
	continue;
      if (!NOTE_P (insn))
	break;
      if (NOTE_INSN_BASIC_BLOCK_P (insn))
	return NULL;
    }

  return insn;
}

/* Return the next INSN, CALL_INSN or JUMP_INSN after INSN;
   or 0, if there is none.  This routine does not look inside
   SEQUENCEs.  */

rtx_insn *
next_real_insn (rtx uncast_insn)
{
  rtx_insn *insn = safe_as_a <rtx_insn *> (uncast_insn);

  while (insn)
    {
      insn = NEXT_INSN (insn);
      if (insn == 0 || INSN_P (insn))
	break;
    }

  return insn;
}

/* Return the last INSN, CALL_INSN or JUMP_INSN before INSN;
   or 0, if there is none.  This routine does not look inside
   SEQUENCEs.  */

rtx_insn *
prev_real_insn (rtx_insn *insn)
{
  while (insn)
    {
      insn = PREV_INSN (insn);
      if (insn == 0 || INSN_P (insn))
	break;
    }

  return insn;
}

/* Return the last CALL_INSN in the current list, or 0 if there is none.
   This routine does not look inside SEQUENCEs.  */

rtx_call_insn *
last_call_insn (void)
{
  rtx_insn *insn;

  for (insn = get_last_insn ();
       insn && !CALL_P (insn);
       insn = PREV_INSN (insn))
    ;

  return safe_as_a <rtx_call_insn *> (insn);
}

/* Find the next insn after INSN that really does something.  This routine
   does not look inside SEQUENCEs.  After reload this also skips over
   standalone USE and CLOBBER insn.  */

int
active_insn_p (const rtx_insn *insn)
{
  return (CALL_P (insn) || JUMP_P (insn)
	  || JUMP_TABLE_DATA_P (insn) /* FIXME */
	  || (NONJUMP_INSN_P (insn)
	      && (! reload_completed
		  || (GET_CODE (PATTERN (insn)) != USE
		      && GET_CODE (PATTERN (insn)) != CLOBBER))));
}

rtx_insn *
next_active_insn (rtx_insn *insn)
{
  while (insn)
    {
      insn = NEXT_INSN (insn);
      if (insn == 0 || active_insn_p (insn))
	break;
    }

  return insn;
}

/* Find the last insn before INSN that really does something.  This routine
   does not look inside SEQUENCEs.  After reload this also skips over
   standalone USE and CLOBBER insn.  */

rtx_insn *
prev_active_insn (rtx_insn *insn)
{
  while (insn)
    {
      insn = PREV_INSN (insn);
      if (insn == 0 || active_insn_p (insn))
	break;
    }

  return insn;
}

/* Return the next insn that uses CC0 after INSN, which is assumed to
   set it.  This is the inverse of prev_cc0_setter (i.e., prev_cc0_setter
   applied to the result of this function should yield INSN).

   Normally, this is simply the next insn.  However, if a REG_CC_USER note
   is present, it contains the insn that uses CC0.

   Return 0 if we can't find the insn.  */

rtx_insn *
next_cc0_user (rtx_insn *insn)
{
  rtx note = find_reg_note (insn, REG_CC_USER, NULL_RTX);

  if (note)
    return safe_as_a <rtx_insn *> (XEXP (note, 0));

  insn = next_nonnote_insn (insn);
  if (insn && NONJUMP_INSN_P (insn) && GET_CODE (PATTERN (insn)) == SEQUENCE)
    insn = as_a <rtx_sequence *> (PATTERN (insn))->insn (0);

  if (insn && INSN_P (insn) && reg_mentioned_p (cc0_rtx, PATTERN (insn)))
    return insn;

  return 0;
}

/* Find the insn that set CC0 for INSN.  Unless INSN has a REG_CC_SETTER
   note, it is the previous insn.  */

rtx_insn *
prev_cc0_setter (rtx_insn *insn)
{
  rtx note = find_reg_note (insn, REG_CC_SETTER, NULL_RTX);

  if (note)
    return safe_as_a <rtx_insn *> (XEXP (note, 0));

  insn = prev_nonnote_insn (insn);
  gcc_assert (sets_cc0_p (PATTERN (insn)));

  return insn;
}

/* Find a RTX_AUTOINC class rtx which matches DATA.  */

static int
find_auto_inc (const_rtx x, const_rtx reg)
{
  subrtx_iterator::array_type array;
  FOR_EACH_SUBRTX (iter, array, x, NONCONST)
    {
      const_rtx x = *iter;
      if (GET_RTX_CLASS (GET_CODE (x)) == RTX_AUTOINC
	  && rtx_equal_p (reg, XEXP (x, 0)))
	return true;
    }
  return false;
}

/* Increment the label uses for all labels present in rtx.  */

static void
mark_label_nuses (rtx x)
{
  enum rtx_code code;
  int i, j;
  const char *fmt;

  code = GET_CODE (x);
  if (code == LABEL_REF && LABEL_P (label_ref_label (x)))
    LABEL_NUSES (label_ref_label (x))++;

  fmt = GET_RTX_FORMAT (code);
  for (i = GET_RTX_LENGTH (code) - 1; i >= 0; i--)
    {
      if (fmt[i] == 'e')
	mark_label_nuses (XEXP (x, i));
      else if (fmt[i] == 'E')
	for (j = XVECLEN (x, i) - 1; j >= 0; j--)
	  mark_label_nuses (XVECEXP (x, i, j));
    }
}


/* Try splitting insns that can be split for better scheduling.
   PAT is the pattern which might split.
   TRIAL is the insn providing PAT.
   LAST is nonzero if we should return the last insn of the sequence produced.

   If this routine succeeds in splitting, it returns the first or last
   replacement insn depending on the value of LAST.  Otherwise, it
   returns TRIAL.  If the insn to be returned can be split, it will be.  */

rtx_insn *
try_split (rtx pat, rtx_insn *trial, int last)
{
  rtx_insn *before, *after;
  rtx note;
  rtx_insn *seq, *tem;
  int probability;
  rtx_insn *insn_last, *insn;
  int njumps = 0;
  rtx_insn *call_insn = NULL;

  /* We're not good at redistributing frame information.  */
  if (RTX_FRAME_RELATED_P (trial))
    return trial;

  if (any_condjump_p (trial)
      && (note = find_reg_note (trial, REG_BR_PROB, 0)))
    split_branch_probability = XINT (note, 0);
  probability = split_branch_probability;

  seq = split_insns (pat, trial);

  split_branch_probability = -1;

  if (!seq)
    return trial;

  /* Avoid infinite loop if any insn of the result matches
     the original pattern.  */
  insn_last = seq;
  while (1)
    {
      if (INSN_P (insn_last)
	  && rtx_equal_p (PATTERN (insn_last), pat))
	return trial;
      if (!NEXT_INSN (insn_last))
	break;
      insn_last = NEXT_INSN (insn_last);
    }

  /* We will be adding the new sequence to the function.  The splitters
     may have introduced invalid RTL sharing, so unshare the sequence now.  */
  unshare_all_rtl_in_chain (seq);

  /* Mark labels and copy flags.  */
  for (insn = insn_last; insn ; insn = PREV_INSN (insn))
    {
      if (JUMP_P (insn))
	{
	  if (JUMP_P (trial))
	    CROSSING_JUMP_P (insn) = CROSSING_JUMP_P (trial);
	  mark_jump_label (PATTERN (insn), insn, 0);
	  njumps++;
	  if (probability != -1
	      && any_condjump_p (insn)
	      && !find_reg_note (insn, REG_BR_PROB, 0))
	    {
	      /* We can preserve the REG_BR_PROB notes only if exactly
		 one jump is created, otherwise the machine description
		 is responsible for this step using
		 split_branch_probability variable.  */
	      gcc_assert (njumps == 1);
	      add_int_reg_note (insn, REG_BR_PROB, probability);
	    }
	}
    }

  /* If we are splitting a CALL_INSN, look for the CALL_INSN
     in SEQ and copy any additional information across.  */
  if (CALL_P (trial))
    {
      for (insn = insn_last; insn ; insn = PREV_INSN (insn))
	if (CALL_P (insn))
	  {
	    rtx_insn *next;
	    rtx *p;

	    gcc_assert (call_insn == NULL_RTX);
	    call_insn = insn;

	    /* Add the old CALL_INSN_FUNCTION_USAGE to whatever the
	       target may have explicitly specified.  */
	    p = &CALL_INSN_FUNCTION_USAGE (insn);
	    while (*p)
	      p = &XEXP (*p, 1);
	    *p = CALL_INSN_FUNCTION_USAGE (trial);

	    /* If the old call was a sibling call, the new one must
	       be too.  */
	    SIBLING_CALL_P (insn) = SIBLING_CALL_P (trial);

	    /* If the new call is the last instruction in the sequence,
	       it will effectively replace the old call in-situ.  Otherwise
	       we must move any following NOTE_INSN_CALL_ARG_LOCATION note
	       so that it comes immediately after the new call.  */
	    if (NEXT_INSN (insn))
	      for (next = NEXT_INSN (trial);
		   next && NOTE_P (next);
		   next = NEXT_INSN (next))
		if (NOTE_KIND (next) == NOTE_INSN_CALL_ARG_LOCATION)
		  {
		    remove_insn (next);
		    add_insn_after (next, insn, NULL);
		    break;
		  }
	  }
    }

  /* Copy notes, particularly those related to the CFG.  */
  for (note = REG_NOTES (trial); note; note = XEXP (note, 1))
    {
      switch (REG_NOTE_KIND (note))
	{
	case REG_EH_REGION:
	  copy_reg_eh_region_note_backward (note, insn_last, NULL);
	  break;

	case REG_NORETURN:
	case REG_SETJMP:
	case REG_TM:
	  for (insn = insn_last; insn != NULL_RTX; insn = PREV_INSN (insn))
	    {
	      if (CALL_P (insn))
		add_reg_note (insn, REG_NOTE_KIND (note), XEXP (note, 0));
	    }
	  break;

	case REG_NON_LOCAL_GOTO:
	  for (insn = insn_last; insn != NULL_RTX; insn = PREV_INSN (insn))
	    {
	      if (JUMP_P (insn))
		add_reg_note (insn, REG_NOTE_KIND (note), XEXP (note, 0));
	    }
	  break;

	case REG_INC:
	  if (!AUTO_INC_DEC)
	    break;

	  for (insn = insn_last; insn != NULL_RTX; insn = PREV_INSN (insn))
	    {
	      rtx reg = XEXP (note, 0);
	      if (!FIND_REG_INC_NOTE (insn, reg)
		  && find_auto_inc (PATTERN (insn), reg))
		add_reg_note (insn, REG_INC, reg);
	    }
	  break;

	case REG_ARGS_SIZE:
	  fixup_args_size_notes (NULL, insn_last, INTVAL (XEXP (note, 0)));
	  break;

	case REG_CALL_DECL:
	  gcc_assert (call_insn != NULL_RTX);
	  add_reg_note (call_insn, REG_NOTE_KIND (note), XEXP (note, 0));
	  break;

	default:
	  break;
	}
    }

  /* If there are LABELS inside the split insns increment the
     usage count so we don't delete the label.  */
  if (INSN_P (trial))
    {
      insn = insn_last;
      while (insn != NULL_RTX)
	{
	  /* JUMP_P insns have already been "marked" above.  */
	  if (NONJUMP_INSN_P (insn))
	    mark_label_nuses (PATTERN (insn));

	  insn = PREV_INSN (insn);
	}
    }

  before = PREV_INSN (trial);
  after = NEXT_INSN (trial);

  tem = emit_insn_after_setloc (seq, trial, INSN_LOCATION (trial));

  delete_insn (trial);

  /* Recursively call try_split for each new insn created; by the
     time control returns here that insn will be fully split, so
     set LAST and continue from the insn after the one returned.
     We can't use next_active_insn here since AFTER may be a note.
     Ignore deleted insns, which can be occur if not optimizing.  */
  for (tem = NEXT_INSN (before); tem != after; tem = NEXT_INSN (tem))
    if (! tem->deleted () && INSN_P (tem))
      tem = try_split (PATTERN (tem), tem, 1);

  /* Return either the first or the last insn, depending on which was
     requested.  */
  return last
    ? (after ? PREV_INSN (after) : get_last_insn ())
    : NEXT_INSN (before);
}

/* Make and return an INSN rtx, initializing all its slots.
   Store PATTERN in the pattern slots.  */

rtx_insn *
make_insn_raw (rtx pattern)
{
  rtx_insn *insn;

  insn = as_a <rtx_insn *> (rtx_alloc (INSN));

  INSN_UID (insn) = cur_insn_uid++;
  PATTERN (insn) = pattern;
  INSN_CODE (insn) = -1;
  REG_NOTES (insn) = NULL;
  INSN_LOCATION (insn) = curr_insn_location ();
  BLOCK_FOR_INSN (insn) = NULL;

#ifdef ENABLE_RTL_CHECKING
  if (insn
      && INSN_P (insn)
      && (returnjump_p (insn)
	  || (GET_CODE (insn) == SET
	      && SET_DEST (insn) == pc_rtx)))
    {
      warning (0, "ICE: emit_insn used where emit_jump_insn needed:\n");
      debug_rtx (insn);
    }
#endif

  return insn;
}

/* Like `make_insn_raw' but make a DEBUG_INSN instead of an insn.  */

static rtx_insn *
make_debug_insn_raw (rtx pattern)
{
  rtx_debug_insn *insn;

  insn = as_a <rtx_debug_insn *> (rtx_alloc (DEBUG_INSN));
  INSN_UID (insn) = cur_debug_insn_uid++;
  if (cur_debug_insn_uid > MIN_NONDEBUG_INSN_UID)
    INSN_UID (insn) = cur_insn_uid++;

  PATTERN (insn) = pattern;
  INSN_CODE (insn) = -1;
  REG_NOTES (insn) = NULL;
  INSN_LOCATION (insn) = curr_insn_location ();
  BLOCK_FOR_INSN (insn) = NULL;

  return insn;
}

/* Like `make_insn_raw' but make a JUMP_INSN instead of an insn.  */

static rtx_insn *
make_jump_insn_raw (rtx pattern)
{
  rtx_jump_insn *insn;

  insn = as_a <rtx_jump_insn *> (rtx_alloc (JUMP_INSN));
  INSN_UID (insn) = cur_insn_uid++;

  PATTERN (insn) = pattern;
  INSN_CODE (insn) = -1;
  REG_NOTES (insn) = NULL;
  JUMP_LABEL (insn) = NULL;
  INSN_LOCATION (insn) = curr_insn_location ();
  BLOCK_FOR_INSN (insn) = NULL;

  return insn;
}

/* Like `make_insn_raw' but make a CALL_INSN instead of an insn.  */

static rtx_insn *
make_call_insn_raw (rtx pattern)
{
  rtx_call_insn *insn;

  insn = as_a <rtx_call_insn *> (rtx_alloc (CALL_INSN));
  INSN_UID (insn) = cur_insn_uid++;

  PATTERN (insn) = pattern;
  INSN_CODE (insn) = -1;
  REG_NOTES (insn) = NULL;
  CALL_INSN_FUNCTION_USAGE (insn) = NULL;
  INSN_LOCATION (insn) = curr_insn_location ();
  BLOCK_FOR_INSN (insn) = NULL;

  return insn;
}

/* Like `make_insn_raw' but make a NOTE instead of an insn.  */

static rtx_note *
make_note_raw (enum insn_note subtype)
{
  /* Some notes are never created this way at all.  These notes are
     only created by patching out insns.  */
  gcc_assert (subtype != NOTE_INSN_DELETED_LABEL
	      && subtype != NOTE_INSN_DELETED_DEBUG_LABEL);

  rtx_note *note = as_a <rtx_note *> (rtx_alloc (NOTE));
  INSN_UID (note) = cur_insn_uid++;
  NOTE_KIND (note) = subtype;
  BLOCK_FOR_INSN (note) = NULL;
  memset (&NOTE_DATA (note), 0, sizeof (NOTE_DATA (note)));
  return note;
}

/* Add INSN to the end of the doubly-linked list, between PREV and NEXT.
   INSN may be any object that can appear in the chain: INSN_P and NOTE_P objects,
   but also BARRIERs and JUMP_TABLE_DATAs.  PREV and NEXT may be NULL.  */

static inline void
link_insn_into_chain (rtx_insn *insn, rtx_insn *prev, rtx_insn *next)
{
  SET_PREV_INSN (insn) = prev;
  SET_NEXT_INSN (insn) = next;
  if (prev != NULL)
    {
      SET_NEXT_INSN (prev) = insn;
      if (NONJUMP_INSN_P (prev) && GET_CODE (PATTERN (prev)) == SEQUENCE)
	{
	  rtx_sequence *sequence = as_a <rtx_sequence *> (PATTERN (prev));
	  SET_NEXT_INSN (sequence->insn (sequence->len () - 1)) = insn;
	}
    }
  if (next != NULL)
    {
      SET_PREV_INSN (next) = insn;
      if (NONJUMP_INSN_P (next) && GET_CODE (PATTERN (next)) == SEQUENCE)
	{
	  rtx_sequence *sequence = as_a <rtx_sequence *> (PATTERN (next));
	  SET_PREV_INSN (sequence->insn (0)) = insn;
	}
    }

  if (NONJUMP_INSN_P (insn) && GET_CODE (PATTERN (insn)) == SEQUENCE)
    {
      rtx_sequence *sequence = as_a <rtx_sequence *> (PATTERN (insn));
      SET_PREV_INSN (sequence->insn (0)) = prev;
      SET_NEXT_INSN (sequence->insn (sequence->len () - 1)) = next;
    }
}

/* Add INSN to the end of the doubly-linked list.
   INSN may be an INSN, JUMP_INSN, CALL_INSN, CODE_LABEL, BARRIER or NOTE.  */

void
add_insn (rtx_insn *insn)
{
  rtx_insn *prev = get_last_insn ();
  link_insn_into_chain (insn, prev, NULL);
  if (NULL == get_insns ())
    set_first_insn (insn);
  set_last_insn (insn);
}

/* Add INSN into the doubly-linked list after insn AFTER.  */

static void
add_insn_after_nobb (rtx_insn *insn, rtx_insn *after)
{
  rtx_insn *next = NEXT_INSN (after);

  gcc_assert (!optimize || !after->deleted ());

  link_insn_into_chain (insn, after, next);

  if (next == NULL)
    {
      struct sequence_stack *seq;

      for (seq = get_current_sequence (); seq; seq = seq->next)
	if (after == seq->last)
	  {
	    seq->last = insn;
	    break;
	  }
    }
}

/* Add INSN into the doubly-linked list before insn BEFORE.  */

static void
add_insn_before_nobb (rtx_insn *insn, rtx_insn *before)
{
  rtx_insn *prev = PREV_INSN (before);

  gcc_assert (!optimize || !before->deleted ());

  link_insn_into_chain (insn, prev, before);

  if (prev == NULL)
    {
      struct sequence_stack *seq;

      for (seq = get_current_sequence (); seq; seq = seq->next)
	if (before == seq->first)
	  {
	    seq->first = insn;
	    break;
	  }

      gcc_assert (seq);
    }
}

/* Like add_insn_after_nobb, but try to set BLOCK_FOR_INSN.
   If BB is NULL, an attempt is made to infer the bb from before.

   This and the next function should be the only functions called
   to insert an insn once delay slots have been filled since only
   they know how to update a SEQUENCE. */

void
add_insn_after (rtx uncast_insn, rtx uncast_after, basic_block bb)
{
  rtx_insn *insn = as_a <rtx_insn *> (uncast_insn);
  rtx_insn *after = as_a <rtx_insn *> (uncast_after);
  add_insn_after_nobb (insn, after);
  if (!BARRIER_P (after)
      && !BARRIER_P (insn)
      && (bb = BLOCK_FOR_INSN (after)))
    {
      set_block_for_insn (insn, bb);
      if (INSN_P (insn))
	df_insn_rescan (insn);
      /* Should not happen as first in the BB is always
	 either NOTE or LABEL.  */
      if (BB_END (bb) == after
	  /* Avoid clobbering of structure when creating new BB.  */
	  && !BARRIER_P (insn)
	  && !NOTE_INSN_BASIC_BLOCK_P (insn))
	BB_END (bb) = insn;
    }
}

/* Like add_insn_before_nobb, but try to set BLOCK_FOR_INSN.
   If BB is NULL, an attempt is made to infer the bb from before.

   This and the previous function should be the only functions called
   to insert an insn once delay slots have been filled since only
   they know how to update a SEQUENCE. */

void
add_insn_before (rtx uncast_insn, rtx uncast_before, basic_block bb)
{
  rtx_insn *insn = as_a <rtx_insn *> (uncast_insn);
  rtx_insn *before = as_a <rtx_insn *> (uncast_before);
  add_insn_before_nobb (insn, before);

  if (!bb
      && !BARRIER_P (before)
      && !BARRIER_P (insn))
    bb = BLOCK_FOR_INSN (before);

  if (bb)
    {
      set_block_for_insn (insn, bb);
      if (INSN_P (insn))
	df_insn_rescan (insn);
      /* Should not happen as first in the BB is always either NOTE or
	 LABEL.  */
      gcc_assert (BB_HEAD (bb) != insn
		  /* Avoid clobbering of structure when creating new BB.  */
		  || BARRIER_P (insn)
		  || NOTE_INSN_BASIC_BLOCK_P (insn));
    }
}

/* Replace insn with an deleted instruction note.  */

void
set_insn_deleted (rtx insn)
{
  if (INSN_P (insn))
    df_insn_delete (as_a <rtx_insn *> (insn));
  PUT_CODE (insn, NOTE);
  NOTE_KIND (insn) = NOTE_INSN_DELETED;
}


/* Unlink INSN from the insn chain.

   This function knows how to handle sequences.
   
   This function does not invalidate data flow information associated with
   INSN (i.e. does not call df_insn_delete).  That makes this function
   usable for only disconnecting an insn from the chain, and re-emit it
   elsewhere later.

   To later insert INSN elsewhere in the insn chain via add_insn and
   similar functions, PREV_INSN and NEXT_INSN must be nullified by
   the caller.  Nullifying them here breaks many insn chain walks.

   To really delete an insn and related DF information, use delete_insn.  */

void
remove_insn (rtx uncast_insn)
{
  rtx_insn *insn = as_a <rtx_insn *> (uncast_insn);
  rtx_insn *next = NEXT_INSN (insn);
  rtx_insn *prev = PREV_INSN (insn);
  basic_block bb;

  if (prev)
    {
      SET_NEXT_INSN (prev) = next;
      if (NONJUMP_INSN_P (prev) && GET_CODE (PATTERN (prev)) == SEQUENCE)
	{
	  rtx_sequence *sequence = as_a <rtx_sequence *> (PATTERN (prev));
	  SET_NEXT_INSN (sequence->insn (sequence->len () - 1)) = next;
	}
    }
  else
    {
      struct sequence_stack *seq;

      for (seq = get_current_sequence (); seq; seq = seq->next)
	if (insn == seq->first)
	  {
	    seq->first = next;
	    break;
	  }

      gcc_assert (seq);
    }

  if (next)
    {
      SET_PREV_INSN (next) = prev;
      if (NONJUMP_INSN_P (next) && GET_CODE (PATTERN (next)) == SEQUENCE)
	{
	  rtx_sequence *sequence = as_a <rtx_sequence *> (PATTERN (next));
	  SET_PREV_INSN (sequence->insn (0)) = prev;
	}
    }
  else
    {
      struct sequence_stack *seq;

      for (seq = get_current_sequence (); seq; seq = seq->next)
	if (insn == seq->last)
	  {
	    seq->last = prev;
	    break;
	  }

      gcc_assert (seq);
    }

  /* Fix up basic block boundaries, if necessary.  */
  if (!BARRIER_P (insn)
      && (bb = BLOCK_FOR_INSN (insn)))
    {
      if (BB_HEAD (bb) == insn)
	{
	  /* Never ever delete the basic block note without deleting whole
	     basic block.  */
	  gcc_assert (!NOTE_P (insn));
	  BB_HEAD (bb) = next;
	}
      if (BB_END (bb) == insn)
	BB_END (bb) = prev;
    }
}

/* Append CALL_FUSAGE to the CALL_INSN_FUNCTION_USAGE for CALL_INSN.  */

void
add_function_usage_to (rtx call_insn, rtx call_fusage)
{
  gcc_assert (call_insn && CALL_P (call_insn));

  /* Put the register usage information on the CALL.  If there is already
     some usage information, put ours at the end.  */
  if (CALL_INSN_FUNCTION_USAGE (call_insn))
    {
      rtx link;

      for (link = CALL_INSN_FUNCTION_USAGE (call_insn); XEXP (link, 1) != 0;
	   link = XEXP (link, 1))
	;

      XEXP (link, 1) = call_fusage;
    }
  else
    CALL_INSN_FUNCTION_USAGE (call_insn) = call_fusage;
}

/* Delete all insns made since FROM.
   FROM becomes the new last instruction.  */

void
delete_insns_since (rtx_insn *from)
{
  if (from == 0)
    set_first_insn (0);
  else
    SET_NEXT_INSN (from) = 0;
  set_last_insn (from);
}

/* This function is deprecated, please use sequences instead.

   Move a consecutive bunch of insns to a different place in the chain.
   The insns to be moved are those between FROM and TO.
   They are moved to a new position after the insn AFTER.
   AFTER must not be FROM or TO or any insn in between.

   This function does not know about SEQUENCEs and hence should not be
   called after delay-slot filling has been done.  */

void
reorder_insns_nobb (rtx_insn *from, rtx_insn *to, rtx_insn *after)
{
  if (flag_checking)
    {
      for (rtx_insn *x = from; x != to; x = NEXT_INSN (x))
	gcc_assert (after != x);
      gcc_assert (after != to);
    }

  /* Splice this bunch out of where it is now.  */
  if (PREV_INSN (from))
    SET_NEXT_INSN (PREV_INSN (from)) = NEXT_INSN (to);
  if (NEXT_INSN (to))
    SET_PREV_INSN (NEXT_INSN (to)) = PREV_INSN (from);
  if (get_last_insn () == to)
    set_last_insn (PREV_INSN (from));
  if (get_insns () == from)
    set_first_insn (NEXT_INSN (to));

  /* Make the new neighbors point to it and it to them.  */
  if (NEXT_INSN (after))
    SET_PREV_INSN (NEXT_INSN (after)) = to;

  SET_NEXT_INSN (to) = NEXT_INSN (after);
  SET_PREV_INSN (from) = after;
  SET_NEXT_INSN (after) = from;
  if (after == get_last_insn ())
    set_last_insn (to);
}

/* Same as function above, but take care to update BB boundaries.  */
void
reorder_insns (rtx_insn *from, rtx_insn *to, rtx_insn *after)
{
  rtx_insn *prev = PREV_INSN (from);
  basic_block bb, bb2;

  reorder_insns_nobb (from, to, after);

  if (!BARRIER_P (after)
      && (bb = BLOCK_FOR_INSN (after)))
    {
      rtx_insn *x;
      df_set_bb_dirty (bb);

      if (!BARRIER_P (from)
	  && (bb2 = BLOCK_FOR_INSN (from)))
	{
	  if (BB_END (bb2) == to)
	    BB_END (bb2) = prev;
	  df_set_bb_dirty (bb2);
	}

      if (BB_END (bb) == after)
	BB_END (bb) = to;

      for (x = from; x != NEXT_INSN (to); x = NEXT_INSN (x))
	if (!BARRIER_P (x))
	  df_insn_change_bb (x, bb);
    }
}


/* Emit insn(s) of given code and pattern
   at a specified place within the doubly-linked list.

   All of the emit_foo global entry points accept an object
   X which is either an insn list or a PATTERN of a single
   instruction.

   There are thus a few canonical ways to generate code and
   emit it at a specific place in the instruction stream.  For
   example, consider the instruction named SPOT and the fact that
   we would like to emit some instructions before SPOT.  We might
   do it like this:

	start_sequence ();
	... emit the new instructions ...
	insns_head = get_insns ();
	end_sequence ();

	emit_insn_before (insns_head, SPOT);

   It used to be common to generate SEQUENCE rtl instead, but that
   is a relic of the past which no longer occurs.  The reason is that
   SEQUENCE rtl results in much fragmented RTL memory since the SEQUENCE
   generated would almost certainly die right after it was created.  */

static rtx_insn *
emit_pattern_before_noloc (rtx x, rtx before, rtx last, basic_block bb,
                           rtx_insn *(*make_raw) (rtx))
{
  rtx_insn *insn;

  gcc_assert (before);

  if (x == NULL_RTX)
    return safe_as_a <rtx_insn *> (last);

  switch (GET_CODE (x))
    {
    case DEBUG_INSN:
    case INSN:
    case JUMP_INSN:
    case CALL_INSN:
    case CODE_LABEL:
    case BARRIER:
    case NOTE:
      insn = as_a <rtx_insn *> (x);
      while (insn)
	{
	  rtx_insn *next = NEXT_INSN (insn);
	  add_insn_before (insn, before, bb);
	  last = insn;
	  insn = next;
	}
      break;

#ifdef ENABLE_RTL_CHECKING
    case SEQUENCE:
      gcc_unreachable ();
      break;
#endif

    default:
      last = (*make_raw) (x);
      add_insn_before (last, before, bb);
      break;
    }

  return safe_as_a <rtx_insn *> (last);
}

/* Make X be output before the instruction BEFORE.  */

rtx_insn *
emit_insn_before_noloc (rtx x, rtx_insn *before, basic_block bb)
{
  return emit_pattern_before_noloc (x, before, before, bb, make_insn_raw);
}

/* Make an instruction with body X and code JUMP_INSN
   and output it before the instruction BEFORE.  */

rtx_jump_insn *
emit_jump_insn_before_noloc (rtx x, rtx_insn *before)
{
  return as_a <rtx_jump_insn *> (
		emit_pattern_before_noloc (x, before, NULL_RTX, NULL,
					   make_jump_insn_raw));
}

/* Make an instruction with body X and code CALL_INSN
   and output it before the instruction BEFORE.  */

rtx_insn *
emit_call_insn_before_noloc (rtx x, rtx_insn *before)
{
  return emit_pattern_before_noloc (x, before, NULL_RTX, NULL,
				    make_call_insn_raw);
}

/* Make an instruction with body X and code DEBUG_INSN
   and output it before the instruction BEFORE.  */

rtx_insn *
emit_debug_insn_before_noloc (rtx x, rtx before)
{
  return emit_pattern_before_noloc (x, before, NULL_RTX, NULL,
				    make_debug_insn_raw);
}

/* Make an insn of code BARRIER
   and output it before the insn BEFORE.  */

rtx_barrier *
emit_barrier_before (rtx before)
{
  rtx_barrier *insn = as_a <rtx_barrier *> (rtx_alloc (BARRIER));

  INSN_UID (insn) = cur_insn_uid++;

  add_insn_before (insn, before, NULL);
  return insn;
}

/* Emit the label LABEL before the insn BEFORE.  */

rtx_code_label *
emit_label_before (rtx label, rtx_insn *before)
{
  gcc_checking_assert (INSN_UID (label) == 0);
  INSN_UID (label) = cur_insn_uid++;
  add_insn_before (label, before, NULL);
  return as_a <rtx_code_label *> (label);
}

/* Helper for emit_insn_after, handles lists of instructions
   efficiently.  */

static rtx_insn *
emit_insn_after_1 (rtx_insn *first, rtx uncast_after, basic_block bb)
{
  rtx_insn *after = safe_as_a <rtx_insn *> (uncast_after);
  rtx_insn *last;
  rtx_insn *after_after;
  if (!bb && !BARRIER_P (after))
    bb = BLOCK_FOR_INSN (after);

  if (bb)
    {
      df_set_bb_dirty (bb);
      for (last = first; NEXT_INSN (last); last = NEXT_INSN (last))
	if (!BARRIER_P (last))
	  {
	    set_block_for_insn (last, bb);
	    df_insn_rescan (last);
	  }
      if (!BARRIER_P (last))
	{
	  set_block_for_insn (last, bb);
	  df_insn_rescan (last);
	}
      if (BB_END (bb) == after)
	BB_END (bb) = last;
    }
  else
    for (last = first; NEXT_INSN (last); last = NEXT_INSN (last))
      continue;

  after_after = NEXT_INSN (after);

  SET_NEXT_INSN (after) = first;
  SET_PREV_INSN (first) = after;
  SET_NEXT_INSN (last) = after_after;
  if (after_after)
    SET_PREV_INSN (after_after) = last;

  if (after == get_last_insn ())
    set_last_insn (last);

  return last;
}

static rtx_insn *
emit_pattern_after_noloc (rtx x, rtx uncast_after, basic_block bb,
			  rtx_insn *(*make_raw)(rtx))
{
  rtx_insn *after = safe_as_a <rtx_insn *> (uncast_after);
  rtx_insn *last = after;

  gcc_assert (after);

  if (x == NULL_RTX)
    return last;

  switch (GET_CODE (x))
    {
    case DEBUG_INSN:
    case INSN:
    case JUMP_INSN:
    case CALL_INSN:
    case CODE_LABEL:
    case BARRIER:
    case NOTE:
      last = emit_insn_after_1 (as_a <rtx_insn *> (x), after, bb);
      break;

#ifdef ENABLE_RTL_CHECKING
    case SEQUENCE:
      gcc_unreachable ();
      break;
#endif

    default:
      last = (*make_raw) (x);
      add_insn_after (last, after, bb);
      break;
    }

  return last;
}

/* Make X be output after the insn AFTER and set the BB of insn.  If
   BB is NULL, an attempt is made to infer the BB from AFTER.  */

rtx_insn *
emit_insn_after_noloc (rtx x, rtx after, basic_block bb)
{
  return emit_pattern_after_noloc (x, after, bb, make_insn_raw);
}


/* Make an insn of code JUMP_INSN with body X
   and output it after the insn AFTER.  */

rtx_jump_insn *
emit_jump_insn_after_noloc (rtx x, rtx after)
{
  return as_a <rtx_jump_insn *> (
		emit_pattern_after_noloc (x, after, NULL, make_jump_insn_raw));
}

/* Make an instruction with body X and code CALL_INSN
   and output it after the instruction AFTER.  */

rtx_insn *
emit_call_insn_after_noloc (rtx x, rtx after)
{
  return emit_pattern_after_noloc (x, after, NULL, make_call_insn_raw);
}

/* Make an instruction with body X and code CALL_INSN
   and output it after the instruction AFTER.  */

rtx_insn *
emit_debug_insn_after_noloc (rtx x, rtx after)
{
  return emit_pattern_after_noloc (x, after, NULL, make_debug_insn_raw);
}

/* Make an insn of code BARRIER
   and output it after the insn AFTER.  */

rtx_barrier *
emit_barrier_after (rtx after)
{
  rtx_barrier *insn = as_a <rtx_barrier *> (rtx_alloc (BARRIER));

  INSN_UID (insn) = cur_insn_uid++;

  add_insn_after (insn, after, NULL);
  return insn;
}

/* Emit the label LABEL after the insn AFTER.  */

rtx_insn *
emit_label_after (rtx label, rtx_insn *after)
{
  gcc_checking_assert (INSN_UID (label) == 0);
  INSN_UID (label) = cur_insn_uid++;
  add_insn_after (label, after, NULL);
  return as_a <rtx_insn *> (label);
}

/* Notes require a bit of special handling: Some notes need to have their
   BLOCK_FOR_INSN set, others should never have it set, and some should
   have it set or clear depending on the context.   */

/* Return true iff a note of kind SUBTYPE should be emitted with routines
   that never set BLOCK_FOR_INSN on NOTE.  BB_BOUNDARY is true if the
   caller is asked to emit a note before BB_HEAD, or after BB_END.  */

static bool
note_outside_basic_block_p (enum insn_note subtype, bool on_bb_boundary_p)
{
  switch (subtype)
    {
      /* NOTE_INSN_SWITCH_TEXT_SECTIONS only appears between basic blocks.  */
      case NOTE_INSN_SWITCH_TEXT_SECTIONS:
	return true;

      /* Notes for var tracking and EH region markers can appear between or
	 inside basic blocks.  If the caller is emitting on the basic block
	 boundary, do not set BLOCK_FOR_INSN on the new note.  */
      case NOTE_INSN_VAR_LOCATION:
      case NOTE_INSN_CALL_ARG_LOCATION:
      case NOTE_INSN_EH_REGION_BEG:
      case NOTE_INSN_EH_REGION_END:
	return on_bb_boundary_p;

      /* Otherwise, BLOCK_FOR_INSN must be set.  */
      default:
	return false;
    }
}

/* Emit a note of subtype SUBTYPE after the insn AFTER.  */

rtx_note *
emit_note_after (enum insn_note subtype, rtx_insn *after)
{
  rtx_note *note = make_note_raw (subtype);
  basic_block bb = BARRIER_P (after) ? NULL : BLOCK_FOR_INSN (after);
  bool on_bb_boundary_p = (bb != NULL && BB_END (bb) == after);

  if (note_outside_basic_block_p (subtype, on_bb_boundary_p))
    add_insn_after_nobb (note, after);
  else
    add_insn_after (note, after, bb);
  return note;
}

/* Emit a note of subtype SUBTYPE before the insn BEFORE.  */

rtx_note *
emit_note_before (enum insn_note subtype, rtx_insn *before)
{
  rtx_note *note = make_note_raw (subtype);
  basic_block bb = BARRIER_P (before) ? NULL : BLOCK_FOR_INSN (before);
  bool on_bb_boundary_p = (bb != NULL && BB_HEAD (bb) == before);

  if (note_outside_basic_block_p (subtype, on_bb_boundary_p))
    add_insn_before_nobb (note, before);
  else
    add_insn_before (note, before, bb);
  return note;
}

/* Insert PATTERN after AFTER, setting its INSN_LOCATION to LOC.
   MAKE_RAW indicates how to turn PATTERN into a real insn.  */

static rtx_insn *
emit_pattern_after_setloc (rtx pattern, rtx uncast_after, int loc,
			   rtx_insn *(*make_raw) (rtx))
{
  rtx_insn *after = safe_as_a <rtx_insn *> (uncast_after);
  rtx_insn *last = emit_pattern_after_noloc (pattern, after, NULL, make_raw);

  if (pattern == NULL_RTX || !loc)
    return last;

  after = NEXT_INSN (after);
  while (1)
    {
      if (active_insn_p (after)
	  && !JUMP_TABLE_DATA_P (after) /* FIXME */
	  && !INSN_LOCATION (after))
	INSN_LOCATION (after) = loc;
      if (after == last)
	break;
      after = NEXT_INSN (after);
    }
  return last;
}

/* Insert PATTERN after AFTER.  MAKE_RAW indicates how to turn PATTERN
   into a real insn.  SKIP_DEBUG_INSNS indicates whether to insert after
   any DEBUG_INSNs.  */

static rtx_insn *
emit_pattern_after (rtx pattern, rtx uncast_after, bool skip_debug_insns,
		    rtx_insn *(*make_raw) (rtx))
{
  rtx_insn *after = safe_as_a <rtx_insn *> (uncast_after);
  rtx_insn *prev = after;

  if (skip_debug_insns)
    while (DEBUG_INSN_P (prev))
      prev = PREV_INSN (prev);

  if (INSN_P (prev))
    return emit_pattern_after_setloc (pattern, after, INSN_LOCATION (prev),
				      make_raw);
  else
    return emit_pattern_after_noloc (pattern, after, NULL, make_raw);
}

/* Like emit_insn_after_noloc, but set INSN_LOCATION according to LOC.  */
rtx_insn *
emit_insn_after_setloc (rtx pattern, rtx after, int loc)
{
  return emit_pattern_after_setloc (pattern, after, loc, make_insn_raw);
}

/* Like emit_insn_after_noloc, but set INSN_LOCATION according to AFTER.  */
rtx_insn *
emit_insn_after (rtx pattern, rtx after)
{
  return emit_pattern_after (pattern, after, true, make_insn_raw);
}

/* Like emit_jump_insn_after_noloc, but set INSN_LOCATION according to LOC.  */
rtx_jump_insn *
emit_jump_insn_after_setloc (rtx pattern, rtx after, int loc)
{
  return as_a <rtx_jump_insn *> (
	emit_pattern_after_setloc (pattern, after, loc, make_jump_insn_raw));
}

/* Like emit_jump_insn_after_noloc, but set INSN_LOCATION according to AFTER.  */
rtx_jump_insn *
emit_jump_insn_after (rtx pattern, rtx after)
{
  return as_a <rtx_jump_insn *> (
	emit_pattern_after (pattern, after, true, make_jump_insn_raw));
}

/* Like emit_call_insn_after_noloc, but set INSN_LOCATION according to LOC.  */
rtx_insn *
emit_call_insn_after_setloc (rtx pattern, rtx after, int loc)
{
  return emit_pattern_after_setloc (pattern, after, loc, make_call_insn_raw);
}

/* Like emit_call_insn_after_noloc, but set INSN_LOCATION according to AFTER.  */
rtx_insn *
emit_call_insn_after (rtx pattern, rtx after)
{
  return emit_pattern_after (pattern, after, true, make_call_insn_raw);
}

/* Like emit_debug_insn_after_noloc, but set INSN_LOCATION according to LOC.  */
rtx_insn *
emit_debug_insn_after_setloc (rtx pattern, rtx after, int loc)
{
  return emit_pattern_after_setloc (pattern, after, loc, make_debug_insn_raw);
}

/* Like emit_debug_insn_after_noloc, but set INSN_LOCATION according to AFTER.  */
rtx_insn *
emit_debug_insn_after (rtx pattern, rtx after)
{
  return emit_pattern_after (pattern, after, false, make_debug_insn_raw);
}

/* Insert PATTERN before BEFORE, setting its INSN_LOCATION to LOC.
   MAKE_RAW indicates how to turn PATTERN into a real insn.  INSNP
   indicates if PATTERN is meant for an INSN as opposed to a JUMP_INSN,
   CALL_INSN, etc.  */

static rtx_insn *
emit_pattern_before_setloc (rtx pattern, rtx uncast_before, int loc, bool insnp,
			    rtx_insn *(*make_raw) (rtx))
{
  rtx_insn *before = as_a <rtx_insn *> (uncast_before);
  rtx_insn *first = PREV_INSN (before);
  rtx_insn *last = emit_pattern_before_noloc (pattern, before,
					      insnp ? before : NULL_RTX,
					      NULL, make_raw);

  if (pattern == NULL_RTX || !loc)
    return last;

  if (!first)
    first = get_insns ();
  else
    first = NEXT_INSN (first);
  while (1)
    {
      if (active_insn_p (first)
	  && !JUMP_TABLE_DATA_P (first) /* FIXME */
	  && !INSN_LOCATION (first))
	INSN_LOCATION (first) = loc;
      if (first == last)
	break;
      first = NEXT_INSN (first);
    }
  return last;
}

/* Insert PATTERN before BEFORE.  MAKE_RAW indicates how to turn PATTERN
   into a real insn.  SKIP_DEBUG_INSNS indicates whether to insert
   before any DEBUG_INSNs.  INSNP indicates if PATTERN is meant for an
   INSN as opposed to a JUMP_INSN, CALL_INSN, etc.  */

static rtx_insn *
emit_pattern_before (rtx pattern, rtx uncast_before, bool skip_debug_insns,
		     bool insnp, rtx_insn *(*make_raw) (rtx))
{
  rtx_insn *before = safe_as_a <rtx_insn *> (uncast_before);
  rtx_insn *next = before;

  if (skip_debug_insns)
    while (DEBUG_INSN_P (next))
      next = PREV_INSN (next);

  if (INSN_P (next))
    return emit_pattern_before_setloc (pattern, before, INSN_LOCATION (next),
				       insnp, make_raw);
  else
    return emit_pattern_before_noloc (pattern, before,
				      insnp ? before : NULL_RTX,
                                      NULL, make_raw);
}

/* Like emit_insn_before_noloc, but set INSN_LOCATION according to LOC.  */
rtx_insn *
emit_insn_before_setloc (rtx pattern, rtx_insn *before, int loc)
{
  return emit_pattern_before_setloc (pattern, before, loc, true,
				     make_insn_raw);
}

/* Like emit_insn_before_noloc, but set INSN_LOCATION according to BEFORE.  */
rtx_insn *
emit_insn_before (rtx pattern, rtx before)
{
  return emit_pattern_before (pattern, before, true, true, make_insn_raw);
}

/* like emit_insn_before_noloc, but set INSN_LOCATION according to LOC.  */
rtx_jump_insn *
emit_jump_insn_before_setloc (rtx pattern, rtx_insn *before, int loc)
{
  return as_a <rtx_jump_insn *> (
	emit_pattern_before_setloc (pattern, before, loc, false,
				    make_jump_insn_raw));
}

/* Like emit_jump_insn_before_noloc, but set INSN_LOCATION according to BEFORE.  */
rtx_jump_insn *
emit_jump_insn_before (rtx pattern, rtx before)
{
  return as_a <rtx_jump_insn *> (
	emit_pattern_before (pattern, before, true, false,
			     make_jump_insn_raw));
}

/* Like emit_insn_before_noloc, but set INSN_LOCATION according to LOC.  */
rtx_insn *
emit_call_insn_before_setloc (rtx pattern, rtx_insn *before, int loc)
{
  return emit_pattern_before_setloc (pattern, before, loc, false,
				     make_call_insn_raw);
}

/* Like emit_call_insn_before_noloc,
   but set insn_location according to BEFORE.  */
rtx_insn *
emit_call_insn_before (rtx pattern, rtx_insn *before)
{
  return emit_pattern_before (pattern, before, true, false,
			      make_call_insn_raw);
}

/* Like emit_insn_before_noloc, but set INSN_LOCATION according to LOC.  */
rtx_insn *
emit_debug_insn_before_setloc (rtx pattern, rtx before, int loc)
{
  return emit_pattern_before_setloc (pattern, before, loc, false,
				     make_debug_insn_raw);
}

/* Like emit_debug_insn_before_noloc,
   but set insn_location according to BEFORE.  */
rtx_insn *
emit_debug_insn_before (rtx pattern, rtx_insn *before)
{
  return emit_pattern_before (pattern, before, false, false,
			      make_debug_insn_raw);
}

/* Take X and emit it at the end of the doubly-linked
   INSN list.

   Returns the last insn emitted.  */

rtx_insn *
emit_insn (rtx x)
{
  rtx_insn *last = get_last_insn ();
  rtx_insn *insn;

  if (x == NULL_RTX)
    return last;

  switch (GET_CODE (x))
    {
    case DEBUG_INSN:
    case INSN:
    case JUMP_INSN:
    case CALL_INSN:
    case CODE_LABEL:
    case BARRIER:
    case NOTE:
      insn = as_a <rtx_insn *> (x);
      while (insn)
	{
	  rtx_insn *next = NEXT_INSN (insn);
	  add_insn (insn);
	  last = insn;
	  insn = next;
	}
      break;

#ifdef ENABLE_RTL_CHECKING
    case JUMP_TABLE_DATA:
    case SEQUENCE:
      gcc_unreachable ();
      break;
#endif

    default:
      last = make_insn_raw (x);
      add_insn (last);
      break;
    }

  return last;
}

/* Make an insn of code DEBUG_INSN with pattern X
   and add it to the end of the doubly-linked list.  */

rtx_insn *
emit_debug_insn (rtx x)
{
  rtx_insn *last = get_last_insn ();
  rtx_insn *insn;

  if (x == NULL_RTX)
    return last;

  switch (GET_CODE (x))
    {
    case DEBUG_INSN:
    case INSN:
    case JUMP_INSN:
    case CALL_INSN:
    case CODE_LABEL:
    case BARRIER:
    case NOTE:
      insn = as_a <rtx_insn *> (x);
      while (insn)
	{
	  rtx_insn *next = NEXT_INSN (insn);
	  add_insn (insn);
	  last = insn;
	  insn = next;
	}
      break;

#ifdef ENABLE_RTL_CHECKING
    case JUMP_TABLE_DATA:
    case SEQUENCE:
      gcc_unreachable ();
      break;
#endif

    default:
      last = make_debug_insn_raw (x);
      add_insn (last);
      break;
    }

  return last;
}

/* Make an insn of code JUMP_INSN with pattern X
   and add it to the end of the doubly-linked list.  */

rtx_insn *
emit_jump_insn (rtx x)
{
  rtx_insn *last = NULL;
  rtx_insn *insn;

  switch (GET_CODE (x))
    {
    case DEBUG_INSN:
    case INSN:
    case JUMP_INSN:
    case CALL_INSN:
    case CODE_LABEL:
    case BARRIER:
    case NOTE:
      insn = as_a <rtx_insn *> (x);
      while (insn)
	{
	  rtx_insn *next = NEXT_INSN (insn);
	  add_insn (insn);
	  last = insn;
	  insn = next;
	}
      break;

#ifdef ENABLE_RTL_CHECKING
    case JUMP_TABLE_DATA:
    case SEQUENCE:
      gcc_unreachable ();
      break;
#endif

    default:
      last = make_jump_insn_raw (x);
      add_insn (last);
      break;
    }

  return last;
}

/* Make an insn of code CALL_INSN with pattern X
   and add it to the end of the doubly-linked list.  */

rtx_insn *
emit_call_insn (rtx x)
{
  rtx_insn *insn;

  switch (GET_CODE (x))
    {
    case DEBUG_INSN:
    case INSN:
    case JUMP_INSN:
    case CALL_INSN:
    case CODE_LABEL:
    case BARRIER:
    case NOTE:
      insn = emit_insn (x);
      break;

#ifdef ENABLE_RTL_CHECKING
    case SEQUENCE:
    case JUMP_TABLE_DATA:
      gcc_unreachable ();
      break;
#endif

    default:
      insn = make_call_insn_raw (x);
      add_insn (insn);
      break;
    }

  return insn;
}

/* Add the label LABEL to the end of the doubly-linked list.  */

rtx_code_label *
emit_label (rtx uncast_label)
{
  rtx_code_label *label = as_a <rtx_code_label *> (uncast_label);

  gcc_checking_assert (INSN_UID (label) == 0);
  INSN_UID (label) = cur_insn_uid++;
  add_insn (label);
  return label;
}

/* Make an insn of code JUMP_TABLE_DATA
   and add it to the end of the doubly-linked list.  */

rtx_jump_table_data *
emit_jump_table_data (rtx table)
{
  rtx_jump_table_data *jump_table_data =
    as_a <rtx_jump_table_data *> (rtx_alloc (JUMP_TABLE_DATA));
  INSN_UID (jump_table_data) = cur_insn_uid++;
  PATTERN (jump_table_data) = table;
  BLOCK_FOR_INSN (jump_table_data) = NULL;
  add_insn (jump_table_data);
  return jump_table_data;
}

/* Make an insn of code BARRIER
   and add it to the end of the doubly-linked list.  */

rtx_barrier *
emit_barrier (void)
{
  rtx_barrier *barrier = as_a <rtx_barrier *> (rtx_alloc (BARRIER));
  INSN_UID (barrier) = cur_insn_uid++;
  add_insn (barrier);
  return barrier;
}

/* Emit a copy of note ORIG.  */

rtx_note *
emit_note_copy (rtx_note *orig)
{
  enum insn_note kind = (enum insn_note) NOTE_KIND (orig);
  rtx_note *note = make_note_raw (kind);
  NOTE_DATA (note) = NOTE_DATA (orig);
  add_insn (note);
  return note;
}

/* Make an insn of code NOTE or type NOTE_NO
   and add it to the end of the doubly-linked list.  */

rtx_note *
emit_note (enum insn_note kind)
{
  rtx_note *note = make_note_raw (kind);
  add_insn (note);
  return note;
}

/* Emit a clobber of lvalue X.  */

rtx_insn *
emit_clobber (rtx x)
{
  /* CONCATs should not appear in the insn stream.  */
  if (GET_CODE (x) == CONCAT)
    {
      emit_clobber (XEXP (x, 0));
      return emit_clobber (XEXP (x, 1));
    }
  return emit_insn (gen_rtx_CLOBBER (VOIDmode, x));
}

/* Return a sequence of insns to clobber lvalue X.  */

rtx_insn *
gen_clobber (rtx x)
{
  rtx_insn *seq;

  start_sequence ();
  emit_clobber (x);
  seq = get_insns ();
  end_sequence ();
  return seq;
}

/* Emit a use of rvalue X.  */

rtx_insn *
emit_use (rtx x)
{
  /* CONCATs should not appear in the insn stream.  */
  if (GET_CODE (x) == CONCAT)
    {
      emit_use (XEXP (x, 0));
      return emit_use (XEXP (x, 1));
    }
  return emit_insn (gen_rtx_USE (VOIDmode, x));
}

/* Return a sequence of insns to use rvalue X.  */

rtx_insn *
gen_use (rtx x)
{
  rtx_insn *seq;

  start_sequence ();
  emit_use (x);
  seq = get_insns ();
  end_sequence ();
  return seq;
}

/* Notes like REG_EQUAL and REG_EQUIV refer to a set in an instruction.
   Return the set in INSN that such notes describe, or NULL if the notes
   have no meaning for INSN.  */

rtx
set_for_reg_notes (rtx insn)
{
  rtx pat, reg;

  if (!INSN_P (insn))
    return NULL_RTX;

  pat = PATTERN (insn);
  if (GET_CODE (pat) == PARALLEL)
    {
      /* We do not use single_set because that ignores SETs of unused
	 registers.  REG_EQUAL and REG_EQUIV notes really do require the
	 PARALLEL to have a single SET.  */
      if (multiple_sets (insn))
	return NULL_RTX;
      pat = XVECEXP (pat, 0, 0);
    }

  if (GET_CODE (pat) != SET)
    return NULL_RTX;

  reg = SET_DEST (pat);

  /* Notes apply to the contents of a STRICT_LOW_PART.  */
  if (GET_CODE (reg) == STRICT_LOW_PART
      || GET_CODE (reg) == ZERO_EXTRACT)
    reg = XEXP (reg, 0);

  /* Check that we have a register.  */
  if (!(REG_P (reg) || GET_CODE (reg) == SUBREG))
    return NULL_RTX;

  return pat;
}

/* Place a note of KIND on insn INSN with DATUM as the datum. If a
   note of this type already exists, remove it first.  */

rtx
set_unique_reg_note (rtx insn, enum reg_note kind, rtx datum)
{
  rtx note = find_reg_note (insn, kind, NULL_RTX);

  switch (kind)
    {
    case REG_EQUAL:
    case REG_EQUIV:
      /* We need to support the REG_EQUAL on USE trick of find_reloads.  */
      if (!set_for_reg_notes (insn) && GET_CODE (PATTERN (insn)) != USE)
	return NULL_RTX;

      /* Don't add ASM_OPERAND REG_EQUAL/REG_EQUIV notes.
	 It serves no useful purpose and breaks eliminate_regs.  */
      if (GET_CODE (datum) == ASM_OPERANDS)
	return NULL_RTX;

      /* Notes with side effects are dangerous.  Even if the side-effect
	 initially mirrors one in PATTERN (INSN), later optimizations
	 might alter the way that the final register value is calculated
	 and so move or alter the side-effect in some way.  The note would
	 then no longer be a valid substitution for SET_SRC.  */
      if (side_effects_p (datum))
	return NULL_RTX;
      break;

    default:
      break;
    }

  if (note)
    XEXP (note, 0) = datum;
  else
    {
      add_reg_note (insn, kind, datum);
      note = REG_NOTES (insn);
    }

  switch (kind)
    {
    case REG_EQUAL:
    case REG_EQUIV:
      df_notes_rescan (as_a <rtx_insn *> (insn));
      break;
    default:
      break;
    }

  return note;
}

/* Like set_unique_reg_note, but don't do anything unless INSN sets DST.  */
rtx
set_dst_reg_note (rtx insn, enum reg_note kind, rtx datum, rtx dst)
{
  rtx set = set_for_reg_notes (insn);

  if (set && SET_DEST (set) == dst)
    return set_unique_reg_note (insn, kind, datum);
  return NULL_RTX;
}

/* Emit the rtl pattern X as an appropriate kind of insn.  Also emit a
   following barrier if the instruction needs one and if ALLOW_BARRIER_P
   is true.

   If X is a label, it is simply added into the insn chain.  */

rtx_insn *
emit (rtx x, bool allow_barrier_p)
{
  enum rtx_code code = classify_insn (x);

  switch (code)
    {
    case CODE_LABEL:
      return emit_label (x);
    case INSN:
      return emit_insn (x);
    case  JUMP_INSN:
      {
	rtx_insn *insn = emit_jump_insn (x);
	if (allow_barrier_p
	    && (any_uncondjump_p (insn) || GET_CODE (x) == RETURN))
	  return emit_barrier ();
	return insn;
      }
    case CALL_INSN:
      return emit_call_insn (x);
    case DEBUG_INSN:
      return emit_debug_insn (x);
    default:
      gcc_unreachable ();
    }
}

/* Space for free sequence stack entries.  */
static GTY ((deletable)) struct sequence_stack *free_sequence_stack;

/* Begin emitting insns to a sequence.  If this sequence will contain
   something that might cause the compiler to pop arguments to function
   calls (because those pops have previously been deferred; see
   INHIBIT_DEFER_POP for more details), use do_pending_stack_adjust
   before calling this function.  That will ensure that the deferred
   pops are not accidentally emitted in the middle of this sequence.  */

void
start_sequence (void)
{
  struct sequence_stack *tem;

  if (free_sequence_stack != NULL)
    {
      tem = free_sequence_stack;
      free_sequence_stack = tem->next;
    }
  else
    tem = ggc_alloc<sequence_stack> ();

  tem->next = get_current_sequence ()->next;
  tem->first = get_insns ();
  tem->last = get_last_insn ();
  get_current_sequence ()->next = tem;

  set_first_insn (0);
  set_last_insn (0);
}

/* Set up the insn chain starting with FIRST as the current sequence,
   saving the previously current one.  See the documentation for
   start_sequence for more information about how to use this function.  */

void
push_to_sequence (rtx_insn *first)
{
  rtx_insn *last;

  start_sequence ();

  for (last = first; last && NEXT_INSN (last); last = NEXT_INSN (last))
    ;

  set_first_insn (first);
  set_last_insn (last);
}

/* Like push_to_sequence, but take the last insn as an argument to avoid
   looping through the list.  */

void
push_to_sequence2 (rtx_insn *first, rtx_insn *last)
{
  start_sequence ();

  set_first_insn (first);
  set_last_insn (last);
}

/* Set up the outer-level insn chain
   as the current sequence, saving the previously current one.  */

void
push_topmost_sequence (void)
{
  struct sequence_stack *top;

  start_sequence ();

  top = get_topmost_sequence ();
  set_first_insn (top->first);
  set_last_insn (top->last);
}

/* After emitting to the outer-level insn chain, update the outer-level
   insn chain, and restore the previous saved state.  */

void
pop_topmost_sequence (void)
{
  struct sequence_stack *top;

  top = get_topmost_sequence ();
  top->first = get_insns ();
  top->last = get_last_insn ();

  end_sequence ();
}

/* After emitting to a sequence, restore previous saved state.

   To get the contents of the sequence just made, you must call
   `get_insns' *before* calling here.

   If the compiler might have deferred popping arguments while
   generating this sequence, and this sequence will not be immediately
   inserted into the instruction stream, use do_pending_stack_adjust
   before calling get_insns.  That will ensure that the deferred
   pops are inserted into this sequence, and not into some random
   location in the instruction stream.  See INHIBIT_DEFER_POP for more
   information about deferred popping of arguments.  */

void
end_sequence (void)
{
  struct sequence_stack *tem = get_current_sequence ()->next;

  set_first_insn (tem->first);
  set_last_insn (tem->last);
  get_current_sequence ()->next = tem->next;

  memset (tem, 0, sizeof (*tem));
  tem->next = free_sequence_stack;
  free_sequence_stack = tem;
}

/* Return 1 if currently emitting into a sequence.  */

int
in_sequence_p (void)
{
  return get_current_sequence ()->next != 0;
}

/* Put the various virtual registers into REGNO_REG_RTX.  */

static void
init_virtual_regs (void)
{
  regno_reg_rtx[VIRTUAL_INCOMING_ARGS_REGNUM] = virtual_incoming_args_rtx;
  regno_reg_rtx[VIRTUAL_STACK_VARS_REGNUM] = virtual_stack_vars_rtx;
  regno_reg_rtx[VIRTUAL_STACK_DYNAMIC_REGNUM] = virtual_stack_dynamic_rtx;
  regno_reg_rtx[VIRTUAL_OUTGOING_ARGS_REGNUM] = virtual_outgoing_args_rtx;
  regno_reg_rtx[VIRTUAL_CFA_REGNUM] = virtual_cfa_rtx;
  regno_reg_rtx[VIRTUAL_PREFERRED_STACK_BOUNDARY_REGNUM]
    = virtual_preferred_stack_boundary_rtx;
}


/* Used by copy_insn_1 to avoid copying SCRATCHes more than once.  */
static rtx copy_insn_scratch_in[MAX_RECOG_OPERANDS];
static rtx copy_insn_scratch_out[MAX_RECOG_OPERANDS];
static int copy_insn_n_scratches;

/* When an insn is being copied by copy_insn_1, this is nonzero if we have
   copied an ASM_OPERANDS.
   In that case, it is the original input-operand vector.  */
static rtvec orig_asm_operands_vector;

/* When an insn is being copied by copy_insn_1, this is nonzero if we have
   copied an ASM_OPERANDS.
   In that case, it is the copied input-operand vector.  */
static rtvec copy_asm_operands_vector;

/* Likewise for the constraints vector.  */
static rtvec orig_asm_constraints_vector;
static rtvec copy_asm_constraints_vector;

/* Recursively create a new copy of an rtx for copy_insn.
   This function differs from copy_rtx in that it handles SCRATCHes and
   ASM_OPERANDs properly.
   Normally, this function is not used directly; use copy_insn as front end.
   However, you could first copy an insn pattern with copy_insn and then use
   this function afterwards to properly copy any REG_NOTEs containing
   SCRATCHes.  */

rtx
copy_insn_1 (rtx orig)
{
  rtx copy;
  int i, j;
  RTX_CODE code;
  const char *format_ptr;

  if (orig == NULL)
    return NULL;

  code = GET_CODE (orig);

  switch (code)
    {
    case REG:
    case DEBUG_EXPR:
    CASE_CONST_ANY:
    case SYMBOL_REF:
    case CODE_LABEL:
    case PC:
    case CC0:
    case RETURN:
    case SIMPLE_RETURN:
      return orig;
    case CLOBBER:
      /* Share clobbers of hard registers (like cc0), but do not share pseudo reg
         clobbers or clobbers of hard registers that originated as pseudos.
         This is needed to allow safe register renaming.  */
      if (REG_P (XEXP (orig, 0))
	  && HARD_REGISTER_NUM_P (REGNO (XEXP (orig, 0)))
	  && HARD_REGISTER_NUM_P (ORIGINAL_REGNO (XEXP (orig, 0))))
	return orig;
      break;

    case SCRATCH:
      for (i = 0; i < copy_insn_n_scratches; i++)
	if (copy_insn_scratch_in[i] == orig)
	  return copy_insn_scratch_out[i];
      break;

    case CONST:
      if (shared_const_p (orig))
	return orig;
      break;

      /* A MEM with a constant address is not sharable.  The problem is that
	 the constant address may need to be reloaded.  If the mem is shared,
	 then reloading one copy of this mem will cause all copies to appear
	 to have been reloaded.  */

    default:
      break;
    }

  /* Copy the various flags, fields, and other information.  We assume
     that all fields need copying, and then clear the fields that should
     not be copied.  That is the sensible default behavior, and forces
     us to explicitly document why we are *not* copying a flag.  */
  copy = shallow_copy_rtx (orig);

  /* We do not copy JUMP, CALL, or FRAME_RELATED for INSNs.  */
  if (INSN_P (orig))
    {
      RTX_FLAG (copy, jump) = 0;
      RTX_FLAG (copy, call) = 0;
      RTX_FLAG (copy, frame_related) = 0;
    }

  format_ptr = GET_RTX_FORMAT (GET_CODE (copy));

  for (i = 0; i < GET_RTX_LENGTH (GET_CODE (copy)); i++)
    switch (*format_ptr++)
      {
      case 'e':
	if (XEXP (orig, i) != NULL)
	  XEXP (copy, i) = copy_insn_1 (XEXP (orig, i));
	break;

      case 'E':
      case 'V':
	if (XVEC (orig, i) == orig_asm_constraints_vector)
	  XVEC (copy, i) = copy_asm_constraints_vector;
	else if (XVEC (orig, i) == orig_asm_operands_vector)
	  XVEC (copy, i) = copy_asm_operands_vector;
	else if (XVEC (orig, i) != NULL)
	  {
	    XVEC (copy, i) = rtvec_alloc (XVECLEN (orig, i));
	    for (j = 0; j < XVECLEN (copy, i); j++)
	      XVECEXP (copy, i, j) = copy_insn_1 (XVECEXP (orig, i, j));
	  }
	break;

      case 't':
      case 'w':
      case 'i':
      case 's':
      case 'S':
      case 'u':
      case '0':
	/* These are left unchanged.  */
	break;

      default:
	gcc_unreachable ();
      }

  if (code == SCRATCH)
    {
      i = copy_insn_n_scratches++;
      gcc_assert (i < MAX_RECOG_OPERANDS);
      copy_insn_scratch_in[i] = orig;
      copy_insn_scratch_out[i] = copy;
    }
  else if (code == ASM_OPERANDS)
    {
      orig_asm_operands_vector = ASM_OPERANDS_INPUT_VEC (orig);
      copy_asm_operands_vector = ASM_OPERANDS_INPUT_VEC (copy);
      orig_asm_constraints_vector = ASM_OPERANDS_INPUT_CONSTRAINT_VEC (orig);
      copy_asm_constraints_vector = ASM_OPERANDS_INPUT_CONSTRAINT_VEC (copy);
    }

  return copy;
}

/* Create a new copy of an rtx.
   This function differs from copy_rtx in that it handles SCRATCHes and
   ASM_OPERANDs properly.
   INSN doesn't really have to be a full INSN; it could be just the
   pattern.  */
rtx
copy_insn (rtx insn)
{
  copy_insn_n_scratches = 0;
  orig_asm_operands_vector = 0;
  orig_asm_constraints_vector = 0;
  copy_asm_operands_vector = 0;
  copy_asm_constraints_vector = 0;
  return copy_insn_1 (insn);
}

/* Return a copy of INSN that can be used in a SEQUENCE delay slot,
   on that assumption that INSN itself remains in its original place.  */

rtx_insn *
copy_delay_slot_insn (rtx_insn *insn)
{
  /* Copy INSN with its rtx_code, all its notes, location etc.  */
  insn = as_a <rtx_insn *> (copy_rtx (insn));
  INSN_UID (insn) = cur_insn_uid++;
  return insn;
}

/* Initialize data structures and variables in this file
   before generating rtl for each function.  */

void
init_emit (void)
{
  set_first_insn (NULL);
  set_last_insn (NULL);
  if (MIN_NONDEBUG_INSN_UID)
    cur_insn_uid = MIN_NONDEBUG_INSN_UID;
  else
    cur_insn_uid = 1;
  cur_debug_insn_uid = 1;
  reg_rtx_no = LAST_VIRTUAL_REGISTER + 1;
  first_label_num = label_num;
  get_current_sequence ()->next = NULL;

  /* Init the tables that describe all the pseudo regs.  */

  crtl->emit.regno_pointer_align_length = LAST_VIRTUAL_REGISTER + 101;

  crtl->emit.regno_pointer_align
    = XCNEWVEC (unsigned char, crtl->emit.regno_pointer_align_length);

  regno_reg_rtx
    = ggc_cleared_vec_alloc<rtx> (crtl->emit.regno_pointer_align_length);

  /* Put copies of all the hard registers into regno_reg_rtx.  */
  memcpy (regno_reg_rtx,
	  initial_regno_reg_rtx,
	  FIRST_PSEUDO_REGISTER * sizeof (rtx));

  /* Put copies of all the virtual register rtx into regno_reg_rtx.  */
  init_virtual_regs ();

  /* Indicate that the virtual registers and stack locations are
     all pointers.  */
  REG_POINTER (stack_pointer_rtx) = 1;
  REG_POINTER (frame_pointer_rtx) = 1;
  REG_POINTER (hard_frame_pointer_rtx) = 1;
  REG_POINTER (arg_pointer_rtx) = 1;

  REG_POINTER (virtual_incoming_args_rtx) = 1;
  REG_POINTER (virtual_stack_vars_rtx) = 1;
  REG_POINTER (virtual_stack_dynamic_rtx) = 1;
  REG_POINTER (virtual_outgoing_args_rtx) = 1;
  REG_POINTER (virtual_cfa_rtx) = 1;

#ifdef STACK_BOUNDARY
  REGNO_POINTER_ALIGN (STACK_POINTER_REGNUM) = STACK_BOUNDARY;
  REGNO_POINTER_ALIGN (FRAME_POINTER_REGNUM) = STACK_BOUNDARY;
  REGNO_POINTER_ALIGN (HARD_FRAME_POINTER_REGNUM) = STACK_BOUNDARY;
  REGNO_POINTER_ALIGN (ARG_POINTER_REGNUM) = STACK_BOUNDARY;

  /* ??? These are problematic (for example, 3 out of 4 are wrong on
     32-bit SPARC and cannot be all fixed because of the ABI).  */
  REGNO_POINTER_ALIGN (VIRTUAL_INCOMING_ARGS_REGNUM) = STACK_BOUNDARY;
  REGNO_POINTER_ALIGN (VIRTUAL_STACK_VARS_REGNUM) = STACK_BOUNDARY;
  REGNO_POINTER_ALIGN (VIRTUAL_STACK_DYNAMIC_REGNUM) = STACK_BOUNDARY;
  REGNO_POINTER_ALIGN (VIRTUAL_OUTGOING_ARGS_REGNUM) = STACK_BOUNDARY;

  REGNO_POINTER_ALIGN (VIRTUAL_CFA_REGNUM) = BITS_PER_WORD;
#endif

#ifdef INIT_EXPANDERS
  INIT_EXPANDERS;
#endif
}

/* Generate a vector constant for mode MODE and constant value CONSTANT.  */

static rtx
gen_const_vector (machine_mode mode, int constant)
{
  rtx tem;
  rtvec v;
  int units, i;
  machine_mode inner;

  units = GET_MODE_NUNITS (mode);
  inner = GET_MODE_INNER (mode);

  gcc_assert (!DECIMAL_FLOAT_MODE_P (inner));

  v = rtvec_alloc (units);

  /* We need to call this function after we set the scalar const_tiny_rtx
     entries.  */
  gcc_assert (const_tiny_rtx[constant][(int) inner]);

  for (i = 0; i < units; ++i)
    RTVEC_ELT (v, i) = const_tiny_rtx[constant][(int) inner];

  tem = gen_rtx_raw_CONST_VECTOR (mode, v);
  return tem;
}

/* Generate a vector like gen_rtx_raw_CONST_VEC, but use the zero vector when
   all elements are zero, and the one vector when all elements are one.  */
rtx
gen_rtx_CONST_VECTOR (machine_mode mode, rtvec v)
{
  machine_mode inner = GET_MODE_INNER (mode);
  int nunits = GET_MODE_NUNITS (mode);
  rtx x;
  int i;

  /* Check to see if all of the elements have the same value.  */
  x = RTVEC_ELT (v, nunits - 1);
  for (i = nunits - 2; i >= 0; i--)
    if (RTVEC_ELT (v, i) != x)
      break;

  /* If the values are all the same, check to see if we can use one of the
     standard constant vectors.  */
  if (i == -1)
    {
      if (x == CONST0_RTX (inner))
	return CONST0_RTX (mode);
      else if (x == CONST1_RTX (inner))
	return CONST1_RTX (mode);
      else if (x == CONSTM1_RTX (inner))
	return CONSTM1_RTX (mode);
    }

  return gen_rtx_raw_CONST_VECTOR (mode, v);
}

/* Initialise global register information required by all functions.  */

void
init_emit_regs (void)
{
  int i;
  machine_mode mode;
  mem_attrs *attrs;

  /* Reset register attributes */
  reg_attrs_htab->empty ();

  /* We need reg_raw_mode, so initialize the modes now.  */
  init_reg_modes_target ();

  /* Assign register numbers to the globally defined register rtx.  */
  stack_pointer_rtx = gen_raw_REG (Pmode, STACK_POINTER_REGNUM);
  frame_pointer_rtx = gen_raw_REG (Pmode, FRAME_POINTER_REGNUM);
  hard_frame_pointer_rtx = gen_raw_REG (Pmode, HARD_FRAME_POINTER_REGNUM);
  arg_pointer_rtx = gen_raw_REG (Pmode, ARG_POINTER_REGNUM);
  virtual_incoming_args_rtx =
    gen_raw_REG (Pmode, VIRTUAL_INCOMING_ARGS_REGNUM);
  virtual_stack_vars_rtx =
    gen_raw_REG (Pmode, VIRTUAL_STACK_VARS_REGNUM);
  virtual_stack_dynamic_rtx =
    gen_raw_REG (Pmode, VIRTUAL_STACK_DYNAMIC_REGNUM);
  virtual_outgoing_args_rtx =
    gen_raw_REG (Pmode, VIRTUAL_OUTGOING_ARGS_REGNUM);
  virtual_cfa_rtx = gen_raw_REG (Pmode, VIRTUAL_CFA_REGNUM);
  virtual_preferred_stack_boundary_rtx =
    gen_raw_REG (Pmode, VIRTUAL_PREFERRED_STACK_BOUNDARY_REGNUM);

  /* Initialize RTL for commonly used hard registers.  These are
     copied into regno_reg_rtx as we begin to compile each function.  */
  for (i = 0; i < FIRST_PSEUDO_REGISTER; i++)
    initial_regno_reg_rtx[i] = gen_raw_REG (reg_raw_mode[i], i);

#ifdef RETURN_ADDRESS_POINTER_REGNUM
  return_address_pointer_rtx
    = gen_raw_REG (Pmode, RETURN_ADDRESS_POINTER_REGNUM);
#endif

  pic_offset_table_rtx = NULL_RTX;
  if ((unsigned) PIC_OFFSET_TABLE_REGNUM != INVALID_REGNUM)
    pic_offset_table_rtx = gen_raw_REG (Pmode, PIC_OFFSET_TABLE_REGNUM);

  for (i = 0; i < (int) MAX_MACHINE_MODE; i++)
    {
      mode = (machine_mode) i;
      attrs = ggc_cleared_alloc<mem_attrs> ();
      attrs->align = BITS_PER_UNIT;
      attrs->addrspace = ADDR_SPACE_GENERIC;
      if (mode != BLKmode)
	{
	  attrs->size_known_p = true;
	  attrs->size = GET_MODE_SIZE (mode);
	  if (STRICT_ALIGNMENT)
	    attrs->align = GET_MODE_ALIGNMENT (mode);
	}
      mode_mem_attrs[i] = attrs;
    }
}

/* Initialize global machine_mode variables.  */

void
init_derived_machine_modes (void)
{
  byte_mode = VOIDmode;
  word_mode = VOIDmode;

  for (machine_mode mode = GET_CLASS_NARROWEST_MODE (MODE_INT);
       mode != VOIDmode;
       mode = GET_MODE_WIDER_MODE (mode))
    {
      if (GET_MODE_BITSIZE (mode) == BITS_PER_UNIT
	  && byte_mode == VOIDmode)
	byte_mode = mode;

      if (GET_MODE_BITSIZE (mode) == BITS_PER_WORD
	  && word_mode == VOIDmode)
	word_mode = mode;
    }

  ptr_mode = mode_for_size (POINTER_SIZE, GET_MODE_CLASS (Pmode), 0);
}

/* Create some permanent unique rtl objects shared between all functions.  */

void
init_emit_once (void)
{
  int i;
  machine_mode mode;
  machine_mode double_mode;

  /* Initialize the CONST_INT, CONST_WIDE_INT, CONST_DOUBLE,
     CONST_FIXED, and memory attribute hash tables.  */
  const_int_htab = hash_table<const_int_hasher>::create_ggc (37);

#if TARGET_SUPPORTS_WIDE_INT
  const_wide_int_htab = hash_table<const_wide_int_hasher>::create_ggc (37);
#endif
  const_double_htab = hash_table<const_double_hasher>::create_ggc (37);

  const_fixed_htab = hash_table<const_fixed_hasher>::create_ggc (37);

  reg_attrs_htab = hash_table<reg_attr_hasher>::create_ggc (37);

#ifdef INIT_EXPANDERS
  /* This is to initialize {init|mark|free}_machine_status before the first
     call to push_function_context_to.  This is needed by the Chill front
     end which calls push_function_context_to before the first call to
     init_function_start.  */
  INIT_EXPANDERS;
#endif

  /* Create the unique rtx's for certain rtx codes and operand values.  */

  /* Process stack-limiting command-line options.  */
  if (opt_fstack_limit_symbol_arg != NULL)
    stack_limit_rtx 
      = gen_rtx_SYMBOL_REF (Pmode, ggc_strdup (opt_fstack_limit_symbol_arg));
  if (opt_fstack_limit_register_no >= 0)
    stack_limit_rtx = gen_rtx_REG (Pmode, opt_fstack_limit_register_no);

  /* Don't use gen_rtx_CONST_INT here since gen_rtx_CONST_INT in this case
     tries to use these variables.  */
  for (i = - MAX_SAVED_CONST_INT; i <= MAX_SAVED_CONST_INT; i++)
    const_int_rtx[i + MAX_SAVED_CONST_INT] =
      gen_rtx_raw_CONST_INT (VOIDmode, (HOST_WIDE_INT) i);

  if (STORE_FLAG_VALUE >= - MAX_SAVED_CONST_INT
      && STORE_FLAG_VALUE <= MAX_SAVED_CONST_INT)
    const_true_rtx = const_int_rtx[STORE_FLAG_VALUE + MAX_SAVED_CONST_INT];
  else
    const_true_rtx = gen_rtx_CONST_INT (VOIDmode, STORE_FLAG_VALUE);

  double_mode = mode_for_size (DOUBLE_TYPE_SIZE, MODE_FLOAT, 0);

  real_from_integer (&dconst0, double_mode, 0, SIGNED);
  real_from_integer (&dconst1, double_mode, 1, SIGNED);
  real_from_integer (&dconst2, double_mode, 2, SIGNED);

  dconstm1 = dconst1;
  dconstm1.sign = 1;

  dconsthalf = dconst1;
  SET_REAL_EXP (&dconsthalf, REAL_EXP (&dconsthalf) - 1);

  for (i = 0; i < 3; i++)
    {
      const REAL_VALUE_TYPE *const r =
	(i == 0 ? &dconst0 : i == 1 ? &dconst1 : &dconst2);

      for (mode = GET_CLASS_NARROWEST_MODE (MODE_FLOAT);
	   mode != VOIDmode;
	   mode = GET_MODE_WIDER_MODE (mode))
	const_tiny_rtx[i][(int) mode] =
	  const_double_from_real_value (*r, mode);

      for (mode = GET_CLASS_NARROWEST_MODE (MODE_DECIMAL_FLOAT);
	   mode != VOIDmode;
	   mode = GET_MODE_WIDER_MODE (mode))
	const_tiny_rtx[i][(int) mode] =
	  const_double_from_real_value (*r, mode);

      const_tiny_rtx[i][(int) VOIDmode] = GEN_INT (i);

      for (mode = GET_CLASS_NARROWEST_MODE (MODE_INT);
	   mode != VOIDmode;
	   mode = GET_MODE_WIDER_MODE (mode))
	const_tiny_rtx[i][(int) mode] = GEN_INT (i);

      for (mode = MIN_MODE_PARTIAL_INT;
	   mode <= MAX_MODE_PARTIAL_INT;
	   mode = (machine_mode)((int)(mode) + 1))
	const_tiny_rtx[i][(int) mode] = GEN_INT (i);
    }

  const_tiny_rtx[3][(int) VOIDmode] = constm1_rtx;

  for (mode = GET_CLASS_NARROWEST_MODE (MODE_INT);
       mode != VOIDmode;
       mode = GET_MODE_WIDER_MODE (mode))
    const_tiny_rtx[3][(int) mode] = constm1_rtx;

  for (mode = MIN_MODE_PARTIAL_INT;
       mode <= MAX_MODE_PARTIAL_INT;
       mode = (machine_mode)((int)(mode) + 1))
    const_tiny_rtx[3][(int) mode] = constm1_rtx;
      
  for (mode = GET_CLASS_NARROWEST_MODE (MODE_COMPLEX_INT);
       mode != VOIDmode;
       mode = GET_MODE_WIDER_MODE (mode))
    {
      rtx inner = const_tiny_rtx[0][(int)GET_MODE_INNER (mode)];
      const_tiny_rtx[0][(int) mode] = gen_rtx_CONCAT (mode, inner, inner);
    }

  for (mode = GET_CLASS_NARROWEST_MODE (MODE_COMPLEX_FLOAT);
       mode != VOIDmode;
       mode = GET_MODE_WIDER_MODE (mode))
    {
      rtx inner = const_tiny_rtx[0][(int)GET_MODE_INNER (mode)];
      const_tiny_rtx[0][(int) mode] = gen_rtx_CONCAT (mode, inner, inner);
    }

  for (mode = GET_CLASS_NARROWEST_MODE (MODE_VECTOR_INT);
       mode != VOIDmode;
       mode = GET_MODE_WIDER_MODE (mode))
    {
      const_tiny_rtx[0][(int) mode] = gen_const_vector (mode, 0);
      const_tiny_rtx[1][(int) mode] = gen_const_vector (mode, 1);
      const_tiny_rtx[3][(int) mode] = gen_const_vector (mode, 3);
    }

  for (mode = GET_CLASS_NARROWEST_MODE (MODE_VECTOR_FLOAT);
       mode != VOIDmode;
       mode = GET_MODE_WIDER_MODE (mode))
    {
      const_tiny_rtx[0][(int) mode] = gen_const_vector (mode, 0);
      const_tiny_rtx[1][(int) mode] = gen_const_vector (mode, 1);
    }

  for (mode = GET_CLASS_NARROWEST_MODE (MODE_FRACT);
       mode != VOIDmode;
       mode = GET_MODE_WIDER_MODE (mode))
    {
      FCONST0 (mode).data.high = 0;
      FCONST0 (mode).data.low = 0;
      FCONST0 (mode).mode = mode;
      const_tiny_rtx[0][(int) mode] = CONST_FIXED_FROM_FIXED_VALUE (
				      FCONST0 (mode), mode);
    }

  for (mode = GET_CLASS_NARROWEST_MODE (MODE_UFRACT);
       mode != VOIDmode;
       mode = GET_MODE_WIDER_MODE (mode))
    {
      FCONST0 (mode).data.high = 0;
      FCONST0 (mode).data.low = 0;
      FCONST0 (mode).mode = mode;
      const_tiny_rtx[0][(int) mode] = CONST_FIXED_FROM_FIXED_VALUE (
				      FCONST0 (mode), mode);
    }

  for (mode = GET_CLASS_NARROWEST_MODE (MODE_ACCUM);
       mode != VOIDmode;
       mode = GET_MODE_WIDER_MODE (mode))
    {
      FCONST0 (mode).data.high = 0;
      FCONST0 (mode).data.low = 0;
      FCONST0 (mode).mode = mode;
      const_tiny_rtx[0][(int) mode] = CONST_FIXED_FROM_FIXED_VALUE (
				      FCONST0 (mode), mode);

      /* We store the value 1.  */
      FCONST1 (mode).data.high = 0;
      FCONST1 (mode).data.low = 0;
      FCONST1 (mode).mode = mode;
      FCONST1 (mode).data
	= double_int_one.lshift (GET_MODE_FBIT (mode),
				 HOST_BITS_PER_DOUBLE_INT,
				 SIGNED_FIXED_POINT_MODE_P (mode));
      const_tiny_rtx[1][(int) mode] = CONST_FIXED_FROM_FIXED_VALUE (
				      FCONST1 (mode), mode);
    }

  for (mode = GET_CLASS_NARROWEST_MODE (MODE_UACCUM);
       mode != VOIDmode;
       mode = GET_MODE_WIDER_MODE (mode))
    {
      FCONST0 (mode).data.high = 0;
      FCONST0 (mode).data.low = 0;
      FCONST0 (mode).mode = mode;
      const_tiny_rtx[0][(int) mode] = CONST_FIXED_FROM_FIXED_VALUE (
				      FCONST0 (mode), mode);

      /* We store the value 1.  */
      FCONST1 (mode).data.high = 0;
      FCONST1 (mode).data.low = 0;
      FCONST1 (mode).mode = mode;
      FCONST1 (mode).data
	= double_int_one.lshift (GET_MODE_FBIT (mode),
				 HOST_BITS_PER_DOUBLE_INT,
				 SIGNED_FIXED_POINT_MODE_P (mode));
      const_tiny_rtx[1][(int) mode] = CONST_FIXED_FROM_FIXED_VALUE (
				      FCONST1 (mode), mode);
    }

  for (mode = GET_CLASS_NARROWEST_MODE (MODE_VECTOR_FRACT);
       mode != VOIDmode;
       mode = GET_MODE_WIDER_MODE (mode))
    {
      const_tiny_rtx[0][(int) mode] = gen_const_vector (mode, 0);
    }

  for (mode = GET_CLASS_NARROWEST_MODE (MODE_VECTOR_UFRACT);
       mode != VOIDmode;
       mode = GET_MODE_WIDER_MODE (mode))
    {
      const_tiny_rtx[0][(int) mode] = gen_const_vector (mode, 0);
    }

  for (mode = GET_CLASS_NARROWEST_MODE (MODE_VECTOR_ACCUM);
       mode != VOIDmode;
       mode = GET_MODE_WIDER_MODE (mode))
    {
      const_tiny_rtx[0][(int) mode] = gen_const_vector (mode, 0);
      const_tiny_rtx[1][(int) mode] = gen_const_vector (mode, 1);
    }

  for (mode = GET_CLASS_NARROWEST_MODE (MODE_VECTOR_UACCUM);
       mode != VOIDmode;
       mode = GET_MODE_WIDER_MODE (mode))
    {
      const_tiny_rtx[0][(int) mode] = gen_const_vector (mode, 0);
      const_tiny_rtx[1][(int) mode] = gen_const_vector (mode, 1);
    }

  for (i = (int) CCmode; i < (int) MAX_MACHINE_MODE; ++i)
    if (GET_MODE_CLASS ((machine_mode) i) == MODE_CC)
      const_tiny_rtx[0][i] = const0_rtx;

  const_tiny_rtx[0][(int) BImode] = const0_rtx;
  if (STORE_FLAG_VALUE == 1)
    const_tiny_rtx[1][(int) BImode] = const1_rtx;

  for (mode = GET_CLASS_NARROWEST_MODE (MODE_POINTER_BOUNDS);
       mode != VOIDmode;
       mode = GET_MODE_WIDER_MODE (mode))
    {
      wide_int wi_zero = wi::zero (GET_MODE_PRECISION (mode));
      const_tiny_rtx[0][mode] = immed_wide_int_const (wi_zero, mode);
    }

  pc_rtx = gen_rtx_fmt_ (PC, VOIDmode);
  ret_rtx = gen_rtx_fmt_ (RETURN, VOIDmode);
  simple_return_rtx = gen_rtx_fmt_ (SIMPLE_RETURN, VOIDmode);
  cc0_rtx = gen_rtx_fmt_ (CC0, VOIDmode);
  invalid_insn_rtx = gen_rtx_INSN (VOIDmode,
				   /*prev_insn=*/NULL,
				   /*next_insn=*/NULL,
				   /*bb=*/NULL,
				   /*pattern=*/NULL_RTX,
				   /*location=*/-1,
				   CODE_FOR_nothing,
				   /*reg_notes=*/NULL_RTX);
}

/* Produce exact duplicate of insn INSN after AFTER.
   Care updating of libcall regions if present.  */

rtx_insn *
emit_copy_of_insn_after (rtx_insn *insn, rtx_insn *after)
{
  rtx_insn *new_rtx;
  rtx link;

  switch (GET_CODE (insn))
    {
    case INSN:
      new_rtx = emit_insn_after (copy_insn (PATTERN (insn)), after);
      break;

    case JUMP_INSN:
      new_rtx = emit_jump_insn_after (copy_insn (PATTERN (insn)), after);
      CROSSING_JUMP_P (new_rtx) = CROSSING_JUMP_P (insn);
      break;

    case DEBUG_INSN:
      new_rtx = emit_debug_insn_after (copy_insn (PATTERN (insn)), after);
      break;

    case CALL_INSN:
      new_rtx = emit_call_insn_after (copy_insn (PATTERN (insn)), after);
      if (CALL_INSN_FUNCTION_USAGE (insn))
	CALL_INSN_FUNCTION_USAGE (new_rtx)
	  = copy_insn (CALL_INSN_FUNCTION_USAGE (insn));
      SIBLING_CALL_P (new_rtx) = SIBLING_CALL_P (insn);
      RTL_CONST_CALL_P (new_rtx) = RTL_CONST_CALL_P (insn);
      RTL_PURE_CALL_P (new_rtx) = RTL_PURE_CALL_P (insn);
      RTL_LOOPING_CONST_OR_PURE_CALL_P (new_rtx)
	= RTL_LOOPING_CONST_OR_PURE_CALL_P (insn);
      break;

    default:
      gcc_unreachable ();
    }

  /* Update LABEL_NUSES.  */
  mark_jump_label (PATTERN (new_rtx), new_rtx, 0);

  INSN_LOCATION (new_rtx) = INSN_LOCATION (insn);

  /* If the old insn is frame related, then so is the new one.  This is
     primarily needed for IA-64 unwind info which marks epilogue insns,
     which may be duplicated by the basic block reordering code.  */
  RTX_FRAME_RELATED_P (new_rtx) = RTX_FRAME_RELATED_P (insn);

  /* Locate the end of existing REG_NOTES in NEW_RTX.  */
  rtx *ptail = &REG_NOTES (new_rtx);
  while (*ptail != NULL_RTX)
    ptail = &XEXP (*ptail, 1);

  /* Copy all REG_NOTES except REG_LABEL_OPERAND since mark_jump_label
     will make them.  REG_LABEL_TARGETs are created there too, but are
     supposed to be sticky, so we copy them.  */
  for (link = REG_NOTES (insn); link; link = XEXP (link, 1))
    if (REG_NOTE_KIND (link) != REG_LABEL_OPERAND)
      {
	*ptail = duplicate_reg_note (link);
	ptail = &XEXP (*ptail, 1);
      }

  INSN_CODE (new_rtx) = INSN_CODE (insn);
  return new_rtx;
}

static GTY((deletable)) rtx hard_reg_clobbers [NUM_MACHINE_MODES][FIRST_PSEUDO_REGISTER];
rtx
gen_hard_reg_clobber (machine_mode mode, unsigned int regno)
{
  if (hard_reg_clobbers[mode][regno])
    return hard_reg_clobbers[mode][regno];
  else
    return (hard_reg_clobbers[mode][regno] =
	    gen_rtx_CLOBBER (VOIDmode, gen_rtx_REG (mode, regno)));
}

location_t prologue_location;
location_t epilogue_location;

/* Hold current location information and last location information, so the
   datastructures are built lazily only when some instructions in given
   place are needed.  */
static location_t curr_location;

/* Allocate insn location datastructure.  */
void
insn_locations_init (void)
{
  prologue_location = epilogue_location = 0;
  curr_location = UNKNOWN_LOCATION;
}

/* At the end of emit stage, clear current location.  */
void
insn_locations_finalize (void)
{
  epilogue_location = curr_location;
  curr_location = UNKNOWN_LOCATION;
}

/* Set current location.  */
void
set_curr_insn_location (location_t location)
{
  curr_location = location;
}

/* Get current location.  */
location_t
curr_insn_location (void)
{
  return curr_location;
}

/* Return lexical scope block insn belongs to.  */
tree
insn_scope (const rtx_insn *insn)
{
  return LOCATION_BLOCK (INSN_LOCATION (insn));
}

/* Return line number of the statement that produced this insn.  */
int
insn_line (const rtx_insn *insn)
{
  return LOCATION_LINE (INSN_LOCATION (insn));
}

/* Return source file of the statement that produced this insn.  */
const char *
insn_file (const rtx_insn *insn)
{
  return LOCATION_FILE (INSN_LOCATION (insn));
}

/* Return expanded location of the statement that produced this insn.  */
expanded_location
insn_location (const rtx_insn *insn)
{
  return expand_location (INSN_LOCATION (insn));
}

/* Return true if memory model MODEL requires a pre-operation (release-style)
   barrier or a post-operation (acquire-style) barrier.  While not universal,
   this function matches behavior of several targets.  */

bool
need_atomic_barrier_p (enum memmodel model, bool pre)
{
  switch (model & MEMMODEL_BASE_MASK)
    {
    case MEMMODEL_RELAXED:
    case MEMMODEL_CONSUME:
      return false;
    case MEMMODEL_RELEASE:
      return pre;
    case MEMMODEL_ACQUIRE:
      return !pre;
    case MEMMODEL_ACQ_REL:
    case MEMMODEL_SEQ_CST:
      return true;
    default:
      gcc_unreachable ();
    }
}

/* Initialize fields of rtl_data related to stack alignment.  */

void
rtl_data::init_stack_alignment ()
{
  stack_alignment_needed = STACK_BOUNDARY;
  max_used_stack_slot_alignment = STACK_BOUNDARY;
  stack_alignment_estimated = 0;
  preferred_stack_boundary = STACK_BOUNDARY;
}


#include "gt-emit-rtl.h"<|MERGE_RESOLUTION|>--- conflicted
+++ resolved
@@ -3395,14 +3395,8 @@
    This routine does not look inside SEQUENCEs.  */
 
 rtx_insn *
-<<<<<<< HEAD
 prev_nondebug_insn (rtx_insn *insn)
 {
-=======
-prev_nonnote_insn_bb (rtx_insn *insn)
-{
-
->>>>>>> 28c6da4f
   while (insn)
     {
       insn = PREV_INSN (insn);

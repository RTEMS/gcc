--- conflicted
+++ resolved
@@ -1120,7 +1120,6 @@
     return -subreg_lowpart_offset (inner_mode, outer_mode);
   else
     return subreg_lowpart_offset (outer_mode, inner_mode);
-<<<<<<< HEAD
 }
 
 /* Return the offset of (subreg:OUTER_MODE (mem:INNER_MODE X) OFFSET)
@@ -1148,8 +1147,6 @@
 {
   return subreg_memory_offset (GET_MODE (x), GET_MODE (SUBREG_REG (x)),
 			       SUBREG_BYTE (x));
-=======
->>>>>>> 5865bc94
 }
  
@@ -1705,33 +1702,6 @@
 		  SUBREG_BYTE (x));
 }
 
-/* Return true if a subreg of mode OUTERMODE would only access part of
-   an inner register with mode INNERMODE.  The other bits of the inner
-   register would then be "don't care" on read.  The behavior for writes
-   depends on REGMODE_NATURAL_SIZE; bits in the same REGMODE_NATURAL_SIZE-d
-   chunk would be clobbered but other bits would be preserved.  */
-bool
-partial_subreg_p (machine_mode outermode, machine_mode innermode)
-{
-  /* Modes involved in a subreg must be ordered.  In particular, we must
-     always know at compile time whether the subreg is paradoxical.  */
-  poly_int64 outer_prec = GET_MODE_PRECISION (outermode);
-  poly_int64 inner_prec = GET_MODE_PRECISION (innermode);
-  gcc_checking_assert (ordered_p (outer_prec, inner_prec));
-  return may_lt (outer_prec, inner_prec);
-}
-
-/* Likewise return true if X is a subreg that is smaller than the inner
-   register.  Use df_read_modify_subreg_p to test whether writing to such
-   a subreg preserves any part of the inner register.  */
-bool
-partial_subreg_p (const_rtx x)
-{
-  if (GET_CODE (x) != SUBREG)
-    return false;
-  return partial_subreg_p (GET_MODE (x), GET_MODE (SUBREG_REG (x)));
-}
-
 /* Given that a subreg has outer mode OUTERMODE and inner mode INNERMODE,
    return the mode that is big enough to hold both the outer and inner
    values.  Prefer the outer mode in the event of a tie.  */
@@ -1756,31 +1726,6 @@
 {
   return paradoxical_subreg_p (outermode, innermode) ? innermode : outermode;
 }
-
-/* Return true if a subreg with the given outer and inner modes is
-   paradoxical.  */
-bool
-paradoxical_subreg_p (machine_mode outermode, machine_mode innermode)
-{
-  /* Modes involved in a subreg must be ordered.  In particular, we must
-     always know at compile time whether the subreg is paradoxical.  */
-  poly_int64 outer_prec = GET_MODE_PRECISION (outermode);
-  poly_int64 inner_prec = GET_MODE_PRECISION (innermode);
-  gcc_checking_assert (ordered_p (outer_prec, inner_prec));
-  return may_gt (outer_prec, inner_prec);
-}
-<<<<<<< HEAD
-
-/* Return true if X is a paradoxical subreg, false otherwise.  */
-bool
-paradoxical_subreg_p (const_rtx x)
-{
-  if (GET_CODE (x) != SUBREG)
-    return false;
-  return paradoxical_subreg_p (GET_MODE (x), GET_MODE (SUBREG_REG (x)));
-}
-=======
->>>>>>> 5865bc94
  
 /* Return subword OFFSET of operand OP.

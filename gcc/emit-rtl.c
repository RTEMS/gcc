--- conflicted
+++ resolved
@@ -126,16 +126,9 @@
 static GTY ((if_marked ("ggc_marked_p"), param_is (struct rtx_def)))
      htab_t const_int_htab;
 
-<<<<<<< HEAD
 static GTY ((if_marked ("ggc_marked_p"), param_is (struct rtx_def)))
      htab_t const_wide_int_htab;
 
-/* A hash table storing memory attribute structures.  */
-static GTY ((if_marked ("ggc_marked_p"), param_is (struct mem_attrs)))
-     htab_t mem_attrs_htab;
-
-=======
->>>>>>> b28b448f
 /* A hash table storing register attribute structures.  */
 static GTY ((if_marked ("ggc_marked_p"), param_is (struct reg_attrs)))
      htab_t reg_attrs_htab;

/* Miscellaneous utilities for tree streaming.  Things that are used
   in both input and output are here.

   Copyright (C) 2011-2013 Free Software Foundation, Inc.
   Contributed by Diego Novillo <dnovillo@google.com>

This file is part of GCC.

GCC is free software; you can redistribute it and/or modify it under
the terms of the GNU General Public License as published by the Free
Software Foundation; either version 3, or (at your option) any later
version.

GCC is distributed in the hope that it will be useful, but WITHOUT ANY
WARRANTY; without even the implied warranty of MERCHANTABILITY or
FITNESS FOR A PARTICULAR PURPOSE.  See the GNU General Public License
for more details.

You should have received a copy of the GNU General Public License
along with GCC; see the file COPYING3.  If not see
<http://www.gnu.org/licenses/>.  */

#include "config.h"
#include "system.h"
#include "coretypes.h"
#include "streamer-hooks.h"
#include "tree-streamer.h"

/* Check that all the TS_* structures handled by the streamer_write_* and
   streamer_read_* routines are exactly ALL the structures defined in
   treestruct.def.  */

void
streamer_check_handled_ts_structures (void)
{
  bool handled_p[LAST_TS_ENUM];
  unsigned i;

  memset (&handled_p, 0, sizeof (handled_p));

  /* These are the TS_* structures that are either handled or
     explicitly ignored by the streamer routines.  */
  handled_p[TS_BASE] = true;
  handled_p[TS_TYPED] = true;
  handled_p[TS_COMMON] = true;
  handled_p[TS_INT_CST] = true;
  handled_p[TS_REAL_CST] = true;
  handled_p[TS_FIXED_CST] = true;
  handled_p[TS_VECTOR] = true;
  handled_p[TS_STRING] = true;
  handled_p[TS_COMPLEX] = true;
  handled_p[TS_IDENTIFIER] = true;
  handled_p[TS_DECL_MINIMAL] = true;
  handled_p[TS_DECL_COMMON] = true;
  handled_p[TS_DECL_WRTL] = true;
  handled_p[TS_DECL_NON_COMMON] = true;
  handled_p[TS_DECL_WITH_VIS] = true;
  handled_p[TS_FIELD_DECL] = true;
  handled_p[TS_VAR_DECL] = true;
  handled_p[TS_PARM_DECL] = true;
  handled_p[TS_LABEL_DECL] = true;
  handled_p[TS_RESULT_DECL] = true;
  handled_p[TS_CONST_DECL] = true;
  handled_p[TS_TYPE_DECL] = true;
  handled_p[TS_FUNCTION_DECL] = true;
  handled_p[TS_TYPE_COMMON] = true;
  handled_p[TS_TYPE_WITH_LANG_SPECIFIC] = true;
  handled_p[TS_TYPE_NON_COMMON] = true;
  handled_p[TS_LIST] = true;
  handled_p[TS_VEC] = true;
  handled_p[TS_EXP] = true;
  handled_p[TS_SSA_NAME] = true;
  handled_p[TS_BLOCK] = true;
  handled_p[TS_BINFO] = true;
  handled_p[TS_STATEMENT_LIST] = true;
  handled_p[TS_CONSTRUCTOR] = true;
  handled_p[TS_OMP_CLAUSE] = true;
  handled_p[TS_OPTIMIZATION] = true;
  handled_p[TS_TARGET_OPTION] = true;
  handled_p[TS_TRANSLATION_UNIT_DECL] = true;

  /* Anything not marked above will trigger the following assertion.
     If this assertion triggers, it means that there is a new TS_*
     structure that should be handled by the streamer.  */
  for (i = 0; i < LAST_TS_ENUM; i++)
    gcc_assert (handled_p[i]);
}


/* Helper for streamer_tree_cache_insert_1.  Add T to CACHE->NODES at
   slot IX.  */

static void
streamer_tree_cache_add_to_node_array (struct streamer_tree_cache_d *cache,
				       unsigned ix, tree t, hashval_t hash)
{
  /* Make sure we're either replacing an old element or
     appending consecutively.  */
  gcc_assert (ix <= cache->nodes.length ());

  if (ix == cache->nodes.length ())
    {
      cache->nodes.safe_push (t);
      if (cache->hashes.exists ())
	cache->hashes.safe_push (hash);
    }
  else
    {
      cache->nodes[ix] = t;
      if (cache->hashes.exists ())
	cache->hashes[ix] = hash;
    }
}


/* Helper for streamer_tree_cache_insert and streamer_tree_cache_insert_at.
   CACHE, T, and IX_P are as in streamer_tree_cache_insert.

   If INSERT_AT_NEXT_SLOT_P is true, T is inserted at the next available
   slot in the cache.  Otherwise, T is inserted at the position indicated
   in *IX_P.

   If T already existed in CACHE, return true.  Otherwise,
   return false.  */

static bool
streamer_tree_cache_insert_1 (struct streamer_tree_cache_d *cache,
			      tree t, hashval_t hash, unsigned *ix_p,
			      bool insert_at_next_slot_p)
{
  unsigned *slot;
  unsigned ix;
  bool existed_p;

  gcc_assert (t);

  slot = cache->node_map->insert (t, &existed_p);
  if (!existed_p)
    {
      /* Determine the next slot to use in the cache.  */
      if (insert_at_next_slot_p)
	ix = cache->nodes.length ();
      else
	ix = *ix_p;
<<<<<<< HEAD
       *slot = (void *)(size_t) (ix + 1);

      streamer_tree_cache_add_to_node_array (cache, ix, t, hash);
=======
       *slot = ix;
>>>>>>> 18b0ea8f

      streamer_tree_cache_add_to_node_array (cache, ix, t, hash);
    }
  else
    {
      ix = *slot;

      if (!insert_at_next_slot_p && ix != *ix_p)
	{
	  /* If the caller wants to insert T at a specific slot
	     location, and ENTRY->TO does not match *IX_P, add T to
	     the requested location slot.  */
	  ix = *ix_p;
	  streamer_tree_cache_add_to_node_array (cache, ix, t, hash);
<<<<<<< HEAD
	  *slot = (void *)(size_t) (ix + 1);
=======
	  *slot = ix;
>>>>>>> 18b0ea8f
	}
    }

  if (ix_p)
    *ix_p = ix;

  return existed_p;
}


/* Insert tree node T in CACHE.  If T already existed in the cache
   return true.  Otherwise, return false.

   If IX_P is non-null, update it with the index into the cache where
   T has been stored.  */

bool
streamer_tree_cache_insert (struct streamer_tree_cache_d *cache, tree t,
			    hashval_t hash, unsigned *ix_p)
{
  return streamer_tree_cache_insert_1 (cache, t, hash, ix_p, true);
}


/* Replace the tree node with T in CACHE at slot IX.  */

void
streamer_tree_cache_replace_tree (struct streamer_tree_cache_d *cache,
				  tree t, unsigned ix)
{
  hashval_t hash = 0;
  if (cache->hashes.exists ())
    hash = streamer_tree_cache_get_hash (cache, ix);
  if (!cache->node_map)
    streamer_tree_cache_add_to_node_array (cache, ix, t, hash);
  else
    streamer_tree_cache_insert_1 (cache, t, hash, &ix, false);
}


/* Appends tree node T to CACHE, even if T already existed in it.  */

void
streamer_tree_cache_append (struct streamer_tree_cache_d *cache,
			    tree t, hashval_t hash)
{
  unsigned ix = cache->nodes.length ();
  if (!cache->node_map)
    streamer_tree_cache_add_to_node_array (cache, ix, t, hash);
  else
    streamer_tree_cache_insert_1 (cache, t, hash, &ix, false);
}

/* Return true if tree node T exists in CACHE, otherwise false.  If IX_P is
   not NULL, write to *IX_P the index into the cache where T is stored
   ((unsigned)-1 if T is not found).  */

bool
streamer_tree_cache_lookup (struct streamer_tree_cache_d *cache, tree t,
			    unsigned *ix_p)
{
  unsigned *slot;
  bool retval;
  unsigned ix;

  gcc_assert (t);

  slot = cache->node_map->contains (t);
  if (slot == NULL)
    {
      retval = false;
      ix = -1;
    }
  else
    {
      retval = true;
      ix = *slot;
    }

  if (ix_p)
    *ix_p = ix;

  return retval;
}


/* Record NODE in CACHE.  */

static void
record_common_node (struct streamer_tree_cache_d *cache, tree node)
{
  /* If we recursively end up at nodes we do not want to preload simply don't.
     ???  We'd want to verify that this doesn't happen, or alternatively
     do not recurse at all.  */
  if (node == char_type_node)
    return;

  gcc_checking_assert (node != boolean_type_node
		       && node != boolean_true_node
		       && node != boolean_false_node);

  /* We have to make sure to fill exactly the same number of
     elements for all frontends.  That can include NULL trees.
     As our hash table can't deal with zero entries we'll simply stream
     a random other tree.  A NULL tree never will be looked up so it
     doesn't matter which tree we replace it with, just to be sure
     use error_mark_node.  */
  if (!node)
    node = error_mark_node;

  /* ???  FIXME, devise a better hash value.  But the hash needs to be equal
     for all frontend and lto1 invocations.  So just use the position
     in the cache as hash value.  */
  streamer_tree_cache_append (cache, node, cache->nodes.length ());

  if (POINTER_TYPE_P (node)
      || TREE_CODE (node) == COMPLEX_TYPE
      || TREE_CODE (node) == ARRAY_TYPE)
    record_common_node (cache, TREE_TYPE (node));
  else if (TREE_CODE (node) == RECORD_TYPE)
    {
      /* The FIELD_DECLs of structures should be shared, so that every
	 COMPONENT_REF uses the same tree node when referencing a field.
	 Pointer equality between FIELD_DECLs is used by the alias
	 machinery to compute overlapping component references (see
	 nonoverlapping_component_refs_p and
	 nonoverlapping_component_refs_of_decl_p).  */
      for (tree f = TYPE_FIELDS (node); f; f = TREE_CHAIN (f))
	record_common_node (cache, f);
    }
}


/* Preload common nodes into CACHE and make sure they are merged
   properly according to the gimple type table.  */

static void
preload_common_nodes (struct streamer_tree_cache_d *cache)
{
  unsigned i;

  for (i = 0; i < itk_none; i++)
    /* Skip itk_char.  char_type_node is dependent on -f[un]signed-char.  */
    if (i != itk_char)
      record_common_node (cache, integer_types[i]);

  for (i = 0; i < stk_type_kind_last; i++)
    record_common_node (cache, sizetype_tab[i]);

  for (i = 0; i < TI_MAX; i++)
    /* Skip boolean type and constants, they are frontend dependent.  */
    if (i != TI_BOOLEAN_TYPE
	&& i != TI_BOOLEAN_FALSE
	&& i != TI_BOOLEAN_TRUE)
      record_common_node (cache, global_trees[i]);
}


/* Create a cache of pickled nodes.  */

struct streamer_tree_cache_d *
streamer_tree_cache_create (bool with_hashes, bool with_map)
{
  struct streamer_tree_cache_d *cache;

  cache = XCNEW (struct streamer_tree_cache_d);

  if (with_map)
<<<<<<< HEAD
    cache->node_map = pointer_map_create ();
=======
    cache->node_map = new pointer_map<unsigned>;
>>>>>>> 18b0ea8f
  cache->nodes.create (165);
  if (with_hashes)
    cache->hashes.create (165);

  /* Load all the well-known tree nodes that are always created by
     the compiler on startup.  This prevents writing them out
     unnecessarily.  */
  preload_common_nodes (cache);

  return cache;
}


/* Delete the streamer cache C.  */

void
streamer_tree_cache_delete (struct streamer_tree_cache_d *c)
{
  if (c == NULL)
    return;

  if (c->node_map)
<<<<<<< HEAD
    pointer_map_destroy (c->node_map);
=======
    delete c->node_map;
>>>>>>> 18b0ea8f
  c->nodes.release ();
  c->hashes.release ();
  free (c);
}<|MERGE_RESOLUTION|>--- conflicted
+++ resolved
@@ -142,13 +142,7 @@
 	ix = cache->nodes.length ();
       else
 	ix = *ix_p;
-<<<<<<< HEAD
-       *slot = (void *)(size_t) (ix + 1);
-
-      streamer_tree_cache_add_to_node_array (cache, ix, t, hash);
-=======
        *slot = ix;
->>>>>>> 18b0ea8f
 
       streamer_tree_cache_add_to_node_array (cache, ix, t, hash);
     }
@@ -163,11 +157,7 @@
 	     the requested location slot.  */
 	  ix = *ix_p;
 	  streamer_tree_cache_add_to_node_array (cache, ix, t, hash);
-<<<<<<< HEAD
-	  *slot = (void *)(size_t) (ix + 1);
-=======
 	  *slot = ix;
->>>>>>> 18b0ea8f
 	}
     }
 
@@ -336,11 +326,7 @@
   cache = XCNEW (struct streamer_tree_cache_d);
 
   if (with_map)
-<<<<<<< HEAD
-    cache->node_map = pointer_map_create ();
-=======
     cache->node_map = new pointer_map<unsigned>;
->>>>>>> 18b0ea8f
   cache->nodes.create (165);
   if (with_hashes)
     cache->hashes.create (165);
@@ -363,11 +349,7 @@
     return;
 
   if (c->node_map)
-<<<<<<< HEAD
-    pointer_map_destroy (c->node_map);
-=======
     delete c->node_map;
->>>>>>> 18b0ea8f
   c->nodes.release ();
   c->hashes.release ();
   free (c);

--- conflicted
+++ resolved
@@ -4574,13 +4574,8 @@
 
   ira_assert (! ira_use_lra_p);
 
-<<<<<<< HEAD
-  ira_assert (must_eq (inherent_size, PSEUDO_REGNO_BYTES (regno))
-	      && must_le (inherent_size, total_size)
-=======
   ira_assert (known_eq (inherent_size, PSEUDO_REGNO_BYTES (regno))
 	      && known_le (inherent_size, total_size)
->>>>>>> 70783a86
 	      && ALLOCNO_HARD_REGNO (allocno) < 0);
   if (! flag_ira_share_spill_slots)
     return NULL_RTX;
@@ -4603,13 +4598,8 @@
 	  slot = &ira_spilled_reg_stack_slots[slot_num];
 	  if (slot->mem == NULL_RTX)
 	    continue;
-<<<<<<< HEAD
-	  if (may_lt (slot->width, total_size)
-	      || may_lt (GET_MODE_SIZE (GET_MODE (slot->mem)), inherent_size))
-=======
 	  if (maybe_lt (slot->width, total_size)
 	      || maybe_lt (GET_MODE_SIZE (GET_MODE (slot->mem)), inherent_size))
->>>>>>> 70783a86
 	    continue;
 
 	  EXECUTE_IF_SET_IN_BITMAP (&slot->spilled_regs,
@@ -4661,11 +4651,7 @@
     }
   if (x != NULL_RTX)
     {
-<<<<<<< HEAD
-      ira_assert (must_ge (slot->width, total_size));
-=======
       ira_assert (known_ge (slot->width, total_size));
->>>>>>> 70783a86
 #ifdef ENABLE_IRA_CHECKING
       EXECUTE_IF_SET_IN_BITMAP (&slot->spilled_regs,
 				FIRST_PSEUDO_REGISTER, i, bi)
@@ -4702,11 +4688,7 @@
 
   ira_assert (! ira_use_lra_p);
 
-<<<<<<< HEAD
-  ira_assert (must_le (PSEUDO_REGNO_BYTES (regno), total_size));
-=======
   ira_assert (known_le (PSEUDO_REGNO_BYTES (regno), total_size));
->>>>>>> 70783a86
   allocno = ira_regno_allocno_map[regno];
   slot_num = -ALLOCNO_HARD_REGNO (allocno) - 2;
   if (slot_num == -1)

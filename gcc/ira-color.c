--- conflicted
+++ resolved
@@ -3950,12 +3950,8 @@
 			     regno_max_ref_mode[regno1]);
   mode2 = wider_subreg_mode (PSEUDO_REGNO_MODE (regno2),
 			     regno_max_ref_mode[regno2]);
-<<<<<<< HEAD
   if ((diff = compare_sizes_for_sort (GET_MODE_SIZE (mode2),
 				      GET_MODE_SIZE (mode1))) != 0)
-=======
-  if ((diff = GET_MODE_SIZE (mode2) - GET_MODE_SIZE (mode1)) != 0)
->>>>>>> 8c089b5c
     return diff;
   return regno1 - regno2;
 }
@@ -4244,16 +4240,10 @@
 	      machine_mode mode = wider_subreg_mode
 		(PSEUDO_REGNO_MODE (ALLOCNO_REGNO (a)),
 		 reg_max_ref_mode[ALLOCNO_REGNO (a)]);
-<<<<<<< HEAD
 	      fprintf (ira_dump_file, " a%dr%d(%d,",
 		       ALLOCNO_NUM (a), ALLOCNO_REGNO (a), ALLOCNO_FREQ (a));
 	      print_dec (GET_MODE_SIZE (mode), ira_dump_file, SIGNED);
 	      fprintf (ira_dump_file, ")\n");
-=======
-	      fprintf (ira_dump_file, " a%dr%d(%d,%d)",
-		       ALLOCNO_NUM (a), ALLOCNO_REGNO (a), ALLOCNO_FREQ (a),
-		       GET_MODE_SIZE (mode));
->>>>>>> 8c089b5c
 	    }
 
 	  if (a == allocno)

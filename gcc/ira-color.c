/* IRA allocation based on graph coloring.
   Copyright (C) 2006, 2007, 2008, 2009, 2010
   Free Software Foundation, Inc.
   Contributed by Vladimir Makarov <vmakarov@redhat.com>.

This file is part of GCC.

GCC is free software; you can redistribute it and/or modify it under
the terms of the GNU General Public License as published by the Free
Software Foundation; either version 3, or (at your option) any later
version.

GCC is distributed in the hope that it will be useful, but WITHOUT ANY
WARRANTY; without even the implied warranty of MERCHANTABILITY or
FITNESS FOR A PARTICULAR PURPOSE.  See the GNU General Public License
for more details.

You should have received a copy of the GNU General Public License
along with GCC; see the file COPYING3.  If not see
<http://www.gnu.org/licenses/>.  */

#include "config.h"
#include "system.h"
#include "coretypes.h"
#include "tm.h"
#include "rtl.h"
#include "tm_p.h"
#include "target.h"
#include "regs.h"
#include "flags.h"
#include "sbitmap.h"
#include "bitmap.h"
#include "hard-reg-set.h"
#include "basic-block.h"
#include "expr.h"
#include "toplev.h"
#include "reload.h"
#include "params.h"
#include "df.h"
#include "splay-tree.h"
#include "ira-int.h"

/* This file contains code for regional graph coloring, spill/restore
   code placement optimization, and code helping the reload pass to do
   a better job.  */

/* Bitmap of allocnos which should be colored.  */
static bitmap coloring_allocno_bitmap;

/* Bitmap of allocnos which should be taken into account during
   coloring.  In general case it contains allocnos from
   coloring_allocno_bitmap plus other already colored conflicting
   allocnos.  */
static bitmap consideration_allocno_bitmap;

/* TRUE if we coalesced some allocnos.  In other words, if we got
   loops formed by members first_coalesced_allocno and
   next_coalesced_allocno containing more one allocno.  */
static bool allocno_coalesced_p;

/* Bitmap used to prevent a repeated allocno processing because of
   coalescing.  */
static bitmap processed_coalesced_allocno_bitmap;

/* All allocnos sorted according their priorities.  */
ira_allocno_t *sorted_allocnos;

/* Vec representing the stack of allocnos used during coloring.  */
static VEC(ira_allocno_t,heap) *allocno_stack_vec;

/* Array used to choose an allocno for spilling.  */
static ira_allocno_t *allocnos_for_spilling;

/* Pool for splay tree nodes.  */
static alloc_pool splay_tree_node_pool;

/* When an allocno is removed from the splay tree, it is put in the
   following vector for subsequent inserting it into the splay tree
   after putting all colorable allocnos onto the stack.  The allocno
   could be removed from and inserted to the splay tree every time
   when its spilling priority is changed but such solution would be
   more costly although simpler.  */
static VEC(ira_allocno_t,heap) *removed_splay_allocno_vec;



/* This page contains functions used to find conflicts using allocno
   live ranges.  */

/* Return TRUE if live ranges of allocnos A1 and A2 intersect.  It is
   used to find a conflict for new allocnos or allocnos with the
   different cover classes.  */
static bool
allocnos_have_intersected_live_ranges_p (ira_allocno_t a1, ira_allocno_t a2)
{
  if (a1 == a2)
    return false;
  if (ALLOCNO_REG (a1) != NULL && ALLOCNO_REG (a2) != NULL
      && (ORIGINAL_REGNO (ALLOCNO_REG (a1))
	  == ORIGINAL_REGNO (ALLOCNO_REG (a2))))
    return false;
  return ira_allocno_live_ranges_intersect_p (ALLOCNO_LIVE_RANGES (a1),
					      ALLOCNO_LIVE_RANGES (a2));
}

#ifdef ENABLE_IRA_CHECKING

/* Return TRUE if live ranges of pseudo-registers REGNO1 and REGNO2
   intersect.  This should be used when there is only one region.
   Currently this is used during reload.  */
static bool
pseudos_have_intersected_live_ranges_p (int regno1, int regno2)
{
  ira_allocno_t a1, a2;

  ira_assert (regno1 >= FIRST_PSEUDO_REGISTER
	      && regno2 >= FIRST_PSEUDO_REGISTER);
  /* Reg info caclulated by dataflow infrastructure can be different
     from one calculated by regclass.  */
  if ((a1 = ira_loop_tree_root->regno_allocno_map[regno1]) == NULL
      || (a2 = ira_loop_tree_root->regno_allocno_map[regno2]) == NULL)
    return false;
  return allocnos_have_intersected_live_ranges_p (a1, a2);
}

#endif



/* This page contains functions used to choose hard registers for
   allocnos.  */

/* Array whose element value is TRUE if the corresponding hard
   register was already allocated for an allocno.  */
static bool allocated_hardreg_p[FIRST_PSEUDO_REGISTER];

/* Describes one element in a queue of allocnos whose costs need to be
   updated.  Each allocno in the queue is known to have a cover class.  */
struct update_cost_queue_elem
{
  /* This element is in the queue iff CHECK == update_cost_check.  */
  int check;

  /* COST_HOP_DIVISOR**N, where N is the length of the shortest path
     connecting this allocno to the one being allocated.  */
  int divisor;

  /* The next allocno in the queue, or null if this is the last element.  */
  ira_allocno_t next;
};

/* The first element in a queue of allocnos whose copy costs need to be
   updated.  Null if the queue is empty.  */
static ira_allocno_t update_cost_queue;

/* The last element in the queue described by update_cost_queue.
   Not valid if update_cost_queue is null.  */
static struct update_cost_queue_elem *update_cost_queue_tail;

/* A pool of elements in the queue described by update_cost_queue.
   Elements are indexed by ALLOCNO_NUM.  */
static struct update_cost_queue_elem *update_cost_queue_elems;

/* The current value of update_copy_cost call count.  */
static int update_cost_check;

/* Allocate and initialize data necessary for function
   update_copy_costs.  */
static void
initiate_cost_update (void)
{
  size_t size;

  size = ira_allocnos_num * sizeof (struct update_cost_queue_elem);
  update_cost_queue_elems
    = (struct update_cost_queue_elem *) ira_allocate (size);
  memset (update_cost_queue_elems, 0, size);
  update_cost_check = 0;
}

/* Deallocate data used by function update_copy_costs.  */
static void
finish_cost_update (void)
{
  ira_free (update_cost_queue_elems);
}

/* When we traverse allocnos to update hard register costs, the cost
   divisor will be multiplied by the following macro value for each
   hop from given allocno to directly connected allocnos.  */
#define COST_HOP_DIVISOR 4

/* Start a new cost-updating pass.  */
static void
start_update_cost (void)
{
  update_cost_check++;
  update_cost_queue = NULL;
}

/* Add (ALLOCNO, DIVISOR) to the end of update_cost_queue,
   unless ALLOCNO is already in the queue, or has no cover class.  */
static inline void
queue_update_cost (ira_allocno_t allocno, int divisor)
{
  struct update_cost_queue_elem *elem;

  elem = &update_cost_queue_elems[ALLOCNO_NUM (allocno)];
  if (elem->check != update_cost_check
      && ALLOCNO_COVER_CLASS (allocno) != NO_REGS)
    {
      elem->check = update_cost_check;
      elem->divisor = divisor;
      elem->next = NULL;
      if (update_cost_queue == NULL)
	update_cost_queue = allocno;
      else
	update_cost_queue_tail->next = allocno;
      update_cost_queue_tail = elem;
    }
}

/* Try to remove the first element from update_cost_queue.  Return false
   if the queue was empty, otherwise make (*ALLOCNO, *DIVISOR) describe
   the removed element.  */
static inline bool
get_next_update_cost (ira_allocno_t *allocno, int *divisor)
{
  struct update_cost_queue_elem *elem;

  if (update_cost_queue == NULL)
    return false;

  *allocno = update_cost_queue;
  elem = &update_cost_queue_elems[ALLOCNO_NUM (*allocno)];
  *divisor = elem->divisor;
  update_cost_queue = elem->next;
  return true;
}

/* Update the cost of allocnos to increase chances to remove some
   copies as the result of subsequent assignment.  */
static void
update_copy_costs (ira_allocno_t allocno, bool decr_p)
{
  int i, cost, update_cost, hard_regno, divisor;
  enum machine_mode mode;
  enum reg_class rclass, cover_class;
  ira_allocno_t another_allocno;
  ira_copy_t cp, next_cp;

  hard_regno = ALLOCNO_HARD_REGNO (allocno);
  ira_assert (hard_regno >= 0);

  cover_class = ALLOCNO_COVER_CLASS (allocno);
  if (cover_class == NO_REGS)
    return;
  i = ira_class_hard_reg_index[cover_class][hard_regno];
  ira_assert (i >= 0);
  rclass = REGNO_REG_CLASS (hard_regno);

  start_update_cost ();
  divisor = 1;
  do
    {
      mode = ALLOCNO_MODE (allocno);
      for (cp = ALLOCNO_COPIES (allocno); cp != NULL; cp = next_cp)
	{
	  if (cp->first == allocno)
	    {
	      next_cp = cp->next_first_allocno_copy;
	      another_allocno = cp->second;
	    }
	  else if (cp->second == allocno)
	    {
	      next_cp = cp->next_second_allocno_copy;
	      another_allocno = cp->first;
	    }
	  else
	    gcc_unreachable ();

	  cover_class = ALLOCNO_COVER_CLASS (another_allocno);
	  if (! ira_reg_classes_intersect_p[rclass][cover_class]
	      || ALLOCNO_ASSIGNED_P (another_allocno))
	    continue;

	  cost = (cp->second == allocno
		  ? ira_get_register_move_cost (mode, rclass, cover_class)
		  : ira_get_register_move_cost (mode, cover_class, rclass));
	  if (decr_p)
	    cost = -cost;

	  update_cost = cp->freq * cost / divisor;
	  if (update_cost == 0)
	    continue;

	  ira_allocate_and_set_or_copy_costs
	    (&ALLOCNO_UPDATED_HARD_REG_COSTS (another_allocno), cover_class,
	     ALLOCNO_UPDATED_COVER_CLASS_COST (another_allocno),
	     ALLOCNO_HARD_REG_COSTS (another_allocno));
	  ira_allocate_and_set_or_copy_costs
	    (&ALLOCNO_UPDATED_CONFLICT_HARD_REG_COSTS (another_allocno),
	     cover_class, 0,
	     ALLOCNO_CONFLICT_HARD_REG_COSTS (another_allocno));
	  i = ira_class_hard_reg_index[cover_class][hard_regno];
	  ira_assert (i >= 0);
	  ALLOCNO_UPDATED_HARD_REG_COSTS (another_allocno)[i] += update_cost;
	  ALLOCNO_UPDATED_CONFLICT_HARD_REG_COSTS (another_allocno)[i]
	    += update_cost;

	  queue_update_cost (another_allocno, divisor * COST_HOP_DIVISOR);
	}
    }
  while (get_next_update_cost (&allocno, &divisor));
}

/* This function updates COSTS (decrease if DECR_P) for hard_registers
   of COVER_CLASS by conflict costs of the unassigned allocnos
   connected by copies with allocnos in update_cost_queue.  This
   update increases chances to remove some copies.  */
static void
update_conflict_hard_regno_costs (int *costs, enum reg_class cover_class,
				  bool decr_p)
{
  int i, cost, class_size, freq, mult, div, divisor;
  int index, hard_regno;
  int *conflict_costs;
  bool cont_p;
  enum reg_class another_cover_class;
  ira_allocno_t allocno, another_allocno;
  ira_copy_t cp, next_cp;

  while (get_next_update_cost (&allocno, &divisor))
    for (cp = ALLOCNO_COPIES (allocno); cp != NULL; cp = next_cp)
      {
	if (cp->first == allocno)
	  {
	    next_cp = cp->next_first_allocno_copy;
	    another_allocno = cp->second;
	  }
	else if (cp->second == allocno)
	  {
	    next_cp = cp->next_second_allocno_copy;
	    another_allocno = cp->first;
	  }
	else
	  gcc_unreachable ();
 	another_cover_class = ALLOCNO_COVER_CLASS (another_allocno);
 	if (! ira_reg_classes_intersect_p[cover_class][another_cover_class]
	    || ALLOCNO_ASSIGNED_P (another_allocno)
	    || ALLOCNO_MAY_BE_SPILLED_P (ALLOCNO_FIRST_COALESCED_ALLOCNO
					 (another_allocno)))
	  continue;
	class_size = ira_class_hard_regs_num[another_cover_class];
	ira_allocate_and_copy_costs
	  (&ALLOCNO_UPDATED_CONFLICT_HARD_REG_COSTS (another_allocno),
	   another_cover_class,
	   ALLOCNO_CONFLICT_HARD_REG_COSTS (another_allocno));
	conflict_costs
	  = ALLOCNO_UPDATED_CONFLICT_HARD_REG_COSTS (another_allocno);
	if (conflict_costs == NULL)
	  cont_p = true;
	else
	  {
	    mult = cp->freq;
	    freq = ALLOCNO_FREQ (another_allocno);
	    if (freq == 0)
	      freq = 1;
	    div = freq * divisor;
	    cont_p = false;
	    for (i = class_size - 1; i >= 0; i--)
	      {
		hard_regno = ira_class_hard_regs[another_cover_class][i];
		ira_assert (hard_regno >= 0);
		index = ira_class_hard_reg_index[cover_class][hard_regno];
		if (index < 0)
		  continue;
		cost = conflict_costs [i] * mult / div;
		if (cost == 0)
		  continue;
		cont_p = true;
		if (decr_p)
		  cost = -cost;
		costs[index] += cost;
	      }
	  }
	/* Probably 5 hops will be enough.  */
	if (cont_p
	    && divisor <= (COST_HOP_DIVISOR
			   * COST_HOP_DIVISOR
			   * COST_HOP_DIVISOR
			   * COST_HOP_DIVISOR))
	  queue_update_cost (another_allocno, divisor * COST_HOP_DIVISOR);
      }
}

/* Sort allocnos according to the profit of usage of a hard register
   instead of memory for them. */
static int
allocno_cost_compare_func (const void *v1p, const void *v2p)
{
  ira_allocno_t p1 = *(const ira_allocno_t *) v1p;
  ira_allocno_t p2 = *(const ira_allocno_t *) v2p;
  int c1, c2;

  c1 = ALLOCNO_UPDATED_MEMORY_COST (p1) - ALLOCNO_UPDATED_COVER_CLASS_COST (p1);
  c2 = ALLOCNO_UPDATED_MEMORY_COST (p2) - ALLOCNO_UPDATED_COVER_CLASS_COST (p2);
  if (c1 - c2)
    return c1 - c2;

  /* If regs are equally good, sort by allocno numbers, so that the
     results of qsort leave nothing to chance.  */
  return ALLOCNO_NUM (p1) - ALLOCNO_NUM (p2);
}

/* Print all allocnos coalesced with ALLOCNO.  */
static void
print_coalesced_allocno (ira_allocno_t allocno)
{
  ira_allocno_t a;

  for (a = ALLOCNO_NEXT_COALESCED_ALLOCNO (allocno);;
       a = ALLOCNO_NEXT_COALESCED_ALLOCNO (a))
    {
      ira_print_expanded_allocno (a);
      if (a == allocno)
	break;
      fprintf (ira_dump_file, "+");
    }
}

/* Choose a hard register for ALLOCNO (or for all coalesced allocnos
   represented by ALLOCNO).  If RETRY_P is TRUE, it means that the
   function called from function `ira_reassign_conflict_allocnos' and
   `allocno_reload_assign'.  This function implements the optimistic
   coalescing too: if we failed to assign a hard register to set of
   the coalesced allocnos, we put them onto the coloring stack for
   subsequent separate assigning.  */
static bool
assign_hard_reg (ira_allocno_t allocno, bool retry_p)
{
  HARD_REG_SET conflicting_regs;
  int i, j, k, hard_regno, best_hard_regno, class_size;
  int cost, mem_cost, min_cost, full_cost, min_full_cost;
  int *a_costs;
  int *conflict_costs;
  enum reg_class cover_class, conflict_cover_class;
  enum machine_mode mode;
  ira_allocno_t a, conflict_allocno;
  ira_allocno_conflict_iterator aci;
  static int costs[FIRST_PSEUDO_REGISTER], full_costs[FIRST_PSEUDO_REGISTER];
#ifndef HONOR_REG_ALLOC_ORDER
  enum reg_class rclass;
  int add_cost;
#endif
#ifdef STACK_REGS
  bool no_stack_reg_p;
#endif

  ira_assert (! ALLOCNO_ASSIGNED_P (allocno));
  cover_class = ALLOCNO_COVER_CLASS (allocno);
  class_size = ira_class_hard_regs_num[cover_class];
  mode = ALLOCNO_MODE (allocno);
  CLEAR_HARD_REG_SET (conflicting_regs);
  best_hard_regno = -1;
  memset (full_costs, 0, sizeof (int) * class_size);
  mem_cost = 0;
  if (allocno_coalesced_p)
    bitmap_clear (processed_coalesced_allocno_bitmap);
  memset (costs, 0, sizeof (int) * class_size);
  memset (full_costs, 0, sizeof (int) * class_size);
#ifdef STACK_REGS
  no_stack_reg_p = false;
#endif
  start_update_cost ();
  for (a = ALLOCNO_NEXT_COALESCED_ALLOCNO (allocno);;
       a = ALLOCNO_NEXT_COALESCED_ALLOCNO (a))
    {
      mem_cost += ALLOCNO_UPDATED_MEMORY_COST (a);
      IOR_HARD_REG_SET (conflicting_regs,
			ALLOCNO_TOTAL_CONFLICT_HARD_REGS (a));
      ira_allocate_and_copy_costs (&ALLOCNO_UPDATED_HARD_REG_COSTS (a),
				   cover_class, ALLOCNO_HARD_REG_COSTS (a));
      a_costs = ALLOCNO_UPDATED_HARD_REG_COSTS (a);
#ifdef STACK_REGS
      no_stack_reg_p = no_stack_reg_p || ALLOCNO_TOTAL_NO_STACK_REG_P (a);
#endif
      for (cost = ALLOCNO_UPDATED_COVER_CLASS_COST (a), i = 0;
	   i < class_size;
	   i++)
	if (a_costs != NULL)
	  {
	    costs[i] += a_costs[i];
	    full_costs[i] += a_costs[i];
	  }
	else
	  {
	    costs[i] += cost;
	    full_costs[i] += cost;
	  }
      /* Take preferences of conflicting allocnos into account.  */
      FOR_EACH_ALLOCNO_CONFLICT (a, conflict_allocno, aci)
	/* Reload can give another class so we need to check all
	   allocnos.  */
	if (retry_p || bitmap_bit_p (consideration_allocno_bitmap,
				     ALLOCNO_NUM (conflict_allocno)))
	  {
	    conflict_cover_class = ALLOCNO_COVER_CLASS (conflict_allocno);
	    ira_assert (ira_reg_classes_intersect_p
			[cover_class][conflict_cover_class]);
	    if (allocno_coalesced_p)
	      {
		if (bitmap_bit_p (processed_coalesced_allocno_bitmap,
				  ALLOCNO_NUM (conflict_allocno)))
		  continue;
		bitmap_set_bit (processed_coalesced_allocno_bitmap,
				ALLOCNO_NUM (conflict_allocno));
	      }
	    if (ALLOCNO_ASSIGNED_P (conflict_allocno))
	      {
		if ((hard_regno = ALLOCNO_HARD_REGNO (conflict_allocno)) >= 0
		    && ira_class_hard_reg_index[cover_class][hard_regno] >= 0)
		  {
		    IOR_HARD_REG_SET
		      (conflicting_regs,
		       ira_reg_mode_hard_regset
		       [hard_regno][ALLOCNO_MODE (conflict_allocno)]);
		    if (hard_reg_set_subset_p (reg_class_contents[cover_class],
					       conflicting_regs))
		      goto fail;
		  }
	      }
	    else if (! ALLOCNO_MAY_BE_SPILLED_P (ALLOCNO_FIRST_COALESCED_ALLOCNO
						 (conflict_allocno)))
	      {
		ira_allocate_and_copy_costs
		  (&ALLOCNO_UPDATED_CONFLICT_HARD_REG_COSTS (conflict_allocno),
		   conflict_cover_class,
		   ALLOCNO_CONFLICT_HARD_REG_COSTS (conflict_allocno));
		conflict_costs
		  = ALLOCNO_UPDATED_CONFLICT_HARD_REG_COSTS (conflict_allocno);
		if (conflict_costs != NULL)
		  for (j = class_size - 1; j >= 0; j--)
 		    {
 		      hard_regno = ira_class_hard_regs[cover_class][j];
 		      ira_assert (hard_regno >= 0);
 		      k = (ira_class_hard_reg_index
 			   [conflict_cover_class][hard_regno]);
 		      if (k < 0)
 			continue;
 		      full_costs[j] -= conflict_costs[k];
 		    }
		queue_update_cost (conflict_allocno, COST_HOP_DIVISOR);
	      }
	  }
      if (a == allocno)
	break;
    }
  /* Take into account preferences of allocnos connected by copies to
     the conflict allocnos.  */
  update_conflict_hard_regno_costs (full_costs, cover_class, true);

  /* Take preferences of allocnos connected by copies into
     account.  */
  start_update_cost ();
  for (a = ALLOCNO_NEXT_COALESCED_ALLOCNO (allocno);;
       a = ALLOCNO_NEXT_COALESCED_ALLOCNO (a))
    {
      queue_update_cost (a, COST_HOP_DIVISOR);
      if (a == allocno)
	break;
    }
  update_conflict_hard_regno_costs (full_costs, cover_class, false);
  min_cost = min_full_cost = INT_MAX;
  /* We don't care about giving callee saved registers to allocnos no
     living through calls because call clobbered registers are
     allocated first (it is usual practice to put them first in
     REG_ALLOC_ORDER).  */
  for (i = 0; i < class_size; i++)
    {
      hard_regno = ira_class_hard_regs[cover_class][i];
#ifdef STACK_REGS
      if (no_stack_reg_p
	  && FIRST_STACK_REG <= hard_regno && hard_regno <= LAST_STACK_REG)
	continue;
#endif
      if (! ira_hard_reg_not_in_set_p (hard_regno, mode, conflicting_regs)
	  || TEST_HARD_REG_BIT (prohibited_class_mode_regs[cover_class][mode],
				hard_regno))
	continue;
      cost = costs[i];
      full_cost = full_costs[i];
#ifndef HONOR_REG_ALLOC_ORDER
      if (! allocated_hardreg_p[hard_regno]
	  && ira_hard_reg_not_in_set_p (hard_regno, mode, call_used_reg_set))
	/* We need to save/restore the hard register in
	   epilogue/prologue.  Therefore we increase the cost.  */
	{
	  /* ??? If only part is call clobbered.  */
	  rclass = REGNO_REG_CLASS (hard_regno);
	  add_cost = (ira_memory_move_cost[mode][rclass][0]
		      + ira_memory_move_cost[mode][rclass][1] - 1);
	  cost += add_cost;
	  full_cost += add_cost;
	}
#endif
      if (min_cost > cost)
	min_cost = cost;
      if (min_full_cost > full_cost)
	{
	  min_full_cost = full_cost;
	  best_hard_regno = hard_regno;
	  ira_assert (hard_regno >= 0);
	}
    }
  if (min_full_cost > mem_cost)
    {
      if (! retry_p && internal_flag_ira_verbose > 3 && ira_dump_file != NULL)
	fprintf (ira_dump_file, "(memory is more profitable %d vs %d) ",
		 mem_cost, min_full_cost);
      best_hard_regno = -1;
    }
 fail:
  if (flag_ira_algorithm != IRA_ALGORITHM_PRIORITY
      && best_hard_regno < 0
      && ALLOCNO_NEXT_COALESCED_ALLOCNO (allocno) != allocno)
    {
      for (j = 0, a = ALLOCNO_NEXT_COALESCED_ALLOCNO (allocno);;
	   a = ALLOCNO_NEXT_COALESCED_ALLOCNO (a))
	{
	  ira_assert (! ALLOCNO_IN_GRAPH_P (a));
	  sorted_allocnos[j++] = a;
	  if (a == allocno)
	    break;
	}
      qsort (sorted_allocnos, j, sizeof (ira_allocno_t),
	     allocno_cost_compare_func);
      for (i = 0; i < j; i++)
	{
	  a = sorted_allocnos[i];
	  ALLOCNO_FIRST_COALESCED_ALLOCNO (a) = a;
	  ALLOCNO_NEXT_COALESCED_ALLOCNO (a) = a;
	  VEC_safe_push (ira_allocno_t, heap, allocno_stack_vec, a);
	  if (internal_flag_ira_verbose > 3 && ira_dump_file != NULL)
	    {
	      fprintf (ira_dump_file, "        Pushing");
	      print_coalesced_allocno (a);
	      fprintf (ira_dump_file, "\n");
	    }
	}
      return false;
    }
  if (best_hard_regno >= 0)
    allocated_hardreg_p[best_hard_regno] = true;
  for (a = ALLOCNO_NEXT_COALESCED_ALLOCNO (allocno);;
       a = ALLOCNO_NEXT_COALESCED_ALLOCNO (a))
    {
      ALLOCNO_HARD_REGNO (a) = best_hard_regno;
      ALLOCNO_ASSIGNED_P (a) = true;
      if (best_hard_regno >= 0)
	update_copy_costs (a, true);
      ira_assert (ALLOCNO_COVER_CLASS (a) == cover_class);
      /* We don't need updated costs anymore: */
      ira_free_allocno_updated_costs (a);
      if (a == allocno)
	break;
    }
  return best_hard_regno >= 0;
}



/* This page contains the allocator based on the Chaitin-Briggs algorithm.  */

/* Bucket of allocnos that can colored currently without spilling.  */
static ira_allocno_t colorable_allocno_bucket;

/* Bucket of allocnos that might be not colored currently without
   spilling.  */
static ira_allocno_t uncolorable_allocno_bucket;

/* Each element of the array contains the current number of allocnos
   of given *cover* class in the uncolorable_bucket.  */
static int uncolorable_allocnos_num[N_REG_CLASSES];

/* Return the current spill priority of allocno A.  The less the
   number, the more preferable the allocno for spilling.  */
static int
allocno_spill_priority (ira_allocno_t a)
{
  return (ALLOCNO_TEMP (a)
	  / (ALLOCNO_LEFT_CONFLICTS_SIZE (a)
	     * ira_reg_class_nregs[ALLOCNO_COVER_CLASS (a)][ALLOCNO_MODE (a)]
	     + 1));
}

/* Add ALLOCNO to bucket *BUCKET_PTR.  ALLOCNO should be not in a bucket
   before the call.  */
static void
add_allocno_to_bucket (ira_allocno_t allocno, ira_allocno_t *bucket_ptr)
{
  ira_allocno_t first_allocno;
  enum reg_class cover_class;

  if (bucket_ptr == &uncolorable_allocno_bucket
      && (cover_class = ALLOCNO_COVER_CLASS (allocno)) != NO_REGS)
    {
      uncolorable_allocnos_num[cover_class]++;
      ira_assert (uncolorable_allocnos_num[cover_class] > 0);
    }
  first_allocno = *bucket_ptr;
  ALLOCNO_NEXT_BUCKET_ALLOCNO (allocno) = first_allocno;
  ALLOCNO_PREV_BUCKET_ALLOCNO (allocno) = NULL;
  if (first_allocno != NULL)
    ALLOCNO_PREV_BUCKET_ALLOCNO (first_allocno) = allocno;
  *bucket_ptr = allocno;
}

/* The function returns frequency and number of available hard
   registers for allocnos coalesced with ALLOCNO.  */
static void
get_coalesced_allocnos_attributes (ira_allocno_t allocno, int *freq, int *num)
{
  ira_allocno_t a;

  *freq = 0;
  *num = 0;
  for (a = ALLOCNO_NEXT_COALESCED_ALLOCNO (allocno);;
       a = ALLOCNO_NEXT_COALESCED_ALLOCNO (a))
    {
      *freq += ALLOCNO_FREQ (a);
      *num += ALLOCNO_AVAILABLE_REGS_NUM (a);
      if (a == allocno)
	break;
    }
}

/* Compare two allocnos to define which allocno should be pushed first
   into the coloring stack.  If the return is a negative number, the
   allocno given by the first parameter will be pushed first.  In this
   case such allocno has less priority than the second one and the
   hard register will be assigned to it after assignment to the second
   one.  As the result of such assignment order, the second allocno
   has a better chance to get the best hard register.  */
static int
bucket_allocno_compare_func (const void *v1p, const void *v2p)
{
  ira_allocno_t a1 = *(const ira_allocno_t *) v1p;
  ira_allocno_t a2 = *(const ira_allocno_t *) v2p;
  int diff, a1_freq, a2_freq, a1_num, a2_num;

  if ((diff = (int) ALLOCNO_COVER_CLASS (a2) - ALLOCNO_COVER_CLASS (a1)) != 0)
    return diff;
  get_coalesced_allocnos_attributes (a1, &a1_freq, &a1_num);
  get_coalesced_allocnos_attributes (a2, &a2_freq, &a2_num);
  if ((diff = a2_num - a1_num) != 0)
    return diff;
  else if ((diff = a1_freq - a2_freq) != 0)
    return diff;
  return ALLOCNO_NUM (a2) - ALLOCNO_NUM (a1);
}

/* Sort bucket *BUCKET_PTR and return the result through
   BUCKET_PTR.  */
static void
sort_bucket (ira_allocno_t *bucket_ptr)
{
  ira_allocno_t a, head;
  int n;

  for (n = 0, a = *bucket_ptr; a != NULL; a = ALLOCNO_NEXT_BUCKET_ALLOCNO (a))
    sorted_allocnos[n++] = a;
  if (n <= 1)
    return;
  qsort (sorted_allocnos, n, sizeof (ira_allocno_t),
	 bucket_allocno_compare_func);
  head = NULL;
  for (n--; n >= 0; n--)
    {
      a = sorted_allocnos[n];
      ALLOCNO_NEXT_BUCKET_ALLOCNO (a) = head;
      ALLOCNO_PREV_BUCKET_ALLOCNO (a) = NULL;
      if (head != NULL)
	ALLOCNO_PREV_BUCKET_ALLOCNO (head) = a;
      head = a;
    }
  *bucket_ptr = head;
}

/* Add ALLOCNO to bucket *BUCKET_PTR maintaining the order according
   their priority.  ALLOCNO should be not in a bucket before the
   call.  */
static void
add_allocno_to_ordered_bucket (ira_allocno_t allocno,
			       ira_allocno_t *bucket_ptr)
{
  ira_allocno_t before, after;
  enum reg_class cover_class;

  if (bucket_ptr == &uncolorable_allocno_bucket
      && (cover_class = ALLOCNO_COVER_CLASS (allocno)) != NO_REGS)
    {
      uncolorable_allocnos_num[cover_class]++;
      ira_assert (uncolorable_allocnos_num[cover_class] > 0);
    }
  for (before = *bucket_ptr, after = NULL;
       before != NULL;
       after = before, before = ALLOCNO_NEXT_BUCKET_ALLOCNO (before))
    if (bucket_allocno_compare_func (&allocno, &before) < 0)
      break;
  ALLOCNO_NEXT_BUCKET_ALLOCNO (allocno) = before;
  ALLOCNO_PREV_BUCKET_ALLOCNO (allocno) = after;
  if (after == NULL)
    *bucket_ptr = allocno;
  else
    ALLOCNO_NEXT_BUCKET_ALLOCNO (after) = allocno;
  if (before != NULL)
    ALLOCNO_PREV_BUCKET_ALLOCNO (before) = allocno;
}

/* Delete ALLOCNO from bucket *BUCKET_PTR.  It should be there before
   the call.  */
static void
delete_allocno_from_bucket (ira_allocno_t allocno, ira_allocno_t *bucket_ptr)
{
  ira_allocno_t prev_allocno, next_allocno;
  enum reg_class cover_class;

  if (bucket_ptr == &uncolorable_allocno_bucket
      && (cover_class = ALLOCNO_COVER_CLASS (allocno)) != NO_REGS)
    {
      uncolorable_allocnos_num[cover_class]--;
      ira_assert (uncolorable_allocnos_num[cover_class] >= 0);
    }
  prev_allocno = ALLOCNO_PREV_BUCKET_ALLOCNO (allocno);
  next_allocno = ALLOCNO_NEXT_BUCKET_ALLOCNO (allocno);
  if (prev_allocno != NULL)
    ALLOCNO_NEXT_BUCKET_ALLOCNO (prev_allocno) = next_allocno;
  else
    {
      ira_assert (*bucket_ptr == allocno);
      *bucket_ptr = next_allocno;
    }
  if (next_allocno != NULL)
    ALLOCNO_PREV_BUCKET_ALLOCNO (next_allocno) = prev_allocno;
}

/* Splay tree for each cover class.  The trees are indexed by the
   corresponding cover classes.  Splay trees contain uncolorable
   allocnos.  */
static splay_tree uncolorable_allocnos_splay_tree[N_REG_CLASSES];

/* If the following macro is TRUE, splay tree is used to choose an
   allocno of the corresponding cover class for spilling.  When the
   number uncolorable allocnos of given cover class decreases to some
   threshold, linear array search is used to find the best allocno for
   spilling.  This threshold is actually pretty big because, although
   splay trees asymptotically is much faster, each splay tree
   operation is sufficiently costly especially taking cache locality
   into account.  */
#define USE_SPLAY_P(CLASS) (uncolorable_allocnos_num[CLASS] > 4000)

/* Put ALLOCNO onto the coloring stack without removing it from its
   bucket.  Pushing allocno to the coloring stack can result in moving
   conflicting allocnos from the uncolorable bucket to the colorable
   one.  */
static void
push_allocno_to_stack (ira_allocno_t allocno)
{
  int left_conflicts_size, conflict_size, size;
  ira_allocno_t a, conflict_allocno;
  enum reg_class cover_class;
  ira_allocno_conflict_iterator aci;

  ALLOCNO_IN_GRAPH_P (allocno) = false;
  VEC_safe_push (ira_allocno_t, heap, allocno_stack_vec, allocno);
  cover_class = ALLOCNO_COVER_CLASS (allocno);
  if (cover_class == NO_REGS)
    return;
  size = ira_reg_class_nregs[cover_class][ALLOCNO_MODE (allocno)];
  if (allocno_coalesced_p)
    bitmap_clear (processed_coalesced_allocno_bitmap);
  for (a = ALLOCNO_NEXT_COALESCED_ALLOCNO (allocno);;
       a = ALLOCNO_NEXT_COALESCED_ALLOCNO (a))
    {
      FOR_EACH_ALLOCNO_CONFLICT (a, conflict_allocno, aci)
	{
	  conflict_allocno = ALLOCNO_FIRST_COALESCED_ALLOCNO (conflict_allocno);
	  if (bitmap_bit_p (coloring_allocno_bitmap,
			    ALLOCNO_NUM (conflict_allocno)))
	    {
	      ira_assert (cover_class
			  == ALLOCNO_COVER_CLASS (conflict_allocno));
	      if (allocno_coalesced_p)
		{
		  if (bitmap_bit_p (processed_coalesced_allocno_bitmap,
				    ALLOCNO_NUM (conflict_allocno)))
		    continue;
		  bitmap_set_bit (processed_coalesced_allocno_bitmap,
				  ALLOCNO_NUM (conflict_allocno));
		}
	      if (ALLOCNO_IN_GRAPH_P (conflict_allocno)
		  && ! ALLOCNO_ASSIGNED_P (conflict_allocno))
		{
		  left_conflicts_size
		    = ALLOCNO_LEFT_CONFLICTS_SIZE (conflict_allocno);
		  conflict_size
		    = (ira_reg_class_nregs
		       [cover_class][ALLOCNO_MODE (conflict_allocno)]);
		  ira_assert
		    (ALLOCNO_LEFT_CONFLICTS_SIZE (conflict_allocno) >= size);
		  if (left_conflicts_size + conflict_size
		      <= ALLOCNO_AVAILABLE_REGS_NUM (conflict_allocno))
		    {
		      ALLOCNO_LEFT_CONFLICTS_SIZE (conflict_allocno) -= size;
		      continue;
		    }
		  left_conflicts_size
		    = ALLOCNO_LEFT_CONFLICTS_SIZE (conflict_allocno) - size;
		  if (uncolorable_allocnos_splay_tree[cover_class] != NULL
		      && !ALLOCNO_SPLAY_REMOVED_P (conflict_allocno)
		      && USE_SPLAY_P (cover_class))
		    {
		      ira_assert
		      (splay_tree_lookup
		       (uncolorable_allocnos_splay_tree[cover_class],
			(splay_tree_key) conflict_allocno) != NULL);
		      splay_tree_remove
			(uncolorable_allocnos_splay_tree[cover_class],
			 (splay_tree_key) conflict_allocno);
		      ALLOCNO_SPLAY_REMOVED_P (conflict_allocno) = true;
		      VEC_safe_push (ira_allocno_t, heap,
				     removed_splay_allocno_vec,
				     conflict_allocno);
		    }
		  ALLOCNO_LEFT_CONFLICTS_SIZE (conflict_allocno)
		    = left_conflicts_size;
		  if (left_conflicts_size + conflict_size
		      <= ALLOCNO_AVAILABLE_REGS_NUM (conflict_allocno))
		    {
		      delete_allocno_from_bucket
			(conflict_allocno, &uncolorable_allocno_bucket);
		      add_allocno_to_ordered_bucket
			(conflict_allocno, &colorable_allocno_bucket);
		    }
		}
	    }
	}
      if (a == allocno)
	break;
    }
}

/* Put ALLOCNO onto the coloring stack and remove it from its bucket.
   The allocno is in the colorable bucket if COLORABLE_P is TRUE.  */
static void
remove_allocno_from_bucket_and_push (ira_allocno_t allocno, bool colorable_p)
{
  enum reg_class cover_class;

  if (colorable_p)
    delete_allocno_from_bucket (allocno, &colorable_allocno_bucket);
  else
    delete_allocno_from_bucket (allocno, &uncolorable_allocno_bucket);
  if (internal_flag_ira_verbose > 3 && ira_dump_file != NULL)
    {
      fprintf (ira_dump_file, "      Pushing");
      print_coalesced_allocno (allocno);
      if (colorable_p)
	fprintf (ira_dump_file, "\n");
      else
	fprintf (ira_dump_file, "(potential spill: %spri=%d, cost=%d)\n",
		 ALLOCNO_BAD_SPILL_P (allocno) ? "bad spill, " : "",
		 allocno_spill_priority (allocno), ALLOCNO_TEMP (allocno));
    }
  cover_class = ALLOCNO_COVER_CLASS (allocno);
  ira_assert ((colorable_p
	       && (ALLOCNO_LEFT_CONFLICTS_SIZE (allocno)
		   + ira_reg_class_nregs[cover_class][ALLOCNO_MODE (allocno)]
		   <= ALLOCNO_AVAILABLE_REGS_NUM (allocno)))
	      || (! colorable_p
		  && (ALLOCNO_LEFT_CONFLICTS_SIZE (allocno)
		      + ira_reg_class_nregs[cover_class][ALLOCNO_MODE
							 (allocno)]
		      > ALLOCNO_AVAILABLE_REGS_NUM (allocno))));
  if (! colorable_p)
    ALLOCNO_MAY_BE_SPILLED_P (allocno) = true;
  push_allocno_to_stack (allocno);
}

/* Put all allocnos from colorable bucket onto the coloring stack.  */
static void
push_only_colorable (void)
{
  sort_bucket (&colorable_allocno_bucket);
  for (;colorable_allocno_bucket != NULL;)
    remove_allocno_from_bucket_and_push (colorable_allocno_bucket, true);
}

/* Puts ALLOCNO chosen for potential spilling onto the coloring
   stack.  */
static void
push_allocno_to_spill (ira_allocno_t allocno)
{
  delete_allocno_from_bucket (allocno, &uncolorable_allocno_bucket);
  ALLOCNO_MAY_BE_SPILLED_P (allocno) = true;
  if (internal_flag_ira_verbose > 3 && ira_dump_file != NULL)
    fprintf (ira_dump_file, "      Pushing p%d(%d) (spill for NO_REGS)\n",
	     ALLOCNO_NUM (allocno), ALLOCNO_REGNO (allocno));
  push_allocno_to_stack (allocno);
}

/* Return the frequency of exit edges (if EXIT_P) or entry from/to the
   loop given by its LOOP_NODE.  */
int
ira_loop_edge_freq (ira_loop_tree_node_t loop_node, int regno, bool exit_p)
{
  int freq, i;
  edge_iterator ei;
  edge e;
  VEC (edge, heap) *edges;

  ira_assert (loop_node->loop != NULL
	      && (regno < 0 || regno >= FIRST_PSEUDO_REGISTER));
  freq = 0;
  if (! exit_p)
    {
      FOR_EACH_EDGE (e, ei, loop_node->loop->header->preds)
	if (e->src != loop_node->loop->latch
	    && (regno < 0
		|| (bitmap_bit_p (DF_LR_OUT (e->src), regno)
		    && bitmap_bit_p (DF_LR_IN (e->dest), regno))))
	  freq += EDGE_FREQUENCY (e);
    }
  else
    {
      edges = get_loop_exit_edges (loop_node->loop);
      for (i = 0; VEC_iterate (edge, edges, i, e); i++)
	if (regno < 0
	    || (bitmap_bit_p (DF_LR_OUT (e->src), regno)
		&& bitmap_bit_p (DF_LR_IN (e->dest), regno)))
	  freq += EDGE_FREQUENCY (e);
      VEC_free (edge, heap, edges);
    }

  return REG_FREQ_FROM_EDGE_FREQ (freq);
}

/* Calculate and return the cost of putting allocno A into memory.  */
static int
calculate_allocno_spill_cost (ira_allocno_t a)
{
  int regno, cost;
  enum machine_mode mode;
  enum reg_class rclass;
  ira_allocno_t parent_allocno;
  ira_loop_tree_node_t parent_node, loop_node;

  regno = ALLOCNO_REGNO (a);
  cost = ALLOCNO_UPDATED_MEMORY_COST (a) - ALLOCNO_UPDATED_COVER_CLASS_COST (a);
  if (ALLOCNO_CAP (a) != NULL)
    return cost;
  loop_node = ALLOCNO_LOOP_TREE_NODE (a);
  if ((parent_node = loop_node->parent) == NULL)
    return cost;
  if ((parent_allocno = parent_node->regno_allocno_map[regno]) == NULL)
    return cost;
  mode = ALLOCNO_MODE (a);
  rclass = ALLOCNO_COVER_CLASS (a);
  if (ALLOCNO_HARD_REGNO (parent_allocno) < 0)
    cost -= (ira_memory_move_cost[mode][rclass][0]
	     * ira_loop_edge_freq (loop_node, regno, true)
	     + ira_memory_move_cost[mode][rclass][1]
	     * ira_loop_edge_freq (loop_node, regno, false));
  else
    cost += ((ira_memory_move_cost[mode][rclass][1]
	      * ira_loop_edge_freq (loop_node, regno, true)
	      + ira_memory_move_cost[mode][rclass][0]
	      * ira_loop_edge_freq (loop_node, regno, false))
	     - (ira_get_register_move_cost (mode, rclass, rclass)
		* (ira_loop_edge_freq (loop_node, regno, false)
		   + ira_loop_edge_freq (loop_node, regno, true))));
  return cost;
}

/* Compare keys in the splay tree used to choose best allocno for
   spilling.  The best allocno has the minimal key.  */
static int
allocno_spill_priority_compare (splay_tree_key k1, splay_tree_key k2)
{
  int pri1, pri2, diff;
  ira_allocno_t a1 = (ira_allocno_t) k1, a2 = (ira_allocno_t) k2;

  pri1 = (ALLOCNO_TEMP (a1)
	  / (ALLOCNO_LEFT_CONFLICTS_SIZE (a1)
	     * ira_reg_class_nregs[ALLOCNO_COVER_CLASS (a1)][ALLOCNO_MODE (a1)]
	     + 1));
  pri2 = (ALLOCNO_TEMP (a2)
	  / (ALLOCNO_LEFT_CONFLICTS_SIZE (a2)
	     * ira_reg_class_nregs[ALLOCNO_COVER_CLASS (a2)][ALLOCNO_MODE (a2)]
	     + 1));
  if ((diff = pri1 - pri2) != 0)
    return diff;
  if ((diff = ALLOCNO_TEMP (a1) - ALLOCNO_TEMP (a2)) != 0)
    return diff;
  return ALLOCNO_NUM (a1) - ALLOCNO_NUM (a2);
}

/* Allocate data of SIZE for the splay trees.  We allocate only spay
   tree roots or splay tree nodes.  If you change this, please rewrite
   the function.  */
static void *
splay_tree_allocate (int size, void *data ATTRIBUTE_UNUSED)
{
  if (size != sizeof (struct splay_tree_node_s))
    return ira_allocate (size);
  return pool_alloc (splay_tree_node_pool);
}

/* Free data NODE for the splay trees.  We allocate and free only spay
   tree roots or splay tree nodes.  If you change this, please rewrite
   the function.  */
static void
splay_tree_free (void *node, void *data ATTRIBUTE_UNUSED)
{
  int i;
  enum reg_class cover_class;

  for (i = 0; i < ira_reg_class_cover_size; i++)
    {
      cover_class = ira_reg_class_cover[i];
      if (node == uncolorable_allocnos_splay_tree[cover_class])
	{
	  ira_free (node);
	  return;
	}
    }
  pool_free (splay_tree_node_pool, node);
}

/* Push allocnos to the coloring stack.  The order of allocnos in the
   stack defines the order for the subsequent coloring.  */
static void
push_allocnos_to_stack (void)
{
  ira_allocno_t allocno, a, i_allocno, *allocno_vec;
  enum reg_class cover_class, rclass;
  int allocno_pri, i_allocno_pri, allocno_cost, i_allocno_cost;
  int i, j, num, cover_class_allocnos_num[N_REG_CLASSES];
  ira_allocno_t *cover_class_allocnos[N_REG_CLASSES];
  int cost;

  /* Initialize.  */
  VEC_truncate(ira_allocno_t, removed_splay_allocno_vec, 0);
  for (i = 0; i < ira_reg_class_cover_size; i++)
    {
      cover_class = ira_reg_class_cover[i];
      cover_class_allocnos_num[cover_class] = 0;
      cover_class_allocnos[cover_class] = NULL;
      uncolorable_allocnos_splay_tree[cover_class] = NULL;
    }
  /* Calculate uncolorable allocno spill costs.  */
  for (allocno = uncolorable_allocno_bucket;
       allocno != NULL;
       allocno = ALLOCNO_NEXT_BUCKET_ALLOCNO (allocno))
    if ((cover_class = ALLOCNO_COVER_CLASS (allocno)) != NO_REGS)
      {
	cover_class_allocnos_num[cover_class]++;
	cost = 0;
	for (a = ALLOCNO_NEXT_COALESCED_ALLOCNO (allocno);;
	     a = ALLOCNO_NEXT_COALESCED_ALLOCNO (a))
	  {
	    cost += calculate_allocno_spill_cost (a);
	    if (a == allocno)
	      break;
	  }
	/* ??? Remove cost of copies between the coalesced
	   allocnos.  */
	ALLOCNO_TEMP (allocno) = cost;
      }
  /* Define place where to put uncolorable allocnos of the same cover
     class.  */
  for (num = i = 0; i < ira_reg_class_cover_size; i++)
    {
      cover_class = ira_reg_class_cover[i];
      ira_assert (cover_class_allocnos_num[cover_class]
		  == uncolorable_allocnos_num[cover_class]);
      if (cover_class_allocnos_num[cover_class] != 0)
 	{
	  cover_class_allocnos[cover_class] = allocnos_for_spilling + num;
	  num += cover_class_allocnos_num[cover_class];
	  cover_class_allocnos_num[cover_class] = 0;
	}
      if (USE_SPLAY_P (cover_class))
	uncolorable_allocnos_splay_tree[cover_class]
	  = splay_tree_new_with_allocator (allocno_spill_priority_compare,
					   NULL, NULL, splay_tree_allocate,
					   splay_tree_free, NULL);
    }
  ira_assert (num <= ira_allocnos_num);
  /* Collect uncolorable allocnos of each cover class.  */
  for (allocno = uncolorable_allocno_bucket;
       allocno != NULL;
       allocno = ALLOCNO_NEXT_BUCKET_ALLOCNO (allocno))
    if ((cover_class = ALLOCNO_COVER_CLASS (allocno)) != NO_REGS)
      {
	cover_class_allocnos
	  [cover_class][cover_class_allocnos_num[cover_class]++] = allocno;
	if (uncolorable_allocnos_splay_tree[cover_class] != NULL)
	  splay_tree_insert (uncolorable_allocnos_splay_tree[cover_class],
			     (splay_tree_key) allocno,
			     (splay_tree_value) allocno);
      }
  for (;;)
    {
      push_only_colorable ();
      allocno = uncolorable_allocno_bucket;
      if (allocno == NULL)
	break;
      cover_class = ALLOCNO_COVER_CLASS (allocno);
      if (cover_class == NO_REGS)
	{
	  push_allocno_to_spill (allocno);
	  continue;
	}
      /* Potential spilling.  */
      ira_assert
	(ira_reg_class_nregs[cover_class][ALLOCNO_MODE (allocno)] > 0);
      if (USE_SPLAY_P (cover_class))
	{
	  for (;VEC_length (ira_allocno_t, removed_splay_allocno_vec) != 0;)
	    {
	      allocno = VEC_pop (ira_allocno_t, removed_splay_allocno_vec);
	      ALLOCNO_SPLAY_REMOVED_P (allocno) = false;
	      rclass = ALLOCNO_COVER_CLASS (allocno);
	      if (ALLOCNO_LEFT_CONFLICTS_SIZE (allocno)
		  + ira_reg_class_nregs [rclass][ALLOCNO_MODE (allocno)]
		  > ALLOCNO_AVAILABLE_REGS_NUM (allocno))
		splay_tree_insert
		  (uncolorable_allocnos_splay_tree[rclass],
		   (splay_tree_key) allocno, (splay_tree_value) allocno);
	    }
	  allocno = ((ira_allocno_t)
		     splay_tree_min
		     (uncolorable_allocnos_splay_tree[cover_class])->key);
	  splay_tree_remove (uncolorable_allocnos_splay_tree[cover_class],
			     (splay_tree_key) allocno);
	}
      else
	{
	  num = cover_class_allocnos_num[cover_class];
	  ira_assert (num > 0);
	  allocno_vec = cover_class_allocnos[cover_class];
	  allocno = NULL;
	  allocno_pri = allocno_cost = 0;
	  /* Sort uncolorable allocno to find the one with the lowest
	     spill cost.  */
	  for (i = 0, j = num - 1; i <= j;)
	    {
	      i_allocno = allocno_vec[i];
	      if (! ALLOCNO_IN_GRAPH_P (i_allocno)
		  && ALLOCNO_IN_GRAPH_P (allocno_vec[j]))
		{
		  i_allocno = allocno_vec[j];
		  allocno_vec[j] = allocno_vec[i];
		  allocno_vec[i] = i_allocno;
		}
	      if (ALLOCNO_IN_GRAPH_P (i_allocno))
		{
		  i++;
		  ira_assert (ALLOCNO_TEMP (i_allocno) != INT_MAX);
		  i_allocno_cost = ALLOCNO_TEMP (i_allocno);
		  i_allocno_pri = allocno_spill_priority (i_allocno);
		  if (allocno == NULL
		      || (! ALLOCNO_BAD_SPILL_P (i_allocno)
			  && ALLOCNO_BAD_SPILL_P (allocno))
		      || (! (ALLOCNO_BAD_SPILL_P (i_allocno)
			     && ! ALLOCNO_BAD_SPILL_P (allocno))
			  && (allocno_pri > i_allocno_pri
			      || (allocno_pri == i_allocno_pri
				  && (allocno_cost > i_allocno_cost
				      || (allocno_cost == i_allocno_cost
					  && (ALLOCNO_NUM (allocno)
					      > ALLOCNO_NUM (i_allocno))))))))
		    {
		      allocno = i_allocno;
		      allocno_cost = i_allocno_cost;
		      allocno_pri = i_allocno_pri;
		    }
		}
	      if (! ALLOCNO_IN_GRAPH_P (allocno_vec[j]))
		j--;
	    }
	  ira_assert (allocno != NULL && j >= 0);
	  cover_class_allocnos_num[cover_class] = j + 1;
	}
      ira_assert (ALLOCNO_IN_GRAPH_P (allocno)
		  && ALLOCNO_COVER_CLASS (allocno) == cover_class
		  && (ALLOCNO_LEFT_CONFLICTS_SIZE (allocno)
		      + ira_reg_class_nregs[cover_class][ALLOCNO_MODE
							 (allocno)]
		      > ALLOCNO_AVAILABLE_REGS_NUM (allocno)));
      remove_allocno_from_bucket_and_push (allocno, false);
    }
  ira_assert (colorable_allocno_bucket == NULL
	      && uncolorable_allocno_bucket == NULL);
  for (i = 0; i < ira_reg_class_cover_size; i++)
    {
      cover_class = ira_reg_class_cover[i];
      ira_assert (uncolorable_allocnos_num[cover_class] == 0);
      if (uncolorable_allocnos_splay_tree[cover_class] != NULL)
	splay_tree_delete (uncolorable_allocnos_splay_tree[cover_class]);
    }
}

/* Pop the coloring stack and assign hard registers to the popped
   allocnos.  */
static void
pop_allocnos_from_stack (void)
{
  ira_allocno_t allocno;
  enum reg_class cover_class;

  for (;VEC_length (ira_allocno_t, allocno_stack_vec) != 0;)
    {
      allocno = VEC_pop (ira_allocno_t, allocno_stack_vec);
      cover_class = ALLOCNO_COVER_CLASS (allocno);
      if (internal_flag_ira_verbose > 3 && ira_dump_file != NULL)
	{
	  fprintf (ira_dump_file, "      Popping");
	  print_coalesced_allocno (allocno);
	  fprintf (ira_dump_file, "  -- ");
	}
      if (cover_class == NO_REGS)
	{
	  ALLOCNO_HARD_REGNO (allocno) = -1;
	  ALLOCNO_ASSIGNED_P (allocno) = true;
	  ira_assert (ALLOCNO_UPDATED_HARD_REG_COSTS (allocno) == NULL);
	  ira_assert
	    (ALLOCNO_UPDATED_CONFLICT_HARD_REG_COSTS (allocno) == NULL);
	  if (internal_flag_ira_verbose > 3 && ira_dump_file != NULL)
	    fprintf (ira_dump_file, "assign memory\n");
	}
      else if (assign_hard_reg (allocno, false))
	{
	  if (internal_flag_ira_verbose > 3 && ira_dump_file != NULL)
	    fprintf (ira_dump_file, "assign reg %d\n",
		     ALLOCNO_HARD_REGNO (allocno));
	}
      else if (ALLOCNO_ASSIGNED_P (allocno))
	{
	  if (internal_flag_ira_verbose > 3 && ira_dump_file != NULL)
	    fprintf (ira_dump_file, "spill\n");
	}
      ALLOCNO_IN_GRAPH_P (allocno) = true;
    }
}

/* Set up number of available hard registers for ALLOCNO.  */
static void
setup_allocno_available_regs_num (ira_allocno_t allocno)
{
  int i, n, hard_regs_num, hard_regno;
  enum machine_mode mode;
  enum reg_class cover_class;
  ira_allocno_t a;
  HARD_REG_SET temp_set;

  cover_class = ALLOCNO_COVER_CLASS (allocno);
  ALLOCNO_AVAILABLE_REGS_NUM (allocno) = ira_available_class_regs[cover_class];
  if (cover_class == NO_REGS)
    return;
  CLEAR_HARD_REG_SET (temp_set);
  ira_assert (ALLOCNO_FIRST_COALESCED_ALLOCNO (allocno) == allocno);
  hard_regs_num = ira_class_hard_regs_num[cover_class];
  for (a = ALLOCNO_NEXT_COALESCED_ALLOCNO (allocno);;
       a = ALLOCNO_NEXT_COALESCED_ALLOCNO (a))
    {
      IOR_HARD_REG_SET (temp_set, ALLOCNO_TOTAL_CONFLICT_HARD_REGS (a));
      if (a == allocno)
	break;
    }
  mode = ALLOCNO_MODE (allocno);
  for (n = 0, i = hard_regs_num - 1; i >= 0; i--)
    {
      hard_regno = ira_class_hard_regs[cover_class][i];
      if (TEST_HARD_REG_BIT (temp_set, hard_regno)
	  || TEST_HARD_REG_BIT (prohibited_class_mode_regs[cover_class][mode],
				hard_regno))
	n++;
    }
  if (internal_flag_ira_verbose > 2 && n > 0 && ira_dump_file != NULL)
    fprintf (ira_dump_file, "    Reg %d of %s has %d regs less\n",
	     ALLOCNO_REGNO (allocno), reg_class_names[cover_class], n);
  ALLOCNO_AVAILABLE_REGS_NUM (allocno) -= n;
}

/* Set up ALLOCNO_LEFT_CONFLICTS_SIZE for ALLOCNO.  */
static void
setup_allocno_left_conflicts_size (ira_allocno_t allocno)
{
  int i, hard_regs_num, hard_regno, conflict_allocnos_size;
  ira_allocno_t a, conflict_allocno;
  enum reg_class cover_class;
  HARD_REG_SET temp_set;
  ira_allocno_conflict_iterator aci;

  cover_class = ALLOCNO_COVER_CLASS (allocno);
  hard_regs_num = ira_class_hard_regs_num[cover_class];
  CLEAR_HARD_REG_SET (temp_set);
  ira_assert (ALLOCNO_FIRST_COALESCED_ALLOCNO (allocno) == allocno);
  for (a = ALLOCNO_NEXT_COALESCED_ALLOCNO (allocno);;
       a = ALLOCNO_NEXT_COALESCED_ALLOCNO (a))
    {
      IOR_HARD_REG_SET (temp_set, ALLOCNO_TOTAL_CONFLICT_HARD_REGS (a));
      if (a == allocno)
	break;
    }
  AND_HARD_REG_SET (temp_set, reg_class_contents[cover_class]);
  AND_COMPL_HARD_REG_SET (temp_set, ira_no_alloc_regs);
  conflict_allocnos_size = 0;
  if (! hard_reg_set_empty_p (temp_set))
    for (i = 0; i < (int) hard_regs_num; i++)
      {
	hard_regno = ira_class_hard_regs[cover_class][i];
	if (TEST_HARD_REG_BIT (temp_set, hard_regno))
	  {
	    conflict_allocnos_size++;
	    CLEAR_HARD_REG_BIT (temp_set, hard_regno);
	    if (hard_reg_set_empty_p (temp_set))
	      break;
	  }
      }
  CLEAR_HARD_REG_SET (temp_set);
  if (allocno_coalesced_p)
    bitmap_clear (processed_coalesced_allocno_bitmap);
  if (cover_class != NO_REGS)
    for (a = ALLOCNO_NEXT_COALESCED_ALLOCNO (allocno);;
	 a = ALLOCNO_NEXT_COALESCED_ALLOCNO (a))
      {
	FOR_EACH_ALLOCNO_CONFLICT (a, conflict_allocno, aci)
	  {
	    conflict_allocno
	      = ALLOCNO_FIRST_COALESCED_ALLOCNO (conflict_allocno);
	    if (bitmap_bit_p (consideration_allocno_bitmap,
			      ALLOCNO_NUM (conflict_allocno)))
	      {
		ira_assert (cover_class
			    == ALLOCNO_COVER_CLASS (conflict_allocno));
		if (allocno_coalesced_p)
		  {
		    if (bitmap_bit_p (processed_coalesced_allocno_bitmap,
				      ALLOCNO_NUM (conflict_allocno)))
		      continue;
		    bitmap_set_bit (processed_coalesced_allocno_bitmap,
				    ALLOCNO_NUM (conflict_allocno));
		  }
		if (! ALLOCNO_ASSIGNED_P (conflict_allocno))
		  conflict_allocnos_size
		    += (ira_reg_class_nregs
			[cover_class][ALLOCNO_MODE (conflict_allocno)]);
		else if ((hard_regno = ALLOCNO_HARD_REGNO (conflict_allocno))
			 >= 0)
		  {
		    int last = (hard_regno
				+ hard_regno_nregs
			        [hard_regno][ALLOCNO_MODE (conflict_allocno)]);

		    while (hard_regno < last)
		      {
			if (! TEST_HARD_REG_BIT (temp_set, hard_regno))
			  {
			    conflict_allocnos_size++;
			    SET_HARD_REG_BIT (temp_set, hard_regno);
			  }
			hard_regno++;
		      }
		  }
	      }
	  }
        if (a == allocno)
	  break;
      }
  ALLOCNO_LEFT_CONFLICTS_SIZE (allocno) = conflict_allocnos_size;
}

/* Put ALLOCNO in a bucket corresponding to its number and size of its
   conflicting allocnos and hard registers.  */
static void
put_allocno_into_bucket (ira_allocno_t allocno)
{
  enum reg_class cover_class;

  cover_class = ALLOCNO_COVER_CLASS (allocno);
  if (ALLOCNO_FIRST_COALESCED_ALLOCNO (allocno) != allocno)
    return;
  ALLOCNO_IN_GRAPH_P (allocno) = true;
  setup_allocno_left_conflicts_size (allocno);
  setup_allocno_available_regs_num (allocno);
  if (ALLOCNO_LEFT_CONFLICTS_SIZE (allocno)
      + ira_reg_class_nregs[cover_class][ALLOCNO_MODE (allocno)]
      <= ALLOCNO_AVAILABLE_REGS_NUM (allocno))
    add_allocno_to_bucket (allocno, &colorable_allocno_bucket);
  else
    add_allocno_to_bucket (allocno, &uncolorable_allocno_bucket);
}

/* The function is used to sort allocnos according to their execution
   frequencies.  */
static int
copy_freq_compare_func (const void *v1p, const void *v2p)
{
  ira_copy_t cp1 = *(const ira_copy_t *) v1p, cp2 = *(const ira_copy_t *) v2p;
  int pri1, pri2;

  pri1 = cp1->freq;
  pri2 = cp2->freq;
  if (pri2 - pri1)
    return pri2 - pri1;

  /* If freqencies are equal, sort by copies, so that the results of
     qsort leave nothing to chance.  */
  return cp1->num - cp2->num;
}

/* Merge two sets of coalesced allocnos given correspondingly by
   allocnos A1 and A2 (more accurately merging A2 set into A1
   set).  */
static void
merge_allocnos (ira_allocno_t a1, ira_allocno_t a2)
{
  ira_allocno_t a, first, last, next;

  first = ALLOCNO_FIRST_COALESCED_ALLOCNO (a1);
  if (first == ALLOCNO_FIRST_COALESCED_ALLOCNO (a2))
    return;
  for (last = a2, a = ALLOCNO_NEXT_COALESCED_ALLOCNO (a2);;
       a = ALLOCNO_NEXT_COALESCED_ALLOCNO (a))
    {
      ALLOCNO_FIRST_COALESCED_ALLOCNO (a) = first;
      if (a == a2)
	break;
      last = a;
    }
  next = ALLOCNO_NEXT_COALESCED_ALLOCNO (first);
  ALLOCNO_NEXT_COALESCED_ALLOCNO (first) = a2;
  ALLOCNO_NEXT_COALESCED_ALLOCNO (last) = next;
}

/* Return TRUE if there are conflicting allocnos from two sets of
   coalesced allocnos given correspondingly by allocnos A1 and A2.  If
   RELOAD_P is TRUE, we use live ranges to find conflicts because
   conflicts are represented only for allocnos of the same cover class
   and during the reload pass we coalesce allocnos for sharing stack
   memory slots.  */
static bool
coalesced_allocno_conflict_p (ira_allocno_t a1, ira_allocno_t a2,
			      bool reload_p)
{
  ira_allocno_t a, conflict_allocno;
  ira_allocno_conflict_iterator aci;

  if (allocno_coalesced_p)
    {
      bitmap_clear (processed_coalesced_allocno_bitmap);
      for (a = ALLOCNO_NEXT_COALESCED_ALLOCNO (a1);;
	   a = ALLOCNO_NEXT_COALESCED_ALLOCNO (a))
	{
	  bitmap_set_bit (processed_coalesced_allocno_bitmap, ALLOCNO_NUM (a));
	  if (a == a1)
	    break;
	}
    }
  for (a = ALLOCNO_NEXT_COALESCED_ALLOCNO (a2);;
       a = ALLOCNO_NEXT_COALESCED_ALLOCNO (a))
    {
      if (reload_p)
	{
	  for (conflict_allocno = ALLOCNO_NEXT_COALESCED_ALLOCNO (a1);;
	       conflict_allocno
		 = ALLOCNO_NEXT_COALESCED_ALLOCNO (conflict_allocno))
	    {
	      if (allocnos_have_intersected_live_ranges_p (a,
							   conflict_allocno))
		return true;
	      if (conflict_allocno == a1)
		break;
	    }
	}
      else
	{
	  FOR_EACH_ALLOCNO_CONFLICT (a, conflict_allocno, aci)
	    if (conflict_allocno == a1
		|| (allocno_coalesced_p
		    && bitmap_bit_p (processed_coalesced_allocno_bitmap,
				     ALLOCNO_NUM (conflict_allocno))))
	      return true;
	}
      if (a == a2)
	break;
    }
  return false;
}

/* The major function for aggressive allocno coalescing.  For the
   reload pass (RELOAD_P) we coalesce only spilled allocnos.  If some
   allocnos have been coalesced, we set up flag
   allocno_coalesced_p.  */
static void
coalesce_allocnos (bool reload_p)
{
  ira_allocno_t a;
  ira_copy_t cp, next_cp, *sorted_copies;
  enum reg_class cover_class;
  enum machine_mode mode;
  unsigned int j;
  int i, n, cp_num, regno;
  bitmap_iterator bi;

  sorted_copies = (ira_copy_t *) ira_allocate (ira_copies_num
					       * sizeof (ira_copy_t));
  cp_num = 0;
  /* Collect copies.  */
  EXECUTE_IF_SET_IN_BITMAP (coloring_allocno_bitmap, 0, j, bi)
    {
      a = ira_allocnos[j];
      regno = ALLOCNO_REGNO (a);
      if ((! reload_p && ALLOCNO_ASSIGNED_P (a))
	  || (reload_p
	      && (! ALLOCNO_ASSIGNED_P (a) || ALLOCNO_HARD_REGNO (a) >= 0
		  || (regno < ira_reg_equiv_len
		      && (ira_reg_equiv_const[regno] != NULL_RTX
			  || ira_reg_equiv_invariant_p[regno])))))
	continue;
      cover_class = ALLOCNO_COVER_CLASS (a);
      mode = ALLOCNO_MODE (a);
      for (cp = ALLOCNO_COPIES (a); cp != NULL; cp = next_cp)
	{
	  if (cp->first == a)
	    {
	      next_cp = cp->next_first_allocno_copy;
	      regno = ALLOCNO_REGNO (cp->second);
	      /* For priority coloring we coalesce allocnos only with
		 the same cover class not with intersected cover
		 classes as it were possible.  It is done for
		 simplicity.  */
	      if ((reload_p
		   || (ALLOCNO_COVER_CLASS (cp->second) == cover_class
		       && ALLOCNO_MODE (cp->second) == mode))
		  && (cp->insn != NULL || cp->constraint_p)
		  && ((! reload_p && ! ALLOCNO_ASSIGNED_P (cp->second))
		      || (reload_p
			  && ALLOCNO_ASSIGNED_P (cp->second)
			  && ALLOCNO_HARD_REGNO (cp->second) < 0
			  && (regno >= ira_reg_equiv_len
			      || (! ira_reg_equiv_invariant_p[regno]
				  && ira_reg_equiv_const[regno] == NULL_RTX)))))
		sorted_copies[cp_num++] = cp;
	    }
	  else if (cp->second == a)
	    next_cp = cp->next_second_allocno_copy;
	  else
	    gcc_unreachable ();
	}
    }
  qsort (sorted_copies, cp_num, sizeof (ira_copy_t), copy_freq_compare_func);
  /* Coalesced copies, most frequently executed first.  */
  for (; cp_num != 0;)
    {
      for (i = 0; i < cp_num; i++)
	{
	  cp = sorted_copies[i];
	  if (! coalesced_allocno_conflict_p (cp->first, cp->second, reload_p))
	    {
	      allocno_coalesced_p = true;
	      if (internal_flag_ira_verbose > 3 && ira_dump_file != NULL)
		fprintf
		  (ira_dump_file,
		   "      Coalescing copy %d:a%dr%d-a%dr%d (freq=%d)\n",
		   cp->num, ALLOCNO_NUM (cp->first), ALLOCNO_REGNO (cp->first),
		   ALLOCNO_NUM (cp->second), ALLOCNO_REGNO (cp->second),
		   cp->freq);
	      merge_allocnos (cp->first, cp->second);
	      i++;
	      break;
	    }
	}
      /* Collect the rest of copies.  */
      for (n = 0; i < cp_num; i++)
	{
	  cp = sorted_copies[i];
	  if (ALLOCNO_FIRST_COALESCED_ALLOCNO (cp->first)
	      != ALLOCNO_FIRST_COALESCED_ALLOCNO (cp->second))
	    sorted_copies[n++] = cp;
	}
      cp_num = n;
    }
  ira_free (sorted_copies);
}

/* Map: allocno number -> allocno priority.  */
static int *allocno_priorities;

/* Set up priorities for N allocnos in array
   CONSIDERATION_ALLOCNOS.  */
void
setup_allocno_priorities (ira_allocno_t *consideration_allocnos, int n)
{
  int i, length, nrefs, priority, max_priority, mult;
  ira_allocno_t a;

  max_priority = 0;
  for (i = 0; i < n; i++)
    {
      a = consideration_allocnos[i];
      nrefs = ALLOCNO_NREFS (a);
      ira_assert (nrefs >= 0);
      mult = floor_log2 (ALLOCNO_NREFS (a)) + 1;
      ira_assert (mult >= 0);
      allocno_priorities[ALLOCNO_NUM (a)]
	= priority
	= (mult
	   * (ALLOCNO_MEMORY_COST (a) - ALLOCNO_COVER_CLASS_COST (a))
	   * ira_reg_class_nregs[ALLOCNO_COVER_CLASS (a)][ALLOCNO_MODE (a)]);
      if (priority < 0)
	priority = -priority;
      if (max_priority < priority)
	max_priority = priority;
    }
  mult = max_priority == 0 ? 1 : INT_MAX / max_priority;
  for (i = 0; i < n; i++)
    {
      a = consideration_allocnos[i];
      length = ALLOCNO_EXCESS_PRESSURE_POINTS_NUM (a);
      if (length <= 0)
	length = 1;
      allocno_priorities[ALLOCNO_NUM (a)]
	= allocno_priorities[ALLOCNO_NUM (a)] * mult / length;
    }
}

/* Sort allocnos according to their priorities which are calculated
   analogous to ones in file `global.c'.  */
static int
allocno_priority_compare_func (const void *v1p, const void *v2p)
{
  ira_allocno_t a1 = *(const ira_allocno_t *) v1p;
  ira_allocno_t a2 = *(const ira_allocno_t *) v2p;
  int pri1, pri2;

  pri1 = allocno_priorities[ALLOCNO_NUM (a1)];
  pri2 = allocno_priorities[ALLOCNO_NUM (a2)];
  if (pri2 - pri1)
    return pri2 - pri1;

  /* If regs are equally good, sort by allocnos, so that the results of
     qsort leave nothing to chance.  */
  return ALLOCNO_NUM (a1) - ALLOCNO_NUM (a2);
}

/* Chaitin-Briggs coloring for allocnos in COLORING_ALLOCNO_BITMAP
   taking into account allocnos in CONSIDERATION_ALLOCNO_BITMAP.  */
static void
color_allocnos (void)
{
  unsigned int i, n;
  bitmap_iterator bi;
  ira_allocno_t a;

  allocno_coalesced_p = false;
  processed_coalesced_allocno_bitmap = ira_allocate_bitmap ();
  if (flag_ira_coalesce)
    coalesce_allocnos (false);
  if (flag_ira_algorithm == IRA_ALGORITHM_PRIORITY)
    {
      n = 0;
      EXECUTE_IF_SET_IN_BITMAP (coloring_allocno_bitmap, 0, i, bi)
	{
	  a = ira_allocnos[i];
	  if (ALLOCNO_COVER_CLASS (a) == NO_REGS)
	    {
	      ALLOCNO_HARD_REGNO (a) = -1;
	      ALLOCNO_ASSIGNED_P (a) = true;
	      ira_assert (ALLOCNO_UPDATED_HARD_REG_COSTS (a) == NULL);
	      ira_assert (ALLOCNO_UPDATED_CONFLICT_HARD_REG_COSTS (a) == NULL);
	      if (internal_flag_ira_verbose > 3 && ira_dump_file != NULL)
		{
		  fprintf (ira_dump_file, "      Spill");
		  print_coalesced_allocno (a);
		  fprintf (ira_dump_file, "\n");
		}
	      continue;
	    }
	  sorted_allocnos[n++] = a;
	}
      if (n != 0)
	{
	  setup_allocno_priorities (sorted_allocnos, n);
	  qsort (sorted_allocnos, n, sizeof (ira_allocno_t),
		 allocno_priority_compare_func);
	  for (i = 0; i < n; i++)
	    {
	      a = sorted_allocnos[i];
	      if (internal_flag_ira_verbose > 3 && ira_dump_file != NULL)
		{
		  fprintf (ira_dump_file, "      ");
		  print_coalesced_allocno (a);
		  fprintf (ira_dump_file, "  -- ");
		}
	      if (assign_hard_reg (a, false))
		{
		  if (internal_flag_ira_verbose > 3 && ira_dump_file != NULL)
		    fprintf (ira_dump_file, "assign hard reg %d\n",
			     ALLOCNO_HARD_REGNO (a));
		}
	      else
		{
		  if (internal_flag_ira_verbose > 3 && ira_dump_file != NULL)
		    fprintf (ira_dump_file, "assign memory\n");
		}
	    }
	}
    }
  else
    {
      /* Put the allocnos into the corresponding buckets.  */
      colorable_allocno_bucket = NULL;
      uncolorable_allocno_bucket = NULL;
      EXECUTE_IF_SET_IN_BITMAP (coloring_allocno_bitmap, 0, i, bi)
	{
	  a = ira_allocnos[i];
	  if (ALLOCNO_COVER_CLASS (a) == NO_REGS)
	    {
	      ALLOCNO_HARD_REGNO (a) = -1;
	      ALLOCNO_ASSIGNED_P (a) = true;
	      ira_assert (ALLOCNO_UPDATED_HARD_REG_COSTS (a) == NULL);
	      ira_assert (ALLOCNO_UPDATED_CONFLICT_HARD_REG_COSTS (a) == NULL);
	      if (internal_flag_ira_verbose > 3 && ira_dump_file != NULL)
		{
		  fprintf (ira_dump_file, "      Spill");
		  print_coalesced_allocno (a);
		  fprintf (ira_dump_file, "\n");
		}
	      continue;
	    }
	  put_allocno_into_bucket (a);
	}
      push_allocnos_to_stack ();
      pop_allocnos_from_stack ();
    }
  if (flag_ira_coalesce)
    /* We don't need coalesced allocnos for ira_reassign_pseudos.  */
    EXECUTE_IF_SET_IN_BITMAP (coloring_allocno_bitmap, 0, i, bi)
      {
	a = ira_allocnos[i];
	ALLOCNO_FIRST_COALESCED_ALLOCNO (a) = a;
	ALLOCNO_NEXT_COALESCED_ALLOCNO (a) = a;
      }
  ira_free_bitmap (processed_coalesced_allocno_bitmap);
  allocno_coalesced_p = false;
}



/* Output information about the loop given by its LOOP_TREE_NODE. */
static void
print_loop_title (ira_loop_tree_node_t loop_tree_node)
{
  unsigned int j;
  bitmap_iterator bi;
  ira_loop_tree_node_t subloop_node, dest_loop_node;
  edge e;
  edge_iterator ei;

  ira_assert (loop_tree_node->loop != NULL);
  fprintf (ira_dump_file,
	   "\n  Loop %d (parent %d, header bb%d, depth %d)\n    bbs:",
	   loop_tree_node->loop->num,
	   (loop_tree_node->parent == NULL
	    ? -1 : loop_tree_node->parent->loop->num),
	   loop_tree_node->loop->header->index,
	   loop_depth (loop_tree_node->loop));
  for (subloop_node = loop_tree_node->children;
       subloop_node != NULL;
       subloop_node = subloop_node->next)
    if (subloop_node->bb != NULL)
      {
	fprintf (ira_dump_file, " %d", subloop_node->bb->index);
	FOR_EACH_EDGE (e, ei, subloop_node->bb->succs)
	  if (e->dest != EXIT_BLOCK_PTR
	      && ((dest_loop_node = IRA_BB_NODE (e->dest)->parent)
		  != loop_tree_node))
	    fprintf (ira_dump_file, "(->%d:l%d)",
		     e->dest->index, dest_loop_node->loop->num);
      }
  fprintf (ira_dump_file, "\n    all:");
  EXECUTE_IF_SET_IN_BITMAP (loop_tree_node->all_allocnos, 0, j, bi)
    fprintf (ira_dump_file, " %dr%d", j, ALLOCNO_REGNO (ira_allocnos[j]));
  fprintf (ira_dump_file, "\n    modified regnos:");
  EXECUTE_IF_SET_IN_BITMAP (loop_tree_node->modified_regnos, 0, j, bi)
    fprintf (ira_dump_file, " %d", j);
  fprintf (ira_dump_file, "\n    border:");
  EXECUTE_IF_SET_IN_BITMAP (loop_tree_node->border_allocnos, 0, j, bi)
    fprintf (ira_dump_file, " %dr%d", j, ALLOCNO_REGNO (ira_allocnos[j]));
  fprintf (ira_dump_file, "\n    Pressure:");
  for (j = 0; (int) j < ira_reg_class_cover_size; j++)
    {
      enum reg_class cover_class;

      cover_class = ira_reg_class_cover[j];
      if (loop_tree_node->reg_pressure[cover_class] == 0)
	continue;
      fprintf (ira_dump_file, " %s=%d", reg_class_names[cover_class],
	       loop_tree_node->reg_pressure[cover_class]);
    }
  fprintf (ira_dump_file, "\n");
}

/* Color the allocnos inside loop (in the extreme case it can be all
   of the function) given the corresponding LOOP_TREE_NODE.  The
   function is called for each loop during top-down traverse of the
   loop tree.  */
static void
color_pass (ira_loop_tree_node_t loop_tree_node)
{
  int regno, hard_regno, index = -1;
  int cost, exit_freq, enter_freq;
  unsigned int j;
  bitmap_iterator bi;
  enum machine_mode mode;
  enum reg_class rclass, cover_class;
  ira_allocno_t a, subloop_allocno;
  ira_loop_tree_node_t subloop_node;

  ira_assert (loop_tree_node->bb == NULL);
  if (internal_flag_ira_verbose > 1 && ira_dump_file != NULL)
    print_loop_title (loop_tree_node);

  bitmap_copy (coloring_allocno_bitmap, loop_tree_node->all_allocnos);
  bitmap_copy (consideration_allocno_bitmap, coloring_allocno_bitmap);
  EXECUTE_IF_SET_IN_BITMAP (consideration_allocno_bitmap, 0, j, bi)
    {
      a = ira_allocnos[j];
      if (! ALLOCNO_ASSIGNED_P (a))
	continue;
      bitmap_clear_bit (coloring_allocno_bitmap, ALLOCNO_NUM (a));
    }
  /* Color all mentioned allocnos including transparent ones.  */
  color_allocnos ();
  /* Process caps.  They are processed just once.  */
  if (flag_ira_region == IRA_REGION_MIXED
      || flag_ira_region == IRA_REGION_ALL)
    EXECUTE_IF_SET_IN_BITMAP (loop_tree_node->all_allocnos, 0, j, bi)
      {
	a = ira_allocnos[j];
	if (ALLOCNO_CAP_MEMBER (a) == NULL)
	  continue;
	/* Remove from processing in the next loop.  */
	bitmap_clear_bit (consideration_allocno_bitmap, j);
	rclass = ALLOCNO_COVER_CLASS (a);
	if (flag_ira_region == IRA_REGION_MIXED
	    && (loop_tree_node->reg_pressure[rclass]
		<= ira_available_class_regs[rclass]))
	  {
	    mode = ALLOCNO_MODE (a);
	    hard_regno = ALLOCNO_HARD_REGNO (a);
	    if (hard_regno >= 0)
	      {
		index = ira_class_hard_reg_index[rclass][hard_regno];
		ira_assert (index >= 0);
	      }
	    regno = ALLOCNO_REGNO (a);
	    subloop_allocno = ALLOCNO_CAP_MEMBER (a);
	    subloop_node = ALLOCNO_LOOP_TREE_NODE (subloop_allocno);
	    ira_assert (!ALLOCNO_ASSIGNED_P (subloop_allocno));
	    ALLOCNO_HARD_REGNO (subloop_allocno) = hard_regno;
	    ALLOCNO_ASSIGNED_P (subloop_allocno) = true;
	    if (hard_regno >= 0)
	      update_copy_costs (subloop_allocno, true);
	    /* We don't need updated costs anymore: */
	    ira_free_allocno_updated_costs (subloop_allocno);
	  }
      }
  /* Update costs of the corresponding allocnos (not caps) in the
     subloops.  */
  for (subloop_node = loop_tree_node->subloops;
       subloop_node != NULL;
       subloop_node = subloop_node->subloop_next)
    {
      ira_assert (subloop_node->bb == NULL);
      EXECUTE_IF_SET_IN_BITMAP (consideration_allocno_bitmap, 0, j, bi)
        {
	  a = ira_allocnos[j];
	  ira_assert (ALLOCNO_CAP_MEMBER (a) == NULL);
	  mode = ALLOCNO_MODE (a);
	  rclass = ALLOCNO_COVER_CLASS (a);
	  hard_regno = ALLOCNO_HARD_REGNO (a);
	  /* Use hard register class here.  ??? */
	  if (hard_regno >= 0)
	    {
	      index = ira_class_hard_reg_index[rclass][hard_regno];
	      ira_assert (index >= 0);
	    }
	  regno = ALLOCNO_REGNO (a);
	  /* ??? conflict costs */
	  subloop_allocno = subloop_node->regno_allocno_map[regno];
	  if (subloop_allocno == NULL
	      || ALLOCNO_CAP (subloop_allocno) != NULL)
	    continue;
	  ira_assert (ALLOCNO_COVER_CLASS (subloop_allocno) == rclass);
	  ira_assert (bitmap_bit_p (subloop_node->all_allocnos,
				    ALLOCNO_NUM (subloop_allocno)));
	  if ((flag_ira_region == IRA_REGION_MIXED)
	      && (loop_tree_node->reg_pressure[rclass]
		  <= ira_available_class_regs[rclass]))
	    {
	      if (! ALLOCNO_ASSIGNED_P (subloop_allocno))
		{
		  ALLOCNO_HARD_REGNO (subloop_allocno) = hard_regno;
		  ALLOCNO_ASSIGNED_P (subloop_allocno) = true;
		  if (hard_regno >= 0)
		    update_copy_costs (subloop_allocno, true);
		  /* We don't need updated costs anymore: */
		  ira_free_allocno_updated_costs (subloop_allocno);
		}
	      continue;
	    }
	  exit_freq = ira_loop_edge_freq (subloop_node, regno, true);
	  enter_freq = ira_loop_edge_freq (subloop_node, regno, false);
	  ira_assert (regno < ira_reg_equiv_len);
	  if (ira_reg_equiv_invariant_p[regno]
	      || ira_reg_equiv_const[regno] != NULL_RTX)
	    {
	      if (! ALLOCNO_ASSIGNED_P (subloop_allocno))
		{
		  ALLOCNO_HARD_REGNO (subloop_allocno) = hard_regno;
		  ALLOCNO_ASSIGNED_P (subloop_allocno) = true;
		  if (hard_regno >= 0)
		    update_copy_costs (subloop_allocno, true);
		  /* We don't need updated costs anymore: */
		  ira_free_allocno_updated_costs (subloop_allocno);
		}
	    }
	  else if (hard_regno < 0)
	    {
	      ALLOCNO_UPDATED_MEMORY_COST (subloop_allocno)
		-= ((ira_memory_move_cost[mode][rclass][1] * enter_freq)
		    + (ira_memory_move_cost[mode][rclass][0] * exit_freq));
	    }
	  else
	    {
	      cover_class = ALLOCNO_COVER_CLASS (subloop_allocno);
	      cost = (ira_get_register_move_cost (mode, rclass, rclass)
		      * (exit_freq + enter_freq));
	      ira_allocate_and_set_or_copy_costs
		(&ALLOCNO_UPDATED_HARD_REG_COSTS (subloop_allocno), cover_class,
		 ALLOCNO_UPDATED_COVER_CLASS_COST (subloop_allocno),
		 ALLOCNO_HARD_REG_COSTS (subloop_allocno));
	      ira_allocate_and_set_or_copy_costs
		(&ALLOCNO_UPDATED_CONFLICT_HARD_REG_COSTS (subloop_allocno),
		 cover_class, 0,
		 ALLOCNO_CONFLICT_HARD_REG_COSTS (subloop_allocno));
	      ALLOCNO_UPDATED_HARD_REG_COSTS (subloop_allocno)[index] -= cost;
	      ALLOCNO_UPDATED_CONFLICT_HARD_REG_COSTS (subloop_allocno)[index]
		-= cost;
	      if (ALLOCNO_UPDATED_COVER_CLASS_COST (subloop_allocno)
		  > ALLOCNO_UPDATED_HARD_REG_COSTS (subloop_allocno)[index])
		ALLOCNO_UPDATED_COVER_CLASS_COST (subloop_allocno)
		  = ALLOCNO_UPDATED_HARD_REG_COSTS (subloop_allocno)[index];
	      ALLOCNO_UPDATED_MEMORY_COST (subloop_allocno)
		+= (ira_memory_move_cost[mode][rclass][0] * enter_freq
		    + ira_memory_move_cost[mode][rclass][1] * exit_freq);
	    }
	}
    }
}

/* Initialize the common data for coloring and calls functions to do
   Chaitin-Briggs and regional coloring.  */
static void
do_coloring (void)
{
  coloring_allocno_bitmap = ira_allocate_bitmap ();
  allocnos_for_spilling
    = (ira_allocno_t *) ira_allocate (sizeof (ira_allocno_t)
				      * ira_allocnos_num);
  splay_tree_node_pool = create_alloc_pool ("splay tree nodes",
					    sizeof (struct splay_tree_node_s),
					    100);
  if (internal_flag_ira_verbose > 0 && ira_dump_file != NULL)
    fprintf (ira_dump_file, "\n**** Allocnos coloring:\n\n");

  ira_traverse_loop_tree (false, ira_loop_tree_root, color_pass, NULL);

  if (internal_flag_ira_verbose > 1 && ira_dump_file != NULL)
    ira_print_disposition (ira_dump_file);

  free_alloc_pool (splay_tree_node_pool);
  ira_free_bitmap (coloring_allocno_bitmap);
  ira_free (allocnos_for_spilling);
}



/* Move spill/restore code, which are to be generated in ira-emit.c,
   to less frequent points (if it is profitable) by reassigning some
   allocnos (in loop with subloops containing in another loop) to
   memory which results in longer live-range where the corresponding
   pseudo-registers will be in memory.  */
static void
move_spill_restore (void)
{
  int cost, regno, hard_regno, hard_regno2, index;
  bool changed_p;
  int enter_freq, exit_freq;
  enum machine_mode mode;
  enum reg_class rclass;
  ira_allocno_t a, parent_allocno, subloop_allocno;
  ira_loop_tree_node_t parent, loop_node, subloop_node;
  ira_allocno_iterator ai;

  for (;;)
    {
      changed_p = false;
      if (internal_flag_ira_verbose > 0 && ira_dump_file != NULL)
	fprintf (ira_dump_file, "New iteration of spill/restore move\n");
      FOR_EACH_ALLOCNO (a, ai)
	{
	  regno = ALLOCNO_REGNO (a);
	  loop_node = ALLOCNO_LOOP_TREE_NODE (a);
	  if (ALLOCNO_CAP_MEMBER (a) != NULL
	      || ALLOCNO_CAP (a) != NULL
	      || (hard_regno = ALLOCNO_HARD_REGNO (a)) < 0
	      || loop_node->children == NULL
	      /* don't do the optimization because it can create
		 copies and the reload pass can spill the allocno set
		 by copy although the allocno will not get memory
		 slot.  */
	      || ira_reg_equiv_invariant_p[regno]
	      || ira_reg_equiv_const[regno] != NULL_RTX
	      || !bitmap_bit_p (loop_node->border_allocnos, ALLOCNO_NUM (a)))
	    continue;
	  mode = ALLOCNO_MODE (a);
	  rclass = ALLOCNO_COVER_CLASS (a);
	  index = ira_class_hard_reg_index[rclass][hard_regno];
	  ira_assert (index >= 0);
	  cost = (ALLOCNO_MEMORY_COST (a)
		  - (ALLOCNO_HARD_REG_COSTS (a) == NULL
		     ? ALLOCNO_COVER_CLASS_COST (a)
		     : ALLOCNO_HARD_REG_COSTS (a)[index]));
	  for (subloop_node = loop_node->subloops;
	       subloop_node != NULL;
	       subloop_node = subloop_node->subloop_next)
	    {
	      ira_assert (subloop_node->bb == NULL);
	      subloop_allocno = subloop_node->regno_allocno_map[regno];
	      if (subloop_allocno == NULL)
		continue;
	      ira_assert (rclass == ALLOCNO_COVER_CLASS (subloop_allocno));
	      /* We have accumulated cost.  To get the real cost of
		 allocno usage in the loop we should subtract costs of
		 the subloop allocnos.  */
	      cost -= (ALLOCNO_MEMORY_COST (subloop_allocno)
		       - (ALLOCNO_HARD_REG_COSTS (subloop_allocno) == NULL
			  ? ALLOCNO_COVER_CLASS_COST (subloop_allocno)
			  : ALLOCNO_HARD_REG_COSTS (subloop_allocno)[index]));
	      exit_freq = ira_loop_edge_freq (subloop_node, regno, true);
	      enter_freq = ira_loop_edge_freq (subloop_node, regno, false);
	      if ((hard_regno2 = ALLOCNO_HARD_REGNO (subloop_allocno)) < 0)
		cost -= (ira_memory_move_cost[mode][rclass][0] * exit_freq
			 + ira_memory_move_cost[mode][rclass][1] * enter_freq);
	      else
		{
		  cost
		    += (ira_memory_move_cost[mode][rclass][0] * exit_freq
			+ ira_memory_move_cost[mode][rclass][1] * enter_freq);
		  if (hard_regno2 != hard_regno)
		    cost -= (ira_get_register_move_cost (mode, rclass, rclass)
			     * (exit_freq + enter_freq));
		}
	    }
	  if ((parent = loop_node->parent) != NULL
	      && (parent_allocno = parent->regno_allocno_map[regno]) != NULL)
	    {
	      ira_assert (rclass == ALLOCNO_COVER_CLASS (parent_allocno));
	      exit_freq	= ira_loop_edge_freq (loop_node, regno, true);
	      enter_freq = ira_loop_edge_freq (loop_node, regno, false);
	      if ((hard_regno2 = ALLOCNO_HARD_REGNO (parent_allocno)) < 0)
		cost -= (ira_memory_move_cost[mode][rclass][0] * exit_freq
			 + ira_memory_move_cost[mode][rclass][1] * enter_freq);
	      else
		{
		  cost
		    += (ira_memory_move_cost[mode][rclass][1] * exit_freq
			+ ira_memory_move_cost[mode][rclass][0] * enter_freq);
		  if (hard_regno2 != hard_regno)
		    cost -= (ira_get_register_move_cost (mode, rclass, rclass)
			     * (exit_freq + enter_freq));
		}
	    }
	  if (cost < 0)
	    {
	      ALLOCNO_HARD_REGNO (a) = -1;
	      if (internal_flag_ira_verbose > 3 && ira_dump_file != NULL)
		{
		  fprintf
		    (ira_dump_file,
		     "      Moving spill/restore for a%dr%d up from loop %d",
		     ALLOCNO_NUM (a), regno, loop_node->loop->num);
		  fprintf (ira_dump_file, " - profit %d\n", -cost);
		}
	      changed_p = true;
	    }
	}
      if (! changed_p)
	break;
    }
}



/* Update current hard reg costs and current conflict hard reg costs
   for allocno A.  It is done by processing its copies containing
   other allocnos already assigned.  */
static void
update_curr_costs (ira_allocno_t a)
{
  int i, hard_regno, cost;
  enum machine_mode mode;
  enum reg_class cover_class, rclass;
  ira_allocno_t another_a;
  ira_copy_t cp, next_cp;

  ira_free_allocno_updated_costs (a);
  ira_assert (! ALLOCNO_ASSIGNED_P (a));
  cover_class = ALLOCNO_COVER_CLASS (a);
  if (cover_class == NO_REGS)
    return;
  mode = ALLOCNO_MODE (a);
  for (cp = ALLOCNO_COPIES (a); cp != NULL; cp = next_cp)
    {
      if (cp->first == a)
	{
	  next_cp = cp->next_first_allocno_copy;
	  another_a = cp->second;
	}
      else if (cp->second == a)
	{
	  next_cp = cp->next_second_allocno_copy;
	  another_a = cp->first;
	}
      else
	gcc_unreachable ();
      if (! ira_reg_classes_intersect_p[cover_class][ALLOCNO_COVER_CLASS
						     (another_a)]
	  || ! ALLOCNO_ASSIGNED_P (another_a)
	  || (hard_regno = ALLOCNO_HARD_REGNO (another_a)) < 0)
	continue;
      rclass = REGNO_REG_CLASS (hard_regno);
      i = ira_class_hard_reg_index[cover_class][hard_regno];
      if (i < 0)
	continue;
      cost = (cp->first == a
	      ? ira_get_register_move_cost (mode, rclass, cover_class)
	      : ira_get_register_move_cost (mode, cover_class, rclass));
      ira_allocate_and_set_or_copy_costs
	(&ALLOCNO_UPDATED_HARD_REG_COSTS (a),
	 cover_class, ALLOCNO_COVER_CLASS_COST (a),
	 ALLOCNO_HARD_REG_COSTS (a));
      ira_allocate_and_set_or_copy_costs
	(&ALLOCNO_UPDATED_CONFLICT_HARD_REG_COSTS (a),
	 cover_class, 0, ALLOCNO_CONFLICT_HARD_REG_COSTS (a));
      ALLOCNO_UPDATED_HARD_REG_COSTS (a)[i] -= cp->freq * cost;
      ALLOCNO_UPDATED_CONFLICT_HARD_REG_COSTS (a)[i] -= cp->freq * cost;
    }
}

/* Try to assign hard registers to the unassigned allocnos and
   allocnos conflicting with them or conflicting with allocnos whose
   regno >= START_REGNO.  The function is called after ira_flattening,
   so more allocnos (including ones created in ira-emit.c) will have a
   chance to get a hard register.  We use simple assignment algorithm
   based on priorities.  */
void
ira_reassign_conflict_allocnos (int start_regno)
{
  int i, allocnos_to_color_num;
  ira_allocno_t a, conflict_a;
  ira_allocno_conflict_iterator aci;
  enum reg_class cover_class;
  bitmap allocnos_to_color;
  ira_allocno_iterator ai;

  allocnos_to_color = ira_allocate_bitmap ();
  allocnos_to_color_num = 0;
  FOR_EACH_ALLOCNO (a, ai)
    {
      if (! ALLOCNO_ASSIGNED_P (a)
	  && ! bitmap_bit_p (allocnos_to_color, ALLOCNO_NUM (a)))
	{
	  if (ALLOCNO_COVER_CLASS (a) != NO_REGS)
	    sorted_allocnos[allocnos_to_color_num++] = a;
	  else
	    {
	      ALLOCNO_ASSIGNED_P (a) = true;
	      ALLOCNO_HARD_REGNO (a) = -1;
	      ira_assert (ALLOCNO_UPDATED_HARD_REG_COSTS (a) == NULL);
	      ira_assert (ALLOCNO_UPDATED_CONFLICT_HARD_REG_COSTS (a) == NULL);
	    }
	  bitmap_set_bit (allocnos_to_color, ALLOCNO_NUM (a));
	}
      if (ALLOCNO_REGNO (a) < start_regno
	  || (cover_class = ALLOCNO_COVER_CLASS (a)) == NO_REGS)
	continue;
      FOR_EACH_ALLOCNO_CONFLICT (a, conflict_a, aci)
	{
	  ira_assert (ira_reg_classes_intersect_p
		      [cover_class][ALLOCNO_COVER_CLASS (conflict_a)]);
	  if (bitmap_bit_p (allocnos_to_color, ALLOCNO_NUM (conflict_a)))
	    continue;
	  bitmap_set_bit (allocnos_to_color, ALLOCNO_NUM (conflict_a));
	  sorted_allocnos[allocnos_to_color_num++] = conflict_a;
	}
    }
  ira_free_bitmap (allocnos_to_color);
  if (allocnos_to_color_num > 1)
    {
      setup_allocno_priorities (sorted_allocnos, allocnos_to_color_num);
      qsort (sorted_allocnos, allocnos_to_color_num, sizeof (ira_allocno_t),
	     allocno_priority_compare_func);
    }
  for (i = 0; i < allocnos_to_color_num; i++)
    {
      a = sorted_allocnos[i];
      ALLOCNO_ASSIGNED_P (a) = false;
<<<<<<< HEAD
      ira_free_allocno_updated_costs (a);
=======
>>>>>>> 6ac9d3a3
      update_curr_costs (a);
    }
  for (i = 0; i < allocnos_to_color_num; i++)
    {
      a = sorted_allocnos[i];
      if (assign_hard_reg (a, true))
	{
	  if (internal_flag_ira_verbose > 3 && ira_dump_file != NULL)
	    fprintf
	      (ira_dump_file,
	       "      Secondary allocation: assign hard reg %d to reg %d\n",
	       ALLOCNO_HARD_REGNO (a), ALLOCNO_REGNO (a));
	}
    }
}



/* This page contains code to coalesce memory stack slots used by
   spilled allocnos.  This results in smaller stack frame, better data
   locality, and in smaller code for some architectures like
   x86/x86_64 where insn size depends on address displacement value.
   On the other hand, it can worsen insn scheduling after the RA but
   in practice it is less important than smaller stack frames.  */

/* Usage cost and order number of coalesced allocno set to which
   given pseudo register belongs to.  */
static int *regno_coalesced_allocno_cost;
static int *regno_coalesced_allocno_num;

/* Sort pseudos according frequencies of coalesced allocno sets they
   belong to (putting most frequently ones first), and according to
   coalesced allocno set order numbers.  */
static int
coalesced_pseudo_reg_freq_compare (const void *v1p, const void *v2p)
{
  const int regno1 = *(const int *) v1p;
  const int regno2 = *(const int *) v2p;
  int diff;

  if ((diff = (regno_coalesced_allocno_cost[regno2]
	       - regno_coalesced_allocno_cost[regno1])) != 0)
    return diff;
  if ((diff = (regno_coalesced_allocno_num[regno1]
	       - regno_coalesced_allocno_num[regno2])) != 0)
    return diff;
  return regno1 - regno2;
}

/* Widest width in which each pseudo reg is referred to (via subreg).
   It is used for sorting pseudo registers.  */
static unsigned int *regno_max_ref_width;

/* Redefine STACK_GROWS_DOWNWARD in terms of 0 or 1.  */
#ifdef STACK_GROWS_DOWNWARD
# undef STACK_GROWS_DOWNWARD
# define STACK_GROWS_DOWNWARD 1
#else
# define STACK_GROWS_DOWNWARD 0
#endif

/* Sort pseudos according their slot numbers (putting ones with
  smaller numbers first, or last when the frame pointer is not
  needed).  */
static int
coalesced_pseudo_reg_slot_compare (const void *v1p, const void *v2p)
{
  const int regno1 = *(const int *) v1p;
  const int regno2 = *(const int *) v2p;
  ira_allocno_t a1 = ira_regno_allocno_map[regno1];
  ira_allocno_t a2 = ira_regno_allocno_map[regno2];
  int diff, slot_num1, slot_num2;
  int total_size1, total_size2;

  if (a1 == NULL || ALLOCNO_HARD_REGNO (a1) >= 0)
    {
      if (a2 == NULL || ALLOCNO_HARD_REGNO (a2) >= 0)
	return regno1 - regno2;
      return 1;
    }
  else if (a2 == NULL || ALLOCNO_HARD_REGNO (a2) >= 0)
    return -1;
  slot_num1 = -ALLOCNO_HARD_REGNO (a1);
  slot_num2 = -ALLOCNO_HARD_REGNO (a2);
  if ((diff = slot_num1 - slot_num2) != 0)
    return (frame_pointer_needed
	    || !FRAME_GROWS_DOWNWARD == STACK_GROWS_DOWNWARD ? diff : -diff);
  total_size1 = MAX (PSEUDO_REGNO_BYTES (regno1), regno_max_ref_width[regno1]);
  total_size2 = MAX (PSEUDO_REGNO_BYTES (regno2), regno_max_ref_width[regno2]);
  if ((diff = total_size2 - total_size1) != 0)
    return diff;
  return regno1 - regno2;
}

/* Setup REGNO_COALESCED_ALLOCNO_COST and REGNO_COALESCED_ALLOCNO_NUM
   for coalesced allocno sets containing allocnos with their regnos
   given in array PSEUDO_REGNOS of length N.  */
static void
setup_coalesced_allocno_costs_and_nums (int *pseudo_regnos, int n)
{
  int i, num, regno, cost;
  ira_allocno_t allocno, a;

  for (num = i = 0; i < n; i++)
    {
      regno = pseudo_regnos[i];
      allocno = ira_regno_allocno_map[regno];
      if (allocno == NULL)
	{
	  regno_coalesced_allocno_cost[regno] = 0;
	  regno_coalesced_allocno_num[regno] = ++num;
	  continue;
	}
      if (ALLOCNO_FIRST_COALESCED_ALLOCNO (allocno) != allocno)
	continue;
      num++;
      for (cost = 0, a = ALLOCNO_NEXT_COALESCED_ALLOCNO (allocno);;
	   a = ALLOCNO_NEXT_COALESCED_ALLOCNO (a))
	{
	  cost += ALLOCNO_FREQ (a);
	  if (a == allocno)
	    break;
	}
      for (a = ALLOCNO_NEXT_COALESCED_ALLOCNO (allocno);;
	   a = ALLOCNO_NEXT_COALESCED_ALLOCNO (a))
	{
	  regno_coalesced_allocno_num[ALLOCNO_REGNO (a)] = num;
	  regno_coalesced_allocno_cost[ALLOCNO_REGNO (a)] = cost;
	  if (a == allocno)
	    break;
	}
    }
}

/* Collect spilled allocnos representing coalesced allocno sets (the
   first coalesced allocno).  The collected allocnos are returned
   through array SPILLED_COALESCED_ALLOCNOS.  The function returns the
   number of the collected allocnos.  The allocnos are given by their
   regnos in array PSEUDO_REGNOS of length N.  */
static int
collect_spilled_coalesced_allocnos (int *pseudo_regnos, int n,
				    ira_allocno_t *spilled_coalesced_allocnos)
{
  int i, num, regno;
  ira_allocno_t allocno;

  for (num = i = 0; i < n; i++)
    {
      regno = pseudo_regnos[i];
      allocno = ira_regno_allocno_map[regno];
      if (allocno == NULL || ALLOCNO_HARD_REGNO (allocno) >= 0
	  || ALLOCNO_FIRST_COALESCED_ALLOCNO (allocno) != allocno)
	continue;
      spilled_coalesced_allocnos[num++] = allocno;
    }
  return num;
}

/* Array of live ranges of size IRA_ALLOCNOS_NUM.  Live range for
   given slot contains live ranges of coalesced allocnos assigned to
   given slot.  */
static allocno_live_range_t *slot_coalesced_allocnos_live_ranges;

/* Return TRUE if coalesced allocnos represented by ALLOCNO has live
   ranges intersected with live ranges of coalesced allocnos assigned
   to slot with number N.  */
static bool
slot_coalesced_allocno_live_ranges_intersect_p (ira_allocno_t allocno, int n)
{
  ira_allocno_t a;

  for (a = ALLOCNO_NEXT_COALESCED_ALLOCNO (allocno);;
       a = ALLOCNO_NEXT_COALESCED_ALLOCNO (a))
    {
      if (ira_allocno_live_ranges_intersect_p
	  (slot_coalesced_allocnos_live_ranges[n], ALLOCNO_LIVE_RANGES (a)))
	return true;
      if (a == allocno)
	break;
    }
  return false;
}

/* Update live ranges of slot to which coalesced allocnos represented
   by ALLOCNO were assigned.  */
static void
setup_slot_coalesced_allocno_live_ranges (ira_allocno_t allocno)
{
  int n;
  ira_allocno_t a;
  allocno_live_range_t r;

  n = ALLOCNO_TEMP (allocno);
  for (a = ALLOCNO_NEXT_COALESCED_ALLOCNO (allocno);;
       a = ALLOCNO_NEXT_COALESCED_ALLOCNO (a))
    {
      r = ira_copy_allocno_live_range_list (ALLOCNO_LIVE_RANGES (a));
      slot_coalesced_allocnos_live_ranges[n]
	= ira_merge_allocno_live_ranges
	  (slot_coalesced_allocnos_live_ranges[n], r);
      if (a == allocno)
	break;
    }
}

/* We have coalesced allocnos involving in copies.  Coalesce allocnos
   further in order to share the same memory stack slot.  Allocnos
   representing sets of allocnos coalesced before the call are given
   in array SPILLED_COALESCED_ALLOCNOS of length NUM.  Return TRUE if
   some allocnos were coalesced in the function.  */
static bool
coalesce_spill_slots (ira_allocno_t *spilled_coalesced_allocnos, int num)
{
  int i, j, n, last_coalesced_allocno_num;
  ira_allocno_t allocno, a;
  bool merged_p = false;
  bitmap set_jump_crosses = regstat_get_setjmp_crosses ();

  slot_coalesced_allocnos_live_ranges
    = (allocno_live_range_t *) ira_allocate (sizeof (allocno_live_range_t)
					     * ira_allocnos_num);
  memset (slot_coalesced_allocnos_live_ranges, 0,
	  sizeof (allocno_live_range_t) * ira_allocnos_num);
  last_coalesced_allocno_num = 0;
  /* Coalesce non-conflicting spilled allocnos preferring most
     frequently used.  */
  for (i = 0; i < num; i++)
    {
      allocno = spilled_coalesced_allocnos[i];
      if (ALLOCNO_FIRST_COALESCED_ALLOCNO (allocno) != allocno
	  || bitmap_bit_p (set_jump_crosses, ALLOCNO_REGNO (allocno))
	  || (ALLOCNO_REGNO (allocno) < ira_reg_equiv_len
	      && (ira_reg_equiv_const[ALLOCNO_REGNO (allocno)] != NULL_RTX
		  || ira_reg_equiv_invariant_p[ALLOCNO_REGNO (allocno)])))
	continue;
      for (j = 0; j < i; j++)
	{
	  a = spilled_coalesced_allocnos[j];
	  n = ALLOCNO_TEMP (a);
	  if (ALLOCNO_FIRST_COALESCED_ALLOCNO (a) == a
	      && ! bitmap_bit_p (set_jump_crosses, ALLOCNO_REGNO (a))
	      && (ALLOCNO_REGNO (a) >= ira_reg_equiv_len
		  || (! ira_reg_equiv_invariant_p[ALLOCNO_REGNO (a)]
		      && ira_reg_equiv_const[ALLOCNO_REGNO (a)] == NULL_RTX))
	      && ! slot_coalesced_allocno_live_ranges_intersect_p (allocno, n))
	    break;
	}
      if (j >= i)
	{
	  /* No coalescing: set up number for coalesced allocnos
	     represented by ALLOCNO.  */
	  ALLOCNO_TEMP (allocno) = last_coalesced_allocno_num++;
	  setup_slot_coalesced_allocno_live_ranges (allocno);
	}
      else
	{
	  allocno_coalesced_p = true;
	  merged_p = true;
	  if (internal_flag_ira_verbose > 3 && ira_dump_file != NULL)
	    fprintf (ira_dump_file,
		     "      Coalescing spilled allocnos a%dr%d->a%dr%d\n",
		     ALLOCNO_NUM (allocno), ALLOCNO_REGNO (allocno),
		     ALLOCNO_NUM (a), ALLOCNO_REGNO (a));
	  ALLOCNO_TEMP (allocno) = ALLOCNO_TEMP (a);
	  setup_slot_coalesced_allocno_live_ranges (allocno);
	  merge_allocnos (a, allocno);
	  ira_assert (ALLOCNO_FIRST_COALESCED_ALLOCNO (a) == a);
	}
    }
  for (i = 0; i < ira_allocnos_num; i++)
    ira_finish_allocno_live_range_list
      (slot_coalesced_allocnos_live_ranges[i]);
  ira_free (slot_coalesced_allocnos_live_ranges);
  return merged_p;
}

/* Sort pseudo-register numbers in array PSEUDO_REGNOS of length N for
   subsequent assigning stack slots to them in the reload pass.  To do
   this we coalesce spilled allocnos first to decrease the number of
   memory-memory move insns.  This function is called by the
   reload.  */
void
ira_sort_regnos_for_alter_reg (int *pseudo_regnos, int n,
			       unsigned int *reg_max_ref_width)
{
  int max_regno = max_reg_num ();
  int i, regno, num, slot_num;
  ira_allocno_t allocno, a;
  ira_allocno_iterator ai;
  ira_allocno_t *spilled_coalesced_allocnos;

  processed_coalesced_allocno_bitmap = ira_allocate_bitmap ();
  /* Set up allocnos can be coalesced.  */
  coloring_allocno_bitmap = ira_allocate_bitmap ();
  for (i = 0; i < n; i++)
    {
      regno = pseudo_regnos[i];
      allocno = ira_regno_allocno_map[regno];
      if (allocno != NULL)
	bitmap_set_bit (coloring_allocno_bitmap,
			ALLOCNO_NUM (allocno));
    }
  allocno_coalesced_p = false;
  coalesce_allocnos (true);
  ira_free_bitmap (coloring_allocno_bitmap);
  regno_coalesced_allocno_cost
    = (int *) ira_allocate (max_regno * sizeof (int));
  regno_coalesced_allocno_num
    = (int *) ira_allocate (max_regno * sizeof (int));
  memset (regno_coalesced_allocno_num, 0, max_regno * sizeof (int));
  setup_coalesced_allocno_costs_and_nums (pseudo_regnos, n);
  /* Sort regnos according frequencies of the corresponding coalesced
     allocno sets.  */
  qsort (pseudo_regnos, n, sizeof (int), coalesced_pseudo_reg_freq_compare);
  spilled_coalesced_allocnos
    = (ira_allocno_t *) ira_allocate (ira_allocnos_num
				      * sizeof (ira_allocno_t));
  /* Collect allocnos representing the spilled coalesced allocno
     sets.  */
  num = collect_spilled_coalesced_allocnos (pseudo_regnos, n,
					    spilled_coalesced_allocnos);
  if (flag_ira_share_spill_slots
      && coalesce_spill_slots (spilled_coalesced_allocnos, num))
    {
      setup_coalesced_allocno_costs_and_nums (pseudo_regnos, n);
      qsort (pseudo_regnos, n, sizeof (int),
	     coalesced_pseudo_reg_freq_compare);
      num = collect_spilled_coalesced_allocnos (pseudo_regnos, n,
						spilled_coalesced_allocnos);
    }
  ira_free_bitmap (processed_coalesced_allocno_bitmap);
  allocno_coalesced_p = false;
  /* Assign stack slot numbers to spilled allocno sets, use smaller
     numbers for most frequently used coalesced allocnos.  -1 is
     reserved for dynamic search of stack slots for pseudos spilled by
     the reload.  */
  slot_num = 1;
  for (i = 0; i < num; i++)
    {
      allocno = spilled_coalesced_allocnos[i];
      if (ALLOCNO_FIRST_COALESCED_ALLOCNO (allocno) != allocno
	  || ALLOCNO_HARD_REGNO (allocno) >= 0
	  || (ALLOCNO_REGNO (allocno) < ira_reg_equiv_len
	      && (ira_reg_equiv_const[ALLOCNO_REGNO (allocno)] != NULL_RTX
		  || ira_reg_equiv_invariant_p[ALLOCNO_REGNO (allocno)])))
	continue;
      if (internal_flag_ira_verbose > 3 && ira_dump_file != NULL)
	fprintf (ira_dump_file, "      Slot %d (freq,size):", slot_num);
      slot_num++;
      for (a = ALLOCNO_NEXT_COALESCED_ALLOCNO (allocno);;
	   a = ALLOCNO_NEXT_COALESCED_ALLOCNO (a))
	{
	  ira_assert (ALLOCNO_HARD_REGNO (a) < 0);
	  ALLOCNO_HARD_REGNO (a) = -slot_num;
	  if (internal_flag_ira_verbose > 3 && ira_dump_file != NULL)
	    fprintf (ira_dump_file, " a%dr%d(%d,%d)",
		     ALLOCNO_NUM (a), ALLOCNO_REGNO (a), ALLOCNO_FREQ (a),
		     MAX (PSEUDO_REGNO_BYTES (ALLOCNO_REGNO (a)),
			  reg_max_ref_width[ALLOCNO_REGNO (a)]));

	  if (a == allocno)
	    break;
	}
      if (internal_flag_ira_verbose > 3 && ira_dump_file != NULL)
	fprintf (ira_dump_file, "\n");
    }
  ira_spilled_reg_stack_slots_num = slot_num - 1;
  ira_free (spilled_coalesced_allocnos);
  /* Sort regnos according the slot numbers.  */
  regno_max_ref_width = reg_max_ref_width;
  qsort (pseudo_regnos, n, sizeof (int), coalesced_pseudo_reg_slot_compare);
  /* Uncoalesce allocnos which is necessary for (re)assigning during
     the reload pass.  */
  FOR_EACH_ALLOCNO (a, ai)
    {
      ALLOCNO_FIRST_COALESCED_ALLOCNO (a) = a;
      ALLOCNO_NEXT_COALESCED_ALLOCNO (a) = a;
    }
  ira_free (regno_coalesced_allocno_num);
  ira_free (regno_coalesced_allocno_cost);
}



/* This page contains code used by the reload pass to improve the
   final code.  */

/* The function is called from reload to mark changes in the
   allocation of REGNO made by the reload.  Remember that reg_renumber
   reflects the change result.  */
void
ira_mark_allocation_change (int regno)
{
  ira_allocno_t a = ira_regno_allocno_map[regno];
  int old_hard_regno, hard_regno, cost;
  enum reg_class cover_class = ALLOCNO_COVER_CLASS (a);

  ira_assert (a != NULL);
  hard_regno = reg_renumber[regno];
  if ((old_hard_regno = ALLOCNO_HARD_REGNO (a)) == hard_regno)
    return;
  if (old_hard_regno < 0)
    cost = -ALLOCNO_MEMORY_COST (a);
  else
    {
      ira_assert (ira_class_hard_reg_index[cover_class][old_hard_regno] >= 0);
      cost = -(ALLOCNO_HARD_REG_COSTS (a) == NULL
	       ? ALLOCNO_COVER_CLASS_COST (a)
	       : ALLOCNO_HARD_REG_COSTS (a)
	         [ira_class_hard_reg_index[cover_class][old_hard_regno]]);
      update_copy_costs (a, false);
    }
  ira_overall_cost -= cost;
  ALLOCNO_HARD_REGNO (a) = hard_regno;
  if (hard_regno < 0)
    {
      ALLOCNO_HARD_REGNO (a) = -1;
      cost += ALLOCNO_MEMORY_COST (a);
    }
  else if (ira_class_hard_reg_index[cover_class][hard_regno] >= 0)
    {
      cost += (ALLOCNO_HARD_REG_COSTS (a) == NULL
	       ? ALLOCNO_COVER_CLASS_COST (a)
	       : ALLOCNO_HARD_REG_COSTS (a)
	         [ira_class_hard_reg_index[cover_class][hard_regno]]);
      update_copy_costs (a, true);
    }
  else
    /* Reload changed class of the allocno.  */
    cost = 0;
  ira_overall_cost += cost;
}

/* This function is called when reload deletes memory-memory move.  In
   this case we marks that the allocation of the corresponding
   allocnos should be not changed in future.  Otherwise we risk to get
   a wrong code.  */
void
ira_mark_memory_move_deletion (int dst_regno, int src_regno)
{
  ira_allocno_t dst = ira_regno_allocno_map[dst_regno];
  ira_allocno_t src = ira_regno_allocno_map[src_regno];

  ira_assert (dst != NULL && src != NULL
	      && ALLOCNO_HARD_REGNO (dst) < 0
	      && ALLOCNO_HARD_REGNO (src) < 0);
  ALLOCNO_DONT_REASSIGN_P (dst) = true;
  ALLOCNO_DONT_REASSIGN_P (src) = true;
}

/* Try to assign a hard register (except for FORBIDDEN_REGS) to
   allocno A and return TRUE in the case of success.  */
static bool
allocno_reload_assign (ira_allocno_t a, HARD_REG_SET forbidden_regs)
{
  int hard_regno;
  enum reg_class cover_class;
  int regno = ALLOCNO_REGNO (a);
  HARD_REG_SET saved;

  COPY_HARD_REG_SET (saved, ALLOCNO_TOTAL_CONFLICT_HARD_REGS (a));
  IOR_HARD_REG_SET (ALLOCNO_TOTAL_CONFLICT_HARD_REGS (a), forbidden_regs);
  if (! flag_caller_saves && ALLOCNO_CALLS_CROSSED_NUM (a) != 0)
    IOR_HARD_REG_SET (ALLOCNO_TOTAL_CONFLICT_HARD_REGS (a), call_used_reg_set);
  ALLOCNO_ASSIGNED_P (a) = false;
<<<<<<< HEAD
  ira_free_allocno_updated_costs (a);
=======
>>>>>>> 6ac9d3a3
  cover_class = ALLOCNO_COVER_CLASS (a);
  update_curr_costs (a);
  assign_hard_reg (a, true);
  hard_regno = ALLOCNO_HARD_REGNO (a);
  reg_renumber[regno] = hard_regno;
  if (hard_regno < 0)
    ALLOCNO_HARD_REGNO (a) = -1;
  else
    {
      ira_assert (ira_class_hard_reg_index[cover_class][hard_regno] >= 0);
      ira_overall_cost -= (ALLOCNO_MEMORY_COST (a)
			   - (ALLOCNO_HARD_REG_COSTS (a) == NULL
			      ? ALLOCNO_COVER_CLASS_COST (a)
			      : ALLOCNO_HARD_REG_COSTS (a)
			        [ira_class_hard_reg_index
				 [cover_class][hard_regno]]));
      if (ALLOCNO_CALLS_CROSSED_NUM (a) != 0
	  && ! ira_hard_reg_not_in_set_p (hard_regno, ALLOCNO_MODE (a),
					  call_used_reg_set))
	{
	  ira_assert (flag_caller_saves);
	  caller_save_needed = 1;
	}
    }

  /* If we found a hard register, modify the RTL for the pseudo
     register to show the hard register, and mark the pseudo register
     live.  */
  if (reg_renumber[regno] >= 0)
    {
      if (internal_flag_ira_verbose > 3 && ira_dump_file != NULL)
	fprintf (ira_dump_file, ": reassign to %d\n", reg_renumber[regno]);
      SET_REGNO (regno_reg_rtx[regno], reg_renumber[regno]);
      mark_home_live (regno);
    }
  else if (internal_flag_ira_verbose > 3 && ira_dump_file != NULL)
    fprintf (ira_dump_file, "\n");
  COPY_HARD_REG_SET (ALLOCNO_TOTAL_CONFLICT_HARD_REGS (a), saved);
  return reg_renumber[regno] >= 0;
}

/* Sort pseudos according their usage frequencies (putting most
   frequently ones first).  */
static int
pseudo_reg_compare (const void *v1p, const void *v2p)
{
  int regno1 = *(const int *) v1p;
  int regno2 = *(const int *) v2p;
  int diff;

  if ((diff = REG_FREQ (regno2) - REG_FREQ (regno1)) != 0)
    return diff;
  return regno1 - regno2;
}

/* Try to allocate hard registers to SPILLED_PSEUDO_REGS (there are
   NUM of them) or spilled pseudos conflicting with pseudos in
   SPILLED_PSEUDO_REGS.  Return TRUE and update SPILLED, if the
   allocation has been changed.  The function doesn't use
   BAD_SPILL_REGS and hard registers in PSEUDO_FORBIDDEN_REGS and
   PSEUDO_PREVIOUS_REGS for the corresponding pseudos.  The function
   is called by the reload pass at the end of each reload
   iteration.  */
bool
ira_reassign_pseudos (int *spilled_pseudo_regs, int num,
		      HARD_REG_SET bad_spill_regs,
		      HARD_REG_SET *pseudo_forbidden_regs,
		      HARD_REG_SET *pseudo_previous_regs,
		      bitmap spilled,
		      bool reassign_conflict_pseudos)
{
  int i, n, regno;
  bool changed_p;
  ira_allocno_t a, conflict_a;
  HARD_REG_SET forbidden_regs;
  ira_allocno_conflict_iterator aci;
  bitmap temp = BITMAP_ALLOC (NULL);

  /* Add pseudos which conflict with pseudos already in
     SPILLED_PSEUDO_REGS to SPILLED_PSEUDO_REGS.  This is preferable
     to allocating in two steps as some of the conflicts might have
     a higher priority than the pseudos passed in SPILLED_PSEUDO_REGS.  */
  if (reassign_conflict_pseudos)
    {
      for (i = 0; i < num; i++)
	bitmap_set_bit (temp, spilled_pseudo_regs[i]);

      for (i = 0, n = num; i < n; i++)
	{
	  int regno = spilled_pseudo_regs[i];
	  bitmap_set_bit (temp, regno);

	  a = ira_regno_allocno_map[regno];
	  FOR_EACH_ALLOCNO_CONFLICT (a, conflict_a, aci)
	    if (ALLOCNO_HARD_REGNO (conflict_a) < 0
		&& ! ALLOCNO_DONT_REASSIGN_P (conflict_a)
		&& ! bitmap_bit_p (temp, ALLOCNO_REGNO (conflict_a)))
	      {
	        spilled_pseudo_regs[num++] = ALLOCNO_REGNO (conflict_a);
		bitmap_set_bit (temp, ALLOCNO_REGNO (conflict_a));
		/* ?!? This seems wrong.  */
		bitmap_set_bit (consideration_allocno_bitmap,
				ALLOCNO_NUM (conflict_a));
	      }
	}
    }

  if (num > 1)
    qsort (spilled_pseudo_regs, num, sizeof (int), pseudo_reg_compare);
  changed_p = false;
  /* Try to assign hard registers to pseudos from
     SPILLED_PSEUDO_REGS.  */
  for (i = 0; i < num; i++)
    {
      regno = spilled_pseudo_regs[i];
      COPY_HARD_REG_SET (forbidden_regs, bad_spill_regs);
      IOR_HARD_REG_SET (forbidden_regs, pseudo_forbidden_regs[regno]);
      IOR_HARD_REG_SET (forbidden_regs, pseudo_previous_regs[regno]);
      gcc_assert (reg_renumber[regno] < 0);
      a = ira_regno_allocno_map[regno];
      ira_mark_allocation_change (regno);
      ira_assert (reg_renumber[regno] < 0);
      if (internal_flag_ira_verbose > 3 && ira_dump_file != NULL)
	fprintf (ira_dump_file,
		 "      Try Assign %d(a%d), cost=%d", regno, ALLOCNO_NUM (a),
		 ALLOCNO_MEMORY_COST (a)
		 - ALLOCNO_COVER_CLASS_COST (a));
      allocno_reload_assign (a, forbidden_regs);
      if (reg_renumber[regno] >= 0)
	{
	  CLEAR_REGNO_REG_SET (spilled, regno);
	  changed_p = true;
	}
    }
  BITMAP_FREE (temp);
  return changed_p;
}

/* The function is called by reload and returns already allocated
   stack slot (if any) for REGNO with given INHERENT_SIZE and
   TOTAL_SIZE.  In the case of failure to find a slot which can be
   used for REGNO, the function returns NULL.  */
rtx
ira_reuse_stack_slot (int regno, unsigned int inherent_size,
		      unsigned int total_size)
{
  unsigned int i;
  int slot_num, best_slot_num;
  int cost, best_cost;
  ira_copy_t cp, next_cp;
  ira_allocno_t another_allocno, allocno = ira_regno_allocno_map[regno];
  rtx x;
  bitmap_iterator bi;
  struct ira_spilled_reg_stack_slot *slot = NULL;

  ira_assert (inherent_size == PSEUDO_REGNO_BYTES (regno)
	      && inherent_size <= total_size
	      && ALLOCNO_HARD_REGNO (allocno) < 0);
  if (! flag_ira_share_spill_slots)
    return NULL_RTX;
  slot_num = -ALLOCNO_HARD_REGNO (allocno) - 2;
  if (slot_num != -1)
    {
      slot = &ira_spilled_reg_stack_slots[slot_num];
      x = slot->mem;
    }
  else
    {
      best_cost = best_slot_num = -1;
      x = NULL_RTX;
      /* It means that the pseudo was spilled in the reload pass, try
	 to reuse a slot.  */
      for (slot_num = 0;
	   slot_num < ira_spilled_reg_stack_slots_num;
	   slot_num++)
	{
	  slot = &ira_spilled_reg_stack_slots[slot_num];
	  if (slot->mem == NULL_RTX)
	    continue;
	  if (slot->width < total_size
	      || GET_MODE_SIZE (GET_MODE (slot->mem)) < inherent_size)
	    continue;

	  EXECUTE_IF_SET_IN_BITMAP (&slot->spilled_regs,
				    FIRST_PSEUDO_REGISTER, i, bi)
	    {
	      another_allocno = ira_regno_allocno_map[i];
	      if (allocnos_have_intersected_live_ranges_p (allocno,
							   another_allocno))
		goto cont;
	    }
	  for (cost = 0, cp = ALLOCNO_COPIES (allocno);
	       cp != NULL;
	       cp = next_cp)
	    {
	      if (cp->first == allocno)
		{
		  next_cp = cp->next_first_allocno_copy;
		  another_allocno = cp->second;
		}
	      else if (cp->second == allocno)
		{
		  next_cp = cp->next_second_allocno_copy;
		  another_allocno = cp->first;
		}
	      else
		gcc_unreachable ();
	      if (cp->insn == NULL_RTX)
		continue;
	      if (bitmap_bit_p (&slot->spilled_regs,
				ALLOCNO_REGNO (another_allocno)))
		cost += cp->freq;
	    }
	  if (cost > best_cost)
	    {
	      best_cost = cost;
	      best_slot_num = slot_num;
	    }
	cont:
	  ;
	}
      if (best_cost >= 0)
	{
	  slot_num = best_slot_num;
	  slot = &ira_spilled_reg_stack_slots[slot_num];
	  SET_REGNO_REG_SET (&slot->spilled_regs, regno);
	  x = slot->mem;
	  ALLOCNO_HARD_REGNO (allocno) = -slot_num - 2;
	}
    }
  if (x != NULL_RTX)
    {
      ira_assert (slot->width >= total_size);
#ifdef ENABLE_IRA_CHECKING
      EXECUTE_IF_SET_IN_BITMAP (&slot->spilled_regs,
				FIRST_PSEUDO_REGISTER, i, bi)
	{
	  ira_assert (! pseudos_have_intersected_live_ranges_p (regno, i));
	}
#endif
      SET_REGNO_REG_SET (&slot->spilled_regs, regno);
      if (internal_flag_ira_verbose > 3 && ira_dump_file)
	{
	  fprintf (ira_dump_file, "      Assigning %d(freq=%d) slot %d of",
		   regno, REG_FREQ (regno), slot_num);
	  EXECUTE_IF_SET_IN_BITMAP (&slot->spilled_regs,
				    FIRST_PSEUDO_REGISTER, i, bi)
	    {
	      if ((unsigned) regno != i)
		fprintf (ira_dump_file, " %d", i);
	    }
	  fprintf (ira_dump_file, "\n");
	}
    }
  return x;
}

/* This is called by reload every time a new stack slot X with
   TOTAL_SIZE was allocated for REGNO.  We store this info for
   subsequent ira_reuse_stack_slot calls.  */
void
ira_mark_new_stack_slot (rtx x, int regno, unsigned int total_size)
{
  struct ira_spilled_reg_stack_slot *slot;
  int slot_num;
  ira_allocno_t allocno;

  ira_assert (PSEUDO_REGNO_BYTES (regno) <= total_size);
  allocno = ira_regno_allocno_map[regno];
  slot_num = -ALLOCNO_HARD_REGNO (allocno) - 2;
  if (slot_num == -1)
    {
      slot_num = ira_spilled_reg_stack_slots_num++;
      ALLOCNO_HARD_REGNO (allocno) = -slot_num - 2;
    }
  slot = &ira_spilled_reg_stack_slots[slot_num];
  INIT_REG_SET (&slot->spilled_regs);
  SET_REGNO_REG_SET (&slot->spilled_regs, regno);
  slot->mem = x;
  slot->width = total_size;
  if (internal_flag_ira_verbose > 3 && ira_dump_file)
    fprintf (ira_dump_file, "      Assigning %d(freq=%d) a new slot %d\n",
	     regno, REG_FREQ (regno), slot_num);
}


/* Return spill cost for pseudo-registers whose numbers are in array
   REGNOS (with a negative number as an end marker) for reload with
   given IN and OUT for INSN.  Return also number points (through
   EXCESS_PRESSURE_LIVE_LENGTH) where the pseudo-register lives and
   the register pressure is high, number of references of the
   pseudo-registers (through NREFS), number of callee-clobbered
   hard-registers occupied by the pseudo-registers (through
   CALL_USED_COUNT), and the first hard regno occupied by the
   pseudo-registers (through FIRST_HARD_REGNO).  */
static int
calculate_spill_cost (int *regnos, rtx in, rtx out, rtx insn,
		      int *excess_pressure_live_length,
		      int *nrefs, int *call_used_count, int *first_hard_regno)
{
  int i, cost, regno, hard_regno, j, count, saved_cost, nregs;
  bool in_p, out_p;
  int length;
  ira_allocno_t a;

  *nrefs = 0;
  for (length = count = cost = i = 0;; i++)
    {
      regno = regnos[i];
      if (regno < 0)
	break;
      *nrefs += REG_N_REFS (regno);
      hard_regno = reg_renumber[regno];
      ira_assert (hard_regno >= 0);
      a = ira_regno_allocno_map[regno];
      length += ALLOCNO_EXCESS_PRESSURE_POINTS_NUM (a);
      cost += ALLOCNO_MEMORY_COST (a) - ALLOCNO_COVER_CLASS_COST (a);
      nregs = hard_regno_nregs[hard_regno][ALLOCNO_MODE (a)];
      for (j = 0; j < nregs; j++)
	if (! TEST_HARD_REG_BIT (call_used_reg_set, hard_regno + j))
	  break;
      if (j == nregs)
	count++;
      in_p = in && REG_P (in) && (int) REGNO (in) == hard_regno;
      out_p = out && REG_P (out) && (int) REGNO (out) == hard_regno;
      if ((in_p || out_p)
	  && find_regno_note (insn, REG_DEAD, hard_regno) != NULL_RTX)
	{
	  saved_cost = 0;
	  if (in_p)
	    saved_cost += ira_memory_move_cost
	                  [ALLOCNO_MODE (a)][ALLOCNO_COVER_CLASS (a)][1];
	  if (out_p)
	    saved_cost
	      += ira_memory_move_cost
	         [ALLOCNO_MODE (a)][ALLOCNO_COVER_CLASS (a)][0];
	  cost -= REG_FREQ_FROM_BB (BLOCK_FOR_INSN (insn)) * saved_cost;
	}
    }
  *excess_pressure_live_length = length;
  *call_used_count = count;
  hard_regno = -1;
  if (regnos[0] >= 0)
    {
      hard_regno = reg_renumber[regnos[0]];
    }
  *first_hard_regno = hard_regno;
  return cost;
}

/* Return TRUE if spilling pseudo-registers whose numbers are in array
   REGNOS is better than spilling pseudo-registers with numbers in
   OTHER_REGNOS for reload with given IN and OUT for INSN.  The
   function used by the reload pass to make better register spilling
   decisions.  */
bool
ira_better_spill_reload_regno_p (int *regnos, int *other_regnos,
				 rtx in, rtx out, rtx insn)
{
  int cost, other_cost;
  int length, other_length;
  int nrefs, other_nrefs;
  int call_used_count, other_call_used_count;
  int hard_regno, other_hard_regno;

  cost = calculate_spill_cost (regnos, in, out, insn,
			       &length, &nrefs, &call_used_count, &hard_regno);
  other_cost = calculate_spill_cost (other_regnos, in, out, insn,
				     &other_length, &other_nrefs,
				     &other_call_used_count,
				     &other_hard_regno);
  if (nrefs == 0 && other_nrefs != 0)
    return true;
  if (nrefs != 0 && other_nrefs == 0)
    return false;
  if (cost != other_cost)
    return cost < other_cost;
  if (length != other_length)
    return length > other_length;
#ifdef REG_ALLOC_ORDER
  if (hard_regno >= 0 && other_hard_regno >= 0)
    return (inv_reg_alloc_order[hard_regno]
	    < inv_reg_alloc_order[other_hard_regno]);
#else
  if (call_used_count != other_call_used_count)
    return call_used_count > other_call_used_count;
#endif
  return false;
}



/* Allocate and initialize data necessary for assign_hard_reg.  */
void
ira_initiate_assign (void)
{
  sorted_allocnos
    = (ira_allocno_t *) ira_allocate (sizeof (ira_allocno_t)
				      * ira_allocnos_num);
  consideration_allocno_bitmap = ira_allocate_bitmap ();
  initiate_cost_update ();
  allocno_priorities = (int *) ira_allocate (sizeof (int) * ira_allocnos_num);
}

/* Deallocate data used by assign_hard_reg.  */
void
ira_finish_assign (void)
{
  ira_free (sorted_allocnos);
  ira_free_bitmap (consideration_allocno_bitmap);
  finish_cost_update ();
  ira_free (allocno_priorities);
}



/* Entry function doing color-based register allocation.  */
static void
color (void)
{
  allocno_stack_vec = VEC_alloc (ira_allocno_t, heap, ira_allocnos_num);
  removed_splay_allocno_vec
    = VEC_alloc (ira_allocno_t, heap, ira_allocnos_num);
  memset (allocated_hardreg_p, 0, sizeof (allocated_hardreg_p));
  ira_initiate_assign ();
  do_coloring ();
  ira_finish_assign ();
  VEC_free (ira_allocno_t, heap, removed_splay_allocno_vec);
  VEC_free (ira_allocno_t, heap, allocno_stack_vec);
  move_spill_restore ();
}



/* This page contains a simple register allocator without usage of
   allocno conflicts.  This is used for fast allocation for -O0.  */

/* Do register allocation by not using allocno conflicts.  It uses
   only allocno live ranges.  The algorithm is close to Chow's
   priority coloring.  */
static void
fast_allocation (void)
{
  int i, j, k, num, class_size, hard_regno;
#ifdef STACK_REGS
  bool no_stack_reg_p;
#endif
  enum reg_class cover_class;
  enum machine_mode mode;
  ira_allocno_t a;
  ira_allocno_iterator ai;
  allocno_live_range_t r;
  HARD_REG_SET conflict_hard_regs, *used_hard_regs;

  sorted_allocnos = (ira_allocno_t *) ira_allocate (sizeof (ira_allocno_t)
						    * ira_allocnos_num);
  num = 0;
  FOR_EACH_ALLOCNO (a, ai)
    sorted_allocnos[num++] = a;
  allocno_priorities = (int *) ira_allocate (sizeof (int) * ira_allocnos_num);
  setup_allocno_priorities (sorted_allocnos, num);
  used_hard_regs = (HARD_REG_SET *) ira_allocate (sizeof (HARD_REG_SET)
						  * ira_max_point);
  for (i = 0; i < ira_max_point; i++)
    CLEAR_HARD_REG_SET (used_hard_regs[i]);
  qsort (sorted_allocnos, num, sizeof (ira_allocno_t),
	 allocno_priority_compare_func);
  for (i = 0; i < num; i++)
    {
      a = sorted_allocnos[i];
      COPY_HARD_REG_SET (conflict_hard_regs, ALLOCNO_CONFLICT_HARD_REGS (a));
      for (r = ALLOCNO_LIVE_RANGES (a); r != NULL; r = r->next)
	for (j =  r->start; j <= r->finish; j++)
	  IOR_HARD_REG_SET (conflict_hard_regs, used_hard_regs[j]);
      cover_class = ALLOCNO_COVER_CLASS (a);
      ALLOCNO_ASSIGNED_P (a) = true;
      ALLOCNO_HARD_REGNO (a) = -1;
      if (hard_reg_set_subset_p (reg_class_contents[cover_class],
				 conflict_hard_regs))
	continue;
      mode = ALLOCNO_MODE (a);
#ifdef STACK_REGS
      no_stack_reg_p = ALLOCNO_NO_STACK_REG_P (a);
#endif
      class_size = ira_class_hard_regs_num[cover_class];
      for (j = 0; j < class_size; j++)
	{
	  hard_regno = ira_class_hard_regs[cover_class][j];
#ifdef STACK_REGS
	  if (no_stack_reg_p && FIRST_STACK_REG <= hard_regno
	      && hard_regno <= LAST_STACK_REG)
	    continue;
#endif
	  if (!ira_hard_reg_not_in_set_p (hard_regno, mode, conflict_hard_regs)
	      || (TEST_HARD_REG_BIT
		  (prohibited_class_mode_regs[cover_class][mode], hard_regno)))
	    continue;
	  ALLOCNO_HARD_REGNO (a) = hard_regno;
	  for (r = ALLOCNO_LIVE_RANGES (a); r != NULL; r = r->next)
	    for (k = r->start; k <= r->finish; k++)
	      IOR_HARD_REG_SET (used_hard_regs[k],
				ira_reg_mode_hard_regset[hard_regno][mode]);
	  break;
	}
    }
  ira_free (sorted_allocnos);
  ira_free (used_hard_regs);
  ira_free (allocno_priorities);
  if (internal_flag_ira_verbose > 1 && ira_dump_file != NULL)
    ira_print_disposition (ira_dump_file);
}



/* Entry function doing coloring.  */
void
ira_color (void)
{
  ira_allocno_t a;
  ira_allocno_iterator ai;

  /* Setup updated costs.  */
  FOR_EACH_ALLOCNO (a, ai)
    {
      ALLOCNO_UPDATED_MEMORY_COST (a) = ALLOCNO_MEMORY_COST (a);
      ALLOCNO_UPDATED_COVER_CLASS_COST (a) = ALLOCNO_COVER_CLASS_COST (a);
    }
  if (ira_conflicts_p)
    color ();
  else
    fast_allocation ();
}<|MERGE_RESOLUTION|>--- conflicted
+++ resolved
@@ -2339,10 +2339,6 @@
     {
       a = sorted_allocnos[i];
       ALLOCNO_ASSIGNED_P (a) = false;
-<<<<<<< HEAD
-      ira_free_allocno_updated_costs (a);
-=======
->>>>>>> 6ac9d3a3
       update_curr_costs (a);
     }
   for (i = 0; i < allocnos_to_color_num; i++)
@@ -2810,10 +2806,6 @@
   if (! flag_caller_saves && ALLOCNO_CALLS_CROSSED_NUM (a) != 0)
     IOR_HARD_REG_SET (ALLOCNO_TOTAL_CONFLICT_HARD_REGS (a), call_used_reg_set);
   ALLOCNO_ASSIGNED_P (a) = false;
-<<<<<<< HEAD
-  ira_free_allocno_updated_costs (a);
-=======
->>>>>>> 6ac9d3a3
   cover_class = ALLOCNO_COVER_CLASS (a);
   update_curr_costs (a);
   assign_hard_reg (a, true);

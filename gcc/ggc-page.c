--- conflicted
+++ resolved
@@ -339,19 +339,12 @@
 #endif
 
 #ifdef ENABLE_GC_ALWAYS_COLLECT
-<<<<<<< HEAD
-struct free_object
-{
-    void *object;
-    struct free_object *next;
-=======
 /* List of free objects to be verified as actually free on the
    next collection.  */
 struct free_object
 {
   void *object;
   struct free_object *next;
->>>>>>> 7bc19392
 };
 #endif
 

/* Medium-level subroutines: convert bit-field store and extract
   and shifts, multiplies and divides to rtl instructions.
   Copyright (C) 1987-2017 Free Software Foundation, Inc.

This file is part of GCC.

GCC is free software; you can redistribute it and/or modify it under
the terms of the GNU General Public License as published by the Free
Software Foundation; either version 3, or (at your option) any later
version.

GCC is distributed in the hope that it will be useful, but WITHOUT ANY
WARRANTY; without even the implied warranty of MERCHANTABILITY or
FITNESS FOR A PARTICULAR PURPOSE.  See the GNU General Public License
for more details.

You should have received a copy of the GNU General Public License
along with GCC; see the file COPYING3.  If not see
<http://www.gnu.org/licenses/>.  */


#include "config.h"
#include "system.h"
#include "coretypes.h"
#include "backend.h"
#include "target.h"
#include "rtl.h"
#include "tree.h"
#include "predict.h"
#include "memmodel.h"
#include "tm_p.h"
#include "expmed.h"
#include "optabs.h"
#include "emit-rtl.h"
#include "diagnostic-core.h"
#include "fold-const.h"
#include "stor-layout.h"
#include "dojump.h"
#include "explow.h"
#include "expr.h"
#include "langhooks.h"

struct target_expmed default_target_expmed;
#if SWITCHABLE_TARGET
struct target_expmed *this_target_expmed = &default_target_expmed;
#endif

static bool store_integral_bit_field (rtx, opt_scalar_int_mode,
				      unsigned HOST_WIDE_INT,
				      unsigned HOST_WIDE_INT,
				      poly_uint64, poly_uint64,
				      machine_mode, rtx, bool, bool);
static void store_fixed_bit_field (rtx, opt_scalar_int_mode,
				   unsigned HOST_WIDE_INT,
				   unsigned HOST_WIDE_INT,
				   poly_uint64, poly_uint64,
				   rtx, scalar_int_mode, bool);
static void store_fixed_bit_field_1 (rtx, scalar_int_mode,
				     unsigned HOST_WIDE_INT,
				     unsigned HOST_WIDE_INT,
				     rtx, scalar_int_mode, bool);
static void store_split_bit_field (rtx, opt_scalar_int_mode,
				   unsigned HOST_WIDE_INT,
				   unsigned HOST_WIDE_INT,
				   poly_uint64, poly_uint64,
				   rtx, scalar_int_mode, bool);
static rtx extract_integral_bit_field (rtx, opt_scalar_int_mode,
				       unsigned HOST_WIDE_INT,
				       unsigned HOST_WIDE_INT, int, rtx,
				       machine_mode, machine_mode, bool, bool);
static rtx extract_fixed_bit_field (machine_mode, rtx, opt_scalar_int_mode,
				    unsigned HOST_WIDE_INT,
				    unsigned HOST_WIDE_INT, rtx, int, bool);
static rtx extract_fixed_bit_field_1 (machine_mode, rtx, scalar_int_mode,
				      unsigned HOST_WIDE_INT,
				      unsigned HOST_WIDE_INT, rtx, int, bool);
static rtx lshift_value (machine_mode, unsigned HOST_WIDE_INT, int);
static rtx extract_split_bit_field (rtx, opt_scalar_int_mode,
				    unsigned HOST_WIDE_INT,
				    unsigned HOST_WIDE_INT, int, bool);
static void do_cmp_and_jump (rtx, rtx, enum rtx_code, machine_mode, rtx_code_label *);
static rtx expand_smod_pow2 (scalar_int_mode, rtx, HOST_WIDE_INT);
static rtx expand_sdiv_pow2 (scalar_int_mode, rtx, HOST_WIDE_INT);

/* Return a constant integer mask value of mode MODE with BITSIZE ones
   followed by BITPOS zeros, or the complement of that if COMPLEMENT.
   The mask is truncated if necessary to the width of mode MODE.  The
   mask is zero-extended if BITSIZE+BITPOS is too small for MODE.  */

static inline rtx
mask_rtx (scalar_int_mode mode, int bitpos, int bitsize, bool complement)
{
  return immed_wide_int_const
    (wi::shifted_mask (bitpos, bitsize, complement,
		       GET_MODE_PRECISION (mode)), mode);
}

/* Test whether a value is zero of a power of two.  */
#define EXACT_POWER_OF_2_OR_ZERO_P(x) \
  (((x) & ((x) - HOST_WIDE_INT_1U)) == 0)

struct init_expmed_rtl
{
  rtx reg;
  rtx plus;
  rtx neg;
  rtx mult;
  rtx sdiv;
  rtx udiv;
  rtx sdiv_32;
  rtx smod_32;
  rtx wide_mult;
  rtx wide_lshr;
  rtx wide_trunc;
  rtx shift;
  rtx shift_mult;
  rtx shift_add;
  rtx shift_sub0;
  rtx shift_sub1;
  rtx zext;
  rtx sgnext;
  rtx trunc;

  rtx pow2[MAX_BITS_PER_WORD];
  rtx cint[MAX_BITS_PER_WORD];
};

static void
init_expmed_one_conv (struct init_expmed_rtl *all, scalar_int_mode to_mode,
		      scalar_int_mode from_mode, bool speed)
{
  int to_size, from_size, cost;

  to_size = GET_MODE_PRECISION (to_mode);
  from_size = GET_MODE_PRECISION (from_mode);

  /* Most partial integers have a precision less than the "full"
     integer it requires for storage.  In case one doesn't, for
     comparison purposes here, reduce the bit size by one in that
     case.  */
  if (GET_MODE_CLASS (to_mode) == MODE_PARTIAL_INT
      && pow2p_hwi (to_size))
    to_size --;
  if (GET_MODE_CLASS (from_mode) == MODE_PARTIAL_INT
      && pow2p_hwi (from_size))
    from_size --;

  PUT_MODE (all->reg, from_mode);

  if (to_size < from_size)
    {
      cost = set_src_cost (all->trunc, to_mode, speed);
      set_convert_cost (to_mode, from_mode, UNSIGNED, speed, cost);
      set_convert_cost (to_mode, from_mode, SIGNED, speed, cost);
    }
  else
    {
      set_convert_cost (to_mode, from_mode, UNSIGNED, speed,
			set_src_cost (all->zext, to_mode, speed));
      set_convert_cost (to_mode, from_mode, SIGNED, speed,
			set_src_cost (all->sgnext, to_mode, speed));
    }
}

static void
init_expmed_one_mode (struct init_expmed_rtl *all,
		      machine_mode mode, int speed)
{
  int m, n, mode_bitsize;
  machine_mode mode_from;

  mode_bitsize = GET_MODE_UNIT_BITSIZE (mode);

  PUT_MODE (all->reg, mode);
  PUT_MODE (all->plus, mode);
  PUT_MODE (all->neg, mode);
  PUT_MODE (all->mult, mode);
  PUT_MODE (all->sdiv, mode);
  PUT_MODE (all->udiv, mode);
  PUT_MODE (all->sdiv_32, mode);
  PUT_MODE (all->smod_32, mode);
  PUT_MODE (all->wide_trunc, mode);
  PUT_MODE (all->shift, mode);
  PUT_MODE (all->shift_mult, mode);
  PUT_MODE (all->shift_add, mode);
  PUT_MODE (all->shift_sub0, mode);
  PUT_MODE (all->shift_sub1, mode);
  PUT_MODE (all->zext, mode);
  PUT_MODE (all->sgnext, mode);
  PUT_MODE (all->trunc, mode);

  set_add_cost (speed, mode, set_src_cost (all->plus, mode, speed));
  set_neg_cost (speed, mode, set_src_cost (all->neg, mode, speed));
  set_mul_cost (speed, mode, set_src_cost (all->mult, mode, speed));
  set_sdiv_cost (speed, mode, set_src_cost (all->sdiv, mode, speed));
  set_udiv_cost (speed, mode, set_src_cost (all->udiv, mode, speed));

  set_sdiv_pow2_cheap (speed, mode, (set_src_cost (all->sdiv_32, mode, speed)
				     <= 2 * add_cost (speed, mode)));
  set_smod_pow2_cheap (speed, mode, (set_src_cost (all->smod_32, mode, speed)
				     <= 4 * add_cost (speed, mode)));

  set_shift_cost (speed, mode, 0, 0);
  {
    int cost = add_cost (speed, mode);
    set_shiftadd_cost (speed, mode, 0, cost);
    set_shiftsub0_cost (speed, mode, 0, cost);
    set_shiftsub1_cost (speed, mode, 0, cost);
  }

  n = MIN (MAX_BITS_PER_WORD, mode_bitsize);
  for (m = 1; m < n; m++)
    {
      XEXP (all->shift, 1) = all->cint[m];
      XEXP (all->shift_mult, 1) = all->pow2[m];

      set_shift_cost (speed, mode, m, set_src_cost (all->shift, mode, speed));
      set_shiftadd_cost (speed, mode, m, set_src_cost (all->shift_add, mode,
						       speed));
      set_shiftsub0_cost (speed, mode, m, set_src_cost (all->shift_sub0, mode,
							speed));
      set_shiftsub1_cost (speed, mode, m, set_src_cost (all->shift_sub1, mode,
							speed));
    }

  scalar_int_mode int_mode_to;
  if (is_a <scalar_int_mode> (mode, &int_mode_to))
    {
      opt_scalar_int_mode int_mode_from;
      FOR_EACH_MODE_IN_CLASS (int_mode_from, MODE_INT)
	init_expmed_one_conv (all, int_mode_to, *int_mode_from, speed);

      scalar_int_mode wider_mode;
      if (GET_MODE_CLASS (int_mode_to) == MODE_INT
	  && GET_MODE_WIDER_MODE (int_mode_to).exists (&wider_mode))
	{
	  PUT_MODE (all->zext, wider_mode);
	  PUT_MODE (all->wide_mult, wider_mode);
	  PUT_MODE (all->wide_lshr, wider_mode);
	  XEXP (all->wide_lshr, 1)
	    = gen_int_shift_amount (wider_mode, mode_bitsize);

	  set_mul_widen_cost (speed, wider_mode,
			      set_src_cost (all->wide_mult, wider_mode, speed));
	  set_mul_highpart_cost (speed, int_mode_to,
				 set_src_cost (all->wide_trunc,
					       int_mode_to, speed));
	}
    }
}

void
init_expmed (void)
{
  struct init_expmed_rtl all;
  machine_mode mode = QImode;
  int m, speed;

  memset (&all, 0, sizeof all);
  for (m = 1; m < MAX_BITS_PER_WORD; m++)
    {
      all.pow2[m] = GEN_INT (HOST_WIDE_INT_1 << m);
      all.cint[m] = GEN_INT (m);
    }

  /* Avoid using hard regs in ways which may be unsupported.  */
  all.reg = gen_raw_REG (mode, LAST_VIRTUAL_REGISTER + 1);
  all.plus = gen_rtx_PLUS (mode, all.reg, all.reg);
  all.neg = gen_rtx_NEG (mode, all.reg);
  all.mult = gen_rtx_MULT (mode, all.reg, all.reg);
  all.sdiv = gen_rtx_DIV (mode, all.reg, all.reg);
  all.udiv = gen_rtx_UDIV (mode, all.reg, all.reg);
  all.sdiv_32 = gen_rtx_DIV (mode, all.reg, all.pow2[5]);
  all.smod_32 = gen_rtx_MOD (mode, all.reg, all.pow2[5]);
  all.zext = gen_rtx_ZERO_EXTEND (mode, all.reg);
  all.sgnext = gen_rtx_SIGN_EXTEND (mode, all.reg);
  all.wide_mult = gen_rtx_MULT (mode, all.zext, all.zext);
  all.wide_lshr = gen_rtx_LSHIFTRT (mode, all.wide_mult, all.reg);
  all.wide_trunc = gen_rtx_TRUNCATE (mode, all.wide_lshr);
  all.shift = gen_rtx_ASHIFT (mode, all.reg, all.reg);
  all.shift_mult = gen_rtx_MULT (mode, all.reg, all.reg);
  all.shift_add = gen_rtx_PLUS (mode, all.shift_mult, all.reg);
  all.shift_sub0 = gen_rtx_MINUS (mode, all.shift_mult, all.reg);
  all.shift_sub1 = gen_rtx_MINUS (mode, all.reg, all.shift_mult);
  all.trunc = gen_rtx_TRUNCATE (mode, all.reg);

  for (speed = 0; speed < 2; speed++)
    {
      crtl->maybe_hot_insn_p = speed;
      set_zero_cost (speed, set_src_cost (const0_rtx, mode, speed));

      for (mode = MIN_MODE_INT; mode <= MAX_MODE_INT;
	   mode = (machine_mode_enum) (mode + 1))
	init_expmed_one_mode (&all, mode, speed);

      if (MIN_MODE_PARTIAL_INT != VOIDmode)
	for (mode = MIN_MODE_PARTIAL_INT; mode <= MAX_MODE_PARTIAL_INT;
	     mode = (machine_mode_enum) (mode + 1))
	  init_expmed_one_mode (&all, mode, speed);

      if (MIN_MODE_VECTOR_INT != VOIDmode)
	for (mode = MIN_MODE_VECTOR_INT; mode <= MAX_MODE_VECTOR_INT;
	     mode = (machine_mode_enum) (mode + 1))
	  init_expmed_one_mode (&all, mode, speed);
    }

  if (alg_hash_used_p ())
    {
      struct alg_hash_entry *p = alg_hash_entry_ptr (0);
      memset (p, 0, sizeof (*p) * NUM_ALG_HASH_ENTRIES);
    }
  else
    set_alg_hash_used_p (true);
  default_rtl_profile ();

  ggc_free (all.trunc);
  ggc_free (all.shift_sub1);
  ggc_free (all.shift_sub0);
  ggc_free (all.shift_add);
  ggc_free (all.shift_mult);
  ggc_free (all.shift);
  ggc_free (all.wide_trunc);
  ggc_free (all.wide_lshr);
  ggc_free (all.wide_mult);
  ggc_free (all.zext);
  ggc_free (all.sgnext);
  ggc_free (all.smod_32);
  ggc_free (all.sdiv_32);
  ggc_free (all.udiv);
  ggc_free (all.sdiv);
  ggc_free (all.mult);
  ggc_free (all.neg);
  ggc_free (all.plus);
  ggc_free (all.reg);
}

/* Return an rtx representing minus the value of X.
   MODE is the intended mode of the result,
   useful if X is a CONST_INT.  */

rtx
negate_rtx (machine_mode mode, rtx x)
{
  rtx result = simplify_unary_operation (NEG, mode, x, mode);

  if (result == 0)
    result = expand_unop (mode, neg_optab, x, NULL_RTX, 0);

  return result;
}

/* Whether reverse storage order is supported on the target.  */
static int reverse_storage_order_supported = -1;

/* Check whether reverse storage order is supported on the target.  */

static void
check_reverse_storage_order_support (void)
{
  if (BYTES_BIG_ENDIAN != WORDS_BIG_ENDIAN)
    {
      reverse_storage_order_supported = 0;
      sorry ("reverse scalar storage order");
    }
  else
    reverse_storage_order_supported = 1;
}

/* Whether reverse FP storage order is supported on the target.  */
static int reverse_float_storage_order_supported = -1;

/* Check whether reverse FP storage order is supported on the target.  */

static void
check_reverse_float_storage_order_support (void)
{
  if (FLOAT_WORDS_BIG_ENDIAN != WORDS_BIG_ENDIAN)
    {
      reverse_float_storage_order_supported = 0;
      sorry ("reverse floating-point scalar storage order");
    }
  else
    reverse_float_storage_order_supported = 1;
}

/* Return an rtx representing value of X with reverse storage order.
   MODE is the intended mode of the result,
   useful if X is a CONST_INT.  */

rtx
flip_storage_order (machine_mode mode, rtx x)
{
  scalar_int_mode int_mode;
  rtx result;

  if (mode == QImode)
    return x;

  if (COMPLEX_MODE_P (mode))
    {
      rtx real = read_complex_part (x, false);
      rtx imag = read_complex_part (x, true);

      real = flip_storage_order (GET_MODE_INNER (mode), real);
      imag = flip_storage_order (GET_MODE_INNER (mode), imag);

      return gen_rtx_CONCAT (mode, real, imag);
    }

  if (__builtin_expect (reverse_storage_order_supported < 0, 0))
    check_reverse_storage_order_support ();

  if (!is_a <scalar_int_mode> (mode, &int_mode))
    {
      if (FLOAT_MODE_P (mode)
	  && __builtin_expect (reverse_float_storage_order_supported < 0, 0))
	check_reverse_float_storage_order_support ();

      if (!int_mode_for_size (GET_MODE_PRECISION (mode), 0).exists (&int_mode))
	{
	  sorry ("reverse storage order for %smode", GET_MODE_NAME (mode));
	  return x;
	}
      x = gen_lowpart (int_mode, x);
    }

  result = simplify_unary_operation (BSWAP, int_mode, x, int_mode);
  if (result == 0)
    result = expand_unop (int_mode, bswap_optab, x, NULL_RTX, 1);

  if (int_mode != mode)
    result = gen_lowpart (mode, result);

  return result;
}

/* If MODE is set, adjust bitfield memory MEM so that it points to the
   first unit of mode MODE that contains a bitfield of size BITSIZE at
   bit position BITNUM.  If MODE is not set, return a BLKmode reference
   to every byte in the bitfield.  Set *NEW_BITNUM to the bit position
   of the field within the new memory.  */

static rtx
narrow_bit_field_mem (rtx mem, opt_scalar_int_mode mode,
		      unsigned HOST_WIDE_INT bitsize,
		      unsigned HOST_WIDE_INT bitnum,
		      unsigned HOST_WIDE_INT *new_bitnum)
{
  if (mode.exists ())
    {
      unsigned int unit = GET_MODE_BITSIZE (*mode);
      *new_bitnum = bitnum % unit;
      HOST_WIDE_INT offset = (bitnum - *new_bitnum) / BITS_PER_UNIT;
      return adjust_bitfield_address (mem, *mode, offset);
    }
  else
    {
      *new_bitnum = bitnum % BITS_PER_UNIT;
      HOST_WIDE_INT offset = bitnum / BITS_PER_UNIT;
      HOST_WIDE_INT size = ((*new_bitnum + bitsize + BITS_PER_UNIT - 1)
			    / BITS_PER_UNIT);
      return adjust_bitfield_address_size (mem, BLKmode, offset, size);
    }
}

/* The caller wants to perform insertion or extraction PATTERN on a
   bitfield of size BITSIZE at BITNUM bits into memory operand OP0.
   BITREGION_START and BITREGION_END are as for store_bit_field
   and FIELDMODE is the natural mode of the field.

   Search for a mode that is compatible with the memory access
   restrictions and (where applicable) with a register insertion or
   extraction.  Return the new memory on success, storing the adjusted
   bit position in *NEW_BITNUM.  Return null otherwise.  */

static rtx
adjust_bit_field_mem_for_reg (enum extraction_pattern pattern,
			      rtx op0, HOST_WIDE_INT bitsize,
			      HOST_WIDE_INT bitnum,
			      poly_uint64 bitregion_start,
			      poly_uint64 bitregion_end,
			      machine_mode fieldmode,
			      unsigned HOST_WIDE_INT *new_bitnum)
{
  bit_field_mode_iterator iter (bitsize, bitnum, bitregion_start,
				bitregion_end, MEM_ALIGN (op0),
				MEM_VOLATILE_P (op0));
  scalar_int_mode best_mode;
  if (iter.next_mode (&best_mode))
    {
      /* We can use a memory in BEST_MODE.  See whether this is true for
	 any wider modes.  All other things being equal, we prefer to
	 use the widest mode possible because it tends to expose more
	 CSE opportunities.  */
      if (!iter.prefer_smaller_modes ())
	{
	  /* Limit the search to the mode required by the corresponding
	     register insertion or extraction instruction, if any.  */
	  scalar_int_mode limit_mode = word_mode;
	  extraction_insn insn;
	  if (get_best_reg_extraction_insn (&insn, pattern,
					    GET_MODE_BITSIZE (best_mode),
					    fieldmode))
	    limit_mode = insn.field_mode;

	  scalar_int_mode wider_mode;
	  while (iter.next_mode (&wider_mode)
		 && GET_MODE_SIZE (wider_mode) <= GET_MODE_SIZE (limit_mode))
	    best_mode = wider_mode;
	}
      return narrow_bit_field_mem (op0, best_mode, bitsize, bitnum,
				   new_bitnum);
    }
  return NULL_RTX;
}

/* Return true if a bitfield of size BITSIZE at bit number BITNUM within
   a structure of mode STRUCT_MODE represents a lowpart subreg.   The subreg
   offset is then BITNUM / BITS_PER_UNIT.  */

static bool
lowpart_bit_field_p (poly_uint64 bitnum, poly_uint64 bitsize,
		     machine_mode struct_mode)
{
  if (BYTES_BIG_ENDIAN)
    return (multiple_p (bitnum, BITS_PER_UNIT)
	    && (multiple_p (bitnum + bitsize, GET_MODE_BITSIZE (struct_mode))
		|| multiple_p (bitnum + bitsize, BITS_PER_WORD)));
  else
    return multiple_p (bitnum, BITS_PER_WORD);
}

/* Return true if -fstrict-volatile-bitfields applies to an access of OP0
   containing BITSIZE bits starting at BITNUM, with field mode FIELDMODE.
   Return false if the access would touch memory outside the range
   BITREGION_START to BITREGION_END for conformance to the C++ memory
   model.  */

static bool
strict_volatile_bitfield_p (rtx op0, unsigned HOST_WIDE_INT bitsize,
			    unsigned HOST_WIDE_INT bitnum,
			    scalar_int_mode fieldmode,
			    poly_uint64 bitregion_start,
			    poly_uint64 bitregion_end)
{
  unsigned HOST_WIDE_INT modesize = GET_MODE_BITSIZE (fieldmode);

  /* -fstrict-volatile-bitfields must be enabled and we must have a
     volatile MEM.  */
  if (!MEM_P (op0)
      || !MEM_VOLATILE_P (op0)
      || flag_strict_volatile_bitfields <= 0)
    return false;

  /* The bit size must not be larger than the field mode, and
     the field mode must not be larger than a word.  */
  if (bitsize > modesize || modesize > BITS_PER_WORD)
    return false;

  /* Check for cases of unaligned fields that must be split.  */
  if (bitnum % modesize + bitsize > modesize)
    return false;

  /* The memory must be sufficiently aligned for a MODESIZE access.
     This condition guarantees, that the memory access will not
     touch anything after the end of the structure.  */
  if (MEM_ALIGN (op0) < modesize)
    return false;

  /* Check for cases where the C++ memory model applies.  */
  if (may_ne (bitregion_end, 0U)
      && !known_subrange_p (bitnum - bitnum % modesize, modesize,
			    bitregion_start,
			    bitregion_end + 1 - bitregion_start))
    return false;

  return true;
}

/* Return true if OP is a memory and if a bitfield of size BITSIZE at
   bit number BITNUM can be treated as a simple value of mode MODE.
   Store the byte offset in *BYTENUM if so.  */
static bool
simple_mem_bitfield_p (rtx op0, poly_uint64 bitsize, poly_uint64 bitnum,
		       machine_mode mode, poly_uint64 *bytenum)
{
  return (MEM_P (op0)
	  && multiple_p (bitnum, BITS_PER_UNIT, bytenum)
	  && must_eq (bitsize, GET_MODE_BITSIZE (mode))
	  && (!targetm.slow_unaligned_access (mode, MEM_ALIGN (op0))
	      || (multiple_p (bitnum, GET_MODE_ALIGNMENT (mode))
		  && MEM_ALIGN (op0) >= GET_MODE_ALIGNMENT (mode))));
}

/* Try to use instruction INSV to store VALUE into a field of OP0.
   If OP0_MODE is defined, it is the mode of OP0, otherwise OP0 is a
   BLKmode MEM.  VALUE_MODE is the mode of VALUE.  BITSIZE and BITNUM
   are as for store_bit_field.  */

static bool
store_bit_field_using_insv (const extraction_insn *insv, rtx op0,
			    opt_scalar_int_mode op0_mode,
			    unsigned HOST_WIDE_INT bitsize,
			    unsigned HOST_WIDE_INT bitnum,
			    rtx value, scalar_int_mode value_mode)
{
  struct expand_operand ops[4];
  rtx value1;
  rtx xop0 = op0;
  rtx_insn *last = get_last_insn ();
  bool copy_back = false;

  scalar_int_mode op_mode = insv->field_mode;
  unsigned int unit = GET_MODE_BITSIZE (op_mode);
  if (bitsize == 0 || bitsize > unit)
    return false;

  if (MEM_P (xop0))
    /* Get a reference to the first byte of the field.  */
    xop0 = narrow_bit_field_mem (xop0, insv->struct_mode, bitsize, bitnum,
				 &bitnum);
  else
    {
      /* Convert from counting within OP0 to counting in OP_MODE.  */
      if (BYTES_BIG_ENDIAN)
	bitnum += unit - GET_MODE_BITSIZE (*op0_mode);

      /* If xop0 is a register, we need it in OP_MODE
	 to make it acceptable to the format of insv.  */
      if (GET_CODE (xop0) == SUBREG)
	/* We can't just change the mode, because this might clobber op0,
	   and we will need the original value of op0 if insv fails.  */
	xop0 = gen_rtx_SUBREG (op_mode, SUBREG_REG (xop0), SUBREG_BYTE (xop0));
      if (REG_P (xop0) && GET_MODE (xop0) != op_mode)
	xop0 = gen_lowpart_SUBREG (op_mode, xop0);
    }

  /* If the destination is a paradoxical subreg such that we need a
     truncate to the inner mode, perform the insertion on a temporary and
     truncate the result to the original destination.  Note that we can't
     just truncate the paradoxical subreg as (truncate:N (subreg:W (reg:N
     X) 0)) is (reg:N X).  */
  if (GET_CODE (xop0) == SUBREG
      && REG_P (SUBREG_REG (xop0))
      && !TRULY_NOOP_TRUNCATION_MODES_P (GET_MODE (SUBREG_REG (xop0)),
					 op_mode))
    {
      rtx tem = gen_reg_rtx (op_mode);
      emit_move_insn (tem, xop0);
      xop0 = tem;
      copy_back = true;
    }

  /* There are similar overflow check at the start of store_bit_field_1,
     but that only check the situation where the field lies completely
     outside the register, while there do have situation where the field
     lies partialy in the register, we need to adjust bitsize for this
     partial overflow situation.  Without this fix, pr48335-2.c on big-endian
     will broken on those arch support bit insert instruction, like arm, aarch64
     etc.  */
  if (bitsize + bitnum > unit && bitnum < unit)
    {
      warning (OPT_Wextra, "write of %wu-bit data outside the bound of "
	       "destination object, data truncated into %wu-bit",
	       bitsize, unit - bitnum);
      bitsize = unit - bitnum;
    }

  /* If BITS_BIG_ENDIAN is zero on a BYTES_BIG_ENDIAN machine, we count
     "backwards" from the size of the unit we are inserting into.
     Otherwise, we count bits from the most significant on a
     BYTES/BITS_BIG_ENDIAN machine.  */

  if (BITS_BIG_ENDIAN != BYTES_BIG_ENDIAN)
    bitnum = unit - bitsize - bitnum;

  /* Convert VALUE to op_mode (which insv insn wants) in VALUE1.  */
  value1 = value;
  if (value_mode != op_mode)
    {
      if (GET_MODE_BITSIZE (value_mode) >= bitsize)
	{
	  rtx tmp;
	  /* Optimization: Don't bother really extending VALUE
	     if it has all the bits we will actually use.  However,
	     if we must narrow it, be sure we do it correctly.  */

	  if (GET_MODE_SIZE (value_mode) < GET_MODE_SIZE (op_mode))
	    {
	      tmp = simplify_subreg (op_mode, value1, value_mode, 0);
	      if (! tmp)
		tmp = simplify_gen_subreg (op_mode,
					   force_reg (value_mode, value1),
					   value_mode, 0);
	    }
	  else
	    {
	      tmp = gen_lowpart_if_possible (op_mode, value1);
	      if (! tmp)
		tmp = gen_lowpart (op_mode, force_reg (value_mode, value1));
	    }
	  value1 = tmp;
	}
      else if (CONST_INT_P (value))
	value1 = gen_int_mode (INTVAL (value), op_mode);
      else
	/* Parse phase is supposed to make VALUE's data type
	   match that of the component reference, which is a type
	   at least as wide as the field; so VALUE should have
	   a mode that corresponds to that type.  */
	gcc_assert (CONSTANT_P (value));
    }

  create_fixed_operand (&ops[0], xop0);
  create_integer_operand (&ops[1], bitsize);
  create_integer_operand (&ops[2], bitnum);
  create_input_operand (&ops[3], value1, op_mode);
  if (maybe_expand_insn (insv->icode, 4, ops))
    {
      if (copy_back)
	convert_move (op0, xop0, true);
      return true;
    }
  delete_insns_since (last);
  return false;
}

/* A subroutine of store_bit_field, with the same arguments.  Return true
   if the operation could be implemented.

   If FALLBACK_P is true, fall back to store_fixed_bit_field if we have
   no other way of implementing the operation.  If FALLBACK_P is false,
   return false instead.  */

static bool
store_bit_field_1 (rtx str_rtx, poly_uint64 bitsize, poly_uint64 bitnum,
		   poly_uint64 bitregion_start, poly_uint64 bitregion_end,
		   machine_mode fieldmode,
		   rtx value, bool reverse, bool fallback_p)
{
  rtx op0 = str_rtx;

  while (GET_CODE (op0) == SUBREG)
    {
      bitnum += subreg_memory_offset (op0) * BITS_PER_UNIT;
      op0 = SUBREG_REG (op0);
    }

  /* No action is needed if the target is a register and if the field
     lies completely outside that register.  This can occur if the source
     code contains an out-of-bounds access to a small array.  */
  if (REG_P (op0) && must_ge (bitnum, GET_MODE_BITSIZE (GET_MODE (op0))))
    return true;

  /* Use vec_set patterns for inserting parts of vectors whenever
     available.  */
  machine_mode outermode = GET_MODE (op0);
  scalar_mode innermode = GET_MODE_INNER (outermode);
  HOST_WIDE_INT elt;
  if (VECTOR_MODE_P (outermode)
      && !MEM_P (op0)
      && optab_handler (vec_set_optab, outermode) != CODE_FOR_nothing
      && fieldmode == innermode
      && must_eq (bitsize, GET_MODE_BITSIZE (innermode))
      && constant_multiple_p (bitnum, GET_MODE_BITSIZE (innermode), &elt))
    {
      struct expand_operand ops[3];
      enum insn_code icode = optab_handler (vec_set_optab, outermode);

      create_fixed_operand (&ops[0], op0);
      create_input_operand (&ops[1], value, innermode);
      create_integer_operand (&ops[2], elt);
      if (maybe_expand_insn (icode, 3, ops))
	return true;
    }

  /* If the target is a register, overwriting the entire object, or storing
     a full-word or multi-word field can be done with just a SUBREG.  */
  if (!MEM_P (op0)
      && must_eq (bitsize, GET_MODE_BITSIZE (fieldmode)))
    {
      /* Use the subreg machinery either to narrow OP0 to the required
	 words or to cope with mode punning between equal-sized modes.
	 In the latter case, use subreg on the rhs side, not lhs.  */
      rtx sub;
      poly_uint64 wordnum;

      if (must_eq (bitsize, GET_MODE_BITSIZE (GET_MODE (op0)))
	  && must_eq (bitnum, 0U))
	{
	  sub = simplify_gen_subreg (GET_MODE (op0), value, fieldmode, 0);
	  if (sub)
	    {
	      if (reverse)
		sub = flip_storage_order (GET_MODE (op0), sub);
	      emit_move_insn (op0, sub);
	      return true;
	    }
	}
      else if (multiple_p (bitsize, BITS_PER_WORD)
	       && multiple_p (bitnum, BITS_PER_WORD, &wordnum))
	{
	  sub = simplify_gen_subreg (fieldmode, op0, GET_MODE (op0),
				     wordnum * UNITS_PER_WORD);
	  if (sub)
	    {
	      if (reverse)
		value = flip_storage_order (fieldmode, value);
	      emit_move_insn (sub, value);
	      return true;
	    }
	}
    }

  /* If the target is memory, storing any naturally aligned field can be
     done with a simple store.  For targets that support fast unaligned
     memory, any naturally sized, unit aligned field can be done directly.  */
  poly_uint64 bytenum;
  if (simple_mem_bitfield_p (op0, bitsize, bitnum, fieldmode, &bytenum))
    {
      op0 = adjust_bitfield_address (op0, fieldmode, bytenum);
      if (reverse)
	value = flip_storage_order (fieldmode, value);
      emit_move_insn (op0, value);
      return true;
    }

  /* It's possible we'll need to handle other cases here for
     polynomial bitnum and bitsize.  */

  /* From here on we need to be looking at a fixed-size insertion.  */
  unsigned HOST_WIDE_INT ibitsize = bitsize.to_constant ();
  unsigned HOST_WIDE_INT ibitnum = bitnum.to_constant ();

  /* Make sure we are playing with integral modes.  Pun with subregs
     if we aren't.  This must come after the entire register case above,
     since that case is valid for any mode.  The following cases are only
     valid for integral modes.  */
  opt_scalar_int_mode op0_mode = int_mode_for_mode (GET_MODE (op0));
  if (!op0_mode.exists () || *op0_mode != GET_MODE (op0))
    {
      if (MEM_P (op0))
	op0 = adjust_bitfield_address_size (op0, op0_mode.else_blk (),
					    0, MEM_SIZE (op0));
      else
	op0 = gen_lowpart (*op0_mode, op0);
    }

  return store_integral_bit_field (op0, op0_mode, ibitsize, ibitnum,
				   bitregion_start, bitregion_end,
				   fieldmode, value, reverse, fallback_p);
}

/* Subroutine of store_bit_field_1, with the same arguments, except
   that BITSIZE and BITNUM are constant.  Handle cases specific to
   integral modes.  If OP0_MODE is defined, it is the mode of OP0,
   otherwise OP0 is a BLKmode MEM.  */

static bool
store_integral_bit_field (rtx op0, opt_scalar_int_mode op0_mode,
			  unsigned HOST_WIDE_INT bitsize,
			  unsigned HOST_WIDE_INT bitnum,
			  poly_uint64 bitregion_start,
			  poly_uint64 bitregion_end,
			  machine_mode fieldmode,
			  rtx value, bool reverse, bool fallback_p)
{
  /* Storing an lsb-aligned field in a register
     can be done with a movstrict instruction.  */

  if (!MEM_P (op0)
      && !reverse
      && lowpart_bit_field_p (bitnum, bitsize, *op0_mode)
      && must_eq (bitsize, GET_MODE_BITSIZE (fieldmode))
      && optab_handler (movstrict_optab, fieldmode) != CODE_FOR_nothing)
    {
      struct expand_operand ops[2];
      enum insn_code icode = optab_handler (movstrict_optab, fieldmode);
      rtx arg0 = op0;
      unsigned HOST_WIDE_INT subreg_off;

      if (GET_CODE (arg0) == SUBREG)
	{
	  /* Else we've got some float mode source being extracted into
	     a different float mode destination -- this combination of
	     subregs results in Severe Tire Damage.  */
	  gcc_assert (GET_MODE (SUBREG_REG (arg0)) == fieldmode
		      || GET_MODE_CLASS (fieldmode) == MODE_INT
		      || GET_MODE_CLASS (fieldmode) == MODE_PARTIAL_INT);
	  arg0 = SUBREG_REG (arg0);
	}

      subreg_off = bitnum / BITS_PER_UNIT;
      if (validate_subreg (fieldmode, GET_MODE (arg0), arg0, subreg_off))
	{
	  arg0 = gen_rtx_SUBREG (fieldmode, arg0, subreg_off);

	  create_fixed_operand (&ops[0], arg0);
	  /* Shrink the source operand to FIELDMODE.  */
	  create_convert_operand_to (&ops[1], value, fieldmode, false);
	  if (maybe_expand_insn (icode, 2, ops))
	    return true;
	}
    }

  /* Handle fields bigger than a word.  */

  if (bitsize > BITS_PER_WORD)
    {
      /* Here we transfer the words of the field
	 in the order least significant first.
	 This is because the most significant word is the one which may
	 be less than full.
	 However, only do that if the value is not BLKmode.  */

      const bool backwards = WORDS_BIG_ENDIAN && fieldmode != BLKmode;
      unsigned int nwords = (bitsize + (BITS_PER_WORD - 1)) / BITS_PER_WORD;
      unsigned int i;
      rtx_insn *last;

      /* This is the mode we must force value to, so that there will be enough
	 subwords to extract.  Note that fieldmode will often (always?) be
	 VOIDmode, because that is what store_field uses to indicate that this
	 is a bit field, but passing VOIDmode to operand_subword_force
	 is not allowed.

	 The mode must be fixed-size, since insertions into variable-sized
	 objects must be handled before calling this function.  */
      fixed_size_mode value_mode = as_a <fixed_size_mode> (GET_MODE (value));
      if (value_mode == VOIDmode)
	value_mode = smallest_int_mode_for_size (nwords * BITS_PER_WORD);

      last = get_last_insn ();
      for (i = 0; i < nwords; i++)
	{
	  /* If I is 0, use the low-order word in both field and target;
	     if I is 1, use the next to lowest word; and so on.  */
	  unsigned int wordnum = (backwards
				  ? GET_MODE_SIZE (value_mode) / UNITS_PER_WORD
				  - i - 1
				  : i);
	  unsigned int bit_offset = (backwards ^ reverse
				     ? MAX ((int) bitsize - ((int) i + 1)
					    * BITS_PER_WORD,
					    0)
				     : (int) i * BITS_PER_WORD);
	  rtx value_word = operand_subword_force (value, wordnum, value_mode);
	  unsigned HOST_WIDE_INT new_bitsize =
	    MIN (BITS_PER_WORD, bitsize - i * BITS_PER_WORD);

	  /* If the remaining chunk doesn't have full wordsize we have
	     to make sure that for big-endian machines the higher order
	     bits are used.  */
	  if (new_bitsize < BITS_PER_WORD && BYTES_BIG_ENDIAN && !backwards)
	    {
	      int shift = BITS_PER_WORD - new_bitsize;
	      rtx shift_rtx = gen_int_shift_amount (word_mode, shift);
	      value_word = simplify_expand_binop (word_mode, lshr_optab,
						  value_word, shift_rtx,
						  NULL_RTX, true,
						  OPTAB_LIB_WIDEN);
	    }

	  if (!store_bit_field_1 (op0, new_bitsize,
				  bitnum + bit_offset,
				  bitregion_start, bitregion_end,
				  word_mode,
				  value_word, reverse, fallback_p))
	    {
	      delete_insns_since (last);
	      return false;
	    }
	}
      return true;
    }

  /* If VALUE has a floating-point or complex mode, access it as an
     integer of the corresponding size.  This can occur on a machine
     with 64 bit registers that uses SFmode for float.  It can also
     occur for unaligned float or complex fields.  */
  rtx orig_value = value;
  scalar_int_mode value_mode;
  if (GET_MODE (value) == VOIDmode)
    /* By this point we've dealt with values that are bigger than a word,
       so word_mode is a conservatively correct choice.  */
    value_mode = word_mode;
  else if (!is_a <scalar_int_mode> (GET_MODE (value), &value_mode))
    {
      value_mode = *int_mode_for_mode (GET_MODE (value));
      value = gen_reg_rtx (value_mode);
      emit_move_insn (gen_lowpart (GET_MODE (orig_value), value), orig_value);
    }

  /* If OP0 is a multi-word register, narrow it to the affected word.
     If the region spans two words, defer to store_split_bit_field.  */
  if (!MEM_P (op0) && GET_MODE_SIZE (*op0_mode) > UNITS_PER_WORD)
    {
      if (bitnum % BITS_PER_WORD + bitsize > BITS_PER_WORD)
	{
	  if (!fallback_p)
	    return false;

	  store_split_bit_field (op0, op0_mode, bitsize, bitnum,
				 bitregion_start, bitregion_end,
				 value, value_mode, reverse);
	  return true;
	}
      op0 = simplify_gen_subreg (word_mode, op0, *op0_mode,
				 bitnum / BITS_PER_WORD * UNITS_PER_WORD);
      gcc_assert (op0);
      op0_mode = word_mode;
      bitnum %= BITS_PER_WORD;
    }

  /* From here on we can assume that the field to be stored in fits
     within a word.  If the destination is a register, it too fits
     in a word.  */

  extraction_insn insv;
  if (!MEM_P (op0)
      && !reverse
      && get_best_reg_extraction_insn (&insv, EP_insv,
				       GET_MODE_BITSIZE (*op0_mode),
				       fieldmode)
      && store_bit_field_using_insv (&insv, op0, op0_mode,
				     bitsize, bitnum, value, value_mode))
    return true;

  /* If OP0 is a memory, try copying it to a register and seeing if a
     cheap register alternative is available.  */
  if (MEM_P (op0) && !reverse)
    {
      if (get_best_mem_extraction_insn (&insv, EP_insv, bitsize, bitnum,
					fieldmode)
	  && store_bit_field_using_insv (&insv, op0, op0_mode,
					 bitsize, bitnum, value, value_mode))
	return true;

      rtx_insn *last = get_last_insn ();

      /* Try loading part of OP0 into a register, inserting the bitfield
	 into that, and then copying the result back to OP0.  */
      unsigned HOST_WIDE_INT bitpos;
      rtx xop0 = adjust_bit_field_mem_for_reg (EP_insv, op0, bitsize, bitnum,
					       bitregion_start, bitregion_end,
					       fieldmode, &bitpos);
      if (xop0)
	{
	  rtx tempreg = copy_to_reg (xop0);
	  if (store_bit_field_1 (tempreg, bitsize, bitpos,
				 bitregion_start, bitregion_end,
				 fieldmode, orig_value, reverse, false))
	    {
	      emit_move_insn (xop0, tempreg);
	      return true;
	    }
	  delete_insns_since (last);
	}
    }

  if (!fallback_p)
    return false;

  store_fixed_bit_field (op0, op0_mode, bitsize, bitnum, bitregion_start,
			 bitregion_end, value, value_mode, reverse);
  return true;
}

/* Generate code to store value from rtx VALUE
   into a bit-field within structure STR_RTX
   containing BITSIZE bits starting at bit BITNUM.

   BITREGION_START is bitpos of the first bitfield in this region.
   BITREGION_END is the bitpos of the ending bitfield in this region.
   These two fields are 0, if the C++ memory model does not apply,
   or we are not interested in keeping track of bitfield regions.

   FIELDMODE is the machine-mode of the FIELD_DECL node for this field.

   If REVERSE is true, the store is to be done in reverse order.  */

void
store_bit_field (rtx str_rtx, poly_uint64 bitsize, poly_uint64 bitnum,
		 poly_uint64 bitregion_start, poly_uint64 bitregion_end,
		 machine_mode fieldmode,
		 rtx value, bool reverse)
{
  /* Handle -fstrict-volatile-bitfields in the cases where it applies.  */
  unsigned HOST_WIDE_INT ibitsize = 0, ibitnum = 0;
  scalar_int_mode int_mode;
  if (bitsize.is_constant (&ibitsize)
      && bitnum.is_constant (&ibitnum)
      && is_a <scalar_int_mode> (fieldmode, &int_mode)
      && strict_volatile_bitfield_p (str_rtx, ibitsize, ibitnum, int_mode,
				     bitregion_start, bitregion_end))
    {
      /* Storing of a full word can be done with a simple store.
	 We know here that the field can be accessed with one single
	 instruction.  For targets that support unaligned memory,
	 an unaligned access may be necessary.  */
      if (ibitsize == GET_MODE_BITSIZE (int_mode))
	{
	  str_rtx = adjust_bitfield_address (str_rtx, int_mode,
					     ibitnum / BITS_PER_UNIT);
	  if (reverse)
	    value = flip_storage_order (int_mode, value);
	  gcc_assert (ibitnum % BITS_PER_UNIT == 0);
	  emit_move_insn (str_rtx, value);
	}
      else
	{
	  rtx temp;

	  str_rtx = narrow_bit_field_mem (str_rtx, int_mode, ibitsize,
					  ibitnum, &ibitnum);
	  gcc_assert (ibitnum + ibitsize <= GET_MODE_BITSIZE (int_mode));
	  temp = copy_to_reg (str_rtx);
	  if (!store_bit_field_1 (temp, ibitsize, ibitnum, 0, 0,
				  int_mode, value, reverse, true))
	    gcc_unreachable ();

	  emit_move_insn (str_rtx, temp);
	}

      return;
    }

  /* Under the C++0x memory model, we must not touch bits outside the
     bit region.  Adjust the address to start at the beginning of the
     bit region.  */
  if (MEM_P (str_rtx) && may_gt (bitregion_start, 0U))
    {
      scalar_int_mode best_mode;
      machine_mode addr_mode = VOIDmode;

      poly_uint64 offset = exact_div (bitregion_start, BITS_PER_UNIT);
      bitnum -= bitregion_start;
      poly_int64 size = bits_to_bytes_round_up (bitnum + bitsize);
      bitregion_end -= bitregion_start;
      bitregion_start = 0;
      if (bitsize.is_constant (&ibitsize)
	  && bitnum.is_constant (&ibitnum)
	  && get_best_mode (ibitsize, ibitnum,
			    bitregion_start, bitregion_end,
			    MEM_ALIGN (str_rtx), 0,
			    MEM_VOLATILE_P (str_rtx), &best_mode))
	addr_mode = best_mode;
      str_rtx = adjust_bitfield_address_size (str_rtx, addr_mode,
					      offset, size);
    }

  if (!store_bit_field_1 (str_rtx, bitsize, bitnum,
			  bitregion_start, bitregion_end,
			  fieldmode, value, reverse, true))
    gcc_unreachable ();
}

/* Use shifts and boolean operations to store VALUE into a bit field of
   width BITSIZE in OP0, starting at bit BITNUM.  If OP0_MODE is defined,
   it is the mode of OP0, otherwise OP0 is a BLKmode MEM.  VALUE_MODE is
   the mode of VALUE.

   If REVERSE is true, the store is to be done in reverse order.  */

static void
store_fixed_bit_field (rtx op0, opt_scalar_int_mode op0_mode,
		       unsigned HOST_WIDE_INT bitsize,
		       unsigned HOST_WIDE_INT bitnum,
		       poly_uint64 bitregion_start, poly_uint64 bitregion_end,
		       rtx value, scalar_int_mode value_mode, bool reverse)
{
  /* There is a case not handled here:
     a structure with a known alignment of just a halfword
     and a field split across two aligned halfwords within the structure.
     Or likewise a structure with a known alignment of just a byte
     and a field split across two bytes.
     Such cases are not supposed to be able to occur.  */

  scalar_int_mode best_mode;
  if (MEM_P (op0))
    {
      unsigned int max_bitsize = BITS_PER_WORD;
      if (op0_mode.exists () && GET_MODE_BITSIZE (*op0_mode) < max_bitsize)
	max_bitsize = GET_MODE_BITSIZE (*op0_mode);

      if (!get_best_mode (bitsize, bitnum, bitregion_start, bitregion_end,
			  MEM_ALIGN (op0), max_bitsize, MEM_VOLATILE_P (op0),
			  &best_mode))
	{
	  /* The only way this should occur is if the field spans word
	     boundaries.  */
	  store_split_bit_field (op0, op0_mode, bitsize, bitnum,
				 bitregion_start, bitregion_end,
				 value, value_mode, reverse);
	  return;
	}

      op0 = narrow_bit_field_mem (op0, best_mode, bitsize, bitnum, &bitnum);
    }
  else
    best_mode = *op0_mode;

  store_fixed_bit_field_1 (op0, best_mode, bitsize, bitnum,
			   value, value_mode, reverse);
}

/* Helper function for store_fixed_bit_field, stores
   the bit field always using MODE, which is the mode of OP0.  The other
   arguments are as for store_fixed_bit_field.  */

static void
store_fixed_bit_field_1 (rtx op0, scalar_int_mode mode,
			 unsigned HOST_WIDE_INT bitsize,
			 unsigned HOST_WIDE_INT bitnum,
			 rtx value, scalar_int_mode value_mode, bool reverse)
{
  rtx temp;
  int all_zero = 0;
  int all_one = 0;

  /* Note that bitsize + bitnum can be greater than GET_MODE_BITSIZE (mode)
     for invalid input, such as f5 from gcc.dg/pr48335-2.c.  */

  if (reverse ? !BYTES_BIG_ENDIAN : BYTES_BIG_ENDIAN)
    /* BITNUM is the distance between our msb
       and that of the containing datum.
       Convert it to the distance from the lsb.  */
    bitnum = GET_MODE_BITSIZE (mode) - bitsize - bitnum;

  /* Now BITNUM is always the distance between our lsb
     and that of OP0.  */

  /* Shift VALUE left by BITNUM bits.  If VALUE is not constant,
     we must first convert its mode to MODE.  */

  if (CONST_INT_P (value))
    {
      unsigned HOST_WIDE_INT v = UINTVAL (value);

      if (bitsize < HOST_BITS_PER_WIDE_INT)
	v &= (HOST_WIDE_INT_1U << bitsize) - 1;

      if (v == 0)
	all_zero = 1;
      else if ((bitsize < HOST_BITS_PER_WIDE_INT
		&& v == (HOST_WIDE_INT_1U << bitsize) - 1)
	       || (bitsize == HOST_BITS_PER_WIDE_INT
		   && v == HOST_WIDE_INT_M1U))
	all_one = 1;

      value = lshift_value (mode, v, bitnum);
    }
  else
    {
      int must_and = (GET_MODE_BITSIZE (value_mode) != bitsize
		      && bitnum + bitsize != GET_MODE_BITSIZE (mode));

      if (value_mode != mode)
	value = convert_to_mode (mode, value, 1);

      if (must_and)
	value = expand_binop (mode, and_optab, value,
			      mask_rtx (mode, 0, bitsize, 0),
			      NULL_RTX, 1, OPTAB_LIB_WIDEN);
      if (bitnum > 0)
	value = expand_shift (LSHIFT_EXPR, mode, value,
			      bitnum, NULL_RTX, 1);
    }

  if (reverse)
    value = flip_storage_order (mode, value);

  /* Now clear the chosen bits in OP0,
     except that if VALUE is -1 we need not bother.  */
  /* We keep the intermediates in registers to allow CSE to combine
     consecutive bitfield assignments.  */

  temp = force_reg (mode, op0);

  if (! all_one)
    {
      rtx mask = mask_rtx (mode, bitnum, bitsize, 1);
      if (reverse)
	mask = flip_storage_order (mode, mask);
      temp = expand_binop (mode, and_optab, temp, mask,
			   NULL_RTX, 1, OPTAB_LIB_WIDEN);
      temp = force_reg (mode, temp);
    }

  /* Now logical-or VALUE into OP0, unless it is zero.  */

  if (! all_zero)
    {
      temp = expand_binop (mode, ior_optab, temp, value,
			   NULL_RTX, 1, OPTAB_LIB_WIDEN);
      temp = force_reg (mode, temp);
    }

  if (op0 != temp)
    {
      op0 = copy_rtx (op0);
      emit_move_insn (op0, temp);
    }
}

/* Store a bit field that is split across multiple accessible memory objects.

   OP0 is the REG, SUBREG or MEM rtx for the first of the objects.
   BITSIZE is the field width; BITPOS the position of its first bit
   (within the word).
   VALUE is the value to store, which has mode VALUE_MODE.
   If OP0_MODE is defined, it is the mode of OP0, otherwise OP0 is
   a BLKmode MEM.

   If REVERSE is true, the store is to be done in reverse order.

   This does not yet handle fields wider than BITS_PER_WORD.  */

static void
store_split_bit_field (rtx op0, opt_scalar_int_mode op0_mode,
		       unsigned HOST_WIDE_INT bitsize,
		       unsigned HOST_WIDE_INT bitpos,
		       poly_uint64 bitregion_start, poly_uint64 bitregion_end,
		       rtx value, scalar_int_mode value_mode, bool reverse)
{
  unsigned int unit, total_bits, bitsdone = 0;

  /* Make sure UNIT isn't larger than BITS_PER_WORD, we can only handle that
     much at a time.  */
  if (REG_P (op0) || GET_CODE (op0) == SUBREG)
    unit = BITS_PER_WORD;
  else
    unit = MIN (MEM_ALIGN (op0), BITS_PER_WORD);

  /* If OP0 is a memory with a mode, then UNIT must not be larger than
     OP0's mode as well.  Otherwise, store_fixed_bit_field will call us
     again, and we will mutually recurse forever.  */
  if (MEM_P (op0) && op0_mode.exists ())
    unit = MIN (unit, GET_MODE_BITSIZE (*op0_mode));

  /* If VALUE is a constant other than a CONST_INT, get it into a register in
     WORD_MODE.  If we can do this using gen_lowpart_common, do so.  Note
     that VALUE might be a floating-point constant.  */
  if (CONSTANT_P (value) && !CONST_INT_P (value))
    {
      rtx word = gen_lowpart_common (word_mode, value);

      if (word && (value != word))
	value = word;
      else
	value = gen_lowpart_common (word_mode, force_reg (value_mode, value));
      value_mode = word_mode;
    }

  total_bits = GET_MODE_BITSIZE (value_mode);

  while (bitsdone < bitsize)
    {
      unsigned HOST_WIDE_INT thissize;
      unsigned HOST_WIDE_INT thispos;
      unsigned HOST_WIDE_INT offset;
      rtx part;

      offset = (bitpos + bitsdone) / unit;
      thispos = (bitpos + bitsdone) % unit;

      /* When region of bytes we can touch is restricted, decrease
	 UNIT close to the end of the region as needed.  If op0 is a REG
	 or SUBREG of REG, don't do this, as there can't be data races
	 on a register and we can expand shorter code in some cases.  */
      if (may_ne (bitregion_end, 0U)
	  && unit > BITS_PER_UNIT
	  && may_gt (bitpos + bitsdone - thispos + unit, bitregion_end + 1)
	  && !REG_P (op0)
	  && (GET_CODE (op0) != SUBREG || !REG_P (SUBREG_REG (op0))))
	{
	  unit = unit / 2;
	  continue;
	}

      /* THISSIZE must not overrun a word boundary.  Otherwise,
	 store_fixed_bit_field will call us again, and we will mutually
	 recurse forever.  */
      thissize = MIN (bitsize - bitsdone, BITS_PER_WORD);
      thissize = MIN (thissize, unit - thispos);

      if (reverse ? !BYTES_BIG_ENDIAN : BYTES_BIG_ENDIAN)
	{
	  /* Fetch successively less significant portions.  */
	  if (CONST_INT_P (value))
	    part = GEN_INT (((unsigned HOST_WIDE_INT) (INTVAL (value))
			     >> (bitsize - bitsdone - thissize))
			    & ((HOST_WIDE_INT_1 << thissize) - 1));
          /* Likewise, but the source is little-endian.  */
          else if (reverse)
	    part = extract_fixed_bit_field (word_mode, value, value_mode,
					    thissize,
					    bitsize - bitsdone - thissize,
					    NULL_RTX, 1, false);
	  else
	    /* The args are chosen so that the last part includes the
	       lsb.  Give extract_bit_field the value it needs (with
	       endianness compensation) to fetch the piece we want.  */
	    part = extract_fixed_bit_field (word_mode, value, value_mode,
					    thissize,
					    total_bits - bitsize + bitsdone,
					    NULL_RTX, 1, false);
	}
      else
	{
	  /* Fetch successively more significant portions.  */
	  if (CONST_INT_P (value))
	    part = GEN_INT (((unsigned HOST_WIDE_INT) (INTVAL (value))
			     >> bitsdone)
			    & ((HOST_WIDE_INT_1 << thissize) - 1));
	  /* Likewise, but the source is big-endian.  */
          else if (reverse)
	    part = extract_fixed_bit_field (word_mode, value, value_mode,
					    thissize,
					    total_bits - bitsdone - thissize,
					    NULL_RTX, 1, false);
	  else
	    part = extract_fixed_bit_field (word_mode, value, value_mode,
					    thissize, bitsdone, NULL_RTX,
					    1, false);
	}

      /* If OP0 is a register, then handle OFFSET here.  */
      rtx op0_piece = op0;
      opt_scalar_int_mode op0_piece_mode = op0_mode;
      if (SUBREG_P (op0) || REG_P (op0))
	{
	  if (op0_mode.exists () && GET_MODE_SIZE (*op0_mode) < UNITS_PER_WORD)
	    {
	      if (offset)
		op0_piece = const0_rtx;
	    }
	  else
	    {
	      op0_piece = operand_subword_force (op0,
						 offset * unit / BITS_PER_WORD,
						 GET_MODE (op0));
	      op0_piece_mode = word_mode;
	    }
	  offset &= BITS_PER_WORD / unit - 1;
	}

      /* OFFSET is in UNITs, and UNIT is in bits.  If WORD is const0_rtx,
	 it is just an out-of-bounds access.  Ignore it.  */
      if (op0_piece != const0_rtx)
	store_fixed_bit_field (op0_piece, op0_piece_mode, thissize,
			       offset * unit + thispos, bitregion_start,
			       bitregion_end, part, word_mode, reverse);
      bitsdone += thissize;
    }
}

/* A subroutine of extract_bit_field_1 that converts return value X
   to either MODE or TMODE.  MODE, TMODE and UNSIGNEDP are arguments
   to extract_bit_field.  */

static rtx
convert_extracted_bit_field (rtx x, machine_mode mode,
			     machine_mode tmode, bool unsignedp)
{
  if (GET_MODE (x) == tmode || GET_MODE (x) == mode)
    return x;

  /* If the x mode is not a scalar integral, first convert to the
     integer mode of that size and then access it as a floating-point
     value via a SUBREG.  */
  if (!SCALAR_INT_MODE_P (tmode))
    {
      scalar_int_mode int_mode = *int_mode_for_mode (tmode);
      x = convert_to_mode (int_mode, x, unsignedp);
      x = force_reg (int_mode, x);
      return gen_lowpart (tmode, x);
    }

  return convert_to_mode (tmode, x, unsignedp);
}

/* Try to use an ext(z)v pattern to extract a field from OP0.
   Return the extracted value on success, otherwise return null.
   EXTV describes the extraction instruction to use.  If OP0_MODE
   is defined, it is the mode of OP0, otherwise OP0 is a BLKmode MEM.
   The other arguments are as for extract_bit_field.  */

static rtx
extract_bit_field_using_extv (const extraction_insn *extv, rtx op0,
			      opt_scalar_int_mode op0_mode,
			      unsigned HOST_WIDE_INT bitsize,
			      unsigned HOST_WIDE_INT bitnum,
			      int unsignedp, rtx target,
			      machine_mode mode, machine_mode tmode)
{
  struct expand_operand ops[4];
  rtx spec_target = target;
  rtx spec_target_subreg = 0;
  scalar_int_mode ext_mode = extv->field_mode;
  unsigned unit = GET_MODE_BITSIZE (ext_mode);

  if (bitsize == 0 || unit < bitsize)
    return NULL_RTX;

  if (MEM_P (op0))
    /* Get a reference to the first byte of the field.  */
    op0 = narrow_bit_field_mem (op0, extv->struct_mode, bitsize, bitnum,
				&bitnum);
  else
    {
      /* Convert from counting within OP0 to counting in EXT_MODE.  */
      if (BYTES_BIG_ENDIAN)
	bitnum += unit - GET_MODE_BITSIZE (*op0_mode);

      /* If op0 is a register, we need it in EXT_MODE to make it
	 acceptable to the format of ext(z)v.  */
      if (GET_CODE (op0) == SUBREG && *op0_mode != ext_mode)
	return NULL_RTX;
      if (REG_P (op0) && *op0_mode != ext_mode)
	op0 = gen_lowpart_SUBREG (ext_mode, op0);
    }

  /* If BITS_BIG_ENDIAN is zero on a BYTES_BIG_ENDIAN machine, we count
     "backwards" from the size of the unit we are extracting from.
     Otherwise, we count bits from the most significant on a
     BYTES/BITS_BIG_ENDIAN machine.  */

  if (BITS_BIG_ENDIAN != BYTES_BIG_ENDIAN)
    bitnum = unit - bitsize - bitnum;

  if (target == 0)
    target = spec_target = gen_reg_rtx (tmode);

  if (GET_MODE (target) != ext_mode)
    {
      /* Don't use LHS paradoxical subreg if explicit truncation is needed
	 between the mode of the extraction (word_mode) and the target
	 mode.  Instead, create a temporary and use convert_move to set
	 the target.  */
      if (REG_P (target)
	  && TRULY_NOOP_TRUNCATION_MODES_P (GET_MODE (target), ext_mode))
	{
	  target = gen_lowpart (ext_mode, target);
	  if (partial_subreg_p (GET_MODE (spec_target), ext_mode))
	    spec_target_subreg = target;
	}
      else
	target = gen_reg_rtx (ext_mode);
    }

  create_output_operand (&ops[0], target, ext_mode);
  create_fixed_operand (&ops[1], op0);
  create_integer_operand (&ops[2], bitsize);
  create_integer_operand (&ops[3], bitnum);
  if (maybe_expand_insn (extv->icode, 4, ops))
    {
      target = ops[0].value;
      if (target == spec_target)
	return target;
      if (target == spec_target_subreg)
	return spec_target;
      return convert_extracted_bit_field (target, mode, tmode, unsignedp);
    }
  return NULL_RTX;
}

/* See whether it would be valid to extract the part of OP0 described
   by BITNUM and BITSIZE into a value of mode MODE using a subreg
   operation.  Return the subreg if so, otherwise return null.  */

static rtx
extract_bit_field_as_subreg (machine_mode mode, rtx op0,
			     poly_uint64 bitsize, poly_uint64 bitnum)
{
  poly_uint64 bytenum;
  if (multiple_p (bitnum, BITS_PER_UNIT, &bytenum)
      && must_eq (bitsize, GET_MODE_BITSIZE (mode))
      && lowpart_bit_field_p (bitnum, bitsize, GET_MODE (op0))
      && TRULY_NOOP_TRUNCATION_MODES_P (mode, GET_MODE (op0)))
    return simplify_gen_subreg (mode, op0, GET_MODE (op0), bytenum);
  return NULL_RTX;
}

/* A subroutine of extract_bit_field, with the same arguments.
   If FALLBACK_P is true, fall back to extract_fixed_bit_field
   if we can find no other means of implementing the operation.
   if FALLBACK_P is false, return NULL instead.  */

static rtx
extract_bit_field_1 (rtx str_rtx, poly_uint64 bitsize, poly_uint64 bitnum,
		     int unsignedp, rtx target, machine_mode mode,
		     machine_mode tmode, bool reverse, bool fallback_p)
{
  rtx op0 = str_rtx;
  machine_mode mode1;

  if (tmode == VOIDmode)
    tmode = mode;

  while (GET_CODE (op0) == SUBREG)
    {
      bitnum += SUBREG_BYTE (op0) * BITS_PER_UNIT;
      op0 = SUBREG_REG (op0);
    }

  /* If we have an out-of-bounds access to a register, just return an
     uninitialized register of the required mode.  This can occur if the
     source code contains an out-of-bounds access to a small array.  */
  if (REG_P (op0) && must_ge (bitnum, GET_MODE_BITSIZE (GET_MODE (op0))))
    return gen_reg_rtx (tmode);

  if (REG_P (op0)
      && mode == GET_MODE (op0)
      && must_eq (bitnum, 0U)
      && must_eq (bitsize, GET_MODE_BITSIZE (GET_MODE (op0))))
    {
      if (reverse)
	op0 = flip_storage_order (mode, op0);
      /* We're trying to extract a full register from itself.  */
      return op0;
    }

  /* See if we can get a better vector mode before extracting.  */
  if (VECTOR_MODE_P (GET_MODE (op0))
      && !MEM_P (op0)
      && GET_MODE_INNER (GET_MODE (op0)) != tmode)
    {
      machine_mode new_mode;

      if (GET_MODE_CLASS (tmode) == MODE_FLOAT)
	new_mode = MIN_MODE_VECTOR_FLOAT;
      else if (GET_MODE_CLASS (tmode) == MODE_FRACT)
	new_mode = MIN_MODE_VECTOR_FRACT;
      else if (GET_MODE_CLASS (tmode) == MODE_UFRACT)
	new_mode = MIN_MODE_VECTOR_UFRACT;
      else if (GET_MODE_CLASS (tmode) == MODE_ACCUM)
	new_mode = MIN_MODE_VECTOR_ACCUM;
      else if (GET_MODE_CLASS (tmode) == MODE_UACCUM)
	new_mode = MIN_MODE_VECTOR_UACCUM;
      else
	new_mode = MIN_MODE_VECTOR_INT;

      FOR_EACH_MODE_FROM (new_mode, new_mode)
	if (must_eq (GET_MODE_SIZE (new_mode), GET_MODE_SIZE (GET_MODE (op0)))
	    && must_eq (GET_MODE_UNIT_SIZE (new_mode), GET_MODE_SIZE (tmode))
	    && targetm.vector_mode_supported_p (new_mode))
	  break;
      if (new_mode != VOIDmode)
	op0 = gen_lowpart (new_mode, op0);
    }

  /* Use vec_extract patterns for extracting parts of vectors whenever
     available.  */
  machine_mode outermode = GET_MODE (op0);
  if (VECTOR_MODE_P (outermode) && !MEM_P (op0))
    {
      enum insn_code icode = optab_handler (vec_extract_optab, outermode);
      scalar_mode innermode = GET_MODE_INNER (outermode);
      unsigned HOST_WIDE_INT ibitsize, ibitnum;
      if (icode != CODE_FOR_nothing
	  && bitsize.is_constant (&ibitsize)
	  && bitnum.is_constant (&ibitnum)
	  && ((ibitnum + ibitsize - 1) / GET_MODE_BITSIZE (innermode)
	      == ibitnum / GET_MODE_BITSIZE (innermode)))
	{
	  struct expand_operand ops[3];
	  unsigned HOST_WIDE_INT pos = ibitnum / GET_MODE_BITSIZE (innermode);

	  create_output_operand (&ops[0], target, innermode);
	  create_input_operand (&ops[1], op0, outermode);
	  create_integer_operand (&ops[2], pos);
	  if (maybe_expand_insn (icode, 3, ops))
	    {
	      target = ops[0].value;
	      if (GET_MODE (target) != mode)
		return gen_lowpart (tmode, target);
	      return target;
	    }
	}
      if (GET_MODE_INNER (mode) == innermode)
	{
	  rtx sub = extract_bit_field_as_subreg (mode, op0, bitsize, bitnum);
	  if (sub)
	    return sub;
	}
    }

  /* Make sure we are playing with integral modes.  Pun with subregs
     if we aren't.  */
  opt_scalar_int_mode op0_mode = int_mode_for_mode (GET_MODE (op0));
  if (!op0_mode.exists () || *op0_mode != GET_MODE (op0))
    {
      if (MEM_P (op0))
	op0 = adjust_bitfield_address_size (op0, op0_mode.else_blk (),
					    0, MEM_SIZE (op0));
      else if (op0_mode.exists ())
	{
	  op0 = gen_lowpart (*op0_mode, op0);

	  /* If we got a SUBREG, force it into a register since we
	     aren't going to be able to do another SUBREG on it.  */
	  if (GET_CODE (op0) == SUBREG)
	    op0 = force_reg (*op0_mode, op0);
	}
      else
	{
	  poly_int64 size = GET_MODE_SIZE (GET_MODE (op0));
	  rtx mem = assign_stack_temp (GET_MODE (op0), size);
	  emit_move_insn (mem, op0);
	  op0 = adjust_bitfield_address_size (mem, BLKmode, 0, size);
	}
    }

  /* ??? We currently assume TARGET is at least as big as BITSIZE.
     If that's wrong, the solution is to test for it and set TARGET to 0
     if needed.  */

  /* Get the mode of the field to use for atomic access or subreg
     conversion.  */
  mode1 = mode;
  if (SCALAR_INT_MODE_P (tmode))
    {
      machine_mode try_mode = mode_for_size (bitsize,
						  GET_MODE_CLASS (tmode), 0);
      if (try_mode != BLKmode)
	mode1 = try_mode;
    }
  gcc_assert (mode1 != BLKmode);

  /* Extraction of a full MODE1 value can be done with a subreg as long
     as the least significant bit of the value is the least significant
     bit of either OP0 or a word of OP0.  */
  if (!MEM_P (op0) && !reverse)
    {
      rtx sub = extract_bit_field_as_subreg (mode1, op0, bitsize, bitnum);
      if (sub)
	return convert_extracted_bit_field (sub, mode, tmode, unsignedp);
    }

  /* Extraction of a full MODE1 value can be done with a load as long as
     the field is on a byte boundary and is sufficiently aligned.  */
  poly_uint64 bytenum;
  if (simple_mem_bitfield_p (op0, bitsize, bitnum, mode1, &bytenum))
    {
      op0 = adjust_bitfield_address (op0, mode1, bytenum);
      if (reverse)
	op0 = flip_storage_order (mode1, op0);
      return convert_extracted_bit_field (op0, mode, tmode, unsignedp);
    }

  /* If we have a memory source and a non-constant bit offset, restrict
     the memory to the referenced bytes.  This is a worst-case fallback
     but is useful for things like vector booleans.  */
  if (MEM_P (op0) && !bitnum.is_constant ())
    {
      bytenum = bits_to_bytes_round_down (bitnum);
      bitnum = num_trailing_bits (bitnum);
      poly_uint64 bytesize = bits_to_bytes_round_up (bitnum + bitsize);
      op0 = adjust_bitfield_address_size (op0, BLKmode, bytenum, bytesize);
      op0_mode = opt_scalar_int_mode ();
    }

  /* It's possible we'll need to handle other cases here for
     polynomial bitnum and bitsize.  */

  /* From here on we need to be looking at a fixed-size insertion.  */
  return extract_integral_bit_field (op0, op0_mode, bitsize.to_constant (),
				     bitnum.to_constant (), unsignedp,
				     target, mode, tmode, reverse, fallback_p);
}

/* Subroutine of extract_bit_field_1, with the same arguments, except
   that BITSIZE and BITNUM are constant.  Handle cases specific to
   integral modes.  If OP0_MODE is defined, it is the mode of OP0,
   otherwise OP0 is a BLKmode MEM.  */

static rtx
extract_integral_bit_field (rtx op0, opt_scalar_int_mode op0_mode,
			    unsigned HOST_WIDE_INT bitsize,
			    unsigned HOST_WIDE_INT bitnum, int unsignedp,
			    rtx target, machine_mode mode, machine_mode tmode,
			    bool reverse, bool fallback_p)
{
  /* Handle fields bigger than a word.  */

  if (bitsize > BITS_PER_WORD)
    {
      /* Here we transfer the words of the field
	 in the order least significant first.
	 This is because the most significant word is the one which may
	 be less than full.  */

      const bool backwards = WORDS_BIG_ENDIAN;
      unsigned int nwords = (bitsize + (BITS_PER_WORD - 1)) / BITS_PER_WORD;
      unsigned int i;
      rtx_insn *last;

      if (target == 0 || !REG_P (target) || !valid_multiword_target_p (target))
	target = gen_reg_rtx (mode);

      /* In case we're about to clobber a base register or something 
	 (see gcc.c-torture/execute/20040625-1.c).   */
      if (reg_mentioned_p (target, op0))
	target = gen_reg_rtx (mode);

      /* Indicate for flow that the entire target reg is being set.  */
      emit_clobber (target);

      /* The mode must be fixed-size, since extractions from variable-sized
	 objects must be handled before calling this function.  */
      unsigned int target_size
	= GET_MODE_SIZE (GET_MODE (target)).to_constant ();
      last = get_last_insn ();
      for (i = 0; i < nwords; i++)
	{
	  /* If I is 0, use the low-order word in both field and target;
	     if I is 1, use the next to lowest word; and so on.  */
	  /* Word number in TARGET to use.  */
	  unsigned int wordnum
	    = (backwards ? target_size / UNITS_PER_WORD - i - 1 : i);
	  /* Offset from start of field in OP0.  */
	  unsigned int bit_offset = (backwards ^ reverse
				     ? MAX ((int) bitsize - ((int) i + 1)
					    * BITS_PER_WORD,
					    0)
				     : (int) i * BITS_PER_WORD);
	  rtx target_part = operand_subword (target, wordnum, 1, VOIDmode);
	  rtx result_part
	    = extract_bit_field_1 (op0, MIN (BITS_PER_WORD,
					     bitsize - i * BITS_PER_WORD),
				   bitnum + bit_offset, 1, target_part,
				   mode, word_mode, reverse, fallback_p);

	  gcc_assert (target_part);
	  if (!result_part)
	    {
	      delete_insns_since (last);
	      return NULL;
	    }

	  if (result_part != target_part)
	    emit_move_insn (target_part, result_part);
	}

      if (unsignedp)
	{
	  /* Unless we've filled TARGET, the upper regs in a multi-reg value
	     need to be zero'd out.  */
	  if (target_size > nwords * UNITS_PER_WORD)
	    {
	      unsigned int i, total_words;

	      total_words = target_size / UNITS_PER_WORD;
	      for (i = nwords; i < total_words; i++)
		emit_move_insn
		  (operand_subword (target,
				    backwards ? total_words - i - 1 : i,
				    1, VOIDmode),
		   const0_rtx);
	    }
	  return target;
	}

      /* Signed bit field: sign-extend with two arithmetic shifts.  */
      target = expand_shift (LSHIFT_EXPR, mode, target,
			     GET_MODE_BITSIZE (mode) - bitsize, NULL_RTX, 0);
      return expand_shift (RSHIFT_EXPR, mode, target,
			   GET_MODE_BITSIZE (mode) - bitsize, NULL_RTX, 0);
    }

  /* If OP0 is a multi-word register, narrow it to the affected word.
     If the region spans two words, defer to extract_split_bit_field.  */
  if (!MEM_P (op0) && GET_MODE_SIZE (*op0_mode) > UNITS_PER_WORD)
    {
      if (bitnum % BITS_PER_WORD + bitsize > BITS_PER_WORD)
	{
	  if (!fallback_p)
	    return NULL_RTX;
	  target = extract_split_bit_field (op0, op0_mode, bitsize, bitnum,
					    unsignedp, reverse);
	  return convert_extracted_bit_field (target, mode, tmode, unsignedp);
	}
      op0 = simplify_gen_subreg (word_mode, op0, *op0_mode,
				 bitnum / BITS_PER_WORD * UNITS_PER_WORD);
      op0_mode = word_mode;
      bitnum %= BITS_PER_WORD;
    }

  /* From here on we know the desired field is smaller than a word.
     If OP0 is a register, it too fits within a word.  */
  enum extraction_pattern pattern = unsignedp ? EP_extzv : EP_extv;
  extraction_insn extv;
  if (!MEM_P (op0)
      && !reverse
      /* ??? We could limit the structure size to the part of OP0 that
	 contains the field, with appropriate checks for endianness
	 and TRULY_NOOP_TRUNCATION.  */
      && get_best_reg_extraction_insn (&extv, pattern,
				       GET_MODE_BITSIZE (*op0_mode), tmode))
    {
      rtx result = extract_bit_field_using_extv (&extv, op0, op0_mode,
						 bitsize, bitnum,
						 unsignedp, target, mode,
						 tmode);
      if (result)
	return result;
    }

  /* If OP0 is a memory, try copying it to a register and seeing if a
     cheap register alternative is available.  */
  if (MEM_P (op0) & !reverse)
    {
      if (get_best_mem_extraction_insn (&extv, pattern, bitsize, bitnum,
					tmode))
	{
	  rtx result = extract_bit_field_using_extv (&extv, op0, op0_mode,
						     bitsize, bitnum,
						     unsignedp, target, mode,
						     tmode);
	  if (result)
	    return result;
	}

      rtx_insn *last = get_last_insn ();

      /* Try loading part of OP0 into a register and extracting the
	 bitfield from that.  */
      unsigned HOST_WIDE_INT bitpos;
      rtx xop0 = adjust_bit_field_mem_for_reg (pattern, op0, bitsize, bitnum,
					       0, 0, tmode, &bitpos);
      if (xop0)
	{
	  xop0 = copy_to_reg (xop0);
	  rtx result = extract_bit_field_1 (xop0, bitsize, bitpos,
					    unsignedp, target,
					    mode, tmode, reverse, false);
	  if (result)
	    return result;
	  delete_insns_since (last);
	}
    }

  if (!fallback_p)
    return NULL;

  /* Find a correspondingly-sized integer field, so we can apply
     shifts and masks to it.  */
  scalar_int_mode int_mode;
  if (!int_mode_for_mode (tmode).exists (&int_mode))
    /* If this fails, we should probably push op0 out to memory and then
       do a load.  */
    int_mode = *int_mode_for_mode (mode);

  target = extract_fixed_bit_field (int_mode, op0, op0_mode, bitsize,
				    bitnum, target, unsignedp, reverse);

  /* Complex values must be reversed piecewise, so we need to undo the global
     reversal, convert to the complex mode and reverse again.  */
  if (reverse && COMPLEX_MODE_P (tmode))
    {
      target = flip_storage_order (int_mode, target);
      target = convert_extracted_bit_field (target, mode, tmode, unsignedp);
      target = flip_storage_order (tmode, target);
    }
  else
    target = convert_extracted_bit_field (target, mode, tmode, unsignedp);

  return target;
}

/* Generate code to extract a byte-field from STR_RTX
   containing BITSIZE bits, starting at BITNUM,
   and put it in TARGET if possible (if TARGET is nonzero).
   Regardless of TARGET, we return the rtx for where the value is placed.

   STR_RTX is the structure containing the byte (a REG or MEM).
   UNSIGNEDP is nonzero if this is an unsigned bit field.
   MODE is the natural mode of the field value once extracted.
   TMODE is the mode the caller would like the value to have;
   but the value may be returned with type MODE instead.

   If REVERSE is true, the extraction is to be done in reverse order.

   If a TARGET is specified and we can store in it at no extra cost,
   we do so, and return TARGET.
   Otherwise, we return a REG of mode TMODE or MODE, with TMODE preferred
   if they are equally easy.  */

rtx
extract_bit_field (rtx str_rtx, poly_uint64 bitsize, poly_uint64 bitnum,
		   int unsignedp, rtx target, machine_mode mode,
		   machine_mode tmode, bool reverse)
{
  machine_mode mode1;

  /* Handle -fstrict-volatile-bitfields in the cases where it applies.  */
  if (may_ne (GET_MODE_BITSIZE (GET_MODE (str_rtx)), 0))
    mode1 = GET_MODE (str_rtx);
  else if (target && may_ne (GET_MODE_BITSIZE (GET_MODE (target)), 0))
    mode1 = GET_MODE (target);
  else
    mode1 = tmode;

  unsigned HOST_WIDE_INT ibitsize, ibitnum;
  scalar_int_mode int_mode;
  if (bitsize.is_constant (&ibitsize)
      && bitnum.is_constant (&ibitnum)
      && is_a <scalar_int_mode> (mode1, &int_mode)
      && strict_volatile_bitfield_p (str_rtx, ibitsize, ibitnum,
				     int_mode, 0, 0))
    {
      /* Extraction of a full INT_MODE value can be done with a simple load.
	 We know here that the field can be accessed with one single
	 instruction.  For targets that support unaligned memory,
	 an unaligned access may be necessary.  */
      if (ibitsize == GET_MODE_BITSIZE (int_mode))
	{
	  rtx result = adjust_bitfield_address (str_rtx, int_mode,
						ibitnum / BITS_PER_UNIT);
	  if (reverse)
	    result = flip_storage_order (int_mode, result);
	  gcc_assert (ibitnum % BITS_PER_UNIT == 0);
	  return convert_extracted_bit_field (result, mode, tmode, unsignedp);
	}

      str_rtx = narrow_bit_field_mem (str_rtx, int_mode, ibitsize, ibitnum,
				      &ibitnum);
      gcc_assert (ibitnum + ibitsize <= GET_MODE_BITSIZE (int_mode));
      str_rtx = copy_to_reg (str_rtx);
      return extract_bit_field_1 (str_rtx, ibitsize, ibitnum, unsignedp,
				  target, mode, tmode, reverse, true);
    }

  return extract_bit_field_1 (str_rtx, bitsize, bitnum, unsignedp,
			      target, mode, tmode, reverse, true);
}

/* Use shifts and boolean operations to extract a field of BITSIZE bits
   from bit BITNUM of OP0.  If OP0_MODE is defined, it is the mode of OP0,
   otherwise OP0 is a BLKmode MEM.

   UNSIGNEDP is nonzero for an unsigned bit field (don't sign-extend value).
   If REVERSE is true, the extraction is to be done in reverse order.

   If TARGET is nonzero, attempts to store the value there
   and return TARGET, but this is not guaranteed.
   If TARGET is not used, create a pseudo-reg of mode TMODE for the value.  */

static rtx
extract_fixed_bit_field (machine_mode tmode, rtx op0,
			 opt_scalar_int_mode op0_mode,
			 unsigned HOST_WIDE_INT bitsize,
			 unsigned HOST_WIDE_INT bitnum, rtx target,
			 int unsignedp, bool reverse)
{
  scalar_int_mode mode;
  if (MEM_P (op0))
    {
      if (!get_best_mode (bitsize, bitnum, 0, 0, MEM_ALIGN (op0),
			  BITS_PER_WORD, MEM_VOLATILE_P (op0), &mode))
	/* The only way this should occur is if the field spans word
	   boundaries.  */
	return extract_split_bit_field (op0, op0_mode, bitsize, bitnum,
					unsignedp, reverse);

      op0 = narrow_bit_field_mem (op0, mode, bitsize, bitnum, &bitnum);
    }
  else
    mode = *op0_mode;

  return extract_fixed_bit_field_1 (tmode, op0, mode, bitsize, bitnum,
				    target, unsignedp, reverse);
}

/* Helper function for extract_fixed_bit_field, extracts
   the bit field always using MODE, which is the mode of OP0.
   The other arguments are as for extract_fixed_bit_field.  */

static rtx
extract_fixed_bit_field_1 (machine_mode tmode, rtx op0, scalar_int_mode mode,
			   unsigned HOST_WIDE_INT bitsize,
			   unsigned HOST_WIDE_INT bitnum, rtx target,
			   int unsignedp, bool reverse)
{
  /* Note that bitsize + bitnum can be greater than GET_MODE_BITSIZE (mode)
     for invalid input, such as extract equivalent of f5 from
     gcc.dg/pr48335-2.c.  */

  if (reverse ? !BYTES_BIG_ENDIAN : BYTES_BIG_ENDIAN)
    /* BITNUM is the distance between our msb and that of OP0.
       Convert it to the distance from the lsb.  */
    bitnum = GET_MODE_BITSIZE (mode) - bitsize - bitnum;

  /* Now BITNUM is always the distance between the field's lsb and that of OP0.
     We have reduced the big-endian case to the little-endian case.  */
  if (reverse)
    op0 = flip_storage_order (mode, op0);

  if (unsignedp)
    {
      if (bitnum)
	{
	  /* If the field does not already start at the lsb,
	     shift it so it does.  */
	  /* Maybe propagate the target for the shift.  */
	  rtx subtarget = (target != 0 && REG_P (target) ? target : 0);
	  if (tmode != mode)
	    subtarget = 0;
	  op0 = expand_shift (RSHIFT_EXPR, mode, op0, bitnum, subtarget, 1);
	}
      /* Convert the value to the desired mode.  TMODE must also be a
	 scalar integer for this conversion to make sense, since we
	 shouldn't reinterpret the bits.  */
      scalar_int_mode new_mode = as_a <scalar_int_mode> (tmode);
      if (mode != new_mode)
	op0 = convert_to_mode (new_mode, op0, 1);

      /* Unless the msb of the field used to be the msb when we shifted,
	 mask out the upper bits.  */

      if (GET_MODE_BITSIZE (mode) != bitnum + bitsize)
	return expand_binop (new_mode, and_optab, op0,
			     mask_rtx (new_mode, 0, bitsize, 0),
			     target, 1, OPTAB_LIB_WIDEN);
      return op0;
    }

  /* To extract a signed bit-field, first shift its msb to the msb of the word,
     then arithmetic-shift its lsb to the lsb of the word.  */
  op0 = force_reg (mode, op0);

  /* Find the narrowest integer mode that contains the field.  */

  opt_scalar_int_mode mode_iter;
  FOR_EACH_MODE_IN_CLASS (mode_iter, MODE_INT)
    if (GET_MODE_BITSIZE (*mode_iter) >= bitsize + bitnum)
      break;

  mode = *mode_iter;
  op0 = convert_to_mode (mode, op0, 0);

  if (mode != tmode)
    target = 0;

  if (GET_MODE_BITSIZE (mode) != (bitsize + bitnum))
    {
      int amount = GET_MODE_BITSIZE (mode) - (bitsize + bitnum);
      /* Maybe propagate the target for the shift.  */
      rtx subtarget = (target != 0 && REG_P (target) ? target : 0);
      op0 = expand_shift (LSHIFT_EXPR, mode, op0, amount, subtarget, 1);
    }

  return expand_shift (RSHIFT_EXPR, mode, op0,
		       GET_MODE_BITSIZE (mode) - bitsize, target, 0);
}

/* Return a constant integer (CONST_INT or CONST_DOUBLE) rtx with the value
   VALUE << BITPOS.  */

static rtx
lshift_value (machine_mode mode, unsigned HOST_WIDE_INT value,
	      int bitpos)
{
  return immed_wide_int_const (wi::lshift (value, bitpos), mode);
}

/* Extract a bit field that is split across two words
   and return an RTX for the result.

   OP0 is the REG, SUBREG or MEM rtx for the first of the two words.
   BITSIZE is the field width; BITPOS, position of its first bit, in the word.
   UNSIGNEDP is 1 if should zero-extend the contents; else sign-extend.
   If OP0_MODE is defined, it is the mode of OP0, otherwise OP0 is
   a BLKmode MEM.

   If REVERSE is true, the extraction is to be done in reverse order.  */

static rtx
extract_split_bit_field (rtx op0, opt_scalar_int_mode op0_mode,
			 unsigned HOST_WIDE_INT bitsize,
			 unsigned HOST_WIDE_INT bitpos, int unsignedp,
			 bool reverse)
{
  unsigned int unit;
  unsigned int bitsdone = 0;
  rtx result = NULL_RTX;
  int first = 1;

  /* Make sure UNIT isn't larger than BITS_PER_WORD, we can only handle that
     much at a time.  */
  if (REG_P (op0) || GET_CODE (op0) == SUBREG)
    unit = BITS_PER_WORD;
  else
    unit = MIN (MEM_ALIGN (op0), BITS_PER_WORD);

  while (bitsdone < bitsize)
    {
      unsigned HOST_WIDE_INT thissize;
      rtx part;
      unsigned HOST_WIDE_INT thispos;
      unsigned HOST_WIDE_INT offset;

      offset = (bitpos + bitsdone) / unit;
      thispos = (bitpos + bitsdone) % unit;

      /* THISSIZE must not overrun a word boundary.  Otherwise,
	 extract_fixed_bit_field will call us again, and we will mutually
	 recurse forever.  */
      thissize = MIN (bitsize - bitsdone, BITS_PER_WORD);
      thissize = MIN (thissize, unit - thispos);

      /* If OP0 is a register, then handle OFFSET here.  */
      rtx op0_piece = op0;
      opt_scalar_int_mode op0_piece_mode = op0_mode;
      if (SUBREG_P (op0) || REG_P (op0))
	{
	  op0_piece = operand_subword_force (op0, offset, *op0_mode);
	  op0_piece_mode = word_mode;
	  offset = 0;
	}

      /* Extract the parts in bit-counting order,
	 whose meaning is determined by BYTES_PER_UNIT.
	 OFFSET is in UNITs, and UNIT is in bits.  */
      part = extract_fixed_bit_field (word_mode, op0_piece, op0_piece_mode,
				      thissize, offset * unit + thispos,
				      0, 1, reverse);
      bitsdone += thissize;

      /* Shift this part into place for the result.  */
      if (reverse ? !BYTES_BIG_ENDIAN : BYTES_BIG_ENDIAN)
	{
	  if (bitsize != bitsdone)
	    part = expand_shift (LSHIFT_EXPR, word_mode, part,
				 bitsize - bitsdone, 0, 1);
	}
      else
	{
	  if (bitsdone != thissize)
	    part = expand_shift (LSHIFT_EXPR, word_mode, part,
				 bitsdone - thissize, 0, 1);
	}

      if (first)
	result = part;
      else
	/* Combine the parts with bitwise or.  This works
	   because we extracted each part as an unsigned bit field.  */
	result = expand_binop (word_mode, ior_optab, part, result, NULL_RTX, 1,
			       OPTAB_LIB_WIDEN);

      first = 0;
    }

  /* Unsigned bit field: we are done.  */
  if (unsignedp)
    return result;
  /* Signed bit field: sign-extend with two arithmetic shifts.  */
  result = expand_shift (LSHIFT_EXPR, word_mode, result,
			 BITS_PER_WORD - bitsize, NULL_RTX, 0);
  return expand_shift (RSHIFT_EXPR, word_mode, result,
		       BITS_PER_WORD - bitsize, NULL_RTX, 0);
}

/* Try to read the low bits of SRC as an rvalue of mode MODE, preserving
   the bit pattern.  SRC_MODE is the mode of SRC; if this is smaller than
   MODE, fill the upper bits with zeros.  Fail if the layout of either
   mode is unknown (as for CC modes) or if the extraction would involve
   unprofitable mode punning.  Return the value on success, otherwise
   return null.

   This is different from gen_lowpart* in these respects:

     - the returned value must always be considered an rvalue

     - when MODE is wider than SRC_MODE, the extraction involves
       a zero extension

     - when MODE is smaller than SRC_MODE, the extraction involves
       a truncation (and is thus subject to TRULY_NOOP_TRUNCATION).

   In other words, this routine performs a computation, whereas the
   gen_lowpart* routines are conceptually lvalue or rvalue subreg
   operations.  */

rtx
extract_low_bits (machine_mode mode, machine_mode src_mode, rtx src)
{
  scalar_int_mode int_mode, src_int_mode;

  if (mode == src_mode)
    return src;

  if (CONSTANT_P (src))
    {
      /* simplify_gen_subreg can't be used here, as if simplify_subreg
	 fails, it will happily create (subreg (symbol_ref)) or similar
	 invalid SUBREGs.  */
      poly_int64 byte = subreg_lowpart_offset (mode, src_mode);
      rtx ret = simplify_subreg (mode, src, src_mode, byte);
      if (ret)
	return ret;

      if (GET_MODE (src) == VOIDmode
	  || !validate_subreg (mode, src_mode, src, byte))
	return NULL_RTX;

      src = force_reg (GET_MODE (src), src);
      return gen_rtx_SUBREG (mode, src, byte);
    }

  if (GET_MODE_CLASS (mode) == MODE_CC || GET_MODE_CLASS (src_mode) == MODE_CC)
    return NULL_RTX;

  if (must_eq (GET_MODE_BITSIZE (mode), GET_MODE_BITSIZE (src_mode))
      && targetm.modes_tieable_p (mode, src_mode))
    {
      rtx x = gen_lowpart_common (mode, src);
      if (x)
        return x;
    }

  if (!int_mode_for_mode (src_mode).exists (&src_int_mode)
      || !int_mode_for_mode (mode).exists (&int_mode))
    return NULL_RTX;

  if (!targetm.modes_tieable_p (src_int_mode, src_mode))
    return NULL_RTX;
  if (!targetm.modes_tieable_p (int_mode, mode))
    return NULL_RTX;

  src = gen_lowpart (src_int_mode, src);
  src = convert_modes (int_mode, src_int_mode, src, true);
  src = gen_lowpart (mode, src);
  return src;
}

/* Add INC into TARGET.  */

void
expand_inc (rtx target, rtx inc)
{
  rtx value = expand_binop (GET_MODE (target), add_optab,
			    target, inc,
			    target, 0, OPTAB_LIB_WIDEN);
  if (value != target)
    emit_move_insn (target, value);
}

/* Subtract DEC from TARGET.  */

void
expand_dec (rtx target, rtx dec)
{
  rtx value = expand_binop (GET_MODE (target), sub_optab,
			    target, dec,
			    target, 0, OPTAB_LIB_WIDEN);
  if (value != target)
    emit_move_insn (target, value);
}

/* Output a shift instruction for expression code CODE,
   with SHIFTED being the rtx for the value to shift,
   and AMOUNT the rtx for the amount to shift by.
   Store the result in the rtx TARGET, if that is convenient.
   If UNSIGNEDP is nonzero, do a logical shift; otherwise, arithmetic.
   Return the rtx for where the value is.
   If that cannot be done, abort the compilation unless MAY_FAIL is true,
   in which case 0 is returned.  */

static rtx
expand_shift_1 (enum tree_code code, machine_mode mode, rtx shifted,
		rtx amount, rtx target, int unsignedp, bool may_fail = false)
{
  rtx op1, temp = 0;
  int left = (code == LSHIFT_EXPR || code == LROTATE_EXPR);
  int rotate = (code == LROTATE_EXPR || code == RROTATE_EXPR);
  optab lshift_optab = ashl_optab;
  optab rshift_arith_optab = ashr_optab;
  optab rshift_uns_optab = lshr_optab;
  optab lrotate_optab = rotl_optab;
  optab rrotate_optab = rotr_optab;
  machine_mode op1_mode;
  int attempt;
  bool speed = optimize_insn_for_speed_p ();

  op1 = amount;
  op1_mode = GET_MODE (op1);

  /* Determine whether the shift/rotate amount is a vector, or scalar.  If the
     shift amount is a vector, use the vector/vector shift patterns.  */
  if (VECTOR_MODE_P (mode) && VECTOR_MODE_P (op1_mode))
    {
      lshift_optab = vashl_optab;
      rshift_arith_optab = vashr_optab;
      rshift_uns_optab = vlshr_optab;
      lrotate_optab = vrotl_optab;
      rrotate_optab = vrotr_optab;
    }

  /* Previously detected shift-counts computed by NEGATE_EXPR
     and shifted in the other direction; but that does not work
     on all machines.  */

  if (SHIFT_COUNT_TRUNCATED)
    {
      if (CONST_INT_P (op1)
	  && ((unsigned HOST_WIDE_INT) INTVAL (op1) >=
	      (unsigned HOST_WIDE_INT) GET_MODE_UNIT_BITSIZE (mode)))
	op1 = gen_int_shift_amount (mode,
				    (unsigned HOST_WIDE_INT) INTVAL (op1)
				    % GET_MODE_UNIT_BITSIZE (mode));
      else if (GET_CODE (op1) == SUBREG
	       && subreg_lowpart_p (op1)
	       && SCALAR_INT_MODE_P (GET_MODE (SUBREG_REG (op1)))
	       && SCALAR_INT_MODE_P (GET_MODE (op1)))
	op1 = SUBREG_REG (op1);
    }

  /* Canonicalize rotates by constant amount.  If op1 is bitsize / 2,
     prefer left rotation, if op1 is from bitsize / 2 + 1 to
     bitsize - 1, use other direction of rotate with 1 .. bitsize / 2 - 1
     amount instead.  */
  if (rotate
      && CONST_INT_P (op1)
      && IN_RANGE (INTVAL (op1), GET_MODE_UNIT_BITSIZE (mode) / 2 + left,
		   GET_MODE_UNIT_BITSIZE (mode) - 1))
    {
      op1 = gen_int_shift_amount (mode, (GET_MODE_UNIT_BITSIZE (mode)
					 - INTVAL (op1)));
      left = !left;
      code = left ? LROTATE_EXPR : RROTATE_EXPR;
    }

  /* Rotation of 16bit values by 8 bits is effectively equivalent to a bswaphi.
     Note that this is not the case for bigger values.  For instance a rotation
     of 0x01020304 by 16 bits gives 0x03040102 which is different from
     0x04030201 (bswapsi).  */
  if (rotate
      && CONST_INT_P (op1)
      && INTVAL (op1) == BITS_PER_UNIT
      && GET_MODE_UNIT_SIZE (mode) == 2
      && optab_handler (bswap_optab, HImode) != CODE_FOR_nothing)
    return expand_unop (HImode, bswap_optab, shifted, NULL_RTX,
				  unsignedp);

  if (op1 == const0_rtx)
    return shifted;

  /* Check whether its cheaper to implement a left shift by a constant
     bit count by a sequence of additions.  */
  if (code == LSHIFT_EXPR
      && CONST_INT_P (op1)
      && INTVAL (op1) > 0
      && INTVAL (op1) < GET_MODE_UNIT_PRECISION (mode)
      && INTVAL (op1) < MAX_BITS_PER_WORD
      && (shift_cost (speed, mode, INTVAL (op1))
	  > INTVAL (op1) * add_cost (speed, mode))
      && shift_cost (speed, mode, INTVAL (op1)) != MAX_COST)
    {
      int i;
      for (i = 0; i < INTVAL (op1); i++)
	{
	  temp = force_reg (mode, shifted);
	  shifted = expand_binop (mode, add_optab, temp, temp, NULL_RTX,
				  unsignedp, OPTAB_LIB_WIDEN);
	}
      return shifted;
    }

  for (attempt = 0; temp == 0 && attempt < 3; attempt++)
    {
      enum optab_methods methods;

      if (attempt == 0)
	methods = OPTAB_DIRECT;
      else if (attempt == 1)
	methods = OPTAB_WIDEN;
      else
	methods = OPTAB_LIB_WIDEN;

      if (rotate)
	{
	  /* Widening does not work for rotation.  */
	  if (methods == OPTAB_WIDEN)
	    continue;
	  else if (methods == OPTAB_LIB_WIDEN)
	    {
	      /* If we have been unable to open-code this by a rotation,
		 do it as the IOR of two shifts.  I.e., to rotate A
		 by N bits, compute
		 (A << N) | ((unsigned) A >> ((-N) & (C - 1)))
		 where C is the bitsize of A.

		 It is theoretically possible that the target machine might
		 not be able to perform either shift and hence we would
		 be making two libcalls rather than just the one for the
		 shift (similarly if IOR could not be done).  We will allow
		 this extremely unlikely lossage to avoid complicating the
		 code below.  */

	      rtx subtarget = target == shifted ? 0 : target;
	      rtx new_amount, other_amount;
	      rtx temp1;

	      new_amount = op1;
	      if (op1 == const0_rtx)
		return shifted;
	      else if (CONST_INT_P (op1))
		other_amount = gen_int_shift_amount
		  (mode, GET_MODE_UNIT_BITSIZE (mode) - INTVAL (op1));
	      else
		{
		  other_amount
		    = simplify_gen_unary (NEG, GET_MODE (op1),
					  op1, GET_MODE (op1));
		  HOST_WIDE_INT mask = GET_MODE_UNIT_PRECISION (mode) - 1;
		  other_amount
		    = simplify_gen_binary (AND, GET_MODE (op1), other_amount,
					   gen_int_mode (mask, GET_MODE (op1)));
		}

	      shifted = force_reg (mode, shifted);

	      temp = expand_shift_1 (left ? LSHIFT_EXPR : RSHIFT_EXPR,
				     mode, shifted, new_amount, 0, 1);
	      temp1 = expand_shift_1 (left ? RSHIFT_EXPR : LSHIFT_EXPR,
				      mode, shifted, other_amount,
				      subtarget, 1);
	      return expand_binop (mode, ior_optab, temp, temp1, target,
				   unsignedp, methods);
	    }

	  temp = expand_binop (mode,
			       left ? lrotate_optab : rrotate_optab,
			       shifted, op1, target, unsignedp, methods);
	}
      else if (unsignedp)
	temp = expand_binop (mode,
			     left ? lshift_optab : rshift_uns_optab,
			     shifted, op1, target, unsignedp, methods);

      /* Do arithmetic shifts.
	 Also, if we are going to widen the operand, we can just as well
	 use an arithmetic right-shift instead of a logical one.  */
      if (temp == 0 && ! rotate
	  && (! unsignedp || (! left && methods == OPTAB_WIDEN)))
	{
	  enum optab_methods methods1 = methods;

	  /* If trying to widen a log shift to an arithmetic shift,
	     don't accept an arithmetic shift of the same size.  */
	  if (unsignedp)
	    methods1 = OPTAB_MUST_WIDEN;

	  /* Arithmetic shift */

	  temp = expand_binop (mode,
			       left ? lshift_optab : rshift_arith_optab,
			       shifted, op1, target, unsignedp, methods1);
	}

      /* We used to try extzv here for logical right shifts, but that was
	 only useful for one machine, the VAX, and caused poor code
	 generation there for lshrdi3, so the code was deleted and a
	 define_expand for lshrsi3 was added to vax.md.  */
    }

  gcc_assert (temp != NULL_RTX || may_fail);
  return temp;
}

/* Output a shift instruction for expression code CODE,
   with SHIFTED being the rtx for the value to shift,
   and AMOUNT the amount to shift by.
   Store the result in the rtx TARGET, if that is convenient.
   If UNSIGNEDP is nonzero, do a logical shift; otherwise, arithmetic.
   Return the rtx for where the value is.  */

rtx
expand_shift (enum tree_code code, machine_mode mode, rtx shifted,
	      poly_int64 amount, rtx target, int unsignedp)
{
  return expand_shift_1 (code, mode, shifted,
			 gen_int_shift_amount (mode, amount),
			 target, unsignedp);
}

/* Likewise, but return 0 if that cannot be done.  */

static rtx
maybe_expand_shift (enum tree_code code, machine_mode mode, rtx shifted,
		    int amount, rtx target, int unsignedp)
{
  return expand_shift_1 (code, mode,
			 shifted, GEN_INT (amount), target, unsignedp, true);
}

/* Output a shift instruction for expression code CODE,
   with SHIFTED being the rtx for the value to shift,
   and AMOUNT the tree for the amount to shift by.
   Store the result in the rtx TARGET, if that is convenient.
   If UNSIGNEDP is nonzero, do a logical shift; otherwise, arithmetic.
   Return the rtx for where the value is.  */

rtx
expand_variable_shift (enum tree_code code, machine_mode mode, rtx shifted,
		       tree amount, rtx target, int unsignedp)
{
  return expand_shift_1 (code, mode,
			 shifted, expand_normal (amount), target, unsignedp);
}


static void synth_mult (struct algorithm *, unsigned HOST_WIDE_INT,
			const struct mult_cost *, machine_mode mode);
static rtx expand_mult_const (machine_mode, rtx, HOST_WIDE_INT, rtx,
			      const struct algorithm *, enum mult_variant);
static unsigned HOST_WIDE_INT invert_mod2n (unsigned HOST_WIDE_INT, int);
static rtx extract_high_half (scalar_int_mode, rtx);
static rtx expmed_mult_highpart (scalar_int_mode, rtx, rtx, rtx, int, int);
static rtx expmed_mult_highpart_optab (scalar_int_mode, rtx, rtx, rtx,
				       int, int);
/* Compute and return the best algorithm for multiplying by T.
   The algorithm must cost less than cost_limit
   If retval.cost >= COST_LIMIT, no algorithm was found and all
   other field of the returned struct are undefined.
   MODE is the machine mode of the multiplication.  */

static void
synth_mult (struct algorithm *alg_out, unsigned HOST_WIDE_INT t,
	    const struct mult_cost *cost_limit, machine_mode mode)
{
  int m;
  struct algorithm *alg_in, *best_alg;
  struct mult_cost best_cost;
  struct mult_cost new_limit;
  int op_cost, op_latency;
  unsigned HOST_WIDE_INT orig_t = t;
  unsigned HOST_WIDE_INT q;
  int maxm, hash_index;
  bool cache_hit = false;
  enum alg_code cache_alg = alg_zero;
  bool speed = optimize_insn_for_speed_p ();
  scalar_int_mode imode;
  struct alg_hash_entry *entry_ptr;

  /* Indicate that no algorithm is yet found.  If no algorithm
     is found, this value will be returned and indicate failure.  */
  alg_out->cost.cost = cost_limit->cost + 1;
  alg_out->cost.latency = cost_limit->latency + 1;

  if (cost_limit->cost < 0
      || (cost_limit->cost == 0 && cost_limit->latency <= 0))
    return;

  /* Be prepared for vector modes.  */
  imode = as_a <scalar_int_mode> (GET_MODE_INNER (mode));

  maxm = MIN (BITS_PER_WORD, GET_MODE_BITSIZE (imode));

  /* Restrict the bits of "t" to the multiplication's mode.  */
  t &= GET_MODE_MASK (imode);

  /* t == 1 can be done in zero cost.  */
  if (t == 1)
    {
      alg_out->ops = 1;
      alg_out->cost.cost = 0;
      alg_out->cost.latency = 0;
      alg_out->op[0] = alg_m;
      return;
    }

  /* t == 0 sometimes has a cost.  If it does and it exceeds our limit,
     fail now.  */
  if (t == 0)
    {
      if (MULT_COST_LESS (cost_limit, zero_cost (speed)))
	return;
      else
	{
	  alg_out->ops = 1;
	  alg_out->cost.cost = zero_cost (speed);
	  alg_out->cost.latency = zero_cost (speed);
	  alg_out->op[0] = alg_zero;
	  return;
	}
    }

  /* We'll be needing a couple extra algorithm structures now.  */

  alg_in = XALLOCA (struct algorithm);
  best_alg = XALLOCA (struct algorithm);
  best_cost = *cost_limit;

  /* Compute the hash index.  */
  hash_index = (t ^ (unsigned int) mode ^ (speed * 256)) % NUM_ALG_HASH_ENTRIES;

  /* See if we already know what to do for T.  */
  entry_ptr = alg_hash_entry_ptr (hash_index);
  if (entry_ptr->t == t
      && entry_ptr->mode == mode
      && entry_ptr->speed == speed
      && entry_ptr->alg != alg_unknown)
    {
      cache_alg = entry_ptr->alg;

      if (cache_alg == alg_impossible)
	{
	  /* The cache tells us that it's impossible to synthesize
	     multiplication by T within entry_ptr->cost.  */
	  if (!CHEAPER_MULT_COST (&entry_ptr->cost, cost_limit))
	    /* COST_LIMIT is at least as restrictive as the one
	       recorded in the hash table, in which case we have no
	       hope of synthesizing a multiplication.  Just
	       return.  */
	    return;

	  /* If we get here, COST_LIMIT is less restrictive than the
	     one recorded in the hash table, so we may be able to
	     synthesize a multiplication.  Proceed as if we didn't
	     have the cache entry.  */
	}
      else
	{
	  if (CHEAPER_MULT_COST (cost_limit, &entry_ptr->cost))
	    /* The cached algorithm shows that this multiplication
	       requires more cost than COST_LIMIT.  Just return.  This
	       way, we don't clobber this cache entry with
	       alg_impossible but retain useful information.  */
	    return;

	  cache_hit = true;

	  switch (cache_alg)
	    {
	    case alg_shift:
	      goto do_alg_shift;

	    case alg_add_t_m2:
	    case alg_sub_t_m2:
	      goto do_alg_addsub_t_m2;

	    case alg_add_factor:
	    case alg_sub_factor:
	      goto do_alg_addsub_factor;

	    case alg_add_t2_m:
	      goto do_alg_add_t2_m;

	    case alg_sub_t2_m:
	      goto do_alg_sub_t2_m;

	    default:
	      gcc_unreachable ();
	    }
	}
    }

  /* If we have a group of zero bits at the low-order part of T, try
     multiplying by the remaining bits and then doing a shift.  */

  if ((t & 1) == 0)
    {
    do_alg_shift:
      m = ctz_or_zero (t); /* m = number of low zero bits */
      if (m < maxm)
	{
	  q = t >> m;
	  /* The function expand_shift will choose between a shift and
	     a sequence of additions, so the observed cost is given as
	     MIN (m * add_cost(speed, mode), shift_cost(speed, mode, m)).  */
	  op_cost = m * add_cost (speed, mode);
	  if (shift_cost (speed, mode, m) < op_cost)
	    op_cost = shift_cost (speed, mode, m);
	  new_limit.cost = best_cost.cost - op_cost;
	  new_limit.latency = best_cost.latency - op_cost;
	  synth_mult (alg_in, q, &new_limit, mode);

	  alg_in->cost.cost += op_cost;
	  alg_in->cost.latency += op_cost;
	  if (CHEAPER_MULT_COST (&alg_in->cost, &best_cost))
	    {
	      best_cost = alg_in->cost;
	      std::swap (alg_in, best_alg);
	      best_alg->log[best_alg->ops] = m;
	      best_alg->op[best_alg->ops] = alg_shift;
	    }

	  /* See if treating ORIG_T as a signed number yields a better
	     sequence.  Try this sequence only for a negative ORIG_T
	     as it would be useless for a non-negative ORIG_T.  */
	  if ((HOST_WIDE_INT) orig_t < 0)
	    {
	      /* Shift ORIG_T as follows because a right shift of a
		 negative-valued signed type is implementation
		 defined.  */
	      q = ~(~orig_t >> m);
	      /* The function expand_shift will choose between a shift
		 and a sequence of additions, so the observed cost is
		 given as MIN (m * add_cost(speed, mode),
		 shift_cost(speed, mode, m)).  */
	      op_cost = m * add_cost (speed, mode);
	      if (shift_cost (speed, mode, m) < op_cost)
		op_cost = shift_cost (speed, mode, m);
	      new_limit.cost = best_cost.cost - op_cost;
	      new_limit.latency = best_cost.latency - op_cost;
	      synth_mult (alg_in, q, &new_limit, mode);

	      alg_in->cost.cost += op_cost;
	      alg_in->cost.latency += op_cost;
	      if (CHEAPER_MULT_COST (&alg_in->cost, &best_cost))
		{
		  best_cost = alg_in->cost;
		  std::swap (alg_in, best_alg);
		  best_alg->log[best_alg->ops] = m;
		  best_alg->op[best_alg->ops] = alg_shift;
		}
	    }
	}
      if (cache_hit)
	goto done;
    }

  /* If we have an odd number, add or subtract one.  */
  if ((t & 1) != 0)
    {
      unsigned HOST_WIDE_INT w;

    do_alg_addsub_t_m2:
      for (w = 1; (w & t) != 0; w <<= 1)
	;
      /* If T was -1, then W will be zero after the loop.  This is another
	 case where T ends with ...111.  Handling this with (T + 1) and
	 subtract 1 produces slightly better code and results in algorithm
	 selection much faster than treating it like the ...0111 case
	 below.  */
      if (w == 0
	  || (w > 2
	      /* Reject the case where t is 3.
		 Thus we prefer addition in that case.  */
	      && t != 3))
	{
	  /* T ends with ...111.  Multiply by (T + 1) and subtract T.  */

	  op_cost = add_cost (speed, mode);
	  new_limit.cost = best_cost.cost - op_cost;
	  new_limit.latency = best_cost.latency - op_cost;
	  synth_mult (alg_in, t + 1, &new_limit, mode);

	  alg_in->cost.cost += op_cost;
	  alg_in->cost.latency += op_cost;
	  if (CHEAPER_MULT_COST (&alg_in->cost, &best_cost))
	    {
	      best_cost = alg_in->cost;
	      std::swap (alg_in, best_alg);
	      best_alg->log[best_alg->ops] = 0;
	      best_alg->op[best_alg->ops] = alg_sub_t_m2;
	    }
	}
      else
	{
	  /* T ends with ...01 or ...011.  Multiply by (T - 1) and add T.  */

	  op_cost = add_cost (speed, mode);
	  new_limit.cost = best_cost.cost - op_cost;
	  new_limit.latency = best_cost.latency - op_cost;
	  synth_mult (alg_in, t - 1, &new_limit, mode);

	  alg_in->cost.cost += op_cost;
	  alg_in->cost.latency += op_cost;
	  if (CHEAPER_MULT_COST (&alg_in->cost, &best_cost))
	    {
	      best_cost = alg_in->cost;
	      std::swap (alg_in, best_alg);
	      best_alg->log[best_alg->ops] = 0;
	      best_alg->op[best_alg->ops] = alg_add_t_m2;
	    }
	}

      /* We may be able to calculate a * -7, a * -15, a * -31, etc
	 quickly with a - a * n for some appropriate constant n.  */
      m = exact_log2 (-orig_t + 1);
      if (m >= 0 && m < maxm)
	{
	  op_cost = add_cost (speed, mode) + shift_cost (speed, mode, m);
	  /* If the target has a cheap shift-and-subtract insn use
	     that in preference to a shift insn followed by a sub insn.
	     Assume that the shift-and-sub is "atomic" with a latency
	     equal to it's cost, otherwise assume that on superscalar
	     hardware the shift may be executed concurrently with the
	     earlier steps in the algorithm.  */
	  if (shiftsub1_cost (speed, mode, m) <= op_cost)
	    {
	      op_cost = shiftsub1_cost (speed, mode, m);
	      op_latency = op_cost;
	    }
	  else
	    op_latency = add_cost (speed, mode);

	  new_limit.cost = best_cost.cost - op_cost;
	  new_limit.latency = best_cost.latency - op_latency;
	  synth_mult (alg_in, (unsigned HOST_WIDE_INT) (-orig_t + 1) >> m,
		      &new_limit, mode);

	  alg_in->cost.cost += op_cost;
	  alg_in->cost.latency += op_latency;
	  if (CHEAPER_MULT_COST (&alg_in->cost, &best_cost))
	    {
	      best_cost = alg_in->cost;
	      std::swap (alg_in, best_alg);
	      best_alg->log[best_alg->ops] = m;
	      best_alg->op[best_alg->ops] = alg_sub_t_m2;
	    }
	}

      if (cache_hit)
	goto done;
    }

  /* Look for factors of t of the form
     t = q(2**m +- 1), 2 <= m <= floor(log2(t - 1)).
     If we find such a factor, we can multiply by t using an algorithm that
     multiplies by q, shift the result by m and add/subtract it to itself.

     We search for large factors first and loop down, even if large factors
     are less probable than small; if we find a large factor we will find a
     good sequence quickly, and therefore be able to prune (by decreasing
     COST_LIMIT) the search.  */

 do_alg_addsub_factor:
  for (m = floor_log2 (t - 1); m >= 2; m--)
    {
      unsigned HOST_WIDE_INT d;

      d = (HOST_WIDE_INT_1U << m) + 1;
      if (t % d == 0 && t > d && m < maxm
	  && (!cache_hit || cache_alg == alg_add_factor))
	{
	  op_cost = add_cost (speed, mode) + shift_cost (speed, mode, m);
	  if (shiftadd_cost (speed, mode, m) <= op_cost)
	    op_cost = shiftadd_cost (speed, mode, m);

	  op_latency = op_cost;


	  new_limit.cost = best_cost.cost - op_cost;
	  new_limit.latency = best_cost.latency - op_latency;
	  synth_mult (alg_in, t / d, &new_limit, mode);

	  alg_in->cost.cost += op_cost;
	  alg_in->cost.latency += op_latency;
	  if (alg_in->cost.latency < op_cost)
	    alg_in->cost.latency = op_cost;
	  if (CHEAPER_MULT_COST (&alg_in->cost, &best_cost))
	    {
	      best_cost = alg_in->cost;
	      std::swap (alg_in, best_alg);
	      best_alg->log[best_alg->ops] = m;
	      best_alg->op[best_alg->ops] = alg_add_factor;
	    }
	  /* Other factors will have been taken care of in the recursion.  */
	  break;
	}

      d = (HOST_WIDE_INT_1U << m) - 1;
      if (t % d == 0 && t > d && m < maxm
	  && (!cache_hit || cache_alg == alg_sub_factor))
	{
	  op_cost = add_cost (speed, mode) + shift_cost (speed, mode, m);
	  if (shiftsub0_cost (speed, mode, m) <= op_cost)
	    op_cost = shiftsub0_cost (speed, mode, m);

	  op_latency = op_cost;

	  new_limit.cost = best_cost.cost - op_cost;
	  new_limit.latency = best_cost.latency - op_latency;
	  synth_mult (alg_in, t / d, &new_limit, mode);

	  alg_in->cost.cost += op_cost;
	  alg_in->cost.latency += op_latency;
	  if (alg_in->cost.latency < op_cost)
	    alg_in->cost.latency = op_cost;
	  if (CHEAPER_MULT_COST (&alg_in->cost, &best_cost))
	    {
	      best_cost = alg_in->cost;
	      std::swap (alg_in, best_alg);
	      best_alg->log[best_alg->ops] = m;
	      best_alg->op[best_alg->ops] = alg_sub_factor;
	    }
	  break;
	}
    }
  if (cache_hit)
    goto done;

  /* Try shift-and-add (load effective address) instructions,
     i.e. do a*3, a*5, a*9.  */
  if ((t & 1) != 0)
    {
    do_alg_add_t2_m:
      q = t - 1;
      m = ctz_hwi (q);
      if (q && m < maxm)
	{
	  op_cost = shiftadd_cost (speed, mode, m);
	  new_limit.cost = best_cost.cost - op_cost;
	  new_limit.latency = best_cost.latency - op_cost;
	  synth_mult (alg_in, (t - 1) >> m, &new_limit, mode);

	  alg_in->cost.cost += op_cost;
	  alg_in->cost.latency += op_cost;
	  if (CHEAPER_MULT_COST (&alg_in->cost, &best_cost))
	    {
	      best_cost = alg_in->cost;
	      std::swap (alg_in, best_alg);
	      best_alg->log[best_alg->ops] = m;
	      best_alg->op[best_alg->ops] = alg_add_t2_m;
	    }
	}
      if (cache_hit)
	goto done;

    do_alg_sub_t2_m:
      q = t + 1;
      m = ctz_hwi (q);
      if (q && m < maxm)
	{
	  op_cost = shiftsub0_cost (speed, mode, m);
	  new_limit.cost = best_cost.cost - op_cost;
	  new_limit.latency = best_cost.latency - op_cost;
	  synth_mult (alg_in, (t + 1) >> m, &new_limit, mode);

	  alg_in->cost.cost += op_cost;
	  alg_in->cost.latency += op_cost;
	  if (CHEAPER_MULT_COST (&alg_in->cost, &best_cost))
	    {
	      best_cost = alg_in->cost;
	      std::swap (alg_in, best_alg);
	      best_alg->log[best_alg->ops] = m;
	      best_alg->op[best_alg->ops] = alg_sub_t2_m;
	    }
	}
      if (cache_hit)
	goto done;
    }

 done:
  /* If best_cost has not decreased, we have not found any algorithm.  */
  if (!CHEAPER_MULT_COST (&best_cost, cost_limit))
    {
      /* We failed to find an algorithm.  Record alg_impossible for
	 this case (that is, <T, MODE, COST_LIMIT>) so that next time
	 we are asked to find an algorithm for T within the same or
	 lower COST_LIMIT, we can immediately return to the
	 caller.  */
      entry_ptr->t = t;
      entry_ptr->mode = mode;
      entry_ptr->speed = speed;
      entry_ptr->alg = alg_impossible;
      entry_ptr->cost = *cost_limit;
      return;
    }

  /* Cache the result.  */
  if (!cache_hit)
    {
      entry_ptr->t = t;
      entry_ptr->mode = mode;
      entry_ptr->speed = speed;
      entry_ptr->alg = best_alg->op[best_alg->ops];
      entry_ptr->cost.cost = best_cost.cost;
      entry_ptr->cost.latency = best_cost.latency;
    }

  /* If we are getting a too long sequence for `struct algorithm'
     to record, make this search fail.  */
  if (best_alg->ops == MAX_BITS_PER_WORD)
    return;

  /* Copy the algorithm from temporary space to the space at alg_out.
     We avoid using structure assignment because the majority of
     best_alg is normally undefined, and this is a critical function.  */
  alg_out->ops = best_alg->ops + 1;
  alg_out->cost = best_cost;
  memcpy (alg_out->op, best_alg->op,
	  alg_out->ops * sizeof *alg_out->op);
  memcpy (alg_out->log, best_alg->log,
	  alg_out->ops * sizeof *alg_out->log);
}

/* Find the cheapest way of multiplying a value of mode MODE by VAL.
   Try three variations:

       - a shift/add sequence based on VAL itself
       - a shift/add sequence based on -VAL, followed by a negation
       - a shift/add sequence based on VAL - 1, followed by an addition.

   Return true if the cheapest of these cost less than MULT_COST,
   describing the algorithm in *ALG and final fixup in *VARIANT.  */

bool
choose_mult_variant (machine_mode mode, HOST_WIDE_INT val,
		     struct algorithm *alg, enum mult_variant *variant,
		     int mult_cost)
{
  struct algorithm alg2;
  struct mult_cost limit;
  int op_cost;
  bool speed = optimize_insn_for_speed_p ();

  /* Fail quickly for impossible bounds.  */
  if (mult_cost < 0)
    return false;

  /* Ensure that mult_cost provides a reasonable upper bound.
     Any constant multiplication can be performed with less
     than 2 * bits additions.  */
  op_cost = 2 * GET_MODE_UNIT_BITSIZE (mode) * add_cost (speed, mode);
  if (mult_cost > op_cost)
    mult_cost = op_cost;

  *variant = basic_variant;
  limit.cost = mult_cost;
  limit.latency = mult_cost;
  synth_mult (alg, val, &limit, mode);

  /* This works only if the inverted value actually fits in an
     `unsigned int' */
  if (HOST_BITS_PER_INT >= GET_MODE_UNIT_BITSIZE (mode))
    {
      op_cost = neg_cost (speed, mode);
      if (MULT_COST_LESS (&alg->cost, mult_cost))
	{
	  limit.cost = alg->cost.cost - op_cost;
	  limit.latency = alg->cost.latency - op_cost;
	}
      else
	{
	  limit.cost = mult_cost - op_cost;
	  limit.latency = mult_cost - op_cost;
	}

      synth_mult (&alg2, -val, &limit, mode);
      alg2.cost.cost += op_cost;
      alg2.cost.latency += op_cost;
      if (CHEAPER_MULT_COST (&alg2.cost, &alg->cost))
	*alg = alg2, *variant = negate_variant;
    }

  /* This proves very useful for division-by-constant.  */
  op_cost = add_cost (speed, mode);
  if (MULT_COST_LESS (&alg->cost, mult_cost))
    {
      limit.cost = alg->cost.cost - op_cost;
      limit.latency = alg->cost.latency - op_cost;
    }
  else
    {
      limit.cost = mult_cost - op_cost;
      limit.latency = mult_cost - op_cost;
    }

  synth_mult (&alg2, val - 1, &limit, mode);
  alg2.cost.cost += op_cost;
  alg2.cost.latency += op_cost;
  if (CHEAPER_MULT_COST (&alg2.cost, &alg->cost))
    *alg = alg2, *variant = add_variant;

  return MULT_COST_LESS (&alg->cost, mult_cost);
}

/* A subroutine of expand_mult, used for constant multiplications.
   Multiply OP0 by VAL in mode MODE, storing the result in TARGET if
   convenient.  Use the shift/add sequence described by ALG and apply
   the final fixup specified by VARIANT.  */

static rtx
expand_mult_const (machine_mode mode, rtx op0, HOST_WIDE_INT val,
		   rtx target, const struct algorithm *alg,
		   enum mult_variant variant)
{
  unsigned HOST_WIDE_INT val_so_far;
  rtx_insn *insn;
  rtx accum, tem;
  int opno;
  machine_mode nmode;

  /* Avoid referencing memory over and over and invalid sharing
     on SUBREGs.  */
  op0 = force_reg (mode, op0);

  /* ACCUM starts out either as OP0 or as a zero, depending on
     the first operation.  */

  if (alg->op[0] == alg_zero)
    {
      accum = copy_to_mode_reg (mode, CONST0_RTX (mode));
      val_so_far = 0;
    }
  else if (alg->op[0] == alg_m)
    {
      accum = copy_to_mode_reg (mode, op0);
      val_so_far = 1;
    }
  else
    gcc_unreachable ();

  for (opno = 1; opno < alg->ops; opno++)
    {
      int log = alg->log[opno];
      rtx shift_subtarget = optimize ? 0 : accum;
      rtx add_target
	= (opno == alg->ops - 1 && target != 0 && variant != add_variant
	   && !optimize)
	  ? target : 0;
      rtx accum_target = optimize ? 0 : accum;
      rtx accum_inner;

      switch (alg->op[opno])
	{
	case alg_shift:
	  tem = expand_shift (LSHIFT_EXPR, mode, accum, log, NULL_RTX, 0);
	  /* REG_EQUAL note will be attached to the following insn.  */
	  emit_move_insn (accum, tem);
	  val_so_far <<= log;
	  break;

	case alg_add_t_m2:
	  tem = expand_shift (LSHIFT_EXPR, mode, op0, log, NULL_RTX, 0);
	  accum = force_operand (gen_rtx_PLUS (mode, accum, tem),
				 add_target ? add_target : accum_target);
	  val_so_far += HOST_WIDE_INT_1U << log;
	  break;

	case alg_sub_t_m2:
	  tem = expand_shift (LSHIFT_EXPR, mode, op0, log, NULL_RTX, 0);
	  accum = force_operand (gen_rtx_MINUS (mode, accum, tem),
				 add_target ? add_target : accum_target);
	  val_so_far -= HOST_WIDE_INT_1U << log;
	  break;

	case alg_add_t2_m:
	  accum = expand_shift (LSHIFT_EXPR, mode, accum,
				log, shift_subtarget, 0);
	  accum = force_operand (gen_rtx_PLUS (mode, accum, op0),
				 add_target ? add_target : accum_target);
	  val_so_far = (val_so_far << log) + 1;
	  break;

	case alg_sub_t2_m:
	  accum = expand_shift (LSHIFT_EXPR, mode, accum,
				log, shift_subtarget, 0);
	  accum = force_operand (gen_rtx_MINUS (mode, accum, op0),
				 add_target ? add_target : accum_target);
	  val_so_far = (val_so_far << log) - 1;
	  break;

	case alg_add_factor:
	  tem = expand_shift (LSHIFT_EXPR, mode, accum, log, NULL_RTX, 0);
	  accum = force_operand (gen_rtx_PLUS (mode, accum, tem),
				 add_target ? add_target : accum_target);
	  val_so_far += val_so_far << log;
	  break;

	case alg_sub_factor:
	  tem = expand_shift (LSHIFT_EXPR, mode, accum, log, NULL_RTX, 0);
	  accum = force_operand (gen_rtx_MINUS (mode, tem, accum),
				 (add_target
				  ? add_target : (optimize ? 0 : tem)));
	  val_so_far = (val_so_far << log) - val_so_far;
	  break;

	default:
	  gcc_unreachable ();
	}

      if (SCALAR_INT_MODE_P (mode))
	{
	  /* Write a REG_EQUAL note on the last insn so that we can cse
	     multiplication sequences.  Note that if ACCUM is a SUBREG,
	     we've set the inner register and must properly indicate that.  */
          tem = op0, nmode = mode;
          accum_inner = accum;
          if (GET_CODE (accum) == SUBREG)
	    {
	      accum_inner = SUBREG_REG (accum);
	      nmode = GET_MODE (accum_inner);
	      tem = gen_lowpart (nmode, op0);
	    }

          insn = get_last_insn ();
          set_dst_reg_note (insn, REG_EQUAL,
			    gen_rtx_MULT (nmode, tem,
					  gen_int_mode (val_so_far, nmode)),
			    accum_inner);
	}
    }

  if (variant == negate_variant)
    {
      val_so_far = -val_so_far;
      accum = expand_unop (mode, neg_optab, accum, target, 0);
    }
  else if (variant == add_variant)
    {
      val_so_far = val_so_far + 1;
      accum = force_operand (gen_rtx_PLUS (mode, accum, op0), target);
    }

  /* Compare only the bits of val and val_so_far that are significant
     in the result mode, to avoid sign-/zero-extension confusion.  */
  nmode = GET_MODE_INNER (mode);
  val &= GET_MODE_MASK (nmode);
  val_so_far &= GET_MODE_MASK (nmode);
  gcc_assert (val == (HOST_WIDE_INT) val_so_far);

  return accum;
}

/* Perform a multiplication and return an rtx for the result.
   MODE is mode of value; OP0 and OP1 are what to multiply (rtx's);
   TARGET is a suggestion for where to store the result (an rtx).

   We check specially for a constant integer as OP1.
   If you want this check for OP0 as well, then before calling
   you should swap the two operands if OP0 would be constant.  */

rtx
expand_mult (machine_mode mode, rtx op0, rtx op1, rtx target,
	     int unsignedp)
{
  enum mult_variant variant;
  struct algorithm algorithm;
  rtx scalar_op1;
  int max_cost;
  bool speed = optimize_insn_for_speed_p ();
  bool do_trapv = flag_trapv && SCALAR_INT_MODE_P (mode) && !unsignedp;

  if (CONSTANT_P (op0))
    std::swap (op0, op1);

  /* For vectors, there are several simplifications that can be made if
     all elements of the vector constant are identical.  */
  scalar_op1 = unwrap_const_vec_duplicate (op1);

  if (INTEGRAL_MODE_P (mode))
    {
      rtx fake_reg;
      HOST_WIDE_INT coeff;
      bool is_neg;
      int mode_bitsize;

      if (op1 == CONST0_RTX (mode))
	return op1;
      if (op1 == CONST1_RTX (mode))
	return op0;
      if (op1 == CONSTM1_RTX (mode))
	return expand_unop (mode, do_trapv ? negv_optab : neg_optab,
			    op0, target, 0);

      if (do_trapv)
	goto skip_synth;

      /* If mode is integer vector mode, check if the backend supports
	 vector lshift (by scalar or vector) at all.  If not, we can't use
	 synthetized multiply.  */
      if (GET_MODE_CLASS (mode) == MODE_VECTOR_INT
	  && optab_handler (vashl_optab, mode) == CODE_FOR_nothing
	  && optab_handler (ashl_optab, mode) == CODE_FOR_nothing)
	goto skip_synth;

      /* These are the operations that are potentially turned into
	 a sequence of shifts and additions.  */
      mode_bitsize = GET_MODE_UNIT_BITSIZE (mode);

      /* synth_mult does an `unsigned int' multiply.  As long as the mode is
	 less than or equal in size to `unsigned int' this doesn't matter.
	 If the mode is larger than `unsigned int', then synth_mult works
	 only if the constant value exactly fits in an `unsigned int' without
	 any truncation.  This means that multiplying by negative values does
	 not work; results are off by 2^32 on a 32 bit machine.  */
      if (CONST_INT_P (scalar_op1))
	{
	  coeff = INTVAL (scalar_op1);
	  is_neg = coeff < 0;
	}
#if TARGET_SUPPORTS_WIDE_INT
      else if (CONST_WIDE_INT_P (scalar_op1))
#else
      else if (CONST_DOUBLE_AS_INT_P (scalar_op1))
#endif
	{
	  int shift = wi::exact_log2 (rtx_mode_t (scalar_op1, mode));
	  /* Perfect power of 2 (other than 1, which is handled above).  */
	  if (shift > 0)
	    return expand_shift (LSHIFT_EXPR, mode, op0,
				 shift, target, unsignedp);
	  else
	    goto skip_synth;
	}
      else
	goto skip_synth;

      /* We used to test optimize here, on the grounds that it's better to
	 produce a smaller program when -O is not used.  But this causes
	 such a terrible slowdown sometimes that it seems better to always
	 use synth_mult.  */

      /* Special case powers of two.  */
      if (EXACT_POWER_OF_2_OR_ZERO_P (coeff)
	  && !(is_neg && mode_bitsize > HOST_BITS_PER_WIDE_INT))
	return expand_shift (LSHIFT_EXPR, mode, op0,
			     floor_log2 (coeff), target, unsignedp);

      fake_reg = gen_raw_REG (mode, LAST_VIRTUAL_REGISTER + 1);

      /* Attempt to handle multiplication of DImode values by negative
	 coefficients, by performing the multiplication by a positive
	 multiplier and then inverting the result.  */
      if (is_neg && mode_bitsize > HOST_BITS_PER_WIDE_INT)
	{
	  /* Its safe to use -coeff even for INT_MIN, as the
	     result is interpreted as an unsigned coefficient.
	     Exclude cost of op0 from max_cost to match the cost
	     calculation of the synth_mult.  */
	  coeff = -(unsigned HOST_WIDE_INT) coeff;
	  max_cost = (set_src_cost (gen_rtx_MULT (mode, fake_reg, op1),
				    mode, speed)
		      - neg_cost (speed, mode));
	  if (max_cost <= 0)
	    goto skip_synth;

	  /* Special case powers of two.  */
	  if (EXACT_POWER_OF_2_OR_ZERO_P (coeff))
	    {
	      rtx temp = expand_shift (LSHIFT_EXPR, mode, op0,
				       floor_log2 (coeff), target, unsignedp);
	      return expand_unop (mode, neg_optab, temp, target, 0);
	    }

	  if (choose_mult_variant (mode, coeff, &algorithm, &variant,
				   max_cost))
	    {
	      rtx temp = expand_mult_const (mode, op0, coeff, NULL_RTX,
					    &algorithm, variant);
	      return expand_unop (mode, neg_optab, temp, target, 0);
	    }
	  goto skip_synth;
	}

      /* Exclude cost of op0 from max_cost to match the cost
	 calculation of the synth_mult.  */
      max_cost = set_src_cost (gen_rtx_MULT (mode, fake_reg, op1), mode, speed);
      if (choose_mult_variant (mode, coeff, &algorithm, &variant, max_cost))
	return expand_mult_const (mode, op0, coeff, target,
				  &algorithm, variant);
    }
 skip_synth:

  /* Expand x*2.0 as x+x.  */
  if (CONST_DOUBLE_AS_FLOAT_P (scalar_op1)
      && real_equal (CONST_DOUBLE_REAL_VALUE (scalar_op1), &dconst2))
    {
      op0 = force_reg (GET_MODE (op0), op0);
      return expand_binop (mode, add_optab, op0, op0,
			   target, unsignedp, OPTAB_LIB_WIDEN);
    }

  /* This used to use umul_optab if unsigned, but for non-widening multiply
     there is no difference between signed and unsigned.  */
  op0 = expand_binop (mode, do_trapv ? smulv_optab : smul_optab,
		      op0, op1, target, unsignedp, OPTAB_LIB_WIDEN);
  gcc_assert (op0);
  return op0;
}

/* Return a cost estimate for multiplying a register by the given
   COEFFicient in the given MODE and SPEED.  */

int
mult_by_coeff_cost (HOST_WIDE_INT coeff, machine_mode mode, bool speed)
{
  int max_cost;
  struct algorithm algorithm;
  enum mult_variant variant;

  rtx fake_reg = gen_raw_REG (mode, LAST_VIRTUAL_REGISTER + 1);
  max_cost = set_src_cost (gen_rtx_MULT (mode, fake_reg, fake_reg),
			   mode, speed);
  if (choose_mult_variant (mode, coeff, &algorithm, &variant, max_cost))
    return algorithm.cost.cost;
  else
    return max_cost;
}

/* Perform a widening multiplication and return an rtx for the result.
   MODE is mode of value; OP0 and OP1 are what to multiply (rtx's);
   TARGET is a suggestion for where to store the result (an rtx).
   THIS_OPTAB is the optab we should use, it must be either umul_widen_optab
   or smul_widen_optab.

   We check specially for a constant integer as OP1, comparing the
   cost of a widening multiply against the cost of a sequence of shifts
   and adds.  */

rtx
expand_widening_mult (machine_mode mode, rtx op0, rtx op1, rtx target,
		      int unsignedp, optab this_optab)
{
  bool speed = optimize_insn_for_speed_p ();
  rtx cop1;

  if (CONST_INT_P (op1)
      && GET_MODE (op0) != VOIDmode
      && (cop1 = convert_modes (mode, GET_MODE (op0), op1,
				this_optab == umul_widen_optab))
      && CONST_INT_P (cop1)
      && (INTVAL (cop1) >= 0
	  || HWI_COMPUTABLE_MODE_P (mode)))
    {
      HOST_WIDE_INT coeff = INTVAL (cop1);
      int max_cost;
      enum mult_variant variant;
      struct algorithm algorithm;

      if (coeff == 0)
	return CONST0_RTX (mode);

      /* Special case powers of two.  */
      if (EXACT_POWER_OF_2_OR_ZERO_P (coeff))
	{
	  op0 = convert_to_mode (mode, op0, this_optab == umul_widen_optab);
	  return expand_shift (LSHIFT_EXPR, mode, op0,
			       floor_log2 (coeff), target, unsignedp);
	}

      /* Exclude cost of op0 from max_cost to match the cost
	 calculation of the synth_mult.  */
      max_cost = mul_widen_cost (speed, mode);
      if (choose_mult_variant (mode, coeff, &algorithm, &variant,
			       max_cost))
	{
	  op0 = convert_to_mode (mode, op0, this_optab == umul_widen_optab);
	  return expand_mult_const (mode, op0, coeff, target,
				    &algorithm, variant);
	}
    }
  return expand_binop (mode, this_optab, op0, op1, target,
		       unsignedp, OPTAB_LIB_WIDEN);
}

/* Choose a minimal N + 1 bit approximation to 1/D that can be used to
   replace division by D, and put the least significant N bits of the result
   in *MULTIPLIER_PTR and return the most significant bit.

   The width of operations is N (should be <= HOST_BITS_PER_WIDE_INT), the
   needed precision is in PRECISION (should be <= N).

   PRECISION should be as small as possible so this function can choose
   multiplier more freely.

   The rounded-up logarithm of D is placed in *lgup_ptr.  A shift count that
   is to be used for a final right shift is placed in *POST_SHIFT_PTR.

   Using this function, x/D will be equal to (x * m) >> (*POST_SHIFT_PTR),
   where m is the full HOST_BITS_PER_WIDE_INT + 1 bit multiplier.  */

unsigned HOST_WIDE_INT
choose_multiplier (unsigned HOST_WIDE_INT d, int n, int precision,
		   unsigned HOST_WIDE_INT *multiplier_ptr,
		   int *post_shift_ptr, int *lgup_ptr)
{
  int lgup, post_shift;
  int pow, pow2;

  /* lgup = ceil(log2(divisor)); */
  lgup = ceil_log2 (d);

  gcc_assert (lgup <= n);

  pow = n + lgup;
  pow2 = n + lgup - precision;

  /* mlow = 2^(N + lgup)/d */
  wide_int val = wi::set_bit_in_zero (pow, HOST_BITS_PER_DOUBLE_INT);
  wide_int mlow = wi::udiv_trunc (val, d);

  /* mhigh = (2^(N + lgup) + 2^(N + lgup - precision))/d */
  val |= wi::set_bit_in_zero (pow2, HOST_BITS_PER_DOUBLE_INT);
  wide_int mhigh = wi::udiv_trunc (val, d);

  /* If precision == N, then mlow, mhigh exceed 2^N
     (but they do not exceed 2^(N+1)).  */

  /* Reduce to lowest terms.  */
  for (post_shift = lgup; post_shift > 0; post_shift--)
    {
      unsigned HOST_WIDE_INT ml_lo = wi::extract_uhwi (mlow, 1,
						       HOST_BITS_PER_WIDE_INT);
      unsigned HOST_WIDE_INT mh_lo = wi::extract_uhwi (mhigh, 1,
						       HOST_BITS_PER_WIDE_INT);
      if (ml_lo >= mh_lo)
	break;

      mlow = wi::uhwi (ml_lo, HOST_BITS_PER_DOUBLE_INT);
      mhigh = wi::uhwi (mh_lo, HOST_BITS_PER_DOUBLE_INT);
    }

  *post_shift_ptr = post_shift;
  *lgup_ptr = lgup;
  if (n < HOST_BITS_PER_WIDE_INT)
    {
      unsigned HOST_WIDE_INT mask = (HOST_WIDE_INT_1U << n) - 1;
      *multiplier_ptr = mhigh.to_uhwi () & mask;
      return mhigh.to_uhwi () >= mask;
    }
  else
    {
      *multiplier_ptr = mhigh.to_uhwi ();
      return wi::extract_uhwi (mhigh, HOST_BITS_PER_WIDE_INT, 1);
    }
}

/* Compute the inverse of X mod 2**n, i.e., find Y such that X * Y is
   congruent to 1 (mod 2**N).  */

static unsigned HOST_WIDE_INT
invert_mod2n (unsigned HOST_WIDE_INT x, int n)
{
  /* Solve x*y == 1 (mod 2^n), where x is odd.  Return y.  */

  /* The algorithm notes that the choice y = x satisfies
     x*y == 1 mod 2^3, since x is assumed odd.
     Each iteration doubles the number of bits of significance in y.  */

  unsigned HOST_WIDE_INT mask;
  unsigned HOST_WIDE_INT y = x;
  int nbit = 3;

  mask = (n == HOST_BITS_PER_WIDE_INT
	  ? HOST_WIDE_INT_M1U
	  : (HOST_WIDE_INT_1U << n) - 1);

  while (nbit < n)
    {
      y = y * (2 - x*y) & mask;		/* Modulo 2^N */
      nbit *= 2;
    }
  return y;
}

/* Emit code to adjust ADJ_OPERAND after multiplication of wrong signedness
   flavor of OP0 and OP1.  ADJ_OPERAND is already the high half of the
   product OP0 x OP1.  If UNSIGNEDP is nonzero, adjust the signed product
   to become unsigned, if UNSIGNEDP is zero, adjust the unsigned product to
   become signed.

   The result is put in TARGET if that is convenient.

   MODE is the mode of operation.  */

rtx
expand_mult_highpart_adjust (scalar_int_mode mode, rtx adj_operand, rtx op0,
			     rtx op1, rtx target, int unsignedp)
{
  rtx tem;
  enum rtx_code adj_code = unsignedp ? PLUS : MINUS;

  tem = expand_shift (RSHIFT_EXPR, mode, op0,
		      GET_MODE_BITSIZE (mode) - 1, NULL_RTX, 0);
  tem = expand_and (mode, tem, op1, NULL_RTX);
  adj_operand
    = force_operand (gen_rtx_fmt_ee (adj_code, mode, adj_operand, tem),
		     adj_operand);

  tem = expand_shift (RSHIFT_EXPR, mode, op1,
		      GET_MODE_BITSIZE (mode) - 1, NULL_RTX, 0);
  tem = expand_and (mode, tem, op0, NULL_RTX);
  target = force_operand (gen_rtx_fmt_ee (adj_code, mode, adj_operand, tem),
			  target);

  return target;
}

/* Subroutine of expmed_mult_highpart.  Return the MODE high part of OP.  */

static rtx
extract_high_half (scalar_int_mode mode, rtx op)
{
  if (mode == word_mode)
    return gen_highpart (mode, op);

  scalar_int_mode wider_mode = *GET_MODE_WIDER_MODE (mode);

  op = expand_shift (RSHIFT_EXPR, wider_mode, op,
		     GET_MODE_BITSIZE (mode), 0, 1);
  return convert_modes (mode, wider_mode, op, 0);
}

/* Like expmed_mult_highpart, but only consider using a multiplication
   optab.  OP1 is an rtx for the constant operand.  */

static rtx
expmed_mult_highpart_optab (scalar_int_mode mode, rtx op0, rtx op1,
			    rtx target, int unsignedp, int max_cost)
{
  rtx narrow_op1 = gen_int_mode (INTVAL (op1), mode);
  optab moptab;
  rtx tem;
  int size;
  bool speed = optimize_insn_for_speed_p ();

  scalar_int_mode wider_mode = *GET_MODE_WIDER_MODE (mode);

  size = GET_MODE_BITSIZE (mode);

  /* Firstly, try using a multiplication insn that only generates the needed
     high part of the product, and in the sign flavor of unsignedp.  */
  if (mul_highpart_cost (speed, mode) < max_cost)
    {
      moptab = unsignedp ? umul_highpart_optab : smul_highpart_optab;
      tem = expand_binop (mode, moptab, op0, narrow_op1, target,
			  unsignedp, OPTAB_DIRECT);
      if (tem)
	return tem;
    }

  /* Secondly, same as above, but use sign flavor opposite of unsignedp.
     Need to adjust the result after the multiplication.  */
  if (size - 1 < BITS_PER_WORD
      && (mul_highpart_cost (speed, mode)
	  + 2 * shift_cost (speed, mode, size-1)
	  + 4 * add_cost (speed, mode) < max_cost))
    {
      moptab = unsignedp ? smul_highpart_optab : umul_highpart_optab;
      tem = expand_binop (mode, moptab, op0, narrow_op1, target,
			  unsignedp, OPTAB_DIRECT);
      if (tem)
	/* We used the wrong signedness.  Adjust the result.  */
	return expand_mult_highpart_adjust (mode, tem, op0, narrow_op1,
					    tem, unsignedp);
    }

  /* Try widening multiplication.  */
  moptab = unsignedp ? umul_widen_optab : smul_widen_optab;
  if (convert_optab_handler (moptab, wider_mode, mode) != CODE_FOR_nothing
      && mul_widen_cost (speed, wider_mode) < max_cost)
    {
      tem = expand_binop (wider_mode, moptab, op0, narrow_op1, 0,
			  unsignedp, OPTAB_WIDEN);
      if (tem)
	return extract_high_half (mode, tem);
    }

  /* Try widening the mode and perform a non-widening multiplication.  */
  if (optab_handler (smul_optab, wider_mode) != CODE_FOR_nothing
      && size - 1 < BITS_PER_WORD
      && (mul_cost (speed, wider_mode) + shift_cost (speed, mode, size-1)
	  < max_cost))
    {
      rtx_insn *insns;
      rtx wop0, wop1;

      /* We need to widen the operands, for example to ensure the
	 constant multiplier is correctly sign or zero extended.
	 Use a sequence to clean-up any instructions emitted by
	 the conversions if things don't work out.  */
      start_sequence ();
      wop0 = convert_modes (wider_mode, mode, op0, unsignedp);
      wop1 = convert_modes (wider_mode, mode, op1, unsignedp);
      tem = expand_binop (wider_mode, smul_optab, wop0, wop1, 0,
			  unsignedp, OPTAB_WIDEN);
      insns = get_insns ();
      end_sequence ();

      if (tem)
	{
	  emit_insn (insns);
	  return extract_high_half (mode, tem);
	}
    }

  /* Try widening multiplication of opposite signedness, and adjust.  */
  moptab = unsignedp ? smul_widen_optab : umul_widen_optab;
  if (convert_optab_handler (moptab, wider_mode, mode) != CODE_FOR_nothing
      && size - 1 < BITS_PER_WORD
      && (mul_widen_cost (speed, wider_mode)
	  + 2 * shift_cost (speed, mode, size-1)
	  + 4 * add_cost (speed, mode) < max_cost))
    {
      tem = expand_binop (wider_mode, moptab, op0, narrow_op1,
			  NULL_RTX, ! unsignedp, OPTAB_WIDEN);
      if (tem != 0)
	{
	  tem = extract_high_half (mode, tem);
	  /* We used the wrong signedness.  Adjust the result.  */
	  return expand_mult_highpart_adjust (mode, tem, op0, narrow_op1,
					      target, unsignedp);
	}
    }

  return 0;
}

/* Emit code to multiply OP0 and OP1 (where OP1 is an integer constant),
   putting the high half of the result in TARGET if that is convenient,
   and return where the result is.  If the operation can not be performed,
   0 is returned.

   MODE is the mode of operation and result.

   UNSIGNEDP nonzero means unsigned multiply.

   MAX_COST is the total allowed cost for the expanded RTL.  */

static rtx
expmed_mult_highpart (scalar_int_mode mode, rtx op0, rtx op1,
		      rtx target, int unsignedp, int max_cost)
{
  unsigned HOST_WIDE_INT cnst1;
  int extra_cost;
  bool sign_adjust = false;
  enum mult_variant variant;
  struct algorithm alg;
  rtx tem;
  bool speed = optimize_insn_for_speed_p ();

  /* We can't support modes wider than HOST_BITS_PER_INT.  */
  gcc_assert (HWI_COMPUTABLE_MODE_P (mode));

  cnst1 = INTVAL (op1) & GET_MODE_MASK (mode);

  /* We can't optimize modes wider than BITS_PER_WORD.
     ??? We might be able to perform double-word arithmetic if
     mode == word_mode, however all the cost calculations in
     synth_mult etc. assume single-word operations.  */
  scalar_int_mode wider_mode = *GET_MODE_WIDER_MODE (mode);
  if (GET_MODE_BITSIZE (wider_mode) > BITS_PER_WORD)
    return expmed_mult_highpart_optab (mode, op0, op1, target,
				       unsignedp, max_cost);

  extra_cost = shift_cost (speed, mode, GET_MODE_BITSIZE (mode) - 1);

  /* Check whether we try to multiply by a negative constant.  */
  if (!unsignedp && ((cnst1 >> (GET_MODE_BITSIZE (mode) - 1)) & 1))
    {
      sign_adjust = true;
      extra_cost += add_cost (speed, mode);
    }

  /* See whether shift/add multiplication is cheap enough.  */
  if (choose_mult_variant (wider_mode, cnst1, &alg, &variant,
			   max_cost - extra_cost))
    {
      /* See whether the specialized multiplication optabs are
	 cheaper than the shift/add version.  */
      tem = expmed_mult_highpart_optab (mode, op0, op1, target, unsignedp,
					alg.cost.cost + extra_cost);
      if (tem)
	return tem;

      tem = convert_to_mode (wider_mode, op0, unsignedp);
      tem = expand_mult_const (wider_mode, tem, cnst1, 0, &alg, variant);
      tem = extract_high_half (mode, tem);

      /* Adjust result for signedness.  */
      if (sign_adjust)
	tem = force_operand (gen_rtx_MINUS (mode, tem, op0), tem);

      return tem;
    }
  return expmed_mult_highpart_optab (mode, op0, op1, target,
				     unsignedp, max_cost);
}


/* Expand signed modulus of OP0 by a power of two D in mode MODE.  */

static rtx
expand_smod_pow2 (scalar_int_mode mode, rtx op0, HOST_WIDE_INT d)
{
  rtx result, temp, shift;
  rtx_code_label *label;
  int logd;
  int prec = GET_MODE_PRECISION (mode);

  logd = floor_log2 (d);
  result = gen_reg_rtx (mode);

  /* Avoid conditional branches when they're expensive.  */
  if (BRANCH_COST (optimize_insn_for_speed_p (), false) >= 2
      && optimize_insn_for_speed_p ())
    {
      rtx signmask = emit_store_flag (result, LT, op0, const0_rtx,
				      mode, 0, -1);
      if (signmask)
	{
	  HOST_WIDE_INT masklow = (HOST_WIDE_INT_1 << logd) - 1;
	  signmask = force_reg (mode, signmask);
	  shift = gen_int_shift_amount (mode, GET_MODE_BITSIZE (mode) - logd);

	  /* Use the rtx_cost of a LSHIFTRT instruction to determine
	     which instruction sequence to use.  If logical right shifts
	     are expensive the use 2 XORs, 2 SUBs and an AND, otherwise
	     use a LSHIFTRT, 1 ADD, 1 SUB and an AND.  */

	  temp = gen_rtx_LSHIFTRT (mode, result, shift);
	  if (optab_handler (lshr_optab, mode) == CODE_FOR_nothing
	      || (set_src_cost (temp, mode, optimize_insn_for_speed_p ())
		  > COSTS_N_INSNS (2)))
	    {
	      temp = expand_binop (mode, xor_optab, op0, signmask,
				   NULL_RTX, 1, OPTAB_LIB_WIDEN);
	      temp = expand_binop (mode, sub_optab, temp, signmask,
				   NULL_RTX, 1, OPTAB_LIB_WIDEN);
	      temp = expand_binop (mode, and_optab, temp,
				   gen_int_mode (masklow, mode),
				   NULL_RTX, 1, OPTAB_LIB_WIDEN);
	      temp = expand_binop (mode, xor_optab, temp, signmask,
				   NULL_RTX, 1, OPTAB_LIB_WIDEN);
	      temp = expand_binop (mode, sub_optab, temp, signmask,
				   NULL_RTX, 1, OPTAB_LIB_WIDEN);
	    }
	  else
	    {
	      signmask = expand_binop (mode, lshr_optab, signmask, shift,
				       NULL_RTX, 1, OPTAB_LIB_WIDEN);
	      signmask = force_reg (mode, signmask);

	      temp = expand_binop (mode, add_optab, op0, signmask,
				   NULL_RTX, 1, OPTAB_LIB_WIDEN);
	      temp = expand_binop (mode, and_optab, temp,
				   gen_int_mode (masklow, mode),
				   NULL_RTX, 1, OPTAB_LIB_WIDEN);
	      temp = expand_binop (mode, sub_optab, temp, signmask,
				   NULL_RTX, 1, OPTAB_LIB_WIDEN);
	    }
	  return temp;
	}
    }

  /* Mask contains the mode's signbit and the significant bits of the
     modulus.  By including the signbit in the operation, many targets
     can avoid an explicit compare operation in the following comparison
     against zero.  */
  wide_int mask = wi::mask (logd, false, prec);
  mask = wi::set_bit (mask, prec - 1);

  temp = expand_binop (mode, and_optab, op0,
		       immed_wide_int_const (mask, mode),
		       result, 1, OPTAB_LIB_WIDEN);
  if (temp != result)
    emit_move_insn (result, temp);

  label = gen_label_rtx ();
  do_cmp_and_jump (result, const0_rtx, GE, mode, label);

  temp = expand_binop (mode, sub_optab, result, const1_rtx, result,
		       0, OPTAB_LIB_WIDEN);

  mask = wi::mask (logd, true, prec);
  temp = expand_binop (mode, ior_optab, temp,
		       immed_wide_int_const (mask, mode),
		       result, 1, OPTAB_LIB_WIDEN);
  temp = expand_binop (mode, add_optab, temp, const1_rtx, result,
		       0, OPTAB_LIB_WIDEN);
  if (temp != result)
    emit_move_insn (result, temp);
  emit_label (label);
  return result;
}

/* Expand signed division of OP0 by a power of two D in mode MODE.
   This routine is only called for positive values of D.  */

static rtx
expand_sdiv_pow2 (scalar_int_mode mode, rtx op0, HOST_WIDE_INT d)
{
  rtx temp;
  rtx_code_label *label;
  int logd;

  logd = floor_log2 (d);

  if (d == 2
      && BRANCH_COST (optimize_insn_for_speed_p (),
		      false) >= 1)
    {
      temp = gen_reg_rtx (mode);
      temp = emit_store_flag (temp, LT, op0, const0_rtx, mode, 0, 1);
      temp = expand_binop (mode, add_optab, temp, op0, NULL_RTX,
			   0, OPTAB_LIB_WIDEN);
      return expand_shift (RSHIFT_EXPR, mode, temp, logd, NULL_RTX, 0);
    }

  if (HAVE_conditional_move
      && BRANCH_COST (optimize_insn_for_speed_p (), false) >= 2)
    {
      rtx temp2;

      start_sequence ();
      temp2 = copy_to_mode_reg (mode, op0);
      temp = expand_binop (mode, add_optab, temp2, gen_int_mode (d - 1, mode),
			   NULL_RTX, 0, OPTAB_LIB_WIDEN);
      temp = force_reg (mode, temp);

      /* Construct "temp2 = (temp2 < 0) ? temp : temp2".  */
      temp2 = emit_conditional_move (temp2, LT, temp2, const0_rtx,
				     mode, temp, temp2, mode, 0);
      if (temp2)
	{
	  rtx_insn *seq = get_insns ();
	  end_sequence ();
	  emit_insn (seq);
	  return expand_shift (RSHIFT_EXPR, mode, temp2, logd, NULL_RTX, 0);
	}
      end_sequence ();
    }

  if (BRANCH_COST (optimize_insn_for_speed_p (),
		   false) >= 2)
    {
      int ushift = GET_MODE_BITSIZE (mode) - logd;

      temp = gen_reg_rtx (mode);
      temp = emit_store_flag (temp, LT, op0, const0_rtx, mode, 0, -1);
      if (GET_MODE_BITSIZE (mode) >= BITS_PER_WORD
	  || shift_cost (optimize_insn_for_speed_p (), mode, ushift)
	     > COSTS_N_INSNS (1))
	temp = expand_binop (mode, and_optab, temp, gen_int_mode (d - 1, mode),
			     NULL_RTX, 0, OPTAB_LIB_WIDEN);
      else
	temp = expand_shift (RSHIFT_EXPR, mode, temp,
			     ushift, NULL_RTX, 1);
      temp = expand_binop (mode, add_optab, temp, op0, NULL_RTX,
			   0, OPTAB_LIB_WIDEN);
      return expand_shift (RSHIFT_EXPR, mode, temp, logd, NULL_RTX, 0);
    }

  label = gen_label_rtx ();
  temp = copy_to_mode_reg (mode, op0);
  do_cmp_and_jump (temp, const0_rtx, GE, mode, label);
  expand_inc (temp, gen_int_mode (d - 1, mode));
  emit_label (label);
  return expand_shift (RSHIFT_EXPR, mode, temp, logd, NULL_RTX, 0);
}

/* Emit the code to divide OP0 by OP1, putting the result in TARGET
   if that is convenient, and returning where the result is.
   You may request either the quotient or the remainder as the result;
   specify REM_FLAG nonzero to get the remainder.

   CODE is the expression code for which kind of division this is;
   it controls how rounding is done.  MODE is the machine mode to use.
   UNSIGNEDP nonzero means do unsigned division.  */

/* ??? For CEIL_MOD_EXPR, can compute incorrect remainder with ANDI
   and then correct it by or'ing in missing high bits
   if result of ANDI is nonzero.
   For ROUND_MOD_EXPR, can use ANDI and then sign-extend the result.
   This could optimize to a bfexts instruction.
   But C doesn't use these operations, so their optimizations are
   left for later.  */
/* ??? For modulo, we don't actually need the highpart of the first product,
   the low part will do nicely.  And for small divisors, the second multiply
   can also be a low-part only multiply or even be completely left out.
   E.g. to calculate the remainder of a division by 3 with a 32 bit
   multiply, multiply with 0x55555556 and extract the upper two bits;
   the result is exact for inputs up to 0x1fffffff.
   The input range can be reduced by using cross-sum rules.
   For odd divisors >= 3, the following table gives right shift counts
   so that if a number is shifted by an integer multiple of the given
   amount, the remainder stays the same:
   2, 4, 3, 6, 10, 12, 4, 8, 18, 6, 11, 20, 18, 0, 5, 10, 12, 0, 12, 20,
   14, 12, 23, 21, 8, 0, 20, 18, 0, 0, 6, 12, 0, 22, 0, 18, 20, 30, 0, 0,
   0, 8, 0, 11, 12, 10, 36, 0, 30, 0, 0, 12, 0, 0, 0, 0, 44, 12, 24, 0,
   20, 0, 7, 14, 0, 18, 36, 0, 0, 46, 60, 0, 42, 0, 15, 24, 20, 0, 0, 33,
   0, 20, 0, 0, 18, 0, 60, 0, 0, 0, 0, 0, 40, 18, 0, 0, 12

   Cross-sum rules for even numbers can be derived by leaving as many bits
   to the right alone as the divisor has zeros to the right.
   E.g. if x is an unsigned 32 bit number:
   (x mod 12) == (((x & 1023) + ((x >> 8) & ~3)) * 0x15555558 >> 2 * 3) >> 28
   */

rtx
expand_divmod (int rem_flag, enum tree_code code, machine_mode mode,
	       rtx op0, rtx op1, rtx target, int unsignedp)
{
  machine_mode compute_mode;
  rtx tquotient;
  rtx quotient = 0, remainder = 0;
  rtx_insn *last;
  rtx_insn *insn;
  optab optab1, optab2;
  int op1_is_constant, op1_is_pow2 = 0;
  int max_cost, extra_cost;
  static HOST_WIDE_INT last_div_const = 0;
  bool speed = optimize_insn_for_speed_p ();

  op1_is_constant = CONST_INT_P (op1);
  if (op1_is_constant)
    {
      wide_int ext_op1 = rtx_mode_t (op1, mode);
      op1_is_pow2 = (wi::popcount (ext_op1) == 1
		     || (! unsignedp
			 && wi::popcount (wi::neg (ext_op1)) == 1));
    }

  /*
     This is the structure of expand_divmod:

     First comes code to fix up the operands so we can perform the operations
     correctly and efficiently.

     Second comes a switch statement with code specific for each rounding mode.
     For some special operands this code emits all RTL for the desired
     operation, for other cases, it generates only a quotient and stores it in
     QUOTIENT.  The case for trunc division/remainder might leave quotient = 0,
     to indicate that it has not done anything.

     Last comes code that finishes the operation.  If QUOTIENT is set and
     REM_FLAG is set, the remainder is computed as OP0 - QUOTIENT * OP1.  If
     QUOTIENT is not set, it is computed using trunc rounding.

     We try to generate special code for division and remainder when OP1 is a
     constant.  If |OP1| = 2**n we can use shifts and some other fast
     operations.  For other values of OP1, we compute a carefully selected
     fixed-point approximation m = 1/OP1, and generate code that multiplies OP0
     by m.

     In all cases but EXACT_DIV_EXPR, this multiplication requires the upper
     half of the product.  Different strategies for generating the product are
     implemented in expmed_mult_highpart.

     If what we actually want is the remainder, we generate that by another
     by-constant multiplication and a subtraction.  */

  /* We shouldn't be called with OP1 == const1_rtx, but some of the
     code below will malfunction if we are, so check here and handle
     the special case if so.  */
  if (op1 == const1_rtx)
    return rem_flag ? const0_rtx : op0;

    /* When dividing by -1, we could get an overflow.
     negv_optab can handle overflows.  */
  if (! unsignedp && op1 == constm1_rtx)
    {
      if (rem_flag)
	return const0_rtx;
      return expand_unop (mode, flag_trapv && GET_MODE_CLASS (mode) == MODE_INT
			  ? negv_optab : neg_optab, op0, target, 0);
    }

  if (target
      /* Don't use the function value register as a target
	 since we have to read it as well as write it,
	 and function-inlining gets confused by this.  */
      && ((REG_P (target) && REG_FUNCTION_VALUE_P (target))
	  /* Don't clobber an operand while doing a multi-step calculation.  */
	  || ((rem_flag || op1_is_constant)
	      && (reg_mentioned_p (target, op0)
		  || (MEM_P (op0) && MEM_P (target))))
	  || reg_mentioned_p (target, op1)
	  || (MEM_P (op1) && MEM_P (target))))
    target = 0;

  /* Get the mode in which to perform this computation.  Normally it will
     be MODE, but sometimes we can't do the desired operation in MODE.
     If so, pick a wider mode in which we can do the operation.  Convert
     to that mode at the start to avoid repeated conversions.

     First see what operations we need.  These depend on the expression
     we are evaluating.  (We assume that divxx3 insns exist under the
     same conditions that modxx3 insns and that these insns don't normally
     fail.  If these assumptions are not correct, we may generate less
     efficient code in some cases.)

     Then see if we find a mode in which we can open-code that operation
     (either a division, modulus, or shift).  Finally, check for the smallest
     mode for which we can do the operation with a library call.  */

  /* We might want to refine this now that we have division-by-constant
     optimization.  Since expmed_mult_highpart tries so many variants, it is
     not straightforward to generalize this.  Maybe we should make an array
     of possible modes in init_expmed?  Save this for GCC 2.7.  */

  optab1 = (op1_is_pow2
	    ? (unsignedp ? lshr_optab : ashr_optab)
	    : (unsignedp ? udiv_optab : sdiv_optab));
  optab2 = (op1_is_pow2 ? optab1
	    : (unsignedp ? udivmod_optab : sdivmod_optab));

  FOR_EACH_MODE_FROM (compute_mode, mode)
    if (optab_handler (optab1, compute_mode) != CODE_FOR_nothing
	|| optab_handler (optab2, compute_mode) != CODE_FOR_nothing)
      break;

  if (compute_mode == VOIDmode)
    FOR_EACH_MODE_FROM (compute_mode, mode)
      if (optab_libfunc (optab1, compute_mode)
	  || optab_libfunc (optab2, compute_mode))
	break;

  /* If we still couldn't find a mode, use MODE, but expand_binop will
     probably die.  */
  if (compute_mode == VOIDmode)
    compute_mode = mode;

  if (target && GET_MODE (target) == compute_mode)
    tquotient = target;
  else
    tquotient = gen_reg_rtx (compute_mode);

#if 0
  /* It should be possible to restrict the precision to GET_MODE_BITSIZE
     (mode), and thereby get better code when OP1 is a constant.  Do that
     later.  It will require going over all usages of SIZE below.  */
  size = GET_MODE_BITSIZE (mode);
#endif

  /* Only deduct something for a REM if the last divide done was
     for a different constant.   Then set the constant of the last
     divide.  */
  max_cost = (unsignedp 
	      ? udiv_cost (speed, compute_mode)
	      : sdiv_cost (speed, compute_mode));
  if (rem_flag && ! (last_div_const != 0 && op1_is_constant
		     && INTVAL (op1) == last_div_const))
    max_cost -= (mul_cost (speed, compute_mode)
		 + add_cost (speed, compute_mode));

  last_div_const = ! rem_flag && op1_is_constant ? INTVAL (op1) : 0;

  /* Now convert to the best mode to use.  */
  if (compute_mode != mode)
    {
      op0 = convert_modes (compute_mode, mode, op0, unsignedp);
      op1 = convert_modes (compute_mode, mode, op1, unsignedp);

      /* convert_modes may have placed op1 into a register, so we
	 must recompute the following.  */
      op1_is_constant = CONST_INT_P (op1);
      if (op1_is_constant)
	{
	  wide_int ext_op1 = rtx_mode_t (op1, compute_mode);
	  op1_is_pow2 = (wi::popcount (ext_op1) == 1
			 || (! unsignedp
			     && wi::popcount (wi::neg (ext_op1)) == 1));
	}
      else
	op1_is_pow2 = 0;
    }

  /* If one of the operands is a volatile MEM, copy it into a register.  */

  if (MEM_P (op0) && MEM_VOLATILE_P (op0))
    op0 = force_reg (compute_mode, op0);
  if (MEM_P (op1) && MEM_VOLATILE_P (op1))
    op1 = force_reg (compute_mode, op1);

  /* If we need the remainder or if OP1 is constant, we need to
     put OP0 in a register in case it has any queued subexpressions.  */
  if (rem_flag || op1_is_constant)
    op0 = force_reg (compute_mode, op0);

  last = get_last_insn ();

  /* Promote floor rounding to trunc rounding for unsigned operations.  */
  if (unsignedp)
    {
      if (code == FLOOR_DIV_EXPR)
	code = TRUNC_DIV_EXPR;
      if (code == FLOOR_MOD_EXPR)
	code = TRUNC_MOD_EXPR;
      if (code == EXACT_DIV_EXPR && op1_is_pow2)
	code = TRUNC_DIV_EXPR;
    }

  if (op1 != const0_rtx)
    switch (code)
      {
      case TRUNC_MOD_EXPR:
      case TRUNC_DIV_EXPR:
	if (op1_is_constant)
	  {
	    scalar_int_mode int_mode = as_a <scalar_int_mode> (compute_mode);
	    int size = GET_MODE_BITSIZE (int_mode);
	    if (unsignedp)
	      {
		unsigned HOST_WIDE_INT mh, ml;
		int pre_shift, post_shift;
		int dummy;
<<<<<<< HEAD
		unsigned HOST_WIDE_INT d = (INTVAL (op1)
					    & GET_MODE_MASK (int_mode));
=======
		wide_int wd = rtx_mode_t (op1, compute_mode);
		unsigned HOST_WIDE_INT d = wd.to_uhwi ();
>>>>>>> 68b948d3

		if (wi::popcount (wd) == 1)
		  {
		    pre_shift = floor_log2 (d);
		    if (rem_flag)
		      {
			unsigned HOST_WIDE_INT mask
			  = (HOST_WIDE_INT_1U << pre_shift) - 1;
			remainder
			  = expand_binop (int_mode, and_optab, op0,
					  gen_int_mode (mask, int_mode),
					  remainder, 1,
					  OPTAB_LIB_WIDEN);
			if (remainder)
			  return gen_lowpart (mode, remainder);
		      }
		    quotient = expand_shift (RSHIFT_EXPR, int_mode, op0,
					     pre_shift, tquotient, 1);
		  }
		else if (size <= HOST_BITS_PER_WIDE_INT)
		  {
		    if (d >= (HOST_WIDE_INT_1U << (size - 1)))
		      {
			/* Most significant bit of divisor is set; emit an scc
			   insn.  */
			quotient = emit_store_flag_force (tquotient, GEU, op0, op1,
							  int_mode, 1, 1);
		      }
		    else
		      {
			/* Find a suitable multiplier and right shift count
			   instead of multiplying with D.  */

			mh = choose_multiplier (d, size, size,
						&ml, &post_shift, &dummy);

			/* If the suggested multiplier is more than SIZE bits,
			   we can do better for even divisors, using an
			   initial right shift.  */
			if (mh != 0 && (d & 1) == 0)
			  {
			    pre_shift = ctz_or_zero (d);
			    mh = choose_multiplier (d >> pre_shift, size,
						    size - pre_shift,
						    &ml, &post_shift, &dummy);
			    gcc_assert (!mh);
			  }
			else
			  pre_shift = 0;

			if (mh != 0)
			  {
			    rtx t1, t2, t3, t4;

			    if (post_shift - 1 >= BITS_PER_WORD)
			      goto fail1;

			    extra_cost
			      = (shift_cost (speed, int_mode, post_shift - 1)
				 + shift_cost (speed, int_mode, 1)
				 + 2 * add_cost (speed, int_mode));
			    t1 = expmed_mult_highpart
			      (int_mode, op0,
			       gen_int_mode (ml, int_mode),
			       NULL_RTX, 1, max_cost - extra_cost);
			    if (t1 == 0)
			      goto fail1;
			    t2 = force_operand (gen_rtx_MINUS (int_mode,
							       op0, t1),
						NULL_RTX);
			    t3 = expand_shift (RSHIFT_EXPR, int_mode,
					       t2, 1, NULL_RTX, 1);
			    t4 = force_operand (gen_rtx_PLUS (int_mode,
							      t1, t3),
						NULL_RTX);
			    quotient = expand_shift
			      (RSHIFT_EXPR, int_mode, t4,
			       post_shift - 1, tquotient, 1);
			  }
			else
			  {
			    rtx t1, t2;

			    if (pre_shift >= BITS_PER_WORD
				|| post_shift >= BITS_PER_WORD)
			      goto fail1;

			    t1 = expand_shift
			      (RSHIFT_EXPR, int_mode, op0,
			       pre_shift, NULL_RTX, 1);
			    extra_cost
			      = (shift_cost (speed, int_mode, pre_shift)
				 + shift_cost (speed, int_mode, post_shift));
			    t2 = expmed_mult_highpart
			      (int_mode, t1,
			       gen_int_mode (ml, int_mode),
			       NULL_RTX, 1, max_cost - extra_cost);
			    if (t2 == 0)
			      goto fail1;
			    quotient = expand_shift
			      (RSHIFT_EXPR, int_mode, t2,
			       post_shift, tquotient, 1);
			  }
		      }
		  }
		else		/* Too wide mode to use tricky code */
		  break;

		insn = get_last_insn ();
		if (insn != last)
		  set_dst_reg_note (insn, REG_EQUAL,
				    gen_rtx_UDIV (int_mode, op0, op1),
				    quotient);
	      }
	    else		/* TRUNC_DIV, signed */
	      {
		unsigned HOST_WIDE_INT ml;
		int lgup, post_shift;
		rtx mlr;
		HOST_WIDE_INT d = INTVAL (op1);
		unsigned HOST_WIDE_INT abs_d;

		/* Since d might be INT_MIN, we have to cast to
		   unsigned HOST_WIDE_INT before negating to avoid
		   undefined signed overflow.  */
		abs_d = (d >= 0
			 ? (unsigned HOST_WIDE_INT) d
			 : - (unsigned HOST_WIDE_INT) d);

		/* n rem d = n rem -d */
		if (rem_flag && d < 0)
		  {
		    d = abs_d;
		    op1 = gen_int_mode (abs_d, int_mode);
		  }

		if (d == 1)
		  quotient = op0;
		else if (d == -1)
		  quotient = expand_unop (int_mode, neg_optab, op0,
					  tquotient, 0);
		else if (size <= HOST_BITS_PER_WIDE_INT
			 && abs_d == HOST_WIDE_INT_1U << (size - 1))
		  {
		    /* This case is not handled correctly below.  */
		    quotient = emit_store_flag (tquotient, EQ, op0, op1,
						int_mode, 1, 1);
		    if (quotient == 0)
		      goto fail1;
		  }
		else if (EXACT_POWER_OF_2_OR_ZERO_P (d)
			 && (size <= HOST_BITS_PER_WIDE_INT || d >= 0)
			 && (rem_flag
			     ? smod_pow2_cheap (speed, int_mode)
			     : sdiv_pow2_cheap (speed, int_mode))
			 /* We assume that cheap metric is true if the
			    optab has an expander for this mode.  */
			 && ((optab_handler ((rem_flag ? smod_optab
					      : sdiv_optab),
					     int_mode)
			      != CODE_FOR_nothing)
			     || (optab_handler (sdivmod_optab,
						int_mode)
				 != CODE_FOR_nothing)))
		  ;
		else if (EXACT_POWER_OF_2_OR_ZERO_P (abs_d)
			 && (size <= HOST_BITS_PER_WIDE_INT
			     || abs_d != (unsigned HOST_WIDE_INT) d))
		  {
		    if (rem_flag)
		      {
			remainder = expand_smod_pow2 (int_mode, op0, d);
			if (remainder)
			  return gen_lowpart (mode, remainder);
		      }

		    if (sdiv_pow2_cheap (speed, int_mode)
			&& ((optab_handler (sdiv_optab, int_mode)
			     != CODE_FOR_nothing)
			    || (optab_handler (sdivmod_optab, int_mode)
				!= CODE_FOR_nothing)))
		      quotient = expand_divmod (0, TRUNC_DIV_EXPR,
						int_mode, op0,
						gen_int_mode (abs_d,
							      int_mode),
						NULL_RTX, 0);
		    else
		      quotient = expand_sdiv_pow2 (int_mode, op0, abs_d);

		    /* We have computed OP0 / abs(OP1).  If OP1 is negative,
		       negate the quotient.  */
		    if (d < 0)
		      {
			insn = get_last_insn ();
			if (insn != last
			    && abs_d < (HOST_WIDE_INT_1U
					<< (HOST_BITS_PER_WIDE_INT - 1)))
			  set_dst_reg_note (insn, REG_EQUAL,
					    gen_rtx_DIV (int_mode, op0,
							 gen_int_mode
							   (abs_d,
							    int_mode)),
					    quotient);

			quotient = expand_unop (int_mode, neg_optab,
						quotient, quotient, 0);
		      }
		  }
		else if (size <= HOST_BITS_PER_WIDE_INT)
		  {
		    choose_multiplier (abs_d, size, size - 1,
				       &ml, &post_shift, &lgup);
		    if (ml < HOST_WIDE_INT_1U << (size - 1))
		      {
			rtx t1, t2, t3;

			if (post_shift >= BITS_PER_WORD
			    || size - 1 >= BITS_PER_WORD)
			  goto fail1;

			extra_cost = (shift_cost (speed, int_mode, post_shift)
				      + shift_cost (speed, int_mode, size - 1)
				      + add_cost (speed, int_mode));
			t1 = expmed_mult_highpart
			  (int_mode, op0, gen_int_mode (ml, int_mode),
			   NULL_RTX, 0, max_cost - extra_cost);
			if (t1 == 0)
			  goto fail1;
			t2 = expand_shift
			  (RSHIFT_EXPR, int_mode, t1,
			   post_shift, NULL_RTX, 0);
			t3 = expand_shift
			  (RSHIFT_EXPR, int_mode, op0,
			   size - 1, NULL_RTX, 0);
			if (d < 0)
			  quotient
			    = force_operand (gen_rtx_MINUS (int_mode, t3, t2),
					     tquotient);
			else
			  quotient
			    = force_operand (gen_rtx_MINUS (int_mode, t2, t3),
					     tquotient);
		      }
		    else
		      {
			rtx t1, t2, t3, t4;

			if (post_shift >= BITS_PER_WORD
			    || size - 1 >= BITS_PER_WORD)
			  goto fail1;

			ml |= HOST_WIDE_INT_M1U << (size - 1);
			mlr = gen_int_mode (ml, int_mode);
			extra_cost = (shift_cost (speed, int_mode, post_shift)
				      + shift_cost (speed, int_mode, size - 1)
				      + 2 * add_cost (speed, int_mode));
			t1 = expmed_mult_highpart (int_mode, op0, mlr,
						   NULL_RTX, 0,
						   max_cost - extra_cost);
			if (t1 == 0)
			  goto fail1;
			t2 = force_operand (gen_rtx_PLUS (int_mode, t1, op0),
					    NULL_RTX);
			t3 = expand_shift
			  (RSHIFT_EXPR, int_mode, t2,
			   post_shift, NULL_RTX, 0);
			t4 = expand_shift
			  (RSHIFT_EXPR, int_mode, op0,
			   size - 1, NULL_RTX, 0);
			if (d < 0)
			  quotient
			    = force_operand (gen_rtx_MINUS (int_mode, t4, t3),
					     tquotient);
			else
			  quotient
			    = force_operand (gen_rtx_MINUS (int_mode, t3, t4),
					     tquotient);
		      }
		  }
		else		/* Too wide mode to use tricky code */
		  break;

		insn = get_last_insn ();
		if (insn != last)
		  set_dst_reg_note (insn, REG_EQUAL,
				    gen_rtx_DIV (int_mode, op0, op1),
				    quotient);
	      }
	    break;
	  }
      fail1:
	delete_insns_since (last);
	break;

      case FLOOR_DIV_EXPR:
      case FLOOR_MOD_EXPR:
      /* We will come here only for signed operations.  */
<<<<<<< HEAD
	if (op1_is_constant && HWI_COMPUTABLE_MODE_P (compute_mode))
=======
	if (op1_is_constant && size <= HOST_BITS_PER_WIDE_INT)
>>>>>>> 68b948d3
	  {
	    scalar_int_mode int_mode = as_a <scalar_int_mode> (compute_mode);
	    int size = GET_MODE_BITSIZE (int_mode);
	    unsigned HOST_WIDE_INT mh, ml;
	    int pre_shift, lgup, post_shift;
	    HOST_WIDE_INT d = INTVAL (op1);

	    if (d > 0)
	      {
		/* We could just as easily deal with negative constants here,
		   but it does not seem worth the trouble for GCC 2.6.  */
		if (EXACT_POWER_OF_2_OR_ZERO_P (d))
		  {
		    pre_shift = floor_log2 (d);
		    if (rem_flag)
		      {
			unsigned HOST_WIDE_INT mask
			  = (HOST_WIDE_INT_1U << pre_shift) - 1;
			remainder = expand_binop
			  (int_mode, and_optab, op0,
			   gen_int_mode (mask, int_mode),
			   remainder, 0, OPTAB_LIB_WIDEN);
			if (remainder)
			  return gen_lowpart (mode, remainder);
		      }
		    quotient = expand_shift
		      (RSHIFT_EXPR, int_mode, op0,
		       pre_shift, tquotient, 0);
		  }
		else
		  {
		    rtx t1, t2, t3, t4;

		    mh = choose_multiplier (d, size, size - 1,
					    &ml, &post_shift, &lgup);
		    gcc_assert (!mh);

		    if (post_shift < BITS_PER_WORD
			&& size - 1 < BITS_PER_WORD)
		      {
			t1 = expand_shift
			  (RSHIFT_EXPR, int_mode, op0,
			   size - 1, NULL_RTX, 0);
			t2 = expand_binop (int_mode, xor_optab, op0, t1,
					   NULL_RTX, 0, OPTAB_WIDEN);
			extra_cost = (shift_cost (speed, int_mode, post_shift)
				      + shift_cost (speed, int_mode, size - 1)
				      + 2 * add_cost (speed, int_mode));
			t3 = expmed_mult_highpart
			  (int_mode, t2, gen_int_mode (ml, int_mode),
			   NULL_RTX, 1, max_cost - extra_cost);
			if (t3 != 0)
			  {
			    t4 = expand_shift
			      (RSHIFT_EXPR, int_mode, t3,
			       post_shift, NULL_RTX, 1);
			    quotient = expand_binop (int_mode, xor_optab,
						     t4, t1, tquotient, 0,
						     OPTAB_WIDEN);
			  }
		      }
		  }
	      }
	    else
	      {
		rtx nsign, t1, t2, t3, t4;
		t1 = force_operand (gen_rtx_PLUS (int_mode,
						  op0, constm1_rtx), NULL_RTX);
		t2 = expand_binop (int_mode, ior_optab, op0, t1, NULL_RTX,
				   0, OPTAB_WIDEN);
<<<<<<< HEAD
		nsign = expand_shift
		  (RSHIFT_EXPR, int_mode, t2,
		   size - 1, NULL_RTX, 0);
		t3 = force_operand (gen_rtx_MINUS (int_mode, t1, nsign),
=======
		nsign = expand_shift (RSHIFT_EXPR, compute_mode, t2,
				      size - 1, NULL_RTX, 0);
		t3 = force_operand (gen_rtx_MINUS (compute_mode, t1, nsign),
>>>>>>> 68b948d3
				    NULL_RTX);
		t4 = expand_divmod (0, TRUNC_DIV_EXPR, int_mode, t3, op1,
				    NULL_RTX, 0);
		if (t4)
		  {
		    rtx t5;
		    t5 = expand_unop (int_mode, one_cmpl_optab, nsign,
				      NULL_RTX, 0);
		    quotient = force_operand (gen_rtx_PLUS (int_mode, t4, t5),
					      tquotient);
		  }
	      }
	  }

	if (quotient != 0)
	  break;
	delete_insns_since (last);

	/* Try using an instruction that produces both the quotient and
	   remainder, using truncation.  We can easily compensate the quotient
	   or remainder to get floor rounding, once we have the remainder.
	   Notice that we compute also the final remainder value here,
	   and return the result right away.  */
	if (target == 0 || GET_MODE (target) != compute_mode)
	  target = gen_reg_rtx (compute_mode);

	if (rem_flag)
	  {
	    remainder
	      = REG_P (target) ? target : gen_reg_rtx (compute_mode);
	    quotient = gen_reg_rtx (compute_mode);
	  }
	else
	  {
	    quotient
	      = REG_P (target) ? target : gen_reg_rtx (compute_mode);
	    remainder = gen_reg_rtx (compute_mode);
	  }

	if (expand_twoval_binop (sdivmod_optab, op0, op1,
				 quotient, remainder, 0))
	  {
	    /* This could be computed with a branch-less sequence.
	       Save that for later.  */
	    rtx tem;
	    rtx_code_label *label = gen_label_rtx ();
	    do_cmp_and_jump (remainder, const0_rtx, EQ, compute_mode, label);
	    tem = expand_binop (compute_mode, xor_optab, op0, op1,
				NULL_RTX, 0, OPTAB_WIDEN);
	    do_cmp_and_jump (tem, const0_rtx, GE, compute_mode, label);
	    expand_dec (quotient, const1_rtx);
	    expand_inc (remainder, op1);
	    emit_label (label);
	    return gen_lowpart (mode, rem_flag ? remainder : quotient);
	  }

	/* No luck with division elimination or divmod.  Have to do it
	   by conditionally adjusting op0 *and* the result.  */
	{
	  rtx_code_label *label1, *label2, *label3, *label4, *label5;
	  rtx adjusted_op0;
	  rtx tem;

	  quotient = gen_reg_rtx (compute_mode);
	  adjusted_op0 = copy_to_mode_reg (compute_mode, op0);
	  label1 = gen_label_rtx ();
	  label2 = gen_label_rtx ();
	  label3 = gen_label_rtx ();
	  label4 = gen_label_rtx ();
	  label5 = gen_label_rtx ();
	  do_cmp_and_jump (op1, const0_rtx, LT, compute_mode, label2);
	  do_cmp_and_jump (adjusted_op0, const0_rtx, LT, compute_mode, label1);
	  tem = expand_binop (compute_mode, sdiv_optab, adjusted_op0, op1,
			      quotient, 0, OPTAB_LIB_WIDEN);
	  if (tem != quotient)
	    emit_move_insn (quotient, tem);
	  emit_jump_insn (targetm.gen_jump (label5));
	  emit_barrier ();
	  emit_label (label1);
	  expand_inc (adjusted_op0, const1_rtx);
	  emit_jump_insn (targetm.gen_jump (label4));
	  emit_barrier ();
	  emit_label (label2);
	  do_cmp_and_jump (adjusted_op0, const0_rtx, GT, compute_mode, label3);
	  tem = expand_binop (compute_mode, sdiv_optab, adjusted_op0, op1,
			      quotient, 0, OPTAB_LIB_WIDEN);
	  if (tem != quotient)
	    emit_move_insn (quotient, tem);
	  emit_jump_insn (targetm.gen_jump (label5));
	  emit_barrier ();
	  emit_label (label3);
	  expand_dec (adjusted_op0, const1_rtx);
	  emit_label (label4);
	  tem = expand_binop (compute_mode, sdiv_optab, adjusted_op0, op1,
			      quotient, 0, OPTAB_LIB_WIDEN);
	  if (tem != quotient)
	    emit_move_insn (quotient, tem);
	  expand_dec (quotient, const1_rtx);
	  emit_label (label5);
	}
	break;

      case CEIL_DIV_EXPR:
      case CEIL_MOD_EXPR:
	if (unsignedp)
	  {
	    if (op1_is_constant
		&& EXACT_POWER_OF_2_OR_ZERO_P (INTVAL (op1))
		&& (size <= HOST_BITS_PER_WIDE_INT
		    || INTVAL (op1) >= 0))
	      {
		scalar_int_mode int_mode
		  = as_a <scalar_int_mode> (compute_mode);
		rtx t1, t2, t3;
		unsigned HOST_WIDE_INT d = INTVAL (op1);
		t1 = expand_shift (RSHIFT_EXPR, int_mode, op0,
				   floor_log2 (d), tquotient, 1);
		t2 = expand_binop (int_mode, and_optab, op0,
				   gen_int_mode (d - 1, int_mode),
				   NULL_RTX, 1, OPTAB_LIB_WIDEN);
		t3 = gen_reg_rtx (int_mode);
		t3 = emit_store_flag (t3, NE, t2, const0_rtx, int_mode, 1, 1);
		if (t3 == 0)
		  {
		    rtx_code_label *lab;
		    lab = gen_label_rtx ();
		    do_cmp_and_jump (t2, const0_rtx, EQ, int_mode, lab);
		    expand_inc (t1, const1_rtx);
		    emit_label (lab);
		    quotient = t1;
		  }
		else
		  quotient = force_operand (gen_rtx_PLUS (int_mode, t1, t3),
					    tquotient);
		break;
	      }

	    /* Try using an instruction that produces both the quotient and
	       remainder, using truncation.  We can easily compensate the
	       quotient or remainder to get ceiling rounding, once we have the
	       remainder.  Notice that we compute also the final remainder
	       value here, and return the result right away.  */
	    if (target == 0 || GET_MODE (target) != compute_mode)
	      target = gen_reg_rtx (compute_mode);

	    if (rem_flag)
	      {
		remainder = (REG_P (target)
			     ? target : gen_reg_rtx (compute_mode));
		quotient = gen_reg_rtx (compute_mode);
	      }
	    else
	      {
		quotient = (REG_P (target)
			    ? target : gen_reg_rtx (compute_mode));
		remainder = gen_reg_rtx (compute_mode);
	      }

	    if (expand_twoval_binop (udivmod_optab, op0, op1, quotient,
				     remainder, 1))
	      {
		/* This could be computed with a branch-less sequence.
		   Save that for later.  */
		rtx_code_label *label = gen_label_rtx ();
		do_cmp_and_jump (remainder, const0_rtx, EQ,
				 compute_mode, label);
		expand_inc (quotient, const1_rtx);
		expand_dec (remainder, op1);
		emit_label (label);
		return gen_lowpart (mode, rem_flag ? remainder : quotient);
	      }

	    /* No luck with division elimination or divmod.  Have to do it
	       by conditionally adjusting op0 *and* the result.  */
	    {
	      rtx_code_label *label1, *label2;
	      rtx adjusted_op0, tem;

	      quotient = gen_reg_rtx (compute_mode);
	      adjusted_op0 = copy_to_mode_reg (compute_mode, op0);
	      label1 = gen_label_rtx ();
	      label2 = gen_label_rtx ();
	      do_cmp_and_jump (adjusted_op0, const0_rtx, NE,
			       compute_mode, label1);
	      emit_move_insn  (quotient, const0_rtx);
	      emit_jump_insn (targetm.gen_jump (label2));
	      emit_barrier ();
	      emit_label (label1);
	      expand_dec (adjusted_op0, const1_rtx);
	      tem = expand_binop (compute_mode, udiv_optab, adjusted_op0, op1,
				  quotient, 1, OPTAB_LIB_WIDEN);
	      if (tem != quotient)
		emit_move_insn (quotient, tem);
	      expand_inc (quotient, const1_rtx);
	      emit_label (label2);
	    }
	  }
	else /* signed */
	  {
	    if (op1_is_constant && EXACT_POWER_OF_2_OR_ZERO_P (INTVAL (op1))
		&& INTVAL (op1) >= 0)
	      {
		/* This is extremely similar to the code for the unsigned case
		   above.  For 2.7 we should merge these variants, but for
		   2.6.1 I don't want to touch the code for unsigned since that
		   get used in C.  The signed case will only be used by other
		   languages (Ada).  */

		rtx t1, t2, t3;
		unsigned HOST_WIDE_INT d = INTVAL (op1);
		t1 = expand_shift (RSHIFT_EXPR, compute_mode, op0,
				   floor_log2 (d), tquotient, 0);
		t2 = expand_binop (compute_mode, and_optab, op0,
				   gen_int_mode (d - 1, compute_mode),
				   NULL_RTX, 1, OPTAB_LIB_WIDEN);
		t3 = gen_reg_rtx (compute_mode);
		t3 = emit_store_flag (t3, NE, t2, const0_rtx,
				      compute_mode, 1, 1);
		if (t3 == 0)
		  {
		    rtx_code_label *lab;
		    lab = gen_label_rtx ();
		    do_cmp_and_jump (t2, const0_rtx, EQ, compute_mode, lab);
		    expand_inc (t1, const1_rtx);
		    emit_label (lab);
		    quotient = t1;
		  }
		else
		  quotient = force_operand (gen_rtx_PLUS (compute_mode,
							  t1, t3),
					    tquotient);
		break;
	      }

	    /* Try using an instruction that produces both the quotient and
	       remainder, using truncation.  We can easily compensate the
	       quotient or remainder to get ceiling rounding, once we have the
	       remainder.  Notice that we compute also the final remainder
	       value here, and return the result right away.  */
	    if (target == 0 || GET_MODE (target) != compute_mode)
	      target = gen_reg_rtx (compute_mode);
	    if (rem_flag)
	      {
		remainder= (REG_P (target)
			    ? target : gen_reg_rtx (compute_mode));
		quotient = gen_reg_rtx (compute_mode);
	      }
	    else
	      {
		quotient = (REG_P (target)
			    ? target : gen_reg_rtx (compute_mode));
		remainder = gen_reg_rtx (compute_mode);
	      }

	    if (expand_twoval_binop (sdivmod_optab, op0, op1, quotient,
				     remainder, 0))
	      {
		/* This could be computed with a branch-less sequence.
		   Save that for later.  */
		rtx tem;
		rtx_code_label *label = gen_label_rtx ();
		do_cmp_and_jump (remainder, const0_rtx, EQ,
				 compute_mode, label);
		tem = expand_binop (compute_mode, xor_optab, op0, op1,
				    NULL_RTX, 0, OPTAB_WIDEN);
		do_cmp_and_jump (tem, const0_rtx, LT, compute_mode, label);
		expand_inc (quotient, const1_rtx);
		expand_dec (remainder, op1);
		emit_label (label);
		return gen_lowpart (mode, rem_flag ? remainder : quotient);
	      }

	    /* No luck with division elimination or divmod.  Have to do it
	       by conditionally adjusting op0 *and* the result.  */
	    {
	      rtx_code_label *label1, *label2, *label3, *label4, *label5;
	      rtx adjusted_op0;
	      rtx tem;

	      quotient = gen_reg_rtx (compute_mode);
	      adjusted_op0 = copy_to_mode_reg (compute_mode, op0);
	      label1 = gen_label_rtx ();
	      label2 = gen_label_rtx ();
	      label3 = gen_label_rtx ();
	      label4 = gen_label_rtx ();
	      label5 = gen_label_rtx ();
	      do_cmp_and_jump (op1, const0_rtx, LT, compute_mode, label2);
	      do_cmp_and_jump (adjusted_op0, const0_rtx, GT,
			       compute_mode, label1);
	      tem = expand_binop (compute_mode, sdiv_optab, adjusted_op0, op1,
				  quotient, 0, OPTAB_LIB_WIDEN);
	      if (tem != quotient)
		emit_move_insn (quotient, tem);
	      emit_jump_insn (targetm.gen_jump (label5));
	      emit_barrier ();
	      emit_label (label1);
	      expand_dec (adjusted_op0, const1_rtx);
	      emit_jump_insn (targetm.gen_jump (label4));
	      emit_barrier ();
	      emit_label (label2);
	      do_cmp_and_jump (adjusted_op0, const0_rtx, LT,
			       compute_mode, label3);
	      tem = expand_binop (compute_mode, sdiv_optab, adjusted_op0, op1,
				  quotient, 0, OPTAB_LIB_WIDEN);
	      if (tem != quotient)
		emit_move_insn (quotient, tem);
	      emit_jump_insn (targetm.gen_jump (label5));
	      emit_barrier ();
	      emit_label (label3);
	      expand_inc (adjusted_op0, const1_rtx);
	      emit_label (label4);
	      tem = expand_binop (compute_mode, sdiv_optab, adjusted_op0, op1,
				  quotient, 0, OPTAB_LIB_WIDEN);
	      if (tem != quotient)
		emit_move_insn (quotient, tem);
	      expand_inc (quotient, const1_rtx);
	      emit_label (label5);
	    }
	  }
	break;

      case EXACT_DIV_EXPR:
<<<<<<< HEAD
	if (op1_is_constant && HWI_COMPUTABLE_MODE_P (compute_mode))
=======
	if (op1_is_constant && size <= HOST_BITS_PER_WIDE_INT)
>>>>>>> 68b948d3
	  {
	    scalar_int_mode int_mode = as_a <scalar_int_mode> (compute_mode);
	    int size = GET_MODE_BITSIZE (int_mode);
	    HOST_WIDE_INT d = INTVAL (op1);
	    unsigned HOST_WIDE_INT ml;
	    int pre_shift;
	    rtx t1;

	    pre_shift = ctz_or_zero (d);
	    ml = invert_mod2n (d >> pre_shift, size);
	    t1 = expand_shift (RSHIFT_EXPR, int_mode, op0,
			       pre_shift, NULL_RTX, unsignedp);
	    quotient = expand_mult (int_mode, t1,
				    gen_int_mode (ml, int_mode),
				    NULL_RTX, 1);

	    insn = get_last_insn ();
	    set_dst_reg_note (insn, REG_EQUAL,
			      gen_rtx_fmt_ee (unsignedp ? UDIV : DIV,
					      int_mode, op0, op1),
			      quotient);
	  }
	break;

      case ROUND_DIV_EXPR:
      case ROUND_MOD_EXPR:
	if (unsignedp)
	  {
	    scalar_int_mode int_mode = as_a <scalar_int_mode> (compute_mode);
	    rtx tem;
	    rtx_code_label *label;
	    label = gen_label_rtx ();
	    quotient = gen_reg_rtx (int_mode);
	    remainder = gen_reg_rtx (int_mode);
	    if (expand_twoval_binop (udivmod_optab, op0, op1, quotient, remainder, 1) == 0)
	      {
		rtx tem;
		quotient = expand_binop (int_mode, udiv_optab, op0, op1,
					 quotient, 1, OPTAB_LIB_WIDEN);
		tem = expand_mult (int_mode, quotient, op1, NULL_RTX, 1);
		remainder = expand_binop (int_mode, sub_optab, op0, tem,
					  remainder, 1, OPTAB_LIB_WIDEN);
	      }
	    tem = plus_constant (int_mode, op1, -1);
	    tem = expand_shift (RSHIFT_EXPR, int_mode, tem, 1, NULL_RTX, 1);
	    do_cmp_and_jump (remainder, tem, LEU, int_mode, label);
	    expand_inc (quotient, const1_rtx);
	    expand_dec (remainder, op1);
	    emit_label (label);
	  }
	else
	  {
	    scalar_int_mode int_mode = as_a <scalar_int_mode> (compute_mode);
	    int size = GET_MODE_BITSIZE (int_mode);
	    rtx abs_rem, abs_op1, tem, mask;
	    rtx_code_label *label;
	    label = gen_label_rtx ();
	    quotient = gen_reg_rtx (int_mode);
	    remainder = gen_reg_rtx (int_mode);
	    if (expand_twoval_binop (sdivmod_optab, op0, op1, quotient, remainder, 0) == 0)
	      {
		rtx tem;
		quotient = expand_binop (int_mode, sdiv_optab, op0, op1,
					 quotient, 0, OPTAB_LIB_WIDEN);
		tem = expand_mult (int_mode, quotient, op1, NULL_RTX, 0);
		remainder = expand_binop (int_mode, sub_optab, op0, tem,
					  remainder, 0, OPTAB_LIB_WIDEN);
	      }
	    abs_rem = expand_abs (int_mode, remainder, NULL_RTX, 1, 0);
	    abs_op1 = expand_abs (int_mode, op1, NULL_RTX, 1, 0);
	    tem = expand_shift (LSHIFT_EXPR, int_mode, abs_rem,
				1, NULL_RTX, 1);
	    do_cmp_and_jump (tem, abs_op1, LTU, int_mode, label);
	    tem = expand_binop (int_mode, xor_optab, op0, op1,
				NULL_RTX, 0, OPTAB_WIDEN);
	    mask = expand_shift (RSHIFT_EXPR, int_mode, tem,
				 size - 1, NULL_RTX, 0);
	    tem = expand_binop (int_mode, xor_optab, mask, const1_rtx,
				NULL_RTX, 0, OPTAB_WIDEN);
	    tem = expand_binop (int_mode, sub_optab, tem, mask,
				NULL_RTX, 0, OPTAB_WIDEN);
	    expand_inc (quotient, tem);
	    tem = expand_binop (int_mode, xor_optab, mask, op1,
				NULL_RTX, 0, OPTAB_WIDEN);
	    tem = expand_binop (int_mode, sub_optab, tem, mask,
				NULL_RTX, 0, OPTAB_WIDEN);
	    expand_dec (remainder, tem);
	    emit_label (label);
	  }
	return gen_lowpart (mode, rem_flag ? remainder : quotient);

      default:
	gcc_unreachable ();
      }

  if (quotient == 0)
    {
      if (target && GET_MODE (target) != compute_mode)
	target = 0;

      if (rem_flag)
	{
	  /* Try to produce the remainder without producing the quotient.
	     If we seem to have a divmod pattern that does not require widening,
	     don't try widening here.  We should really have a WIDEN argument
	     to expand_twoval_binop, since what we'd really like to do here is
	     1) try a mod insn in compute_mode
	     2) try a divmod insn in compute_mode
	     3) try a div insn in compute_mode and multiply-subtract to get
	        remainder
	     4) try the same things with widening allowed.  */
	  remainder
	    = sign_expand_binop (compute_mode, umod_optab, smod_optab,
				 op0, op1, target,
				 unsignedp,
				 ((optab_handler (optab2, compute_mode)
				   != CODE_FOR_nothing)
				  ? OPTAB_DIRECT : OPTAB_WIDEN));
	  if (remainder == 0)
	    {
	      /* No luck there.  Can we do remainder and divide at once
		 without a library call?  */
	      remainder = gen_reg_rtx (compute_mode);
	      if (! expand_twoval_binop ((unsignedp
					  ? udivmod_optab
					  : sdivmod_optab),
					 op0, op1,
					 NULL_RTX, remainder, unsignedp))
		remainder = 0;
	    }

	  if (remainder)
	    return gen_lowpart (mode, remainder);
	}

      /* Produce the quotient.  Try a quotient insn, but not a library call.
	 If we have a divmod in this mode, use it in preference to widening
	 the div (for this test we assume it will not fail). Note that optab2
	 is set to the one of the two optabs that the call below will use.  */
      quotient
	= sign_expand_binop (compute_mode, udiv_optab, sdiv_optab,
			     op0, op1, rem_flag ? NULL_RTX : target,
			     unsignedp,
			     ((optab_handler (optab2, compute_mode)
			       != CODE_FOR_nothing)
			      ? OPTAB_DIRECT : OPTAB_WIDEN));

      if (quotient == 0)
	{
	  /* No luck there.  Try a quotient-and-remainder insn,
	     keeping the quotient alone.  */
	  quotient = gen_reg_rtx (compute_mode);
	  if (! expand_twoval_binop (unsignedp ? udivmod_optab : sdivmod_optab,
				     op0, op1,
				     quotient, NULL_RTX, unsignedp))
	    {
	      quotient = 0;
	      if (! rem_flag)
		/* Still no luck.  If we are not computing the remainder,
		   use a library call for the quotient.  */
		quotient = sign_expand_binop (compute_mode,
					      udiv_optab, sdiv_optab,
					      op0, op1, target,
					      unsignedp, OPTAB_LIB_WIDEN);
	    }
	}
    }

  if (rem_flag)
    {
      if (target && GET_MODE (target) != compute_mode)
	target = 0;

      if (quotient == 0)
	{
	  /* No divide instruction either.  Use library for remainder.  */
	  remainder = sign_expand_binop (compute_mode, umod_optab, smod_optab,
					 op0, op1, target,
					 unsignedp, OPTAB_LIB_WIDEN);
	  /* No remainder function.  Try a quotient-and-remainder
	     function, keeping the remainder.  */
	  if (!remainder)
	    {
	      remainder = gen_reg_rtx (compute_mode);
	      if (!expand_twoval_binop_libfunc
		  (unsignedp ? udivmod_optab : sdivmod_optab,
		   op0, op1,
		   NULL_RTX, remainder,
		   unsignedp ? UMOD : MOD))
		remainder = NULL_RTX;
	    }
	}
      else
	{
	  /* We divided.  Now finish doing X - Y * (X / Y).  */
	  remainder = expand_mult (compute_mode, quotient, op1,
				   NULL_RTX, unsignedp);
	  remainder = expand_binop (compute_mode, sub_optab, op0,
				    remainder, target, unsignedp,
				    OPTAB_LIB_WIDEN);
	}
    }

  return gen_lowpart (mode, rem_flag ? remainder : quotient);
}

/* Return a tree node with data type TYPE, describing the value of X.
   Usually this is an VAR_DECL, if there is no obvious better choice.
   X may be an expression, however we only support those expressions
   generated by loop.c.  */

tree
make_tree (tree type, rtx x)
{
  tree t;

  switch (GET_CODE (x))
    {
    case CONST_INT:
    case CONST_WIDE_INT:
      t = wide_int_to_tree (type, rtx_mode_t (x, TYPE_MODE (type)));
      return t;

    case CONST_DOUBLE:
      STATIC_ASSERT (HOST_BITS_PER_WIDE_INT * 2 <= MAX_BITSIZE_MODE_ANY_INT);
      if (TARGET_SUPPORTS_WIDE_INT == 0 && GET_MODE (x) == VOIDmode)
	t = wide_int_to_tree (type,
			      wide_int::from_array (&CONST_DOUBLE_LOW (x), 2,
						    HOST_BITS_PER_WIDE_INT * 2));
      else
	t = build_real (type, *CONST_DOUBLE_REAL_VALUE (x));

      return t;

    case CONST_VECTOR:
      {
	int units = CONST_VECTOR_NUNITS (x);
	tree itype = TREE_TYPE (type);
	tree *elts;
	int i;

	/* Build a tree with vector elements.  */
	elts = XALLOCAVEC (tree, units);
	for (i = units - 1; i >= 0; --i)
	  {
	    rtx elt = CONST_VECTOR_ELT (x, i);
	    elts[i] = make_tree (itype, elt);
	  }

	return build_vector (type, units, elts);
      }

    case PLUS:
      return fold_build2 (PLUS_EXPR, type, make_tree (type, XEXP (x, 0)),
			  make_tree (type, XEXP (x, 1)));

    case MINUS:
      return fold_build2 (MINUS_EXPR, type, make_tree (type, XEXP (x, 0)),
			  make_tree (type, XEXP (x, 1)));

    case NEG:
      return fold_build1 (NEGATE_EXPR, type, make_tree (type, XEXP (x, 0)));

    case MULT:
      return fold_build2 (MULT_EXPR, type, make_tree (type, XEXP (x, 0)),
			  make_tree (type, XEXP (x, 1)));

    case ASHIFT:
      return fold_build2 (LSHIFT_EXPR, type, make_tree (type, XEXP (x, 0)),
			  make_tree (type, XEXP (x, 1)));

    case LSHIFTRT:
      t = unsigned_type_for (type);
      return fold_convert (type, build2 (RSHIFT_EXPR, t,
			    		 make_tree (t, XEXP (x, 0)),
				    	 make_tree (type, XEXP (x, 1))));

    case ASHIFTRT:
      t = signed_type_for (type);
      return fold_convert (type, build2 (RSHIFT_EXPR, t,
					 make_tree (t, XEXP (x, 0)),
				    	 make_tree (type, XEXP (x, 1))));

    case DIV:
      if (TREE_CODE (type) != REAL_TYPE)
	t = signed_type_for (type);
      else
	t = type;

      return fold_convert (type, build2 (TRUNC_DIV_EXPR, t,
				    	 make_tree (t, XEXP (x, 0)),
				    	 make_tree (t, XEXP (x, 1))));
    case UDIV:
      t = unsigned_type_for (type);
      return fold_convert (type, build2 (TRUNC_DIV_EXPR, t,
				    	 make_tree (t, XEXP (x, 0)),
				    	 make_tree (t, XEXP (x, 1))));

    case SIGN_EXTEND:
    case ZERO_EXTEND:
      t = lang_hooks.types.type_for_mode (GET_MODE (XEXP (x, 0)),
					  GET_CODE (x) == ZERO_EXTEND);
      return fold_convert (type, make_tree (t, XEXP (x, 0)));

    case CONST:
      {
	rtx op = XEXP (x, 0);
	if (GET_CODE (op) == VEC_DUPLICATE)
	  {
	    tree elt_tree = make_tree (TREE_TYPE (type), XEXP (op, 0));
	    return build_vector_from_val (type, elt_tree);
	  }
	if (GET_CODE (op) == VEC_SERIES)
	  {
	    tree itype = TREE_TYPE (type);
	    tree base_tree = make_tree (itype, XEXP (op, 0));
	    tree step_tree = make_tree (itype, XEXP (op, 1));
	    return build2 (VEC_SERIES_EXPR, type, base_tree, step_tree);
	  }
	return make_tree (type, op);
      }

    case SYMBOL_REF:
      t = SYMBOL_REF_DECL (x);
      if (t)
	return fold_convert (type, build_fold_addr_expr (t));
      /* fall through.  */

    default:
      t = build_decl (RTL_LOCATION (x), VAR_DECL, NULL_TREE, type);

      /* If TYPE is a POINTER_TYPE, we might need to convert X from
	 address mode to pointer mode.  */
      if (POINTER_TYPE_P (type))
	x = convert_memory_address_addr_space
	  (SCALAR_INT_TYPE_MODE (type), x, TYPE_ADDR_SPACE (TREE_TYPE (type)));

      /* Note that we do *not* use SET_DECL_RTL here, because we do not
	 want set_decl_rtl to go adjusting REG_ATTRS for this temporary.  */
      t->decl_with_rtl.rtl = x;

      return t;
    }
}

/* Compute the logical-and of OP0 and OP1, storing it in TARGET
   and returning TARGET.

   If TARGET is 0, a pseudo-register or constant is returned.  */

rtx
expand_and (machine_mode mode, rtx op0, rtx op1, rtx target)
{
  rtx tem = 0;

  if (GET_MODE (op0) == VOIDmode && GET_MODE (op1) == VOIDmode)
    tem = simplify_binary_operation (AND, mode, op0, op1);
  if (tem == 0)
    tem = expand_binop (mode, and_optab, op0, op1, target, 0, OPTAB_LIB_WIDEN);

  if (target == 0)
    target = tem;
  else if (tem != target)
    emit_move_insn (target, tem);
  return target;
}

/* Helper function for emit_store_flag.  */
rtx
emit_cstore (rtx target, enum insn_code icode, enum rtx_code code,
	     machine_mode mode, machine_mode compare_mode,
	     int unsignedp, rtx x, rtx y, int normalizep,
	     machine_mode target_mode)
{
  struct expand_operand ops[4];
  rtx op0, comparison, subtarget;
  rtx_insn *last;
  scalar_int_mode result_mode = targetm.cstore_mode (icode);
  scalar_int_mode int_target_mode;

  last = get_last_insn ();
  x = prepare_operand (icode, x, 2, mode, compare_mode, unsignedp);
  y = prepare_operand (icode, y, 3, mode, compare_mode, unsignedp);
  if (!x || !y)
    {
      delete_insns_since (last);
      return NULL_RTX;
    }

  if (target_mode == VOIDmode)
    int_target_mode = result_mode;
  else
    int_target_mode = as_a <scalar_int_mode> (target_mode);
  if (!target)
    target = gen_reg_rtx (int_target_mode);

  comparison = gen_rtx_fmt_ee (code, result_mode, x, y);

  create_output_operand (&ops[0], optimize ? NULL_RTX : target, result_mode);
  create_fixed_operand (&ops[1], comparison);
  create_fixed_operand (&ops[2], x);
  create_fixed_operand (&ops[3], y);
  if (!maybe_expand_insn (icode, 4, ops))
    {
      delete_insns_since (last);
      return NULL_RTX;
    }
  subtarget = ops[0].value;

  /* If we are converting to a wider mode, first convert to
     INT_TARGET_MODE, then normalize.  This produces better combining
     opportunities on machines that have a SIGN_EXTRACT when we are
     testing a single bit.  This mostly benefits the 68k.

     If STORE_FLAG_VALUE does not have the sign bit set when
     interpreted in MODE, we can do this conversion as unsigned, which
     is usually more efficient.  */
  if (GET_MODE_SIZE (int_target_mode) > GET_MODE_SIZE (result_mode))
    {
      convert_move (target, subtarget,
		    val_signbit_known_clear_p (result_mode,
					       STORE_FLAG_VALUE));
      op0 = target;
      result_mode = int_target_mode;
    }
  else
    op0 = subtarget;

  /* If we want to keep subexpressions around, don't reuse our last
     target.  */
  if (optimize)
    subtarget = 0;

  /* Now normalize to the proper value in MODE.  Sometimes we don't
     have to do anything.  */
  if (normalizep == 0 || normalizep == STORE_FLAG_VALUE)
    ;
  /* STORE_FLAG_VALUE might be the most negative number, so write
     the comparison this way to avoid a compiler-time warning.  */
  else if (- normalizep == STORE_FLAG_VALUE)
    op0 = expand_unop (result_mode, neg_optab, op0, subtarget, 0);

  /* We don't want to use STORE_FLAG_VALUE < 0 below since this makes
     it hard to use a value of just the sign bit due to ANSI integer
     constant typing rules.  */
  else if (val_signbit_known_set_p (result_mode, STORE_FLAG_VALUE))
    op0 = expand_shift (RSHIFT_EXPR, result_mode, op0,
			GET_MODE_BITSIZE (result_mode) - 1, subtarget,
			normalizep == 1);
  else
    {
      gcc_assert (STORE_FLAG_VALUE & 1);

      op0 = expand_and (result_mode, op0, const1_rtx, subtarget);
      if (normalizep == -1)
	op0 = expand_unop (result_mode, neg_optab, op0, op0, 0);
    }

  /* If we were converting to a smaller mode, do the conversion now.  */
  if (int_target_mode != result_mode)
    {
      convert_move (target, op0, 0);
      return target;
    }
  else
    return op0;
}


/* A subroutine of emit_store_flag only including "tricks" that do not
   need a recursive call.  These are kept separate to avoid infinite
   loops.  */

static rtx
emit_store_flag_1 (rtx target, enum rtx_code code, rtx op0, rtx op1,
		   machine_mode mode, int unsignedp, int normalizep,
		   machine_mode target_mode)
{
  rtx subtarget;
  enum insn_code icode;
  machine_mode compare_mode;
  enum mode_class mclass;
  enum rtx_code scode;

  if (unsignedp)
    code = unsigned_condition (code);
  scode = swap_condition (code);

  /* If one operand is constant, make it the second one.  Only do this
     if the other operand is not constant as well.  */

  if (swap_commutative_operands_p (op0, op1))
    {
      std::swap (op0, op1);
      code = swap_condition (code);
    }

  if (mode == VOIDmode)
    mode = GET_MODE (op0);

  /* For some comparisons with 1 and -1, we can convert this to
     comparisons with zero.  This will often produce more opportunities for
     store-flag insns.  */

  switch (code)
    {
    case LT:
      if (op1 == const1_rtx)
	op1 = const0_rtx, code = LE;
      break;
    case LE:
      if (op1 == constm1_rtx)
	op1 = const0_rtx, code = LT;
      break;
    case GE:
      if (op1 == const1_rtx)
	op1 = const0_rtx, code = GT;
      break;
    case GT:
      if (op1 == constm1_rtx)
	op1 = const0_rtx, code = GE;
      break;
    case GEU:
      if (op1 == const1_rtx)
	op1 = const0_rtx, code = NE;
      break;
    case LTU:
      if (op1 == const1_rtx)
	op1 = const0_rtx, code = EQ;
      break;
    default:
      break;
    }

  /* If we are comparing a double-word integer with zero or -1, we can
     convert the comparison into one involving a single word.  */
  scalar_int_mode int_mode;
  if (is_int_mode (mode, &int_mode)
      && GET_MODE_BITSIZE (int_mode) == BITS_PER_WORD * 2
      && (!MEM_P (op0) || ! MEM_VOLATILE_P (op0)))
    {
      rtx tem;
      if ((code == EQ || code == NE)
	  && (op1 == const0_rtx || op1 == constm1_rtx))
	{
	  rtx op00, op01;

	  /* Do a logical OR or AND of the two words and compare the
	     result.  */
	  op00 = simplify_gen_subreg (word_mode, op0, int_mode, 0);
	  op01 = simplify_gen_subreg (word_mode, op0, int_mode, UNITS_PER_WORD);
	  tem = expand_binop (word_mode,
			      op1 == const0_rtx ? ior_optab : and_optab,
			      op00, op01, NULL_RTX, unsignedp,
			      OPTAB_DIRECT);

	  if (tem != 0)
	    tem = emit_store_flag (NULL_RTX, code, tem, op1, word_mode,
				   unsignedp, normalizep);
	}
      else if ((code == LT || code == GE) && op1 == const0_rtx)
	{
	  rtx op0h;

	  /* If testing the sign bit, can just test on high word.  */
	  op0h = simplify_gen_subreg (word_mode, op0, int_mode,
				      subreg_highpart_offset (word_mode,
							      int_mode));
	  tem = emit_store_flag (NULL_RTX, code, op0h, op1, word_mode,
				 unsignedp, normalizep);
	}
      else
	tem = NULL_RTX;

      if (tem)
	{
	  if (target_mode == VOIDmode || GET_MODE (tem) == target_mode)
	    return tem;
	  if (!target)
	    target = gen_reg_rtx (target_mode);

	  convert_move (target, tem,
			!val_signbit_known_set_p (word_mode,
						  (normalizep ? normalizep
						   : STORE_FLAG_VALUE)));
	  return target;
	}
    }

  /* If this is A < 0 or A >= 0, we can do this by taking the ones
     complement of A (for GE) and shifting the sign bit to the low bit.  */
  if (op1 == const0_rtx && (code == LT || code == GE)
      && is_int_mode (mode, &int_mode)
      && (normalizep || STORE_FLAG_VALUE == 1
	  || val_signbit_p (int_mode, STORE_FLAG_VALUE)))
    {
      scalar_int_mode int_target_mode;
      subtarget = target;

      if (!target)
	int_target_mode = int_mode;
      else
	{
	  /* If the result is to be wider than OP0, it is best to convert it
	     first.  If it is to be narrower, it is *incorrect* to convert it
	     first.  */
	  int_target_mode = as_a <scalar_int_mode> (target_mode);
	  if (GET_MODE_SIZE (int_target_mode) > GET_MODE_SIZE (int_mode))
	    {
	      op0 = convert_modes (int_target_mode, int_mode, op0, 0);
	      int_mode = int_target_mode;
	    }
	}

      if (int_target_mode != int_mode)
	subtarget = 0;

      if (code == GE)
	op0 = expand_unop (int_mode, one_cmpl_optab, op0,
			   ((STORE_FLAG_VALUE == 1 || normalizep)
			    ? 0 : subtarget), 0);

      if (STORE_FLAG_VALUE == 1 || normalizep)
	/* If we are supposed to produce a 0/1 value, we want to do
	   a logical shift from the sign bit to the low-order bit; for
	   a -1/0 value, we do an arithmetic shift.  */
	op0 = expand_shift (RSHIFT_EXPR, int_mode, op0,
			    GET_MODE_BITSIZE (int_mode) - 1,
			    subtarget, normalizep != -1);

      if (int_mode != int_target_mode)
	op0 = convert_modes (int_target_mode, int_mode, op0, 0);

      return op0;
    }

  mclass = GET_MODE_CLASS (mode);
  FOR_EACH_MODE_FROM (compare_mode, mode)
    {
     machine_mode optab_mode = mclass == MODE_CC ? CCmode : compare_mode;
     icode = optab_handler (cstore_optab, optab_mode);
     if (icode != CODE_FOR_nothing)
	{
	  do_pending_stack_adjust ();
	  rtx tem = emit_cstore (target, icode, code, mode, compare_mode,
				 unsignedp, op0, op1, normalizep, target_mode);
	  if (tem)
	    return tem;

	  if (GET_MODE_CLASS (mode) == MODE_FLOAT)
	    {
	      tem = emit_cstore (target, icode, scode, mode, compare_mode,
				 unsignedp, op1, op0, normalizep, target_mode);
	      if (tem)
	        return tem;
	    }
	  break;
	}
    }

  return 0;
}

/* Emit a store-flags instruction for comparison CODE on OP0 and OP1
   and storing in TARGET.  Normally return TARGET.
   Return 0 if that cannot be done.

   MODE is the mode to use for OP0 and OP1 should they be CONST_INTs.  If
   it is VOIDmode, they cannot both be CONST_INT.

   UNSIGNEDP is for the case where we have to widen the operands
   to perform the operation.  It says to use zero-extension.

   NORMALIZEP is 1 if we should convert the result to be either zero
   or one.  Normalize is -1 if we should convert the result to be
   either zero or -1.  If NORMALIZEP is zero, the result will be left
   "raw" out of the scc insn.  */

rtx
emit_store_flag (rtx target, enum rtx_code code, rtx op0, rtx op1,
		 machine_mode mode, int unsignedp, int normalizep)
{
  machine_mode target_mode = target ? GET_MODE (target) : VOIDmode;
  enum rtx_code rcode;
  rtx subtarget;
  rtx tem, trueval;
  rtx_insn *last;

  /* If we compare constants, we shouldn't use a store-flag operation,
     but a constant load.  We can get there via the vanilla route that
     usually generates a compare-branch sequence, but will in this case
     fold the comparison to a constant, and thus elide the branch.  */
  if (CONSTANT_P (op0) && CONSTANT_P (op1))
    return NULL_RTX;

  tem = emit_store_flag_1 (target, code, op0, op1, mode, unsignedp, normalizep,
			   target_mode);
  if (tem)
    return tem;

  /* If we reached here, we can't do this with a scc insn, however there
     are some comparisons that can be done in other ways.  Don't do any
     of these cases if branches are very cheap.  */
  if (BRANCH_COST (optimize_insn_for_speed_p (), false) == 0)
    return 0;

  /* See what we need to return.  We can only return a 1, -1, or the
     sign bit.  */

  if (normalizep == 0)
    {
      if (STORE_FLAG_VALUE == 1 || STORE_FLAG_VALUE == -1)
	normalizep = STORE_FLAG_VALUE;

      else if (val_signbit_p (mode, STORE_FLAG_VALUE))
	;
      else
	return 0;
    }

  last = get_last_insn ();

  /* If optimizing, use different pseudo registers for each insn, instead
     of reusing the same pseudo.  This leads to better CSE, but slows
     down the compiler, since there are more pseudos */
  subtarget = (!optimize
	       && (target_mode == mode)) ? target : NULL_RTX;
  trueval = GEN_INT (normalizep ? normalizep : STORE_FLAG_VALUE);

  /* For floating-point comparisons, try the reverse comparison or try
     changing the "orderedness" of the comparison.  */
  if (GET_MODE_CLASS (mode) == MODE_FLOAT)
    {
      enum rtx_code first_code;
      bool and_them;

      rcode = reverse_condition_maybe_unordered (code);
      if (can_compare_p (rcode, mode, ccp_store_flag)
          && (code == ORDERED || code == UNORDERED
	      || (! HONOR_NANS (mode) && (code == LTGT || code == UNEQ))
	      || (! HONOR_SNANS (mode) && (code == EQ || code == NE))))
	{
          int want_add = ((STORE_FLAG_VALUE == 1 && normalizep == -1)
		          || (STORE_FLAG_VALUE == -1 && normalizep == 1));

	  /* For the reverse comparison, use either an addition or a XOR.  */
          if (want_add
	      && rtx_cost (GEN_INT (normalizep), mode, PLUS, 1,
			   optimize_insn_for_speed_p ()) == 0)
	    {
	      tem = emit_store_flag_1 (subtarget, rcode, op0, op1, mode, 0,
				       STORE_FLAG_VALUE, target_mode);
	      if (tem)
                return expand_binop (target_mode, add_optab, tem,
				     gen_int_mode (normalizep, target_mode),
				     target, 0, OPTAB_WIDEN);
	    }
          else if (!want_add
	           && rtx_cost (trueval, mode, XOR, 1,
			        optimize_insn_for_speed_p ()) == 0)
	    {
	      tem = emit_store_flag_1 (subtarget, rcode, op0, op1, mode, 0,
				       normalizep, target_mode);
	      if (tem)
                return expand_binop (target_mode, xor_optab, tem, trueval,
				     target, INTVAL (trueval) >= 0, OPTAB_WIDEN);
	    }
	}

      delete_insns_since (last);

      /* Cannot split ORDERED and UNORDERED, only try the above trick.   */
      if (code == ORDERED || code == UNORDERED)
	return 0;

      and_them = split_comparison (code, mode, &first_code, &code);

      /* If there are no NaNs, the first comparison should always fall through.
         Effectively change the comparison to the other one.  */
      if (!HONOR_NANS (mode))
	{
          gcc_assert (first_code == (and_them ? ORDERED : UNORDERED));
	  return emit_store_flag_1 (target, code, op0, op1, mode, 0, normalizep,
				    target_mode);
	}

      if (!HAVE_conditional_move)
	return 0;

      /* Try using a setcc instruction for ORDERED/UNORDERED, followed by a
	 conditional move.  */
      tem = emit_store_flag_1 (subtarget, first_code, op0, op1, mode, 0,
			       normalizep, target_mode);
      if (tem == 0)
	return 0;

      if (and_them)
        tem = emit_conditional_move (target, code, op0, op1, mode,
				     tem, const0_rtx, GET_MODE (tem), 0);
      else
        tem = emit_conditional_move (target, code, op0, op1, mode,
				     trueval, tem, GET_MODE (tem), 0);

      if (tem == 0)
        delete_insns_since (last);
      return tem;
    }

  /* The remaining tricks only apply to integer comparisons.  */

  scalar_int_mode int_mode;
  if (!is_int_mode (mode, &int_mode))
    return 0;

  /* If this is an equality comparison of integers, we can try to exclusive-or
     (or subtract) the two operands and use a recursive call to try the
     comparison with zero.  Don't do any of these cases if branches are
     very cheap.  */

  if ((code == EQ || code == NE) && op1 != const0_rtx)
    {
      tem = expand_binop (int_mode, xor_optab, op0, op1, subtarget, 1,
			  OPTAB_WIDEN);

      if (tem == 0)
	tem = expand_binop (int_mode, sub_optab, op0, op1, subtarget, 1,
			    OPTAB_WIDEN);
      if (tem != 0)
	tem = emit_store_flag (target, code, tem, const0_rtx,
			       int_mode, unsignedp, normalizep);
      if (tem != 0)
	return tem;

      delete_insns_since (last);
    }

  /* For integer comparisons, try the reverse comparison.  However, for
     small X and if we'd have anyway to extend, implementing "X != 0"
     as "-(int)X >> 31" is still cheaper than inverting "(int)X == 0".  */
  rcode = reverse_condition (code);
  if (can_compare_p (rcode, int_mode, ccp_store_flag)
      && ! (optab_handler (cstore_optab, int_mode) == CODE_FOR_nothing
	    && code == NE
	    && GET_MODE_SIZE (int_mode) < UNITS_PER_WORD
	    && op1 == const0_rtx))
    {
      int want_add = ((STORE_FLAG_VALUE == 1 && normalizep == -1)
		      || (STORE_FLAG_VALUE == -1 && normalizep == 1));

      /* Again, for the reverse comparison, use either an addition or a XOR.  */
      if (want_add
	  && rtx_cost (GEN_INT (normalizep), int_mode, PLUS, 1,
		       optimize_insn_for_speed_p ()) == 0)
	{
	  tem = emit_store_flag_1 (subtarget, rcode, op0, op1, int_mode, 0,
				   STORE_FLAG_VALUE, target_mode);
	  if (tem != 0)
            tem = expand_binop (target_mode, add_optab, tem,
				gen_int_mode (normalizep, target_mode),
				target, 0, OPTAB_WIDEN);
	}
      else if (!want_add
	       && rtx_cost (trueval, int_mode, XOR, 1,
			    optimize_insn_for_speed_p ()) == 0)
	{
	  tem = emit_store_flag_1 (subtarget, rcode, op0, op1, int_mode, 0,
				   normalizep, target_mode);
	  if (tem != 0)
            tem = expand_binop (target_mode, xor_optab, tem, trueval, target,
				INTVAL (trueval) >= 0, OPTAB_WIDEN);
	}

      if (tem != 0)
	return tem;
      delete_insns_since (last);
    }

  /* Some other cases we can do are EQ, NE, LE, and GT comparisons with
     the constant zero.  Reject all other comparisons at this point.  Only
     do LE and GT if branches are expensive since they are expensive on
     2-operand machines.  */

  if (op1 != const0_rtx
      || (code != EQ && code != NE
	  && (BRANCH_COST (optimize_insn_for_speed_p (),
			   false) <= 1 || (code != LE && code != GT))))
    return 0;

  /* Try to put the result of the comparison in the sign bit.  Assume we can't
     do the necessary operation below.  */

  tem = 0;

  /* To see if A <= 0, compute (A | (A - 1)).  A <= 0 iff that result has
     the sign bit set.  */

  if (code == LE)
    {
      /* This is destructive, so SUBTARGET can't be OP0.  */
      if (rtx_equal_p (subtarget, op0))
	subtarget = 0;

      tem = expand_binop (int_mode, sub_optab, op0, const1_rtx, subtarget, 0,
			  OPTAB_WIDEN);
      if (tem)
	tem = expand_binop (int_mode, ior_optab, op0, tem, subtarget, 0,
			    OPTAB_WIDEN);
    }

  /* To see if A > 0, compute (((signed) A) << BITS) - A, where BITS is the
     number of bits in the mode of OP0, minus one.  */

  if (code == GT)
    {
      if (rtx_equal_p (subtarget, op0))
	subtarget = 0;

      tem = maybe_expand_shift (RSHIFT_EXPR, int_mode, op0,
				GET_MODE_BITSIZE (int_mode) - 1,
				subtarget, 0);
      if (tem)
	tem = expand_binop (int_mode, sub_optab, tem, op0, subtarget, 0,
			    OPTAB_WIDEN);
    }

  if (code == EQ || code == NE)
    {
      /* For EQ or NE, one way to do the comparison is to apply an operation
	 that converts the operand into a positive number if it is nonzero
	 or zero if it was originally zero.  Then, for EQ, we subtract 1 and
	 for NE we negate.  This puts the result in the sign bit.  Then we
	 normalize with a shift, if needed.

	 Two operations that can do the above actions are ABS and FFS, so try
	 them.  If that doesn't work, and MODE is smaller than a full word,
	 we can use zero-extension to the wider mode (an unsigned conversion)
	 as the operation.  */

      /* Note that ABS doesn't yield a positive number for INT_MIN, but
	 that is compensated by the subsequent overflow when subtracting
	 one / negating.  */

      if (optab_handler (abs_optab, int_mode) != CODE_FOR_nothing)
	tem = expand_unop (int_mode, abs_optab, op0, subtarget, 1);
      else if (optab_handler (ffs_optab, int_mode) != CODE_FOR_nothing)
	tem = expand_unop (int_mode, ffs_optab, op0, subtarget, 1);
      else if (GET_MODE_SIZE (int_mode) < UNITS_PER_WORD)
	{
	  tem = convert_modes (word_mode, int_mode, op0, 1);
	  int_mode = word_mode;
	}

      if (tem != 0)
	{
	  if (code == EQ)
	    tem = expand_binop (int_mode, sub_optab, tem, const1_rtx,
				subtarget, 0, OPTAB_WIDEN);
	  else
	    tem = expand_unop (int_mode, neg_optab, tem, subtarget, 0);
	}

      /* If we couldn't do it that way, for NE we can "or" the two's complement
	 of the value with itself.  For EQ, we take the one's complement of
	 that "or", which is an extra insn, so we only handle EQ if branches
	 are expensive.  */

      if (tem == 0
	  && (code == NE
	      || BRANCH_COST (optimize_insn_for_speed_p (),
		      	      false) > 1))
	{
	  if (rtx_equal_p (subtarget, op0))
	    subtarget = 0;

	  tem = expand_unop (int_mode, neg_optab, op0, subtarget, 0);
	  tem = expand_binop (int_mode, ior_optab, tem, op0, subtarget, 0,
			      OPTAB_WIDEN);

	  if (tem && code == EQ)
	    tem = expand_unop (int_mode, one_cmpl_optab, tem, subtarget, 0);
	}
    }

  if (tem && normalizep)
    tem = maybe_expand_shift (RSHIFT_EXPR, int_mode, tem,
			      GET_MODE_BITSIZE (int_mode) - 1,
			      subtarget, normalizep == 1);

  if (tem)
    {
      if (!target)
        ;
      else if (GET_MODE (tem) != target_mode)
	{
	  convert_move (target, tem, 0);
	  tem = target;
	}
      else if (!subtarget)
	{
	  emit_move_insn (target, tem);
	  tem = target;
	}
    }
  else
    delete_insns_since (last);

  return tem;
}

/* Like emit_store_flag, but always succeeds.  */

rtx
emit_store_flag_force (rtx target, enum rtx_code code, rtx op0, rtx op1,
		       machine_mode mode, int unsignedp, int normalizep)
{
  rtx tem;
  rtx_code_label *label;
  rtx trueval, falseval;

  /* First see if emit_store_flag can do the job.  */
  tem = emit_store_flag (target, code, op0, op1, mode, unsignedp, normalizep);
  if (tem != 0)
    return tem;

  if (!target)
    target = gen_reg_rtx (word_mode);

  /* If this failed, we have to do this with set/compare/jump/set code.
     For foo != 0, if foo is in OP0, just replace it with 1 if nonzero.  */
  trueval = normalizep ? GEN_INT (normalizep) : const1_rtx;
  if (code == NE
      && GET_MODE_CLASS (mode) == MODE_INT
      && REG_P (target)
      && op0 == target
      && op1 == const0_rtx)
    {
      label = gen_label_rtx ();
      do_compare_rtx_and_jump (target, const0_rtx, EQ, unsignedp, mode,
			       NULL_RTX, NULL, label, -1);
      emit_move_insn (target, trueval);
      emit_label (label);
      return target;
    }

  if (!REG_P (target)
      || reg_mentioned_p (target, op0) || reg_mentioned_p (target, op1))
    target = gen_reg_rtx (GET_MODE (target));

  /* Jump in the right direction if the target cannot implement CODE
     but can jump on its reverse condition.  */
  falseval = const0_rtx;
  if (! can_compare_p (code, mode, ccp_jump)
      && (! FLOAT_MODE_P (mode)
          || code == ORDERED || code == UNORDERED
          || (! HONOR_NANS (mode) && (code == LTGT || code == UNEQ))
          || (! HONOR_SNANS (mode) && (code == EQ || code == NE))))
    {
      enum rtx_code rcode;
      if (FLOAT_MODE_P (mode))
        rcode = reverse_condition_maybe_unordered (code);
      else
        rcode = reverse_condition (code);

      /* Canonicalize to UNORDERED for the libcall.  */
      if (can_compare_p (rcode, mode, ccp_jump)
          || (code == ORDERED && ! can_compare_p (ORDERED, mode, ccp_jump)))
	{
	  falseval = trueval;
	  trueval = const0_rtx;
	  code = rcode;
	}
    }

  emit_move_insn (target, trueval);
  label = gen_label_rtx ();
  do_compare_rtx_and_jump (op0, op1, code, unsignedp, mode, NULL_RTX, NULL,
			   label, -1);

  emit_move_insn (target, falseval);
  emit_label (label);

  return target;
}

/* Perform possibly multi-word comparison and conditional jump to LABEL
   if ARG1 OP ARG2 true where ARG1 and ARG2 are of mode MODE.  This is
   now a thin wrapper around do_compare_rtx_and_jump.  */

static void
do_cmp_and_jump (rtx arg1, rtx arg2, enum rtx_code op, machine_mode mode,
		 rtx_code_label *label)
{
  int unsignedp = (op == LTU || op == LEU || op == GTU || op == GEU);
  do_compare_rtx_and_jump (arg1, arg2, op, unsignedp, mode, NULL_RTX,
			   NULL, label, -1);
}<|MERGE_RESOLUTION|>--- conflicted
+++ resolved
@@ -4307,13 +4307,8 @@
 		unsigned HOST_WIDE_INT mh, ml;
 		int pre_shift, post_shift;
 		int dummy;
-<<<<<<< HEAD
-		unsigned HOST_WIDE_INT d = (INTVAL (op1)
-					    & GET_MODE_MASK (int_mode));
-=======
-		wide_int wd = rtx_mode_t (op1, compute_mode);
+		wide_int wd = rtx_mode_t (op1, int_mode);
 		unsigned HOST_WIDE_INT d = wd.to_uhwi ();
->>>>>>> 68b948d3
 
 		if (wi::popcount (wd) == 1)
 		  {
@@ -4611,11 +4606,7 @@
       case FLOOR_DIV_EXPR:
       case FLOOR_MOD_EXPR:
       /* We will come here only for signed operations.  */
-<<<<<<< HEAD
 	if (op1_is_constant && HWI_COMPUTABLE_MODE_P (compute_mode))
-=======
-	if (op1_is_constant && size <= HOST_BITS_PER_WIDE_INT)
->>>>>>> 68b948d3
 	  {
 	    scalar_int_mode int_mode = as_a <scalar_int_mode> (compute_mode);
 	    int size = GET_MODE_BITSIZE (int_mode);
@@ -4686,16 +4677,9 @@
 						  op0, constm1_rtx), NULL_RTX);
 		t2 = expand_binop (int_mode, ior_optab, op0, t1, NULL_RTX,
 				   0, OPTAB_WIDEN);
-<<<<<<< HEAD
-		nsign = expand_shift
-		  (RSHIFT_EXPR, int_mode, t2,
-		   size - 1, NULL_RTX, 0);
+		nsign = expand_shift (RSHIFT_EXPR, int_mode, t2,
+				      size - 1, NULL_RTX, 0);
 		t3 = force_operand (gen_rtx_MINUS (int_mode, t1, nsign),
-=======
-		nsign = expand_shift (RSHIFT_EXPR, compute_mode, t2,
-				      size - 1, NULL_RTX, 0);
-		t3 = force_operand (gen_rtx_MINUS (compute_mode, t1, nsign),
->>>>>>> 68b948d3
 				    NULL_RTX);
 		t4 = expand_divmod (0, TRUNC_DIV_EXPR, int_mode, t3, op1,
 				    NULL_RTX, 0);
@@ -4804,7 +4788,7 @@
 	  {
 	    if (op1_is_constant
 		&& EXACT_POWER_OF_2_OR_ZERO_P (INTVAL (op1))
-		&& (size <= HOST_BITS_PER_WIDE_INT
+		&& (HWI_COMPUTABLE_MODE_P (compute_mode)
 		    || INTVAL (op1) >= 0))
 	      {
 		scalar_int_mode int_mode
@@ -5018,11 +5002,7 @@
 	break;
 
       case EXACT_DIV_EXPR:
-<<<<<<< HEAD
 	if (op1_is_constant && HWI_COMPUTABLE_MODE_P (compute_mode))
-=======
-	if (op1_is_constant && size <= HOST_BITS_PER_WIDE_INT)
->>>>>>> 68b948d3
 	  {
 	    scalar_int_mode int_mode = as_a <scalar_int_mode> (compute_mode);
 	    int size = GET_MODE_BITSIZE (int_mode);

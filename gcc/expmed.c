--- conflicted
+++ resolved
@@ -55,7 +55,7 @@
 				   rtx, bool);
 static rtx extract_fixed_bit_field (enum machine_mode, rtx,
 				    unsigned HOST_WIDE_INT,
-				    unsigned HOST_WIDE_INT, rtx, int);
+				    unsigned HOST_WIDE_INT, rtx, int, bool);
 static rtx mask_rtx (enum machine_mode, int, int, int);
 static rtx lshift_value (enum machine_mode, unsigned HOST_WIDE_INT, int);
 static rtx extract_split_bit_field (rtx, unsigned HOST_WIDE_INT,
@@ -664,15 +664,11 @@
 
       if (bitsize == GET_MODE_BITSIZE (GET_MODE (op0)))
 	{
-<<<<<<< HEAD
-	  if (reverse)
-	    value = flip_storage_order (fieldmode, value);
-	  emit_move_insn (sub, value);
-	  return true;
-=======
 	  sub = simplify_gen_subreg (GET_MODE (op0), value, fieldmode, 0);
 	  if (sub)
 	    {
+	      if (reverse)
+		sub = flip_storage_order (GET_MODE (op0), sub);
 	      emit_move_insn (op0, sub);
 	      return true;
 	    }
@@ -683,10 +679,11 @@
 				     bitnum / BITS_PER_UNIT);
 	  if (sub)
 	    {
+	      if (reverse)
+		value = flip_storage_order (fieldmode, value);
 	      emit_move_insn (sub, value);
 	      return true;
 	    }
->>>>>>> fb4256c6
 	}
     }
 
@@ -1207,7 +1204,7 @@
 		 endianness compensation) to fetch the piece we want.  */
 	      part = extract_fixed_bit_field (word_mode, value, thissize,
 					      total_bits - bitsize + bitsdone,
-					      NULL_RTX, 1);
+					      NULL_RTX, 1, false);
 	    }
 	}
       else
@@ -1224,7 +1221,7 @@
 					    NULL_RTX, 1, false);
 	  else
 	    part = extract_fixed_bit_field (word_mode, value, thissize,
-					    bitsdone, NULL_RTX, 1);
+					    bitsdone, NULL_RTX, 1, false);
 	}
 
       /* If OP0 is a register, then handle OFFSET here.
@@ -1606,11 +1603,7 @@
 	    = extract_bit_field_1 (op0, MIN (BITS_PER_WORD,
 					     bitsize - i * BITS_PER_WORD),
 				   bitnum + bit_offset, 1, target_part,
-<<<<<<< HEAD
 				   mode, word_mode, reverse, fallback_p);
-=======
-				   mode, word_mode, fallback_p);
->>>>>>> fb4256c6
 
 	  gcc_assert (target_part);
 	  if (!result_part)
@@ -1716,11 +1709,7 @@
 	  xop0 = copy_to_reg (xop0);
 	  rtx result = extract_bit_field_1 (xop0, bitsize, bitpos,
 					    unsignedp, target,
-<<<<<<< HEAD
 					    mode, tmode, reverse, false);
-=======
-					    mode, tmode, false);
->>>>>>> fb4256c6
 	  if (result)
 	    return result;
 	  delete_insns_since (last);
@@ -1739,11 +1728,7 @@
   gcc_assert (int_mode != BLKmode);
 
   target = extract_fixed_bit_field (int_mode, op0, bitsize, bitnum,
-<<<<<<< HEAD
 				    target, unsignedp, reverse);
-=======
-				    target, unsignedp);
->>>>>>> fb4256c6
   return convert_extracted_bit_field (target, mode, tmode, unsignedp);
 }
 
@@ -1768,18 +1753,11 @@
 rtx
 extract_bit_field (rtx str_rtx, unsigned HOST_WIDE_INT bitsize,
 		   unsigned HOST_WIDE_INT bitnum, int unsignedp, rtx target,
-<<<<<<< HEAD
 		   enum machine_mode mode, enum machine_mode tmode,
 		   bool reverse)
 {
   return extract_bit_field_1 (str_rtx, bitsize, bitnum, unsignedp,
 			      target, mode, tmode, reverse, true);
-=======
-		   enum machine_mode mode, enum machine_mode tmode)
-{
-  return extract_bit_field_1 (str_rtx, bitsize, bitnum, unsignedp,
-			      target, mode, tmode, true);
->>>>>>> fb4256c6
 }
  
@@ -1787,11 +1765,8 @@
    from bit BITNUM of OP0.
 
    UNSIGNEDP is nonzero for an unsigned bit field (don't sign-extend value).
-<<<<<<< HEAD
    If REVERSE is true, the extraction is to be done in reverse order.
 
-=======
->>>>>>> fb4256c6
    If TARGET is nonzero, attempts to store the value there
    and return TARGET, but this is not guaranteed.
    If TARGET is not used, create a pseudo-reg of mode TMODE for the value.  */
@@ -1800,11 +1775,7 @@
 extract_fixed_bit_field (enum machine_mode tmode, rtx op0,
 			 unsigned HOST_WIDE_INT bitsize,
 			 unsigned HOST_WIDE_INT bitnum, rtx target,
-<<<<<<< HEAD
 			 int unsignedp, bool reverse)
-=======
-			 int unsignedp)
->>>>>>> fb4256c6
 {
   enum machine_mode mode;
 
@@ -1849,12 +1820,8 @@
 	  /* If the target doesn't support unaligned access, give up and
 	     split the access into two.  */
 	  if (STRICT_ALIGNMENT)
-<<<<<<< HEAD
 	    return extract_split_bit_field (op0, bitsize, bitnum, unsignedp,
 					    reverse);
-=======
-	    return extract_split_bit_field (op0, bitsize, bitnum, unsignedp);
->>>>>>> fb4256c6
 	  bit_offset = bitnum - bitnum % BITS_PER_UNIT;
 	}
       op0 = adjust_bitfield_address (op0, mode, bit_offset / BITS_PER_UNIT);
@@ -2037,11 +2004,7 @@
 	 whose meaning is determined by BYTES_PER_UNIT.
 	 OFFSET is in UNITs, and UNIT is in bits.  */
       part = extract_fixed_bit_field (word_mode, word, thissize,
-<<<<<<< HEAD
 				      offset * unit + thispos, 0, 1, reverse);
-=======
-				      offset * unit + thispos, 0, 1);
->>>>>>> fb4256c6
       bitsdone += thissize;
 
       /* Shift this part into place for the result.  */

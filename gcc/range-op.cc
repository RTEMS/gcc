--- conflicted
+++ resolved
@@ -152,11 +152,7 @@
   unsigned num_lh = lh.num_pairs ();
   unsigned num_rh = rh.num_pairs ();
 
-<<<<<<< HEAD
-  // If Both ranges are single pairs, fold directly into the result range.
-=======
   // If both ranges are single pairs, fold directly into the result range.
->>>>>>> ea95ba8d
   if (num_lh == 1 && num_rh == 1)
     {
       wi_fold (r, type, lh.lower_bound (0), lh.upper_bound (0),
@@ -164,17 +160,6 @@
       return true;
     }
 
-<<<<<<< HEAD
-  // ?? Using widest_irange here causes a performance hit, because the
-  // caller is probably VRP which passed a value_range for the result.
-  // The union code below will cause an expensive conversion
-  // (copy_simple_range) from the widest_irange and the value_range.
-  //
-  // Accumulating into a new widest_irange instead of `r', and then
-  // doing the copy into `r' at the end actually slows this code a
-  // tiny bit.
-=======
->>>>>>> ea95ba8d
   widest_irange tmp;
   r.set_undefined ();
   for (unsigned x = 0; x < num_lh; ++x)
@@ -1152,11 +1137,6 @@
   tree offset;
 
   // We can't solve 0 = OP1 * N by dividing by N with a wrapping type.
-<<<<<<< HEAD
-  // Bail for now.
-  //
-=======
->>>>>>> ea95ba8d
   // For example: For 0 = OP1 * 2, OP1 could be 0, or MAXINT, whereas
   // for 4 = OP1 * 2, OP1 could be 2 or 130 (unsigned 8-bit)
   if (TYPE_OVERFLOW_WRAPS (type))
@@ -1957,17 +1937,9 @@
 class operator_bitwise_and : public range_operator
 {
 public:
-<<<<<<< HEAD
-#if 0
   virtual bool fold_range (irange &r, tree type,
 			   const irange &lh,
 			   const irange &rh) const;
-#endif
-=======
-  virtual bool fold_range (irange &r, tree type,
-			   const irange &lh,
-			   const irange &rh) const;
->>>>>>> ea95ba8d
   virtual bool op1_range (irange &r, tree type,
 			  const irange &lhs,
 			  const irange &op2) const;
@@ -2049,10 +2021,6 @@
     }
 }
 
-<<<<<<< HEAD
-#if 0
-=======
->>>>>>> ea95ba8d
 bool
 operator_bitwise_and::fold_range (irange &r, tree type,
 				  const irange &lh,
@@ -2060,21 +2028,13 @@
 {
   if (range_operator::fold_range (r, type, lh, rh))
     {
-<<<<<<< HEAD
-      remove_impossible_ranges (r, rh);
-=======
       // FIXME: This is temporarily disabled because, though it
       // generates better ranges, it's noticeably slower for evrp.
       // remove_impossible_ranges (r, rh);
->>>>>>> ea95ba8d
       return true;
     }
   return false;
 }
-<<<<<<< HEAD
-#endif
-=======
->>>>>>> ea95ba8d
 
 
 // Optimize BIT_AND_EXPR and BIT_IOR_EXPR in terms of a mask if
@@ -2263,12 +2223,9 @@
     r.set_varying (type);
 }
 
-<<<<<<< HEAD
-=======
 // This was shamelessly stolen from register_edge_assert_for_2 and
 // adjusted to work with iranges.
 
->>>>>>> ea95ba8d
 void
 operator_bitwise_and::simple_op1_range_solver (irange &r, tree type,
 					       const irange &lhs,
@@ -2292,11 +2249,7 @@
   //
   // Minimum unsigned value for >= if (VAL & CST2) == VAL is VAL and
   // maximum unsigned value is ~0.  For signed comparison, if CST2
-<<<<<<< HEAD
-  // doesn't have most significant bit set, handle it similarly.  If
-=======
   // doesn't have the most significant bit set, handle it similarly.  If
->>>>>>> ea95ba8d
   // CST2 has MSB set, the minimum is the same, and maximum is ~0U/2.
   wide_int valv = lhs.lower_bound ();
   wide_int minv = valv & cst2v, maxv;
@@ -3575,17 +3528,6 @@
   }
 
   // signed: ~[-1] = OP1 >> 31
-<<<<<<< HEAD
-  {
-    widest_irange lhs (INT (-1), INT (-1), VR_ANTI_RANGE);
-    widest_irange shift (INT (31), INT (31));
-    widest_irange op1;
-    op_rshift.op1_range (op1, integer_type_node, lhs, shift);
-    widest_irange negatives = range_negatives (integer_type_node);
-    negatives.intersect (op1);
-    ASSERT_TRUE (negatives.undefined_p ());
-  }
-=======
   if (TYPE_PRECISION (integer_type_node) > 31)
     {
       widest_irange lhs (INT (-1), INT (-1), VR_ANTI_RANGE);
@@ -3596,7 +3538,6 @@
       negatives.intersect (op1);
       ASSERT_TRUE (negatives.undefined_p ());
     }
->>>>>>> ea95ba8d
 }
 
 // Run all of the selftests within this file.

/* Code for range operators.
   Copyright (C) 2017-2019 Free Software Foundation, Inc.
   Contributed by Andrew MacLeod <amacleod@redhat.com>
   and Aldy Hernandez <aldyh@redhat.com>.

This file is part of GCC.

GCC is free software; you can redistribute it and/or modify
it under the terms of the GNU General Public License as published by
the Free Software Foundation; either version 3, or (at your option)
any later version.

GCC is distributed in the hope that it will be useful,
but WITHOUT ANY WARRANTY; without even the implied warranty of
MERCHANTABILITY or FITNESS FOR A PARTICULAR PURPOSE.  See the
GNU General Public License for more details.

You should have received a copy of the GNU General Public License
along with GCC; see the file COPYING3.  If not see
<http://www.gnu.org/licenses/>.  */

#include "config.h"
#include "system.h"
#include "coretypes.h"
#include "backend.h"
#include "insn-codes.h"
#include "rtl.h"
#include "tree.h"
#include "gimple.h"
#include "cfghooks.h"
#include "tree-pass.h"
#include "ssa.h"
#include "optabs-tree.h"
#include "gimple-pretty-print.h"
#include "diagnostic-core.h"
#include "flags.h"
#include "fold-const.h"
#include "stor-layout.h"
#include "calls.h"
#include "cfganal.h"
#include "gimple-fold.h"
#include "tree-eh.h"
#include "gimple-iterator.h"
#include "gimple-walk.h"
#include "tree-cfg.h"
#include "wide-int.h"
#include "range-op.h"

// Return the upper limit for a type.

static inline wide_int
max_limit (const_tree type)
{
  return wi::max_value (TYPE_PRECISION (type) , TYPE_SIGN (type));
}

// Return the lower limit for a type.

static inline wide_int
min_limit (const_tree type)
{
  return wi::min_value (TYPE_PRECISION (type) , TYPE_SIGN (type));
}

// If the range of either op1 or op2 is undefined, set the result to
// undefined and return TRUE.

inline bool
empty_range_check (value_range &r,
		   const value_range &op1, const value_range & op2)
{
  if (op1.undefined_p () || op2.undefined_p ())
    {
      r.set_undefined ();
      return true;
    }
  else
    return false;
}

// Return TRUE if shifting by OP is undefined behavior, and set R to
// the appropriate range.

static inline bool
undefined_shift_range_check (value_range &r, tree type, const value_range op)
{
  if (op.undefined_p ())
    {
      r = value_range ();
      return true;
    }

  // Shifting by any values outside [0..prec-1], gets undefined
  // behavior from the shift operation.  We cannot even trust
  // SHIFT_COUNT_TRUNCATED at this stage, because that applies to rtl
  // shifts, and the operation at the tree level may be widened.
  if (wi::lt_p (op.lower_bound (), 0, TYPE_SIGN (op.type ()))
      || wi::ge_p (op.upper_bound (),
		   TYPE_PRECISION (type), TYPE_SIGN (op.type ())))
    {
      r = value_range (type);
      return true;
    }
  return false;
}

// Return TRUE if 0 is within [WMIN, WMAX].

static inline bool
wi_includes_zero_p (tree type, const wide_int &wmin, const wide_int &wmax)
{
  signop sign = TYPE_SIGN (type);
  return wi::le_p (wmin, 0, sign) && wi::ge_p (wmax, 0, sign);
}

// Return TRUE if [WMIN, WMAX] is the singleton 0.

static inline bool
wi_zero_p (tree type, const wide_int &wmin, const wide_int &wmax)
{
  unsigned prec = TYPE_PRECISION (type);
  return wmin == wmax && wi::eq_p (wmin, wi::zero (prec));
}

// Default wide_int fold operation returns [MIN, MAX].

void
range_operator::wi_fold (value_range &r, tree type,
			 const wide_int &lh_lb ATTRIBUTE_UNUSED,
			 const wide_int &lh_ub ATTRIBUTE_UNUSED,
			 const wide_int &rh_lb ATTRIBUTE_UNUSED,
			 const wide_int &rh_ub ATTRIBUTE_UNUSED) const
{
  gcc_checking_assert (value_range::supports_type_p (type));
  r = value_range (type);
}

// The default for fold is to break all ranges into sub-ranges and
// invoke the wi_fold method on each sub-range pair.

bool
range_operator::fold_range (value_range &r, tree type,
			    const value_range &lh,
			    const value_range &rh) const
{
  gcc_checking_assert (value_range::supports_type_p (type));
  if (empty_range_check (r, lh, rh))
    return true;

  value_range tmp;
  r.set_undefined ();
  for (unsigned x = 0; x < lh.num_pairs (); ++x)
    for (unsigned y = 0; y < rh.num_pairs (); ++y)
      {
	wide_int lh_lb = lh.lower_bound (x);
	wide_int lh_ub = lh.upper_bound (x);
	wide_int rh_lb = rh.lower_bound (y);
	wide_int rh_ub = rh.upper_bound (y);
	wi_fold (tmp, type, lh_lb, lh_ub, rh_lb, rh_ub);
	r.union_ (tmp);
	if (r.varying_p ())
	  return true;
      }
  return true;
}

// The default for op1_range is to return false.

bool
range_operator::op1_range (value_range &r ATTRIBUTE_UNUSED,
			   tree type ATTRIBUTE_UNUSED,
			   const value_range &lhs ATTRIBUTE_UNUSED,
			   const value_range &op2 ATTRIBUTE_UNUSED) const
{
  return false;
}

// The default for op2_range is to return false.

bool
range_operator::op2_range (value_range &r ATTRIBUTE_UNUSED,
			   tree type ATTRIBUTE_UNUSED,
			   const value_range &lhs ATTRIBUTE_UNUSED,
			   const value_range &op1 ATTRIBUTE_UNUSED) const
{
  return false;
}


// Create and return a range from a pair of wide-ints that are known
// to have overflowed (or underflowed).

static void
value_range_from_overflowed_bounds (value_range &r, tree type,
				    const wide_int &wmin,
				    const wide_int &wmax)
{
  const signop sgn = TYPE_SIGN (type);
  const unsigned int prec = TYPE_PRECISION (type);

  wide_int tmin = wide_int::from (wmin, prec, sgn);
  wide_int tmax = wide_int::from (wmax, prec, sgn);

  bool covers = false;
  wide_int tem = tmin;
  tmin = tmax + 1;
  if (wi::cmp (tmin, tmax, sgn) < 0)
    covers = true;
  tmax = tem - 1;
  if (wi::cmp (tmax, tem, sgn) > 0)
    covers = true;

  // If the anti-range would cover nothing, drop to varying.
  // Likewise if the anti-range bounds are outside of the types
  // values.
  if (covers || wi::cmp (tmin, tmax, sgn) > 0)
    r = value_range (type);
  else
    r = value_range (type, tmin, tmax, VR_ANTI_RANGE);
}

// Create and return a range from a pair of wide-ints.  MIN_OVF and
// MAX_OVF describe any overflow that might have occurred while
// calculating WMIN and WMAX respectively.

static void
value_range_with_overflow (value_range &r, tree type,
			   const wide_int &wmin, const wide_int &wmax,
			   wi::overflow_type min_ovf = wi::OVF_NONE,
			   wi::overflow_type max_ovf = wi::OVF_NONE)
{
  const signop sgn = TYPE_SIGN (type);
  const unsigned int prec = TYPE_PRECISION (type);
  const bool overflow_wraps = TYPE_OVERFLOW_WRAPS (type);

  // For one bit precision if max != min, then the range covers all
  // values.
  if (prec == 1 && wi::ne_p (wmax, wmin))
    {
      r = value_range (type);
      return;
    }

  if (overflow_wraps)
    {
      // If overflow wraps, truncate the values and adjust the range,
      // kind, and bounds appropriately.
      if ((min_ovf != wi::OVF_NONE) == (max_ovf != wi::OVF_NONE))
	{
	  wide_int tmin = wide_int::from (wmin, prec, sgn);
	  wide_int tmax = wide_int::from (wmax, prec, sgn);
	  // If the limits are swapped, we wrapped around and cover
	  // the entire range.
	  if (wi::gt_p (tmin, tmax, sgn))
	    r = value_range (type);
	  else
	    // No overflow or both overflow or underflow.  The range
	    // kind stays normal.
	    r = value_range (type, tmin, tmax);
	  return;
	}

      if ((min_ovf == wi::OVF_UNDERFLOW && max_ovf == wi::OVF_NONE)
	  || (max_ovf == wi::OVF_OVERFLOW && min_ovf == wi::OVF_NONE))
	value_range_from_overflowed_bounds (r, type, wmin, wmax);
      else
	// Other underflow and/or overflow, drop to VR_VARYING.
	r = value_range (type);
    }
  else
    {
      // If overflow does not wrap, saturate to [MIN, MAX].
      wide_int new_lb, new_ub;
      if (min_ovf == wi::OVF_UNDERFLOW)
	new_lb = wi::min_value (prec, sgn);
      else if (min_ovf == wi::OVF_OVERFLOW)
	new_lb = wi::max_value (prec, sgn);
      else
        new_lb = wmin;

      if (max_ovf == wi::OVF_UNDERFLOW)
	new_ub = wi::min_value (prec, sgn);
      else if (max_ovf == wi::OVF_OVERFLOW)
	new_ub = wi::max_value (prec, sgn);
      else
        new_ub = wmax;

      r = value_range (type, new_lb, new_ub);
    }
}

// Create and return a range from a pair of wide-ints.  Canonicalize
// the case where the bounds are swapped.  In which case, we transform
// [10,5] into [MIN,5][10,MAX].

static inline void
create_possibly_reversed_range (value_range &r, tree type,
				const wide_int &new_lb, const wide_int &new_ub)
{
  signop s = TYPE_SIGN (type);
  // If the bounds are swapped, treat the result as if an overflow occured.
  if (wi::gt_p (new_lb, new_ub, s))
    value_range_from_overflowed_bounds (r, type, new_lb, new_ub);
  else
    // Otherwise its just a normal range.
    r = value_range (type, new_lb, new_ub);
}

// Return a value_range instance that is a boolean TRUE.

static inline value_range
range_true (tree type)
{
  unsigned prec = TYPE_PRECISION (type);
  return value_range (type, wi::one (prec), wi::one (prec));
}

// Return a value_range instance that is a boolean FALSE.

static inline value_range
range_false (tree type)
{
  unsigned prec = TYPE_PRECISION (type);
  return value_range (type, wi::zero (prec), wi::zero (prec));
}

// Return a value_range that covers both true and false.

static inline value_range
range_true_and_false (tree type)
{
  unsigned prec = TYPE_PRECISION (type);
  return value_range (type, wi::zero (prec), wi::one (prec));
}

enum bool_range_state { BRS_FALSE, BRS_TRUE, BRS_EMPTY, BRS_FULL };

// Return the summary information about boolean range LHS.  Return an
// "interesting" range in R.  For EMPTY or FULL, return the equivalent
// range for TYPE, for BRS_TRUE and BRS false, return the negation of
// the bool range.

static bool_range_state
get_bool_state (value_range &r, const value_range &lhs, tree val_type)
{
  // If there is no result, then this is unexecutable.
  if (lhs.undefined_p ())
    {
      r.set_undefined ();
      return BRS_EMPTY;
    }

  // If the bounds aren't the same, then it's not a constant.
  if (!wi::eq_p (lhs.upper_bound (), lhs.lower_bound ()))
    {
      r.set_varying (val_type);
      return BRS_FULL;
    }

  if (lhs.zero_p ())
    return BRS_FALSE;

  return BRS_TRUE;
}


class operator_equal : public range_operator
{
public:
  virtual bool fold_range (value_range &r, tree type,
			   const value_range &op1,
			   const value_range &op2) const;
  virtual bool op1_range (value_range &r, tree type,
			  const value_range &lhs,
			  const value_range &val) const;
  virtual bool op2_range (value_range &r, tree type,
			  const value_range &lhs,
			  const value_range &val) const;
} op_equal;

bool
operator_equal::fold_range (value_range &r, tree type,
			    const value_range &op1,
			    const value_range &op2) const
{
  if (empty_range_check (r, op1, op2))
    return true;

  // We can be sure the values are always equal or not if both ranges
  // consist of a single value, and then compare them.
  if (wi::eq_p (op1.lower_bound (), op1.upper_bound ())
      && wi::eq_p (op2.lower_bound (), op2.upper_bound ()))
    {
      if (wi::eq_p (op1.lower_bound (), op2.upper_bound()))
	r = range_true (type);
      else
	r = range_false (type);
    }
  else
    {
      // If ranges do not intersect, we know the range is not equal,
      // otherwise we don't know anything for sure.
      r = op1;
      r.intersect (op2);
      if (r.undefined_p ())
	r = range_false (type);
      else
	r = range_true_and_false (type);
    }
  return true;
}

bool
operator_equal::op1_range (value_range &r, tree type,
			   const value_range &lhs,
			   const value_range &op2) const
{
  switch (get_bool_state (r, lhs, type))
    {
    case BRS_FALSE:
      // If the result is false, the only time we know anything is
      // if OP2 is a constant.
      if (wi::eq_p (op2.lower_bound(), op2.upper_bound()))
	{
	  r = op2;
	  r.invert ();
	}
      else
	r.set_varying (type);
      break;

    case BRS_TRUE:
      // If it's true, the result is the same as OP2.
      r = op2;
      break;

    default:
      break;
    }
  return true;
}

bool
operator_equal::op2_range (value_range &r, tree type,
			   const value_range &lhs,
			   const value_range &op1) const
{
  return operator_equal::op1_range (r, type, lhs, op1);
}


class operator_not_equal : public range_operator
{
public:
  virtual bool fold_range (value_range &r, tree type,
			   const value_range &op1,
			   const value_range &op2) const;
  virtual bool op1_range (value_range &r, tree type,
			  const value_range &lhs,
			  const value_range &op2) const;
  virtual bool op2_range (value_range &r, tree type,
			  const value_range &lhs,
			  const value_range &op1) const;
} op_not_equal;

bool
operator_not_equal::fold_range (value_range &r, tree type,
				const value_range &op1,
				const value_range &op2) const
{
  if (empty_range_check (r, op1, op2))
    return true;

  // We can be sure the values are always equal or not if both ranges
  // consist of a single value, and then compare them.
  if (wi::eq_p (op1.lower_bound (), op1.upper_bound ())
      && wi::eq_p (op2.lower_bound (), op2.upper_bound ()))
    {
      if (wi::ne_p (op1.lower_bound (), op2.upper_bound()))
	r = range_true (type);
      else
	r = range_false (type);
    }
  else
    {
      // If ranges do not intersect, we know the range is not equal,
      // otherwise we don't know anything for sure.
      r = op1;
      r.intersect (op2);
      if (r.undefined_p ())
	r = range_true (type);
      else
	r = range_true_and_false (type);
    }
  return true;
}

bool
operator_not_equal::op1_range (value_range &r, tree type,
			       const value_range &lhs,
			       const value_range &op2) const
{
  switch (get_bool_state (r, lhs, type))
    {
    case BRS_TRUE:
      // If the result is true, the only time we know anything is if
      // OP2 is a constant.
      if (wi::eq_p (op2.lower_bound(), op2.upper_bound()))
	{
	  r = op2;
	  r.invert ();
	}
      else
	r.set_varying (type);
      break;

    case BRS_FALSE:
      // If its true, the result is the same as OP2.
      r = op2;
      break;

    default:
      break;
    }
  return true;
}


bool
operator_not_equal::op2_range (value_range &r, tree type,
			       const value_range &lhs,
			       const value_range &op1) const
{
  return operator_not_equal::op1_range (r, type, lhs, op1);
}

// (X < VAL) produces the range of [MIN, VAL - 1].

static void
build_lt (value_range &r, tree type, const wide_int &val)
{
  wi::overflow_type ov;
  wide_int lim = wi::sub (val, 1, TYPE_SIGN (type), &ov);

  // If val - 1 underflows, check if X < MIN, which is an empty range.
  if (ov)
    r.set_undefined ();
  else
    r = value_range (type, min_limit (type), lim);
}

// (X <= VAL) produces the range of [MIN, VAL].

static void
build_le (value_range &r, tree type, const wide_int &val)
{
  r = value_range (type, min_limit (type), val);
}

// (X > VAL) produces the range of [VAL + 1, MAX].

static void
build_gt (value_range &r, tree type, const wide_int &val)
{
  wi::overflow_type ov;
  wide_int lim = wi::add (val, 1, TYPE_SIGN (type), &ov);
  // If val + 1 overflows, check is for X > MAX, which is an empty range.
  if (ov)
    r.set_undefined ();
  else
    r = value_range (type, lim, max_limit (type));
}

// (X >= val) produces the range of [VAL, MAX].

static void
build_ge (value_range &r, tree type, const wide_int &val)
{
  r = value_range (type, val, max_limit (type));
}


class operator_lt :  public range_operator
{
public:
  virtual bool fold_range (value_range &r, tree type,
			   const value_range &op1,
			   const value_range &op2) const;
  virtual bool op1_range (value_range &r, tree type,
			  const value_range &lhs,
			  const value_range &op2) const;
  virtual bool op2_range (value_range &r, tree type,
			  const value_range &lhs,
			  const value_range &op1) const;
} op_lt;

bool
operator_lt::fold_range (value_range &r, tree type,
			 const value_range &op1,
			 const value_range &op2) const
{
  if (empty_range_check (r, op1, op2))
    return true;

  signop sign = TYPE_SIGN (op1.type ());
  gcc_checking_assert (sign == TYPE_SIGN (op2.type ()));

  if (wi::lt_p (op1.upper_bound (), op2.lower_bound (), sign))
    r = range_true (type);
  else if (!wi::lt_p (op1.lower_bound (), op2.upper_bound (), sign))
    r = range_false (type);
  else
    r = range_true_and_false (type);
  return true;
}

bool
operator_lt::op1_range (value_range &r, tree type,
			const value_range &lhs,
			const value_range &op2) const
{
  switch (get_bool_state (r, lhs, type))
    {
    case BRS_TRUE:
      build_lt (r, type, op2.upper_bound ());
      break;

    case BRS_FALSE:
      build_ge (r, type, op2.lower_bound ());
      break;

    default:
      break;
    }
  return true;
}

bool
operator_lt::op2_range (value_range &r, tree type,
			const value_range &lhs,
			const value_range &op1) const
{
  switch (get_bool_state (r, lhs, type))
    {
    case BRS_FALSE:
      build_le (r, type, op1.upper_bound ());
      break;

    case BRS_TRUE:
      build_gt (r, type, op1.lower_bound ());
      break;

    default:
      break;
    }
  return true;
}


class operator_le :  public range_operator
{
public:
  virtual bool fold_range (value_range &r, tree type,
			   const value_range &op1,
			   const value_range &op2) const;
  virtual bool op1_range (value_range &r, tree type,
			  const value_range &lhs,
			  const value_range &op2) const;
  virtual bool op2_range (value_range &r, tree type,
			  const value_range &lhs,
			  const value_range &op1) const;
} op_le;

bool
operator_le::fold_range (value_range &r, tree type,
			 const value_range &op1,
			 const value_range &op2) const
{
  if (empty_range_check (r, op1, op2))
    return true;

  signop sign = TYPE_SIGN (op1.type ());
  gcc_checking_assert (sign == TYPE_SIGN (op2.type ()));

  if (wi::le_p (op1.upper_bound (), op2.lower_bound (), sign))
    r = range_true (type);
  else if (!wi::le_p (op1.lower_bound (), op2.upper_bound (), sign))
    r = range_false (type);
  else
    r = range_true_and_false (type);
  return true;
}

bool
operator_le::op1_range (value_range &r, tree type,
			const value_range &lhs,
			const value_range &op2) const
{
  switch (get_bool_state (r, lhs, type))
    {
    case BRS_TRUE:
      build_le (r, type, op2.upper_bound ());
      break;

    case BRS_FALSE:
      build_gt (r, type, op2.lower_bound ());
      break;

    default:
      break;
    }
  return true;
}

bool
operator_le::op2_range (value_range &r, tree type,
			const value_range &lhs,
			const value_range &op1) const
{
  switch (get_bool_state (r, lhs, type))
    {
    case BRS_FALSE:
      build_lt (r, type, op1.upper_bound ());
      break;

    case BRS_TRUE:
      build_ge (r, type, op1.lower_bound ());
      break;

    default:
      break;
    }
  return true;
}


class operator_gt :  public range_operator
{
public:
  virtual bool fold_range (value_range &r, tree type,
			   const value_range &op1,
			   const value_range &op2) const;
  virtual bool op1_range (value_range &r, tree type,
			  const value_range &lhs,
			  const value_range &op2) const;
  virtual bool op2_range (value_range &r, tree type,
			  const value_range &lhs,
			  const value_range &op1) const;
} op_gt;

bool
operator_gt::fold_range (value_range &r, tree type,
			 const value_range &op1, const value_range &op2) const
{
  if (empty_range_check (r, op1, op2))
    return true;

  signop sign = TYPE_SIGN (op1.type ());
  gcc_checking_assert (sign == TYPE_SIGN (op2.type ()));

  if (wi::gt_p (op1.lower_bound (), op2.upper_bound (), sign))
    r = range_true (type);
  else if (!wi::gt_p (op1.upper_bound (), op2.lower_bound (), sign))
    r = range_false (type);
  else
    r = range_true_and_false (type);
  return true;
}

bool
operator_gt::op1_range (value_range &r, tree type,
			const value_range &lhs, const value_range &op2) const
{
  switch (get_bool_state (r, lhs, type))
    {
    case BRS_TRUE:
      build_gt (r, type, op2.lower_bound ());
      break;

    case BRS_FALSE:
      build_le (r, type, op2.upper_bound ());
      break;

    default:
      break;
    }
  return true;
}

bool
operator_gt::op2_range (value_range &r, tree type,
			const value_range &lhs,
			const value_range &op1) const
{
  switch (get_bool_state (r, lhs, type))
    {
    case BRS_FALSE:
      build_ge (r, type, op1.lower_bound ());
      break;

    case BRS_TRUE:
      build_lt (r, type, op1.upper_bound ());
      break;

    default:
      break;
    }
  return true;
}


class operator_ge :  public range_operator
{
public:
  virtual bool fold_range (value_range &r, tree type,
			   const value_range &op1,
			   const value_range &op2) const;
  virtual bool op1_range (value_range &r, tree type,
			  const value_range &lhs,
			  const value_range &op2) const;
  virtual bool op2_range (value_range &r, tree type,
			  const value_range &lhs,
			  const value_range &op1) const;
} op_ge;

bool
operator_ge::fold_range (value_range &r, tree type,
			 const value_range &op1,
			 const value_range &op2) const
{
  if (empty_range_check (r, op1, op2))
    return true;

  signop sign = TYPE_SIGN (op1.type ());
  gcc_checking_assert (sign == TYPE_SIGN (op2.type ()));

  if (wi::ge_p (op1.lower_bound (), op2.upper_bound (), sign))
    r = range_true (type);
  else if (!wi::ge_p (op1.upper_bound (), op2.lower_bound (), sign))
    r = range_false (type);
  else
    r = range_true_and_false (type);
  return true;
}

bool
operator_ge::op1_range (value_range &r, tree type,
			const value_range &lhs,
			const value_range &op2) const
{
  switch (get_bool_state (r, lhs, type))
    {
    case BRS_TRUE:
      build_ge (r, type, op2.lower_bound ());
      break;

    case BRS_FALSE:
      build_lt (r, type, op2.upper_bound ());
      break;

    default:
      break;
    }
  return true;
}

bool
operator_ge::op2_range (value_range &r, tree type,
			const value_range &lhs,
			const value_range &op1) const
{
  switch (get_bool_state (r, lhs, type))
    {
    case BRS_FALSE:
      build_gt (r, type, op1.lower_bound ());
      break;

    case BRS_TRUE:
      build_le (r, type, op1.upper_bound ());
      break;

    default:
      break;
    }
  return true;
}


class operator_plus : public range_operator
{
public:
  virtual bool op1_range (value_range &r, tree type,
			  const value_range &lhs,
			  const value_range &op2) const;
  virtual bool op2_range (value_range &r, tree type,
			  const value_range &lhs,
			  const value_range &op1) const;
  virtual void wi_fold (value_range &r, tree type,
		        const wide_int &lh_lb,
		        const wide_int &lh_ub,
		        const wide_int &rh_lb,
		        const wide_int &rh_ub) const;
} op_plus;

void
operator_plus::wi_fold (value_range &r, tree type,
			const wide_int &lh_lb, const wide_int &lh_ub,
			const wide_int &rh_lb, const wide_int &rh_ub) const
{
  wi::overflow_type ov_lb, ov_ub;
  signop s = TYPE_SIGN (type);
  wide_int new_lb = wi::add (lh_lb, rh_lb, s, &ov_lb);
  wide_int new_ub = wi::add (lh_ub, rh_ub, s, &ov_ub);
  value_range_with_overflow (r, type, new_lb, new_ub, ov_lb, ov_ub);
}

bool
operator_plus::op1_range (value_range &r, tree type,
			  const value_range &lhs,
			  const value_range &op2) const
{
  return range_op_handler (MINUS_EXPR, type)->fold_range (r, type, lhs, op2);
}

bool
operator_plus::op2_range (value_range &r, tree type,
			  const value_range &lhs,
			  const value_range &op1) const
{
  return range_op_handler (MINUS_EXPR, type)->fold_range (r, type, lhs, op1);
}


class operator_minus : public range_operator
{
public:
  virtual bool op1_range (value_range &r, tree type,
			  const value_range &lhs,
			  const value_range &op2) const;
  virtual bool op2_range (value_range &r, tree type,
			  const value_range &lhs,
			  const value_range &op1) const;
  virtual void wi_fold (value_range &r, tree type,
		        const wide_int &lh_lb,
		        const wide_int &lh_ub,
		        const wide_int &rh_lb,
		        const wide_int &rh_ub) const;
} op_minus;

void 
operator_minus::wi_fold (value_range &r, tree type,
			 const wide_int &lh_lb, const wide_int &lh_ub,
			 const wide_int &rh_lb, const wide_int &rh_ub) const
{
  wi::overflow_type ov_lb, ov_ub;
  signop s = TYPE_SIGN (type);
  wide_int new_lb = wi::sub (lh_lb, rh_ub, s, &ov_lb);
  wide_int new_ub = wi::sub (lh_ub, rh_lb, s, &ov_ub);
  value_range_with_overflow (r, type, new_lb, new_ub, ov_lb, ov_ub);
}

bool
operator_minus::op1_range (value_range &r, tree type,
			   const value_range &lhs,
			   const value_range &op2) const
{
  return range_op_handler (PLUS_EXPR, type)->fold_range (r, type, lhs, op2);
}

bool
operator_minus::op2_range (value_range &r, tree type,
			   const value_range &lhs,
			   const value_range &op1) const
{
  return fold_range (r, type, op1, lhs);
}


class operator_min : public range_operator
{
public:
  virtual void wi_fold (value_range &r, tree type,
		        const wide_int &lh_lb,
		        const wide_int &lh_ub,
		        const wide_int &rh_lb,
		        const wide_int &rh_ub) const;
} op_min;

void
operator_min::wi_fold (value_range &r, tree type,
		       const wide_int &lh_lb, const wide_int &lh_ub,
		       const wide_int &rh_lb, const wide_int &rh_ub) const
{
  signop s = TYPE_SIGN (type);
  wide_int new_lb = wi::min (lh_lb, rh_lb, s);
  wide_int new_ub = wi::min (lh_ub, rh_ub, s);
  value_range_with_overflow (r, type, new_lb, new_ub);
}


class operator_max : public range_operator
{
public:
  virtual void wi_fold (value_range &r, tree type,
		        const wide_int &lh_lb,
		        const wide_int &lh_ub,
		        const wide_int &rh_lb,
		        const wide_int &rh_ub) const;
} op_max;

void
operator_max::wi_fold (value_range &r, tree type,
		       const wide_int &lh_lb, const wide_int &lh_ub,
		       const wide_int &rh_lb, const wide_int &rh_ub) const
{
  signop s = TYPE_SIGN (type);
  wide_int new_lb = wi::max (lh_lb, rh_lb, s);
  wide_int new_ub = wi::max (lh_ub, rh_ub, s);
  value_range_with_overflow (r, type, new_lb, new_ub);
}


class cross_product_operator : public range_operator
{
public:
  // Perform an operation between two wide-ints and place the result
  // in R.  Return true if the operation overflowed.
  virtual bool wi_op_overflows (wide_int &r,
				tree type,
				const wide_int &,
				const wide_int &) const = 0;

  // Calculate the cross product of two sets of sub-ranges and return it.
  void wi_cross_product (value_range &r, tree type,
			 const wide_int &lh_lb,
			 const wide_int &lh_ub,
			 const wide_int &rh_lb,
			 const wide_int &rh_ub) const;
};

// Calculate the cross product of two sets of ranges and return it.
//
// Multiplications, divisions and shifts are a bit tricky to handle,
// depending on the mix of signs we have in the two ranges, we need to
// operate on different values to get the minimum and maximum values
// for the new range.  One approach is to figure out all the
// variations of range combinations and do the operations.
//
// However, this involves several calls to compare_values and it is
// pretty convoluted.  It's simpler to do the 4 operations (MIN0 OP
// MIN1, MIN0 OP MAX1, MAX0 OP MIN1 and MAX0 OP MAX0 OP MAX1) and then
// figure the smallest and largest values to form the new range.

void
cross_product_operator::wi_cross_product (value_range &r, tree type,
					  const wide_int &lh_lb,
					  const wide_int &lh_ub,
					  const wide_int &rh_lb,
					  const wide_int &rh_ub) const
{
  wide_int cp1, cp2, cp3, cp4;
  // Default to varying.
  r = value_range (type);

  // Compute the 4 cross operations, bailing if we get an overflow we
  // can't handle.
  if (wi_op_overflows (cp1, type, lh_lb, rh_lb))
    return;
  if (wi::eq_p (lh_lb, lh_ub))
    cp3 = cp1;
  else if (wi_op_overflows (cp3, type, lh_ub, rh_lb))
    return;
  if (wi::eq_p (rh_lb, rh_ub))
    cp2 = cp1;
  else if (wi_op_overflows (cp2, type, lh_lb, rh_ub))
    return;
  if (wi::eq_p (lh_lb, lh_ub))
    cp4 = cp2;
  else if (wi_op_overflows (cp4, type, lh_ub, rh_ub))
    return;

  // Order pairs.
  signop sign = TYPE_SIGN (type);
  if (wi::gt_p (cp1, cp2, sign))
    std::swap (cp1, cp2);
  if (wi::gt_p (cp3, cp4, sign))
    std::swap (cp3, cp4);

  // Choose min and max from the ordered pairs.
  wide_int res_lb = wi::min (cp1, cp3, sign);
  wide_int res_ub = wi::max (cp2, cp4, sign);
  value_range_with_overflow (r, type, res_lb, res_ub);
}


class operator_mult : public cross_product_operator
{
public:
  virtual void wi_fold (value_range &r, tree type,
		        const wide_int &lh_lb,
		        const wide_int &lh_ub,
		        const wide_int &rh_lb,
		        const wide_int &rh_ub) const;
  virtual bool wi_op_overflows (wide_int &res, tree type,
				const wide_int &w0, const wide_int &w1) const;
} op_mult;

bool
operator_mult::wi_op_overflows (wide_int &res, tree type,
				const wide_int &w0, const wide_int &w1) const
{
  wi::overflow_type overflow = wi::OVF_NONE;
  signop sign = TYPE_SIGN (type);
  res = wi::mul (w0, w1, sign, &overflow);
   if (overflow && TYPE_OVERFLOW_UNDEFINED (type))
     {
       // For multiplication, the sign of the overflow is given
       // by the comparison of the signs of the operands.
       if (sign == UNSIGNED || w0.sign_mask () == w1.sign_mask ())
	 res = wi::max_value (w0.get_precision (), sign);
       else
	 res = wi::min_value (w0.get_precision (), sign);
       return false;
     }
   return overflow;
}

void 
operator_mult::wi_fold (value_range &r, tree type,
			const wide_int &lh_lb, const wide_int &lh_ub,
			const wide_int &rh_lb, const wide_int &rh_ub) const
{
  if (TYPE_OVERFLOW_UNDEFINED (type))
    {
      wi_cross_product (r, type, lh_lb, lh_ub, rh_lb, rh_ub);
      return;
    }

  // Multiply the ranges when overflow wraps.  This is basically fancy
  // code so we don't drop to varying with an unsigned
  // [-3,-1]*[-3,-1].
  //
  // This test requires 2*prec bits if both operands are signed and
  // 2*prec + 2 bits if either is not.  Therefore, extend the values
  // using the sign of the result to PREC2.  From here on out,
  // everthing is just signed math no matter what the input types
  // were.

  signop sign = TYPE_SIGN (type);
  unsigned prec = TYPE_PRECISION (type);
  widest2_int min0 = widest2_int::from (lh_lb, sign);
  widest2_int max0 = widest2_int::from (lh_ub, sign);
  widest2_int min1 = widest2_int::from (rh_lb, sign);
  widest2_int max1 = widest2_int::from (rh_ub, sign);
  widest2_int sizem1 = wi::mask <widest2_int> (prec, false);
  widest2_int size = sizem1 + 1;

  // Canonicalize the intervals.
  if (sign == UNSIGNED)
    {
      if (wi::ltu_p (size, min0 + max0))
	{
	  min0 -= size;
	  max0 -= size;
	}
      if (wi::ltu_p (size, min1 + max1))
	{
	  min1 -= size;
	  max1 -= size;
	}
    }

  // Sort the 4 products so that min is in prod0 and max is in
  // prod3.
  widest2_int prod0 = min0 * min1;
  widest2_int prod1 = min0 * max1;
  widest2_int prod2 = max0 * min1;
  widest2_int prod3 = max0 * max1;

  // min0min1 > max0max1
  if (prod0 > prod3)
    std::swap (prod0, prod3);

  // min0max1 > max0min1
  if (prod1 > prod2)
    std::swap (prod1, prod2);

  if (prod0 > prod1)
    std::swap (prod0, prod1);

  if (prod2 > prod3)
    std::swap (prod2, prod3);

  // diff = max - min
  prod2 = prod3 - prod0;
  if (wi::geu_p (prod2, sizem1))
    // The range covers all values.
    r = value_range (type);
  else
    {
      wide_int new_lb = wide_int::from (prod0, prec, sign);
      wide_int new_ub = wide_int::from (prod3, prec, sign);
      create_possibly_reversed_range (r, type, new_lb, new_ub);
    }
}


class operator_div : public cross_product_operator
{
public:
  operator_div (enum tree_code c)  { code = c; }
  virtual void wi_fold (value_range &r, tree type,
		        const wide_int &lh_lb,
		        const wide_int &lh_ub,
		        const wide_int &rh_lb,
		        const wide_int &rh_ub) const;
  virtual bool wi_op_overflows (wide_int &res, tree type,
				const wide_int &, const wide_int &) const;
private:
  enum tree_code code;
};

bool
operator_div::wi_op_overflows (wide_int &res, tree type,
			       const wide_int &w0, const wide_int &w1) const
{
  if (w1 == 0)
    return true;

  wi::overflow_type overflow = wi::OVF_NONE;
  signop sign = TYPE_SIGN (type);

  switch (code)
    {
    case EXACT_DIV_EXPR:
      // EXACT_DIV_EXPR is implemented as TRUNC_DIV_EXPR in
      // operator_exact_divide.  No need to handle it here.
      gcc_unreachable ();
      break;
    case TRUNC_DIV_EXPR:
      res = wi::div_trunc (w0, w1, sign, &overflow);
      break;
    case FLOOR_DIV_EXPR:
      res = wi::div_floor (w0, w1, sign, &overflow);
      break;
    case ROUND_DIV_EXPR:
      res = wi::div_round (w0, w1, sign, &overflow);
      break;
    case CEIL_DIV_EXPR:
      res = wi::div_ceil (w0, w1, sign, &overflow);
      break;
    default:
      gcc_unreachable ();
    }

  if (overflow && TYPE_OVERFLOW_UNDEFINED (type))
    {
      // For division, the only case is -INF / -1 = +INF.
      res = wi::max_value (w0.get_precision (), sign);
      return false;
    }
  return overflow;
}

void
operator_div::wi_fold (value_range &r, tree type,
		       const wide_int &lh_lb, const wide_int &lh_ub,
		       const wide_int &rh_lb, const wide_int &rh_ub) const
{
  // If we know we will divide by zero, return undefined.
  if (rh_lb == 0 && rh_ub == 0)
    {
      r = value_range ();
      return;
    }

  const wide_int dividend_min = lh_lb;
  const wide_int dividend_max = lh_ub;
  const wide_int divisor_min = rh_lb;
  const wide_int divisor_max = rh_ub;
  signop sign = TYPE_SIGN (type);
  unsigned prec = TYPE_PRECISION (type);
  wide_int extra_min, extra_max;

  // If we know we won't divide by zero, just do the division.
  if (!wi_includes_zero_p (type, divisor_min, divisor_max))
    {
      wi_cross_product (r, type, dividend_min, dividend_max,
		       divisor_min, divisor_max);
      return;
    }

  // If flag_non_call_exceptions, we must not eliminate a division by zero.
  if (cfun->can_throw_non_call_exceptions)
    {
      r = value_range (type);
      return;
    }

  // If we're definitely dividing by zero, there's nothing to do.
  if (wi_zero_p (type, divisor_min, divisor_max))
    {
      r = value_range ();
      return;
    }

  // Perform the division in 2 parts, [LB, -1] and [1, UB], which will
  // skip any division by zero.

  // First divide by the negative numbers, if any.
  if (wi::neg_p (divisor_min, sign))
    wi_cross_product (r, type, dividend_min, dividend_max,
		      divisor_min, wi::minus_one (prec));
  else
    r = value_range ();

  // Then divide by the non-zero positive numbers, if any.
  if (wi::gt_p (divisor_max, wi::zero (prec), sign))
    {
      value_range tmp;
      wi_cross_product (tmp, type, dividend_min, dividend_max,
			wi::one (prec), divisor_max);
      r.union_ (tmp);
    }
  // We shouldn't still have undefined here.
  gcc_checking_assert (!r.undefined_p ());
}

operator_div op_trunc_div (TRUNC_DIV_EXPR);
operator_div op_floor_div (FLOOR_DIV_EXPR);
operator_div op_round_div (ROUND_DIV_EXPR);
operator_div op_ceil_div (CEIL_DIV_EXPR);


class operator_exact_divide : public operator_div
{
public:
  operator_exact_divide () : operator_div (TRUNC_DIV_EXPR) { }
  virtual bool op1_range (value_range &r, tree type,
			  const value_range &lhs,
			  const value_range &op2) const;

} op_exact_div;

bool
operator_exact_divide::op1_range (value_range &r, tree type,
				  const value_range &lhs,
				  const value_range &op2) const
{
  tree offset;
  // [2, 4] = op1 / [3,3]   since its exact divide, no need to worry about
  // remainders in the endpoints, so op1 = [2,4] * [3,3] = [6,12].
  // We wont bother trying to enumerate all the in between stuff :-P
  // TRUE accuraacy is [6,6][9,9][12,12].  This is unlikely to matter most of
  // the time however.
  // If op2 is a multiple of 2, we would be able to set some non-zero bits.
  if (op2.singleton_p (&offset)
      && !integer_zerop (offset))
    return range_op_handler (MULT_EXPR, type)->fold_range (r, type, lhs, op2);
  return false;
}


class operator_lshift : public cross_product_operator
{
public:
<<<<<<< HEAD
  virtual bool op1_range (value_range &r, tree type,
			  const value_range &lhs,
			  const value_range &op2) const;
  virtual void fold_range (value_range &r, tree type,
=======
  virtual bool fold_range (value_range &r, tree type,
>>>>>>> 1ce51d9a
			   const value_range &op1,
			   const value_range &op2) const;

  virtual void wi_fold (value_range &r, tree type,
			const wide_int &lh_lb, const wide_int &lh_ub,
			const wide_int &rh_lb, const wide_int &rh_ub) const;
  virtual bool wi_op_overflows (wide_int &res,
				tree type,
				const wide_int &,
				const wide_int &) const;
} op_lshift;

bool
operator_lshift::fold_range (value_range &r, tree type,
			     const value_range &op1,
			     const value_range &op2) const
{
  if (undefined_shift_range_check (r, type, op2))
    return true;

  // Transform left shifts by constants into multiplies.
  if (op2.singleton_p ())
    {
      unsigned shift = op2.lower_bound ().to_uhwi ();
      wide_int tmp = wi::set_bit_in_zero (shift, TYPE_PRECISION (type));
      value_range mult (type, tmp, tmp);

      // Force wrapping multiplication.
      bool saved_flag_wrapv = flag_wrapv;
      bool saved_flag_wrapv_pointer = flag_wrapv_pointer;
      flag_wrapv = 1;
      flag_wrapv_pointer = 1;
      bool b = range_op_handler (MULT_EXPR, type)->fold_range (r, type, op1,
							       mult);
      flag_wrapv = saved_flag_wrapv;
      flag_wrapv_pointer = saved_flag_wrapv_pointer;
      return b;
    }
  else
    // Otherwise, invoke the generic fold routine.
    return range_operator::fold_range (r, type, op1, op2);
}

void
operator_lshift::wi_fold (value_range &r, tree type,
			  const wide_int &lh_lb, const wide_int &lh_ub,
			  const wide_int &rh_lb, const wide_int &rh_ub) const
{
  signop sign = TYPE_SIGN (type);
  unsigned prec = TYPE_PRECISION (type);
  int overflow_pos = sign == SIGNED ? prec - 1 : prec;
  int bound_shift = overflow_pos - rh_ub.to_shwi ();
  // If bound_shift == HOST_BITS_PER_WIDE_INT, the llshift can
  // overflow.  However, for that to happen, rh.max needs to be zero,
  // which means rh is a singleton range of zero, which means it
  // should be handled by the lshift fold_range above.
  wide_int bound = wi::set_bit_in_zero (bound_shift, prec);
  wide_int complement = ~(bound - 1);
  wide_int low_bound, high_bound;
  bool in_bounds = false;

  if (sign == UNSIGNED)
    {
      low_bound = bound;
      high_bound = complement;
      if (wi::ltu_p (lh_ub, low_bound))
	{
	  // [5, 6] << [1, 2] == [10, 24].
	  // We're shifting out only zeroes, the value increases
	  // monotonically.
	  in_bounds = true;
	}
      else if (wi::ltu_p (high_bound, lh_lb))
	{
	  // [0xffffff00, 0xffffffff] << [1, 2]
	  // == [0xfffffc00, 0xfffffffe].
	  // We're shifting out only ones, the value decreases
	  // monotonically.
	  in_bounds = true;
	}
    }
  else
    {
      // [-1, 1] << [1, 2] == [-4, 4]
      low_bound = complement;
      high_bound = bound;
      if (wi::lts_p (lh_ub, high_bound)
	  && wi::lts_p (low_bound, lh_lb))
	{
	  // For non-negative numbers, we're shifting out only zeroes,
	  // the value increases monotonically.  For negative numbers,
	  // we're shifting out only ones, the value decreases
	  // monotonically.
	  in_bounds = true;
	}
    }

  if (in_bounds)
    wi_cross_product (r, type, lh_lb, lh_ub, rh_lb, rh_ub);
  else
   r = value_range (type);
}

bool
operator_lshift::wi_op_overflows (wide_int &res, tree type,
				  const wide_int &w0, const wide_int &w1) const
{
  signop sign = TYPE_SIGN (type);
  if (wi::neg_p (w1))
    {
      // It's unclear from the C standard whether shifts can overflow.
      // The following code ignores overflow; perhaps a C standard
      // interpretation ruling is needed.
      res = wi::rshift (w0, -w1, sign);
    }
  else
    res = wi::lshift (w0, w1);
  return false;
}

bool
operator_lshift::op1_range (value_range &r,
			    tree type,
			    const value_range &lhs,
			    const value_range &op2) const
{
  tree shift_amount;
  if (op2.singleton_p (&shift_amount))
    {
      value_range shifted (shift_amount, shift_amount), ub, lb;
      const range_operator *rshift_op = range_op_handler (RSHIFT_EXPR, type);
      rshift_op->fold_range (ub, type, lhs, shifted);
      if (TYPE_UNSIGNED (type))
	{
	  r = ub;
	  return true;
	}
      // For signed types, we can't just do an arithmetic rshift,
      // because that will propagate the sign bit.
      //
      //  LHS
      // 1110 = OP1 << 1
      //
      // Assuming a 4-bit signed integer, a right shift will result in
      // OP1=1111, but OP1 could have also been 0111.  What we want is
      // a range from 0111 to 1111.  That is, a range from the logical
      // rshift (0111) to the arithmetic rshift (1111).
      //
      // Perform a logical rshift by doing the rshift as unsigned.
      tree unsigned_type = unsigned_type_for (type);
      value_range unsigned_lhs = lhs;
      range_cast (unsigned_lhs, unsigned_type);
      rshift_op = range_op_handler (RSHIFT_EXPR, unsigned_type);
      rshift_op->fold_range (lb, unsigned_type, unsigned_lhs, shifted);
      range_cast (lb, type);
      r = lb;
      r.union_ (ub);
      return true;
    }
  return false;
}


class operator_rshift : public cross_product_operator
{
public:
  virtual bool fold_range (value_range &r, tree type,
			   const value_range &op1,
			   const value_range &op2) const;
  virtual void wi_fold (value_range &r, tree type,
		        const wide_int &lh_lb,
		        const wide_int &lh_ub,
		        const wide_int &rh_lb,
		        const wide_int &rh_ub) const;
  virtual bool wi_op_overflows (wide_int &res,
				tree type,
				const wide_int &w0,
				const wide_int &w1) const;
  virtual bool op1_range (value_range &, tree type,
			  const value_range &lhs,
			  const value_range &op2) const;
} op_rshift;

bool
operator_rshift::op1_range (value_range &r,
			    tree type,
			    const value_range &lhs,
			    const value_range &op2) const
{
  tree shift_amount;
  if (op2.singleton_p (&shift_amount))
    {
      value_range shifted (shift_amount, shift_amount);
      value_range lb, ub;
      range_op_handler (LSHIFT_EXPR, type)->fold_range (lb, type, lhs,
							shifted);
      //    LHS
      // 0000 0111 = OP1 >> 3
      //
      // Assuming an 8-bit integer, OP1 is anything from 0011 1000 to
      // 0011 1111.  That is, a range from LHS<<3 plus a mask of the 3
      // bits we shifted on the right hand side (0x07).
      //
      // MASK = (1 << SHIFT) - 1
      tree mask = fold_build2 (MINUS_EXPR, type,
			       fold_build2 (LSHIFT_EXPR, type,
					    build_one_cst (op2.type ()),
					    shift_amount),
			       build_one_cst (type));
      if (TREE_OVERFLOW (mask))
	return false;
      value_range mask_range (build_zero_cst (type), mask);
      range_op_handler (PLUS_EXPR, type)->fold_range (ub, type, lb,
						      mask_range);
      r = lb;
      r.union_ (ub);
      return true;
    }
  return false;
}

bool
operator_rshift::wi_op_overflows (wide_int &res,
				  tree type,
				  const wide_int &w0,
				  const wide_int &w1) const
{
  signop sign = TYPE_SIGN (type);
  if (wi::neg_p (w1))
    res = wi::lshift (w0, -w1);
  else
    {
      // It's unclear from the C standard whether shifts can overflow.
      // The following code ignores overflow; perhaps a C standard
      // interpretation ruling is needed.
      res = wi::rshift (w0, w1, sign);
    }
  return false;
}

bool
operator_rshift::fold_range (value_range &r, tree type,
			     const value_range &op1,
			     const value_range &op2) const
{
  // Invoke the generic fold routine if not undefined..
  if (undefined_shift_range_check (r, type, op2))
    return true;

  return range_operator::fold_range (r, type, op1, op2);
}

void
operator_rshift::wi_fold (value_range &r, tree type,
			  const wide_int &lh_lb, const wide_int &lh_ub,
			  const wide_int &rh_lb, const wide_int &rh_ub) const
{
  wi_cross_product (r, type, lh_lb, lh_ub, rh_lb, rh_ub);
}


class operator_cast: public range_operator
{
public:
  virtual bool fold_range (value_range &r, tree type,
			   const value_range &op1,
			   const value_range &op2) const;
  virtual bool op1_range (value_range &r, tree type,
			  const value_range &lhs,
			  const value_range &op2) const;

} op_convert;

bool
operator_cast::fold_range (value_range &r, tree type ATTRIBUTE_UNUSED,
			   const value_range &lh,
			   const value_range &rh) const
{
  if (empty_range_check (r, lh, rh))
    return true;
  
  tree inner = lh.type ();
  tree outer = rh.type ();
  gcc_checking_assert (rh.varying_p ());
  gcc_checking_assert (types_compatible_p (outer, type));
  signop inner_sign = TYPE_SIGN (inner);
  signop outer_sign = TYPE_SIGN (outer);
  unsigned inner_prec = TYPE_PRECISION (inner);
  unsigned outer_prec = TYPE_PRECISION (outer);

  // Start with an empty range and add subranges.
  r = value_range ();
  for (unsigned x = 0; x < lh.num_pairs (); ++x)
    {
      wide_int lh_lb = lh.lower_bound (x);
      wide_int lh_ub = lh.upper_bound (x);

      // If the conversion is not truncating we can convert the min
      // and max values and canonicalize the resulting range.
      // Otherwise, we can do the conversion if the size of the range
      // is less than what the precision of the target type can
      // represent.
      if (outer_prec >= inner_prec
	  || wi::rshift (wi::sub (lh_ub, lh_lb),
			 wi::uhwi (outer_prec, inner_prec),
			 inner_sign) == 0)
	{
	  wide_int min = wide_int::from (lh_lb, outer_prec, inner_sign);
	  wide_int max = wide_int::from (lh_ub, outer_prec, inner_sign);
	  if (!wi::eq_p (min, wi::min_value (outer_prec, outer_sign))
	      || !wi::eq_p (max, wi::max_value (outer_prec, outer_sign)))
	    {
	      value_range tmp;
	      create_possibly_reversed_range (tmp, type, min, max);
	      r.union_ (tmp);
	      continue;
	    }
	}
      r = value_range (type);
      break;
    }
  return true;
}

bool
operator_cast::op1_range (value_range &r, tree type,
			  const value_range &lhs,
			  const value_range &op2) const
{
  tree lhs_type = lhs.type ();
  value_range tmp;
  gcc_checking_assert (types_compatible_p (op2.type(), type));

  // If the precision of the LHS is smaller than the precision of the
  // RHS, then there would be truncation of the value on the RHS, and
  // so we can tell nothing about it.
  if (TYPE_PRECISION (lhs_type) < TYPE_PRECISION (type))
    {
      if (lhs.varying_p ())
	r = value_range (type);
      else
        {
	  // we want to insert the LHS as an unsigned value since it would not
	  // trigger the signed bit of the larger type..
	  value_range converted_lhs = lhs;
	  range_cast (converted_lhs, unsigned_type_for (lhs_type));
	  range_cast (converted_lhs, type);
	  // Start by building the positive signed outer range for the type.
	  wide_int lim = wi::set_bit_in_zero (TYPE_PRECISION (lhs_type),
					      TYPE_PRECISION (type));
	  r = value_range (type, lim, wi::max_value (TYPE_PRECISION (type),
						     SIGNED));
	  // For the signed part, we need to simply union the 2 ranges now.
	  r.union_ (converted_lhs);

	  // Create maximal negative number outside of LHS bits.
	  lim = wi::mask (TYPE_PRECISION (lhs_type), true,
			  TYPE_PRECISION (type));
	  // Add this to the unsigned LHS range(s).
	  value_range lim_range (type, lim, lim);
	  value_range lhs_neg;
	  range_op_handler (PLUS_EXPR, type)->fold_range (lhs_neg,
							  type,
							  converted_lhs,
							  lim_range);
	  // And union this with the entire outer types negative range.
	  value_range neg (type,
			   wi::min_value (TYPE_PRECISION (type),
					  SIGNED),
			   lim - 1);
	  neg.union_ (lhs_neg);
	  // And finally, munge the signed and unsigned portions.
	  r.union_ (neg);
	}
      // And intersect with any known value passed in the extra operand.
      r.intersect (op2);
      return true;
    }

  // If the LHS precision is greater than the rhs precision, the LHS
  // range is restricted to the range of the RHS by this
  // assignment.
  if (TYPE_PRECISION (lhs_type) > TYPE_PRECISION (type))
    {
      // Cast the range of the RHS to the type of the LHS.
      fold_range (tmp, lhs_type, value_range (type), value_range (lhs_type));
      // Intersect this with the LHS range will produce the range, which
      // will be cast to the RHS type before returning.
      tmp.intersect (lhs);
    }
  else
    tmp = lhs;

  // Cast the calculated range to the type of the RHS.
  fold_range (r, type, tmp, value_range (type));
  return true;
}


class operator_logical_and : public range_operator
{
public:
  virtual bool fold_range (value_range &r, tree type,
			   const value_range &lh,
			   const value_range &rh) const;
  virtual bool op1_range (value_range &r, tree type,
			  const value_range &lhs,
			  const value_range &op2) const;
  virtual bool op2_range (value_range &r, tree type,
			  const value_range &lhs,
			  const value_range &op1) const;
} op_logical_and;


bool
operator_logical_and::fold_range (value_range &r, tree type,
				  const value_range &lh,
				  const value_range &rh) const
{
  if (empty_range_check (r, lh, rh))
    return true;

  // 0 && anything is 0.
  if ((wi::eq_p (lh.lower_bound (), 0) && wi::eq_p (lh.upper_bound (), 0))
      || (wi::eq_p (lh.lower_bound (), 0) && wi::eq_p (rh.upper_bound (), 0)))
    r = range_false (type);
  else if (lh.contains_p (build_zero_cst (lh.type ()))
	   || rh.contains_p (build_zero_cst (rh.type ())))
    // To reach this point, there must be a logical 1 on each side, and
    // the only remaining question is whether there is a zero or not.
    r = range_true_and_false (type);
  else
    r = range_true (type);
  return true;
}

bool
operator_logical_and::op1_range (value_range &r, tree type,
				 const value_range &lhs,
				 const value_range &op2 ATTRIBUTE_UNUSED) const
{
   switch (get_bool_state (r, lhs, type))
     {
     case BRS_TRUE:
       // A true result means both sides of the AND must be true.
       r = range_true (type);
       break;
     default:
       // Any other result means only one side has to be false, the
       // other side can be anything. So we cannott be sure of any
       // result here.
       r = range_true_and_false (type);
       break;
     }
  return true;
}

bool
operator_logical_and::op2_range (value_range &r, tree type,
				 const value_range &lhs,
				 const value_range &op1) const
{
  return operator_logical_and::op1_range (r, type, lhs, op1);
}


class operator_bitwise_and : public range_operator
{
public:
  virtual bool op1_range (value_range &r, tree type,
			  const value_range &lhs,
			  const value_range &op2) const;
  virtual bool op2_range (value_range &r, tree type,
			  const value_range &lhs,
			  const value_range &op1) const;
  virtual void wi_fold (value_range &r, tree type,
		        const wide_int &lh_lb,
		        const wide_int &lh_ub,
		        const wide_int &rh_lb,
		        const wide_int &rh_ub) const;
} op_bitwise_and;

// Optimize BIT_AND_EXPR and BIT_IOR_EXPR in terms of a mask if
// possible.  Basically, see if we can optimize:
//
//	[LB, UB] op Z
//   into:
//	[LB op Z, UB op Z]
//
// If the optimization was successful, accumulate the range in R and
// return TRUE.

static bool
wi_optimize_and_or (value_range &r,
		    enum tree_code code,
		    tree type,
		    const wide_int &lh_lb, const wide_int &lh_ub,
		    const wide_int &rh_lb, const wide_int &rh_ub)
{
  // Calculate the singleton mask among the ranges, if any.
  wide_int lower_bound, upper_bound, mask;
  if (wi::eq_p (rh_lb, rh_ub))
    {
      mask = rh_lb;
      lower_bound = lh_lb;
      upper_bound = lh_ub;
    }
  else if (wi::eq_p (lh_lb, lh_ub))
    {
      mask = lh_lb;
      lower_bound = rh_lb;
      upper_bound = rh_ub;
    }
  else
    return false;

  // If Z is a constant which (for op | its bitwise not) has n
  // consecutive least significant bits cleared followed by m 1
  // consecutive bits set immediately above it and either
  // m + n == precision, or (x >> (m + n)) == (y >> (m + n)).
  //
  // The least significant n bits of all the values in the range are
  // cleared or set, the m bits above it are preserved and any bits
  // above these are required to be the same for all values in the
  // range.
  wide_int w = mask;
  int m = 0, n = 0;
  if (code == BIT_IOR_EXPR)
    w = ~w;
  if (wi::eq_p (w, 0))
    n = w.get_precision ();
  else
    {
      n = wi::ctz (w);
      w = ~(w | wi::mask (n, false, w.get_precision ()));
      if (wi::eq_p (w, 0))
	m = w.get_precision () - n;
      else
	m = wi::ctz (w) - n;
    }
  wide_int new_mask = wi::mask (m + n, true, w.get_precision ());
  if ((new_mask & lower_bound) != (new_mask & upper_bound))
    return false;

  wide_int res_lb, res_ub;
  if (code == BIT_AND_EXPR)
    {
      res_lb = wi::bit_and (lower_bound, mask);
      res_ub = wi::bit_and (upper_bound, mask);
    }
  else if (code == BIT_IOR_EXPR)
    {
      res_lb = wi::bit_or (lower_bound, mask);
      res_ub = wi::bit_or (upper_bound, mask);
    }
  else
    gcc_unreachable ();
  value_range_with_overflow (r, type, res_lb, res_ub);
  return true;
}

// For range [LB, UB] compute two wide_int bit masks.
//
// In the MAYBE_NONZERO bit mask, if some bit is unset, it means that
// for all numbers in the range the bit is 0, otherwise it might be 0
// or 1.
//
// In the MUSTBE_NONZERO bit mask, if some bit is set, it means that
// for all numbers in the range the bit is 1, otherwise it might be 0
// or 1.

void
wi_set_zero_nonzero_bits (tree type,
			  const wide_int &lb, const wide_int &ub,
			  wide_int &maybe_nonzero,
			  wide_int &mustbe_nonzero)
{
  signop sign = TYPE_SIGN (type);

  if (wi::eq_p (lb, ub))
    maybe_nonzero = mustbe_nonzero = lb;
  else if (wi::ge_p (lb, 0, sign) || wi::lt_p (ub, 0, sign))
    {
      wide_int xor_mask = lb ^ ub;
      maybe_nonzero = lb | ub;
      mustbe_nonzero = lb & ub;
      if (xor_mask != 0)
	{
	  wide_int mask = wi::mask (wi::floor_log2 (xor_mask), false,
				    maybe_nonzero.get_precision ());
	  maybe_nonzero = maybe_nonzero | mask;
	  mustbe_nonzero = wi::bit_and_not (mustbe_nonzero, mask);
	}
    }
  else
    {
      maybe_nonzero = wi::minus_one (lb.get_precision ());
      mustbe_nonzero = wi::zero (lb.get_precision ());
    }
}

void
operator_bitwise_and::wi_fold (value_range &r, tree type,
			       const wide_int &lh_lb,
			       const wide_int &lh_ub,
			       const wide_int &rh_lb,
			       const wide_int &rh_ub) const
{
  if (wi_optimize_and_or (r, BIT_AND_EXPR, type, lh_lb, lh_ub, rh_lb, rh_ub))
    return;

  wide_int maybe_nonzero_lh, mustbe_nonzero_lh;
  wide_int maybe_nonzero_rh, mustbe_nonzero_rh;
  wi_set_zero_nonzero_bits (type, lh_lb, lh_ub,
			    maybe_nonzero_lh, mustbe_nonzero_lh);
  wi_set_zero_nonzero_bits (type, rh_lb, rh_ub,
			    maybe_nonzero_rh, mustbe_nonzero_rh);

  wide_int new_lb = mustbe_nonzero_lh & mustbe_nonzero_rh;
  wide_int new_ub = maybe_nonzero_lh & maybe_nonzero_rh;
  signop sign = TYPE_SIGN (type);
  unsigned prec = TYPE_PRECISION (type);
  // If both input ranges contain only negative values, we can
  // truncate the result range maximum to the minimum of the
  // input range maxima.
  if (wi::lt_p (lh_ub, 0, sign) && wi::lt_p (rh_ub, 0, sign))
    {
      new_ub = wi::min (new_ub, lh_ub, sign);
      new_ub = wi::min (new_ub, rh_ub, sign);
    }
  // If either input range contains only non-negative values
  // we can truncate the result range maximum to the respective
  // maximum of the input range.
  if (wi::ge_p (lh_lb, 0, sign))
    new_ub = wi::min (new_ub, lh_ub, sign);
  if (wi::ge_p (rh_lb, 0, sign))
    new_ub = wi::min (new_ub, rh_ub, sign);
  // PR68217: In case of signed & sign-bit-CST should
  // result in [-INF, 0] instead of [-INF, INF].
  if (wi::gt_p (new_lb, new_ub, sign))
    {
      wide_int sign_bit = wi::set_bit_in_zero (prec - 1, prec);
      if (sign == SIGNED
	  && ((wi::eq_p (lh_lb, lh_ub)
	       && !wi::cmps (lh_lb, sign_bit))
	      || (wi::eq_p (rh_lb, rh_ub)
		  && !wi::cmps (rh_lb, sign_bit))))
	{
	  new_lb = wi::min_value (prec, sign);
	  new_ub = wi::zero (prec);
	}
    }
  // If the limits got swapped around, return varying.
  if (wi::gt_p (new_lb, new_ub,sign))
    r = value_range (type);
  else
    value_range_with_overflow (r, type, new_lb, new_ub);
}

static bool
unsigned_mask_p (tree type, const value_range &op)
{
  return (TYPE_UNSIGNED (type) && op.singleton_p ());
}

bool
operator_bitwise_and::op1_range (value_range &r, tree type,
				 const value_range &lhs,
				 const value_range &op2) const
{
  // If this is really a logical wi_fold, call that.
  if (types_compatible_p (type, boolean_type_node))
    return op_logical_and.op1_range (r, type, lhs, op2);

  if (unsigned_mask_p (type, op2))
    {
      tree mask;
      op2.singleton_p (&mask);

      if (lhs.zero_p ())
	{
	  r = value_range (build_zero_cst (type),
			   fold_build1 (BIT_NOT_EXPR, type, mask));
	  return true;
	}
      if (!lhs.contains_p (build_zero_cst (type)))
	{
	  unsigned nzeros = tree_ctz (mask);
	  tree first_one = build_int_cst (type, 1 << nzeros);
	  // If all bits are on, the lower bound is a better
	  // approximation.
	  if (nzeros == 0)
	    r = value_range (type, lhs.lower_bound (), max_limit (type));
	  else
	    r = value_range (first_one, TYPE_MAX_VALUE (type));
	  return true;
	}
    }

  if (!lhs.contains_p (build_zero_cst (type)))
    {
      r = range_nonzero (type);
      return true;
    }

  // For now do nothing with bitwise AND of value_range's.
  r.set_varying (type);
  return true;
}

bool
operator_bitwise_and::op2_range (value_range &r, tree type,
				 const value_range &lhs,
				 const value_range &op1) const
{
  return operator_bitwise_and::op1_range (r, type, lhs, op1);
}


class operator_logical_or : public range_operator
{
public:
  virtual bool fold_range (value_range &r, tree type,
			   const value_range &lh,
			   const value_range &rh) const;
  virtual bool op1_range (value_range &r, tree type,
			  const value_range &lhs,
			  const value_range &op2) const;
  virtual bool op2_range (value_range &r, tree type,
			  const value_range &lhs,
			  const value_range &op1) const;
} op_logical_or;

bool
operator_logical_or::fold_range (value_range &r, tree type ATTRIBUTE_UNUSED,
				 const value_range &lh,
				 const value_range &rh) const
{
  if (empty_range_check (r, lh, rh))
    return true;

  r = lh;
  r.union_ (rh);
  return true;
}

bool
operator_logical_or::op1_range (value_range &r, tree type,
				const value_range &lhs,
				const value_range &op2 ATTRIBUTE_UNUSED) const
{
   switch (get_bool_state (r, lhs, type))
     {
     case BRS_FALSE:
       // A false result means both sides of the OR must be false.
       r = range_false (type);
       break;
     default:
       // Any other result means only one side has to be true, the
       // other side can be anything. so we can't be sure of any result
       // here.
       r = range_true_and_false (type);
       break;
    }
  return true;
}

bool
operator_logical_or::op2_range (value_range &r, tree type,
				const value_range &lhs,
				const value_range &op1) const
{
  return operator_logical_or::op1_range (r, type, lhs, op1);
}


class operator_bitwise_or : public range_operator
{
public:
  virtual bool op1_range (value_range &r, tree type,
			  const value_range &lhs,
			  const value_range &op2) const;
  virtual bool op2_range (value_range &r, tree type,
			  const value_range &lhs,
			  const value_range &op1) const;
  virtual void wi_fold (value_range &r, tree type,
		        const wide_int &lh_lb,
		        const wide_int &lh_ub,
		        const wide_int &rh_lb,
		        const wide_int &rh_ub) const;
} op_bitwise_or;

void
operator_bitwise_or::wi_fold (value_range &r, tree type,
			      const wide_int &lh_lb,
			      const wide_int &lh_ub,
			      const wide_int &rh_lb,
			      const wide_int &rh_ub) const
{
  if (wi_optimize_and_or (r, BIT_IOR_EXPR, type, lh_lb, lh_ub, rh_lb, rh_ub))
    return;

  wide_int maybe_nonzero_lh, mustbe_nonzero_lh;
  wide_int maybe_nonzero_rh, mustbe_nonzero_rh;
  wi_set_zero_nonzero_bits (type, lh_lb, lh_ub,
			    maybe_nonzero_lh, mustbe_nonzero_lh);
  wi_set_zero_nonzero_bits (type, rh_lb, rh_ub,
			    maybe_nonzero_rh, mustbe_nonzero_rh);
  wide_int new_lb = mustbe_nonzero_lh | mustbe_nonzero_rh;
  wide_int new_ub = maybe_nonzero_lh | maybe_nonzero_rh;
  signop sign = TYPE_SIGN (type);
  // If the input ranges contain only positive values we can
  // truncate the minimum of the result range to the maximum
  // of the input range minima.
  if (wi::ge_p (lh_lb, 0, sign)
      && wi::ge_p (rh_lb, 0, sign))
    {
      new_lb = wi::max (new_lb, lh_lb, sign);
      new_lb = wi::max (new_lb, rh_lb, sign);
    }
  // If either input range contains only negative values
  // we can truncate the minimum of the result range to the
  // respective minimum range.
  if (wi::lt_p (lh_ub, 0, sign))
    new_lb = wi::max (new_lb, lh_lb, sign);
  if (wi::lt_p (rh_ub, 0, sign))
    new_lb = wi::max (new_lb, rh_lb, sign);
  // If the limits got swapped around, return varying.
  if (wi::gt_p (new_lb, new_ub,sign))
    r = value_range (type);
  else
    value_range_with_overflow (r, type, new_lb, new_ub);
}

bool
operator_bitwise_or::op1_range (value_range &r, tree type,
				const value_range &lhs,
				const value_range &op2) const
{
  // If this is really a logical wi_fold, call that.
  if (types_compatible_p (type, boolean_type_node))
    return op_logical_or.op1_range (r, type, lhs, op2);

  // For now do nothing with bitwise OR of value_range's.
  r.set_varying (type);
  return true;
}

bool
operator_bitwise_or::op2_range (value_range &r, tree type,
				const value_range &lhs,
				const value_range &op1) const
{
  return operator_bitwise_or::op1_range (r, type, lhs, op1);
}


class operator_bitwise_xor : public range_operator
{
public:
  virtual void wi_fold (value_range &r, tree type,
		        const wide_int &lh_lb,
		        const wide_int &lh_ub,
		        const wide_int &rh_lb,
		        const wide_int &rh_ub) const;
} op_bitwise_xor;

void
operator_bitwise_xor::wi_fold (value_range &r, tree type,
			       const wide_int &lh_lb,
			       const wide_int &lh_ub,
			       const wide_int &rh_lb,
			       const wide_int &rh_ub) const
{
  signop sign = TYPE_SIGN (type);
  wide_int maybe_nonzero_lh, mustbe_nonzero_lh;
  wide_int maybe_nonzero_rh, mustbe_nonzero_rh;
  wi_set_zero_nonzero_bits (type, lh_lb, lh_ub,
			    maybe_nonzero_lh, mustbe_nonzero_lh);
  wi_set_zero_nonzero_bits (type, rh_lb, rh_ub,
			    maybe_nonzero_rh, mustbe_nonzero_rh);

  wide_int result_zero_bits = ((mustbe_nonzero_lh & mustbe_nonzero_rh)
			       | ~(maybe_nonzero_lh | maybe_nonzero_rh));
  wide_int result_one_bits
    = (wi::bit_and_not (mustbe_nonzero_lh, maybe_nonzero_rh)
       | wi::bit_and_not (mustbe_nonzero_rh, maybe_nonzero_lh));
  wide_int new_ub = ~result_zero_bits;
  wide_int new_lb = result_one_bits;

  // If the range has all positive or all negative values, the result
  // is better than VARYING.
  if (wi::lt_p (new_lb, 0, sign) || wi::ge_p (new_ub, 0, sign))
    value_range_with_overflow (r, type, new_lb, new_ub);
  else
    r = value_range (type);
}


class operator_trunc_mod : public range_operator
{
public:
  virtual void wi_fold (value_range &r, tree type,
		        const wide_int &lh_lb,
		        const wide_int &lh_ub,
		        const wide_int &rh_lb,
		        const wide_int &rh_ub) const;
} op_trunc_mod;

void
operator_trunc_mod::wi_fold (value_range &r, tree type,
			     const wide_int &lh_lb,
			     const wide_int &lh_ub,
			     const wide_int &rh_lb,
			     const wide_int &rh_ub) const
{
  wide_int new_lb, new_ub, tmp;
  signop sign = TYPE_SIGN (type);
  unsigned prec = TYPE_PRECISION (type);

  // Mod 0 is undefined.  Return undefined.
  if (wi_zero_p (type, rh_lb, rh_ub))
    {
      r = value_range ();
      return;
    }

  // ABS (A % B) < ABS (B) and either 0 <= A % B <= A or A <= A % B <= 0.
  new_ub = rh_ub - 1;
  if (sign == SIGNED)
    {
      tmp = -1 - rh_lb;
      new_ub = wi::smax (new_ub, tmp);
    }

  if (sign == UNSIGNED)
    new_lb = wi::zero (prec);
  else
    {
      new_lb = -new_ub;
      tmp = lh_lb;
      if (wi::gts_p (tmp, 0))
	tmp = wi::zero (prec);
      new_lb = wi::smax (new_lb, tmp);
    }
  tmp = lh_ub;
  if (sign == SIGNED && wi::neg_p (tmp))
    tmp = wi::zero (prec);
  new_ub = wi::min (new_ub, tmp, sign);

  value_range_with_overflow (r, type, new_lb, new_ub);
}


class operator_logical_not : public range_operator
{
public:
  virtual bool fold_range (value_range &r, tree type,
			   const value_range &lh,
			   const value_range &rh) const;
  virtual bool op1_range (value_range &r, tree type,
			  const value_range &lhs,
			  const value_range &op2) const;
} op_logical_not;

// Folding a logical NOT, oddly enough, involves doing nothing on the
// forward pass through.  During the initial walk backwards, the
// logical NOT reversed the desired outcome on the way back, so on the
// way forward all we do is pass the range forward.
//
// 	b_2 = x_1 < 20
// 	b_3 = !b_2
// 	if (b_3)
//  to determine the TRUE branch, walking  backward
//       if (b_3)		if ([1,1])
//       b_3 = !b_2		[1,1] = ![0,0]
// 	 b_2 = x_1 < 20		[0,0] = x_1 < 20,   false, so x_1 == [20, 255]
//   which is the result we are looking for.. so.. pass it through.

bool
operator_logical_not::fold_range (value_range &r, tree type,
				  const value_range &lh,
				  const value_range &rh ATTRIBUTE_UNUSED) const
{
  if (empty_range_check (r, lh, rh))
    return true;

  if (lh.varying_p () || lh.undefined_p ())
    r = lh;
  else
    {
      r = lh;
      r.invert ();
    }
  gcc_checking_assert (lh.type() == type);
  return true;
}

bool
operator_logical_not::op1_range (value_range &r,
				 tree type ATTRIBUTE_UNUSED,
				 const value_range &lhs,
				 const value_range &op2 ATTRIBUTE_UNUSED) const
{
  r = lhs;
  if (!lhs.varying_p () && !lhs.undefined_p ())
    r.invert ();
  return true;
}


class operator_bitwise_not : public range_operator
{
public:
  virtual bool fold_range (value_range &r, tree type,
			   const value_range &lh,
			   const value_range &rh) const;
  virtual bool op1_range (value_range &r, tree type,
			  const value_range &lhs,
			  const value_range &op2) const;
} op_bitwise_not;

bool
operator_bitwise_not::fold_range (value_range &r, tree type,
				  const value_range &lh,
				  const value_range &rh) const
{
  if (empty_range_check (r, lh, rh))
    return true;

  // ~X is simply -1 - X.
  value_range minusone (type, wi::minus_one (TYPE_PRECISION (type)),
			wi::minus_one (TYPE_PRECISION (type)));
  return range_op_handler (MINUS_EXPR, type)->fold_range (r, type, minusone,
							  lh);
}

bool
operator_bitwise_not::op1_range (value_range &r, tree type,
				 const value_range &lhs,
				 const value_range &op2) const
{
  // ~X is -1 - X and since bitwise NOT is involutary...do it again.
  return fold_range (r, type, lhs, op2);
}


class operator_cst : public range_operator
{
public:
  virtual bool fold_range (value_range &r, tree type,
			   const value_range &op1,
			   const value_range &op2) const;
} op_integer_cst;

bool
operator_cst::fold_range (value_range &r, tree type ATTRIBUTE_UNUSED,
			  const value_range &lh,
			  const value_range &rh ATTRIBUTE_UNUSED) const
{
  r = lh;
  return true;
}


class operator_identity : public range_operator
{
public:
  virtual bool fold_range (value_range &r, tree type,
			   const value_range &op1,
			   const value_range &op2) const;
  virtual bool op1_range (value_range &r, tree type,
			  const value_range &lhs,
			  const value_range &op2) const;
} op_identity;

bool
operator_identity::fold_range (value_range &r, tree type ATTRIBUTE_UNUSED,
			       const value_range &lh,
			       const value_range &rh ATTRIBUTE_UNUSED) const
{
  r = lh;
  return true;
}

bool
operator_identity::op1_range (value_range &r, tree type ATTRIBUTE_UNUSED,
			      const value_range &lhs,
			      const value_range &op2 ATTRIBUTE_UNUSED) const
{
  r = lhs;
  return true;
}


class operator_abs : public range_operator
{
 public:
  virtual void wi_fold (value_range &r, tree type,
		        const wide_int &lh_lb,
		        const wide_int &lh_ub,
		        const wide_int &rh_lb,
		        const wide_int &rh_ub) const;
  virtual bool op1_range (value_range &r, tree type,
			  const value_range &lhs,
			  const value_range &op2) const;
} op_abs;

void
operator_abs::wi_fold (value_range &r, tree type,
		       const wide_int &lh_lb, const wide_int &lh_ub,
		       const wide_int &rh_lb ATTRIBUTE_UNUSED,
		       const wide_int &rh_ub ATTRIBUTE_UNUSED) const
{
  wide_int min, max;
  signop sign = TYPE_SIGN (type);
  unsigned prec = TYPE_PRECISION (type);

  // Pass through LH for the easy cases.
  if (sign == UNSIGNED || wi::ge_p (lh_lb, 0, sign))
    {
      r = value_range (type, lh_lb, lh_ub);
      return;
    }

  // -TYPE_MIN_VALUE = TYPE_MIN_VALUE with flag_wrapv so we can't get
  // a useful range.
  wide_int min_value = wi::min_value (prec, sign);
  wide_int max_value = wi::max_value (prec, sign);
  if (!TYPE_OVERFLOW_UNDEFINED (type) && wi::eq_p (lh_lb, min_value))
    {
      r = value_range (type);
      return;
    }

  // ABS_EXPR may flip the range around, if the original range
  // included negative values.
  if (wi::eq_p (lh_lb, min_value))
    min = max_value;
  else
    min = wi::abs (lh_lb);
  if (wi::eq_p (lh_ub, min_value))
    max = max_value;
  else
    max = wi::abs (lh_ub);

  // If the range contains zero then we know that the minimum value in the
  // range will be zero.
  if (wi::le_p (lh_lb, 0, sign) && wi::ge_p (lh_ub, 0, sign))
    {
      if (wi::gt_p (min, max, sign))
	max = min;
      min = wi::zero (prec);
    }
  else
    {
      // If the range was reversed, swap MIN and MAX.
      if (wi::gt_p (min, max, sign))
	std::swap (min, max);
    }

  // If the new range has its limits swapped around (MIN > MAX), then
  // the operation caused one of them to wrap around.  The only thing
  // we know is that the result is positive.
  if (wi::gt_p (min, max, sign))
    {
      min = wi::zero (prec);
      max = max_value;
    }
  r = value_range (type, min, max);
}

bool
operator_abs::op1_range (value_range &r, tree type,
			 const value_range &lhs,
			 const value_range &op2) const
{
  if (empty_range_check (r, lhs, op2))
    return true;
  if (TYPE_UNSIGNED (type))
    {
      r = lhs;
      return true;
    }
  // Start with the positives because negatives are an impossible result.
  value_range positives = range_positives (type);
  positives.intersect (lhs);
  r = positives;
  // Then add the negative of each pair:
  // ABS(op1) = [5,20] would yield op1 => [-20,-5][5,20].
  for (unsigned i = 0; i < positives.num_pairs (); ++i)
    r.union_ (value_range (type,
			   -positives.upper_bound (i),
			   -positives.lower_bound (i)));
  return true;
}


class operator_absu : public range_operator
{
 public:
  virtual void wi_fold (value_range &r, tree type,
			const wide_int &lh_lb, const wide_int &lh_ub,
			const wide_int &rh_lb, const wide_int &rh_ub) const;
} op_absu;

void
operator_absu::wi_fold (value_range &r, tree type,
			const wide_int &lh_lb, const wide_int &lh_ub,
			const wide_int &rh_lb ATTRIBUTE_UNUSED,
			const wide_int &rh_ub ATTRIBUTE_UNUSED) const
{
  wide_int new_lb, new_ub;

  // Pass through VR0 the easy cases.
  if (wi::ges_p (lh_lb, 0))
    {
      new_lb = lh_lb;
      new_ub = lh_ub;
    }
  else
    {
      new_lb = wi::abs (lh_lb);
      new_ub = wi::abs (lh_ub);

      // If the range contains zero then we know that the minimum
      // value in the range will be zero.
      if (wi::ges_p (lh_ub, 0))
	{
	  if (wi::gtu_p (new_lb, new_ub))
	    new_ub = new_lb;
	  new_lb = wi::zero (TYPE_PRECISION (type));
	}
      else
	std::swap (new_lb, new_ub);
    }

  gcc_checking_assert (TYPE_UNSIGNED (type));
  r = value_range (type, new_lb, new_ub);
}


class operator_negate : public range_operator
{
 public:
  virtual bool fold_range (value_range &r, tree type,
			   const value_range &op1,
			   const value_range &op2) const;
  virtual bool op1_range (value_range &r, tree type,
			  const value_range &lhs,
			  const value_range &op2) const;
} op_negate;

bool
operator_negate::fold_range (value_range &r, tree type,
			     const value_range &lh,
			     const value_range &rh) const
{
  if (empty_range_check (r, lh, rh))
    return true;
  // -X is simply 0 - X.
  return range_op_handler (MINUS_EXPR, type)->fold_range (r, type,
							  range_zero (type),
							  lh);
}

bool
operator_negate::op1_range (value_range &r, tree type,
			    const value_range &lhs,
			    const value_range &op2) const
{
  // NEGATE is involutory.
  return fold_range (r, type, lhs, op2);
}


class operator_addr_expr : public range_operator
{
public:
  virtual bool fold_range (value_range &r, tree type,
			   const value_range &op1,
			   const value_range &op2) const;
  virtual bool op1_range (value_range &r, tree type,
			  const value_range &lhs,
			  const value_range &op2) const;
} op_addr;

bool
operator_addr_expr::fold_range (value_range &r, tree type,
				const value_range &lh,
				const value_range &rh) const
{
  if (empty_range_check (r, lh, rh))
    return true;

  // Return a non-null pointer of the LHS type (passed in op2).
  if (lh.zero_p ())
    r = range_zero (type);
  else if (!lh.contains_p (build_zero_cst (lh.type ())))
    r = range_nonzero (type);
  else
    r = value_range (type);
  return true;
}

bool
operator_addr_expr::op1_range (value_range &r, tree type,
			       const value_range &lhs,
			       const value_range &op2) const
{
  return operator_addr_expr::fold_range (r, type, lhs, op2);
}


class pointer_plus_operator : public range_operator
{
public:
  virtual void wi_fold (value_range &r, tree type,
		        const wide_int &lh_lb,
		        const wide_int &lh_ub,
		        const wide_int &rh_lb,
		        const wide_int &rh_ub) const;
} op_pointer_plus;

void
pointer_plus_operator::wi_fold (value_range &r, tree type,
				const wide_int &lh_lb,
				const wide_int &lh_ub,
				const wide_int &rh_lb,
				const wide_int &rh_ub) const
{
  // For pointer types, we are really only interested in asserting
  // whether the expression evaluates to non-NULL.
  //
  // With -fno-delete-null-pointer-checks we need to be more
  // conservative.  As some object might reside at address 0,
  // then some offset could be added to it and the same offset
  // subtracted again and the result would be NULL.
  // E.g.
  // static int a[12]; where &a[0] is NULL and
  // ptr = &a[6];
  // ptr -= 6;
  // ptr will be NULL here, even when there is POINTER_PLUS_EXPR
  // where the first range doesn't include zero and the second one
  // doesn't either.  As the second operand is sizetype (unsigned),
  // consider all ranges where the MSB could be set as possible
  // subtractions where the result might be NULL.
  if ((!wi_includes_zero_p (type, lh_lb, lh_ub)
       || !wi_includes_zero_p (type, rh_lb, rh_ub))
      && !TYPE_OVERFLOW_WRAPS (type)
      && (flag_delete_null_pointer_checks
	  || !wi::sign_mask (rh_ub)))
    r = range_nonzero (type);
  else if (lh_lb == lh_ub && lh_lb == 0
	   && rh_lb == rh_ub && rh_lb == 0)
    r = range_zero (type);
  else
   r = value_range (type);
}


class pointer_min_max_operator : public range_operator
{
public:
  virtual void wi_fold (value_range & r, tree type,
			const wide_int &lh_lb, const wide_int &lh_ub,
			const wide_int &rh_lb, const wide_int &rh_ub) const;
} op_ptr_min_max;

void
pointer_min_max_operator::wi_fold (value_range &r, tree type,
				   const wide_int &lh_lb,
				   const wide_int &lh_ub,
				   const wide_int &rh_lb,
				   const wide_int &rh_ub) const
{
  // For MIN/MAX expressions with pointers, we only care about
  // nullness.  If both are non null, then the result is nonnull.
  // If both are null, then the result is null.  Otherwise they
  // are varying.
  if (!wi_includes_zero_p (type, lh_lb, lh_ub)
      && !wi_includes_zero_p (type, rh_lb, rh_ub))
    r = range_nonzero (type);
  else if (wi_zero_p (type, lh_lb, lh_ub) && wi_zero_p (type, rh_lb, rh_ub))
    r = range_zero (type);
  else
    r = value_range (type);
}


class pointer_and_operator : public range_operator
{
public:
  virtual void wi_fold (value_range &r, tree type,
			const wide_int &lh_lb, const wide_int &lh_ub,
			const wide_int &rh_lb, const wide_int &rh_ub) const;
} op_pointer_and;

void
pointer_and_operator::wi_fold (value_range &r, tree type,
			       const wide_int &lh_lb,
			       const wide_int &lh_ub,
			       const wide_int &rh_lb ATTRIBUTE_UNUSED,
			       const wide_int &rh_ub ATTRIBUTE_UNUSED) const
{
  // For pointer types, we are really only interested in asserting
  // whether the expression evaluates to non-NULL.
  if (wi_zero_p (type, lh_lb, lh_ub) || wi_zero_p (type, lh_lb, lh_ub))
    r = range_zero (type);
  else 
    r = value_range (type);
}


class pointer_or_operator : public range_operator
{
public:
  virtual void wi_fold (value_range &r, tree type,
			const wide_int &lh_lb, const wide_int &lh_ub,
			const wide_int &rh_lb, const wide_int &rh_ub) const;
} op_pointer_or;

void
pointer_or_operator::wi_fold (value_range &r, tree type,
			      const wide_int &lh_lb,
			      const wide_int &lh_ub,
			      const wide_int &rh_lb,
			      const wide_int &rh_ub) const
{
  // For pointer types, we are really only interested in asserting
  // whether the expression evaluates to non-NULL.
  if (!wi_includes_zero_p (type, lh_lb, lh_ub)
      && !wi_includes_zero_p (type, rh_lb, rh_ub))
    r = range_nonzero (type);
  else if (wi_zero_p (type, lh_lb, lh_ub) && wi_zero_p (type, rh_lb, rh_ub))
    r = range_zero (type);
  else
    r = value_range (type);
}

// This implements the range operator tables as local objects in this file.

class range_op_table
{
public:
  inline range_operator *operator[] (enum tree_code code);
protected:
  void set (enum tree_code code, range_operator &op);
private:
  range_operator *m_range_tree[MAX_TREE_CODES];
};

// Return a pointer to the range_operator instance, if there is one
// associated with tree_code CODE.

range_operator *
range_op_table::operator[] (enum tree_code code)
{
  gcc_checking_assert (code > 0 && code < MAX_TREE_CODES);
  return m_range_tree[code];
}

// Add OP to the handler table for CODE.

void
range_op_table::set (enum tree_code code, range_operator &op)
{
  gcc_checking_assert (m_range_tree[code] == NULL);
  m_range_tree[code] = &op;
}

// Instantiate a range op table for integral operations.

class integral_table : public range_op_table
{
public:
  integral_table ();
} integral_tree_table;

integral_table::integral_table ()
{
  set (EQ_EXPR, op_equal);
  set (NE_EXPR, op_not_equal);
  set (LT_EXPR, op_lt);
  set (LE_EXPR, op_le);
  set (GT_EXPR, op_gt);
  set (GE_EXPR, op_ge);
  set (PLUS_EXPR, op_plus);
  set (MINUS_EXPR, op_minus);
  set (MIN_EXPR, op_min);
  set (MAX_EXPR, op_max);
  set (MULT_EXPR, op_mult);
  set (TRUNC_DIV_EXPR, op_trunc_div);
  set (FLOOR_DIV_EXPR, op_floor_div);
  set (ROUND_DIV_EXPR, op_round_div);
  set (CEIL_DIV_EXPR, op_ceil_div);
  set (EXACT_DIV_EXPR, op_exact_div);
  set (LSHIFT_EXPR, op_lshift);
  set (RSHIFT_EXPR, op_rshift);
  set (NOP_EXPR, op_convert);
  set (CONVERT_EXPR, op_convert);
  set (TRUTH_AND_EXPR, op_logical_and);
  set (BIT_AND_EXPR, op_bitwise_and);
  set (TRUTH_OR_EXPR, op_logical_or);
  set (BIT_IOR_EXPR, op_bitwise_or);
  set (BIT_XOR_EXPR, op_bitwise_xor);
  set (TRUNC_MOD_EXPR, op_trunc_mod);
  set (TRUTH_NOT_EXPR, op_logical_not);
  set (BIT_NOT_EXPR, op_bitwise_not);
  set (INTEGER_CST, op_integer_cst);
  set (SSA_NAME, op_identity);
  set (PAREN_EXPR, op_identity);
  set (OBJ_TYPE_REF, op_identity);
  set (ABS_EXPR, op_abs);
  set (ABSU_EXPR, op_absu);
  set (NEGATE_EXPR, op_negate);
  set (ADDR_EXPR, op_addr);
}

// Instantiate a range op table for pointer operations.

class pointer_table : public range_op_table
{
public:
  pointer_table ();
} pointer_tree_table;

pointer_table::pointer_table ()
{
  set (BIT_AND_EXPR, op_pointer_and);
  set (BIT_IOR_EXPR, op_pointer_or);
  set (MIN_EXPR, op_ptr_min_max);
  set (MAX_EXPR, op_ptr_min_max);
  set (POINTER_PLUS_EXPR, op_pointer_plus);

  set (EQ_EXPR, op_equal);
  set (NE_EXPR, op_not_equal);
  set (LT_EXPR, op_lt);
  set (LE_EXPR, op_le);
  set (GT_EXPR, op_gt);
  set (GE_EXPR, op_ge);
  set (SSA_NAME, op_identity);
  set (ADDR_EXPR, op_addr);
  set (NOP_EXPR, op_convert);
  set (CONVERT_EXPR, op_convert);

  set (BIT_NOT_EXPR, op_bitwise_not);
  set (BIT_XOR_EXPR, op_bitwise_xor);
}

// The tables are hidden and accessed via a simple extern function.

range_operator *
range_op_handler (enum tree_code code, tree type)
{
  // First check if there is apointer specialization.
  if (POINTER_TYPE_P (type))
    return pointer_tree_table[code];
  return integral_tree_table[code];
}

// Cast the range in R to TYPE.

void
range_cast (value_range &r, tree type)
{
  value_range tmp = r;
  range_operator *op = range_op_handler (CONVERT_EXPR, type);
  // Call op_convert, if it fails, the result is varying.
  if (!op->fold_range (r, type, tmp, value_range (type)))
    r = value_range (type);
}

#if CHECKING_P
#include "selftest.h"
#include "stor-layout.h"

namespace selftest
{
#define INT(N) build_int_cst (integer_type_node, (N))
#define UINT(N) build_int_cstu (unsigned_type_node, (N))
#define INT16(N) build_int_cst (short_integer_type_node, (N))
#define UINT16(N) build_int_cstu (short_unsigned_type_node, (N))
#define INT64(N) build_int_cstu (long_long_integer_type_node, (N))
#define UINT64(N) build_int_cstu (long_long_unsigned_type_node, (N))
#define UINT128(N) build_int_cstu (u128_type, (N))
#define UCHAR(N) build_int_cstu (unsigned_char_type_node, (N))
#define SCHAR(N) build_int_cst (signed_char_type_node, (N))

// Run all of the selftests within this file.

void
range_tests ()
{
  tree u128_type = build_nonstandard_integer_type (128, /*unsigned=*/1);
  value_range i1, i2, i3;
  value_range r0, r1, rold;

  // Test that NOT(255) is [0..254] in 8-bit land.
  value_range not_255 (UCHAR (255), UCHAR (255), VR_ANTI_RANGE);
  ASSERT_TRUE (not_255 == value_range (UCHAR (0), UCHAR (254)));

  // Test that NOT(0) is [1..255] in 8-bit land.
  value_range not_zero = range_nonzero (unsigned_char_type_node);
  ASSERT_TRUE (not_zero == value_range (UCHAR (1), UCHAR (255)));

  // Check that [0,127][0x..ffffff80,0x..ffffff]
  //  => ~[128, 0x..ffffff7f].
  r0 = value_range (UINT128 (0), UINT128 (127));
  tree high = build_minus_one_cst (u128_type);
  // low = -1 - 127 => 0x..ffffff80.
  tree low = fold_build2 (MINUS_EXPR, u128_type, high, UINT128(127));
  r1 = value_range (low, high); // [0x..ffffff80, 0x..ffffffff]
  // r0 = [0,127][0x..ffffff80,0x..fffffff].
  r0.union_ (r1);
  // r1 = [128, 0x..ffffff7f].
  r1 = value_range (UINT128(128),
			 fold_build2 (MINUS_EXPR, u128_type,
				      build_minus_one_cst (u128_type),
				      UINT128(128)));
  r0.invert ();
  ASSERT_TRUE (r0 == r1);

  r0.set_varying (integer_type_node);
  tree minint = wide_int_to_tree (integer_type_node, r0.lower_bound ());
  tree maxint = wide_int_to_tree (integer_type_node, r0.upper_bound ());

  r0.set_varying (short_integer_type_node);
  tree minshort = wide_int_to_tree (short_integer_type_node, r0.lower_bound ());
  tree maxshort = wide_int_to_tree (short_integer_type_node, r0.upper_bound ());

  r0.set_varying (unsigned_type_node);
  tree maxuint = wide_int_to_tree (unsigned_type_node, r0.upper_bound ());

  // Check that ~[0,5] => [6,MAX] for unsigned int.
  r0 = value_range (UINT (0), UINT (5));
  r0.invert ();
  ASSERT_TRUE (r0 == value_range (UINT(6), maxuint));

  // Check that ~[10,MAX] => [0,9] for unsigned int.
  r0 = value_range (UINT(10), maxuint);
  r0.invert ();
  ASSERT_TRUE (r0 == value_range (UINT (0), UINT (9)));

  // Check that ~[0,5] => [6,MAX] for unsigned 128-bit numbers.
  r0 = value_range (UINT128 (0), UINT128 (5), VR_ANTI_RANGE);
  r1 = value_range (UINT128(6), build_minus_one_cst (u128_type));
  ASSERT_TRUE (r0 == r1);

  // Check that [~5] is really [-MIN,4][6,MAX].
  r0 = value_range (INT (5), INT (5), VR_ANTI_RANGE);
  r1 = value_range (minint, INT (4));
  r1.union_ (value_range (INT (6), maxint));
  ASSERT_FALSE (r1.undefined_p ());
  ASSERT_TRUE (r0 == r1);

  r1 = value_range (INT (5), INT (5));
  value_range r2 (r1);
  ASSERT_TRUE (r1 == r2);

  r1 = value_range (INT (5), INT (10));

  r1 = value_range (integer_type_node,
	       wi::to_wide (INT (5)), wi::to_wide (INT (10)));
  ASSERT_TRUE (r1.contains_p (INT (7)));

  r1 = value_range (SCHAR (0), SCHAR (20));
  ASSERT_TRUE (r1.contains_p (SCHAR(15)));
  ASSERT_FALSE (r1.contains_p (SCHAR(300)));

  // If a range is in any way outside of the range for the converted
  // to range, default to the range for the new type.
  if (TYPE_PRECISION (TREE_TYPE (maxint))
      > TYPE_PRECISION (short_integer_type_node))
    {
      r1 = value_range (integer_zero_node, maxint);
      range_cast (r1, short_integer_type_node);
      ASSERT_TRUE (r1.lower_bound () == wi::to_wide (minshort)
		   && r1.upper_bound() == wi::to_wide (maxshort));
    }

  // (unsigned char)[-5,-1] => [251,255].
  r0 = rold = value_range (SCHAR (-5), SCHAR (-1));
  range_cast (r0, unsigned_char_type_node);
  ASSERT_TRUE (r0 == value_range (UCHAR (251), UCHAR (255)));
  range_cast (r0, signed_char_type_node);
  ASSERT_TRUE (r0 == rold);

  // (signed char)[15, 150] => [-128,-106][15,127].
  r0 = rold = value_range (UCHAR (15), UCHAR (150));
  range_cast (r0, signed_char_type_node);
  r1 = value_range (SCHAR (15), SCHAR (127));
  r2 = value_range (SCHAR (-128), SCHAR (-106));
  r1.union_ (r2);
  ASSERT_TRUE (r1 == r0);
  range_cast (r0, unsigned_char_type_node);
  ASSERT_TRUE (r0 == rold);

  // (unsigned char)[-5, 5] => [0,5][251,255].
  r0 = rold = value_range (SCHAR (-5), SCHAR (5));
  range_cast (r0, unsigned_char_type_node);
  r1 = value_range (UCHAR (251), UCHAR (255));
  r2 = value_range (UCHAR (0), UCHAR (5));
  r1.union_ (r2);
  ASSERT_TRUE (r0 == r1);
  range_cast (r0, signed_char_type_node);
  ASSERT_TRUE (r0 == rold);

  // (unsigned char)[-5,5] => [0,5][251,255].
  r0 = value_range (INT (-5), INT (5));
  range_cast (r0, unsigned_char_type_node);
  r1 = value_range (UCHAR (0), UCHAR (5));
  r1.union_ (value_range (UCHAR (251), UCHAR (255)));
  ASSERT_TRUE (r0 == r1);

  // (unsigned char)[5U,1974U] => [0,255].
  r0 = value_range (UINT (5), UINT (1974));
  range_cast (r0, unsigned_char_type_node);
  ASSERT_TRUE (r0 == value_range (UCHAR (0), UCHAR (255)));
  range_cast (r0, integer_type_node);
  // Going to a wider range should not sign extend.
  ASSERT_TRUE (r0 == value_range (INT (0), INT (255)));

  // (unsigned char)[-350,15] => [0,255].
  r0 = value_range (INT (-350), INT (15));
  range_cast (r0, unsigned_char_type_node);
  ASSERT_TRUE (r0 == (value_range
		      (TYPE_MIN_VALUE (unsigned_char_type_node),
		       TYPE_MAX_VALUE (unsigned_char_type_node))));

  // Casting [-120,20] from signed char to unsigned short.
  // => [0, 20][0xff88, 0xffff].
  r0 = value_range (SCHAR (-120), SCHAR (20));
  range_cast (r0, short_unsigned_type_node);
  r1 = value_range (UINT16 (0), UINT16 (20));
  r2 = value_range (UINT16 (0xff88), UINT16 (0xffff));
  r1.union_ (r2);
  ASSERT_TRUE (r0 == r1);
  // A truncating cast back to signed char will work because [-120, 20]
  // is representable in signed char.
  range_cast (r0, signed_char_type_node);
  ASSERT_TRUE (r0 == value_range (SCHAR (-120), SCHAR (20)));

  // unsigned char -> signed short
  //	(signed short)[(unsigned char)25, (unsigned char)250]
  // => [(signed short)25, (signed short)250]
  r0 = rold = value_range (UCHAR (25), UCHAR (250));
  range_cast (r0, short_integer_type_node);
  r1 = value_range (INT16 (25), INT16 (250));
  ASSERT_TRUE (r0 == r1);
  range_cast (r0, unsigned_char_type_node);
  ASSERT_TRUE (r0 == rold);

  // Test casting a wider signed [-MIN,MAX] to a nar`rower unsigned.
  r0 = value_range (TYPE_MIN_VALUE (long_long_integer_type_node),
	       TYPE_MAX_VALUE (long_long_integer_type_node));
  range_cast (r0, short_unsigned_type_node);
  r1 = value_range (TYPE_MIN_VALUE (short_unsigned_type_node),
	       TYPE_MAX_VALUE (short_unsigned_type_node));
  ASSERT_TRUE (r0 == r1);

  // NOT([10,20]) ==> [-MIN,9][21,MAX].
  r0 = r1 = value_range (INT (10), INT (20));
  r2 = value_range (minint, INT(9));
  r2.union_ (value_range (INT(21), maxint));
  ASSERT_FALSE (r2.undefined_p ());
  r1.invert ();
  ASSERT_TRUE (r1 == r2);
  // Test that NOT(NOT(x)) == x.
  r2.invert ();
  ASSERT_TRUE (r0 == r2);

  // Test that booleans and their inverse work as expected.
  r0 = range_zero (boolean_type_node);
  ASSERT_TRUE (r0 == value_range (build_zero_cst (boolean_type_node),
				       build_zero_cst (boolean_type_node)));
  r0.invert ();
  ASSERT_TRUE (r0 == value_range (build_one_cst (boolean_type_node),
				       build_one_cst (boolean_type_node)));

  // Casting NONZERO to a narrower type will wrap/overflow so
  // it's just the entire range for the narrower type.
  //
  // "NOT 0 at signed 32-bits" ==> [-MIN_32,-1][1, +MAX_32].  This is
  // is outside of the range of a smaller range, return the full
  // smaller range.
  if (TYPE_PRECISION (integer_type_node)
      > TYPE_PRECISION (short_integer_type_node))
    {
      r0 = range_nonzero (integer_type_node);
      range_cast (r0, short_integer_type_node);
      r1 = value_range (TYPE_MIN_VALUE (short_integer_type_node),
			     TYPE_MAX_VALUE (short_integer_type_node));
      ASSERT_TRUE (r0 == r1);
    }

  // Casting NONZERO from a narrower signed to a wider signed.
  //
  // NONZERO signed 16-bits is [-MIN_16,-1][1, +MAX_16].
  // Converting this to 32-bits signed is [-MIN_16,-1][1, +MAX_16].
  r0 = range_nonzero (short_integer_type_node);
  range_cast (r0, integer_type_node);
  r1 = value_range (INT (-32768), INT (-1));
  r2 = value_range (INT (1), INT (32767));
  r1.union_ (r2);
  ASSERT_TRUE (r0 == r1);

  // Make sure NULL and non-NULL of pointer types work, and that
  // inverses of them are consistent.
  tree voidp = build_pointer_type (void_type_node);
  r0 = range_zero (voidp);
  r1 = r0;
  r0.invert ();
  r0.invert ();
  ASSERT_TRUE (r0 == r1);

  // [10,20] U [15, 30] => [10, 30].
  r0 = value_range (INT (10), INT (20));
  r1 = value_range (INT (15), INT (30));
  r0.union_ (r1);
  ASSERT_TRUE (r0 == value_range (INT (10), INT (30)));

  // [15,40] U [] => [15,40].
  r0 = value_range (INT (15), INT (40));
  r1.set_undefined ();
  r0.union_ (r1);
  ASSERT_TRUE (r0 == value_range (INT (15), INT (40)));

  // [10,20] U [10,10] => [10,20].
  r0 = value_range (INT (10), INT (20));
  r1 = value_range (INT (10), INT (10));
  r0.union_ (r1);
  ASSERT_TRUE (r0 == value_range (INT (10), INT (20)));

  // [10,20] U [9,9] => [9,20].
  r0 = value_range (INT (10), INT (20));
  r1 = value_range (INT (9), INT (9));
  r0.union_ (r1);
  ASSERT_TRUE (r0 == value_range (INT (9), INT (20)));

  // [10,20] ^ [15,30] => [15,20].
  r0 = value_range (INT (10), INT (20));
  r1 = value_range (INT (15), INT (30));
  r0.intersect (r1);
  ASSERT_TRUE (r0 == value_range (INT (15), INT (20)));

  // Test the internal sanity of wide_int's wrt HWIs.
  ASSERT_TRUE (wi::max_value (TYPE_PRECISION (boolean_type_node),
			      TYPE_SIGN (boolean_type_node))
	       == wi::uhwi (1, TYPE_PRECISION (boolean_type_node)));

  // Test zero_p().
  r0 = value_range (INT (0), INT (0));
  ASSERT_TRUE (r0.zero_p ());

  // Test nonzero_p().
  r0 = value_range (INT (0), INT (0));
  r0.invert ();
  ASSERT_TRUE (r0.nonzero_p ());
}

} // namespace selftest

#endif // CHECKING_P<|MERGE_RESOLUTION|>--- conflicted
+++ resolved
@@ -1364,14 +1364,10 @@
 class operator_lshift : public cross_product_operator
 {
 public:
-<<<<<<< HEAD
   virtual bool op1_range (value_range &r, tree type,
 			  const value_range &lhs,
 			  const value_range &op2) const;
-  virtual void fold_range (value_range &r, tree type,
-=======
   virtual bool fold_range (value_range &r, tree type,
->>>>>>> 1ce51d9a
 			   const value_range &op1,
 			   const value_range &op2) const;
 

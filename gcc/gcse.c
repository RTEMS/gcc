/* Global common subexpression elimination/Partial redundancy elimination
   and global constant/copy propagation for GNU compiler.
   Copyright (C) 1997, 1998, 1999, 2000, 2001, 2002, 2003, 2004, 2005,
   2006, 2007, 2008, 2009, 2010 Free Software Foundation, Inc.

This file is part of GCC.

GCC is free software; you can redistribute it and/or modify it under
the terms of the GNU General Public License as published by the Free
Software Foundation; either version 3, or (at your option) any later
version.

GCC is distributed in the hope that it will be useful, but WITHOUT ANY
WARRANTY; without even the implied warranty of MERCHANTABILITY or
FITNESS FOR A PARTICULAR PURPOSE.  See the GNU General Public License
for more details.

You should have received a copy of the GNU General Public License
along with GCC; see the file COPYING3.  If not see
<http://www.gnu.org/licenses/>.  */

/* TODO
   - reordering of memory allocation and freeing to be more space efficient
   - do rough calc of how many regs are needed in each block, and a rough
     calc of how many regs are available in each class and use that to
     throttle back the code in cases where RTX_COST is minimal.
   - a store to the same address as a load does not kill the load if the
     source of the store is also the destination of the load.  Handling this
     allows more load motion, particularly out of loops.

*/

/* References searched while implementing this.

   Compilers Principles, Techniques and Tools
   Aho, Sethi, Ullman
   Addison-Wesley, 1988

   Global Optimization by Suppression of Partial Redundancies
   E. Morel, C. Renvoise
   communications of the acm, Vol. 22, Num. 2, Feb. 1979

   A Portable Machine-Independent Global Optimizer - Design and Measurements
   Frederick Chow
   Stanford Ph.D. thesis, Dec. 1983

   A Fast Algorithm for Code Movement Optimization
   D.M. Dhamdhere
   SIGPLAN Notices, Vol. 23, Num. 10, Oct. 1988

   A Solution to a Problem with Morel and Renvoise's
   Global Optimization by Suppression of Partial Redundancies
   K-H Drechsler, M.P. Stadel
   ACM TOPLAS, Vol. 10, Num. 4, Oct. 1988

   Practical Adaptation of the Global Optimization
   Algorithm of Morel and Renvoise
   D.M. Dhamdhere
   ACM TOPLAS, Vol. 13, Num. 2. Apr. 1991

   Efficiently Computing Static Single Assignment Form and the Control
   Dependence Graph
   R. Cytron, J. Ferrante, B.K. Rosen, M.N. Wegman, and F.K. Zadeck
   ACM TOPLAS, Vol. 13, Num. 4, Oct. 1991

   Lazy Code Motion
   J. Knoop, O. Ruthing, B. Steffen
   ACM SIGPLAN Notices Vol. 27, Num. 7, Jul. 1992, '92 Conference on PLDI

   What's In a Region?  Or Computing Control Dependence Regions in Near-Linear
   Time for Reducible Flow Control
   Thomas Ball
   ACM Letters on Programming Languages and Systems,
   Vol. 2, Num. 1-4, Mar-Dec 1993

   An Efficient Representation for Sparse Sets
   Preston Briggs, Linda Torczon
   ACM Letters on Programming Languages and Systems,
   Vol. 2, Num. 1-4, Mar-Dec 1993

   A Variation of Knoop, Ruthing, and Steffen's Lazy Code Motion
   K-H Drechsler, M.P. Stadel
   ACM SIGPLAN Notices, Vol. 28, Num. 5, May 1993

   Partial Dead Code Elimination
   J. Knoop, O. Ruthing, B. Steffen
   ACM SIGPLAN Notices, Vol. 29, Num. 6, Jun. 1994

   Effective Partial Redundancy Elimination
   P. Briggs, K.D. Cooper
   ACM SIGPLAN Notices, Vol. 29, Num. 6, Jun. 1994

   The Program Structure Tree: Computing Control Regions in Linear Time
   R. Johnson, D. Pearson, K. Pingali
   ACM SIGPLAN Notices, Vol. 29, Num. 6, Jun. 1994

   Optimal Code Motion: Theory and Practice
   J. Knoop, O. Ruthing, B. Steffen
   ACM TOPLAS, Vol. 16, Num. 4, Jul. 1994

   The power of assignment motion
   J. Knoop, O. Ruthing, B. Steffen
   ACM SIGPLAN Notices Vol. 30, Num. 6, Jun. 1995, '95 Conference on PLDI

   Global code motion / global value numbering
   C. Click
   ACM SIGPLAN Notices Vol. 30, Num. 6, Jun. 1995, '95 Conference on PLDI

   Value Driven Redundancy Elimination
   L.T. Simpson
   Rice University Ph.D. thesis, Apr. 1996

   Value Numbering
   L.T. Simpson
   Massively Scalar Compiler Project, Rice University, Sep. 1996

   High Performance Compilers for Parallel Computing
   Michael Wolfe
   Addison-Wesley, 1996

   Advanced Compiler Design and Implementation
   Steven Muchnick
   Morgan Kaufmann, 1997

   Building an Optimizing Compiler
   Robert Morgan
   Digital Press, 1998

   People wishing to speed up the code here should read:
     Elimination Algorithms for Data Flow Analysis
     B.G. Ryder, M.C. Paull
     ACM Computing Surveys, Vol. 18, Num. 3, Sep. 1986

     How to Analyze Large Programs Efficiently and Informatively
     D.M. Dhamdhere, B.K. Rosen, F.K. Zadeck
     ACM SIGPLAN Notices Vol. 27, Num. 7, Jul. 1992, '92 Conference on PLDI

   People wishing to do something different can find various possibilities
   in the above papers and elsewhere.
*/

#include "config.h"
#include "system.h"
#include "coretypes.h"
#include "tm.h"
#include "diagnostic-core.h"
#include "toplev.h"

#include "rtl.h"
#include "tree.h"
#include "tm_p.h"
#include "regs.h"
#include "hard-reg-set.h"
#include "flags.h"
#include "insn-config.h"
#include "recog.h"
#include "basic-block.h"
#include "output.h"
#include "function.h"
#include "expr.h"
#include "except.h"
#include "ggc.h"
#include "params.h"
#include "cselib.h"
#include "intl.h"
#include "obstack.h"
#include "timevar.h"
#include "tree-pass.h"
#include "hashtab.h"
#include "df.h"
#include "dbgcnt.h"
#include "target.h"
<<<<<<< HEAD
=======
#include "gcse.h"
>>>>>>> 6e7f08ad

/* We support GCSE via Partial Redundancy Elimination.  PRE optimizations
   are a superset of those done by classic GCSE.

   We perform the following steps:

   1) Compute table of places where registers are set.

   2) Perform copy/constant propagation.

   3) Perform global cse using lazy code motion if not optimizing
      for size, or code hoisting if we are.

   4) Perform another pass of copy/constant propagation.  Try to bypass
      conditional jumps if the condition can be computed from a value of
      an incoming edge.

   Two passes of copy/constant propagation are done because the first one
   enables more GCSE and the second one helps to clean up the copies that
   GCSE creates.  This is needed more for PRE than for Classic because Classic
   GCSE will try to use an existing register containing the common
   subexpression rather than create a new one.  This is harder to do for PRE
   because of the code motion (which Classic GCSE doesn't do).

   Expressions we are interested in GCSE-ing are of the form
   (set (pseudo-reg) (expression)).
   Function want_to_gcse_p says what these are.

   In addition, expressions in REG_EQUAL notes are candidates for GCSE-ing.
   This allows PRE to hoist expressions that are expressed in multiple insns,
   such as complex address calculations (e.g. for PIC code, or loads with a
   high part and a low part).

   PRE handles moving invariant expressions out of loops (by treating them as
   partially redundant).

   **********************

   We used to support multiple passes but there are diminishing returns in
   doing so.  The first pass usually makes 90% of the changes that are doable.
   A second pass can make a few more changes made possible by the first pass.
   Experiments show any further passes don't make enough changes to justify
   the expense.

   A study of spec92 using an unlimited number of passes:
   [1 pass] = 1208 substitutions, [2] = 577, [3] = 202, [4] = 192, [5] = 83,
   [6] = 34, [7] = 17, [8] = 9, [9] = 4, [10] = 4, [11] = 2,
   [12] = 2, [13] = 1, [15] = 1, [16] = 2, [41] = 1

   It was found doing copy propagation between each pass enables further
   substitutions.

   This study was done before expressions in REG_EQUAL notes were added as
   candidate expressions for optimization, and before the GIMPLE optimizers
   were added.  Probably, multiple passes is even less efficient now than
   at the time when the study was conducted.

   PRE is quite expensive in complicated functions because the DFA can take
   a while to converge.  Hence we only perform one pass.

   **********************

   The steps for PRE are:

   1) Build the hash table of expressions we wish to GCSE (expr_hash_table).

   2) Perform the data flow analysis for PRE.

   3) Delete the redundant instructions

   4) Insert the required copies [if any] that make the partially
      redundant instructions fully redundant.

   5) For other reaching expressions, insert an instruction to copy the value
      to a newly created pseudo that will reach the redundant instruction.

   The deletion is done first so that when we do insertions we
   know which pseudo reg to use.

   Various papers have argued that PRE DFA is expensive (O(n^2)) and others
   argue it is not.  The number of iterations for the algorithm to converge
   is typically 2-4 so I don't view it as that expensive (relatively speaking).

   PRE GCSE depends heavily on the second CPROP pass to clean up the copies
   we create.  To make an expression reach the place where it's redundant,
   the result of the expression is copied to a new register, and the redundant
   expression is deleted by replacing it with this new register.  Classic GCSE
   doesn't have this problem as much as it computes the reaching defs of
   each register in each block and thus can try to use an existing
   register.  */

/* GCSE global vars.  */

struct target_gcse default_target_gcse;
#if SWITCHABLE_TARGET
struct target_gcse *this_target_gcse = &default_target_gcse;
#endif

/* Set to non-zero if CSE should run after all GCSE optimizations are done.  */
int flag_rerun_cse_after_global_opts;

/* An obstack for our working variables.  */
static struct obstack gcse_obstack;

struct reg_use {rtx reg_rtx; };

/* Hash table of expressions.  */

struct expr
{
  /* The expression (SET_SRC for expressions, PATTERN for assignments).  */
  rtx expr;
  /* Index in the available expression bitmaps.  */
  int bitmap_index;
  /* Next entry with the same hash.  */
  struct expr *next_same_hash;
  /* List of anticipatable occurrences in basic blocks in the function.
     An "anticipatable occurrence" is one that is the first occurrence in the
     basic block, the operands are not modified in the basic block prior
     to the occurrence and the output is not used between the start of
     the block and the occurrence.  */
  struct occr *antic_occr;
  /* List of available occurrence in basic blocks in the function.
     An "available occurrence" is one that is the last occurrence in the
     basic block and the operands are not modified by following statements in
     the basic block [including this insn].  */
  struct occr *avail_occr;
  /* Non-null if the computation is PRE redundant.
     The value is the newly created pseudo-reg to record a copy of the
     expression in all the places that reach the redundant copy.  */
  rtx reaching_reg;
  /* Maximum distance in instructions this expression can travel.
     We avoid moving simple expressions for more than a few instructions
     to keep register pressure under control.
     A value of "0" removes restrictions on how far the expression can
     travel.  */
  int max_distance;
};

/* Occurrence of an expression.
   There is one per basic block.  If a pattern appears more than once the
   last appearance is used [or first for anticipatable expressions].  */

struct occr
{
  /* Next occurrence of this expression.  */
  struct occr *next;
  /* The insn that computes the expression.  */
  rtx insn;
  /* Nonzero if this [anticipatable] occurrence has been deleted.  */
  char deleted_p;
  /* Nonzero if this [available] occurrence has been copied to
     reaching_reg.  */
  /* ??? This is mutually exclusive with deleted_p, so they could share
     the same byte.  */
  char copied_p;
};

typedef struct occr *occr_t;
DEF_VEC_P (occr_t);
DEF_VEC_ALLOC_P (occr_t, heap);

/* Expression and copy propagation hash tables.
   Each hash table is an array of buckets.
   ??? It is known that if it were an array of entries, structure elements
   `next_same_hash' and `bitmap_index' wouldn't be necessary.  However, it is
   not clear whether in the final analysis a sufficient amount of memory would
   be saved as the size of the available expression bitmaps would be larger
   [one could build a mapping table without holes afterwards though].
   Someday I'll perform the computation and figure it out.  */

struct hash_table_d
{
  /* The table itself.
     This is an array of `expr_hash_table_size' elements.  */
  struct expr **table;

  /* Size of the hash table, in elements.  */
  unsigned int size;

  /* Number of hash table elements.  */
  unsigned int n_elems;

  /* Whether the table is expression of copy propagation one.  */
  int set_p;
};

/* Expression hash table.  */
static struct hash_table_d expr_hash_table;

/* Copy propagation hash table.  */
static struct hash_table_d set_hash_table;

/* This is a list of expressions which are MEMs and will be used by load
   or store motion.
   Load motion tracks MEMs which aren't killed by
   anything except itself. (i.e., loads and stores to a single location).
   We can then allow movement of these MEM refs with a little special
   allowance. (all stores copy the same value to the reaching reg used
   for the loads).  This means all values used to store into memory must have
   no side effects so we can re-issue the setter value.
   Store Motion uses this structure as an expression table to track stores
   which look interesting, and might be moveable towards the exit block.  */

struct ls_expr
{
  struct expr * expr;		/* Gcse expression reference for LM.  */
  rtx pattern;			/* Pattern of this mem.  */
  rtx pattern_regs;		/* List of registers mentioned by the mem.  */
  rtx loads;			/* INSN list of loads seen.  */
  rtx stores;			/* INSN list of stores seen.  */
  struct ls_expr * next;	/* Next in the list.  */
  int invalid;			/* Invalid for some reason.  */
  int index;			/* If it maps to a bitmap index.  */
  unsigned int hash_index;	/* Index when in a hash table.  */
  rtx reaching_reg;		/* Register to use when re-writing.  */
};

/* Array of implicit set patterns indexed by basic block index.  */
static rtx *implicit_sets;

/* Head of the list of load/store memory refs.  */
static struct ls_expr * pre_ldst_mems = NULL;

/* Hashtable for the load/store memory refs.  */
static htab_t pre_ldst_table = NULL;

/* Bitmap containing one bit for each register in the program.
   Used when performing GCSE to track which registers have been set since
   the start of the basic block.  */
static regset reg_set_bitmap;

/* Array, indexed by basic block number for a list of insns which modify
   memory within that block.  */
static rtx * modify_mem_list;
static bitmap modify_mem_list_set;

/* This array parallels modify_mem_list, but is kept canonicalized.  */
static rtx * canon_modify_mem_list;

/* Bitmap indexed by block numbers to record which blocks contain
   function calls.  */
static bitmap blocks_with_calls;

/* Various variables for statistics gathering.  */

/* Memory used in a pass.
   This isn't intended to be absolutely precise.  Its intent is only
   to keep an eye on memory usage.  */
static int bytes_used;

/* GCSE substitutions made.  */
static int gcse_subst_count;
/* Number of copy instructions created.  */
static int gcse_create_count;
/* Number of local constants propagated.  */
static int local_const_prop_count;
/* Number of local copies propagated.  */
static int local_copy_prop_count;
/* Number of global constants propagated.  */
static int global_const_prop_count;
/* Number of global copies propagated.  */
static int global_copy_prop_count;

/* Doing code hoisting.  */
static bool doing_code_hoisting_p = false;

/* For available exprs */
static sbitmap *ae_kill;

static void compute_can_copy (void);
static void *gmalloc (size_t) ATTRIBUTE_MALLOC;
static void *gcalloc (size_t, size_t) ATTRIBUTE_MALLOC;
static void *gcse_alloc (unsigned long);
static void alloc_gcse_mem (void);
static void free_gcse_mem (void);
static void hash_scan_insn (rtx, struct hash_table_d *);
static void hash_scan_set (rtx, rtx, struct hash_table_d *);
static void hash_scan_clobber (rtx, rtx, struct hash_table_d *);
static void hash_scan_call (rtx, rtx, struct hash_table_d *);
static int want_to_gcse_p (rtx, int *);
static bool gcse_constant_p (const_rtx);
static int oprs_unchanged_p (const_rtx, const_rtx, int);
static int oprs_anticipatable_p (const_rtx, const_rtx);
static int oprs_available_p (const_rtx, const_rtx);
static void insert_expr_in_table (rtx, enum machine_mode, rtx, int, int, int,
				  struct hash_table_d *);
static void insert_set_in_table (rtx, rtx, struct hash_table_d *);
static unsigned int hash_expr (const_rtx, enum machine_mode, int *, int);
static unsigned int hash_set (int, int);
static int expr_equiv_p (const_rtx, const_rtx);
static void record_last_reg_set_info (rtx, int);
static void record_last_mem_set_info (rtx);
static void record_last_set_info (rtx, const_rtx, void *);
static void compute_hash_table (struct hash_table_d *);
static void alloc_hash_table (struct hash_table_d *, int);
static void free_hash_table (struct hash_table_d *);
static void compute_hash_table_work (struct hash_table_d *);
static void dump_hash_table (FILE *, const char *, struct hash_table_d *);
static struct expr *lookup_set (unsigned int, struct hash_table_d *);
static struct expr *next_set (unsigned int, struct expr *);
static void reset_opr_set_tables (void);
static int oprs_not_set_p (const_rtx, const_rtx);
static void mark_call (rtx);
static void mark_set (rtx, rtx);
static void mark_clobber (rtx, rtx);
static void mark_oprs_set (rtx);
static void alloc_cprop_mem (int, int);
static void free_cprop_mem (void);
static void compute_transp (const_rtx, int, sbitmap *, int);
static void compute_local_properties (sbitmap *, sbitmap *, sbitmap *,
				      struct hash_table_d *);
static void compute_cprop_data (void);
static void find_used_regs (rtx *, void *);
static int try_replace_reg (rtx, rtx, rtx);
static struct expr *find_avail_set (int, rtx);
static int cprop_jump (basic_block, rtx, rtx, rtx, rtx);
static void mems_conflict_for_gcse_p (rtx, const_rtx, void *);
static int load_killed_in_block_p (const_basic_block, int, const_rtx, int);
static void canon_list_insert (rtx, const_rtx, void *);
static int cprop_insn (rtx);
static void find_implicit_sets (void);
static int one_cprop_pass (void);
static bool constprop_register (rtx, rtx, rtx);
static struct expr *find_bypass_set (int, int);
static bool reg_killed_on_edge (const_rtx, const_edge);
static int bypass_block (basic_block, rtx, rtx);
static int bypass_conditional_jumps (void);
static void alloc_pre_mem (int, int);
static void free_pre_mem (void);
static void compute_pre_data (void);
static int pre_expr_reaches_here_p (basic_block, struct expr *,
				    basic_block);
static void insert_insn_end_basic_block (struct expr *, basic_block);
static void pre_insert_copy_insn (struct expr *, rtx);
static void pre_insert_copies (void);
static int pre_delete (void);
static int pre_gcse (void);
static int one_pre_gcse_pass (void);
static void add_label_notes (rtx, rtx);
static void alloc_code_hoist_mem (int, int);
static void free_code_hoist_mem (void);
static void compute_code_hoist_vbeinout (void);
static void compute_code_hoist_data (void);
static int hoist_expr_reaches_here_p (basic_block, int, basic_block, char *,
				      int, int *);
static int hoist_code (void);
static int one_code_hoisting_pass (void);
static rtx process_insert_insn (struct expr *);
static int pre_edge_insert (struct edge_list *, struct expr **);
static int pre_expr_reaches_here_p_work (basic_block, struct expr *,
					 basic_block, char *);
static struct ls_expr * ldst_entry (rtx);
static void free_ldst_entry (struct ls_expr *);
static void free_ldst_mems (void);
static void print_ldst_list (FILE *);
static struct ls_expr * find_rtx_in_ldst (rtx);
static inline struct ls_expr * first_ls_expr (void);
static inline struct ls_expr * next_ls_expr (struct ls_expr *);
static int simple_mem (const_rtx);
static void invalidate_any_buried_refs (rtx);
static void compute_ld_motion_mems (void);
static void trim_ld_motion_mems (void);
static void update_ld_motion_stores (struct expr *);
static void free_insn_expr_list_list (rtx *);
static void clear_modify_mem_tables (void);
static void free_modify_mem_tables (void);
static rtx gcse_emit_move_after (rtx, rtx, rtx);
static void local_cprop_find_used_regs (rtx *, void *);
static bool do_local_cprop (rtx, rtx);
static int local_cprop_pass (void);
static bool is_too_expensive (const char *);

#define GNEW(T)			((T *) gmalloc (sizeof (T)))
#define GCNEW(T)		((T *) gcalloc (1, sizeof (T)))

#define GNEWVEC(T, N)		((T *) gmalloc (sizeof (T) * (N)))
#define GCNEWVEC(T, N)		((T *) gcalloc ((N), sizeof (T)))

#define GNEWVAR(T, S)		((T *) gmalloc ((S)))
#define GCNEWVAR(T, S)		((T *) gcalloc (1, (S)))

#define GOBNEW(T)		((T *) gcse_alloc (sizeof (T)))
#define GOBNEWVAR(T, S)		((T *) gcse_alloc ((S)))

/* Misc. utilities.  */

#define can_copy \
  (this_target_gcse->x_can_copy)
#define can_copy_init_p \
  (this_target_gcse->x_can_copy_init_p)

/* Compute which modes support reg/reg copy operations.  */

static void
compute_can_copy (void)
{
  int i;
#ifndef AVOID_CCMODE_COPIES
  rtx reg, insn;
#endif
  memset (can_copy, 0, NUM_MACHINE_MODES);

  start_sequence ();
  for (i = 0; i < NUM_MACHINE_MODES; i++)
    if (GET_MODE_CLASS (i) == MODE_CC)
      {
#ifdef AVOID_CCMODE_COPIES
	can_copy[i] = 0;
#else
	reg = gen_rtx_REG ((enum machine_mode) i, LAST_VIRTUAL_REGISTER + 1);
	insn = emit_insn (gen_rtx_SET (VOIDmode, reg, reg));
	if (recog (PATTERN (insn), insn, NULL) >= 0)
	  can_copy[i] = 1;
#endif
      }
    else
      can_copy[i] = 1;

  end_sequence ();
}

/* Returns whether the mode supports reg/reg copy operations.  */

bool
can_copy_p (enum machine_mode mode)
{
  if (! can_copy_init_p)
    {
      compute_can_copy ();
      can_copy_init_p = true;
    }

  return can_copy[mode] != 0;
}


/* Cover function to xmalloc to record bytes allocated.  */

static void *
gmalloc (size_t size)
{
  bytes_used += size;
  return xmalloc (size);
}

/* Cover function to xcalloc to record bytes allocated.  */

static void *
gcalloc (size_t nelem, size_t elsize)
{
  bytes_used += nelem * elsize;
  return xcalloc (nelem, elsize);
}

/* Cover function to obstack_alloc.  */

static void *
gcse_alloc (unsigned long size)
{
  bytes_used += size;
  return obstack_alloc (&gcse_obstack, size);
}

/* Allocate memory for the reg/memory set tracking tables.
   This is called at the start of each pass.  */

static void
alloc_gcse_mem (void)
{
  /* Allocate vars to track sets of regs.  */
  reg_set_bitmap = ALLOC_REG_SET (NULL);

  /* Allocate array to keep a list of insns which modify memory in each
     basic block.  */
  modify_mem_list = GCNEWVEC (rtx, last_basic_block);
  canon_modify_mem_list = GCNEWVEC (rtx, last_basic_block);
  modify_mem_list_set = BITMAP_ALLOC (NULL);
  blocks_with_calls = BITMAP_ALLOC (NULL);
}

/* Free memory allocated by alloc_gcse_mem.  */

static void
free_gcse_mem (void)
{
  free_modify_mem_tables ();
  BITMAP_FREE (modify_mem_list_set);
  BITMAP_FREE (blocks_with_calls);
}

/* Compute the local properties of each recorded expression.

   Local properties are those that are defined by the block, irrespective of
   other blocks.

   An expression is transparent in a block if its operands are not modified
   in the block.

   An expression is computed (locally available) in a block if it is computed
   at least once and expression would contain the same value if the
   computation was moved to the end of the block.

   An expression is locally anticipatable in a block if it is computed at
   least once and expression would contain the same value if the computation
   was moved to the beginning of the block.

   We call this routine for cprop, pre and code hoisting.  They all compute
   basically the same information and thus can easily share this code.

   TRANSP, COMP, and ANTLOC are destination sbitmaps for recording local
   properties.  If NULL, then it is not necessary to compute or record that
   particular property.

   TABLE controls which hash table to look at.  If it is  set hash table,
   additionally, TRANSP is computed as ~TRANSP, since this is really cprop's
   ABSALTERED.  */

static void
compute_local_properties (sbitmap *transp, sbitmap *comp, sbitmap *antloc,
			  struct hash_table_d *table)
{
  unsigned int i;

  /* Initialize any bitmaps that were passed in.  */
  if (transp)
    {
      if (table->set_p)
	sbitmap_vector_zero (transp, last_basic_block);
      else
	sbitmap_vector_ones (transp, last_basic_block);
    }

  if (comp)
    sbitmap_vector_zero (comp, last_basic_block);
  if (antloc)
    sbitmap_vector_zero (antloc, last_basic_block);

  for (i = 0; i < table->size; i++)
    {
      struct expr *expr;

      for (expr = table->table[i]; expr != NULL; expr = expr->next_same_hash)
	{
	  int indx = expr->bitmap_index;
	  struct occr *occr;

	  /* The expression is transparent in this block if it is not killed.
	     We start by assuming all are transparent [none are killed], and
	     then reset the bits for those that are.  */
	  if (transp)
	    compute_transp (expr->expr, indx, transp, table->set_p);

	  /* The occurrences recorded in antic_occr are exactly those that
	     we want to set to nonzero in ANTLOC.  */
	  if (antloc)
	    for (occr = expr->antic_occr; occr != NULL; occr = occr->next)
	      {
		SET_BIT (antloc[BLOCK_FOR_INSN (occr->insn)->index], indx);

		/* While we're scanning the table, this is a good place to
		   initialize this.  */
		occr->deleted_p = 0;
	      }

	  /* The occurrences recorded in avail_occr are exactly those that
	     we want to set to nonzero in COMP.  */
	  if (comp)
	    for (occr = expr->avail_occr; occr != NULL; occr = occr->next)
	      {
		SET_BIT (comp[BLOCK_FOR_INSN (occr->insn)->index], indx);

		/* While we're scanning the table, this is a good place to
		   initialize this.  */
		occr->copied_p = 0;
	      }

	  /* While we're scanning the table, this is a good place to
	     initialize this.  */
	  expr->reaching_reg = 0;
	}
    }
}

/* Hash table support.  */

struct reg_avail_info
{
  basic_block last_bb;
  int first_set;
  int last_set;
};

static struct reg_avail_info *reg_avail_info;
static basic_block current_bb;


/* See whether X, the source of a set, is something we want to consider for
   GCSE.  */

static int
want_to_gcse_p (rtx x, int *max_distance_ptr)
{
#ifdef STACK_REGS
  /* On register stack architectures, don't GCSE constants from the
     constant pool, as the benefits are often swamped by the overhead
     of shuffling the register stack between basic blocks.  */
  if (IS_STACK_MODE (GET_MODE (x)))
    x = avoid_constant_pool_reference (x);
#endif

  /* GCSE'ing constants:

     We do not specifically distinguish between constant and non-constant
     expressions in PRE and Hoist.  We use rtx_cost below to limit
     the maximum distance simple expressions can travel.

     Nevertheless, constants are much easier to GCSE, and, hence,
     it is easy to overdo the optimizations.  Usually, excessive PRE and
     Hoisting of constant leads to increased register pressure.

     RA can deal with this by rematerialing some of the constants.
     Therefore, it is important that the back-end generates sets of constants
     in a way that allows reload rematerialize them under high register
     pressure, i.e., a pseudo register with REG_EQUAL to constant
     is set only once.  Failing to do so will result in IRA/reload
     spilling such constants under high register pressure instead of
     rematerializing them.  */

  switch (GET_CODE (x))
    {
    case REG:
    case SUBREG:
    case CALL:
      return 0;

    case CONST_INT:
    case CONST_DOUBLE:
    case CONST_FIXED:
    case CONST_VECTOR:
      if (!doing_code_hoisting_p)
	/* Do not PRE constants.  */
	return 0;

      /* FALLTHRU */

    default:
      if (doing_code_hoisting_p)
	/* PRE doesn't implement max_distance restriction.  */
	{
	  int cost;
	  int max_distance;

	  gcc_assert (!optimize_function_for_speed_p (cfun)
		      && optimize_function_for_size_p (cfun));
	  cost = rtx_cost (x, SET, 0);

	  if (cost < COSTS_N_INSNS (GCSE_UNRESTRICTED_COST))
	    {
	      max_distance = (GCSE_COST_DISTANCE_RATIO * cost) / 10;
	      if (max_distance == 0)
		return 0;

	      gcc_assert (max_distance > 0);
	    }
	  else
	    max_distance = 0;

	  if (max_distance_ptr)
	    *max_distance_ptr = max_distance;
	}

      return can_assign_to_reg_without_clobbers_p (x);
    }
}

/* Used internally by can_assign_to_reg_without_clobbers_p.  */

static GTY(()) rtx test_insn;

/* Return true if we can assign X to a pseudo register such that the
   resulting insn does not result in clobbering a hard register as a
   side-effect.

   Additionally, if the target requires it, check that the resulting insn
   can be copied.  If it cannot, this means that X is special and probably
   has hidden side-effects we don't want to mess with.

   This function is typically used by code motion passes, to verify
   that it is safe to insert an insn without worrying about clobbering
   maybe live hard regs.  */

bool
can_assign_to_reg_without_clobbers_p (rtx x)
{
  int num_clobbers = 0;
  int icode;

  /* If this is a valid operand, we are OK.  If it's VOIDmode, we aren't.  */
  if (general_operand (x, GET_MODE (x)))
    return 1;
  else if (GET_MODE (x) == VOIDmode)
    return 0;

  /* Otherwise, check if we can make a valid insn from it.  First initialize
     our test insn if we haven't already.  */
  if (test_insn == 0)
    {
      test_insn
	= make_insn_raw (gen_rtx_SET (VOIDmode,
				      gen_rtx_REG (word_mode,
						   FIRST_PSEUDO_REGISTER * 2),
				      const0_rtx));
      NEXT_INSN (test_insn) = PREV_INSN (test_insn) = 0;
    }

  /* Now make an insn like the one we would make when GCSE'ing and see if
     valid.  */
  PUT_MODE (SET_DEST (PATTERN (test_insn)), GET_MODE (x));
  SET_SRC (PATTERN (test_insn)) = x;

  icode = recog (PATTERN (test_insn), test_insn, &num_clobbers);
  if (icode < 0)
    return false;

  if (num_clobbers > 0 && added_clobbers_hard_reg_p (icode))
    return false;

  if (targetm.cannot_copy_insn_p && targetm.cannot_copy_insn_p (test_insn))
    return false;

  return true;
}

/* Return nonzero if the operands of expression X are unchanged from the
   start of INSN's basic block up to but not including INSN (if AVAIL_P == 0),
   or from INSN to the end of INSN's basic block (if AVAIL_P != 0).  */

static int
oprs_unchanged_p (const_rtx x, const_rtx insn, int avail_p)
{
  int i, j;
  enum rtx_code code;
  const char *fmt;

  if (x == 0)
    return 1;

  code = GET_CODE (x);
  switch (code)
    {
    case REG:
      {
	struct reg_avail_info *info = &reg_avail_info[REGNO (x)];

	if (info->last_bb != current_bb)
	  return 1;
	if (avail_p)
	  return info->last_set < DF_INSN_LUID (insn);
	else
	  return info->first_set >= DF_INSN_LUID (insn);
      }

    case MEM:
      if (load_killed_in_block_p (current_bb, DF_INSN_LUID (insn),
				  x, avail_p))
	return 0;
      else
	return oprs_unchanged_p (XEXP (x, 0), insn, avail_p);

    case PRE_DEC:
    case PRE_INC:
    case POST_DEC:
    case POST_INC:
    case PRE_MODIFY:
    case POST_MODIFY:
      return 0;

    case PC:
    case CC0: /*FIXME*/
    case CONST:
    case CONST_INT:
    case CONST_DOUBLE:
    case CONST_FIXED:
    case CONST_VECTOR:
    case SYMBOL_REF:
    case LABEL_REF:
    case ADDR_VEC:
    case ADDR_DIFF_VEC:
      return 1;

    default:
      break;
    }

  for (i = GET_RTX_LENGTH (code) - 1, fmt = GET_RTX_FORMAT (code); i >= 0; i--)
    {
      if (fmt[i] == 'e')
	{
	  /* If we are about to do the last recursive call needed at this
	     level, change it into iteration.  This function is called enough
	     to be worth it.  */
	  if (i == 0)
	    return oprs_unchanged_p (XEXP (x, i), insn, avail_p);

	  else if (! oprs_unchanged_p (XEXP (x, i), insn, avail_p))
	    return 0;
	}
      else if (fmt[i] == 'E')
	for (j = 0; j < XVECLEN (x, i); j++)
	  if (! oprs_unchanged_p (XVECEXP (x, i, j), insn, avail_p))
	    return 0;
    }

  return 1;
}

/* Used for communication between mems_conflict_for_gcse_p and
   load_killed_in_block_p.  Nonzero if mems_conflict_for_gcse_p finds a
   conflict between two memory references.  */
static int gcse_mems_conflict_p;

/* Used for communication between mems_conflict_for_gcse_p and
   load_killed_in_block_p.  A memory reference for a load instruction,
   mems_conflict_for_gcse_p will see if a memory store conflicts with
   this memory load.  */
static const_rtx gcse_mem_operand;

/* DEST is the output of an instruction.  If it is a memory reference, and
   possibly conflicts with the load found in gcse_mem_operand, then set
   gcse_mems_conflict_p to a nonzero value.  */

static void
mems_conflict_for_gcse_p (rtx dest, const_rtx setter ATTRIBUTE_UNUSED,
			  void *data ATTRIBUTE_UNUSED)
{
  while (GET_CODE (dest) == SUBREG
	 || GET_CODE (dest) == ZERO_EXTRACT
	 || GET_CODE (dest) == STRICT_LOW_PART)
    dest = XEXP (dest, 0);

  /* If DEST is not a MEM, then it will not conflict with the load.  Note
     that function calls are assumed to clobber memory, but are handled
     elsewhere.  */
  if (! MEM_P (dest))
    return;

  /* If we are setting a MEM in our list of specially recognized MEMs,
     don't mark as killed this time.  */

  if (expr_equiv_p (dest, gcse_mem_operand) && pre_ldst_mems != NULL)
    {
      if (!find_rtx_in_ldst (dest))
	gcse_mems_conflict_p = 1;
      return;
    }

  if (true_dependence (dest, GET_MODE (dest), gcse_mem_operand,
		       rtx_addr_varies_p))
    gcse_mems_conflict_p = 1;
}

/* Return nonzero if the expression in X (a memory reference) is killed
   in block BB before or after the insn with the LUID in UID_LIMIT.
   AVAIL_P is nonzero for kills after UID_LIMIT, and zero for kills
   before UID_LIMIT.

   To check the entire block, set UID_LIMIT to max_uid + 1 and
   AVAIL_P to 0.  */

static int
load_killed_in_block_p (const_basic_block bb, int uid_limit, const_rtx x, int avail_p)
{
  rtx list_entry = modify_mem_list[bb->index];

  /* If this is a readonly then we aren't going to be changing it.  */
  if (MEM_READONLY_P (x))
    return 0;

  while (list_entry)
    {
      rtx setter;
      /* Ignore entries in the list that do not apply.  */
      if ((avail_p
	   && DF_INSN_LUID (XEXP (list_entry, 0)) < uid_limit)
	  || (! avail_p
	      && DF_INSN_LUID (XEXP (list_entry, 0)) > uid_limit))
	{
	  list_entry = XEXP (list_entry, 1);
	  continue;
	}

      setter = XEXP (list_entry, 0);

      /* If SETTER is a call everything is clobbered.  Note that calls
	 to pure functions are never put on the list, so we need not
	 worry about them.  */
      if (CALL_P (setter))
	return 1;

      /* SETTER must be an INSN of some kind that sets memory.  Call
	 note_stores to examine each hunk of memory that is modified.

	 The note_stores interface is pretty limited, so we have to
	 communicate via global variables.  Yuk.  */
      gcse_mem_operand = x;
      gcse_mems_conflict_p = 0;
      note_stores (PATTERN (setter), mems_conflict_for_gcse_p, NULL);
      if (gcse_mems_conflict_p)
	return 1;
      list_entry = XEXP (list_entry, 1);
    }
  return 0;
}

/* Return nonzero if the operands of expression X are unchanged from
   the start of INSN's basic block up to but not including INSN.  */

static int
oprs_anticipatable_p (const_rtx x, const_rtx insn)
{
  return oprs_unchanged_p (x, insn, 0);
}

/* Return nonzero if the operands of expression X are unchanged from
   INSN to the end of INSN's basic block.  */

static int
oprs_available_p (const_rtx x, const_rtx insn)
{
  return oprs_unchanged_p (x, insn, 1);
}

/* Hash expression X.

   MODE is only used if X is a CONST_INT.  DO_NOT_RECORD_P is a boolean
   indicating if a volatile operand is found or if the expression contains
   something we don't want to insert in the table.  HASH_TABLE_SIZE is
   the current size of the hash table to be probed.  */

static unsigned int
hash_expr (const_rtx x, enum machine_mode mode, int *do_not_record_p,
	   int hash_table_size)
{
  unsigned int hash;

  *do_not_record_p = 0;

  hash = hash_rtx (x, mode, do_not_record_p,
		   NULL,  /*have_reg_qty=*/false);
  return hash % hash_table_size;
}

/* Hash a set of register REGNO.

   Sets are hashed on the register that is set.  This simplifies the PRE copy
   propagation code.

   ??? May need to make things more elaborate.  Later, as necessary.  */

static unsigned int
hash_set (int regno, int hash_table_size)
{
  unsigned int hash;

  hash = regno;
  return hash % hash_table_size;
}

/* Return nonzero if exp1 is equivalent to exp2.  */

static int
expr_equiv_p (const_rtx x, const_rtx y)
{
  return exp_equiv_p (x, y, 0, true);
}

/* Insert expression X in INSN in the hash TABLE.
   If it is already present, record it as the last occurrence in INSN's
   basic block.

   MODE is the mode of the value X is being stored into.
   It is only used if X is a CONST_INT.

   ANTIC_P is nonzero if X is an anticipatable expression.
   AVAIL_P is nonzero if X is an available expression.

   MAX_DISTANCE is the maximum distance in instructions this expression can
   be moved.  */

static void
insert_expr_in_table (rtx x, enum machine_mode mode, rtx insn, int antic_p,
		      int avail_p, int max_distance, struct hash_table_d *table)
{
  int found, do_not_record_p;
  unsigned int hash;
  struct expr *cur_expr, *last_expr = NULL;
  struct occr *antic_occr, *avail_occr;

  hash = hash_expr (x, mode, &do_not_record_p, table->size);

  /* Do not insert expression in table if it contains volatile operands,
     or if hash_expr determines the expression is something we don't want
     to or can't handle.  */
  if (do_not_record_p)
    return;

  cur_expr = table->table[hash];
  found = 0;

  while (cur_expr && 0 == (found = expr_equiv_p (cur_expr->expr, x)))
    {
      /* If the expression isn't found, save a pointer to the end of
	 the list.  */
      last_expr = cur_expr;
      cur_expr = cur_expr->next_same_hash;
    }

  if (! found)
    {
      cur_expr = GOBNEW (struct expr);
      bytes_used += sizeof (struct expr);
      if (table->table[hash] == NULL)
	/* This is the first pattern that hashed to this index.  */
	table->table[hash] = cur_expr;
      else
	/* Add EXPR to end of this hash chain.  */
	last_expr->next_same_hash = cur_expr;

      /* Set the fields of the expr element.  */
      cur_expr->expr = x;
      cur_expr->bitmap_index = table->n_elems++;
      cur_expr->next_same_hash = NULL;
      cur_expr->antic_occr = NULL;
      cur_expr->avail_occr = NULL;
      gcc_assert (max_distance >= 0);
      cur_expr->max_distance = max_distance;
    }
  else
    gcc_assert (cur_expr->max_distance == max_distance);

  /* Now record the occurrence(s).  */
  if (antic_p)
    {
      antic_occr = cur_expr->antic_occr;

      if (antic_occr
	  && BLOCK_FOR_INSN (antic_occr->insn) != BLOCK_FOR_INSN (insn))
	antic_occr = NULL;

      if (antic_occr)
	/* Found another instance of the expression in the same basic block.
	   Prefer the currently recorded one.  We want the first one in the
	   block and the block is scanned from start to end.  */
	; /* nothing to do */
      else
	{
	  /* First occurrence of this expression in this basic block.  */
	  antic_occr = GOBNEW (struct occr);
	  bytes_used += sizeof (struct occr);
	  antic_occr->insn = insn;
	  antic_occr->next = cur_expr->antic_occr;
	  antic_occr->deleted_p = 0;
	  cur_expr->antic_occr = antic_occr;
	}
    }

  if (avail_p)
    {
      avail_occr = cur_expr->avail_occr;

      if (avail_occr
	  && BLOCK_FOR_INSN (avail_occr->insn) == BLOCK_FOR_INSN (insn))
	{
	  /* Found another instance of the expression in the same basic block.
	     Prefer this occurrence to the currently recorded one.  We want
	     the last one in the block and the block is scanned from start
	     to end.  */
	  avail_occr->insn = insn;
	}
      else
	{
	  /* First occurrence of this expression in this basic block.  */
	  avail_occr = GOBNEW (struct occr);
	  bytes_used += sizeof (struct occr);
	  avail_occr->insn = insn;
	  avail_occr->next = cur_expr->avail_occr;
	  avail_occr->deleted_p = 0;
	  cur_expr->avail_occr = avail_occr;
	}
    }
}

/* Insert pattern X in INSN in the hash table.
   X is a SET of a reg to either another reg or a constant.
   If it is already present, record it as the last occurrence in INSN's
   basic block.  */

static void
insert_set_in_table (rtx x, rtx insn, struct hash_table_d *table)
{
  int found;
  unsigned int hash;
  struct expr *cur_expr, *last_expr = NULL;
  struct occr *cur_occr;

  gcc_assert (GET_CODE (x) == SET && REG_P (SET_DEST (x)));

  hash = hash_set (REGNO (SET_DEST (x)), table->size);

  cur_expr = table->table[hash];
  found = 0;

  while (cur_expr && 0 == (found = expr_equiv_p (cur_expr->expr, x)))
    {
      /* If the expression isn't found, save a pointer to the end of
	 the list.  */
      last_expr = cur_expr;
      cur_expr = cur_expr->next_same_hash;
    }

  if (! found)
    {
      cur_expr = GOBNEW (struct expr);
      bytes_used += sizeof (struct expr);
      if (table->table[hash] == NULL)
	/* This is the first pattern that hashed to this index.  */
	table->table[hash] = cur_expr;
      else
	/* Add EXPR to end of this hash chain.  */
	last_expr->next_same_hash = cur_expr;

      /* Set the fields of the expr element.
	 We must copy X because it can be modified when copy propagation is
	 performed on its operands.  */
      cur_expr->expr = copy_rtx (x);
      cur_expr->bitmap_index = table->n_elems++;
      cur_expr->next_same_hash = NULL;
      cur_expr->antic_occr = NULL;
      cur_expr->avail_occr = NULL;
      /* Not used for set_p tables.  */
      cur_expr->max_distance = 0;
    }

  /* Now record the occurrence.  */
  cur_occr = cur_expr->avail_occr;

  if (cur_occr
      && BLOCK_FOR_INSN (cur_occr->insn) == BLOCK_FOR_INSN (insn))
    {
      /* Found another instance of the expression in the same basic block.
	 Prefer this occurrence to the currently recorded one.  We want
	 the last one in the block and the block is scanned from start
	 to end.  */
      cur_occr->insn = insn;
    }
  else
    {
      /* First occurrence of this expression in this basic block.  */
      cur_occr = GOBNEW (struct occr);
      bytes_used += sizeof (struct occr);
      cur_occr->insn = insn;
      cur_occr->next = cur_expr->avail_occr;
      cur_occr->deleted_p = 0;
      cur_expr->avail_occr = cur_occr;
    }
}

/* Determine whether the rtx X should be treated as a constant for
   the purposes of GCSE's constant propagation.  */

static bool
gcse_constant_p (const_rtx x)
{
  /* Consider a COMPARE of two integers constant.  */
  if (GET_CODE (x) == COMPARE
      && CONST_INT_P (XEXP (x, 0))
      && CONST_INT_P (XEXP (x, 1)))
    return true;

  /* Consider a COMPARE of the same registers is a constant
     if they are not floating point registers.  */
  if (GET_CODE(x) == COMPARE
      && REG_P (XEXP (x, 0)) && REG_P (XEXP (x, 1))
      && REGNO (XEXP (x, 0)) == REGNO (XEXP (x, 1))
      && ! FLOAT_MODE_P (GET_MODE (XEXP (x, 0)))
      && ! FLOAT_MODE_P (GET_MODE (XEXP (x, 1))))
    return true;

  /* Since X might be inserted more than once we have to take care that it
     is sharable.  */
  return CONSTANT_P (x) && (GET_CODE (x) != CONST || shared_const_p (x));
}

/* Scan pattern PAT of INSN and add an entry to the hash TABLE (set or
   expression one).  */

static void
hash_scan_set (rtx pat, rtx insn, struct hash_table_d *table)
{
  rtx src = SET_SRC (pat);
  rtx dest = SET_DEST (pat);
  rtx note;

  if (GET_CODE (src) == CALL)
    hash_scan_call (src, insn, table);

  else if (REG_P (dest))
    {
      unsigned int regno = REGNO (dest);
      rtx tmp;
      int max_distance = 0;

      /* See if a REG_EQUAL note shows this equivalent to a simpler expression.

	 This allows us to do a single GCSE pass and still eliminate
	 redundant constants, addresses or other expressions that are
	 constructed with multiple instructions.

	 However, keep the original SRC if INSN is a simple reg-reg move.  In
	 In this case, there will almost always be a REG_EQUAL note on the
	 insn that sets SRC.  By recording the REG_EQUAL value here as SRC
	 for INSN, we miss copy propagation opportunities and we perform the
	 same PRE GCSE operation repeatedly on the same REG_EQUAL value if we
	 do more than one PRE GCSE pass.

	 Note that this does not impede profitable constant propagations.  We
	 "look through" reg-reg sets in lookup_avail_set.  */
      note = find_reg_equal_equiv_note (insn);
      if (note != 0
	  && REG_NOTE_KIND (note) == REG_EQUAL
	  && !REG_P (src)
	  && (table->set_p
	      ? gcse_constant_p (XEXP (note, 0))
	      : want_to_gcse_p (XEXP (note, 0), NULL)))
	src = XEXP (note, 0), pat = gen_rtx_SET (VOIDmode, dest, src);

      /* Only record sets of pseudo-regs in the hash table.  */
      if (! table->set_p
	  && regno >= FIRST_PSEUDO_REGISTER
	  /* Don't GCSE something if we can't do a reg/reg copy.  */
	  && can_copy_p (GET_MODE (dest))
	  /* GCSE commonly inserts instruction after the insn.  We can't
	     do that easily for EH edges so disable GCSE on these for now.  */
	  /* ??? We can now easily create new EH landing pads at the
	     gimple level, for splitting edges; there's no reason we
	     can't do the same thing at the rtl level.  */
	  && !can_throw_internal (insn)
	  /* Is SET_SRC something we want to gcse?  */
	  && want_to_gcse_p (src, &max_distance)
	  /* Don't CSE a nop.  */
	  && ! set_noop_p (pat)
	  /* Don't GCSE if it has attached REG_EQUIV note.
	     At this point this only function parameters should have
	     REG_EQUIV notes and if the argument slot is used somewhere
	     explicitly, it means address of parameter has been taken,
	     so we should not extend the lifetime of the pseudo.  */
	  && (note == NULL_RTX || ! MEM_P (XEXP (note, 0))))
	{
	  /* An expression is not anticipatable if its operands are
	     modified before this insn or if this is not the only SET in
	     this insn.  The latter condition does not have to mean that
	     SRC itself is not anticipatable, but we just will not be
	     able to handle code motion of insns with multiple sets.  */
	  int antic_p = oprs_anticipatable_p (src, insn)
			&& !multiple_sets (insn);
	  /* An expression is not available if its operands are
	     subsequently modified, including this insn.  It's also not
	     available if this is a branch, because we can't insert
	     a set after the branch.  */
	  int avail_p = (oprs_available_p (src, insn)
			 && ! JUMP_P (insn));

	  insert_expr_in_table (src, GET_MODE (dest), insn, antic_p, avail_p,
				max_distance, table);
	}

      /* Record sets for constant/copy propagation.  */
      else if (table->set_p
	       && regno >= FIRST_PSEUDO_REGISTER
	       && ((REG_P (src)
		    && REGNO (src) >= FIRST_PSEUDO_REGISTER
		    && can_copy_p (GET_MODE (dest))
		    && REGNO (src) != regno)
		   || gcse_constant_p (src))
	       /* A copy is not available if its src or dest is subsequently
		  modified.  Here we want to search from INSN+1 on, but
		  oprs_available_p searches from INSN on.  */
	       && (insn == BB_END (BLOCK_FOR_INSN (insn))
		   || (tmp = next_nonnote_insn (insn)) == NULL_RTX
		   || BLOCK_FOR_INSN (tmp) != BLOCK_FOR_INSN (insn)
		   || oprs_available_p (pat, tmp)))
	insert_set_in_table (pat, insn, table);
    }
  /* In case of store we want to consider the memory value as available in
     the REG stored in that memory. This makes it possible to remove
     redundant loads from due to stores to the same location.  */
  else if (flag_gcse_las && REG_P (src) && MEM_P (dest))
      {
        unsigned int regno = REGNO (src);
	int max_distance = 0;

        /* Do not do this for constant/copy propagation.  */
        if (! table->set_p
            /* Only record sets of pseudo-regs in the hash table.  */
	    && regno >= FIRST_PSEUDO_REGISTER
	   /* Don't GCSE something if we can't do a reg/reg copy.  */
	   && can_copy_p (GET_MODE (src))
	   /* GCSE commonly inserts instruction after the insn.  We can't
	      do that easily for EH edges so disable GCSE on these for now.  */
	   && !can_throw_internal (insn)
	   /* Is SET_DEST something we want to gcse?  */
	   && want_to_gcse_p (dest, &max_distance)
	   /* Don't CSE a nop.  */
	   && ! set_noop_p (pat)
	   /* Don't GCSE if it has attached REG_EQUIV note.
	      At this point this only function parameters should have
	      REG_EQUIV notes and if the argument slot is used somewhere
	      explicitly, it means address of parameter has been taken,
	      so we should not extend the lifetime of the pseudo.  */
	   && ((note = find_reg_note (insn, REG_EQUIV, NULL_RTX)) == 0
	       || ! MEM_P (XEXP (note, 0))))
             {
               /* Stores are never anticipatable.  */
               int antic_p = 0;
	       /* An expression is not available if its operands are
	          subsequently modified, including this insn.  It's also not
	          available if this is a branch, because we can't insert
	          a set after the branch.  */
               int avail_p = oprs_available_p (dest, insn)
			     && ! JUMP_P (insn);

	       /* Record the memory expression (DEST) in the hash table.  */
	       insert_expr_in_table (dest, GET_MODE (dest), insn,
				     antic_p, avail_p, max_distance, table);
             }
      }
}

static void
hash_scan_clobber (rtx x ATTRIBUTE_UNUSED, rtx insn ATTRIBUTE_UNUSED,
		   struct hash_table_d *table ATTRIBUTE_UNUSED)
{
  /* Currently nothing to do.  */
}

static void
hash_scan_call (rtx x ATTRIBUTE_UNUSED, rtx insn ATTRIBUTE_UNUSED,
		struct hash_table_d *table ATTRIBUTE_UNUSED)
{
  /* Currently nothing to do.  */
}

/* Process INSN and add hash table entries as appropriate.

   Only available expressions that set a single pseudo-reg are recorded.

   Single sets in a PARALLEL could be handled, but it's an extra complication
   that isn't dealt with right now.  The trick is handling the CLOBBERs that
   are also in the PARALLEL.  Later.

   If SET_P is nonzero, this is for the assignment hash table,
   otherwise it is for the expression hash table.  */

static void
hash_scan_insn (rtx insn, struct hash_table_d *table)
{
  rtx pat = PATTERN (insn);
  int i;

  /* Pick out the sets of INSN and for other forms of instructions record
     what's been modified.  */

  if (GET_CODE (pat) == SET)
    hash_scan_set (pat, insn, table);
  else if (GET_CODE (pat) == PARALLEL)
    for (i = 0; i < XVECLEN (pat, 0); i++)
      {
	rtx x = XVECEXP (pat, 0, i);

	if (GET_CODE (x) == SET)
	  hash_scan_set (x, insn, table);
	else if (GET_CODE (x) == CLOBBER)
	  hash_scan_clobber (x, insn, table);
	else if (GET_CODE (x) == CALL)
	  hash_scan_call (x, insn, table);
      }

  else if (GET_CODE (pat) == CLOBBER)
    hash_scan_clobber (pat, insn, table);
  else if (GET_CODE (pat) == CALL)
    hash_scan_call (pat, insn, table);
}

static void
dump_hash_table (FILE *file, const char *name, struct hash_table_d *table)
{
  int i;
  /* Flattened out table, so it's printed in proper order.  */
  struct expr **flat_table;
  unsigned int *hash_val;
  struct expr *expr;

  flat_table = XCNEWVEC (struct expr *, table->n_elems);
  hash_val = XNEWVEC (unsigned int, table->n_elems);

  for (i = 0; i < (int) table->size; i++)
    for (expr = table->table[i]; expr != NULL; expr = expr->next_same_hash)
      {
	flat_table[expr->bitmap_index] = expr;
	hash_val[expr->bitmap_index] = i;
      }

  fprintf (file, "%s hash table (%d buckets, %d entries)\n",
	   name, table->size, table->n_elems);

  for (i = 0; i < (int) table->n_elems; i++)
    if (flat_table[i] != 0)
      {
	expr = flat_table[i];
	fprintf (file, "Index %d (hash value %d; max distance %d)\n  ",
		 expr->bitmap_index, hash_val[i], expr->max_distance);
	print_rtl (file, expr->expr);
	fprintf (file, "\n");
      }

  fprintf (file, "\n");

  free (flat_table);
  free (hash_val);
}

/* Record register first/last/block set information for REGNO in INSN.

   first_set records the first place in the block where the register
   is set and is used to compute "anticipatability".

   last_set records the last place in the block where the register
   is set and is used to compute "availability".

   last_bb records the block for which first_set and last_set are
   valid, as a quick test to invalidate them.  */

static void
record_last_reg_set_info (rtx insn, int regno)
{
  struct reg_avail_info *info = &reg_avail_info[regno];
  int luid = DF_INSN_LUID (insn);

  info->last_set = luid;
  if (info->last_bb != current_bb)
    {
      info->last_bb = current_bb;
      info->first_set = luid;
    }
}


/* Record all of the canonicalized MEMs of record_last_mem_set_info's insn.
   Note we store a pair of elements in the list, so they have to be
   taken off pairwise.  */

static void
canon_list_insert (rtx dest ATTRIBUTE_UNUSED, const_rtx unused1 ATTRIBUTE_UNUSED,
		   void * v_insn)
{
  rtx dest_addr, insn;
  int bb;

  while (GET_CODE (dest) == SUBREG
      || GET_CODE (dest) == ZERO_EXTRACT
      || GET_CODE (dest) == STRICT_LOW_PART)
    dest = XEXP (dest, 0);

  /* If DEST is not a MEM, then it will not conflict with a load.  Note
     that function calls are assumed to clobber memory, but are handled
     elsewhere.  */

  if (! MEM_P (dest))
    return;

  dest_addr = get_addr (XEXP (dest, 0));
  dest_addr = canon_rtx (dest_addr);
  insn = (rtx) v_insn;
  bb = BLOCK_FOR_INSN (insn)->index;

  canon_modify_mem_list[bb] =
    alloc_EXPR_LIST (VOIDmode, dest_addr, canon_modify_mem_list[bb]);
  canon_modify_mem_list[bb] =
    alloc_EXPR_LIST (VOIDmode, dest, canon_modify_mem_list[bb]);
}

/* Record memory modification information for INSN.  We do not actually care
   about the memory location(s) that are set, or even how they are set (consider
   a CALL_INSN).  We merely need to record which insns modify memory.  */

static void
record_last_mem_set_info (rtx insn)
{
  int bb = BLOCK_FOR_INSN (insn)->index;

  /* load_killed_in_block_p will handle the case of calls clobbering
     everything.  */
  modify_mem_list[bb] = alloc_INSN_LIST (insn, modify_mem_list[bb]);
  bitmap_set_bit (modify_mem_list_set, bb);

  if (CALL_P (insn))
    {
      /* Note that traversals of this loop (other than for free-ing)
	 will break after encountering a CALL_INSN.  So, there's no
	 need to insert a pair of items, as canon_list_insert does.  */
      canon_modify_mem_list[bb] =
	alloc_INSN_LIST (insn, canon_modify_mem_list[bb]);
      bitmap_set_bit (blocks_with_calls, bb);
    }
  else
    note_stores (PATTERN (insn), canon_list_insert, (void*) insn);
}

/* Called from compute_hash_table via note_stores to handle one
   SET or CLOBBER in an insn.  DATA is really the instruction in which
   the SET is taking place.  */

static void
record_last_set_info (rtx dest, const_rtx setter ATTRIBUTE_UNUSED, void *data)
{
  rtx last_set_insn = (rtx) data;

  if (GET_CODE (dest) == SUBREG)
    dest = SUBREG_REG (dest);

  if (REG_P (dest))
    record_last_reg_set_info (last_set_insn, REGNO (dest));
  else if (MEM_P (dest)
	   /* Ignore pushes, they clobber nothing.  */
	   && ! push_operand (dest, GET_MODE (dest)))
    record_last_mem_set_info (last_set_insn);
}

/* Top level function to create an expression or assignment hash table.

   Expression entries are placed in the hash table if
   - they are of the form (set (pseudo-reg) src),
   - src is something we want to perform GCSE on,
   - none of the operands are subsequently modified in the block

   Assignment entries are placed in the hash table if
   - they are of the form (set (pseudo-reg) src),
   - src is something we want to perform const/copy propagation on,
   - none of the operands or target are subsequently modified in the block

   Currently src must be a pseudo-reg or a const_int.

   TABLE is the table computed.  */

static void
compute_hash_table_work (struct hash_table_d *table)
{
  int i;

  /* re-Cache any INSN_LIST nodes we have allocated.  */
  clear_modify_mem_tables ();
  /* Some working arrays used to track first and last set in each block.  */
  reg_avail_info = GNEWVEC (struct reg_avail_info, max_reg_num ());

  for (i = 0; i < max_reg_num (); ++i)
    reg_avail_info[i].last_bb = NULL;

  FOR_EACH_BB (current_bb)
    {
      rtx insn;
      unsigned int regno;

      /* First pass over the instructions records information used to
	 determine when registers and memory are first and last set.  */
      FOR_BB_INSNS (current_bb, insn)
	{
	  if (! INSN_P (insn))
	    continue;

	  if (CALL_P (insn))
	    {
	      for (regno = 0; regno < FIRST_PSEUDO_REGISTER; regno++)
		if (TEST_HARD_REG_BIT (regs_invalidated_by_call, regno))
		  record_last_reg_set_info (insn, regno);

	      mark_call (insn);
	    }

	  note_stores (PATTERN (insn), record_last_set_info, insn);
	}

      /* Insert implicit sets in the hash table.  */
      if (table->set_p
	  && implicit_sets[current_bb->index] != NULL_RTX)
	hash_scan_set (implicit_sets[current_bb->index],
		       BB_HEAD (current_bb), table);

      /* The next pass builds the hash table.  */
      FOR_BB_INSNS (current_bb, insn)
	if (INSN_P (insn))
	  hash_scan_insn (insn, table);
    }

  free (reg_avail_info);
  reg_avail_info = NULL;
}

/* Allocate space for the set/expr hash TABLE.
   It is used to determine the number of buckets to use.
   SET_P determines whether set or expression table will
   be created.  */

static void
alloc_hash_table (struct hash_table_d *table, int set_p)
{
  int n;

  n = get_max_insn_count ();

  table->size = n / 4;
  if (table->size < 11)
    table->size = 11;

  /* Attempt to maintain efficient use of hash table.
     Making it an odd number is simplest for now.
     ??? Later take some measurements.  */
  table->size |= 1;
  n = table->size * sizeof (struct expr *);
  table->table = GNEWVAR (struct expr *, n);
  table->set_p = set_p;
}

/* Free things allocated by alloc_hash_table.  */

static void
free_hash_table (struct hash_table_d *table)
{
  free (table->table);
}

/* Compute the hash TABLE for doing copy/const propagation or
   expression hash table.  */

static void
compute_hash_table (struct hash_table_d *table)
{
  /* Initialize count of number of entries in hash table.  */
  table->n_elems = 0;
  memset (table->table, 0, table->size * sizeof (struct expr *));

  compute_hash_table_work (table);
}

/* Expression tracking support.  */

/* Lookup REGNO in the set TABLE.  The result is a pointer to the
   table entry, or NULL if not found.  */

static struct expr *
lookup_set (unsigned int regno, struct hash_table_d *table)
{
  unsigned int hash = hash_set (regno, table->size);
  struct expr *expr;

  expr = table->table[hash];

  while (expr && REGNO (SET_DEST (expr->expr)) != regno)
    expr = expr->next_same_hash;

  return expr;
}

/* Return the next entry for REGNO in list EXPR.  */

static struct expr *
next_set (unsigned int regno, struct expr *expr)
{
  do
    expr = expr->next_same_hash;
  while (expr && REGNO (SET_DEST (expr->expr)) != regno);

  return expr;
}

/* Like free_INSN_LIST_list or free_EXPR_LIST_list, except that the node
   types may be mixed.  */

static void
free_insn_expr_list_list (rtx *listp)
{
  rtx list, next;

  for (list = *listp; list ; list = next)
    {
      next = XEXP (list, 1);
      if (GET_CODE (list) == EXPR_LIST)
	free_EXPR_LIST_node (list);
      else
	free_INSN_LIST_node (list);
    }

  *listp = NULL;
}

/* Clear canon_modify_mem_list and modify_mem_list tables.  */
static void
clear_modify_mem_tables (void)
{
  unsigned i;
  bitmap_iterator bi;

  EXECUTE_IF_SET_IN_BITMAP (modify_mem_list_set, 0, i, bi)
    {
      free_INSN_LIST_list (modify_mem_list + i);
      free_insn_expr_list_list (canon_modify_mem_list + i);
    }
  bitmap_clear (modify_mem_list_set);
  bitmap_clear (blocks_with_calls);
}

/* Release memory used by modify_mem_list_set.  */

static void
free_modify_mem_tables (void)
{
  clear_modify_mem_tables ();
  free (modify_mem_list);
  free (canon_modify_mem_list);
  modify_mem_list = 0;
  canon_modify_mem_list = 0;
}

/* Reset tables used to keep track of what's still available [since the
   start of the block].  */

static void
reset_opr_set_tables (void)
{
  /* Maintain a bitmap of which regs have been set since beginning of
     the block.  */
  CLEAR_REG_SET (reg_set_bitmap);

  /* Also keep a record of the last instruction to modify memory.
     For now this is very trivial, we only record whether any memory
     location has been modified.  */
  clear_modify_mem_tables ();
}

/* Return nonzero if the operands of X are not set before INSN in
   INSN's basic block.  */

static int
oprs_not_set_p (const_rtx x, const_rtx insn)
{
  int i, j;
  enum rtx_code code;
  const char *fmt;

  if (x == 0)
    return 1;

  code = GET_CODE (x);
  switch (code)
    {
    case PC:
    case CC0:
    case CONST:
    case CONST_INT:
    case CONST_DOUBLE:
    case CONST_FIXED:
    case CONST_VECTOR:
    case SYMBOL_REF:
    case LABEL_REF:
    case ADDR_VEC:
    case ADDR_DIFF_VEC:
      return 1;

    case MEM:
      if (load_killed_in_block_p (BLOCK_FOR_INSN (insn),
				  DF_INSN_LUID (insn), x, 0))
	return 0;
      else
	return oprs_not_set_p (XEXP (x, 0), insn);

    case REG:
      return ! REGNO_REG_SET_P (reg_set_bitmap, REGNO (x));

    default:
      break;
    }

  for (i = GET_RTX_LENGTH (code) - 1, fmt = GET_RTX_FORMAT (code); i >= 0; i--)
    {
      if (fmt[i] == 'e')
	{
	  /* If we are about to do the last recursive call
	     needed at this level, change it into iteration.
	     This function is called enough to be worth it.  */
	  if (i == 0)
	    return oprs_not_set_p (XEXP (x, i), insn);

	  if (! oprs_not_set_p (XEXP (x, i), insn))
	    return 0;
	}
      else if (fmt[i] == 'E')
	for (j = 0; j < XVECLEN (x, i); j++)
	  if (! oprs_not_set_p (XVECEXP (x, i, j), insn))
	    return 0;
    }

  return 1;
}

/* Mark things set by a CALL.  */

static void
mark_call (rtx insn)
{
  if (! RTL_CONST_OR_PURE_CALL_P (insn))
    record_last_mem_set_info (insn);
}

/* Mark things set by a SET.  */

static void
mark_set (rtx pat, rtx insn)
{
  rtx dest = SET_DEST (pat);

  while (GET_CODE (dest) == SUBREG
	 || GET_CODE (dest) == ZERO_EXTRACT
	 || GET_CODE (dest) == STRICT_LOW_PART)
    dest = XEXP (dest, 0);

  if (REG_P (dest))
    SET_REGNO_REG_SET (reg_set_bitmap, REGNO (dest));
  else if (MEM_P (dest))
    record_last_mem_set_info (insn);

  if (GET_CODE (SET_SRC (pat)) == CALL)
    mark_call (insn);
}

/* Record things set by a CLOBBER.  */

static void
mark_clobber (rtx pat, rtx insn)
{
  rtx clob = XEXP (pat, 0);

  while (GET_CODE (clob) == SUBREG || GET_CODE (clob) == STRICT_LOW_PART)
    clob = XEXP (clob, 0);

  if (REG_P (clob))
    SET_REGNO_REG_SET (reg_set_bitmap, REGNO (clob));
  else
    record_last_mem_set_info (insn);
}

/* Record things set by INSN.
   This data is used by oprs_not_set_p.  */

static void
mark_oprs_set (rtx insn)
{
  rtx pat = PATTERN (insn);
  int i;

  if (GET_CODE (pat) == SET)
    mark_set (pat, insn);
  else if (GET_CODE (pat) == PARALLEL)
    for (i = 0; i < XVECLEN (pat, 0); i++)
      {
	rtx x = XVECEXP (pat, 0, i);

	if (GET_CODE (x) == SET)
	  mark_set (x, insn);
	else if (GET_CODE (x) == CLOBBER)
	  mark_clobber (x, insn);
	else if (GET_CODE (x) == CALL)
	  mark_call (insn);
      }

  else if (GET_CODE (pat) == CLOBBER)
    mark_clobber (pat, insn);
  else if (GET_CODE (pat) == CALL)
    mark_call (insn);
}


/* Compute copy/constant propagation working variables.  */

/* Local properties of assignments.  */
static sbitmap *cprop_pavloc;
static sbitmap *cprop_absaltered;

/* Global properties of assignments (computed from the local properties).  */
static sbitmap *cprop_avin;
static sbitmap *cprop_avout;

/* Allocate vars used for copy/const propagation.  N_BLOCKS is the number of
   basic blocks.  N_SETS is the number of sets.  */

static void
alloc_cprop_mem (int n_blocks, int n_sets)
{
  cprop_pavloc = sbitmap_vector_alloc (n_blocks, n_sets);
  cprop_absaltered = sbitmap_vector_alloc (n_blocks, n_sets);

  cprop_avin = sbitmap_vector_alloc (n_blocks, n_sets);
  cprop_avout = sbitmap_vector_alloc (n_blocks, n_sets);
}

/* Free vars used by copy/const propagation.  */

static void
free_cprop_mem (void)
{
  sbitmap_vector_free (cprop_pavloc);
  sbitmap_vector_free (cprop_absaltered);
  sbitmap_vector_free (cprop_avin);
  sbitmap_vector_free (cprop_avout);
}

/* For each block, compute whether X is transparent.  X is either an
   expression or an assignment [though we don't care which, for this context
   an assignment is treated as an expression].  For each block where an
   element of X is modified, set (SET_P == 1) or reset (SET_P == 0) the INDX
   bit in BMAP.  */

static void
compute_transp (const_rtx x, int indx, sbitmap *bmap, int set_p)
{
  int i, j;
  enum rtx_code code;
  const char *fmt;

  /* repeat is used to turn tail-recursion into iteration since GCC
     can't do it when there's no return value.  */
 repeat:

  if (x == 0)
    return;

  code = GET_CODE (x);
  switch (code)
    {
    case REG:
      if (set_p)
	{
	  df_ref def;
	  for (def = DF_REG_DEF_CHAIN (REGNO (x));
	       def;
	       def = DF_REF_NEXT_REG (def))
	    SET_BIT (bmap[DF_REF_BB (def)->index], indx);
	}
      else
	{
	  df_ref def;
	  for (def = DF_REG_DEF_CHAIN (REGNO (x));
	       def;
	       def = DF_REF_NEXT_REG (def))
	    RESET_BIT (bmap[DF_REF_BB (def)->index], indx);
	}

      return;

    case MEM:
      if (! MEM_READONLY_P (x))
	{
	  bitmap_iterator bi;
	  unsigned bb_index;

	  /* First handle all the blocks with calls.  We don't need to
	     do any list walking for them.  */
	  EXECUTE_IF_SET_IN_BITMAP (blocks_with_calls, 0, bb_index, bi)
	    {
	      if (set_p)
		SET_BIT (bmap[bb_index], indx);
	      else
		RESET_BIT (bmap[bb_index], indx);
	    }

	    /* Now iterate over the blocks which have memory modifications
	       but which do not have any calls.  */
	    EXECUTE_IF_AND_COMPL_IN_BITMAP (modify_mem_list_set,
					    blocks_with_calls,
					    0, bb_index, bi)
	      {
		rtx list_entry = canon_modify_mem_list[bb_index];

		while (list_entry)
		  {
		    rtx dest, dest_addr;

		    /* LIST_ENTRY must be an INSN of some kind that sets memory.
		       Examine each hunk of memory that is modified.  */

		    dest = XEXP (list_entry, 0);
		    list_entry = XEXP (list_entry, 1);
		    dest_addr = XEXP (list_entry, 0);

		    if (canon_true_dependence (dest, GET_MODE (dest), dest_addr,
					       x, NULL_RTX, rtx_addr_varies_p))
		      {
			if (set_p)
			  SET_BIT (bmap[bb_index], indx);
			else
			  RESET_BIT (bmap[bb_index], indx);
			break;
		      }
		    list_entry = XEXP (list_entry, 1);
	          }
	      }
	}

      x = XEXP (x, 0);
      goto repeat;

    case PC:
    case CC0: /*FIXME*/
    case CONST:
    case CONST_INT:
    case CONST_DOUBLE:
    case CONST_FIXED:
    case CONST_VECTOR:
    case SYMBOL_REF:
    case LABEL_REF:
    case ADDR_VEC:
    case ADDR_DIFF_VEC:
      return;

    default:
      break;
    }

  for (i = GET_RTX_LENGTH (code) - 1, fmt = GET_RTX_FORMAT (code); i >= 0; i--)
    {
      if (fmt[i] == 'e')
	{
	  /* If we are about to do the last recursive call
	     needed at this level, change it into iteration.
	     This function is called enough to be worth it.  */
	  if (i == 0)
	    {
	      x = XEXP (x, i);
	      goto repeat;
	    }

	  compute_transp (XEXP (x, i), indx, bmap, set_p);
	}
      else if (fmt[i] == 'E')
	for (j = 0; j < XVECLEN (x, i); j++)
	  compute_transp (XVECEXP (x, i, j), indx, bmap, set_p);
    }
}

/* Top level routine to do the dataflow analysis needed by copy/const
   propagation.  */

static void
compute_cprop_data (void)
{
  compute_local_properties (cprop_absaltered, cprop_pavloc, NULL, &set_hash_table);
  compute_available (cprop_pavloc, cprop_absaltered,
		     cprop_avout, cprop_avin);
}

/* Copy/constant propagation.  */

/* Maximum number of register uses in an insn that we handle.  */
#define MAX_USES 8

/* Table of uses found in an insn.
   Allocated statically to avoid alloc/free complexity and overhead.  */
static struct reg_use reg_use_table[MAX_USES];

/* Index into `reg_use_table' while building it.  */
static int reg_use_count;

/* Set up a list of register numbers used in INSN.  The found uses are stored
   in `reg_use_table'.  `reg_use_count' is initialized to zero before entry,
   and contains the number of uses in the table upon exit.

   ??? If a register appears multiple times we will record it multiple times.
   This doesn't hurt anything but it will slow things down.  */

static void
find_used_regs (rtx *xptr, void *data ATTRIBUTE_UNUSED)
{
  int i, j;
  enum rtx_code code;
  const char *fmt;
  rtx x = *xptr;

  /* repeat is used to turn tail-recursion into iteration since GCC
     can't do it when there's no return value.  */
 repeat:
  if (x == 0)
    return;

  code = GET_CODE (x);
  if (REG_P (x))
    {
      if (reg_use_count == MAX_USES)
	return;

      reg_use_table[reg_use_count].reg_rtx = x;
      reg_use_count++;
    }

  /* Recursively scan the operands of this expression.  */

  for (i = GET_RTX_LENGTH (code) - 1, fmt = GET_RTX_FORMAT (code); i >= 0; i--)
    {
      if (fmt[i] == 'e')
	{
	  /* If we are about to do the last recursive call
	     needed at this level, change it into iteration.
	     This function is called enough to be worth it.  */
	  if (i == 0)
	    {
	      x = XEXP (x, 0);
	      goto repeat;
	    }

	  find_used_regs (&XEXP (x, i), data);
	}
      else if (fmt[i] == 'E')
	for (j = 0; j < XVECLEN (x, i); j++)
	  find_used_regs (&XVECEXP (x, i, j), data);
    }
}

/* Try to replace all non-SET_DEST occurrences of FROM in INSN with TO.
   Returns nonzero is successful.  */

static int
try_replace_reg (rtx from, rtx to, rtx insn)
{
  rtx note = find_reg_equal_equiv_note (insn);
  rtx src = 0;
  int success = 0;
  rtx set = single_set (insn);

  /* Usually we substitute easy stuff, so we won't copy everything.
     We however need to take care to not duplicate non-trivial CONST
     expressions.  */
  to = copy_rtx (to);

  validate_replace_src_group (from, to, insn);
  if (num_changes_pending () && apply_change_group ())
    success = 1;

  /* Try to simplify SET_SRC if we have substituted a constant.  */
  if (success && set && CONSTANT_P (to))
    {
      src = simplify_rtx (SET_SRC (set));

      if (src)
	validate_change (insn, &SET_SRC (set), src, 0);
    }

  /* If there is already a REG_EQUAL note, update the expression in it
     with our replacement.  */
  if (note != 0 && REG_NOTE_KIND (note) == REG_EQUAL)
    set_unique_reg_note (insn, REG_EQUAL,
			 simplify_replace_rtx (XEXP (note, 0), from, to));
  if (!success && set && reg_mentioned_p (from, SET_SRC (set)))
    {
      /* If above failed and this is a single set, try to simplify the source of
	 the set given our substitution.  We could perhaps try this for multiple
	 SETs, but it probably won't buy us anything.  */
      src = simplify_replace_rtx (SET_SRC (set), from, to);

      if (!rtx_equal_p (src, SET_SRC (set))
	  && validate_change (insn, &SET_SRC (set), src, 0))
	success = 1;

      /* If we've failed perform the replacement, have a single SET to
	 a REG destination and don't yet have a note, add a REG_EQUAL note
	 to not lose information.  */
      if (!success && note == 0 && set != 0 && REG_P (SET_DEST (set)))
	note = set_unique_reg_note (insn, REG_EQUAL, copy_rtx (src));
    }

  /* REG_EQUAL may get simplified into register.
     We don't allow that. Remove that note. This code ought
     not to happen, because previous code ought to synthesize
     reg-reg move, but be on the safe side.  */
  if (note && REG_NOTE_KIND (note) == REG_EQUAL && REG_P (XEXP (note, 0)))
    remove_note (insn, note);

  return success;
}

/* Find a set of REGNOs that are available on entry to INSN's block.  Returns
   NULL no such set is found.  */

static struct expr *
find_avail_set (int regno, rtx insn)
{
  /* SET1 contains the last set found that can be returned to the caller for
     use in a substitution.  */
  struct expr *set1 = 0;

  /* Loops are not possible here.  To get a loop we would need two sets
     available at the start of the block containing INSN.  i.e. we would
     need two sets like this available at the start of the block:

       (set (reg X) (reg Y))
       (set (reg Y) (reg X))

     This can not happen since the set of (reg Y) would have killed the
     set of (reg X) making it unavailable at the start of this block.  */
  while (1)
    {
      rtx src;
      struct expr *set = lookup_set (regno, &set_hash_table);

      /* Find a set that is available at the start of the block
	 which contains INSN.  */
      while (set)
	{
	  if (TEST_BIT (cprop_avin[BLOCK_FOR_INSN (insn)->index],
			set->bitmap_index))
	    break;
	  set = next_set (regno, set);
	}

      /* If no available set was found we've reached the end of the
	 (possibly empty) copy chain.  */
      if (set == 0)
	break;

      gcc_assert (GET_CODE (set->expr) == SET);

      src = SET_SRC (set->expr);

      /* We know the set is available.
	 Now check that SRC is ANTLOC (i.e. none of the source operands
	 have changed since the start of the block).

         If the source operand changed, we may still use it for the next
         iteration of this loop, but we may not use it for substitutions.  */

      if (gcse_constant_p (src) || oprs_not_set_p (src, insn))
	set1 = set;

      /* If the source of the set is anything except a register, then
	 we have reached the end of the copy chain.  */
      if (! REG_P (src))
	break;

      /* Follow the copy chain, i.e. start another iteration of the loop
	 and see if we have an available copy into SRC.  */
      regno = REGNO (src);
    }

  /* SET1 holds the last set that was available and anticipatable at
     INSN.  */
  return set1;
}

/* Subroutine of cprop_insn that tries to propagate constants into
   JUMP_INSNS.  JUMP must be a conditional jump.  If SETCC is non-NULL
   it is the instruction that immediately precedes JUMP, and must be a
   single SET of a register.  FROM is what we will try to replace,
   SRC is the constant we will try to substitute for it.  Returns nonzero
   if a change was made.  */

static int
cprop_jump (basic_block bb, rtx setcc, rtx jump, rtx from, rtx src)
{
  rtx new_rtx, set_src, note_src;
  rtx set = pc_set (jump);
  rtx note = find_reg_equal_equiv_note (jump);

  if (note)
    {
      note_src = XEXP (note, 0);
      if (GET_CODE (note_src) == EXPR_LIST)
	note_src = NULL_RTX;
    }
  else note_src = NULL_RTX;

  /* Prefer REG_EQUAL notes except those containing EXPR_LISTs.  */
  set_src = note_src ? note_src : SET_SRC (set);

  /* First substitute the SETCC condition into the JUMP instruction,
     then substitute that given values into this expanded JUMP.  */
  if (setcc != NULL_RTX
      && !modified_between_p (from, setcc, jump)
      && !modified_between_p (src, setcc, jump))
    {
      rtx setcc_src;
      rtx setcc_set = single_set (setcc);
      rtx setcc_note = find_reg_equal_equiv_note (setcc);
      setcc_src = (setcc_note && GET_CODE (XEXP (setcc_note, 0)) != EXPR_LIST)
		? XEXP (setcc_note, 0) : SET_SRC (setcc_set);
      set_src = simplify_replace_rtx (set_src, SET_DEST (setcc_set),
				      setcc_src);
    }
  else
    setcc = NULL_RTX;

  new_rtx = simplify_replace_rtx (set_src, from, src);

  /* If no simplification can be made, then try the next register.  */
  if (rtx_equal_p (new_rtx, SET_SRC (set)))
    return 0;

  /* If this is now a no-op delete it, otherwise this must be a valid insn.  */
  if (new_rtx == pc_rtx)
    delete_insn (jump);
  else
    {
      /* Ensure the value computed inside the jump insn to be equivalent
         to one computed by setcc.  */
      if (setcc && modified_in_p (new_rtx, setcc))
	return 0;
      if (! validate_unshare_change (jump, &SET_SRC (set), new_rtx, 0))
	{
	  /* When (some) constants are not valid in a comparison, and there
	     are two registers to be replaced by constants before the entire
	     comparison can be folded into a constant, we need to keep
	     intermediate information in REG_EQUAL notes.  For targets with
	     separate compare insns, such notes are added by try_replace_reg.
	     When we have a combined compare-and-branch instruction, however,
	     we need to attach a note to the branch itself to make this
	     optimization work.  */

	  if (!rtx_equal_p (new_rtx, note_src))
	    set_unique_reg_note (jump, REG_EQUAL, copy_rtx (new_rtx));
	  return 0;
	}

      /* Remove REG_EQUAL note after simplification.  */
      if (note_src)
	remove_note (jump, note);
     }

#ifdef HAVE_cc0
  /* Delete the cc0 setter.  */
  if (setcc != NULL && CC0_P (SET_DEST (single_set (setcc))))
    delete_insn (setcc);
#endif

  global_const_prop_count++;
  if (dump_file != NULL)
    {
      fprintf (dump_file,
	       "GLOBAL CONST-PROP: Replacing reg %d in jump_insn %d with constant ",
	       REGNO (from), INSN_UID (jump));
      print_rtl (dump_file, src);
      fprintf (dump_file, "\n");
    }
  purge_dead_edges (bb);

  /* If a conditional jump has been changed into unconditional jump, remove
     the jump and make the edge fallthru - this is always called in
     cfglayout mode.  */
  if (new_rtx != pc_rtx && simplejump_p (jump))
    {
      edge e;
      edge_iterator ei;

      for (ei = ei_start (bb->succs); (e = ei_safe_edge (ei)); ei_next (&ei))
	if (e->dest != EXIT_BLOCK_PTR
	    && BB_HEAD (e->dest) == JUMP_LABEL (jump))
	  {
	    e->flags |= EDGE_FALLTHRU;
	    break;
	  }
      delete_insn (jump);
    }

  return 1;
}

static bool
constprop_register (rtx insn, rtx from, rtx to)
{
  rtx sset;

  /* Check for reg or cc0 setting instructions followed by
     conditional branch instructions first.  */
  if ((sset = single_set (insn)) != NULL
      && NEXT_INSN (insn)
      && any_condjump_p (NEXT_INSN (insn)) && onlyjump_p (NEXT_INSN (insn)))
    {
      rtx dest = SET_DEST (sset);
      if ((REG_P (dest) || CC0_P (dest))
	  && cprop_jump (BLOCK_FOR_INSN (insn), insn, NEXT_INSN (insn), from, to))
	return 1;
    }

  /* Handle normal insns next.  */
  if (NONJUMP_INSN_P (insn)
      && try_replace_reg (from, to, insn))
    return 1;

  /* Try to propagate a CONST_INT into a conditional jump.
     We're pretty specific about what we will handle in this
     code, we can extend this as necessary over time.

     Right now the insn in question must look like
     (set (pc) (if_then_else ...))  */
  else if (any_condjump_p (insn) && onlyjump_p (insn))
    return cprop_jump (BLOCK_FOR_INSN (insn), NULL, insn, from, to);
  return 0;
}

/* Perform constant and copy propagation on INSN.
   The result is nonzero if a change was made.  */

static int
cprop_insn (rtx insn)
{
  struct reg_use *reg_used;
  int changed = 0;
  rtx note;

  if (!INSN_P (insn))
    return 0;

  reg_use_count = 0;
  note_uses (&PATTERN (insn), find_used_regs, NULL);

  note = find_reg_equal_equiv_note (insn);

  /* We may win even when propagating constants into notes.  */
  if (note)
    find_used_regs (&XEXP (note, 0), NULL);

  for (reg_used = &reg_use_table[0]; reg_use_count > 0;
       reg_used++, reg_use_count--)
    {
      unsigned int regno = REGNO (reg_used->reg_rtx);
      rtx pat, src;
      struct expr *set;

      /* If the register has already been set in this block, there's
	 nothing we can do.  */
      if (! oprs_not_set_p (reg_used->reg_rtx, insn))
	continue;

      /* Find an assignment that sets reg_used and is available
	 at the start of the block.  */
      set = find_avail_set (regno, insn);
      if (! set)
	continue;

      pat = set->expr;
      /* ??? We might be able to handle PARALLELs.  Later.  */
      gcc_assert (GET_CODE (pat) == SET);

      src = SET_SRC (pat);

      /* Constant propagation.  */
      if (gcse_constant_p (src))
	{
          if (constprop_register (insn, reg_used->reg_rtx, src))
	    {
	      changed = 1;
	      global_const_prop_count++;
	      if (dump_file != NULL)
		{
		  fprintf (dump_file, "GLOBAL CONST-PROP: Replacing reg %d in ", regno);
		  fprintf (dump_file, "insn %d with constant ", INSN_UID (insn));
		  print_rtl (dump_file, src);
		  fprintf (dump_file, "\n");
		}
	      if (INSN_DELETED_P (insn))
		return 1;
	    }
	}
      else if (REG_P (src)
	       && REGNO (src) >= FIRST_PSEUDO_REGISTER
	       && REGNO (src) != regno)
	{
	  if (try_replace_reg (reg_used->reg_rtx, src, insn))
	    {
	      changed = 1;
	      global_copy_prop_count++;
	      if (dump_file != NULL)
		{
		  fprintf (dump_file, "GLOBAL COPY-PROP: Replacing reg %d in insn %d",
			   regno, INSN_UID (insn));
		  fprintf (dump_file, " with reg %d\n", REGNO (src));
		}

	      /* The original insn setting reg_used may or may not now be
		 deletable.  We leave the deletion to flow.  */
	      /* FIXME: If it turns out that the insn isn't deletable,
		 then we may have unnecessarily extended register lifetimes
		 and made things worse.  */
	    }
	}
    }

  if (changed && DEBUG_INSN_P (insn))
    return 0;

  return changed;
}

/* Like find_used_regs, but avoid recording uses that appear in
   input-output contexts such as zero_extract or pre_dec.  This
   restricts the cases we consider to those for which local cprop
   can legitimately make replacements.  */

static void
local_cprop_find_used_regs (rtx *xptr, void *data)
{
  rtx x = *xptr;

  if (x == 0)
    return;

  switch (GET_CODE (x))
    {
    case ZERO_EXTRACT:
    case SIGN_EXTRACT:
    case STRICT_LOW_PART:
      return;

    case PRE_DEC:
    case PRE_INC:
    case POST_DEC:
    case POST_INC:
    case PRE_MODIFY:
    case POST_MODIFY:
      /* Can only legitimately appear this early in the context of
	 stack pushes for function arguments, but handle all of the
	 codes nonetheless.  */
      return;

    case SUBREG:
      /* Setting a subreg of a register larger than word_mode leaves
	 the non-written words unchanged.  */
      if (GET_MODE_BITSIZE (GET_MODE (SUBREG_REG (x))) > BITS_PER_WORD)
	return;
      break;

    default:
      break;
    }

  find_used_regs (xptr, data);
}

/* Try to perform local const/copy propagation on X in INSN.  */

static bool
do_local_cprop (rtx x, rtx insn)
{
  rtx newreg = NULL, newcnst = NULL;

  /* Rule out USE instructions and ASM statements as we don't want to
     change the hard registers mentioned.  */
  if (REG_P (x)
      && (REGNO (x) >= FIRST_PSEUDO_REGISTER
          || (GET_CODE (PATTERN (insn)) != USE
	      && asm_noperands (PATTERN (insn)) < 0)))
    {
      cselib_val *val = cselib_lookup (x, GET_MODE (x), 0);
      struct elt_loc_list *l;

      if (!val)
	return false;
      for (l = val->locs; l; l = l->next)
	{
	  rtx this_rtx = l->loc;
	  rtx note;

	  if (gcse_constant_p (this_rtx))
	    newcnst = this_rtx;
	  if (REG_P (this_rtx) && REGNO (this_rtx) >= FIRST_PSEUDO_REGISTER
	      /* Don't copy propagate if it has attached REG_EQUIV note.
		 At this point this only function parameters should have
		 REG_EQUIV notes and if the argument slot is used somewhere
		 explicitly, it means address of parameter has been taken,
		 so we should not extend the lifetime of the pseudo.  */
	      && (!(note = find_reg_note (l->setting_insn, REG_EQUIV, NULL_RTX))
		  || ! MEM_P (XEXP (note, 0))))
	    newreg = this_rtx;
	}
      if (newcnst && constprop_register (insn, x, newcnst))
	{
	  if (dump_file != NULL)
	    {
	      fprintf (dump_file, "LOCAL CONST-PROP: Replacing reg %d in ",
		       REGNO (x));
	      fprintf (dump_file, "insn %d with constant ",
		       INSN_UID (insn));
	      print_rtl (dump_file, newcnst);
	      fprintf (dump_file, "\n");
	    }
	  local_const_prop_count++;
	  return true;
	}
      else if (newreg && newreg != x && try_replace_reg (x, newreg, insn))
	{
	  if (dump_file != NULL)
	    {
	      fprintf (dump_file,
		       "LOCAL COPY-PROP: Replacing reg %d in insn %d",
		       REGNO (x), INSN_UID (insn));
	      fprintf (dump_file, " with reg %d\n", REGNO (newreg));
	    }
	  local_copy_prop_count++;
	  return true;
	}
    }
  return false;
}

/* Do local const/copy propagation (i.e. within each basic block).  */

static int
local_cprop_pass (void)
{
  basic_block bb;
  rtx insn;
  struct reg_use *reg_used;
  bool changed = false;

  cselib_init (0);
  FOR_EACH_BB (bb)
    {
      FOR_BB_INSNS (bb, insn)
	{
	  if (INSN_P (insn))
	    {
	      rtx note = find_reg_equal_equiv_note (insn);
	      do
		{
		  reg_use_count = 0;
		  note_uses (&PATTERN (insn), local_cprop_find_used_regs,
			     NULL);
		  if (note)
		    local_cprop_find_used_regs (&XEXP (note, 0), NULL);

		  for (reg_used = &reg_use_table[0]; reg_use_count > 0;
		       reg_used++, reg_use_count--)
		    {
		      if (do_local_cprop (reg_used->reg_rtx, insn))
			{
			  changed = true;
			  break;
			}
		    }
		  if (INSN_DELETED_P (insn))
		    break;
		}
	      while (reg_use_count);
	    }
	  cselib_process_insn (insn);
	}

      /* Forget everything at the end of a basic block.  */
      cselib_clear_table ();
    }

  cselib_finish ();

  return changed;
}

/* Similar to get_condition, only the resulting condition must be
   valid at JUMP, instead of at EARLIEST.

   This differs from noce_get_condition in ifcvt.c in that we prefer not to
   settle for the condition variable in the jump instruction being integral.
   We prefer to be able to record the value of a user variable, rather than
   the value of a temporary used in a condition.  This could be solved by
   recording the value of *every* register scanned by canonicalize_condition,
   but this would require some code reorganization.  */

rtx
fis_get_condition (rtx jump)
{
  return get_condition (jump, NULL, false, true);
}

/* Check the comparison COND to see if we can safely form an implicit set from
   it.  COND is either an EQ or NE comparison.  */

static bool
implicit_set_cond_p (const_rtx cond)
{
  const enum machine_mode mode = GET_MODE (XEXP (cond, 0));
  const_rtx cst = XEXP (cond, 1);

  /* We can't perform this optimization if either operand might be or might
     contain a signed zero.  */
  if (HONOR_SIGNED_ZEROS (mode))
    {
      /* It is sufficient to check if CST is or contains a zero.  We must
	 handle float, complex, and vector.  If any subpart is a zero, then
	 the optimization can't be performed.  */
      /* ??? The complex and vector checks are not implemented yet.  We just
	 always return zero for them.  */
      if (GET_CODE (cst) == CONST_DOUBLE)
	{
	  REAL_VALUE_TYPE d;
	  REAL_VALUE_FROM_CONST_DOUBLE (d, cst);
	  if (REAL_VALUES_EQUAL (d, dconst0))
	    return 0;
	}
      else
	return 0;
    }

  return gcse_constant_p (cst);
}

/* Find the implicit sets of a function.  An "implicit set" is a constraint
   on the value of a variable, implied by a conditional jump.  For example,
   following "if (x == 2)", the then branch may be optimized as though the
   conditional performed an "explicit set", in this example, "x = 2".  This
   function records the set patterns that are implicit at the start of each
   basic block.

   FIXME: This would be more effective if critical edges are pre-split.  As
	  it is now, we can't record implicit sets for blocks that have
	  critical successor edges.  This results in missed optimizations
	  and in more (unnecessary) work in cfgcleanup.c:thread_jump().  */

static void
find_implicit_sets (void)
{
  basic_block bb, dest;
  unsigned int count;
  rtx cond, new_rtx;

  count = 0;
  FOR_EACH_BB (bb)
    /* Check for more than one successor.  */
    if (EDGE_COUNT (bb->succs) > 1)
      {
	cond = fis_get_condition (BB_END (bb));

	if (cond
	    && (GET_CODE (cond) == EQ || GET_CODE (cond) == NE)
	    && REG_P (XEXP (cond, 0))
	    && REGNO (XEXP (cond, 0)) >= FIRST_PSEUDO_REGISTER
	    && implicit_set_cond_p (cond))
	  {
	    dest = GET_CODE (cond) == EQ ? BRANCH_EDGE (bb)->dest
					 : FALLTHRU_EDGE (bb)->dest;

	    if (dest
		/* Record nothing for a critical edge.  */
		&& single_pred_p (dest)
		&& dest != EXIT_BLOCK_PTR)
	      {
		new_rtx = gen_rtx_SET (VOIDmode, XEXP (cond, 0),
					     XEXP (cond, 1));
		implicit_sets[dest->index] = new_rtx;
		if (dump_file)
		  {
		    fprintf(dump_file, "Implicit set of reg %d in ",
			    REGNO (XEXP (cond, 0)));
		    fprintf(dump_file, "basic block %d\n", dest->index);
		  }
		count++;
	      }
	  }
      }

  if (dump_file)
    fprintf (dump_file, "Found %d implicit sets\n", count);
}

/* Bypass conditional jumps.  */

/* The value of last_basic_block at the beginning of the jump_bypass
   pass.  The use of redirect_edge_and_branch_force may introduce new
   basic blocks, but the data flow analysis is only valid for basic
   block indices less than bypass_last_basic_block.  */

static int bypass_last_basic_block;

/* Find a set of REGNO to a constant that is available at the end of basic
   block BB.  Returns NULL if no such set is found.  Based heavily upon
   find_avail_set.  */

static struct expr *
find_bypass_set (int regno, int bb)
{
  struct expr *result = 0;

  for (;;)
    {
      rtx src;
      struct expr *set = lookup_set (regno, &set_hash_table);

      while (set)
	{
	  if (TEST_BIT (cprop_avout[bb], set->bitmap_index))
	    break;
	  set = next_set (regno, set);
	}

      if (set == 0)
	break;

      gcc_assert (GET_CODE (set->expr) == SET);

      src = SET_SRC (set->expr);
      if (gcse_constant_p (src))
	result = set;

      if (! REG_P (src))
	break;

      regno = REGNO (src);
    }
  return result;
}


/* Subroutine of bypass_block that checks whether a pseudo is killed by
   any of the instructions inserted on an edge.  Jump bypassing places
   condition code setters on CFG edges using insert_insn_on_edge.  This
   function is required to check that our data flow analysis is still
   valid prior to commit_edge_insertions.  */

static bool
reg_killed_on_edge (const_rtx reg, const_edge e)
{
  rtx insn;

  for (insn = e->insns.r; insn; insn = NEXT_INSN (insn))
    if (INSN_P (insn) && reg_set_p (reg, insn))
      return true;

  return false;
}

/* Subroutine of bypass_conditional_jumps that attempts to bypass the given
   basic block BB which has more than one predecessor.  If not NULL, SETCC
   is the first instruction of BB, which is immediately followed by JUMP_INSN
   JUMP.  Otherwise, SETCC is NULL, and JUMP is the first insn of BB.
   Returns nonzero if a change was made.

   During the jump bypassing pass, we may place copies of SETCC instructions
   on CFG edges.  The following routine must be careful to pay attention to
   these inserted insns when performing its transformations.  */

static int
bypass_block (basic_block bb, rtx setcc, rtx jump)
{
  rtx insn, note;
  edge e, edest;
  int i, change;
  int may_be_loop_header;
  unsigned removed_p;
  edge_iterator ei;

  insn = (setcc != NULL) ? setcc : jump;

  /* Determine set of register uses in INSN.  */
  reg_use_count = 0;
  note_uses (&PATTERN (insn), find_used_regs, NULL);
  note = find_reg_equal_equiv_note (insn);
  if (note)
    find_used_regs (&XEXP (note, 0), NULL);

  may_be_loop_header = false;
  FOR_EACH_EDGE (e, ei, bb->preds)
    if (e->flags & EDGE_DFS_BACK)
      {
	may_be_loop_header = true;
	break;
      }

  change = 0;
  for (ei = ei_start (bb->preds); (e = ei_safe_edge (ei)); )
    {
      removed_p = 0;

      if (e->flags & EDGE_COMPLEX)
	{
	  ei_next (&ei);
	  continue;
	}

      /* We can't redirect edges from new basic blocks.  */
      if (e->src->index >= bypass_last_basic_block)
	{
	  ei_next (&ei);
	  continue;
	}

      /* The irreducible loops created by redirecting of edges entering the
	 loop from outside would decrease effectiveness of some of the following
	 optimizations, so prevent this.  */
      if (may_be_loop_header
	  && !(e->flags & EDGE_DFS_BACK))
	{
	  ei_next (&ei);
	  continue;
	}

      for (i = 0; i < reg_use_count; i++)
	{
	  struct reg_use *reg_used = &reg_use_table[i];
	  unsigned int regno = REGNO (reg_used->reg_rtx);
	  basic_block dest, old_dest;
	  struct expr *set;
	  rtx src, new_rtx;

	  set = find_bypass_set (regno, e->src->index);

	  if (! set)
	    continue;

	  /* Check the data flow is valid after edge insertions.  */
	  if (e->insns.r && reg_killed_on_edge (reg_used->reg_rtx, e))
	    continue;

	  src = SET_SRC (pc_set (jump));

	  if (setcc != NULL)
	    src = simplify_replace_rtx (src,
					SET_DEST (PATTERN (setcc)),
					SET_SRC (PATTERN (setcc)));

	  new_rtx = simplify_replace_rtx (src, reg_used->reg_rtx,
					  SET_SRC (set->expr));

	  /* Jump bypassing may have already placed instructions on
	     edges of the CFG.  We can't bypass an outgoing edge that
	     has instructions associated with it, as these insns won't
	     get executed if the incoming edge is redirected.  */

	  if (new_rtx == pc_rtx)
	    {
	      edest = FALLTHRU_EDGE (bb);
	      dest = edest->insns.r ? NULL : edest->dest;
	    }
	  else if (GET_CODE (new_rtx) == LABEL_REF)
	    {
	      dest = BLOCK_FOR_INSN (XEXP (new_rtx, 0));
	      /* Don't bypass edges containing instructions.  */
	      edest = find_edge (bb, dest);
	      if (edest && edest->insns.r)
		dest = NULL;
	    }
	  else
	    dest = NULL;

	  /* Avoid unification of the edge with other edges from original
	     branch.  We would end up emitting the instruction on "both"
	     edges.  */

	  if (dest && setcc && !CC0_P (SET_DEST (PATTERN (setcc)))
	      && find_edge (e->src, dest))
	    dest = NULL;

	  old_dest = e->dest;
	  if (dest != NULL
	      && dest != old_dest
	      && dest != EXIT_BLOCK_PTR)
            {
	      redirect_edge_and_branch_force (e, dest);

	      /* Copy the register setter to the redirected edge.
		 Don't copy CC0 setters, as CC0 is dead after jump.  */
	      if (setcc)
		{
		  rtx pat = PATTERN (setcc);
		  if (!CC0_P (SET_DEST (pat)))
		    insert_insn_on_edge (copy_insn (pat), e);
		}

	      if (dump_file != NULL)
		{
		  fprintf (dump_file, "JUMP-BYPASS: Proved reg %d "
				      "in jump_insn %d equals constant ",
			   regno, INSN_UID (jump));
		  print_rtl (dump_file, SET_SRC (set->expr));
		  fprintf (dump_file, "\nBypass edge from %d->%d to %d\n",
			   e->src->index, old_dest->index, dest->index);
		}
	      change = 1;
	      removed_p = 1;
	      break;
	    }
	}
      if (!removed_p)
	ei_next (&ei);
    }
  return change;
}

/* Find basic blocks with more than one predecessor that only contain a
   single conditional jump.  If the result of the comparison is known at
   compile-time from any incoming edge, redirect that edge to the
   appropriate target.  Returns nonzero if a change was made.

   This function is now mis-named, because we also handle indirect jumps.  */

static int
bypass_conditional_jumps (void)
{
  basic_block bb;
  int changed;
  rtx setcc;
  rtx insn;
  rtx dest;

  /* Note we start at block 1.  */
  if (ENTRY_BLOCK_PTR->next_bb == EXIT_BLOCK_PTR)
    return 0;

  bypass_last_basic_block = last_basic_block;
  mark_dfs_back_edges ();

  changed = 0;
  FOR_BB_BETWEEN (bb, ENTRY_BLOCK_PTR->next_bb->next_bb,
		  EXIT_BLOCK_PTR, next_bb)
    {
      /* Check for more than one predecessor.  */
      if (!single_pred_p (bb))
	{
	  setcc = NULL_RTX;
	  FOR_BB_INSNS (bb, insn)
	    if (DEBUG_INSN_P (insn))
	      continue;
	    else if (NONJUMP_INSN_P (insn))
	      {
		if (setcc)
		  break;
		if (GET_CODE (PATTERN (insn)) != SET)
		  break;

		dest = SET_DEST (PATTERN (insn));
		if (REG_P (dest) || CC0_P (dest))
		  setcc = insn;
		else
		  break;
	      }
	    else if (JUMP_P (insn))
	      {
		if ((any_condjump_p (insn) || computed_jump_p (insn))
		    && onlyjump_p (insn))
		  changed |= bypass_block (bb, setcc, insn);
		break;
	      }
	    else if (INSN_P (insn))
	      break;
	}
    }

  /* If we bypassed any register setting insns, we inserted a
     copy on the redirected edge.  These need to be committed.  */
  if (changed)
    commit_edge_insertions ();

  return changed;
}

/* Compute PRE+LCM working variables.  */

/* Local properties of expressions.  */
/* Nonzero for expressions that are transparent in the block.  */
static sbitmap *transp;

/* Nonzero for expressions that are computed (available) in the block.  */
static sbitmap *comp;

/* Nonzero for expressions that are locally anticipatable in the block.  */
static sbitmap *antloc;

/* Nonzero for expressions where this block is an optimal computation
   point.  */
static sbitmap *pre_optimal;

/* Nonzero for expressions which are redundant in a particular block.  */
static sbitmap *pre_redundant;

/* Nonzero for expressions which should be inserted on a specific edge.  */
static sbitmap *pre_insert_map;

/* Nonzero for expressions which should be deleted in a specific block.  */
static sbitmap *pre_delete_map;

/* Contains the edge_list returned by pre_edge_lcm.  */
static struct edge_list *edge_list;

/* Allocate vars used for PRE analysis.  */

static void
alloc_pre_mem (int n_blocks, int n_exprs)
{
  transp = sbitmap_vector_alloc (n_blocks, n_exprs);
  comp = sbitmap_vector_alloc (n_blocks, n_exprs);
  antloc = sbitmap_vector_alloc (n_blocks, n_exprs);

  pre_optimal = NULL;
  pre_redundant = NULL;
  pre_insert_map = NULL;
  pre_delete_map = NULL;
  ae_kill = sbitmap_vector_alloc (n_blocks, n_exprs);

  /* pre_insert and pre_delete are allocated later.  */
}

/* Free vars used for PRE analysis.  */

static void
free_pre_mem (void)
{
  sbitmap_vector_free (transp);
  sbitmap_vector_free (comp);

  /* ANTLOC and AE_KILL are freed just after pre_lcm finishes.  */

  if (pre_optimal)
    sbitmap_vector_free (pre_optimal);
  if (pre_redundant)
    sbitmap_vector_free (pre_redundant);
  if (pre_insert_map)
    sbitmap_vector_free (pre_insert_map);
  if (pre_delete_map)
    sbitmap_vector_free (pre_delete_map);

  transp = comp = NULL;
  pre_optimal = pre_redundant = pre_insert_map = pre_delete_map = NULL;
}

/* Remove certain expressions from anticipatable and transparent
   sets of basic blocks that have incoming abnormal edge.
   For PRE remove potentially trapping expressions to avoid placing
   them on abnormal edges.  For hoisting remove memory references that
   can be clobbered by calls.  */

static void
prune_expressions (bool pre_p)
{
  sbitmap prune_exprs;
  unsigned int ui;
  basic_block bb;

  prune_exprs = sbitmap_alloc (expr_hash_table.n_elems);
  sbitmap_zero (prune_exprs);
  for (ui = 0; ui < expr_hash_table.size; ui++)
    {
      struct expr *e;
      for (e = expr_hash_table.table[ui]; e != NULL; e = e->next_same_hash)
	{
	  /* Note potentially trapping expressions.  */
	  if (may_trap_p (e->expr))
	    {
	      SET_BIT (prune_exprs, e->bitmap_index);
	      continue;
	    }

	  if (!pre_p && MEM_P (e->expr))
	    /* Note memory references that can be clobbered by a call.
	       We do not split abnormal edges in hoisting, so would
	       a memory reference get hoisted along an abnormal edge,
	       it would be placed /before/ the call.  Therefore, only
	       constant memory references can be hoisted along abnormal
	       edges.  */
	    {
	      if (GET_CODE (XEXP (e->expr, 0)) == SYMBOL_REF
		  && CONSTANT_POOL_ADDRESS_P (XEXP (e->expr, 0)))
		continue;

	      if (MEM_READONLY_P (e->expr)
		  && !MEM_VOLATILE_P (e->expr)
		  && MEM_NOTRAP_P (e->expr))
		/* Constant memory reference, e.g., a PIC address.  */
		continue;

	      /* ??? Optimally, we would use interprocedural alias
		 analysis to determine if this mem is actually killed
		 by this call.  */

	      SET_BIT (prune_exprs, e->bitmap_index);
	    }
	}
    }

  FOR_EACH_BB (bb)
    {
      edge e;
      edge_iterator ei;

      /* If the current block is the destination of an abnormal edge, we
	 kill all trapping (for PRE) and memory (for hoist) expressions
	 because we won't be able to properly place the instruction on
	 the edge.  So make them neither anticipatable nor transparent.
	 This is fairly conservative.

	 ??? For hoisting it may be necessary to check for set-and-jump
	 instructions here, not just for abnormal edges.  The general problem
	 is that when an expression cannot not be placed right at the end of
	 a basic block we should account for any side-effects of a subsequent
	 jump instructions that could clobber the expression.  It would
	 be best to implement this check along the lines of
	 hoist_expr_reaches_here_p where the target block is already known
	 and, hence, there's no need to conservatively prune expressions on
	 "intermediate" set-and-jump instructions.  */
      FOR_EACH_EDGE (e, ei, bb->preds)
	if ((e->flags & EDGE_ABNORMAL)
	    && (pre_p || CALL_P (BB_END (e->src))))
	  {
	    sbitmap_difference (antloc[bb->index],
				antloc[bb->index], prune_exprs);
	    sbitmap_difference (transp[bb->index],
				transp[bb->index], prune_exprs);
	    break;
	  }
    }

  sbitmap_free (prune_exprs);
}

/* Top level routine to do the dataflow analysis needed by PRE.  */

static void
compute_pre_data (void)
{
  basic_block bb;

  compute_local_properties (transp, comp, antloc, &expr_hash_table);
  prune_expressions (true);
  sbitmap_vector_zero (ae_kill, last_basic_block);

  /* Compute ae_kill for each basic block using:

     ~(TRANSP | COMP)
  */

  FOR_EACH_BB (bb)
    {
      sbitmap_a_or_b (ae_kill[bb->index], transp[bb->index], comp[bb->index]);
      sbitmap_not (ae_kill[bb->index], ae_kill[bb->index]);
    }

  edge_list = pre_edge_lcm (expr_hash_table.n_elems, transp, comp, antloc,
			    ae_kill, &pre_insert_map, &pre_delete_map);
  sbitmap_vector_free (antloc);
  antloc = NULL;
  sbitmap_vector_free (ae_kill);
  ae_kill = NULL;
}

/* PRE utilities */

/* Return nonzero if an occurrence of expression EXPR in OCCR_BB would reach
   block BB.

   VISITED is a pointer to a working buffer for tracking which BB's have
   been visited.  It is NULL for the top-level call.

   We treat reaching expressions that go through blocks containing the same
   reaching expression as "not reaching".  E.g. if EXPR is generated in blocks
   2 and 3, INSN is in block 4, and 2->3->4, we treat the expression in block
   2 as not reaching.  The intent is to improve the probability of finding
   only one reaching expression and to reduce register lifetimes by picking
   the closest such expression.  */

static int
pre_expr_reaches_here_p_work (basic_block occr_bb, struct expr *expr, basic_block bb, char *visited)
{
  edge pred;
  edge_iterator ei;

  FOR_EACH_EDGE (pred, ei, bb->preds)
    {
      basic_block pred_bb = pred->src;

      if (pred->src == ENTRY_BLOCK_PTR
	  /* Has predecessor has already been visited?  */
	  || visited[pred_bb->index])
	;/* Nothing to do.  */

      /* Does this predecessor generate this expression?  */
      else if (TEST_BIT (comp[pred_bb->index], expr->bitmap_index))
	{
	  /* Is this the occurrence we're looking for?
	     Note that there's only one generating occurrence per block
	     so we just need to check the block number.  */
	  if (occr_bb == pred_bb)
	    return 1;

	  visited[pred_bb->index] = 1;
	}
      /* Ignore this predecessor if it kills the expression.  */
      else if (! TEST_BIT (transp[pred_bb->index], expr->bitmap_index))
	visited[pred_bb->index] = 1;

      /* Neither gen nor kill.  */
      else
	{
	  visited[pred_bb->index] = 1;
	  if (pre_expr_reaches_here_p_work (occr_bb, expr, pred_bb, visited))
	    return 1;
	}
    }

  /* All paths have been checked.  */
  return 0;
}

/* The wrapper for pre_expr_reaches_here_work that ensures that any
   memory allocated for that function is returned.  */

static int
pre_expr_reaches_here_p (basic_block occr_bb, struct expr *expr, basic_block bb)
{
  int rval;
  char *visited = XCNEWVEC (char, last_basic_block);

  rval = pre_expr_reaches_here_p_work (occr_bb, expr, bb, visited);

  free (visited);
  return rval;
}


/* Given an expr, generate RTL which we can insert at the end of a BB,
   or on an edge.  Set the block number of any insns generated to
   the value of BB.  */

static rtx
process_insert_insn (struct expr *expr)
{
  rtx reg = expr->reaching_reg;
  rtx exp = copy_rtx (expr->expr);
  rtx pat;

  start_sequence ();

  /* If the expression is something that's an operand, like a constant,
     just copy it to a register.  */
  if (general_operand (exp, GET_MODE (reg)))
    emit_move_insn (reg, exp);

  /* Otherwise, make a new insn to compute this expression and make sure the
     insn will be recognized (this also adds any needed CLOBBERs).  Copy the
     expression to make sure we don't have any sharing issues.  */
  else
    {
      rtx insn = emit_insn (gen_rtx_SET (VOIDmode, reg, exp));

      if (insn_invalid_p (insn))
	gcc_unreachable ();
    }


  pat = get_insns ();
  end_sequence ();

  return pat;
}

/* Add EXPR to the end of basic block BB.

   This is used by both the PRE and code hoisting.  */

static void
insert_insn_end_basic_block (struct expr *expr, basic_block bb)
{
  rtx insn = BB_END (bb);
  rtx new_insn;
  rtx reg = expr->reaching_reg;
  int regno = REGNO (reg);
  rtx pat, pat_end;

  pat = process_insert_insn (expr);
  gcc_assert (pat && INSN_P (pat));

  pat_end = pat;
  while (NEXT_INSN (pat_end) != NULL_RTX)
    pat_end = NEXT_INSN (pat_end);

  /* If the last insn is a jump, insert EXPR in front [taking care to
     handle cc0, etc. properly].  Similarly we need to care trapping
     instructions in presence of non-call exceptions.  */

  if (JUMP_P (insn)
      || (NONJUMP_INSN_P (insn)
	  && (!single_succ_p (bb)
	      || single_succ_edge (bb)->flags & EDGE_ABNORMAL)))
    {
#ifdef HAVE_cc0
      rtx note;
#endif

      /* If this is a jump table, then we can't insert stuff here.  Since
	 we know the previous real insn must be the tablejump, we insert
	 the new instruction just before the tablejump.  */
      if (GET_CODE (PATTERN (insn)) == ADDR_VEC
	  || GET_CODE (PATTERN (insn)) == ADDR_DIFF_VEC)
	insn = prev_real_insn (insn);

#ifdef HAVE_cc0
      /* FIXME: 'twould be nice to call prev_cc0_setter here but it aborts
	 if cc0 isn't set.  */
      note = find_reg_note (insn, REG_CC_SETTER, NULL_RTX);
      if (note)
	insn = XEXP (note, 0);
      else
	{
	  rtx maybe_cc0_setter = prev_nonnote_insn (insn);
	  if (maybe_cc0_setter
	      && INSN_P (maybe_cc0_setter)
	      && sets_cc0_p (PATTERN (maybe_cc0_setter)))
	    insn = maybe_cc0_setter;
	}
#endif
      /* FIXME: What if something in cc0/jump uses value set in new insn?  */
      new_insn = emit_insn_before_noloc (pat, insn, bb);
    }

  /* Likewise if the last insn is a call, as will happen in the presence
     of exception handling.  */
  else if (CALL_P (insn)
	   && (!single_succ_p (bb)
	       || single_succ_edge (bb)->flags & EDGE_ABNORMAL))
    {
      /* Keeping in mind targets with small register classes and parameters
         in registers, we search backward and place the instructions before
	 the first parameter is loaded.  Do this for everyone for consistency
	 and a presumption that we'll get better code elsewhere as well.  */

      /* Since different machines initialize their parameter registers
	 in different orders, assume nothing.  Collect the set of all
	 parameter registers.  */
      insn = find_first_parameter_load (insn, BB_HEAD (bb));

      /* If we found all the parameter loads, then we want to insert
	 before the first parameter load.

	 If we did not find all the parameter loads, then we might have
	 stopped on the head of the block, which could be a CODE_LABEL.
	 If we inserted before the CODE_LABEL, then we would be putting
	 the insn in the wrong basic block.  In that case, put the insn
	 after the CODE_LABEL.  Also, respect NOTE_INSN_BASIC_BLOCK.  */
      while (LABEL_P (insn)
	     || NOTE_INSN_BASIC_BLOCK_P (insn))
	insn = NEXT_INSN (insn);

      new_insn = emit_insn_before_noloc (pat, insn, bb);
    }
  else
    new_insn = emit_insn_after_noloc (pat, insn, bb);

  while (1)
    {
      if (INSN_P (pat))
	add_label_notes (PATTERN (pat), new_insn);
      if (pat == pat_end)
	break;
      pat = NEXT_INSN (pat);
    }

  gcse_create_count++;

  if (dump_file)
    {
      fprintf (dump_file, "PRE/HOIST: end of bb %d, insn %d, ",
	       bb->index, INSN_UID (new_insn));
      fprintf (dump_file, "copying expression %d to reg %d\n",
	       expr->bitmap_index, regno);
    }
}

/* Insert partially redundant expressions on edges in the CFG to make
   the expressions fully redundant.  */

static int
pre_edge_insert (struct edge_list *edge_list, struct expr **index_map)
{
  int e, i, j, num_edges, set_size, did_insert = 0;
  sbitmap *inserted;

  /* Where PRE_INSERT_MAP is nonzero, we add the expression on that edge
     if it reaches any of the deleted expressions.  */

  set_size = pre_insert_map[0]->size;
  num_edges = NUM_EDGES (edge_list);
  inserted = sbitmap_vector_alloc (num_edges, expr_hash_table.n_elems);
  sbitmap_vector_zero (inserted, num_edges);

  for (e = 0; e < num_edges; e++)
    {
      int indx;
      basic_block bb = INDEX_EDGE_PRED_BB (edge_list, e);

      for (i = indx = 0; i < set_size; i++, indx += SBITMAP_ELT_BITS)
	{
	  SBITMAP_ELT_TYPE insert = pre_insert_map[e]->elms[i];

	  for (j = indx; insert && j < (int) expr_hash_table.n_elems; j++, insert >>= 1)
	    if ((insert & 1) != 0 && index_map[j]->reaching_reg != NULL_RTX)
	      {
		struct expr *expr = index_map[j];
		struct occr *occr;

		/* Now look at each deleted occurrence of this expression.  */
		for (occr = expr->antic_occr; occr != NULL; occr = occr->next)
		  {
		    if (! occr->deleted_p)
		      continue;

		    /* Insert this expression on this edge if it would
		       reach the deleted occurrence in BB.  */
		    if (!TEST_BIT (inserted[e], j))
		      {
			rtx insn;
			edge eg = INDEX_EDGE (edge_list, e);

			/* We can't insert anything on an abnormal and
			   critical edge, so we insert the insn at the end of
			   the previous block. There are several alternatives
			   detailed in Morgans book P277 (sec 10.5) for
			   handling this situation.  This one is easiest for
			   now.  */

			if (eg->flags & EDGE_ABNORMAL)
			  insert_insn_end_basic_block (index_map[j], bb);
			else
			  {
			    insn = process_insert_insn (index_map[j]);
			    insert_insn_on_edge (insn, eg);
			  }

			if (dump_file)
			  {
			    fprintf (dump_file, "PRE: edge (%d,%d), ",
				     bb->index,
				     INDEX_EDGE_SUCC_BB (edge_list, e)->index);
			    fprintf (dump_file, "copy expression %d\n",
				     expr->bitmap_index);
			  }

			update_ld_motion_stores (expr);
			SET_BIT (inserted[e], j);
			did_insert = 1;
			gcse_create_count++;
		      }
		  }
	      }
	}
    }

  sbitmap_vector_free (inserted);
  return did_insert;
}

/* Copy the result of EXPR->EXPR generated by INSN to EXPR->REACHING_REG.
   Given "old_reg <- expr" (INSN), instead of adding after it
     reaching_reg <- old_reg
   it's better to do the following:
     reaching_reg <- expr
     old_reg      <- reaching_reg
   because this way copy propagation can discover additional PRE
   opportunities.  But if this fails, we try the old way.
   When "expr" is a store, i.e.
   given "MEM <- old_reg", instead of adding after it
     reaching_reg <- old_reg
   it's better to add it before as follows:
     reaching_reg <- old_reg
     MEM          <- reaching_reg.  */

static void
pre_insert_copy_insn (struct expr *expr, rtx insn)
{
  rtx reg = expr->reaching_reg;
  int regno = REGNO (reg);
  int indx = expr->bitmap_index;
  rtx pat = PATTERN (insn);
  rtx set, first_set, new_insn;
  rtx old_reg;
  int i;

  /* This block matches the logic in hash_scan_insn.  */
  switch (GET_CODE (pat))
    {
    case SET:
      set = pat;
      break;

    case PARALLEL:
      /* Search through the parallel looking for the set whose
	 source was the expression that we're interested in.  */
      first_set = NULL_RTX;
      set = NULL_RTX;
      for (i = 0; i < XVECLEN (pat, 0); i++)
	{
	  rtx x = XVECEXP (pat, 0, i);
	  if (GET_CODE (x) == SET)
	    {
	      /* If the source was a REG_EQUAL or REG_EQUIV note, we
		 may not find an equivalent expression, but in this
		 case the PARALLEL will have a single set.  */
	      if (first_set == NULL_RTX)
		first_set = x;
	      if (expr_equiv_p (SET_SRC (x), expr->expr))
	        {
	          set = x;
	          break;
	        }
	    }
	}

      gcc_assert (first_set);
      if (set == NULL_RTX)
        set = first_set;
      break;

    default:
      gcc_unreachable ();
    }

  if (REG_P (SET_DEST (set)))
    {
      old_reg = SET_DEST (set);
      /* Check if we can modify the set destination in the original insn.  */
      if (validate_change (insn, &SET_DEST (set), reg, 0))
        {
          new_insn = gen_move_insn (old_reg, reg);
          new_insn = emit_insn_after (new_insn, insn);
        }
      else
        {
          new_insn = gen_move_insn (reg, old_reg);
          new_insn = emit_insn_after (new_insn, insn);
        }
    }
  else /* This is possible only in case of a store to memory.  */
    {
      old_reg = SET_SRC (set);
      new_insn = gen_move_insn (reg, old_reg);

      /* Check if we can modify the set source in the original insn.  */
      if (validate_change (insn, &SET_SRC (set), reg, 0))
        new_insn = emit_insn_before (new_insn, insn);
      else
        new_insn = emit_insn_after (new_insn, insn);
    }

  gcse_create_count++;

  if (dump_file)
    fprintf (dump_file,
	     "PRE: bb %d, insn %d, copy expression %d in insn %d to reg %d\n",
	      BLOCK_FOR_INSN (insn)->index, INSN_UID (new_insn), indx,
	      INSN_UID (insn), regno);
}

/* Copy available expressions that reach the redundant expression
   to `reaching_reg'.  */

static void
pre_insert_copies (void)
{
  unsigned int i, added_copy;
  struct expr *expr;
  struct occr *occr;
  struct occr *avail;

  /* For each available expression in the table, copy the result to
     `reaching_reg' if the expression reaches a deleted one.

     ??? The current algorithm is rather brute force.
     Need to do some profiling.  */

  for (i = 0; i < expr_hash_table.size; i++)
    for (expr = expr_hash_table.table[i]; expr != NULL; expr = expr->next_same_hash)
      {
	/* If the basic block isn't reachable, PPOUT will be TRUE.  However,
	   we don't want to insert a copy here because the expression may not
	   really be redundant.  So only insert an insn if the expression was
	   deleted.  This test also avoids further processing if the
	   expression wasn't deleted anywhere.  */
	if (expr->reaching_reg == NULL)
	  continue;

	/* Set when we add a copy for that expression.  */
	added_copy = 0;

	for (occr = expr->antic_occr; occr != NULL; occr = occr->next)
	  {
	    if (! occr->deleted_p)
	      continue;

	    for (avail = expr->avail_occr; avail != NULL; avail = avail->next)
	      {
		rtx insn = avail->insn;

		/* No need to handle this one if handled already.  */
		if (avail->copied_p)
		  continue;

		/* Don't handle this one if it's a redundant one.  */
		if (INSN_DELETED_P (insn))
		  continue;

		/* Or if the expression doesn't reach the deleted one.  */
		if (! pre_expr_reaches_here_p (BLOCK_FOR_INSN (avail->insn),
					       expr,
					       BLOCK_FOR_INSN (occr->insn)))
		  continue;

                added_copy = 1;

		/* Copy the result of avail to reaching_reg.  */
		pre_insert_copy_insn (expr, insn);
		avail->copied_p = 1;
	      }
	  }

	  if (added_copy)
            update_ld_motion_stores (expr);
      }
}

/* Emit move from SRC to DEST noting the equivalence with expression computed
   in INSN.  */
static rtx
gcse_emit_move_after (rtx src, rtx dest, rtx insn)
{
  rtx new_rtx;
  rtx set = single_set (insn), set2;
  rtx note;
  rtx eqv;

  /* This should never fail since we're creating a reg->reg copy
     we've verified to be valid.  */

  new_rtx = emit_insn_after (gen_move_insn (dest, src), insn);

  /* Note the equivalence for local CSE pass.  */
  set2 = single_set (new_rtx);
  if (!set2 || !rtx_equal_p (SET_DEST (set2), dest))
    return new_rtx;
  if ((note = find_reg_equal_equiv_note (insn)))
    eqv = XEXP (note, 0);
  else
    eqv = SET_SRC (set);

  set_unique_reg_note (new_rtx, REG_EQUAL, copy_insn_1 (eqv));

  return new_rtx;
}

/* Delete redundant computations.
   Deletion is done by changing the insn to copy the `reaching_reg' of
   the expression into the result of the SET.  It is left to later passes
   (cprop, cse2, flow, combine, regmove) to propagate the copy or eliminate it.

   Returns nonzero if a change is made.  */

static int
pre_delete (void)
{
  unsigned int i;
  int changed;
  struct expr *expr;
  struct occr *occr;

  changed = 0;
  for (i = 0; i < expr_hash_table.size; i++)
    for (expr = expr_hash_table.table[i];
	 expr != NULL;
	 expr = expr->next_same_hash)
      {
	int indx = expr->bitmap_index;

	/* We only need to search antic_occr since we require
	   ANTLOC != 0.  */

	for (occr = expr->antic_occr; occr != NULL; occr = occr->next)
	  {
	    rtx insn = occr->insn;
	    rtx set;
	    basic_block bb = BLOCK_FOR_INSN (insn);

	    /* We only delete insns that have a single_set.  */
	    if (TEST_BIT (pre_delete_map[bb->index], indx)
		&& (set = single_set (insn)) != 0
                && dbg_cnt (pre_insn))
	      {
		/* Create a pseudo-reg to store the result of reaching
		   expressions into.  Get the mode for the new pseudo from
		   the mode of the original destination pseudo.  */
		if (expr->reaching_reg == NULL)
		  expr->reaching_reg = gen_reg_rtx_and_attrs (SET_DEST (set));

		gcse_emit_move_after (expr->reaching_reg, SET_DEST (set), insn);
		delete_insn (insn);
		occr->deleted_p = 1;
		changed = 1;
		gcse_subst_count++;

		if (dump_file)
		  {
		    fprintf (dump_file,
			     "PRE: redundant insn %d (expression %d) in ",
			       INSN_UID (insn), indx);
		    fprintf (dump_file, "bb %d, reaching reg is %d\n",
			     bb->index, REGNO (expr->reaching_reg));
		  }
	      }
	  }
      }

  return changed;
}

/* Perform GCSE optimizations using PRE.
   This is called by one_pre_gcse_pass after all the dataflow analysis
   has been done.

   This is based on the original Morel-Renvoise paper Fred Chow's thesis, and
   lazy code motion from Knoop, Ruthing and Steffen as described in Advanced
   Compiler Design and Implementation.

   ??? A new pseudo reg is created to hold the reaching expression.  The nice
   thing about the classical approach is that it would try to use an existing
   reg.  If the register can't be adequately optimized [i.e. we introduce
   reload problems], one could add a pass here to propagate the new register
   through the block.

   ??? We don't handle single sets in PARALLELs because we're [currently] not
   able to copy the rest of the parallel when we insert copies to create full
   redundancies from partial redundancies.  However, there's no reason why we
   can't handle PARALLELs in the cases where there are no partial
   redundancies.  */

static int
pre_gcse (void)
{
  unsigned int i;
  int did_insert, changed;
  struct expr **index_map;
  struct expr *expr;

  /* Compute a mapping from expression number (`bitmap_index') to
     hash table entry.  */

  index_map = XCNEWVEC (struct expr *, expr_hash_table.n_elems);
  for (i = 0; i < expr_hash_table.size; i++)
    for (expr = expr_hash_table.table[i]; expr != NULL; expr = expr->next_same_hash)
      index_map[expr->bitmap_index] = expr;

  /* Delete the redundant insns first so that
     - we know what register to use for the new insns and for the other
       ones with reaching expressions
     - we know which insns are redundant when we go to create copies  */

  changed = pre_delete ();
  did_insert = pre_edge_insert (edge_list, index_map);

  /* In other places with reaching expressions, copy the expression to the
     specially allocated pseudo-reg that reaches the redundant expr.  */
  pre_insert_copies ();
  if (did_insert)
    {
      commit_edge_insertions ();
      changed = 1;
    }

  free (index_map);
  return changed;
}

/* Top level routine to perform one PRE GCSE pass.

   Return nonzero if a change was made.  */

static int
one_pre_gcse_pass (void)
{
  int changed = 0;

  gcse_subst_count = 0;
  gcse_create_count = 0;

  /* Return if there's nothing to do, or it is too expensive.  */
  if (n_basic_blocks <= NUM_FIXED_BLOCKS + 1
      || is_too_expensive (_("PRE disabled")))
    return 0;

  /* We need alias.  */
  init_alias_analysis ();

  bytes_used = 0;
  gcc_obstack_init (&gcse_obstack);
  alloc_gcse_mem ();

  alloc_hash_table (&expr_hash_table, 0);
  add_noreturn_fake_exit_edges ();
  if (flag_gcse_lm)
    compute_ld_motion_mems ();

  compute_hash_table (&expr_hash_table);
  trim_ld_motion_mems ();
  if (dump_file)
    dump_hash_table (dump_file, "Expression", &expr_hash_table);

  if (expr_hash_table.n_elems > 0)
    {
      alloc_pre_mem (last_basic_block, expr_hash_table.n_elems);
      compute_pre_data ();
      changed |= pre_gcse ();
      free_edge_list (edge_list);
      free_pre_mem ();
    }

  free_ldst_mems ();
  remove_fake_exit_edges ();
  free_hash_table (&expr_hash_table);

  free_gcse_mem ();
  obstack_free (&gcse_obstack, NULL);

  /* We are finished with alias.  */
  end_alias_analysis ();

  if (dump_file)
    {
      fprintf (dump_file, "PRE GCSE of %s, %d basic blocks, %d bytes needed, ",
	       current_function_name (), n_basic_blocks, bytes_used);
      fprintf (dump_file, "%d substs, %d insns created\n",
	       gcse_subst_count, gcse_create_count);
    }

  return changed;
}

/* If X contains any LABEL_REF's, add REG_LABEL_OPERAND notes for them
   to INSN.  If such notes are added to an insn which references a
   CODE_LABEL, the LABEL_NUSES count is incremented.  We have to add
   that note, because the following loop optimization pass requires
   them.  */

/* ??? If there was a jump optimization pass after gcse and before loop,
   then we would not need to do this here, because jump would add the
   necessary REG_LABEL_OPERAND and REG_LABEL_TARGET notes.  */

static void
add_label_notes (rtx x, rtx insn)
{
  enum rtx_code code = GET_CODE (x);
  int i, j;
  const char *fmt;

  if (code == LABEL_REF && !LABEL_REF_NONLOCAL_P (x))
    {
      /* This code used to ignore labels that referred to dispatch tables to
	 avoid flow generating (slightly) worse code.

	 We no longer ignore such label references (see LABEL_REF handling in
	 mark_jump_label for additional information).  */

      /* There's no reason for current users to emit jump-insns with
	 such a LABEL_REF, so we don't have to handle REG_LABEL_TARGET
	 notes.  */
      gcc_assert (!JUMP_P (insn));
      add_reg_note (insn, REG_LABEL_OPERAND, XEXP (x, 0));

      if (LABEL_P (XEXP (x, 0)))
	LABEL_NUSES (XEXP (x, 0))++;

      return;
    }

  for (i = GET_RTX_LENGTH (code) - 1, fmt = GET_RTX_FORMAT (code); i >= 0; i--)
    {
      if (fmt[i] == 'e')
	add_label_notes (XEXP (x, i), insn);
      else if (fmt[i] == 'E')
	for (j = XVECLEN (x, i) - 1; j >= 0; j--)
	  add_label_notes (XVECEXP (x, i, j), insn);
    }
}

/* Code Hoisting variables and subroutines.  */

/* Very busy expressions.  */
static sbitmap *hoist_vbein;
static sbitmap *hoist_vbeout;

/* ??? We could compute post dominators and run this algorithm in
   reverse to perform tail merging, doing so would probably be
   more effective than the tail merging code in jump.c.

   It's unclear if tail merging could be run in parallel with
   code hoisting.  It would be nice.  */

/* Allocate vars used for code hoisting analysis.  */

static void
alloc_code_hoist_mem (int n_blocks, int n_exprs)
{
  antloc = sbitmap_vector_alloc (n_blocks, n_exprs);
  transp = sbitmap_vector_alloc (n_blocks, n_exprs);
  comp = sbitmap_vector_alloc (n_blocks, n_exprs);

  hoist_vbein = sbitmap_vector_alloc (n_blocks, n_exprs);
  hoist_vbeout = sbitmap_vector_alloc (n_blocks, n_exprs);
}

/* Free vars used for code hoisting analysis.  */

static void
free_code_hoist_mem (void)
{
  sbitmap_vector_free (antloc);
  sbitmap_vector_free (transp);
  sbitmap_vector_free (comp);

  sbitmap_vector_free (hoist_vbein);
  sbitmap_vector_free (hoist_vbeout);

  free_dominance_info (CDI_DOMINATORS);
}

/* Compute the very busy expressions at entry/exit from each block.

   An expression is very busy if all paths from a given point
   compute the expression.  */

static void
compute_code_hoist_vbeinout (void)
{
  int changed, passes;
  basic_block bb;

  sbitmap_vector_zero (hoist_vbeout, last_basic_block);
  sbitmap_vector_zero (hoist_vbein, last_basic_block);

  passes = 0;
  changed = 1;

  while (changed)
    {
      changed = 0;

      /* We scan the blocks in the reverse order to speed up
	 the convergence.  */
      FOR_EACH_BB_REVERSE (bb)
	{
	  if (bb->next_bb != EXIT_BLOCK_PTR)
	    {
	      sbitmap_intersection_of_succs (hoist_vbeout[bb->index],
					     hoist_vbein, bb->index);

	      /* Include expressions in VBEout that are calculated
		 in BB and available at its end.  */
	      sbitmap_a_or_b (hoist_vbeout[bb->index],
			      hoist_vbeout[bb->index], comp[bb->index]);
	    }

	  changed |= sbitmap_a_or_b_and_c_cg (hoist_vbein[bb->index],
					      antloc[bb->index],
					      hoist_vbeout[bb->index],
					      transp[bb->index]);
	}

      passes++;
    }

  if (dump_file)
    {
      fprintf (dump_file, "hoisting vbeinout computation: %d passes\n", passes);

      FOR_EACH_BB (bb)
        {
	  fprintf (dump_file, "vbein (%d): ", bb->index);
	  dump_sbitmap_file (dump_file, hoist_vbein[bb->index]);
	  fprintf (dump_file, "vbeout(%d): ", bb->index);
	  dump_sbitmap_file (dump_file, hoist_vbeout[bb->index]);
	}
    }
}

/* Top level routine to do the dataflow analysis needed by code hoisting.  */

static void
compute_code_hoist_data (void)
{
  compute_local_properties (transp, comp, antloc, &expr_hash_table);
  prune_expressions (false);
  compute_code_hoist_vbeinout ();
  calculate_dominance_info (CDI_DOMINATORS);
  if (dump_file)
    fprintf (dump_file, "\n");
}

/* Determine if the expression identified by EXPR_INDEX would
   reach BB unimpared if it was placed at the end of EXPR_BB.
   Stop the search if the expression would need to be moved more
   than DISTANCE instructions.

   It's unclear exactly what Muchnick meant by "unimpared".  It seems
   to me that the expression must either be computed or transparent in
   *every* block in the path(s) from EXPR_BB to BB.  Any other definition
   would allow the expression to be hoisted out of loops, even if
   the expression wasn't a loop invariant.

   Contrast this to reachability for PRE where an expression is
   considered reachable if *any* path reaches instead of *all*
   paths.  */

static int
hoist_expr_reaches_here_p (basic_block expr_bb, int expr_index, basic_block bb,
			   char *visited, int distance, int *bb_size)
{
  edge pred;
  edge_iterator ei;
  int visited_allocated_locally = 0;

  /* Terminate the search if distance, for which EXPR is allowed to move,
     is exhausted.  */
  if (distance > 0)
    {
      distance -= bb_size[bb->index];

      if (distance <= 0)
	return 0;
    }
  else
    gcc_assert (distance == 0);

  if (visited == NULL)
    {
      visited_allocated_locally = 1;
      visited = XCNEWVEC (char, last_basic_block);
    }

  FOR_EACH_EDGE (pred, ei, bb->preds)
    {
      basic_block pred_bb = pred->src;

      if (pred->src == ENTRY_BLOCK_PTR)
	break;
      else if (pred_bb == expr_bb)
	continue;
      else if (visited[pred_bb->index])
	continue;

      else if (! TEST_BIT (transp[pred_bb->index], expr_index))
	break;

      /* Not killed.  */
      else
	{
	  visited[pred_bb->index] = 1;
	  if (! hoist_expr_reaches_here_p (expr_bb, expr_index, pred_bb,
					   visited, distance, bb_size))
	    break;
	}
    }
  if (visited_allocated_locally)
    free (visited);

  return (pred == NULL);
}

/* Find occurence in BB.  */
static struct occr *
find_occr_in_bb (struct occr *occr, basic_block bb)
{
  /* Find the right occurrence of this expression.  */
  while (occr && BLOCK_FOR_INSN (occr->insn) != bb)
    occr = occr->next;

  return occr;
}

/* Actually perform code hoisting.  */

static int
hoist_code (void)
{
  basic_block bb, dominated;
  VEC (basic_block, heap) *dom_tree_walk;
  unsigned int dom_tree_walk_index;
  VEC (basic_block, heap) *domby;
  unsigned int i,j;
  struct expr **index_map;
  struct expr *expr;
  int *to_bb_head;
  int *bb_size;
  int changed = 0;

  /* Compute a mapping from expression number (`bitmap_index') to
     hash table entry.  */

  index_map = XCNEWVEC (struct expr *, expr_hash_table.n_elems);
  for (i = 0; i < expr_hash_table.size; i++)
    for (expr = expr_hash_table.table[i]; expr != NULL; expr = expr->next_same_hash)
      index_map[expr->bitmap_index] = expr;

  /* Calculate sizes of basic blocks and note how far
     each instruction is from the start of its block.  We then use this
     data to restrict distance an expression can travel.  */

  to_bb_head = XCNEWVEC (int, get_max_uid ());
  bb_size = XCNEWVEC (int, last_basic_block);

  FOR_EACH_BB (bb)
    {
      rtx insn;
      int to_head;

      to_head = 0;
      FOR_BB_INSNS (bb, insn)
	{
	  /* Don't count debug instructions to avoid them affecting
	     decision choices.  */
	  if (NONDEBUG_INSN_P (insn))
	    to_bb_head[INSN_UID (insn)] = to_head++;
	}

      bb_size[bb->index] = to_head;
    }

  gcc_assert (EDGE_COUNT (ENTRY_BLOCK_PTR->succs) == 1
	      && (EDGE_SUCC (ENTRY_BLOCK_PTR, 0)->dest
		  == ENTRY_BLOCK_PTR->next_bb));

  dom_tree_walk = get_all_dominated_blocks (CDI_DOMINATORS,
					    ENTRY_BLOCK_PTR->next_bb);

  /* Walk over each basic block looking for potentially hoistable
     expressions, nothing gets hoisted from the entry block.  */
  FOR_EACH_VEC_ELT (basic_block, dom_tree_walk, dom_tree_walk_index, bb)
    {
      domby = get_dominated_to_depth (CDI_DOMINATORS, bb, MAX_HOIST_DEPTH);

      if (VEC_length (basic_block, domby) == 0)
	continue;

      /* Examine each expression that is very busy at the exit of this
	 block.  These are the potentially hoistable expressions.  */
      for (i = 0; i < hoist_vbeout[bb->index]->n_bits; i++)
	{
	  if (TEST_BIT (hoist_vbeout[bb->index], i))
	    {
	      /* Current expression.  */
	      struct expr *expr = index_map[i];
	      /* Number of occurences of EXPR that can be hoisted to BB.  */
	      int hoistable = 0;
	      /* Basic blocks that have occurences reachable from BB.  */
	      bitmap_head _from_bbs, *from_bbs = &_from_bbs;
	      /* Occurences reachable from BB.  */
	      VEC (occr_t, heap) *occrs_to_hoist = NULL;
	      /* We want to insert the expression into BB only once, so
		 note when we've inserted it.  */
	      int insn_inserted_p;
	      occr_t occr;

	      bitmap_initialize (from_bbs, 0);

	      /* If an expression is computed in BB and is available at end of
		 BB, hoist all occurences dominated by BB to BB.  */
	      if (TEST_BIT (comp[bb->index], i))
		{
		  occr = find_occr_in_bb (expr->antic_occr, bb);

		  if (occr)
		    {
		      /* An occurence might've been already deleted
			 while processing a dominator of BB.  */
		      if (occr->deleted_p)
			gcc_assert (MAX_HOIST_DEPTH > 1);
		      else
			{
			  gcc_assert (NONDEBUG_INSN_P (occr->insn));
			  hoistable++;
			}
		    }
		  else
		    hoistable++;
		}

	      /* We've found a potentially hoistable expression, now
		 we look at every block BB dominates to see if it
		 computes the expression.  */
	      FOR_EACH_VEC_ELT (basic_block, domby, j, dominated)
		{
		  int max_distance;

		  /* Ignore self dominance.  */
		  if (bb == dominated)
		    continue;
		  /* We've found a dominated block, now see if it computes
		     the busy expression and whether or not moving that
		     expression to the "beginning" of that block is safe.  */
		  if (!TEST_BIT (antloc[dominated->index], i))
		    continue;

		  occr = find_occr_in_bb (expr->antic_occr, dominated);
		  gcc_assert (occr);

		  /* An occurence might've been already deleted
		     while processing a dominator of BB.  */
		  if (occr->deleted_p)
		    {
		      gcc_assert (MAX_HOIST_DEPTH > 1);
		      continue;
		    }
		  gcc_assert (NONDEBUG_INSN_P (occr->insn));

		  max_distance = expr->max_distance;
		  if (max_distance > 0)
		    /* Adjust MAX_DISTANCE to account for the fact that
		       OCCR won't have to travel all of DOMINATED, but
		       only part of it.  */
		    max_distance += (bb_size[dominated->index]
				     - to_bb_head[INSN_UID (occr->insn)]);

		  /* Note if the expression would reach the dominated block
		     unimpared if it was placed at the end of BB.

		     Keep track of how many times this expression is hoistable
		     from a dominated block into BB.  */
		  if (hoist_expr_reaches_here_p (bb, i, dominated, NULL,
						 max_distance, bb_size))
		    {
		      hoistable++;
		      VEC_safe_push (occr_t, heap,
				     occrs_to_hoist, occr);
		      bitmap_set_bit (from_bbs, dominated->index);
		    }
		}

	      /* If we found more than one hoistable occurrence of this
		 expression, then note it in the vector of expressions to
		 hoist.  It makes no sense to hoist things which are computed
		 in only one BB, and doing so tends to pessimize register
		 allocation.  One could increase this value to try harder
		 to avoid any possible code expansion due to register
		 allocation issues; however experiments have shown that
		 the vast majority of hoistable expressions are only movable
		 from two successors, so raising this threshold is likely
		 to nullify any benefit we get from code hoisting.  */
	      if (hoistable > 1 && dbg_cnt (hoist_insn))
		{
		  /* If (hoistable != VEC_length), then there is
		     an occurence of EXPR in BB itself.  Don't waste
		     time looking for LCA in this case.  */
		  if ((unsigned) hoistable
		      == VEC_length (occr_t, occrs_to_hoist))
		    {
		      basic_block lca;

		      lca = nearest_common_dominator_for_set (CDI_DOMINATORS,
							      from_bbs);
		      if (lca != bb)
			/* Punt, it's better to hoist these occurences to
			   LCA.  */
			VEC_free (occr_t, heap, occrs_to_hoist);
		    }
		}
	      else
		/* Punt, no point hoisting a single occurence.  */
		VEC_free (occr_t, heap, occrs_to_hoist);

	      insn_inserted_p = 0;

	      /* Walk through occurences of I'th expressions we want
		 to hoist to BB and make the transformations.  */
	      FOR_EACH_VEC_ELT (occr_t, occrs_to_hoist, j, occr)
		{
		  rtx insn;
		  rtx set;

		  gcc_assert (!occr->deleted_p);

		  insn = occr->insn;
		  set = single_set (insn);
		  gcc_assert (set);

		  /* Create a pseudo-reg to store the result of reaching
		     expressions into.  Get the mode for the new pseudo
		     from the mode of the original destination pseudo.

		     It is important to use new pseudos whenever we
		     emit a set.  This will allow reload to use
		     rematerialization for such registers.  */
		  if (!insn_inserted_p)
		    expr->reaching_reg
		      = gen_reg_rtx_and_attrs (SET_DEST (set));

		  gcse_emit_move_after (expr->reaching_reg, SET_DEST (set),
					insn);
		  delete_insn (insn);
		  occr->deleted_p = 1;
		  changed = 1;
		  gcse_subst_count++;

		  if (!insn_inserted_p)
		    {
		      insert_insn_end_basic_block (expr, bb);
		      insn_inserted_p = 1;
		    }
		}

	      VEC_free (occr_t, heap, occrs_to_hoist);
	      bitmap_clear (from_bbs);
	    }
	}
      VEC_free (basic_block, heap, domby);
    }

  VEC_free (basic_block, heap, dom_tree_walk);
  free (bb_size);
  free (to_bb_head);
  free (index_map);

  return changed;
}

/* Top level routine to perform one code hoisting (aka unification) pass

   Return nonzero if a change was made.  */

static int
one_code_hoisting_pass (void)
{
  int changed = 0;

  gcse_subst_count = 0;
  gcse_create_count = 0;

  /* Return if there's nothing to do, or it is too expensive.  */
  if (n_basic_blocks <= NUM_FIXED_BLOCKS + 1
      || is_too_expensive (_("GCSE disabled")))
    return 0;

  doing_code_hoisting_p = true;

  /* We need alias.  */
  init_alias_analysis ();

  bytes_used = 0;
  gcc_obstack_init (&gcse_obstack);
  alloc_gcse_mem ();

  alloc_hash_table (&expr_hash_table, 0);
  compute_hash_table (&expr_hash_table);
  if (dump_file)
    dump_hash_table (dump_file, "Code Hosting Expressions", &expr_hash_table);

  if (expr_hash_table.n_elems > 0)
    {
      alloc_code_hoist_mem (last_basic_block, expr_hash_table.n_elems);
      compute_code_hoist_data ();
      changed = hoist_code ();
      free_code_hoist_mem ();
    }

  free_hash_table (&expr_hash_table);
  free_gcse_mem ();
  obstack_free (&gcse_obstack, NULL);

  /* We are finished with alias.  */
  end_alias_analysis ();

  if (dump_file)
    {
      fprintf (dump_file, "HOIST of %s, %d basic blocks, %d bytes needed, ",
	       current_function_name (), n_basic_blocks, bytes_used);
      fprintf (dump_file, "%d substs, %d insns created\n",
	       gcse_subst_count, gcse_create_count);
    }

  doing_code_hoisting_p = false;

  return changed;
}

/*  Here we provide the things required to do store motion towards
    the exit. In order for this to be effective, gcse also needed to
    be taught how to move a load when it is kill only by a store to itself.

	    int i;
	    float a[10];

	    void foo(float scale)
	    {
	      for (i=0; i<10; i++)
		a[i] *= scale;
	    }

    'i' is both loaded and stored to in the loop. Normally, gcse cannot move
    the load out since its live around the loop, and stored at the bottom
    of the loop.

      The 'Load Motion' referred to and implemented in this file is
    an enhancement to gcse which when using edge based lcm, recognizes
    this situation and allows gcse to move the load out of the loop.

      Once gcse has hoisted the load, store motion can then push this
    load towards the exit, and we end up with no loads or stores of 'i'
    in the loop.  */

static hashval_t
pre_ldst_expr_hash (const void *p)
{
  int do_not_record_p = 0;
  const struct ls_expr *const x = (const struct ls_expr *) p;
  return hash_rtx (x->pattern, GET_MODE (x->pattern), &do_not_record_p, NULL, false);
}

static int
pre_ldst_expr_eq (const void *p1, const void *p2)
{
  const struct ls_expr *const ptr1 = (const struct ls_expr *) p1,
    *const ptr2 = (const struct ls_expr *) p2;
  return expr_equiv_p (ptr1->pattern, ptr2->pattern);
}

/* This will search the ldst list for a matching expression. If it
   doesn't find one, we create one and initialize it.  */

static struct ls_expr *
ldst_entry (rtx x)
{
  int do_not_record_p = 0;
  struct ls_expr * ptr;
  unsigned int hash;
  void **slot;
  struct ls_expr e;

  hash = hash_rtx (x, GET_MODE (x), &do_not_record_p,
		   NULL,  /*have_reg_qty=*/false);

  e.pattern = x;
  slot = htab_find_slot_with_hash (pre_ldst_table, &e, hash, INSERT);
  if (*slot)
    return (struct ls_expr *)*slot;

  ptr = XNEW (struct ls_expr);

  ptr->next         = pre_ldst_mems;
  ptr->expr         = NULL;
  ptr->pattern      = x;
  ptr->pattern_regs = NULL_RTX;
  ptr->loads        = NULL_RTX;
  ptr->stores       = NULL_RTX;
  ptr->reaching_reg = NULL_RTX;
  ptr->invalid      = 0;
  ptr->index        = 0;
  ptr->hash_index   = hash;
  pre_ldst_mems     = ptr;
  *slot = ptr;

  return ptr;
}

/* Free up an individual ldst entry.  */

static void
free_ldst_entry (struct ls_expr * ptr)
{
  free_INSN_LIST_list (& ptr->loads);
  free_INSN_LIST_list (& ptr->stores);

  free (ptr);
}

/* Free up all memory associated with the ldst list.  */

static void
free_ldst_mems (void)
{
  if (pre_ldst_table)
    htab_delete (pre_ldst_table);
  pre_ldst_table = NULL;

  while (pre_ldst_mems)
    {
      struct ls_expr * tmp = pre_ldst_mems;

      pre_ldst_mems = pre_ldst_mems->next;

      free_ldst_entry (tmp);
    }

  pre_ldst_mems = NULL;
}

/* Dump debugging info about the ldst list.  */

static void
print_ldst_list (FILE * file)
{
  struct ls_expr * ptr;

  fprintf (file, "LDST list: \n");

  for (ptr = first_ls_expr (); ptr != NULL; ptr = next_ls_expr (ptr))
    {
      fprintf (file, "  Pattern (%3d): ", ptr->index);

      print_rtl (file, ptr->pattern);

      fprintf (file, "\n	 Loads : ");

      if (ptr->loads)
	print_rtl (file, ptr->loads);
      else
	fprintf (file, "(nil)");

      fprintf (file, "\n	Stores : ");

      if (ptr->stores)
	print_rtl (file, ptr->stores);
      else
	fprintf (file, "(nil)");

      fprintf (file, "\n\n");
    }

  fprintf (file, "\n");
}

/* Returns 1 if X is in the list of ldst only expressions.  */

static struct ls_expr *
find_rtx_in_ldst (rtx x)
{
  struct ls_expr e;
  void **slot;
  if (!pre_ldst_table)
    return NULL;
  e.pattern = x;
  slot = htab_find_slot (pre_ldst_table, &e, NO_INSERT);
  if (!slot || ((struct ls_expr *)*slot)->invalid)
    return NULL;
  return (struct ls_expr *) *slot;
}

/* Return first item in the list.  */

static inline struct ls_expr *
first_ls_expr (void)
{
  return pre_ldst_mems;
}

/* Return the next item in the list after the specified one.  */

static inline struct ls_expr *
next_ls_expr (struct ls_expr * ptr)
{
  return ptr->next;
}

/* Load Motion for loads which only kill themselves.  */

/* Return true if x is a simple MEM operation, with no registers or
   side effects. These are the types of loads we consider for the
   ld_motion list, otherwise we let the usual aliasing take care of it.  */

static int
simple_mem (const_rtx x)
{
  if (! MEM_P (x))
    return 0;

  if (MEM_VOLATILE_P (x))
    return 0;

  if (GET_MODE (x) == BLKmode)
    return 0;

  /* If we are handling exceptions, we must be careful with memory references
     that may trap.  If we are not, the behavior is undefined, so we may just
     continue.  */
  if (cfun->can_throw_non_call_exceptions && may_trap_p (x))
    return 0;

  if (side_effects_p (x))
    return 0;

  /* Do not consider function arguments passed on stack.  */
  if (reg_mentioned_p (stack_pointer_rtx, x))
    return 0;

  if (flag_float_store && FLOAT_MODE_P (GET_MODE (x)))
    return 0;

  return 1;
}

/* Make sure there isn't a buried reference in this pattern anywhere.
   If there is, invalidate the entry for it since we're not capable
   of fixing it up just yet.. We have to be sure we know about ALL
   loads since the aliasing code will allow all entries in the
   ld_motion list to not-alias itself.  If we miss a load, we will get
   the wrong value since gcse might common it and we won't know to
   fix it up.  */

static void
invalidate_any_buried_refs (rtx x)
{
  const char * fmt;
  int i, j;
  struct ls_expr * ptr;

  /* Invalidate it in the list.  */
  if (MEM_P (x) && simple_mem (x))
    {
      ptr = ldst_entry (x);
      ptr->invalid = 1;
    }

  /* Recursively process the insn.  */
  fmt = GET_RTX_FORMAT (GET_CODE (x));

  for (i = GET_RTX_LENGTH (GET_CODE (x)) - 1; i >= 0; i--)
    {
      if (fmt[i] == 'e')
	invalidate_any_buried_refs (XEXP (x, i));
      else if (fmt[i] == 'E')
	for (j = XVECLEN (x, i) - 1; j >= 0; j--)
	  invalidate_any_buried_refs (XVECEXP (x, i, j));
    }
}

/* Find all the 'simple' MEMs which are used in LOADs and STORES.  Simple
   being defined as MEM loads and stores to symbols, with no side effects
   and no registers in the expression.  For a MEM destination, we also
   check that the insn is still valid if we replace the destination with a
   REG, as is done in update_ld_motion_stores.  If there are any uses/defs
   which don't match this criteria, they are invalidated and trimmed out
   later.  */

static void
compute_ld_motion_mems (void)
{
  struct ls_expr * ptr;
  basic_block bb;
  rtx insn;

  pre_ldst_mems = NULL;
  pre_ldst_table = htab_create (13, pre_ldst_expr_hash,
				pre_ldst_expr_eq, NULL);

  FOR_EACH_BB (bb)
    {
      FOR_BB_INSNS (bb, insn)
	{
	  if (NONDEBUG_INSN_P (insn))
	    {
	      if (GET_CODE (PATTERN (insn)) == SET)
		{
		  rtx src = SET_SRC (PATTERN (insn));
		  rtx dest = SET_DEST (PATTERN (insn));

		  /* Check for a simple LOAD...  */
		  if (MEM_P (src) && simple_mem (src))
		    {
		      ptr = ldst_entry (src);
		      if (REG_P (dest))
			ptr->loads = alloc_INSN_LIST (insn, ptr->loads);
		      else
			ptr->invalid = 1;
		    }
		  else
		    {
		      /* Make sure there isn't a buried load somewhere.  */
		      invalidate_any_buried_refs (src);
		    }

		  /* Check for stores. Don't worry about aliased ones, they
		     will block any movement we might do later. We only care
		     about this exact pattern since those are the only
		     circumstance that we will ignore the aliasing info.  */
		  if (MEM_P (dest) && simple_mem (dest))
		    {
		      ptr = ldst_entry (dest);

		      if (! MEM_P (src)
			  && GET_CODE (src) != ASM_OPERANDS
			  /* Check for REG manually since want_to_gcse_p
			     returns 0 for all REGs.  */
			  && can_assign_to_reg_without_clobbers_p (src))
			ptr->stores = alloc_INSN_LIST (insn, ptr->stores);
		      else
			ptr->invalid = 1;
		    }
		}
	      else
		invalidate_any_buried_refs (PATTERN (insn));
	    }
	}
    }
}

/* Remove any references that have been either invalidated or are not in the
   expression list for pre gcse.  */

static void
trim_ld_motion_mems (void)
{
  struct ls_expr * * last = & pre_ldst_mems;
  struct ls_expr * ptr = pre_ldst_mems;

  while (ptr != NULL)
    {
      struct expr * expr;

      /* Delete if entry has been made invalid.  */
      if (! ptr->invalid)
	{
	  /* Delete if we cannot find this mem in the expression list.  */
	  unsigned int hash = ptr->hash_index % expr_hash_table.size;

	  for (expr = expr_hash_table.table[hash];
	       expr != NULL;
	       expr = expr->next_same_hash)
	    if (expr_equiv_p (expr->expr, ptr->pattern))
	      break;
	}
      else
	expr = (struct expr *) 0;

      if (expr)
	{
	  /* Set the expression field if we are keeping it.  */
	  ptr->expr = expr;
	  last = & ptr->next;
	  ptr = ptr->next;
	}
      else
	{
	  *last = ptr->next;
	  htab_remove_elt_with_hash (pre_ldst_table, ptr, ptr->hash_index);
	  free_ldst_entry (ptr);
	  ptr = * last;
	}
    }

  /* Show the world what we've found.  */
  if (dump_file && pre_ldst_mems != NULL)
    print_ldst_list (dump_file);
}

/* This routine will take an expression which we are replacing with
   a reaching register, and update any stores that are needed if
   that expression is in the ld_motion list.  Stores are updated by
   copying their SRC to the reaching register, and then storing
   the reaching register into the store location. These keeps the
   correct value in the reaching register for the loads.  */

static void
update_ld_motion_stores (struct expr * expr)
{
  struct ls_expr * mem_ptr;

  if ((mem_ptr = find_rtx_in_ldst (expr->expr)))
    {
      /* We can try to find just the REACHED stores, but is shouldn't
	 matter to set the reaching reg everywhere...  some might be
	 dead and should be eliminated later.  */

      /* We replace (set mem expr) with (set reg expr) (set mem reg)
	 where reg is the reaching reg used in the load.  We checked in
	 compute_ld_motion_mems that we can replace (set mem expr) with
	 (set reg expr) in that insn.  */
      rtx list = mem_ptr->stores;

      for ( ; list != NULL_RTX; list = XEXP (list, 1))
	{
	  rtx insn = XEXP (list, 0);
	  rtx pat = PATTERN (insn);
	  rtx src = SET_SRC (pat);
	  rtx reg = expr->reaching_reg;
	  rtx copy;

	  /* If we've already copied it, continue.  */
	  if (expr->reaching_reg == src)
	    continue;

	  if (dump_file)
	    {
	      fprintf (dump_file, "PRE:  store updated with reaching reg ");
	      print_rtl (dump_file, expr->reaching_reg);
	      fprintf (dump_file, ":\n	");
	      print_inline_rtx (dump_file, insn, 8);
	      fprintf (dump_file, "\n");
	    }

	  copy = gen_move_insn (reg, copy_rtx (SET_SRC (pat)));
	  emit_insn_before (copy, insn);
	  SET_SRC (pat) = reg;
	  df_insn_rescan (insn);

	  /* un-recognize this pattern since it's probably different now.  */
	  INSN_CODE (insn) = -1;
	  gcse_create_count++;
	}
    }
}

/* Return true if the graph is too expensive to optimize. PASS is the
   optimization about to be performed.  */

static bool
is_too_expensive (const char *pass)
{
  /* Trying to perform global optimizations on flow graphs which have
     a high connectivity will take a long time and is unlikely to be
     particularly useful.

     In normal circumstances a cfg should have about twice as many
     edges as blocks.  But we do not want to punish small functions
     which have a couple switch statements.  Rather than simply
     threshold the number of blocks, uses something with a more
     graceful degradation.  */
  if (n_edges > 20000 + n_basic_blocks * 4)
    {
      warning (OPT_Wdisabled_optimization,
	       "%s: %d basic blocks and %d edges/basic block",
	       pass, n_basic_blocks, n_edges / n_basic_blocks);

      return true;
    }

  /* If allocating memory for the cprop bitmap would take up too much
     storage it's better just to disable the optimization.  */
  if ((n_basic_blocks
       * SBITMAP_SET_SIZE (max_reg_num ())
       * sizeof (SBITMAP_ELT_TYPE)) > MAX_GCSE_MEMORY)
    {
      warning (OPT_Wdisabled_optimization,
	       "%s: %d basic blocks and %d registers",
	       pass, n_basic_blocks, max_reg_num ());

      return true;
    }

  return false;
}


/* Main function for the CPROP pass.  */

static int
one_cprop_pass (void)
{
  int changed = 0;

  /* Return if there's nothing to do, or it is too expensive.  */
  if (n_basic_blocks <= NUM_FIXED_BLOCKS + 1
      || is_too_expensive (_ ("const/copy propagation disabled")))
    return 0;

  global_const_prop_count = local_const_prop_count = 0;
  global_copy_prop_count = local_copy_prop_count = 0;

  bytes_used = 0;
  gcc_obstack_init (&gcse_obstack);
  alloc_gcse_mem ();

  /* Do a local const/copy propagation pass first.  The global pass
     only handles global opportunities.
     If the local pass changes something, remove any unreachable blocks
     because the CPROP global dataflow analysis may get into infinite
     loops for CFGs with unreachable blocks.

     FIXME: This local pass should not be necessary after CSE (but for
	    some reason it still is).  It is also (proven) not necessary
	    to run the local pass right after FWPWOP.

     FIXME: The global analysis would not get into infinite loops if it
	    would use the DF solver (via df_simple_dataflow) instead of
	    the solver implemented in this file.  */
  if (local_cprop_pass ())
    {
      delete_unreachable_blocks ();
      df_analyze ();
    }

  /* Determine implicit sets.  */
  implicit_sets = XCNEWVEC (rtx, last_basic_block);
  find_implicit_sets ();

  alloc_hash_table (&set_hash_table, 1);
  compute_hash_table (&set_hash_table);

  /* Free implicit_sets before peak usage.  */
  free (implicit_sets);
  implicit_sets = NULL;

  if (dump_file)
    dump_hash_table (dump_file, "SET", &set_hash_table);
  if (set_hash_table.n_elems > 0)
    {
      basic_block bb;
      rtx insn;

      alloc_cprop_mem (last_basic_block, set_hash_table.n_elems);
      compute_cprop_data ();

      FOR_BB_BETWEEN (bb, ENTRY_BLOCK_PTR->next_bb->next_bb, EXIT_BLOCK_PTR, next_bb)
	{
	  /* Reset tables used to keep track of what's still valid [since
	     the start of the block].  */
	  reset_opr_set_tables ();

	  FOR_BB_INSNS (bb, insn)
	    if (INSN_P (insn))
	      {
		changed |= cprop_insn (insn);

		/* Keep track of everything modified by this insn.  */
		/* ??? Need to be careful w.r.t. mods done to INSN.
		       Don't call mark_oprs_set if we turned the
		       insn into a NOTE.  */
		if (! NOTE_P (insn))
		  mark_oprs_set (insn);
	      }
	}

      changed |= bypass_conditional_jumps ();
      free_cprop_mem ();
    }

  free_hash_table (&set_hash_table);
  free_gcse_mem ();
  obstack_free (&gcse_obstack, NULL);

  if (dump_file)
    {
      fprintf (dump_file, "CPROP of %s, %d basic blocks, %d bytes needed, ",
	       current_function_name (), n_basic_blocks, bytes_used);
      fprintf (dump_file, "%d local const props, %d local copy props, ",
	       local_const_prop_count, local_copy_prop_count);
      fprintf (dump_file, "%d global const props, %d global copy props\n\n",
	       global_const_prop_count, global_copy_prop_count);
    }

  return changed;
}


/* All the passes implemented in this file.  Each pass has its
   own gate and execute function, and at the end of the file a
   pass definition for passes.c.

   We do not construct an accurate cfg in functions which call
   setjmp, so none of these passes runs if the function calls
   setjmp.
   FIXME: Should just handle setjmp via REG_SETJMP notes.  */

static bool
gate_rtl_cprop (void)
{
  return optimize > 0 && flag_gcse
    && !cfun->calls_setjmp
    && dbg_cnt (cprop);
}

static unsigned int
execute_rtl_cprop (void)
{
  delete_unreachable_blocks ();
  df_set_flags (DF_LR_RUN_DCE);
  df_analyze ();
  flag_rerun_cse_after_global_opts |= one_cprop_pass ();
  return 0;
}

static bool
gate_rtl_pre (void)
{
  return optimize > 0 && flag_gcse
    && !cfun->calls_setjmp
    && optimize_function_for_speed_p (cfun)
    && dbg_cnt (pre);
}

static unsigned int
execute_rtl_pre (void)
{
  delete_unreachable_blocks ();
  df_analyze ();
  flag_rerun_cse_after_global_opts |= one_pre_gcse_pass ();
  return 0;
}

static bool
gate_rtl_hoist (void)
{
  return optimize > 0 && flag_gcse
    && !cfun->calls_setjmp
    /* It does not make sense to run code hoisting unless we are optimizing
       for code size -- it rarely makes programs faster, and can make then
       bigger if we did PRE (when optimizing for space, we don't run PRE).  */
    && optimize_function_for_size_p (cfun)
    && dbg_cnt (hoist);
}

static unsigned int
execute_rtl_hoist (void)
{
  delete_unreachable_blocks ();
  df_analyze ();
  flag_rerun_cse_after_global_opts |= one_code_hoisting_pass ();
  return 0;
}

struct rtl_opt_pass pass_rtl_cprop =
{
 {
  RTL_PASS,
  "cprop",                              /* name */
  gate_rtl_cprop,                       /* gate */
  execute_rtl_cprop,  			/* execute */
  NULL,                                 /* sub */
  NULL,                                 /* next */
  0,                                    /* static_pass_number */
  TV_CPROP,                             /* tv_id */
  PROP_cfglayout,                       /* properties_required */
  0,                                    /* properties_provided */
  0,                                    /* properties_destroyed */
  0,                                    /* todo_flags_start */
  TODO_df_finish | TODO_verify_rtl_sharing |
  TODO_dump_func |
  TODO_verify_flow | TODO_ggc_collect   /* todo_flags_finish */
 }
};

struct rtl_opt_pass pass_rtl_pre =
{
 {
  RTL_PASS,
  "rtl pre",                            /* name */
  gate_rtl_pre,                         /* gate */
  execute_rtl_pre,    			/* execute */
  NULL,                                 /* sub */
  NULL,                                 /* next */
  0,                                    /* static_pass_number */
  TV_PRE,                               /* tv_id */
  PROP_cfglayout,                       /* properties_required */
  0,                                    /* properties_provided */
  0,                                    /* properties_destroyed */
  0,                                    /* todo_flags_start */
  TODO_df_finish | TODO_verify_rtl_sharing |
  TODO_dump_func |
  TODO_verify_flow | TODO_ggc_collect   /* todo_flags_finish */
 }
};

struct rtl_opt_pass pass_rtl_hoist =
{
 {
  RTL_PASS,
  "hoist",                              /* name */
  gate_rtl_hoist,                       /* gate */
  execute_rtl_hoist,  			/* execute */
  NULL,                                 /* sub */
  NULL,                                 /* next */
  0,                                    /* static_pass_number */
  TV_HOIST,                             /* tv_id */
  PROP_cfglayout,                       /* properties_required */
  0,                                    /* properties_provided */
  0,                                    /* properties_destroyed */
  0,                                    /* todo_flags_start */
  TODO_df_finish | TODO_verify_rtl_sharing |
  TODO_dump_func |
  TODO_verify_flow | TODO_ggc_collect   /* todo_flags_finish */
 }
};

#include "gt-gcse.h"<|MERGE_RESOLUTION|>--- conflicted
+++ resolved
@@ -170,10 +170,7 @@
 #include "df.h"
 #include "dbgcnt.h"
 #include "target.h"
-<<<<<<< HEAD
-=======
 #include "gcse.h"
->>>>>>> 6e7f08ad
 
 /* We support GCSE via Partial Redundancy Elimination.  PRE optimizations
    are a superset of those done by classic GCSE.

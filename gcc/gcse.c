--- conflicted
+++ resolved
@@ -3618,19 +3618,7 @@
       /* Keeping in mind targets with small register classes and parameters
          in registers, we search backward and place the instructions before
 	 the first parameter is loaded.  Do this for everyone for consistency
-<<<<<<< HEAD
-	 and a presumption that we'll get better code elsewhere as well.
-
-	 It should always be the case that we can put these instructions
-	 anywhere in the basic block with performing PRE optimizations.
-	 Check this.  */
-
-      gcc_assert (!pre
-		  || TEST_BIT (antloc[bb->index], expr->bitmap_index)
-		  || TEST_BIT (transp[bb->index], expr->bitmap_index));
-=======
 	 and a presumption that we'll get better code elsewhere as well.  */
->>>>>>> 155d23aa
 
       /* Since different machines initialize their parameter registers
 	 in different orders, assume nothing.  Collect the set of all

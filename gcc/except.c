/* Implements exception handling.
   Copyright (C) 1989, 1992, 1993, 1994, 1995, 1996, 1997, 1998,
   1999, 2000, 2001, 2002, 2003, 2004, 2005, 2006, 2007, 2008, 2009
   Free Software Foundation, Inc.
   Contributed by Mike Stump <mrs@cygnus.com>.

This file is part of GCC.

GCC is free software; you can redistribute it and/or modify it under
the terms of the GNU General Public License as published by the Free
Software Foundation; either version 3, or (at your option) any later
version.

GCC is distributed in the hope that it will be useful, but WITHOUT ANY
WARRANTY; without even the implied warranty of MERCHANTABILITY or
FITNESS FOR A PARTICULAR PURPOSE.  See the GNU General Public License
for more details.

You should have received a copy of the GNU General Public License
along with GCC; see the file COPYING3.  If not see
<http://www.gnu.org/licenses/>.  */


/* An exception is an event that can be signaled from within a
   function. This event can then be "caught" or "trapped" by the
   callers of this function. This potentially allows program flow to
   be transferred to any arbitrary code associated with a function call
   several levels up the stack.

   The intended use for this mechanism is for signaling "exceptional
   events" in an out-of-band fashion, hence its name. The C++ language
   (and many other OO-styled or functional languages) practically
   requires such a mechanism, as otherwise it becomes very difficult
   or even impossible to signal failure conditions in complex
   situations.  The traditional C++ example is when an error occurs in
   the process of constructing an object; without such a mechanism, it
   is impossible to signal that the error occurs without adding global
   state variables and error checks around every object construction.

   The act of causing this event to occur is referred to as "throwing
   an exception". (Alternate terms include "raising an exception" or
   "signaling an exception".) The term "throw" is used because control
   is returned to the callers of the function that is signaling the
   exception, and thus there is the concept of "throwing" the
   exception up the call stack.

   [ Add updated documentation on how to use this.  ]  */


#include "config.h"
#include "system.h"
#include "coretypes.h"
#include "tm.h"
#include "rtl.h"
#include "tree.h"
#include "flags.h"
#include "function.h"
#include "expr.h"
#include "libfuncs.h"
#include "insn-config.h"
#include "except.h"
#include "integrate.h"
#include "hard-reg-set.h"
#include "basic-block.h"
#include "output.h"
#include "dwarf2asm.h"
#include "dwarf2out.h"
#include "dwarf2.h"
#include "toplev.h"
#include "hashtab.h"
#include "intl.h"
#include "ggc.h"
#include "tm_p.h"
#include "target.h"
#include "langhooks.h"
#include "cgraph.h"
#include "diagnostic.h"
#include "tree-pass.h"
#include "timevar.h"
#include "tree-flow.h"

/* Provide defaults for stuff that may not be defined when using
   sjlj exceptions.  */
#ifndef EH_RETURN_DATA_REGNO
#define EH_RETURN_DATA_REGNO(N) INVALID_REGNUM
#endif

/* Protect cleanup actions with must-not-throw regions, with a call
   to the given failure handler.  */
gimple (*lang_protect_cleanup_actions) (void);

/* Return true if type A catches type B.  */
int (*lang_eh_type_covers) (tree a, tree b);

/* Map a type to a runtime object to match type.  */
tree (*lang_eh_runtime_type) (tree);

/* A hash table of label to region number.  */

struct GTY(()) ehl_map_entry {
  rtx label;
  struct eh_region_d *region;
};

static GTY(()) int call_site_base;
static GTY ((param_is (union tree_node)))
  htab_t type_to_runtime_map;

/* Describe the SjLj_Function_Context structure.  */
static GTY(()) tree sjlj_fc_type_node;
static int sjlj_fc_call_site_ofs;
static int sjlj_fc_data_ofs;
static int sjlj_fc_personality_ofs;
static int sjlj_fc_lsda_ofs;
static int sjlj_fc_jbuf_ofs;

<<<<<<< HEAD
/* Describes one exception region.  */
struct eh_region GTY(())
{
  /* The immediately surrounding region.  */
  struct eh_region *outer;

  /* The list of immediately contained regions.  */
  struct eh_region *inner;
  struct eh_region *next_peer;

  /* An identifier for this region.  */
  int region_number;

  /* When a region is deleted, its parents inherit the REG_EH_REGION
     numbers already assigned.  */
  bitmap aka;

  /* Each region does exactly one thing.  */
  enum eh_region_type
  {
    ERT_UNKNOWN = 0,
    ERT_CLEANUP,
    ERT_TRY,
    ERT_CATCH,
    ERT_ALLOWED_EXCEPTIONS,
    ERT_MUST_NOT_THROW,
    ERT_THROW,
    ERT_TRANSACTION
  } type;

  /* Holds the action to perform based on the preceding type.  */
  union eh_region_u {
    /* A list of catch blocks, a surrounding try block,
       and the label for continuing after a catch.  */
    struct eh_region_u_try {
      struct eh_region *eh_catch;
      struct eh_region *last_catch;
    } GTY ((tag ("ERT_TRY"))) eh_try;

    /* The list through the catch handlers, the list of type objects
       matched, and the list of associated filters.  */
    struct eh_region_u_catch {
      struct eh_region *next_catch;
      struct eh_region *prev_catch;
      tree type_list;
      tree filter_list;
    } GTY ((tag ("ERT_CATCH"))) eh_catch;

    /* A tree_list of allowed types.  */
    struct eh_region_u_allowed {
      tree type_list;
      int filter;
    } GTY ((tag ("ERT_ALLOWED_EXCEPTIONS"))) allowed;

    /* The type given by a call to "throw foo();", or discovered
       for a throw.  */
    struct eh_region_u_throw {
      tree type;
    } GTY ((tag ("ERT_THROW"))) eh_throw;

    /* Retain the cleanup expression even after expansion so that
       we can match up fixup regions.  */
    struct eh_region_u_cleanup {
      struct eh_region *prev_try;
    } GTY ((tag ("ERT_CLEANUP"))) cleanup;

    /* ??? Nothing for now.  */
    struct eh_region_u_transaction {
      gimple tm_atomic_stmt;
    } GTY ((tag ("ERT_TRANSACTION"))) transaction;
  } GTY ((desc ("%0.type"))) u;

  /* Entry point for this region's handler before landing pads are built.  */
  rtx label;
  tree tree_label;

  /* Entry point for this region's handler from the runtime eh library.  */
  rtx landing_pad;
=======
>>>>>>> c32e2175

struct GTY(()) call_site_record_d
{
  rtx landing_pad;
  int action;
};

static int t2r_eq (const void *, const void *);
static hashval_t t2r_hash (const void *);

static int ttypes_filter_eq (const void *, const void *);
static hashval_t ttypes_filter_hash (const void *);
static int ehspec_filter_eq (const void *, const void *);
static hashval_t ehspec_filter_hash (const void *);
static int add_ttypes_entry (htab_t, tree);
static int add_ehspec_entry (htab_t, htab_t, tree);
static void assign_filter_values (void);
static void build_post_landing_pads (void);
static void connect_post_landing_pads (void);
static void dw2_build_landing_pads (void);

struct sjlj_lp_info;
static bool sjlj_find_directly_reachable_regions (struct sjlj_lp_info *);
static void sjlj_assign_call_site_values (rtx, struct sjlj_lp_info *);
static void sjlj_mark_call_sites (struct sjlj_lp_info *);
static void sjlj_emit_function_enter (rtx);
static void sjlj_emit_function_exit (void);
static void sjlj_emit_dispatch_table (rtx, struct sjlj_lp_info *);
static void sjlj_build_landing_pads (void);

<<<<<<< HEAD
static hashval_t ehl_hash (const void *);
static int ehl_eq (const void *, const void *);
static void add_ehl_entry (rtx, struct eh_region *);
static void remove_exception_handler_label (rtx);
static int for_each_eh_label_1 (void **, void *);
=======
static void remove_eh_handler (struct eh_region_d *);
static void remove_eh_handler_and_replace (struct eh_region_d *,
					   struct eh_region_d *, bool);
>>>>>>> c32e2175

/* The return value of reachable_next_level.  */
enum reachable_code
{
  /* The given exception is not processed by the given region.  */
  RNL_NOT_CAUGHT,
  /* The given exception may need processing by the given region.  */
  RNL_MAYBE_CAUGHT,
  /* The given exception is completely processed by the given region.  */
  RNL_CAUGHT,
  /* The given exception is completely processed by the runtime.  */
  RNL_BLOCKED
};

struct reachable_info;
static enum reachable_code reachable_next_level (struct eh_region_d *, tree,
						 struct reachable_info *, bool);

static int action_record_eq (const void *, const void *);
static hashval_t action_record_hash (const void *);
static int add_action_record (htab_t, int, int);
static int collect_one_action_chain (htab_t, struct eh_region_d *);
static int add_call_site (rtx, int);

static void push_uleb128 (varray_type *, unsigned int);
static void push_sleb128 (varray_type *, int);
#ifndef HAVE_AS_LEB128
static int dw2_size_of_call_site_table (void);
static int sjlj_size_of_call_site_table (void);
#endif
static void dw2_output_call_site_table (void);
static void sjlj_output_call_site_table (void);


/* Routine to see if exception handling is turned on.
   DO_WARN is nonzero if we want to inform the user that exception
   handling is turned off.

   This is used to ensure that -fexceptions has been specified if the
   compiler tries to use any exception-specific functions.  */

int
doing_eh (int do_warn)
{
  if (! flag_exceptions)
    {
      static int warned = 0;
      if (! warned && do_warn)
	{
	  error ("exception handling disabled, use -fexceptions to enable");
	  warned = 1;
	}
      return 0;
    }
  return 1;
}


void
init_eh (void)
{
  if (! flag_exceptions)
    return;

  type_to_runtime_map = htab_create_ggc (31, t2r_hash, t2r_eq, NULL);

  /* Create the SjLj_Function_Context structure.  This should match
     the definition in unwind-sjlj.c.  */
  if (USING_SJLJ_EXCEPTIONS)
    {
      tree f_jbuf, f_per, f_lsda, f_prev, f_cs, f_data, tmp;

      sjlj_fc_type_node = lang_hooks.types.make_type (RECORD_TYPE);

      f_prev = build_decl (BUILTINS_LOCATION,
			   FIELD_DECL, get_identifier ("__prev"),
			   build_pointer_type (sjlj_fc_type_node));
      DECL_FIELD_CONTEXT (f_prev) = sjlj_fc_type_node;

      f_cs = build_decl (BUILTINS_LOCATION,
			 FIELD_DECL, get_identifier ("__call_site"),
			 integer_type_node);
      DECL_FIELD_CONTEXT (f_cs) = sjlj_fc_type_node;

      tmp = build_index_type (build_int_cst (NULL_TREE, 4 - 1));
      tmp = build_array_type (lang_hooks.types.type_for_mode
				(targetm.unwind_word_mode (), 1),
			      tmp);
      f_data = build_decl (BUILTINS_LOCATION,
			   FIELD_DECL, get_identifier ("__data"), tmp);
      DECL_FIELD_CONTEXT (f_data) = sjlj_fc_type_node;

      f_per = build_decl (BUILTINS_LOCATION,
			  FIELD_DECL, get_identifier ("__personality"),
			  ptr_type_node);
      DECL_FIELD_CONTEXT (f_per) = sjlj_fc_type_node;

      f_lsda = build_decl (BUILTINS_LOCATION,
			   FIELD_DECL, get_identifier ("__lsda"),
			   ptr_type_node);
      DECL_FIELD_CONTEXT (f_lsda) = sjlj_fc_type_node;

#ifdef DONT_USE_BUILTIN_SETJMP
#ifdef JMP_BUF_SIZE
      tmp = build_int_cst (NULL_TREE, JMP_BUF_SIZE - 1);
#else
      /* Should be large enough for most systems, if it is not,
	 JMP_BUF_SIZE should be defined with the proper value.  It will
	 also tend to be larger than necessary for most systems, a more
	 optimal port will define JMP_BUF_SIZE.  */
      tmp = build_int_cst (NULL_TREE, FIRST_PSEUDO_REGISTER + 2 - 1);
#endif
#else
      /* builtin_setjmp takes a pointer to 5 words.  */
      tmp = build_int_cst (NULL_TREE, 5 * BITS_PER_WORD / POINTER_SIZE - 1);
#endif
      tmp = build_index_type (tmp);
      tmp = build_array_type (ptr_type_node, tmp);
      f_jbuf = build_decl (BUILTINS_LOCATION,
			   FIELD_DECL, get_identifier ("__jbuf"), tmp);
#ifdef DONT_USE_BUILTIN_SETJMP
      /* We don't know what the alignment requirements of the
	 runtime's jmp_buf has.  Overestimate.  */
      DECL_ALIGN (f_jbuf) = BIGGEST_ALIGNMENT;
      DECL_USER_ALIGN (f_jbuf) = 1;
#endif
      DECL_FIELD_CONTEXT (f_jbuf) = sjlj_fc_type_node;

      TYPE_FIELDS (sjlj_fc_type_node) = f_prev;
      TREE_CHAIN (f_prev) = f_cs;
      TREE_CHAIN (f_cs) = f_data;
      TREE_CHAIN (f_data) = f_per;
      TREE_CHAIN (f_per) = f_lsda;
      TREE_CHAIN (f_lsda) = f_jbuf;

      layout_type (sjlj_fc_type_node);

      /* Cache the interesting field offsets so that we have
	 easy access from rtl.  */
      sjlj_fc_call_site_ofs
	= (tree_low_cst (DECL_FIELD_OFFSET (f_cs), 1)
	   + tree_low_cst (DECL_FIELD_BIT_OFFSET (f_cs), 1) / BITS_PER_UNIT);
      sjlj_fc_data_ofs
	= (tree_low_cst (DECL_FIELD_OFFSET (f_data), 1)
	   + tree_low_cst (DECL_FIELD_BIT_OFFSET (f_data), 1) / BITS_PER_UNIT);
      sjlj_fc_personality_ofs
	= (tree_low_cst (DECL_FIELD_OFFSET (f_per), 1)
	   + tree_low_cst (DECL_FIELD_BIT_OFFSET (f_per), 1) / BITS_PER_UNIT);
      sjlj_fc_lsda_ofs
	= (tree_low_cst (DECL_FIELD_OFFSET (f_lsda), 1)
	   + tree_low_cst (DECL_FIELD_BIT_OFFSET (f_lsda), 1) / BITS_PER_UNIT);
      sjlj_fc_jbuf_ofs
	= (tree_low_cst (DECL_FIELD_OFFSET (f_jbuf), 1)
	   + tree_low_cst (DECL_FIELD_BIT_OFFSET (f_jbuf), 1) / BITS_PER_UNIT);
    }
}

void
init_eh_for_function (void)
{
  cfun->eh = GGC_CNEW (struct eh_status);
}

/* Routines to generate the exception tree somewhat directly.
   These are used from tree-eh.c when processing exception related
   nodes during tree optimization.  */

static struct eh_region_d *
gen_eh_region (enum eh_region_type type, struct eh_region_d *outer)
{
  struct eh_region_d *new_eh;

#ifdef ENABLE_CHECKING
  gcc_assert (flag_tm || doing_eh (0));
#endif

  /* Insert a new blank region as a leaf in the tree.  */
  new_eh = GGC_CNEW (struct eh_region_d);
  new_eh->type = type;
  new_eh->outer = outer;
  if (outer)
    {
      new_eh->next_peer = outer->inner;
      outer->inner = new_eh;
    }
  else
    {
      new_eh->next_peer = cfun->eh->region_tree;
      cfun->eh->region_tree = new_eh;
    }

  new_eh->region_number = ++cfun->eh->last_region_number;

  return new_eh;
}

struct eh_region_d *
gen_eh_region_cleanup (struct eh_region_d *outer)
{
  struct eh_region_d *cleanup = gen_eh_region (ERT_CLEANUP, outer);
  return cleanup;
}

struct eh_region_d *
gen_eh_region_try (struct eh_region_d *outer)
{
  return gen_eh_region (ERT_TRY, outer);
}

struct eh_region_d *
gen_eh_region_catch (struct eh_region_d *t, tree type_or_list)
{
  struct eh_region_d *c, *l;
  tree type_list, type_node;

  /* Ensure to always end up with a type list to normalize further
     processing, then register each type against the runtime types map.  */
  type_list = type_or_list;
  if (type_or_list)
    {
      if (TREE_CODE (type_or_list) != TREE_LIST)
	type_list = tree_cons (NULL_TREE, type_or_list, NULL_TREE);

      type_node = type_list;
      for (; type_node; type_node = TREE_CHAIN (type_node))
	add_type_for_runtime (TREE_VALUE (type_node));
    }

  c = gen_eh_region (ERT_CATCH, t->outer);
  c->u.eh_catch.type_list = type_list;
  l = t->u.eh_try.last_catch;
  c->u.eh_catch.prev_catch = l;
  if (l)
    l->u.eh_catch.next_catch = c;
  else
    t->u.eh_try.eh_catch = c;
  t->u.eh_try.last_catch = c;

  return c;
}

struct eh_region_d *
gen_eh_region_allowed (struct eh_region_d *outer, tree allowed)
{
  struct eh_region_d *region = gen_eh_region (ERT_ALLOWED_EXCEPTIONS, outer);
  region->u.allowed.type_list = allowed;

  for (; allowed ; allowed = TREE_CHAIN (allowed))
    add_type_for_runtime (TREE_VALUE (allowed));

  return region;
}

struct eh_region_d *
gen_eh_region_must_not_throw (struct eh_region_d *outer)
{
  return gen_eh_region (ERT_MUST_NOT_THROW, outer);
}

struct eh_region *
gen_eh_region_transaction (struct eh_region *outer, gimple stmt)
{
  struct eh_region *region = gen_eh_region (ERT_TRANSACTION, outer);
  region->u.transaction.tm_atomic_stmt = stmt;
  return region;
}

int
get_eh_region_number (struct eh_region_d *region)
{
  return region->region_number;
}

struct eh_region *
get_eh_region_from_number (int region_nr)
{
  return VEC_index (eh_region, cfun->eh->region_array, region_nr);
}

bool
get_eh_region_may_contain_throw (struct eh_region_d *region)
{
  return region->may_contain_throw;
}

tree
get_eh_region_tree_label (struct eh_region_d *region)
{
  return region->tree_label;
}

tree
get_eh_region_no_tree_label (int region)
{
  return VEC_index (eh_region, cfun->eh->region_array, region)->tree_label;
}

void
set_eh_region_tree_label (struct eh_region_d *region, tree lab)
{
  region->tree_label = lab;
}

rtx
get_eh_region_rtl_label (struct eh_region *region)
{
  return (crtl->eh.built_landing_pads ? region->landing_pad : region->label);
}

void
expand_resx_expr (tree exp)
{
  int region_nr = TREE_INT_CST_LOW (TREE_OPERAND (exp, 0));
  struct eh_region_d *reg = VEC_index (eh_region,
				       cfun->eh->region_array, region_nr);

  gcc_assert (!reg->resume);
  do_pending_stack_adjust ();
  reg->resume = emit_jump_insn (gen_rtx_RESX (VOIDmode, region_nr));
  emit_barrier ();
}

/* Note that the current EH region (if any) may contain a throw, or a
   call to a function which itself may contain a throw.  */

void
note_eh_region_may_contain_throw (struct eh_region_d *region)
{
  while (region && !region->may_contain_throw)
    {
      region->may_contain_throw = 1;
      region = region->outer;
    }
}


/* Return an rtl expression for a pointer to the exception object
   within a handler.  */

rtx
get_exception_pointer (void)
{
  if (! crtl->eh.exc_ptr)
    crtl->eh.exc_ptr = gen_reg_rtx (ptr_mode);
  return crtl->eh.exc_ptr;
}

/* Return an rtl expression for the exception dispatch filter
   within a handler.  */

rtx
get_exception_filter (void)
{
  if (! crtl->eh.filter)
    crtl->eh.filter = gen_reg_rtx (targetm.eh_return_filter_mode ());
  return crtl->eh.filter;
}

/* This section is for the exception handling specific optimization pass.  */

/* Random access the exception region tree.  */

void
collect_eh_region_array (void)
{
  struct eh_region_d *i;

  i = cfun->eh->region_tree;
  if (! i)
    return;

  VEC_safe_grow (eh_region, gc, cfun->eh->region_array,
		 cfun->eh->last_region_number + 1);
  VEC_replace (eh_region, cfun->eh->region_array, 0, 0);

  while (1)
    {
      VEC_replace (eh_region, cfun->eh->region_array, i->region_number, i);

      /* If there are sub-regions, process them.  */
      if (i->inner)
	i = i->inner;
      /* If there are peers, process them.  */
      else if (i->next_peer)
	i = i->next_peer;
      /* Otherwise, step back up the tree to the next peer.  */
      else
	{
	  do {
	    i = i->outer;
	    if (i == NULL)
	      return;
	  } while (i->next_peer == NULL);
	  i = i->next_peer;
	}
    }
}

/* R is MUST_NOT_THROW region that is not reachable via local
   RESX instructions.  It still must be kept in the tree in case runtime
   can unwind through it, or we will eliminate out terminate call
   runtime would do otherwise.  Return TRUE if R contains throwing statements
   or some of the exceptions in inner regions can be unwound up to R. 
   
   CONTAINS_STMT is bitmap of all regions that contains some throwing
   statements.  
   
   Function looks O(^3) at first sight.  In fact the function is called at most
   once for every MUST_NOT_THROW in EH tree from remove_unreachable_regions
   Because the outer loop walking subregions does not dive in MUST_NOT_THROW,
   the outer loop examines every region at most once.  The inner loop
   is doing unwinding from the throwing statement same way as we do during
   CFG construction, so it is O(^2) in size of EH tree, but O(n) in size
   of CFG.  In practice Eh trees are wide, not deep, so this is not
   a problem.  */

static bool
can_be_reached_by_runtime (sbitmap contains_stmt, struct eh_region_d *r)
{
  struct eh_region_d *i = r->inner;
  unsigned n;
  bitmap_iterator bi;

  if (TEST_BIT (contains_stmt, r->region_number))
    return true;
  if (r->aka)
    EXECUTE_IF_SET_IN_BITMAP (r->aka, 0, n, bi)
      if (TEST_BIT (contains_stmt, n))
      return true;
  if (!i)
    return false;
  while (1)
    {
      /* It is pointless to look into MUST_NOT_THROW
         or dive into subregions.  They never unwind up.  */
      if (i->type != ERT_MUST_NOT_THROW)
	{
	  bool found = TEST_BIT (contains_stmt, i->region_number);
	  if (!found)
	    EXECUTE_IF_SET_IN_BITMAP (i->aka, 0, n, bi)
	      if (TEST_BIT (contains_stmt, n))
	      {
		found = true;
		break;
	      }
	  /* We have nested region that contains throwing statement.
	     See if resuming might lead up to the resx or we get locally
	     caught sooner.  If we get locally caught sooner, we either
	     know region R is not reachable or it would have direct edge
	     from the EH resx and thus consider region reachable at
	     firest place.  */
	  if (found)
	    {
	      struct eh_region_d *i1 = i;
	      tree type_thrown = NULL_TREE;

	      if (i1->type == ERT_THROW)
		{
		  type_thrown = i1->u.eh_throw.type;
		  i1 = i1->outer;
		}
	      for (; i1 != r; i1 = i1->outer)
		if (reachable_next_level (i1, type_thrown, NULL,
					  false) >= RNL_CAUGHT)
		  break;
	      if (i1 == r)
		return true;
	    }
	}
      /* If there are sub-regions, process them.  */
      if (i->type != ERT_MUST_NOT_THROW && i->inner)
	i = i->inner;
      /* If there are peers, process them.  */
      else if (i->next_peer)
	i = i->next_peer;
      /* Otherwise, step back up the tree to the next peer.  */
      else
	{
	  do
	    {
	      i = i->outer;
	      if (i == r)
		return false;
	    }
	  while (i->next_peer == NULL);
	  i = i->next_peer;
	}
    }
}

/* Bring region R to the root of tree.  */

static void
bring_to_root (struct eh_region_d *r)
{
  struct eh_region_d **pp;
  struct eh_region_d *outer = r->outer;
  if (!r->outer)
    return;
  for (pp = &outer->inner; *pp != r; pp = &(*pp)->next_peer)
    continue;
  *pp = r->next_peer;
  r->outer = NULL;
  r->next_peer = cfun->eh->region_tree;
  cfun->eh->region_tree = r;
}

/* Return true if region R2 can be replaced by R1.  */

static bool
eh_region_replaceable_by_p (const struct eh_region_d *r1,
			    const struct eh_region_d *r2)
{
  /* Regions are semantically same if they are of same type,
     have same label and type.  */
  if (r1->type != r2->type)
    return false;
  if (r1->tree_label != r2->tree_label)
    return false;

  /* Verify that also region type dependent data are the same.  */
  switch (r1->type)
    {
      case ERT_MUST_NOT_THROW:
      case ERT_CLEANUP:
	break;
      case ERT_TRY:
	{
	  struct eh_region_d *c1, *c2;
	  for (c1 = r1->u.eh_try.eh_catch,
	       c2 = r2->u.eh_try.eh_catch;
	       c1 && c2;
	       c1 = c1->u.eh_catch.next_catch,
	       c2 = c2->u.eh_catch.next_catch)
	    if (!eh_region_replaceable_by_p (c1, c2))
	      return false;
	  if (c1 || c2)
	    return false;
        }
	break;
      case ERT_CATCH:
        if (!list_equal_p (r1->u.eh_catch.type_list, r2->u.eh_catch.type_list))
	  return false;
        if (!list_equal_p (r1->u.eh_catch.filter_list,
			   r2->u.eh_catch.filter_list))
	  return false;
        break;
      case ERT_ALLOWED_EXCEPTIONS:
        if (!list_equal_p (r1->u.allowed.type_list, r2->u.allowed.type_list))
	  return false;
	if (r1->u.allowed.filter != r2->u.allowed.filter)
	  return false;
	break;
      case ERT_THROW:
	if (r1->u.eh_throw.type != r2->u.eh_throw.type)
	  return false;
	break;
      default:
        gcc_unreachable ();
    }
  if (dump_file && (dump_flags & TDF_DETAILS))
    fprintf (dump_file, "Regions %i and %i match\n", r1->region_number,
    						     r2->region_number);
  return true;
}

/* Replace region R2 by R1.  */

static void
replace_region (struct eh_region_d *r1, struct eh_region_d *r2)
{
  struct eh_region_d *next1 = r1->u.eh_try.eh_catch;
  struct eh_region_d *next2 = r2->u.eh_try.eh_catch;
  bool is_try = r1->type == ERT_TRY;

  gcc_assert (r1->type != ERT_CATCH);
  remove_eh_handler_and_replace (r2, r1, false);
  if (is_try)
    {
      while (next1)
	{
	  r1 = next1;
	  r2 = next2;
	  gcc_assert (next1->type == ERT_CATCH);
	  gcc_assert (next2->type == ERT_CATCH);
	  next1 = next1->u.eh_catch.next_catch;
	  next2 = next2->u.eh_catch.next_catch;
	  remove_eh_handler_and_replace (r2, r1, false);
	}
    }
}

/* Return hash value of type list T.  */

static hashval_t
hash_type_list (tree t)
{
  hashval_t val = 0;
  for (; t; t = TREE_CHAIN (t))
    val = iterative_hash_hashval_t (TREE_HASH (TREE_VALUE (t)), val);
  return val;
}

/* Hash EH regions so semantically same regions get same hash value.  */

static hashval_t
hash_eh_region (const void *r)
{
  const struct eh_region_d *region = (const struct eh_region_d *) r;
  hashval_t val = region->type;

  if (region->tree_label)
    val = iterative_hash_hashval_t (LABEL_DECL_UID (region->tree_label), val);
  switch (region->type)
    {
      case ERT_MUST_NOT_THROW:
      case ERT_CLEANUP:
	break;
      case ERT_TRY:
	{
	  struct eh_region_d *c;
	  for (c = region->u.eh_try.eh_catch;
	       c; c = c->u.eh_catch.next_catch)
	    val = iterative_hash_hashval_t (hash_eh_region (c), val);
        }
	break;
      case ERT_CATCH:
        val = iterative_hash_hashval_t (hash_type_list
					  (region->u.eh_catch.type_list), val);
        break;
      case ERT_ALLOWED_EXCEPTIONS:
        val = iterative_hash_hashval_t
		(hash_type_list (region->u.allowed.type_list), val);
        val = iterative_hash_hashval_t (region->u.allowed.filter, val);
	break;
      case ERT_THROW:
        val |= iterative_hash_hashval_t (TYPE_UID (region->u.eh_throw.type), val);
	break;
      default:
        gcc_unreachable ();
    }
  return val;
}

/* Return true if regions R1 and R2 are equal.  */

static int
eh_regions_equal_p (const void *r1, const void *r2)
{
  return eh_region_replaceable_by_p ((const struct eh_region_d *) r1,
				     (const struct eh_region_d *) r2);
}

/* Walk all peers of REGION and try to merge those regions
   that are semantically equivalent.  Look into subregions
   recursively too.  */

static bool
merge_peers (struct eh_region_d *region)
{
  struct eh_region_d *r1, *r2, *outer = NULL, *next;
  bool merged = false;
  int num_regions = 0;
  if (region)
    outer = region->outer;
  else
    return false;

  /* First see if there is inner region equivalent to region
     in question.  EH control flow is acyclic so we know we
     can merge them.  */
  if (outer)
    for (r1 = region; r1; r1 = next)
      {
        next = r1->next_peer;
	if (r1->type == ERT_CATCH)
	  continue;
        if (eh_region_replaceable_by_p (r1->outer, r1))
	  {
	    replace_region (r1->outer, r1);
	    merged = true;
	  }
	else
	  num_regions ++;
      }

  /* Get new first region and try to match the peers
     for equivalence.  */
  if (outer)
    region = outer->inner;
  else
    region = cfun->eh->region_tree;

  /* There are few regions to inspect:
     N^2 loop matching each region with each region
     will do the job well.  */
  if (num_regions < 10)
    {
      for (r1 = region; r1; r1 = r1->next_peer)
	{
	  if (r1->type == ERT_CATCH)
	    continue;
	  for (r2 = r1->next_peer; r2; r2 = next)
	    {
	      next = r2->next_peer;
	      if (eh_region_replaceable_by_p (r1, r2))
		{
		  replace_region (r1, r2);
		  merged = true;
		}
	    }
	}
    }
  /* Or use hashtable to avoid N^2 behaviour.  */
  else
    {
      htab_t hash;
      hash = htab_create (num_regions, hash_eh_region,
			  eh_regions_equal_p, NULL);
      for (r1 = region; r1; r1 = next)
	{
          void **slot;

	  next = r1->next_peer;
	  if (r1->type == ERT_CATCH)
	    continue;
	  slot = htab_find_slot (hash, r1, INSERT);
	  if (!*slot)
	    *slot = r1;
	  else
	    replace_region ((struct eh_region_d *) *slot, r1);
	}
      htab_delete (hash);
    }
  for (r1 = region; r1; r1 = r1->next_peer)
    merged |= merge_peers (r1->inner);
  return merged;
}

/* Remove all regions whose labels are not reachable.
   REACHABLE is bitmap of all regions that are used by the function
   CONTAINS_STMT is bitmap of all regions that contains stmt (or NULL). */

void
remove_unreachable_regions (sbitmap reachable, sbitmap contains_stmt)
{
  int i;
  struct eh_region_d *r;
  VEC(eh_region,heap) *must_not_throws = VEC_alloc (eh_region, heap, 16);
  struct eh_region_d *local_must_not_throw = NULL;
  struct eh_region_d *first_must_not_throw = NULL;

  for (i = cfun->eh->last_region_number; i > 0; --i)
    {
      r = VEC_index (eh_region, cfun->eh->region_array, i);
      if (!r || r->region_number != i)
	continue;
      if (!TEST_BIT (reachable, i) && !r->resume)
	{
	  bool kill_it = true;

	  r->tree_label = NULL;
	  switch (r->type)
	    {
	    case ERT_THROW:
	      /* Don't remove ERT_THROW regions if their outer region
	         is reachable.  */
	      if (r->outer && TEST_BIT (reachable, r->outer->region_number))
		kill_it = false;
	      break;
	    case ERT_MUST_NOT_THROW:
	      /* MUST_NOT_THROW regions are implementable solely in the
	         runtime, but we need them when inlining function.

	         Keep them if outer region is not MUST_NOT_THROW a well
	         and if they contain some statement that might unwind through
	         them.  */
	      if ((!r->outer || r->outer->type != ERT_MUST_NOT_THROW)
		  && (!contains_stmt
		      || can_be_reached_by_runtime (contains_stmt, r)))
		kill_it = false;
	      break;
	    case ERT_TRY:
	      {
		/* TRY regions are reachable if any of its CATCH regions
		   are reachable.  */
		struct eh_region_d *c;
		for (c = r->u.eh_try.eh_catch; c;
		     c = c->u.eh_catch.next_catch)
		  if (TEST_BIT (reachable, c->region_number))
		    {
		      kill_it = false;
		      break;
		    }
		break;
	      }

	    default:
	      break;
	    }

	  if (kill_it)
	    {
	      if (dump_file)
		fprintf (dump_file, "Removing unreachable eh region %i\n",
			 r->region_number);
	      remove_eh_handler (r);
	    }
	  else if (r->type == ERT_MUST_NOT_THROW)
	    {
	      if (!first_must_not_throw)
	        first_must_not_throw = r;
	      VEC_safe_push (eh_region, heap, must_not_throws, r);
	    }
	}
      else
	if (r->type == ERT_MUST_NOT_THROW)
	  {
	    if (!local_must_not_throw)
	      local_must_not_throw = r;
	    if (r->outer)
	      VEC_safe_push (eh_region, heap, must_not_throws, r);
	  }
    }

  /* MUST_NOT_THROW regions without local handler are all the same; they
     trigger terminate call in runtime.
     MUST_NOT_THROW handled locally can differ in debug info associated
     to std::terminate () call or if one is coming from Java and other
     from C++ whether they call terminate or abort.  

     We merge all MUST_NOT_THROW regions handled by the run-time into one.
     We alsobring all local MUST_NOT_THROW regions to the roots of EH tree
     (since unwinding never continues to the outer region anyway).
     If MUST_NOT_THROW with local handler is present in the tree, we use
     that region to merge into, since it will remain in tree anyway;
     otherwise we use first MUST_NOT_THROW.

     Merging of locally handled regions needs changes to the CFG.  Crossjumping
     should take care of this, by looking at the actual code and
     ensuring that the cleanup actions are really the same.  */

  if (local_must_not_throw)
    first_must_not_throw = local_must_not_throw;

  for (i = 0; VEC_iterate (eh_region, must_not_throws, i, r); i++)
    {
      if (!r->label && !r->tree_label && r != first_must_not_throw)
	{
	  if (dump_file)
	    fprintf (dump_file, "Replacing MUST_NOT_THROW region %i by %i\n",
		     r->region_number,
		     first_must_not_throw->region_number);
	  remove_eh_handler_and_replace (r, first_must_not_throw, false);
	  first_must_not_throw->may_contain_throw |= r->may_contain_throw;
	}
      else
	bring_to_root (r);
    }
  merge_peers (cfun->eh->region_tree);
#ifdef ENABLE_CHECKING
  verify_eh_tree (cfun);
#endif
  VEC_free (eh_region, heap, must_not_throws);
}

/* Return array mapping LABEL_DECL_UID to region such that region's tree_label
   is identical to label.  */

VEC (int, heap) *
label_to_region_map (void)
{
  VEC (int, heap) * label_to_region = NULL;
  int i;
  int idx;

  VEC_safe_grow_cleared (int, heap, label_to_region,
			 cfun->cfg->last_label_uid + 1);
  for (i = cfun->eh->last_region_number; i > 0; --i)
    {
      struct eh_region_d *r = VEC_index (eh_region, cfun->eh->region_array, i);
      if (r && r->region_number == i
	  && r->tree_label && LABEL_DECL_UID (r->tree_label) >= 0)
	{
	  if ((idx = VEC_index (int, label_to_region,
				LABEL_DECL_UID (r->tree_label))) != 0)
	      r->next_region_sharing_label =
	      VEC_index (eh_region, cfun->eh->region_array, idx);
	  else
	    r->next_region_sharing_label = NULL;
	  VEC_replace (int, label_to_region, LABEL_DECL_UID (r->tree_label),
		       i);
	}
    }
  return label_to_region;
}

/* Return number of EH regions.  */
int
num_eh_regions (void)
{
  return cfun->eh->last_region_number + 1;
}

/* Return next region sharing same label as REGION.  */

int
get_next_region_sharing_label (int region)
{
  struct eh_region_d *r;
  if (!region)
    return 0;
  r = VEC_index (eh_region, cfun->eh->region_array, region);
  if (!r || !r->next_region_sharing_label)
    return 0;
  return r->next_region_sharing_label->region_number;
}

/* Return bitmap of all labels that are handlers of must not throw regions.  */

bitmap
must_not_throw_labels (void)
{
  struct eh_region_d *i;
  bitmap labels = BITMAP_ALLOC (NULL);

  i = cfun->eh->region_tree;
  if (! i)
    return labels;

  while (1)
    {
      if (i->type == ERT_MUST_NOT_THROW && i->tree_label
          && LABEL_DECL_UID (i->tree_label) >= 0)
        bitmap_set_bit (labels, LABEL_DECL_UID (i->tree_label));

      /* If there are sub-regions, process them.  */
      if (i->inner)
	i = i->inner;
      /* If there are peers, process them.  */
      else if (i->next_peer)
	i = i->next_peer;
      /* Otherwise, step back up the tree to the next peer.  */
      else
	{
	  do {
	    i = i->outer;
	    if (i == NULL)
	      return labels;
	  } while (i->next_peer == NULL);
	  i = i->next_peer;
	}
    }
}

/* Set up EH labels for RTL.  */

void
convert_from_eh_region_ranges (void)
{
  int i, n = cfun->eh->last_region_number;

  /* Most of the work is already done at the tree level.  All we need to
     do is collect the rtl labels that correspond to the tree labels that
     collect the rtl labels that correspond to the tree labels
     we allocated earlier.  */
  for (i = 1; i <= n; ++i)
    {
      struct eh_region_d *region;

      region = VEC_index (eh_region, cfun->eh->region_array, i);
      if (region && region->tree_label)
	region->label = DECL_RTL_IF_SET (region->tree_label);
    }
}

void
find_exception_handler_labels (void)
{
  int i;

  if (cfun->eh->region_tree == NULL)
    return;

  for (i = cfun->eh->last_region_number; i > 0; --i)
    {
      struct eh_region_d *region;
      rtx lab;

      region = VEC_index (eh_region, cfun->eh->region_array, i);
      if (! region || region->region_number != i)
	continue;
      if (crtl->eh.built_landing_pads)
	lab = region->landing_pad;
      else
	lab = region->label;
    }
}

/* Returns true if the current function has exception handling regions.  */

bool
current_function_has_exception_handlers (void)
{
  int i;

  for (i = cfun->eh->last_region_number; i > 0; --i)
    {
      struct eh_region_d *region;

      region = VEC_index (eh_region, cfun->eh->region_array, i);
      if (region
	  && region->region_number == i
	  && region->type != ERT_THROW
	  && region->type != ERT_TRANSACTION)
	return true;
    }

  return false;
}

/* A subroutine of duplicate_eh_regions.  Search the region tree under O
   for the minimum and maximum region numbers.  Update *MIN and *MAX.  */

static void
duplicate_eh_regions_0 (eh_region o, int *min, int *max)
{
  int i;

  if (o->aka)
    {
      i = bitmap_first_set_bit (o->aka);
      if (i < *min)
	*min = i;
      i = bitmap_last_set_bit (o->aka);
      if (i > *max)
	*max = i;
    }
  if (o->region_number < *min)
    *min = o->region_number;
  if (o->region_number > *max)
    *max = o->region_number;

  if (o->inner)
    {
      o = o->inner;
      duplicate_eh_regions_0 (o, min, max);
      while (o->next_peer)
	{
	  o = o->next_peer;
	  duplicate_eh_regions_0 (o, min, max);
	}
    }
}

/* A subroutine of duplicate_eh_regions.  Copy the region tree under OLD.
   Root it at OUTER, and apply EH_OFFSET to the region number.  Don't worry
   about the other internal pointers just yet, just the tree-like pointers.  */

static eh_region
duplicate_eh_regions_1 (eh_region old, eh_region outer, int eh_offset)
{
  eh_region ret, n;

  ret = n = GGC_NEW (struct eh_region_d);

  *n = *old;
  n->outer = outer;
  n->next_peer = NULL;
  if (old->aka)
    {
      unsigned i;
      bitmap_iterator bi;
      n->aka = BITMAP_GGC_ALLOC ();

      EXECUTE_IF_SET_IN_BITMAP (old->aka, 0, i, bi)
      {
	bitmap_set_bit (n->aka, i + eh_offset);
	VEC_replace (eh_region, cfun->eh->region_array, i + eh_offset, n);
      }
    }

  n->region_number += eh_offset;
  VEC_replace (eh_region, cfun->eh->region_array, n->region_number, n);

  if (old->inner)
    {
      old = old->inner;
      n = n->inner = duplicate_eh_regions_1 (old, ret, eh_offset);
      while (old->next_peer)
	{
	  old = old->next_peer;
	  n = n->next_peer = duplicate_eh_regions_1 (old, ret, eh_offset);
	}
    }

  return ret;
}

/* Look for first outer region of R (or R itself) that is
   TRY region. Return NULL if none.  */

static struct eh_region_d *
find_prev_try (struct eh_region_d * r)
{
  for (; r && r->type != ERT_TRY; r = r->outer)
    if (r->type == ERT_MUST_NOT_THROW
	|| (r->type == ERT_ALLOWED_EXCEPTIONS
	    && !r->u.allowed.type_list))
      {
	r = NULL;
	break;
      }
  return r;
}

/* Duplicate the EH regions of IFUN, rooted at COPY_REGION, into current
   function and root the tree below OUTER_REGION.  Remap labels using MAP
   callback.  The special case of COPY_REGION of 0 means all regions.  */

int
duplicate_eh_regions (struct function *ifun, duplicate_eh_regions_map map,
		      void *data, int copy_region, int outer_region)
{
  eh_region cur, outer, *splice;
  int i, min_region, max_region, eh_offset, cfun_last_region_number;
  int num_regions;

  if (!ifun->eh)
    return 0;
#ifdef ENABLE_CHECKING
  verify_eh_tree (ifun);
#endif

  /* Find the range of region numbers to be copied.  The interface we 
     provide here mandates a single offset to find new number from old,
     which means we must look at the numbers present, instead of the
     count or something else.  */
  if (copy_region > 0)
    {
      min_region = INT_MAX;
      max_region = 0;

      cur = VEC_index (eh_region, ifun->eh->region_array, copy_region);
      duplicate_eh_regions_0 (cur, &min_region, &max_region);
    }
  else
    {
      min_region = 1;
      max_region = ifun->eh->last_region_number;
    }
  num_regions = max_region - min_region + 1;
  cfun_last_region_number = cfun->eh->last_region_number;
  eh_offset = cfun_last_region_number + 1 - min_region;

  /* If we've not yet created a region array, do so now.  */
  cfun->eh->last_region_number = cfun_last_region_number + num_regions;
  VEC_safe_grow_cleared (eh_region, gc, cfun->eh->region_array,
			 cfun->eh->last_region_number + 1);

  /* Locate the spot at which to insert the new tree.  */
  if (outer_region > 0)
    {
      outer = VEC_index (eh_region, cfun->eh->region_array, outer_region);
      if (outer)
	splice = &outer->inner;
      else
	splice = &cfun->eh->region_tree;
    }
  else
    {
      outer = NULL;
      splice = &cfun->eh->region_tree;
    }
  while (*splice)
    splice = &(*splice)->next_peer;

  if (!ifun->eh->region_tree)
    {
      if (outer)
	for (i = cfun_last_region_number + 1;
	     i <= cfun->eh->last_region_number; i++)
	  {
	    VEC_replace (eh_region, cfun->eh->region_array, i, outer);
	    if (outer->aka == NULL)
	      outer->aka = BITMAP_GGC_ALLOC ();
	    bitmap_set_bit (outer->aka, i);
	  }
      return eh_offset;
    }

  /* Copy all the regions in the subtree.  */
  if (copy_region > 0)
    {
      cur = VEC_index (eh_region, ifun->eh->region_array, copy_region);
      *splice = duplicate_eh_regions_1 (cur, outer, eh_offset);
    }
  else
    {
      eh_region n;

      cur = ifun->eh->region_tree;
      *splice = n = duplicate_eh_regions_1 (cur, outer, eh_offset);
      while (cur->next_peer)
	{
	  cur = cur->next_peer;
	  n = n->next_peer = duplicate_eh_regions_1 (cur, outer, eh_offset);
	}
    }

  /* Remap all the labels in the new regions.  */
  for (i = cfun_last_region_number + 1;
       VEC_iterate (eh_region, cfun->eh->region_array, i, cur); ++i)
    if (cur && cur->tree_label)
      cur->tree_label = map (cur->tree_label, data);

  /* Remap all of the internal catch and cleanup linkages.  Since we 
     duplicate entire subtrees, all of the referenced regions will have
     been copied too.  And since we renumbered them as a block, a simple
     bit of arithmetic finds us the index for the replacement region.  */
  for (i = cfun_last_region_number + 1;
       VEC_iterate (eh_region, cfun->eh->region_array, i, cur); ++i)
    {
      /* All removed EH that is toplevel in input function is now
         in outer EH of output function.  */
      if (cur == NULL)
	{
	  gcc_assert (VEC_index
		      (eh_region, ifun->eh->region_array,
		       i - eh_offset) == NULL);
	  if (outer)
	    {
	      VEC_replace (eh_region, cfun->eh->region_array, i, outer);
	      if (outer->aka == NULL)
		outer->aka = BITMAP_GGC_ALLOC ();
	      bitmap_set_bit (outer->aka, i);
	    }
	  continue;
	}
      if (i != cur->region_number)
	continue;

#define REMAP(REG) \
	(REG) = VEC_index (eh_region, cfun->eh->region_array, \
			   (REG)->region_number + eh_offset)

      switch (cur->type)
	{
	case ERT_TRY:
	  if (cur->u.eh_try.eh_catch)
	    REMAP (cur->u.eh_try.eh_catch);
	  if (cur->u.eh_try.last_catch)
	    REMAP (cur->u.eh_try.last_catch);
	  break;

	case ERT_CATCH:
	  if (cur->u.eh_catch.next_catch)
	    REMAP (cur->u.eh_catch.next_catch);
	  if (cur->u.eh_catch.prev_catch)
	    REMAP (cur->u.eh_catch.prev_catch);
	  break;

	default:
	  break;
	}

#undef REMAP
    }
#ifdef ENABLE_CHECKING
  verify_eh_tree (cfun);
#endif

  return eh_offset;
}

/* Return new copy of eh region OLD inside region NEW_OUTER.
   Do not care about updating the tree otherwise.  */

static struct eh_region_d *
copy_eh_region_1 (struct eh_region_d *old, struct eh_region_d *new_outer)
{
  struct eh_region_d *new_eh = gen_eh_region (old->type, new_outer);
  new_eh->u = old->u;
  new_eh->tree_label = old->tree_label;
  new_eh->may_contain_throw = old->may_contain_throw;
  VEC_safe_grow (eh_region, gc, cfun->eh->region_array,
		 cfun->eh->last_region_number + 1);
  VEC_replace (eh_region, cfun->eh->region_array, new_eh->region_number, new_eh);
  if (dump_file && (dump_flags & TDF_DETAILS))
    fprintf (dump_file, "Copying region %i to %i\n", old->region_number, new_eh->region_number);
  return new_eh;
}

/* Return new copy of eh region OLD inside region NEW_OUTER.  
  
   Copy whole catch-try chain if neccesary.  */

static struct eh_region_d *
copy_eh_region (struct eh_region_d *old, struct eh_region_d *new_outer)
{
  struct eh_region_d *r, *n, *old_try, *new_try, *ret = NULL;
  VEC(eh_region,heap) *catch_list = NULL;

  if (old->type != ERT_CATCH)
    {
      gcc_assert (old->type != ERT_TRY);
      r = copy_eh_region_1 (old, new_outer);
      return r;
    }

  /* Locate and copy corresponding TRY.  */
  for (old_try = old->next_peer; old_try->type == ERT_CATCH; old_try = old_try->next_peer)
    continue;
  gcc_assert (old_try->type == ERT_TRY);
  new_try = gen_eh_region_try (new_outer);
  new_try->tree_label = old_try->tree_label;
  new_try->may_contain_throw = old_try->may_contain_throw;
  if (dump_file && (dump_flags & TDF_DETAILS))
    fprintf (dump_file, "Copying try-catch regions. Try: %i to %i\n",
    	     old_try->region_number, new_try->region_number);
  VEC_safe_grow (eh_region, gc, cfun->eh->region_array,
		 cfun->eh->last_region_number + 1);
  VEC_replace (eh_region, cfun->eh->region_array, new_try->region_number, new_try);

  /* In order to keep CATCH list in order, we need to copy in reverse order.  */
  for (r = old_try->u.eh_try.last_catch; r->type == ERT_CATCH; r = r->next_peer)
    VEC_safe_push (eh_region, heap, catch_list, r);

  while (VEC_length (eh_region, catch_list))
    {
      r = VEC_pop (eh_region, catch_list);

      /* Duplicate CATCH.  */
      n = gen_eh_region_catch (new_try, r->u.eh_catch.type_list);
      n->tree_label = r->tree_label;
      n->may_contain_throw = r->may_contain_throw;
      VEC_safe_grow (eh_region, gc, cfun->eh->region_array,
		     cfun->eh->last_region_number + 1);
      VEC_replace (eh_region, cfun->eh->region_array, n->region_number, n);
      n->tree_label = r->tree_label;

      if (dump_file && (dump_flags & TDF_DETAILS))
        fprintf (dump_file, "Copying try-catch regions. Catch: %i to %i\n",
	         r->region_number, n->region_number);
      if (r == old)
	ret = n;
    }
  VEC_free (eh_region, heap, catch_list);
  gcc_assert (ret);
  return ret;
}

/* Callback for forach_reachable_handler that push REGION into single VECtor DATA.  */

static void
push_reachable_handler (struct eh_region_d *region, void *data)
{
  VEC(eh_region,heap) **trace = (VEC(eh_region,heap) **) data;
  VEC_safe_push (eh_region, heap, *trace, region);
}

/* Redirect EH edge E that to NEW_DEST_LABEL.
   IS_RESX, INLINABLE_CALL and REGION_NMUBER match the parameter of
   foreach_reachable_handler.  */

struct eh_region_d *
redirect_eh_edge_to_label (edge e, tree new_dest_label, bool is_resx,
			   bool inlinable_call, int region_number)
{
  struct eh_region_d *outer;
  struct eh_region_d *region;
  VEC (eh_region, heap) * trace = NULL;
  int i;
  int start_here = -1;
  basic_block old_bb = e->dest;
  struct eh_region_d *old, *r = NULL;
  bool update_inplace = true;
  edge_iterator ei;
  edge e2;

  /* If there is only one EH edge, we don't need to duplicate;
     just update labels in the tree.  */
  FOR_EACH_EDGE (e2, ei, old_bb->preds)
    if ((e2->flags & EDGE_EH) && e2 != e)
      {
        update_inplace = false;
        break;
      }

  region = VEC_index (eh_region, cfun->eh->region_array, region_number);
  gcc_assert (region);

  foreach_reachable_handler (region_number, is_resx, inlinable_call,
			     push_reachable_handler, &trace);
  if (dump_file && (dump_flags & TDF_DETAILS))
    {
      dump_eh_tree (dump_file, cfun);
      fprintf (dump_file, "Trace: ");
      for (i = 0; i < (int) VEC_length (eh_region, trace); i++)
	fprintf (dump_file, " %i", VEC_index (eh_region, trace, i)->region_number);
      fprintf (dump_file, " inplace: %i\n", update_inplace);
    }

  if (update_inplace)
    {
      /* In easy route just walk trace and update all occurences of the label.  */
      for (i = 0; i < (int) VEC_length (eh_region, trace); i++)
	{
	  r = VEC_index (eh_region, trace, i);
	  if (r->tree_label && label_to_block (r->tree_label) == old_bb)
	    {
	      r->tree_label = new_dest_label;
	      if (dump_file && (dump_flags & TDF_DETAILS))
		fprintf (dump_file, "Updating label for region %i\n",
			 r->region_number);
	    }
	}
      r = region;
    }
  else
    {
      /* Now look for outermost handler that reffers to the basic block in question.
         We start our duplication there.  */
      for (i = 0; i < (int) VEC_length (eh_region, trace); i++)
	{
	  r = VEC_index (eh_region, trace, i);
	  if (r->tree_label && label_to_block (r->tree_label) == old_bb)
	    start_here = i;
	}
      outer = VEC_index (eh_region, trace, start_here)->outer;
      gcc_assert (start_here >= 0);

      /* And now do the dirty job!  */
      for (i = start_here; i >= 0; i--)
	{
	  old = VEC_index (eh_region, trace, i);
	  gcc_assert (!outer || old->outer != outer->outer);

	  /* Copy region and update label.  */
	  r = copy_eh_region (old, outer);
	  VEC_replace (eh_region, trace, i, r);
	  if (r->tree_label && label_to_block (r->tree_label) == old_bb)
	    {
	      r->tree_label = new_dest_label;
	      if (dump_file && (dump_flags & TDF_DETAILS))
		fprintf (dump_file, "Updating label for region %i\n",
			 r->region_number);
	    }

	  /* We got into copying CATCH.  copy_eh_region already did job
	     of copying all catch blocks corresponding to the try.  Now
	     we need to update labels in all of them and see trace.

	     We continue nesting into TRY region corresponding to CATCH:
	     When duplicating EH tree contaiing subregions of CATCH,
	     the CATCH region itself is never inserted to trace so we
	     never get here anyway.  */
	  if (r->type == ERT_CATCH)
	    {
	      /* Walk other catch regions we copied and update labels as needed.  */
	      for (r = r->next_peer; r->type == ERT_CATCH; r = r->next_peer)
		if (r->tree_label && label_to_block (r->tree_label) == old_bb)
		  {
		    r->tree_label = new_dest_label;
		    if (dump_file && (dump_flags & TDF_DETAILS))
		      fprintf (dump_file, "Updating label for region %i\n",
			       r->region_number);
		  }
	       gcc_assert (r->type == ERT_TRY);

	       /* Skip sibling catch regions from the trace.
		  They are already updated.  */
	       while (i > 0 && VEC_index (eh_region, trace, i - 1)->outer == old->outer)
		 {
		   gcc_assert (VEC_index (eh_region, trace, i - 1)->type == ERT_CATCH);
		   i--;
		 }
	     }

	  outer = r;
	}
        
      if (is_resx || region->type == ERT_THROW)
	r = copy_eh_region (region, outer);
    }

  VEC_free (eh_region, heap, trace);
  if (dump_file && (dump_flags & TDF_DETAILS))
    {
      dump_eh_tree (dump_file, cfun);
      fprintf (dump_file, "New region: %i\n", r->region_number);
    }
  return r;
}

/* Return region number of region that is outer to both if REGION_A and
   REGION_B in IFUN.  */

int
eh_region_outermost (struct function *ifun, int region_a, int region_b)
{
  struct eh_region_d *rp_a, *rp_b;
  sbitmap b_outer;

  gcc_assert (ifun->eh->last_region_number > 0);
  gcc_assert (ifun->eh->region_tree);

  rp_a = VEC_index (eh_region, ifun->eh->region_array, region_a);
  rp_b = VEC_index (eh_region, ifun->eh->region_array, region_b);
  gcc_assert (rp_a != NULL);
  gcc_assert (rp_b != NULL);

  b_outer = sbitmap_alloc (ifun->eh->last_region_number + 1);
  sbitmap_zero (b_outer);

  do
    {
      SET_BIT (b_outer, rp_b->region_number);
      rp_b = rp_b->outer;
    }
  while (rp_b);

  do
    {
      if (TEST_BIT (b_outer, rp_a->region_number))
	{
	  sbitmap_free (b_outer);
	  return rp_a->region_number;
	}
      rp_a = rp_a->outer;
    }
  while (rp_a);

  sbitmap_free (b_outer);
  return -1;
}

static int
t2r_eq (const void *pentry, const void *pdata)
{
  const_tree const entry = (const_tree) pentry;
  const_tree const data = (const_tree) pdata;

  return TREE_PURPOSE (entry) == data;
}

static hashval_t
t2r_hash (const void *pentry)
{
  const_tree const entry = (const_tree) pentry;
  return TREE_HASH (TREE_PURPOSE (entry));
}

void
add_type_for_runtime (tree type)
{
  tree *slot;

  slot = (tree *) htab_find_slot_with_hash (type_to_runtime_map, type,
					    TREE_HASH (type), INSERT);
  if (*slot == NULL)
    {
      tree runtime = (*lang_eh_runtime_type) (type);
      *slot = tree_cons (type, runtime, NULL_TREE);
    }
}

tree
lookup_type_for_runtime (tree type)
{
  tree *slot;

  slot = (tree *) htab_find_slot_with_hash (type_to_runtime_map, type,
					    TREE_HASH (type), NO_INSERT);

  /* We should have always inserted the data earlier.  */
  return TREE_VALUE (*slot);
}


/* Represent an entry in @TTypes for either catch actions
   or exception filter actions.  */
struct GTY(()) ttypes_filter {
  tree t;
  int filter;
};

/* Compare ENTRY (a ttypes_filter entry in the hash table) with DATA
   (a tree) for a @TTypes type node we are thinking about adding.  */

static int
ttypes_filter_eq (const void *pentry, const void *pdata)
{
  const struct ttypes_filter *const entry
    = (const struct ttypes_filter *) pentry;
  const_tree const data = (const_tree) pdata;

  return entry->t == data;
}

static hashval_t
ttypes_filter_hash (const void *pentry)
{
  const struct ttypes_filter *entry = (const struct ttypes_filter *) pentry;
  return TREE_HASH (entry->t);
}

/* Compare ENTRY with DATA (both struct ttypes_filter) for a @TTypes
   exception specification list we are thinking about adding.  */
/* ??? Currently we use the type lists in the order given.  Someone
   should put these in some canonical order.  */

static int
ehspec_filter_eq (const void *pentry, const void *pdata)
{
  const struct ttypes_filter *entry = (const struct ttypes_filter *) pentry;
  const struct ttypes_filter *data = (const struct ttypes_filter *) pdata;

  return type_list_equal (entry->t, data->t);
}

/* Hash function for exception specification lists.  */

static hashval_t
ehspec_filter_hash (const void *pentry)
{
  const struct ttypes_filter *entry = (const struct ttypes_filter *) pentry;
  hashval_t h = 0;
  tree list;

  for (list = entry->t; list ; list = TREE_CHAIN (list))
    h = (h << 5) + (h >> 27) + TREE_HASH (TREE_VALUE (list));
  return h;
}

/* Add TYPE (which may be NULL) to crtl->eh.ttype_data, using TYPES_HASH
   to speed up the search.  Return the filter value to be used.  */

static int
add_ttypes_entry (htab_t ttypes_hash, tree type)
{
  struct ttypes_filter **slot, *n;

  slot = (struct ttypes_filter **)
    htab_find_slot_with_hash (ttypes_hash, type, TREE_HASH (type), INSERT);

  if ((n = *slot) == NULL)
    {
      /* Filter value is a 1 based table index.  */

      n = XNEW (struct ttypes_filter);
      n->t = type;
      n->filter = VEC_length (tree, crtl->eh.ttype_data) + 1;
      *slot = n;

      VEC_safe_push (tree, gc, crtl->eh.ttype_data, type);
    }

  return n->filter;
}

/* Add LIST to crtl->eh.ehspec_data, using EHSPEC_HASH and TYPES_HASH
   to speed up the search.  Return the filter value to be used.  */

static int
add_ehspec_entry (htab_t ehspec_hash, htab_t ttypes_hash, tree list)
{
  struct ttypes_filter **slot, *n;
  struct ttypes_filter dummy;

  dummy.t = list;
  slot = (struct ttypes_filter **)
    htab_find_slot (ehspec_hash, &dummy, INSERT);

  if ((n = *slot) == NULL)
    {
      /* Filter value is a -1 based byte index into a uleb128 buffer.  */

      n = XNEW (struct ttypes_filter);
      n->t = list;
      n->filter = -(VARRAY_ACTIVE_SIZE (crtl->eh.ehspec_data) + 1);
      *slot = n;

      /* Generate a 0 terminated list of filter values.  */
      for (; list ; list = TREE_CHAIN (list))
	{
	  if (targetm.arm_eabi_unwinder)
	    VARRAY_PUSH_TREE (crtl->eh.ehspec_data, TREE_VALUE (list));
	  else
	    {
	      /* Look up each type in the list and encode its filter
		 value as a uleb128.  */
	      push_uleb128 (&crtl->eh.ehspec_data,
		  add_ttypes_entry (ttypes_hash, TREE_VALUE (list)));
	    }
	}
      if (targetm.arm_eabi_unwinder)
	VARRAY_PUSH_TREE (crtl->eh.ehspec_data, NULL_TREE);
      else
	VARRAY_PUSH_UCHAR (crtl->eh.ehspec_data, 0);
    }

  return n->filter;
}

/* Generate the action filter values to be used for CATCH and
   ALLOWED_EXCEPTIONS regions.  When using dwarf2 exception regions,
   we use lots of landing pads, and so every type or list can share
   the same filter value, which saves table space.  */

static void
assign_filter_values (void)
{
  int i;
  htab_t ttypes, ehspec;

  crtl->eh.ttype_data = VEC_alloc (tree, gc, 16);
  if (targetm.arm_eabi_unwinder)
    VARRAY_TREE_INIT (crtl->eh.ehspec_data, 64, "ehspec_data");
  else
    VARRAY_UCHAR_INIT (crtl->eh.ehspec_data, 64, "ehspec_data");

  ttypes = htab_create (31, ttypes_filter_hash, ttypes_filter_eq, free);
  ehspec = htab_create (31, ehspec_filter_hash, ehspec_filter_eq, free);

  for (i = cfun->eh->last_region_number; i > 0; --i)
    {
      struct eh_region_d *r;

      r = VEC_index (eh_region, cfun->eh->region_array, i);

      /* Mind we don't process a region more than once.  */
      if (!r || r->region_number != i)
	continue;

      switch (r->type)
	{
	case ERT_CATCH:
	  /* Whatever type_list is (NULL or true list), we build a list
	     of filters for the region.  */
	  r->u.eh_catch.filter_list = NULL_TREE;

	  if (r->u.eh_catch.type_list != NULL)
	    {
	      /* Get a filter value for each of the types caught and store
		 them in the region's dedicated list.  */
	      tree tp_node = r->u.eh_catch.type_list;

	      for (;tp_node; tp_node = TREE_CHAIN (tp_node))
		{
		  int flt = add_ttypes_entry (ttypes, TREE_VALUE (tp_node));
		  tree flt_node = build_int_cst (NULL_TREE, flt);

		  r->u.eh_catch.filter_list
		    = tree_cons (NULL_TREE, flt_node, r->u.eh_catch.filter_list);
		}
	    }
	  else
	    {
	      /* Get a filter value for the NULL list also since it will need
		 an action record anyway.  */
	      int flt = add_ttypes_entry (ttypes, NULL);
	      tree flt_node = build_int_cst (NULL_TREE, flt);

	      r->u.eh_catch.filter_list
		= tree_cons (NULL_TREE, flt_node, r->u.eh_catch.filter_list);
	    }

	  break;

	case ERT_ALLOWED_EXCEPTIONS:
	  r->u.allowed.filter
	    = add_ehspec_entry (ehspec, ttypes, r->u.allowed.type_list);
	  break;

	default:
	  break;
	}
    }

  htab_delete (ttypes);
  htab_delete (ehspec);
}

/* Emit SEQ into basic block just before INSN (that is assumed to be
   first instruction of some existing BB and return the newly
   produced block.  */
static basic_block
emit_to_new_bb_before (rtx seq, rtx insn)
{
  rtx last;
  basic_block bb;
  edge e;
  edge_iterator ei;

  /* If there happens to be a fallthru edge (possibly created by cleanup_cfg
     call), we don't want it to go into newly created landing pad or other EH
     construct.  */
  for (ei = ei_start (BLOCK_FOR_INSN (insn)->preds); (e = ei_safe_edge (ei)); )
    if (e->flags & EDGE_FALLTHRU)
      force_nonfallthru (e);
    else
      ei_next (&ei);
  last = emit_insn_before (seq, insn);
  if (BARRIER_P (last))
    last = PREV_INSN (last);
  bb = create_basic_block (seq, last, BLOCK_FOR_INSN (insn)->prev_bb);
  update_bb_for_insn (bb);
  bb->flags |= BB_SUPERBLOCK;
  return bb;
}

/* Rearrange the EH label for a transaction region immediately after
   the call to __tm_start.  This means moving the insns copying the
   return value from hard register to pseudo into the next block.
   This models the effect of the setjmp accurately.  */

static void
frob_transaction_start (struct eh_region *region)
{
  rtx insn, call = NULL, last = NULL;

  /* Appease get_eh_region_rtl_label.  */
  region->landing_pad = region->label; 

  for (insn = PREV_INSN (region->label); ; insn = PREV_INSN (insn))
    {
      if (NONJUMP_INSN_P (insn))
	{
	  if (last == NULL)
	    last = insn;
	}
      else if (CALL_P (insn))
	{
	  call = insn;
	  break;
	}
    }

#ifdef ENABLE_CHECKING
  /* Check that the call is in fact to __tm_start.  */
  {
    rtx x = SET_SRC (PATTERN (call));
    tree decl;
    gcc_assert (GET_CODE (x) == CALL);
    x = XEXP (x, 0);
    gcc_assert (MEM_P (x));
    x = XEXP (x, 0);
    decl = SYMBOL_REF_DECL (x);
    /* DECL could be null due to the target popping the real symbol_ref
       into the constant pool.  Don't try that hard... */
    gcc_assert (!decl || (DECL_BUILT_IN_CLASS (decl) == BUILT_IN_NORMAL
			  && DECL_FUNCTION_CODE (decl) == BUILT_IN_TM_START));
  }
#endif

  insn = NEXT_INSN (region->label);
  gcc_assert (NOTE_INSN_BASIC_BLOCK_P (insn));

  reorder_insns (NEXT_INSN (call), last, insn);
}

/* Generate the code to actually handle exceptions, which will follow the
   landing pads.  */

static void
build_post_landing_pads (void)
{
  int i;

  for (i = cfun->eh->last_region_number; i > 0; --i)
    {
      struct eh_region_d *region;
      rtx seq;

      region = VEC_index (eh_region, cfun->eh->region_array, i);
      /* Mind we don't process a region more than once.  */
      if (!region || region->region_number != i)
	continue;

      switch (region->type)
	{
	case ERT_TRY:
	  /* It is possible that TRY region is kept alive only because some of
	     contained catch region still have RESX instruction but they are
	     reached via their copies.  In this case we need to do nothing.  */
	  if (!region->u.eh_try.eh_catch->label)
	    break;

	  /* ??? Collect the set of all non-overlapping catch handlers
	       all the way up the chain until blocked by a cleanup.  */
	  /* ??? Outer try regions can share landing pads with inner
	     try regions if the types are completely non-overlapping,
	     and there are no intervening cleanups.  */

	  region->post_landing_pad = gen_label_rtx ();

	  start_sequence ();

	  emit_label (region->post_landing_pad);

	  /* ??? It is mighty inconvenient to call back into the
	     switch statement generation code in expand_end_case.
	     Rapid prototyping sez a sequence of ifs.  */
	  {
	    struct eh_region_d *c;
	    for (c = region->u.eh_try.eh_catch; c ; c = c->u.eh_catch.next_catch)
	      {
		if (c->u.eh_catch.type_list == NULL)
		  emit_jump (c->label);
		else
		  {
		    /* Need for one cmp/jump per type caught. Each type
		       list entry has a matching entry in the filter list
		       (see assign_filter_values).  */
		    tree tp_node = c->u.eh_catch.type_list;
		    tree flt_node = c->u.eh_catch.filter_list;

		    for (; tp_node; )
		      {
			emit_cmp_and_jump_insns
			  (crtl->eh.filter,
			   GEN_INT (tree_low_cst (TREE_VALUE (flt_node), 0)),
			   EQ, NULL_RTX,
			   targetm.eh_return_filter_mode (), 0, c->label);

			tp_node = TREE_CHAIN (tp_node);
			flt_node = TREE_CHAIN (flt_node);
		      }
		  }
	      }
	  }

	  /* We delay the generation of the _Unwind_Resume until we generate
	     landing pads.  We emit a marker here so as to get good control
	     flow data in the meantime.  */
	  region->resume
	    = emit_jump_insn (gen_rtx_RESX (VOIDmode, region->region_number));
	  emit_barrier ();

	  seq = get_insns ();
	  end_sequence ();

	  emit_to_new_bb_before (seq, region->u.eh_try.eh_catch->label);

	  break;

	case ERT_ALLOWED_EXCEPTIONS:
	  if (!region->label)
	    break;
	  region->post_landing_pad = gen_label_rtx ();

	  start_sequence ();

	  emit_label (region->post_landing_pad);

	  emit_cmp_and_jump_insns (crtl->eh.filter,
				   GEN_INT (region->u.allowed.filter),
				   EQ, NULL_RTX,
				   targetm.eh_return_filter_mode (), 0, region->label);

	  /* We delay the generation of the _Unwind_Resume until we generate
	     landing pads.  We emit a marker here so as to get good control
	     flow data in the meantime.  */
	  region->resume
	    = emit_jump_insn (gen_rtx_RESX (VOIDmode, region->region_number));
	  emit_barrier ();

	  seq = get_insns ();
	  end_sequence ();

	  emit_to_new_bb_before (seq, region->label);
	  break;

	case ERT_CLEANUP:
	case ERT_MUST_NOT_THROW:
	  region->post_landing_pad = region->label;
	  break;

	case ERT_CATCH:
	case ERT_THROW:
	  /* Nothing to do.  */
	  break;

	case ERT_TRANSACTION:
	  frob_transaction_start (region);
	  break;

	default:
	  gcc_unreachable ();
	}
    }
}

/* Similar, but only expect to process ERT_TRANSACTION nodes.  This is
   used when EH is not enabled, but TM is.  */

static void
build_post_landing_pads_tm_only (void)
{
  int i;

  for (i = cfun->eh->last_region_number; i > 0; --i)
    {
      struct eh_region *region;

      region = VEC_index (eh_region, cfun->eh->region_array, i);
      /* Mind we don't process a region more than once.  */
      if (!region || region->region_number != i)
	continue;

      if (region->type == ERT_TRANSACTION)
	frob_transaction_start (region);
      else
	gcc_unreachable ();
    }
}


/* Replace RESX patterns with jumps to the next handler if any, or calls to
   _Unwind_Resume otherwise.  */

static void
connect_post_landing_pads (void)
{
  int i;

  for (i = cfun->eh->last_region_number; i > 0; --i)
    {
      struct eh_region_d *region;
      struct eh_region_d *outer;
      rtx seq;
      rtx barrier;

      region = VEC_index (eh_region, cfun->eh->region_array, i);
      /* Mind we don't process a region more than once.  */
      if (!region || region->region_number != i)
	continue;

      /* If there is no RESX, or it has been deleted by flow, there's
	 nothing to fix up.  */
      if (! region->resume || INSN_DELETED_P (region->resume))
	continue;

      /* Search for another landing pad in this function.  */
      for (outer = region->outer; outer ; outer = outer->outer)
	if (outer->post_landing_pad)
	  break;

      start_sequence ();

      if (outer)
	{
	  edge e;
	  basic_block src, dest;

	  emit_jump (outer->post_landing_pad);
	  src = BLOCK_FOR_INSN (region->resume);
	  dest = BLOCK_FOR_INSN (outer->post_landing_pad);
	  while (EDGE_COUNT (src->succs) > 0)
	    remove_edge (EDGE_SUCC (src, 0));
	  e = make_edge (src, dest, 0);
	  e->probability = REG_BR_PROB_BASE;
	  e->count = src->count;
	}
      else
	{
	  emit_library_call (unwind_resume_libfunc, LCT_THROW,
			     VOIDmode, 1, crtl->eh.exc_ptr, ptr_mode);

	  /* What we just emitted was a throwing libcall, so it got a
	     barrier automatically added after it.  If the last insn in
	     the libcall sequence isn't the barrier, it's because the
	     target emits multiple insns for a call, and there are insns
	     after the actual call insn (which are redundant and would be
	     optimized away).  The barrier is inserted exactly after the
	     call insn, so let's go get that and delete the insns after
	     it, because below we need the barrier to be the last insn in
	     the sequence.  */
	  delete_insns_since (NEXT_INSN (last_call_insn ()));
	}

      seq = get_insns ();
      end_sequence ();
      barrier = emit_insn_before (seq, region->resume);
      /* Avoid duplicate barrier.  */
      gcc_assert (BARRIER_P (barrier));
      delete_insn (barrier);
      delete_insn (region->resume);

      /* ??? From tree-ssa we can wind up with catch regions whose
	 label is not instantiated, but whose resx is present.  Now
	 that we've dealt with the resx, kill the region.  */
      if (region->label == NULL && region->type == ERT_CLEANUP)
	remove_eh_handler (region);
    }
}


static void
dw2_build_landing_pads (void)
{
  int i;

  for (i = cfun->eh->last_region_number; i > 0; --i)
    {
      struct eh_region_d *region;
      rtx seq;
      basic_block bb;
      edge e;

      region = VEC_index (eh_region, cfun->eh->region_array, i);
      /* Mind we don't process a region more than once.  */
      if (!region || region->region_number != i)
	continue;

      if (region->type != ERT_CLEANUP
	  && region->type != ERT_TRY
	  && region->type != ERT_ALLOWED_EXCEPTIONS)
	continue;

      if (!region->post_landing_pad)
	continue;

      start_sequence ();

      region->landing_pad = gen_label_rtx ();
      emit_label (region->landing_pad);

#ifdef HAVE_exception_receiver
      if (HAVE_exception_receiver)
	emit_insn (gen_exception_receiver ());
      else
#endif
#ifdef HAVE_nonlocal_goto_receiver
	if (HAVE_nonlocal_goto_receiver)
	  emit_insn (gen_nonlocal_goto_receiver ());
	else
#endif
	  { /* Nothing */ }

      emit_move_insn (crtl->eh.exc_ptr,
		      gen_rtx_REG (ptr_mode, EH_RETURN_DATA_REGNO (0)));
      emit_move_insn (crtl->eh.filter,
		      gen_rtx_REG (targetm.eh_return_filter_mode (),
				   EH_RETURN_DATA_REGNO (1)));

      seq = get_insns ();
      end_sequence ();

      bb = emit_to_new_bb_before (seq, region->post_landing_pad);
      e = make_edge (bb, bb->next_bb, EDGE_FALLTHRU);
      e->count = bb->count;
      e->probability = REG_BR_PROB_BASE;
    }
}


struct sjlj_lp_info
{
  int directly_reachable;
  int action_index;
  int dispatch_index;
  int call_site_index;
};

static bool
sjlj_find_directly_reachable_regions (struct sjlj_lp_info *lp_info)
{
  rtx insn;
  bool found_one = false;

  for (insn = get_insns (); insn ; insn = NEXT_INSN (insn))
    {
      struct eh_region_d *region;
      enum reachable_code rc;
      tree type_thrown;
      rtx note;

      if (! INSN_P (insn))
	continue;

      note = find_reg_note (insn, REG_EH_REGION, NULL_RTX);
      if (!note || INTVAL (XEXP (note, 0)) <= 0)
	continue;

<<<<<<< HEAD
      region = VEC_index (eh_region, cfun->eh->region_array,
			  INTVAL (XEXP (note, 0)));
=======
      region = VEC_index (eh_region, cfun->eh->region_array, INTVAL (XEXP (note, 0)));
      if (!region)
	continue;
>>>>>>> c32e2175

      type_thrown = NULL_TREE;
      if (region->type == ERT_THROW)
	{
	  type_thrown = region->u.eh_throw.type;
	  region = region->outer;
	}

      /* Find the first containing region that might handle the exception.
	 That's the landing pad to which we will transfer control.  */
      rc = RNL_NOT_CAUGHT;
      for (; region; region = region->outer)
	{
	  rc = reachable_next_level (region, type_thrown, NULL, false);
	  if (rc != RNL_NOT_CAUGHT)
	    break;
	}
      if (rc == RNL_MAYBE_CAUGHT || rc == RNL_CAUGHT)
	{
	  lp_info[region->region_number].directly_reachable = 1;
	  found_one = true;
	}
    }

  return found_one;
}

static void
sjlj_assign_call_site_values (rtx dispatch_label, struct sjlj_lp_info *lp_info)
{
  htab_t ar_hash;
  int i, index;

  /* First task: build the action table.  */

  VARRAY_UCHAR_INIT (crtl->eh.action_record_data, 64, "action_record_data");
  ar_hash = htab_create (31, action_record_hash, action_record_eq, free);

  for (i = cfun->eh->last_region_number; i > 0; --i)
    if (lp_info[i].directly_reachable)
      {
	struct eh_region_d *r =
	  VEC_index (eh_region, cfun->eh->region_array, i);

	r->landing_pad = dispatch_label;
	lp_info[i].action_index = collect_one_action_chain (ar_hash, r);
	if (lp_info[i].action_index != -1)
	  crtl->uses_eh_lsda = 1;
      }

  htab_delete (ar_hash);

  /* Next: assign dispatch values.  In dwarf2 terms, this would be the
     landing pad label for the region.  For sjlj though, there is one
     common landing pad from which we dispatch to the post-landing pads.

     A region receives a dispatch index if it is directly reachable
     and requires in-function processing.  Regions that share post-landing
     pads may share dispatch indices.  */
  /* ??? Post-landing pad sharing doesn't actually happen at the moment
     (see build_post_landing_pads) so we don't bother checking for it.  */

  index = 0;
  for (i = cfun->eh->last_region_number; i > 0; --i)
    if (lp_info[i].directly_reachable)
      lp_info[i].dispatch_index = index++;

  /* Finally: assign call-site values.  If dwarf2 terms, this would be
     the region number assigned by convert_to_eh_region_ranges, but
     handles no-action and must-not-throw differently.  */

  call_site_base = 1;
  for (i = cfun->eh->last_region_number; i > 0; --i)
    if (lp_info[i].directly_reachable)
      {
	int action = lp_info[i].action_index;

	/* Map must-not-throw to otherwise unused call-site index 0.  */
	if (action == -2)
	  index = 0;
	/* Map no-action to otherwise unused call-site index -1.  */
	else if (action == -1)
	  index = -1;
	/* Otherwise, look it up in the table.  */
	else
	  index = add_call_site (GEN_INT (lp_info[i].dispatch_index), action);

	lp_info[i].call_site_index = index;
      }
}

static void
sjlj_mark_call_sites (struct sjlj_lp_info *lp_info)
{
  int last_call_site = -2;
  rtx insn, mem;

  for (insn = get_insns (); insn ; insn = NEXT_INSN (insn))
    {
      struct eh_region_d *region;
      int this_call_site;
      rtx note, before, p;

      /* Reset value tracking at extended basic block boundaries.  */
      if (LABEL_P (insn))
	last_call_site = -2;

      if (! INSN_P (insn))
	continue;

      note = find_reg_note (insn, REG_EH_REGION, NULL_RTX);

      /* Calls that are known to not throw need not be marked.  */
      if (note && INTVAL (XEXP (note, 0)) <= 0)
	continue;

      if (note)
	region = VEC_index (eh_region, cfun->eh->region_array, INTVAL (XEXP (note, 0)));
      else
        region = NULL;

      if (!region)
	{
	  /* Calls (and trapping insns) without notes are outside any
	     exception handling region in this function.  Mark them as
	     no action.  */
	  if (CALL_P (insn)
	      || (flag_non_call_exceptions
		  && may_trap_p (PATTERN (insn))))
	    this_call_site = -1;
	  else
	    continue;
	}
      else
	this_call_site = lp_info[region->region_number].call_site_index;

      if (this_call_site == last_call_site)
	continue;

      /* Don't separate a call from it's argument loads.  */
      before = insn;
      if (CALL_P (insn))
	before = find_first_parameter_load (insn, NULL_RTX);

      start_sequence ();
      mem = adjust_address (crtl->eh.sjlj_fc, TYPE_MODE (integer_type_node),
			    sjlj_fc_call_site_ofs);
      emit_move_insn (mem, GEN_INT (this_call_site));
      p = get_insns ();
      end_sequence ();

      emit_insn_before (p, before);
      last_call_site = this_call_site;
    }
}

/* Construct the SjLj_Function_Context.  */

static void
sjlj_emit_function_enter (rtx dispatch_label)
{
  rtx fn_begin, fc, mem, seq;
  bool fn_begin_outside_block;

  fc = crtl->eh.sjlj_fc;

  start_sequence ();

  /* We're storing this libcall's address into memory instead of
     calling it directly.  Thus, we must call assemble_external_libcall
     here, as we can not depend on emit_library_call to do it for us.  */
  assemble_external_libcall (eh_personality_libfunc);
  mem = adjust_address (fc, Pmode, sjlj_fc_personality_ofs);
  emit_move_insn (mem, eh_personality_libfunc);

  mem = adjust_address (fc, Pmode, sjlj_fc_lsda_ofs);
  if (crtl->uses_eh_lsda)
    {
      char buf[20];
      rtx sym;

      ASM_GENERATE_INTERNAL_LABEL (buf, "LLSDA", current_function_funcdef_no);
      sym = gen_rtx_SYMBOL_REF (Pmode, ggc_strdup (buf));
      SYMBOL_REF_FLAGS (sym) = SYMBOL_FLAG_LOCAL;
      emit_move_insn (mem, sym);
    }
  else
    emit_move_insn (mem, const0_rtx);

#ifdef DONT_USE_BUILTIN_SETJMP
  {
    rtx x;
    x = emit_library_call_value (setjmp_libfunc, NULL_RTX, LCT_RETURNS_TWICE,
				 TYPE_MODE (integer_type_node), 1,
				 plus_constant (XEXP (fc, 0),
						sjlj_fc_jbuf_ofs), Pmode);

    emit_cmp_and_jump_insns (x, const0_rtx, NE, 0,
			     TYPE_MODE (integer_type_node), 0, dispatch_label);
    add_reg_br_prob_note (get_insns (), REG_BR_PROB_BASE/100);
  }
#else
  expand_builtin_setjmp_setup (plus_constant (XEXP (fc, 0), sjlj_fc_jbuf_ofs),
			       dispatch_label);
#endif

  emit_library_call (unwind_sjlj_register_libfunc, LCT_NORMAL, VOIDmode,
		     1, XEXP (fc, 0), Pmode);

  seq = get_insns ();
  end_sequence ();

  /* ??? Instead of doing this at the beginning of the function,
     do this in a block that is at loop level 0 and dominates all
     can_throw_internal instructions.  */

  fn_begin_outside_block = true;
  for (fn_begin = get_insns (); ; fn_begin = NEXT_INSN (fn_begin))
    if (NOTE_P (fn_begin))
      {
	if (NOTE_KIND (fn_begin) == NOTE_INSN_FUNCTION_BEG)
	  break;
	else if (NOTE_INSN_BASIC_BLOCK_P (fn_begin))
	  fn_begin_outside_block = false;
      }

  if (fn_begin_outside_block)
    insert_insn_on_edge (seq, single_succ_edge (ENTRY_BLOCK_PTR));
  else
    emit_insn_after (seq, fn_begin);
}

/* Call back from expand_function_end to know where we should put
   the call to unwind_sjlj_unregister_libfunc if needed.  */

void
sjlj_emit_function_exit_after (rtx after)
{
  crtl->eh.sjlj_exit_after = after;
}

static void
sjlj_emit_function_exit (void)
{
  rtx seq, insn;

  start_sequence ();

  emit_library_call (unwind_sjlj_unregister_libfunc, LCT_NORMAL, VOIDmode,
		     1, XEXP (crtl->eh.sjlj_fc, 0), Pmode);

  seq = get_insns ();
  end_sequence ();

  /* ??? Really this can be done in any block at loop level 0 that
     post-dominates all can_throw_internal instructions.  This is
     the last possible moment.  */

  insn = crtl->eh.sjlj_exit_after;
  if (LABEL_P (insn))
    insn = NEXT_INSN (insn);

  emit_insn_after (seq, insn);
}

static void
sjlj_emit_dispatch_table (rtx dispatch_label, struct sjlj_lp_info *lp_info)
{
  enum machine_mode unwind_word_mode = targetm.unwind_word_mode ();
  enum machine_mode filter_mode = targetm.eh_return_filter_mode ();
  int i, first_reachable;
  rtx mem, dispatch, seq, fc;
  rtx before;
  basic_block bb;
  edge e;

  fc = crtl->eh.sjlj_fc;

  start_sequence ();

  emit_label (dispatch_label);

#ifndef DONT_USE_BUILTIN_SETJMP
  expand_builtin_setjmp_receiver (dispatch_label);
#endif

  /* Load up dispatch index, exc_ptr and filter values from the
     function context.  */
  mem = adjust_address (fc, TYPE_MODE (integer_type_node),
			sjlj_fc_call_site_ofs);
  dispatch = copy_to_reg (mem);

  mem = adjust_address (fc, unwind_word_mode, sjlj_fc_data_ofs);
  if (unwind_word_mode != ptr_mode)
    {
#ifdef POINTERS_EXTEND_UNSIGNED
      mem = convert_memory_address (ptr_mode, mem);
#else
      mem = convert_to_mode (ptr_mode, mem, 0);
#endif
    }
  emit_move_insn (crtl->eh.exc_ptr, mem);

  mem = adjust_address (fc, unwind_word_mode,
			sjlj_fc_data_ofs + GET_MODE_SIZE (unwind_word_mode));
  if (unwind_word_mode != filter_mode)
    mem = convert_to_mode (filter_mode, mem, 0);
  emit_move_insn (crtl->eh.filter, mem);

  /* Jump to one of the directly reachable regions.  */
  /* ??? This really ought to be using a switch statement.  */

  first_reachable = 0;
  for (i = cfun->eh->last_region_number; i > 0; --i)
    {
      if (! lp_info[i].directly_reachable)
	continue;

      if (! first_reachable)
	{
	  first_reachable = i;
	  continue;
	}

      emit_cmp_and_jump_insns (dispatch, GEN_INT (lp_info[i].dispatch_index),
			       EQ, NULL_RTX, TYPE_MODE (integer_type_node), 0,
	                       (((struct eh_region_d *)
				 VEC_index (eh_region,
					    cfun->eh->region_array, i))
				->post_landing_pad));
    }

  seq = get_insns ();
  end_sequence ();

  before = (((struct eh_region_d *)
	     VEC_index (eh_region, cfun->eh->region_array, first_reachable))
	    ->post_landing_pad);

  bb = emit_to_new_bb_before (seq, before);
  e = make_edge (bb, bb->next_bb, EDGE_FALLTHRU);
  e->count = bb->count;
  e->probability = REG_BR_PROB_BASE;
}

static void
sjlj_build_landing_pads (void)
{
  struct sjlj_lp_info *lp_info;

  lp_info = XCNEWVEC (struct sjlj_lp_info, cfun->eh->last_region_number + 1);

  if (sjlj_find_directly_reachable_regions (lp_info))
    {
      rtx dispatch_label = gen_label_rtx ();
      int align = STACK_SLOT_ALIGNMENT (sjlj_fc_type_node,
					TYPE_MODE (sjlj_fc_type_node),
					TYPE_ALIGN (sjlj_fc_type_node));
      crtl->eh.sjlj_fc
	= assign_stack_local (TYPE_MODE (sjlj_fc_type_node),
			      int_size_in_bytes (sjlj_fc_type_node),
			      align);

      sjlj_assign_call_site_values (dispatch_label, lp_info);
      sjlj_mark_call_sites (lp_info);

      sjlj_emit_function_enter (dispatch_label);
      sjlj_emit_dispatch_table (dispatch_label, lp_info);
      sjlj_emit_function_exit ();
    }

  free (lp_info);
}

/* After initial rtl generation, call back to finish generating
   exception support code.  */

static void
finish_eh_generation (void)
{
  basic_block bb;

  /* Nothing to do if no regions created.  */
  if (cfun->eh->region_tree == NULL)
    return;

<<<<<<< HEAD
  /* If doing TM but not EH, go ahead and frob the record for the
     setjmp-y start of the transaction.  */
  if (!doing_eh (0))
    {
      build_post_landing_pads_tm_only ();
      crtl->eh.built_landing_pads = 1;
      return;
    }

  /* The object here is to provide find_basic_blocks with detailed
     information on how exception control flows within the function.
     In this first pass, we can include type information garnered
     from ERT_THROW and ERT_ALLOWED_EXCEPTIONS regions, and hope that
     it will be useful in deleting unreachable handlers.  Subsequently,
     we will generate landing pads which will connect many of the handlers,
     and then type information will not be effective.  Still, this is
     a win over previous implementations.  */
=======
  /* The object here is to provide detailed information (via
     reachable_handlers) on how exception control flows within the
     function for the CFG construction.  In this first pass, we can
     include type information garnered from ERT_THROW and
     ERT_ALLOWED_EXCEPTIONS regions, and hope that it will be useful
     in deleting unreachable handlers.  Subsequently, we will generate
     landing pads which will connect many of the handlers, and then
     type information will not be effective.  Still, this is a win
     over previous implementations.  */
>>>>>>> c32e2175

  /* These registers are used by the landing pads.  Make sure they
     have been generated.  */
  get_exception_pointer ();
  get_exception_filter ();

  /* Construct the landing pads.  */

  assign_filter_values ();
  build_post_landing_pads ();
  connect_post_landing_pads ();
  if (USING_SJLJ_EXCEPTIONS)
    sjlj_build_landing_pads ();
  else
    dw2_build_landing_pads ();

  crtl->eh.built_landing_pads = 1;

  /* We've totally changed the CFG.  Start over.  */
  find_exception_handler_labels ();
  break_superblocks ();
  if (USING_SJLJ_EXCEPTIONS
      /* Kludge for Alpha/Tru64 (see alpha_gp_save_rtx).  */
      || single_succ_edge (ENTRY_BLOCK_PTR)->insns.r)
    commit_edge_insertions ();
  FOR_EACH_BB (bb)
    {
      edge e;
      edge_iterator ei;
      bool eh = false;
      for (ei = ei_start (bb->succs); (e = ei_safe_edge (ei)); )
	{
	  if (e->flags & EDGE_EH)
	    {
	      remove_edge (e);
	      eh = true;
	    }
	  else
	    ei_next (&ei);
	}
      if (eh)
	rtl_make_eh_edge (NULL, bb, BB_END (bb));
    }
}

/* This section handles removing dead code for flow.  */

/* Splice REGION from the region tree and replace it by REPLACE etc.
   When UPDATE_CATCH_TRY is true mind updating links from catch to try
   region.*/

<<<<<<< HEAD
void
remove_eh_handler (struct eh_region *region)
=======
static void
remove_eh_handler_and_replace (struct eh_region_d *region,
			       struct eh_region_d *replace,
			       bool update_catch_try)
>>>>>>> c32e2175
{
  struct eh_region_d **pp, **pp_start, *p, *outer, *inner;
  rtx lab;

  outer = region->outer;

  /* For the benefit of efficiently handling REG_EH_REGION notes,
     replace this region in the region array with its containing
     region.  Note that previous region deletions may result in
     multiple copies of this region in the array, so we have a
     list of alternate numbers by which we are known.  */

  VEC_replace (eh_region, cfun->eh->region_array, region->region_number,
	       replace);
  if (region->aka)
    {
      unsigned i;
      bitmap_iterator bi;

      EXECUTE_IF_SET_IN_BITMAP (region->aka, 0, i, bi)
	{
          VEC_replace (eh_region, cfun->eh->region_array, i, replace);
	}
    }

  if (replace)
    {
      if (!replace->aka)
        replace->aka = BITMAP_GGC_ALLOC ();
      if (region->aka)
	bitmap_ior_into (replace->aka, region->aka);
      bitmap_set_bit (replace->aka, region->region_number);
    }

  if (crtl->eh.built_landing_pads)
    lab = region->landing_pad;
  else
    lab = region->label;
  if (outer)
    pp_start = &outer->inner;
  else
    pp_start = &cfun->eh->region_tree;
  for (pp = pp_start, p = *pp; p != region; pp = &p->next_peer, p = *pp)
    continue;
  *pp = region->next_peer;

  if (replace)
    pp_start = &replace->inner;
  else
    pp_start = &cfun->eh->region_tree;
  inner = region->inner;
  if (inner)
    {
      for (p = inner; p->next_peer ; p = p->next_peer)
	p->outer = replace;
      p->outer = replace;

      p->next_peer = *pp_start;
      *pp_start = inner;
    }

  if (region->type == ERT_CATCH
      && update_catch_try)
    {
      struct eh_region_d *eh_try, *next, *prev;

      for (eh_try = region->next_peer;
	   eh_try->type == ERT_CATCH;
	   eh_try = eh_try->next_peer)
	continue;
      gcc_assert (eh_try->type == ERT_TRY);

      next = region->u.eh_catch.next_catch;
      prev = region->u.eh_catch.prev_catch;

      if (next)
	next->u.eh_catch.prev_catch = prev;
      else
	eh_try->u.eh_try.last_catch = prev;
      if (prev)
	prev->u.eh_catch.next_catch = next;
      else
	{
	  eh_try->u.eh_try.eh_catch = next;
	  if (! next)
	    remove_eh_handler (eh_try);
	}
    }
}

/* Splice REGION from the region tree and replace it by the outer region
   etc.  */

static void
remove_eh_handler (struct eh_region_d *region)
{
  remove_eh_handler_and_replace (region, region->outer, true);
}

/* Remove Eh region R that has turned out to have no code in its handler.  */

void
remove_eh_region (int r)
{
  struct eh_region_d *region;

  region = VEC_index (eh_region, cfun->eh->region_array, r);
  remove_eh_handler (region);
}

/* Remove Eh region R that has turned out to have no code in its handler
   and replace in by R2.  */

void
remove_eh_region_and_replace_by_outer_of (int r, int r2)
{
  struct eh_region_d *region, *region2;

  region = VEC_index (eh_region, cfun->eh->region_array, r);
  region2 = VEC_index (eh_region, cfun->eh->region_array, r2);
  remove_eh_handler_and_replace (region, region2->outer, true);
}

/* Invokes CALLBACK for every exception handler label.  Only used by old
   loop hackery; should not be used by new code.  */

void
for_each_eh_label (void (*callback) (rtx))
{
  int i;
  for (i = 0; i < cfun->eh->last_region_number; i++)
    {
      struct eh_region_d *r = VEC_index (eh_region, cfun->eh->region_array, i);
      if (r && r->region_number == i && r->label
          && GET_CODE (r->label) == CODE_LABEL)
	(*callback) (r->label);
    }
}

/* Invoke CALLBACK for every exception region in the current function.  */

void
for_each_eh_region (void (*callback) (struct eh_region_d *))
{
  int i, n = cfun->eh->last_region_number;
  for (i = 1; i <= n; ++i)
    {
      struct eh_region_d *region;

      region = VEC_index (eh_region, cfun->eh->region_array, i);
      if (region)
	(*callback) (region);
    }
}

void
for_each_tm_atomic (bool want_nested, void (*callback) (gimple, void *),
		    void *callback_data)
{
  int i, n = cfun->eh->last_region_number;
  for (i = 1; i <= n; ++i)
    {
      struct eh_region *region;

      region = VEC_index (eh_region, cfun->eh->region_array, i);
      if (region && region->type == ERT_TRANSACTION)
	{
	  if (!want_nested)
	    {
	      struct eh_region *r = region;
	      do {
		r = r->outer;
	      } while (r && r->type != ERT_TRANSACTION);
	      if (r)
		continue;
	    }

	  callback (region->u.transaction.tm_atomic_stmt, callback_data);
	}
    }
  
}

/* This section describes CFG exception edges for flow.  */

/* For communicating between calls to reachable_next_level.  */
struct reachable_info
{
  tree types_caught;
  tree types_allowed;
  void (*callback) (struct eh_region_d *, void *);
  void *callback_data;
};

/* A subroutine of reachable_next_level.  Return true if TYPE, or a
   base class of TYPE, is in HANDLED.  */

static int
check_handled (tree handled, tree type)
{
  tree t;

  /* We can check for exact matches without front-end help.  */
  if (! lang_eh_type_covers)
    {
      for (t = handled; t ; t = TREE_CHAIN (t))
	if (TREE_VALUE (t) == type)
	  return 1;
    }
  else
    {
      for (t = handled; t ; t = TREE_CHAIN (t))
	if ((*lang_eh_type_covers) (TREE_VALUE (t), type))
	  return 1;
    }

  return 0;
}

/* A subroutine of reachable_next_level.  If we are collecting a list
   of handlers, add one.  After landing pad generation, reference
   it instead of the handlers themselves.  Further, the handlers are
   all wired together, so by referencing one, we've got them all.
   Before landing pad generation we reference each handler individually.

   LP_REGION contains the landing pad; REGION is the handler.  */

static void
add_reachable_handler (struct reachable_info *info,
		       struct eh_region_d *lp_region,
		       struct eh_region_d *region)
{
  if (! info)
    return;

  if (crtl->eh.built_landing_pads)
    info->callback (lp_region, info->callback_data);
  else
    info->callback (region, info->callback_data);
}

/* Process one level of exception regions for reachability.
   If TYPE_THROWN is non-null, then it is the *exact* type being
   propagated.  If INFO is non-null, then collect handler labels
   and caught/allowed type information between invocations.  */

static enum reachable_code
reachable_next_level (struct eh_region_d *region, tree type_thrown,
		      struct reachable_info *info,
		      bool maybe_resx)
{
  switch (region->type)
    {
    case ERT_CLEANUP:
      /* Before landing-pad generation, we model control flow
	 directly to the individual handlers.  In this way we can
	 see that catch handler types may shadow one another.  */
      add_reachable_handler (info, region, region);
      return RNL_MAYBE_CAUGHT;

    case ERT_TRY:
      {
	struct eh_region_d *c;
	enum reachable_code ret = RNL_NOT_CAUGHT;

	for (c = region->u.eh_try.eh_catch; c ; c = c->u.eh_catch.next_catch)
	  {
	    /* A catch-all handler ends the search.  */
	    if (c->u.eh_catch.type_list == NULL)
	      {
		add_reachable_handler (info, region, c);
		return RNL_CAUGHT;
	      }

	    if (type_thrown)
	      {
		/* If we have at least one type match, end the search.  */
		tree tp_node = c->u.eh_catch.type_list;

		for (; tp_node; tp_node = TREE_CHAIN (tp_node))
		  {
		    tree type = TREE_VALUE (tp_node);

		    if (type == type_thrown
			|| (lang_eh_type_covers
			    && (*lang_eh_type_covers) (type, type_thrown)))
		      {
			add_reachable_handler (info, region, c);
			return RNL_CAUGHT;
		      }
		  }

		/* If we have definitive information of a match failure,
		   the catch won't trigger.  */
		if (lang_eh_type_covers)
		  return RNL_NOT_CAUGHT;
	      }

	    /* At this point, we either don't know what type is thrown or
	       don't have front-end assistance to help deciding if it is
	       covered by one of the types in the list for this region.

	       We'd then like to add this region to the list of reachable
	       handlers since it is indeed potentially reachable based on the
	       information we have.

	       Actually, this handler is for sure not reachable if all the
	       types it matches have already been caught. That is, it is only
	       potentially reachable if at least one of the types it catches
	       has not been previously caught.  */

	    if (! info)
	      ret = RNL_MAYBE_CAUGHT;
	    else
	      {
		tree tp_node = c->u.eh_catch.type_list;
		bool maybe_reachable = false;

		/* Compute the potential reachability of this handler and
		   update the list of types caught at the same time.  */
		for (; tp_node; tp_node = TREE_CHAIN (tp_node))
		  {
		    tree type = TREE_VALUE (tp_node);

		    if (! check_handled (info->types_caught, type))
		      {
			info->types_caught
			  = tree_cons (NULL, type, info->types_caught);

			maybe_reachable = true;
		      }
		  }

		if (maybe_reachable)
		  {
		    add_reachable_handler (info, region, c);

		    /* ??? If the catch type is a base class of every allowed
		       type, then we know we can stop the search.  */
		    ret = RNL_MAYBE_CAUGHT;
		  }
	      }
	  }

	return ret;
      }

    case ERT_ALLOWED_EXCEPTIONS:
      /* An empty list of types definitely ends the search.  */
      if (region->u.allowed.type_list == NULL_TREE)
	{
	  add_reachable_handler (info, region, region);
	  return RNL_CAUGHT;
	}

      /* Collect a list of lists of allowed types for use in detecting
	 when a catch may be transformed into a catch-all.  */
      if (info)
	info->types_allowed = tree_cons (NULL_TREE,
					 region->u.allowed.type_list,
					 info->types_allowed);

      /* If we have definitive information about the type hierarchy,
	 then we can tell if the thrown type will pass through the
	 filter.  */
      if (type_thrown && lang_eh_type_covers)
	{
	  if (check_handled (region->u.allowed.type_list, type_thrown))
	    return RNL_NOT_CAUGHT;
	  else
	    {
	      add_reachable_handler (info, region, region);
	      return RNL_CAUGHT;
	    }
	}

      add_reachable_handler (info, region, region);
      return RNL_MAYBE_CAUGHT;

    case ERT_CATCH:
      /* Catch regions are handled by their controlling try region.  */
      return RNL_NOT_CAUGHT;

    case ERT_MUST_NOT_THROW:
      /* Here we end our search, since no exceptions may propagate.
        
         Local landing pads of ERT_MUST_NOT_THROW instructions are reachable
	 only via locally handled RESX instructions.  

	 When we inline a function call, we can bring in new handlers.  In order
	 to avoid ERT_MUST_NOT_THROW landing pads from being deleted as unreachable
	 assume that such handlers exists prior for any inlinable call prior
	 inlining decisions are fixed.  */

      if (maybe_resx)
	{
	  add_reachable_handler (info, region, region);
	  return RNL_CAUGHT;
	}
      else
	return RNL_BLOCKED;

    case ERT_TRANSACTION:
      /* Transaction regions don't catch exceptions, they catch
	 transaction restarts.  */
      return RNL_NOT_CAUGHT;

    case ERT_THROW:
    case ERT_UNKNOWN:
      /* Shouldn't see these here.  */
      gcc_unreachable ();
      break;
    default:
      gcc_unreachable ();
    }
}

/* Invoke CALLBACK on each region reachable from REGION_NUMBER.  */

void
<<<<<<< HEAD
foreach_reachable_handler (int region_number, bool is_resx,
			   eh_callback callback, void *callback_data)
=======
foreach_reachable_handler (int region_number, bool is_resx, bool inlinable_call,
			   void (*callback) (struct eh_region_d *, void *),
			   void *callback_data)
>>>>>>> c32e2175
{
  struct reachable_info info;
  struct eh_region_d *region;
  tree type_thrown;

  memset (&info, 0, sizeof (info));
  info.callback = callback;
  info.callback_data = callback_data;

  region = VEC_index (eh_region, cfun->eh->region_array, region_number);
  if (!region)
    return;

  type_thrown = NULL_TREE;
  if (is_resx)
    {
      /* A RESX leaves a region instead of entering it.  Thus the
	 region itself may have been deleted out from under us.  */
      if (region == NULL)
	return;
      region = region->outer;
    }
  else if (region->type == ERT_THROW)
    {
      type_thrown = region->u.eh_throw.type;
      region = region->outer;
    }

  while (region)
    {
      if (reachable_next_level (region, type_thrown, &info,
      				inlinable_call || is_resx) >= RNL_CAUGHT)
	break;
      /* If we have processed one cleanup, there is no point in
	 processing any more of them.  Each cleanup will have an edge
	 to the next outer cleanup region, so the flow graph will be
	 accurate.  */
      if (region->type == ERT_CLEANUP)
        {
	  enum reachable_code code = RNL_NOT_CAUGHT;
	  region = find_prev_try (region->outer);
	  /* Continue looking for outer TRY region until we find one
	     that might cath something.  */
          while (region
	  	 && (code = reachable_next_level (region, type_thrown, &info,
      			                          inlinable_call || is_resx))
		     == RNL_NOT_CAUGHT)
	    region = find_prev_try (region->outer);
	  if (code >= RNL_CAUGHT)
	    break;
	}
      if (region)
	region = region->outer;
    }
}

/* Invoke CALLBACK for each TRANSACTION region inside REGION_NUMBER.  */

<<<<<<< HEAD
void
foreach_reachable_transaction (int region_number,
			       eh_callback callback, void *callback_data)
=======
static void
arh_to_landing_pad (struct eh_region_d *region, void *data)
{
  rtx *p_handlers = (rtx *) data;
  if (! *p_handlers)
    *p_handlers = alloc_INSN_LIST (region->landing_pad, NULL_RTX);
}

static void
arh_to_label (struct eh_region_d *region, void *data)
{
  rtx *p_handlers = (rtx *) data;
  *p_handlers = alloc_INSN_LIST (region->label, *p_handlers);
}

rtx
reachable_handlers (rtx insn)
>>>>>>> c32e2175
{
  struct eh_region *region;

  region = VEC_index (eh_region, cfun->eh->region_array, region_number);
  while (region)
    {
      if (region->type == ERT_TRANSACTION)
	{
	  callback (region, callback_data);
	  break;
	}
      region = region->outer;
    }
<<<<<<< HEAD
=======

  foreach_reachable_handler (region_number, is_resx, false,
			     (crtl->eh.built_landing_pads
			      ? arh_to_landing_pad
			      : arh_to_label),
			     &handlers);

  return handlers;
>>>>>>> c32e2175
}

/* Determine if the given INSN can throw an exception that is caught
   within the function.  */

bool
can_throw_internal_1 (int region_number, bool is_resx, bool inlinable_call)
{
  struct eh_region_d *region;
  tree type_thrown;

  region = VEC_index (eh_region, cfun->eh->region_array, region_number);
  if (!region)
    return false;

  type_thrown = NULL_TREE;
  if (is_resx)
    region = region->outer;
  else if (region->type == ERT_THROW)
    {
      type_thrown = region->u.eh_throw.type;
      region = region->outer;
    }

  /* If this exception is ignored by each and every containing region,
     then control passes straight out.  The runtime may handle some
     regions, which also do not require processing internally.  */
  for (; region; region = region->outer)
    {
      enum reachable_code how = reachable_next_level (region, type_thrown, 0,
      						      inlinable_call || is_resx);
      if (how == RNL_BLOCKED)
	return false;
      if (how != RNL_NOT_CAUGHT)
	return true;
    }

  return false;
}

bool
can_throw_internal (const_rtx insn)
{
  rtx note;
  int region_number;

  if (! INSN_P (insn))
    return false;

  if (JUMP_P (insn)
      && GET_CODE (PATTERN (insn)) == RESX
      && XINT (PATTERN (insn), 0) > 0)
    return can_throw_internal_1 (XINT (PATTERN (insn), 0), true, false);

  if (NONJUMP_INSN_P (insn)
      && GET_CODE (PATTERN (insn)) == SEQUENCE)
    insn = XVECEXP (PATTERN (insn), 0, 0);

  /* Every insn that might throw has an EH_REGION note.  */
  note = find_reg_note (insn, REG_EH_REGION, NULL_RTX);
  if (!note || INTVAL (XEXP (note, 0)) <= 0)
    return false;
  region_number = INTVAL (XEXP (note, 0));

  /* Check for transactional builtins.  */
  if (flag_tm && find_reg_note (insn, REG_TM, NULL_RTX))
    {
      struct eh_region *region;

      region = VEC_index (eh_region, cfun->eh->region_array, region_number);
      while (region)
	{
	  if (region->type == ERT_TRANSACTION)
	    return true;
	  region = region->outer;
	}
    }

<<<<<<< HEAD
  return can_throw_internal_1 (region_number, false);
=======
  return can_throw_internal_1 (INTVAL (XEXP (note, 0)), false, false);
>>>>>>> c32e2175
}

/* Determine if the given INSN can throw an exception that is
   visible outside the function.  */

bool
can_throw_external_1 (int region_number, bool is_resx, bool inlinable_call)
{
  struct eh_region_d *region;
  tree type_thrown;

  region = VEC_index (eh_region, cfun->eh->region_array, region_number);
  if (!region)
    return true;

  type_thrown = NULL_TREE;
  if (is_resx)
    region = region->outer;
  else if (region->type == ERT_THROW)
    {
      type_thrown = region->u.eh_throw.type;
      region = region->outer;
    }

  /* If the exception is caught or blocked by any containing region,
     then it is not seen by any calling function.  */
  for (; region ; region = region->outer)
    if (reachable_next_level (region, type_thrown, NULL,
    	inlinable_call || is_resx) >= RNL_CAUGHT)
      return false;

  return true;
}

bool
can_throw_external (const_rtx insn)
{
  rtx note;

  if (! INSN_P (insn))
    return false;

  if (JUMP_P (insn)
      && GET_CODE (PATTERN (insn)) == RESX
      && XINT (PATTERN (insn), 0) > 0)
    return can_throw_external_1 (XINT (PATTERN (insn), 0), true, false);

  if (NONJUMP_INSN_P (insn)
      && GET_CODE (PATTERN (insn)) == SEQUENCE)
    {
      rtx seq = PATTERN (insn);
      int i, n = XVECLEN (seq, 0);

      for (i = 0; i < n; i++)
	if (can_throw_external (XVECEXP (seq, 0, i)))
	  return true;

      return false;
    }

  note = find_reg_note (insn, REG_EH_REGION, NULL_RTX);
  if (!note)
    {
      /* Calls (and trapping insns) without notes are outside any
	 exception handling region in this function.  We have to
	 assume it might throw.  Given that the front end and middle
	 ends mark known NOTHROW functions, this isn't so wildly
	 inaccurate.  */
      return (CALL_P (insn)
	      || (flag_non_call_exceptions
		  && may_trap_p (PATTERN (insn))));
    }
  if (INTVAL (XEXP (note, 0)) <= 0)
    return false;

  return can_throw_external_1 (INTVAL (XEXP (note, 0)), false, false);
}

/* Set TREE_NOTHROW and crtl->all_throwers_are_sibcalls.  */

unsigned int
set_nothrow_function_flags (void)
{
  rtx insn;

  crtl->nothrow = 1;

  /* Assume crtl->all_throwers_are_sibcalls until we encounter
     something that can throw an exception.  We specifically exempt
     CALL_INSNs that are SIBLING_CALL_P, as these are really jumps,
     and can't throw.  Most CALL_INSNs are not SIBLING_CALL_P, so this
     is optimistic.  */

  crtl->all_throwers_are_sibcalls = 1;

  /* If we don't know that this implementation of the function will
     actually be used, then we must not set TREE_NOTHROW, since
     callers must not assume that this function does not throw.  */
  if (TREE_NOTHROW (current_function_decl))
    return 0;

  if (! flag_exceptions)
    return 0;

  for (insn = get_insns (); insn; insn = NEXT_INSN (insn))
    if (can_throw_external (insn))
      {
        crtl->nothrow = 0;

	if (!CALL_P (insn) || !SIBLING_CALL_P (insn))
	  {
	    crtl->all_throwers_are_sibcalls = 0;
	    return 0;
	  }
      }

  for (insn = crtl->epilogue_delay_list; insn;
       insn = XEXP (insn, 1))
    if (can_throw_external (insn))
      {
        crtl->nothrow = 0;

	if (!CALL_P (insn) || !SIBLING_CALL_P (insn))
	  {
	    crtl->all_throwers_are_sibcalls = 0;
	    return 0;
	  }
      }
  if (crtl->nothrow
      && (cgraph_function_body_availability (cgraph_node
					     (current_function_decl))
          >= AVAIL_AVAILABLE))
    {
      struct cgraph_node *node = cgraph_node (current_function_decl);
      struct cgraph_edge *e;
      for (e = node->callers; e; e = e->next_caller)
        e->can_throw_external = false;
      TREE_NOTHROW (current_function_decl) = 1;

      if (dump_file)
	fprintf (dump_file, "Marking function nothrow: %s\n\n",
		 current_function_name ());
    }
  return 0;
}

struct rtl_opt_pass pass_set_nothrow_function_flags =
{
 {
  RTL_PASS,
  "nothrow",                            /* name */
  NULL,                                 /* gate */
  set_nothrow_function_flags,           /* execute */
  NULL,                                 /* sub */
  NULL,                                 /* next */
  0,                                    /* static_pass_number */
  TV_NONE,                              /* tv_id */
  0,                                    /* properties_required */
  0,                                    /* properties_provided */
  0,                                    /* properties_destroyed */
  0,                                    /* todo_flags_start */
  TODO_dump_func,                       /* todo_flags_finish */
 }
};


/* Various hooks for unwind library.  */

/* Do any necessary initialization to access arbitrary stack frames.
   On the SPARC, this means flushing the register windows.  */

void
expand_builtin_unwind_init (void)
{
  /* Set this so all the registers get saved in our frame; we need to be
     able to copy the saved values for any registers from frames we unwind.  */
  crtl->saves_all_registers = 1;

#ifdef SETUP_FRAME_ADDRESSES
  SETUP_FRAME_ADDRESSES ();
#endif
}

rtx
expand_builtin_eh_return_data_regno (tree exp)
{
  tree which = CALL_EXPR_ARG (exp, 0);
  unsigned HOST_WIDE_INT iwhich;

  if (TREE_CODE (which) != INTEGER_CST)
    {
      error ("argument of %<__builtin_eh_return_regno%> must be constant");
      return constm1_rtx;
    }

  iwhich = tree_low_cst (which, 1);
  iwhich = EH_RETURN_DATA_REGNO (iwhich);
  if (iwhich == INVALID_REGNUM)
    return constm1_rtx;

#ifdef DWARF_FRAME_REGNUM
  iwhich = DWARF_FRAME_REGNUM (iwhich);
#else
  iwhich = DBX_REGISTER_NUMBER (iwhich);
#endif

  return GEN_INT (iwhich);
}

/* Given a value extracted from the return address register or stack slot,
   return the actual address encoded in that value.  */

rtx
expand_builtin_extract_return_addr (tree addr_tree)
{
  rtx addr = expand_expr (addr_tree, NULL_RTX, Pmode, EXPAND_NORMAL);

  if (GET_MODE (addr) != Pmode
      && GET_MODE (addr) != VOIDmode)
    {
#ifdef POINTERS_EXTEND_UNSIGNED
      addr = convert_memory_address (Pmode, addr);
#else
      addr = convert_to_mode (Pmode, addr, 0);
#endif
    }

  /* First mask out any unwanted bits.  */
#ifdef MASK_RETURN_ADDR
  expand_and (Pmode, addr, MASK_RETURN_ADDR, addr);
#endif

  /* Then adjust to find the real return address.  */
#if defined (RETURN_ADDR_OFFSET)
  addr = plus_constant (addr, RETURN_ADDR_OFFSET);
#endif

  return addr;
}

/* Given an actual address in addr_tree, do any necessary encoding
   and return the value to be stored in the return address register or
   stack slot so the epilogue will return to that address.  */

rtx
expand_builtin_frob_return_addr (tree addr_tree)
{
  rtx addr = expand_expr (addr_tree, NULL_RTX, ptr_mode, EXPAND_NORMAL);

  addr = convert_memory_address (Pmode, addr);

#ifdef RETURN_ADDR_OFFSET
  addr = force_reg (Pmode, addr);
  addr = plus_constant (addr, -RETURN_ADDR_OFFSET);
#endif

  return addr;
}

/* Set up the epilogue with the magic bits we'll need to return to the
   exception handler.  */

void
expand_builtin_eh_return (tree stackadj_tree ATTRIBUTE_UNUSED,
			  tree handler_tree)
{
  rtx tmp;

#ifdef EH_RETURN_STACKADJ_RTX
  tmp = expand_expr (stackadj_tree, crtl->eh.ehr_stackadj,
		     VOIDmode, EXPAND_NORMAL);
  tmp = convert_memory_address (Pmode, tmp);
  if (!crtl->eh.ehr_stackadj)
    crtl->eh.ehr_stackadj = copy_to_reg (tmp);
  else if (tmp != crtl->eh.ehr_stackadj)
    emit_move_insn (crtl->eh.ehr_stackadj, tmp);
#endif

  tmp = expand_expr (handler_tree, crtl->eh.ehr_handler,
		     VOIDmode, EXPAND_NORMAL);
  tmp = convert_memory_address (Pmode, tmp);
  if (!crtl->eh.ehr_handler)
    crtl->eh.ehr_handler = copy_to_reg (tmp);
  else if (tmp != crtl->eh.ehr_handler)
    emit_move_insn (crtl->eh.ehr_handler, tmp);

  if (!crtl->eh.ehr_label)
    crtl->eh.ehr_label = gen_label_rtx ();
  emit_jump (crtl->eh.ehr_label);
}

void
expand_eh_return (void)
{
  rtx around_label;

  if (! crtl->eh.ehr_label)
    return;

  crtl->calls_eh_return = 1;

#ifdef EH_RETURN_STACKADJ_RTX
  emit_move_insn (EH_RETURN_STACKADJ_RTX, const0_rtx);
#endif

  around_label = gen_label_rtx ();
  emit_jump (around_label);

  emit_label (crtl->eh.ehr_label);
  clobber_return_register ();

#ifdef EH_RETURN_STACKADJ_RTX
  emit_move_insn (EH_RETURN_STACKADJ_RTX, crtl->eh.ehr_stackadj);
#endif

#ifdef HAVE_eh_return
  if (HAVE_eh_return)
    emit_insn (gen_eh_return (crtl->eh.ehr_handler));
  else
#endif
    {
#ifdef EH_RETURN_HANDLER_RTX
      emit_move_insn (EH_RETURN_HANDLER_RTX, crtl->eh.ehr_handler);
#else
      error ("__builtin_eh_return not supported on this target");
#endif
    }

  emit_label (around_label);
}

/* Convert a ptr_mode address ADDR_TREE to a Pmode address controlled by
   POINTERS_EXTEND_UNSIGNED and return it.  */

rtx
expand_builtin_extend_pointer (tree addr_tree)
{
  rtx addr = expand_expr (addr_tree, NULL_RTX, ptr_mode, EXPAND_NORMAL);
  int extend;

#ifdef POINTERS_EXTEND_UNSIGNED
  extend = POINTERS_EXTEND_UNSIGNED;
#else
  /* The previous EH code did an unsigned extend by default, so we do this also
     for consistency.  */
  extend = 1;
#endif

  return convert_modes (targetm.unwind_word_mode (), ptr_mode, addr, extend);
}

/* In the following functions, we represent entries in the action table
   as 1-based indices.  Special cases are:

	 0:	null action record, non-null landing pad; implies cleanups
	-1:	null action record, null landing pad; implies no action
	-2:	no call-site entry; implies must_not_throw
	-3:	we have yet to process outer regions

   Further, no special cases apply to the "next" field of the record.
   For next, 0 means end of list.  */

struct action_record
{
  int offset;
  int filter;
  int next;
};

static int
action_record_eq (const void *pentry, const void *pdata)
{
  const struct action_record *entry = (const struct action_record *) pentry;
  const struct action_record *data = (const struct action_record *) pdata;
  return entry->filter == data->filter && entry->next == data->next;
}

static hashval_t
action_record_hash (const void *pentry)
{
  const struct action_record *entry = (const struct action_record *) pentry;
  return entry->next * 1009 + entry->filter;
}

static int
add_action_record (htab_t ar_hash, int filter, int next)
{
  struct action_record **slot, *new_ar, tmp;

  tmp.filter = filter;
  tmp.next = next;
  slot = (struct action_record **) htab_find_slot (ar_hash, &tmp, INSERT);

  if ((new_ar = *slot) == NULL)
    {
      new_ar = XNEW (struct action_record);
      new_ar->offset = VARRAY_ACTIVE_SIZE (crtl->eh.action_record_data) + 1;
      new_ar->filter = filter;
      new_ar->next = next;
      *slot = new_ar;

      /* The filter value goes in untouched.  The link to the next
	 record is a "self-relative" byte offset, or zero to indicate
	 that there is no next record.  So convert the absolute 1 based
	 indices we've been carrying around into a displacement.  */

      push_sleb128 (&crtl->eh.action_record_data, filter);
      if (next)
	next -= VARRAY_ACTIVE_SIZE (crtl->eh.action_record_data) + 1;
      push_sleb128 (&crtl->eh.action_record_data, next);
    }

  return new_ar->offset;
}

static int
collect_one_action_chain (htab_t ar_hash, struct eh_region_d *region)
{
  struct eh_region_d *c;
  int next;

  /* If we've reached the top of the region chain, then we have
     no actions, and require no landing pad.  */
  if (region == NULL)
    return -1;

  switch (region->type)
    {
    case ERT_CLEANUP:
      /* A cleanup adds a zero filter to the beginning of the chain, but
	 there are special cases to look out for.  If there are *only*
	 cleanups along a path, then it compresses to a zero action.
	 Further, if there are multiple cleanups along a path, we only
	 need to represent one of them, as that is enough to trigger
	 entry to the landing pad at runtime.  */
      next = collect_one_action_chain (ar_hash, region->outer);
      if (next <= 0)
	return 0;
      for (c = region->outer; c ; c = c->outer)
	if (c->type == ERT_CLEANUP)
	  return next;
      return add_action_record (ar_hash, 0, next);

    case ERT_TRY:
      /* Process the associated catch regions in reverse order.
	 If there's a catch-all handler, then we don't need to
	 search outer regions.  Use a magic -3 value to record
	 that we haven't done the outer search.  */
      next = -3;
      for (c = region->u.eh_try.last_catch; c ; c = c->u.eh_catch.prev_catch)
	{
	  if (c->u.eh_catch.type_list == NULL)
	    {
	      /* Retrieve the filter from the head of the filter list
		 where we have stored it (see assign_filter_values).  */
	      int filter
		= TREE_INT_CST_LOW (TREE_VALUE (c->u.eh_catch.filter_list));

	      next = add_action_record (ar_hash, filter, 0);
	    }
	  else
	    {
	      /* Once the outer search is done, trigger an action record for
                 each filter we have.  */
	      tree flt_node;

	      if (next == -3)
		{
		  next = collect_one_action_chain (ar_hash, region->outer);

		  /* If there is no next action, terminate the chain.  */
		  if (next == -1)
		    next = 0;
		  /* If all outer actions are cleanups or must_not_throw,
		     we'll have no action record for it, since we had wanted
		     to encode these states in the call-site record directly.
		     Add a cleanup action to the chain to catch these.  */
		  else if (next <= 0)
		    next = add_action_record (ar_hash, 0, 0);
		}

	      flt_node = c->u.eh_catch.filter_list;
	      for (; flt_node; flt_node = TREE_CHAIN (flt_node))
		{
		  int filter = TREE_INT_CST_LOW (TREE_VALUE (flt_node));
		  next = add_action_record (ar_hash, filter, next);
		}
	    }
	}
      return next;

    case ERT_ALLOWED_EXCEPTIONS:
      /* An exception specification adds its filter to the
	 beginning of the chain.  */
      next = collect_one_action_chain (ar_hash, region->outer);

      /* If there is no next action, terminate the chain.  */
      if (next == -1)
	next = 0;
      /* If all outer actions are cleanups or must_not_throw,
	 we'll have no action record for it, since we had wanted
	 to encode these states in the call-site record directly.
	 Add a cleanup action to the chain to catch these.  */
      else if (next <= 0)
	next = add_action_record (ar_hash, 0, 0);

      return add_action_record (ar_hash, region->u.allowed.filter, next);

    case ERT_MUST_NOT_THROW:
      /* A must-not-throw region with no inner handlers or cleanups
	 requires no call-site entry.  Note that this differs from
	 the no handler or cleanup case in that we do require an lsda
	 to be generated.  Return a magic -2 value to record this.  */
      return -2;

    case ERT_CATCH:
    case ERT_THROW:
    case ERT_TRANSACTION:
      /* CATCH regions are handled in TRY above.  THROW regions are
	 for optimization information only and produce no output.
	 TRANSACTION regions produce no output as well.  */
      return collect_one_action_chain (ar_hash, region->outer);

    default:
      gcc_unreachable ();
    }
}

static int
add_call_site (rtx landing_pad, int action)
{
  call_site_record record;
  
  record = GGC_NEW (struct call_site_record_d);
  record->landing_pad = landing_pad;
  record->action = action;

  VEC_safe_push (call_site_record, gc, crtl->eh.call_site_record, record);

  return call_site_base + VEC_length (call_site_record, crtl->eh.call_site_record) - 1;
}

/* Turn REG_EH_REGION notes back into NOTE_INSN_EH_REGION notes.
   The new note numbers will not refer to region numbers, but
   instead to call site entries.  */

unsigned int
convert_to_eh_region_ranges (void)
{
  rtx insn, iter, note;
  htab_t ar_hash;
  int last_action = -3;
  rtx last_action_insn = NULL_RTX;
  rtx last_landing_pad = NULL_RTX;
  rtx first_no_action_insn = NULL_RTX;
  int call_site = 0;

  if (USING_SJLJ_EXCEPTIONS || cfun->eh->region_tree == NULL)
    return 0;

  VARRAY_UCHAR_INIT (crtl->eh.action_record_data, 64, "action_record_data");

  ar_hash = htab_create (31, action_record_hash, action_record_eq, free);

  for (iter = get_insns (); iter ; iter = NEXT_INSN (iter))
    if (INSN_P (iter))
      {
	struct eh_region_d *region;
	int this_action;
	rtx this_landing_pad;

	insn = iter;
	if (NONJUMP_INSN_P (insn)
	    && GET_CODE (PATTERN (insn)) == SEQUENCE)
	  insn = XVECEXP (PATTERN (insn), 0, 0);

	note = find_reg_note (insn, REG_EH_REGION, NULL_RTX);
	if (!note)
	  {
	    if (! (CALL_P (insn)
		   || (flag_non_call_exceptions
		       && may_trap_p (PATTERN (insn)))))
	      continue;
	    this_action = -1;
	    region = NULL;
	  }
	else
	  {
	    if (INTVAL (XEXP (note, 0)) <= 0)
	      continue;
	    region = VEC_index (eh_region, cfun->eh->region_array, INTVAL (XEXP (note, 0)));
	    this_action = collect_one_action_chain (ar_hash, region);
	  }

	/* Existence of catch handlers, or must-not-throw regions
	   implies that an lsda is needed (even if empty).  */
	if (this_action != -1)
	  crtl->uses_eh_lsda = 1;

	/* Delay creation of region notes for no-action regions
	   until we're sure that an lsda will be required.  */
	else if (last_action == -3)
	  {
	    first_no_action_insn = iter;
	    last_action = -1;
	  }

	/* Cleanups and handlers may share action chains but not
	   landing pads.  Collect the landing pad for this region.  */
	if (this_action >= 0)
	  {
	    struct eh_region_d *o;
	    for (o = region; ! o->landing_pad ; o = o->outer)
	      continue;
	    this_landing_pad = o->landing_pad;
	  }
	else
	  this_landing_pad = NULL_RTX;

	/* Differing actions or landing pads implies a change in call-site
	   info, which implies some EH_REGION note should be emitted.  */
	if (last_action != this_action
	    || last_landing_pad != this_landing_pad)
	  {
	    /* If we'd not seen a previous action (-3) or the previous
	       action was must-not-throw (-2), then we do not need an
	       end note.  */
	    if (last_action >= -1)
	      {
		/* If we delayed the creation of the begin, do it now.  */
		if (first_no_action_insn)
		  {
		    call_site = add_call_site (NULL_RTX, 0);
		    note = emit_note_before (NOTE_INSN_EH_REGION_BEG,
					     first_no_action_insn);
		    NOTE_EH_HANDLER (note) = call_site;
		    first_no_action_insn = NULL_RTX;
		  }

		note = emit_note_after (NOTE_INSN_EH_REGION_END,
					last_action_insn);
		NOTE_EH_HANDLER (note) = call_site;
	      }

	    /* If the new action is must-not-throw, then no region notes
	       are created.  */
	    if (this_action >= -1)
	      {
		call_site = add_call_site (this_landing_pad,
					   this_action < 0 ? 0 : this_action);
		note = emit_note_before (NOTE_INSN_EH_REGION_BEG, iter);
		NOTE_EH_HANDLER (note) = call_site;
	      }

	    last_action = this_action;
	    last_landing_pad = this_landing_pad;
	  }
	last_action_insn = iter;
      }

  if (last_action >= -1 && ! first_no_action_insn)
    {
      note = emit_note_after (NOTE_INSN_EH_REGION_END, last_action_insn);
      NOTE_EH_HANDLER (note) = call_site;
    }

  htab_delete (ar_hash);
  return 0;
}

struct rtl_opt_pass pass_convert_to_eh_region_ranges =
{
 {
  RTL_PASS,
  "eh_ranges",                          /* name */
  NULL,                                 /* gate */
  convert_to_eh_region_ranges,          /* execute */
  NULL,                                 /* sub */
  NULL,                                 /* next */
  0,                                    /* static_pass_number */
  TV_NONE,                              /* tv_id */
  0,                                    /* properties_required */
  0,                                    /* properties_provided */
  0,                                    /* properties_destroyed */
  0,                                    /* todo_flags_start */
  TODO_dump_func,			/* todo_flags_finish */
 }
};


static void
push_uleb128 (varray_type *data_area, unsigned int value)
{
  do
    {
      unsigned char byte = value & 0x7f;
      value >>= 7;
      if (value)
	byte |= 0x80;
      VARRAY_PUSH_UCHAR (*data_area, byte);
    }
  while (value);
}

static void
push_sleb128 (varray_type *data_area, int value)
{
  unsigned char byte;
  int more;

  do
    {
      byte = value & 0x7f;
      value >>= 7;
      more = ! ((value == 0 && (byte & 0x40) == 0)
		|| (value == -1 && (byte & 0x40) != 0));
      if (more)
	byte |= 0x80;
      VARRAY_PUSH_UCHAR (*data_area, byte);
    }
  while (more);
}


#ifndef HAVE_AS_LEB128
static int
dw2_size_of_call_site_table (void)
{
  int n = VEC_length (call_site_record, crtl->eh.call_site_record);
  int size = n * (4 + 4 + 4);
  int i;

  for (i = 0; i < n; ++i)
    {
      struct call_site_record_d *cs =
	VEC_index (call_site_record, crtl->eh.call_site_record, i);
      size += size_of_uleb128 (cs->action);
    }

  return size;
}

static int
sjlj_size_of_call_site_table (void)
{
  int n = VEC_length (call_site_record, crtl->eh.call_site_record);
  int size = 0;
  int i;

  for (i = 0; i < n; ++i)
    {
      struct call_site_record_d *cs =
	VEC_index (call_site_record, crtl->eh.call_site_record, i);
      size += size_of_uleb128 (INTVAL (cs->landing_pad));
      size += size_of_uleb128 (cs->action);
    }

  return size;
}
#endif

static void
dw2_output_call_site_table (void)
{
  int n = VEC_length (call_site_record, crtl->eh.call_site_record);
  int i;

  for (i = 0; i < n; ++i)
    {
      struct call_site_record_d *cs =
	VEC_index (call_site_record, crtl->eh.call_site_record, i);
      char reg_start_lab[32];
      char reg_end_lab[32];
      char landing_pad_lab[32];

      ASM_GENERATE_INTERNAL_LABEL (reg_start_lab, "LEHB", call_site_base + i);
      ASM_GENERATE_INTERNAL_LABEL (reg_end_lab, "LEHE", call_site_base + i);

      if (cs->landing_pad)
	ASM_GENERATE_INTERNAL_LABEL (landing_pad_lab, "L",
				     CODE_LABEL_NUMBER (cs->landing_pad));

      /* ??? Perhaps use insn length scaling if the assembler supports
	 generic arithmetic.  */
      /* ??? Perhaps use attr_length to choose data1 or data2 instead of
	 data4 if the function is small enough.  */
#ifdef HAVE_AS_LEB128
      dw2_asm_output_delta_uleb128 (reg_start_lab,
				    current_function_func_begin_label,
				    "region %d start", i);
      dw2_asm_output_delta_uleb128 (reg_end_lab, reg_start_lab,
				    "length");
      if (cs->landing_pad)
	dw2_asm_output_delta_uleb128 (landing_pad_lab,
				      current_function_func_begin_label,
				      "landing pad");
      else
	dw2_asm_output_data_uleb128 (0, "landing pad");
#else
      dw2_asm_output_delta (4, reg_start_lab,
			    current_function_func_begin_label,
			    "region %d start", i);
      dw2_asm_output_delta (4, reg_end_lab, reg_start_lab, "length");
      if (cs->landing_pad)
	dw2_asm_output_delta (4, landing_pad_lab,
			      current_function_func_begin_label,
			      "landing pad");
      else
	dw2_asm_output_data (4, 0, "landing pad");
#endif
      dw2_asm_output_data_uleb128 (cs->action, "action");
    }

  call_site_base += n;
}

static void
sjlj_output_call_site_table (void)
{
  int n = VEC_length (call_site_record, crtl->eh.call_site_record);
  int i;

  for (i = 0; i < n; ++i)
    {
      struct call_site_record_d *cs =
	VEC_index (call_site_record, crtl->eh.call_site_record, i);

      dw2_asm_output_data_uleb128 (INTVAL (cs->landing_pad),
				   "region %d landing pad", i);
      dw2_asm_output_data_uleb128 (cs->action, "action");
    }

  call_site_base += n;
}

#ifndef TARGET_UNWIND_INFO
/* Switch to the section that should be used for exception tables.  */

static void
switch_to_exception_section (const char * ARG_UNUSED (fnname))
{
  section *s;

  if (exception_section)
    s = exception_section;
  else
    {
      /* Compute the section and cache it into exception_section,
	 unless it depends on the function name.  */
      if (targetm.have_named_sections)
	{
	  int flags;

	  if (EH_TABLES_CAN_BE_READ_ONLY)
	    {
	      int tt_format =
		ASM_PREFERRED_EH_DATA_FORMAT (/*code=*/0, /*global=*/1);
	      flags = ((! flag_pic
			|| ((tt_format & 0x70) != DW_EH_PE_absptr
			    && (tt_format & 0x70) != DW_EH_PE_aligned))
		       ? 0 : SECTION_WRITE);
	    }
	  else
	    flags = SECTION_WRITE;

#ifdef HAVE_LD_EH_GC_SECTIONS
	  if (flag_function_sections)
	    {
	      char *section_name = XNEWVEC (char, strlen (fnname) + 32);
	      sprintf (section_name, ".gcc_except_table.%s", fnname);
	      s = get_section (section_name, flags, NULL);
	      free (section_name);
	    }
	  else
#endif
	    exception_section
	      = s = get_section (".gcc_except_table", flags, NULL);
	}
      else
	exception_section
	  = s = flag_pic ? data_section : readonly_data_section;
    }

  switch_to_section (s);
}
#endif


/* Output a reference from an exception table to the type_info object TYPE.
   TT_FORMAT and TT_FORMAT_SIZE describe the DWARF encoding method used for
   the value.  */

static void
output_ttype (tree type, int tt_format, int tt_format_size)
{
  rtx value;
  bool is_public = true;

  if (type == NULL_TREE)
    value = const0_rtx;
  else
    {
      struct varpool_node *node;

      type = lookup_type_for_runtime (type);
      value = expand_expr (type, NULL_RTX, VOIDmode, EXPAND_INITIALIZER);

      /* Let cgraph know that the rtti decl is used.  Not all of the
	 paths below go through assemble_integer, which would take
	 care of this for us.  */
      STRIP_NOPS (type);
      if (TREE_CODE (type) == ADDR_EXPR)
	{
	  type = TREE_OPERAND (type, 0);
	  if (TREE_CODE (type) == VAR_DECL)
	    {
	      node = varpool_node (type);
	      if (node)
		varpool_mark_needed_node (node);
	      is_public = TREE_PUBLIC (type);
	    }
	}
      else
	gcc_assert (TREE_CODE (type) == INTEGER_CST);
    }

  /* Allow the target to override the type table entry format.  */
  if (targetm.asm_out.ttype (value))
    return;

  if (tt_format == DW_EH_PE_absptr || tt_format == DW_EH_PE_aligned)
    assemble_integer (value, tt_format_size,
		      tt_format_size * BITS_PER_UNIT, 1);
  else
    dw2_asm_output_encoded_addr_rtx (tt_format, value, is_public, NULL);
}

void
output_function_exception_table (const char * ARG_UNUSED (fnname))
{
  int tt_format, cs_format, lp_format, i, n;
#ifdef HAVE_AS_LEB128
  char ttype_label[32];
  char cs_after_size_label[32];
  char cs_end_label[32];
#else
  int call_site_len;
#endif
  int have_tt_data;
  int tt_format_size = 0;

  /* Not all functions need anything.  */
  if (! crtl->uses_eh_lsda)
    return;

  if (eh_personality_libfunc)
    assemble_external_libcall (eh_personality_libfunc);

#ifdef TARGET_UNWIND_INFO
  /* TODO: Move this into target file.  */
  fputs ("\t.personality\t", asm_out_file);
  output_addr_const (asm_out_file, eh_personality_libfunc);
  fputs ("\n\t.handlerdata\n", asm_out_file);
  /* Note that varasm still thinks we're in the function's code section.
     The ".endp" directive that will immediately follow will take us back.  */
#else
  switch_to_exception_section (fnname);
#endif

  /* If the target wants a label to begin the table, emit it here.  */
  targetm.asm_out.except_table_label (asm_out_file);

  have_tt_data = (VEC_length (tree, crtl->eh.ttype_data) > 0
		  || VARRAY_ACTIVE_SIZE (crtl->eh.ehspec_data) > 0);

  /* Indicate the format of the @TType entries.  */
  if (! have_tt_data)
    tt_format = DW_EH_PE_omit;
  else
    {
      tt_format = ASM_PREFERRED_EH_DATA_FORMAT (/*code=*/0, /*global=*/1);
#ifdef HAVE_AS_LEB128
      ASM_GENERATE_INTERNAL_LABEL (ttype_label, "LLSDATT",
				   current_function_funcdef_no);
#endif
      tt_format_size = size_of_encoded_value (tt_format);

      assemble_align (tt_format_size * BITS_PER_UNIT);
    }

  targetm.asm_out.internal_label (asm_out_file, "LLSDA",
			     current_function_funcdef_no);

  /* The LSDA header.  */

  /* Indicate the format of the landing pad start pointer.  An omitted
     field implies @LPStart == @Start.  */
  /* Currently we always put @LPStart == @Start.  This field would
     be most useful in moving the landing pads completely out of
     line to another section, but it could also be used to minimize
     the size of uleb128 landing pad offsets.  */
  lp_format = DW_EH_PE_omit;
  dw2_asm_output_data (1, lp_format, "@LPStart format (%s)",
		       eh_data_format_name (lp_format));

  /* @LPStart pointer would go here.  */

  dw2_asm_output_data (1, tt_format, "@TType format (%s)",
		       eh_data_format_name (tt_format));

#ifndef HAVE_AS_LEB128
  if (USING_SJLJ_EXCEPTIONS)
    call_site_len = sjlj_size_of_call_site_table ();
  else
    call_site_len = dw2_size_of_call_site_table ();
#endif

  /* A pc-relative 4-byte displacement to the @TType data.  */
  if (have_tt_data)
    {
#ifdef HAVE_AS_LEB128
      char ttype_after_disp_label[32];
      ASM_GENERATE_INTERNAL_LABEL (ttype_after_disp_label, "LLSDATTD",
				   current_function_funcdef_no);
      dw2_asm_output_delta_uleb128 (ttype_label, ttype_after_disp_label,
				    "@TType base offset");
      ASM_OUTPUT_LABEL (asm_out_file, ttype_after_disp_label);
#else
      /* Ug.  Alignment queers things.  */
      unsigned int before_disp, after_disp, last_disp, disp;

      before_disp = 1 + 1;
      after_disp = (1 + size_of_uleb128 (call_site_len)
		    + call_site_len
		    + VARRAY_ACTIVE_SIZE (crtl->eh.action_record_data)
		    + (VEC_length (tree, crtl->eh.ttype_data)
		       * tt_format_size));

      disp = after_disp;
      do
	{
	  unsigned int disp_size, pad;

	  last_disp = disp;
	  disp_size = size_of_uleb128 (disp);
	  pad = before_disp + disp_size + after_disp;
	  if (pad % tt_format_size)
	    pad = tt_format_size - (pad % tt_format_size);
	  else
	    pad = 0;
	  disp = after_disp + pad;
	}
      while (disp != last_disp);

      dw2_asm_output_data_uleb128 (disp, "@TType base offset");
#endif
    }

  /* Indicate the format of the call-site offsets.  */
#ifdef HAVE_AS_LEB128
  cs_format = DW_EH_PE_uleb128;
#else
  cs_format = DW_EH_PE_udata4;
#endif
  dw2_asm_output_data (1, cs_format, "call-site format (%s)",
		       eh_data_format_name (cs_format));

#ifdef HAVE_AS_LEB128
  ASM_GENERATE_INTERNAL_LABEL (cs_after_size_label, "LLSDACSB",
			       current_function_funcdef_no);
  ASM_GENERATE_INTERNAL_LABEL (cs_end_label, "LLSDACSE",
			       current_function_funcdef_no);
  dw2_asm_output_delta_uleb128 (cs_end_label, cs_after_size_label,
				"Call-site table length");
  ASM_OUTPUT_LABEL (asm_out_file, cs_after_size_label);
  if (USING_SJLJ_EXCEPTIONS)
    sjlj_output_call_site_table ();
  else
    dw2_output_call_site_table ();
  ASM_OUTPUT_LABEL (asm_out_file, cs_end_label);
#else
  dw2_asm_output_data_uleb128 (call_site_len,"Call-site table length");
  if (USING_SJLJ_EXCEPTIONS)
    sjlj_output_call_site_table ();
  else
    dw2_output_call_site_table ();
#endif

  /* ??? Decode and interpret the data for flag_debug_asm.  */
  n = VARRAY_ACTIVE_SIZE (crtl->eh.action_record_data);
  for (i = 0; i < n; ++i)
    dw2_asm_output_data (1, VARRAY_UCHAR (crtl->eh.action_record_data, i),
			 (i ? NULL : "Action record table"));

  if (have_tt_data)
    assemble_align (tt_format_size * BITS_PER_UNIT);

  i = VEC_length (tree, crtl->eh.ttype_data);
  while (i-- > 0)
    {
      tree type = VEC_index (tree, crtl->eh.ttype_data, i);
      output_ttype (type, tt_format, tt_format_size);
    }

#ifdef HAVE_AS_LEB128
  if (have_tt_data)
      ASM_OUTPUT_LABEL (asm_out_file, ttype_label);
#endif

  /* ??? Decode and interpret the data for flag_debug_asm.  */
  n = VARRAY_ACTIVE_SIZE (crtl->eh.ehspec_data);
  for (i = 0; i < n; ++i)
    {
      if (targetm.arm_eabi_unwinder)
	{
	  tree type = VARRAY_TREE (crtl->eh.ehspec_data, i);
	  output_ttype (type, tt_format, tt_format_size);
	}
      else
	dw2_asm_output_data (1, VARRAY_UCHAR (crtl->eh.ehspec_data, i),
			     (i ? NULL : "Exception specification table"));
    }

  switch_to_section (current_function_section ());
}

void
set_eh_throw_stmt_table (struct function *fun, struct htab *table)
{
  fun->eh->throw_stmt_table = table;
}

htab_t
get_eh_throw_stmt_table (struct function *fun)
{
  return fun->eh->throw_stmt_table;
}

/* Dump EH information to OUT.  */

void
dump_eh_tree (FILE * out, struct function *fun)
{
  struct eh_region_d *i;
  int depth = 0;
  static const char *const type_name[] = { "unknown", "cleanup", "try", "catch",
    					   "allowed_exceptions", "must_not_throw",
    					   "throw"
  					 };

  i = fun->eh->region_tree;
  if (!i)
    return;

  fprintf (out, "Eh tree:\n");
  while (1)
    {
      fprintf (out, "  %*s %i %s", depth * 2, "",
	       i->region_number, type_name[(int) i->type]);
      if (i->tree_label)
	{
	  fprintf (out, " tree_label:");
	  print_generic_expr (out, i->tree_label, 0);
	}
      if (i->label)
	fprintf (out, " label:%i", INSN_UID (i->label));
      if (i->landing_pad)
	{
          fprintf (out, " landing_pad:%i", INSN_UID (i->landing_pad));
	  if (GET_CODE (i->landing_pad) == NOTE)
	    fprintf (out, " (deleted)");
        }
      if (i->post_landing_pad)
	{
          fprintf (out, " post_landing_pad:%i", INSN_UID (i->post_landing_pad));
	  if (GET_CODE (i->post_landing_pad) == NOTE)
	    fprintf (out, " (deleted)");
	}
      if (i->resume)
	{
          fprintf (out, " resume:%i", INSN_UID (i->resume));
	  if (GET_CODE (i->resume) == NOTE)
	    fprintf (out, " (deleted)");
	}
      if (i->may_contain_throw)
        fprintf (out, " may_contain_throw");
      switch (i->type)
	{
	case ERT_CLEANUP:
	  break;

	case ERT_TRY:
	  {
	    struct eh_region_d *c;
	    fprintf (out, " catch regions:");
	    for (c = i->u.eh_try.eh_catch; c; c = c->u.eh_catch.next_catch)
	      fprintf (out, " %i", c->region_number);
	  }
	  break;

	case ERT_CATCH:
	  if (i->u.eh_catch.prev_catch)
	    fprintf (out, " prev: %i",
		     i->u.eh_catch.prev_catch->region_number);
	  if (i->u.eh_catch.next_catch)
	    fprintf (out, " next %i",
		     i->u.eh_catch.next_catch->region_number);
	  fprintf (out, " type:");
	  print_generic_expr (out, i->u.eh_catch.type_list, 0);
	  break;

	case ERT_ALLOWED_EXCEPTIONS:
	  fprintf (out, " filter :%i types:", i->u.allowed.filter);
	  print_generic_expr (out, i->u.allowed.type_list, 0);
	  break;

	case ERT_THROW:
	  fprintf (out, " type:");
	  print_generic_expr (out, i->u.eh_throw.type, 0);
	  break;

	case ERT_MUST_NOT_THROW:
	  break;

	case ERT_UNKNOWN:
	  break;
	}
      if (i->aka)
	{
	  fprintf (out, " also known as:");
	  dump_bitmap (out, i->aka);
	}
      else
	fprintf (out, "\n");
      /* If there are sub-regions, process them.  */
      if (i->inner)
	i = i->inner, depth++;
      /* If there are peers, process them.  */
      else if (i->next_peer)
	i = i->next_peer;
      /* Otherwise, step back up the tree to the next peer.  */
      else
	{
	  do
	    {
	      i = i->outer;
	      depth--;
	      if (i == NULL)
		return;
	    }
	  while (i->next_peer == NULL);
	  i = i->next_peer;
	}
    }
}

/* Dump the EH tree for FN on stderr.  */

void
debug_eh_tree (struct function *fn)
{
  dump_eh_tree (stderr, fn);
}


/* Verify EH region invariants.  */

static bool
verify_eh_region (struct eh_region_d *region)
{
  bool found = false;
  if (!region)
    return false;
  switch (region->type)
    {
    case ERT_TRY:
      {
	struct eh_region_d *c, *prev = NULL;
	if (region->u.eh_try.eh_catch->u.eh_catch.prev_catch)
	  {
	    error ("Try region %i has wrong rh_catch pointer to %i",
		   region->region_number,
		   region->u.eh_try.eh_catch->region_number);
	    found = true;
	  }
	for (c = region->u.eh_try.eh_catch; c; c = c->u.eh_catch.next_catch)
	  {
	    if (c->outer != region->outer)
	      {
		error
		  ("Catch region %i has different outer region than try region %i",
		   c->region_number, region->region_number);
		found = true;
	      }
	    if (c->u.eh_catch.prev_catch != prev)
	      {
		error ("Catch region %i has corrupted catchlist",
		       c->region_number);
		found = true;
	      }
	    prev = c;
	  }
	if (prev != region->u.eh_try.last_catch)
	  {
	    error
	      ("Try region %i has wrong last_catch pointer to %i instead of %i",
	       region->region_number,
	       region->u.eh_try.last_catch->region_number,
	       prev->region_number);
	    found = true;
	  }
      }
      break;
    case ERT_CATCH:
      if (!region->u.eh_catch.prev_catch
          && (!region->next_peer || region->next_peer->type != ERT_TRY))
	{
	  error ("Catch region %i should be followed by try", region->region_number);
	  found = true;
	}
      break;
    case ERT_CLEANUP:
    case ERT_ALLOWED_EXCEPTIONS:
    case ERT_MUST_NOT_THROW:
    case ERT_THROW:
      break;
    case ERT_UNKNOWN:
      gcc_unreachable ();
    }
  for (region = region->inner; region; region = region->next_peer)
    found |= verify_eh_region (region);
  return found;
}

/* Verify invariants on EH datastructures.  */

void
verify_eh_tree (struct function *fun)
{
  struct eh_region_d *i, *outer = NULL;
  bool err = false;
  int nvisited = 0;
  int count = 0;
  int j;
  int depth = 0;

  if (!fun->eh->region_tree)
    return;
  for (j = fun->eh->last_region_number; j > 0; --j)
    if ((i = VEC_index (eh_region, fun->eh->region_array, j)))
      {
	if (i->region_number == j)
	  count++;
	if (i->region_number != j && (!i->aka || !bitmap_bit_p (i->aka, j)))
	  {
	    error ("region_array is corrupted for region %i",
		   i->region_number);
	    err = true;
	  }
      }
  i = fun->eh->region_tree;

  while (1)
    {
      if (VEC_index (eh_region, fun->eh->region_array, i->region_number) != i)
	{
	  error ("region_array is corrupted for region %i", i->region_number);
	  err = true;
	}
      if (i->outer != outer)
	{
	  error ("outer block of region %i is wrong", i->region_number);
	  err = true;
	}
      if (i->may_contain_throw && outer && !outer->may_contain_throw)
	{
	  error
	    ("region %i may contain throw and is contained in region that may not",
	     i->region_number);
	  err = true;
	}
      if (depth < 0)
	{
	  error ("negative nesting depth of region %i", i->region_number);
	  err = true;
	}
      nvisited++;
      /* If there are sub-regions, process them.  */
      if (i->inner)
	outer = i, i = i->inner, depth++;
      /* If there are peers, process them.  */
      else if (i->next_peer)
	i = i->next_peer;
      /* Otherwise, step back up the tree to the next peer.  */
      else
	{
	  do
	    {
	      i = i->outer;
	      depth--;
	      if (i == NULL)
		{
		  if (depth != -1)
		    {
		      error ("tree list ends on depth %i", depth + 1);
		      err = true;
		    }
		  if (count != nvisited)
		    {
		      error ("array does not match the region tree");
		      err = true;
		    }
		  if (!err)
		    for (i = fun->eh->region_tree; i; i = i->next_peer)
		      err |= verify_eh_region (i);
		  
		  if (err)
		    {
		      dump_eh_tree (stderr, fun);
		      internal_error ("verify_eh_tree failed");
		    }
		  return;
		}
	      outer = i->outer;
	    }
	  while (i->next_peer == NULL);
	  i = i->next_peer;
	}
    }
}

/* Initialize unwind_resume_libfunc.  */

void
default_init_unwind_resume_libfunc (void)
{
  /* The default c++ routines aren't actually c++ specific, so use those.  */
  unwind_resume_libfunc =
    init_one_libfunc ( USING_SJLJ_EXCEPTIONS ? "_Unwind_SjLj_Resume"
					     : "_Unwind_Resume");
}


static bool
gate_handle_eh (void)
{
  return flag_tm || doing_eh (0);
}

/* Complete generation of exception handling code.  */
static unsigned int
rest_of_handle_eh (void)
{
  finish_eh_generation ();
  cleanup_cfg (CLEANUP_NO_INSN_DEL);
  return 0;
}

struct rtl_opt_pass pass_rtl_eh =
{
 {
  RTL_PASS,
  "eh",                                 /* name */
  gate_handle_eh,                       /* gate */
  rest_of_handle_eh,			/* execute */
  NULL,                                 /* sub */
  NULL,                                 /* next */
  0,                                    /* static_pass_number */
  TV_JUMP,                              /* tv_id */
  0,                                    /* properties_required */
  0,                                    /* properties_provided */
  0,                                    /* properties_destroyed */
  0,                                    /* todo_flags_start */
  TODO_dump_func                        /* todo_flags_finish */
 }
};

#include "gt-except.h"<|MERGE_RESOLUTION|>--- conflicted
+++ resolved
@@ -115,87 +115,6 @@
 static int sjlj_fc_jbuf_ofs;
  
-<<<<<<< HEAD
-/* Describes one exception region.  */
-struct eh_region GTY(())
-{
-  /* The immediately surrounding region.  */
-  struct eh_region *outer;
-
-  /* The list of immediately contained regions.  */
-  struct eh_region *inner;
-  struct eh_region *next_peer;
-
-  /* An identifier for this region.  */
-  int region_number;
-
-  /* When a region is deleted, its parents inherit the REG_EH_REGION
-     numbers already assigned.  */
-  bitmap aka;
-
-  /* Each region does exactly one thing.  */
-  enum eh_region_type
-  {
-    ERT_UNKNOWN = 0,
-    ERT_CLEANUP,
-    ERT_TRY,
-    ERT_CATCH,
-    ERT_ALLOWED_EXCEPTIONS,
-    ERT_MUST_NOT_THROW,
-    ERT_THROW,
-    ERT_TRANSACTION
-  } type;
-
-  /* Holds the action to perform based on the preceding type.  */
-  union eh_region_u {
-    /* A list of catch blocks, a surrounding try block,
-       and the label for continuing after a catch.  */
-    struct eh_region_u_try {
-      struct eh_region *eh_catch;
-      struct eh_region *last_catch;
-    } GTY ((tag ("ERT_TRY"))) eh_try;
-
-    /* The list through the catch handlers, the list of type objects
-       matched, and the list of associated filters.  */
-    struct eh_region_u_catch {
-      struct eh_region *next_catch;
-      struct eh_region *prev_catch;
-      tree type_list;
-      tree filter_list;
-    } GTY ((tag ("ERT_CATCH"))) eh_catch;
-
-    /* A tree_list of allowed types.  */
-    struct eh_region_u_allowed {
-      tree type_list;
-      int filter;
-    } GTY ((tag ("ERT_ALLOWED_EXCEPTIONS"))) allowed;
-
-    /* The type given by a call to "throw foo();", or discovered
-       for a throw.  */
-    struct eh_region_u_throw {
-      tree type;
-    } GTY ((tag ("ERT_THROW"))) eh_throw;
-
-    /* Retain the cleanup expression even after expansion so that
-       we can match up fixup regions.  */
-    struct eh_region_u_cleanup {
-      struct eh_region *prev_try;
-    } GTY ((tag ("ERT_CLEANUP"))) cleanup;
-
-    /* ??? Nothing for now.  */
-    struct eh_region_u_transaction {
-      gimple tm_atomic_stmt;
-    } GTY ((tag ("ERT_TRANSACTION"))) transaction;
-  } GTY ((desc ("%0.type"))) u;
-
-  /* Entry point for this region's handler before landing pads are built.  */
-  rtx label;
-  tree tree_label;
-
-  /* Entry point for this region's handler from the runtime eh library.  */
-  rtx landing_pad;
-=======
->>>>>>> c32e2175
 
 struct GTY(()) call_site_record_d
 {
@@ -227,17 +146,9 @@
 static void sjlj_emit_dispatch_table (rtx, struct sjlj_lp_info *);
 static void sjlj_build_landing_pads (void);
 
-<<<<<<< HEAD
-static hashval_t ehl_hash (const void *);
-static int ehl_eq (const void *, const void *);
-static void add_ehl_entry (rtx, struct eh_region *);
-static void remove_exception_handler_label (rtx);
-static int for_each_eh_label_1 (void **, void *);
-=======
 static void remove_eh_handler (struct eh_region_d *);
 static void remove_eh_handler_and_replace (struct eh_region_d *,
 					   struct eh_region_d *, bool);
->>>>>>> c32e2175
 
 /* The return value of reachable_next_level.  */
 enum reachable_code
@@ -414,7 +325,7 @@
   struct eh_region_d *new_eh;
 
 #ifdef ENABLE_CHECKING
-  gcc_assert (flag_tm || doing_eh (0));
+  gcc_assert (doing_eh (0));
 #endif
 
   /* Insert a new blank region as a leaf in the tree.  */
@@ -500,10 +411,10 @@
   return gen_eh_region (ERT_MUST_NOT_THROW, outer);
 }
 
-struct eh_region *
-gen_eh_region_transaction (struct eh_region *outer, gimple stmt)
-{
-  struct eh_region *region = gen_eh_region (ERT_TRANSACTION, outer);
+struct eh_region_d *
+gen_eh_region_transaction (struct eh_region_d *outer, gimple stmt)
+{
+  struct eh_region_d *region = gen_eh_region (ERT_TRANSACTION, outer);
   region->u.transaction.tm_atomic_stmt = stmt;
   return region;
 }
@@ -514,7 +425,7 @@
   return region->region_number;
 }
 
-struct eh_region *
+struct eh_region_d *
 get_eh_region_from_number (int region_nr)
 {
   return VEC_index (eh_region, cfun->eh->region_array, region_nr);
@@ -545,7 +456,7 @@
 }
 
 rtx
-get_eh_region_rtl_label (struct eh_region *region)
+get_eh_region_rtl_label (struct eh_region_d *region)
 {
   return (crtl->eh.built_landing_pads ? region->landing_pad : region->label);
 }
@@ -1256,8 +1167,7 @@
       region = VEC_index (eh_region, cfun->eh->region_array, i);
       if (region
 	  && region->region_number == i
-	  && region->type != ERT_THROW
-	  && region->type != ERT_TRANSACTION)
+	  && region->type != ERT_THROW)
 	return true;
     }
 
@@ -2058,56 +1968,6 @@
   return bb;
 }
 
-/* Rearrange the EH label for a transaction region immediately after
-   the call to __tm_start.  This means moving the insns copying the
-   return value from hard register to pseudo into the next block.
-   This models the effect of the setjmp accurately.  */
-
-static void
-frob_transaction_start (struct eh_region *region)
-{
-  rtx insn, call = NULL, last = NULL;
-
-  /* Appease get_eh_region_rtl_label.  */
-  region->landing_pad = region->label; 
-
-  for (insn = PREV_INSN (region->label); ; insn = PREV_INSN (insn))
-    {
-      if (NONJUMP_INSN_P (insn))
-	{
-	  if (last == NULL)
-	    last = insn;
-	}
-      else if (CALL_P (insn))
-	{
-	  call = insn;
-	  break;
-	}
-    }
-
-#ifdef ENABLE_CHECKING
-  /* Check that the call is in fact to __tm_start.  */
-  {
-    rtx x = SET_SRC (PATTERN (call));
-    tree decl;
-    gcc_assert (GET_CODE (x) == CALL);
-    x = XEXP (x, 0);
-    gcc_assert (MEM_P (x));
-    x = XEXP (x, 0);
-    decl = SYMBOL_REF_DECL (x);
-    /* DECL could be null due to the target popping the real symbol_ref
-       into the constant pool.  Don't try that hard... */
-    gcc_assert (!decl || (DECL_BUILT_IN_CLASS (decl) == BUILT_IN_NORMAL
-			  && DECL_FUNCTION_CODE (decl) == BUILT_IN_TM_START));
-  }
-#endif
-
-  insn = NEXT_INSN (region->label);
-  gcc_assert (NOTE_INSN_BASIC_BLOCK_P (insn));
-
-  reorder_insns (NEXT_INSN (call), last, insn);
-}
-
 /* Generate the code to actually handle exceptions, which will follow the
    landing pads.  */
 
@@ -2230,40 +2090,11 @@
 	  /* Nothing to do.  */
 	  break;
 
-	case ERT_TRANSACTION:
-	  frob_transaction_start (region);
-	  break;
-
 	default:
 	  gcc_unreachable ();
 	}
     }
 }
-
-/* Similar, but only expect to process ERT_TRANSACTION nodes.  This is
-   used when EH is not enabled, but TM is.  */
-
-static void
-build_post_landing_pads_tm_only (void)
-{
-  int i;
-
-  for (i = cfun->eh->last_region_number; i > 0; --i)
-    {
-      struct eh_region *region;
-
-      region = VEC_index (eh_region, cfun->eh->region_array, i);
-      /* Mind we don't process a region more than once.  */
-      if (!region || region->region_number != i)
-	continue;
-
-      if (region->type == ERT_TRANSACTION)
-	frob_transaction_start (region);
-      else
-	gcc_unreachable ();
-    }
-}
-
 
 /* Replace RESX patterns with jumps to the next handler if any, or calls to
    _Unwind_Resume otherwise.  */
@@ -2434,14 +2265,9 @@
       if (!note || INTVAL (XEXP (note, 0)) <= 0)
 	continue;
 
-<<<<<<< HEAD
-      region = VEC_index (eh_region, cfun->eh->region_array,
-			  INTVAL (XEXP (note, 0)));
-=======
       region = VEC_index (eh_region, cfun->eh->region_array, INTVAL (XEXP (note, 0)));
       if (!region)
 	continue;
->>>>>>> c32e2175
 
       type_thrown = NULL_TREE;
       if (region->type == ERT_THROW)
@@ -2828,25 +2654,6 @@
   if (cfun->eh->region_tree == NULL)
     return;
 
-<<<<<<< HEAD
-  /* If doing TM but not EH, go ahead and frob the record for the
-     setjmp-y start of the transaction.  */
-  if (!doing_eh (0))
-    {
-      build_post_landing_pads_tm_only ();
-      crtl->eh.built_landing_pads = 1;
-      return;
-    }
-
-  /* The object here is to provide find_basic_blocks with detailed
-     information on how exception control flows within the function.
-     In this first pass, we can include type information garnered
-     from ERT_THROW and ERT_ALLOWED_EXCEPTIONS regions, and hope that
-     it will be useful in deleting unreachable handlers.  Subsequently,
-     we will generate landing pads which will connect many of the handlers,
-     and then type information will not be effective.  Still, this is
-     a win over previous implementations.  */
-=======
   /* The object here is to provide detailed information (via
      reachable_handlers) on how exception control flows within the
      function for the CFG construction.  In this first pass, we can
@@ -2856,7 +2663,6 @@
      landing pads which will connect many of the handlers, and then
      type information will not be effective.  Still, this is a win
      over previous implementations.  */
->>>>>>> c32e2175
 
   /* These registers are used by the landing pads.  Make sure they
      have been generated.  */
@@ -2909,15 +2715,10 @@
    When UPDATE_CATCH_TRY is true mind updating links from catch to try
    region.*/
 
-<<<<<<< HEAD
-void
-remove_eh_handler (struct eh_region *region)
-=======
 static void
 remove_eh_handler_and_replace (struct eh_region_d *region,
 			       struct eh_region_d *replace,
 			       bool update_catch_try)
->>>>>>> c32e2175
 {
   struct eh_region_d **pp, **pp_start, *p, *outer, *inner;
   rtx lab;
@@ -3073,32 +2874,34 @@
     }
 }
 
+/* Invoke CALLBACK for every transactional memory region in the current
+   function.  If WANT_NESTED is false, then only top-level memory regions
+   are considered.  */
+
 void
 for_each_tm_atomic (bool want_nested, void (*callback) (gimple, void *),
-		    void *callback_data)
+                    void *callback_data)
 {
   int i, n = cfun->eh->last_region_number;
   for (i = 1; i <= n; ++i)
     {
-      struct eh_region *region;
+      struct eh_region_d *region;
 
       region = VEC_index (eh_region, cfun->eh->region_array, i);
       if (region && region->type == ERT_TRANSACTION)
-	{
-	  if (!want_nested)
-	    {
-	      struct eh_region *r = region;
-	      do {
-		r = r->outer;
-	      } while (r && r->type != ERT_TRANSACTION);
-	      if (r)
-		continue;
-	    }
-
-	  callback (region->u.transaction.tm_atomic_stmt, callback_data);
-	}
-    }
-  
+        {
+          if (!want_nested)
+            {
+              struct eh_region_d *r = region->outer;
+	      for (; r ; r = r->outer)
+		if (r->type == ERT_TRANSACTION)
+		  goto skip;
+            }
+
+          callback (region->u.transaction.tm_atomic_stmt, callback_data);
+        }
+    skip:;
+    }
 }
  
@@ -3321,11 +3124,6 @@
       else
 	return RNL_BLOCKED;
 
-    case ERT_TRANSACTION:
-      /* Transaction regions don't catch exceptions, they catch
-	 transaction restarts.  */
-      return RNL_NOT_CAUGHT;
-
     case ERT_THROW:
     case ERT_UNKNOWN:
       /* Shouldn't see these here.  */
@@ -3339,14 +3137,8 @@
 /* Invoke CALLBACK on each region reachable from REGION_NUMBER.  */
 
 void
-<<<<<<< HEAD
-foreach_reachable_handler (int region_number, bool is_resx,
+foreach_reachable_handler (int region_number, bool is_resx, bool inlinable_call,
 			   eh_callback callback, void *callback_data)
-=======
-foreach_reachable_handler (int region_number, bool is_resx, bool inlinable_call,
-			   void (*callback) (struct eh_region_d *, void *),
-			   void *callback_data)
->>>>>>> c32e2175
 {
   struct reachable_info info;
   struct eh_region_d *region;
@@ -3405,11 +3197,27 @@
 
 /* Invoke CALLBACK for each TRANSACTION region inside REGION_NUMBER.  */
 
-<<<<<<< HEAD
 void
 foreach_reachable_transaction (int region_number,
-			       eh_callback callback, void *callback_data)
-=======
+                               eh_callback callback, void *callback_data)
+{
+  struct eh_region_d *region;
+
+  region = VEC_index (eh_region, cfun->eh->region_array, region_number);
+  while (region)
+    {
+      if (region->type == ERT_TRANSACTION)
+        {
+          callback (region, callback_data);
+          break;
+        }
+      region = region->outer;
+    }
+}
+
+/* Retrieve a list of labels of exception handlers which can be
+   reached by a given insn.  */
+
 static void
 arh_to_landing_pad (struct eh_region_d *region, void *data)
 {
@@ -3427,22 +3235,24 @@
 
 rtx
 reachable_handlers (rtx insn)
->>>>>>> c32e2175
-{
-  struct eh_region *region;
-
-  region = VEC_index (eh_region, cfun->eh->region_array, region_number);
-  while (region)
-    {
-      if (region->type == ERT_TRANSACTION)
-	{
-	  callback (region, callback_data);
-	  break;
-	}
-      region = region->outer;
-    }
-<<<<<<< HEAD
-=======
+{
+  bool is_resx = false;
+  rtx handlers = NULL;
+  int region_number;
+
+  if (JUMP_P (insn)
+      && GET_CODE (PATTERN (insn)) == RESX)
+    {
+      region_number = XINT (PATTERN (insn), 0);
+      is_resx = true;
+    }
+  else
+    {
+      rtx note = find_reg_note (insn, REG_EH_REGION, NULL_RTX);
+      if (!note || INTVAL (XEXP (note, 0)) <= 0)
+	return NULL;
+      region_number = INTVAL (XEXP (note, 0));
+    }
 
   foreach_reachable_handler (region_number, is_resx, false,
 			     (crtl->eh.built_landing_pads
@@ -3451,7 +3261,6 @@
 			     &handlers);
 
   return handlers;
->>>>>>> c32e2175
 }
 
 /* Determine if the given INSN can throw an exception that is caught
@@ -3496,7 +3305,6 @@
 can_throw_internal (const_rtx insn)
 {
   rtx note;
-  int region_number;
 
   if (! INSN_P (insn))
     return false;
@@ -3514,27 +3322,8 @@
   note = find_reg_note (insn, REG_EH_REGION, NULL_RTX);
   if (!note || INTVAL (XEXP (note, 0)) <= 0)
     return false;
-  region_number = INTVAL (XEXP (note, 0));
-
-  /* Check for transactional builtins.  */
-  if (flag_tm && find_reg_note (insn, REG_TM, NULL_RTX))
-    {
-      struct eh_region *region;
-
-      region = VEC_index (eh_region, cfun->eh->region_array, region_number);
-      while (region)
-	{
-	  if (region->type == ERT_TRANSACTION)
-	    return true;
-	  region = region->outer;
-	}
-    }
-
-<<<<<<< HEAD
-  return can_throw_internal_1 (region_number, false);
-=======
+
   return can_throw_internal_1 (INTVAL (XEXP (note, 0)), false, false);
->>>>>>> c32e2175
 }
 
 /* Determine if the given INSN can throw an exception that is
@@ -4054,10 +3843,8 @@
 
     case ERT_CATCH:
     case ERT_THROW:
-    case ERT_TRANSACTION:
       /* CATCH regions are handled in TRY above.  THROW regions are
-	 for optimization information only and produce no output.
-	 TRANSACTION regions produce no output as well.  */
+	 for optimization information only and produce no output.  */
       return collect_one_action_chain (ar_hash, region->outer);
 
     default:
@@ -4986,7 +4773,7 @@
 static bool
 gate_handle_eh (void)
 {
-  return flag_tm || doing_eh (0);
+  return doing_eh (0);
 }
 
 /* Complete generation of exception handling code.  */

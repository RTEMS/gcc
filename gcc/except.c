/* Implements exception handling.
   Copyright (C) 1989, 1992, 1993, 1994, 1995, 1996, 1997, 1998,
   1999, 2000, 2001, 2002, 2003, 2004, 2005, 2006, 2007
   Free Software Foundation, Inc.
   Contributed by Mike Stump <mrs@cygnus.com>.

This file is part of GCC.

GCC is free software; you can redistribute it and/or modify it under
the terms of the GNU General Public License as published by the Free
Software Foundation; either version 3, or (at your option) any later
version.

GCC is distributed in the hope that it will be useful, but WITHOUT ANY
WARRANTY; without even the implied warranty of MERCHANTABILITY or
FITNESS FOR A PARTICULAR PURPOSE.  See the GNU General Public License
for more details.

You should have received a copy of the GNU General Public License
along with GCC; see the file COPYING3.  If not see
<http://www.gnu.org/licenses/>.  */


/* An exception is an event that can be signaled from within a
   function. This event can then be "caught" or "trapped" by the
   callers of this function. This potentially allows program flow to
   be transferred to any arbitrary code associated with a function call
   several levels up the stack.

   The intended use for this mechanism is for signaling "exceptional
   events" in an out-of-band fashion, hence its name. The C++ language
   (and many other OO-styled or functional languages) practically
   requires such a mechanism, as otherwise it becomes very difficult
   or even impossible to signal failure conditions in complex
   situations.  The traditional C++ example is when an error occurs in
   the process of constructing an object; without such a mechanism, it
   is impossible to signal that the error occurs without adding global
   state variables and error checks around every object construction.

   The act of causing this event to occur is referred to as "throwing
   an exception". (Alternate terms include "raising an exception" or
   "signaling an exception".) The term "throw" is used because control
   is returned to the callers of the function that is signaling the
   exception, and thus there is the concept of "throwing" the
   exception up the call stack.

   [ Add updated documentation on how to use this.  ]  */


#include "config.h"
#include "system.h"
#include "coretypes.h"
#include "tm.h"
#include "rtl.h"
#include "tree.h"
#include "flags.h"
#include "function.h"
#include "expr.h"
#include "libfuncs.h"
#include "insn-config.h"
#include "except.h"
#include "integrate.h"
#include "hard-reg-set.h"
#include "basic-block.h"
#include "output.h"
#include "dwarf2asm.h"
#include "dwarf2out.h"
#include "dwarf2.h"
#include "toplev.h"
#include "hashtab.h"
#include "intl.h"
#include "ggc.h"
#include "tm_p.h"
#include "target.h"
#include "langhooks.h"
#include "cgraph.h"
#include "diagnostic.h"
#include "tree-pass.h"
#include "timevar.h"

/* Provide defaults for stuff that may not be defined when using
   sjlj exceptions.  */
#ifndef EH_RETURN_DATA_REGNO
#define EH_RETURN_DATA_REGNO(N) INVALID_REGNUM
#endif

/* Protect cleanup actions with must-not-throw regions, with a call
   to the given failure handler.  */
gimple (*lang_protect_cleanup_actions) (void);

/* Return true if type A catches type B.  */
int (*lang_eh_type_covers) (tree a, tree b);

/* Map a type to a runtime object to match type.  */
tree (*lang_eh_runtime_type) (tree);

/* A hash table of label to region number.  */

struct ehl_map_entry GTY(())
{
  rtx label;
  struct eh_region *region;
};

static GTY(()) int call_site_base;
static GTY ((param_is (union tree_node)))
  htab_t type_to_runtime_map;

/* Describe the SjLj_Function_Context structure.  */
static GTY(()) tree sjlj_fc_type_node;
static int sjlj_fc_call_site_ofs;
static int sjlj_fc_data_ofs;
static int sjlj_fc_personality_ofs;
static int sjlj_fc_lsda_ofs;
static int sjlj_fc_jbuf_ofs;

/* Describes one exception region.  */
struct eh_region GTY(())
{
  /* The immediately surrounding region.  */
  struct eh_region *outer;

  /* The list of immediately contained regions.  */
  struct eh_region *inner;
  struct eh_region *next_peer;

  /* An identifier for this region.  */
  int region_number;

  /* When a region is deleted, its parents inherit the REG_EH_REGION
     numbers already assigned.  */
  bitmap aka;

  /* Each region does exactly one thing.  */
  enum eh_region_type
  {
    ERT_UNKNOWN = 0,
    ERT_CLEANUP,             /* eh_region_u_cleanup.  */
    ERT_TRY,                 /* eh_region_u_try.  */
    ERT_CATCH,               /* eh_region_u_catch.  */
    ERT_ALLOWED_EXCEPTIONS,  /* eh_region_u_allowed.  */
    ERT_MUST_NOT_THROW       /* None.  */
  } type;

  /* Holds the action to perform based on the preceding type.  */
  union eh_region_u {
    /* A list of catch blocks, a surrounding try block,
       and the label for continuing after a catch.  */
    struct eh_region_u_try {
      struct eh_region *eh_catch;
      struct eh_region *last_catch;
    } GTY ((tag ("ERT_TRY"))) eh_try;

    /* The list through the catch handlers, the list of type objects
       matched, and the list of associated filters.  */
    struct eh_region_u_catch {
      struct eh_region *next_catch;
      struct eh_region *prev_catch;
      tree type_list;
      tree filter_list;
    } GTY ((tag ("ERT_CATCH"))) eh_catch;

    /* A tree_list of allowed types.  */
    struct eh_region_u_allowed {
      tree type_list;
      int filter;
    } GTY ((tag ("ERT_ALLOWED_EXCEPTIONS"))) allowed;

<<<<<<< HEAD
=======
    /* The type given by a call to "throw foo();", or discovered
       for a throw.  */
    struct eh_region_u_throw {
      tree type;
    } GTY ((tag ("ERT_THROW"))) eh_throw;

>>>>>>> d2e796ad
    /* Retain the cleanup expression even after expansion so that
       we can match up fixup regions.  */
    struct eh_region_u_cleanup {
      struct eh_region *prev_try;
    } GTY ((tag ("ERT_CLEANUP"))) cleanup;
  } GTY ((desc ("%0.type"))) u;

  /* Entry point for this region's handler before landing pads are built.  */
  rtx label;
  tree tree_label;

  /* Entry point for this region's handler from the runtime eh library.  */
  rtx landing_pad;

  /* Entry point for this region's handler from an inner region.  */
  rtx post_landing_pad;

  /* The RESX insn for handing off control to the next outermost handler,
     if appropriate.  */
  rtx resume;

  /* True if something in this region may throw.  */
  unsigned may_contain_throw : 1;
};

typedef struct eh_region *eh_region;

struct call_site_record GTY(())
{
  rtx landing_pad;
  int action;
};

DEF_VEC_P(eh_region);
DEF_VEC_ALLOC_P(eh_region, gc);

/* Used to save exception status for each function.  */
struct eh_status GTY(())
{
  /* The tree of all regions for this function.  */
  struct eh_region *region_tree;

  /* The same information as an indexable array.  */
  VEC(eh_region,gc) *region_array;
  int last_region_number;

  htab_t GTY((param_is (struct throw_stmt_node))) throw_stmt_table;
};

static int t2r_eq (const void *, const void *);
static hashval_t t2r_hash (const void *);
static void add_type_for_runtime (tree);
static tree lookup_type_for_runtime (tree);

static void remove_unreachable_regions (rtx);

static int ttypes_filter_eq (const void *, const void *);
static hashval_t ttypes_filter_hash (const void *);
static int ehspec_filter_eq (const void *, const void *);
static hashval_t ehspec_filter_hash (const void *);
static int add_ttypes_entry (htab_t, tree);
static int add_ehspec_entry (htab_t, htab_t, tree);
static void assign_filter_values (void);
static void build_post_landing_pads (void);
static void connect_post_landing_pads (void);
static void dw2_build_landing_pads (void);

struct sjlj_lp_info;
static bool sjlj_find_directly_reachable_regions (struct sjlj_lp_info *);
static void sjlj_assign_call_site_values (rtx, struct sjlj_lp_info *);
static void sjlj_mark_call_sites (struct sjlj_lp_info *);
static void sjlj_emit_function_enter (rtx);
static void sjlj_emit_function_exit (void);
static void sjlj_emit_dispatch_table (rtx, struct sjlj_lp_info *);
static void sjlj_build_landing_pads (void);

static hashval_t ehl_hash (const void *);
static int ehl_eq (const void *, const void *);
static void add_ehl_entry (rtx, struct eh_region *);
static void remove_exception_handler_label (rtx);
static void remove_eh_handler (struct eh_region *);
static int for_each_eh_label_1 (void **, void *);

/* The return value of reachable_next_level.  */
enum reachable_code
{
  /* The given exception is not processed by the given region.  */
  RNL_NOT_CAUGHT,
  /* The given exception may need processing by the given region.  */
  RNL_MAYBE_CAUGHT,
  /* The given exception is completely processed by the given region.  */
  RNL_CAUGHT,
  /* The given exception is completely processed by the runtime.  */
  RNL_BLOCKED
};

struct reachable_info;
static enum reachable_code reachable_next_level (struct eh_region *, tree,
						 struct reachable_info *);

static int action_record_eq (const void *, const void *);
static hashval_t action_record_hash (const void *);
static int add_action_record (htab_t, int, int);
static int collect_one_action_chain (htab_t, struct eh_region *);
static int add_call_site (rtx, int);

static void push_uleb128 (varray_type *, unsigned int);
static void push_sleb128 (varray_type *, int);
#ifndef HAVE_AS_LEB128
static int dw2_size_of_call_site_table (void);
static int sjlj_size_of_call_site_table (void);
#endif
static void dw2_output_call_site_table (void);
static void sjlj_output_call_site_table (void);


/* Routine to see if exception handling is turned on.
   DO_WARN is nonzero if we want to inform the user that exception
   handling is turned off.

   This is used to ensure that -fexceptions has been specified if the
   compiler tries to use any exception-specific functions.  */

int
doing_eh (int do_warn)
{
  if (! flag_exceptions)
    {
      static int warned = 0;
      if (! warned && do_warn)
	{
	  error ("exception handling disabled, use -fexceptions to enable");
	  warned = 1;
	}
      return 0;
    }
  return 1;
}


void
init_eh (void)
{
  if (! flag_exceptions)
    return;

  type_to_runtime_map = htab_create_ggc (31, t2r_hash, t2r_eq, NULL);

  /* Create the SjLj_Function_Context structure.  This should match
     the definition in unwind-sjlj.c.  */
  if (USING_SJLJ_EXCEPTIONS)
    {
      tree f_jbuf, f_per, f_lsda, f_prev, f_cs, f_data, tmp;

      sjlj_fc_type_node = lang_hooks.types.make_type (RECORD_TYPE);

      f_prev = build_decl (FIELD_DECL, get_identifier ("__prev"),
			   build_pointer_type (sjlj_fc_type_node));
      DECL_FIELD_CONTEXT (f_prev) = sjlj_fc_type_node;

      f_cs = build_decl (FIELD_DECL, get_identifier ("__call_site"),
			 integer_type_node);
      DECL_FIELD_CONTEXT (f_cs) = sjlj_fc_type_node;

      tmp = build_index_type (build_int_cst (NULL_TREE, 4 - 1));
      tmp = build_array_type (lang_hooks.types.type_for_mode
				(targetm.unwind_word_mode (), 1),
			      tmp);
      f_data = build_decl (FIELD_DECL, get_identifier ("__data"), tmp);
      DECL_FIELD_CONTEXT (f_data) = sjlj_fc_type_node;

      f_per = build_decl (FIELD_DECL, get_identifier ("__personality"),
			  ptr_type_node);
      DECL_FIELD_CONTEXT (f_per) = sjlj_fc_type_node;

      f_lsda = build_decl (FIELD_DECL, get_identifier ("__lsda"),
			   ptr_type_node);
      DECL_FIELD_CONTEXT (f_lsda) = sjlj_fc_type_node;

#ifdef DONT_USE_BUILTIN_SETJMP
#ifdef JMP_BUF_SIZE
      tmp = build_int_cst (NULL_TREE, JMP_BUF_SIZE - 1);
#else
      /* Should be large enough for most systems, if it is not,
	 JMP_BUF_SIZE should be defined with the proper value.  It will
	 also tend to be larger than necessary for most systems, a more
	 optimal port will define JMP_BUF_SIZE.  */
      tmp = build_int_cst (NULL_TREE, FIRST_PSEUDO_REGISTER + 2 - 1);
#endif
#else
      /* builtin_setjmp takes a pointer to 5 words.  */
      tmp = build_int_cst (NULL_TREE, 5 * BITS_PER_WORD / POINTER_SIZE - 1);
#endif
      tmp = build_index_type (tmp);
      tmp = build_array_type (ptr_type_node, tmp);
      f_jbuf = build_decl (FIELD_DECL, get_identifier ("__jbuf"), tmp);
#ifdef DONT_USE_BUILTIN_SETJMP
      /* We don't know what the alignment requirements of the
	 runtime's jmp_buf has.  Overestimate.  */
      DECL_ALIGN (f_jbuf) = BIGGEST_ALIGNMENT;
      DECL_USER_ALIGN (f_jbuf) = 1;
#endif
      DECL_FIELD_CONTEXT (f_jbuf) = sjlj_fc_type_node;

      TYPE_FIELDS (sjlj_fc_type_node) = f_prev;
      TREE_CHAIN (f_prev) = f_cs;
      TREE_CHAIN (f_cs) = f_data;
      TREE_CHAIN (f_data) = f_per;
      TREE_CHAIN (f_per) = f_lsda;
      TREE_CHAIN (f_lsda) = f_jbuf;

      layout_type (sjlj_fc_type_node);

      /* Cache the interesting field offsets so that we have
	 easy access from rtl.  */
      sjlj_fc_call_site_ofs
	= (tree_low_cst (DECL_FIELD_OFFSET (f_cs), 1)
	   + tree_low_cst (DECL_FIELD_BIT_OFFSET (f_cs), 1) / BITS_PER_UNIT);
      sjlj_fc_data_ofs
	= (tree_low_cst (DECL_FIELD_OFFSET (f_data), 1)
	   + tree_low_cst (DECL_FIELD_BIT_OFFSET (f_data), 1) / BITS_PER_UNIT);
      sjlj_fc_personality_ofs
	= (tree_low_cst (DECL_FIELD_OFFSET (f_per), 1)
	   + tree_low_cst (DECL_FIELD_BIT_OFFSET (f_per), 1) / BITS_PER_UNIT);
      sjlj_fc_lsda_ofs
	= (tree_low_cst (DECL_FIELD_OFFSET (f_lsda), 1)
	   + tree_low_cst (DECL_FIELD_BIT_OFFSET (f_lsda), 1) / BITS_PER_UNIT);
      sjlj_fc_jbuf_ofs
	= (tree_low_cst (DECL_FIELD_OFFSET (f_jbuf), 1)
	   + tree_low_cst (DECL_FIELD_BIT_OFFSET (f_jbuf), 1) / BITS_PER_UNIT);
    }
}

void
init_eh_for_function (void)
{
  cfun->eh = GGC_CNEW (struct eh_status);
}

/* Routines to generate the exception tree somewhat directly.
   These are used from tree-eh.c when processing exception related
   nodes during tree optimization.  */

static struct eh_region *
gen_eh_region (enum eh_region_type type, struct eh_region *outer)
{
  struct eh_region *new_eh;

#ifdef ENABLE_CHECKING
  gcc_assert (doing_eh (0));
#endif

  /* Insert a new blank region as a leaf in the tree.  */
  new_eh = GGC_CNEW (struct eh_region);
  new_eh->type = type;
  new_eh->outer = outer;
  if (outer)
    {
      new_eh->next_peer = outer->inner;
      outer->inner = new_eh;
    }
  else
    {
      new_eh->next_peer = cfun->eh->region_tree;
      cfun->eh->region_tree = new_eh;
    }

  new_eh->region_number = ++cfun->eh->last_region_number;

  return new_eh;
}

struct eh_region *
gen_eh_region_cleanup (struct eh_region *outer, struct eh_region *prev_try)
{
  struct eh_region *cleanup = gen_eh_region (ERT_CLEANUP, outer);
  cleanup->u.cleanup.prev_try = prev_try;
  return cleanup;
}

struct eh_region *
gen_eh_region_try (struct eh_region *outer)
{
  return gen_eh_region (ERT_TRY, outer);
}

struct eh_region *
gen_eh_region_catch (struct eh_region *t, tree type_or_list)
{
  struct eh_region *c, *l;
  tree type_list, type_node;

  /* Ensure to always end up with a type list to normalize further
     processing, then register each type against the runtime types map.  */
  type_list = type_or_list;
  if (type_or_list)
    {
      if (TREE_CODE (type_or_list) != TREE_LIST)
	type_list = tree_cons (NULL_TREE, type_or_list, NULL_TREE);

      type_node = type_list;
      for (; type_node; type_node = TREE_CHAIN (type_node))
	add_type_for_runtime (TREE_VALUE (type_node));
    }

  c = gen_eh_region (ERT_CATCH, t->outer);
  c->u.eh_catch.type_list = type_list;
  l = t->u.eh_try.last_catch;
  c->u.eh_catch.prev_catch = l;
  if (l)
    l->u.eh_catch.next_catch = c;
  else
    t->u.eh_try.eh_catch = c;
  t->u.eh_try.last_catch = c;

  return c;
}

struct eh_region *
gen_eh_region_allowed (struct eh_region *outer, tree allowed)
{
  struct eh_region *region = gen_eh_region (ERT_ALLOWED_EXCEPTIONS, outer);
  region->u.allowed.type_list = allowed;

  for (; allowed ; allowed = TREE_CHAIN (allowed))
    add_type_for_runtime (TREE_VALUE (allowed));

  return region;
}

struct eh_region *
gen_eh_region_must_not_throw (struct eh_region *outer)
{
  return gen_eh_region (ERT_MUST_NOT_THROW, outer);
}

int
get_eh_region_number (struct eh_region *region)
{
  return region->region_number;
}

bool
get_eh_region_may_contain_throw (struct eh_region *region)
{
  return region->may_contain_throw;
}

tree
get_eh_region_tree_label (struct eh_region *region)
{
  return region->tree_label;
}

void
set_eh_region_tree_label (struct eh_region *region, tree lab)
{
  region->tree_label = lab;
}

void
expand_resx_expr (tree exp)
{
  int region_nr = TREE_INT_CST_LOW (TREE_OPERAND (exp, 0));
  struct eh_region *reg = VEC_index (eh_region,
				     cfun->eh->region_array, region_nr);

  gcc_assert (!reg->resume);
  do_pending_stack_adjust ();
  reg->resume = emit_jump_insn (gen_rtx_RESX (VOIDmode, region_nr));
  emit_barrier ();
}

/* Note that the current EH region (if any) may contain a throw, or a
   call to a function which itself may contain a throw.  */

void
note_eh_region_may_contain_throw (struct eh_region *region)
{
  while (region && !region->may_contain_throw)
    {
      region->may_contain_throw = 1;
      region = region->outer;
    }
}


/* Return an rtl expression for a pointer to the exception object
   within a handler.  */

rtx
get_exception_pointer (void)
{
  if (! crtl->eh.exc_ptr)
    crtl->eh.exc_ptr = gen_reg_rtx (ptr_mode);
  return crtl->eh.exc_ptr;
}

/* Return an rtl expression for the exception dispatch filter
   within a handler.  */

rtx
get_exception_filter (void)
{
  if (! crtl->eh.filter)
    crtl->eh.filter = gen_reg_rtx (targetm.eh_return_filter_mode ());
  return crtl->eh.filter;
}

/* This section is for the exception handling specific optimization pass.  */

/* Random access the exception region tree.  */

void
collect_eh_region_array (void)
{
  struct eh_region *i;

  i = cfun->eh->region_tree;
  if (! i)
    return;

  VEC_safe_grow (eh_region, gc, cfun->eh->region_array,
		 cfun->eh->last_region_number + 1);
  VEC_replace (eh_region, cfun->eh->region_array, 0, 0);

  while (1)
    {
      VEC_replace (eh_region, cfun->eh->region_array, i->region_number, i);

      /* If there are sub-regions, process them.  */
      if (i->inner)
	i = i->inner;
      /* If there are peers, process them.  */
      else if (i->next_peer)
	i = i->next_peer;
      /* Otherwise, step back up the tree to the next peer.  */
      else
	{
	  do {
	    i = i->outer;
	    if (i == NULL)
	      return;
	  } while (i->next_peer == NULL);
	  i = i->next_peer;
	}
    }
}

/* Remove all regions whose labels are not reachable from insns.  */

static void
remove_unreachable_regions (rtx insns)
{
  int i, *uid_region_num;
  bool *reachable;
  struct eh_region *r;
  rtx insn;

  uid_region_num = XCNEWVEC (int, get_max_uid ());
  reachable = XCNEWVEC (bool, cfun->eh->last_region_number + 1);

  for (i = cfun->eh->last_region_number; i > 0; --i)
    {
      r = VEC_index (eh_region, cfun->eh->region_array, i);
      if (!r || r->region_number != i)
	continue;

      if (r->resume)
	{
	  gcc_assert (!uid_region_num[INSN_UID (r->resume)]);
	  uid_region_num[INSN_UID (r->resume)] = i;
	}
      if (r->label)
	{
	  gcc_assert (!uid_region_num[INSN_UID (r->label)]);
	  uid_region_num[INSN_UID (r->label)] = i;
	}
    }

  for (insn = insns; insn; insn = NEXT_INSN (insn))
    reachable[uid_region_num[INSN_UID (insn)]] = true;

  for (i = cfun->eh->last_region_number; i > 0; --i)
    {
      r = VEC_index (eh_region, cfun->eh->region_array, i);
      if (r && r->region_number == i && !reachable[i])
	{
	  bool kill_it = true;
	  switch (r->type)
	    {
	    case ERT_MUST_NOT_THROW:
	      /* MUST_NOT_THROW regions are implementable solely in the
		 runtime, but their existence continues to affect calls
		 within that region.  Never delete them here.  */
	      kill_it = false;
	      break;

	    case ERT_TRY:
	      {
		/* TRY regions are reachable if any of its CATCH regions
		   are reachable.  */
		struct eh_region *c;
		for (c = r->u.eh_try.eh_catch; c ; c = c->u.eh_catch.next_catch)
		  if (reachable[c->region_number])
		    {
		      kill_it = false;
		      break;
		    }
		break;
	      }

	    default:
	      break;
	    }

	  if (kill_it)
	    remove_eh_handler (r);
	}
    }

  free (reachable);
  free (uid_region_num);
}

/* Set up EH labels for RTL.  */

void
convert_from_eh_region_ranges (void)
{
  rtx insns = get_insns ();
  int i, n = cfun->eh->last_region_number;

  /* Most of the work is already done at the tree level.  All we need to
     do is collect the rtl labels that correspond to the tree labels that
     collect the rtl labels that correspond to the tree labels
     we allocated earlier.  */
  for (i = 1; i <= n; ++i)
    {
      struct eh_region *region;

      region = VEC_index (eh_region, cfun->eh->region_array, i);
      if (region && region->tree_label)
	region->label = DECL_RTL_IF_SET (region->tree_label);
    }

  remove_unreachable_regions (insns);
}

static void
add_ehl_entry (rtx label, struct eh_region *region)
{
  struct ehl_map_entry **slot, *entry;

  LABEL_PRESERVE_P (label) = 1;

  entry = GGC_NEW (struct ehl_map_entry);
  entry->label = label;
  entry->region = region;

  slot = (struct ehl_map_entry **)
    htab_find_slot (crtl->eh.exception_handler_label_map, entry, INSERT);

  /* Before landing pad creation, each exception handler has its own
     label.  After landing pad creation, the exception handlers may
     share landing pads.  This is ok, since maybe_remove_eh_handler
     only requires the 1-1 mapping before landing pad creation.  */
  gcc_assert (!*slot || crtl->eh.built_landing_pads);

  *slot = entry;
}

void
find_exception_handler_labels (void)
{
  int i;

  if (crtl->eh.exception_handler_label_map)
    htab_empty (crtl->eh.exception_handler_label_map);
  else
    {
      /* ??? The expansion factor here (3/2) must be greater than the htab
	 occupancy factor (4/3) to avoid unnecessary resizing.  */
      crtl->eh.exception_handler_label_map
        = htab_create_ggc (cfun->eh->last_region_number * 3 / 2,
			   ehl_hash, ehl_eq, NULL);
    }

  if (cfun->eh->region_tree == NULL)
    return;

  for (i = cfun->eh->last_region_number; i > 0; --i)
    {
      struct eh_region *region;
      rtx lab;

      region = VEC_index (eh_region, cfun->eh->region_array, i);
      if (! region || region->region_number != i)
	continue;
      if (crtl->eh.built_landing_pads)
	lab = region->landing_pad;
      else
	lab = region->label;

      if (lab)
	add_ehl_entry (lab, region);
    }

  /* For sjlj exceptions, need the return label to remain live until
     after landing pad generation.  */
  if (USING_SJLJ_EXCEPTIONS && ! crtl->eh.built_landing_pads)
    add_ehl_entry (return_label, NULL);
}

/* Returns true if the current function has exception handling regions.  */

bool
current_function_has_exception_handlers (void)
{
  int i;

  for (i = cfun->eh->last_region_number; i > 0; --i)
    {
      struct eh_region *region;

      region = VEC_index (eh_region, cfun->eh->region_array, i);
      if (region
	  && region->region_number == i)
	return true;
    }

  return false;
}

/* A subroutine of duplicate_eh_regions.  Search the region tree under O
   for the minimum and maximum region numbers.  Update *MIN and *MAX.  */

static void
duplicate_eh_regions_0 (eh_region o, int *min, int *max)
{
  if (o->region_number < *min)
    *min = o->region_number;
  if (o->region_number > *max)
    *max = o->region_number;

  if (o->inner)
    {
      o = o->inner;
      duplicate_eh_regions_0 (o, min, max);
      while (o->next_peer)
	{
	  o = o->next_peer;
	  duplicate_eh_regions_0 (o, min, max);
	}
    }
}

/* A subroutine of duplicate_eh_regions.  Copy the region tree under OLD.
   Root it at OUTER, and apply EH_OFFSET to the region number.  Don't worry
   about the other internal pointers just yet, just the tree-like pointers.  */

static eh_region
duplicate_eh_regions_1 (eh_region old, eh_region outer, int eh_offset)
{
  eh_region ret, n;

  ret = n = GGC_NEW (struct eh_region);

  *n = *old;
  n->outer = outer;
  n->next_peer = NULL;
  gcc_assert (!old->aka);

  n->region_number += eh_offset;
  VEC_replace (eh_region, cfun->eh->region_array, n->region_number, n);

  if (old->inner)
    {
      old = old->inner;
      n = n->inner = duplicate_eh_regions_1 (old, ret, eh_offset);
      while (old->next_peer)
	{
	  old = old->next_peer;
	  n = n->next_peer = duplicate_eh_regions_1 (old, ret, eh_offset);
	}
    }

  return ret;
}

/* Duplicate the EH regions of IFUN, rooted at COPY_REGION, into current
   function and root the tree below OUTER_REGION.  Remap labels using MAP
   callback.  The special case of COPY_REGION of 0 means all regions.  */

int
duplicate_eh_regions (struct function *ifun, duplicate_eh_regions_map map,
		      void *data, int copy_region, int outer_region)
{
  eh_region cur, prev_try, outer, *splice;
  int i, min_region, max_region, eh_offset, cfun_last_region_number;
  int num_regions;

  if (!ifun->eh->region_tree)
    return 0;

  /* Find the range of region numbers to be copied.  The interface we 
     provide here mandates a single offset to find new number from old,
     which means we must look at the numbers present, instead of the
     count or something else.  */
  if (copy_region > 0)
    {
      min_region = INT_MAX;
      max_region = 0;

      cur = VEC_index (eh_region, ifun->eh->region_array, copy_region);
      duplicate_eh_regions_0 (cur, &min_region, &max_region);
    }
  else
    min_region = 1, max_region = ifun->eh->last_region_number;
  num_regions = max_region - min_region + 1;
  cfun_last_region_number = cfun->eh->last_region_number;
  eh_offset = cfun_last_region_number + 1 - min_region;

  /* If we've not yet created a region array, do so now.  */
  VEC_safe_grow (eh_region, gc, cfun->eh->region_array,
		 cfun_last_region_number + 1 + num_regions);
  cfun->eh->last_region_number = max_region + eh_offset;

  /* We may have just allocated the array for the first time.
     Make sure that element zero is null.  */
  VEC_replace (eh_region, cfun->eh->region_array, 0, 0);

  /* Zero all entries in the range allocated.  */
  memset (VEC_address (eh_region, cfun->eh->region_array)
	  + cfun_last_region_number + 1, 0, num_regions * sizeof (eh_region));

  /* Locate the spot at which to insert the new tree.  */
  if (outer_region > 0)
    {
      outer = VEC_index (eh_region, cfun->eh->region_array, outer_region);
      splice = &outer->inner;
    }
  else
    {
      outer = NULL;
      splice = &cfun->eh->region_tree;
    }
  while (*splice)
    splice = &(*splice)->next_peer;

  /* Copy all the regions in the subtree.  */
  if (copy_region > 0)
    {
      cur = VEC_index (eh_region, ifun->eh->region_array, copy_region);
      *splice = duplicate_eh_regions_1 (cur, outer, eh_offset);
    }
  else
    {
      eh_region n;

      cur = ifun->eh->region_tree;
      *splice = n = duplicate_eh_regions_1 (cur, outer, eh_offset);
      while (cur->next_peer)
	{
	  cur = cur->next_peer;
	  n = n->next_peer = duplicate_eh_regions_1 (cur, outer, eh_offset);
	}
    }

  /* Remap all the labels in the new regions.  */
  for (i = cfun_last_region_number + 1;
       VEC_iterate (eh_region, cfun->eh->region_array, i, cur); ++i)
    if (cur && cur->tree_label)
      cur->tree_label = map (cur->tree_label, data);

  /* Search for the containing ERT_TRY region to fix up
     the prev_try short-cuts for ERT_CLEANUP regions.  */
  prev_try = NULL;
  if (outer_region > 0)
    for (prev_try = VEC_index (eh_region, cfun->eh->region_array, outer_region);
         prev_try && prev_try->type != ERT_TRY;
	 prev_try = prev_try->outer)
      if (prev_try->type == ERT_MUST_NOT_THROW
	  || (prev_try->type == ERT_ALLOWED_EXCEPTIONS
	      && !prev_try->u.allowed.type_list))
	{
	  prev_try = NULL;
	  break;
	}

  /* Remap all of the internal catch and cleanup linkages.  Since we 
     duplicate entire subtrees, all of the referenced regions will have
     been copied too.  And since we renumbered them as a block, a simple
     bit of arithmetic finds us the index for the replacement region.  */
  for (i = cfun_last_region_number + 1;
       VEC_iterate (eh_region, cfun->eh->region_array, i, cur); ++i)
    {
      if (cur == NULL)
	continue;

#define REMAP(REG) \
	(REG) = VEC_index (eh_region, cfun->eh->region_array, \
			   (REG)->region_number + eh_offset)

      switch (cur->type)
	{
	case ERT_TRY:
	  if (cur->u.eh_try.eh_catch)
	    REMAP (cur->u.eh_try.eh_catch);
	  if (cur->u.eh_try.last_catch)
	    REMAP (cur->u.eh_try.last_catch);
	  break;

	case ERT_CATCH:
	  if (cur->u.eh_catch.next_catch)
	    REMAP (cur->u.eh_catch.next_catch);
	  if (cur->u.eh_catch.prev_catch)
	    REMAP (cur->u.eh_catch.prev_catch);
	  break;

	case ERT_CLEANUP:
	  if (cur->u.cleanup.prev_try)
	    REMAP (cur->u.cleanup.prev_try);
	  else
	    cur->u.cleanup.prev_try = prev_try;
	  break;

	default:
	  break;
	}

#undef REMAP
    }

  return eh_offset;
}

/* Return true if REGION_A is outer to REGION_B in IFUN.  */

bool
eh_region_outer_p (struct function *ifun, int region_a, int region_b)
{
  struct eh_region *rp_a, *rp_b;

  gcc_assert (ifun->eh->last_region_number > 0);
  gcc_assert (ifun->eh->region_tree);

  rp_a = VEC_index (eh_region, ifun->eh->region_array, region_a);
  rp_b = VEC_index (eh_region, ifun->eh->region_array, region_b);
  gcc_assert (rp_a != NULL);
  gcc_assert (rp_b != NULL);

  do
    {
      if (rp_a == rp_b)
	return true;
      rp_b = rp_b->outer;
    }
  while (rp_b);

  return false;
}

/* Return region number of region that is outer to both if REGION_A and
   REGION_B in IFUN.  */

int
eh_region_outermost (struct function *ifun, int region_a, int region_b)
{
  struct eh_region *rp_a, *rp_b;
  sbitmap b_outer;

  gcc_assert (ifun->eh->last_region_number > 0);
  gcc_assert (ifun->eh->region_tree);

  rp_a = VEC_index (eh_region, ifun->eh->region_array, region_a);
  rp_b = VEC_index (eh_region, ifun->eh->region_array, region_b);
  gcc_assert (rp_a != NULL);
  gcc_assert (rp_b != NULL);

  b_outer = sbitmap_alloc (ifun->eh->last_region_number + 1);
  sbitmap_zero (b_outer);

  do
    {
      SET_BIT (b_outer, rp_b->region_number);
      rp_b = rp_b->outer;
    }
  while (rp_b);

  do
    {
      if (TEST_BIT (b_outer, rp_a->region_number))
	{
	  sbitmap_free (b_outer);
	  return rp_a->region_number;
	}
      rp_a = rp_a->outer;
    }
  while (rp_a);

  sbitmap_free (b_outer);
  return -1;
}

static int
t2r_eq (const void *pentry, const void *pdata)
{
  const_tree const entry = (const_tree) pentry;
  const_tree const data = (const_tree) pdata;

  return TREE_PURPOSE (entry) == data;
}

static hashval_t
t2r_hash (const void *pentry)
{
  const_tree const entry = (const_tree) pentry;
  return TREE_HASH (TREE_PURPOSE (entry));
}

static void
add_type_for_runtime (tree type)
{
  tree *slot;

  slot = (tree *) htab_find_slot_with_hash (type_to_runtime_map, type,
					    TREE_HASH (type), INSERT);
  if (*slot == NULL)
    {
      tree runtime = (*lang_eh_runtime_type) (type);
      *slot = tree_cons (type, runtime, NULL_TREE);
    }
}

static tree
lookup_type_for_runtime (tree type)
{
  tree *slot;

  slot = (tree *) htab_find_slot_with_hash (type_to_runtime_map, type,
					    TREE_HASH (type), NO_INSERT);

  /* We should have always inserted the data earlier.  */
  return TREE_VALUE (*slot);
}


/* Represent an entry in @TTypes for either catch actions
   or exception filter actions.  */
struct ttypes_filter GTY(())
{
  tree t;
  int filter;
};

/* Compare ENTRY (a ttypes_filter entry in the hash table) with DATA
   (a tree) for a @TTypes type node we are thinking about adding.  */

static int
ttypes_filter_eq (const void *pentry, const void *pdata)
{
  const struct ttypes_filter *const entry
    = (const struct ttypes_filter *) pentry;
  const_tree const data = (const_tree) pdata;

  return entry->t == data;
}

static hashval_t
ttypes_filter_hash (const void *pentry)
{
  const struct ttypes_filter *entry = (const struct ttypes_filter *) pentry;
  return TREE_HASH (entry->t);
}

/* Compare ENTRY with DATA (both struct ttypes_filter) for a @TTypes
   exception specification list we are thinking about adding.  */
/* ??? Currently we use the type lists in the order given.  Someone
   should put these in some canonical order.  */

static int
ehspec_filter_eq (const void *pentry, const void *pdata)
{
  const struct ttypes_filter *entry = (const struct ttypes_filter *) pentry;
  const struct ttypes_filter *data = (const struct ttypes_filter *) pdata;

  return type_list_equal (entry->t, data->t);
}

/* Hash function for exception specification lists.  */

static hashval_t
ehspec_filter_hash (const void *pentry)
{
  const struct ttypes_filter *entry = (const struct ttypes_filter *) pentry;
  hashval_t h = 0;
  tree list;

  for (list = entry->t; list ; list = TREE_CHAIN (list))
    h = (h << 5) + (h >> 27) + TREE_HASH (TREE_VALUE (list));
  return h;
}

/* Add TYPE (which may be NULL) to crtl->eh.ttype_data, using TYPES_HASH
   to speed up the search.  Return the filter value to be used.  */

static int
add_ttypes_entry (htab_t ttypes_hash, tree type)
{
  struct ttypes_filter **slot, *n;

  slot = (struct ttypes_filter **)
    htab_find_slot_with_hash (ttypes_hash, type, TREE_HASH (type), INSERT);

  if ((n = *slot) == NULL)
    {
      /* Filter value is a 1 based table index.  */

      n = XNEW (struct ttypes_filter);
      n->t = type;
      n->filter = VEC_length (tree, crtl->eh.ttype_data) + 1;
      *slot = n;

      VEC_safe_push (tree, gc, crtl->eh.ttype_data, type);
    }

  return n->filter;
}

/* Add LIST to crtl->eh.ehspec_data, using EHSPEC_HASH and TYPES_HASH
   to speed up the search.  Return the filter value to be used.  */

static int
add_ehspec_entry (htab_t ehspec_hash, htab_t ttypes_hash, tree list)
{
  struct ttypes_filter **slot, *n;
  struct ttypes_filter dummy;

  dummy.t = list;
  slot = (struct ttypes_filter **)
    htab_find_slot (ehspec_hash, &dummy, INSERT);

  if ((n = *slot) == NULL)
    {
      /* Filter value is a -1 based byte index into a uleb128 buffer.  */

      n = XNEW (struct ttypes_filter);
      n->t = list;
      n->filter = -(VARRAY_ACTIVE_SIZE (crtl->eh.ehspec_data) + 1);
      *slot = n;

      /* Generate a 0 terminated list of filter values.  */
      for (; list ; list = TREE_CHAIN (list))
	{
	  if (targetm.arm_eabi_unwinder)
	    VARRAY_PUSH_TREE (crtl->eh.ehspec_data, TREE_VALUE (list));
	  else
	    {
	      /* Look up each type in the list and encode its filter
		 value as a uleb128.  */
	      push_uleb128 (&crtl->eh.ehspec_data,
		  add_ttypes_entry (ttypes_hash, TREE_VALUE (list)));
	    }
	}
      if (targetm.arm_eabi_unwinder)
	VARRAY_PUSH_TREE (crtl->eh.ehspec_data, NULL_TREE);
      else
	VARRAY_PUSH_UCHAR (crtl->eh.ehspec_data, 0);
    }

  return n->filter;
}

/* Generate the action filter values to be used for CATCH and
   ALLOWED_EXCEPTIONS regions.  When using dwarf2 exception regions,
   we use lots of landing pads, and so every type or list can share
   the same filter value, which saves table space.  */

static void
assign_filter_values (void)
{
  int i;
  htab_t ttypes, ehspec;

  crtl->eh.ttype_data = VEC_alloc (tree, gc, 16);
  if (targetm.arm_eabi_unwinder)
    VARRAY_TREE_INIT (crtl->eh.ehspec_data, 64, "ehspec_data");
  else
    VARRAY_UCHAR_INIT (crtl->eh.ehspec_data, 64, "ehspec_data");

  ttypes = htab_create (31, ttypes_filter_hash, ttypes_filter_eq, free);
  ehspec = htab_create (31, ehspec_filter_hash, ehspec_filter_eq, free);

  for (i = cfun->eh->last_region_number; i > 0; --i)
    {
      struct eh_region *r;

      r = VEC_index (eh_region, cfun->eh->region_array, i);

      /* Mind we don't process a region more than once.  */
      if (!r || r->region_number != i)
	continue;

      switch (r->type)
	{
	case ERT_CATCH:
	  /* Whatever type_list is (NULL or true list), we build a list
	     of filters for the region.  */
	  r->u.eh_catch.filter_list = NULL_TREE;

	  if (r->u.eh_catch.type_list != NULL)
	    {
	      /* Get a filter value for each of the types caught and store
		 them in the region's dedicated list.  */
	      tree tp_node = r->u.eh_catch.type_list;

	      for (;tp_node; tp_node = TREE_CHAIN (tp_node))
		{
		  int flt = add_ttypes_entry (ttypes, TREE_VALUE (tp_node));
		  tree flt_node = build_int_cst (NULL_TREE, flt);

		  r->u.eh_catch.filter_list
		    = tree_cons (NULL_TREE, flt_node, r->u.eh_catch.filter_list);
		}
	    }
	  else
	    {
	      /* Get a filter value for the NULL list also since it will need
		 an action record anyway.  */
	      int flt = add_ttypes_entry (ttypes, NULL);
	      tree flt_node = build_int_cst (NULL_TREE, flt);

	      r->u.eh_catch.filter_list
		= tree_cons (NULL_TREE, flt_node, r->u.eh_catch.filter_list);
	    }

	  break;

	case ERT_ALLOWED_EXCEPTIONS:
	  r->u.allowed.filter
	    = add_ehspec_entry (ehspec, ttypes, r->u.allowed.type_list);
	  break;

	default:
	  break;
	}
    }

  htab_delete (ttypes);
  htab_delete (ehspec);
}

/* Emit SEQ into basic block just before INSN (that is assumed to be
   first instruction of some existing BB and return the newly
   produced block.  */
static basic_block
emit_to_new_bb_before (rtx seq, rtx insn)
{
  rtx last;
  basic_block bb;
  edge e;
  edge_iterator ei;

  /* If there happens to be a fallthru edge (possibly created by cleanup_cfg
     call), we don't want it to go into newly created landing pad or other EH
     construct.  */
  for (ei = ei_start (BLOCK_FOR_INSN (insn)->preds); (e = ei_safe_edge (ei)); )
    if (e->flags & EDGE_FALLTHRU)
      force_nonfallthru (e);
    else
      ei_next (&ei);
  last = emit_insn_before (seq, insn);
  if (BARRIER_P (last))
    last = PREV_INSN (last);
  bb = create_basic_block (seq, last, BLOCK_FOR_INSN (insn)->prev_bb);
  update_bb_for_insn (bb);
  bb->flags |= BB_SUPERBLOCK;
  return bb;
}

/* Generate the code to actually handle exceptions, which will follow the
   landing pads.  */

static void
build_post_landing_pads (void)
{
  int i;

  for (i = cfun->eh->last_region_number; i > 0; --i)
    {
      struct eh_region *region;
      rtx seq;

      region = VEC_index (eh_region, cfun->eh->region_array, i);
      /* Mind we don't process a region more than once.  */
      if (!region || region->region_number != i)
	continue;

      switch (region->type)
	{
	case ERT_TRY:
	  /* ??? Collect the set of all non-overlapping catch handlers
	       all the way up the chain until blocked by a cleanup.  */
	  /* ??? Outer try regions can share landing pads with inner
	     try regions if the types are completely non-overlapping,
	     and there are no intervening cleanups.  */

	  region->post_landing_pad = gen_label_rtx ();

	  start_sequence ();

	  emit_label (region->post_landing_pad);

	  /* ??? It is mighty inconvenient to call back into the
	     switch statement generation code in expand_end_case.
	     Rapid prototyping sez a sequence of ifs.  */
	  {
	    struct eh_region *c;
	    for (c = region->u.eh_try.eh_catch; c ; c = c->u.eh_catch.next_catch)
	      {
		if (c->u.eh_catch.type_list == NULL)
		  emit_jump (c->label);
		else
		  {
		    /* Need for one cmp/jump per type caught. Each type
		       list entry has a matching entry in the filter list
		       (see assign_filter_values).  */
		    tree tp_node = c->u.eh_catch.type_list;
		    tree flt_node = c->u.eh_catch.filter_list;

		    for (; tp_node; )
		      {
			emit_cmp_and_jump_insns
			  (crtl->eh.filter,
			   GEN_INT (tree_low_cst (TREE_VALUE (flt_node), 0)),
			   EQ, NULL_RTX,
			   targetm.eh_return_filter_mode (), 0, c->label);

			tp_node = TREE_CHAIN (tp_node);
			flt_node = TREE_CHAIN (flt_node);
		      }
		  }
	      }
	  }

	  /* We delay the generation of the _Unwind_Resume until we generate
	     landing pads.  We emit a marker here so as to get good control
	     flow data in the meantime.  */
	  region->resume
	    = emit_jump_insn (gen_rtx_RESX (VOIDmode, region->region_number));
	  emit_barrier ();

	  seq = get_insns ();
	  end_sequence ();

	  emit_to_new_bb_before (seq, region->u.eh_try.eh_catch->label);

	  break;

	case ERT_ALLOWED_EXCEPTIONS:
	  region->post_landing_pad = gen_label_rtx ();

	  start_sequence ();

	  emit_label (region->post_landing_pad);

	  emit_cmp_and_jump_insns (crtl->eh.filter,
				   GEN_INT (region->u.allowed.filter),
				   EQ, NULL_RTX,
				   targetm.eh_return_filter_mode (), 0, region->label);

	  /* We delay the generation of the _Unwind_Resume until we generate
	     landing pads.  We emit a marker here so as to get good control
	     flow data in the meantime.  */
	  region->resume
	    = emit_jump_insn (gen_rtx_RESX (VOIDmode, region->region_number));
	  emit_barrier ();

	  seq = get_insns ();
	  end_sequence ();

	  emit_to_new_bb_before (seq, region->label);
	  break;

	case ERT_CLEANUP:
	case ERT_MUST_NOT_THROW:
	  region->post_landing_pad = region->label;
	  break;

	case ERT_CATCH:
	  /* Nothing to do.  */
	  break;

	default:
	  gcc_unreachable ();
	}
    }
}

/* Replace RESX patterns with jumps to the next handler if any, or calls to
   _Unwind_Resume otherwise.  */

static void
connect_post_landing_pads (void)
{
  int i;

  for (i = cfun->eh->last_region_number; i > 0; --i)
    {
      struct eh_region *region;
      struct eh_region *outer;
      rtx seq;
      rtx barrier;

      region = VEC_index (eh_region, cfun->eh->region_array, i);
      /* Mind we don't process a region more than once.  */
      if (!region || region->region_number != i)
	continue;

      /* If there is no RESX, or it has been deleted by flow, there's
	 nothing to fix up.  */
      if (! region->resume || INSN_DELETED_P (region->resume))
	continue;

      /* Search for another landing pad in this function.  */
      for (outer = region->outer; outer ; outer = outer->outer)
	if (outer->post_landing_pad)
	  break;

      start_sequence ();

      if (outer)
	{
	  edge e;
	  basic_block src, dest;

	  emit_jump (outer->post_landing_pad);
	  src = BLOCK_FOR_INSN (region->resume);
	  dest = BLOCK_FOR_INSN (outer->post_landing_pad);
	  while (EDGE_COUNT (src->succs) > 0)
	    remove_edge (EDGE_SUCC (src, 0));
	  e = make_edge (src, dest, 0);
	  e->probability = REG_BR_PROB_BASE;
	  e->count = src->count;
	}
      else
	{
	  emit_library_call (unwind_resume_libfunc, LCT_THROW,
			     VOIDmode, 1, crtl->eh.exc_ptr, ptr_mode);

	  /* What we just emitted was a throwing libcall, so it got a
	     barrier automatically added after it.  If the last insn in
	     the libcall sequence isn't the barrier, it's because the
	     target emits multiple insns for a call, and there are insns
	     after the actual call insn (which are redundant and would be
	     optimized away).  The barrier is inserted exactly after the
	     call insn, so let's go get that and delete the insns after
	     it, because below we need the barrier to be the last insn in
	     the sequence.  */
	  delete_insns_since (NEXT_INSN (last_call_insn ()));
	}

      seq = get_insns ();
      end_sequence ();
      barrier = emit_insn_before (seq, region->resume);
      /* Avoid duplicate barrier.  */
      gcc_assert (BARRIER_P (barrier));
      delete_insn (barrier);
      delete_insn (region->resume);

      /* ??? From tree-ssa we can wind up with catch regions whose
	 label is not instantiated, but whose resx is present.  Now
	 that we've dealt with the resx, kill the region.  */
      if (region->label == NULL && region->type == ERT_CLEANUP)
	remove_eh_handler (region);
    }
}


static void
dw2_build_landing_pads (void)
{
  int i;

  for (i = cfun->eh->last_region_number; i > 0; --i)
    {
      struct eh_region *region;
      rtx seq;
      basic_block bb;
      edge e;

      region = VEC_index (eh_region, cfun->eh->region_array, i);
      /* Mind we don't process a region more than once.  */
      if (!region || region->region_number != i)
	continue;

      if (region->type != ERT_CLEANUP
	  && region->type != ERT_TRY
	  && region->type != ERT_ALLOWED_EXCEPTIONS)
	continue;

      start_sequence ();

      region->landing_pad = gen_label_rtx ();
      emit_label (region->landing_pad);

#ifdef HAVE_exception_receiver
      if (HAVE_exception_receiver)
	emit_insn (gen_exception_receiver ());
      else
#endif
#ifdef HAVE_nonlocal_goto_receiver
	if (HAVE_nonlocal_goto_receiver)
	  emit_insn (gen_nonlocal_goto_receiver ());
	else
#endif
	  { /* Nothing */ }

      emit_move_insn (crtl->eh.exc_ptr,
		      gen_rtx_REG (ptr_mode, EH_RETURN_DATA_REGNO (0)));
      emit_move_insn (crtl->eh.filter,
		      gen_rtx_REG (targetm.eh_return_filter_mode (),
				   EH_RETURN_DATA_REGNO (1)));

      seq = get_insns ();
      end_sequence ();

      bb = emit_to_new_bb_before (seq, region->post_landing_pad);
      e = make_edge (bb, bb->next_bb, EDGE_FALLTHRU);
      e->count = bb->count;
      e->probability = REG_BR_PROB_BASE;
    }
}


struct sjlj_lp_info
{
  int directly_reachable;
  int action_index;
  int dispatch_index;
  int call_site_index;
};

static bool
sjlj_find_directly_reachable_regions (struct sjlj_lp_info *lp_info)
{
  rtx insn;
  bool found_one = false;

  for (insn = get_insns (); insn ; insn = NEXT_INSN (insn))
    {
      struct eh_region *region;
      enum reachable_code rc;
      tree type_thrown;
      rtx note;

      if (! INSN_P (insn))
	continue;

      note = find_reg_note (insn, REG_EH_REGION, NULL_RTX);
      if (!note || INTVAL (XEXP (note, 0)) <= 0)
	continue;

      region = VEC_index (eh_region, cfun->eh->region_array, INTVAL (XEXP (note, 0)));

      type_thrown = NULL_TREE;
<<<<<<< HEAD
=======
      if (region->type == ERT_THROW)
	{
	  type_thrown = region->u.eh_throw.type;
	  region = region->outer;
	}

>>>>>>> d2e796ad
      /* Find the first containing region that might handle the exception.
	 That's the landing pad to which we will transfer control.  */
      rc = RNL_NOT_CAUGHT;
      for (; region; region = region->outer)
	{
	  rc = reachable_next_level (region, type_thrown, NULL);
	  if (rc != RNL_NOT_CAUGHT)
	    break;
	}
      if (rc == RNL_MAYBE_CAUGHT || rc == RNL_CAUGHT)
	{
	  lp_info[region->region_number].directly_reachable = 1;
	  found_one = true;
	}
    }

  return found_one;
}

static void
sjlj_assign_call_site_values (rtx dispatch_label, struct sjlj_lp_info *lp_info)
{
  htab_t ar_hash;
  int i, index;

  /* First task: build the action table.  */

  VARRAY_UCHAR_INIT (crtl->eh.action_record_data, 64, "action_record_data");
  ar_hash = htab_create (31, action_record_hash, action_record_eq, free);

  for (i = cfun->eh->last_region_number; i > 0; --i)
    if (lp_info[i].directly_reachable)
      {
	struct eh_region *r = VEC_index (eh_region, cfun->eh->region_array, i);

	r->landing_pad = dispatch_label;
	lp_info[i].action_index = collect_one_action_chain (ar_hash, r);
	if (lp_info[i].action_index != -1)
	  crtl->uses_eh_lsda = 1;
      }

  htab_delete (ar_hash);

  /* Next: assign dispatch values.  In dwarf2 terms, this would be the
     landing pad label for the region.  For sjlj though, there is one
     common landing pad from which we dispatch to the post-landing pads.

     A region receives a dispatch index if it is directly reachable
     and requires in-function processing.  Regions that share post-landing
     pads may share dispatch indices.  */
  /* ??? Post-landing pad sharing doesn't actually happen at the moment
     (see build_post_landing_pads) so we don't bother checking for it.  */

  index = 0;
  for (i = cfun->eh->last_region_number; i > 0; --i)
    if (lp_info[i].directly_reachable)
      lp_info[i].dispatch_index = index++;

  /* Finally: assign call-site values.  If dwarf2 terms, this would be
     the region number assigned by convert_to_eh_region_ranges, but
     handles no-action and must-not-throw differently.  */

  call_site_base = 1;
  for (i = cfun->eh->last_region_number; i > 0; --i)
    if (lp_info[i].directly_reachable)
      {
	int action = lp_info[i].action_index;

	/* Map must-not-throw to otherwise unused call-site index 0.  */
	if (action == -2)
	  index = 0;
	/* Map no-action to otherwise unused call-site index -1.  */
	else if (action == -1)
	  index = -1;
	/* Otherwise, look it up in the table.  */
	else
	  index = add_call_site (GEN_INT (lp_info[i].dispatch_index), action);

	lp_info[i].call_site_index = index;
      }
}

static void
sjlj_mark_call_sites (struct sjlj_lp_info *lp_info)
{
  int last_call_site = -2;
  rtx insn, mem;

  for (insn = get_insns (); insn ; insn = NEXT_INSN (insn))
    {
      struct eh_region *region;
      int this_call_site;
      rtx note, before, p;

      /* Reset value tracking at extended basic block boundaries.  */
      if (LABEL_P (insn))
	last_call_site = -2;

      if (! INSN_P (insn))
	continue;

      note = find_reg_note (insn, REG_EH_REGION, NULL_RTX);
      if (!note)
	{
	  /* Calls (and trapping insns) without notes are outside any
	     exception handling region in this function.  Mark them as
	     no action.  */
	  if (CALL_P (insn)
	      || (flag_non_call_exceptions
		  && may_trap_p (PATTERN (insn))))
	    this_call_site = -1;
	  else
	    continue;
	}
      else
	{
	  /* Calls that are known to not throw need not be marked.  */
	  if (INTVAL (XEXP (note, 0)) <= 0)
	    continue;

	  region = VEC_index (eh_region, cfun->eh->region_array, INTVAL (XEXP (note, 0)));
	  this_call_site = lp_info[region->region_number].call_site_index;
	}

      if (this_call_site == last_call_site)
	continue;

      /* Don't separate a call from it's argument loads.  */
      before = insn;
      if (CALL_P (insn))
	before = find_first_parameter_load (insn, NULL_RTX);

      start_sequence ();
      mem = adjust_address (crtl->eh.sjlj_fc, TYPE_MODE (integer_type_node),
			    sjlj_fc_call_site_ofs);
      emit_move_insn (mem, GEN_INT (this_call_site));
      p = get_insns ();
      end_sequence ();

      emit_insn_before (p, before);
      last_call_site = this_call_site;
    }
}

/* Construct the SjLj_Function_Context.  */

static void
sjlj_emit_function_enter (rtx dispatch_label)
{
  rtx fn_begin, fc, mem, seq;
  bool fn_begin_outside_block;

  fc = crtl->eh.sjlj_fc;

  start_sequence ();

  /* We're storing this libcall's address into memory instead of
     calling it directly.  Thus, we must call assemble_external_libcall
     here, as we can not depend on emit_library_call to do it for us.  */
  assemble_external_libcall (eh_personality_libfunc);
  mem = adjust_address (fc, Pmode, sjlj_fc_personality_ofs);
  emit_move_insn (mem, eh_personality_libfunc);

  mem = adjust_address (fc, Pmode, sjlj_fc_lsda_ofs);
  if (crtl->uses_eh_lsda)
    {
      char buf[20];
      rtx sym;

      ASM_GENERATE_INTERNAL_LABEL (buf, "LLSDA", current_function_funcdef_no);
      sym = gen_rtx_SYMBOL_REF (Pmode, ggc_strdup (buf));
      SYMBOL_REF_FLAGS (sym) = SYMBOL_FLAG_LOCAL;
      emit_move_insn (mem, sym);
    }
  else
    emit_move_insn (mem, const0_rtx);

#ifdef DONT_USE_BUILTIN_SETJMP
  {
    rtx x;
    x = emit_library_call_value (setjmp_libfunc, NULL_RTX, LCT_RETURNS_TWICE,
				 TYPE_MODE (integer_type_node), 1,
				 plus_constant (XEXP (fc, 0),
						sjlj_fc_jbuf_ofs), Pmode);

    emit_cmp_and_jump_insns (x, const0_rtx, NE, 0,
			     TYPE_MODE (integer_type_node), 0, dispatch_label);
    add_reg_br_prob_note (get_insns (), REG_BR_PROB_BASE/100);
  }
#else
  expand_builtin_setjmp_setup (plus_constant (XEXP (fc, 0), sjlj_fc_jbuf_ofs),
			       dispatch_label);
#endif

  emit_library_call (unwind_sjlj_register_libfunc, LCT_NORMAL, VOIDmode,
		     1, XEXP (fc, 0), Pmode);

  seq = get_insns ();
  end_sequence ();

  /* ??? Instead of doing this at the beginning of the function,
     do this in a block that is at loop level 0 and dominates all
     can_throw_internal instructions.  */

  fn_begin_outside_block = true;
  for (fn_begin = get_insns (); ; fn_begin = NEXT_INSN (fn_begin))
    if (NOTE_P (fn_begin))
      {
	if (NOTE_KIND (fn_begin) == NOTE_INSN_FUNCTION_BEG)
	  break;
	else if (NOTE_INSN_BASIC_BLOCK_P (fn_begin))
	  fn_begin_outside_block = false;
      }

  if (fn_begin_outside_block)
    insert_insn_on_edge (seq, single_succ_edge (ENTRY_BLOCK_PTR));
  else
    emit_insn_after (seq, fn_begin);
}

/* Call back from expand_function_end to know where we should put
   the call to unwind_sjlj_unregister_libfunc if needed.  */

void
sjlj_emit_function_exit_after (rtx after)
{
  crtl->eh.sjlj_exit_after = after;
}

static void
sjlj_emit_function_exit (void)
{
  rtx seq;
  edge e;
  edge_iterator ei;

  start_sequence ();

  emit_library_call (unwind_sjlj_unregister_libfunc, LCT_NORMAL, VOIDmode,
		     1, XEXP (crtl->eh.sjlj_fc, 0), Pmode);

  seq = get_insns ();
  end_sequence ();

  /* ??? Really this can be done in any block at loop level 0 that
     post-dominates all can_throw_internal instructions.  This is
     the last possible moment.  */

  FOR_EACH_EDGE (e, ei, EXIT_BLOCK_PTR->preds)
    if (e->flags & EDGE_FALLTHRU)
      break;
  if (e)
    {
      rtx insn;

      /* Figure out whether the place we are supposed to insert libcall
         is inside the last basic block or after it.  In the other case
         we need to emit to edge.  */
      gcc_assert (e->src->next_bb == EXIT_BLOCK_PTR);
      for (insn = BB_HEAD (e->src); ; insn = NEXT_INSN (insn))
	{
	  if (insn == crtl->eh.sjlj_exit_after)
	    {
	      if (LABEL_P (insn))
		insn = NEXT_INSN (insn);
	      emit_insn_after (seq, insn);
	      return;
	    }
	  if (insn == BB_END (e->src))
	    break;
	}
      insert_insn_on_edge (seq, e);
    }
}

static void
sjlj_emit_dispatch_table (rtx dispatch_label, struct sjlj_lp_info *lp_info)
{
  enum machine_mode unwind_word_mode = targetm.unwind_word_mode ();
  enum machine_mode filter_mode = targetm.eh_return_filter_mode ();
  int i, first_reachable;
  rtx mem, dispatch, seq, fc;
  rtx before;
  basic_block bb;
  edge e;

  fc = crtl->eh.sjlj_fc;

  start_sequence ();

  emit_label (dispatch_label);

#ifndef DONT_USE_BUILTIN_SETJMP
  expand_builtin_setjmp_receiver (dispatch_label);
#endif

  /* Load up dispatch index, exc_ptr and filter values from the
     function context.  */
  mem = adjust_address (fc, TYPE_MODE (integer_type_node),
			sjlj_fc_call_site_ofs);
  dispatch = copy_to_reg (mem);

  mem = adjust_address (fc, unwind_word_mode, sjlj_fc_data_ofs);
  if (unwind_word_mode != ptr_mode)
    {
#ifdef POINTERS_EXTEND_UNSIGNED
      mem = convert_memory_address (ptr_mode, mem);
#else
      mem = convert_to_mode (ptr_mode, mem, 0);
#endif
    }
  emit_move_insn (crtl->eh.exc_ptr, mem);

  mem = adjust_address (fc, unwind_word_mode,
			sjlj_fc_data_ofs + GET_MODE_SIZE (unwind_word_mode));
  if (unwind_word_mode != filter_mode)
    mem = convert_to_mode (filter_mode, mem, 0);
  emit_move_insn (crtl->eh.filter, mem);

  /* Jump to one of the directly reachable regions.  */
  /* ??? This really ought to be using a switch statement.  */

  first_reachable = 0;
  for (i = cfun->eh->last_region_number; i > 0; --i)
    {
      if (! lp_info[i].directly_reachable)
	continue;

      if (! first_reachable)
	{
	  first_reachable = i;
	  continue;
	}

      emit_cmp_and_jump_insns (dispatch, GEN_INT (lp_info[i].dispatch_index),
			       EQ, NULL_RTX, TYPE_MODE (integer_type_node), 0,
	                       ((struct eh_region *)VEC_index (eh_region, cfun->eh->region_array, i))
				->post_landing_pad);
    }

  seq = get_insns ();
  end_sequence ();

  before = (((struct eh_region *)VEC_index (eh_region, cfun->eh->region_array, first_reachable))
	    ->post_landing_pad);

  bb = emit_to_new_bb_before (seq, before);
  e = make_edge (bb, bb->next_bb, EDGE_FALLTHRU);
  e->count = bb->count;
  e->probability = REG_BR_PROB_BASE;
}

static void
sjlj_build_landing_pads (void)
{
  struct sjlj_lp_info *lp_info;

  lp_info = XCNEWVEC (struct sjlj_lp_info, cfun->eh->last_region_number + 1);

  if (sjlj_find_directly_reachable_regions (lp_info))
    {
      rtx dispatch_label = gen_label_rtx ();

      crtl->eh.sjlj_fc
	= assign_stack_local (TYPE_MODE (sjlj_fc_type_node),
			      int_size_in_bytes (sjlj_fc_type_node),
			      TYPE_ALIGN (sjlj_fc_type_node));

      sjlj_assign_call_site_values (dispatch_label, lp_info);
      sjlj_mark_call_sites (lp_info);

      sjlj_emit_function_enter (dispatch_label);
      sjlj_emit_dispatch_table (dispatch_label, lp_info);
      sjlj_emit_function_exit ();
    }

  free (lp_info);
}

void
finish_eh_generation (void)
{
  basic_block bb;

  /* Nothing to do if no regions created.  */
  if (cfun->eh->region_tree == NULL)
    return;

  /* The object here is to provide find_basic_blocks with detailed
     information (via reachable_handlers) on how exception control
     flows within the function.  In this first pass, we can include
     type information garnered from ERT_ALLOWED_EXCEPTIONS
     regions, and hope that it will be useful in deleting unreachable
     handlers.  Subsequently, we will generate landing pads which will
     connect many of the handlers, and then type information will not
     be effective.  Still, this is a win over previous implementations.  */

  /* These registers are used by the landing pads.  Make sure they
     have been generated.  */
  get_exception_pointer ();
  get_exception_filter ();

  /* Construct the landing pads.  */

  assign_filter_values ();
  build_post_landing_pads ();
  connect_post_landing_pads ();
  if (USING_SJLJ_EXCEPTIONS)
    sjlj_build_landing_pads ();
  else
    dw2_build_landing_pads ();

  crtl->eh.built_landing_pads = 1;

  /* We've totally changed the CFG.  Start over.  */
  find_exception_handler_labels ();
  break_superblocks ();
  if (USING_SJLJ_EXCEPTIONS
      /* Kludge for Alpha/Tru64 (see alpha_gp_save_rtx).  */
      || single_succ_edge (ENTRY_BLOCK_PTR)->insns.r)
    commit_edge_insertions ();
  FOR_EACH_BB (bb)
    {
      edge e;
      edge_iterator ei;
      bool eh = false;
      for (ei = ei_start (bb->succs); (e = ei_safe_edge (ei)); )
	{
	  if (e->flags & EDGE_EH)
	    {
	      remove_edge (e);
	      eh = true;
	    }
	  else
	    ei_next (&ei);
	}
      if (eh)
	rtl_make_eh_edge (NULL, bb, BB_END (bb));
    }
}

static hashval_t
ehl_hash (const void *pentry)
{
  const struct ehl_map_entry *const entry
    = (const struct ehl_map_entry *) pentry;

  /* 2^32 * ((sqrt(5) - 1) / 2) */
  const hashval_t scaled_golden_ratio = 0x9e3779b9;
  return CODE_LABEL_NUMBER (entry->label) * scaled_golden_ratio;
}

static int
ehl_eq (const void *pentry, const void *pdata)
{
  const struct ehl_map_entry *const entry
    = (const struct ehl_map_entry *) pentry;
  const struct ehl_map_entry *const data
    = (const struct ehl_map_entry *) pdata;

  return entry->label == data->label;
}

/* This section handles removing dead code for flow.  */

/* Remove LABEL from exception_handler_label_map.  */

static void
remove_exception_handler_label (rtx label)
{
  struct ehl_map_entry **slot, tmp;

  /* If exception_handler_label_map was not built yet,
     there is nothing to do.  */
  if (crtl->eh.exception_handler_label_map == NULL)
    return;

  tmp.label = label;
  slot = (struct ehl_map_entry **)
    htab_find_slot (crtl->eh.exception_handler_label_map, &tmp, NO_INSERT);
  gcc_assert (slot);

  htab_clear_slot (crtl->eh.exception_handler_label_map, (void **) slot);
}

/* Splice REGION from the region tree etc.  */

static void
remove_eh_handler (struct eh_region *region)
{
  struct eh_region **pp, **pp_start, *p, *outer, *inner;
  rtx lab;

  /* For the benefit of efficiently handling REG_EH_REGION notes,
     replace this region in the region array with its containing
     region.  Note that previous region deletions may result in
     multiple copies of this region in the array, so we have a
     list of alternate numbers by which we are known.  */

  outer = region->outer;
  VEC_replace (eh_region, cfun->eh->region_array, region->region_number, outer);
  if (region->aka)
    {
      unsigned i;
      bitmap_iterator bi;

      EXECUTE_IF_SET_IN_BITMAP (region->aka, 0, i, bi)
	{
          VEC_replace (eh_region, cfun->eh->region_array, i, outer);
	}
    }

  if (outer)
    {
      if (!outer->aka)
        outer->aka = BITMAP_GGC_ALLOC ();
      if (region->aka)
	bitmap_ior_into (outer->aka, region->aka);
      bitmap_set_bit (outer->aka, region->region_number);
    }

  if (crtl->eh.built_landing_pads)
    lab = region->landing_pad;
  else
    lab = region->label;
  if (lab)
    remove_exception_handler_label (lab);

  if (outer)
    pp_start = &outer->inner;
  else
    pp_start = &cfun->eh->region_tree;
  for (pp = pp_start, p = *pp; p != region; pp = &p->next_peer, p = *pp)
    continue;
  *pp = region->next_peer;

  inner = region->inner;
  if (inner)
    {
      for (p = inner; p->next_peer ; p = p->next_peer)
	p->outer = outer;
      p->outer = outer;

      p->next_peer = *pp_start;
      *pp_start = inner;
    }

  if (region->type == ERT_CATCH)
    {
      struct eh_region *eh_try, *next, *prev;

      for (eh_try = region->next_peer;
	   eh_try->type == ERT_CATCH;
	   eh_try = eh_try->next_peer)
	continue;
      gcc_assert (eh_try->type == ERT_TRY);

      next = region->u.eh_catch.next_catch;
      prev = region->u.eh_catch.prev_catch;

      if (next)
	next->u.eh_catch.prev_catch = prev;
      else
	eh_try->u.eh_try.last_catch = prev;
      if (prev)
	prev->u.eh_catch.next_catch = next;
      else
	{
	  eh_try->u.eh_try.eh_catch = next;
	  if (! next)
	    remove_eh_handler (eh_try);
	}
    }
}

/* LABEL heads a basic block that is about to be deleted.  If this
   label corresponds to an exception region, we may be able to
   delete the region.  */

void
maybe_remove_eh_handler (rtx label)
{
  struct ehl_map_entry **slot, tmp;
  struct eh_region *region;

  /* ??? After generating landing pads, it's not so simple to determine
     if the region data is completely unused.  One must examine the
     landing pad and the post landing pad, and whether an inner try block
     is referencing the catch handlers directly.  */
  if (crtl->eh.built_landing_pads)
    return;

  tmp.label = label;
  slot = (struct ehl_map_entry **)
    htab_find_slot (crtl->eh.exception_handler_label_map, &tmp, NO_INSERT);
  if (! slot)
    return;
  region = (*slot)->region;
  if (! region)
    return;

  /* Flow will want to remove MUST_NOT_THROW regions as unreachable
     because there is no path to the fallback call to terminate.
     But the region continues to affect call-site data until there
     are no more contained calls, which we don't see here.  */
  if (region->type == ERT_MUST_NOT_THROW)
    {
      htab_clear_slot (crtl->eh.exception_handler_label_map, (void **) slot);
      region->label = NULL_RTX;
    }
  else
    remove_eh_handler (region);
}

/* Invokes CALLBACK for every exception handler label.  Only used by old
   loop hackery; should not be used by new code.  */

void
for_each_eh_label (void (*callback) (rtx))
{
  htab_traverse (crtl->eh.exception_handler_label_map, for_each_eh_label_1,
		 (void *) &callback);
}

static int
for_each_eh_label_1 (void **pentry, void *data)
{
  struct ehl_map_entry *entry = *(struct ehl_map_entry **)pentry;
  void (*callback) (rtx) = *(void (**) (rtx)) data;

  (*callback) (entry->label);
  return 1;
}

/* Invoke CALLBACK for every exception region in the current function.  */

void
for_each_eh_region (void (*callback) (struct eh_region *))
{
  int i, n = cfun->eh->last_region_number;
  for (i = 1; i <= n; ++i)
    {
      struct eh_region *region;

      region = VEC_index (eh_region, cfun->eh->region_array, i);
      if (region)
	(*callback) (region);
    }
}

/* This section describes CFG exception edges for flow.  */

/* For communicating between calls to reachable_next_level.  */
struct reachable_info
{
  tree types_caught;
  tree types_allowed;
  void (*callback) (struct eh_region *, void *);
  void *callback_data;
  bool saw_any_handlers;
};

/* A subroutine of reachable_next_level.  Return true if TYPE, or a
   base class of TYPE, is in HANDLED.  */

static int
check_handled (tree handled, tree type)
{
  tree t;

  /* We can check for exact matches without front-end help.  */
  if (! lang_eh_type_covers)
    {
      for (t = handled; t ; t = TREE_CHAIN (t))
	if (TREE_VALUE (t) == type)
	  return 1;
    }
  else
    {
      for (t = handled; t ; t = TREE_CHAIN (t))
	if ((*lang_eh_type_covers) (TREE_VALUE (t), type))
	  return 1;
    }

  return 0;
}

/* A subroutine of reachable_next_level.  If we are collecting a list
   of handlers, add one.  After landing pad generation, reference
   it instead of the handlers themselves.  Further, the handlers are
   all wired together, so by referencing one, we've got them all.
   Before landing pad generation we reference each handler individually.

   LP_REGION contains the landing pad; REGION is the handler.  */

static void
add_reachable_handler (struct reachable_info *info,
		       struct eh_region *lp_region, struct eh_region *region)
{
  if (! info)
    return;

  info->saw_any_handlers = true;

  if (crtl->eh.built_landing_pads)
    info->callback (lp_region, info->callback_data);
  else
    info->callback (region, info->callback_data);
}

/* Process one level of exception regions for reachability.
   If TYPE_THROWN is non-null, then it is the *exact* type being
   propagated.  If INFO is non-null, then collect handler labels
   and caught/allowed type information between invocations.  */

static enum reachable_code
reachable_next_level (struct eh_region *region, tree type_thrown,
		      struct reachable_info *info)
{
  switch (region->type)
    {
    case ERT_CLEANUP:
      /* Before landing-pad generation, we model control flow
	 directly to the individual handlers.  In this way we can
	 see that catch handler types may shadow one another.  */
      add_reachable_handler (info, region, region);
      return RNL_MAYBE_CAUGHT;

    case ERT_TRY:
      {
	struct eh_region *c;
	enum reachable_code ret = RNL_NOT_CAUGHT;

	for (c = region->u.eh_try.eh_catch; c ; c = c->u.eh_catch.next_catch)
	  {
	    /* A catch-all handler ends the search.  */
	    if (c->u.eh_catch.type_list == NULL)
	      {
		add_reachable_handler (info, region, c);
		return RNL_CAUGHT;
	      }

	    if (type_thrown)
	      {
		/* If we have at least one type match, end the search.  */
		tree tp_node = c->u.eh_catch.type_list;

		for (; tp_node; tp_node = TREE_CHAIN (tp_node))
		  {
		    tree type = TREE_VALUE (tp_node);

		    if (type == type_thrown
			|| (lang_eh_type_covers
			    && (*lang_eh_type_covers) (type, type_thrown)))
		      {
			add_reachable_handler (info, region, c);
			return RNL_CAUGHT;
		      }
		  }

		/* If we have definitive information of a match failure,
		   the catch won't trigger.  */
		if (lang_eh_type_covers)
		  return RNL_NOT_CAUGHT;
	      }

	    /* At this point, we either don't know what type is thrown or
	       don't have front-end assistance to help deciding if it is
	       covered by one of the types in the list for this region.

	       We'd then like to add this region to the list of reachable
	       handlers since it is indeed potentially reachable based on the
	       information we have.

	       Actually, this handler is for sure not reachable if all the
	       types it matches have already been caught. That is, it is only
	       potentially reachable if at least one of the types it catches
	       has not been previously caught.  */

	    if (! info)
	      ret = RNL_MAYBE_CAUGHT;
	    else
	      {
		tree tp_node = c->u.eh_catch.type_list;
		bool maybe_reachable = false;

		/* Compute the potential reachability of this handler and
		   update the list of types caught at the same time.  */
		for (; tp_node; tp_node = TREE_CHAIN (tp_node))
		  {
		    tree type = TREE_VALUE (tp_node);

		    if (! check_handled (info->types_caught, type))
		      {
			info->types_caught
			  = tree_cons (NULL, type, info->types_caught);

			maybe_reachable = true;
		      }
		  }

		if (maybe_reachable)
		  {
		    add_reachable_handler (info, region, c);

		    /* ??? If the catch type is a base class of every allowed
		       type, then we know we can stop the search.  */
		    ret = RNL_MAYBE_CAUGHT;
		  }
	      }
	  }

	return ret;
      }

    case ERT_ALLOWED_EXCEPTIONS:
      /* An empty list of types definitely ends the search.  */
      if (region->u.allowed.type_list == NULL_TREE)
	{
	  add_reachable_handler (info, region, region);
	  return RNL_CAUGHT;
	}

      /* Collect a list of lists of allowed types for use in detecting
	 when a catch may be transformed into a catch-all.  */
      if (info)
	info->types_allowed = tree_cons (NULL_TREE,
					 region->u.allowed.type_list,
					 info->types_allowed);

      /* If we have definitive information about the type hierarchy,
	 then we can tell if the thrown type will pass through the
	 filter.  */
      if (type_thrown && lang_eh_type_covers)
	{
	  if (check_handled (region->u.allowed.type_list, type_thrown))
	    return RNL_NOT_CAUGHT;
	  else
	    {
	      add_reachable_handler (info, region, region);
	      return RNL_CAUGHT;
	    }
	}

      add_reachable_handler (info, region, region);
      return RNL_MAYBE_CAUGHT;

    case ERT_CATCH:
      /* Catch regions are handled by their controlling try region.  */
      return RNL_NOT_CAUGHT;

    case ERT_MUST_NOT_THROW:
      /* Here we end our search, since no exceptions may propagate.
	 If we've touched down at some landing pad previous, then the
	 explicit function call we generated may be used.  Otherwise
	 the call is made by the runtime.

         Before inlining, do not perform this optimization.  We may
	 inline a subroutine that contains handlers, and that will
	 change the value of saw_any_handlers.  */

      if ((info && info->saw_any_handlers) || !cfun->after_inlining)
	{
	  add_reachable_handler (info, region, region);
	  return RNL_CAUGHT;
	}
      else
	return RNL_BLOCKED;

    case ERT_UNKNOWN:
      /* Shouldn't see these here.  */
      gcc_unreachable ();
      break;
    default:
      gcc_unreachable ();
    }
}

/* Invoke CALLBACK on each region reachable from REGION_NUMBER.  */

void
foreach_reachable_handler (int region_number, bool is_resx,
			   void (*callback) (struct eh_region *, void *),
			   void *callback_data)
{
  struct reachable_info info;
  struct eh_region *region;
  tree type_thrown;

  memset (&info, 0, sizeof (info));
  info.callback = callback;
  info.callback_data = callback_data;

  region = VEC_index (eh_region, cfun->eh->region_array, region_number);

  type_thrown = NULL_TREE;
  if (is_resx)
    {
      /* A RESX leaves a region instead of entering it.  Thus the
	 region itself may have been deleted out from under us.  */
      if (region == NULL)
	return;
      region = region->outer;
    }
<<<<<<< HEAD
=======
  else if (region->type == ERT_THROW)
    {
      type_thrown = region->u.eh_throw.type;
      region = region->outer;
    }
>>>>>>> d2e796ad

  while (region)
    {
      if (reachable_next_level (region, type_thrown, &info) >= RNL_CAUGHT)
	break;
      /* If we have processed one cleanup, there is no point in
	 processing any more of them.  Each cleanup will have an edge
	 to the next outer cleanup region, so the flow graph will be
	 accurate.  */
      if (region->type == ERT_CLEANUP)
	region = region->u.cleanup.prev_try;
      else
	region = region->outer;
    }
}

/* Retrieve a list of labels of exception handlers which can be
   reached by a given insn.  */

static void
arh_to_landing_pad (struct eh_region *region, void *data)
{
  rtx *p_handlers = (rtx *) data;
  if (! *p_handlers)
    *p_handlers = alloc_INSN_LIST (region->landing_pad, NULL_RTX);
}

static void
arh_to_label (struct eh_region *region, void *data)
{
  rtx *p_handlers = (rtx *) data;
  *p_handlers = alloc_INSN_LIST (region->label, *p_handlers);
}

rtx
reachable_handlers (rtx insn)
{
  bool is_resx = false;
  rtx handlers = NULL;
  int region_number;

  if (JUMP_P (insn)
      && GET_CODE (PATTERN (insn)) == RESX)
    {
      region_number = XINT (PATTERN (insn), 0);
      is_resx = true;
    }
  else
    {
      rtx note = find_reg_note (insn, REG_EH_REGION, NULL_RTX);
      if (!note || INTVAL (XEXP (note, 0)) <= 0)
	return NULL;
      region_number = INTVAL (XEXP (note, 0));
    }

  foreach_reachable_handler (region_number, is_resx,
			     (crtl->eh.built_landing_pads
			      ? arh_to_landing_pad
			      : arh_to_label),
			     &handlers);

  return handlers;
}

/* Determine if the given INSN can throw an exception that is caught
   within the function.  */

bool
can_throw_internal_1 (int region_number, bool is_resx)
{
  struct eh_region *region;
  tree type_thrown;

  region = VEC_index (eh_region, cfun->eh->region_array, region_number);

  type_thrown = NULL_TREE;
  if (is_resx)
    region = region->outer;
<<<<<<< HEAD
=======
  else if (region->type == ERT_THROW)
    {
      type_thrown = region->u.eh_throw.type;
      region = region->outer;
    }
>>>>>>> d2e796ad

  /* If this exception is ignored by each and every containing region,
     then control passes straight out.  The runtime may handle some
     regions, which also do not require processing internally.  */
  for (; region; region = region->outer)
    {
      enum reachable_code how = reachable_next_level (region, type_thrown, 0);
      if (how == RNL_BLOCKED)
	return false;
      if (how != RNL_NOT_CAUGHT)
	return true;
    }

  return false;
}

bool
can_throw_internal (const_rtx insn)
{
  rtx note;

  if (! INSN_P (insn))
    return false;

  if (JUMP_P (insn)
      && GET_CODE (PATTERN (insn)) == RESX
      && XINT (PATTERN (insn), 0) > 0)
    return can_throw_internal_1 (XINT (PATTERN (insn), 0), true);

  if (NONJUMP_INSN_P (insn)
      && GET_CODE (PATTERN (insn)) == SEQUENCE)
    insn = XVECEXP (PATTERN (insn), 0, 0);

  /* Every insn that might throw has an EH_REGION note.  */
  note = find_reg_note (insn, REG_EH_REGION, NULL_RTX);
  if (!note || INTVAL (XEXP (note, 0)) <= 0)
    return false;

  return can_throw_internal_1 (INTVAL (XEXP (note, 0)), false);
}

/* Determine if the given INSN can throw an exception that is
   visible outside the function.  */

bool
can_throw_external_1 (int region_number, bool is_resx)
{
  struct eh_region *region;
  tree type_thrown;

  region = VEC_index (eh_region, cfun->eh->region_array, region_number);

  type_thrown = NULL_TREE;
  if (is_resx)
    region = region->outer;
<<<<<<< HEAD
=======
  else if (region->type == ERT_THROW)
    {
      type_thrown = region->u.eh_throw.type;
      region = region->outer;
    }
>>>>>>> d2e796ad

  /* If the exception is caught or blocked by any containing region,
     then it is not seen by any calling function.  */
  for (; region ; region = region->outer)
    if (reachable_next_level (region, type_thrown, NULL) >= RNL_CAUGHT)
      return false;

  return true;
}

bool
can_throw_external (const_rtx insn)
{
  rtx note;

  if (! INSN_P (insn))
    return false;

  if (JUMP_P (insn)
      && GET_CODE (PATTERN (insn)) == RESX
      && XINT (PATTERN (insn), 0) > 0)
    return can_throw_external_1 (XINT (PATTERN (insn), 0), true);

  if (NONJUMP_INSN_P (insn)
      && GET_CODE (PATTERN (insn)) == SEQUENCE)
    insn = XVECEXP (PATTERN (insn), 0, 0);

  note = find_reg_note (insn, REG_EH_REGION, NULL_RTX);
  if (!note)
    {
      /* Calls (and trapping insns) without notes are outside any
	 exception handling region in this function.  We have to
	 assume it might throw.  Given that the front end and middle
	 ends mark known NOTHROW functions, this isn't so wildly
	 inaccurate.  */
      return (CALL_P (insn)
	      || (flag_non_call_exceptions
		  && may_trap_p (PATTERN (insn))));
    }
  if (INTVAL (XEXP (note, 0)) <= 0)
    return false;

  return can_throw_external_1 (INTVAL (XEXP (note, 0)), false);
}

/* Set TREE_NOTHROW and crtl->all_throwers_are_sibcalls.  */

unsigned int
set_nothrow_function_flags (void)
{
  rtx insn;

  /* If we don't know that this implementation of the function will
     actually be used, then we must not set TREE_NOTHROW, since
     callers must not assume that this function does not throw.  */
  if (DECL_REPLACEABLE_P (current_function_decl))
    return 0;

  TREE_NOTHROW (current_function_decl) = 1;

  /* Assume crtl->all_throwers_are_sibcalls until we encounter
     something that can throw an exception.  We specifically exempt
     CALL_INSNs that are SIBLING_CALL_P, as these are really jumps,
     and can't throw.  Most CALL_INSNs are not SIBLING_CALL_P, so this
     is optimistic.  */

  crtl->all_throwers_are_sibcalls = 1;

  if (! flag_exceptions)
    return 0;

  for (insn = get_insns (); insn; insn = NEXT_INSN (insn))
    if (can_throw_external (insn))
      {
        TREE_NOTHROW (current_function_decl) = 0;

	if (!CALL_P (insn) || !SIBLING_CALL_P (insn))
	  {
	    crtl->all_throwers_are_sibcalls = 0;
	    return 0;
	  }
      }

  for (insn = crtl->epilogue_delay_list; insn;
       insn = XEXP (insn, 1))
    if (can_throw_external (insn))
      {
        TREE_NOTHROW (current_function_decl) = 0;

	if (!CALL_P (insn) || !SIBLING_CALL_P (insn))
	  {
	    crtl->all_throwers_are_sibcalls = 0;
	    return 0;
	  }
      }
  return 0;
}

struct rtl_opt_pass pass_set_nothrow_function_flags =
{
 {
  RTL_PASS,
  NULL,                                 /* name */
  NULL,                                 /* gate */
  set_nothrow_function_flags,           /* execute */
  NULL,                                 /* sub */
  NULL,                                 /* next */
  0,                                    /* static_pass_number */
  0,                                    /* tv_id */
  0,                                    /* properties_required */
  0,                                    /* properties_provided */
  0,                                    /* properties_destroyed */
  0,                                    /* todo_flags_start */
  0,                                    /* todo_flags_finish */
 }
};


/* Various hooks for unwind library.  */

/* Do any necessary initialization to access arbitrary stack frames.
   On the SPARC, this means flushing the register windows.  */

void
expand_builtin_unwind_init (void)
{
  /* Set this so all the registers get saved in our frame; we need to be
     able to copy the saved values for any registers from frames we unwind.  */
  crtl->saves_all_registers = 1;

#ifdef SETUP_FRAME_ADDRESSES
  SETUP_FRAME_ADDRESSES ();
#endif
}

rtx
expand_builtin_eh_return_data_regno (tree exp)
{
  tree which = CALL_EXPR_ARG (exp, 0);
  unsigned HOST_WIDE_INT iwhich;

  if (TREE_CODE (which) != INTEGER_CST)
    {
      error ("argument of %<__builtin_eh_return_regno%> must be constant");
      return constm1_rtx;
    }

  iwhich = tree_low_cst (which, 1);
  iwhich = EH_RETURN_DATA_REGNO (iwhich);
  if (iwhich == INVALID_REGNUM)
    return constm1_rtx;

#ifdef DWARF_FRAME_REGNUM
  iwhich = DWARF_FRAME_REGNUM (iwhich);
#else
  iwhich = DBX_REGISTER_NUMBER (iwhich);
#endif

  return GEN_INT (iwhich);
}

/* Given a value extracted from the return address register or stack slot,
   return the actual address encoded in that value.  */

rtx
expand_builtin_extract_return_addr (tree addr_tree)
{
  rtx addr = expand_expr (addr_tree, NULL_RTX, Pmode, EXPAND_NORMAL);

  if (GET_MODE (addr) != Pmode
      && GET_MODE (addr) != VOIDmode)
    {
#ifdef POINTERS_EXTEND_UNSIGNED
      addr = convert_memory_address (Pmode, addr);
#else
      addr = convert_to_mode (Pmode, addr, 0);
#endif
    }

  /* First mask out any unwanted bits.  */
#ifdef MASK_RETURN_ADDR
  expand_and (Pmode, addr, MASK_RETURN_ADDR, addr);
#endif

  /* Then adjust to find the real return address.  */
#if defined (RETURN_ADDR_OFFSET)
  addr = plus_constant (addr, RETURN_ADDR_OFFSET);
#endif

  return addr;
}

/* Given an actual address in addr_tree, do any necessary encoding
   and return the value to be stored in the return address register or
   stack slot so the epilogue will return to that address.  */

rtx
expand_builtin_frob_return_addr (tree addr_tree)
{
  rtx addr = expand_expr (addr_tree, NULL_RTX, ptr_mode, EXPAND_NORMAL);

  addr = convert_memory_address (Pmode, addr);

#ifdef RETURN_ADDR_OFFSET
  addr = force_reg (Pmode, addr);
  addr = plus_constant (addr, -RETURN_ADDR_OFFSET);
#endif

  return addr;
}

/* Set up the epilogue with the magic bits we'll need to return to the
   exception handler.  */

void
expand_builtin_eh_return (tree stackadj_tree ATTRIBUTE_UNUSED,
			  tree handler_tree)
{
  rtx tmp;

#ifdef EH_RETURN_STACKADJ_RTX
  tmp = expand_expr (stackadj_tree, crtl->eh.ehr_stackadj,
		     VOIDmode, EXPAND_NORMAL);
  tmp = convert_memory_address (Pmode, tmp);
  if (!crtl->eh.ehr_stackadj)
    crtl->eh.ehr_stackadj = copy_to_reg (tmp);
  else if (tmp != crtl->eh.ehr_stackadj)
    emit_move_insn (crtl->eh.ehr_stackadj, tmp);
#endif

  tmp = expand_expr (handler_tree, crtl->eh.ehr_handler,
		     VOIDmode, EXPAND_NORMAL);
  tmp = convert_memory_address (Pmode, tmp);
  if (!crtl->eh.ehr_handler)
    crtl->eh.ehr_handler = copy_to_reg (tmp);
  else if (tmp != crtl->eh.ehr_handler)
    emit_move_insn (crtl->eh.ehr_handler, tmp);

  if (!crtl->eh.ehr_label)
    crtl->eh.ehr_label = gen_label_rtx ();
  emit_jump (crtl->eh.ehr_label);
}

void
expand_eh_return (void)
{
  rtx around_label;

  if (! crtl->eh.ehr_label)
    return;

  crtl->calls_eh_return = 1;

#ifdef EH_RETURN_STACKADJ_RTX
  emit_move_insn (EH_RETURN_STACKADJ_RTX, const0_rtx);
#endif

  around_label = gen_label_rtx ();
  emit_jump (around_label);

  emit_label (crtl->eh.ehr_label);
  clobber_return_register ();

#ifdef EH_RETURN_STACKADJ_RTX
  emit_move_insn (EH_RETURN_STACKADJ_RTX, crtl->eh.ehr_stackadj);
#endif

#ifdef HAVE_eh_return
  if (HAVE_eh_return)
    emit_insn (gen_eh_return (crtl->eh.ehr_handler));
  else
#endif
    {
#ifdef EH_RETURN_HANDLER_RTX
      emit_move_insn (EH_RETURN_HANDLER_RTX, crtl->eh.ehr_handler);
#else
      error ("__builtin_eh_return not supported on this target");
#endif
    }

  emit_label (around_label);
}

/* Convert a ptr_mode address ADDR_TREE to a Pmode address controlled by
   POINTERS_EXTEND_UNSIGNED and return it.  */

rtx
expand_builtin_extend_pointer (tree addr_tree)
{
  rtx addr = expand_expr (addr_tree, NULL_RTX, ptr_mode, EXPAND_NORMAL);
  int extend;

#ifdef POINTERS_EXTEND_UNSIGNED
  extend = POINTERS_EXTEND_UNSIGNED;
#else
  /* The previous EH code did an unsigned extend by default, so we do this also
     for consistency.  */
  extend = 1;
#endif

  return convert_modes (targetm.unwind_word_mode (), ptr_mode, addr, extend);
}

/* In the following functions, we represent entries in the action table
   as 1-based indices.  Special cases are:

	 0:	null action record, non-null landing pad; implies cleanups
	-1:	null action record, null landing pad; implies no action
	-2:	no call-site entry; implies must_not_throw
	-3:	we have yet to process outer regions

   Further, no special cases apply to the "next" field of the record.
   For next, 0 means end of list.  */

struct action_record
{
  int offset;
  int filter;
  int next;
};

static int
action_record_eq (const void *pentry, const void *pdata)
{
  const struct action_record *entry = (const struct action_record *) pentry;
  const struct action_record *data = (const struct action_record *) pdata;
  return entry->filter == data->filter && entry->next == data->next;
}

static hashval_t
action_record_hash (const void *pentry)
{
  const struct action_record *entry = (const struct action_record *) pentry;
  return entry->next * 1009 + entry->filter;
}

static int
add_action_record (htab_t ar_hash, int filter, int next)
{
  struct action_record **slot, *new_ar, tmp;

  tmp.filter = filter;
  tmp.next = next;
  slot = (struct action_record **) htab_find_slot (ar_hash, &tmp, INSERT);

  if ((new_ar = *slot) == NULL)
    {
      new_ar = XNEW (struct action_record);
      new_ar->offset = VARRAY_ACTIVE_SIZE (crtl->eh.action_record_data) + 1;
      new_ar->filter = filter;
      new_ar->next = next;
      *slot = new_ar;

      /* The filter value goes in untouched.  The link to the next
	 record is a "self-relative" byte offset, or zero to indicate
	 that there is no next record.  So convert the absolute 1 based
	 indices we've been carrying around into a displacement.  */

      push_sleb128 (&crtl->eh.action_record_data, filter);
      if (next)
	next -= VARRAY_ACTIVE_SIZE (crtl->eh.action_record_data) + 1;
      push_sleb128 (&crtl->eh.action_record_data, next);
    }

  return new_ar->offset;
}

static int
collect_one_action_chain (htab_t ar_hash, struct eh_region *region)
{
  struct eh_region *c;
  int next;

  /* If we've reached the top of the region chain, then we have
     no actions, and require no landing pad.  */
  if (region == NULL)
    return -1;

  switch (region->type)
    {
    case ERT_CLEANUP:
      /* A cleanup adds a zero filter to the beginning of the chain, but
	 there are special cases to look out for.  If there are *only*
	 cleanups along a path, then it compresses to a zero action.
	 Further, if there are multiple cleanups along a path, we only
	 need to represent one of them, as that is enough to trigger
	 entry to the landing pad at runtime.  */
      next = collect_one_action_chain (ar_hash, region->outer);
      if (next <= 0)
	return 0;
      for (c = region->outer; c ; c = c->outer)
	if (c->type == ERT_CLEANUP)
	  return next;
      return add_action_record (ar_hash, 0, next);

    case ERT_TRY:
      /* Process the associated catch regions in reverse order.
	 If there's a catch-all handler, then we don't need to
	 search outer regions.  Use a magic -3 value to record
	 that we haven't done the outer search.  */
      next = -3;
      for (c = region->u.eh_try.last_catch; c ; c = c->u.eh_catch.prev_catch)
	{
	  if (c->u.eh_catch.type_list == NULL)
	    {
	      /* Retrieve the filter from the head of the filter list
		 where we have stored it (see assign_filter_values).  */
	      int filter
		= TREE_INT_CST_LOW (TREE_VALUE (c->u.eh_catch.filter_list));

	      next = add_action_record (ar_hash, filter, 0);
	    }
	  else
	    {
	      /* Once the outer search is done, trigger an action record for
                 each filter we have.  */
	      tree flt_node;

	      if (next == -3)
		{
		  next = collect_one_action_chain (ar_hash, region->outer);

		  /* If there is no next action, terminate the chain.  */
		  if (next == -1)
		    next = 0;
		  /* If all outer actions are cleanups or must_not_throw,
		     we'll have no action record for it, since we had wanted
		     to encode these states in the call-site record directly.
		     Add a cleanup action to the chain to catch these.  */
		  else if (next <= 0)
		    next = add_action_record (ar_hash, 0, 0);
		}

	      flt_node = c->u.eh_catch.filter_list;
	      for (; flt_node; flt_node = TREE_CHAIN (flt_node))
		{
		  int filter = TREE_INT_CST_LOW (TREE_VALUE (flt_node));
		  next = add_action_record (ar_hash, filter, next);
		}
	    }
	}
      return next;

    case ERT_ALLOWED_EXCEPTIONS:
      /* An exception specification adds its filter to the
	 beginning of the chain.  */
      next = collect_one_action_chain (ar_hash, region->outer);

      /* If there is no next action, terminate the chain.  */
      if (next == -1)
	next = 0;
      /* If all outer actions are cleanups or must_not_throw,
	 we'll have no action record for it, since we had wanted
	 to encode these states in the call-site record directly.
	 Add a cleanup action to the chain to catch these.  */
      else if (next <= 0)
	next = add_action_record (ar_hash, 0, 0);

      return add_action_record (ar_hash, region->u.allowed.filter, next);

    case ERT_MUST_NOT_THROW:
      /* A must-not-throw region with no inner handlers or cleanups
	 requires no call-site entry.  Note that this differs from
	 the no handler or cleanup case in that we do require an lsda
	 to be generated.  Return a magic -2 value to record this.  */
      return -2;

    case ERT_CATCH:
      /* CATCH regions are handled in TRY above.  */
      return collect_one_action_chain (ar_hash, region->outer);

    default:
      gcc_unreachable ();
    }
}

static int
add_call_site (rtx landing_pad, int action)
{
  call_site_record record;
  
  record = GGC_NEW (struct call_site_record);
  record->landing_pad = landing_pad;
  record->action = action;

  VEC_safe_push (call_site_record, gc, crtl->eh.call_site_record, record);

  return call_site_base + VEC_length (call_site_record, crtl->eh.call_site_record) - 1;
}

/* Turn REG_EH_REGION notes back into NOTE_INSN_EH_REGION notes.
   The new note numbers will not refer to region numbers, but
   instead to call site entries.  */

unsigned int
convert_to_eh_region_ranges (void)
{
  rtx insn, iter, note;
  htab_t ar_hash;
  int last_action = -3;
  rtx last_action_insn = NULL_RTX;
  rtx last_landing_pad = NULL_RTX;
  rtx first_no_action_insn = NULL_RTX;
  int call_site = 0;

  if (USING_SJLJ_EXCEPTIONS || cfun->eh->region_tree == NULL)
    return 0;

  VARRAY_UCHAR_INIT (crtl->eh.action_record_data, 64, "action_record_data");

  ar_hash = htab_create (31, action_record_hash, action_record_eq, free);

  for (iter = get_insns (); iter ; iter = NEXT_INSN (iter))
    if (INSN_P (iter))
      {
	struct eh_region *region;
	int this_action;
	rtx this_landing_pad;

	insn = iter;
	if (NONJUMP_INSN_P (insn)
	    && GET_CODE (PATTERN (insn)) == SEQUENCE)
	  insn = XVECEXP (PATTERN (insn), 0, 0);

	note = find_reg_note (insn, REG_EH_REGION, NULL_RTX);
	if (!note)
	  {
	    if (! (CALL_P (insn)
		   || (flag_non_call_exceptions
		       && may_trap_p (PATTERN (insn)))))
	      continue;
	    this_action = -1;
	    region = NULL;
	  }
	else
	  {
	    if (INTVAL (XEXP (note, 0)) <= 0)
	      continue;
	    region = VEC_index (eh_region, cfun->eh->region_array, INTVAL (XEXP (note, 0)));
	    this_action = collect_one_action_chain (ar_hash, region);
	  }

	/* Existence of catch handlers, or must-not-throw regions
	   implies that an lsda is needed (even if empty).  */
	if (this_action != -1)
	  crtl->uses_eh_lsda = 1;

	/* Delay creation of region notes for no-action regions
	   until we're sure that an lsda will be required.  */
	else if (last_action == -3)
	  {
	    first_no_action_insn = iter;
	    last_action = -1;
	  }

	/* Cleanups and handlers may share action chains but not
	   landing pads.  Collect the landing pad for this region.  */
	if (this_action >= 0)
	  {
	    struct eh_region *o;
	    for (o = region; ! o->landing_pad ; o = o->outer)
	      continue;
	    this_landing_pad = o->landing_pad;
	  }
	else
	  this_landing_pad = NULL_RTX;

	/* Differing actions or landing pads implies a change in call-site
	   info, which implies some EH_REGION note should be emitted.  */
	if (last_action != this_action
	    || last_landing_pad != this_landing_pad)
	  {
	    /* If we'd not seen a previous action (-3) or the previous
	       action was must-not-throw (-2), then we do not need an
	       end note.  */
	    if (last_action >= -1)
	      {
		/* If we delayed the creation of the begin, do it now.  */
		if (first_no_action_insn)
		  {
		    call_site = add_call_site (NULL_RTX, 0);
		    note = emit_note_before (NOTE_INSN_EH_REGION_BEG,
					     first_no_action_insn);
		    NOTE_EH_HANDLER (note) = call_site;
		    first_no_action_insn = NULL_RTX;
		  }

		note = emit_note_after (NOTE_INSN_EH_REGION_END,
					last_action_insn);
		NOTE_EH_HANDLER (note) = call_site;
	      }

	    /* If the new action is must-not-throw, then no region notes
	       are created.  */
	    if (this_action >= -1)
	      {
		call_site = add_call_site (this_landing_pad,
					   this_action < 0 ? 0 : this_action);
		note = emit_note_before (NOTE_INSN_EH_REGION_BEG, iter);
		NOTE_EH_HANDLER (note) = call_site;
	      }

	    last_action = this_action;
	    last_landing_pad = this_landing_pad;
	  }
	last_action_insn = iter;
      }

  if (last_action >= -1 && ! first_no_action_insn)
    {
      note = emit_note_after (NOTE_INSN_EH_REGION_END, last_action_insn);
      NOTE_EH_HANDLER (note) = call_site;
    }

  htab_delete (ar_hash);
  return 0;
}

struct rtl_opt_pass pass_convert_to_eh_region_ranges =
{
 {
  RTL_PASS,
  "eh-ranges",                          /* name */
  NULL,                                 /* gate */
  convert_to_eh_region_ranges,          /* execute */
  NULL,                                 /* sub */
  NULL,                                 /* next */
  0,                                    /* static_pass_number */
  0,                                    /* tv_id */
  0,                                    /* properties_required */
  0,                                    /* properties_provided */
  0,                                    /* properties_destroyed */
  0,                                    /* todo_flags_start */
  TODO_dump_func,			/* todo_flags_finish */
 }
};


static void
push_uleb128 (varray_type *data_area, unsigned int value)
{
  do
    {
      unsigned char byte = value & 0x7f;
      value >>= 7;
      if (value)
	byte |= 0x80;
      VARRAY_PUSH_UCHAR (*data_area, byte);
    }
  while (value);
}

static void
push_sleb128 (varray_type *data_area, int value)
{
  unsigned char byte;
  int more;

  do
    {
      byte = value & 0x7f;
      value >>= 7;
      more = ! ((value == 0 && (byte & 0x40) == 0)
		|| (value == -1 && (byte & 0x40) != 0));
      if (more)
	byte |= 0x80;
      VARRAY_PUSH_UCHAR (*data_area, byte);
    }
  while (more);
}


#ifndef HAVE_AS_LEB128
static int
dw2_size_of_call_site_table (void)
{
  int n = VEC_length (call_site_record, crtl->eh.call_site_record);
  int size = n * (4 + 4 + 4);
  int i;

  for (i = 0; i < n; ++i)
    {
      struct call_site_record *cs = VEC_index (call_site_record, crtl->eh.call_site_record, i);
      size += size_of_uleb128 (cs->action);
    }

  return size;
}

static int
sjlj_size_of_call_site_table (void)
{
  int n = VEC_length (call_site_record, crtl->eh.call_site_record);
  int size = 0;
  int i;

  for (i = 0; i < n; ++i)
    {
      struct call_site_record *cs = VEC_index (call_site_record, crtl->eh.call_site_record, i);
      size += size_of_uleb128 (INTVAL (cs->landing_pad));
      size += size_of_uleb128 (cs->action);
    }

  return size;
}
#endif

static void
dw2_output_call_site_table (void)
{
  int n = VEC_length (call_site_record, crtl->eh.call_site_record);
  int i;

  for (i = 0; i < n; ++i)
    {
      struct call_site_record *cs = VEC_index (call_site_record, crtl->eh.call_site_record, i);
      char reg_start_lab[32];
      char reg_end_lab[32];
      char landing_pad_lab[32];

      ASM_GENERATE_INTERNAL_LABEL (reg_start_lab, "LEHB", call_site_base + i);
      ASM_GENERATE_INTERNAL_LABEL (reg_end_lab, "LEHE", call_site_base + i);

      if (cs->landing_pad)
	ASM_GENERATE_INTERNAL_LABEL (landing_pad_lab, "L",
				     CODE_LABEL_NUMBER (cs->landing_pad));

      /* ??? Perhaps use insn length scaling if the assembler supports
	 generic arithmetic.  */
      /* ??? Perhaps use attr_length to choose data1 or data2 instead of
	 data4 if the function is small enough.  */
#ifdef HAVE_AS_LEB128
      dw2_asm_output_delta_uleb128 (reg_start_lab,
				    current_function_func_begin_label,
				    "region %d start", i);
      dw2_asm_output_delta_uleb128 (reg_end_lab, reg_start_lab,
				    "length");
      if (cs->landing_pad)
	dw2_asm_output_delta_uleb128 (landing_pad_lab,
				      current_function_func_begin_label,
				      "landing pad");
      else
	dw2_asm_output_data_uleb128 (0, "landing pad");
#else
      dw2_asm_output_delta (4, reg_start_lab,
			    current_function_func_begin_label,
			    "region %d start", i);
      dw2_asm_output_delta (4, reg_end_lab, reg_start_lab, "length");
      if (cs->landing_pad)
	dw2_asm_output_delta (4, landing_pad_lab,
			      current_function_func_begin_label,
			      "landing pad");
      else
	dw2_asm_output_data (4, 0, "landing pad");
#endif
      dw2_asm_output_data_uleb128 (cs->action, "action");
    }

  call_site_base += n;
}

static void
sjlj_output_call_site_table (void)
{
  int n = VEC_length (call_site_record, crtl->eh.call_site_record);
  int i;

  for (i = 0; i < n; ++i)
    {
      struct call_site_record *cs = VEC_index (call_site_record, crtl->eh.call_site_record, i);

      dw2_asm_output_data_uleb128 (INTVAL (cs->landing_pad),
				   "region %d landing pad", i);
      dw2_asm_output_data_uleb128 (cs->action, "action");
    }

  call_site_base += n;
}

#ifndef TARGET_UNWIND_INFO
/* Switch to the section that should be used for exception tables.  */

static void
switch_to_exception_section (const char * ARG_UNUSED (fnname))
{
  section *s;

  if (exception_section)
    s = exception_section;
  else
    {
      /* Compute the section and cache it into exception_section,
	 unless it depends on the function name.  */
      if (targetm.have_named_sections)
	{
	  int flags;

	  if (EH_TABLES_CAN_BE_READ_ONLY)
	    {
	      int tt_format =
		ASM_PREFERRED_EH_DATA_FORMAT (/*code=*/0, /*global=*/1);
	      flags = ((! flag_pic
			|| ((tt_format & 0x70) != DW_EH_PE_absptr
			    && (tt_format & 0x70) != DW_EH_PE_aligned))
		       ? 0 : SECTION_WRITE);
	    }
	  else
	    flags = SECTION_WRITE;

#ifdef HAVE_LD_EH_GC_SECTIONS
	  if (flag_function_sections)
	    {
	      char *section_name = XNEWVEC (char, strlen (fnname) + 32);
	      sprintf (section_name, ".gcc_except_table.%s", fnname);
	      s = get_section (section_name, flags, NULL);
	      free (section_name);
	    }
	  else
#endif
	    exception_section
	      = s = get_section (".gcc_except_table", flags, NULL);
	}
      else
	exception_section
	  = s = flag_pic ? data_section : readonly_data_section;
    }

  switch_to_section (s);
}
#endif


/* Output a reference from an exception table to the type_info object TYPE.
   TT_FORMAT and TT_FORMAT_SIZE describe the DWARF encoding method used for
   the value.  */

static void
output_ttype (tree type, int tt_format, int tt_format_size)
{
  rtx value;
  bool is_public = true;

  if (type == NULL_TREE)
    value = const0_rtx;
  else
    {
      struct varpool_node *node;

      type = lookup_type_for_runtime (type);
      value = expand_expr (type, NULL_RTX, VOIDmode, EXPAND_INITIALIZER);

      /* Let cgraph know that the rtti decl is used.  Not all of the
	 paths below go through assemble_integer, which would take
	 care of this for us.  */
      STRIP_NOPS (type);
      if (TREE_CODE (type) == ADDR_EXPR)
	{
	  type = TREE_OPERAND (type, 0);
	  if (TREE_CODE (type) == VAR_DECL)
	    {
	      node = varpool_node (type);
	      if (node)
		varpool_mark_needed_node (node);
	      is_public = TREE_PUBLIC (type);
	    }
	}
      else
	gcc_assert (TREE_CODE (type) == INTEGER_CST);
    }

  /* Allow the target to override the type table entry format.  */
  if (targetm.asm_out.ttype (value))
    return;

  if (tt_format == DW_EH_PE_absptr || tt_format == DW_EH_PE_aligned)
    assemble_integer (value, tt_format_size,
		      tt_format_size * BITS_PER_UNIT, 1);
  else
    dw2_asm_output_encoded_addr_rtx (tt_format, value, is_public, NULL);
}


#if 0
/* This call is for the generation of lto function information.  The
   five output functions are used as callbacks to output each of the
   five flavors of eh_region.  */

void 
output_eh_records (void *ob, struct function * cfun,
		   output_eh_cleanup_t cleanup, 
		   output_eh_try_t try,
		   output_eh_catch_t catch,
		   output_eh_allowed_t allowed,
		   output_eh_must_not_throw_t must_not_throw)
{
  struct eh_region *i = cfun->eh->region_tree;
  if (! i)
    return;

  while (1)
    {
      switch (i->type)
	{
	case ERT_CLEANUP:
	  cleanup (ob, i->region_number, 
		   i->inner != NULL, i->next_peer != NULL, 
		   i->may_contain_throw, 
		   i->u.cleanup.prev_try 
		   ? i->u.cleanup.prev_try->region_number : 0);
	  break;
	case ERT_TRY:
	  try (ob, i->region_number, 
	       i->inner != NULL, i->next_peer != NULL, 
	       i->may_contain_throw, i->u.try.catch->region_number, 
	       i->u.try.last_catch ? 
	       i->u.try.last_catch->region_number : 0);
	  break;
	case ERT_CATCH:
	  catch (ob, i->region_number, 
		 i->inner != NULL, i->next_peer != NULL, 
		 i->may_contain_throw, 
		 i->u.catch.next_catch 
		 ? i->u.catch.next_catch->region_number : 0, 
		 i->u.catch.prev_catch 
		 ? i->u.catch.prev_catch->region_number : 0,
		 i->u.catch.type_list);
	  break;
	case ERT_ALLOWED_EXCEPTIONS:
	  allowed (ob, i->region_number, 
		   i->inner != NULL, i->next_peer != NULL, 
		   i->may_contain_throw, i->u.allowed.type_list);
	  break;
	case ERT_MUST_NOT_THROW:
	  must_not_throw (ob, i->region_number, 
			  i->inner != NULL, i->next_peer != NULL, 
			  i->may_contain_throw);
	  break;
	default:
	  gcc_unreachable ();
	}

      /* If there are sub-regions, process them.  */
      if (i->inner)
	i = i->inner;
      /* If there are peers, process them.  */
      else if (i->next_peer)
	i = i->next_peer;
      /* Otherwise, step back up the tree to the next peer.  */
      else
	{
	  do {
	    i = i->outer;
	    if (i == NULL)
	      return;
	  } while (i->next_peer == NULL);
	  i = i->next_peer;
	}
    }
}
#endif

void
output_function_exception_table (const char * ARG_UNUSED (fnname))
{
  int tt_format, cs_format, lp_format, i, n;
#ifdef HAVE_AS_LEB128
  char ttype_label[32];
  char cs_after_size_label[32];
  char cs_end_label[32];
#else
  int call_site_len;
#endif
  int have_tt_data;
  int tt_format_size = 0;

  /* Not all functions need anything.  */
  if (! crtl->uses_eh_lsda)
    return;

  if (eh_personality_libfunc)
    assemble_external_libcall (eh_personality_libfunc);

#ifdef TARGET_UNWIND_INFO
  /* TODO: Move this into target file.  */
  fputs ("\t.personality\t", asm_out_file);
  output_addr_const (asm_out_file, eh_personality_libfunc);
  fputs ("\n\t.handlerdata\n", asm_out_file);
  /* Note that varasm still thinks we're in the function's code section.
     The ".endp" directive that will immediately follow will take us back.  */
#else
  switch_to_exception_section (fnname);
#endif

  /* If the target wants a label to begin the table, emit it here.  */
  targetm.asm_out.except_table_label (asm_out_file);

  have_tt_data = (VEC_length (tree, crtl->eh.ttype_data) > 0
		  || VARRAY_ACTIVE_SIZE (crtl->eh.ehspec_data) > 0);

  /* Indicate the format of the @TType entries.  */
  if (! have_tt_data)
    tt_format = DW_EH_PE_omit;
  else
    {
      tt_format = ASM_PREFERRED_EH_DATA_FORMAT (/*code=*/0, /*global=*/1);
#ifdef HAVE_AS_LEB128
      ASM_GENERATE_INTERNAL_LABEL (ttype_label, "LLSDATT",
				   current_function_funcdef_no);
#endif
      tt_format_size = size_of_encoded_value (tt_format);

      assemble_align (tt_format_size * BITS_PER_UNIT);
    }

  targetm.asm_out.internal_label (asm_out_file, "LLSDA",
			     current_function_funcdef_no);

  /* The LSDA header.  */

  /* Indicate the format of the landing pad start pointer.  An omitted
     field implies @LPStart == @Start.  */
  /* Currently we always put @LPStart == @Start.  This field would
     be most useful in moving the landing pads completely out of
     line to another section, but it could also be used to minimize
     the size of uleb128 landing pad offsets.  */
  lp_format = DW_EH_PE_omit;
  dw2_asm_output_data (1, lp_format, "@LPStart format (%s)",
		       eh_data_format_name (lp_format));

  /* @LPStart pointer would go here.  */

  dw2_asm_output_data (1, tt_format, "@TType format (%s)",
		       eh_data_format_name (tt_format));

#ifndef HAVE_AS_LEB128
  if (USING_SJLJ_EXCEPTIONS)
    call_site_len = sjlj_size_of_call_site_table ();
  else
    call_site_len = dw2_size_of_call_site_table ();
#endif

  /* A pc-relative 4-byte displacement to the @TType data.  */
  if (have_tt_data)
    {
#ifdef HAVE_AS_LEB128
      char ttype_after_disp_label[32];
      ASM_GENERATE_INTERNAL_LABEL (ttype_after_disp_label, "LLSDATTD",
				   current_function_funcdef_no);
      dw2_asm_output_delta_uleb128 (ttype_label, ttype_after_disp_label,
				    "@TType base offset");
      ASM_OUTPUT_LABEL (asm_out_file, ttype_after_disp_label);
#else
      /* Ug.  Alignment queers things.  */
      unsigned int before_disp, after_disp, last_disp, disp;

      before_disp = 1 + 1;
      after_disp = (1 + size_of_uleb128 (call_site_len)
		    + call_site_len
		    + VARRAY_ACTIVE_SIZE (crtl->eh.action_record_data)
		    + (VEC_length (tree, crtl->eh.ttype_data)
		       * tt_format_size));

      disp = after_disp;
      do
	{
	  unsigned int disp_size, pad;

	  last_disp = disp;
	  disp_size = size_of_uleb128 (disp);
	  pad = before_disp + disp_size + after_disp;
	  if (pad % tt_format_size)
	    pad = tt_format_size - (pad % tt_format_size);
	  else
	    pad = 0;
	  disp = after_disp + pad;
	}
      while (disp != last_disp);

      dw2_asm_output_data_uleb128 (disp, "@TType base offset");
#endif
    }

  /* Indicate the format of the call-site offsets.  */
#ifdef HAVE_AS_LEB128
  cs_format = DW_EH_PE_uleb128;
#else
  cs_format = DW_EH_PE_udata4;
#endif
  dw2_asm_output_data (1, cs_format, "call-site format (%s)",
		       eh_data_format_name (cs_format));

#ifdef HAVE_AS_LEB128
  ASM_GENERATE_INTERNAL_LABEL (cs_after_size_label, "LLSDACSB",
			       current_function_funcdef_no);
  ASM_GENERATE_INTERNAL_LABEL (cs_end_label, "LLSDACSE",
			       current_function_funcdef_no);
  dw2_asm_output_delta_uleb128 (cs_end_label, cs_after_size_label,
				"Call-site table length");
  ASM_OUTPUT_LABEL (asm_out_file, cs_after_size_label);
  if (USING_SJLJ_EXCEPTIONS)
    sjlj_output_call_site_table ();
  else
    dw2_output_call_site_table ();
  ASM_OUTPUT_LABEL (asm_out_file, cs_end_label);
#else
  dw2_asm_output_data_uleb128 (call_site_len,"Call-site table length");
  if (USING_SJLJ_EXCEPTIONS)
    sjlj_output_call_site_table ();
  else
    dw2_output_call_site_table ();
#endif

  /* ??? Decode and interpret the data for flag_debug_asm.  */
  n = VARRAY_ACTIVE_SIZE (crtl->eh.action_record_data);
  for (i = 0; i < n; ++i)
    dw2_asm_output_data (1, VARRAY_UCHAR (crtl->eh.action_record_data, i),
			 (i ? NULL : "Action record table"));

  if (have_tt_data)
    assemble_align (tt_format_size * BITS_PER_UNIT);

  i = VEC_length (tree, crtl->eh.ttype_data);
  while (i-- > 0)
    {
      tree type = VEC_index (tree, crtl->eh.ttype_data, i);
      output_ttype (type, tt_format, tt_format_size);
    }

#ifdef HAVE_AS_LEB128
  if (have_tt_data)
      ASM_OUTPUT_LABEL (asm_out_file, ttype_label);
#endif

  /* ??? Decode and interpret the data for flag_debug_asm.  */
  n = VARRAY_ACTIVE_SIZE (crtl->eh.ehspec_data);
  for (i = 0; i < n; ++i)
    {
      if (targetm.arm_eabi_unwinder)
	{
	  tree type = VARRAY_TREE (crtl->eh.ehspec_data, i);
	  output_ttype (type, tt_format, tt_format_size);
	}
      else
	dw2_asm_output_data (1, VARRAY_UCHAR (crtl->eh.ehspec_data, i),
			     (i ? NULL : "Exception specification table"));
    }

  switch_to_section (current_function_section ());
}

void
set_eh_throw_stmt_table (struct function *fun, struct htab *table)
{
  fun->eh->throw_stmt_table = table;
}

htab_t
get_eh_throw_stmt_table (struct function *fun)
{
  return fun->eh->throw_stmt_table;
}

/* Dump EH information to OUT.  */
void
dump_eh_tree (FILE *out, struct function *fun)
{
  struct eh_region *i;
  int depth = 0;
  static const char * const type_name[] = {"unknown", "cleanup", "try", "catch",
					   "allowed_exceptions", "must_not_throw",
					   "throw"};

  i = fun->eh->region_tree;
  if (! i)
    return;

  fprintf (out, "Eh tree:\n");
  while (1)
    {
      fprintf (out, "  %*s %i %s", depth * 2, "",
	       i->region_number, type_name [(int)i->type]);
      if (i->tree_label)
	{
          fprintf (out, " tree_label:");
	  print_generic_expr (out, i->tree_label, 0);
	}
      fprintf (out, "\n");
      /* If there are sub-regions, process them.  */
      if (i->inner)
	i = i->inner, depth++;
      /* If there are peers, process them.  */
      else if (i->next_peer)
	i = i->next_peer;
      /* Otherwise, step back up the tree to the next peer.  */
      else
	{
	  do {
	    i = i->outer;
	    depth--;
	    if (i == NULL)
	      return;
	  } while (i->next_peer == NULL);
	  i = i->next_peer;
	}
    }
}

/* Verify some basic invariants on EH datastructures.  Could be extended to
   catch more.  */
void
verify_eh_tree (struct function *fun)
{
  struct eh_region *i, *outer = NULL;
  bool err = false;
  int nvisited = 0;
  int count = 0;
  int j;
  int depth = 0;

  i = fun->eh->region_tree;
  if (! i)
    return;
  for (j = fun->eh->last_region_number; j > 0; --j)
    if ((i = VEC_index (eh_region, cfun->eh->region_array, j)))
      {
	count++;
	if (i->region_number != j)
	  {
	    error ("region_array is corrupted for region %i", i->region_number);
	    err = true;
	  }
      }

  while (1)
    {
      if (VEC_index (eh_region, cfun->eh->region_array, i->region_number) != i)
	{
	  error ("region_array is corrupted for region %i", i->region_number);
	  err = true;
	}
      if (i->outer != outer)
	{
	  error ("outer block of region %i is wrong", i->region_number);
	  err = true;
	}
      if (i->may_contain_throw && outer && !outer->may_contain_throw)
	{
	  error ("region %i may contain throw and is contained in region that may not",
		 i->region_number);
	  err = true;
	}
      if (depth < 0)
	{
	  error ("negative nesting depth of region %i", i->region_number);
	  err = true;
	}
      nvisited ++;
      /* If there are sub-regions, process them.  */
      if (i->inner)
	outer = i, i = i->inner, depth++;
      /* If there are peers, process them.  */
      else if (i->next_peer)
	i = i->next_peer;
      /* Otherwise, step back up the tree to the next peer.  */
      else
	{
	  do {
	    i = i->outer;
	    depth--;
	    if (i == NULL)
	      {
		if (depth != -1)
		  {
		    error ("tree list ends on depth %i", depth + 1);
		    err = true;
		  }
		if (count != nvisited)
		  {
		    error ("array does not match the region tree");
		    err = true;
		  }
		if (err)
		  {
		    dump_eh_tree (stderr, fun);
		    internal_error ("verify_eh_tree failed");
		  }
	        return;
	      }
	    outer = i->outer;
	  } while (i->next_peer == NULL);
	  i = i->next_peer;
	}
    }
}

/* Initialize unwind_resume_libfunc.  */

void
default_init_unwind_resume_libfunc (void)
{
  /* The default c++ routines aren't actually c++ specific, so use those.  */
  unwind_resume_libfunc =
    init_one_libfunc ( USING_SJLJ_EXCEPTIONS ? "_Unwind_SjLj_Resume"
					     : "_Unwind_Resume");
}


static bool
gate_handle_eh (void)
{
  return doing_eh (0);
}

/* Complete generation of exception handling code.  */
static unsigned int
rest_of_handle_eh (void)
{
  cleanup_cfg (CLEANUP_NO_INSN_DEL);
  finish_eh_generation ();
  cleanup_cfg (CLEANUP_NO_INSN_DEL);
  return 0;
}

struct rtl_opt_pass pass_rtl_eh =
{
 {
  RTL_PASS,
  "eh",                                 /* name */
  gate_handle_eh,                       /* gate */
  rest_of_handle_eh,			/* execute */
  NULL,                                 /* sub */
  NULL,                                 /* next */
  0,                                    /* static_pass_number */
  TV_JUMP,                              /* tv_id */
  0,                                    /* properties_required */
  0,                                    /* properties_provided */
  0,                                    /* properties_destroyed */
  0,                                    /* todo_flags_start */
  TODO_dump_func                        /* todo_flags_finish */
 }
};

#include "gt-except.h"<|MERGE_RESOLUTION|>--- conflicted
+++ resolved
@@ -136,11 +136,12 @@
   enum eh_region_type
   {
     ERT_UNKNOWN = 0,
-    ERT_CLEANUP,             /* eh_region_u_cleanup.  */
-    ERT_TRY,                 /* eh_region_u_try.  */
-    ERT_CATCH,               /* eh_region_u_catch.  */
-    ERT_ALLOWED_EXCEPTIONS,  /* eh_region_u_allowed.  */
-    ERT_MUST_NOT_THROW       /* None.  */
+    ERT_CLEANUP,
+    ERT_TRY,
+    ERT_CATCH,
+    ERT_ALLOWED_EXCEPTIONS,
+    ERT_MUST_NOT_THROW,
+    ERT_THROW
   } type;
 
   /* Holds the action to perform based on the preceding type.  */
@@ -167,15 +168,12 @@
       int filter;
     } GTY ((tag ("ERT_ALLOWED_EXCEPTIONS"))) allowed;
 
-<<<<<<< HEAD
-=======
     /* The type given by a call to "throw foo();", or discovered
        for a throw.  */
     struct eh_region_u_throw {
       tree type;
     } GTY ((tag ("ERT_THROW"))) eh_throw;
 
->>>>>>> d2e796ad
     /* Retain the cleanup expression even after expansion so that
        we can match up fixup regions.  */
     struct eh_region_u_cleanup {
@@ -673,6 +671,13 @@
 	  bool kill_it = true;
 	  switch (r->type)
 	    {
+	    case ERT_THROW:
+	      /* Don't remove ERT_THROW regions if their outer region
+		 is reachable.  */
+	      if (r->outer && reachable[r->outer->region_number])
+		kill_it = false;
+	      break;
+
 	    case ERT_MUST_NOT_THROW:
 	      /* MUST_NOT_THROW regions are implementable solely in the
 		 runtime, but their existence continues to affect calls
@@ -809,7 +814,8 @@
 
       region = VEC_index (eh_region, cfun->eh->region_array, i);
       if (region
-	  && region->region_number == i)
+	  && region->region_number == i
+	  && region->type != ERT_THROW)
 	return true;
     }
 
@@ -1476,6 +1482,7 @@
 	  break;
 
 	case ERT_CATCH:
+	case ERT_THROW:
 	  /* Nothing to do.  */
 	  break;
 
@@ -1654,15 +1661,12 @@
       region = VEC_index (eh_region, cfun->eh->region_array, INTVAL (XEXP (note, 0)));
 
       type_thrown = NULL_TREE;
-<<<<<<< HEAD
-=======
       if (region->type == ERT_THROW)
 	{
 	  type_thrown = region->u.eh_throw.type;
 	  region = region->outer;
 	}
 
->>>>>>> d2e796ad
       /* Find the first containing region that might handle the exception.
 	 That's the landing pad to which we will transfer control.  */
       rc = RNL_NOT_CAUGHT;
@@ -2054,7 +2058,7 @@
   /* The object here is to provide find_basic_blocks with detailed
      information (via reachable_handlers) on how exception control
      flows within the function.  In this first pass, we can include
-     type information garnered from ERT_ALLOWED_EXCEPTIONS
+     type information garnered from ERT_THROW and ERT_ALLOWED_EXCEPTIONS
      regions, and hope that it will be useful in deleting unreachable
      handlers.  Subsequently, we will generate landing pads which will
      connect many of the handlers, and then type information will not
@@ -2534,6 +2538,7 @@
       else
 	return RNL_BLOCKED;
 
+    case ERT_THROW:
     case ERT_UNKNOWN:
       /* Shouldn't see these here.  */
       gcc_unreachable ();
@@ -2569,14 +2574,11 @@
 	return;
       region = region->outer;
     }
-<<<<<<< HEAD
-=======
   else if (region->type == ERT_THROW)
     {
       type_thrown = region->u.eh_throw.type;
       region = region->outer;
     }
->>>>>>> d2e796ad
 
   while (region)
     {
@@ -2655,14 +2657,11 @@
   type_thrown = NULL_TREE;
   if (is_resx)
     region = region->outer;
-<<<<<<< HEAD
-=======
   else if (region->type == ERT_THROW)
     {
       type_thrown = region->u.eh_throw.type;
       region = region->outer;
     }
->>>>>>> d2e796ad
 
   /* If this exception is ignored by each and every containing region,
      then control passes straight out.  The runtime may handle some
@@ -2718,14 +2717,11 @@
   type_thrown = NULL_TREE;
   if (is_resx)
     region = region->outer;
-<<<<<<< HEAD
-=======
   else if (region->type == ERT_THROW)
     {
       type_thrown = region->u.eh_throw.type;
       region = region->outer;
     }
->>>>>>> d2e796ad
 
   /* If the exception is caught or blocked by any containing region,
      then it is not seen by any calling function.  */
@@ -3196,7 +3192,9 @@
       return -2;
 
     case ERT_CATCH:
-      /* CATCH regions are handled in TRY above.  */
+    case ERT_THROW:
+      /* CATCH regions are handled in TRY above.  THROW regions are
+	 for optimization information only and produce no output.  */
       return collect_one_action_chain (ar_hash, region->outer);
 
     default:
@@ -3611,86 +3609,6 @@
     dw2_asm_output_encoded_addr_rtx (tt_format, value, is_public, NULL);
 }
 
-
-#if 0
-/* This call is for the generation of lto function information.  The
-   five output functions are used as callbacks to output each of the
-   five flavors of eh_region.  */
-
-void 
-output_eh_records (void *ob, struct function * cfun,
-		   output_eh_cleanup_t cleanup, 
-		   output_eh_try_t try,
-		   output_eh_catch_t catch,
-		   output_eh_allowed_t allowed,
-		   output_eh_must_not_throw_t must_not_throw)
-{
-  struct eh_region *i = cfun->eh->region_tree;
-  if (! i)
-    return;
-
-  while (1)
-    {
-      switch (i->type)
-	{
-	case ERT_CLEANUP:
-	  cleanup (ob, i->region_number, 
-		   i->inner != NULL, i->next_peer != NULL, 
-		   i->may_contain_throw, 
-		   i->u.cleanup.prev_try 
-		   ? i->u.cleanup.prev_try->region_number : 0);
-	  break;
-	case ERT_TRY:
-	  try (ob, i->region_number, 
-	       i->inner != NULL, i->next_peer != NULL, 
-	       i->may_contain_throw, i->u.try.catch->region_number, 
-	       i->u.try.last_catch ? 
-	       i->u.try.last_catch->region_number : 0);
-	  break;
-	case ERT_CATCH:
-	  catch (ob, i->region_number, 
-		 i->inner != NULL, i->next_peer != NULL, 
-		 i->may_contain_throw, 
-		 i->u.catch.next_catch 
-		 ? i->u.catch.next_catch->region_number : 0, 
-		 i->u.catch.prev_catch 
-		 ? i->u.catch.prev_catch->region_number : 0,
-		 i->u.catch.type_list);
-	  break;
-	case ERT_ALLOWED_EXCEPTIONS:
-	  allowed (ob, i->region_number, 
-		   i->inner != NULL, i->next_peer != NULL, 
-		   i->may_contain_throw, i->u.allowed.type_list);
-	  break;
-	case ERT_MUST_NOT_THROW:
-	  must_not_throw (ob, i->region_number, 
-			  i->inner != NULL, i->next_peer != NULL, 
-			  i->may_contain_throw);
-	  break;
-	default:
-	  gcc_unreachable ();
-	}
-
-      /* If there are sub-regions, process them.  */
-      if (i->inner)
-	i = i->inner;
-      /* If there are peers, process them.  */
-      else if (i->next_peer)
-	i = i->next_peer;
-      /* Otherwise, step back up the tree to the next peer.  */
-      else
-	{
-	  do {
-	    i = i->outer;
-	    if (i == NULL)
-	      return;
-	  } while (i->next_peer == NULL);
-	  i = i->next_peer;
-	}
-    }
-}
-#endif
-
 void
 output_function_exception_table (const char * ARG_UNUSED (fnname))
 {

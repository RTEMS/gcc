/* Implements exception handling.
   Copyright (C) 1989, 1992, 1993, 1994, 1995, 1996, 1997, 1998,
   1999, 2000, 2001, 2002, 2003, 2004, 2005, 2006, 2007, 2008
   Free Software Foundation, Inc.
   Contributed by Mike Stump <mrs@cygnus.com>.

This file is part of GCC.

GCC is free software; you can redistribute it and/or modify it under
the terms of the GNU General Public License as published by the Free
Software Foundation; either version 3, or (at your option) any later
version.

GCC is distributed in the hope that it will be useful, but WITHOUT ANY
WARRANTY; without even the implied warranty of MERCHANTABILITY or
FITNESS FOR A PARTICULAR PURPOSE.  See the GNU General Public License
for more details.

You should have received a copy of the GNU General Public License
along with GCC; see the file COPYING3.  If not see
<http://www.gnu.org/licenses/>.  */


/* An exception is an event that can be signaled from within a
   function. This event can then be "caught" or "trapped" by the
   callers of this function. This potentially allows program flow to
   be transferred to any arbitrary code associated with a function call
   several levels up the stack.

   The intended use for this mechanism is for signaling "exceptional
   events" in an out-of-band fashion, hence its name. The C++ language
   (and many other OO-styled or functional languages) practically
   requires such a mechanism, as otherwise it becomes very difficult
   or even impossible to signal failure conditions in complex
   situations.  The traditional C++ example is when an error occurs in
   the process of constructing an object; without such a mechanism, it
   is impossible to signal that the error occurs without adding global
   state variables and error checks around every object construction.

   The act of causing this event to occur is referred to as "throwing
   an exception". (Alternate terms include "raising an exception" or
   "signaling an exception".) The term "throw" is used because control
   is returned to the callers of the function that is signaling the
   exception, and thus there is the concept of "throwing" the
   exception up the call stack.

   [ Add updated documentation on how to use this.  ]  */


#include "config.h"
#include "system.h"
#include "coretypes.h"
#include "tm.h"
#include "rtl.h"
#include "tree.h"
#include "flags.h"
#include "function.h"
#include "expr.h"
#include "libfuncs.h"
#include "insn-config.h"
#include "except.h"
#include "integrate.h"
#include "hard-reg-set.h"
#include "basic-block.h"
#include "output.h"
#include "dwarf2asm.h"
#include "dwarf2out.h"
#include "dwarf2.h"
#include "toplev.h"
#include "hashtab.h"
#include "intl.h"
#include "ggc.h"
#include "tm_p.h"
#include "target.h"
#include "langhooks.h"
#include "cgraph.h"
#include "diagnostic.h"
#include "tree-pass.h"
#include "timevar.h"

/* Provide defaults for stuff that may not be defined when using
   sjlj exceptions.  */
#ifndef EH_RETURN_DATA_REGNO
#define EH_RETURN_DATA_REGNO(N) INVALID_REGNUM
#endif

/* Protect cleanup actions with must-not-throw regions, with a call
   to the given failure handler.  */
tree (*lang_protect_cleanup_actions) (void);

/* Return true if type A catches type B.  */
int (*lang_eh_type_covers) (tree a, tree b);

/* Map a type to a runtime object to match type.  */
tree (*lang_eh_runtime_type) (tree);

/* A hash table of label to region number.  */

struct ehl_map_entry GTY(())
{
  rtx label;
  struct eh_region_d *region;
};

static GTY(()) int call_site_base;
static GTY ((param_is (union tree_node)))
  htab_t type_to_runtime_map;

/* Describe the SjLj_Function_Context structure.  */
static GTY(()) tree sjlj_fc_type_node;
static int sjlj_fc_call_site_ofs;
static int sjlj_fc_data_ofs;
static int sjlj_fc_personality_ofs;
static int sjlj_fc_lsda_ofs;
static int sjlj_fc_jbuf_ofs;

/* Possible types of an exception region.  */
enum eh_region_type
  {
    ERT_UNKNOWN = 0,
    ERT_CLEANUP,
    ERT_TRY,
    ERT_CATCH,
    ERT_ALLOWED_EXCEPTIONS,
    ERT_MUST_NOT_THROW,
    ERT_THROW
  };

/* Describes one exception region.  */
struct eh_region_d GTY(())
{
  /* The immediately surrounding region.  */
  struct eh_region_d *outer;

  /* The list of immediately contained regions.  */
  struct eh_region_d *inner;
  struct eh_region_d *next_peer;

  /* An identifier for this region.  */
  int region_number;

  /* When a region is deleted, its parents inherit the REG_EH_REGION
     numbers already assigned.  */
  bitmap aka;

  /* Each region does exactly one thing.  */
  enum eh_region_type type;

  /* Holds the action to perform based on the preceding type.  */
  union eh_region_u {
    /* A list of catch blocks, a surrounding try block,
       and the label for continuing after a catch.  */
    struct eh_region_u_try {
      struct eh_region_d *catch;
      struct eh_region_d *last_catch;
    } GTY ((tag ("ERT_TRY"))) try;

    /* The list through the catch handlers, the list of type objects
       matched, and the list of associated filters.  */
    struct eh_region_u_catch {
      struct eh_region_d *next_catch;
      struct eh_region_d *prev_catch;
      tree type_list;
      tree filter_list;
    } GTY ((tag ("ERT_CATCH"))) catch;

    /* A tree_list of allowed types.  */
    struct eh_region_u_allowed {
      tree type_list;
      int filter;
    } GTY ((tag ("ERT_ALLOWED_EXCEPTIONS"))) allowed;

    /* The type given by a call to "throw foo();", or discovered
       for a throw.  */
    struct eh_region_u_throw {
      tree type;
    } GTY ((tag ("ERT_THROW"))) throw;

    /* Retain the cleanup expression even after expansion so that
       we can match up fixup regions.  */
    struct eh_region_u_cleanup {
      struct eh_region_d *prev_try;
    } GTY ((tag ("ERT_CLEANUP"))) cleanup;
  } GTY ((desc ("%0.type"))) u;

  /* Entry point for this region's handler before landing pads are built.  */
  rtx label;
  tree tree_label;

  /* Entry point for this region's handler from the runtime eh library.  */
  rtx landing_pad;

  /* Entry point for this region's handler from an inner region.  */
  rtx post_landing_pad;

  /* The RESX insn for handing off control to the next outermost handler,
     if appropriate.  */
  rtx resume;

  /* True if something in this region may throw.  */
  unsigned may_contain_throw : 1;
};

typedef struct eh_region_d *eh_region;

struct call_site_record_d GTY(())
{
  rtx landing_pad;
  int action;
};

DEF_VEC_P(eh_region);
DEF_VEC_ALLOC_P(eh_region, gc);

/* Used to save exception status for each function.  */
struct eh_status GTY(())
{
  /* The tree of all regions for this function.  */
  struct eh_region_d *region_tree;

  /* The same information as an indexable array.  */
  VEC(eh_region,gc) *region_array;
  int last_region_number;

  htab_t GTY((param_is (struct throw_stmt_node))) throw_stmt_table;
};

static int t2r_eq (const void *, const void *);
static hashval_t t2r_hash (const void *);
static void add_type_for_runtime (tree);
static tree lookup_type_for_runtime (tree);

static void remove_unreachable_regions (rtx);

static int ttypes_filter_eq (const void *, const void *);
static hashval_t ttypes_filter_hash (const void *);
static int ehspec_filter_eq (const void *, const void *);
static hashval_t ehspec_filter_hash (const void *);
static int add_ttypes_entry (htab_t, tree);
static int add_ehspec_entry (htab_t, htab_t, tree);
static void assign_filter_values (void);
static void build_post_landing_pads (void);
static void connect_post_landing_pads (void);
static void dw2_build_landing_pads (void);

struct sjlj_lp_info;
static bool sjlj_find_directly_reachable_regions (struct sjlj_lp_info *);
static void sjlj_assign_call_site_values (rtx, struct sjlj_lp_info *);
static void sjlj_mark_call_sites (struct sjlj_lp_info *);
static void sjlj_emit_function_enter (rtx);
static void sjlj_emit_function_exit (void);
static void sjlj_emit_dispatch_table (rtx, struct sjlj_lp_info *);
static void sjlj_build_landing_pads (void);

static hashval_t ehl_hash (const void *);
static int ehl_eq (const void *, const void *);
static void add_ehl_entry (rtx, struct eh_region_d *);
static void remove_exception_handler_label (rtx);
static void remove_eh_handler (struct eh_region_d *);
static int for_each_eh_label_1 (void **, void *);

/* The return value of reachable_next_level.  */
enum reachable_code
{
  /* The given exception is not processed by the given region.  */
  RNL_NOT_CAUGHT,
  /* The given exception may need processing by the given region.  */
  RNL_MAYBE_CAUGHT,
  /* The given exception is completely processed by the given region.  */
  RNL_CAUGHT,
  /* The given exception is completely processed by the runtime.  */
  RNL_BLOCKED
};

struct reachable_info;
static enum reachable_code reachable_next_level (struct eh_region_d *, tree,
						 struct reachable_info *);

static int action_record_eq (const void *, const void *);
static hashval_t action_record_hash (const void *);
static int add_action_record (htab_t, int, int);
static int collect_one_action_chain (htab_t, struct eh_region_d *);
static int add_call_site (rtx, int);

static void push_uleb128 (varray_type *, unsigned int);
static void push_sleb128 (varray_type *, int);
#ifndef HAVE_AS_LEB128
static int dw2_size_of_call_site_table (void);
static int sjlj_size_of_call_site_table (void);
#endif
static void dw2_output_call_site_table (void);
static void sjlj_output_call_site_table (void);


/* Routine to see if exception handling is turned on.
   DO_WARN is nonzero if we want to inform the user that exception
   handling is turned off.

   This is used to ensure that -fexceptions has been specified if the
   compiler tries to use any exception-specific functions.  */

int
doing_eh (int do_warn)
{
  if (! flag_exceptions)
    {
      static int warned = 0;
      if (! warned && do_warn)
	{
	  error ("exception handling disabled, use -fexceptions to enable");
	  warned = 1;
	}
      return 0;
    }
  return 1;
}


void
init_eh (void)
{
  if (! flag_exceptions)
    return;

  type_to_runtime_map = htab_create_ggc (31, t2r_hash, t2r_eq, NULL);

  /* Create the SjLj_Function_Context structure.  This should match
     the definition in unwind-sjlj.c.  */
  if (USING_SJLJ_EXCEPTIONS)
    {
      tree f_jbuf, f_per, f_lsda, f_prev, f_cs, f_data, tmp;

      sjlj_fc_type_node = lang_hooks.types.make_type (RECORD_TYPE);

      f_prev = build_decl (FIELD_DECL, get_identifier ("__prev"),
			   build_pointer_type (sjlj_fc_type_node));
      DECL_FIELD_CONTEXT (f_prev) = sjlj_fc_type_node;

      f_cs = build_decl (FIELD_DECL, get_identifier ("__call_site"),
			 integer_type_node);
      DECL_FIELD_CONTEXT (f_cs) = sjlj_fc_type_node;

      tmp = build_index_type (build_int_cst (NULL_TREE, 4 - 1));
      tmp = build_array_type (lang_hooks.types.type_for_mode
				(targetm.unwind_word_mode (), 1),
			      tmp);
      f_data = build_decl (FIELD_DECL, get_identifier ("__data"), tmp);
      DECL_FIELD_CONTEXT (f_data) = sjlj_fc_type_node;

      f_per = build_decl (FIELD_DECL, get_identifier ("__personality"),
			  ptr_type_node);
      DECL_FIELD_CONTEXT (f_per) = sjlj_fc_type_node;

      f_lsda = build_decl (FIELD_DECL, get_identifier ("__lsda"),
			   ptr_type_node);
      DECL_FIELD_CONTEXT (f_lsda) = sjlj_fc_type_node;

#ifdef DONT_USE_BUILTIN_SETJMP
#ifdef JMP_BUF_SIZE
      tmp = build_int_cst (NULL_TREE, JMP_BUF_SIZE - 1);
#else
      /* Should be large enough for most systems, if it is not,
	 JMP_BUF_SIZE should be defined with the proper value.  It will
	 also tend to be larger than necessary for most systems, a more
	 optimal port will define JMP_BUF_SIZE.  */
      tmp = build_int_cst (NULL_TREE, FIRST_PSEUDO_REGISTER + 2 - 1);
#endif
#else
      /* builtin_setjmp takes a pointer to 5 words.  */
      tmp = build_int_cst (NULL_TREE, 5 * BITS_PER_WORD / POINTER_SIZE - 1);
#endif
      tmp = build_index_type (tmp);
      tmp = build_array_type (ptr_type_node, tmp);
      f_jbuf = build_decl (FIELD_DECL, get_identifier ("__jbuf"), tmp);
#ifdef DONT_USE_BUILTIN_SETJMP
      /* We don't know what the alignment requirements of the
	 runtime's jmp_buf has.  Overestimate.  */
      DECL_ALIGN (f_jbuf) = BIGGEST_ALIGNMENT;
      DECL_USER_ALIGN (f_jbuf) = 1;
#endif
      DECL_FIELD_CONTEXT (f_jbuf) = sjlj_fc_type_node;

      TYPE_FIELDS (sjlj_fc_type_node) = f_prev;
      TREE_CHAIN (f_prev) = f_cs;
      TREE_CHAIN (f_cs) = f_data;
      TREE_CHAIN (f_data) = f_per;
      TREE_CHAIN (f_per) = f_lsda;
      TREE_CHAIN (f_lsda) = f_jbuf;

      layout_type (sjlj_fc_type_node);

      /* Cache the interesting field offsets so that we have
	 easy access from rtl.  */
      sjlj_fc_call_site_ofs
	= (tree_low_cst (DECL_FIELD_OFFSET (f_cs), 1)
	   + tree_low_cst (DECL_FIELD_BIT_OFFSET (f_cs), 1) / BITS_PER_UNIT);
      sjlj_fc_data_ofs
	= (tree_low_cst (DECL_FIELD_OFFSET (f_data), 1)
	   + tree_low_cst (DECL_FIELD_BIT_OFFSET (f_data), 1) / BITS_PER_UNIT);
      sjlj_fc_personality_ofs
	= (tree_low_cst (DECL_FIELD_OFFSET (f_per), 1)
	   + tree_low_cst (DECL_FIELD_BIT_OFFSET (f_per), 1) / BITS_PER_UNIT);
      sjlj_fc_lsda_ofs
	= (tree_low_cst (DECL_FIELD_OFFSET (f_lsda), 1)
	   + tree_low_cst (DECL_FIELD_BIT_OFFSET (f_lsda), 1) / BITS_PER_UNIT);
      sjlj_fc_jbuf_ofs
	= (tree_low_cst (DECL_FIELD_OFFSET (f_jbuf), 1)
	   + tree_low_cst (DECL_FIELD_BIT_OFFSET (f_jbuf), 1) / BITS_PER_UNIT);
    }
}

void
init_eh_for_function (void)
{
  cfun->eh = GGC_CNEW (struct eh_status);
}

/* Routines to generate the exception tree somewhat directly.
   These are used from tree-eh.c when processing exception related
   nodes during tree optimization.  */

static struct eh_region_d *
gen_eh_region (enum eh_region_type type, struct eh_region_d *outer)
{
<<<<<<< HEAD
  struct eh_region_d *new;
=======
  struct eh_region *new_eh;
>>>>>>> 42dec64c

#ifdef ENABLE_CHECKING
  gcc_assert (doing_eh (0));
#endif

  /* Insert a new blank region as a leaf in the tree.  */
<<<<<<< HEAD
  new = GGC_CNEW (struct eh_region_d);
  new->type = type;
  new->outer = outer;
=======
  new_eh = GGC_CNEW (struct eh_region);
  new_eh->type = type;
  new_eh->outer = outer;
>>>>>>> 42dec64c
  if (outer)
    {
      new_eh->next_peer = outer->inner;
      outer->inner = new_eh;
    }
  else
    {
      new_eh->next_peer = cfun->eh->region_tree;
      cfun->eh->region_tree = new_eh;
    }

  new_eh->region_number = ++cfun->eh->last_region_number;

  return new_eh;
}

struct eh_region_d *
gen_eh_region_cleanup (struct eh_region_d *outer, struct eh_region_d *prev_try)
{
  struct eh_region_d *cleanup = gen_eh_region (ERT_CLEANUP, outer);
  cleanup->u.cleanup.prev_try = prev_try;
  return cleanup;
}

struct eh_region_d *
gen_eh_region_try (struct eh_region_d *outer)
{
  return gen_eh_region (ERT_TRY, outer);
}

struct eh_region_d *
gen_eh_region_catch (struct eh_region_d *t, tree type_or_list)
{
  struct eh_region_d *c, *l;
  tree type_list, type_node;

  /* Ensure to always end up with a type list to normalize further
     processing, then register each type against the runtime types map.  */
  type_list = type_or_list;
  if (type_or_list)
    {
      if (TREE_CODE (type_or_list) != TREE_LIST)
	type_list = tree_cons (NULL_TREE, type_or_list, NULL_TREE);

      type_node = type_list;
      for (; type_node; type_node = TREE_CHAIN (type_node))
	add_type_for_runtime (TREE_VALUE (type_node));
    }

  c = gen_eh_region (ERT_CATCH, t->outer);
  c->u.catch.type_list = type_list;
  l = t->u.try.last_catch;
  c->u.catch.prev_catch = l;
  if (l)
    l->u.catch.next_catch = c;
  else
    t->u.try.catch = c;
  t->u.try.last_catch = c;

  return c;
}

struct eh_region_d *
gen_eh_region_allowed (struct eh_region_d *outer, tree allowed)
{
  struct eh_region_d *region = gen_eh_region (ERT_ALLOWED_EXCEPTIONS, outer);
  region->u.allowed.type_list = allowed;

  for (; allowed ; allowed = TREE_CHAIN (allowed))
    add_type_for_runtime (TREE_VALUE (allowed));

  return region;
}

struct eh_region_d *
gen_eh_region_must_not_throw (struct eh_region_d *outer)
{
  return gen_eh_region (ERT_MUST_NOT_THROW, outer);
}

int
get_eh_region_number (struct eh_region_d *region)
{
  return region->region_number;
}

bool
get_eh_region_may_contain_throw (struct eh_region_d *region)
{
  return region->may_contain_throw;
}

tree
get_eh_region_tree_label (struct eh_region_d *region)
{
  return region->tree_label;
}

void
set_eh_region_tree_label (struct eh_region_d *region, tree lab)
{
  region->tree_label = lab;
}

void
expand_resx_expr (tree exp)
{
  int region_nr = TREE_INT_CST_LOW (TREE_OPERAND (exp, 0));
  struct eh_region_d *reg = VEC_index (eh_region,
				     cfun->eh->region_array, region_nr);

  gcc_assert (!reg->resume);
  do_pending_stack_adjust ();
  reg->resume = emit_jump_insn (gen_rtx_RESX (VOIDmode, region_nr));
  emit_barrier ();
}

/* Note that the current EH region (if any) may contain a throw, or a
   call to a function which itself may contain a throw.  */

void
note_eh_region_may_contain_throw (struct eh_region_d *region)
{
  while (region && !region->may_contain_throw)
    {
      region->may_contain_throw = 1;
      region = region->outer;
    }
}


/* Return an rtl expression for a pointer to the exception object
   within a handler.  */

rtx
get_exception_pointer (void)
{
  if (! crtl->eh.exc_ptr)
    crtl->eh.exc_ptr = gen_reg_rtx (ptr_mode);
  return crtl->eh.exc_ptr;
}

/* Return an rtl expression for the exception dispatch filter
   within a handler.  */

rtx
get_exception_filter (void)
{
  if (! crtl->eh.filter)
    crtl->eh.filter = gen_reg_rtx (targetm.eh_return_filter_mode ());
  return crtl->eh.filter;
}

/* This section is for the exception handling specific optimization pass.  */

/* Random access the exception region tree.  */

void
collect_eh_region_array (void)
{
  struct eh_region_d *i;

  i = cfun->eh->region_tree;
  if (! i)
    return;

  VEC_safe_grow (eh_region, gc, cfun->eh->region_array,
		 cfun->eh->last_region_number + 1);
  VEC_replace (eh_region, cfun->eh->region_array, 0, 0);

  while (1)
    {
      VEC_replace (eh_region, cfun->eh->region_array, i->region_number, i);

      /* If there are sub-regions, process them.  */
      if (i->inner)
	i = i->inner;
      /* If there are peers, process them.  */
      else if (i->next_peer)
	i = i->next_peer;
      /* Otherwise, step back up the tree to the next peer.  */
      else
	{
	  do {
	    i = i->outer;
	    if (i == NULL)
	      return;
	  } while (i->next_peer == NULL);
	  i = i->next_peer;
	}
    }
}

/* Remove all regions whose labels are not reachable from insns.  */

static void
remove_unreachable_regions (rtx insns)
{
  int i, *uid_region_num;
  bool *reachable;
  struct eh_region_d *r;
  rtx insn;

  uid_region_num = XCNEWVEC (int, get_max_uid ());
  reachable = XCNEWVEC (bool, cfun->eh->last_region_number + 1);

  for (i = cfun->eh->last_region_number; i > 0; --i)
    {
      r = VEC_index (eh_region, cfun->eh->region_array, i);
      if (!r || r->region_number != i)
	continue;

      if (r->resume)
	{
	  gcc_assert (!uid_region_num[INSN_UID (r->resume)]);
	  uid_region_num[INSN_UID (r->resume)] = i;
	}
      if (r->label)
	{
	  gcc_assert (!uid_region_num[INSN_UID (r->label)]);
	  uid_region_num[INSN_UID (r->label)] = i;
	}
    }

  for (insn = insns; insn; insn = NEXT_INSN (insn))
    reachable[uid_region_num[INSN_UID (insn)]] = true;

  for (i = cfun->eh->last_region_number; i > 0; --i)
    {
      r = VEC_index (eh_region, cfun->eh->region_array, i);
      if (r && r->region_number == i && !reachable[i])
	{
	  bool kill_it = true;
	  switch (r->type)
	    {
	    case ERT_THROW:
	      /* Don't remove ERT_THROW regions if their outer region
		 is reachable.  */
	      if (r->outer && reachable[r->outer->region_number])
		kill_it = false;
	      break;

	    case ERT_MUST_NOT_THROW:
	      /* MUST_NOT_THROW regions are implementable solely in the
		 runtime, but their existence continues to affect calls
		 within that region.  Never delete them here.  */
	      kill_it = false;
	      break;

	    case ERT_TRY:
	      {
		/* TRY regions are reachable if any of its CATCH regions
		   are reachable.  */
		struct eh_region_d *c;
		for (c = r->u.try.catch; c ; c = c->u.catch.next_catch)
		  if (reachable[c->region_number])
		    {
		      kill_it = false;
		      break;
		    }
		break;
	      }

	    default:
	      break;
	    }

	  if (kill_it)
	    remove_eh_handler (r);
	}
    }

  free (reachable);
  free (uid_region_num);
}

/* Set up EH labels for RTL.  */

void
convert_from_eh_region_ranges (void)
{
  rtx insns = get_insns ();
  int i, n = cfun->eh->last_region_number;

  /* Most of the work is already done at the tree level.  All we need to
     do is collect the rtl labels that correspond to the tree labels that
     collect the rtl labels that correspond to the tree labels
     we allocated earlier.  */
  for (i = 1; i <= n; ++i)
    {
      struct eh_region_d *region;

      region = VEC_index (eh_region, cfun->eh->region_array, i);
      if (region && region->tree_label)
	region->label = DECL_RTL_IF_SET (region->tree_label);
    }

  remove_unreachable_regions (insns);
}

static void
add_ehl_entry (rtx label, struct eh_region_d *region)
{
  struct ehl_map_entry **slot, *entry;

  LABEL_PRESERVE_P (label) = 1;

  entry = GGC_NEW (struct ehl_map_entry);
  entry->label = label;
  entry->region = region;

  slot = (struct ehl_map_entry **)
    htab_find_slot (crtl->eh.exception_handler_label_map, entry, INSERT);

  /* Before landing pad creation, each exception handler has its own
     label.  After landing pad creation, the exception handlers may
     share landing pads.  This is ok, since maybe_remove_eh_handler
     only requires the 1-1 mapping before landing pad creation.  */
  gcc_assert (!*slot || crtl->eh.built_landing_pads);

  *slot = entry;
}

void
find_exception_handler_labels (void)
{
  int i;

  if (crtl->eh.exception_handler_label_map)
    htab_empty (crtl->eh.exception_handler_label_map);
  else
    {
      /* ??? The expansion factor here (3/2) must be greater than the htab
	 occupancy factor (4/3) to avoid unnecessary resizing.  */
      crtl->eh.exception_handler_label_map
        = htab_create_ggc (cfun->eh->last_region_number * 3 / 2,
			   ehl_hash, ehl_eq, NULL);
    }

  if (cfun->eh->region_tree == NULL)
    return;

  for (i = cfun->eh->last_region_number; i > 0; --i)
    {
      struct eh_region_d *region;
      rtx lab;

      region = VEC_index (eh_region, cfun->eh->region_array, i);
      if (! region || region->region_number != i)
	continue;
      if (crtl->eh.built_landing_pads)
	lab = region->landing_pad;
      else
	lab = region->label;

      if (lab)
	add_ehl_entry (lab, region);
    }

  /* For sjlj exceptions, need the return label to remain live until
     after landing pad generation.  */
  if (USING_SJLJ_EXCEPTIONS && ! crtl->eh.built_landing_pads)
    add_ehl_entry (return_label, NULL);
}

/* Returns true if the current function has exception handling regions.  */

bool
current_function_has_exception_handlers (void)
{
  int i;

  for (i = cfun->eh->last_region_number; i > 0; --i)
    {
      struct eh_region_d *region;

      region = VEC_index (eh_region, cfun->eh->region_array, i);
      if (region
	  && region->region_number == i
	  && region->type != ERT_THROW)
	return true;
    }

  return false;
}

/* A subroutine of duplicate_eh_regions.  Search the region tree under O
   for the minimum and maximum region numbers.  Update *MIN and *MAX.  */

static void
duplicate_eh_regions_0 (eh_region o, int *min, int *max)
{
  if (o->region_number < *min)
    *min = o->region_number;
  if (o->region_number > *max)
    *max = o->region_number;

  if (o->inner)
    {
      o = o->inner;
      duplicate_eh_regions_0 (o, min, max);
      while (o->next_peer)
	{
	  o = o->next_peer;
	  duplicate_eh_regions_0 (o, min, max);
	}
    }
}

/* A subroutine of duplicate_eh_regions.  Copy the region tree under OLD.
   Root it at OUTER, and apply EH_OFFSET to the region number.  Don't worry
   about the other internal pointers just yet, just the tree-like pointers.  */

static eh_region
duplicate_eh_regions_1 (eh_region old, eh_region outer, int eh_offset)
{
  eh_region ret, n;

  ret = n = GGC_NEW (struct eh_region_d);

  *n = *old;
  n->outer = outer;
  n->next_peer = NULL;
  gcc_assert (!old->aka);

  n->region_number += eh_offset;
  VEC_replace (eh_region, cfun->eh->region_array, n->region_number, n);

  if (old->inner)
    {
      old = old->inner;
      n = n->inner = duplicate_eh_regions_1 (old, ret, eh_offset);
      while (old->next_peer)
	{
	  old = old->next_peer;
	  n = n->next_peer = duplicate_eh_regions_1 (old, ret, eh_offset);
	}
    }

  return ret;
}

/* Duplicate the EH regions of IFUN, rooted at COPY_REGION, into current
   function and root the tree below OUTER_REGION.  Remap labels using MAP
   callback.  The special case of COPY_REGION of 0 means all regions.  */

int
duplicate_eh_regions (struct function *ifun, duplicate_eh_regions_map map,
		      void *data, int copy_region, int outer_region)
{
  eh_region cur, prev_try, outer, *splice;
  int i, min_region, max_region, eh_offset, cfun_last_region_number;
  int num_regions;

  if (!ifun->eh->region_tree)
    return 0;

  /* Find the range of region numbers to be copied.  The interface we 
     provide here mandates a single offset to find new number from old,
     which means we must look at the numbers present, instead of the
     count or something else.  */
  if (copy_region > 0)
    {
      min_region = INT_MAX;
      max_region = 0;

      cur = VEC_index (eh_region, ifun->eh->region_array, copy_region);
      duplicate_eh_regions_0 (cur, &min_region, &max_region);
    }
  else
    min_region = 1, max_region = ifun->eh->last_region_number;
  num_regions = max_region - min_region + 1;
  cfun_last_region_number = cfun->eh->last_region_number;
  eh_offset = cfun_last_region_number + 1 - min_region;

  /* If we've not yet created a region array, do so now.  */
  VEC_safe_grow (eh_region, gc, cfun->eh->region_array,
		 cfun_last_region_number + 1 + num_regions);
  cfun->eh->last_region_number = max_region + eh_offset;

  /* We may have just allocated the array for the first time.
     Make sure that element zero is null.  */
  VEC_replace (eh_region, cfun->eh->region_array, 0, 0);

  /* Zero all entries in the range allocated.  */
  memset (VEC_address (eh_region, cfun->eh->region_array)
	  + cfun_last_region_number + 1, 0, num_regions * sizeof (eh_region));

  /* Locate the spot at which to insert the new tree.  */
  if (outer_region > 0)
    {
      outer = VEC_index (eh_region, cfun->eh->region_array, outer_region);
      splice = &outer->inner;
    }
  else
    {
      outer = NULL;
      splice = &cfun->eh->region_tree;
    }
  while (*splice)
    splice = &(*splice)->next_peer;

  /* Copy all the regions in the subtree.  */
  if (copy_region > 0)
    {
      cur = VEC_index (eh_region, ifun->eh->region_array, copy_region);
      *splice = duplicate_eh_regions_1 (cur, outer, eh_offset);
    }
  else
    {
      eh_region n;

      cur = ifun->eh->region_tree;
      *splice = n = duplicate_eh_regions_1 (cur, outer, eh_offset);
      while (cur->next_peer)
	{
	  cur = cur->next_peer;
	  n = n->next_peer = duplicate_eh_regions_1 (cur, outer, eh_offset);
	}
    }

  /* Remap all the labels in the new regions.  */
  for (i = cfun_last_region_number + 1;
       VEC_iterate (eh_region, cfun->eh->region_array, i, cur); ++i)
    if (cur && cur->tree_label)
      cur->tree_label = map (cur->tree_label, data);

  /* Search for the containing ERT_TRY region to fix up
     the prev_try short-cuts for ERT_CLEANUP regions.  */
  prev_try = NULL;
  if (outer_region > 0)
    for (prev_try = VEC_index (eh_region, cfun->eh->region_array, outer_region);
         prev_try && prev_try->type != ERT_TRY;
	 prev_try = prev_try->outer)
      if (prev_try->type == ERT_MUST_NOT_THROW
	  || (prev_try->type == ERT_ALLOWED_EXCEPTIONS
	      && !prev_try->u.allowed.type_list))
	{
	  prev_try = NULL;
	  break;
	}

  /* Remap all of the internal catch and cleanup linkages.  Since we 
     duplicate entire subtrees, all of the referenced regions will have
     been copied too.  And since we renumbered them as a block, a simple
     bit of arithmetic finds us the index for the replacement region.  */
  for (i = cfun_last_region_number + 1;
       VEC_iterate (eh_region, cfun->eh->region_array, i, cur); ++i)
    {
      if (cur == NULL)
	continue;

#define REMAP(REG) \
	(REG) = VEC_index (eh_region, cfun->eh->region_array, \
			   (REG)->region_number + eh_offset)

      switch (cur->type)
	{
	case ERT_TRY:
	  if (cur->u.try.catch)
	    REMAP (cur->u.try.catch);
	  if (cur->u.try.last_catch)
	    REMAP (cur->u.try.last_catch);
	  break;

	case ERT_CATCH:
	  if (cur->u.catch.next_catch)
	    REMAP (cur->u.catch.next_catch);
	  if (cur->u.catch.prev_catch)
	    REMAP (cur->u.catch.prev_catch);
	  break;

	case ERT_CLEANUP:
	  if (cur->u.cleanup.prev_try)
	    REMAP (cur->u.cleanup.prev_try);
	  else
	    cur->u.cleanup.prev_try = prev_try;
	  break;

	default:
	  break;
	}

#undef REMAP
    }

  return eh_offset;
}

/* Return true if REGION_A is outer to REGION_B in IFUN.  */

bool
eh_region_outer_p (struct function *ifun, int region_a, int region_b)
{
  struct eh_region_d *rp_a, *rp_b;

  gcc_assert (ifun->eh->last_region_number > 0);
  gcc_assert (ifun->eh->region_tree);

  rp_a = VEC_index (eh_region, ifun->eh->region_array, region_a);
  rp_b = VEC_index (eh_region, ifun->eh->region_array, region_b);
  gcc_assert (rp_a != NULL);
  gcc_assert (rp_b != NULL);

  do
    {
      if (rp_a == rp_b)
	return true;
      rp_b = rp_b->outer;
    }
  while (rp_b);

  return false;
}

/* Return region number of region that is outer to both if REGION_A and
   REGION_B in IFUN.  */

int
eh_region_outermost (struct function *ifun, int region_a, int region_b)
{
  struct eh_region_d *rp_a, *rp_b;
  sbitmap b_outer;

  gcc_assert (ifun->eh->last_region_number > 0);
  gcc_assert (ifun->eh->region_tree);

  rp_a = VEC_index (eh_region, ifun->eh->region_array, region_a);
  rp_b = VEC_index (eh_region, ifun->eh->region_array, region_b);
  gcc_assert (rp_a != NULL);
  gcc_assert (rp_b != NULL);

  b_outer = sbitmap_alloc (ifun->eh->last_region_number + 1);
  sbitmap_zero (b_outer);

  do
    {
      SET_BIT (b_outer, rp_b->region_number);
      rp_b = rp_b->outer;
    }
  while (rp_b);

  do
    {
      if (TEST_BIT (b_outer, rp_a->region_number))
	{
	  sbitmap_free (b_outer);
	  return rp_a->region_number;
	}
      rp_a = rp_a->outer;
    }
  while (rp_a);

  sbitmap_free (b_outer);
  return -1;
}

static int
t2r_eq (const void *pentry, const void *pdata)
{
  const_tree const entry = (const_tree) pentry;
  const_tree const data = (const_tree) pdata;

  return TREE_PURPOSE (entry) == data;
}

static hashval_t
t2r_hash (const void *pentry)
{
  const_tree const entry = (const_tree) pentry;
  return TREE_HASH (TREE_PURPOSE (entry));
}

static void
add_type_for_runtime (tree type)
{
  tree *slot;

  slot = (tree *) htab_find_slot_with_hash (type_to_runtime_map, type,
					    TREE_HASH (type), INSERT);
  if (*slot == NULL)
    {
      tree runtime = (*lang_eh_runtime_type) (type);
      *slot = tree_cons (type, runtime, NULL_TREE);
    }
}

static tree
lookup_type_for_runtime (tree type)
{
  tree *slot;

  slot = (tree *) htab_find_slot_with_hash (type_to_runtime_map, type,
					    TREE_HASH (type), NO_INSERT);

  /* We should have always inserted the data earlier.  */
  return TREE_VALUE (*slot);
}


/* Represent an entry in @TTypes for either catch actions
   or exception filter actions.  */
struct ttypes_filter GTY(())
{
  tree t;
  int filter;
};

/* Compare ENTRY (a ttypes_filter entry in the hash table) with DATA
   (a tree) for a @TTypes type node we are thinking about adding.  */

static int
ttypes_filter_eq (const void *pentry, const void *pdata)
{
  const struct ttypes_filter *const entry
    = (const struct ttypes_filter *) pentry;
  const_tree const data = (const_tree) pdata;

  return entry->t == data;
}

static hashval_t
ttypes_filter_hash (const void *pentry)
{
  const struct ttypes_filter *entry = (const struct ttypes_filter *) pentry;
  return TREE_HASH (entry->t);
}

/* Compare ENTRY with DATA (both struct ttypes_filter) for a @TTypes
   exception specification list we are thinking about adding.  */
/* ??? Currently we use the type lists in the order given.  Someone
   should put these in some canonical order.  */

static int
ehspec_filter_eq (const void *pentry, const void *pdata)
{
  const struct ttypes_filter *entry = (const struct ttypes_filter *) pentry;
  const struct ttypes_filter *data = (const struct ttypes_filter *) pdata;

  return type_list_equal (entry->t, data->t);
}

/* Hash function for exception specification lists.  */

static hashval_t
ehspec_filter_hash (const void *pentry)
{
  const struct ttypes_filter *entry = (const struct ttypes_filter *) pentry;
  hashval_t h = 0;
  tree list;

  for (list = entry->t; list ; list = TREE_CHAIN (list))
    h = (h << 5) + (h >> 27) + TREE_HASH (TREE_VALUE (list));
  return h;
}

/* Add TYPE (which may be NULL) to crtl->eh.ttype_data, using TYPES_HASH
   to speed up the search.  Return the filter value to be used.  */

static int
add_ttypes_entry (htab_t ttypes_hash, tree type)
{
  struct ttypes_filter **slot, *n;

  slot = (struct ttypes_filter **)
    htab_find_slot_with_hash (ttypes_hash, type, TREE_HASH (type), INSERT);

  if ((n = *slot) == NULL)
    {
      /* Filter value is a 1 based table index.  */

      n = XNEW (struct ttypes_filter);
      n->t = type;
      n->filter = VEC_length (tree, crtl->eh.ttype_data) + 1;
      *slot = n;

      VEC_safe_push (tree, gc, crtl->eh.ttype_data, type);
    }

  return n->filter;
}

/* Add LIST to crtl->eh.ehspec_data, using EHSPEC_HASH and TYPES_HASH
   to speed up the search.  Return the filter value to be used.  */

static int
add_ehspec_entry (htab_t ehspec_hash, htab_t ttypes_hash, tree list)
{
  struct ttypes_filter **slot, *n;
  struct ttypes_filter dummy;

  dummy.t = list;
  slot = (struct ttypes_filter **)
    htab_find_slot (ehspec_hash, &dummy, INSERT);

  if ((n = *slot) == NULL)
    {
      /* Filter value is a -1 based byte index into a uleb128 buffer.  */

      n = XNEW (struct ttypes_filter);
      n->t = list;
      n->filter = -(VARRAY_ACTIVE_SIZE (crtl->eh.ehspec_data) + 1);
      *slot = n;

      /* Generate a 0 terminated list of filter values.  */
      for (; list ; list = TREE_CHAIN (list))
	{
	  if (targetm.arm_eabi_unwinder)
	    VARRAY_PUSH_TREE (crtl->eh.ehspec_data, TREE_VALUE (list));
	  else
	    {
	      /* Look up each type in the list and encode its filter
		 value as a uleb128.  */
	      push_uleb128 (&crtl->eh.ehspec_data,
		  add_ttypes_entry (ttypes_hash, TREE_VALUE (list)));
	    }
	}
      if (targetm.arm_eabi_unwinder)
	VARRAY_PUSH_TREE (crtl->eh.ehspec_data, NULL_TREE);
      else
	VARRAY_PUSH_UCHAR (crtl->eh.ehspec_data, 0);
    }

  return n->filter;
}

/* Generate the action filter values to be used for CATCH and
   ALLOWED_EXCEPTIONS regions.  When using dwarf2 exception regions,
   we use lots of landing pads, and so every type or list can share
   the same filter value, which saves table space.  */

static void
assign_filter_values (void)
{
  int i;
  htab_t ttypes, ehspec;

  crtl->eh.ttype_data = VEC_alloc (tree, gc, 16);
  if (targetm.arm_eabi_unwinder)
    VARRAY_TREE_INIT (crtl->eh.ehspec_data, 64, "ehspec_data");
  else
    VARRAY_UCHAR_INIT (crtl->eh.ehspec_data, 64, "ehspec_data");

  ttypes = htab_create (31, ttypes_filter_hash, ttypes_filter_eq, free);
  ehspec = htab_create (31, ehspec_filter_hash, ehspec_filter_eq, free);

  for (i = cfun->eh->last_region_number; i > 0; --i)
    {
      struct eh_region_d *r;

      r = VEC_index (eh_region, cfun->eh->region_array, i);

      /* Mind we don't process a region more than once.  */
      if (!r || r->region_number != i)
	continue;

      switch (r->type)
	{
	case ERT_CATCH:
	  /* Whatever type_list is (NULL or true list), we build a list
	     of filters for the region.  */
	  r->u.catch.filter_list = NULL_TREE;

	  if (r->u.catch.type_list != NULL)
	    {
	      /* Get a filter value for each of the types caught and store
		 them in the region's dedicated list.  */
	      tree tp_node = r->u.catch.type_list;

	      for (;tp_node; tp_node = TREE_CHAIN (tp_node))
		{
		  int flt = add_ttypes_entry (ttypes, TREE_VALUE (tp_node));
		  tree flt_node = build_int_cst (NULL_TREE, flt);

		  r->u.catch.filter_list
		    = tree_cons (NULL_TREE, flt_node, r->u.catch.filter_list);
		}
	    }
	  else
	    {
	      /* Get a filter value for the NULL list also since it will need
		 an action record anyway.  */
	      int flt = add_ttypes_entry (ttypes, NULL);
	      tree flt_node = build_int_cst (NULL_TREE, flt);

	      r->u.catch.filter_list
		= tree_cons (NULL_TREE, flt_node, r->u.catch.filter_list);
	    }

	  break;

	case ERT_ALLOWED_EXCEPTIONS:
	  r->u.allowed.filter
	    = add_ehspec_entry (ehspec, ttypes, r->u.allowed.type_list);
	  break;

	default:
	  break;
	}
    }

  htab_delete (ttypes);
  htab_delete (ehspec);
}

/* Emit SEQ into basic block just before INSN (that is assumed to be
   first instruction of some existing BB and return the newly
   produced block.  */
static basic_block
emit_to_new_bb_before (rtx seq, rtx insn)
{
  rtx last;
  basic_block bb;
  edge e;
  edge_iterator ei;

  /* If there happens to be a fallthru edge (possibly created by cleanup_cfg
     call), we don't want it to go into newly created landing pad or other EH
     construct.  */
  for (ei = ei_start (BLOCK_FOR_INSN (insn)->preds); (e = ei_safe_edge (ei)); )
    if (e->flags & EDGE_FALLTHRU)
      force_nonfallthru (e);
    else
      ei_next (&ei);
  last = emit_insn_before (seq, insn);
  if (BARRIER_P (last))
    last = PREV_INSN (last);
  bb = create_basic_block (seq, last, BLOCK_FOR_INSN (insn)->prev_bb);
  update_bb_for_insn (bb);
  bb->flags |= BB_SUPERBLOCK;
  return bb;
}

/* Generate the code to actually handle exceptions, which will follow the
   landing pads.  */

static void
build_post_landing_pads (void)
{
  int i;

  for (i = cfun->eh->last_region_number; i > 0; --i)
    {
      struct eh_region_d *region;
      rtx seq;

      region = VEC_index (eh_region, cfun->eh->region_array, i);
      /* Mind we don't process a region more than once.  */
      if (!region || region->region_number != i)
	continue;

      switch (region->type)
	{
	case ERT_TRY:
	  /* ??? Collect the set of all non-overlapping catch handlers
	       all the way up the chain until blocked by a cleanup.  */
	  /* ??? Outer try regions can share landing pads with inner
	     try regions if the types are completely non-overlapping,
	     and there are no intervening cleanups.  */

	  region->post_landing_pad = gen_label_rtx ();

	  start_sequence ();

	  emit_label (region->post_landing_pad);

	  /* ??? It is mighty inconvenient to call back into the
	     switch statement generation code in expand_end_case.
	     Rapid prototyping sez a sequence of ifs.  */
	  {
	    struct eh_region_d *c;
	    for (c = region->u.try.catch; c ; c = c->u.catch.next_catch)
	      {
		if (c->u.catch.type_list == NULL)
		  emit_jump (c->label);
		else
		  {
		    /* Need for one cmp/jump per type caught. Each type
		       list entry has a matching entry in the filter list
		       (see assign_filter_values).  */
		    tree tp_node = c->u.catch.type_list;
		    tree flt_node = c->u.catch.filter_list;

		    for (; tp_node; )
		      {
			emit_cmp_and_jump_insns
			  (crtl->eh.filter,
			   GEN_INT (tree_low_cst (TREE_VALUE (flt_node), 0)),
			   EQ, NULL_RTX,
			   targetm.eh_return_filter_mode (), 0, c->label);

			tp_node = TREE_CHAIN (tp_node);
			flt_node = TREE_CHAIN (flt_node);
		      }
		  }
	      }
	  }

	  /* We delay the generation of the _Unwind_Resume until we generate
	     landing pads.  We emit a marker here so as to get good control
	     flow data in the meantime.  */
	  region->resume
	    = emit_jump_insn (gen_rtx_RESX (VOIDmode, region->region_number));
	  emit_barrier ();

	  seq = get_insns ();
	  end_sequence ();

	  emit_to_new_bb_before (seq, region->u.try.catch->label);

	  break;

	case ERT_ALLOWED_EXCEPTIONS:
	  region->post_landing_pad = gen_label_rtx ();

	  start_sequence ();

	  emit_label (region->post_landing_pad);

	  emit_cmp_and_jump_insns (crtl->eh.filter,
				   GEN_INT (region->u.allowed.filter),
				   EQ, NULL_RTX,
				   targetm.eh_return_filter_mode (), 0, region->label);

	  /* We delay the generation of the _Unwind_Resume until we generate
	     landing pads.  We emit a marker here so as to get good control
	     flow data in the meantime.  */
	  region->resume
	    = emit_jump_insn (gen_rtx_RESX (VOIDmode, region->region_number));
	  emit_barrier ();

	  seq = get_insns ();
	  end_sequence ();

	  emit_to_new_bb_before (seq, region->label);
	  break;

	case ERT_CLEANUP:
	case ERT_MUST_NOT_THROW:
	  region->post_landing_pad = region->label;
	  break;

	case ERT_CATCH:
	case ERT_THROW:
	  /* Nothing to do.  */
	  break;

	default:
	  gcc_unreachable ();
	}
    }
}

/* Replace RESX patterns with jumps to the next handler if any, or calls to
   _Unwind_Resume otherwise.  */

static void
connect_post_landing_pads (void)
{
  int i;

  for (i = cfun->eh->last_region_number; i > 0; --i)
    {
      struct eh_region_d *region;
      struct eh_region_d *outer;
      rtx seq;
      rtx barrier;

      region = VEC_index (eh_region, cfun->eh->region_array, i);
      /* Mind we don't process a region more than once.  */
      if (!region || region->region_number != i)
	continue;

      /* If there is no RESX, or it has been deleted by flow, there's
	 nothing to fix up.  */
      if (! region->resume || INSN_DELETED_P (region->resume))
	continue;

      /* Search for another landing pad in this function.  */
      for (outer = region->outer; outer ; outer = outer->outer)
	if (outer->post_landing_pad)
	  break;

      start_sequence ();

      if (outer)
	{
	  edge e;
	  basic_block src, dest;

	  emit_jump (outer->post_landing_pad);
	  src = BLOCK_FOR_INSN (region->resume);
	  dest = BLOCK_FOR_INSN (outer->post_landing_pad);
	  while (EDGE_COUNT (src->succs) > 0)
	    remove_edge (EDGE_SUCC (src, 0));
	  e = make_edge (src, dest, 0);
	  e->probability = REG_BR_PROB_BASE;
	  e->count = src->count;
	}
      else
	{
	  emit_library_call (unwind_resume_libfunc, LCT_THROW,
			     VOIDmode, 1, crtl->eh.exc_ptr, ptr_mode);

	  /* What we just emitted was a throwing libcall, so it got a
	     barrier automatically added after it.  If the last insn in
	     the libcall sequence isn't the barrier, it's because the
	     target emits multiple insns for a call, and there are insns
	     after the actual call insn (which are redundant and would be
	     optimized away).  The barrier is inserted exactly after the
	     call insn, so let's go get that and delete the insns after
	     it, because below we need the barrier to be the last insn in
	     the sequence.  */
	  delete_insns_since (NEXT_INSN (last_call_insn ()));
	}

      seq = get_insns ();
      end_sequence ();
      barrier = emit_insn_before (seq, region->resume);
      /* Avoid duplicate barrier.  */
      gcc_assert (BARRIER_P (barrier));
      delete_insn (barrier);
      delete_insn (region->resume);

      /* ??? From tree-ssa we can wind up with catch regions whose
	 label is not instantiated, but whose resx is present.  Now
	 that we've dealt with the resx, kill the region.  */
      if (region->label == NULL && region->type == ERT_CLEANUP)
	remove_eh_handler (region);
    }
}


static void
dw2_build_landing_pads (void)
{
  int i;

  for (i = cfun->eh->last_region_number; i > 0; --i)
    {
      struct eh_region_d *region;
      rtx seq;
      basic_block bb;
      edge e;

      region = VEC_index (eh_region, cfun->eh->region_array, i);
      /* Mind we don't process a region more than once.  */
      if (!region || region->region_number != i)
	continue;

      if (region->type != ERT_CLEANUP
	  && region->type != ERT_TRY
	  && region->type != ERT_ALLOWED_EXCEPTIONS)
	continue;

      start_sequence ();

      region->landing_pad = gen_label_rtx ();
      emit_label (region->landing_pad);

#ifdef HAVE_exception_receiver
      if (HAVE_exception_receiver)
	emit_insn (gen_exception_receiver ());
      else
#endif
#ifdef HAVE_nonlocal_goto_receiver
	if (HAVE_nonlocal_goto_receiver)
	  emit_insn (gen_nonlocal_goto_receiver ());
	else
#endif
	  { /* Nothing */ }

      emit_move_insn (crtl->eh.exc_ptr,
		      gen_rtx_REG (ptr_mode, EH_RETURN_DATA_REGNO (0)));
      emit_move_insn (crtl->eh.filter,
		      gen_rtx_REG (targetm.eh_return_filter_mode (),
				   EH_RETURN_DATA_REGNO (1)));

      seq = get_insns ();
      end_sequence ();

      bb = emit_to_new_bb_before (seq, region->post_landing_pad);
      e = make_edge (bb, bb->next_bb, EDGE_FALLTHRU);
      e->count = bb->count;
      e->probability = REG_BR_PROB_BASE;
    }
}


struct sjlj_lp_info
{
  int directly_reachable;
  int action_index;
  int dispatch_index;
  int call_site_index;
};

static bool
sjlj_find_directly_reachable_regions (struct sjlj_lp_info *lp_info)
{
  rtx insn;
  bool found_one = false;

  for (insn = get_insns (); insn ; insn = NEXT_INSN (insn))
    {
      struct eh_region_d *region;
      enum reachable_code rc;
      tree type_thrown;
      rtx note;

      if (! INSN_P (insn))
	continue;

      note = find_reg_note (insn, REG_EH_REGION, NULL_RTX);
      if (!note || INTVAL (XEXP (note, 0)) <= 0)
	continue;

      region = VEC_index (eh_region, cfun->eh->region_array, INTVAL (XEXP (note, 0)));

      type_thrown = NULL_TREE;
      if (region->type == ERT_THROW)
	{
	  type_thrown = region->u.throw.type;
	  region = region->outer;
	}

      /* Find the first containing region that might handle the exception.
	 That's the landing pad to which we will transfer control.  */
      rc = RNL_NOT_CAUGHT;
      for (; region; region = region->outer)
	{
	  rc = reachable_next_level (region, type_thrown, NULL);
	  if (rc != RNL_NOT_CAUGHT)
	    break;
	}
      if (rc == RNL_MAYBE_CAUGHT || rc == RNL_CAUGHT)
	{
	  lp_info[region->region_number].directly_reachable = 1;
	  found_one = true;
	}
    }

  return found_one;
}

static void
sjlj_assign_call_site_values (rtx dispatch_label, struct sjlj_lp_info *lp_info)
{
  htab_t ar_hash;
  int i, index;

  /* First task: build the action table.  */

  VARRAY_UCHAR_INIT (crtl->eh.action_record_data, 64, "action_record_data");
  ar_hash = htab_create (31, action_record_hash, action_record_eq, free);

  for (i = cfun->eh->last_region_number; i > 0; --i)
    if (lp_info[i].directly_reachable)
      {
	struct eh_region_d *r = VEC_index (eh_region, cfun->eh->region_array, i);

	r->landing_pad = dispatch_label;
	lp_info[i].action_index = collect_one_action_chain (ar_hash, r);
	if (lp_info[i].action_index != -1)
	  crtl->uses_eh_lsda = 1;
      }

  htab_delete (ar_hash);

  /* Next: assign dispatch values.  In dwarf2 terms, this would be the
     landing pad label for the region.  For sjlj though, there is one
     common landing pad from which we dispatch to the post-landing pads.

     A region receives a dispatch index if it is directly reachable
     and requires in-function processing.  Regions that share post-landing
     pads may share dispatch indices.  */
  /* ??? Post-landing pad sharing doesn't actually happen at the moment
     (see build_post_landing_pads) so we don't bother checking for it.  */

  index = 0;
  for (i = cfun->eh->last_region_number; i > 0; --i)
    if (lp_info[i].directly_reachable)
      lp_info[i].dispatch_index = index++;

  /* Finally: assign call-site values.  If dwarf2 terms, this would be
     the region number assigned by convert_to_eh_region_ranges, but
     handles no-action and must-not-throw differently.  */

  call_site_base = 1;
  for (i = cfun->eh->last_region_number; i > 0; --i)
    if (lp_info[i].directly_reachable)
      {
	int action = lp_info[i].action_index;

	/* Map must-not-throw to otherwise unused call-site index 0.  */
	if (action == -2)
	  index = 0;
	/* Map no-action to otherwise unused call-site index -1.  */
	else if (action == -1)
	  index = -1;
	/* Otherwise, look it up in the table.  */
	else
	  index = add_call_site (GEN_INT (lp_info[i].dispatch_index), action);

	lp_info[i].call_site_index = index;
      }
}

static void
sjlj_mark_call_sites (struct sjlj_lp_info *lp_info)
{
  int last_call_site = -2;
  rtx insn, mem;

  for (insn = get_insns (); insn ; insn = NEXT_INSN (insn))
    {
      struct eh_region_d *region;
      int this_call_site;
      rtx note, before, p;

      /* Reset value tracking at extended basic block boundaries.  */
      if (LABEL_P (insn))
	last_call_site = -2;

      if (! INSN_P (insn))
	continue;

      note = find_reg_note (insn, REG_EH_REGION, NULL_RTX);
      if (!note)
	{
	  /* Calls (and trapping insns) without notes are outside any
	     exception handling region in this function.  Mark them as
	     no action.  */
	  if (CALL_P (insn)
	      || (flag_non_call_exceptions
		  && may_trap_p (PATTERN (insn))))
	    this_call_site = -1;
	  else
	    continue;
	}
      else
	{
	  /* Calls that are known to not throw need not be marked.  */
	  if (INTVAL (XEXP (note, 0)) <= 0)
	    continue;

	  region = VEC_index (eh_region, cfun->eh->region_array, INTVAL (XEXP (note, 0)));
	  this_call_site = lp_info[region->region_number].call_site_index;
	}

      if (this_call_site == last_call_site)
	continue;

      /* Don't separate a call from it's argument loads.  */
      before = insn;
      if (CALL_P (insn))
	before = find_first_parameter_load (insn, NULL_RTX);

      start_sequence ();
      mem = adjust_address (crtl->eh.sjlj_fc, TYPE_MODE (integer_type_node),
			    sjlj_fc_call_site_ofs);
      emit_move_insn (mem, GEN_INT (this_call_site));
      p = get_insns ();
      end_sequence ();

      emit_insn_before (p, before);
      last_call_site = this_call_site;
    }
}

/* Construct the SjLj_Function_Context.  */

static void
sjlj_emit_function_enter (rtx dispatch_label)
{
  rtx fn_begin, fc, mem, seq;
  bool fn_begin_outside_block;

  fc = crtl->eh.sjlj_fc;

  start_sequence ();

  /* We're storing this libcall's address into memory instead of
     calling it directly.  Thus, we must call assemble_external_libcall
     here, as we can not depend on emit_library_call to do it for us.  */
  assemble_external_libcall (eh_personality_libfunc);
  mem = adjust_address (fc, Pmode, sjlj_fc_personality_ofs);
  emit_move_insn (mem, eh_personality_libfunc);

  mem = adjust_address (fc, Pmode, sjlj_fc_lsda_ofs);
  if (crtl->uses_eh_lsda)
    {
      char buf[20];
      rtx sym;

      ASM_GENERATE_INTERNAL_LABEL (buf, "LLSDA", current_function_funcdef_no);
      sym = gen_rtx_SYMBOL_REF (Pmode, ggc_strdup (buf));
      SYMBOL_REF_FLAGS (sym) = SYMBOL_FLAG_LOCAL;
      emit_move_insn (mem, sym);
    }
  else
    emit_move_insn (mem, const0_rtx);

#ifdef DONT_USE_BUILTIN_SETJMP
  {
    rtx x;
    x = emit_library_call_value (setjmp_libfunc, NULL_RTX, LCT_RETURNS_TWICE,
				 TYPE_MODE (integer_type_node), 1,
				 plus_constant (XEXP (fc, 0),
						sjlj_fc_jbuf_ofs), Pmode);

    emit_cmp_and_jump_insns (x, const0_rtx, NE, 0,
			     TYPE_MODE (integer_type_node), 0, dispatch_label);
    add_reg_br_prob_note (get_insns (), REG_BR_PROB_BASE/100);
  }
#else
  expand_builtin_setjmp_setup (plus_constant (XEXP (fc, 0), sjlj_fc_jbuf_ofs),
			       dispatch_label);
#endif

  emit_library_call (unwind_sjlj_register_libfunc, LCT_NORMAL, VOIDmode,
		     1, XEXP (fc, 0), Pmode);

  seq = get_insns ();
  end_sequence ();

  /* ??? Instead of doing this at the beginning of the function,
     do this in a block that is at loop level 0 and dominates all
     can_throw_internal instructions.  */

  fn_begin_outside_block = true;
  for (fn_begin = get_insns (); ; fn_begin = NEXT_INSN (fn_begin))
    if (NOTE_P (fn_begin))
      {
	if (NOTE_KIND (fn_begin) == NOTE_INSN_FUNCTION_BEG)
	  break;
	else if (NOTE_INSN_BASIC_BLOCK_P (fn_begin))
	  fn_begin_outside_block = false;
      }

  if (fn_begin_outside_block)
    insert_insn_on_edge (seq, single_succ_edge (ENTRY_BLOCK_PTR));
  else
    emit_insn_after (seq, fn_begin);
}

/* Call back from expand_function_end to know where we should put
   the call to unwind_sjlj_unregister_libfunc if needed.  */

void
sjlj_emit_function_exit_after (rtx after)
{
  crtl->eh.sjlj_exit_after = after;
}

static void
sjlj_emit_function_exit (void)
{
  rtx seq;
  edge e;
  edge_iterator ei;

  start_sequence ();

  emit_library_call (unwind_sjlj_unregister_libfunc, LCT_NORMAL, VOIDmode,
		     1, XEXP (crtl->eh.sjlj_fc, 0), Pmode);

  seq = get_insns ();
  end_sequence ();

  /* ??? Really this can be done in any block at loop level 0 that
     post-dominates all can_throw_internal instructions.  This is
     the last possible moment.  */

  FOR_EACH_EDGE (e, ei, EXIT_BLOCK_PTR->preds)
    if (e->flags & EDGE_FALLTHRU)
      break;
  if (e)
    {
      rtx insn;

      /* Figure out whether the place we are supposed to insert libcall
         is inside the last basic block or after it.  In the other case
         we need to emit to edge.  */
      gcc_assert (e->src->next_bb == EXIT_BLOCK_PTR);
      for (insn = BB_HEAD (e->src); ; insn = NEXT_INSN (insn))
	{
	  if (insn == crtl->eh.sjlj_exit_after)
	    {
	      if (LABEL_P (insn))
		insn = NEXT_INSN (insn);
	      emit_insn_after (seq, insn);
	      return;
	    }
	  if (insn == BB_END (e->src))
	    break;
	}
      insert_insn_on_edge (seq, e);
    }
}

static void
sjlj_emit_dispatch_table (rtx dispatch_label, struct sjlj_lp_info *lp_info)
{
  enum machine_mode unwind_word_mode = targetm.unwind_word_mode ();
  enum machine_mode filter_mode = targetm.eh_return_filter_mode ();
  int i, first_reachable;
  rtx mem, dispatch, seq, fc;
  rtx before;
  basic_block bb;
  edge e;

  fc = crtl->eh.sjlj_fc;

  start_sequence ();

  emit_label (dispatch_label);

#ifndef DONT_USE_BUILTIN_SETJMP
  expand_builtin_setjmp_receiver (dispatch_label);
#endif

  /* Load up dispatch index, exc_ptr and filter values from the
     function context.  */
  mem = adjust_address (fc, TYPE_MODE (integer_type_node),
			sjlj_fc_call_site_ofs);
  dispatch = copy_to_reg (mem);

  mem = adjust_address (fc, unwind_word_mode, sjlj_fc_data_ofs);
  if (unwind_word_mode != ptr_mode)
    {
#ifdef POINTERS_EXTEND_UNSIGNED
      mem = convert_memory_address (ptr_mode, mem);
#else
      mem = convert_to_mode (ptr_mode, mem, 0);
#endif
    }
  emit_move_insn (crtl->eh.exc_ptr, mem);

  mem = adjust_address (fc, unwind_word_mode,
			sjlj_fc_data_ofs + GET_MODE_SIZE (unwind_word_mode));
  if (unwind_word_mode != filter_mode)
    mem = convert_to_mode (filter_mode, mem, 0);
  emit_move_insn (crtl->eh.filter, mem);

  /* Jump to one of the directly reachable regions.  */
  /* ??? This really ought to be using a switch statement.  */

  first_reachable = 0;
  for (i = cfun->eh->last_region_number; i > 0; --i)
    {
      if (! lp_info[i].directly_reachable)
	continue;

      if (! first_reachable)
	{
	  first_reachable = i;
	  continue;
	}

      emit_cmp_and_jump_insns (dispatch, GEN_INT (lp_info[i].dispatch_index),
			       EQ, NULL_RTX, TYPE_MODE (integer_type_node), 0,
	                       ((struct eh_region_d *)VEC_index (eh_region, cfun->eh->region_array, i))
				->post_landing_pad);
    }

  seq = get_insns ();
  end_sequence ();

  before = (((struct eh_region_d *)VEC_index (eh_region, cfun->eh->region_array, first_reachable))
	    ->post_landing_pad);

  bb = emit_to_new_bb_before (seq, before);
  e = make_edge (bb, bb->next_bb, EDGE_FALLTHRU);
  e->count = bb->count;
  e->probability = REG_BR_PROB_BASE;
}

static void
sjlj_build_landing_pads (void)
{
  struct sjlj_lp_info *lp_info;

  lp_info = XCNEWVEC (struct sjlj_lp_info, cfun->eh->last_region_number + 1);

  if (sjlj_find_directly_reachable_regions (lp_info))
    {
      rtx dispatch_label = gen_label_rtx ();

      crtl->eh.sjlj_fc
	= assign_stack_local (TYPE_MODE (sjlj_fc_type_node),
			      int_size_in_bytes (sjlj_fc_type_node),
			      TYPE_ALIGN (sjlj_fc_type_node));

      sjlj_assign_call_site_values (dispatch_label, lp_info);
      sjlj_mark_call_sites (lp_info);

      sjlj_emit_function_enter (dispatch_label);
      sjlj_emit_dispatch_table (dispatch_label, lp_info);
      sjlj_emit_function_exit ();
    }

  free (lp_info);
}

void
finish_eh_generation (void)
{
  basic_block bb;

  /* Nothing to do if no regions created.  */
  if (cfun->eh->region_tree == NULL)
    return;

  /* The object here is to provide find_basic_blocks with detailed
     information (via reachable_handlers) on how exception control
     flows within the function.  In this first pass, we can include
     type information garnered from ERT_THROW and ERT_ALLOWED_EXCEPTIONS
     regions, and hope that it will be useful in deleting unreachable
     handlers.  Subsequently, we will generate landing pads which will
     connect many of the handlers, and then type information will not
     be effective.  Still, this is a win over previous implementations.  */

  /* These registers are used by the landing pads.  Make sure they
     have been generated.  */
  get_exception_pointer ();
  get_exception_filter ();

  /* Construct the landing pads.  */

  assign_filter_values ();
  build_post_landing_pads ();
  connect_post_landing_pads ();
  if (USING_SJLJ_EXCEPTIONS)
    sjlj_build_landing_pads ();
  else
    dw2_build_landing_pads ();

  crtl->eh.built_landing_pads = 1;

  /* We've totally changed the CFG.  Start over.  */
  find_exception_handler_labels ();
  break_superblocks ();
  if (USING_SJLJ_EXCEPTIONS
      /* Kludge for Alpha/Tru64 (see alpha_gp_save_rtx).  */
      || single_succ_edge (ENTRY_BLOCK_PTR)->insns.r)
    commit_edge_insertions ();
  FOR_EACH_BB (bb)
    {
      edge e;
      edge_iterator ei;
      bool eh = false;
      for (ei = ei_start (bb->succs); (e = ei_safe_edge (ei)); )
	{
	  if (e->flags & EDGE_EH)
	    {
	      remove_edge (e);
	      eh = true;
	    }
	  else
	    ei_next (&ei);
	}
      if (eh)
	rtl_make_eh_edge (NULL, bb, BB_END (bb));
    }
}

static hashval_t
ehl_hash (const void *pentry)
{
  const struct ehl_map_entry *const entry
    = (const struct ehl_map_entry *) pentry;

  /* 2^32 * ((sqrt(5) - 1) / 2) */
  const hashval_t scaled_golden_ratio = 0x9e3779b9;
  return CODE_LABEL_NUMBER (entry->label) * scaled_golden_ratio;
}

static int
ehl_eq (const void *pentry, const void *pdata)
{
  const struct ehl_map_entry *const entry
    = (const struct ehl_map_entry *) pentry;
  const struct ehl_map_entry *const data
    = (const struct ehl_map_entry *) pdata;

  return entry->label == data->label;
}

/* This section handles removing dead code for flow.  */

/* Remove LABEL from exception_handler_label_map.  */

static void
remove_exception_handler_label (rtx label)
{
  struct ehl_map_entry **slot, tmp;

  /* If exception_handler_label_map was not built yet,
     there is nothing to do.  */
  if (crtl->eh.exception_handler_label_map == NULL)
    return;

  tmp.label = label;
  slot = (struct ehl_map_entry **)
    htab_find_slot (crtl->eh.exception_handler_label_map, &tmp, NO_INSERT);
  gcc_assert (slot);

  htab_clear_slot (crtl->eh.exception_handler_label_map, (void **) slot);
}

/* Splice REGION from the region tree etc.  */

static void
remove_eh_handler (struct eh_region_d *region)
{
  struct eh_region_d **pp, **pp_start, *p, *outer, *inner;
  rtx lab;

  /* For the benefit of efficiently handling REG_EH_REGION notes,
     replace this region in the region array with its containing
     region.  Note that previous region deletions may result in
     multiple copies of this region in the array, so we have a
     list of alternate numbers by which we are known.  */

  outer = region->outer;
  VEC_replace (eh_region, cfun->eh->region_array, region->region_number, outer);
  if (region->aka)
    {
      unsigned i;
      bitmap_iterator bi;

      EXECUTE_IF_SET_IN_BITMAP (region->aka, 0, i, bi)
	{
          VEC_replace (eh_region, cfun->eh->region_array, i, outer);
	}
    }

  if (outer)
    {
      if (!outer->aka)
        outer->aka = BITMAP_GGC_ALLOC ();
      if (region->aka)
	bitmap_ior_into (outer->aka, region->aka);
      bitmap_set_bit (outer->aka, region->region_number);
    }

  if (crtl->eh.built_landing_pads)
    lab = region->landing_pad;
  else
    lab = region->label;
  if (lab)
    remove_exception_handler_label (lab);

  if (outer)
    pp_start = &outer->inner;
  else
    pp_start = &cfun->eh->region_tree;
  for (pp = pp_start, p = *pp; p != region; pp = &p->next_peer, p = *pp)
    continue;
  *pp = region->next_peer;

  inner = region->inner;
  if (inner)
    {
      for (p = inner; p->next_peer ; p = p->next_peer)
	p->outer = outer;
      p->outer = outer;

      p->next_peer = *pp_start;
      *pp_start = inner;
    }

  if (region->type == ERT_CATCH)
    {
      struct eh_region_d *try, *next, *prev;

      for (try = region->next_peer;
	   try->type == ERT_CATCH;
	   try = try->next_peer)
	continue;
      gcc_assert (try->type == ERT_TRY);

      next = region->u.catch.next_catch;
      prev = region->u.catch.prev_catch;

      if (next)
	next->u.catch.prev_catch = prev;
      else
	try->u.try.last_catch = prev;
      if (prev)
	prev->u.catch.next_catch = next;
      else
	{
	  try->u.try.catch = next;
	  if (! next)
	    remove_eh_handler (try);
	}
    }
}

/* LABEL heads a basic block that is about to be deleted.  If this
   label corresponds to an exception region, we may be able to
   delete the region.  */

void
maybe_remove_eh_handler (rtx label)
{
  struct ehl_map_entry **slot, tmp;
  struct eh_region_d *region;

  /* ??? After generating landing pads, it's not so simple to determine
     if the region data is completely unused.  One must examine the
     landing pad and the post landing pad, and whether an inner try block
     is referencing the catch handlers directly.  */
  if (crtl->eh.built_landing_pads)
    return;

  tmp.label = label;
  slot = (struct ehl_map_entry **)
    htab_find_slot (crtl->eh.exception_handler_label_map, &tmp, NO_INSERT);
  if (! slot)
    return;
  region = (*slot)->region;
  if (! region)
    return;

  /* Flow will want to remove MUST_NOT_THROW regions as unreachable
     because there is no path to the fallback call to terminate.
     But the region continues to affect call-site data until there
     are no more contained calls, which we don't see here.  */
  if (region->type == ERT_MUST_NOT_THROW)
    {
      htab_clear_slot (crtl->eh.exception_handler_label_map, (void **) slot);
      region->label = NULL_RTX;
    }
  else
    remove_eh_handler (region);
}

/* Invokes CALLBACK for every exception handler label.  Only used by old
   loop hackery; should not be used by new code.  */

void
for_each_eh_label (void (*callback) (rtx))
{
  htab_traverse (crtl->eh.exception_handler_label_map, for_each_eh_label_1,
		 (void *) &callback);
}

static int
for_each_eh_label_1 (void **pentry, void *data)
{
  struct ehl_map_entry *entry = *(struct ehl_map_entry **)pentry;
  void (*callback) (rtx) = *(void (**) (rtx)) data;

  (*callback) (entry->label);
  return 1;
}

/* Invoke CALLBACK for every exception region in the current function.  */

void
for_each_eh_region (void (*callback) (struct eh_region_d *))
{
  int i, n = cfun->eh->last_region_number;
  for (i = 1; i <= n; ++i)
    {
      struct eh_region_d *region;

      region = VEC_index (eh_region, cfun->eh->region_array, i);
      if (region)
	(*callback) (region);
    }
}

/* This section describes CFG exception edges for flow.  */

/* For communicating between calls to reachable_next_level.  */
struct reachable_info
{
  tree types_caught;
  tree types_allowed;
  void (*callback) (struct eh_region_d *, void *);
  void *callback_data;
  bool saw_any_handlers;
};

/* A subroutine of reachable_next_level.  Return true if TYPE, or a
   base class of TYPE, is in HANDLED.  */

static int
check_handled (tree handled, tree type)
{
  tree t;

  /* We can check for exact matches without front-end help.  */
  if (! lang_eh_type_covers)
    {
      for (t = handled; t ; t = TREE_CHAIN (t))
	if (TREE_VALUE (t) == type)
	  return 1;
    }
  else
    {
      for (t = handled; t ; t = TREE_CHAIN (t))
	if ((*lang_eh_type_covers) (TREE_VALUE (t), type))
	  return 1;
    }

  return 0;
}

/* A subroutine of reachable_next_level.  If we are collecting a list
   of handlers, add one.  After landing pad generation, reference
   it instead of the handlers themselves.  Further, the handlers are
   all wired together, so by referencing one, we've got them all.
   Before landing pad generation we reference each handler individually.

   LP_REGION contains the landing pad; REGION is the handler.  */

static void
add_reachable_handler (struct reachable_info *info,
		       struct eh_region_d *lp_region, struct eh_region_d *region)
{
  if (! info)
    return;

  info->saw_any_handlers = true;

  if (crtl->eh.built_landing_pads)
    info->callback (lp_region, info->callback_data);
  else
    info->callback (region, info->callback_data);
}

/* Process one level of exception regions for reachability.
   If TYPE_THROWN is non-null, then it is the *exact* type being
   propagated.  If INFO is non-null, then collect handler labels
   and caught/allowed type information between invocations.  */

static enum reachable_code
reachable_next_level (struct eh_region_d *region, tree type_thrown,
		      struct reachable_info *info)
{
  switch (region->type)
    {
    case ERT_CLEANUP:
      /* Before landing-pad generation, we model control flow
	 directly to the individual handlers.  In this way we can
	 see that catch handler types may shadow one another.  */
      add_reachable_handler (info, region, region);
      return RNL_MAYBE_CAUGHT;

    case ERT_TRY:
      {
	struct eh_region_d *c;
	enum reachable_code ret = RNL_NOT_CAUGHT;

	for (c = region->u.try.catch; c ; c = c->u.catch.next_catch)
	  {
	    /* A catch-all handler ends the search.  */
	    if (c->u.catch.type_list == NULL)
	      {
		add_reachable_handler (info, region, c);
		return RNL_CAUGHT;
	      }

	    if (type_thrown)
	      {
		/* If we have at least one type match, end the search.  */
		tree tp_node = c->u.catch.type_list;

		for (; tp_node; tp_node = TREE_CHAIN (tp_node))
		  {
		    tree type = TREE_VALUE (tp_node);

		    if (type == type_thrown
			|| (lang_eh_type_covers
			    && (*lang_eh_type_covers) (type, type_thrown)))
		      {
			add_reachable_handler (info, region, c);
			return RNL_CAUGHT;
		      }
		  }

		/* If we have definitive information of a match failure,
		   the catch won't trigger.  */
		if (lang_eh_type_covers)
		  return RNL_NOT_CAUGHT;
	      }

	    /* At this point, we either don't know what type is thrown or
	       don't have front-end assistance to help deciding if it is
	       covered by one of the types in the list for this region.

	       We'd then like to add this region to the list of reachable
	       handlers since it is indeed potentially reachable based on the
	       information we have.

	       Actually, this handler is for sure not reachable if all the
	       types it matches have already been caught. That is, it is only
	       potentially reachable if at least one of the types it catches
	       has not been previously caught.  */

	    if (! info)
	      ret = RNL_MAYBE_CAUGHT;
	    else
	      {
		tree tp_node = c->u.catch.type_list;
		bool maybe_reachable = false;

		/* Compute the potential reachability of this handler and
		   update the list of types caught at the same time.  */
		for (; tp_node; tp_node = TREE_CHAIN (tp_node))
		  {
		    tree type = TREE_VALUE (tp_node);

		    if (! check_handled (info->types_caught, type))
		      {
			info->types_caught
			  = tree_cons (NULL, type, info->types_caught);

			maybe_reachable = true;
		      }
		  }

		if (maybe_reachable)
		  {
		    add_reachable_handler (info, region, c);

		    /* ??? If the catch type is a base class of every allowed
		       type, then we know we can stop the search.  */
		    ret = RNL_MAYBE_CAUGHT;
		  }
	      }
	  }

	return ret;
      }

    case ERT_ALLOWED_EXCEPTIONS:
      /* An empty list of types definitely ends the search.  */
      if (region->u.allowed.type_list == NULL_TREE)
	{
	  add_reachable_handler (info, region, region);
	  return RNL_CAUGHT;
	}

      /* Collect a list of lists of allowed types for use in detecting
	 when a catch may be transformed into a catch-all.  */
      if (info)
	info->types_allowed = tree_cons (NULL_TREE,
					 region->u.allowed.type_list,
					 info->types_allowed);

      /* If we have definitive information about the type hierarchy,
	 then we can tell if the thrown type will pass through the
	 filter.  */
      if (type_thrown && lang_eh_type_covers)
	{
	  if (check_handled (region->u.allowed.type_list, type_thrown))
	    return RNL_NOT_CAUGHT;
	  else
	    {
	      add_reachable_handler (info, region, region);
	      return RNL_CAUGHT;
	    }
	}

      add_reachable_handler (info, region, region);
      return RNL_MAYBE_CAUGHT;

    case ERT_CATCH:
      /* Catch regions are handled by their controlling try region.  */
      return RNL_NOT_CAUGHT;

    case ERT_MUST_NOT_THROW:
      /* Here we end our search, since no exceptions may propagate.
	 If we've touched down at some landing pad previous, then the
	 explicit function call we generated may be used.  Otherwise
	 the call is made by the runtime.

         Before inlining, do not perform this optimization.  We may
	 inline a subroutine that contains handlers, and that will
	 change the value of saw_any_handlers.  */

      if ((info && info->saw_any_handlers) || !cfun->after_inlining)
	{
	  add_reachable_handler (info, region, region);
	  return RNL_CAUGHT;
	}
      else
	return RNL_BLOCKED;

    case ERT_THROW:
    case ERT_UNKNOWN:
      /* Shouldn't see these here.  */
      gcc_unreachable ();
      break;
    default:
      gcc_unreachable ();
    }
}

/* Invoke CALLBACK on each region reachable from REGION_NUMBER.  */

void
foreach_reachable_handler (int region_number, bool is_resx,
			   void (*callback) (struct eh_region_d *, void *),
			   void *callback_data)
{
  struct reachable_info info;
  struct eh_region_d *region;
  tree type_thrown;

  memset (&info, 0, sizeof (info));
  info.callback = callback;
  info.callback_data = callback_data;

  region = VEC_index (eh_region, cfun->eh->region_array, region_number);

  type_thrown = NULL_TREE;
  if (is_resx)
    {
      /* A RESX leaves a region instead of entering it.  Thus the
	 region itself may have been deleted out from under us.  */
      if (region == NULL)
	return;
      region = region->outer;
    }
  else if (region->type == ERT_THROW)
    {
      type_thrown = region->u.throw.type;
      region = region->outer;
    }

  while (region)
    {
      if (reachable_next_level (region, type_thrown, &info) >= RNL_CAUGHT)
	break;
      /* If we have processed one cleanup, there is no point in
	 processing any more of them.  Each cleanup will have an edge
	 to the next outer cleanup region, so the flow graph will be
	 accurate.  */
      if (region->type == ERT_CLEANUP)
	region = region->u.cleanup.prev_try;
      else
	region = region->outer;
    }
}

/* Retrieve a list of labels of exception handlers which can be
   reached by a given insn.  */

static void
arh_to_landing_pad (struct eh_region_d *region, void *data)
{
  rtx *p_handlers = (rtx *) data;
  if (! *p_handlers)
    *p_handlers = alloc_INSN_LIST (region->landing_pad, NULL_RTX);
}

static void
arh_to_label (struct eh_region_d *region, void *data)
{
  rtx *p_handlers = (rtx *) data;
  *p_handlers = alloc_INSN_LIST (region->label, *p_handlers);
}

rtx
reachable_handlers (rtx insn)
{
  bool is_resx = false;
  rtx handlers = NULL;
  int region_number;

  if (JUMP_P (insn)
      && GET_CODE (PATTERN (insn)) == RESX)
    {
      region_number = XINT (PATTERN (insn), 0);
      is_resx = true;
    }
  else
    {
      rtx note = find_reg_note (insn, REG_EH_REGION, NULL_RTX);
      if (!note || INTVAL (XEXP (note, 0)) <= 0)
	return NULL;
      region_number = INTVAL (XEXP (note, 0));
    }

  foreach_reachable_handler (region_number, is_resx,
			     (crtl->eh.built_landing_pads
			      ? arh_to_landing_pad
			      : arh_to_label),
			     &handlers);

  return handlers;
}

/* Determine if the given INSN can throw an exception that is caught
   within the function.  */

bool
can_throw_internal_1 (int region_number, bool is_resx)
{
  struct eh_region_d *region;
  tree type_thrown;

  region = VEC_index (eh_region, cfun->eh->region_array, region_number);

  type_thrown = NULL_TREE;
  if (is_resx)
    region = region->outer;
  else if (region->type == ERT_THROW)
    {
      type_thrown = region->u.throw.type;
      region = region->outer;
    }

  /* If this exception is ignored by each and every containing region,
     then control passes straight out.  The runtime may handle some
     regions, which also do not require processing internally.  */
  for (; region; region = region->outer)
    {
      enum reachable_code how = reachable_next_level (region, type_thrown, 0);
      if (how == RNL_BLOCKED)
	return false;
      if (how != RNL_NOT_CAUGHT)
	return true;
    }

  return false;
}

bool
can_throw_internal (const_rtx insn)
{
  rtx note;

  if (! INSN_P (insn))
    return false;

  if (JUMP_P (insn)
      && GET_CODE (PATTERN (insn)) == RESX
      && XINT (PATTERN (insn), 0) > 0)
    return can_throw_internal_1 (XINT (PATTERN (insn), 0), true);

  if (NONJUMP_INSN_P (insn)
      && GET_CODE (PATTERN (insn)) == SEQUENCE)
    insn = XVECEXP (PATTERN (insn), 0, 0);

  /* Every insn that might throw has an EH_REGION note.  */
  note = find_reg_note (insn, REG_EH_REGION, NULL_RTX);
  if (!note || INTVAL (XEXP (note, 0)) <= 0)
    return false;

  return can_throw_internal_1 (INTVAL (XEXP (note, 0)), false);
}

/* Determine if the given INSN can throw an exception that is
   visible outside the function.  */

bool
can_throw_external_1 (int region_number, bool is_resx)
{
  struct eh_region_d *region;
  tree type_thrown;

  region = VEC_index (eh_region, cfun->eh->region_array, region_number);

  type_thrown = NULL_TREE;
  if (is_resx)
    region = region->outer;
  else if (region->type == ERT_THROW)
    {
      type_thrown = region->u.throw.type;
      region = region->outer;
    }

  /* If the exception is caught or blocked by any containing region,
     then it is not seen by any calling function.  */
  for (; region ; region = region->outer)
    if (reachable_next_level (region, type_thrown, NULL) >= RNL_CAUGHT)
      return false;

  return true;
}

bool
can_throw_external (const_rtx insn)
{
  rtx note;

  if (! INSN_P (insn))
    return false;

  if (JUMP_P (insn)
      && GET_CODE (PATTERN (insn)) == RESX
      && XINT (PATTERN (insn), 0) > 0)
    return can_throw_external_1 (XINT (PATTERN (insn), 0), true);

  if (NONJUMP_INSN_P (insn)
      && GET_CODE (PATTERN (insn)) == SEQUENCE)
    insn = XVECEXP (PATTERN (insn), 0, 0);

  note = find_reg_note (insn, REG_EH_REGION, NULL_RTX);
  if (!note)
    {
      /* Calls (and trapping insns) without notes are outside any
	 exception handling region in this function.  We have to
	 assume it might throw.  Given that the front end and middle
	 ends mark known NOTHROW functions, this isn't so wildly
	 inaccurate.  */
      return (CALL_P (insn)
	      || (flag_non_call_exceptions
		  && may_trap_p (PATTERN (insn))));
    }
  if (INTVAL (XEXP (note, 0)) <= 0)
    return false;

  return can_throw_external_1 (INTVAL (XEXP (note, 0)), false);
}

/* Set TREE_NOTHROW and crtl->all_throwers_are_sibcalls.  */

unsigned int
set_nothrow_function_flags (void)
{
  rtx insn;

  /* If we don't know that this implementation of the function will
     actually be used, then we must not set TREE_NOTHROW, since
     callers must not assume that this function does not throw.  */
  if (DECL_REPLACEABLE_P (current_function_decl))
    return 0;

  TREE_NOTHROW (current_function_decl) = 1;

  /* Assume crtl->all_throwers_are_sibcalls until we encounter
     something that can throw an exception.  We specifically exempt
     CALL_INSNs that are SIBLING_CALL_P, as these are really jumps,
     and can't throw.  Most CALL_INSNs are not SIBLING_CALL_P, so this
     is optimistic.  */

  crtl->all_throwers_are_sibcalls = 1;

  if (! flag_exceptions)
    return 0;

  for (insn = get_insns (); insn; insn = NEXT_INSN (insn))
    if (can_throw_external (insn))
      {
        TREE_NOTHROW (current_function_decl) = 0;

	if (!CALL_P (insn) || !SIBLING_CALL_P (insn))
	  {
	    crtl->all_throwers_are_sibcalls = 0;
	    return 0;
	  }
      }

  for (insn = crtl->epilogue_delay_list; insn;
       insn = XEXP (insn, 1))
    if (can_throw_external (insn))
      {
        TREE_NOTHROW (current_function_decl) = 0;

	if (!CALL_P (insn) || !SIBLING_CALL_P (insn))
	  {
	    crtl->all_throwers_are_sibcalls = 0;
	    return 0;
	  }
      }
  return 0;
}

struct rtl_opt_pass pass_set_nothrow_function_flags =
{
 {
  RTL_PASS,
  NULL,                                 /* name */
  NULL,                                 /* gate */
  set_nothrow_function_flags,           /* execute */
  NULL,                                 /* sub */
  NULL,                                 /* next */
  0,                                    /* static_pass_number */
  0,                                    /* tv_id */
  0,                                    /* properties_required */
  0,                                    /* properties_provided */
  0,                                    /* properties_destroyed */
  0,                                    /* todo_flags_start */
  0,                                    /* todo_flags_finish */
 }
};


/* Various hooks for unwind library.  */

/* Do any necessary initialization to access arbitrary stack frames.
   On the SPARC, this means flushing the register windows.  */

void
expand_builtin_unwind_init (void)
{
  /* Set this so all the registers get saved in our frame; we need to be
     able to copy the saved values for any registers from frames we unwind.  */
  crtl->saves_all_registers = 1;

#ifdef SETUP_FRAME_ADDRESSES
  SETUP_FRAME_ADDRESSES ();
#endif
}

rtx
expand_builtin_eh_return_data_regno (tree exp)
{
  tree which = CALL_EXPR_ARG (exp, 0);
  unsigned HOST_WIDE_INT iwhich;

  if (TREE_CODE (which) != INTEGER_CST)
    {
      error ("argument of %<__builtin_eh_return_regno%> must be constant");
      return constm1_rtx;
    }

  iwhich = tree_low_cst (which, 1);
  iwhich = EH_RETURN_DATA_REGNO (iwhich);
  if (iwhich == INVALID_REGNUM)
    return constm1_rtx;

#ifdef DWARF_FRAME_REGNUM
  iwhich = DWARF_FRAME_REGNUM (iwhich);
#else
  iwhich = DBX_REGISTER_NUMBER (iwhich);
#endif

  return GEN_INT (iwhich);
}

/* Given a value extracted from the return address register or stack slot,
   return the actual address encoded in that value.  */

rtx
expand_builtin_extract_return_addr (tree addr_tree)
{
  rtx addr = expand_expr (addr_tree, NULL_RTX, Pmode, EXPAND_NORMAL);

  if (GET_MODE (addr) != Pmode
      && GET_MODE (addr) != VOIDmode)
    {
#ifdef POINTERS_EXTEND_UNSIGNED
      addr = convert_memory_address (Pmode, addr);
#else
      addr = convert_to_mode (Pmode, addr, 0);
#endif
    }

  /* First mask out any unwanted bits.  */
#ifdef MASK_RETURN_ADDR
  expand_and (Pmode, addr, MASK_RETURN_ADDR, addr);
#endif

  /* Then adjust to find the real return address.  */
#if defined (RETURN_ADDR_OFFSET)
  addr = plus_constant (addr, RETURN_ADDR_OFFSET);
#endif

  return addr;
}

/* Given an actual address in addr_tree, do any necessary encoding
   and return the value to be stored in the return address register or
   stack slot so the epilogue will return to that address.  */

rtx
expand_builtin_frob_return_addr (tree addr_tree)
{
  rtx addr = expand_expr (addr_tree, NULL_RTX, ptr_mode, EXPAND_NORMAL);

  addr = convert_memory_address (Pmode, addr);

#ifdef RETURN_ADDR_OFFSET
  addr = force_reg (Pmode, addr);
  addr = plus_constant (addr, -RETURN_ADDR_OFFSET);
#endif

  return addr;
}

/* Set up the epilogue with the magic bits we'll need to return to the
   exception handler.  */

void
expand_builtin_eh_return (tree stackadj_tree ATTRIBUTE_UNUSED,
			  tree handler_tree)
{
  rtx tmp;

#ifdef EH_RETURN_STACKADJ_RTX
  tmp = expand_expr (stackadj_tree, crtl->eh.ehr_stackadj,
		     VOIDmode, EXPAND_NORMAL);
  tmp = convert_memory_address (Pmode, tmp);
  if (!crtl->eh.ehr_stackadj)
    crtl->eh.ehr_stackadj = copy_to_reg (tmp);
  else if (tmp != crtl->eh.ehr_stackadj)
    emit_move_insn (crtl->eh.ehr_stackadj, tmp);
#endif

  tmp = expand_expr (handler_tree, crtl->eh.ehr_handler,
		     VOIDmode, EXPAND_NORMAL);
  tmp = convert_memory_address (Pmode, tmp);
  if (!crtl->eh.ehr_handler)
    crtl->eh.ehr_handler = copy_to_reg (tmp);
  else if (tmp != crtl->eh.ehr_handler)
    emit_move_insn (crtl->eh.ehr_handler, tmp);

  if (!crtl->eh.ehr_label)
    crtl->eh.ehr_label = gen_label_rtx ();
  emit_jump (crtl->eh.ehr_label);
}

void
expand_eh_return (void)
{
  rtx around_label;

  if (! crtl->eh.ehr_label)
    return;

  crtl->calls_eh_return = 1;

#ifdef EH_RETURN_STACKADJ_RTX
  emit_move_insn (EH_RETURN_STACKADJ_RTX, const0_rtx);
#endif

  around_label = gen_label_rtx ();
  emit_jump (around_label);

  emit_label (crtl->eh.ehr_label);
  clobber_return_register ();

#ifdef EH_RETURN_STACKADJ_RTX
  emit_move_insn (EH_RETURN_STACKADJ_RTX, crtl->eh.ehr_stackadj);
#endif

#ifdef HAVE_eh_return
  if (HAVE_eh_return)
    emit_insn (gen_eh_return (crtl->eh.ehr_handler));
  else
#endif
    {
#ifdef EH_RETURN_HANDLER_RTX
      emit_move_insn (EH_RETURN_HANDLER_RTX, crtl->eh.ehr_handler);
#else
      error ("__builtin_eh_return not supported on this target");
#endif
    }

  emit_label (around_label);
}

/* Convert a ptr_mode address ADDR_TREE to a Pmode address controlled by
   POINTERS_EXTEND_UNSIGNED and return it.  */

rtx
expand_builtin_extend_pointer (tree addr_tree)
{
  rtx addr = expand_expr (addr_tree, NULL_RTX, ptr_mode, EXPAND_NORMAL);
  int extend;

#ifdef POINTERS_EXTEND_UNSIGNED
  extend = POINTERS_EXTEND_UNSIGNED;
#else
  /* The previous EH code did an unsigned extend by default, so we do this also
     for consistency.  */
  extend = 1;
#endif

  return convert_modes (targetm.unwind_word_mode (), ptr_mode, addr, extend);
}

/* In the following functions, we represent entries in the action table
   as 1-based indices.  Special cases are:

	 0:	null action record, non-null landing pad; implies cleanups
	-1:	null action record, null landing pad; implies no action
	-2:	no call-site entry; implies must_not_throw
	-3:	we have yet to process outer regions

   Further, no special cases apply to the "next" field of the record.
   For next, 0 means end of list.  */

struct action_record
{
  int offset;
  int filter;
  int next;
};

static int
action_record_eq (const void *pentry, const void *pdata)
{
  const struct action_record *entry = (const struct action_record *) pentry;
  const struct action_record *data = (const struct action_record *) pdata;
  return entry->filter == data->filter && entry->next == data->next;
}

static hashval_t
action_record_hash (const void *pentry)
{
  const struct action_record *entry = (const struct action_record *) pentry;
  return entry->next * 1009 + entry->filter;
}

static int
add_action_record (htab_t ar_hash, int filter, int next)
{
  struct action_record **slot, *new_ar, tmp;

  tmp.filter = filter;
  tmp.next = next;
  slot = (struct action_record **) htab_find_slot (ar_hash, &tmp, INSERT);

  if ((new_ar = *slot) == NULL)
    {
      new_ar = XNEW (struct action_record);
      new_ar->offset = VARRAY_ACTIVE_SIZE (crtl->eh.action_record_data) + 1;
      new_ar->filter = filter;
      new_ar->next = next;
      *slot = new_ar;

      /* The filter value goes in untouched.  The link to the next
	 record is a "self-relative" byte offset, or zero to indicate
	 that there is no next record.  So convert the absolute 1 based
	 indices we've been carrying around into a displacement.  */

      push_sleb128 (&crtl->eh.action_record_data, filter);
      if (next)
	next -= VARRAY_ACTIVE_SIZE (crtl->eh.action_record_data) + 1;
      push_sleb128 (&crtl->eh.action_record_data, next);
    }

  return new_ar->offset;
}

static int
collect_one_action_chain (htab_t ar_hash, struct eh_region_d *region)
{
  struct eh_region_d *c;
  int next;

  /* If we've reached the top of the region chain, then we have
     no actions, and require no landing pad.  */
  if (region == NULL)
    return -1;

  switch (region->type)
    {
    case ERT_CLEANUP:
      /* A cleanup adds a zero filter to the beginning of the chain, but
	 there are special cases to look out for.  If there are *only*
	 cleanups along a path, then it compresses to a zero action.
	 Further, if there are multiple cleanups along a path, we only
	 need to represent one of them, as that is enough to trigger
	 entry to the landing pad at runtime.  */
      next = collect_one_action_chain (ar_hash, region->outer);
      if (next <= 0)
	return 0;
      for (c = region->outer; c ; c = c->outer)
	if (c->type == ERT_CLEANUP)
	  return next;
      return add_action_record (ar_hash, 0, next);

    case ERT_TRY:
      /* Process the associated catch regions in reverse order.
	 If there's a catch-all handler, then we don't need to
	 search outer regions.  Use a magic -3 value to record
	 that we haven't done the outer search.  */
      next = -3;
      for (c = region->u.try.last_catch; c ; c = c->u.catch.prev_catch)
	{
	  if (c->u.catch.type_list == NULL)
	    {
	      /* Retrieve the filter from the head of the filter list
		 where we have stored it (see assign_filter_values).  */
	      int filter
		= TREE_INT_CST_LOW (TREE_VALUE (c->u.catch.filter_list));

	      next = add_action_record (ar_hash, filter, 0);
	    }
	  else
	    {
	      /* Once the outer search is done, trigger an action record for
                 each filter we have.  */
	      tree flt_node;

	      if (next == -3)
		{
		  next = collect_one_action_chain (ar_hash, region->outer);

		  /* If there is no next action, terminate the chain.  */
		  if (next == -1)
		    next = 0;
		  /* If all outer actions are cleanups or must_not_throw,
		     we'll have no action record for it, since we had wanted
		     to encode these states in the call-site record directly.
		     Add a cleanup action to the chain to catch these.  */
		  else if (next <= 0)
		    next = add_action_record (ar_hash, 0, 0);
		}

	      flt_node = c->u.catch.filter_list;
	      for (; flt_node; flt_node = TREE_CHAIN (flt_node))
		{
		  int filter = TREE_INT_CST_LOW (TREE_VALUE (flt_node));
		  next = add_action_record (ar_hash, filter, next);
		}
	    }
	}
      return next;

    case ERT_ALLOWED_EXCEPTIONS:
      /* An exception specification adds its filter to the
	 beginning of the chain.  */
      next = collect_one_action_chain (ar_hash, region->outer);

      /* If there is no next action, terminate the chain.  */
      if (next == -1)
	next = 0;
      /* If all outer actions are cleanups or must_not_throw,
	 we'll have no action record for it, since we had wanted
	 to encode these states in the call-site record directly.
	 Add a cleanup action to the chain to catch these.  */
      else if (next <= 0)
	next = add_action_record (ar_hash, 0, 0);

      return add_action_record (ar_hash, region->u.allowed.filter, next);

    case ERT_MUST_NOT_THROW:
      /* A must-not-throw region with no inner handlers or cleanups
	 requires no call-site entry.  Note that this differs from
	 the no handler or cleanup case in that we do require an lsda
	 to be generated.  Return a magic -2 value to record this.  */
      return -2;

    case ERT_CATCH:
    case ERT_THROW:
      /* CATCH regions are handled in TRY above.  THROW regions are
	 for optimization information only and produce no output.  */
      return collect_one_action_chain (ar_hash, region->outer);

    default:
      gcc_unreachable ();
    }
}

static int
add_call_site (rtx landing_pad, int action)
{
  call_site_record record;
  
  record = GGC_NEW (struct call_site_record);
  record->landing_pad = landing_pad;
  record->action = action;

  VEC_safe_push (call_site_record, gc, crtl->eh.call_site_record, record);

  return call_site_base + VEC_length (call_site_record, crtl->eh.call_site_record) - 1;
}

/* Turn REG_EH_REGION notes back into NOTE_INSN_EH_REGION notes.
   The new note numbers will not refer to region numbers, but
   instead to call site entries.  */

unsigned int
convert_to_eh_region_ranges (void)
{
  rtx insn, iter, note;
  htab_t ar_hash;
  int last_action = -3;
  rtx last_action_insn = NULL_RTX;
  rtx last_landing_pad = NULL_RTX;
  rtx first_no_action_insn = NULL_RTX;
  int call_site = 0;

  if (USING_SJLJ_EXCEPTIONS || cfun->eh->region_tree == NULL)
    return 0;

  VARRAY_UCHAR_INIT (crtl->eh.action_record_data, 64, "action_record_data");

  ar_hash = htab_create (31, action_record_hash, action_record_eq, free);

  for (iter = get_insns (); iter ; iter = NEXT_INSN (iter))
    if (INSN_P (iter))
      {
	struct eh_region_d *region;
	int this_action;
	rtx this_landing_pad;

	insn = iter;
	if (NONJUMP_INSN_P (insn)
	    && GET_CODE (PATTERN (insn)) == SEQUENCE)
	  insn = XVECEXP (PATTERN (insn), 0, 0);

	note = find_reg_note (insn, REG_EH_REGION, NULL_RTX);
	if (!note)
	  {
	    if (! (CALL_P (insn)
		   || (flag_non_call_exceptions
		       && may_trap_p (PATTERN (insn)))))
	      continue;
	    this_action = -1;
	    region = NULL;
	  }
	else
	  {
	    if (INTVAL (XEXP (note, 0)) <= 0)
	      continue;
	    region = VEC_index (eh_region, cfun->eh->region_array, INTVAL (XEXP (note, 0)));
	    this_action = collect_one_action_chain (ar_hash, region);
	  }

	/* Existence of catch handlers, or must-not-throw regions
	   implies that an lsda is needed (even if empty).  */
	if (this_action != -1)
	  crtl->uses_eh_lsda = 1;

	/* Delay creation of region notes for no-action regions
	   until we're sure that an lsda will be required.  */
	else if (last_action == -3)
	  {
	    first_no_action_insn = iter;
	    last_action = -1;
	  }

	/* Cleanups and handlers may share action chains but not
	   landing pads.  Collect the landing pad for this region.  */
	if (this_action >= 0)
	  {
	    struct eh_region_d *o;
	    for (o = region; ! o->landing_pad ; o = o->outer)
	      continue;
	    this_landing_pad = o->landing_pad;
	  }
	else
	  this_landing_pad = NULL_RTX;

	/* Differing actions or landing pads implies a change in call-site
	   info, which implies some EH_REGION note should be emitted.  */
	if (last_action != this_action
	    || last_landing_pad != this_landing_pad)
	  {
	    /* If we'd not seen a previous action (-3) or the previous
	       action was must-not-throw (-2), then we do not need an
	       end note.  */
	    if (last_action >= -1)
	      {
		/* If we delayed the creation of the begin, do it now.  */
		if (first_no_action_insn)
		  {
		    call_site = add_call_site (NULL_RTX, 0);
		    note = emit_note_before (NOTE_INSN_EH_REGION_BEG,
					     first_no_action_insn);
		    NOTE_EH_HANDLER (note) = call_site;
		    first_no_action_insn = NULL_RTX;
		  }

		note = emit_note_after (NOTE_INSN_EH_REGION_END,
					last_action_insn);
		NOTE_EH_HANDLER (note) = call_site;
	      }

	    /* If the new action is must-not-throw, then no region notes
	       are created.  */
	    if (this_action >= -1)
	      {
		call_site = add_call_site (this_landing_pad,
					   this_action < 0 ? 0 : this_action);
		note = emit_note_before (NOTE_INSN_EH_REGION_BEG, iter);
		NOTE_EH_HANDLER (note) = call_site;
	      }

	    last_action = this_action;
	    last_landing_pad = this_landing_pad;
	  }
	last_action_insn = iter;
      }

  if (last_action >= -1 && ! first_no_action_insn)
    {
      note = emit_note_after (NOTE_INSN_EH_REGION_END, last_action_insn);
      NOTE_EH_HANDLER (note) = call_site;
    }

  htab_delete (ar_hash);
  return 0;
}

struct rtl_opt_pass pass_convert_to_eh_region_ranges =
{
 {
  RTL_PASS,
  "eh-ranges",                          /* name */
  NULL,                                 /* gate */
  convert_to_eh_region_ranges,          /* execute */
  NULL,                                 /* sub */
  NULL,                                 /* next */
  0,                                    /* static_pass_number */
  0,                                    /* tv_id */
  0,                                    /* properties_required */
  0,                                    /* properties_provided */
  0,                                    /* properties_destroyed */
  0,                                    /* todo_flags_start */
  TODO_dump_func,			/* todo_flags_finish */
 }
};


static void
push_uleb128 (varray_type *data_area, unsigned int value)
{
  do
    {
      unsigned char byte = value & 0x7f;
      value >>= 7;
      if (value)
	byte |= 0x80;
      VARRAY_PUSH_UCHAR (*data_area, byte);
    }
  while (value);
}

static void
push_sleb128 (varray_type *data_area, int value)
{
  unsigned char byte;
  int more;

  do
    {
      byte = value & 0x7f;
      value >>= 7;
      more = ! ((value == 0 && (byte & 0x40) == 0)
		|| (value == -1 && (byte & 0x40) != 0));
      if (more)
	byte |= 0x80;
      VARRAY_PUSH_UCHAR (*data_area, byte);
    }
  while (more);
}


#ifndef HAVE_AS_LEB128
static int
dw2_size_of_call_site_table (void)
{
  int n = VEC_length (call_site_record, crtl->eh.call_site_record);
  int size = n * (4 + 4 + 4);
  int i;

  for (i = 0; i < n; ++i)
    {
      call_site_record cs = VEC_index (call_site_record, crtl->eh.call_site_record, i);
      size += size_of_uleb128 (cs->action);
    }

  return size;
}

static int
sjlj_size_of_call_site_table (void)
{
  int n = VEC_length (call_site_record, crtl->eh.call_site_record);
  int size = 0;
  int i;

  for (i = 0; i < n; ++i)
    {
      call_site_record cs = VEC_index (call_site_record, crtl->eh.call_site_record, i);
      size += size_of_uleb128 (INTVAL (cs->landing_pad));
      size += size_of_uleb128 (cs->action);
    }

  return size;
}
#endif

static void
dw2_output_call_site_table (void)
{
  int n = VEC_length (call_site_record, crtl->eh.call_site_record);
  int i;

  for (i = 0; i < n; ++i)
    {
      call_site_record cs = VEC_index (call_site_record, crtl->eh.call_site_record, i);
      char reg_start_lab[32];
      char reg_end_lab[32];
      char landing_pad_lab[32];

      ASM_GENERATE_INTERNAL_LABEL (reg_start_lab, "LEHB", call_site_base + i);
      ASM_GENERATE_INTERNAL_LABEL (reg_end_lab, "LEHE", call_site_base + i);

      if (cs->landing_pad)
	ASM_GENERATE_INTERNAL_LABEL (landing_pad_lab, "L",
				     CODE_LABEL_NUMBER (cs->landing_pad));

      /* ??? Perhaps use insn length scaling if the assembler supports
	 generic arithmetic.  */
      /* ??? Perhaps use attr_length to choose data1 or data2 instead of
	 data4 if the function is small enough.  */
#ifdef HAVE_AS_LEB128
      dw2_asm_output_delta_uleb128 (reg_start_lab,
				    current_function_func_begin_label,
				    "region %d start", i);
      dw2_asm_output_delta_uleb128 (reg_end_lab, reg_start_lab,
				    "length");
      if (cs->landing_pad)
	dw2_asm_output_delta_uleb128 (landing_pad_lab,
				      current_function_func_begin_label,
				      "landing pad");
      else
	dw2_asm_output_data_uleb128 (0, "landing pad");
#else
      dw2_asm_output_delta (4, reg_start_lab,
			    current_function_func_begin_label,
			    "region %d start", i);
      dw2_asm_output_delta (4, reg_end_lab, reg_start_lab, "length");
      if (cs->landing_pad)
	dw2_asm_output_delta (4, landing_pad_lab,
			      current_function_func_begin_label,
			      "landing pad");
      else
	dw2_asm_output_data (4, 0, "landing pad");
#endif
      dw2_asm_output_data_uleb128 (cs->action, "action");
    }

  call_site_base += n;
}

static void
sjlj_output_call_site_table (void)
{
  int n = VEC_length (call_site_record, crtl->eh.call_site_record);
  int i;

  for (i = 0; i < n; ++i)
    {
      call_site_record cs = VEC_index (call_site_record, crtl->eh.call_site_record, i);

      dw2_asm_output_data_uleb128 (INTVAL (cs->landing_pad),
				   "region %d landing pad", i);
      dw2_asm_output_data_uleb128 (cs->action, "action");
    }

  call_site_base += n;
}

#ifndef TARGET_UNWIND_INFO
/* Switch to the section that should be used for exception tables.  */

static void
switch_to_exception_section (const char * ARG_UNUSED (fnname))
{
  section *s;

  if (exception_section)
    s = exception_section;
  else
    {
      /* Compute the section and cache it into exception_section,
	 unless it depends on the function name.  */
      if (targetm.have_named_sections)
	{
	  int flags;

	  if (EH_TABLES_CAN_BE_READ_ONLY)
	    {
	      int tt_format =
		ASM_PREFERRED_EH_DATA_FORMAT (/*code=*/0, /*global=*/1);
	      flags = ((! flag_pic
			|| ((tt_format & 0x70) != DW_EH_PE_absptr
			    && (tt_format & 0x70) != DW_EH_PE_aligned))
		       ? 0 : SECTION_WRITE);
	    }
	  else
	    flags = SECTION_WRITE;

#ifdef HAVE_LD_EH_GC_SECTIONS
	  if (flag_function_sections)
	    {
	      char *section_name = XNEWVEC (char, strlen (fnname) + 32);
	      sprintf (section_name, ".gcc_except_table.%s", fnname);
	      s = get_section (section_name, flags, NULL);
	      free (section_name);
	    }
	  else
#endif
	    exception_section
	      = s = get_section (".gcc_except_table", flags, NULL);
	}
      else
	exception_section
	  = s = flag_pic ? data_section : readonly_data_section;
    }

  switch_to_section (s);
}
#endif


/* Output a reference from an exception table to the type_info object TYPE.
   TT_FORMAT and TT_FORMAT_SIZE describe the DWARF encoding method used for
   the value.  */

static void
output_ttype (tree type, int tt_format, int tt_format_size)
{
  rtx value;
  bool is_public = true;

  if (type == NULL_TREE)
    value = const0_rtx;
  else
    {
      struct varpool_node *node;

      type = lookup_type_for_runtime (type);
      value = expand_expr (type, NULL_RTX, VOIDmode, EXPAND_INITIALIZER);

      /* Let cgraph know that the rtti decl is used.  Not all of the
	 paths below go through assemble_integer, which would take
	 care of this for us.  */
      STRIP_NOPS (type);
      if (TREE_CODE (type) == ADDR_EXPR)
	{
	  type = TREE_OPERAND (type, 0);
	  if (TREE_CODE (type) == VAR_DECL)
	    {
	      node = varpool_node (type);
	      if (node)
		varpool_mark_needed_node (node);
	      is_public = TREE_PUBLIC (type);
	    }
	}
      else
	gcc_assert (TREE_CODE (type) == INTEGER_CST);
    }

  /* Allow the target to override the type table entry format.  */
  if (targetm.asm_out.ttype (value))
    return;

  if (tt_format == DW_EH_PE_absptr || tt_format == DW_EH_PE_aligned)
    assemble_integer (value, tt_format_size,
		      tt_format_size * BITS_PER_UNIT, 1);
  else
    dw2_asm_output_encoded_addr_rtx (tt_format, value, is_public, NULL);
}

void
output_function_exception_table (const char * ARG_UNUSED (fnname))
{
  int tt_format, cs_format, lp_format, i, n;
#ifdef HAVE_AS_LEB128
  char ttype_label[32];
  char cs_after_size_label[32];
  char cs_end_label[32];
#else
  int call_site_len;
#endif
  int have_tt_data;
  int tt_format_size = 0;

  /* Not all functions need anything.  */
  if (! crtl->uses_eh_lsda)
    return;

  if (eh_personality_libfunc)
    assemble_external_libcall (eh_personality_libfunc);

#ifdef TARGET_UNWIND_INFO
  /* TODO: Move this into target file.  */
  fputs ("\t.personality\t", asm_out_file);
  output_addr_const (asm_out_file, eh_personality_libfunc);
  fputs ("\n\t.handlerdata\n", asm_out_file);
  /* Note that varasm still thinks we're in the function's code section.
     The ".endp" directive that will immediately follow will take us back.  */
#else
  switch_to_exception_section (fnname);
#endif

  /* If the target wants a label to begin the table, emit it here.  */
  targetm.asm_out.except_table_label (asm_out_file);

  have_tt_data = (VEC_length (tree, crtl->eh.ttype_data) > 0
		  || VARRAY_ACTIVE_SIZE (crtl->eh.ehspec_data) > 0);

  /* Indicate the format of the @TType entries.  */
  if (! have_tt_data)
    tt_format = DW_EH_PE_omit;
  else
    {
      tt_format = ASM_PREFERRED_EH_DATA_FORMAT (/*code=*/0, /*global=*/1);
#ifdef HAVE_AS_LEB128
      ASM_GENERATE_INTERNAL_LABEL (ttype_label, "LLSDATT",
				   current_function_funcdef_no);
#endif
      tt_format_size = size_of_encoded_value (tt_format);

      assemble_align (tt_format_size * BITS_PER_UNIT);
    }

  targetm.asm_out.internal_label (asm_out_file, "LLSDA",
			     current_function_funcdef_no);

  /* The LSDA header.  */

  /* Indicate the format of the landing pad start pointer.  An omitted
     field implies @LPStart == @Start.  */
  /* Currently we always put @LPStart == @Start.  This field would
     be most useful in moving the landing pads completely out of
     line to another section, but it could also be used to minimize
     the size of uleb128 landing pad offsets.  */
  lp_format = DW_EH_PE_omit;
  dw2_asm_output_data (1, lp_format, "@LPStart format (%s)",
		       eh_data_format_name (lp_format));

  /* @LPStart pointer would go here.  */

  dw2_asm_output_data (1, tt_format, "@TType format (%s)",
		       eh_data_format_name (tt_format));

#ifndef HAVE_AS_LEB128
  if (USING_SJLJ_EXCEPTIONS)
    call_site_len = sjlj_size_of_call_site_table ();
  else
    call_site_len = dw2_size_of_call_site_table ();
#endif

  /* A pc-relative 4-byte displacement to the @TType data.  */
  if (have_tt_data)
    {
#ifdef HAVE_AS_LEB128
      char ttype_after_disp_label[32];
      ASM_GENERATE_INTERNAL_LABEL (ttype_after_disp_label, "LLSDATTD",
				   current_function_funcdef_no);
      dw2_asm_output_delta_uleb128 (ttype_label, ttype_after_disp_label,
				    "@TType base offset");
      ASM_OUTPUT_LABEL (asm_out_file, ttype_after_disp_label);
#else
      /* Ug.  Alignment queers things.  */
      unsigned int before_disp, after_disp, last_disp, disp;

      before_disp = 1 + 1;
      after_disp = (1 + size_of_uleb128 (call_site_len)
		    + call_site_len
		    + VARRAY_ACTIVE_SIZE (crtl->eh.action_record_data)
		    + (VEC_length (tree, crtl->eh.ttype_data)
		       * tt_format_size));

      disp = after_disp;
      do
	{
	  unsigned int disp_size, pad;

	  last_disp = disp;
	  disp_size = size_of_uleb128 (disp);
	  pad = before_disp + disp_size + after_disp;
	  if (pad % tt_format_size)
	    pad = tt_format_size - (pad % tt_format_size);
	  else
	    pad = 0;
	  disp = after_disp + pad;
	}
      while (disp != last_disp);

      dw2_asm_output_data_uleb128 (disp, "@TType base offset");
#endif
    }

  /* Indicate the format of the call-site offsets.  */
#ifdef HAVE_AS_LEB128
  cs_format = DW_EH_PE_uleb128;
#else
  cs_format = DW_EH_PE_udata4;
#endif
  dw2_asm_output_data (1, cs_format, "call-site format (%s)",
		       eh_data_format_name (cs_format));

#ifdef HAVE_AS_LEB128
  ASM_GENERATE_INTERNAL_LABEL (cs_after_size_label, "LLSDACSB",
			       current_function_funcdef_no);
  ASM_GENERATE_INTERNAL_LABEL (cs_end_label, "LLSDACSE",
			       current_function_funcdef_no);
  dw2_asm_output_delta_uleb128 (cs_end_label, cs_after_size_label,
				"Call-site table length");
  ASM_OUTPUT_LABEL (asm_out_file, cs_after_size_label);
  if (USING_SJLJ_EXCEPTIONS)
    sjlj_output_call_site_table ();
  else
    dw2_output_call_site_table ();
  ASM_OUTPUT_LABEL (asm_out_file, cs_end_label);
#else
  dw2_asm_output_data_uleb128 (call_site_len,"Call-site table length");
  if (USING_SJLJ_EXCEPTIONS)
    sjlj_output_call_site_table ();
  else
    dw2_output_call_site_table ();
#endif

  /* ??? Decode and interpret the data for flag_debug_asm.  */
  n = VARRAY_ACTIVE_SIZE (crtl->eh.action_record_data);
  for (i = 0; i < n; ++i)
    dw2_asm_output_data (1, VARRAY_UCHAR (crtl->eh.action_record_data, i),
			 (i ? NULL : "Action record table"));

  if (have_tt_data)
    assemble_align (tt_format_size * BITS_PER_UNIT);

  i = VEC_length (tree, crtl->eh.ttype_data);
  while (i-- > 0)
    {
      tree type = VEC_index (tree, crtl->eh.ttype_data, i);
      output_ttype (type, tt_format, tt_format_size);
    }

#ifdef HAVE_AS_LEB128
  if (have_tt_data)
      ASM_OUTPUT_LABEL (asm_out_file, ttype_label);
#endif

  /* ??? Decode and interpret the data for flag_debug_asm.  */
  n = VARRAY_ACTIVE_SIZE (crtl->eh.ehspec_data);
  for (i = 0; i < n; ++i)
    {
      if (targetm.arm_eabi_unwinder)
	{
	  tree type = VARRAY_TREE (crtl->eh.ehspec_data, i);
	  output_ttype (type, tt_format, tt_format_size);
	}
      else
	dw2_asm_output_data (1, VARRAY_UCHAR (crtl->eh.ehspec_data, i),
			     (i ? NULL : "Exception specification table"));
    }

  switch_to_section (current_function_section ());
}

void
set_eh_throw_stmt_table (struct function *fun, struct htab *table)
{
  fun->eh->throw_stmt_table = table;
}

htab_t
get_eh_throw_stmt_table (struct function *fun)
{
  return fun->eh->throw_stmt_table;
}

/* Dump EH information to OUT.  */
void
dump_eh_tree (FILE *out, struct function *fun)
{
  struct eh_region_d *i;
  int depth = 0;
  static const char * const type_name[] = {"unknown", "cleanup", "try", "catch",
					   "allowed_exceptions", "must_not_throw",
					   "throw"};

  i = fun->eh->region_tree;
  if (! i)
    return;

  fprintf (out, "Eh tree:\n");
  while (1)
    {
      fprintf (out, "  %*s %i %s", depth * 2, "",
	       i->region_number, type_name [(int)i->type]);
      if (i->tree_label)
	{
          fprintf (out, " tree_label:");
	  print_generic_expr (out, i->tree_label, 0);
	}
      fprintf (out, "\n");
      /* If there are sub-regions, process them.  */
      if (i->inner)
	i = i->inner, depth++;
      /* If there are peers, process them.  */
      else if (i->next_peer)
	i = i->next_peer;
      /* Otherwise, step back up the tree to the next peer.  */
      else
	{
	  do {
	    i = i->outer;
	    depth--;
	    if (i == NULL)
	      return;
	  } while (i->next_peer == NULL);
	  i = i->next_peer;
	}
    }
}

/* Verify some basic invariants on EH datastructures.  Could be extended to
   catch more.  */
void
verify_eh_tree (struct function *fun)
{
  struct eh_region_d *i, *outer = NULL;
  bool err = false;
  int nvisited = 0;
  int count = 0;
  int j;
  int depth = 0;

  i = fun->eh->region_tree;
  if (! i)
    return;
  for (j = fun->eh->last_region_number; j > 0; --j)
    if ((i = VEC_index (eh_region, cfun->eh->region_array, j)))
      {
	count++;
	if (i->region_number != j)
	  {
	    error ("region_array is corrupted for region %i", i->region_number);
	    err = true;
	  }
      }

  while (1)
    {
      if (VEC_index (eh_region, cfun->eh->region_array, i->region_number) != i)
	{
	  error ("region_array is corrupted for region %i", i->region_number);
	  err = true;
	}
      if (i->outer != outer)
	{
	  error ("outer block of region %i is wrong", i->region_number);
	  err = true;
	}
      if (i->may_contain_throw && outer && !outer->may_contain_throw)
	{
	  error ("region %i may contain throw and is contained in region that may not",
		 i->region_number);
	  err = true;
	}
      if (depth < 0)
	{
	  error ("negative nesting depth of region %i", i->region_number);
	  err = true;
	}
      nvisited ++;
      /* If there are sub-regions, process them.  */
      if (i->inner)
	outer = i, i = i->inner, depth++;
      /* If there are peers, process them.  */
      else if (i->next_peer)
	i = i->next_peer;
      /* Otherwise, step back up the tree to the next peer.  */
      else
	{
	  do {
	    i = i->outer;
	    depth--;
	    if (i == NULL)
	      {
		if (depth != -1)
		  {
		    error ("tree list ends on depth %i", depth + 1);
		    err = true;
		  }
		if (count != nvisited)
		  {
		    error ("array does not match the region tree");
		    err = true;
		  }
		if (err)
		  {
		    dump_eh_tree (stderr, fun);
		    internal_error ("verify_eh_tree failed");
		  }
	        return;
	      }
	    outer = i->outer;
	  } while (i->next_peer == NULL);
	  i = i->next_peer;
	}
    }
}

/* Initialize unwind_resume_libfunc.  */

void
default_init_unwind_resume_libfunc (void)
{
  /* The default c++ routines aren't actually c++ specific, so use those.  */
  unwind_resume_libfunc =
    init_one_libfunc ( USING_SJLJ_EXCEPTIONS ? "_Unwind_SjLj_Resume"
					     : "_Unwind_Resume");
}


static bool
gate_handle_eh (void)
{
  return doing_eh (0);
}

/* Complete generation of exception handling code.  */
static unsigned int
rest_of_handle_eh (void)
{
  cleanup_cfg (CLEANUP_NO_INSN_DEL);
  finish_eh_generation ();
  cleanup_cfg (CLEANUP_NO_INSN_DEL);
  return 0;
}

struct rtl_opt_pass pass_rtl_eh =
{
 {
  RTL_PASS,
  "eh",                                 /* name */
  gate_handle_eh,                       /* gate */
  rest_of_handle_eh,			/* execute */
  NULL,                                 /* sub */
  NULL,                                 /* next */
  0,                                    /* static_pass_number */
  TV_JUMP,                              /* tv_id */
  0,                                    /* properties_required */
  0,                                    /* properties_provided */
  0,                                    /* properties_destroyed */
  0,                                    /* todo_flags_start */
  TODO_dump_func                        /* todo_flags_finish */
 }
};

#include "gt-except.h"<|MERGE_RESOLUTION|>--- conflicted
+++ resolved
@@ -427,26 +427,16 @@
 static struct eh_region_d *
 gen_eh_region (enum eh_region_type type, struct eh_region_d *outer)
 {
-<<<<<<< HEAD
-  struct eh_region_d *new;
-=======
-  struct eh_region *new_eh;
->>>>>>> 42dec64c
+  struct eh_region_d *new_eh;
 
 #ifdef ENABLE_CHECKING
   gcc_assert (doing_eh (0));
 #endif
 
   /* Insert a new blank region as a leaf in the tree.  */
-<<<<<<< HEAD
-  new = GGC_CNEW (struct eh_region_d);
-  new->type = type;
-  new->outer = outer;
-=======
-  new_eh = GGC_CNEW (struct eh_region);
+  new_eh = GGC_CNEW (struct eh_region_d);
   new_eh->type = type;
   new_eh->outer = outer;
->>>>>>> 42dec64c
   if (outer)
     {
       new_eh->next_peer = outer->inner;

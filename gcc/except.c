--- conflicted
+++ resolved
@@ -1020,19 +1020,6 @@
 static void
 duplicate_eh_regions_0 (eh_region o, int *min, int *max)
 {
-<<<<<<< HEAD
-  unsigned i;
-  bitmap_iterator bi;
-  if (o->aka)
-    {
-      EXECUTE_IF_SET_IN_BITMAP (o->aka, 0, i, bi)
-	{
-	  if (*min > (int)i)
-	    *min = i;
-	  if (*max < (int)i)
-	    *max = i;
-	}
-=======
   int i;
 
   if (o->aka)
@@ -1043,7 +1030,6 @@
       i = bitmap_last_set_bit (o->aka);
       if (i > *max)
 	*max = i;
->>>>>>> a8da523f
     }
   if (o->region_number < *min)
     *min = o->region_number;
@@ -1083,17 +1069,10 @@
       n->aka = BITMAP_GGC_ALLOC ();
 
       EXECUTE_IF_SET_IN_BITMAP (old->aka, 0, i, bi)
-<<<<<<< HEAD
-	{
-	  bitmap_set_bit (n->aka, i + eh_offset);
-          VEC_replace (eh_region, cfun->eh->region_array, i + eh_offset, n);
-	}
-=======
       {
 	bitmap_set_bit (n->aka, i + eh_offset);
 	VEC_replace (eh_region, cfun->eh->region_array, i + eh_offset, n);
       }
->>>>>>> a8da523f
     }
 
   n->region_number += eh_offset;
@@ -1152,26 +1131,16 @@
   /* If we've not yet created a region array, do so now.  */
   cfun->eh->last_region_number = cfun_last_region_number + num_regions;
   VEC_safe_grow_cleared (eh_region, gc, cfun->eh->region_array,
-<<<<<<< HEAD
-		         cfun->eh->last_region_number + 1);
-=======
 			 cfun->eh->last_region_number + 1);
->>>>>>> a8da523f
 
   /* Locate the spot at which to insert the new tree.  */
   if (outer_region > 0)
     {
       outer = VEC_index (eh_region, cfun->eh->region_array, outer_region);
       if (outer)
-<<<<<<< HEAD
-        splice = &outer->inner;
-      else
-        splice = &cfun->eh->region_tree;
-=======
 	splice = &outer->inner;
       else
 	splice = &cfun->eh->region_tree;
->>>>>>> a8da523f
     }
   else
     {
@@ -1246,13 +1215,9 @@
          in outer EH of output function.  */
       if (cur == NULL)
 	{
-<<<<<<< HEAD
-	  gcc_assert (VEC_index (eh_region, ifun->eh->region_array, i - eh_offset) == NULL);
-=======
 	  gcc_assert (VEC_index
 		      (eh_region, ifun->eh->region_array,
 		       i - eh_offset) == NULL);
->>>>>>> a8da523f
 	  if (outer)
 	    {
 	      VEC_replace (eh_region, cfun->eh->region_array, i, outer);
@@ -2858,9 +2823,6 @@
   if (!region)
     return;
 
-  if (!region)
-    return;
-
   type_thrown = NULL_TREE;
   if (is_resx)
     {
@@ -2953,9 +2915,6 @@
   if (!region)
     return false;
 
-  if (!region)
-    return false;
-
   type_thrown = NULL_TREE;
   if (is_resx)
     region = region->outer;
@@ -3016,9 +2975,6 @@
   tree type_thrown;
 
   region = VEC_index (eh_region, cfun->eh->region_array, region_number);
-  if (!region)
-    return true;
-
   if (!region)
     return true;
 
@@ -4153,23 +4109,15 @@
 	{
 	case ERT_CLEANUP:
 	  if (i->u.cleanup.prev_try)
-<<<<<<< HEAD
-	    fprintf (out, " prev try:%i", i->u.cleanup.prev_try->region_number);
-=======
 	    fprintf (out, " prev try:%i",
 		     i->u.cleanup.prev_try->region_number);
->>>>>>> a8da523f
 	  break;
 
 	case ERT_TRY:
 	  {
 	    struct eh_region *c;
 	    fprintf (out, " catch regions:");
-<<<<<<< HEAD
-	    for (c = i->u.eh_try.eh_catch; c ; c = c->u.eh_catch.next_catch)
-=======
 	    for (c = i->u.eh_try.eh_catch; c; c = c->u.eh_catch.next_catch)
->>>>>>> a8da523f
 	      fprintf (out, " %i", c->region_number);
 	  }
 	  break;
@@ -4200,21 +4148,12 @@
 	  break;
 	}
       if (i->aka)
-<<<<<<< HEAD
-        {
-          fprintf (out, " also known as:");
-	  dump_bitmap (out, i->aka);
-        }
-      else
-        fprintf (out, "\n");
-=======
 	{
 	  fprintf (out, " also known as:");
 	  dump_bitmap (out, i->aka);
 	}
       else
 	fprintf (out, "\n");
->>>>>>> a8da523f
       /* If there are sub-regions, process them.  */
       if (i->inner)
 	i = i->inner, depth++;
@@ -4249,23 +4188,14 @@
   int j;
   int depth = 0;
 
-<<<<<<< HEAD
-  if (! fun->eh->region_tree)
-=======
   if (!fun->eh->region_tree)
->>>>>>> a8da523f
     return;
   for (j = fun->eh->last_region_number; j > 0; --j)
     if ((i = VEC_index (eh_region, fun->eh->region_array, j)))
       {
 	if (i->region_number == j)
 	  count++;
-<<<<<<< HEAD
-	if (i->region_number != j
-	    && (!i->aka || !bitmap_bit_p (i->aka, j)))
-=======
 	if (i->region_number != j && (!i->aka || !bitmap_bit_p (i->aka, j)))
->>>>>>> a8da523f
 	  {
 	    error ("region_array is corrupted for region %i",
 		   i->region_number);

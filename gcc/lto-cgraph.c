--- conflicted
+++ resolved
@@ -562,10 +562,7 @@
   bp_pack_value (&bp, node->forced_by_abi, 1);
   bp_pack_value (&bp, node->unique_name, 1);
   bp_pack_value (&bp, node->body_removed, 1);
-<<<<<<< HEAD
-=======
   bp_pack_value (&bp, node->writeonly, 1);
->>>>>>> eba76293
   bp_pack_value (&bp, node->definition, 1);
   alias_p = node->alias && (!boundary_p || node->weakref);
   bp_pack_value (&bp, alias_p, 1);
@@ -1157,10 +1154,7 @@
   node->forced_by_abi = bp_unpack_value (&bp, 1);
   node->unique_name = bp_unpack_value (&bp, 1);
   node->body_removed = bp_unpack_value (&bp, 1);
-<<<<<<< HEAD
-=======
   node->writeonly = bp_unpack_value (&bp, 1);
->>>>>>> eba76293
   node->definition = bp_unpack_value (&bp, 1);
   node->alias = bp_unpack_value (&bp, 1);
   node->weakref = bp_unpack_value (&bp, 1);

/* Gimple IR support functions.

   Copyright 2007, 2008, 2009 Free Software Foundation, Inc.
   Contributed by Aldy Hernandez <aldyh@redhat.com>

This file is part of GCC.

GCC is free software; you can redistribute it and/or modify it under
the terms of the GNU General Public License as published by the Free
Software Foundation; either version 3, or (at your option) any later
version.

GCC is distributed in the hope that it will be useful, but WITHOUT ANY
WARRANTY; without even the implied warranty of MERCHANTABILITY or
FITNESS FOR A PARTICULAR PURPOSE.  See the GNU General Public License
for more details.

You should have received a copy of the GNU General Public License
along with GCC; see the file COPYING3.  If not see
<http://www.gnu.org/licenses/>.  */

#include "config.h"
#include "system.h"
#include "coretypes.h"
#include "tm.h"
#include "tree.h"
#include "ggc.h"
#include "hard-reg-set.h"
#include "basic-block.h"
#include "gimple.h"
#include "toplev.h"
#include "diagnostic.h"
#include "tree-flow.h"
#include "value-prof.h"
#include "flags.h"

#define DEFGSCODE(SYM, NAME, STRUCT)	NAME,
const char *const gimple_code_name[] = {
#include "gimple.def"
};
#undef DEFGSCODE

/* All the tuples have their operand vector at the very bottom
   of the structure.  Therefore, the offset required to find the
   operands vector the size of the structure minus the size of the 1
   element tree array at the end (see gimple_ops).  */
#define DEFGSCODE(SYM, NAME, STRUCT)	(sizeof (STRUCT) - sizeof (tree)),
<<<<<<< HEAD
#ifdef __cplusplus
extern
#endif
const size_t gimple_ops_offset_[] = {
=======
EXPORTED_CONST size_t gimple_ops_offset_[] = {
>>>>>>> 9e0667cd
#include "gimple.def"
};
#undef DEFGSCODE

#ifdef GATHER_STATISTICS
/* Gimple stats.  */

int gimple_alloc_counts[(int) gimple_alloc_kind_all];
int gimple_alloc_sizes[(int) gimple_alloc_kind_all];

/* Keep in sync with gimple.h:enum gimple_alloc_kind.  */
static const char * const gimple_alloc_kind_names[] = {
    "assignments",
    "phi nodes",
    "conditionals",
    "sequences",
    "everything else"
};

#endif /* GATHER_STATISTICS */

/* A cache of gimple_seq objects.  Sequences are created and destroyed
   fairly often during gimplification.  */
static GTY ((deletable)) struct gimple_seq_d *gimple_seq_cache;

/* Private API manipulation functions shared only with some
   other files.  */
extern void gimple_set_stored_syms (gimple, bitmap, bitmap_obstack *);
extern void gimple_set_loaded_syms (gimple, bitmap, bitmap_obstack *);

/* Gimple tuple constructors.
   Note: Any constructor taking a ``gimple_seq'' as a parameter, can
   be passed a NULL to start with an empty sequence.  */

/* Set the code for statement G to CODE.  */

static inline void
gimple_set_code (gimple g, enum gimple_code code)
{
  g->gsbase.code = code;
}


/* Return the GSS_* identifier for the given GIMPLE statement CODE.  */

static enum gimple_statement_structure_enum
gss_for_code (enum gimple_code code)
{
  switch (code)
    {
    case GIMPLE_ASSIGN:
    case GIMPLE_CALL:
    case GIMPLE_RETURN:			return GSS_WITH_MEM_OPS;
    case GIMPLE_COND:
    case GIMPLE_GOTO:
    case GIMPLE_LABEL:
    case GIMPLE_SWITCH:			return GSS_WITH_OPS;
    case GIMPLE_ASM:			return GSS_ASM;
    case GIMPLE_BIND:			return GSS_BIND;
    case GIMPLE_CATCH:			return GSS_CATCH;
    case GIMPLE_EH_FILTER:		return GSS_EH_FILTER;
    case GIMPLE_NOP:			return GSS_BASE;
    case GIMPLE_PHI:			return GSS_PHI;
    case GIMPLE_RESX:			return GSS_RESX;
    case GIMPLE_TRY:			return GSS_TRY;
    case GIMPLE_WITH_CLEANUP_EXPR:	return GSS_WCE;
    case GIMPLE_OMP_CRITICAL:		return GSS_OMP_CRITICAL;
    case GIMPLE_OMP_FOR:		return GSS_OMP_FOR;
    case GIMPLE_OMP_MASTER:		
    case GIMPLE_OMP_ORDERED:
    case GIMPLE_OMP_SECTION:		return GSS_OMP;
    case GIMPLE_OMP_RETURN:
    case GIMPLE_OMP_SECTIONS_SWITCH:    return GSS_BASE;
    case GIMPLE_OMP_CONTINUE:		return GSS_OMP_CONTINUE;
    case GIMPLE_OMP_PARALLEL:		return GSS_OMP_PARALLEL;
    case GIMPLE_OMP_TASK:		return GSS_OMP_TASK;
    case GIMPLE_OMP_SECTIONS:		return GSS_OMP_SECTIONS;
    case GIMPLE_OMP_SINGLE:		return GSS_OMP_SINGLE;
    case GIMPLE_OMP_ATOMIC_LOAD:	return GSS_OMP_ATOMIC_LOAD;
    case GIMPLE_OMP_ATOMIC_STORE:	return GSS_OMP_ATOMIC_STORE;
    case GIMPLE_PREDICT:		return GSS_BASE;
    default:				gcc_unreachable ();
    }
}


/* Return the number of bytes needed to hold a GIMPLE statement with
   code CODE.  */

static size_t
gimple_size (enum gimple_code code)
{
  enum gimple_statement_structure_enum gss = gss_for_code (code);

  if (gss == GSS_WITH_OPS)
    return sizeof (struct gimple_statement_with_ops);
  else if (gss == GSS_WITH_MEM_OPS)
    return sizeof (struct gimple_statement_with_memory_ops);

  switch (code)
    {
    case GIMPLE_ASM:
      return sizeof (struct gimple_statement_asm);
    case GIMPLE_NOP:
      return sizeof (struct gimple_statement_base);
    case GIMPLE_BIND:
      return sizeof (struct gimple_statement_bind);
    case GIMPLE_CATCH:
      return sizeof (struct gimple_statement_catch);
    case GIMPLE_EH_FILTER:
      return sizeof (struct gimple_statement_eh_filter);
    case GIMPLE_TRY:
      return sizeof (struct gimple_statement_try);
    case GIMPLE_RESX:
      return sizeof (struct gimple_statement_resx);
    case GIMPLE_OMP_CRITICAL:
      return sizeof (struct gimple_statement_omp_critical);
    case GIMPLE_OMP_FOR:
      return sizeof (struct gimple_statement_omp_for);
    case GIMPLE_OMP_PARALLEL:
      return sizeof (struct gimple_statement_omp_parallel);
    case GIMPLE_OMP_TASK:
      return sizeof (struct gimple_statement_omp_task);
    case GIMPLE_OMP_SECTION:
    case GIMPLE_OMP_MASTER:
    case GIMPLE_OMP_ORDERED:
      return sizeof (struct gimple_statement_omp);
    case GIMPLE_OMP_RETURN:
      return sizeof (struct gimple_statement_base);
    case GIMPLE_OMP_CONTINUE:
      return sizeof (struct gimple_statement_omp_continue);
    case GIMPLE_OMP_SECTIONS:
      return sizeof (struct gimple_statement_omp_sections);
    case GIMPLE_OMP_SECTIONS_SWITCH:
      return sizeof (struct gimple_statement_base);
    case GIMPLE_OMP_SINGLE:
      return sizeof (struct gimple_statement_omp_single);
    case GIMPLE_OMP_ATOMIC_LOAD:
      return sizeof (struct gimple_statement_omp_atomic_load);
    case GIMPLE_OMP_ATOMIC_STORE:
      return sizeof (struct gimple_statement_omp_atomic_store);
    case GIMPLE_WITH_CLEANUP_EXPR:
      return sizeof (struct gimple_statement_wce);
    case GIMPLE_PREDICT:
      return sizeof (struct gimple_statement_base);
    default:
      break;
    }

  gcc_unreachable ();
}


/* Allocate memory for a GIMPLE statement with code CODE and NUM_OPS
   operands.  */

#define gimple_alloc(c, n) gimple_alloc_stat (c, n MEM_STAT_INFO)
static gimple
gimple_alloc_stat (enum gimple_code code, unsigned num_ops MEM_STAT_DECL)
{
  size_t size;
  gimple stmt;

  size = gimple_size (code);
  if (num_ops > 0)
    size += sizeof (tree) * (num_ops - 1);

#ifdef GATHER_STATISTICS
  {
    enum gimple_alloc_kind kind = gimple_alloc_kind (code);
    gimple_alloc_counts[(int) kind]++;
    gimple_alloc_sizes[(int) kind] += size;
  }
#endif

  stmt = (gimple) ggc_alloc_cleared_stat (size PASS_MEM_STAT);
  gimple_set_code (stmt, code);
  gimple_set_num_ops (stmt, num_ops);

  /* Do not call gimple_set_modified here as it has other side
     effects and this tuple is still not completely built.  */
  stmt->gsbase.modified = 1;

  return stmt;
}

/* Set SUBCODE to be the code of the expression computed by statement G.  */

static inline void
gimple_set_subcode (gimple g, unsigned subcode)
{
  /* We only have 16 bits for the RHS code.  Assert that we are not
     overflowing it.  */
  gcc_assert (subcode < (1 << 16));
  g->gsbase.subcode = subcode;
}



/* Build a tuple with operands.  CODE is the statement to build (which
   must be one of the GIMPLE_WITH_OPS tuples).  SUBCODE is the sub-code
   for the new tuple.  NUM_OPS is the number of operands to allocate.  */ 

#define gimple_build_with_ops(c, s, n) \
  gimple_build_with_ops_stat (c, s, n MEM_STAT_INFO)

static gimple
gimple_build_with_ops_stat (enum gimple_code code, enum tree_code subcode,
		            unsigned num_ops MEM_STAT_DECL)
{
  gimple s = gimple_alloc_stat (code, num_ops PASS_MEM_STAT);
  gimple_set_subcode (s, subcode);

  return s;
}


/* Build a GIMPLE_RETURN statement returning RETVAL.  */

gimple
gimple_build_return (tree retval)
{
  gimple s = gimple_build_with_ops (GIMPLE_RETURN, ERROR_MARK, 1);
  if (retval)
    gimple_return_set_retval (s, retval);
  return s;
}

/* Helper for gimple_build_call, gimple_build_call_vec and
   gimple_build_call_from_tree.  Build the basic components of a
   GIMPLE_CALL statement to function FN with NARGS arguments.  */

static inline gimple
gimple_build_call_1 (tree fn, unsigned nargs)
{
  gimple s = gimple_build_with_ops (GIMPLE_CALL, ERROR_MARK, nargs + 3);
  if (TREE_CODE (fn) == FUNCTION_DECL)
    fn = build_fold_addr_expr (fn);
  gimple_set_op (s, 1, fn);
  return s;
}


/* Build a GIMPLE_CALL statement to function FN with the arguments
   specified in vector ARGS.  */

gimple
gimple_build_call_vec (tree fn, VEC(tree, heap) *args)
{
  unsigned i;
  unsigned nargs = VEC_length (tree, args);
  gimple call = gimple_build_call_1 (fn, nargs);

  for (i = 0; i < nargs; i++)
    gimple_call_set_arg (call, i, VEC_index (tree, args, i));

  return call;
}


/* Build a GIMPLE_CALL statement to function FN.  NARGS is the number of
   arguments.  The ... are the arguments.  */

gimple
gimple_build_call (tree fn, unsigned nargs, ...)
{
  va_list ap;
  gimple call;
  unsigned i;

  gcc_assert (TREE_CODE (fn) == FUNCTION_DECL || is_gimple_call_addr (fn));

  call = gimple_build_call_1 (fn, nargs);

  va_start (ap, nargs);
  for (i = 0; i < nargs; i++)
    gimple_call_set_arg (call, i, va_arg (ap, tree));
  va_end (ap);

  return call;
}


/* Build a GIMPLE_CALL statement from CALL_EXPR T.  Note that T is
   assumed to be in GIMPLE form already.  Minimal checking is done of
   this fact.  */

gimple
gimple_build_call_from_tree (tree t)
{
  unsigned i, nargs;
  gimple call;
  tree fndecl = get_callee_fndecl (t);

  gcc_assert (TREE_CODE (t) == CALL_EXPR);

  nargs = call_expr_nargs (t);
  call = gimple_build_call_1 (fndecl ? fndecl : CALL_EXPR_FN (t), nargs);

  for (i = 0; i < nargs; i++)
    gimple_call_set_arg (call, i, CALL_EXPR_ARG (t, i));

  gimple_set_block (call, TREE_BLOCK (t));

  /* Carry all the CALL_EXPR flags to the new GIMPLE_CALL.  */
  gimple_call_set_chain (call, CALL_EXPR_STATIC_CHAIN (t));
  gimple_call_set_tail (call, CALL_EXPR_TAILCALL (t));
  gimple_call_set_cannot_inline (call, CALL_CANNOT_INLINE_P (t));
  gimple_call_set_return_slot_opt (call, CALL_EXPR_RETURN_SLOT_OPT (t));
  gimple_call_set_from_thunk (call, CALL_FROM_THUNK_P (t));
  gimple_call_set_va_arg_pack (call, CALL_EXPR_VA_ARG_PACK (t));

  return call;
}


/* Extract the operands and code for expression EXPR into *SUBCODE_P,
   *OP1_P and *OP2_P respectively.  */

void
extract_ops_from_tree (tree expr, enum tree_code *subcode_p, tree *op1_p,
		       tree *op2_p)
{
  enum gimple_rhs_class grhs_class;

  *subcode_p = TREE_CODE (expr);
  grhs_class = get_gimple_rhs_class (*subcode_p);

  if (grhs_class == GIMPLE_BINARY_RHS)
    {
      *op1_p = TREE_OPERAND (expr, 0);
      *op2_p = TREE_OPERAND (expr, 1);
    }
  else if (grhs_class == GIMPLE_UNARY_RHS)
    {
      *op1_p = TREE_OPERAND (expr, 0);
      *op2_p = NULL_TREE;
    }
  else if (grhs_class == GIMPLE_SINGLE_RHS)
    {
      *op1_p = expr;
      *op2_p = NULL_TREE;
    }
  else
    gcc_unreachable ();
}


/* Build a GIMPLE_ASSIGN statement.

   LHS of the assignment.
   RHS of the assignment which can be unary or binary.  */

gimple
gimple_build_assign_stat (tree lhs, tree rhs MEM_STAT_DECL)
{
  enum tree_code subcode;
  tree op1, op2;

  extract_ops_from_tree (rhs, &subcode, &op1, &op2);
  return gimple_build_assign_with_ops_stat (subcode, lhs, op1, op2
  					    PASS_MEM_STAT);
}


/* Build a GIMPLE_ASSIGN statement with sub-code SUBCODE and operands
   OP1 and OP2.  If OP2 is NULL then SUBCODE must be of class
   GIMPLE_UNARY_RHS or GIMPLE_SINGLE_RHS.  */

gimple
gimple_build_assign_with_ops_stat (enum tree_code subcode, tree lhs, tree op1,
                                   tree op2 MEM_STAT_DECL)
{
  unsigned num_ops;
  gimple p;

  /* Need 1 operand for LHS and 1 or 2 for the RHS (depending on the
     code).  */
  num_ops = get_gimple_rhs_num_ops (subcode) + 1;
  
  p = gimple_build_with_ops_stat (GIMPLE_ASSIGN, subcode, num_ops
  			          PASS_MEM_STAT);
  gimple_assign_set_lhs (p, lhs);
  gimple_assign_set_rhs1 (p, op1);
  if (op2)
    {
      gcc_assert (num_ops > 2);
      gimple_assign_set_rhs2 (p, op2);
    }

  return p;
}


/* Build a new GIMPLE_ASSIGN tuple and append it to the end of *SEQ_P.

   DST/SRC are the destination and source respectively.  You can pass
   ungimplified trees in DST or SRC, in which case they will be
   converted to a gimple operand if necessary.

   This function returns the newly created GIMPLE_ASSIGN tuple.  */

gimple
gimplify_assign (tree dst, tree src, gimple_seq *seq_p)
{ 
  tree t = build2 (MODIFY_EXPR, TREE_TYPE (dst), dst, src);
  gimplify_and_add (t, seq_p);
  ggc_free (t);
  return gimple_seq_last_stmt (*seq_p);
}


/* Build a GIMPLE_COND statement.

   PRED is the condition used to compare LHS and the RHS.
   T_LABEL is the label to jump to if the condition is true.
   F_LABEL is the label to jump to otherwise.  */

gimple
gimple_build_cond (enum tree_code pred_code, tree lhs, tree rhs,
		   tree t_label, tree f_label)
{
  gimple p;

  gcc_assert (TREE_CODE_CLASS (pred_code) == tcc_comparison);
  p = gimple_build_with_ops (GIMPLE_COND, pred_code, 4);
  gimple_cond_set_lhs (p, lhs);
  gimple_cond_set_rhs (p, rhs);
  gimple_cond_set_true_label (p, t_label);
  gimple_cond_set_false_label (p, f_label);
  return p;
}


/* Extract operands for a GIMPLE_COND statement out of COND_EXPR tree COND.  */

void
gimple_cond_get_ops_from_tree (tree cond, enum tree_code *code_p,
                               tree *lhs_p, tree *rhs_p)
{
  gcc_assert (TREE_CODE_CLASS (TREE_CODE (cond)) == tcc_comparison
	      || TREE_CODE (cond) == TRUTH_NOT_EXPR
	      || is_gimple_min_invariant (cond)
	      || SSA_VAR_P (cond));

  extract_ops_from_tree (cond, code_p, lhs_p, rhs_p);

  /* Canonicalize conditionals of the form 'if (!VAL)'.  */
  if (*code_p == TRUTH_NOT_EXPR)
    {
      *code_p = EQ_EXPR;
      gcc_assert (*lhs_p && *rhs_p == NULL_TREE);
      *rhs_p = fold_convert (TREE_TYPE (*lhs_p), integer_zero_node);
    }
  /* Canonicalize conditionals of the form 'if (VAL)'  */
  else if (TREE_CODE_CLASS (*code_p) != tcc_comparison)
    {
      *code_p = NE_EXPR;
      gcc_assert (*lhs_p && *rhs_p == NULL_TREE);
      *rhs_p = fold_convert (TREE_TYPE (*lhs_p), integer_zero_node);
    }
}


/* Build a GIMPLE_COND statement from the conditional expression tree
   COND.  T_LABEL and F_LABEL are as in gimple_build_cond.  */

gimple
gimple_build_cond_from_tree (tree cond, tree t_label, tree f_label)
{
  enum tree_code code;
  tree lhs, rhs;

  gimple_cond_get_ops_from_tree (cond, &code, &lhs, &rhs);
  return gimple_build_cond (code, lhs, rhs, t_label, f_label);
}

/* Set code, lhs, and rhs of a GIMPLE_COND from a suitable
   boolean expression tree COND.  */

void
gimple_cond_set_condition_from_tree (gimple stmt, tree cond)
{
  enum tree_code code;
  tree lhs, rhs;

  gimple_cond_get_ops_from_tree (cond, &code, &lhs, &rhs);
  gimple_cond_set_condition (stmt, code, lhs, rhs);
}

/* Build a GIMPLE_LABEL statement for LABEL.  */

gimple
gimple_build_label (tree label)
{
  gimple p = gimple_build_with_ops (GIMPLE_LABEL, ERROR_MARK, 1);
  gimple_label_set_label (p, label);
  return p;
}

/* Build a GIMPLE_GOTO statement to label DEST.  */

gimple
gimple_build_goto (tree dest)
{
  gimple p = gimple_build_with_ops (GIMPLE_GOTO, ERROR_MARK, 1);
  gimple_goto_set_dest (p, dest);
  return p;
}


/* Build a GIMPLE_NOP statement.  */

gimple 
gimple_build_nop (void)
{
  return gimple_alloc (GIMPLE_NOP, 0);
}


/* Build a GIMPLE_BIND statement.
   VARS are the variables in BODY.
   BLOCK is the containing block.  */

gimple
gimple_build_bind (tree vars, gimple_seq body, tree block)
{
  gimple p = gimple_alloc (GIMPLE_BIND, 0);
  gimple_bind_set_vars (p, vars);
  if (body)
    gimple_bind_set_body (p, body);
  if (block)
    gimple_bind_set_block (p, block);
  return p;
}

/* Helper function to set the simple fields of a asm stmt.

   STRING is a pointer to a string that is the asm blocks assembly code.
   NINPUT is the number of register inputs.
   NOUTPUT is the number of register outputs.
   NCLOBBERS is the number of clobbered registers.
   */

static inline gimple
gimple_build_asm_1 (const char *string, unsigned ninputs, unsigned noutputs, 
                    unsigned nclobbers)
{
  gimple p;
  int size = strlen (string);

  p = gimple_build_with_ops (GIMPLE_ASM, ERROR_MARK,
			     ninputs + noutputs + nclobbers);

  p->gimple_asm.ni = ninputs;
  p->gimple_asm.no = noutputs;
  p->gimple_asm.nc = nclobbers;
  p->gimple_asm.string = ggc_alloc_string (string, size);

#ifdef GATHER_STATISTICS
  gimple_alloc_sizes[(int) gimple_alloc_kind (GIMPLE_ASM)] += size;
#endif
  
  return p;
}

/* Build a GIMPLE_ASM statement.

   STRING is the assembly code.
   NINPUT is the number of register inputs.
   NOUTPUT is the number of register outputs.
   NCLOBBERS is the number of clobbered registers.
   INPUTS is a vector of the input register parameters.
   OUTPUTS is a vector of the output register parameters.
   CLOBBERS is a vector of the clobbered register parameters.  */

gimple
gimple_build_asm_vec (const char *string, VEC(tree,gc)* inputs, 
                      VEC(tree,gc)* outputs, VEC(tree,gc)* clobbers)
{
  gimple p;
  unsigned i;

  p = gimple_build_asm_1 (string,
                          VEC_length (tree, inputs),
                          VEC_length (tree, outputs), 
                          VEC_length (tree, clobbers));
  
  for (i = 0; i < VEC_length (tree, inputs); i++)
    gimple_asm_set_input_op (p, i, VEC_index (tree, inputs, i));

  for (i = 0; i < VEC_length (tree, outputs); i++)
    gimple_asm_set_output_op (p, i, VEC_index (tree, outputs, i));

  for (i = 0; i < VEC_length (tree, clobbers); i++)
    gimple_asm_set_clobber_op (p, i, VEC_index (tree, clobbers, i));
  
  return p;
}

/* Build a GIMPLE_ASM statement.

   STRING is the assembly code.
   NINPUT is the number of register inputs.
   NOUTPUT is the number of register outputs.
   NCLOBBERS is the number of clobbered registers.
   ... are trees for each input, output and clobbered register.  */

gimple
gimple_build_asm (const char *string, unsigned ninputs, unsigned noutputs, 
		  unsigned nclobbers, ...)
{
  gimple p;
  unsigned i;
  va_list ap;
  
  p = gimple_build_asm_1 (string, ninputs, noutputs, nclobbers);
  
  va_start (ap, nclobbers);

  for (i = 0; i < ninputs; i++)
    gimple_asm_set_input_op (p, i, va_arg (ap, tree));

  for (i = 0; i < noutputs; i++)
    gimple_asm_set_output_op (p, i, va_arg (ap, tree));

  for (i = 0; i < nclobbers; i++)
    gimple_asm_set_clobber_op (p, i, va_arg (ap, tree));

  va_end (ap);
  
  return p;
}

/* Build a GIMPLE_CATCH statement.

  TYPES are the catch types.
  HANDLER is the exception handler.  */

gimple
gimple_build_catch (tree types, gimple_seq handler)
{
  gimple p = gimple_alloc (GIMPLE_CATCH, 0);
  gimple_catch_set_types (p, types);
  if (handler)
    gimple_catch_set_handler (p, handler);

  return p;
}

/* Build a GIMPLE_EH_FILTER statement.

   TYPES are the filter's types.
   FAILURE is the filter's failure action.  */

gimple
gimple_build_eh_filter (tree types, gimple_seq failure)
{
  gimple p = gimple_alloc (GIMPLE_EH_FILTER, 0);
  gimple_eh_filter_set_types (p, types);
  if (failure)
    gimple_eh_filter_set_failure (p, failure);

  return p;
}

/* Build a GIMPLE_TRY statement.

   EVAL is the expression to evaluate.
   CLEANUP is the cleanup expression.
   KIND is either GIMPLE_TRY_CATCH or GIMPLE_TRY_FINALLY depending on
   whether this is a try/catch or a try/finally respectively.  */

gimple
gimple_build_try (gimple_seq eval, gimple_seq cleanup,
    		  enum gimple_try_flags kind)
{
  gimple p;

  gcc_assert (kind == GIMPLE_TRY_CATCH || kind == GIMPLE_TRY_FINALLY);
  p = gimple_alloc (GIMPLE_TRY, 0);
  gimple_set_subcode (p, kind);
  if (eval)
    gimple_try_set_eval (p, eval);
  if (cleanup)
    gimple_try_set_cleanup (p, cleanup);

  return p;
}

/* Construct a GIMPLE_WITH_CLEANUP_EXPR statement.

   CLEANUP is the cleanup expression.  */

gimple
gimple_build_wce (gimple_seq cleanup)
{
  gimple p = gimple_alloc (GIMPLE_WITH_CLEANUP_EXPR, 0);
  if (cleanup)
    gimple_wce_set_cleanup (p, cleanup);

  return p;
}


/* Build a GIMPLE_RESX statement.

   REGION is the region number from which this resx causes control flow to 
   leave.  */

gimple
gimple_build_resx (int region)
{
  gimple p = gimple_alloc (GIMPLE_RESX, 0);
  gimple_resx_set_region (p, region);
  return p;
}


/* The helper for constructing a gimple switch statement.
   INDEX is the switch's index.
   NLABELS is the number of labels in the switch excluding the default.
   DEFAULT_LABEL is the default label for the switch statement.  */

static inline gimple 
gimple_build_switch_1 (unsigned nlabels, tree index, tree default_label)
{
  /* nlabels + 1 default label + 1 index.  */
  gimple p = gimple_build_with_ops (GIMPLE_SWITCH, ERROR_MARK,
				    nlabels + 1 + 1);
  gimple_switch_set_index (p, index);
  gimple_switch_set_default_label (p, default_label);
  return p;
}


/* Build a GIMPLE_SWITCH statement.

   INDEX is the switch's index.
   NLABELS is the number of labels in the switch excluding the DEFAULT_LABEL. 
   ... are the labels excluding the default.  */

gimple 
gimple_build_switch (unsigned nlabels, tree index, tree default_label, ...)
{
  va_list al;
  unsigned i;
  gimple p;
  
  p = gimple_build_switch_1 (nlabels, index, default_label);

  /* Store the rest of the labels.  */
  va_start (al, default_label);
  for (i = 1; i <= nlabels; i++)
    gimple_switch_set_label (p, i, va_arg (al, tree));
  va_end (al);

  return p;
}


/* Build a GIMPLE_SWITCH statement.

   INDEX is the switch's index.
   DEFAULT_LABEL is the default label
   ARGS is a vector of labels excluding the default.  */

gimple
gimple_build_switch_vec (tree index, tree default_label, VEC(tree, heap) *args)
{
  unsigned i;
  unsigned nlabels = VEC_length (tree, args);
  gimple p = gimple_build_switch_1 (nlabels, index, default_label);

  /*  Put labels in labels[1 - (nlabels + 1)].
     Default label is in labels[0].  */
  for (i = 1; i <= nlabels; i++)
    gimple_switch_set_label (p, i, VEC_index (tree, args, i - 1));

  return p;
}


/* Build a GIMPLE_OMP_CRITICAL statement.

   BODY is the sequence of statements for which only one thread can execute.
   NAME is optional identifier for this critical block.  */

gimple 
gimple_build_omp_critical (gimple_seq body, tree name)
{
  gimple p = gimple_alloc (GIMPLE_OMP_CRITICAL, 0);
  gimple_omp_critical_set_name (p, name);
  if (body)
    gimple_omp_set_body (p, body);

  return p;
}

/* Build a GIMPLE_OMP_FOR statement.

   BODY is sequence of statements inside the for loop.
   CLAUSES, are any of the OMP loop construct's clauses: private, firstprivate, 
   lastprivate, reductions, ordered, schedule, and nowait.
   COLLAPSE is the collapse count.
   PRE_BODY is the sequence of statements that are loop invariant.  */

gimple
gimple_build_omp_for (gimple_seq body, tree clauses, size_t collapse,
		      gimple_seq pre_body)
{
  gimple p = gimple_alloc (GIMPLE_OMP_FOR, 0);
  if (body)
    gimple_omp_set_body (p, body);
  gimple_omp_for_set_clauses (p, clauses);
  p->gimple_omp_for.collapse = collapse;
  p->gimple_omp_for.iter = GGC_CNEWVEC (struct gimple_omp_for_iter, collapse);
  if (pre_body)
    gimple_omp_for_set_pre_body (p, pre_body);

  return p;
}


/* Build a GIMPLE_OMP_PARALLEL statement.

   BODY is sequence of statements which are executed in parallel.
   CLAUSES, are the OMP parallel construct's clauses.
   CHILD_FN is the function created for the parallel threads to execute.
   DATA_ARG are the shared data argument(s).  */

gimple 
gimple_build_omp_parallel (gimple_seq body, tree clauses, tree child_fn, 
			   tree data_arg)
{
  gimple p = gimple_alloc (GIMPLE_OMP_PARALLEL, 0);
  if (body)
    gimple_omp_set_body (p, body);
  gimple_omp_parallel_set_clauses (p, clauses);
  gimple_omp_parallel_set_child_fn (p, child_fn);
  gimple_omp_parallel_set_data_arg (p, data_arg);

  return p;
}


/* Build a GIMPLE_OMP_TASK statement.

   BODY is sequence of statements which are executed by the explicit task.
   CLAUSES, are the OMP parallel construct's clauses.
   CHILD_FN is the function created for the parallel threads to execute.
   DATA_ARG are the shared data argument(s).
   COPY_FN is the optional function for firstprivate initialization.
   ARG_SIZE and ARG_ALIGN are size and alignment of the data block.  */

gimple 
gimple_build_omp_task (gimple_seq body, tree clauses, tree child_fn,
		       tree data_arg, tree copy_fn, tree arg_size,
		       tree arg_align)
{
  gimple p = gimple_alloc (GIMPLE_OMP_TASK, 0);
  if (body)
    gimple_omp_set_body (p, body);
  gimple_omp_task_set_clauses (p, clauses);
  gimple_omp_task_set_child_fn (p, child_fn);
  gimple_omp_task_set_data_arg (p, data_arg);
  gimple_omp_task_set_copy_fn (p, copy_fn);
  gimple_omp_task_set_arg_size (p, arg_size);
  gimple_omp_task_set_arg_align (p, arg_align);

  return p;
}


/* Build a GIMPLE_OMP_SECTION statement for a sections statement.

   BODY is the sequence of statements in the section.  */

gimple
gimple_build_omp_section (gimple_seq body)
{
  gimple p = gimple_alloc (GIMPLE_OMP_SECTION, 0);
  if (body)
    gimple_omp_set_body (p, body);

  return p;
}


/* Build a GIMPLE_OMP_MASTER statement.

   BODY is the sequence of statements to be executed by just the master.  */

gimple 
gimple_build_omp_master (gimple_seq body)
{
  gimple p = gimple_alloc (GIMPLE_OMP_MASTER, 0);
  if (body)
    gimple_omp_set_body (p, body);

  return p;
}


/* Build a GIMPLE_OMP_CONTINUE statement.

   CONTROL_DEF is the definition of the control variable.
   CONTROL_USE is the use of the control variable.  */

gimple 
gimple_build_omp_continue (tree control_def, tree control_use)
{
  gimple p = gimple_alloc (GIMPLE_OMP_CONTINUE, 0);
  gimple_omp_continue_set_control_def (p, control_def);
  gimple_omp_continue_set_control_use (p, control_use);
  return p;
}

/* Build a GIMPLE_OMP_ORDERED statement.

   BODY is the sequence of statements inside a loop that will executed in
   sequence.  */

gimple 
gimple_build_omp_ordered (gimple_seq body)
{
  gimple p = gimple_alloc (GIMPLE_OMP_ORDERED, 0);
  if (body)
    gimple_omp_set_body (p, body);

  return p;
}


/* Build a GIMPLE_OMP_RETURN statement.
   WAIT_P is true if this is a non-waiting return.  */

gimple 
gimple_build_omp_return (bool wait_p)
{
  gimple p = gimple_alloc (GIMPLE_OMP_RETURN, 0);
  if (wait_p)
    gimple_omp_return_set_nowait (p);

  return p;
}


/* Build a GIMPLE_OMP_SECTIONS statement.

   BODY is a sequence of section statements.
   CLAUSES are any of the OMP sections contsruct's clauses: private,
   firstprivate, lastprivate, reduction, and nowait.  */

gimple 
gimple_build_omp_sections (gimple_seq body, tree clauses)
{
  gimple p = gimple_alloc (GIMPLE_OMP_SECTIONS, 0);
  if (body)
    gimple_omp_set_body (p, body);
  gimple_omp_sections_set_clauses (p, clauses);

  return p;
}


/* Build a GIMPLE_OMP_SECTIONS_SWITCH.  */

gimple
gimple_build_omp_sections_switch (void)
{
  return gimple_alloc (GIMPLE_OMP_SECTIONS_SWITCH, 0);
}


/* Build a GIMPLE_OMP_SINGLE statement.

   BODY is the sequence of statements that will be executed once.
   CLAUSES are any of the OMP single construct's clauses: private, firstprivate,
   copyprivate, nowait.  */

gimple 
gimple_build_omp_single (gimple_seq body, tree clauses)
{
  gimple p = gimple_alloc (GIMPLE_OMP_SINGLE, 0);
  if (body)
    gimple_omp_set_body (p, body);
  gimple_omp_single_set_clauses (p, clauses);

  return p;
}


/* Build a GIMPLE_OMP_ATOMIC_LOAD statement.  */

gimple
gimple_build_omp_atomic_load (tree lhs, tree rhs)
{
  gimple p = gimple_alloc (GIMPLE_OMP_ATOMIC_LOAD, 0);
  gimple_omp_atomic_load_set_lhs (p, lhs);
  gimple_omp_atomic_load_set_rhs (p, rhs);
  return p;
}

/* Build a GIMPLE_OMP_ATOMIC_STORE statement.

   VAL is the value we are storing.  */

gimple
gimple_build_omp_atomic_store (tree val)
{
  gimple p = gimple_alloc (GIMPLE_OMP_ATOMIC_STORE, 0);
  gimple_omp_atomic_store_set_val (p, val);
  return p;
}

/* Build a GIMPLE_PREDICT statement.  PREDICT is one of the predictors from
   predict.def, OUTCOME is NOT_TAKEN or TAKEN.  */

gimple
gimple_build_predict (enum br_predictor predictor, enum prediction outcome)
{
  gimple p = gimple_alloc (GIMPLE_PREDICT, 0);
  /* Ensure all the predictors fit into the lower bits of the subcode.  */
  gcc_assert ((int) END_PREDICTORS <= GF_PREDICT_TAKEN);
  gimple_predict_set_predictor (p, predictor);
  gimple_predict_set_outcome (p, outcome);
  return p;
}

/* Return which gimple structure is used by T.  The enums here are defined
   in gsstruct.def.  */

enum gimple_statement_structure_enum
gimple_statement_structure (gimple gs)
{
  return gss_for_code (gimple_code (gs));
}

#if defined ENABLE_GIMPLE_CHECKING
/* Complain of a gimple type mismatch and die.  */

void
gimple_check_failed (const_gimple gs, const char *file, int line,
		     const char *function, enum gimple_code code,
		     enum tree_code subcode)
{
  internal_error ("gimple check: expected %s(%s), have %s(%s) in %s, at %s:%d",
      		  gimple_code_name[code],
		  tree_code_name[subcode],
		  gimple_code_name[gimple_code (gs)],
		  gs->gsbase.subcode > 0
		    ? tree_code_name[gs->gsbase.subcode]
		    : "",
		  function, trim_filename (file), line);
}
#endif /* ENABLE_GIMPLE_CHECKING */


/* Allocate a new GIMPLE sequence in GC memory and return it.  If
   there are free sequences in GIMPLE_SEQ_CACHE return one of those
   instead.  */

gimple_seq
gimple_seq_alloc (void)
{
  gimple_seq seq = gimple_seq_cache;
  if (seq)
    {
      gimple_seq_cache = gimple_seq_cache->next_free;
      gcc_assert (gimple_seq_cache != seq);
      memset (seq, 0, sizeof (*seq));
    }
  else
    {
      seq = (gimple_seq) ggc_alloc_cleared (sizeof (*seq));
#ifdef GATHER_STATISTICS
      gimple_alloc_counts[(int) gimple_alloc_kind_seq]++;
      gimple_alloc_sizes[(int) gimple_alloc_kind_seq] += sizeof (*seq);
#endif
    }

  return seq;
}

/* Return SEQ to the free pool of GIMPLE sequences.  */

void
gimple_seq_free (gimple_seq seq)
{
  if (seq == NULL)
    return;

  gcc_assert (gimple_seq_first (seq) == NULL);
  gcc_assert (gimple_seq_last (seq) == NULL);

  /* If this triggers, it's a sign that the same list is being freed
     twice.  */
  gcc_assert (seq != gimple_seq_cache || gimple_seq_cache == NULL);
  
  /* Add SEQ to the pool of free sequences.  */
  seq->next_free = gimple_seq_cache;
  gimple_seq_cache = seq;
}


/* Link gimple statement GS to the end of the sequence *SEQ_P.  If
   *SEQ_P is NULL, a new sequence is allocated.  */

void
gimple_seq_add_stmt (gimple_seq *seq_p, gimple gs)
{
  gimple_stmt_iterator si;

  if (gs == NULL)
    return;

  if (*seq_p == NULL)
    *seq_p = gimple_seq_alloc ();

  si = gsi_last (*seq_p);
  gsi_insert_after (&si, gs, GSI_NEW_STMT);
}


/* Append sequence SRC to the end of sequence *DST_P.  If *DST_P is
   NULL, a new sequence is allocated.  */

void
gimple_seq_add_seq (gimple_seq *dst_p, gimple_seq src)
{
  gimple_stmt_iterator si;

  if (src == NULL)
    return;

  if (*dst_p == NULL)
    *dst_p = gimple_seq_alloc ();

  si = gsi_last (*dst_p);
  gsi_insert_seq_after (&si, src, GSI_NEW_STMT);
}


/* Helper function of empty_body_p.  Return true if STMT is an empty
   statement.  */

static bool
empty_stmt_p (gimple stmt)
{
  if (gimple_code (stmt) == GIMPLE_NOP)
    return true;
  if (gimple_code (stmt) == GIMPLE_BIND)
    return empty_body_p (gimple_bind_body (stmt));
  return false;
}


/* Return true if BODY contains nothing but empty statements.  */

bool
empty_body_p (gimple_seq body)
{
  gimple_stmt_iterator i;


  if (gimple_seq_empty_p (body))
    return true;
  for (i = gsi_start (body); !gsi_end_p (i); gsi_next (&i))
    if (!empty_stmt_p (gsi_stmt (i)))
      return false;

  return true;
}


/* Perform a deep copy of sequence SRC and return the result.  */

gimple_seq
gimple_seq_copy (gimple_seq src)
{
  gimple_stmt_iterator gsi;
  gimple_seq new_seq = gimple_seq_alloc ();
  gimple stmt;

  for (gsi = gsi_start (src); !gsi_end_p (gsi); gsi_next (&gsi))
    {
      stmt = gimple_copy (gsi_stmt (gsi));
      gimple_seq_add_stmt (&new_seq, stmt);
    }

  return new_seq;
}


/* Walk all the statements in the sequence SEQ calling walk_gimple_stmt
   on each one.  WI is as in walk_gimple_stmt.
   
   If walk_gimple_stmt returns non-NULL, the walk is stopped, the
   value is stored in WI->CALLBACK_RESULT and the statement that
   produced the value is returned.

   Otherwise, all the statements are walked and NULL returned.  */

gimple
walk_gimple_seq (gimple_seq seq, walk_stmt_fn callback_stmt,
		 walk_tree_fn callback_op, struct walk_stmt_info *wi)
{
  gimple_stmt_iterator gsi;

  for (gsi = gsi_start (seq); !gsi_end_p (gsi); gsi_next (&gsi))
    {
      tree ret = walk_gimple_stmt (&gsi, callback_stmt, callback_op, wi);
      if (ret)
	{
	  /* If CALLBACK_STMT or CALLBACK_OP return a value, WI must exist
	     to hold it.  */
	  gcc_assert (wi);
	  wi->callback_result = ret;
	  return gsi_stmt (gsi);
	}
    }

  if (wi)
    wi->callback_result = NULL_TREE;

  return NULL;
}


/* Helper function for walk_gimple_stmt.  Walk operands of a GIMPLE_ASM.  */

static tree
walk_gimple_asm (gimple stmt, walk_tree_fn callback_op,
		 struct walk_stmt_info *wi)
{
  tree ret;
  unsigned noutputs;
  const char **oconstraints;
  unsigned i;
  const char *constraint;
  bool allows_mem, allows_reg, is_inout;

  noutputs = gimple_asm_noutputs (stmt);
  oconstraints = (const char **) alloca ((noutputs) * sizeof (const char *));

  if (wi)
    wi->is_lhs = true;

  for (i = 0; i < noutputs; i++)
    {
      tree op = gimple_asm_output_op (stmt, i);
      constraint = TREE_STRING_POINTER (TREE_VALUE (TREE_PURPOSE (op)));
      oconstraints[i] = constraint;
      parse_output_constraint (&constraint, i, 0, 0, &allows_mem, &allows_reg,
	                       &is_inout);
      if (wi)
	wi->val_only = (allows_reg || !allows_mem);
      ret = walk_tree (&TREE_VALUE (op), callback_op, wi, NULL);
      if (ret)
	return ret;
    }

  for (i = 0; i < gimple_asm_ninputs (stmt); i++)
    {
      tree op = gimple_asm_input_op (stmt, i);
      constraint = TREE_STRING_POINTER (TREE_VALUE (TREE_PURPOSE (op)));
      parse_input_constraint (&constraint, 0, 0, noutputs, 0,
			      oconstraints, &allows_mem, &allows_reg);
      if (wi)
	wi->val_only = (allows_reg || !allows_mem);

      /* Although input "m" is not really a LHS, we need a lvalue.  */
      if (wi)
	wi->is_lhs = !wi->val_only;
      ret = walk_tree (&TREE_VALUE (op), callback_op, wi, NULL);
      if (ret)
	return ret;
    }

  if (wi)
    {
      wi->is_lhs = false;
      wi->val_only = true;
    }

  return NULL_TREE;
}


/* Helper function of WALK_GIMPLE_STMT.  Walk every tree operand in
   STMT.  CALLBACK_OP and WI are as in WALK_GIMPLE_STMT.

   CALLBACK_OP is called on each operand of STMT via walk_tree.
   Additional parameters to walk_tree must be stored in WI.  For each operand
   OP, walk_tree is called as:

	walk_tree (&OP, CALLBACK_OP, WI, WI->PSET)

   If CALLBACK_OP returns non-NULL for an operand, the remaining
   operands are not scanned.

   The return value is that returned by the last call to walk_tree, or
   NULL_TREE if no CALLBACK_OP is specified.  */

inline tree
walk_gimple_op (gimple stmt, walk_tree_fn callback_op,
		struct walk_stmt_info *wi)
{
  struct pointer_set_t *pset = (wi) ? wi->pset : NULL;
  unsigned i;
  tree ret = NULL_TREE;

  switch (gimple_code (stmt))
    {
    case GIMPLE_ASSIGN:
      /* Walk the RHS operands.  A formal temporary LHS may use a
	 COMPONENT_REF RHS.  */
      if (wi)
	wi->val_only = !is_gimple_reg (gimple_assign_lhs (stmt))
                       || !gimple_assign_single_p (stmt);

      for (i = 1; i < gimple_num_ops (stmt); i++)
	{
	  ret = walk_tree (gimple_op_ptr (stmt, i), callback_op, wi,
			   pset);
	  if (ret)
	    return ret;
	}

      /* Walk the LHS.  If the RHS is appropriate for a memory, we
	 may use a COMPONENT_REF on the LHS.  */
      if (wi)
	{
          /* If the RHS has more than 1 operand, it is not appropriate
             for the memory.  */
	  wi->val_only = !is_gimple_mem_rhs (gimple_assign_rhs1 (stmt))
                         || !gimple_assign_single_p (stmt);
	  wi->is_lhs = true;
	}

      ret = walk_tree (gimple_op_ptr (stmt, 0), callback_op, wi, pset);
      if (ret)
	return ret;

      if (wi)
	{
	  wi->val_only = true;
	  wi->is_lhs = false;
	}
      break;

    case GIMPLE_CALL:
      if (wi)
	wi->is_lhs = false;

      ret = walk_tree (gimple_call_chain_ptr (stmt), callback_op, wi, pset);
      if (ret)
        return ret;

      ret = walk_tree (gimple_call_fn_ptr (stmt), callback_op, wi, pset);
      if (ret)
        return ret;

      for (i = 0; i < gimple_call_num_args (stmt); i++)
	{
	  ret = walk_tree (gimple_call_arg_ptr (stmt, i), callback_op, wi,
			   pset);
	  if (ret)
	    return ret;
	}

      if (wi)
	wi->is_lhs = true;

      ret = walk_tree (gimple_call_lhs_ptr (stmt), callback_op, wi, pset);
      if (ret)
	return ret;

      if (wi)
	wi->is_lhs = false;
      break;

    case GIMPLE_CATCH:
      ret = walk_tree (gimple_catch_types_ptr (stmt), callback_op, wi,
		       pset);
      if (ret)
	return ret;
      break;

    case GIMPLE_EH_FILTER:
      ret = walk_tree (gimple_eh_filter_types_ptr (stmt), callback_op, wi,
		       pset);
      if (ret)
	return ret;
      break;

    case GIMPLE_ASM:
      ret = walk_gimple_asm (stmt, callback_op, wi);
      if (ret)
	return ret;
      break;

    case GIMPLE_OMP_CONTINUE:
      ret = walk_tree (gimple_omp_continue_control_def_ptr (stmt),
	  	       callback_op, wi, pset);
      if (ret)
	return ret;

      ret = walk_tree (gimple_omp_continue_control_use_ptr (stmt),
	  	       callback_op, wi, pset);
      if (ret)
	return ret;
      break;

    case GIMPLE_OMP_CRITICAL:
      ret = walk_tree (gimple_omp_critical_name_ptr (stmt), callback_op, wi,
		       pset);
      if (ret)
	return ret;
      break;

    case GIMPLE_OMP_FOR:
      ret = walk_tree (gimple_omp_for_clauses_ptr (stmt), callback_op, wi,
		       pset);
      if (ret)
	return ret;
      for (i = 0; i < gimple_omp_for_collapse (stmt); i++)
	{
	  ret = walk_tree (gimple_omp_for_index_ptr (stmt, i), callback_op,
			   wi, pset);
	  if (ret)
	    return ret;
	  ret = walk_tree (gimple_omp_for_initial_ptr (stmt, i), callback_op,
			   wi, pset);
	  if (ret)
	    return ret;
	  ret = walk_tree (gimple_omp_for_final_ptr (stmt, i), callback_op,
			   wi, pset);
	  if (ret)
	    return ret;
	  ret = walk_tree (gimple_omp_for_incr_ptr (stmt, i), callback_op,
			   wi, pset);
	}
      if (ret)
	return ret;
      break;

    case GIMPLE_OMP_PARALLEL:
      ret = walk_tree (gimple_omp_parallel_clauses_ptr (stmt), callback_op,
		       wi, pset);
      if (ret)
	return ret;
      ret = walk_tree (gimple_omp_parallel_child_fn_ptr (stmt), callback_op,
		       wi, pset);
      if (ret)
	return ret;
      ret = walk_tree (gimple_omp_parallel_data_arg_ptr (stmt), callback_op,
		       wi, pset);
      if (ret)
	return ret;
      break;

    case GIMPLE_OMP_TASK:
      ret = walk_tree (gimple_omp_task_clauses_ptr (stmt), callback_op,
		       wi, pset);
      if (ret)
	return ret;
      ret = walk_tree (gimple_omp_task_child_fn_ptr (stmt), callback_op,
		       wi, pset);
      if (ret)
	return ret;
      ret = walk_tree (gimple_omp_task_data_arg_ptr (stmt), callback_op,
		       wi, pset);
      if (ret)
	return ret;
      ret = walk_tree (gimple_omp_task_copy_fn_ptr (stmt), callback_op,
		       wi, pset);
      if (ret)
	return ret;
      ret = walk_tree (gimple_omp_task_arg_size_ptr (stmt), callback_op,
		       wi, pset);
      if (ret)
	return ret;
      ret = walk_tree (gimple_omp_task_arg_align_ptr (stmt), callback_op,
		       wi, pset);
      if (ret)
	return ret;
      break;

    case GIMPLE_OMP_SECTIONS:
      ret = walk_tree (gimple_omp_sections_clauses_ptr (stmt), callback_op,
		       wi, pset);
      if (ret)
	return ret;

      ret = walk_tree (gimple_omp_sections_control_ptr (stmt), callback_op,
		       wi, pset);
      if (ret)
	return ret;

      break;

    case GIMPLE_OMP_SINGLE:
      ret = walk_tree (gimple_omp_single_clauses_ptr (stmt), callback_op, wi,
		       pset);
      if (ret)
	return ret;
      break;

    case GIMPLE_OMP_ATOMIC_LOAD:
      ret = walk_tree (gimple_omp_atomic_load_lhs_ptr (stmt), callback_op, wi,
		       pset);
      if (ret)
	return ret;

      ret = walk_tree (gimple_omp_atomic_load_rhs_ptr (stmt), callback_op, wi,
		       pset);
      if (ret)
	return ret;
      break;

    case GIMPLE_OMP_ATOMIC_STORE:
      ret = walk_tree (gimple_omp_atomic_store_val_ptr (stmt), callback_op,
		       wi, pset);
      if (ret)
	return ret;
      break;

      /* Tuples that do not have operands.  */
    case GIMPLE_NOP:
    case GIMPLE_RESX:
    case GIMPLE_OMP_RETURN:
    case GIMPLE_PREDICT:
      break;

    default:
      {
	enum gimple_statement_structure_enum gss;
	gss = gimple_statement_structure (stmt);
	if (gss == GSS_WITH_OPS || gss == GSS_WITH_MEM_OPS)
	  for (i = 0; i < gimple_num_ops (stmt); i++)
	    {
	      ret = walk_tree (gimple_op_ptr (stmt, i), callback_op, wi, pset);
	      if (ret)
		return ret;
	    }
      }
      break;
    }

  return NULL_TREE;
}


/* Walk the current statement in GSI (optionally using traversal state
   stored in WI).  If WI is NULL, no state is kept during traversal.
   The callback CALLBACK_STMT is called.  If CALLBACK_STMT indicates
   that it has handled all the operands of the statement, its return
   value is returned.  Otherwise, the return value from CALLBACK_STMT
   is discarded and its operands are scanned.

   If CALLBACK_STMT is NULL or it didn't handle the operands,
   CALLBACK_OP is called on each operand of the statement via
   walk_gimple_op.  If walk_gimple_op returns non-NULL for any
   operand, the remaining operands are not scanned.  In this case, the
   return value from CALLBACK_OP is returned.

   In any other case, NULL_TREE is returned.  */

tree
walk_gimple_stmt (gimple_stmt_iterator *gsi, walk_stmt_fn callback_stmt,
		  walk_tree_fn callback_op, struct walk_stmt_info *wi)
{
  gimple ret;
  tree tree_ret;
  gimple stmt = gsi_stmt (*gsi);

  if (wi)
    wi->gsi = *gsi;

  if (wi && wi->want_locations && gimple_has_location (stmt))
    input_location = gimple_location (stmt);

  ret = NULL;

  /* Invoke the statement callback.  Return if the callback handled
     all of STMT operands by itself.  */
  if (callback_stmt)
    {
      bool handled_ops = false;
      tree_ret = callback_stmt (gsi, &handled_ops, wi);
      if (handled_ops)
	return tree_ret;

      /* If CALLBACK_STMT did not handle operands, it should not have
	 a value to return.  */
      gcc_assert (tree_ret == NULL);

      /* Re-read stmt in case the callback changed it.  */
      stmt = gsi_stmt (*gsi);
    }

  /* If CALLBACK_OP is defined, invoke it on every operand of STMT.  */
  if (callback_op)
    {
      tree_ret = walk_gimple_op (stmt, callback_op, wi);
      if (tree_ret)
	return tree_ret;
    }

  /* If STMT can have statements inside (e.g. GIMPLE_BIND), walk them.  */
  switch (gimple_code (stmt))
    {
    case GIMPLE_BIND:
      ret = walk_gimple_seq (gimple_bind_body (stmt), callback_stmt,
	                     callback_op, wi);
      if (ret)
	return wi->callback_result;
      break;

    case GIMPLE_CATCH:
      ret = walk_gimple_seq (gimple_catch_handler (stmt), callback_stmt,
	                     callback_op, wi);
      if (ret)
	return wi->callback_result;
      break;

    case GIMPLE_EH_FILTER:
      ret = walk_gimple_seq (gimple_eh_filter_failure (stmt), callback_stmt,
		             callback_op, wi);
      if (ret)
	return wi->callback_result;
      break;

    case GIMPLE_TRY:
      ret = walk_gimple_seq (gimple_try_eval (stmt), callback_stmt, callback_op,
	                     wi);
      if (ret)
	return wi->callback_result;

      ret = walk_gimple_seq (gimple_try_cleanup (stmt), callback_stmt,
	                     callback_op, wi);
      if (ret)
	return wi->callback_result;
      break;

    case GIMPLE_OMP_FOR:
      ret = walk_gimple_seq (gimple_omp_for_pre_body (stmt), callback_stmt,
		             callback_op, wi);
      if (ret)
	return wi->callback_result;

      /* FALL THROUGH.  */
    case GIMPLE_OMP_CRITICAL:
    case GIMPLE_OMP_MASTER:
    case GIMPLE_OMP_ORDERED:
    case GIMPLE_OMP_SECTION:
    case GIMPLE_OMP_PARALLEL:
    case GIMPLE_OMP_TASK:
    case GIMPLE_OMP_SECTIONS:
    case GIMPLE_OMP_SINGLE:
      ret = walk_gimple_seq (gimple_omp_body (stmt), callback_stmt, callback_op,
	                     wi);
      if (ret)
	return wi->callback_result;
      break;

    case GIMPLE_WITH_CLEANUP_EXPR:
      ret = walk_gimple_seq (gimple_wce_cleanup (stmt), callback_stmt,
			     callback_op, wi);
      if (ret)
	return wi->callback_result;
      break;

    default:
      gcc_assert (!gimple_has_substatements (stmt));
      break;
    }

  return NULL;
}


/* Set sequence SEQ to be the GIMPLE body for function FN.  */

void
gimple_set_body (tree fndecl, gimple_seq seq)
{
  struct function *fn = DECL_STRUCT_FUNCTION (fndecl);
  if (fn == NULL)
    {
      /* If FNDECL still does not have a function structure associated
	 with it, then it does not make sense for it to receive a
	 GIMPLE body.  */
      gcc_assert (seq == NULL);
    }
  else
    fn->gimple_body = seq;
}


/* Return the body of GIMPLE statements for function FN.  */

gimple_seq
gimple_body (tree fndecl)
{
  struct function *fn = DECL_STRUCT_FUNCTION (fndecl);
  return fn ? fn->gimple_body : NULL;
}

/* Return true when FNDECL has Gimple body either in unlowered
   or CFG form.  */
bool
gimple_has_body_p (tree fndecl)
{
  struct function *fn = DECL_STRUCT_FUNCTION (fndecl);
  return (gimple_body (fndecl) || (fn && fn->cfg));
}

/* Detect flags from a GIMPLE_CALL.  This is just like
   call_expr_flags, but for gimple tuples.  */

int
gimple_call_flags (const_gimple stmt)
{
  int flags;
  tree decl = gimple_call_fndecl (stmt);
  tree t;

  if (decl)
    flags = flags_from_decl_or_type (decl);
  else
    {
      t = TREE_TYPE (gimple_call_fn (stmt));
      if (t && TREE_CODE (t) == POINTER_TYPE)
	flags = flags_from_decl_or_type (TREE_TYPE (t));
      else
	flags = 0;
    }

  return flags;
}


/* Return true if GS is a copy assignment.  */

bool
gimple_assign_copy_p (gimple gs)
{
  return gimple_code (gs) == GIMPLE_ASSIGN
         && get_gimple_rhs_class (gimple_assign_rhs_code (gs))
	    == GIMPLE_SINGLE_RHS
	 && is_gimple_val (gimple_op (gs, 1));
}


/* Return true if GS is a SSA_NAME copy assignment.  */

bool
gimple_assign_ssa_name_copy_p (gimple gs)
{
  return (gimple_code (gs) == GIMPLE_ASSIGN
	  && (get_gimple_rhs_class (gimple_assign_rhs_code (gs))
	      == GIMPLE_SINGLE_RHS)
	  && TREE_CODE (gimple_assign_lhs (gs)) == SSA_NAME
	  && TREE_CODE (gimple_assign_rhs1 (gs)) == SSA_NAME);
}


/* Return true if GS is an assignment with a singleton RHS, i.e.,
   there is no operator associated with the assignment itself.
   Unlike gimple_assign_copy_p, this predicate returns true for
   any RHS operand, including those that perform an operation
   and do not have the semantics of a copy, such as COND_EXPR.  */

bool
gimple_assign_single_p (gimple gs)
{
  return (gimple_code (gs) == GIMPLE_ASSIGN
          && get_gimple_rhs_class (gimple_assign_rhs_code (gs))
	     == GIMPLE_SINGLE_RHS);
}

/* Return true if GS is an assignment with a unary RHS, but the
   operator has no effect on the assigned value.  The logic is adapted
   from STRIP_NOPS.  This predicate is intended to be used in tuplifying
   instances in which STRIP_NOPS was previously applied to the RHS of
   an assignment.

   NOTE: In the use cases that led to the creation of this function
   and of gimple_assign_single_p, it is typical to test for either
   condition and to proceed in the same manner.  In each case, the
   assigned value is represented by the single RHS operand of the
   assignment.  I suspect there may be cases where gimple_assign_copy_p,
   gimple_assign_single_p, or equivalent logic is used where a similar
   treatment of unary NOPs is appropriate.  */
   
bool
gimple_assign_unary_nop_p (gimple gs)
{
  return (gimple_code (gs) == GIMPLE_ASSIGN
          && (CONVERT_EXPR_CODE_P (gimple_assign_rhs_code (gs))
              || gimple_assign_rhs_code (gs) == NON_LVALUE_EXPR)
          && gimple_assign_rhs1 (gs) != error_mark_node
          && (TYPE_MODE (TREE_TYPE (gimple_assign_lhs (gs)))
              == TYPE_MODE (TREE_TYPE (gimple_assign_rhs1 (gs)))));
}

/* Set BB to be the basic block holding G.  */

void
gimple_set_bb (gimple stmt, basic_block bb)
{
  stmt->gsbase.bb = bb;

  /* If the statement is a label, add the label to block-to-labels map
     so that we can speed up edge creation for GIMPLE_GOTOs.  */
  if (cfun->cfg && gimple_code (stmt) == GIMPLE_LABEL)
    {
      tree t;
      int uid;

      t = gimple_label_label (stmt);
      uid = LABEL_DECL_UID (t);
      if (uid == -1)
	{
	  unsigned old_len = VEC_length (basic_block, label_to_block_map);
	  LABEL_DECL_UID (t) = uid = cfun->cfg->last_label_uid++;
	  if (old_len <= (unsigned) uid)
	    {
	      unsigned new_len = 3 * uid / 2 + 1;

	      VEC_safe_grow_cleared (basic_block, gc, label_to_block_map,
				     new_len);
	    }
	}

      VEC_replace (basic_block, label_to_block_map, uid, bb);
    }
}


/* Fold the expression computed by STMT.  If the expression can be
   folded, return the folded result, otherwise return NULL.  STMT is
   not modified.  */

tree
gimple_fold (const_gimple stmt)
{
  switch (gimple_code (stmt))
    {
    case GIMPLE_COND:
      return fold_binary (gimple_cond_code (stmt),
			  boolean_type_node,
			  gimple_cond_lhs (stmt),
			  gimple_cond_rhs (stmt));

    case GIMPLE_ASSIGN:
      switch (get_gimple_rhs_class (gimple_assign_rhs_code (stmt)))
	{
	case GIMPLE_UNARY_RHS:
	  return fold_unary (gimple_assign_rhs_code (stmt),
			     TREE_TYPE (gimple_assign_lhs (stmt)),
			     gimple_assign_rhs1 (stmt));
	case GIMPLE_BINARY_RHS:
	  return fold_binary (gimple_assign_rhs_code (stmt),
			      TREE_TYPE (gimple_assign_lhs (stmt)),
			      gimple_assign_rhs1 (stmt),
			      gimple_assign_rhs2 (stmt));
	case GIMPLE_SINGLE_RHS:
	  return fold (gimple_assign_rhs1 (stmt));
	default:;
	}
      break;

    case GIMPLE_SWITCH:
      return gimple_switch_index (stmt);

    case GIMPLE_CALL:
      return NULL_TREE;

    default:
      break;
    }

  gcc_unreachable ();
}


/* Modify the RHS of the assignment pointed-to by GSI using the
   operands in the expression tree EXPR.

   NOTE: The statement pointed-to by GSI may be reallocated if it
   did not have enough operand slots.

   This function is useful to convert an existing tree expression into
   the flat representation used for the RHS of a GIMPLE assignment.
   It will reallocate memory as needed to expand or shrink the number
   of operand slots needed to represent EXPR.

   NOTE: If you find yourself building a tree and then calling this
   function, you are most certainly doing it the slow way.  It is much
   better to build a new assignment or to use the function
   gimple_assign_set_rhs_with_ops, which does not require an
   expression tree to be built.  */

void
gimple_assign_set_rhs_from_tree (gimple_stmt_iterator *gsi, tree expr)
{
  enum tree_code subcode;
  tree op1, op2;

  extract_ops_from_tree (expr, &subcode, &op1, &op2);
  gimple_assign_set_rhs_with_ops (gsi, subcode, op1, op2);
}


/* Set the RHS of assignment statement pointed-to by GSI to CODE with
   operands OP1 and OP2.

   NOTE: The statement pointed-to by GSI may be reallocated if it
   did not have enough operand slots.  */

void
gimple_assign_set_rhs_with_ops (gimple_stmt_iterator *gsi, enum tree_code code,
				tree op1, tree op2)
{
  unsigned new_rhs_ops = get_gimple_rhs_num_ops (code);
  gimple stmt = gsi_stmt (*gsi);

  /* If the new CODE needs more operands, allocate a new statement.  */
  if (gimple_num_ops (stmt) < new_rhs_ops + 1)
    {
      tree lhs = gimple_assign_lhs (stmt);
      gimple new_stmt = gimple_alloc (gimple_code (stmt), new_rhs_ops + 1);
      memcpy (new_stmt, stmt, gimple_size (gimple_code (stmt)));
      gsi_replace (gsi, new_stmt, true);
      stmt = new_stmt;

      /* The LHS needs to be reset as this also changes the SSA name
	 on the LHS.  */
      gimple_assign_set_lhs (stmt, lhs);
    }

  gimple_set_num_ops (stmt, new_rhs_ops + 1);
  gimple_set_subcode (stmt, code);
  gimple_assign_set_rhs1 (stmt, op1);
  if (new_rhs_ops > 1)
    gimple_assign_set_rhs2 (stmt, op2);
}


/* Return the LHS of a statement that performs an assignment,
   either a GIMPLE_ASSIGN or a GIMPLE_CALL.  Returns NULL_TREE
   for a call to a function that returns no value, or for a
   statement other than an assignment or a call.  */

tree
gimple_get_lhs (const_gimple stmt)
{
  enum gimple_code code = gimple_code (stmt);

  if (code == GIMPLE_ASSIGN)
    return gimple_assign_lhs (stmt);
  else if (code == GIMPLE_CALL)
    return gimple_call_lhs (stmt);
  else
    return NULL_TREE;
}


/* Set the LHS of a statement that performs an assignment,
   either a GIMPLE_ASSIGN or a GIMPLE_CALL.  */

void
gimple_set_lhs (gimple stmt, tree lhs)
{
  enum gimple_code code = gimple_code (stmt);

  if (code == GIMPLE_ASSIGN)
    gimple_assign_set_lhs (stmt, lhs);
  else if (code == GIMPLE_CALL)
    gimple_call_set_lhs (stmt, lhs);
  else
    gcc_unreachable();
}


/* Return a deep copy of statement STMT.  All the operands from STMT
   are reallocated and copied using unshare_expr.  The DEF, USE, VDEF
   and VUSE operand arrays are set to empty in the new copy.  */

gimple
gimple_copy (gimple stmt)
{
  enum gimple_code code = gimple_code (stmt);
  unsigned num_ops = gimple_num_ops (stmt);
  gimple copy = gimple_alloc (code, num_ops);
  unsigned i;

  /* Shallow copy all the fields from STMT.  */
  memcpy (copy, stmt, gimple_size (code));

  /* If STMT has sub-statements, deep-copy them as well.  */
  if (gimple_has_substatements (stmt))
    {
      gimple_seq new_seq;
      tree t;

      switch (gimple_code (stmt))
	{
	case GIMPLE_BIND:
	  new_seq = gimple_seq_copy (gimple_bind_body (stmt));
	  gimple_bind_set_body (copy, new_seq);
	  gimple_bind_set_vars (copy, unshare_expr (gimple_bind_vars (stmt)));
	  gimple_bind_set_block (copy, gimple_bind_block (stmt));
	  break;

	case GIMPLE_CATCH:
	  new_seq = gimple_seq_copy (gimple_catch_handler (stmt));
	  gimple_catch_set_handler (copy, new_seq);
	  t = unshare_expr (gimple_catch_types (stmt));
	  gimple_catch_set_types (copy, t);
	  break;

	case GIMPLE_EH_FILTER:
	  new_seq = gimple_seq_copy (gimple_eh_filter_failure (stmt));
	  gimple_eh_filter_set_failure (copy, new_seq);
	  t = unshare_expr (gimple_eh_filter_types (stmt));
	  gimple_eh_filter_set_types (copy, t);
	  break;

	case GIMPLE_TRY:
	  new_seq = gimple_seq_copy (gimple_try_eval (stmt));
	  gimple_try_set_eval (copy, new_seq);
	  new_seq = gimple_seq_copy (gimple_try_cleanup (stmt));
	  gimple_try_set_cleanup (copy, new_seq);
	  break;

	case GIMPLE_OMP_FOR:
	  new_seq = gimple_seq_copy (gimple_omp_for_pre_body (stmt));
	  gimple_omp_for_set_pre_body (copy, new_seq);
	  t = unshare_expr (gimple_omp_for_clauses (stmt));
	  gimple_omp_for_set_clauses (copy, t);
	  copy->gimple_omp_for.iter
	    = GGC_NEWVEC (struct gimple_omp_for_iter,
			  gimple_omp_for_collapse (stmt));
	  for (i = 0; i < gimple_omp_for_collapse (stmt); i++)
	    {
	      gimple_omp_for_set_cond (copy, i,
				       gimple_omp_for_cond (stmt, i));
	      gimple_omp_for_set_index (copy, i,
					gimple_omp_for_index (stmt, i));
	      t = unshare_expr (gimple_omp_for_initial (stmt, i));
	      gimple_omp_for_set_initial (copy, i, t);
	      t = unshare_expr (gimple_omp_for_final (stmt, i));
	      gimple_omp_for_set_final (copy, i, t);
	      t = unshare_expr (gimple_omp_for_incr (stmt, i));
	      gimple_omp_for_set_incr (copy, i, t);
	    }
	  goto copy_omp_body;

	case GIMPLE_OMP_PARALLEL:
	  t = unshare_expr (gimple_omp_parallel_clauses (stmt));
	  gimple_omp_parallel_set_clauses (copy, t);
	  t = unshare_expr (gimple_omp_parallel_child_fn (stmt));
	  gimple_omp_parallel_set_child_fn (copy, t);
	  t = unshare_expr (gimple_omp_parallel_data_arg (stmt));
	  gimple_omp_parallel_set_data_arg (copy, t);
	  goto copy_omp_body;

	case GIMPLE_OMP_TASK:
	  t = unshare_expr (gimple_omp_task_clauses (stmt));
	  gimple_omp_task_set_clauses (copy, t);
	  t = unshare_expr (gimple_omp_task_child_fn (stmt));
	  gimple_omp_task_set_child_fn (copy, t);
	  t = unshare_expr (gimple_omp_task_data_arg (stmt));
	  gimple_omp_task_set_data_arg (copy, t);
	  t = unshare_expr (gimple_omp_task_copy_fn (stmt));
	  gimple_omp_task_set_copy_fn (copy, t);
	  t = unshare_expr (gimple_omp_task_arg_size (stmt));
	  gimple_omp_task_set_arg_size (copy, t);
	  t = unshare_expr (gimple_omp_task_arg_align (stmt));
	  gimple_omp_task_set_arg_align (copy, t);
	  goto copy_omp_body;

	case GIMPLE_OMP_CRITICAL:
	  t = unshare_expr (gimple_omp_critical_name (stmt));
	  gimple_omp_critical_set_name (copy, t);
	  goto copy_omp_body;

	case GIMPLE_OMP_SECTIONS:
	  t = unshare_expr (gimple_omp_sections_clauses (stmt));
	  gimple_omp_sections_set_clauses (copy, t);
	  t = unshare_expr (gimple_omp_sections_control (stmt));
	  gimple_omp_sections_set_control (copy, t);
	  /* FALLTHRU  */

	case GIMPLE_OMP_SINGLE:
	case GIMPLE_OMP_SECTION:
	case GIMPLE_OMP_MASTER:
	case GIMPLE_OMP_ORDERED:
	copy_omp_body:
	  new_seq = gimple_seq_copy (gimple_omp_body (stmt));
	  gimple_omp_set_body (copy, new_seq);
	  break;

	case GIMPLE_WITH_CLEANUP_EXPR:
	  new_seq = gimple_seq_copy (gimple_wce_cleanup (stmt));
	  gimple_wce_set_cleanup (copy, new_seq);
	  break;

	default:
	  gcc_unreachable ();
	}
    }

  /* Make copy of operands.  */
  if (num_ops > 0)
    {
      for (i = 0; i < num_ops; i++)
	gimple_set_op (copy, i, unshare_expr (gimple_op (stmt, i)));

      /* Clear out SSA operand vectors on COPY.  */
      if (gimple_has_ops (stmt))
	{
	  gimple_set_def_ops (copy, NULL);
	  gimple_set_use_ops (copy, NULL);
	}

      if (gimple_has_mem_ops (stmt))
	{
	  gimple_set_vdef (copy, gimple_vdef (stmt));
	  gimple_set_vuse (copy, gimple_vuse (stmt));
	}

      /* SSA operands need to be updated.  */
      gimple_set_modified (copy, true);
    }

  return copy;
}


/* Set the MODIFIED flag to MODIFIEDP, iff the gimple statement G has
   a MODIFIED field.  */

void
gimple_set_modified (gimple s, bool modifiedp)
{
  if (gimple_has_ops (s))
    {
      s->gsbase.modified = (unsigned) modifiedp;

      if (modifiedp
	  && cfun->gimple_df
	  && is_gimple_call (s)
	  && gimple_call_noreturn_p (s))
	VEC_safe_push (gimple, gc, MODIFIED_NORETURN_CALLS (cfun), s);
    }
}


/* Return true if statement S has side-effects.  We consider a
   statement to have side effects if:

   - It is a GIMPLE_CALL not marked with ECF_PURE or ECF_CONST.
   - Any of its operands are marked TREE_THIS_VOLATILE or TREE_SIDE_EFFECTS.  */

bool
gimple_has_side_effects (const_gimple s)
{
  unsigned i;

  /* We don't have to scan the arguments to check for
     volatile arguments, though, at present, we still
     do a scan to check for TREE_SIDE_EFFECTS.  */
  if (gimple_has_volatile_ops (s))
    return true;

  if (is_gimple_call (s))
    {
      unsigned nargs = gimple_call_num_args (s);

      if (!(gimple_call_flags (s) & (ECF_CONST | ECF_PURE)))
        return true;
      else if (gimple_call_flags (s) & ECF_LOOPING_CONST_OR_PURE)
	/* An infinite loop is considered a side effect.  */
	return true;

      if (gimple_call_lhs (s)
          && TREE_SIDE_EFFECTS (gimple_call_lhs (s)))
	{
	  gcc_assert (gimple_has_volatile_ops (s));
	  return true;
	}

      if (TREE_SIDE_EFFECTS (gimple_call_fn (s)))
        return true;

      for (i = 0; i < nargs; i++)
        if (TREE_SIDE_EFFECTS (gimple_call_arg (s, i)))
	  {
	    gcc_assert (gimple_has_volatile_ops (s));
	    return true;
	  }

      return false;
    }
  else
    {
      for (i = 0; i < gimple_num_ops (s); i++)
	if (TREE_SIDE_EFFECTS (gimple_op (s, i)))
	  {
	    gcc_assert (gimple_has_volatile_ops (s));
	    return true;
	  }
    }

  return false;
}

/* Return true if the RHS of statement S has side effects.
   We may use it to determine if it is admissable to replace
   an assignment or call with a copy of a previously-computed
   value.  In such cases, side-effects due the the LHS are
   preserved.  */

bool
gimple_rhs_has_side_effects (const_gimple s)
{
  unsigned i;

  if (is_gimple_call (s))
    {
      unsigned nargs = gimple_call_num_args (s);

      if (!(gimple_call_flags (s) & (ECF_CONST | ECF_PURE)))
        return true;

      /* We cannot use gimple_has_volatile_ops here,
         because we must ignore a volatile LHS.  */
      if (TREE_SIDE_EFFECTS (gimple_call_fn (s))
          || TREE_THIS_VOLATILE (gimple_call_fn (s)))
	{
	  gcc_assert (gimple_has_volatile_ops (s));
	  return true;
	}

      for (i = 0; i < nargs; i++)
        if (TREE_SIDE_EFFECTS (gimple_call_arg (s, i))
            || TREE_THIS_VOLATILE (gimple_call_arg (s, i)))
          return true;

      return false;
    }
  else if (is_gimple_assign (s))
    {
      /* Skip the first operand, the LHS. */
      for (i = 1; i < gimple_num_ops (s); i++)
	if (TREE_SIDE_EFFECTS (gimple_op (s, i))
            || TREE_THIS_VOLATILE (gimple_op (s, i)))
	  {
	    gcc_assert (gimple_has_volatile_ops (s));
	    return true;
	  }
    }
  else
    {
      /* For statements without an LHS, examine all arguments.  */
      for (i = 0; i < gimple_num_ops (s); i++)
	if (TREE_SIDE_EFFECTS (gimple_op (s, i))
            || TREE_THIS_VOLATILE (gimple_op (s, i)))
	  {
	    gcc_assert (gimple_has_volatile_ops (s));
	    return true;
	  }
    }

  return false;
}


/* Helper for gimple_could_trap_p and gimple_assign_rhs_could_trap_p.
   Return true if S can trap.  If INCLUDE_LHS is true and S is a
   GIMPLE_ASSIGN, the LHS of the assignment is also checked.
   Otherwise, only the RHS of the assignment is checked.  */

static bool
gimple_could_trap_p_1 (gimple s, bool include_lhs)
{
  unsigned i, start;
  tree t, div = NULL_TREE;
  enum tree_code op;

  start = (is_gimple_assign (s) && !include_lhs) ? 1 : 0;

  for (i = start; i < gimple_num_ops (s); i++)
    if (tree_could_trap_p (gimple_op (s, i)))
      return true;

  switch (gimple_code (s))
    {
    case GIMPLE_ASM:
      return gimple_asm_volatile_p (s);

    case GIMPLE_CALL:
      t = gimple_call_fndecl (s);
      /* Assume that calls to weak functions may trap.  */
      if (!t || !DECL_P (t) || DECL_WEAK (t))
	return true;
      return false;

    case GIMPLE_ASSIGN:
      t = gimple_expr_type (s);
      op = gimple_assign_rhs_code (s);
      if (get_gimple_rhs_class (op) == GIMPLE_BINARY_RHS)
	div = gimple_assign_rhs2 (s);
      return (operation_could_trap_p (op, FLOAT_TYPE_P (t),
				      (INTEGRAL_TYPE_P (t)
				       && TYPE_OVERFLOW_TRAPS (t)),
				      div));

    default:
      break;
    }

  return false;

}


/* Return true if statement S can trap.  */

bool
gimple_could_trap_p (gimple s)
{
  return gimple_could_trap_p_1 (s, true);
}


/* Return true if RHS of a GIMPLE_ASSIGN S can trap.  */

bool
gimple_assign_rhs_could_trap_p (gimple s)
{
  gcc_assert (is_gimple_assign (s));
  return gimple_could_trap_p_1 (s, false);
}


/* Print debugging information for gimple stmts generated.  */

void
dump_gimple_statistics (void)
{
#ifdef GATHER_STATISTICS
  int i, total_tuples = 0, total_bytes = 0;

  fprintf (stderr, "\nGIMPLE statements\n");
  fprintf (stderr, "Kind                   Stmts      Bytes\n");
  fprintf (stderr, "---------------------------------------\n");
  for (i = 0; i < (int) gimple_alloc_kind_all; ++i)
    {
      fprintf (stderr, "%-20s %7d %10d\n", gimple_alloc_kind_names[i],
	  gimple_alloc_counts[i], gimple_alloc_sizes[i]);
      total_tuples += gimple_alloc_counts[i];
      total_bytes += gimple_alloc_sizes[i];
    }
  fprintf (stderr, "---------------------------------------\n");
  fprintf (stderr, "%-20s %7d %10d\n", "Total", total_tuples, total_bytes);
  fprintf (stderr, "---------------------------------------\n");
#else
  fprintf (stderr, "No gimple statistics\n");
#endif
}


/* Return the number of operands needed on the RHS of a GIMPLE
   assignment for an expression with tree code CODE.  */

unsigned
get_gimple_rhs_num_ops (enum tree_code code)
{
  enum gimple_rhs_class rhs_class = get_gimple_rhs_class (code);

  if (rhs_class == GIMPLE_UNARY_RHS || rhs_class == GIMPLE_SINGLE_RHS)
    return 1;
  else if (rhs_class == GIMPLE_BINARY_RHS)
    return 2;
  else
    gcc_unreachable ();
}

#define DEFTREECODE(SYM, STRING, TYPE, NARGS)   			    \
  (unsigned char)							    \
  ((TYPE) == tcc_unary ? GIMPLE_UNARY_RHS				    \
   : ((TYPE) == tcc_binary						    \
      || (TYPE) == tcc_comparison) ? GIMPLE_BINARY_RHS   		    \
   : ((TYPE) == tcc_constant						    \
      || (TYPE) == tcc_declaration					    \
      || (TYPE) == tcc_reference) ? GIMPLE_SINGLE_RHS			    \
   : ((SYM) == TRUTH_AND_EXPR						    \
      || (SYM) == TRUTH_OR_EXPR						    \
      || (SYM) == TRUTH_XOR_EXPR) ? GIMPLE_BINARY_RHS			    \
   : (SYM) == TRUTH_NOT_EXPR ? GIMPLE_UNARY_RHS				    \
   : ((SYM) == COND_EXPR						    \
      || (SYM) == CONSTRUCTOR						    \
      || (SYM) == OBJ_TYPE_REF						    \
      || (SYM) == ASSERT_EXPR						    \
      || (SYM) == ADDR_EXPR						    \
      || (SYM) == WITH_SIZE_EXPR					    \
      || (SYM) == EXC_PTR_EXPR						    \
      || (SYM) == SSA_NAME						    \
      || (SYM) == FILTER_EXPR						    \
      || (SYM) == POLYNOMIAL_CHREC					    \
      || (SYM) == DOT_PROD_EXPR						    \
      || (SYM) == VEC_COND_EXPR						    \
      || (SYM) == REALIGN_LOAD_EXPR) ? GIMPLE_SINGLE_RHS		    \
   : GIMPLE_INVALID_RHS),
#define END_OF_BASE_TREE_CODES (unsigned char) GIMPLE_INVALID_RHS,

const unsigned char gimple_rhs_class_table[] = {
#include "all-tree.def"
};

#undef DEFTREECODE
#undef END_OF_BASE_TREE_CODES

/* For the definitive definition of GIMPLE, see doc/tree-ssa.texi.  */

/* Validation of GIMPLE expressions.  */

/* Return true if OP is an acceptable tree node to be used as a GIMPLE
   operand.  */

bool
is_gimple_operand (const_tree op)
{
  return op && get_gimple_rhs_class (TREE_CODE (op)) == GIMPLE_SINGLE_RHS;
}

/* Returns true iff T is a valid RHS for an assignment to a renamed
   user -- or front-end generated artificial -- variable.  */

bool
is_gimple_reg_rhs (tree t)
{
  return get_gimple_rhs_class (TREE_CODE (t)) != GIMPLE_INVALID_RHS;
}

/* Returns true iff T is a valid RHS for an assignment to an un-renamed
   LHS, or for a call argument.  */

bool
is_gimple_mem_rhs (tree t)
{
  /* If we're dealing with a renamable type, either source or dest must be
     a renamed variable.  */
  if (is_gimple_reg_type (TREE_TYPE (t)))
    return is_gimple_val (t);
  else
    return is_gimple_val (t) || is_gimple_lvalue (t);
}

/*  Return true if T is a valid LHS for a GIMPLE assignment expression.  */

bool
is_gimple_lvalue (tree t)
{
  return (is_gimple_addressable (t)
	  || TREE_CODE (t) == WITH_SIZE_EXPR
	  /* These are complex lvalues, but don't have addresses, so they
	     go here.  */
	  || TREE_CODE (t) == BIT_FIELD_REF);
}

/*  Return true if T is a GIMPLE condition.  */

bool
is_gimple_condexpr (tree t)
{
  return (is_gimple_val (t) || (COMPARISON_CLASS_P (t)
				&& !tree_could_trap_p (t)
				&& is_gimple_val (TREE_OPERAND (t, 0))
				&& is_gimple_val (TREE_OPERAND (t, 1))));
}

/*  Return true if T is something whose address can be taken.  */

bool
is_gimple_addressable (tree t)
{
  return (is_gimple_id (t) || handled_component_p (t) || INDIRECT_REF_P (t));
}

/* Return true if T is a valid gimple constant.  */

bool
is_gimple_constant (const_tree t)
{
  switch (TREE_CODE (t))
    {
    case INTEGER_CST:
    case REAL_CST:
    case FIXED_CST:
    case STRING_CST:
    case COMPLEX_CST:
    case VECTOR_CST:
      return true;

    /* Vector constant constructors are gimple invariant.  */
    case CONSTRUCTOR:
      if (TREE_TYPE (t) && TREE_CODE (TREE_TYPE (t)) == VECTOR_TYPE)
	return TREE_CONSTANT (t);
      else
	return false;

    default:
      return false;
    }
}

/* Return true if T is a gimple address.  */

bool
is_gimple_address (const_tree t)
{
  tree op;

  if (TREE_CODE (t) != ADDR_EXPR)
    return false;

  op = TREE_OPERAND (t, 0);
  while (handled_component_p (op))
    {
      if ((TREE_CODE (op) == ARRAY_REF
	   || TREE_CODE (op) == ARRAY_RANGE_REF)
	  && !is_gimple_val (TREE_OPERAND (op, 1)))
	    return false;

      op = TREE_OPERAND (op, 0);
    }

  if (CONSTANT_CLASS_P (op) || INDIRECT_REF_P (op))
    return true;

  switch (TREE_CODE (op))
    {
    case PARM_DECL:
    case RESULT_DECL:
    case LABEL_DECL:
    case FUNCTION_DECL:
    case VAR_DECL:
    case CONST_DECL:
      return true;

    default:
      return false;
    }
}

/* Strip out all handled components that produce invariant
   offsets.  */

static const_tree
strip_invariant_refs (const_tree op)
{
  while (handled_component_p (op))
    {
      switch (TREE_CODE (op))
	{
	case ARRAY_REF:
	case ARRAY_RANGE_REF:
	  if (!is_gimple_constant (TREE_OPERAND (op, 1))
	      || TREE_OPERAND (op, 2) != NULL_TREE
	      || TREE_OPERAND (op, 3) != NULL_TREE)
	    return NULL;
	  break;

	case COMPONENT_REF:
	  if (TREE_OPERAND (op, 2) != NULL_TREE)
	    return NULL;
	  break;

	default:;
	}
      op = TREE_OPERAND (op, 0);
    }

  return op;
}

/* Return true if T is a gimple invariant address.  */

bool
is_gimple_invariant_address (const_tree t)
{
  const_tree op;

  if (TREE_CODE (t) != ADDR_EXPR)
    return false;

  op = strip_invariant_refs (TREE_OPERAND (t, 0));

  return op && (CONSTANT_CLASS_P (op) || decl_address_invariant_p (op));
}

/* Return true if T is a gimple invariant address at IPA level
   (so addresses of variables on stack are not allowed).  */

bool
is_gimple_ip_invariant_address (const_tree t)
{
  const_tree op;

  if (TREE_CODE (t) != ADDR_EXPR)
    return false;

  op = strip_invariant_refs (TREE_OPERAND (t, 0));

  return op && (CONSTANT_CLASS_P (op) || decl_address_ip_invariant_p (op));
}

/* Return true if T is a GIMPLE minimal invariant.  It's a restricted
   form of function invariant.  */

bool
is_gimple_min_invariant (const_tree t)
{
  if (TREE_CODE (t) == ADDR_EXPR)
    return is_gimple_invariant_address (t);

  return is_gimple_constant (t);
}

/* Return true if T is a GIMPLE interprocedural invariant.  It's a restricted
   form of gimple minimal invariant.  */

bool
is_gimple_ip_invariant (const_tree t)
{
  if (TREE_CODE (t) == ADDR_EXPR)
    return is_gimple_ip_invariant_address (t);

  return is_gimple_constant (t);
}

/* Return true if T looks like a valid GIMPLE statement.  */

bool
is_gimple_stmt (tree t)
{
  const enum tree_code code = TREE_CODE (t);

  switch (code)
    {
    case NOP_EXPR:
      /* The only valid NOP_EXPR is the empty statement.  */
      return IS_EMPTY_STMT (t);

    case BIND_EXPR:
    case COND_EXPR:
      /* These are only valid if they're void.  */
      return TREE_TYPE (t) == NULL || VOID_TYPE_P (TREE_TYPE (t));

    case SWITCH_EXPR:
    case GOTO_EXPR:
    case RETURN_EXPR:
    case LABEL_EXPR:
    case CASE_LABEL_EXPR:
    case TRY_CATCH_EXPR:
    case TRY_FINALLY_EXPR:
    case EH_FILTER_EXPR:
    case CATCH_EXPR:
    case ASM_EXPR:
    case RESX_EXPR:
    case STATEMENT_LIST:
    case OMP_PARALLEL:
    case OMP_FOR:
    case OMP_SECTIONS:
    case OMP_SECTION:
    case OMP_SINGLE:
    case OMP_MASTER:
    case OMP_ORDERED:
    case OMP_CRITICAL:
    case OMP_TASK:
      /* These are always void.  */
      return true;

    case CALL_EXPR:
    case MODIFY_EXPR:
    case PREDICT_EXPR:
      /* These are valid regardless of their type.  */
      return true;

    default:
      return false;
    }
}

/* Return true if T is a variable.  */

bool
is_gimple_variable (tree t)
{
  return (TREE_CODE (t) == VAR_DECL
	  || TREE_CODE (t) == PARM_DECL
	  || TREE_CODE (t) == RESULT_DECL
	  || TREE_CODE (t) == SSA_NAME);
}

/*  Return true if T is a GIMPLE identifier (something with an address).  */

bool
is_gimple_id (tree t)
{
  return (is_gimple_variable (t)
	  || TREE_CODE (t) == FUNCTION_DECL
	  || TREE_CODE (t) == LABEL_DECL
	  || TREE_CODE (t) == CONST_DECL
	  /* Allow string constants, since they are addressable.  */
	  || TREE_CODE (t) == STRING_CST);
}

/* Return true if TYPE is a suitable type for a scalar register variable.  */

bool
is_gimple_reg_type (tree type)
{
  return !AGGREGATE_TYPE_P (type);
}

/* Return true if T is a non-aggregate register variable.  */

bool
is_gimple_reg (tree t)
{
  if (TREE_CODE (t) == SSA_NAME)
    t = SSA_NAME_VAR (t);

  if (!is_gimple_variable (t))
    return false;

  if (!is_gimple_reg_type (TREE_TYPE (t)))
    return false;

  /* A volatile decl is not acceptable because we can't reuse it as
     needed.  We need to copy it into a temp first.  */
  if (TREE_THIS_VOLATILE (t))
    return false;

  /* We define "registers" as things that can be renamed as needed,
     which with our infrastructure does not apply to memory.  */
  if (needs_to_live_in_memory (t))
    return false;

  /* Hard register variables are an interesting case.  For those that
     are call-clobbered, we don't know where all the calls are, since
     we don't (want to) take into account which operations will turn
     into libcalls at the rtl level.  For those that are call-saved,
     we don't currently model the fact that calls may in fact change
     global hard registers, nor do we examine ASM_CLOBBERS at the tree
     level, and so miss variable changes that might imply.  All around,
     it seems safest to not do too much optimization with these at the
     tree level at all.  We'll have to rely on the rtl optimizers to
     clean this up, as there we've got all the appropriate bits exposed.  */
  if (TREE_CODE (t) == VAR_DECL && DECL_HARD_REGISTER (t))
    return false;

  /* Complex and vector values must have been put into SSA-like form.
     That is, no assignments to the individual components.  */
  if (TREE_CODE (TREE_TYPE (t)) == COMPLEX_TYPE
      || TREE_CODE (TREE_TYPE (t)) == VECTOR_TYPE)
    return DECL_GIMPLE_REG_P (t);

  return true;
}


/* Return true if T is a GIMPLE variable whose address is not needed.  */

bool
is_gimple_non_addressable (tree t)
{
  if (TREE_CODE (t) == SSA_NAME)
    t = SSA_NAME_VAR (t);

  return (is_gimple_variable (t) && ! needs_to_live_in_memory (t));
}

/* Return true if T is a GIMPLE rvalue, i.e. an identifier or a constant.  */

bool
is_gimple_val (tree t)
{
  /* Make loads from volatiles and memory vars explicit.  */
  if (is_gimple_variable (t)
      && is_gimple_reg_type (TREE_TYPE (t))
      && !is_gimple_reg (t))
    return false;

  /* FIXME make these decls.  That can happen only when we expose the
     entire landing-pad construct at the tree level.  */
  if (TREE_CODE (t) == EXC_PTR_EXPR || TREE_CODE (t) == FILTER_EXPR)
    return true;

  return (is_gimple_variable (t) || is_gimple_min_invariant (t));
}

/* Similarly, but accept hard registers as inputs to asm statements.  */

bool
is_gimple_asm_val (tree t)
{
  if (TREE_CODE (t) == VAR_DECL && DECL_HARD_REGISTER (t))
    return true;

  return is_gimple_val (t);
}

/* Return true if T is a GIMPLE minimal lvalue.  */

bool
is_gimple_min_lval (tree t)
{
  if (!(t = CONST_CAST_TREE (strip_invariant_refs (t))))
    return false;
  return (is_gimple_id (t) || TREE_CODE (t) == INDIRECT_REF);
}

/* Return true if T is a typecast operation.  */

bool
is_gimple_cast (tree t)
{
  return (CONVERT_EXPR_P (t)
          || TREE_CODE (t) == FIX_TRUNC_EXPR);
}

/* Return true if T is a valid function operand of a CALL_EXPR.  */

bool
is_gimple_call_addr (tree t)
{
  return (TREE_CODE (t) == OBJ_TYPE_REF || is_gimple_val (t));
}

/* If T makes a function call, return the corresponding CALL_EXPR operand.
   Otherwise, return NULL_TREE.  */

tree
get_call_expr_in (tree t)
{
  if (TREE_CODE (t) == MODIFY_EXPR)
    t = TREE_OPERAND (t, 1);
  if (TREE_CODE (t) == WITH_SIZE_EXPR)
    t = TREE_OPERAND (t, 0);
  if (TREE_CODE (t) == CALL_EXPR)
    return t;
  return NULL_TREE;
}


/* Given a memory reference expression T, return its base address.
   The base address of a memory reference expression is the main
   object being referenced.  For instance, the base address for
   'array[i].fld[j]' is 'array'.  You can think of this as stripping
   away the offset part from a memory address.

   This function calls handled_component_p to strip away all the inner
   parts of the memory reference until it reaches the base object.  */

tree
get_base_address (tree t)
{
  while (handled_component_p (t))
    t = TREE_OPERAND (t, 0);
  
  if (SSA_VAR_P (t)
      || TREE_CODE (t) == STRING_CST
      || TREE_CODE (t) == CONSTRUCTOR
      || INDIRECT_REF_P (t))
    return t;
  else
    return NULL_TREE;
}

void
recalculate_side_effects (tree t)
{
  enum tree_code code = TREE_CODE (t);
  int len = TREE_OPERAND_LENGTH (t);
  int i;

  switch (TREE_CODE_CLASS (code))
    {
    case tcc_expression:
      switch (code)
	{
	case INIT_EXPR:
	case MODIFY_EXPR:
	case VA_ARG_EXPR:
	case PREDECREMENT_EXPR:
	case PREINCREMENT_EXPR:
	case POSTDECREMENT_EXPR:
	case POSTINCREMENT_EXPR:
	  /* All of these have side-effects, no matter what their
	     operands are.  */
	  return;

	default:
	  break;
	}
      /* Fall through.  */

    case tcc_comparison:  /* a comparison expression */
    case tcc_unary:       /* a unary arithmetic expression */
    case tcc_binary:      /* a binary arithmetic expression */
    case tcc_reference:   /* a reference */
    case tcc_vl_exp:        /* a function call */
      TREE_SIDE_EFFECTS (t) = TREE_THIS_VOLATILE (t);
      for (i = 0; i < len; ++i)
	{
	  tree op = TREE_OPERAND (t, i);
	  if (op && TREE_SIDE_EFFECTS (op))
	    TREE_SIDE_EFFECTS (t) = 1;
	}
      break;

    case tcc_constant:
      /* No side-effects.  */
      return;

    default:
      gcc_unreachable ();
   }
}

/* Canonicalize a tree T for use in a COND_EXPR as conditional.  Returns
   a canonicalized tree that is valid for a COND_EXPR or NULL_TREE, if
   we failed to create one.  */

tree
canonicalize_cond_expr_cond (tree t)
{
  /* For (bool)x use x != 0.  */
  if (TREE_CODE (t) == NOP_EXPR
      && TREE_TYPE (t) == boolean_type_node)
    {
      tree top0 = TREE_OPERAND (t, 0);
      t = build2 (NE_EXPR, TREE_TYPE (t),
		  top0, build_int_cst (TREE_TYPE (top0), 0));
    }
  /* For !x use x == 0.  */
  else if (TREE_CODE (t) == TRUTH_NOT_EXPR)
    {
      tree top0 = TREE_OPERAND (t, 0);
      t = build2 (EQ_EXPR, TREE_TYPE (t),
		  top0, build_int_cst (TREE_TYPE (top0), 0));
    }
  /* For cmp ? 1 : 0 use cmp.  */
  else if (TREE_CODE (t) == COND_EXPR
	   && COMPARISON_CLASS_P (TREE_OPERAND (t, 0))
	   && integer_onep (TREE_OPERAND (t, 1))
	   && integer_zerop (TREE_OPERAND (t, 2)))
    {
      tree top0 = TREE_OPERAND (t, 0);
      t = build2 (TREE_CODE (top0), TREE_TYPE (t),
		  TREE_OPERAND (top0, 0), TREE_OPERAND (top0, 1));
    }

  if (is_gimple_condexpr (t))
    return t;

  return NULL_TREE;
}

/* Build a GIMPLE_CALL identical to STMT but skipping the arguments in
   the positions marked by the set ARGS_TO_SKIP.  */

gimple
gimple_call_copy_skip_args (gimple stmt, bitmap args_to_skip)
{
  int i;
  tree fn = gimple_call_fn (stmt);
  int nargs = gimple_call_num_args (stmt);
  VEC(tree, heap) *vargs = VEC_alloc (tree, heap, nargs);
  gimple new_stmt;

  for (i = 0; i < nargs; i++)
    if (!bitmap_bit_p (args_to_skip, i))
      VEC_quick_push (tree, vargs, gimple_call_arg (stmt, i));

  new_stmt = gimple_build_call_vec (fn, vargs);
  VEC_free (tree, heap, vargs);
  if (gimple_call_lhs (stmt))
    gimple_call_set_lhs (new_stmt, gimple_call_lhs (stmt));

  gimple_set_vuse (new_stmt, gimple_vuse (stmt));
  gimple_set_vdef (new_stmt, gimple_vdef (stmt));

  gimple_set_block (new_stmt, gimple_block (stmt));
  if (gimple_has_location (stmt))
    gimple_set_location (new_stmt, gimple_location (stmt));

  /* Carry all the flags to the new GIMPLE_CALL.  */
  gimple_call_set_chain (new_stmt, gimple_call_chain (stmt));
  gimple_call_set_tail (new_stmt, gimple_call_tail_p (stmt));
  gimple_call_set_cannot_inline (new_stmt, gimple_call_cannot_inline_p (stmt));
  gimple_call_set_return_slot_opt (new_stmt, gimple_call_return_slot_opt_p (stmt));
  gimple_call_set_from_thunk (new_stmt, gimple_call_from_thunk_p (stmt));
  gimple_call_set_va_arg_pack (new_stmt, gimple_call_va_arg_pack_p (stmt));

  gimple_set_modified (new_stmt, true);

  return new_stmt;
}


/* Data structure used to count the number of dereferences to PTR
   inside an expression.  */
struct count_ptr_d
{
  tree ptr;
  unsigned num_stores;
  unsigned num_loads;
};

/* Helper for count_uses_and_derefs.  Called by walk_tree to look for
   (ALIGN/MISALIGNED_)INDIRECT_REF nodes for the pointer passed in DATA.  */

static tree
count_ptr_derefs (tree *tp, int *walk_subtrees, void *data)
{
  struct walk_stmt_info *wi_p = (struct walk_stmt_info *) data;
  struct count_ptr_d *count_p = (struct count_ptr_d *) wi_p->info;

  /* Do not walk inside ADDR_EXPR nodes.  In the expression &ptr->fld,
     pointer 'ptr' is *not* dereferenced, it is simply used to compute
     the address of 'fld' as 'ptr + offsetof(fld)'.  */
  if (TREE_CODE (*tp) == ADDR_EXPR)
    {
      *walk_subtrees = 0;
      return NULL_TREE;
    }

  if (INDIRECT_REF_P (*tp) && TREE_OPERAND (*tp, 0) == count_p->ptr)
    {
      if (wi_p->is_lhs)
	count_p->num_stores++;
      else
	count_p->num_loads++;
    }

  return NULL_TREE;
}

/* Count the number of direct and indirect uses for pointer PTR in
   statement STMT.  The number of direct uses is stored in
   *NUM_USES_P.  Indirect references are counted separately depending
   on whether they are store or load operations.  The counts are
   stored in *NUM_STORES_P and *NUM_LOADS_P.  */

void
count_uses_and_derefs (tree ptr, gimple stmt, unsigned *num_uses_p,
		       unsigned *num_loads_p, unsigned *num_stores_p)
{
  ssa_op_iter i;
  tree use;

  *num_uses_p = 0;
  *num_loads_p = 0;
  *num_stores_p = 0;

  /* Find out the total number of uses of PTR in STMT.  */
  FOR_EACH_SSA_TREE_OPERAND (use, stmt, i, SSA_OP_USE)
    if (use == ptr)
      (*num_uses_p)++;

  /* Now count the number of indirect references to PTR.  This is
     truly awful, but we don't have much choice.  There are no parent
     pointers inside INDIRECT_REFs, so an expression like
     '*x_1 = foo (x_1, *x_1)' needs to be traversed piece by piece to
     find all the indirect and direct uses of x_1 inside.  The only
     shortcut we can take is the fact that GIMPLE only allows
     INDIRECT_REFs inside the expressions below.  */
  if (is_gimple_assign (stmt)
      || gimple_code (stmt) == GIMPLE_RETURN
      || gimple_code (stmt) == GIMPLE_ASM
      || is_gimple_call (stmt))
    {
      struct walk_stmt_info wi;
      struct count_ptr_d count;

      count.ptr = ptr;
      count.num_stores = 0;
      count.num_loads = 0;

      memset (&wi, 0, sizeof (wi));
      wi.info = &count;
      walk_gimple_op (stmt, count_ptr_derefs, &wi);

      *num_stores_p = count.num_stores;
      *num_loads_p = count.num_loads;
    }

  gcc_assert (*num_uses_p >= *num_loads_p + *num_stores_p);
}

/* From a tree operand OP return the base of a load or store operation
   or NULL_TREE if OP is not a load or a store.  */

static tree
get_base_loadstore (tree op)
{
  while (handled_component_p (op))
    op = TREE_OPERAND (op, 0);
  if (DECL_P (op)
      || INDIRECT_REF_P (op)
      || TREE_CODE (op) == TARGET_MEM_REF)
    return op;
  return NULL_TREE;
}

/* For the statement STMT call the callbacks VISIT_LOAD, VISIT_STORE and
   VISIT_ADDR if non-NULL on loads, store and address-taken operands
   passing the STMT, the base of the operand and DATA to it.  The base
   will be either a decl, an indirect reference (including TARGET_MEM_REF)
   or the argument of an address expression.
   Returns the results of these callbacks or'ed.  */

bool
walk_stmt_load_store_addr_ops (gimple stmt, void *data,
			       bool (*visit_load)(gimple, tree, void *),
			       bool (*visit_store)(gimple, tree, void *),
			       bool (*visit_addr)(gimple, tree, void *))
{
  bool ret = false;
  unsigned i;
  if (gimple_assign_single_p (stmt))
    {
      tree lhs, rhs;
      if (visit_store)
	{
	  lhs = get_base_loadstore (gimple_assign_lhs (stmt));
	  if (lhs)
	    ret |= visit_store (stmt, lhs, data);
	}
      rhs = gimple_assign_rhs1 (stmt);
      while (handled_component_p (rhs))
	rhs = TREE_OPERAND (rhs, 0);
      if (visit_addr)
	{
	  if (TREE_CODE (rhs) == ADDR_EXPR)
	    ret |= visit_addr (stmt, TREE_OPERAND (rhs, 0), data);
	  else if (TREE_CODE (rhs) == TARGET_MEM_REF
                   && TMR_BASE (rhs) != NULL_TREE
		   && TREE_CODE (TMR_BASE (rhs)) == ADDR_EXPR)
	    ret |= visit_addr (stmt, TREE_OPERAND (TMR_BASE (rhs), 0), data);
	  else if (TREE_CODE (rhs) == OBJ_TYPE_REF
		   && TREE_CODE (OBJ_TYPE_REF_OBJECT (rhs)) == ADDR_EXPR)
	    ret |= visit_addr (stmt, TREE_OPERAND (OBJ_TYPE_REF_OBJECT (rhs),
						   0), data);
          lhs = gimple_assign_lhs (stmt);
	  if (TREE_CODE (lhs) == TARGET_MEM_REF
              && TMR_BASE (lhs) != NULL_TREE
              && TREE_CODE (TMR_BASE (lhs)) == ADDR_EXPR)
            ret |= visit_addr (stmt, TREE_OPERAND (TMR_BASE (lhs), 0), data);
	}
      if (visit_load)
	{
	  rhs = get_base_loadstore (rhs);
	  if (rhs)
	    ret |= visit_load (stmt, rhs, data);
	}
    }
  else if (visit_addr
	   && (is_gimple_assign (stmt)
	       || gimple_code (stmt) == GIMPLE_COND))
    {
      for (i = 0; i < gimple_num_ops (stmt); ++i)
	if (gimple_op (stmt, i)
	    && TREE_CODE (gimple_op (stmt, i)) == ADDR_EXPR)
	  ret |= visit_addr (stmt, TREE_OPERAND (gimple_op (stmt, i), 0), data);
    }
  else if (is_gimple_call (stmt))
    {
      if (visit_store)
	{
	  tree lhs = gimple_call_lhs (stmt);
	  if (lhs)
	    {
	      lhs = get_base_loadstore (lhs);
	      if (lhs)
		ret |= visit_store (stmt, lhs, data);
	    }
	}
      if (visit_load || visit_addr)
	for (i = 0; i < gimple_call_num_args (stmt); ++i)
	  {
	    tree rhs = gimple_call_arg (stmt, i);
	    if (visit_addr
		&& TREE_CODE (rhs) == ADDR_EXPR)
	      ret |= visit_addr (stmt, TREE_OPERAND (rhs, 0), data);
	    else if (visit_load)
	      {
		rhs = get_base_loadstore (rhs);
		if (rhs)
		  ret |= visit_load (stmt, rhs, data);
	      }
	  }
      if (visit_addr
	  && gimple_call_chain (stmt)
	  && TREE_CODE (gimple_call_chain (stmt)) == ADDR_EXPR)
	ret |= visit_addr (stmt, TREE_OPERAND (gimple_call_chain (stmt), 0),
			   data);
    }
  else if (gimple_code (stmt) == GIMPLE_ASM)
    {
      unsigned noutputs;
      const char *constraint;
      const char **oconstraints;
      bool allows_mem, allows_reg, is_inout;
      noutputs = gimple_asm_noutputs (stmt);
      oconstraints = XALLOCAVEC (const char *, noutputs);
      if (visit_store || visit_addr)
	for (i = 0; i < gimple_asm_noutputs (stmt); ++i)
	  {
	    tree link = gimple_asm_output_op (stmt, i);
	    tree op = get_base_loadstore (TREE_VALUE (link));
	    if (op && visit_store)
	      ret |= visit_store (stmt, op, data);
	    if (visit_addr)
	      {
		constraint = TREE_STRING_POINTER
		    (TREE_VALUE (TREE_PURPOSE (link)));
		oconstraints[i] = constraint;
		parse_output_constraint (&constraint, i, 0, 0, &allows_mem,
					 &allows_reg, &is_inout);
		if (op && !allows_reg && allows_mem)
		  ret |= visit_addr (stmt, op, data);
	      }
	  }
      if (visit_load || visit_addr)
	for (i = 0; i < gimple_asm_ninputs (stmt); ++i)
	  {
	    tree link = gimple_asm_input_op (stmt, i);
	    tree op = TREE_VALUE (link);
	    if (visit_addr
		&& TREE_CODE (op) == ADDR_EXPR)
	      ret |= visit_addr (stmt, TREE_OPERAND (op, 0), data);
	    else if (visit_load || visit_addr)
	      {
		op = get_base_loadstore (op);
		if (op)
		  {
		    if (visit_load)
		      ret |= visit_load (stmt, op, data);
		    if (visit_addr)
		      {
			constraint = TREE_STRING_POINTER
			    (TREE_VALUE (TREE_PURPOSE (link)));
			parse_input_constraint (&constraint, 0, 0, noutputs,
						0, oconstraints,
						&allows_mem, &allows_reg);
			if (!allows_reg && allows_mem)
			  ret |= visit_addr (stmt, op, data);
		      }
		  }
	      }
	  }
    }
  else if (gimple_code (stmt) == GIMPLE_RETURN)
    {
      tree op = gimple_return_retval (stmt);
      if (op)
	{
	  if (visit_addr
	      && TREE_CODE (op) == ADDR_EXPR)
	    ret |= visit_addr (stmt, TREE_OPERAND (op, 0), data);
	  else if (visit_load)
	    {
	      op = get_base_loadstore (op);
	      if (op)
		ret |= visit_load (stmt, op, data);
	    }
	}
    }
  else if (visit_addr
	   && gimple_code (stmt) == GIMPLE_PHI)
    {
      for (i = 0; i < gimple_phi_num_args (stmt); ++i)
	{
	  tree op = PHI_ARG_DEF (stmt, i);
	  if (TREE_CODE (op) == ADDR_EXPR)
	    ret |= visit_addr (stmt, TREE_OPERAND (op, 0), data);
	}
    }

  return ret;
}

/* Like walk_stmt_load_store_addr_ops but with NULL visit_addr.  IPA-CP
   should make a faster clone for this case.  */

bool
walk_stmt_load_store_ops (gimple stmt, void *data,
			  bool (*visit_load)(gimple, tree, void *),
			  bool (*visit_store)(gimple, tree, void *))
{
  return walk_stmt_load_store_addr_ops (stmt, data,
					visit_load, visit_store, NULL);
}

/* Helper for gimple_ior_addresses_taken_1.  */

static bool
gimple_ior_addresses_taken_1 (gimple stmt ATTRIBUTE_UNUSED,
			      tree addr, void *data)
{
  bitmap addresses_taken = (bitmap)data;
  while (handled_component_p (addr))
    addr = TREE_OPERAND (addr, 0);
  if (DECL_P (addr))
    {
      bitmap_set_bit (addresses_taken, DECL_UID (addr));
      return true;
    }
  return false;
}

/* Set the bit for the uid of all decls that have their address taken
   in STMT in the ADDRESSES_TAKEN bitmap.  Returns true if there
   were any in this stmt.  */

bool
gimple_ior_addresses_taken (bitmap addresses_taken, gimple stmt)
{
  return walk_stmt_load_store_addr_ops (stmt, addresses_taken, NULL, NULL,
					gimple_ior_addresses_taken_1);
}

#include "gt-gimple.h"<|MERGE_RESOLUTION|>--- conflicted
+++ resolved
@@ -45,14 +45,7 @@
    operands vector the size of the structure minus the size of the 1
    element tree array at the end (see gimple_ops).  */
 #define DEFGSCODE(SYM, NAME, STRUCT)	(sizeof (STRUCT) - sizeof (tree)),
-<<<<<<< HEAD
-#ifdef __cplusplus
-extern
-#endif
-const size_t gimple_ops_offset_[] = {
-=======
 EXPORTED_CONST size_t gimple_ops_offset_[] = {
->>>>>>> 9e0667cd
 #include "gimple.def"
 };
 #undef DEFGSCODE

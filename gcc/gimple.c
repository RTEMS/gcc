--- conflicted
+++ resolved
@@ -1008,19 +1008,12 @@
    sequence.
    CLAUSES are clauses for this statement.  */
 
-<<<<<<< HEAD
-gimple *
-gimple_build_omp_ordered (gimple_seq body)
-{
-  gimple *p = gimple_alloc (GIMPLE_OMP_ORDERED, 0);
-=======
 gomp_ordered *
 gimple_build_omp_ordered (gimple_seq body, tree clauses)
 {
   gomp_ordered *p
     = as_a <gomp_ordered *> (gimple_alloc (GIMPLE_OMP_ORDERED, 0));
   gimple_omp_ordered_set_clauses (p, clauses);
->>>>>>> 9c23418f
   if (body)
     gimple_omp_set_body (p, body);
 

/* Gimple IR support functions.

   Copyright 2007, 2008, 2009 Free Software Foundation, Inc.
   Contributed by Aldy Hernandez <aldyh@redhat.com>

This file is part of GCC.

GCC is free software; you can redistribute it and/or modify it under
the terms of the GNU General Public License as published by the Free
Software Foundation; either version 3, or (at your option) any later
version.

GCC is distributed in the hope that it will be useful, but WITHOUT ANY
WARRANTY; without even the implied warranty of MERCHANTABILITY or
FITNESS FOR A PARTICULAR PURPOSE.  See the GNU General Public License
for more details.

You should have received a copy of the GNU General Public License
along with GCC; see the file COPYING3.  If not see
<http://www.gnu.org/licenses/>.  */

#include "config.h"
#include "system.h"
#include "coretypes.h"
#include "tm.h"
#include "tree.h"
#include "ggc.h"
#include "hard-reg-set.h"
#include "basic-block.h"
#include "gimple.h"
#include "toplev.h"
#include "diagnostic.h"
#include "tree-flow.h"
#include "value-prof.h"
#include "flags.h"

#define DEFGSCODE(SYM, NAME, STRUCT)	NAME,
const char *const gimple_code_name[] = {
#include "gimple.def"
};
#undef DEFGSCODE

/* All the tuples have their operand vector at the very bottom
   of the structure.  Therefore, the offset required to find the
   operands vector the size of the structure minus the size of the 1
   element tree array at the end (see gimple_ops).  */
#define DEFGSCODE(SYM, NAME, STRUCT)	(sizeof (STRUCT) - sizeof (tree)),
#ifdef __cplusplus
extern
#endif
const size_t gimple_ops_offset_[] = {
#include "gimple.def"
};
#undef DEFGSCODE

#ifdef GATHER_STATISTICS
/* Gimple stats.  */

int gimple_alloc_counts[(int) gimple_alloc_kind_all];
int gimple_alloc_sizes[(int) gimple_alloc_kind_all];

/* Keep in sync with gimple.h:enum gimple_alloc_kind.  */
static const char * const gimple_alloc_kind_names[] = {
    "assignments",
    "phi nodes",
    "conditionals",
    "sequences",
    "everything else"
};

#endif /* GATHER_STATISTICS */

/* A cache of gimple_seq objects.  Sequences are created and destroyed
   fairly often during gimplification.  */
static GTY ((deletable)) struct gimple_seq_d *gimple_seq_cache;

/* Private API manipulation functions shared only with some
   other files.  */
extern void gimple_set_stored_syms (gimple, bitmap, bitmap_obstack *);
extern void gimple_set_loaded_syms (gimple, bitmap, bitmap_obstack *);

/* Gimple tuple constructors.
   Note: Any constructor taking a ``gimple_seq'' as a parameter, can
   be passed a NULL to start with an empty sequence.  */

/* Set the code for statement G to CODE.  */

static inline void
gimple_set_code (gimple g, enum gimple_code code)
{
  g->gsbase.code = code;
}


/* Return the GSS_* identifier for the given GIMPLE statement CODE.  */

static enum gimple_statement_structure_enum
gss_for_code (enum gimple_code code)
{
  switch (code)
    {
    case GIMPLE_ASSIGN:
    case GIMPLE_CALL:
    case GIMPLE_RETURN:			return GSS_WITH_MEM_OPS;
    case GIMPLE_COND:
    case GIMPLE_GOTO:
    case GIMPLE_LABEL:
    case GIMPLE_CHANGE_DYNAMIC_TYPE:
    case GIMPLE_SWITCH:			return GSS_WITH_OPS;
    case GIMPLE_ASM:			return GSS_ASM;
    case GIMPLE_BIND:			return GSS_BIND;
    case GIMPLE_CATCH:			return GSS_CATCH;
    case GIMPLE_EH_FILTER:		return GSS_EH_FILTER;
    case GIMPLE_NOP:			return GSS_BASE;
    case GIMPLE_PHI:			return GSS_PHI;
    case GIMPLE_RESX:			return GSS_RESX;
    case GIMPLE_TRY:			return GSS_TRY;
    case GIMPLE_WITH_CLEANUP_EXPR:	return GSS_WCE;
    case GIMPLE_OMP_CRITICAL:		return GSS_OMP_CRITICAL;
    case GIMPLE_OMP_FOR:		return GSS_OMP_FOR;
    case GIMPLE_OMP_MASTER:		
    case GIMPLE_OMP_ORDERED:
    case GIMPLE_OMP_SECTION:		return GSS_OMP;
    case GIMPLE_OMP_RETURN:
    case GIMPLE_OMP_SECTIONS_SWITCH:    return GSS_BASE;
    case GIMPLE_OMP_CONTINUE:		return GSS_OMP_CONTINUE;
    case GIMPLE_OMP_PARALLEL:		return GSS_OMP_PARALLEL;
    case GIMPLE_OMP_TASK:		return GSS_OMP_TASK;
    case GIMPLE_OMP_SECTIONS:		return GSS_OMP_SECTIONS;
    case GIMPLE_OMP_SINGLE:		return GSS_OMP_SINGLE;
    case GIMPLE_OMP_ATOMIC_LOAD:	return GSS_OMP_ATOMIC_LOAD;
    case GIMPLE_OMP_ATOMIC_STORE:	return GSS_OMP_ATOMIC_STORE;
    case GIMPLE_PREDICT:		return GSS_BASE;
    default:				gcc_unreachable ();
    }
}


/* Return the number of bytes needed to hold a GIMPLE statement with
   code CODE.  */

static size_t
gimple_size (enum gimple_code code)
{
  enum gimple_statement_structure_enum gss = gss_for_code (code);

  if (gss == GSS_WITH_OPS)
    return sizeof (struct gimple_statement_with_ops);
  else if (gss == GSS_WITH_MEM_OPS)
    return sizeof (struct gimple_statement_with_memory_ops);

  switch (code)
    {
    case GIMPLE_ASM:
      return sizeof (struct gimple_statement_asm);
    case GIMPLE_NOP:
      return sizeof (struct gimple_statement_base);
    case GIMPLE_BIND:
      return sizeof (struct gimple_statement_bind);
    case GIMPLE_CATCH:
      return sizeof (struct gimple_statement_catch);
    case GIMPLE_EH_FILTER:
      return sizeof (struct gimple_statement_eh_filter);
    case GIMPLE_TRY:
      return sizeof (struct gimple_statement_try);
    case GIMPLE_RESX:
      return sizeof (struct gimple_statement_resx);
    case GIMPLE_OMP_CRITICAL:
      return sizeof (struct gimple_statement_omp_critical);
    case GIMPLE_OMP_FOR:
      return sizeof (struct gimple_statement_omp_for);
    case GIMPLE_OMP_PARALLEL:
      return sizeof (struct gimple_statement_omp_parallel);
    case GIMPLE_OMP_TASK:
      return sizeof (struct gimple_statement_omp_task);
    case GIMPLE_OMP_SECTION:
    case GIMPLE_OMP_MASTER:
    case GIMPLE_OMP_ORDERED:
      return sizeof (struct gimple_statement_omp);
    case GIMPLE_OMP_RETURN:
      return sizeof (struct gimple_statement_base);
    case GIMPLE_OMP_CONTINUE:
      return sizeof (struct gimple_statement_omp_continue);
    case GIMPLE_OMP_SECTIONS:
      return sizeof (struct gimple_statement_omp_sections);
    case GIMPLE_OMP_SECTIONS_SWITCH:
      return sizeof (struct gimple_statement_base);
    case GIMPLE_OMP_SINGLE:
      return sizeof (struct gimple_statement_omp_single);
    case GIMPLE_OMP_ATOMIC_LOAD:
      return sizeof (struct gimple_statement_omp_atomic_load);
    case GIMPLE_OMP_ATOMIC_STORE:
      return sizeof (struct gimple_statement_omp_atomic_store);
    case GIMPLE_WITH_CLEANUP_EXPR:
      return sizeof (struct gimple_statement_wce);
    case GIMPLE_CHANGE_DYNAMIC_TYPE:
      return sizeof (struct gimple_statement_with_ops);
    case GIMPLE_PREDICT:
      return sizeof (struct gimple_statement_base);
    default:
      break;
    }

  gcc_unreachable ();
}


/* Allocate memory for a GIMPLE statement with code CODE and NUM_OPS
   operands.  */

#define gimple_alloc(c, n) gimple_alloc_stat (c, n MEM_STAT_INFO)
static gimple
gimple_alloc_stat (enum gimple_code code, unsigned num_ops MEM_STAT_DECL)
{
  size_t size;
  gimple stmt;

  size = gimple_size (code);
  if (num_ops > 0)
    size += sizeof (tree) * (num_ops - 1);

#ifdef GATHER_STATISTICS
  {
    enum gimple_alloc_kind kind = gimple_alloc_kind (code);
    gimple_alloc_counts[(int) kind]++;
    gimple_alloc_sizes[(int) kind] += size;
  }
#endif

  stmt = (gimple) ggc_alloc_cleared_stat (size PASS_MEM_STAT);
  gimple_set_code (stmt, code);
  gimple_set_num_ops (stmt, num_ops);

  /* Do not call gimple_set_modified here as it has other side
     effects and this tuple is still not completely built.  */
  stmt->gsbase.modified = 1;

  return stmt;
}

/* Set SUBCODE to be the code of the expression computed by statement G.  */

static inline void
gimple_set_subcode (gimple g, unsigned subcode)
{
  /* We only have 16 bits for the RHS code.  Assert that we are not
     overflowing it.  */
  gcc_assert (subcode < (1 << 16));
  g->gsbase.subcode = subcode;
}



/* Build a tuple with operands.  CODE is the statement to build (which
   must be one of the GIMPLE_WITH_OPS tuples).  SUBCODE is the sub-code
   for the new tuple.  NUM_OPS is the number of operands to allocate.  */ 

#define gimple_build_with_ops(c, s, n) \
  gimple_build_with_ops_stat (c, s, n MEM_STAT_INFO)

static gimple
gimple_build_with_ops_stat (enum gimple_code code, enum tree_code subcode,
		            unsigned num_ops MEM_STAT_DECL)
{
  gimple s = gimple_alloc_stat (code, num_ops PASS_MEM_STAT);
  gimple_set_subcode (s, subcode);

  return s;
}


/* Build a GIMPLE_RETURN statement returning RETVAL.  */

gimple
gimple_build_return (tree retval)
{
  gimple s = gimple_build_with_ops (GIMPLE_RETURN, ERROR_MARK, 1);
  if (retval)
    gimple_return_set_retval (s, retval);
  return s;
}

/* Helper for gimple_build_call, gimple_build_call_vec and
   gimple_build_call_from_tree.  Build the basic components of a
   GIMPLE_CALL statement to function FN with NARGS arguments.  */

static inline gimple
gimple_build_call_1 (tree fn, unsigned nargs)
{
  gimple s = gimple_build_with_ops (GIMPLE_CALL, ERROR_MARK, nargs + 3);
  if (TREE_CODE (fn) == FUNCTION_DECL)
    fn = build_fold_addr_expr (fn);
  gimple_set_op (s, 1, fn);
  return s;
}


/* Build a GIMPLE_CALL statement to function FN with the arguments
   specified in vector ARGS.  */

gimple
gimple_build_call_vec (tree fn, VEC(tree, heap) *args)
{
  unsigned i;
  unsigned nargs = VEC_length (tree, args);
  gimple call = gimple_build_call_1 (fn, nargs);

  for (i = 0; i < nargs; i++)
    gimple_call_set_arg (call, i, VEC_index (tree, args, i));

  return call;
}


/* Build a GIMPLE_CALL statement to function FN.  NARGS is the number of
   arguments.  The ... are the arguments.  */

gimple
gimple_build_call (tree fn, unsigned nargs, ...)
{
  va_list ap;
  gimple call;
  unsigned i;

  gcc_assert (TREE_CODE (fn) == FUNCTION_DECL || is_gimple_call_addr (fn));

  call = gimple_build_call_1 (fn, nargs);

  va_start (ap, nargs);
  for (i = 0; i < nargs; i++)
    gimple_call_set_arg (call, i, va_arg (ap, tree));
  va_end (ap);

  return call;
}


/* Build a GIMPLE_CALL statement from CALL_EXPR T.  Note that T is
   assumed to be in GIMPLE form already.  Minimal checking is done of
   this fact.  */

gimple
gimple_build_call_from_tree (tree t)
{
  unsigned i, nargs;
  gimple call;
  tree fndecl = get_callee_fndecl (t);

  gcc_assert (TREE_CODE (t) == CALL_EXPR);

  nargs = call_expr_nargs (t);
  call = gimple_build_call_1 (fndecl ? fndecl : CALL_EXPR_FN (t), nargs);

  for (i = 0; i < nargs; i++)
    gimple_call_set_arg (call, i, CALL_EXPR_ARG (t, i));

  gimple_set_block (call, TREE_BLOCK (t));

  /* Carry all the CALL_EXPR flags to the new GIMPLE_CALL.  */
  gimple_call_set_chain (call, CALL_EXPR_STATIC_CHAIN (t));
  gimple_call_set_tail (call, CALL_EXPR_TAILCALL (t));
  gimple_call_set_cannot_inline (call, CALL_CANNOT_INLINE_P (t));
  gimple_call_set_return_slot_opt (call, CALL_EXPR_RETURN_SLOT_OPT (t));
  gimple_call_set_from_thunk (call, CALL_FROM_THUNK_P (t));
  gimple_call_set_va_arg_pack (call, CALL_EXPR_VA_ARG_PACK (t));

  return call;
}


/* Extract the operands and code for expression EXPR into *SUBCODE_P,
   *OP1_P and *OP2_P respectively.  */

void
extract_ops_from_tree (tree expr, enum tree_code *subcode_p, tree *op1_p,
		       tree *op2_p)
{
  enum gimple_rhs_class grhs_class;

  *subcode_p = TREE_CODE (expr);
  grhs_class = get_gimple_rhs_class (*subcode_p);

  if (grhs_class == GIMPLE_BINARY_RHS)
    {
      *op1_p = TREE_OPERAND (expr, 0);
      *op2_p = TREE_OPERAND (expr, 1);
    }
  else if (grhs_class == GIMPLE_UNARY_RHS)
    {
      *op1_p = TREE_OPERAND (expr, 0);
      *op2_p = NULL_TREE;
    }
  else if (grhs_class == GIMPLE_SINGLE_RHS)
    {
      *op1_p = expr;
      *op2_p = NULL_TREE;
    }
  else
    gcc_unreachable ();
}


/* Build a GIMPLE_ASSIGN statement.

   LHS of the assignment.
   RHS of the assignment which can be unary or binary.  */

gimple
gimple_build_assign_stat (tree lhs, tree rhs MEM_STAT_DECL)
{
  enum tree_code subcode;
  tree op1, op2;

  extract_ops_from_tree (rhs, &subcode, &op1, &op2);
  return gimple_build_assign_with_ops_stat (subcode, lhs, op1, op2
  					    PASS_MEM_STAT);
}


/* Build a GIMPLE_ASSIGN statement with sub-code SUBCODE and operands
   OP1 and OP2.  If OP2 is NULL then SUBCODE must be of class
   GIMPLE_UNARY_RHS or GIMPLE_SINGLE_RHS.  */

gimple
gimple_build_assign_with_ops_stat (enum tree_code subcode, tree lhs, tree op1,
                                   tree op2 MEM_STAT_DECL)
{
  unsigned num_ops;
  gimple p;

  /* Need 1 operand for LHS and 1 or 2 for the RHS (depending on the
     code).  */
  num_ops = get_gimple_rhs_num_ops (subcode) + 1;
  
  p = gimple_build_with_ops_stat (GIMPLE_ASSIGN, subcode, num_ops
  			          PASS_MEM_STAT);
  gimple_assign_set_lhs (p, lhs);
  gimple_assign_set_rhs1 (p, op1);
  if (op2)
    {
      gcc_assert (num_ops > 2);
      gimple_assign_set_rhs2 (p, op2);
    }

  return p;
}


/* Build a new GIMPLE_ASSIGN tuple and append it to the end of *SEQ_P.

   DST/SRC are the destination and source respectively.  You can pass
   ungimplified trees in DST or SRC, in which case they will be
   converted to a gimple operand if necessary.

   This function returns the newly created GIMPLE_ASSIGN tuple.  */

gimple
gimplify_assign (tree dst, tree src, gimple_seq *seq_p)
{ 
  tree t = build2 (MODIFY_EXPR, TREE_TYPE (dst), dst, src);
  gimplify_and_add (t, seq_p);
  ggc_free (t);
  return gimple_seq_last_stmt (*seq_p);
}


/* Build a GIMPLE_COND statement.

   PRED is the condition used to compare LHS and the RHS.
   T_LABEL is the label to jump to if the condition is true.
   F_LABEL is the label to jump to otherwise.  */

gimple
gimple_build_cond (enum tree_code pred_code, tree lhs, tree rhs,
		   tree t_label, tree f_label)
{
  gimple p;

  gcc_assert (TREE_CODE_CLASS (pred_code) == tcc_comparison);
  p = gimple_build_with_ops (GIMPLE_COND, pred_code, 4);
  gimple_cond_set_lhs (p, lhs);
  gimple_cond_set_rhs (p, rhs);
  gimple_cond_set_true_label (p, t_label);
  gimple_cond_set_false_label (p, f_label);
  return p;
}


/* Extract operands for a GIMPLE_COND statement out of COND_EXPR tree COND.  */

void
gimple_cond_get_ops_from_tree (tree cond, enum tree_code *code_p,
                               tree *lhs_p, tree *rhs_p)
{
  gcc_assert (TREE_CODE_CLASS (TREE_CODE (cond)) == tcc_comparison
	      || TREE_CODE (cond) == TRUTH_NOT_EXPR
	      || is_gimple_min_invariant (cond)
	      || SSA_VAR_P (cond));

  extract_ops_from_tree (cond, code_p, lhs_p, rhs_p);

  /* Canonicalize conditionals of the form 'if (!VAL)'.  */
  if (*code_p == TRUTH_NOT_EXPR)
    {
      *code_p = EQ_EXPR;
      gcc_assert (*lhs_p && *rhs_p == NULL_TREE);
      *rhs_p = fold_convert (TREE_TYPE (*lhs_p), integer_zero_node);
    }
  /* Canonicalize conditionals of the form 'if (VAL)'  */
  else if (TREE_CODE_CLASS (*code_p) != tcc_comparison)
    {
      *code_p = NE_EXPR;
      gcc_assert (*lhs_p && *rhs_p == NULL_TREE);
      *rhs_p = fold_convert (TREE_TYPE (*lhs_p), integer_zero_node);
    }
}


/* Build a GIMPLE_COND statement from the conditional expression tree
   COND.  T_LABEL and F_LABEL are as in gimple_build_cond.  */

gimple
gimple_build_cond_from_tree (tree cond, tree t_label, tree f_label)
{
  enum tree_code code;
  tree lhs, rhs;

  gimple_cond_get_ops_from_tree (cond, &code, &lhs, &rhs);
  return gimple_build_cond (code, lhs, rhs, t_label, f_label);
}

/* Set code, lhs, and rhs of a GIMPLE_COND from a suitable
   boolean expression tree COND.  */

void
gimple_cond_set_condition_from_tree (gimple stmt, tree cond)
{
  enum tree_code code;
  tree lhs, rhs;

  gimple_cond_get_ops_from_tree (cond, &code, &lhs, &rhs);
  gimple_cond_set_condition (stmt, code, lhs, rhs);
}

/* Build a GIMPLE_LABEL statement for LABEL.  */

gimple
gimple_build_label (tree label)
{
  gimple p = gimple_build_with_ops (GIMPLE_LABEL, ERROR_MARK, 1);
  gimple_label_set_label (p, label);
  return p;
}

/* Build a GIMPLE_GOTO statement to label DEST.  */

gimple
gimple_build_goto (tree dest)
{
  gimple p = gimple_build_with_ops (GIMPLE_GOTO, ERROR_MARK, 1);
  gimple_goto_set_dest (p, dest);
  return p;
}


/* Build a GIMPLE_NOP statement.  */

gimple 
gimple_build_nop (void)
{
  return gimple_alloc (GIMPLE_NOP, 0);
}


/* Build a GIMPLE_BIND statement.
   VARS are the variables in BODY.
   BLOCK is the containing block.  */

gimple
gimple_build_bind (tree vars, gimple_seq body, tree block)
{
  gimple p = gimple_alloc (GIMPLE_BIND, 0);
  gimple_bind_set_vars (p, vars);
  if (body)
    gimple_bind_set_body (p, body);
  if (block)
    gimple_bind_set_block (p, block);
  return p;
}

/* Helper function to set the simple fields of a asm stmt.

   STRING is a pointer to a string that is the asm blocks assembly code.
   NINPUT is the number of register inputs.
   NOUTPUT is the number of register outputs.
   NCLOBBERS is the number of clobbered registers.
   */

static inline gimple
gimple_build_asm_1 (const char *string, unsigned ninputs, unsigned noutputs, 
                    unsigned nclobbers)
{
  gimple p;
  int size = strlen (string);

  p = gimple_build_with_ops (GIMPLE_ASM, ERROR_MARK,
			     ninputs + noutputs + nclobbers);

  p->gimple_asm.ni = ninputs;
  p->gimple_asm.no = noutputs;
  p->gimple_asm.nc = nclobbers;
  p->gimple_asm.string = ggc_alloc_string (string, size);

#ifdef GATHER_STATISTICS
  gimple_alloc_sizes[(int) gimple_alloc_kind (GIMPLE_ASM)] += size;
#endif
  
  return p;
}

/* Build a GIMPLE_ASM statement.

   STRING is the assembly code.
   NINPUT is the number of register inputs.
   NOUTPUT is the number of register outputs.
   NCLOBBERS is the number of clobbered registers.
   INPUTS is a vector of the input register parameters.
   OUTPUTS is a vector of the output register parameters.
   CLOBBERS is a vector of the clobbered register parameters.  */

gimple
gimple_build_asm_vec (const char *string, VEC(tree,gc)* inputs, 
                      VEC(tree,gc)* outputs, VEC(tree,gc)* clobbers)
{
  gimple p;
  unsigned i;

  p = gimple_build_asm_1 (string,
                          VEC_length (tree, inputs),
                          VEC_length (tree, outputs), 
                          VEC_length (tree, clobbers));
  
  for (i = 0; i < VEC_length (tree, inputs); i++)
    gimple_asm_set_input_op (p, i, VEC_index (tree, inputs, i));

  for (i = 0; i < VEC_length (tree, outputs); i++)
    gimple_asm_set_output_op (p, i, VEC_index (tree, outputs, i));

  for (i = 0; i < VEC_length (tree, clobbers); i++)
    gimple_asm_set_clobber_op (p, i, VEC_index (tree, clobbers, i));
  
  return p;
}

/* Build a GIMPLE_ASM statement.

   STRING is the assembly code.
   NINPUT is the number of register inputs.
   NOUTPUT is the number of register outputs.
   NCLOBBERS is the number of clobbered registers.
   ... are trees for each input, output and clobbered register.  */

gimple
gimple_build_asm (const char *string, unsigned ninputs, unsigned noutputs, 
		  unsigned nclobbers, ...)
{
  gimple p;
  unsigned i;
  va_list ap;
  
  p = gimple_build_asm_1 (string, ninputs, noutputs, nclobbers);
  
  va_start (ap, nclobbers);

  for (i = 0; i < ninputs; i++)
    gimple_asm_set_input_op (p, i, va_arg (ap, tree));

  for (i = 0; i < noutputs; i++)
    gimple_asm_set_output_op (p, i, va_arg (ap, tree));

  for (i = 0; i < nclobbers; i++)
    gimple_asm_set_clobber_op (p, i, va_arg (ap, tree));

  va_end (ap);
  
  return p;
}

/* Build a GIMPLE_CATCH statement.

  TYPES are the catch types.
  HANDLER is the exception handler.  */

gimple
gimple_build_catch (tree types, gimple_seq handler)
{
  gimple p = gimple_alloc (GIMPLE_CATCH, 0);
  gimple_catch_set_types (p, types);
  if (handler)
    gimple_catch_set_handler (p, handler);

  return p;
}

/* Build a GIMPLE_EH_FILTER statement.

   TYPES are the filter's types.
   FAILURE is the filter's failure action.  */

gimple
gimple_build_eh_filter (tree types, gimple_seq failure)
{
  gimple p = gimple_alloc (GIMPLE_EH_FILTER, 0);
  gimple_eh_filter_set_types (p, types);
  if (failure)
    gimple_eh_filter_set_failure (p, failure);

  return p;
}

/* Build a GIMPLE_TRY statement.

   EVAL is the expression to evaluate.
   CLEANUP is the cleanup expression.
   KIND is either GIMPLE_TRY_CATCH or GIMPLE_TRY_FINALLY depending on
   whether this is a try/catch or a try/finally respectively.  */

gimple
gimple_build_try (gimple_seq eval, gimple_seq cleanup,
    		  enum gimple_try_flags kind)
{
  gimple p;

  gcc_assert (kind == GIMPLE_TRY_CATCH || kind == GIMPLE_TRY_FINALLY);
  p = gimple_alloc (GIMPLE_TRY, 0);
  gimple_set_subcode (p, kind);
  if (eval)
    gimple_try_set_eval (p, eval);
  if (cleanup)
    gimple_try_set_cleanup (p, cleanup);

  return p;
}

/* Construct a GIMPLE_WITH_CLEANUP_EXPR statement.

   CLEANUP is the cleanup expression.  */

gimple
gimple_build_wce (gimple_seq cleanup)
{
  gimple p = gimple_alloc (GIMPLE_WITH_CLEANUP_EXPR, 0);
  if (cleanup)
    gimple_wce_set_cleanup (p, cleanup);

  return p;
}


/* Build a GIMPLE_RESX statement.

   REGION is the region number from which this resx causes control flow to 
   leave.  */

gimple
gimple_build_resx (int region)
{
  gimple p = gimple_alloc (GIMPLE_RESX, 0);
  gimple_resx_set_region (p, region);
  return p;
}


/* The helper for constructing a gimple switch statement.
   INDEX is the switch's index.
   NLABELS is the number of labels in the switch excluding the default.
   DEFAULT_LABEL is the default label for the switch statement.  */

static inline gimple 
gimple_build_switch_1 (unsigned nlabels, tree index, tree default_label)
{
  /* nlabels + 1 default label + 1 index.  */
<<<<<<< HEAD
  gimple p = gimple_build_with_ops (GIMPLE_SWITCH, ERROR_MARK, nlabels + 1 + 1);
=======
  gimple p = gimple_build_with_ops (GIMPLE_SWITCH, ERROR_MARK,
				    nlabels + 1 + 1);
>>>>>>> 81f40b79
  gimple_switch_set_index (p, index);
  gimple_switch_set_default_label (p, default_label);
  return p;
}


/* Build a GIMPLE_SWITCH statement.

   INDEX is the switch's index.
   NLABELS is the number of labels in the switch excluding the DEFAULT_LABEL. 
   ... are the labels excluding the default.  */

gimple 
gimple_build_switch (unsigned nlabels, tree index, tree default_label, ...)
{
  va_list al;
  unsigned i;
  gimple p;
  
  p = gimple_build_switch_1 (nlabels, index, default_label);

  /* Store the rest of the labels.  */
  va_start (al, default_label);
  for (i = 1; i <= nlabels; i++)
    gimple_switch_set_label (p, i, va_arg (al, tree));
  va_end (al);

  return p;
}


/* Build a GIMPLE_SWITCH statement.

   INDEX is the switch's index.
   DEFAULT_LABEL is the default label
   ARGS is a vector of labels excluding the default.  */

gimple
gimple_build_switch_vec (tree index, tree default_label, VEC(tree, heap) *args)
{
  unsigned i;
  unsigned nlabels = VEC_length (tree, args);
  gimple p = gimple_build_switch_1 (nlabels, index, default_label);

  /*  Put labels in labels[1 - (nlabels + 1)].
     Default label is in labels[0].  */
  for (i = 1; i <= nlabels; i++)
    gimple_switch_set_label (p, i, VEC_index (tree, args, i - 1));

  return p;
}


/* Build a GIMPLE_OMP_CRITICAL statement.

   BODY is the sequence of statements for which only one thread can execute.
   NAME is optional identifier for this critical block.  */

gimple 
gimple_build_omp_critical (gimple_seq body, tree name)
{
  gimple p = gimple_alloc (GIMPLE_OMP_CRITICAL, 0);
  gimple_omp_critical_set_name (p, name);
  if (body)
    gimple_omp_set_body (p, body);

  return p;
}

/* Build a GIMPLE_OMP_FOR statement.

   BODY is sequence of statements inside the for loop.
   CLAUSES, are any of the OMP loop construct's clauses: private, firstprivate, 
   lastprivate, reductions, ordered, schedule, and nowait.
   COLLAPSE is the collapse count.
   PRE_BODY is the sequence of statements that are loop invariant.  */

gimple
gimple_build_omp_for (gimple_seq body, tree clauses, size_t collapse,
		      gimple_seq pre_body)
{
  gimple p = gimple_alloc (GIMPLE_OMP_FOR, 0);
  if (body)
    gimple_omp_set_body (p, body);
  gimple_omp_for_set_clauses (p, clauses);
  p->gimple_omp_for.collapse = collapse;
  p->gimple_omp_for.iter = GGC_CNEWVEC (struct gimple_omp_for_iter, collapse);
  if (pre_body)
    gimple_omp_for_set_pre_body (p, pre_body);

  return p;
}


/* Build a GIMPLE_OMP_PARALLEL statement.

   BODY is sequence of statements which are executed in parallel.
   CLAUSES, are the OMP parallel construct's clauses.
   CHILD_FN is the function created for the parallel threads to execute.
   DATA_ARG are the shared data argument(s).  */

gimple 
gimple_build_omp_parallel (gimple_seq body, tree clauses, tree child_fn, 
			   tree data_arg)
{
  gimple p = gimple_alloc (GIMPLE_OMP_PARALLEL, 0);
  if (body)
    gimple_omp_set_body (p, body);
  gimple_omp_parallel_set_clauses (p, clauses);
  gimple_omp_parallel_set_child_fn (p, child_fn);
  gimple_omp_parallel_set_data_arg (p, data_arg);

  return p;
}


/* Build a GIMPLE_OMP_TASK statement.

   BODY is sequence of statements which are executed by the explicit task.
   CLAUSES, are the OMP parallel construct's clauses.
   CHILD_FN is the function created for the parallel threads to execute.
   DATA_ARG are the shared data argument(s).
   COPY_FN is the optional function for firstprivate initialization.
   ARG_SIZE and ARG_ALIGN are size and alignment of the data block.  */

gimple 
gimple_build_omp_task (gimple_seq body, tree clauses, tree child_fn,
		       tree data_arg, tree copy_fn, tree arg_size,
		       tree arg_align)
{
  gimple p = gimple_alloc (GIMPLE_OMP_TASK, 0);
  if (body)
    gimple_omp_set_body (p, body);
  gimple_omp_task_set_clauses (p, clauses);
  gimple_omp_task_set_child_fn (p, child_fn);
  gimple_omp_task_set_data_arg (p, data_arg);
  gimple_omp_task_set_copy_fn (p, copy_fn);
  gimple_omp_task_set_arg_size (p, arg_size);
  gimple_omp_task_set_arg_align (p, arg_align);

  return p;
}


/* Build a GIMPLE_OMP_SECTION statement for a sections statement.

   BODY is the sequence of statements in the section.  */

gimple
gimple_build_omp_section (gimple_seq body)
{
  gimple p = gimple_alloc (GIMPLE_OMP_SECTION, 0);
  if (body)
    gimple_omp_set_body (p, body);

  return p;
}


/* Build a GIMPLE_OMP_MASTER statement.

   BODY is the sequence of statements to be executed by just the master.  */

gimple 
gimple_build_omp_master (gimple_seq body)
{
  gimple p = gimple_alloc (GIMPLE_OMP_MASTER, 0);
  if (body)
    gimple_omp_set_body (p, body);

  return p;
}


/* Build a GIMPLE_OMP_CONTINUE statement.

   CONTROL_DEF is the definition of the control variable.
   CONTROL_USE is the use of the control variable.  */

gimple 
gimple_build_omp_continue (tree control_def, tree control_use)
{
  gimple p = gimple_alloc (GIMPLE_OMP_CONTINUE, 0);
  gimple_omp_continue_set_control_def (p, control_def);
  gimple_omp_continue_set_control_use (p, control_use);
  return p;
}

/* Build a GIMPLE_OMP_ORDERED statement.

   BODY is the sequence of statements inside a loop that will executed in
   sequence.  */

gimple 
gimple_build_omp_ordered (gimple_seq body)
{
  gimple p = gimple_alloc (GIMPLE_OMP_ORDERED, 0);
  if (body)
    gimple_omp_set_body (p, body);

  return p;
}


/* Build a GIMPLE_OMP_RETURN statement.
   WAIT_P is true if this is a non-waiting return.  */

gimple 
gimple_build_omp_return (bool wait_p)
{
  gimple p = gimple_alloc (GIMPLE_OMP_RETURN, 0);
  if (wait_p)
    gimple_omp_return_set_nowait (p);

  return p;
}


/* Build a GIMPLE_OMP_SECTIONS statement.

   BODY is a sequence of section statements.
   CLAUSES are any of the OMP sections contsruct's clauses: private,
   firstprivate, lastprivate, reduction, and nowait.  */

gimple 
gimple_build_omp_sections (gimple_seq body, tree clauses)
{
  gimple p = gimple_alloc (GIMPLE_OMP_SECTIONS, 0);
  if (body)
    gimple_omp_set_body (p, body);
  gimple_omp_sections_set_clauses (p, clauses);

  return p;
}


/* Build a GIMPLE_OMP_SECTIONS_SWITCH.  */

gimple
gimple_build_omp_sections_switch (void)
{
  return gimple_alloc (GIMPLE_OMP_SECTIONS_SWITCH, 0);
}


/* Build a GIMPLE_OMP_SINGLE statement.

   BODY is the sequence of statements that will be executed once.
   CLAUSES are any of the OMP single construct's clauses: private, firstprivate,
   copyprivate, nowait.  */

gimple 
gimple_build_omp_single (gimple_seq body, tree clauses)
{
  gimple p = gimple_alloc (GIMPLE_OMP_SINGLE, 0);
  if (body)
    gimple_omp_set_body (p, body);
  gimple_omp_single_set_clauses (p, clauses);

  return p;
}


/* Build a GIMPLE_CHANGE_DYNAMIC_TYPE statement.  TYPE is the new type
   for the location PTR.  */

gimple
gimple_build_cdt (tree type, tree ptr)
{
  gimple p = gimple_build_with_ops (GIMPLE_CHANGE_DYNAMIC_TYPE, ERROR_MARK, 2);
  gimple_cdt_set_new_type (p, type);
  gimple_cdt_set_location (p, ptr);

  return p;
}


/* Build a GIMPLE_OMP_ATOMIC_LOAD statement.  */

gimple
gimple_build_omp_atomic_load (tree lhs, tree rhs)
{
  gimple p = gimple_alloc (GIMPLE_OMP_ATOMIC_LOAD, 0);
  gimple_omp_atomic_load_set_lhs (p, lhs);
  gimple_omp_atomic_load_set_rhs (p, rhs);
  return p;
}

/* Build a GIMPLE_OMP_ATOMIC_STORE statement.

   VAL is the value we are storing.  */

gimple
gimple_build_omp_atomic_store (tree val)
{
  gimple p = gimple_alloc (GIMPLE_OMP_ATOMIC_STORE, 0);
  gimple_omp_atomic_store_set_val (p, val);
  return p;
}

/* Build a GIMPLE_PREDICT statement.  PREDICT is one of the predictors from
   predict.def, OUTCOME is NOT_TAKEN or TAKEN.  */

gimple
gimple_build_predict (enum br_predictor predictor, enum prediction outcome)
{
  gimple p = gimple_alloc (GIMPLE_PREDICT, 0);
  /* Ensure all the predictors fit into the lower bits of the subcode.  */
  gcc_assert ((int) END_PREDICTORS <= GF_PREDICT_TAKEN);
  gimple_predict_set_predictor (p, predictor);
  gimple_predict_set_outcome (p, outcome);
  return p;
}

/* Return which gimple structure is used by T.  The enums here are defined
   in gsstruct.def.  */

enum gimple_statement_structure_enum
gimple_statement_structure (gimple gs)
{
  return gss_for_code (gimple_code (gs));
}

#if defined ENABLE_GIMPLE_CHECKING
/* Complain of a gimple type mismatch and die.  */

void
gimple_check_failed (const_gimple gs, const char *file, int line,
		     const char *function, enum gimple_code code,
		     enum tree_code subcode)
{
  internal_error ("gimple check: expected %s(%s), have %s(%s) in %s, at %s:%d",
      		  gimple_code_name[code],
		  tree_code_name[subcode],
		  gimple_code_name[gimple_code (gs)],
		  gs->gsbase.subcode > 0
		    ? tree_code_name[gs->gsbase.subcode]
		    : "",
		  function, trim_filename (file), line);
}

/* Similar to gimple_check_failed, except that instead of specifying a
   dozen codes, use the knowledge that they're all sequential.  */

void
gimple_range_check_failed (const_gimple gs, const char *file, int line,
		           const char *function, enum gimple_code c1,
		           enum gimple_code c2)
{
  char *buffer;
  unsigned length = 0;
  int c;

  for (c = c1; c <= c2; ++c)
    length += 4 + strlen (gimple_code_name[c]);

  length += strlen ("expected ");
  buffer = XALLOCAVAR (char, length);
  length = 0;

  for (c = c1; c <= c2; ++c)
    {
      const char *prefix = length ? " or " : "expected ";

      strcpy (buffer + length, prefix);
      length += strlen (prefix);
      strcpy (buffer + length, gimple_code_name[c]);
      length += strlen (gimple_code_name[c]);
    }

  internal_error ("gimple check: %s, have %s in %s, at %s:%d",
		  buffer, gimple_code_name[gimple_code (gs)],
		  function, trim_filename (file), line);
}

#endif /* ENABLE_GIMPLE_CHECKING */


/* Allocate a new GIMPLE sequence in GC memory and return it.  If
   there are free sequences in GIMPLE_SEQ_CACHE return one of those
   instead.  */

gimple_seq
gimple_seq_alloc (void)
{
  gimple_seq seq = gimple_seq_cache;
  if (seq)
    {
      gimple_seq_cache = gimple_seq_cache->next_free;
      gcc_assert (gimple_seq_cache != seq);
      memset (seq, 0, sizeof (*seq));
    }
  else
    {
      seq = (gimple_seq) ggc_alloc_cleared (sizeof (*seq));
#ifdef GATHER_STATISTICS
      gimple_alloc_counts[(int) gimple_alloc_kind_seq]++;
      gimple_alloc_sizes[(int) gimple_alloc_kind_seq] += sizeof (*seq);
#endif
    }

  return seq;
}

/* Return SEQ to the free pool of GIMPLE sequences.  */

void
gimple_seq_free (gimple_seq seq)
{
  if (seq == NULL)
    return;

  gcc_assert (gimple_seq_first (seq) == NULL);
  gcc_assert (gimple_seq_last (seq) == NULL);

  /* If this triggers, it's a sign that the same list is being freed
     twice.  */
  gcc_assert (seq != gimple_seq_cache || gimple_seq_cache == NULL);
  
  /* Add SEQ to the pool of free sequences.  */
  seq->next_free = gimple_seq_cache;
  gimple_seq_cache = seq;
}


/* Link gimple statement GS to the end of the sequence *SEQ_P.  If
   *SEQ_P is NULL, a new sequence is allocated.  */

void
gimple_seq_add_stmt (gimple_seq *seq_p, gimple gs)
{
  gimple_stmt_iterator si;

  if (gs == NULL)
    return;

  if (*seq_p == NULL)
    *seq_p = gimple_seq_alloc ();

  si = gsi_last (*seq_p);
  gsi_insert_after (&si, gs, GSI_NEW_STMT);
}


/* Append sequence SRC to the end of sequence *DST_P.  If *DST_P is
   NULL, a new sequence is allocated.  */

void
gimple_seq_add_seq (gimple_seq *dst_p, gimple_seq src)
{
  gimple_stmt_iterator si;

  if (src == NULL)
    return;

  if (*dst_p == NULL)
    *dst_p = gimple_seq_alloc ();

  si = gsi_last (*dst_p);
  gsi_insert_seq_after (&si, src, GSI_NEW_STMT);
}


/* Helper function of empty_body_p.  Return true if STMT is an empty
   statement.  */

static bool
empty_stmt_p (gimple stmt)
{
  if (gimple_code (stmt) == GIMPLE_NOP)
    return true;
  if (gimple_code (stmt) == GIMPLE_BIND)
    return empty_body_p (gimple_bind_body (stmt));
  return false;
}


/* Return true if BODY contains nothing but empty statements.  */

bool
empty_body_p (gimple_seq body)
{
  gimple_stmt_iterator i;


  if (gimple_seq_empty_p (body))
    return true;
  for (i = gsi_start (body); !gsi_end_p (i); gsi_next (&i))
    if (!empty_stmt_p (gsi_stmt (i)))
      return false;

  return true;
}


/* Perform a deep copy of sequence SRC and return the result.  */

gimple_seq
gimple_seq_copy (gimple_seq src)
{
  gimple_stmt_iterator gsi;
  gimple_seq new_seq = gimple_seq_alloc ();
  gimple stmt;

  for (gsi = gsi_start (src); !gsi_end_p (gsi); gsi_next (&gsi))
    {
      stmt = gimple_copy (gsi_stmt (gsi));
      gimple_seq_add_stmt (&new_seq, stmt);
    }

  return new_seq;
}


/* Walk all the statements in the sequence SEQ calling walk_gimple_stmt
   on each one.  WI is as in walk_gimple_stmt.
   
   If walk_gimple_stmt returns non-NULL, the walk is stopped, the
   value is stored in WI->CALLBACK_RESULT and the statement that
   produced the value is returned.

   Otherwise, all the statements are walked and NULL returned.  */

gimple
walk_gimple_seq (gimple_seq seq, walk_stmt_fn callback_stmt,
		 walk_tree_fn callback_op, struct walk_stmt_info *wi)
{
  gimple_stmt_iterator gsi;

  for (gsi = gsi_start (seq); !gsi_end_p (gsi); gsi_next (&gsi))
    {
      tree ret = walk_gimple_stmt (&gsi, callback_stmt, callback_op, wi);
      if (ret)
	{
	  /* If CALLBACK_STMT or CALLBACK_OP return a value, WI must exist
	     to hold it.  */
	  gcc_assert (wi);
	  wi->callback_result = ret;
	  return gsi_stmt (gsi);
	}
    }

  if (wi)
    wi->callback_result = NULL_TREE;

  return NULL;
}


/* Helper function for walk_gimple_stmt.  Walk operands of a GIMPLE_ASM.  */

static tree
walk_gimple_asm (gimple stmt, walk_tree_fn callback_op,
		 struct walk_stmt_info *wi)
{
  tree ret;
  unsigned noutputs;
  const char **oconstraints;
  unsigned i;
  const char *constraint;
  bool allows_mem, allows_reg, is_inout;

  noutputs = gimple_asm_noutputs (stmt);
  oconstraints = (const char **) alloca ((noutputs) * sizeof (const char *));

  if (wi)
    wi->is_lhs = true;

  for (i = 0; i < noutputs; i++)
    {
      tree op = gimple_asm_output_op (stmt, i);
      constraint = TREE_STRING_POINTER (TREE_VALUE (TREE_PURPOSE (op)));
      oconstraints[i] = constraint;
      parse_output_constraint (&constraint, i, 0, 0, &allows_mem, &allows_reg,
	                       &is_inout);
      if (wi)
	wi->val_only = (allows_reg || !allows_mem);
      ret = walk_tree (&TREE_VALUE (op), callback_op, wi, NULL);
      if (ret)
	return ret;
    }

  for (i = 0; i < gimple_asm_ninputs (stmt); i++)
    {
      tree op = gimple_asm_input_op (stmt, i);
      constraint = TREE_STRING_POINTER (TREE_VALUE (TREE_PURPOSE (op)));
      parse_input_constraint (&constraint, 0, 0, noutputs, 0,
			      oconstraints, &allows_mem, &allows_reg);
      if (wi)
	wi->val_only = (allows_reg || !allows_mem);

      /* Although input "m" is not really a LHS, we need a lvalue.  */
      if (wi)
	wi->is_lhs = !wi->val_only;
      ret = walk_tree (&TREE_VALUE (op), callback_op, wi, NULL);
      if (ret)
	return ret;
    }

  if (wi)
    {
      wi->is_lhs = false;
      wi->val_only = true;
    }

  return NULL_TREE;
}


/* Helper function of WALK_GIMPLE_STMT.  Walk every tree operand in
   STMT.  CALLBACK_OP and WI are as in WALK_GIMPLE_STMT.

   CALLBACK_OP is called on each operand of STMT via walk_tree.
   Additional parameters to walk_tree must be stored in WI.  For each operand
   OP, walk_tree is called as:

	walk_tree (&OP, CALLBACK_OP, WI, WI->PSET)

   If CALLBACK_OP returns non-NULL for an operand, the remaining
   operands are not scanned.

   The return value is that returned by the last call to walk_tree, or
   NULL_TREE if no CALLBACK_OP is specified.  */

inline tree
walk_gimple_op (gimple stmt, walk_tree_fn callback_op,
		struct walk_stmt_info *wi)
{
  struct pointer_set_t *pset = (wi) ? wi->pset : NULL;
  unsigned i;
  tree ret = NULL_TREE;

  switch (gimple_code (stmt))
    {
    case GIMPLE_ASSIGN:
      /* Walk the RHS operands.  A formal temporary LHS may use a
	 COMPONENT_REF RHS.  */
      if (wi)
	wi->val_only = !is_gimple_reg (gimple_assign_lhs (stmt))
                       || !gimple_assign_single_p (stmt);

      for (i = 1; i < gimple_num_ops (stmt); i++)
	{
	  ret = walk_tree (gimple_op_ptr (stmt, i), callback_op, wi,
			   pset);
	  if (ret)
	    return ret;
	}

      /* Walk the LHS.  If the RHS is appropriate for a memory, we
	 may use a COMPONENT_REF on the LHS.  */
      if (wi)
	{
          /* If the RHS has more than 1 operand, it is not appropriate
             for the memory.  */
	  wi->val_only = !is_gimple_mem_rhs (gimple_assign_rhs1 (stmt))
                         || !gimple_assign_single_p (stmt);
	  wi->is_lhs = true;
	}

      ret = walk_tree (gimple_op_ptr (stmt, 0), callback_op, wi, pset);
      if (ret)
	return ret;

      if (wi)
	{
	  wi->val_only = true;
	  wi->is_lhs = false;
	}
      break;

    case GIMPLE_CALL:
      if (wi)
	wi->is_lhs = false;

      ret = walk_tree (gimple_call_chain_ptr (stmt), callback_op, wi, pset);
      if (ret)
        return ret;

      ret = walk_tree (gimple_call_fn_ptr (stmt), callback_op, wi, pset);
      if (ret)
        return ret;

      for (i = 0; i < gimple_call_num_args (stmt); i++)
	{
	  ret = walk_tree (gimple_call_arg_ptr (stmt, i), callback_op, wi,
			   pset);
	  if (ret)
	    return ret;
	}

      if (wi)
	wi->is_lhs = true;

      ret = walk_tree (gimple_call_lhs_ptr (stmt), callback_op, wi, pset);
      if (ret)
	return ret;

      if (wi)
	wi->is_lhs = false;
      break;

    case GIMPLE_CATCH:
      ret = walk_tree (gimple_catch_types_ptr (stmt), callback_op, wi,
		       pset);
      if (ret)
	return ret;
      break;

    case GIMPLE_EH_FILTER:
      ret = walk_tree (gimple_eh_filter_types_ptr (stmt), callback_op, wi,
		       pset);
      if (ret)
	return ret;
      break;

    case GIMPLE_CHANGE_DYNAMIC_TYPE:
      ret = walk_tree (gimple_cdt_location_ptr (stmt), callback_op, wi, pset);
      if (ret)
	return ret;

      ret = walk_tree (gimple_cdt_new_type_ptr (stmt), callback_op, wi, pset);
      if (ret)
	return ret;
      break;

    case GIMPLE_ASM:
      ret = walk_gimple_asm (stmt, callback_op, wi);
      if (ret)
	return ret;
      break;

    case GIMPLE_OMP_CONTINUE:
      ret = walk_tree (gimple_omp_continue_control_def_ptr (stmt),
	  	       callback_op, wi, pset);
      if (ret)
	return ret;

      ret = walk_tree (gimple_omp_continue_control_use_ptr (stmt),
	  	       callback_op, wi, pset);
      if (ret)
	return ret;
      break;

    case GIMPLE_OMP_CRITICAL:
      ret = walk_tree (gimple_omp_critical_name_ptr (stmt), callback_op, wi,
		       pset);
      if (ret)
	return ret;
      break;

    case GIMPLE_OMP_FOR:
      ret = walk_tree (gimple_omp_for_clauses_ptr (stmt), callback_op, wi,
		       pset);
      if (ret)
	return ret;
      for (i = 0; i < gimple_omp_for_collapse (stmt); i++)
	{
	  ret = walk_tree (gimple_omp_for_index_ptr (stmt, i), callback_op,
			   wi, pset);
	  if (ret)
	    return ret;
	  ret = walk_tree (gimple_omp_for_initial_ptr (stmt, i), callback_op,
			   wi, pset);
	  if (ret)
	    return ret;
	  ret = walk_tree (gimple_omp_for_final_ptr (stmt, i), callback_op,
			   wi, pset);
	  if (ret)
	    return ret;
	  ret = walk_tree (gimple_omp_for_incr_ptr (stmt, i), callback_op,
			   wi, pset);
	}
      if (ret)
	return ret;
      break;

    case GIMPLE_OMP_PARALLEL:
      ret = walk_tree (gimple_omp_parallel_clauses_ptr (stmt), callback_op,
		       wi, pset);
      if (ret)
	return ret;
      ret = walk_tree (gimple_omp_parallel_child_fn_ptr (stmt), callback_op,
		       wi, pset);
      if (ret)
	return ret;
      ret = walk_tree (gimple_omp_parallel_data_arg_ptr (stmt), callback_op,
		       wi, pset);
      if (ret)
	return ret;
      break;

    case GIMPLE_OMP_TASK:
      ret = walk_tree (gimple_omp_task_clauses_ptr (stmt), callback_op,
		       wi, pset);
      if (ret)
	return ret;
      ret = walk_tree (gimple_omp_task_child_fn_ptr (stmt), callback_op,
		       wi, pset);
      if (ret)
	return ret;
      ret = walk_tree (gimple_omp_task_data_arg_ptr (stmt), callback_op,
		       wi, pset);
      if (ret)
	return ret;
      ret = walk_tree (gimple_omp_task_copy_fn_ptr (stmt), callback_op,
		       wi, pset);
      if (ret)
	return ret;
      ret = walk_tree (gimple_omp_task_arg_size_ptr (stmt), callback_op,
		       wi, pset);
      if (ret)
	return ret;
      ret = walk_tree (gimple_omp_task_arg_align_ptr (stmt), callback_op,
		       wi, pset);
      if (ret)
	return ret;
      break;

    case GIMPLE_OMP_SECTIONS:
      ret = walk_tree (gimple_omp_sections_clauses_ptr (stmt), callback_op,
		       wi, pset);
      if (ret)
	return ret;

      ret = walk_tree (gimple_omp_sections_control_ptr (stmt), callback_op,
		       wi, pset);
      if (ret)
	return ret;

      break;

    case GIMPLE_OMP_SINGLE:
      ret = walk_tree (gimple_omp_single_clauses_ptr (stmt), callback_op, wi,
		       pset);
      if (ret)
	return ret;
      break;

    case GIMPLE_OMP_ATOMIC_LOAD:
      ret = walk_tree (gimple_omp_atomic_load_lhs_ptr (stmt), callback_op, wi,
		       pset);
      if (ret)
	return ret;

      ret = walk_tree (gimple_omp_atomic_load_rhs_ptr (stmt), callback_op, wi,
		       pset);
      if (ret)
	return ret;
      break;

    case GIMPLE_OMP_ATOMIC_STORE:
      ret = walk_tree (gimple_omp_atomic_store_val_ptr (stmt), callback_op,
		       wi, pset);
      if (ret)
	return ret;
      break;

      /* Tuples that do not have operands.  */
    case GIMPLE_NOP:
    case GIMPLE_RESX:
    case GIMPLE_OMP_RETURN:
    case GIMPLE_PREDICT:
      break;

    default:
      {
	enum gimple_statement_structure_enum gss;
	gss = gimple_statement_structure (stmt);
	if (gss == GSS_WITH_OPS || gss == GSS_WITH_MEM_OPS)
	  for (i = 0; i < gimple_num_ops (stmt); i++)
	    {
	      ret = walk_tree (gimple_op_ptr (stmt, i), callback_op, wi, pset);
	      if (ret)
		return ret;
	    }
      }
      break;
    }

  return NULL_TREE;
}


/* Walk the current statement in GSI (optionally using traversal state
   stored in WI).  If WI is NULL, no state is kept during traversal.
   The callback CALLBACK_STMT is called.  If CALLBACK_STMT indicates
   that it has handled all the operands of the statement, its return
   value is returned.  Otherwise, the return value from CALLBACK_STMT
   is discarded and its operands are scanned.

   If CALLBACK_STMT is NULL or it didn't handle the operands,
   CALLBACK_OP is called on each operand of the statement via
   walk_gimple_op.  If walk_gimple_op returns non-NULL for any
   operand, the remaining operands are not scanned.  In this case, the
   return value from CALLBACK_OP is returned.

   In any other case, NULL_TREE is returned.  */

tree
walk_gimple_stmt (gimple_stmt_iterator *gsi, walk_stmt_fn callback_stmt,
		  walk_tree_fn callback_op, struct walk_stmt_info *wi)
{
  gimple ret;
  tree tree_ret;
  gimple stmt = gsi_stmt (*gsi);

  if (wi)
    wi->gsi = *gsi;

  if (wi && wi->want_locations && gimple_has_location (stmt))
    input_location = gimple_location (stmt);

  ret = NULL;

  /* Invoke the statement callback.  Return if the callback handled
     all of STMT operands by itself.  */
  if (callback_stmt)
    {
      bool handled_ops = false;
      tree_ret = callback_stmt (gsi, &handled_ops, wi);
      if (handled_ops)
	return tree_ret;

      /* If CALLBACK_STMT did not handle operands, it should not have
	 a value to return.  */
      gcc_assert (tree_ret == NULL);

      /* Re-read stmt in case the callback changed it.  */
      stmt = gsi_stmt (*gsi);
    }

  /* If CALLBACK_OP is defined, invoke it on every operand of STMT.  */
  if (callback_op)
    {
      tree_ret = walk_gimple_op (stmt, callback_op, wi);
      if (tree_ret)
	return tree_ret;
    }

  /* If STMT can have statements inside (e.g. GIMPLE_BIND), walk them.  */
  switch (gimple_code (stmt))
    {
    case GIMPLE_BIND:
      ret = walk_gimple_seq (gimple_bind_body (stmt), callback_stmt,
	                     callback_op, wi);
      if (ret)
	return wi->callback_result;
      break;

    case GIMPLE_CATCH:
      ret = walk_gimple_seq (gimple_catch_handler (stmt), callback_stmt,
	                     callback_op, wi);
      if (ret)
	return wi->callback_result;
      break;

    case GIMPLE_EH_FILTER:
      ret = walk_gimple_seq (gimple_eh_filter_failure (stmt), callback_stmt,
		             callback_op, wi);
      if (ret)
	return wi->callback_result;
      break;

    case GIMPLE_TRY:
      ret = walk_gimple_seq (gimple_try_eval (stmt), callback_stmt, callback_op,
	                     wi);
      if (ret)
	return wi->callback_result;

      ret = walk_gimple_seq (gimple_try_cleanup (stmt), callback_stmt,
	                     callback_op, wi);
      if (ret)
	return wi->callback_result;
      break;

    case GIMPLE_OMP_FOR:
      ret = walk_gimple_seq (gimple_omp_for_pre_body (stmt), callback_stmt,
		             callback_op, wi);
      if (ret)
	return wi->callback_result;

      /* FALL THROUGH.  */
    case GIMPLE_OMP_CRITICAL:
    case GIMPLE_OMP_MASTER:
    case GIMPLE_OMP_ORDERED:
    case GIMPLE_OMP_SECTION:
    case GIMPLE_OMP_PARALLEL:
    case GIMPLE_OMP_TASK:
    case GIMPLE_OMP_SECTIONS:
    case GIMPLE_OMP_SINGLE:
      ret = walk_gimple_seq (gimple_omp_body (stmt), callback_stmt, callback_op,
	                     wi);
      if (ret)
	return wi->callback_result;
      break;

    case GIMPLE_WITH_CLEANUP_EXPR:
      ret = walk_gimple_seq (gimple_wce_cleanup (stmt), callback_stmt,
			     callback_op, wi);
      if (ret)
	return wi->callback_result;
      break;

    default:
      gcc_assert (!gimple_has_substatements (stmt));
      break;
    }

  return NULL;
}


/* Set sequence SEQ to be the GIMPLE body for function FN.  */

void
gimple_set_body (tree fndecl, gimple_seq seq)
{
  struct function *fn = DECL_STRUCT_FUNCTION (fndecl);
  if (fn == NULL)
    {
      /* If FNDECL still does not have a function structure associated
	 with it, then it does not make sense for it to receive a
	 GIMPLE body.  */
      gcc_assert (seq == NULL);
    }
  else
    fn->gimple_body = seq;
}


/* Return the body of GIMPLE statements for function FN.  */

gimple_seq
gimple_body (tree fndecl)
{
  struct function *fn = DECL_STRUCT_FUNCTION (fndecl);
  return fn ? fn->gimple_body : NULL;
}

/* Return true when FNDECL has Gimple body either in unlowered
   or CFG form.  */
bool
gimple_has_body_p (tree fndecl)
{
  struct function *fn = DECL_STRUCT_FUNCTION (fndecl);
  return (gimple_body (fndecl) || (fn && fn->cfg));
}

/* Detect flags from a GIMPLE_CALL.  This is just like
   call_expr_flags, but for gimple tuples.  */

int
gimple_call_flags (const_gimple stmt)
{
  int flags;
  tree decl = gimple_call_fndecl (stmt);
  tree t;

  if (decl)
    flags = flags_from_decl_or_type (decl);
  else
    {
      t = TREE_TYPE (gimple_call_fn (stmt));
      if (t && TREE_CODE (t) == POINTER_TYPE)
	flags = flags_from_decl_or_type (TREE_TYPE (t));
      else
	flags = 0;
    }

  return flags;
}


/* Return true if GS is a copy assignment.  */

bool
gimple_assign_copy_p (gimple gs)
{
  return gimple_code (gs) == GIMPLE_ASSIGN
         && get_gimple_rhs_class (gimple_assign_rhs_code (gs))
	    == GIMPLE_SINGLE_RHS
	 && is_gimple_val (gimple_op (gs, 1));
}


/* Return true if GS is a SSA_NAME copy assignment.  */

bool
gimple_assign_ssa_name_copy_p (gimple gs)
{
  return (gimple_code (gs) == GIMPLE_ASSIGN
	  && (get_gimple_rhs_class (gimple_assign_rhs_code (gs))
	      == GIMPLE_SINGLE_RHS)
	  && TREE_CODE (gimple_assign_lhs (gs)) == SSA_NAME
	  && TREE_CODE (gimple_assign_rhs1 (gs)) == SSA_NAME);
}


/* Return true if GS is an assignment with a singleton RHS, i.e.,
   there is no operator associated with the assignment itself.
   Unlike gimple_assign_copy_p, this predicate returns true for
   any RHS operand, including those that perform an operation
   and do not have the semantics of a copy, such as COND_EXPR.  */

bool
gimple_assign_single_p (gimple gs)
{
  return (gimple_code (gs) == GIMPLE_ASSIGN
          && get_gimple_rhs_class (gimple_assign_rhs_code (gs))
	     == GIMPLE_SINGLE_RHS);
}

/* Return true if GS is an assignment with a unary RHS, but the
   operator has no effect on the assigned value.  The logic is adapted
   from STRIP_NOPS.  This predicate is intended to be used in tuplifying
   instances in which STRIP_NOPS was previously applied to the RHS of
   an assignment.

   NOTE: In the use cases that led to the creation of this function
   and of gimple_assign_single_p, it is typical to test for either
   condition and to proceed in the same manner.  In each case, the
   assigned value is represented by the single RHS operand of the
   assignment.  I suspect there may be cases where gimple_assign_copy_p,
   gimple_assign_single_p, or equivalent logic is used where a similar
   treatment of unary NOPs is appropriate.  */
   
bool
gimple_assign_unary_nop_p (gimple gs)
{
  return (gimple_code (gs) == GIMPLE_ASSIGN
          && (CONVERT_EXPR_CODE_P (gimple_assign_rhs_code (gs))
              || gimple_assign_rhs_code (gs) == NON_LVALUE_EXPR)
          && gimple_assign_rhs1 (gs) != error_mark_node
          && (TYPE_MODE (TREE_TYPE (gimple_assign_lhs (gs)))
              == TYPE_MODE (TREE_TYPE (gimple_assign_rhs1 (gs)))));
}

/* Set BB to be the basic block holding G.  */

void
gimple_set_bb (gimple stmt, basic_block bb)
{
  stmt->gsbase.bb = bb;

  /* If the statement is a label, add the label to block-to-labels map
     so that we can speed up edge creation for GIMPLE_GOTOs.  */
  if (cfun->cfg && gimple_code (stmt) == GIMPLE_LABEL)
    {
      tree t;
      int uid;

      t = gimple_label_label (stmt);
      uid = LABEL_DECL_UID (t);
      if (uid == -1)
	{
	  unsigned old_len = VEC_length (basic_block, label_to_block_map);
	  LABEL_DECL_UID (t) = uid = cfun->cfg->last_label_uid++;
	  if (old_len <= (unsigned) uid)
	    {
	      unsigned new_len = 3 * uid / 2 + 1;

	      VEC_safe_grow_cleared (basic_block, gc, label_to_block_map,
				     new_len);
	    }
	}

      VEC_replace (basic_block, label_to_block_map, uid, bb);
    }
}


/* Fold the expression computed by STMT.  If the expression can be
   folded, return the folded result, otherwise return NULL.  STMT is
   not modified.  */

tree
gimple_fold (const_gimple stmt)
{
  switch (gimple_code (stmt))
    {
    case GIMPLE_COND:
      return fold_binary (gimple_cond_code (stmt),
			  boolean_type_node,
			  gimple_cond_lhs (stmt),
			  gimple_cond_rhs (stmt));

    case GIMPLE_ASSIGN:
      switch (get_gimple_rhs_class (gimple_assign_rhs_code (stmt)))
	{
	case GIMPLE_UNARY_RHS:
	  return fold_unary (gimple_assign_rhs_code (stmt),
			     TREE_TYPE (gimple_assign_lhs (stmt)),
			     gimple_assign_rhs1 (stmt));
	case GIMPLE_BINARY_RHS:
	  return fold_binary (gimple_assign_rhs_code (stmt),
			      TREE_TYPE (gimple_assign_lhs (stmt)),
			      gimple_assign_rhs1 (stmt),
			      gimple_assign_rhs2 (stmt));
	case GIMPLE_SINGLE_RHS:
	  return fold (gimple_assign_rhs1 (stmt));
	default:;
	}
      break;

    case GIMPLE_SWITCH:
      return gimple_switch_index (stmt);

    case GIMPLE_CALL:
      return NULL_TREE;

    default:
      break;
    }

  gcc_unreachable ();
}


/* Modify the RHS of the assignment pointed-to by GSI using the
   operands in the expression tree EXPR.

   NOTE: The statement pointed-to by GSI may be reallocated if it
   did not have enough operand slots.

   This function is useful to convert an existing tree expression into
   the flat representation used for the RHS of a GIMPLE assignment.
   It will reallocate memory as needed to expand or shrink the number
   of operand slots needed to represent EXPR.

   NOTE: If you find yourself building a tree and then calling this
   function, you are most certainly doing it the slow way.  It is much
   better to build a new assignment or to use the function
   gimple_assign_set_rhs_with_ops, which does not require an
   expression tree to be built.  */

void
gimple_assign_set_rhs_from_tree (gimple_stmt_iterator *gsi, tree expr)
{
  enum tree_code subcode;
  tree op1, op2;

  extract_ops_from_tree (expr, &subcode, &op1, &op2);
  gimple_assign_set_rhs_with_ops (gsi, subcode, op1, op2);
}


/* Set the RHS of assignment statement pointed-to by GSI to CODE with
   operands OP1 and OP2.

   NOTE: The statement pointed-to by GSI may be reallocated if it
   did not have enough operand slots.  */

void
gimple_assign_set_rhs_with_ops (gimple_stmt_iterator *gsi, enum tree_code code,
				tree op1, tree op2)
{
  unsigned new_rhs_ops = get_gimple_rhs_num_ops (code);
  gimple stmt = gsi_stmt (*gsi);

  /* If the new CODE needs more operands, allocate a new statement.  */
  if (gimple_num_ops (stmt) < new_rhs_ops + 1)
    {
      tree lhs = gimple_assign_lhs (stmt);
      gimple new_stmt = gimple_alloc (gimple_code (stmt), new_rhs_ops + 1);
      memcpy (new_stmt, stmt, gimple_size (gimple_code (stmt)));
      gsi_replace (gsi, new_stmt, true);
      stmt = new_stmt;

      /* The LHS needs to be reset as this also changes the SSA name
	 on the LHS.  */
      gimple_assign_set_lhs (stmt, lhs);
    }

  gimple_set_num_ops (stmt, new_rhs_ops + 1);
  gimple_set_subcode (stmt, code);
  gimple_assign_set_rhs1 (stmt, op1);
  if (new_rhs_ops > 1)
    gimple_assign_set_rhs2 (stmt, op2);
}


/* Return the LHS of a statement that performs an assignment,
   either a GIMPLE_ASSIGN or a GIMPLE_CALL.  Returns NULL_TREE
   for a call to a function that returns no value, or for a
   statement other than an assignment or a call.  */

tree
gimple_get_lhs (const_gimple stmt)
{
  enum gimple_code code = gimple_code (stmt);

  if (code == GIMPLE_ASSIGN)
    return gimple_assign_lhs (stmt);
  else if (code == GIMPLE_CALL)
    return gimple_call_lhs (stmt);
  else
    return NULL_TREE;
}


/* Set the LHS of a statement that performs an assignment,
   either a GIMPLE_ASSIGN or a GIMPLE_CALL.  */

void
gimple_set_lhs (gimple stmt, tree lhs)
{
  enum gimple_code code = gimple_code (stmt);

  if (code == GIMPLE_ASSIGN)
    gimple_assign_set_lhs (stmt, lhs);
  else if (code == GIMPLE_CALL)
    gimple_call_set_lhs (stmt, lhs);
  else
    gcc_unreachable();
}


/* Return a deep copy of statement STMT.  All the operands from STMT
   are reallocated and copied using unshare_expr.  The DEF, USE, VDEF
   and VUSE operand arrays are set to empty in the new copy.  */

gimple
gimple_copy (gimple stmt)
{
  enum gimple_code code = gimple_code (stmt);
  unsigned num_ops = gimple_num_ops (stmt);
  gimple copy = gimple_alloc (code, num_ops);
  unsigned i;

  /* Shallow copy all the fields from STMT.  */
  memcpy (copy, stmt, gimple_size (code));

  /* If STMT has sub-statements, deep-copy them as well.  */
  if (gimple_has_substatements (stmt))
    {
      gimple_seq new_seq;
      tree t;

      switch (gimple_code (stmt))
	{
	case GIMPLE_BIND:
	  new_seq = gimple_seq_copy (gimple_bind_body (stmt));
	  gimple_bind_set_body (copy, new_seq);
	  gimple_bind_set_vars (copy, unshare_expr (gimple_bind_vars (stmt)));
	  gimple_bind_set_block (copy, gimple_bind_block (stmt));
	  break;

	case GIMPLE_CATCH:
	  new_seq = gimple_seq_copy (gimple_catch_handler (stmt));
	  gimple_catch_set_handler (copy, new_seq);
	  t = unshare_expr (gimple_catch_types (stmt));
	  gimple_catch_set_types (copy, t);
	  break;

	case GIMPLE_EH_FILTER:
	  new_seq = gimple_seq_copy (gimple_eh_filter_failure (stmt));
	  gimple_eh_filter_set_failure (copy, new_seq);
	  t = unshare_expr (gimple_eh_filter_types (stmt));
	  gimple_eh_filter_set_types (copy, t);
	  break;

	case GIMPLE_TRY:
	  new_seq = gimple_seq_copy (gimple_try_eval (stmt));
	  gimple_try_set_eval (copy, new_seq);
	  new_seq = gimple_seq_copy (gimple_try_cleanup (stmt));
	  gimple_try_set_cleanup (copy, new_seq);
	  break;

	case GIMPLE_OMP_FOR:
	  new_seq = gimple_seq_copy (gimple_omp_for_pre_body (stmt));
	  gimple_omp_for_set_pre_body (copy, new_seq);
	  t = unshare_expr (gimple_omp_for_clauses (stmt));
	  gimple_omp_for_set_clauses (copy, t);
	  copy->gimple_omp_for.iter
	    = GGC_NEWVEC (struct gimple_omp_for_iter,
			  gimple_omp_for_collapse (stmt));
	  for (i = 0; i < gimple_omp_for_collapse (stmt); i++)
	    {
	      gimple_omp_for_set_cond (copy, i,
				       gimple_omp_for_cond (stmt, i));
	      gimple_omp_for_set_index (copy, i,
					gimple_omp_for_index (stmt, i));
	      t = unshare_expr (gimple_omp_for_initial (stmt, i));
	      gimple_omp_for_set_initial (copy, i, t);
	      t = unshare_expr (gimple_omp_for_final (stmt, i));
	      gimple_omp_for_set_final (copy, i, t);
	      t = unshare_expr (gimple_omp_for_incr (stmt, i));
	      gimple_omp_for_set_incr (copy, i, t);
	    }
	  goto copy_omp_body;

	case GIMPLE_OMP_PARALLEL:
	  t = unshare_expr (gimple_omp_parallel_clauses (stmt));
	  gimple_omp_parallel_set_clauses (copy, t);
	  t = unshare_expr (gimple_omp_parallel_child_fn (stmt));
	  gimple_omp_parallel_set_child_fn (copy, t);
	  t = unshare_expr (gimple_omp_parallel_data_arg (stmt));
	  gimple_omp_parallel_set_data_arg (copy, t);
	  goto copy_omp_body;

	case GIMPLE_OMP_TASK:
	  t = unshare_expr (gimple_omp_task_clauses (stmt));
	  gimple_omp_task_set_clauses (copy, t);
	  t = unshare_expr (gimple_omp_task_child_fn (stmt));
	  gimple_omp_task_set_child_fn (copy, t);
	  t = unshare_expr (gimple_omp_task_data_arg (stmt));
	  gimple_omp_task_set_data_arg (copy, t);
	  t = unshare_expr (gimple_omp_task_copy_fn (stmt));
	  gimple_omp_task_set_copy_fn (copy, t);
	  t = unshare_expr (gimple_omp_task_arg_size (stmt));
	  gimple_omp_task_set_arg_size (copy, t);
	  t = unshare_expr (gimple_omp_task_arg_align (stmt));
	  gimple_omp_task_set_arg_align (copy, t);
	  goto copy_omp_body;

	case GIMPLE_OMP_CRITICAL:
	  t = unshare_expr (gimple_omp_critical_name (stmt));
	  gimple_omp_critical_set_name (copy, t);
	  goto copy_omp_body;

	case GIMPLE_OMP_SECTIONS:
	  t = unshare_expr (gimple_omp_sections_clauses (stmt));
	  gimple_omp_sections_set_clauses (copy, t);
	  t = unshare_expr (gimple_omp_sections_control (stmt));
	  gimple_omp_sections_set_control (copy, t);
	  /* FALLTHRU  */

	case GIMPLE_OMP_SINGLE:
	case GIMPLE_OMP_SECTION:
	case GIMPLE_OMP_MASTER:
	case GIMPLE_OMP_ORDERED:
	copy_omp_body:
	  new_seq = gimple_seq_copy (gimple_omp_body (stmt));
	  gimple_omp_set_body (copy, new_seq);
	  break;

	case GIMPLE_WITH_CLEANUP_EXPR:
	  new_seq = gimple_seq_copy (gimple_wce_cleanup (stmt));
	  gimple_wce_set_cleanup (copy, new_seq);
	  break;

	default:
	  gcc_unreachable ();
	}
    }

  /* Make copy of operands.  */
  if (num_ops > 0)
    {
      for (i = 0; i < num_ops; i++)
	gimple_set_op (copy, i, unshare_expr (gimple_op (stmt, i)));

      /* Clear out SSA operand vectors on COPY.  */
      if (gimple_has_ops (stmt))
	{
	  gimple_set_def_ops (copy, NULL);
	  gimple_set_use_ops (copy, NULL);
	}

      if (gimple_has_mem_ops (stmt))
	{
	  gimple_set_vdef (copy, gimple_vdef (stmt));
	  gimple_set_vuse (copy, gimple_vuse (stmt));
	}

      /* SSA operands need to be updated.  */
      gimple_set_modified (copy, true);
    }

  return copy;
}


/* Set the MODIFIED flag to MODIFIEDP, iff the gimple statement G has
   a MODIFIED field.  */

void
gimple_set_modified (gimple s, bool modifiedp)
{
  if (gimple_has_ops (s))
    {
      s->gsbase.modified = (unsigned) modifiedp;

      if (modifiedp
	  && cfun->gimple_df
	  && is_gimple_call (s)
	  && gimple_call_noreturn_p (s))
	VEC_safe_push (gimple, gc, MODIFIED_NORETURN_CALLS (cfun), s);
    }
}


/* Return true if statement S has side-effects.  We consider a
   statement to have side effects if:

   - It is a GIMPLE_CALL not marked with ECF_PURE or ECF_CONST.
   - Any of its operands are marked TREE_THIS_VOLATILE or TREE_SIDE_EFFECTS.  */

bool
gimple_has_side_effects (const_gimple s)
{
  unsigned i;

  /* We don't have to scan the arguments to check for
     volatile arguments, though, at present, we still
     do a scan to check for TREE_SIDE_EFFECTS.  */
  if (gimple_has_volatile_ops (s))
    return true;

  if (is_gimple_call (s))
    {
      unsigned nargs = gimple_call_num_args (s);

      if (!(gimple_call_flags (s) & (ECF_CONST | ECF_PURE)))
        return true;
      else if (gimple_call_flags (s) & ECF_LOOPING_CONST_OR_PURE)
	/* An infinite loop is considered a side effect.  */
	return true;

      if (gimple_call_lhs (s)
          && TREE_SIDE_EFFECTS (gimple_call_lhs (s)))
	{
	  gcc_assert (gimple_has_volatile_ops (s));
	  return true;
	}

      if (TREE_SIDE_EFFECTS (gimple_call_fn (s)))
        return true;

      for (i = 0; i < nargs; i++)
        if (TREE_SIDE_EFFECTS (gimple_call_arg (s, i)))
	  {
	    gcc_assert (gimple_has_volatile_ops (s));
	    return true;
	  }

      return false;
    }
  else
    {
      for (i = 0; i < gimple_num_ops (s); i++)
	if (TREE_SIDE_EFFECTS (gimple_op (s, i)))
	  {
	    gcc_assert (gimple_has_volatile_ops (s));
	    return true;
	  }
    }

  return false;
}

/* Return true if the RHS of statement S has side effects.
   We may use it to determine if it is admissable to replace
   an assignment or call with a copy of a previously-computed
   value.  In such cases, side-effects due the the LHS are
   preserved.  */

bool
gimple_rhs_has_side_effects (const_gimple s)
{
  unsigned i;

  if (is_gimple_call (s))
    {
      unsigned nargs = gimple_call_num_args (s);

      if (!(gimple_call_flags (s) & (ECF_CONST | ECF_PURE)))
        return true;

      /* We cannot use gimple_has_volatile_ops here,
         because we must ignore a volatile LHS.  */
      if (TREE_SIDE_EFFECTS (gimple_call_fn (s))
          || TREE_THIS_VOLATILE (gimple_call_fn (s)))
	{
	  gcc_assert (gimple_has_volatile_ops (s));
	  return true;
	}

      for (i = 0; i < nargs; i++)
        if (TREE_SIDE_EFFECTS (gimple_call_arg (s, i))
            || TREE_THIS_VOLATILE (gimple_call_arg (s, i)))
          return true;

      return false;
    }
  else if (is_gimple_assign (s))
    {
      /* Skip the first operand, the LHS. */
      for (i = 1; i < gimple_num_ops (s); i++)
	if (TREE_SIDE_EFFECTS (gimple_op (s, i))
            || TREE_THIS_VOLATILE (gimple_op (s, i)))
	  {
	    gcc_assert (gimple_has_volatile_ops (s));
	    return true;
	  }
    }
  else
    {
      /* For statements without an LHS, examine all arguments.  */
      for (i = 0; i < gimple_num_ops (s); i++)
	if (TREE_SIDE_EFFECTS (gimple_op (s, i))
            || TREE_THIS_VOLATILE (gimple_op (s, i)))
	  {
	    gcc_assert (gimple_has_volatile_ops (s));
	    return true;
	  }
    }

  return false;
}


/* Helper for gimple_could_trap_p and gimple_assign_rhs_could_trap_p.
   Return true if S can trap.  If INCLUDE_LHS is true and S is a
   GIMPLE_ASSIGN, the LHS of the assignment is also checked.
   Otherwise, only the RHS of the assignment is checked.  */

static bool
gimple_could_trap_p_1 (gimple s, bool include_lhs)
{
  unsigned i, start;
  tree t, div = NULL_TREE;
  enum tree_code op;

  start = (is_gimple_assign (s) && !include_lhs) ? 1 : 0;

  for (i = start; i < gimple_num_ops (s); i++)
    if (tree_could_trap_p (gimple_op (s, i)))
      return true;

  switch (gimple_code (s))
    {
    case GIMPLE_ASM:
      return gimple_asm_volatile_p (s);

    case GIMPLE_CALL:
      t = gimple_call_fndecl (s);
      /* Assume that calls to weak functions may trap.  */
      if (!t || !DECL_P (t) || DECL_WEAK (t))
	return true;
      return false;

    case GIMPLE_ASSIGN:
      t = gimple_expr_type (s);
      op = gimple_assign_rhs_code (s);
      if (get_gimple_rhs_class (op) == GIMPLE_BINARY_RHS)
	div = gimple_assign_rhs2 (s);
      return (operation_could_trap_p (op, FLOAT_TYPE_P (t),
				      (INTEGRAL_TYPE_P (t)
				       && TYPE_OVERFLOW_TRAPS (t)),
				      div));

    default:
      break;
    }

  return false;

}


/* Return true if statement S can trap.  */

bool
gimple_could_trap_p (gimple s)
{
  return gimple_could_trap_p_1 (s, true);
}


/* Return true if RHS of a GIMPLE_ASSIGN S can trap.  */

bool
gimple_assign_rhs_could_trap_p (gimple s)
{
  gcc_assert (is_gimple_assign (s));
  return gimple_could_trap_p_1 (s, false);
}


/* Print debugging information for gimple stmts generated.  */

void
dump_gimple_statistics (void)
{
#ifdef GATHER_STATISTICS
  int i, total_tuples = 0, total_bytes = 0;

  fprintf (stderr, "\nGIMPLE statements\n");
  fprintf (stderr, "Kind                   Stmts      Bytes\n");
  fprintf (stderr, "---------------------------------------\n");
  for (i = 0; i < (int) gimple_alloc_kind_all; ++i)
    {
      fprintf (stderr, "%-20s %7d %10d\n", gimple_alloc_kind_names[i],
	  gimple_alloc_counts[i], gimple_alloc_sizes[i]);
      total_tuples += gimple_alloc_counts[i];
      total_bytes += gimple_alloc_sizes[i];
    }
  fprintf (stderr, "---------------------------------------\n");
  fprintf (stderr, "%-20s %7d %10d\n", "Total", total_tuples, total_bytes);
  fprintf (stderr, "---------------------------------------\n");
#else
  fprintf (stderr, "No gimple statistics\n");
#endif
}


/* Return the number of operands needed on the RHS of a GIMPLE
   assignment for an expression with tree code CODE.  */

unsigned
get_gimple_rhs_num_ops (enum tree_code code)
{
  enum gimple_rhs_class rhs_class = get_gimple_rhs_class (code);

  if (rhs_class == GIMPLE_UNARY_RHS || rhs_class == GIMPLE_SINGLE_RHS)
    return 1;
  else if (rhs_class == GIMPLE_BINARY_RHS)
    return 2;
  else
    gcc_unreachable ();
}

#define DEFTREECODE(SYM, STRING, TYPE, NARGS)   			    \
  (unsigned char)							    \
  ((TYPE) == tcc_unary ? GIMPLE_UNARY_RHS				    \
   : ((TYPE) == tcc_binary						    \
      || (TYPE) == tcc_comparison) ? GIMPLE_BINARY_RHS   		    \
   : ((TYPE) == tcc_constant						    \
      || (TYPE) == tcc_declaration					    \
      || (TYPE) == tcc_reference) ? GIMPLE_SINGLE_RHS			    \
   : ((SYM) == TRUTH_AND_EXPR						    \
      || (SYM) == TRUTH_OR_EXPR						    \
      || (SYM) == TRUTH_XOR_EXPR) ? GIMPLE_BINARY_RHS			    \
   : (SYM) == TRUTH_NOT_EXPR ? GIMPLE_UNARY_RHS				    \
   : ((SYM) == COND_EXPR						    \
      || (SYM) == CONSTRUCTOR						    \
      || (SYM) == OBJ_TYPE_REF						    \
      || (SYM) == ASSERT_EXPR						    \
      || (SYM) == ADDR_EXPR						    \
      || (SYM) == WITH_SIZE_EXPR					    \
      || (SYM) == EXC_PTR_EXPR						    \
      || (SYM) == SSA_NAME						    \
      || (SYM) == FILTER_EXPR						    \
      || (SYM) == POLYNOMIAL_CHREC					    \
      || (SYM) == DOT_PROD_EXPR						    \
      || (SYM) == VEC_COND_EXPR						    \
      || (SYM) == REALIGN_LOAD_EXPR) ? GIMPLE_SINGLE_RHS		    \
   : GIMPLE_INVALID_RHS),
#define END_OF_BASE_TREE_CODES (unsigned char) GIMPLE_INVALID_RHS,

const unsigned char gimple_rhs_class_table[] = {
#include "all-tree.def"
};

#undef DEFTREECODE
#undef END_OF_BASE_TREE_CODES

/* For the definitive definition of GIMPLE, see doc/tree-ssa.texi.  */

/* Validation of GIMPLE expressions.  */

/* Return true if OP is an acceptable tree node to be used as a GIMPLE
   operand.  */

bool
is_gimple_operand (const_tree op)
{
  return op && get_gimple_rhs_class (TREE_CODE (op)) == GIMPLE_SINGLE_RHS;
}

/* Returns true iff T is a valid RHS for an assignment to a renamed
   user -- or front-end generated artificial -- variable.  */

bool
is_gimple_reg_rhs (tree t)
{
  return get_gimple_rhs_class (TREE_CODE (t)) != GIMPLE_INVALID_RHS;
}

/* Returns true iff T is a valid RHS for an assignment to an un-renamed
   LHS, or for a call argument.  */

bool
is_gimple_mem_rhs (tree t)
{
  /* If we're dealing with a renamable type, either source or dest must be
     a renamed variable.  */
  if (is_gimple_reg_type (TREE_TYPE (t)))
    return is_gimple_val (t);
  else
    return is_gimple_val (t) || is_gimple_lvalue (t);
}

/*  Return true if T is a valid LHS for a GIMPLE assignment expression.  */

bool
is_gimple_lvalue (tree t)
{
  return (is_gimple_addressable (t)
	  || TREE_CODE (t) == WITH_SIZE_EXPR
	  /* These are complex lvalues, but don't have addresses, so they
	     go here.  */
	  || TREE_CODE (t) == BIT_FIELD_REF);
}

/*  Return true if T is a GIMPLE condition.  */

bool
is_gimple_condexpr (tree t)
{
  return (is_gimple_val (t) || (COMPARISON_CLASS_P (t)
				&& !tree_could_trap_p (t)
				&& is_gimple_val (TREE_OPERAND (t, 0))
				&& is_gimple_val (TREE_OPERAND (t, 1))));
}

/*  Return true if T is something whose address can be taken.  */

bool
is_gimple_addressable (tree t)
{
  return (is_gimple_id (t) || handled_component_p (t) || INDIRECT_REF_P (t));
}

/* Return true if T is a valid gimple constant.  */

bool
is_gimple_constant (const_tree t)
{
  switch (TREE_CODE (t))
    {
    case INTEGER_CST:
    case REAL_CST:
    case FIXED_CST:
    case STRING_CST:
    case COMPLEX_CST:
    case VECTOR_CST:
      return true;

    /* Vector constant constructors are gimple invariant.  */
    case CONSTRUCTOR:
      if (TREE_TYPE (t) && TREE_CODE (TREE_TYPE (t)) == VECTOR_TYPE)
	return TREE_CONSTANT (t);
      else
	return false;

    default:
      return false;
    }
}

/* Return true if T is a gimple address.  */

bool
is_gimple_address (const_tree t)
{
  tree op;

  if (TREE_CODE (t) != ADDR_EXPR)
    return false;

  op = TREE_OPERAND (t, 0);
  while (handled_component_p (op))
    {
      if ((TREE_CODE (op) == ARRAY_REF
	   || TREE_CODE (op) == ARRAY_RANGE_REF)
	  && !is_gimple_val (TREE_OPERAND (op, 1)))
	    return false;

      op = TREE_OPERAND (op, 0);
    }

  if (CONSTANT_CLASS_P (op) || INDIRECT_REF_P (op))
    return true;

  switch (TREE_CODE (op))
    {
    case PARM_DECL:
    case RESULT_DECL:
    case LABEL_DECL:
    case FUNCTION_DECL:
    case VAR_DECL:
    case CONST_DECL:
      return true;

    default:
      return false;
    }
}

/* Strip out all handled components that produce invariant
   offsets.  */

static const_tree
strip_invariant_refs (const_tree op)
{
  while (handled_component_p (op))
    {
      switch (TREE_CODE (op))
	{
	case ARRAY_REF:
	case ARRAY_RANGE_REF:
	  if (!is_gimple_constant (TREE_OPERAND (op, 1))
	      || TREE_OPERAND (op, 2) != NULL_TREE
	      || TREE_OPERAND (op, 3) != NULL_TREE)
	    return NULL;
	  break;

	case COMPONENT_REF:
	  if (TREE_OPERAND (op, 2) != NULL_TREE)
	    return NULL;
	  break;

	default:;
	}
      op = TREE_OPERAND (op, 0);
    }

  return op;
}

/* Return true if T is a gimple invariant address.  */

bool
is_gimple_invariant_address (const_tree t)
{
  const_tree op;

  if (TREE_CODE (t) != ADDR_EXPR)
    return false;

  op = strip_invariant_refs (TREE_OPERAND (t, 0));

  return op && (CONSTANT_CLASS_P (op) || decl_address_invariant_p (op));
}

/* Return true if T is a gimple invariant address at IPA level
   (so addresses of variables on stack are not allowed).  */

bool
is_gimple_ip_invariant_address (const_tree t)
{
  const_tree op;

  if (TREE_CODE (t) != ADDR_EXPR)
    return false;

  op = strip_invariant_refs (TREE_OPERAND (t, 0));

  return op && (CONSTANT_CLASS_P (op) || decl_address_ip_invariant_p (op));
}

/* Return true if T is a GIMPLE minimal invariant.  It's a restricted
   form of function invariant.  */

bool
is_gimple_min_invariant (const_tree t)
{
  if (TREE_CODE (t) == ADDR_EXPR)
    return is_gimple_invariant_address (t);

  return is_gimple_constant (t);
}

/* Return true if T is a GIMPLE interprocedural invariant.  It's a restricted
   form of gimple minimal invariant.  */

bool
is_gimple_ip_invariant (const_tree t)
{
  if (TREE_CODE (t) == ADDR_EXPR)
    return is_gimple_ip_invariant_address (t);

  return is_gimple_constant (t);
}

/* Return true if T looks like a valid GIMPLE statement.  */

bool
is_gimple_stmt (tree t)
{
  const enum tree_code code = TREE_CODE (t);

  switch (code)
    {
    case NOP_EXPR:
      /* The only valid NOP_EXPR is the empty statement.  */
      return IS_EMPTY_STMT (t);

    case BIND_EXPR:
    case COND_EXPR:
      /* These are only valid if they're void.  */
      return TREE_TYPE (t) == NULL || VOID_TYPE_P (TREE_TYPE (t));

    case SWITCH_EXPR:
    case GOTO_EXPR:
    case RETURN_EXPR:
    case LABEL_EXPR:
    case CASE_LABEL_EXPR:
    case TRY_CATCH_EXPR:
    case TRY_FINALLY_EXPR:
    case EH_FILTER_EXPR:
    case CATCH_EXPR:
    case CHANGE_DYNAMIC_TYPE_EXPR:
    case ASM_EXPR:
    case RESX_EXPR:
    case STATEMENT_LIST:
    case OMP_PARALLEL:
    case OMP_FOR:
    case OMP_SECTIONS:
    case OMP_SECTION:
    case OMP_SINGLE:
    case OMP_MASTER:
    case OMP_ORDERED:
    case OMP_CRITICAL:
    case OMP_TASK:
      /* These are always void.  */
      return true;

    case CALL_EXPR:
    case MODIFY_EXPR:
    case PREDICT_EXPR:
      /* These are valid regardless of their type.  */
      return true;

    default:
      return false;
    }
}

/* Return true if T is a variable.  */

bool
is_gimple_variable (tree t)
{
  return (TREE_CODE (t) == VAR_DECL
	  || TREE_CODE (t) == PARM_DECL
	  || TREE_CODE (t) == RESULT_DECL
	  || TREE_CODE (t) == SSA_NAME);
}

/*  Return true if T is a GIMPLE identifier (something with an address).  */

bool
is_gimple_id (tree t)
{
  return (is_gimple_variable (t)
	  || TREE_CODE (t) == FUNCTION_DECL
	  || TREE_CODE (t) == LABEL_DECL
	  || TREE_CODE (t) == CONST_DECL
	  /* Allow string constants, since they are addressable.  */
	  || TREE_CODE (t) == STRING_CST);
}

/* Return true if TYPE is a suitable type for a scalar register variable.  */

bool
is_gimple_reg_type (tree type)
{
  /* In addition to aggregate types, we also exclude complex types if not
     optimizing because they can be subject to partial stores in GNU C by
     means of the __real__ and __imag__ operators and we cannot promote
     them to total stores (see gimplify_modify_expr_complex_part).  */
  return !(AGGREGATE_TYPE_P (type)
	   || (TREE_CODE (type) == COMPLEX_TYPE && !optimize));

}

/* Return true if T is a non-aggregate register variable.  */

bool
is_gimple_reg (tree t)
{
  if (TREE_CODE (t) == SSA_NAME)
    t = SSA_NAME_VAR (t);

  if (!is_gimple_variable (t))
    return false;

  /* Complex and vector values must have been put into SSA-like form.
     That is, no assignments to the individual components.  */
  if (TREE_CODE (TREE_TYPE (t)) == COMPLEX_TYPE
      || TREE_CODE (TREE_TYPE (t)) == VECTOR_TYPE)
    return DECL_GIMPLE_REG_P (t);

  if (!is_gimple_reg_type (TREE_TYPE (t)))
    return false;

  /* A volatile decl is not acceptable because we can't reuse it as
     needed.  We need to copy it into a temp first.  */
  if (TREE_THIS_VOLATILE (t))
    return false;

  /* We define "registers" as things that can be renamed as needed,
     which with our infrastructure does not apply to memory.  */
  if (needs_to_live_in_memory (t))
    return false;

  /* Hard register variables are an interesting case.  For those that
     are call-clobbered, we don't know where all the calls are, since
     we don't (want to) take into account which operations will turn
     into libcalls at the rtl level.  For those that are call-saved,
     we don't currently model the fact that calls may in fact change
     global hard registers, nor do we examine ASM_CLOBBERS at the tree
     level, and so miss variable changes that might imply.  All around,
     it seems safest to not do too much optimization with these at the
     tree level at all.  We'll have to rely on the rtl optimizers to
     clean this up, as there we've got all the appropriate bits exposed.  */
  if (TREE_CODE (t) == VAR_DECL && DECL_HARD_REGISTER (t))
    return false;

  return true;
}


/* Return true if T is a GIMPLE variable whose address is not needed.  */

bool
is_gimple_non_addressable (tree t)
{
  if (TREE_CODE (t) == SSA_NAME)
    t = SSA_NAME_VAR (t);

  return (is_gimple_variable (t) && ! needs_to_live_in_memory (t));
}

/* Return true if T is a GIMPLE rvalue, i.e. an identifier or a constant.  */

bool
is_gimple_val (tree t)
{
  /* Make loads from volatiles and memory vars explicit.  */
  if (is_gimple_variable (t)
      && is_gimple_reg_type (TREE_TYPE (t))
      && !is_gimple_reg (t))
    return false;

  /* FIXME make these decls.  That can happen only when we expose the
     entire landing-pad construct at the tree level.  */
  if (TREE_CODE (t) == EXC_PTR_EXPR || TREE_CODE (t) == FILTER_EXPR)
    return true;

  return (is_gimple_variable (t) || is_gimple_min_invariant (t));
}

/* Similarly, but accept hard registers as inputs to asm statements.  */

bool
is_gimple_asm_val (tree t)
{
  if (TREE_CODE (t) == VAR_DECL && DECL_HARD_REGISTER (t))
    return true;

  return is_gimple_val (t);
}

/* Return true if T is a GIMPLE minimal lvalue.  */

bool
is_gimple_min_lval (tree t)
{
  if (!(t = CONST_CAST_TREE (strip_invariant_refs (t))))
    return false;
  return (is_gimple_id (t) || TREE_CODE (t) == INDIRECT_REF);
}

/* Return true if T is a typecast operation.  */

bool
is_gimple_cast (tree t)
{
  return (CONVERT_EXPR_P (t)
          || TREE_CODE (t) == FIX_TRUNC_EXPR);
}

/* Return true if T is a valid function operand of a CALL_EXPR.  */

bool
is_gimple_call_addr (tree t)
{
  return (TREE_CODE (t) == OBJ_TYPE_REF || is_gimple_val (t));
}

/* If T makes a function call, return the corresponding CALL_EXPR operand.
   Otherwise, return NULL_TREE.  */

tree
get_call_expr_in (tree t)
{
  if (TREE_CODE (t) == MODIFY_EXPR)
    t = TREE_OPERAND (t, 1);
  if (TREE_CODE (t) == WITH_SIZE_EXPR)
    t = TREE_OPERAND (t, 0);
  if (TREE_CODE (t) == CALL_EXPR)
    return t;
  return NULL_TREE;
}


/* Given a memory reference expression T, return its base address.
   The base address of a memory reference expression is the main
   object being referenced.  For instance, the base address for
   'array[i].fld[j]' is 'array'.  You can think of this as stripping
   away the offset part from a memory address.

   This function calls handled_component_p to strip away all the inner
   parts of the memory reference until it reaches the base object.  */

tree
get_base_address (tree t)
{
  while (handled_component_p (t))
    t = TREE_OPERAND (t, 0);
  
  if (SSA_VAR_P (t)
      || TREE_CODE (t) == STRING_CST
      || TREE_CODE (t) == CONSTRUCTOR
      || INDIRECT_REF_P (t))
    return t;
  else
    return NULL_TREE;
}

void
recalculate_side_effects (tree t)
{
  enum tree_code code = TREE_CODE (t);
  int len = TREE_OPERAND_LENGTH (t);
  int i;

  switch (TREE_CODE_CLASS (code))
    {
    case tcc_expression:
      switch (code)
	{
	case INIT_EXPR:
	case MODIFY_EXPR:
	case VA_ARG_EXPR:
	case PREDECREMENT_EXPR:
	case PREINCREMENT_EXPR:
	case POSTDECREMENT_EXPR:
	case POSTINCREMENT_EXPR:
	  /* All of these have side-effects, no matter what their
	     operands are.  */
	  return;

	default:
	  break;
	}
      /* Fall through.  */

    case tcc_comparison:  /* a comparison expression */
    case tcc_unary:       /* a unary arithmetic expression */
    case tcc_binary:      /* a binary arithmetic expression */
    case tcc_reference:   /* a reference */
    case tcc_vl_exp:        /* a function call */
      TREE_SIDE_EFFECTS (t) = TREE_THIS_VOLATILE (t);
      for (i = 0; i < len; ++i)
	{
	  tree op = TREE_OPERAND (t, i);
	  if (op && TREE_SIDE_EFFECTS (op))
	    TREE_SIDE_EFFECTS (t) = 1;
	}
      break;

    case tcc_constant:
      /* No side-effects.  */
      return;

    default:
      gcc_unreachable ();
   }
}

/* Canonicalize a tree T for use in a COND_EXPR as conditional.  Returns
   a canonicalized tree that is valid for a COND_EXPR or NULL_TREE, if
   we failed to create one.  */

tree
canonicalize_cond_expr_cond (tree t)
{
  /* For (bool)x use x != 0.  */
  if (TREE_CODE (t) == NOP_EXPR
      && TREE_TYPE (t) == boolean_type_node)
    {
      tree top0 = TREE_OPERAND (t, 0);
      t = build2 (NE_EXPR, TREE_TYPE (t),
		  top0, build_int_cst (TREE_TYPE (top0), 0));
    }
  /* For !x use x == 0.  */
  else if (TREE_CODE (t) == TRUTH_NOT_EXPR)
    {
      tree top0 = TREE_OPERAND (t, 0);
      t = build2 (EQ_EXPR, TREE_TYPE (t),
		  top0, build_int_cst (TREE_TYPE (top0), 0));
    }
  /* For cmp ? 1 : 0 use cmp.  */
  else if (TREE_CODE (t) == COND_EXPR
	   && COMPARISON_CLASS_P (TREE_OPERAND (t, 0))
	   && integer_onep (TREE_OPERAND (t, 1))
	   && integer_zerop (TREE_OPERAND (t, 2)))
    {
      tree top0 = TREE_OPERAND (t, 0);
      t = build2 (TREE_CODE (top0), TREE_TYPE (t),
		  TREE_OPERAND (top0, 0), TREE_OPERAND (top0, 1));
    }

  if (is_gimple_condexpr (t))
    return t;

  return NULL_TREE;
}

/* Build a GIMPLE_CALL identical to STMT but skipping the arguments in
   the positions marked by the set ARGS_TO_SKIP.  */

gimple
gimple_call_copy_skip_args (gimple stmt, bitmap args_to_skip)
{
  int i;
  tree fn = gimple_call_fn (stmt);
  int nargs = gimple_call_num_args (stmt);
  VEC(tree, heap) *vargs = VEC_alloc (tree, heap, nargs);
  gimple new_stmt;

  for (i = 0; i < nargs; i++)
    if (!bitmap_bit_p (args_to_skip, i))
      VEC_quick_push (tree, vargs, gimple_call_arg (stmt, i));

  new_stmt = gimple_build_call_vec (fn, vargs);
  VEC_free (tree, heap, vargs);
  if (gimple_call_lhs (stmt))
    gimple_call_set_lhs (new_stmt, gimple_call_lhs (stmt));

  gimple_set_vuse (new_stmt, gimple_vuse (stmt));
  gimple_set_vdef (new_stmt, gimple_vdef (stmt));

  gimple_set_block (new_stmt, gimple_block (stmt));
  if (gimple_has_location (stmt))
    gimple_set_location (new_stmt, gimple_location (stmt));

  /* Carry all the flags to the new GIMPLE_CALL.  */
  gimple_call_set_chain (new_stmt, gimple_call_chain (stmt));
  gimple_call_set_tail (new_stmt, gimple_call_tail_p (stmt));
  gimple_call_set_cannot_inline (new_stmt, gimple_call_cannot_inline_p (stmt));
  gimple_call_set_return_slot_opt (new_stmt, gimple_call_return_slot_opt_p (stmt));
  gimple_call_set_from_thunk (new_stmt, gimple_call_from_thunk_p (stmt));
  gimple_call_set_va_arg_pack (new_stmt, gimple_call_va_arg_pack_p (stmt));

  gimple_set_modified (new_stmt, true);

  return new_stmt;
}


/* Data structure used to count the number of dereferences to PTR
   inside an expression.  */
struct count_ptr_d
{
  tree ptr;
  unsigned num_stores;
  unsigned num_loads;
};

/* Helper for count_uses_and_derefs.  Called by walk_tree to look for
   (ALIGN/MISALIGNED_)INDIRECT_REF nodes for the pointer passed in DATA.  */

static tree
count_ptr_derefs (tree *tp, int *walk_subtrees, void *data)
{
  struct walk_stmt_info *wi_p = (struct walk_stmt_info *) data;
  struct count_ptr_d *count_p = (struct count_ptr_d *) wi_p->info;

  /* Do not walk inside ADDR_EXPR nodes.  In the expression &ptr->fld,
     pointer 'ptr' is *not* dereferenced, it is simply used to compute
     the address of 'fld' as 'ptr + offsetof(fld)'.  */
  if (TREE_CODE (*tp) == ADDR_EXPR)
    {
      *walk_subtrees = 0;
      return NULL_TREE;
    }

  if (INDIRECT_REF_P (*tp) && TREE_OPERAND (*tp, 0) == count_p->ptr)
    {
      if (wi_p->is_lhs)
	count_p->num_stores++;
      else
	count_p->num_loads++;
    }

  return NULL_TREE;
}

/* Count the number of direct and indirect uses for pointer PTR in
   statement STMT.  The number of direct uses is stored in
   *NUM_USES_P.  Indirect references are counted separately depending
   on whether they are store or load operations.  The counts are
   stored in *NUM_STORES_P and *NUM_LOADS_P.  */

void
count_uses_and_derefs (tree ptr, gimple stmt, unsigned *num_uses_p,
		       unsigned *num_loads_p, unsigned *num_stores_p)
{
  ssa_op_iter i;
  tree use;

  *num_uses_p = 0;
  *num_loads_p = 0;
  *num_stores_p = 0;

  /* Find out the total number of uses of PTR in STMT.  */
  FOR_EACH_SSA_TREE_OPERAND (use, stmt, i, SSA_OP_USE)
    if (use == ptr)
      (*num_uses_p)++;

  /* Now count the number of indirect references to PTR.  This is
     truly awful, but we don't have much choice.  There are no parent
     pointers inside INDIRECT_REFs, so an expression like
     '*x_1 = foo (x_1, *x_1)' needs to be traversed piece by piece to
     find all the indirect and direct uses of x_1 inside.  The only
     shortcut we can take is the fact that GIMPLE only allows
     INDIRECT_REFs inside the expressions below.  */
  if (is_gimple_assign (stmt)
      || gimple_code (stmt) == GIMPLE_RETURN
      || gimple_code (stmt) == GIMPLE_ASM
      || is_gimple_call (stmt))
    {
      struct walk_stmt_info wi;
      struct count_ptr_d count;

      count.ptr = ptr;
      count.num_stores = 0;
      count.num_loads = 0;

      memset (&wi, 0, sizeof (wi));
      wi.info = &count;
      walk_gimple_op (stmt, count_ptr_derefs, &wi);

      *num_stores_p = count.num_stores;
      *num_loads_p = count.num_loads;
    }

  gcc_assert (*num_uses_p >= *num_loads_p + *num_stores_p);
}

/* From a tree operand OP return the base of a load or store operation
   or NULL_TREE if OP is not a load or a store.  */

static tree
get_base_loadstore (tree op)
{
  while (handled_component_p (op))
    op = TREE_OPERAND (op, 0);
  if (DECL_P (op)
      || INDIRECT_REF_P (op)
      || TREE_CODE (op) == TARGET_MEM_REF)
    return op;
  return NULL_TREE;
}

/* For the statement STMT call the callbacks VISIT_LOAD, VISIT_STORE and
   VISIT_ADDR if non-NULL on loads, store and address-taken operands
   passing the STMT, the base of the operand and DATA to it.  The base
   will be either a decl, an indirect reference (including TARGET_MEM_REF)
   or the argument of an address expression.
   Returns the results of these callbacks or'ed.  */

bool
walk_stmt_load_store_addr_ops (gimple stmt, void *data,
			       bool (*visit_load)(gimple, tree, void *),
			       bool (*visit_store)(gimple, tree, void *),
			       bool (*visit_addr)(gimple, tree, void *))
{
  bool ret = false;
  unsigned i;
  if (gimple_assign_single_p (stmt))
    {
      tree lhs, rhs;
      if (visit_store)
	{
	  lhs = get_base_loadstore (gimple_assign_lhs (stmt));
	  if (lhs)
	    ret |= visit_store (stmt, lhs, data);
	}
      rhs = gimple_assign_rhs1 (stmt);
      while (handled_component_p (rhs))
	rhs = TREE_OPERAND (rhs, 0);
      if (visit_addr)
	{
	  if (TREE_CODE (rhs) == ADDR_EXPR)
	    ret |= visit_addr (stmt, TREE_OPERAND (rhs, 0), data);
	  else if (TREE_CODE (rhs) == TARGET_MEM_REF
		   && TREE_CODE (TMR_BASE (rhs)) == ADDR_EXPR)
	    ret |= visit_addr (stmt, TREE_OPERAND (TMR_BASE (rhs), 0), data);
	  else if (TREE_CODE (rhs) == OBJ_TYPE_REF
		   && TREE_CODE (OBJ_TYPE_REF_OBJECT (rhs)) == ADDR_EXPR)
	    ret |= visit_addr (stmt, TREE_OPERAND (OBJ_TYPE_REF_OBJECT (rhs),
						   0), data);
	}
      if (visit_load)
	{
	  rhs = get_base_loadstore (rhs);
	  if (rhs)
	    ret |= visit_load (stmt, rhs, data);
	}
    }
  else if (visit_addr
	   && (is_gimple_assign (stmt)
	       || gimple_code (stmt) == GIMPLE_COND
	       || gimple_code (stmt) == GIMPLE_CHANGE_DYNAMIC_TYPE))
    {
      for (i = 0; i < gimple_num_ops (stmt); ++i)
	if (gimple_op (stmt, i)
	    && TREE_CODE (gimple_op (stmt, i)) == ADDR_EXPR)
	  ret |= visit_addr (stmt, TREE_OPERAND (gimple_op (stmt, i), 0), data);
    }
  else if (is_gimple_call (stmt))
    {
      if (visit_store)
	{
	  tree lhs = gimple_call_lhs (stmt);
	  if (lhs)
	    {
	      lhs = get_base_loadstore (lhs);
	      if (lhs)
		ret |= visit_store (stmt, lhs, data);
	    }
	}
      if (visit_load || visit_addr)
	for (i = 0; i < gimple_call_num_args (stmt); ++i)
	  {
	    tree rhs = gimple_call_arg (stmt, i);
	    if (visit_addr
		&& TREE_CODE (rhs) == ADDR_EXPR)
	      ret |= visit_addr (stmt, TREE_OPERAND (rhs, 0), data);
	    else if (visit_load)
	      {
		rhs = get_base_loadstore (rhs);
		if (rhs)
		  ret |= visit_load (stmt, rhs, data);
	      }
	  }
      if (visit_addr
	  && gimple_call_chain (stmt)
	  && TREE_CODE (gimple_call_chain (stmt)) == ADDR_EXPR)
	ret |= visit_addr (stmt, TREE_OPERAND (gimple_call_chain (stmt), 0),
			   data);
    }
  else if (gimple_code (stmt) == GIMPLE_ASM)
    {
      unsigned noutputs;
      const char *constraint;
      const char **oconstraints;
      bool allows_mem, allows_reg, is_inout;
      noutputs = gimple_asm_noutputs (stmt);
      oconstraints = XALLOCAVEC (const char *, noutputs);
      if (visit_store || visit_addr)
	for (i = 0; i < gimple_asm_noutputs (stmt); ++i)
	  {
	    tree link = gimple_asm_output_op (stmt, i);
	    tree op = get_base_loadstore (TREE_VALUE (link));
	    if (op && visit_store)
	      ret |= visit_store (stmt, op, data);
	    if (visit_addr)
	      {
		constraint = TREE_STRING_POINTER
		    (TREE_VALUE (TREE_PURPOSE (link)));
		oconstraints[i] = constraint;
		parse_output_constraint (&constraint, i, 0, 0, &allows_mem,
					 &allows_reg, &is_inout);
		if (op && !allows_reg && allows_mem)
		  ret |= visit_addr (stmt, op, data);
	      }
	  }
      if (visit_load || visit_addr)
	for (i = 0; i < gimple_asm_ninputs (stmt); ++i)
	  {
	    tree link = gimple_asm_input_op (stmt, i);
	    tree op = TREE_VALUE (link);
	    if (visit_addr
		&& TREE_CODE (op) == ADDR_EXPR)
	      ret |= visit_addr (stmt, TREE_OPERAND (op, 0), data);
	    else if (visit_load || visit_addr)
	      {
		op = get_base_loadstore (op);
		if (op)
		  {
		    if (visit_load)
		      ret |= visit_load (stmt, op, data);
		    if (visit_addr)
		      {
			constraint = TREE_STRING_POINTER
			    (TREE_VALUE (TREE_PURPOSE (link)));
			parse_input_constraint (&constraint, 0, 0, noutputs,
						0, oconstraints,
						&allows_mem, &allows_reg);
			if (!allows_reg && allows_mem)
			  ret |= visit_addr (stmt, op, data);
		      }
		  }
	      }
	  }
    }
  else if (gimple_code (stmt) == GIMPLE_RETURN)
    {
      tree op = gimple_return_retval (stmt);
      if (op)
	{
	  if (visit_addr
	      && TREE_CODE (op) == ADDR_EXPR)
	    ret |= visit_addr (stmt, TREE_OPERAND (op, 0), data);
	  else if (visit_load)
	    {
	      op = get_base_loadstore (op);
	      if (op)
		ret |= visit_load (stmt, op, data);
	    }
	}
    }
  else if (visit_addr
	   && gimple_code (stmt) == GIMPLE_PHI)
    {
      for (i = 0; i < gimple_phi_num_args (stmt); ++i)
	{
	  tree op = PHI_ARG_DEF (stmt, i);
	  if (TREE_CODE (op) == ADDR_EXPR)
	    ret |= visit_addr (stmt, TREE_OPERAND (op, 0), data);
	}
    }

  return ret;
}

/* Like walk_stmt_load_store_addr_ops but with NULL visit_addr.  IPA-CP
   should make a faster clone for this case.  */

bool
walk_stmt_load_store_ops (gimple stmt, void *data,
			  bool (*visit_load)(gimple, tree, void *),
			  bool (*visit_store)(gimple, tree, void *))
{
  return walk_stmt_load_store_addr_ops (stmt, data,
					visit_load, visit_store, NULL);
}

/* Helper for gimple_ior_addresses_taken_1.  */

static bool
gimple_ior_addresses_taken_1 (gimple stmt ATTRIBUTE_UNUSED,
			      tree addr, void *data)
{
  bitmap addresses_taken = (bitmap)data;
  while (handled_component_p (addr))
    addr = TREE_OPERAND (addr, 0);
  if (DECL_P (addr))
    {
      bitmap_set_bit (addresses_taken, DECL_UID (addr));
      return true;
    }
  return false;
}

/* Set the bit for the uid of all decls that have their address taken
   in STMT in the ADDRESSES_TAKEN bitmap.  Returns true if there
   were any in this stmt.  */

bool
gimple_ior_addresses_taken (bitmap addresses_taken, gimple stmt)
{
  return walk_stmt_load_store_addr_ops (stmt, addresses_taken, NULL, NULL,
					gimple_ior_addresses_taken_1);
}

#include "gt-gimple.h"<|MERGE_RESOLUTION|>--- conflicted
+++ resolved
@@ -780,12 +780,8 @@
 gimple_build_switch_1 (unsigned nlabels, tree index, tree default_label)
 {
   /* nlabels + 1 default label + 1 index.  */
-<<<<<<< HEAD
-  gimple p = gimple_build_with_ops (GIMPLE_SWITCH, ERROR_MARK, nlabels + 1 + 1);
-=======
   gimple p = gimple_build_with_ops (GIMPLE_SWITCH, ERROR_MARK,
 				    nlabels + 1 + 1);
->>>>>>> 81f40b79
   gimple_switch_set_index (p, index);
   gimple_switch_set_default_label (p, default_label);
   return p;

--- conflicted
+++ resolved
@@ -1996,12 +1996,6 @@
     }
 }
 
-<<<<<<< HEAD
-  if (stmt->gsbase.subcode & GF_CALL_NOTHROW)
-    flags |= ECF_NOTHROW;
-
-  return flags;
-=======
 /* Detects return flags for the call STMT.  */
 
 int
@@ -2031,7 +2025,6 @@
     default:
       return 0;
     }
->>>>>>> f61fc398
 }
 
 

/* Gimple IR support functions.

   Copyright 2007, 2008, 2009, 2010, 2011 Free Software Foundation, Inc.
   Contributed by Aldy Hernandez <aldyh@redhat.com>

This file is part of GCC.

GCC is free software; you can redistribute it and/or modify it under
the terms of the GNU General Public License as published by the Free
Software Foundation; either version 3, or (at your option) any later
version.

GCC is distributed in the hope that it will be useful, but WITHOUT ANY
WARRANTY; without even the implied warranty of MERCHANTABILITY or
FITNESS FOR A PARTICULAR PURPOSE.  See the GNU General Public License
for more details.

You should have received a copy of the GNU General Public License
along with GCC; see the file COPYING3.  If not see
<http://www.gnu.org/licenses/>.  */

#include "config.h"
#include "system.h"
#include "coretypes.h"
#include "tm.h"
#include "target.h"
#include "tree.h"
#include "ggc.h"
#include "hard-reg-set.h"
#include "basic-block.h"
#include "gimple.h"
#include "diagnostic.h"
#include "tree-flow.h"
#include "value-prof.h"
#include "flags.h"
#include "alias.h"
#include "demangle.h"
#include "langhooks.h"

/* Global type table.  FIXME lto, it should be possible to re-use some
   of the type hashing routines in tree.c (type_hash_canon, type_hash_lookup,
   etc), but those assume that types were built with the various
   build_*_type routines which is not the case with the streamer.  */
static GTY((if_marked ("ggc_marked_p"), param_is (union tree_node)))
  htab_t gimple_types;
static GTY((if_marked ("ggc_marked_p"), param_is (union tree_node)))
  htab_t gimple_canonical_types;
static GTY((if_marked ("tree_int_map_marked_p"), param_is (struct tree_int_map)))
  htab_t type_hash_cache;
static GTY((if_marked ("tree_int_map_marked_p"), param_is (struct tree_int_map)))
  htab_t canonical_type_hash_cache;

/* All the tuples have their operand vector (if present) at the very bottom
   of the structure.  Therefore, the offset required to find the
   operands vector the size of the structure minus the size of the 1
   element tree array at the end (see gimple_ops).  */
#define DEFGSSTRUCT(SYM, STRUCT, HAS_TREE_OP) \
	(HAS_TREE_OP ? sizeof (struct STRUCT) - sizeof (tree) : 0),
EXPORTED_CONST size_t gimple_ops_offset_[] = {
#include "gsstruct.def"
};
#undef DEFGSSTRUCT

#define DEFGSSTRUCT(SYM, STRUCT, HAS_TREE_OP) sizeof(struct STRUCT),
static const size_t gsstruct_code_size[] = {
#include "gsstruct.def"
};
#undef DEFGSSTRUCT

#define DEFGSCODE(SYM, NAME, GSSCODE)	NAME,
const char *const gimple_code_name[] = {
#include "gimple.def"
};
#undef DEFGSCODE

#define DEFGSCODE(SYM, NAME, GSSCODE)	GSSCODE,
EXPORTED_CONST enum gimple_statement_structure_enum gss_for_code_[] = {
#include "gimple.def"
};
#undef DEFGSCODE

#ifdef GATHER_STATISTICS
/* Gimple stats.  */

int gimple_alloc_counts[(int) gimple_alloc_kind_all];
int gimple_alloc_sizes[(int) gimple_alloc_kind_all];

/* Keep in sync with gimple.h:enum gimple_alloc_kind.  */
static const char * const gimple_alloc_kind_names[] = {
    "assignments",
    "phi nodes",
    "conditionals",
    "sequences",
    "everything else"
};

#endif /* GATHER_STATISTICS */

/* A cache of gimple_seq objects.  Sequences are created and destroyed
   fairly often during gimplification.  */
static GTY ((deletable)) struct gimple_seq_d *gimple_seq_cache;

/* Private API manipulation functions shared only with some
   other files.  */
extern void gimple_set_stored_syms (gimple, bitmap, bitmap_obstack *);
extern void gimple_set_loaded_syms (gimple, bitmap, bitmap_obstack *);

/* Gimple tuple constructors.
   Note: Any constructor taking a ``gimple_seq'' as a parameter, can
   be passed a NULL to start with an empty sequence.  */

/* Set the code for statement G to CODE.  */

static inline void
gimple_set_code (gimple g, enum gimple_code code)
{
  g->gsbase.code = code;
}

/* Return the number of bytes needed to hold a GIMPLE statement with
   code CODE.  */

static inline size_t
gimple_size (enum gimple_code code)
{
  return gsstruct_code_size[gss_for_code (code)];
}

/* Allocate memory for a GIMPLE statement with code CODE and NUM_OPS
   operands.  */

gimple
gimple_alloc_stat (enum gimple_code code, unsigned num_ops MEM_STAT_DECL)
{
  size_t size;
  gimple stmt;

  size = gimple_size (code);
  if (num_ops > 0)
    size += sizeof (tree) * (num_ops - 1);

#ifdef GATHER_STATISTICS
  {
    enum gimple_alloc_kind kind = gimple_alloc_kind (code);
    gimple_alloc_counts[(int) kind]++;
    gimple_alloc_sizes[(int) kind] += size;
  }
#endif

  stmt = ggc_alloc_cleared_gimple_statement_d_stat (size PASS_MEM_STAT);
  gimple_set_code (stmt, code);
  gimple_set_num_ops (stmt, num_ops);

  /* Do not call gimple_set_modified here as it has other side
     effects and this tuple is still not completely built.  */
  stmt->gsbase.modified = 1;

  return stmt;
}

/* Set SUBCODE to be the code of the expression computed by statement G.  */

static inline void
gimple_set_subcode (gimple g, unsigned subcode)
{
  /* We only have 16 bits for the RHS code.  Assert that we are not
     overflowing it.  */
  gcc_assert (subcode < (1 << 16));
  g->gsbase.subcode = subcode;
}



/* Build a tuple with operands.  CODE is the statement to build (which
   must be one of the GIMPLE_WITH_OPS tuples).  SUBCODE is the sub-code
   for the new tuple.  NUM_OPS is the number of operands to allocate.  */

#define gimple_build_with_ops(c, s, n) \
  gimple_build_with_ops_stat (c, s, n MEM_STAT_INFO)

static gimple
gimple_build_with_ops_stat (enum gimple_code code, unsigned subcode,
		            unsigned num_ops MEM_STAT_DECL)
{
  gimple s = gimple_alloc_stat (code, num_ops PASS_MEM_STAT);
  gimple_set_subcode (s, subcode);

  return s;
}


/* Build a GIMPLE_RETURN statement returning RETVAL.  */

gimple
gimple_build_return (tree retval)
{
  gimple s = gimple_build_with_ops (GIMPLE_RETURN, ERROR_MARK, 1);
  if (retval)
    gimple_return_set_retval (s, retval);
  return s;
}

/* Reset alias information on call S.  */

void
gimple_call_reset_alias_info (gimple s)
{
  if (gimple_call_flags (s) & ECF_CONST)
    memset (gimple_call_use_set (s), 0, sizeof (struct pt_solution));
  else
    pt_solution_reset (gimple_call_use_set (s));
  if (gimple_call_flags (s) & (ECF_CONST|ECF_PURE|ECF_NOVOPS))
    memset (gimple_call_clobber_set (s), 0, sizeof (struct pt_solution));
  else
    pt_solution_reset (gimple_call_clobber_set (s));
}

/* Helper for gimple_build_call, gimple_build_call_valist,
   gimple_build_call_vec and gimple_build_call_from_tree.  Build the basic
   components of a GIMPLE_CALL statement to function FN with NARGS
   arguments.  */

static inline gimple
gimple_build_call_1 (tree fn, unsigned nargs)
{
  gimple s = gimple_build_with_ops (GIMPLE_CALL, ERROR_MARK, nargs + 3);
  if (TREE_CODE (fn) == FUNCTION_DECL)
    fn = build_fold_addr_expr (fn);
  gimple_set_op (s, 1, fn);
  gimple_call_set_fntype (s, TREE_TYPE (TREE_TYPE (fn)));
  gimple_call_reset_alias_info (s);
  return s;
}


/* Build a GIMPLE_CALL statement to function FN with the arguments
   specified in vector ARGS.  */

gimple
gimple_build_call_vec (tree fn, VEC(tree, heap) *args)
{
  unsigned i;
  unsigned nargs = VEC_length (tree, args);
  gimple call = gimple_build_call_1 (fn, nargs);

  for (i = 0; i < nargs; i++)
    gimple_call_set_arg (call, i, VEC_index (tree, args, i));

  return call;
}


/* Build a GIMPLE_CALL statement to function FN.  NARGS is the number of
   arguments.  The ... are the arguments.  */

gimple
gimple_build_call (tree fn, unsigned nargs, ...)
{
  va_list ap;
  gimple call;
  unsigned i;

  gcc_assert (TREE_CODE (fn) == FUNCTION_DECL || is_gimple_call_addr (fn));

  call = gimple_build_call_1 (fn, nargs);

  va_start (ap, nargs);
  for (i = 0; i < nargs; i++)
    gimple_call_set_arg (call, i, va_arg (ap, tree));
  va_end (ap);

  return call;
}


/* Build a GIMPLE_CALL statement to function FN.  NARGS is the number of
   arguments.  AP contains the arguments.  */

gimple
gimple_build_call_valist (tree fn, unsigned nargs, va_list ap)
{
  gimple call;
  unsigned i;

  gcc_assert (TREE_CODE (fn) == FUNCTION_DECL || is_gimple_call_addr (fn));

  call = gimple_build_call_1 (fn, nargs);

  for (i = 0; i < nargs; i++)
    gimple_call_set_arg (call, i, va_arg (ap, tree));

  return call;
}


/* Helper for gimple_build_call_internal and gimple_build_call_internal_vec.
   Build the basic components of a GIMPLE_CALL statement to internal
   function FN with NARGS arguments.  */

static inline gimple
gimple_build_call_internal_1 (enum internal_fn fn, unsigned nargs)
{
  gimple s = gimple_build_with_ops (GIMPLE_CALL, ERROR_MARK, nargs + 3);
  s->gsbase.subcode |= GF_CALL_INTERNAL;
  gimple_call_set_internal_fn (s, fn);
  gimple_call_reset_alias_info (s);
  return s;
}


/* Build a GIMPLE_CALL statement to internal function FN.  NARGS is
   the number of arguments.  The ... are the arguments.  */

gimple
gimple_build_call_internal (enum internal_fn fn, unsigned nargs, ...)
{
  va_list ap;
  gimple call;
  unsigned i;

  call = gimple_build_call_internal_1 (fn, nargs);
  va_start (ap, nargs);
  for (i = 0; i < nargs; i++)
    gimple_call_set_arg (call, i, va_arg (ap, tree));
  va_end (ap);

  return call;
}


/* Build a GIMPLE_CALL statement to internal function FN with the arguments
   specified in vector ARGS.  */

gimple
gimple_build_call_internal_vec (enum internal_fn fn, VEC(tree, heap) *args)
{
  unsigned i, nargs;
  gimple call;

  nargs = VEC_length (tree, args);
  call = gimple_build_call_internal_1 (fn, nargs);
  for (i = 0; i < nargs; i++)
    gimple_call_set_arg (call, i, VEC_index (tree, args, i));

  return call;
}


/* Build a GIMPLE_CALL statement from CALL_EXPR T.  Note that T is
   assumed to be in GIMPLE form already.  Minimal checking is done of
   this fact.  */

gimple
gimple_build_call_from_tree (tree t)
{
  unsigned i, nargs;
  gimple call;
  tree fndecl = get_callee_fndecl (t);

  gcc_assert (TREE_CODE (t) == CALL_EXPR);

  nargs = call_expr_nargs (t);
  call = gimple_build_call_1 (fndecl ? fndecl : CALL_EXPR_FN (t), nargs);

  for (i = 0; i < nargs; i++)
    gimple_call_set_arg (call, i, CALL_EXPR_ARG (t, i));

  gimple_set_block (call, TREE_BLOCK (t));

  /* Carry all the CALL_EXPR flags to the new GIMPLE_CALL.  */
  gimple_call_set_chain (call, CALL_EXPR_STATIC_CHAIN (t));
  gimple_call_set_tail (call, CALL_EXPR_TAILCALL (t));
  gimple_call_set_return_slot_opt (call, CALL_EXPR_RETURN_SLOT_OPT (t));
  if (fndecl
      && DECL_BUILT_IN_CLASS (fndecl) == BUILT_IN_NORMAL
      && (DECL_FUNCTION_CODE (fndecl) == BUILT_IN_ALLOCA
	  || DECL_FUNCTION_CODE (fndecl) == BUILT_IN_ALLOCA_WITH_ALIGN))
    gimple_call_set_alloca_for_var (call, CALL_ALLOCA_FOR_VAR_P (t));
  else
    gimple_call_set_from_thunk (call, CALL_FROM_THUNK_P (t));
  gimple_call_set_va_arg_pack (call, CALL_EXPR_VA_ARG_PACK (t));
  gimple_call_set_nothrow (call, TREE_NOTHROW (t));
  gimple_set_no_warning (call, TREE_NO_WARNING (t));

  return call;
}


/* Extract the operands and code for expression EXPR into *SUBCODE_P,
   *OP1_P, *OP2_P and *OP3_P respectively.  */

void
extract_ops_from_tree_1 (tree expr, enum tree_code *subcode_p, tree *op1_p,
			 tree *op2_p, tree *op3_p)
{
  enum gimple_rhs_class grhs_class;

  *subcode_p = TREE_CODE (expr);
  grhs_class = get_gimple_rhs_class (*subcode_p);

  if (grhs_class == GIMPLE_TERNARY_RHS)
    {
      *op1_p = TREE_OPERAND (expr, 0);
      *op2_p = TREE_OPERAND (expr, 1);
      *op3_p = TREE_OPERAND (expr, 2);
    }
  else if (grhs_class == GIMPLE_BINARY_RHS)
    {
      *op1_p = TREE_OPERAND (expr, 0);
      *op2_p = TREE_OPERAND (expr, 1);
      *op3_p = NULL_TREE;
    }
  else if (grhs_class == GIMPLE_UNARY_RHS)
    {
      *op1_p = TREE_OPERAND (expr, 0);
      *op2_p = NULL_TREE;
      *op3_p = NULL_TREE;
    }
  else if (grhs_class == GIMPLE_SINGLE_RHS)
    {
      *op1_p = expr;
      *op2_p = NULL_TREE;
      *op3_p = NULL_TREE;
    }
  else
    gcc_unreachable ();
}


/* Build a GIMPLE_ASSIGN statement.

   LHS of the assignment.
   RHS of the assignment which can be unary or binary.  */

gimple
gimple_build_assign_stat (tree lhs, tree rhs MEM_STAT_DECL)
{
  enum tree_code subcode;
  tree op1, op2, op3;

  extract_ops_from_tree_1 (rhs, &subcode, &op1, &op2, &op3);
  return gimple_build_assign_with_ops_stat (subcode, lhs, op1, op2, op3
  					    PASS_MEM_STAT);
}


/* Build a GIMPLE_ASSIGN statement with sub-code SUBCODE and operands
   OP1 and OP2.  If OP2 is NULL then SUBCODE must be of class
   GIMPLE_UNARY_RHS or GIMPLE_SINGLE_RHS.  */

gimple
gimple_build_assign_with_ops_stat (enum tree_code subcode, tree lhs, tree op1,
                                   tree op2, tree op3 MEM_STAT_DECL)
{
  unsigned num_ops;
  gimple p;

  /* Need 1 operand for LHS and 1 or 2 for the RHS (depending on the
     code).  */
  num_ops = get_gimple_rhs_num_ops (subcode) + 1;

  p = gimple_build_with_ops_stat (GIMPLE_ASSIGN, (unsigned)subcode, num_ops
  			          PASS_MEM_STAT);
  gimple_assign_set_lhs (p, lhs);
  gimple_assign_set_rhs1 (p, op1);
  if (op2)
    {
      gcc_assert (num_ops > 2);
      gimple_assign_set_rhs2 (p, op2);
    }

  if (op3)
    {
      gcc_assert (num_ops > 3);
      gimple_assign_set_rhs3 (p, op3);
    }

  return p;
}


/* Build a new GIMPLE_ASSIGN tuple and append it to the end of *SEQ_P.

   DST/SRC are the destination and source respectively.  You can pass
   ungimplified trees in DST or SRC, in which case they will be
   converted to a gimple operand if necessary.

   This function returns the newly created GIMPLE_ASSIGN tuple.  */

gimple
gimplify_assign (tree dst, tree src, gimple_seq *seq_p)
{
  tree t = build2 (MODIFY_EXPR, TREE_TYPE (dst), dst, src);
  gimplify_and_add (t, seq_p);
  ggc_free (t);
  return gimple_seq_last_stmt (*seq_p);
}


/* Build a GIMPLE_COND statement.

   PRED is the condition used to compare LHS and the RHS.
   T_LABEL is the label to jump to if the condition is true.
   F_LABEL is the label to jump to otherwise.  */

gimple
gimple_build_cond (enum tree_code pred_code, tree lhs, tree rhs,
		   tree t_label, tree f_label)
{
  gimple p;

  gcc_assert (TREE_CODE_CLASS (pred_code) == tcc_comparison);
  p = gimple_build_with_ops (GIMPLE_COND, pred_code, 4);
  gimple_cond_set_lhs (p, lhs);
  gimple_cond_set_rhs (p, rhs);
  gimple_cond_set_true_label (p, t_label);
  gimple_cond_set_false_label (p, f_label);
  return p;
}


/* Extract operands for a GIMPLE_COND statement out of COND_EXPR tree COND.  */

void
gimple_cond_get_ops_from_tree (tree cond, enum tree_code *code_p,
                               tree *lhs_p, tree *rhs_p)
{
  gcc_assert (TREE_CODE_CLASS (TREE_CODE (cond)) == tcc_comparison
	      || TREE_CODE (cond) == TRUTH_NOT_EXPR
	      || is_gimple_min_invariant (cond)
	      || SSA_VAR_P (cond));

  extract_ops_from_tree (cond, code_p, lhs_p, rhs_p);

  /* Canonicalize conditionals of the form 'if (!VAL)'.  */
  if (*code_p == TRUTH_NOT_EXPR)
    {
      *code_p = EQ_EXPR;
      gcc_assert (*lhs_p && *rhs_p == NULL_TREE);
      *rhs_p = build_zero_cst (TREE_TYPE (*lhs_p));
    }
  /* Canonicalize conditionals of the form 'if (VAL)'  */
  else if (TREE_CODE_CLASS (*code_p) != tcc_comparison)
    {
      *code_p = NE_EXPR;
      gcc_assert (*lhs_p && *rhs_p == NULL_TREE);
      *rhs_p = build_zero_cst (TREE_TYPE (*lhs_p));
    }
}


/* Build a GIMPLE_COND statement from the conditional expression tree
   COND.  T_LABEL and F_LABEL are as in gimple_build_cond.  */

gimple
gimple_build_cond_from_tree (tree cond, tree t_label, tree f_label)
{
  enum tree_code code;
  tree lhs, rhs;

  gimple_cond_get_ops_from_tree (cond, &code, &lhs, &rhs);
  return gimple_build_cond (code, lhs, rhs, t_label, f_label);
}

/* Set code, lhs, and rhs of a GIMPLE_COND from a suitable
   boolean expression tree COND.  */

void
gimple_cond_set_condition_from_tree (gimple stmt, tree cond)
{
  enum tree_code code;
  tree lhs, rhs;

  gimple_cond_get_ops_from_tree (cond, &code, &lhs, &rhs);
  gimple_cond_set_condition (stmt, code, lhs, rhs);
}

/* Build a GIMPLE_LABEL statement for LABEL.  */

gimple
gimple_build_label (tree label)
{
  gimple p = gimple_build_with_ops (GIMPLE_LABEL, ERROR_MARK, 1);
  gimple_label_set_label (p, label);
  return p;
}

/* Build a GIMPLE_GOTO statement to label DEST.  */

gimple
gimple_build_goto (tree dest)
{
  gimple p = gimple_build_with_ops (GIMPLE_GOTO, ERROR_MARK, 1);
  gimple_goto_set_dest (p, dest);
  return p;
}


/* Build a GIMPLE_NOP statement.  */

gimple
gimple_build_nop (void)
{
  return gimple_alloc (GIMPLE_NOP, 0);
}


/* Build a GIMPLE_BIND statement.
   VARS are the variables in BODY.
   BLOCK is the containing block.  */

gimple
gimple_build_bind (tree vars, gimple_seq body, tree block)
{
  gimple p = gimple_alloc (GIMPLE_BIND, 0);
  gimple_bind_set_vars (p, vars);
  if (body)
    gimple_bind_set_body (p, body);
  if (block)
    gimple_bind_set_block (p, block);
  return p;
}

/* Helper function to set the simple fields of a asm stmt.

   STRING is a pointer to a string that is the asm blocks assembly code.
   NINPUT is the number of register inputs.
   NOUTPUT is the number of register outputs.
   NCLOBBERS is the number of clobbered registers.
   */

static inline gimple
gimple_build_asm_1 (const char *string, unsigned ninputs, unsigned noutputs,
                    unsigned nclobbers, unsigned nlabels)
{
  gimple p;
  int size = strlen (string);

  /* ASMs with labels cannot have outputs.  This should have been
     enforced by the front end.  */
  gcc_assert (nlabels == 0 || noutputs == 0);

  p = gimple_build_with_ops (GIMPLE_ASM, ERROR_MARK,
			     ninputs + noutputs + nclobbers + nlabels);

  p->gimple_asm.ni = ninputs;
  p->gimple_asm.no = noutputs;
  p->gimple_asm.nc = nclobbers;
  p->gimple_asm.nl = nlabels;
  p->gimple_asm.string = ggc_alloc_string (string, size);

#ifdef GATHER_STATISTICS
  gimple_alloc_sizes[(int) gimple_alloc_kind (GIMPLE_ASM)] += size;
#endif

  return p;
}

/* Build a GIMPLE_ASM statement.

   STRING is the assembly code.
   NINPUT is the number of register inputs.
   NOUTPUT is the number of register outputs.
   NCLOBBERS is the number of clobbered registers.
   INPUTS is a vector of the input register parameters.
   OUTPUTS is a vector of the output register parameters.
   CLOBBERS is a vector of the clobbered register parameters.
   LABELS is a vector of destination labels.  */

gimple
gimple_build_asm_vec (const char *string, VEC(tree,gc)* inputs,
                      VEC(tree,gc)* outputs, VEC(tree,gc)* clobbers,
		      VEC(tree,gc)* labels)
{
  gimple p;
  unsigned i;

  p = gimple_build_asm_1 (string,
                          VEC_length (tree, inputs),
                          VEC_length (tree, outputs),
                          VEC_length (tree, clobbers),
			  VEC_length (tree, labels));

  for (i = 0; i < VEC_length (tree, inputs); i++)
    gimple_asm_set_input_op (p, i, VEC_index (tree, inputs, i));

  for (i = 0; i < VEC_length (tree, outputs); i++)
    gimple_asm_set_output_op (p, i, VEC_index (tree, outputs, i));

  for (i = 0; i < VEC_length (tree, clobbers); i++)
    gimple_asm_set_clobber_op (p, i, VEC_index (tree, clobbers, i));

  for (i = 0; i < VEC_length (tree, labels); i++)
    gimple_asm_set_label_op (p, i, VEC_index (tree, labels, i));

  return p;
}

/* Build a GIMPLE_CATCH statement.

  TYPES are the catch types.
  HANDLER is the exception handler.  */

gimple
gimple_build_catch (tree types, gimple_seq handler)
{
  gimple p = gimple_alloc (GIMPLE_CATCH, 0);
  gimple_catch_set_types (p, types);
  if (handler)
    gimple_catch_set_handler (p, handler);

  return p;
}

/* Build a GIMPLE_EH_FILTER statement.

   TYPES are the filter's types.
   FAILURE is the filter's failure action.  */

gimple
gimple_build_eh_filter (tree types, gimple_seq failure)
{
  gimple p = gimple_alloc (GIMPLE_EH_FILTER, 0);
  gimple_eh_filter_set_types (p, types);
  if (failure)
    gimple_eh_filter_set_failure (p, failure);

  return p;
}

/* Build a GIMPLE_EH_MUST_NOT_THROW statement.  */

gimple
gimple_build_eh_must_not_throw (tree decl)
{
  gimple p = gimple_alloc (GIMPLE_EH_MUST_NOT_THROW, 0);

  gcc_assert (TREE_CODE (decl) == FUNCTION_DECL);
  gcc_assert (flags_from_decl_or_type (decl) & ECF_NORETURN);
  gimple_eh_must_not_throw_set_fndecl (p, decl);

  return p;
}

/* Build a GIMPLE_EH_ELSE statement.  */

gimple
gimple_build_eh_else (gimple_seq n_body, gimple_seq e_body)
{
  gimple p = gimple_alloc (GIMPLE_EH_ELSE, 0);
  gimple_eh_else_set_n_body (p, n_body);
  gimple_eh_else_set_e_body (p, e_body);
  return p;
}

/* Build a GIMPLE_TRY statement.

   EVAL is the expression to evaluate.
   CLEANUP is the cleanup expression.
   KIND is either GIMPLE_TRY_CATCH or GIMPLE_TRY_FINALLY depending on
   whether this is a try/catch or a try/finally respectively.  */

gimple
gimple_build_try (gimple_seq eval, gimple_seq cleanup,
    		  enum gimple_try_flags kind)
{
  gimple p;

  gcc_assert (kind == GIMPLE_TRY_CATCH || kind == GIMPLE_TRY_FINALLY);
  p = gimple_alloc (GIMPLE_TRY, 0);
  gimple_set_subcode (p, kind);
  if (eval)
    gimple_try_set_eval (p, eval);
  if (cleanup)
    gimple_try_set_cleanup (p, cleanup);

  return p;
}

/* Construct a GIMPLE_WITH_CLEANUP_EXPR statement.

   CLEANUP is the cleanup expression.  */

gimple
gimple_build_wce (gimple_seq cleanup)
{
  gimple p = gimple_alloc (GIMPLE_WITH_CLEANUP_EXPR, 0);
  if (cleanup)
    gimple_wce_set_cleanup (p, cleanup);

  return p;
}


/* Build a GIMPLE_RESX statement.  */

gimple
gimple_build_resx (int region)
{
  gimple p = gimple_build_with_ops (GIMPLE_RESX, ERROR_MARK, 0);
  p->gimple_eh_ctrl.region = region;
  return p;
}


/* The helper for constructing a gimple switch statement.
   INDEX is the switch's index.
   NLABELS is the number of labels in the switch excluding the default.
   DEFAULT_LABEL is the default label for the switch statement.  */

gimple
gimple_build_switch_nlabels (unsigned nlabels, tree index, tree default_label)
{
  /* nlabels + 1 default label + 1 index.  */
  gimple p = gimple_build_with_ops (GIMPLE_SWITCH, ERROR_MARK,
				    1 + (default_label != NULL) + nlabels);
  gimple_switch_set_index (p, index);
  if (default_label)
    gimple_switch_set_default_label (p, default_label);
  return p;
}


/* Build a GIMPLE_SWITCH statement.

   INDEX is the switch's index.
   NLABELS is the number of labels in the switch excluding the DEFAULT_LABEL.
   ... are the labels excluding the default.  */

gimple
gimple_build_switch (unsigned nlabels, tree index, tree default_label, ...)
{
  va_list al;
  unsigned i, offset;
  gimple p = gimple_build_switch_nlabels (nlabels, index, default_label);

  /* Store the rest of the labels.  */
  va_start (al, default_label);
  offset = (default_label != NULL);
  for (i = 0; i < nlabels; i++)
    gimple_switch_set_label (p, i + offset, va_arg (al, tree));
  va_end (al);

  return p;
}


/* Build a GIMPLE_SWITCH statement.

   INDEX is the switch's index.
   DEFAULT_LABEL is the default label
   ARGS is a vector of labels excluding the default.  */

gimple
gimple_build_switch_vec (tree index, tree default_label, VEC(tree, heap) *args)
{
  unsigned i, offset, nlabels = VEC_length (tree, args);
  gimple p = gimple_build_switch_nlabels (nlabels, index, default_label);

  /* Copy the labels from the vector to the switch statement.  */
  offset = (default_label != NULL);
  for (i = 0; i < nlabels; i++)
    gimple_switch_set_label (p, i + offset, VEC_index (tree, args, i));

  return p;
}

/* Build a GIMPLE_EH_DISPATCH statement.  */

gimple
gimple_build_eh_dispatch (int region)
{
  gimple p = gimple_build_with_ops (GIMPLE_EH_DISPATCH, ERROR_MARK, 0);
  p->gimple_eh_ctrl.region = region;
  return p;
}

/* Build a new GIMPLE_DEBUG_BIND statement.

   VAR is bound to VALUE; block and location are taken from STMT.  */

gimple
gimple_build_debug_bind_stat (tree var, tree value, gimple stmt MEM_STAT_DECL)
{
  gimple p = gimple_build_with_ops_stat (GIMPLE_DEBUG,
					 (unsigned)GIMPLE_DEBUG_BIND, 2
					 PASS_MEM_STAT);

  gimple_debug_bind_set_var (p, var);
  gimple_debug_bind_set_value (p, value);
  if (stmt)
    {
      gimple_set_block (p, gimple_block (stmt));
      gimple_set_location (p, gimple_location (stmt));
    }

  return p;
}


/* Build a new GIMPLE_DEBUG_SOURCE_BIND statement.

   VAR is bound to VALUE; block and location are taken from STMT.  */

gimple
gimple_build_debug_source_bind_stat (tree var, tree value,
				     gimple stmt MEM_STAT_DECL)
{
  gimple p = gimple_build_with_ops_stat (GIMPLE_DEBUG,
					 (unsigned)GIMPLE_DEBUG_SOURCE_BIND, 2
					 PASS_MEM_STAT);

  gimple_debug_source_bind_set_var (p, var);
  gimple_debug_source_bind_set_value (p, value);
  if (stmt)
    {
      gimple_set_block (p, gimple_block (stmt));
      gimple_set_location (p, gimple_location (stmt));
    }

  return p;
}


/* Build a GIMPLE_OMP_CRITICAL statement.

   BODY is the sequence of statements for which only one thread can execute.
   NAME is optional identifier for this critical block.  */

gimple
gimple_build_omp_critical (gimple_seq body, tree name)
{
  gimple p = gimple_alloc (GIMPLE_OMP_CRITICAL, 0);
  gimple_omp_critical_set_name (p, name);
  if (body)
    gimple_omp_set_body (p, body);

  return p;
}

/* Build a GIMPLE_OMP_FOR statement.

   BODY is sequence of statements inside the for loop.
   CLAUSES, are any of the OMP loop construct's clauses: private, firstprivate,
   lastprivate, reductions, ordered, schedule, and nowait.
   COLLAPSE is the collapse count.
   PRE_BODY is the sequence of statements that are loop invariant.  */

gimple
gimple_build_omp_for (gimple_seq body, tree clauses, size_t collapse,
		      gimple_seq pre_body)
{
  gimple p = gimple_alloc (GIMPLE_OMP_FOR, 0);
  if (body)
    gimple_omp_set_body (p, body);
  gimple_omp_for_set_clauses (p, clauses);
  p->gimple_omp_for.collapse = collapse;
  p->gimple_omp_for.iter
      = ggc_alloc_cleared_vec_gimple_omp_for_iter (collapse);
  if (pre_body)
    gimple_omp_for_set_pre_body (p, pre_body);

  return p;
}


/* Build a GIMPLE_OMP_PARALLEL statement.

   BODY is sequence of statements which are executed in parallel.
   CLAUSES, are the OMP parallel construct's clauses.
   CHILD_FN is the function created for the parallel threads to execute.
   DATA_ARG are the shared data argument(s).  */

gimple
gimple_build_omp_parallel (gimple_seq body, tree clauses, tree child_fn,
			   tree data_arg)
{
  gimple p = gimple_alloc (GIMPLE_OMP_PARALLEL, 0);
  if (body)
    gimple_omp_set_body (p, body);
  gimple_omp_parallel_set_clauses (p, clauses);
  gimple_omp_parallel_set_child_fn (p, child_fn);
  gimple_omp_parallel_set_data_arg (p, data_arg);

  return p;
}


/* Build a GIMPLE_OMP_TASK statement.

   BODY is sequence of statements which are executed by the explicit task.
   CLAUSES, are the OMP parallel construct's clauses.
   CHILD_FN is the function created for the parallel threads to execute.
   DATA_ARG are the shared data argument(s).
   COPY_FN is the optional function for firstprivate initialization.
   ARG_SIZE and ARG_ALIGN are size and alignment of the data block.  */

gimple
gimple_build_omp_task (gimple_seq body, tree clauses, tree child_fn,
		       tree data_arg, tree copy_fn, tree arg_size,
		       tree arg_align)
{
  gimple p = gimple_alloc (GIMPLE_OMP_TASK, 0);
  if (body)
    gimple_omp_set_body (p, body);
  gimple_omp_task_set_clauses (p, clauses);
  gimple_omp_task_set_child_fn (p, child_fn);
  gimple_omp_task_set_data_arg (p, data_arg);
  gimple_omp_task_set_copy_fn (p, copy_fn);
  gimple_omp_task_set_arg_size (p, arg_size);
  gimple_omp_task_set_arg_align (p, arg_align);

  return p;
}


/* Build a GIMPLE_OMP_SECTION statement for a sections statement.

   BODY is the sequence of statements in the section.  */

gimple
gimple_build_omp_section (gimple_seq body)
{
  gimple p = gimple_alloc (GIMPLE_OMP_SECTION, 0);
  if (body)
    gimple_omp_set_body (p, body);

  return p;
}


/* Build a GIMPLE_OMP_MASTER statement.

   BODY is the sequence of statements to be executed by just the master.  */

gimple
gimple_build_omp_master (gimple_seq body)
{
  gimple p = gimple_alloc (GIMPLE_OMP_MASTER, 0);
  if (body)
    gimple_omp_set_body (p, body);

  return p;
}


/* Build a GIMPLE_OMP_CONTINUE statement.

   CONTROL_DEF is the definition of the control variable.
   CONTROL_USE is the use of the control variable.  */

gimple
gimple_build_omp_continue (tree control_def, tree control_use)
{
  gimple p = gimple_alloc (GIMPLE_OMP_CONTINUE, 0);
  gimple_omp_continue_set_control_def (p, control_def);
  gimple_omp_continue_set_control_use (p, control_use);
  return p;
}

/* Build a GIMPLE_OMP_ORDERED statement.

   BODY is the sequence of statements inside a loop that will executed in
   sequence.  */

gimple
gimple_build_omp_ordered (gimple_seq body)
{
  gimple p = gimple_alloc (GIMPLE_OMP_ORDERED, 0);
  if (body)
    gimple_omp_set_body (p, body);

  return p;
}


/* Build a GIMPLE_OMP_RETURN statement.
   WAIT_P is true if this is a non-waiting return.  */

gimple
gimple_build_omp_return (bool wait_p)
{
  gimple p = gimple_alloc (GIMPLE_OMP_RETURN, 0);
  if (wait_p)
    gimple_omp_return_set_nowait (p);

  return p;
}


/* Build a GIMPLE_OMP_SECTIONS statement.

   BODY is a sequence of section statements.
   CLAUSES are any of the OMP sections contsruct's clauses: private,
   firstprivate, lastprivate, reduction, and nowait.  */

gimple
gimple_build_omp_sections (gimple_seq body, tree clauses)
{
  gimple p = gimple_alloc (GIMPLE_OMP_SECTIONS, 0);
  if (body)
    gimple_omp_set_body (p, body);
  gimple_omp_sections_set_clauses (p, clauses);

  return p;
}


/* Build a GIMPLE_OMP_SECTIONS_SWITCH.  */

gimple
gimple_build_omp_sections_switch (void)
{
  return gimple_alloc (GIMPLE_OMP_SECTIONS_SWITCH, 0);
}


/* Build a GIMPLE_OMP_SINGLE statement.

   BODY is the sequence of statements that will be executed once.
   CLAUSES are any of the OMP single construct's clauses: private, firstprivate,
   copyprivate, nowait.  */

gimple
gimple_build_omp_single (gimple_seq body, tree clauses)
{
  gimple p = gimple_alloc (GIMPLE_OMP_SINGLE, 0);
  if (body)
    gimple_omp_set_body (p, body);
  gimple_omp_single_set_clauses (p, clauses);

  return p;
}


/* Build a GIMPLE_OMP_ATOMIC_LOAD statement.  */

gimple
gimple_build_omp_atomic_load (tree lhs, tree rhs)
{
  gimple p = gimple_alloc (GIMPLE_OMP_ATOMIC_LOAD, 0);
  gimple_omp_atomic_load_set_lhs (p, lhs);
  gimple_omp_atomic_load_set_rhs (p, rhs);
  return p;
}

/* Build a GIMPLE_OMP_ATOMIC_STORE statement.

   VAL is the value we are storing.  */

gimple
gimple_build_omp_atomic_store (tree val)
{
  gimple p = gimple_alloc (GIMPLE_OMP_ATOMIC_STORE, 0);
  gimple_omp_atomic_store_set_val (p, val);
  return p;
}

/* Build a GIMPLE_TRANSACTION statement.  */

gimple
gimple_build_transaction (gimple_seq body, tree label)
{
  gimple p = gimple_alloc (GIMPLE_TRANSACTION, 0);
  gimple_transaction_set_body (p, body);
  gimple_transaction_set_label (p, label);
  return p;
}

/* Build a GIMPLE_PREDICT statement.  PREDICT is one of the predictors from
   predict.def, OUTCOME is NOT_TAKEN or TAKEN.  */

gimple
gimple_build_predict (enum br_predictor predictor, enum prediction outcome)
{
  gimple p = gimple_alloc (GIMPLE_PREDICT, 0);
  /* Ensure all the predictors fit into the lower bits of the subcode.  */
  gcc_assert ((int) END_PREDICTORS <= GF_PREDICT_TAKEN);
  gimple_predict_set_predictor (p, predictor);
  gimple_predict_set_outcome (p, outcome);
  return p;
}

#if defined ENABLE_GIMPLE_CHECKING
/* Complain of a gimple type mismatch and die.  */

void
gimple_check_failed (const_gimple gs, const char *file, int line,
		     const char *function, enum gimple_code code,
		     enum tree_code subcode)
{
  internal_error ("gimple check: expected %s(%s), have %s(%s) in %s, at %s:%d",
      		  gimple_code_name[code],
		  tree_code_name[subcode],
		  gimple_code_name[gimple_code (gs)],
		  gs->gsbase.subcode > 0
		    ? tree_code_name[gs->gsbase.subcode]
		    : "",
		  function, trim_filename (file), line);
}
#endif /* ENABLE_GIMPLE_CHECKING */


/* Allocate a new GIMPLE sequence in GC memory and return it.  If
   there are free sequences in GIMPLE_SEQ_CACHE return one of those
   instead.  */

gimple_seq
gimple_seq_alloc (void)
{
  gimple_seq seq = gimple_seq_cache;
  if (seq)
    {
      gimple_seq_cache = gimple_seq_cache->next_free;
      gcc_assert (gimple_seq_cache != seq);
      memset (seq, 0, sizeof (*seq));
    }
  else
    {
      seq = ggc_alloc_cleared_gimple_seq_d ();
#ifdef GATHER_STATISTICS
      gimple_alloc_counts[(int) gimple_alloc_kind_seq]++;
      gimple_alloc_sizes[(int) gimple_alloc_kind_seq] += sizeof (*seq);
#endif
    }

  return seq;
}

/* Return SEQ to the free pool of GIMPLE sequences.  */

void
gimple_seq_free (gimple_seq seq)
{
  if (seq == NULL)
    return;

  gcc_assert (gimple_seq_first (seq) == NULL);
  gcc_assert (gimple_seq_last (seq) == NULL);

  /* If this triggers, it's a sign that the same list is being freed
     twice.  */
  gcc_assert (seq != gimple_seq_cache || gimple_seq_cache == NULL);

  /* Add SEQ to the pool of free sequences.  */
  seq->next_free = gimple_seq_cache;
  gimple_seq_cache = seq;
}


/* Link gimple statement GS to the end of the sequence *SEQ_P.  If
   *SEQ_P is NULL, a new sequence is allocated.  */

void
gimple_seq_add_stmt (gimple_seq *seq_p, gimple gs)
{
  gimple_stmt_iterator si;

  if (gs == NULL)
    return;

  if (*seq_p == NULL)
    *seq_p = gimple_seq_alloc ();

  si = gsi_last (*seq_p);
  gsi_insert_after (&si, gs, GSI_NEW_STMT);
}


/* Append sequence SRC to the end of sequence *DST_P.  If *DST_P is
   NULL, a new sequence is allocated.  */

void
gimple_seq_add_seq (gimple_seq *dst_p, gimple_seq src)
{
  gimple_stmt_iterator si;

  if (src == NULL)
    return;

  if (*dst_p == NULL)
    *dst_p = gimple_seq_alloc ();

  si = gsi_last (*dst_p);
  gsi_insert_seq_after (&si, src, GSI_NEW_STMT);
}


/* Helper function of empty_body_p.  Return true if STMT is an empty
   statement.  */

static bool
empty_stmt_p (gimple stmt)
{
  if (gimple_code (stmt) == GIMPLE_NOP)
    return true;
  if (gimple_code (stmt) == GIMPLE_BIND)
    return empty_body_p (gimple_bind_body (stmt));
  return false;
}


/* Return true if BODY contains nothing but empty statements.  */

bool
empty_body_p (gimple_seq body)
{
  gimple_stmt_iterator i;

  if (gimple_seq_empty_p (body))
    return true;
  for (i = gsi_start (body); !gsi_end_p (i); gsi_next (&i))
    if (!empty_stmt_p (gsi_stmt (i))
	&& !is_gimple_debug (gsi_stmt (i)))
      return false;

  return true;
}


/* Perform a deep copy of sequence SRC and return the result.  */

gimple_seq
gimple_seq_copy (gimple_seq src)
{
  gimple_stmt_iterator gsi;
  gimple_seq new_seq = gimple_seq_alloc ();
  gimple stmt;

  for (gsi = gsi_start (src); !gsi_end_p (gsi); gsi_next (&gsi))
    {
      stmt = gimple_copy (gsi_stmt (gsi));
      gimple_seq_add_stmt (&new_seq, stmt);
    }

  return new_seq;
}


/* Walk all the statements in the sequence SEQ calling walk_gimple_stmt
   on each one.  WI is as in walk_gimple_stmt.

   If walk_gimple_stmt returns non-NULL, the walk is stopped, and the
   value is stored in WI->CALLBACK_RESULT.  Also, the statement that
   produced the value is returned if this statement has not been
   removed by a callback (wi->removed_stmt).  If the statement has
   been removed, NULL is returned.

   Otherwise, all the statements are walked and NULL returned.  */

gimple
walk_gimple_seq (gimple_seq seq, walk_stmt_fn callback_stmt,
		 walk_tree_fn callback_op, struct walk_stmt_info *wi)
{
  gimple_stmt_iterator gsi;

  for (gsi = gsi_start (seq); !gsi_end_p (gsi); )
    {
      tree ret = walk_gimple_stmt (&gsi, callback_stmt, callback_op, wi);
      if (ret)
	{
	  /* If CALLBACK_STMT or CALLBACK_OP return a value, WI must exist
	     to hold it.  */
	  gcc_assert (wi);
	  wi->callback_result = ret;

	  return wi->removed_stmt ? NULL : gsi_stmt (gsi);
	}

      if (!wi->removed_stmt)
	gsi_next (&gsi);
    }

  if (wi)
    wi->callback_result = NULL_TREE;

  return NULL;
}


/* Helper function for walk_gimple_stmt.  Walk operands of a GIMPLE_ASM.  */

static tree
walk_gimple_asm (gimple stmt, walk_tree_fn callback_op,
		 struct walk_stmt_info *wi)
{
  tree ret, op;
  unsigned noutputs;
  const char **oconstraints;
  unsigned i, n;
  const char *constraint;
  bool allows_mem, allows_reg, is_inout;

  noutputs = gimple_asm_noutputs (stmt);
  oconstraints = (const char **) alloca ((noutputs) * sizeof (const char *));

  if (wi)
    wi->is_lhs = true;

  for (i = 0; i < noutputs; i++)
    {
      op = gimple_asm_output_op (stmt, i);
      constraint = TREE_STRING_POINTER (TREE_VALUE (TREE_PURPOSE (op)));
      oconstraints[i] = constraint;
      parse_output_constraint (&constraint, i, 0, 0, &allows_mem, &allows_reg,
	                       &is_inout);
      if (wi)
	wi->val_only = (allows_reg || !allows_mem);
      ret = walk_tree (&TREE_VALUE (op), callback_op, wi, NULL);
      if (ret)
	return ret;
    }

  n = gimple_asm_ninputs (stmt);
  for (i = 0; i < n; i++)
    {
      op = gimple_asm_input_op (stmt, i);
      constraint = TREE_STRING_POINTER (TREE_VALUE (TREE_PURPOSE (op)));
      parse_input_constraint (&constraint, 0, 0, noutputs, 0,
			      oconstraints, &allows_mem, &allows_reg);
      if (wi)
	{
	  wi->val_only = (allows_reg || !allows_mem);
          /* Although input "m" is not really a LHS, we need a lvalue.  */
	  wi->is_lhs = !wi->val_only;
	}
      ret = walk_tree (&TREE_VALUE (op), callback_op, wi, NULL);
      if (ret)
	return ret;
    }

  if (wi)
    {
      wi->is_lhs = false;
      wi->val_only = true;
    }

  n = gimple_asm_nlabels (stmt);
  for (i = 0; i < n; i++)
    {
      op = gimple_asm_label_op (stmt, i);
      ret = walk_tree (&TREE_VALUE (op), callback_op, wi, NULL);
      if (ret)
	return ret;
    }

  return NULL_TREE;
}


/* Helper function of WALK_GIMPLE_STMT.  Walk every tree operand in
   STMT.  CALLBACK_OP and WI are as in WALK_GIMPLE_STMT.

   CALLBACK_OP is called on each operand of STMT via walk_tree.
   Additional parameters to walk_tree must be stored in WI.  For each operand
   OP, walk_tree is called as:

	walk_tree (&OP, CALLBACK_OP, WI, WI->PSET)

   If CALLBACK_OP returns non-NULL for an operand, the remaining
   operands are not scanned.

   The return value is that returned by the last call to walk_tree, or
   NULL_TREE if no CALLBACK_OP is specified.  */

tree
walk_gimple_op (gimple stmt, walk_tree_fn callback_op,
		struct walk_stmt_info *wi)
{
  struct pointer_set_t *pset = (wi) ? wi->pset : NULL;
  unsigned i;
  tree ret = NULL_TREE;

  switch (gimple_code (stmt))
    {
    case GIMPLE_ASSIGN:
      /* Walk the RHS operands.  If the LHS is of a non-renamable type or
         is a register variable, we may use a COMPONENT_REF on the RHS.  */
      if (wi)
	{
	  tree lhs = gimple_assign_lhs (stmt);
	  wi->val_only
	    = (is_gimple_reg_type (TREE_TYPE (lhs)) && !is_gimple_reg (lhs))
	      || !gimple_assign_single_p (stmt);
	}

      for (i = 1; i < gimple_num_ops (stmt); i++)
	{
	  ret = walk_tree (gimple_op_ptr (stmt, i), callback_op, wi,
			   pset);
	  if (ret)
	    return ret;
	}

      /* Walk the LHS.  If the RHS is appropriate for a memory, we
	 may use a COMPONENT_REF on the LHS.  */
      if (wi)
	{
          /* If the RHS has more than 1 operand, it is not appropriate
             for the memory.  */
	  wi->val_only = !(is_gimple_mem_rhs (gimple_assign_rhs1 (stmt))
			   || TREE_CODE (gimple_assign_rhs1 (stmt))
			      == CONSTRUCTOR)
                         || !gimple_assign_single_p (stmt);
	  wi->is_lhs = true;
	}

      ret = walk_tree (gimple_op_ptr (stmt, 0), callback_op, wi, pset);
      if (ret)
	return ret;

      if (wi)
	{
	  wi->val_only = true;
	  wi->is_lhs = false;
	}
      break;

    case GIMPLE_CALL:
      if (wi)
	{
	  wi->is_lhs = false;
	  wi->val_only = true;
	}

      ret = walk_tree (gimple_call_chain_ptr (stmt), callback_op, wi, pset);
      if (ret)
        return ret;

      ret = walk_tree (gimple_call_fn_ptr (stmt), callback_op, wi, pset);
      if (ret)
        return ret;

      for (i = 0; i < gimple_call_num_args (stmt); i++)
	{
	  if (wi)
	    wi->val_only
	      = is_gimple_reg_type (TREE_TYPE (gimple_call_arg (stmt, i)));
	  ret = walk_tree (gimple_call_arg_ptr (stmt, i), callback_op, wi,
			   pset);
	  if (ret)
	    return ret;
	}

      if (gimple_call_lhs (stmt))
	{
	  if (wi)
	    {
	      wi->is_lhs = true;
	      wi->val_only
		= is_gimple_reg_type (TREE_TYPE (gimple_call_lhs (stmt)));
	    }

	  ret = walk_tree (gimple_call_lhs_ptr (stmt), callback_op, wi, pset);
	  if (ret)
	    return ret;
	}

      if (wi)
	{
	  wi->is_lhs = false;
	  wi->val_only = true;
	}
      break;

    case GIMPLE_CATCH:
      ret = walk_tree (gimple_catch_types_ptr (stmt), callback_op, wi,
		       pset);
      if (ret)
	return ret;
      break;

    case GIMPLE_EH_FILTER:
      ret = walk_tree (gimple_eh_filter_types_ptr (stmt), callback_op, wi,
		       pset);
      if (ret)
	return ret;
      break;

    case GIMPLE_ASM:
      ret = walk_gimple_asm (stmt, callback_op, wi);
      if (ret)
	return ret;
      break;

    case GIMPLE_OMP_CONTINUE:
      ret = walk_tree (gimple_omp_continue_control_def_ptr (stmt),
	  	       callback_op, wi, pset);
      if (ret)
	return ret;

      ret = walk_tree (gimple_omp_continue_control_use_ptr (stmt),
	  	       callback_op, wi, pset);
      if (ret)
	return ret;
      break;

    case GIMPLE_OMP_CRITICAL:
      ret = walk_tree (gimple_omp_critical_name_ptr (stmt), callback_op, wi,
		       pset);
      if (ret)
	return ret;
      break;

    case GIMPLE_OMP_FOR:
      ret = walk_tree (gimple_omp_for_clauses_ptr (stmt), callback_op, wi,
		       pset);
      if (ret)
	return ret;
      for (i = 0; i < gimple_omp_for_collapse (stmt); i++)
	{
	  ret = walk_tree (gimple_omp_for_index_ptr (stmt, i), callback_op,
			   wi, pset);
	  if (ret)
	    return ret;
	  ret = walk_tree (gimple_omp_for_initial_ptr (stmt, i), callback_op,
			   wi, pset);
	  if (ret)
	    return ret;
	  ret = walk_tree (gimple_omp_for_final_ptr (stmt, i), callback_op,
			   wi, pset);
	  if (ret)
	    return ret;
	  ret = walk_tree (gimple_omp_for_incr_ptr (stmt, i), callback_op,
			   wi, pset);
	}
      if (ret)
	return ret;
      break;

    case GIMPLE_OMP_PARALLEL:
      ret = walk_tree (gimple_omp_parallel_clauses_ptr (stmt), callback_op,
		       wi, pset);
      if (ret)
	return ret;
      ret = walk_tree (gimple_omp_parallel_child_fn_ptr (stmt), callback_op,
		       wi, pset);
      if (ret)
	return ret;
      ret = walk_tree (gimple_omp_parallel_data_arg_ptr (stmt), callback_op,
		       wi, pset);
      if (ret)
	return ret;
      break;

    case GIMPLE_OMP_TASK:
      ret = walk_tree (gimple_omp_task_clauses_ptr (stmt), callback_op,
		       wi, pset);
      if (ret)
	return ret;
      ret = walk_tree (gimple_omp_task_child_fn_ptr (stmt), callback_op,
		       wi, pset);
      if (ret)
	return ret;
      ret = walk_tree (gimple_omp_task_data_arg_ptr (stmt), callback_op,
		       wi, pset);
      if (ret)
	return ret;
      ret = walk_tree (gimple_omp_task_copy_fn_ptr (stmt), callback_op,
		       wi, pset);
      if (ret)
	return ret;
      ret = walk_tree (gimple_omp_task_arg_size_ptr (stmt), callback_op,
		       wi, pset);
      if (ret)
	return ret;
      ret = walk_tree (gimple_omp_task_arg_align_ptr (stmt), callback_op,
		       wi, pset);
      if (ret)
	return ret;
      break;

    case GIMPLE_OMP_SECTIONS:
      ret = walk_tree (gimple_omp_sections_clauses_ptr (stmt), callback_op,
		       wi, pset);
      if (ret)
	return ret;

      ret = walk_tree (gimple_omp_sections_control_ptr (stmt), callback_op,
		       wi, pset);
      if (ret)
	return ret;

      break;

    case GIMPLE_OMP_SINGLE:
      ret = walk_tree (gimple_omp_single_clauses_ptr (stmt), callback_op, wi,
		       pset);
      if (ret)
	return ret;
      break;

    case GIMPLE_OMP_ATOMIC_LOAD:
      ret = walk_tree (gimple_omp_atomic_load_lhs_ptr (stmt), callback_op, wi,
		       pset);
      if (ret)
	return ret;

      ret = walk_tree (gimple_omp_atomic_load_rhs_ptr (stmt), callback_op, wi,
		       pset);
      if (ret)
	return ret;
      break;

    case GIMPLE_OMP_ATOMIC_STORE:
      ret = walk_tree (gimple_omp_atomic_store_val_ptr (stmt), callback_op,
		       wi, pset);
      if (ret)
	return ret;
      break;

    case GIMPLE_TRANSACTION:
      ret = walk_tree (gimple_transaction_label_ptr (stmt), callback_op,
		       wi, pset);
      if (ret)
	return ret;
      break;

      /* Tuples that do not have operands.  */
    case GIMPLE_NOP:
    case GIMPLE_RESX:
    case GIMPLE_OMP_RETURN:
    case GIMPLE_PREDICT:
      break;

    default:
      {
	enum gimple_statement_structure_enum gss;
	gss = gimple_statement_structure (stmt);
	if (gss == GSS_WITH_OPS || gss == GSS_WITH_MEM_OPS)
	  for (i = 0; i < gimple_num_ops (stmt); i++)
	    {
	      ret = walk_tree (gimple_op_ptr (stmt, i), callback_op, wi, pset);
	      if (ret)
		return ret;
	    }
      }
      break;
    }

  return NULL_TREE;
}


/* Walk the current statement in GSI (optionally using traversal state
   stored in WI).  If WI is NULL, no state is kept during traversal.
   The callback CALLBACK_STMT is called.  If CALLBACK_STMT indicates
   that it has handled all the operands of the statement, its return
   value is returned.  Otherwise, the return value from CALLBACK_STMT
   is discarded and its operands are scanned.

   If CALLBACK_STMT is NULL or it didn't handle the operands,
   CALLBACK_OP is called on each operand of the statement via
   walk_gimple_op.  If walk_gimple_op returns non-NULL for any
   operand, the remaining operands are not scanned.  In this case, the
   return value from CALLBACK_OP is returned.

   In any other case, NULL_TREE is returned.  */

tree
walk_gimple_stmt (gimple_stmt_iterator *gsi, walk_stmt_fn callback_stmt,
		  walk_tree_fn callback_op, struct walk_stmt_info *wi)
{
  gimple ret;
  tree tree_ret;
  gimple stmt = gsi_stmt (*gsi);

  if (wi)
    {
      wi->gsi = *gsi;
      wi->removed_stmt = false;

      if (wi->want_locations && gimple_has_location (stmt))
	input_location = gimple_location (stmt);
    }

  ret = NULL;

  /* Invoke the statement callback.  Return if the callback handled
     all of STMT operands by itself.  */
  if (callback_stmt)
    {
      bool handled_ops = false;
      tree_ret = callback_stmt (gsi, &handled_ops, wi);
      if (handled_ops)
	return tree_ret;

      /* If CALLBACK_STMT did not handle operands, it should not have
	 a value to return.  */
      gcc_assert (tree_ret == NULL);

      if (wi && wi->removed_stmt)
	return NULL;

      /* Re-read stmt in case the callback changed it.  */
      stmt = gsi_stmt (*gsi);
    }

  /* If CALLBACK_OP is defined, invoke it on every operand of STMT.  */
  if (callback_op)
    {
      tree_ret = walk_gimple_op (stmt, callback_op, wi);
      if (tree_ret)
	return tree_ret;
    }

  /* If STMT can have statements inside (e.g. GIMPLE_BIND), walk them.  */
  switch (gimple_code (stmt))
    {
    case GIMPLE_BIND:
      ret = walk_gimple_seq (gimple_bind_body (stmt), callback_stmt,
	                     callback_op, wi);
      if (ret)
	return wi->callback_result;
      break;

    case GIMPLE_CATCH:
      ret = walk_gimple_seq (gimple_catch_handler (stmt), callback_stmt,
	                     callback_op, wi);
      if (ret)
	return wi->callback_result;
      break;

    case GIMPLE_EH_FILTER:
      ret = walk_gimple_seq (gimple_eh_filter_failure (stmt), callback_stmt,
		             callback_op, wi);
      if (ret)
	return wi->callback_result;
      break;

    case GIMPLE_EH_ELSE:
      ret = walk_gimple_seq (gimple_eh_else_n_body (stmt),
			     callback_stmt, callback_op, wi);
      if (ret)
	return wi->callback_result;
      ret = walk_gimple_seq (gimple_eh_else_e_body (stmt),
			     callback_stmt, callback_op, wi);
      if (ret)
	return wi->callback_result;
      break;

    case GIMPLE_TRY:
      ret = walk_gimple_seq (gimple_try_eval (stmt), callback_stmt, callback_op,
	                     wi);
      if (ret)
	return wi->callback_result;

      ret = walk_gimple_seq (gimple_try_cleanup (stmt), callback_stmt,
	                     callback_op, wi);
      if (ret)
	return wi->callback_result;
      break;

    case GIMPLE_OMP_FOR:
      ret = walk_gimple_seq (gimple_omp_for_pre_body (stmt), callback_stmt,
		             callback_op, wi);
      if (ret)
	return wi->callback_result;

      /* FALL THROUGH.  */
    case GIMPLE_OMP_CRITICAL:
    case GIMPLE_OMP_MASTER:
    case GIMPLE_OMP_ORDERED:
    case GIMPLE_OMP_SECTION:
    case GIMPLE_OMP_PARALLEL:
    case GIMPLE_OMP_TASK:
    case GIMPLE_OMP_SECTIONS:
    case GIMPLE_OMP_SINGLE:
      ret = walk_gimple_seq (gimple_omp_body (stmt), callback_stmt,
			     callback_op, wi);
      if (ret)
	return wi->callback_result;
      break;

    case GIMPLE_WITH_CLEANUP_EXPR:
      ret = walk_gimple_seq (gimple_wce_cleanup (stmt), callback_stmt,
			     callback_op, wi);
      if (ret)
	return wi->callback_result;
      break;

    case GIMPLE_TRANSACTION:
      ret = walk_gimple_seq (gimple_transaction_body (stmt),
			     callback_stmt, callback_op, wi);
      if (ret)
	return wi->callback_result;
      break;

    default:
      gcc_assert (!gimple_has_substatements (stmt));
      break;
    }

  return NULL;
}


/* Set sequence SEQ to be the GIMPLE body for function FN.  */

void
gimple_set_body (tree fndecl, gimple_seq seq)
{
  struct function *fn = DECL_STRUCT_FUNCTION (fndecl);
  if (fn == NULL)
    {
      /* If FNDECL still does not have a function structure associated
	 with it, then it does not make sense for it to receive a
	 GIMPLE body.  */
      gcc_assert (seq == NULL);
    }
  else
    fn->gimple_body = seq;
}


/* Return the body of GIMPLE statements for function FN.  After the
   CFG pass, the function body doesn't exist anymore because it has
   been split up into basic blocks.  In this case, it returns
   NULL.  */

gimple_seq
gimple_body (tree fndecl)
{
  struct function *fn = DECL_STRUCT_FUNCTION (fndecl);
  return fn ? fn->gimple_body : NULL;
}

/* Return true when FNDECL has Gimple body either in unlowered
   or CFG form.  */
bool
gimple_has_body_p (tree fndecl)
{
  struct function *fn = DECL_STRUCT_FUNCTION (fndecl);
  return (gimple_body (fndecl) || (fn && fn->cfg));
}

/* Return true if calls C1 and C2 are known to go to the same function.  */

bool
gimple_call_same_target_p (const_gimple c1, const_gimple c2)
{
  if (gimple_call_internal_p (c1))
    return (gimple_call_internal_p (c2)
	    && gimple_call_internal_fn (c1) == gimple_call_internal_fn (c2));
  else
    return (gimple_call_fn (c1) == gimple_call_fn (c2)
	    || (gimple_call_fndecl (c1)
		&& gimple_call_fndecl (c1) == gimple_call_fndecl (c2)));
}

/* Detect flags from a GIMPLE_CALL.  This is just like
   call_expr_flags, but for gimple tuples.  */

int
gimple_call_flags (const_gimple stmt)
{
  int flags;
  tree decl = gimple_call_fndecl (stmt);

  if (decl)
    flags = flags_from_decl_or_type (decl);
  else if (gimple_call_internal_p (stmt))
    flags = internal_fn_flags (gimple_call_internal_fn (stmt));
  else
    flags = flags_from_decl_or_type (gimple_call_fntype (stmt));

  if (stmt->gsbase.subcode & GF_CALL_NOTHROW)
    flags |= ECF_NOTHROW;

  return flags;
}

/* Return the "fn spec" string for call STMT.  */

static tree
gimple_call_fnspec (const_gimple stmt)
{
  tree type, attr;

  type = gimple_call_fntype (stmt);
  if (!type)
    return NULL_TREE;

  attr = lookup_attribute ("fn spec", TYPE_ATTRIBUTES (type));
  if (!attr)
    return NULL_TREE;

  return TREE_VALUE (TREE_VALUE (attr));
}

/* Detects argument flags for argument number ARG on call STMT.  */

int
gimple_call_arg_flags (const_gimple stmt, unsigned arg)
{
  tree attr = gimple_call_fnspec (stmt);

  if (!attr || 1 + arg >= (unsigned) TREE_STRING_LENGTH (attr))
    return 0;

  switch (TREE_STRING_POINTER (attr)[1 + arg])
    {
    case 'x':
    case 'X':
      return EAF_UNUSED;

    case 'R':
      return EAF_DIRECT | EAF_NOCLOBBER | EAF_NOESCAPE;

    case 'r':
      return EAF_NOCLOBBER | EAF_NOESCAPE;

    case 'W':
      return EAF_DIRECT | EAF_NOESCAPE;

    case 'w':
      return EAF_NOESCAPE;

    case '.':
    default:
      return 0;
    }
}

/* Detects return flags for the call STMT.  */

int
gimple_call_return_flags (const_gimple stmt)
{
  tree attr;

  if (gimple_call_flags (stmt) & ECF_MALLOC)
    return ERF_NOALIAS;

  attr = gimple_call_fnspec (stmt);
  if (!attr || TREE_STRING_LENGTH (attr) < 1)
    return 0;

  switch (TREE_STRING_POINTER (attr)[0])
    {
    case '1':
    case '2':
    case '3':
    case '4':
      return ERF_RETURNS_ARG | (TREE_STRING_POINTER (attr)[0] - '1');

    case 'm':
      return ERF_NOALIAS;

    case '.':
    default:
      return 0;
    }
}


/* Return true if GS is a copy assignment.  */

bool
gimple_assign_copy_p (gimple gs)
{
  return (gimple_assign_single_p (gs)
	  && is_gimple_val (gimple_op (gs, 1)));
}


/* Return true if GS is a SSA_NAME copy assignment.  */

bool
gimple_assign_ssa_name_copy_p (gimple gs)
{
  return (gimple_assign_single_p (gs)
	  && TREE_CODE (gimple_assign_lhs (gs)) == SSA_NAME
	  && TREE_CODE (gimple_assign_rhs1 (gs)) == SSA_NAME);
}


/* Return true if GS is an assignment with a unary RHS, but the
   operator has no effect on the assigned value.  The logic is adapted
   from STRIP_NOPS.  This predicate is intended to be used in tuplifying
   instances in which STRIP_NOPS was previously applied to the RHS of
   an assignment.

   NOTE: In the use cases that led to the creation of this function
   and of gimple_assign_single_p, it is typical to test for either
   condition and to proceed in the same manner.  In each case, the
   assigned value is represented by the single RHS operand of the
   assignment.  I suspect there may be cases where gimple_assign_copy_p,
   gimple_assign_single_p, or equivalent logic is used where a similar
   treatment of unary NOPs is appropriate.  */

bool
gimple_assign_unary_nop_p (gimple gs)
{
  return (is_gimple_assign (gs)
          && (CONVERT_EXPR_CODE_P (gimple_assign_rhs_code (gs))
              || gimple_assign_rhs_code (gs) == NON_LVALUE_EXPR)
          && gimple_assign_rhs1 (gs) != error_mark_node
          && (TYPE_MODE (TREE_TYPE (gimple_assign_lhs (gs)))
              == TYPE_MODE (TREE_TYPE (gimple_assign_rhs1 (gs)))));
}

/* Set BB to be the basic block holding G.  */

void
gimple_set_bb (gimple stmt, basic_block bb)
{
  stmt->gsbase.bb = bb;

  /* If the statement is a label, add the label to block-to-labels map
     so that we can speed up edge creation for GIMPLE_GOTOs.  */
  if (cfun->cfg && gimple_code (stmt) == GIMPLE_LABEL)
    {
      tree t;
      int uid;

      t = gimple_label_label (stmt);
      uid = LABEL_DECL_UID (t);
      if (uid == -1)
	{
	  unsigned old_len = VEC_length (basic_block, label_to_block_map);
	  LABEL_DECL_UID (t) = uid = cfun->cfg->last_label_uid++;
	  if (old_len <= (unsigned) uid)
	    {
	      unsigned new_len = 3 * uid / 2 + 1;

	      VEC_safe_grow_cleared (basic_block, gc, label_to_block_map,
				     new_len);
	    }
	}

      VEC_replace (basic_block, label_to_block_map, uid, bb);
    }
}


/* Modify the RHS of the assignment pointed-to by GSI using the
   operands in the expression tree EXPR.

   NOTE: The statement pointed-to by GSI may be reallocated if it
   did not have enough operand slots.

   This function is useful to convert an existing tree expression into
   the flat representation used for the RHS of a GIMPLE assignment.
   It will reallocate memory as needed to expand or shrink the number
   of operand slots needed to represent EXPR.

   NOTE: If you find yourself building a tree and then calling this
   function, you are most certainly doing it the slow way.  It is much
   better to build a new assignment or to use the function
   gimple_assign_set_rhs_with_ops, which does not require an
   expression tree to be built.  */

void
gimple_assign_set_rhs_from_tree (gimple_stmt_iterator *gsi, tree expr)
{
  enum tree_code subcode;
  tree op1, op2, op3;

  extract_ops_from_tree_1 (expr, &subcode, &op1, &op2, &op3);
  gimple_assign_set_rhs_with_ops_1 (gsi, subcode, op1, op2, op3);
}


/* Set the RHS of assignment statement pointed-to by GSI to CODE with
   operands OP1, OP2 and OP3.

   NOTE: The statement pointed-to by GSI may be reallocated if it
   did not have enough operand slots.  */

void
gimple_assign_set_rhs_with_ops_1 (gimple_stmt_iterator *gsi, enum tree_code code,
				  tree op1, tree op2, tree op3)
{
  unsigned new_rhs_ops = get_gimple_rhs_num_ops (code);
  gimple stmt = gsi_stmt (*gsi);

  /* If the new CODE needs more operands, allocate a new statement.  */
  if (gimple_num_ops (stmt) < new_rhs_ops + 1)
    {
      tree lhs = gimple_assign_lhs (stmt);
      gimple new_stmt = gimple_alloc (gimple_code (stmt), new_rhs_ops + 1);
      memcpy (new_stmt, stmt, gimple_size (gimple_code (stmt)));
      gsi_replace (gsi, new_stmt, true);
      stmt = new_stmt;

      /* The LHS needs to be reset as this also changes the SSA name
	 on the LHS.  */
      gimple_assign_set_lhs (stmt, lhs);
    }

  gimple_set_num_ops (stmt, new_rhs_ops + 1);
  gimple_set_subcode (stmt, code);
  gimple_assign_set_rhs1 (stmt, op1);
  if (new_rhs_ops > 1)
    gimple_assign_set_rhs2 (stmt, op2);
  if (new_rhs_ops > 2)
    gimple_assign_set_rhs3 (stmt, op3);
}


/* Return the LHS of a statement that performs an assignment,
   either a GIMPLE_ASSIGN or a GIMPLE_CALL.  Returns NULL_TREE
   for a call to a function that returns no value, or for a
   statement other than an assignment or a call.  */

tree
gimple_get_lhs (const_gimple stmt)
{
  enum gimple_code code = gimple_code (stmt);

  if (code == GIMPLE_ASSIGN)
    return gimple_assign_lhs (stmt);
  else if (code == GIMPLE_CALL)
    return gimple_call_lhs (stmt);
  else
    return NULL_TREE;
}


/* Set the LHS of a statement that performs an assignment,
   either a GIMPLE_ASSIGN or a GIMPLE_CALL.  */

void
gimple_set_lhs (gimple stmt, tree lhs)
{
  enum gimple_code code = gimple_code (stmt);

  if (code == GIMPLE_ASSIGN)
    gimple_assign_set_lhs (stmt, lhs);
  else if (code == GIMPLE_CALL)
    gimple_call_set_lhs (stmt, lhs);
  else
    gcc_unreachable();
}

/* Replace the LHS of STMT, an assignment, either a GIMPLE_ASSIGN or a
   GIMPLE_CALL, with NLHS, in preparation for modifying the RHS to an
   expression with a different value.

   This will update any annotations (say debug bind stmts) referring
   to the original LHS, so that they use the RHS instead.  This is
   done even if NLHS and LHS are the same, for it is understood that
   the RHS will be modified afterwards, and NLHS will not be assigned
   an equivalent value.

   Adjusting any non-annotation uses of the LHS, if needed, is a
   responsibility of the caller.

   The effect of this call should be pretty much the same as that of
   inserting a copy of STMT before STMT, and then removing the
   original stmt, at which time gsi_remove() would have update
   annotations, but using this function saves all the inserting,
   copying and removing.  */

void
gimple_replace_lhs (gimple stmt, tree nlhs)
{
  if (MAY_HAVE_DEBUG_STMTS)
    {
      tree lhs = gimple_get_lhs (stmt);

      gcc_assert (SSA_NAME_DEF_STMT (lhs) == stmt);

      insert_debug_temp_for_var_def (NULL, lhs);
    }

  gimple_set_lhs (stmt, nlhs);
}

/* Return a deep copy of statement STMT.  All the operands from STMT
   are reallocated and copied using unshare_expr.  The DEF, USE, VDEF
   and VUSE operand arrays are set to empty in the new copy.  */

gimple
gimple_copy (gimple stmt)
{
  enum gimple_code code = gimple_code (stmt);
  unsigned num_ops = gimple_num_ops (stmt);
  gimple copy = gimple_alloc (code, num_ops);
  unsigned i;

  /* Shallow copy all the fields from STMT.  */
  memcpy (copy, stmt, gimple_size (code));

  /* If STMT has sub-statements, deep-copy them as well.  */
  if (gimple_has_substatements (stmt))
    {
      gimple_seq new_seq;
      tree t;

      switch (gimple_code (stmt))
	{
	case GIMPLE_BIND:
	  new_seq = gimple_seq_copy (gimple_bind_body (stmt));
	  gimple_bind_set_body (copy, new_seq);
	  gimple_bind_set_vars (copy, unshare_expr (gimple_bind_vars (stmt)));
	  gimple_bind_set_block (copy, gimple_bind_block (stmt));
	  break;

	case GIMPLE_CATCH:
	  new_seq = gimple_seq_copy (gimple_catch_handler (stmt));
	  gimple_catch_set_handler (copy, new_seq);
	  t = unshare_expr (gimple_catch_types (stmt));
	  gimple_catch_set_types (copy, t);
	  break;

	case GIMPLE_EH_FILTER:
	  new_seq = gimple_seq_copy (gimple_eh_filter_failure (stmt));
	  gimple_eh_filter_set_failure (copy, new_seq);
	  t = unshare_expr (gimple_eh_filter_types (stmt));
	  gimple_eh_filter_set_types (copy, t);
	  break;

	case GIMPLE_EH_ELSE:
	  new_seq = gimple_seq_copy (gimple_eh_else_n_body (stmt));
	  gimple_eh_else_set_n_body (copy, new_seq);
	  new_seq = gimple_seq_copy (gimple_eh_else_e_body (stmt));
	  gimple_eh_else_set_e_body (copy, new_seq);
	  break;

	case GIMPLE_TRY:
	  new_seq = gimple_seq_copy (gimple_try_eval (stmt));
	  gimple_try_set_eval (copy, new_seq);
	  new_seq = gimple_seq_copy (gimple_try_cleanup (stmt));
	  gimple_try_set_cleanup (copy, new_seq);
	  break;

	case GIMPLE_OMP_FOR:
	  new_seq = gimple_seq_copy (gimple_omp_for_pre_body (stmt));
	  gimple_omp_for_set_pre_body (copy, new_seq);
	  t = unshare_expr (gimple_omp_for_clauses (stmt));
	  gimple_omp_for_set_clauses (copy, t);
	  copy->gimple_omp_for.iter
	    = ggc_alloc_vec_gimple_omp_for_iter
	    (gimple_omp_for_collapse (stmt));
	  for (i = 0; i < gimple_omp_for_collapse (stmt); i++)
	    {
	      gimple_omp_for_set_cond (copy, i,
				       gimple_omp_for_cond (stmt, i));
	      gimple_omp_for_set_index (copy, i,
					gimple_omp_for_index (stmt, i));
	      t = unshare_expr (gimple_omp_for_initial (stmt, i));
	      gimple_omp_for_set_initial (copy, i, t);
	      t = unshare_expr (gimple_omp_for_final (stmt, i));
	      gimple_omp_for_set_final (copy, i, t);
	      t = unshare_expr (gimple_omp_for_incr (stmt, i));
	      gimple_omp_for_set_incr (copy, i, t);
	    }
	  goto copy_omp_body;

	case GIMPLE_OMP_PARALLEL:
	  t = unshare_expr (gimple_omp_parallel_clauses (stmt));
	  gimple_omp_parallel_set_clauses (copy, t);
	  t = unshare_expr (gimple_omp_parallel_child_fn (stmt));
	  gimple_omp_parallel_set_child_fn (copy, t);
	  t = unshare_expr (gimple_omp_parallel_data_arg (stmt));
	  gimple_omp_parallel_set_data_arg (copy, t);
	  goto copy_omp_body;

	case GIMPLE_OMP_TASK:
	  t = unshare_expr (gimple_omp_task_clauses (stmt));
	  gimple_omp_task_set_clauses (copy, t);
	  t = unshare_expr (gimple_omp_task_child_fn (stmt));
	  gimple_omp_task_set_child_fn (copy, t);
	  t = unshare_expr (gimple_omp_task_data_arg (stmt));
	  gimple_omp_task_set_data_arg (copy, t);
	  t = unshare_expr (gimple_omp_task_copy_fn (stmt));
	  gimple_omp_task_set_copy_fn (copy, t);
	  t = unshare_expr (gimple_omp_task_arg_size (stmt));
	  gimple_omp_task_set_arg_size (copy, t);
	  t = unshare_expr (gimple_omp_task_arg_align (stmt));
	  gimple_omp_task_set_arg_align (copy, t);
	  goto copy_omp_body;

	case GIMPLE_OMP_CRITICAL:
	  t = unshare_expr (gimple_omp_critical_name (stmt));
	  gimple_omp_critical_set_name (copy, t);
	  goto copy_omp_body;

	case GIMPLE_OMP_SECTIONS:
	  t = unshare_expr (gimple_omp_sections_clauses (stmt));
	  gimple_omp_sections_set_clauses (copy, t);
	  t = unshare_expr (gimple_omp_sections_control (stmt));
	  gimple_omp_sections_set_control (copy, t);
	  /* FALLTHRU  */

	case GIMPLE_OMP_SINGLE:
	case GIMPLE_OMP_SECTION:
	case GIMPLE_OMP_MASTER:
	case GIMPLE_OMP_ORDERED:
	copy_omp_body:
	  new_seq = gimple_seq_copy (gimple_omp_body (stmt));
	  gimple_omp_set_body (copy, new_seq);
	  break;

	case GIMPLE_TRANSACTION:
	  new_seq = gimple_seq_copy (gimple_transaction_body (stmt));
	  gimple_transaction_set_body (copy, new_seq);
	  break;

	case GIMPLE_WITH_CLEANUP_EXPR:
	  new_seq = gimple_seq_copy (gimple_wce_cleanup (stmt));
	  gimple_wce_set_cleanup (copy, new_seq);
	  break;

	default:
	  gcc_unreachable ();
	}
    }

  /* Make copy of operands.  */
  if (num_ops > 0)
    {
      for (i = 0; i < num_ops; i++)
	gimple_set_op (copy, i, unshare_expr (gimple_op (stmt, i)));

      /* Clear out SSA operand vectors on COPY.  */
      if (gimple_has_ops (stmt))
	{
	  gimple_set_def_ops (copy, NULL);
	  gimple_set_use_ops (copy, NULL);
	}

      if (gimple_has_mem_ops (stmt))
	{
	  gimple_set_vdef (copy, gimple_vdef (stmt));
	  gimple_set_vuse (copy, gimple_vuse (stmt));
	}

      /* SSA operands need to be updated.  */
      gimple_set_modified (copy, true);
    }

  return copy;
}


/* Set the MODIFIED flag to MODIFIEDP, iff the gimple statement G has
   a MODIFIED field.  */

void
gimple_set_modified (gimple s, bool modifiedp)
{
  if (gimple_has_ops (s))
    s->gsbase.modified = (unsigned) modifiedp;
}


/* Return true if statement S has side-effects.  We consider a
   statement to have side effects if:

   - It is a GIMPLE_CALL not marked with ECF_PURE or ECF_CONST.
   - Any of its operands are marked TREE_THIS_VOLATILE or TREE_SIDE_EFFECTS.  */

bool
gimple_has_side_effects (const_gimple s)
{
  if (is_gimple_debug (s))
    return false;

  /* We don't have to scan the arguments to check for
     volatile arguments, though, at present, we still
     do a scan to check for TREE_SIDE_EFFECTS.  */
  if (gimple_has_volatile_ops (s))
    return true;

  if (gimple_code (s) == GIMPLE_ASM
      && gimple_asm_volatile_p (s))
    return true;

  if (is_gimple_call (s))
    {
      int flags = gimple_call_flags (s);

      /* An infinite loop is considered a side effect.  */
      if (!(flags & (ECF_CONST | ECF_PURE))
	  || (flags & ECF_LOOPING_CONST_OR_PURE))
	return true;

<<<<<<< HEAD
      return false;
    }

  return false;
}

/* Return true if the RHS of statement S has side effects.
   We may use it to determine if it is admissable to replace
   an assignment or call with a copy of a previously-computed
   value.  In such cases, side-effects due to the LHS are
   preserved.  */

bool
gimple_rhs_has_side_effects (const_gimple s)
{
  unsigned i;

  if (is_gimple_call (s))
    {
      unsigned nargs = gimple_call_num_args (s);
      tree fn;

      if (!(gimple_call_flags (s) & (ECF_CONST | ECF_PURE)))
        return true;

      /* We cannot use gimple_has_volatile_ops here,
         because we must ignore a volatile LHS.  */
      fn = gimple_call_fn (s);
      if (fn && (TREE_SIDE_EFFECTS (fn) || TREE_THIS_VOLATILE (fn)))
	{
	  gcc_assert (gimple_has_volatile_ops (s));
	  return true;
	}

      for (i = 0; i < nargs; i++)
        if (TREE_SIDE_EFFECTS (gimple_call_arg (s, i))
            || TREE_THIS_VOLATILE (gimple_call_arg (s, i)))
          return true;

=======
>>>>>>> 6c4f0f01
      return false;
    }

  return false;
}

/* Helper for gimple_could_trap_p and gimple_assign_rhs_could_trap_p.
   Return true if S can trap.  When INCLUDE_MEM is true, check whether
   the memory operations could trap.  When INCLUDE_STORES is true and
   S is a GIMPLE_ASSIGN, the LHS of the assignment is also checked.  */

bool
gimple_could_trap_p_1 (gimple s, bool include_mem, bool include_stores)
{
  tree t, div = NULL_TREE;
  enum tree_code op;

  if (include_mem)
    {
      unsigned i, start = (is_gimple_assign (s) && !include_stores) ? 1 : 0;

      for (i = start; i < gimple_num_ops (s); i++)
	if (tree_could_trap_p (gimple_op (s, i)))
	  return true;
    }

  switch (gimple_code (s))
    {
    case GIMPLE_ASM:
      return gimple_asm_volatile_p (s);

    case GIMPLE_CALL:
      t = gimple_call_fndecl (s);
      /* Assume that calls to weak functions may trap.  */
      if (!t || !DECL_P (t) || DECL_WEAK (t))
	return true;
      return false;

    case GIMPLE_ASSIGN:
      t = gimple_expr_type (s);
      op = gimple_assign_rhs_code (s);
      if (get_gimple_rhs_class (op) == GIMPLE_BINARY_RHS)
	div = gimple_assign_rhs2 (s);
      return (operation_could_trap_p (op, FLOAT_TYPE_P (t),
				      (INTEGRAL_TYPE_P (t)
				       && TYPE_OVERFLOW_TRAPS (t)),
				      div));

    default:
      break;
    }

  return false;
}

/* Return true if statement S can trap.  */

bool
gimple_could_trap_p (gimple s)
{
  return gimple_could_trap_p_1 (s, true, true);
}

/* Return true if RHS of a GIMPLE_ASSIGN S can trap.  */

bool
gimple_assign_rhs_could_trap_p (gimple s)
{
  gcc_assert (is_gimple_assign (s));
  return gimple_could_trap_p_1 (s, true, false);
}


/* Print debugging information for gimple stmts generated.  */

void
dump_gimple_statistics (void)
{
#ifdef GATHER_STATISTICS
  int i, total_tuples = 0, total_bytes = 0;

  fprintf (stderr, "\nGIMPLE statements\n");
  fprintf (stderr, "Kind                   Stmts      Bytes\n");
  fprintf (stderr, "---------------------------------------\n");
  for (i = 0; i < (int) gimple_alloc_kind_all; ++i)
    {
      fprintf (stderr, "%-20s %7d %10d\n", gimple_alloc_kind_names[i],
	  gimple_alloc_counts[i], gimple_alloc_sizes[i]);
      total_tuples += gimple_alloc_counts[i];
      total_bytes += gimple_alloc_sizes[i];
    }
  fprintf (stderr, "---------------------------------------\n");
  fprintf (stderr, "%-20s %7d %10d\n", "Total", total_tuples, total_bytes);
  fprintf (stderr, "---------------------------------------\n");
#else
  fprintf (stderr, "No gimple statistics\n");
#endif
}


/* Return the number of operands needed on the RHS of a GIMPLE
   assignment for an expression with tree code CODE.  */

unsigned
get_gimple_rhs_num_ops (enum tree_code code)
{
  enum gimple_rhs_class rhs_class = get_gimple_rhs_class (code);

  if (rhs_class == GIMPLE_UNARY_RHS || rhs_class == GIMPLE_SINGLE_RHS)
    return 1;
  else if (rhs_class == GIMPLE_BINARY_RHS)
    return 2;
  else if (rhs_class == GIMPLE_TERNARY_RHS)
    return 3;
  else
    gcc_unreachable ();
}

#define DEFTREECODE(SYM, STRING, TYPE, NARGS)   			    \
  (unsigned char)							    \
  ((TYPE) == tcc_unary ? GIMPLE_UNARY_RHS				    \
   : ((TYPE) == tcc_binary						    \
      || (TYPE) == tcc_comparison) ? GIMPLE_BINARY_RHS   		    \
   : ((TYPE) == tcc_constant						    \
      || (TYPE) == tcc_declaration					    \
      || (TYPE) == tcc_reference) ? GIMPLE_SINGLE_RHS			    \
   : ((SYM) == TRUTH_AND_EXPR						    \
      || (SYM) == TRUTH_OR_EXPR						    \
      || (SYM) == TRUTH_XOR_EXPR) ? GIMPLE_BINARY_RHS			    \
   : (SYM) == TRUTH_NOT_EXPR ? GIMPLE_UNARY_RHS				    \
   : ((SYM) == COND_EXPR						    \
      || (SYM) == WIDEN_MULT_PLUS_EXPR					    \
      || (SYM) == WIDEN_MULT_MINUS_EXPR					    \
      || (SYM) == DOT_PROD_EXPR						    \
      || (SYM) == REALIGN_LOAD_EXPR					    \
      || (SYM) == VEC_COND_EXPR						    \
      || (SYM) == VEC_PERM_EXPR                                             \
      || (SYM) == FMA_EXPR) ? GIMPLE_TERNARY_RHS			    \
   : ((SYM) == CONSTRUCTOR						    \
      || (SYM) == OBJ_TYPE_REF						    \
      || (SYM) == ASSERT_EXPR						    \
      || (SYM) == ADDR_EXPR						    \
      || (SYM) == WITH_SIZE_EXPR					    \
      || (SYM) == SSA_NAME) ? GIMPLE_SINGLE_RHS				    \
   : GIMPLE_INVALID_RHS),
#define END_OF_BASE_TREE_CODES (unsigned char) GIMPLE_INVALID_RHS,

const unsigned char gimple_rhs_class_table[] = {
#include "all-tree.def"
};

#undef DEFTREECODE
#undef END_OF_BASE_TREE_CODES

/* For the definitive definition of GIMPLE, see doc/tree-ssa.texi.  */

/* Validation of GIMPLE expressions.  */

/* Returns true iff T is a valid RHS for an assignment to a renamed
   user -- or front-end generated artificial -- variable.  */

bool
is_gimple_reg_rhs (tree t)
{
  return get_gimple_rhs_class (TREE_CODE (t)) != GIMPLE_INVALID_RHS;
}

/* Returns true iff T is a valid RHS for an assignment to an un-renamed
   LHS, or for a call argument.  */

bool
is_gimple_mem_rhs (tree t)
{
  /* If we're dealing with a renamable type, either source or dest must be
     a renamed variable.  */
  if (is_gimple_reg_type (TREE_TYPE (t)))
    return is_gimple_val (t);
  else
    return is_gimple_val (t) || is_gimple_lvalue (t);
}

/*  Return true if T is a valid LHS for a GIMPLE assignment expression.  */

bool
is_gimple_lvalue (tree t)
{
  return (is_gimple_addressable (t)
	  || TREE_CODE (t) == WITH_SIZE_EXPR
	  /* These are complex lvalues, but don't have addresses, so they
	     go here.  */
	  || TREE_CODE (t) == BIT_FIELD_REF);
}

/*  Return true if T is a GIMPLE condition.  */

bool
is_gimple_condexpr (tree t)
{
  return (is_gimple_val (t) || (COMPARISON_CLASS_P (t)
				&& !tree_could_throw_p (t)
				&& is_gimple_val (TREE_OPERAND (t, 0))
				&& is_gimple_val (TREE_OPERAND (t, 1))));
}

/*  Return true if T is something whose address can be taken.  */

bool
is_gimple_addressable (tree t)
{
  return (is_gimple_id (t) || handled_component_p (t)
	  || TREE_CODE (t) == MEM_REF);
}

/* Return true if T is a valid gimple constant.  */

bool
is_gimple_constant (const_tree t)
{
  switch (TREE_CODE (t))
    {
    case INTEGER_CST:
    case REAL_CST:
    case FIXED_CST:
    case STRING_CST:
    case COMPLEX_CST:
    case VECTOR_CST:
      return true;

    /* Vector constant constructors are gimple invariant.  */
    case CONSTRUCTOR:
      if (TREE_TYPE (t) && TREE_CODE (TREE_TYPE (t)) == VECTOR_TYPE)
	return TREE_CONSTANT (t);
      else
	return false;

    default:
      return false;
    }
}

/* Return true if T is a gimple address.  */

bool
is_gimple_address (const_tree t)
{
  tree op;

  if (TREE_CODE (t) != ADDR_EXPR)
    return false;

  op = TREE_OPERAND (t, 0);
  while (handled_component_p (op))
    {
      if ((TREE_CODE (op) == ARRAY_REF
	   || TREE_CODE (op) == ARRAY_RANGE_REF)
	  && !is_gimple_val (TREE_OPERAND (op, 1)))
	    return false;

      op = TREE_OPERAND (op, 0);
    }

  if (CONSTANT_CLASS_P (op) || TREE_CODE (op) == MEM_REF)
    return true;

  switch (TREE_CODE (op))
    {
    case PARM_DECL:
    case RESULT_DECL:
    case LABEL_DECL:
    case FUNCTION_DECL:
    case VAR_DECL:
    case CONST_DECL:
      return true;

    default:
      return false;
    }
}

/* Return true if T is a gimple invariant address.  */

bool
is_gimple_invariant_address (const_tree t)
{
  const_tree op;

  if (TREE_CODE (t) != ADDR_EXPR)
    return false;

  op = strip_invariant_refs (TREE_OPERAND (t, 0));
  if (!op)
    return false;

  if (TREE_CODE (op) == MEM_REF)
    {
      const_tree op0 = TREE_OPERAND (op, 0);
      return (TREE_CODE (op0) == ADDR_EXPR
	      && (CONSTANT_CLASS_P (TREE_OPERAND (op0, 0))
		  || decl_address_invariant_p (TREE_OPERAND (op0, 0))));
    }

  return CONSTANT_CLASS_P (op) || decl_address_invariant_p (op);
}

/* Return true if T is a gimple invariant address at IPA level
   (so addresses of variables on stack are not allowed).  */

bool
is_gimple_ip_invariant_address (const_tree t)
{
  const_tree op;

  if (TREE_CODE (t) != ADDR_EXPR)
    return false;

  op = strip_invariant_refs (TREE_OPERAND (t, 0));
  if (!op)
    return false;

  if (TREE_CODE (op) == MEM_REF)
    {
      const_tree op0 = TREE_OPERAND (op, 0);
      return (TREE_CODE (op0) == ADDR_EXPR
	      && (CONSTANT_CLASS_P (TREE_OPERAND (op0, 0))
		  || decl_address_ip_invariant_p (TREE_OPERAND (op0, 0))));
    }

  return CONSTANT_CLASS_P (op) || decl_address_ip_invariant_p (op);
}

/* Return true if T is a GIMPLE minimal invariant.  It's a restricted
   form of function invariant.  */

bool
is_gimple_min_invariant (const_tree t)
{
  if (TREE_CODE (t) == ADDR_EXPR)
    return is_gimple_invariant_address (t);

  return is_gimple_constant (t);
}

/* Return true if T is a GIMPLE interprocedural invariant.  It's a restricted
   form of gimple minimal invariant.  */

bool
is_gimple_ip_invariant (const_tree t)
{
  if (TREE_CODE (t) == ADDR_EXPR)
    return is_gimple_ip_invariant_address (t);

  return is_gimple_constant (t);
}

/* Return true if T looks like a valid GIMPLE statement.  */

bool
is_gimple_stmt (tree t)
{
  const enum tree_code code = TREE_CODE (t);

  switch (code)
    {
    case NOP_EXPR:
      /* The only valid NOP_EXPR is the empty statement.  */
      return IS_EMPTY_STMT (t);

    case BIND_EXPR:
    case COND_EXPR:
      /* These are only valid if they're void.  */
      return TREE_TYPE (t) == NULL || VOID_TYPE_P (TREE_TYPE (t));

    case SWITCH_EXPR:
    case GOTO_EXPR:
    case RETURN_EXPR:
    case LABEL_EXPR:
    case CASE_LABEL_EXPR:
    case TRY_CATCH_EXPR:
    case TRY_FINALLY_EXPR:
    case EH_FILTER_EXPR:
    case CATCH_EXPR:
    case ASM_EXPR:
    case STATEMENT_LIST:
    case OMP_PARALLEL:
    case OMP_FOR:
    case OMP_SECTIONS:
    case OMP_SECTION:
    case OMP_SINGLE:
    case OMP_MASTER:
    case OMP_ORDERED:
    case OMP_CRITICAL:
    case OMP_TASK:
      /* These are always void.  */
      return true;

    case CALL_EXPR:
    case MODIFY_EXPR:
    case PREDICT_EXPR:
      /* These are valid regardless of their type.  */
      return true;

    default:
      return false;
    }
}

/* Return true if T is a variable.  */

bool
is_gimple_variable (tree t)
{
  return (TREE_CODE (t) == VAR_DECL
	  || TREE_CODE (t) == PARM_DECL
	  || TREE_CODE (t) == RESULT_DECL
	  || TREE_CODE (t) == SSA_NAME);
}

/*  Return true if T is a GIMPLE identifier (something with an address).  */

bool
is_gimple_id (tree t)
{
  return (is_gimple_variable (t)
	  || TREE_CODE (t) == FUNCTION_DECL
	  || TREE_CODE (t) == LABEL_DECL
	  || TREE_CODE (t) == CONST_DECL
	  /* Allow string constants, since they are addressable.  */
	  || TREE_CODE (t) == STRING_CST);
}

/* Return true if TYPE is a suitable type for a scalar register variable.  */

bool
is_gimple_reg_type (tree type)
{
  return !AGGREGATE_TYPE_P (type);
}

/* Return true if T is a non-aggregate register variable.  */

bool
is_gimple_reg (tree t)
{
  if (TREE_CODE (t) == SSA_NAME)
    t = SSA_NAME_VAR (t);

  if (!is_gimple_variable (t))
    return false;

  if (!is_gimple_reg_type (TREE_TYPE (t)))
    return false;

  /* A volatile decl is not acceptable because we can't reuse it as
     needed.  We need to copy it into a temp first.  */
  if (TREE_THIS_VOLATILE (t))
    return false;

  /* We define "registers" as things that can be renamed as needed,
     which with our infrastructure does not apply to memory.  */
  if (needs_to_live_in_memory (t))
    return false;

  /* Hard register variables are an interesting case.  For those that
     are call-clobbered, we don't know where all the calls are, since
     we don't (want to) take into account which operations will turn
     into libcalls at the rtl level.  For those that are call-saved,
     we don't currently model the fact that calls may in fact change
     global hard registers, nor do we examine ASM_CLOBBERS at the tree
     level, and so miss variable changes that might imply.  All around,
     it seems safest to not do too much optimization with these at the
     tree level at all.  We'll have to rely on the rtl optimizers to
     clean this up, as there we've got all the appropriate bits exposed.  */
  if (TREE_CODE (t) == VAR_DECL && DECL_HARD_REGISTER (t))
    return false;

  /* Complex and vector values must have been put into SSA-like form.
     That is, no assignments to the individual components.  */
  if (TREE_CODE (TREE_TYPE (t)) == COMPLEX_TYPE
      || TREE_CODE (TREE_TYPE (t)) == VECTOR_TYPE)
    return DECL_GIMPLE_REG_P (t);

  return true;
}


/* Return true if T is a GIMPLE rvalue, i.e. an identifier or a constant.  */

bool
is_gimple_val (tree t)
{
  /* Make loads from volatiles and memory vars explicit.  */
  if (is_gimple_variable (t)
      && is_gimple_reg_type (TREE_TYPE (t))
      && !is_gimple_reg (t))
    return false;

  return (is_gimple_variable (t) || is_gimple_min_invariant (t));
}

/* Similarly, but accept hard registers as inputs to asm statements.  */

bool
is_gimple_asm_val (tree t)
{
  if (TREE_CODE (t) == VAR_DECL && DECL_HARD_REGISTER (t))
    return true;

  return is_gimple_val (t);
}

/* Return true if T is a GIMPLE minimal lvalue.  */

bool
is_gimple_min_lval (tree t)
{
  if (!(t = CONST_CAST_TREE (strip_invariant_refs (t))))
    return false;
  return (is_gimple_id (t) || TREE_CODE (t) == MEM_REF);
}

/* Return true if T is a valid function operand of a CALL_EXPR.  */

bool
is_gimple_call_addr (tree t)
{
  return (TREE_CODE (t) == OBJ_TYPE_REF || is_gimple_val (t));
}

/* Return true if T is a valid address operand of a MEM_REF.  */

bool
is_gimple_mem_ref_addr (tree t)
{
  return (is_gimple_reg (t)
	  || TREE_CODE (t) == INTEGER_CST
	  || (TREE_CODE (t) == ADDR_EXPR
	      && (CONSTANT_CLASS_P (TREE_OPERAND (t, 0))
		  || decl_address_invariant_p (TREE_OPERAND (t, 0)))));
}


/* Given a memory reference expression T, return its base address.
   The base address of a memory reference expression is the main
   object being referenced.  For instance, the base address for
   'array[i].fld[j]' is 'array'.  You can think of this as stripping
   away the offset part from a memory address.

   This function calls handled_component_p to strip away all the inner
   parts of the memory reference until it reaches the base object.  */

tree
get_base_address (tree t)
{
  while (handled_component_p (t))
    t = TREE_OPERAND (t, 0);

  if ((TREE_CODE (t) == MEM_REF
       || TREE_CODE (t) == TARGET_MEM_REF)
      && TREE_CODE (TREE_OPERAND (t, 0)) == ADDR_EXPR)
    t = TREE_OPERAND (TREE_OPERAND (t, 0), 0);

  if (TREE_CODE (t) == SSA_NAME
      || DECL_P (t)
      || TREE_CODE (t) == STRING_CST
      || TREE_CODE (t) == CONSTRUCTOR
      || INDIRECT_REF_P (t)
      || TREE_CODE (t) == MEM_REF
      || TREE_CODE (t) == TARGET_MEM_REF)
    return t;
  else
    return NULL_TREE;
}

void
recalculate_side_effects (tree t)
{
  enum tree_code code = TREE_CODE (t);
  int len = TREE_OPERAND_LENGTH (t);
  int i;

  switch (TREE_CODE_CLASS (code))
    {
    case tcc_expression:
      switch (code)
	{
	case INIT_EXPR:
	case MODIFY_EXPR:
	case VA_ARG_EXPR:
	case PREDECREMENT_EXPR:
	case PREINCREMENT_EXPR:
	case POSTDECREMENT_EXPR:
	case POSTINCREMENT_EXPR:
	  /* All of these have side-effects, no matter what their
	     operands are.  */
	  return;

	default:
	  break;
	}
      /* Fall through.  */

    case tcc_comparison:  /* a comparison expression */
    case tcc_unary:       /* a unary arithmetic expression */
    case tcc_binary:      /* a binary arithmetic expression */
    case tcc_reference:   /* a reference */
    case tcc_vl_exp:        /* a function call */
      TREE_SIDE_EFFECTS (t) = TREE_THIS_VOLATILE (t);
      for (i = 0; i < len; ++i)
	{
	  tree op = TREE_OPERAND (t, i);
	  if (op && TREE_SIDE_EFFECTS (op))
	    TREE_SIDE_EFFECTS (t) = 1;
	}
      break;

    case tcc_constant:
      /* No side-effects.  */
      return;

    default:
      gcc_unreachable ();
   }
}

/* Canonicalize a tree T for use in a COND_EXPR as conditional.  Returns
   a canonicalized tree that is valid for a COND_EXPR or NULL_TREE, if
   we failed to create one.  */

tree
canonicalize_cond_expr_cond (tree t)
{
  /* Strip conversions around boolean operations.  */
  if (CONVERT_EXPR_P (t)
      && (truth_value_p (TREE_CODE (TREE_OPERAND (t, 0)))
          || TREE_CODE (TREE_TYPE (TREE_OPERAND (t, 0)))
	     == BOOLEAN_TYPE))
    t = TREE_OPERAND (t, 0);

  /* For !x use x == 0.  */
  if (TREE_CODE (t) == TRUTH_NOT_EXPR)
    {
      tree top0 = TREE_OPERAND (t, 0);
      t = build2 (EQ_EXPR, TREE_TYPE (t),
		  top0, build_int_cst (TREE_TYPE (top0), 0));
    }
  /* For cmp ? 1 : 0 use cmp.  */
  else if (TREE_CODE (t) == COND_EXPR
	   && COMPARISON_CLASS_P (TREE_OPERAND (t, 0))
	   && integer_onep (TREE_OPERAND (t, 1))
	   && integer_zerop (TREE_OPERAND (t, 2)))
    {
      tree top0 = TREE_OPERAND (t, 0);
      t = build2 (TREE_CODE (top0), TREE_TYPE (t),
		  TREE_OPERAND (top0, 0), TREE_OPERAND (top0, 1));
    }

  if (is_gimple_condexpr (t))
    return t;

  return NULL_TREE;
}

/* Build a GIMPLE_CALL identical to STMT but skipping the arguments in
   the positions marked by the set ARGS_TO_SKIP.  */

gimple
gimple_call_copy_skip_args (gimple stmt, bitmap args_to_skip)
{
  int i;
  int nargs = gimple_call_num_args (stmt);
  VEC(tree, heap) *vargs = VEC_alloc (tree, heap, nargs);
  gimple new_stmt;

  for (i = 0; i < nargs; i++)
    if (!bitmap_bit_p (args_to_skip, i))
      VEC_quick_push (tree, vargs, gimple_call_arg (stmt, i));

  if (gimple_call_internal_p (stmt))
    new_stmt = gimple_build_call_internal_vec (gimple_call_internal_fn (stmt),
					       vargs);
  else
    new_stmt = gimple_build_call_vec (gimple_call_fn (stmt), vargs);
  VEC_free (tree, heap, vargs);
  if (gimple_call_lhs (stmt))
    gimple_call_set_lhs (new_stmt, gimple_call_lhs (stmt));

  gimple_set_vuse (new_stmt, gimple_vuse (stmt));
  gimple_set_vdef (new_stmt, gimple_vdef (stmt));

  gimple_set_block (new_stmt, gimple_block (stmt));
  if (gimple_has_location (stmt))
    gimple_set_location (new_stmt, gimple_location (stmt));
  gimple_call_copy_flags (new_stmt, stmt);
  gimple_call_set_chain (new_stmt, gimple_call_chain (stmt));

  gimple_set_modified (new_stmt, true);

  return new_stmt;
}


enum gtc_mode { GTC_MERGE = 0, GTC_DIAG = 1 };

static hashval_t gimple_type_hash (const void *);

/* Structure used to maintain a cache of some type pairs compared by
   gimple_types_compatible_p when comparing aggregate types.  There are
   three possible values for SAME_P:

   	-2: The pair (T1, T2) has just been inserted in the table.
	 0: T1 and T2 are different types.
	 1: T1 and T2 are the same type.

   The two elements in the SAME_P array are indexed by the comparison
   mode gtc_mode.  */

struct type_pair_d
{
  unsigned int uid1;
  unsigned int uid2;
  signed char same_p[2];
};
typedef struct type_pair_d *type_pair_t;
DEF_VEC_P(type_pair_t);
DEF_VEC_ALLOC_P(type_pair_t,heap);

#define GIMPLE_TYPE_PAIR_SIZE 16381
struct type_pair_d *type_pair_cache;


/* Lookup the pair of types T1 and T2 in *VISITED_P.  Insert a new
   entry if none existed.  */

static inline type_pair_t
lookup_type_pair (tree t1, tree t2)
{
  unsigned int index;
  unsigned int uid1, uid2;

  if (type_pair_cache == NULL)
    type_pair_cache = XCNEWVEC (struct type_pair_d, GIMPLE_TYPE_PAIR_SIZE);

  if (TYPE_UID (t1) < TYPE_UID (t2))
    {
      uid1 = TYPE_UID (t1);
      uid2 = TYPE_UID (t2);
    }
  else
    {
      uid1 = TYPE_UID (t2);
      uid2 = TYPE_UID (t1);
    }
  gcc_checking_assert (uid1 != uid2);

  /* iterative_hash_hashval_t imply an function calls.
     We know that UIDS are in limited range.  */
  index = ((((unsigned HOST_WIDE_INT)uid1 << HOST_BITS_PER_WIDE_INT / 2) + uid2)
	   % GIMPLE_TYPE_PAIR_SIZE);
  if (type_pair_cache [index].uid1 == uid1
      && type_pair_cache [index].uid2 == uid2)
    return &type_pair_cache[index];

  type_pair_cache [index].uid1 = uid1;
  type_pair_cache [index].uid2 = uid2;
  type_pair_cache [index].same_p[0] = -2;
  type_pair_cache [index].same_p[1] = -2;

  return &type_pair_cache[index];
}

/* Per pointer state for the SCC finding.  The on_sccstack flag
   is not strictly required, it is true when there is no hash value
   recorded for the type and false otherwise.  But querying that
   is slower.  */

struct sccs
{
  unsigned int dfsnum;
  unsigned int low;
  bool on_sccstack;
  union {
    hashval_t hash;
    signed char same_p;
  } u;
};

static unsigned int next_dfs_num;
static unsigned int gtc_next_dfs_num;


/* GIMPLE type merging cache.  A direct-mapped cache based on TYPE_UID.  */

typedef struct GTY(()) gimple_type_leader_entry_s {
  tree type;
  tree leader;
} gimple_type_leader_entry;

#define GIMPLE_TYPE_LEADER_SIZE 16381
static GTY((deletable, length("GIMPLE_TYPE_LEADER_SIZE")))
  gimple_type_leader_entry *gimple_type_leader;

/* Lookup an existing leader for T and return it or NULL_TREE, if
   there is none in the cache.  */

static inline tree
gimple_lookup_type_leader (tree t)
{
  gimple_type_leader_entry *leader;

  if (!gimple_type_leader)
    return NULL_TREE;

  leader = &gimple_type_leader[TYPE_UID (t) % GIMPLE_TYPE_LEADER_SIZE];
  if (leader->type != t)
    return NULL_TREE;

  return leader->leader;
}

/* Return true if T1 and T2 have the same name.  If FOR_COMPLETION_P is
   true then if any type has no name return false, otherwise return
   true if both types have no names.  */

static bool
compare_type_names_p (tree t1, tree t2)
{
  tree name1 = TYPE_NAME (t1);
  tree name2 = TYPE_NAME (t2);

  if ((name1 != NULL_TREE) != (name2 != NULL_TREE))
    return false;

  if (name1 == NULL_TREE)
    return true;

  /* Either both should be a TYPE_DECL or both an IDENTIFIER_NODE.  */
  if (TREE_CODE (name1) != TREE_CODE (name2))
    return false;

  if (TREE_CODE (name1) == TYPE_DECL)
    name1 = DECL_NAME (name1);
  gcc_checking_assert (!name1 || TREE_CODE (name1) == IDENTIFIER_NODE);

  if (TREE_CODE (name2) == TYPE_DECL)
    name2 = DECL_NAME (name2);
  gcc_checking_assert (!name2 || TREE_CODE (name2) == IDENTIFIER_NODE);

  /* Identifiers can be compared with pointer equality rather
     than a string comparison.  */
  if (name1 == name2)
    return true;

  return false;
}

/* Return true if the field decls F1 and F2 are at the same offset.

   This is intended to be used on GIMPLE types only.  */

bool
gimple_compare_field_offset (tree f1, tree f2)
{
  if (DECL_OFFSET_ALIGN (f1) == DECL_OFFSET_ALIGN (f2))
    {
      tree offset1 = DECL_FIELD_OFFSET (f1);
      tree offset2 = DECL_FIELD_OFFSET (f2);
      return ((offset1 == offset2
	       /* Once gimplification is done, self-referential offsets are
		  instantiated as operand #2 of the COMPONENT_REF built for
		  each access and reset.  Therefore, they are not relevant
		  anymore and fields are interchangeable provided that they
		  represent the same access.  */
	       || (TREE_CODE (offset1) == PLACEHOLDER_EXPR
		   && TREE_CODE (offset2) == PLACEHOLDER_EXPR
		   && (DECL_SIZE (f1) == DECL_SIZE (f2)
		       || (TREE_CODE (DECL_SIZE (f1)) == PLACEHOLDER_EXPR
			   && TREE_CODE (DECL_SIZE (f2)) == PLACEHOLDER_EXPR)
		       || operand_equal_p (DECL_SIZE (f1), DECL_SIZE (f2), 0))
		   && DECL_ALIGN (f1) == DECL_ALIGN (f2))
	       || operand_equal_p (offset1, offset2, 0))
	      && tree_int_cst_equal (DECL_FIELD_BIT_OFFSET (f1),
				     DECL_FIELD_BIT_OFFSET (f2)));
    }

  /* Fortran and C do not always agree on what DECL_OFFSET_ALIGN
     should be, so handle differing ones specially by decomposing
     the offset into a byte and bit offset manually.  */
  if (host_integerp (DECL_FIELD_OFFSET (f1), 0)
      && host_integerp (DECL_FIELD_OFFSET (f2), 0))
    {
      unsigned HOST_WIDE_INT byte_offset1, byte_offset2;
      unsigned HOST_WIDE_INT bit_offset1, bit_offset2;
      bit_offset1 = TREE_INT_CST_LOW (DECL_FIELD_BIT_OFFSET (f1));
      byte_offset1 = (TREE_INT_CST_LOW (DECL_FIELD_OFFSET (f1))
		      + bit_offset1 / BITS_PER_UNIT);
      bit_offset2 = TREE_INT_CST_LOW (DECL_FIELD_BIT_OFFSET (f2));
      byte_offset2 = (TREE_INT_CST_LOW (DECL_FIELD_OFFSET (f2))
		      + bit_offset2 / BITS_PER_UNIT);
      if (byte_offset1 != byte_offset2)
	return false;
      return bit_offset1 % BITS_PER_UNIT == bit_offset2 % BITS_PER_UNIT;
    }

  return false;
}

static bool
gimple_types_compatible_p_1 (tree, tree, type_pair_t,
			     VEC(type_pair_t, heap) **,
			     struct pointer_map_t *, struct obstack *);

/* DFS visit the edge from the callers type pair with state *STATE to
   the pair T1, T2 while operating in FOR_MERGING_P mode.
   Update the merging status if it is not part of the SCC containing the
   callers pair and return it.
   SCCSTACK, SCCSTATE and SCCSTATE_OBSTACK are state for the DFS walk done.  */

static bool
gtc_visit (tree t1, tree t2,
	   struct sccs *state,
	   VEC(type_pair_t, heap) **sccstack,
	   struct pointer_map_t *sccstate,
	   struct obstack *sccstate_obstack)
{
  struct sccs *cstate = NULL;
  type_pair_t p;
  void **slot;
  tree leader1, leader2;

  /* Check first for the obvious case of pointer identity.  */
  if (t1 == t2)
    return true;

  /* Check that we have two types to compare.  */
  if (t1 == NULL_TREE || t2 == NULL_TREE)
    return false;

  /* Can't be the same type if the types don't have the same code.  */
  if (TREE_CODE (t1) != TREE_CODE (t2))
    return false;

  /* Can't be the same type if they have different CV qualifiers.  */
  if (TYPE_QUALS (t1) != TYPE_QUALS (t2))
    return false;

  if (TREE_ADDRESSABLE (t1) != TREE_ADDRESSABLE (t2))
    return false;

  /* Void types and nullptr types are always the same.  */
  if (TREE_CODE (t1) == VOID_TYPE
      || TREE_CODE (t1) == NULLPTR_TYPE)
    return true;

  /* Can't be the same type if they have different alignment or mode.  */
  if (TYPE_ALIGN (t1) != TYPE_ALIGN (t2)
      || TYPE_MODE (t1) != TYPE_MODE (t2))
    return false;

  /* Do some simple checks before doing three hashtable queries.  */
  if (INTEGRAL_TYPE_P (t1)
      || SCALAR_FLOAT_TYPE_P (t1)
      || FIXED_POINT_TYPE_P (t1)
      || TREE_CODE (t1) == VECTOR_TYPE
      || TREE_CODE (t1) == COMPLEX_TYPE
      || TREE_CODE (t1) == OFFSET_TYPE
      || POINTER_TYPE_P (t1))
    {
      /* Can't be the same type if they have different sign or precision.  */
      if (TYPE_PRECISION (t1) != TYPE_PRECISION (t2)
	  || TYPE_UNSIGNED (t1) != TYPE_UNSIGNED (t2))
	return false;

      if (TREE_CODE (t1) == INTEGER_TYPE
	  && (TYPE_IS_SIZETYPE (t1) != TYPE_IS_SIZETYPE (t2)
	      || TYPE_STRING_FLAG (t1) != TYPE_STRING_FLAG (t2)))
	return false;

      /* That's all we need to check for float and fixed-point types.  */
      if (SCALAR_FLOAT_TYPE_P (t1)
	  || FIXED_POINT_TYPE_P (t1))
	return true;

      /* For other types fall thru to more complex checks.  */
    }

  /* If the types have been previously registered and found equal
     they still are.  */
  leader1 = gimple_lookup_type_leader (t1);
  leader2 = gimple_lookup_type_leader (t2);
  if (leader1 == t2
      || t1 == leader2
      || (leader1 && leader1 == leader2))
    return true;

  /* If the hash values of t1 and t2 are different the types can't
     possibly be the same.  This helps keeping the type-pair hashtable
     small, only tracking comparisons for hash collisions.  */
  if (gimple_type_hash (t1) != gimple_type_hash (t2))
    return false;

  /* Allocate a new cache entry for this comparison.  */
  p = lookup_type_pair (t1, t2);
  if (p->same_p[GTC_MERGE] == 0 || p->same_p[GTC_MERGE] == 1)
    {
      /* We have already decided whether T1 and T2 are the
	 same, return the cached result.  */
      return p->same_p[GTC_MERGE] == 1;
    }

  if ((slot = pointer_map_contains (sccstate, p)) != NULL)
    cstate = (struct sccs *)*slot;
  /* Not yet visited.  DFS recurse.  */
  if (!cstate)
    {
      gimple_types_compatible_p_1 (t1, t2, p,
				   sccstack, sccstate, sccstate_obstack);
      cstate = (struct sccs *)* pointer_map_contains (sccstate, p);
      state->low = MIN (state->low, cstate->low);
    }
  /* If the type is still on the SCC stack adjust the parents low.  */
  if (cstate->dfsnum < state->dfsnum
      && cstate->on_sccstack)
    state->low = MIN (cstate->dfsnum, state->low);

  /* Return the current lattice value.  We start with an equality
     assumption so types part of a SCC will be optimistically
     treated equal unless proven otherwise.  */
  return cstate->u.same_p;
}

/* Worker for gimple_types_compatible.
   SCCSTACK, SCCSTATE and SCCSTATE_OBSTACK are state for the DFS walk done.  */

static bool
gimple_types_compatible_p_1 (tree t1, tree t2, type_pair_t p,
			     VEC(type_pair_t, heap) **sccstack,
			     struct pointer_map_t *sccstate,
			     struct obstack *sccstate_obstack)
{
  struct sccs *state;

  gcc_assert (p->same_p[GTC_MERGE] == -2);

  state = XOBNEW (sccstate_obstack, struct sccs);
  *pointer_map_insert (sccstate, p) = state;

  VEC_safe_push (type_pair_t, heap, *sccstack, p);
  state->dfsnum = gtc_next_dfs_num++;
  state->low = state->dfsnum;
  state->on_sccstack = true;
  /* Start with an equality assumption.  As we DFS recurse into child
     SCCs this assumption may get revisited.  */
  state->u.same_p = 1;

  /* The struct tags shall compare equal.  */
  if (!compare_type_names_p (t1, t2))
    goto different_types;

  /* We may not merge typedef types to the same type in different
     contexts.  */
  if (TYPE_NAME (t1)
      && TREE_CODE (TYPE_NAME (t1)) == TYPE_DECL
      && DECL_CONTEXT (TYPE_NAME (t1))
      && TYPE_P (DECL_CONTEXT (TYPE_NAME (t1))))
    {
      if (!gtc_visit (DECL_CONTEXT (TYPE_NAME (t1)),
		      DECL_CONTEXT (TYPE_NAME (t2)),
		      state, sccstack, sccstate, sccstate_obstack))
	goto different_types;
    }

  /* If their attributes are not the same they can't be the same type.  */
  if (!attribute_list_equal (TYPE_ATTRIBUTES (t1), TYPE_ATTRIBUTES (t2)))
    goto different_types;

  /* Do type-specific comparisons.  */
  switch (TREE_CODE (t1))
    {
    case VECTOR_TYPE:
    case COMPLEX_TYPE:
      if (!gtc_visit (TREE_TYPE (t1), TREE_TYPE (t2),
		      state, sccstack, sccstate, sccstate_obstack))
	goto different_types;
      goto same_types;

    case ARRAY_TYPE:
      /* Array types are the same if the element types are the same and
	 the number of elements are the same.  */
      if (!gtc_visit (TREE_TYPE (t1), TREE_TYPE (t2),
		      state, sccstack, sccstate, sccstate_obstack)
	  || TYPE_STRING_FLAG (t1) != TYPE_STRING_FLAG (t2)
	  || TYPE_NONALIASED_COMPONENT (t1) != TYPE_NONALIASED_COMPONENT (t2))
	goto different_types;
      else
	{
	  tree i1 = TYPE_DOMAIN (t1);
	  tree i2 = TYPE_DOMAIN (t2);

	  /* For an incomplete external array, the type domain can be
 	     NULL_TREE.  Check this condition also.  */
	  if (i1 == NULL_TREE && i2 == NULL_TREE)
	    goto same_types;
	  else if (i1 == NULL_TREE || i2 == NULL_TREE)
	    goto different_types;
	  /* If for a complete array type the possibly gimplified sizes
	     are different the types are different.  */
	  else if (((TYPE_SIZE (i1) != NULL) ^ (TYPE_SIZE (i2) != NULL))
		   || (TYPE_SIZE (i1)
		       && TYPE_SIZE (i2)
		       && !operand_equal_p (TYPE_SIZE (i1), TYPE_SIZE (i2), 0)))
	    goto different_types;
	  else
	    {
	      tree min1 = TYPE_MIN_VALUE (i1);
	      tree min2 = TYPE_MIN_VALUE (i2);
	      tree max1 = TYPE_MAX_VALUE (i1);
	      tree max2 = TYPE_MAX_VALUE (i2);

	      /* The minimum/maximum values have to be the same.  */
	      if ((min1 == min2
		   || (min1 && min2
		       && ((TREE_CODE (min1) == PLACEHOLDER_EXPR
			    && TREE_CODE (min2) == PLACEHOLDER_EXPR)
		           || operand_equal_p (min1, min2, 0))))
		  && (max1 == max2
		      || (max1 && max2
			  && ((TREE_CODE (max1) == PLACEHOLDER_EXPR
			       && TREE_CODE (max2) == PLACEHOLDER_EXPR)
			      || operand_equal_p (max1, max2, 0)))))
		goto same_types;
	      else
		goto different_types;
	    }
	}

    case METHOD_TYPE:
      /* Method types should belong to the same class.  */
      if (!gtc_visit (TYPE_METHOD_BASETYPE (t1), TYPE_METHOD_BASETYPE (t2),
		      state, sccstack, sccstate, sccstate_obstack))
	goto different_types;

      /* Fallthru  */

    case FUNCTION_TYPE:
      /* Function types are the same if the return type and arguments types
	 are the same.  */
      if (!gtc_visit (TREE_TYPE (t1), TREE_TYPE (t2),
		      state, sccstack, sccstate, sccstate_obstack))
	goto different_types;

      if (!comp_type_attributes (t1, t2))
	goto different_types;

      if (TYPE_ARG_TYPES (t1) == TYPE_ARG_TYPES (t2))
	goto same_types;
      else
	{
	  tree parms1, parms2;

	  for (parms1 = TYPE_ARG_TYPES (t1), parms2 = TYPE_ARG_TYPES (t2);
	       parms1 && parms2;
	       parms1 = TREE_CHAIN (parms1), parms2 = TREE_CHAIN (parms2))
	    {
	      if (!gtc_visit (TREE_VALUE (parms1), TREE_VALUE (parms2),
			      state, sccstack, sccstate, sccstate_obstack))
		goto different_types;
	    }

	  if (parms1 || parms2)
	    goto different_types;

	  goto same_types;
	}

    case OFFSET_TYPE:
      {
	if (!gtc_visit (TREE_TYPE (t1), TREE_TYPE (t2),
			state, sccstack, sccstate, sccstate_obstack)
	    || !gtc_visit (TYPE_OFFSET_BASETYPE (t1),
			   TYPE_OFFSET_BASETYPE (t2),
			   state, sccstack, sccstate, sccstate_obstack))
	  goto different_types;

	goto same_types;
      }

    case POINTER_TYPE:
    case REFERENCE_TYPE:
      {
	/* If the two pointers have different ref-all attributes,
	   they can't be the same type.  */
	if (TYPE_REF_CAN_ALIAS_ALL (t1) != TYPE_REF_CAN_ALIAS_ALL (t2))
	  goto different_types;

	/* Otherwise, pointer and reference types are the same if the
	   pointed-to types are the same.  */
	if (gtc_visit (TREE_TYPE (t1), TREE_TYPE (t2),
		       state, sccstack, sccstate, sccstate_obstack))
	  goto same_types;

	goto different_types;
      }

    case INTEGER_TYPE:
    case BOOLEAN_TYPE:
      {
	tree min1 = TYPE_MIN_VALUE (t1);
	tree max1 = TYPE_MAX_VALUE (t1);
	tree min2 = TYPE_MIN_VALUE (t2);
	tree max2 = TYPE_MAX_VALUE (t2);
	bool min_equal_p = false;
	bool max_equal_p = false;

	/* If either type has a minimum value, the other type must
	   have the same.  */
	if (min1 == NULL_TREE && min2 == NULL_TREE)
	  min_equal_p = true;
	else if (min1 && min2 && operand_equal_p (min1, min2, 0))
	  min_equal_p = true;

	/* Likewise, if either type has a maximum value, the other
	   type must have the same.  */
	if (max1 == NULL_TREE && max2 == NULL_TREE)
	  max_equal_p = true;
	else if (max1 && max2 && operand_equal_p (max1, max2, 0))
	  max_equal_p = true;

	if (!min_equal_p || !max_equal_p)
	  goto different_types;

	goto same_types;
      }

    case ENUMERAL_TYPE:
      {
	/* FIXME lto, we cannot check bounds on enumeral types because
	   different front ends will produce different values.
	   In C, enumeral types are integers, while in C++ each element
	   will have its own symbolic value.  We should decide how enums
	   are to be represented in GIMPLE and have each front end lower
	   to that.  */
	tree v1, v2;

	/* For enumeral types, all the values must be the same.  */
	if (TYPE_VALUES (t1) == TYPE_VALUES (t2))
	  goto same_types;

	for (v1 = TYPE_VALUES (t1), v2 = TYPE_VALUES (t2);
	     v1 && v2;
	     v1 = TREE_CHAIN (v1), v2 = TREE_CHAIN (v2))
	  {
	    tree c1 = TREE_VALUE (v1);
	    tree c2 = TREE_VALUE (v2);

	    if (TREE_CODE (c1) == CONST_DECL)
	      c1 = DECL_INITIAL (c1);

	    if (TREE_CODE (c2) == CONST_DECL)
	      c2 = DECL_INITIAL (c2);

	    if (tree_int_cst_equal (c1, c2) != 1)
	      goto different_types;

	    if (TREE_PURPOSE (v1) != TREE_PURPOSE (v2))
	      goto different_types;
	  }

	/* If one enumeration has more values than the other, they
	   are not the same.  */
	if (v1 || v2)
	  goto different_types;

	goto same_types;
      }

    case RECORD_TYPE:
    case UNION_TYPE:
    case QUAL_UNION_TYPE:
      {
	tree f1, f2;

	/* For aggregate types, all the fields must be the same.  */
	for (f1 = TYPE_FIELDS (t1), f2 = TYPE_FIELDS (t2);
	     f1 && f2;
	     f1 = TREE_CHAIN (f1), f2 = TREE_CHAIN (f2))
	  {
	    /* Different field kinds are not compatible.  */
	    if (TREE_CODE (f1) != TREE_CODE (f2))
	      goto different_types;
	    /* Field decls must have the same name and offset.  */
	    if (TREE_CODE (f1) == FIELD_DECL
		&& (DECL_NONADDRESSABLE_P (f1) != DECL_NONADDRESSABLE_P (f2)
		    || !gimple_compare_field_offset (f1, f2)))
	      goto different_types;
	    /* All entities should have the same name and type.  */
	    if (DECL_NAME (f1) != DECL_NAME (f2)
		|| !gtc_visit (TREE_TYPE (f1), TREE_TYPE (f2),
			       state, sccstack, sccstate, sccstate_obstack))
	      goto different_types;
	  }

	/* If one aggregate has more fields than the other, they
	   are not the same.  */
	if (f1 || f2)
	  goto different_types;

	goto same_types;
      }

    default:
      gcc_unreachable ();
    }

  /* Common exit path for types that are not compatible.  */
different_types:
  state->u.same_p = 0;
  goto pop;

  /* Common exit path for types that are compatible.  */
same_types:
  gcc_assert (state->u.same_p == 1);

pop:
  if (state->low == state->dfsnum)
    {
      type_pair_t x;

      /* Pop off the SCC and set its cache values to the final
         comparison result.  */
      do
	{
	  struct sccs *cstate;
	  x = VEC_pop (type_pair_t, *sccstack);
	  cstate = (struct sccs *)*pointer_map_contains (sccstate, x);
	  cstate->on_sccstack = false;
	  x->same_p[GTC_MERGE] = state->u.same_p;
	}
      while (x != p);
    }

  return state->u.same_p;
}

/* Return true iff T1 and T2 are structurally identical.  When
   FOR_MERGING_P is true the an incomplete type and a complete type
   are considered different, otherwise they are considered compatible.  */

static bool
gimple_types_compatible_p (tree t1, tree t2)
{
  VEC(type_pair_t, heap) *sccstack = NULL;
  struct pointer_map_t *sccstate;
  struct obstack sccstate_obstack;
  type_pair_t p = NULL;
  bool res;
  tree leader1, leader2;

  /* Before starting to set up the SCC machinery handle simple cases.  */

  /* Check first for the obvious case of pointer identity.  */
  if (t1 == t2)
    return true;

  /* Check that we have two types to compare.  */
  if (t1 == NULL_TREE || t2 == NULL_TREE)
    return false;

  /* Can't be the same type if the types don't have the same code.  */
  if (TREE_CODE (t1) != TREE_CODE (t2))
    return false;

  /* Can't be the same type if they have different CV qualifiers.  */
  if (TYPE_QUALS (t1) != TYPE_QUALS (t2))
    return false;

  if (TREE_ADDRESSABLE (t1) != TREE_ADDRESSABLE (t2))
    return false;

  /* Void types and nullptr types are always the same.  */
  if (TREE_CODE (t1) == VOID_TYPE
      || TREE_CODE (t1) == NULLPTR_TYPE)
    return true;

  /* Can't be the same type if they have different alignment or mode.  */
  if (TYPE_ALIGN (t1) != TYPE_ALIGN (t2)
      || TYPE_MODE (t1) != TYPE_MODE (t2))
    return false;

  /* Do some simple checks before doing three hashtable queries.  */
  if (INTEGRAL_TYPE_P (t1)
      || SCALAR_FLOAT_TYPE_P (t1)
      || FIXED_POINT_TYPE_P (t1)
      || TREE_CODE (t1) == VECTOR_TYPE
      || TREE_CODE (t1) == COMPLEX_TYPE
      || TREE_CODE (t1) == OFFSET_TYPE
      || POINTER_TYPE_P (t1))
    {
      /* Can't be the same type if they have different sign or precision.  */
      if (TYPE_PRECISION (t1) != TYPE_PRECISION (t2)
	  || TYPE_UNSIGNED (t1) != TYPE_UNSIGNED (t2))
	return false;

      if (TREE_CODE (t1) == INTEGER_TYPE
	  && (TYPE_IS_SIZETYPE (t1) != TYPE_IS_SIZETYPE (t2)
	      || TYPE_STRING_FLAG (t1) != TYPE_STRING_FLAG (t2)))
	return false;

      /* That's all we need to check for float and fixed-point types.  */
      if (SCALAR_FLOAT_TYPE_P (t1)
	  || FIXED_POINT_TYPE_P (t1))
	return true;

      /* For other types fall thru to more complex checks.  */
    }

  /* If the types have been previously registered and found equal
     they still are.  */
  leader1 = gimple_lookup_type_leader (t1);
  leader2 = gimple_lookup_type_leader (t2);
  if (leader1 == t2
      || t1 == leader2
      || (leader1 && leader1 == leader2))
    return true;

  /* If the hash values of t1 and t2 are different the types can't
     possibly be the same.  This helps keeping the type-pair hashtable
     small, only tracking comparisons for hash collisions.  */
  if (gimple_type_hash (t1) != gimple_type_hash (t2))
    return false;

  /* If we've visited this type pair before (in the case of aggregates
     with self-referential types), and we made a decision, return it.  */
  p = lookup_type_pair (t1, t2);
  if (p->same_p[GTC_MERGE] == 0 || p->same_p[GTC_MERGE] == 1)
    {
      /* We have already decided whether T1 and T2 are the
	 same, return the cached result.  */
      return p->same_p[GTC_MERGE] == 1;
    }

  /* Now set up the SCC machinery for the comparison.  */
  gtc_next_dfs_num = 1;
  sccstate = pointer_map_create ();
  gcc_obstack_init (&sccstate_obstack);
  res = gimple_types_compatible_p_1 (t1, t2, p,
				     &sccstack, sccstate, &sccstate_obstack);
  VEC_free (type_pair_t, heap, sccstack);
  pointer_map_destroy (sccstate);
  obstack_free (&sccstate_obstack, NULL);

  return res;
}


static hashval_t
iterative_hash_gimple_type (tree, hashval_t, VEC(tree, heap) **,
			    struct pointer_map_t *, struct obstack *);

/* DFS visit the edge from the callers type with state *STATE to T.
   Update the callers type hash V with the hash for T if it is not part
   of the SCC containing the callers type and return it.
   SCCSTACK, SCCSTATE and SCCSTATE_OBSTACK are state for the DFS walk done.  */

static hashval_t
visit (tree t, struct sccs *state, hashval_t v,
       VEC (tree, heap) **sccstack,
       struct pointer_map_t *sccstate,
       struct obstack *sccstate_obstack)
{
  struct sccs *cstate = NULL;
  struct tree_int_map m;
  void **slot;

  /* If there is a hash value recorded for this type then it can't
     possibly be part of our parent SCC.  Simply mix in its hash.  */
  m.base.from = t;
  if ((slot = htab_find_slot (type_hash_cache, &m, NO_INSERT))
      && *slot)
    return iterative_hash_hashval_t (((struct tree_int_map *) *slot)->to, v);

  if ((slot = pointer_map_contains (sccstate, t)) != NULL)
    cstate = (struct sccs *)*slot;
  if (!cstate)
    {
      hashval_t tem;
      /* Not yet visited.  DFS recurse.  */
      tem = iterative_hash_gimple_type (t, v,
					sccstack, sccstate, sccstate_obstack);
      if (!cstate)
	cstate = (struct sccs *)* pointer_map_contains (sccstate, t);
      state->low = MIN (state->low, cstate->low);
      /* If the type is no longer on the SCC stack and thus is not part
         of the parents SCC mix in its hash value.  Otherwise we will
	 ignore the type for hashing purposes and return the unaltered
	 hash value.  */
      if (!cstate->on_sccstack)
	return tem;
    }
  if (cstate->dfsnum < state->dfsnum
      && cstate->on_sccstack)
    state->low = MIN (cstate->dfsnum, state->low);

  /* We are part of our parents SCC, skip this type during hashing
     and return the unaltered hash value.  */
  return v;
}

/* Hash NAME with the previous hash value V and return it.  */

static hashval_t
iterative_hash_name (tree name, hashval_t v)
{
  if (!name)
    return v;
  v = iterative_hash_hashval_t (TREE_CODE (name), v);
  if (TREE_CODE (name) == TYPE_DECL)
    name = DECL_NAME (name);
  if (!name)
    return v;
  gcc_assert (TREE_CODE (name) == IDENTIFIER_NODE);
  return iterative_hash_object (IDENTIFIER_HASH_VALUE (name), v);
}

/* A type, hashvalue pair for sorting SCC members.  */

struct type_hash_pair {
  tree type;
  hashval_t hash;
};

/* Compare two type, hashvalue pairs.  */

static int
type_hash_pair_compare (const void *p1_, const void *p2_)
{
  const struct type_hash_pair *p1 = (const struct type_hash_pair *) p1_;
  const struct type_hash_pair *p2 = (const struct type_hash_pair *) p2_;
  if (p1->hash < p2->hash)
    return -1;
  else if (p1->hash > p2->hash)
    return 1;
  return 0;
}

/* Returning a hash value for gimple type TYPE combined with VAL.
   SCCSTACK, SCCSTATE and SCCSTATE_OBSTACK are state for the DFS walk done.

   To hash a type we end up hashing in types that are reachable.
   Through pointers we can end up with cycles which messes up the
   required property that we need to compute the same hash value
   for structurally equivalent types.  To avoid this we have to
   hash all types in a cycle (the SCC) in a commutative way.  The
   easiest way is to not mix in the hashes of the SCC members at
   all.  To make this work we have to delay setting the hash
   values of the SCC until it is complete.  */

static hashval_t
iterative_hash_gimple_type (tree type, hashval_t val,
			    VEC(tree, heap) **sccstack,
			    struct pointer_map_t *sccstate,
			    struct obstack *sccstate_obstack)
{
  hashval_t v;
  void **slot;
  struct sccs *state;

  /* Not visited during this DFS walk.  */
  gcc_checking_assert (!pointer_map_contains (sccstate, type));
  state = XOBNEW (sccstate_obstack, struct sccs);
  *pointer_map_insert (sccstate, type) = state;

  VEC_safe_push (tree, heap, *sccstack, type);
  state->dfsnum = next_dfs_num++;
  state->low = state->dfsnum;
  state->on_sccstack = true;

  /* Combine a few common features of types so that types are grouped into
     smaller sets; when searching for existing matching types to merge,
     only existing types having the same features as the new type will be
     checked.  */
  v = iterative_hash_name (TYPE_NAME (type), 0);
  if (TYPE_NAME (type)
      && TREE_CODE (TYPE_NAME (type)) == TYPE_DECL
      && DECL_CONTEXT (TYPE_NAME (type))
      && TYPE_P (DECL_CONTEXT (TYPE_NAME (type))))
    v = visit (DECL_CONTEXT (TYPE_NAME (type)), state, v,
	       sccstack, sccstate, sccstate_obstack);
  v = iterative_hash_hashval_t (TREE_CODE (type), v);
  v = iterative_hash_hashval_t (TYPE_QUALS (type), v);
  v = iterative_hash_hashval_t (TREE_ADDRESSABLE (type), v);

  /* Do not hash the types size as this will cause differences in
     hash values for the complete vs. the incomplete type variant.  */

  /* Incorporate common features of numerical types.  */
  if (INTEGRAL_TYPE_P (type)
      || SCALAR_FLOAT_TYPE_P (type)
      || FIXED_POINT_TYPE_P (type))
    {
      v = iterative_hash_hashval_t (TYPE_PRECISION (type), v);
      v = iterative_hash_hashval_t (TYPE_MODE (type), v);
      v = iterative_hash_hashval_t (TYPE_UNSIGNED (type), v);
    }

  /* For pointer and reference types, fold in information about the type
     pointed to.  */
  if (POINTER_TYPE_P (type))
    v = visit (TREE_TYPE (type), state, v,
	       sccstack, sccstate, sccstate_obstack);

  /* For integer types hash the types min/max values and the string flag.  */
  if (TREE_CODE (type) == INTEGER_TYPE)
    {
      /* OMP lowering can introduce error_mark_node in place of
	 random local decls in types.  */
      if (TYPE_MIN_VALUE (type) != error_mark_node)
	v = iterative_hash_expr (TYPE_MIN_VALUE (type), v);
      if (TYPE_MAX_VALUE (type) != error_mark_node)
	v = iterative_hash_expr (TYPE_MAX_VALUE (type), v);
      v = iterative_hash_hashval_t (TYPE_STRING_FLAG (type), v);
    }

  /* For array types hash their domain and the string flag.  */
  if (TREE_CODE (type) == ARRAY_TYPE
      && TYPE_DOMAIN (type))
    {
      v = iterative_hash_hashval_t (TYPE_STRING_FLAG (type), v);
      v = visit (TYPE_DOMAIN (type), state, v,
		 sccstack, sccstate, sccstate_obstack);
    }

  /* Recurse for aggregates with a single element type.  */
  if (TREE_CODE (type) == ARRAY_TYPE
      || TREE_CODE (type) == COMPLEX_TYPE
      || TREE_CODE (type) == VECTOR_TYPE)
    v = visit (TREE_TYPE (type), state, v,
	       sccstack, sccstate, sccstate_obstack);

  /* Incorporate function return and argument types.  */
  if (TREE_CODE (type) == FUNCTION_TYPE || TREE_CODE (type) == METHOD_TYPE)
    {
      unsigned na;
      tree p;

      /* For method types also incorporate their parent class.  */
      if (TREE_CODE (type) == METHOD_TYPE)
	v = visit (TYPE_METHOD_BASETYPE (type), state, v,
		   sccstack, sccstate, sccstate_obstack);

      /* Check result and argument types.  */
      v = visit (TREE_TYPE (type), state, v,
		 sccstack, sccstate, sccstate_obstack);
      for (p = TYPE_ARG_TYPES (type), na = 0; p; p = TREE_CHAIN (p))
	{
	  v = visit (TREE_VALUE (p), state, v,
		     sccstack, sccstate, sccstate_obstack);
	  na++;
	}

      v = iterative_hash_hashval_t (na, v);
    }

  if (TREE_CODE (type) == RECORD_TYPE
      || TREE_CODE (type) == UNION_TYPE
      || TREE_CODE (type) == QUAL_UNION_TYPE)
    {
      unsigned nf;
      tree f;

      for (f = TYPE_FIELDS (type), nf = 0; f; f = TREE_CHAIN (f))
	{
	  v = iterative_hash_name (DECL_NAME (f), v);
	  v = visit (TREE_TYPE (f), state, v,
		     sccstack, sccstate, sccstate_obstack);
	  nf++;
	}

      v = iterative_hash_hashval_t (nf, v);
    }

  /* Record hash for us.  */
  state->u.hash = v;

  /* See if we found an SCC.  */
  if (state->low == state->dfsnum)
    {
      tree x;
      struct tree_int_map *m;

      /* Pop off the SCC and set its hash values.  */
      x = VEC_pop (tree, *sccstack);
      /* Optimize SCC size one.  */
      if (x == type)
	{
	  state->on_sccstack = false;
	  m = ggc_alloc_cleared_tree_int_map ();
	  m->base.from = x;
	  m->to = v;
	  slot = htab_find_slot (type_hash_cache, m, INSERT);
	  gcc_assert (!*slot);
	  *slot = (void *) m;
	}
      else
	{
	  struct sccs *cstate;
	  unsigned first, i, size, j;
	  struct type_hash_pair *pairs;
	  /* Pop off the SCC and build an array of type, hash pairs.  */
	  first = VEC_length (tree, *sccstack) - 1;
	  while (VEC_index (tree, *sccstack, first) != type)
	    --first;
	  size = VEC_length (tree, *sccstack) - first + 1;
	  pairs = XALLOCAVEC (struct type_hash_pair, size);
	  i = 0;
	  cstate = (struct sccs *)*pointer_map_contains (sccstate, x);
	  cstate->on_sccstack = false;
	  pairs[i].type = x;
	  pairs[i].hash = cstate->u.hash;
	  do
	    {
	      x = VEC_pop (tree, *sccstack);
	      cstate = (struct sccs *)*pointer_map_contains (sccstate, x);
	      cstate->on_sccstack = false;
	      ++i;
	      pairs[i].type = x;
	      pairs[i].hash = cstate->u.hash;
	    }
	  while (x != type);
	  gcc_assert (i + 1 == size);
	  /* Sort the arrays of type, hash pairs so that when we mix in
	     all members of the SCC the hash value becomes independent on
	     the order we visited the SCC.  Disregard hashes equal to
	     the hash of the type we mix into because we cannot guarantee
	     a stable sort for those across different TUs.  */
	  qsort (pairs, size, sizeof (struct type_hash_pair),
		 type_hash_pair_compare);
	  for (i = 0; i < size; ++i)
	    {
	      hashval_t hash;
	      m = ggc_alloc_cleared_tree_int_map ();
	      m->base.from = pairs[i].type;
	      hash = pairs[i].hash;
	      /* Skip same hashes.  */
	      for (j = i + 1; j < size && pairs[j].hash == pairs[i].hash; ++j)
		;
	      for (; j < size; ++j)
		hash = iterative_hash_hashval_t (pairs[j].hash, hash);
	      for (j = 0; pairs[j].hash != pairs[i].hash; ++j)
		hash = iterative_hash_hashval_t (pairs[j].hash, hash);
	      m->to = hash;
	      if (pairs[i].type == type)
		v = hash;
	      slot = htab_find_slot (type_hash_cache, m, INSERT);
	      gcc_assert (!*slot);
	      *slot = (void *) m;
	    }
	}
    }

  return iterative_hash_hashval_t (v, val);
}


/* Returns a hash value for P (assumed to be a type).  The hash value
   is computed using some distinguishing features of the type.  Note
   that we cannot use pointer hashing here as we may be dealing with
   two distinct instances of the same type.

   This function should produce the same hash value for two compatible
   types according to gimple_types_compatible_p.  */

static hashval_t
gimple_type_hash (const void *p)
{
  const_tree t = (const_tree) p;
  VEC(tree, heap) *sccstack = NULL;
  struct pointer_map_t *sccstate;
  struct obstack sccstate_obstack;
  hashval_t val;
  void **slot;
  struct tree_int_map m;

  if (type_hash_cache == NULL)
    type_hash_cache = htab_create_ggc (512, tree_int_map_hash,
				       tree_int_map_eq, NULL);

  m.base.from = CONST_CAST_TREE (t);
  if ((slot = htab_find_slot (type_hash_cache, &m, NO_INSERT))
      && *slot)
    return iterative_hash_hashval_t (((struct tree_int_map *) *slot)->to, 0);

  /* Perform a DFS walk and pre-hash all reachable types.  */
  next_dfs_num = 1;
  sccstate = pointer_map_create ();
  gcc_obstack_init (&sccstate_obstack);
  val = iterative_hash_gimple_type (CONST_CAST_TREE (t), 0,
				    &sccstack, sccstate, &sccstate_obstack);
  VEC_free (tree, heap, sccstack);
  pointer_map_destroy (sccstate);
  obstack_free (&sccstate_obstack, NULL);

  return val;
}

/* Returning a hash value for gimple type TYPE combined with VAL.

   The hash value returned is equal for types considered compatible
   by gimple_canonical_types_compatible_p.  */

static hashval_t
iterative_hash_canonical_type (tree type, hashval_t val)
{
  hashval_t v;
  void **slot;
  struct tree_int_map *mp, m;

  m.base.from = type;
  if ((slot = htab_find_slot (canonical_type_hash_cache, &m, INSERT))
      && *slot)
    return iterative_hash_hashval_t (((struct tree_int_map *) *slot)->to, val);

  /* Combine a few common features of types so that types are grouped into
     smaller sets; when searching for existing matching types to merge,
     only existing types having the same features as the new type will be
     checked.  */
  v = iterative_hash_hashval_t (TREE_CODE (type), 0);
  v = iterative_hash_hashval_t (TREE_ADDRESSABLE (type), v);
  v = iterative_hash_hashval_t (TYPE_ALIGN (type), v);
  v = iterative_hash_hashval_t (TYPE_MODE (type), v);

  /* Incorporate common features of numerical types.  */
  if (INTEGRAL_TYPE_P (type)
      || SCALAR_FLOAT_TYPE_P (type)
      || FIXED_POINT_TYPE_P (type)
      || TREE_CODE (type) == VECTOR_TYPE
      || TREE_CODE (type) == COMPLEX_TYPE
      || TREE_CODE (type) == OFFSET_TYPE
      || POINTER_TYPE_P (type))
    {
      v = iterative_hash_hashval_t (TYPE_PRECISION (type), v);
      v = iterative_hash_hashval_t (TYPE_UNSIGNED (type), v);
    }

  /* For pointer and reference types, fold in information about the type
     pointed to but do not recurse to the pointed-to type.  */
  if (POINTER_TYPE_P (type))
    {
      v = iterative_hash_hashval_t (TYPE_REF_CAN_ALIAS_ALL (type), v);
      v = iterative_hash_hashval_t (TYPE_ADDR_SPACE (TREE_TYPE (type)), v);
      v = iterative_hash_hashval_t (TYPE_RESTRICT (type), v);
      v = iterative_hash_hashval_t (TREE_CODE (TREE_TYPE (type)), v);
    }

  /* For integer types hash the types min/max values and the string flag.  */
  if (TREE_CODE (type) == INTEGER_TYPE)
    {
      v = iterative_hash_hashval_t (TYPE_STRING_FLAG (type), v);
      v = iterative_hash_hashval_t (TYPE_IS_SIZETYPE (type), v);
    }

  /* For array types hash their domain and the string flag.  */
  if (TREE_CODE (type) == ARRAY_TYPE
      && TYPE_DOMAIN (type))
    {
      v = iterative_hash_hashval_t (TYPE_STRING_FLAG (type), v);
      v = iterative_hash_canonical_type (TYPE_DOMAIN (type), v);
    }

  /* Recurse for aggregates with a single element type.  */
  if (TREE_CODE (type) == ARRAY_TYPE
      || TREE_CODE (type) == COMPLEX_TYPE
      || TREE_CODE (type) == VECTOR_TYPE)
    v = iterative_hash_canonical_type (TREE_TYPE (type), v);

  /* Incorporate function return and argument types.  */
  if (TREE_CODE (type) == FUNCTION_TYPE || TREE_CODE (type) == METHOD_TYPE)
    {
      unsigned na;
      tree p;

      /* For method types also incorporate their parent class.  */
      if (TREE_CODE (type) == METHOD_TYPE)
	v = iterative_hash_canonical_type (TYPE_METHOD_BASETYPE (type), v);

      v = iterative_hash_canonical_type (TREE_TYPE (type), v);

      for (p = TYPE_ARG_TYPES (type), na = 0; p; p = TREE_CHAIN (p))
	{
	  v = iterative_hash_canonical_type (TREE_VALUE (p), v);
	  na++;
	}

      v = iterative_hash_hashval_t (na, v);
    }

  if (TREE_CODE (type) == RECORD_TYPE
      || TREE_CODE (type) == UNION_TYPE
      || TREE_CODE (type) == QUAL_UNION_TYPE)
    {
      unsigned nf;
      tree f;

      for (f = TYPE_FIELDS (type), nf = 0; f; f = TREE_CHAIN (f))
	if (TREE_CODE (f) == FIELD_DECL)
	  {
	    v = iterative_hash_canonical_type (TREE_TYPE (f), v);
	    nf++;
	  }

      v = iterative_hash_hashval_t (nf, v);
    }

  /* Cache the just computed hash value.  */
  mp = ggc_alloc_cleared_tree_int_map ();
  mp->base.from = type;
  mp->to = v;
  *slot = (void *) mp;

  return iterative_hash_hashval_t (v, val);
}

static hashval_t
gimple_canonical_type_hash (const void *p)
{
  if (canonical_type_hash_cache == NULL)
    canonical_type_hash_cache = htab_create_ggc (512, tree_int_map_hash,
						 tree_int_map_eq, NULL);

  return iterative_hash_canonical_type (CONST_CAST_TREE ((const_tree) p), 0);
}


/* Returns nonzero if P1 and P2 are equal.  */

static int
gimple_type_eq (const void *p1, const void *p2)
{
  const_tree t1 = (const_tree) p1;
  const_tree t2 = (const_tree) p2;
  return gimple_types_compatible_p (CONST_CAST_TREE (t1),
				    CONST_CAST_TREE (t2));
}


/* Worker for gimple_register_type.
   Register type T in the global type table gimple_types.
   When REGISTERING_MV is false first recurse for the main variant of T.  */

static tree
gimple_register_type_1 (tree t, bool registering_mv)
{
  void **slot;
  gimple_type_leader_entry *leader;

  /* If we registered this type before return the cached result.  */
  leader = &gimple_type_leader[TYPE_UID (t) % GIMPLE_TYPE_LEADER_SIZE];
  if (leader->type == t)
    return leader->leader;

  /* Always register the main variant first.  This is important so we
     pick up the non-typedef variants as canonical, otherwise we'll end
     up taking typedef ids for structure tags during comparison.
     It also makes sure that main variants will be merged to main variants.
     As we are operating on a possibly partially fixed up type graph
     do not bother to recurse more than once, otherwise we may end up
     walking in circles.
     If we are registering a main variant it will either remain its
     own main variant or it will be merged to something else in which
     case we do not care for the main variant leader.  */
  if (!registering_mv
      && TYPE_MAIN_VARIANT (t) != t)
    gimple_register_type_1 (TYPE_MAIN_VARIANT (t), true);

  /* See if we already have an equivalent type registered.  */
  slot = htab_find_slot (gimple_types, t, INSERT);
  if (*slot
      && *(tree *)slot != t)
    {
      tree new_type = (tree) *((tree *) slot);
      leader->type = t;
      leader->leader = new_type;
      return new_type;
    }

  /* If not, insert it to the cache and the hash.  */
  leader->type = t;
  leader->leader = t;
  *slot = (void *) t;
  return t;
}

/* Register type T in the global type table gimple_types.
   If another type T', compatible with T, already existed in
   gimple_types then return T', otherwise return T.  This is used by
   LTO to merge identical types read from different TUs.  */

tree
gimple_register_type (tree t)
{
  gcc_assert (TYPE_P (t));

  if (!gimple_type_leader)
    gimple_type_leader = ggc_alloc_cleared_vec_gimple_type_leader_entry_s
				(GIMPLE_TYPE_LEADER_SIZE);

  if (gimple_types == NULL)
    gimple_types = htab_create_ggc (16381, gimple_type_hash, gimple_type_eq, 0);

  return gimple_register_type_1 (t, false);
}

/* The TYPE_CANONICAL merging machinery.  It should closely resemble
   the middle-end types_compatible_p function.  It needs to avoid
   claiming types are different for types that should be treated
   the same with respect to TBAA.  Canonical types are also used
   for IL consistency checks via the useless_type_conversion_p
   predicate which does not handle all type kinds itself but falls
   back to pointer-comparison of TYPE_CANONICAL for aggregates
   for example.  */

/* Return true iff T1 and T2 are structurally identical for what
   TBAA is concerned.  */

static bool
gimple_canonical_types_compatible_p (tree t1, tree t2)
{
  /* Before starting to set up the SCC machinery handle simple cases.  */

  /* Check first for the obvious case of pointer identity.  */
  if (t1 == t2)
    return true;

  /* Check that we have two types to compare.  */
  if (t1 == NULL_TREE || t2 == NULL_TREE)
    return false;

  /* If the types have been previously registered and found equal
     they still are.  */
  if (TYPE_CANONICAL (t1)
      && TYPE_CANONICAL (t1) == TYPE_CANONICAL (t2))
    return true;

  /* Can't be the same type if the types don't have the same code.  */
  if (TREE_CODE (t1) != TREE_CODE (t2))
    return false;

  if (TREE_ADDRESSABLE (t1) != TREE_ADDRESSABLE (t2))
    return false;

  /* Qualifiers do not matter for canonical type comparison purposes.  */

  /* Void types and nullptr types are always the same.  */
  if (TREE_CODE (t1) == VOID_TYPE
      || TREE_CODE (t1) == NULLPTR_TYPE)
    return true;

  /* Can't be the same type if they have different alignment, or mode.  */
  if (TYPE_ALIGN (t1) != TYPE_ALIGN (t2)
      || TYPE_MODE (t1) != TYPE_MODE (t2))
    return false;

  /* Non-aggregate types can be handled cheaply.  */
  if (INTEGRAL_TYPE_P (t1)
      || SCALAR_FLOAT_TYPE_P (t1)
      || FIXED_POINT_TYPE_P (t1)
      || TREE_CODE (t1) == VECTOR_TYPE
      || TREE_CODE (t1) == COMPLEX_TYPE
      || TREE_CODE (t1) == OFFSET_TYPE
      || POINTER_TYPE_P (t1))
    {
      /* Can't be the same type if they have different sign or precision.  */
      if (TYPE_PRECISION (t1) != TYPE_PRECISION (t2)
	  || TYPE_UNSIGNED (t1) != TYPE_UNSIGNED (t2))
	return false;

      if (TREE_CODE (t1) == INTEGER_TYPE
	  && (TYPE_IS_SIZETYPE (t1) != TYPE_IS_SIZETYPE (t2)
	      || TYPE_STRING_FLAG (t1) != TYPE_STRING_FLAG (t2)))
	return false;

      /* For canonical type comparisons we do not want to build SCCs
	 so we cannot compare pointed-to types.  But we can, for now,
	 require the same pointed-to type kind and match what
	 useless_type_conversion_p would do.  */
      if (POINTER_TYPE_P (t1))
	{
	  /* If the two pointers have different ref-all attributes,
	     they can't be the same type.  */
	  if (TYPE_REF_CAN_ALIAS_ALL (t1) != TYPE_REF_CAN_ALIAS_ALL (t2))
	    return false;

	  if (TYPE_ADDR_SPACE (TREE_TYPE (t1))
	      != TYPE_ADDR_SPACE (TREE_TYPE (t2)))
	    return false;

	  if (TYPE_RESTRICT (t1) != TYPE_RESTRICT (t2))
	    return false;

	  if (TREE_CODE (TREE_TYPE (t1)) != TREE_CODE (TREE_TYPE (t2)))
	    return false;
	}

      /* Tail-recurse to components.  */
      if (TREE_CODE (t1) == VECTOR_TYPE
	  || TREE_CODE (t1) == COMPLEX_TYPE)
	return gimple_canonical_types_compatible_p (TREE_TYPE (t1),
						    TREE_TYPE (t2));

      return true;
    }

  /* If their attributes are not the same they can't be the same type.  */
  if (!attribute_list_equal (TYPE_ATTRIBUTES (t1), TYPE_ATTRIBUTES (t2)))
    return false;

  /* Do type-specific comparisons.  */
  switch (TREE_CODE (t1))
    {
    case ARRAY_TYPE:
      /* Array types are the same if the element types are the same and
	 the number of elements are the same.  */
      if (!gimple_canonical_types_compatible_p (TREE_TYPE (t1), TREE_TYPE (t2))
	  || TYPE_STRING_FLAG (t1) != TYPE_STRING_FLAG (t2)
	  || TYPE_NONALIASED_COMPONENT (t1) != TYPE_NONALIASED_COMPONENT (t2))
	return false;
      else
	{
	  tree i1 = TYPE_DOMAIN (t1);
	  tree i2 = TYPE_DOMAIN (t2);

	  /* For an incomplete external array, the type domain can be
 	     NULL_TREE.  Check this condition also.  */
	  if (i1 == NULL_TREE && i2 == NULL_TREE)
	    return true;
	  else if (i1 == NULL_TREE || i2 == NULL_TREE)
	    return false;
	  /* If for a complete array type the possibly gimplified sizes
	     are different the types are different.  */
	  else if (((TYPE_SIZE (i1) != NULL) ^ (TYPE_SIZE (i2) != NULL))
		   || (TYPE_SIZE (i1)
		       && TYPE_SIZE (i2)
		       && !operand_equal_p (TYPE_SIZE (i1), TYPE_SIZE (i2), 0)))
	    return false;
	  else
	    {
	      tree min1 = TYPE_MIN_VALUE (i1);
	      tree min2 = TYPE_MIN_VALUE (i2);
	      tree max1 = TYPE_MAX_VALUE (i1);
	      tree max2 = TYPE_MAX_VALUE (i2);

	      /* The minimum/maximum values have to be the same.  */
	      if ((min1 == min2
		   || (min1 && min2
		       && ((TREE_CODE (min1) == PLACEHOLDER_EXPR
			    && TREE_CODE (min2) == PLACEHOLDER_EXPR)
		           || operand_equal_p (min1, min2, 0))))
		  && (max1 == max2
		      || (max1 && max2
			  && ((TREE_CODE (max1) == PLACEHOLDER_EXPR
			       && TREE_CODE (max2) == PLACEHOLDER_EXPR)
			      || operand_equal_p (max1, max2, 0)))))
		return true;
	      else
		return false;
	    }
	}

    case METHOD_TYPE:
      /* Method types should belong to the same class.  */
      if (!gimple_canonical_types_compatible_p
	     (TYPE_METHOD_BASETYPE (t1), TYPE_METHOD_BASETYPE (t2)))
	return false;

      /* Fallthru  */

    case FUNCTION_TYPE:
      /* Function types are the same if the return type and arguments types
	 are the same.  */
      if (!gimple_canonical_types_compatible_p (TREE_TYPE (t1), TREE_TYPE (t2)))
	return false;

      if (!comp_type_attributes (t1, t2))
	return false;

      if (TYPE_ARG_TYPES (t1) == TYPE_ARG_TYPES (t2))
	return true;
      else
	{
	  tree parms1, parms2;

	  for (parms1 = TYPE_ARG_TYPES (t1), parms2 = TYPE_ARG_TYPES (t2);
	       parms1 && parms2;
	       parms1 = TREE_CHAIN (parms1), parms2 = TREE_CHAIN (parms2))
	    {
	      if (!gimple_canonical_types_compatible_p
		     (TREE_VALUE (parms1), TREE_VALUE (parms2)))
		return false;
	    }

	  if (parms1 || parms2)
	    return false;

	  return true;
	}

    case RECORD_TYPE:
    case UNION_TYPE:
    case QUAL_UNION_TYPE:
      {
	tree f1, f2;

	/* For aggregate types, all the fields must be the same.  */
	for (f1 = TYPE_FIELDS (t1), f2 = TYPE_FIELDS (t2);
	     f1 || f2;
	     f1 = TREE_CHAIN (f1), f2 = TREE_CHAIN (f2))
	  {
	    /* Skip non-fields.  */
	    while (f1 && TREE_CODE (f1) != FIELD_DECL)
	      f1 = TREE_CHAIN (f1);
	    while (f2 && TREE_CODE (f2) != FIELD_DECL)
	      f2 = TREE_CHAIN (f2);
	    if (!f1 || !f2)
	      break;
	    /* The fields must have the same name, offset and type.  */
	    if (DECL_NONADDRESSABLE_P (f1) != DECL_NONADDRESSABLE_P (f2)
		|| !gimple_compare_field_offset (f1, f2)
		|| !gimple_canonical_types_compatible_p
		      (TREE_TYPE (f1), TREE_TYPE (f2)))
	      return false;
	  }

	/* If one aggregate has more fields than the other, they
	   are not the same.  */
	if (f1 || f2)
	  return false;

	return true;
      }

    default:
      gcc_unreachable ();
    }
}


/* Returns nonzero if P1 and P2 are equal.  */

static int
gimple_canonical_type_eq (const void *p1, const void *p2)
{
  const_tree t1 = (const_tree) p1;
  const_tree t2 = (const_tree) p2;
  return gimple_canonical_types_compatible_p (CONST_CAST_TREE (t1),
					      CONST_CAST_TREE (t2));
}

/* Register type T in the global type table gimple_types.
   If another type T', compatible with T, already existed in
   gimple_types then return T', otherwise return T.  This is used by
   LTO to merge identical types read from different TUs.

   ???  This merging does not exactly match how the tree.c middle-end
   functions will assign TYPE_CANONICAL when new types are created
   during optimization (which at least happens for pointer and array
   types).  */

tree
gimple_register_canonical_type (tree t)
{
  void **slot;

  gcc_assert (TYPE_P (t));

  if (TYPE_CANONICAL (t))
    return TYPE_CANONICAL (t);

  if (gimple_canonical_types == NULL)
    gimple_canonical_types = htab_create_ggc (16381, gimple_canonical_type_hash,
					      gimple_canonical_type_eq, 0);

  slot = htab_find_slot (gimple_canonical_types, t, INSERT);
  if (*slot
      && *(tree *)slot != t)
    {
      tree new_type = (tree) *((tree *) slot);

      TYPE_CANONICAL (t) = new_type;
      t = new_type;
    }
  else
    {
      TYPE_CANONICAL (t) = t;
      *slot = (void *) t;
    }

  return t;
}


/* Show statistics on references to the global type table gimple_types.  */

void
print_gimple_types_stats (void)
{
  if (gimple_types)
    fprintf (stderr, "GIMPLE type table: size %ld, %ld elements, "
	     "%ld searches, %ld collisions (ratio: %f)\n",
	     (long) htab_size (gimple_types),
	     (long) htab_elements (gimple_types),
	     (long) gimple_types->searches,
	     (long) gimple_types->collisions,
	     htab_collisions (gimple_types));
  else
    fprintf (stderr, "GIMPLE type table is empty\n");
  if (type_hash_cache)
    fprintf (stderr, "GIMPLE type hash table: size %ld, %ld elements, "
	     "%ld searches, %ld collisions (ratio: %f)\n",
	     (long) htab_size (type_hash_cache),
	     (long) htab_elements (type_hash_cache),
	     (long) type_hash_cache->searches,
	     (long) type_hash_cache->collisions,
	     htab_collisions (type_hash_cache));
  else
    fprintf (stderr, "GIMPLE type hash table is empty\n");
  if (gimple_canonical_types)
    fprintf (stderr, "GIMPLE canonical type table: size %ld, %ld elements, "
	     "%ld searches, %ld collisions (ratio: %f)\n",
	     (long) htab_size (gimple_canonical_types),
	     (long) htab_elements (gimple_canonical_types),
	     (long) gimple_canonical_types->searches,
	     (long) gimple_canonical_types->collisions,
	     htab_collisions (gimple_canonical_types));
  else
    fprintf (stderr, "GIMPLE canonical type table is empty\n");
  if (canonical_type_hash_cache)
    fprintf (stderr, "GIMPLE canonical type hash table: size %ld, %ld elements, "
	     "%ld searches, %ld collisions (ratio: %f)\n",
	     (long) htab_size (canonical_type_hash_cache),
	     (long) htab_elements (canonical_type_hash_cache),
	     (long) canonical_type_hash_cache->searches,
	     (long) canonical_type_hash_cache->collisions,
	     htab_collisions (canonical_type_hash_cache));
  else
    fprintf (stderr, "GIMPLE canonical type hash table is empty\n");
}

/* Free the gimple type hashtables used for LTO type merging.  */

void
free_gimple_type_tables (void)
{
  /* Last chance to print stats for the tables.  */
  if (flag_lto_report)
    print_gimple_types_stats ();

  if (gimple_types)
    {
      htab_delete (gimple_types);
      gimple_types = NULL;
    }
  if (gimple_canonical_types)
    {
      htab_delete (gimple_canonical_types);
      gimple_canonical_types = NULL;
    }
  if (type_hash_cache)
    {
      htab_delete (type_hash_cache);
      type_hash_cache = NULL;
    }
  if (canonical_type_hash_cache)
    {
      htab_delete (canonical_type_hash_cache);
      canonical_type_hash_cache = NULL;
    }
  if (type_pair_cache)
    {
      free (type_pair_cache);
      type_pair_cache = NULL;
    }
  gimple_type_leader = NULL;
}


/* Return a type the same as TYPE except unsigned or
   signed according to UNSIGNEDP.  */

static tree
gimple_signed_or_unsigned_type (bool unsignedp, tree type)
{
  tree type1;

  type1 = TYPE_MAIN_VARIANT (type);
  if (type1 == signed_char_type_node
      || type1 == char_type_node
      || type1 == unsigned_char_type_node)
    return unsignedp ? unsigned_char_type_node : signed_char_type_node;
  if (type1 == integer_type_node || type1 == unsigned_type_node)
    return unsignedp ? unsigned_type_node : integer_type_node;
  if (type1 == short_integer_type_node || type1 == short_unsigned_type_node)
    return unsignedp ? short_unsigned_type_node : short_integer_type_node;
  if (type1 == long_integer_type_node || type1 == long_unsigned_type_node)
    return unsignedp ? long_unsigned_type_node : long_integer_type_node;
  if (type1 == long_long_integer_type_node
      || type1 == long_long_unsigned_type_node)
    return unsignedp
           ? long_long_unsigned_type_node
	   : long_long_integer_type_node;
  if (int128_integer_type_node && (type1 == int128_integer_type_node || type1 == int128_unsigned_type_node))
    return unsignedp
           ? int128_unsigned_type_node
	   : int128_integer_type_node;
#if HOST_BITS_PER_WIDE_INT >= 64
  if (type1 == intTI_type_node || type1 == unsigned_intTI_type_node)
    return unsignedp ? unsigned_intTI_type_node : intTI_type_node;
#endif
  if (type1 == intDI_type_node || type1 == unsigned_intDI_type_node)
    return unsignedp ? unsigned_intDI_type_node : intDI_type_node;
  if (type1 == intSI_type_node || type1 == unsigned_intSI_type_node)
    return unsignedp ? unsigned_intSI_type_node : intSI_type_node;
  if (type1 == intHI_type_node || type1 == unsigned_intHI_type_node)
    return unsignedp ? unsigned_intHI_type_node : intHI_type_node;
  if (type1 == intQI_type_node || type1 == unsigned_intQI_type_node)
    return unsignedp ? unsigned_intQI_type_node : intQI_type_node;

#define GIMPLE_FIXED_TYPES(NAME)	    \
  if (type1 == short_ ## NAME ## _type_node \
      || type1 == unsigned_short_ ## NAME ## _type_node) \
    return unsignedp ? unsigned_short_ ## NAME ## _type_node \
		     : short_ ## NAME ## _type_node; \
  if (type1 == NAME ## _type_node \
      || type1 == unsigned_ ## NAME ## _type_node) \
    return unsignedp ? unsigned_ ## NAME ## _type_node \
		     : NAME ## _type_node; \
  if (type1 == long_ ## NAME ## _type_node \
      || type1 == unsigned_long_ ## NAME ## _type_node) \
    return unsignedp ? unsigned_long_ ## NAME ## _type_node \
		     : long_ ## NAME ## _type_node; \
  if (type1 == long_long_ ## NAME ## _type_node \
      || type1 == unsigned_long_long_ ## NAME ## _type_node) \
    return unsignedp ? unsigned_long_long_ ## NAME ## _type_node \
		     : long_long_ ## NAME ## _type_node;

#define GIMPLE_FIXED_MODE_TYPES(NAME) \
  if (type1 == NAME ## _type_node \
      || type1 == u ## NAME ## _type_node) \
    return unsignedp ? u ## NAME ## _type_node \
		     : NAME ## _type_node;

#define GIMPLE_FIXED_TYPES_SAT(NAME) \
  if (type1 == sat_ ## short_ ## NAME ## _type_node \
      || type1 == sat_ ## unsigned_short_ ## NAME ## _type_node) \
    return unsignedp ? sat_ ## unsigned_short_ ## NAME ## _type_node \
		     : sat_ ## short_ ## NAME ## _type_node; \
  if (type1 == sat_ ## NAME ## _type_node \
      || type1 == sat_ ## unsigned_ ## NAME ## _type_node) \
    return unsignedp ? sat_ ## unsigned_ ## NAME ## _type_node \
		     : sat_ ## NAME ## _type_node; \
  if (type1 == sat_ ## long_ ## NAME ## _type_node \
      || type1 == sat_ ## unsigned_long_ ## NAME ## _type_node) \
    return unsignedp ? sat_ ## unsigned_long_ ## NAME ## _type_node \
		     : sat_ ## long_ ## NAME ## _type_node; \
  if (type1 == sat_ ## long_long_ ## NAME ## _type_node \
      || type1 == sat_ ## unsigned_long_long_ ## NAME ## _type_node) \
    return unsignedp ? sat_ ## unsigned_long_long_ ## NAME ## _type_node \
		     : sat_ ## long_long_ ## NAME ## _type_node;

#define GIMPLE_FIXED_MODE_TYPES_SAT(NAME)	\
  if (type1 == sat_ ## NAME ## _type_node \
      || type1 == sat_ ## u ## NAME ## _type_node) \
    return unsignedp ? sat_ ## u ## NAME ## _type_node \
		     : sat_ ## NAME ## _type_node;

  GIMPLE_FIXED_TYPES (fract);
  GIMPLE_FIXED_TYPES_SAT (fract);
  GIMPLE_FIXED_TYPES (accum);
  GIMPLE_FIXED_TYPES_SAT (accum);

  GIMPLE_FIXED_MODE_TYPES (qq);
  GIMPLE_FIXED_MODE_TYPES (hq);
  GIMPLE_FIXED_MODE_TYPES (sq);
  GIMPLE_FIXED_MODE_TYPES (dq);
  GIMPLE_FIXED_MODE_TYPES (tq);
  GIMPLE_FIXED_MODE_TYPES_SAT (qq);
  GIMPLE_FIXED_MODE_TYPES_SAT (hq);
  GIMPLE_FIXED_MODE_TYPES_SAT (sq);
  GIMPLE_FIXED_MODE_TYPES_SAT (dq);
  GIMPLE_FIXED_MODE_TYPES_SAT (tq);
  GIMPLE_FIXED_MODE_TYPES (ha);
  GIMPLE_FIXED_MODE_TYPES (sa);
  GIMPLE_FIXED_MODE_TYPES (da);
  GIMPLE_FIXED_MODE_TYPES (ta);
  GIMPLE_FIXED_MODE_TYPES_SAT (ha);
  GIMPLE_FIXED_MODE_TYPES_SAT (sa);
  GIMPLE_FIXED_MODE_TYPES_SAT (da);
  GIMPLE_FIXED_MODE_TYPES_SAT (ta);

  /* For ENUMERAL_TYPEs in C++, must check the mode of the types, not
     the precision; they have precision set to match their range, but
     may use a wider mode to match an ABI.  If we change modes, we may
     wind up with bad conversions.  For INTEGER_TYPEs in C, must check
     the precision as well, so as to yield correct results for
     bit-field types.  C++ does not have these separate bit-field
     types, and producing a signed or unsigned variant of an
     ENUMERAL_TYPE may cause other problems as well.  */
  if (!INTEGRAL_TYPE_P (type)
      || TYPE_UNSIGNED (type) == unsignedp)
    return type;

#define TYPE_OK(node)							    \
  (TYPE_MODE (type) == TYPE_MODE (node)					    \
   && TYPE_PRECISION (type) == TYPE_PRECISION (node))
  if (TYPE_OK (signed_char_type_node))
    return unsignedp ? unsigned_char_type_node : signed_char_type_node;
  if (TYPE_OK (integer_type_node))
    return unsignedp ? unsigned_type_node : integer_type_node;
  if (TYPE_OK (short_integer_type_node))
    return unsignedp ? short_unsigned_type_node : short_integer_type_node;
  if (TYPE_OK (long_integer_type_node))
    return unsignedp ? long_unsigned_type_node : long_integer_type_node;
  if (TYPE_OK (long_long_integer_type_node))
    return (unsignedp
	    ? long_long_unsigned_type_node
	    : long_long_integer_type_node);
  if (int128_integer_type_node && TYPE_OK (int128_integer_type_node))
    return (unsignedp
	    ? int128_unsigned_type_node
	    : int128_integer_type_node);

#if HOST_BITS_PER_WIDE_INT >= 64
  if (TYPE_OK (intTI_type_node))
    return unsignedp ? unsigned_intTI_type_node : intTI_type_node;
#endif
  if (TYPE_OK (intDI_type_node))
    return unsignedp ? unsigned_intDI_type_node : intDI_type_node;
  if (TYPE_OK (intSI_type_node))
    return unsignedp ? unsigned_intSI_type_node : intSI_type_node;
  if (TYPE_OK (intHI_type_node))
    return unsignedp ? unsigned_intHI_type_node : intHI_type_node;
  if (TYPE_OK (intQI_type_node))
    return unsignedp ? unsigned_intQI_type_node : intQI_type_node;

#undef GIMPLE_FIXED_TYPES
#undef GIMPLE_FIXED_MODE_TYPES
#undef GIMPLE_FIXED_TYPES_SAT
#undef GIMPLE_FIXED_MODE_TYPES_SAT
#undef TYPE_OK

  return build_nonstandard_integer_type (TYPE_PRECISION (type), unsignedp);
}


/* Return an unsigned type the same as TYPE in other respects.  */

tree
gimple_unsigned_type (tree type)
{
  return gimple_signed_or_unsigned_type (true, type);
}


/* Return a signed type the same as TYPE in other respects.  */

tree
gimple_signed_type (tree type)
{
  return gimple_signed_or_unsigned_type (false, type);
}


/* Return the typed-based alias set for T, which may be an expression
   or a type.  Return -1 if we don't do anything special.  */

alias_set_type
gimple_get_alias_set (tree t)
{
  tree u;

  /* Permit type-punning when accessing a union, provided the access
     is directly through the union.  For example, this code does not
     permit taking the address of a union member and then storing
     through it.  Even the type-punning allowed here is a GCC
     extension, albeit a common and useful one; the C standard says
     that such accesses have implementation-defined behavior.  */
  for (u = t;
       TREE_CODE (u) == COMPONENT_REF || TREE_CODE (u) == ARRAY_REF;
       u = TREE_OPERAND (u, 0))
    if (TREE_CODE (u) == COMPONENT_REF
	&& TREE_CODE (TREE_TYPE (TREE_OPERAND (u, 0))) == UNION_TYPE)
      return 0;

  /* That's all the expressions we handle specially.  */
  if (!TYPE_P (t))
    return -1;

  /* For convenience, follow the C standard when dealing with
     character types.  Any object may be accessed via an lvalue that
     has character type.  */
  if (t == char_type_node
      || t == signed_char_type_node
      || t == unsigned_char_type_node)
    return 0;

  /* Allow aliasing between signed and unsigned variants of the same
     type.  We treat the signed variant as canonical.  */
  if (TREE_CODE (t) == INTEGER_TYPE && TYPE_UNSIGNED (t))
    {
      tree t1 = gimple_signed_type (t);

      /* t1 == t can happen for boolean nodes which are always unsigned.  */
      if (t1 != t)
	return get_alias_set (t1);
    }

  return -1;
}


/* Data structure used to count the number of dereferences to PTR
   inside an expression.  */
struct count_ptr_d
{
  tree ptr;
  unsigned num_stores;
  unsigned num_loads;
};

/* Helper for count_uses_and_derefs.  Called by walk_tree to look for
   (ALIGN/MISALIGNED_)INDIRECT_REF nodes for the pointer passed in DATA.  */

static tree
count_ptr_derefs (tree *tp, int *walk_subtrees, void *data)
{
  struct walk_stmt_info *wi_p = (struct walk_stmt_info *) data;
  struct count_ptr_d *count_p = (struct count_ptr_d *) wi_p->info;

  /* Do not walk inside ADDR_EXPR nodes.  In the expression &ptr->fld,
     pointer 'ptr' is *not* dereferenced, it is simply used to compute
     the address of 'fld' as 'ptr + offsetof(fld)'.  */
  if (TREE_CODE (*tp) == ADDR_EXPR)
    {
      *walk_subtrees = 0;
      return NULL_TREE;
    }

  if (TREE_CODE (*tp) == MEM_REF && TREE_OPERAND (*tp, 0) == count_p->ptr)
    {
      if (wi_p->is_lhs)
	count_p->num_stores++;
      else
	count_p->num_loads++;
    }

  return NULL_TREE;
}

/* Count the number of direct and indirect uses for pointer PTR in
   statement STMT.  The number of direct uses is stored in
   *NUM_USES_P.  Indirect references are counted separately depending
   on whether they are store or load operations.  The counts are
   stored in *NUM_STORES_P and *NUM_LOADS_P.  */

void
count_uses_and_derefs (tree ptr, gimple stmt, unsigned *num_uses_p,
		       unsigned *num_loads_p, unsigned *num_stores_p)
{
  ssa_op_iter i;
  tree use;

  *num_uses_p = 0;
  *num_loads_p = 0;
  *num_stores_p = 0;

  /* Find out the total number of uses of PTR in STMT.  */
  FOR_EACH_SSA_TREE_OPERAND (use, stmt, i, SSA_OP_USE)
    if (use == ptr)
      (*num_uses_p)++;

  /* Now count the number of indirect references to PTR.  This is
     truly awful, but we don't have much choice.  There are no parent
     pointers inside INDIRECT_REFs, so an expression like
     '*x_1 = foo (x_1, *x_1)' needs to be traversed piece by piece to
     find all the indirect and direct uses of x_1 inside.  The only
     shortcut we can take is the fact that GIMPLE only allows
     INDIRECT_REFs inside the expressions below.  */
  if (is_gimple_assign (stmt)
      || gimple_code (stmt) == GIMPLE_RETURN
      || gimple_code (stmt) == GIMPLE_ASM
      || is_gimple_call (stmt))
    {
      struct walk_stmt_info wi;
      struct count_ptr_d count;

      count.ptr = ptr;
      count.num_stores = 0;
      count.num_loads = 0;

      memset (&wi, 0, sizeof (wi));
      wi.info = &count;
      walk_gimple_op (stmt, count_ptr_derefs, &wi);

      *num_stores_p = count.num_stores;
      *num_loads_p = count.num_loads;
    }

  gcc_assert (*num_uses_p >= *num_loads_p + *num_stores_p);
}

/* From a tree operand OP return the base of a load or store operation
   or NULL_TREE if OP is not a load or a store.  */

static tree
get_base_loadstore (tree op)
{
  while (handled_component_p (op))
    op = TREE_OPERAND (op, 0);
  if (DECL_P (op)
      || INDIRECT_REF_P (op)
      || TREE_CODE (op) == MEM_REF
      || TREE_CODE (op) == TARGET_MEM_REF)
    return op;
  return NULL_TREE;
}

/* For the statement STMT call the callbacks VISIT_LOAD, VISIT_STORE and
   VISIT_ADDR if non-NULL on loads, store and address-taken operands
   passing the STMT, the base of the operand and DATA to it.  The base
   will be either a decl, an indirect reference (including TARGET_MEM_REF)
   or the argument of an address expression.
   Returns the results of these callbacks or'ed.  */

bool
walk_stmt_load_store_addr_ops (gimple stmt, void *data,
			       bool (*visit_load)(gimple, tree, void *),
			       bool (*visit_store)(gimple, tree, void *),
			       bool (*visit_addr)(gimple, tree, void *))
{
  bool ret = false;
  unsigned i;
  if (gimple_assign_single_p (stmt))
    {
      tree lhs, rhs;
      if (visit_store)
	{
	  lhs = get_base_loadstore (gimple_assign_lhs (stmt));
	  if (lhs)
	    ret |= visit_store (stmt, lhs, data);
	}
      rhs = gimple_assign_rhs1 (stmt);
      while (handled_component_p (rhs))
	rhs = TREE_OPERAND (rhs, 0);
      if (visit_addr)
	{
	  if (TREE_CODE (rhs) == ADDR_EXPR)
	    ret |= visit_addr (stmt, TREE_OPERAND (rhs, 0), data);
	  else if (TREE_CODE (rhs) == TARGET_MEM_REF
		   && TREE_CODE (TMR_BASE (rhs)) == ADDR_EXPR)
	    ret |= visit_addr (stmt, TREE_OPERAND (TMR_BASE (rhs), 0), data);
	  else if (TREE_CODE (rhs) == OBJ_TYPE_REF
		   && TREE_CODE (OBJ_TYPE_REF_OBJECT (rhs)) == ADDR_EXPR)
	    ret |= visit_addr (stmt, TREE_OPERAND (OBJ_TYPE_REF_OBJECT (rhs),
						   0), data);
	  else if (TREE_CODE (rhs) == CONSTRUCTOR)
	    {
	      unsigned int ix;
	      tree val;

	      FOR_EACH_CONSTRUCTOR_VALUE (CONSTRUCTOR_ELTS (rhs), ix, val)
		if (TREE_CODE (val) == ADDR_EXPR)
		  ret |= visit_addr (stmt, TREE_OPERAND (val, 0), data);
		else if (TREE_CODE (val) == OBJ_TYPE_REF
			 && TREE_CODE (OBJ_TYPE_REF_OBJECT (val)) == ADDR_EXPR)
		  ret |= visit_addr (stmt,
				     TREE_OPERAND (OBJ_TYPE_REF_OBJECT (val),
						   0), data);
	    }
          lhs = gimple_assign_lhs (stmt);
	  if (TREE_CODE (lhs) == TARGET_MEM_REF
              && TREE_CODE (TMR_BASE (lhs)) == ADDR_EXPR)
            ret |= visit_addr (stmt, TREE_OPERAND (TMR_BASE (lhs), 0), data);
	}
      if (visit_load)
	{
	  rhs = get_base_loadstore (rhs);
	  if (rhs)
	    ret |= visit_load (stmt, rhs, data);
	}
    }
  else if (visit_addr
	   && (is_gimple_assign (stmt)
	       || gimple_code (stmt) == GIMPLE_COND))
    {
      for (i = 0; i < gimple_num_ops (stmt); ++i)
	{
	  tree op = gimple_op (stmt, i);
	  if (op == NULL_TREE)
	    ;
	  else if (TREE_CODE (op) == ADDR_EXPR)
	    ret |= visit_addr (stmt, TREE_OPERAND (op, 0), data);
	  /* COND_EXPR and VCOND_EXPR rhs1 argument is a comparison
	     tree with two operands.  */
	  else if (i == 1 && COMPARISON_CLASS_P (op))
	    {
	      if (TREE_CODE (TREE_OPERAND (op, 0)) == ADDR_EXPR)
		ret |= visit_addr (stmt, TREE_OPERAND (TREE_OPERAND (op, 0),
						       0), data);
	      if (TREE_CODE (TREE_OPERAND (op, 1)) == ADDR_EXPR)
		ret |= visit_addr (stmt, TREE_OPERAND (TREE_OPERAND (op, 1),
						       0), data);
	    }
	}
    }
  else if (is_gimple_call (stmt))
    {
      if (visit_store)
	{
	  tree lhs = gimple_call_lhs (stmt);
	  if (lhs)
	    {
	      lhs = get_base_loadstore (lhs);
	      if (lhs)
		ret |= visit_store (stmt, lhs, data);
	    }
	}
      if (visit_load || visit_addr)
	for (i = 0; i < gimple_call_num_args (stmt); ++i)
	  {
	    tree rhs = gimple_call_arg (stmt, i);
	    if (visit_addr
		&& TREE_CODE (rhs) == ADDR_EXPR)
	      ret |= visit_addr (stmt, TREE_OPERAND (rhs, 0), data);
	    else if (visit_load)
	      {
		rhs = get_base_loadstore (rhs);
		if (rhs)
		  ret |= visit_load (stmt, rhs, data);
	      }
	  }
      if (visit_addr
	  && gimple_call_chain (stmt)
	  && TREE_CODE (gimple_call_chain (stmt)) == ADDR_EXPR)
	ret |= visit_addr (stmt, TREE_OPERAND (gimple_call_chain (stmt), 0),
			   data);
      if (visit_addr
	  && gimple_call_return_slot_opt_p (stmt)
	  && gimple_call_lhs (stmt) != NULL_TREE
	  && TREE_ADDRESSABLE (TREE_TYPE (gimple_call_lhs (stmt))))
	ret |= visit_addr (stmt, gimple_call_lhs (stmt), data);
    }
  else if (gimple_code (stmt) == GIMPLE_ASM)
    {
      unsigned noutputs;
      const char *constraint;
      const char **oconstraints;
      bool allows_mem, allows_reg, is_inout;
      noutputs = gimple_asm_noutputs (stmt);
      oconstraints = XALLOCAVEC (const char *, noutputs);
      if (visit_store || visit_addr)
	for (i = 0; i < gimple_asm_noutputs (stmt); ++i)
	  {
	    tree link = gimple_asm_output_op (stmt, i);
	    tree op = get_base_loadstore (TREE_VALUE (link));
	    if (op && visit_store)
	      ret |= visit_store (stmt, op, data);
	    if (visit_addr)
	      {
		constraint = TREE_STRING_POINTER
		    (TREE_VALUE (TREE_PURPOSE (link)));
		oconstraints[i] = constraint;
		parse_output_constraint (&constraint, i, 0, 0, &allows_mem,
					 &allows_reg, &is_inout);
		if (op && !allows_reg && allows_mem)
		  ret |= visit_addr (stmt, op, data);
	      }
	  }
      if (visit_load || visit_addr)
	for (i = 0; i < gimple_asm_ninputs (stmt); ++i)
	  {
	    tree link = gimple_asm_input_op (stmt, i);
	    tree op = TREE_VALUE (link);
	    if (visit_addr
		&& TREE_CODE (op) == ADDR_EXPR)
	      ret |= visit_addr (stmt, TREE_OPERAND (op, 0), data);
	    else if (visit_load || visit_addr)
	      {
		op = get_base_loadstore (op);
		if (op)
		  {
		    if (visit_load)
		      ret |= visit_load (stmt, op, data);
		    if (visit_addr)
		      {
			constraint = TREE_STRING_POINTER
			    (TREE_VALUE (TREE_PURPOSE (link)));
			parse_input_constraint (&constraint, 0, 0, noutputs,
						0, oconstraints,
						&allows_mem, &allows_reg);
			if (!allows_reg && allows_mem)
			  ret |= visit_addr (stmt, op, data);
		      }
		  }
	      }
	  }
    }
  else if (gimple_code (stmt) == GIMPLE_RETURN)
    {
      tree op = gimple_return_retval (stmt);
      if (op)
	{
	  if (visit_addr
	      && TREE_CODE (op) == ADDR_EXPR)
	    ret |= visit_addr (stmt, TREE_OPERAND (op, 0), data);
	  else if (visit_load)
	    {
	      op = get_base_loadstore (op);
	      if (op)
		ret |= visit_load (stmt, op, data);
	    }
	}
    }
  else if (visit_addr
	   && gimple_code (stmt) == GIMPLE_PHI)
    {
      for (i = 0; i < gimple_phi_num_args (stmt); ++i)
	{
	  tree op = PHI_ARG_DEF (stmt, i);
	  if (TREE_CODE (op) == ADDR_EXPR)
	    ret |= visit_addr (stmt, TREE_OPERAND (op, 0), data);
	}
    }

  return ret;
}

/* Like walk_stmt_load_store_addr_ops but with NULL visit_addr.  IPA-CP
   should make a faster clone for this case.  */

bool
walk_stmt_load_store_ops (gimple stmt, void *data,
			  bool (*visit_load)(gimple, tree, void *),
			  bool (*visit_store)(gimple, tree, void *))
{
  return walk_stmt_load_store_addr_ops (stmt, data,
					visit_load, visit_store, NULL);
}

/* Helper for gimple_ior_addresses_taken_1.  */

static bool
gimple_ior_addresses_taken_1 (gimple stmt ATTRIBUTE_UNUSED,
			      tree addr, void *data)
{
  bitmap addresses_taken = (bitmap)data;
  addr = get_base_address (addr);
  if (addr
      && DECL_P (addr))
    {
      bitmap_set_bit (addresses_taken, DECL_UID (addr));
      return true;
    }
  return false;
}

/* Set the bit for the uid of all decls that have their address taken
   in STMT in the ADDRESSES_TAKEN bitmap.  Returns true if there
   were any in this stmt.  */

bool
gimple_ior_addresses_taken (bitmap addresses_taken, gimple stmt)
{
  return walk_stmt_load_store_addr_ops (stmt, addresses_taken, NULL, NULL,
					gimple_ior_addresses_taken_1);
}


/* Return a printable name for symbol DECL.  */

const char *
gimple_decl_printable_name (tree decl, int verbosity)
{
  if (!DECL_NAME (decl))
    return NULL;

  if (DECL_ASSEMBLER_NAME_SET_P (decl))
    {
      const char *str, *mangled_str;
      int dmgl_opts = DMGL_NO_OPTS;

      if (verbosity >= 2)
	{
	  dmgl_opts = DMGL_VERBOSE
		      | DMGL_ANSI
		      | DMGL_GNU_V3
		      | DMGL_RET_POSTFIX;
	  if (TREE_CODE (decl) == FUNCTION_DECL)
	    dmgl_opts |= DMGL_PARAMS;
	}

      mangled_str = IDENTIFIER_POINTER (DECL_ASSEMBLER_NAME (decl));
      str = cplus_demangle_v3 (mangled_str, dmgl_opts);
      return (str) ? str : mangled_str;
    }

  return IDENTIFIER_POINTER (DECL_NAME (decl));
}

/* Return true when STMT is builtins call to CODE.  */

bool
gimple_call_builtin_p (gimple stmt, enum built_in_function code)
{
  tree fndecl;
  return (is_gimple_call (stmt)
	  && (fndecl = gimple_call_fndecl (stmt)) != NULL
	  && DECL_BUILT_IN_CLASS (fndecl) == BUILT_IN_NORMAL
	  && DECL_FUNCTION_CODE (fndecl) == code);
}

/* Return true if STMT clobbers memory.  STMT is required to be a
   GIMPLE_ASM.  */

bool
gimple_asm_clobbers_memory_p (const_gimple stmt)
{
  unsigned i;

  for (i = 0; i < gimple_asm_nclobbers (stmt); i++)
    {
      tree op = gimple_asm_clobber_op (stmt, i);
      if (strcmp (TREE_STRING_POINTER (TREE_VALUE (op)), "memory") == 0)
	return true;
    }

  return false;
}
#include "gt-gimple.h"<|MERGE_RESOLUTION|>--- conflicted
+++ resolved
@@ -2478,48 +2478,6 @@
 	  || (flags & ECF_LOOPING_CONST_OR_PURE))
 	return true;
 
-<<<<<<< HEAD
-      return false;
-    }
-
-  return false;
-}
-
-/* Return true if the RHS of statement S has side effects.
-   We may use it to determine if it is admissable to replace
-   an assignment or call with a copy of a previously-computed
-   value.  In such cases, side-effects due to the LHS are
-   preserved.  */
-
-bool
-gimple_rhs_has_side_effects (const_gimple s)
-{
-  unsigned i;
-
-  if (is_gimple_call (s))
-    {
-      unsigned nargs = gimple_call_num_args (s);
-      tree fn;
-
-      if (!(gimple_call_flags (s) & (ECF_CONST | ECF_PURE)))
-        return true;
-
-      /* We cannot use gimple_has_volatile_ops here,
-         because we must ignore a volatile LHS.  */
-      fn = gimple_call_fn (s);
-      if (fn && (TREE_SIDE_EFFECTS (fn) || TREE_THIS_VOLATILE (fn)))
-	{
-	  gcc_assert (gimple_has_volatile_ops (s));
-	  return true;
-	}
-
-      for (i = 0; i < nargs; i++)
-        if (TREE_SIDE_EFFECTS (gimple_call_arg (s, i))
-            || TREE_THIS_VOLATILE (gimple_call_arg (s, i)))
-          return true;
-
-=======
->>>>>>> 6c4f0f01
       return false;
     }
 

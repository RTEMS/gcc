--- conflicted
+++ resolved
@@ -2218,12 +2218,8 @@
   cgraph_build_static_cdtor ('I', ctor, DEFAULT_INIT_PRIORITY);
 }
 
-<<<<<<< HEAD
-/* Create the gcov_info types and object. Does not generate the initializer
-=======
 /* Create the gcov_info types and object.  Generate the constructor
    function to call __gcov_init.  Does not generate the initializer
->>>>>>> 1fed20f1
    for the object.  Returns TRUE if coverage data is being emitted.  */
 
 static bool
@@ -2278,11 +2274,6 @@
   ASM_GENERATE_INTERNAL_LABEL (name_buf, "LPBX", 0);
   DECL_NAME (gcov_info_var) = get_identifier (name_buf);
 
-<<<<<<< HEAD
-=======
-  build_init_ctor (gcov_info_type);
-
->>>>>>> 1fed20f1
   return true;
 }
 
@@ -2343,21 +2334,15 @@
   const char *prefix = profile_data_prefix;
   int prefix_len = 0;
 
-<<<<<<< HEAD
   if (profile_data_prefix == 0 && !IS_ABSOLUTE_PATH(&base_file_name[0]))
     {
       profile_data_prefix = getpwd ();
       prefix = profile_data_prefix;
     }
-=======
   /* Since coverage_init is invoked very early, before the pass
      manager, we need to set up the dumping explicitly. This is
      similar to the handling in finish_optimization_passes.  */
   dump_start (g->get_passes ()->get_pass_profile ()->static_pass_number, NULL);
-
-  if (!profile_data_prefix && !IS_ABSOLUTE_PATH (filename))
-    profile_data_prefix = getpwd ();
->>>>>>> 1fed20f1
 
   prefix_len = (prefix) ? strlen (prefix) + 1 : 0;
 

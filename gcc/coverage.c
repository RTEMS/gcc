--- conflicted
+++ resolved
@@ -682,21 +682,13 @@
   CONSTRUCTOR_APPEND_ELT (v1, fields,
 			  build_int_cstu (get_gcov_unsigned_t (),
 					  function->ident));
-<<<<<<< HEAD
-  fields = TREE_CHAIN (fields);
-=======
   fields = DECL_CHAIN (fields);
->>>>>>> 155d23aa
 
   /* checksum */
   CONSTRUCTOR_APPEND_ELT (v1, fields,
 			  build_int_cstu (get_gcov_unsigned_t (),
 					  function->checksum));
-<<<<<<< HEAD
-  fields = TREE_CHAIN (fields);
-=======
   fields = DECL_CHAIN (fields);
->>>>>>> 155d23aa
 
   /* counters */
   for (ix = 0; ix != GCOV_COUNTERS; ix++)
@@ -764,11 +756,7 @@
   CONSTRUCTOR_APPEND_ELT (v, fields,
 			  build_int_cstu (get_gcov_unsigned_t (),
 					  prg_n_ctrs[counter]));
-<<<<<<< HEAD
-  fields = TREE_CHAIN (fields);
-=======
   fields = DECL_CHAIN (fields);
->>>>>>> 155d23aa
 
   if (prg_n_ctrs[counter])
     {
@@ -791,11 +779,7 @@
     }
   else
     CONSTRUCTOR_APPEND_ELT (v, fields, null_pointer_node);
-<<<<<<< HEAD
-  fields = TREE_CHAIN (fields);
-=======
   fields = DECL_CHAIN (fields);
->>>>>>> 155d23aa
 
   fn = build_decl (BUILTINS_LOCATION,
 		   FUNCTION_DECL,

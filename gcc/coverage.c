--- conflicted
+++ resolved
@@ -46,16 +46,12 @@
 #include "hash-table.h"
 #include "tree-iterator.h"
 #include "cgraph.h"
-<<<<<<< HEAD
-#include "tree-pass.h"
+#include "dumpfile.h"
 #include "opts.h"
 #include "gcov-io.h"
 #include "tree-flow.h"
 #include "cpplib.h"
 #include "incpath.h"
-=======
-#include "dumpfile.h"
->>>>>>> 40acbb11
 #include "diagnostic-core.h"
 #include "intl.h"
 #include "l-ipo.h"
@@ -133,18 +129,13 @@
    If this is NULL we're not writing to the notes file.  */
 static char *bbg_file_name;
 
-<<<<<<< HEAD
-/* Name of the count data file.  */
+/* File stamp for notes file.  */
+static unsigned bbg_file_stamp;
+
+/* Name of the count data (gcda) file.  */
 static char *da_file_name;
 static char *da_base_file_name;
 static char *main_input_file_name;
-=======
-/* File stamp for notes file.  */
-static unsigned bbg_file_stamp;
->>>>>>> 40acbb11
-
-/* Name of the count data (gcda) file.  */
-static char *da_file_name;
 
 /* The names of merge functions for counters.  */
 static const char *const ctr_merge_functions[GCOV_COUNTERS] = GCOV_MERGE_FUNCTIONS;
@@ -167,31 +158,18 @@
 static bool has_asm_statement;
 
 /* Forward declarations.  */
-<<<<<<< HEAD
-static hashval_t htab_counts_entry_hash (const void *);
-static int htab_counts_entry_eq (const void *, const void *);
-static void htab_counts_entry_del (void *);
 static void read_counts_file (const char *, unsigned);
-=======
-static void read_counts_file (void);
->>>>>>> 40acbb11
 static tree build_var (tree, tree, int);
 static void build_fn_info_type (tree, unsigned, tree);
 static void build_info_type (tree, tree);
 static tree build_fn_info (const struct coverage_data *, tree, tree);
 static tree build_info (tree, tree);
 static bool coverage_obj_init (void);
-<<<<<<< HEAD
-static VEC(constructor_elt,gc) *coverage_obj_fn
-(VEC(constructor_elt,gc) *, tree, struct coverage_data const *);
-static void coverage_obj_finish (VEC(constructor_elt,gc) *);
-static char * get_da_file_name (const char *);
-static tree build_gcov_module_info_type (void);
-=======
 static vec<constructor_elt, va_gc> *coverage_obj_fn
 (vec<constructor_elt, va_gc> *, tree, struct coverage_data const *);
 static void coverage_obj_finish (vec<constructor_elt, va_gc> *);
->>>>>>> 40acbb11
+static char * get_da_file_name (const char *);
+static tree build_gcov_module_info_type (void);
  
 /* Return the type node for gcov_type.  */
@@ -229,9 +207,6 @@
 inline void
 counts_entry::remove (value_type *entry)
 {
-<<<<<<< HEAD
-  counts_entry_t *const entry = (counts_entry_t *) of;
-
   /* When rebuilding counts_hash, we will reuse the entry.  */
   if (!rebuilding_counts_hash)
     {
@@ -240,8 +215,10 @@
     }
 }
 
+/* Hash table of count data.  */
+static hash_table <counts_entry> counts_hash;
+
 /* Returns true if MOD_ID is the id of the last source module.  */
-
 int
 is_last_module (unsigned mod_id)
 {
@@ -250,21 +227,27 @@
 
 /* String hash function  */
 
-static hashval_t
-str_hash (const void *p)
-{
-  const char *s = (const char *)p;
+struct string_hasher
+{
+  /* hash_table support.  */
+  typedef  char value_type;
+  typedef  char compare_type;
+  static inline hashval_t hash (const value_type *);
+  static int equal (const value_type *, const compare_type *);
+  static void remove (value_type *) {};
+};
+
+hashval_t
+string_hasher::hash (const char* s)
+{
   return htab_hash_string (s);
 }
 
 /* String equal function  */
 
-static int
-str_eq (const void *p1, const void *p2)
-{
-  const char *s1 = (const char *)p1;
-  const char *s2 = (const char *)p2;
-
+int
+string_hasher::equal (const char *s1, const char *s2)
+{
   return !strcmp (s1, s2);
 }
 
@@ -289,16 +272,6 @@
    options specified in FORCE_MATCHING_CG_ARGS. If yes, set the
    corresponding entry in CG_ARG_VAL to the value of the option specified
    in OPTION_STRING.  */
-=======
-  free (entry->counts);
-  free (entry);
-}
-
-/* Hash table of count data.  */
-static hash_table <counts_entry> counts_hash;
-
-/* Read in the counts file, if available.  */
->>>>>>> 40acbb11
 
 static void
 check_cg_opts (bool *cg_opt_val, const char *option_str)
@@ -344,7 +317,7 @@
   unsigned int num_non_warning_opts1 = 0, num_non_warning_opts2 = 0;
   bool warning_mismatch = false;
   bool non_warning_mismatch = false;
-  htab_t option_tab1, option_tab2;
+  hash_table <string_hasher> option_tab1, option_tab2;
   unsigned int start_index1 = mod_info1->num_quote_paths +
     mod_info1->num_bracket_paths + mod_info1->num_cpp_defines +
     mod_info1->num_cpp_includes;
@@ -368,8 +341,8 @@
       cg_opts2[i] = force_matching_cg_opts[i].default_val;
     }
 
-  option_tab1 = htab_create (10, str_hash, str_eq, NULL);
-  option_tab2 = htab_create (10, str_hash, str_eq, NULL);
+  option_tab1.create (10);
+  option_tab2.create (10);
 
   /* First, separate the warning and non-warning options.  */
   for (i = 0; i < mod_info1->num_cl_args; i++)
@@ -378,12 +351,12 @@
 	mod_info1->string_array[start_index1 + i];
     else
       {
-        void **slot;
+        char **slot;
         char *option_string = mod_info1->string_array[start_index1 + i];
 
         check_cg_opts (cg_opts1, option_string);
 
-        slot = htab_find_slot (option_tab1, option_string, INSERT);
+        slot = option_tab1.find_slot (option_string, INSERT);
         if (!*slot)
           {
             *slot = option_string;
@@ -397,12 +370,12 @@
 	mod_info2->string_array[start_index2 + i];
     else
       {
-        void **slot;
+        char **slot;
         char *option_string = mod_info2->string_array[start_index2 + i];
 
         check_cg_opts (cg_opts2, option_string);
 
-        slot = htab_find_slot (option_tab2, option_string, INSERT);
+        slot = option_tab2.find_slot (option_string, INSERT);
         if (!*slot)
           {
             *slot = option_string;
@@ -450,8 +423,8 @@
    XDELETEVEC (non_warning_opts2);
    XDELETEVEC (cg_opts1);
    XDELETEVEC (cg_opts2);
-   htab_delete (option_tab1);
-   htab_delete (option_tab2);
+   option_tab1.dispose ();
+   option_tab2.dispose ();
    return ((flag_ripa_disallow_opt_mismatch && non_warning_mismatch)
            || has_any_incompatible_cg_opts);
 }
@@ -513,14 +486,9 @@
   tag = gcov_read_unsigned ();
   bbg_file_stamp = crc32_unsigned (bbg_file_stamp, tag);
 
-<<<<<<< HEAD
-  if (!counts_hash)
-    counts_hash = htab_create (10,
-			       htab_counts_entry_hash, htab_counts_entry_eq,
-			       htab_counts_entry_del);
-=======
-  counts_hash.create (10);
->>>>>>> 40acbb11
+  if (!counts_hash.is_created ())
+    counts_hash.create (10);
+
   while ((tag = gcov_read_unsigned ()))
     {
       gcov_unsigned_t length;
@@ -741,7 +709,7 @@
 
   elt.ident = FUNC_DECL_GLOBAL_ID (func);
   elt.ctr = counter;
-  entry = (counts_entry_t *) htab_find (counts_hash, &elt);
+  entry = counts_hash.find (&elt);
 
   return entry;
 }
@@ -768,14 +736,8 @@
       return NULL;
     }
 
-<<<<<<< HEAD
   entry = get_coverage_counts_entry (cfun, counter);
 
-=======
-  elt.ident = current_function_funcdef_no + 1;
-  elt.ctr = counter;
-  entry = counts_hash.find (&elt);
->>>>>>> 40acbb11
   if (!entry || !entry->summary.num)
     {
       if (!flag_dyn_ipa && 0 /*TODO reenable with opt-info */)
@@ -837,12 +799,12 @@
   counts_entry_t *entry, elt;
 
   /* No hash table, no counts.  */
-  if (!counts_hash || !f)
+  if (!counts_hash.is_created () || !f)
     return NULL;
 
   elt.ident = FUNC_DECL_GLOBAL_ID (f);
   elt.ctr = counter;
-  entry = (counts_entry_t *) htab_find (counts_hash, &elt);
+  entry = counts_hash.find (&elt);
   if (!entry)
     return NULL;
 
@@ -1385,14 +1347,11 @@
 	
 	CONSTRUCTOR_APPEND_ELT (v2, NULL, build_constructor (ctr_type, ctr));
 
-        /* In LIPO mode, coverage_finish is called late when pruning can not be done,
-           so we need to force emitting counter variables even for eliminated functions
-           to avoid unsat.  */
+        /* In LIPO mode, coverage_finish is called late when pruning can not be
+         * done, so we need to force emitting counter variables even for
+         * eliminated functions to avoid unsat.  */
         if (flag_dyn_ipa && var)
-          {
-            varpool_mark_needed_node (varpool_node (var));
-            varpool_finalize_decl (var);
-          }
+          varpool_finalize_decl (var);
       }
   
   CONSTRUCTOR_APPEND_ELT (v1, fields,
@@ -1485,7 +1444,7 @@
    number of paths.  */
 
 static void
-build_inc_path_array_value (tree string_type, VEC(constructor_elt, gc) **v,
+build_inc_path_array_value (tree string_type, vec<constructor_elt, va_gc> **v,
                             cpp_dir *paths, int num)
 {
   int i;
@@ -1512,7 +1471,7 @@
    the list of raw strings.  */
 
 static void
-build_str_array_value (tree str_type, VEC(constructor_elt, gc) **v,
+build_str_array_value (tree str_type, vec<constructor_elt, va_gc> **v,
                        struct str_list *head)
 {
   const char *raw_str;
@@ -1539,7 +1498,7 @@
    args array. */
 
 static void
-build_cl_args_array_value (tree string_type, VEC(constructor_elt, gc) **v)
+build_cl_args_array_value (tree string_type, vec<constructor_elt, va_gc> **v)
 {
   unsigned int i;
 
@@ -1687,7 +1646,7 @@
   int num_quote_paths = 0, num_bracket_paths = 0;
   unsigned lang;
   char name_buf[50];
-  VEC(constructor_elt,gc) *v = NULL, *path_v = NULL;
+  vec<constructor_elt,va_gc> *v = NULL, *path_v = NULL;
 
   info_fields = TYPE_FIELDS (mod_type);
 
@@ -1845,7 +1804,9 @@
 
   /* mod_info */
   mod_value = build_gcov_module_info_value (TREE_TYPE (TREE_TYPE (info_fields)));
-  mod_value = build1 (ADDR_EXPR, TREE_TYPE (mod_value), mod_value);
+  mod_value = build1 (ADDR_EXPR,
+          build_pointer_type (TREE_TYPE (mod_value)),
+          mod_value);
   CONSTRUCTOR_APPEND_ELT (v1, info_fields, mod_value);
   info_fields = DECL_CHAIN (info_fields);
 
@@ -2036,12 +1997,7 @@
   varpool_finalize_decl (gcov_info_var);
 }
 
-<<<<<<< HEAD
 /* Get the da file name, given base file name.  */
-=======
-/* Perform file-level initialization. Read in data file, generate name
-   of notes file.  */
->>>>>>> 40acbb11
 
 static char *
 get_da_file_name (const char *base_file_name)
@@ -2087,18 +2043,33 @@
   return da_file_name;
 }
 
+/* Callback to move counts_entry from one hash table to
+   the target hashtable  */
+
+int
+move_hash_entry_callback (counts_entry **x, 
+                          hash_table <counts_entry> *target_counts_hash)
+{
+  counts_entry *entry = *x;
+  counts_entry **slot;
+  slot = target_counts_hash->find_slot (entry, INSERT);
+  *slot = entry;
+  return 1;
+}
+
 /* Rebuild counts_hash already built the primary module. This hashtable
    was built with a module-id of zero. It needs to be rebuilt taking the
    correct primary module-id into account.  */
 
-static int
-rebuild_counts_hash_entry (void **x, void *y)
-{
-  counts_entry_t *entry = (counts_entry_t *) *x;
-  htab_t *new_counts_hash = (htab_t *) y;
-  counts_entry_t **slot;
+int
+rehash_callback (counts_entry **x,
+                 hash_table <counts_entry> *target_counts_hash)
+{
+  counts_entry *entry = *x;
+  counts_entry **slot;
+
   entry->ident = GEN_FUNC_GLOBAL_ID (primary_module_id, entry->ident);
-  slot = (counts_entry_t **) htab_find_slot (*new_counts_hash, entry, INSERT);
+  slot = target_counts_hash->find_slot (entry, INSERT);
   *slot = entry;
   return 1;
 }
@@ -2110,15 +2081,25 @@
 static void
 rebuild_counts_hash (void)
 {
-  htab_t new_counts_hash =
-    htab_create (10, htab_counts_entry_hash, htab_counts_entry_eq,
-		 htab_counts_entry_del);
+  hash_table <counts_entry> tmp_counts_hash;
+  tmp_counts_hash.create (10);
   gcc_assert (primary_module_id);
+
   rebuilding_counts_hash = true;
-  htab_traverse_noresize (counts_hash, rebuild_counts_hash_entry, &new_counts_hash);
-  htab_delete (counts_hash);
+
+  /* Move the counts entries to the temporary hashtable. */
+  counts_hash.traverse_noresize <
+    hash_table <counts_entry> *,
+    move_hash_entry_callback> (&tmp_counts_hash);
+  counts_hash.empty ();
+
+  /* Now rehash and copy back.  */
+  tmp_counts_hash.traverse_noresize <
+    hash_table <counts_entry> *,
+    rehash_callback> (&counts_hash);
+  tmp_counts_hash.dispose();
+
   rebuilding_counts_hash = false;
-  counts_hash = new_counts_hash;
 }
 
 /* Add the module information record for the module with id
@@ -2296,11 +2277,6 @@
   da_base_file_name = XNEWVEC (char, strlen (filename) + 1);
   strcpy (da_base_file_name, filename);
 
-  bbg_file_stamp = local_tick;
-  
-  if (flag_branch_probabilities)
-    read_counts_file ();
-
   /* Name of bbg file.  */
   if (flag_test_coverage && !flag_compare_debug)
     {
@@ -2319,7 +2295,6 @@
 	  gcov_write_unsigned (bbg_file_stamp);
 	}
     }
-<<<<<<< HEAD
 
   if (profile_data_prefix == 0 && !IS_ABSOLUTE_PATH (source_name))
     {
@@ -2367,11 +2342,9 @@
 {
   return  profile_arc_flag
    || flag_profile_generate_sampling;
-=======
->>>>>>> 40acbb11
-}
-
-/* Performs file-level cleanup.  Close notes file, generate coverage
+}
+
+/* Performs file-level cleanup.  Close graph file, generate coverage
    variables and constructor.  */
 
 void

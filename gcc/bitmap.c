/* Functions to support general ended bitmaps.
   Copyright (C) 1997, 1998, 1999, 2000, 2001, 2003, 2004, 2005,
   2006, 2007, 2008, 2009, 2010 Free Software Foundation, Inc.

This file is part of GCC.

GCC is free software; you can redistribute it and/or modify it under
the terms of the GNU General Public License as published by the Free
Software Foundation; either version 3, or (at your option) any later
version.

GCC is distributed in the hope that it will be useful, but WITHOUT ANY
WARRANTY; without even the implied warranty of MERCHANTABILITY or
FITNESS FOR A PARTICULAR PURPOSE.  See the GNU General Public License
for more details.

You should have received a copy of the GNU General Public License
along with GCC; see the file COPYING3.  If not see
<http://www.gnu.org/licenses/>.  */

#include "config.h"
#include "system.h"
#include "coretypes.h"
#include "obstack.h"
#include "ggc.h"
#include "bitmap.h"
#include "hashtab.h"

#ifdef GATHER_STATISTICS

/* Store information about each particular bitmap.  */
struct bitmap_descriptor
{
  const char *function;
  const char *file;
  int line;
  int created;
  HOST_WIDEST_INT allocated;
  HOST_WIDEST_INT peak;
  HOST_WIDEST_INT current;
  int nsearches;
  int search_iter;
};

/* Hashtable mapping bitmap names to descriptors.  */
static htab_t bitmap_desc_hash;

/* Hashtable helpers.  */
static hashval_t
hash_descriptor (const void *p)
{
  const struct bitmap_descriptor *const d =
    (const struct bitmap_descriptor *) p;
  return htab_hash_pointer (d->file) + d->line;
}
struct loc
{
  const char *file;
  const char *function;
  int line;
};
static int
eq_descriptor (const void *p1, const void *p2)
{
  const struct bitmap_descriptor *const d =
    (const struct bitmap_descriptor *) p1;
  const struct loc *const l = (const struct loc *) p2;
  return d->file == l->file && d->function == l->function && d->line == l->line;
}

/* For given file and line, return descriptor, create new if needed.  */
static struct bitmap_descriptor *
bitmap_descriptor (const char *file, const char *function, int line)
{
  struct bitmap_descriptor **slot;
  struct loc loc;

  loc.file = file;
  loc.function = function;
  loc.line = line;

  if (!bitmap_desc_hash)
    bitmap_desc_hash = htab_create (10, hash_descriptor, eq_descriptor, NULL);

  slot = (struct bitmap_descriptor **)
    htab_find_slot_with_hash (bitmap_desc_hash, &loc,
			      htab_hash_pointer (file) + line,
			      INSERT);
  if (*slot)
    return *slot;
  *slot = XCNEW (struct bitmap_descriptor);
  (*slot)->file = file;
  (*slot)->function = function;
  (*slot)->line = line;
  return *slot;
}

/* Register new bitmap.  */
void
bitmap_register (bitmap b MEM_STAT_DECL)
{
  b->desc = bitmap_descriptor (_loc_name, _loc_function, _loc_line);
  b->desc->created++;
}

/* Account the overhead.  */
static void
register_overhead (bitmap b, int amount)
{
  b->desc->current += amount;
  if (amount > 0)
    b->desc->allocated += amount;
  gcc_assert (b->desc->current >= 0);
  if (b->desc->peak < b->desc->current)
    b->desc->peak = b->desc->current;
}
#endif

/* Global data */
bitmap_element bitmap_zero_bits;  /* An element of all zero bits.  */
bitmap_obstack bitmap_default_obstack;    /* The default bitmap obstack.  */
static int bitmap_default_obstack_depth;
static GTY((deletable)) bitmap_element *bitmap_ggc_free; /* Freelist of
							    GC'd elements.  */

static void bitmap_elem_to_freelist (bitmap, bitmap_element *);
static void bitmap_element_free (bitmap, bitmap_element *);
static bitmap_element *bitmap_element_allocate (bitmap);
static int bitmap_element_zerop (const bitmap_element *);
static void bitmap_element_link (bitmap, bitmap_element *);
static bitmap_element *bitmap_elt_insert_after (bitmap, bitmap_element *, unsigned int);
static void bitmap_elt_clear_from (bitmap, bitmap_element *);
static bitmap_element *bitmap_find_bit (bitmap, unsigned int);


/* Add ELEM to the appropriate freelist.  */
static inline void
bitmap_elem_to_freelist (bitmap head, bitmap_element *elt)
{
  bitmap_obstack *bit_obstack = head->obstack;

  elt->next = NULL;
  if (bit_obstack)
    {
      elt->prev = bit_obstack->elements;
      bit_obstack->elements = elt;
    }
  else
    {
      elt->prev = bitmap_ggc_free;
      bitmap_ggc_free = elt;
    }
}

/* Free a bitmap element.  Since these are allocated off the
   bitmap_obstack, "free" actually means "put onto the freelist".  */

static inline void
bitmap_element_free (bitmap head, bitmap_element *elt)
{
  bitmap_element *next = elt->next;
  bitmap_element *prev = elt->prev;

  if (prev)
    prev->next = next;

  if (next)
    next->prev = prev;

  if (head->first == elt)
    head->first = next;

  /* Since the first thing we try is to insert before current,
     make current the next entry in preference to the previous.  */
  if (head->current == elt)
    {
      head->current = next != 0 ? next : prev;
      if (head->current)
	head->indx = head->current->indx;
      else
	head->indx = 0;
    }
#ifdef GATHER_STATISTICS
  register_overhead (head, -((int)sizeof (bitmap_element)));
#endif
  bitmap_elem_to_freelist (head, elt);
}

/* Allocate a bitmap element.  The bits are cleared, but nothing else is.  */

static inline bitmap_element *
bitmap_element_allocate (bitmap head)
{
  bitmap_element *element;
  bitmap_obstack *bit_obstack = head->obstack;

  if (bit_obstack)
    {
      element = bit_obstack->elements;

      if (element)
	/* Use up the inner list first before looking at the next
	   element of the outer list.  */
	if (element->next)
	  {
	    bit_obstack->elements = element->next;
	    bit_obstack->elements->prev = element->prev;
	  }
	else
	  /*  Inner list was just a singleton.  */
	  bit_obstack->elements = element->prev;
      else
	element = XOBNEW (&bit_obstack->obstack, bitmap_element);
    }
  else
    {
      element = bitmap_ggc_free;
      if (element)
	/* Use up the inner list first before looking at the next
	   element of the outer list.  */
	if (element->next)
	  {
	    bitmap_ggc_free = element->next;
	    bitmap_ggc_free->prev = element->prev;
	  }
	else
	  /*  Inner list was just a singleton.  */
	  bitmap_ggc_free = element->prev;
      else
	element = ggc_alloc_bitmap_element_def ();
    }

#ifdef GATHER_STATISTICS
  register_overhead (head, sizeof (bitmap_element));
#endif
  memset (element->bits, 0, sizeof (element->bits));

  return element;
}

/* Remove ELT and all following elements from bitmap HEAD.  */

void
bitmap_elt_clear_from (bitmap head, bitmap_element *elt)
{
  bitmap_element *prev;
  bitmap_obstack *bit_obstack = head->obstack;
#ifdef GATHER_STATISTICS
  int n;
#endif

  if (!elt) return;
#ifdef GATHER_STATISTICS
  n = 0;
  for (prev = elt; prev; prev = prev->next)
    n++;
  register_overhead (head, -sizeof (bitmap_element) * n);
#endif

  prev = elt->prev;
  if (prev)
    {
      prev->next = NULL;
      if (head->current->indx > prev->indx)
	{
	  head->current = prev;
	  head->indx = prev->indx;
	}
    }
  else
    {
      head->first = NULL;
      head->current = NULL;
      head->indx = 0;
    }

  /* Put the entire list onto the free list in one operation. */
  if (bit_obstack)
    {
      elt->prev = bit_obstack->elements;
      bit_obstack->elements = elt;
    }
  else
    {
      elt->prev = bitmap_ggc_free;
      bitmap_ggc_free = elt;
    }
}

/* Clear a bitmap by freeing the linked list.  */

void
bitmap_clear (bitmap head)
{
  if (head->first)
    bitmap_elt_clear_from (head, head->first);
}

/* Initialize a bitmap obstack.  If BIT_OBSTACK is NULL, initialize
   the default bitmap obstack.  */

void
bitmap_obstack_initialize (bitmap_obstack *bit_obstack)
{
  if (!bit_obstack)
    {
      if (bitmap_default_obstack_depth++)
	return;
      bit_obstack = &bitmap_default_obstack;
    }

#if !defined(__GNUC__) || (__GNUC__ < 2)
#define __alignof__(type) 0
#endif

  bit_obstack->elements = NULL;
  bit_obstack->heads = NULL;
  obstack_specify_allocation (&bit_obstack->obstack, OBSTACK_CHUNK_SIZE,
			      __alignof__ (bitmap_element),
			      obstack_chunk_alloc,
			      obstack_chunk_free);
}

/* Release the memory from a bitmap obstack.  If BIT_OBSTACK is NULL,
   release the default bitmap obstack.  */

void
bitmap_obstack_release (bitmap_obstack *bit_obstack)
{
  if (!bit_obstack)
    {
      if (--bitmap_default_obstack_depth)
	{
	  gcc_assert (bitmap_default_obstack_depth > 0);
	  return;
	}
      bit_obstack = &bitmap_default_obstack;
    }

  bit_obstack->elements = NULL;
  bit_obstack->heads = NULL;
  obstack_free (&bit_obstack->obstack, NULL);
}

/* Create a new bitmap on an obstack.  If BIT_OBSTACK is NULL, create
   it on the default bitmap obstack.  */

bitmap
bitmap_obstack_alloc_stat (bitmap_obstack *bit_obstack MEM_STAT_DECL)
{
  bitmap map;

  if (!bit_obstack)
    bit_obstack = &bitmap_default_obstack;
  map = bit_obstack->heads;
  if (map)
    bit_obstack->heads = (struct bitmap_head_def *) map->first;
  else
    map = XOBNEW (&bit_obstack->obstack, bitmap_head);
  bitmap_initialize_stat (map, bit_obstack PASS_MEM_STAT);
#ifdef GATHER_STATISTICS
  register_overhead (map, sizeof (bitmap_head));
#endif

  return map;
}

/* Create a new GCd bitmap.  */

bitmap
bitmap_gc_alloc_stat (ALONE_MEM_STAT_DECL)
{
  bitmap map;

  map = ggc_alloc_bitmap_head_def ();
  bitmap_initialize_stat (map, NULL PASS_MEM_STAT);
#ifdef GATHER_STATISTICS
  register_overhead (map, sizeof (bitmap_head));
#endif

  return map;
}

/* Release an obstack allocated bitmap.  */

void
bitmap_obstack_free (bitmap map)
{
  if (map)
    {
      bitmap_clear (map);
      map->first = (bitmap_element *) map->obstack->heads;
#ifdef GATHER_STATISTICS
      register_overhead (map, -((int)sizeof (bitmap_head)));
#endif
      map->obstack->heads = map;
    }
}


/* Return nonzero if all bits in an element are zero.  */

static inline int
bitmap_element_zerop (const bitmap_element *element)
{
#if BITMAP_ELEMENT_WORDS == 2
  return (element->bits[0] | element->bits[1]) == 0;
#else
  unsigned i;

  for (i = 0; i < BITMAP_ELEMENT_WORDS; i++)
    if (element->bits[i] != 0)
      return 0;

  return 1;
#endif
}

/* Link the bitmap element into the current bitmap linked list.  */

static inline void
bitmap_element_link (bitmap head, bitmap_element *element)
{
  unsigned int indx = element->indx;
  bitmap_element *ptr;

  /* If this is the first and only element, set it in.  */
  if (head->first == 0)
    {
      element->next = element->prev = 0;
      head->first = element;
    }

  /* If this index is less than that of the current element, it goes someplace
     before the current element.  */
  else if (indx < head->indx)
    {
      for (ptr = head->current;
	   ptr->prev != 0 && ptr->prev->indx > indx;
	   ptr = ptr->prev)
	;

      if (ptr->prev)
	ptr->prev->next = element;
      else
	head->first = element;

      element->prev = ptr->prev;
      element->next = ptr;
      ptr->prev = element;
    }

  /* Otherwise, it must go someplace after the current element.  */
  else
    {
      for (ptr = head->current;
	   ptr->next != 0 && ptr->next->indx < indx;
	   ptr = ptr->next)
	;

      if (ptr->next)
	ptr->next->prev = element;

      element->next = ptr->next;
      element->prev = ptr;
      ptr->next = element;
    }

  /* Set up so this is the first element searched.  */
  head->current = element;
  head->indx = indx;
}

/* Insert a new uninitialized element into bitmap HEAD after element
   ELT.  If ELT is NULL, insert the element at the start.  Return the
   new element.  */

static bitmap_element *
bitmap_elt_insert_after (bitmap head, bitmap_element *elt, unsigned int indx)
{
  bitmap_element *node = bitmap_element_allocate (head);
  node->indx = indx;

  if (!elt)
    {
      if (!head->current)
	{
	  head->current = node;
	  head->indx = indx;
	}
      node->next = head->first;
      if (node->next)
	node->next->prev = node;
      head->first = node;
      node->prev = NULL;
    }
  else
    {
      gcc_checking_assert (head->current);
      node->next = elt->next;
      if (node->next)
	node->next->prev = node;
      elt->next = node;
      node->prev = elt;
    }
  return node;
}

/* Copy a bitmap to another bitmap.  */

void
bitmap_copy (bitmap to, const_bitmap from)
{
  const bitmap_element *from_ptr;
  bitmap_element *to_ptr = 0;

  bitmap_clear (to);

  /* Copy elements in forward direction one at a time.  */
  for (from_ptr = from->first; from_ptr; from_ptr = from_ptr->next)
    {
      bitmap_element *to_elt = bitmap_element_allocate (to);

      to_elt->indx = from_ptr->indx;
      memcpy (to_elt->bits, from_ptr->bits, sizeof (to_elt->bits));

      /* Here we have a special case of bitmap_element_link, for the case
	 where we know the links are being entered in sequence.  */
      if (to_ptr == 0)
	{
	  to->first = to->current = to_elt;
	  to->indx = from_ptr->indx;
	  to_elt->next = to_elt->prev = 0;
	}
      else
	{
	  to_elt->prev = to_ptr;
	  to_elt->next = 0;
	  to_ptr->next = to_elt;
	}

      to_ptr = to_elt;
    }
}

/* Find a bitmap element that would hold a bitmap's bit.
   Update the `current' field even if we can't find an element that
   would hold the bitmap's bit to make eventual allocation
   faster.  */

static inline bitmap_element *
bitmap_find_bit (bitmap head, unsigned int bit)
{
  bitmap_element *element;
  unsigned int indx = bit / BITMAP_ELEMENT_ALL_BITS;

  if (head->current == 0
      || head->indx == indx)
    return head->current;
#ifdef GATHER_STATISTICS
  head->desc->nsearches++;
#endif

  if (head->indx < indx)
    /* INDX is beyond head->indx.  Search from head->current
       forward.  */
    for (element = head->current;
	 element->next != 0 && element->indx < indx;
	 element = element->next)
#ifdef GATHER_STATISTICS
      head->desc->search_iter++;
#else
      ;
#endif

  else if (head->indx / 2 < indx)
    /* INDX is less than head->indx and closer to head->indx than to
       0.  Search from head->current backward.  */
    for (element = head->current;
	 element->prev != 0 && element->indx > indx;
	 element = element->prev)
#ifdef GATHER_STATISTICS
      head->desc->search_iter++;
#else
      ;
#endif

  else
    /* INDX is less than head->indx and closer to 0 than to
       head->indx.  Search from head->first forward.  */
    for (element = head->first;
	 element->next != 0 && element->indx < indx;
	 element = element->next)
#ifdef GATHER_STATISTICS
      head->desc->search_iter++;
#else
      ;
#endif

  /* `element' is the nearest to the one we want.  If it's not the one we
     want, the one we want doesn't exist.  */
  head->current = element;
  head->indx = element->indx;
  if (element != 0 && element->indx != indx)
    element = 0;

  return element;
}

/* Clear a single bit in a bitmap.  Return true if the bit changed.  */

bool
bitmap_clear_bit (bitmap head, int bit)
{
  bitmap_element *const ptr = bitmap_find_bit (head, bit);

  if (ptr != 0)
    {
      unsigned bit_num  = bit % BITMAP_WORD_BITS;
      unsigned word_num = bit / BITMAP_WORD_BITS % BITMAP_ELEMENT_WORDS;
      BITMAP_WORD bit_val = ((BITMAP_WORD) 1) << bit_num;
      bool res = (ptr->bits[word_num] & bit_val) != 0;
      if (res)
	{
	  ptr->bits[word_num] &= ~bit_val;
	  /* If we cleared the entire word, free up the element.  */
	  if (!ptr->bits[word_num]
	      && bitmap_element_zerop (ptr))
	    bitmap_element_free (head, ptr);
	}

      return res;
    }

  return false;
}

/* Set a single bit in a bitmap.  Return true if the bit changed.  */

bool
bitmap_set_bit (bitmap head, int bit)
{
  bitmap_element *ptr = bitmap_find_bit (head, bit);
  unsigned word_num = bit / BITMAP_WORD_BITS % BITMAP_ELEMENT_WORDS;
  unsigned bit_num  = bit % BITMAP_WORD_BITS;
  BITMAP_WORD bit_val = ((BITMAP_WORD) 1) << bit_num;

  if (ptr == 0)
    {
      ptr = bitmap_element_allocate (head);
      ptr->indx = bit / BITMAP_ELEMENT_ALL_BITS;
      ptr->bits[word_num] = bit_val;
      bitmap_element_link (head, ptr);
      return true;
    }
  else
    {
      bool res = (ptr->bits[word_num] & bit_val) == 0;
      if (res)
	ptr->bits[word_num] |= bit_val;
      return res;
    }
}

/* Return whether a bit is set within a bitmap.  */

int
bitmap_bit_p (bitmap head, int bit)
{
  bitmap_element *ptr;
  unsigned bit_num;
  unsigned word_num;

  ptr = bitmap_find_bit (head, bit);
  if (ptr == 0)
    return 0;

  bit_num = bit % BITMAP_WORD_BITS;
  word_num = bit / BITMAP_WORD_BITS % BITMAP_ELEMENT_WORDS;

  return (ptr->bits[word_num] >> bit_num) & 1;
}

#if GCC_VERSION < 3400
/* Table of number of set bits in a character, indexed by value of char.  */
static const unsigned char popcount_table[] =
{
    0,1,1,2,1,2,2,3,1,2,2,3,2,3,3,4,1,2,2,3,2,3,3,4,2,3,3,4,3,4,4,5,
    1,2,2,3,2,3,3,4,2,3,3,4,3,4,4,5,2,3,3,4,3,4,4,5,3,4,4,5,4,5,5,6,
    1,2,2,3,2,3,3,4,2,3,3,4,3,4,4,5,2,3,3,4,3,4,4,5,3,4,4,5,4,5,5,6,
    2,3,3,4,3,4,4,5,3,4,4,5,4,5,5,6,3,4,4,5,4,5,5,6,4,5,5,6,5,6,6,7,
    1,2,2,3,2,3,3,4,2,3,3,4,3,4,4,5,2,3,3,4,3,4,4,5,3,4,4,5,4,5,5,6,
    2,3,3,4,3,4,4,5,3,4,4,5,4,5,5,6,3,4,4,5,4,5,5,6,4,5,5,6,5,6,6,7,
    2,3,3,4,3,4,4,5,3,4,4,5,4,5,5,6,3,4,4,5,4,5,5,6,4,5,5,6,5,6,6,7,
    3,4,4,5,4,5,5,6,4,5,5,6,5,6,6,7,4,5,5,6,5,6,6,7,5,6,6,7,6,7,7,8,
};

static unsigned long
bitmap_popcount (BITMAP_WORD a)
{
  unsigned long ret = 0;
  unsigned i;

  /* Just do this the table way for now  */
  for (i = 0; i < BITMAP_WORD_BITS; i+= 8)
    ret += popcount_table[(a >> i) & 0xff];
  return ret;
}
#endif
/* Count the number of bits set in the bitmap, and return it.  */

unsigned long
bitmap_count_bits (const_bitmap a)
{
  unsigned long count = 0;
  const bitmap_element *elt;
  unsigned ix;

  for (elt = a->first; elt; elt = elt->next)
    {
      for (ix = 0; ix != BITMAP_ELEMENT_WORDS; ix++)
	{
#if GCC_VERSION >= 3400
 	  /* Note that popcountl matches BITMAP_WORD in type, so the actual size
	 of BITMAP_WORD is not material.  */
	  count += __builtin_popcountl (elt->bits[ix]);
#else
	  count += bitmap_popcount (elt->bits[ix]);
#endif
	}
    }
  return count;
}

/* Return true if the bitmap has a single bit set.  Otherwise return
   false.  */

bool
bitmap_single_bit_set_p (const_bitmap a)
{
  unsigned long count = 0;
  const bitmap_element *elt;
  unsigned ix;

  if (bitmap_empty_p (a))
    return false;

  elt = a->first;
  /* As there are no completely empty bitmap elements, a second one
     means we have more than one bit set.  */
  if (elt->next != NULL)
    return false;

  for (ix = 0; ix != BITMAP_ELEMENT_WORDS; ix++)
    {
#if GCC_VERSION >= 3400
      /* Note that popcountl matches BITMAP_WORD in type, so the actual size
	 of BITMAP_WORD is not material.  */
      count += __builtin_popcountl (elt->bits[ix]);
#else
      count += bitmap_popcount (elt->bits[ix]);
#endif
      if (count > 1)
	return false;
    }

  return count == 1;
}


/* Return the bit number of the first set bit in the bitmap.  The
   bitmap must be non-empty.  */

unsigned
bitmap_first_set_bit (const_bitmap a)
{
  const bitmap_element *elt = a->first;
  unsigned bit_no;
  BITMAP_WORD word;
  unsigned ix;

  gcc_checking_assert (elt);
  bit_no = elt->indx * BITMAP_ELEMENT_ALL_BITS;
  for (ix = 0; ix != BITMAP_ELEMENT_WORDS; ix++)
    {
      word = elt->bits[ix];
      if (word)
	goto found_bit;
    }
  gcc_unreachable ();
 found_bit:
  bit_no += ix * BITMAP_WORD_BITS;

#if GCC_VERSION >= 3004
  gcc_assert (sizeof(long) == sizeof (word));
  bit_no += __builtin_ctzl (word);
#else
  /* Binary search for the first set bit.  */
#if BITMAP_WORD_BITS > 64
#error "Fill out the table."
#endif
#if BITMAP_WORD_BITS > 32
  if (!(word & 0xffffffff))
    word >>= 32, bit_no += 32;
#endif
  if (!(word & 0xffff))
    word >>= 16, bit_no += 16;
  if (!(word & 0xff))
    word >>= 8, bit_no += 8;
  if (!(word & 0xf))
    word >>= 4, bit_no += 4;
  if (!(word & 0x3))
    word >>= 2, bit_no += 2;
  if (!(word & 0x1))
    word >>= 1, bit_no += 1;

 gcc_checking_assert (word & 1);
#endif
 return bit_no;
}

/* Return the bit number of the first set bit in the bitmap.  The
   bitmap must be non-empty.  */

unsigned
bitmap_last_set_bit (const_bitmap a)
{
  const bitmap_element *elt = a->current ? a->current : a->first;
  unsigned bit_no;
  BITMAP_WORD word;
  int ix;

  gcc_checking_assert (elt);
  while (elt->next)
    elt = elt->next;
  bit_no = elt->indx * BITMAP_ELEMENT_ALL_BITS;
  for (ix = BITMAP_ELEMENT_WORDS - 1; ix >= 0; ix--)
    {
      word = elt->bits[ix];
      if (word)
	goto found_bit;
    }
  gcc_unreachable ();
 found_bit:
  bit_no += ix * BITMAP_WORD_BITS;

  /* Binary search for the last set bit.  */
#if GCC_VERSION >= 3004
  gcc_assert (sizeof(long) == sizeof (word));
  bit_no += sizeof (long) * 8 - __builtin_ctzl (word);
#else
#if BITMAP_WORD_BITS > 64
#error "Fill out the table."
#endif
#if BITMAP_WORD_BITS > 32
  if ((word & 0xffffffff00000000))
    word >>= 32, bit_no += 32;
#endif
  if (word & 0xffff0000)
    word >>= 16, bit_no += 16;
  if (!(word & 0xff00))
    word >>= 8, bit_no += 8;
  if (!(word & 0xf0))
    word >>= 4, bit_no += 4;
  if (!(word & 12))
    word >>= 2, bit_no += 2;
  if (!(word & 2))
    word >>= 1, bit_no += 1;
#endif

 gcc_checking_assert (word & 1);
 return bit_no;
}


/* DST = A & B.  */

void
bitmap_and (bitmap dst, const_bitmap a, const_bitmap b)
{
  bitmap_element *dst_elt = dst->first;
  const bitmap_element *a_elt = a->first;
  const bitmap_element *b_elt = b->first;
  bitmap_element *dst_prev = NULL;

  gcc_assert (dst != a && dst != b);

  if (a == b)
    {
      bitmap_copy (dst, a);
      return;
    }

  while (a_elt && b_elt)
    {
      if (a_elt->indx < b_elt->indx)
	a_elt = a_elt->next;
      else if (b_elt->indx < a_elt->indx)
	b_elt = b_elt->next;
      else
	{
	  /* Matching elts, generate A & B.  */
	  unsigned ix;
	  BITMAP_WORD ior = 0;

	  if (!dst_elt)
	    dst_elt = bitmap_elt_insert_after (dst, dst_prev, a_elt->indx);
	  else
	    dst_elt->indx = a_elt->indx;
	  for (ix = 0; ix < BITMAP_ELEMENT_WORDS; ix++)
	    {
	      BITMAP_WORD r = a_elt->bits[ix] & b_elt->bits[ix];

	      dst_elt->bits[ix] = r;
	      ior |= r;
	    }
	  if (ior)
	    {
	      dst_prev = dst_elt;
	      dst_elt = dst_elt->next;
	    }
	  a_elt = a_elt->next;
	  b_elt = b_elt->next;
	}
    }
  /* Ensure that dst->current is valid.  */
  dst->current = dst->first;
  bitmap_elt_clear_from (dst, dst_elt);
  gcc_checking_assert (!dst->current == !dst->first);
  if (dst->current)
    dst->indx = dst->current->indx;
}

/* A &= B.  */

void
bitmap_and_into (bitmap a, const_bitmap b)
{
  bitmap_element *a_elt = a->first;
  const bitmap_element *b_elt = b->first;
  bitmap_element *next;

  if (a == b)
    return;

  while (a_elt && b_elt)
    {
      if (a_elt->indx < b_elt->indx)
	{
	  next = a_elt->next;
	  bitmap_element_free (a, a_elt);
	  a_elt = next;
	}
      else if (b_elt->indx < a_elt->indx)
	b_elt = b_elt->next;
      else
	{
	  /* Matching elts, generate A &= B.  */
	  unsigned ix;
	  BITMAP_WORD ior = 0;

	  for (ix = 0; ix < BITMAP_ELEMENT_WORDS; ix++)
	    {
	      BITMAP_WORD r = a_elt->bits[ix] & b_elt->bits[ix];

	      a_elt->bits[ix] = r;
	      ior |= r;
	    }
	  next = a_elt->next;
	  if (!ior)
	    bitmap_element_free (a, a_elt);
	  a_elt = next;
	  b_elt = b_elt->next;
	}
    }
  bitmap_elt_clear_from (a, a_elt);
  gcc_checking_assert (!a->current == !a->first
		       && (!a->current || a->indx == a->current->indx));
}


/* Insert an element equal to SRC_ELT after DST_PREV, overwriting DST_ELT
   if non-NULL.  CHANGED is true if the destination bitmap had already been
   changed; the new value of CHANGED is returned.  */

static inline bool
bitmap_elt_copy (bitmap dst, bitmap_element *dst_elt, bitmap_element *dst_prev,
		 const bitmap_element *src_elt, bool changed)
{
  if (!changed && dst_elt && dst_elt->indx == src_elt->indx)
    {
      unsigned ix;

      for (ix = 0; ix < BITMAP_ELEMENT_WORDS; ix++)
	if (src_elt->bits[ix] != dst_elt->bits[ix])
	  {
	    dst_elt->bits[ix] = src_elt->bits[ix];
	    changed = true;
	  }
    }
  else
    {
      changed = true;
      if (!dst_elt)
	dst_elt = bitmap_elt_insert_after (dst, dst_prev, src_elt->indx);
      else
	dst_elt->indx = src_elt->indx;
      memcpy (dst_elt->bits, src_elt->bits, sizeof (dst_elt->bits));
    }
  return changed;
}



/* DST = A & ~B  */

bool
bitmap_and_compl (bitmap dst, const_bitmap a, const_bitmap b)
{
  bitmap_element *dst_elt = dst->first;
  const bitmap_element *a_elt = a->first;
  const bitmap_element *b_elt = b->first;
  bitmap_element *dst_prev = NULL;
  bitmap_element **dst_prev_pnext = &dst->first;
  bool changed = false;

  gcc_assert (dst != a && dst != b);

  if (a == b)
    {
      changed = !bitmap_empty_p (dst);
      bitmap_clear (dst);
      return changed;
    }

  while (a_elt)
    {
      while (b_elt && b_elt->indx < a_elt->indx)
	b_elt = b_elt->next;

      if (!b_elt || b_elt->indx > a_elt->indx)
	{
	  changed = bitmap_elt_copy (dst, dst_elt, dst_prev, a_elt, changed);
	  dst_prev = *dst_prev_pnext;
	  dst_prev_pnext = &dst_prev->next;
	  dst_elt = *dst_prev_pnext;
	  a_elt = a_elt->next;
	}

      else
	{
	  /* Matching elts, generate A & ~B.  */
	  unsigned ix;
	  BITMAP_WORD ior = 0;

	  if (!changed && dst_elt && dst_elt->indx == a_elt->indx)
	    {
	      for (ix = 0; ix < BITMAP_ELEMENT_WORDS; ix++)
		{
		  BITMAP_WORD r = a_elt->bits[ix] & ~b_elt->bits[ix];

		  if (dst_elt->bits[ix] != r)
		    {
		      changed = true;
		      dst_elt->bits[ix] = r;
		    }
		  ior |= r;
		}
	    }
	  else
	    {
	      bool new_element;
	      if (!dst_elt || dst_elt->indx > a_elt->indx)
		{
		  dst_elt = bitmap_elt_insert_after (dst, dst_prev, a_elt->indx);
		  new_element = true;
		}
	      else
		{
		  dst_elt->indx = a_elt->indx;
		  new_element = false;
		}

	      for (ix = 0; ix < BITMAP_ELEMENT_WORDS; ix++)
		{
		  BITMAP_WORD r = a_elt->bits[ix] & ~b_elt->bits[ix];

		  dst_elt->bits[ix] = r;
		  ior |= r;
		}

	      if (ior)
	        changed = true;
	      else
	        {
	          changed |= !new_element;
		  bitmap_element_free (dst, dst_elt);
		  dst_elt = *dst_prev_pnext;
		}
	    }

	  if (ior)
	    {
	      dst_prev = *dst_prev_pnext;
	      dst_prev_pnext = &dst_prev->next;
	      dst_elt = *dst_prev_pnext;
	    }
	  a_elt = a_elt->next;
	  b_elt = b_elt->next;
	}
    }

  /* Ensure that dst->current is valid.  */
  dst->current = dst->first;

  if (dst_elt)
    {
      changed = true;
      bitmap_elt_clear_from (dst, dst_elt);
    }
  gcc_checking_assert (!dst->current == !dst->first);
  if (dst->current)
    dst->indx = dst->current->indx;

  return changed;
}

/* A &= ~B. Returns true if A changes */

bool
bitmap_and_compl_into (bitmap a, const_bitmap b)
{
  bitmap_element *a_elt = a->first;
  const bitmap_element *b_elt = b->first;
  bitmap_element *next;
  BITMAP_WORD changed = 0;

  if (a == b)
    {
      if (bitmap_empty_p (a))
	return false;
      else
	{
	  bitmap_clear (a);
	  return true;
	}
    }

  while (a_elt && b_elt)
    {
      if (a_elt->indx < b_elt->indx)
	a_elt = a_elt->next;
      else if (b_elt->indx < a_elt->indx)
	b_elt = b_elt->next;
      else
	{
	  /* Matching elts, generate A &= ~B.  */
	  unsigned ix;
	  BITMAP_WORD ior = 0;

	  for (ix = 0; ix < BITMAP_ELEMENT_WORDS; ix++)
	    {
	      BITMAP_WORD cleared = a_elt->bits[ix] & b_elt->bits[ix];
	      BITMAP_WORD r = a_elt->bits[ix] ^ cleared;

	      a_elt->bits[ix] = r;
	      changed |= cleared;
	      ior |= r;
	    }
	  next = a_elt->next;
	  if (!ior)
	    bitmap_element_free (a, a_elt);
	  a_elt = next;
	  b_elt = b_elt->next;
	}
    }
  gcc_checking_assert (!a->current == !a->first
		       && (!a->current || a->indx == a->current->indx));
  return changed != 0;
}

/* Set COUNT bits from START in HEAD.  */
void
bitmap_set_range (bitmap head, unsigned int start, unsigned int count)
{
  unsigned int first_index, end_bit_plus1, last_index;
  bitmap_element *elt, *elt_prev;
  unsigned int i;

  if (!count)
    return;

  first_index = start / BITMAP_ELEMENT_ALL_BITS;
  end_bit_plus1 = start + count;
  last_index = (end_bit_plus1 - 1) / BITMAP_ELEMENT_ALL_BITS;
  elt = bitmap_find_bit (head, start);

  /* If bitmap_find_bit returns zero, the current is the closest block
     to the result.  Otherwise, just use bitmap_element_allocate to
     ensure ELT is set; in the loop below, ELT == NULL means "insert
     at the end of the bitmap".  */
  if (!elt)
    {
      elt = bitmap_element_allocate (head);
      elt->indx = first_index;
      bitmap_element_link (head, elt);
    }

  gcc_checking_assert (elt->indx == first_index);
  elt_prev = elt->prev;
  for (i = first_index; i <= last_index; i++)
    {
      unsigned elt_start_bit = i * BITMAP_ELEMENT_ALL_BITS;
      unsigned elt_end_bit_plus1 = elt_start_bit + BITMAP_ELEMENT_ALL_BITS;

      unsigned int first_word_to_mod;
      BITMAP_WORD first_mask;
      unsigned int last_word_to_mod;
      BITMAP_WORD last_mask;
      unsigned int ix;

      if (!elt || elt->indx != i)
	elt = bitmap_elt_insert_after (head, elt_prev, i);

      if (elt_start_bit <= start)
	{
	  /* The first bit to turn on is somewhere inside this
	     elt.  */
	  first_word_to_mod = (start - elt_start_bit) / BITMAP_WORD_BITS;

	  /* This mask should have 1s in all bits >= start position. */
	  first_mask =
	    (((BITMAP_WORD) 1) << ((start % BITMAP_WORD_BITS))) - 1;
	  first_mask = ~first_mask;
	}
      else
	{
	  /* The first bit to turn on is below this start of this elt.  */
	  first_word_to_mod = 0;
	  first_mask = ~(BITMAP_WORD) 0;
	}

      if (elt_end_bit_plus1 <= end_bit_plus1)
	{
	  /* The last bit to turn on is beyond this elt.  */
	  last_word_to_mod = BITMAP_ELEMENT_WORDS - 1;
	  last_mask = ~(BITMAP_WORD) 0;
	}
      else
	{
	  /* The last bit to turn on is inside to this elt.  */
	  last_word_to_mod =
	    (end_bit_plus1 - elt_start_bit) / BITMAP_WORD_BITS;

	  /* The last mask should have 1s below the end bit.  */
	  last_mask =
	    (((BITMAP_WORD) 1) << ((end_bit_plus1 % BITMAP_WORD_BITS))) - 1;
	}

      if (first_word_to_mod == last_word_to_mod)
	{
	  BITMAP_WORD mask = first_mask & last_mask;
	  elt->bits[first_word_to_mod] |= mask;
	}
      else
	{
	  elt->bits[first_word_to_mod] |= first_mask;
	  if (BITMAP_ELEMENT_WORDS > 2)
	    for (ix = first_word_to_mod + 1; ix < last_word_to_mod; ix++)
	      elt->bits[ix] = ~(BITMAP_WORD) 0;
	  elt->bits[last_word_to_mod] |= last_mask;
	}

      elt_prev = elt;
      elt = elt->next;
    }

  head->current = elt ? elt : elt_prev;
  head->indx = head->current->indx;
}

/* Clear COUNT bits from START in HEAD.  */
void
bitmap_clear_range (bitmap head, unsigned int start, unsigned int count)
{
  unsigned int first_index, end_bit_plus1, last_index;
  bitmap_element *elt;

  if (!count)
    return;

  first_index = start / BITMAP_ELEMENT_ALL_BITS;
  end_bit_plus1 = start + count;
  last_index = (end_bit_plus1 - 1) / BITMAP_ELEMENT_ALL_BITS;
  elt = bitmap_find_bit (head, start);

  /* If bitmap_find_bit returns zero, the current is the closest block
     to the result.  If the current is less than first index, find the
     next one.  Otherwise, just set elt to be current.  */
  if (!elt)
    {
      if (head->current)
	{
	  if (head->indx < first_index)
	    {
	      elt = head->current->next;
	      if (!elt)
		return;
	    }
	  else
	    elt = head->current;
	}
      else
	return;
    }

  while (elt && (elt->indx <= last_index))
    {
      bitmap_element * next_elt = elt->next;
      unsigned elt_start_bit = (elt->indx) * BITMAP_ELEMENT_ALL_BITS;
      unsigned elt_end_bit_plus1 = elt_start_bit + BITMAP_ELEMENT_ALL_BITS;


      if (elt_start_bit >= start && elt_end_bit_plus1 <= end_bit_plus1)
	/* Get rid of the entire elt and go to the next one.  */
	bitmap_element_free (head, elt);
      else
	{
	  /* Going to have to knock out some bits in this elt.  */
	  unsigned int first_word_to_mod;
	  BITMAP_WORD first_mask;
	  unsigned int last_word_to_mod;
	  BITMAP_WORD last_mask;
	  unsigned int i;
	  bool clear = true;

	  if (elt_start_bit <= start)
	    {
	      /* The first bit to turn off is somewhere inside this
		 elt.  */
	      first_word_to_mod = (start - elt_start_bit) / BITMAP_WORD_BITS;

	      /* This mask should have 1s in all bits >= start position. */
	      first_mask =
		(((BITMAP_WORD) 1) << ((start % BITMAP_WORD_BITS))) - 1;
	      first_mask = ~first_mask;
	    }
	  else
	    {
	      /* The first bit to turn off is below this start of this elt.  */
	      first_word_to_mod = 0;
	      first_mask = 0;
	      first_mask = ~first_mask;
	    }

	  if (elt_end_bit_plus1 <= end_bit_plus1)
	    {
	      /* The last bit to turn off is beyond this elt.  */
	      last_word_to_mod = BITMAP_ELEMENT_WORDS - 1;
	      last_mask = 0;
	      last_mask = ~last_mask;
	    }
	  else
	    {
	      /* The last bit to turn off is inside to this elt.  */
	      last_word_to_mod =
		(end_bit_plus1 - elt_start_bit) / BITMAP_WORD_BITS;

	      /* The last mask should have 1s below the end bit.  */
	      last_mask =
		(((BITMAP_WORD) 1) << (((end_bit_plus1) % BITMAP_WORD_BITS))) - 1;
	    }


	  if (first_word_to_mod == last_word_to_mod)
	    {
	      BITMAP_WORD mask = first_mask & last_mask;
	      elt->bits[first_word_to_mod] &= ~mask;
	    }
	  else
	    {
	      elt->bits[first_word_to_mod] &= ~first_mask;
	      if (BITMAP_ELEMENT_WORDS > 2)
	        for (i = first_word_to_mod + 1; i < last_word_to_mod; i++)
		  elt->bits[i] = 0;
	      elt->bits[last_word_to_mod] &= ~last_mask;
	    }
	  for (i = 0; i < BITMAP_ELEMENT_WORDS; i++)
	    if (elt->bits[i])
	      {
		clear = false;
		break;
	      }
	  /* Check to see if there are any bits left.  */
	  if (clear)
	    bitmap_element_free (head, elt);
	}
      elt = next_elt;
    }

  if (elt)
    {
      head->current = elt;
      head->indx = head->current->indx;
    }
}

/* A = ~A & B. */

void
bitmap_compl_and_into (bitmap a, const_bitmap b)
{
  bitmap_element *a_elt = a->first;
  const bitmap_element *b_elt = b->first;
  bitmap_element *a_prev = NULL;
  bitmap_element *next;

  gcc_assert (a != b);

  if (bitmap_empty_p (a))
    {
      bitmap_copy (a, b);
      return;
    }
  if (bitmap_empty_p (b))
    {
      bitmap_clear (a);
      return;
    }

  while (a_elt || b_elt)
    {
      if (!b_elt || (a_elt && a_elt->indx < b_elt->indx))
	{
	  /* A is before B.  Remove A */
	  next = a_elt->next;
	  a_prev = a_elt->prev;
	  bitmap_element_free (a, a_elt);
	  a_elt = next;
	}
      else if (!a_elt || b_elt->indx < a_elt->indx)
	{
	  /* B is before A.  Copy B. */
	  next = bitmap_elt_insert_after (a, a_prev, b_elt->indx);
	  memcpy (next->bits, b_elt->bits, sizeof (next->bits));
	  a_prev = next;
	  b_elt = b_elt->next;
	}
      else
	{
	  /* Matching elts, generate A = ~A & B.  */
	  unsigned ix;
	  BITMAP_WORD ior = 0;

	  for (ix = 0; ix < BITMAP_ELEMENT_WORDS; ix++)
	    {
	      BITMAP_WORD cleared = a_elt->bits[ix] & b_elt->bits[ix];
	      BITMAP_WORD r = b_elt->bits[ix] ^ cleared;

	      a_elt->bits[ix] = r;
	      ior |= r;
	    }
	  next = a_elt->next;
	  if (!ior)
	    bitmap_element_free (a, a_elt);
	  else
	    a_prev = a_elt;
	  a_elt = next;
	  b_elt = b_elt->next;
	}
    }
  gcc_checking_assert (!a->current == !a->first
		       && (!a->current || a->indx == a->current->indx));
  return;
}


/* Insert an element corresponding to A_ELT | B_ELT after DST_PREV,
   overwriting DST_ELT if non-NULL.  CHANGED is true if the destination bitmap
   had already been changed; the new value of CHANGED is returned.  */

static inline bool
bitmap_elt_ior (bitmap dst, bitmap_element *dst_elt, bitmap_element *dst_prev,
		const bitmap_element *a_elt, const bitmap_element *b_elt,
		bool changed)
{
  gcc_assert (a_elt || b_elt);

  if (a_elt && b_elt && a_elt->indx == b_elt->indx)
    {
      /* Matching elts, generate A | B.  */
      unsigned ix;

      if (!changed && dst_elt && dst_elt->indx == a_elt->indx)
	{
	  for (ix = 0; ix < BITMAP_ELEMENT_WORDS; ix++)
	    {
	      BITMAP_WORD r = a_elt->bits[ix] | b_elt->bits[ix];
	      if (r != dst_elt->bits[ix])
		{
		  dst_elt->bits[ix] = r;
		  changed = true;
		}
	    }
	}
      else
	{
	  changed = true;
	  if (!dst_elt)
	    dst_elt = bitmap_elt_insert_after (dst, dst_prev, a_elt->indx);
	  else
	    dst_elt->indx = a_elt->indx;
	  for (ix = 0; ix < BITMAP_ELEMENT_WORDS; ix++)
	    {
	      BITMAP_WORD r = a_elt->bits[ix] | b_elt->bits[ix];
	      dst_elt->bits[ix] = r;
	    }
	}
    }
  else
    {
      /* Copy a single element.  */
      const bitmap_element *src;

      if (!b_elt || (a_elt && a_elt->indx < b_elt->indx))
	src = a_elt;
      else
	src = b_elt;

      gcc_checking_assert (src);
      changed = bitmap_elt_copy (dst, dst_elt, dst_prev, src, changed);
    }
  return changed;
}


/* DST = A | B.  Return true if DST changes.  */

bool
bitmap_ior (bitmap dst, const_bitmap a, const_bitmap b)
{
  bitmap_element *dst_elt = dst->first;
  const bitmap_element *a_elt = a->first;
  const bitmap_element *b_elt = b->first;
  bitmap_element *dst_prev = NULL;
  bitmap_element **dst_prev_pnext = &dst->first;
  bool changed = false;

  gcc_assert (dst != a && dst != b);

  while (a_elt || b_elt)
    {
      changed = bitmap_elt_ior (dst, dst_elt, dst_prev, a_elt, b_elt, changed);

      if (a_elt && b_elt && a_elt->indx == b_elt->indx)
	{
	  a_elt = a_elt->next;
	  b_elt = b_elt->next;
	}
      else
	{
	  if (a_elt && (!b_elt || a_elt->indx <= b_elt->indx))
            a_elt = a_elt->next;
          else if (b_elt && (!a_elt || b_elt->indx <= a_elt->indx))
            b_elt = b_elt->next;
	}

      dst_prev = *dst_prev_pnext;
      dst_prev_pnext = &dst_prev->next;
      dst_elt = *dst_prev_pnext;
    }

  if (dst_elt)
    {
      changed = true;
      bitmap_elt_clear_from (dst, dst_elt);
    }
  gcc_checking_assert (!dst->current == !dst->first);
  if (dst->current)
    dst->indx = dst->current->indx;
  return changed;
}

/* A |= B.  Return true if A changes.  */

bool
bitmap_ior_into (bitmap a, const_bitmap b)
{
  bitmap_element *a_elt = a->first;
  const bitmap_element *b_elt = b->first;
  bitmap_element *a_prev = NULL;
  bitmap_element **a_prev_pnext = &a->first;
  bool changed = false;

  if (a == b)
    return false;

  while (b_elt)
    {
      /* If A lags behind B, just advance it.  */
      if (!a_elt || a_elt->indx == b_elt->indx)
	{
	  changed = bitmap_elt_ior (a, a_elt, a_prev, a_elt, b_elt, changed);
	  b_elt = b_elt->next;
	}
      else if (a_elt->indx > b_elt->indx)
	{
          changed = bitmap_elt_copy (a, NULL, a_prev, b_elt, changed);
	  b_elt = b_elt->next;
	}

      a_prev = *a_prev_pnext;
      a_prev_pnext = &a_prev->next;
      a_elt = *a_prev_pnext;
    }

  gcc_checking_assert (!a->current == !a->first);
  if (a->current)
    a->indx = a->current->indx;
  return changed;
}

/* DST = A ^ B  */

void
bitmap_xor (bitmap dst, const_bitmap a, const_bitmap b)
{
  bitmap_element *dst_elt = dst->first;
  const bitmap_element *a_elt = a->first;
  const bitmap_element *b_elt = b->first;
  bitmap_element *dst_prev = NULL;

  gcc_assert (dst != a && dst != b);
  if (a == b)
    {
      bitmap_clear (dst);
      return;
    }

  while (a_elt || b_elt)
    {
      if (a_elt && b_elt && a_elt->indx == b_elt->indx)
	{
	  /* Matching elts, generate A ^ B.  */
	  unsigned ix;
	  BITMAP_WORD ior = 0;

	  if (!dst_elt)
	    dst_elt = bitmap_elt_insert_after (dst, dst_prev, a_elt->indx);
	  else
	    dst_elt->indx = a_elt->indx;
	  for (ix = 0; ix < BITMAP_ELEMENT_WORDS; ix++)
	    {
	      BITMAP_WORD r = a_elt->bits[ix] ^ b_elt->bits[ix];

	      ior |= r;
	      dst_elt->bits[ix] = r;
	    }
	  a_elt = a_elt->next;
	  b_elt = b_elt->next;
	  if (ior)
	    {
	      dst_prev = dst_elt;
	      dst_elt = dst_elt->next;
	    }
	}
      else
	{
	  /* Copy a single element.  */
	  const bitmap_element *src;

	  if (!b_elt || (a_elt && a_elt->indx < b_elt->indx))
	    {
	      src = a_elt;
	      a_elt = a_elt->next;
	    }
	  else
	    {
	      src = b_elt;
	      b_elt = b_elt->next;
	    }

	  if (!dst_elt)
	    dst_elt = bitmap_elt_insert_after (dst, dst_prev, src->indx);
	  else
	    dst_elt->indx = src->indx;
	  memcpy (dst_elt->bits, src->bits, sizeof (dst_elt->bits));
	  dst_prev = dst_elt;
	  dst_elt = dst_elt->next;
	}
    }
  /* Ensure that dst->current is valid.  */
  dst->current = dst->first;
  bitmap_elt_clear_from (dst, dst_elt);
  gcc_checking_assert (!dst->current == !dst->first);
  if (dst->current)
    dst->indx = dst->current->indx;
}

/* A ^= B */

void
bitmap_xor_into (bitmap a, const_bitmap b)
{
  bitmap_element *a_elt = a->first;
  const bitmap_element *b_elt = b->first;
  bitmap_element *a_prev = NULL;

  if (a == b)
    {
      bitmap_clear (a);
      return;
    }

  while (b_elt)
    {
      if (!a_elt || b_elt->indx < a_elt->indx)
	{
	  /* Copy b_elt.  */
	  bitmap_element *dst = bitmap_elt_insert_after (a, a_prev, b_elt->indx);
	  memcpy (dst->bits, b_elt->bits, sizeof (dst->bits));
	  a_prev = dst;
	  b_elt = b_elt->next;
	}
      else if (a_elt->indx < b_elt->indx)
	{
	  a_prev = a_elt;
	  a_elt = a_elt->next;
	}
      else
	{
	  /* Matching elts, generate A ^= B.  */
	  unsigned ix;
	  BITMAP_WORD ior = 0;
	  bitmap_element *next = a_elt->next;

	  for (ix = 0; ix < BITMAP_ELEMENT_WORDS; ix++)
	    {
	      BITMAP_WORD r = a_elt->bits[ix] ^ b_elt->bits[ix];

	      ior |= r;
	      a_elt->bits[ix] = r;
	    }
	  b_elt = b_elt->next;
	  if (ior)
	    a_prev = a_elt;
	  else
	    bitmap_element_free (a, a_elt);
	  a_elt = next;
	}
    }
  gcc_checking_assert (!a->current == !a->first);
  if (a->current)
    a->indx = a->current->indx;
}

/* Return true if two bitmaps are identical.
   We do not bother with a check for pointer equality, as that never
   occurs in practice.  */

bool
bitmap_equal_p (const_bitmap a, const_bitmap b)
{
  const bitmap_element *a_elt;
  const bitmap_element *b_elt;
  unsigned ix;

  for (a_elt = a->first, b_elt = b->first;
       a_elt && b_elt;
       a_elt = a_elt->next, b_elt = b_elt->next)
    {
      if (a_elt->indx != b_elt->indx)
	return false;
      for (ix = 0; ix < BITMAP_ELEMENT_WORDS; ix++)
	if (a_elt->bits[ix] != b_elt->bits[ix])
	  return false;
    }
  return !a_elt && !b_elt;
}

/* Return true if A AND B is not empty.  */

bool
bitmap_intersect_p (const_bitmap a, const_bitmap b)
{
  const bitmap_element *a_elt;
  const bitmap_element *b_elt;
  unsigned ix;

  for (a_elt = a->first, b_elt = b->first;
       a_elt && b_elt;)
    {
      if (a_elt->indx < b_elt->indx)
	a_elt = a_elt->next;
      else if (b_elt->indx < a_elt->indx)
	b_elt = b_elt->next;
      else
	{
	  for (ix = 0; ix < BITMAP_ELEMENT_WORDS; ix++)
	    if (a_elt->bits[ix] & b_elt->bits[ix])
	      return true;
	  a_elt = a_elt->next;
	  b_elt = b_elt->next;
	}
    }
  return false;
}

/* Return true if A AND NOT B is not empty.  */

bool
bitmap_intersect_compl_p (const_bitmap a, const_bitmap b)
{
  const bitmap_element *a_elt;
  const bitmap_element *b_elt;
  unsigned ix;
  for (a_elt = a->first, b_elt = b->first;
       a_elt && b_elt;)
    {
      if (a_elt->indx < b_elt->indx)
	return true;
      else if (b_elt->indx < a_elt->indx)
	b_elt = b_elt->next;
      else
	{
	  for (ix = 0; ix < BITMAP_ELEMENT_WORDS; ix++)
	    if (a_elt->bits[ix] & ~b_elt->bits[ix])
	      return true;
	  a_elt = a_elt->next;
	  b_elt = b_elt->next;
	}
    }
  return a_elt != NULL;
}


/* DST = A | (FROM1 & ~FROM2).  Return true if DST changes.  */

bool
bitmap_ior_and_compl (bitmap dst, const_bitmap a, const_bitmap b, const_bitmap kill)
{
  bool changed = false;

  bitmap_element *dst_elt = dst->first;
  const bitmap_element *a_elt = a->first;
  const bitmap_element *b_elt = b->first;
  const bitmap_element *kill_elt = kill->first;
  bitmap_element *dst_prev = NULL;
  bitmap_element **dst_prev_pnext = &dst->first;

  gcc_assert (dst != a && dst != b && dst != kill);

  /* Special cases.  We don't bother checking for bitmap_equal_p (b, kill).  */
  if (b == kill || bitmap_empty_p (b))
    {
      changed = !bitmap_equal_p (dst, a);
      if (changed)
	bitmap_copy (dst, a);
      return changed;
    }
  if (bitmap_empty_p (kill))
    return bitmap_ior (dst, a, b);
  if (bitmap_empty_p (a))
    return bitmap_and_compl (dst, b, kill);

  while (a_elt || b_elt)
    {
      bool new_element = false;

      if (b_elt)
	while (kill_elt && kill_elt->indx < b_elt->indx)
	  kill_elt = kill_elt->next;

      if (b_elt && kill_elt && kill_elt->indx == b_elt->indx
	  && (!a_elt || a_elt->indx >= b_elt->indx))
        {
	  bitmap_element tmp_elt;
	  unsigned ix;

	  BITMAP_WORD ior = 0;
	  tmp_elt.indx = b_elt->indx;
	  for (ix = 0; ix < BITMAP_ELEMENT_WORDS; ix++)
            {
              BITMAP_WORD r = b_elt->bits[ix] & ~kill_elt->bits[ix];
              ior |= r;
              tmp_elt.bits[ix] = r;
            }

	  if (ior)
	    {
	      changed = bitmap_elt_ior (dst, dst_elt, dst_prev,
				        a_elt, &tmp_elt, changed);
	      new_element = true;
	      if (a_elt && a_elt->indx == b_elt->indx)
                a_elt = a_elt->next;
	    }

	  b_elt = b_elt->next;
	  kill_elt = kill_elt->next;
	}
      else
	{
	  changed = bitmap_elt_ior (dst, dst_elt, dst_prev,
				    a_elt, b_elt, changed);
	  new_element = true;

          if (a_elt && b_elt && a_elt->indx == b_elt->indx)
	    {
	      a_elt = a_elt->next;
	      b_elt = b_elt->next;
	    }
          else
	    {
	      if (a_elt && (!b_elt || a_elt->indx <= b_elt->indx))
                a_elt = a_elt->next;
              else if (b_elt && (!a_elt || b_elt->indx <= a_elt->indx))
                b_elt = b_elt->next;
	    }
	}

      if (new_element)
	{
	  dst_prev = *dst_prev_pnext;
	  dst_prev_pnext = &dst_prev->next;
	  dst_elt = *dst_prev_pnext;
	}
    }

  if (dst_elt)
    {
      changed = true;
      bitmap_elt_clear_from (dst, dst_elt);
    }
  gcc_checking_assert (!dst->current == !dst->first);
  if (dst->current)
    dst->indx = dst->current->indx;

  return changed;
}

/* A |= (FROM1 & ~FROM2).  Return true if A changes.  */

bool
bitmap_ior_and_compl_into (bitmap a, const_bitmap from1, const_bitmap from2)
{
  bitmap_head tmp;
  bool changed;

  bitmap_initialize (&tmp, &bitmap_default_obstack);
  bitmap_and_compl (&tmp, from1, from2);
  changed = bitmap_ior_into (a, &tmp);
  bitmap_clear (&tmp);

  return changed;
}

/* A |= (B & C).  Return true if A changes.  */

bool
bitmap_ior_and_into (bitmap a, const_bitmap b, const_bitmap c)
{
  bitmap_element *a_elt = a->first;
  const bitmap_element *b_elt = b->first;
  const bitmap_element *c_elt = c->first;
  bitmap_element and_elt;
  bitmap_element *a_prev = NULL;
  bitmap_element **a_prev_pnext = &a->first;
  bool changed = false;
  unsigned ix;

  if (b == c)
    return bitmap_ior_into (a, b);
  if (bitmap_empty_p (b) || bitmap_empty_p (c))
    return false;

  and_elt.indx = -1;
  while (b_elt && c_elt)
    {
      BITMAP_WORD overall;

      /* Find a common item of B and C.  */
      while (b_elt->indx != c_elt->indx)
	{
          if (b_elt->indx < c_elt->indx)
	    {
	      b_elt = b_elt->next;
	      if (!b_elt)
		goto done;
	    }
          else
	    {
	      c_elt = c_elt->next;
	      if (!c_elt)
		goto done;
	    }
	}

      overall = 0;
      and_elt.indx = b_elt->indx;
<<<<<<< HEAD
      for (ix = BITMAP_ELEMENT_WORDS; ix--;)
=======
      for (ix = 0; ix < BITMAP_ELEMENT_WORDS; ix++)
>>>>>>> b56a5220
	{
	  and_elt.bits[ix] = b_elt->bits[ix] & c_elt->bits[ix];
	  overall |= and_elt.bits[ix];
	}

      b_elt = b_elt->next;
      c_elt = c_elt->next;
      if (!overall)
	continue;

      /* Now find a place to insert AND_ELT.  */
      do
	{
	  ix = a_elt ? a_elt->indx : and_elt.indx;
          if (ix == and_elt.indx)
	    changed = bitmap_elt_ior (a, a_elt, a_prev, a_elt, &and_elt, changed);
          else if (ix > and_elt.indx)
	    changed = bitmap_elt_copy (a, NULL, a_prev, &and_elt, changed);

          a_prev = *a_prev_pnext;
          a_prev_pnext = &a_prev->next;
          a_elt = *a_prev_pnext;

          /* If A lagged behind B/C, we advanced it so loop once more.  */
	}
      while (ix < and_elt.indx);
    }

 done:
<<<<<<< HEAD
  gcc_assert (!a->current == !a->first);
=======
  gcc_checking_assert (!a->current == !a->first);
>>>>>>> b56a5220
  if (a->current)
    a->indx = a->current->indx;
  return changed;
}

/* Debugging function to print out the contents of a bitmap.  */

DEBUG_FUNCTION void
debug_bitmap_file (FILE *file, const_bitmap head)
{
  const bitmap_element *ptr;

  fprintf (file, "\nfirst = " HOST_PTR_PRINTF
	   " current = " HOST_PTR_PRINTF " indx = %u\n",
	   (void *) head->first, (void *) head->current, head->indx);

  for (ptr = head->first; ptr; ptr = ptr->next)
    {
      unsigned int i, j, col = 26;

      fprintf (file, "\t" HOST_PTR_PRINTF " next = " HOST_PTR_PRINTF
	       " prev = " HOST_PTR_PRINTF " indx = %u\n\t\tbits = {",
	       (const void*) ptr, (const void*) ptr->next,
	       (const void*) ptr->prev, ptr->indx);

      for (i = 0; i < BITMAP_ELEMENT_WORDS; i++)
	for (j = 0; j < BITMAP_WORD_BITS; j++)
	  if ((ptr->bits[i] >> j) & 1)
	    {
	      if (col > 70)
		{
		  fprintf (file, "\n\t\t\t");
		  col = 24;
		}

	      fprintf (file, " %u", (ptr->indx * BITMAP_ELEMENT_ALL_BITS
				     + i * BITMAP_WORD_BITS + j));
	      col += 4;
	    }

      fprintf (file, " }\n");
    }
}

/* Function to be called from the debugger to print the contents
   of a bitmap.  */

DEBUG_FUNCTION void
debug_bitmap (const_bitmap head)
{
  debug_bitmap_file (stdout, head);
}

/* Function to print out the contents of a bitmap.  Unlike debug_bitmap_file,
   it does not print anything but the bits.  */

DEBUG_FUNCTION void
bitmap_print (FILE *file, const_bitmap head, const char *prefix, const char *suffix)
{
  const char *comma = "";
  unsigned i;
  bitmap_iterator bi;

  fputs (prefix, file);
  EXECUTE_IF_SET_IN_BITMAP (head, 0, i, bi)
    {
      fprintf (file, "%s%d", comma, i);
      comma = ", ";
    }
  fputs (suffix, file);
}
#ifdef GATHER_STATISTICS


/* Used to accumulate statistics about bitmap sizes.  */
struct output_info
{
  HOST_WIDEST_INT size;
  int count;
};

/* Called via htab_traverse.  Output bitmap descriptor pointed out by SLOT
   and update statistics.  */
static int
print_statistics (void **slot, void *b)
{
  struct bitmap_descriptor *d = (struct bitmap_descriptor *) *slot;
  struct output_info *i = (struct output_info *) b;
  char s[4096];

  if (d->allocated)
    {
      const char *s1 = d->file;
      const char *s2;
      while ((s2 = strstr (s1, "gcc/")))
	s1 = s2 + 4;
      sprintf (s, "%s:%i (%s)", s1, d->line, d->function);
      s[41] = 0;
      fprintf (stderr, "%-41s %8d %15"HOST_WIDEST_INT_PRINT"d %15"
	       HOST_WIDEST_INT_PRINT"d %15"HOST_WIDEST_INT_PRINT"d %10d %10d\n",
	       s, d->created, d->allocated, d->peak, d->current, d->nsearches,
	       d->search_iter);
      i->size += d->allocated;
      i->count += d->created;
    }
  return 1;
}
#endif
/* Output per-bitmap memory usage statistics.  */
void
dump_bitmap_statistics (void)
{
#ifdef GATHER_STATISTICS
  struct output_info info;

  if (!bitmap_desc_hash)
    return;

  fprintf (stderr, "\nBitmap                                     Overall "
		   "      Allocated            Peak            Leak   searched "
		   "  search itr\n");
  fprintf (stderr, "---------------------------------------------------------------------------------\n");
  info.count = 0;
  info.size = 0;
  htab_traverse (bitmap_desc_hash, print_statistics, &info);
  fprintf (stderr, "---------------------------------------------------------------------------------\n");
  fprintf (stderr, "%-40s %9d %15"HOST_WIDEST_INT_PRINT"d\n",
	   "Total", info.count, info.size);
  fprintf (stderr, "---------------------------------------------------------------------------------\n");
#endif
}

/* Compute hash of bitmap (for purposes of hashing).  */
hashval_t
bitmap_hash (const_bitmap head)
{
  const bitmap_element *ptr;
  BITMAP_WORD hash = 0;
  int ix;

  for (ptr = head->first; ptr; ptr = ptr->next)
    {
      hash ^= ptr->indx;
      for (ix = 0; ix != BITMAP_ELEMENT_WORDS; ix++)
	hash ^= ptr->bits[ix];
    }
  return (hashval_t)hash;
}

#include "gt-bitmap.h"<|MERGE_RESOLUTION|>--- conflicted
+++ resolved
@@ -2008,11 +2008,7 @@
 
       overall = 0;
       and_elt.indx = b_elt->indx;
-<<<<<<< HEAD
-      for (ix = BITMAP_ELEMENT_WORDS; ix--;)
-=======
       for (ix = 0; ix < BITMAP_ELEMENT_WORDS; ix++)
->>>>>>> b56a5220
 	{
 	  and_elt.bits[ix] = b_elt->bits[ix] & c_elt->bits[ix];
 	  overall |= and_elt.bits[ix];
@@ -2042,11 +2038,7 @@
     }
 
  done:
-<<<<<<< HEAD
-  gcc_assert (!a->current == !a->first);
-=======
   gcc_checking_assert (!a->current == !a->first);
->>>>>>> b56a5220
   if (a->current)
     a->indx = a->current->indx;
   return changed;

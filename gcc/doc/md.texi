--- conflicted
+++ resolved
@@ -5060,23 +5060,6 @@
 
 @cindex @code{check_stack} instruction pattern
 @item @samp{check_stack}
-<<<<<<< HEAD
-If stack checking cannot be done on your system by probing the stack with
-a load or store instruction (@pxref{Stack Checking}), define this pattern
-to perform the needed check and signal an error if the stack has overflowed.
-The single operand is the address in the stack furthest from the current
-stack pointer that you need to validate.  Normally, on machines where this
-pattern is needed, you would obtain the stack limit from a global or
-thread-specific variable or register.
-
-@cindex @code{probe_stack} instruction pattern
-@item @samp{probe_stack}
-If stack checking can be done on your system by probing the stack but doing
-it with a load or store instruction is not optimal (@pxref{Stack Checking}),
-define this pattern to do the probing differently and signal an error if
-the stack has overflowed.  The single operand is the memory location in the
-stack that needs to be probed.
-=======
 If stack checking (@pxref{Stack Checking}) cannot be done on your system by
 probing the stack, define this pattern to perform the needed check and signal
 an error if the stack has overflowed.  The single operand is the address in
@@ -5091,7 +5074,6 @@
 or optimal, define this pattern to do the probing differently and signal an
 error if the stack has overflowed.  The single operand is the memory reference
 in the stack that needs to be probed.
->>>>>>> 779871ac
 
 @cindex @code{nonlocal_goto} instruction pattern
 @item @samp{nonlocal_goto}

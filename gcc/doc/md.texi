--- conflicted
+++ resolved
@@ -1,9 +1,5 @@
 @c Copyright (C) 1988, 1989, 1992, 1993, 1994, 1996, 1998, 1999, 2000, 2001,
-<<<<<<< HEAD
-@c 2002, 2003, 2004, 2005, 2006, 2007, 2008, 2009
-=======
 @c 2002, 2003, 2004, 2005, 2006, 2007, 2008, 2009, 2010
->>>>>>> 03d20231
 @c Free Software Foundation, Inc.
 @c This is part of the GCC manual.
 @c For copying conditions, see the file gcc.texi.
@@ -2002,45 +1998,22 @@
 three instructions
 
 @item m
-<<<<<<< HEAD
-Memory operand.  Note that on PowerPC targets, @code{m} can include
-addresses that update the base register.  It is therefore only safe
-to use @samp{m} in an @code{asm} statement if that @code{asm} statement
-=======
 Memory operand.  
 Normally, @code{m} does not allow addresses that update the base register.
 If @samp{<} or @samp{>} constraint is also used, they are allowed and
 therefore on PowerPC targets in that case it is only safe
 to use @samp{m<>} in an @code{asm} statement if that @code{asm} statement
->>>>>>> 03d20231
 accesses the operand exactly once.  The @code{asm} statement must also
 use @samp{%U@var{<opno>}} as a placeholder for the ``update'' flag in the
 corresponding load or store instruction.  For example:
 
 @smallexample
-<<<<<<< HEAD
-asm ("st%U0 %1,%0" : "=m" (mem) : "r" (val));
-=======
 asm ("st%U0 %1,%0" : "=m<>" (mem) : "r" (val));
->>>>>>> 03d20231
 @end smallexample
 
 is correct but:
 
 @smallexample
-<<<<<<< HEAD
-asm ("st %1,%0" : "=m" (mem) : "r" (val));
-@end smallexample
-
-is not.  Use @code{es} rather than @code{m} if you don't want the
-base register to be updated.
-
-@item es
-A ``stable'' memory operand; that is, one which does not include any
-automodification of the base register.  Unlike @samp{m}, this constraint
-can be used in @code{asm} statements that might access the operand
-several times, or that might not access it at all.
-=======
 asm ("st %1,%0" : "=m<>" (mem) : "r" (val));
 @end smallexample
 
@@ -2052,7 +2025,6 @@
 @samp{m} allowed automodification of the base register, but as those are now only
 allowed when @samp{<} or @samp{>} is used, @samp{es} is basically the same
 as @samp{m} without @samp{<} and @samp{>}.
->>>>>>> 03d20231
 
 @item Q
 Memory operand that is an offset from a register (it is usually better
@@ -2729,9 +2701,6 @@
 @item Z
 Symbolic references to the control bus.
 
-<<<<<<< HEAD
-
-=======
 @end table
 
 @item MicroBlaze---@file{config/microblaze/constraints.md}
@@ -2741,7 +2710,6 @@
 
 @item z
 A status register (@code{rmsr}, @code{$fcc1} to @code{$fcc7}).
->>>>>>> 03d20231
 
 @end table
 
@@ -2977,8 +2945,6 @@
 
 @end table
 
-<<<<<<< HEAD
-=======
 @item PDP-11---@file{config/pdp11/constraints.md}
 @table @code
 @item a
@@ -3028,7 +2994,6 @@
 
 @end table
 
->>>>>>> 03d20231
 @item RX---@file{config/rx/constraints.md}
 @table @code
 @item Q

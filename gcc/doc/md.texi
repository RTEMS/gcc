@c Copyright (C) 1988-2018 Free Software Foundation, Inc.
@c This is part of the GCC manual.
@c For copying conditions, see the file gcc.texi.

@ifset INTERNALS
@node Machine Desc
@chapter Machine Descriptions
@cindex machine descriptions

A machine description has two parts: a file of instruction patterns
(@file{.md} file) and a C header file of macro definitions.

The @file{.md} file for a target machine contains a pattern for each
instruction that the target machine supports (or at least each instruction
that is worth telling the compiler about).  It may also contain comments.
A semicolon causes the rest of the line to be a comment, unless the semicolon
is inside a quoted string.

See the next chapter for information on the C header file.

@menu
* Overview::            How the machine description is used.
* Patterns::            How to write instruction patterns.
* Example::             An explained example of a @code{define_insn} pattern.
* RTL Template::        The RTL template defines what insns match a pattern.
* Output Template::     The output template says how to make assembler code
                        from such an insn.
* Output Statement::    For more generality, write C code to output
                        the assembler code.
* Predicates::          Controlling what kinds of operands can be used
                        for an insn.
* Constraints::         Fine-tuning operand selection.
* Standard Names::      Names mark patterns to use for code generation.
* Pattern Ordering::    When the order of patterns makes a difference.
* Dependent Patterns::  Having one pattern may make you need another.
* Jump Patterns::       Special considerations for patterns for jump insns.
* Looping Patterns::    How to define patterns for special looping insns.
* Insn Canonicalizations::Canonicalization of Instructions
* Expander Definitions::Generating a sequence of several RTL insns
                        for a standard operation.
* Insn Splitting::      Splitting Instructions into Multiple Instructions.
* Including Patterns::  Including Patterns in Machine Descriptions.
* Peephole Definitions::Defining machine-specific peephole optimizations.
* Insn Attributes::     Specifying the value of attributes for generated insns.
* Conditional Execution::Generating @code{define_insn} patterns for
                         predication.
* Define Subst::	Generating @code{define_insn} and @code{define_expand}
			patterns from other patterns.
* Constant Definitions::Defining symbolic constants that can be used in the
                        md file.
* Iterators::           Using iterators to generate patterns from a template.
@end menu

@node Overview
@section Overview of How the Machine Description is Used

There are three main conversions that happen in the compiler:

@enumerate

@item
The front end reads the source code and builds a parse tree.

@item
The parse tree is used to generate an RTL insn list based on named
instruction patterns.

@item
The insn list is matched against the RTL templates to produce assembler
code.

@end enumerate

For the generate pass, only the names of the insns matter, from either a
named @code{define_insn} or a @code{define_expand}.  The compiler will
choose the pattern with the right name and apply the operands according
to the documentation later in this chapter, without regard for the RTL
template or operand constraints.  Note that the names the compiler looks
for are hard-coded in the compiler---it will ignore unnamed patterns and
patterns with names it doesn't know about, but if you don't provide a
named pattern it needs, it will abort.

If a @code{define_insn} is used, the template given is inserted into the
insn list.  If a @code{define_expand} is used, one of three things
happens, based on the condition logic.  The condition logic may manually
create new insns for the insn list, say via @code{emit_insn()}, and
invoke @code{DONE}.  For certain named patterns, it may invoke @code{FAIL} to tell the
compiler to use an alternate way of performing that task.  If it invokes
neither @code{DONE} nor @code{FAIL}, the template given in the pattern
is inserted, as if the @code{define_expand} were a @code{define_insn}.

Once the insn list is generated, various optimization passes convert,
replace, and rearrange the insns in the insn list.  This is where the
@code{define_split} and @code{define_peephole} patterns get used, for
example.

Finally, the insn list's RTL is matched up with the RTL templates in the
@code{define_insn} patterns, and those patterns are used to emit the
final assembly code.  For this purpose, each named @code{define_insn}
acts like it's unnamed, since the names are ignored.

@node Patterns
@section Everything about Instruction Patterns
@cindex patterns
@cindex instruction patterns

@findex define_insn
A @code{define_insn} expression is used to define instruction patterns
to which insns may be matched.  A @code{define_insn} expression contains
an incomplete RTL expression, with pieces to be filled in later, operand
constraints that restrict how the pieces can be filled in, and an output
template or C code to generate the assembler output.

A @code{define_insn} is an RTL expression containing four or five operands:

@enumerate
@item
An optional name.  The presence of a name indicates that this instruction
pattern can perform a certain standard job for the RTL-generation
pass of the compiler.  This pass knows certain names and will use
the instruction patterns with those names, if the names are defined
in the machine description.

The absence of a name is indicated by writing an empty string
where the name should go.  Nameless instruction patterns are never
used for generating RTL code, but they may permit several simpler insns
to be combined later on.

Names that are not thus known and used in RTL-generation have no
effect; they are equivalent to no name at all.

For the purpose of debugging the compiler, you may also specify a
name beginning with the @samp{*} character.  Such a name is used only
for identifying the instruction in RTL dumps; it is equivalent to having
a nameless pattern for all other purposes.  Names beginning with the
@samp{*} character are not required to be unique.

@item
The @dfn{RTL template}: This is a vector of incomplete RTL expressions
which describe the semantics of the instruction (@pxref{RTL Template}).
It is incomplete because it may contain @code{match_operand},
@code{match_operator}, and @code{match_dup} expressions that stand for
operands of the instruction.

If the vector has multiple elements, the RTL template is treated as a
@code{parallel} expression.

@item
@cindex pattern conditions
@cindex conditions, in patterns
The condition: This is a string which contains a C expression.  When the
compiler attempts to match RTL against a pattern, the condition is
evaluated.  If the condition evaluates to @code{true}, the match is
permitted.  The condition may be an empty string, which is treated
as always @code{true}.

@cindex named patterns and conditions
For a named pattern, the condition may not depend on the data in the
insn being matched, but only the target-machine-type flags.  The compiler
needs to test these conditions during initialization in order to learn
exactly which named instructions are available in a particular run.

@findex operands
For nameless patterns, the condition is applied only when matching an
individual insn, and only after the insn has matched the pattern's
recognition template.  The insn's operands may be found in the vector
@code{operands}.

An instruction condition cannot become more restrictive as compilation
progresses.  If the condition accepts a particular RTL instruction at
one stage of compilation, it must continue to accept that instruction
until the final pass.  For example, @samp{!reload_completed} and
@samp{can_create_pseudo_p ()} are both invalid instruction conditions,
because they are true during the earlier RTL passes and false during
the later ones.  For the same reason, if a condition accepts an
instruction before register allocation, it cannot later try to control
register allocation by excluding certain register or value combinations.

Although a condition cannot become more restrictive as compilation
progresses, the condition for a nameless pattern @emph{can} become
more permissive.  For example, a nameless instruction can require
@samp{reload_completed} to be true, in which case it only matches
after register allocation.

@item
The @dfn{output template} or @dfn{output statement}: This is either
a string, or a fragment of C code which returns a string.

When simple substitution isn't general enough, you can specify a piece
of C code to compute the output.  @xref{Output Statement}.

@item
The @dfn{insn attributes}: This is an optional vector containing the values of
attributes for insns matching this pattern (@pxref{Insn Attributes}).
@end enumerate

@node Example
@section Example of @code{define_insn}
@cindex @code{define_insn} example

Here is an example of an instruction pattern, taken from the machine
description for the 68000/68020.

@smallexample
(define_insn "tstsi"
  [(set (cc0)
        (match_operand:SI 0 "general_operand" "rm"))]
  ""
  "*
@{
  if (TARGET_68020 || ! ADDRESS_REG_P (operands[0]))
    return \"tstl %0\";
  return \"cmpl #0,%0\";
@}")
@end smallexample

@noindent
This can also be written using braced strings:

@smallexample
(define_insn "tstsi"
  [(set (cc0)
        (match_operand:SI 0 "general_operand" "rm"))]
  ""
@{
  if (TARGET_68020 || ! ADDRESS_REG_P (operands[0]))
    return "tstl %0";
  return "cmpl #0,%0";
@})
@end smallexample

This describes an instruction which sets the condition codes based on the
value of a general operand.  It has no condition, so any insn with an RTL
description of the form shown may be matched to this pattern.  The name
@samp{tstsi} means ``test a @code{SImode} value'' and tells the RTL
generation pass that, when it is necessary to test such a value, an insn
to do so can be constructed using this pattern.

The output control string is a piece of C code which chooses which
output template to return based on the kind of operand and the specific
type of CPU for which code is being generated.

@samp{"rm"} is an operand constraint.  Its meaning is explained below.

@node RTL Template
@section RTL Template
@cindex RTL insn template
@cindex generating insns
@cindex insns, generating
@cindex recognizing insns
@cindex insns, recognizing

The RTL template is used to define which insns match the particular pattern
and how to find their operands.  For named patterns, the RTL template also
says how to construct an insn from specified operands.

Construction involves substituting specified operands into a copy of the
template.  Matching involves determining the values that serve as the
operands in the insn being matched.  Both of these activities are
controlled by special expression types that direct matching and
substitution of the operands.

@table @code
@findex match_operand
@item (match_operand:@var{m} @var{n} @var{predicate} @var{constraint})
This expression is a placeholder for operand number @var{n} of
the insn.  When constructing an insn, operand number @var{n}
will be substituted at this point.  When matching an insn, whatever
appears at this position in the insn will be taken as operand
number @var{n}; but it must satisfy @var{predicate} or this instruction
pattern will not match at all.

Operand numbers must be chosen consecutively counting from zero in
each instruction pattern.  There may be only one @code{match_operand}
expression in the pattern for each operand number.  Usually operands
are numbered in the order of appearance in @code{match_operand}
expressions.  In the case of a @code{define_expand}, any operand numbers
used only in @code{match_dup} expressions have higher values than all
other operand numbers.

@var{predicate} is a string that is the name of a function that
accepts two arguments, an expression and a machine mode.
@xref{Predicates}.  During matching, the function will be called with
the putative operand as the expression and @var{m} as the mode
argument (if @var{m} is not specified, @code{VOIDmode} will be used,
which normally causes @var{predicate} to accept any mode).  If it
returns zero, this instruction pattern fails to match.
@var{predicate} may be an empty string; then it means no test is to be
done on the operand, so anything which occurs in this position is
valid.

Most of the time, @var{predicate} will reject modes other than @var{m}---but
not always.  For example, the predicate @code{address_operand} uses
@var{m} as the mode of memory ref that the address should be valid for.
Many predicates accept @code{const_int} nodes even though their mode is
@code{VOIDmode}.

@var{constraint} controls reloading and the choice of the best register
class to use for a value, as explained later (@pxref{Constraints}).
If the constraint would be an empty string, it can be omitted.

People are often unclear on the difference between the constraint and the
predicate.  The predicate helps decide whether a given insn matches the
pattern.  The constraint plays no role in this decision; instead, it
controls various decisions in the case of an insn which does match.

@findex match_scratch
@item (match_scratch:@var{m} @var{n} @var{constraint})
This expression is also a placeholder for operand number @var{n}
and indicates that operand must be a @code{scratch} or @code{reg}
expression.

When matching patterns, this is equivalent to

@smallexample
(match_operand:@var{m} @var{n} "scratch_operand" @var{constraint})
@end smallexample

but, when generating RTL, it produces a (@code{scratch}:@var{m})
expression.

If the last few expressions in a @code{parallel} are @code{clobber}
expressions whose operands are either a hard register or
@code{match_scratch}, the combiner can add or delete them when
necessary.  @xref{Side Effects}.

@findex match_dup
@item (match_dup @var{n})
This expression is also a placeholder for operand number @var{n}.
It is used when the operand needs to appear more than once in the
insn.

In construction, @code{match_dup} acts just like @code{match_operand}:
the operand is substituted into the insn being constructed.  But in
matching, @code{match_dup} behaves differently.  It assumes that operand
number @var{n} has already been determined by a @code{match_operand}
appearing earlier in the recognition template, and it matches only an
identical-looking expression.

Note that @code{match_dup} should not be used to tell the compiler that
a particular register is being used for two operands (example:
@code{add} that adds one register to another; the second register is
both an input operand and the output operand).  Use a matching
constraint (@pxref{Simple Constraints}) for those.  @code{match_dup} is for the cases where one
operand is used in two places in the template, such as an instruction
that computes both a quotient and a remainder, where the opcode takes
two input operands but the RTL template has to refer to each of those
twice; once for the quotient pattern and once for the remainder pattern.

@findex match_operator
@item (match_operator:@var{m} @var{n} @var{predicate} [@var{operands}@dots{}])
This pattern is a kind of placeholder for a variable RTL expression
code.

When constructing an insn, it stands for an RTL expression whose
expression code is taken from that of operand @var{n}, and whose
operands are constructed from the patterns @var{operands}.

When matching an expression, it matches an expression if the function
@var{predicate} returns nonzero on that expression @emph{and} the
patterns @var{operands} match the operands of the expression.

Suppose that the function @code{commutative_operator} is defined as
follows, to match any expression whose operator is one of the
commutative arithmetic operators of RTL and whose mode is @var{mode}:

@smallexample
int
commutative_integer_operator (x, mode)
     rtx x;
     machine_mode mode;
@{
  enum rtx_code code = GET_CODE (x);
  if (GET_MODE (x) != mode)
    return 0;
  return (GET_RTX_CLASS (code) == RTX_COMM_ARITH
          || code == EQ || code == NE);
@}
@end smallexample

Then the following pattern will match any RTL expression consisting
of a commutative operator applied to two general operands:

@smallexample
(match_operator:SI 3 "commutative_operator"
  [(match_operand:SI 1 "general_operand" "g")
   (match_operand:SI 2 "general_operand" "g")])
@end smallexample

Here the vector @code{[@var{operands}@dots{}]} contains two patterns
because the expressions to be matched all contain two operands.

When this pattern does match, the two operands of the commutative
operator are recorded as operands 1 and 2 of the insn.  (This is done
by the two instances of @code{match_operand}.)  Operand 3 of the insn
will be the entire commutative expression: use @code{GET_CODE
(operands[3])} to see which commutative operator was used.

The machine mode @var{m} of @code{match_operator} works like that of
@code{match_operand}: it is passed as the second argument to the
predicate function, and that function is solely responsible for
deciding whether the expression to be matched ``has'' that mode.

When constructing an insn, argument 3 of the gen-function will specify
the operation (i.e.@: the expression code) for the expression to be
made.  It should be an RTL expression, whose expression code is copied
into a new expression whose operands are arguments 1 and 2 of the
gen-function.  The subexpressions of argument 3 are not used;
only its expression code matters.

When @code{match_operator} is used in a pattern for matching an insn,
it usually best if the operand number of the @code{match_operator}
is higher than that of the actual operands of the insn.  This improves
register allocation because the register allocator often looks at
operands 1 and 2 of insns to see if it can do register tying.

There is no way to specify constraints in @code{match_operator}.  The
operand of the insn which corresponds to the @code{match_operator}
never has any constraints because it is never reloaded as a whole.
However, if parts of its @var{operands} are matched by
@code{match_operand} patterns, those parts may have constraints of
their own.

@findex match_op_dup
@item (match_op_dup:@var{m} @var{n}[@var{operands}@dots{}])
Like @code{match_dup}, except that it applies to operators instead of
operands.  When constructing an insn, operand number @var{n} will be
substituted at this point.  But in matching, @code{match_op_dup} behaves
differently.  It assumes that operand number @var{n} has already been
determined by a @code{match_operator} appearing earlier in the
recognition template, and it matches only an identical-looking
expression.

@findex match_parallel
@item (match_parallel @var{n} @var{predicate} [@var{subpat}@dots{}])
This pattern is a placeholder for an insn that consists of a
@code{parallel} expression with a variable number of elements.  This
expression should only appear at the top level of an insn pattern.

When constructing an insn, operand number @var{n} will be substituted at
this point.  When matching an insn, it matches if the body of the insn
is a @code{parallel} expression with at least as many elements as the
vector of @var{subpat} expressions in the @code{match_parallel}, if each
@var{subpat} matches the corresponding element of the @code{parallel},
@emph{and} the function @var{predicate} returns nonzero on the
@code{parallel} that is the body of the insn.  It is the responsibility
of the predicate to validate elements of the @code{parallel} beyond
those listed in the @code{match_parallel}.

A typical use of @code{match_parallel} is to match load and store
multiple expressions, which can contain a variable number of elements
in a @code{parallel}.  For example,

@smallexample
(define_insn ""
  [(match_parallel 0 "load_multiple_operation"
     [(set (match_operand:SI 1 "gpc_reg_operand" "=r")
           (match_operand:SI 2 "memory_operand" "m"))
      (use (reg:SI 179))
      (clobber (reg:SI 179))])]
  ""
  "loadm 0,0,%1,%2")
@end smallexample

This example comes from @file{a29k.md}.  The function
@code{load_multiple_operation} is defined in @file{a29k.c} and checks
that subsequent elements in the @code{parallel} are the same as the
@code{set} in the pattern, except that they are referencing subsequent
registers and memory locations.

An insn that matches this pattern might look like:

@smallexample
(parallel
 [(set (reg:SI 20) (mem:SI (reg:SI 100)))
  (use (reg:SI 179))
  (clobber (reg:SI 179))
  (set (reg:SI 21)
       (mem:SI (plus:SI (reg:SI 100)
                        (const_int 4))))
  (set (reg:SI 22)
       (mem:SI (plus:SI (reg:SI 100)
                        (const_int 8))))])
@end smallexample

@findex match_par_dup
@item (match_par_dup @var{n} [@var{subpat}@dots{}])
Like @code{match_op_dup}, but for @code{match_parallel} instead of
@code{match_operator}.

@end table

@node Output Template
@section Output Templates and Operand Substitution
@cindex output templates
@cindex operand substitution

@cindex @samp{%} in template
@cindex percent sign
The @dfn{output template} is a string which specifies how to output the
assembler code for an instruction pattern.  Most of the template is a
fixed string which is output literally.  The character @samp{%} is used
to specify where to substitute an operand; it can also be used to
identify places where different variants of the assembler require
different syntax.

In the simplest case, a @samp{%} followed by a digit @var{n} says to output
operand @var{n} at that point in the string.

@samp{%} followed by a letter and a digit says to output an operand in an
alternate fashion.  Four letters have standard, built-in meanings described
below.  The machine description macro @code{PRINT_OPERAND} can define
additional letters with nonstandard meanings.

@samp{%c@var{digit}} can be used to substitute an operand that is a
constant value without the syntax that normally indicates an immediate
operand.

@samp{%n@var{digit}} is like @samp{%c@var{digit}} except that the value of
the constant is negated before printing.

@samp{%a@var{digit}} can be used to substitute an operand as if it were a
memory reference, with the actual operand treated as the address.  This may
be useful when outputting a ``load address'' instruction, because often the
assembler syntax for such an instruction requires you to write the operand
as if it were a memory reference.

@samp{%l@var{digit}} is used to substitute a @code{label_ref} into a jump
instruction.

@samp{%=} outputs a number which is unique to each instruction in the
entire compilation.  This is useful for making local labels to be
referred to more than once in a single template that generates multiple
assembler instructions.

@samp{%} followed by a punctuation character specifies a substitution that
does not use an operand.  Only one case is standard: @samp{%%} outputs a
@samp{%} into the assembler code.  Other nonstandard cases can be
defined in the @code{PRINT_OPERAND} macro.  You must also define
which punctuation characters are valid with the
@code{PRINT_OPERAND_PUNCT_VALID_P} macro.

@cindex \
@cindex backslash
The template may generate multiple assembler instructions.  Write the text
for the instructions, with @samp{\;} between them.

@cindex matching operands
When the RTL contains two operands which are required by constraint to match
each other, the output template must refer only to the lower-numbered operand.
Matching operands are not always identical, and the rest of the compiler
arranges to put the proper RTL expression for printing into the lower-numbered
operand.

One use of nonstandard letters or punctuation following @samp{%} is to
distinguish between different assembler languages for the same machine; for
example, Motorola syntax versus MIT syntax for the 68000.  Motorola syntax
requires periods in most opcode names, while MIT syntax does not.  For
example, the opcode @samp{movel} in MIT syntax is @samp{move.l} in Motorola
syntax.  The same file of patterns is used for both kinds of output syntax,
but the character sequence @samp{%.} is used in each place where Motorola
syntax wants a period.  The @code{PRINT_OPERAND} macro for Motorola syntax
defines the sequence to output a period; the macro for MIT syntax defines
it to do nothing.

@cindex @code{#} in template
As a special case, a template consisting of the single character @code{#}
instructs the compiler to first split the insn, and then output the
resulting instructions separately.  This helps eliminate redundancy in the
output templates.   If you have a @code{define_insn} that needs to emit
multiple assembler instructions, and there is a matching @code{define_split}
already defined, then you can simply use @code{#} as the output template
instead of writing an output template that emits the multiple assembler
instructions.

Note that @code{#} only has an effect while generating assembly code;
it does not affect whether a split occurs earlier.  An associated
@code{define_split} must exist and it must be suitable for use after
register allocation.

If the macro @code{ASSEMBLER_DIALECT} is defined, you can use construct
of the form @samp{@{option0|option1|option2@}} in the templates.  These
describe multiple variants of assembler language syntax.
@xref{Instruction Output}.

@node Output Statement
@section C Statements for Assembler Output
@cindex output statements
@cindex C statements for assembler output
@cindex generating assembler output

Often a single fixed template string cannot produce correct and efficient
assembler code for all the cases that are recognized by a single
instruction pattern.  For example, the opcodes may depend on the kinds of
operands; or some unfortunate combinations of operands may require extra
machine instructions.

If the output control string starts with a @samp{@@}, then it is actually
a series of templates, each on a separate line.  (Blank lines and
leading spaces and tabs are ignored.)  The templates correspond to the
pattern's constraint alternatives (@pxref{Multi-Alternative}).  For example,
if a target machine has a two-address add instruction @samp{addr} to add
into a register and another @samp{addm} to add a register to memory, you
might write this pattern:

@smallexample
(define_insn "addsi3"
  [(set (match_operand:SI 0 "general_operand" "=r,m")
        (plus:SI (match_operand:SI 1 "general_operand" "0,0")
                 (match_operand:SI 2 "general_operand" "g,r")))]
  ""
  "@@
   addr %2,%0
   addm %2,%0")
@end smallexample

@cindex @code{*} in template
@cindex asterisk in template
If the output control string starts with a @samp{*}, then it is not an
output template but rather a piece of C program that should compute a
template.  It should execute a @code{return} statement to return the
template-string you want.  Most such templates use C string literals, which
require doublequote characters to delimit them.  To include these
doublequote characters in the string, prefix each one with @samp{\}.

If the output control string is written as a brace block instead of a
double-quoted string, it is automatically assumed to be C code.  In that
case, it is not necessary to put in a leading asterisk, or to escape the
doublequotes surrounding C string literals.

The operands may be found in the array @code{operands}, whose C data type
is @code{rtx []}.

It is very common to select different ways of generating assembler code
based on whether an immediate operand is within a certain range.  Be
careful when doing this, because the result of @code{INTVAL} is an
integer on the host machine.  If the host machine has more bits in an
@code{int} than the target machine has in the mode in which the constant
will be used, then some of the bits you get from @code{INTVAL} will be
superfluous.  For proper results, you must carefully disregard the
values of those bits.

@findex output_asm_insn
It is possible to output an assembler instruction and then go on to output
or compute more of them, using the subroutine @code{output_asm_insn}.  This
receives two arguments: a template-string and a vector of operands.  The
vector may be @code{operands}, or it may be another array of @code{rtx}
that you declare locally and initialize yourself.

@findex which_alternative
When an insn pattern has multiple alternatives in its constraints, often
the appearance of the assembler code is determined mostly by which alternative
was matched.  When this is so, the C code can test the variable
@code{which_alternative}, which is the ordinal number of the alternative
that was actually satisfied (0 for the first, 1 for the second alternative,
etc.).

For example, suppose there are two opcodes for storing zero, @samp{clrreg}
for registers and @samp{clrmem} for memory locations.  Here is how
a pattern could use @code{which_alternative} to choose between them:

@smallexample
(define_insn ""
  [(set (match_operand:SI 0 "general_operand" "=r,m")
        (const_int 0))]
  ""
  @{
  return (which_alternative == 0
          ? "clrreg %0" : "clrmem %0");
  @})
@end smallexample

The example above, where the assembler code to generate was
@emph{solely} determined by the alternative, could also have been specified
as follows, having the output control string start with a @samp{@@}:

@smallexample
@group
(define_insn ""
  [(set (match_operand:SI 0 "general_operand" "=r,m")
        (const_int 0))]
  ""
  "@@
   clrreg %0
   clrmem %0")
@end group
@end smallexample

If you just need a little bit of C code in one (or a few) alternatives,
you can use @samp{*} inside of a @samp{@@} multi-alternative template:

@smallexample
@group
(define_insn ""
  [(set (match_operand:SI 0 "general_operand" "=r,<,m")
        (const_int 0))]
  ""
  "@@
   clrreg %0
   * return stack_mem_p (operands[0]) ? \"push 0\" : \"clrmem %0\";
   clrmem %0")
@end group
@end smallexample

@node Predicates
@section Predicates
@cindex predicates
@cindex operand predicates
@cindex operator predicates

A predicate determines whether a @code{match_operand} or
@code{match_operator} expression matches, and therefore whether the
surrounding instruction pattern will be used for that combination of
operands.  GCC has a number of machine-independent predicates, and you
can define machine-specific predicates as needed.  By convention,
predicates used with @code{match_operand} have names that end in
@samp{_operand}, and those used with @code{match_operator} have names
that end in @samp{_operator}.

All predicates are boolean functions (in the mathematical sense) of
two arguments: the RTL expression that is being considered at that
position in the instruction pattern, and the machine mode that the
@code{match_operand} or @code{match_operator} specifies.  In this
section, the first argument is called @var{op} and the second argument
@var{mode}.  Predicates can be called from C as ordinary two-argument
functions; this can be useful in output templates or other
machine-specific code.

Operand predicates can allow operands that are not actually acceptable
to the hardware, as long as the constraints give reload the ability to
fix them up (@pxref{Constraints}).  However, GCC will usually generate
better code if the predicates specify the requirements of the machine
instructions as closely as possible.  Reload cannot fix up operands
that must be constants (``immediate operands''); you must use a
predicate that allows only constants, or else enforce the requirement
in the extra condition.

@cindex predicates and machine modes
@cindex normal predicates
@cindex special predicates
Most predicates handle their @var{mode} argument in a uniform manner.
If @var{mode} is @code{VOIDmode} (unspecified), then @var{op} can have
any mode.  If @var{mode} is anything else, then @var{op} must have the
same mode, unless @var{op} is a @code{CONST_INT} or integer
@code{CONST_DOUBLE}.  These RTL expressions always have
@code{VOIDmode}, so it would be counterproductive to check that their
mode matches.  Instead, predicates that accept @code{CONST_INT} and/or
integer @code{CONST_DOUBLE} check that the value stored in the
constant will fit in the requested mode.

Predicates with this behavior are called @dfn{normal}.
@command{genrecog} can optimize the instruction recognizer based on
knowledge of how normal predicates treat modes.  It can also diagnose
certain kinds of common errors in the use of normal predicates; for
instance, it is almost always an error to use a normal predicate
without specifying a mode.

Predicates that do something different with their @var{mode} argument
are called @dfn{special}.  The generic predicates
@code{address_operand} and @code{pmode_register_operand} are special
predicates.  @command{genrecog} does not do any optimizations or
diagnosis when special predicates are used.

@menu
* Machine-Independent Predicates::  Predicates available to all back ends.
* Defining Predicates::             How to write machine-specific predicate
                                    functions.
@end menu

@node Machine-Independent Predicates
@subsection Machine-Independent Predicates
@cindex machine-independent predicates
@cindex generic predicates

These are the generic predicates available to all back ends.  They are
defined in @file{recog.c}.  The first category of predicates allow
only constant, or @dfn{immediate}, operands.

@defun immediate_operand
This predicate allows any sort of constant that fits in @var{mode}.
It is an appropriate choice for instructions that take operands that
must be constant.
@end defun

@defun const_int_operand
This predicate allows any @code{CONST_INT} expression that fits in
@var{mode}.  It is an appropriate choice for an immediate operand that
does not allow a symbol or label.
@end defun

@defun const_double_operand
This predicate accepts any @code{CONST_DOUBLE} expression that has
exactly @var{mode}.  If @var{mode} is @code{VOIDmode}, it will also
accept @code{CONST_INT}.  It is intended for immediate floating point
constants.
@end defun

@noindent
The second category of predicates allow only some kind of machine
register.

@defun register_operand
This predicate allows any @code{REG} or @code{SUBREG} expression that
is valid for @var{mode}.  It is often suitable for arithmetic
instruction operands on a RISC machine.
@end defun

@defun pmode_register_operand
This is a slight variant on @code{register_operand} which works around
a limitation in the machine-description reader.

@smallexample
(match_operand @var{n} "pmode_register_operand" @var{constraint})
@end smallexample

@noindent
means exactly what

@smallexample
(match_operand:P @var{n} "register_operand" @var{constraint})
@end smallexample

@noindent
would mean, if the machine-description reader accepted @samp{:P}
mode suffixes.  Unfortunately, it cannot, because @code{Pmode} is an
alias for some other mode, and might vary with machine-specific
options.  @xref{Misc}.
@end defun

@defun scratch_operand
This predicate allows hard registers and @code{SCRATCH} expressions,
but not pseudo-registers.  It is used internally by @code{match_scratch};
it should not be used directly.
@end defun

@noindent
The third category of predicates allow only some kind of memory reference.

@defun memory_operand
This predicate allows any valid reference to a quantity of mode
@var{mode} in memory, as determined by the weak form of
@code{GO_IF_LEGITIMATE_ADDRESS} (@pxref{Addressing Modes}).
@end defun

@defun address_operand
This predicate is a little unusual; it allows any operand that is a
valid expression for the @emph{address} of a quantity of mode
@var{mode}, again determined by the weak form of
@code{GO_IF_LEGITIMATE_ADDRESS}.  To first order, if
@samp{@w{(mem:@var{mode} (@var{exp}))}} is acceptable to
@code{memory_operand}, then @var{exp} is acceptable to
@code{address_operand}.  Note that @var{exp} does not necessarily have
the mode @var{mode}.
@end defun

@defun indirect_operand
This is a stricter form of @code{memory_operand} which allows only
memory references with a @code{general_operand} as the address
expression.  New uses of this predicate are discouraged, because
@code{general_operand} is very permissive, so it's hard to tell what
an @code{indirect_operand} does or does not allow.  If a target has
different requirements for memory operands for different instructions,
it is better to define target-specific predicates which enforce the
hardware's requirements explicitly.
@end defun

@defun push_operand
This predicate allows a memory reference suitable for pushing a value
onto the stack.  This will be a @code{MEM} which refers to
@code{stack_pointer_rtx}, with a side effect in its address expression
(@pxref{Incdec}); which one is determined by the
@code{STACK_PUSH_CODE} macro (@pxref{Frame Layout}).
@end defun

@defun pop_operand
This predicate allows a memory reference suitable for popping a value
off the stack.  Again, this will be a @code{MEM} referring to
@code{stack_pointer_rtx}, with a side effect in its address
expression.  However, this time @code{STACK_POP_CODE} is expected.
@end defun

@noindent
The fourth category of predicates allow some combination of the above
operands.

@defun nonmemory_operand
This predicate allows any immediate or register operand valid for @var{mode}.
@end defun

@defun nonimmediate_operand
This predicate allows any register or memory operand valid for @var{mode}.
@end defun

@defun general_operand
This predicate allows any immediate, register, or memory operand
valid for @var{mode}.
@end defun

@noindent
Finally, there are two generic operator predicates.

@defun comparison_operator
This predicate matches any expression which performs an arithmetic
comparison in @var{mode}; that is, @code{COMPARISON_P} is true for the
expression code.
@end defun

@defun ordered_comparison_operator
This predicate matches any expression which performs an arithmetic
comparison in @var{mode} and whose expression code is valid for integer
modes; that is, the expression code will be one of @code{eq}, @code{ne},
@code{lt}, @code{ltu}, @code{le}, @code{leu}, @code{gt}, @code{gtu},
@code{ge}, @code{geu}.
@end defun

@node Defining Predicates
@subsection Defining Machine-Specific Predicates
@cindex defining predicates
@findex define_predicate
@findex define_special_predicate

Many machines have requirements for their operands that cannot be
expressed precisely using the generic predicates.  You can define
additional predicates using @code{define_predicate} and
@code{define_special_predicate} expressions.  These expressions have
three operands:

@itemize @bullet
@item
The name of the predicate, as it will be referred to in
@code{match_operand} or @code{match_operator} expressions.

@item
An RTL expression which evaluates to true if the predicate allows the
operand @var{op}, false if it does not.  This expression can only use
the following RTL codes:

@table @code
@item MATCH_OPERAND
When written inside a predicate expression, a @code{MATCH_OPERAND}
expression evaluates to true if the predicate it names would allow
@var{op}.  The operand number and constraint are ignored.  Due to
limitations in @command{genrecog}, you can only refer to generic
predicates and predicates that have already been defined.

@item MATCH_CODE
This expression evaluates to true if @var{op} or a specified
subexpression of @var{op} has one of a given list of RTX codes.

The first operand of this expression is a string constant containing a
comma-separated list of RTX code names (in lower case).  These are the
codes for which the @code{MATCH_CODE} will be true.

The second operand is a string constant which indicates what
subexpression of @var{op} to examine.  If it is absent or the empty
string, @var{op} itself is examined.  Otherwise, the string constant
must be a sequence of digits and/or lowercase letters.  Each character
indicates a subexpression to extract from the current expression; for
the first character this is @var{op}, for the second and subsequent
characters it is the result of the previous character.  A digit
@var{n} extracts @samp{@w{XEXP (@var{e}, @var{n})}}; a letter @var{l}
extracts @samp{@w{XVECEXP (@var{e}, 0, @var{n})}} where @var{n} is the
alphabetic ordinal of @var{l} (0 for `a', 1 for 'b', and so on).  The
@code{MATCH_CODE} then examines the RTX code of the subexpression
extracted by the complete string.  It is not possible to extract
components of an @code{rtvec} that is not at position 0 within its RTX
object.

@item MATCH_TEST
This expression has one operand, a string constant containing a C
expression.  The predicate's arguments, @var{op} and @var{mode}, are
available with those names in the C expression.  The @code{MATCH_TEST}
evaluates to true if the C expression evaluates to a nonzero value.
@code{MATCH_TEST} expressions must not have side effects.

@item  AND
@itemx IOR
@itemx NOT
@itemx IF_THEN_ELSE
The basic @samp{MATCH_} expressions can be combined using these
logical operators, which have the semantics of the C operators
@samp{&&}, @samp{||}, @samp{!}, and @samp{@w{? :}} respectively.  As
in Common Lisp, you may give an @code{AND} or @code{IOR} expression an
arbitrary number of arguments; this has exactly the same effect as
writing a chain of two-argument @code{AND} or @code{IOR} expressions.
@end table

@item
An optional block of C code, which should execute
@samp{@w{return true}} if the predicate is found to match and
@samp{@w{return false}} if it does not.  It must not have any side
effects.  The predicate arguments, @var{op} and @var{mode}, are
available with those names.

If a code block is present in a predicate definition, then the RTL
expression must evaluate to true @emph{and} the code block must
execute @samp{@w{return true}} for the predicate to allow the operand.
The RTL expression is evaluated first; do not re-check anything in the
code block that was checked in the RTL expression.
@end itemize

The program @command{genrecog} scans @code{define_predicate} and
@code{define_special_predicate} expressions to determine which RTX
codes are possibly allowed.  You should always make this explicit in
the RTL predicate expression, using @code{MATCH_OPERAND} and
@code{MATCH_CODE}.

Here is an example of a simple predicate definition, from the IA64
machine description:

@smallexample
@group
;; @r{True if @var{op} is a @code{SYMBOL_REF} which refers to the sdata section.}
(define_predicate "small_addr_symbolic_operand"
  (and (match_code "symbol_ref")
       (match_test "SYMBOL_REF_SMALL_ADDR_P (op)")))
@end group
@end smallexample

@noindent
And here is another, showing the use of the C block.

@smallexample
@group
;; @r{True if @var{op} is a register operand that is (or could be) a GR reg.}
(define_predicate "gr_register_operand"
  (match_operand 0 "register_operand")
@{
  unsigned int regno;
  if (GET_CODE (op) == SUBREG)
    op = SUBREG_REG (op);

  regno = REGNO (op);
  return (regno >= FIRST_PSEUDO_REGISTER || GENERAL_REGNO_P (regno));
@})
@end group
@end smallexample

Predicates written with @code{define_predicate} automatically include
a test that @var{mode} is @code{VOIDmode}, or @var{op} has the same
mode as @var{mode}, or @var{op} is a @code{CONST_INT} or
@code{CONST_DOUBLE}.  They do @emph{not} check specifically for
integer @code{CONST_DOUBLE}, nor do they test that the value of either
kind of constant fits in the requested mode.  This is because
target-specific predicates that take constants usually have to do more
stringent value checks anyway.  If you need the exact same treatment
of @code{CONST_INT} or @code{CONST_DOUBLE} that the generic predicates
provide, use a @code{MATCH_OPERAND} subexpression to call
@code{const_int_operand}, @code{const_double_operand}, or
@code{immediate_operand}.

Predicates written with @code{define_special_predicate} do not get any
automatic mode checks, and are treated as having special mode handling
by @command{genrecog}.

The program @command{genpreds} is responsible for generating code to
test predicates.  It also writes a header file containing function
declarations for all machine-specific predicates.  It is not necessary
to declare these predicates in @file{@var{cpu}-protos.h}.
@end ifset

@c Most of this node appears by itself (in a different place) even
@c when the INTERNALS flag is clear.  Passages that require the internals
@c manual's context are conditionalized to appear only in the internals manual.
@ifset INTERNALS
@node Constraints
@section Operand Constraints
@cindex operand constraints
@cindex constraints

Each @code{match_operand} in an instruction pattern can specify
constraints for the operands allowed.  The constraints allow you to
fine-tune matching within the set of operands allowed by the
predicate.

@end ifset
@ifclear INTERNALS
@node Constraints
@section Constraints for @code{asm} Operands
@cindex operand constraints, @code{asm}
@cindex constraints, @code{asm}
@cindex @code{asm} constraints

Here are specific details on what constraint letters you can use with
@code{asm} operands.
@end ifclear
Constraints can say whether
an operand may be in a register, and which kinds of register; whether the
operand can be a memory reference, and which kinds of address; whether the
operand may be an immediate constant, and which possible values it may
have.  Constraints can also require two operands to match.
Side-effects aren't allowed in operands of inline @code{asm}, unless
@samp{<} or @samp{>} constraints are used, because there is no guarantee
that the side effects will happen exactly once in an instruction that can update
the addressing register.

@ifset INTERNALS
@menu
* Simple Constraints::  Basic use of constraints.
* Multi-Alternative::   When an insn has two alternative constraint-patterns.
* Class Preferences::   Constraints guide which hard register to put things in.
* Modifiers::           More precise control over effects of constraints.
* Machine Constraints:: Existing constraints for some particular machines.
* Disable Insn Alternatives:: Disable insn alternatives using attributes.
* Define Constraints::  How to define machine-specific constraints.
* C Constraint Interface:: How to test constraints from C code.
@end menu
@end ifset

@ifclear INTERNALS
@menu
* Simple Constraints::  Basic use of constraints.
* Multi-Alternative::   When an insn has two alternative constraint-patterns.
* Modifiers::           More precise control over effects of constraints.
* Machine Constraints:: Special constraints for some particular machines.
@end menu
@end ifclear

@node Simple Constraints
@subsection Simple Constraints
@cindex simple constraints

The simplest kind of constraint is a string full of letters, each of
which describes one kind of operand that is permitted.  Here are
the letters that are allowed:

@table @asis
@item whitespace
Whitespace characters are ignored and can be inserted at any position
except the first.  This enables each alternative for different operands to
be visually aligned in the machine description even if they have different
number of constraints and modifiers.

@cindex @samp{m} in constraint
@cindex memory references in constraints
@item @samp{m}
A memory operand is allowed, with any kind of address that the machine
supports in general.
Note that the letter used for the general memory constraint can be
re-defined by a back end using the @code{TARGET_MEM_CONSTRAINT} macro.

@cindex offsettable address
@cindex @samp{o} in constraint
@item @samp{o}
A memory operand is allowed, but only if the address is
@dfn{offsettable}.  This means that adding a small integer (actually,
the width in bytes of the operand, as determined by its machine mode)
may be added to the address and the result is also a valid memory
address.

@cindex autoincrement/decrement addressing
For example, an address which is constant is offsettable; so is an
address that is the sum of a register and a constant (as long as a
slightly larger constant is also within the range of address-offsets
supported by the machine); but an autoincrement or autodecrement
address is not offsettable.  More complicated indirect/indexed
addresses may or may not be offsettable depending on the other
addressing modes that the machine supports.

Note that in an output operand which can be matched by another
operand, the constraint letter @samp{o} is valid only when accompanied
by both @samp{<} (if the target machine has predecrement addressing)
and @samp{>} (if the target machine has preincrement addressing).

@cindex @samp{V} in constraint
@item @samp{V}
A memory operand that is not offsettable.  In other words, anything that
would fit the @samp{m} constraint but not the @samp{o} constraint.

@cindex @samp{<} in constraint
@item @samp{<}
A memory operand with autodecrement addressing (either predecrement or
postdecrement) is allowed.  In inline @code{asm} this constraint is only
allowed if the operand is used exactly once in an instruction that can
handle the side effects.  Not using an operand with @samp{<} in constraint
string in the inline @code{asm} pattern at all or using it in multiple
instructions isn't valid, because the side effects wouldn't be performed
or would be performed more than once.  Furthermore, on some targets
the operand with @samp{<} in constraint string must be accompanied by
special instruction suffixes like @code{%U0} instruction suffix on PowerPC
or @code{%P0} on IA-64.

@cindex @samp{>} in constraint
@item @samp{>}
A memory operand with autoincrement addressing (either preincrement or
postincrement) is allowed.  In inline @code{asm} the same restrictions
as for @samp{<} apply.

@cindex @samp{r} in constraint
@cindex registers in constraints
@item @samp{r}
A register operand is allowed provided that it is in a general
register.

@cindex constants in constraints
@cindex @samp{i} in constraint
@item @samp{i}
An immediate integer operand (one with constant value) is allowed.
This includes symbolic constants whose values will be known only at
assembly time or later.

@cindex @samp{n} in constraint
@item @samp{n}
An immediate integer operand with a known numeric value is allowed.
Many systems cannot support assembly-time constants for operands less
than a word wide.  Constraints for these operands should use @samp{n}
rather than @samp{i}.

@cindex @samp{I} in constraint
@item @samp{I}, @samp{J}, @samp{K}, @dots{} @samp{P}
Other letters in the range @samp{I} through @samp{P} may be defined in
a machine-dependent fashion to permit immediate integer operands with
explicit integer values in specified ranges.  For example, on the
68000, @samp{I} is defined to stand for the range of values 1 to 8.
This is the range permitted as a shift count in the shift
instructions.

@cindex @samp{E} in constraint
@item @samp{E}
An immediate floating operand (expression code @code{const_double}) is
allowed, but only if the target floating point format is the same as
that of the host machine (on which the compiler is running).

@cindex @samp{F} in constraint
@item @samp{F}
An immediate floating operand (expression code @code{const_double} or
@code{const_vector}) is allowed.

@cindex @samp{G} in constraint
@cindex @samp{H} in constraint
@item @samp{G}, @samp{H}
@samp{G} and @samp{H} may be defined in a machine-dependent fashion to
permit immediate floating operands in particular ranges of values.

@cindex @samp{s} in constraint
@item @samp{s}
An immediate integer operand whose value is not an explicit integer is
allowed.

This might appear strange; if an insn allows a constant operand with a
value not known at compile time, it certainly must allow any known
value.  So why use @samp{s} instead of @samp{i}?  Sometimes it allows
better code to be generated.

For example, on the 68000 in a fullword instruction it is possible to
use an immediate operand; but if the immediate value is between @minus{}128
and 127, better code results from loading the value into a register and
using the register.  This is because the load into the register can be
done with a @samp{moveq} instruction.  We arrange for this to happen
by defining the letter @samp{K} to mean ``any integer outside the
range @minus{}128 to 127'', and then specifying @samp{Ks} in the operand
constraints.

@cindex @samp{g} in constraint
@item @samp{g}
Any register, memory or immediate integer operand is allowed, except for
registers that are not general registers.

@cindex @samp{X} in constraint
@item @samp{X}
@ifset INTERNALS
Any operand whatsoever is allowed, even if it does not satisfy
@code{general_operand}.  This is normally used in the constraint of
a @code{match_scratch} when certain alternatives will not actually
require a scratch register.
@end ifset
@ifclear INTERNALS
Any operand whatsoever is allowed.
@end ifclear

@cindex @samp{0} in constraint
@cindex digits in constraint
@item @samp{0}, @samp{1}, @samp{2}, @dots{} @samp{9}
An operand that matches the specified operand number is allowed.  If a
digit is used together with letters within the same alternative, the
digit should come last.

This number is allowed to be more than a single digit.  If multiple
digits are encountered consecutively, they are interpreted as a single
decimal integer.  There is scant chance for ambiguity, since to-date
it has never been desirable that @samp{10} be interpreted as matching
either operand 1 @emph{or} operand 0.  Should this be desired, one
can use multiple alternatives instead.

@cindex matching constraint
@cindex constraint, matching
This is called a @dfn{matching constraint} and what it really means is
that the assembler has only a single operand that fills two roles
@ifset INTERNALS
considered separate in the RTL insn.  For example, an add insn has two
input operands and one output operand in the RTL, but on most CISC
@end ifset
@ifclear INTERNALS
which @code{asm} distinguishes.  For example, an add instruction uses
two input operands and an output operand, but on most CISC
@end ifclear
machines an add instruction really has only two operands, one of them an
input-output operand:

@smallexample
addl #35,r12
@end smallexample

Matching constraints are used in these circumstances.
More precisely, the two operands that match must include one input-only
operand and one output-only operand.  Moreover, the digit must be a
smaller number than the number of the operand that uses it in the
constraint.

@ifset INTERNALS
For operands to match in a particular case usually means that they
are identical-looking RTL expressions.  But in a few special cases
specific kinds of dissimilarity are allowed.  For example, @code{*x}
as an input operand will match @code{*x++} as an output operand.
For proper results in such cases, the output template should always
use the output-operand's number when printing the operand.
@end ifset

@cindex load address instruction
@cindex push address instruction
@cindex address constraints
@cindex @samp{p} in constraint
@item @samp{p}
An operand that is a valid memory address is allowed.  This is
for ``load address'' and ``push address'' instructions.

@findex address_operand
@samp{p} in the constraint must be accompanied by @code{address_operand}
as the predicate in the @code{match_operand}.  This predicate interprets
the mode specified in the @code{match_operand} as the mode of the memory
reference for which the address would be valid.

@cindex other register constraints
@cindex extensible constraints
@item @var{other-letters}
Other letters can be defined in machine-dependent fashion to stand for
particular classes of registers or other arbitrary operand types.
@samp{d}, @samp{a} and @samp{f} are defined on the 68000/68020 to stand
for data, address and floating point registers.
@end table

@ifset INTERNALS
In order to have valid assembler code, each operand must satisfy
its constraint.  But a failure to do so does not prevent the pattern
from applying to an insn.  Instead, it directs the compiler to modify
the code so that the constraint will be satisfied.  Usually this is
done by copying an operand into a register.

Contrast, therefore, the two instruction patterns that follow:

@smallexample
(define_insn ""
  [(set (match_operand:SI 0 "general_operand" "=r")
        (plus:SI (match_dup 0)
                 (match_operand:SI 1 "general_operand" "r")))]
  ""
  "@dots{}")
@end smallexample

@noindent
which has two operands, one of which must appear in two places, and

@smallexample
(define_insn ""
  [(set (match_operand:SI 0 "general_operand" "=r")
        (plus:SI (match_operand:SI 1 "general_operand" "0")
                 (match_operand:SI 2 "general_operand" "r")))]
  ""
  "@dots{}")
@end smallexample

@noindent
which has three operands, two of which are required by a constraint to be
identical.  If we are considering an insn of the form

@smallexample
(insn @var{n} @var{prev} @var{next}
  (set (reg:SI 3)
       (plus:SI (reg:SI 6) (reg:SI 109)))
  @dots{})
@end smallexample

@noindent
the first pattern would not apply at all, because this insn does not
contain two identical subexpressions in the right place.  The pattern would
say, ``That does not look like an add instruction; try other patterns''.
The second pattern would say, ``Yes, that's an add instruction, but there
is something wrong with it''.  It would direct the reload pass of the
compiler to generate additional insns to make the constraint true.  The
results might look like this:

@smallexample
(insn @var{n2} @var{prev} @var{n}
  (set (reg:SI 3) (reg:SI 6))
  @dots{})

(insn @var{n} @var{n2} @var{next}
  (set (reg:SI 3)
       (plus:SI (reg:SI 3) (reg:SI 109)))
  @dots{})
@end smallexample

It is up to you to make sure that each operand, in each pattern, has
constraints that can handle any RTL expression that could be present for
that operand.  (When multiple alternatives are in use, each pattern must,
for each possible combination of operand expressions, have at least one
alternative which can handle that combination of operands.)  The
constraints don't need to @emph{allow} any possible operand---when this is
the case, they do not constrain---but they must at least point the way to
reloading any possible operand so that it will fit.

@itemize @bullet
@item
If the constraint accepts whatever operands the predicate permits,
there is no problem: reloading is never necessary for this operand.

For example, an operand whose constraints permit everything except
registers is safe provided its predicate rejects registers.

An operand whose predicate accepts only constant values is safe
provided its constraints include the letter @samp{i}.  If any possible
constant value is accepted, then nothing less than @samp{i} will do;
if the predicate is more selective, then the constraints may also be
more selective.

@item
Any operand expression can be reloaded by copying it into a register.
So if an operand's constraints allow some kind of register, it is
certain to be safe.  It need not permit all classes of registers; the
compiler knows how to copy a register into another register of the
proper class in order to make an instruction valid.

@cindex nonoffsettable memory reference
@cindex memory reference, nonoffsettable
@item
A nonoffsettable memory reference can be reloaded by copying the
address into a register.  So if the constraint uses the letter
@samp{o}, all memory references are taken care of.

@item
A constant operand can be reloaded by allocating space in memory to
hold it as preinitialized data.  Then the memory reference can be used
in place of the constant.  So if the constraint uses the letters
@samp{o} or @samp{m}, constant operands are not a problem.

@item
If the constraint permits a constant and a pseudo register used in an insn
was not allocated to a hard register and is equivalent to a constant,
the register will be replaced with the constant.  If the predicate does
not permit a constant and the insn is re-recognized for some reason, the
compiler will crash.  Thus the predicate must always recognize any
objects allowed by the constraint.
@end itemize

If the operand's predicate can recognize registers, but the constraint does
not permit them, it can make the compiler crash.  When this operand happens
to be a register, the reload pass will be stymied, because it does not know
how to copy a register temporarily into memory.

If the predicate accepts a unary operator, the constraint applies to the
operand.  For example, the MIPS processor at ISA level 3 supports an
instruction which adds two registers in @code{SImode} to produce a
@code{DImode} result, but only if the registers are correctly sign
extended.  This predicate for the input operands accepts a
@code{sign_extend} of an @code{SImode} register.  Write the constraint
to indicate the type of register that is required for the operand of the
@code{sign_extend}.
@end ifset

@node Multi-Alternative
@subsection Multiple Alternative Constraints
@cindex multiple alternative constraints

Sometimes a single instruction has multiple alternative sets of possible
operands.  For example, on the 68000, a logical-or instruction can combine
register or an immediate value into memory, or it can combine any kind of
operand into a register; but it cannot combine one memory location into
another.

These constraints are represented as multiple alternatives.  An alternative
can be described by a series of letters for each operand.  The overall
constraint for an operand is made from the letters for this operand
from the first alternative, a comma, the letters for this operand from
the second alternative, a comma, and so on until the last alternative.
All operands for a single instruction must have the same number of 
alternatives.
@ifset INTERNALS
Here is how it is done for fullword logical-or on the 68000:

@smallexample
(define_insn "iorsi3"
  [(set (match_operand:SI 0 "general_operand" "=m,d")
        (ior:SI (match_operand:SI 1 "general_operand" "%0,0")
                (match_operand:SI 2 "general_operand" "dKs,dmKs")))]
  @dots{})
@end smallexample

The first alternative has @samp{m} (memory) for operand 0, @samp{0} for
operand 1 (meaning it must match operand 0), and @samp{dKs} for operand
2.  The second alternative has @samp{d} (data register) for operand 0,
@samp{0} for operand 1, and @samp{dmKs} for operand 2.  The @samp{=} and
@samp{%} in the constraints apply to all the alternatives; their
meaning is explained in the next section (@pxref{Class Preferences}).

If all the operands fit any one alternative, the instruction is valid.
Otherwise, for each alternative, the compiler counts how many instructions
must be added to copy the operands so that that alternative applies.
The alternative requiring the least copying is chosen.  If two alternatives
need the same amount of copying, the one that comes first is chosen.
These choices can be altered with the @samp{?} and @samp{!} characters:

@table @code
@cindex @samp{?} in constraint
@cindex question mark
@item ?
Disparage slightly the alternative that the @samp{?} appears in,
as a choice when no alternative applies exactly.  The compiler regards
this alternative as one unit more costly for each @samp{?} that appears
in it.

@cindex @samp{!} in constraint
@cindex exclamation point
@item !
Disparage severely the alternative that the @samp{!} appears in.
This alternative can still be used if it fits without reloading,
but if reloading is needed, some other alternative will be used.

@cindex @samp{^} in constraint
@cindex caret
@item ^
This constraint is analogous to @samp{?} but it disparages slightly
the alternative only if the operand with the @samp{^} needs a reload.

@cindex @samp{$} in constraint
@cindex dollar sign
@item $
This constraint is analogous to @samp{!} but it disparages severely
the alternative only if the operand with the @samp{$} needs a reload.
@end table

When an insn pattern has multiple alternatives in its constraints, often
the appearance of the assembler code is determined mostly by which
alternative was matched.  When this is so, the C code for writing the
assembler code can use the variable @code{which_alternative}, which is
the ordinal number of the alternative that was actually satisfied (0 for
the first, 1 for the second alternative, etc.).  @xref{Output Statement}.
@end ifset
@ifclear INTERNALS

So the first alternative for the 68000's logical-or could be written as 
@code{"+m" (output) : "ir" (input)}.  The second could be @code{"+r" 
(output): "irm" (input)}.  However, the fact that two memory locations 
cannot be used in a single instruction prevents simply using @code{"+rm" 
(output) : "irm" (input)}.  Using multi-alternatives, this might be 
written as @code{"+m,r" (output) : "ir,irm" (input)}.  This describes
all the available alternatives to the compiler, allowing it to choose 
the most efficient one for the current conditions.

There is no way within the template to determine which alternative was 
chosen.  However you may be able to wrap your @code{asm} statements with 
builtins such as @code{__builtin_constant_p} to achieve the desired results.
@end ifclear

@ifset INTERNALS
@node Class Preferences
@subsection Register Class Preferences
@cindex class preference constraints
@cindex register class preference constraints

@cindex voting between constraint alternatives
The operand constraints have another function: they enable the compiler
to decide which kind of hardware register a pseudo register is best
allocated to.  The compiler examines the constraints that apply to the
insns that use the pseudo register, looking for the machine-dependent
letters such as @samp{d} and @samp{a} that specify classes of registers.
The pseudo register is put in whichever class gets the most ``votes''.
The constraint letters @samp{g} and @samp{r} also vote: they vote in
favor of a general register.  The machine description says which registers
are considered general.

Of course, on some machines all registers are equivalent, and no register
classes are defined.  Then none of this complexity is relevant.
@end ifset

@node Modifiers
@subsection Constraint Modifier Characters
@cindex modifiers in constraints
@cindex constraint modifier characters

@c prevent bad page break with this line
Here are constraint modifier characters.

@table @samp
@cindex @samp{=} in constraint
@item =
Means that this operand is written to by this instruction:
the previous value is discarded and replaced by new data.

@cindex @samp{+} in constraint
@item +
Means that this operand is both read and written by the instruction.

When the compiler fixes up the operands to satisfy the constraints,
it needs to know which operands are read by the instruction and
which are written by it.  @samp{=} identifies an operand which is only
written; @samp{+} identifies an operand that is both read and written; all
other operands are assumed to only be read.

If you specify @samp{=} or @samp{+} in a constraint, you put it in the
first character of the constraint string.

@cindex @samp{&} in constraint
@cindex earlyclobber operand
@item &
Means (in a particular alternative) that this operand is an
@dfn{earlyclobber} operand, which is written before the instruction is
finished using the input operands.  Therefore, this operand may not lie
in a register that is read by the instruction or as part of any memory
address.

@samp{&} applies only to the alternative in which it is written.  In
constraints with multiple alternatives, sometimes one alternative
requires @samp{&} while others do not.  See, for example, the
@samp{movdf} insn of the 68000.

A operand which is read by the instruction can be tied to an earlyclobber
operand if its only use as an input occurs before the early result is
written.  Adding alternatives of this form often allows GCC to produce
better code when only some of the read operands can be affected by the
earlyclobber. See, for example, the @samp{mulsi3} insn of the ARM@.

Furthermore, if the @dfn{earlyclobber} operand is also a read/write
operand, then that operand is written only after it's used.

@samp{&} does not obviate the need to write @samp{=} or @samp{+}.  As
@dfn{earlyclobber} operands are always written, a read-only
@dfn{earlyclobber} operand is ill-formed and will be rejected by the
compiler.

@cindex @samp{%} in constraint
@item %
Declares the instruction to be commutative for this operand and the
following operand.  This means that the compiler may interchange the
two operands if that is the cheapest way to make all operands fit the
constraints.  @samp{%} applies to all alternatives and must appear as
the first character in the constraint.  Only read-only operands can use
@samp{%}.

@ifset INTERNALS
This is often used in patterns for addition instructions
that really have only two operands: the result must go in one of the
arguments.  Here for example, is how the 68000 halfword-add
instruction is defined:

@smallexample
(define_insn "addhi3"
  [(set (match_operand:HI 0 "general_operand" "=m,r")
     (plus:HI (match_operand:HI 1 "general_operand" "%0,0")
              (match_operand:HI 2 "general_operand" "di,g")))]
  @dots{})
@end smallexample
@end ifset
GCC can only handle one commutative pair in an asm; if you use more,
the compiler may fail.  Note that you need not use the modifier if
the two alternatives are strictly identical; this would only waste
time in the reload pass.
@ifset INTERNALS
The modifier is not operational after
register allocation, so the result of @code{define_peephole2}
and @code{define_split}s performed after reload cannot rely on
@samp{%} to make the intended insn match.

@cindex @samp{#} in constraint
@item #
Says that all following characters, up to the next comma, are to be
ignored as a constraint.  They are significant only for choosing
register preferences.

@cindex @samp{*} in constraint
@item *
Says that the following character should be ignored when choosing
register preferences.  @samp{*} has no effect on the meaning of the
constraint as a constraint, and no effect on reloading.  For LRA
@samp{*} additionally disparages slightly the alternative if the
following character matches the operand.

Here is an example: the 68000 has an instruction to sign-extend a
halfword in a data register, and can also sign-extend a value by
copying it into an address register.  While either kind of register is
acceptable, the constraints on an address-register destination are
less strict, so it is best if register allocation makes an address
register its goal.  Therefore, @samp{*} is used so that the @samp{d}
constraint letter (for data register) is ignored when computing
register preferences.

@smallexample
(define_insn "extendhisi2"
  [(set (match_operand:SI 0 "general_operand" "=*d,a")
        (sign_extend:SI
         (match_operand:HI 1 "general_operand" "0,g")))]
  @dots{})
@end smallexample
@end ifset
@end table

@node Machine Constraints
@subsection Constraints for Particular Machines
@cindex machine specific constraints
@cindex constraints, machine specific

Whenever possible, you should use the general-purpose constraint letters
in @code{asm} arguments, since they will convey meaning more readily to
people reading your code.  Failing that, use the constraint letters
that usually have very similar meanings across architectures.  The most
commonly used constraints are @samp{m} and @samp{r} (for memory and
general-purpose registers respectively; @pxref{Simple Constraints}), and
@samp{I}, usually the letter indicating the most common
immediate-constant format.

Each architecture defines additional constraints.  These constraints
are used by the compiler itself for instruction generation, as well as
for @code{asm} statements; therefore, some of the constraints are not
particularly useful for @code{asm}.  Here is a summary of some of the
machine-dependent constraints available on some particular machines;
it includes both constraints that are useful for @code{asm} and
constraints that aren't.  The compiler source file mentioned in the
table heading for each architecture is the definitive reference for
the meanings of that architecture's constraints.

@c Please keep this table alphabetized by target!
@table @emph
@item AArch64 family---@file{config/aarch64/constraints.md}
@table @code
@item k
The stack pointer register (@code{SP})

@item w
Floating point register, Advanced SIMD vector register or SVE vector register

@item Upl
One of the low eight SVE predicate registers (@code{P0} to @code{P7})

@item Upa
Any of the SVE predicate registers (@code{P0} to @code{P15})

@item I
Integer constant that is valid as an immediate operand in an @code{ADD}
instruction

@item J
Integer constant that is valid as an immediate operand in a @code{SUB}
instruction (once negated)

@item K
Integer constant that can be used with a 32-bit logical instruction

@item L
Integer constant that can be used with a 64-bit logical instruction

@item M
Integer constant that is valid as an immediate operand in a 32-bit @code{MOV}
pseudo instruction. The @code{MOV} may be assembled to one of several different
machine instructions depending on the value

@item N
Integer constant that is valid as an immediate operand in a 64-bit @code{MOV}
pseudo instruction

@item S
An absolute symbolic address or a label reference

@item Y
Floating point constant zero

@item Z
Integer constant zero

@item Ush
The high part (bits 12 and upwards) of the pc-relative address of a symbol
within 4GB of the instruction

@item Q
A memory address which uses a single base register with no offset

@item Ump
A memory address suitable for a load/store pair instruction in SI, DI, SF and
DF modes

@end table


@item ARC ---@file{config/arc/constraints.md}
@table @code
@item q
Registers usable in ARCompact 16-bit instructions: @code{r0}-@code{r3},
@code{r12}-@code{r15}.  This constraint can only match when the @option{-mq}
option is in effect.

@item e
Registers usable as base-regs of memory addresses in ARCompact 16-bit memory
instructions: @code{r0}-@code{r3}, @code{r12}-@code{r15}, @code{sp}.
This constraint can only match when the @option{-mq}
option is in effect.
@item D
ARC FPX (dpfp) 64-bit registers. @code{D0}, @code{D1}.

@item I
A signed 12-bit integer constant.

@item Cal
constant for arithmetic/logical operations.  This might be any constant
that can be put into a long immediate by the assmbler or linker without
involving a PIC relocation.

@item K
A 3-bit unsigned integer constant.

@item L
A 6-bit unsigned integer constant.

@item CnL
One's complement of a 6-bit unsigned integer constant.

@item CmL
Two's complement of a 6-bit unsigned integer constant.

@item M
A 5-bit unsigned integer constant.

@item O
A 7-bit unsigned integer constant.

@item P
A 8-bit unsigned integer constant.

@item H
Any const_double value.
@end table

@item ARM family---@file{config/arm/constraints.md}
@table @code

@item h
In Thumb state, the core registers @code{r8}-@code{r15}.

@item k
The stack pointer register.

@item l
In Thumb State the core registers @code{r0}-@code{r7}.  In ARM state this
is an alias for the @code{r} constraint.

@item t
VFP floating-point registers @code{s0}-@code{s31}.  Used for 32 bit values.

@item w
VFP floating-point registers @code{d0}-@code{d31} and the appropriate
subset @code{d0}-@code{d15} based on command line options.
Used for 64 bit values only.  Not valid for Thumb1.

@item y
The iWMMX co-processor registers.

@item z
The iWMMX GR registers.

@item G
The floating-point constant 0.0

@item I
Integer that is valid as an immediate operand in a data processing
instruction.  That is, an integer in the range 0 to 255 rotated by a
multiple of 2

@item J
Integer in the range @minus{}4095 to 4095

@item K
Integer that satisfies constraint @samp{I} when inverted (ones complement)

@item L
Integer that satisfies constraint @samp{I} when negated (twos complement)

@item M
Integer in the range 0 to 32

@item Q
A memory reference where the exact address is in a single register
(`@samp{m}' is preferable for @code{asm} statements)

@item R
An item in the constant pool

@item S
A symbol in the text segment of the current file

@item Uv
A memory reference suitable for VFP load/store insns (reg+constant offset)

@item Uy
A memory reference suitable for iWMMXt load/store instructions.

@item Uq
A memory reference suitable for the ARMv4 ldrsb instruction.
@end table

@item AVR family---@file{config/avr/constraints.md}
@table @code
@item l
Registers from r0 to r15

@item a
Registers from r16 to r23

@item d
Registers from r16 to r31

@item w
Registers from r24 to r31.  These registers can be used in @samp{adiw} command

@item e
Pointer register (r26--r31)

@item b
Base pointer register (r28--r31)

@item q
Stack pointer register (SPH:SPL)

@item t
Temporary register r0

@item x
Register pair X (r27:r26)

@item y
Register pair Y (r29:r28)

@item z
Register pair Z (r31:r30)

@item I
Constant greater than @minus{}1, less than 64

@item J
Constant greater than @minus{}64, less than 1

@item K
Constant integer 2

@item L
Constant integer 0

@item M
Constant that fits in 8 bits

@item N
Constant integer @minus{}1

@item O
Constant integer 8, 16, or 24

@item P
Constant integer 1

@item G
A floating point constant 0.0

@item Q
A memory address based on Y or Z pointer with displacement.
@end table

@item Blackfin family---@file{config/bfin/constraints.md}
@table @code
@item a
P register

@item d
D register

@item z
A call clobbered P register.

@item q@var{n}
A single register.  If @var{n} is in the range 0 to 7, the corresponding D
register.  If it is @code{A}, then the register P0.

@item D
Even-numbered D register

@item W
Odd-numbered D register

@item e
Accumulator register.

@item A
Even-numbered accumulator register.

@item B
Odd-numbered accumulator register.

@item b
I register

@item v
B register

@item f
M register

@item c
Registers used for circular buffering, i.e. I, B, or L registers.

@item C
The CC register.

@item t
LT0 or LT1.

@item k
LC0 or LC1.

@item u
LB0 or LB1.

@item x
Any D, P, B, M, I or L register.

@item y
Additional registers typically used only in prologues and epilogues: RETS,
RETN, RETI, RETX, RETE, ASTAT, SEQSTAT and USP.

@item w
Any register except accumulators or CC.

@item Ksh
Signed 16 bit integer (in the range @minus{}32768 to 32767)

@item Kuh
Unsigned 16 bit integer (in the range 0 to 65535)

@item Ks7
Signed 7 bit integer (in the range @minus{}64 to 63)

@item Ku7
Unsigned 7 bit integer (in the range 0 to 127)

@item Ku5
Unsigned 5 bit integer (in the range 0 to 31)

@item Ks4
Signed 4 bit integer (in the range @minus{}8 to 7)

@item Ks3
Signed 3 bit integer (in the range @minus{}3 to 4)

@item Ku3
Unsigned 3 bit integer (in the range 0 to 7)

@item P@var{n}
Constant @var{n}, where @var{n} is a single-digit constant in the range 0 to 4.

@item PA
An integer equal to one of the MACFLAG_XXX constants that is suitable for
use with either accumulator.

@item PB
An integer equal to one of the MACFLAG_XXX constants that is suitable for
use only with accumulator A1.

@item M1
Constant 255.

@item M2
Constant 65535.

@item J
An integer constant with exactly a single bit set.

@item L
An integer constant with all bits set except exactly one.

@item H

@item Q
Any SYMBOL_REF.
@end table

@item CR16 Architecture---@file{config/cr16/cr16.h}
@table @code

@item b
Registers from r0 to r14 (registers without stack pointer)

@item t
Register from r0 to r11 (all 16-bit registers)

@item p
Register from r12 to r15 (all 32-bit registers)

@item I
Signed constant that fits in 4 bits

@item J
Signed constant that fits in 5 bits

@item K
Signed constant that fits in 6 bits

@item L
Unsigned constant that fits in 4 bits

@item M
Signed constant that fits in 32 bits

@item N
Check for 64 bits wide constants for add/sub instructions

@item G
Floating point constant that is legal for store immediate
@end table

@item Epiphany---@file{config/epiphany/constraints.md}
@table @code
@item U16
An unsigned 16-bit constant.

@item K
An unsigned 5-bit constant.

@item L
A signed 11-bit constant.

@item Cm1
A signed 11-bit constant added to @minus{}1.
Can only match when the @option{-m1reg-@var{reg}} option is active.

@item Cl1
Left-shift of @minus{}1, i.e., a bit mask with a block of leading ones, the rest
being a block of trailing zeroes.
Can only match when the @option{-m1reg-@var{reg}} option is active.

@item Cr1
Right-shift of @minus{}1, i.e., a bit mask with a trailing block of ones, the
rest being zeroes.  Or to put it another way, one less than a power of two.
Can only match when the @option{-m1reg-@var{reg}} option is active.

@item Cal
Constant for arithmetic/logical operations.
This is like @code{i}, except that for position independent code,
no symbols / expressions needing relocations are allowed.

@item Csy
Symbolic constant for call/jump instruction.

@item Rcs
The register class usable in short insns.  This is a register class
constraint, and can thus drive register allocation.
This constraint won't match unless @option{-mprefer-short-insn-regs} is
in effect.

@item Rsc
The the register class of registers that can be used to hold a
sibcall call address.  I.e., a caller-saved register.

@item Rct
Core control register class.

@item Rgs
The register group usable in short insns.
This constraint does not use a register class, so that it only
passively matches suitable registers, and doesn't drive register allocation.

@ifset INTERNALS
@item Car
Constant suitable for the addsi3_r pattern.  This is a valid offset
For byte, halfword, or word addressing.
@end ifset

@item Rra
Matches the return address if it can be replaced with the link register.

@item Rcc
Matches the integer condition code register.

@item Sra
Matches the return address if it is in a stack slot.

@item Cfm
Matches control register values to switch fp mode, which are encapsulated in
@code{UNSPEC_FP_MODE}.
@end table

@item FRV---@file{config/frv/frv.h}
@table @code
@item a
Register in the class @code{ACC_REGS} (@code{acc0} to @code{acc7}).

@item b
Register in the class @code{EVEN_ACC_REGS} (@code{acc0} to @code{acc7}).

@item c
Register in the class @code{CC_REGS} (@code{fcc0} to @code{fcc3} and
@code{icc0} to @code{icc3}).

@item d
Register in the class @code{GPR_REGS} (@code{gr0} to @code{gr63}).

@item e
Register in the class @code{EVEN_REGS} (@code{gr0} to @code{gr63}).
Odd registers are excluded not in the class but through the use of a machine
mode larger than 4 bytes.

@item f
Register in the class @code{FPR_REGS} (@code{fr0} to @code{fr63}).

@item h
Register in the class @code{FEVEN_REGS} (@code{fr0} to @code{fr63}).
Odd registers are excluded not in the class but through the use of a machine
mode larger than 4 bytes.

@item l
Register in the class @code{LR_REG} (the @code{lr} register).

@item q
Register in the class @code{QUAD_REGS} (@code{gr2} to @code{gr63}).
Register numbers not divisible by 4 are excluded not in the class but through
the use of a machine mode larger than 8 bytes.

@item t
Register in the class @code{ICC_REGS} (@code{icc0} to @code{icc3}).

@item u
Register in the class @code{FCC_REGS} (@code{fcc0} to @code{fcc3}).

@item v
Register in the class @code{ICR_REGS} (@code{cc4} to @code{cc7}).

@item w
Register in the class @code{FCR_REGS} (@code{cc0} to @code{cc3}).

@item x
Register in the class @code{QUAD_FPR_REGS} (@code{fr0} to @code{fr63}).
Register numbers not divisible by 4 are excluded not in the class but through
the use of a machine mode larger than 8 bytes.

@item z
Register in the class @code{SPR_REGS} (@code{lcr} and @code{lr}).

@item A
Register in the class @code{QUAD_ACC_REGS} (@code{acc0} to @code{acc7}).

@item B
Register in the class @code{ACCG_REGS} (@code{accg0} to @code{accg7}).

@item C
Register in the class @code{CR_REGS} (@code{cc0} to @code{cc7}).

@item G
Floating point constant zero

@item I
6-bit signed integer constant

@item J
10-bit signed integer constant

@item L
16-bit signed integer constant

@item M
16-bit unsigned integer constant

@item N
12-bit signed integer constant that is negative---i.e.@: in the
range of @minus{}2048 to @minus{}1

@item O
Constant zero

@item P
12-bit signed integer constant that is greater than zero---i.e.@: in the
range of 1 to 2047.

@end table

@item FT32---@file{config/ft32/constraints.md}
@table @code
@item A
An absolute address

@item B
An offset address

@item W
A register indirect memory operand

@item e
An offset address.

@item f
An offset address.

@item O
The constant zero or one

@item I
A 16-bit signed constant (@minus{}32768 @dots{} 32767)

@item w
A bitfield mask suitable for bext or bins

@item x
An inverted bitfield mask suitable for bext or bins

@item L
A 16-bit unsigned constant, multiple of 4 (0 @dots{} 65532)

@item S
A 20-bit signed constant (@minus{}524288 @dots{} 524287)

@item b
A constant for a bitfield width (1 @dots{} 16)

@item KA
A 10-bit signed constant (@minus{}512 @dots{} 511)

@end table

@item Hewlett-Packard PA-RISC---@file{config/pa/pa.h}
@table @code
@item a
General register 1

@item f
Floating point register

@item q
Shift amount register

@item x
Floating point register (deprecated)

@item y
Upper floating point register (32-bit), floating point register (64-bit)

@item Z
Any register

@item I
Signed 11-bit integer constant

@item J
Signed 14-bit integer constant

@item K
Integer constant that can be deposited with a @code{zdepi} instruction

@item L
Signed 5-bit integer constant

@item M
Integer constant 0

@item N
Integer constant that can be loaded with a @code{ldil} instruction

@item O
Integer constant whose value plus one is a power of 2

@item P
Integer constant that can be used for @code{and} operations in @code{depi}
and @code{extru} instructions

@item S
Integer constant 31

@item U
Integer constant 63

@item G
Floating-point constant 0.0

@item A
A @code{lo_sum} data-linkage-table memory operand

@item Q
A memory operand that can be used as the destination operand of an
integer store instruction

@item R
A scaled or unscaled indexed memory operand

@item T
A memory operand for floating-point loads and stores

@item W
A register indirect memory operand
@end table

@item Intel IA-64---@file{config/ia64/ia64.h}
@table @code
@item a
General register @code{r0} to @code{r3} for @code{addl} instruction

@item b
Branch register

@item c
Predicate register (@samp{c} as in ``conditional'')

@item d
Application register residing in M-unit

@item e
Application register residing in I-unit

@item f
Floating-point register

@item m
Memory operand.  If used together with @samp{<} or @samp{>},
the operand can have postincrement and postdecrement which
require printing with @samp{%Pn} on IA-64.

@item G
Floating-point constant 0.0 or 1.0

@item I
14-bit signed integer constant

@item J
22-bit signed integer constant

@item K
8-bit signed integer constant for logical instructions

@item L
8-bit adjusted signed integer constant for compare pseudo-ops

@item M
6-bit unsigned integer constant for shift counts

@item N
9-bit signed integer constant for load and store postincrements

@item O
The constant zero

@item P
0 or @minus{}1 for @code{dep} instruction

@item Q
Non-volatile memory for floating-point loads and stores

@item R
Integer constant in the range 1 to 4 for @code{shladd} instruction

@item S
Memory operand except postincrement and postdecrement.  This is
now roughly the same as @samp{m} when not used together with @samp{<}
or @samp{>}.
@end table

@item M32C---@file{config/m32c/m32c.c}
@table @code
@item Rsp
@itemx Rfb
@itemx Rsb
@samp{$sp}, @samp{$fb}, @samp{$sb}.

@item Rcr
Any control register, when they're 16 bits wide (nothing if control
registers are 24 bits wide)

@item Rcl
Any control register, when they're 24 bits wide.

@item R0w
@itemx R1w
@itemx R2w
@itemx R3w
$r0, $r1, $r2, $r3.

@item R02
$r0 or $r2, or $r2r0 for 32 bit values.

@item R13
$r1 or $r3, or $r3r1 for 32 bit values.

@item Rdi
A register that can hold a 64 bit value.

@item Rhl
$r0 or $r1 (registers with addressable high/low bytes)

@item R23
$r2 or $r3

@item Raa
Address registers

@item Raw
Address registers when they're 16 bits wide.

@item Ral
Address registers when they're 24 bits wide.

@item Rqi
Registers that can hold QI values.

@item Rad
Registers that can be used with displacements ($a0, $a1, $sb).

@item Rsi
Registers that can hold 32 bit values.

@item Rhi
Registers that can hold 16 bit values.

@item Rhc
Registers chat can hold 16 bit values, including all control
registers.

@item Rra
$r0 through R1, plus $a0 and $a1.

@item Rfl
The flags register.

@item Rmm
The memory-based pseudo-registers $mem0 through $mem15.

@item Rpi
Registers that can hold pointers (16 bit registers for r8c, m16c; 24
bit registers for m32cm, m32c).

@item Rpa
Matches multiple registers in a PARALLEL to form a larger register.
Used to match function return values.

@item Is3
@minus{}8 @dots{} 7

@item IS1
@minus{}128 @dots{} 127

@item IS2
@minus{}32768 @dots{} 32767

@item IU2
0 @dots{} 65535

@item In4
@minus{}8 @dots{} @minus{}1 or 1 @dots{} 8

@item In5
@minus{}16 @dots{} @minus{}1 or 1 @dots{} 16

@item In6
@minus{}32 @dots{} @minus{}1 or 1 @dots{} 32

@item IM2
@minus{}65536 @dots{} @minus{}1

@item Ilb
An 8 bit value with exactly one bit set.

@item Ilw
A 16 bit value with exactly one bit set.

@item Sd
The common src/dest memory addressing modes.

@item Sa
Memory addressed using $a0 or $a1.

@item Si
Memory addressed with immediate addresses.

@item Ss
Memory addressed using the stack pointer ($sp).

@item Sf
Memory addressed using the frame base register ($fb).

@item Ss
Memory addressed using the small base register ($sb).

@item S1
$r1h
@end table

@item MicroBlaze---@file{config/microblaze/constraints.md}
@table @code
@item d
A general register (@code{r0} to @code{r31}).

@item z
A status register (@code{rmsr}, @code{$fcc1} to @code{$fcc7}).

@end table

@item MIPS---@file{config/mips/constraints.md}
@table @code
@item d
A general-purpose register.  This is equivalent to @code{r} unless
generating MIPS16 code, in which case the MIPS16 register set is used.

@item f
A floating-point register (if available).

@item h
Formerly the @code{hi} register.  This constraint is no longer supported.

@item l
The @code{lo} register.  Use this register to store values that are
no bigger than a word.

@item x
The concatenated @code{hi} and @code{lo} registers.  Use this register
to store doubleword values.

@item c
A register suitable for use in an indirect jump.  This will always be
@code{$25} for @option{-mabicalls}.

@item v
Register @code{$3}.  Do not use this constraint in new code;
it is retained only for compatibility with glibc.

@item y
Equivalent to @code{r}; retained for backwards compatibility.

@item z
A floating-point condition code register.

@item I
A signed 16-bit constant (for arithmetic instructions).

@item J
Integer zero.

@item K
An unsigned 16-bit constant (for logic instructions).

@item L
A signed 32-bit constant in which the lower 16 bits are zero.
Such constants can be loaded using @code{lui}.

@item M
A constant that cannot be loaded using @code{lui}, @code{addiu}
or @code{ori}.

@item N
A constant in the range @minus{}65535 to @minus{}1 (inclusive).

@item O
A signed 15-bit constant.

@item P
A constant in the range 1 to 65535 (inclusive).

@item G
Floating-point zero.

@item R
An address that can be used in a non-macro load or store.

@item ZC
A memory operand whose address is formed by a base register and offset
that is suitable for use in instructions with the same addressing mode
as @code{ll} and @code{sc}.

@item ZD
An address suitable for a @code{prefetch} instruction, or for any other
instruction with the same addressing mode as @code{prefetch}.
@end table

@item Motorola 680x0---@file{config/m68k/constraints.md}
@table @code
@item a
Address register

@item d
Data register

@item f
68881 floating-point register, if available

@item I
Integer in the range 1 to 8

@item J
16-bit signed number

@item K
Signed number whose magnitude is greater than 0x80

@item L
Integer in the range @minus{}8 to @minus{}1

@item M
Signed number whose magnitude is greater than 0x100

@item N
Range 24 to 31, rotatert:SI 8 to 1 expressed as rotate

@item O
16 (for rotate using swap)

@item P
Range 8 to 15, rotatert:HI 8 to 1 expressed as rotate

@item R
Numbers that mov3q can handle

@item G
Floating point constant that is not a 68881 constant

@item S
Operands that satisfy 'm' when -mpcrel is in effect

@item T
Operands that satisfy 's' when -mpcrel is not in effect

@item Q
Address register indirect addressing mode

@item U
Register offset addressing

@item W
const_call_operand

@item Cs
symbol_ref or const

@item Ci
const_int

@item C0
const_int 0

@item Cj
Range of signed numbers that don't fit in 16 bits

@item Cmvq
Integers valid for mvq

@item Capsw
Integers valid for a moveq followed by a swap

@item Cmvz
Integers valid for mvz

@item Cmvs
Integers valid for mvs

@item Ap
push_operand

@item Ac
Non-register operands allowed in clr

@end table

@item Moxie---@file{config/moxie/constraints.md}
@table @code
@item A
An absolute address

@item B
An offset address

@item W
A register indirect memory operand

@item I
A constant in the range of 0 to 255.

@item N
A constant in the range of 0 to @minus{}255.

@end table

@item MSP430--@file{config/msp430/constraints.md}
@table @code

@item R12
Register R12.

@item R13
Register R13.

@item K
Integer constant 1.

@item L
Integer constant -1^20..1^19.

@item M
Integer constant 1-4.

@item Ya
Memory references which do not require an extended MOVX instruction.

@item Yl
Memory reference, labels only.

@item Ys
Memory reference, stack only.

@end table

@item NDS32---@file{config/nds32/constraints.md}
@table @code
@item w
LOW register class $r0 to $r7 constraint for V3/V3M ISA.
@item l
LOW register class $r0 to $r7.
@item d
MIDDLE register class $r0 to $r11, $r16 to $r19.
@item h
HIGH register class $r12 to $r14, $r20 to $r31.
@item t
Temporary assist register $ta (i.e.@: $r15).
@item k
Stack register $sp.
@item Iu03
Unsigned immediate 3-bit value.
@item In03
Negative immediate 3-bit value in the range of @minus{}7--0.
@item Iu04
Unsigned immediate 4-bit value.
@item Is05
Signed immediate 5-bit value.
@item Iu05
Unsigned immediate 5-bit value.
@item In05
Negative immediate 5-bit value in the range of @minus{}31--0.
@item Ip05
Unsigned immediate 5-bit value for movpi45 instruction with range 16--47.
@item Iu06
Unsigned immediate 6-bit value constraint for addri36.sp instruction.
@item Iu08
Unsigned immediate 8-bit value.
@item Iu09
Unsigned immediate 9-bit value.
@item Is10
Signed immediate 10-bit value.
@item Is11
Signed immediate 11-bit value.
@item Is15
Signed immediate 15-bit value.
@item Iu15
Unsigned immediate 15-bit value.
@item Ic15
A constant which is not in the range of imm15u but ok for bclr instruction.
@item Ie15
A constant which is not in the range of imm15u but ok for bset instruction.
@item It15
A constant which is not in the range of imm15u but ok for btgl instruction.
@item Ii15
A constant whose compliment value is in the range of imm15u
and ok for bitci instruction.
@item Is16
Signed immediate 16-bit value.
@item Is17
Signed immediate 17-bit value.
@item Is19
Signed immediate 19-bit value.
@item Is20
Signed immediate 20-bit value.
@item Ihig
The immediate value that can be simply set high 20-bit.
@item Izeb
The immediate value 0xff.
@item Izeh
The immediate value 0xffff.
@item Ixls
The immediate value 0x01.
@item Ix11
The immediate value 0x7ff.
@item Ibms
The immediate value with power of 2.
@item Ifex
The immediate value with power of 2 minus 1.
@item U33
Memory constraint for 333 format.
@item U45
Memory constraint for 45 format.
@item U37
Memory constraint for 37 format.
@end table

@item Nios II family---@file{config/nios2/constraints.md}
@table @code

@item I
Integer that is valid as an immediate operand in an
instruction taking a signed 16-bit number. Range
@minus{}32768 to 32767.

@item J
Integer that is valid as an immediate operand in an
instruction taking an unsigned 16-bit number. Range
0 to 65535.

@item K
Integer that is valid as an immediate operand in an
instruction taking only the upper 16-bits of a
32-bit number. Range 32-bit numbers with the lower
16-bits being 0.

@item L
Integer that is valid as an immediate operand for a 
shift instruction. Range 0 to 31.

@item M
Integer that is valid as an immediate operand for
only the value 0. Can be used in conjunction with
the format modifier @code{z} to use @code{r0}
instead of @code{0} in the assembly output.

@item N
Integer that is valid as an immediate operand for
a custom instruction opcode. Range 0 to 255.

@item P
An immediate operand for R2 andchi/andci instructions. 

@item S
Matches immediates which are addresses in the small
data section and therefore can be added to @code{gp}
as a 16-bit immediate to re-create their 32-bit value.

@item U
Matches constants suitable as an operand for the rdprs and
cache instructions.

@item v
A memory operand suitable for Nios II R2 load/store
exclusive instructions.

@item w
A memory operand suitable for load/store IO and cache
instructions.

@ifset INTERNALS
@item T
A @code{const} wrapped @code{UNSPEC} expression,
representing a supported PIC or TLS relocation.
@end ifset

@end table

@item PDP-11---@file{config/pdp11/constraints.md}
@table @code
@item a
Floating point registers AC0 through AC3.  These can be loaded from/to
memory with a single instruction.

@item d
Odd numbered general registers (R1, R3, R5).  These are used for
16-bit multiply operations.

@item f
Any of the floating point registers (AC0 through AC5).

@item G
Floating point constant 0.

@item I
An integer constant that fits in 16 bits.

@item J
An integer constant whose low order 16 bits are zero.

@item K
An integer constant that does not meet the constraints for codes
@samp{I} or @samp{J}.

@item L
The integer constant 1.

@item M
The integer constant @minus{}1.

@item N
The integer constant 0.

@item O
Integer constants @minus{}4 through @minus{}1 and 1 through 4; shifts by these
amounts are handled as multiple single-bit shifts rather than a single
variable-length shift.

@item Q
A memory reference which requires an additional word (address or
offset) after the opcode.

@item R
A memory reference that is encoded within the opcode.

@end table

@item PowerPC and IBM RS6000---@file{config/rs6000/constraints.md}
@table @code
@item b
Address base register

@item d
Floating point register (containing 64-bit value)

@item f
Floating point register (containing 32-bit value)

@item v
Altivec vector register

@item wa
Any VSX register if the @option{-mvsx} option was used or NO_REGS.

When using any of the register constraints (@code{wa}, @code{wd},
@code{wf}, @code{wg}, @code{wh}, @code{wi}, @code{wj}, @code{wk},
@code{wl}, @code{wm}, @code{wo}, @code{wp}, @code{wq}, @code{ws},
@code{wt}, @code{wu}, @code{wv}, @code{ww}, or @code{wy})
that take VSX registers, you must use @code{%x<n>} in the template so
that the correct register is used.  Otherwise the register number
output in the assembly file will be incorrect if an Altivec register
is an operand of a VSX instruction that expects VSX register
numbering.

@smallexample
asm ("xvadddp %x0,%x1,%x2"
     : "=wa" (v1)
     : "wa" (v2), "wa" (v3));
@end smallexample

@noindent
is correct, but:

@smallexample
asm ("xvadddp %0,%1,%2" 
     : "=wa" (v1) 
     : "wa" (v2), "wa" (v3));
@end smallexample

@noindent
is not correct.

If an instruction only takes Altivec registers, you do not want to use
@code{%x<n>}.

@smallexample
asm ("xsaddqp %0,%1,%2"
     : "=v" (v1)
     : "v" (v2), "v" (v3));
@end smallexample

@noindent
is correct because the @code{xsaddqp} instruction only takes Altivec
registers, while:

@smallexample
asm ("xsaddqp %x0,%x1,%x2" 
     : "=v" (v1) 
     : "v" (v2), "v" (v3));
@end smallexample

@noindent
is incorrect.

@item wb
Altivec register if @option{-mcpu=power9} is used or NO_REGS.

@item wd
VSX vector register to hold vector double data or NO_REGS.

@item we
VSX register if the @option{-mcpu=power9} and @option{-m64} options
were used or NO_REGS.

@item wf
VSX vector register to hold vector float data or NO_REGS.

@item wg
If @option{-mmfpgpr} was used, a floating point register or NO_REGS.

@item wh
Floating point register if direct moves are available, or NO_REGS.

@item wi
FP or VSX register to hold 64-bit integers for VSX insns or NO_REGS.

@item wj
FP or VSX register to hold 64-bit integers for direct moves or NO_REGS.

@item wk
FP or VSX register to hold 64-bit doubles for direct moves or NO_REGS.

@item wl
Floating point register if the LFIWAX instruction is enabled or NO_REGS.

@item wm
VSX register if direct move instructions are enabled, or NO_REGS.

@item wn
No register (NO_REGS).

@item wo
VSX register to use for ISA 3.0 vector instructions, or NO_REGS.

@item wp
VSX register to use for IEEE 128-bit floating point TFmode, or NO_REGS.

@item wq
VSX register to use for IEEE 128-bit floating point, or NO_REGS.

@item wr
General purpose register if 64-bit instructions are enabled or NO_REGS.

@item ws
VSX vector register to hold scalar double values or NO_REGS.

@item wt
VSX vector register to hold 128 bit integer or NO_REGS.

@item wu
Altivec register to use for float/32-bit int loads/stores  or NO_REGS.

@item wv
Altivec register to use for double loads/stores  or NO_REGS.

@item ww
FP or VSX register to perform float operations under @option{-mvsx} or NO_REGS.

@item wx
Floating point register if the STFIWX instruction is enabled or NO_REGS.

@item wy
FP or VSX register to perform ISA 2.07 float ops or NO_REGS.

@item wz
Floating point register if the LFIWZX instruction is enabled or NO_REGS.

@item wA
Address base register if 64-bit instructions are enabled or NO_REGS.

@item wB
Signed 5-bit constant integer that can be loaded into an altivec register.

@item wD
Int constant that is the element number of the 64-bit scalar in a vector.

@item wE
Vector constant that can be loaded with the XXSPLTIB instruction.

@item wF
Memory operand suitable for power9 fusion load/stores.

@item wG
Memory operand suitable for TOC fusion memory references.

@item wH
Altivec register if @option{-mvsx-small-integer}.

@item wI
Floating point register if @option{-mvsx-small-integer}.

@item wJ
FP register if @option{-mvsx-small-integer} and @option{-mpower9-vector}.

@item wK
Altivec register if @option{-mvsx-small-integer} and @option{-mpower9-vector}.

@item wL
Int constant that is the element number that the MFVSRLD instruction.
targets.

@item wM
Match vector constant with all 1's if the XXLORC instruction is available.

@item wO
A memory operand suitable for the ISA 3.0 vector d-form instructions.

@item wQ
A memory address that will work with the @code{lq} and @code{stq}
instructions.

@item wS
Vector constant that can be loaded with XXSPLTIB & sign extension.

@item h
@samp{MQ}, @samp{CTR}, or @samp{LINK} register

@item c
@samp{CTR} register

@item l
@samp{LINK} register

@item x
@samp{CR} register (condition register) number 0

@item y
@samp{CR} register (condition register)

@item z
@samp{XER[CA]} carry bit (part of the XER register)

@item I
Signed 16-bit constant

@item J
Unsigned 16-bit constant shifted left 16 bits (use @samp{L} instead for
@code{SImode} constants)

@item K
Unsigned 16-bit constant

@item L
Signed 16-bit constant shifted left 16 bits

@item M
Constant larger than 31

@item N
Exact power of 2

@item O
Zero

@item P
Constant whose negation is a signed 16-bit constant

@item G
Floating point constant that can be loaded into a register with one
instruction per word

@item H
Integer/Floating point constant that can be loaded into a register using
three instructions

@item m
Memory operand.
Normally, @code{m} does not allow addresses that update the base register.
If @samp{<} or @samp{>} constraint is also used, they are allowed and
therefore on PowerPC targets in that case it is only safe
to use @samp{m<>} in an @code{asm} statement if that @code{asm} statement
accesses the operand exactly once.  The @code{asm} statement must also
use @samp{%U@var{<opno>}} as a placeholder for the ``update'' flag in the
corresponding load or store instruction.  For example:

@smallexample
asm ("st%U0 %1,%0" : "=m<>" (mem) : "r" (val));
@end smallexample

is correct but:

@smallexample
asm ("st %1,%0" : "=m<>" (mem) : "r" (val));
@end smallexample

is not.

@item es
A ``stable'' memory operand; that is, one which does not include any
automodification of the base register.  This used to be useful when
@samp{m} allowed automodification of the base register, but as those are now only
allowed when @samp{<} or @samp{>} is used, @samp{es} is basically the same
as @samp{m} without @samp{<} and @samp{>}.

@item Q
Memory operand that is an offset from a register (it is usually better
to use @samp{m} or @samp{es} in @code{asm} statements)

@item Z
Memory operand that is an indexed or indirect from a register (it is
usually better to use @samp{m} or @samp{es} in @code{asm} statements)

@item R
AIX TOC entry

@item a
Address operand that is an indexed or indirect from a register (@samp{p} is
preferable for @code{asm} statements)

@item U
System V Release 4 small data area reference

@item W
Vector constant that does not require memory

@item j
Vector constant that is all zeros.

@end table

@item RL78---@file{config/rl78/constraints.md}
@table @code

@item Int3
An integer constant in the range 1 @dots{} 7.
@item Int8
An integer constant in the range 0 @dots{} 255.
@item J
An integer constant in the range @minus{}255 @dots{} 0
@item K
The integer constant 1.
@item L
The integer constant -1.
@item M
The integer constant 0.
@item N
The integer constant 2.
@item O
The integer constant -2.
@item P
An integer constant in the range 1 @dots{} 15.
@item Qbi
The built-in compare types--eq, ne, gtu, ltu, geu, and leu.
@item Qsc
The synthetic compare types--gt, lt, ge, and le.
@item Wab
A memory reference with an absolute address.
@item Wbc
A memory reference using @code{BC} as a base register, with an optional offset.
@item Wca
A memory reference using @code{AX}, @code{BC}, @code{DE}, or @code{HL} for the address, for calls.
@item Wcv
A memory reference using any 16-bit register pair for the address, for calls.
@item Wd2
A memory reference using @code{DE} as a base register, with an optional offset.
@item Wde
A memory reference using @code{DE} as a base register, without any offset.
@item Wfr
Any memory reference to an address in the far address space.
@item Wh1
A memory reference using @code{HL} as a base register, with an optional one-byte offset.
@item Whb
A memory reference using @code{HL} as a base register, with @code{B} or @code{C} as the index register.
@item Whl
A memory reference using @code{HL} as a base register, without any offset.
@item Ws1
A memory reference using @code{SP} as a base register, with an optional one-byte offset.
@item Y
Any memory reference to an address in the near address space.
@item A
The @code{AX} register.
@item B
The @code{BC} register.
@item D
The @code{DE} register.
@item R
@code{A} through @code{L} registers.
@item S
The @code{SP} register.
@item T
The @code{HL} register.
@item Z08W
The 16-bit @code{R8} register.
@item Z10W
The 16-bit @code{R10} register.
@item Zint
The registers reserved for interrupts (@code{R24} to @code{R31}).
@item a
The @code{A} register.
@item b
The @code{B} register.
@item c
The @code{C} register.
@item d
The @code{D} register.
@item e
The @code{E} register.
@item h
The @code{H} register.
@item l
The @code{L} register.
@item v
The virtual registers.
@item w
The @code{PSW} register.
@item x
The @code{X} register.

@end table

@item RISC-V---@file{config/riscv/constraints.md}
@table @code

@item f
A floating-point register (if availiable).

@item I
An I-type 12-bit signed immediate.

@item J
Integer zero.

@item K
A 5-bit unsigned immediate for CSR access instructions.

@item A
An address that is held in a general-purpose register.

@end table

@item RX---@file{config/rx/constraints.md}
@table @code
@item Q
An address which does not involve register indirect addressing or
pre/post increment/decrement addressing.

@item Symbol
A symbol reference.

@item Int08
A constant in the range @minus{}256 to 255, inclusive.

@item Sint08
A constant in the range @minus{}128 to 127, inclusive.

@item Sint16
A constant in the range @minus{}32768 to 32767, inclusive.

@item Sint24
A constant in the range @minus{}8388608 to 8388607, inclusive.

@item Uint04
A constant in the range 0 to 15, inclusive.

@end table

@item S/390 and zSeries---@file{config/s390/s390.h}
@table @code
@item a
Address register (general purpose register except r0)

@item c
Condition code register

@item d
Data register (arbitrary general purpose register)

@item f
Floating-point register

@item I
Unsigned 8-bit constant (0--255)

@item J
Unsigned 12-bit constant (0--4095)

@item K
Signed 16-bit constant (@minus{}32768--32767)

@item L
Value appropriate as displacement.
@table @code
@item (0..4095)
for short displacement
@item (@minus{}524288..524287)
for long displacement
@end table

@item M
Constant integer with a value of 0x7fffffff.

@item N
Multiple letter constraint followed by 4 parameter letters.
@table @code
@item 0..9:
number of the part counting from most to least significant
@item H,Q:
mode of the part
@item D,S,H:
mode of the containing operand
@item 0,F:
value of the other parts (F---all bits set)
@end table
The constraint matches if the specified part of a constant
has a value different from its other parts.

@item Q
Memory reference without index register and with short displacement.

@item R
Memory reference with index register and short displacement.

@item S
Memory reference without index register but with long displacement.

@item T
Memory reference with index register and long displacement.

@item U
Pointer with short displacement.

@item W
Pointer with long displacement.

@item Y
Shift count operand.

@end table

@need 1000
@item SPARC---@file{config/sparc/sparc.h}
@table @code
@item f
Floating-point register on the SPARC-V8 architecture and
lower floating-point register on the SPARC-V9 architecture.

@item e
Floating-point register.  It is equivalent to @samp{f} on the
SPARC-V8 architecture and contains both lower and upper
floating-point registers on the SPARC-V9 architecture.

@item c
Floating-point condition code register.

@item d
Lower floating-point register.  It is only valid on the SPARC-V9
architecture when the Visual Instruction Set is available.

@item b
Floating-point register.  It is only valid on the SPARC-V9 architecture
when the Visual Instruction Set is available.

@item h
64-bit global or out register for the SPARC-V8+ architecture.

@item C
The constant all-ones, for floating-point.

@item A
Signed 5-bit constant

@item D
A vector constant

@item I
Signed 13-bit constant

@item J
Zero

@item K
32-bit constant with the low 12 bits clear (a constant that can be
loaded with the @code{sethi} instruction)

@item L
A constant in the range supported by @code{movcc} instructions (11-bit
signed immediate)

@item M
A constant in the range supported by @code{movrcc} instructions (10-bit
signed immediate)

@item N
Same as @samp{K}, except that it verifies that bits that are not in the
lower 32-bit range are all zero.  Must be used instead of @samp{K} for
modes wider than @code{SImode}

@item O
The constant 4096

@item G
Floating-point zero

@item H
Signed 13-bit constant, sign-extended to 32 or 64 bits

@item P
The constant -1

@item Q
Floating-point constant whose integral representation can
be moved into an integer register using a single sethi
instruction

@item R
Floating-point constant whose integral representation can
be moved into an integer register using a single mov
instruction

@item S
Floating-point constant whose integral representation can
be moved into an integer register using a high/lo_sum
instruction sequence

@item T
Memory address aligned to an 8-byte boundary

@item U
Even register

@item W
Memory address for @samp{e} constraint registers

@item w
Memory address with only a base register

@item Y
Vector zero

@end table

@item SPU---@file{config/spu/spu.h}
@table @code
@item a
An immediate which can be loaded with the il/ila/ilh/ilhu instructions.  const_int is treated as a 64 bit value.

@item c
An immediate for and/xor/or instructions.  const_int is treated as a 64 bit value.

@item d
An immediate for the @code{iohl} instruction.  const_int is treated as a 64 bit value.

@item f
An immediate which can be loaded with @code{fsmbi}.

@item A
An immediate which can be loaded with the il/ila/ilh/ilhu instructions.  const_int is treated as a 32 bit value.

@item B
An immediate for most arithmetic instructions.  const_int is treated as a 32 bit value.

@item C
An immediate for and/xor/or instructions.  const_int is treated as a 32 bit value.

@item D
An immediate for the @code{iohl} instruction.  const_int is treated as a 32 bit value.

@item I
A constant in the range [@minus{}64, 63] for shift/rotate instructions.

@item J
An unsigned 7-bit constant for conversion/nop/channel instructions.

@item K
A signed 10-bit constant for most arithmetic instructions.

@item M
A signed 16 bit immediate for @code{stop}.

@item N
An unsigned 16-bit constant for @code{iohl} and @code{fsmbi}.

@item O
An unsigned 7-bit constant whose 3 least significant bits are 0.

@item P
An unsigned 3-bit constant for 16-byte rotates and shifts

@item R
Call operand, reg, for indirect calls

@item S
Call operand, symbol, for relative calls.

@item T
Call operand, const_int, for absolute calls.

@item U
An immediate which can be loaded with the il/ila/ilh/ilhu instructions.  const_int is sign extended to 128 bit.

@item W
An immediate for shift and rotate instructions.  const_int is treated as a 32 bit value.

@item Y
An immediate for and/xor/or instructions.  const_int is sign extended as a 128 bit.

@item Z
An immediate for the @code{iohl} instruction.  const_int is sign extended to 128 bit.

@end table

@item TI C6X family---@file{config/c6x/constraints.md}
@table @code
@item a
Register file A (A0--A31).

@item b
Register file B (B0--B31).

@item A
Predicate registers in register file A (A0--A2 on C64X and
higher, A1 and A2 otherwise).

@item B
Predicate registers in register file B (B0--B2).

@item C
A call-used register in register file B (B0--B9, B16--B31).

@item Da
Register file A, excluding predicate registers (A3--A31,
plus A0 if not C64X or higher).

@item Db
Register file B, excluding predicate registers (B3--B31).

@item Iu4
Integer constant in the range 0 @dots{} 15.

@item Iu5
Integer constant in the range 0 @dots{} 31.

@item In5
Integer constant in the range @minus{}31 @dots{} 0.

@item Is5
Integer constant in the range @minus{}16 @dots{} 15.

@item I5x
Integer constant that can be the operand of an ADDA or a SUBA insn.

@item IuB
Integer constant in the range 0 @dots{} 65535.

@item IsB
Integer constant in the range @minus{}32768 @dots{} 32767.

@item IsC
Integer constant in the range @math{-2^{20}} @dots{} @math{2^{20} - 1}.

@item Jc
Integer constant that is a valid mask for the clr instruction.

@item Js
Integer constant that is a valid mask for the set instruction.

@item Q
Memory location with A base register.

@item R
Memory location with B base register.

@ifset INTERNALS
@item S0
On C64x+ targets, a GP-relative small data reference.

@item S1
Any kind of @code{SYMBOL_REF}, for use in a call address.

@item Si
Any kind of immediate operand, unless it matches the S0 constraint.

@item T
Memory location with B base register, but not using a long offset.

@item W
A memory operand with an address that cannot be used in an unaligned access.

@end ifset
@item Z
Register B14 (aka DP).

@end table

@item TILE-Gx---@file{config/tilegx/constraints.md}
@table @code
@item R00
@itemx R01
@itemx R02
@itemx R03
@itemx R04
@itemx R05
@itemx R06
@itemx R07
@itemx R08
@itemx R09
@itemx R10
Each of these represents a register constraint for an individual
register, from r0 to r10.

@item I
Signed 8-bit integer constant.

@item J
Signed 16-bit integer constant.

@item K
Unsigned 16-bit integer constant.

@item L
Integer constant that fits in one signed byte when incremented by one
(@minus{}129 @dots{} 126).

@item m
Memory operand.  If used together with @samp{<} or @samp{>}, the
operand can have postincrement which requires printing with @samp{%In}
and @samp{%in} on TILE-Gx.  For example:

@smallexample
asm ("st_add %I0,%1,%i0" : "=m<>" (*mem) : "r" (val));
@end smallexample

@item M
A bit mask suitable for the BFINS instruction.

@item N
Integer constant that is a byte tiled out eight times.

@item O
The integer zero constant.

@item P
Integer constant that is a sign-extended byte tiled out as four shorts.

@item Q
Integer constant that fits in one signed byte when incremented
(@minus{}129 @dots{} 126), but excluding -1.

@item S
Integer constant that has all 1 bits consecutive and starting at bit 0.

@item T
A 16-bit fragment of a got, tls, or pc-relative reference.

@item U
Memory operand except postincrement.  This is roughly the same as
@samp{m} when not used together with @samp{<} or @samp{>}.

@item W
An 8-element vector constant with identical elements.

@item Y
A 4-element vector constant with identical elements.

@item Z0
The integer constant 0xffffffff.

@item Z1
The integer constant 0xffffffff00000000.

@end table

@item TILEPro---@file{config/tilepro/constraints.md}
@table @code
@item R00
@itemx R01
@itemx R02
@itemx R03
@itemx R04
@itemx R05
@itemx R06
@itemx R07
@itemx R08
@itemx R09
@itemx R10
Each of these represents a register constraint for an individual
register, from r0 to r10.

@item I
Signed 8-bit integer constant.

@item J
Signed 16-bit integer constant.

@item K
Nonzero integer constant with low 16 bits zero.

@item L
Integer constant that fits in one signed byte when incremented by one
(@minus{}129 @dots{} 126).

@item m
Memory operand.  If used together with @samp{<} or @samp{>}, the
operand can have postincrement which requires printing with @samp{%In}
and @samp{%in} on TILEPro.  For example:

@smallexample
asm ("swadd %I0,%1,%i0" : "=m<>" (mem) : "r" (val));
@end smallexample

@item M
A bit mask suitable for the MM instruction.

@item N
Integer constant that is a byte tiled out four times.

@item O
The integer zero constant.

@item P
Integer constant that is a sign-extended byte tiled out as two shorts.

@item Q
Integer constant that fits in one signed byte when incremented
(@minus{}129 @dots{} 126), but excluding -1.

@item T
A symbolic operand, or a 16-bit fragment of a got, tls, or pc-relative
reference.

@item U
Memory operand except postincrement.  This is roughly the same as
@samp{m} when not used together with @samp{<} or @samp{>}.

@item W
A 4-element vector constant with identical elements.

@item Y
A 2-element vector constant with identical elements.

@end table

@item Visium---@file{config/visium/constraints.md}
@table @code
@item b
EAM register @code{mdb}

@item c
EAM register @code{mdc}

@item f
Floating point register

@ifset INTERNALS
@item k
Register for sibcall optimization
@end ifset

@item l
General register, but not @code{r29}, @code{r30} and @code{r31}

@item t
Register @code{r1}

@item u
Register @code{r2}

@item v
Register @code{r3}

@item G
Floating-point constant 0.0

@item J
Integer constant in the range 0 .. 65535 (16-bit immediate)

@item K
Integer constant in the range 1 .. 31 (5-bit immediate)

@item L
Integer constant in the range @minus{}65535 .. @minus{}1 (16-bit negative immediate)

@item M
Integer constant @minus{}1

@item O
Integer constant 0

@item P
Integer constant 32
@end table

@item x86 family---@file{config/i386/constraints.md}
@table @code
@item R
Legacy register---the eight integer registers available on all
i386 processors (@code{a}, @code{b}, @code{c}, @code{d},
@code{si}, @code{di}, @code{bp}, @code{sp}).

@item q
Any register accessible as @code{@var{r}l}.  In 32-bit mode, @code{a},
@code{b}, @code{c}, and @code{d}; in 64-bit mode, any integer register.

@item Q
Any register accessible as @code{@var{r}h}: @code{a}, @code{b},
@code{c}, and @code{d}.

@ifset INTERNALS
@item l
Any register that can be used as the index in a base+index memory
access: that is, any general register except the stack pointer.
@end ifset

@item a
The @code{a} register.

@item b
The @code{b} register.

@item c
The @code{c} register.

@item d
The @code{d} register.

@item S
The @code{si} register.

@item D
The @code{di} register.

@item A
The @code{a} and @code{d} registers.  This class is used for instructions
that return double word results in the @code{ax:dx} register pair.  Single
word values will be allocated either in @code{ax} or @code{dx}.
For example on i386 the following implements @code{rdtsc}:

@smallexample
unsigned long long rdtsc (void)
@{
  unsigned long long tick;
  __asm__ __volatile__("rdtsc":"=A"(tick));
  return tick;
@}
@end smallexample

This is not correct on x86-64 as it would allocate tick in either @code{ax}
or @code{dx}.  You have to use the following variant instead:

@smallexample
unsigned long long rdtsc (void)
@{
  unsigned int tickl, tickh;
  __asm__ __volatile__("rdtsc":"=a"(tickl),"=d"(tickh));
  return ((unsigned long long)tickh << 32)|tickl;
@}
@end smallexample

@item U
The call-clobbered integer registers.

@item f
Any 80387 floating-point (stack) register.

@item t
Top of 80387 floating-point stack (@code{%st(0)}).

@item u
Second from top of 80387 floating-point stack (@code{%st(1)}).

@ifset INTERNALS
@item Yk
Any mask register that can be used as a predicate, i.e. @code{k1-k7}.

@item k
Any mask register.
@end ifset

@item y
Any MMX register.

@item x
Any SSE register.

@item v
Any EVEX encodable SSE register (@code{%xmm0-%xmm31}).

@ifset INTERNALS
@item w
Any bound register.
@end ifset

@item Yz
First SSE register (@code{%xmm0}).

@ifset INTERNALS
@item Yi
Any SSE register, when SSE2 and inter-unit moves are enabled.

@item Yj
Any SSE register, when SSE2 and inter-unit moves from vector registers are enabled.

@item Ym
Any MMX register, when inter-unit moves are enabled.

@item Yn
Any MMX register, when inter-unit moves from vector registers are enabled.

@item Yp
Any integer register when @code{TARGET_PARTIAL_REG_STALL} is disabled.

@item Ya
Any integer register when zero extensions with @code{AND} are disabled.

@item Yb
Any register that can be used as the GOT base when calling@*
@code{___tls_get_addr}: that is, any general register except @code{a}
and @code{sp} registers, for @option{-fno-plt} if linker supports it.
Otherwise, @code{b} register.

@item Yf
Any x87 register when 80387 floating-point arithmetic is enabled.

@item Yr
Lower SSE register when avoiding REX prefix and all SSE registers otherwise.

@item Yv
For AVX512VL, any EVEX-encodable SSE register (@code{%xmm0-%xmm31}),
otherwise any SSE register.

@item Yh
Any EVEX-encodable SSE register, that has number factor of four.

@item Bf
Flags register operand.

@item Bg
GOT memory operand.

@item Bm
Vector memory operand.

@item Bc
Constant memory operand.

@item Bn
Memory operand without REX prefix.

@item Bs
Sibcall memory operand.

@item Bw
Call memory operand.

@item Bz
Constant call address operand.

@item BC
SSE constant -1 operand.
@end ifset

@item I
Integer constant in the range 0 @dots{} 31, for 32-bit shifts.

@item J
Integer constant in the range 0 @dots{} 63, for 64-bit shifts.

@item K
Signed 8-bit integer constant.

@item L
@code{0xFF} or @code{0xFFFF}, for andsi as a zero-extending move.

@item M
0, 1, 2, or 3 (shifts for the @code{lea} instruction).

@item N
Unsigned 8-bit integer constant (for @code{in} and @code{out}
instructions).

@ifset INTERNALS
@item O
Integer constant in the range 0 @dots{} 127, for 128-bit shifts.
@end ifset

@item G
Standard 80387 floating point constant.

@item C
SSE constant zero operand.

@item e
32-bit signed integer constant, or a symbolic reference known
to fit that range (for immediate operands in sign-extending x86-64
instructions).

@item We
32-bit signed integer constant, or a symbolic reference known
to fit that range (for sign-extending conversion operations that
require non-@code{VOIDmode} immediate operands).

@item Wz
32-bit unsigned integer constant, or a symbolic reference known
to fit that range (for zero-extending conversion operations that
require non-@code{VOIDmode} immediate operands).

@item Wd
128-bit integer constant where both the high and low 64-bit word
satisfy the @code{e} constraint.

@item Z
32-bit unsigned integer constant, or a symbolic reference known
to fit that range (for immediate operands in zero-extending x86-64
instructions).

@item Tv
VSIB address operand.

@item Ts
Address operand without segment register.

@item Ti
MPX address operand without index.

@item Tb
MPX address operand without base.

@end table

@item Xstormy16---@file{config/stormy16/stormy16.h}
@table @code
@item a
Register r0.

@item b
Register r1.

@item c
Register r2.

@item d
Register r8.

@item e
Registers r0 through r7.

@item t
Registers r0 and r1.

@item y
The carry register.

@item z
Registers r8 and r9.

@item I
A constant between 0 and 3 inclusive.

@item J
A constant that has exactly one bit set.

@item K
A constant that has exactly one bit clear.

@item L
A constant between 0 and 255 inclusive.

@item M
A constant between @minus{}255 and 0 inclusive.

@item N
A constant between @minus{}3 and 0 inclusive.

@item O
A constant between 1 and 4 inclusive.

@item P
A constant between @minus{}4 and @minus{}1 inclusive.

@item Q
A memory reference that is a stack push.

@item R
A memory reference that is a stack pop.

@item S
A memory reference that refers to a constant address of known value.

@item T
The register indicated by Rx (not implemented yet).

@item U
A constant that is not between 2 and 15 inclusive.

@item Z
The constant 0.

@end table

@item Xtensa---@file{config/xtensa/constraints.md}
@table @code
@item a
General-purpose 32-bit register

@item b
One-bit boolean register

@item A
MAC16 40-bit accumulator register

@item I
Signed 12-bit integer constant, for use in MOVI instructions

@item J
Signed 8-bit integer constant, for use in ADDI instructions

@item K
Integer constant valid for BccI instructions

@item L
Unsigned constant valid for BccUI instructions

@end table

@end table

@ifset INTERNALS
@node Disable Insn Alternatives
@subsection Disable insn alternatives using the @code{enabled} attribute
@cindex enabled

There are three insn attributes that may be used to selectively disable
instruction alternatives:

@table @code
@item enabled
Says whether an alternative is available on the current subtarget.

@item preferred_for_size
Says whether an enabled alternative should be used in code that is
optimized for size.

@item preferred_for_speed
Says whether an enabled alternative should be used in code that is
optimized for speed.
@end table

All these attributes should use @code{(const_int 1)} to allow an alternative
or @code{(const_int 0)} to disallow it.  The attributes must be a static
property of the subtarget; they cannot for example depend on the
current operands, on the current optimization level, on the location
of the insn within the body of a loop, on whether register allocation
has finished, or on the current compiler pass.

The @code{enabled} attribute is a correctness property.  It tells GCC to act
as though the disabled alternatives were never defined in the first place.
This is useful when adding new instructions to an existing pattern in
cases where the new instructions are only available for certain cpu
architecture levels (typically mapped to the @code{-march=} command-line
option).

In contrast, the @code{preferred_for_size} and @code{preferred_for_speed}
attributes are strong optimization hints rather than correctness properties.
@code{preferred_for_size} tells GCC which alternatives to consider when
adding or modifying an instruction that GCC wants to optimize for size.
@code{preferred_for_speed} does the same thing for speed.  Note that things
like code motion can lead to cases where code optimized for size uses
alternatives that are not preferred for size, and similarly for speed.

Although @code{define_insn}s can in principle specify the @code{enabled}
attribute directly, it is often clearer to have subsiduary attributes
for each architectural feature of interest.  The @code{define_insn}s
can then use these subsiduary attributes to say which alternatives
require which features.  The example below does this for @code{cpu_facility}.

E.g. the following two patterns could easily be merged using the @code{enabled}
attribute:

@smallexample

(define_insn "*movdi_old"
  [(set (match_operand:DI 0 "register_operand" "=d")
        (match_operand:DI 1 "register_operand" " d"))]
  "!TARGET_NEW"
  "lgr %0,%1")

(define_insn "*movdi_new"
  [(set (match_operand:DI 0 "register_operand" "=d,f,d")
        (match_operand:DI 1 "register_operand" " d,d,f"))]
  "TARGET_NEW"
  "@@
   lgr  %0,%1
   ldgr %0,%1
   lgdr %0,%1")

@end smallexample

to:

@smallexample

(define_insn "*movdi_combined"
  [(set (match_operand:DI 0 "register_operand" "=d,f,d")
        (match_operand:DI 1 "register_operand" " d,d,f"))]
  ""
  "@@
   lgr  %0,%1
   ldgr %0,%1
   lgdr %0,%1"
  [(set_attr "cpu_facility" "*,new,new")])

@end smallexample

with the @code{enabled} attribute defined like this:

@smallexample

(define_attr "cpu_facility" "standard,new" (const_string "standard"))

(define_attr "enabled" ""
  (cond [(eq_attr "cpu_facility" "standard") (const_int 1)
         (and (eq_attr "cpu_facility" "new")
              (ne (symbol_ref "TARGET_NEW") (const_int 0)))
         (const_int 1)]
        (const_int 0)))

@end smallexample

@end ifset

@ifset INTERNALS
@node Define Constraints
@subsection Defining Machine-Specific Constraints
@cindex defining constraints
@cindex constraints, defining

Machine-specific constraints fall into two categories: register and
non-register constraints.  Within the latter category, constraints
which allow subsets of all possible memory or address operands should
be specially marked, to give @code{reload} more information.

Machine-specific constraints can be given names of arbitrary length,
but they must be entirely composed of letters, digits, underscores
(@samp{_}), and angle brackets (@samp{< >}).  Like C identifiers, they
must begin with a letter or underscore.

In order to avoid ambiguity in operand constraint strings, no
constraint can have a name that begins with any other constraint's
name.  For example, if @code{x} is defined as a constraint name,
@code{xy} may not be, and vice versa.  As a consequence of this rule,
no constraint may begin with one of the generic constraint letters:
@samp{E F V X g i m n o p r s}.

Register constraints correspond directly to register classes.
@xref{Register Classes}.  There is thus not much flexibility in their
definitions.

@deffn {MD Expression} define_register_constraint name regclass docstring
All three arguments are string constants.
@var{name} is the name of the constraint, as it will appear in
@code{match_operand} expressions.  If @var{name} is a multi-letter
constraint its length shall be the same for all constraints starting
with the same letter.  @var{regclass} can be either the
name of the corresponding register class (@pxref{Register Classes}),
or a C expression which evaluates to the appropriate register class.
If it is an expression, it must have no side effects, and it cannot
look at the operand.  The usual use of expressions is to map some
register constraints to @code{NO_REGS} when the register class
is not available on a given subarchitecture.

@var{docstring} is a sentence documenting the meaning of the
constraint.  Docstrings are explained further below.
@end deffn

Non-register constraints are more like predicates: the constraint
definition gives a boolean expression which indicates whether the
constraint matches.

@deffn {MD Expression} define_constraint name docstring exp
The @var{name} and @var{docstring} arguments are the same as for
@code{define_register_constraint}, but note that the docstring comes
immediately after the name for these expressions.  @var{exp} is an RTL
expression, obeying the same rules as the RTL expressions in predicate
definitions.  @xref{Defining Predicates}, for details.  If it
evaluates true, the constraint matches; if it evaluates false, it
doesn't. Constraint expressions should indicate which RTL codes they
might match, just like predicate expressions.

@code{match_test} C expressions have access to the
following variables:

@table @var
@item op
The RTL object defining the operand.
@item mode
The machine mode of @var{op}.
@item ival
@samp{INTVAL (@var{op})}, if @var{op} is a @code{const_int}.
@item hval
@samp{CONST_DOUBLE_HIGH (@var{op})}, if @var{op} is an integer
@code{const_double}.
@item lval
@samp{CONST_DOUBLE_LOW (@var{op})}, if @var{op} is an integer
@code{const_double}.
@item rval
@samp{CONST_DOUBLE_REAL_VALUE (@var{op})}, if @var{op} is a floating-point
@code{const_double}.
@end table

The @var{*val} variables should only be used once another piece of the
expression has verified that @var{op} is the appropriate kind of RTL
object.
@end deffn

Most non-register constraints should be defined with
@code{define_constraint}.  The remaining two definition expressions
are only appropriate for constraints that should be handled specially
by @code{reload} if they fail to match.

@deffn {MD Expression} define_memory_constraint name docstring exp
Use this expression for constraints that match a subset of all memory
operands: that is, @code{reload} can make them match by converting the
operand to the form @samp{@w{(mem (reg @var{X}))}}, where @var{X} is a
base register (from the register class specified by
@code{BASE_REG_CLASS}, @pxref{Register Classes}).

For example, on the S/390, some instructions do not accept arbitrary
memory references, but only those that do not make use of an index
register.  The constraint letter @samp{Q} is defined to represent a
memory address of this type.  If @samp{Q} is defined with
@code{define_memory_constraint}, a @samp{Q} constraint can handle any
memory operand, because @code{reload} knows it can simply copy the
memory address into a base register if required.  This is analogous to
the way an @samp{o} constraint can handle any memory operand.

The syntax and semantics are otherwise identical to
@code{define_constraint}.
@end deffn

@deffn {MD Expression} define_special_memory_constraint name docstring exp
Use this expression for constraints that match a subset of all memory
operands: that is, @code{reload} can not make them match by reloading
the address as it is described for @code{define_memory_constraint} or
such address reload is undesirable with the performance point of view.

For example, @code{define_special_memory_constraint} can be useful if
specifically aligned memory is necessary or desirable for some insn
operand.

The syntax and semantics are otherwise identical to
@code{define_constraint}.
@end deffn

@deffn {MD Expression} define_address_constraint name docstring exp
Use this expression for constraints that match a subset of all address
operands: that is, @code{reload} can make the constraint match by
converting the operand to the form @samp{@w{(reg @var{X})}}, again
with @var{X} a base register.

Constraints defined with @code{define_address_constraint} can only be
used with the @code{address_operand} predicate, or machine-specific
predicates that work the same way.  They are treated analogously to
the generic @samp{p} constraint.

The syntax and semantics are otherwise identical to
@code{define_constraint}.
@end deffn

For historical reasons, names beginning with the letters @samp{G H}
are reserved for constraints that match only @code{const_double}s, and
names beginning with the letters @samp{I J K L M N O P} are reserved
for constraints that match only @code{const_int}s.  This may change in
the future.  For the time being, constraints with these names must be
written in a stylized form, so that @code{genpreds} can tell you did
it correctly:

@smallexample
@group
(define_constraint "[@var{GHIJKLMNOP}]@dots{}"
  "@var{doc}@dots{}"
  (and (match_code "const_int")  ; @r{@code{const_double} for G/H}
       @var{condition}@dots{}))            ; @r{usually a @code{match_test}}
@end group
@end smallexample
@c the semicolons line up in the formatted manual

It is fine to use names beginning with other letters for constraints
that match @code{const_double}s or @code{const_int}s.

Each docstring in a constraint definition should be one or more complete
sentences, marked up in Texinfo format.  @emph{They are currently unused.}
In the future they will be copied into the GCC manual, in @ref{Machine
Constraints}, replacing the hand-maintained tables currently found in
that section.  Also, in the future the compiler may use this to give
more helpful diagnostics when poor choice of @code{asm} constraints
causes a reload failure.

If you put the pseudo-Texinfo directive @samp{@@internal} at the
beginning of a docstring, then (in the future) it will appear only in
the internals manual's version of the machine-specific constraint tables.
Use this for constraints that should not appear in @code{asm} statements.

@node C Constraint Interface
@subsection Testing constraints from C
@cindex testing constraints
@cindex constraints, testing

It is occasionally useful to test a constraint from C code rather than
implicitly via the constraint string in a @code{match_operand}.  The
generated file @file{tm_p.h} declares a few interfaces for working
with constraints.  At present these are defined for all constraints
except @code{g} (which is equivalent to @code{general_operand}).

Some valid constraint names are not valid C identifiers, so there is a
mangling scheme for referring to them from C@.  Constraint names that
do not contain angle brackets or underscores are left unchanged.
Underscores are doubled, each @samp{<} is replaced with @samp{_l}, and
each @samp{>} with @samp{_g}.  Here are some examples:

@c the @c's prevent double blank lines in the printed manual.
@example
@multitable {Original} {Mangled}
@item @strong{Original} @tab @strong{Mangled}  @c
@item @code{x}     @tab @code{x}       @c
@item @code{P42x}  @tab @code{P42x}    @c
@item @code{P4_x}  @tab @code{P4__x}   @c
@item @code{P4>x}  @tab @code{P4_gx}   @c
@item @code{P4>>}  @tab @code{P4_g_g}  @c
@item @code{P4_g>} @tab @code{P4__g_g} @c
@end multitable
@end example

Throughout this section, the variable @var{c} is either a constraint
in the abstract sense, or a constant from @code{enum constraint_num};
the variable @var{m} is a mangled constraint name (usually as part of
a larger identifier).

@deftp Enum constraint_num
For each constraint except @code{g}, there is a corresponding
enumeration constant: @samp{CONSTRAINT_} plus the mangled name of the
constraint.  Functions that take an @code{enum constraint_num} as an
argument expect one of these constants.
@end deftp

@deftypefun {inline bool} satisfies_constraint_@var{m} (rtx @var{exp})
For each non-register constraint @var{m} except @code{g}, there is
one of these functions; it returns @code{true} if @var{exp} satisfies the
constraint.  These functions are only visible if @file{rtl.h} was included
before @file{tm_p.h}.
@end deftypefun

@deftypefun bool constraint_satisfied_p (rtx @var{exp}, enum constraint_num @var{c})
Like the @code{satisfies_constraint_@var{m}} functions, but the
constraint to test is given as an argument, @var{c}.  If @var{c}
specifies a register constraint, this function will always return
@code{false}.
@end deftypefun

@deftypefun {enum reg_class} reg_class_for_constraint (enum constraint_num @var{c})
Returns the register class associated with @var{c}.  If @var{c} is not
a register constraint, or those registers are not available for the
currently selected subtarget, returns @code{NO_REGS}.
@end deftypefun

Here is an example use of @code{satisfies_constraint_@var{m}}.  In
peephole optimizations (@pxref{Peephole Definitions}), operand
constraint strings are ignored, so if there are relevant constraints,
they must be tested in the C condition.  In the example, the
optimization is applied if operand 2 does @emph{not} satisfy the
@samp{K} constraint.  (This is a simplified version of a peephole
definition from the i386 machine description.)

@smallexample
(define_peephole2
  [(match_scratch:SI 3 "r")
   (set (match_operand:SI 0 "register_operand" "")
        (mult:SI (match_operand:SI 1 "memory_operand" "")
                 (match_operand:SI 2 "immediate_operand" "")))]

  "!satisfies_constraint_K (operands[2])"

  [(set (match_dup 3) (match_dup 1))
   (set (match_dup 0) (mult:SI (match_dup 3) (match_dup 2)))]

  "")
@end smallexample

@node Standard Names
@section Standard Pattern Names For Generation
@cindex standard pattern names
@cindex pattern names
@cindex names, pattern

Here is a table of the instruction names that are meaningful in the RTL
generation pass of the compiler.  Giving one of these names to an
instruction pattern tells the RTL generation pass that it can use the
pattern to accomplish a certain task.

@table @asis
@cindex @code{mov@var{m}} instruction pattern
@item @samp{mov@var{m}}
Here @var{m} stands for a two-letter machine mode name, in lowercase.
This instruction pattern moves data with that machine mode from operand
1 to operand 0.  For example, @samp{movsi} moves full-word data.

If operand 0 is a @code{subreg} with mode @var{m} of a register whose
own mode is wider than @var{m}, the effect of this instruction is
to store the specified value in the part of the register that corresponds
to mode @var{m}.  Bits outside of @var{m}, but which are within the
same target word as the @code{subreg} are undefined.  Bits which are
outside the target word are left unchanged.

This class of patterns is special in several ways.  First of all, each
of these names up to and including full word size @emph{must} be defined,
because there is no other way to copy a datum from one place to another.
If there are patterns accepting operands in larger modes,
@samp{mov@var{m}} must be defined for integer modes of those sizes.

Second, these patterns are not used solely in the RTL generation pass.
Even the reload pass can generate move insns to copy values from stack
slots into temporary registers.  When it does so, one of the operands is
a hard register and the other is an operand that can need to be reloaded
into a register.

@findex force_reg
Therefore, when given such a pair of operands, the pattern must generate
RTL which needs no reloading and needs no temporary registers---no
registers other than the operands.  For example, if you support the
pattern with a @code{define_expand}, then in such a case the
@code{define_expand} mustn't call @code{force_reg} or any other such
function which might generate new pseudo registers.

This requirement exists even for subword modes on a RISC machine where
fetching those modes from memory normally requires several insns and
some temporary registers.

@findex change_address
During reload a memory reference with an invalid address may be passed
as an operand.  Such an address will be replaced with a valid address
later in the reload pass.  In this case, nothing may be done with the
address except to use it as it stands.  If it is copied, it will not be
replaced with a valid address.  No attempt should be made to make such
an address into a valid address and no routine (such as
@code{change_address}) that will do so may be called.  Note that
@code{general_operand} will fail when applied to such an address.

@findex reload_in_progress
The global variable @code{reload_in_progress} (which must be explicitly
declared if required) can be used to determine whether such special
handling is required.

The variety of operands that have reloads depends on the rest of the
machine description, but typically on a RISC machine these can only be
pseudo registers that did not get hard registers, while on other
machines explicit memory references will get optional reloads.

If a scratch register is required to move an object to or from memory,
it can be allocated using @code{gen_reg_rtx} prior to life analysis.

If there are cases which need scratch registers during or after reload,
you must provide an appropriate secondary_reload target hook.

@findex can_create_pseudo_p
The macro @code{can_create_pseudo_p} can be used to determine if it
is unsafe to create new pseudo registers.  If this variable is nonzero, then
it is unsafe to call @code{gen_reg_rtx} to allocate a new pseudo.

The constraints on a @samp{mov@var{m}} must permit moving any hard
register to any other hard register provided that
@code{TARGET_HARD_REGNO_MODE_OK} permits mode @var{m} in both registers and
@code{TARGET_REGISTER_MOVE_COST} applied to their classes returns a value
of 2.

It is obligatory to support floating point @samp{mov@var{m}}
instructions into and out of any registers that can hold fixed point
values, because unions and structures (which have modes @code{SImode} or
@code{DImode}) can be in those registers and they may have floating
point members.

There may also be a need to support fixed point @samp{mov@var{m}}
instructions in and out of floating point registers.  Unfortunately, I
have forgotten why this was so, and I don't know whether it is still
true.  If @code{TARGET_HARD_REGNO_MODE_OK} rejects fixed point values in
floating point registers, then the constraints of the fixed point
@samp{mov@var{m}} instructions must be designed to avoid ever trying to
reload into a floating point register.

@cindex @code{reload_in} instruction pattern
@cindex @code{reload_out} instruction pattern
@item @samp{reload_in@var{m}}
@itemx @samp{reload_out@var{m}}
These named patterns have been obsoleted by the target hook
@code{secondary_reload}.

Like @samp{mov@var{m}}, but used when a scratch register is required to
move between operand 0 and operand 1.  Operand 2 describes the scratch
register.  See the discussion of the @code{SECONDARY_RELOAD_CLASS}
macro in @pxref{Register Classes}.

There are special restrictions on the form of the @code{match_operand}s
used in these patterns.  First, only the predicate for the reload
operand is examined, i.e., @code{reload_in} examines operand 1, but not
the predicates for operand 0 or 2.  Second, there may be only one
alternative in the constraints.  Third, only a single register class
letter may be used for the constraint; subsequent constraint letters
are ignored.  As a special exception, an empty constraint string
matches the @code{ALL_REGS} register class.  This may relieve ports
of the burden of defining an @code{ALL_REGS} constraint letter just
for these patterns.

@cindex @code{movstrict@var{m}} instruction pattern
@item @samp{movstrict@var{m}}
Like @samp{mov@var{m}} except that if operand 0 is a @code{subreg}
with mode @var{m} of a register whose natural mode is wider,
the @samp{movstrict@var{m}} instruction is guaranteed not to alter
any of the register except the part which belongs to mode @var{m}.

@cindex @code{movmisalign@var{m}} instruction pattern
@item @samp{movmisalign@var{m}}
This variant of a move pattern is designed to load or store a value
from a memory address that is not naturally aligned for its mode.
For a store, the memory will be in operand 0; for a load, the memory
will be in operand 1.  The other operand is guaranteed not to be a
memory, so that it's easy to tell whether this is a load or store.

This pattern is used by the autovectorizer, and when expanding a
@code{MISALIGNED_INDIRECT_REF} expression.

@cindex @code{load_multiple} instruction pattern
@item @samp{load_multiple}
Load several consecutive memory locations into consecutive registers.
Operand 0 is the first of the consecutive registers, operand 1
is the first memory location, and operand 2 is a constant: the
number of consecutive registers.

Define this only if the target machine really has such an instruction;
do not define this if the most efficient way of loading consecutive
registers from memory is to do them one at a time.

On some machines, there are restrictions as to which consecutive
registers can be stored into memory, such as particular starting or
ending register numbers or only a range of valid counts.  For those
machines, use a @code{define_expand} (@pxref{Expander Definitions})
and make the pattern fail if the restrictions are not met.

Write the generated insn as a @code{parallel} with elements being a
@code{set} of one register from the appropriate memory location (you may
also need @code{use} or @code{clobber} elements).  Use a
@code{match_parallel} (@pxref{RTL Template}) to recognize the insn.  See
@file{rs6000.md} for examples of the use of this insn pattern.

@cindex @samp{store_multiple} instruction pattern
@item @samp{store_multiple}
Similar to @samp{load_multiple}, but store several consecutive registers
into consecutive memory locations.  Operand 0 is the first of the
consecutive memory locations, operand 1 is the first register, and
operand 2 is a constant: the number of consecutive registers.

@cindex @code{vec_load_lanes@var{m}@var{n}} instruction pattern
@item @samp{vec_load_lanes@var{m}@var{n}}
Perform an interleaved load of several vectors from memory operand 1
into register operand 0.  Both operands have mode @var{m}.  The register
operand is viewed as holding consecutive vectors of mode @var{n},
while the memory operand is a flat array that contains the same number
of elements.  The operation is equivalent to:

@smallexample
int c = GET_MODE_SIZE (@var{m}) / GET_MODE_SIZE (@var{n});
for (j = 0; j < GET_MODE_NUNITS (@var{n}); j++)
  for (i = 0; i < c; i++)
    operand0[i][j] = operand1[j * c + i];
@end smallexample

For example, @samp{vec_load_lanestiv4hi} loads 8 16-bit values
from memory into a register of mode @samp{TI}@.  The register
contains two consecutive vectors of mode @samp{V4HI}@.

This pattern can only be used if:
@smallexample
TARGET_ARRAY_MODE_SUPPORTED_P (@var{n}, @var{c})
@end smallexample
is true.  GCC assumes that, if a target supports this kind of
instruction for some mode @var{n}, it also supports unaligned
loads for vectors of mode @var{n}.

This pattern is not allowed to @code{FAIL}.

@cindex @code{vec_mask_load_lanes@var{m}@var{n}} instruction pattern
@item @samp{vec_mask_load_lanes@var{m}@var{n}}
Like @samp{vec_load_lanes@var{m}@var{n}}, but takes an additional
mask operand (operand 2) that specifies which elements of the destination
vectors should be loaded.  Other elements of the destination
vectors are set to zero.  The operation is equivalent to:

@smallexample
int c = GET_MODE_SIZE (@var{m}) / GET_MODE_SIZE (@var{n});
for (j = 0; j < GET_MODE_NUNITS (@var{n}); j++)
  if (operand2[j])
    for (i = 0; i < c; i++)
      operand0[i][j] = operand1[j * c + i];
<<<<<<< HEAD
=======
  else
    for (i = 0; i < c; i++)
      operand0[i][j] = 0;
>>>>>>> 70783a86
@end smallexample

This pattern is not allowed to @code{FAIL}.

@cindex @code{vec_store_lanes@var{m}@var{n}} instruction pattern
@item @samp{vec_store_lanes@var{m}@var{n}}
Equivalent to @samp{vec_load_lanes@var{m}@var{n}}, with the memory
and register operands reversed.  That is, the instruction is
equivalent to:

@smallexample
int c = GET_MODE_SIZE (@var{m}) / GET_MODE_SIZE (@var{n});
for (j = 0; j < GET_MODE_NUNITS (@var{n}); j++)
  for (i = 0; i < c; i++)
    operand0[j * c + i] = operand1[i][j];
@end smallexample

for a memory operand 0 and register operand 1.

This pattern is not allowed to @code{FAIL}.

@cindex @code{vec_mask_store_lanes@var{m}@var{n}} instruction pattern
@item @samp{vec_mask_store_lanes@var{m}@var{n}}
Like @samp{vec_store_lanes@var{m}@var{n}}, but takes an additional
mask operand (operand 2) that specifies which elements of the source
vectors should be stored.  The operation is equivalent to:

@smallexample
int c = GET_MODE_SIZE (@var{m}) / GET_MODE_SIZE (@var{n});
for (j = 0; j < GET_MODE_NUNITS (@var{n}); j++)
  if (operand2[j])
    for (i = 0; i < c; i++)
      operand0[j * c + i] = operand1[i][j];
@end smallexample

This pattern is not allowed to @code{FAIL}.

@cindex @code{gather_load@var{m}} instruction pattern
@item @samp{gather_load@var{m}}
Load several separate memory locations into a vector of mode @var{m}.
Operand 1 is a scalar base address and operand 2 is a vector of
offsets from that base.  Operand 0 is a destination vector with the
same number of elements as the offset.  For each element index @var{i}:

@itemize @bullet
@item
extend the offset element @var{i} to address width, using zero
extension if operand 3 is 1 and sign extension if operand 3 is zero;
@item
multiply the extended offset by operand 4;
@item
add the result to the base; and
@item
load the value at that address into element @var{i} of operand 0.
@end itemize

The value of operand 3 does not matter if the offsets are already
address width.

@cindex @code{mask_gather_load@var{m}} instruction pattern
@item @samp{mask_gather_load@var{m}}
Like @samp{gather_load@var{m}}, but takes an extra mask operand as
operand 5.  Bit @var{i} of the mask is set if element @var{i}
of the result should be loaded from memory and clear if element @var{i}
of the result should be set to zero.

@cindex @code{scatter_store@var{m}} instruction pattern
@item @samp{scatter_store@var{m}}
Store a vector of mode @var{m} into several distinct memory locations.
Operand 0 is a scalar base address and operand 1 is a vector of offsets
from that base.  Operand 4 is the vector of values that should be stored,
which has the same number of elements as the offset.  For each element
index @var{i}:

@itemize @bullet
@item
extend the offset element @var{i} to address width, using zero
extension if operand 2 is 1 and sign extension if operand 2 is zero;
@item
multiply the extended offset by operand 3;
@item
add the result to the base; and
@item
store element @var{i} of operand 4 to that address.
@end itemize

The value of operand 2 does not matter if the offsets are already
address width.

@cindex @code{mask_scatter_store@var{m}} instruction pattern
@item @samp{mask_scatter_store@var{m}}
Like @samp{scatter_store@var{m}}, but takes an extra mask operand as
operand 5.  Bit @var{i} of the mask is set if element @var{i}
of the result should be stored to memory.

@cindex @code{vec_set@var{m}} instruction pattern
@item @samp{vec_set@var{m}}
Set given field in the vector value.  Operand 0 is the vector to modify,
operand 1 is new value of field and operand 2 specify the field index.

@cindex @code{vec_extract@var{m}@var{n}} instruction pattern
@item @samp{vec_extract@var{m}@var{n}}
Extract given field from the vector value.  Operand 1 is the vector, operand 2
specify field index and operand 0 place to store value into.  The
@var{n} mode is the mode of the field or vector of fields that should be
extracted, should be either element mode of the vector mode @var{m}, or
a vector mode with the same element mode and smaller number of elements.
If @var{n} is a vector mode, the index is counted in units of that mode.

@cindex @code{vec_init@var{m}@var{n}} instruction pattern
@item @samp{vec_init@var{m}@var{n}}
Initialize the vector to given values.  Operand 0 is the vector to initialize
and operand 1 is parallel containing values for individual fields.  The
@var{n} mode is the mode of the elements, should be either element mode of
the vector mode @var{m}, or a vector mode with the same element mode and
smaller number of elements.

@cindex @code{vec_duplicate@var{m}} instruction pattern
@item @samp{vec_duplicate@var{m}}
Initialize vector output operand 0 so that each element has the value given
by scalar input operand 1.  The vector has mode @var{m} and the scalar has
the mode appropriate for one element of @var{m}.

This pattern only handles duplicates of non-constant inputs.  Constant
vectors go through the @code{mov@var{m}} pattern instead.

This pattern is not allowed to @code{FAIL}.

@cindex @code{vec_series@var{m}} instruction pattern
@item @samp{vec_series@var{m}}
Initialize vector output operand 0 so that element @var{i} is equal to
operand 1 plus @var{i} times operand 2.  In other words, create a linear
series whose base value is operand 1 and whose step is operand 2.

The vector output has mode @var{m} and the scalar inputs have the mode
appropriate for one element of @var{m}.  This pattern is not used for
floating-point vectors, in order to avoid having to specify the
rounding behavior for @var{i} > 1.

This pattern is not allowed to @code{FAIL}.

@cindex @code{while_ult@var{m}@var{n}} instruction pattern
@item @code{while_ult@var{m}@var{n}}
Set operand 0 to a mask that is true while incrementing operand 1
gives a value that is less than operand 2.  Operand 0 has mode @var{n}
and operands 1 and 2 are scalar integers of mode @var{m}.
The operation is equivalent to:

@smallexample
operand0[0] = operand1 < operand2;
for (i = 1; i < GET_MODE_NUNITS (@var{n}); i++)
  operand0[i] = operand0[i - 1] && (operand1 + i < operand2);
@end smallexample

@cindex @code{vec_cmp@var{m}@var{n}} instruction pattern
@item @samp{vec_cmp@var{m}@var{n}}
Output a vector comparison.  Operand 0 of mode @var{n} is the destination for
predicate in operand 1 which is a signed vector comparison with operands of
mode @var{m} in operands 2 and 3.  Predicate is computed by element-wise
evaluation of the vector comparison with a truth value of all-ones and a false
value of all-zeros.

@cindex @code{vec_cmpu@var{m}@var{n}} instruction pattern
@item @samp{vec_cmpu@var{m}@var{n}}
Similar to @code{vec_cmp@var{m}@var{n}} but perform unsigned vector comparison.

@cindex @code{vec_cmpeq@var{m}@var{n}} instruction pattern
@item @samp{vec_cmpeq@var{m}@var{n}}
Similar to @code{vec_cmp@var{m}@var{n}} but perform equality or non-equality
vector comparison only.  If @code{vec_cmp@var{m}@var{n}}
or @code{vec_cmpu@var{m}@var{n}} instruction pattern is supported,
it will be preferred over @code{vec_cmpeq@var{m}@var{n}}, so there is
no need to define this instruction pattern if the others are supported.

@cindex @code{vcond@var{m}@var{n}} instruction pattern
@item @samp{vcond@var{m}@var{n}}
Output a conditional vector move.  Operand 0 is the destination to
receive a combination of operand 1 and operand 2, which are of mode @var{m},
dependent on the outcome of the predicate in operand 3 which is a signed
vector comparison with operands of mode @var{n} in operands 4 and 5.  The
modes @var{m} and @var{n} should have the same size.  Operand 0
will be set to the value @var{op1} & @var{msk} | @var{op2} & ~@var{msk}
where @var{msk} is computed by element-wise evaluation of the vector
comparison with a truth value of all-ones and a false value of all-zeros.

@cindex @code{vcondu@var{m}@var{n}} instruction pattern
@item @samp{vcondu@var{m}@var{n}}
Similar to @code{vcond@var{m}@var{n}} but performs unsigned vector
comparison.

@cindex @code{vcondeq@var{m}@var{n}} instruction pattern
@item @samp{vcondeq@var{m}@var{n}}
Similar to @code{vcond@var{m}@var{n}} but performs equality or
non-equality vector comparison only.  If @code{vcond@var{m}@var{n}}
or @code{vcondu@var{m}@var{n}} instruction pattern is supported,
it will be preferred over @code{vcondeq@var{m}@var{n}}, so there is
no need to define this instruction pattern if the others are supported.

@cindex @code{vcond_mask_@var{m}@var{n}} instruction pattern
@item @samp{vcond_mask_@var{m}@var{n}}
Similar to @code{vcond@var{m}@var{n}} but operand 3 holds a pre-computed
result of vector comparison.

@cindex @code{maskload@var{m}@var{n}} instruction pattern
@item @samp{maskload@var{m}@var{n}}
Perform a masked load of vector from memory operand 1 of mode @var{m}
into register operand 0.  Mask is provided in register operand 2 of
mode @var{n}.

This pattern is not allowed to @code{FAIL}.

@cindex @code{maskstore@var{m}@var{n}} instruction pattern
@item @samp{maskstore@var{m}@var{n}}
Perform a masked store of vector from register operand 1 of mode @var{m}
into memory operand 0.  Mask is provided in register operand 2 of
mode @var{n}.

This pattern is not allowed to @code{FAIL}.

@cindex @code{vec_perm@var{m}} instruction pattern
@item @samp{vec_perm@var{m}}
Output a (variable) vector permutation.  Operand 0 is the destination
to receive elements from operand 1 and operand 2, which are of mode
@var{m}.  Operand 3 is the @dfn{selector}.  It is an integral mode
vector of the same width and number of elements as mode @var{m}.

The input elements are numbered from 0 in operand 1 through
@math{2*@var{N}-1} in operand 2.  The elements of the selector must
be computed modulo @math{2*@var{N}}.  Note that if
@code{rtx_equal_p(operand1, operand2)}, this can be implemented
with just operand 1 and selector elements modulo @var{N}.

In order to make things easy for a number of targets, if there is no
@samp{vec_perm} pattern for mode @var{m}, but there is for mode @var{q}
where @var{q} is a vector of @code{QImode} of the same width as @var{m},
the middle-end will lower the mode @var{m} @code{VEC_PERM_EXPR} to
mode @var{q}.

See also @code{TARGET_VECTORIZER_VEC_PERM_CONST}, which performs
the analogous operation for constant selectors.

@cindex @code{vec_reverse_@var{m}} instruction pattern
@item @samp{vec_reverse_@var{m}}
Reverse the order of the elements in vector input operand 1 and store
the result in vector output operand 0.  Both operands have mode @var{m}.

This pattern is provided mainly for targets with variable-length vectors.
Targets with fixed-length vectors can instead handle any reverse-specific
optimizations in @samp{vec_perm_const@var{m}}.

@cindex @code{vec_interleave_lo_@var{m}} instruction pattern
@item @samp{vec_interleave_lo_@var{m}}
Take the lowest-indexed halves of vector input operands 1 and 2 and
interleave the elements, so that element @var{x} of operand 1 is followed by
element @var{x} of operand 2.  Store the result in vector output operand 0.
All three operands have mode @var{m}.

This pattern is provided mainly for targets with variable-length
vectors.  Targets with fixed-length vectors can instead handle any
interleave-specific optimizations in @samp{vec_perm_const@var{m}}.

@cindex @code{vec_interleave_hi_@var{m}} instruction pattern
@item @samp{vec_interleave_hi_@var{m}}
Like @samp{vec_interleave_lo_@var{m}}, but operate on the highest-indexed
halves instead of the lowest-indexed halves.

@cindex @code{vec_extract_even_@var{m}} instruction pattern
@item @samp{vec_extract_even_@var{m}}
Concatenate vector input operands 1 and 2, extract the elements with
even-numbered indices, and store the result in vector output operand 0.
All three operands have mode @var{m}.

This pattern is provided mainly for targets with variable-length vectors.
Targets with fixed-length vectors can instead handle any
extract-specific optimizations in @samp{vec_perm_const@var{m}}.

@cindex @code{vec_extract_odd_@var{m}} instruction pattern
@item @samp{vec_extract_odd_@var{m}}
Like @samp{vec_extract_even_@var{m}}, but extract the elements with
odd-numbered indices.

@cindex @code{push@var{m}1} instruction pattern
@item @samp{push@var{m}1}
Output a push instruction.  Operand 0 is value to push.  Used only when
@code{PUSH_ROUNDING} is defined.  For historical reason, this pattern may be
missing and in such case an @code{mov} expander is used instead, with a
@code{MEM} expression forming the push operation.  The @code{mov} expander
method is deprecated.

@cindex @code{add@var{m}3} instruction pattern
@item @samp{add@var{m}3}
Add operand 2 and operand 1, storing the result in operand 0.  All operands
must have mode @var{m}.  This can be used even on two-address machines, by
means of constraints requiring operands 1 and 0 to be the same location.

@cindex @code{ssadd@var{m}3} instruction pattern
@cindex @code{usadd@var{m}3} instruction pattern
@cindex @code{sub@var{m}3} instruction pattern
@cindex @code{sssub@var{m}3} instruction pattern
@cindex @code{ussub@var{m}3} instruction pattern
@cindex @code{mul@var{m}3} instruction pattern
@cindex @code{ssmul@var{m}3} instruction pattern
@cindex @code{usmul@var{m}3} instruction pattern
@cindex @code{div@var{m}3} instruction pattern
@cindex @code{ssdiv@var{m}3} instruction pattern
@cindex @code{udiv@var{m}3} instruction pattern
@cindex @code{usdiv@var{m}3} instruction pattern
@cindex @code{mod@var{m}3} instruction pattern
@cindex @code{umod@var{m}3} instruction pattern
@cindex @code{umin@var{m}3} instruction pattern
@cindex @code{umax@var{m}3} instruction pattern
@cindex @code{and@var{m}3} instruction pattern
@cindex @code{ior@var{m}3} instruction pattern
@cindex @code{xor@var{m}3} instruction pattern
@item @samp{ssadd@var{m}3}, @samp{usadd@var{m}3}
@itemx @samp{sub@var{m}3}, @samp{sssub@var{m}3}, @samp{ussub@var{m}3}
@itemx @samp{mul@var{m}3}, @samp{ssmul@var{m}3}, @samp{usmul@var{m}3}
@itemx @samp{div@var{m}3}, @samp{ssdiv@var{m}3}
@itemx @samp{udiv@var{m}3}, @samp{usdiv@var{m}3}
@itemx @samp{mod@var{m}3}, @samp{umod@var{m}3}
@itemx @samp{umin@var{m}3}, @samp{umax@var{m}3}
@itemx @samp{and@var{m}3}, @samp{ior@var{m}3}, @samp{xor@var{m}3}
Similar, for other arithmetic operations.

@cindex @code{addv@var{m}4} instruction pattern
@item @samp{addv@var{m}4}
Like @code{add@var{m}3} but takes a @code{code_label} as operand 3 and
emits code to jump to it if signed overflow occurs during the addition.
This pattern is used to implement the built-in functions performing
signed integer addition with overflow checking.

@cindex @code{subv@var{m}4} instruction pattern
@cindex @code{mulv@var{m}4} instruction pattern
@item @samp{subv@var{m}4}, @samp{mulv@var{m}4}
Similar, for other signed arithmetic operations.

@cindex @code{uaddv@var{m}4} instruction pattern
@item @samp{uaddv@var{m}4}
Like @code{addv@var{m}4} but for unsigned addition.  That is to
say, the operation is the same as signed addition but the jump
is taken only on unsigned overflow.

@cindex @code{usubv@var{m}4} instruction pattern
@cindex @code{umulv@var{m}4} instruction pattern
@item @samp{usubv@var{m}4}, @samp{umulv@var{m}4}
Similar, for other unsigned arithmetic operations.

@cindex @code{addptr@var{m}3} instruction pattern
@item @samp{addptr@var{m}3}
Like @code{add@var{m}3} but is guaranteed to only be used for address
calculations.  The expanded code is not allowed to clobber the
condition code.  It only needs to be defined if @code{add@var{m}3}
sets the condition code.  If adds used for address calculations and
normal adds are not compatible it is required to expand a distinct
pattern (e.g. using an unspec).  The pattern is used by LRA to emit
address calculations.  @code{add@var{m}3} is used if
@code{addptr@var{m}3} is not defined.

@cindex @code{fma@var{m}4} instruction pattern
@item @samp{fma@var{m}4}
Multiply operand 2 and operand 1, then add operand 3, storing the
result in operand 0 without doing an intermediate rounding step.  All
operands must have mode @var{m}.  This pattern is used to implement
the @code{fma}, @code{fmaf}, and @code{fmal} builtin functions from
the ISO C99 standard.

@cindex @code{fms@var{m}4} instruction pattern
@item @samp{fms@var{m}4}
Like @code{fma@var{m}4}, except operand 3 subtracted from the
product instead of added to the product.  This is represented
in the rtl as

@smallexample
(fma:@var{m} @var{op1} @var{op2} (neg:@var{m} @var{op3}))
@end smallexample

@cindex @code{fnma@var{m}4} instruction pattern
@item @samp{fnma@var{m}4}
Like @code{fma@var{m}4} except that the intermediate product
is negated before being added to operand 3.  This is represented
in the rtl as

@smallexample
(fma:@var{m} (neg:@var{m} @var{op1}) @var{op2} @var{op3})
@end smallexample

@cindex @code{fnms@var{m}4} instruction pattern
@item @samp{fnms@var{m}4}
Like @code{fms@var{m}4} except that the intermediate product
is negated before subtracting operand 3.  This is represented
in the rtl as

@smallexample
(fma:@var{m} (neg:@var{m} @var{op1}) @var{op2} (neg:@var{m} @var{op3}))
@end smallexample

@cindex @code{min@var{m}3} instruction pattern
@cindex @code{max@var{m}3} instruction pattern
@item @samp{smin@var{m}3}, @samp{smax@var{m}3}
Signed minimum and maximum operations.  When used with floating point,
if both operands are zeros, or if either operand is @code{NaN}, then
it is unspecified which of the two operands is returned as the result.

@cindex @code{fmin@var{m}3} instruction pattern
@cindex @code{fmax@var{m}3} instruction pattern
@item @samp{fmin@var{m}3}, @samp{fmax@var{m}3}
IEEE-conformant minimum and maximum operations.  If one operand is a quiet
@code{NaN}, then the other operand is returned.  If both operands are quiet
@code{NaN}, then a quiet @code{NaN} is returned.  In the case when gcc supports
signaling @code{NaN} (-fsignaling-nans) an invalid floating point exception is
raised and a quiet @code{NaN} is returned.

All operands have mode @var{m}, which is a scalar or vector
floating-point mode.  These patterns are not allowed to @code{FAIL}.

@cindex @code{reduc_smin_scal_@var{m}} instruction pattern
@cindex @code{reduc_smax_scal_@var{m}} instruction pattern
@item @samp{reduc_smin_scal_@var{m}}, @samp{reduc_smax_scal_@var{m}}
Find the signed minimum/maximum of the elements of a vector. The vector is
operand 1, and operand 0 is the scalar result, with mode equal to the mode of
the elements of the input vector.

@cindex @code{reduc_umin_scal_@var{m}} instruction pattern
@cindex @code{reduc_umax_scal_@var{m}} instruction pattern
@item @samp{reduc_umin_scal_@var{m}}, @samp{reduc_umax_scal_@var{m}}
Find the unsigned minimum/maximum of the elements of a vector. The vector is
operand 1, and operand 0 is the scalar result, with mode equal to the mode of
the elements of the input vector.

@cindex @code{reduc_plus_scal_@var{m}} instruction pattern
@item @samp{reduc_plus_scal_@var{m}}
Compute the sum of the elements of a vector. The vector is operand 1, and
operand 0 is the scalar result, with mode equal to the mode of the elements of
the input vector.

@cindex @code{reduc_and_scal_@var{m}} instruction pattern
@item @samp{reduc_and_scal_@var{m}}
@cindex @code{reduc_ior_scal_@var{m}} instruction pattern
@itemx @samp{reduc_ior_scal_@var{m}}
@cindex @code{reduc_xor_scal_@var{m}} instruction pattern
@itemx @samp{reduc_xor_scal_@var{m}}
Compute the bitwise @code{AND}/@code{IOR}/@code{XOR} reduction of the elements
of a vector of mode @var{m}.  Operand 1 is the vector input and operand 0
is the scalar result.  The mode of the scalar result is the same as one
element of @var{m}.

@cindex @code{extract_last_@var{m}} instruction pattern
@item @code{extract_last_@var{m}}
Find the last set bit in mask operand 1 and extract the associated element
of vector operand 2.  Store the result in scalar operand 0.  Operand 2
has vector mode @var{m} while operand 0 has the mode appropriate for one
element of @var{m}.  Operand 1 has the usual mask mode for vectors of mode
@var{m}; see @code{TARGET_VECTORIZE_GET_MASK_MODE}.

@cindex @code{fold_extract_last_@var{m}} instruction pattern
@item @code{fold_extract_last_@var{m}}
If any bits of mask operand 2 are set, find the last set bit, extract
the associated element from vector operand 3, and store the result
in operand 0.  Store operand 1 in operand 0 otherwise.  Operand 3
has mode @var{m} and operands 0 and 1 have the mode appropriate for
one element of @var{m}.  Operand 2 has the usual mask mode for vectors
of mode @var{m}; see @code{TARGET_VECTORIZE_GET_MASK_MODE}.

@cindex @code{fold_left_plus_@var{m}} instruction pattern
@item @code{fold_left_plus_@var{m}}
Take scalar operand 1 and successively add each element from vector
operand 2.  Store the result in scalar operand 0.  The vector has
mode @var{m} and the scalars have the mode appropriate for one
element of @var{m}.  The operation is strictly in-order: there is
no reassociation.

@cindex @code{sdot_prod@var{m}} instruction pattern
@item @samp{sdot_prod@var{m}}
@cindex @code{udot_prod@var{m}} instruction pattern
@itemx @samp{udot_prod@var{m}}
Compute the sum of the products of two signed/unsigned elements.
Operand 1 and operand 2 are of the same mode. Their product, which is of a
wider mode, is computed and added to operand 3. Operand 3 is of a mode equal or
wider than the mode of the product. The result is placed in operand 0, which
is of the same mode as operand 3.

@cindex @code{ssad@var{m}} instruction pattern
@item @samp{ssad@var{m}}
@cindex @code{usad@var{m}} instruction pattern
@item @samp{usad@var{m}}
Compute the sum of absolute differences of two signed/unsigned elements.
Operand 1 and operand 2 are of the same mode. Their absolute difference, which
is of a wider mode, is computed and added to operand 3. Operand 3 is of a mode
equal or wider than the mode of the absolute difference. The result is placed
in operand 0, which is of the same mode as operand 3.

@cindex @code{widen_ssum@var{m3}} instruction pattern
@item @samp{widen_ssum@var{m3}}
@cindex @code{widen_usum@var{m3}} instruction pattern
@itemx @samp{widen_usum@var{m3}}
Operands 0 and 2 are of the same mode, which is wider than the mode of
operand 1. Add operand 1 to operand 2 and place the widened result in
operand 0. (This is used express accumulation of elements into an accumulator
of a wider mode.)

@cindex @code{vec_shl_insert_@var{m}} instruction pattern
@item @samp{vec_shl_insert_@var{m}}
Shift the elements in vector input operand 1 left one element (i.e.
away from element 0) and fill the vacated element 0 with the scalar
in operand 2.  Store the result in vector output operand 0.  Operands
0 and 1 have mode @var{m} and operand 2 has the mode appropriate for
one element of @var{m}.

@cindex @code{vec_shr_@var{m}} instruction pattern
@item @samp{vec_shr_@var{m}}
Whole vector right shift in bits, i.e. towards element 0.
Operand 1 is a vector to be shifted.
Operand 2 is an integer shift amount in bits.
Operand 0 is where the resulting shifted vector is stored.
The output and input vectors should have the same modes.

@cindex @code{vec_pack_trunc_@var{m}} instruction pattern
@item @samp{vec_pack_trunc_@var{m}}
Narrow (demote) and merge the elements of two vectors. Operands 1 and 2
are vectors of the same mode having N integral or floating point elements
of size S@.  Operand 0 is the resulting vector in which 2*N elements of
size N/2 are concatenated after narrowing them down using truncation.

@cindex @code{vec_pack_ssat_@var{m}} instruction pattern
@cindex @code{vec_pack_usat_@var{m}} instruction pattern
@item @samp{vec_pack_ssat_@var{m}}, @samp{vec_pack_usat_@var{m}}
Narrow (demote) and merge the elements of two vectors.  Operands 1 and 2
are vectors of the same mode having N integral elements of size S.
Operand 0 is the resulting vector in which the elements of the two input
vectors are concatenated after narrowing them down using signed/unsigned
saturating arithmetic.

@cindex @code{vec_pack_sfix_trunc_@var{m}} instruction pattern
@cindex @code{vec_pack_ufix_trunc_@var{m}} instruction pattern
@item @samp{vec_pack_sfix_trunc_@var{m}}, @samp{vec_pack_ufix_trunc_@var{m}}
Narrow, convert to signed/unsigned integral type and merge the elements
of two vectors.  Operands 1 and 2 are vectors of the same mode having N
floating point elements of size S@.  Operand 0 is the resulting vector
in which 2*N elements of size N/2 are concatenated.

@cindex @code{vec_unpacks_hi_@var{m}} instruction pattern
@cindex @code{vec_unpacks_lo_@var{m}} instruction pattern
@item @samp{vec_unpacks_hi_@var{m}}, @samp{vec_unpacks_lo_@var{m}}
Extract and widen (promote) the high/low part of a vector of signed
integral or floating point elements.  The input vector (operand 1) has N
elements of size S@.  Widen (promote) the high/low elements of the vector
using signed or floating point extension and place the resulting N/2
values of size 2*S in the output vector (operand 0).

@cindex @code{vec_unpacku_hi_@var{m}} instruction pattern
@cindex @code{vec_unpacku_lo_@var{m}} instruction pattern
@item @samp{vec_unpacku_hi_@var{m}}, @samp{vec_unpacku_lo_@var{m}}
Extract and widen (promote) the high/low part of a vector of unsigned
integral elements.  The input vector (operand 1) has N elements of size S.
Widen (promote) the high/low elements of the vector using zero extension and
place the resulting N/2 values of size 2*S in the output vector (operand 0).

@cindex @code{vec_unpacks_float_hi_@var{m}} instruction pattern
@cindex @code{vec_unpacks_float_lo_@var{m}} instruction pattern
@cindex @code{vec_unpacku_float_hi_@var{m}} instruction pattern
@cindex @code{vec_unpacku_float_lo_@var{m}} instruction pattern
@item @samp{vec_unpacks_float_hi_@var{m}}, @samp{vec_unpacks_float_lo_@var{m}}
@itemx @samp{vec_unpacku_float_hi_@var{m}}, @samp{vec_unpacku_float_lo_@var{m}}
Extract, convert to floating point type and widen the high/low part of a
vector of signed/unsigned integral elements.  The input vector (operand 1)
has N elements of size S@.  Convert the high/low elements of the vector using
floating point conversion and place the resulting N/2 values of size 2*S in
the output vector (operand 0).

@cindex @code{vec_widen_umult_hi_@var{m}} instruction pattern
@cindex @code{vec_widen_umult_lo_@var{m}} instruction pattern
@cindex @code{vec_widen_smult_hi_@var{m}} instruction pattern
@cindex @code{vec_widen_smult_lo_@var{m}} instruction pattern
@cindex @code{vec_widen_umult_even_@var{m}} instruction pattern
@cindex @code{vec_widen_umult_odd_@var{m}} instruction pattern
@cindex @code{vec_widen_smult_even_@var{m}} instruction pattern
@cindex @code{vec_widen_smult_odd_@var{m}} instruction pattern
@item @samp{vec_widen_umult_hi_@var{m}}, @samp{vec_widen_umult_lo_@var{m}}
@itemx @samp{vec_widen_smult_hi_@var{m}}, @samp{vec_widen_smult_lo_@var{m}}
@itemx @samp{vec_widen_umult_even_@var{m}}, @samp{vec_widen_umult_odd_@var{m}}
@itemx @samp{vec_widen_smult_even_@var{m}}, @samp{vec_widen_smult_odd_@var{m}}
Signed/Unsigned widening multiplication.  The two inputs (operands 1 and 2)
are vectors with N signed/unsigned elements of size S@.  Multiply the high/low
or even/odd elements of the two vectors, and put the N/2 products of size 2*S
in the output vector (operand 0). A target shouldn't implement even/odd pattern
pair if it is less efficient than lo/hi one.

@cindex @code{vec_widen_ushiftl_hi_@var{m}} instruction pattern
@cindex @code{vec_widen_ushiftl_lo_@var{m}} instruction pattern
@cindex @code{vec_widen_sshiftl_hi_@var{m}} instruction pattern
@cindex @code{vec_widen_sshiftl_lo_@var{m}} instruction pattern
@item @samp{vec_widen_ushiftl_hi_@var{m}}, @samp{vec_widen_ushiftl_lo_@var{m}}
@itemx @samp{vec_widen_sshiftl_hi_@var{m}}, @samp{vec_widen_sshiftl_lo_@var{m}}
Signed/Unsigned widening shift left.  The first input (operand 1) is a vector
with N signed/unsigned elements of size S@.  Operand 2 is a constant.  Shift
the high/low elements of operand 1, and put the N/2 results of size 2*S in the
output vector (operand 0).

@cindex @code{mulhisi3} instruction pattern
@item @samp{mulhisi3}
Multiply operands 1 and 2, which have mode @code{HImode}, and store
a @code{SImode} product in operand 0.

@cindex @code{mulqihi3} instruction pattern
@cindex @code{mulsidi3} instruction pattern
@item @samp{mulqihi3}, @samp{mulsidi3}
Similar widening-multiplication instructions of other widths.

@cindex @code{umulqihi3} instruction pattern
@cindex @code{umulhisi3} instruction pattern
@cindex @code{umulsidi3} instruction pattern
@item @samp{umulqihi3}, @samp{umulhisi3}, @samp{umulsidi3}
Similar widening-multiplication instructions that do unsigned
multiplication.

@cindex @code{usmulqihi3} instruction pattern
@cindex @code{usmulhisi3} instruction pattern
@cindex @code{usmulsidi3} instruction pattern
@item @samp{usmulqihi3}, @samp{usmulhisi3}, @samp{usmulsidi3}
Similar widening-multiplication instructions that interpret the first
operand as unsigned and the second operand as signed, then do a signed
multiplication.

@cindex @code{smul@var{m}3_highpart} instruction pattern
@item @samp{smul@var{m}3_highpart}
Perform a signed multiplication of operands 1 and 2, which have mode
@var{m}, and store the most significant half of the product in operand 0.
The least significant half of the product is discarded.

@cindex @code{umul@var{m}3_highpart} instruction pattern
@item @samp{umul@var{m}3_highpart}
Similar, but the multiplication is unsigned.

@cindex @code{madd@var{m}@var{n}4} instruction pattern
@item @samp{madd@var{m}@var{n}4}
Multiply operands 1 and 2, sign-extend them to mode @var{n}, add
operand 3, and store the result in operand 0.  Operands 1 and 2
have mode @var{m} and operands 0 and 3 have mode @var{n}.
Both modes must be integer or fixed-point modes and @var{n} must be twice
the size of @var{m}.

In other words, @code{madd@var{m}@var{n}4} is like
@code{mul@var{m}@var{n}3} except that it also adds operand 3.

These instructions are not allowed to @code{FAIL}.

@cindex @code{umadd@var{m}@var{n}4} instruction pattern
@item @samp{umadd@var{m}@var{n}4}
Like @code{madd@var{m}@var{n}4}, but zero-extend the multiplication
operands instead of sign-extending them.

@cindex @code{ssmadd@var{m}@var{n}4} instruction pattern
@item @samp{ssmadd@var{m}@var{n}4}
Like @code{madd@var{m}@var{n}4}, but all involved operations must be
signed-saturating.

@cindex @code{usmadd@var{m}@var{n}4} instruction pattern
@item @samp{usmadd@var{m}@var{n}4}
Like @code{umadd@var{m}@var{n}4}, but all involved operations must be
unsigned-saturating.

@cindex @code{msub@var{m}@var{n}4} instruction pattern
@item @samp{msub@var{m}@var{n}4}
Multiply operands 1 and 2, sign-extend them to mode @var{n}, subtract the
result from operand 3, and store the result in operand 0.  Operands 1 and 2
have mode @var{m} and operands 0 and 3 have mode @var{n}.
Both modes must be integer or fixed-point modes and @var{n} must be twice
the size of @var{m}.

In other words, @code{msub@var{m}@var{n}4} is like
@code{mul@var{m}@var{n}3} except that it also subtracts the result
from operand 3.

These instructions are not allowed to @code{FAIL}.

@cindex @code{umsub@var{m}@var{n}4} instruction pattern
@item @samp{umsub@var{m}@var{n}4}
Like @code{msub@var{m}@var{n}4}, but zero-extend the multiplication
operands instead of sign-extending them.

@cindex @code{ssmsub@var{m}@var{n}4} instruction pattern
@item @samp{ssmsub@var{m}@var{n}4}
Like @code{msub@var{m}@var{n}4}, but all involved operations must be
signed-saturating.

@cindex @code{usmsub@var{m}@var{n}4} instruction pattern
@item @samp{usmsub@var{m}@var{n}4}
Like @code{umsub@var{m}@var{n}4}, but all involved operations must be
unsigned-saturating.

@cindex @code{divmod@var{m}4} instruction pattern
@item @samp{divmod@var{m}4}
Signed division that produces both a quotient and a remainder.
Operand 1 is divided by operand 2 to produce a quotient stored
in operand 0 and a remainder stored in operand 3.

For machines with an instruction that produces both a quotient and a
remainder, provide a pattern for @samp{divmod@var{m}4} but do not
provide patterns for @samp{div@var{m}3} and @samp{mod@var{m}3}.  This
allows optimization in the relatively common case when both the quotient
and remainder are computed.

If an instruction that just produces a quotient or just a remainder
exists and is more efficient than the instruction that produces both,
write the output routine of @samp{divmod@var{m}4} to call
@code{find_reg_note} and look for a @code{REG_UNUSED} note on the
quotient or remainder and generate the appropriate instruction.

@cindex @code{udivmod@var{m}4} instruction pattern
@item @samp{udivmod@var{m}4}
Similar, but does unsigned division.

@anchor{shift patterns}
@cindex @code{ashl@var{m}3} instruction pattern
@cindex @code{ssashl@var{m}3} instruction pattern
@cindex @code{usashl@var{m}3} instruction pattern
@item @samp{ashl@var{m}3}, @samp{ssashl@var{m}3}, @samp{usashl@var{m}3}
Arithmetic-shift operand 1 left by a number of bits specified by operand
2, and store the result in operand 0.  Here @var{m} is the mode of
operand 0 and operand 1; operand 2's mode is specified by the
instruction pattern, and the compiler will convert the operand to that
mode before generating the instruction.  The shift or rotate expander
or instruction pattern should explicitly specify the mode of the operand 2,
it should never be @code{VOIDmode}.  The meaning of out-of-range shift
counts can optionally be specified by @code{TARGET_SHIFT_TRUNCATION_MASK}.
@xref{TARGET_SHIFT_TRUNCATION_MASK}.  Operand 2 is always a scalar type.

@cindex @code{ashr@var{m}3} instruction pattern
@cindex @code{lshr@var{m}3} instruction pattern
@cindex @code{rotl@var{m}3} instruction pattern
@cindex @code{rotr@var{m}3} instruction pattern
@item @samp{ashr@var{m}3}, @samp{lshr@var{m}3}, @samp{rotl@var{m}3}, @samp{rotr@var{m}3}
Other shift and rotate instructions, analogous to the
@code{ashl@var{m}3} instructions.  Operand 2 is always a scalar type.

@cindex @code{vashl@var{m}3} instruction pattern
@cindex @code{vashr@var{m}3} instruction pattern
@cindex @code{vlshr@var{m}3} instruction pattern
@cindex @code{vrotl@var{m}3} instruction pattern
@cindex @code{vrotr@var{m}3} instruction pattern
@item @samp{vashl@var{m}3}, @samp{vashr@var{m}3}, @samp{vlshr@var{m}3}, @samp{vrotl@var{m}3}, @samp{vrotr@var{m}3}
Vector shift and rotate instructions that take vectors as operand 2
instead of a scalar type.

@cindex @code{bswap@var{m}2} instruction pattern
@item @samp{bswap@var{m}2}
Reverse the order of bytes of operand 1 and store the result in operand 0.

@cindex @code{neg@var{m}2} instruction pattern
@cindex @code{ssneg@var{m}2} instruction pattern
@cindex @code{usneg@var{m}2} instruction pattern
@item @samp{neg@var{m}2}, @samp{ssneg@var{m}2}, @samp{usneg@var{m}2}
Negate operand 1 and store the result in operand 0.

@cindex @code{negv@var{m}3} instruction pattern
@item @samp{negv@var{m}3}
Like @code{neg@var{m}2} but takes a @code{code_label} as operand 2 and
emits code to jump to it if signed overflow occurs during the negation.

@cindex @code{abs@var{m}2} instruction pattern
@item @samp{abs@var{m}2}
Store the absolute value of operand 1 into operand 0.

@cindex @code{sqrt@var{m}2} instruction pattern
@item @samp{sqrt@var{m}2}
Store the square root of operand 1 into operand 0.  Both operands have
mode @var{m}, which is a scalar or vector floating-point mode.

This pattern is not allowed to @code{FAIL}.

@cindex @code{rsqrt@var{m}2} instruction pattern
@item @samp{rsqrt@var{m}2}
Store the reciprocal of the square root of operand 1 into operand 0.
Both operands have mode @var{m}, which is a scalar or vector
floating-point mode.

On most architectures this pattern is only approximate, so either
its C condition or the @code{TARGET_OPTAB_SUPPORTED_P} hook should
check for the appropriate math flags.  (Using the C condition is
more direct, but using @code{TARGET_OPTAB_SUPPORTED_P} can be useful
if a target-specific built-in also uses the @samp{rsqrt@var{m}2}
pattern.)

This pattern is not allowed to @code{FAIL}.

@cindex @code{fmod@var{m}3} instruction pattern
@item @samp{fmod@var{m}3}
Store the remainder of dividing operand 1 by operand 2 into
operand 0, rounded towards zero to an integer.  All operands have
mode @var{m}, which is a scalar or vector floating-point mode.

This pattern is not allowed to @code{FAIL}.

@cindex @code{remainder@var{m}3} instruction pattern
@item @samp{remainder@var{m}3}
Store the remainder of dividing operand 1 by operand 2 into
operand 0, rounded to the nearest integer.  All operands have
mode @var{m}, which is a scalar or vector floating-point mode.

This pattern is not allowed to @code{FAIL}.

@cindex @code{scalb@var{m}3} instruction pattern
@item @samp{scalb@var{m}3}
Raise @code{FLT_RADIX} to the power of operand 2, multiply it by
operand 1, and store the result in operand 0.  All operands have
mode @var{m}, which is a scalar or vector floating-point mode.

This pattern is not allowed to @code{FAIL}.

@cindex @code{ldexp@var{m}3} instruction pattern
@item @samp{ldexp@var{m}3}
Raise 2 to the power of operand 2, multiply it by operand 1, and store
the result in operand 0.  Operands 0 and 1 have mode @var{m}, which is
a scalar or vector floating-point mode.  Operand 2's mode has
the same number of elements as @var{m} and each element is wide
enough to store an @code{int}.  The integers are signed.

This pattern is not allowed to @code{FAIL}.

@cindex @code{cos@var{m}2} instruction pattern
@item @samp{cos@var{m}2}
Store the cosine of operand 1 into operand 0.  Both operands have
mode @var{m}, which is a scalar or vector floating-point mode.

This pattern is not allowed to @code{FAIL}.

@cindex @code{sin@var{m}2} instruction pattern
@item @samp{sin@var{m}2}
Store the sine of operand 1 into operand 0.  Both operands have
mode @var{m}, which is a scalar or vector floating-point mode.

This pattern is not allowed to @code{FAIL}.

@cindex @code{sincos@var{m}3} instruction pattern
@item @samp{sincos@var{m}3}
Store the cosine of operand 2 into operand 0 and the sine of
operand 2 into operand 1.  All operands have mode @var{m},
which is a scalar or vector floating-point mode.

Targets that can calculate the sine and cosine simultaneously can
implement this pattern as opposed to implementing individual
@code{sin@var{m}2} and @code{cos@var{m}2} patterns.  The @code{sin}
and @code{cos} built-in functions will then be expanded to the
@code{sincos@var{m}3} pattern, with one of the output values
left unused.

@cindex @code{tan@var{m}2} instruction pattern
@item @samp{tan@var{m}2}
Store the tangent of operand 1 into operand 0.  Both operands have
mode @var{m}, which is a scalar or vector floating-point mode.

This pattern is not allowed to @code{FAIL}.

@cindex @code{asin@var{m}2} instruction pattern
@item @samp{asin@var{m}2}
Store the arc sine of operand 1 into operand 0.  Both operands have
mode @var{m}, which is a scalar or vector floating-point mode.

This pattern is not allowed to @code{FAIL}.

@cindex @code{acos@var{m}2} instruction pattern
@item @samp{acos@var{m}2}
Store the arc cosine of operand 1 into operand 0.  Both operands have
mode @var{m}, which is a scalar or vector floating-point mode.

This pattern is not allowed to @code{FAIL}.

@cindex @code{atan@var{m}2} instruction pattern
@item @samp{atan@var{m}2}
Store the arc tangent of operand 1 into operand 0.  Both operands have
mode @var{m}, which is a scalar or vector floating-point mode.

This pattern is not allowed to @code{FAIL}.

@cindex @code{exp@var{m}2} instruction pattern
@item @samp{exp@var{m}2}
Raise e (the base of natural logarithms) to the power of operand 1
and store the result in operand 0.  Both operands have mode @var{m},
which is a scalar or vector floating-point mode.

This pattern is not allowed to @code{FAIL}.

@cindex @code{expm1@var{m}2} instruction pattern
@item @samp{expm1@var{m}2}
Raise e (the base of natural logarithms) to the power of operand 1,
subtract 1, and store the result in operand 0.  Both operands have
mode @var{m}, which is a scalar or vector floating-point mode.

For inputs close to zero, the pattern is expected to be more
accurate than a separate @code{exp@var{m}2} and @code{sub@var{m}3}
would be.

This pattern is not allowed to @code{FAIL}.

@cindex @code{exp10@var{m}2} instruction pattern
@item @samp{exp10@var{m}2}
Raise 10 to the power of operand 1 and store the result in operand 0.
Both operands have mode @var{m}, which is a scalar or vector
floating-point mode.

This pattern is not allowed to @code{FAIL}.

@cindex @code{exp2@var{m}2} instruction pattern
@item @samp{exp2@var{m}2}
Raise 2 to the power of operand 1 and store the result in operand 0.
Both operands have mode @var{m}, which is a scalar or vector
floating-point mode.

This pattern is not allowed to @code{FAIL}.

@cindex @code{log@var{m}2} instruction pattern
@item @samp{log@var{m}2}
Store the natural logarithm of operand 1 into operand 0.  Both operands
have mode @var{m}, which is a scalar or vector floating-point mode.

This pattern is not allowed to @code{FAIL}.

@cindex @code{log1p@var{m}2} instruction pattern
@item @samp{log1p@var{m}2}
Add 1 to operand 1, compute the natural logarithm, and store
the result in operand 0.  Both operands have mode @var{m}, which is
a scalar or vector floating-point mode.

For inputs close to zero, the pattern is expected to be more
accurate than a separate @code{add@var{m}3} and @code{log@var{m}2}
would be.

This pattern is not allowed to @code{FAIL}.

@cindex @code{log10@var{m}2} instruction pattern
@item @samp{log10@var{m}2}
Store the base-10 logarithm of operand 1 into operand 0.  Both operands
have mode @var{m}, which is a scalar or vector floating-point mode.

This pattern is not allowed to @code{FAIL}.

@cindex @code{log2@var{m}2} instruction pattern
@item @samp{log2@var{m}2}
Store the base-2 logarithm of operand 1 into operand 0.  Both operands
have mode @var{m}, which is a scalar or vector floating-point mode.

This pattern is not allowed to @code{FAIL}.

@cindex @code{logb@var{m}2} instruction pattern
@item @samp{logb@var{m}2}
Store the base-@code{FLT_RADIX} logarithm of operand 1 into operand 0.
Both operands have mode @var{m}, which is a scalar or vector
floating-point mode.

This pattern is not allowed to @code{FAIL}.

@cindex @code{significand@var{m}2} instruction pattern
@item @samp{significand@var{m}2}
Store the significand of floating-point operand 1 in operand 0.
Both operands have mode @var{m}, which is a scalar or vector
floating-point mode.

This pattern is not allowed to @code{FAIL}.

@cindex @code{pow@var{m}3} instruction pattern
@item @samp{pow@var{m}3}
Store the value of operand 1 raised to the exponent operand 2
into operand 0.  All operands have mode @var{m}, which is a scalar
or vector floating-point mode.

This pattern is not allowed to @code{FAIL}.

@cindex @code{atan2@var{m}3} instruction pattern
@item @samp{atan2@var{m}3}
Store the arc tangent (inverse tangent) of operand 1 divided by
operand 2 into operand 0, using the signs of both arguments to
determine the quadrant of the result.  All operands have mode
@var{m}, which is a scalar or vector floating-point mode.

This pattern is not allowed to @code{FAIL}.

@cindex @code{floor@var{m}2} instruction pattern
@item @samp{floor@var{m}2}
Store the largest integral value not greater than operand 1 in operand 0.
Both operands have mode @var{m}, which is a scalar or vector
floating-point mode.  If @option{-ffp-int-builtin-inexact} is in
effect, the ``inexact'' exception may be raised for noninteger
operands; otherwise, it may not.

This pattern is not allowed to @code{FAIL}.

@cindex @code{btrunc@var{m}2} instruction pattern
@item @samp{btrunc@var{m}2}
Round operand 1 to an integer, towards zero, and store the result in
operand 0.  Both operands have mode @var{m}, which is a scalar or
vector floating-point mode.  If @option{-ffp-int-builtin-inexact} is
in effect, the ``inexact'' exception may be raised for noninteger
operands; otherwise, it may not.

This pattern is not allowed to @code{FAIL}.

@cindex @code{round@var{m}2} instruction pattern
@item @samp{round@var{m}2}
Round operand 1 to the nearest integer, rounding away from zero in the
event of a tie, and store the result in operand 0.  Both operands have
mode @var{m}, which is a scalar or vector floating-point mode.  If
@option{-ffp-int-builtin-inexact} is in effect, the ``inexact''
exception may be raised for noninteger operands; otherwise, it may
not.

This pattern is not allowed to @code{FAIL}.

@cindex @code{ceil@var{m}2} instruction pattern
@item @samp{ceil@var{m}2}
Store the smallest integral value not less than operand 1 in operand 0.
Both operands have mode @var{m}, which is a scalar or vector
floating-point mode.  If @option{-ffp-int-builtin-inexact} is in
effect, the ``inexact'' exception may be raised for noninteger
operands; otherwise, it may not.

This pattern is not allowed to @code{FAIL}.

@cindex @code{nearbyint@var{m}2} instruction pattern
@item @samp{nearbyint@var{m}2}
Round operand 1 to an integer, using the current rounding mode, and
store the result in operand 0.  Do not raise an inexact condition when
the result is different from the argument.  Both operands have mode
@var{m}, which is a scalar or vector floating-point mode.

This pattern is not allowed to @code{FAIL}.

@cindex @code{rint@var{m}2} instruction pattern
@item @samp{rint@var{m}2}
Round operand 1 to an integer, using the current rounding mode, and
store the result in operand 0.  Raise an inexact condition when
the result is different from the argument.  Both operands have mode
@var{m}, which is a scalar or vector floating-point mode.

This pattern is not allowed to @code{FAIL}.

@cindex @code{lrint@var{m}@var{n}2}
@item @samp{lrint@var{m}@var{n}2}
Convert operand 1 (valid for floating point mode @var{m}) to fixed
point mode @var{n} as a signed number according to the current
rounding mode and store in operand 0 (which has mode @var{n}).

@cindex @code{lround@var{m}@var{n}2}
@item @samp{lround@var{m}@var{n}2}
Convert operand 1 (valid for floating point mode @var{m}) to fixed
point mode @var{n} as a signed number rounding to nearest and away
from zero and store in operand 0 (which has mode @var{n}).

@cindex @code{lfloor@var{m}@var{n}2}
@item @samp{lfloor@var{m}@var{n}2}
Convert operand 1 (valid for floating point mode @var{m}) to fixed
point mode @var{n} as a signed number rounding down and store in
operand 0 (which has mode @var{n}).

@cindex @code{lceil@var{m}@var{n}2}
@item @samp{lceil@var{m}@var{n}2}
Convert operand 1 (valid for floating point mode @var{m}) to fixed
point mode @var{n} as a signed number rounding up and store in
operand 0 (which has mode @var{n}).

@cindex @code{copysign@var{m}3} instruction pattern
@item @samp{copysign@var{m}3}
Store a value with the magnitude of operand 1 and the sign of operand
2 into operand 0.  All operands have mode @var{m}, which is a scalar or
vector floating-point mode.

This pattern is not allowed to @code{FAIL}.

@cindex @code{ffs@var{m}2} instruction pattern
@item @samp{ffs@var{m}2}
Store into operand 0 one plus the index of the least significant 1-bit
of operand 1.  If operand 1 is zero, store zero.

@var{m} is either a scalar or vector integer mode.  When it is a scalar,
operand 1 has mode @var{m} but operand 0 can have whatever scalar
integer mode is suitable for the target.  The compiler will insert
conversion instructions as necessary (typically to convert the result
to the same width as @code{int}).  When @var{m} is a vector, both
operands must have mode @var{m}.

This pattern is not allowed to @code{FAIL}.

@cindex @code{clrsb@var{m}2} instruction pattern
@item @samp{clrsb@var{m}2}
Count leading redundant sign bits.
Store into operand 0 the number of redundant sign bits in operand 1, starting
at the most significant bit position.
A redundant sign bit is defined as any sign bit after the first. As such,
this count will be one less than the count of leading sign bits.

@var{m} is either a scalar or vector integer mode.  When it is a scalar,
operand 1 has mode @var{m} but operand 0 can have whatever scalar
integer mode is suitable for the target.  The compiler will insert
conversion instructions as necessary (typically to convert the result
to the same width as @code{int}).  When @var{m} is a vector, both
operands must have mode @var{m}.

This pattern is not allowed to @code{FAIL}.

@cindex @code{clz@var{m}2} instruction pattern
@item @samp{clz@var{m}2}
Store into operand 0 the number of leading 0-bits in operand 1, starting
at the most significant bit position.  If operand 1 is 0, the
@code{CLZ_DEFINED_VALUE_AT_ZERO} (@pxref{Misc}) macro defines if
the result is undefined or has a useful value.

@var{m} is either a scalar or vector integer mode.  When it is a scalar,
operand 1 has mode @var{m} but operand 0 can have whatever scalar
integer mode is suitable for the target.  The compiler will insert
conversion instructions as necessary (typically to convert the result
to the same width as @code{int}).  When @var{m} is a vector, both
operands must have mode @var{m}.

This pattern is not allowed to @code{FAIL}.

@cindex @code{ctz@var{m}2} instruction pattern
@item @samp{ctz@var{m}2}
Store into operand 0 the number of trailing 0-bits in operand 1, starting
at the least significant bit position.  If operand 1 is 0, the
@code{CTZ_DEFINED_VALUE_AT_ZERO} (@pxref{Misc}) macro defines if
the result is undefined or has a useful value.

@var{m} is either a scalar or vector integer mode.  When it is a scalar,
operand 1 has mode @var{m} but operand 0 can have whatever scalar
integer mode is suitable for the target.  The compiler will insert
conversion instructions as necessary (typically to convert the result
to the same width as @code{int}).  When @var{m} is a vector, both
operands must have mode @var{m}.

This pattern is not allowed to @code{FAIL}.

@cindex @code{popcount@var{m}2} instruction pattern
@item @samp{popcount@var{m}2}
Store into operand 0 the number of 1-bits in operand 1.

@var{m} is either a scalar or vector integer mode.  When it is a scalar,
operand 1 has mode @var{m} but operand 0 can have whatever scalar
integer mode is suitable for the target.  The compiler will insert
conversion instructions as necessary (typically to convert the result
to the same width as @code{int}).  When @var{m} is a vector, both
operands must have mode @var{m}.

This pattern is not allowed to @code{FAIL}.

@cindex @code{parity@var{m}2} instruction pattern
@item @samp{parity@var{m}2}
Store into operand 0 the parity of operand 1, i.e.@: the number of 1-bits
in operand 1 modulo 2.

@var{m} is either a scalar or vector integer mode.  When it is a scalar,
operand 1 has mode @var{m} but operand 0 can have whatever scalar
integer mode is suitable for the target.  The compiler will insert
conversion instructions as necessary (typically to convert the result
to the same width as @code{int}).  When @var{m} is a vector, both
operands must have mode @var{m}.

This pattern is not allowed to @code{FAIL}.

@cindex @code{one_cmpl@var{m}2} instruction pattern
@item @samp{one_cmpl@var{m}2}
Store the bitwise-complement of operand 1 into operand 0.

@cindex @code{movmem@var{m}} instruction pattern
@item @samp{movmem@var{m}}
Block move instruction.  The destination and source blocks of memory
are the first two operands, and both are @code{mem:BLK}s with an
address in mode @code{Pmode}.

The number of bytes to move is the third operand, in mode @var{m}.
Usually, you specify @code{Pmode} for @var{m}.  However, if you can
generate better code knowing the range of valid lengths is smaller than
those representable in a full Pmode pointer, you should provide
a pattern with a
mode corresponding to the range of values you can handle efficiently
(e.g., @code{QImode} for values in the range 0--127; note we avoid numbers
that appear negative) and also a pattern with @code{Pmode}.

The fourth operand is the known shared alignment of the source and
destination, in the form of a @code{const_int} rtx.  Thus, if the
compiler knows that both source and destination are word-aligned,
it may provide the value 4 for this operand.

Optional operands 5 and 6 specify expected alignment and size of block
respectively.  The expected alignment differs from alignment in operand 4
in a way that the blocks are not required to be aligned according to it in
all cases. This expected alignment is also in bytes, just like operand 4.
Expected size, when unknown, is set to @code{(const_int -1)}.

Descriptions of multiple @code{movmem@var{m}} patterns can only be
beneficial if the patterns for smaller modes have fewer restrictions
on their first, second and fourth operands.  Note that the mode @var{m}
in @code{movmem@var{m}} does not impose any restriction on the mode of
individually moved data units in the block.

These patterns need not give special consideration to the possibility
that the source and destination strings might overlap.

@cindex @code{movstr} instruction pattern
@item @samp{movstr}
String copy instruction, with @code{stpcpy} semantics.  Operand 0 is
an output operand in mode @code{Pmode}.  The addresses of the
destination and source strings are operands 1 and 2, and both are
@code{mem:BLK}s with addresses in mode @code{Pmode}.  The execution of
the expansion of this pattern should store in operand 0 the address in
which the @code{NUL} terminator was stored in the destination string.

This patern has also several optional operands that are same as in
@code{setmem}.

@cindex @code{setmem@var{m}} instruction pattern
@item @samp{setmem@var{m}}
Block set instruction.  The destination string is the first operand,
given as a @code{mem:BLK} whose address is in mode @code{Pmode}.  The
number of bytes to set is the second operand, in mode @var{m}.  The value to
initialize the memory with is the third operand. Targets that only support the
clearing of memory should reject any value that is not the constant 0.  See
@samp{movmem@var{m}} for a discussion of the choice of mode.

The fourth operand is the known alignment of the destination, in the form
of a @code{const_int} rtx.  Thus, if the compiler knows that the
destination is word-aligned, it may provide the value 4 for this
operand.

Optional operands 5 and 6 specify expected alignment and size of block
respectively.  The expected alignment differs from alignment in operand 4
in a way that the blocks are not required to be aligned according to it in
all cases. This expected alignment is also in bytes, just like operand 4.
Expected size, when unknown, is set to @code{(const_int -1)}.
Operand 7 is the minimal size of the block and operand 8 is the
maximal size of the block (NULL if it can not be represented as CONST_INT).
Operand 9 is the probable maximal size (i.e. we can not rely on it for correctness,
but it can be used for choosing proper code sequence for a given size).

The use for multiple @code{setmem@var{m}} is as for @code{movmem@var{m}}.

@cindex @code{cmpstrn@var{m}} instruction pattern
@item @samp{cmpstrn@var{m}}
String compare instruction, with five operands.  Operand 0 is the output;
it has mode @var{m}.  The remaining four operands are like the operands
of @samp{movmem@var{m}}.  The two memory blocks specified are compared
byte by byte in lexicographic order starting at the beginning of each
string.  The instruction is not allowed to prefetch more than one byte
at a time since either string may end in the first byte and reading past
that may access an invalid page or segment and cause a fault.  The
comparison terminates early if the fetched bytes are different or if
they are equal to zero.  The effect of the instruction is to store a
value in operand 0 whose sign indicates the result of the comparison.

@cindex @code{cmpstr@var{m}} instruction pattern
@item @samp{cmpstr@var{m}}
String compare instruction, without known maximum length.  Operand 0 is the
output; it has mode @var{m}.  The second and third operand are the blocks of
memory to be compared; both are @code{mem:BLK} with an address in mode
@code{Pmode}.

The fourth operand is the known shared alignment of the source and
destination, in the form of a @code{const_int} rtx.  Thus, if the
compiler knows that both source and destination are word-aligned,
it may provide the value 4 for this operand.

The two memory blocks specified are compared byte by byte in lexicographic
order starting at the beginning of each string.  The instruction is not allowed
to prefetch more than one byte at a time since either string may end in the
first byte and reading past that may access an invalid page or segment and
cause a fault.  The comparison will terminate when the fetched bytes
are different or if they are equal to zero.  The effect of the
instruction is to store a value in operand 0 whose sign indicates the
result of the comparison.

@cindex @code{cmpmem@var{m}} instruction pattern
@item @samp{cmpmem@var{m}}
Block compare instruction, with five operands like the operands
of @samp{cmpstr@var{m}}.  The two memory blocks specified are compared
byte by byte in lexicographic order starting at the beginning of each
block.  Unlike @samp{cmpstr@var{m}} the instruction can prefetch
any bytes in the two memory blocks.  Also unlike @samp{cmpstr@var{m}}
the comparison will not stop if both bytes are zero.  The effect of
the instruction is to store a value in operand 0 whose sign indicates
the result of the comparison.

@cindex @code{strlen@var{m}} instruction pattern
@item @samp{strlen@var{m}}
Compute the length of a string, with three operands.
Operand 0 is the result (of mode @var{m}), operand 1 is
a @code{mem} referring to the first character of the string,
operand 2 is the character to search for (normally zero),
and operand 3 is a constant describing the known alignment
of the beginning of the string.

@cindex @code{float@var{m}@var{n}2} instruction pattern
@item @samp{float@var{m}@var{n}2}
Convert signed integer operand 1 (valid for fixed point mode @var{m}) to
floating point mode @var{n} and store in operand 0 (which has mode
@var{n}).

@cindex @code{floatuns@var{m}@var{n}2} instruction pattern
@item @samp{floatuns@var{m}@var{n}2}
Convert unsigned integer operand 1 (valid for fixed point mode @var{m})
to floating point mode @var{n} and store in operand 0 (which has mode
@var{n}).

@cindex @code{fix@var{m}@var{n}2} instruction pattern
@item @samp{fix@var{m}@var{n}2}
Convert operand 1 (valid for floating point mode @var{m}) to fixed
point mode @var{n} as a signed number and store in operand 0 (which
has mode @var{n}).  This instruction's result is defined only when
the value of operand 1 is an integer.

If the machine description defines this pattern, it also needs to
define the @code{ftrunc} pattern.

@cindex @code{fixuns@var{m}@var{n}2} instruction pattern
@item @samp{fixuns@var{m}@var{n}2}
Convert operand 1 (valid for floating point mode @var{m}) to fixed
point mode @var{n} as an unsigned number and store in operand 0 (which
has mode @var{n}).  This instruction's result is defined only when the
value of operand 1 is an integer.

@cindex @code{ftrunc@var{m}2} instruction pattern
@item @samp{ftrunc@var{m}2}
Convert operand 1 (valid for floating point mode @var{m}) to an
integer value, still represented in floating point mode @var{m}, and
store it in operand 0 (valid for floating point mode @var{m}).

@cindex @code{fix_trunc@var{m}@var{n}2} instruction pattern
@item @samp{fix_trunc@var{m}@var{n}2}
Like @samp{fix@var{m}@var{n}2} but works for any floating point value
of mode @var{m} by converting the value to an integer.

@cindex @code{fixuns_trunc@var{m}@var{n}2} instruction pattern
@item @samp{fixuns_trunc@var{m}@var{n}2}
Like @samp{fixuns@var{m}@var{n}2} but works for any floating point
value of mode @var{m} by converting the value to an integer.

@cindex @code{trunc@var{m}@var{n}2} instruction pattern
@item @samp{trunc@var{m}@var{n}2}
Truncate operand 1 (valid for mode @var{m}) to mode @var{n} and
store in operand 0 (which has mode @var{n}).  Both modes must be fixed
point or both floating point.

@cindex @code{extend@var{m}@var{n}2} instruction pattern
@item @samp{extend@var{m}@var{n}2}
Sign-extend operand 1 (valid for mode @var{m}) to mode @var{n} and
store in operand 0 (which has mode @var{n}).  Both modes must be fixed
point or both floating point.

@cindex @code{zero_extend@var{m}@var{n}2} instruction pattern
@item @samp{zero_extend@var{m}@var{n}2}
Zero-extend operand 1 (valid for mode @var{m}) to mode @var{n} and
store in operand 0 (which has mode @var{n}).  Both modes must be fixed
point.

@cindex @code{fract@var{m}@var{n}2} instruction pattern
@item @samp{fract@var{m}@var{n}2}
Convert operand 1 of mode @var{m} to mode @var{n} and store in
operand 0 (which has mode @var{n}).  Mode @var{m} and mode @var{n}
could be fixed-point to fixed-point, signed integer to fixed-point,
fixed-point to signed integer, floating-point to fixed-point,
or fixed-point to floating-point.
When overflows or underflows happen, the results are undefined.

@cindex @code{satfract@var{m}@var{n}2} instruction pattern
@item @samp{satfract@var{m}@var{n}2}
Convert operand 1 of mode @var{m} to mode @var{n} and store in
operand 0 (which has mode @var{n}).  Mode @var{m} and mode @var{n}
could be fixed-point to fixed-point, signed integer to fixed-point,
or floating-point to fixed-point.
When overflows or underflows happen, the instruction saturates the
results to the maximum or the minimum.

@cindex @code{fractuns@var{m}@var{n}2} instruction pattern
@item @samp{fractuns@var{m}@var{n}2}
Convert operand 1 of mode @var{m} to mode @var{n} and store in
operand 0 (which has mode @var{n}).  Mode @var{m} and mode @var{n}
could be unsigned integer to fixed-point, or
fixed-point to unsigned integer.
When overflows or underflows happen, the results are undefined.

@cindex @code{satfractuns@var{m}@var{n}2} instruction pattern
@item @samp{satfractuns@var{m}@var{n}2}
Convert unsigned integer operand 1 of mode @var{m} to fixed-point mode
@var{n} and store in operand 0 (which has mode @var{n}).
When overflows or underflows happen, the instruction saturates the
results to the maximum or the minimum.

@cindex @code{extv@var{m}} instruction pattern
@item @samp{extv@var{m}}
Extract a bit-field from register operand 1, sign-extend it, and store
it in operand 0.  Operand 2 specifies the width of the field in bits
and operand 3 the starting bit, which counts from the most significant
bit if @samp{BITS_BIG_ENDIAN} is true and from the least significant bit
otherwise.

Operands 0 and 1 both have mode @var{m}.  Operands 2 and 3 have a
target-specific mode.

@cindex @code{extvmisalign@var{m}} instruction pattern
@item @samp{extvmisalign@var{m}}
Extract a bit-field from memory operand 1, sign extend it, and store
it in operand 0.  Operand 2 specifies the width in bits and operand 3
the starting bit.  The starting bit is always somewhere in the first byte of
operand 1; it counts from the most significant bit if @samp{BITS_BIG_ENDIAN}
is true and from the least significant bit otherwise.

Operand 0 has mode @var{m} while operand 1 has @code{BLK} mode.
Operands 2 and 3 have a target-specific mode.

The instruction must not read beyond the last byte of the bit-field.

@cindex @code{extzv@var{m}} instruction pattern
@item @samp{extzv@var{m}}
Like @samp{extv@var{m}} except that the bit-field value is zero-extended.

@cindex @code{extzvmisalign@var{m}} instruction pattern
@item @samp{extzvmisalign@var{m}}
Like @samp{extvmisalign@var{m}} except that the bit-field value is
zero-extended.

@cindex @code{insv@var{m}} instruction pattern
@item @samp{insv@var{m}}
Insert operand 3 into a bit-field of register operand 0.  Operand 1
specifies the width of the field in bits and operand 2 the starting bit,
which counts from the most significant bit if @samp{BITS_BIG_ENDIAN}
is true and from the least significant bit otherwise.

Operands 0 and 3 both have mode @var{m}.  Operands 1 and 2 have a
target-specific mode.

@cindex @code{insvmisalign@var{m}} instruction pattern
@item @samp{insvmisalign@var{m}}
Insert operand 3 into a bit-field of memory operand 0.  Operand 1
specifies the width of the field in bits and operand 2 the starting bit.
The starting bit is always somewhere in the first byte of operand 0;
it counts from the most significant bit if @samp{BITS_BIG_ENDIAN}
is true and from the least significant bit otherwise.

Operand 3 has mode @var{m} while operand 0 has @code{BLK} mode.
Operands 1 and 2 have a target-specific mode.

The instruction must not read or write beyond the last byte of the bit-field.

@cindex @code{extv} instruction pattern
@item @samp{extv}
Extract a bit-field from operand 1 (a register or memory operand), where
operand 2 specifies the width in bits and operand 3 the starting bit,
and store it in operand 0.  Operand 0 must have mode @code{word_mode}.
Operand 1 may have mode @code{byte_mode} or @code{word_mode}; often
@code{word_mode} is allowed only for registers.  Operands 2 and 3 must
be valid for @code{word_mode}.

The RTL generation pass generates this instruction only with constants
for operands 2 and 3 and the constant is never zero for operand 2.

The bit-field value is sign-extended to a full word integer
before it is stored in operand 0.

This pattern is deprecated; please use @samp{extv@var{m}} and
@code{extvmisalign@var{m}} instead.

@cindex @code{extzv} instruction pattern
@item @samp{extzv}
Like @samp{extv} except that the bit-field value is zero-extended.

This pattern is deprecated; please use @samp{extzv@var{m}} and
@code{extzvmisalign@var{m}} instead.

@cindex @code{insv} instruction pattern
@item @samp{insv}
Store operand 3 (which must be valid for @code{word_mode}) into a
bit-field in operand 0, where operand 1 specifies the width in bits and
operand 2 the starting bit.  Operand 0 may have mode @code{byte_mode} or
@code{word_mode}; often @code{word_mode} is allowed only for registers.
Operands 1 and 2 must be valid for @code{word_mode}.

The RTL generation pass generates this instruction only with constants
for operands 1 and 2 and the constant is never zero for operand 1.

This pattern is deprecated; please use @samp{insv@var{m}} and
@code{insvmisalign@var{m}} instead.

@cindex @code{mov@var{mode}cc} instruction pattern
@item @samp{mov@var{mode}cc}
Conditionally move operand 2 or operand 3 into operand 0 according to the
comparison in operand 1.  If the comparison is true, operand 2 is moved
into operand 0, otherwise operand 3 is moved.

The mode of the operands being compared need not be the same as the operands
being moved.  Some machines, sparc64 for example, have instructions that
conditionally move an integer value based on the floating point condition
codes and vice versa.

If the machine does not have conditional move instructions, do not
define these patterns.

@cindex @code{add@var{mode}cc} instruction pattern
@item @samp{add@var{mode}cc}
Similar to @samp{mov@var{mode}cc} but for conditional addition.  Conditionally
move operand 2 or (operands 2 + operand 3) into operand 0 according to the
comparison in operand 1.  If the comparison is false, operand 2 is moved into
operand 0, otherwise (operand 2 + operand 3) is moved.

@cindex @code{cond_add@var{mode}} instruction pattern
@cindex @code{cond_sub@var{mode}} instruction pattern
@cindex @code{cond_and@var{mode}} instruction pattern
@cindex @code{cond_ior@var{mode}} instruction pattern
@cindex @code{cond_xor@var{mode}} instruction pattern
@cindex @code{cond_smin@var{mode}} instruction pattern
@cindex @code{cond_smax@var{mode}} instruction pattern
@cindex @code{cond_umin@var{mode}} instruction pattern
@cindex @code{cond_umax@var{mode}} instruction pattern
@item @samp{cond_add@var{mode}}
@itemx @samp{cond_sub@var{mode}}
@itemx @samp{cond_and@var{mode}}
@itemx @samp{cond_ior@var{mode}}
@itemx @samp{cond_xor@var{mode}}
@itemx @samp{cond_smin@var{mode}}
@itemx @samp{cond_smax@var{mode}}
@itemx @samp{cond_umin@var{mode}}
@itemx @samp{cond_umax@var{mode}}
Perform an elementwise operation on vector operands 2 and 3,
under the control of the vector mask in operand 1, and store the result
in operand 0.  This is equivalent to:

@smallexample
for (i = 0; i < GET_MODE_NUNITS (@var{n}); i++)
  op0[i] = op1[i] ? op2[i] @var{op} op3[i] : op2[i];
@end smallexample

where, for example, @var{op} is @code{+} for @samp{cond_add@var{mode}}.

When defined for floating-point modes, the contents of @samp{op3[i]}
are not interpreted if @var{op1[i]} is false, just like they would not
be in a normal C @samp{?:} condition.

Operands 0, 2 and 3 all have mode @var{m}, while operand 1 has the mode
returned by @code{TARGET_VECTORIZE_GET_MASK_MODE}.

<<<<<<< HEAD
@cindex @code{cond_fma_rev@var{mode}} instruction pattern
@item @samp{cond_fma_rev@var{mode}}
Similar to @samp{cond_add@var{m}}, but compute:
@smallexample
op0 = op1 ? fma (op3, op4, op2) : op2;
@end smallexample
for scalars and:
@smallexample
op0[I] = op1[I] ? fma (op3[I], op4[I], op2[I]) : op2[I];
@end smallexample
for vectors.  The @samp{_rev} indicates that the addend (operand 2)
comes first.

@cindex @code{cond_fnma_rev@var{mode}} instruction pattern
@item @samp{cond_fnma_rev@var{mode}}
Similar to @samp{cond_fma_rev@var{m}}, but negate operand 3 before
multiplying it.  That is, the instruction performs:
@smallexample
op0 = op1 ? fma (-op3, op4, op2) : op2;
@end smallexample
for scalars and:
@smallexample
op0[I] = op1[I] ? fma (-op3[I], op4[I], op2[I]) : op2[I];
@end smallexample
for vectors.

=======
>>>>>>> 70783a86
@cindex @code{neg@var{mode}cc} instruction pattern
@item @samp{neg@var{mode}cc}
Similar to @samp{mov@var{mode}cc} but for conditional negation.  Conditionally
move the negation of operand 2 or the unchanged operand 3 into operand 0
according to the comparison in operand 1.  If the comparison is true, the negation
of operand 2 is moved into operand 0, otherwise operand 3 is moved.

@cindex @code{not@var{mode}cc} instruction pattern
@item @samp{not@var{mode}cc}
Similar to @samp{neg@var{mode}cc} but for conditional complement.
Conditionally move the bitwise complement of operand 2 or the unchanged
operand 3 into operand 0 according to the comparison in operand 1.
If the comparison is true, the complement of operand 2 is moved into
operand 0, otherwise operand 3 is moved.

@cindex @code{cstore@var{mode}4} instruction pattern
@item @samp{cstore@var{mode}4}
Store zero or nonzero in operand 0 according to whether a comparison
is true.  Operand 1 is a comparison operator.  Operand 2 and operand 3
are the first and second operand of the comparison, respectively.
You specify the mode that operand 0 must have when you write the
@code{match_operand} expression.  The compiler automatically sees which
mode you have used and supplies an operand of that mode.

The value stored for a true condition must have 1 as its low bit, or
else must be negative.  Otherwise the instruction is not suitable and
you should omit it from the machine description.  You describe to the
compiler exactly which value is stored by defining the macro
@code{STORE_FLAG_VALUE} (@pxref{Misc}).  If a description cannot be
found that can be used for all the possible comparison operators, you
should pick one and use a @code{define_expand} to map all results
onto the one you chose.

These operations may @code{FAIL}, but should do so only in relatively
uncommon cases; if they would @code{FAIL} for common cases involving
integer comparisons, it is best to restrict the predicates to not
allow these operands.  Likewise if a given comparison operator will
always fail, independent of the operands (for floating-point modes, the
@code{ordered_comparison_operator} predicate is often useful in this case).

If this pattern is omitted, the compiler will generate a conditional
branch---for example, it may copy a constant one to the target and branching
around an assignment of zero to the target---or a libcall.  If the predicate
for operand 1 only rejects some operators, it will also try reordering the
operands and/or inverting the result value (e.g.@: by an exclusive OR).
These possibilities could be cheaper or equivalent to the instructions
used for the @samp{cstore@var{mode}4} pattern followed by those required
to convert a positive result from @code{STORE_FLAG_VALUE} to 1; in this
case, you can and should make operand 1's predicate reject some operators
in the @samp{cstore@var{mode}4} pattern, or remove the pattern altogether
from the machine description.

@cindex @code{cbranch@var{mode}4} instruction pattern
@item @samp{cbranch@var{mode}4}
Conditional branch instruction combined with a compare instruction.
Operand 0 is a comparison operator.  Operand 1 and operand 2 are the
first and second operands of the comparison, respectively.  Operand 3
is the @code{code_label} to jump to.

@cindex @code{jump} instruction pattern
@item @samp{jump}
A jump inside a function; an unconditional branch.  Operand 0 is the
@code{code_label} to jump to.  This pattern name is mandatory on all
machines.

@cindex @code{call} instruction pattern
@item @samp{call}
Subroutine call instruction returning no value.  Operand 0 is the
function to call; operand 1 is the number of bytes of arguments pushed
as a @code{const_int}; operand 2 is the number of registers used as
operands.

On most machines, operand 2 is not actually stored into the RTL
pattern.  It is supplied for the sake of some RISC machines which need
to put this information into the assembler code; they can put it in
the RTL instead of operand 1.

Operand 0 should be a @code{mem} RTX whose address is the address of the
function.  Note, however, that this address can be a @code{symbol_ref}
expression even if it would not be a legitimate memory address on the
target machine.  If it is also not a valid argument for a call
instruction, the pattern for this operation should be a
@code{define_expand} (@pxref{Expander Definitions}) that places the
address into a register and uses that register in the call instruction.

@cindex @code{call_value} instruction pattern
@item @samp{call_value}
Subroutine call instruction returning a value.  Operand 0 is the hard
register in which the value is returned.  There are three more
operands, the same as the three operands of the @samp{call}
instruction (but with numbers increased by one).

Subroutines that return @code{BLKmode} objects use the @samp{call}
insn.

@cindex @code{call_pop} instruction pattern
@cindex @code{call_value_pop} instruction pattern
@item @samp{call_pop}, @samp{call_value_pop}
Similar to @samp{call} and @samp{call_value}, except used if defined and
if @code{RETURN_POPS_ARGS} is nonzero.  They should emit a @code{parallel}
that contains both the function call and a @code{set} to indicate the
adjustment made to the frame pointer.

For machines where @code{RETURN_POPS_ARGS} can be nonzero, the use of these
patterns increases the number of functions for which the frame pointer
can be eliminated, if desired.

@cindex @code{untyped_call} instruction pattern
@item @samp{untyped_call}
Subroutine call instruction returning a value of any type.  Operand 0 is
the function to call; operand 1 is a memory location where the result of
calling the function is to be stored; operand 2 is a @code{parallel}
expression where each element is a @code{set} expression that indicates
the saving of a function return value into the result block.

This instruction pattern should be defined to support
@code{__builtin_apply} on machines where special instructions are needed
to call a subroutine with arbitrary arguments or to save the value
returned.  This instruction pattern is required on machines that have
multiple registers that can hold a return value
(i.e.@: @code{FUNCTION_VALUE_REGNO_P} is true for more than one register).

@cindex @code{return} instruction pattern
@item @samp{return}
Subroutine return instruction.  This instruction pattern name should be
defined only if a single instruction can do all the work of returning
from a function.

Like the @samp{mov@var{m}} patterns, this pattern is also used after the
RTL generation phase.  In this case it is to support machines where
multiple instructions are usually needed to return from a function, but
some class of functions only requires one instruction to implement a
return.  Normally, the applicable functions are those which do not need
to save any registers or allocate stack space.

It is valid for this pattern to expand to an instruction using
@code{simple_return} if no epilogue is required.

@cindex @code{simple_return} instruction pattern
@item @samp{simple_return}
Subroutine return instruction.  This instruction pattern name should be
defined only if a single instruction can do all the work of returning
from a function on a path where no epilogue is required.  This pattern
is very similar to the @code{return} instruction pattern, but it is emitted
only by the shrink-wrapping optimization on paths where the function
prologue has not been executed, and a function return should occur without
any of the effects of the epilogue.  Additional uses may be introduced on
paths where both the prologue and the epilogue have executed.

@findex reload_completed
@findex leaf_function_p
For such machines, the condition specified in this pattern should only
be true when @code{reload_completed} is nonzero and the function's
epilogue would only be a single instruction.  For machines with register
windows, the routine @code{leaf_function_p} may be used to determine if
a register window push is required.

Machines that have conditional return instructions should define patterns
such as

@smallexample
(define_insn ""
  [(set (pc)
        (if_then_else (match_operator
                         0 "comparison_operator"
                         [(cc0) (const_int 0)])
                      (return)
                      (pc)))]
  "@var{condition}"
  "@dots{}")
@end smallexample

where @var{condition} would normally be the same condition specified on the
named @samp{return} pattern.

@cindex @code{untyped_return} instruction pattern
@item @samp{untyped_return}
Untyped subroutine return instruction.  This instruction pattern should
be defined to support @code{__builtin_return} on machines where special
instructions are needed to return a value of any type.

Operand 0 is a memory location where the result of calling a function
with @code{__builtin_apply} is stored; operand 1 is a @code{parallel}
expression where each element is a @code{set} expression that indicates
the restoring of a function return value from the result block.

@cindex @code{nop} instruction pattern
@item @samp{nop}
No-op instruction.  This instruction pattern name should always be defined
to output a no-op in assembler code.  @code{(const_int 0)} will do as an
RTL pattern.

@cindex @code{indirect_jump} instruction pattern
@item @samp{indirect_jump}
An instruction to jump to an address which is operand zero.
This pattern name is mandatory on all machines.

@cindex @code{casesi} instruction pattern
@item @samp{casesi}
Instruction to jump through a dispatch table, including bounds checking.
This instruction takes five operands:

@enumerate
@item
The index to dispatch on, which has mode @code{SImode}.

@item
The lower bound for indices in the table, an integer constant.

@item
The total range of indices in the table---the largest index
minus the smallest one (both inclusive).

@item
A label that precedes the table itself.

@item
A label to jump to if the index has a value outside the bounds.
@end enumerate

The table is an @code{addr_vec} or @code{addr_diff_vec} inside of a
@code{jump_table_data}.  The number of elements in the table is one plus the
difference between the upper bound and the lower bound.

@cindex @code{tablejump} instruction pattern
@item @samp{tablejump}
Instruction to jump to a variable address.  This is a low-level
capability which can be used to implement a dispatch table when there
is no @samp{casesi} pattern.

This pattern requires two operands: the address or offset, and a label
which should immediately precede the jump table.  If the macro
@code{CASE_VECTOR_PC_RELATIVE} evaluates to a nonzero value then the first
operand is an offset which counts from the address of the table; otherwise,
it is an absolute address to jump to.  In either case, the first operand has
mode @code{Pmode}.

The @samp{tablejump} insn is always the last insn before the jump
table it uses.  Its assembler code normally has no need to use the
second operand, but you should incorporate it in the RTL pattern so
that the jump optimizer will not delete the table as unreachable code.


@cindex @code{decrement_and_branch_until_zero} instruction pattern
@item @samp{decrement_and_branch_until_zero}
Conditional branch instruction that decrements a register and
jumps if the register is nonzero.  Operand 0 is the register to
decrement and test; operand 1 is the label to jump to if the
register is nonzero.  @xref{Looping Patterns}.

This optional instruction pattern is only used by the combiner,
typically for loops reversed by the loop optimizer when strength
reduction is enabled.

@cindex @code{doloop_end} instruction pattern
@item @samp{doloop_end}
Conditional branch instruction that decrements a register and
jumps if the register is nonzero.  Operand 0 is the register to
decrement and test; operand 1 is the label to jump to if the
register is nonzero.
@xref{Looping Patterns}.

This optional instruction pattern should be defined for machines with
low-overhead looping instructions as the loop optimizer will try to
modify suitable loops to utilize it.  The target hook
@code{TARGET_CAN_USE_DOLOOP_P} controls the conditions under which
low-overhead loops can be used.

@cindex @code{doloop_begin} instruction pattern
@item @samp{doloop_begin}
Companion instruction to @code{doloop_end} required for machines that
need to perform some initialization, such as loading a special counter
register.  Operand 1 is the associated @code{doloop_end} pattern and
operand 0 is the register that it decrements.

If initialization insns do not always need to be emitted, use a
@code{define_expand} (@pxref{Expander Definitions}) and make it fail.

@cindex @code{canonicalize_funcptr_for_compare} instruction pattern
@item @samp{canonicalize_funcptr_for_compare}
Canonicalize the function pointer in operand 1 and store the result
into operand 0.

Operand 0 is always a @code{reg} and has mode @code{Pmode}; operand 1
may be a @code{reg}, @code{mem}, @code{symbol_ref}, @code{const_int}, etc
and also has mode @code{Pmode}.

Canonicalization of a function pointer usually involves computing
the address of the function which would be called if the function
pointer were used in an indirect call.

Only define this pattern if function pointers on the target machine
can have different values but still call the same function when
used in an indirect call.

@cindex @code{save_stack_block} instruction pattern
@cindex @code{save_stack_function} instruction pattern
@cindex @code{save_stack_nonlocal} instruction pattern
@cindex @code{restore_stack_block} instruction pattern
@cindex @code{restore_stack_function} instruction pattern
@cindex @code{restore_stack_nonlocal} instruction pattern
@item @samp{save_stack_block}
@itemx @samp{save_stack_function}
@itemx @samp{save_stack_nonlocal}
@itemx @samp{restore_stack_block}
@itemx @samp{restore_stack_function}
@itemx @samp{restore_stack_nonlocal}
Most machines save and restore the stack pointer by copying it to or
from an object of mode @code{Pmode}.  Do not define these patterns on
such machines.

Some machines require special handling for stack pointer saves and
restores.  On those machines, define the patterns corresponding to the
non-standard cases by using a @code{define_expand} (@pxref{Expander
Definitions}) that produces the required insns.  The three types of
saves and restores are:

@enumerate
@item
@samp{save_stack_block} saves the stack pointer at the start of a block
that allocates a variable-sized object, and @samp{restore_stack_block}
restores the stack pointer when the block is exited.

@item
@samp{save_stack_function} and @samp{restore_stack_function} do a
similar job for the outermost block of a function and are used when the
function allocates variable-sized objects or calls @code{alloca}.  Only
the epilogue uses the restored stack pointer, allowing a simpler save or
restore sequence on some machines.

@item
@samp{save_stack_nonlocal} is used in functions that contain labels
branched to by nested functions.  It saves the stack pointer in such a
way that the inner function can use @samp{restore_stack_nonlocal} to
restore the stack pointer.  The compiler generates code to restore the
frame and argument pointer registers, but some machines require saving
and restoring additional data such as register window information or
stack backchains.  Place insns in these patterns to save and restore any
such required data.
@end enumerate

When saving the stack pointer, operand 0 is the save area and operand 1
is the stack pointer.  The mode used to allocate the save area defaults
to @code{Pmode} but you can override that choice by defining the
@code{STACK_SAVEAREA_MODE} macro (@pxref{Storage Layout}).  You must
specify an integral mode, or @code{VOIDmode} if no save area is needed
for a particular type of save (either because no save is needed or
because a machine-specific save area can be used).  Operand 0 is the
stack pointer and operand 1 is the save area for restore operations.  If
@samp{save_stack_block} is defined, operand 0 must not be
@code{VOIDmode} since these saves can be arbitrarily nested.

A save area is a @code{mem} that is at a constant offset from
@code{virtual_stack_vars_rtx} when the stack pointer is saved for use by
nonlocal gotos and a @code{reg} in the other two cases.

@cindex @code{allocate_stack} instruction pattern
@item @samp{allocate_stack}
Subtract (or add if @code{STACK_GROWS_DOWNWARD} is undefined) operand 1 from
the stack pointer to create space for dynamically allocated data.

Store the resultant pointer to this space into operand 0.  If you
are allocating space from the main stack, do this by emitting a
move insn to copy @code{virtual_stack_dynamic_rtx} to operand 0.
If you are allocating the space elsewhere, generate code to copy the
location of the space to operand 0.  In the latter case, you must
ensure this space gets freed when the corresponding space on the main
stack is free.

Do not define this pattern if all that must be done is the subtraction.
Some machines require other operations such as stack probes or
maintaining the back chain.  Define this pattern to emit those
operations in addition to updating the stack pointer.

@cindex @code{check_stack} instruction pattern
@item @samp{check_stack}
If stack checking (@pxref{Stack Checking}) cannot be done on your system by
probing the stack, define this pattern to perform the needed check and signal
an error if the stack has overflowed.  The single operand is the address in
the stack farthest from the current stack pointer that you need to validate.
Normally, on platforms where this pattern is needed, you would obtain the
stack limit from a global or thread-specific variable or register.

@cindex @code{probe_stack_address} instruction pattern
@item @samp{probe_stack_address}
If stack checking (@pxref{Stack Checking}) can be done on your system by
probing the stack but without the need to actually access it, define this
pattern and signal an error if the stack has overflowed.  The single operand
is the memory address in the stack that needs to be probed.

@cindex @code{probe_stack} instruction pattern
@item @samp{probe_stack}
If stack checking (@pxref{Stack Checking}) can be done on your system by
probing the stack but doing it with a ``store zero'' instruction is not valid
or optimal, define this pattern to do the probing differently and signal an
error if the stack has overflowed.  The single operand is the memory reference
in the stack that needs to be probed.

@cindex @code{nonlocal_goto} instruction pattern
@item @samp{nonlocal_goto}
Emit code to generate a non-local goto, e.g., a jump from one function
to a label in an outer function.  This pattern has four arguments,
each representing a value to be used in the jump.  The first
argument is to be loaded into the frame pointer, the second is
the address to branch to (code to dispatch to the actual label),
the third is the address of a location where the stack is saved,
and the last is the address of the label, to be placed in the
location for the incoming static chain.

On most machines you need not define this pattern, since GCC will
already generate the correct code, which is to load the frame pointer
and static chain, restore the stack (using the
@samp{restore_stack_nonlocal} pattern, if defined), and jump indirectly
to the dispatcher.  You need only define this pattern if this code will
not work on your machine.

@cindex @code{nonlocal_goto_receiver} instruction pattern
@item @samp{nonlocal_goto_receiver}
This pattern, if defined, contains code needed at the target of a
nonlocal goto after the code already generated by GCC@.  You will not
normally need to define this pattern.  A typical reason why you might
need this pattern is if some value, such as a pointer to a global table,
must be restored when the frame pointer is restored.  Note that a nonlocal
goto only occurs within a unit-of-translation, so a global table pointer
that is shared by all functions of a given module need not be restored.
There are no arguments.

@cindex @code{exception_receiver} instruction pattern
@item @samp{exception_receiver}
This pattern, if defined, contains code needed at the site of an
exception handler that isn't needed at the site of a nonlocal goto.  You
will not normally need to define this pattern.  A typical reason why you
might need this pattern is if some value, such as a pointer to a global
table, must be restored after control flow is branched to the handler of
an exception.  There are no arguments.

@cindex @code{builtin_setjmp_setup} instruction pattern
@item @samp{builtin_setjmp_setup}
This pattern, if defined, contains additional code needed to initialize
the @code{jmp_buf}.  You will not normally need to define this pattern.
A typical reason why you might need this pattern is if some value, such
as a pointer to a global table, must be restored.  Though it is
preferred that the pointer value be recalculated if possible (given the
address of a label for instance).  The single argument is a pointer to
the @code{jmp_buf}.  Note that the buffer is five words long and that
the first three are normally used by the generic mechanism.

@cindex @code{builtin_setjmp_receiver} instruction pattern
@item @samp{builtin_setjmp_receiver}
This pattern, if defined, contains code needed at the site of a
built-in setjmp that isn't needed at the site of a nonlocal goto.  You
will not normally need to define this pattern.  A typical reason why you
might need this pattern is if some value, such as a pointer to a global
table, must be restored.  It takes one argument, which is the label
to which builtin_longjmp transferred control; this pattern may be emitted
at a small offset from that label.

@cindex @code{builtin_longjmp} instruction pattern
@item @samp{builtin_longjmp}
This pattern, if defined, performs the entire action of the longjmp.
You will not normally need to define this pattern unless you also define
@code{builtin_setjmp_setup}.  The single argument is a pointer to the
@code{jmp_buf}.

@cindex @code{eh_return} instruction pattern
@item @samp{eh_return}
This pattern, if defined, affects the way @code{__builtin_eh_return},
and thence the call frame exception handling library routines, are
built.  It is intended to handle non-trivial actions needed along
the abnormal return path.

The address of the exception handler to which the function should return
is passed as operand to this pattern.  It will normally need to copied by
the pattern to some special register or memory location.
If the pattern needs to determine the location of the target call
frame in order to do so, it may use @code{EH_RETURN_STACKADJ_RTX},
if defined; it will have already been assigned.

If this pattern is not defined, the default action will be to simply
copy the return address to @code{EH_RETURN_HANDLER_RTX}.  Either
that macro or this pattern needs to be defined if call frame exception
handling is to be used.

@cindex @code{prologue} instruction pattern
@anchor{prologue instruction pattern}
@item @samp{prologue}
This pattern, if defined, emits RTL for entry to a function.  The function
entry is responsible for setting up the stack frame, initializing the frame
pointer register, saving callee saved registers, etc.

Using a prologue pattern is generally preferred over defining
@code{TARGET_ASM_FUNCTION_PROLOGUE} to emit assembly code for the prologue.

The @code{prologue} pattern is particularly useful for targets which perform
instruction scheduling.

@cindex @code{window_save} instruction pattern
@anchor{window_save instruction pattern}
@item @samp{window_save}
This pattern, if defined, emits RTL for a register window save.  It should
be defined if the target machine has register windows but the window events
are decoupled from calls to subroutines.  The canonical example is the SPARC
architecture.

@cindex @code{epilogue} instruction pattern
@anchor{epilogue instruction pattern}
@item @samp{epilogue}
This pattern emits RTL for exit from a function.  The function
exit is responsible for deallocating the stack frame, restoring callee saved
registers and emitting the return instruction.

Using an epilogue pattern is generally preferred over defining
@code{TARGET_ASM_FUNCTION_EPILOGUE} to emit assembly code for the epilogue.

The @code{epilogue} pattern is particularly useful for targets which perform
instruction scheduling or which have delay slots for their return instruction.

@cindex @code{sibcall_epilogue} instruction pattern
@item @samp{sibcall_epilogue}
This pattern, if defined, emits RTL for exit from a function without the final
branch back to the calling function.  This pattern will be emitted before any
sibling call (aka tail call) sites.

The @code{sibcall_epilogue} pattern must not clobber any arguments used for
parameter passing or any stack slots for arguments passed to the current
function.

@cindex @code{trap} instruction pattern
@item @samp{trap}
This pattern, if defined, signals an error, typically by causing some
kind of signal to be raised.

@cindex @code{ctrap@var{MM}4} instruction pattern
@item @samp{ctrap@var{MM}4}
Conditional trap instruction.  Operand 0 is a piece of RTL which
performs a comparison, and operands 1 and 2 are the arms of the
comparison.  Operand 3 is the trap code, an integer.

A typical @code{ctrap} pattern looks like

@smallexample
(define_insn "ctrapsi4"
  [(trap_if (match_operator 0 "trap_operator"
             [(match_operand 1 "register_operand")
              (match_operand 2 "immediate_operand")])
            (match_operand 3 "const_int_operand" "i"))]
  ""
  "@dots{}")
@end smallexample

@cindex @code{prefetch} instruction pattern
@item @samp{prefetch}
This pattern, if defined, emits code for a non-faulting data prefetch
instruction.  Operand 0 is the address of the memory to prefetch.  Operand 1
is a constant 1 if the prefetch is preparing for a write to the memory
address, or a constant 0 otherwise.  Operand 2 is the expected degree of
temporal locality of the data and is a value between 0 and 3, inclusive; 0
means that the data has no temporal locality, so it need not be left in the
cache after the access; 3 means that the data has a high degree of temporal
locality and should be left in all levels of cache possible;  1 and 2 mean,
respectively, a low or moderate degree of temporal locality.

Targets that do not support write prefetches or locality hints can ignore
the values of operands 1 and 2.

@cindex @code{blockage} instruction pattern
@item @samp{blockage}
This pattern defines a pseudo insn that prevents the instruction
scheduler and other passes from moving instructions and using register
equivalences across the boundary defined by the blockage insn.
This needs to be an UNSPEC_VOLATILE pattern or a volatile ASM.

@cindex @code{memory_blockage} instruction pattern
@item @samp{memory_blockage}
This pattern, if defined, represents a compiler memory barrier, and will be
placed at points across which RTL passes may not propagate memory accesses.
This instruction needs to read and write volatile BLKmode memory.  It does
not need to generate any machine instruction.  If this pattern is not defined,
the compiler falls back to emitting an instruction corresponding
to @code{asm volatile ("" ::: "memory")}.

@cindex @code{memory_barrier} instruction pattern
@item @samp{memory_barrier}
If the target memory model is not fully synchronous, then this pattern
should be defined to an instruction that orders both loads and stores
before the instruction with respect to loads and stores after the instruction.
This pattern has no operands.

@cindex @code{sync_compare_and_swap@var{mode}} instruction pattern
@item @samp{sync_compare_and_swap@var{mode}}
This pattern, if defined, emits code for an atomic compare-and-swap
operation.  Operand 1 is the memory on which the atomic operation is
performed.  Operand 2 is the ``old'' value to be compared against the
current contents of the memory location.  Operand 3 is the ``new'' value
to store in the memory if the compare succeeds.  Operand 0 is the result
of the operation; it should contain the contents of the memory
before the operation.  If the compare succeeds, this should obviously be
a copy of operand 2.

This pattern must show that both operand 0 and operand 1 are modified.

This pattern must issue any memory barrier instructions such that all
memory operations before the atomic operation occur before the atomic
operation and all memory operations after the atomic operation occur
after the atomic operation.

For targets where the success or failure of the compare-and-swap
operation is available via the status flags, it is possible to
avoid a separate compare operation and issue the subsequent
branch or store-flag operation immediately after the compare-and-swap.
To this end, GCC will look for a @code{MODE_CC} set in the
output of @code{sync_compare_and_swap@var{mode}}; if the machine
description includes such a set, the target should also define special
@code{cbranchcc4} and/or @code{cstorecc4} instructions.  GCC will then
be able to take the destination of the @code{MODE_CC} set and pass it
to the @code{cbranchcc4} or @code{cstorecc4} pattern as the first
operand of the comparison (the second will be @code{(const_int 0)}).

For targets where the operating system may provide support for this
operation via library calls, the @code{sync_compare_and_swap_optab}
may be initialized to a function with the same interface as the
@code{__sync_val_compare_and_swap_@var{n}} built-in.  If the entire
set of @var{__sync} builtins are supported via library calls, the
target can initialize all of the optabs at once with
@code{init_sync_libfuncs}.
For the purposes of C++11 @code{std::atomic::is_lock_free}, it is
assumed that these library calls do @emph{not} use any kind of
interruptable locking.

@cindex @code{sync_add@var{mode}} instruction pattern
@cindex @code{sync_sub@var{mode}} instruction pattern
@cindex @code{sync_ior@var{mode}} instruction pattern
@cindex @code{sync_and@var{mode}} instruction pattern
@cindex @code{sync_xor@var{mode}} instruction pattern
@cindex @code{sync_nand@var{mode}} instruction pattern
@item @samp{sync_add@var{mode}}, @samp{sync_sub@var{mode}}
@itemx @samp{sync_ior@var{mode}}, @samp{sync_and@var{mode}}
@itemx @samp{sync_xor@var{mode}}, @samp{sync_nand@var{mode}}
These patterns emit code for an atomic operation on memory.
Operand 0 is the memory on which the atomic operation is performed.
Operand 1 is the second operand to the binary operator.

This pattern must issue any memory barrier instructions such that all
memory operations before the atomic operation occur before the atomic
operation and all memory operations after the atomic operation occur
after the atomic operation.

If these patterns are not defined, the operation will be constructed
from a compare-and-swap operation, if defined.

@cindex @code{sync_old_add@var{mode}} instruction pattern
@cindex @code{sync_old_sub@var{mode}} instruction pattern
@cindex @code{sync_old_ior@var{mode}} instruction pattern
@cindex @code{sync_old_and@var{mode}} instruction pattern
@cindex @code{sync_old_xor@var{mode}} instruction pattern
@cindex @code{sync_old_nand@var{mode}} instruction pattern
@item @samp{sync_old_add@var{mode}}, @samp{sync_old_sub@var{mode}}
@itemx @samp{sync_old_ior@var{mode}}, @samp{sync_old_and@var{mode}}
@itemx @samp{sync_old_xor@var{mode}}, @samp{sync_old_nand@var{mode}}
These patterns emit code for an atomic operation on memory,
and return the value that the memory contained before the operation.
Operand 0 is the result value, operand 1 is the memory on which the
atomic operation is performed, and operand 2 is the second operand
to the binary operator.

This pattern must issue any memory barrier instructions such that all
memory operations before the atomic operation occur before the atomic
operation and all memory operations after the atomic operation occur
after the atomic operation.

If these patterns are not defined, the operation will be constructed
from a compare-and-swap operation, if defined.

@cindex @code{sync_new_add@var{mode}} instruction pattern
@cindex @code{sync_new_sub@var{mode}} instruction pattern
@cindex @code{sync_new_ior@var{mode}} instruction pattern
@cindex @code{sync_new_and@var{mode}} instruction pattern
@cindex @code{sync_new_xor@var{mode}} instruction pattern
@cindex @code{sync_new_nand@var{mode}} instruction pattern
@item @samp{sync_new_add@var{mode}}, @samp{sync_new_sub@var{mode}}
@itemx @samp{sync_new_ior@var{mode}}, @samp{sync_new_and@var{mode}}
@itemx @samp{sync_new_xor@var{mode}}, @samp{sync_new_nand@var{mode}}
These patterns are like their @code{sync_old_@var{op}} counterparts,
except that they return the value that exists in the memory location
after the operation, rather than before the operation.

@cindex @code{sync_lock_test_and_set@var{mode}} instruction pattern
@item @samp{sync_lock_test_and_set@var{mode}}
This pattern takes two forms, based on the capabilities of the target.
In either case, operand 0 is the result of the operand, operand 1 is
the memory on which the atomic operation is performed, and operand 2
is the value to set in the lock.

In the ideal case, this operation is an atomic exchange operation, in
which the previous value in memory operand is copied into the result
operand, and the value operand is stored in the memory operand.

For less capable targets, any value operand that is not the constant 1
should be rejected with @code{FAIL}.  In this case the target may use
an atomic test-and-set bit operation.  The result operand should contain
1 if the bit was previously set and 0 if the bit was previously clear.
The true contents of the memory operand are implementation defined.

This pattern must issue any memory barrier instructions such that the
pattern as a whole acts as an acquire barrier, that is all memory
operations after the pattern do not occur until the lock is acquired.

If this pattern is not defined, the operation will be constructed from
a compare-and-swap operation, if defined.

@cindex @code{sync_lock_release@var{mode}} instruction pattern
@item @samp{sync_lock_release@var{mode}}
This pattern, if defined, releases a lock set by
@code{sync_lock_test_and_set@var{mode}}.  Operand 0 is the memory
that contains the lock; operand 1 is the value to store in the lock.

If the target doesn't implement full semantics for
@code{sync_lock_test_and_set@var{mode}}, any value operand which is not
the constant 0 should be rejected with @code{FAIL}, and the true contents
of the memory operand are implementation defined.

This pattern must issue any memory barrier instructions such that the
pattern as a whole acts as a release barrier, that is the lock is
released only after all previous memory operations have completed.

If this pattern is not defined, then a @code{memory_barrier} pattern
will be emitted, followed by a store of the value to the memory operand.

@cindex @code{atomic_compare_and_swap@var{mode}} instruction pattern
@item @samp{atomic_compare_and_swap@var{mode}} 
This pattern, if defined, emits code for an atomic compare-and-swap
operation with memory model semantics.  Operand 2 is the memory on which
the atomic operation is performed.  Operand 0 is an output operand which
is set to true or false based on whether the operation succeeded.  Operand
1 is an output operand which is set to the contents of the memory before
the operation was attempted.  Operand 3 is the value that is expected to
be in memory.  Operand 4 is the value to put in memory if the expected
value is found there.  Operand 5 is set to 1 if this compare and swap is to
be treated as a weak operation.  Operand 6 is the memory model to be used
if the operation is a success.  Operand 7 is the memory model to be used
if the operation fails.

If memory referred to in operand 2 contains the value in operand 3, then
operand 4 is stored in memory pointed to by operand 2 and fencing based on
the memory model in operand 6 is issued.  

If memory referred to in operand 2 does not contain the value in operand 3,
then fencing based on the memory model in operand 7 is issued.

If a target does not support weak compare-and-swap operations, or the port
elects not to implement weak operations, the argument in operand 5 can be
ignored.  Note a strong implementation must be provided.

If this pattern is not provided, the @code{__atomic_compare_exchange}
built-in functions will utilize the legacy @code{sync_compare_and_swap}
pattern with an @code{__ATOMIC_SEQ_CST} memory model.

@cindex @code{atomic_load@var{mode}} instruction pattern
@item @samp{atomic_load@var{mode}}
This pattern implements an atomic load operation with memory model
semantics.  Operand 1 is the memory address being loaded from.  Operand 0
is the result of the load.  Operand 2 is the memory model to be used for
the load operation.

If not present, the @code{__atomic_load} built-in function will either
resort to a normal load with memory barriers, or a compare-and-swap
operation if a normal load would not be atomic.

@cindex @code{atomic_store@var{mode}} instruction pattern
@item @samp{atomic_store@var{mode}}
This pattern implements an atomic store operation with memory model
semantics.  Operand 0 is the memory address being stored to.  Operand 1
is the value to be written.  Operand 2 is the memory model to be used for
the operation.

If not present, the @code{__atomic_store} built-in function will attempt to
perform a normal store and surround it with any required memory fences.  If
the store would not be atomic, then an @code{__atomic_exchange} is
attempted with the result being ignored.

@cindex @code{atomic_exchange@var{mode}} instruction pattern
@item @samp{atomic_exchange@var{mode}}
This pattern implements an atomic exchange operation with memory model
semantics.  Operand 1 is the memory location the operation is performed on.
Operand 0 is an output operand which is set to the original value contained
in the memory pointed to by operand 1.  Operand 2 is the value to be
stored.  Operand 3 is the memory model to be used.

If this pattern is not present, the built-in function
@code{__atomic_exchange} will attempt to preform the operation with a
compare and swap loop.

@cindex @code{atomic_add@var{mode}} instruction pattern
@cindex @code{atomic_sub@var{mode}} instruction pattern
@cindex @code{atomic_or@var{mode}} instruction pattern
@cindex @code{atomic_and@var{mode}} instruction pattern
@cindex @code{atomic_xor@var{mode}} instruction pattern
@cindex @code{atomic_nand@var{mode}} instruction pattern
@item @samp{atomic_add@var{mode}}, @samp{atomic_sub@var{mode}}
@itemx @samp{atomic_or@var{mode}}, @samp{atomic_and@var{mode}}
@itemx @samp{atomic_xor@var{mode}}, @samp{atomic_nand@var{mode}}
These patterns emit code for an atomic operation on memory with memory
model semantics. Operand 0 is the memory on which the atomic operation is
performed.  Operand 1 is the second operand to the binary operator.
Operand 2 is the memory model to be used by the operation.

If these patterns are not defined, attempts will be made to use legacy
@code{sync} patterns, or equivalent patterns which return a result.  If
none of these are available a compare-and-swap loop will be used.

@cindex @code{atomic_fetch_add@var{mode}} instruction pattern
@cindex @code{atomic_fetch_sub@var{mode}} instruction pattern
@cindex @code{atomic_fetch_or@var{mode}} instruction pattern
@cindex @code{atomic_fetch_and@var{mode}} instruction pattern
@cindex @code{atomic_fetch_xor@var{mode}} instruction pattern
@cindex @code{atomic_fetch_nand@var{mode}} instruction pattern
@item @samp{atomic_fetch_add@var{mode}}, @samp{atomic_fetch_sub@var{mode}}
@itemx @samp{atomic_fetch_or@var{mode}}, @samp{atomic_fetch_and@var{mode}}
@itemx @samp{atomic_fetch_xor@var{mode}}, @samp{atomic_fetch_nand@var{mode}}
These patterns emit code for an atomic operation on memory with memory
model semantics, and return the original value. Operand 0 is an output 
operand which contains the value of the memory location before the 
operation was performed.  Operand 1 is the memory on which the atomic 
operation is performed.  Operand 2 is the second operand to the binary
operator.  Operand 3 is the memory model to be used by the operation.

If these patterns are not defined, attempts will be made to use legacy
@code{sync} patterns.  If none of these are available a compare-and-swap
loop will be used.

@cindex @code{atomic_add_fetch@var{mode}} instruction pattern
@cindex @code{atomic_sub_fetch@var{mode}} instruction pattern
@cindex @code{atomic_or_fetch@var{mode}} instruction pattern
@cindex @code{atomic_and_fetch@var{mode}} instruction pattern
@cindex @code{atomic_xor_fetch@var{mode}} instruction pattern
@cindex @code{atomic_nand_fetch@var{mode}} instruction pattern
@item @samp{atomic_add_fetch@var{mode}}, @samp{atomic_sub_fetch@var{mode}}
@itemx @samp{atomic_or_fetch@var{mode}}, @samp{atomic_and_fetch@var{mode}}
@itemx @samp{atomic_xor_fetch@var{mode}}, @samp{atomic_nand_fetch@var{mode}}
These patterns emit code for an atomic operation on memory with memory
model semantics and return the result after the operation is performed.
Operand 0 is an output operand which contains the value after the
operation.  Operand 1 is the memory on which the atomic operation is
performed.  Operand 2 is the second operand to the binary operator.
Operand 3 is the memory model to be used by the operation.

If these patterns are not defined, attempts will be made to use legacy
@code{sync} patterns, or equivalent patterns which return the result before
the operation followed by the arithmetic operation required to produce the
result.  If none of these are available a compare-and-swap loop will be
used.

@cindex @code{atomic_test_and_set} instruction pattern
@item @samp{atomic_test_and_set}
This pattern emits code for @code{__builtin_atomic_test_and_set}.
Operand 0 is an output operand which is set to true if the previous
previous contents of the byte was "set", and false otherwise.  Operand 1
is the @code{QImode} memory to be modified.  Operand 2 is the memory
model to be used.

The specific value that defines "set" is implementation defined, and
is normally based on what is performed by the native atomic test and set
instruction.

@cindex @code{atomic_bit_test_and_set@var{mode}} instruction pattern
@cindex @code{atomic_bit_test_and_complement@var{mode}} instruction pattern
@cindex @code{atomic_bit_test_and_reset@var{mode}} instruction pattern
@item @samp{atomic_bit_test_and_set@var{mode}}
@itemx @samp{atomic_bit_test_and_complement@var{mode}}
@itemx @samp{atomic_bit_test_and_reset@var{mode}}
These patterns emit code for an atomic bitwise operation on memory with memory
model semantics, and return the original value of the specified bit.
Operand 0 is an output operand which contains the value of the specified bit
from the memory location before the operation was performed.  Operand 1 is the
memory on which the atomic operation is performed.  Operand 2 is the bit within
the operand, starting with least significant bit.  Operand 3 is the memory model
to be used by the operation.  Operand 4 is a flag - it is @code{const1_rtx}
if operand 0 should contain the original value of the specified bit in the
least significant bit of the operand, and @code{const0_rtx} if the bit should
be in its original position in the operand.
@code{atomic_bit_test_and_set@var{mode}} atomically sets the specified bit after
remembering its original value, @code{atomic_bit_test_and_complement@var{mode}}
inverts the specified bit and @code{atomic_bit_test_and_reset@var{mode}} clears
the specified bit.

If these patterns are not defined, attempts will be made to use
@code{atomic_fetch_or@var{mode}}, @code{atomic_fetch_xor@var{mode}} or
@code{atomic_fetch_and@var{mode}} instruction patterns, or their @code{sync}
counterparts.  If none of these are available a compare-and-swap
loop will be used.

@cindex @code{mem_thread_fence} instruction pattern
@item @samp{mem_thread_fence}
This pattern emits code required to implement a thread fence with
memory model semantics.  Operand 0 is the memory model to be used.

For the @code{__ATOMIC_RELAXED} model no instructions need to be issued
and this expansion is not invoked.

The compiler always emits a compiler memory barrier regardless of what
expanding this pattern produced.

If this pattern is not defined, the compiler falls back to expanding the
@code{memory_barrier} pattern, then to emitting @code{__sync_synchronize}
library call, and finally to just placing a compiler memory barrier.

@cindex @code{get_thread_pointer@var{mode}} instruction pattern
@cindex @code{set_thread_pointer@var{mode}} instruction pattern
@item @samp{get_thread_pointer@var{mode}}
@itemx @samp{set_thread_pointer@var{mode}}
These patterns emit code that reads/sets the TLS thread pointer. Currently,
these are only needed if the target needs to support the
@code{__builtin_thread_pointer} and @code{__builtin_set_thread_pointer}
builtins.

The get/set patterns have a single output/input operand respectively,
with @var{mode} intended to be @code{Pmode}.

@cindex @code{stack_protect_set} instruction pattern
@item @samp{stack_protect_set}
This pattern, if defined, moves a @code{ptr_mode} value from the memory
in operand 1 to the memory in operand 0 without leaving the value in
a register afterward.  This is to avoid leaking the value some place
that an attacker might use to rewrite the stack guard slot after
having clobbered it.

If this pattern is not defined, then a plain move pattern is generated.

@cindex @code{stack_protect_test} instruction pattern
@item @samp{stack_protect_test}
This pattern, if defined, compares a @code{ptr_mode} value from the
memory in operand 1 with the memory in operand 0 without leaving the
value in a register afterward and branches to operand 2 if the values
were equal.

If this pattern is not defined, then a plain compare pattern and
conditional branch pattern is used.

@cindex @code{clear_cache} instruction pattern
@item @samp{clear_cache}
This pattern, if defined, flushes the instruction cache for a region of
memory.  The region is bounded to by the Pmode pointers in operand 0
inclusive and operand 1 exclusive.

If this pattern is not defined, a call to the library function
@code{__clear_cache} is used.

@end table

@end ifset
@c Each of the following nodes are wrapped in separate
@c "@ifset INTERNALS" to work around memory limits for the default
@c configuration in older tetex distributions.  Known to not work:
@c tetex-1.0.7, known to work: tetex-2.0.2.
@ifset INTERNALS
@node Pattern Ordering
@section When the Order of Patterns Matters
@cindex Pattern Ordering
@cindex Ordering of Patterns

Sometimes an insn can match more than one instruction pattern.  Then the
pattern that appears first in the machine description is the one used.
Therefore, more specific patterns (patterns that will match fewer things)
and faster instructions (those that will produce better code when they
do match) should usually go first in the description.

In some cases the effect of ordering the patterns can be used to hide
a pattern when it is not valid.  For example, the 68000 has an
instruction for converting a fullword to floating point and another
for converting a byte to floating point.  An instruction converting
an integer to floating point could match either one.  We put the
pattern to convert the fullword first to make sure that one will
be used rather than the other.  (Otherwise a large integer might
be generated as a single-byte immediate quantity, which would not work.)
Instead of using this pattern ordering it would be possible to make the
pattern for convert-a-byte smart enough to deal properly with any
constant value.

@end ifset
@ifset INTERNALS
@node Dependent Patterns
@section Interdependence of Patterns
@cindex Dependent Patterns
@cindex Interdependence of Patterns

In some cases machines support instructions identical except for the
machine mode of one or more operands.  For example, there may be
``sign-extend halfword'' and ``sign-extend byte'' instructions whose
patterns are

@smallexample
(set (match_operand:SI 0 @dots{})
     (extend:SI (match_operand:HI 1 @dots{})))

(set (match_operand:SI 0 @dots{})
     (extend:SI (match_operand:QI 1 @dots{})))
@end smallexample

@noindent
Constant integers do not specify a machine mode, so an instruction to
extend a constant value could match either pattern.  The pattern it
actually will match is the one that appears first in the file.  For correct
results, this must be the one for the widest possible mode (@code{HImode},
here).  If the pattern matches the @code{QImode} instruction, the results
will be incorrect if the constant value does not actually fit that mode.

Such instructions to extend constants are rarely generated because they are
optimized away, but they do occasionally happen in nonoptimized
compilations.

If a constraint in a pattern allows a constant, the reload pass may
replace a register with a constant permitted by the constraint in some
cases.  Similarly for memory references.  Because of this substitution,
you should not provide separate patterns for increment and decrement
instructions.  Instead, they should be generated from the same pattern
that supports register-register add insns by examining the operands and
generating the appropriate machine instruction.

@end ifset
@ifset INTERNALS
@node Jump Patterns
@section Defining Jump Instruction Patterns
@cindex jump instruction patterns
@cindex defining jump instruction patterns

GCC does not assume anything about how the machine realizes jumps.
The machine description should define a single pattern, usually
a @code{define_expand}, which expands to all the required insns.

Usually, this would be a comparison insn to set the condition code
and a separate branch insn testing the condition code and branching
or not according to its value.  For many machines, however,
separating compares and branches is limiting, which is why the
more flexible approach with one @code{define_expand} is used in GCC.
The machine description becomes clearer for architectures that
have compare-and-branch instructions but no condition code.  It also
works better when different sets of comparison operators are supported
by different kinds of conditional branches (e.g. integer vs. floating-point),
or by conditional branches with respect to conditional stores.

Two separate insns are always used if the machine description represents
a condition code register using the legacy RTL expression @code{(cc0)},
and on most machines that use a separate condition code register
(@pxref{Condition Code}).  For machines that use @code{(cc0)}, in
fact, the set and use of the condition code must be separate and
adjacent@footnote{@code{note} insns can separate them, though.}, thus
allowing flags in @code{cc_status} to be used (@pxref{Condition Code}) and
so that the comparison and branch insns could be located from each other
by using the functions @code{prev_cc0_setter} and @code{next_cc0_user}.

Even in this case having a single entry point for conditional branches
is advantageous, because it handles equally well the case where a single
comparison instruction records the results of both signed and unsigned
comparison of the given operands (with the branch insns coming in distinct
signed and unsigned flavors) as in the x86 or SPARC, and the case where
there are distinct signed and unsigned compare instructions and only
one set of conditional branch instructions as in the PowerPC.

@end ifset
@ifset INTERNALS
@node Looping Patterns
@section Defining Looping Instruction Patterns
@cindex looping instruction patterns
@cindex defining looping instruction patterns

Some machines have special jump instructions that can be utilized to
make loops more efficient.  A common example is the 68000 @samp{dbra}
instruction which performs a decrement of a register and a branch if the
result was greater than zero.  Other machines, in particular digital
signal processors (DSPs), have special block repeat instructions to
provide low-overhead loop support.  For example, the TI TMS320C3x/C4x
DSPs have a block repeat instruction that loads special registers to
mark the top and end of a loop and to count the number of loop
iterations.  This avoids the need for fetching and executing a
@samp{dbra}-like instruction and avoids pipeline stalls associated with
the jump.

GCC has three special named patterns to support low overhead looping.
They are @samp{decrement_and_branch_until_zero}, @samp{doloop_begin},
and @samp{doloop_end}.  The first pattern,
@samp{decrement_and_branch_until_zero}, is not emitted during RTL
generation but may be emitted during the instruction combination phase.
This requires the assistance of the loop optimizer, using information
collected during strength reduction, to reverse a loop to count down to
zero.  Some targets also require the loop optimizer to add a
@code{REG_NONNEG} note to indicate that the iteration count is always
positive.  This is needed if the target performs a signed loop
termination test.  For example, the 68000 uses a pattern similar to the
following for its @code{dbra} instruction:

@smallexample
@group
(define_insn "decrement_and_branch_until_zero"
  [(set (pc)
        (if_then_else
          (ge (plus:SI (match_operand:SI 0 "general_operand" "+d*am")
                       (const_int -1))
              (const_int 0))
          (label_ref (match_operand 1 "" ""))
          (pc)))
   (set (match_dup 0)
        (plus:SI (match_dup 0)
                 (const_int -1)))]
  "find_reg_note (insn, REG_NONNEG, 0)"
  "@dots{}")
@end group
@end smallexample

Note that since the insn is both a jump insn and has an output, it must
deal with its own reloads, hence the `m' constraints.  Also note that
since this insn is generated by the instruction combination phase
combining two sequential insns together into an implicit parallel insn,
the iteration counter needs to be biased by the same amount as the
decrement operation, in this case @minus{}1.  Note that the following similar
pattern will not be matched by the combiner.

@smallexample
@group
(define_insn "decrement_and_branch_until_zero"
  [(set (pc)
        (if_then_else
          (ge (match_operand:SI 0 "general_operand" "+d*am")
              (const_int 1))
          (label_ref (match_operand 1 "" ""))
          (pc)))
   (set (match_dup 0)
        (plus:SI (match_dup 0)
                 (const_int -1)))]
  "find_reg_note (insn, REG_NONNEG, 0)"
  "@dots{}")
@end group
@end smallexample

The other two special looping patterns, @samp{doloop_begin} and
@samp{doloop_end}, are emitted by the loop optimizer for certain
well-behaved loops with a finite number of loop iterations using
information collected during strength reduction.

The @samp{doloop_end} pattern describes the actual looping instruction
(or the implicit looping operation) and the @samp{doloop_begin} pattern
is an optional companion pattern that can be used for initialization
needed for some low-overhead looping instructions.

Note that some machines require the actual looping instruction to be
emitted at the top of the loop (e.g., the TMS320C3x/C4x DSPs).  Emitting
the true RTL for a looping instruction at the top of the loop can cause
problems with flow analysis.  So instead, a dummy @code{doloop} insn is
emitted at the end of the loop.  The machine dependent reorg pass checks
for the presence of this @code{doloop} insn and then searches back to
the top of the loop, where it inserts the true looping insn (provided
there are no instructions in the loop which would cause problems).  Any
additional labels can be emitted at this point.  In addition, if the
desired special iteration counter register was not allocated, this
machine dependent reorg pass could emit a traditional compare and jump
instruction pair.

The essential difference between the
@samp{decrement_and_branch_until_zero} and the @samp{doloop_end}
patterns is that the loop optimizer allocates an additional pseudo
register for the latter as an iteration counter.  This pseudo register
cannot be used within the loop (i.e., general induction variables cannot
be derived from it), however, in many cases the loop induction variable
may become redundant and removed by the flow pass.


@end ifset
@ifset INTERNALS
@node Insn Canonicalizations
@section Canonicalization of Instructions
@cindex canonicalization of instructions
@cindex insn canonicalization

There are often cases where multiple RTL expressions could represent an
operation performed by a single machine instruction.  This situation is
most commonly encountered with logical, branch, and multiply-accumulate
instructions.  In such cases, the compiler attempts to convert these
multiple RTL expressions into a single canonical form to reduce the
number of insn patterns required.

In addition to algebraic simplifications, following canonicalizations
are performed:

@itemize @bullet
@item
For commutative and comparison operators, a constant is always made the
second operand.  If a machine only supports a constant as the second
operand, only patterns that match a constant in the second operand need
be supplied.

@item
For associative operators, a sequence of operators will always chain
to the left; for instance, only the left operand of an integer @code{plus}
can itself be a @code{plus}.  @code{and}, @code{ior}, @code{xor},
@code{plus}, @code{mult}, @code{smin}, @code{smax}, @code{umin}, and
@code{umax} are associative when applied to integers, and sometimes to
floating-point.

@item
@cindex @code{neg}, canonicalization of
@cindex @code{not}, canonicalization of
@cindex @code{mult}, canonicalization of
@cindex @code{plus}, canonicalization of
@cindex @code{minus}, canonicalization of
For these operators, if only one operand is a @code{neg}, @code{not},
@code{mult}, @code{plus}, or @code{minus} expression, it will be the
first operand.

@item
In combinations of @code{neg}, @code{mult}, @code{plus}, and
@code{minus}, the @code{neg} operations (if any) will be moved inside
the operations as far as possible.  For instance,
@code{(neg (mult A B))} is canonicalized as @code{(mult (neg A) B)}, but
@code{(plus (mult (neg B) C) A)} is canonicalized as
@code{(minus A (mult B C))}.

@cindex @code{compare}, canonicalization of
@item
For the @code{compare} operator, a constant is always the second operand
if the first argument is a condition code register or @code{(cc0)}.

@item
For instructions that inherently set a condition code register, the
@code{compare} operator is always written as the first RTL expression of
the @code{parallel} instruction pattern.  For example,

@smallexample
(define_insn ""
  [(set (reg:CCZ FLAGS_REG)
	(compare:CCZ
	  (plus:SI
	    (match_operand:SI 1 "register_operand" "%r")
	    (match_operand:SI 2 "register_operand" "r"))
	  (const_int 0)))
   (set (match_operand:SI 0 "register_operand" "=r")
	(plus:SI (match_dup 1) (match_dup 2)))]
  ""
  "addl %0, %1, %2")
@end smallexample

@item
An operand of @code{neg}, @code{not}, @code{mult}, @code{plus}, or
@code{minus} is made the first operand under the same conditions as
above.

@item
@code{(ltu (plus @var{a} @var{b}) @var{b})} is converted to
@code{(ltu (plus @var{a} @var{b}) @var{a})}. Likewise with @code{geu} instead
of @code{ltu}.

@item
@code{(minus @var{x} (const_int @var{n}))} is converted to
@code{(plus @var{x} (const_int @var{-n}))}.

@item
Within address computations (i.e., inside @code{mem}), a left shift is
converted into the appropriate multiplication by a power of two.

@cindex @code{ior}, canonicalization of
@cindex @code{and}, canonicalization of
@cindex De Morgan's law
@item
De Morgan's Law is used to move bitwise negation inside a bitwise
logical-and or logical-or operation.  If this results in only one
operand being a @code{not} expression, it will be the first one.

A machine that has an instruction that performs a bitwise logical-and of one
operand with the bitwise negation of the other should specify the pattern
for that instruction as

@smallexample
(define_insn ""
  [(set (match_operand:@var{m} 0 @dots{})
        (and:@var{m} (not:@var{m} (match_operand:@var{m} 1 @dots{}))
                     (match_operand:@var{m} 2 @dots{})))]
  "@dots{}"
  "@dots{}")
@end smallexample

@noindent
Similarly, a pattern for a ``NAND'' instruction should be written

@smallexample
(define_insn ""
  [(set (match_operand:@var{m} 0 @dots{})
        (ior:@var{m} (not:@var{m} (match_operand:@var{m} 1 @dots{}))
                     (not:@var{m} (match_operand:@var{m} 2 @dots{}))))]
  "@dots{}"
  "@dots{}")
@end smallexample

In both cases, it is not necessary to include patterns for the many
logically equivalent RTL expressions.

@cindex @code{xor}, canonicalization of
@item
The only possible RTL expressions involving both bitwise exclusive-or
and bitwise negation are @code{(xor:@var{m} @var{x} @var{y})}
and @code{(not:@var{m} (xor:@var{m} @var{x} @var{y}))}.

@item
The sum of three items, one of which is a constant, will only appear in
the form

@smallexample
(plus:@var{m} (plus:@var{m} @var{x} @var{y}) @var{constant})
@end smallexample

@cindex @code{zero_extract}, canonicalization of
@cindex @code{sign_extract}, canonicalization of
@item
Equality comparisons of a group of bits (usually a single bit) with zero
will be written using @code{zero_extract} rather than the equivalent
@code{and} or @code{sign_extract} operations.

@cindex @code{mult}, canonicalization of
@item
@code{(sign_extend:@var{m1} (mult:@var{m2} (sign_extend:@var{m2} @var{x})
(sign_extend:@var{m2} @var{y})))} is converted to @code{(mult:@var{m1}
(sign_extend:@var{m1} @var{x}) (sign_extend:@var{m1} @var{y}))}, and likewise
for @code{zero_extend}.

@item
@code{(sign_extend:@var{m1} (mult:@var{m2} (ashiftrt:@var{m2}
@var{x} @var{s}) (sign_extend:@var{m2} @var{y})))} is converted
to @code{(mult:@var{m1} (sign_extend:@var{m1} (ashiftrt:@var{m2}
@var{x} @var{s})) (sign_extend:@var{m1} @var{y}))}, and likewise for
patterns using @code{zero_extend} and @code{lshiftrt}.  If the second
operand of @code{mult} is also a shift, then that is extended also.
This transformation is only applied when it can be proven that the
original operation had sufficient precision to prevent overflow.

@end itemize

Further canonicalization rules are defined in the function
@code{commutative_operand_precedence} in @file{gcc/rtlanal.c}.

@end ifset
@ifset INTERNALS
@node Expander Definitions
@section Defining RTL Sequences for Code Generation
@cindex expander definitions
@cindex code generation RTL sequences
@cindex defining RTL sequences for code generation

On some target machines, some standard pattern names for RTL generation
cannot be handled with single insn, but a sequence of RTL insns can
represent them.  For these target machines, you can write a
@code{define_expand} to specify how to generate the sequence of RTL@.

@findex define_expand
A @code{define_expand} is an RTL expression that looks almost like a
@code{define_insn}; but, unlike the latter, a @code{define_expand} is used
only for RTL generation and it can produce more than one RTL insn.

A @code{define_expand} RTX has four operands:

@itemize @bullet
@item
The name.  Each @code{define_expand} must have a name, since the only
use for it is to refer to it by name.

@item
The RTL template.  This is a vector of RTL expressions representing
a sequence of separate instructions.  Unlike @code{define_insn}, there
is no implicit surrounding @code{PARALLEL}.

@item
The condition, a string containing a C expression.  This expression is
used to express how the availability of this pattern depends on
subclasses of target machine, selected by command-line options when GCC
is run.  This is just like the condition of a @code{define_insn} that
has a standard name.  Therefore, the condition (if present) may not
depend on the data in the insn being matched, but only the
target-machine-type flags.  The compiler needs to test these conditions
during initialization in order to learn exactly which named instructions
are available in a particular run.

@item
The preparation statements, a string containing zero or more C
statements which are to be executed before RTL code is generated from
the RTL template.

Usually these statements prepare temporary registers for use as
internal operands in the RTL template, but they can also generate RTL
insns directly by calling routines such as @code{emit_insn}, etc.
Any such insns precede the ones that come from the RTL template.

@item
Optionally, a vector containing the values of attributes. @xref{Insn
Attributes}.
@end itemize

Every RTL insn emitted by a @code{define_expand} must match some
@code{define_insn} in the machine description.  Otherwise, the compiler
will crash when trying to generate code for the insn or trying to optimize
it.

The RTL template, in addition to controlling generation of RTL insns,
also describes the operands that need to be specified when this pattern
is used.  In particular, it gives a predicate for each operand.

A true operand, which needs to be specified in order to generate RTL from
the pattern, should be described with a @code{match_operand} in its first
occurrence in the RTL template.  This enters information on the operand's
predicate into the tables that record such things.  GCC uses the
information to preload the operand into a register if that is required for
valid RTL code.  If the operand is referred to more than once, subsequent
references should use @code{match_dup}.

The RTL template may also refer to internal ``operands'' which are
temporary registers or labels used only within the sequence made by the
@code{define_expand}.  Internal operands are substituted into the RTL
template with @code{match_dup}, never with @code{match_operand}.  The
values of the internal operands are not passed in as arguments by the
compiler when it requests use of this pattern.  Instead, they are computed
within the pattern, in the preparation statements.  These statements
compute the values and store them into the appropriate elements of
@code{operands} so that @code{match_dup} can find them.

There are two special macros defined for use in the preparation statements:
@code{DONE} and @code{FAIL}.  Use them with a following semicolon,
as a statement.

@table @code

@findex DONE
@item DONE
Use the @code{DONE} macro to end RTL generation for the pattern.  The
only RTL insns resulting from the pattern on this occasion will be
those already emitted by explicit calls to @code{emit_insn} within the
preparation statements; the RTL template will not be generated.

@findex FAIL
@item FAIL
Make the pattern fail on this occasion.  When a pattern fails, it means
that the pattern was not truly available.  The calling routines in the
compiler will try other strategies for code generation using other patterns.

Failure is currently supported only for binary (addition, multiplication,
shifting, etc.) and bit-field (@code{extv}, @code{extzv}, and @code{insv})
operations.
@end table

If the preparation falls through (invokes neither @code{DONE} nor
@code{FAIL}), then the @code{define_expand} acts like a
@code{define_insn} in that the RTL template is used to generate the
insn.

The RTL template is not used for matching, only for generating the
initial insn list.  If the preparation statement always invokes
@code{DONE} or @code{FAIL}, the RTL template may be reduced to a simple
list of operands, such as this example:

@smallexample
@group
(define_expand "addsi3"
  [(match_operand:SI 0 "register_operand" "")
   (match_operand:SI 1 "register_operand" "")
   (match_operand:SI 2 "register_operand" "")]
@end group
@group
  ""
  "
@{
  handle_add (operands[0], operands[1], operands[2]);
  DONE;
@}")
@end group
@end smallexample

Here is an example, the definition of left-shift for the SPUR chip:

@smallexample
@group
(define_expand "ashlsi3"
  [(set (match_operand:SI 0 "register_operand" "")
        (ashift:SI
@end group
@group
          (match_operand:SI 1 "register_operand" "")
          (match_operand:SI 2 "nonmemory_operand" "")))]
  ""
  "
@end group
@end smallexample

@smallexample
@group
@{
  if (GET_CODE (operands[2]) != CONST_INT
      || (unsigned) INTVAL (operands[2]) > 3)
    FAIL;
@}")
@end group
@end smallexample

@noindent
This example uses @code{define_expand} so that it can generate an RTL insn
for shifting when the shift-count is in the supported range of 0 to 3 but
fail in other cases where machine insns aren't available.  When it fails,
the compiler tries another strategy using different patterns (such as, a
library call).

If the compiler were able to handle nontrivial condition-strings in
patterns with names, then it would be possible to use a
@code{define_insn} in that case.  Here is another case (zero-extension
on the 68000) which makes more use of the power of @code{define_expand}:

@smallexample
(define_expand "zero_extendhisi2"
  [(set (match_operand:SI 0 "general_operand" "")
        (const_int 0))
   (set (strict_low_part
          (subreg:HI
            (match_dup 0)
            0))
        (match_operand:HI 1 "general_operand" ""))]
  ""
  "operands[1] = make_safe_from (operands[1], operands[0]);")
@end smallexample

@noindent
@findex make_safe_from
Here two RTL insns are generated, one to clear the entire output operand
and the other to copy the input operand into its low half.  This sequence
is incorrect if the input operand refers to [the old value of] the output
operand, so the preparation statement makes sure this isn't so.  The
function @code{make_safe_from} copies the @code{operands[1]} into a
temporary register if it refers to @code{operands[0]}.  It does this
by emitting another RTL insn.

Finally, a third example shows the use of an internal operand.
Zero-extension on the SPUR chip is done by @code{and}-ing the result
against a halfword mask.  But this mask cannot be represented by a
@code{const_int} because the constant value is too large to be legitimate
on this machine.  So it must be copied into a register with
@code{force_reg} and then the register used in the @code{and}.

@smallexample
(define_expand "zero_extendhisi2"
  [(set (match_operand:SI 0 "register_operand" "")
        (and:SI (subreg:SI
                  (match_operand:HI 1 "register_operand" "")
                  0)
                (match_dup 2)))]
  ""
  "operands[2]
     = force_reg (SImode, GEN_INT (65535)); ")
@end smallexample

@emph{Note:} If the @code{define_expand} is used to serve a
standard binary or unary arithmetic operation or a bit-field operation,
then the last insn it generates must not be a @code{code_label},
@code{barrier} or @code{note}.  It must be an @code{insn},
@code{jump_insn} or @code{call_insn}.  If you don't need a real insn
at the end, emit an insn to copy the result of the operation into
itself.  Such an insn will generate no code, but it can avoid problems
in the compiler.

@end ifset
@ifset INTERNALS
@node Insn Splitting
@section Defining How to Split Instructions
@cindex insn splitting
@cindex instruction splitting
@cindex splitting instructions

There are two cases where you should specify how to split a pattern
into multiple insns.  On machines that have instructions requiring
delay slots (@pxref{Delay Slots}) or that have instructions whose
output is not available for multiple cycles (@pxref{Processor pipeline
description}), the compiler phases that optimize these cases need to
be able to move insns into one-instruction delay slots.  However, some
insns may generate more than one machine instruction.  These insns
cannot be placed into a delay slot.

Often you can rewrite the single insn as a list of individual insns,
each corresponding to one machine instruction.  The disadvantage of
doing so is that it will cause the compilation to be slower and require
more space.  If the resulting insns are too complex, it may also
suppress some optimizations.  The compiler splits the insn if there is a
reason to believe that it might improve instruction or delay slot
scheduling.

The insn combiner phase also splits putative insns.  If three insns are
merged into one insn with a complex expression that cannot be matched by
some @code{define_insn} pattern, the combiner phase attempts to split
the complex pattern into two insns that are recognized.  Usually it can
break the complex pattern into two patterns by splitting out some
subexpression.  However, in some other cases, such as performing an
addition of a large constant in two insns on a RISC machine, the way to
split the addition into two insns is machine-dependent.

@findex define_split
The @code{define_split} definition tells the compiler how to split a
complex insn into several simpler insns.  It looks like this:

@smallexample
(define_split
  [@var{insn-pattern}]
  "@var{condition}"
  [@var{new-insn-pattern-1}
   @var{new-insn-pattern-2}
   @dots{}]
  "@var{preparation-statements}")
@end smallexample

@var{insn-pattern} is a pattern that needs to be split and
@var{condition} is the final condition to be tested, as in a
@code{define_insn}.  When an insn matching @var{insn-pattern} and
satisfying @var{condition} is found, it is replaced in the insn list
with the insns given by @var{new-insn-pattern-1},
@var{new-insn-pattern-2}, etc.

The @var{preparation-statements} are similar to those statements that
are specified for @code{define_expand} (@pxref{Expander Definitions})
and are executed before the new RTL is generated to prepare for the
generated code or emit some insns whose pattern is not fixed.  Unlike
those in @code{define_expand}, however, these statements must not
generate any new pseudo-registers.  Once reload has completed, they also
must not allocate any space in the stack frame.

Patterns are matched against @var{insn-pattern} in two different
circumstances.  If an insn needs to be split for delay slot scheduling
or insn scheduling, the insn is already known to be valid, which means
that it must have been matched by some @code{define_insn} and, if
@code{reload_completed} is nonzero, is known to satisfy the constraints
of that @code{define_insn}.  In that case, the new insn patterns must
also be insns that are matched by some @code{define_insn} and, if
@code{reload_completed} is nonzero, must also satisfy the constraints
of those definitions.

As an example of this usage of @code{define_split}, consider the following
example from @file{a29k.md}, which splits a @code{sign_extend} from
@code{HImode} to @code{SImode} into a pair of shift insns:

@smallexample
(define_split
  [(set (match_operand:SI 0 "gen_reg_operand" "")
        (sign_extend:SI (match_operand:HI 1 "gen_reg_operand" "")))]
  ""
  [(set (match_dup 0)
        (ashift:SI (match_dup 1)
                   (const_int 16)))
   (set (match_dup 0)
        (ashiftrt:SI (match_dup 0)
                     (const_int 16)))]
  "
@{ operands[1] = gen_lowpart (SImode, operands[1]); @}")
@end smallexample

When the combiner phase tries to split an insn pattern, it is always the
case that the pattern is @emph{not} matched by any @code{define_insn}.
The combiner pass first tries to split a single @code{set} expression
and then the same @code{set} expression inside a @code{parallel}, but
followed by a @code{clobber} of a pseudo-reg to use as a scratch
register.  In these cases, the combiner expects exactly two new insn
patterns to be generated.  It will verify that these patterns match some
@code{define_insn} definitions, so you need not do this test in the
@code{define_split} (of course, there is no point in writing a
@code{define_split} that will never produce insns that match).

Here is an example of this use of @code{define_split}, taken from
@file{rs6000.md}:

@smallexample
(define_split
  [(set (match_operand:SI 0 "gen_reg_operand" "")
        (plus:SI (match_operand:SI 1 "gen_reg_operand" "")
                 (match_operand:SI 2 "non_add_cint_operand" "")))]
  ""
  [(set (match_dup 0) (plus:SI (match_dup 1) (match_dup 3)))
   (set (match_dup 0) (plus:SI (match_dup 0) (match_dup 4)))]
"
@{
  int low = INTVAL (operands[2]) & 0xffff;
  int high = (unsigned) INTVAL (operands[2]) >> 16;

  if (low & 0x8000)
    high++, low |= 0xffff0000;

  operands[3] = GEN_INT (high << 16);
  operands[4] = GEN_INT (low);
@}")
@end smallexample

Here the predicate @code{non_add_cint_operand} matches any
@code{const_int} that is @emph{not} a valid operand of a single add
insn.  The add with the smaller displacement is written so that it
can be substituted into the address of a subsequent operation.

An example that uses a scratch register, from the same file, generates
an equality comparison of a register and a large constant:

@smallexample
(define_split
  [(set (match_operand:CC 0 "cc_reg_operand" "")
        (compare:CC (match_operand:SI 1 "gen_reg_operand" "")
                    (match_operand:SI 2 "non_short_cint_operand" "")))
   (clobber (match_operand:SI 3 "gen_reg_operand" ""))]
  "find_single_use (operands[0], insn, 0)
   && (GET_CODE (*find_single_use (operands[0], insn, 0)) == EQ
       || GET_CODE (*find_single_use (operands[0], insn, 0)) == NE)"
  [(set (match_dup 3) (xor:SI (match_dup 1) (match_dup 4)))
   (set (match_dup 0) (compare:CC (match_dup 3) (match_dup 5)))]
  "
@{
  /* @r{Get the constant we are comparing against, C, and see what it
     looks like sign-extended to 16 bits.  Then see what constant
     could be XOR'ed with C to get the sign-extended value.}  */

  int c = INTVAL (operands[2]);
  int sextc = (c << 16) >> 16;
  int xorv = c ^ sextc;

  operands[4] = GEN_INT (xorv);
  operands[5] = GEN_INT (sextc);
@}")
@end smallexample

To avoid confusion, don't write a single @code{define_split} that
accepts some insns that match some @code{define_insn} as well as some
insns that don't.  Instead, write two separate @code{define_split}
definitions, one for the insns that are valid and one for the insns that
are not valid.

The splitter is allowed to split jump instructions into sequence of
jumps or create new jumps in while splitting non-jump instructions.  As
the control flow graph and branch prediction information needs to be updated,
several restriction apply.

Splitting of jump instruction into sequence that over by another jump
instruction is always valid, as compiler expect identical behavior of new
jump.  When new sequence contains multiple jump instructions or new labels,
more assistance is needed.  Splitter is required to create only unconditional
jumps, or simple conditional jump instructions.  Additionally it must attach a
@code{REG_BR_PROB} note to each conditional jump.  A global variable
@code{split_branch_probability} holds the probability of the original branch in case
it was a simple conditional jump, @minus{}1 otherwise.  To simplify
recomputing of edge frequencies, the new sequence is required to have only
forward jumps to the newly created labels.

@findex define_insn_and_split
For the common case where the pattern of a define_split exactly matches the
pattern of a define_insn, use @code{define_insn_and_split}.  It looks like
this:

@smallexample
(define_insn_and_split
  [@var{insn-pattern}]
  "@var{condition}"
  "@var{output-template}"
  "@var{split-condition}"
  [@var{new-insn-pattern-1}
   @var{new-insn-pattern-2}
   @dots{}]
  "@var{preparation-statements}"
  [@var{insn-attributes}])

@end smallexample

@var{insn-pattern}, @var{condition}, @var{output-template}, and
@var{insn-attributes} are used as in @code{define_insn}.  The
@var{new-insn-pattern} vector and the @var{preparation-statements} are used as
in a @code{define_split}.  The @var{split-condition} is also used as in
@code{define_split}, with the additional behavior that if the condition starts
with @samp{&&}, the condition used for the split will be the constructed as a
logical ``and'' of the split condition with the insn condition.  For example,
from i386.md:

@smallexample
(define_insn_and_split "zero_extendhisi2_and"
  [(set (match_operand:SI 0 "register_operand" "=r")
     (zero_extend:SI (match_operand:HI 1 "register_operand" "0")))
   (clobber (reg:CC 17))]
  "TARGET_ZERO_EXTEND_WITH_AND && !optimize_size"
  "#"
  "&& reload_completed"
  [(parallel [(set (match_dup 0)
                   (and:SI (match_dup 0) (const_int 65535)))
              (clobber (reg:CC 17))])]
  ""
  [(set_attr "type" "alu1")])

@end smallexample

In this case, the actual split condition will be
@samp{TARGET_ZERO_EXTEND_WITH_AND && !optimize_size && reload_completed}.

The @code{define_insn_and_split} construction provides exactly the same
functionality as two separate @code{define_insn} and @code{define_split}
patterns.  It exists for compactness, and as a maintenance tool to prevent
having to ensure the two patterns' templates match.

@end ifset
@ifset INTERNALS
@node Including Patterns
@section Including Patterns in Machine Descriptions.
@cindex insn includes

@findex include
The @code{include} pattern tells the compiler tools where to
look for patterns that are in files other than in the file
@file{.md}.  This is used only at build time and there is no preprocessing allowed.

It looks like:

@smallexample

(include
  @var{pathname})
@end smallexample

For example:

@smallexample

(include "filestuff")

@end smallexample

Where @var{pathname} is a string that specifies the location of the file,
specifies the include file to be in @file{gcc/config/target/filestuff}.  The
directory @file{gcc/config/target} is regarded as the default directory.


Machine descriptions may be split up into smaller more manageable subsections
and placed into subdirectories.

By specifying:

@smallexample

(include "BOGUS/filestuff")

@end smallexample

the include file is specified to be in @file{gcc/config/@var{target}/BOGUS/filestuff}.

Specifying an absolute path for the include file such as;
@smallexample

(include "/u2/BOGUS/filestuff")

@end smallexample
is permitted but is not encouraged.

@subsection RTL Generation Tool Options for Directory Search
@cindex directory options .md
@cindex options, directory search
@cindex search options

The @option{-I@var{dir}} option specifies directories to search for machine descriptions.
For example:

@smallexample

genrecog -I/p1/abc/proc1 -I/p2/abcd/pro2 target.md

@end smallexample


Add the directory @var{dir} to the head of the list of directories to be
searched for header files.  This can be used to override a system machine definition
file, substituting your own version, since these directories are
searched before the default machine description file directories.  If you use more than
one @option{-I} option, the directories are scanned in left-to-right
order; the standard default directory come after.


@end ifset
@ifset INTERNALS
@node Peephole Definitions
@section Machine-Specific Peephole Optimizers
@cindex peephole optimizer definitions
@cindex defining peephole optimizers

In addition to instruction patterns the @file{md} file may contain
definitions of machine-specific peephole optimizations.

The combiner does not notice certain peephole optimizations when the data
flow in the program does not suggest that it should try them.  For example,
sometimes two consecutive insns related in purpose can be combined even
though the second one does not appear to use a register computed in the
first one.  A machine-specific peephole optimizer can detect such
opportunities.

There are two forms of peephole definitions that may be used.  The
original @code{define_peephole} is run at assembly output time to
match insns and substitute assembly text.  Use of @code{define_peephole}
is deprecated.

A newer @code{define_peephole2} matches insns and substitutes new
insns.  The @code{peephole2} pass is run after register allocation
but before scheduling, which may result in much better code for
targets that do scheduling.

@menu
* define_peephole::     RTL to Text Peephole Optimizers
* define_peephole2::    RTL to RTL Peephole Optimizers
@end menu

@end ifset
@ifset INTERNALS
@node define_peephole
@subsection RTL to Text Peephole Optimizers
@findex define_peephole

@need 1000
A definition looks like this:

@smallexample
(define_peephole
  [@var{insn-pattern-1}
   @var{insn-pattern-2}
   @dots{}]
  "@var{condition}"
  "@var{template}"
  "@var{optional-insn-attributes}")
@end smallexample

@noindent
The last string operand may be omitted if you are not using any
machine-specific information in this machine description.  If present,
it must obey the same rules as in a @code{define_insn}.

In this skeleton, @var{insn-pattern-1} and so on are patterns to match
consecutive insns.  The optimization applies to a sequence of insns when
@var{insn-pattern-1} matches the first one, @var{insn-pattern-2} matches
the next, and so on.

Each of the insns matched by a peephole must also match a
@code{define_insn}.  Peepholes are checked only at the last stage just
before code generation, and only optionally.  Therefore, any insn which
would match a peephole but no @code{define_insn} will cause a crash in code
generation in an unoptimized compilation, or at various optimization
stages.

The operands of the insns are matched with @code{match_operands},
@code{match_operator}, and @code{match_dup}, as usual.  What is not
usual is that the operand numbers apply to all the insn patterns in the
definition.  So, you can check for identical operands in two insns by
using @code{match_operand} in one insn and @code{match_dup} in the
other.

The operand constraints used in @code{match_operand} patterns do not have
any direct effect on the applicability of the peephole, but they will
be validated afterward, so make sure your constraints are general enough
to apply whenever the peephole matches.  If the peephole matches
but the constraints are not satisfied, the compiler will crash.

It is safe to omit constraints in all the operands of the peephole; or
you can write constraints which serve as a double-check on the criteria
previously tested.

Once a sequence of insns matches the patterns, the @var{condition} is
checked.  This is a C expression which makes the final decision whether to
perform the optimization (we do so if the expression is nonzero).  If
@var{condition} is omitted (in other words, the string is empty) then the
optimization is applied to every sequence of insns that matches the
patterns.

The defined peephole optimizations are applied after register allocation
is complete.  Therefore, the peephole definition can check which
operands have ended up in which kinds of registers, just by looking at
the operands.

@findex prev_active_insn
The way to refer to the operands in @var{condition} is to write
@code{operands[@var{i}]} for operand number @var{i} (as matched by
@code{(match_operand @var{i} @dots{})}).  Use the variable @code{insn}
to refer to the last of the insns being matched; use
@code{prev_active_insn} to find the preceding insns.

@findex dead_or_set_p
When optimizing computations with intermediate results, you can use
@var{condition} to match only when the intermediate results are not used
elsewhere.  Use the C expression @code{dead_or_set_p (@var{insn},
@var{op})}, where @var{insn} is the insn in which you expect the value
to be used for the last time (from the value of @code{insn}, together
with use of @code{prev_nonnote_insn}), and @var{op} is the intermediate
value (from @code{operands[@var{i}]}).

Applying the optimization means replacing the sequence of insns with one
new insn.  The @var{template} controls ultimate output of assembler code
for this combined insn.  It works exactly like the template of a
@code{define_insn}.  Operand numbers in this template are the same ones
used in matching the original sequence of insns.

The result of a defined peephole optimizer does not need to match any of
the insn patterns in the machine description; it does not even have an
opportunity to match them.  The peephole optimizer definition itself serves
as the insn pattern to control how the insn is output.

Defined peephole optimizers are run as assembler code is being output,
so the insns they produce are never combined or rearranged in any way.

Here is an example, taken from the 68000 machine description:

@smallexample
(define_peephole
  [(set (reg:SI 15) (plus:SI (reg:SI 15) (const_int 4)))
   (set (match_operand:DF 0 "register_operand" "=f")
        (match_operand:DF 1 "register_operand" "ad"))]
  "FP_REG_P (operands[0]) && ! FP_REG_P (operands[1])"
@{
  rtx xoperands[2];
  xoperands[1] = gen_rtx_REG (SImode, REGNO (operands[1]) + 1);
#ifdef MOTOROLA
  output_asm_insn ("move.l %1,(sp)", xoperands);
  output_asm_insn ("move.l %1,-(sp)", operands);
  return "fmove.d (sp)+,%0";
#else
  output_asm_insn ("movel %1,sp@@", xoperands);
  output_asm_insn ("movel %1,sp@@-", operands);
  return "fmoved sp@@+,%0";
#endif
@})
@end smallexample

@need 1000
The effect of this optimization is to change

@smallexample
@group
jbsr _foobar
addql #4,sp
movel d1,sp@@-
movel d0,sp@@-
fmoved sp@@+,fp0
@end group
@end smallexample

@noindent
into

@smallexample
@group
jbsr _foobar
movel d1,sp@@
movel d0,sp@@-
fmoved sp@@+,fp0
@end group
@end smallexample

@ignore
@findex CC_REVERSED
If a peephole matches a sequence including one or more jump insns, you must
take account of the flags such as @code{CC_REVERSED} which specify that the
condition codes are represented in an unusual manner.  The compiler
automatically alters any ordinary conditional jumps which occur in such
situations, but the compiler cannot alter jumps which have been replaced by
peephole optimizations.  So it is up to you to alter the assembler code
that the peephole produces.  Supply C code to write the assembler output,
and in this C code check the condition code status flags and change the
assembler code as appropriate.
@end ignore

@var{insn-pattern-1} and so on look @emph{almost} like the second
operand of @code{define_insn}.  There is one important difference: the
second operand of @code{define_insn} consists of one or more RTX's
enclosed in square brackets.  Usually, there is only one: then the same
action can be written as an element of a @code{define_peephole}.  But
when there are multiple actions in a @code{define_insn}, they are
implicitly enclosed in a @code{parallel}.  Then you must explicitly
write the @code{parallel}, and the square brackets within it, in the
@code{define_peephole}.  Thus, if an insn pattern looks like this,

@smallexample
(define_insn "divmodsi4"
  [(set (match_operand:SI 0 "general_operand" "=d")
        (div:SI (match_operand:SI 1 "general_operand" "0")
                (match_operand:SI 2 "general_operand" "dmsK")))
   (set (match_operand:SI 3 "general_operand" "=d")
        (mod:SI (match_dup 1) (match_dup 2)))]
  "TARGET_68020"
  "divsl%.l %2,%3:%0")
@end smallexample

@noindent
then the way to mention this insn in a peephole is as follows:

@smallexample
(define_peephole
  [@dots{}
   (parallel
    [(set (match_operand:SI 0 "general_operand" "=d")
          (div:SI (match_operand:SI 1 "general_operand" "0")
                  (match_operand:SI 2 "general_operand" "dmsK")))
     (set (match_operand:SI 3 "general_operand" "=d")
          (mod:SI (match_dup 1) (match_dup 2)))])
   @dots{}]
  @dots{})
@end smallexample

@end ifset
@ifset INTERNALS
@node define_peephole2
@subsection RTL to RTL Peephole Optimizers
@findex define_peephole2

The @code{define_peephole2} definition tells the compiler how to
substitute one sequence of instructions for another sequence,
what additional scratch registers may be needed and what their
lifetimes must be.

@smallexample
(define_peephole2
  [@var{insn-pattern-1}
   @var{insn-pattern-2}
   @dots{}]
  "@var{condition}"
  [@var{new-insn-pattern-1}
   @var{new-insn-pattern-2}
   @dots{}]
  "@var{preparation-statements}")
@end smallexample

The definition is almost identical to @code{define_split}
(@pxref{Insn Splitting}) except that the pattern to match is not a
single instruction, but a sequence of instructions.

It is possible to request additional scratch registers for use in the
output template.  If appropriate registers are not free, the pattern
will simply not match.

@findex match_scratch
@findex match_dup
Scratch registers are requested with a @code{match_scratch} pattern at
the top level of the input pattern.  The allocated register (initially) will
be dead at the point requested within the original sequence.  If the scratch
is used at more than a single point, a @code{match_dup} pattern at the
top level of the input pattern marks the last position in the input sequence
at which the register must be available.

Here is an example from the IA-32 machine description:

@smallexample
(define_peephole2
  [(match_scratch:SI 2 "r")
   (parallel [(set (match_operand:SI 0 "register_operand" "")
                   (match_operator:SI 3 "arith_or_logical_operator"
                     [(match_dup 0)
                      (match_operand:SI 1 "memory_operand" "")]))
              (clobber (reg:CC 17))])]
  "! optimize_size && ! TARGET_READ_MODIFY"
  [(set (match_dup 2) (match_dup 1))
   (parallel [(set (match_dup 0)
                   (match_op_dup 3 [(match_dup 0) (match_dup 2)]))
              (clobber (reg:CC 17))])]
  "")
@end smallexample

@noindent
This pattern tries to split a load from its use in the hopes that we'll be
able to schedule around the memory load latency.  It allocates a single
@code{SImode} register of class @code{GENERAL_REGS} (@code{"r"}) that needs
to be live only at the point just before the arithmetic.

A real example requiring extended scratch lifetimes is harder to come by,
so here's a silly made-up example:

@smallexample
(define_peephole2
  [(match_scratch:SI 4 "r")
   (set (match_operand:SI 0 "" "") (match_operand:SI 1 "" ""))
   (set (match_operand:SI 2 "" "") (match_dup 1))
   (match_dup 4)
   (set (match_operand:SI 3 "" "") (match_dup 1))]
  "/* @r{determine 1 does not overlap 0 and 2} */"
  [(set (match_dup 4) (match_dup 1))
   (set (match_dup 0) (match_dup 4))
   (set (match_dup 2) (match_dup 4))
   (set (match_dup 3) (match_dup 4))]
  "")
@end smallexample

@noindent
If we had not added the @code{(match_dup 4)} in the middle of the input
sequence, it might have been the case that the register we chose at the
beginning of the sequence is killed by the first or second @code{set}.

@end ifset
@ifset INTERNALS
@node Insn Attributes
@section Instruction Attributes
@cindex insn attributes
@cindex instruction attributes

In addition to describing the instruction supported by the target machine,
the @file{md} file also defines a group of @dfn{attributes} and a set of
values for each.  Every generated insn is assigned a value for each attribute.
One possible attribute would be the effect that the insn has on the machine's
condition code.  This attribute can then be used by @code{NOTICE_UPDATE_CC}
to track the condition codes.

@menu
* Defining Attributes:: Specifying attributes and their values.
* Expressions::         Valid expressions for attribute values.
* Tagging Insns::       Assigning attribute values to insns.
* Attr Example::        An example of assigning attributes.
* Insn Lengths::        Computing the length of insns.
* Constant Attributes:: Defining attributes that are constant.
* Mnemonic Attribute::  Obtain the instruction mnemonic as attribute value.
* Delay Slots::         Defining delay slots required for a machine.
* Processor pipeline description:: Specifying information for insn scheduling.
@end menu

@end ifset
@ifset INTERNALS
@node Defining Attributes
@subsection Defining Attributes and their Values
@cindex defining attributes and their values
@cindex attributes, defining

@findex define_attr
The @code{define_attr} expression is used to define each attribute required
by the target machine.  It looks like:

@smallexample
(define_attr @var{name} @var{list-of-values} @var{default})
@end smallexample

@var{name} is a string specifying the name of the attribute being
defined.  Some attributes are used in a special way by the rest of the
compiler. The @code{enabled} attribute can be used to conditionally
enable or disable insn alternatives (@pxref{Disable Insn
Alternatives}). The @code{predicable} attribute, together with a
suitable @code{define_cond_exec} (@pxref{Conditional Execution}), can
be used to automatically generate conditional variants of instruction
patterns. The @code{mnemonic} attribute can be used to check for the
instruction mnemonic (@pxref{Mnemonic Attribute}).  The compiler
internally uses the names @code{ce_enabled} and @code{nonce_enabled},
so they should not be used elsewhere as alternative names.

@var{list-of-values} is either a string that specifies a comma-separated
list of values that can be assigned to the attribute, or a null string to
indicate that the attribute takes numeric values.

@var{default} is an attribute expression that gives the value of this
attribute for insns that match patterns whose definition does not include
an explicit value for this attribute.  @xref{Attr Example}, for more
information on the handling of defaults.  @xref{Constant Attributes},
for information on attributes that do not depend on any particular insn.

@findex insn-attr.h
For each defined attribute, a number of definitions are written to the
@file{insn-attr.h} file.  For cases where an explicit set of values is
specified for an attribute, the following are defined:

@itemize @bullet
@item
A @samp{#define} is written for the symbol @samp{HAVE_ATTR_@var{name}}.

@item
An enumerated class is defined for @samp{attr_@var{name}} with
elements of the form @samp{@var{upper-name}_@var{upper-value}} where
the attribute name and value are first converted to uppercase.

@item
A function @samp{get_attr_@var{name}} is defined that is passed an insn and
returns the attribute value for that insn.
@end itemize

For example, if the following is present in the @file{md} file:

@smallexample
(define_attr "type" "branch,fp,load,store,arith" @dots{})
@end smallexample

@noindent
the following lines will be written to the file @file{insn-attr.h}.

@smallexample
#define HAVE_ATTR_type 1
enum attr_type @{TYPE_BRANCH, TYPE_FP, TYPE_LOAD,
                 TYPE_STORE, TYPE_ARITH@};
extern enum attr_type get_attr_type ();
@end smallexample

If the attribute takes numeric values, no @code{enum} type will be
defined and the function to obtain the attribute's value will return
@code{int}.

There are attributes which are tied to a specific meaning.  These
attributes are not free to use for other purposes:

@table @code
@item length
The @code{length} attribute is used to calculate the length of emitted
code chunks.  This is especially important when verifying branch
distances. @xref{Insn Lengths}.

@item enabled
The @code{enabled} attribute can be defined to prevent certain
alternatives of an insn definition from being used during code
generation. @xref{Disable Insn Alternatives}.

@item mnemonic
The @code{mnemonic} attribute can be defined to implement instruction
specific checks in e.g. the pipeline description.
@xref{Mnemonic Attribute}.
@end table

For each of these special attributes, the corresponding
@samp{HAVE_ATTR_@var{name}} @samp{#define} is also written when the
attribute is not defined; in that case, it is defined as @samp{0}.

@findex define_enum_attr
@anchor{define_enum_attr}
Another way of defining an attribute is to use:

@smallexample
(define_enum_attr "@var{attr}" "@var{enum}" @var{default})
@end smallexample

This works in just the same way as @code{define_attr}, except that
the list of values is taken from a separate enumeration called
@var{enum} (@pxref{define_enum}).  This form allows you to use
the same list of values for several attributes without having to
repeat the list each time.  For example:

@smallexample
(define_enum "processor" [
  model_a
  model_b
  @dots{}
])
(define_enum_attr "arch" "processor"
  (const (symbol_ref "target_arch")))
(define_enum_attr "tune" "processor"
  (const (symbol_ref "target_tune")))
@end smallexample

defines the same attributes as:

@smallexample
(define_attr "arch" "model_a,model_b,@dots{}"
  (const (symbol_ref "target_arch")))
(define_attr "tune" "model_a,model_b,@dots{}"
  (const (symbol_ref "target_tune")))
@end smallexample

but without duplicating the processor list.  The second example defines two
separate C enums (@code{attr_arch} and @code{attr_tune}) whereas the first
defines a single C enum (@code{processor}).
@end ifset
@ifset INTERNALS
@node Expressions
@subsection Attribute Expressions
@cindex attribute expressions

RTL expressions used to define attributes use the codes described above
plus a few specific to attribute definitions, to be discussed below.
Attribute value expressions must have one of the following forms:

@table @code
@cindex @code{const_int} and attributes
@item (const_int @var{i})
The integer @var{i} specifies the value of a numeric attribute.  @var{i}
must be non-negative.

The value of a numeric attribute can be specified either with a
@code{const_int}, or as an integer represented as a string in
@code{const_string}, @code{eq_attr} (see below), @code{attr},
@code{symbol_ref}, simple arithmetic expressions, and @code{set_attr}
overrides on specific instructions (@pxref{Tagging Insns}).

@cindex @code{const_string} and attributes
@item (const_string @var{value})
The string @var{value} specifies a constant attribute value.
If @var{value} is specified as @samp{"*"}, it means that the default value of
the attribute is to be used for the insn containing this expression.
@samp{"*"} obviously cannot be used in the @var{default} expression
of a @code{define_attr}.

If the attribute whose value is being specified is numeric, @var{value}
must be a string containing a non-negative integer (normally
@code{const_int} would be used in this case).  Otherwise, it must
contain one of the valid values for the attribute.

@cindex @code{if_then_else} and attributes
@item (if_then_else @var{test} @var{true-value} @var{false-value})
@var{test} specifies an attribute test, whose format is defined below.
The value of this expression is @var{true-value} if @var{test} is true,
otherwise it is @var{false-value}.

@cindex @code{cond} and attributes
@item (cond [@var{test1} @var{value1} @dots{}] @var{default})
The first operand of this expression is a vector containing an even
number of expressions and consisting of pairs of @var{test} and @var{value}
expressions.  The value of the @code{cond} expression is that of the
@var{value} corresponding to the first true @var{test} expression.  If
none of the @var{test} expressions are true, the value of the @code{cond}
expression is that of the @var{default} expression.
@end table

@var{test} expressions can have one of the following forms:

@table @code
@cindex @code{const_int} and attribute tests
@item (const_int @var{i})
This test is true if @var{i} is nonzero and false otherwise.

@cindex @code{not} and attributes
@cindex @code{ior} and attributes
@cindex @code{and} and attributes
@item (not @var{test})
@itemx (ior @var{test1} @var{test2})
@itemx (and @var{test1} @var{test2})
These tests are true if the indicated logical function is true.

@cindex @code{match_operand} and attributes
@item (match_operand:@var{m} @var{n} @var{pred} @var{constraints})
This test is true if operand @var{n} of the insn whose attribute value
is being determined has mode @var{m} (this part of the test is ignored
if @var{m} is @code{VOIDmode}) and the function specified by the string
@var{pred} returns a nonzero value when passed operand @var{n} and mode
@var{m} (this part of the test is ignored if @var{pred} is the null
string).

The @var{constraints} operand is ignored and should be the null string.

@cindex @code{match_test} and attributes
@item (match_test @var{c-expr})
The test is true if C expression @var{c-expr} is true.  In non-constant
attributes, @var{c-expr} has access to the following variables:

@table @var
@item insn
The rtl instruction under test.
@item which_alternative
The @code{define_insn} alternative that @var{insn} matches.
@xref{Output Statement}.
@item operands
An array of @var{insn}'s rtl operands.
@end table

@var{c-expr} behaves like the condition in a C @code{if} statement,
so there is no need to explicitly convert the expression into a boolean
0 or 1 value.  For example, the following two tests are equivalent:

@smallexample
(match_test "x & 2")
(match_test "(x & 2) != 0")
@end smallexample

@cindex @code{le} and attributes
@cindex @code{leu} and attributes
@cindex @code{lt} and attributes
@cindex @code{gt} and attributes
@cindex @code{gtu} and attributes
@cindex @code{ge} and attributes
@cindex @code{geu} and attributes
@cindex @code{ne} and attributes
@cindex @code{eq} and attributes
@cindex @code{plus} and attributes
@cindex @code{minus} and attributes
@cindex @code{mult} and attributes
@cindex @code{div} and attributes
@cindex @code{mod} and attributes
@cindex @code{abs} and attributes
@cindex @code{neg} and attributes
@cindex @code{ashift} and attributes
@cindex @code{lshiftrt} and attributes
@cindex @code{ashiftrt} and attributes
@item (le @var{arith1} @var{arith2})
@itemx (leu @var{arith1} @var{arith2})
@itemx (lt @var{arith1} @var{arith2})
@itemx (ltu @var{arith1} @var{arith2})
@itemx (gt @var{arith1} @var{arith2})
@itemx (gtu @var{arith1} @var{arith2})
@itemx (ge @var{arith1} @var{arith2})
@itemx (geu @var{arith1} @var{arith2})
@itemx (ne @var{arith1} @var{arith2})
@itemx (eq @var{arith1} @var{arith2})
These tests are true if the indicated comparison of the two arithmetic
expressions is true.  Arithmetic expressions are formed with
@code{plus}, @code{minus}, @code{mult}, @code{div}, @code{mod},
@code{abs}, @code{neg}, @code{and}, @code{ior}, @code{xor}, @code{not},
@code{ashift}, @code{lshiftrt}, and @code{ashiftrt} expressions.

@findex get_attr
@code{const_int} and @code{symbol_ref} are always valid terms (@pxref{Insn
Lengths},for additional forms).  @code{symbol_ref} is a string
denoting a C expression that yields an @code{int} when evaluated by the
@samp{get_attr_@dots{}} routine.  It should normally be a global
variable.

@findex eq_attr
@item (eq_attr @var{name} @var{value})
@var{name} is a string specifying the name of an attribute.

@var{value} is a string that is either a valid value for attribute
@var{name}, a comma-separated list of values, or @samp{!} followed by a
value or list.  If @var{value} does not begin with a @samp{!}, this
test is true if the value of the @var{name} attribute of the current
insn is in the list specified by @var{value}.  If @var{value} begins
with a @samp{!}, this test is true if the attribute's value is
@emph{not} in the specified list.

For example,

@smallexample
(eq_attr "type" "load,store")
@end smallexample

@noindent
is equivalent to

@smallexample
(ior (eq_attr "type" "load") (eq_attr "type" "store"))
@end smallexample

If @var{name} specifies an attribute of @samp{alternative}, it refers to the
value of the compiler variable @code{which_alternative}
(@pxref{Output Statement}) and the values must be small integers.  For
example,

@smallexample
(eq_attr "alternative" "2,3")
@end smallexample

@noindent
is equivalent to

@smallexample
(ior (eq (symbol_ref "which_alternative") (const_int 2))
     (eq (symbol_ref "which_alternative") (const_int 3)))
@end smallexample

Note that, for most attributes, an @code{eq_attr} test is simplified in cases
where the value of the attribute being tested is known for all insns matching
a particular pattern.  This is by far the most common case.

@findex attr_flag
@item (attr_flag @var{name})
The value of an @code{attr_flag} expression is true if the flag
specified by @var{name} is true for the @code{insn} currently being
scheduled.

@var{name} is a string specifying one of a fixed set of flags to test.
Test the flags @code{forward} and @code{backward} to determine the
direction of a conditional branch.

This example describes a conditional branch delay slot which
can be nullified for forward branches that are taken (annul-true) or
for backward branches which are not taken (annul-false).

@smallexample
(define_delay (eq_attr "type" "cbranch")
  [(eq_attr "in_branch_delay" "true")
   (and (eq_attr "in_branch_delay" "true")
        (attr_flag "forward"))
   (and (eq_attr "in_branch_delay" "true")
        (attr_flag "backward"))])
@end smallexample

The @code{forward} and @code{backward} flags are false if the current
@code{insn} being scheduled is not a conditional branch.

@code{attr_flag} is only used during delay slot scheduling and has no
meaning to other passes of the compiler.

@findex attr
@item (attr @var{name})
The value of another attribute is returned.  This is most useful
for numeric attributes, as @code{eq_attr} and @code{attr_flag}
produce more efficient code for non-numeric attributes.
@end table

@end ifset
@ifset INTERNALS
@node Tagging Insns
@subsection Assigning Attribute Values to Insns
@cindex tagging insns
@cindex assigning attribute values to insns

The value assigned to an attribute of an insn is primarily determined by
which pattern is matched by that insn (or which @code{define_peephole}
generated it).  Every @code{define_insn} and @code{define_peephole} can
have an optional last argument to specify the values of attributes for
matching insns.  The value of any attribute not specified in a particular
insn is set to the default value for that attribute, as specified in its
@code{define_attr}.  Extensive use of default values for attributes
permits the specification of the values for only one or two attributes
in the definition of most insn patterns, as seen in the example in the
next section.

The optional last argument of @code{define_insn} and
@code{define_peephole} is a vector of expressions, each of which defines
the value for a single attribute.  The most general way of assigning an
attribute's value is to use a @code{set} expression whose first operand is an
@code{attr} expression giving the name of the attribute being set.  The
second operand of the @code{set} is an attribute expression
(@pxref{Expressions}) giving the value of the attribute.

When the attribute value depends on the @samp{alternative} attribute
(i.e., which is the applicable alternative in the constraint of the
insn), the @code{set_attr_alternative} expression can be used.  It
allows the specification of a vector of attribute expressions, one for
each alternative.

@findex set_attr
When the generality of arbitrary attribute expressions is not required,
the simpler @code{set_attr} expression can be used, which allows
specifying a string giving either a single attribute value or a list
of attribute values, one for each alternative.

The form of each of the above specifications is shown below.  In each case,
@var{name} is a string specifying the attribute to be set.

@table @code
@item (set_attr @var{name} @var{value-string})
@var{value-string} is either a string giving the desired attribute value,
or a string containing a comma-separated list giving the values for
succeeding alternatives.  The number of elements must match the number
of alternatives in the constraint of the insn pattern.

Note that it may be useful to specify @samp{*} for some alternative, in
which case the attribute will assume its default value for insns matching
that alternative.

@findex set_attr_alternative
@item (set_attr_alternative @var{name} [@var{value1} @var{value2} @dots{}])
Depending on the alternative of the insn, the value will be one of the
specified values.  This is a shorthand for using a @code{cond} with
tests on the @samp{alternative} attribute.

@findex attr
@item (set (attr @var{name}) @var{value})
The first operand of this @code{set} must be the special RTL expression
@code{attr}, whose sole operand is a string giving the name of the
attribute being set.  @var{value} is the value of the attribute.
@end table

The following shows three different ways of representing the same
attribute value specification:

@smallexample
(set_attr "type" "load,store,arith")

(set_attr_alternative "type"
                      [(const_string "load") (const_string "store")
                       (const_string "arith")])

(set (attr "type")
     (cond [(eq_attr "alternative" "1") (const_string "load")
            (eq_attr "alternative" "2") (const_string "store")]
           (const_string "arith")))
@end smallexample

@need 1000
@findex define_asm_attributes
The @code{define_asm_attributes} expression provides a mechanism to
specify the attributes assigned to insns produced from an @code{asm}
statement.  It has the form:

@smallexample
(define_asm_attributes [@var{attr-sets}])
@end smallexample

@noindent
where @var{attr-sets} is specified the same as for both the
@code{define_insn} and the @code{define_peephole} expressions.

These values will typically be the ``worst case'' attribute values.  For
example, they might indicate that the condition code will be clobbered.

A specification for a @code{length} attribute is handled specially.  The
way to compute the length of an @code{asm} insn is to multiply the
length specified in the expression @code{define_asm_attributes} by the
number of machine instructions specified in the @code{asm} statement,
determined by counting the number of semicolons and newlines in the
string.  Therefore, the value of the @code{length} attribute specified
in a @code{define_asm_attributes} should be the maximum possible length
of a single machine instruction.

@end ifset
@ifset INTERNALS
@node Attr Example
@subsection Example of Attribute Specifications
@cindex attribute specifications example
@cindex attribute specifications

The judicious use of defaulting is important in the efficient use of
insn attributes.  Typically, insns are divided into @dfn{types} and an
attribute, customarily called @code{type}, is used to represent this
value.  This attribute is normally used only to define the default value
for other attributes.  An example will clarify this usage.

Assume we have a RISC machine with a condition code and in which only
full-word operations are performed in registers.  Let us assume that we
can divide all insns into loads, stores, (integer) arithmetic
operations, floating point operations, and branches.

Here we will concern ourselves with determining the effect of an insn on
the condition code and will limit ourselves to the following possible
effects:  The condition code can be set unpredictably (clobbered), not
be changed, be set to agree with the results of the operation, or only
changed if the item previously set into the condition code has been
modified.

Here is part of a sample @file{md} file for such a machine:

@smallexample
(define_attr "type" "load,store,arith,fp,branch" (const_string "arith"))

(define_attr "cc" "clobber,unchanged,set,change0"
             (cond [(eq_attr "type" "load")
                        (const_string "change0")
                    (eq_attr "type" "store,branch")
                        (const_string "unchanged")
                    (eq_attr "type" "arith")
                        (if_then_else (match_operand:SI 0 "" "")
                                      (const_string "set")
                                      (const_string "clobber"))]
                   (const_string "clobber")))

(define_insn ""
  [(set (match_operand:SI 0 "general_operand" "=r,r,m")
        (match_operand:SI 1 "general_operand" "r,m,r"))]
  ""
  "@@
   move %0,%1
   load %0,%1
   store %0,%1"
  [(set_attr "type" "arith,load,store")])
@end smallexample

Note that we assume in the above example that arithmetic operations
performed on quantities smaller than a machine word clobber the condition
code since they will set the condition code to a value corresponding to the
full-word result.

@end ifset
@ifset INTERNALS
@node Insn Lengths
@subsection Computing the Length of an Insn
@cindex insn lengths, computing
@cindex computing the length of an insn

For many machines, multiple types of branch instructions are provided, each
for different length branch displacements.  In most cases, the assembler
will choose the correct instruction to use.  However, when the assembler
cannot do so, GCC can when a special attribute, the @code{length}
attribute, is defined.  This attribute must be defined to have numeric
values by specifying a null string in its @code{define_attr}.

In the case of the @code{length} attribute, two additional forms of
arithmetic terms are allowed in test expressions:

@table @code
@cindex @code{match_dup} and attributes
@item (match_dup @var{n})
This refers to the address of operand @var{n} of the current insn, which
must be a @code{label_ref}.

@cindex @code{pc} and attributes
@item (pc)
For non-branch instructions and backward branch instructions, this refers
to the address of the current insn.  But for forward branch instructions,
this refers to the address of the next insn, because the length of the
current insn is to be computed.
@end table

@cindex @code{addr_vec}, length of
@cindex @code{addr_diff_vec}, length of
For normal insns, the length will be determined by value of the
@code{length} attribute.  In the case of @code{addr_vec} and
@code{addr_diff_vec} insn patterns, the length is computed as
the number of vectors multiplied by the size of each vector.

Lengths are measured in addressable storage units (bytes).

Note that it is possible to call functions via the @code{symbol_ref}
mechanism to compute the length of an insn.  However, if you use this
mechanism you must provide dummy clauses to express the maximum length
without using the function call.  You can an example of this in the
@code{pa} machine description for the @code{call_symref} pattern.

The following macros can be used to refine the length computation:

@table @code
@findex ADJUST_INSN_LENGTH
@item ADJUST_INSN_LENGTH (@var{insn}, @var{length})
If defined, modifies the length assigned to instruction @var{insn} as a
function of the context in which it is used.  @var{length} is an lvalue
that contains the initially computed length of the insn and should be
updated with the correct length of the insn.

This macro will normally not be required.  A case in which it is
required is the ROMP@.  On this machine, the size of an @code{addr_vec}
insn must be increased by two to compensate for the fact that alignment
may be required.
@end table

@findex get_attr_length
The routine that returns @code{get_attr_length} (the value of the
@code{length} attribute) can be used by the output routine to
determine the form of the branch instruction to be written, as the
example below illustrates.

As an example of the specification of variable-length branches, consider
the IBM 360.  If we adopt the convention that a register will be set to
the starting address of a function, we can jump to labels within 4k of
the start using a four-byte instruction.  Otherwise, we need a six-byte
sequence to load the address from memory and then branch to it.

On such a machine, a pattern for a branch instruction might be specified
as follows:

@smallexample
(define_insn "jump"
  [(set (pc)
        (label_ref (match_operand 0 "" "")))]
  ""
@{
   return (get_attr_length (insn) == 4
           ? "b %l0" : "l r15,=a(%l0); br r15");
@}
  [(set (attr "length")
        (if_then_else (lt (match_dup 0) (const_int 4096))
                      (const_int 4)
                      (const_int 6)))])
@end smallexample

@end ifset
@ifset INTERNALS
@node Constant Attributes
@subsection Constant Attributes
@cindex constant attributes

A special form of @code{define_attr}, where the expression for the
default value is a @code{const} expression, indicates an attribute that
is constant for a given run of the compiler.  Constant attributes may be
used to specify which variety of processor is used.  For example,

@smallexample
(define_attr "cpu" "m88100,m88110,m88000"
 (const
  (cond [(symbol_ref "TARGET_88100") (const_string "m88100")
         (symbol_ref "TARGET_88110") (const_string "m88110")]
        (const_string "m88000"))))

(define_attr "memory" "fast,slow"
 (const
  (if_then_else (symbol_ref "TARGET_FAST_MEM")
                (const_string "fast")
                (const_string "slow"))))
@end smallexample

The routine generated for constant attributes has no parameters as it
does not depend on any particular insn.  RTL expressions used to define
the value of a constant attribute may use the @code{symbol_ref} form,
but may not use either the @code{match_operand} form or @code{eq_attr}
forms involving insn attributes.

@end ifset
@ifset INTERNALS
@node Mnemonic Attribute
@subsection Mnemonic Attribute
@cindex mnemonic attribute

The @code{mnemonic} attribute is a string type attribute holding the
instruction mnemonic for an insn alternative.  The attribute values
will automatically be generated by the machine description parser if
there is an attribute definition in the md file:

@smallexample
(define_attr "mnemonic" "unknown" (const_string "unknown"))
@end smallexample

The default value can be freely chosen as long as it does not collide
with any of the instruction mnemonics.  This value will be used
whenever the machine description parser is not able to determine the
mnemonic string.  This might be the case for output templates
containing more than a single instruction as in
@code{"mvcle\t%0,%1,0\;jo\t.-4"}.

The @code{mnemonic} attribute set is not generated automatically if the
instruction string is generated via C code.

An existing @code{mnemonic} attribute set in an insn definition will not
be overriden by the md file parser.  That way it is possible to
manually set the instruction mnemonics for the cases where the md file
parser fails to determine it automatically.

The @code{mnemonic} attribute is useful for dealing with instruction
specific properties in the pipeline description without defining
additional insn attributes.

@smallexample
(define_attr "ooo_expanded" ""
  (cond [(eq_attr "mnemonic" "dlr,dsgr,d,dsgf,stam,dsgfr,dlgr")
         (const_int 1)]
        (const_int 0)))
@end smallexample

@end ifset
@ifset INTERNALS
@node Delay Slots
@subsection Delay Slot Scheduling
@cindex delay slots, defining

The insn attribute mechanism can be used to specify the requirements for
delay slots, if any, on a target machine.  An instruction is said to
require a @dfn{delay slot} if some instructions that are physically
after the instruction are executed as if they were located before it.
Classic examples are branch and call instructions, which often execute
the following instruction before the branch or call is performed.

On some machines, conditional branch instructions can optionally
@dfn{annul} instructions in the delay slot.  This means that the
instruction will not be executed for certain branch outcomes.  Both
instructions that annul if the branch is true and instructions that
annul if the branch is false are supported.

Delay slot scheduling differs from instruction scheduling in that
determining whether an instruction needs a delay slot is dependent only
on the type of instruction being generated, not on data flow between the
instructions.  See the next section for a discussion of data-dependent
instruction scheduling.

@findex define_delay
The requirement of an insn needing one or more delay slots is indicated
via the @code{define_delay} expression.  It has the following form:

@smallexample
(define_delay @var{test}
              [@var{delay-1} @var{annul-true-1} @var{annul-false-1}
               @var{delay-2} @var{annul-true-2} @var{annul-false-2}
               @dots{}])
@end smallexample

@var{test} is an attribute test that indicates whether this
@code{define_delay} applies to a particular insn.  If so, the number of
required delay slots is determined by the length of the vector specified
as the second argument.  An insn placed in delay slot @var{n} must
satisfy attribute test @var{delay-n}.  @var{annul-true-n} is an
attribute test that specifies which insns may be annulled if the branch
is true.  Similarly, @var{annul-false-n} specifies which insns in the
delay slot may be annulled if the branch is false.  If annulling is not
supported for that delay slot, @code{(nil)} should be coded.

For example, in the common case where branch and call insns require
a single delay slot, which may contain any insn other than a branch or
call, the following would be placed in the @file{md} file:

@smallexample
(define_delay (eq_attr "type" "branch,call")
              [(eq_attr "type" "!branch,call") (nil) (nil)])
@end smallexample

Multiple @code{define_delay} expressions may be specified.  In this
case, each such expression specifies different delay slot requirements
and there must be no insn for which tests in two @code{define_delay}
expressions are both true.

For example, if we have a machine that requires one delay slot for branches
but two for calls,  no delay slot can contain a branch or call insn,
and any valid insn in the delay slot for the branch can be annulled if the
branch is true, we might represent this as follows:

@smallexample
(define_delay (eq_attr "type" "branch")
   [(eq_attr "type" "!branch,call")
    (eq_attr "type" "!branch,call")
    (nil)])

(define_delay (eq_attr "type" "call")
              [(eq_attr "type" "!branch,call") (nil) (nil)
               (eq_attr "type" "!branch,call") (nil) (nil)])
@end smallexample
@c the above is *still* too long.  --mew 4feb93

@end ifset
@ifset INTERNALS
@node Processor pipeline description
@subsection Specifying processor pipeline description
@cindex processor pipeline description
@cindex processor functional units
@cindex instruction latency time
@cindex interlock delays
@cindex data dependence delays
@cindex reservation delays
@cindex pipeline hazard recognizer
@cindex automaton based pipeline description
@cindex regular expressions
@cindex deterministic finite state automaton
@cindex automaton based scheduler
@cindex RISC
@cindex VLIW

To achieve better performance, most modern processors
(super-pipelined, superscalar @acronym{RISC}, and @acronym{VLIW}
processors) have many @dfn{functional units} on which several
instructions can be executed simultaneously.  An instruction starts
execution if its issue conditions are satisfied.  If not, the
instruction is stalled until its conditions are satisfied.  Such
@dfn{interlock (pipeline) delay} causes interruption of the fetching
of successor instructions (or demands nop instructions, e.g.@: for some
MIPS processors).

There are two major kinds of interlock delays in modern processors.
The first one is a data dependence delay determining @dfn{instruction
latency time}.  The instruction execution is not started until all
source data have been evaluated by prior instructions (there are more
complex cases when the instruction execution starts even when the data
are not available but will be ready in given time after the
instruction execution start).  Taking the data dependence delays into
account is simple.  The data dependence (true, output, and
anti-dependence) delay between two instructions is given by a
constant.  In most cases this approach is adequate.  The second kind
of interlock delays is a reservation delay.  The reservation delay
means that two instructions under execution will be in need of shared
processors resources, i.e.@: buses, internal registers, and/or
functional units, which are reserved for some time.  Taking this kind
of delay into account is complex especially for modern @acronym{RISC}
processors.

The task of exploiting more processor parallelism is solved by an
instruction scheduler.  For a better solution to this problem, the
instruction scheduler has to have an adequate description of the
processor parallelism (or @dfn{pipeline description}).  GCC
machine descriptions describe processor parallelism and functional
unit reservations for groups of instructions with the aid of
@dfn{regular expressions}.

The GCC instruction scheduler uses a @dfn{pipeline hazard recognizer} to
figure out the possibility of the instruction issue by the processor
on a given simulated processor cycle.  The pipeline hazard recognizer is
automatically generated from the processor pipeline description.  The
pipeline hazard recognizer generated from the machine description
is based on a deterministic finite state automaton (@acronym{DFA}):
the instruction issue is possible if there is a transition from one
automaton state to another one.  This algorithm is very fast, and
furthermore, its speed is not dependent on processor
complexity@footnote{However, the size of the automaton depends on
processor complexity.  To limit this effect, machine descriptions
can split orthogonal parts of the machine description among several
automata: but then, since each of these must be stepped independently,
this does cause a small decrease in the algorithm's performance.}.

@cindex automaton based pipeline description
The rest of this section describes the directives that constitute
an automaton-based processor pipeline description.  The order of
these constructions within the machine description file is not
important.

@findex define_automaton
@cindex pipeline hazard recognizer
The following optional construction describes names of automata
generated and used for the pipeline hazards recognition.  Sometimes
the generated finite state automaton used by the pipeline hazard
recognizer is large.  If we use more than one automaton and bind functional
units to the automata, the total size of the automata is usually
less than the size of the single automaton.  If there is no one such
construction, only one finite state automaton is generated.

@smallexample
(define_automaton @var{automata-names})
@end smallexample

@var{automata-names} is a string giving names of the automata.  The
names are separated by commas.  All the automata should have unique names.
The automaton name is used in the constructions @code{define_cpu_unit} and
@code{define_query_cpu_unit}.

@findex define_cpu_unit
@cindex processor functional units
Each processor functional unit used in the description of instruction
reservations should be described by the following construction.

@smallexample
(define_cpu_unit @var{unit-names} [@var{automaton-name}])
@end smallexample

@var{unit-names} is a string giving the names of the functional units
separated by commas.  Don't use name @samp{nothing}, it is reserved
for other goals.

@var{automaton-name} is a string giving the name of the automaton with
which the unit is bound.  The automaton should be described in
construction @code{define_automaton}.  You should give
@dfn{automaton-name}, if there is a defined automaton.

The assignment of units to automata are constrained by the uses of the
units in insn reservations.  The most important constraint is: if a
unit reservation is present on a particular cycle of an alternative
for an insn reservation, then some unit from the same automaton must
be present on the same cycle for the other alternatives of the insn
reservation.  The rest of the constraints are mentioned in the
description of the subsequent constructions.

@findex define_query_cpu_unit
@cindex querying function unit reservations
The following construction describes CPU functional units analogously
to @code{define_cpu_unit}.  The reservation of such units can be
queried for an automaton state.  The instruction scheduler never
queries reservation of functional units for given automaton state.  So
as a rule, you don't need this construction.  This construction could
be used for future code generation goals (e.g.@: to generate
@acronym{VLIW} insn templates).

@smallexample
(define_query_cpu_unit @var{unit-names} [@var{automaton-name}])
@end smallexample

@var{unit-names} is a string giving names of the functional units
separated by commas.

@var{automaton-name} is a string giving the name of the automaton with
which the unit is bound.

@findex define_insn_reservation
@cindex instruction latency time
@cindex regular expressions
@cindex data bypass
The following construction is the major one to describe pipeline
characteristics of an instruction.

@smallexample
(define_insn_reservation @var{insn-name} @var{default_latency}
                         @var{condition} @var{regexp})
@end smallexample

@var{default_latency} is a number giving latency time of the
instruction.  There is an important difference between the old
description and the automaton based pipeline description.  The latency
time is used for all dependencies when we use the old description.  In
the automaton based pipeline description, the given latency time is only
used for true dependencies.  The cost of anti-dependencies is always
zero and the cost of output dependencies is the difference between
latency times of the producing and consuming insns (if the difference
is negative, the cost is considered to be zero).  You can always
change the default costs for any description by using the target hook
@code{TARGET_SCHED_ADJUST_COST} (@pxref{Scheduling}).

@var{insn-name} is a string giving the internal name of the insn.  The
internal names are used in constructions @code{define_bypass} and in
the automaton description file generated for debugging.  The internal
name has nothing in common with the names in @code{define_insn}.  It is a
good practice to use insn classes described in the processor manual.

@var{condition} defines what RTL insns are described by this
construction.  You should remember that you will be in trouble if
@var{condition} for two or more different
@code{define_insn_reservation} constructions is TRUE for an insn.  In
this case what reservation will be used for the insn is not defined.
Such cases are not checked during generation of the pipeline hazards
recognizer because in general recognizing that two conditions may have
the same value is quite difficult (especially if the conditions
contain @code{symbol_ref}).  It is also not checked during the
pipeline hazard recognizer work because it would slow down the
recognizer considerably.

@var{regexp} is a string describing the reservation of the cpu's functional
units by the instruction.  The reservations are described by a regular
expression according to the following syntax:

@smallexample
       regexp = regexp "," oneof
              | oneof

       oneof = oneof "|" allof
             | allof

       allof = allof "+" repeat
             | repeat

       repeat = element "*" number
              | element

       element = cpu_function_unit_name
               | reservation_name
               | result_name
               | "nothing"
               | "(" regexp ")"
@end smallexample

@itemize @bullet
@item
@samp{,} is used for describing the start of the next cycle in
the reservation.

@item
@samp{|} is used for describing a reservation described by the first
regular expression @strong{or} a reservation described by the second
regular expression @strong{or} etc.

@item
@samp{+} is used for describing a reservation described by the first
regular expression @strong{and} a reservation described by the
second regular expression @strong{and} etc.

@item
@samp{*} is used for convenience and simply means a sequence in which
the regular expression are repeated @var{number} times with cycle
advancing (see @samp{,}).

@item
@samp{cpu_function_unit_name} denotes reservation of the named
functional unit.

@item
@samp{reservation_name} --- see description of construction
@samp{define_reservation}.

@item
@samp{nothing} denotes no unit reservations.
@end itemize

@findex define_reservation
Sometimes unit reservations for different insns contain common parts.
In such case, you can simplify the pipeline description by describing
the common part by the following construction

@smallexample
(define_reservation @var{reservation-name} @var{regexp})
@end smallexample

@var{reservation-name} is a string giving name of @var{regexp}.
Functional unit names and reservation names are in the same name
space.  So the reservation names should be different from the
functional unit names and can not be the reserved name @samp{nothing}.

@findex define_bypass
@cindex instruction latency time
@cindex data bypass
The following construction is used to describe exceptions in the
latency time for given instruction pair.  This is so called bypasses.

@smallexample
(define_bypass @var{number} @var{out_insn_names} @var{in_insn_names}
               [@var{guard}])
@end smallexample

@var{number} defines when the result generated by the instructions
given in string @var{out_insn_names} will be ready for the
instructions given in string @var{in_insn_names}.  Each of these
strings is a comma-separated list of filename-style globs and
they refer to the names of @code{define_insn_reservation}s.
For example:
@smallexample
(define_bypass 1 "cpu1_load_*, cpu1_store_*" "cpu1_load_*")
@end smallexample
defines a bypass between instructions that start with
@samp{cpu1_load_} or @samp{cpu1_store_} and those that start with
@samp{cpu1_load_}.

@var{guard} is an optional string giving the name of a C function which
defines an additional guard for the bypass.  The function will get the
two insns as parameters.  If the function returns zero the bypass will
be ignored for this case.  The additional guard is necessary to
recognize complicated bypasses, e.g.@: when the consumer is only an address
of insn @samp{store} (not a stored value).

If there are more one bypass with the same output and input insns, the
chosen bypass is the first bypass with a guard in description whose
guard function returns nonzero.  If there is no such bypass, then
bypass without the guard function is chosen.

@findex exclusion_set
@findex presence_set
@findex final_presence_set
@findex absence_set
@findex final_absence_set
@cindex VLIW
@cindex RISC
The following five constructions are usually used to describe
@acronym{VLIW} processors, or more precisely, to describe a placement
of small instructions into @acronym{VLIW} instruction slots.  They
can be used for @acronym{RISC} processors, too.

@smallexample
(exclusion_set @var{unit-names} @var{unit-names})
(presence_set @var{unit-names} @var{patterns})
(final_presence_set @var{unit-names} @var{patterns})
(absence_set @var{unit-names} @var{patterns})
(final_absence_set @var{unit-names} @var{patterns})
@end smallexample

@var{unit-names} is a string giving names of functional units
separated by commas.

@var{patterns} is a string giving patterns of functional units
separated by comma.  Currently pattern is one unit or units
separated by white-spaces.

The first construction (@samp{exclusion_set}) means that each
functional unit in the first string can not be reserved simultaneously
with a unit whose name is in the second string and vice versa.  For
example, the construction is useful for describing processors
(e.g.@: some SPARC processors) with a fully pipelined floating point
functional unit which can execute simultaneously only single floating
point insns or only double floating point insns.

The second construction (@samp{presence_set}) means that each
functional unit in the first string can not be reserved unless at
least one of pattern of units whose names are in the second string is
reserved.  This is an asymmetric relation.  For example, it is useful
for description that @acronym{VLIW} @samp{slot1} is reserved after
@samp{slot0} reservation.  We could describe it by the following
construction

@smallexample
(presence_set "slot1" "slot0")
@end smallexample

Or @samp{slot1} is reserved only after @samp{slot0} and unit @samp{b0}
reservation.  In this case we could write

@smallexample
(presence_set "slot1" "slot0 b0")
@end smallexample

The third construction (@samp{final_presence_set}) is analogous to
@samp{presence_set}.  The difference between them is when checking is
done.  When an instruction is issued in given automaton state
reflecting all current and planned unit reservations, the automaton
state is changed.  The first state is a source state, the second one
is a result state.  Checking for @samp{presence_set} is done on the
source state reservation, checking for @samp{final_presence_set} is
done on the result reservation.  This construction is useful to
describe a reservation which is actually two subsequent reservations.
For example, if we use

@smallexample
(presence_set "slot1" "slot0")
@end smallexample

the following insn will be never issued (because @samp{slot1} requires
@samp{slot0} which is absent in the source state).

@smallexample
(define_reservation "insn_and_nop" "slot0 + slot1")
@end smallexample

but it can be issued if we use analogous @samp{final_presence_set}.

The forth construction (@samp{absence_set}) means that each functional
unit in the first string can be reserved only if each pattern of units
whose names are in the second string is not reserved.  This is an
asymmetric relation (actually @samp{exclusion_set} is analogous to
this one but it is symmetric).  For example it might be useful in a
@acronym{VLIW} description to say that @samp{slot0} cannot be reserved
after either @samp{slot1} or @samp{slot2} have been reserved.  This
can be described as:

@smallexample
(absence_set "slot0" "slot1, slot2")
@end smallexample

Or @samp{slot2} can not be reserved if @samp{slot0} and unit @samp{b0}
are reserved or @samp{slot1} and unit @samp{b1} are reserved.  In
this case we could write

@smallexample
(absence_set "slot2" "slot0 b0, slot1 b1")
@end smallexample

All functional units mentioned in a set should belong to the same
automaton.

The last construction (@samp{final_absence_set}) is analogous to
@samp{absence_set} but checking is done on the result (state)
reservation.  See comments for @samp{final_presence_set}.

@findex automata_option
@cindex deterministic finite state automaton
@cindex nondeterministic finite state automaton
@cindex finite state automaton minimization
You can control the generator of the pipeline hazard recognizer with
the following construction.

@smallexample
(automata_option @var{options})
@end smallexample

@var{options} is a string giving options which affect the generated
code.  Currently there are the following options:

@itemize @bullet
@item
@dfn{no-minimization} makes no minimization of the automaton.  This is
only worth to do when we are debugging the description and need to
look more accurately at reservations of states.

@item
@dfn{time} means printing time statistics about the generation of
automata.

@item
@dfn{stats} means printing statistics about the generated automata
such as the number of DFA states, NDFA states and arcs.

@item
@dfn{v} means a generation of the file describing the result automata.
The file has suffix @samp{.dfa} and can be used for the description
verification and debugging.

@item
@dfn{w} means a generation of warning instead of error for
non-critical errors.

@item
@dfn{no-comb-vect} prevents the automaton generator from generating
two data structures and comparing them for space efficiency.  Using
a comb vector to represent transitions may be better, but it can be
very expensive to construct.  This option is useful if the build
process spends an unacceptably long time in genautomata.

@item
@dfn{ndfa} makes nondeterministic finite state automata.  This affects
the treatment of operator @samp{|} in the regular expressions.  The
usual treatment of the operator is to try the first alternative and,
if the reservation is not possible, the second alternative.  The
nondeterministic treatment means trying all alternatives, some of them
may be rejected by reservations in the subsequent insns.

@item
@dfn{collapse-ndfa} modifies the behavior of the generator when
producing an automaton.  An additional state transition to collapse a
nondeterministic @acronym{NDFA} state to a deterministic @acronym{DFA}
state is generated.  It can be triggered by passing @code{const0_rtx} to
state_transition.  In such an automaton, cycle advance transitions are
available only for these collapsed states.  This option is useful for
ports that want to use the @code{ndfa} option, but also want to use
@code{define_query_cpu_unit} to assign units to insns issued in a cycle.

@item
@dfn{progress} means output of a progress bar showing how many states
were generated so far for automaton being processed.  This is useful
during debugging a @acronym{DFA} description.  If you see too many
generated states, you could interrupt the generator of the pipeline
hazard recognizer and try to figure out a reason for generation of the
huge automaton.
@end itemize

As an example, consider a superscalar @acronym{RISC} machine which can
issue three insns (two integer insns and one floating point insn) on
the cycle but can finish only two insns.  To describe this, we define
the following functional units.

@smallexample
(define_cpu_unit "i0_pipeline, i1_pipeline, f_pipeline")
(define_cpu_unit "port0, port1")
@end smallexample

All simple integer insns can be executed in any integer pipeline and
their result is ready in two cycles.  The simple integer insns are
issued into the first pipeline unless it is reserved, otherwise they
are issued into the second pipeline.  Integer division and
multiplication insns can be executed only in the second integer
pipeline and their results are ready correspondingly in 9 and 4
cycles.  The integer division is not pipelined, i.e.@: the subsequent
integer division insn can not be issued until the current division
insn finished.  Floating point insns are fully pipelined and their
results are ready in 3 cycles.  Where the result of a floating point
insn is used by an integer insn, an additional delay of one cycle is
incurred.  To describe all of this we could specify

@smallexample
(define_cpu_unit "div")

(define_insn_reservation "simple" 2 (eq_attr "type" "int")
                         "(i0_pipeline | i1_pipeline), (port0 | port1)")

(define_insn_reservation "mult" 4 (eq_attr "type" "mult")
                         "i1_pipeline, nothing*2, (port0 | port1)")

(define_insn_reservation "div" 9 (eq_attr "type" "div")
                         "i1_pipeline, div*7, div + (port0 | port1)")

(define_insn_reservation "float" 3 (eq_attr "type" "float")
                         "f_pipeline, nothing, (port0 | port1))

(define_bypass 4 "float" "simple,mult,div")
@end smallexample

To simplify the description we could describe the following reservation

@smallexample
(define_reservation "finish" "port0|port1")
@end smallexample

and use it in all @code{define_insn_reservation} as in the following
construction

@smallexample
(define_insn_reservation "simple" 2 (eq_attr "type" "int")
                         "(i0_pipeline | i1_pipeline), finish")
@end smallexample


@end ifset
@ifset INTERNALS
@node Conditional Execution
@section Conditional Execution
@cindex conditional execution
@cindex predication

A number of architectures provide for some form of conditional
execution, or predication.  The hallmark of this feature is the
ability to nullify most of the instructions in the instruction set.
When the instruction set is large and not entirely symmetric, it
can be quite tedious to describe these forms directly in the
@file{.md} file.  An alternative is the @code{define_cond_exec} template.

@findex define_cond_exec
@smallexample
(define_cond_exec
  [@var{predicate-pattern}]
  "@var{condition}"
  "@var{output-template}"
  "@var{optional-insn-attribues}")
@end smallexample

@var{predicate-pattern} is the condition that must be true for the
insn to be executed at runtime and should match a relational operator.
One can use @code{match_operator} to match several relational operators
at once.  Any @code{match_operand} operands must have no more than one
alternative.

@var{condition} is a C expression that must be true for the generated
pattern to match.

@findex current_insn_predicate
@var{output-template} is a string similar to the @code{define_insn}
output template (@pxref{Output Template}), except that the @samp{*}
and @samp{@@} special cases do not apply.  This is only useful if the
assembly text for the predicate is a simple prefix to the main insn.
In order to handle the general case, there is a global variable
@code{current_insn_predicate} that will contain the entire predicate
if the current insn is predicated, and will otherwise be @code{NULL}.

@var{optional-insn-attributes} is an optional vector of attributes that gets
appended to the insn attributes of the produced cond_exec rtx. It can
be used to add some distinguishing attribute to cond_exec rtxs produced
that way. An example usage would be to use this attribute in conjunction
with attributes on the main pattern to disable particular alternatives under
certain conditions.

When @code{define_cond_exec} is used, an implicit reference to
the @code{predicable} instruction attribute is made.
@xref{Insn Attributes}.  This attribute must be a boolean (i.e.@: have
exactly two elements in its @var{list-of-values}), with the possible
values being @code{no} and @code{yes}.  The default and all uses in
the insns must be a simple constant, not a complex expressions.  It
may, however, depend on the alternative, by using a comma-separated
list of values.  If that is the case, the port should also define an
@code{enabled} attribute (@pxref{Disable Insn Alternatives}), which
should also allow only @code{no} and @code{yes} as its values.

For each @code{define_insn} for which the @code{predicable}
attribute is true, a new @code{define_insn} pattern will be
generated that matches a predicated version of the instruction.
For example,

@smallexample
(define_insn "addsi"
  [(set (match_operand:SI 0 "register_operand" "r")
        (plus:SI (match_operand:SI 1 "register_operand" "r")
                 (match_operand:SI 2 "register_operand" "r")))]
  "@var{test1}"
  "add %2,%1,%0")

(define_cond_exec
  [(ne (match_operand:CC 0 "register_operand" "c")
       (const_int 0))]
  "@var{test2}"
  "(%0)")
@end smallexample

@noindent
generates a new pattern

@smallexample
(define_insn ""
  [(cond_exec
     (ne (match_operand:CC 3 "register_operand" "c") (const_int 0))
     (set (match_operand:SI 0 "register_operand" "r")
          (plus:SI (match_operand:SI 1 "register_operand" "r")
                   (match_operand:SI 2 "register_operand" "r"))))]
  "(@var{test2}) && (@var{test1})"
  "(%3) add %2,%1,%0")
@end smallexample

@end ifset
@ifset INTERNALS
@node Define Subst
@section RTL Templates Transformations
@cindex define_subst

For some hardware architectures there are common cases when the RTL
templates for the instructions can be derived from the other RTL
templates using simple transformations.  E.g., @file{i386.md} contains
an RTL template for the ordinary @code{sub} instruction---
@code{*subsi_1}, and for the @code{sub} instruction with subsequent
zero-extension---@code{*subsi_1_zext}.  Such cases can be easily
implemented by a single meta-template capable of generating a modified
case based on the initial one:

@findex define_subst
@smallexample
(define_subst "@var{name}"
  [@var{input-template}]
  "@var{condition}"
  [@var{output-template}])
@end smallexample
@var{input-template} is a pattern describing the source RTL template,
which will be transformed.

@var{condition} is a C expression that is conjunct with the condition
from the input-template to generate a condition to be used in the
output-template.

@var{output-template} is a pattern that will be used in the resulting
template.

@code{define_subst} mechanism is tightly coupled with the notion of the
subst attribute (@pxref{Subst Iterators}).  The use of
@code{define_subst} is triggered by a reference to a subst attribute in
the transforming RTL template.  This reference initiates duplication of
the source RTL template and substitution of the attributes with their
values.  The source RTL template is left unchanged, while the copy is
transformed by @code{define_subst}.  This transformation can fail in the
case when the source RTL template is not matched against the
input-template of the @code{define_subst}.  In such case the copy is
deleted.

@code{define_subst} can be used only in @code{define_insn} and
@code{define_expand}, it cannot be used in other expressions (e.g. in
@code{define_insn_and_split}).

@menu
* Define Subst Example::	    Example of @code{define_subst} work.
* Define Subst Pattern Matching::   Process of template comparison.
* Define Subst Output Template::    Generation of output template.
@end menu

@node Define Subst Example
@subsection @code{define_subst} Example
@cindex define_subst

To illustrate how @code{define_subst} works, let us examine a simple
template transformation.

Suppose there are two kinds of instructions: one that touches flags and
the other that does not.  The instructions of the second type could be
generated with the following @code{define_subst}:

@smallexample
(define_subst "add_clobber_subst"
  [(set (match_operand:SI 0 "" "")
        (match_operand:SI 1 "" ""))]
  ""
  [(set (match_dup 0)
        (match_dup 1))
   (clobber (reg:CC FLAGS_REG))]
@end smallexample

This @code{define_subst} can be applied to any RTL pattern containing
@code{set} of mode SI and generates a copy with clobber when it is
applied.

Assume there is an RTL template for a @code{max} instruction to be used
in @code{define_subst} mentioned above:

@smallexample
(define_insn "maxsi"
  [(set (match_operand:SI 0 "register_operand" "=r")
        (max:SI
          (match_operand:SI 1 "register_operand" "r")
          (match_operand:SI 2 "register_operand" "r")))]
  ""
  "max\t@{%2, %1, %0|%0, %1, %2@}"
 [@dots{}])
@end smallexample

To mark the RTL template for @code{define_subst} application,
subst-attributes are used.  They should be declared in advance:

@smallexample
(define_subst_attr "add_clobber_name" "add_clobber_subst" "_noclobber" "_clobber")
@end smallexample

Here @samp{add_clobber_name} is the attribute name,
@samp{add_clobber_subst} is the name of the corresponding
@code{define_subst}, the third argument (@samp{_noclobber}) is the
attribute value that would be substituted into the unchanged version of
the source RTL template, and the last argument (@samp{_clobber}) is the
value that would be substituted into the second, transformed,
version of the RTL template.

Once the subst-attribute has been defined, it should be used in RTL
templates which need to be processed by the @code{define_subst}.  So,
the original RTL template should be changed:

@smallexample
(define_insn "maxsi<add_clobber_name>"
  [(set (match_operand:SI 0 "register_operand" "=r")
        (max:SI
          (match_operand:SI 1 "register_operand" "r")
          (match_operand:SI 2 "register_operand" "r")))]
  ""
  "max\t@{%2, %1, %0|%0, %1, %2@}"
 [@dots{}])
@end smallexample

The result of the @code{define_subst} usage would look like the following:

@smallexample
(define_insn "maxsi_noclobber"
  [(set (match_operand:SI 0 "register_operand" "=r")
        (max:SI
          (match_operand:SI 1 "register_operand" "r")
          (match_operand:SI 2 "register_operand" "r")))]
  ""
  "max\t@{%2, %1, %0|%0, %1, %2@}"
 [@dots{}])
(define_insn "maxsi_clobber"
  [(set (match_operand:SI 0 "register_operand" "=r")
        (max:SI
          (match_operand:SI 1 "register_operand" "r")
          (match_operand:SI 2 "register_operand" "r")))
   (clobber (reg:CC FLAGS_REG))]
  ""
  "max\t@{%2, %1, %0|%0, %1, %2@}"
 [@dots{}])
@end smallexample

@node Define Subst Pattern Matching
@subsection Pattern Matching in @code{define_subst}
@cindex define_subst

All expressions, allowed in @code{define_insn} or @code{define_expand},
are allowed in the input-template of @code{define_subst}, except
@code{match_par_dup}, @code{match_scratch}, @code{match_parallel}. The
meanings of expressions in the input-template were changed:

@code{match_operand} matches any expression (possibly, a subtree in
RTL-template), if modes of the @code{match_operand} and this expression
are the same, or mode of the @code{match_operand} is @code{VOIDmode}, or
this expression is @code{match_dup}, @code{match_op_dup}.  If the
expression is @code{match_operand} too, and predicate of
@code{match_operand} from the input pattern is not empty, then the
predicates are compared.  That can be used for more accurate filtering
of accepted RTL-templates.

@code{match_operator} matches common operators (like @code{plus},
@code{minus}), @code{unspec}, @code{unspec_volatile} operators and
@code{match_operator}s from the original pattern if the modes match and
@code{match_operator} from the input pattern has the same number of
operands as the operator from the original pattern.

@node Define Subst Output Template
@subsection Generation of output template in @code{define_subst}
@cindex define_subst

If all necessary checks for @code{define_subst} application pass, a new
RTL-pattern, based on the output-template, is created to replace the old
template.  Like in input-patterns, meanings of some RTL expressions are
changed when they are used in output-patterns of a @code{define_subst}.
Thus, @code{match_dup} is used for copying the whole expression from the
original pattern, which matched corresponding @code{match_operand} from
the input pattern.

@code{match_dup N} is used in the output template to be replaced with
the expression from the original pattern, which matched
@code{match_operand N} from the input pattern.  As a consequence,
@code{match_dup} cannot be used to point to @code{match_operand}s from
the output pattern, it should always refer to a @code{match_operand}
from the input pattern.

In the output template one can refer to the expressions from the
original pattern and create new ones.  For instance, some operands could
be added by means of standard @code{match_operand}.

After replacing @code{match_dup} with some RTL-subtree from the original
pattern, it could happen that several @code{match_operand}s in the
output pattern have the same indexes.  It is unknown, how many and what
indexes would be used in the expression which would replace
@code{match_dup}, so such conflicts in indexes are inevitable.  To
overcome this issue, @code{match_operands} and @code{match_operators},
which were introduced into the output pattern, are renumerated when all
@code{match_dup}s are replaced.

Number of alternatives in @code{match_operand}s introduced into the
output template @code{M} could differ from the number of alternatives in
the original pattern @code{N}, so in the resultant pattern there would
be @code{N*M} alternatives.  Thus, constraints from the original pattern
would be duplicated @code{N} times, constraints from the output pattern
would be duplicated @code{M} times, producing all possible combinations.
@end ifset

@ifset INTERNALS
@node Constant Definitions
@section Constant Definitions
@cindex constant definitions
@findex define_constants

Using literal constants inside instruction patterns reduces legibility and
can be a maintenance problem.

To overcome this problem, you may use the @code{define_constants}
expression.  It contains a vector of name-value pairs.  From that
point on, wherever any of the names appears in the MD file, it is as
if the corresponding value had been written instead.  You may use
@code{define_constants} multiple times; each appearance adds more
constants to the table.  It is an error to redefine a constant with
a different value.

To come back to the a29k load multiple example, instead of

@smallexample
(define_insn ""
  [(match_parallel 0 "load_multiple_operation"
     [(set (match_operand:SI 1 "gpc_reg_operand" "=r")
           (match_operand:SI 2 "memory_operand" "m"))
      (use (reg:SI 179))
      (clobber (reg:SI 179))])]
  ""
  "loadm 0,0,%1,%2")
@end smallexample

You could write:

@smallexample
(define_constants [
    (R_BP 177)
    (R_FC 178)
    (R_CR 179)
    (R_Q  180)
])

(define_insn ""
  [(match_parallel 0 "load_multiple_operation"
     [(set (match_operand:SI 1 "gpc_reg_operand" "=r")
           (match_operand:SI 2 "memory_operand" "m"))
      (use (reg:SI R_CR))
      (clobber (reg:SI R_CR))])]
  ""
  "loadm 0,0,%1,%2")
@end smallexample

The constants that are defined with a define_constant are also output
in the insn-codes.h header file as #defines.

@cindex enumerations
@findex define_c_enum
You can also use the machine description file to define enumerations.
Like the constants defined by @code{define_constant}, these enumerations
are visible to both the machine description file and the main C code.

The syntax is as follows:

@smallexample
(define_c_enum "@var{name}" [
  @var{value0}
  @var{value1}
  @dots{}
  @var{valuen}
])
@end smallexample

This definition causes the equivalent of the following C code to appear
in @file{insn-constants.h}:

@smallexample
enum @var{name} @{
  @var{value0} = 0,
  @var{value1} = 1,
  @dots{}
  @var{valuen} = @var{n}
@};
#define NUM_@var{cname}_VALUES (@var{n} + 1)
@end smallexample

where @var{cname} is the capitalized form of @var{name}.
It also makes each @var{valuei} available in the machine description
file, just as if it had been declared with:

@smallexample
(define_constants [(@var{valuei} @var{i})])
@end smallexample

Each @var{valuei} is usually an upper-case identifier and usually
begins with @var{cname}.

You can split the enumeration definition into as many statements as
you like.  The above example is directly equivalent to:

@smallexample
(define_c_enum "@var{name}" [@var{value0}])
(define_c_enum "@var{name}" [@var{value1}])
@dots{}
(define_c_enum "@var{name}" [@var{valuen}])
@end smallexample

Splitting the enumeration helps to improve the modularity of each
individual @code{.md} file.  For example, if a port defines its
synchronization instructions in a separate @file{sync.md} file,
it is convenient to define all synchronization-specific enumeration
values in @file{sync.md} rather than in the main @file{.md} file.

Some enumeration names have special significance to GCC:

@table @code
@item unspecv
@findex unspec_volatile
If an enumeration called @code{unspecv} is defined, GCC will use it
when printing out @code{unspec_volatile} expressions.  For example:

@smallexample
(define_c_enum "unspecv" [
  UNSPECV_BLOCKAGE
])
@end smallexample

causes GCC to print @samp{(unspec_volatile @dots{} 0)} as:

@smallexample
(unspec_volatile ... UNSPECV_BLOCKAGE)
@end smallexample

@item unspec
@findex unspec
If an enumeration called @code{unspec} is defined, GCC will use
it when printing out @code{unspec} expressions.  GCC will also use
it when printing out @code{unspec_volatile} expressions unless an
@code{unspecv} enumeration is also defined.  You can therefore
decide whether to keep separate enumerations for volatile and
non-volatile expressions or whether to use the same enumeration
for both.
@end table

@findex define_enum
@anchor{define_enum}
Another way of defining an enumeration is to use @code{define_enum}:

@smallexample
(define_enum "@var{name}" [
  @var{value0}
  @var{value1}
  @dots{}
  @var{valuen}
])
@end smallexample

This directive implies:

@smallexample
(define_c_enum "@var{name}" [
  @var{cname}_@var{cvalue0}
  @var{cname}_@var{cvalue1}
  @dots{}
  @var{cname}_@var{cvaluen}
])
@end smallexample

@findex define_enum_attr
where @var{cvaluei} is the capitalized form of @var{valuei}.
However, unlike @code{define_c_enum}, the enumerations defined
by @code{define_enum} can be used in attribute specifications
(@pxref{define_enum_attr}).
@end ifset
@ifset INTERNALS
@node Iterators
@section Iterators
@cindex iterators in @file{.md} files

Ports often need to define similar patterns for more than one machine
mode or for more than one rtx code.  GCC provides some simple iterator
facilities to make this process easier.

@menu
* Mode Iterators::         Generating variations of patterns for different modes.
* Code Iterators::         Doing the same for codes.
* Int Iterators::          Doing the same for integers.
* Subst Iterators::	   Generating variations of patterns for define_subst.
@end menu

@node Mode Iterators
@subsection Mode Iterators
@cindex mode iterators in @file{.md} files

Ports often need to define similar patterns for two or more different modes.
For example:

@itemize @bullet
@item
If a processor has hardware support for both single and double
floating-point arithmetic, the @code{SFmode} patterns tend to be
very similar to the @code{DFmode} ones.

@item
If a port uses @code{SImode} pointers in one configuration and
@code{DImode} pointers in another, it will usually have very similar
@code{SImode} and @code{DImode} patterns for manipulating pointers.
@end itemize

Mode iterators allow several patterns to be instantiated from one
@file{.md} file template.  They can be used with any type of
rtx-based construct, such as a @code{define_insn},
@code{define_split}, or @code{define_peephole2}.

@menu
* Defining Mode Iterators:: Defining a new mode iterator.
* Substitutions::           Combining mode iterators with substitutions
* Examples::                Examples
@end menu

@node Defining Mode Iterators
@subsubsection Defining Mode Iterators
@findex define_mode_iterator

The syntax for defining a mode iterator is:

@smallexample
(define_mode_iterator @var{name} [(@var{mode1} "@var{cond1}") @dots{} (@var{moden} "@var{condn}")])
@end smallexample

This allows subsequent @file{.md} file constructs to use the mode suffix
@code{:@var{name}}.  Every construct that does so will be expanded
@var{n} times, once with every use of @code{:@var{name}} replaced by
@code{:@var{mode1}}, once with every use replaced by @code{:@var{mode2}},
and so on.  In the expansion for a particular @var{modei}, every
C condition will also require that @var{condi} be true.

For example:

@smallexample
(define_mode_iterator P [(SI "Pmode == SImode") (DI "Pmode == DImode")])
@end smallexample

defines a new mode suffix @code{:P}.  Every construct that uses
@code{:P} will be expanded twice, once with every @code{:P} replaced
by @code{:SI} and once with every @code{:P} replaced by @code{:DI}.
The @code{:SI} version will only apply if @code{Pmode == SImode} and
the @code{:DI} version will only apply if @code{Pmode == DImode}.

As with other @file{.md} conditions, an empty string is treated
as ``always true''.  @code{(@var{mode} "")} can also be abbreviated
to @code{@var{mode}}.  For example:

@smallexample
(define_mode_iterator GPR [SI (DI "TARGET_64BIT")])
@end smallexample

means that the @code{:DI} expansion only applies if @code{TARGET_64BIT}
but that the @code{:SI} expansion has no such constraint.

Iterators are applied in the order they are defined.  This can be
significant if two iterators are used in a construct that requires
substitutions.  @xref{Substitutions}.

@node Substitutions
@subsubsection Substitution in Mode Iterators
@findex define_mode_attr

If an @file{.md} file construct uses mode iterators, each version of the
construct will often need slightly different strings or modes.  For
example:

@itemize @bullet
@item
When a @code{define_expand} defines several @code{add@var{m}3} patterns
(@pxref{Standard Names}), each expander will need to use the
appropriate mode name for @var{m}.

@item
When a @code{define_insn} defines several instruction patterns,
each instruction will often use a different assembler mnemonic.

@item
When a @code{define_insn} requires operands with different modes,
using an iterator for one of the operand modes usually requires a specific
mode for the other operand(s).
@end itemize

GCC supports such variations through a system of ``mode attributes''.
There are two standard attributes: @code{mode}, which is the name of
the mode in lower case, and @code{MODE}, which is the same thing in
upper case.  You can define other attributes using:

@smallexample
(define_mode_attr @var{name} [(@var{mode1} "@var{value1}") @dots{} (@var{moden} "@var{valuen}")])
@end smallexample

where @var{name} is the name of the attribute and @var{valuei}
is the value associated with @var{modei}.

When GCC replaces some @var{:iterator} with @var{:mode}, it will scan
each string and mode in the pattern for sequences of the form
@code{<@var{iterator}:@var{attr}>}, where @var{attr} is the name of a
mode attribute.  If the attribute is defined for @var{mode}, the whole
@code{<@dots{}>} sequence will be replaced by the appropriate attribute
value.

For example, suppose an @file{.md} file has:

@smallexample
(define_mode_iterator P [(SI "Pmode == SImode") (DI "Pmode == DImode")])
(define_mode_attr load [(SI "lw") (DI "ld")])
@end smallexample

If one of the patterns that uses @code{:P} contains the string
@code{"<P:load>\t%0,%1"}, the @code{SI} version of that pattern
will use @code{"lw\t%0,%1"} and the @code{DI} version will use
@code{"ld\t%0,%1"}.

Here is an example of using an attribute for a mode:

@smallexample
(define_mode_iterator LONG [SI DI])
(define_mode_attr SHORT [(SI "HI") (DI "SI")])
(define_insn @dots{}
  (sign_extend:LONG (match_operand:<LONG:SHORT> @dots{})) @dots{})
@end smallexample

The @code{@var{iterator}:} prefix may be omitted, in which case the
substitution will be attempted for every iterator expansion.

@node Examples
@subsubsection Mode Iterator Examples

Here is an example from the MIPS port.  It defines the following
modes and attributes (among others):

@smallexample
(define_mode_iterator GPR [SI (DI "TARGET_64BIT")])
(define_mode_attr d [(SI "") (DI "d")])
@end smallexample

and uses the following template to define both @code{subsi3}
and @code{subdi3}:

@smallexample
(define_insn "sub<mode>3"
  [(set (match_operand:GPR 0 "register_operand" "=d")
        (minus:GPR (match_operand:GPR 1 "register_operand" "d")
                   (match_operand:GPR 2 "register_operand" "d")))]
  ""
  "<d>subu\t%0,%1,%2"
  [(set_attr "type" "arith")
   (set_attr "mode" "<MODE>")])
@end smallexample

This is exactly equivalent to:

@smallexample
(define_insn "subsi3"
  [(set (match_operand:SI 0 "register_operand" "=d")
        (minus:SI (match_operand:SI 1 "register_operand" "d")
                  (match_operand:SI 2 "register_operand" "d")))]
  ""
  "subu\t%0,%1,%2"
  [(set_attr "type" "arith")
   (set_attr "mode" "SI")])

(define_insn "subdi3"
  [(set (match_operand:DI 0 "register_operand" "=d")
        (minus:DI (match_operand:DI 1 "register_operand" "d")
                  (match_operand:DI 2 "register_operand" "d")))]
  ""
  "dsubu\t%0,%1,%2"
  [(set_attr "type" "arith")
   (set_attr "mode" "DI")])
@end smallexample

@node Code Iterators
@subsection Code Iterators
@cindex code iterators in @file{.md} files
@findex define_code_iterator
@findex define_code_attr

Code iterators operate in a similar way to mode iterators.  @xref{Mode Iterators}.

The construct:

@smallexample
(define_code_iterator @var{name} [(@var{code1} "@var{cond1}") @dots{} (@var{coden} "@var{condn}")])
@end smallexample

defines a pseudo rtx code @var{name} that can be instantiated as
@var{codei} if condition @var{condi} is true.  Each @var{codei}
must have the same rtx format.  @xref{RTL Classes}.

As with mode iterators, each pattern that uses @var{name} will be
expanded @var{n} times, once with all uses of @var{name} replaced by
@var{code1}, once with all uses replaced by @var{code2}, and so on.
@xref{Defining Mode Iterators}.

It is possible to define attributes for codes as well as for modes.
There are two standard code attributes: @code{code}, the name of the
code in lower case, and @code{CODE}, the name of the code in upper case.
Other attributes are defined using:

@smallexample
(define_code_attr @var{name} [(@var{code1} "@var{value1}") @dots{} (@var{coden} "@var{valuen}")])
@end smallexample

Here's an example of code iterators in action, taken from the MIPS port:

@smallexample
(define_code_iterator any_cond [unordered ordered unlt unge uneq ltgt unle ungt
                                eq ne gt ge lt le gtu geu ltu leu])

(define_expand "b<code>"
  [(set (pc)
        (if_then_else (any_cond:CC (cc0)
                                   (const_int 0))
                      (label_ref (match_operand 0 ""))
                      (pc)))]
  ""
@{
  gen_conditional_branch (operands, <CODE>);
  DONE;
@})
@end smallexample

This is equivalent to:

@smallexample
(define_expand "bunordered"
  [(set (pc)
        (if_then_else (unordered:CC (cc0)
                                    (const_int 0))
                      (label_ref (match_operand 0 ""))
                      (pc)))]
  ""
@{
  gen_conditional_branch (operands, UNORDERED);
  DONE;
@})

(define_expand "bordered"
  [(set (pc)
        (if_then_else (ordered:CC (cc0)
                                  (const_int 0))
                      (label_ref (match_operand 0 ""))
                      (pc)))]
  ""
@{
  gen_conditional_branch (operands, ORDERED);
  DONE;
@})

@dots{}
@end smallexample

@node Int Iterators
@subsection Int Iterators
@cindex int iterators in @file{.md} files
@findex define_int_iterator
@findex define_int_attr

Int iterators operate in a similar way to code iterators.  @xref{Code Iterators}.

The construct:

@smallexample
(define_int_iterator @var{name} [(@var{int1} "@var{cond1}") @dots{} (@var{intn} "@var{condn}")])
@end smallexample

defines a pseudo integer constant @var{name} that can be instantiated as
@var{inti} if condition @var{condi} is true.  Each @var{int}
must have the same rtx format.  @xref{RTL Classes}. Int iterators can appear
in only those rtx fields that have 'i' as the specifier. This means that
each @var{int} has to be a constant defined using define_constant or
define_c_enum.

As with mode and code iterators, each pattern that uses @var{name} will be
expanded @var{n} times, once with all uses of @var{name} replaced by
@var{int1}, once with all uses replaced by @var{int2}, and so on.
@xref{Defining Mode Iterators}.

It is possible to define attributes for ints as well as for codes and modes.
Attributes are defined using:

@smallexample
(define_int_attr @var{name} [(@var{int1} "@var{value1}") @dots{} (@var{intn} "@var{valuen}")])
@end smallexample

Here's an example of int iterators in action, taken from the ARM port:

@smallexample
(define_int_iterator QABSNEG [UNSPEC_VQABS UNSPEC_VQNEG])

(define_int_attr absneg [(UNSPEC_VQABS "abs") (UNSPEC_VQNEG "neg")])

(define_insn "neon_vq<absneg><mode>"
  [(set (match_operand:VDQIW 0 "s_register_operand" "=w")
	(unspec:VDQIW [(match_operand:VDQIW 1 "s_register_operand" "w")
		       (match_operand:SI 2 "immediate_operand" "i")]
		      QABSNEG))]
  "TARGET_NEON"
  "vq<absneg>.<V_s_elem>\t%<V_reg>0, %<V_reg>1"
  [(set_attr "type" "neon_vqneg_vqabs")]
)

@end smallexample

This is equivalent to:

@smallexample
(define_insn "neon_vqabs<mode>"
  [(set (match_operand:VDQIW 0 "s_register_operand" "=w")
	(unspec:VDQIW [(match_operand:VDQIW 1 "s_register_operand" "w")
		       (match_operand:SI 2 "immediate_operand" "i")]
		      UNSPEC_VQABS))]
  "TARGET_NEON"
  "vqabs.<V_s_elem>\t%<V_reg>0, %<V_reg>1"
  [(set_attr "type" "neon_vqneg_vqabs")]
)

(define_insn "neon_vqneg<mode>"
  [(set (match_operand:VDQIW 0 "s_register_operand" "=w")
	(unspec:VDQIW [(match_operand:VDQIW 1 "s_register_operand" "w")
		       (match_operand:SI 2 "immediate_operand" "i")]
		      UNSPEC_VQNEG))]
  "TARGET_NEON"
  "vqneg.<V_s_elem>\t%<V_reg>0, %<V_reg>1"
  [(set_attr "type" "neon_vqneg_vqabs")]
)

@end smallexample

@node Subst Iterators
@subsection Subst Iterators
@cindex subst iterators in @file{.md} files
@findex define_subst
@findex define_subst_attr

Subst iterators are special type of iterators with the following
restrictions: they could not be declared explicitly, they always have
only two values, and they do not have explicit dedicated name.
Subst-iterators are triggered only when corresponding subst-attribute is
used in RTL-pattern.

Subst iterators transform templates in the following way: the templates
are duplicated, the subst-attributes in these templates are replaced
with the corresponding values, and a new attribute is implicitly added
to the given @code{define_insn}/@code{define_expand}.  The name of the
added attribute matches the name of @code{define_subst}.  Such
attributes are declared implicitly, and it is not allowed to have a
@code{define_attr} named as a @code{define_subst}.

Each subst iterator is linked to a @code{define_subst}.  It is declared
implicitly by the first appearance of the corresponding
@code{define_subst_attr}, and it is not allowed to define it explicitly.

Declarations of subst-attributes have the following syntax:

@findex define_subst_attr
@smallexample
(define_subst_attr "@var{name}"
  "@var{subst-name}"
  "@var{no-subst-value}"
  "@var{subst-applied-value}")
@end smallexample

@var{name} is a string with which the given subst-attribute could be
referred to.

@var{subst-name} shows which @code{define_subst} should be applied to an
RTL-template if the given subst-attribute is present in the
RTL-template.

@var{no-subst-value} is a value with which subst-attribute would be
replaced in the first copy of the original RTL-template.

@var{subst-applied-value} is a value with which subst-attribute would be
replaced in the second copy of the original RTL-template.

@end ifset<|MERGE_RESOLUTION|>--- conflicted
+++ resolved
@@ -4868,12 +4868,9 @@
   if (operand2[j])
     for (i = 0; i < c; i++)
       operand0[i][j] = operand1[j * c + i];
-<<<<<<< HEAD
-=======
   else
     for (i = 0; i < c; i++)
       operand0[i][j] = 0;
->>>>>>> 70783a86
 @end smallexample
 
 This pattern is not allowed to @code{FAIL}.
@@ -5114,46 +5111,6 @@
 
 See also @code{TARGET_VECTORIZER_VEC_PERM_CONST}, which performs
 the analogous operation for constant selectors.
-
-@cindex @code{vec_reverse_@var{m}} instruction pattern
-@item @samp{vec_reverse_@var{m}}
-Reverse the order of the elements in vector input operand 1 and store
-the result in vector output operand 0.  Both operands have mode @var{m}.
-
-This pattern is provided mainly for targets with variable-length vectors.
-Targets with fixed-length vectors can instead handle any reverse-specific
-optimizations in @samp{vec_perm_const@var{m}}.
-
-@cindex @code{vec_interleave_lo_@var{m}} instruction pattern
-@item @samp{vec_interleave_lo_@var{m}}
-Take the lowest-indexed halves of vector input operands 1 and 2 and
-interleave the elements, so that element @var{x} of operand 1 is followed by
-element @var{x} of operand 2.  Store the result in vector output operand 0.
-All three operands have mode @var{m}.
-
-This pattern is provided mainly for targets with variable-length
-vectors.  Targets with fixed-length vectors can instead handle any
-interleave-specific optimizations in @samp{vec_perm_const@var{m}}.
-
-@cindex @code{vec_interleave_hi_@var{m}} instruction pattern
-@item @samp{vec_interleave_hi_@var{m}}
-Like @samp{vec_interleave_lo_@var{m}}, but operate on the highest-indexed
-halves instead of the lowest-indexed halves.
-
-@cindex @code{vec_extract_even_@var{m}} instruction pattern
-@item @samp{vec_extract_even_@var{m}}
-Concatenate vector input operands 1 and 2, extract the elements with
-even-numbered indices, and store the result in vector output operand 0.
-All three operands have mode @var{m}.
-
-This pattern is provided mainly for targets with variable-length vectors.
-Targets with fixed-length vectors can instead handle any
-extract-specific optimizations in @samp{vec_perm_const@var{m}}.
-
-@cindex @code{vec_extract_odd_@var{m}} instruction pattern
-@item @samp{vec_extract_odd_@var{m}}
-Like @samp{vec_extract_even_@var{m}}, but extract the elements with
-odd-numbered indices.
 
 @cindex @code{push@var{m}1} instruction pattern
 @item @samp{push@var{m}1}
@@ -6410,7 +6367,6 @@
 Operands 0, 2 and 3 all have mode @var{m}, while operand 1 has the mode
 returned by @code{TARGET_VECTORIZE_GET_MASK_MODE}.
 
-<<<<<<< HEAD
 @cindex @code{cond_fma_rev@var{mode}} instruction pattern
 @item @samp{cond_fma_rev@var{mode}}
 Similar to @samp{cond_add@var{m}}, but compute:
@@ -6437,8 +6393,6 @@
 @end smallexample
 for vectors.
 
-=======
->>>>>>> 70783a86
 @cindex @code{neg@var{mode}cc} instruction pattern
 @item @samp{neg@var{mode}cc}
 Similar to @samp{mov@var{mode}cc} but for conditional negation.  Conditionally

--- conflicted
+++ resolved
@@ -3152,8 +3152,6 @@
 
 @end table
 
-<<<<<<< HEAD
-=======
 @item NDS32---@file{config/nds32/constraints.md}
 @table @code
 @item w
@@ -3235,7 +3233,6 @@
 Memory constraint for 37 format.
 @end table
 
->>>>>>> 66c14933
 @item PDP-11---@file{config/pdp11/constraints.md}
 @table @code
 @item a

--- conflicted
+++ resolved
@@ -4070,11 +4070,6 @@
 
 @hook TARGET_STORE_BOUNDS_FOR_ARG
 
-<<<<<<< HEAD
-@hook TARGET_INIT_RETURNED_BOUNDS
-
-=======
->>>>>>> aeece40d
 @node Trampolines
 @section Trampolines for Nested Functions
 @cindex trampolines for nested functions

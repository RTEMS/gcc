@c Copyright (C) 1988-2013 Free Software Foundation, Inc.
@c This is part of the GCC manual.
@c For copying conditions, see the file gcc.texi.

@node Target Macros
@chapter Target Description Macros and Functions
@cindex machine description macros
@cindex target description macros
@cindex macros, target description
@cindex @file{tm.h} macros

In addition to the file @file{@var{machine}.md}, a machine description
includes a C header file conventionally given the name
@file{@var{machine}.h} and a C source file named @file{@var{machine}.c}.
The header file defines numerous macros that convey the information
about the target machine that does not fit into the scheme of the
@file{.md} file.  The file @file{tm.h} should be a link to
@file{@var{machine}.h}.  The header file @file{config.h} includes
@file{tm.h} and most compiler source files include @file{config.h}.  The
source file defines a variable @code{targetm}, which is a structure
containing pointers to functions and data relating to the target
machine.  @file{@var{machine}.c} should also contain their definitions,
if they are not defined elsewhere in GCC, and other functions called
through the macros defined in the @file{.h} file.

@menu
* Target Structure::    The @code{targetm} variable.
* Driver::              Controlling how the driver runs the compilation passes.
* Run-time Target::     Defining @samp{-m} options like @option{-m68000} and @option{-m68020}.
* Per-Function Data::   Defining data structures for per-function information.
* Storage Layout::      Defining sizes and alignments of data.
* Type Layout::         Defining sizes and properties of basic user data types.
* Registers::           Naming and describing the hardware registers.
* Register Classes::    Defining the classes of hardware registers.
* Old Constraints::     The old way to define machine-specific constraints.
* Stack and Calling::   Defining which way the stack grows and by how much.
* Varargs::             Defining the varargs macros.
* Trampolines::         Code set up at run time to enter a nested function.
* Library Calls::       Controlling how library routines are implicitly called.
* Addressing Modes::    Defining addressing modes valid for memory operands.
* Anchored Addresses::  Defining how @option{-fsection-anchors} should work.
* Condition Code::      Defining how insns update the condition code.
* Costs::               Defining relative costs of different operations.
* Scheduling::          Adjusting the behavior of the instruction scheduler.
* Sections::            Dividing storage into text, data, and other sections.
* PIC::                 Macros for position independent code.
* Assembler Format::    Defining how to write insns and pseudo-ops to output.
* Debugging Info::      Defining the format of debugging output.
* Floating Point::      Handling floating point for cross-compilers.
* Mode Switching::      Insertion of mode-switching instructions.
* Target Attributes::   Defining target-specific uses of @code{__attribute__}.
* Emulated TLS::        Emulated TLS support.
* MIPS Coprocessors::   MIPS coprocessor support and how to customize it.
* PCH Target::          Validity checking for precompiled headers.
* C++ ABI::             Controlling C++ ABI changes.
* Named Address Spaces:: Adding support for named address spaces
* Misc::                Everything else.
@end menu

@node Target Structure
@section The Global @code{targetm} Variable
@cindex target hooks
@cindex target functions

@deftypevar {struct gcc_target} targetm
The target @file{.c} file must define the global @code{targetm} variable
which contains pointers to functions and data relating to the target
machine.  The variable is declared in @file{target.h};
@file{target-def.h} defines the macro @code{TARGET_INITIALIZER} which is
used to initialize the variable, and macros for the default initializers
for elements of the structure.  The @file{.c} file should override those
macros for which the default definition is inappropriate.  For example:
@smallexample
#include "target.h"
#include "target-def.h"

/* @r{Initialize the GCC target structure.}  */

#undef TARGET_COMP_TYPE_ATTRIBUTES
#define TARGET_COMP_TYPE_ATTRIBUTES @var{machine}_comp_type_attributes

struct gcc_target targetm = TARGET_INITIALIZER;
@end smallexample
@end deftypevar

Where a macro should be defined in the @file{.c} file in this manner to
form part of the @code{targetm} structure, it is documented below as a
``Target Hook'' with a prototype.  Many macros will change in future
from being defined in the @file{.h} file to being part of the
@code{targetm} structure.

Similarly, there is a @code{targetcm} variable for hooks that are
specific to front ends for C-family languages, documented as ``C
Target Hook''.  This is declared in @file{c-family/c-target.h}, the
initializer @code{TARGETCM_INITIALIZER} in
@file{c-family/c-target-def.h}.  If targets initialize @code{targetcm}
themselves, they should set @code{target_has_targetcm=yes} in
@file{config.gcc}; otherwise a default definition is used.

Similarly, there is a @code{targetm_common} variable for hooks that
are shared between the compiler driver and the compilers proper,
documented as ``Common Target Hook''.  This is declared in
@file{common/common-target.h}, the initializer
@code{TARGETM_COMMON_INITIALIZER} in
@file{common/common-target-def.h}.  If targets initialize
@code{targetm_common} themselves, they should set
@code{target_has_targetm_common=yes} in @file{config.gcc}; otherwise a
default definition is used.

@node Driver
@section Controlling the Compilation Driver, @file{gcc}
@cindex driver
@cindex controlling the compilation driver

@c prevent bad page break with this line
You can control the compilation driver.

@defmac DRIVER_SELF_SPECS
A list of specs for the driver itself.  It should be a suitable
initializer for an array of strings, with no surrounding braces.

The driver applies these specs to its own command line between loading
default @file{specs} files (but not command-line specified ones) and
choosing the multilib directory or running any subcommands.  It
applies them in the order given, so each spec can depend on the
options added by earlier ones.  It is also possible to remove options
using @samp{%<@var{option}} in the usual way.

This macro can be useful when a port has several interdependent target
options.  It provides a way of standardizing the command line so
that the other specs are easier to write.

Do not define this macro if it does not need to do anything.
@end defmac

@defmac OPTION_DEFAULT_SPECS
A list of specs used to support configure-time default options (i.e.@:
@option{--with} options) in the driver.  It should be a suitable initializer
for an array of structures, each containing two strings, without the
outermost pair of surrounding braces.

The first item in the pair is the name of the default.  This must match
the code in @file{config.gcc} for the target.  The second item is a spec
to apply if a default with this name was specified.  The string
@samp{%(VALUE)} in the spec will be replaced by the value of the default
everywhere it occurs.

The driver will apply these specs to its own command line between loading
default @file{specs} files and processing @code{DRIVER_SELF_SPECS}, using
the same mechanism as @code{DRIVER_SELF_SPECS}.

Do not define this macro if it does not need to do anything.
@end defmac

@defmac CPP_SPEC
A C string constant that tells the GCC driver program options to
pass to CPP@.  It can also specify how to translate options you
give to GCC into options for GCC to pass to the CPP@.

Do not define this macro if it does not need to do anything.
@end defmac

@defmac CPLUSPLUS_CPP_SPEC
This macro is just like @code{CPP_SPEC}, but is used for C++, rather
than C@.  If you do not define this macro, then the value of
@code{CPP_SPEC} (if any) will be used instead.
@end defmac

@defmac CC1_SPEC
A C string constant that tells the GCC driver program options to
pass to @code{cc1}, @code{cc1plus}, @code{f771}, and the other language
front ends.
It can also specify how to translate options you give to GCC into options
for GCC to pass to front ends.

Do not define this macro if it does not need to do anything.
@end defmac

@defmac CC1PLUS_SPEC
A C string constant that tells the GCC driver program options to
pass to @code{cc1plus}.  It can also specify how to translate options you
give to GCC into options for GCC to pass to the @code{cc1plus}.

Do not define this macro if it does not need to do anything.
Note that everything defined in CC1_SPEC is already passed to
@code{cc1plus} so there is no need to duplicate the contents of
CC1_SPEC in CC1PLUS_SPEC@.
@end defmac

@defmac ASM_SPEC
A C string constant that tells the GCC driver program options to
pass to the assembler.  It can also specify how to translate options
you give to GCC into options for GCC to pass to the assembler.
See the file @file{sun3.h} for an example of this.

Do not define this macro if it does not need to do anything.
@end defmac

@defmac ASM_FINAL_SPEC
A C string constant that tells the GCC driver program how to
run any programs which cleanup after the normal assembler.
Normally, this is not needed.  See the file @file{mips.h} for
an example of this.

Do not define this macro if it does not need to do anything.
@end defmac

@defmac AS_NEEDS_DASH_FOR_PIPED_INPUT
Define this macro, with no value, if the driver should give the assembler
an argument consisting of a single dash, @option{-}, to instruct it to
read from its standard input (which will be a pipe connected to the
output of the compiler proper).  This argument is given after any
@option{-o} option specifying the name of the output file.

If you do not define this macro, the assembler is assumed to read its
standard input if given no non-option arguments.  If your assembler
cannot read standard input at all, use a @samp{%@{pipe:%e@}} construct;
see @file{mips.h} for instance.
@end defmac

@defmac LINK_SPEC
A C string constant that tells the GCC driver program options to
pass to the linker.  It can also specify how to translate options you
give to GCC into options for GCC to pass to the linker.

Do not define this macro if it does not need to do anything.
@end defmac

@defmac LIB_SPEC
Another C string constant used much like @code{LINK_SPEC}.  The difference
between the two is that @code{LIB_SPEC} is used at the end of the
command given to the linker.

If this macro is not defined, a default is provided that
loads the standard C library from the usual place.  See @file{gcc.c}.
@end defmac

@defmac LIBGCC_SPEC
Another C string constant that tells the GCC driver program
how and when to place a reference to @file{libgcc.a} into the
linker command line.  This constant is placed both before and after
the value of @code{LIB_SPEC}.

If this macro is not defined, the GCC driver provides a default that
passes the string @option{-lgcc} to the linker.
@end defmac

@defmac REAL_LIBGCC_SPEC
By default, if @code{ENABLE_SHARED_LIBGCC} is defined, the
@code{LIBGCC_SPEC} is not directly used by the driver program but is
instead modified to refer to different versions of @file{libgcc.a}
depending on the values of the command line flags @option{-static},
@option{-shared}, @option{-static-libgcc}, and @option{-shared-libgcc}.  On
targets where these modifications are inappropriate, define
@code{REAL_LIBGCC_SPEC} instead.  @code{REAL_LIBGCC_SPEC} tells the
driver how to place a reference to @file{libgcc} on the link command
line, but, unlike @code{LIBGCC_SPEC}, it is used unmodified.
@end defmac

@defmac USE_LD_AS_NEEDED
A macro that controls the modifications to @code{LIBGCC_SPEC}
mentioned in @code{REAL_LIBGCC_SPEC}.  If nonzero, a spec will be
generated that uses --as-needed and the shared libgcc in place of the
static exception handler library, when linking without any of
@code{-static}, @code{-static-libgcc}, or @code{-shared-libgcc}.
@end defmac

@defmac LINK_EH_SPEC
If defined, this C string constant is added to @code{LINK_SPEC}.
When @code{USE_LD_AS_NEEDED} is zero or undefined, it also affects
the modifications to @code{LIBGCC_SPEC} mentioned in
@code{REAL_LIBGCC_SPEC}.
@end defmac

@defmac STARTFILE_SPEC
Another C string constant used much like @code{LINK_SPEC}.  The
difference between the two is that @code{STARTFILE_SPEC} is used at
the very beginning of the command given to the linker.

If this macro is not defined, a default is provided that loads the
standard C startup file from the usual place.  See @file{gcc.c}.
@end defmac

@defmac ENDFILE_SPEC
Another C string constant used much like @code{LINK_SPEC}.  The
difference between the two is that @code{ENDFILE_SPEC} is used at
the very end of the command given to the linker.

Do not define this macro if it does not need to do anything.
@end defmac

@defmac THREAD_MODEL_SPEC
GCC @code{-v} will print the thread model GCC was configured to use.
However, this doesn't work on platforms that are multilibbed on thread
models, such as AIX 4.3.  On such platforms, define
@code{THREAD_MODEL_SPEC} such that it evaluates to a string without
blanks that names one of the recognized thread models.  @code{%*}, the
default value of this macro, will expand to the value of
@code{thread_file} set in @file{config.gcc}.
@end defmac

@defmac SYSROOT_SUFFIX_SPEC
Define this macro to add a suffix to the target sysroot when GCC is
configured with a sysroot.  This will cause GCC to search for usr/lib,
et al, within sysroot+suffix.
@end defmac

@defmac SYSROOT_HEADERS_SUFFIX_SPEC
Define this macro to add a headers_suffix to the target sysroot when
GCC is configured with a sysroot.  This will cause GCC to pass the
updated sysroot+headers_suffix to CPP, causing it to search for
usr/include, et al, within sysroot+headers_suffix.
@end defmac

@defmac EXTRA_SPECS
Define this macro to provide additional specifications to put in the
@file{specs} file that can be used in various specifications like
@code{CC1_SPEC}.

The definition should be an initializer for an array of structures,
containing a string constant, that defines the specification name, and a
string constant that provides the specification.

Do not define this macro if it does not need to do anything.

@code{EXTRA_SPECS} is useful when an architecture contains several
related targets, which have various @code{@dots{}_SPECS} which are similar
to each other, and the maintainer would like one central place to keep
these definitions.

For example, the PowerPC System V.4 targets use @code{EXTRA_SPECS} to
define either @code{_CALL_SYSV} when the System V calling sequence is
used or @code{_CALL_AIX} when the older AIX-based calling sequence is
used.

The @file{config/rs6000/rs6000.h} target file defines:

@smallexample
#define EXTRA_SPECS \
  @{ "cpp_sysv_default", CPP_SYSV_DEFAULT @},

#define CPP_SYS_DEFAULT ""
@end smallexample

The @file{config/rs6000/sysv.h} target file defines:
@smallexample
#undef CPP_SPEC
#define CPP_SPEC \
"%@{posix: -D_POSIX_SOURCE @} \
%@{mcall-sysv: -D_CALL_SYSV @} \
%@{!mcall-sysv: %(cpp_sysv_default) @} \
%@{msoft-float: -D_SOFT_FLOAT@} %@{mcpu=403: -D_SOFT_FLOAT@}"

#undef CPP_SYSV_DEFAULT
#define CPP_SYSV_DEFAULT "-D_CALL_SYSV"
@end smallexample

while the @file{config/rs6000/eabiaix.h} target file defines
@code{CPP_SYSV_DEFAULT} as:

@smallexample
#undef CPP_SYSV_DEFAULT
#define CPP_SYSV_DEFAULT "-D_CALL_AIX"
@end smallexample
@end defmac

@defmac LINK_LIBGCC_SPECIAL_1
Define this macro if the driver program should find the library
@file{libgcc.a}.  If you do not define this macro, the driver program will pass
the argument @option{-lgcc} to tell the linker to do the search.
@end defmac

@defmac LINK_GCC_C_SEQUENCE_SPEC
The sequence in which libgcc and libc are specified to the linker.
By default this is @code{%G %L %G}.
@end defmac

@defmac LINK_COMMAND_SPEC
A C string constant giving the complete command line need to execute the
linker.  When you do this, you will need to update your port each time a
change is made to the link command line within @file{gcc.c}.  Therefore,
define this macro only if you need to completely redefine the command
line for invoking the linker and there is no other way to accomplish
the effect you need.  Overriding this macro may be avoidable by overriding
@code{LINK_GCC_C_SEQUENCE_SPEC} instead.
@end defmac

@hook TARGET_ALWAYS_STRIP_DOTDOT

@defmac MULTILIB_DEFAULTS
Define this macro as a C expression for the initializer of an array of
string to tell the driver program which options are defaults for this
target and thus do not need to be handled specially when using
@code{MULTILIB_OPTIONS}.

Do not define this macro if @code{MULTILIB_OPTIONS} is not defined in
the target makefile fragment or if none of the options listed in
@code{MULTILIB_OPTIONS} are set by default.
@xref{Target Fragment}.
@end defmac

@defmac RELATIVE_PREFIX_NOT_LINKDIR
Define this macro to tell @command{gcc} that it should only translate
a @option{-B} prefix into a @option{-L} linker option if the prefix
indicates an absolute file name.
@end defmac

@defmac MD_EXEC_PREFIX
If defined, this macro is an additional prefix to try after
@code{STANDARD_EXEC_PREFIX}.  @code{MD_EXEC_PREFIX} is not searched
when the compiler is built as a cross
compiler.  If you define @code{MD_EXEC_PREFIX}, then be sure to add it
to the list of directories used to find the assembler in @file{configure.in}.
@end defmac

@defmac STANDARD_STARTFILE_PREFIX
Define this macro as a C string constant if you wish to override the
standard choice of @code{libdir} as the default prefix to
try when searching for startup files such as @file{crt0.o}.
@code{STANDARD_STARTFILE_PREFIX} is not searched when the compiler
is built as a cross compiler.
@end defmac

@defmac STANDARD_STARTFILE_PREFIX_1
Define this macro as a C string constant if you wish to override the
standard choice of @code{/lib} as a prefix to try after the default prefix
when searching for startup files such as @file{crt0.o}.
@code{STANDARD_STARTFILE_PREFIX_1} is not searched when the compiler
is built as a cross compiler.
@end defmac

@defmac STANDARD_STARTFILE_PREFIX_2
Define this macro as a C string constant if you wish to override the
standard choice of @code{/lib} as yet another prefix to try after the
default prefix when searching for startup files such as @file{crt0.o}.
@code{STANDARD_STARTFILE_PREFIX_2} is not searched when the compiler
is built as a cross compiler.
@end defmac

@defmac MD_STARTFILE_PREFIX
If defined, this macro supplies an additional prefix to try after the
standard prefixes.  @code{MD_EXEC_PREFIX} is not searched when the
compiler is built as a cross compiler.
@end defmac

@defmac MD_STARTFILE_PREFIX_1
If defined, this macro supplies yet another prefix to try after the
standard prefixes.  It is not searched when the compiler is built as a
cross compiler.
@end defmac

@defmac INIT_ENVIRONMENT
Define this macro as a C string constant if you wish to set environment
variables for programs called by the driver, such as the assembler and
loader.  The driver passes the value of this macro to @code{putenv} to
initialize the necessary environment variables.
@end defmac

@defmac LOCAL_INCLUDE_DIR
Define this macro as a C string constant if you wish to override the
standard choice of @file{/usr/local/include} as the default prefix to
try when searching for local header files.  @code{LOCAL_INCLUDE_DIR}
comes before @code{NATIVE_SYSTEM_HEADER_DIR} (set in
@file{config.gcc}, normally @file{/usr/include}) in the search order.

Cross compilers do not search either @file{/usr/local/include} or its
replacement.
@end defmac

@defmac NATIVE_SYSTEM_HEADER_COMPONENT
The ``component'' corresponding to @code{NATIVE_SYSTEM_HEADER_DIR}.
See @code{INCLUDE_DEFAULTS}, below, for the description of components.
If you do not define this macro, no component is used.
@end defmac

@defmac INCLUDE_DEFAULTS
Define this macro if you wish to override the entire default search path
for include files.  For a native compiler, the default search path
usually consists of @code{GCC_INCLUDE_DIR}, @code{LOCAL_INCLUDE_DIR},
@code{GPLUSPLUS_INCLUDE_DIR}, and
@code{NATIVE_SYSTEM_HEADER_DIR}.  In addition, @code{GPLUSPLUS_INCLUDE_DIR}
and @code{GCC_INCLUDE_DIR} are defined automatically by @file{Makefile},
and specify private search areas for GCC@.  The directory
@code{GPLUSPLUS_INCLUDE_DIR} is used only for C++ programs.

The definition should be an initializer for an array of structures.
Each array element should have four elements: the directory name (a
string constant), the component name (also a string constant), a flag
for C++-only directories,
and a flag showing that the includes in the directory don't need to be
wrapped in @code{extern @samp{C}} when compiling C++.  Mark the end of
the array with a null element.

The component name denotes what GNU package the include file is part of,
if any, in all uppercase letters.  For example, it might be @samp{GCC}
or @samp{BINUTILS}.  If the package is part of a vendor-supplied
operating system, code the component name as @samp{0}.

For example, here is the definition used for VAX/VMS:

@smallexample
#define INCLUDE_DEFAULTS \
@{                                       \
  @{ "GNU_GXX_INCLUDE:", "G++", 1, 1@},   \
  @{ "GNU_CC_INCLUDE:", "GCC", 0, 0@},    \
  @{ "SYS$SYSROOT:[SYSLIB.]", 0, 0, 0@},  \
  @{ ".", 0, 0, 0@},                      \
  @{ 0, 0, 0, 0@}                         \
@}
@end smallexample
@end defmac

Here is the order of prefixes tried for exec files:

@enumerate
@item
Any prefixes specified by the user with @option{-B}.

@item
The environment variable @code{GCC_EXEC_PREFIX} or, if @code{GCC_EXEC_PREFIX}
is not set and the compiler has not been installed in the configure-time
@var{prefix}, the location in which the compiler has actually been installed.

@item
The directories specified by the environment variable @code{COMPILER_PATH}.

@item
The macro @code{STANDARD_EXEC_PREFIX}, if the compiler has been installed
in the configured-time @var{prefix}.

@item
The location @file{/usr/libexec/gcc/}, but only if this is a native compiler.

@item
The location @file{/usr/lib/gcc/}, but only if this is a native compiler.

@item
The macro @code{MD_EXEC_PREFIX}, if defined, but only if this is a native
compiler.
@end enumerate

Here is the order of prefixes tried for startfiles:

@enumerate
@item
Any prefixes specified by the user with @option{-B}.

@item
The environment variable @code{GCC_EXEC_PREFIX} or its automatically determined
value based on the installed toolchain location.

@item
The directories specified by the environment variable @code{LIBRARY_PATH}
(or port-specific name; native only, cross compilers do not use this).

@item
The macro @code{STANDARD_EXEC_PREFIX}, but only if the toolchain is installed
in the configured @var{prefix} or this is a native compiler.

@item
The location @file{/usr/lib/gcc/}, but only if this is a native compiler.

@item
The macro @code{MD_EXEC_PREFIX}, if defined, but only if this is a native
compiler.

@item
The macro @code{MD_STARTFILE_PREFIX}, if defined, but only if this is a
native compiler, or we have a target system root.

@item
The macro @code{MD_STARTFILE_PREFIX_1}, if defined, but only if this is a
native compiler, or we have a target system root.

@item
The macro @code{STANDARD_STARTFILE_PREFIX}, with any sysroot modifications.
If this path is relative it will be prefixed by @code{GCC_EXEC_PREFIX} and
the machine suffix or @code{STANDARD_EXEC_PREFIX} and the machine suffix.

@item
The macro @code{STANDARD_STARTFILE_PREFIX_1}, but only if this is a native
compiler, or we have a target system root. The default for this macro is
@file{/lib/}.

@item
The macro @code{STANDARD_STARTFILE_PREFIX_2}, but only if this is a native
compiler, or we have a target system root. The default for this macro is
@file{/usr/lib/}.
@end enumerate

@node Run-time Target
@section Run-time Target Specification
@cindex run-time target specification
@cindex predefined macros
@cindex target specifications

@c prevent bad page break with this line
Here are run-time target specifications.

@defmac TARGET_CPU_CPP_BUILTINS ()
This function-like macro expands to a block of code that defines
built-in preprocessor macros and assertions for the target CPU, using
the functions @code{builtin_define}, @code{builtin_define_std} and
@code{builtin_assert}.  When the front end
calls this macro it provides a trailing semicolon, and since it has
finished command line option processing your code can use those
results freely.

@code{builtin_assert} takes a string in the form you pass to the
command-line option @option{-A}, such as @code{cpu=mips}, and creates
the assertion.  @code{builtin_define} takes a string in the form
accepted by option @option{-D} and unconditionally defines the macro.

@code{builtin_define_std} takes a string representing the name of an
object-like macro.  If it doesn't lie in the user's namespace,
@code{builtin_define_std} defines it unconditionally.  Otherwise, it
defines a version with two leading underscores, and another version
with two leading and trailing underscores, and defines the original
only if an ISO standard was not requested on the command line.  For
example, passing @code{unix} defines @code{__unix}, @code{__unix__}
and possibly @code{unix}; passing @code{_mips} defines @code{__mips},
@code{__mips__} and possibly @code{_mips}, and passing @code{_ABI64}
defines only @code{_ABI64}.

You can also test for the C dialect being compiled.  The variable
@code{c_language} is set to one of @code{clk_c}, @code{clk_cplusplus}
or @code{clk_objective_c}.  Note that if we are preprocessing
assembler, this variable will be @code{clk_c} but the function-like
macro @code{preprocessing_asm_p()} will return true, so you might want
to check for that first.  If you need to check for strict ANSI, the
variable @code{flag_iso} can be used.  The function-like macro
@code{preprocessing_trad_p()} can be used to check for traditional
preprocessing.
@end defmac

@defmac TARGET_OS_CPP_BUILTINS ()
Similarly to @code{TARGET_CPU_CPP_BUILTINS} but this macro is optional
and is used for the target operating system instead.
@end defmac

@defmac TARGET_OBJFMT_CPP_BUILTINS ()
Similarly to @code{TARGET_CPU_CPP_BUILTINS} but this macro is optional
and is used for the target object format.  @file{elfos.h} uses this
macro to define @code{__ELF__}, so you probably do not need to define
it yourself.
@end defmac

@deftypevar {extern int} target_flags
This variable is declared in @file{options.h}, which is included before
any target-specific headers.
@end deftypevar

@hook TARGET_DEFAULT_TARGET_FLAGS
This variable specifies the initial value of @code{target_flags}.
Its default setting is 0.
@end deftypevr

@cindex optional hardware or system features
@cindex features, optional, in system conventions

@hook TARGET_HANDLE_OPTION
This hook is called whenever the user specifies one of the
target-specific options described by the @file{.opt} definition files
(@pxref{Options}).  It has the opportunity to do some option-specific
processing and should return true if the option is valid.  The default
definition does nothing but return true.

@var{decoded} specifies the option and its arguments.  @var{opts} and
@var{opts_set} are the @code{gcc_options} structures to be used for
storing option state, and @var{loc} is the location at which the
option was passed (@code{UNKNOWN_LOCATION} except for options passed
via attributes).
@end deftypefn

@hook TARGET_HANDLE_C_OPTION
This target hook is called whenever the user specifies one of the
target-specific C language family options described by the @file{.opt}
definition files(@pxref{Options}).  It has the opportunity to do some
option-specific processing and should return true if the option is
valid.  The arguments are like for @code{TARGET_HANDLE_OPTION}.  The
default definition does nothing but return false.

In general, you should use @code{TARGET_HANDLE_OPTION} to handle
options.  However, if processing an option requires routines that are
only available in the C (and related language) front ends, then you
should use @code{TARGET_HANDLE_C_OPTION} instead.
@end deftypefn

@hook TARGET_OBJC_CONSTRUCT_STRING_OBJECT

@hook TARGET_OBJC_DECLARE_UNRESOLVED_CLASS_REFERENCE

@hook TARGET_OBJC_DECLARE_CLASS_DEFINITION

@hook TARGET_STRING_OBJECT_REF_TYPE_P

@hook TARGET_CHECK_STRING_OBJECT_FORMAT_ARG

@hook TARGET_OVERRIDE_OPTIONS_AFTER_CHANGE
This target function is similar to the hook @code{TARGET_OPTION_OVERRIDE}
but is called when the optimize level is changed via an attribute or
pragma or when it is reset at the end of the code affected by the
attribute or pragma.  It is not called at the beginning of compilation
when @code{TARGET_OPTION_OVERRIDE} is called so if you want to perform these
actions then, you should have @code{TARGET_OPTION_OVERRIDE} call
@code{TARGET_OVERRIDE_OPTIONS_AFTER_CHANGE}.
@end deftypefn

@defmac C_COMMON_OVERRIDE_OPTIONS
This is similar to the @code{TARGET_OPTION_OVERRIDE} hook
but is only used in the C
language frontends (C, Objective-C, C++, Objective-C++) and so can be
used to alter option flag variables which only exist in those
frontends.
@end defmac

@hook TARGET_OPTION_OPTIMIZATION_TABLE
Some machines may desire to change what optimizations are performed for
various optimization levels.   This variable, if defined, describes
options to enable at particular sets of optimization levels.  These
options are processed once
just after the optimization level is determined and before the remainder
of the command options have been parsed, so may be overridden by other
options passed explicitly.

This processing is run once at program startup and when the optimization
options are changed via @code{#pragma GCC optimize} or by using the
@code{optimize} attribute.
@end deftypevr

@hook TARGET_OPTION_INIT_STRUCT

@hook TARGET_OPTION_DEFAULT_PARAMS

@defmac SWITCHABLE_TARGET
Some targets need to switch between substantially different subtargets
during compilation.  For example, the MIPS target has one subtarget for
the traditional MIPS architecture and another for MIPS16.  Source code
can switch between these two subarchitectures using the @code{mips16}
and @code{nomips16} attributes.

Such subtargets can differ in things like the set of available
registers, the set of available instructions, the costs of various
operations, and so on.  GCC caches a lot of this type of information
in global variables, and recomputing them for each subtarget takes a
significant amount of time.  The compiler therefore provides a facility
for maintaining several versions of the global variables and quickly
switching between them; see @file{target-globals.h} for details.

Define this macro to 1 if your target needs this facility.  The default
is 0.
@end defmac

@node Per-Function Data
@section Defining data structures for per-function information.
@cindex per-function data
@cindex data structures

If the target needs to store information on a per-function basis, GCC
provides a macro and a couple of variables to allow this.  Note, just
using statics to store the information is a bad idea, since GCC supports
nested functions, so you can be halfway through encoding one function
when another one comes along.

GCC defines a data structure called @code{struct function} which
contains all of the data specific to an individual function.  This
structure contains a field called @code{machine} whose type is
@code{struct machine_function *}, which can be used by targets to point
to their own specific data.

If a target needs per-function specific data it should define the type
@code{struct machine_function} and also the macro @code{INIT_EXPANDERS}.
This macro should be used to initialize the function pointer
@code{init_machine_status}.  This pointer is explained below.

One typical use of per-function, target specific data is to create an
RTX to hold the register containing the function's return address.  This
RTX can then be used to implement the @code{__builtin_return_address}
function, for level 0.

Note---earlier implementations of GCC used a single data area to hold
all of the per-function information.  Thus when processing of a nested
function began the old per-function data had to be pushed onto a
stack, and when the processing was finished, it had to be popped off the
stack.  GCC used to provide function pointers called
@code{save_machine_status} and @code{restore_machine_status} to handle
the saving and restoring of the target specific information.  Since the
single data area approach is no longer used, these pointers are no
longer supported.

@defmac INIT_EXPANDERS
Macro called to initialize any target specific information.  This macro
is called once per function, before generation of any RTL has begun.
The intention of this macro is to allow the initialization of the
function pointer @code{init_machine_status}.
@end defmac

@deftypevar {void (*)(struct function *)} init_machine_status
If this function pointer is non-@code{NULL} it will be called once per
function, before function compilation starts, in order to allow the
target to perform any target specific initialization of the
@code{struct function} structure.  It is intended that this would be
used to initialize the @code{machine} of that structure.

@code{struct machine_function} structures are expected to be freed by GC@.
Generally, any memory that they reference must be allocated by using
GC allocation, including the structure itself.
@end deftypevar

@node Storage Layout
@section Storage Layout
@cindex storage layout

Note that the definitions of the macros in this table which are sizes or
alignments measured in bits do not need to be constant.  They can be C
expressions that refer to static variables, such as the @code{target_flags}.
@xref{Run-time Target}.

@defmac BITS_BIG_ENDIAN
Define this macro to have the value 1 if the most significant bit in a
byte has the lowest number; otherwise define it to have the value zero.
This means that bit-field instructions count from the most significant
bit.  If the machine has no bit-field instructions, then this must still
be defined, but it doesn't matter which value it is defined to.  This
macro need not be a constant.

This macro does not affect the way structure fields are packed into
bytes or words; that is controlled by @code{BYTES_BIG_ENDIAN}.
@end defmac

@defmac BYTES_BIG_ENDIAN
Define this macro to have the value 1 if the most significant byte in a
word has the lowest number.  This macro need not be a constant.
@end defmac

@defmac WORDS_BIG_ENDIAN
Define this macro to have the value 1 if, in a multiword object, the
most significant word has the lowest number.  This applies to both
memory locations and registers; see @code{REG_WORDS_BIG_ENDIAN} if the
order of words in memory is not the same as the order in registers.  This
macro need not be a constant.
@end defmac

@defmac REG_WORDS_BIG_ENDIAN
On some machines, the order of words in a multiword object differs between
registers in memory.  In such a situation, define this macro to describe
the order of words in a register.  The macro @code{WORDS_BIG_ENDIAN} controls
the order of words in memory.
@end defmac

@defmac FLOAT_WORDS_BIG_ENDIAN
Define this macro to have the value 1 if @code{DFmode}, @code{XFmode} or
@code{TFmode} floating point numbers are stored in memory with the word
containing the sign bit at the lowest address; otherwise define it to
have the value 0.  This macro need not be a constant.

You need not define this macro if the ordering is the same as for
multi-word integers.
@end defmac

@defmac BITS_PER_UNIT
Define this macro to be the number of bits in an addressable storage
unit (byte).  If you do not define this macro the default is 8.
@end defmac

@defmac BITS_PER_WORD
Number of bits in a word.  If you do not define this macro, the default
is @code{BITS_PER_UNIT * UNITS_PER_WORD}.
@end defmac

@defmac MAX_BITS_PER_WORD
Maximum number of bits in a word.  If this is undefined, the default is
@code{BITS_PER_WORD}.  Otherwise, it is the constant value that is the
largest value that @code{BITS_PER_WORD} can have at run-time.
@end defmac

@defmac UNITS_PER_WORD
Number of storage units in a word; normally the size of a general-purpose
register, a power of two from 1 or 8.
@end defmac

@defmac MIN_UNITS_PER_WORD
Minimum number of units in a word.  If this is undefined, the default is
@code{UNITS_PER_WORD}.  Otherwise, it is the constant value that is the
smallest value that @code{UNITS_PER_WORD} can have at run-time.
@end defmac

@defmac POINTER_SIZE
Width of a pointer, in bits.  You must specify a value no wider than the
width of @code{Pmode}.  If it is not equal to the width of @code{Pmode},
you must define @code{POINTERS_EXTEND_UNSIGNED}.  If you do not specify
a value the default is @code{BITS_PER_WORD}.
@end defmac

@defmac POINTERS_EXTEND_UNSIGNED
A C expression that determines how pointers should be extended from
@code{ptr_mode} to either @code{Pmode} or @code{word_mode}.  It is
greater than zero if pointers should be zero-extended, zero if they
should be sign-extended, and negative if some other sort of conversion
is needed.  In the last case, the extension is done by the target's
@code{ptr_extend} instruction.

You need not define this macro if the @code{ptr_mode}, @code{Pmode}
and @code{word_mode} are all the same width.
@end defmac

@defmac PROMOTE_MODE (@var{m}, @var{unsignedp}, @var{type})
A macro to update @var{m} and @var{unsignedp} when an object whose type
is @var{type} and which has the specified mode and signedness is to be
stored in a register.  This macro is only called when @var{type} is a
scalar type.

On most RISC machines, which only have operations that operate on a full
register, define this macro to set @var{m} to @code{word_mode} if
@var{m} is an integer mode narrower than @code{BITS_PER_WORD}.  In most
cases, only integer modes should be widened because wider-precision
floating-point operations are usually more expensive than their narrower
counterparts.

For most machines, the macro definition does not change @var{unsignedp}.
However, some machines, have instructions that preferentially handle
either signed or unsigned quantities of certain modes.  For example, on
the DEC Alpha, 32-bit loads from memory and 32-bit add instructions
sign-extend the result to 64 bits.  On such machines, set
@var{unsignedp} according to which kind of extension is more efficient.

Do not define this macro if it would never modify @var{m}.
@end defmac

@hook TARGET_PROMOTE_FUNCTION_MODE
Like @code{PROMOTE_MODE}, but it is applied to outgoing function arguments or
function return values.  The target hook should return the new mode
and possibly change @code{*@var{punsignedp}} if the promotion should
change signedness.  This function is called only for scalar @emph{or
pointer} types.

@var{for_return} allows to distinguish the promotion of arguments and
return values.  If it is @code{1}, a return value is being promoted and
@code{TARGET_FUNCTION_VALUE} must perform the same promotions done here.
If it is @code{2}, the returned mode should be that of the register in
which an incoming parameter is copied, or the outgoing result is computed;
then the hook should return the same mode as @code{promote_mode}, though
the signedness may be different.

@var{type} can be NULL when promoting function arguments of libcalls.

The default is to not promote arguments and return values.  You can
also define the hook to @code{default_promote_function_mode_always_promote}
if you would like to apply the same rules given by @code{PROMOTE_MODE}.
@end deftypefn

@defmac PARM_BOUNDARY
Normal alignment required for function parameters on the stack, in
bits.  All stack parameters receive at least this much alignment
regardless of data type.  On most machines, this is the same as the
size of an integer.
@end defmac

@defmac STACK_BOUNDARY
Define this macro to the minimum alignment enforced by hardware for the
stack pointer on this machine.  The definition is a C expression for the
desired alignment (measured in bits).  This value is used as a default
if @code{PREFERRED_STACK_BOUNDARY} is not defined.  On most machines,
this should be the same as @code{PARM_BOUNDARY}.
@end defmac

@defmac PREFERRED_STACK_BOUNDARY
Define this macro if you wish to preserve a certain alignment for the
stack pointer, greater than what the hardware enforces.  The definition
is a C expression for the desired alignment (measured in bits).  This
macro must evaluate to a value equal to or larger than
@code{STACK_BOUNDARY}.
@end defmac

@defmac INCOMING_STACK_BOUNDARY
Define this macro if the incoming stack boundary may be different
from @code{PREFERRED_STACK_BOUNDARY}.  This macro must evaluate
to a value equal to or larger than @code{STACK_BOUNDARY}.
@end defmac

@defmac FUNCTION_BOUNDARY
Alignment required for a function entry point, in bits.
@end defmac

@defmac BIGGEST_ALIGNMENT
Biggest alignment that any data type can require on this machine, in
bits.  Note that this is not the biggest alignment that is supported,
just the biggest alignment that, when violated, may cause a fault.
@end defmac

@defmac MALLOC_ABI_ALIGNMENT
Alignment, in bits, a C conformant malloc implementation has to
provide.  If not defined, the default value is @code{BITS_PER_WORD}.
@end defmac

@defmac ATTRIBUTE_ALIGNED_VALUE
Alignment used by the @code{__attribute__ ((aligned))} construct.  If
not defined, the default value is @code{BIGGEST_ALIGNMENT}.
@end defmac

@defmac MINIMUM_ATOMIC_ALIGNMENT
If defined, the smallest alignment, in bits, that can be given to an
object that can be referenced in one operation, without disturbing any
nearby object.  Normally, this is @code{BITS_PER_UNIT}, but may be larger
on machines that don't have byte or half-word store operations.
@end defmac

@defmac BIGGEST_FIELD_ALIGNMENT
Biggest alignment that any structure or union field can require on this
machine, in bits.  If defined, this overrides @code{BIGGEST_ALIGNMENT} for
structure and union fields only, unless the field alignment has been set
by the @code{__attribute__ ((aligned (@var{n})))} construct.
@end defmac

@defmac ADJUST_FIELD_ALIGN (@var{field}, @var{computed})
An expression for the alignment of a structure field @var{field} if the
alignment computed in the usual way (including applying of
@code{BIGGEST_ALIGNMENT} and @code{BIGGEST_FIELD_ALIGNMENT} to the
alignment) is @var{computed}.  It overrides alignment only if the
field alignment has not been set by the
@code{__attribute__ ((aligned (@var{n})))} construct.
@end defmac

@defmac MAX_STACK_ALIGNMENT
Biggest stack alignment guaranteed by the backend.  Use this macro
to specify the maximum alignment of a variable on stack.

If not defined, the default value is @code{STACK_BOUNDARY}.

@c FIXME: The default should be @code{PREFERRED_STACK_BOUNDARY}.
@c But the fix for PR 32893 indicates that we can only guarantee
@c maximum stack alignment on stack up to @code{STACK_BOUNDARY}, not
@c @code{PREFERRED_STACK_BOUNDARY}, if stack alignment isn't supported.
@end defmac

@defmac MAX_OFILE_ALIGNMENT
Biggest alignment supported by the object file format of this machine.
Use this macro to limit the alignment which can be specified using the
@code{__attribute__ ((aligned (@var{n})))} construct.  If not defined,
the default value is @code{BIGGEST_ALIGNMENT}.

On systems that use ELF, the default (in @file{config/elfos.h}) is
the largest supported 32-bit ELF section alignment representable on
a 32-bit host e.g. @samp{(((unsigned HOST_WIDEST_INT) 1 << 28) * 8)}.
On 32-bit ELF the largest supported section alignment in bits is
@samp{(0x80000000 * 8)}, but this is not representable on 32-bit hosts.
@end defmac

@defmac DATA_ALIGNMENT (@var{type}, @var{basic-align})
If defined, a C expression to compute the alignment for a variable in
the static store.  @var{type} is the data type, and @var{basic-align} is
the alignment that the object would ordinarily have.  The value of this
macro is used instead of that alignment to align the object.

If this macro is not defined, then @var{basic-align} is used.

@findex strcpy
One use of this macro is to increase alignment of medium-size data to
make it all fit in fewer cache lines.  Another is to cause character
arrays to be word-aligned so that @code{strcpy} calls that copy
constants to character arrays can be done inline.
@end defmac

@defmac CONSTANT_ALIGNMENT (@var{constant}, @var{basic-align})
If defined, a C expression to compute the alignment given to a constant
that is being placed in memory.  @var{constant} is the constant and
@var{basic-align} is the alignment that the object would ordinarily
have.  The value of this macro is used instead of that alignment to
align the object.

If this macro is not defined, then @var{basic-align} is used.

The typical use of this macro is to increase alignment for string
constants to be word aligned so that @code{strcpy} calls that copy
constants can be done inline.
@end defmac

@defmac LOCAL_ALIGNMENT (@var{type}, @var{basic-align})
If defined, a C expression to compute the alignment for a variable in
the local store.  @var{type} is the data type, and @var{basic-align} is
the alignment that the object would ordinarily have.  The value of this
macro is used instead of that alignment to align the object.

If this macro is not defined, then @var{basic-align} is used.

One use of this macro is to increase alignment of medium-size data to
make it all fit in fewer cache lines.

If the value of this macro has a type, it should be an unsigned type.
@end defmac

@hook TARGET_VECTOR_ALIGNMENT

@defmac STACK_SLOT_ALIGNMENT (@var{type}, @var{mode}, @var{basic-align})
If defined, a C expression to compute the alignment for stack slot.
@var{type} is the data type, @var{mode} is the widest mode available,
and @var{basic-align} is the alignment that the slot would ordinarily
have.  The value of this macro is used instead of that alignment to
align the slot.

If this macro is not defined, then @var{basic-align} is used when
@var{type} is @code{NULL}.  Otherwise, @code{LOCAL_ALIGNMENT} will
be used.

This macro is to set alignment of stack slot to the maximum alignment
of all possible modes which the slot may have.

If the value of this macro has a type, it should be an unsigned type.
@end defmac

@defmac LOCAL_DECL_ALIGNMENT (@var{decl})
If defined, a C expression to compute the alignment for a local
variable @var{decl}.

If this macro is not defined, then
@code{LOCAL_ALIGNMENT (TREE_TYPE (@var{decl}), DECL_ALIGN (@var{decl}))}
is used.

One use of this macro is to increase alignment of medium-size data to
make it all fit in fewer cache lines.

If the value of this macro has a type, it should be an unsigned type.
@end defmac

@defmac MINIMUM_ALIGNMENT (@var{exp}, @var{mode}, @var{align})
If defined, a C expression to compute the minimum required alignment
for dynamic stack realignment purposes for @var{exp} (a type or decl),
@var{mode}, assuming normal alignment @var{align}.

If this macro is not defined, then @var{align} will be used.
@end defmac

@defmac EMPTY_FIELD_BOUNDARY
Alignment in bits to be given to a structure bit-field that follows an
empty field such as @code{int : 0;}.

If @code{PCC_BITFIELD_TYPE_MATTERS} is true, it overrides this macro.
@end defmac

@defmac STRUCTURE_SIZE_BOUNDARY
Number of bits which any structure or union's size must be a multiple of.
Each structure or union's size is rounded up to a multiple of this.

If you do not define this macro, the default is the same as
@code{BITS_PER_UNIT}.
@end defmac

@defmac STRICT_ALIGNMENT
Define this macro to be the value 1 if instructions will fail to work
if given data not on the nominal alignment.  If instructions will merely
go slower in that case, define this macro as 0.
@end defmac

@defmac PCC_BITFIELD_TYPE_MATTERS
Define this if you wish to imitate the way many other C compilers handle
alignment of bit-fields and the structures that contain them.

The behavior is that the type written for a named bit-field (@code{int},
@code{short}, or other integer type) imposes an alignment for the entire
structure, as if the structure really did contain an ordinary field of
that type.  In addition, the bit-field is placed within the structure so
that it would fit within such a field, not crossing a boundary for it.

Thus, on most machines, a named bit-field whose type is written as
@code{int} would not cross a four-byte boundary, and would force
four-byte alignment for the whole structure.  (The alignment used may
not be four bytes; it is controlled by the other alignment parameters.)

An unnamed bit-field will not affect the alignment of the containing
structure.

If the macro is defined, its definition should be a C expression;
a nonzero value for the expression enables this behavior.

Note that if this macro is not defined, or its value is zero, some
bit-fields may cross more than one alignment boundary.  The compiler can
support such references if there are @samp{insv}, @samp{extv}, and
@samp{extzv} insns that can directly reference memory.

The other known way of making bit-fields work is to define
@code{STRUCTURE_SIZE_BOUNDARY} as large as @code{BIGGEST_ALIGNMENT}.
Then every structure can be accessed with fullwords.

Unless the machine has bit-field instructions or you define
@code{STRUCTURE_SIZE_BOUNDARY} that way, you must define
@code{PCC_BITFIELD_TYPE_MATTERS} to have a nonzero value.

If your aim is to make GCC use the same conventions for laying out
bit-fields as are used by another compiler, here is how to investigate
what the other compiler does.  Compile and run this program:

@smallexample
struct foo1
@{
  char x;
  char :0;
  char y;
@};

struct foo2
@{
  char x;
  int :0;
  char y;
@};

main ()
@{
  printf ("Size of foo1 is %d\n",
          sizeof (struct foo1));
  printf ("Size of foo2 is %d\n",
          sizeof (struct foo2));
  exit (0);
@}
@end smallexample

If this prints 2 and 5, then the compiler's behavior is what you would
get from @code{PCC_BITFIELD_TYPE_MATTERS}.
@end defmac

@defmac BITFIELD_NBYTES_LIMITED
Like @code{PCC_BITFIELD_TYPE_MATTERS} except that its effect is limited
to aligning a bit-field within the structure.
@end defmac

@hook TARGET_ALIGN_ANON_BITFIELD
When @code{PCC_BITFIELD_TYPE_MATTERS} is true this hook will determine
whether unnamed bitfields affect the alignment of the containing
structure.  The hook should return true if the structure should inherit
the alignment requirements of an unnamed bitfield's type.
@end deftypefn

@hook TARGET_NARROW_VOLATILE_BITFIELD
This target hook should return @code{true} if accesses to volatile bitfields
should use the narrowest mode possible.  It should return @code{false} if
these accesses should use the bitfield container type.

The default is @code{!TARGET_STRICT_ALIGN}.
@end deftypefn

@hook TARGET_MEMBER_TYPE_FORCES_BLK
Return true if a structure, union or array containing @var{field} should
be accessed using @code{BLKMODE}.

If @var{field} is the only field in the structure, @var{mode} is its
mode, otherwise @var{mode} is VOIDmode.  @var{mode} is provided in the
case where structures of one field would require the structure's mode to
retain the field's mode.

Normally, this is not needed.
@end deftypefn

@defmac ROUND_TYPE_ALIGN (@var{type}, @var{computed}, @var{specified})
Define this macro as an expression for the alignment of a type (given
by @var{type} as a tree node) if the alignment computed in the usual
way is @var{computed} and the alignment explicitly specified was
@var{specified}.

The default is to use @var{specified} if it is larger; otherwise, use
the smaller of @var{computed} and @code{BIGGEST_ALIGNMENT}
@end defmac

@defmac MAX_FIXED_MODE_SIZE
An integer expression for the size in bits of the largest integer
machine mode that should actually be used.  All integer machine modes of
this size or smaller can be used for structures and unions with the
appropriate sizes.  If this macro is undefined, @code{GET_MODE_BITSIZE
(DImode)} is assumed.
@end defmac

@defmac STACK_SAVEAREA_MODE (@var{save_level})
If defined, an expression of type @code{enum machine_mode} that
specifies the mode of the save area operand of a
@code{save_stack_@var{level}} named pattern (@pxref{Standard Names}).
@var{save_level} is one of @code{SAVE_BLOCK}, @code{SAVE_FUNCTION}, or
@code{SAVE_NONLOCAL} and selects which of the three named patterns is
having its mode specified.

You need not define this macro if it always returns @code{Pmode}.  You
would most commonly define this macro if the
@code{save_stack_@var{level}} patterns need to support both a 32- and a
64-bit mode.
@end defmac

@defmac STACK_SIZE_MODE
If defined, an expression of type @code{enum machine_mode} that
specifies the mode of the size increment operand of an
@code{allocate_stack} named pattern (@pxref{Standard Names}).

You need not define this macro if it always returns @code{word_mode}.
You would most commonly define this macro if the @code{allocate_stack}
pattern needs to support both a 32- and a 64-bit mode.
@end defmac

@hook TARGET_LIBGCC_CMP_RETURN_MODE
This target hook should return the mode to be used for the return value
of compare instructions expanded to libgcc calls.  If not defined
@code{word_mode} is returned which is the right choice for a majority of
targets.
@end deftypefn

@hook TARGET_LIBGCC_SHIFT_COUNT_MODE
This target hook should return the mode to be used for the shift count operand
of shift instructions expanded to libgcc calls.  If not defined
@code{word_mode} is returned which is the right choice for a majority of
targets.
@end deftypefn

@hook TARGET_UNWIND_WORD_MODE
Return machine mode to be used for @code{_Unwind_Word} type.
The default is to use @code{word_mode}.
@end deftypefn

@defmac ROUND_TOWARDS_ZERO
If defined, this macro should be true if the prevailing rounding
mode is towards zero.

Defining this macro only affects the way @file{libgcc.a} emulates
floating-point arithmetic.

Not defining this macro is equivalent to returning zero.
@end defmac

@defmac LARGEST_EXPONENT_IS_NORMAL (@var{size})
This macro should return true if floats with @var{size}
bits do not have a NaN or infinity representation, but use the largest
exponent for normal numbers instead.

Defining this macro only affects the way @file{libgcc.a} emulates
floating-point arithmetic.

The default definition of this macro returns false for all sizes.
@end defmac

@hook TARGET_MS_BITFIELD_LAYOUT_P
This target hook returns @code{true} if bit-fields in the given
@var{record_type} are to be laid out following the rules of Microsoft
Visual C/C++, namely: (i) a bit-field won't share the same storage
unit with the previous bit-field if their underlying types have
different sizes, and the bit-field will be aligned to the highest
alignment of the underlying types of itself and of the previous
bit-field; (ii) a zero-sized bit-field will affect the alignment of
the whole enclosing structure, even if it is unnamed; except that
(iii) a zero-sized bit-field will be disregarded unless it follows
another bit-field of nonzero size.  If this hook returns @code{true},
other macros that control bit-field layout are ignored.

When a bit-field is inserted into a packed record, the whole size
of the underlying type is used by one or more same-size adjacent
bit-fields (that is, if its long:3, 32 bits is used in the record,
and any additional adjacent long bit-fields are packed into the same
chunk of 32 bits.  However, if the size changes, a new field of that
size is allocated).  In an unpacked record, this is the same as using
alignment, but not equivalent when packing.

If both MS bit-fields and @samp{__attribute__((packed))} are used,
the latter will take precedence.  If @samp{__attribute__((packed))} is
used on a single field when MS bit-fields are in use, it will take
precedence for that field, but the alignment of the rest of the structure
may affect its placement.
@end deftypefn

@hook TARGET_DECIMAL_FLOAT_SUPPORTED_P
Returns true if the target supports decimal floating point.
@end deftypefn

@hook TARGET_FIXED_POINT_SUPPORTED_P
Returns true if the target supports fixed-point arithmetic.
@end deftypefn

@hook TARGET_EXPAND_TO_RTL_HOOK
This hook is called just before expansion into rtl, allowing the target
to perform additional initializations or analysis before the expansion.
For example, the rs6000 port uses it to allocate a scratch stack slot
for use in copying SDmode values between memory and floating point
registers whenever the function being expanded has any SDmode
usage.
@end deftypefn

@hook TARGET_INSTANTIATE_DECLS
This hook allows the backend to perform additional instantiations on rtl
that are not actually in any insns yet, but will be later.
@end deftypefn

@hook TARGET_MANGLE_TYPE
If your target defines any fundamental types, or any types your target
uses should be mangled differently from the default, define this hook
to return the appropriate encoding for these types as part of a C++
mangled name.  The @var{type} argument is the tree structure representing
the type to be mangled.  The hook may be applied to trees which are
not target-specific fundamental types; it should return @code{NULL}
for all such types, as well as arguments it does not recognize.  If the
return value is not @code{NULL}, it must point to a statically-allocated
string constant.

Target-specific fundamental types might be new fundamental types or
qualified versions of ordinary fundamental types.  Encode new
fundamental types as @samp{@w{u @var{n} @var{name}}}, where @var{name}
is the name used for the type in source code, and @var{n} is the
length of @var{name} in decimal.  Encode qualified versions of
ordinary types as @samp{@w{U @var{n} @var{name} @var{code}}}, where
@var{name} is the name used for the type qualifier in source code,
@var{n} is the length of @var{name} as above, and @var{code} is the
code used to represent the unqualified version of this type.  (See
@code{write_builtin_type} in @file{cp/mangle.c} for the list of
codes.)  In both cases the spaces are for clarity; do not include any
spaces in your string.

This hook is applied to types prior to typedef resolution.  If the mangled
name for a particular type depends only on that type's main variant, you
can perform typedef resolution yourself using @code{TYPE_MAIN_VARIANT}
before mangling.

The default version of this hook always returns @code{NULL}, which is
appropriate for a target that does not define any new fundamental
types.
@end deftypefn

@node Type Layout
@section Layout of Source Language Data Types

These macros define the sizes and other characteristics of the standard
basic data types used in programs being compiled.  Unlike the macros in
the previous section, these apply to specific features of C and related
languages, rather than to fundamental aspects of storage layout.

@defmac INT_TYPE_SIZE
A C expression for the size in bits of the type @code{int} on the
target machine.  If you don't define this, the default is one word.
@end defmac

@defmac SHORT_TYPE_SIZE
A C expression for the size in bits of the type @code{short} on the
target machine.  If you don't define this, the default is half a word.
(If this would be less than one storage unit, it is rounded up to one
unit.)
@end defmac

@defmac LONG_TYPE_SIZE
A C expression for the size in bits of the type @code{long} on the
target machine.  If you don't define this, the default is one word.
@end defmac

@defmac ADA_LONG_TYPE_SIZE
On some machines, the size used for the Ada equivalent of the type
@code{long} by a native Ada compiler differs from that used by C@.  In
that situation, define this macro to be a C expression to be used for
the size of that type.  If you don't define this, the default is the
value of @code{LONG_TYPE_SIZE}.
@end defmac

@defmac LONG_LONG_TYPE_SIZE
A C expression for the size in bits of the type @code{long long} on the
target machine.  If you don't define this, the default is two
words.  If you want to support GNU Ada on your machine, the value of this
macro must be at least 64.
@end defmac

@defmac CHAR_TYPE_SIZE
A C expression for the size in bits of the type @code{char} on the
target machine.  If you don't define this, the default is
@code{BITS_PER_UNIT}.
@end defmac

@defmac BOOL_TYPE_SIZE
A C expression for the size in bits of the C++ type @code{bool} and
C99 type @code{_Bool} on the target machine.  If you don't define
this, and you probably shouldn't, the default is @code{CHAR_TYPE_SIZE}.
@end defmac

@defmac FLOAT_TYPE_SIZE
A C expression for the size in bits of the type @code{float} on the
target machine.  If you don't define this, the default is one word.
@end defmac

@defmac DOUBLE_TYPE_SIZE
A C expression for the size in bits of the type @code{double} on the
target machine.  If you don't define this, the default is two
words.
@end defmac

@defmac LONG_DOUBLE_TYPE_SIZE
A C expression for the size in bits of the type @code{long double} on
the target machine.  If you don't define this, the default is two
words.
@end defmac

@defmac SHORT_FRACT_TYPE_SIZE
A C expression for the size in bits of the type @code{short _Fract} on
the target machine.  If you don't define this, the default is
@code{BITS_PER_UNIT}.
@end defmac

@defmac FRACT_TYPE_SIZE
A C expression for the size in bits of the type @code{_Fract} on
the target machine.  If you don't define this, the default is
@code{BITS_PER_UNIT * 2}.
@end defmac

@defmac LONG_FRACT_TYPE_SIZE
A C expression for the size in bits of the type @code{long _Fract} on
the target machine.  If you don't define this, the default is
@code{BITS_PER_UNIT * 4}.
@end defmac

@defmac LONG_LONG_FRACT_TYPE_SIZE
A C expression for the size in bits of the type @code{long long _Fract} on
the target machine.  If you don't define this, the default is
@code{BITS_PER_UNIT * 8}.
@end defmac

@defmac SHORT_ACCUM_TYPE_SIZE
A C expression for the size in bits of the type @code{short _Accum} on
the target machine.  If you don't define this, the default is
@code{BITS_PER_UNIT * 2}.
@end defmac

@defmac ACCUM_TYPE_SIZE
A C expression for the size in bits of the type @code{_Accum} on
the target machine.  If you don't define this, the default is
@code{BITS_PER_UNIT * 4}.
@end defmac

@defmac LONG_ACCUM_TYPE_SIZE
A C expression for the size in bits of the type @code{long _Accum} on
the target machine.  If you don't define this, the default is
@code{BITS_PER_UNIT * 8}.
@end defmac

@defmac LONG_LONG_ACCUM_TYPE_SIZE
A C expression for the size in bits of the type @code{long long _Accum} on
the target machine.  If you don't define this, the default is
@code{BITS_PER_UNIT * 16}.
@end defmac

@defmac LIBGCC2_LONG_DOUBLE_TYPE_SIZE
Define this macro if @code{LONG_DOUBLE_TYPE_SIZE} is not constant or
if you want routines in @file{libgcc2.a} for a size other than
@code{LONG_DOUBLE_TYPE_SIZE}.  If you don't define this, the
default is @code{LONG_DOUBLE_TYPE_SIZE}.
@end defmac

@defmac LIBGCC2_HAS_DF_MODE
Define this macro if neither @code{DOUBLE_TYPE_SIZE} nor
@code{LIBGCC2_LONG_DOUBLE_TYPE_SIZE} is
@code{DFmode} but you want @code{DFmode} routines in @file{libgcc2.a}
anyway.  If you don't define this and either @code{DOUBLE_TYPE_SIZE}
or @code{LIBGCC2_LONG_DOUBLE_TYPE_SIZE} is 64 then the default is 1,
otherwise it is 0.
@end defmac

@defmac LIBGCC2_HAS_XF_MODE
Define this macro if @code{LIBGCC2_LONG_DOUBLE_TYPE_SIZE} is not
@code{XFmode} but you want @code{XFmode} routines in @file{libgcc2.a}
anyway.  If you don't define this and @code{LIBGCC2_LONG_DOUBLE_TYPE_SIZE}
is 80 then the default is 1, otherwise it is 0.
@end defmac

@defmac LIBGCC2_HAS_TF_MODE
Define this macro if @code{LIBGCC2_LONG_DOUBLE_TYPE_SIZE} is not
@code{TFmode} but you want @code{TFmode} routines in @file{libgcc2.a}
anyway.  If you don't define this and @code{LIBGCC2_LONG_DOUBLE_TYPE_SIZE}
is 128 then the default is 1, otherwise it is 0.
@end defmac

@defmac LIBGCC2_GNU_PREFIX
This macro corresponds to the @code{TARGET_LIBFUNC_GNU_PREFIX} target
hook and should be defined if that hook is overriden to be true.  It
causes function names in libgcc to be changed to use a @code{__gnu_}
prefix for their name rather than the default @code{__}.  A port which
uses this macro should also arrange to use @file{t-gnu-prefix} in
the libgcc @file{config.host}.
@end defmac

@defmac SF_SIZE
@defmacx DF_SIZE
@defmacx XF_SIZE
@defmacx TF_SIZE
Define these macros to be the size in bits of the mantissa of
@code{SFmode}, @code{DFmode}, @code{XFmode} and @code{TFmode} values,
if the defaults in @file{libgcc2.h} are inappropriate.  By default,
@code{FLT_MANT_DIG} is used for @code{SF_SIZE}, @code{LDBL_MANT_DIG}
for @code{XF_SIZE} and @code{TF_SIZE}, and @code{DBL_MANT_DIG} or
@code{LDBL_MANT_DIG} for @code{DF_SIZE} according to whether
@code{DOUBLE_TYPE_SIZE} or
@code{LIBGCC2_LONG_DOUBLE_TYPE_SIZE} is 64.
@end defmac

@defmac TARGET_FLT_EVAL_METHOD
A C expression for the value for @code{FLT_EVAL_METHOD} in @file{float.h},
assuming, if applicable, that the floating-point control word is in its
default state.  If you do not define this macro the value of
@code{FLT_EVAL_METHOD} will be zero.
@end defmac

@defmac WIDEST_HARDWARE_FP_SIZE
A C expression for the size in bits of the widest floating-point format
supported by the hardware.  If you define this macro, you must specify a
value less than or equal to the value of @code{LONG_DOUBLE_TYPE_SIZE}.
If you do not define this macro, the value of @code{LONG_DOUBLE_TYPE_SIZE}
is the default.
@end defmac

@defmac DEFAULT_SIGNED_CHAR
An expression whose value is 1 or 0, according to whether the type
@code{char} should be signed or unsigned by default.  The user can
always override this default with the options @option{-fsigned-char}
and @option{-funsigned-char}.
@end defmac

@hook TARGET_DEFAULT_SHORT_ENUMS
This target hook should return true if the compiler should give an
@code{enum} type only as many bytes as it takes to represent the range
of possible values of that type.  It should return false if all
@code{enum} types should be allocated like @code{int}.

The default is to return false.
@end deftypefn

@defmac SIZE_TYPE
A C expression for a string describing the name of the data type to use
for size values.  The typedef name @code{size_t} is defined using the
contents of the string.

The string can contain more than one keyword.  If so, separate them with
spaces, and write first any length keyword, then @code{unsigned} if
appropriate, and finally @code{int}.  The string must exactly match one
of the data type names defined in the function
@code{c_common_nodes_and_builtins} in the file @file{c-family/c-common.c}.
You may not omit @code{int} or change the order---that would cause the
compiler to crash on startup.

If you don't define this macro, the default is @code{"long unsigned
int"}.
@end defmac

@defmac SIZETYPE
GCC defines internal types (@code{sizetype}, @code{ssizetype},
@code{bitsizetype} and @code{sbitsizetype}) for expressions
dealing with size.  This macro is a C expression for a string describing
the name of the data type from which the precision of @code{sizetype}
is extracted.

The string has the same restrictions as @code{SIZE_TYPE} string.

If you don't define this macro, the default is @code{SIZE_TYPE}.
@end defmac

@defmac PTRDIFF_TYPE
A C expression for a string describing the name of the data type to use
for the result of subtracting two pointers.  The typedef name
@code{ptrdiff_t} is defined using the contents of the string.  See
@code{SIZE_TYPE} above for more information.

If you don't define this macro, the default is @code{"long int"}.
@end defmac

@defmac WCHAR_TYPE
A C expression for a string describing the name of the data type to use
for wide characters.  The typedef name @code{wchar_t} is defined using
the contents of the string.  See @code{SIZE_TYPE} above for more
information.

If you don't define this macro, the default is @code{"int"}.
@end defmac

@defmac WCHAR_TYPE_SIZE
A C expression for the size in bits of the data type for wide
characters.  This is used in @code{cpp}, which cannot make use of
@code{WCHAR_TYPE}.
@end defmac

@defmac WINT_TYPE
A C expression for a string describing the name of the data type to
use for wide characters passed to @code{printf} and returned from
@code{getwc}.  The typedef name @code{wint_t} is defined using the
contents of the string.  See @code{SIZE_TYPE} above for more
information.

If you don't define this macro, the default is @code{"unsigned int"}.
@end defmac

@defmac INTMAX_TYPE
A C expression for a string describing the name of the data type that
can represent any value of any standard or extended signed integer type.
The typedef name @code{intmax_t} is defined using the contents of the
string.  See @code{SIZE_TYPE} above for more information.

If you don't define this macro, the default is the first of
@code{"int"}, @code{"long int"}, or @code{"long long int"} that has as
much precision as @code{long long int}.
@end defmac

@defmac UINTMAX_TYPE
A C expression for a string describing the name of the data type that
can represent any value of any standard or extended unsigned integer
type.  The typedef name @code{uintmax_t} is defined using the contents
of the string.  See @code{SIZE_TYPE} above for more information.

If you don't define this macro, the default is the first of
@code{"unsigned int"}, @code{"long unsigned int"}, or @code{"long long
unsigned int"} that has as much precision as @code{long long unsigned
int}.
@end defmac

@defmac SIG_ATOMIC_TYPE
@defmacx INT8_TYPE
@defmacx INT16_TYPE
@defmacx INT32_TYPE
@defmacx INT64_TYPE
@defmacx UINT8_TYPE
@defmacx UINT16_TYPE
@defmacx UINT32_TYPE
@defmacx UINT64_TYPE
@defmacx INT_LEAST8_TYPE
@defmacx INT_LEAST16_TYPE
@defmacx INT_LEAST32_TYPE
@defmacx INT_LEAST64_TYPE
@defmacx UINT_LEAST8_TYPE
@defmacx UINT_LEAST16_TYPE
@defmacx UINT_LEAST32_TYPE
@defmacx UINT_LEAST64_TYPE
@defmacx INT_FAST8_TYPE
@defmacx INT_FAST16_TYPE
@defmacx INT_FAST32_TYPE
@defmacx INT_FAST64_TYPE
@defmacx UINT_FAST8_TYPE
@defmacx UINT_FAST16_TYPE
@defmacx UINT_FAST32_TYPE
@defmacx UINT_FAST64_TYPE
@defmacx INTPTR_TYPE
@defmacx UINTPTR_TYPE
C expressions for the standard types @code{sig_atomic_t},
@code{int8_t}, @code{int16_t}, @code{int32_t}, @code{int64_t},
@code{uint8_t}, @code{uint16_t}, @code{uint32_t}, @code{uint64_t},
@code{int_least8_t}, @code{int_least16_t}, @code{int_least32_t},
@code{int_least64_t}, @code{uint_least8_t}, @code{uint_least16_t},
@code{uint_least32_t}, @code{uint_least64_t}, @code{int_fast8_t},
@code{int_fast16_t}, @code{int_fast32_t}, @code{int_fast64_t},
@code{uint_fast8_t}, @code{uint_fast16_t}, @code{uint_fast32_t},
@code{uint_fast64_t}, @code{intptr_t}, and @code{uintptr_t}.  See
@code{SIZE_TYPE} above for more information.

If any of these macros evaluates to a null pointer, the corresponding
type is not supported; if GCC is configured to provide
@code{<stdint.h>} in such a case, the header provided may not conform
to C99, depending on the type in question.  The defaults for all of
these macros are null pointers.
@end defmac

@defmac TARGET_PTRMEMFUNC_VBIT_LOCATION
The C++ compiler represents a pointer-to-member-function with a struct
that looks like:

@smallexample
  struct @{
    union @{
      void (*fn)();
      ptrdiff_t vtable_index;
    @};
    ptrdiff_t delta;
  @};
@end smallexample

@noindent
The C++ compiler must use one bit to indicate whether the function that
will be called through a pointer-to-member-function is virtual.
Normally, we assume that the low-order bit of a function pointer must
always be zero.  Then, by ensuring that the vtable_index is odd, we can
distinguish which variant of the union is in use.  But, on some
platforms function pointers can be odd, and so this doesn't work.  In
that case, we use the low-order bit of the @code{delta} field, and shift
the remainder of the @code{delta} field to the left.

GCC will automatically make the right selection about where to store
this bit using the @code{FUNCTION_BOUNDARY} setting for your platform.
However, some platforms such as ARM/Thumb have @code{FUNCTION_BOUNDARY}
set such that functions always start at even addresses, but the lowest
bit of pointers to functions indicate whether the function at that
address is in ARM or Thumb mode.  If this is the case of your
architecture, you should define this macro to
@code{ptrmemfunc_vbit_in_delta}.

In general, you should not have to define this macro.  On architectures
in which function addresses are always even, according to
@code{FUNCTION_BOUNDARY}, GCC will automatically define this macro to
@code{ptrmemfunc_vbit_in_pfn}.
@end defmac

@defmac TARGET_VTABLE_USES_DESCRIPTORS
Normally, the C++ compiler uses function pointers in vtables.  This
macro allows the target to change to use ``function descriptors''
instead.  Function descriptors are found on targets for whom a
function pointer is actually a small data structure.  Normally the
data structure consists of the actual code address plus a data
pointer to which the function's data is relative.

If vtables are used, the value of this macro should be the number
of words that the function descriptor occupies.
@end defmac

@defmac TARGET_VTABLE_ENTRY_ALIGN
By default, the vtable entries are void pointers, the so the alignment
is the same as pointer alignment.  The value of this macro specifies
the alignment of the vtable entry in bits.  It should be defined only
when special alignment is necessary. */
@end defmac

@defmac TARGET_VTABLE_DATA_ENTRY_DISTANCE
There are a few non-descriptor entries in the vtable at offsets below
zero.  If these entries must be padded (say, to preserve the alignment
specified by @code{TARGET_VTABLE_ENTRY_ALIGN}), set this to the number
of words in each data entry.
@end defmac

@node Registers
@section Register Usage
@cindex register usage

This section explains how to describe what registers the target machine
has, and how (in general) they can be used.

The description of which registers a specific instruction can use is
done with register classes; see @ref{Register Classes}.  For information
on using registers to access a stack frame, see @ref{Frame Registers}.
For passing values in registers, see @ref{Register Arguments}.
For returning values in registers, see @ref{Scalar Return}.

@menu
* Register Basics::             Number and kinds of registers.
* Allocation Order::            Order in which registers are allocated.
* Values in Registers::         What kinds of values each reg can hold.
* Leaf Functions::              Renumbering registers for leaf functions.
* Stack Registers::             Handling a register stack such as 80387.
@end menu

@node Register Basics
@subsection Basic Characteristics of Registers

@c prevent bad page break with this line
Registers have various characteristics.

@defmac FIRST_PSEUDO_REGISTER
Number of hardware registers known to the compiler.  They receive
numbers 0 through @code{FIRST_PSEUDO_REGISTER-1}; thus, the first
pseudo register's number really is assigned the number
@code{FIRST_PSEUDO_REGISTER}.
@end defmac

@defmac FIXED_REGISTERS
@cindex fixed register
An initializer that says which registers are used for fixed purposes
all throughout the compiled code and are therefore not available for
general allocation.  These would include the stack pointer, the frame
pointer (except on machines where that can be used as a general
register when no frame pointer is needed), the program counter on
machines where that is considered one of the addressable registers,
and any other numbered register with a standard use.

This information is expressed as a sequence of numbers, separated by
commas and surrounded by braces.  The @var{n}th number is 1 if
register @var{n} is fixed, 0 otherwise.

The table initialized from this macro, and the table initialized by
the following one, may be overridden at run time either automatically,
by the actions of the macro @code{CONDITIONAL_REGISTER_USAGE}, or by
the user with the command options @option{-ffixed-@var{reg}},
@option{-fcall-used-@var{reg}} and @option{-fcall-saved-@var{reg}}.
@end defmac

@defmac CALL_USED_REGISTERS
@cindex call-used register
@cindex call-clobbered register
@cindex call-saved register
Like @code{FIXED_REGISTERS} but has 1 for each register that is
clobbered (in general) by function calls as well as for fixed
registers.  This macro therefore identifies the registers that are not
available for general allocation of values that must live across
function calls.

If a register has 0 in @code{CALL_USED_REGISTERS}, the compiler
automatically saves it on function entry and restores it on function
exit, if the register is used within the function.
@end defmac

@defmac CALL_REALLY_USED_REGISTERS
@cindex call-used register
@cindex call-clobbered register
@cindex call-saved register
Like @code{CALL_USED_REGISTERS} except this macro doesn't require
that the entire set of @code{FIXED_REGISTERS} be included.
(@code{CALL_USED_REGISTERS} must be a superset of @code{FIXED_REGISTERS}).
This macro is optional.  If not specified, it defaults to the value
of @code{CALL_USED_REGISTERS}.
@end defmac

@defmac HARD_REGNO_CALL_PART_CLOBBERED (@var{regno}, @var{mode})
@cindex call-used register
@cindex call-clobbered register
@cindex call-saved register
A C expression that is nonzero if it is not permissible to store a
value of mode @var{mode} in hard register number @var{regno} across a
call without some part of it being clobbered.  For most machines this
macro need not be defined.  It is only required for machines that do not
preserve the entire contents of a register across a call.
@end defmac

@findex fixed_regs
@findex call_used_regs
@findex global_regs
@findex reg_names
@findex reg_class_contents
@hook TARGET_CONDITIONAL_REGISTER_USAGE
This hook may conditionally modify five variables
@code{fixed_regs}, @code{call_used_regs}, @code{global_regs},
@code{reg_names}, and @code{reg_class_contents}, to take into account
any dependence of these register sets on target flags.  The first three
of these are of type @code{char []} (interpreted as Boolean vectors).
@code{global_regs} is a @code{const char *[]}, and
@code{reg_class_contents} is a @code{HARD_REG_SET}.  Before the macro is
called, @code{fixed_regs}, @code{call_used_regs},
@code{reg_class_contents}, and @code{reg_names} have been initialized
from @code{FIXED_REGISTERS}, @code{CALL_USED_REGISTERS},
@code{REG_CLASS_CONTENTS}, and @code{REGISTER_NAMES}, respectively.
@code{global_regs} has been cleared, and any @option{-ffixed-@var{reg}},
@option{-fcall-used-@var{reg}} and @option{-fcall-saved-@var{reg}}
command options have been applied.

@cindex disabling certain registers
@cindex controlling register usage
If the usage of an entire class of registers depends on the target
flags, you may indicate this to GCC by using this macro to modify
@code{fixed_regs} and @code{call_used_regs} to 1 for each of the
registers in the classes which should not be used by GCC@.  Also define
the macro @code{REG_CLASS_FROM_LETTER} / @code{REG_CLASS_FROM_CONSTRAINT}
to return @code{NO_REGS} if it
is called with a letter for a class that shouldn't be used.

(However, if this class is not included in @code{GENERAL_REGS} and all
of the insn patterns whose constraints permit this class are
controlled by target switches, then GCC will automatically avoid using
these registers when the target switches are opposed to them.)
@end deftypefn

@defmac INCOMING_REGNO (@var{out})
Define this macro if the target machine has register windows.  This C
expression returns the register number as seen by the called function
corresponding to the register number @var{out} as seen by the calling
function.  Return @var{out} if register number @var{out} is not an
outbound register.
@end defmac

@defmac OUTGOING_REGNO (@var{in})
Define this macro if the target machine has register windows.  This C
expression returns the register number as seen by the calling function
corresponding to the register number @var{in} as seen by the called
function.  Return @var{in} if register number @var{in} is not an inbound
register.
@end defmac

@defmac LOCAL_REGNO (@var{regno})
Define this macro if the target machine has register windows.  This C
expression returns true if the register is call-saved but is in the
register window.  Unlike most call-saved registers, such registers
need not be explicitly restored on function exit or during non-local
gotos.
@end defmac

@defmac PC_REGNUM
If the program counter has a register number, define this as that
register number.  Otherwise, do not define it.
@end defmac

@node Allocation Order
@subsection Order of Allocation of Registers
@cindex order of register allocation
@cindex register allocation order

@c prevent bad page break with this line
Registers are allocated in order.

@defmac REG_ALLOC_ORDER
If defined, an initializer for a vector of integers, containing the
numbers of hard registers in the order in which GCC should prefer
to use them (from most preferred to least).

If this macro is not defined, registers are used lowest numbered first
(all else being equal).

One use of this macro is on machines where the highest numbered
registers must always be saved and the save-multiple-registers
instruction supports only sequences of consecutive registers.  On such
machines, define @code{REG_ALLOC_ORDER} to be an initializer that lists
the highest numbered allocable register first.
@end defmac

@defmac ADJUST_REG_ALLOC_ORDER
A C statement (sans semicolon) to choose the order in which to allocate
hard registers for pseudo-registers local to a basic block.

Store the desired register order in the array @code{reg_alloc_order}.
Element 0 should be the register to allocate first; element 1, the next
register; and so on.

The macro body should not assume anything about the contents of
@code{reg_alloc_order} before execution of the macro.

On most machines, it is not necessary to define this macro.
@end defmac

@defmac HONOR_REG_ALLOC_ORDER
Normally, IRA tries to estimate the costs for saving a register in the
prologue and restoring it in the epilogue.  This discourages it from
using call-saved registers.  If a machine wants to ensure that IRA
allocates registers in the order given by REG_ALLOC_ORDER even if some
call-saved registers appear earlier than call-used ones, this macro
should be defined.
@end defmac

@defmac IRA_HARD_REGNO_ADD_COST_MULTIPLIER (@var{regno})
In some case register allocation order is not enough for the
Integrated Register Allocator (@acronym{IRA}) to generate a good code.
If this macro is defined, it should return a floating point value
based on @var{regno}.  The cost of using @var{regno} for a pseudo will
be increased by approximately the pseudo's usage frequency times the
value returned by this macro.  Not defining this macro is equivalent
to having it always return @code{0.0}.

On most machines, it is not necessary to define this macro.
@end defmac

@node Values in Registers
@subsection How Values Fit in Registers

This section discusses the macros that describe which kinds of values
(specifically, which machine modes) each register can hold, and how many
consecutive registers are needed for a given mode.

@defmac HARD_REGNO_NREGS (@var{regno}, @var{mode})
A C expression for the number of consecutive hard registers, starting
at register number @var{regno}, required to hold a value of mode
@var{mode}.  This macro must never return zero, even if a register
cannot hold the requested mode - indicate that with HARD_REGNO_MODE_OK
and/or CANNOT_CHANGE_MODE_CLASS instead.

On a machine where all registers are exactly one word, a suitable
definition of this macro is

@smallexample
#define HARD_REGNO_NREGS(REGNO, MODE)            \
   ((GET_MODE_SIZE (MODE) + UNITS_PER_WORD - 1)  \
    / UNITS_PER_WORD)
@end smallexample
@end defmac

@defmac HARD_REGNO_NREGS_HAS_PADDING (@var{regno}, @var{mode})
A C expression that is nonzero if a value of mode @var{mode}, stored
in memory, ends with padding that causes it to take up more space than
in registers starting at register number @var{regno} (as determined by
multiplying GCC's notion of the size of the register when containing
this mode by the number of registers returned by
@code{HARD_REGNO_NREGS}).  By default this is zero.

For example, if a floating-point value is stored in three 32-bit
registers but takes up 128 bits in memory, then this would be
nonzero.

This macros only needs to be defined if there are cases where
@code{subreg_get_info}
would otherwise wrongly determine that a @code{subreg} can be
represented by an offset to the register number, when in fact such a
@code{subreg} would contain some of the padding not stored in
registers and so not be representable.
@end defmac

@defmac HARD_REGNO_NREGS_WITH_PADDING (@var{regno}, @var{mode})
For values of @var{regno} and @var{mode} for which
@code{HARD_REGNO_NREGS_HAS_PADDING} returns nonzero, a C expression
returning the greater number of registers required to hold the value
including any padding.  In the example above, the value would be four.
@end defmac

@defmac REGMODE_NATURAL_SIZE (@var{mode})
Define this macro if the natural size of registers that hold values
of mode @var{mode} is not the word size.  It is a C expression that
should give the natural size in bytes for the specified mode.  It is
used by the register allocator to try to optimize its results.  This
happens for example on SPARC 64-bit where the natural size of
floating-point registers is still 32-bit.
@end defmac

@defmac HARD_REGNO_MODE_OK (@var{regno}, @var{mode})
A C expression that is nonzero if it is permissible to store a value
of mode @var{mode} in hard register number @var{regno} (or in several
registers starting with that one).  For a machine where all registers
are equivalent, a suitable definition is

@smallexample
#define HARD_REGNO_MODE_OK(REGNO, MODE) 1
@end smallexample

You need not include code to check for the numbers of fixed registers,
because the allocation mechanism considers them to be always occupied.

@cindex register pairs
On some machines, double-precision values must be kept in even/odd
register pairs.  You can implement that by defining this macro to reject
odd register numbers for such modes.

The minimum requirement for a mode to be OK in a register is that the
@samp{mov@var{mode}} instruction pattern support moves between the
register and other hard register in the same class and that moving a
value into the register and back out not alter it.

Since the same instruction used to move @code{word_mode} will work for
all narrower integer modes, it is not necessary on any machine for
@code{HARD_REGNO_MODE_OK} to distinguish between these modes, provided
you define patterns @samp{movhi}, etc., to take advantage of this.  This
is useful because of the interaction between @code{HARD_REGNO_MODE_OK}
and @code{MODES_TIEABLE_P}; it is very desirable for all integer modes
to be tieable.

Many machines have special registers for floating point arithmetic.
Often people assume that floating point machine modes are allowed only
in floating point registers.  This is not true.  Any registers that
can hold integers can safely @emph{hold} a floating point machine
mode, whether or not floating arithmetic can be done on it in those
registers.  Integer move instructions can be used to move the values.

On some machines, though, the converse is true: fixed-point machine
modes may not go in floating registers.  This is true if the floating
registers normalize any value stored in them, because storing a
non-floating value there would garble it.  In this case,
@code{HARD_REGNO_MODE_OK} should reject fixed-point machine modes in
floating registers.  But if the floating registers do not automatically
normalize, if you can store any bit pattern in one and retrieve it
unchanged without a trap, then any machine mode may go in a floating
register, so you can define this macro to say so.

The primary significance of special floating registers is rather that
they are the registers acceptable in floating point arithmetic
instructions.  However, this is of no concern to
@code{HARD_REGNO_MODE_OK}.  You handle it by writing the proper
constraints for those instructions.

On some machines, the floating registers are especially slow to access,
so that it is better to store a value in a stack frame than in such a
register if floating point arithmetic is not being done.  As long as the
floating registers are not in class @code{GENERAL_REGS}, they will not
be used unless some pattern's constraint asks for one.
@end defmac

@defmac HARD_REGNO_RENAME_OK (@var{from}, @var{to})
A C expression that is nonzero if it is OK to rename a hard register
@var{from} to another hard register @var{to}.

One common use of this macro is to prevent renaming of a register to
another register that is not saved by a prologue in an interrupt
handler.

The default is always nonzero.
@end defmac

@defmac MODES_TIEABLE_P (@var{mode1}, @var{mode2})
A C expression that is nonzero if a value of mode
@var{mode1} is accessible in mode @var{mode2} without copying.

If @code{HARD_REGNO_MODE_OK (@var{r}, @var{mode1})} and
@code{HARD_REGNO_MODE_OK (@var{r}, @var{mode2})} are always the same for
any @var{r}, then @code{MODES_TIEABLE_P (@var{mode1}, @var{mode2})}
should be nonzero.  If they differ for any @var{r}, you should define
this macro to return zero unless some other mechanism ensures the
accessibility of the value in a narrower mode.

You should define this macro to return nonzero in as many cases as
possible since doing so will allow GCC to perform better register
allocation.
@end defmac

@hook TARGET_HARD_REGNO_SCRATCH_OK
This target hook should return @code{true} if it is OK to use a hard register
@var{regno} as scratch reg in peephole2.

One common use of this macro is to prevent using of a register that
is not saved by a prologue in an interrupt handler.

The default version of this hook always returns @code{true}.
@end deftypefn

@defmac AVOID_CCMODE_COPIES
Define this macro if the compiler should avoid copies to/from @code{CCmode}
registers.  You should only define this macro if support for copying to/from
@code{CCmode} is incomplete.
@end defmac

@node Leaf Functions
@subsection Handling Leaf Functions

@cindex leaf functions
@cindex functions, leaf
On some machines, a leaf function (i.e., one which makes no calls) can run
more efficiently if it does not make its own register window.  Often this
means it is required to receive its arguments in the registers where they
are passed by the caller, instead of the registers where they would
normally arrive.

The special treatment for leaf functions generally applies only when
other conditions are met; for example, often they may use only those
registers for its own variables and temporaries.  We use the term ``leaf
function'' to mean a function that is suitable for this special
handling, so that functions with no calls are not necessarily ``leaf
functions''.

GCC assigns register numbers before it knows whether the function is
suitable for leaf function treatment.  So it needs to renumber the
registers in order to output a leaf function.  The following macros
accomplish this.

@defmac LEAF_REGISTERS
Name of a char vector, indexed by hard register number, which
contains 1 for a register that is allowable in a candidate for leaf
function treatment.

If leaf function treatment involves renumbering the registers, then the
registers marked here should be the ones before renumbering---those that
GCC would ordinarily allocate.  The registers which will actually be
used in the assembler code, after renumbering, should not be marked with 1
in this vector.

Define this macro only if the target machine offers a way to optimize
the treatment of leaf functions.
@end defmac

@defmac LEAF_REG_REMAP (@var{regno})
A C expression whose value is the register number to which @var{regno}
should be renumbered, when a function is treated as a leaf function.

If @var{regno} is a register number which should not appear in a leaf
function before renumbering, then the expression should yield @minus{}1, which
will cause the compiler to abort.

Define this macro only if the target machine offers a way to optimize the
treatment of leaf functions, and registers need to be renumbered to do
this.
@end defmac

@findex current_function_is_leaf
@findex current_function_uses_only_leaf_regs
@code{TARGET_ASM_FUNCTION_PROLOGUE} and
@code{TARGET_ASM_FUNCTION_EPILOGUE} must usually treat leaf functions
specially.  They can test the C variable @code{current_function_is_leaf}
which is nonzero for leaf functions.  @code{current_function_is_leaf} is
set prior to local register allocation and is valid for the remaining
compiler passes.  They can also test the C variable
@code{current_function_uses_only_leaf_regs} which is nonzero for leaf
functions which only use leaf registers.
@code{current_function_uses_only_leaf_regs} is valid after all passes
that modify the instructions have been run and is only useful if
@code{LEAF_REGISTERS} is defined.
@c changed this to fix overfull.  ALSO:  why the "it" at the beginning
@c of the next paragraph?!  --mew 2feb93

@node Stack Registers
@subsection Registers That Form a Stack

There are special features to handle computers where some of the
``registers'' form a stack.  Stack registers are normally written by
pushing onto the stack, and are numbered relative to the top of the
stack.

Currently, GCC can only handle one group of stack-like registers, and
they must be consecutively numbered.  Furthermore, the existing
support for stack-like registers is specific to the 80387 floating
point coprocessor.  If you have a new architecture that uses
stack-like registers, you will need to do substantial work on
@file{reg-stack.c} and write your machine description to cooperate
with it, as well as defining these macros.

@defmac STACK_REGS
Define this if the machine has any stack-like registers.
@end defmac

@defmac STACK_REG_COVER_CLASS
This is a cover class containing the stack registers.  Define this if
the machine has any stack-like registers.
@end defmac

@defmac FIRST_STACK_REG
The number of the first stack-like register.  This one is the top
of the stack.
@end defmac

@defmac LAST_STACK_REG
The number of the last stack-like register.  This one is the bottom of
the stack.
@end defmac

@node Register Classes
@section Register Classes
@cindex register class definitions
@cindex class definitions, register

On many machines, the numbered registers are not all equivalent.
For example, certain registers may not be allowed for indexed addressing;
certain registers may not be allowed in some instructions.  These machine
restrictions are described to the compiler using @dfn{register classes}.

You define a number of register classes, giving each one a name and saying
which of the registers belong to it.  Then you can specify register classes
that are allowed as operands to particular instruction patterns.

@findex ALL_REGS
@findex NO_REGS
In general, each register will belong to several classes.  In fact, one
class must be named @code{ALL_REGS} and contain all the registers.  Another
class must be named @code{NO_REGS} and contain no registers.  Often the
union of two classes will be another class; however, this is not required.

@findex GENERAL_REGS
One of the classes must be named @code{GENERAL_REGS}.  There is nothing
terribly special about the name, but the operand constraint letters
@samp{r} and @samp{g} specify this class.  If @code{GENERAL_REGS} is
the same as @code{ALL_REGS}, just define it as a macro which expands
to @code{ALL_REGS}.

Order the classes so that if class @var{x} is contained in class @var{y}
then @var{x} has a lower class number than @var{y}.

The way classes other than @code{GENERAL_REGS} are specified in operand
constraints is through machine-dependent operand constraint letters.
You can define such letters to correspond to various classes, then use
them in operand constraints.

You must define the narrowest register classes for allocatable
registers, so that each class either has no subclasses, or that for
some mode, the move cost between registers within the class is
cheaper than moving a register in the class to or from memory
(@pxref{Costs}).

You should define a class for the union of two classes whenever some
instruction allows both classes.  For example, if an instruction allows
either a floating point (coprocessor) register or a general register for a
certain operand, you should define a class @code{FLOAT_OR_GENERAL_REGS}
which includes both of them.  Otherwise you will get suboptimal code,
or even internal compiler errors when reload cannot find a register in the
class computed via @code{reg_class_subunion}.

You must also specify certain redundant information about the register
classes: for each class, which classes contain it and which ones are
contained in it; for each pair of classes, the largest class contained
in their union.

When a value occupying several consecutive registers is expected in a
certain class, all the registers used must belong to that class.
Therefore, register classes cannot be used to enforce a requirement for
a register pair to start with an even-numbered register.  The way to
specify this requirement is with @code{HARD_REGNO_MODE_OK}.

Register classes used for input-operands of bitwise-and or shift
instructions have a special requirement: each such class must have, for
each fixed-point machine mode, a subclass whose registers can transfer that
mode to or from memory.  For example, on some machines, the operations for
single-byte values (@code{QImode}) are limited to certain registers.  When
this is so, each register class that is used in a bitwise-and or shift
instruction must have a subclass consisting of registers from which
single-byte values can be loaded or stored.  This is so that
@code{PREFERRED_RELOAD_CLASS} can always have a possible value to return.

@deftp {Data type} {enum reg_class}
An enumerated type that must be defined with all the register class names
as enumerated values.  @code{NO_REGS} must be first.  @code{ALL_REGS}
must be the last register class, followed by one more enumerated value,
@code{LIM_REG_CLASSES}, which is not a register class but rather
tells how many classes there are.

Each register class has a number, which is the value of casting
the class name to type @code{int}.  The number serves as an index
in many of the tables described below.
@end deftp

@defmac N_REG_CLASSES
The number of distinct register classes, defined as follows:

@smallexample
#define N_REG_CLASSES (int) LIM_REG_CLASSES
@end smallexample
@end defmac

@defmac REG_CLASS_NAMES
An initializer containing the names of the register classes as C string
constants.  These names are used in writing some of the debugging dumps.
@end defmac

@defmac REG_CLASS_CONTENTS
An initializer containing the contents of the register classes, as integers
which are bit masks.  The @var{n}th integer specifies the contents of class
@var{n}.  The way the integer @var{mask} is interpreted is that
register @var{r} is in the class if @code{@var{mask} & (1 << @var{r})} is 1.

When the machine has more than 32 registers, an integer does not suffice.
Then the integers are replaced by sub-initializers, braced groupings containing
several integers.  Each sub-initializer must be suitable as an initializer
for the type @code{HARD_REG_SET} which is defined in @file{hard-reg-set.h}.
In this situation, the first integer in each sub-initializer corresponds to
registers 0 through 31, the second integer to registers 32 through 63, and
so on.
@end defmac

@defmac REGNO_REG_CLASS (@var{regno})
A C expression whose value is a register class containing hard register
@var{regno}.  In general there is more than one such class; choose a class
which is @dfn{minimal}, meaning that no smaller class also contains the
register.
@end defmac

@defmac BASE_REG_CLASS
A macro whose definition is the name of the class to which a valid
base register must belong.  A base register is one used in an address
which is the register value plus a displacement.
@end defmac

@defmac MODE_BASE_REG_CLASS (@var{mode})
This is a variation of the @code{BASE_REG_CLASS} macro which allows
the selection of a base register in a mode dependent manner.  If
@var{mode} is VOIDmode then it should return the same value as
@code{BASE_REG_CLASS}.
@end defmac

@defmac MODE_BASE_REG_REG_CLASS (@var{mode})
A C expression whose value is the register class to which a valid
base register must belong in order to be used in a base plus index
register address.  You should define this macro if base plus index
addresses have different requirements than other base register uses.
@end defmac

@defmac MODE_CODE_BASE_REG_CLASS (@var{mode}, @var{address_space}, @var{outer_code}, @var{index_code})
A C expression whose value is the register class to which a valid
base register for a memory reference in mode @var{mode} to address
space @var{address_space} must belong.  @var{outer_code} and @var{index_code}
define the context in which the base register occurs.  @var{outer_code} is
the code of the immediately enclosing expression (@code{MEM} for the top level
of an address, @code{ADDRESS} for something that occurs in an
@code{address_operand}).  @var{index_code} is the code of the corresponding
index expression if @var{outer_code} is @code{PLUS}; @code{SCRATCH} otherwise.
@end defmac

@defmac INDEX_REG_CLASS
A macro whose definition is the name of the class to which a valid
index register must belong.  An index register is one used in an
address where its value is either multiplied by a scale factor or
added to another register (as well as added to a displacement).
@end defmac

@defmac REGNO_OK_FOR_BASE_P (@var{num})
A C expression which is nonzero if register number @var{num} is
suitable for use as a base register in operand addresses.
@end defmac

@defmac REGNO_MODE_OK_FOR_BASE_P (@var{num}, @var{mode})
A C expression that is just like @code{REGNO_OK_FOR_BASE_P}, except that
that expression may examine the mode of the memory reference in
@var{mode}.  You should define this macro if the mode of the memory
reference affects whether a register may be used as a base register.  If
you define this macro, the compiler will use it instead of
@code{REGNO_OK_FOR_BASE_P}.  The mode may be @code{VOIDmode} for
addresses that appear outside a @code{MEM}, i.e., as an
@code{address_operand}.
@end defmac

@defmac REGNO_MODE_OK_FOR_REG_BASE_P (@var{num}, @var{mode})
A C expression which is nonzero if register number @var{num} is suitable for
use as a base register in base plus index operand addresses, accessing
memory in mode @var{mode}.  It may be either a suitable hard register or a
pseudo register that has been allocated such a hard register.  You should
define this macro if base plus index addresses have different requirements
than other base register uses.

Use of this macro is deprecated; please use the more general
@code{REGNO_MODE_CODE_OK_FOR_BASE_P}.
@end defmac

@defmac REGNO_MODE_CODE_OK_FOR_BASE_P (@var{num}, @var{mode}, @var{address_space}, @var{outer_code}, @var{index_code})
A C expression which is nonzero if register number @var{num} is
suitable for use as a base register in operand addresses, accessing
memory in mode @var{mode} in address space @var{address_space}.
This is similar to @code{REGNO_MODE_OK_FOR_BASE_P}, except
that that expression may examine the context in which the register
appears in the memory reference.  @var{outer_code} is the code of the
immediately enclosing expression (@code{MEM} if at the top level of the
address, @code{ADDRESS} for something that occurs in an
@code{address_operand}).  @var{index_code} is the code of the
corresponding index expression if @var{outer_code} is @code{PLUS};
@code{SCRATCH} otherwise.  The mode may be @code{VOIDmode} for addresses
that appear outside a @code{MEM}, i.e., as an @code{address_operand}.
@end defmac

@defmac REGNO_OK_FOR_INDEX_P (@var{num})
A C expression which is nonzero if register number @var{num} is
suitable for use as an index register in operand addresses.  It may be
either a suitable hard register or a pseudo register that has been
allocated such a hard register.

The difference between an index register and a base register is that
the index register may be scaled.  If an address involves the sum of
two registers, neither one of them scaled, then either one may be
labeled the ``base'' and the other the ``index''; but whichever
labeling is used must fit the machine's constraints of which registers
may serve in each capacity.  The compiler will try both labelings,
looking for one that is valid, and will reload one or both registers
only if neither labeling works.
@end defmac

@hook TARGET_PREFERRED_RENAME_CLASS

@hook TARGET_PREFERRED_RELOAD_CLASS
A target hook that places additional restrictions on the register class
to use when it is necessary to copy value @var{x} into a register in class
@var{rclass}.  The value is a register class; perhaps @var{rclass}, or perhaps
another, smaller class.

The default version of this hook always returns value of @code{rclass} argument.

Sometimes returning a more restrictive class makes better code.  For
example, on the 68000, when @var{x} is an integer constant that is in range
for a @samp{moveq} instruction, the value of this macro is always
@code{DATA_REGS} as long as @var{rclass} includes the data registers.
Requiring a data register guarantees that a @samp{moveq} will be used.

One case where @code{TARGET_PREFERRED_RELOAD_CLASS} must not return
@var{rclass} is if @var{x} is a legitimate constant which cannot be
loaded into some register class.  By returning @code{NO_REGS} you can
force @var{x} into a memory location.  For example, rs6000 can load
immediate values into general-purpose registers, but does not have an
instruction for loading an immediate value into a floating-point
register, so @code{TARGET_PREFERRED_RELOAD_CLASS} returns @code{NO_REGS} when
@var{x} is a floating-point constant.  If the constant can't be loaded
into any kind of register, code generation will be better if
@code{TARGET_LEGITIMATE_CONSTANT_P} makes the constant illegitimate instead
of using @code{TARGET_PREFERRED_RELOAD_CLASS}.

If an insn has pseudos in it after register allocation, reload will go
through the alternatives and call repeatedly @code{TARGET_PREFERRED_RELOAD_CLASS}
to find the best one.  Returning @code{NO_REGS}, in this case, makes
reload add a @code{!} in front of the constraint: the x86 back-end uses
this feature to discourage usage of 387 registers when math is done in
the SSE registers (and vice versa).
@end deftypefn

@defmac PREFERRED_RELOAD_CLASS (@var{x}, @var{class})
A C expression that places additional restrictions on the register class
to use when it is necessary to copy value @var{x} into a register in class
@var{class}.  The value is a register class; perhaps @var{class}, or perhaps
another, smaller class.  On many machines, the following definition is
safe:

@smallexample
#define PREFERRED_RELOAD_CLASS(X,CLASS) CLASS
@end smallexample

Sometimes returning a more restrictive class makes better code.  For
example, on the 68000, when @var{x} is an integer constant that is in range
for a @samp{moveq} instruction, the value of this macro is always
@code{DATA_REGS} as long as @var{class} includes the data registers.
Requiring a data register guarantees that a @samp{moveq} will be used.

One case where @code{PREFERRED_RELOAD_CLASS} must not return
@var{class} is if @var{x} is a legitimate constant which cannot be
loaded into some register class.  By returning @code{NO_REGS} you can
force @var{x} into a memory location.  For example, rs6000 can load
immediate values into general-purpose registers, but does not have an
instruction for loading an immediate value into a floating-point
register, so @code{PREFERRED_RELOAD_CLASS} returns @code{NO_REGS} when
@var{x} is a floating-point constant.  If the constant can't be loaded
into any kind of register, code generation will be better if
@code{TARGET_LEGITIMATE_CONSTANT_P} makes the constant illegitimate instead
of using @code{TARGET_PREFERRED_RELOAD_CLASS}.

If an insn has pseudos in it after register allocation, reload will go
through the alternatives and call repeatedly @code{PREFERRED_RELOAD_CLASS}
to find the best one.  Returning @code{NO_REGS}, in this case, makes
reload add a @code{!} in front of the constraint: the x86 back-end uses
this feature to discourage usage of 387 registers when math is done in
the SSE registers (and vice versa).
@end defmac

@hook TARGET_PREFERRED_OUTPUT_RELOAD_CLASS
Like @code{TARGET_PREFERRED_RELOAD_CLASS}, but for output reloads instead of
input reloads.

The default version of this hook always returns value of @code{rclass}
argument.

You can also use @code{TARGET_PREFERRED_OUTPUT_RELOAD_CLASS} to discourage
reload from using some alternatives, like @code{TARGET_PREFERRED_RELOAD_CLASS}.
@end deftypefn

@defmac LIMIT_RELOAD_CLASS (@var{mode}, @var{class})
A C expression that places additional restrictions on the register class
to use when it is necessary to be able to hold a value of mode
@var{mode} in a reload register for which class @var{class} would
ordinarily be used.

Unlike @code{PREFERRED_RELOAD_CLASS}, this macro should be used when
there are certain modes that simply can't go in certain reload classes.

The value is a register class; perhaps @var{class}, or perhaps another,
smaller class.

Don't define this macro unless the target machine has limitations which
require the macro to do something nontrivial.
@end defmac

@hook TARGET_SECONDARY_RELOAD
Many machines have some registers that cannot be copied directly to or
from memory or even from other types of registers.  An example is the
@samp{MQ} register, which on most machines, can only be copied to or
from general registers, but not memory.  Below, we shall be using the
term 'intermediate register' when a move operation cannot be performed
directly, but has to be done by copying the source into the intermediate
register first, and then copying the intermediate register to the
destination.  An intermediate register always has the same mode as
source and destination.  Since it holds the actual value being copied,
reload might apply optimizations to re-use an intermediate register
and eliding the copy from the source when it can determine that the
intermediate register still holds the required value.

Another kind of secondary reload is required on some machines which
allow copying all registers to and from memory, but require a scratch
register for stores to some memory locations (e.g., those with symbolic
address on the RT, and those with certain symbolic address on the SPARC
when compiling PIC)@.  Scratch registers need not have the same mode
as the value being copied, and usually hold a different value than
that being copied.  Special patterns in the md file are needed to
describe how the copy is performed with the help of the scratch register;
these patterns also describe the number, register class(es) and mode(s)
of the scratch register(s).

In some cases, both an intermediate and a scratch register are required.

For input reloads, this target hook is called with nonzero @var{in_p},
and @var{x} is an rtx that needs to be copied to a register of class
@var{reload_class} in @var{reload_mode}.  For output reloads, this target
hook is called with zero @var{in_p}, and a register of class @var{reload_class}
needs to be copied to rtx @var{x} in @var{reload_mode}.

If copying a register of @var{reload_class} from/to @var{x} requires
an intermediate register, the hook @code{secondary_reload} should
return the register class required for this intermediate register.
If no intermediate register is required, it should return NO_REGS.
If more than one intermediate register is required, describe the one
that is closest in the copy chain to the reload register.

If scratch registers are needed, you also have to describe how to
perform the copy from/to the reload register to/from this
closest intermediate register.  Or if no intermediate register is
required, but still a scratch register is needed, describe the
copy  from/to the reload register to/from the reload operand @var{x}.

You do this by setting @code{sri->icode} to the instruction code of a pattern
in the md file which performs the move.  Operands 0 and 1 are the output
and input of this copy, respectively.  Operands from operand 2 onward are
for scratch operands.  These scratch operands must have a mode, and a
single-register-class
@c [later: or memory]
output constraint.

When an intermediate register is used, the @code{secondary_reload}
hook will be called again to determine how to copy the intermediate
register to/from the reload operand @var{x}, so your hook must also
have code to handle the register class of the intermediate operand.

@c [For later: maybe we'll allow multi-alternative reload patterns -
@c   the port maintainer could name a mov<mode> pattern that has clobbers -
@c   and match the constraints of input and output to determine the required
@c   alternative.  A restriction would be that constraints used to match
@c   against reloads registers would have to be written as register class
@c   constraints, or we need a new target macro / hook that tells us if an
@c   arbitrary constraint can match an unknown register of a given class.
@c   Such a macro / hook would also be useful in other places.]


@var{x} might be a pseudo-register or a @code{subreg} of a
pseudo-register, which could either be in a hard register or in memory.
Use @code{true_regnum} to find out; it will return @minus{}1 if the pseudo is
in memory and the hard register number if it is in a register.

Scratch operands in memory (constraint @code{"=m"} / @code{"=&m"}) are
currently not supported.  For the time being, you will have to continue
to use @code{SECONDARY_MEMORY_NEEDED} for that purpose.

@code{copy_cost} also uses this target hook to find out how values are
copied.  If you want it to include some extra cost for the need to allocate
(a) scratch register(s), set @code{sri->extra_cost} to the additional cost.
Or if two dependent moves are supposed to have a lower cost than the sum
of the individual moves due to expected fortuitous scheduling and/or special
forwarding logic, you can set @code{sri->extra_cost} to a negative amount.
@end deftypefn

@defmac SECONDARY_RELOAD_CLASS (@var{class}, @var{mode}, @var{x})
@defmacx SECONDARY_INPUT_RELOAD_CLASS (@var{class}, @var{mode}, @var{x})
@defmacx SECONDARY_OUTPUT_RELOAD_CLASS (@var{class}, @var{mode}, @var{x})
These macros are obsolete, new ports should use the target hook
@code{TARGET_SECONDARY_RELOAD} instead.

These are obsolete macros, replaced by the @code{TARGET_SECONDARY_RELOAD}
target hook.  Older ports still define these macros to indicate to the
reload phase that it may
need to allocate at least one register for a reload in addition to the
register to contain the data.  Specifically, if copying @var{x} to a
register @var{class} in @var{mode} requires an intermediate register,
you were supposed to define @code{SECONDARY_INPUT_RELOAD_CLASS} to return the
largest register class all of whose registers can be used as
intermediate registers or scratch registers.

If copying a register @var{class} in @var{mode} to @var{x} requires an
intermediate or scratch register, @code{SECONDARY_OUTPUT_RELOAD_CLASS}
was supposed to be defined be defined to return the largest register
class required.  If the
requirements for input and output reloads were the same, the macro
@code{SECONDARY_RELOAD_CLASS} should have been used instead of defining both
macros identically.

The values returned by these macros are often @code{GENERAL_REGS}.
Return @code{NO_REGS} if no spare register is needed; i.e., if @var{x}
can be directly copied to or from a register of @var{class} in
@var{mode} without requiring a scratch register.  Do not define this
macro if it would always return @code{NO_REGS}.

If a scratch register is required (either with or without an
intermediate register), you were supposed to define patterns for
@samp{reload_in@var{m}} or @samp{reload_out@var{m}}, as required
(@pxref{Standard Names}.  These patterns, which were normally
implemented with a @code{define_expand}, should be similar to the
@samp{mov@var{m}} patterns, except that operand 2 is the scratch
register.

These patterns need constraints for the reload register and scratch
register that
contain a single register class.  If the original reload register (whose
class is @var{class}) can meet the constraint given in the pattern, the
value returned by these macros is used for the class of the scratch
register.  Otherwise, two additional reload registers are required.
Their classes are obtained from the constraints in the insn pattern.

@var{x} might be a pseudo-register or a @code{subreg} of a
pseudo-register, which could either be in a hard register or in memory.
Use @code{true_regnum} to find out; it will return @minus{}1 if the pseudo is
in memory and the hard register number if it is in a register.

These macros should not be used in the case where a particular class of
registers can only be copied to memory and not to another class of
registers.  In that case, secondary reload registers are not needed and
would not be helpful.  Instead, a stack location must be used to perform
the copy and the @code{mov@var{m}} pattern should use memory as an
intermediate storage.  This case often occurs between floating-point and
general registers.
@end defmac

@defmac SECONDARY_MEMORY_NEEDED (@var{class1}, @var{class2}, @var{m})
Certain machines have the property that some registers cannot be copied
to some other registers without using memory.  Define this macro on
those machines to be a C expression that is nonzero if objects of mode
@var{m} in registers of @var{class1} can only be copied to registers of
class @var{class2} by storing a register of @var{class1} into memory
and loading that memory location into a register of @var{class2}.

Do not define this macro if its value would always be zero.
@end defmac

@defmac SECONDARY_MEMORY_NEEDED_RTX (@var{mode})
Normally when @code{SECONDARY_MEMORY_NEEDED} is defined, the compiler
allocates a stack slot for a memory location needed for register copies.
If this macro is defined, the compiler instead uses the memory location
defined by this macro.

Do not define this macro if you do not define
@code{SECONDARY_MEMORY_NEEDED}.
@end defmac

@defmac SECONDARY_MEMORY_NEEDED_MODE (@var{mode})
When the compiler needs a secondary memory location to copy between two
registers of mode @var{mode}, it normally allocates sufficient memory to
hold a quantity of @code{BITS_PER_WORD} bits and performs the store and
load operations in a mode that many bits wide and whose class is the
same as that of @var{mode}.

This is right thing to do on most machines because it ensures that all
bits of the register are copied and prevents accesses to the registers
in a narrower mode, which some machines prohibit for floating-point
registers.

However, this default behavior is not correct on some machines, such as
the DEC Alpha, that store short integers in floating-point registers
differently than in integer registers.  On those machines, the default
widening will not work correctly and you must define this macro to
suppress that widening in some cases.  See the file @file{alpha.h} for
details.

Do not define this macro if you do not define
@code{SECONDARY_MEMORY_NEEDED} or if widening @var{mode} to a mode that
is @code{BITS_PER_WORD} bits wide is correct for your machine.
@end defmac

@hook TARGET_CLASS_LIKELY_SPILLED_P
A target hook which returns @code{true} if pseudos that have been assigned
to registers of class @var{rclass} would likely be spilled because
registers of @var{rclass} are needed for spill registers.

The default version of this target hook returns @code{true} if @var{rclass}
has exactly one register and @code{false} otherwise.  On most machines, this
default should be used.  For generally register-starved machines, such as
i386, or machines with right register constraints, such as SH, this hook
can be used to avoid excessive spilling.

This hook is also used by some of the global intra-procedural code
transformations to throtle code motion, to avoid increasing register
pressure.
@end deftypefn

@hook TARGET_CLASS_MAX_NREGS
A target hook returns the maximum number of consecutive registers
of class @var{rclass} needed to hold a value of mode @var{mode}.

This is closely related to the macro @code{HARD_REGNO_NREGS}.  In fact,
the value returned by @code{TARGET_CLASS_MAX_NREGS (@var{rclass},
@var{mode})} target hook should be the maximum value of
@code{HARD_REGNO_NREGS (@var{regno}, @var{mode})} for all @var{regno}
values in the class @var{rclass}.

This target hook helps control the handling of multiple-word values
in the reload pass.

The default version of this target hook returns the size of @var{mode}
in words.
@end deftypefn

@defmac CLASS_MAX_NREGS (@var{class}, @var{mode})
A C expression for the maximum number of consecutive registers
of class @var{class} needed to hold a value of mode @var{mode}.

This is closely related to the macro @code{HARD_REGNO_NREGS}.  In fact,
the value of the macro @code{CLASS_MAX_NREGS (@var{class}, @var{mode})}
should be the maximum value of @code{HARD_REGNO_NREGS (@var{regno},
@var{mode})} for all @var{regno} values in the class @var{class}.

This macro helps control the handling of multiple-word values
in the reload pass.
@end defmac

@defmac CANNOT_CHANGE_MODE_CLASS (@var{from}, @var{to}, @var{class})
If defined, a C expression that returns nonzero for a @var{class} for which
a change from mode @var{from} to mode @var{to} is invalid.

For the example, loading 32-bit integer or floating-point objects into
floating-point registers on the Alpha extends them to 64 bits.
Therefore loading a 64-bit object and then storing it as a 32-bit object
does not store the low-order 32 bits, as would be the case for a normal
register.  Therefore, @file{alpha.h} defines @code{CANNOT_CHANGE_MODE_CLASS}
as below:

@smallexample
#define CANNOT_CHANGE_MODE_CLASS(FROM, TO, CLASS) \
  (GET_MODE_SIZE (FROM) != GET_MODE_SIZE (TO) \
   ? reg_classes_intersect_p (FLOAT_REGS, (CLASS)) : 0)
@end smallexample
@end defmac

<<<<<<< HEAD
=======
@hook TARGET_LRA_P

@hook TARGET_REGISTER_PRIORITY

@hook TARGET_DIFFERENT_ADDR_DISPLACEMENT_P

@hook TARGET_SPILL_CLASS

>>>>>>> cd030c07
@node Old Constraints
@section Obsolete Macros for Defining Constraints
@cindex defining constraints, obsolete method
@cindex constraints, defining, obsolete method

Machine-specific constraints can be defined with these macros instead
of the machine description constructs described in @ref{Define
Constraints}.  This mechanism is obsolete.  New ports should not use
it; old ports should convert to the new mechanism.

@defmac CONSTRAINT_LEN (@var{char}, @var{str})
For the constraint at the start of @var{str}, which starts with the letter
@var{c}, return the length.  This allows you to have register class /
constant / extra constraints that are longer than a single letter;
you don't need to define this macro if you can do with single-letter
constraints only.  The definition of this macro should use
DEFAULT_CONSTRAINT_LEN for all the characters that you don't want
to handle specially.
There are some sanity checks in genoutput.c that check the constraint lengths
for the md file, so you can also use this macro to help you while you are
transitioning from a byzantine single-letter-constraint scheme: when you
return a negative length for a constraint you want to re-use, genoutput
will complain about every instance where it is used in the md file.
@end defmac

@defmac REG_CLASS_FROM_LETTER (@var{char})
A C expression which defines the machine-dependent operand constraint
letters for register classes.  If @var{char} is such a letter, the
value should be the register class corresponding to it.  Otherwise,
the value should be @code{NO_REGS}.  The register letter @samp{r},
corresponding to class @code{GENERAL_REGS}, will not be passed
to this macro; you do not need to handle it.
@end defmac

@defmac REG_CLASS_FROM_CONSTRAINT (@var{char}, @var{str})
Like @code{REG_CLASS_FROM_LETTER}, but you also get the constraint string
passed in @var{str}, so that you can use suffixes to distinguish between
different variants.
@end defmac

@defmac CONST_OK_FOR_LETTER_P (@var{value}, @var{c})
A C expression that defines the machine-dependent operand constraint
letters (@samp{I}, @samp{J}, @samp{K}, @dots{} @samp{P}) that specify
particular ranges of integer values.  If @var{c} is one of those
letters, the expression should check that @var{value}, an integer, is in
the appropriate range and return 1 if so, 0 otherwise.  If @var{c} is
not one of those letters, the value should be 0 regardless of
@var{value}.
@end defmac

@defmac CONST_OK_FOR_CONSTRAINT_P (@var{value}, @var{c}, @var{str})
Like @code{CONST_OK_FOR_LETTER_P}, but you also get the constraint
string passed in @var{str}, so that you can use suffixes to distinguish
between different variants.
@end defmac

@defmac CONST_DOUBLE_OK_FOR_LETTER_P (@var{value}, @var{c})
A C expression that defines the machine-dependent operand constraint
letters that specify particular ranges of @code{const_double} values
(@samp{G} or @samp{H}).

If @var{c} is one of those letters, the expression should check that
@var{value}, an RTX of code @code{const_double}, is in the appropriate
range and return 1 if so, 0 otherwise.  If @var{c} is not one of those
letters, the value should be 0 regardless of @var{value}.

@code{const_double} is used for all floating-point constants and for
@code{DImode} fixed-point constants.  A given letter can accept either
or both kinds of values.  It can use @code{GET_MODE} to distinguish
between these kinds.
@end defmac

@defmac CONST_DOUBLE_OK_FOR_CONSTRAINT_P (@var{value}, @var{c}, @var{str})
Like @code{CONST_DOUBLE_OK_FOR_LETTER_P}, but you also get the constraint
string passed in @var{str}, so that you can use suffixes to distinguish
between different variants.
@end defmac

@defmac EXTRA_CONSTRAINT (@var{value}, @var{c})
A C expression that defines the optional machine-dependent constraint
letters that can be used to segregate specific types of operands, usually
memory references, for the target machine.  Any letter that is not
elsewhere defined and not matched by @code{REG_CLASS_FROM_LETTER} /
@code{REG_CLASS_FROM_CONSTRAINT}
may be used.  Normally this macro will not be defined.

If it is required for a particular target machine, it should return 1
if @var{value} corresponds to the operand type represented by the
constraint letter @var{c}.  If @var{c} is not defined as an extra
constraint, the value returned should be 0 regardless of @var{value}.

For example, on the ROMP, load instructions cannot have their output
in r0 if the memory reference contains a symbolic address.  Constraint
letter @samp{Q} is defined as representing a memory address that does
@emph{not} contain a symbolic address.  An alternative is specified with
a @samp{Q} constraint on the input and @samp{r} on the output.  The next
alternative specifies @samp{m} on the input and a register class that
does not include r0 on the output.
@end defmac

@defmac EXTRA_CONSTRAINT_STR (@var{value}, @var{c}, @var{str})
Like @code{EXTRA_CONSTRAINT}, but you also get the constraint string passed
in @var{str}, so that you can use suffixes to distinguish between different
variants.
@end defmac

@defmac EXTRA_MEMORY_CONSTRAINT (@var{c}, @var{str})
A C expression that defines the optional machine-dependent constraint
letters, amongst those accepted by @code{EXTRA_CONSTRAINT}, that should
be treated like memory constraints by the reload pass.

It should return 1 if the operand type represented by the constraint
at the start of @var{str}, the first letter of which is the letter @var{c},
comprises a subset of all memory references including
all those whose address is simply a base register.  This allows the reload
pass to reload an operand, if it does not directly correspond to the operand
type of @var{c}, by copying its address into a base register.

For example, on the S/390, some instructions do not accept arbitrary
memory references, but only those that do not make use of an index
register.  The constraint letter @samp{Q} is defined via
@code{EXTRA_CONSTRAINT} as representing a memory address of this type.
If the letter @samp{Q} is marked as @code{EXTRA_MEMORY_CONSTRAINT},
a @samp{Q} constraint can handle any memory operand, because the
reload pass knows it can be reloaded by copying the memory address
into a base register if required.  This is analogous to the way
an @samp{o} constraint can handle any memory operand.
@end defmac

@defmac EXTRA_ADDRESS_CONSTRAINT (@var{c}, @var{str})
A C expression that defines the optional machine-dependent constraint
letters, amongst those accepted by @code{EXTRA_CONSTRAINT} /
@code{EXTRA_CONSTRAINT_STR}, that should
be treated like address constraints by the reload pass.

It should return 1 if the operand type represented by the constraint
at the start of @var{str}, which starts with the letter @var{c}, comprises
a subset of all memory addresses including
all those that consist of just a base register.  This allows the reload
pass to reload an operand, if it does not directly correspond to the operand
type of @var{str}, by copying it into a base register.

Any constraint marked as @code{EXTRA_ADDRESS_CONSTRAINT} can only
be used with the @code{address_operand} predicate.  It is treated
analogously to the @samp{p} constraint.
@end defmac

@node Stack and Calling
@section Stack Layout and Calling Conventions
@cindex calling conventions

@c prevent bad page break with this line
This describes the stack layout and calling conventions.

@menu
* Frame Layout::
* Exception Handling::
* Stack Checking::
* Frame Registers::
* Elimination::
* Stack Arguments::
* Register Arguments::
* Scalar Return::
* Aggregate Return::
* Caller Saves::
* Function Entry::
* Profiling::
* Tail Calls::
* Stack Smashing Protection::
@end menu

@node Frame Layout
@subsection Basic Stack Layout
@cindex stack frame layout
@cindex frame layout

@c prevent bad page break with this line
Here is the basic stack layout.

@defmac STACK_GROWS_DOWNWARD
Define this macro if pushing a word onto the stack moves the stack
pointer to a smaller address.

When we say, ``define this macro if @dots{}'', it means that the
compiler checks this macro only with @code{#ifdef} so the precise
definition used does not matter.
@end defmac

@defmac STACK_PUSH_CODE
This macro defines the operation used when something is pushed
on the stack.  In RTL, a push operation will be
@code{(set (mem (STACK_PUSH_CODE (reg sp))) @dots{})}

The choices are @code{PRE_DEC}, @code{POST_DEC}, @code{PRE_INC},
and @code{POST_INC}.  Which of these is correct depends on
the stack direction and on whether the stack pointer points
to the last item on the stack or whether it points to the
space for the next item on the stack.

The default is @code{PRE_DEC} when @code{STACK_GROWS_DOWNWARD} is
defined, which is almost always right, and @code{PRE_INC} otherwise,
which is often wrong.
@end defmac

@defmac FRAME_GROWS_DOWNWARD
Define this macro to nonzero value if the addresses of local variable slots
are at negative offsets from the frame pointer.
@end defmac

@defmac ARGS_GROW_DOWNWARD
Define this macro if successive arguments to a function occupy decreasing
addresses on the stack.
@end defmac

@defmac STARTING_FRAME_OFFSET
Offset from the frame pointer to the first local variable slot to be allocated.

If @code{FRAME_GROWS_DOWNWARD}, find the next slot's offset by
subtracting the first slot's length from @code{STARTING_FRAME_OFFSET}.
Otherwise, it is found by adding the length of the first slot to the
value @code{STARTING_FRAME_OFFSET}.
@c i'm not sure if the above is still correct.. had to change it to get
@c rid of an overfull.  --mew 2feb93
@end defmac

@defmac STACK_ALIGNMENT_NEEDED
Define to zero to disable final alignment of the stack during reload.
The nonzero default for this macro is suitable for most ports.

On ports where @code{STARTING_FRAME_OFFSET} is nonzero or where there
is a register save block following the local block that doesn't require
alignment to @code{STACK_BOUNDARY}, it may be beneficial to disable
stack alignment and do it in the backend.
@end defmac

@defmac STACK_POINTER_OFFSET
Offset from the stack pointer register to the first location at which
outgoing arguments are placed.  If not specified, the default value of
zero is used.  This is the proper value for most machines.

If @code{ARGS_GROW_DOWNWARD}, this is the offset to the location above
the first location at which outgoing arguments are placed.
@end defmac

@defmac FIRST_PARM_OFFSET (@var{fundecl})
Offset from the argument pointer register to the first argument's
address.  On some machines it may depend on the data type of the
function.

If @code{ARGS_GROW_DOWNWARD}, this is the offset to the location above
the first argument's address.
@end defmac

@defmac STACK_DYNAMIC_OFFSET (@var{fundecl})
Offset from the stack pointer register to an item dynamically allocated
on the stack, e.g., by @code{alloca}.

The default value for this macro is @code{STACK_POINTER_OFFSET} plus the
length of the outgoing arguments.  The default is correct for most
machines.  See @file{function.c} for details.
@end defmac

@defmac INITIAL_FRAME_ADDRESS_RTX
A C expression whose value is RTL representing the address of the initial
stack frame. This address is passed to @code{RETURN_ADDR_RTX} and
@code{DYNAMIC_CHAIN_ADDRESS}.  If you don't define this macro, a reasonable
default value will be used.  Define this macro in order to make frame pointer
elimination work in the presence of @code{__builtin_frame_address (count)} and
@code{__builtin_return_address (count)} for @code{count} not equal to zero.
@end defmac

@defmac DYNAMIC_CHAIN_ADDRESS (@var{frameaddr})
A C expression whose value is RTL representing the address in a stack
frame where the pointer to the caller's frame is stored.  Assume that
@var{frameaddr} is an RTL expression for the address of the stack frame
itself.

If you don't define this macro, the default is to return the value
of @var{frameaddr}---that is, the stack frame address is also the
address of the stack word that points to the previous frame.
@end defmac

@defmac SETUP_FRAME_ADDRESSES
If defined, a C expression that produces the machine-specific code to
setup the stack so that arbitrary frames can be accessed.  For example,
on the SPARC, we must flush all of the register windows to the stack
before we can access arbitrary stack frames.  You will seldom need to
define this macro.
@end defmac

@hook TARGET_BUILTIN_SETJMP_FRAME_VALUE
This target hook should return an rtx that is used to store
the address of the current frame into the built in @code{setjmp} buffer.
The default value, @code{virtual_stack_vars_rtx}, is correct for most
machines.  One reason you may need to define this target hook is if
@code{hard_frame_pointer_rtx} is the appropriate value on your machine.
@end deftypefn

@defmac FRAME_ADDR_RTX (@var{frameaddr})
A C expression whose value is RTL representing the value of the frame
address for the current frame.  @var{frameaddr} is the frame pointer
of the current frame.  This is used for __builtin_frame_address.
You need only define this macro if the frame address is not the same
as the frame pointer.  Most machines do not need to define it.
@end defmac

@defmac RETURN_ADDR_RTX (@var{count}, @var{frameaddr})
A C expression whose value is RTL representing the value of the return
address for the frame @var{count} steps up from the current frame, after
the prologue.  @var{frameaddr} is the frame pointer of the @var{count}
frame, or the frame pointer of the @var{count} @minus{} 1 frame if
@code{RETURN_ADDR_IN_PREVIOUS_FRAME} is defined.

The value of the expression must always be the correct address when
@var{count} is zero, but may be @code{NULL_RTX} if there is no way to
determine the return address of other frames.
@end defmac

@defmac RETURN_ADDR_IN_PREVIOUS_FRAME
Define this if the return address of a particular stack frame is accessed
from the frame pointer of the previous stack frame.
@end defmac

@defmac INCOMING_RETURN_ADDR_RTX
A C expression whose value is RTL representing the location of the
incoming return address at the beginning of any function, before the
prologue.  This RTL is either a @code{REG}, indicating that the return
value is saved in @samp{REG}, or a @code{MEM} representing a location in
the stack.

You only need to define this macro if you want to support call frame
debugging information like that provided by DWARF 2.

If this RTL is a @code{REG}, you should also define
@code{DWARF_FRAME_RETURN_COLUMN} to @code{DWARF_FRAME_REGNUM (REGNO)}.
@end defmac

@defmac DWARF_ALT_FRAME_RETURN_COLUMN
A C expression whose value is an integer giving a DWARF 2 column
number that may be used as an alternative return column.  The column
must not correspond to any gcc hard register (that is, it must not
be in the range of @code{DWARF_FRAME_REGNUM}).

This macro can be useful if @code{DWARF_FRAME_RETURN_COLUMN} is set to a
general register, but an alternative column needs to be used for signal
frames.  Some targets have also used different frame return columns
over time.
@end defmac

@defmac DWARF_ZERO_REG
A C expression whose value is an integer giving a DWARF 2 register
number that is considered to always have the value zero.  This should
only be defined if the target has an architected zero register, and
someone decided it was a good idea to use that register number to
terminate the stack backtrace.  New ports should avoid this.
@end defmac

@hook TARGET_DWARF_HANDLE_FRAME_UNSPEC
This target hook allows the backend to emit frame-related insns that
contain UNSPECs or UNSPEC_VOLATILEs.  The DWARF 2 call frame debugging
info engine will invoke it on insns of the form
@smallexample
(set (reg) (unspec [@dots{}] UNSPEC_INDEX))
@end smallexample
and
@smallexample
(set (reg) (unspec_volatile [@dots{}] UNSPECV_INDEX)).
@end smallexample
to let the backend emit the call frame instructions.  @var{label} is
the CFI label attached to the insn, @var{pattern} is the pattern of
the insn and @var{index} is @code{UNSPEC_INDEX} or @code{UNSPECV_INDEX}.
@end deftypefn

@defmac INCOMING_FRAME_SP_OFFSET
A C expression whose value is an integer giving the offset, in bytes,
from the value of the stack pointer register to the top of the stack
frame at the beginning of any function, before the prologue.  The top of
the frame is defined to be the value of the stack pointer in the
previous frame, just before the call instruction.

You only need to define this macro if you want to support call frame
debugging information like that provided by DWARF 2.
@end defmac

@defmac ARG_POINTER_CFA_OFFSET (@var{fundecl})
A C expression whose value is an integer giving the offset, in bytes,
from the argument pointer to the canonical frame address (cfa).  The
final value should coincide with that calculated by
@code{INCOMING_FRAME_SP_OFFSET}.  Which is unfortunately not usable
during virtual register instantiation.

The default value for this macro is
@code{FIRST_PARM_OFFSET (fundecl) + crtl->args.pretend_args_size},
which is correct for most machines; in general, the arguments are found
immediately before the stack frame.  Note that this is not the case on
some targets that save registers into the caller's frame, such as SPARC
and rs6000, and so such targets need to define this macro.

You only need to define this macro if the default is incorrect, and you
want to support call frame debugging information like that provided by
DWARF 2.
@end defmac

@defmac FRAME_POINTER_CFA_OFFSET (@var{fundecl})
If defined, a C expression whose value is an integer giving the offset
in bytes from the frame pointer to the canonical frame address (cfa).
The final value should coincide with that calculated by
@code{INCOMING_FRAME_SP_OFFSET}.

Normally the CFA is calculated as an offset from the argument pointer,
via @code{ARG_POINTER_CFA_OFFSET}, but if the argument pointer is
variable due to the ABI, this may not be possible.  If this macro is
defined, it implies that the virtual register instantiation should be
based on the frame pointer instead of the argument pointer.  Only one
of @code{FRAME_POINTER_CFA_OFFSET} and @code{ARG_POINTER_CFA_OFFSET}
should be defined.
@end defmac

@defmac CFA_FRAME_BASE_OFFSET (@var{fundecl})
If defined, a C expression whose value is an integer giving the offset
in bytes from the canonical frame address (cfa) to the frame base used
in DWARF 2 debug information.  The default is zero.  A different value
may reduce the size of debug information on some ports.
@end defmac

@node Exception Handling
@subsection Exception Handling Support
@cindex exception handling

@defmac EH_RETURN_DATA_REGNO (@var{N})
A C expression whose value is the @var{N}th register number used for
data by exception handlers, or @code{INVALID_REGNUM} if fewer than
@var{N} registers are usable.

The exception handling library routines communicate with the exception
handlers via a set of agreed upon registers.  Ideally these registers
should be call-clobbered; it is possible to use call-saved registers,
but may negatively impact code size.  The target must support at least
2 data registers, but should define 4 if there are enough free registers.

You must define this macro if you want to support call frame exception
handling like that provided by DWARF 2.
@end defmac

@defmac EH_RETURN_STACKADJ_RTX
A C expression whose value is RTL representing a location in which
to store a stack adjustment to be applied before function return.
This is used to unwind the stack to an exception handler's call frame.
It will be assigned zero on code paths that return normally.

Typically this is a call-clobbered hard register that is otherwise
untouched by the epilogue, but could also be a stack slot.

Do not define this macro if the stack pointer is saved and restored
by the regular prolog and epilog code in the call frame itself; in
this case, the exception handling library routines will update the
stack location to be restored in place.  Otherwise, you must define
this macro if you want to support call frame exception handling like
that provided by DWARF 2.
@end defmac

@defmac EH_RETURN_HANDLER_RTX
A C expression whose value is RTL representing a location in which
to store the address of an exception handler to which we should
return.  It will not be assigned on code paths that return normally.

Typically this is the location in the call frame at which the normal
return address is stored.  For targets that return by popping an
address off the stack, this might be a memory address just below
the @emph{target} call frame rather than inside the current call
frame.  If defined, @code{EH_RETURN_STACKADJ_RTX} will have already
been assigned, so it may be used to calculate the location of the
target call frame.

Some targets have more complex requirements than storing to an
address calculable during initial code generation.  In that case
the @code{eh_return} instruction pattern should be used instead.

If you want to support call frame exception handling, you must
define either this macro or the @code{eh_return} instruction pattern.
@end defmac

@defmac RETURN_ADDR_OFFSET
If defined, an integer-valued C expression for which rtl will be generated
to add it to the exception handler address before it is searched in the
exception handling tables, and to subtract it again from the address before
using it to return to the exception handler.
@end defmac

@defmac ASM_PREFERRED_EH_DATA_FORMAT (@var{code}, @var{global})
This macro chooses the encoding of pointers embedded in the exception
handling sections.  If at all possible, this should be defined such
that the exception handling section will not require dynamic relocations,
and so may be read-only.

@var{code} is 0 for data, 1 for code labels, 2 for function pointers.
@var{global} is true if the symbol may be affected by dynamic relocations.
The macro should return a combination of the @code{DW_EH_PE_*} defines
as found in @file{dwarf2.h}.

If this macro is not defined, pointers will not be encoded but
represented directly.
@end defmac

@defmac ASM_MAYBE_OUTPUT_ENCODED_ADDR_RTX (@var{file}, @var{encoding}, @var{size}, @var{addr}, @var{done})
This macro allows the target to emit whatever special magic is required
to represent the encoding chosen by @code{ASM_PREFERRED_EH_DATA_FORMAT}.
Generic code takes care of pc-relative and indirect encodings; this must
be defined if the target uses text-relative or data-relative encodings.

This is a C statement that branches to @var{done} if the format was
handled.  @var{encoding} is the format chosen, @var{size} is the number
of bytes that the format occupies, @var{addr} is the @code{SYMBOL_REF}
to be emitted.
@end defmac

@defmac MD_FALLBACK_FRAME_STATE_FOR (@var{context}, @var{fs})
This macro allows the target to add CPU and operating system specific
code to the call-frame unwinder for use when there is no unwind data
available.  The most common reason to implement this macro is to unwind
through signal frames.

This macro is called from @code{uw_frame_state_for} in
@file{unwind-dw2.c}, @file{unwind-dw2-xtensa.c} and
@file{unwind-ia64.c}.  @var{context} is an @code{_Unwind_Context};
@var{fs} is an @code{_Unwind_FrameState}.  Examine @code{context->ra}
for the address of the code being executed and @code{context->cfa} for
the stack pointer value.  If the frame can be decoded, the register
save addresses should be updated in @var{fs} and the macro should
evaluate to @code{_URC_NO_REASON}.  If the frame cannot be decoded,
the macro should evaluate to @code{_URC_END_OF_STACK}.

For proper signal handling in Java this macro is accompanied by
@code{MAKE_THROW_FRAME}, defined in @file{libjava/include/*-signal.h} headers.
@end defmac

@defmac MD_HANDLE_UNWABI (@var{context}, @var{fs})
This macro allows the target to add operating system specific code to the
call-frame unwinder to handle the IA-64 @code{.unwabi} unwinding directive,
usually used for signal or interrupt frames.

This macro is called from @code{uw_update_context} in libgcc's
@file{unwind-ia64.c}.  @var{context} is an @code{_Unwind_Context};
@var{fs} is an @code{_Unwind_FrameState}.  Examine @code{fs->unwabi}
for the abi and context in the @code{.unwabi} directive.  If the
@code{.unwabi} directive can be handled, the register save addresses should
be updated in @var{fs}.
@end defmac

@defmac TARGET_USES_WEAK_UNWIND_INFO
A C expression that evaluates to true if the target requires unwind
info to be given comdat linkage.  Define it to be @code{1} if comdat
linkage is necessary.  The default is @code{0}.
@end defmac

@node Stack Checking
@subsection Specifying How Stack Checking is Done

GCC will check that stack references are within the boundaries of the
stack, if the option @option{-fstack-check} is specified, in one of
three ways:

@enumerate
@item
If the value of the @code{STACK_CHECK_BUILTIN} macro is nonzero, GCC
will assume that you have arranged for full stack checking to be done
at appropriate places in the configuration files.  GCC will not do
other special processing.

@item
If @code{STACK_CHECK_BUILTIN} is zero and the value of the
@code{STACK_CHECK_STATIC_BUILTIN} macro is nonzero, GCC will assume
that you have arranged for static stack checking (checking of the
static stack frame of functions) to be done at appropriate places
in the configuration files.  GCC will only emit code to do dynamic
stack checking (checking on dynamic stack allocations) using the third
approach below.

@item
If neither of the above are true, GCC will generate code to periodically
``probe'' the stack pointer using the values of the macros defined below.
@end enumerate

If neither STACK_CHECK_BUILTIN nor STACK_CHECK_STATIC_BUILTIN is defined,
GCC will change its allocation strategy for large objects if the option
@option{-fstack-check} is specified: they will always be allocated
dynamically if their size exceeds @code{STACK_CHECK_MAX_VAR_SIZE} bytes.

@defmac STACK_CHECK_BUILTIN
A nonzero value if stack checking is done by the configuration files in a
machine-dependent manner.  You should define this macro if stack checking
is required by the ABI of your machine or if you would like to do stack
checking in some more efficient way than the generic approach.  The default
value of this macro is zero.
@end defmac

@defmac STACK_CHECK_STATIC_BUILTIN
A nonzero value if static stack checking is done by the configuration files
in a machine-dependent manner.  You should define this macro if you would
like to do static stack checking in some more efficient way than the generic
approach.  The default value of this macro is zero.
@end defmac

@defmac STACK_CHECK_PROBE_INTERVAL_EXP
An integer specifying the interval at which GCC must generate stack probe
instructions, defined as 2 raised to this integer.  You will normally
define this macro so that the interval be no larger than the size of
the ``guard pages'' at the end of a stack area.  The default value
of 12 (4096-byte interval) is suitable for most systems.
@end defmac

@defmac STACK_CHECK_MOVING_SP
An integer which is nonzero if GCC should move the stack pointer page by page
when doing probes.  This can be necessary on systems where the stack pointer
contains the bottom address of the memory area accessible to the executing
thread at any point in time.  In this situation an alternate signal stack
is required in order to be able to recover from a stack overflow.  The
default value of this macro is zero.
@end defmac

@defmac STACK_CHECK_PROTECT
The number of bytes of stack needed to recover from a stack overflow, for
languages where such a recovery is supported.  The default value of 75 words
with the @code{setjmp}/@code{longjmp}-based exception handling mechanism and
8192 bytes with other exception handling mechanisms should be adequate for
most machines.
@end defmac

The following macros are relevant only if neither STACK_CHECK_BUILTIN
nor STACK_CHECK_STATIC_BUILTIN is defined; you can omit them altogether
in the opposite case.

@defmac STACK_CHECK_MAX_FRAME_SIZE
The maximum size of a stack frame, in bytes.  GCC will generate probe
instructions in non-leaf functions to ensure at least this many bytes of
stack are available.  If a stack frame is larger than this size, stack
checking will not be reliable and GCC will issue a warning.  The
default is chosen so that GCC only generates one instruction on most
systems.  You should normally not change the default value of this macro.
@end defmac

@defmac STACK_CHECK_FIXED_FRAME_SIZE
GCC uses this value to generate the above warning message.  It
represents the amount of fixed frame used by a function, not including
space for any callee-saved registers, temporaries and user variables.
You need only specify an upper bound for this amount and will normally
use the default of four words.
@end defmac

@defmac STACK_CHECK_MAX_VAR_SIZE
The maximum size, in bytes, of an object that GCC will place in the
fixed area of the stack frame when the user specifies
@option{-fstack-check}.
GCC computed the default from the values of the above macros and you will
normally not need to override that default.
@end defmac

@need 2000
@node Frame Registers
@subsection Registers That Address the Stack Frame

@c prevent bad page break with this line
This discusses registers that address the stack frame.

@defmac STACK_POINTER_REGNUM
The register number of the stack pointer register, which must also be a
fixed register according to @code{FIXED_REGISTERS}.  On most machines,
the hardware determines which register this is.
@end defmac

@defmac FRAME_POINTER_REGNUM
The register number of the frame pointer register, which is used to
access automatic variables in the stack frame.  On some machines, the
hardware determines which register this is.  On other machines, you can
choose any register you wish for this purpose.
@end defmac

@defmac HARD_FRAME_POINTER_REGNUM
On some machines the offset between the frame pointer and starting
offset of the automatic variables is not known until after register
allocation has been done (for example, because the saved registers are
between these two locations).  On those machines, define
@code{FRAME_POINTER_REGNUM} the number of a special, fixed register to
be used internally until the offset is known, and define
@code{HARD_FRAME_POINTER_REGNUM} to be the actual hard register number
used for the frame pointer.

You should define this macro only in the very rare circumstances when it
is not possible to calculate the offset between the frame pointer and
the automatic variables until after register allocation has been
completed.  When this macro is defined, you must also indicate in your
definition of @code{ELIMINABLE_REGS} how to eliminate
@code{FRAME_POINTER_REGNUM} into either @code{HARD_FRAME_POINTER_REGNUM}
or @code{STACK_POINTER_REGNUM}.

Do not define this macro if it would be the same as
@code{FRAME_POINTER_REGNUM}.
@end defmac

@defmac ARG_POINTER_REGNUM
The register number of the arg pointer register, which is used to access
the function's argument list.  On some machines, this is the same as the
frame pointer register.  On some machines, the hardware determines which
register this is.  On other machines, you can choose any register you
wish for this purpose.  If this is not the same register as the frame
pointer register, then you must mark it as a fixed register according to
@code{FIXED_REGISTERS}, or arrange to be able to eliminate it
(@pxref{Elimination}).
@end defmac

@defmac HARD_FRAME_POINTER_IS_FRAME_POINTER
Define this to a preprocessor constant that is nonzero if
@code{hard_frame_pointer_rtx} and @code{frame_pointer_rtx} should be
the same.  The default definition is @samp{(HARD_FRAME_POINTER_REGNUM
== FRAME_POINTER_REGNUM)}; you only need to define this macro if that
definition is not suitable for use in preprocessor conditionals.
@end defmac

@defmac HARD_FRAME_POINTER_IS_ARG_POINTER
Define this to a preprocessor constant that is nonzero if
@code{hard_frame_pointer_rtx} and @code{arg_pointer_rtx} should be the
same.  The default definition is @samp{(HARD_FRAME_POINTER_REGNUM ==
ARG_POINTER_REGNUM)}; you only need to define this macro if that
definition is not suitable for use in preprocessor conditionals.
@end defmac

@defmac RETURN_ADDRESS_POINTER_REGNUM
The register number of the return address pointer register, which is used to
access the current function's return address from the stack.  On some
machines, the return address is not at a fixed offset from the frame
pointer or stack pointer or argument pointer.  This register can be defined
to point to the return address on the stack, and then be converted by
@code{ELIMINABLE_REGS} into either the frame pointer or stack pointer.

Do not define this macro unless there is no other way to get the return
address from the stack.
@end defmac

@defmac STATIC_CHAIN_REGNUM
@defmacx STATIC_CHAIN_INCOMING_REGNUM
Register numbers used for passing a function's static chain pointer.  If
register windows are used, the register number as seen by the called
function is @code{STATIC_CHAIN_INCOMING_REGNUM}, while the register
number as seen by the calling function is @code{STATIC_CHAIN_REGNUM}.  If
these registers are the same, @code{STATIC_CHAIN_INCOMING_REGNUM} need
not be defined.

The static chain register need not be a fixed register.

If the static chain is passed in memory, these macros should not be
defined; instead, the @code{TARGET_STATIC_CHAIN} hook should be used.
@end defmac

@hook TARGET_STATIC_CHAIN
This hook replaces the use of @code{STATIC_CHAIN_REGNUM} et al for
targets that may use different static chain locations for different
nested functions.  This may be required if the target has function
attributes that affect the calling conventions of the function and
those calling conventions use different static chain locations.

The default version of this hook uses @code{STATIC_CHAIN_REGNUM} et al.

If the static chain is passed in memory, this hook should be used to
provide rtx giving @code{mem} expressions that denote where they are stored.
Often the @code{mem} expression as seen by the caller will be at an offset
from the stack pointer and the @code{mem} expression as seen by the callee
will be at an offset from the frame pointer.
@findex stack_pointer_rtx
@findex frame_pointer_rtx
@findex arg_pointer_rtx
The variables @code{stack_pointer_rtx}, @code{frame_pointer_rtx}, and
@code{arg_pointer_rtx} will have been initialized and should be used
to refer to those items.
@end deftypefn

@defmac DWARF_FRAME_REGISTERS
This macro specifies the maximum number of hard registers that can be
saved in a call frame.  This is used to size data structures used in
DWARF2 exception handling.

Prior to GCC 3.0, this macro was needed in order to establish a stable
exception handling ABI in the face of adding new hard registers for ISA
extensions.  In GCC 3.0 and later, the EH ABI is insulated from changes
in the number of hard registers.  Nevertheless, this macro can still be
used to reduce the runtime memory requirements of the exception handling
routines, which can be substantial if the ISA contains a lot of
registers that are not call-saved.

If this macro is not defined, it defaults to
@code{FIRST_PSEUDO_REGISTER}.
@end defmac

@defmac PRE_GCC3_DWARF_FRAME_REGISTERS

This macro is similar to @code{DWARF_FRAME_REGISTERS}, but is provided
for backward compatibility in pre GCC 3.0 compiled code.

If this macro is not defined, it defaults to
@code{DWARF_FRAME_REGISTERS}.
@end defmac

@defmac DWARF_REG_TO_UNWIND_COLUMN (@var{regno})

Define this macro if the target's representation for dwarf registers
is different than the internal representation for unwind column.
Given a dwarf register, this macro should return the internal unwind
column number to use instead.

See the PowerPC's SPE target for an example.
@end defmac

@defmac DWARF_FRAME_REGNUM (@var{regno})

Define this macro if the target's representation for dwarf registers
used in .eh_frame or .debug_frame is different from that used in other
debug info sections.  Given a GCC hard register number, this macro
should return the .eh_frame register number.  The default is
@code{DBX_REGISTER_NUMBER (@var{regno})}.

@end defmac

@defmac DWARF2_FRAME_REG_OUT (@var{regno}, @var{for_eh})

Define this macro to map register numbers held in the call frame info
that GCC has collected using @code{DWARF_FRAME_REGNUM} to those that
should be output in .debug_frame (@code{@var{for_eh}} is zero) and
.eh_frame (@code{@var{for_eh}} is nonzero).  The default is to
return @code{@var{regno}}.

@end defmac

@defmac REG_VALUE_IN_UNWIND_CONTEXT

Define this macro if the target stores register values as
@code{_Unwind_Word} type in unwind context.  It should be defined if
target register size is larger than the size of @code{void *}.  The
default is to store register values as @code{void *} type.

@end defmac

@defmac ASSUME_EXTENDED_UNWIND_CONTEXT

Define this macro to be 1 if the target always uses extended unwind
context with version, args_size and by_value fields.  If it is undefined,
it will be defined to 1 when @code{REG_VALUE_IN_UNWIND_CONTEXT} is
defined and 0 otherwise.

@end defmac

@node Elimination
@subsection Eliminating Frame Pointer and Arg Pointer

@c prevent bad page break with this line
This is about eliminating the frame pointer and arg pointer.

@hook TARGET_FRAME_POINTER_REQUIRED
This target hook should return @code{true} if a function must have and use
a frame pointer.  This target hook is called in the reload pass.  If its return
value is @code{true} the function will have a frame pointer.

This target hook can in principle examine the current function and decide
according to the facts, but on most machines the constant @code{false} or the
constant @code{true} suffices.  Use @code{false} when the machine allows code
to be generated with no frame pointer, and doing so saves some time or space.
Use @code{true} when there is no possible advantage to avoiding a frame
pointer.

In certain cases, the compiler does not know how to produce valid code
without a frame pointer.  The compiler recognizes those cases and
automatically gives the function a frame pointer regardless of what
@code{TARGET_FRAME_POINTER_REQUIRED} returns.  You don't need to worry about
them.

In a function that does not require a frame pointer, the frame pointer
register can be allocated for ordinary usage, unless you mark it as a
fixed register.  See @code{FIXED_REGISTERS} for more information.

Default return value is @code{false}.
@end deftypefn

@findex get_frame_size
@defmac INITIAL_FRAME_POINTER_OFFSET (@var{depth-var})
A C statement to store in the variable @var{depth-var} the difference
between the frame pointer and the stack pointer values immediately after
the function prologue.  The value would be computed from information
such as the result of @code{get_frame_size ()} and the tables of
registers @code{regs_ever_live} and @code{call_used_regs}.

If @code{ELIMINABLE_REGS} is defined, this macro will be not be used and
need not be defined.  Otherwise, it must be defined even if
@code{TARGET_FRAME_POINTER_REQUIRED} always returns true; in that
case, you may set @var{depth-var} to anything.
@end defmac

@defmac ELIMINABLE_REGS
If defined, this macro specifies a table of register pairs used to
eliminate unneeded registers that point into the stack frame.  If it is not
defined, the only elimination attempted by the compiler is to replace
references to the frame pointer with references to the stack pointer.

The definition of this macro is a list of structure initializations, each
of which specifies an original and replacement register.

On some machines, the position of the argument pointer is not known until
the compilation is completed.  In such a case, a separate hard register
must be used for the argument pointer.  This register can be eliminated by
replacing it with either the frame pointer or the argument pointer,
depending on whether or not the frame pointer has been eliminated.

In this case, you might specify:
@smallexample
#define ELIMINABLE_REGS  \
@{@{ARG_POINTER_REGNUM, STACK_POINTER_REGNUM@}, \
 @{ARG_POINTER_REGNUM, FRAME_POINTER_REGNUM@}, \
 @{FRAME_POINTER_REGNUM, STACK_POINTER_REGNUM@}@}
@end smallexample

Note that the elimination of the argument pointer with the stack pointer is
specified first since that is the preferred elimination.
@end defmac

@hook TARGET_CAN_ELIMINATE
This target hook should returns @code{true} if the compiler is allowed to
try to replace register number @var{from_reg} with register number
@var{to_reg}.  This target hook need only be defined if @code{ELIMINABLE_REGS}
is defined, and will usually be @code{true}, since most of the cases
preventing register elimination are things that the compiler already
knows about.

Default return value is @code{true}.
@end deftypefn

@defmac INITIAL_ELIMINATION_OFFSET (@var{from-reg}, @var{to-reg}, @var{offset-var})
This macro is similar to @code{INITIAL_FRAME_POINTER_OFFSET}.  It
specifies the initial difference between the specified pair of
registers.  This macro must be defined if @code{ELIMINABLE_REGS} is
defined.
@end defmac

@node Stack Arguments
@subsection Passing Function Arguments on the Stack
@cindex arguments on stack
@cindex stack arguments

The macros in this section control how arguments are passed
on the stack.  See the following section for other macros that
control passing certain arguments in registers.

@hook TARGET_PROMOTE_PROTOTYPES
This target hook returns @code{true} if an argument declared in a
prototype as an integral type smaller than @code{int} should actually be
passed as an @code{int}.  In addition to avoiding errors in certain
cases of mismatch, it also makes for better code on certain machines.
The default is to not promote prototypes.
@end deftypefn

@defmac PUSH_ARGS
A C expression.  If nonzero, push insns will be used to pass
outgoing arguments.
If the target machine does not have a push instruction, set it to zero.
That directs GCC to use an alternate strategy: to
allocate the entire argument block and then store the arguments into
it.  When @code{PUSH_ARGS} is nonzero, @code{PUSH_ROUNDING} must be defined too.
@end defmac

@defmac PUSH_ARGS_REVERSED
A C expression.  If nonzero, function arguments will be evaluated from
last to first, rather than from first to last.  If this macro is not
defined, it defaults to @code{PUSH_ARGS} on targets where the stack
and args grow in opposite directions, and 0 otherwise.
@end defmac

@defmac PUSH_ROUNDING (@var{npushed})
A C expression that is the number of bytes actually pushed onto the
stack when an instruction attempts to push @var{npushed} bytes.

On some machines, the definition

@smallexample
#define PUSH_ROUNDING(BYTES) (BYTES)
@end smallexample

@noindent
will suffice.  But on other machines, instructions that appear
to push one byte actually push two bytes in an attempt to maintain
alignment.  Then the definition should be

@smallexample
#define PUSH_ROUNDING(BYTES) (((BYTES) + 1) & ~1)
@end smallexample

If the value of this macro has a type, it should be an unsigned type.
@end defmac

@findex outgoing_args_size
@findex crtl->outgoing_args_size
@defmac ACCUMULATE_OUTGOING_ARGS
A C expression.  If nonzero, the maximum amount of space required for outgoing arguments
will be computed and placed into
@code{crtl->outgoing_args_size}.  No space will be pushed
onto the stack for each call; instead, the function prologue should
increase the stack frame size by this amount.

Setting both @code{PUSH_ARGS} and @code{ACCUMULATE_OUTGOING_ARGS}
is not proper.
@end defmac

@defmac REG_PARM_STACK_SPACE (@var{fndecl})
Define this macro if functions should assume that stack space has been
allocated for arguments even when their values are passed in
registers.

The value of this macro is the size, in bytes, of the area reserved for
arguments passed in registers for the function represented by @var{fndecl},
which can be zero if GCC is calling a library function.
The argument @var{fndecl} can be the FUNCTION_DECL, or the type itself
of the function.

This space can be allocated by the caller, or be a part of the
machine-dependent stack frame: @code{OUTGOING_REG_PARM_STACK_SPACE} says
which.
@end defmac
@c above is overfull.  not sure what to do.  --mew 5feb93  did
@c something, not sure if it looks good.  --mew 10feb93

@defmac OUTGOING_REG_PARM_STACK_SPACE (@var{fntype})
Define this to a nonzero value if it is the responsibility of the
caller to allocate the area reserved for arguments passed in registers
when calling a function of @var{fntype}.  @var{fntype} may be NULL
if the function called is a library function.

If @code{ACCUMULATE_OUTGOING_ARGS} is defined, this macro controls
whether the space for these arguments counts in the value of
@code{crtl->outgoing_args_size}.
@end defmac

@defmac STACK_PARMS_IN_REG_PARM_AREA
Define this macro if @code{REG_PARM_STACK_SPACE} is defined, but the
stack parameters don't skip the area specified by it.
@c i changed this, makes more sens and it should have taken care of the
@c overfull.. not as specific, tho.  --mew 5feb93

Normally, when a parameter is not passed in registers, it is placed on the
stack beyond the @code{REG_PARM_STACK_SPACE} area.  Defining this macro
suppresses this behavior and causes the parameter to be passed on the
stack in its natural location.
@end defmac

@hook TARGET_RETURN_POPS_ARGS
This target hook returns the number of bytes of its own arguments that
a function pops on returning, or 0 if the function pops no arguments
and the caller must therefore pop them all after the function returns.

@var{fundecl} is a C variable whose value is a tree node that describes
the function in question.  Normally it is a node of type
@code{FUNCTION_DECL} that describes the declaration of the function.
From this you can obtain the @code{DECL_ATTRIBUTES} of the function.

@var{funtype} is a C variable whose value is a tree node that
describes the function in question.  Normally it is a node of type
@code{FUNCTION_TYPE} that describes the data type of the function.
From this it is possible to obtain the data types of the value and
arguments (if known).

When a call to a library function is being considered, @var{fundecl}
will contain an identifier node for the library function.  Thus, if
you need to distinguish among various library functions, you can do so
by their names.  Note that ``library function'' in this context means
a function used to perform arithmetic, whose name is known specially
in the compiler and was not mentioned in the C code being compiled.

@var{size} is the number of bytes of arguments passed on the
stack.  If a variable number of bytes is passed, it is zero, and
argument popping will always be the responsibility of the calling function.

On the VAX, all functions always pop their arguments, so the definition
of this macro is @var{size}.  On the 68000, using the standard
calling convention, no functions pop their arguments, so the value of
the macro is always 0 in this case.  But an alternative calling
convention is available in which functions that take a fixed number of
arguments pop them but other functions (such as @code{printf}) pop
nothing (the caller pops all).  When this convention is in use,
@var{funtype} is examined to determine whether a function takes a fixed
number of arguments.
@end deftypefn

@defmac CALL_POPS_ARGS (@var{cum})
A C expression that should indicate the number of bytes a call sequence
pops off the stack.  It is added to the value of @code{RETURN_POPS_ARGS}
when compiling a function call.

@var{cum} is the variable in which all arguments to the called function
have been accumulated.

On certain architectures, such as the SH5, a call trampoline is used
that pops certain registers off the stack, depending on the arguments
that have been passed to the function.  Since this is a property of the
call site, not of the called function, @code{RETURN_POPS_ARGS} is not
appropriate.
@end defmac

@node Register Arguments
@subsection Passing Arguments in Registers
@cindex arguments in registers
@cindex registers arguments

This section describes the macros which let you control how various
types of arguments are passed in registers or how they are arranged in
the stack.

@hook TARGET_FUNCTION_ARG
Return an RTX indicating whether a function argument is passed in a
register and if so, which register.

The arguments are @var{ca}, which summarizes all the previous
arguments; @var{mode}, the machine mode of the argument; @var{type},
the data type of the argument as a tree node or 0 if that is not known
(which happens for C support library functions); and @var{named},
which is @code{true} for an ordinary argument and @code{false} for
nameless arguments that correspond to @samp{@dots{}} in the called
function's prototype.  @var{type} can be an incomplete type if a
syntax error has previously occurred.

The return value is usually either a @code{reg} RTX for the hard
register in which to pass the argument, or zero to pass the argument
on the stack.

The value of the expression can also be a @code{parallel} RTX@.  This is
used when an argument is passed in multiple locations.  The mode of the
@code{parallel} should be the mode of the entire argument.  The
@code{parallel} holds any number of @code{expr_list} pairs; each one
describes where part of the argument is passed.  In each
@code{expr_list} the first operand must be a @code{reg} RTX for the hard
register in which to pass this part of the argument, and the mode of the
register RTX indicates how large this part of the argument is.  The
second operand of the @code{expr_list} is a @code{const_int} which gives
the offset in bytes into the entire argument of where this part starts.
As a special exception the first @code{expr_list} in the @code{parallel}
RTX may have a first operand of zero.  This indicates that the entire
argument is also stored on the stack.

The last time this hook is called, it is called with @code{MODE ==
VOIDmode}, and its result is passed to the @code{call} or @code{call_value}
pattern as operands 2 and 3 respectively.

@cindex @file{stdarg.h} and register arguments
The usual way to make the ISO library @file{stdarg.h} work on a
machine where some arguments are usually passed in registers, is to
cause nameless arguments to be passed on the stack instead.  This is
done by making @code{TARGET_FUNCTION_ARG} return 0 whenever
@var{named} is @code{false}.

@cindex @code{TARGET_MUST_PASS_IN_STACK}, and @code{TARGET_FUNCTION_ARG}
@cindex @code{REG_PARM_STACK_SPACE}, and @code{TARGET_FUNCTION_ARG}
You may use the hook @code{targetm.calls.must_pass_in_stack}
in the definition of this macro to determine if this argument is of a
type that must be passed in the stack.  If @code{REG_PARM_STACK_SPACE}
is not defined and @code{TARGET_FUNCTION_ARG} returns nonzero for such an
argument, the compiler will abort.  If @code{REG_PARM_STACK_SPACE} is
defined, the argument will be computed in the stack and then loaded into
a register.
@end deftypefn

@hook TARGET_MUST_PASS_IN_STACK
This target hook should return @code{true} if we should not pass @var{type}
solely in registers.  The file @file{expr.h} defines a
definition that is usually appropriate, refer to @file{expr.h} for additional
documentation.
@end deftypefn

@hook TARGET_FUNCTION_INCOMING_ARG
Define this hook if the target machine has ``register windows'', so
that the register in which a function sees an arguments is not
necessarily the same as the one in which the caller passed the
argument.

For such machines, @code{TARGET_FUNCTION_ARG} computes the register in
which the caller passes the value, and
@code{TARGET_FUNCTION_INCOMING_ARG} should be defined in a similar
fashion to tell the function being called where the arguments will
arrive.

If @code{TARGET_FUNCTION_INCOMING_ARG} is not defined,
@code{TARGET_FUNCTION_ARG} serves both purposes.
@end deftypefn

@hook TARGET_ARG_PARTIAL_BYTES
This target hook returns the number of bytes at the beginning of an
argument that must be put in registers.  The value must be zero for
arguments that are passed entirely in registers or that are entirely
pushed on the stack.

On some machines, certain arguments must be passed partially in
registers and partially in memory.  On these machines, typically the
first few words of arguments are passed in registers, and the rest
on the stack.  If a multi-word argument (a @code{double} or a
structure) crosses that boundary, its first few words must be passed
in registers and the rest must be pushed.  This macro tells the
compiler when this occurs, and how many bytes should go in registers.

@code{TARGET_FUNCTION_ARG} for these arguments should return the first
register to be used by the caller for this argument; likewise
@code{TARGET_FUNCTION_INCOMING_ARG}, for the called function.
@end deftypefn

@hook TARGET_PASS_BY_REFERENCE
This target hook should return @code{true} if an argument at the
position indicated by @var{cum} should be passed by reference.  This
predicate is queried after target independent reasons for being
passed by reference, such as @code{TREE_ADDRESSABLE (type)}.

If the hook returns true, a copy of that argument is made in memory and a
pointer to the argument is passed instead of the argument itself.
The pointer is passed in whatever way is appropriate for passing a pointer
to that type.
@end deftypefn

@hook TARGET_CALLEE_COPIES
The function argument described by the parameters to this hook is
known to be passed by reference.  The hook should return true if the
function argument should be copied by the callee instead of copied
by the caller.

For any argument for which the hook returns true, if it can be
determined that the argument is not modified, then a copy need
not be generated.

The default version of this hook always returns false.
@end deftypefn

@defmac CUMULATIVE_ARGS
A C type for declaring a variable that is used as the first argument
of @code{TARGET_FUNCTION_ARG} and other related values.  For some
target machines, the type @code{int} suffices and can hold the number
of bytes of argument so far.

There is no need to record in @code{CUMULATIVE_ARGS} anything about the
arguments that have been passed on the stack.  The compiler has other
variables to keep track of that.  For target machines on which all
arguments are passed on the stack, there is no need to store anything in
@code{CUMULATIVE_ARGS}; however, the data structure must exist and
should not be empty, so use @code{int}.
@end defmac

@defmac OVERRIDE_ABI_FORMAT (@var{fndecl})
If defined, this macro is called before generating any code for a
function, but after the @var{cfun} descriptor for the function has been
created.  The back end may use this macro to update @var{cfun} to
reflect an ABI other than that which would normally be used by default.
If the compiler is generating code for a compiler-generated function,
@var{fndecl} may be @code{NULL}.
@end defmac

@defmac INIT_CUMULATIVE_ARGS (@var{cum}, @var{fntype}, @var{libname}, @var{fndecl}, @var{n_named_args})
A C statement (sans semicolon) for initializing the variable
@var{cum} for the state at the beginning of the argument list.  The
variable has type @code{CUMULATIVE_ARGS}.  The value of @var{fntype}
is the tree node for the data type of the function which will receive
the args, or 0 if the args are to a compiler support library function.
For direct calls that are not libcalls, @var{fndecl} contain the
declaration node of the function.  @var{fndecl} is also set when
@code{INIT_CUMULATIVE_ARGS} is used to find arguments for the function
being compiled.  @var{n_named_args} is set to the number of named
arguments, including a structure return address if it is passed as a
parameter, when making a call.  When processing incoming arguments,
@var{n_named_args} is set to @minus{}1.

When processing a call to a compiler support library function,
@var{libname} identifies which one.  It is a @code{symbol_ref} rtx which
contains the name of the function, as a string.  @var{libname} is 0 when
an ordinary C function call is being processed.  Thus, each time this
macro is called, either @var{libname} or @var{fntype} is nonzero, but
never both of them at once.
@end defmac

@defmac INIT_CUMULATIVE_LIBCALL_ARGS (@var{cum}, @var{mode}, @var{libname})
Like @code{INIT_CUMULATIVE_ARGS} but only used for outgoing libcalls,
it gets a @code{MODE} argument instead of @var{fntype}, that would be
@code{NULL}.  @var{indirect} would always be zero, too.  If this macro
is not defined, @code{INIT_CUMULATIVE_ARGS (cum, NULL_RTX, libname,
0)} is used instead.
@end defmac

@defmac INIT_CUMULATIVE_INCOMING_ARGS (@var{cum}, @var{fntype}, @var{libname})
Like @code{INIT_CUMULATIVE_ARGS} but overrides it for the purposes of
finding the arguments for the function being compiled.  If this macro is
undefined, @code{INIT_CUMULATIVE_ARGS} is used instead.

The value passed for @var{libname} is always 0, since library routines
with special calling conventions are never compiled with GCC@.  The
argument @var{libname} exists for symmetry with
@code{INIT_CUMULATIVE_ARGS}.
@c could use "this macro" in place of @code{INIT_CUMULATIVE_ARGS}, maybe.
@c --mew 5feb93   i switched the order of the sentences.  --mew 10feb93
@end defmac

@hook TARGET_FUNCTION_ARG_ADVANCE
This hook updates the summarizer variable pointed to by @var{ca} to
advance past an argument in the argument list.  The values @var{mode},
@var{type} and @var{named} describe that argument.  Once this is done,
the variable @var{cum} is suitable for analyzing the @emph{following}
argument with @code{TARGET_FUNCTION_ARG}, etc.

This hook need not do anything if the argument in question was passed
on the stack.  The compiler knows how to track the amount of stack space
used for arguments without any special help.
@end deftypefn

@defmac FUNCTION_ARG_OFFSET (@var{mode}, @var{type})
If defined, a C expression that is the number of bytes to add to the
offset of the argument passed in memory.  This is needed for the SPU,
which passes @code{char} and @code{short} arguments in the preferred
slot that is in the middle of the quad word instead of starting at the
top.
@end defmac

@defmac FUNCTION_ARG_PADDING (@var{mode}, @var{type})
If defined, a C expression which determines whether, and in which direction,
to pad out an argument with extra space.  The value should be of type
@code{enum direction}: either @code{upward} to pad above the argument,
@code{downward} to pad below, or @code{none} to inhibit padding.

The @emph{amount} of padding is not controlled by this macro, but by the
target hook @code{TARGET_FUNCTION_ARG_ROUND_BOUNDARY}.  It is
always just enough to reach the next multiple of that boundary. 

This macro has a default definition which is right for most systems.
For little-endian machines, the default is to pad upward.  For
big-endian machines, the default is to pad downward for an argument of
constant size shorter than an @code{int}, and upward otherwise.
@end defmac

@defmac PAD_VARARGS_DOWN
If defined, a C expression which determines whether the default
implementation of va_arg will attempt to pad down before reading the
next argument, if that argument is smaller than its aligned space as
controlled by @code{PARM_BOUNDARY}.  If this macro is not defined, all such
arguments are padded down if @code{BYTES_BIG_ENDIAN} is true.
@end defmac

@defmac BLOCK_REG_PADDING (@var{mode}, @var{type}, @var{first})
Specify padding for the last element of a block move between registers and
memory.  @var{first} is nonzero if this is the only element.  Defining this
macro allows better control of register function parameters on big-endian
machines, without using @code{PARALLEL} rtl.  In particular,
@code{MUST_PASS_IN_STACK} need not test padding and mode of types in
registers, as there is no longer a "wrong" part of a register;  For example,
a three byte aggregate may be passed in the high part of a register if so
required.
@end defmac

@hook TARGET_FUNCTION_ARG_BOUNDARY
This hook returns the alignment boundary, in bits, of an argument
with the specified mode and type.  The default hook returns
@code{PARM_BOUNDARY} for all arguments.
@end deftypefn

@hook TARGET_FUNCTION_ARG_ROUND_BOUNDARY

@defmac FUNCTION_ARG_REGNO_P (@var{regno})
A C expression that is nonzero if @var{regno} is the number of a hard
register in which function arguments are sometimes passed.  This does
@emph{not} include implicit arguments such as the static chain and
the structure-value address.  On many machines, no registers can be
used for this purpose since all function arguments are pushed on the
stack.
@end defmac

@hook TARGET_SPLIT_COMPLEX_ARG
This hook should return true if parameter of type @var{type} are passed
as two scalar parameters.  By default, GCC will attempt to pack complex
arguments into the target's word size.  Some ABIs require complex arguments
to be split and treated as their individual components.  For example, on
AIX64, complex floats should be passed in a pair of floating point
registers, even though a complex float would fit in one 64-bit floating
point register.

The default value of this hook is @code{NULL}, which is treated as always
false.
@end deftypefn

@hook TARGET_BUILD_BUILTIN_VA_LIST
This hook returns a type node for @code{va_list} for the target.
The default version of the hook returns @code{void*}.
@end deftypefn

@hook TARGET_ENUM_VA_LIST_P
This target hook is used in function @code{c_common_nodes_and_builtins}
to iterate through the target specific builtin types for va_list. The
variable @var{idx} is used as iterator. @var{pname} has to be a pointer
to a @code{const char *} and @var{ptree} a pointer to a @code{tree} typed
variable.
The arguments @var{pname} and @var{ptree} are used to store the result of
this macro and are set to the name of the va_list builtin type and its
internal type.
If the return value of this macro is zero, then there is no more element.
Otherwise the @var{IDX} should be increased for the next call of this
macro to iterate through all types.
@end deftypefn

@hook TARGET_FN_ABI_VA_LIST
This hook returns the va_list type of the calling convention specified by
@var{fndecl}.
The default version of this hook returns @code{va_list_type_node}.
@end deftypefn

@hook TARGET_CANONICAL_VA_LIST_TYPE
This hook returns the va_list type of the calling convention specified by the
type of @var{type}. If @var{type} is not a valid va_list type, it returns
@code{NULL_TREE}.
@end deftypefn

@hook TARGET_GIMPLIFY_VA_ARG_EXPR
This hook performs target-specific gimplification of
@code{VA_ARG_EXPR}.  The first two parameters correspond to the
arguments to @code{va_arg}; the latter two are as in
@code{gimplify.c:gimplify_expr}.
@end deftypefn

@hook TARGET_VALID_POINTER_MODE
Define this to return nonzero if the port can handle pointers
with machine mode @var{mode}.  The default version of this
hook returns true for both @code{ptr_mode} and @code{Pmode}.
@end deftypefn

@hook TARGET_REF_MAY_ALIAS_ERRNO

@hook TARGET_SCALAR_MODE_SUPPORTED_P
Define this to return nonzero if the port is prepared to handle
insns involving scalar mode @var{mode}.  For a scalar mode to be
considered supported, all the basic arithmetic and comparisons
must work.

The default version of this hook returns true for any mode
required to handle the basic C types (as defined by the port).
Included here are the double-word arithmetic supported by the
code in @file{optabs.c}.
@end deftypefn

@hook TARGET_VECTOR_MODE_SUPPORTED_P
Define this to return nonzero if the port is prepared to handle
insns involving vector mode @var{mode}.  At the very least, it
must have move patterns for this mode.
@end deftypefn

@hook TARGET_ARRAY_MODE_SUPPORTED_P

@hook TARGET_SMALL_REGISTER_CLASSES_FOR_MODE_P
Define this to return nonzero for machine modes for which the port has
small register classes.  If this target hook returns nonzero for a given
@var{mode}, the compiler will try to minimize the lifetime of registers
in @var{mode}.  The hook may be called with @code{VOIDmode} as argument.
In this case, the hook is expected to return nonzero if it returns nonzero
for any mode.

On some machines, it is risky to let hard registers live across arbitrary
insns.  Typically, these machines have instructions that require values
to be in specific registers (like an accumulator), and reload will fail
if the required hard register is used for another purpose across such an
insn.

Passes before reload do not know which hard registers will be used
in an instruction, but the machine modes of the registers set or used in
the instruction are already known.  And for some machines, register
classes are small for, say, integer registers but not for floating point
registers.  For example, the AMD x86-64 architecture requires specific
registers for the legacy x86 integer instructions, but there are many
SSE registers for floating point operations.  On such targets, a good
strategy may be to return nonzero from this hook for @code{INTEGRAL_MODE_P}
machine modes but zero for the SSE register classes.

The default version of this hook returns false for any mode.  It is always
safe to redefine this hook to return with a nonzero value.  But if you
unnecessarily define it, you will reduce the amount of optimizations
that can be performed in some cases.  If you do not define this hook
to return a nonzero value when it is required, the compiler will run out
of spill registers and print a fatal error message.
@end deftypefn

@hook TARGET_FLAGS_REGNUM

@node Scalar Return
@subsection How Scalar Function Values Are Returned
@cindex return values in registers
@cindex values, returned by functions
@cindex scalars, returned as values

This section discusses the macros that control returning scalars as
values---values that can fit in registers.

@hook TARGET_FUNCTION_VALUE

Define this to return an RTX representing the place where a function
returns or receives a value of data type @var{ret_type}, a tree node
representing a data type.  @var{fn_decl_or_type} is a tree node
representing @code{FUNCTION_DECL} or @code{FUNCTION_TYPE} of a
function being called.  If @var{outgoing} is false, the hook should
compute the register in which the caller will see the return value.
Otherwise, the hook should return an RTX representing the place where
a function returns a value.

On many machines, only @code{TYPE_MODE (@var{ret_type})} is relevant.
(Actually, on most machines, scalar values are returned in the same
place regardless of mode.)  The value of the expression is usually a
@code{reg} RTX for the hard register where the return value is stored.
The value can also be a @code{parallel} RTX, if the return value is in
multiple places.  See @code{TARGET_FUNCTION_ARG} for an explanation of the
@code{parallel} form.   Note that the callee will populate every
location specified in the @code{parallel}, but if the first element of
the @code{parallel} contains the whole return value, callers will use
that element as the canonical location and ignore the others.  The m68k
port uses this type of @code{parallel} to return pointers in both
@samp{%a0} (the canonical location) and @samp{%d0}.

If @code{TARGET_PROMOTE_FUNCTION_RETURN} returns true, you must apply
the same promotion rules specified in @code{PROMOTE_MODE} if
@var{valtype} is a scalar type.

If the precise function being called is known, @var{func} is a tree
node (@code{FUNCTION_DECL}) for it; otherwise, @var{func} is a null
pointer.  This makes it possible to use a different value-returning
convention for specific functions when all their calls are
known.

Some target machines have ``register windows'' so that the register in
which a function returns its value is not the same as the one in which
the caller sees the value.  For such machines, you should return
different RTX depending on @var{outgoing}.

@code{TARGET_FUNCTION_VALUE} is not used for return values with
aggregate data types, because these are returned in another way.  See
@code{TARGET_STRUCT_VALUE_RTX} and related macros, below.
@end deftypefn

@defmac FUNCTION_VALUE (@var{valtype}, @var{func})
This macro has been deprecated.  Use @code{TARGET_FUNCTION_VALUE} for
a new target instead.
@end defmac

@defmac LIBCALL_VALUE (@var{mode})
A C expression to create an RTX representing the place where a library
function returns a value of mode @var{mode}.

Note that ``library function'' in this context means a compiler
support routine, used to perform arithmetic, whose name is known
specially by the compiler and was not mentioned in the C code being
compiled.
@end defmac

@hook TARGET_LIBCALL_VALUE
Define this hook if the back-end needs to know the name of the libcall
function in order to determine where the result should be returned.

The mode of the result is given by @var{mode} and the name of the called
library function is given by @var{fun}.  The hook should return an RTX
representing the place where the library function result will be returned.

If this hook is not defined, then LIBCALL_VALUE will be used.
@end deftypefn

@defmac FUNCTION_VALUE_REGNO_P (@var{regno})
A C expression that is nonzero if @var{regno} is the number of a hard
register in which the values of called function may come back.

A register whose use for returning values is limited to serving as the
second of a pair (for a value of type @code{double}, say) need not be
recognized by this macro.  So for most machines, this definition
suffices:

@smallexample
#define FUNCTION_VALUE_REGNO_P(N) ((N) == 0)
@end smallexample

If the machine has register windows, so that the caller and the called
function use different registers for the return value, this macro
should recognize only the caller's register numbers.

This macro has been deprecated.  Use @code{TARGET_FUNCTION_VALUE_REGNO_P}
for a new target instead.
@end defmac

@hook TARGET_FUNCTION_VALUE_REGNO_P
A target hook that return @code{true} if @var{regno} is the number of a hard
register in which the values of called function may come back.

A register whose use for returning values is limited to serving as the
second of a pair (for a value of type @code{double}, say) need not be
recognized by this target hook.

If the machine has register windows, so that the caller and the called
function use different registers for the return value, this target hook
should recognize only the caller's register numbers.

If this hook is not defined, then FUNCTION_VALUE_REGNO_P will be used.
@end deftypefn

@defmac APPLY_RESULT_SIZE
Define this macro if @samp{untyped_call} and @samp{untyped_return}
need more space than is implied by @code{FUNCTION_VALUE_REGNO_P} for
saving and restoring an arbitrary return value.
@end defmac

@hook TARGET_RETURN_IN_MSB
This hook should return true if values of type @var{type} are returned
at the most significant end of a register (in other words, if they are
padded at the least significant end).  You can assume that @var{type}
is returned in a register; the caller is required to check this.

Note that the register provided by @code{TARGET_FUNCTION_VALUE} must
be able to hold the complete return value.  For example, if a 1-, 2-
or 3-byte structure is returned at the most significant end of a
4-byte register, @code{TARGET_FUNCTION_VALUE} should provide an
@code{SImode} rtx.
@end deftypefn

@node Aggregate Return
@subsection How Large Values Are Returned
@cindex aggregates as return values
@cindex large return values
@cindex returning aggregate values
@cindex structure value address

When a function value's mode is @code{BLKmode} (and in some other
cases), the value is not returned according to
@code{TARGET_FUNCTION_VALUE} (@pxref{Scalar Return}).  Instead, the
caller passes the address of a block of memory in which the value
should be stored.  This address is called the @dfn{structure value
address}.

This section describes how to control returning structure values in
memory.

@hook TARGET_RETURN_IN_MEMORY
This target hook should return a nonzero value to say to return the
function value in memory, just as large structures are always returned.
Here @var{type} will be the data type of the value, and @var{fntype}
will be the type of the function doing the returning, or @code{NULL} for
libcalls.

Note that values of mode @code{BLKmode} must be explicitly handled
by this function.  Also, the option @option{-fpcc-struct-return}
takes effect regardless of this macro.  On most systems, it is
possible to leave the hook undefined; this causes a default
definition to be used, whose value is the constant 1 for @code{BLKmode}
values, and 0 otherwise.

Do not use this hook to indicate that structures and unions should always
be returned in memory.  You should instead use @code{DEFAULT_PCC_STRUCT_RETURN}
to indicate this.
@end deftypefn

@defmac DEFAULT_PCC_STRUCT_RETURN
Define this macro to be 1 if all structure and union return values must be
in memory.  Since this results in slower code, this should be defined
only if needed for compatibility with other compilers or with an ABI@.
If you define this macro to be 0, then the conventions used for structure
and union return values are decided by the @code{TARGET_RETURN_IN_MEMORY}
target hook.

If not defined, this defaults to the value 1.
@end defmac

@hook TARGET_STRUCT_VALUE_RTX
This target hook should return the location of the structure value
address (normally a @code{mem} or @code{reg}), or 0 if the address is
passed as an ``invisible'' first argument.  Note that @var{fndecl} may
be @code{NULL}, for libcalls.  You do not need to define this target
hook if the address is always passed as an ``invisible'' first
argument.

On some architectures the place where the structure value address
is found by the called function is not the same place that the
caller put it.  This can be due to register windows, or it could
be because the function prologue moves it to a different place.
@var{incoming} is @code{1} or @code{2} when the location is needed in
the context of the called function, and @code{0} in the context of
the caller.

If @var{incoming} is nonzero and the address is to be found on the
stack, return a @code{mem} which refers to the frame pointer. If
@var{incoming} is @code{2}, the result is being used to fetch the
structure value address at the beginning of a function.  If you need
to emit adjusting code, you should do it at this point.
@end deftypefn

@defmac PCC_STATIC_STRUCT_RETURN
Define this macro if the usual system convention on the target machine
for returning structures and unions is for the called function to return
the address of a static variable containing the value.

Do not define this if the usual system convention is for the caller to
pass an address to the subroutine.

This macro has effect in @option{-fpcc-struct-return} mode, but it does
nothing when you use @option{-freg-struct-return} mode.
@end defmac

@hook TARGET_GET_RAW_RESULT_MODE

@hook TARGET_GET_RAW_ARG_MODE

@node Caller Saves
@subsection Caller-Saves Register Allocation

If you enable it, GCC can save registers around function calls.  This
makes it possible to use call-clobbered registers to hold variables that
must live across calls.

@defmac CALLER_SAVE_PROFITABLE (@var{refs}, @var{calls})
A C expression to determine whether it is worthwhile to consider placing
a pseudo-register in a call-clobbered hard register and saving and
restoring it around each function call.  The expression should be 1 when
this is worth doing, and 0 otherwise.

If you don't define this macro, a default is used which is good on most
machines: @code{4 * @var{calls} < @var{refs}}.
@end defmac

@defmac HARD_REGNO_CALLER_SAVE_MODE (@var{regno}, @var{nregs})
A C expression specifying which mode is required for saving @var{nregs}
of a pseudo-register in call-clobbered hard register @var{regno}.  If
@var{regno} is unsuitable for caller save, @code{VOIDmode} should be
returned.  For most machines this macro need not be defined since GCC
will select the smallest suitable mode.
@end defmac

@node Function Entry
@subsection Function Entry and Exit
@cindex function entry and exit
@cindex prologue
@cindex epilogue

This section describes the macros that output function entry
(@dfn{prologue}) and exit (@dfn{epilogue}) code.

@hook TARGET_ASM_FUNCTION_PROLOGUE
If defined, a function that outputs the assembler code for entry to a
function.  The prologue is responsible for setting up the stack frame,
initializing the frame pointer register, saving registers that must be
saved, and allocating @var{size} additional bytes of storage for the
local variables.  @var{size} is an integer.  @var{file} is a stdio
stream to which the assembler code should be output.

The label for the beginning of the function need not be output by this
macro.  That has already been done when the macro is run.

@findex regs_ever_live
To determine which registers to save, the macro can refer to the array
@code{regs_ever_live}: element @var{r} is nonzero if hard register
@var{r} is used anywhere within the function.  This implies the function
prologue should save register @var{r}, provided it is not one of the
call-used registers.  (@code{TARGET_ASM_FUNCTION_EPILOGUE} must likewise use
@code{regs_ever_live}.)

On machines that have ``register windows'', the function entry code does
not save on the stack the registers that are in the windows, even if
they are supposed to be preserved by function calls; instead it takes
appropriate steps to ``push'' the register stack, if any non-call-used
registers are used in the function.

@findex frame_pointer_needed
On machines where functions may or may not have frame-pointers, the
function entry code must vary accordingly; it must set up the frame
pointer if one is wanted, and not otherwise.  To determine whether a
frame pointer is in wanted, the macro can refer to the variable
@code{frame_pointer_needed}.  The variable's value will be 1 at run
time in a function that needs a frame pointer.  @xref{Elimination}.

The function entry code is responsible for allocating any stack space
required for the function.  This stack space consists of the regions
listed below.  In most cases, these regions are allocated in the
order listed, with the last listed region closest to the top of the
stack (the lowest address if @code{STACK_GROWS_DOWNWARD} is defined, and
the highest address if it is not defined).  You can use a different order
for a machine if doing so is more convenient or required for
compatibility reasons.  Except in cases where required by standard
or by a debugger, there is no reason why the stack layout used by GCC
need agree with that used by other compilers for a machine.
@end deftypefn

@hook TARGET_ASM_FUNCTION_END_PROLOGUE
If defined, a function that outputs assembler code at the end of a
prologue.  This should be used when the function prologue is being
emitted as RTL, and you have some extra assembler that needs to be
emitted.  @xref{prologue instruction pattern}.
@end deftypefn

@hook TARGET_ASM_FUNCTION_BEGIN_EPILOGUE
If defined, a function that outputs assembler code at the start of an
epilogue.  This should be used when the function epilogue is being
emitted as RTL, and you have some extra assembler that needs to be
emitted.  @xref{epilogue instruction pattern}.
@end deftypefn

@hook TARGET_ASM_FUNCTION_EPILOGUE
If defined, a function that outputs the assembler code for exit from a
function.  The epilogue is responsible for restoring the saved
registers and stack pointer to their values when the function was
called, and returning control to the caller.  This macro takes the
same arguments as the macro @code{TARGET_ASM_FUNCTION_PROLOGUE}, and the
registers to restore are determined from @code{regs_ever_live} and
@code{CALL_USED_REGISTERS} in the same way.

On some machines, there is a single instruction that does all the work
of returning from the function.  On these machines, give that
instruction the name @samp{return} and do not define the macro
@code{TARGET_ASM_FUNCTION_EPILOGUE} at all.

Do not define a pattern named @samp{return} if you want the
@code{TARGET_ASM_FUNCTION_EPILOGUE} to be used.  If you want the target
switches to control whether return instructions or epilogues are used,
define a @samp{return} pattern with a validity condition that tests the
target switches appropriately.  If the @samp{return} pattern's validity
condition is false, epilogues will be used.

On machines where functions may or may not have frame-pointers, the
function exit code must vary accordingly.  Sometimes the code for these
two cases is completely different.  To determine whether a frame pointer
is wanted, the macro can refer to the variable
@code{frame_pointer_needed}.  The variable's value will be 1 when compiling
a function that needs a frame pointer.

Normally, @code{TARGET_ASM_FUNCTION_PROLOGUE} and
@code{TARGET_ASM_FUNCTION_EPILOGUE} must treat leaf functions specially.
The C variable @code{current_function_is_leaf} is nonzero for such a
function.  @xref{Leaf Functions}.

On some machines, some functions pop their arguments on exit while
others leave that for the caller to do.  For example, the 68020 when
given @option{-mrtd} pops arguments in functions that take a fixed
number of arguments.

@findex pops_args
@findex crtl->args.pops_args
Your definition of the macro @code{RETURN_POPS_ARGS} decides which
functions pop their own arguments.  @code{TARGET_ASM_FUNCTION_EPILOGUE}
needs to know what was decided.  The number of bytes of the current
function's arguments that this function should pop is available in
@code{crtl->args.pops_args}.  @xref{Scalar Return}.
@end deftypefn

@itemize @bullet
@item
@findex pretend_args_size
@findex crtl->args.pretend_args_size
A region of @code{crtl->args.pretend_args_size} bytes of
uninitialized space just underneath the first argument arriving on the
stack.  (This may not be at the very start of the allocated stack region
if the calling sequence has pushed anything else since pushing the stack
arguments.  But usually, on such machines, nothing else has been pushed
yet, because the function prologue itself does all the pushing.)  This
region is used on machines where an argument may be passed partly in
registers and partly in memory, and, in some cases to support the
features in @code{<stdarg.h>}.

@item
An area of memory used to save certain registers used by the function.
The size of this area, which may also include space for such things as
the return address and pointers to previous stack frames, is
machine-specific and usually depends on which registers have been used
in the function.  Machines with register windows often do not require
a save area.

@item
A region of at least @var{size} bytes, possibly rounded up to an allocation
boundary, to contain the local variables of the function.  On some machines,
this region and the save area may occur in the opposite order, with the
save area closer to the top of the stack.

@item
@cindex @code{ACCUMULATE_OUTGOING_ARGS} and stack frames
Optionally, when @code{ACCUMULATE_OUTGOING_ARGS} is defined, a region of
@code{crtl->outgoing_args_size} bytes to be used for outgoing
argument lists of the function.  @xref{Stack Arguments}.
@end itemize

@defmac EXIT_IGNORE_STACK
Define this macro as a C expression that is nonzero if the return
instruction or the function epilogue ignores the value of the stack
pointer; in other words, if it is safe to delete an instruction to
adjust the stack pointer before a return from the function.  The
default is 0.

Note that this macro's value is relevant only for functions for which
frame pointers are maintained.  It is never safe to delete a final
stack adjustment in a function that has no frame pointer, and the
compiler knows this regardless of @code{EXIT_IGNORE_STACK}.
@end defmac

@defmac EPILOGUE_USES (@var{regno})
Define this macro as a C expression that is nonzero for registers that are
used by the epilogue or the @samp{return} pattern.  The stack and frame
pointer registers are already assumed to be used as needed.
@end defmac

@defmac EH_USES (@var{regno})
Define this macro as a C expression that is nonzero for registers that are
used by the exception handling mechanism, and so should be considered live
on entry to an exception edge.
@end defmac

@hook TARGET_ASM_OUTPUT_MI_THUNK
A function that outputs the assembler code for a thunk
function, used to implement C++ virtual function calls with multiple
inheritance.  The thunk acts as a wrapper around a virtual function,
adjusting the implicit object parameter before handing control off to
the real function.

First, emit code to add the integer @var{delta} to the location that
contains the incoming first argument.  Assume that this argument
contains a pointer, and is the one used to pass the @code{this} pointer
in C++.  This is the incoming argument @emph{before} the function prologue,
e.g.@: @samp{%o0} on a sparc.  The addition must preserve the values of
all other incoming arguments.

Then, if @var{vcall_offset} is nonzero, an additional adjustment should be
made after adding @code{delta}.  In particular, if @var{p} is the
adjusted pointer, the following adjustment should be made:

@smallexample
p += (*((ptrdiff_t **)p))[vcall_offset/sizeof(ptrdiff_t)]
@end smallexample

After the additions, emit code to jump to @var{function}, which is a
@code{FUNCTION_DECL}.  This is a direct pure jump, not a call, and does
not touch the return address.  Hence returning from @var{FUNCTION} will
return to whoever called the current @samp{thunk}.

The effect must be as if @var{function} had been called directly with
the adjusted first argument.  This macro is responsible for emitting all
of the code for a thunk function; @code{TARGET_ASM_FUNCTION_PROLOGUE}
and @code{TARGET_ASM_FUNCTION_EPILOGUE} are not invoked.

The @var{thunk_fndecl} is redundant.  (@var{delta} and @var{function}
have already been extracted from it.)  It might possibly be useful on
some targets, but probably not.

If you do not define this macro, the target-independent code in the C++
front end will generate a less efficient heavyweight thunk that calls
@var{function} instead of jumping to it.  The generic approach does
not support varargs.
@end deftypefn

@hook TARGET_ASM_CAN_OUTPUT_MI_THUNK
A function that returns true if TARGET_ASM_OUTPUT_MI_THUNK would be able
to output the assembler code for the thunk function specified by the
arguments it is passed, and false otherwise.  In the latter case, the
generic approach will be used by the C++ front end, with the limitations
previously exposed.
@end deftypefn

@node Profiling
@subsection Generating Code for Profiling
@cindex profiling, code generation

These macros will help you generate code for profiling.

@defmac FUNCTION_PROFILER (@var{file}, @var{labelno})
A C statement or compound statement to output to @var{file} some
assembler code to call the profiling subroutine @code{mcount}.

@findex mcount
The details of how @code{mcount} expects to be called are determined by
your operating system environment, not by GCC@.  To figure them out,
compile a small program for profiling using the system's installed C
compiler and look at the assembler code that results.

Older implementations of @code{mcount} expect the address of a counter
variable to be loaded into some register.  The name of this variable is
@samp{LP} followed by the number @var{labelno}, so you would generate
the name using @samp{LP%d} in a @code{fprintf}.
@end defmac

@defmac PROFILE_HOOK
A C statement or compound statement to output to @var{file} some assembly
code to call the profiling subroutine @code{mcount} even the target does
not support profiling.
@end defmac

@defmac NO_PROFILE_COUNTERS
Define this macro to be an expression with a nonzero value if the
@code{mcount} subroutine on your system does not need a counter variable
allocated for each function.  This is true for almost all modern
implementations.  If you define this macro, you must not use the
@var{labelno} argument to @code{FUNCTION_PROFILER}.
@end defmac

@defmac PROFILE_BEFORE_PROLOGUE
Define this macro if the code for function profiling should come before
the function prologue.  Normally, the profiling code comes after.
@end defmac

@node Tail Calls
@subsection Permitting tail calls
@cindex tail calls

@hook TARGET_FUNCTION_OK_FOR_SIBCALL
True if it is ok to do sibling call optimization for the specified
call expression @var{exp}.  @var{decl} will be the called function,
or @code{NULL} if this is an indirect call.

It is not uncommon for limitations of calling conventions to prevent
tail calls to functions outside the current unit of translation, or
during PIC compilation.  The hook is used to enforce these restrictions,
as the @code{sibcall} md pattern can not fail, or fall over to a
``normal'' call.  The criteria for successful sibling call optimization
may vary greatly between different architectures.
@end deftypefn

@hook TARGET_EXTRA_LIVE_ON_ENTRY
Add any hard registers to @var{regs} that are live on entry to the
function.  This hook only needs to be defined to provide registers that
cannot be found by examination of FUNCTION_ARG_REGNO_P, the callee saved
registers, STATIC_CHAIN_INCOMING_REGNUM, STATIC_CHAIN_REGNUM,
TARGET_STRUCT_VALUE_RTX, FRAME_POINTER_REGNUM, EH_USES,
FRAME_POINTER_REGNUM, ARG_POINTER_REGNUM, and the PIC_OFFSET_TABLE_REGNUM.
@end deftypefn

@hook TARGET_SET_UP_BY_PROLOGUE

@hook TARGET_WARN_FUNC_RETURN

@node Stack Smashing Protection
@subsection Stack smashing protection
@cindex stack smashing protection

@hook TARGET_STACK_PROTECT_GUARD
This hook returns a @code{DECL} node for the external variable to use
for the stack protection guard.  This variable is initialized by the
runtime to some random value and is used to initialize the guard value
that is placed at the top of the local stack frame.  The type of this
variable must be @code{ptr_type_node}.

The default version of this hook creates a variable called
@samp{__stack_chk_guard}, which is normally defined in @file{libgcc2.c}.
@end deftypefn

@hook TARGET_STACK_PROTECT_FAIL
This hook returns a @code{CALL_EXPR} that alerts the runtime that the
stack protect guard variable has been modified.  This expression should
involve a call to a @code{noreturn} function.

The default version of this hook invokes a function called
@samp{__stack_chk_fail}, taking no arguments.  This function is
normally defined in @file{libgcc2.c}.
@end deftypefn

@hook TARGET_SUPPORTS_SPLIT_STACK

@node Varargs
@section Implementing the Varargs Macros
@cindex varargs implementation

GCC comes with an implementation of @code{<varargs.h>} and
@code{<stdarg.h>} that work without change on machines that pass arguments
on the stack.  Other machines require their own implementations of
varargs, and the two machine independent header files must have
conditionals to include it.

ISO @code{<stdarg.h>} differs from traditional @code{<varargs.h>} mainly in
the calling convention for @code{va_start}.  The traditional
implementation takes just one argument, which is the variable in which
to store the argument pointer.  The ISO implementation of
@code{va_start} takes an additional second argument.  The user is
supposed to write the last named argument of the function here.

However, @code{va_start} should not use this argument.  The way to find
the end of the named arguments is with the built-in functions described
below.

@defmac __builtin_saveregs ()
Use this built-in function to save the argument registers in memory so
that the varargs mechanism can access them.  Both ISO and traditional
versions of @code{va_start} must use @code{__builtin_saveregs}, unless
you use @code{TARGET_SETUP_INCOMING_VARARGS} (see below) instead.

On some machines, @code{__builtin_saveregs} is open-coded under the
control of the target hook @code{TARGET_EXPAND_BUILTIN_SAVEREGS}.  On
other machines, it calls a routine written in assembler language,
found in @file{libgcc2.c}.

Code generated for the call to @code{__builtin_saveregs} appears at the
beginning of the function, as opposed to where the call to
@code{__builtin_saveregs} is written, regardless of what the code is.
This is because the registers must be saved before the function starts
to use them for its own purposes.
@c i rewrote the first sentence above to fix an overfull hbox. --mew
@c 10feb93
@end defmac

@defmac __builtin_next_arg (@var{lastarg})
This builtin returns the address of the first anonymous stack
argument, as type @code{void *}.  If @code{ARGS_GROW_DOWNWARD}, it
returns the address of the location above the first anonymous stack
argument.  Use it in @code{va_start} to initialize the pointer for
fetching arguments from the stack.  Also use it in @code{va_start} to
verify that the second parameter @var{lastarg} is the last named argument
of the current function.
@end defmac

@defmac __builtin_classify_type (@var{object})
Since each machine has its own conventions for which data types are
passed in which kind of register, your implementation of @code{va_arg}
has to embody these conventions.  The easiest way to categorize the
specified data type is to use @code{__builtin_classify_type} together
with @code{sizeof} and @code{__alignof__}.

@code{__builtin_classify_type} ignores the value of @var{object},
considering only its data type.  It returns an integer describing what
kind of type that is---integer, floating, pointer, structure, and so on.

The file @file{typeclass.h} defines an enumeration that you can use to
interpret the values of @code{__builtin_classify_type}.
@end defmac

These machine description macros help implement varargs:

@hook TARGET_EXPAND_BUILTIN_SAVEREGS
If defined, this hook produces the machine-specific code for a call to
@code{__builtin_saveregs}.  This code will be moved to the very
beginning of the function, before any parameter access are made.  The
return value of this function should be an RTX that contains the value
to use as the return of @code{__builtin_saveregs}.
@end deftypefn

@hook TARGET_SETUP_INCOMING_VARARGS
This target hook offers an alternative to using
@code{__builtin_saveregs} and defining the hook
@code{TARGET_EXPAND_BUILTIN_SAVEREGS}.  Use it to store the anonymous
register arguments into the stack so that all the arguments appear to
have been passed consecutively on the stack.  Once this is done, you can
use the standard implementation of varargs that works for machines that
pass all their arguments on the stack.

The argument @var{args_so_far} points to the @code{CUMULATIVE_ARGS} data
structure, containing the values that are obtained after processing the
named arguments.  The arguments @var{mode} and @var{type} describe the
last named argument---its machine mode and its data type as a tree node.

The target hook should do two things: first, push onto the stack all the
argument registers @emph{not} used for the named arguments, and second,
store the size of the data thus pushed into the @code{int}-valued
variable pointed to by @var{pretend_args_size}.  The value that you
store here will serve as additional offset for setting up the stack
frame.

Because you must generate code to push the anonymous arguments at
compile time without knowing their data types,
@code{TARGET_SETUP_INCOMING_VARARGS} is only useful on machines that
have just a single category of argument register and use it uniformly
for all data types.

If the argument @var{second_time} is nonzero, it means that the
arguments of the function are being analyzed for the second time.  This
happens for an inline function, which is not actually compiled until the
end of the source file.  The hook @code{TARGET_SETUP_INCOMING_VARARGS} should
not generate any instructions in this case.
@end deftypefn

@hook TARGET_STRICT_ARGUMENT_NAMING
Define this hook to return @code{true} if the location where a function
argument is passed depends on whether or not it is a named argument.

This hook controls how the @var{named} argument to @code{TARGET_FUNCTION_ARG}
is set for varargs and stdarg functions.  If this hook returns
@code{true}, the @var{named} argument is always true for named
arguments, and false for unnamed arguments.  If it returns @code{false},
but @code{TARGET_PRETEND_OUTGOING_VARARGS_NAMED} returns @code{true},
then all arguments are treated as named.  Otherwise, all named arguments
except the last are treated as named.

You need not define this hook if it always returns @code{false}.
@end deftypefn

@hook TARGET_PRETEND_OUTGOING_VARARGS_NAMED
If you need to conditionally change ABIs so that one works with
@code{TARGET_SETUP_INCOMING_VARARGS}, but the other works like neither
@code{TARGET_SETUP_INCOMING_VARARGS} nor @code{TARGET_STRICT_ARGUMENT_NAMING} was
defined, then define this hook to return @code{true} if
@code{TARGET_SETUP_INCOMING_VARARGS} is used, @code{false} otherwise.
Otherwise, you should not define this hook.
@end deftypefn

@node Trampolines
@section Trampolines for Nested Functions
@cindex trampolines for nested functions
@cindex nested functions, trampolines for

A @dfn{trampoline} is a small piece of code that is created at run time
when the address of a nested function is taken.  It normally resides on
the stack, in the stack frame of the containing function.  These macros
tell GCC how to generate code to allocate and initialize a
trampoline.

The instructions in the trampoline must do two things: load a constant
address into the static chain register, and jump to the real address of
the nested function.  On CISC machines such as the m68k, this requires
two instructions, a move immediate and a jump.  Then the two addresses
exist in the trampoline as word-long immediate operands.  On RISC
machines, it is often necessary to load each address into a register in
two parts.  Then pieces of each address form separate immediate
operands.

The code generated to initialize the trampoline must store the variable
parts---the static chain value and the function address---into the
immediate operands of the instructions.  On a CISC machine, this is
simply a matter of copying each address to a memory reference at the
proper offset from the start of the trampoline.  On a RISC machine, it
may be necessary to take out pieces of the address and store them
separately.

@hook TARGET_ASM_TRAMPOLINE_TEMPLATE
This hook is called by @code{assemble_trampoline_template} to output,
on the stream @var{f}, assembler code for a block of data that contains
the constant parts of a trampoline.  This code should not include a
label---the label is taken care of automatically.

If you do not define this hook, it means no template is needed
for the target.  Do not define this hook on systems where the block move
code to copy the trampoline into place would be larger than the code
to generate it on the spot.
@end deftypefn

@defmac TRAMPOLINE_SECTION
Return the section into which the trampoline template is to be placed
(@pxref{Sections}).  The default value is @code{readonly_data_section}.
@end defmac

@defmac TRAMPOLINE_SIZE
A C expression for the size in bytes of the trampoline, as an integer.
@end defmac

@defmac TRAMPOLINE_ALIGNMENT
Alignment required for trampolines, in bits.

If you don't define this macro, the value of @code{FUNCTION_ALIGNMENT}
is used for aligning trampolines.
@end defmac

@hook TARGET_TRAMPOLINE_INIT
This hook is called to initialize a trampoline.
@var{m_tramp} is an RTX for the memory block for the trampoline; @var{fndecl}
is the @code{FUNCTION_DECL} for the nested function; @var{static_chain} is an
RTX for the static chain value that should be passed to the function
when it is called.

If the target defines @code{TARGET_ASM_TRAMPOLINE_TEMPLATE}, then the
first thing this hook should do is emit a block move into @var{m_tramp}
from the memory block returned by @code{assemble_trampoline_template}.
Note that the block move need only cover the constant parts of the
trampoline.  If the target isolates the variable parts of the trampoline
to the end, not all @code{TRAMPOLINE_SIZE} bytes need be copied.

If the target requires any other actions, such as flushing caches or
enabling stack execution, these actions should be performed after
initializing the trampoline proper.
@end deftypefn

@hook TARGET_TRAMPOLINE_ADJUST_ADDRESS
This hook should perform any machine-specific adjustment in
the address of the trampoline.  Its argument contains the address of the
memory block that was passed to @code{TARGET_TRAMPOLINE_INIT}.  In case
the address to be used for a function call should be different from the
address at which the template was stored, the different address should
be returned; otherwise @var{addr} should be returned unchanged.
If this hook is not defined, @var{addr} will be used for function calls.
@end deftypefn

Implementing trampolines is difficult on many machines because they have
separate instruction and data caches.  Writing into a stack location
fails to clear the memory in the instruction cache, so when the program
jumps to that location, it executes the old contents.

Here are two possible solutions.  One is to clear the relevant parts of
the instruction cache whenever a trampoline is set up.  The other is to
make all trampolines identical, by having them jump to a standard
subroutine.  The former technique makes trampoline execution faster; the
latter makes initialization faster.

To clear the instruction cache when a trampoline is initialized, define
the following macro.

@defmac CLEAR_INSN_CACHE (@var{beg}, @var{end})
If defined, expands to a C expression clearing the @emph{instruction
cache} in the specified interval.  The definition of this macro would
typically be a series of @code{asm} statements.  Both @var{beg} and
@var{end} are both pointer expressions.
@end defmac

To use a standard subroutine, define the following macro.  In addition,
you must make sure that the instructions in a trampoline fill an entire
cache line with identical instructions, or else ensure that the
beginning of the trampoline code is always aligned at the same point in
its cache line.  Look in @file{m68k.h} as a guide.

@defmac TRANSFER_FROM_TRAMPOLINE
Define this macro if trampolines need a special subroutine to do their
work.  The macro should expand to a series of @code{asm} statements
which will be compiled with GCC@.  They go in a library function named
@code{__transfer_from_trampoline}.

If you need to avoid executing the ordinary prologue code of a compiled
C function when you jump to the subroutine, you can do so by placing a
special label of your own in the assembler code.  Use one @code{asm}
statement to generate an assembler label, and another to make the label
global.  Then trampolines can use that label to jump directly to your
special assembler code.
@end defmac

@node Library Calls
@section Implicit Calls to Library Routines
@cindex library subroutine names
@cindex @file{libgcc.a}

@c prevent bad page break with this line
Here is an explanation of implicit calls to library routines.

@defmac DECLARE_LIBRARY_RENAMES
This macro, if defined, should expand to a piece of C code that will get
expanded when compiling functions for libgcc.a.  It can be used to
provide alternate names for GCC's internal library functions if there
are ABI-mandated names that the compiler should provide.
@end defmac

@findex set_optab_libfunc
@findex init_one_libfunc
@hook TARGET_INIT_LIBFUNCS
This hook should declare additional library routines or rename
existing ones, using the functions @code{set_optab_libfunc} and
@code{init_one_libfunc} defined in @file{optabs.c}.
@code{init_optabs} calls this macro after initializing all the normal
library routines.

The default is to do nothing.  Most ports don't need to define this hook.
@end deftypefn

@hook TARGET_LIBFUNC_GNU_PREFIX

@defmac FLOAT_LIB_COMPARE_RETURNS_BOOL (@var{mode}, @var{comparison})
This macro should return @code{true} if the library routine that
implements the floating point comparison operator @var{comparison} in
mode @var{mode} will return a boolean, and @var{false} if it will
return a tristate.

GCC's own floating point libraries return tristates from the
comparison operators, so the default returns false always.  Most ports
don't need to define this macro.
@end defmac

@defmac TARGET_LIB_INT_CMP_BIASED
This macro should evaluate to @code{true} if the integer comparison
functions (like @code{__cmpdi2}) return 0 to indicate that the first
operand is smaller than the second, 1 to indicate that they are equal,
and 2 to indicate that the first operand is greater than the second.
If this macro evaluates to @code{false} the comparison functions return
@minus{}1, 0, and 1 instead of 0, 1, and 2.  If the target uses the routines
in @file{libgcc.a}, you do not need to define this macro.
@end defmac

@cindex @code{EDOM}, implicit usage
@findex matherr
@defmac TARGET_EDOM
The value of @code{EDOM} on the target machine, as a C integer constant
expression.  If you don't define this macro, GCC does not attempt to
deposit the value of @code{EDOM} into @code{errno} directly.  Look in
@file{/usr/include/errno.h} to find the value of @code{EDOM} on your
system.

If you do not define @code{TARGET_EDOM}, then compiled code reports
domain errors by calling the library function and letting it report the
error.  If mathematical functions on your system use @code{matherr} when
there is an error, then you should leave @code{TARGET_EDOM} undefined so
that @code{matherr} is used normally.
@end defmac

@cindex @code{errno}, implicit usage
@defmac GEN_ERRNO_RTX
Define this macro as a C expression to create an rtl expression that
refers to the global ``variable'' @code{errno}.  (On certain systems,
@code{errno} may not actually be a variable.)  If you don't define this
macro, a reasonable default is used.
@end defmac

@cindex C99 math functions, implicit usage
@defmac TARGET_C99_FUNCTIONS
When this macro is nonzero, GCC will implicitly optimize @code{sin} calls into
@code{sinf} and similarly for other functions defined by C99 standard.  The
default is zero because a number of existing systems lack support for these
functions in their runtime so this macro needs to be redefined to one on
systems that do support the C99 runtime.
@end defmac

@cindex sincos math function, implicit usage
@defmac TARGET_HAS_SINCOS
When this macro is nonzero, GCC will implicitly optimize calls to @code{sin}
and @code{cos} with the same argument to a call to @code{sincos}.  The
default is zero.  The target has to provide the following functions:
@smallexample
void sincos(double x, double *sin, double *cos);
void sincosf(float x, float *sin, float *cos);
void sincosl(long double x, long double *sin, long double *cos);
@end smallexample
@end defmac

@defmac NEXT_OBJC_RUNTIME
Set this macro to 1 to use the "NeXT" Objective-C message sending conventions
by default.  This calling convention involves passing the object, the selector
and the method arguments all at once to the method-lookup library function.
This is the usual setting when targeting Darwin/Mac OS X systems, which have
the NeXT runtime installed.

If the macro is set to 0, the "GNU" Objective-C message sending convention
will be used by default.  This convention passes just the object and the
selector to the method-lookup function, which returns a pointer to the method.

In either case, it remains possible to select code-generation for the alternate
scheme, by means of compiler command line switches.
@end defmac

@node Addressing Modes
@section Addressing Modes
@cindex addressing modes

@c prevent bad page break with this line
This is about addressing modes.

@defmac HAVE_PRE_INCREMENT
@defmacx HAVE_PRE_DECREMENT
@defmacx HAVE_POST_INCREMENT
@defmacx HAVE_POST_DECREMENT
A C expression that is nonzero if the machine supports pre-increment,
pre-decrement, post-increment, or post-decrement addressing respectively.
@end defmac

@defmac HAVE_PRE_MODIFY_DISP
@defmacx HAVE_POST_MODIFY_DISP
A C expression that is nonzero if the machine supports pre- or
post-address side-effect generation involving constants other than
the size of the memory operand.
@end defmac

@defmac HAVE_PRE_MODIFY_REG
@defmacx HAVE_POST_MODIFY_REG
A C expression that is nonzero if the machine supports pre- or
post-address side-effect generation involving a register displacement.
@end defmac

@defmac CONSTANT_ADDRESS_P (@var{x})
A C expression that is 1 if the RTX @var{x} is a constant which
is a valid address.  On most machines the default definition of
@code{(CONSTANT_P (@var{x}) && GET_CODE (@var{x}) != CONST_DOUBLE)}
is acceptable, but a few machines are more restrictive as to which
constant addresses are supported.
@end defmac

@defmac CONSTANT_P (@var{x})
@code{CONSTANT_P}, which is defined by target-independent code,
accepts integer-values expressions whose values are not explicitly
known, such as @code{symbol_ref}, @code{label_ref}, and @code{high}
expressions and @code{const} arithmetic expressions, in addition to
@code{const_int} and @code{const_double} expressions.
@end defmac

@defmac MAX_REGS_PER_ADDRESS
A number, the maximum number of registers that can appear in a valid
memory address.  Note that it is up to you to specify a value equal to
the maximum number that @code{TARGET_LEGITIMATE_ADDRESS_P} would ever
accept.
@end defmac

@hook TARGET_LEGITIMATE_ADDRESS_P
A function that returns whether @var{x} (an RTX) is a legitimate memory
address on the target machine for a memory operand of mode @var{mode}.

Legitimate addresses are defined in two variants: a strict variant and a
non-strict one.  The @var{strict} parameter chooses which variant is
desired by the caller.

The strict variant is used in the reload pass.  It must be defined so
that any pseudo-register that has not been allocated a hard register is
considered a memory reference.  This is because in contexts where some
kind of register is required, a pseudo-register with no hard register
must be rejected.  For non-hard registers, the strict variant should look
up the @code{reg_renumber} array; it should then proceed using the hard
register number in the array, or treat the pseudo as a memory reference
if the array holds @code{-1}.

The non-strict variant is used in other passes.  It must be defined to
accept all pseudo-registers in every context where some kind of
register is required.

Normally, constant addresses which are the sum of a @code{symbol_ref}
and an integer are stored inside a @code{const} RTX to mark them as
constant.  Therefore, there is no need to recognize such sums
specifically as legitimate addresses.  Normally you would simply
recognize any @code{const} as legitimate.

Usually @code{PRINT_OPERAND_ADDRESS} is not prepared to handle constant
sums that are not marked with  @code{const}.  It assumes that a naked
@code{plus} indicates indexing.  If so, then you @emph{must} reject such
naked constant sums as illegitimate addresses, so that none of them will
be given to @code{PRINT_OPERAND_ADDRESS}.

@cindex @code{TARGET_ENCODE_SECTION_INFO} and address validation
On some machines, whether a symbolic address is legitimate depends on
the section that the address refers to.  On these machines, define the
target hook @code{TARGET_ENCODE_SECTION_INFO} to store the information
into the @code{symbol_ref}, and then check for it here.  When you see a
@code{const}, you will have to look inside it to find the
@code{symbol_ref} in order to determine the section.  @xref{Assembler
Format}.

@cindex @code{GO_IF_LEGITIMATE_ADDRESS}
Some ports are still using a deprecated legacy substitute for
this hook, the @code{GO_IF_LEGITIMATE_ADDRESS} macro.  This macro
has this syntax:

@example
#define GO_IF_LEGITIMATE_ADDRESS (@var{mode}, @var{x}, @var{label})
@end example

@noindent
and should @code{goto @var{label}} if the address @var{x} is a valid
address on the target machine for a memory operand of mode @var{mode}.

@findex REG_OK_STRICT
Compiler source files that want to use the strict variant of this
macro define the macro @code{REG_OK_STRICT}.  You should use an
@code{#ifdef REG_OK_STRICT} conditional to define the strict variant in
that case and the non-strict variant otherwise.

Using the hook is usually simpler because it limits the number of
files that are recompiled when changes are made.
@end deftypefn

@defmac TARGET_MEM_CONSTRAINT
A single character to be used instead of the default @code{'m'}
character for general memory addresses.  This defines the constraint
letter which matches the memory addresses accepted by
@code{TARGET_LEGITIMATE_ADDRESS_P}.  Define this macro if you want to
support new address formats in your back end without changing the
semantics of the @code{'m'} constraint.  This is necessary in order to
preserve functionality of inline assembly constructs using the
@code{'m'} constraint.
@end defmac

@defmac FIND_BASE_TERM (@var{x})
A C expression to determine the base term of address @var{x},
or to provide a simplified version of @var{x} from which @file{alias.c}
can easily find the base term.  This macro is used in only two places:
@code{find_base_value} and @code{find_base_term} in @file{alias.c}.

It is always safe for this macro to not be defined.  It exists so
that alias analysis can understand machine-dependent addresses.

The typical use of this macro is to handle addresses containing
a label_ref or symbol_ref within an UNSPEC@.
@end defmac

@hook TARGET_LEGITIMIZE_ADDRESS
This hook is given an invalid memory address @var{x} for an
operand of mode @var{mode} and should try to return a valid memory
address.

@findex break_out_memory_refs
@var{x} will always be the result of a call to @code{break_out_memory_refs},
and @var{oldx} will be the operand that was given to that function to produce
@var{x}.

The code of the hook should not alter the substructure of
@var{x}.  If it transforms @var{x} into a more legitimate form, it
should return the new @var{x}.

It is not necessary for this hook to come up with a legitimate address,
with the exception of native TLS addresses (@pxref{Emulated TLS}).
The compiler has standard ways of doing so in all cases.  In fact, if
the target supports only emulated TLS, it
is safe to omit this hook or make it return @var{x} if it cannot find
a valid way to legitimize the address.  But often a machine-dependent
strategy can generate better code.
@end deftypefn

@defmac LEGITIMIZE_RELOAD_ADDRESS (@var{x}, @var{mode}, @var{opnum}, @var{type}, @var{ind_levels}, @var{win})
A C compound statement that attempts to replace @var{x}, which is an address
that needs reloading, with a valid memory address for an operand of mode
@var{mode}.  @var{win} will be a C statement label elsewhere in the code.
It is not necessary to define this macro, but it might be useful for
performance reasons.

For example, on the i386, it is sometimes possible to use a single
reload register instead of two by reloading a sum of two pseudo
registers into a register.  On the other hand, for number of RISC
processors offsets are limited so that often an intermediate address
needs to be generated in order to address a stack slot.  By defining
@code{LEGITIMIZE_RELOAD_ADDRESS} appropriately, the intermediate addresses
generated for adjacent some stack slots can be made identical, and thus
be shared.

@emph{Note}: This macro should be used with caution.  It is necessary
to know something of how reload works in order to effectively use this,
and it is quite easy to produce macros that build in too much knowledge
of reload internals.

@emph{Note}: This macro must be able to reload an address created by a
previous invocation of this macro.  If it fails to handle such addresses
then the compiler may generate incorrect code or abort.

@findex push_reload
The macro definition should use @code{push_reload} to indicate parts that
need reloading; @var{opnum}, @var{type} and @var{ind_levels} are usually
suitable to be passed unaltered to @code{push_reload}.

The code generated by this macro must not alter the substructure of
@var{x}.  If it transforms @var{x} into a more legitimate form, it
should assign @var{x} (which will always be a C variable) a new value.
This also applies to parts that you change indirectly by calling
@code{push_reload}.

@findex strict_memory_address_p
The macro definition may use @code{strict_memory_address_p} to test if
the address has become legitimate.

@findex copy_rtx
If you want to change only a part of @var{x}, one standard way of doing
this is to use @code{copy_rtx}.  Note, however, that it unshares only a
single level of rtl.  Thus, if the part to be changed is not at the
top level, you'll need to replace first the top level.
It is not necessary for this macro to come up with a legitimate
address;  but often a machine-dependent strategy can generate better code.
@end defmac

@hook TARGET_MODE_DEPENDENT_ADDRESS_P
This hook returns @code{true} if memory address @var{addr} in address
space @var{addrspace} can have
different meanings depending on the machine mode of the memory
reference it is used for or if the address is valid for some modes
but not others.

Autoincrement and autodecrement addresses typically have mode-dependent
effects because the amount of the increment or decrement is the size
of the operand being addressed.  Some machines have other mode-dependent
addresses.  Many RISC machines have no mode-dependent addresses.

You may assume that @var{addr} is a valid address for the machine.

The default version of this hook returns @code{false}.
@end deftypefn

@hook TARGET_LEGITIMATE_CONSTANT_P
This hook returns true if @var{x} is a legitimate constant for a
@var{mode}-mode immediate operand on the target machine.  You can assume that
@var{x} satisfies @code{CONSTANT_P}, so you need not check this.

The default definition returns true.
@end deftypefn

@hook TARGET_DELEGITIMIZE_ADDRESS
This hook is used to undo the possibly obfuscating effects of the
@code{LEGITIMIZE_ADDRESS} and @code{LEGITIMIZE_RELOAD_ADDRESS} target
macros.  Some backend implementations of these macros wrap symbol
references inside an @code{UNSPEC} rtx to represent PIC or similar
addressing modes.  This target hook allows GCC's optimizers to understand
the semantics of these opaque @code{UNSPEC}s by converting them back
into their original form.
@end deftypefn

@hook TARGET_CONST_NOT_OK_FOR_DEBUG_P
This hook should return true if @var{x} should not be emitted into
debug sections.
@end deftypefn

@hook TARGET_CANNOT_FORCE_CONST_MEM
This hook should return true if @var{x} is of a form that cannot (or
should not) be spilled to the constant pool.  @var{mode} is the mode
of @var{x}.

The default version of this hook returns false.

The primary reason to define this hook is to prevent reload from
deciding that a non-legitimate constant would be better reloaded
from the constant pool instead of spilling and reloading a register
holding the constant.  This restriction is often true of addresses
of TLS symbols for various targets.
@end deftypefn

@hook TARGET_USE_BLOCKS_FOR_CONSTANT_P
This hook should return true if pool entries for constant @var{x} can
be placed in an @code{object_block} structure.  @var{mode} is the mode
of @var{x}.

The default version returns false for all constants.
@end deftypefn

@hook TARGET_USE_BLOCKS_FOR_DECL_P
This hook should return true if pool entries for @var{decl} should
be placed in an @code{object_block} structure.

The default version returns true for all decls.
@end deftypefn

@hook TARGET_BUILTIN_RECIPROCAL
This hook should return the DECL of a function that implements reciprocal of
the builtin function with builtin function code @var{fn}, or
@code{NULL_TREE} if such a function is not available.  @var{md_fn} is true
when @var{fn} is a code of a machine-dependent builtin function.  When
@var{sqrt} is true, additional optimizations that apply only to the reciprocal
of a square root function are performed, and only reciprocals of @code{sqrt}
function are valid.
@end deftypefn

@hook TARGET_VECTORIZE_BUILTIN_MASK_FOR_LOAD
This hook should return the DECL of a function @var{f} that given an
address @var{addr} as an argument returns a mask @var{m} that can be
used to extract from two vectors the relevant data that resides in
@var{addr} in case @var{addr} is not properly aligned.

The autovectorizer, when vectorizing a load operation from an address
@var{addr} that may be unaligned, will generate two vector loads from
the two aligned addresses around @var{addr}. It then generates a
@code{REALIGN_LOAD} operation to extract the relevant data from the
two loaded vectors. The first two arguments to @code{REALIGN_LOAD},
@var{v1} and @var{v2}, are the two vectors, each of size @var{VS}, and
the third argument, @var{OFF}, defines how the data will be extracted
from these two vectors: if @var{OFF} is 0, then the returned vector is
@var{v2}; otherwise, the returned vector is composed from the last
@var{VS}-@var{OFF} elements of @var{v1} concatenated to the first
@var{OFF} elements of @var{v2}.

If this hook is defined, the autovectorizer will generate a call
to @var{f} (using the DECL tree that this hook returns) and will
use the return value of @var{f} as the argument @var{OFF} to
@code{REALIGN_LOAD}. Therefore, the mask @var{m} returned by @var{f}
should comply with the semantics expected by @code{REALIGN_LOAD}
described above.
If this hook is not defined, then @var{addr} will be used as
the argument @var{OFF} to @code{REALIGN_LOAD}, in which case the low
log2(@var{VS}) @minus{} 1 bits of @var{addr} will be considered.
@end deftypefn

@hook TARGET_VECTORIZE_BUILTIN_VECTORIZATION_COST
Returns cost of different scalar or vector statements for vectorization cost model.
For vector memory operations the cost may depend on type (@var{vectype}) and
misalignment value (@var{misalign}).
@end deftypefn

@hook TARGET_VECTORIZE_VECTOR_ALIGNMENT_REACHABLE
Return true if vector alignment is reachable (by peeling N iterations) for the given type.
@end deftypefn

@hook TARGET_VECTORIZE_VEC_PERM_CONST_OK
Return true if a vector created for @code{vec_perm_const} is valid.
@end deftypefn

@hook TARGET_VECTORIZE_BUILTIN_CONVERSION
This hook should return the DECL of a function that implements conversion of the
input vector of type @var{src_type} to type @var{dest_type}.
The value of @var{code} is one of the enumerators in @code{enum tree_code} and
specifies how the conversion is to be applied
(truncation, rounding, etc.).

If this hook is defined, the autovectorizer will use the
@code{TARGET_VECTORIZE_BUILTIN_CONVERSION} target hook when vectorizing
conversion. Otherwise, it will return @code{NULL_TREE}.
@end deftypefn

@hook TARGET_VECTORIZE_BUILTIN_VECTORIZED_FUNCTION
This hook should return the decl of a function that implements the
vectorized variant of the builtin function with builtin function code
@var{code} or @code{NULL_TREE} if such a function is not available.
The value of @var{fndecl} is the builtin function declaration.  The
return type of the vectorized function shall be of vector type
@var{vec_type_out} and the argument types should be @var{vec_type_in}.
@end deftypefn

@hook TARGET_VECTORIZE_SUPPORT_VECTOR_MISALIGNMENT
This hook should return true if the target supports misaligned vector
store/load of a specific factor denoted in the @var{misalignment}
parameter.  The vector store/load should be of machine mode @var{mode} and
the elements in the vectors should be of type @var{type}.  @var{is_packed}
parameter is true if the memory access is defined in a packed struct.
@end deftypefn

@hook TARGET_VECTORIZE_PREFERRED_SIMD_MODE
This hook should return the preferred mode for vectorizing scalar
mode @var{mode}.  The default is
equal to @code{word_mode}, because the vectorizer can do some
transformations even in absence of specialized @acronym{SIMD} hardware.
@end deftypefn

@hook TARGET_VECTORIZE_AUTOVECTORIZE_VECTOR_SIZES
This hook should return a mask of sizes that should be iterated over
after trying to autovectorize using the vector size derived from the
mode returned by @code{TARGET_VECTORIZE_PREFERRED_SIMD_MODE}.
The default is zero which means to not iterate over other vector sizes.
@end deftypefn

@hook TARGET_VECTORIZE_INIT_COST

@hook TARGET_VECTORIZE_ADD_STMT_COST

@hook TARGET_VECTORIZE_FINISH_COST

@hook TARGET_VECTORIZE_DESTROY_COST_DATA

@hook TARGET_VECTORIZE_BUILTIN_TM_LOAD

@hook TARGET_VECTORIZE_BUILTIN_TM_STORE

@hook TARGET_VECTORIZE_BUILTIN_GATHER
Target builtin that implements vector gather operation.  @var{mem_vectype}
is the vector type of the load and @var{index_type} is scalar type of
the index, scaled by @var{scale}.
The default is @code{NULL_TREE} which means to not vectorize gather
loads.
@end deftypefn

@node Anchored Addresses
@section Anchored Addresses
@cindex anchored addresses
@cindex @option{-fsection-anchors}

GCC usually addresses every static object as a separate entity.
For example, if we have:

@smallexample
static int a, b, c;
int foo (void) @{ return a + b + c; @}
@end smallexample

the code for @code{foo} will usually calculate three separate symbolic
addresses: those of @code{a}, @code{b} and @code{c}.  On some targets,
it would be better to calculate just one symbolic address and access
the three variables relative to it.  The equivalent pseudocode would
be something like:

@smallexample
int foo (void)
@{
  register int *xr = &x;
  return xr[&a - &x] + xr[&b - &x] + xr[&c - &x];
@}
@end smallexample

(which isn't valid C).  We refer to shared addresses like @code{x} as
``section anchors''.  Their use is controlled by @option{-fsection-anchors}.

The hooks below describe the target properties that GCC needs to know
in order to make effective use of section anchors.  It won't use
section anchors at all unless either @code{TARGET_MIN_ANCHOR_OFFSET}
or @code{TARGET_MAX_ANCHOR_OFFSET} is set to a nonzero value.

@hook TARGET_MIN_ANCHOR_OFFSET
The minimum offset that should be applied to a section anchor.
On most targets, it should be the smallest offset that can be
applied to a base register while still giving a legitimate address
for every mode.  The default value is 0.
@end deftypevr

@hook TARGET_MAX_ANCHOR_OFFSET
Like @code{TARGET_MIN_ANCHOR_OFFSET}, but the maximum (inclusive)
offset that should be applied to section anchors.  The default
value is 0.
@end deftypevr

@hook TARGET_ASM_OUTPUT_ANCHOR
Write the assembly code to define section anchor @var{x}, which is a
@code{SYMBOL_REF} for which @samp{SYMBOL_REF_ANCHOR_P (@var{x})} is true.
The hook is called with the assembly output position set to the beginning
of @code{SYMBOL_REF_BLOCK (@var{x})}.

If @code{ASM_OUTPUT_DEF} is available, the hook's default definition uses
it to define the symbol as @samp{. + SYMBOL_REF_BLOCK_OFFSET (@var{x})}.
If @code{ASM_OUTPUT_DEF} is not available, the hook's default definition
is @code{NULL}, which disables the use of section anchors altogether.
@end deftypefn

@hook TARGET_USE_ANCHORS_FOR_SYMBOL_P
Return true if GCC should attempt to use anchors to access @code{SYMBOL_REF}
@var{x}.  You can assume @samp{SYMBOL_REF_HAS_BLOCK_INFO_P (@var{x})} and
@samp{!SYMBOL_REF_ANCHOR_P (@var{x})}.

The default version is correct for most targets, but you might need to
intercept this hook to handle things like target-specific attributes
or target-specific sections.
@end deftypefn

@node Condition Code
@section Condition Code Status
@cindex condition code status

The macros in this section can be split in two families, according to the
two ways of representing condition codes in GCC.

The first representation is the so called @code{(cc0)} representation
(@pxref{Jump Patterns}), where all instructions can have an implicit
clobber of the condition codes.  The second is the condition code
register representation, which provides better schedulability for
architectures that do have a condition code register, but on which
most instructions do not affect it.  The latter category includes
most RISC machines.

The implicit clobbering poses a strong restriction on the placement of
the definition and use of the condition code, which need to be in adjacent
insns for machines using @code{(cc0)}.  This can prevent important
optimizations on some machines.  For example, on the IBM RS/6000, there
is a delay for taken branches unless the condition code register is set
three instructions earlier than the conditional branch.  The instruction
scheduler cannot perform this optimization if it is not permitted to
separate the definition and use of the condition code register.

For this reason, it is possible and suggested to use a register to
represent the condition code for new ports.  If there is a specific
condition code register in the machine, use a hard register.  If the
condition code or comparison result can be placed in any general register,
or if there are multiple condition registers, use a pseudo register.
Registers used to store the condition code value will usually have a mode
that is in class @code{MODE_CC}.

Alternatively, you can use @code{BImode} if the comparison operator is
specified already in the compare instruction.  In this case, you are not
interested in most macros in this section.

@menu
* CC0 Condition Codes::      Old style representation of condition codes.
* MODE_CC Condition Codes::  Modern representation of condition codes.
* Cond Exec Macros::         Macros to control conditional execution.
@end menu

@node CC0 Condition Codes
@subsection Representation of condition codes using @code{(cc0)}
@findex cc0

@findex cc_status
The file @file{conditions.h} defines a variable @code{cc_status} to
describe how the condition code was computed (in case the interpretation of
the condition code depends on the instruction that it was set by).  This
variable contains the RTL expressions on which the condition code is
currently based, and several standard flags.

Sometimes additional machine-specific flags must be defined in the machine
description header file.  It can also add additional machine-specific
information by defining @code{CC_STATUS_MDEP}.

@defmac CC_STATUS_MDEP
C code for a data type which is used for declaring the @code{mdep}
component of @code{cc_status}.  It defaults to @code{int}.

This macro is not used on machines that do not use @code{cc0}.
@end defmac

@defmac CC_STATUS_MDEP_INIT
A C expression to initialize the @code{mdep} field to ``empty''.
The default definition does nothing, since most machines don't use
the field anyway.  If you want to use the field, you should probably
define this macro to initialize it.

This macro is not used on machines that do not use @code{cc0}.
@end defmac

@defmac NOTICE_UPDATE_CC (@var{exp}, @var{insn})
A C compound statement to set the components of @code{cc_status}
appropriately for an insn @var{insn} whose body is @var{exp}.  It is
this macro's responsibility to recognize insns that set the condition
code as a byproduct of other activity as well as those that explicitly
set @code{(cc0)}.

This macro is not used on machines that do not use @code{cc0}.

If there are insns that do not set the condition code but do alter
other machine registers, this macro must check to see whether they
invalidate the expressions that the condition code is recorded as
reflecting.  For example, on the 68000, insns that store in address
registers do not set the condition code, which means that usually
@code{NOTICE_UPDATE_CC} can leave @code{cc_status} unaltered for such
insns.  But suppose that the previous insn set the condition code
based on location @samp{a4@@(102)} and the current insn stores a new
value in @samp{a4}.  Although the condition code is not changed by
this, it will no longer be true that it reflects the contents of
@samp{a4@@(102)}.  Therefore, @code{NOTICE_UPDATE_CC} must alter
@code{cc_status} in this case to say that nothing is known about the
condition code value.

The definition of @code{NOTICE_UPDATE_CC} must be prepared to deal
with the results of peephole optimization: insns whose patterns are
@code{parallel} RTXs containing various @code{reg}, @code{mem} or
constants which are just the operands.  The RTL structure of these
insns is not sufficient to indicate what the insns actually do.  What
@code{NOTICE_UPDATE_CC} should do when it sees one is just to run
@code{CC_STATUS_INIT}.

A possible definition of @code{NOTICE_UPDATE_CC} is to call a function
that looks at an attribute (@pxref{Insn Attributes}) named, for example,
@samp{cc}.  This avoids having detailed information about patterns in
two places, the @file{md} file and in @code{NOTICE_UPDATE_CC}.
@end defmac

@node MODE_CC Condition Codes
@subsection Representation of condition codes using registers
@findex CCmode
@findex MODE_CC

@defmac SELECT_CC_MODE (@var{op}, @var{x}, @var{y})
On many machines, the condition code may be produced by other instructions
than compares, for example the branch can use directly the condition
code set by a subtract instruction.  However, on some machines
when the condition code is set this way some bits (such as the overflow
bit) are not set in the same way as a test instruction, so that a different
branch instruction must be used for some conditional branches.  When
this happens, use the machine mode of the condition code register to
record different formats of the condition code register.  Modes can
also be used to record which compare instruction (e.g. a signed or an
unsigned comparison) produced the condition codes.

If other modes than @code{CCmode} are required, add them to
@file{@var{machine}-modes.def} and define @code{SELECT_CC_MODE} to choose
a mode given an operand of a compare.  This is needed because the modes
have to be chosen not only during RTL generation but also, for example,
by instruction combination.  The result of @code{SELECT_CC_MODE} should
be consistent with the mode used in the patterns; for example to support
the case of the add on the SPARC discussed above, we have the pattern

@smallexample
(define_insn ""
  [(set (reg:CC_NOOV 0)
        (compare:CC_NOOV
          (plus:SI (match_operand:SI 0 "register_operand" "%r")
                   (match_operand:SI 1 "arith_operand" "rI"))
          (const_int 0)))]
  ""
  "@dots{}")
@end smallexample

@noindent
together with a @code{SELECT_CC_MODE} that returns @code{CC_NOOVmode}
for comparisons whose argument is a @code{plus}:

@smallexample
#define SELECT_CC_MODE(OP,X,Y) \
  (GET_MODE_CLASS (GET_MODE (X)) == MODE_FLOAT          \
   ? ((OP == EQ || OP == NE) ? CCFPmode : CCFPEmode)    \
   : ((GET_CODE (X) == PLUS || GET_CODE (X) == MINUS    \
       || GET_CODE (X) == NEG) \
      ? CC_NOOVmode : CCmode))
@end smallexample

Another reason to use modes is to retain information on which operands
were used by the comparison; see @code{REVERSIBLE_CC_MODE} later in
this section.

You should define this macro if and only if you define extra CC modes
in @file{@var{machine}-modes.def}.
@end defmac

@hook TARGET_CANONICALIZE_COMPARISON (@var{code}, @var{op0}, @var{op1}, @var{op0_preserve_value})
On some machines not all possible comparisons are defined, but you can
convert an invalid comparison into a valid one.  For example, the Alpha
does not have a @code{GT} comparison, but you can use an @code{LT}
comparison instead and swap the order of the operands.

On such machines, implement this hook to do any required conversions.
@var{code} is the initial comparison code and @var{op0} and @var{op1}
are the left and right operands of the comparison, respectively.  If
@var{op0_preserve_value} is @code{true} the implementation is not
allowed to change the value of @var{op0} since the value might be used
in RTXs which aren't comparisons.  E.g. the implementation is not
allowed to swap operands in that case.

GCC will not assume that the comparison resulting from this macro is
valid but will see if the resulting insn matches a pattern in the
@file{md} file.

You need not to implement this hook if it would never change the
comparison code or operands.
@end deftypefn

@defmac REVERSIBLE_CC_MODE (@var{mode})
A C expression whose value is one if it is always safe to reverse a
comparison whose mode is @var{mode}.  If @code{SELECT_CC_MODE}
can ever return @var{mode} for a floating-point inequality comparison,
then @code{REVERSIBLE_CC_MODE (@var{mode})} must be zero.

You need not define this macro if it would always returns zero or if the
floating-point format is anything other than @code{IEEE_FLOAT_FORMAT}.
For example, here is the definition used on the SPARC, where floating-point
inequality comparisons are always given @code{CCFPEmode}:

@smallexample
#define REVERSIBLE_CC_MODE(MODE)  ((MODE) != CCFPEmode)
@end smallexample
@end defmac

@defmac REVERSE_CONDITION (@var{code}, @var{mode})
A C expression whose value is reversed condition code of the @var{code} for
comparison done in CC_MODE @var{mode}.  The macro is used only in case
@code{REVERSIBLE_CC_MODE (@var{mode})} is nonzero.  Define this macro in case
machine has some non-standard way how to reverse certain conditionals.  For
instance in case all floating point conditions are non-trapping, compiler may
freely convert unordered compares to ordered one.  Then definition may look
like:

@smallexample
#define REVERSE_CONDITION(CODE, MODE) \
   ((MODE) != CCFPmode ? reverse_condition (CODE) \
    : reverse_condition_maybe_unordered (CODE))
@end smallexample
@end defmac

@hook TARGET_FIXED_CONDITION_CODE_REGS
On targets which do not use @code{(cc0)}, and which use a hard
register rather than a pseudo-register to hold condition codes, the
regular CSE passes are often not able to identify cases in which the
hard register is set to a common value.  Use this hook to enable a
small pass which optimizes such cases.  This hook should return true
to enable this pass, and it should set the integers to which its
arguments point to the hard register numbers used for condition codes.
When there is only one such register, as is true on most systems, the
integer pointed to by @var{p2} should be set to
@code{INVALID_REGNUM}.

The default version of this hook returns false.
@end deftypefn

@hook TARGET_CC_MODES_COMPATIBLE
On targets which use multiple condition code modes in class
@code{MODE_CC}, it is sometimes the case that a comparison can be
validly done in more than one mode.  On such a system, define this
target hook to take two mode arguments and to return a mode in which
both comparisons may be validly done.  If there is no such mode,
return @code{VOIDmode}.

The default version of this hook checks whether the modes are the
same.  If they are, it returns that mode.  If they are different, it
returns @code{VOIDmode}.
@end deftypefn

@node Cond Exec Macros
@subsection Macros to control conditional execution
@findex conditional execution
@findex predication

There is one macro that may need to be defined for targets
supporting conditional execution, independent of how they
represent conditional branches.

@node Costs
@section Describing Relative Costs of Operations
@cindex costs of instructions
@cindex relative costs
@cindex speed of instructions

These macros let you describe the relative speed of various operations
on the target machine.

@defmac REGISTER_MOVE_COST (@var{mode}, @var{from}, @var{to})
A C expression for the cost of moving data of mode @var{mode} from a
register in class @var{from} to one in class @var{to}.  The classes are
expressed using the enumeration values such as @code{GENERAL_REGS}.  A
value of 2 is the default; other values are interpreted relative to
that.

It is not required that the cost always equal 2 when @var{from} is the
same as @var{to}; on some machines it is expensive to move between
registers if they are not general registers.

If reload sees an insn consisting of a single @code{set} between two
hard registers, and if @code{REGISTER_MOVE_COST} applied to their
classes returns a value of 2, reload does not check to ensure that the
constraints of the insn are met.  Setting a cost of other than 2 will
allow reload to verify that the constraints are met.  You should do this
if the @samp{mov@var{m}} pattern's constraints do not allow such copying.

These macros are obsolete, new ports should use the target hook
@code{TARGET_REGISTER_MOVE_COST} instead.
@end defmac

@hook TARGET_REGISTER_MOVE_COST
This target hook should return the cost of moving data of mode @var{mode}
from a register in class @var{from} to one in class @var{to}.  The classes
are expressed using the enumeration values such as @code{GENERAL_REGS}.
A value of 2 is the default; other values are interpreted relative to
that.

It is not required that the cost always equal 2 when @var{from} is the
same as @var{to}; on some machines it is expensive to move between
registers if they are not general registers.

If reload sees an insn consisting of a single @code{set} between two
hard registers, and if @code{TARGET_REGISTER_MOVE_COST} applied to their
classes returns a value of 2, reload does not check to ensure that the
constraints of the insn are met.  Setting a cost of other than 2 will
allow reload to verify that the constraints are met.  You should do this
if the @samp{mov@var{m}} pattern's constraints do not allow such copying.

The default version of this function returns 2.
@end deftypefn

@defmac MEMORY_MOVE_COST (@var{mode}, @var{class}, @var{in})
A C expression for the cost of moving data of mode @var{mode} between a
register of class @var{class} and memory; @var{in} is zero if the value
is to be written to memory, nonzero if it is to be read in.  This cost
is relative to those in @code{REGISTER_MOVE_COST}.  If moving between
registers and memory is more expensive than between two registers, you
should define this macro to express the relative cost.

If you do not define this macro, GCC uses a default cost of 4 plus
the cost of copying via a secondary reload register, if one is
needed.  If your machine requires a secondary reload register to copy
between memory and a register of @var{class} but the reload mechanism is
more complex than copying via an intermediate, define this macro to
reflect the actual cost of the move.

GCC defines the function @code{memory_move_secondary_cost} if
secondary reloads are needed.  It computes the costs due to copying via
a secondary register.  If your machine copies from memory using a
secondary register in the conventional way but the default base value of
4 is not correct for your machine, define this macro to add some other
value to the result of that function.  The arguments to that function
are the same as to this macro.

These macros are obsolete, new ports should use the target hook
@code{TARGET_MEMORY_MOVE_COST} instead.
@end defmac

@hook TARGET_MEMORY_MOVE_COST
This target hook should return the cost of moving data of mode @var{mode}
between a register of class @var{rclass} and memory; @var{in} is @code{false}
if the value is to be written to memory, @code{true} if it is to be read in.
This cost is relative to those in @code{TARGET_REGISTER_MOVE_COST}.
If moving between registers and memory is more expensive than between two
registers, you should add this target hook to express the relative cost.

If you do not add this target hook, GCC uses a default cost of 4 plus
the cost of copying via a secondary reload register, if one is
needed.  If your machine requires a secondary reload register to copy
between memory and a register of @var{rclass} but the reload mechanism is
more complex than copying via an intermediate, use this target hook to
reflect the actual cost of the move.

GCC defines the function @code{memory_move_secondary_cost} if
secondary reloads are needed.  It computes the costs due to copying via
a secondary register.  If your machine copies from memory using a
secondary register in the conventional way but the default base value of
4 is not correct for your machine, use this target hook to add some other
value to the result of that function.  The arguments to that function
are the same as to this target hook.
@end deftypefn

@defmac BRANCH_COST (@var{speed_p}, @var{predictable_p})
A C expression for the cost of a branch instruction.  A value of 1 is
the default; other values are interpreted relative to that. Parameter
@var{speed_p} is true when the branch in question should be optimized
for speed.  When it is false, @code{BRANCH_COST} should return a value
optimal for code size rather than performance.  @var{predictable_p} is
true for well-predicted branches. On many architectures the
@code{BRANCH_COST} can be reduced then.
@end defmac

Here are additional macros which do not specify precise relative costs,
but only that certain actions are more expensive than GCC would
ordinarily expect.

@defmac SLOW_BYTE_ACCESS
Define this macro as a C expression which is nonzero if accessing less
than a word of memory (i.e.@: a @code{char} or a @code{short}) is no
faster than accessing a word of memory, i.e., if such access
require more than one instruction or if there is no difference in cost
between byte and (aligned) word loads.

When this macro is not defined, the compiler will access a field by
finding the smallest containing object; when it is defined, a fullword
load will be used if alignment permits.  Unless bytes accesses are
faster than word accesses, using word accesses is preferable since it
may eliminate subsequent memory access if subsequent accesses occur to
other fields in the same word of the structure, but to different bytes.
@end defmac

@defmac SLOW_UNALIGNED_ACCESS (@var{mode}, @var{alignment})
Define this macro to be the value 1 if memory accesses described by the
@var{mode} and @var{alignment} parameters have a cost many times greater
than aligned accesses, for example if they are emulated in a trap
handler.

When this macro is nonzero, the compiler will act as if
@code{STRICT_ALIGNMENT} were nonzero when generating code for block
moves.  This can cause significantly more instructions to be produced.
Therefore, do not set this macro nonzero if unaligned accesses only add a
cycle or two to the time for a memory access.

If the value of this macro is always zero, it need not be defined.  If
this macro is defined, it should produce a nonzero value when
@code{STRICT_ALIGNMENT} is nonzero.
@end defmac

@defmac MOVE_RATIO (@var{speed})
The threshold of number of scalar memory-to-memory move insns, @emph{below}
which a sequence of insns should be generated instead of a
string move insn or a library call.  Increasing the value will always
make code faster, but eventually incurs high cost in increased code size.

Note that on machines where the corresponding move insn is a
@code{define_expand} that emits a sequence of insns, this macro counts
the number of such sequences.

The parameter @var{speed} is true if the code is currently being
optimized for speed rather than size.

If you don't define this, a reasonable default is used.
@end defmac

@defmac MOVE_BY_PIECES_P (@var{size}, @var{alignment})
A C expression used to determine whether @code{move_by_pieces} will be used to
copy a chunk of memory, or whether some other block move mechanism
will be used.  Defaults to 1 if @code{move_by_pieces_ninsns} returns less
than @code{MOVE_RATIO}.
@end defmac

@defmac MOVE_MAX_PIECES
A C expression used by @code{move_by_pieces} to determine the largest unit
a load or store used to copy memory is.  Defaults to @code{MOVE_MAX}.
@end defmac

@defmac CLEAR_RATIO (@var{speed})
The threshold of number of scalar move insns, @emph{below} which a sequence
of insns should be generated to clear memory instead of a string clear insn
or a library call.  Increasing the value will always make code faster, but
eventually incurs high cost in increased code size.

The parameter @var{speed} is true if the code is currently being
optimized for speed rather than size.

If you don't define this, a reasonable default is used.
@end defmac

@defmac CLEAR_BY_PIECES_P (@var{size}, @var{alignment})
A C expression used to determine whether @code{clear_by_pieces} will be used
to clear a chunk of memory, or whether some other block clear mechanism
will be used.  Defaults to 1 if @code{move_by_pieces_ninsns} returns less
than @code{CLEAR_RATIO}.
@end defmac

@defmac SET_RATIO (@var{speed})
The threshold of number of scalar move insns, @emph{below} which a sequence
of insns should be generated to set memory to a constant value, instead of
a block set insn or a library call.
Increasing the value will always make code faster, but
eventually incurs high cost in increased code size.

The parameter @var{speed} is true if the code is currently being
optimized for speed rather than size.

If you don't define this, it defaults to the value of @code{MOVE_RATIO}.
@end defmac

@defmac SET_BY_PIECES_P (@var{size}, @var{alignment})
A C expression used to determine whether @code{store_by_pieces} will be
used to set a chunk of memory to a constant value, or whether some
other mechanism will be used.  Used by @code{__builtin_memset} when
storing values other than constant zero.
Defaults to 1 if @code{move_by_pieces_ninsns} returns less
than @code{SET_RATIO}.
@end defmac

@defmac STORE_BY_PIECES_P (@var{size}, @var{alignment})
A C expression used to determine whether @code{store_by_pieces} will be
used to set a chunk of memory to a constant string value, or whether some
other mechanism will be used.  Used by @code{__builtin_strcpy} when
called with a constant source string.
Defaults to 1 if @code{move_by_pieces_ninsns} returns less
than @code{MOVE_RATIO}.
@end defmac

@defmac USE_LOAD_POST_INCREMENT (@var{mode})
A C expression used to determine whether a load postincrement is a good
thing to use for a given mode.  Defaults to the value of
@code{HAVE_POST_INCREMENT}.
@end defmac

@defmac USE_LOAD_POST_DECREMENT (@var{mode})
A C expression used to determine whether a load postdecrement is a good
thing to use for a given mode.  Defaults to the value of
@code{HAVE_POST_DECREMENT}.
@end defmac

@defmac USE_LOAD_PRE_INCREMENT (@var{mode})
A C expression used to determine whether a load preincrement is a good
thing to use for a given mode.  Defaults to the value of
@code{HAVE_PRE_INCREMENT}.
@end defmac

@defmac USE_LOAD_PRE_DECREMENT (@var{mode})
A C expression used to determine whether a load predecrement is a good
thing to use for a given mode.  Defaults to the value of
@code{HAVE_PRE_DECREMENT}.
@end defmac

@defmac USE_STORE_POST_INCREMENT (@var{mode})
A C expression used to determine whether a store postincrement is a good
thing to use for a given mode.  Defaults to the value of
@code{HAVE_POST_INCREMENT}.
@end defmac

@defmac USE_STORE_POST_DECREMENT (@var{mode})
A C expression used to determine whether a store postdecrement is a good
thing to use for a given mode.  Defaults to the value of
@code{HAVE_POST_DECREMENT}.
@end defmac

@defmac USE_STORE_PRE_INCREMENT (@var{mode})
This macro is used to determine whether a store preincrement is a good
thing to use for a given mode.  Defaults to the value of
@code{HAVE_PRE_INCREMENT}.
@end defmac

@defmac USE_STORE_PRE_DECREMENT (@var{mode})
This macro is used to determine whether a store predecrement is a good
thing to use for a given mode.  Defaults to the value of
@code{HAVE_PRE_DECREMENT}.
@end defmac

@defmac NO_FUNCTION_CSE
Define this macro if it is as good or better to call a constant
function address than to call an address kept in a register.
@end defmac

@defmac LOGICAL_OP_NON_SHORT_CIRCUIT
Define this macro if a non-short-circuit operation produced by
@samp{fold_range_test ()} is optimal.  This macro defaults to true if
@code{BRANCH_COST} is greater than or equal to the value 2.
@end defmac

@hook TARGET_RTX_COSTS
This target hook describes the relative costs of RTL expressions.

The cost may depend on the precise form of the expression, which is
available for examination in @var{x}, and the fact that @var{x} appears
as operand @var{opno} of an expression with rtx code @var{outer_code}.
That is, the hook can assume that there is some rtx @var{y} such
that @samp{GET_CODE (@var{y}) == @var{outer_code}} and such that
either (a) @samp{XEXP (@var{y}, @var{opno}) == @var{x}} or
(b) @samp{XVEC (@var{y}, @var{opno})} contains @var{x}.

@var{code} is @var{x}'s expression code---redundant, since it can be
obtained with @code{GET_CODE (@var{x})}.

In implementing this hook, you can use the construct
@code{COSTS_N_INSNS (@var{n})} to specify a cost equal to @var{n} fast
instructions.

On entry to the hook, @code{*@var{total}} contains a default estimate
for the cost of the expression.  The hook should modify this value as
necessary.  Traditionally, the default costs are @code{COSTS_N_INSNS (5)}
for multiplications, @code{COSTS_N_INSNS (7)} for division and modulus
operations, and @code{COSTS_N_INSNS (1)} for all other operations.

When optimizing for code size, i.e.@: when @code{speed} is
false, this target hook should be used to estimate the relative
size cost of an expression, again relative to @code{COSTS_N_INSNS}.

The hook returns true when all subexpressions of @var{x} have been
processed, and false when @code{rtx_cost} should recurse.
@end deftypefn

@hook TARGET_ADDRESS_COST
This hook computes the cost of an addressing mode that contains
@var{address}.  If not defined, the cost is computed from
the @var{address} expression and the @code{TARGET_RTX_COST} hook.

For most CISC machines, the default cost is a good approximation of the
true cost of the addressing mode.  However, on RISC machines, all
instructions normally have the same length and execution time.  Hence
all addresses will have equal costs.

In cases where more than one form of an address is known, the form with
the lowest cost will be used.  If multiple forms have the same, lowest,
cost, the one that is the most complex will be used.

For example, suppose an address that is equal to the sum of a register
and a constant is used twice in the same basic block.  When this macro
is not defined, the address will be computed in a register and memory
references will be indirect through that register.  On machines where
the cost of the addressing mode containing the sum is no higher than
that of a simple indirect reference, this will produce an additional
instruction and possibly require an additional register.  Proper
specification of this macro eliminates this overhead for such machines.

This hook is never called with an invalid address.

On machines where an address involving more than one register is as
cheap as an address computation involving only one register, defining
@code{TARGET_ADDRESS_COST} to reflect this can cause two registers to
be live over a region of code where only one would have been if
@code{TARGET_ADDRESS_COST} were not defined in that manner.  This effect
should be considered in the definition of this macro.  Equivalent costs
should probably only be given to addresses with different numbers of
registers on machines with lots of registers.
@end deftypefn

@node Scheduling
@section Adjusting the Instruction Scheduler

The instruction scheduler may need a fair amount of machine-specific
adjustment in order to produce good code.  GCC provides several target
hooks for this purpose.  It is usually enough to define just a few of
them: try the first ones in this list first.

@hook TARGET_SCHED_ISSUE_RATE
This hook returns the maximum number of instructions that can ever
issue at the same time on the target machine.  The default is one.
Although the insn scheduler can define itself the possibility of issue
an insn on the same cycle, the value can serve as an additional
constraint to issue insns on the same simulated processor cycle (see
hooks @samp{TARGET_SCHED_REORDER} and @samp{TARGET_SCHED_REORDER2}).
This value must be constant over the entire compilation.  If you need
it to vary depending on what the instructions are, you must use
@samp{TARGET_SCHED_VARIABLE_ISSUE}.
@end deftypefn

@hook TARGET_SCHED_VARIABLE_ISSUE
This hook is executed by the scheduler after it has scheduled an insn
from the ready list.  It should return the number of insns which can
still be issued in the current cycle.  The default is
@samp{@w{@var{more} - 1}} for insns other than @code{CLOBBER} and
@code{USE}, which normally are not counted against the issue rate.
You should define this hook if some insns take more machine resources
than others, so that fewer insns can follow them in the same cycle.
@var{file} is either a null pointer, or a stdio stream to write any
debug output to.  @var{verbose} is the verbose level provided by
@option{-fsched-verbose-@var{n}}.  @var{insn} is the instruction that
was scheduled.
@end deftypefn

@hook TARGET_SCHED_ADJUST_COST
This function corrects the value of @var{cost} based on the
relationship between @var{insn} and @var{dep_insn} through the
dependence @var{link}.  It should return the new value.  The default
is to make no adjustment to @var{cost}.  This can be used for example
to specify to the scheduler using the traditional pipeline description
that an output- or anti-dependence does not incur the same cost as a
data-dependence.  If the scheduler using the automaton based pipeline
description, the cost of anti-dependence is zero and the cost of
output-dependence is maximum of one and the difference of latency
times of the first and the second insns.  If these values are not
acceptable, you could use the hook to modify them too.  See also
@pxref{Processor pipeline description}.
@end deftypefn

@hook TARGET_SCHED_ADJUST_PRIORITY
This hook adjusts the integer scheduling priority @var{priority} of
@var{insn}.  It should return the new priority.  Increase the priority to
execute @var{insn} earlier, reduce the priority to execute @var{insn}
later.  Do not define this hook if you do not need to adjust the
scheduling priorities of insns.
@end deftypefn

@hook TARGET_SCHED_REORDER
This hook is executed by the scheduler after it has scheduled the ready
list, to allow the machine description to reorder it (for example to
combine two small instructions together on @samp{VLIW} machines).
@var{file} is either a null pointer, or a stdio stream to write any
debug output to.  @var{verbose} is the verbose level provided by
@option{-fsched-verbose-@var{n}}.  @var{ready} is a pointer to the ready
list of instructions that are ready to be scheduled.  @var{n_readyp} is
a pointer to the number of elements in the ready list.  The scheduler
reads the ready list in reverse order, starting with
@var{ready}[@var{*n_readyp} @minus{} 1] and going to @var{ready}[0].  @var{clock}
is the timer tick of the scheduler.  You may modify the ready list and
the number of ready insns.  The return value is the number of insns that
can issue this cycle; normally this is just @code{issue_rate}.  See also
@samp{TARGET_SCHED_REORDER2}.
@end deftypefn

@hook TARGET_SCHED_REORDER2
Like @samp{TARGET_SCHED_REORDER}, but called at a different time.  That
function is called whenever the scheduler starts a new cycle.  This one
is called once per iteration over a cycle, immediately after
@samp{TARGET_SCHED_VARIABLE_ISSUE}; it can reorder the ready list and
return the number of insns to be scheduled in the same cycle.  Defining
this hook can be useful if there are frequent situations where
scheduling one insn causes other insns to become ready in the same
cycle.  These other insns can then be taken into account properly.
@end deftypefn

@hook TARGET_SCHED_DEPENDENCIES_EVALUATION_HOOK
This hook is called after evaluation forward dependencies of insns in
chain given by two parameter values (@var{head} and @var{tail}
correspondingly) but before insns scheduling of the insn chain.  For
example, it can be used for better insn classification if it requires
analysis of dependencies.  This hook can use backward and forward
dependencies of the insn scheduler because they are already
calculated.
@end deftypefn

@hook TARGET_SCHED_INIT
This hook is executed by the scheduler at the beginning of each block of
instructions that are to be scheduled.  @var{file} is either a null
pointer, or a stdio stream to write any debug output to.  @var{verbose}
is the verbose level provided by @option{-fsched-verbose-@var{n}}.
@var{max_ready} is the maximum number of insns in the current scheduling
region that can be live at the same time.  This can be used to allocate
scratch space if it is needed, e.g.@: by @samp{TARGET_SCHED_REORDER}.
@end deftypefn

@hook TARGET_SCHED_FINISH
This hook is executed by the scheduler at the end of each block of
instructions that are to be scheduled.  It can be used to perform
cleanup of any actions done by the other scheduling hooks.  @var{file}
is either a null pointer, or a stdio stream to write any debug output
to.  @var{verbose} is the verbose level provided by
@option{-fsched-verbose-@var{n}}.
@end deftypefn

@hook TARGET_SCHED_INIT_GLOBAL
This hook is executed by the scheduler after function level initializations.
@var{file} is either a null pointer, or a stdio stream to write any debug output to.
@var{verbose} is the verbose level provided by @option{-fsched-verbose-@var{n}}.
@var{old_max_uid} is the maximum insn uid when scheduling begins.
@end deftypefn

@hook TARGET_SCHED_FINISH_GLOBAL
This is the cleanup hook corresponding to @code{TARGET_SCHED_INIT_GLOBAL}.
@var{file} is either a null pointer, or a stdio stream to write any debug output to.
@var{verbose} is the verbose level provided by @option{-fsched-verbose-@var{n}}.
@end deftypefn

@hook TARGET_SCHED_DFA_PRE_CYCLE_INSN
The hook returns an RTL insn.  The automaton state used in the
pipeline hazard recognizer is changed as if the insn were scheduled
when the new simulated processor cycle starts.  Usage of the hook may
simplify the automaton pipeline description for some @acronym{VLIW}
processors.  If the hook is defined, it is used only for the automaton
based pipeline description.  The default is not to change the state
when the new simulated processor cycle starts.
@end deftypefn

@hook TARGET_SCHED_INIT_DFA_PRE_CYCLE_INSN
The hook can be used to initialize data used by the previous hook.
@end deftypefn

@hook TARGET_SCHED_DFA_POST_CYCLE_INSN
The hook is analogous to @samp{TARGET_SCHED_DFA_PRE_CYCLE_INSN} but used
to changed the state as if the insn were scheduled when the new
simulated processor cycle finishes.
@end deftypefn

@hook TARGET_SCHED_INIT_DFA_POST_CYCLE_INSN
The hook is analogous to @samp{TARGET_SCHED_INIT_DFA_PRE_CYCLE_INSN} but
used to initialize data used by the previous hook.
@end deftypefn

@hook TARGET_SCHED_DFA_PRE_ADVANCE_CYCLE
The hook to notify target that the current simulated cycle is about to finish.
The hook is analogous to @samp{TARGET_SCHED_DFA_PRE_CYCLE_INSN} but used
to change the state in more complicated situations - e.g., when advancing
state on a single insn is not enough.
@end deftypefn

@hook TARGET_SCHED_DFA_POST_ADVANCE_CYCLE
The hook to notify target that new simulated cycle has just started.
The hook is analogous to @samp{TARGET_SCHED_DFA_POST_CYCLE_INSN} but used
to change the state in more complicated situations - e.g., when advancing
state on a single insn is not enough.
@end deftypefn

@hook TARGET_SCHED_FIRST_CYCLE_MULTIPASS_DFA_LOOKAHEAD
This hook controls better choosing an insn from the ready insn queue
for the @acronym{DFA}-based insn scheduler.  Usually the scheduler
chooses the first insn from the queue.  If the hook returns a positive
value, an additional scheduler code tries all permutations of
@samp{TARGET_SCHED_FIRST_CYCLE_MULTIPASS_DFA_LOOKAHEAD ()}
subsequent ready insns to choose an insn whose issue will result in
maximal number of issued insns on the same cycle.  For the
@acronym{VLIW} processor, the code could actually solve the problem of
packing simple insns into the @acronym{VLIW} insn.  Of course, if the
rules of @acronym{VLIW} packing are described in the automaton.

This code also could be used for superscalar @acronym{RISC}
processors.  Let us consider a superscalar @acronym{RISC} processor
with 3 pipelines.  Some insns can be executed in pipelines @var{A} or
@var{B}, some insns can be executed only in pipelines @var{B} or
@var{C}, and one insn can be executed in pipeline @var{B}.  The
processor may issue the 1st insn into @var{A} and the 2nd one into
@var{B}.  In this case, the 3rd insn will wait for freeing @var{B}
until the next cycle.  If the scheduler issues the 3rd insn the first,
the processor could issue all 3 insns per cycle.

Actually this code demonstrates advantages of the automaton based
pipeline hazard recognizer.  We try quickly and easy many insn
schedules to choose the best one.

The default is no multipass scheduling.
@end deftypefn

@hook TARGET_SCHED_FIRST_CYCLE_MULTIPASS_DFA_LOOKAHEAD_GUARD

This hook controls what insns from the ready insn queue will be
considered for the multipass insn scheduling.  If the hook returns
zero for @var{insn}, the insn will be not chosen to
be issued.

The default is that any ready insns can be chosen to be issued.
@end deftypefn

@hook TARGET_SCHED_FIRST_CYCLE_MULTIPASS_BEGIN
This hook prepares the target backend for a new round of multipass
scheduling.
@end deftypefn

@hook TARGET_SCHED_FIRST_CYCLE_MULTIPASS_ISSUE
This hook is called when multipass scheduling evaluates instruction INSN.
@end deftypefn

@hook TARGET_SCHED_FIRST_CYCLE_MULTIPASS_BACKTRACK
This is called when multipass scheduling backtracks from evaluation of
an instruction.
@end deftypefn

@hook TARGET_SCHED_FIRST_CYCLE_MULTIPASS_END
This hook notifies the target about the result of the concluded current
round of multipass scheduling.
@end deftypefn

@hook TARGET_SCHED_FIRST_CYCLE_MULTIPASS_INIT
This hook initializes target-specific data used in multipass scheduling.
@end deftypefn

@hook TARGET_SCHED_FIRST_CYCLE_MULTIPASS_FINI
This hook finalizes target-specific data used in multipass scheduling.
@end deftypefn

@hook TARGET_SCHED_DFA_NEW_CYCLE
This hook is called by the insn scheduler before issuing @var{insn}
on cycle @var{clock}.  If the hook returns nonzero,
@var{insn} is not issued on this processor cycle.  Instead,
the processor cycle is advanced.  If *@var{sort_p}
is zero, the insn ready queue is not sorted on the new cycle
start as usually.  @var{dump} and @var{verbose} specify the file and
verbosity level to use for debugging output.
@var{last_clock} and @var{clock} are, respectively, the
processor cycle on which the previous insn has been issued,
and the current processor cycle.
@end deftypefn

@hook TARGET_SCHED_IS_COSTLY_DEPENDENCE
This hook is used to define which dependences are considered costly by
the target, so costly that it is not advisable to schedule the insns that
are involved in the dependence too close to one another.  The parameters
to this hook are as follows:  The first parameter @var{_dep} is the dependence
being evaluated.  The second parameter @var{cost} is the cost of the
dependence as estimated by the scheduler, and the third
parameter @var{distance} is the distance in cycles between the two insns.
The hook returns @code{true} if considering the distance between the two
insns the dependence between them is considered costly by the target,
and @code{false} otherwise.

Defining this hook can be useful in multiple-issue out-of-order machines,
where (a) it's practically hopeless to predict the actual data/resource
delays, however: (b) there's a better chance to predict the actual grouping
that will be formed, and (c) correctly emulating the grouping can be very
important.  In such targets one may want to allow issuing dependent insns
closer to one another---i.e., closer than the dependence distance;  however,
not in cases of ``costly dependences'', which this hooks allows to define.
@end deftypefn

@hook TARGET_SCHED_H_I_D_EXTENDED
This hook is called by the insn scheduler after emitting a new instruction to
the instruction stream.  The hook notifies a target backend to extend its
per instruction data structures.
@end deftypefn

@hook TARGET_SCHED_ALLOC_SCHED_CONTEXT
Return a pointer to a store large enough to hold target scheduling context.
@end deftypefn

@hook TARGET_SCHED_INIT_SCHED_CONTEXT
Initialize store pointed to by @var{tc} to hold target scheduling context.
It @var{clean_p} is true then initialize @var{tc} as if scheduler is at the
beginning of the block.  Otherwise, copy the current context into @var{tc}.
@end deftypefn

@hook TARGET_SCHED_SET_SCHED_CONTEXT
Copy target scheduling context pointed to by @var{tc} to the current context.
@end deftypefn

@hook TARGET_SCHED_CLEAR_SCHED_CONTEXT
Deallocate internal data in target scheduling context pointed to by @var{tc}.
@end deftypefn

@hook TARGET_SCHED_FREE_SCHED_CONTEXT
Deallocate a store for target scheduling context pointed to by @var{tc}.
@end deftypefn

@hook TARGET_SCHED_SPECULATE_INSN
This hook is called by the insn scheduler when @var{insn} has only
speculative dependencies and therefore can be scheduled speculatively.
The hook is used to check if the pattern of @var{insn} has a speculative
version and, in case of successful check, to generate that speculative
pattern.  The hook should return 1, if the instruction has a speculative form,
or @minus{}1, if it doesn't.  @var{request} describes the type of requested
speculation.  If the return value equals 1 then @var{new_pat} is assigned
the generated speculative pattern.
@end deftypefn

@hook TARGET_SCHED_NEEDS_BLOCK_P
This hook is called by the insn scheduler during generation of recovery code
for @var{insn}.  It should return @code{true}, if the corresponding check
instruction should branch to recovery code, or @code{false} otherwise.
@end deftypefn

@hook TARGET_SCHED_GEN_SPEC_CHECK
This hook is called by the insn scheduler to generate a pattern for recovery
check instruction.  If @var{mutate_p} is zero, then @var{insn} is a
speculative instruction for which the check should be generated.
@var{label} is either a label of a basic block, where recovery code should
be emitted, or a null pointer, when requested check doesn't branch to
recovery code (a simple check).  If @var{mutate_p} is nonzero, then
a pattern for a branchy check corresponding to a simple check denoted by
@var{insn} should be generated.  In this case @var{label} can't be null.
@end deftypefn

@hook TARGET_SCHED_FIRST_CYCLE_MULTIPASS_DFA_LOOKAHEAD_GUARD_SPEC
This hook is used as a workaround for
@samp{TARGET_SCHED_FIRST_CYCLE_MULTIPASS_DFA_LOOKAHEAD_GUARD} not being
called on the first instruction of the ready list.  The hook is used to
discard speculative instructions that stand first in the ready list from
being scheduled on the current cycle.  If the hook returns @code{false},
@var{insn} will not be chosen to be issued.
For non-speculative instructions,
the hook should always return @code{true}.  For example, in the ia64 backend
the hook is used to cancel data speculative insns when the ALAT table
is nearly full.
@end deftypefn

@hook TARGET_SCHED_SET_SCHED_FLAGS
This hook is used by the insn scheduler to find out what features should be
enabled/used.
The structure *@var{spec_info} should be filled in by the target.
The structure describes speculation types that can be used in the scheduler.
@end deftypefn

@hook TARGET_SCHED_SMS_RES_MII
This hook is called by the swing modulo scheduler to calculate a
resource-based lower bound which is based on the resources available in
the machine and the resources required by each instruction.  The target
backend can use @var{g} to calculate such bound.  A very simple lower
bound will be used in case this hook is not implemented: the total number
of instructions divided by the issue rate.
@end deftypefn

@hook TARGET_SCHED_DISPATCH
This hook is called by Haifa Scheduler.  It returns true if dispatch scheduling
is supported in hardware and the condition specified in the parameter is true.
@end deftypefn

@hook TARGET_SCHED_DISPATCH_DO
This hook is called by Haifa Scheduler.  It performs the operation specified
in its second parameter.
@end deftypefn

@hook TARGET_SCHED_EXPOSED_PIPELINE

@hook TARGET_SCHED_REASSOCIATION_WIDTH

@node Sections
@section Dividing the Output into Sections (Texts, Data, @dots{})
@c the above section title is WAY too long.  maybe cut the part between
@c the (...)?  --mew 10feb93

An object file is divided into sections containing different types of
data.  In the most common case, there are three sections: the @dfn{text
section}, which holds instructions and read-only data; the @dfn{data
section}, which holds initialized writable data; and the @dfn{bss
section}, which holds uninitialized data.  Some systems have other kinds
of sections.

@file{varasm.c} provides several well-known sections, such as
@code{text_section}, @code{data_section} and @code{bss_section}.
The normal way of controlling a @code{@var{foo}_section} variable
is to define the associated @code{@var{FOO}_SECTION_ASM_OP} macro,
as described below.  The macros are only read once, when @file{varasm.c}
initializes itself, so their values must be run-time constants.
They may however depend on command-line flags.

@emph{Note:} Some run-time files, such @file{crtstuff.c}, also make
use of the @code{@var{FOO}_SECTION_ASM_OP} macros, and expect them
to be string literals.

Some assemblers require a different string to be written every time a
section is selected.  If your assembler falls into this category, you
should define the @code{TARGET_ASM_INIT_SECTIONS} hook and use
@code{get_unnamed_section} to set up the sections.

You must always create a @code{text_section}, either by defining
@code{TEXT_SECTION_ASM_OP} or by initializing @code{text_section}
in @code{TARGET_ASM_INIT_SECTIONS}.  The same is true of
@code{data_section} and @code{DATA_SECTION_ASM_OP}.  If you do not
create a distinct @code{readonly_data_section}, the default is to
reuse @code{text_section}.

All the other @file{varasm.c} sections are optional, and are null
if the target does not provide them.

@defmac TEXT_SECTION_ASM_OP
A C expression whose value is a string, including spacing, containing the
assembler operation that should precede instructions and read-only data.
Normally @code{"\t.text"} is right.
@end defmac

@defmac HOT_TEXT_SECTION_NAME
If defined, a C string constant for the name of the section containing most
frequently executed functions of the program.  If not defined, GCC will provide
a default definition if the target supports named sections.
@end defmac

@defmac UNLIKELY_EXECUTED_TEXT_SECTION_NAME
If defined, a C string constant for the name of the section containing unlikely
executed functions in the program.
@end defmac

@defmac DATA_SECTION_ASM_OP
A C expression whose value is a string, including spacing, containing the
assembler operation to identify the following data as writable initialized
data.  Normally @code{"\t.data"} is right.
@end defmac

@defmac SDATA_SECTION_ASM_OP
If defined, a C expression whose value is a string, including spacing,
containing the assembler operation to identify the following data as
initialized, writable small data.
@end defmac

@defmac READONLY_DATA_SECTION_ASM_OP
A C expression whose value is a string, including spacing, containing the
assembler operation to identify the following data as read-only initialized
data.
@end defmac

@defmac BSS_SECTION_ASM_OP
If defined, a C expression whose value is a string, including spacing,
containing the assembler operation to identify the following data as
uninitialized global data.  If not defined, and
@code{ASM_OUTPUT_ALIGNED_BSS} not defined,
uninitialized global data will be output in the data section if
@option{-fno-common} is passed, otherwise @code{ASM_OUTPUT_COMMON} will be
used.
@end defmac

@defmac SBSS_SECTION_ASM_OP
If defined, a C expression whose value is a string, including spacing,
containing the assembler operation to identify the following data as
uninitialized, writable small data.
@end defmac

@defmac TLS_COMMON_ASM_OP
If defined, a C expression whose value is a string containing the
assembler operation to identify the following data as thread-local
common data.  The default is @code{".tls_common"}.
@end defmac

@defmac TLS_SECTION_ASM_FLAG
If defined, a C expression whose value is a character constant
containing the flag used to mark a section as a TLS section.  The
default is @code{'T'}.
@end defmac

@defmac INIT_SECTION_ASM_OP
If defined, a C expression whose value is a string, including spacing,
containing the assembler operation to identify the following data as
initialization code.  If not defined, GCC will assume such a section does
not exist.  This section has no corresponding @code{init_section}
variable; it is used entirely in runtime code.
@end defmac

@defmac FINI_SECTION_ASM_OP
If defined, a C expression whose value is a string, including spacing,
containing the assembler operation to identify the following data as
finalization code.  If not defined, GCC will assume such a section does
not exist.  This section has no corresponding @code{fini_section}
variable; it is used entirely in runtime code.
@end defmac

@defmac INIT_ARRAY_SECTION_ASM_OP
If defined, a C expression whose value is a string, including spacing,
containing the assembler operation to identify the following data as
part of the @code{.init_array} (or equivalent) section.  If not
defined, GCC will assume such a section does not exist.  Do not define
both this macro and @code{INIT_SECTION_ASM_OP}.
@end defmac

@defmac FINI_ARRAY_SECTION_ASM_OP
If defined, a C expression whose value is a string, including spacing,
containing the assembler operation to identify the following data as
part of the @code{.fini_array} (or equivalent) section.  If not
defined, GCC will assume such a section does not exist.  Do not define
both this macro and @code{FINI_SECTION_ASM_OP}.
@end defmac

@defmac CRT_CALL_STATIC_FUNCTION (@var{section_op}, @var{function})
If defined, an ASM statement that switches to a different section
via @var{section_op}, calls @var{function}, and switches back to
the text section.  This is used in @file{crtstuff.c} if
@code{INIT_SECTION_ASM_OP} or @code{FINI_SECTION_ASM_OP} to calls
to initialization and finalization functions from the init and fini
sections.  By default, this macro uses a simple function call.  Some
ports need hand-crafted assembly code to avoid dependencies on
registers initialized in the function prologue or to ensure that
constant pools don't end up too far way in the text section.
@end defmac

@defmac TARGET_LIBGCC_SDATA_SECTION
If defined, a string which names the section into which small
variables defined in crtstuff and libgcc should go.  This is useful
when the target has options for optimizing access to small data, and
you want the crtstuff and libgcc routines to be conservative in what
they expect of your application yet liberal in what your application
expects.  For example, for targets with a @code{.sdata} section (like
MIPS), you could compile crtstuff with @code{-G 0} so that it doesn't
require small data support from your application, but use this macro
to put small data into @code{.sdata} so that your application can
access these variables whether it uses small data or not.
@end defmac

@defmac FORCE_CODE_SECTION_ALIGN
If defined, an ASM statement that aligns a code section to some
arbitrary boundary.  This is used to force all fragments of the
@code{.init} and @code{.fini} sections to have to same alignment
and thus prevent the linker from having to add any padding.
@end defmac

@defmac JUMP_TABLES_IN_TEXT_SECTION
Define this macro to be an expression with a nonzero value if jump
tables (for @code{tablejump} insns) should be output in the text
section, along with the assembler instructions.  Otherwise, the
readonly data section is used.

This macro is irrelevant if there is no separate readonly data section.
@end defmac

@hook TARGET_ASM_INIT_SECTIONS
Define this hook if you need to do something special to set up the
@file{varasm.c} sections, or if your target has some special sections
of its own that you need to create.

GCC calls this hook after processing the command line, but before writing
any assembly code, and before calling any of the section-returning hooks
described below.
@end deftypefn

@hook TARGET_ASM_RELOC_RW_MASK
Return a mask describing how relocations should be treated when
selecting sections.  Bit 1 should be set if global relocations
should be placed in a read-write section; bit 0 should be set if
local relocations should be placed in a read-write section.

The default version of this function returns 3 when @option{-fpic}
is in effect, and 0 otherwise.  The hook is typically redefined
when the target cannot support (some kinds of) dynamic relocations
in read-only sections even in executables.
@end deftypefn

@hook TARGET_ASM_SELECT_SECTION
Return the section into which @var{exp} should be placed.  You can
assume that @var{exp} is either a @code{VAR_DECL} node or a constant of
some sort.  @var{reloc} indicates whether the initial value of @var{exp}
requires link-time relocations.  Bit 0 is set when variable contains
local relocations only, while bit 1 is set for global relocations.
@var{align} is the constant alignment in bits.

The default version of this function takes care of putting read-only
variables in @code{readonly_data_section}.

See also @var{USE_SELECT_SECTION_FOR_FUNCTIONS}.
@end deftypefn

@defmac USE_SELECT_SECTION_FOR_FUNCTIONS
Define this macro if you wish TARGET_ASM_SELECT_SECTION to be called
for @code{FUNCTION_DECL}s as well as for variables and constants.

In the case of a @code{FUNCTION_DECL}, @var{reloc} will be zero if the
function has been determined to be likely to be called, and nonzero if
it is unlikely to be called.
@end defmac

@hook TARGET_ASM_UNIQUE_SECTION
Build up a unique section name, expressed as a @code{STRING_CST} node,
and assign it to @samp{DECL_SECTION_NAME (@var{decl})}.
As with @code{TARGET_ASM_SELECT_SECTION}, @var{reloc} indicates whether
the initial value of @var{exp} requires link-time relocations.

The default version of this function appends the symbol name to the
ELF section name that would normally be used for the symbol.  For
example, the function @code{foo} would be placed in @code{.text.foo}.
Whatever the actual target object format, this is often good enough.
@end deftypefn

@hook TARGET_ASM_FUNCTION_RODATA_SECTION
Return the readonly data section associated with
@samp{DECL_SECTION_NAME (@var{decl})}.
The default version of this function selects @code{.gnu.linkonce.r.name} if
the function's section is @code{.gnu.linkonce.t.name}, @code{.rodata.name}
if function is in @code{.text.name}, and the normal readonly-data section
otherwise.
@end deftypefn

@hook TARGET_ASM_MERGEABLE_RODATA_PREFIX

@hook TARGET_ASM_TM_CLONE_TABLE_SECTION

@hook TARGET_ASM_SELECT_RTX_SECTION
Return the section into which a constant @var{x}, of mode @var{mode},
should be placed.  You can assume that @var{x} is some kind of
constant in RTL@.  The argument @var{mode} is redundant except in the
case of a @code{const_int} rtx.  @var{align} is the constant alignment
in bits.

The default version of this function takes care of putting symbolic
constants in @code{flag_pic} mode in @code{data_section} and everything
else in @code{readonly_data_section}.
@end deftypefn

@hook TARGET_MANGLE_DECL_ASSEMBLER_NAME
Define this hook if you need to postprocess the assembler name generated
by target-independent code.  The @var{id} provided to this hook will be
the computed name (e.g., the macro @code{DECL_NAME} of the @var{decl} in C,
or the mangled name of the @var{decl} in C++).  The return value of the
hook is an @code{IDENTIFIER_NODE} for the appropriate mangled name on
your target system.  The default implementation of this hook just
returns the @var{id} provided.
@end deftypefn

@hook TARGET_ENCODE_SECTION_INFO
Define this hook if references to a symbol or a constant must be
treated differently depending on something about the variable or
function named by the symbol (such as what section it is in).

The hook is executed immediately after rtl has been created for
@var{decl}, which may be a variable or function declaration or
an entry in the constant pool.  In either case, @var{rtl} is the
rtl in question.  Do @emph{not} use @code{DECL_RTL (@var{decl})}
in this hook; that field may not have been initialized yet.

In the case of a constant, it is safe to assume that the rtl is
a @code{mem} whose address is a @code{symbol_ref}.  Most decls
will also have this form, but that is not guaranteed.  Global
register variables, for instance, will have a @code{reg} for their
rtl.  (Normally the right thing to do with such unusual rtl is
leave it alone.)

The @var{new_decl_p} argument will be true if this is the first time
that @code{TARGET_ENCODE_SECTION_INFO} has been invoked on this decl.  It will
be false for subsequent invocations, which will happen for duplicate
declarations.  Whether or not anything must be done for the duplicate
declaration depends on whether the hook examines @code{DECL_ATTRIBUTES}.
@var{new_decl_p} is always true when the hook is called for a constant.

@cindex @code{SYMBOL_REF_FLAG}, in @code{TARGET_ENCODE_SECTION_INFO}
The usual thing for this hook to do is to record flags in the
@code{symbol_ref}, using @code{SYMBOL_REF_FLAG} or @code{SYMBOL_REF_FLAGS}.
Historically, the name string was modified if it was necessary to
encode more than one bit of information, but this practice is now
discouraged; use @code{SYMBOL_REF_FLAGS}.

The default definition of this hook, @code{default_encode_section_info}
in @file{varasm.c}, sets a number of commonly-useful bits in
@code{SYMBOL_REF_FLAGS}.  Check whether the default does what you need
before overriding it.
@end deftypefn

@hook TARGET_STRIP_NAME_ENCODING
Decode @var{name} and return the real name part, sans
the characters that @code{TARGET_ENCODE_SECTION_INFO}
may have added.
@end deftypefn

@hook TARGET_IN_SMALL_DATA_P
Returns true if @var{exp} should be placed into a ``small data'' section.
The default version of this hook always returns false.
@end deftypefn

@hook TARGET_HAVE_SRODATA_SECTION
Contains the value true if the target places read-only
``small data'' into a separate section.  The default value is false.
@end deftypevr

@hook TARGET_PROFILE_BEFORE_PROLOGUE

@hook TARGET_BINDS_LOCAL_P
Returns true if @var{exp} names an object for which name resolution
rules must resolve to the current ``module'' (dynamic shared library
or executable image).

The default version of this hook implements the name resolution rules
for ELF, which has a looser model of global name binding than other
currently supported object file formats.
@end deftypefn

@hook TARGET_HAVE_TLS
Contains the value true if the target supports thread-local storage.
The default value is false.
@end deftypevr


@node PIC
@section Position Independent Code
@cindex position independent code
@cindex PIC

This section describes macros that help implement generation of position
independent code.  Simply defining these macros is not enough to
generate valid PIC; you must also add support to the hook
@code{TARGET_LEGITIMATE_ADDRESS_P} and to the macro
@code{PRINT_OPERAND_ADDRESS}, as well as @code{LEGITIMIZE_ADDRESS}.  You
must modify the definition of @samp{movsi} to do something appropriate
when the source operand contains a symbolic address.  You may also
need to alter the handling of switch statements so that they use
relative addresses.
@c i rearranged the order of the macros above to try to force one of
@c them to the next line, to eliminate an overfull hbox. --mew 10feb93

@defmac PIC_OFFSET_TABLE_REGNUM
The register number of the register used to address a table of static
data addresses in memory.  In some cases this register is defined by a
processor's ``application binary interface'' (ABI)@.  When this macro
is defined, RTL is generated for this register once, as with the stack
pointer and frame pointer registers.  If this macro is not defined, it
is up to the machine-dependent files to allocate such a register (if
necessary).  Note that this register must be fixed when in use (e.g.@:
when @code{flag_pic} is true).
@end defmac

@defmac PIC_OFFSET_TABLE_REG_CALL_CLOBBERED
A C expression that is nonzero if the register defined by
@code{PIC_OFFSET_TABLE_REGNUM} is clobbered by calls.  If not defined,
the default is zero.  Do not define
this macro if @code{PIC_OFFSET_TABLE_REGNUM} is not defined.
@end defmac

@defmac LEGITIMATE_PIC_OPERAND_P (@var{x})
A C expression that is nonzero if @var{x} is a legitimate immediate
operand on the target machine when generating position independent code.
You can assume that @var{x} satisfies @code{CONSTANT_P}, so you need not
check this.  You can also assume @var{flag_pic} is true, so you need not
check it either.  You need not define this macro if all constants
(including @code{SYMBOL_REF}) can be immediate operands when generating
position independent code.
@end defmac

@node Assembler Format
@section Defining the Output Assembler Language

This section describes macros whose principal purpose is to describe how
to write instructions in assembler language---rather than what the
instructions do.

@menu
* File Framework::       Structural information for the assembler file.
* Data Output::          Output of constants (numbers, strings, addresses).
* Uninitialized Data::   Output of uninitialized variables.
* Label Output::         Output and generation of labels.
* Initialization::       General principles of initialization
                         and termination routines.
* Macros for Initialization::
                         Specific macros that control the handling of
                         initialization and termination routines.
* Instruction Output::   Output of actual instructions.
* Dispatch Tables::      Output of jump tables.
* Exception Region Output:: Output of exception region code.
* Alignment Output::     Pseudo ops for alignment and skipping data.
@end menu

@node File Framework
@subsection The Overall Framework of an Assembler File
@cindex assembler format
@cindex output of assembler code

@c prevent bad page break with this line
This describes the overall framework of an assembly file.

@findex default_file_start
@hook TARGET_ASM_FILE_START
Output to @code{asm_out_file} any text which the assembler expects to
find at the beginning of a file.  The default behavior is controlled
by two flags, documented below.  Unless your target's assembler is
quite unusual, if you override the default, you should call
@code{default_file_start} at some point in your target hook.  This
lets other target files rely on these variables.
@end deftypefn

@hook TARGET_ASM_FILE_START_APP_OFF
If this flag is true, the text of the macro @code{ASM_APP_OFF} will be
printed as the very first line in the assembly file, unless
@option{-fverbose-asm} is in effect.  (If that macro has been defined
to the empty string, this variable has no effect.)  With the normal
definition of @code{ASM_APP_OFF}, the effect is to notify the GNU
assembler that it need not bother stripping comments or extra
whitespace from its input.  This allows it to work a bit faster.

The default is false.  You should not set it to true unless you have
verified that your port does not generate any extra whitespace or
comments that will cause GAS to issue errors in NO_APP mode.
@end deftypevr

@hook TARGET_ASM_FILE_START_FILE_DIRECTIVE
If this flag is true, @code{output_file_directive} will be called
for the primary source file, immediately after printing
@code{ASM_APP_OFF} (if that is enabled).  Most ELF assemblers expect
this to be done.  The default is false.
@end deftypevr

@hook TARGET_ASM_FILE_END
Output to @code{asm_out_file} any text which the assembler expects
to find at the end of a file.  The default is to output nothing.
@end deftypefn

@deftypefun void file_end_indicate_exec_stack ()
Some systems use a common convention, the @samp{.note.GNU-stack}
special section, to indicate whether or not an object file relies on
the stack being executable.  If your system uses this convention, you
should define @code{TARGET_ASM_FILE_END} to this function.  If you
need to do other things in that hook, have your hook function call
this function.
@end deftypefun

@hook TARGET_ASM_LTO_START
Output to @code{asm_out_file} any text which the assembler expects
to find at the start of an LTO section.  The default is to output
nothing.
@end deftypefn

@hook TARGET_ASM_LTO_END
Output to @code{asm_out_file} any text which the assembler expects
to find at the end of an LTO section.  The default is to output
nothing.
@end deftypefn

@hook TARGET_ASM_CODE_END
Output to @code{asm_out_file} any text which is needed before emitting
unwind info and debug info at the end of a file.  Some targets emit
here PIC setup thunks that cannot be emitted at the end of file,
because they couldn't have unwind info then.  The default is to output
nothing.
@end deftypefn

@defmac ASM_COMMENT_START
A C string constant describing how to begin a comment in the target
assembler language.  The compiler assumes that the comment will end at
the end of the line.
@end defmac

@defmac ASM_APP_ON
A C string constant for text to be output before each @code{asm}
statement or group of consecutive ones.  Normally this is
@code{"#APP"}, which is a comment that has no effect on most
assemblers but tells the GNU assembler that it must check the lines
that follow for all valid assembler constructs.
@end defmac

@defmac ASM_APP_OFF
A C string constant for text to be output after each @code{asm}
statement or group of consecutive ones.  Normally this is
@code{"#NO_APP"}, which tells the GNU assembler to resume making the
time-saving assumptions that are valid for ordinary compiler output.
@end defmac

@defmac ASM_OUTPUT_SOURCE_FILENAME (@var{stream}, @var{name})
A C statement to output COFF information or DWARF debugging information
which indicates that filename @var{name} is the current source file to
the stdio stream @var{stream}.

This macro need not be defined if the standard form of output
for the file format in use is appropriate.
@end defmac

@hook TARGET_ASM_OUTPUT_SOURCE_FILENAME

@hook TARGET_ASM_OUTPUT_IDENT

@defmac OUTPUT_QUOTED_STRING (@var{stream}, @var{string})
A C statement to output the string @var{string} to the stdio stream
@var{stream}.  If you do not call the function @code{output_quoted_string}
in your config files, GCC will only call it to output filenames to
the assembler source.  So you can use it to canonicalize the format
of the filename using this macro.
@end defmac

@hook TARGET_ASM_NAMED_SECTION
Output assembly directives to switch to section @var{name}.  The section
should have attributes as specified by @var{flags}, which is a bit mask
of the @code{SECTION_*} flags defined in @file{output.h}.  If @var{decl}
is non-NULL, it is the @code{VAR_DECL} or @code{FUNCTION_DECL} with which
this section is associated.
@end deftypefn

@hook TARGET_ASM_FUNCTION_SECTION
Return preferred text (sub)section for function @var{decl}.
Main purpose of this function is to separate cold, normal and hot
functions. @var{startup} is true when function is known to be used only
at startup (from static constructors or it is @code{main()}).
@var{exit} is true when function is known to be used only at exit
(from static destructors).
Return NULL if function should go to default text section.
@end deftypefn

@hook TARGET_ASM_FUNCTION_SWITCHED_TEXT_SECTIONS

@hook TARGET_HAVE_NAMED_SECTIONS
This flag is true if the target supports @code{TARGET_ASM_NAMED_SECTION}.
It must not be modified by command-line option processing.
@end deftypevr

@anchor{TARGET_HAVE_SWITCHABLE_BSS_SECTIONS}
@hook TARGET_HAVE_SWITCHABLE_BSS_SECTIONS
This flag is true if we can create zeroed data by switching to a BSS
section and then using @code{ASM_OUTPUT_SKIP} to allocate the space.
This is true on most ELF targets.
@end deftypevr

@hook TARGET_SECTION_TYPE_FLAGS
Choose a set of section attributes for use by @code{TARGET_ASM_NAMED_SECTION}
based on a variable or function decl, a section name, and whether or not the
declaration's initializer may contain runtime relocations.  @var{decl} may be
null, in which case read-write data should be assumed.

The default version of this function handles choosing code vs data,
read-only vs read-write data, and @code{flag_pic}.  You should only
need to override this if your target has special flags that might be
set via @code{__attribute__}.
@end deftypefn

@hook TARGET_ASM_RECORD_GCC_SWITCHES
Provides the target with the ability to record the gcc command line
switches that have been passed to the compiler, and options that are
enabled.  The @var{type} argument specifies what is being recorded.
It can take the following values:

@table @gcctabopt
@item SWITCH_TYPE_PASSED
@var{text} is a command line switch that has been set by the user.

@item SWITCH_TYPE_ENABLED
@var{text} is an option which has been enabled.  This might be as a
direct result of a command line switch, or because it is enabled by
default or because it has been enabled as a side effect of a different
command line switch.  For example, the @option{-O2} switch enables
various different individual optimization passes.

@item SWITCH_TYPE_DESCRIPTIVE
@var{text} is either NULL or some descriptive text which should be
ignored.  If @var{text} is NULL then it is being used to warn the
target hook that either recording is starting or ending.  The first
time @var{type} is SWITCH_TYPE_DESCRIPTIVE and @var{text} is NULL, the
warning is for start up and the second time the warning is for
wind down.  This feature is to allow the target hook to make any
necessary preparations before it starts to record switches and to
perform any necessary tidying up after it has finished recording
switches.

@item SWITCH_TYPE_LINE_START
This option can be ignored by this target hook.

@item  SWITCH_TYPE_LINE_END
This option can be ignored by this target hook.
@end table

The hook's return value must be zero.  Other return values may be
supported in the future.

By default this hook is set to NULL, but an example implementation is
provided for ELF based targets.  Called @var{elf_record_gcc_switches},
it records the switches as ASCII text inside a new, string mergeable
section in the assembler output file.  The name of the new section is
provided by the @code{TARGET_ASM_RECORD_GCC_SWITCHES_SECTION} target
hook.
@end deftypefn

@hook TARGET_ASM_RECORD_GCC_SWITCHES_SECTION
This is the name of the section that will be created by the example
ELF implementation of the @code{TARGET_ASM_RECORD_GCC_SWITCHES} target
hook.
@end deftypevr

@need 2000
@node Data Output
@subsection Output of Data


@hook TARGET_ASM_BYTE_OP
@deftypevrx {Target Hook} {const char *} TARGET_ASM_ALIGNED_HI_OP
@deftypevrx {Target Hook} {const char *} TARGET_ASM_ALIGNED_SI_OP
@deftypevrx {Target Hook} {const char *} TARGET_ASM_ALIGNED_DI_OP
@deftypevrx {Target Hook} {const char *} TARGET_ASM_ALIGNED_TI_OP
@deftypevrx {Target Hook} {const char *} TARGET_ASM_UNALIGNED_HI_OP
@deftypevrx {Target Hook} {const char *} TARGET_ASM_UNALIGNED_SI_OP
@deftypevrx {Target Hook} {const char *} TARGET_ASM_UNALIGNED_DI_OP
@deftypevrx {Target Hook} {const char *} TARGET_ASM_UNALIGNED_TI_OP
These hooks specify assembly directives for creating certain kinds
of integer object.  The @code{TARGET_ASM_BYTE_OP} directive creates a
byte-sized object, the @code{TARGET_ASM_ALIGNED_HI_OP} one creates an
aligned two-byte object, and so on.  Any of the hooks may be
@code{NULL}, indicating that no suitable directive is available.

The compiler will print these strings at the start of a new line,
followed immediately by the object's initial value.  In most cases,
the string should contain a tab, a pseudo-op, and then another tab.
@end deftypevr

@hook TARGET_ASM_INTEGER
The @code{assemble_integer} function uses this hook to output an
integer object.  @var{x} is the object's value, @var{size} is its size
in bytes and @var{aligned_p} indicates whether it is aligned.  The
function should return @code{true} if it was able to output the
object.  If it returns false, @code{assemble_integer} will try to
split the object into smaller parts.

The default implementation of this hook will use the
@code{TARGET_ASM_BYTE_OP} family of strings, returning @code{false}
when the relevant string is @code{NULL}.
@end deftypefn

@hook TARGET_ASM_OUTPUT_ADDR_CONST_EXTRA
A target hook to recognize @var{rtx} patterns that @code{output_addr_const}
can't deal with, and output assembly code to @var{file} corresponding to
the pattern @var{x}.  This may be used to allow machine-dependent
@code{UNSPEC}s to appear within constants.

If target hook fails to recognize a pattern, it must return @code{false},
so that a standard error message is printed.  If it prints an error message
itself, by calling, for example, @code{output_operand_lossage}, it may just
return @code{true}.
@end deftypefn

@defmac ASM_OUTPUT_ASCII (@var{stream}, @var{ptr}, @var{len})
A C statement to output to the stdio stream @var{stream} an assembler
instruction to assemble a string constant containing the @var{len}
bytes at @var{ptr}.  @var{ptr} will be a C expression of type
@code{char *} and @var{len} a C expression of type @code{int}.

If the assembler has a @code{.ascii} pseudo-op as found in the
Berkeley Unix assembler, do not define the macro
@code{ASM_OUTPUT_ASCII}.
@end defmac

@defmac ASM_OUTPUT_FDESC (@var{stream}, @var{decl}, @var{n})
A C statement to output word @var{n} of a function descriptor for
@var{decl}.  This must be defined if @code{TARGET_VTABLE_USES_DESCRIPTORS}
is defined, and is otherwise unused.
@end defmac

@defmac CONSTANT_POOL_BEFORE_FUNCTION
You may define this macro as a C expression.  You should define the
expression to have a nonzero value if GCC should output the constant
pool for a function before the code for the function, or a zero value if
GCC should output the constant pool after the function.  If you do
not define this macro, the usual case, GCC will output the constant
pool before the function.
@end defmac

@defmac ASM_OUTPUT_POOL_PROLOGUE (@var{file}, @var{funname}, @var{fundecl}, @var{size})
A C statement to output assembler commands to define the start of the
constant pool for a function.  @var{funname} is a string giving
the name of the function.  Should the return type of the function
be required, it can be obtained via @var{fundecl}.  @var{size}
is the size, in bytes, of the constant pool that will be written
immediately after this call.

If no constant-pool prefix is required, the usual case, this macro need
not be defined.
@end defmac

@defmac ASM_OUTPUT_SPECIAL_POOL_ENTRY (@var{file}, @var{x}, @var{mode}, @var{align}, @var{labelno}, @var{jumpto})
A C statement (with or without semicolon) to output a constant in the
constant pool, if it needs special treatment.  (This macro need not do
anything for RTL expressions that can be output normally.)

The argument @var{file} is the standard I/O stream to output the
assembler code on.  @var{x} is the RTL expression for the constant to
output, and @var{mode} is the machine mode (in case @var{x} is a
@samp{const_int}).  @var{align} is the required alignment for the value
@var{x}; you should output an assembler directive to force this much
alignment.

The argument @var{labelno} is a number to use in an internal label for
the address of this pool entry.  The definition of this macro is
responsible for outputting the label definition at the proper place.
Here is how to do this:

@smallexample
@code{(*targetm.asm_out.internal_label)} (@var{file}, "LC", @var{labelno});
@end smallexample

When you output a pool entry specially, you should end with a
@code{goto} to the label @var{jumpto}.  This will prevent the same pool
entry from being output a second time in the usual manner.

You need not define this macro if it would do nothing.
@end defmac

@defmac ASM_OUTPUT_POOL_EPILOGUE (@var{file} @var{funname} @var{fundecl} @var{size})
A C statement to output assembler commands to at the end of the constant
pool for a function.  @var{funname} is a string giving the name of the
function.  Should the return type of the function be required, you can
obtain it via @var{fundecl}.  @var{size} is the size, in bytes, of the
constant pool that GCC wrote immediately before this call.

If no constant-pool epilogue is required, the usual case, you need not
define this macro.
@end defmac

@defmac IS_ASM_LOGICAL_LINE_SEPARATOR (@var{C}, @var{STR})
Define this macro as a C expression which is nonzero if @var{C} is
used as a logical line separator by the assembler.  @var{STR} points
to the position in the string where @var{C} was found; this can be used if
a line separator uses multiple characters.

If you do not define this macro, the default is that only
the character @samp{;} is treated as a logical line separator.
@end defmac

@hook TARGET_ASM_OPEN_PAREN
These target hooks are C string constants, describing the syntax in the
assembler for grouping arithmetic expressions.  If not overridden, they
default to normal parentheses, which is correct for most assemblers.
@end deftypevr

These macros are provided by @file{real.h} for writing the definitions
of @code{ASM_OUTPUT_DOUBLE} and the like:

@defmac REAL_VALUE_TO_TARGET_SINGLE (@var{x}, @var{l})
@defmacx REAL_VALUE_TO_TARGET_DOUBLE (@var{x}, @var{l})
@defmacx REAL_VALUE_TO_TARGET_LONG_DOUBLE (@var{x}, @var{l})
@defmacx REAL_VALUE_TO_TARGET_DECIMAL32 (@var{x}, @var{l})
@defmacx REAL_VALUE_TO_TARGET_DECIMAL64 (@var{x}, @var{l})
@defmacx REAL_VALUE_TO_TARGET_DECIMAL128 (@var{x}, @var{l})
These translate @var{x}, of type @code{REAL_VALUE_TYPE}, to the
target's floating point representation, and store its bit pattern in
the variable @var{l}.  For @code{REAL_VALUE_TO_TARGET_SINGLE} and
@code{REAL_VALUE_TO_TARGET_DECIMAL32}, this variable should be a
simple @code{long int}.  For the others, it should be an array of
@code{long int}.  The number of elements in this array is determined
by the size of the desired target floating point data type: 32 bits of
it go in each @code{long int} array element.  Each array element holds
32 bits of the result, even if @code{long int} is wider than 32 bits
on the host machine.

The array element values are designed so that you can print them out
using @code{fprintf} in the order they should appear in the target
machine's memory.
@end defmac

@node Uninitialized Data
@subsection Output of Uninitialized Variables

Each of the macros in this section is used to do the whole job of
outputting a single uninitialized variable.

@defmac ASM_OUTPUT_COMMON (@var{stream}, @var{name}, @var{size}, @var{rounded})
A C statement (sans semicolon) to output to the stdio stream
@var{stream} the assembler definition of a common-label named
@var{name} whose size is @var{size} bytes.  The variable @var{rounded}
is the size rounded up to whatever alignment the caller wants.  It is
possible that @var{size} may be zero, for instance if a struct with no
other member than a zero-length array is defined.  In this case, the
backend must output a symbol definition that allocates at least one
byte, both so that the address of the resulting object does not compare
equal to any other, and because some object formats cannot even express
the concept of a zero-sized common symbol, as that is how they represent
an ordinary undefined external.

Use the expression @code{assemble_name (@var{stream}, @var{name})} to
output the name itself; before and after that, output the additional
assembler syntax for defining the name, and a newline.

This macro controls how the assembler definitions of uninitialized
common global variables are output.
@end defmac

@defmac ASM_OUTPUT_ALIGNED_COMMON (@var{stream}, @var{name}, @var{size}, @var{alignment})
Like @code{ASM_OUTPUT_COMMON} except takes the required alignment as a
separate, explicit argument.  If you define this macro, it is used in
place of @code{ASM_OUTPUT_COMMON}, and gives you more flexibility in
handling the required alignment of the variable.  The alignment is specified
as the number of bits.
@end defmac

@defmac ASM_OUTPUT_ALIGNED_DECL_COMMON (@var{stream}, @var{decl}, @var{name}, @var{size}, @var{alignment})
Like @code{ASM_OUTPUT_ALIGNED_COMMON} except that @var{decl} of the
variable to be output, if there is one, or @code{NULL_TREE} if there
is no corresponding variable.  If you define this macro, GCC will use it
in place of both @code{ASM_OUTPUT_COMMON} and
@code{ASM_OUTPUT_ALIGNED_COMMON}.  Define this macro when you need to see
the variable's decl in order to chose what to output.
@end defmac

@defmac ASM_OUTPUT_ALIGNED_BSS (@var{stream}, @var{decl}, @var{name}, @var{size}, @var{alignment})
A C statement (sans semicolon) to output to the stdio stream
@var{stream} the assembler definition of uninitialized global @var{decl} named
@var{name} whose size is @var{size} bytes.  The variable @var{alignment}
is the alignment specified as the number of bits.

Try to use function @code{asm_output_aligned_bss} defined in file
@file{varasm.c} when defining this macro.  If unable, use the expression
@code{assemble_name (@var{stream}, @var{name})} to output the name itself;
before and after that, output the additional assembler syntax for defining
the name, and a newline.

There are two ways of handling global BSS@.  One is to define this macro.
The other is to have @code{TARGET_ASM_SELECT_SECTION} return a
switchable BSS section (@pxref{TARGET_HAVE_SWITCHABLE_BSS_SECTIONS}).
You do not need to do both.

Some languages do not have @code{common} data, and require a
non-common form of global BSS in order to handle uninitialized globals
efficiently.  C++ is one example of this.  However, if the target does
not support global BSS, the front end may choose to make globals
common in order to save space in the object file.
@end defmac

@defmac ASM_OUTPUT_LOCAL (@var{stream}, @var{name}, @var{size}, @var{rounded})
A C statement (sans semicolon) to output to the stdio stream
@var{stream} the assembler definition of a local-common-label named
@var{name} whose size is @var{size} bytes.  The variable @var{rounded}
is the size rounded up to whatever alignment the caller wants.

Use the expression @code{assemble_name (@var{stream}, @var{name})} to
output the name itself; before and after that, output the additional
assembler syntax for defining the name, and a newline.

This macro controls how the assembler definitions of uninitialized
static variables are output.
@end defmac

@defmac ASM_OUTPUT_ALIGNED_LOCAL (@var{stream}, @var{name}, @var{size}, @var{alignment})
Like @code{ASM_OUTPUT_LOCAL} except takes the required alignment as a
separate, explicit argument.  If you define this macro, it is used in
place of @code{ASM_OUTPUT_LOCAL}, and gives you more flexibility in
handling the required alignment of the variable.  The alignment is specified
as the number of bits.
@end defmac

@defmac ASM_OUTPUT_ALIGNED_DECL_LOCAL (@var{stream}, @var{decl}, @var{name}, @var{size}, @var{alignment})
Like @code{ASM_OUTPUT_ALIGNED_DECL} except that @var{decl} of the
variable to be output, if there is one, or @code{NULL_TREE} if there
is no corresponding variable.  If you define this macro, GCC will use it
in place of both @code{ASM_OUTPUT_DECL} and
@code{ASM_OUTPUT_ALIGNED_DECL}.  Define this macro when you need to see
the variable's decl in order to chose what to output.
@end defmac

@node Label Output
@subsection Output and Generation of Labels

@c prevent bad page break with this line
This is about outputting labels.

@findex assemble_name
@defmac ASM_OUTPUT_LABEL (@var{stream}, @var{name})
A C statement (sans semicolon) to output to the stdio stream
@var{stream} the assembler definition of a label named @var{name}.
Use the expression @code{assemble_name (@var{stream}, @var{name})} to
output the name itself; before and after that, output the additional
assembler syntax for defining the name, and a newline.  A default
definition of this macro is provided which is correct for most systems.
@end defmac

@defmac ASM_OUTPUT_FUNCTION_LABEL (@var{stream}, @var{name}, @var{decl})
A C statement (sans semicolon) to output to the stdio stream
@var{stream} the assembler definition of a label named @var{name} of
a function.
Use the expression @code{assemble_name (@var{stream}, @var{name})} to
output the name itself; before and after that, output the additional
assembler syntax for defining the name, and a newline.  A default
definition of this macro is provided which is correct for most systems.

If this macro is not defined, then the function name is defined in the
usual manner as a label (by means of @code{ASM_OUTPUT_LABEL}).
@end defmac

@findex assemble_name_raw
@defmac ASM_OUTPUT_INTERNAL_LABEL (@var{stream}, @var{name})
Identical to @code{ASM_OUTPUT_LABEL}, except that @var{name} is known
to refer to a compiler-generated label.  The default definition uses
@code{assemble_name_raw}, which is like @code{assemble_name} except
that it is more efficient.
@end defmac

@defmac SIZE_ASM_OP
A C string containing the appropriate assembler directive to specify the
size of a symbol, without any arguments.  On systems that use ELF, the
default (in @file{config/elfos.h}) is @samp{"\t.size\t"}; on other
systems, the default is not to define this macro.

Define this macro only if it is correct to use the default definitions
of @code{ASM_OUTPUT_SIZE_DIRECTIVE} and @code{ASM_OUTPUT_MEASURED_SIZE}
for your system.  If you need your own custom definitions of those
macros, or if you do not need explicit symbol sizes at all, do not
define this macro.
@end defmac

@defmac ASM_OUTPUT_SIZE_DIRECTIVE (@var{stream}, @var{name}, @var{size})
A C statement (sans semicolon) to output to the stdio stream
@var{stream} a directive telling the assembler that the size of the
symbol @var{name} is @var{size}.  @var{size} is a @code{HOST_WIDE_INT}.
If you define @code{SIZE_ASM_OP}, a default definition of this macro is
provided.
@end defmac

@defmac ASM_OUTPUT_MEASURED_SIZE (@var{stream}, @var{name})
A C statement (sans semicolon) to output to the stdio stream
@var{stream} a directive telling the assembler to calculate the size of
the symbol @var{name} by subtracting its address from the current
address.

If you define @code{SIZE_ASM_OP}, a default definition of this macro is
provided.  The default assumes that the assembler recognizes a special
@samp{.} symbol as referring to the current address, and can calculate
the difference between this and another symbol.  If your assembler does
not recognize @samp{.} or cannot do calculations with it, you will need
to redefine @code{ASM_OUTPUT_MEASURED_SIZE} to use some other technique.
@end defmac

@defmac NO_DOLLAR_IN_LABEL
Define this macro if the assembler does not accept the character
@samp{$} in label names.  By default constructors and destructors in
G++ have @samp{$} in the identifiers.  If this macro is defined,
@samp{.} is used instead.
@end defmac

@defmac NO_DOT_IN_LABEL
Define this macro if the assembler does not accept the character
@samp{.} in label names.  By default constructors and destructors in G++
have names that use @samp{.}.  If this macro is defined, these names
are rewritten to avoid @samp{.}.
@end defmac

@defmac TYPE_ASM_OP
A C string containing the appropriate assembler directive to specify the
type of a symbol, without any arguments.  On systems that use ELF, the
default (in @file{config/elfos.h}) is @samp{"\t.type\t"}; on other
systems, the default is not to define this macro.

Define this macro only if it is correct to use the default definition of
@code{ASM_OUTPUT_TYPE_DIRECTIVE} for your system.  If you need your own
custom definition of this macro, or if you do not need explicit symbol
types at all, do not define this macro.
@end defmac

@defmac TYPE_OPERAND_FMT
A C string which specifies (using @code{printf} syntax) the format of
the second operand to @code{TYPE_ASM_OP}.  On systems that use ELF, the
default (in @file{config/elfos.h}) is @samp{"@@%s"}; on other systems,
the default is not to define this macro.

Define this macro only if it is correct to use the default definition of
@code{ASM_OUTPUT_TYPE_DIRECTIVE} for your system.  If you need your own
custom definition of this macro, or if you do not need explicit symbol
types at all, do not define this macro.
@end defmac

@defmac ASM_OUTPUT_TYPE_DIRECTIVE (@var{stream}, @var{type})
A C statement (sans semicolon) to output to the stdio stream
@var{stream} a directive telling the assembler that the type of the
symbol @var{name} is @var{type}.  @var{type} is a C string; currently,
that string is always either @samp{"function"} or @samp{"object"}, but
you should not count on this.

If you define @code{TYPE_ASM_OP} and @code{TYPE_OPERAND_FMT}, a default
definition of this macro is provided.
@end defmac

@defmac ASM_DECLARE_FUNCTION_NAME (@var{stream}, @var{name}, @var{decl})
A C statement (sans semicolon) to output to the stdio stream
@var{stream} any text necessary for declaring the name @var{name} of a
function which is being defined.  This macro is responsible for
outputting the label definition (perhaps using
@code{ASM_OUTPUT_FUNCTION_LABEL}).  The argument @var{decl} is the
@code{FUNCTION_DECL} tree node representing the function.

If this macro is not defined, then the function name is defined in the
usual manner as a label (by means of @code{ASM_OUTPUT_FUNCTION_LABEL}).

You may wish to use @code{ASM_OUTPUT_TYPE_DIRECTIVE} in the definition
of this macro.
@end defmac

@defmac ASM_DECLARE_FUNCTION_SIZE (@var{stream}, @var{name}, @var{decl})
A C statement (sans semicolon) to output to the stdio stream
@var{stream} any text necessary for declaring the size of a function
which is being defined.  The argument @var{name} is the name of the
function.  The argument @var{decl} is the @code{FUNCTION_DECL} tree node
representing the function.

If this macro is not defined, then the function size is not defined.

You may wish to use @code{ASM_OUTPUT_MEASURED_SIZE} in the definition
of this macro.
@end defmac

@defmac ASM_DECLARE_OBJECT_NAME (@var{stream}, @var{name}, @var{decl})
A C statement (sans semicolon) to output to the stdio stream
@var{stream} any text necessary for declaring the name @var{name} of an
initialized variable which is being defined.  This macro must output the
label definition (perhaps using @code{ASM_OUTPUT_LABEL}).  The argument
@var{decl} is the @code{VAR_DECL} tree node representing the variable.

If this macro is not defined, then the variable name is defined in the
usual manner as a label (by means of @code{ASM_OUTPUT_LABEL}).

You may wish to use @code{ASM_OUTPUT_TYPE_DIRECTIVE} and/or
@code{ASM_OUTPUT_SIZE_DIRECTIVE} in the definition of this macro.
@end defmac

@hook TARGET_ASM_DECLARE_CONSTANT_NAME
A target hook to output to the stdio stream @var{file} any text necessary
for declaring the name @var{name} of a constant which is being defined.  This
target hook is responsible for outputting the label definition (perhaps using
@code{assemble_label}).  The argument @var{exp} is the value of the constant,
and @var{size} is the size of the constant in bytes.  The @var{name}
will be an internal label.

The default version of this target hook, define the @var{name} in the
usual manner as a label (by means of @code{assemble_label}).

You may wish to use @code{ASM_OUTPUT_TYPE_DIRECTIVE} in this target hook.
@end deftypefn

@defmac ASM_DECLARE_REGISTER_GLOBAL (@var{stream}, @var{decl}, @var{regno}, @var{name})
A C statement (sans semicolon) to output to the stdio stream
@var{stream} any text necessary for claiming a register @var{regno}
for a global variable @var{decl} with name @var{name}.

If you don't define this macro, that is equivalent to defining it to do
nothing.
@end defmac

@defmac ASM_FINISH_DECLARE_OBJECT (@var{stream}, @var{decl}, @var{toplevel}, @var{atend})
A C statement (sans semicolon) to finish up declaring a variable name
once the compiler has processed its initializer fully and thus has had a
chance to determine the size of an array when controlled by an
initializer.  This is used on systems where it's necessary to declare
something about the size of the object.

If you don't define this macro, that is equivalent to defining it to do
nothing.

You may wish to use @code{ASM_OUTPUT_SIZE_DIRECTIVE} and/or
@code{ASM_OUTPUT_MEASURED_SIZE} in the definition of this macro.
@end defmac

@hook TARGET_ASM_GLOBALIZE_LABEL
This target hook is a function to output to the stdio stream
@var{stream} some commands that will make the label @var{name} global;
that is, available for reference from other files.

The default implementation relies on a proper definition of
@code{GLOBAL_ASM_OP}.
@end deftypefn

@hook TARGET_ASM_GLOBALIZE_DECL_NAME
This target hook is a function to output to the stdio stream
@var{stream} some commands that will make the name associated with @var{decl}
global; that is, available for reference from other files.

The default implementation uses the TARGET_ASM_GLOBALIZE_LABEL target hook.
@end deftypefn

@defmac ASM_WEAKEN_LABEL (@var{stream}, @var{name})
A C statement (sans semicolon) to output to the stdio stream
@var{stream} some commands that will make the label @var{name} weak;
that is, available for reference from other files but only used if
no other definition is available.  Use the expression
@code{assemble_name (@var{stream}, @var{name})} to output the name
itself; before and after that, output the additional assembler syntax
for making that name weak, and a newline.

If you don't define this macro or @code{ASM_WEAKEN_DECL}, GCC will not
support weak symbols and you should not define the @code{SUPPORTS_WEAK}
macro.
@end defmac

@defmac ASM_WEAKEN_DECL (@var{stream}, @var{decl}, @var{name}, @var{value})
Combines (and replaces) the function of @code{ASM_WEAKEN_LABEL} and
@code{ASM_OUTPUT_WEAK_ALIAS}, allowing access to the associated function
or variable decl.  If @var{value} is not @code{NULL}, this C statement
should output to the stdio stream @var{stream} assembler code which
defines (equates) the weak symbol @var{name} to have the value
@var{value}.  If @var{value} is @code{NULL}, it should output commands
to make @var{name} weak.
@end defmac

@defmac ASM_OUTPUT_WEAKREF (@var{stream}, @var{decl}, @var{name}, @var{value})
Outputs a directive that enables @var{name} to be used to refer to
symbol @var{value} with weak-symbol semantics.  @code{decl} is the
declaration of @code{name}.
@end defmac

@defmac SUPPORTS_WEAK
A preprocessor constant expression which evaluates to true if the target
supports weak symbols.

If you don't define this macro, @file{defaults.h} provides a default
definition.  If either @code{ASM_WEAKEN_LABEL} or @code{ASM_WEAKEN_DECL}
is defined, the default definition is @samp{1}; otherwise, it is @samp{0}.
@end defmac

@defmac TARGET_SUPPORTS_WEAK
A C expression which evaluates to true if the target supports weak symbols.

If you don't define this macro, @file{defaults.h} provides a default
definition.  The default definition is @samp{(SUPPORTS_WEAK)}.  Define
this macro if you want to control weak symbol support with a compiler
flag such as @option{-melf}.
@end defmac

@defmac MAKE_DECL_ONE_ONLY (@var{decl})
A C statement (sans semicolon) to mark @var{decl} to be emitted as a
public symbol such that extra copies in multiple translation units will
be discarded by the linker.  Define this macro if your object file
format provides support for this concept, such as the @samp{COMDAT}
section flags in the Microsoft Windows PE/COFF format, and this support
requires changes to @var{decl}, such as putting it in a separate section.
@end defmac

@defmac SUPPORTS_ONE_ONLY
A C expression which evaluates to true if the target supports one-only
semantics.

If you don't define this macro, @file{varasm.c} provides a default
definition.  If @code{MAKE_DECL_ONE_ONLY} is defined, the default
definition is @samp{1}; otherwise, it is @samp{0}.  Define this macro if
you want to control one-only symbol support with a compiler flag, or if
setting the @code{DECL_ONE_ONLY} flag is enough to mark a declaration to
be emitted as one-only.
@end defmac

@hook TARGET_ASM_ASSEMBLE_VISIBILITY
This target hook is a function to output to @var{asm_out_file} some
commands that will make the symbol(s) associated with @var{decl} have
hidden, protected or internal visibility as specified by @var{visibility}.
@end deftypefn

@defmac TARGET_WEAK_NOT_IN_ARCHIVE_TOC
A C expression that evaluates to true if the target's linker expects
that weak symbols do not appear in a static archive's table of contents.
The default is @code{0}.

Leaving weak symbols out of an archive's table of contents means that,
if a symbol will only have a definition in one translation unit and
will have undefined references from other translation units, that
symbol should not be weak.  Defining this macro to be nonzero will
thus have the effect that certain symbols that would normally be weak
(explicit template instantiations, and vtables for polymorphic classes
with noninline key methods) will instead be nonweak.

The C++ ABI requires this macro to be zero.  Define this macro for
targets where full C++ ABI compliance is impossible and where linker
restrictions require weak symbols to be left out of a static archive's
table of contents.
@end defmac

@defmac ASM_OUTPUT_EXTERNAL (@var{stream}, @var{decl}, @var{name})
A C statement (sans semicolon) to output to the stdio stream
@var{stream} any text necessary for declaring the name of an external
symbol named @var{name} which is referenced in this compilation but
not defined.  The value of @var{decl} is the tree node for the
declaration.

This macro need not be defined if it does not need to output anything.
The GNU assembler and most Unix assemblers don't require anything.
@end defmac

@hook TARGET_ASM_EXTERNAL_LIBCALL
This target hook is a function to output to @var{asm_out_file} an assembler
pseudo-op to declare a library function name external.  The name of the
library function is given by @var{symref}, which is a @code{symbol_ref}.
@end deftypefn

@hook TARGET_ASM_MARK_DECL_PRESERVED
This target hook is a function to output to @var{asm_out_file} an assembler
directive to annotate @var{symbol} as used.  The Darwin target uses the
.no_dead_code_strip directive.
@end deftypefn

@defmac ASM_OUTPUT_LABELREF (@var{stream}, @var{name})
A C statement (sans semicolon) to output to the stdio stream
@var{stream} a reference in assembler syntax to a label named
@var{name}.  This should add @samp{_} to the front of the name, if that
is customary on your operating system, as it is in most Berkeley Unix
systems.  This macro is used in @code{assemble_name}.
@end defmac

@hook TARGET_MANGLE_ASSEMBLER_NAME

@defmac ASM_OUTPUT_SYMBOL_REF (@var{stream}, @var{sym})
A C statement (sans semicolon) to output a reference to
@code{SYMBOL_REF} @var{sym}.  If not defined, @code{assemble_name}
will be used to output the name of the symbol.  This macro may be used
to modify the way a symbol is referenced depending on information
encoded by @code{TARGET_ENCODE_SECTION_INFO}.
@end defmac

@defmac ASM_OUTPUT_LABEL_REF (@var{stream}, @var{buf})
A C statement (sans semicolon) to output a reference to @var{buf}, the
result of @code{ASM_GENERATE_INTERNAL_LABEL}.  If not defined,
@code{assemble_name} will be used to output the name of the symbol.
This macro is not used by @code{output_asm_label}, or the @code{%l}
specifier that calls it; the intention is that this macro should be set
when it is necessary to output a label differently when its address is
being taken.
@end defmac

@hook TARGET_ASM_INTERNAL_LABEL
A function to output to the stdio stream @var{stream} a label whose
name is made from the string @var{prefix} and the number @var{labelno}.

It is absolutely essential that these labels be distinct from the labels
used for user-level functions and variables.  Otherwise, certain programs
will have name conflicts with internal labels.

It is desirable to exclude internal labels from the symbol table of the
object file.  Most assemblers have a naming convention for labels that
should be excluded; on many systems, the letter @samp{L} at the
beginning of a label has this effect.  You should find out what
convention your system uses, and follow it.

The default version of this function utilizes @code{ASM_GENERATE_INTERNAL_LABEL}.
@end deftypefn

@defmac ASM_OUTPUT_DEBUG_LABEL (@var{stream}, @var{prefix}, @var{num})
A C statement to output to the stdio stream @var{stream} a debug info
label whose name is made from the string @var{prefix} and the number
@var{num}.  This is useful for VLIW targets, where debug info labels
may need to be treated differently than branch target labels.  On some
systems, branch target labels must be at the beginning of instruction
bundles, but debug info labels can occur in the middle of instruction
bundles.

If this macro is not defined, then @code{(*targetm.asm_out.internal_label)} will be
used.
@end defmac

@defmac ASM_GENERATE_INTERNAL_LABEL (@var{string}, @var{prefix}, @var{num})
A C statement to store into the string @var{string} a label whose name
is made from the string @var{prefix} and the number @var{num}.

This string, when output subsequently by @code{assemble_name}, should
produce the output that @code{(*targetm.asm_out.internal_label)} would produce
with the same @var{prefix} and @var{num}.

If the string begins with @samp{*}, then @code{assemble_name} will
output the rest of the string unchanged.  It is often convenient for
@code{ASM_GENERATE_INTERNAL_LABEL} to use @samp{*} in this way.  If the
string doesn't start with @samp{*}, then @code{ASM_OUTPUT_LABELREF} gets
to output the string, and may change it.  (Of course,
@code{ASM_OUTPUT_LABELREF} is also part of your machine description, so
you should know what it does on your machine.)
@end defmac

@defmac ASM_FORMAT_PRIVATE_NAME (@var{outvar}, @var{name}, @var{number})
A C expression to assign to @var{outvar} (which is a variable of type
@code{char *}) a newly allocated string made from the string
@var{name} and the number @var{number}, with some suitable punctuation
added.  Use @code{alloca} to get space for the string.

The string will be used as an argument to @code{ASM_OUTPUT_LABELREF} to
produce an assembler label for an internal static variable whose name is
@var{name}.  Therefore, the string must be such as to result in valid
assembler code.  The argument @var{number} is different each time this
macro is executed; it prevents conflicts between similarly-named
internal static variables in different scopes.

Ideally this string should not be a valid C identifier, to prevent any
conflict with the user's own symbols.  Most assemblers allow periods
or percent signs in assembler symbols; putting at least one of these
between the name and the number will suffice.

If this macro is not defined, a default definition will be provided
which is correct for most systems.
@end defmac

@defmac ASM_OUTPUT_DEF (@var{stream}, @var{name}, @var{value})
A C statement to output to the stdio stream @var{stream} assembler code
which defines (equates) the symbol @var{name} to have the value @var{value}.

@findex SET_ASM_OP
If @code{SET_ASM_OP} is defined, a default definition is provided which is
correct for most systems.
@end defmac

@defmac ASM_OUTPUT_DEF_FROM_DECLS (@var{stream}, @var{decl_of_name}, @var{decl_of_value})
A C statement to output to the stdio stream @var{stream} assembler code
which defines (equates) the symbol whose tree node is @var{decl_of_name}
to have the value of the tree node @var{decl_of_value}.  This macro will
be used in preference to @samp{ASM_OUTPUT_DEF} if it is defined and if
the tree nodes are available.

@findex SET_ASM_OP
If @code{SET_ASM_OP} is defined, a default definition is provided which is
correct for most systems.
@end defmac

@defmac TARGET_DEFERRED_OUTPUT_DEFS (@var{decl_of_name}, @var{decl_of_value})
A C statement that evaluates to true if the assembler code which defines
(equates) the symbol whose tree node is @var{decl_of_name} to have the value
of the tree node @var{decl_of_value} should be emitted near the end of the
current compilation unit.  The default is to not defer output of defines.
This macro affects defines output by @samp{ASM_OUTPUT_DEF} and
@samp{ASM_OUTPUT_DEF_FROM_DECLS}.
@end defmac

@defmac ASM_OUTPUT_WEAK_ALIAS (@var{stream}, @var{name}, @var{value})
A C statement to output to the stdio stream @var{stream} assembler code
which defines (equates) the weak symbol @var{name} to have the value
@var{value}.  If @var{value} is @code{NULL}, it defines @var{name} as
an undefined weak symbol.

Define this macro if the target only supports weak aliases; define
@code{ASM_OUTPUT_DEF} instead if possible.
@end defmac

@defmac OBJC_GEN_METHOD_LABEL (@var{buf}, @var{is_inst}, @var{class_name}, @var{cat_name}, @var{sel_name})
Define this macro to override the default assembler names used for
Objective-C methods.

The default name is a unique method number followed by the name of the
class (e.g.@: @samp{_1_Foo}).  For methods in categories, the name of
the category is also included in the assembler name (e.g.@:
@samp{_1_Foo_Bar}).

These names are safe on most systems, but make debugging difficult since
the method's selector is not present in the name.  Therefore, particular
systems define other ways of computing names.

@var{buf} is an expression of type @code{char *} which gives you a
buffer in which to store the name; its length is as long as
@var{class_name}, @var{cat_name} and @var{sel_name} put together, plus
50 characters extra.

The argument @var{is_inst} specifies whether the method is an instance
method or a class method; @var{class_name} is the name of the class;
@var{cat_name} is the name of the category (or @code{NULL} if the method is not
in a category); and @var{sel_name} is the name of the selector.

On systems where the assembler can handle quoted names, you can use this
macro to provide more human-readable names.
@end defmac

@node Initialization
@subsection How Initialization Functions Are Handled
@cindex initialization routines
@cindex termination routines
@cindex constructors, output of
@cindex destructors, output of

The compiled code for certain languages includes @dfn{constructors}
(also called @dfn{initialization routines})---functions to initialize
data in the program when the program is started.  These functions need
to be called before the program is ``started''---that is to say, before
@code{main} is called.

Compiling some languages generates @dfn{destructors} (also called
@dfn{termination routines}) that should be called when the program
terminates.

To make the initialization and termination functions work, the compiler
must output something in the assembler code to cause those functions to
be called at the appropriate time.  When you port the compiler to a new
system, you need to specify how to do this.

There are two major ways that GCC currently supports the execution of
initialization and termination functions.  Each way has two variants.
Much of the structure is common to all four variations.

@findex __CTOR_LIST__
@findex __DTOR_LIST__
The linker must build two lists of these functions---a list of
initialization functions, called @code{__CTOR_LIST__}, and a list of
termination functions, called @code{__DTOR_LIST__}.

Each list always begins with an ignored function pointer (which may hold
0, @minus{}1, or a count of the function pointers after it, depending on
the environment).  This is followed by a series of zero or more function
pointers to constructors (or destructors), followed by a function
pointer containing zero.

Depending on the operating system and its executable file format, either
@file{crtstuff.c} or @file{libgcc2.c} traverses these lists at startup
time and exit time.  Constructors are called in reverse order of the
list; destructors in forward order.

The best way to handle static constructors works only for object file
formats which provide arbitrarily-named sections.  A section is set
aside for a list of constructors, and another for a list of destructors.
Traditionally these are called @samp{.ctors} and @samp{.dtors}.  Each
object file that defines an initialization function also puts a word in
the constructor section to point to that function.  The linker
accumulates all these words into one contiguous @samp{.ctors} section.
Termination functions are handled similarly.

This method will be chosen as the default by @file{target-def.h} if
@code{TARGET_ASM_NAMED_SECTION} is defined.  A target that does not
support arbitrary sections, but does support special designated
constructor and destructor sections may define @code{CTORS_SECTION_ASM_OP}
and @code{DTORS_SECTION_ASM_OP} to achieve the same effect.

When arbitrary sections are available, there are two variants, depending
upon how the code in @file{crtstuff.c} is called.  On systems that
support a @dfn{.init} section which is executed at program startup,
parts of @file{crtstuff.c} are compiled into that section.  The
program is linked by the @command{gcc} driver like this:

@smallexample
ld -o @var{output_file} crti.o crtbegin.o @dots{} -lgcc crtend.o crtn.o
@end smallexample

The prologue of a function (@code{__init}) appears in the @code{.init}
section of @file{crti.o}; the epilogue appears in @file{crtn.o}.  Likewise
for the function @code{__fini} in the @dfn{.fini} section.  Normally these
files are provided by the operating system or by the GNU C library, but
are provided by GCC for a few targets.

The objects @file{crtbegin.o} and @file{crtend.o} are (for most targets)
compiled from @file{crtstuff.c}.  They contain, among other things, code
fragments within the @code{.init} and @code{.fini} sections that branch
to routines in the @code{.text} section.  The linker will pull all parts
of a section together, which results in a complete @code{__init} function
that invokes the routines we need at startup.

To use this variant, you must define the @code{INIT_SECTION_ASM_OP}
macro properly.

If no init section is available, when GCC compiles any function called
@code{main} (or more accurately, any function designated as a program
entry point by the language front end calling @code{expand_main_function}),
it inserts a procedure call to @code{__main} as the first executable code
after the function prologue.  The @code{__main} function is defined
in @file{libgcc2.c} and runs the global constructors.

In file formats that don't support arbitrary sections, there are again
two variants.  In the simplest variant, the GNU linker (GNU @code{ld})
and an `a.out' format must be used.  In this case,
@code{TARGET_ASM_CONSTRUCTOR} is defined to produce a @code{.stabs}
entry of type @samp{N_SETT}, referencing the name @code{__CTOR_LIST__},
and with the address of the void function containing the initialization
code as its value.  The GNU linker recognizes this as a request to add
the value to a @dfn{set}; the values are accumulated, and are eventually
placed in the executable as a vector in the format described above, with
a leading (ignored) count and a trailing zero element.
@code{TARGET_ASM_DESTRUCTOR} is handled similarly.  Since no init
section is available, the absence of @code{INIT_SECTION_ASM_OP} causes
the compilation of @code{main} to call @code{__main} as above, starting
the initialization process.

The last variant uses neither arbitrary sections nor the GNU linker.
This is preferable when you want to do dynamic linking and when using
file formats which the GNU linker does not support, such as `ECOFF'@.  In
this case, @code{TARGET_HAVE_CTORS_DTORS} is false, initialization and
termination functions are recognized simply by their names.  This requires
an extra program in the linkage step, called @command{collect2}.  This program
pretends to be the linker, for use with GCC; it does its job by running
the ordinary linker, but also arranges to include the vectors of
initialization and termination functions.  These functions are called
via @code{__main} as described above.  In order to use this method,
@code{use_collect2} must be defined in the target in @file{config.gcc}.

@ifinfo
The following section describes the specific macros that control and
customize the handling of initialization and termination functions.
@end ifinfo

@node Macros for Initialization
@subsection Macros Controlling Initialization Routines

Here are the macros that control how the compiler handles initialization
and termination functions:

@defmac INIT_SECTION_ASM_OP
If defined, a C string constant, including spacing, for the assembler
operation to identify the following data as initialization code.  If not
defined, GCC will assume such a section does not exist.  When you are
using special sections for initialization and termination functions, this
macro also controls how @file{crtstuff.c} and @file{libgcc2.c} arrange to
run the initialization functions.
@end defmac

@defmac HAS_INIT_SECTION
If defined, @code{main} will not call @code{__main} as described above.
This macro should be defined for systems that control start-up code
on a symbol-by-symbol basis, such as OSF/1, and should not
be defined explicitly for systems that support @code{INIT_SECTION_ASM_OP}.
@end defmac

@defmac LD_INIT_SWITCH
If defined, a C string constant for a switch that tells the linker that
the following symbol is an initialization routine.
@end defmac

@defmac LD_FINI_SWITCH
If defined, a C string constant for a switch that tells the linker that
the following symbol is a finalization routine.
@end defmac

@defmac COLLECT_SHARED_INIT_FUNC (@var{stream}, @var{func})
If defined, a C statement that will write a function that can be
automatically called when a shared library is loaded.  The function
should call @var{func}, which takes no arguments.  If not defined, and
the object format requires an explicit initialization function, then a
function called @code{_GLOBAL__DI} will be generated.

This function and the following one are used by collect2 when linking a
shared library that needs constructors or destructors, or has DWARF2
exception tables embedded in the code.
@end defmac

@defmac COLLECT_SHARED_FINI_FUNC (@var{stream}, @var{func})
If defined, a C statement that will write a function that can be
automatically called when a shared library is unloaded.  The function
should call @var{func}, which takes no arguments.  If not defined, and
the object format requires an explicit finalization function, then a
function called @code{_GLOBAL__DD} will be generated.
@end defmac

@defmac INVOKE__main
If defined, @code{main} will call @code{__main} despite the presence of
@code{INIT_SECTION_ASM_OP}.  This macro should be defined for systems
where the init section is not actually run automatically, but is still
useful for collecting the lists of constructors and destructors.
@end defmac

@defmac SUPPORTS_INIT_PRIORITY
If nonzero, the C++ @code{init_priority} attribute is supported and the
compiler should emit instructions to control the order of initialization
of objects.  If zero, the compiler will issue an error message upon
encountering an @code{init_priority} attribute.
@end defmac

@hook TARGET_HAVE_CTORS_DTORS
This value is true if the target supports some ``native'' method of
collecting constructors and destructors to be run at startup and exit.
It is false if we must use @command{collect2}.
@end deftypevr

@hook TARGET_ASM_CONSTRUCTOR
If defined, a function that outputs assembler code to arrange to call
the function referenced by @var{symbol} at initialization time.

Assume that @var{symbol} is a @code{SYMBOL_REF} for a function taking
no arguments and with no return value.  If the target supports initialization
priorities, @var{priority} is a value between 0 and @code{MAX_INIT_PRIORITY};
otherwise it must be @code{DEFAULT_INIT_PRIORITY}.

If this macro is not defined by the target, a suitable default will
be chosen if (1) the target supports arbitrary section names, (2) the
target defines @code{CTORS_SECTION_ASM_OP}, or (3) @code{USE_COLLECT2}
is not defined.
@end deftypefn

@hook TARGET_ASM_DESTRUCTOR
This is like @code{TARGET_ASM_CONSTRUCTOR} but used for termination
functions rather than initialization functions.
@end deftypefn

If @code{TARGET_HAVE_CTORS_DTORS} is true, the initialization routine
generated for the generated object file will have static linkage.

If your system uses @command{collect2} as the means of processing
constructors, then that program normally uses @command{nm} to scan
an object file for constructor functions to be called.

On certain kinds of systems, you can define this macro to make
@command{collect2} work faster (and, in some cases, make it work at all):

@defmac OBJECT_FORMAT_COFF
Define this macro if the system uses COFF (Common Object File Format)
object files, so that @command{collect2} can assume this format and scan
object files directly for dynamic constructor/destructor functions.

This macro is effective only in a native compiler; @command{collect2} as
part of a cross compiler always uses @command{nm} for the target machine.
@end defmac

@defmac REAL_NM_FILE_NAME
Define this macro as a C string constant containing the file name to use
to execute @command{nm}.  The default is to search the path normally for
@command{nm}.
@end defmac

@defmac NM_FLAGS
@command{collect2} calls @command{nm} to scan object files for static
constructors and destructors and LTO info.  By default, @option{-n} is
passed.  Define @code{NM_FLAGS} to a C string constant if other options
are needed to get the same output format as GNU @command{nm -n}
produces.
@end defmac

If your system supports shared libraries and has a program to list the
dynamic dependencies of a given library or executable, you can define
these macros to enable support for running initialization and
termination functions in shared libraries:

@defmac LDD_SUFFIX
Define this macro to a C string constant containing the name of the program
which lists dynamic dependencies, like @command{ldd} under SunOS 4.
@end defmac

@defmac PARSE_LDD_OUTPUT (@var{ptr})
Define this macro to be C code that extracts filenames from the output
of the program denoted by @code{LDD_SUFFIX}.  @var{ptr} is a variable
of type @code{char *} that points to the beginning of a line of output
from @code{LDD_SUFFIX}.  If the line lists a dynamic dependency, the
code must advance @var{ptr} to the beginning of the filename on that
line.  Otherwise, it must set @var{ptr} to @code{NULL}.
@end defmac

@defmac SHLIB_SUFFIX
Define this macro to a C string constant containing the default shared
library extension of the target (e.g., @samp{".so"}).  @command{collect2}
strips version information after this suffix when generating global
constructor and destructor names.  This define is only needed on targets
that use @command{collect2} to process constructors and destructors.
@end defmac

@node Instruction Output
@subsection Output of Assembler Instructions

@c prevent bad page break with this line
This describes assembler instruction output.

@defmac REGISTER_NAMES
A C initializer containing the assembler's names for the machine
registers, each one as a C string constant.  This is what translates
register numbers in the compiler into assembler language.
@end defmac

@defmac ADDITIONAL_REGISTER_NAMES
If defined, a C initializer for an array of structures containing a name
and a register number.  This macro defines additional names for hard
registers, thus allowing the @code{asm} option in declarations to refer
to registers using alternate names.
@end defmac

@defmac OVERLAPPING_REGISTER_NAMES
If defined, a C initializer for an array of structures containing a
name, a register number and a count of the number of consecutive
machine registers the name overlaps.  This macro defines additional
names for hard registers, thus allowing the @code{asm} option in
declarations to refer to registers using alternate names.  Unlike
@code{ADDITIONAL_REGISTER_NAMES}, this macro should be used when the
register name implies multiple underlying registers.

This macro should be used when it is important that a clobber in an
@code{asm} statement clobbers all the underlying values implied by the
register name.  For example, on ARM, clobbering the double-precision
VFP register ``d0'' implies clobbering both single-precision registers
``s0'' and ``s1''.
@end defmac

@defmac ASM_OUTPUT_OPCODE (@var{stream}, @var{ptr})
Define this macro if you are using an unusual assembler that
requires different names for the machine instructions.

The definition is a C statement or statements which output an
assembler instruction opcode to the stdio stream @var{stream}.  The
macro-operand @var{ptr} is a variable of type @code{char *} which
points to the opcode name in its ``internal'' form---the form that is
written in the machine description.  The definition should output the
opcode name to @var{stream}, performing any translation you desire, and
increment the variable @var{ptr} to point at the end of the opcode
so that it will not be output twice.

In fact, your macro definition may process less than the entire opcode
name, or more than the opcode name; but if you want to process text
that includes @samp{%}-sequences to substitute operands, you must take
care of the substitution yourself.  Just be sure to increment
@var{ptr} over whatever text should not be output normally.

@findex recog_data.operand
If you need to look at the operand values, they can be found as the
elements of @code{recog_data.operand}.

If the macro definition does nothing, the instruction is output
in the usual way.
@end defmac

@defmac FINAL_PRESCAN_INSN (@var{insn}, @var{opvec}, @var{noperands})
If defined, a C statement to be executed just prior to the output of
assembler code for @var{insn}, to modify the extracted operands so
they will be output differently.

Here the argument @var{opvec} is the vector containing the operands
extracted from @var{insn}, and @var{noperands} is the number of
elements of the vector which contain meaningful data for this insn.
The contents of this vector are what will be used to convert the insn
template into assembler code, so you can change the assembler output
by changing the contents of the vector.

This macro is useful when various assembler syntaxes share a single
file of instruction patterns; by defining this macro differently, you
can cause a large class of instructions to be output differently (such
as with rearranged operands).  Naturally, variations in assembler
syntax affecting individual insn patterns ought to be handled by
writing conditional output routines in those patterns.

If this macro is not defined, it is equivalent to a null statement.
@end defmac

@hook TARGET_ASM_FINAL_POSTSCAN_INSN
If defined, this target hook is a function which is executed just after the
output of assembler code for @var{insn}, to change the mode of the assembler
if necessary.

Here the argument @var{opvec} is the vector containing the operands
extracted from @var{insn}, and @var{noperands} is the number of
elements of the vector which contain meaningful data for this insn.
The contents of this vector are what was used to convert the insn
template into assembler code, so you can change the assembler mode
by checking the contents of the vector.
@end deftypefn

@defmac PRINT_OPERAND (@var{stream}, @var{x}, @var{code})
A C compound statement to output to stdio stream @var{stream} the
assembler syntax for an instruction operand @var{x}.  @var{x} is an
RTL expression.

@var{code} is a value that can be used to specify one of several ways
of printing the operand.  It is used when identical operands must be
printed differently depending on the context.  @var{code} comes from
the @samp{%} specification that was used to request printing of the
operand.  If the specification was just @samp{%@var{digit}} then
@var{code} is 0; if the specification was @samp{%@var{ltr}
@var{digit}} then @var{code} is the ASCII code for @var{ltr}.

@findex reg_names
If @var{x} is a register, this macro should print the register's name.
The names can be found in an array @code{reg_names} whose type is
@code{char *[]}.  @code{reg_names} is initialized from
@code{REGISTER_NAMES}.

When the machine description has a specification @samp{%@var{punct}}
(a @samp{%} followed by a punctuation character), this macro is called
with a null pointer for @var{x} and the punctuation character for
@var{code}.
@end defmac

@defmac PRINT_OPERAND_PUNCT_VALID_P (@var{code})
A C expression which evaluates to true if @var{code} is a valid
punctuation character for use in the @code{PRINT_OPERAND} macro.  If
@code{PRINT_OPERAND_PUNCT_VALID_P} is not defined, it means that no
punctuation characters (except for the standard one, @samp{%}) are used
in this way.
@end defmac

@defmac PRINT_OPERAND_ADDRESS (@var{stream}, @var{x})
A C compound statement to output to stdio stream @var{stream} the
assembler syntax for an instruction operand that is a memory reference
whose address is @var{x}.  @var{x} is an RTL expression.

@cindex @code{TARGET_ENCODE_SECTION_INFO} usage
On some machines, the syntax for a symbolic address depends on the
section that the address refers to.  On these machines, define the hook
@code{TARGET_ENCODE_SECTION_INFO} to store the information into the
@code{symbol_ref}, and then check for it here.  @xref{Assembler
Format}.
@end defmac

@findex dbr_sequence_length
@defmac DBR_OUTPUT_SEQEND (@var{file})
A C statement, to be executed after all slot-filler instructions have
been output.  If necessary, call @code{dbr_sequence_length} to
determine the number of slots filled in a sequence (zero if not
currently outputting a sequence), to decide how many no-ops to output,
or whatever.

Don't define this macro if it has nothing to do, but it is helpful in
reading assembly output if the extent of the delay sequence is made
explicit (e.g.@: with white space).
@end defmac

@findex final_sequence
Note that output routines for instructions with delay slots must be
prepared to deal with not being output as part of a sequence
(i.e.@: when the scheduling pass is not run, or when no slot fillers could be
found.)  The variable @code{final_sequence} is null when not
processing a sequence, otherwise it contains the @code{sequence} rtx
being output.

@findex asm_fprintf
@defmac REGISTER_PREFIX
@defmacx LOCAL_LABEL_PREFIX
@defmacx USER_LABEL_PREFIX
@defmacx IMMEDIATE_PREFIX
If defined, C string expressions to be used for the @samp{%R}, @samp{%L},
@samp{%U}, and @samp{%I} options of @code{asm_fprintf} (see
@file{final.c}).  These are useful when a single @file{md} file must
support multiple assembler formats.  In that case, the various @file{tm.h}
files can define these macros differently.
@end defmac

@defmac ASM_FPRINTF_EXTENSIONS (@var{file}, @var{argptr}, @var{format})
If defined this macro should expand to a series of @code{case}
statements which will be parsed inside the @code{switch} statement of
the @code{asm_fprintf} function.  This allows targets to define extra
printf formats which may useful when generating their assembler
statements.  Note that uppercase letters are reserved for future
generic extensions to asm_fprintf, and so are not available to target
specific code.  The output file is given by the parameter @var{file}.
The varargs input pointer is @var{argptr} and the rest of the format
string, starting the character after the one that is being switched
upon, is pointed to by @var{format}.
@end defmac

@defmac ASSEMBLER_DIALECT
If your target supports multiple dialects of assembler language (such as
different opcodes), define this macro as a C expression that gives the
numeric index of the assembler language dialect to use, with zero as the
first variant.

If this macro is defined, you may use constructs of the form
@smallexample
@samp{@{option0|option1|option2@dots{}@}}
@end smallexample
@noindent
in the output templates of patterns (@pxref{Output Template}) or in the
first argument of @code{asm_fprintf}.  This construct outputs
@samp{option0}, @samp{option1}, @samp{option2}, etc., if the value of
@code{ASSEMBLER_DIALECT} is zero, one, two, etc.  Any special characters
within these strings retain their usual meaning.  If there are fewer
alternatives within the braces than the value of
@code{ASSEMBLER_DIALECT}, the construct outputs nothing.

If you do not define this macro, the characters @samp{@{}, @samp{|} and
@samp{@}} do not have any special meaning when used in templates or
operands to @code{asm_fprintf}.

Define the macros @code{REGISTER_PREFIX}, @code{LOCAL_LABEL_PREFIX},
@code{USER_LABEL_PREFIX} and @code{IMMEDIATE_PREFIX} if you can express
the variations in assembler language syntax with that mechanism.  Define
@code{ASSEMBLER_DIALECT} and use the @samp{@{option0|option1@}} syntax
if the syntax variant are larger and involve such things as different
opcodes or operand order.
@end defmac

@defmac ASM_OUTPUT_REG_PUSH (@var{stream}, @var{regno})
A C expression to output to @var{stream} some assembler code
which will push hard register number @var{regno} onto the stack.
The code need not be optimal, since this macro is used only when
profiling.
@end defmac

@defmac ASM_OUTPUT_REG_POP (@var{stream}, @var{regno})
A C expression to output to @var{stream} some assembler code
which will pop hard register number @var{regno} off of the stack.
The code need not be optimal, since this macro is used only when
profiling.
@end defmac

@node Dispatch Tables
@subsection Output of Dispatch Tables

@c prevent bad page break with this line
This concerns dispatch tables.

@cindex dispatch table
@defmac ASM_OUTPUT_ADDR_DIFF_ELT (@var{stream}, @var{body}, @var{value}, @var{rel})
A C statement to output to the stdio stream @var{stream} an assembler
pseudo-instruction to generate a difference between two labels.
@var{value} and @var{rel} are the numbers of two internal labels.  The
definitions of these labels are output using
@code{(*targetm.asm_out.internal_label)}, and they must be printed in the same
way here.  For example,

@smallexample
fprintf (@var{stream}, "\t.word L%d-L%d\n",
         @var{value}, @var{rel})
@end smallexample

You must provide this macro on machines where the addresses in a
dispatch table are relative to the table's own address.  If defined, GCC
will also use this macro on all machines when producing PIC@.
@var{body} is the body of the @code{ADDR_DIFF_VEC}; it is provided so that the
mode and flags can be read.
@end defmac

@defmac ASM_OUTPUT_ADDR_VEC_ELT (@var{stream}, @var{value})
This macro should be provided on machines where the addresses
in a dispatch table are absolute.

The definition should be a C statement to output to the stdio stream
@var{stream} an assembler pseudo-instruction to generate a reference to
a label.  @var{value} is the number of an internal label whose
definition is output using @code{(*targetm.asm_out.internal_label)}.
For example,

@smallexample
fprintf (@var{stream}, "\t.word L%d\n", @var{value})
@end smallexample
@end defmac

@defmac ASM_OUTPUT_CASE_LABEL (@var{stream}, @var{prefix}, @var{num}, @var{table})
Define this if the label before a jump-table needs to be output
specially.  The first three arguments are the same as for
@code{(*targetm.asm_out.internal_label)}; the fourth argument is the
jump-table which follows (a @code{jump_insn} containing an
@code{addr_vec} or @code{addr_diff_vec}).

This feature is used on system V to output a @code{swbeg} statement
for the table.

If this macro is not defined, these labels are output with
@code{(*targetm.asm_out.internal_label)}.
@end defmac

@defmac ASM_OUTPUT_CASE_END (@var{stream}, @var{num}, @var{table})
Define this if something special must be output at the end of a
jump-table.  The definition should be a C statement to be executed
after the assembler code for the table is written.  It should write
the appropriate code to stdio stream @var{stream}.  The argument
@var{table} is the jump-table insn, and @var{num} is the label-number
of the preceding label.

If this macro is not defined, nothing special is output at the end of
the jump-table.
@end defmac

@hook TARGET_ASM_EMIT_UNWIND_LABEL
This target hook emits a label at the beginning of each FDE@.  It
should be defined on targets where FDEs need special labels, and it
should write the appropriate label, for the FDE associated with the
function declaration @var{decl}, to the stdio stream @var{stream}.
The third argument, @var{for_eh}, is a boolean: true if this is for an
exception table.  The fourth argument, @var{empty}, is a boolean:
true if this is a placeholder label for an omitted FDE@.

The default is that FDEs are not given nonlocal labels.
@end deftypefn

@hook TARGET_ASM_EMIT_EXCEPT_TABLE_LABEL
This target hook emits a label at the beginning of the exception table.
It should be defined on targets where it is desirable for the table
to be broken up according to function.

The default is that no label is emitted.
@end deftypefn

@hook TARGET_ASM_EMIT_EXCEPT_PERSONALITY

@hook TARGET_ASM_UNWIND_EMIT
This target hook emits assembly directives required to unwind the
given instruction.  This is only used when @code{TARGET_EXCEPT_UNWIND_INFO}
returns @code{UI_TARGET}.
@end deftypefn

@hook TARGET_ASM_UNWIND_EMIT_BEFORE_INSN

@node Exception Region Output
@subsection Assembler Commands for Exception Regions

@c prevent bad page break with this line

This describes commands marking the start and the end of an exception
region.

@defmac EH_FRAME_SECTION_NAME
If defined, a C string constant for the name of the section containing
exception handling frame unwind information.  If not defined, GCC will
provide a default definition if the target supports named sections.
@file{crtstuff.c} uses this macro to switch to the appropriate section.

You should define this symbol if your target supports DWARF 2 frame
unwind information and the default definition does not work.
@end defmac

@defmac EH_FRAME_IN_DATA_SECTION
If defined, DWARF 2 frame unwind information will be placed in the
data section even though the target supports named sections.  This
might be necessary, for instance, if the system linker does garbage
collection and sections cannot be marked as not to be collected.

Do not define this macro unless @code{TARGET_ASM_NAMED_SECTION} is
also defined.
@end defmac

@defmac EH_TABLES_CAN_BE_READ_ONLY
Define this macro to 1 if your target is such that no frame unwind
information encoding used with non-PIC code will ever require a
runtime relocation, but the linker may not support merging read-only
and read-write sections into a single read-write section.
@end defmac

@defmac MASK_RETURN_ADDR
An rtx used to mask the return address found via @code{RETURN_ADDR_RTX}, so
that it does not contain any extraneous set bits in it.
@end defmac

@defmac DWARF2_UNWIND_INFO
Define this macro to 0 if your target supports DWARF 2 frame unwind
information, but it does not yet work with exception handling.
Otherwise, if your target supports this information (if it defines
@code{INCOMING_RETURN_ADDR_RTX} and @code{OBJECT_FORMAT_ELF}),
GCC will provide a default definition of 1.
@end defmac

@hook TARGET_EXCEPT_UNWIND_INFO
This hook defines the mechanism that will be used for exception handling
by the target.  If the target has ABI specified unwind tables, the hook
should return @code{UI_TARGET}.  If the target is to use the
@code{setjmp}/@code{longjmp}-based exception handling scheme, the hook
should return @code{UI_SJLJ}.  If the target supports DWARF 2 frame unwind
information, the hook should return @code{UI_DWARF2}.

A target may, if exceptions are disabled, choose to return @code{UI_NONE}.
This may end up simplifying other parts of target-specific code.  The
default implementation of this hook never returns @code{UI_NONE}.

Note that the value returned by this hook should be constant.  It should
not depend on anything except the command-line switches described by
@var{opts}.  In particular, the
setting @code{UI_SJLJ} must be fixed at compiler start-up as C pre-processor
macros and builtin functions related to exception handling are set up
depending on this setting.

The default implementation of the hook first honors the
@option{--enable-sjlj-exceptions} configure option, then
@code{DWARF2_UNWIND_INFO}, and finally defaults to @code{UI_SJLJ}.  If
@code{DWARF2_UNWIND_INFO} depends on command-line options, the target
must define this hook so that @var{opts} is used correctly.
@end deftypefn

@hook TARGET_UNWIND_TABLES_DEFAULT
This variable should be set to @code{true} if the target ABI requires unwinding
tables even when exceptions are not used.  It must not be modified by
command-line option processing.
@end deftypevr

@defmac DONT_USE_BUILTIN_SETJMP
Define this macro to 1 if the @code{setjmp}/@code{longjmp}-based scheme
should use the @code{setjmp}/@code{longjmp} functions from the C library
instead of the @code{__builtin_setjmp}/@code{__builtin_longjmp} machinery.
@end defmac

@defmac JMP_BUF_SIZE
This macro has no effect unless @code{DONT_USE_BUILTIN_SETJMP} is also
defined.  Define this macro if the default size of @code{jmp_buf} buffer
for the @code{setjmp}/@code{longjmp}-based exception handling mechanism
is not large enough, or if it is much too large.
The default size is @code{FIRST_PSEUDO_REGISTER * sizeof(void *)}.
@end defmac

@defmac DWARF_CIE_DATA_ALIGNMENT
This macro need only be defined if the target might save registers in the
function prologue at an offset to the stack pointer that is not aligned to
@code{UNITS_PER_WORD}.  The definition should be the negative minimum
alignment if @code{STACK_GROWS_DOWNWARD} is defined, and the positive
minimum alignment otherwise.  @xref{SDB and DWARF}.  Only applicable if
the target supports DWARF 2 frame unwind information.
@end defmac

@hook TARGET_TERMINATE_DW2_EH_FRAME_INFO
Contains the value true if the target should add a zero word onto the
end of a Dwarf-2 frame info section when used for exception handling.
Default value is false if @code{EH_FRAME_SECTION_NAME} is defined, and
true otherwise.
@end deftypevr

@hook TARGET_DWARF_REGISTER_SPAN
Given a register, this hook should return a parallel of registers to
represent where to find the register pieces.  Define this hook if the
register and its mode are represented in Dwarf in non-contiguous
locations, or if the register should be represented in more than one
register in Dwarf.  Otherwise, this hook should return @code{NULL_RTX}.
If not defined, the default is to return @code{NULL_RTX}.
@end deftypefn

@hook TARGET_INIT_DWARF_REG_SIZES_EXTRA
If some registers are represented in Dwarf-2 unwind information in
multiple pieces, define this hook to fill in information about the
sizes of those pieces in the table used by the unwinder at runtime.
It will be called by @code{expand_builtin_init_dwarf_reg_sizes} after
filling in a single size corresponding to each hard register;
@var{address} is the address of the table.
@end deftypefn

@hook TARGET_ASM_TTYPE
This hook is used to output a reference from a frame unwinding table to
the type_info object identified by @var{sym}.  It should return @code{true}
if the reference was output.  Returning @code{false} will cause the
reference to be output using the normal Dwarf2 routines.
@end deftypefn

@hook TARGET_ARM_EABI_UNWINDER
This flag should be set to @code{true} on targets that use an ARM EABI
based unwinding library, and @code{false} on other targets.  This effects
the format of unwinding tables, and how the unwinder in entered after
running a cleanup.  The default is @code{false}.
@end deftypevr

@node Alignment Output
@subsection Assembler Commands for Alignment

@c prevent bad page break with this line
This describes commands for alignment.

@defmac JUMP_ALIGN (@var{label})
The alignment (log base 2) to put in front of @var{label}, which is
a common destination of jumps and has no fallthru incoming edge.

This macro need not be defined if you don't want any special alignment
to be done at such a time.  Most machine descriptions do not currently
define the macro.

Unless it's necessary to inspect the @var{label} parameter, it is better
to set the variable @var{align_jumps} in the target's
@code{TARGET_OPTION_OVERRIDE}.  Otherwise, you should try to honor the user's
selection in @var{align_jumps} in a @code{JUMP_ALIGN} implementation.
@end defmac

@hook TARGET_ASM_JUMP_ALIGN_MAX_SKIP
The maximum number of bytes to skip before @var{label} when applying
@code{JUMP_ALIGN}.  This works only if
@code{ASM_OUTPUT_MAX_SKIP_ALIGN} is defined.
@end deftypefn

@defmac LABEL_ALIGN_AFTER_BARRIER (@var{label})
The alignment (log base 2) to put in front of @var{label}, which follows
a @code{BARRIER}.

This macro need not be defined if you don't want any special alignment
to be done at such a time.  Most machine descriptions do not currently
define the macro.
@end defmac

@hook TARGET_ASM_LABEL_ALIGN_AFTER_BARRIER_MAX_SKIP
The maximum number of bytes to skip before @var{label} when applying
@code{LABEL_ALIGN_AFTER_BARRIER}.  This works only if
@code{ASM_OUTPUT_MAX_SKIP_ALIGN} is defined.
@end deftypefn

@defmac LOOP_ALIGN (@var{label})
The alignment (log base 2) to put in front of @var{label}, which follows
a @code{NOTE_INSN_LOOP_BEG} note.

This macro need not be defined if you don't want any special alignment
to be done at such a time.  Most machine descriptions do not currently
define the macro.

Unless it's necessary to inspect the @var{label} parameter, it is better
to set the variable @code{align_loops} in the target's
@code{TARGET_OPTION_OVERRIDE}.  Otherwise, you should try to honor the user's
selection in @code{align_loops} in a @code{LOOP_ALIGN} implementation.
@end defmac

@hook TARGET_ASM_LOOP_ALIGN_MAX_SKIP
The maximum number of bytes to skip when applying @code{LOOP_ALIGN} to
@var{label}.  This works only if @code{ASM_OUTPUT_MAX_SKIP_ALIGN} is
defined.
@end deftypefn

@defmac LABEL_ALIGN (@var{label})
The alignment (log base 2) to put in front of @var{label}.
If @code{LABEL_ALIGN_AFTER_BARRIER} / @code{LOOP_ALIGN} specify a different alignment,
the maximum of the specified values is used.

Unless it's necessary to inspect the @var{label} parameter, it is better
to set the variable @code{align_labels} in the target's
@code{TARGET_OPTION_OVERRIDE}.  Otherwise, you should try to honor the user's
selection in @code{align_labels} in a @code{LABEL_ALIGN} implementation.
@end defmac

@hook TARGET_ASM_LABEL_ALIGN_MAX_SKIP
The maximum number of bytes to skip when applying @code{LABEL_ALIGN}
to @var{label}.  This works only if @code{ASM_OUTPUT_MAX_SKIP_ALIGN}
is defined.
@end deftypefn

@defmac ASM_OUTPUT_SKIP (@var{stream}, @var{nbytes})
A C statement to output to the stdio stream @var{stream} an assembler
instruction to advance the location counter by @var{nbytes} bytes.
Those bytes should be zero when loaded.  @var{nbytes} will be a C
expression of type @code{unsigned HOST_WIDE_INT}.
@end defmac

@defmac ASM_NO_SKIP_IN_TEXT
Define this macro if @code{ASM_OUTPUT_SKIP} should not be used in the
text section because it fails to put zeros in the bytes that are skipped.
This is true on many Unix systems, where the pseudo--op to skip bytes
produces no-op instructions rather than zeros when used in the text
section.
@end defmac

@defmac ASM_OUTPUT_ALIGN (@var{stream}, @var{power})
A C statement to output to the stdio stream @var{stream} an assembler
command to advance the location counter to a multiple of 2 to the
@var{power} bytes.  @var{power} will be a C expression of type @code{int}.
@end defmac

@defmac ASM_OUTPUT_ALIGN_WITH_NOP (@var{stream}, @var{power})
Like @code{ASM_OUTPUT_ALIGN}, except that the ``nop'' instruction is used
for padding, if necessary.
@end defmac

@defmac ASM_OUTPUT_MAX_SKIP_ALIGN (@var{stream}, @var{power}, @var{max_skip})
A C statement to output to the stdio stream @var{stream} an assembler
command to advance the location counter to a multiple of 2 to the
@var{power} bytes, but only if @var{max_skip} or fewer bytes are needed to
satisfy the alignment request.  @var{power} and @var{max_skip} will be
a C expression of type @code{int}.
@end defmac

@need 3000
@node Debugging Info
@section Controlling Debugging Information Format

@c prevent bad page break with this line
This describes how to specify debugging information.

@menu
* All Debuggers::      Macros that affect all debugging formats uniformly.
* DBX Options::        Macros enabling specific options in DBX format.
* DBX Hooks::          Hook macros for varying DBX format.
* File Names and DBX:: Macros controlling output of file names in DBX format.
* SDB and DWARF::      Macros for SDB (COFF) and DWARF formats.
* VMS Debug::          Macros for VMS debug format.
@end menu

@node All Debuggers
@subsection Macros Affecting All Debugging Formats

@c prevent bad page break with this line
These macros affect all debugging formats.

@defmac DBX_REGISTER_NUMBER (@var{regno})
A C expression that returns the DBX register number for the compiler
register number @var{regno}.  In the default macro provided, the value
of this expression will be @var{regno} itself.  But sometimes there are
some registers that the compiler knows about and DBX does not, or vice
versa.  In such cases, some register may need to have one number in the
compiler and another for DBX@.

If two registers have consecutive numbers inside GCC, and they can be
used as a pair to hold a multiword value, then they @emph{must} have
consecutive numbers after renumbering with @code{DBX_REGISTER_NUMBER}.
Otherwise, debuggers will be unable to access such a pair, because they
expect register pairs to be consecutive in their own numbering scheme.

If you find yourself defining @code{DBX_REGISTER_NUMBER} in way that
does not preserve register pairs, then what you must do instead is
redefine the actual register numbering scheme.
@end defmac

@defmac DEBUGGER_AUTO_OFFSET (@var{x})
A C expression that returns the integer offset value for an automatic
variable having address @var{x} (an RTL expression).  The default
computation assumes that @var{x} is based on the frame-pointer and
gives the offset from the frame-pointer.  This is required for targets
that produce debugging output for DBX or COFF-style debugging output
for SDB and allow the frame-pointer to be eliminated when the
@option{-g} options is used.
@end defmac

@defmac DEBUGGER_ARG_OFFSET (@var{offset}, @var{x})
A C expression that returns the integer offset value for an argument
having address @var{x} (an RTL expression).  The nominal offset is
@var{offset}.
@end defmac

@defmac PREFERRED_DEBUGGING_TYPE
A C expression that returns the type of debugging output GCC should
produce when the user specifies just @option{-g}.  Define
this if you have arranged for GCC to support more than one format of
debugging output.  Currently, the allowable values are @code{DBX_DEBUG},
@code{SDB_DEBUG}, @code{DWARF_DEBUG}, @code{DWARF2_DEBUG},
@code{XCOFF_DEBUG}, @code{VMS_DEBUG}, and @code{VMS_AND_DWARF2_DEBUG}.

When the user specifies @option{-ggdb}, GCC normally also uses the
value of this macro to select the debugging output format, but with two
exceptions.  If @code{DWARF2_DEBUGGING_INFO} is defined, GCC uses the
value @code{DWARF2_DEBUG}.  Otherwise, if @code{DBX_DEBUGGING_INFO} is
defined, GCC uses @code{DBX_DEBUG}.

The value of this macro only affects the default debugging output; the
user can always get a specific type of output by using @option{-gstabs},
@option{-gcoff}, @option{-gdwarf-2}, @option{-gxcoff}, or @option{-gvms}.
@end defmac

@node DBX Options
@subsection Specific Options for DBX Output

@c prevent bad page break with this line
These are specific options for DBX output.

@defmac DBX_DEBUGGING_INFO
Define this macro if GCC should produce debugging output for DBX
in response to the @option{-g} option.
@end defmac

@defmac XCOFF_DEBUGGING_INFO
Define this macro if GCC should produce XCOFF format debugging output
in response to the @option{-g} option.  This is a variant of DBX format.
@end defmac

@defmac DEFAULT_GDB_EXTENSIONS
Define this macro to control whether GCC should by default generate
GDB's extended version of DBX debugging information (assuming DBX-format
debugging information is enabled at all).  If you don't define the
macro, the default is 1: always generate the extended information
if there is any occasion to.
@end defmac

@defmac DEBUG_SYMS_TEXT
Define this macro if all @code{.stabs} commands should be output while
in the text section.
@end defmac

@defmac ASM_STABS_OP
A C string constant, including spacing, naming the assembler pseudo op to
use instead of @code{"\t.stabs\t"} to define an ordinary debugging symbol.
If you don't define this macro, @code{"\t.stabs\t"} is used.  This macro
applies only to DBX debugging information format.
@end defmac

@defmac ASM_STABD_OP
A C string constant, including spacing, naming the assembler pseudo op to
use instead of @code{"\t.stabd\t"} to define a debugging symbol whose
value is the current location.  If you don't define this macro,
@code{"\t.stabd\t"} is used.  This macro applies only to DBX debugging
information format.
@end defmac

@defmac ASM_STABN_OP
A C string constant, including spacing, naming the assembler pseudo op to
use instead of @code{"\t.stabn\t"} to define a debugging symbol with no
name.  If you don't define this macro, @code{"\t.stabn\t"} is used.  This
macro applies only to DBX debugging information format.
@end defmac

@defmac DBX_NO_XREFS
Define this macro if DBX on your system does not support the construct
@samp{xs@var{tagname}}.  On some systems, this construct is used to
describe a forward reference to a structure named @var{tagname}.
On other systems, this construct is not supported at all.
@end defmac

@defmac DBX_CONTIN_LENGTH
A symbol name in DBX-format debugging information is normally
continued (split into two separate @code{.stabs} directives) when it
exceeds a certain length (by default, 80 characters).  On some
operating systems, DBX requires this splitting; on others, splitting
must not be done.  You can inhibit splitting by defining this macro
with the value zero.  You can override the default splitting-length by
defining this macro as an expression for the length you desire.
@end defmac

@defmac DBX_CONTIN_CHAR
Normally continuation is indicated by adding a @samp{\} character to
the end of a @code{.stabs} string when a continuation follows.  To use
a different character instead, define this macro as a character
constant for the character you want to use.  Do not define this macro
if backslash is correct for your system.
@end defmac

@defmac DBX_STATIC_STAB_DATA_SECTION
Define this macro if it is necessary to go to the data section before
outputting the @samp{.stabs} pseudo-op for a non-global static
variable.
@end defmac

@defmac DBX_TYPE_DECL_STABS_CODE
The value to use in the ``code'' field of the @code{.stabs} directive
for a typedef.  The default is @code{N_LSYM}.
@end defmac

@defmac DBX_STATIC_CONST_VAR_CODE
The value to use in the ``code'' field of the @code{.stabs} directive
for a static variable located in the text section.  DBX format does not
provide any ``right'' way to do this.  The default is @code{N_FUN}.
@end defmac

@defmac DBX_REGPARM_STABS_CODE
The value to use in the ``code'' field of the @code{.stabs} directive
for a parameter passed in registers.  DBX format does not provide any
``right'' way to do this.  The default is @code{N_RSYM}.
@end defmac

@defmac DBX_REGPARM_STABS_LETTER
The letter to use in DBX symbol data to identify a symbol as a parameter
passed in registers.  DBX format does not customarily provide any way to
do this.  The default is @code{'P'}.
@end defmac

@defmac DBX_FUNCTION_FIRST
Define this macro if the DBX information for a function and its
arguments should precede the assembler code for the function.  Normally,
in DBX format, the debugging information entirely follows the assembler
code.
@end defmac

@defmac DBX_BLOCKS_FUNCTION_RELATIVE
Define this macro, with value 1, if the value of a symbol describing
the scope of a block (@code{N_LBRAC} or @code{N_RBRAC}) should be
relative to the start of the enclosing function.  Normally, GCC uses
an absolute address.
@end defmac

@defmac DBX_LINES_FUNCTION_RELATIVE
Define this macro, with value 1, if the value of a symbol indicating
the current line number (@code{N_SLINE}) should be relative to the
start of the enclosing function.  Normally, GCC uses an absolute address.
@end defmac

@defmac DBX_USE_BINCL
Define this macro if GCC should generate @code{N_BINCL} and
@code{N_EINCL} stabs for included header files, as on Sun systems.  This
macro also directs GCC to output a type number as a pair of a file
number and a type number within the file.  Normally, GCC does not
generate @code{N_BINCL} or @code{N_EINCL} stabs, and it outputs a single
number for a type number.
@end defmac

@node DBX Hooks
@subsection Open-Ended Hooks for DBX Format

@c prevent bad page break with this line
These are hooks for DBX format.

@defmac DBX_OUTPUT_SOURCE_LINE (@var{stream}, @var{line}, @var{counter})
A C statement to output DBX debugging information before code for line
number @var{line} of the current source file to the stdio stream
@var{stream}.  @var{counter} is the number of time the macro was
invoked, including the current invocation; it is intended to generate
unique labels in the assembly output.

This macro should not be defined if the default output is correct, or
if it can be made correct by defining @code{DBX_LINES_FUNCTION_RELATIVE}.
@end defmac

@defmac NO_DBX_FUNCTION_END
Some stabs encapsulation formats (in particular ECOFF), cannot handle the
@code{.stabs "",N_FUN,,0,0,Lscope-function-1} gdb dbx extension construct.
On those machines, define this macro to turn this feature off without
disturbing the rest of the gdb extensions.
@end defmac

@defmac NO_DBX_BNSYM_ENSYM
Some assemblers cannot handle the @code{.stabd BNSYM/ENSYM,0,0} gdb dbx
extension construct.  On those machines, define this macro to turn this
feature off without disturbing the rest of the gdb extensions.
@end defmac

@node File Names and DBX
@subsection File Names in DBX Format

@c prevent bad page break with this line
This describes file names in DBX format.

@defmac DBX_OUTPUT_MAIN_SOURCE_FILENAME (@var{stream}, @var{name})
A C statement to output DBX debugging information to the stdio stream
@var{stream}, which indicates that file @var{name} is the main source
file---the file specified as the input file for compilation.
This macro is called only once, at the beginning of compilation.

This macro need not be defined if the standard form of output
for DBX debugging information is appropriate.

It may be necessary to refer to a label equal to the beginning of the
text section.  You can use @samp{assemble_name (stream, ltext_label_name)}
to do so.  If you do this, you must also set the variable
@var{used_ltext_label_name} to @code{true}.
@end defmac

@defmac NO_DBX_MAIN_SOURCE_DIRECTORY
Define this macro, with value 1, if GCC should not emit an indication
of the current directory for compilation and current source language at
the beginning of the file.
@end defmac

@defmac NO_DBX_GCC_MARKER
Define this macro, with value 1, if GCC should not emit an indication
that this object file was compiled by GCC@.  The default is to emit
an @code{N_OPT} stab at the beginning of every source file, with
@samp{gcc2_compiled.} for the string and value 0.
@end defmac

@defmac DBX_OUTPUT_MAIN_SOURCE_FILE_END (@var{stream}, @var{name})
A C statement to output DBX debugging information at the end of
compilation of the main source file @var{name}.  Output should be
written to the stdio stream @var{stream}.

If you don't define this macro, nothing special is output at the end
of compilation, which is correct for most machines.
@end defmac

@defmac DBX_OUTPUT_NULL_N_SO_AT_MAIN_SOURCE_FILE_END
Define this macro @emph{instead of} defining
@code{DBX_OUTPUT_MAIN_SOURCE_FILE_END}, if what needs to be output at
the end of compilation is an @code{N_SO} stab with an empty string,
whose value is the highest absolute text address in the file.
@end defmac

@need 2000
@node SDB and DWARF
@subsection Macros for SDB and DWARF Output

@c prevent bad page break with this line
Here are macros for SDB and DWARF output.

@defmac SDB_DEBUGGING_INFO
Define this macro if GCC should produce COFF-style debugging output
for SDB in response to the @option{-g} option.
@end defmac

@defmac DWARF2_DEBUGGING_INFO
Define this macro if GCC should produce dwarf version 2 format
debugging output in response to the @option{-g} option.

@hook TARGET_DWARF_CALLING_CONVENTION
Define this to enable the dwarf attribute @code{DW_AT_calling_convention} to
be emitted for each function.  Instead of an integer return the enum
value for the @code{DW_CC_} tag.
@end deftypefn

To support optional call frame debugging information, you must also
define @code{INCOMING_RETURN_ADDR_RTX} and either set
@code{RTX_FRAME_RELATED_P} on the prologue insns if you use RTL for the
prologue, or call @code{dwarf2out_def_cfa} and @code{dwarf2out_reg_save}
as appropriate from @code{TARGET_ASM_FUNCTION_PROLOGUE} if you don't.
@end defmac

@defmac DWARF2_FRAME_INFO
Define this macro to a nonzero value if GCC should always output
Dwarf 2 frame information.  If @code{TARGET_EXCEPT_UNWIND_INFO}
(@pxref{Exception Region Output}) returns @code{UI_DWARF2}, and
exceptions are enabled, GCC will output this information not matter
how you define @code{DWARF2_FRAME_INFO}.
@end defmac

@hook TARGET_DEBUG_UNWIND_INFO
This hook defines the mechanism that will be used for describing frame
unwind information to the debugger.  Normally the hook will return
@code{UI_DWARF2} if DWARF 2 debug information is enabled, and
return @code{UI_NONE} otherwise.

A target may return @code{UI_DWARF2} even when DWARF 2 debug information
is disabled in order to always output DWARF 2 frame information.

A target may return @code{UI_TARGET} if it has ABI specified unwind tables.
This will suppress generation of the normal debug frame unwind information.
@end deftypefn

@defmac DWARF2_ASM_LINE_DEBUG_INFO
Define this macro to be a nonzero value if the assembler can generate Dwarf 2
line debug info sections.  This will result in much more compact line number
tables, and hence is desirable if it works.
@end defmac

@hook TARGET_WANT_DEBUG_PUB_SECTIONS

@hook TARGET_FORCE_AT_COMP_DIR

@hook TARGET_DELAY_SCHED2

@hook TARGET_DELAY_VARTRACK

@defmac ASM_OUTPUT_DWARF_DELTA (@var{stream}, @var{size}, @var{label1}, @var{label2})
A C statement to issue assembly directives that create a difference
@var{lab1} minus @var{lab2}, using an integer of the given @var{size}.
@end defmac

@defmac ASM_OUTPUT_DWARF_VMS_DELTA (@var{stream}, @var{size}, @var{label1}, @var{label2})
A C statement to issue assembly directives that create a difference
between the two given labels in system defined units, e.g. instruction
slots on IA64 VMS, using an integer of the given size.
@end defmac

@defmac ASM_OUTPUT_DWARF_OFFSET (@var{stream}, @var{size}, @var{label}, @var{section})
A C statement to issue assembly directives that create a
section-relative reference to the given @var{label}, using an integer of the
given @var{size}.  The label is known to be defined in the given @var{section}.
@end defmac

@defmac ASM_OUTPUT_DWARF_PCREL (@var{stream}, @var{size}, @var{label})
A C statement to issue assembly directives that create a self-relative
reference to the given @var{label}, using an integer of the given @var{size}.
@end defmac

@defmac ASM_OUTPUT_DWARF_TABLE_REF (@var{label})
A C statement to issue assembly directives that create a reference to
the DWARF table identifier @var{label} from the current section.  This
is used on some systems to avoid garbage collecting a DWARF table which
is referenced by a function.
@end defmac

@hook TARGET_ASM_OUTPUT_DWARF_DTPREL
If defined, this target hook is a function which outputs a DTP-relative
reference to the given TLS symbol of the specified size.
@end deftypefn

@defmac PUT_SDB_@dots{}
Define these macros to override the assembler syntax for the special
SDB assembler directives.  See @file{sdbout.c} for a list of these
macros and their arguments.  If the standard syntax is used, you need
not define them yourself.
@end defmac

@defmac SDB_DELIM
Some assemblers do not support a semicolon as a delimiter, even between
SDB assembler directives.  In that case, define this macro to be the
delimiter to use (usually @samp{\n}).  It is not necessary to define
a new set of @code{PUT_SDB_@var{op}} macros if this is the only change
required.
@end defmac

@defmac SDB_ALLOW_UNKNOWN_REFERENCES
Define this macro to allow references to unknown structure,
union, or enumeration tags to be emitted.  Standard COFF does not
allow handling of unknown references, MIPS ECOFF has support for
it.
@end defmac

@defmac SDB_ALLOW_FORWARD_REFERENCES
Define this macro to allow references to structure, union, or
enumeration tags that have not yet been seen to be handled.  Some
assemblers choke if forward tags are used, while some require it.
@end defmac

@defmac SDB_OUTPUT_SOURCE_LINE (@var{stream}, @var{line})
A C statement to output SDB debugging information before code for line
number @var{line} of the current source file to the stdio stream
@var{stream}.  The default is to emit an @code{.ln} directive.
@end defmac

@need 2000
@node VMS Debug
@subsection Macros for VMS Debug Format

@c prevent bad page break with this line
Here are macros for VMS debug format.

@defmac VMS_DEBUGGING_INFO
Define this macro if GCC should produce debugging output for VMS
in response to the @option{-g} option.  The default behavior for VMS
is to generate minimal debug info for a traceback in the absence of
@option{-g} unless explicitly overridden with @option{-g0}.  This
behavior is controlled by @code{TARGET_OPTION_OPTIMIZATION} and
@code{TARGET_OPTION_OVERRIDE}.
@end defmac

@node Floating Point
@section Cross Compilation and Floating Point
@cindex cross compilation and floating point
@cindex floating point and cross compilation

While all modern machines use twos-complement representation for integers,
there are a variety of representations for floating point numbers.  This
means that in a cross-compiler the representation of floating point numbers
in the compiled program may be different from that used in the machine
doing the compilation.

Because different representation systems may offer different amounts of
range and precision, all floating point constants must be represented in
the target machine's format.  Therefore, the cross compiler cannot
safely use the host machine's floating point arithmetic; it must emulate
the target's arithmetic.  To ensure consistency, GCC always uses
emulation to work with floating point values, even when the host and
target floating point formats are identical.

The following macros are provided by @file{real.h} for the compiler to
use.  All parts of the compiler which generate or optimize
floating-point calculations must use these macros.  They may evaluate
their operands more than once, so operands must not have side effects.

@defmac REAL_VALUE_TYPE
The C data type to be used to hold a floating point value in the target
machine's format.  Typically this is a @code{struct} containing an
array of @code{HOST_WIDE_INT}, but all code should treat it as an opaque
quantity.
@end defmac

@deftypefn Macro int REAL_VALUES_EQUAL (REAL_VALUE_TYPE @var{x}, REAL_VALUE_TYPE @var{y})
Compares for equality the two values, @var{x} and @var{y}.  If the target
floating point format supports negative zeroes and/or NaNs,
@samp{REAL_VALUES_EQUAL (-0.0, 0.0)} is true, and
@samp{REAL_VALUES_EQUAL (NaN, NaN)} is false.
@end deftypefn

@deftypefn Macro int REAL_VALUES_LESS (REAL_VALUE_TYPE @var{x}, REAL_VALUE_TYPE @var{y})
Tests whether @var{x} is less than @var{y}.
@end deftypefn

@deftypefn Macro HOST_WIDE_INT REAL_VALUE_FIX (REAL_VALUE_TYPE @var{x})
Truncates @var{x} to a signed integer, rounding toward zero.
@end deftypefn

@deftypefn Macro {unsigned HOST_WIDE_INT} REAL_VALUE_UNSIGNED_FIX (REAL_VALUE_TYPE @var{x})
Truncates @var{x} to an unsigned integer, rounding toward zero.  If
@var{x} is negative, returns zero.
@end deftypefn

@deftypefn Macro REAL_VALUE_TYPE REAL_VALUE_ATOF (const char *@var{string}, enum machine_mode @var{mode})
Converts @var{string} into a floating point number in the target machine's
representation for mode @var{mode}.  This routine can handle both
decimal and hexadecimal floating point constants, using the syntax
defined by the C language for both.
@end deftypefn

@deftypefn Macro int REAL_VALUE_NEGATIVE (REAL_VALUE_TYPE @var{x})
Returns 1 if @var{x} is negative (including negative zero), 0 otherwise.
@end deftypefn

@deftypefn Macro int REAL_VALUE_ISINF (REAL_VALUE_TYPE @var{x})
Determines whether @var{x} represents infinity (positive or negative).
@end deftypefn

@deftypefn Macro int REAL_VALUE_ISNAN (REAL_VALUE_TYPE @var{x})
Determines whether @var{x} represents a ``NaN'' (not-a-number).
@end deftypefn

@deftypefn Macro void REAL_ARITHMETIC (REAL_VALUE_TYPE @var{output}, enum tree_code @var{code}, REAL_VALUE_TYPE @var{x}, REAL_VALUE_TYPE @var{y})
Calculates an arithmetic operation on the two floating point values
@var{x} and @var{y}, storing the result in @var{output} (which must be a
variable).

The operation to be performed is specified by @var{code}.  Only the
following codes are supported: @code{PLUS_EXPR}, @code{MINUS_EXPR},
@code{MULT_EXPR}, @code{RDIV_EXPR}, @code{MAX_EXPR}, @code{MIN_EXPR}.

If @code{REAL_ARITHMETIC} is asked to evaluate division by zero and the
target's floating point format cannot represent infinity, it will call
@code{abort}.  Callers should check for this situation first, using
@code{MODE_HAS_INFINITIES}.  @xref{Storage Layout}.
@end deftypefn

@deftypefn Macro REAL_VALUE_TYPE REAL_VALUE_NEGATE (REAL_VALUE_TYPE @var{x})
Returns the negative of the floating point value @var{x}.
@end deftypefn

@deftypefn Macro REAL_VALUE_TYPE REAL_VALUE_ABS (REAL_VALUE_TYPE @var{x})
Returns the absolute value of @var{x}.
@end deftypefn

@deftypefn Macro void REAL_VALUE_TO_INT (HOST_WIDE_INT @var{low}, HOST_WIDE_INT @var{high}, REAL_VALUE_TYPE @var{x})
Converts a floating point value @var{x} into a double-precision integer
which is then stored into @var{low} and @var{high}.  If the value is not
integral, it is truncated.
@end deftypefn

@deftypefn Macro void REAL_VALUE_FROM_INT (REAL_VALUE_TYPE @var{x}, HOST_WIDE_INT @var{low}, HOST_WIDE_INT @var{high}, enum machine_mode @var{mode})
Converts a double-precision integer found in @var{low} and @var{high},
into a floating point value which is then stored into @var{x}.  The
value is truncated to fit in mode @var{mode}.
@end deftypefn

@node Mode Switching
@section Mode Switching Instructions
@cindex mode switching
The following macros control mode switching optimizations:

@defmac OPTIMIZE_MODE_SWITCHING (@var{entity})
Define this macro if the port needs extra instructions inserted for mode
switching in an optimizing compilation.

For an example, the SH4 can perform both single and double precision
floating point operations, but to perform a single precision operation,
the FPSCR PR bit has to be cleared, while for a double precision
operation, this bit has to be set.  Changing the PR bit requires a general
purpose register as a scratch register, hence these FPSCR sets have to
be inserted before reload, i.e.@: you can't put this into instruction emitting
or @code{TARGET_MACHINE_DEPENDENT_REORG}.

You can have multiple entities that are mode-switched, and select at run time
which entities actually need it.  @code{OPTIMIZE_MODE_SWITCHING} should
return nonzero for any @var{entity} that needs mode-switching.
If you define this macro, you also have to define
@code{NUM_MODES_FOR_MODE_SWITCHING}, @code{MODE_NEEDED},
@code{MODE_PRIORITY_TO_MODE} and @code{EMIT_MODE_SET}.
@code{MODE_AFTER}, @code{MODE_ENTRY}, and @code{MODE_EXIT}
are optional.
@end defmac

@defmac NUM_MODES_FOR_MODE_SWITCHING
If you define @code{OPTIMIZE_MODE_SWITCHING}, you have to define this as
initializer for an array of integers.  Each initializer element
N refers to an entity that needs mode switching, and specifies the number
of different modes that might need to be set for this entity.
The position of the initializer in the initializer---starting counting at
zero---determines the integer that is used to refer to the mode-switched
entity in question.
In macros that take mode arguments / yield a mode result, modes are
represented as numbers 0 @dots{} N @minus{} 1.  N is used to specify that no mode
switch is needed / supplied.
@end defmac

@defmac MODE_NEEDED (@var{entity}, @var{insn})
@var{entity} is an integer specifying a mode-switched entity.  If
@code{OPTIMIZE_MODE_SWITCHING} is defined, you must define this macro to
return an integer value not larger than the corresponding element in
@code{NUM_MODES_FOR_MODE_SWITCHING}, to denote the mode that @var{entity} must
be switched into prior to the execution of @var{insn}.
@end defmac

@defmac MODE_AFTER (@var{entity}, @var{mode}, @var{insn})
@var{entity} is an integer specifying a mode-switched entity.  If
this macro is defined, it is evaluated for every @var{insn} during
mode switching.  It determines the mode that an insn results in (if
different from the incoming mode).
@end defmac

@defmac MODE_ENTRY (@var{entity})
If this macro is defined, it is evaluated for every @var{entity} that needs
mode switching.  It should evaluate to an integer, which is a mode that
@var{entity} is assumed to be switched to at function entry.  If @code{MODE_ENTRY}
is defined then @code{MODE_EXIT} must be defined.
@end defmac

@defmac MODE_EXIT (@var{entity})
If this macro is defined, it is evaluated for every @var{entity} that needs
mode switching.  It should evaluate to an integer, which is a mode that
@var{entity} is assumed to be switched to at function exit.  If @code{MODE_EXIT}
is defined then @code{MODE_ENTRY} must be defined.
@end defmac

@defmac MODE_PRIORITY_TO_MODE (@var{entity}, @var{n})
This macro specifies the order in which modes for @var{entity} are processed.
0 is the highest priority, @code{NUM_MODES_FOR_MODE_SWITCHING[@var{entity}] - 1} the
lowest.  The value of the macro should be an integer designating a mode
for @var{entity}.  For any fixed @var{entity}, @code{mode_priority_to_mode}
(@var{entity}, @var{n}) shall be a bijection in 0 @dots{}
@code{num_modes_for_mode_switching[@var{entity}] - 1}.
@end defmac

@defmac EMIT_MODE_SET (@var{entity}, @var{mode}, @var{hard_regs_live})
Generate one or more insns to set @var{entity} to @var{mode}.
@var{hard_reg_live} is the set of hard registers live at the point where
the insn(s) are to be inserted.
@end defmac

@node Target Attributes
@section Defining target-specific uses of @code{__attribute__}
@cindex target attributes
@cindex machine attributes
@cindex attributes, target-specific

Target-specific attributes may be defined for functions, data and types.
These are described using the following target hooks; they also need to
be documented in @file{extend.texi}.

@hook TARGET_ATTRIBUTE_TABLE
If defined, this target hook points to an array of @samp{struct
attribute_spec} (defined in @file{tree.h}) specifying the machine
specific attributes for this target and some of the restrictions on the
entities to which these attributes are applied and the arguments they
take.
@end deftypevr

@hook TARGET_ATTRIBUTE_TAKES_IDENTIFIER_P
If defined, this target hook is a function which returns true if the
machine-specific attribute named @var{name} expects an identifier
given as its first argument to be passed on as a plain identifier, not
subjected to name lookup.  If this is not defined, the default is
false for all machine-specific attributes.
@end deftypefn

@hook TARGET_COMP_TYPE_ATTRIBUTES
If defined, this target hook is a function which returns zero if the attributes on
@var{type1} and @var{type2} are incompatible, one if they are compatible,
and two if they are nearly compatible (which causes a warning to be
generated).  If this is not defined, machine-specific attributes are
supposed always to be compatible.
@end deftypefn

@hook TARGET_SET_DEFAULT_TYPE_ATTRIBUTES
If defined, this target hook is a function which assigns default attributes to
the newly defined @var{type}.
@end deftypefn

@hook TARGET_MERGE_TYPE_ATTRIBUTES
Define this target hook if the merging of type attributes needs special
handling.  If defined, the result is a list of the combined
@code{TYPE_ATTRIBUTES} of @var{type1} and @var{type2}.  It is assumed
that @code{comptypes} has already been called and returned 1.  This
function may call @code{merge_attributes} to handle machine-independent
merging.
@end deftypefn

@hook TARGET_MERGE_DECL_ATTRIBUTES
Define this target hook if the merging of decl attributes needs special
handling.  If defined, the result is a list of the combined
@code{DECL_ATTRIBUTES} of @var{olddecl} and @var{newdecl}.
@var{newdecl} is a duplicate declaration of @var{olddecl}.  Examples of
when this is needed are when one attribute overrides another, or when an
attribute is nullified by a subsequent definition.  This function may
call @code{merge_attributes} to handle machine-independent merging.

@findex TARGET_DLLIMPORT_DECL_ATTRIBUTES
If the only target-specific handling you require is @samp{dllimport}
for Microsoft Windows targets, you should define the macro
@code{TARGET_DLLIMPORT_DECL_ATTRIBUTES} to @code{1}.  The compiler
will then define a function called
@code{merge_dllimport_decl_attributes} which can then be defined as
the expansion of @code{TARGET_MERGE_DECL_ATTRIBUTES}.  You can also
add @code{handle_dll_attribute} in the attribute table for your port
to perform initial processing of the @samp{dllimport} and
@samp{dllexport} attributes.  This is done in @file{i386/cygwin.h} and
@file{i386/i386.c}, for example.
@end deftypefn

@hook TARGET_VALID_DLLIMPORT_ATTRIBUTE_P

@defmac TARGET_DECLSPEC
Define this macro to a nonzero value if you want to treat
@code{__declspec(X)} as equivalent to @code{__attribute((X))}.  By
default, this behavior is enabled only for targets that define
@code{TARGET_DLLIMPORT_DECL_ATTRIBUTES}.  The current implementation
of @code{__declspec} is via a built-in macro, but you should not rely
on this implementation detail.
@end defmac

@hook TARGET_INSERT_ATTRIBUTES
Define this target hook if you want to be able to add attributes to a decl
when it is being created.  This is normally useful for back ends which
wish to implement a pragma by using the attributes which correspond to
the pragma's effect.  The @var{node} argument is the decl which is being
created.  The @var{attr_ptr} argument is a pointer to the attribute list
for this decl.  The list itself should not be modified, since it may be
shared with other decls, but attributes may be chained on the head of
the list and @code{*@var{attr_ptr}} modified to point to the new
attributes, or a copy of the list may be made if further changes are
needed.
@end deftypefn

@hook TARGET_FUNCTION_ATTRIBUTE_INLINABLE_P
@cindex inlining
This target hook returns @code{true} if it is ok to inline @var{fndecl}
into the current function, despite its having target-specific
attributes, @code{false} otherwise.  By default, if a function has a
target specific attribute attached to it, it will not be inlined.
@end deftypefn

@hook TARGET_OPTION_VALID_ATTRIBUTE_P
This hook is called to parse the @code{attribute(option("..."))}, and
it allows the function to set different target machine compile time
options for the current function that might be different than the
options specified on the command line.  The hook should return
@code{true} if the options are valid.

The hook should set the @var{DECL_FUNCTION_SPECIFIC_TARGET} field in
the function declaration to hold a pointer to a target specific
@var{struct cl_target_option} structure.
@end deftypefn

@hook TARGET_OPTION_SAVE
This hook is called to save any additional target specific information
in the @var{struct cl_target_option} structure for function specific
options.
@xref{Option file format}.
@end deftypefn

@hook TARGET_OPTION_RESTORE
This hook is called to restore any additional target specific
information in the @var{struct cl_target_option} structure for
function specific options.
@end deftypefn

@hook TARGET_OPTION_PRINT
This hook is called to print any additional target specific
information in the @var{struct cl_target_option} structure for
function specific options.
@end deftypefn

@hook TARGET_OPTION_PRAGMA_PARSE
This target hook parses the options for @code{#pragma GCC option} to
set the machine specific options for functions that occur later in the
input stream.  The options should be the same as handled by the
@code{TARGET_OPTION_VALID_ATTRIBUTE_P} hook.
@end deftypefn

@hook TARGET_OPTION_OVERRIDE
Sometimes certain combinations of command options do not make sense on
a particular target machine.  You can override the hook
@code{TARGET_OPTION_OVERRIDE} to take account of this.  This hooks is called
once just after all the command options have been parsed.

Don't use this hook to turn on various extra optimizations for
@option{-O}.  That is what @code{TARGET_OPTION_OPTIMIZATION} is for.

If you need to do something whenever the optimization level is
changed via the optimize attribute or pragma, see
@code{TARGET_OVERRIDE_OPTIONS_AFTER_CHANGE}
@end deftypefn

@hook TARGET_OPTION_FUNCTION_VERSIONS
This target hook returns @code{true} if @var{DECL1} and @var{DECL2} are
versions of the same function.  @var{DECL1} and @var{DECL2} are function
versions if and only if they have the same function signature and
different target specific attributes, that is, they are compiled for
different target machines.
@end deftypefn

@hook TARGET_OPTION_SUPPORTS_FUNCTION_VERSIONS
This target hook returns @code{true} if the target supports function
multiversioning.
@end deftypefn

@hook TARGET_CAN_INLINE_P
This target hook returns @code{false} if the @var{caller} function
cannot inline @var{callee}, based on target specific information.  By
default, inlining is not allowed if the callee function has function
specific target options and the caller does not use the same options.
@end deftypefn

@node Emulated TLS
@section Emulating TLS
@cindex Emulated TLS

For targets whose psABI does not provide Thread Local Storage via
specific relocations and instruction sequences, an emulation layer is
used.  A set of target hooks allows this emulation layer to be
configured for the requirements of a particular target.  For instance
the psABI may in fact specify TLS support in terms of an emulation
layer.

The emulation layer works by creating a control object for every TLS
object.  To access the TLS object, a lookup function is provided
which, when given the address of the control object, will return the
address of the current thread's instance of the TLS object.

@hook TARGET_EMUTLS_GET_ADDRESS
Contains the name of the helper function that uses a TLS control
object to locate a TLS instance.  The default causes libgcc's
emulated TLS helper function to be used.
@end deftypevr

@hook TARGET_EMUTLS_REGISTER_COMMON
Contains the name of the helper function that should be used at
program startup to register TLS objects that are implicitly
initialized to zero.  If this is @code{NULL}, all TLS objects will
have explicit initializers.  The default causes libgcc's emulated TLS
registration function to be used.
@end deftypevr

@hook TARGET_EMUTLS_VAR_SECTION
Contains the name of the section in which TLS control variables should
be placed.  The default of @code{NULL} allows these to be placed in
any section.
@end deftypevr

@hook TARGET_EMUTLS_TMPL_SECTION
Contains the name of the section in which TLS initializers should be
placed.  The default of @code{NULL} allows these to be placed in any
section.
@end deftypevr

@hook TARGET_EMUTLS_VAR_PREFIX
Contains the prefix to be prepended to TLS control variable names.
The default of @code{NULL} uses a target-specific prefix.
@end deftypevr

@hook TARGET_EMUTLS_TMPL_PREFIX
Contains the prefix to be prepended to TLS initializer objects.  The
default of @code{NULL} uses a target-specific prefix.
@end deftypevr

@hook TARGET_EMUTLS_VAR_FIELDS
Specifies a function that generates the FIELD_DECLs for a TLS control
object type.  @var{type} is the RECORD_TYPE the fields are for and
@var{name} should be filled with the structure tag, if the default of
@code{__emutls_object} is unsuitable.  The default creates a type suitable
for libgcc's emulated TLS function.
@end deftypefn

@hook TARGET_EMUTLS_VAR_INIT
Specifies a function that generates the CONSTRUCTOR to initialize a
TLS control object.  @var{var} is the TLS control object, @var{decl}
is the TLS object and @var{tmpl_addr} is the address of the
initializer.  The default initializes libgcc's emulated TLS control object.
@end deftypefn

@hook TARGET_EMUTLS_VAR_ALIGN_FIXED
Specifies whether the alignment of TLS control variable objects is
fixed and should not be increased as some backends may do to optimize
single objects.  The default is false.
@end deftypevr

@hook TARGET_EMUTLS_DEBUG_FORM_TLS_ADDRESS
Specifies whether a DWARF @code{DW_OP_form_tls_address} location descriptor
may be used to describe emulated TLS control objects.
@end deftypevr

@node MIPS Coprocessors
@section Defining coprocessor specifics for MIPS targets.
@cindex MIPS coprocessor-definition macros

The MIPS specification allows MIPS implementations to have as many as 4
coprocessors, each with as many as 32 private registers.  GCC supports
accessing these registers and transferring values between the registers
and memory using asm-ized variables.  For example:

@smallexample
  register unsigned int cp0count asm ("c0r1");
  unsigned int d;

  d = cp0count + 3;
@end smallexample

(``c0r1'' is the default name of register 1 in coprocessor 0; alternate
names may be added as described below, or the default names may be
overridden entirely in @code{SUBTARGET_CONDITIONAL_REGISTER_USAGE}.)

Coprocessor registers are assumed to be epilogue-used; sets to them will
be preserved even if it does not appear that the register is used again
later in the function.

Another note: according to the MIPS spec, coprocessor 1 (if present) is
the FPU@.  One accesses COP1 registers through standard mips
floating-point support; they are not included in this mechanism.

There is one macro used in defining the MIPS coprocessor interface which
you may want to override in subtargets; it is described below.

@node PCH Target
@section Parameters for Precompiled Header Validity Checking
@cindex parameters, precompiled headers

@hook TARGET_GET_PCH_VALIDITY
This hook returns a pointer to the data needed by
@code{TARGET_PCH_VALID_P} and sets
@samp{*@var{sz}} to the size of the data in bytes.
@end deftypefn

@hook TARGET_PCH_VALID_P
This hook checks whether the options used to create a PCH file are
compatible with the current settings.  It returns @code{NULL}
if so and a suitable error message if not.  Error messages will
be presented to the user and must be localized using @samp{_(@var{msg})}.

@var{data} is the data that was returned by @code{TARGET_GET_PCH_VALIDITY}
when the PCH file was created and @var{sz} is the size of that data in bytes.
It's safe to assume that the data was created by the same version of the
compiler, so no format checking is needed.

The default definition of @code{default_pch_valid_p} should be
suitable for most targets.
@end deftypefn

@hook TARGET_CHECK_PCH_TARGET_FLAGS
If this hook is nonnull, the default implementation of
@code{TARGET_PCH_VALID_P} will use it to check for compatible values
of @code{target_flags}.  @var{pch_flags} specifies the value that
@code{target_flags} had when the PCH file was created.  The return
value is the same as for @code{TARGET_PCH_VALID_P}.
@end deftypefn

@hook TARGET_PREPARE_PCH_SAVE

@node C++ ABI
@section C++ ABI parameters
@cindex parameters, c++ abi

@hook TARGET_CXX_GUARD_TYPE
Define this hook to override the integer type used for guard variables.
These are used to implement one-time construction of static objects.  The
default is long_long_integer_type_node.
@end deftypefn

@hook TARGET_CXX_GUARD_MASK_BIT
This hook determines how guard variables are used.  It should return
@code{false} (the default) if the first byte should be used.  A return value of
@code{true} indicates that only the least significant bit should be used.
@end deftypefn

@hook TARGET_CXX_GET_COOKIE_SIZE
This hook returns the size of the cookie to use when allocating an array
whose elements have the indicated @var{type}.  Assumes that it is already
known that a cookie is needed.  The default is
@code{max(sizeof (size_t), alignof(type))}, as defined in section 2.7 of the
IA64/Generic C++ ABI@.
@end deftypefn

@hook TARGET_CXX_COOKIE_HAS_SIZE
This hook should return @code{true} if the element size should be stored in
array cookies.  The default is to return @code{false}.
@end deftypefn

@hook TARGET_CXX_IMPORT_EXPORT_CLASS
If defined by a backend this hook allows the decision made to export
class @var{type} to be overruled.  Upon entry @var{import_export}
will contain 1 if the class is going to be exported, @minus{}1 if it is going
to be imported and 0 otherwise.  This function should return the
modified value and perform any other actions necessary to support the
backend's targeted operating system.
@end deftypefn

@hook TARGET_CXX_CDTOR_RETURNS_THIS
This hook should return @code{true} if constructors and destructors return
the address of the object created/destroyed.  The default is to return
@code{false}.
@end deftypefn

@hook TARGET_CXX_KEY_METHOD_MAY_BE_INLINE
This hook returns true if the key method for a class (i.e., the method
which, if defined in the current translation unit, causes the virtual
table to be emitted) may be an inline function.  Under the standard
Itanium C++ ABI the key method may be an inline function so long as
the function is not declared inline in the class definition.  Under
some variants of the ABI, an inline function can never be the key
method.  The default is to return @code{true}.
@end deftypefn

@hook TARGET_CXX_DETERMINE_CLASS_DATA_VISIBILITY

@hook TARGET_CXX_CLASS_DATA_ALWAYS_COMDAT
This hook returns true (the default) if virtual tables and other
similar implicit class data objects are always COMDAT if they have
external linkage.  If this hook returns false, then class data for
classes whose virtual table will be emitted in only one translation
unit will not be COMDAT.
@end deftypefn

@hook TARGET_CXX_LIBRARY_RTTI_COMDAT
This hook returns true (the default) if the RTTI information for
the basic types which is defined in the C++ runtime should always
be COMDAT, false if it should not be COMDAT.
@end deftypefn

@hook TARGET_CXX_USE_AEABI_ATEXIT
This hook returns true if @code{__aeabi_atexit} (as defined by the ARM EABI)
should be used to register static destructors when @option{-fuse-cxa-atexit}
is in effect.  The default is to return false to use @code{__cxa_atexit}.
@end deftypefn

@hook TARGET_CXX_USE_ATEXIT_FOR_CXA_ATEXIT
This hook returns true if the target @code{atexit} function can be used
in the same manner as @code{__cxa_atexit} to register C++ static
destructors. This requires that @code{atexit}-registered functions in
shared libraries are run in the correct order when the libraries are
unloaded. The default is to return false.
@end deftypefn

@hook TARGET_CXX_ADJUST_CLASS_AT_DEFINITION

@hook TARGET_CXX_DECL_MANGLING_CONTEXT

@node Named Address Spaces
@section Adding support for named address spaces
@cindex named address spaces

The draft technical report of the ISO/IEC JTC1 S22 WG14 N1275
standards committee, @cite{Programming Languages - C - Extensions to
support embedded processors}, specifies a syntax for embedded
processors to specify alternate address spaces.  You can configure a
GCC port to support section 5.1 of the draft report to add support for
address spaces other than the default address space.  These address
spaces are new keywords that are similar to the @code{volatile} and
@code{const} type attributes.

Pointers to named address spaces can have a different size than
pointers to the generic address space.

For example, the SPU port uses the @code{__ea} address space to refer
to memory in the host processor, rather than memory local to the SPU
processor.  Access to memory in the @code{__ea} address space involves
issuing DMA operations to move data between the host processor and the
local processor memory address space.  Pointers in the @code{__ea}
address space are either 32 bits or 64 bits based on the
@option{-mea32} or @option{-mea64} switches (native SPU pointers are
always 32 bits).

Internally, address spaces are represented as a small integer in the
range 0 to 15 with address space 0 being reserved for the generic
address space.

To register a named address space qualifier keyword with the C front end,
the target may call the @code{c_register_addr_space} routine.  For example,
the SPU port uses the following to declare @code{__ea} as the keyword for
named address space #1:
@smallexample
#define ADDR_SPACE_EA 1
c_register_addr_space ("__ea", ADDR_SPACE_EA);
@end smallexample

@hook TARGET_ADDR_SPACE_POINTER_MODE
Define this to return the machine mode to use for pointers to
@var{address_space} if the target supports named address spaces.
The default version of this hook returns @code{ptr_mode} for the
generic address space only.
@end deftypefn

@hook TARGET_ADDR_SPACE_ADDRESS_MODE
Define this to return the machine mode to use for addresses in
@var{address_space} if the target supports named address spaces.
The default version of this hook returns @code{Pmode} for the
generic address space only.
@end deftypefn

@hook TARGET_ADDR_SPACE_VALID_POINTER_MODE
Define this to return nonzero if the port can handle pointers
with machine mode @var{mode} to address space @var{as}.  This target
hook is the same as the @code{TARGET_VALID_POINTER_MODE} target hook,
except that it includes explicit named address space support.  The default
version of this hook returns true for the modes returned by either the
@code{TARGET_ADDR_SPACE_POINTER_MODE} or @code{TARGET_ADDR_SPACE_ADDRESS_MODE}
target hooks for the given address space.
@end deftypefn

@hook TARGET_ADDR_SPACE_LEGITIMATE_ADDRESS_P
Define this to return true if @var{exp} is a valid address for mode
@var{mode} in the named address space @var{as}.  The @var{strict}
parameter says whether strict addressing is in effect after reload has
finished.  This target hook is the same as the
@code{TARGET_LEGITIMATE_ADDRESS_P} target hook, except that it includes
explicit named address space support.
@end deftypefn

@hook TARGET_ADDR_SPACE_LEGITIMIZE_ADDRESS
Define this to modify an invalid address @var{x} to be a valid address
with mode @var{mode} in the named address space @var{as}.  This target
hook is the same as the @code{TARGET_LEGITIMIZE_ADDRESS} target hook,
except that it includes explicit named address space support.
@end deftypefn

@hook TARGET_ADDR_SPACE_SUBSET_P
Define this to return whether the @var{subset} named address space is
contained within the @var{superset} named address space.  Pointers to
a named address space that is a subset of another named address space
will be converted automatically without a cast if used together in
arithmetic operations.  Pointers to a superset address space can be
converted to pointers to a subset address space via explicit casts.
@end deftypefn

@hook TARGET_ADDR_SPACE_CONVERT
Define this to convert the pointer expression represented by the RTL
@var{op} with type @var{from_type} that points to a named address
space to a new pointer expression with type @var{to_type} that points
to a different named address space.  When this hook it called, it is
guaranteed that one of the two address spaces is a subset of the other,
as determined by the @code{TARGET_ADDR_SPACE_SUBSET_P} target hook.
@end deftypefn

@node Misc
@section Miscellaneous Parameters
@cindex parameters, miscellaneous

@c prevent bad page break with this line
Here are several miscellaneous parameters.

@defmac HAS_LONG_COND_BRANCH
Define this boolean macro to indicate whether or not your architecture
has conditional branches that can span all of memory.  It is used in
conjunction with an optimization that partitions hot and cold basic
blocks into separate sections of the executable.  If this macro is
set to false, gcc will convert any conditional branches that attempt
to cross between sections into unconditional branches or indirect jumps.
@end defmac

@defmac HAS_LONG_UNCOND_BRANCH
Define this boolean macro to indicate whether or not your architecture
has unconditional branches that can span all of memory.  It is used in
conjunction with an optimization that partitions hot and cold basic
blocks into separate sections of the executable.  If this macro is
set to false, gcc will convert any unconditional branches that attempt
to cross between sections into indirect jumps.
@end defmac

@defmac CASE_VECTOR_MODE
An alias for a machine mode name.  This is the machine mode that
elements of a jump-table should have.
@end defmac

@defmac CASE_VECTOR_SHORTEN_MODE (@var{min_offset}, @var{max_offset}, @var{body})
Optional: return the preferred mode for an @code{addr_diff_vec}
when the minimum and maximum offset are known.  If you define this,
it enables extra code in branch shortening to deal with @code{addr_diff_vec}.
To make this work, you also have to define @code{INSN_ALIGN} and
make the alignment for @code{addr_diff_vec} explicit.
The @var{body} argument is provided so that the offset_unsigned and scale
flags can be updated.
@end defmac

@defmac CASE_VECTOR_PC_RELATIVE
Define this macro to be a C expression to indicate when jump-tables
should contain relative addresses.  You need not define this macro if
jump-tables never contain relative addresses, or jump-tables should
contain relative addresses only when @option{-fPIC} or @option{-fPIC}
is in effect.
@end defmac

@hook TARGET_CASE_VALUES_THRESHOLD
This function return the smallest number of different values for which it
is best to use a jump-table instead of a tree of conditional branches.
The default is four for machines with a @code{casesi} instruction and
five otherwise.  This is best for most machines.
@end deftypefn

@defmac WORD_REGISTER_OPERATIONS
Define this macro if operations between registers with integral mode
smaller than a word are always performed on the entire register.
Most RISC machines have this property and most CISC machines do not.
@end defmac

@defmac LOAD_EXTEND_OP (@var{mem_mode})
Define this macro to be a C expression indicating when insns that read
memory in @var{mem_mode}, an integral mode narrower than a word, set the
bits outside of @var{mem_mode} to be either the sign-extension or the
zero-extension of the data read.  Return @code{SIGN_EXTEND} for values
of @var{mem_mode} for which the
insn sign-extends, @code{ZERO_EXTEND} for which it zero-extends, and
@code{UNKNOWN} for other modes.

This macro is not called with @var{mem_mode} non-integral or with a width
greater than or equal to @code{BITS_PER_WORD}, so you may return any
value in this case.  Do not define this macro if it would always return
@code{UNKNOWN}.  On machines where this macro is defined, you will normally
define it as the constant @code{SIGN_EXTEND} or @code{ZERO_EXTEND}.

You may return a non-@code{UNKNOWN} value even if for some hard registers
the sign extension is not performed, if for the @code{REGNO_REG_CLASS}
of these hard registers @code{CANNOT_CHANGE_MODE_CLASS} returns nonzero
when the @var{from} mode is @var{mem_mode} and the @var{to} mode is any
integral mode larger than this but not larger than @code{word_mode}.

You must return @code{UNKNOWN} if for some hard registers that allow this
mode, @code{CANNOT_CHANGE_MODE_CLASS} says that they cannot change to
@code{word_mode}, but that they can change to another integral mode that
is larger then @var{mem_mode} but still smaller than @code{word_mode}.
@end defmac

@defmac SHORT_IMMEDIATES_SIGN_EXTEND
Define this macro if loading short immediate values into registers sign
extends.
@end defmac

@hook TARGET_MIN_DIVISIONS_FOR_RECIP_MUL
When @option{-ffast-math} is in effect, GCC tries to optimize
divisions by the same divisor, by turning them into multiplications by
the reciprocal.  This target hook specifies the minimum number of divisions
that should be there for GCC to perform the optimization for a variable
of mode @var{mode}.  The default implementation returns 3 if the machine
has an instruction for the division, and 2 if it does not.
@end deftypefn

@defmac MOVE_MAX
The maximum number of bytes that a single instruction can move quickly
between memory and registers or between two memory locations.
@end defmac

@defmac MAX_MOVE_MAX
The maximum number of bytes that a single instruction can move quickly
between memory and registers or between two memory locations.  If this
is undefined, the default is @code{MOVE_MAX}.  Otherwise, it is the
constant value that is the largest value that @code{MOVE_MAX} can have
at run-time.
@end defmac

@defmac SHIFT_COUNT_TRUNCATED
A C expression that is nonzero if on this machine the number of bits
actually used for the count of a shift operation is equal to the number
of bits needed to represent the size of the object being shifted.  When
this macro is nonzero, the compiler will assume that it is safe to omit
a sign-extend, zero-extend, and certain bitwise `and' instructions that
truncates the count of a shift operation.  On machines that have
instructions that act on bit-fields at variable positions, which may
include `bit test' instructions, a nonzero @code{SHIFT_COUNT_TRUNCATED}
also enables deletion of truncations of the values that serve as
arguments to bit-field instructions.

If both types of instructions truncate the count (for shifts) and
position (for bit-field operations), or if no variable-position bit-field
instructions exist, you should define this macro.

However, on some machines, such as the 80386 and the 680x0, truncation
only applies to shift operations and not the (real or pretended)
bit-field operations.  Define @code{SHIFT_COUNT_TRUNCATED} to be zero on
such machines.  Instead, add patterns to the @file{md} file that include
the implied truncation of the shift instructions.

You need not define this macro if it would always have the value of zero.
@end defmac

@anchor{TARGET_SHIFT_TRUNCATION_MASK}
@hook TARGET_SHIFT_TRUNCATION_MASK
This function describes how the standard shift patterns for @var{mode}
deal with shifts by negative amounts or by more than the width of the mode.
@xref{shift patterns}.

On many machines, the shift patterns will apply a mask @var{m} to the
shift count, meaning that a fixed-width shift of @var{x} by @var{y} is
equivalent to an arbitrary-width shift of @var{x} by @var{y & m}.  If
this is true for mode @var{mode}, the function should return @var{m},
otherwise it should return 0.  A return value of 0 indicates that no
particular behavior is guaranteed.

Note that, unlike @code{SHIFT_COUNT_TRUNCATED}, this function does
@emph{not} apply to general shift rtxes; it applies only to instructions
that are generated by the named shift patterns.

The default implementation of this function returns
@code{GET_MODE_BITSIZE (@var{mode}) - 1} if @code{SHIFT_COUNT_TRUNCATED}
and 0 otherwise.  This definition is always safe, but if
@code{SHIFT_COUNT_TRUNCATED} is false, and some shift patterns
nevertheless truncate the shift count, you may get better code
by overriding it.
@end deftypefn

@defmac TRULY_NOOP_TRUNCATION (@var{outprec}, @var{inprec})
A C expression which is nonzero if on this machine it is safe to
``convert'' an integer of @var{inprec} bits to one of @var{outprec}
bits (where @var{outprec} is smaller than @var{inprec}) by merely
operating on it as if it had only @var{outprec} bits.

On many machines, this expression can be 1.

@c rearranged this, removed the phrase "it is reported that".  this was
@c to fix an overfull hbox.  --mew 10feb93
When @code{TRULY_NOOP_TRUNCATION} returns 1 for a pair of sizes for
modes for which @code{MODES_TIEABLE_P} is 0, suboptimal code can result.
If this is the case, making @code{TRULY_NOOP_TRUNCATION} return 0 in
such cases may improve things.
@end defmac

@hook TARGET_MODE_REP_EXTENDED
The representation of an integral mode can be such that the values
are always extended to a wider integral mode.  Return
@code{SIGN_EXTEND} if values of @var{mode} are represented in
sign-extended form to @var{rep_mode}.  Return @code{UNKNOWN}
otherwise.  (Currently, none of the targets use zero-extended
representation this way so unlike @code{LOAD_EXTEND_OP},
@code{TARGET_MODE_REP_EXTENDED} is expected to return either
@code{SIGN_EXTEND} or @code{UNKNOWN}.  Also no target extends
@var{mode} to @var{rep_mode} so that @var{rep_mode} is not the next
widest integral mode and currently we take advantage of this fact.)

Similarly to @code{LOAD_EXTEND_OP} you may return a non-@code{UNKNOWN}
value even if the extension is not performed on certain hard registers
as long as for the @code{REGNO_REG_CLASS} of these hard registers
@code{CANNOT_CHANGE_MODE_CLASS} returns nonzero.

Note that @code{TARGET_MODE_REP_EXTENDED} and @code{LOAD_EXTEND_OP}
describe two related properties.  If you define
@code{TARGET_MODE_REP_EXTENDED (mode, word_mode)} you probably also want
to define @code{LOAD_EXTEND_OP (mode)} to return the same type of
extension.

In order to enforce the representation of @code{mode},
@code{TRULY_NOOP_TRUNCATION} should return false when truncating to
@code{mode}.
@end deftypefn

@defmac STORE_FLAG_VALUE
A C expression describing the value returned by a comparison operator
with an integral mode and stored by a store-flag instruction
(@samp{cstore@var{mode}4}) when the condition is true.  This description must
apply to @emph{all} the @samp{cstore@var{mode}4} patterns and all the
comparison operators whose results have a @code{MODE_INT} mode.

A value of 1 or @minus{}1 means that the instruction implementing the
comparison operator returns exactly 1 or @minus{}1 when the comparison is true
and 0 when the comparison is false.  Otherwise, the value indicates
which bits of the result are guaranteed to be 1 when the comparison is
true.  This value is interpreted in the mode of the comparison
operation, which is given by the mode of the first operand in the
@samp{cstore@var{mode}4} pattern.  Either the low bit or the sign bit of
@code{STORE_FLAG_VALUE} be on.  Presently, only those bits are used by
the compiler.

If @code{STORE_FLAG_VALUE} is neither 1 or @minus{}1, the compiler will
generate code that depends only on the specified bits.  It can also
replace comparison operators with equivalent operations if they cause
the required bits to be set, even if the remaining bits are undefined.
For example, on a machine whose comparison operators return an
@code{SImode} value and where @code{STORE_FLAG_VALUE} is defined as
@samp{0x80000000}, saying that just the sign bit is relevant, the
expression

@smallexample
(ne:SI (and:SI @var{x} (const_int @var{power-of-2})) (const_int 0))
@end smallexample

@noindent
can be converted to

@smallexample
(ashift:SI @var{x} (const_int @var{n}))
@end smallexample

@noindent
where @var{n} is the appropriate shift count to move the bit being
tested into the sign bit.

There is no way to describe a machine that always sets the low-order bit
for a true value, but does not guarantee the value of any other bits,
but we do not know of any machine that has such an instruction.  If you
are trying to port GCC to such a machine, include an instruction to
perform a logical-and of the result with 1 in the pattern for the
comparison operators and let us know at @email{gcc@@gcc.gnu.org}.

Often, a machine will have multiple instructions that obtain a value
from a comparison (or the condition codes).  Here are rules to guide the
choice of value for @code{STORE_FLAG_VALUE}, and hence the instructions
to be used:

@itemize @bullet
@item
Use the shortest sequence that yields a valid definition for
@code{STORE_FLAG_VALUE}.  It is more efficient for the compiler to
``normalize'' the value (convert it to, e.g., 1 or 0) than for the
comparison operators to do so because there may be opportunities to
combine the normalization with other operations.

@item
For equal-length sequences, use a value of 1 or @minus{}1, with @minus{}1 being
slightly preferred on machines with expensive jumps and 1 preferred on
other machines.

@item
As a second choice, choose a value of @samp{0x80000001} if instructions
exist that set both the sign and low-order bits but do not define the
others.

@item
Otherwise, use a value of @samp{0x80000000}.
@end itemize

Many machines can produce both the value chosen for
@code{STORE_FLAG_VALUE} and its negation in the same number of
instructions.  On those machines, you should also define a pattern for
those cases, e.g., one matching

@smallexample
(set @var{A} (neg:@var{m} (ne:@var{m} @var{B} @var{C})))
@end smallexample

Some machines can also perform @code{and} or @code{plus} operations on
condition code values with less instructions than the corresponding
@samp{cstore@var{mode}4} insn followed by @code{and} or @code{plus}.  On those
machines, define the appropriate patterns.  Use the names @code{incscc}
and @code{decscc}, respectively, for the patterns which perform
@code{plus} or @code{minus} operations on condition code values.  See
@file{rs6000.md} for some examples.  The GNU Superoptimizer can be used to
find such instruction sequences on other machines.

If this macro is not defined, the default value, 1, is used.  You need
not define @code{STORE_FLAG_VALUE} if the machine has no store-flag
instructions, or if the value generated by these instructions is 1.
@end defmac

@defmac FLOAT_STORE_FLAG_VALUE (@var{mode})
A C expression that gives a nonzero @code{REAL_VALUE_TYPE} value that is
returned when comparison operators with floating-point results are true.
Define this macro on machines that have comparison operations that return
floating-point values.  If there are no such operations, do not define
this macro.
@end defmac

@defmac VECTOR_STORE_FLAG_VALUE (@var{mode})
A C expression that gives a rtx representing the nonzero true element
for vector comparisons.  The returned rtx should be valid for the inner
mode of @var{mode} which is guaranteed to be a vector mode.  Define
this macro on machines that have vector comparison operations that
return a vector result.  If there are no such operations, do not define
this macro.  Typically, this macro is defined as @code{const1_rtx} or
@code{constm1_rtx}.  This macro may return @code{NULL_RTX} to prevent
the compiler optimizing such vector comparison operations for the
given mode.
@end defmac

@defmac CLZ_DEFINED_VALUE_AT_ZERO (@var{mode}, @var{value})
@defmacx CTZ_DEFINED_VALUE_AT_ZERO (@var{mode}, @var{value})
A C expression that indicates whether the architecture defines a value
for @code{clz} or @code{ctz} with a zero operand.
A result of @code{0} indicates the value is undefined.
If the value is defined for only the RTL expression, the macro should
evaluate to @code{1}; if the value applies also to the corresponding optab
entry (which is normally the case if it expands directly into
the corresponding RTL), then the macro should evaluate to @code{2}.
In the cases where the value is defined, @var{value} should be set to
this value.

If this macro is not defined, the value of @code{clz} or
@code{ctz} at zero is assumed to be undefined.

This macro must be defined if the target's expansion for @code{ffs}
relies on a particular value to get correct results.  Otherwise it
is not necessary, though it may be used to optimize some corner cases, and
to provide a default expansion for the @code{ffs} optab.

Note that regardless of this macro the ``definedness'' of @code{clz}
and @code{ctz} at zero do @emph{not} extend to the builtin functions
visible to the user.  Thus one may be free to adjust the value at will
to match the target expansion of these operations without fear of
breaking the API@.
@end defmac

@defmac Pmode
An alias for the machine mode for pointers.  On most machines, define
this to be the integer mode corresponding to the width of a hardware
pointer; @code{SImode} on 32-bit machine or @code{DImode} on 64-bit machines.
On some machines you must define this to be one of the partial integer
modes, such as @code{PSImode}.

The width of @code{Pmode} must be at least as large as the value of
@code{POINTER_SIZE}.  If it is not equal, you must define the macro
@code{POINTERS_EXTEND_UNSIGNED} to specify how pointers are extended
to @code{Pmode}.
@end defmac

@defmac FUNCTION_MODE
An alias for the machine mode used for memory references to functions
being called, in @code{call} RTL expressions.  On most CISC machines,
where an instruction can begin at any byte address, this should be
@code{QImode}.  On most RISC machines, where all instructions have fixed
size and alignment, this should be a mode with the same size and alignment
as the machine instruction words - typically @code{SImode} or @code{HImode}.
@end defmac

@defmac STDC_0_IN_SYSTEM_HEADERS
In normal operation, the preprocessor expands @code{__STDC__} to the
constant 1, to signify that GCC conforms to ISO Standard C@.  On some
hosts, like Solaris, the system compiler uses a different convention,
where @code{__STDC__} is normally 0, but is 1 if the user specifies
strict conformance to the C Standard.

Defining @code{STDC_0_IN_SYSTEM_HEADERS} makes GNU CPP follows the host
convention when processing system header files, but when processing user
files @code{__STDC__} will always expand to 1.
@end defmac

@hook TARGET_C_PREINCLUDE

@defmac NO_IMPLICIT_EXTERN_C
Define this macro if the system header files support C++ as well as C@.
This macro inhibits the usual method of using system header files in
C++, which is to pretend that the file's contents are enclosed in
@samp{extern "C" @{@dots{}@}}.
@end defmac

@findex #pragma
@findex pragma
@defmac REGISTER_TARGET_PRAGMAS ()
Define this macro if you want to implement any target-specific pragmas.
If defined, it is a C expression which makes a series of calls to
@code{c_register_pragma} or @code{c_register_pragma_with_expansion}
for each pragma.  The macro may also do any
setup required for the pragmas.

The primary reason to define this macro is to provide compatibility with
other compilers for the same target.  In general, we discourage
definition of target-specific pragmas for GCC@.

If the pragma can be implemented by attributes then you should consider
defining the target hook @samp{TARGET_INSERT_ATTRIBUTES} as well.

Preprocessor macros that appear on pragma lines are not expanded.  All
@samp{#pragma} directives that do not match any registered pragma are
silently ignored, unless the user specifies @option{-Wunknown-pragmas}.
@end defmac

@deftypefun void c_register_pragma (const char *@var{space}, const char *@var{name}, void (*@var{callback}) (struct cpp_reader *))
@deftypefunx void c_register_pragma_with_expansion (const char *@var{space}, const char *@var{name}, void (*@var{callback}) (struct cpp_reader *))

Each call to @code{c_register_pragma} or
@code{c_register_pragma_with_expansion} establishes one pragma.  The
@var{callback} routine will be called when the preprocessor encounters a
pragma of the form

@smallexample
#pragma [@var{space}] @var{name} @dots{}
@end smallexample

@var{space} is the case-sensitive namespace of the pragma, or
@code{NULL} to put the pragma in the global namespace.  The callback
routine receives @var{pfile} as its first argument, which can be passed
on to cpplib's functions if necessary.  You can lex tokens after the
@var{name} by calling @code{pragma_lex}.  Tokens that are not read by the
callback will be silently ignored.  The end of the line is indicated by
a token of type @code{CPP_EOF}.  Macro expansion occurs on the
arguments of pragmas registered with
@code{c_register_pragma_with_expansion} but not on the arguments of
pragmas registered with @code{c_register_pragma}.

Note that the use of @code{pragma_lex} is specific to the C and C++
compilers.  It will not work in the Java or Fortran compilers, or any
other language compilers for that matter.  Thus if @code{pragma_lex} is going
to be called from target-specific code, it must only be done so when
building the C and C++ compilers.  This can be done by defining the
variables @code{c_target_objs} and @code{cxx_target_objs} in the
target entry in the @file{config.gcc} file.  These variables should name
the target-specific, language-specific object file which contains the
code that uses @code{pragma_lex}.  Note it will also be necessary to add a
rule to the makefile fragment pointed to by @code{tmake_file} that shows
how to build this object file.
@end deftypefun

@defmac HANDLE_PRAGMA_PACK_WITH_EXPANSION
Define this macro if macros should be expanded in the
arguments of @samp{#pragma pack}.
@end defmac

@defmac TARGET_DEFAULT_PACK_STRUCT
If your target requires a structure packing default other than 0 (meaning
the machine default), define this macro to the necessary value (in bytes).
This must be a value that would also be valid to use with
@samp{#pragma pack()} (that is, a small power of two).
@end defmac

@defmac DOLLARS_IN_IDENTIFIERS
Define this macro to control use of the character @samp{$} in
identifier names for the C family of languages.  0 means @samp{$} is
not allowed by default; 1 means it is allowed.  1 is the default;
there is no need to define this macro in that case.
@end defmac

@defmac INSN_SETS_ARE_DELAYED (@var{insn})
Define this macro as a C expression that is nonzero if it is safe for the
delay slot scheduler to place instructions in the delay slot of @var{insn},
even if they appear to use a resource set or clobbered in @var{insn}.
@var{insn} is always a @code{jump_insn} or an @code{insn}; GCC knows that
every @code{call_insn} has this behavior.  On machines where some @code{insn}
or @code{jump_insn} is really a function call and hence has this behavior,
you should define this macro.

You need not define this macro if it would always return zero.
@end defmac

@defmac INSN_REFERENCES_ARE_DELAYED (@var{insn})
Define this macro as a C expression that is nonzero if it is safe for the
delay slot scheduler to place instructions in the delay slot of @var{insn},
even if they appear to set or clobber a resource referenced in @var{insn}.
@var{insn} is always a @code{jump_insn} or an @code{insn}.  On machines where
some @code{insn} or @code{jump_insn} is really a function call and its operands
are registers whose use is actually in the subroutine it calls, you should
define this macro.  Doing so allows the delay slot scheduler to move
instructions which copy arguments into the argument registers into the delay
slot of @var{insn}.

You need not define this macro if it would always return zero.
@end defmac

@defmac MULTIPLE_SYMBOL_SPACES
Define this macro as a C expression that is nonzero if, in some cases,
global symbols from one translation unit may not be bound to undefined
symbols in another translation unit without user intervention.  For
instance, under Microsoft Windows symbols must be explicitly imported
from shared libraries (DLLs).

You need not define this macro if it would always evaluate to zero.
@end defmac

@hook TARGET_MD_ASM_CLOBBERS
This target hook should add to @var{clobbers} @code{STRING_CST} trees for
any hard regs the port wishes to automatically clobber for an asm.
It should return the result of the last @code{tree_cons} used to add a
clobber.  The @var{outputs}, @var{inputs} and @var{clobber} lists are the
corresponding parameters to the asm and may be inspected to avoid
clobbering a register that is an input or output of the asm.  You can use
@code{tree_overlaps_hard_reg_set}, declared in @file{tree.h}, to test
for overlap with regards to asm-declared registers.
@end deftypefn

@defmac MATH_LIBRARY
Define this macro as a C string constant for the linker argument to link
in the system math library, minus the initial @samp{"-l"}, or
@samp{""} if the target does not have a
separate math library.

You need only define this macro if the default of @samp{"m"} is wrong.
@end defmac

@defmac LIBRARY_PATH_ENV
Define this macro as a C string constant for the environment variable that
specifies where the linker should look for libraries.

You need only define this macro if the default of @samp{"LIBRARY_PATH"}
is wrong.
@end defmac

@defmac TARGET_POSIX_IO
Define this macro if the target supports the following POSIX@ file
functions, access, mkdir and  file locking with fcntl / F_SETLKW@.
Defining @code{TARGET_POSIX_IO} will enable the test coverage code
to use file locking when exiting a program, which avoids race conditions
if the program has forked. It will also create directories at run-time
for cross-profiling.
@end defmac

@defmac MAX_CONDITIONAL_EXECUTE

A C expression for the maximum number of instructions to execute via
conditional execution instructions instead of a branch.  A value of
@code{BRANCH_COST}+1 is the default if the machine does not use cc0, and
1 if it does use cc0.
@end defmac

@defmac IFCVT_MODIFY_TESTS (@var{ce_info}, @var{true_expr}, @var{false_expr})
Used if the target needs to perform machine-dependent modifications on the
conditionals used for turning basic blocks into conditionally executed code.
@var{ce_info} points to a data structure, @code{struct ce_if_block}, which
contains information about the currently processed blocks.  @var{true_expr}
and @var{false_expr} are the tests that are used for converting the
then-block and the else-block, respectively.  Set either @var{true_expr} or
@var{false_expr} to a null pointer if the tests cannot be converted.
@end defmac

@defmac IFCVT_MODIFY_MULTIPLE_TESTS (@var{ce_info}, @var{bb}, @var{true_expr}, @var{false_expr})
Like @code{IFCVT_MODIFY_TESTS}, but used when converting more complicated
if-statements into conditions combined by @code{and} and @code{or} operations.
@var{bb} contains the basic block that contains the test that is currently
being processed and about to be turned into a condition.
@end defmac

@defmac IFCVT_MODIFY_INSN (@var{ce_info}, @var{pattern}, @var{insn})
A C expression to modify the @var{PATTERN} of an @var{INSN} that is to
be converted to conditional execution format.  @var{ce_info} points to
a data structure, @code{struct ce_if_block}, which contains information
about the currently processed blocks.
@end defmac

@defmac IFCVT_MODIFY_FINAL (@var{ce_info})
A C expression to perform any final machine dependent modifications in
converting code to conditional execution.  The involved basic blocks
can be found in the @code{struct ce_if_block} structure that is pointed
to by @var{ce_info}.
@end defmac

@defmac IFCVT_MODIFY_CANCEL (@var{ce_info})
A C expression to cancel any machine dependent modifications in
converting code to conditional execution.  The involved basic blocks
can be found in the @code{struct ce_if_block} structure that is pointed
to by @var{ce_info}.
@end defmac

@defmac IFCVT_MACHDEP_INIT (@var{ce_info})
A C expression to initialize any machine specific data for if-conversion
of the if-block in the @code{struct ce_if_block} structure that is pointed
to by @var{ce_info}.
@end defmac

@hook TARGET_MACHINE_DEPENDENT_REORG
If non-null, this hook performs a target-specific pass over the
instruction stream.  The compiler will run it at all optimization levels,
just before the point at which it normally does delayed-branch scheduling.

The exact purpose of the hook varies from target to target.  Some use
it to do transformations that are necessary for correctness, such as
laying out in-function constant pools or avoiding hardware hazards.
Others use it as an opportunity to do some machine-dependent optimizations.

You need not implement the hook if it has nothing to do.  The default
definition is null.
@end deftypefn

@hook TARGET_INIT_BUILTINS
Define this hook if you have any machine-specific built-in functions
that need to be defined.  It should be a function that performs the
necessary setup.

Machine specific built-in functions can be useful to expand special machine
instructions that would otherwise not normally be generated because
they have no equivalent in the source language (for example, SIMD vector
instructions or prefetch instructions).

To create a built-in function, call the function
@code{lang_hooks.builtin_function}
which is defined by the language front end.  You can use any type nodes set
up by @code{build_common_tree_nodes};
only language front ends that use those two functions will call
@samp{TARGET_INIT_BUILTINS}.
@end deftypefn

@hook TARGET_BUILTIN_DECL
Define this hook if you have any machine-specific built-in functions
that need to be defined.  It should be a function that returns the
builtin function declaration for the builtin function code @var{code}.
If there is no such builtin and it cannot be initialized at this time
if @var{initialize_p} is true the function should return @code{NULL_TREE}.
If @var{code} is out of range the function should return
@code{error_mark_node}.
@end deftypefn

@hook TARGET_EXPAND_BUILTIN

Expand a call to a machine specific built-in function that was set up by
@samp{TARGET_INIT_BUILTINS}.  @var{exp} is the expression for the
function call; the result should go to @var{target} if that is
convenient, and have mode @var{mode} if that is convenient.
@var{subtarget} may be used as the target for computing one of
@var{exp}'s operands.  @var{ignore} is nonzero if the value is to be
ignored.  This function should return the result of the call to the
built-in function.
@end deftypefn

@hook TARGET_RESOLVE_OVERLOADED_BUILTIN
Select a replacement for a machine specific built-in function that
was set up by @samp{TARGET_INIT_BUILTINS}.  This is done
@emph{before} regular type checking, and so allows the target to
implement a crude form of function overloading.  @var{fndecl} is the
declaration of the built-in function.  @var{arglist} is the list of
arguments passed to the built-in function.  The result is a
complete expression that implements the operation, usually
another @code{CALL_EXPR}.
@var{arglist} really has type @samp{VEC(tree,gc)*}
@end deftypefn

@hook TARGET_FOLD_BUILTIN
Fold a call to a machine specific built-in function that was set up by
@samp{TARGET_INIT_BUILTINS}.  @var{fndecl} is the declaration of the
built-in function.  @var{n_args} is the number of arguments passed to
the function; the arguments themselves are pointed to by @var{argp}.
The result is another tree containing a simplified expression for the
call's result.  If @var{ignore} is true the value will be ignored.
@end deftypefn

@hook TARGET_COMPARE_VERSION_PRIORITY
This hook is used to compare the target attributes in two functions to
determine which function's features get higher priority.  This is used
during function multi-versioning to figure out the order in which two
versions must be dispatched.  A function version with a higher priority
is checked for dispatching earlier.  @var{decl1} and @var{decl2} are
 the two function decls that will be compared.
@end deftypefn

@hook TARGET_GET_FUNCTION_VERSIONS_DISPATCHER
This hook is used to get the dispatcher function for a set of function
versions.  The dispatcher function is called to invoke the right function
version at run-time. @var{decl} is one version from a set of semantically
identical versions.
@end deftypefn

@hook TARGET_GENERATE_VERSION_DISPATCHER_BODY
This hook is used to generate the dispatcher logic to invoke the right
function version at run-time for a given set of function versions.
@var{arg} points to the callgraph node of the dispatcher function whose
body must be generated.
@end deftypefn

@hook TARGET_INVALID_WITHIN_DOLOOP

Take an instruction in @var{insn} and return NULL if it is valid within a
low-overhead loop, otherwise return a string explaining why doloop
could not be applied.

Many targets use special registers for low-overhead looping. For any
instruction that clobbers these this function should return a string indicating
the reason why the doloop could not be applied.
By default, the RTL loop optimizer does not use a present doloop pattern for
loops containing function calls or branch on table instructions.
@end deftypefn

@hook TARGET_LEGITIMATE_COMBINED_INSN

@defmac MD_CAN_REDIRECT_BRANCH (@var{branch1}, @var{branch2})

Take a branch insn in @var{branch1} and another in @var{branch2}.
Return true if redirecting @var{branch1} to the destination of
@var{branch2} is possible.

On some targets, branches may have a limited range.  Optimizing the
filling of delay slots can result in branches being redirected, and this
may in turn cause a branch offset to overflow.
@end defmac

@hook TARGET_CAN_FOLLOW_JUMP

@hook TARGET_COMMUTATIVE_P
This target hook returns @code{true} if @var{x} is considered to be commutative.
Usually, this is just COMMUTATIVE_P (@var{x}), but the HP PA doesn't consider
PLUS to be commutative inside a MEM@.  @var{outer_code} is the rtx code
of the enclosing rtl, if known, otherwise it is UNKNOWN.
@end deftypefn

@hook TARGET_ALLOCATE_INITIAL_VALUE

When the initial value of a hard register has been copied in a pseudo
register, it is often not necessary to actually allocate another register
to this pseudo register, because the original hard register or a stack slot
it has been saved into can be used.  @code{TARGET_ALLOCATE_INITIAL_VALUE}
is called at the start of register allocation once for each hard register
that had its initial value copied by using
@code{get_func_hard_reg_initial_val} or @code{get_hard_reg_initial_val}.
Possible values are @code{NULL_RTX}, if you don't want
to do any special allocation, a @code{REG} rtx---that would typically be
the hard register itself, if it is known not to be clobbered---or a
@code{MEM}.
If you are returning a @code{MEM}, this is only a hint for the allocator;
it might decide to use another register anyways.
You may use @code{current_function_is_leaf} or 
@code{REG_N_SETS} in the hook to determine if the hard
register in question will not be clobbered.
The default value of this hook is @code{NULL}, which disables any special
allocation.
@end deftypefn

@hook TARGET_UNSPEC_MAY_TRAP_P
This target hook returns nonzero if @var{x}, an @code{unspec} or
@code{unspec_volatile} operation, might cause a trap.  Targets can use
this hook to enhance precision of analysis for @code{unspec} and
@code{unspec_volatile} operations.  You may call @code{may_trap_p_1}
to analyze inner elements of @var{x} in which case @var{flags} should be
passed along.
@end deftypefn

@hook TARGET_SET_CURRENT_FUNCTION
The compiler invokes this hook whenever it changes its current function
context (@code{cfun}).  You can define this function if
the back end needs to perform any initialization or reset actions on a
per-function basis.  For example, it may be used to implement function
attributes that affect register usage or code generation patterns.
The argument @var{decl} is the declaration for the new function context,
and may be null to indicate that the compiler has left a function context
and is returning to processing at the top level.
The default hook function does nothing.

GCC sets @code{cfun} to a dummy function context during initialization of
some parts of the back end.  The hook function is not invoked in this
situation; you need not worry about the hook being invoked recursively,
or when the back end is in a partially-initialized state.
@code{cfun} might be @code{NULL} to indicate processing at top level,
outside of any function scope.
@end deftypefn

@defmac TARGET_OBJECT_SUFFIX
Define this macro to be a C string representing the suffix for object
files on your target machine.  If you do not define this macro, GCC will
use @samp{.o} as the suffix for object files.
@end defmac

@defmac TARGET_EXECUTABLE_SUFFIX
Define this macro to be a C string representing the suffix to be
automatically added to executable files on your target machine.  If you
do not define this macro, GCC will use the null string as the suffix for
executable files.
@end defmac

@defmac COLLECT_EXPORT_LIST
If defined, @code{collect2} will scan the individual object files
specified on its command line and create an export list for the linker.
Define this macro for systems like AIX, where the linker discards
object files that are not referenced from @code{main} and uses export
lists.
@end defmac

@defmac MODIFY_JNI_METHOD_CALL (@var{mdecl})
Define this macro to a C expression representing a variant of the
method call @var{mdecl}, if Java Native Interface (JNI) methods
must be invoked differently from other methods on your target.
For example, on 32-bit Microsoft Windows, JNI methods must be invoked using
the @code{stdcall} calling convention and this macro is then
defined as this expression:

@smallexample
build_type_attribute_variant (@var{mdecl},
                              build_tree_list
                              (get_identifier ("stdcall"),
                               NULL))
@end smallexample
@end defmac

@hook TARGET_CANNOT_MODIFY_JUMPS_P
This target hook returns @code{true} past the point in which new jump
instructions could be created.  On machines that require a register for
every jump such as the SHmedia ISA of SH5, this point would typically be
reload, so this target hook should be defined to a function such as:

@smallexample
static bool
cannot_modify_jumps_past_reload_p ()
@{
  return (reload_completed || reload_in_progress);
@}
@end smallexample
@end deftypefn

@hook TARGET_BRANCH_TARGET_REGISTER_CLASS
This target hook returns a register class for which branch target register
optimizations should be applied.  All registers in this class should be
usable interchangeably.  After reload, registers in this class will be
re-allocated and loads will be hoisted out of loops and be subjected
to inter-block scheduling.
@end deftypefn

@hook TARGET_BRANCH_TARGET_REGISTER_CALLEE_SAVED
Branch target register optimization will by default exclude callee-saved
registers
that are not already live during the current function; if this target hook
returns true, they will be included.  The target code must than make sure
that all target registers in the class returned by
@samp{TARGET_BRANCH_TARGET_REGISTER_CLASS} that might need saving are
saved.  @var{after_prologue_epilogue_gen} indicates if prologues and
epilogues have already been generated.  Note, even if you only return
true when @var{after_prologue_epilogue_gen} is false, you still are likely
to have to make special provisions in @code{INITIAL_ELIMINATION_OFFSET}
to reserve space for caller-saved target registers.
@end deftypefn

@hook TARGET_HAVE_CONDITIONAL_EXECUTION
This target hook returns true if the target supports conditional execution.
This target hook is required only when the target has several different
modes and they have different conditional execution capability, such as ARM.
@end deftypefn

@hook TARGET_LOOP_UNROLL_ADJUST
This target hook returns a new value for the number of times @var{loop}
should be unrolled. The parameter @var{nunroll} is the number of times
the loop is to be unrolled. The parameter @var{loop} is a pointer to
the loop, which is going to be checked for unrolling. This target hook
is required only when the target has special constraints like maximum
number of memory accesses.
@end deftypefn

@defmac POWI_MAX_MULTS
If defined, this macro is interpreted as a signed integer C expression
that specifies the maximum number of floating point multiplications
that should be emitted when expanding exponentiation by an integer
constant inline.  When this value is defined, exponentiation requiring
more than this number of multiplications is implemented by calling the
system library's @code{pow}, @code{powf} or @code{powl} routines.
The default value places no upper bound on the multiplication count.
@end defmac

@deftypefn Macro void TARGET_EXTRA_INCLUDES (const char *@var{sysroot}, const char *@var{iprefix}, int @var{stdinc})
This target hook should register any extra include files for the
target.  The parameter @var{stdinc} indicates if normal include files
are present.  The parameter @var{sysroot} is the system root directory.
The parameter @var{iprefix} is the prefix for the gcc directory.
@end deftypefn

@deftypefn Macro void TARGET_EXTRA_PRE_INCLUDES (const char *@var{sysroot}, const char *@var{iprefix}, int @var{stdinc})
This target hook should register any extra include files for the
target before any standard headers.  The parameter @var{stdinc}
indicates if normal include files are present.  The parameter
@var{sysroot} is the system root directory.  The parameter
@var{iprefix} is the prefix for the gcc directory.
@end deftypefn

@deftypefn Macro void TARGET_OPTF (char *@var{path})
This target hook should register special include paths for the target.
The parameter @var{path} is the include to register.  On Darwin
systems, this is used for Framework includes, which have semantics
that are different from @option{-I}.
@end deftypefn

@defmac bool TARGET_USE_LOCAL_THUNK_ALIAS_P (tree @var{fndecl})
This target macro returns @code{true} if it is safe to use a local alias
for a virtual function @var{fndecl} when constructing thunks,
@code{false} otherwise.  By default, the macro returns @code{true} for all
functions, if a target supports aliases (i.e.@: defines
@code{ASM_OUTPUT_DEF}), @code{false} otherwise,
@end defmac

@defmac TARGET_FORMAT_TYPES
If defined, this macro is the name of a global variable containing
target-specific format checking information for the @option{-Wformat}
option.  The default is to have no target-specific format checks.
@end defmac

@defmac TARGET_N_FORMAT_TYPES
If defined, this macro is the number of entries in
@code{TARGET_FORMAT_TYPES}.
@end defmac

@defmac TARGET_OVERRIDES_FORMAT_ATTRIBUTES
If defined, this macro is the name of a global variable containing
target-specific format overrides for the @option{-Wformat} option. The
default is to have no target-specific format overrides. If defined,
@code{TARGET_FORMAT_TYPES} must be defined, too.
@end defmac

@defmac TARGET_OVERRIDES_FORMAT_ATTRIBUTES_COUNT
If defined, this macro specifies the number of entries in
@code{TARGET_OVERRIDES_FORMAT_ATTRIBUTES}.
@end defmac

@defmac TARGET_OVERRIDES_FORMAT_INIT
If defined, this macro specifies the optional initialization
routine for target specific customizations of the system printf
and scanf formatter settings.
@end defmac

@hook TARGET_RELAXED_ORDERING
If set to @code{true}, means that the target's memory model does not
guarantee that loads which do not depend on one another will access
main memory in the order of the instruction stream; if ordering is
important, an explicit memory barrier must be used.  This is true of
many recent processors which implement a policy of ``relaxed,''
``weak,'' or ``release'' memory consistency, such as Alpha, PowerPC,
and ia64.  The default is @code{false}.
@end deftypevr

@hook TARGET_INVALID_ARG_FOR_UNPROTOTYPED_FN
If defined, this macro returns the diagnostic message when it is
illegal to pass argument @var{val} to function @var{funcdecl}
with prototype @var{typelist}.
@end deftypefn

@hook TARGET_INVALID_CONVERSION
If defined, this macro returns the diagnostic message when it is
invalid to convert from @var{fromtype} to @var{totype}, or @code{NULL}
if validity should be determined by the front end.
@end deftypefn

@hook TARGET_INVALID_UNARY_OP
If defined, this macro returns the diagnostic message when it is
invalid to apply operation @var{op} (where unary plus is denoted by
@code{CONVERT_EXPR}) to an operand of type @var{type}, or @code{NULL}
if validity should be determined by the front end.
@end deftypefn

@hook TARGET_INVALID_BINARY_OP
If defined, this macro returns the diagnostic message when it is
invalid to apply operation @var{op} to operands of types @var{type1}
and @var{type2}, or @code{NULL} if validity should be determined by
the front end.
@end deftypefn

@hook TARGET_INVALID_PARAMETER_TYPE
If defined, this macro returns the diagnostic message when it is
invalid for functions to include parameters of type @var{type},
or @code{NULL} if validity should be determined by
the front end.  This is currently used only by the C and C++ front ends.
@end deftypefn

@hook TARGET_INVALID_RETURN_TYPE
If defined, this macro returns the diagnostic message when it is
invalid for functions to have return type @var{type},
or @code{NULL} if validity should be determined by
the front end.  This is currently used only by the C and C++ front ends.
@end deftypefn

@hook TARGET_PROMOTED_TYPE
If defined, this target hook returns the type to which values of
@var{type} should be promoted when they appear in expressions,
analogous to the integer promotions, or @code{NULL_TREE} to use the
front end's normal promotion rules.  This hook is useful when there are
target-specific types with special promotion rules.
This is currently used only by the C and C++ front ends.
@end deftypefn

@hook TARGET_CONVERT_TO_TYPE
If defined, this hook returns the result of converting @var{expr} to
@var{type}.  It should return the converted expression,
or @code{NULL_TREE} to apply the front end's normal conversion rules.
This hook is useful when there are target-specific types with special
conversion rules.
This is currently used only by the C and C++ front ends.
@end deftypefn

@defmac TARGET_USE_JCR_SECTION
This macro determines whether to use the JCR section to register Java
classes. By default, TARGET_USE_JCR_SECTION is defined to 1 if both
SUPPORTS_WEAK and TARGET_HAVE_NAMED_SECTIONS are true, else 0.
@end defmac

@defmac OBJC_JBLEN
This macro determines the size of the objective C jump buffer for the
NeXT runtime. By default, OBJC_JBLEN is defined to an innocuous value.
@end defmac

@defmac LIBGCC2_UNWIND_ATTRIBUTE
Define this macro if any target-specific attributes need to be attached
to the functions in @file{libgcc} that provide low-level support for
call stack unwinding.  It is used in declarations in @file{unwind-generic.h}
and the associated definitions of those functions.
@end defmac

@hook TARGET_UPDATE_STACK_BOUNDARY
Define this macro to update the current function stack boundary if
necessary.
@end deftypefn

@hook TARGET_GET_DRAP_RTX
This hook should return an rtx for Dynamic Realign Argument Pointer (DRAP) if a
different argument pointer register is needed to access the function's
argument list due to stack realignment.  Return @code{NULL} if no DRAP
is needed.
@end deftypefn

@hook TARGET_ALLOCATE_STACK_SLOTS_FOR_ARGS
When optimization is disabled, this hook indicates whether or not
arguments should be allocated to stack slots.  Normally, GCC allocates
stacks slots for arguments when not optimizing in order to make
debugging easier.  However, when a function is declared with
@code{__attribute__((naked))}, there is no stack frame, and the compiler
cannot safely move arguments from the registers in which they are passed
to the stack.  Therefore, this hook should return true in general, but
false for naked functions.  The default implementation always returns true.
@end deftypefn

@hook TARGET_CONST_ANCHOR
On some architectures it can take multiple instructions to synthesize
a constant.  If there is another constant already in a register that
is close enough in value then it is preferable that the new constant
is computed from this register using immediate addition or
subtraction.  We accomplish this through CSE.  Besides the value of
the constant we also add a lower and an upper constant anchor to the
available expressions.  These are then queried when encountering new
constants.  The anchors are computed by rounding the constant up and
down to a multiple of the value of @code{TARGET_CONST_ANCHOR}.
@code{TARGET_CONST_ANCHOR} should be the maximum positive value
accepted by immediate-add plus one.  We currently assume that the
value of @code{TARGET_CONST_ANCHOR} is a power of 2.  For example, on
MIPS, where add-immediate takes a 16-bit signed value,
@code{TARGET_CONST_ANCHOR} is set to @samp{0x8000}.  The default value
is zero, which disables this optimization.
@end deftypevr

@hook TARGET_ASAN_SHADOW_OFFSET

@hook TARGET_MEMMODEL_CHECK
Validate target specific memory model mask bits. When NULL no target specific
memory model bits are allowed.
@end deftypefn

@hook TARGET_ATOMIC_TEST_AND_SET_TRUEVAL<|MERGE_RESOLUTION|>--- conflicted
+++ resolved
@@ -2865,8 +2865,6 @@
 @end smallexample
 @end defmac
 
-<<<<<<< HEAD
-=======
 @hook TARGET_LRA_P
 
 @hook TARGET_REGISTER_PRIORITY
@@ -2875,7 +2873,6 @@
 
 @hook TARGET_SPILL_CLASS
 
->>>>>>> cd030c07
 @node Old Constraints
 @section Obsolete Macros for Defining Constraints
 @cindex defining constraints, obsolete method

--- conflicted
+++ resolved
@@ -1,8 +1,4 @@
-<<<<<<< HEAD
-@c Copyright (C) 2003, 2004, 2005, 2006, 2007, 2008
-=======
 @c Copyright (C) 2003, 2004, 2005, 2006, 2007, 2008, 2009, 2010, 2011
->>>>>>> 03d20231
 @c Free Software Foundation, Inc.
 @c This is part of the GCC manual.
 @c For copying conditions, see the file gcc.texi.
@@ -45,8 +41,6 @@
 declaration type to go in the @code{cl_target_option} structure.
 
 @item
-<<<<<<< HEAD
-=======
 A variable record to define a variable used to store option
 information.  These records have two fields: the string
 @samp{Variable}, and a declaration of the type and name of the
@@ -141,7 +135,6 @@
 @end table
 
 @item
->>>>>>> 03d20231
 An option definition record.  These records have the following fields:
 @enumerate
 @item

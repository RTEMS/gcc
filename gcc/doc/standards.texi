--- conflicted
+++ resolved
@@ -105,14 +105,9 @@
 @option{-std} options listed above will disable these extensions where
 they conflict with the C standard version selected.  You may also
 select an extended version of the C language explicitly with
-<<<<<<< HEAD
-@option{-std=gnu90} (for C90 with GNU extensions) or @option{-std=gnu99}
-(for C99 with GNU extensions).  The default, if no C language dialect
-=======
 @option{-std=gnu90} (for C90 with GNU extensions), @option{-std=gnu99}
 (for C99 with GNU extensions) or @option{-std=gnu1x} (for C1X with GNU
 extensions).  The default, if no C language dialect
->>>>>>> 6e7f08ad
 options are given, is @option{-std=gnu90}; this will change to
 @option{-std=gnu99} in some future release when the C99 support is
 complete.  Some features that are part of the C99 standard are

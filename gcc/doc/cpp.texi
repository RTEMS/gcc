\input texinfo
@setfilename cpp.info
@settitle The C Preprocessor
@setchapternewpage off
@c @smallbook
@c @cropmarks
@c @finalout

@include gcc-common.texi

@copying
@c man begin COPYRIGHT
Copyright @copyright{} 1987, 1989, 1991, 1992, 1993, 1994, 1995, 1996,
1997, 1998, 1999, 2000, 2001, 2002, 2003, 2004, 2005, 2006, 2007,
2008, 2009, 2010
Free Software Foundation, Inc.

Permission is granted to copy, distribute and/or modify this document
under the terms of the GNU Free Documentation License, Version 1.3 or
any later version published by the Free Software Foundation.  A copy of
the license is included in the
@c man end
section entitled ``GNU Free Documentation License''.
@ignore
@c man begin COPYRIGHT
man page gfdl(7).
@c man end
@end ignore

@c man begin COPYRIGHT
This manual contains no Invariant Sections.  The Front-Cover Texts are
(a) (see below), and the Back-Cover Texts are (b) (see below).

(a) The FSF's Front-Cover Text is:

     A GNU Manual

(b) The FSF's Back-Cover Text is:

     You have freedom to copy and modify this GNU Manual, like GNU
     software.  Copies published by the Free Software Foundation raise
     funds for GNU development.
@c man end
@end copying

@c Create a separate index for command line options.
@defcodeindex op
@syncodeindex vr op

@c Used in cppopts.texi and cppenv.texi.
@set cppmanual

@ifinfo
@dircategory Software development
@direntry
* Cpp: (cpp).                  The GNU C preprocessor.
@end direntry
@end ifinfo

@titlepage
@title The C Preprocessor
@versionsubtitle
@author Richard M. Stallman, Zachary Weinberg
@page
@c There is a fill at the bottom of the page, so we need a filll to
@c override it.
@vskip 0pt plus 1filll
@insertcopying
@end titlepage
@contents
@page

@ifnottex
@node Top
@top
The C preprocessor implements the macro language used to transform C,
C++, and Objective-C programs before they are compiled.  It can also be
useful on its own.

@menu
* Overview::
* Header Files::
* Macros::
* Conditionals::
* Diagnostics::
* Line Control::
* Pragmas::
* Other Directives::
* Preprocessor Output::
* Traditional Mode::
* Implementation Details::
* Invocation::
* Environment Variables::
* GNU Free Documentation License::
* Index of Directives::
* Option Index::
* Concept Index::

@detailmenu
 --- The Detailed Node Listing ---

Overview

* Character sets::
* Initial processing::
* Tokenization::
* The preprocessing language::

Header Files

* Include Syntax::
* Include Operation::
* Search Path::
* Once-Only Headers::
* Alternatives to Wrapper #ifndef::
* Computed Includes::
* Wrapper Headers::
* System Headers::

Macros

* Object-like Macros::
* Function-like Macros::
* Macro Arguments::
* Stringification::
* Concatenation::
* Variadic Macros::
* Predefined Macros::
* Undefining and Redefining Macros::
* Directives Within Macro Arguments::
* Macro Pitfalls::

Predefined Macros

* Standard Predefined Macros::
* Common Predefined Macros::
* System-specific Predefined Macros::
* C++ Named Operators::

Macro Pitfalls

* Misnesting::
* Operator Precedence Problems::
* Swallowing the Semicolon::
* Duplication of Side Effects::
* Self-Referential Macros::
* Argument Prescan::
* Newlines in Arguments::

Conditionals

* Conditional Uses::
* Conditional Syntax::
* Deleted Code::

Conditional Syntax

* Ifdef::
* If::
* Defined::
* Else::
* Elif::

Implementation Details

* Implementation-defined behavior::
* Implementation limits::
* Obsolete Features::
* Differences from previous versions::

Obsolete Features

* Obsolete Features::

@end detailmenu
@end menu

@insertcopying
@end ifnottex

@node Overview
@chapter Overview
@c man begin DESCRIPTION
The C preprocessor, often known as @dfn{cpp}, is a @dfn{macro processor}
that is used automatically by the C compiler to transform your program
before compilation.  It is called a macro processor because it allows
you to define @dfn{macros}, which are brief abbreviations for longer
constructs.

The C preprocessor is intended to be used only with C, C++, and
Objective-C source code.  In the past, it has been abused as a general
text processor.  It will choke on input which does not obey C's lexical
rules.  For example, apostrophes will be interpreted as the beginning of
character constants, and cause errors.  Also, you cannot rely on it
preserving characteristics of the input which are not significant to
C-family languages.  If a Makefile is preprocessed, all the hard tabs
will be removed, and the Makefile will not work.

Having said that, you can often get away with using cpp on things which
are not C@.  Other Algol-ish programming languages are often safe
(Pascal, Ada, etc.) So is assembly, with caution.  @option{-traditional-cpp}
mode preserves more white space, and is otherwise more permissive.  Many
of the problems can be avoided by writing C or C++ style comments
instead of native language comments, and keeping macros simple.

Wherever possible, you should use a preprocessor geared to the language
you are writing in.  Modern versions of the GNU assembler have macro
facilities.  Most high level programming languages have their own
conditional compilation and inclusion mechanism.  If all else fails,
try a true general text processor, such as GNU M4.

C preprocessors vary in some details.  This manual discusses the GNU C
preprocessor, which provides a small superset of the features of ISO
Standard C@.  In its default mode, the GNU C preprocessor does not do a
few things required by the standard.  These are features which are
rarely, if ever, used, and may cause surprising changes to the meaning
of a program which does not expect them.  To get strict ISO Standard C,
<<<<<<< HEAD
you should use the @option{-std=c90} or @option{-std=c99} options, depending
=======
you should use the @option{-std=c90}, @option{-std=c99} or
@option{-std=c1x} options, depending
>>>>>>> 6e7f08ad
on which version of the standard you want.  To get all the mandatory
diagnostics, you must also use @option{-pedantic}.  @xref{Invocation}.

This manual describes the behavior of the ISO preprocessor.  To
minimize gratuitous differences, where the ISO preprocessor's
behavior does not conflict with traditional semantics, the
traditional preprocessor should behave the same way.  The various
differences that do exist are detailed in the section @ref{Traditional
Mode}.

For clarity, unless noted otherwise, references to @samp{CPP} in this
manual refer to GNU CPP@.
@c man end

@menu
* Character sets::
* Initial processing::
* Tokenization::
* The preprocessing language::
@end menu

@node Character sets
@section Character sets

Source code character set processing in C and related languages is
rather complicated.  The C standard discusses two character sets, but
there are really at least four.

The files input to CPP might be in any character set at all.  CPP's
very first action, before it even looks for line boundaries, is to
convert the file into the character set it uses for internal
processing.  That set is what the C standard calls the @dfn{source}
character set.  It must be isomorphic with ISO 10646, also known as
Unicode.  CPP uses the UTF-8 encoding of Unicode.

The character sets of the input files are specified using the
@option{-finput-charset=} option.

All preprocessing work (the subject of the rest of this manual) is
carried out in the source character set.  If you request textual
output from the preprocessor with the @option{-E} option, it will be
in UTF-8.

After preprocessing is complete, string and character constants are
converted again, into the @dfn{execution} character set.  This
character set is under control of the user; the default is UTF-8,
matching the source character set.  Wide string and character
constants have their own character set, which is not called out
specifically in the standard.  Again, it is under control of the user.
The default is UTF-16 or UTF-32, whichever fits in the target's
@code{wchar_t} type, in the target machine's byte
order.@footnote{UTF-16 does not meet the requirements of the C
standard for a wide character set, but the choice of 16-bit
@code{wchar_t} is enshrined in some system ABIs so we cannot fix
this.}  Octal and hexadecimal escape sequences do not undergo
conversion; @t{'\x12'} has the value 0x12 regardless of the currently
selected execution character set.  All other escapes are replaced by
the character in the source character set that they represent, then
converted to the execution character set, just like unescaped
characters.

Unless the experimental @option{-fextended-identifiers} option is used,
GCC does not permit the use of characters outside the ASCII range, nor
@samp{\u} and @samp{\U} escapes, in identifiers.  Even with that
option, characters outside the ASCII range can only be specified with
the @samp{\u} and @samp{\U} escapes, not used directly in identifiers.

@node Initial processing
@section Initial processing

The preprocessor performs a series of textual transformations on its
input.  These happen before all other processing.  Conceptually, they
happen in a rigid order, and the entire file is run through each
transformation before the next one begins.  CPP actually does them
all at once, for performance reasons.  These transformations correspond
roughly to the first three ``phases of translation'' described in the C
standard.

@enumerate
@item
@cindex line endings
The input file is read into memory and broken into lines.

Different systems use different conventions to indicate the end of a
line.  GCC accepts the ASCII control sequences @kbd{LF}, @kbd{@w{CR
LF}} and @kbd{CR} as end-of-line markers.  These are the canonical
sequences used by Unix, DOS and VMS, and the classic Mac OS (before
OSX) respectively.  You may therefore safely copy source code written
on any of those systems to a different one and use it without
conversion.  (GCC may lose track of the current line number if a file
doesn't consistently use one convention, as sometimes happens when it
is edited on computers with different conventions that share a network
file system.)

If the last line of any input file lacks an end-of-line marker, the end
of the file is considered to implicitly supply one.  The C standard says
that this condition provokes undefined behavior, so GCC will emit a
warning message.

@item
@cindex trigraphs
@anchor{trigraphs}If trigraphs are enabled, they are replaced by their
corresponding single characters.  By default GCC ignores trigraphs,
but if you request a strictly conforming mode with the @option{-std}
option, or you specify the @option{-trigraphs} option, then it
converts them.

These are nine three-character sequences, all starting with @samp{??},
that are defined by ISO C to stand for single characters.  They permit
obsolete systems that lack some of C's punctuation to use C@.  For
example, @samp{??/} stands for @samp{\}, so @t{'??/n'} is a character
constant for a newline.

Trigraphs are not popular and many compilers implement them
incorrectly.  Portable code should not rely on trigraphs being either
converted or ignored.  With @option{-Wtrigraphs} GCC will warn you
when a trigraph may change the meaning of your program if it were
converted.  @xref{Wtrigraphs}.

In a string constant, you can prevent a sequence of question marks
from being confused with a trigraph by inserting a backslash between
the question marks, or by separating the string literal at the
trigraph and making use of string literal concatenation.  @t{"(??\?)"}
is the string @samp{(???)}, not @samp{(?]}.  Traditional C compilers
do not recognize these idioms.

The nine trigraphs and their replacements are

@smallexample
Trigraph:       ??(  ??)  ??<  ??>  ??=  ??/  ??'  ??!  ??-
Replacement:      [    ]    @{    @}    #    \    ^    |    ~
@end smallexample

@item
@cindex continued lines
@cindex backslash-newline
Continued lines are merged into one long line.

A continued line is a line which ends with a backslash, @samp{\}.  The
backslash is removed and the following line is joined with the current
one.  No space is inserted, so you may split a line anywhere, even in
the middle of a word.  (It is generally more readable to split lines
only at white space.)

The trailing backslash on a continued line is commonly referred to as a
@dfn{backslash-newline}.

If there is white space between a backslash and the end of a line, that
is still a continued line.  However, as this is usually the result of an
editing mistake, and many compilers will not accept it as a continued
line, GCC will warn you about it.

@item
@cindex comments
@cindex line comments
@cindex block comments
All comments are replaced with single spaces.

There are two kinds of comments.  @dfn{Block comments} begin with
@samp{/*} and continue until the next @samp{*/}.  Block comments do not
nest:

@smallexample
/* @r{this is} /* @r{one comment} */ @r{text outside comment}
@end smallexample

@dfn{Line comments} begin with @samp{//} and continue to the end of the
current line.  Line comments do not nest either, but it does not matter,
because they would end in the same place anyway.

@smallexample
// @r{this is} // @r{one comment}
@r{text outside comment}
@end smallexample
@end enumerate

It is safe to put line comments inside block comments, or vice versa.

@smallexample
@group
/* @r{block comment}
   // @r{contains line comment}
   @r{yet more comment}
 */ @r{outside comment}

// @r{line comment} /* @r{contains block comment} */
@end group
@end smallexample

But beware of commenting out one end of a block comment with a line
comment.

@smallexample
@group
 // @r{l.c.}  /* @r{block comment begins}
    @r{oops! this isn't a comment anymore} */
@end group
@end smallexample

Comments are not recognized within string literals.
@t{@w{"/* blah */"}} is the string constant @samp{@w{/* blah */}}, not
an empty string.

Line comments are not in the 1989 edition of the C standard, but they
are recognized by GCC as an extension.  In C++ and in the 1999 edition
of the C standard, they are an official part of the language.

Since these transformations happen before all other processing, you can
split a line mechanically with backslash-newline anywhere.  You can
comment out the end of a line.  You can continue a line comment onto the
next line with backslash-newline.  You can even split @samp{/*},
@samp{*/}, and @samp{//} onto multiple lines with backslash-newline.
For example:

@smallexample
@group
/\
*
*/ # /*
*/ defi\
ne FO\
O 10\
20
@end group
@end smallexample

@noindent
is equivalent to @code{@w{#define FOO 1020}}.  All these tricks are
extremely confusing and should not be used in code intended to be
readable.

There is no way to prevent a backslash at the end of a line from being
interpreted as a backslash-newline.  This cannot affect any correct
program, however.

@node Tokenization
@section Tokenization

@cindex tokens
@cindex preprocessing tokens
After the textual transformations are finished, the input file is
converted into a sequence of @dfn{preprocessing tokens}.  These mostly
correspond to the syntactic tokens used by the C compiler, but there are
a few differences.  White space separates tokens; it is not itself a
token of any kind.  Tokens do not have to be separated by white space,
but it is often necessary to avoid ambiguities.

When faced with a sequence of characters that has more than one possible
tokenization, the preprocessor is greedy.  It always makes each token,
starting from the left, as big as possible before moving on to the next
token.  For instance, @code{a+++++b} is interpreted as
@code{@w{a ++ ++ + b}}, not as @code{@w{a ++ + ++ b}}, even though the
latter tokenization could be part of a valid C program and the former
could not.

Once the input file is broken into tokens, the token boundaries never
change, except when the @samp{##} preprocessing operator is used to paste
tokens together.  @xref{Concatenation}.  For example,

@smallexample
@group
#define foo() bar
foo()baz
     @expansion{} bar baz
@emph{not}
     @expansion{} barbaz
@end group
@end smallexample

The compiler does not re-tokenize the preprocessor's output.  Each
preprocessing token becomes one compiler token.

@cindex identifiers
Preprocessing tokens fall into five broad classes: identifiers,
preprocessing numbers, string literals, punctuators, and other.  An
@dfn{identifier} is the same as an identifier in C: any sequence of
letters, digits, or underscores, which begins with a letter or
underscore.  Keywords of C have no significance to the preprocessor;
they are ordinary identifiers.  You can define a macro whose name is a
keyword, for instance.  The only identifier which can be considered a
preprocessing keyword is @code{defined}.  @xref{Defined}.

This is mostly true of other languages which use the C preprocessor.
However, a few of the keywords of C++ are significant even in the
preprocessor.  @xref{C++ Named Operators}.

In the 1999 C standard, identifiers may contain letters which are not
part of the ``basic source character set'', at the implementation's
discretion (such as accented Latin letters, Greek letters, or Chinese
ideograms).  This may be done with an extended character set, or the
@samp{\u} and @samp{\U} escape sequences.  The implementation of this
feature in GCC is experimental; such characters are only accepted in
the @samp{\u} and @samp{\U} forms and only if
@option{-fextended-identifiers} is used.

As an extension, GCC treats @samp{$} as a letter.  This is for
compatibility with some systems, such as VMS, where @samp{$} is commonly
used in system-defined function and object names.  @samp{$} is not a
letter in strictly conforming mode, or if you specify the @option{-$}
option.  @xref{Invocation}.

@cindex numbers
@cindex preprocessing numbers
A @dfn{preprocessing number} has a rather bizarre definition.  The
category includes all the normal integer and floating point constants
one expects of C, but also a number of other things one might not
initially recognize as a number.  Formally, preprocessing numbers begin
with an optional period, a required decimal digit, and then continue
with any sequence of letters, digits, underscores, periods, and
exponents.  Exponents are the two-character sequences @samp{e+},
@samp{e-}, @samp{E+}, @samp{E-}, @samp{p+}, @samp{p-}, @samp{P+}, and
@samp{P-}.  (The exponents that begin with @samp{p} or @samp{P} are new
to C99.  They are used for hexadecimal floating-point constants.)

The purpose of this unusual definition is to isolate the preprocessor
from the full complexity of numeric constants.  It does not have to
distinguish between lexically valid and invalid floating-point numbers,
which is complicated.  The definition also permits you to split an
identifier at any position and get exactly two tokens, which can then be
pasted back together with the @samp{##} operator.

It's possible for preprocessing numbers to cause programs to be
misinterpreted.  For example, @code{0xE+12} is a preprocessing number
which does not translate to any valid numeric constant, therefore a
syntax error.  It does not mean @code{@w{0xE + 12}}, which is what you
might have intended.

@cindex string literals
@cindex string constants
@cindex character constants
@cindex header file names
@c the @: prevents makeinfo from turning '' into ".
@dfn{String literals} are string constants, character constants, and
header file names (the argument of @samp{#include}).@footnote{The C
standard uses the term @dfn{string literal} to refer only to what we are
calling @dfn{string constants}.}  String constants and character
constants are straightforward: @t{"@dots{}"} or @t{'@dots{}'}.  In
either case embedded quotes should be escaped with a backslash:
@t{'\'@:'} is the character constant for @samp{'}.  There is no limit on
the length of a character constant, but the value of a character
constant that contains more than one character is
implementation-defined.  @xref{Implementation Details}.

Header file names either look like string constants, @t{"@dots{}"}, or are
written with angle brackets instead, @t{<@dots{}>}.  In either case,
backslash is an ordinary character.  There is no way to escape the
closing quote or angle bracket.  The preprocessor looks for the header
file in different places depending on which form you use.  @xref{Include
Operation}.

No string literal may extend past the end of a line.  Older versions
of GCC accepted multi-line string constants.  You may use continued
lines instead, or string constant concatenation.  @xref{Differences
from previous versions}.

@cindex punctuators
@cindex digraphs
@cindex alternative tokens
@dfn{Punctuators} are all the usual bits of punctuation which are
meaningful to C and C++.  All but three of the punctuation characters in
ASCII are C punctuators.  The exceptions are @samp{@@}, @samp{$}, and
@samp{`}.  In addition, all the two- and three-character operators are
punctuators.  There are also six @dfn{digraphs}, which the C++ standard
calls @dfn{alternative tokens}, which are merely alternate ways to spell
other punctuators.  This is a second attempt to work around missing
punctuation in obsolete systems.  It has no negative side effects,
unlike trigraphs, but does not cover as much ground.  The digraphs and
their corresponding normal punctuators are:

@smallexample
Digraph:        <%  %>  <:  :>  %:  %:%:
Punctuator:      @{   @}   [   ]   #    ##
@end smallexample

@cindex other tokens
Any other single character is considered ``other''.  It is passed on to
the preprocessor's output unmolested.  The C compiler will almost
certainly reject source code containing ``other'' tokens.  In ASCII, the
only other characters are @samp{@@}, @samp{$}, @samp{`}, and control
characters other than NUL (all bits zero).  (Note that @samp{$} is
normally considered a letter.)  All characters with the high bit set
(numeric range 0x7F--0xFF) are also ``other'' in the present
implementation.  This will change when proper support for international
character sets is added to GCC@.

NUL is a special case because of the high probability that its
appearance is accidental, and because it may be invisible to the user
(many terminals do not display NUL at all).  Within comments, NULs are
silently ignored, just as any other character would be.  In running
text, NUL is considered white space.  For example, these two directives
have the same meaning.

@smallexample
#define X^@@1
#define X 1
@end smallexample

@noindent
(where @samp{^@@} is ASCII NUL)@.  Within string or character constants,
NULs are preserved.  In the latter two cases the preprocessor emits a
warning message.

@node The preprocessing language
@section The preprocessing language
@cindex directives
@cindex preprocessing directives
@cindex directive line
@cindex directive name

After tokenization, the stream of tokens may simply be passed straight
to the compiler's parser.  However, if it contains any operations in the
@dfn{preprocessing language}, it will be transformed first.  This stage
corresponds roughly to the standard's ``translation phase 4'' and is
what most people think of as the preprocessor's job.

The preprocessing language consists of @dfn{directives} to be executed
and @dfn{macros} to be expanded.  Its primary capabilities are:

@itemize @bullet
@item
Inclusion of header files.  These are files of declarations that can be
substituted into your program.

@item
Macro expansion.  You can define @dfn{macros}, which are abbreviations
for arbitrary fragments of C code.  The preprocessor will replace the
macros with their definitions throughout the program.  Some macros are
automatically defined for you.

@item
Conditional compilation.  You can include or exclude parts of the
program according to various conditions.

@item
Line control.  If you use a program to combine or rearrange source files
into an intermediate file which is then compiled, you can use line
control to inform the compiler where each source line originally came
from.

@item
Diagnostics.  You can detect problems at compile time and issue errors
or warnings.
@end itemize

There are a few more, less useful, features.

Except for expansion of predefined macros, all these operations are
triggered with @dfn{preprocessing directives}.  Preprocessing directives
are lines in your program that start with @samp{#}.  Whitespace is
allowed before and after the @samp{#}.  The @samp{#} is followed by an
identifier, the @dfn{directive name}.  It specifies the operation to
perform.  Directives are commonly referred to as @samp{#@var{name}}
where @var{name} is the directive name.  For example, @samp{#define} is
the directive that defines a macro.

The @samp{#} which begins a directive cannot come from a macro
expansion.  Also, the directive name is not macro expanded.  Thus, if
@code{foo} is defined as a macro expanding to @code{define}, that does
not make @samp{#foo} a valid preprocessing directive.

The set of valid directive names is fixed.  Programs cannot define new
preprocessing directives.

Some directives require arguments; these make up the rest of the
directive line and must be separated from the directive name by
whitespace.  For example, @samp{#define} must be followed by a macro
name and the intended expansion of the macro.

A preprocessing directive cannot cover more than one line.  The line
may, however, be continued with backslash-newline, or by a block comment
which extends past the end of the line.  In either case, when the
directive is processed, the continuations have already been merged with
the first line to make one long line.

@node Header Files
@chapter Header Files

@cindex header file
A header file is a file containing C declarations and macro definitions
(@pxref{Macros}) to be shared between several source files.  You request
the use of a header file in your program by @dfn{including} it, with the
C preprocessing directive @samp{#include}.

Header files serve two purposes.

@itemize @bullet
@item
@cindex system header files
System header files declare the interfaces to parts of the operating
system.  You include them in your program to supply the definitions and
declarations you need to invoke system calls and libraries.

@item
Your own header files contain declarations for interfaces between the
source files of your program.  Each time you have a group of related
declarations and macro definitions all or most of which are needed in
several different source files, it is a good idea to create a header
file for them.
@end itemize

Including a header file produces the same results as copying the header
file into each source file that needs it.  Such copying would be
time-consuming and error-prone.  With a header file, the related
declarations appear in only one place.  If they need to be changed, they
can be changed in one place, and programs that include the header file
will automatically use the new version when next recompiled.  The header
file eliminates the labor of finding and changing all the copies as well
as the risk that a failure to find one copy will result in
inconsistencies within a program.

In C, the usual convention is to give header files names that end with
@file{.h}.  It is most portable to use only letters, digits, dashes, and
underscores in header file names, and at most one dot.

@menu
* Include Syntax::
* Include Operation::
* Search Path::
* Once-Only Headers::
* Alternatives to Wrapper #ifndef::
* Computed Includes::
* Wrapper Headers::
* System Headers::
@end menu

@node Include Syntax
@section Include Syntax

@findex #include
Both user and system header files are included using the preprocessing
directive @samp{#include}.  It has two variants:

@table @code
@item #include <@var{file}>
This variant is used for system header files.  It searches for a file
named @var{file} in a standard list of system directories.  You can prepend
directories to this list with the @option{-I} option (@pxref{Invocation}).

@item #include "@var{file}"
This variant is used for header files of your own program.  It
searches for a file named @var{file} first in the directory containing
the current file, then in the quote directories and then the same
directories used for @code{<@var{file}>}.  You can prepend directories
to the list of quote directories with the @option{-iquote} option.
@end table

The argument of @samp{#include}, whether delimited with quote marks or
angle brackets, behaves like a string constant in that comments are not
recognized, and macro names are not expanded.  Thus, @code{@w{#include
<x/*y>}} specifies inclusion of a system header file named @file{x/*y}.

However, if backslashes occur within @var{file}, they are considered
ordinary text characters, not escape characters.  None of the character
escape sequences appropriate to string constants in C are processed.
Thus, @code{@w{#include "x\n\\y"}} specifies a filename containing three
backslashes.  (Some systems interpret @samp{\} as a pathname separator.
All of these also interpret @samp{/} the same way.  It is most portable
to use only @samp{/}.)

It is an error if there is anything (other than comments) on the line
after the file name.

@node Include Operation
@section Include Operation

The @samp{#include} directive works by directing the C preprocessor to
scan the specified file as input before continuing with the rest of the
current file.  The output from the preprocessor contains the output
already generated, followed by the output resulting from the included
file, followed by the output that comes from the text after the
@samp{#include} directive.  For example, if you have a header file
@file{header.h} as follows,

@smallexample
char *test (void);
@end smallexample

@noindent
and a main program called @file{program.c} that uses the header file,
like this,

@smallexample
int x;
#include "header.h"

int
main (void)
@{
  puts (test ());
@}
@end smallexample

@noindent
the compiler will see the same token stream as it would if
@file{program.c} read

@smallexample
int x;
char *test (void);

int
main (void)
@{
  puts (test ());
@}
@end smallexample

Included files are not limited to declarations and macro definitions;
those are merely the typical uses.  Any fragment of a C program can be
included from another file.  The include file could even contain the
beginning of a statement that is concluded in the containing file, or
the end of a statement that was started in the including file.  However,
an included file must consist of complete tokens.  Comments and string
literals which have not been closed by the end of an included file are
invalid.  For error recovery, they are considered to end at the end of
the file.

To avoid confusion, it is best if header files contain only complete
syntactic units---function declarations or definitions, type
declarations, etc.

The line following the @samp{#include} directive is always treated as a
separate line by the C preprocessor, even if the included file lacks a
final newline.

@node Search Path
@section Search Path

GCC looks in several different places for headers.  On a normal Unix
system, if you do not instruct it otherwise, it will look for headers
requested with @code{@w{#include <@var{file}>}} in:

@smallexample
/usr/local/include
@var{libdir}/gcc/@var{target}/@var{version}/include
/usr/@var{target}/include
/usr/include
@end smallexample

For C++ programs, it will also look in @file{/usr/include/g++-v3},
first.  In the above, @var{target} is the canonical name of the system
GCC was configured to compile code for; often but not always the same as
the canonical name of the system it runs on.  @var{version} is the
version of GCC in use.

You can add to this list with the @option{-I@var{dir}} command line
option.  All the directories named by @option{-I} are searched, in
left-to-right order, @emph{before} the default directories.  The only
exception is when @file{dir} is already searched by default.  In
this case, the option is ignored and the search order for system
directories remains unchanged.

Duplicate directories are removed from the quote and bracket search
chains before the two chains are merged to make the final search chain.
Thus, it is possible for a directory to occur twice in the final search
chain if it was specified in both the quote and bracket chains.

You can prevent GCC from searching any of the default directories with
the @option{-nostdinc} option.  This is useful when you are compiling an
operating system kernel or some other program that does not use the
standard C library facilities, or the standard C library itself.
@option{-I} options are not ignored as described above when
@option{-nostdinc} is in effect.

GCC looks for headers requested with @code{@w{#include "@var{file}"}}
first in the directory containing the current file, then in the
directories as specified by @option{-iquote} options, then in the same
places it would have looked for a header requested with angle
brackets.  For example, if @file{/usr/include/sys/stat.h} contains
@code{@w{#include "types.h"}}, GCC looks for @file{types.h} first in
@file{/usr/include/sys}, then in its usual search path.

@samp{#line} (@pxref{Line Control}) does not change GCC's idea of the
directory containing the current file.

You may put @option{-I-} at any point in your list of @option{-I} options.
This has two effects.  First, directories appearing before the
@option{-I-} in the list are searched only for headers requested with
quote marks.  Directories after @option{-I-} are searched for all
headers.  Second, the directory containing the current file is not
searched for anything, unless it happens to be one of the directories
named by an @option{-I} switch.  @option{-I-} is deprecated, @option{-iquote}
should be used instead.

@option{-I. -I-} is not the same as no @option{-I} options at all, and does
not cause the same behavior for @samp{<>} includes that @samp{""}
includes get with no special options.  @option{-I.} searches the
compiler's current working directory for header files.  That may or may
not be the same as the directory containing the current file.

If you need to look for headers in a directory named @file{-}, write
@option{-I./-}.

There are several more ways to adjust the header search path.  They are
generally less useful.  @xref{Invocation}.

@node Once-Only Headers
@section Once-Only Headers
@cindex repeated inclusion
@cindex including just once
@cindex wrapper @code{#ifndef}

If a header file happens to be included twice, the compiler will process
its contents twice.  This is very likely to cause an error, e.g.@: when the
compiler sees the same structure definition twice.  Even if it does not,
it will certainly waste time.

The standard way to prevent this is to enclose the entire real contents
of the file in a conditional, like this:

@smallexample
@group
/* File foo.  */
#ifndef FILE_FOO_SEEN
#define FILE_FOO_SEEN

@var{the entire file}

#endif /* !FILE_FOO_SEEN */
@end group
@end smallexample

This construct is commonly known as a @dfn{wrapper #ifndef}.
When the header is included again, the conditional will be false,
because @code{FILE_FOO_SEEN} is defined.  The preprocessor will skip
over the entire contents of the file, and the compiler will not see it
twice.

CPP optimizes even further.  It remembers when a header file has a
wrapper @samp{#ifndef}.  If a subsequent @samp{#include} specifies that
header, and the macro in the @samp{#ifndef} is still defined, it does
not bother to rescan the file at all.

You can put comments outside the wrapper.  They will not interfere with
this optimization.

@cindex controlling macro
@cindex guard macro
The macro @code{FILE_FOO_SEEN} is called the @dfn{controlling macro} or
@dfn{guard macro}.  In a user header file, the macro name should not
begin with @samp{_}.  In a system header file, it should begin with
@samp{__} to avoid conflicts with user programs.  In any kind of header
file, the macro name should contain the name of the file and some
additional text, to avoid conflicts with other header files.

@node Alternatives to Wrapper #ifndef
@section Alternatives to Wrapper #ifndef

CPP supports two more ways of indicating that a header file should be
read only once.  Neither one is as portable as a wrapper @samp{#ifndef}
and we recommend you do not use them in new programs, with the caveat
that @samp{#import} is standard practice in Objective-C.

@findex #import
CPP supports a variant of @samp{#include} called @samp{#import} which
includes a file, but does so at most once.  If you use @samp{#import}
instead of @samp{#include}, then you don't need the conditionals
inside the header file to prevent multiple inclusion of the contents.
@samp{#import} is standard in Objective-C, but is considered a
deprecated extension in C and C++.

@samp{#import} is not a well designed feature.  It requires the users of
a header file to know that it should only be included once.  It is much
better for the header file's implementor to write the file so that users
don't need to know this.  Using a wrapper @samp{#ifndef} accomplishes
this goal.

In the present implementation, a single use of @samp{#import} will
prevent the file from ever being read again, by either @samp{#import} or
@samp{#include}.  You should not rely on this; do not use both
@samp{#import} and @samp{#include} to refer to the same header file.

Another way to prevent a header file from being included more than once
is with the @samp{#pragma once} directive.  If @samp{#pragma once} is
seen when scanning a header file, that file will never be read again, no
matter what.

@samp{#pragma once} does not have the problems that @samp{#import} does,
but it is not recognized by all preprocessors, so you cannot rely on it
in a portable program.

@node Computed Includes
@section Computed Includes
@cindex computed includes
@cindex macros in include

Sometimes it is necessary to select one of several different header
files to be included into your program.  They might specify
configuration parameters to be used on different sorts of operating
systems, for instance.  You could do this with a series of conditionals,

@smallexample
#if SYSTEM_1
# include "system_1.h"
#elif SYSTEM_2
# include "system_2.h"
#elif SYSTEM_3
@dots{}
#endif
@end smallexample

That rapidly becomes tedious.  Instead, the preprocessor offers the
ability to use a macro for the header name.  This is called a
@dfn{computed include}.  Instead of writing a header name as the direct
argument of @samp{#include}, you simply put a macro name there instead:

@smallexample
#define SYSTEM_H "system_1.h"
@dots{}
#include SYSTEM_H
@end smallexample

@noindent
@code{SYSTEM_H} will be expanded, and the preprocessor will look for
@file{system_1.h} as if the @samp{#include} had been written that way
originally.  @code{SYSTEM_H} could be defined by your Makefile with a
@option{-D} option.

You must be careful when you define the macro.  @samp{#define} saves
tokens, not text.  The preprocessor has no way of knowing that the macro
will be used as the argument of @samp{#include}, so it generates
ordinary tokens, not a header name.  This is unlikely to cause problems
if you use double-quote includes, which are close enough to string
constants.  If you use angle brackets, however, you may have trouble.

The syntax of a computed include is actually a bit more general than the
above.  If the first non-whitespace character after @samp{#include} is
not @samp{"} or @samp{<}, then the entire line is macro-expanded
like running text would be.

If the line expands to a single string constant, the contents of that
string constant are the file to be included.  CPP does not re-examine the
string for embedded quotes, but neither does it process backslash
escapes in the string.  Therefore

@smallexample
#define HEADER "a\"b"
#include HEADER
@end smallexample

@noindent
looks for a file named @file{a\"b}.  CPP searches for the file according
to the rules for double-quoted includes.

If the line expands to a token stream beginning with a @samp{<} token
and including a @samp{>} token, then the tokens between the @samp{<} and
the first @samp{>} are combined to form the filename to be included.
Any whitespace between tokens is reduced to a single space; then any
space after the initial @samp{<} is retained, but a trailing space
before the closing @samp{>} is ignored.  CPP searches for the file
according to the rules for angle-bracket includes.

In either case, if there are any tokens on the line after the file name,
an error occurs and the directive is not processed.  It is also an error
if the result of expansion does not match either of the two expected
forms.

These rules are implementation-defined behavior according to the C
standard.  To minimize the risk of different compilers interpreting your
computed includes differently, we recommend you use only a single
object-like macro which expands to a string constant.  This will also
minimize confusion for people reading your program.

@node Wrapper Headers
@section Wrapper Headers
@cindex wrapper headers
@cindex overriding a header file
@findex #include_next

Sometimes it is necessary to adjust the contents of a system-provided
header file without editing it directly.  GCC's @command{fixincludes}
operation does this, for example.  One way to do that would be to create
a new header file with the same name and insert it in the search path
before the original header.  That works fine as long as you're willing
to replace the old header entirely.  But what if you want to refer to
the old header from the new one?

You cannot simply include the old header with @samp{#include}.  That
will start from the beginning, and find your new header again.  If your
header is not protected from multiple inclusion (@pxref{Once-Only
Headers}), it will recurse infinitely and cause a fatal error.

You could include the old header with an absolute pathname:
@smallexample
#include "/usr/include/old-header.h"
@end smallexample
@noindent
This works, but is not clean; should the system headers ever move, you
would have to edit the new headers to match.

There is no way to solve this problem within the C standard, but you can
use the GNU extension @samp{#include_next}.  It means, ``Include the
@emph{next} file with this name''.  This directive works like
@samp{#include} except in searching for the specified file: it starts
searching the list of header file directories @emph{after} the directory
in which the current file was found.

Suppose you specify @option{-I /usr/local/include}, and the list of
directories to search also includes @file{/usr/include}; and suppose
both directories contain @file{signal.h}.  Ordinary @code{@w{#include
<signal.h>}} finds the file under @file{/usr/local/include}.  If that
file contains @code{@w{#include_next <signal.h>}}, it starts searching
after that directory, and finds the file in @file{/usr/include}.

@samp{#include_next} does not distinguish between @code{<@var{file}>}
and @code{"@var{file}"} inclusion, nor does it check that the file you
specify has the same name as the current file.  It simply looks for the
file named, starting with the directory in the search path after the one
where the current file was found.

The use of @samp{#include_next} can lead to great confusion.  We
recommend it be used only when there is no other alternative.  In
particular, it should not be used in the headers belonging to a specific
program; it should be used only to make global corrections along the
lines of @command{fixincludes}.

@node System Headers
@section System Headers
@cindex system header files

The header files declaring interfaces to the operating system and
runtime libraries often cannot be written in strictly conforming C@.
Therefore, GCC gives code found in @dfn{system headers} special
treatment.  All warnings, other than those generated by @samp{#warning}
(@pxref{Diagnostics}), are suppressed while GCC is processing a system
header.  Macros defined in a system header are immune to a few warnings
wherever they are expanded.  This immunity is granted on an ad-hoc
basis, when we find that a warning generates lots of false positives
because of code in macros defined in system headers.

Normally, only the headers found in specific directories are considered
system headers.  These directories are determined when GCC is compiled.
There are, however, two ways to make normal headers into system headers.

The @option{-isystem} command line option adds its argument to the list of
directories to search for headers, just like @option{-I}.  Any headers
found in that directory will be considered system headers.

All directories named by @option{-isystem} are searched @emph{after} all
directories named by @option{-I}, no matter what their order was on the
command line.  If the same directory is named by both @option{-I} and
@option{-isystem}, the @option{-I} option is ignored.  GCC provides an
informative message when this occurs if @option{-v} is used.

@findex #pragma GCC system_header
There is also a directive, @code{@w{#pragma GCC system_header}}, which
tells GCC to consider the rest of the current include file a system
header, no matter where it was found.  Code that comes before the
@samp{#pragma} in the file will not be affected.  @code{@w{#pragma GCC
system_header}} has no effect in the primary source file.

On very old systems, some of the pre-defined system header directories
get even more special treatment.  GNU C++ considers code in headers
found in those directories to be surrounded by an @code{@w{extern "C"}}
block.  There is no way to request this behavior with a @samp{#pragma},
or from the command line.

@node Macros
@chapter Macros

A @dfn{macro} is a fragment of code which has been given a name.
Whenever the name is used, it is replaced by the contents of the macro.
There are two kinds of macros.  They differ mostly in what they look
like when they are used.  @dfn{Object-like} macros resemble data objects
when used, @dfn{function-like} macros resemble function calls.

You may define any valid identifier as a macro, even if it is a C
keyword.  The preprocessor does not know anything about keywords.  This
can be useful if you wish to hide a keyword such as @code{const} from an
older compiler that does not understand it.  However, the preprocessor
operator @code{defined} (@pxref{Defined}) can never be defined as a
macro, and C++'s named operators (@pxref{C++ Named Operators}) cannot be
macros when you are compiling C++.

@menu
* Object-like Macros::
* Function-like Macros::
* Macro Arguments::
* Stringification::
* Concatenation::
* Variadic Macros::
* Predefined Macros::
* Undefining and Redefining Macros::
* Directives Within Macro Arguments::
* Macro Pitfalls::
@end menu

@node Object-like Macros
@section Object-like Macros
@cindex object-like macro
@cindex symbolic constants
@cindex manifest constants

An @dfn{object-like macro} is a simple identifier which will be replaced
by a code fragment.  It is called object-like because it looks like a
data object in code that uses it.  They are most commonly used to give
symbolic names to numeric constants.

@findex #define
You create macros with the @samp{#define} directive.  @samp{#define} is
followed by the name of the macro and then the token sequence it should
be an abbreviation for, which is variously referred to as the macro's
@dfn{body}, @dfn{expansion} or @dfn{replacement list}.  For example,

@smallexample
#define BUFFER_SIZE 1024
@end smallexample

@noindent
defines a macro named @code{BUFFER_SIZE} as an abbreviation for the
token @code{1024}.  If somewhere after this @samp{#define} directive
there comes a C statement of the form

@smallexample
foo = (char *) malloc (BUFFER_SIZE);
@end smallexample

@noindent
then the C preprocessor will recognize and @dfn{expand} the macro
@code{BUFFER_SIZE}.  The C compiler will see the same tokens as it would
if you had written

@smallexample
foo = (char *) malloc (1024);
@end smallexample

By convention, macro names are written in uppercase.  Programs are
easier to read when it is possible to tell at a glance which names are
macros.

The macro's body ends at the end of the @samp{#define} line.  You may
continue the definition onto multiple lines, if necessary, using
backslash-newline.  When the macro is expanded, however, it will all
come out on one line.  For example,

@smallexample
#define NUMBERS 1, \
                2, \
                3
int x[] = @{ NUMBERS @};
     @expansion{} int x[] = @{ 1, 2, 3 @};
@end smallexample

@noindent
The most common visible consequence of this is surprising line numbers
in error messages.

There is no restriction on what can go in a macro body provided it
decomposes into valid preprocessing tokens.  Parentheses need not
balance, and the body need not resemble valid C code.  (If it does not,
you may get error messages from the C compiler when you use the macro.)

The C preprocessor scans your program sequentially.  Macro definitions
take effect at the place you write them.  Therefore, the following input
to the C preprocessor

@smallexample
foo = X;
#define X 4
bar = X;
@end smallexample

@noindent
produces

@smallexample
foo = X;
bar = 4;
@end smallexample

When the preprocessor expands a macro name, the macro's expansion
replaces the macro invocation, then the expansion is examined for more
macros to expand.  For example,

@smallexample
@group
#define TABLESIZE BUFSIZE
#define BUFSIZE 1024
TABLESIZE
     @expansion{} BUFSIZE
     @expansion{} 1024
@end group
@end smallexample

@noindent
@code{TABLESIZE} is expanded first to produce @code{BUFSIZE}, then that
macro is expanded to produce the final result, @code{1024}.

Notice that @code{BUFSIZE} was not defined when @code{TABLESIZE} was
defined.  The @samp{#define} for @code{TABLESIZE} uses exactly the
expansion you specify---in this case, @code{BUFSIZE}---and does not
check to see whether it too contains macro names.  Only when you
@emph{use} @code{TABLESIZE} is the result of its expansion scanned for
more macro names.

This makes a difference if you change the definition of @code{BUFSIZE}
at some point in the source file.  @code{TABLESIZE}, defined as shown,
will always expand using the definition of @code{BUFSIZE} that is
currently in effect:

@smallexample
#define BUFSIZE 1020
#define TABLESIZE BUFSIZE
#undef BUFSIZE
#define BUFSIZE 37
@end smallexample

@noindent
Now @code{TABLESIZE} expands (in two stages) to @code{37}.

If the expansion of a macro contains its own name, either directly or
via intermediate macros, it is not expanded again when the expansion is
examined for more macros.  This prevents infinite recursion.
@xref{Self-Referential Macros}, for the precise details.

@node Function-like Macros
@section Function-like Macros
@cindex function-like macros

You can also define macros whose use looks like a function call.  These
are called @dfn{function-like macros}.  To define a function-like macro,
you use the same @samp{#define} directive, but you put a pair of
parentheses immediately after the macro name.  For example,

@smallexample
#define lang_init()  c_init()
lang_init()
     @expansion{} c_init()
@end smallexample

A function-like macro is only expanded if its name appears with a pair
of parentheses after it.  If you write just the name, it is left alone.
This can be useful when you have a function and a macro of the same
name, and you wish to use the function sometimes.

@smallexample
extern void foo(void);
#define foo() /* @r{optimized inline version} */
@dots{}
  foo();
  funcptr = foo;
@end smallexample

Here the call to @code{foo()} will use the macro, but the function
pointer will get the address of the real function.  If the macro were to
be expanded, it would cause a syntax error.

If you put spaces between the macro name and the parentheses in the
macro definition, that does not define a function-like macro, it defines
an object-like macro whose expansion happens to begin with a pair of
parentheses.

@smallexample
#define lang_init ()    c_init()
lang_init()
     @expansion{} () c_init()()
@end smallexample

The first two pairs of parentheses in this expansion come from the
macro.  The third is the pair that was originally after the macro
invocation.  Since @code{lang_init} is an object-like macro, it does not
consume those parentheses.

@node Macro Arguments
@section Macro Arguments
@cindex arguments
@cindex macros with arguments
@cindex arguments in macro definitions

Function-like macros can take @dfn{arguments}, just like true functions.
To define a macro that uses arguments, you insert @dfn{parameters}
between the pair of parentheses in the macro definition that make the
macro function-like.  The parameters must be valid C identifiers,
separated by commas and optionally whitespace.

To invoke a macro that takes arguments, you write the name of the macro
followed by a list of @dfn{actual arguments} in parentheses, separated
by commas.  The invocation of the macro need not be restricted to a
single logical line---it can cross as many lines in the source file as
you wish.  The number of arguments you give must match the number of
parameters in the macro definition.  When the macro is expanded, each
use of a parameter in its body is replaced by the tokens of the
corresponding argument.  (You need not use all of the parameters in the
macro body.)

As an example, here is a macro that computes the minimum of two numeric
values, as it is defined in many C programs, and some uses.

@smallexample
#define min(X, Y)  ((X) < (Y) ? (X) : (Y))
  x = min(a, b);          @expansion{}  x = ((a) < (b) ? (a) : (b));
  y = min(1, 2);          @expansion{}  y = ((1) < (2) ? (1) : (2));
  z = min(a + 28, *p);    @expansion{}  z = ((a + 28) < (*p) ? (a + 28) : (*p));
@end smallexample

@noindent
(In this small example you can already see several of the dangers of
macro arguments.  @xref{Macro Pitfalls}, for detailed explanations.)

Leading and trailing whitespace in each argument is dropped, and all
whitespace between the tokens of an argument is reduced to a single
space.  Parentheses within each argument must balance; a comma within
such parentheses does not end the argument.  However, there is no
requirement for square brackets or braces to balance, and they do not
prevent a comma from separating arguments.  Thus,

@smallexample
macro (array[x = y, x + 1])
@end smallexample

@noindent
passes two arguments to @code{macro}: @code{array[x = y} and @code{x +
1]}.  If you want to supply @code{array[x = y, x + 1]} as an argument,
you can write it as @code{array[(x = y, x + 1)]}, which is equivalent C
code.

All arguments to a macro are completely macro-expanded before they are
substituted into the macro body.  After substitution, the complete text
is scanned again for macros to expand, including the arguments.  This rule
may seem strange, but it is carefully designed so you need not worry
about whether any function call is actually a macro invocation.  You can
run into trouble if you try to be too clever, though.  @xref{Argument
Prescan}, for detailed discussion.

For example, @code{min (min (a, b), c)} is first expanded to

@smallexample
  min (((a) < (b) ? (a) : (b)), (c))
@end smallexample

@noindent
and then to

@smallexample
@group
((((a) < (b) ? (a) : (b))) < (c)
 ? (((a) < (b) ? (a) : (b)))
 : (c))
@end group
@end smallexample

@noindent
(Line breaks shown here for clarity would not actually be generated.)

@cindex empty macro arguments
You can leave macro arguments empty; this is not an error to the
preprocessor (but many macros will then expand to invalid code).
You cannot leave out arguments entirely; if a macro takes two arguments,
there must be exactly one comma at the top level of its argument list.
Here are some silly examples using @code{min}:

@smallexample
min(, b)        @expansion{} ((   ) < (b) ? (   ) : (b))
min(a, )        @expansion{} ((a  ) < ( ) ? (a  ) : ( ))
min(,)          @expansion{} ((   ) < ( ) ? (   ) : ( ))
min((,),)       @expansion{} (((,)) < ( ) ? ((,)) : ( ))

min()      @error{} macro "min" requires 2 arguments, but only 1 given
min(,,)    @error{} macro "min" passed 3 arguments, but takes just 2
@end smallexample

Whitespace is not a preprocessing token, so if a macro @code{foo} takes
one argument, @code{@w{foo ()}} and @code{@w{foo ( )}} both supply it an
empty argument.  Previous GNU preprocessor implementations and
documentation were incorrect on this point, insisting that a
function-like macro that takes a single argument be passed a space if an
empty argument was required.

Macro parameters appearing inside string literals are not replaced by
their corresponding actual arguments.

@smallexample
#define foo(x) x, "x"
foo(bar)        @expansion{} bar, "x"
@end smallexample

@node Stringification
@section Stringification
@cindex stringification
@cindex @samp{#} operator

Sometimes you may want to convert a macro argument into a string
constant.  Parameters are not replaced inside string constants, but you
can use the @samp{#} preprocessing operator instead.  When a macro
parameter is used with a leading @samp{#}, the preprocessor replaces it
with the literal text of the actual argument, converted to a string
constant.  Unlike normal parameter replacement, the argument is not
macro-expanded first.  This is called @dfn{stringification}.

There is no way to combine an argument with surrounding text and
stringify it all together.  Instead, you can write a series of adjacent
string constants and stringified arguments.  The preprocessor will
replace the stringified arguments with string constants.  The C
compiler will then combine all the adjacent string constants into one
long string.

Here is an example of a macro definition that uses stringification:

@smallexample
@group
#define WARN_IF(EXP) \
do @{ if (EXP) \
        fprintf (stderr, "Warning: " #EXP "\n"); @} \
while (0)
WARN_IF (x == 0);
     @expansion{} do @{ if (x == 0)
           fprintf (stderr, "Warning: " "x == 0" "\n"); @} while (0);
@end group
@end smallexample

@noindent
The argument for @code{EXP} is substituted once, as-is, into the
@code{if} statement, and once, stringified, into the argument to
@code{fprintf}.  If @code{x} were a macro, it would be expanded in the
@code{if} statement, but not in the string.

The @code{do} and @code{while (0)} are a kludge to make it possible to
write @code{WARN_IF (@var{arg});}, which the resemblance of
@code{WARN_IF} to a function would make C programmers want to do; see
@ref{Swallowing the Semicolon}.

Stringification in C involves more than putting double-quote characters
around the fragment.  The preprocessor backslash-escapes the quotes
surrounding embedded string constants, and all backslashes within string and
character constants, in order to get a valid C string constant with the
proper contents.  Thus, stringifying @code{@w{p = "foo\n";}} results in
@t{@w{"p = \"foo\\n\";"}}.  However, backslashes that are not inside string
or character constants are not duplicated: @samp{\n} by itself
stringifies to @t{"\n"}.

All leading and trailing whitespace in text being stringified is
ignored.  Any sequence of whitespace in the middle of the text is
converted to a single space in the stringified result.  Comments are
replaced by whitespace long before stringification happens, so they
never appear in stringified text.

There is no way to convert a macro argument into a character constant.

If you want to stringify the result of expansion of a macro argument,
you have to use two levels of macros.

@smallexample
#define xstr(s) str(s)
#define str(s) #s
#define foo 4
str (foo)
     @expansion{} "foo"
xstr (foo)
     @expansion{} xstr (4)
     @expansion{} str (4)
     @expansion{} "4"
@end smallexample

@code{s} is stringified when it is used in @code{str}, so it is not
macro-expanded first.  But @code{s} is an ordinary argument to
@code{xstr}, so it is completely macro-expanded before @code{xstr}
itself is expanded (@pxref{Argument Prescan}).  Therefore, by the time
@code{str} gets to its argument, it has already been macro-expanded.

@node Concatenation
@section Concatenation
@cindex concatenation
@cindex token pasting
@cindex token concatenation
@cindex @samp{##} operator

It is often useful to merge two tokens into one while expanding macros.
This is called @dfn{token pasting} or @dfn{token concatenation}.  The
@samp{##} preprocessing operator performs token pasting.  When a macro
is expanded, the two tokens on either side of each @samp{##} operator
are combined into a single token, which then replaces the @samp{##} and
the two original tokens in the macro expansion.  Usually both will be
identifiers, or one will be an identifier and the other a preprocessing
number.  When pasted, they make a longer identifier.  This isn't the
only valid case.  It is also possible to concatenate two numbers (or a
number and a name, such as @code{1.5} and @code{e3}) into a number.
Also, multi-character operators such as @code{+=} can be formed by
token pasting.

However, two tokens that don't together form a valid token cannot be
pasted together.  For example, you cannot concatenate @code{x} with
@code{+} in either order.  If you try, the preprocessor issues a warning
and emits the two tokens.  Whether it puts white space between the
tokens is undefined.  It is common to find unnecessary uses of @samp{##}
in complex macros.  If you get this warning, it is likely that you can
simply remove the @samp{##}.

Both the tokens combined by @samp{##} could come from the macro body,
but you could just as well write them as one token in the first place.
Token pasting is most useful when one or both of the tokens comes from a
macro argument.  If either of the tokens next to an @samp{##} is a
parameter name, it is replaced by its actual argument before @samp{##}
executes.  As with stringification, the actual argument is not
macro-expanded first.  If the argument is empty, that @samp{##} has no
effect.

Keep in mind that the C preprocessor converts comments to whitespace
before macros are even considered.  Therefore, you cannot create a
comment by concatenating @samp{/} and @samp{*}.  You can put as much
whitespace between @samp{##} and its operands as you like, including
comments, and you can put comments in arguments that will be
concatenated.  However, it is an error if @samp{##} appears at either
end of a macro body.

Consider a C program that interprets named commands.  There probably
needs to be a table of commands, perhaps an array of structures declared
as follows:

@smallexample
@group
struct command
@{
  char *name;
  void (*function) (void);
@};
@end group

@group
struct command commands[] =
@{
  @{ "quit", quit_command @},
  @{ "help", help_command @},
  @dots{}
@};
@end group
@end smallexample

It would be cleaner not to have to give each command name twice, once in
the string constant and once in the function name.  A macro which takes the
name of a command as an argument can make this unnecessary.  The string
constant can be created with stringification, and the function name by
concatenating the argument with @samp{_command}.  Here is how it is done:

@smallexample
#define COMMAND(NAME)  @{ #NAME, NAME ## _command @}

struct command commands[] =
@{
  COMMAND (quit),
  COMMAND (help),
  @dots{}
@};
@end smallexample

@node Variadic Macros
@section Variadic Macros
@cindex variable number of arguments
@cindex macros with variable arguments
@cindex variadic macros

A macro can be declared to accept a variable number of arguments much as
a function can.  The syntax for defining the macro is similar to that of
a function.  Here is an example:

@smallexample
#define eprintf(@dots{}) fprintf (stderr, __VA_ARGS__)
@end smallexample

This kind of macro is called @dfn{variadic}.  When the macro is invoked,
all the tokens in its argument list after the last named argument (this
macro has none), including any commas, become the @dfn{variable
argument}.  This sequence of tokens replaces the identifier
@code{@w{__VA_ARGS__}} in the macro body wherever it appears.  Thus, we
have this expansion:

@smallexample
eprintf ("%s:%d: ", input_file, lineno)
     @expansion{}  fprintf (stderr, "%s:%d: ", input_file, lineno)
@end smallexample

The variable argument is completely macro-expanded before it is inserted
into the macro expansion, just like an ordinary argument.  You may use
the @samp{#} and @samp{##} operators to stringify the variable argument
or to paste its leading or trailing token with another token.  (But see
below for an important special case for @samp{##}.)

If your macro is complicated, you may want a more descriptive name for
the variable argument than @code{@w{__VA_ARGS__}}.  CPP permits
this, as an extension.  You may write an argument name immediately
before the @samp{@dots{}}; that name is used for the variable argument.
The @code{eprintf} macro above could be written

@smallexample
#define eprintf(args@dots{}) fprintf (stderr, args)
@end smallexample

@noindent
using this extension.  You cannot use @code{@w{__VA_ARGS__}} and this
extension in the same macro.

You can have named arguments as well as variable arguments in a variadic
macro.  We could define @code{eprintf} like this, instead:

@smallexample
#define eprintf(format, @dots{}) fprintf (stderr, format, __VA_ARGS__)
@end smallexample

@noindent
This formulation looks more descriptive, but unfortunately it is less
flexible: you must now supply at least one argument after the format
string.  In standard C, you cannot omit the comma separating the named
argument from the variable arguments.  Furthermore, if you leave the
variable argument empty, you will get a syntax error, because
there will be an extra comma after the format string.

@smallexample
eprintf("success!\n", );
     @expansion{} fprintf(stderr, "success!\n", );
@end smallexample

GNU CPP has a pair of extensions which deal with this problem.  First,
you are allowed to leave the variable argument out entirely:

@smallexample
eprintf ("success!\n")
     @expansion{} fprintf(stderr, "success!\n", );
@end smallexample

@noindent
Second, the @samp{##} token paste operator has a special meaning when
placed between a comma and a variable argument.  If you write

@smallexample
#define eprintf(format, @dots{}) fprintf (stderr, format, ##__VA_ARGS__)
@end smallexample

@noindent
and the variable argument is left out when the @code{eprintf} macro is
used, then the comma before the @samp{##} will be deleted.  This does
@emph{not} happen if you pass an empty argument, nor does it happen if
the token preceding @samp{##} is anything other than a comma.

@smallexample
eprintf ("success!\n")
     @expansion{} fprintf(stderr, "success!\n");
@end smallexample

@noindent
The above explanation is ambiguous about the case where the only macro
parameter is a variable arguments parameter, as it is meaningless to
try to distinguish whether no argument at all is an empty argument or
a missing argument.  In this case the C99 standard is clear that the
comma must remain, however the existing GCC extension used to swallow
the comma.  So CPP retains the comma when conforming to a specific C
standard, and drops it otherwise.

C99 mandates that the only place the identifier @code{@w{__VA_ARGS__}}
can appear is in the replacement list of a variadic macro.  It may not
be used as a macro name, macro argument name, or within a different type
of macro.  It may also be forbidden in open text; the standard is
ambiguous.  We recommend you avoid using it except for its defined
purpose.

Variadic macros are a new feature in C99.  GNU CPP has supported them
for a long time, but only with a named variable argument
(@samp{args@dots{}}, not @samp{@dots{}} and @code{@w{__VA_ARGS__}}).  If you are
concerned with portability to previous versions of GCC, you should use
only named variable arguments.  On the other hand, if you are concerned
with portability to other conforming implementations of C99, you should
use only @code{@w{__VA_ARGS__}}.

Previous versions of CPP implemented the comma-deletion extension
much more generally.  We have restricted it in this release to minimize
the differences from C99.  To get the same effect with both this and
previous versions of GCC, the token preceding the special @samp{##} must
be a comma, and there must be white space between that comma and
whatever comes immediately before it:

@smallexample
#define eprintf(format, args@dots{}) fprintf (stderr, format , ##args)
@end smallexample

@noindent
@xref{Differences from previous versions}, for the gory details.

@node Predefined Macros
@section Predefined Macros

@cindex predefined macros
Several object-like macros are predefined; you use them without
supplying their definitions.  They fall into three classes: standard,
common, and system-specific.

In C++, there is a fourth category, the named operators.  They act like
predefined macros, but you cannot undefine them.

@menu
* Standard Predefined Macros::
* Common Predefined Macros::
* System-specific Predefined Macros::
* C++ Named Operators::
@end menu

@node Standard Predefined Macros
@subsection Standard Predefined Macros
@cindex standard predefined macros.

The standard predefined macros are specified by the relevant
language standards, so they are available with all compilers that
implement those standards.  Older compilers may not provide all of
them.  Their names all start with double underscores.

@table @code
@item __FILE__
This macro expands to the name of the current input file, in the form of
a C string constant.  This is the path by which the preprocessor opened
the file, not the short name specified in @samp{#include} or as the
input file name argument.  For example,
@code{"/usr/local/include/myheader.h"} is a possible expansion of this
macro.

@item __LINE__
This macro expands to the current input line number, in the form of a
decimal integer constant.  While we call it a predefined macro, it's
a pretty strange macro, since its ``definition'' changes with each
new line of source code.
@end table

@code{__FILE__} and @code{__LINE__} are useful in generating an error
message to report an inconsistency detected by the program; the message
can state the source line at which the inconsistency was detected.  For
example,

@smallexample
fprintf (stderr, "Internal error: "
                 "negative string length "
                 "%d at %s, line %d.",
         length, __FILE__, __LINE__);
@end smallexample

An @samp{#include} directive changes the expansions of @code{__FILE__}
and @code{__LINE__} to correspond to the included file.  At the end of
that file, when processing resumes on the input file that contained
the @samp{#include} directive, the expansions of @code{__FILE__} and
@code{__LINE__} revert to the values they had before the
@samp{#include} (but @code{__LINE__} is then incremented by one as
processing moves to the line after the @samp{#include}).

A @samp{#line} directive changes @code{__LINE__}, and may change
@code{__FILE__} as well.  @xref{Line Control}.

C99 introduces @code{__func__}, and GCC has provided @code{__FUNCTION__}
for a long time.  Both of these are strings containing the name of the
current function (there are slight semantic differences; see the GCC
manual).  Neither of them is a macro; the preprocessor does not know the
name of the current function.  They tend to be useful in conjunction
with @code{__FILE__} and @code{__LINE__}, though.

@table @code

@item __DATE__
This macro expands to a string constant that describes the date on which
the preprocessor is being run.  The string constant contains eleven
characters and looks like @code{@w{"Feb 12 1996"}}.  If the day of the
month is less than 10, it is padded with a space on the left.

If GCC cannot determine the current date, it will emit a warning message
(once per compilation) and @code{__DATE__} will expand to
@code{@w{"??? ?? ????"}}.

@item __TIME__
This macro expands to a string constant that describes the time at
which the preprocessor is being run.  The string constant contains
eight characters and looks like @code{"23:59:01"}.

If GCC cannot determine the current time, it will emit a warning message
(once per compilation) and @code{__TIME__} will expand to
@code{"??:??:??"}.

@item __STDC__
In normal operation, this macro expands to the constant 1, to signify
that this compiler conforms to ISO Standard C@.  If GNU CPP is used with
a compiler other than GCC, this is not necessarily true; however, the
preprocessor always conforms to the standard unless the
@option{-traditional-cpp} option is used.

This macro is not defined if the @option{-traditional-cpp} option is used.

On some hosts, the system compiler uses a different convention, where
@code{__STDC__} is normally 0, but is 1 if the user specifies strict
conformance to the C Standard.  CPP follows the host convention when
processing system header files, but when processing user files
@code{__STDC__} is always 1.  This has been reported to cause problems;
for instance, some versions of Solaris provide X Windows headers that
expect @code{__STDC__} to be either undefined or 1.  @xref{Invocation}.

@item __STDC_VERSION__
This macro expands to the C Standard's version number, a long integer
constant of the form @code{@var{yyyy}@var{mm}L} where @var{yyyy} and
@var{mm} are the year and month of the Standard version.  This signifies
which version of the C Standard the compiler conforms to.  Like
@code{__STDC__}, this is not necessarily accurate for the entire
implementation, unless GNU CPP is being used with GCC@.

The value @code{199409L} signifies the 1989 C standard as amended in
1994, which is the current default; the value @code{199901L} signifies
the 1999 revision of the C standard.  Support for the 1999 revision is
not yet complete.

This macro is not defined if the @option{-traditional-cpp} option is
used, nor when compiling C++ or Objective-C@.

@item __STDC_HOSTED__
This macro is defined, with value 1, if the compiler's target is a
@dfn{hosted environment}.  A hosted environment has the complete
facilities of the standard C library available.

@item __cplusplus
This macro is defined when the C++ compiler is in use.  You can use
@code{__cplusplus} to test whether a header is compiled by a C compiler
or a C++ compiler.  This macro is similar to @code{__STDC_VERSION__}, in
that it expands to a version number.  A fully conforming implementation
of the 1998 C++ standard will define this macro to @code{199711L}.  The
GNU C++ compiler is not yet fully conforming, so it uses @code{1}
instead.  It is hoped to complete the implementation of standard C++
in the near future.

@item __OBJC__
This macro is defined, with value 1, when the Objective-C compiler is in
use.  You can use @code{__OBJC__} to test whether a header is compiled
by a C compiler or an Objective-C compiler.

@item __ASSEMBLER__
This macro is defined with value 1 when preprocessing assembly
language.

@end table

@node Common Predefined Macros
@subsection Common Predefined Macros
@cindex common predefined macros

The common predefined macros are GNU C extensions.  They are available
with the same meanings regardless of the machine or operating system on
which you are using GNU C or GNU Fortran.  Their names all start with
double underscores.

@table @code

@item __COUNTER__
This macro expands to sequential integral values starting from 0.  In
conjunction with the @code{##} operator, this provides a convenient means to
generate unique identifiers.  Care must be taken to ensure that
@code{__COUNTER__} is not expanded prior to inclusion of precompiled headers
which use it.  Otherwise, the precompiled headers will not be used.

@item __GFORTRAN__
The GNU Fortran compiler defines this. 

@item __GNUC__
@itemx __GNUC_MINOR__
@itemx __GNUC_PATCHLEVEL__
These macros are defined by all GNU compilers that use the C
preprocessor: C, C++, Objective-C and Fortran.  Their values are the major
version, minor version, and patch level of the compiler, as integer
constants.  For example, GCC 3.2.1 will define @code{__GNUC__} to 3,
@code{__GNUC_MINOR__} to 2, and @code{__GNUC_PATCHLEVEL__} to 1.  These
macros are also defined if you invoke the preprocessor directly.

@code{__GNUC_PATCHLEVEL__} is new to GCC 3.0; it is also present in the
widely-used development snapshots leading up to 3.0 (which identify
themselves as GCC 2.96 or 2.97, depending on which snapshot you have).

If all you need to know is whether or not your program is being compiled
by GCC, or a non-GCC compiler that claims to accept the GNU C dialects,
you can simply test @code{__GNUC__}.  If you need to write code
which depends on a specific version, you must be more careful.  Each
time the minor version is increased, the patch level is reset to zero;
each time the major version is increased (which happens rarely), the
minor version and patch level are reset.  If you wish to use the
predefined macros directly in the conditional, you will need to write it
like this:

@smallexample
/* @r{Test for GCC > 3.2.0} */
#if __GNUC__ > 3 || \
    (__GNUC__ == 3 && (__GNUC_MINOR__ > 2 || \
                       (__GNUC_MINOR__ == 2 && \
                        __GNUC_PATCHLEVEL__ > 0))
@end smallexample

@noindent
Another approach is to use the predefined macros to
calculate a single number, then compare that against a threshold:

@smallexample
#define GCC_VERSION (__GNUC__ * 10000 \
                     + __GNUC_MINOR__ * 100 \
                     + __GNUC_PATCHLEVEL__)
@dots{}
/* @r{Test for GCC > 3.2.0} */
#if GCC_VERSION > 30200
@end smallexample

@noindent
Many people find this form easier to understand.

@item __GNUG__
The GNU C++ compiler defines this.  Testing it is equivalent to
testing @code{@w{(__GNUC__ && __cplusplus)}}.

@item __STRICT_ANSI__
GCC defines this macro if and only if the @option{-ansi} switch, or a
@option{-std} switch specifying strict conformance to some version of ISO C,
was specified when GCC was invoked.  It is defined to @samp{1}.
This macro exists primarily to direct GNU libc's header files to
restrict their definitions to the minimal set found in the 1989 C
standard.

@item __BASE_FILE__
This macro expands to the name of the main input file, in the form
of a C string constant.  This is the source file that was specified
on the command line of the preprocessor or C compiler.

@item __INCLUDE_LEVEL__
This macro expands to a decimal integer constant that represents the
depth of nesting in include files.  The value of this macro is
incremented on every @samp{#include} directive and decremented at the
end of every included file.  It starts out at 0, its value within the
base file specified on the command line.

@item __ELF__
This macro is defined if the target uses the ELF object format.

@item __VERSION__
This macro expands to a string constant which describes the version of
the compiler in use.  You should not rely on its contents having any
particular form, but it can be counted on to contain at least the
release number.

@item __OPTIMIZE__
@itemx __OPTIMIZE_SIZE__
@itemx __NO_INLINE__
These macros describe the compilation mode.  @code{__OPTIMIZE__} is
defined in all optimizing compilations.  @code{__OPTIMIZE_SIZE__} is
defined if the compiler is optimizing for size, not speed.
@code{__NO_INLINE__} is defined if no functions will be inlined into
their callers (when not optimizing, or when inlining has been
specifically disabled by @option{-fno-inline}).

These macros cause certain GNU header files to provide optimized
definitions, using macros or inline functions, of system library
functions.  You should not use these macros in any way unless you make
sure that programs will execute with the same effect whether or not they
are defined.  If they are defined, their value is 1.

@item __GNUC_GNU_INLINE__
GCC defines this macro if functions declared @code{inline} will be
handled in GCC's traditional gnu90 mode.  Object files will contain
externally visible definitions of all functions declared @code{inline}
without @code{extern} or @code{static}.  They will not contain any
definitions of any functions declared @code{extern inline}.

@item __GNUC_STDC_INLINE__
GCC defines this macro if functions declared @code{inline} will be
handled according to the ISO C99 standard.  Object files will contain
externally visible definitions of all functions declared @code{extern
inline}.  They will not contain definitions of any functions declared
@code{inline} without @code{extern}.

If this macro is defined, GCC supports the @code{gnu_inline} function
attribute as a way to always get the gnu90 behavior.  Support for
this and @code{__GNUC_GNU_INLINE__} was added in GCC 4.1.3.  If
neither macro is defined, an older version of GCC is being used:
@code{inline} functions will be compiled in gnu90 mode, and the
@code{gnu_inline} function attribute will not be recognized.

@item __CHAR_UNSIGNED__
GCC defines this macro if and only if the data type @code{char} is
unsigned on the target machine.  It exists to cause the standard header
file @file{limits.h} to work correctly.  You should not use this macro
yourself; instead, refer to the standard macros defined in @file{limits.h}.

@item __WCHAR_UNSIGNED__
Like @code{__CHAR_UNSIGNED__}, this macro is defined if and only if the
data type @code{wchar_t} is unsigned and the front-end is in C++ mode.

@item __REGISTER_PREFIX__
This macro expands to a single token (not a string constant) which is
the prefix applied to CPU register names in assembly language for this
target.  You can use it to write assembly that is usable in multiple
environments.  For example, in the @code{m68k-aout} environment it
expands to nothing, but in the @code{m68k-coff} environment it expands
to a single @samp{%}.

@item __USER_LABEL_PREFIX__
This macro expands to a single token which is the prefix applied to
user labels (symbols visible to C code) in assembly.  For example, in
the @code{m68k-aout} environment it expands to an @samp{_}, but in the
@code{m68k-coff} environment it expands to nothing.

This macro will have the correct definition even if
@option{-f(no-)underscores} is in use, but it will not be correct if
target-specific options that adjust this prefix are used (e.g.@: the
OSF/rose @option{-mno-underscores} option).

@item __SIZE_TYPE__
@itemx __PTRDIFF_TYPE__
@itemx __WCHAR_TYPE__
@itemx __WINT_TYPE__
@itemx __INTMAX_TYPE__
@itemx __UINTMAX_TYPE__
@itemx __SIG_ATOMIC_TYPE__
@itemx __INT8_TYPE__
@itemx __INT16_TYPE__
@itemx __INT32_TYPE__
@itemx __INT64_TYPE__
@itemx __UINT8_TYPE__
@itemx __UINT16_TYPE__
@itemx __UINT32_TYPE__
@itemx __UINT64_TYPE__
@itemx __INT_LEAST8_TYPE__
@itemx __INT_LEAST16_TYPE__
@itemx __INT_LEAST32_TYPE__
@itemx __INT_LEAST64_TYPE__
@itemx __UINT_LEAST8_TYPE__
@itemx __UINT_LEAST16_TYPE__
@itemx __UINT_LEAST32_TYPE__
@itemx __UINT_LEAST64_TYPE__
@itemx __INT_FAST8_TYPE__
@itemx __INT_FAST16_TYPE__
@itemx __INT_FAST32_TYPE__
@itemx __INT_FAST64_TYPE__
@itemx __UINT_FAST8_TYPE__
@itemx __UINT_FAST16_TYPE__
@itemx __UINT_FAST32_TYPE__
@itemx __UINT_FAST64_TYPE__
@itemx __INTPTR_TYPE__
@itemx __UINTPTR_TYPE__
These macros are defined to the correct underlying types for the
@code{size_t}, @code{ptrdiff_t}, @code{wchar_t}, @code{wint_t},
@code{intmax_t}, @code{uintmax_t}, @code{sig_atomic_t}, @code{int8_t},
@code{int16_t}, @code{int32_t}, @code{int64_t}, @code{uint8_t},
@code{uint16_t}, @code{uint32_t}, @code{uint64_t},
@code{int_least8_t}, @code{int_least16_t}, @code{int_least32_t},
@code{int_least64_t}, @code{uint_least8_t}, @code{uint_least16_t},
@code{uint_least32_t}, @code{uint_least64_t}, @code{int_fast8_t},
@code{int_fast16_t}, @code{int_fast32_t}, @code{int_fast64_t},
@code{uint_fast8_t}, @code{uint_fast16_t}, @code{uint_fast32_t},
@code{uint_fast64_t}, @code{intptr_t}, and @code{uintptr_t} typedefs,
respectively.  They exist to make the standard header files
@file{stddef.h}, @file{stdint.h}, and @file{wchar.h} work correctly.
You should not use these macros directly; instead, include the
appropriate headers and use the typedefs.  Some of these macros may
not be defined on particular systems if GCC does not provide a
@file{stdint.h} header on those systems.

@item __CHAR_BIT__
Defined to the number of bits used in the representation of the
@code{char} data type.  It exists to make the standard header given
numerical limits work correctly.  You should not use
this macro directly; instead, include the appropriate headers.

@item __SCHAR_MAX__
@itemx __WCHAR_MAX__
@itemx __SHRT_MAX__
@itemx __INT_MAX__
@itemx __LONG_MAX__
@itemx __LONG_LONG_MAX__
@itemx __WINT_MAX__
@itemx __SIZE_MAX__
@itemx __PTRDIFF_MAX__
@itemx __INTMAX_MAX__
@itemx __UINTMAX_MAX__
@itemx __SIG_ATOMIC_MAX__
@itemx __INT8_MAX__
@itemx __INT16_MAX__
@itemx __INT32_MAX__
@itemx __INT64_MAX__
@itemx __UINT8_MAX__
@itemx __UINT16_MAX__
@itemx __UINT32_MAX__
@itemx __UINT64_MAX__
@itemx __INT_LEAST8_MAX__
@itemx __INT_LEAST16_MAX__
@itemx __INT_LEAST32_MAX__
@itemx __INT_LEAST64_MAX__
@itemx __UINT_LEAST8_MAX__
@itemx __UINT_LEAST16_MAX__
@itemx __UINT_LEAST32_MAX__
@itemx __UINT_LEAST64_MAX__
@itemx __INT_FAST8_MAX__
@itemx __INT_FAST16_MAX__
@itemx __INT_FAST32_MAX__
@itemx __INT_FAST64_MAX__
@itemx __UINT_FAST8_MAX__
@itemx __UINT_FAST16_MAX__
@itemx __UINT_FAST32_MAX__
@itemx __UINT_FAST64_MAX__
@itemx __INTPTR_MAX__
@itemx __UINTPTR_MAX__
@itemx __WCHAR_MIN__
@itemx __WINT_MIN__
@itemx __SIG_ATOMIC_MIN__
Defined to the maximum value of the @code{signed char}, @code{wchar_t},
@code{signed short},
@code{signed int}, @code{signed long}, @code{signed long long},
@code{wint_t}, @code{size_t}, @code{ptrdiff_t},
@code{intmax_t}, @code{uintmax_t}, @code{sig_atomic_t}, @code{int8_t},
@code{int16_t}, @code{int32_t}, @code{int64_t}, @code{uint8_t},
@code{uint16_t}, @code{uint32_t}, @code{uint64_t},
@code{int_least8_t}, @code{int_least16_t}, @code{int_least32_t},
@code{int_least64_t}, @code{uint_least8_t}, @code{uint_least16_t},
@code{uint_least32_t}, @code{uint_least64_t}, @code{int_fast8_t},
@code{int_fast16_t}, @code{int_fast32_t}, @code{int_fast64_t},
@code{uint_fast8_t}, @code{uint_fast16_t}, @code{uint_fast32_t},
@code{uint_fast64_t}, @code{intptr_t}, and @code{uintptr_t} types and
to the minimum value of the @code{wchar_t}, @code{wint_t}, and
@code{sig_atomic_t} types respectively.  They exist to make the
standard header given numerical limits work correctly.  You should not
use these macros directly; instead, include the appropriate headers.
Some of these macros may not be defined on particular systems if GCC
does not provide a @file{stdint.h} header on those systems.

@item __INT8_C
@itemx __INT16_C
@itemx __INT32_C
@itemx __INT64_C
@itemx __UINT8_C
@itemx __UINT16_C
@itemx __UINT32_C
@itemx __UINT64_C
@itemx __INTMAX_C
@itemx __UINTMAX_C
Defined to implementations of the standard @file{stdint.h} macros with
the same names without the leading @code{__}.  They exist the make the
implementation of that header work correctly.  You should not use
these macros directly; instead, include the appropriate headers.  Some
of these macros may not be defined on particular systems if GCC does
not provide a @file{stdint.h} header on those systems.

@item __SIZEOF_INT__
@itemx __SIZEOF_LONG__
@itemx __SIZEOF_LONG_LONG__
@itemx __SIZEOF_SHORT__
@itemx __SIZEOF_POINTER__
@itemx __SIZEOF_FLOAT__
@itemx __SIZEOF_DOUBLE__
@itemx __SIZEOF_LONG_DOUBLE__
@itemx __SIZEOF_SIZE_T__
@itemx __SIZEOF_WCHAR_T__
@itemx __SIZEOF_WINT_T__
@itemx __SIZEOF_PTRDIFF_T__
Defined to the number of bytes of the C standard data types: @code{int},
@code{long}, @code{long long}, @code{short}, @code{void *}, @code{float},
@code{double}, @code{long double}, @code{size_t}, @code{wchar_t}, @code{wint_t}
and @code{ptrdiff_t}.

@item __DEPRECATED
This macro is defined, with value 1, when compiling a C++ source file
with warnings about deprecated constructs enabled.  These warnings are
enabled by default, but can be disabled with @option{-Wno-deprecated}.

@item __EXCEPTIONS
This macro is defined, with value 1, when compiling a C++ source file
with exceptions enabled.  If @option{-fno-exceptions} is used when
compiling the file, then this macro is not defined.

@item __GXX_RTTI
This macro is defined, with value 1, when compiling a C++ source file
with runtime type identification enabled.  If @option{-fno-rtti} is
used when compiling the file, then this macro is not defined.

@item __USING_SJLJ_EXCEPTIONS__
This macro is defined, with value 1, if the compiler uses the old
mechanism based on @code{setjmp} and @code{longjmp} for exception
handling.

@item __GXX_EXPERIMENTAL_CXX0X__
This macro is defined when compiling a C++ source file with the option
@option{-std=c++0x} or @option{-std=gnu++0x}. It indicates that some
features likely to be included in C++0x are available. Note that these
features are experimental, and may change or be removed in future
versions of GCC.

@item __GXX_WEAK__
This macro is defined when compiling a C++ source file.  It has the
value 1 if the compiler will use weak symbols, COMDAT sections, or
other similar techniques to collapse symbols with ``vague linkage''
that are defined in multiple translation units.  If the compiler will
not collapse such symbols, this macro is defined with value 0.  In
general, user code should not need to make use of this macro; the
purpose of this macro is to ease implementation of the C++ runtime
library provided with G++.

@item __NEXT_RUNTIME__
This macro is defined, with value 1, if (and only if) the NeXT runtime
(as in @option{-fnext-runtime}) is in use for Objective-C@.  If the GNU
runtime is used, this macro is not defined, so that you can use this
macro to determine which runtime (NeXT or GNU) is being used.

@item __LP64__
@itemx _LP64
These macros are defined, with value 1, if (and only if) the compilation
is for a target where @code{long int} and pointer both use 64-bits and
@code{int} uses 32-bit.

@item __SSP__
This macro is defined, with value 1, when @option{-fstack-protector} is in
use.

@item __SSP_ALL__
This macro is defined, with value 2, when @option{-fstack-protector-all} is
in use.

@item __TIMESTAMP__
This macro expands to a string constant that describes the date and time
of the last modification of the current source file. The string constant
contains abbreviated day of the week, month, day of the month, time in
hh:mm:ss form, year and looks like @code{@w{"Sun Sep 16 01:03:52 1973"}}.
If the day of the month is less than 10, it is padded with a space on the left.

If GCC cannot determine the current date, it will emit a warning message
(once per compilation) and @code{__TIMESTAMP__} will expand to
@code{@w{"??? ??? ?? ??:??:?? ????"}}.

@item __GCC_HAVE_SYNC_COMPARE_AND_SWAP_1
@itemx __GCC_HAVE_SYNC_COMPARE_AND_SWAP_2
@itemx __GCC_HAVE_SYNC_COMPARE_AND_SWAP_4
@itemx __GCC_HAVE_SYNC_COMPARE_AND_SWAP_8
@itemx __GCC_HAVE_SYNC_COMPARE_AND_SWAP_16
These macros are defined when the target processor supports atomic compare
and swap operations on operands 1, 2, 4, 8 or 16 bytes in length, respectively.

@item __GCC_HAVE_DWARF2_CFI_ASM
This macro is defined when the compiler is emitting Dwarf2 CFI directives
to the assembler.  When this is defined, it is possible to emit those same
directives in inline assembly.
@end table

@node System-specific Predefined Macros
@subsection System-specific Predefined Macros

@cindex system-specific predefined macros
@cindex predefined macros, system-specific
@cindex reserved namespace

The C preprocessor normally predefines several macros that indicate what
type of system and machine is in use.  They are obviously different on
each target supported by GCC@.  This manual, being for all systems and
machines, cannot tell you what their names are, but you can use
@command{cpp -dM} to see them all.  @xref{Invocation}.  All system-specific
predefined macros expand to the constant 1, so you can test them with
either @samp{#ifdef} or @samp{#if}.

The C standard requires that all system-specific macros be part of the
@dfn{reserved namespace}.  All names which begin with two underscores,
or an underscore and a capital letter, are reserved for the compiler and
library to use as they wish.  However, historically system-specific
macros have had names with no special prefix; for instance, it is common
to find @code{unix} defined on Unix systems.  For all such macros, GCC
provides a parallel macro with two underscores added at the beginning
and the end.  If @code{unix} is defined, @code{__unix__} will be defined
too.  There will never be more than two underscores; the parallel of
@code{_mips} is @code{__mips__}.

When the @option{-ansi} option, or any @option{-std} option that
requests strict conformance, is given to the compiler, all the
system-specific predefined macros outside the reserved namespace are
suppressed.  The parallel macros, inside the reserved namespace, remain
defined.

We are slowly phasing out all predefined macros which are outside the
reserved namespace.  You should never use them in new programs, and we
encourage you to correct older code to use the parallel macros whenever
you find it.  We don't recommend you use the system-specific macros that
are in the reserved namespace, either.  It is better in the long run to
check specifically for features you need, using a tool such as
@command{autoconf}.

@node C++ Named Operators
@subsection C++ Named Operators
@cindex named operators
@cindex C++ named operators
@cindex iso646.h

In C++, there are eleven keywords which are simply alternate spellings
of operators normally written with punctuation.  These keywords are
treated as such even in the preprocessor.  They function as operators in
@samp{#if}, and they cannot be defined as macros or poisoned.  In C, you
can request that those keywords take their C++ meaning by including
@file{iso646.h}.  That header defines each one as a normal object-like
macro expanding to the appropriate punctuator.

These are the named operators and their corresponding punctuators:

@multitable {Named Operator} {Punctuator}
@item Named Operator @tab Punctuator
@item @code{and}    @tab @code{&&}
@item @code{and_eq} @tab @code{&=}
@item @code{bitand} @tab @code{&}
@item @code{bitor}  @tab @code{|}
@item @code{compl}  @tab @code{~}
@item @code{not}    @tab @code{!}
@item @code{not_eq} @tab @code{!=}
@item @code{or}     @tab @code{||}
@item @code{or_eq}  @tab @code{|=}
@item @code{xor}    @tab @code{^}
@item @code{xor_eq} @tab @code{^=}
@end multitable

@node Undefining and Redefining Macros
@section Undefining and Redefining Macros
@cindex undefining macros
@cindex redefining macros
@findex #undef

If a macro ceases to be useful, it may be @dfn{undefined} with the
@samp{#undef} directive.  @samp{#undef} takes a single argument, the
name of the macro to undefine.  You use the bare macro name, even if the
macro is function-like.  It is an error if anything appears on the line
after the macro name.  @samp{#undef} has no effect if the name is not a
macro.

@smallexample
#define FOO 4
x = FOO;        @expansion{} x = 4;
#undef FOO
x = FOO;        @expansion{} x = FOO;
@end smallexample

Once a macro has been undefined, that identifier may be @dfn{redefined}
as a macro by a subsequent @samp{#define} directive.  The new definition
need not have any resemblance to the old definition.

However, if an identifier which is currently a macro is redefined, then
the new definition must be @dfn{effectively the same} as the old one.
Two macro definitions are effectively the same if:
@itemize @bullet
@item Both are the same type of macro (object- or function-like).
@item All the tokens of the replacement list are the same.
@item If there are any parameters, they are the same.
@item Whitespace appears in the same places in both.  It need not be
exactly the same amount of whitespace, though.  Remember that comments
count as whitespace.
@end itemize

@noindent
These definitions are effectively the same:
@smallexample
#define FOUR (2 + 2)
#define FOUR         (2    +    2)
#define FOUR (2 /* @r{two} */ + 2)
@end smallexample
@noindent
but these are not:
@smallexample
#define FOUR (2 + 2)
#define FOUR ( 2+2 )
#define FOUR (2 * 2)
#define FOUR(score,and,seven,years,ago) (2 + 2)
@end smallexample

If a macro is redefined with a definition that is not effectively the
same as the old one, the preprocessor issues a warning and changes the
macro to use the new definition.  If the new definition is effectively
the same, the redefinition is silently ignored.  This allows, for
instance, two different headers to define a common macro.  The
preprocessor will only complain if the definitions do not match.

@node Directives Within Macro Arguments
@section Directives Within Macro Arguments
@cindex macro arguments and directives

Occasionally it is convenient to use preprocessor directives within
the arguments of a macro.  The C and C++ standards declare that
behavior in these cases is undefined.

Versions of CPP prior to 3.2 would reject such constructs with an
error message.  This was the only syntactic difference between normal
functions and function-like macros, so it seemed attractive to remove
this limitation, and people would often be surprised that they could
not use macros in this way.  Moreover, sometimes people would use
conditional compilation in the argument list to a normal library
function like @samp{printf}, only to find that after a library upgrade
@samp{printf} had changed to be a function-like macro, and their code
would no longer compile.  So from version 3.2 we changed CPP to
successfully process arbitrary directives within macro arguments in
exactly the same way as it would have processed the directive were the
function-like macro invocation not present.

If, within a macro invocation, that macro is redefined, then the new
definition takes effect in time for argument pre-expansion, but the
original definition is still used for argument replacement.  Here is a
pathological example:

@smallexample
#define f(x) x x
f (1
#undef f
#define f 2
f)
@end smallexample

@noindent
which expands to

@smallexample
1 2 1 2
@end smallexample

@noindent
with the semantics described above.

@node Macro Pitfalls
@section Macro Pitfalls
@cindex problems with macros
@cindex pitfalls of macros

In this section we describe some special rules that apply to macros and
macro expansion, and point out certain cases in which the rules have
counter-intuitive consequences that you must watch out for.

@menu
* Misnesting::
* Operator Precedence Problems::
* Swallowing the Semicolon::
* Duplication of Side Effects::
* Self-Referential Macros::
* Argument Prescan::
* Newlines in Arguments::
@end menu

@node Misnesting
@subsection Misnesting

When a macro is called with arguments, the arguments are substituted
into the macro body and the result is checked, together with the rest of
the input file, for more macro calls.  It is possible to piece together
a macro call coming partially from the macro body and partially from the
arguments.  For example,

@smallexample
#define twice(x) (2*(x))
#define call_with_1(x) x(1)
call_with_1 (twice)
     @expansion{} twice(1)
     @expansion{} (2*(1))
@end smallexample

Macro definitions do not have to have balanced parentheses.  By writing
an unbalanced open parenthesis in a macro body, it is possible to create
a macro call that begins inside the macro body but ends outside of it.
For example,

@smallexample
#define strange(file) fprintf (file, "%s %d",
@dots{}
strange(stderr) p, 35)
     @expansion{} fprintf (stderr, "%s %d", p, 35)
@end smallexample

The ability to piece together a macro call can be useful, but the use of
unbalanced open parentheses in a macro body is just confusing, and
should be avoided.

@node Operator Precedence Problems
@subsection Operator Precedence Problems
@cindex parentheses in macro bodies

You may have noticed that in most of the macro definition examples shown
above, each occurrence of a macro argument name had parentheses around
it.  In addition, another pair of parentheses usually surround the
entire macro definition.  Here is why it is best to write macros that
way.

Suppose you define a macro as follows,

@smallexample
#define ceil_div(x, y) (x + y - 1) / y
@end smallexample

@noindent
whose purpose is to divide, rounding up.  (One use for this operation is
to compute how many @code{int} objects are needed to hold a certain
number of @code{char} objects.)  Then suppose it is used as follows:

@smallexample
a = ceil_div (b & c, sizeof (int));
     @expansion{} a = (b & c + sizeof (int) - 1) / sizeof (int);
@end smallexample

@noindent
This does not do what is intended.  The operator-precedence rules of
C make it equivalent to this:

@smallexample
a = (b & (c + sizeof (int) - 1)) / sizeof (int);
@end smallexample

@noindent
What we want is this:

@smallexample
a = ((b & c) + sizeof (int) - 1)) / sizeof (int);
@end smallexample

@noindent
Defining the macro as

@smallexample
#define ceil_div(x, y) ((x) + (y) - 1) / (y)
@end smallexample

@noindent
provides the desired result.

Unintended grouping can result in another way.  Consider @code{sizeof
ceil_div(1, 2)}.  That has the appearance of a C expression that would
compute the size of the type of @code{ceil_div (1, 2)}, but in fact it
means something very different.  Here is what it expands to:

@smallexample
sizeof ((1) + (2) - 1) / (2)
@end smallexample

@noindent
This would take the size of an integer and divide it by two.  The
precedence rules have put the division outside the @code{sizeof} when it
was intended to be inside.

Parentheses around the entire macro definition prevent such problems.
Here, then, is the recommended way to define @code{ceil_div}:

@smallexample
#define ceil_div(x, y) (((x) + (y) - 1) / (y))
@end smallexample

@node Swallowing the Semicolon
@subsection Swallowing the Semicolon
@cindex semicolons (after macro calls)

Often it is desirable to define a macro that expands into a compound
statement.  Consider, for example, the following macro, that advances a
pointer (the argument @code{p} says where to find it) across whitespace
characters:

@smallexample
#define SKIP_SPACES(p, limit)  \
@{ char *lim = (limit);         \
  while (p < lim) @{            \
    if (*p++ != ' ') @{         \
      p--; break; @}@}@}
@end smallexample

@noindent
Here backslash-newline is used to split the macro definition, which must
be a single logical line, so that it resembles the way such code would
be laid out if not part of a macro definition.

A call to this macro might be @code{SKIP_SPACES (p, lim)}.  Strictly
speaking, the call expands to a compound statement, which is a complete
statement with no need for a semicolon to end it.  However, since it
looks like a function call, it minimizes confusion if you can use it
like a function call, writing a semicolon afterward, as in
@code{SKIP_SPACES (p, lim);}

This can cause trouble before @code{else} statements, because the
semicolon is actually a null statement.  Suppose you write

@smallexample
if (*p != 0)
  SKIP_SPACES (p, lim);
else @dots{}
@end smallexample

@noindent
The presence of two statements---the compound statement and a null
statement---in between the @code{if} condition and the @code{else}
makes invalid C code.

The definition of the macro @code{SKIP_SPACES} can be altered to solve
this problem, using a @code{do @dots{} while} statement.  Here is how:

@smallexample
#define SKIP_SPACES(p, limit)     \
do @{ char *lim = (limit);         \
     while (p < lim) @{            \
       if (*p++ != ' ') @{         \
         p--; break; @}@}@}          \
while (0)
@end smallexample

Now @code{SKIP_SPACES (p, lim);} expands into

@smallexample
do @{@dots{}@} while (0);
@end smallexample

@noindent
which is one statement.  The loop executes exactly once; most compilers
generate no extra code for it.

@node Duplication of Side Effects
@subsection Duplication of Side Effects

@cindex side effects (in macro arguments)
@cindex unsafe macros
Many C programs define a macro @code{min}, for ``minimum'', like this:

@smallexample
#define min(X, Y)  ((X) < (Y) ? (X) : (Y))
@end smallexample

When you use this macro with an argument containing a side effect,
as shown here,

@smallexample
next = min (x + y, foo (z));
@end smallexample

@noindent
it expands as follows:

@smallexample
next = ((x + y) < (foo (z)) ? (x + y) : (foo (z)));
@end smallexample

@noindent
where @code{x + y} has been substituted for @code{X} and @code{foo (z)}
for @code{Y}.

The function @code{foo} is used only once in the statement as it appears
in the program, but the expression @code{foo (z)} has been substituted
twice into the macro expansion.  As a result, @code{foo} might be called
two times when the statement is executed.  If it has side effects or if
it takes a long time to compute, the results might not be what you
intended.  We say that @code{min} is an @dfn{unsafe} macro.

The best solution to this problem is to define @code{min} in a way that
computes the value of @code{foo (z)} only once.  The C language offers
no standard way to do this, but it can be done with GNU extensions as
follows:

@smallexample
#define min(X, Y)                \
(@{ typeof (X) x_ = (X);          \
   typeof (Y) y_ = (Y);          \
   (x_ < y_) ? x_ : y_; @})
@end smallexample

The @samp{(@{ @dots{} @})} notation produces a compound statement that
acts as an expression.  Its value is the value of its last statement.
This permits us to define local variables and assign each argument to
one.  The local variables have underscores after their names to reduce
the risk of conflict with an identifier of wider scope (it is impossible
to avoid this entirely).  Now each argument is evaluated exactly once.

If you do not wish to use GNU C extensions, the only solution is to be
careful when @emph{using} the macro @code{min}.  For example, you can
calculate the value of @code{foo (z)}, save it in a variable, and use
that variable in @code{min}:

@smallexample
@group
#define min(X, Y)  ((X) < (Y) ? (X) : (Y))
@dots{}
@{
  int tem = foo (z);
  next = min (x + y, tem);
@}
@end group
@end smallexample

@noindent
(where we assume that @code{foo} returns type @code{int}).

@node Self-Referential Macros
@subsection Self-Referential Macros
@cindex self-reference

A @dfn{self-referential} macro is one whose name appears in its
definition.  Recall that all macro definitions are rescanned for more
macros to replace.  If the self-reference were considered a use of the
macro, it would produce an infinitely large expansion.  To prevent this,
the self-reference is not considered a macro call.  It is passed into
the preprocessor output unchanged.  Consider an example:

@smallexample
#define foo (4 + foo)
@end smallexample

@noindent
where @code{foo} is also a variable in your program.

Following the ordinary rules, each reference to @code{foo} will expand
into @code{(4 + foo)}; then this will be rescanned and will expand into
@code{(4 + (4 + foo))}; and so on until the computer runs out of memory.

The self-reference rule cuts this process short after one step, at
@code{(4 + foo)}.  Therefore, this macro definition has the possibly
useful effect of causing the program to add 4 to the value of @code{foo}
wherever @code{foo} is referred to.

In most cases, it is a bad idea to take advantage of this feature.  A
person reading the program who sees that @code{foo} is a variable will
not expect that it is a macro as well.  The reader will come across the
identifier @code{foo} in the program and think its value should be that
of the variable @code{foo}, whereas in fact the value is four greater.

One common, useful use of self-reference is to create a macro which
expands to itself.  If you write

@smallexample
#define EPERM EPERM
@end smallexample

@noindent
then the macro @code{EPERM} expands to @code{EPERM}.  Effectively, it is
left alone by the preprocessor whenever it's used in running text.  You
can tell that it's a macro with @samp{#ifdef}.  You might do this if you
want to define numeric constants with an @code{enum}, but have
@samp{#ifdef} be true for each constant.

If a macro @code{x} expands to use a macro @code{y}, and the expansion of
@code{y} refers to the macro @code{x}, that is an @dfn{indirect
self-reference} of @code{x}.  @code{x} is not expanded in this case
either.  Thus, if we have

@smallexample
#define x (4 + y)
#define y (2 * x)
@end smallexample

@noindent
then @code{x} and @code{y} expand as follows:

@smallexample
@group
x    @expansion{} (4 + y)
     @expansion{} (4 + (2 * x))

y    @expansion{} (2 * x)
     @expansion{} (2 * (4 + y))
@end group
@end smallexample

@noindent
Each macro is expanded when it appears in the definition of the other
macro, but not when it indirectly appears in its own definition.

@node Argument Prescan
@subsection Argument Prescan
@cindex expansion of arguments
@cindex macro argument expansion
@cindex prescan of macro arguments

Macro arguments are completely macro-expanded before they are
substituted into a macro body, unless they are stringified or pasted
with other tokens.  After substitution, the entire macro body, including
the substituted arguments, is scanned again for macros to be expanded.
The result is that the arguments are scanned @emph{twice} to expand
macro calls in them.

Most of the time, this has no effect.  If the argument contained any
macro calls, they are expanded during the first scan.  The result
therefore contains no macro calls, so the second scan does not change
it.  If the argument were substituted as given, with no prescan, the
single remaining scan would find the same macro calls and produce the
same results.

You might expect the double scan to change the results when a
self-referential macro is used in an argument of another macro
(@pxref{Self-Referential Macros}): the self-referential macro would be
expanded once in the first scan, and a second time in the second scan.
However, this is not what happens.  The self-references that do not
expand in the first scan are marked so that they will not expand in the
second scan either.

You might wonder, ``Why mention the prescan, if it makes no difference?
And why not skip it and make the preprocessor faster?''  The answer is
that the prescan does make a difference in three special cases:

@itemize @bullet
@item
Nested calls to a macro.

We say that @dfn{nested} calls to a macro occur when a macro's argument
contains a call to that very macro.  For example, if @code{f} is a macro
that expects one argument, @code{f (f (1))} is a nested pair of calls to
@code{f}.  The desired expansion is made by expanding @code{f (1)} and
substituting that into the definition of @code{f}.  The prescan causes
the expected result to happen.  Without the prescan, @code{f (1)} itself
would be substituted as an argument, and the inner use of @code{f} would
appear during the main scan as an indirect self-reference and would not
be expanded.

@item
Macros that call other macros that stringify or concatenate.

If an argument is stringified or concatenated, the prescan does not
occur.  If you @emph{want} to expand a macro, then stringify or
concatenate its expansion, you can do that by causing one macro to call
another macro that does the stringification or concatenation.  For
instance, if you have

@smallexample
#define AFTERX(x) X_ ## x
#define XAFTERX(x) AFTERX(x)
#define TABLESIZE 1024
#define BUFSIZE TABLESIZE
@end smallexample

then @code{AFTERX(BUFSIZE)} expands to @code{X_BUFSIZE}, and
@code{XAFTERX(BUFSIZE)} expands to @code{X_1024}.  (Not to
@code{X_TABLESIZE}.  Prescan always does a complete expansion.)

@item
Macros used in arguments, whose expansions contain unshielded commas.

This can cause a macro expanded on the second scan to be called with the
wrong number of arguments.  Here is an example:

@smallexample
#define foo  a,b
#define bar(x) lose(x)
#define lose(x) (1 + (x))
@end smallexample

We would like @code{bar(foo)} to turn into @code{(1 + (foo))}, which
would then turn into @code{(1 + (a,b))}.  Instead, @code{bar(foo)}
expands into @code{lose(a,b)}, and you get an error because @code{lose}
requires a single argument.  In this case, the problem is easily solved
by the same parentheses that ought to be used to prevent misnesting of
arithmetic operations:

@smallexample
#define foo (a,b)
@exdent or
#define bar(x) lose((x))
@end smallexample

The extra pair of parentheses prevents the comma in @code{foo}'s
definition from being interpreted as an argument separator.

@end itemize

@node Newlines in Arguments
@subsection Newlines in Arguments
@cindex newlines in macro arguments

The invocation of a function-like macro can extend over many logical
lines.  However, in the present implementation, the entire expansion
comes out on one line.  Thus line numbers emitted by the compiler or
debugger refer to the line the invocation started on, which might be
different to the line containing the argument causing the problem.

Here is an example illustrating this:

@smallexample
#define ignore_second_arg(a,b,c) a; c

ignore_second_arg (foo (),
                   ignored (),
                   syntax error);
@end smallexample

@noindent
The syntax error triggered by the tokens @code{syntax error} results in
an error message citing line three---the line of ignore_second_arg---
even though the problematic code comes from line five.

We consider this a bug, and intend to fix it in the near future.

@node Conditionals
@chapter Conditionals
@cindex conditionals

A @dfn{conditional} is a directive that instructs the preprocessor to
select whether or not to include a chunk of code in the final token
stream passed to the compiler.  Preprocessor conditionals can test
arithmetic expressions, or whether a name is defined as a macro, or both
simultaneously using the special @code{defined} operator.

A conditional in the C preprocessor resembles in some ways an @code{if}
statement in C, but it is important to understand the difference between
them.  The condition in an @code{if} statement is tested during the
execution of your program.  Its purpose is to allow your program to
behave differently from run to run, depending on the data it is
operating on.  The condition in a preprocessing conditional directive is
tested when your program is compiled.  Its purpose is to allow different
code to be included in the program depending on the situation at the
time of compilation.

However, the distinction is becoming less clear.  Modern compilers often
do test @code{if} statements when a program is compiled, if their
conditions are known not to vary at run time, and eliminate code which
can never be executed.  If you can count on your compiler to do this,
you may find that your program is more readable if you use @code{if}
statements with constant conditions (perhaps determined by macros).  Of
course, you can only use this to exclude code, not type definitions or
other preprocessing directives, and you can only do it if the code
remains syntactically valid when it is not to be used.

GCC version 3 eliminates this kind of never-executed code even when
not optimizing.  Older versions did it only when optimizing.

@menu
* Conditional Uses::
* Conditional Syntax::
* Deleted Code::
@end menu

@node Conditional Uses
@section Conditional Uses

There are three general reasons to use a conditional.

@itemize @bullet
@item
A program may need to use different code depending on the machine or
operating system it is to run on.  In some cases the code for one
operating system may be erroneous on another operating system; for
example, it might refer to data types or constants that do not exist on
the other system.  When this happens, it is not enough to avoid
executing the invalid code.  Its mere presence will cause the compiler
to reject the program.  With a preprocessing conditional, the offending
code can be effectively excised from the program when it is not valid.

@item
You may want to be able to compile the same source file into two
different programs.  One version might make frequent time-consuming
consistency checks on its intermediate data, or print the values of
those data for debugging, and the other not.

@item
A conditional whose condition is always false is one way to exclude code
from the program but keep it as a sort of comment for future reference.
@end itemize

Simple programs that do not need system-specific logic or complex
debugging hooks generally will not need to use preprocessing
conditionals.

@node Conditional Syntax
@section Conditional Syntax

@findex #if
A conditional in the C preprocessor begins with a @dfn{conditional
directive}: @samp{#if}, @samp{#ifdef} or @samp{#ifndef}.

@menu
* Ifdef::
* If::
* Defined::
* Else::
* Elif::
@end menu

@node Ifdef
@subsection Ifdef
@findex #ifdef
@findex #endif

The simplest sort of conditional is

@smallexample
@group
#ifdef @var{MACRO}

@var{controlled text}

#endif /* @var{MACRO} */
@end group
@end smallexample

@cindex conditional group
This block is called a @dfn{conditional group}.  @var{controlled text}
will be included in the output of the preprocessor if and only if
@var{MACRO} is defined.  We say that the conditional @dfn{succeeds} if
@var{MACRO} is defined, @dfn{fails} if it is not.

The @var{controlled text} inside of a conditional can include
preprocessing directives.  They are executed only if the conditional
succeeds.  You can nest conditional groups inside other conditional
groups, but they must be completely nested.  In other words,
@samp{#endif} always matches the nearest @samp{#ifdef} (or
@samp{#ifndef}, or @samp{#if}).  Also, you cannot start a conditional
group in one file and end it in another.

Even if a conditional fails, the @var{controlled text} inside it is
still run through initial transformations and tokenization.  Therefore,
it must all be lexically valid C@.  Normally the only way this matters is
that all comments and string literals inside a failing conditional group
must still be properly ended.

The comment following the @samp{#endif} is not required, but it is a
good practice if there is a lot of @var{controlled text}, because it
helps people match the @samp{#endif} to the corresponding @samp{#ifdef}.
Older programs sometimes put @var{MACRO} directly after the
@samp{#endif} without enclosing it in a comment.  This is invalid code
according to the C standard.  CPP accepts it with a warning.  It
never affects which @samp{#ifndef} the @samp{#endif} matches.

@findex #ifndef
Sometimes you wish to use some code if a macro is @emph{not} defined.
You can do this by writing @samp{#ifndef} instead of @samp{#ifdef}.
One common use of @samp{#ifndef} is to include code only the first
time a header file is included.  @xref{Once-Only Headers}.

Macro definitions can vary between compilations for several reasons.
Here are some samples.

@itemize @bullet
@item
Some macros are predefined on each kind of machine
(@pxref{System-specific Predefined Macros}).  This allows you to provide
code specially tuned for a particular machine.

@item
System header files define more macros, associated with the features
they implement.  You can test these macros with conditionals to avoid
using a system feature on a machine where it is not implemented.

@item
Macros can be defined or undefined with the @option{-D} and @option{-U}
command line options when you compile the program.  You can arrange to
compile the same source file into two different programs by choosing a
macro name to specify which program you want, writing conditionals to
test whether or how this macro is defined, and then controlling the
state of the macro with command line options, perhaps set in the
Makefile.  @xref{Invocation}.

@item
Your program might have a special header file (often called
@file{config.h}) that is adjusted when the program is compiled.  It can
define or not define macros depending on the features of the system and
the desired capabilities of the program.  The adjustment can be
automated by a tool such as @command{autoconf}, or done by hand.
@end itemize

@node If
@subsection If

The @samp{#if} directive allows you to test the value of an arithmetic
expression, rather than the mere existence of one macro.  Its syntax is

@smallexample
@group
#if @var{expression}

@var{controlled text}

#endif /* @var{expression} */
@end group
@end smallexample

@var{expression} is a C expression of integer type, subject to stringent
restrictions.  It may contain

@itemize @bullet
@item
Integer constants.

@item
Character constants, which are interpreted as they would be in normal
code.

@item
Arithmetic operators for addition, subtraction, multiplication,
division, bitwise operations, shifts, comparisons, and logical
operations (@code{&&} and @code{||}).  The latter two obey the usual
short-circuiting rules of standard C@.

@item
Macros.  All macros in the expression are expanded before actual
computation of the expression's value begins.

@item
Uses of the @code{defined} operator, which lets you check whether macros
are defined in the middle of an @samp{#if}.

@item
Identifiers that are not macros, which are all considered to be the
number zero.  This allows you to write @code{@w{#if MACRO}} instead of
@code{@w{#ifdef MACRO}}, if you know that MACRO, when defined, will
always have a nonzero value.  Function-like macros used without their
function call parentheses are also treated as zero.

In some contexts this shortcut is undesirable.  The @option{-Wundef}
option causes GCC to warn whenever it encounters an identifier which is
not a macro in an @samp{#if}.
@end itemize

The preprocessor does not know anything about types in the language.
Therefore, @code{sizeof} operators are not recognized in @samp{#if}, and
neither are @code{enum} constants.  They will be taken as identifiers
which are not macros, and replaced by zero.  In the case of
@code{sizeof}, this is likely to cause the expression to be invalid.

The preprocessor calculates the value of @var{expression}.  It carries
out all calculations in the widest integer type known to the compiler;
on most machines supported by GCC this is 64 bits.  This is not the same
rule as the compiler uses to calculate the value of a constant
expression, and may give different results in some cases.  If the value
comes out to be nonzero, the @samp{#if} succeeds and the @var{controlled
text} is included; otherwise it is skipped.

@node Defined
@subsection Defined

@cindex @code{defined}
The special operator @code{defined} is used in @samp{#if} and
@samp{#elif} expressions to test whether a certain name is defined as a
macro.  @code{defined @var{name}} and @code{defined (@var{name})} are
both expressions whose value is 1 if @var{name} is defined as a macro at
the current point in the program, and 0 otherwise.  Thus,  @code{@w{#if
defined MACRO}} is precisely equivalent to @code{@w{#ifdef MACRO}}.

@code{defined} is useful when you wish to test more than one macro for
existence at once.  For example,

@smallexample
#if defined (__vax__) || defined (__ns16000__)
@end smallexample

@noindent
would succeed if either of the names @code{__vax__} or
@code{__ns16000__} is defined as a macro.

Conditionals written like this:

@smallexample
#if defined BUFSIZE && BUFSIZE >= 1024
@end smallexample

@noindent
can generally be simplified to just @code{@w{#if BUFSIZE >= 1024}},
since if @code{BUFSIZE} is not defined, it will be interpreted as having
the value zero.

If the @code{defined} operator appears as a result of a macro expansion,
the C standard says the behavior is undefined.  GNU cpp treats it as a
genuine @code{defined} operator and evaluates it normally.  It will warn
wherever your code uses this feature if you use the command-line option
@option{-pedantic}, since other compilers may handle it differently.

@node Else
@subsection Else

@findex #else
The @samp{#else} directive can be added to a conditional to provide
alternative text to be used if the condition fails.  This is what it
looks like:

@smallexample
@group
#if @var{expression}
@var{text-if-true}
#else /* Not @var{expression} */
@var{text-if-false}
#endif /* Not @var{expression} */
@end group
@end smallexample

@noindent
If @var{expression} is nonzero, the @var{text-if-true} is included and
the @var{text-if-false} is skipped.  If @var{expression} is zero, the
opposite happens.

You can use @samp{#else} with @samp{#ifdef} and @samp{#ifndef}, too.

@node Elif
@subsection Elif

@findex #elif
One common case of nested conditionals is used to check for more than two
possible alternatives.  For example, you might have

@smallexample
#if X == 1
@dots{}
#else /* X != 1 */
#if X == 2
@dots{}
#else /* X != 2 */
@dots{}
#endif /* X != 2 */
#endif /* X != 1 */
@end smallexample

Another conditional directive, @samp{#elif}, allows this to be
abbreviated as follows:

@smallexample
#if X == 1
@dots{}
#elif X == 2
@dots{}
#else /* X != 2 and X != 1*/
@dots{}
#endif /* X != 2 and X != 1*/
@end smallexample

@samp{#elif} stands for ``else if''.  Like @samp{#else}, it goes in the
middle of a conditional group and subdivides it; it does not require a
matching @samp{#endif} of its own.  Like @samp{#if}, the @samp{#elif}
directive includes an expression to be tested.  The text following the
@samp{#elif} is processed only if the original @samp{#if}-condition
failed and the @samp{#elif} condition succeeds.

More than one @samp{#elif} can go in the same conditional group.  Then
the text after each @samp{#elif} is processed only if the @samp{#elif}
condition succeeds after the original @samp{#if} and all previous
@samp{#elif} directives within it have failed.

@samp{#else} is allowed after any number of @samp{#elif} directives, but
@samp{#elif} may not follow @samp{#else}.

@node Deleted Code
@section Deleted Code
@cindex commenting out code

If you replace or delete a part of the program but want to keep the old
code around for future reference, you often cannot simply comment it
out.  Block comments do not nest, so the first comment inside the old
code will end the commenting-out.  The probable result is a flood of
syntax errors.

One way to avoid this problem is to use an always-false conditional
instead.  For instance, put @code{#if 0} before the deleted code and
@code{#endif} after it.  This works even if the code being turned
off contains conditionals, but they must be entire conditionals
(balanced @samp{#if} and @samp{#endif}).

Some people use @code{#ifdef notdef} instead.  This is risky, because
@code{notdef} might be accidentally defined as a macro, and then the
conditional would succeed.  @code{#if 0} can be counted on to fail.

Do not use @code{#if 0} for comments which are not C code.  Use a real
comment, instead.  The interior of @code{#if 0} must consist of complete
tokens; in particular, single-quote characters must balance.  Comments
often contain unbalanced single-quote characters (known in English as
apostrophes).  These confuse @code{#if 0}.  They don't confuse
@samp{/*}.

@node Diagnostics
@chapter Diagnostics
@cindex diagnostic
@cindex reporting errors
@cindex reporting warnings

@findex #error
The directive @samp{#error} causes the preprocessor to report a fatal
error.  The tokens forming the rest of the line following @samp{#error}
are used as the error message.

You would use @samp{#error} inside of a conditional that detects a
combination of parameters which you know the program does not properly
support.  For example, if you know that the program will not run
properly on a VAX, you might write

@smallexample
@group
#ifdef __vax__
#error "Won't work on VAXen.  See comments at get_last_object."
#endif
@end group
@end smallexample

If you have several configuration parameters that must be set up by
the installation in a consistent way, you can use conditionals to detect
an inconsistency and report it with @samp{#error}.  For example,

@smallexample
#if !defined(UNALIGNED_INT_ASM_OP) && defined(DWARF2_DEBUGGING_INFO)
#error "DWARF2_DEBUGGING_INFO requires UNALIGNED_INT_ASM_OP."
#endif
@end smallexample

@findex #warning
The directive @samp{#warning} is like @samp{#error}, but causes the
preprocessor to issue a warning and continue preprocessing.  The tokens
following @samp{#warning} are used as the warning message.

You might use @samp{#warning} in obsolete header files, with a message
directing the user to the header file which should be used instead.

Neither @samp{#error} nor @samp{#warning} macro-expands its argument.
Internal whitespace sequences are each replaced with a single space.
The line must consist of complete tokens.  It is wisest to make the
argument of these directives be a single string constant; this avoids
problems with apostrophes and the like.

@node Line Control
@chapter Line Control
@cindex line control

The C preprocessor informs the C compiler of the location in your source
code where each token came from.  Presently, this is just the file name
and line number.  All the tokens resulting from macro expansion are
reported as having appeared on the line of the source file where the
outermost macro was used.  We intend to be more accurate in the future.

If you write a program which generates source code, such as the
@command{bison} parser generator, you may want to adjust the preprocessor's
notion of the current file name and line number by hand.  Parts of the
output from @command{bison} are generated from scratch, other parts come
from a standard parser file.  The rest are copied verbatim from
@command{bison}'s input.  You would like compiler error messages and
symbolic debuggers to be able to refer to @code{bison}'s input file.

@findex #line
@command{bison} or any such program can arrange this by writing
@samp{#line} directives into the output file.  @samp{#line} is a
directive that specifies the original line number and source file name
for subsequent input in the current preprocessor input file.
@samp{#line} has three variants:

@table @code
@item #line @var{linenum}
@var{linenum} is a non-negative decimal integer constant.  It specifies
the line number which should be reported for the following line of
input.  Subsequent lines are counted from @var{linenum}.

@item #line @var{linenum} @var{filename}
@var{linenum} is the same as for the first form, and has the same
effect.  In addition, @var{filename} is a string constant.  The
following line and all subsequent lines are reported to come from the
file it specifies, until something else happens to change that.
@var{filename} is interpreted according to the normal rules for a string
constant: backslash escapes are interpreted.  This is different from
@samp{#include}.

Previous versions of CPP did not interpret escapes in @samp{#line};
we have changed it because the standard requires they be interpreted,
and most other compilers do.

@item #line @var{anything else}
@var{anything else} is checked for macro calls, which are expanded.
The result should match one of the above two forms.
@end table

@samp{#line} directives alter the results of the @code{__FILE__} and
@code{__LINE__} predefined macros from that point on.  @xref{Standard
Predefined Macros}.  They do not have any effect on @samp{#include}'s
idea of the directory containing the current file.  This is a change
from GCC 2.95.  Previously, a file reading

@smallexample
#line 1 "../src/gram.y"
#include "gram.h"
@end smallexample

would search for @file{gram.h} in @file{../src}, then the @option{-I}
chain; the directory containing the physical source file would not be
searched.  In GCC 3.0 and later, the @samp{#include} is not affected by
the presence of a @samp{#line} referring to a different directory.

We made this change because the old behavior caused problems when
generated source files were transported between machines.  For instance,
it is common practice to ship generated parsers with a source release,
so that people building the distribution do not need to have yacc or
Bison installed.  These files frequently have @samp{#line} directives
referring to the directory tree of the system where the distribution was
created.  If GCC tries to search for headers in those directories, the
build is likely to fail.

The new behavior can cause failures too, if the generated file is not
in the same directory as its source and it attempts to include a header
which would be visible searching from the directory containing the
source file.  However, this problem is easily solved with an additional
@option{-I} switch on the command line.  The failures caused by the old
semantics could sometimes be corrected only by editing the generated
files, which is difficult and error-prone.

@node Pragmas
@chapter Pragmas

The @samp{#pragma} directive is the method specified by the C standard
for providing additional information to the compiler, beyond what is
conveyed in the language itself.  Three forms of this directive
(commonly known as @dfn{pragmas}) are specified by the 1999 C standard.
A C compiler is free to attach any meaning it likes to other pragmas.

GCC has historically preferred to use extensions to the syntax of the
language, such as @code{__attribute__}, for this purpose.  However, GCC
does define a few pragmas of its own.  These mostly have effects on the
entire translation unit or source file.

In GCC version 3, all GNU-defined, supported pragmas have been given a
@code{GCC} prefix.  This is in line with the @code{STDC} prefix on all
pragmas defined by C99.  For backward compatibility, pragmas which were
recognized by previous versions are still recognized without the
@code{GCC} prefix, but that usage is deprecated.  Some older pragmas are
deprecated in their entirety.  They are not recognized with the
@code{GCC} prefix.  @xref{Obsolete Features}.

@cindex @code{_Pragma}
C99 introduces the @code{@w{_Pragma}} operator.  This feature addresses a
major problem with @samp{#pragma}: being a directive, it cannot be
produced as the result of macro expansion.  @code{@w{_Pragma}} is an
operator, much like @code{sizeof} or @code{defined}, and can be embedded
in a macro.

Its syntax is @code{@w{_Pragma (@var{string-literal})}}, where
@var{string-literal} can be either a normal or wide-character string
literal.  It is destringized, by replacing all @samp{\\} with a single
@samp{\} and all @samp{\"} with a @samp{"}.  The result is then
processed as if it had appeared as the right hand side of a
@samp{#pragma} directive.  For example,

@smallexample
_Pragma ("GCC dependency \"parse.y\"")
@end smallexample

@noindent
has the same effect as @code{#pragma GCC dependency "parse.y"}.  The
same effect could be achieved using macros, for example

@smallexample
#define DO_PRAGMA(x) _Pragma (#x)
DO_PRAGMA (GCC dependency "parse.y")
@end smallexample

The standard is unclear on where a @code{_Pragma} operator can appear.
The preprocessor does not accept it within a preprocessing conditional
directive like @samp{#if}.  To be safe, you are probably best keeping it
out of directives other than @samp{#define}, and putting it on a line of
its own.

This manual documents the pragmas which are meaningful to the
preprocessor itself.  Other pragmas are meaningful to the C or C++
compilers.  They are documented in the GCC manual.

GCC plugins may provide their own pragmas.

@ftable @code
@item #pragma GCC dependency
@code{#pragma GCC dependency} allows you to check the relative dates of
the current file and another file.  If the other file is more recent than
the current file, a warning is issued.  This is useful if the current
file is derived from the other file, and should be regenerated.  The
other file is searched for using the normal include search path.
Optional trailing text can be used to give more information in the
warning message.

@smallexample
#pragma GCC dependency "parse.y"
#pragma GCC dependency "/usr/include/time.h" rerun fixincludes
@end smallexample

@item #pragma GCC poison
Sometimes, there is an identifier that you want to remove completely
from your program, and make sure that it never creeps back in.  To
enforce this, you can @dfn{poison} the identifier with this pragma.
@code{#pragma GCC poison} is followed by a list of identifiers to
poison.  If any of those identifiers appears anywhere in the source
after the directive, it is a hard error.  For example,

@smallexample
#pragma GCC poison printf sprintf fprintf
sprintf(some_string, "hello");
@end smallexample

@noindent
will produce an error.

If a poisoned identifier appears as part of the expansion of a macro
which was defined before the identifier was poisoned, it will @emph{not}
cause an error.  This lets you poison an identifier without worrying
about system headers defining macros that use it.

For example,

@smallexample
#define strrchr rindex
#pragma GCC poison rindex
strrchr(some_string, 'h');
@end smallexample

@noindent
will not produce an error.

@item #pragma GCC system_header
This pragma takes no arguments.  It causes the rest of the code in the
current file to be treated as if it came from a system header.
@xref{System Headers}.

@end ftable

@node Other Directives
@chapter Other Directives

@findex #ident
@findex #sccs
The @samp{#ident} directive takes one argument, a string constant.  On
some systems, that string constant is copied into a special segment of
the object file.  On other systems, the directive is ignored.  The
@samp{#sccs} directive is a synonym for @samp{#ident}.

These directives are not part of the C standard, but they are not
official GNU extensions either.  What historical information we have
been able to find, suggests they originated with System V@.

@cindex null directive
The @dfn{null directive} consists of a @samp{#} followed by a newline,
with only whitespace (including comments) in between.  A null directive
is understood as a preprocessing directive but has no effect on the
preprocessor output.  The primary significance of the existence of the
null directive is that an input line consisting of just a @samp{#} will
produce no output, rather than a line of output containing just a
@samp{#}.  Supposedly some old C programs contain such lines.

@node Preprocessor Output
@chapter Preprocessor Output

When the C preprocessor is used with the C, C++, or Objective-C
compilers, it is integrated into the compiler and communicates a stream
of binary tokens directly to the compiler's parser.  However, it can
also be used in the more conventional standalone mode, where it produces
textual output.
@c FIXME: Document the library interface.

@cindex output format
The output from the C preprocessor looks much like the input, except
that all preprocessing directive lines have been replaced with blank
lines and all comments with spaces.  Long runs of blank lines are
discarded.

The ISO standard specifies that it is implementation defined whether a
preprocessor preserves whitespace between tokens, or replaces it with
e.g.@: a single space.  In GNU CPP, whitespace between tokens is collapsed
to become a single space, with the exception that the first token on a
non-directive line is preceded with sufficient spaces that it appears in
the same column in the preprocessed output that it appeared in the
original source file.  This is so the output is easy to read.
@xref{Differences from previous versions}.  CPP does not insert any
whitespace where there was none in the original source, except where
necessary to prevent an accidental token paste.

@cindex linemarkers
Source file name and line number information is conveyed by lines
of the form

@smallexample
# @var{linenum} @var{filename} @var{flags}
@end smallexample

@noindent
These are called @dfn{linemarkers}.  They are inserted as needed into
the output (but never within a string or character constant).  They mean
that the following line originated in file @var{filename} at line
@var{linenum}.  @var{filename} will never contain any non-printing
characters; they are replaced with octal escape sequences.

After the file name comes zero or more flags, which are @samp{1},
@samp{2}, @samp{3}, or @samp{4}.  If there are multiple flags, spaces
separate them.  Here is what the flags mean:

@table @samp
@item 1
This indicates the start of a new file.
@item 2
This indicates returning to a file (after having included another file).
@item 3
This indicates that the following text comes from a system header file,
so certain warnings should be suppressed.
@item 4
This indicates that the following text should be treated as being
wrapped in an implicit @code{extern "C"} block.
@c maybe cross reference NO_IMPLICIT_EXTERN_C
@end table

As an extension, the preprocessor accepts linemarkers in non-assembler
input files.  They are treated like the corresponding @samp{#line}
directive, (@pxref{Line Control}), except that trailing flags are
permitted, and are interpreted with the meanings described above.  If
multiple flags are given, they must be in ascending order.

Some directives may be duplicated in the output of the preprocessor.
These are @samp{#ident} (always), @samp{#pragma} (only if the
preprocessor does not handle the pragma itself), and @samp{#define} and
@samp{#undef} (with certain debugging options).  If this happens, the
@samp{#} of the directive will always be in the first column, and there
will be no space between the @samp{#} and the directive name.  If macro
expansion happens to generate tokens which might be mistaken for a
duplicated directive, a space will be inserted between the @samp{#} and
the directive name.

@node Traditional Mode
@chapter Traditional Mode

Traditional (pre-standard) C preprocessing is rather different from
the preprocessing specified by the standard.  When GCC is given the
@option{-traditional-cpp} option, it attempts to emulate a traditional
preprocessor.

GCC versions 3.2 and later only support traditional mode semantics in
the preprocessor, and not in the compiler front ends.  This chapter
outlines the traditional preprocessor semantics we implemented.

The implementation does not correspond precisely to the behavior of
earlier versions of GCC, nor to any true traditional preprocessor.
After all, inconsistencies among traditional implementations were a
major motivation for C standardization.  However, we intend that it
should be compatible with true traditional preprocessors in all ways
that actually matter.

@menu
* Traditional lexical analysis::
* Traditional macros::
* Traditional miscellany::
* Traditional warnings::
@end menu

@node Traditional lexical analysis
@section Traditional lexical analysis

The traditional preprocessor does not decompose its input into tokens
the same way a standards-conforming preprocessor does.  The input is
simply treated as a stream of text with minimal internal form.

This implementation does not treat trigraphs (@pxref{trigraphs})
specially since they were an invention of the standards committee.  It
handles arbitrarily-positioned escaped newlines properly and splices
the lines as you would expect; many traditional preprocessors did not
do this.

The form of horizontal whitespace in the input file is preserved in
the output.  In particular, hard tabs remain hard tabs.  This can be
useful if, for example, you are preprocessing a Makefile.

Traditional CPP only recognizes C-style block comments, and treats the
@samp{/*} sequence as introducing a comment only if it lies outside
quoted text.  Quoted text is introduced by the usual single and double
quotes, and also by an initial @samp{<} in a @code{#include}
directive.

Traditionally, comments are completely removed and are not replaced
with a space.  Since a traditional compiler does its own tokenization
of the output of the preprocessor, this means that comments can
effectively be used as token paste operators.  However, comments
behave like separators for text handled by the preprocessor itself,
since it doesn't re-lex its input.  For example, in

@smallexample
#if foo/**/bar
@end smallexample

@noindent
@samp{foo} and @samp{bar} are distinct identifiers and expanded
separately if they happen to be macros.  In other words, this
directive is equivalent to

@smallexample
#if foo bar
@end smallexample

@noindent
rather than

@smallexample
#if foobar
@end smallexample

Generally speaking, in traditional mode an opening quote need not have
a matching closing quote.  In particular, a macro may be defined with
replacement text that contains an unmatched quote.  Of course, if you
attempt to compile preprocessed output containing an unmatched quote
you will get a syntax error.

However, all preprocessing directives other than @code{#define}
require matching quotes.  For example:

@smallexample
#define m This macro's fine and has an unmatched quote
"/* This is not a comment.  */
/* @r{This is a comment.  The following #include directive
   is ill-formed.}  */
#include <stdio.h
@end smallexample

Just as for the ISO preprocessor, what would be a closing quote can be
escaped with a backslash to prevent the quoted text from closing.

@node Traditional macros
@section Traditional macros

The major difference between traditional and ISO macros is that the
former expand to text rather than to a token sequence.  CPP removes
all leading and trailing horizontal whitespace from a macro's
replacement text before storing it, but preserves the form of internal
whitespace.

One consequence is that it is legitimate for the replacement text to
contain an unmatched quote (@pxref{Traditional lexical analysis}).  An
unclosed string or character constant continues into the text
following the macro call.  Similarly, the text at the end of a macro's
expansion can run together with the text after the macro invocation to
produce a single token.

Normally comments are removed from the replacement text after the
macro is expanded, but if the @option{-CC} option is passed on the
command line comments are preserved.  (In fact, the current
implementation removes comments even before saving the macro
replacement text, but it careful to do it in such a way that the
observed effect is identical even in the function-like macro case.)

The ISO stringification operator @samp{#} and token paste operator
@samp{##} have no special meaning.  As explained later, an effect
similar to these operators can be obtained in a different way.  Macro
names that are embedded in quotes, either from the main file or after
macro replacement, do not expand.

CPP replaces an unquoted object-like macro name with its replacement
text, and then rescans it for further macros to replace.  Unlike
standard macro expansion, traditional macro expansion has no provision
to prevent recursion.  If an object-like macro appears unquoted in its
replacement text, it will be replaced again during the rescan pass,
and so on @emph{ad infinitum}.  GCC detects when it is expanding
recursive macros, emits an error message, and continues after the
offending macro invocation.

@smallexample
#define PLUS +
#define INC(x) PLUS+x
INC(foo);
     @expansion{} ++foo;
@end smallexample

Function-like macros are similar in form but quite different in
behavior to their ISO counterparts.  Their arguments are contained
within parentheses, are comma-separated, and can cross physical lines.
Commas within nested parentheses are not treated as argument
separators.  Similarly, a quote in an argument cannot be left
unclosed; a following comma or parenthesis that comes before the
closing quote is treated like any other character.  There is no
facility for handling variadic macros.

This implementation removes all comments from macro arguments, unless
the @option{-C} option is given.  The form of all other horizontal
whitespace in arguments is preserved, including leading and trailing
whitespace.  In particular

@smallexample
f( )
@end smallexample

@noindent
is treated as an invocation of the macro @samp{f} with a single
argument consisting of a single space.  If you want to invoke a
function-like macro that takes no arguments, you must not leave any
whitespace between the parentheses.

If a macro argument crosses a new line, the new line is replaced with
a space when forming the argument.  If the previous line contained an
unterminated quote, the following line inherits the quoted state.

Traditional preprocessors replace parameters in the replacement text
with their arguments regardless of whether the parameters are within
quotes or not.  This provides a way to stringize arguments.  For
example

@smallexample
#define str(x) "x"
str(/* @r{A comment} */some text )
     @expansion{} "some text "
@end smallexample

@noindent
Note that the comment is removed, but that the trailing space is
preserved.  Here is an example of using a comment to effect token
pasting.

@smallexample
#define suffix(x) foo_/**/x
suffix(bar)
     @expansion{} foo_bar
@end smallexample

@node Traditional miscellany
@section Traditional miscellany

Here are some things to be aware of when using the traditional
preprocessor.

@itemize @bullet
@item
Preprocessing directives are recognized only when their leading
@samp{#} appears in the first column.  There can be no whitespace
between the beginning of the line and the @samp{#}, but whitespace can
follow the @samp{#}.

@item
A true traditional C preprocessor does not recognize @samp{#error} or
@samp{#pragma}, and may not recognize @samp{#elif}.  CPP supports all
the directives in traditional mode that it supports in ISO mode,
including extensions, with the exception that the effects of
@samp{#pragma GCC poison} are undefined.

@item
__STDC__ is not defined.

@item
If you use digraphs the behavior is undefined.

@item
If a line that looks like a directive appears within macro arguments,
the behavior is undefined.

@end itemize

@node Traditional warnings
@section Traditional warnings
You can request warnings about features that did not exist, or worked
differently, in traditional C with the @option{-Wtraditional} option.
GCC does not warn about features of ISO C which you must use when you
are using a conforming compiler, such as the @samp{#} and @samp{##}
operators.

Presently @option{-Wtraditional} warns about:

@itemize @bullet
@item
Macro parameters that appear within string literals in the macro body.
In traditional C macro replacement takes place within string literals,
but does not in ISO C@.

@item
In traditional C, some preprocessor directives did not exist.
Traditional preprocessors would only consider a line to be a directive
if the @samp{#} appeared in column 1 on the line.  Therefore
@option{-Wtraditional} warns about directives that traditional C
understands but would ignore because the @samp{#} does not appear as the
first character on the line.  It also suggests you hide directives like
@samp{#pragma} not understood by traditional C by indenting them.  Some
traditional implementations would not recognize @samp{#elif}, so it
suggests avoiding it altogether.

@item
A function-like macro that appears without an argument list.  In some
traditional preprocessors this was an error.  In ISO C it merely means
that the macro is not expanded.

@item
The unary plus operator.  This did not exist in traditional C@.

@item
The @samp{U} and @samp{LL} integer constant suffixes, which were not
available in traditional C@.  (Traditional C does support the @samp{L}
suffix for simple long integer constants.)  You are not warned about
uses of these suffixes in macros defined in system headers.  For
instance, @code{UINT_MAX} may well be defined as @code{4294967295U}, but
you will not be warned if you use @code{UINT_MAX}.

You can usually avoid the warning, and the related warning about
constants which are so large that they are unsigned, by writing the
integer constant in question in hexadecimal, with no U suffix.  Take
care, though, because this gives the wrong result in exotic cases.
@end itemize

@node Implementation Details
@chapter Implementation Details

Here we document details of how the preprocessor's implementation
affects its user-visible behavior.  You should try to avoid undue
reliance on behavior described here, as it is possible that it will
change subtly in future implementations.

Also documented here are obsolete features and changes from previous
versions of CPP@.

@menu
* Implementation-defined behavior::
* Implementation limits::
* Obsolete Features::
* Differences from previous versions::
@end menu

@node Implementation-defined behavior
@section Implementation-defined behavior
@cindex implementation-defined behavior

This is how CPP behaves in all the cases which the C standard
describes as @dfn{implementation-defined}.  This term means that the
implementation is free to do what it likes, but must document its choice
and stick to it.
@c FIXME: Check the C++ standard for more implementation-defined stuff.

@itemize @bullet
@need 1000
@item The mapping of physical source file multi-byte characters to the
execution character set.

The input character set can be specified using the
@option{-finput-charset} option, while the execution character set may
be controlled using the @option{-fexec-charset} and
@option{-fwide-exec-charset} options.

@item Identifier characters.
@anchor{Identifier characters}

The C and C++ standards allow identifiers to be composed of @samp{_}
and the alphanumeric characters.  C++ and C99 also allow universal
character names, and C99 further permits implementation-defined
characters.  GCC currently only permits universal character names if
@option{-fextended-identifiers} is used, because the implementation of
universal character names in identifiers is experimental.

GCC allows the @samp{$} character in identifiers as an extension for
most targets.  This is true regardless of the @option{std=} switch,
since this extension cannot conflict with standards-conforming
programs.  When preprocessing assembler, however, dollars are not
identifier characters by default.

Currently the targets that by default do not permit @samp{$} are AVR,
IP2K, MMIX, MIPS Irix 3, ARM aout, and PowerPC targets for the AIX
operating system.

You can override the default with @option{-fdollars-in-identifiers} or
@option{fno-dollars-in-identifiers}.  @xref{fdollars-in-identifiers}.

@item Non-empty sequences of whitespace characters.

In textual output, each whitespace sequence is collapsed to a single
space.  For aesthetic reasons, the first token on each non-directive
line of output is preceded with sufficient spaces that it appears in the
same column as it did in the original source file.

@item The numeric value of character constants in preprocessor expressions.

The preprocessor and compiler interpret character constants in the
same way; i.e.@: escape sequences such as @samp{\a} are given the
values they would have on the target machine.

The compiler evaluates a multi-character character constant a character
at a time, shifting the previous value left by the number of bits per
target character, and then or-ing in the bit-pattern of the new
character truncated to the width of a target character.  The final
bit-pattern is given type @code{int}, and is therefore signed,
regardless of whether single characters are signed or not (a slight
change from versions 3.1 and earlier of GCC)@.  If there are more
characters in the constant than would fit in the target @code{int} the
compiler issues a warning, and the excess leading characters are
ignored.

For example, @code{'ab'} for a target with an 8-bit @code{char} would be
interpreted as @w{@samp{(int) ((unsigned char) 'a' * 256 + (unsigned char)
'b')}}, and @code{'\234a'} as @w{@samp{(int) ((unsigned char) '\234' *
256 + (unsigned char) 'a')}}.

@item Source file inclusion.

For a discussion on how the preprocessor locates header files,
@ref{Include Operation}.

@item Interpretation of the filename resulting from a macro-expanded
@samp{#include} directive.

@xref{Computed Includes}.

@item Treatment of a @samp{#pragma} directive that after macro-expansion
results in a standard pragma.

No macro expansion occurs on any @samp{#pragma} directive line, so the
question does not arise.

Note that GCC does not yet implement any of the standard
pragmas.

@end itemize

@node Implementation limits
@section Implementation limits
@cindex implementation limits

CPP has a small number of internal limits.  This section lists the
limits which the C standard requires to be no lower than some minimum,
and all the others known.  It is intended that there should be as few limits
as possible.  If you encounter an undocumented or inconvenient limit,
please report that as a bug.  @xref{Bugs, , Reporting Bugs, gcc, Using
the GNU Compiler Collection (GCC)}.

Where we say something is limited @dfn{only by available memory}, that
means that internal data structures impose no intrinsic limit, and space
is allocated with @code{malloc} or equivalent.  The actual limit will
therefore depend on many things, such as the size of other things
allocated by the compiler at the same time, the amount of memory
consumed by other processes on the same computer, etc.

@itemize @bullet

@item Nesting levels of @samp{#include} files.

We impose an arbitrary limit of 200 levels, to avoid runaway recursion.
The standard requires at least 15 levels.

@item Nesting levels of conditional inclusion.

The C standard mandates this be at least 63.  CPP is limited only by
available memory.

@item Levels of parenthesized expressions within a full expression.

The C standard requires this to be at least 63.  In preprocessor
conditional expressions, it is limited only by available memory.

@item Significant initial characters in an identifier or macro name.

The preprocessor treats all characters as significant.  The C standard
requires only that the first 63 be significant.

@item Number of macros simultaneously defined in a single translation unit.

The standard requires at least 4095 be possible.  CPP is limited only
by available memory.

@item Number of parameters in a macro definition and arguments in a macro call.

We allow @code{USHRT_MAX}, which is no smaller than 65,535.  The minimum
required by the standard is 127.

@item Number of characters on a logical source line.

The C standard requires a minimum of 4096 be permitted.  CPP places
no limits on this, but you may get incorrect column numbers reported in
diagnostics for lines longer than 65,535 characters.

@item Maximum size of a source file.

The standard does not specify any lower limit on the maximum size of a
source file.  GNU cpp maps files into memory, so it is limited by the
available address space.  This is generally at least two gigabytes.
Depending on the operating system, the size of physical memory may or
may not be a limitation.

@end itemize

@node Obsolete Features
@section Obsolete Features

CPP has some features which are present mainly for compatibility with
older programs.  We discourage their use in new code.  In some cases,
we plan to remove the feature in a future version of GCC@.

@subsection Assertions
@cindex assertions

@dfn{Assertions} are a deprecated alternative to macros in writing
conditionals to test what sort of computer or system the compiled
program will run on.  Assertions are usually predefined, but you can
define them with preprocessing directives or command-line options.

Assertions were intended to provide a more systematic way to describe
the compiler's target system.  However, in practice they are just as
unpredictable as the system-specific predefined macros.  In addition, they
are not part of any standard, and only a few compilers support them.
Therefore, the use of assertions is @strong{less} portable than the use
of system-specific predefined macros.  We recommend you do not use them at
all.

@cindex predicates
An assertion looks like this:

@smallexample
#@var{predicate} (@var{answer})
@end smallexample

@noindent
@var{predicate} must be a single identifier.  @var{answer} can be any
sequence of tokens; all characters are significant except for leading
and trailing whitespace, and differences in internal whitespace
sequences are ignored.  (This is similar to the rules governing macro
redefinition.)  Thus, @code{(x + y)} is different from @code{(x+y)} but
equivalent to @code{@w{( x + y )}}.  Parentheses do not nest inside an
answer.

@cindex testing predicates
To test an assertion, you write it in an @samp{#if}.  For example, this
conditional succeeds if either @code{vax} or @code{ns16000} has been
asserted as an answer for @code{machine}.

@smallexample
#if #machine (vax) || #machine (ns16000)
@end smallexample

@noindent
You can test whether @emph{any} answer is asserted for a predicate by
omitting the answer in the conditional:

@smallexample
#if #machine
@end smallexample

@findex #assert
Assertions are made with the @samp{#assert} directive.  Its sole
argument is the assertion to make, without the leading @samp{#} that
identifies assertions in conditionals.

@smallexample
#assert @var{predicate} (@var{answer})
@end smallexample

@noindent
You may make several assertions with the same predicate and different
answers.  Subsequent assertions do not override previous ones for the
same predicate.  All the answers for any given predicate are
simultaneously true.

@cindex assertions, canceling
@findex #unassert
Assertions can be canceled with the @samp{#unassert} directive.  It
has the same syntax as @samp{#assert}.  In that form it cancels only the
answer which was specified on the @samp{#unassert} line; other answers
for that predicate remain true.  You can cancel an entire predicate by
leaving out the answer:

@smallexample
#unassert @var{predicate}
@end smallexample

@noindent
In either form, if no such assertion has been made, @samp{#unassert} has
no effect.

You can also make or cancel assertions using command line options.
@xref{Invocation}.

@node Differences from previous versions
@section Differences from previous versions
@cindex differences from previous versions

This section details behavior which has changed from previous versions
of CPP@.  We do not plan to change it again in the near future, but
we do not promise not to, either.

The ``previous versions'' discussed here are 2.95 and before.  The
behavior of GCC 3.0 is mostly the same as the behavior of the widely
used 2.96 and 2.97 development snapshots.  Where there are differences,
they generally represent bugs in the snapshots.

@itemize @bullet

@item -I- deprecated

This option has been deprecated in 4.0.  @option{-iquote} is meant to
replace the need for this option.

@item Order of evaluation of @samp{#} and @samp{##} operators

The standard does not specify the order of evaluation of a chain of
@samp{##} operators, nor whether @samp{#} is evaluated before, after, or
at the same time as @samp{##}.  You should therefore not write any code
which depends on any specific ordering.  It is possible to guarantee an
ordering, if you need one, by suitable use of nested macros.

An example of where this might matter is pasting the arguments @samp{1},
@samp{e} and @samp{-2}.  This would be fine for left-to-right pasting,
but right-to-left pasting would produce an invalid token @samp{e-2}.

GCC 3.0 evaluates @samp{#} and @samp{##} at the same time and strictly
left to right.  Older versions evaluated all @samp{#} operators first,
then all @samp{##} operators, in an unreliable order.

@item The form of whitespace between tokens in preprocessor output

@xref{Preprocessor Output}, for the current textual format.  This is
also the format used by stringification.  Normally, the preprocessor
communicates tokens directly to the compiler's parser, and whitespace
does not come up at all.

Older versions of GCC preserved all whitespace provided by the user and
inserted lots more whitespace of their own, because they could not
accurately predict when extra spaces were needed to prevent accidental
token pasting.

@item Optional argument when invoking rest argument macros

As an extension, GCC permits you to omit the variable arguments entirely
when you use a variable argument macro.  This is forbidden by the 1999 C
standard, and will provoke a pedantic warning with GCC 3.0.  Previous
versions accepted it silently.

@item @samp{##} swallowing preceding text in rest argument macros

Formerly, in a macro expansion, if @samp{##} appeared before a variable
arguments parameter, and the set of tokens specified for that argument
in the macro invocation was empty, previous versions of CPP would
back up and remove the preceding sequence of non-whitespace characters
(@strong{not} the preceding token).  This extension is in direct
conflict with the 1999 C standard and has been drastically pared back.

In the current version of the preprocessor, if @samp{##} appears between
a comma and a variable arguments parameter, and the variable argument is
omitted entirely, the comma will be removed from the expansion.  If the
variable argument is empty, or the token before @samp{##} is not a
comma, then @samp{##} behaves as a normal token paste.

@item @samp{#line} and @samp{#include}

The @samp{#line} directive used to change GCC's notion of the
``directory containing the current file'', used by @samp{#include} with
a double-quoted header file name.  In 3.0 and later, it does not.
@xref{Line Control}, for further explanation.

@item Syntax of @samp{#line}

In GCC 2.95 and previous, the string constant argument to @samp{#line}
was treated the same way as the argument to @samp{#include}: backslash
escapes were not honored, and the string ended at the second @samp{"}.
This is not compliant with the C standard.  In GCC 3.0, an attempt was
made to correct the behavior, so that the string was treated as a real
string constant, but it turned out to be buggy.  In 3.1, the bugs have
been fixed.  (We are not fixing the bugs in 3.0 because they affect
relatively few people and the fix is quite invasive.)

@end itemize

@node Invocation
@chapter Invocation
@cindex invocation
@cindex command line

Most often when you use the C preprocessor you will not have to invoke it
explicitly: the C compiler will do so automatically.  However, the
preprocessor is sometimes useful on its own.  All the options listed
here are also acceptable to the C compiler and have the same meaning,
except that the C compiler has different rules for specifying the output
file.

@emph{Note:} Whether you use the preprocessor by way of @command{gcc}
or @command{cpp}, the @dfn{compiler driver} is run first.  This
program's purpose is to translate your command into invocations of the
programs that do the actual work.  Their command line interfaces are
similar but not identical to the documented interface, and may change
without notice.

@ignore
@c man begin SYNOPSIS
cpp [@option{-D}@var{macro}[=@var{defn}]@dots{}] [@option{-U}@var{macro}]
    [@option{-I}@var{dir}@dots{}] [@option{-iquote}@var{dir}@dots{}]
    [@option{-W}@var{warn}@dots{}]
    [@option{-M}|@option{-MM}] [@option{-MG}] [@option{-MF} @var{filename}]
    [@option{-MP}] [@option{-MQ} @var{target}@dots{}]
    [@option{-MT} @var{target}@dots{}]
    [@option{-P}] [@option{-fno-working-directory}]
    [@option{-x} @var{language}] [@option{-std=}@var{standard}]
    @var{infile} @var{outfile}

Only the most useful options are listed here; see below for the remainder.
@c man end
@c man begin SEEALSO
gpl(7), gfdl(7), fsf-funding(7),
gcc(1), as(1), ld(1), and the Info entries for @file{cpp}, @file{gcc}, and
@file{binutils}.
@c man end
@end ignore

@c man begin OPTIONS
The C preprocessor expects two file names as arguments, @var{infile} and
@var{outfile}.  The preprocessor reads @var{infile} together with any
other files it specifies with @samp{#include}.  All the output generated
by the combined input files is written in @var{outfile}.

Either @var{infile} or @var{outfile} may be @option{-}, which as
@var{infile} means to read from standard input and as @var{outfile}
means to write to standard output.  Also, if either file is omitted, it
means the same as if @option{-} had been specified for that file.

Unless otherwise noted, or the option ends in @samp{=}, all options
which take an argument may have that argument appear either immediately
after the option, or with a space between option and argument:
@option{-Ifoo} and @option{-I foo} have the same effect.

@cindex grouping options
@cindex options, grouping
Many options have multi-letter names; therefore multiple single-letter
options may @emph{not} be grouped: @option{-dM} is very different from
@w{@samp{-d -M}}.

@cindex options
@include cppopts.texi
@c man end

@node Environment Variables
@chapter Environment Variables
@cindex environment variables
@c man begin ENVIRONMENT

This section describes the environment variables that affect how CPP
operates.  You can use them to specify directories or prefixes to use
when searching for include files, or to control dependency output.

Note that you can also specify places to search using options such as
@option{-I}, and control dependency output with options like
@option{-M} (@pxref{Invocation}).  These take precedence over
environment variables, which in turn take precedence over the
configuration of GCC@.

@include cppenv.texi
@c man end

@page
@include fdl.texi

@page
@node Index of Directives
@unnumbered Index of Directives
@printindex fn

@node Option Index
@unnumbered Option Index
@noindent
CPP's command line options and environment variables are indexed here
without any initial @samp{-} or @samp{--}.
@printindex op

@page
@node Concept Index
@unnumbered Concept Index
@printindex cp

@bye<|MERGE_RESOLUTION|>--- conflicted
+++ resolved
@@ -215,12 +215,8 @@
 few things required by the standard.  These are features which are
 rarely, if ever, used, and may cause surprising changes to the meaning
 of a program which does not expect them.  To get strict ISO Standard C,
-<<<<<<< HEAD
-you should use the @option{-std=c90} or @option{-std=c99} options, depending
-=======
 you should use the @option{-std=c90}, @option{-std=c99} or
 @option{-std=c1x} options, depending
->>>>>>> 6e7f08ad
 on which version of the standard you want.  To get all the mandatory
 diagnostics, you must also use @option{-pedantic}.  @xref{Invocation}.
 

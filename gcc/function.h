/* Structure for saving state for a nested function.
   Copyright (C) 1989, 1992, 1993, 1994, 1995, 1996, 1997, 1998,
   1999, 2000, 2003, 2004, 2005, 2006, 2007, 2008, 2009, 2010
   Free Software Foundation, Inc.

This file is part of GCC.

GCC is free software; you can redistribute it and/or modify it under
the terms of the GNU General Public License as published by the Free
Software Foundation; either version 3, or (at your option) any later
version.

GCC is distributed in the hope that it will be useful, but WITHOUT ANY
WARRANTY; without even the implied warranty of MERCHANTABILITY or
FITNESS FOR A PARTICULAR PURPOSE.  See the GNU General Public License
for more details.

You should have received a copy of the GNU General Public License
along with GCC; see the file COPYING3.  If not see
<http://www.gnu.org/licenses/>.  */

#ifndef GCC_FUNCTION_H
#define GCC_FUNCTION_H

#include "tree.h"
#include "hashtab.h"
#include "vecprim.h"
#include "tm.h"		/* For CUMULATIVE_ARGS.  */
#include "hard-reg-set.h"

/* Stack of pending (incomplete) sequences saved by `start_sequence'.
   Each element describes one pending sequence.
   The main insn-chain is saved in the last element of the chain,
   unless the chain is empty.  */

struct GTY(()) sequence_stack {
  /* First and last insns in the chain of the saved sequence.  */
  rtx first;
  rtx last;
  struct sequence_stack *next;
};

struct GTY(()) emit_status {
  /* This is reset to LAST_VIRTUAL_REGISTER + 1 at the start of each function.
     After rtl generation, it is 1 plus the largest register number used.  */
  int x_reg_rtx_no;

  /* Lowest label number in current function.  */
  int x_first_label_num;

  /* The ends of the doubly-linked chain of rtl for the current function.
     Both are reset to null at the start of rtl generation for the function.

     start_sequence saves both of these on `sequence_stack' and then starts
     a new, nested sequence of insns.  */
  rtx x_first_insn;
  rtx x_last_insn;

  /* Stack of pending (incomplete) sequences saved by `start_sequence'.
     Each element describes one pending sequence.
     The main insn-chain is saved in the last element of the chain,
     unless the chain is empty.  */
  struct sequence_stack *sequence_stack;

  /* INSN_UID for next insn emitted.
     Reset to 1 for each function compiled.  */
  int x_cur_insn_uid;

  /* INSN_UID for next debug insn emitted.  Only used if
     --param min-nondebug-insn-uid=<value> is given with nonzero value.  */
  int x_cur_debug_insn_uid;

  /* Location the last line-number NOTE emitted.
     This is used to avoid generating duplicates.  */
  location_t x_last_location;

  /* The length of the regno_pointer_align, regno_decl, and x_regno_reg_rtx
     vectors.  Since these vectors are needed during the expansion phase when
     the total number of registers in the function is not yet known, the
     vectors are copied and made bigger when necessary.  */
  int regno_pointer_align_length;

  /* Indexed by pseudo register number, if nonzero gives the known alignment
     for that pseudo (if REG_POINTER is set in x_regno_reg_rtx).
     Allocated in parallel with x_regno_reg_rtx.  */
  unsigned char * GTY((skip)) regno_pointer_align;
};


/* Indexed by pseudo register number, gives the rtx for that pseudo.
   Allocated in parallel with regno_pointer_align.
   FIXME: We could put it into emit_status struct, but gengtype is not able to deal
   with length attribute nested in top level structures.  */

extern GTY ((length ("crtl->emit.x_reg_rtx_no"))) rtx * regno_reg_rtx;

/* For backward compatibility... eventually these should all go away.  */
#define reg_rtx_no (crtl->emit.x_reg_rtx_no)
#define seq_stack (crtl->emit.sequence_stack)

#define REGNO_POINTER_ALIGN(REGNO) (crtl->emit.regno_pointer_align[REGNO])

struct GTY(()) expr_status {
  /* Number of units that we should eventually pop off the stack.
     These are the arguments to function calls that have already returned.  */
  int x_pending_stack_adjust;

  /* Under some ABIs, it is the caller's responsibility to pop arguments
     pushed for function calls.  A naive implementation would simply pop
     the arguments immediately after each call.  However, if several
     function calls are made in a row, it is typically cheaper to pop
     all the arguments after all of the calls are complete since a
     single pop instruction can be used.  Therefore, GCC attempts to
     defer popping the arguments until absolutely necessary.  (For
     example, at the end of a conditional, the arguments must be popped,
     since code outside the conditional won't know whether or not the
     arguments need to be popped.)

     When INHIBIT_DEFER_POP is nonzero, however, the compiler does not
     attempt to defer pops.  Instead, the stack is popped immediately
     after each call.  Rather then setting this variable directly, use
     NO_DEFER_POP and OK_DEFER_POP.  */
  int x_inhibit_defer_pop;

  /* If PREFERRED_STACK_BOUNDARY and PUSH_ROUNDING are defined, the stack
     boundary can be momentarily unaligned while pushing the arguments.
     Record the delta since last aligned boundary here in order to get
     stack alignment in the nested function calls working right.  */
  int x_stack_pointer_delta;

  /* Nonzero means __builtin_saveregs has already been done in this function.
     The value is the pseudoreg containing the value __builtin_saveregs
     returned.  */
  rtx x_saveregs_value;

  /* Similarly for __builtin_apply_args.  */
  rtx x_apply_args_value;

  /* List of labels that must never be deleted.  */
  rtx x_forced_labels;
};

typedef struct call_site_record_d *call_site_record;
DEF_VEC_P(call_site_record);
DEF_VEC_ALLOC_P(call_site_record, gc);

/* RTL representation of exception handling.  */
struct GTY(()) rtl_eh {
  rtx ehr_stackadj;
  rtx ehr_handler;
  rtx ehr_label;

  rtx sjlj_fc;
  rtx sjlj_exit_after;

  VEC(uchar,gc) *action_record_data;

  VEC(call_site_record,gc) *call_site_record[2];
};

#define pending_stack_adjust (crtl->expr.x_pending_stack_adjust)
#define inhibit_defer_pop (crtl->expr.x_inhibit_defer_pop)
#define saveregs_value (crtl->expr.x_saveregs_value)
#define apply_args_value (crtl->expr.x_apply_args_value)
#define forced_labels (crtl->expr.x_forced_labels)
#define stack_pointer_delta (crtl->expr.x_stack_pointer_delta)

struct gimple_df;
struct temp_slot;
typedef struct temp_slot *temp_slot_p;
struct call_site_record_d;

DEF_VEC_P(temp_slot_p);
DEF_VEC_ALLOC_P(temp_slot_p,gc);
struct ipa_opt_pass_d;
typedef struct ipa_opt_pass_d *ipa_opt_pass;

DEF_VEC_P(ipa_opt_pass);
DEF_VEC_ALLOC_P(ipa_opt_pass,heap);

struct GTY(()) varasm_status {
  /* If we're using a per-function constant pool, this is it.  */
  struct rtx_constant_pool *pool;

  /* Number of tree-constants deferred during the expansion of this
     function.  */
  unsigned int deferred_constants;
};

/* Information mainlined about RTL representation of incoming arguments.  */
struct GTY(()) incoming_args {
  /* Number of bytes of args popped by function being compiled on its return.
     Zero if no bytes are to be popped.
     May affect compilation of return insn or of function epilogue.  */
  int pops_args;

  /* If function's args have a fixed size, this is that size, in bytes.
     Otherwise, it is -1.
     May affect compilation of return insn or of function epilogue.  */
  int size;

  /* # bytes the prologue should push and pretend that the caller pushed them.
     The prologue must do this, but only if parms can be passed in
     registers.  */
  int pretend_args_size;

  /* This is the offset from the arg pointer to the place where the first
     anonymous arg can be found, if there is one.  */
  rtx arg_offset_rtx;

  /* Quantities of various kinds of registers
     used for the current function's args.  */
  CUMULATIVE_ARGS info;

  /* The arg pointer hard register, or the pseudo into which it was copied.  */
  rtx internal_arg_pointer;
};

/* Data for function partitioning.  */
struct GTY(()) function_subsections {
  /* Assembly labels for the hot and cold text sections, to
     be used by debugger functions for determining the size of text
     sections.  */

  const char *hot_section_label;
  const char *cold_section_label;
  const char *hot_section_end_label;
  const char *cold_section_end_label;
};

/* Describe an empty area of space in the stack frame.  These can be chained
   into a list; this is used to keep track of space wasted for alignment
   reasons.  */
struct GTY(()) frame_space
{
  struct frame_space *next;

  HOST_WIDE_INT start;
  HOST_WIDE_INT length;
};

/* Datastructures maintained for currently processed function in RTL form.  */
struct GTY(()) rtl_data {
  struct expr_status expr;
  struct emit_status emit;
  struct varasm_status varasm;
  struct incoming_args args;
  struct function_subsections subsections;
  struct rtl_eh eh;

  /* For function.c  */

  /* # of bytes of outgoing arguments.  If ACCUMULATE_OUTGOING_ARGS is
     defined, the needed space is pushed by the prologue.  */
  int outgoing_args_size;

  /* If nonzero, an RTL expression for the location at which the current
     function returns its result.  If the current function returns its
     result in a register, current_function_return_rtx will always be
     the hard register containing the result.  */
  rtx return_rtx;

  /* Opaque pointer used by get_hard_reg_initial_val and
     has_hard_reg_initial_val (see integrate.[hc]).  */
  struct initial_value_struct *hard_reg_initial_vals;

  /* A variable living at the top of the frame that holds a known value.
     Used for detecting stack clobbers.  */
  tree stack_protect_guard;

  /* List (chain of EXPR_LIST) of labels heading the current handlers for
     nonlocal gotos.  */
  rtx x_nonlocal_goto_handler_labels;

  /* Label that will go on function epilogue.
     Jumping to this label serves as a "return" instruction
     on machines which require execution of the epilogue on all returns.  */
  rtx x_return_label;

  /* Label that will go on the end of function epilogue.
     Jumping to this label serves as a "naked return" instruction
     on machines which require execution of the epilogue on all returns.  */
  rtx x_naked_return_label;

  /* List (chain of EXPR_LISTs) of all stack slots in this function.
     Made for the sake of unshare_all_rtl.  */
  rtx x_stack_slot_list;

  /* List of empty areas in the stack frame.  */
  struct frame_space *frame_space_list;

  /* Place after which to insert the tail_recursion_label if we need one.  */
  rtx x_stack_check_probe_note;

  /* Location at which to save the argument pointer if it will need to be
     referenced.  There are two cases where this is done: if nonlocal gotos
     exist, or if vars stored at an offset from the argument pointer will be
     needed by inner routines.  */
  rtx x_arg_pointer_save_area;

  /* Dynamic Realign Argument Pointer used for realigning stack.  */
  rtx drap_reg;

  /* Offset to end of allocated area of stack frame.
     If stack grows down, this is the address of the last stack slot allocated.
     If stack grows up, this is the address for the next slot.  */
  HOST_WIDE_INT x_frame_offset;

  /* Insn after which register parms and SAVE_EXPRs are born, if nonopt.  */
  rtx x_parm_birth_insn;

  /* List of all used temporaries allocated, by level.  */
  VEC(temp_slot_p,gc) *x_used_temp_slots;

  /* List of available temp slots.  */
  struct temp_slot *x_avail_temp_slots;

  /* Current nesting level for temporaries.  */
  int x_temp_slot_level;

  /* The largest alignment needed on the stack, including requirement
     for outgoing stack alignment.  */
  unsigned int stack_alignment_needed;

  /* Preferred alignment of the end of stack frame, which is preferred
     to call other functions.  */
  unsigned int preferred_stack_boundary;

  /* The minimum alignment of parameter stack.  */
  unsigned int parm_stack_boundary;

  /* The largest alignment of slot allocated on the stack.  */
  unsigned int max_used_stack_slot_alignment;

  /* The stack alignment estimated before reload, with consideration of
     following factors:
     1. Alignment of local stack variables (max_used_stack_slot_alignment)
     2. Alignment requirement to call other functions
        (preferred_stack_boundary)
     3. Alignment of non-local stack variables but might be spilled in
        local stack.  */
  unsigned int stack_alignment_estimated;

  /* For reorg.  */

  /* If some insns can be deferred to the delay slots of the epilogue, the
     delay list for them is recorded here.  */
  rtx epilogue_delay_list;

  /* Nonzero if function being compiled called builtin_return_addr or
     builtin_frame_address with nonzero count.  */
  bool accesses_prior_frames;

  /* Nonzero if the function calls __builtin_eh_return.  */
  bool calls_eh_return;

  /* Nonzero if function saves all registers, e.g. if it has a nonlocal
     label that can reach the exit block via non-exceptional paths. */
  bool saves_all_registers;

  /* Nonzero if function being compiled has nonlocal gotos to parent
     function.  */
  bool has_nonlocal_goto;

  /* Nonzero if function being compiled has an asm statement.  */
  bool has_asm_statement;

  /* This bit is used by the exception handling logic.  It is set if all
     calls (if any) are sibling calls.  Such functions do not have to
     have EH tables generated, as they cannot throw.  A call to such a
     function, however, should be treated as throwing if any of its callees
     can throw.  */
  bool all_throwers_are_sibcalls;

  /* Nonzero if stack limit checking should be enabled in the current
     function.  */
  bool limit_stack;

  /* Nonzero if profiling code should be generated.  */
  bool profile;

  /* Nonzero if the current function uses the constant pool.  */
  bool uses_const_pool;

  /* Nonzero if the current function uses pic_offset_table_rtx.  */
  bool uses_pic_offset_table;

  /* Nonzero if the current function needs an lsda for exception handling.  */
  bool uses_eh_lsda;

  /* Set when the tail call has been produced.  */
  bool tail_call_emit;

  /* Nonzero if code to initialize arg_pointer_save_area has been emitted.  */
  bool arg_pointer_save_area_init;

  /* Nonzero if current function must be given a frame pointer.
     Set in global.c if anything is allocated on the stack there.  */
  bool frame_pointer_needed;

  /* When set, expand should optimize for speed.  */
  bool maybe_hot_insn_p;

  /* Nonzero if function stack realignment is needed.  This flag may be
     set twice: before and after reload.  It is set before reload wrt
     stack alignment estimation before reload.  It will be changed after
     reload if by then criteria of stack realignment is different.
     The value set after reload is the accurate one and is finalized.  */
  bool stack_realign_needed;

  /* Nonzero if function stack realignment is tried.  This flag is set
     only once before reload.  It affects register elimination.  This
     is used to generate DWARF debug info for stack variables.  */
  bool stack_realign_tried;

  /* Nonzero if function being compiled needs dynamic realigned
     argument pointer (drap) if stack needs realigning.  */
  bool need_drap;

  /* Nonzero if function stack realignment estimation is done, namely
     stack_realign_needed flag has been set before reload wrt estimated
     stack alignment info.  */
  bool stack_realign_processed;

  /* Nonzero if function stack realignment has been finalized, namely
     stack_realign_needed flag has been set and finalized after reload.  */
  bool stack_realign_finalized;

  /* True if dbr_schedule has already been called for this function.  */
  bool dbr_scheduled_p;

  /* True if current function can not throw.  Unlike
     TREE_NOTHROW (current_function_decl) it is set even for overwritable
     function where currently compiled version of it is nothrow.  */
  bool nothrow;

  /* Like regs_ever_live, but 1 if a reg is set or clobbered from an
     asm.  Unlike regs_ever_live, elements of this array corresponding
     to eliminable regs (like the frame pointer) are set if an asm
     sets them.  */
  HARD_REG_SET asm_clobbers;
};

#define return_label (crtl->x_return_label)
#define naked_return_label (crtl->x_naked_return_label)
#define stack_slot_list (crtl->x_stack_slot_list)
#define parm_birth_insn (crtl->x_parm_birth_insn)
#define frame_offset (crtl->x_frame_offset)
#define stack_check_probe_note (crtl->x_stack_check_probe_note)
#define arg_pointer_save_area (crtl->x_arg_pointer_save_area)
#define used_temp_slots (crtl->x_used_temp_slots)
#define avail_temp_slots (crtl->x_avail_temp_slots)
#define temp_slot_level (crtl->x_temp_slot_level)
#define nonlocal_goto_handler_labels (crtl->x_nonlocal_goto_handler_labels)
#define frame_pointer_needed (crtl->frame_pointer_needed)
#define stack_realign_fp (crtl->stack_realign_needed && !crtl->need_drap)
#define stack_realign_drap (crtl->stack_realign_needed && crtl->need_drap)

extern GTY(()) struct rtl_data x_rtl;

/* Accessor to RTL datastructures.  We keep them statically allocated now since
   we never keep multiple functions.  For threaded compiler we might however
   want to do differently.  */
#define crtl (&x_rtl)

struct GTY(()) stack_usage
{
  /* # of bytes of static stack space allocated by the function.  */
  HOST_WIDE_INT static_stack_size;

  /* # of bytes of dynamic stack space allocated by the function.  This is
     meaningful only if has_unbounded_dynamic_stack_size is zero.  */
  HOST_WIDE_INT dynamic_stack_size;

  /* # of bytes of space pushed onto the stack after the prologue.  If
     !ACCUMULATE_OUTGOING_ARGS, it contains the outgoing arguments.  */
  int pushed_stack_size;

  /* # of dynamic allocations in the function.  */
  unsigned int dynamic_alloc_count : 31;

  /* Nonzero if the amount of stack space allocated dynamically cannot
     be bounded at compile-time.  */
  unsigned int has_unbounded_dynamic_stack_size : 1;
};

#define current_function_static_stack_size (cfun->su->static_stack_size)
#define current_function_dynamic_stack_size (cfun->su->dynamic_stack_size)
#define current_function_pushed_stack_size (cfun->su->pushed_stack_size)
#define current_function_dynamic_alloc_count (cfun->su->dynamic_alloc_count)
#define current_function_has_unbounded_dynamic_stack_size \
  (cfun->su->has_unbounded_dynamic_stack_size)
#define current_function_allocates_dynamic_stack_space    \
  (current_function_dynamic_stack_size != 0               \
   || current_function_has_unbounded_dynamic_stack_size)

/* This structure can save all the important global and static variables
   describing the status of the current function.  */

struct GTY(()) function {
  struct eh_status *eh;

  /* The control flow graph for this function.  */
  struct control_flow_graph *cfg;

  /* GIMPLE body for this function.  */
  struct gimple_seq_d *gimple_body;

  /* SSA and dataflow information.  */
  struct gimple_df *gimple_df;

  /* The loops in this function.  */
  struct loops *x_current_loops;

  /* The stack usage of this function.  */
  struct stack_usage *su;

  /* Value histograms attached to particular statements.  */
  htab_t GTY((skip)) value_histograms;

  /* For function.c.  */

  /* Points to the FUNCTION_DECL of this function.  */
  tree decl;

  /* A PARM_DECL that should contain the static chain for this function.
     It will be initialized at the beginning of the function.  */
  tree static_chain_decl;

  /* An expression that contains the non-local goto save area.  The first
     word is the saved frame pointer and the second is the saved stack
     pointer.  */
  tree nonlocal_goto_save_area;

  /* Vector of function local variables, functions, types and constants.  */
  VEC(tree,gc) *local_decls;

  /* For md files.  */

  /* tm.h can use this to store whatever it likes.  */
  struct machine_function * GTY ((maybe_undef)) machine;

  /* Language-specific code can use this to store whatever it likes.  */
  struct language_function * language;

  /* Used types hash table.  */
  htab_t GTY ((param_is (union tree_node))) used_types_hash;

  /* Last statement uid.  */
  int last_stmt_uid;

  /* Function's module id.  */
  unsigned module_id;

  /* Function sequence number for profiling, debugging, etc.  */
  int funcdef_no;

  /* Line number of the start of the function for debugging purposes.  */
  location_t function_start_locus;

  /* Line number of the end of the function.  */
  location_t function_end_locus;

  /* Properties used by the pass manager.  */
  unsigned int curr_properties;
  unsigned int last_verified;

  /* Non-null if the function does something that would prevent it from
     being copied; this applies to both versioning and inlining.  Set to
     a string describing the reason for failure.  */
  const char * GTY((skip)) cannot_be_copied_reason;

  /* Collected bit flags.  */

  /* Number of units of general registers that need saving in stdarg
     function.  What unit is depends on the backend, either it is number
     of bytes, or it can be number of registers.  */
  unsigned int va_list_gpr_size : 8;

  /* Number of units of floating point registers that need saving in stdarg
     function.  */
  unsigned int va_list_fpr_size : 8;

  /* Nonzero if function being compiled can call setjmp.  */
  unsigned int calls_setjmp : 1;

  /* Nonzero if function being compiled can call alloca,
     either as a subroutine or builtin.  */
  unsigned int calls_alloca : 1;

  /* Nonzero if function being compiled receives nonlocal gotos
     from nested functions.  */
  unsigned int has_nonlocal_label : 1;

  /* Nonzero if we've set cannot_be_copied_reason.  I.e. if
     (cannot_be_copied_set && !cannot_be_copied_reason), the function
     can in fact be copied.  */
  unsigned int cannot_be_copied_set : 1;

  /* Nonzero if current function uses stdarg.h or equivalent.  */
  unsigned int stdarg : 1;

  /* Nonzero if the back-end should not keep track of expressions that
     determine the size of variable-sized objects.  Normally, such
     expressions are saved away, and then expanded when the next
     function is started.  For example, if a parameter has a
     variable-sized type, then the size of the parameter is computed
     when the function body is entered.  However, some front-ends do
     not desire this behavior.  */
  unsigned int dont_save_pending_sizes_p : 1;

  unsigned int after_inlining : 1;
  unsigned int always_inline_functions_inlined : 1;

  /* Nonzero if function being compiled can throw synchronous non-call
     exceptions.  */
  unsigned int can_throw_non_call_exceptions : 1;

  /* Fields below this point are not set for abstract functions; see
     allocate_struct_function.  */

  /* Nonzero if function being compiled needs to be given an address
     where the value should be stored.  */
  unsigned int returns_struct : 1;

  /* Nonzero if function being compiled needs to
     return the address of where it has put a structure value.  */
  unsigned int returns_pcc_struct : 1;

  /* Nonzero if pass_tree_profile was run on this function.  */
  unsigned int after_tree_profile : 1;

  /* Nonzero if this function has local DECL_HARD_REGISTER variables.
     In this case code motion has to be done more carefully.  */
  unsigned int has_local_explicit_reg_vars : 1;

  /* Nonzero if the current function is a thunk, i.e., a lightweight
     function implemented by the output_mi_thunk hook) that just
     adjusts one of its arguments and forwards to another
     function.  */
  unsigned int is_thunk : 1;
};

#if 0
#define EXTRACT_MODULE_ID_FROM_GLOBAL_ID(gid) (unsigned)(((gid) >> FUNC_ID_WIDTH) & FUNC_ID_MASK)
#define EXTRACT_FUNC_ID_FROM_GLOBAL_ID(gid) (unsigned)((gid) & FUNC_ID_MASK)
#define FUNC_DECL_MODULE_ID(func) EXTRACT_MODULE_ID_FROM_GLOBAL_ID ((func)->funcdef_no + 1)
#define FUNC_DECL_FUNC_ID(func) EXTRACT_FUNC_ID_FROM_GLOBAL_ID ((func)->funcdef_no + 1)
#define FUNC_DECL_GLOBAL_ID(func) ((func)->funcdef_no + 1)
#define GEN_FUNC_GLOBAL_ID(m,f) ((((HOST_WIDE_INT) (m)) << FUNC_ID_WIDTH) | (f))
#endif

/* The bit width of function id in the global function id used
   in LIPO.  */
#define FUNC_ID_WIDTH HOST_BITS_PER_WIDEST_INT / 2
/* The mask to extract function id from the global function id.  */
#define FUNC_ID_MASK ((1ll << FUNC_ID_WIDTH) - 1)
/* Macro to extract module id from global function id GID.  */
#define EXTRACT_MODULE_ID_FROM_GLOBAL_ID(gid) (unsigned)(((gid) >>\
                                        FUNC_ID_WIDTH) & FUNC_ID_MASK)
/* Macro to extract function id from global function id GID.  */
#define EXTRACT_FUNC_ID_FROM_GLOBAL_ID(gid) (unsigned)((gid) & FUNC_ID_MASK)
/* Macro to generate a global function id from module id M and
   function id F.  */
#define GEN_FUNC_GLOBAL_ID(m,f) ((((HOST_WIDEST_INT) (m)) << FUNC_ID_WIDTH)\
                                 | (f))
/* Access macro for module_id field of function FUNC.  */
#define FUNC_DECL_MODULE_ID(func) ((func)->module_id)
/* Access macro for funcdef_no field of function FUNC.  */
#define FUNC_DECL_FUNC_ID(func)   ((func)->funcdef_no + 1)
/* Macro to compute global function id for FUNC.  */
#define FUNC_DECL_GLOBAL_ID(func) \
  GEN_FUNC_GLOBAL_ID (FUNC_DECL_MODULE_ID (func), FUNC_DECL_FUNC_ID (func))
/* 32 bit wide unique id used for asm label (limit: 30k modules,
   128k funcs per module.  */
<<<<<<< HEAD
#define FUNC_LABEL_ID(func) ((FUNC_DECL_MODULE_ID (func) << 17) +\
=======
#define FUNC_LABEL_ID(func) ((FUNC_DECL_MODULE_ID (func) << 18) +\
>>>>>>> 3bc24da1
                             (func)->funcdef_no)

/* Add the decl D to the local_decls list of FUN.  */

static inline void
add_local_decl (struct function *fun, tree d)
{
  VEC_safe_push (tree, gc, fun->local_decls, d);
}

#define FOR_EACH_LOCAL_DECL(FUN, I, D)		\
  FOR_EACH_VEC_ELT_REVERSE (tree, (FUN)->local_decls, I, D)

/* If va_list_[gf]pr_size is set to this, it means we don't know how
   many units need to be saved.  */
#define VA_LIST_MAX_GPR_SIZE	255
#define VA_LIST_MAX_FPR_SIZE	255

/* The function currently being compiled.  */
extern GTY(()) struct function *cfun;

/* In order to ensure that cfun is not set directly, we redefine it so
   that it is not an lvalue.  Rather than assign to cfun, use
   push_cfun or set_cfun.  */
#define cfun (cfun + 0)

/* Nonzero if we've already converted virtual regs to hard regs.  */
extern int virtuals_instantiated;

/* Nonzero if at least one trampoline has been created.  */
extern int trampolines_created;

struct GTY(()) types_used_by_vars_entry {
  tree type;
  tree var_decl;
};

/* Hash table making the relationship between a global variable
   and the types it references in its initializer. The key of the
   entry is a referenced type, and the value is the DECL of the global
   variable. types_use_by_vars_do_hash and types_used_by_vars_eq below are
   the hash and equality functions to use for this hash table.  */
extern GTY((param_is (struct types_used_by_vars_entry))) htab_t
  types_used_by_vars_hash;

hashval_t types_used_by_vars_do_hash (const void*);
int types_used_by_vars_eq (const void *, const void *);
void types_used_by_var_decl_insert (tree type, tree var_decl);

/* During parsing of a global variable, this vector contains the types
   referenced by the global variable.  */
extern GTY(()) VEC(tree,gc) *types_used_by_cur_var_decl;


/* cfun shouldn't be set directly; use one of these functions instead.  */
extern void set_cfun (struct function *new_cfun);
extern void push_cfun (struct function *new_cfun);
extern void pop_cfun (void);
extern void instantiate_decl_rtl (rtx x);

/* For backward compatibility... eventually these should all go away.  */
#define current_function_funcdef_no (cfun->funcdef_no)

#define current_loops (cfun->x_current_loops)
#define dom_computed (cfun->cfg->x_dom_computed)
#define n_bbs_in_dom_tree (cfun->cfg->x_n_bbs_in_dom_tree)
#define VALUE_HISTOGRAMS(fun) (fun)->value_histograms

/* Identify BLOCKs referenced by more than one NOTE_INSN_BLOCK_{BEG,END},
   and create duplicate blocks.  */
extern void reorder_blocks (void);

/* Set BLOCK_NUMBER for all the blocks in FN.  */
extern void number_blocks (tree);

extern void clear_block_marks (tree);
extern tree blocks_nreverse (tree);

/* Return size needed for stack frame based on slots so far allocated.
   This size counts from zero.  It is not rounded to STACK_BOUNDARY;
   the caller may have to do that.  */
extern HOST_WIDE_INT get_frame_size (void);

/* Issue an error message and return TRUE if frame OFFSET overflows in
   the signed target pointer arithmetics for function FUNC.  Otherwise
   return FALSE.  */
extern bool frame_offset_overflow (HOST_WIDE_INT, tree);

/* A pointer to a function to create target specific, per-function
   data structures.  */
extern struct machine_function * (*init_machine_status) (void);

/* Save and restore status information for a nested function.  */
extern void free_after_parsing (struct function *);
extern void free_after_compilation (struct function *);

extern void init_varasm_status (void);

#ifdef RTX_CODE
extern void diddle_return_value (void (*)(rtx, void*), void*);
extern void clobber_return_register (void);
#endif

extern rtx get_arg_pointer_save_area (void);

/* Returns the name of the current function.  */
extern const char *current_function_name (void);

extern void do_warn_unused_parameter (tree);

extern bool pass_by_reference (CUMULATIVE_ARGS *, enum machine_mode,
			       tree, bool);
extern bool reference_callee_copied (CUMULATIVE_ARGS *, enum machine_mode,
				     tree, bool);

extern void used_types_insert (tree);

extern int get_next_funcdef_no (void);
extern int get_last_funcdef_no (void);

extern void reset_funcdef_no (void);
extern void set_funcdef_no (int);

/* In predict.c */
extern bool optimize_function_for_size_p (struct function *);
extern bool optimize_function_for_speed_p (struct function *);

#endif  /* GCC_FUNCTION_H */<|MERGE_RESOLUTION|>--- conflicted
+++ resolved
@@ -674,11 +674,7 @@
   GEN_FUNC_GLOBAL_ID (FUNC_DECL_MODULE_ID (func), FUNC_DECL_FUNC_ID (func))
 /* 32 bit wide unique id used for asm label (limit: 30k modules,
    128k funcs per module.  */
-<<<<<<< HEAD
-#define FUNC_LABEL_ID(func) ((FUNC_DECL_MODULE_ID (func) << 17) +\
-=======
 #define FUNC_LABEL_ID(func) ((FUNC_DECL_MODULE_ID (func) << 18) +\
->>>>>>> 3bc24da1
                              (func)->funcdef_no)
 
 /* Add the decl D to the local_decls list of FUN.  */

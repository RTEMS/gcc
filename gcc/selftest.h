/* A self-testing framework, for use by -fself-test.
   Copyright (C) 2015-2016 Free Software Foundation, Inc.

This file is part of GCC.

GCC is free software; you can redistribute it and/or modify it under
the terms of the GNU General Public License as published by the Free
Software Foundation; either version 3, or (at your option) any later
version.

GCC is distributed in the hope that it will be useful, but WITHOUT ANY
WARRANTY; without even the implied warranty of MERCHANTABILITY or
FITNESS FOR A PARTICULAR PURPOSE.  See the GNU General Public License
for more details.

You should have received a copy of the GNU General Public License
along with GCC; see the file COPYING3.  If not see
<http://www.gnu.org/licenses/>.  */

#ifndef GCC_SELFTEST_H
#define GCC_SELFTEST_H

/* The selftest code should entirely disappear in a production
   configuration, hence we guard all of it with #if CHECKING_P.  */

#if CHECKING_P

namespace selftest {

/* The entrypoint for running all tests.  */

extern void run_tests ();

/* Record the successful outcome of some aspect of the test.  */

extern void pass (const char *file, int line, const char *msg);

/* Report the failed outcome of some aspect of the test and abort.  */

extern void fail (const char *file, int line, const char *msg);

/* Declarations for specific families of tests (by source file), in
   alphabetical order.  */
extern void bitmap_c_tests ();
extern void diagnostic_show_locus_c_tests ();
extern void et_forest_c_tests ();
extern void fold_const_c_tests ();
extern void function_tests_c_tests ();
extern void gimple_c_tests ();
extern void ggc_tests_c_tests ();
extern void hash_map_tests_c_tests ();
extern void hash_set_tests_c_tests ();
extern void input_c_tests ();
extern void pretty_print_c_tests ();
extern void rtl_tests_c_tests ();
extern void spellcheck_c_tests ();
extern void tree_c_tests ();
extern void tree_cfg_c_tests ();
extern void vec_c_tests ();
extern void wide_int_cc_tests ();

extern int num_passes;

} /* end of namespace selftest.  */

/* Macros for writing tests.  */

/* Evaluate EXPR and coerce to bool, calling
   ::selftest::pass if it is true,
   ::selftest::fail if it false.  */

#define ASSERT_TRUE(EXPR)				\
  SELFTEST_BEGIN_STMT					\
  const char *desc = "ASSERT_TRUE (" #EXPR ")";		\
  bool actual = (EXPR);					\
  if (actual)						\
    ::selftest::pass (__FILE__, __LINE__, desc);	\
  else							\
    ::selftest::fail (__FILE__, __LINE__, desc);		\
  SELFTEST_END_STMT

/* Evaluate EXPR and coerce to bool, calling
   ::selftest::pass if it is false,
   ::selftest::fail if it true.  */

#define ASSERT_FALSE(EXPR)					\
  SELFTEST_BEGIN_STMT						\
  const char *desc = "ASSERT_FALSE (" #EXPR ")";		\
  bool actual = (EXPR);					\
  if (actual)							\
    ::selftest::fail (__FILE__, __LINE__, desc);				\
  else								\
    ::selftest::pass (__FILE__, __LINE__, desc);				\
  SELFTEST_END_STMT

/* Evaluate EXPECTED and ACTUAL and compare them with ==, calling
   ::selftest::pass if they are equal,
   ::selftest::fail if they are non-equal.  */

#define ASSERT_EQ(EXPECTED, ACTUAL) \
  ASSERT_EQ_AT ((SELFTEST_LOCATION), (EXPECTED), (ACTUAL))

/* Like ASSERT_EQ, but treat LOC as the effective location of the
   selftest.  */

#define ASSERT_EQ_AT(LOC, EXPECTED, ACTUAL)		       \
  SELFTEST_BEGIN_STMT					       \
  const char *desc = "ASSERT_EQ (" #EXPECTED ", " #ACTUAL ")"; \
  if ((EXPECTED) == (ACTUAL))				       \
<<<<<<< HEAD
    ::selftest::pass (__FILE__, __LINE__, desc);			       \
  else							       \
    ::selftest::fail (__FILE__, __LINE__, desc);			       \
=======
    ::selftest::pass ((LOC), desc);			       \
  else							       \
    ::selftest::fail ((LOC), desc);			       \
>>>>>>> a60a5d31
  SELFTEST_END_STMT

/* Evaluate EXPECTED and ACTUAL and compare them with !=, calling
   ::selftest::pass if they are non-equal,
   ::selftest::fail if they are equal.  */

#define ASSERT_NE(EXPECTED, ACTUAL)			       \
  SELFTEST_BEGIN_STMT					       \
  const char *desc = "ASSERT_NE (" #EXPECTED ", " #ACTUAL ")"; \
  if ((EXPECTED) != (ACTUAL))				       \
    ::selftest::pass (__FILE__, __LINE__, desc);			       \
  else							       \
    ::selftest::fail (__FILE__, __LINE__, desc);			       \
  SELFTEST_END_STMT

/* Evaluate EXPECTED and ACTUAL and compare them with strcmp, calling
   ::selftest::pass if they are equal,
   ::selftest::fail if they are non-equal.  */

#define ASSERT_STREQ(EXPECTED, ACTUAL)			       \
  SELFTEST_BEGIN_STMT					       \
  const char *desc = "ASSERT_STREQ (" #EXPECTED ", " #ACTUAL ")"; \
  const char *expected_ = (EXPECTED);				  \
  const char *actual_ = (ACTUAL);				  \
  if (0 == strcmp (expected_, actual_))				  \
    ::selftest::pass (__FILE__, __LINE__, desc);			       \
  else							       \
    ::selftest::fail (__FILE__, __LINE__, desc);			       \
  SELFTEST_END_STMT

/* Evaluate PRED1 (VAL1), calling ::selftest::pass if it is true,
   ::selftest::fail if it is false.  */

#define ASSERT_PRED1(PRED1, VAL1)			\
  SELFTEST_BEGIN_STMT					\
  const char *desc = "ASSERT_PRED1 (" #PRED1 ", " #VAL1 ")";	\
  bool actual = (PRED1) (VAL1);				\
  if (actual)						\
    ::selftest::pass (__FILE__, __LINE__, desc);			\
  else							\
    ::selftest::fail (__FILE__, __LINE__, desc);			\
  SELFTEST_END_STMT

#define SELFTEST_BEGIN_STMT do {
#define SELFTEST_END_STMT   } while (0)

#endif /* #if CHECKING_P */

#endif /* GCC_SELFTEST_H */<|MERGE_RESOLUTION|>--- conflicted
+++ resolved
@@ -27,21 +27,52 @@
 
 namespace selftest {
 
+/* A struct describing the source-location of a selftest, to make it
+   easier to track down failing tests.  */
+
+struct location
+{
+  location (const char *file, int line, const char *function)
+    : m_file (file), m_line (line), m_function (function) {}
+
+  const char *m_file;
+  int m_line;
+  const char *m_function;
+};
+
+/* A macro for use in selftests and by the ASSERT_ macros below,
+   constructing a selftest::location for the current source location.  */
+
+#define SELFTEST_LOCATION \
+  (::selftest::location (__FILE__, __LINE__, __FUNCTION__))
+
 /* The entrypoint for running all tests.  */
 
 extern void run_tests ();
 
 /* Record the successful outcome of some aspect of the test.  */
 
-extern void pass (const char *file, int line, const char *msg);
+extern void pass (const location &loc, const char *msg);
 
 /* Report the failed outcome of some aspect of the test and abort.  */
 
-extern void fail (const char *file, int line, const char *msg);
+extern void fail (const location &loc, const char *msg);
+
+/* As "fail", but using printf-style formatted output.  */
+
+extern void fail_formatted (const location &loc, const char *fmt, ...)
+ ATTRIBUTE_PRINTF_2;
+
+/* Implementation detail of ASSERT_STREQ.  */
+
+extern void assert_streq (const location &loc,
+			  const char *desc_expected, const char *desc_actual,
+			  const char *val_expected, const char *val_actual);
 
 /* Declarations for specific families of tests (by source file), in
    alphabetical order.  */
 extern void bitmap_c_tests ();
+extern void diagnostic_c_tests ();
 extern void diagnostic_show_locus_c_tests ();
 extern void et_forest_c_tests ();
 extern void fold_const_c_tests ();
@@ -54,6 +85,7 @@
 extern void pretty_print_c_tests ();
 extern void rtl_tests_c_tests ();
 extern void spellcheck_c_tests ();
+extern void spellcheck_tree_c_tests ();
 extern void tree_c_tests ();
 extern void tree_cfg_c_tests ();
 extern void vec_c_tests ();
@@ -74,9 +106,9 @@
   const char *desc = "ASSERT_TRUE (" #EXPR ")";		\
   bool actual = (EXPR);					\
   if (actual)						\
-    ::selftest::pass (__FILE__, __LINE__, desc);	\
+    ::selftest::pass (SELFTEST_LOCATION, desc);	\
   else							\
-    ::selftest::fail (__FILE__, __LINE__, desc);		\
+    ::selftest::fail (SELFTEST_LOCATION, desc);		\
   SELFTEST_END_STMT
 
 /* Evaluate EXPR and coerce to bool, calling
@@ -88,9 +120,9 @@
   const char *desc = "ASSERT_FALSE (" #EXPR ")";		\
   bool actual = (EXPR);					\
   if (actual)							\
-    ::selftest::fail (__FILE__, __LINE__, desc);				\
+    ::selftest::fail (SELFTEST_LOCATION, desc);				\
   else								\
-    ::selftest::pass (__FILE__, __LINE__, desc);				\
+    ::selftest::pass (SELFTEST_LOCATION, desc);				\
   SELFTEST_END_STMT
 
 /* Evaluate EXPECTED and ACTUAL and compare them with ==, calling
@@ -107,15 +139,9 @@
   SELFTEST_BEGIN_STMT					       \
   const char *desc = "ASSERT_EQ (" #EXPECTED ", " #ACTUAL ")"; \
   if ((EXPECTED) == (ACTUAL))				       \
-<<<<<<< HEAD
-    ::selftest::pass (__FILE__, __LINE__, desc);			       \
-  else							       \
-    ::selftest::fail (__FILE__, __LINE__, desc);			       \
-=======
     ::selftest::pass ((LOC), desc);			       \
   else							       \
     ::selftest::fail ((LOC), desc);			       \
->>>>>>> a60a5d31
   SELFTEST_END_STMT
 
 /* Evaluate EXPECTED and ACTUAL and compare them with !=, calling
@@ -126,24 +152,28 @@
   SELFTEST_BEGIN_STMT					       \
   const char *desc = "ASSERT_NE (" #EXPECTED ", " #ACTUAL ")"; \
   if ((EXPECTED) != (ACTUAL))				       \
-    ::selftest::pass (__FILE__, __LINE__, desc);			       \
+    ::selftest::pass (SELFTEST_LOCATION, desc);			       \
   else							       \
-    ::selftest::fail (__FILE__, __LINE__, desc);			       \
+    ::selftest::fail (SELFTEST_LOCATION, desc);			       \
   SELFTEST_END_STMT
 
 /* Evaluate EXPECTED and ACTUAL and compare them with strcmp, calling
    ::selftest::pass if they are equal,
    ::selftest::fail if they are non-equal.  */
 
-#define ASSERT_STREQ(EXPECTED, ACTUAL)			       \
-  SELFTEST_BEGIN_STMT					       \
-  const char *desc = "ASSERT_STREQ (" #EXPECTED ", " #ACTUAL ")"; \
-  const char *expected_ = (EXPECTED);				  \
-  const char *actual_ = (ACTUAL);				  \
-  if (0 == strcmp (expected_, actual_))				  \
-    ::selftest::pass (__FILE__, __LINE__, desc);			       \
-  else							       \
-    ::selftest::fail (__FILE__, __LINE__, desc);			       \
+#define ASSERT_STREQ(EXPECTED, ACTUAL)				    \
+  SELFTEST_BEGIN_STMT						    \
+  ::selftest::assert_streq (SELFTEST_LOCATION, #EXPECTED, #ACTUAL, \
+			    (EXPECTED), (ACTUAL));		    \
+  SELFTEST_END_STMT
+
+/* Like ASSERT_STREQ_AT, but treat LOC as the effective location of the
+   selftest.  */
+
+#define ASSERT_STREQ_AT(LOC, EXPECTED, ACTUAL)			    \
+  SELFTEST_BEGIN_STMT						    \
+  ::selftest::assert_streq ((LOC), #EXPECTED, #ACTUAL,		    \
+			    (EXPECTED), (ACTUAL));		    \
   SELFTEST_END_STMT
 
 /* Evaluate PRED1 (VAL1), calling ::selftest::pass if it is true,
@@ -154,9 +184,9 @@
   const char *desc = "ASSERT_PRED1 (" #PRED1 ", " #VAL1 ")";	\
   bool actual = (PRED1) (VAL1);				\
   if (actual)						\
-    ::selftest::pass (__FILE__, __LINE__, desc);			\
+    ::selftest::pass (SELFTEST_LOCATION, desc);			\
   else							\
-    ::selftest::fail (__FILE__, __LINE__, desc);			\
+    ::selftest::fail (SELFTEST_LOCATION, desc);			\
   SELFTEST_END_STMT
 
 #define SELFTEST_BEGIN_STMT do {

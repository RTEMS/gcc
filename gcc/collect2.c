/* Collect static initialization info into data structures that can be
   traversed by C++ initialization and finalization routines.
   Copyright (C) 1992, 1993, 1994, 1995, 1996, 1997, 1998,
<<<<<<< HEAD
   1999, 2000, 2001, 2002, 2003, 2004, 2005, 2007, 2008
=======
   1999, 2000, 2001, 2002, 2003, 2004, 2005, 2007, 2008, 2009
>>>>>>> 42a9ba1d
   Free Software Foundation, Inc.
   Contributed by Chris Smith (csmith@convex.com).
   Heavily modified by Michael Meissner (meissner@cygnus.com),
   Per Bothner (bothner@cygnus.com), and John Gilmore (gnu@cygnus.com).

This file is part of GCC.

GCC is free software; you can redistribute it and/or modify it under
the terms of the GNU General Public License as published by the Free
Software Foundation; either version 3, or (at your option) any later
version.

GCC is distributed in the hope that it will be useful, but WITHOUT ANY
WARRANTY; without even the implied warranty of MERCHANTABILITY or
FITNESS FOR A PARTICULAR PURPOSE.  See the GNU General Public License
for more details.

You should have received a copy of the GNU General Public License
along with GCC; see the file COPYING3.  If not see
<http://www.gnu.org/licenses/>.  */


/* Build tables of static constructors and destructors and run ld.  */

#include "config.h"
#include "system.h"
#include "coretypes.h"
#include "tm.h"
#include <signal.h>
#if ! defined( SIGCHLD ) && defined( SIGCLD )
#  define SIGCHLD SIGCLD
#endif

#ifndef LIBRARY_PATH_ENV
#define LIBRARY_PATH_ENV "LIBRARY_PATH"
#endif

#define COLLECT

#include "collect2.h"
#include "collect2-aix.h"
#include "demangle.h"
#include "obstack.h"
#include "intl.h"
#include "version.h"

/* On certain systems, we have code that works by scanning the object file
   directly.  But this code uses system-specific header files and library
   functions, so turn it off in a cross-compiler.  Likewise, the names of
   the utilities are not correct for a cross-compiler; we have to hope that
   cross-versions are in the proper directories.  */

#ifdef CROSS_DIRECTORY_STRUCTURE
#ifndef CROSS_AIX_SUPPORT
#undef OBJECT_FORMAT_COFF
#endif
#undef MD_EXEC_PREFIX
#undef REAL_LD_FILE_NAME
#undef REAL_NM_FILE_NAME
#undef REAL_STRIP_FILE_NAME
#endif

/* If we cannot use a special method, use the ordinary one:
   run nm to find what symbols are present.
   In a cross-compiler, this means you need a cross nm,
   but that is not quite as unpleasant as special headers.  */

#if !defined (OBJECT_FORMAT_COFF)
#define OBJECT_FORMAT_NONE
#endif

#ifdef OBJECT_FORMAT_COFF

#ifndef CROSS_DIRECTORY_STRUCTURE
#include <a.out.h>
#include <ar.h>

#ifdef UMAX
#include <sgs.h>
#endif

/* Many versions of ldfcn.h define these.  */
#ifdef FREAD
#undef FREAD
#undef FWRITE
#endif

#include <ldfcn.h>
#endif

/* Some systems have an ISCOFF macro, but others do not.  In some cases
   the macro may be wrong.  MY_ISCOFF is defined in tm.h files for machines
   that either do not have an ISCOFF macro in /usr/include or for those
   where it is wrong.  */

#ifndef MY_ISCOFF
#define MY_ISCOFF(X) ISCOFF (X)
#endif

#endif /* OBJECT_FORMAT_COFF */

#ifdef OBJECT_FORMAT_NONE

/* Default flags to pass to nm.  */
#ifndef NM_FLAGS
#define NM_FLAGS "-n"
#endif

#endif /* OBJECT_FORMAT_NONE */

/* Some systems use __main in a way incompatible with its use in gcc, in these
   cases use the macros NAME__MAIN to give a quoted symbol and SYMBOL__MAIN to
   give the same symbol without quotes for an alternative entry point.  */
#ifndef NAME__MAIN
#define NAME__MAIN "__main"
#endif

/* This must match tree.h.  */
#define DEFAULT_INIT_PRIORITY 65535

#ifndef COLLECT_SHARED_INIT_FUNC
#define COLLECT_SHARED_INIT_FUNC(STREAM, FUNC) \
  fprintf ((STREAM), "void _GLOBAL__DI() {\n\t%s();\n}\n", (FUNC))
#endif
#ifndef COLLECT_SHARED_FINI_FUNC
#define COLLECT_SHARED_FINI_FUNC(STREAM, FUNC) \
  fprintf ((STREAM), "void _GLOBAL__DD() {\n\t%s();\n}\n", (FUNC))
#endif

#ifdef LDD_SUFFIX
#define SCAN_LIBRARIES
#endif

#ifndef SHLIB_SUFFIX
#define SHLIB_SUFFIX ".so"
#endif

#ifdef USE_COLLECT2
int do_collecting = 1;
#else
int do_collecting = 0;
#endif

/* Nonzero if we should suppress the automatic demangling of identifiers
   in linker error messages.  Set from COLLECT_NO_DEMANGLE.  */
int no_demangle;

/* Linked lists of constructor and destructor names.  */

struct id
{
  struct id *next;
  int sequence;
  char name[1];
};

struct head
{
  struct id *first;
  struct id *last;
  int number;
};

/* Enumeration giving which pass this is for scanning the program file.  */

enum pass {
  PASS_FIRST,				/* without constructors */
  PASS_OBJ,				/* individual objects */
  PASS_LIB,				/* looking for shared libraries */
  PASS_SECOND				/* with constructors linked in */
};

int vflag;				/* true if -v */
static int rflag;			/* true if -r */
static int strip_flag;			/* true if -s */
static const char *demangle_flag;
#ifdef COLLECT_EXPORT_LIST
static int export_flag;                 /* true if -bE */
static int aix64_flag;			/* true if -b64 */
static int aixrtl_flag;			/* true if -brtl */
#endif

int debug;				/* true if -debug */

static int shared_obj;			/* true if -shared */

static const char *c_file;		/* <xxx>.c for constructor/destructor list.  */
static const char *o_file;		/* <xxx>.o for constructor/destructor list.  */
#ifdef COLLECT_EXPORT_LIST
static const char *export_file;		/* <xxx>.x for AIX export list.  */
#endif
const char *ldout;			/* File for ld stdout.  */
const char *lderrout;			/* File for ld stderr.  */
static const char *output_file;		/* Output file for ld.  */
static const char *nm_file_name;	/* pathname of nm */
#ifdef LDD_SUFFIX
static const char *ldd_file_name;	/* pathname of ldd (or equivalent) */
#endif
static const char *strip_file_name;		/* pathname of strip */
const char *c_file_name;		/* pathname of gcc */
static char *initname, *fininame;	/* names of init and fini funcs */

static struct head constructors;	/* list of constructors found */
static struct head destructors;		/* list of destructors found */
#ifdef COLLECT_EXPORT_LIST
static struct head exports;		/* list of exported symbols */
#endif
static struct head frame_tables;	/* list of frame unwind info tables */

static bool at_file_supplied;		/* Whether to use @file arguments */
static char *response_file;		/* Name of any current response file */

struct obstack temporary_obstack;
char * temporary_firstobj;

/* A string that must be prepended to a target OS path in order to find
   it on the host system.  */
#ifdef TARGET_SYSTEM_ROOT
static const char *target_system_root = TARGET_SYSTEM_ROOT;
#else
static const char *target_system_root = "";
#endif

/* Structure to hold all the directories in which to search for files to
   execute.  */

struct prefix_list
{
  const char *prefix;         /* String to prepend to the path.  */
  struct prefix_list *next;   /* Next in linked list.  */
};

struct path_prefix
{
  struct prefix_list *plist;  /* List of prefixes to try */
  int max_len;                /* Max length of a prefix in PLIST */
  const char *name;           /* Name of this list (used in config stuff) */
};

#ifdef COLLECT_EXPORT_LIST
/* Lists to keep libraries to be scanned for global constructors/destructors.  */
static struct head libs;                    /* list of libraries */
static struct path_prefix cmdline_lib_dirs; /* directories specified with -L */
static struct path_prefix libpath_lib_dirs; /* directories in LIBPATH */
static struct path_prefix *libpaths[3] = {&cmdline_lib_dirs,
					  &libpath_lib_dirs, NULL};
#endif

/* Special kinds of symbols that a name may denote.  */

typedef enum {
  SYM_REGULAR = 0,  /* nothing special  */

  SYM_CTOR = 1,  /* constructor */
  SYM_DTOR = 2,  /* destructor  */
  SYM_INIT = 3,  /* shared object routine that calls all the ctors  */
  SYM_FINI = 4,  /* shared object routine that calls all the dtors  */
  SYM_DWEH = 5   /* DWARF exception handling table  */
} symkind;

static symkind is_ctor_dtor (const char *);

static void handler (int);
static char *find_a_file (struct path_prefix *, const char *);
static void add_prefix (struct path_prefix *, const char *);
static void prefix_from_env (const char *, struct path_prefix *);
static void prefix_from_string (const char *, struct path_prefix *);
static void do_wait (const char *, struct pex_obj *);
static void fork_execute (const char *, char **);
static void maybe_unlink (const char *);
static void add_to_list (struct head *, const char *);
static int extract_init_priority (const char *);
static void sort_ids (struct head *);
static void write_list (FILE *, const char *, struct id *);
#ifdef COLLECT_EXPORT_LIST
static void dump_list (FILE *, const char *, struct id *);
#endif
#if 0
static void dump_prefix_list (FILE *, const char *, struct prefix_list *);
#endif
static void write_list_with_asm (FILE *, const char *, struct id *);
static void write_c_file (FILE *, const char *);
static void write_c_file_stat (FILE *, const char *);
#ifndef LD_INIT_SWITCH
static void write_c_file_glob (FILE *, const char *);
#endif
static void scan_prog_file (const char *, enum pass);
#ifdef SCAN_LIBRARIES
static void scan_libraries (const char *);
#endif
#if LINK_ELIMINATE_DUPLICATE_LDIRECTORIES
static int is_in_args (const char *, const char **, const char **);
#endif
#ifdef COLLECT_EXPORT_LIST
#if 0
static int is_in_list (const char *, struct id *);
#endif
static void write_aix_file (FILE *, struct id *);
static char *resolve_lib_name (const char *);
#endif
static char *extract_string (const char **);

/* Delete tempfiles and exit function.  */

void
collect_exit (int status)
{
  if (c_file != 0 && c_file[0])
    maybe_unlink (c_file);

  if (o_file != 0 && o_file[0])
    maybe_unlink (o_file);

#ifdef COLLECT_EXPORT_LIST
  if (export_file != 0 && export_file[0])
    maybe_unlink (export_file);
#endif

  if (ldout != 0 && ldout[0])
    {
      dump_file (ldout, stdout);
      maybe_unlink (ldout);
    }

  if (lderrout != 0 && lderrout[0])
    {
      dump_file (lderrout, stderr);
      maybe_unlink (lderrout);
    }

  if (status != 0 && output_file != 0 && output_file[0])
    maybe_unlink (output_file);

  if (response_file)
    maybe_unlink (response_file);

  exit (status);
}


/* Notify user of a non-error.  */
void
notice (const char *cmsgid, ...)
{
  va_list ap;

  va_start (ap, cmsgid);
  vfprintf (stderr, _(cmsgid), ap);
  va_end (ap);
}

/* Die when sys call fails.  */

void
fatal_perror (const char * cmsgid, ...)
{
  int e = errno;
  va_list ap;

  va_start (ap, cmsgid);
  fprintf (stderr, "collect2: ");
  vfprintf (stderr, _(cmsgid), ap);
  fprintf (stderr, ": %s\n", xstrerror (e));
  va_end (ap);

  collect_exit (FATAL_EXIT_CODE);
}

/* Just die.  */

void
fatal (const char * cmsgid, ...)
{
  va_list ap;

  va_start (ap, cmsgid);
  fprintf (stderr, "collect2: ");
  vfprintf (stderr, _(cmsgid), ap);
  fprintf (stderr, "\n");
  va_end (ap);

  collect_exit (FATAL_EXIT_CODE);
}

/* Write error message.  */

void
error (const char * gmsgid, ...)
{
  va_list ap;

  va_start (ap, gmsgid);
  fprintf (stderr, "collect2: ");
  vfprintf (stderr, _(gmsgid), ap);
  fprintf (stderr, "\n");
  va_end(ap);
}

/* In case obstack is linked in, and abort is defined to fancy_abort,
   provide a default entry.  */

void
fancy_abort (const char *file, int line, const char *func)
{
  fatal ("internal gcc abort in %s, at %s:%d", func, file, line);
}

static void
handler (int signo)
{
  if (c_file != 0 && c_file[0])
    maybe_unlink (c_file);

  if (o_file != 0 && o_file[0])
    maybe_unlink (o_file);

  if (ldout != 0 && ldout[0])
    maybe_unlink (ldout);

  if (lderrout != 0 && lderrout[0])
    maybe_unlink (lderrout);

#ifdef COLLECT_EXPORT_LIST
  if (export_file != 0 && export_file[0])
    maybe_unlink (export_file);
#endif

  if (response_file)
    maybe_unlink (response_file);

  signal (signo, SIG_DFL);
  raise (signo);
}


int
file_exists (const char *name)
{
  return access (name, R_OK) == 0;
}

/* Parse a reasonable subset of shell quoting syntax.  */

static char *
extract_string (const char **pp)
{
  const char *p = *pp;
  int backquote = 0;
  int inside = 0;

  for (;;)
    {
      char c = *p;
      if (c == '\0')
	break;
      ++p;
      if (backquote)
	obstack_1grow (&temporary_obstack, c);
      else if (! inside && c == ' ')
	break;
      else if (! inside && c == '\\')
	backquote = 1;
      else if (c == '\'')
	inside = !inside;
      else
	obstack_1grow (&temporary_obstack, c);
    }

  obstack_1grow (&temporary_obstack, '\0');
  *pp = p;
  return XOBFINISH (&temporary_obstack, char *);
}

void
dump_file (const char *name, FILE *to)
{
  FILE *stream = fopen (name, "r");

  if (stream == 0)
    return;
  while (1)
    {
      int c;
      while (c = getc (stream),
	     c != EOF && (ISIDNUM (c) || c == '$' || c == '.'))
	obstack_1grow (&temporary_obstack, c);
      if (obstack_object_size (&temporary_obstack) > 0)
	{
	  const char *word, *p;
	  char *result;
	  obstack_1grow (&temporary_obstack, '\0');
	  word = XOBFINISH (&temporary_obstack, const char *);

	  if (*word == '.')
	    ++word, putc ('.', to);
	  p = word;
	  if (!strncmp (p, USER_LABEL_PREFIX, strlen (USER_LABEL_PREFIX)))
	    p += strlen (USER_LABEL_PREFIX);

#ifdef HAVE_LD_DEMANGLE
	  result = 0;
#else
	  if (no_demangle)
	    result = 0;
	  else
	    result = cplus_demangle (p, DMGL_PARAMS | DMGL_ANSI | DMGL_VERBOSE);
#endif

	  if (result)
	    {
	      int diff;
	      fputs (result, to);

	      diff = strlen (word) - strlen (result);
	      while (diff > 0 && c == ' ')
		--diff, putc (' ', to);
	      if (diff < 0 && c == ' ')
		{
		  while (diff < 0 && c == ' ')
		    ++diff, c = getc (stream);
		  if (!ISSPACE (c))
		    {
		      /* Make sure we output at least one space, or
			 the demangled symbol name will run into
			 whatever text follows.  */
		      putc (' ', to);
		    }
		}

	      free (result);
	    }
	  else
	    fputs (word, to);

	  fflush (to);
	  obstack_free (&temporary_obstack, temporary_firstobj);
	}
      if (c == EOF)
	break;
      putc (c, to);
    }
  fclose (stream);
}

/* Return the kind of symbol denoted by name S.  */

static symkind
is_ctor_dtor (const char *s)
{
  struct names { const char *const name; const int len; symkind ret;
    const int two_underscores; };

  const struct names *p;
  int ch;
  const char *orig_s = s;

  static const struct names special[] = {
#ifndef NO_DOLLAR_IN_LABEL
    { "GLOBAL__I$", sizeof ("GLOBAL__I$")-1, SYM_CTOR, 0 },
    { "GLOBAL__D$", sizeof ("GLOBAL__D$")-1, SYM_DTOR, 0 },
#else
#ifndef NO_DOT_IN_LABEL
    { "GLOBAL__I.", sizeof ("GLOBAL__I.")-1, SYM_CTOR, 0 },
    { "GLOBAL__D.", sizeof ("GLOBAL__D.")-1, SYM_DTOR, 0 },
#endif /* NO_DOT_IN_LABEL */
#endif /* NO_DOLLAR_IN_LABEL */
    { "GLOBAL__I_", sizeof ("GLOBAL__I_")-1, SYM_CTOR, 0 },
    { "GLOBAL__D_", sizeof ("GLOBAL__D_")-1, SYM_DTOR, 0 },
    { "GLOBAL__F_", sizeof ("GLOBAL__F_")-1, SYM_DWEH, 0 },
    { "GLOBAL__FI_", sizeof ("GLOBAL__FI_")-1, SYM_INIT, 0 },
    { "GLOBAL__FD_", sizeof ("GLOBAL__FD_")-1, SYM_FINI, 0 },
    { NULL, 0, SYM_REGULAR, 0 }
  };

  while ((ch = *s) == '_')
    ++s;

  if (s == orig_s)
    return SYM_REGULAR;

  for (p = &special[0]; p->len > 0; p++)
    {
      if (ch == p->name[0]
	  && (!p->two_underscores || ((s - orig_s) >= 2))
	  && strncmp(s, p->name, p->len) == 0)
	{
	  return p->ret;
	}
    }
  return SYM_REGULAR;
}

/* We maintain two prefix lists: one from COMPILER_PATH environment variable
   and one from the PATH variable.  */

static struct path_prefix cpath, path;

#ifdef CROSS_DIRECTORY_STRUCTURE
/* This is the name of the target machine.  We use it to form the name
   of the files to execute.  */

static const char *const target_machine = TARGET_MACHINE;
#endif

/* Search for NAME using prefix list PPREFIX.  We only look for executable
   files.

   Return 0 if not found, otherwise return its name, allocated with malloc.  */

static char *
find_a_file (struct path_prefix *pprefix, const char *name)
{
  char *temp;
  struct prefix_list *pl;
  int len = pprefix->max_len + strlen (name) + 1;

  if (debug)
    fprintf (stderr, "Looking for '%s'\n", name);

#ifdef HOST_EXECUTABLE_SUFFIX
  len += strlen (HOST_EXECUTABLE_SUFFIX);
#endif

  temp = XNEWVEC (char, len);

  /* Determine the filename to execute (special case for absolute paths).  */

  if (IS_ABSOLUTE_PATH (name))
    {
      if (access (name, X_OK) == 0)
	{
	  strcpy (temp, name);

	  if (debug)
	    fprintf (stderr, "  - found: absolute path\n");

	  return temp;
	}

#ifdef HOST_EXECUTABLE_SUFFIX
	/* Some systems have a suffix for executable files.
	   So try appending that.  */
      strcpy (temp, name);
	strcat (temp, HOST_EXECUTABLE_SUFFIX);

	if (access (temp, X_OK) == 0)
	  return temp;
#endif

      if (debug)
	fprintf (stderr, "  - failed to locate using absolute path\n");
    }
  else
    for (pl = pprefix->plist; pl; pl = pl->next)
      {
	struct stat st;

	strcpy (temp, pl->prefix);
	strcat (temp, name);

	if (stat (temp, &st) >= 0
	    && ! S_ISDIR (st.st_mode)
	    && access (temp, X_OK) == 0)
	  return temp;

#ifdef HOST_EXECUTABLE_SUFFIX
	/* Some systems have a suffix for executable files.
	   So try appending that.  */
	strcat (temp, HOST_EXECUTABLE_SUFFIX);

	if (stat (temp, &st) >= 0
	    && ! S_ISDIR (st.st_mode)
	    && access (temp, X_OK) == 0)
	  return temp;
#endif
      }

  if (debug && pprefix->plist == NULL)
    fprintf (stderr, "  - failed: no entries in prefix list\n");

  free (temp);
  return 0;
}

/* Add an entry for PREFIX to prefix list PPREFIX.  */

static void
add_prefix (struct path_prefix *pprefix, const char *prefix)
{
  struct prefix_list *pl, **prev;
  int len;

  if (pprefix->plist)
    {
      for (pl = pprefix->plist; pl->next; pl = pl->next)
	;
      prev = &pl->next;
    }
  else
    prev = &pprefix->plist;

  /* Keep track of the longest prefix.  */

  len = strlen (prefix);
  if (len > pprefix->max_len)
    pprefix->max_len = len;

  pl = XNEW (struct prefix_list);
  pl->prefix = xstrdup (prefix);

  if (*prev)
    pl->next = *prev;
  else
    pl->next = (struct prefix_list *) 0;
  *prev = pl;
}

/* Take the value of the environment variable ENV, break it into a path, and
   add of the entries to PPREFIX.  */

static void
prefix_from_env (const char *env, struct path_prefix *pprefix)
{
  const char *p;
  GET_ENVIRONMENT (p, env);

  if (p)
    prefix_from_string (p, pprefix);
}

static void
prefix_from_string (const char *p, struct path_prefix *pprefix)
{
  const char *startp, *endp;
  char *nstore = XNEWVEC (char, strlen (p) + 3);

  if (debug)
    fprintf (stderr, "Convert string '%s' into prefixes, separator = '%c'\n", p, PATH_SEPARATOR);

  startp = endp = p;
  while (1)
    {
      if (*endp == PATH_SEPARATOR || *endp == 0)
	{
	  strncpy (nstore, startp, endp-startp);
	  if (endp == startp)
	    {
	      strcpy (nstore, "./");
	    }
	  else if (! IS_DIR_SEPARATOR (endp[-1]))
	    {
	      nstore[endp-startp] = DIR_SEPARATOR;
	      nstore[endp-startp+1] = 0;
	    }
	  else
	    nstore[endp-startp] = 0;

	  if (debug)
	    fprintf (stderr, "  - add prefix: %s\n", nstore);

	  add_prefix (pprefix, nstore);
	  if (*endp == 0)
	    break;
	  endp = startp = endp + 1;
	}
      else
	endp++;
    }
  free (nstore);
}

/* Main program.  */

int
main (int argc, char **argv)
{
  static const char *const ld_suffix	= "ld";
  static const char *const real_ld_suffix = "real-ld";
  static const char *const collect_ld_suffix = "collect-ld";
  static const char *const nm_suffix	= "nm";
  static const char *const gnm_suffix	= "gnm";
#ifdef LDD_SUFFIX
  static const char *const ldd_suffix	= LDD_SUFFIX;
#endif
  static const char *const strip_suffix = "strip";
  static const char *const gstrip_suffix = "gstrip";

#ifdef CROSS_DIRECTORY_STRUCTURE
  /* If we look for a program in the compiler directories, we just use
     the short name, since these directories are already system-specific.
     But it we look for a program in the system directories, we need to
     qualify the program name with the target machine.  */

  const char *const full_ld_suffix =
    concat(target_machine, "-", ld_suffix, NULL);
  const char *const full_nm_suffix =
    concat (target_machine, "-", nm_suffix, NULL);
  const char *const full_gnm_suffix =
    concat (target_machine, "-", gnm_suffix, NULL);
#ifdef LDD_SUFFIX
  const char *const full_ldd_suffix =
    concat (target_machine, "-", ldd_suffix, NULL);
#endif
  const char *const full_strip_suffix =
    concat (target_machine, "-", strip_suffix, NULL);
  const char *const full_gstrip_suffix =
    concat (target_machine, "-", gstrip_suffix, NULL);
#else
  const char *const full_ld_suffix	= ld_suffix;
  const char *const full_nm_suffix	= nm_suffix;
  const char *const full_gnm_suffix	= gnm_suffix;
#ifdef LDD_SUFFIX
  const char *const full_ldd_suffix	= ldd_suffix;
#endif
  const char *const full_strip_suffix	= strip_suffix;
  const char *const full_gstrip_suffix	= gstrip_suffix;
#endif /* CROSS_DIRECTORY_STRUCTURE */

  const char *arg;
  FILE *outf;
#ifdef COLLECT_EXPORT_LIST
  FILE *exportf;
#endif
  const char *ld_file_name;
  const char *p;
  char **c_argv;
  const char **c_ptr;
  char **ld1_argv;
  const char **ld1;
  char **ld2_argv;
  const char **ld2;
  char **object_lst;
  const char **object;
  int first_file;
  int num_c_args;
  char **old_argv;

  old_argv = argv;
  expandargv (&argc, &argv);
  if (argv != old_argv)
    at_file_supplied = 1;

  num_c_args = argc + 9;

  no_demangle = !! getenv ("COLLECT_NO_DEMANGLE");

  /* Suppress demangling by the real linker, which may be broken.  */
  putenv (xstrdup ("COLLECT_NO_DEMANGLE="));

#if defined (COLLECT2_HOST_INITIALIZATION)
  /* Perform system dependent initialization, if necessary.  */
  COLLECT2_HOST_INITIALIZATION;
#endif

#ifdef SIGCHLD
  /* We *MUST* set SIGCHLD to SIG_DFL so that the wait4() call will
     receive the signal.  A different setting is inheritable */
  signal (SIGCHLD, SIG_DFL);
#endif

  /* Unlock the stdio streams.  */
  unlock_std_streams ();

  gcc_init_libintl ();

  /* Do not invoke xcalloc before this point, since locale needs to be
     set first, in case a diagnostic is issued.  */

  ld1_argv = XCNEWVEC (char *, argc + 4);
  ld1 = CONST_CAST2 (const char **, char **, ld1_argv);
  ld2_argv = XCNEWVEC (char *, argc + 11);
  ld2 = CONST_CAST2 (const char **, char **, ld2_argv);
  object_lst = XCNEWVEC (char *, argc);
  object = CONST_CAST2 (const char **, char **, object_lst);

#ifdef DEBUG
  debug = 1;
#endif

  /* Parse command line early for instances of -debug.  This allows
     the debug flag to be set before functions like find_a_file()
     are called.  */
  {
    int i;

    for (i = 1; argv[i] != NULL; i ++)
      {
	if (! strcmp (argv[i], "-debug"))
	  debug = 1;
      }
    vflag = debug;
  }

#ifndef DEFAULT_A_OUT_NAME
  output_file = "a.out";
#else
  output_file = DEFAULT_A_OUT_NAME;
#endif

  obstack_begin (&temporary_obstack, 0);
  temporary_firstobj = (char *) obstack_alloc (&temporary_obstack, 0);

#ifndef HAVE_LD_DEMANGLE
  current_demangling_style = auto_demangling;
#endif
  p = getenv ("COLLECT_GCC_OPTIONS");
  while (p && *p)
    {
      const char *q = extract_string (&p);
      if (*q == '-' && (q[1] == 'm' || q[1] == 'f'))
	num_c_args++;
    }
  obstack_free (&temporary_obstack, temporary_firstobj);

  /* -fno-profile-arcs -fno-test-coverage -fno-branch-probabilities
     -fno-exceptions -w */
  num_c_args += 5;

  c_argv = XCNEWVEC (char *, num_c_args);
  c_ptr = CONST_CAST2 (const char **, char **, c_argv);

  if (argc < 2)
    fatal ("no arguments");

#ifdef SIGQUIT
  if (signal (SIGQUIT, SIG_IGN) != SIG_IGN)
    signal (SIGQUIT, handler);
#endif
  if (signal (SIGINT, SIG_IGN) != SIG_IGN)
    signal (SIGINT, handler);
#ifdef SIGALRM
  if (signal (SIGALRM, SIG_IGN) != SIG_IGN)
    signal (SIGALRM, handler);
#endif
#ifdef SIGHUP
  if (signal (SIGHUP, SIG_IGN) != SIG_IGN)
    signal (SIGHUP, handler);
#endif
  if (signal (SIGSEGV, SIG_IGN) != SIG_IGN)
    signal (SIGSEGV, handler);
#ifdef SIGBUS
  if (signal (SIGBUS, SIG_IGN) != SIG_IGN)
    signal (SIGBUS, handler);
#endif

  /* Extract COMPILER_PATH and PATH into our prefix list.  */
  prefix_from_env ("COMPILER_PATH", &cpath);
  prefix_from_env ("PATH", &path);

  /* Try to discover a valid linker/nm/strip to use.  */

  /* Maybe we know the right file to use (if not cross).  */
  ld_file_name = 0;
#ifdef DEFAULT_LINKER
  if (access (DEFAULT_LINKER, X_OK) == 0)
    ld_file_name = DEFAULT_LINKER;
  if (ld_file_name == 0)
#endif
#ifdef REAL_LD_FILE_NAME
  ld_file_name = find_a_file (&path, REAL_LD_FILE_NAME);
  if (ld_file_name == 0)
#endif
  /* Search the (target-specific) compiler dirs for ld'.  */
  ld_file_name = find_a_file (&cpath, real_ld_suffix);
  /* Likewise for `collect-ld'.  */
  if (ld_file_name == 0)
    ld_file_name = find_a_file (&cpath, collect_ld_suffix);
  /* Search the compiler directories for `ld'.  We have protection against
     recursive calls in find_a_file.  */
  if (ld_file_name == 0)
    ld_file_name = find_a_file (&cpath, ld_suffix);
  /* Search the ordinary system bin directories
     for `ld' (if native linking) or `TARGET-ld' (if cross).  */
  if (ld_file_name == 0)
    ld_file_name = find_a_file (&path, full_ld_suffix);

#ifdef REAL_NM_FILE_NAME
  nm_file_name = find_a_file (&path, REAL_NM_FILE_NAME);
  if (nm_file_name == 0)
#endif
  nm_file_name = find_a_file (&cpath, gnm_suffix);
  if (nm_file_name == 0)
    nm_file_name = find_a_file (&path, full_gnm_suffix);
  if (nm_file_name == 0)
    nm_file_name = find_a_file (&cpath, nm_suffix);
  if (nm_file_name == 0)
    nm_file_name = find_a_file (&path, full_nm_suffix);

#ifdef LDD_SUFFIX
  ldd_file_name = find_a_file (&cpath, ldd_suffix);
  if (ldd_file_name == 0)
    ldd_file_name = find_a_file (&path, full_ldd_suffix);
#endif

#ifdef REAL_STRIP_FILE_NAME
  strip_file_name = find_a_file (&path, REAL_STRIP_FILE_NAME);
  if (strip_file_name == 0)
#endif
  strip_file_name = find_a_file (&cpath, gstrip_suffix);
  if (strip_file_name == 0)
    strip_file_name = find_a_file (&path, full_gstrip_suffix);
  if (strip_file_name == 0)
    strip_file_name = find_a_file (&cpath, strip_suffix);
  if (strip_file_name == 0)
    strip_file_name = find_a_file (&path, full_strip_suffix);

  /* Determine the full path name of the C compiler to use.  */
  c_file_name = getenv ("COLLECT_GCC");
  if (c_file_name == 0)
    {
#ifdef CROSS_DIRECTORY_STRUCTURE
      c_file_name = concat (target_machine, "-gcc", NULL);
#else
      c_file_name = "gcc";
#endif
    }

  p = find_a_file (&cpath, c_file_name);

  /* Here it should be safe to use the system search path since we should have
     already qualified the name of the compiler when it is needed.  */
  if (p == 0)
    p = find_a_file (&path, c_file_name);

  if (p)
    c_file_name = p;

  *ld1++ = *ld2++ = ld_file_name;

  /* Make temp file names.  */
  c_file = make_temp_file (".c");
  o_file = make_temp_file (".o");
#ifdef COLLECT_EXPORT_LIST
  export_file = make_temp_file (".x");
#endif
  ldout = make_temp_file (".ld");
  lderrout = make_temp_file (".le");
  *c_ptr++ = c_file_name;
  *c_ptr++ = "-x";
  *c_ptr++ = "c";
  *c_ptr++ = "-c";
  *c_ptr++ = "-o";
  *c_ptr++ = o_file;

#ifdef COLLECT_EXPORT_LIST
  /* Generate a list of directories from LIBPATH.  */
  prefix_from_env ("LIBPATH", &libpath_lib_dirs);
  /* Add to this list also two standard directories where
     AIX loader always searches for libraries.  */
  add_prefix (&libpath_lib_dirs, "/lib");
  add_prefix (&libpath_lib_dirs, "/usr/lib");
#endif

  /* Get any options that the upper GCC wants to pass to the sub-GCC.

     AIX support needs to know if -shared has been specified before
     parsing commandline arguments.  */

  p = getenv ("COLLECT_GCC_OPTIONS");
  while (p && *p)
    {
      const char *q = extract_string (&p);
      if (*q == '-' && (q[1] == 'm' || q[1] == 'f'))
	*c_ptr++ = xstrdup (q);
      if (strcmp (q, "-EL") == 0 || strcmp (q, "-EB") == 0)
	*c_ptr++ = xstrdup (q);
      if (strcmp (q, "-shared") == 0)
	shared_obj = 1;
      if (*q == '-' && q[1] == 'B')
	{
	  *c_ptr++ = xstrdup (q);
	  if (q[2] == 0)
	    {
	      q = extract_string (&p);
	      *c_ptr++ = xstrdup (q);
	    }
	}
    }
  obstack_free (&temporary_obstack, temporary_firstobj);
  *c_ptr++ = "-fno-profile-arcs";
  *c_ptr++ = "-fno-test-coverage";
  *c_ptr++ = "-fno-branch-probabilities";
  *c_ptr++ = "-fno-exceptions";
  *c_ptr++ = "-w";

  /* !!! When GCC calls collect2,
     it does not know whether it is calling collect2 or ld.
     So collect2 cannot meaningfully understand any options
     except those ld understands.
     If you propose to make GCC pass some other option,
     just imagine what will happen if ld is really ld!!!  */

  /* Parse arguments.  Remember output file spec, pass the rest to ld.  */
  /* After the first file, put in the c++ rt0.  */

  first_file = 1;
#ifdef HAVE_LD_DEMANGLE
  if (!demangle_flag && !no_demangle)
    demangle_flag = "--demangle";
  if (demangle_flag)
    *ld1++ = *ld2++ = demangle_flag;
#endif
  while ((arg = *++argv) != (char *) 0)
    {
      *ld1++ = *ld2++ = arg;

      if (arg[0] == '-')
	{
	  switch (arg[1])
	    {
#ifdef COLLECT_EXPORT_LIST
	    /* We want to disable automatic exports on AIX when user
	       explicitly puts an export list in command line */
	    case 'b':
	      if (arg[2] == 'E' || strncmp (&arg[2], "export", 6) == 0)
		export_flag = 1;
	      else if (arg[2] == '6' && arg[3] == '4')
		aix64_flag = 1;
	      else if (arg[2] == 'r' && arg[3] == 't' && arg[4] == 'l')
		aixrtl_flag = 1;
	      break;
#endif

	    case 'd':
	      if (!strcmp (arg, "-debug"))
		{
		  /* Already parsed.  */
		  ld1--;
		  ld2--;
		}
	      if (!strcmp (arg, "-dynamic-linker") && argv[1])
		{
		  ++argv;
		  *ld1++ = *ld2++ = *argv;
		}
	      break;

	    case 'l':
	      if (first_file)
		{
		  /* place o_file BEFORE this argument! */
		  first_file = 0;
		  ld2--;
		  *ld2++ = o_file;
		  *ld2++ = arg;
		}
#ifdef COLLECT_EXPORT_LIST
	      {
		/* Resolving full library name.  */
		const char *s = resolve_lib_name (arg+2);

		/* Saving a full library name.  */
		add_to_list (&libs, s);
	      }
#endif
	      break;

#ifdef COLLECT_EXPORT_LIST
	    /* Saving directories where to search for libraries.  */
	    case 'L':
	      add_prefix (&cmdline_lib_dirs, arg+2);
	      break;
#else
#if LINK_ELIMINATE_DUPLICATE_LDIRECTORIES
	    case 'L':
	      if (is_in_args (arg,
			      CONST_CAST2 (const char **, char **, ld1_argv),
			      ld1 - 1))
		--ld1;
	      break;
#endif /* LINK_ELIMINATE_DUPLICATE_LDIRECTORIES */
#endif

	    case 'o':
	      if (arg[2] == '\0')
		output_file = *ld1++ = *ld2++ = *++argv;
	      else if (1
#ifdef SWITCHES_NEED_SPACES
		       && ! strchr (SWITCHES_NEED_SPACES, arg[1])
#endif
		       )

		output_file = &arg[2];
	      break;

	    case 'r':
	      if (arg[2] == '\0')
		rflag = 1;
	      break;

	    case 's':
	      if (arg[2] == '\0' && do_collecting)
		{
		  /* We must strip after the nm run, otherwise C++ linking
		     will not work.  Thus we strip in the second ld run, or
		     else with strip if there is no second ld run.  */
		  strip_flag = 1;
		  ld1--;
		}
	      break;

	    case 'v':
	      if (arg[2] == '\0')
		vflag = 1;
	      break;

	    case '-':
	      if (strcmp (arg, "--no-demangle") == 0)
		{
		  demangle_flag = arg;
		  no_demangle = 1;
		  ld1--;
		  ld2--;
		}
	      else if (strncmp (arg, "--demangle", 10) == 0)
		{
		  demangle_flag = arg;
		  no_demangle = 0;
#ifndef HAVE_LD_DEMANGLE
		  if (arg[10] == '=')
		    {
		      enum demangling_styles style
			= cplus_demangle_name_to_style (arg+11);
		      if (style == unknown_demangling)
			error ("unknown demangling style '%s'", arg+11);
		      else
			current_demangling_style = style;
		    }
#endif
		  ld1--;
		  ld2--;
		}
	      else if (strncmp (arg, "--sysroot=", 10) == 0)
		target_system_root = arg + 10;
	      break;
	    }
	}
      else if ((p = strrchr (arg, '.')) != (char *) 0
	       && (strcmp (p, ".o") == 0 || strcmp (p, ".a") == 0
		   || strcmp (p, ".so") == 0 || strcmp (p, ".lo") == 0
		   || strcmp (p, ".obj") == 0))
	{
	  if (first_file)
	    {
	      first_file = 0;
	      if (p[1] == 'o')
		*ld2++ = o_file;
	      else
		{
		  /* place o_file BEFORE this argument! */
		  ld2--;
		  *ld2++ = o_file;
		  *ld2++ = arg;
		}
	    }
	  if (p[1] == 'o' || p[1] == 'l')
	    *object++ = arg;
#ifdef COLLECT_EXPORT_LIST
	  /* libraries can be specified directly, i.e. without -l flag.  */
	  else
	    {
	      /* Saving a full library name.  */
	      add_to_list (&libs, arg);
	    }
#endif
	}
    }

#ifdef COLLECT_EXPORT_LIST
  /* This is added only for debugging purposes.  */
  if (debug)
    {
      fprintf (stderr, "List of libraries:\n");
      dump_list (stderr, "\t", libs.first);
    }

  /* The AIX linker will discard static constructors in object files if
     nothing else in the file is referenced, so look at them first.  */
  {
      const char **export_object_lst 
	= CONST_CAST2 (const char **, char **, object_lst);

      while (export_object_lst < object)
	scan_prog_file (*export_object_lst++, PASS_OBJ);
  }
  {
    struct id *list = libs.first;

    for (; list; list = list->next)
      scan_prog_file (list->name, PASS_FIRST);
  }

  if (exports.first)
    {
      char *buf = concat ("-bE:", export_file, NULL);

      *ld1++ = buf;
      *ld2++ = buf;

      exportf = fopen (export_file, "w");
      if (exportf == (FILE *) 0)
	fatal_perror ("fopen %s", export_file);
      write_aix_file (exportf, exports.first);
      if (fclose (exportf))
	fatal_perror ("fclose %s", export_file);
    }
#endif

  *c_ptr++ = c_file;
  *c_ptr = *ld1 = *object = (char *) 0;

  if (vflag)
    {
      notice ("collect2 version %s", version_string);
#ifdef TARGET_VERSION
      TARGET_VERSION;
#endif
      fprintf (stderr, "\n");
    }

  if (debug)
    {
      const char *ptr;
      fprintf (stderr, "ld_file_name        = %s\n",
	       (ld_file_name ? ld_file_name : "not found"));
      fprintf (stderr, "c_file_name         = %s\n",
	       (c_file_name ? c_file_name : "not found"));
      fprintf (stderr, "nm_file_name        = %s\n",
	       (nm_file_name ? nm_file_name : "not found"));
#ifdef LDD_SUFFIX
      fprintf (stderr, "ldd_file_name       = %s\n",
	       (ldd_file_name ? ldd_file_name : "not found"));
#endif
      fprintf (stderr, "strip_file_name     = %s\n",
	       (strip_file_name ? strip_file_name : "not found"));
      fprintf (stderr, "c_file              = %s\n",
	       (c_file ? c_file : "not found"));
      fprintf (stderr, "o_file              = %s\n",
	       (o_file ? o_file : "not found"));

      ptr = getenv ("COLLECT_GCC_OPTIONS");
      if (ptr)
	fprintf (stderr, "COLLECT_GCC_OPTIONS = %s\n", ptr);

      ptr = getenv ("COLLECT_GCC");
      if (ptr)
	fprintf (stderr, "COLLECT_GCC         = %s\n", ptr);

      ptr = getenv ("COMPILER_PATH");
      if (ptr)
	fprintf (stderr, "COMPILER_PATH       = %s\n", ptr);

      ptr = getenv (LIBRARY_PATH_ENV);
      if (ptr)
	fprintf (stderr, "%-20s= %s\n", LIBRARY_PATH_ENV, ptr);

      fprintf (stderr, "\n");
    }

  /* Load the program, searching all libraries and attempting to provide
     undefined symbols from repository information.  */

  /* On AIX we do this later.  */
#ifndef COLLECT_EXPORT_LIST
  do_tlink (ld1_argv, object_lst);
#endif

  /* If -r or they will be run via some other method, do not build the
     constructor or destructor list, just return now.  */
  if (rflag
#ifndef COLLECT_EXPORT_LIST
      || ! do_collecting
#endif
      )
    {
#ifdef COLLECT_EXPORT_LIST
      /* Do the link we avoided above if we are exiting.  */
      do_tlink (ld1_argv, object_lst);

      /* But make sure we delete the export file we may have created.  */
      if (export_file != 0 && export_file[0])
	maybe_unlink (export_file);
#endif
      maybe_unlink (c_file);
      maybe_unlink (o_file);
      return 0;
    }

  /* Examine the namelist with nm and search it for static constructors
     and destructors to call.
     Write the constructor and destructor tables to a .s file and reload.  */

  /* On AIX we already scanned for global constructors/destructors.  */
#ifndef COLLECT_EXPORT_LIST
  scan_prog_file (output_file, PASS_FIRST);
#endif

#ifdef SCAN_LIBRARIES
  scan_libraries (output_file);
#endif

  if (debug)
    {
      notice ("%d constructor(s) found\n", constructors.number);
      notice ("%d destructor(s)  found\n", destructors.number);
      notice ("%d frame table(s) found\n", frame_tables.number);
    }

  if (constructors.number == 0 && destructors.number == 0
      && frame_tables.number == 0
#if defined (SCAN_LIBRARIES) || defined (COLLECT_EXPORT_LIST)
      /* If we will be running these functions ourselves, we want to emit
	 stubs into the shared library so that we do not have to relink
	 dependent programs when we add static objects.  */
      && ! shared_obj
#endif
      )
    {
#ifdef COLLECT_EXPORT_LIST
      /* Do tlink without additional code generation.  */
      do_tlink (ld1_argv, object_lst);
#endif
      /* Strip now if it was requested on the command line.  */
      if (strip_flag)
	{
	  char **real_strip_argv = XCNEWVEC (char *, 3);
	  const char ** strip_argv = CONST_CAST2 (const char **, char **,
						  real_strip_argv);

	  strip_argv[0] = strip_file_name;
	  strip_argv[1] = output_file;
	  strip_argv[2] = (char *) 0;
	  fork_execute ("strip", real_strip_argv);
	}

#ifdef COLLECT_EXPORT_LIST
      maybe_unlink (export_file);
#endif
      maybe_unlink (c_file);
      maybe_unlink (o_file);
      return 0;
    }

  /* Sort ctor and dtor lists by priority.  */
  sort_ids (&constructors);
  sort_ids (&destructors);

  maybe_unlink(output_file);
  outf = fopen (c_file, "w");
  if (outf == (FILE *) 0)
    fatal_perror ("fopen %s", c_file);

  write_c_file (outf, c_file);

  if (fclose (outf))
    fatal_perror ("fclose %s", c_file);

  /* Tell the linker that we have initializer and finalizer functions.  */
#ifdef LD_INIT_SWITCH
#ifdef COLLECT_EXPORT_LIST
  *ld2++ = concat (LD_INIT_SWITCH, ":", initname, ":", fininame, NULL);
#else
  *ld2++ = LD_INIT_SWITCH;
  *ld2++ = initname;
  *ld2++ = LD_FINI_SWITCH;
  *ld2++ = fininame;
#endif
#endif

#ifdef COLLECT_EXPORT_LIST
  if (shared_obj)
    {
      /* If we did not add export flag to link arguments before, add it to
	 second link phase now.  No new exports should have been added.  */
      if (! exports.first)
	*ld2++ = concat ("-bE:", export_file, NULL);

#ifndef LD_INIT_SWITCH
      add_to_list (&exports, initname);
      add_to_list (&exports, fininame);
      add_to_list (&exports, "_GLOBAL__DI");
      add_to_list (&exports, "_GLOBAL__DD");
#endif
      exportf = fopen (export_file, "w");
      if (exportf == (FILE *) 0)
	fatal_perror ("fopen %s", export_file);
      write_aix_file (exportf, exports.first);
      if (fclose (exportf))
	fatal_perror ("fclose %s", export_file);
    }
#endif

  /* End of arguments to second link phase.  */
  *ld2 = (char*) 0;

  if (debug)
    {
      fprintf (stderr, "\n========== output_file = %s, c_file = %s\n",
	       output_file, c_file);
      write_c_file (stderr, "stderr");
      fprintf (stderr, "========== end of c_file\n\n");
#ifdef COLLECT_EXPORT_LIST
      fprintf (stderr, "\n========== export_file = %s\n", export_file);
      write_aix_file (stderr, exports.first);
      fprintf (stderr, "========== end of export_file\n\n");
#endif
    }

  /* Assemble the constructor and destructor tables.
     Link the tables in with the rest of the program.  */

  fork_execute ("gcc",  c_argv);
#ifdef COLLECT_EXPORT_LIST
  /* On AIX we must call tlink because of possible templates resolution.  */
  do_tlink (ld2_argv, object_lst);
#else
  /* Otherwise, simply call ld because tlink is already done.  */
  fork_execute ("ld", ld2_argv);

  /* Let scan_prog_file do any final mods (OSF/rose needs this for
     constructors/destructors in shared libraries.  */
  scan_prog_file (output_file, PASS_SECOND);
#endif

  maybe_unlink (c_file);
  maybe_unlink (o_file);

#ifdef COLLECT_EXPORT_LIST
  maybe_unlink (export_file);
#endif

  return 0;
}


/* Wait for a process to finish, and exit if a nonzero status is found.  */

int
collect_wait (const char *prog, struct pex_obj *pex)
{
  int status;

  if (!pex_get_status (pex, 1, &status))
    fatal_perror ("can't get program status");
  pex_free (pex);

  if (status)
    {
      if (WIFSIGNALED (status))
	{
	  int sig = WTERMSIG (status);
	  error ("%s terminated with signal %d [%s]%s",
		 prog, sig, strsignal(sig),
		 WCOREDUMP(status) ? ", core dumped" : "");
	  collect_exit (FATAL_EXIT_CODE);
	}

      if (WIFEXITED (status))
	return WEXITSTATUS (status);
    }
  return 0;
}

static void
do_wait (const char *prog, struct pex_obj *pex)
{
  int ret = collect_wait (prog, pex);
  if (ret != 0)
    {
      error ("%s returned %d exit status", prog, ret);
      collect_exit (ret);
    }

  if (response_file)
    {
      unlink (response_file);
      response_file = NULL;
    }
}


/* Execute a program, and wait for the reply.  */

struct pex_obj *
collect_execute (const char *prog, char **argv, const char *outname,
		 const char *errname)
{
  struct pex_obj *pex;
  const char *errmsg;
  int err;
  char *response_arg = NULL;
  char *response_argv[3] ATTRIBUTE_UNUSED;

  if (HAVE_GNU_LD && at_file_supplied && argv[0] != NULL)
    {
      /* If using @file arguments, create a temporary file and put the
         contents of argv into it.  Then change argv to an array corresponding
         to a single argument @FILE, where FILE is the temporary filename.  */

      char **current_argv = argv + 1;
      char *argv0 = argv[0];
      int status;
      FILE *f;

      /* Note: we assume argv contains at least one element; this is
         checked above.  */

      response_file = make_temp_file ("");

      f = fopen (response_file, "w");

      if (f == NULL)
        fatal ("could not open response file %s", response_file);

      status = writeargv (current_argv, f);

      if (status)
        fatal ("could not write to response file %s", response_file);

      status = fclose (f);

      if (EOF == status)
        fatal ("could not close response file %s", response_file);

      response_arg = concat ("@", response_file, NULL);
      response_argv[0] = argv0;
      response_argv[1] = response_arg;
      response_argv[2] = NULL;

      argv = response_argv;
    }

  if (vflag || debug)
    {
      char **p_argv;
      const char *str;

      if (argv[0])
	fprintf (stderr, "%s", argv[0]);
      else
	notice ("[cannot find %s]", prog);

      for (p_argv = &argv[1]; (str = *p_argv) != (char *) 0; p_argv++)
	fprintf (stderr, " %s", str);

      fprintf (stderr, "\n");
    }

  fflush (stdout);
  fflush (stderr);

  /* If we cannot find a program we need, complain error.  Do this here
     since we might not end up needing something that we could not find.  */

  if (argv[0] == 0)
    fatal ("cannot find '%s'", prog);

  pex = pex_init (0, "collect2", NULL);
  if (pex == NULL)
    fatal_perror ("pex_init failed");

  errmsg = pex_run (pex, PEX_LAST | PEX_SEARCH, argv[0], argv, outname,
		    errname, &err);
  if (errmsg != NULL)
    {
      if (err != 0)
	{
	  errno = err;
	  fatal_perror (errmsg);
	}
      else
	fatal (errmsg);
    }

  if (response_arg)
    free (response_arg);

  return pex;
}

static void
fork_execute (const char *prog, char **argv)
{
  struct pex_obj *pex;

  pex = collect_execute (prog, argv, NULL, NULL);
  do_wait (prog, pex);
}

/* Unlink a file unless we are debugging.  */

static void
maybe_unlink (const char *file)
{
  if (!debug)
    unlink_if_ordinary (file);
  else
    notice ("[Leaving %s]\n", file);
}


static long sequence_number = 0;

/* Add a name to a linked list.  */

static void
add_to_list (struct head *head_ptr, const char *name)
{
  struct id *newid
    = (struct id *) xcalloc (sizeof (struct id) + strlen (name), 1);
  struct id *p;
  strcpy (newid->name, name);

  if (head_ptr->first)
    head_ptr->last->next = newid;
  else
    head_ptr->first = newid;

  /* Check for duplicate symbols.  */
  for (p = head_ptr->first;
       strcmp (name, p->name) != 0;
       p = p->next)
    ;
  if (p != newid)
    {
      head_ptr->last->next = 0;
      free (newid);
      return;
    }

  newid->sequence = ++sequence_number;
  head_ptr->last = newid;
  head_ptr->number++;
}

/* Grab the init priority number from an init function name that
   looks like "_GLOBAL_.I.12345.foo".  */

static int
extract_init_priority (const char *name)
{
  int pos = 0, pri;

  while (name[pos] == '_')
    ++pos;
  pos += 10; /* strlen ("GLOBAL__X_") */

  /* Extract init_p number from ctor/dtor name.  */
  pri = atoi (name + pos);
  return pri ? pri : DEFAULT_INIT_PRIORITY;
}

/* Insertion sort the ids from ctor/dtor list HEAD_PTR in descending order.
   ctors will be run from right to left, dtors from left to right.  */

static void
sort_ids (struct head *head_ptr)
{
  /* id holds the current element to insert.  id_next holds the next
     element to insert.  id_ptr iterates through the already sorted elements
     looking for the place to insert id.  */
  struct id *id, *id_next, **id_ptr;

  id = head_ptr->first;

  /* We don't have any sorted elements yet.  */
  head_ptr->first = NULL;

  for (; id; id = id_next)
    {
      id_next = id->next;
      id->sequence = extract_init_priority (id->name);

      for (id_ptr = &(head_ptr->first); ; id_ptr = &((*id_ptr)->next))
	if (*id_ptr == NULL
	    /* If the sequence numbers are the same, we put the id from the
	       file later on the command line later in the list.  */
	    || id->sequence > (*id_ptr)->sequence
	    /* Hack: do lexical compare, too.
	    || (id->sequence == (*id_ptr)->sequence
		&& strcmp (id->name, (*id_ptr)->name) > 0) */
	    )
	  {
	    id->next = *id_ptr;
	    *id_ptr = id;
	    break;
	  }
    }

  /* Now set the sequence numbers properly so write_c_file works.  */
  for (id = head_ptr->first; id; id = id->next)
    id->sequence = ++sequence_number;
}

/* Write: `prefix', the names on list LIST, `suffix'.  */

static void
write_list (FILE *stream, const char *prefix, struct id *list)
{
  while (list)
    {
      fprintf (stream, "%sx%d,\n", prefix, list->sequence);
      list = list->next;
    }
}

#if LINK_ELIMINATE_DUPLICATE_LDIRECTORIES
/* Given a STRING, return nonzero if it occurs in the list in range
   [ARGS_BEGIN,ARGS_END).  */

static int
is_in_args (const char *string, const char **args_begin,
	    const char **args_end)
{
  const char **args_pointer;
  for (args_pointer = args_begin; args_pointer != args_end; ++args_pointer)
    if (strcmp (string, *args_pointer) == 0)
      return 1;
  return 0;
}
#endif /* LINK_ELIMINATE_DUPLICATE_LDIRECTORIES */

#ifdef COLLECT_EXPORT_LIST
/* This function is really used only on AIX, but may be useful.  */
#if 0
static int
is_in_list (const char *prefix, struct id *list)
{
  while (list)
    {
      if (!strcmp (prefix, list->name)) return 1;
      list = list->next;
    }
    return 0;
}
#endif
#endif /* COLLECT_EXPORT_LIST */

/* Added for debugging purpose.  */
#ifdef COLLECT_EXPORT_LIST
static void
dump_list (FILE *stream, const char *prefix, struct id *list)
{
  while (list)
    {
      fprintf (stream, "%s%s,\n", prefix, list->name);
      list = list->next;
    }
}
#endif

#if 0
static void
dump_prefix_list (FILE *stream, const char *prefix, struct prefix_list *list)
{
  while (list)
    {
      fprintf (stream, "%s%s,\n", prefix, list->prefix);
      list = list->next;
    }
}
#endif

static void
write_list_with_asm (FILE *stream, const char *prefix, struct id *list)
{
  while (list)
    {
      fprintf (stream, "%sx%d __asm__ (\"%s\");\n",
	       prefix, list->sequence, list->name);
      list = list->next;
    }
}

/* Write out the constructor and destructor tables statically (for a shared
   object), along with the functions to execute them.  */

static void
write_c_file_stat (FILE *stream, const char *name ATTRIBUTE_UNUSED)
{
  const char *p, *q;
  char *prefix, *r;
  int frames = (frame_tables.number > 0);

  /* Figure out name of output_file, stripping off .so version.  */
  p = strrchr (output_file, '/');
  if (p == 0)
    p = output_file;
  else
    p++;
  q = p;
  while (q)
    {
      q = strchr (q,'.');
      if (q == 0)
	{
	  q = p + strlen (p);
	  break;
	}
      else
	{
	  if (strncmp (q, SHLIB_SUFFIX, strlen (SHLIB_SUFFIX)) == 0)
	    {
	      q += strlen (SHLIB_SUFFIX);
	      break;
	    }
	  else
	    q++;
	}
    }
  /* q points to null at end of the string (or . of the .so version) */
  prefix = XNEWVEC (char, q - p + 1);
  strncpy (prefix, p, q - p);
  prefix[q - p] = 0;
  for (r = prefix; *r; r++)
    if (!ISALNUM ((unsigned char)*r))
      *r = '_';
  if (debug)
    notice ("\nwrite_c_file - output name is %s, prefix is %s\n",
	    output_file, prefix);

  initname = concat ("_GLOBAL__FI_", prefix, NULL);
  fininame = concat ("_GLOBAL__FD_", prefix, NULL);

  free (prefix);

  /* Write the tables as C code.  */

  fprintf (stream, "static int count;\n");
  fprintf (stream, "typedef void entry_pt();\n");
  write_list_with_asm (stream, "extern entry_pt ", constructors.first);

  if (frames)
    {
      write_list_with_asm (stream, "extern void *", frame_tables.first);

      fprintf (stream, "\tstatic void *frame_table[] = {\n");
      write_list (stream, "\t\t&", frame_tables.first);
      fprintf (stream, "\t0\n};\n");

      /* This must match what's in frame.h.  */
      fprintf (stream, "struct object {\n");
      fprintf (stream, "  void *pc_begin;\n");
      fprintf (stream, "  void *pc_end;\n");
      fprintf (stream, "  void *fde_begin;\n");
      fprintf (stream, "  void *fde_array;\n");
      fprintf (stream, "  __SIZE_TYPE__ count;\n");
      fprintf (stream, "  struct object *next;\n");
      fprintf (stream, "};\n");

      fprintf (stream, "extern void __register_frame_info_table (void *, struct object *);\n");
      fprintf (stream, "extern void *__deregister_frame_info (void *);\n");

      fprintf (stream, "static void reg_frame () {\n");
      fprintf (stream, "\tstatic struct object ob;\n");
      fprintf (stream, "\t__register_frame_info_table (frame_table, &ob);\n");
      fprintf (stream, "\t}\n");

      fprintf (stream, "static void dereg_frame () {\n");
      fprintf (stream, "\t__deregister_frame_info (frame_table);\n");
      fprintf (stream, "\t}\n");
    }

  fprintf (stream, "void %s() {\n", initname);
  if (constructors.number > 0 || frames)
    {
      fprintf (stream, "\tstatic entry_pt *ctors[] = {\n");
      write_list (stream, "\t\t", constructors.first);
      if (frames)
	fprintf (stream, "\treg_frame,\n");
      fprintf (stream, "\t};\n");
      fprintf (stream, "\tentry_pt **p;\n");
      fprintf (stream, "\tif (count++ != 0) return;\n");
      fprintf (stream, "\tp = ctors + %d;\n", constructors.number + frames);
      fprintf (stream, "\twhile (p > ctors) (*--p)();\n");
    }
  else
    fprintf (stream, "\t++count;\n");
  fprintf (stream, "}\n");
  write_list_with_asm (stream, "extern entry_pt ", destructors.first);
  fprintf (stream, "void %s() {\n", fininame);
  if (destructors.number > 0 || frames)
    {
      fprintf (stream, "\tstatic entry_pt *dtors[] = {\n");
      write_list (stream, "\t\t", destructors.first);
      if (frames)
	fprintf (stream, "\tdereg_frame,\n");
      fprintf (stream, "\t};\n");
      fprintf (stream, "\tentry_pt **p;\n");
      fprintf (stream, "\tif (--count != 0) return;\n");
      fprintf (stream, "\tp = dtors;\n");
      fprintf (stream, "\twhile (p < dtors + %d) (*p++)();\n",
	       destructors.number + frames);
    }
  fprintf (stream, "}\n");

  if (shared_obj)
    {
      COLLECT_SHARED_INIT_FUNC(stream, initname);
      COLLECT_SHARED_FINI_FUNC(stream, fininame);
    }
}

/* Write the constructor/destructor tables.  */

#ifndef LD_INIT_SWITCH
static void
write_c_file_glob (FILE *stream, const char *name ATTRIBUTE_UNUSED)
{
  /* Write the tables as C code.  */

  int frames = (frame_tables.number > 0);

  fprintf (stream, "typedef void entry_pt();\n\n");

  write_list_with_asm (stream, "extern entry_pt ", constructors.first);

  if (frames)
    {
      write_list_with_asm (stream, "extern void *", frame_tables.first);

      fprintf (stream, "\tstatic void *frame_table[] = {\n");
      write_list (stream, "\t\t&", frame_tables.first);
      fprintf (stream, "\t0\n};\n");

      /* This must match what's in frame.h.  */
      fprintf (stream, "struct object {\n");
      fprintf (stream, "  void *pc_begin;\n");
      fprintf (stream, "  void *pc_end;\n");
      fprintf (stream, "  void *fde_begin;\n");
      fprintf (stream, "  void *fde_array;\n");
      fprintf (stream, "  __SIZE_TYPE__ count;\n");
      fprintf (stream, "  struct object *next;\n");
      fprintf (stream, "};\n");

      fprintf (stream, "extern void __register_frame_info_table (void *, struct object *);\n");
      fprintf (stream, "extern void *__deregister_frame_info (void *);\n");

      fprintf (stream, "static void reg_frame () {\n");
      fprintf (stream, "\tstatic struct object ob;\n");
      fprintf (stream, "\t__register_frame_info_table (frame_table, &ob);\n");
      fprintf (stream, "\t}\n");

      fprintf (stream, "static void dereg_frame () {\n");
      fprintf (stream, "\t__deregister_frame_info (frame_table);\n");
      fprintf (stream, "\t}\n");
    }

  fprintf (stream, "\nentry_pt * __CTOR_LIST__[] = {\n");
  fprintf (stream, "\t(entry_pt *) %d,\n", constructors.number + frames);
  write_list (stream, "\t", constructors.first);
  if (frames)
    fprintf (stream, "\treg_frame,\n");
  fprintf (stream, "\t0\n};\n\n");

  write_list_with_asm (stream, "extern entry_pt ", destructors.first);

  fprintf (stream, "\nentry_pt * __DTOR_LIST__[] = {\n");
  fprintf (stream, "\t(entry_pt *) %d,\n", destructors.number + frames);
  write_list (stream, "\t", destructors.first);
  if (frames)
    fprintf (stream, "\tdereg_frame,\n");
  fprintf (stream, "\t0\n};\n\n");

  fprintf (stream, "extern entry_pt %s;\n", NAME__MAIN);
  fprintf (stream, "entry_pt *__main_reference = %s;\n\n", NAME__MAIN);
}
#endif /* ! LD_INIT_SWITCH */

static void
write_c_file (FILE *stream, const char *name)
{
#ifndef LD_INIT_SWITCH
  if (! shared_obj)
    write_c_file_glob (stream, name);
  else
#endif
    write_c_file_stat (stream, name);
}

#ifdef COLLECT_EXPORT_LIST
static void
write_aix_file (FILE *stream, struct id *list)
{
  for (; list; list = list->next)
    {
      fputs (list->name, stream);
      putc ('\n', stream);
    }
}
#endif

#ifdef OBJECT_FORMAT_NONE

/* Generic version to scan the name list of the loaded program for
   the symbols g++ uses for static constructors and destructors.

   The constructor table begins at __CTOR_LIST__ and contains a count
   of the number of pointers (or -1 if the constructors are built in a
   separate section by the linker), followed by the pointers to the
   constructor functions, terminated with a null pointer.  The
   destructor table has the same format, and begins at __DTOR_LIST__.  */

static void
scan_prog_file (const char *prog_name, enum pass which_pass)
{
  void (*int_handler) (int);
#ifdef SIGQUIT
  void (*quit_handler) (int);
#endif
  char *real_nm_argv[4];
  const char **nm_argv = CONST_CAST2 (const char **, char**, real_nm_argv);
  int argc = 0;
  struct pex_obj *pex;
  const char *errmsg;
  int err;
  char *p, buf[1024];
  FILE *inf;

  if (which_pass == PASS_SECOND)
    return;

  /* If we do not have an `nm', complain.  */
  if (nm_file_name == 0)
    fatal ("cannot find 'nm'");

  nm_argv[argc++] = nm_file_name;
  if (NM_FLAGS[0] != '\0')
    nm_argv[argc++] = NM_FLAGS;

  nm_argv[argc++] = prog_name;
  nm_argv[argc++] = (char *) 0;

  /* Trace if needed.  */
  if (vflag)
    {
      const char **p_argv;
      const char *str;

      for (p_argv = &nm_argv[0]; (str = *p_argv) != (char *) 0; p_argv++)
	fprintf (stderr, " %s", str);

      fprintf (stderr, "\n");
    }

  fflush (stdout);
  fflush (stderr);

  pex = pex_init (PEX_USE_PIPES, "collect2", NULL);
  if (pex == NULL)
    fatal_perror ("pex_init failed");

  errmsg = pex_run (pex, 0, nm_file_name, real_nm_argv, NULL, NULL, &err);
  if (errmsg != NULL)
    {
      if (err != 0)
	{
	  errno = err;
	  fatal_perror (errmsg);
	}
      else
	fatal (errmsg);
    }

  int_handler  = (void (*) (int)) signal (SIGINT,  SIG_IGN);
#ifdef SIGQUIT
  quit_handler = (void (*) (int)) signal (SIGQUIT, SIG_IGN);
#endif

  inf = pex_read_output (pex, 0);
  if (inf == NULL)
    fatal_perror ("can't open nm output");

  if (debug)
    fprintf (stderr, "\nnm output with constructors/destructors.\n");

  /* Read each line of nm output.  */
  while (fgets (buf, sizeof buf, inf) != (char *) 0)
    {
      int ch, ch2;
      char *name, *end;

      /* If it contains a constructor or destructor name, add the name
	 to the appropriate list.  */

      for (p = buf; (ch = *p) != '\0' && ch != '\n' && ch != '_'; p++)
	if (ch == ' ' && p[1] == 'U' && p[2] == ' ')
	  break;

      if (ch != '_')
	continue;

      name = p;
      /* Find the end of the symbol name.
	 Do not include `|', because Encore nm can tack that on the end.  */
      for (end = p; (ch2 = *end) != '\0' && !ISSPACE (ch2) && ch2 != '|';
	   end++)
	continue;


      *end = '\0';
      switch (is_ctor_dtor (name))
	{
	case SYM_CTOR:
	  if (which_pass != PASS_LIB)
	    add_to_list (&constructors, name);
	  break;

	case SYM_DTOR:
	  if (which_pass != PASS_LIB)
	    add_to_list (&destructors, name);
	  break;

	case SYM_INIT:
	  if (which_pass != PASS_LIB)
	    fatal ("init function found in object %s", prog_name);
#ifndef LD_INIT_SWITCH
	  add_to_list (&constructors, name);
#endif
	  break;

	case SYM_FINI:
	  if (which_pass != PASS_LIB)
	    fatal ("fini function found in object %s", prog_name);
#ifndef LD_FINI_SWITCH
	  add_to_list (&destructors, name);
#endif
	  break;

	case SYM_DWEH:
	  if (which_pass != PASS_LIB)
	    add_to_list (&frame_tables, name);
	  break;

	default:		/* not a constructor or destructor */
	  continue;
	}

      if (debug)
	fprintf (stderr, "\t%s\n", buf);
    }

  if (debug)
    fprintf (stderr, "\n");

  do_wait (nm_file_name, pex);

  signal (SIGINT,  int_handler);
#ifdef SIGQUIT
  signal (SIGQUIT, quit_handler);
#endif
}

#ifdef LDD_SUFFIX

/* Use the List Dynamic Dependencies program to find shared libraries that
   the output file depends upon and their initialization/finalization
   routines, if any.  */

static void
scan_libraries (const char *prog_name)
{
  static struct head libraries;		/* list of shared libraries found */
  struct id *list;
  void (*int_handler) (int);
#ifdef SIGQUIT
  void (*quit_handler) (int);
#endif
  char *real_ldd_argv[4];
  const char **ldd_argv = CONST_CAST2 (const char **, char **, real_ldd_argv);
  int argc = 0;
  struct pex_obj *pex;
  const char *errmsg;
  int err;
  char buf[1024];
  FILE *inf;

  /* If we do not have an `ldd', complain.  */
  if (ldd_file_name == 0)
    {
      error ("cannot find 'ldd'");
      return;
    }

  ldd_argv[argc++] = ldd_file_name;
  ldd_argv[argc++] = prog_name;
  ldd_argv[argc++] = (char *) 0;

  /* Trace if needed.  */
  if (vflag)
    {
      const char **p_argv;
      const char *str;

      for (p_argv = &ldd_argv[0]; (str = *p_argv) != (char *) 0; p_argv++)
	fprintf (stderr, " %s", str);

      fprintf (stderr, "\n");
    }

  fflush (stdout);
  fflush (stderr);

  pex = pex_init (PEX_USE_PIPES, "collect2", NULL);
  if (pex == NULL)
    fatal_perror ("pex_init failed");

  errmsg = pex_run (pex, 0, ldd_file_name, real_ldd_argv, NULL, NULL, &err);
  if (errmsg != NULL)
    {
      if (err != 0)
	{
	  errno = err;
	  fatal_perror (errmsg);
	}
      else
	fatal (errmsg);
    }

  int_handler  = (void (*) (int)) signal (SIGINT,  SIG_IGN);
#ifdef SIGQUIT
  quit_handler = (void (*) (int)) signal (SIGQUIT, SIG_IGN);
#endif

  inf = pex_read_output (pex, 0);
  if (inf == NULL)
    fatal_perror ("can't open ldd output");

  if (debug)
    notice ("\nldd output with constructors/destructors.\n");

  /* Read each line of ldd output.  */
  while (fgets (buf, sizeof buf, inf) != (char *) 0)
    {
      int ch2;
      char *name, *end, *p = buf;

      /* Extract names of libraries and add to list.  */
      PARSE_LDD_OUTPUT (p);
      if (p == 0)
	continue;

      name = p;
      if (strncmp (name, "not found", sizeof ("not found") - 1) == 0)
	fatal ("dynamic dependency %s not found", buf);

      /* Find the end of the symbol name.  */
      for (end = p;
	   (ch2 = *end) != '\0' && ch2 != '\n' && !ISSPACE (ch2) && ch2 != '|';
	   end++)
	continue;
      *end = '\0';

      if (access (name, R_OK) == 0)
	add_to_list (&libraries, name);
      else
	fatal ("unable to open dynamic dependency '%s'", buf);

      if (debug)
	fprintf (stderr, "\t%s\n", buf);
    }
  if (debug)
    fprintf (stderr, "\n");

  do_wait (ldd_file_name, pex);

  signal (SIGINT,  int_handler);
#ifdef SIGQUIT
  signal (SIGQUIT, quit_handler);
#endif

  /* Now iterate through the library list adding their symbols to
     the list.  */
  for (list = libraries.first; list; list = list->next)
    scan_prog_file (list->name, PASS_LIB);
}

#endif /* LDD_SUFFIX */

#endif /* OBJECT_FORMAT_NONE */


/*
 * COFF specific stuff.
 */

#ifdef OBJECT_FORMAT_COFF

#if defined (EXTENDED_COFF)

#   define GCC_SYMBOLS(X)	(SYMHEADER(X).isymMax + SYMHEADER(X).iextMax)
#   define GCC_SYMENT		SYMR
#   define GCC_OK_SYMBOL(X)	((X).st == stProc || (X).st == stGlobal)
#   define GCC_SYMINC(X)	(1)
#   define GCC_SYMZERO(X)	(SYMHEADER(X).isymMax)
#   define GCC_CHECK_HDR(X)	(PSYMTAB(X) != 0)

#else

#   define GCC_SYMBOLS(X)	(HEADER(ldptr).f_nsyms)
#   define GCC_SYMENT		SYMENT
#   if defined (C_WEAKEXT)
#     define GCC_OK_SYMBOL(X) \
       (((X).n_sclass == C_EXT || (X).n_sclass == C_WEAKEXT) && \
	((X).n_scnum > N_UNDEF) && \
	(aix64_flag \
	 || (((X).n_type & N_TMASK) == (DT_NON << N_BTSHFT) \
	     || ((X).n_type & N_TMASK) == (DT_FCN << N_BTSHFT))))
#     define GCC_UNDEF_SYMBOL(X) \
       (((X).n_sclass == C_EXT || (X).n_sclass == C_WEAKEXT) && \
	((X).n_scnum == N_UNDEF))
#   else
#     define GCC_OK_SYMBOL(X) \
       (((X).n_sclass == C_EXT) && \
	((X).n_scnum > N_UNDEF) && \
	(aix64_flag \
	 || (((X).n_type & N_TMASK) == (DT_NON << N_BTSHFT) \
	     || ((X).n_type & N_TMASK) == (DT_FCN << N_BTSHFT))))
#     define GCC_UNDEF_SYMBOL(X) \
       (((X).n_sclass == C_EXT) && ((X).n_scnum == N_UNDEF))
#   endif
#   define GCC_SYMINC(X)	((X).n_numaux+1)
#   define GCC_SYMZERO(X)	0

/* 0757 = U803XTOCMAGIC (AIX 4.3) and 0767 = U64_TOCMAGIC (AIX V5) */
#if TARGET_AIX_VERSION >= 51
#   define GCC_CHECK_HDR(X) \
     ((HEADER (X).f_magic == U802TOCMAGIC && ! aix64_flag) \
      || (HEADER (X).f_magic == 0767 && aix64_flag))
#else
#   define GCC_CHECK_HDR(X) \
     ((HEADER (X).f_magic == U802TOCMAGIC && ! aix64_flag) \
      || (HEADER (X).f_magic == 0757 && aix64_flag))
#endif

#endif

#ifdef COLLECT_EXPORT_LIST
/* Array of standard AIX libraries which should not
   be scanned for ctors/dtors.  */
static const char *const aix_std_libs[] = {
  "/unix",
  "/lib/libc.a",
  "/lib/libm.a",
  "/lib/libc_r.a",
  "/lib/libm_r.a",
  "/usr/lib/libc.a",
  "/usr/lib/libm.a",
  "/usr/lib/libc_r.a",
  "/usr/lib/libm_r.a",
  "/usr/lib/threads/libc.a",
  "/usr/ccs/lib/libc.a",
  "/usr/ccs/lib/libm.a",
  "/usr/ccs/lib/libc_r.a",
  "/usr/ccs/lib/libm_r.a",
  NULL
};

/* This function checks the filename and returns 1
   if this name matches the location of a standard AIX library.  */
static int ignore_library (const char *);
static int
ignore_library (const char *name)
{
  const char *const *p;
  size_t length;

  if (target_system_root[0] != '\0')
    {
      length = strlen (target_system_root);
      if (strncmp (name, target_system_root, length) != 0)
	return 0;
      name += length;
    }
  for (p = &aix_std_libs[0]; *p != NULL; ++p)
    if (strcmp (name, *p) == 0)
      return 1;
  return 0;
}
#endif /* COLLECT_EXPORT_LIST */

#if defined (HAVE_DECL_LDGETNAME) && !HAVE_DECL_LDGETNAME
extern char *ldgetname (LDFILE *, GCC_SYMENT *);
#endif

/* COFF version to scan the name list of the loaded program for
   the symbols g++ uses for static constructors and destructors.

   The constructor table begins at __CTOR_LIST__ and contains a count
   of the number of pointers (or -1 if the constructors are built in a
   separate section by the linker), followed by the pointers to the
   constructor functions, terminated with a null pointer.  The
   destructor table has the same format, and begins at __DTOR_LIST__.  */

static void
scan_prog_file (const char *prog_name, enum pass which_pass)
{
  LDFILE *ldptr = NULL;
  int sym_index, sym_count;
  int is_shared = 0;

  if (which_pass != PASS_FIRST && which_pass != PASS_OBJ)
    return;

#ifdef COLLECT_EXPORT_LIST
  /* We do not need scanning for some standard C libraries.  */
  if (which_pass == PASS_FIRST && ignore_library (prog_name))
    return;

  /* On AIX we have a loop, because there is not much difference
     between an object and an archive. This trick allows us to
     eliminate scan_libraries() function.  */
  do
    {
#endif
      /* Some platforms (e.g. OSF4) declare ldopen as taking a
	 non-const char * filename parameter, even though it will not
	 modify that string.  So we must cast away const-ness here,
	 using CONST_CAST to prevent complaints from -Wcast-qual.  */
      if ((ldptr = ldopen (CONST_CAST (char *, prog_name), ldptr)) != NULL)
	{
	  if (! MY_ISCOFF (HEADER (ldptr).f_magic))
	    fatal ("%s: not a COFF file", prog_name);

	  if (GCC_CHECK_HDR (ldptr))
	    {
	      sym_count = GCC_SYMBOLS (ldptr);
	      sym_index = GCC_SYMZERO (ldptr);

#ifdef COLLECT_EXPORT_LIST
	      /* Is current archive member a shared object?  */
	      is_shared = HEADER (ldptr).f_flags & F_SHROBJ;
#endif

	      while (sym_index < sym_count)
		{
		  GCC_SYMENT symbol;

		  if (ldtbread (ldptr, sym_index, &symbol) <= 0)
		    break;
		  sym_index += GCC_SYMINC (symbol);

		  if (GCC_OK_SYMBOL (symbol))
		    {
		      char *name;

		      if ((name = ldgetname (ldptr, &symbol)) == NULL)
			continue;		/* Should never happen.  */

#ifdef XCOFF_DEBUGGING_INFO
		      /* All AIX function names have a duplicate entry
			 beginning with a dot.  */
		      if (*name == '.')
			++name;
#endif

		      switch (is_ctor_dtor (name))
			{
			case SYM_CTOR:
			  if (! is_shared)
			    add_to_list (&constructors, name);
#if defined (COLLECT_EXPORT_LIST) && !defined (LD_INIT_SWITCH)
			  if (which_pass == PASS_OBJ)
			    add_to_list (&exports, name);
#endif
			  break;

			case SYM_DTOR:
			  if (! is_shared)
			    add_to_list (&destructors, name);
#if defined (COLLECT_EXPORT_LIST) && !defined (LD_INIT_SWITCH)
			  if (which_pass == PASS_OBJ)
			    add_to_list (&exports, name);
#endif
			  break;

#ifdef COLLECT_EXPORT_LIST
			case SYM_INIT:
#ifndef LD_INIT_SWITCH
			  if (is_shared)
			    add_to_list (&constructors, name);
#endif
			  break;

			case SYM_FINI:
#ifndef LD_INIT_SWITCH
			  if (is_shared)
			    add_to_list (&destructors, name);
#endif
			  break;
#endif

			case SYM_DWEH:
			  if (! is_shared)
			    add_to_list (&frame_tables, name);
#if defined (COLLECT_EXPORT_LIST) && !defined (LD_INIT_SWITCH)
			  if (which_pass == PASS_OBJ)
			    add_to_list (&exports, name);
#endif
			  break;

			default:	/* not a constructor or destructor */
#ifdef COLLECT_EXPORT_LIST
			  /* Explicitly export all global symbols when
			     building a shared object on AIX, but do not
			     re-export symbols from another shared object
			     and do not export symbols if the user
			     provides an explicit export list.  */
			  if (shared_obj && !is_shared
			      && which_pass == PASS_OBJ && !export_flag)
			    add_to_list (&exports, name);
#endif
			  continue;
			}

		      if (debug)
#if !defined(EXTENDED_COFF)
			fprintf (stderr, "\tsec=%d class=%d type=%s%o %s\n",
				 symbol.n_scnum, symbol.n_sclass,
				 (symbol.n_type ? "0" : ""), symbol.n_type,
				 name);
#else
			fprintf (stderr,
				 "\tiss = %5d, value = %5ld, index = %5d, name = %s\n",
				 symbol.iss, (long) symbol.value, symbol.index, name);
#endif
		    }
		}
	    }
#ifdef COLLECT_EXPORT_LIST
	  else
	    {
	      /* If archive contains both 32-bit and 64-bit objects,
		 we want to skip objects in other mode so mismatch normal.  */
	      if (debug)
		fprintf (stderr, "%s : magic=%o aix64=%d mismatch\n",
			 prog_name, HEADER (ldptr).f_magic, aix64_flag);
	    }
#endif
	}
      else
	{
	  fatal ("%s: cannot open as COFF file", prog_name);
	}
#ifdef COLLECT_EXPORT_LIST
      /* On AIX loop continues while there are more members in archive.  */
    }
  while (ldclose (ldptr) == FAILURE);
#else
  /* Otherwise we simply close ldptr.  */
  (void) ldclose(ldptr);
#endif
}
#endif /* OBJECT_FORMAT_COFF */

#ifdef COLLECT_EXPORT_LIST
/* Given a library name without "lib" prefix, this function
   returns a full library name including a path.  */
static char *
resolve_lib_name (const char *name)
{
  char *lib_buf;
  int i, j, l = 0;
  /* Library extensions for AIX dynamic linking.  */
  const char * const libexts[2] = {"a", "so"};

  for (i = 0; libpaths[i]; i++)
    if (libpaths[i]->max_len > l)
      l = libpaths[i]->max_len;

  lib_buf = XNEWVEC (char, l + strlen(name) + 10);

  for (i = 0; libpaths[i]; i++)
    {
      struct prefix_list *list = libpaths[i]->plist;
      for (; list; list = list->next)
	{
	  /* The following lines are needed because path_prefix list
	     may contain directories both with trailing '/' and
	     without it.  */
	  const char *p = "";
	  if (list->prefix[strlen(list->prefix)-1] != '/')
	    p = "/";
	  for (j = 0; j < 2; j++)
	    {
	      sprintf (lib_buf, "%s%slib%s.%s",
		       list->prefix, p, name,
		       libexts[(j + aixrtl_flag) % 2]);
	      if (debug) fprintf (stderr, "searching for: %s\n", lib_buf);
	      if (file_exists (lib_buf))
		{
		  if (debug) fprintf (stderr, "found: %s\n", lib_buf);
		  return (lib_buf);
		}
	    }
	}
    }
  if (debug)
    fprintf (stderr, "not found\n");
  else
    fatal ("library lib%s not found", name);
  return (NULL);
}
#endif /* COLLECT_EXPORT_LIST */<|MERGE_RESOLUTION|>--- conflicted
+++ resolved
@@ -1,11 +1,7 @@
 /* Collect static initialization info into data structures that can be
    traversed by C++ initialization and finalization routines.
    Copyright (C) 1992, 1993, 1994, 1995, 1996, 1997, 1998,
-<<<<<<< HEAD
-   1999, 2000, 2001, 2002, 2003, 2004, 2005, 2007, 2008
-=======
    1999, 2000, 2001, 2002, 2003, 2004, 2005, 2007, 2008, 2009
->>>>>>> 42a9ba1d
    Free Software Foundation, Inc.
    Contributed by Chris Smith (csmith@convex.com).
    Heavily modified by Michael Meissner (meissner@cygnus.com),

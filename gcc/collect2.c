--- conflicted
+++ resolved
@@ -199,12 +199,8 @@
 /* Current LTO mode.  */
 static enum lto_mode_d lto_mode = LTO_MODE_NONE;
 
-<<<<<<< HEAD
-int debug;				/* true if -debug */
-=======
 bool debug;				/* true if -debug */
 bool helpflag;			/* true if --help */
->>>>>>> 779871ac
 
 static int shared_obj;			/* true if -shared */
 
@@ -954,62 +950,22 @@
 
   if (lto_objects.first)
     {
-<<<<<<< HEAD
-      const char *opts;
-      char **lto_c_argv;
-      const char **lto_c_ptr;
-      const char *cp;
-      const char **p, **q, **r;
-      const char **lto_o_ptr;
-=======
       char **lto_c_argv;
       const char **lto_c_ptr;
       char **p;
       char **lto_o_ptr;
->>>>>>> 779871ac
       struct lto_object *list;
       char *lto_wrapper = getenv ("COLLECT_LTO_WRAPPER");
       struct pex_obj *pex;
       const char *prog = "lto-wrapper";
-<<<<<<< HEAD
-=======
       int lto_ld_argv_size = 0;
       char **out_lto_ld_argv;
       int out_lto_ld_argv_size;
       size_t num_files;
->>>>>>> 779871ac
 
       if (!lto_wrapper)
 	fatal ("COLLECT_LTO_WRAPPER must be set.");
 
-<<<<<<< HEAD
-      /* There is at least one object file containing LTO info,
-         so we need to run the LTO back end and relink.  */
-
-      /* Get compiler options passed down from the parent `gcc' command.
-         These must be passed to the LTO back end.  */
-      opts = getenv ("COLLECT_GCC_OPTIONS");
-
-      /* Increment the argument count by the number of inherited options.
-         Some arguments may be filtered out later.  Again, an upper bound
-         suffices.  */
-
-      cp = opts;
-
-      while (cp && *cp)
-        {
-          extract_string (&cp);
-          num_lto_c_args++;
-        }
-      obstack_free (&temporary_obstack, temporary_firstobj);
-
-      if (debug)
-	num_lto_c_args++;
-
-      /* Increment the argument count by the number of initial
-	 arguments added below.  */
-      num_lto_c_args += 9;
-=======
       num_lto_c_args++;
 
       /* There is at least one object file containing LTO info,
@@ -1018,30 +974,11 @@
 	 To do so we build updated ld arguments with first
 	 LTO object replaced by all partitions and other LTO
 	 objects removed.  */
->>>>>>> 779871ac
 
       lto_c_argv = (char **) xcalloc (sizeof (char *), num_lto_c_args);
       lto_c_ptr = CONST_CAST2 (const char **, char **, lto_c_argv);
 
       *lto_c_ptr++ = lto_wrapper;
-<<<<<<< HEAD
-      *lto_c_ptr++ = c_file_name;
-
-      cp = opts;
-
-      while (cp && *cp)
-        {
-          const char *s = extract_string (&cp);
-
-	  /* Pass the option or argument to the wrapper.  */
-	  *lto_c_ptr++ = xstrdup (s);
-        }
-      obstack_free (&temporary_obstack, temporary_firstobj);
-
-      if (debug)
-	*lto_c_ptr++ = xstrdup ("-debug");
-=======
->>>>>>> 779871ac
 
       /* Add LTO objects to the wrapper command line.  */
       for (list = lto_objects.first; list; list = list->next)
@@ -1049,23 +986,12 @@
 
       *lto_c_ptr = NULL;
 
-<<<<<<< HEAD
-      /* Save intermediate WPA files in lto1 if debug.  */
-      if (debug)
-	putenv (xstrdup ("WPA_SAVE_LTRANS=1"));
-
-=======
->>>>>>> 779871ac
       /* Run the LTO back end.  */
       pex = collect_execute (prog, lto_c_argv, NULL, NULL, PEX_SEARCH);
       {
 	int c;
 	FILE *stream;
-<<<<<<< HEAD
-	size_t i, num_files;
-=======
 	size_t i;
->>>>>>> 779871ac
 	char *start, *end;
 
 	stream = pex_read_output (pex, 0);
@@ -1099,57 +1025,6 @@
       do_wait (prog, pex);
       pex = NULL;
 
-<<<<<<< HEAD
-      /* After running the LTO back end, we will relink, substituting
-	 the LTO output for the object files that we submitted to the
-	 LTO. Here, we modify the linker command line for the relink.  */
-      p = CONST_CAST2 (const char **, char **, lto_ld_argv);
-      lto_o_ptr = CONST_CAST2 (const char **, char **, lto_o_files);
-
-      while (*p != NULL)
-        {
-          for (list = lto_objects.first; list; list = list->next)
-            {
-              if (*p == list->name) /* Note test for pointer equality!  */
-                {
-                  /* Excise argument from linker command line.  */
-                  if (*lto_o_ptr)
-                    {
-                      /* Replace first argument with LTO output file.  */
-                      *p++ = *lto_o_ptr++;
-                    }
-                  else
-                    {
-                      /* Move following arguments one position earlier,
-                         overwriting the current argument.  */
-                      q = p;
-                      r = p + 1;
-                      while (*r != NULL)
-                        *q++ = *r++;
-                      *q = NULL;
-                    }
-
-                  /* No need to continue searching the LTO object list.  */
-                  break;
-                }
-            }
-
-          /* If we didn't find a match, move on to the next argument.
-             Otherwise, P has been set to the correct argument position
-             at which to continue.  */
-          if (!list) ++p;
-        }
-
-      /* The code above assumes we will never have more lto output files than
-	 input files.  Otherwise, we need to resize lto_ld_argv.  Check this
-	 assumption.  */
-      if (*lto_o_ptr)
-	fatal ("too many lto output files");
-
-      /* Run the linker again, this time replacing the object files
-         optimized by the LTO with the temporary file generated by the LTO.  */
-      fork_execute ("ld", lto_ld_argv);
-=======
       /* Compute memory needed for new LD arguments.  At most number of original arguemtns
 	 plus number of partitions.  */
       for (lto_ld_argv_size = 0; lto_ld_argv[lto_ld_argv_size]; lto_ld_argv_size++)
@@ -1194,7 +1069,6 @@
          optimized by the LTO with the temporary file generated by the LTO.  */
       fork_execute ("ld", out_lto_ld_argv);
       free (lto_ld_argv);
->>>>>>> 779871ac
 
       maybe_unlink_list (lto_o_files);
     }
@@ -1337,21 +1211,10 @@
      what LTO mode we are in.  */
   {
     int i;
-    bool use_plugin = false;
 
     for (i = 1; argv[i] != NULL; i ++)
       {
 	if (! strcmp (argv[i], "-debug"))
-<<<<<<< HEAD
-	  debug = 1;
-        else if (! strcmp (argv[i], "-flto") && ! use_plugin)
-          lto_mode = LTO_MODE_LTO;
-        else if (! strcmp (argv[i], "-fwhopr") && ! use_plugin)
-          lto_mode = LTO_MODE_WHOPR;
-        else if (! strcmp (argv[i], "-plugin"))
-	  {
-	    use_plugin = true;
-=======
 	  debug = true;
         else if (! strcmp (argv[i], "-flto") && ! use_plugin)
 	  {
@@ -1367,7 +1230,6 @@
 	  {
 	    use_plugin = true;
 	    use_verbose = true;
->>>>>>> 779871ac
 	    lto_mode = LTO_MODE_NONE;
 	  }
 #ifdef COLLECT_EXPORT_LIST
@@ -1634,12 +1496,8 @@
 	      break;
 
             case 'f':
-<<<<<<< HEAD
-	      if (strcmp (arg, "-flto") == 0 || strcmp (arg, "-fwhopr") == 0)
-=======
 	      if (strcmp (arg, "-flto") == 0
 		  || strncmp (arg, "-fwhopr", 7) == 0)
->>>>>>> 779871ac
 		{
 #ifdef ENABLE_LTO
 		  /* Do not pass LTO flag to the linker. */
@@ -1930,11 +1788,7 @@
 	if (export_file != 0 && export_file[0])
 	  maybe_unlink (export_file);
 #endif
-<<<<<<< HEAD
-	if (lto_mode)
-=======
 	if (lto_mode != LTO_MODE_NONE)
->>>>>>> 779871ac
 	  maybe_run_lto_and_relink (ld1_argv, object_lst, object, false);
 
 	maybe_unlink (c_file);
@@ -2685,19 +2539,6 @@
 
 #ifdef OBJECT_FORMAT_NONE
 
-<<<<<<< HEAD
-/* Check to make sure the file is an ELF file.  LTO objects must
-   be in ELF format.  */
-
-static bool
-is_elf (const char *prog_name)
-{
-  FILE *f;
-  char buf[4];
-  static char magic[4] = { 0x7f, 'E', 'L', 'F' };
-
-  f = fopen (prog_name, "r");
-=======
 /* Check to make sure the file is an LTO object file.  */
 
 static bool
@@ -2718,15 +2559,11 @@
   };
 
   f = fopen (prog_name, "rb");
->>>>>>> 779871ac
   if (f == NULL)
     return false;
   if (fread (buf, sizeof (buf), 1, f) != 1)
     buf[0] = 0;
   fclose (f);
-<<<<<<< HEAD
-  return memcmp (buf, magic, sizeof (magic)) == 0;
-=======
 
   if (memcmp (buf, elfmagic, sizeof (elfmagic)) == 0
       || memcmp (buf, coffmagic, sizeof (coffmagic)) == 0
@@ -2737,7 +2574,6 @@
       return true;
 
   return false;
->>>>>>> 779871ac
 }
 
 /* Generic version to scan the name list of the loaded program for
@@ -2764,17 +2600,10 @@
   if (which_pass == PASS_SECOND)
     return;
 
-<<<<<<< HEAD
-  /* LTO objects must be in ELF format.  This check prevents
-     us from accepting an archive containing LTO objects, which
-     gcc cannnot currently handle.  */
-  if (which_pass == PASS_LTOINFO && !is_elf (prog_name))
-=======
   /* LTO objects must be in a known format.  This check prevents
      us from accepting an archive containing LTO objects, which
      gcc cannnot currently handle.  */
   if (which_pass == PASS_LTOINFO && !maybe_lto_object_file (prog_name))
->>>>>>> 779871ac
     return;
 
   /* If we do not have an `nm', complain.  */
@@ -2854,15 +2683,9 @@
           /* Look for the LTO info marker symbol, and add filename to
              the LTO objects list if found.  */
           for (p = buf; (ch = *p) != '\0' && ch != '\n'; p++)
-<<<<<<< HEAD
-            if (ch == ' '
-		&& (strncmp (p +1 , "gnu_lto_v1", 10) == 0)
-		&& ISSPACE( p[11]))
-=======
             if (ch == ' '  && p[1] == '_' && p[2] == '_'
 		&& (strncmp (p + (p[3] == '_' ? 2 : 1), "__gnu_lto_v1", 12) == 0)
 		&& ISSPACE (p[p[3] == '_' ? 14 : 13]))
->>>>>>> 779871ac
               {
                 add_lto_object (&lto_objects, prog_name);
 

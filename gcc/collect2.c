/* Collect static initialization info into data structures that can be
   traversed by C++ initialization and finalization routines.
   Copyright (C) 1992, 1993, 1994, 1995, 1996, 1997, 1998,
   1999, 2000, 2001, 2002, 2003, 2004, 2005, 2007, 2008, 2009, 2010
   Free Software Foundation, Inc.
   Contributed by Chris Smith (csmith@convex.com).
   Heavily modified by Michael Meissner (meissner@cygnus.com),
   Per Bothner (bothner@cygnus.com), and John Gilmore (gnu@cygnus.com).

This file is part of GCC.

GCC is free software; you can redistribute it and/or modify it under
the terms of the GNU General Public License as published by the Free
Software Foundation; either version 3, or (at your option) any later
version.

GCC is distributed in the hope that it will be useful, but WITHOUT ANY
WARRANTY; without even the implied warranty of MERCHANTABILITY or
FITNESS FOR A PARTICULAR PURPOSE.  See the GNU General Public License
for more details.

You should have received a copy of the GNU General Public License
along with GCC; see the file COPYING3.  If not see
<http://www.gnu.org/licenses/>.  */


/* Build tables of static constructors and destructors and run ld.  */

#include "config.h"
#include "system.h"
#include "coretypes.h"
#include "tm.h"
#include <signal.h>
#if ! defined( SIGCHLD ) && defined( SIGCLD )
#  define SIGCHLD SIGCLD
#endif

/* TARGET_64BIT may be defined to use driver specific functionality. */
#undef TARGET_64BIT
#define TARGET_64BIT TARGET_64BIT_DEFAULT

#ifndef LIBRARY_PATH_ENV
#define LIBRARY_PATH_ENV "LIBRARY_PATH"
#endif

#define COLLECT

#include "collect2.h"
#include "collect2-aix.h"
#include "demangle.h"
#include "obstack.h"
#include "intl.h"
#include "version.h"

/* On certain systems, we have code that works by scanning the object file
   directly.  But this code uses system-specific header files and library
   functions, so turn it off in a cross-compiler.  Likewise, the names of
   the utilities are not correct for a cross-compiler; we have to hope that
   cross-versions are in the proper directories.  */

#ifdef CROSS_DIRECTORY_STRUCTURE
#ifndef CROSS_AIX_SUPPORT
#undef OBJECT_FORMAT_COFF
#endif
#undef MD_EXEC_PREFIX
#undef REAL_LD_FILE_NAME
#undef REAL_NM_FILE_NAME
#undef REAL_STRIP_FILE_NAME
#endif

/* If we cannot use a special method, use the ordinary one:
   run nm to find what symbols are present.
   In a cross-compiler, this means you need a cross nm,
   but that is not quite as unpleasant as special headers.  */

#if !defined (OBJECT_FORMAT_COFF)
#define OBJECT_FORMAT_NONE
#endif

#ifdef OBJECT_FORMAT_COFF

#ifndef CROSS_DIRECTORY_STRUCTURE
#include <a.out.h>
#include <ar.h>

#ifdef UMAX
#include <sgs.h>
#endif

/* Many versions of ldfcn.h define these.  */
#ifdef FREAD
#undef FREAD
#undef FWRITE
#endif

#include <ldfcn.h>
#endif

/* Some systems have an ISCOFF macro, but others do not.  In some cases
   the macro may be wrong.  MY_ISCOFF is defined in tm.h files for machines
   that either do not have an ISCOFF macro in /usr/include or for those
   where it is wrong.  */

#ifndef MY_ISCOFF
#define MY_ISCOFF(X) ISCOFF (X)
#endif

#endif /* OBJECT_FORMAT_COFF */

#ifdef OBJECT_FORMAT_NONE

/* Default flags to pass to nm.  */
#ifndef NM_FLAGS
#define NM_FLAGS "-n"
#endif

#endif /* OBJECT_FORMAT_NONE */

/* Some systems use __main in a way incompatible with its use in gcc, in these
   cases use the macros NAME__MAIN to give a quoted symbol and SYMBOL__MAIN to
   give the same symbol without quotes for an alternative entry point.  */
#ifndef NAME__MAIN
#define NAME__MAIN "__main"
#endif

/* This must match tree.h.  */
#define DEFAULT_INIT_PRIORITY 65535

#ifndef COLLECT_SHARED_INIT_FUNC
#define COLLECT_SHARED_INIT_FUNC(STREAM, FUNC) \
  fprintf ((STREAM), "void _GLOBAL__DI() {\n\t%s();\n}\n", (FUNC))
#endif
#ifndef COLLECT_SHARED_FINI_FUNC
#define COLLECT_SHARED_FINI_FUNC(STREAM, FUNC) \
  fprintf ((STREAM), "void _GLOBAL__DD() {\n\t%s();\n}\n", (FUNC))
#endif

#ifdef LDD_SUFFIX
#define SCAN_LIBRARIES
#endif

#ifndef SHLIB_SUFFIX
#define SHLIB_SUFFIX ".so"
#endif

#ifdef USE_COLLECT2
int do_collecting = 1;
#else
int do_collecting = 0;
#endif

/* Cook up an always defined indication of whether we proceed the
   "EXPORT_LIST" way.  */

#ifdef COLLECT_EXPORT_LIST
#define DO_COLLECT_EXPORT_LIST 1
#else
#define DO_COLLECT_EXPORT_LIST 0
#endif

/* Nonzero if we should suppress the automatic demangling of identifiers
   in linker error messages.  Set from COLLECT_NO_DEMANGLE.  */
int no_demangle;

/* Linked lists of constructor and destructor names.  */

struct id
{
  struct id *next;
  int sequence;
  char name[1];
};

struct head
{
  struct id *first;
  struct id *last;
  int number;
};

bool vflag;				/* true if -v or --version */ 
static int rflag;			/* true if -r */
static int strip_flag;			/* true if -s */
static const char *demangle_flag;
#ifdef COLLECT_EXPORT_LIST
static int export_flag;                 /* true if -bE */
static int aix64_flag;			/* true if -b64 */
static int aixrtl_flag;			/* true if -brtl */
#endif

enum lto_mode_d {
  LTO_MODE_NONE,			/* Not doing LTO.  */
  LTO_MODE_LTO,				/* Normal LTO.  */
  LTO_MODE_WHOPR			/* WHOPR.  */
};

/* Current LTO mode.  */
static enum lto_mode_d lto_mode = LTO_MODE_NONE;

bool debug;				/* true if -debug */
bool helpflag;			/* true if --help */

static int shared_obj;			/* true if -shared */

static const char *c_file;		/* <xxx>.c for constructor/destructor list.  */
static const char *o_file;		/* <xxx>.o for constructor/destructor list.  */
#ifdef COLLECT_EXPORT_LIST
static const char *export_file;		/* <xxx>.x for AIX export list.  */
#endif
static char **lto_o_files;		/* Output files for LTO.  */
const char *ldout;			/* File for ld stdout.  */
const char *lderrout;			/* File for ld stderr.  */
static const char *output_file;		/* Output file for ld.  */
static const char *nm_file_name;	/* pathname of nm */
#ifdef LDD_SUFFIX
static const char *ldd_file_name;	/* pathname of ldd (or equivalent) */
#endif
static const char *strip_file_name;		/* pathname of strip */
const char *c_file_name;		/* pathname of gcc */
static char *initname, *fininame;	/* names of init and fini funcs */

static struct head constructors;	/* list of constructors found */
static struct head destructors;		/* list of destructors found */
#ifdef COLLECT_EXPORT_LIST
static struct head exports;		/* list of exported symbols */
#endif
static struct head frame_tables;	/* list of frame unwind info tables */

static bool at_file_supplied;		/* Whether to use @file arguments */
static char *response_file;		/* Name of any current response file */

struct obstack temporary_obstack;
char * temporary_firstobj;

/* A string that must be prepended to a target OS path in order to find
   it on the host system.  */
#ifdef TARGET_SYSTEM_ROOT
static const char *target_system_root = TARGET_SYSTEM_ROOT;
#else
static const char *target_system_root = "";
#endif

/* Structure to hold all the directories in which to search for files to
   execute.  */

struct prefix_list
{
  const char *prefix;         /* String to prepend to the path.  */
  struct prefix_list *next;   /* Next in linked list.  */
};

struct path_prefix
{
  struct prefix_list *plist;  /* List of prefixes to try */
  int max_len;                /* Max length of a prefix in PLIST */
  const char *name;           /* Name of this list (used in config stuff) */
};

#ifdef COLLECT_EXPORT_LIST
/* Lists to keep libraries to be scanned for global constructors/destructors.  */
static struct head libs;                    /* list of libraries */
static struct path_prefix cmdline_lib_dirs; /* directories specified with -L */
static struct path_prefix libpath_lib_dirs; /* directories in LIBPATH */
static struct path_prefix *libpaths[3] = {&cmdline_lib_dirs,
					  &libpath_lib_dirs, NULL};
#endif

/* List of names of object files containing LTO information.
   These are a subset of the object file names appearing on the
   command line, and must be identical, in the sense of pointer
   equality, with the names passed to maybe_run_lto_and_relink().  */

struct lto_object
{
  const char *name;		/* Name of object file.  */
  struct lto_object *next;	/* Next in linked list.  */
};

struct lto_object_list
{
  struct lto_object *first;	/* First list element.  */
  struct lto_object *last;	/* Last list element.  */
};

static struct lto_object_list lto_objects;

/* Special kinds of symbols that a name may denote.  */

typedef enum {
  SYM_REGULAR = 0,  /* nothing special  */

  SYM_CTOR = 1,  /* constructor */
  SYM_DTOR = 2,  /* destructor  */
  SYM_INIT = 3,  /* shared object routine that calls all the ctors  */
  SYM_FINI = 4,  /* shared object routine that calls all the dtors  */
  SYM_DWEH = 5   /* DWARF exception handling table  */
} symkind;

static symkind is_ctor_dtor (const char *);

static void handler (int);
static char *find_a_file (struct path_prefix *, const char *);
static void add_prefix (struct path_prefix *, const char *);
static void prefix_from_env (const char *, struct path_prefix *);
static void prefix_from_string (const char *, struct path_prefix *);
static void do_wait (const char *, struct pex_obj *);
static void fork_execute (const char *, char **);
static void maybe_unlink (const char *);
static void maybe_unlink_list (char **);
static void add_to_list (struct head *, const char *);
static int extract_init_priority (const char *);
static void sort_ids (struct head *);
static void write_list (FILE *, const char *, struct id *);
#ifdef COLLECT_EXPORT_LIST
static void dump_list (FILE *, const char *, struct id *);
#endif
#if 0
static void dump_prefix_list (FILE *, const char *, struct prefix_list *);
#endif
static void write_list_with_asm (FILE *, const char *, struct id *);
static void write_c_file (FILE *, const char *);
static void write_c_file_stat (FILE *, const char *);
#ifndef LD_INIT_SWITCH
static void write_c_file_glob (FILE *, const char *);
#endif
#ifdef SCAN_LIBRARIES
static void scan_libraries (const char *);
#endif
#if LINK_ELIMINATE_DUPLICATE_LDIRECTORIES
static int is_in_args (const char *, const char **, const char **);
#endif
#ifdef COLLECT_EXPORT_LIST
#if 0
static int is_in_list (const char *, struct id *);
#endif
static void write_aix_file (FILE *, struct id *);
static char *resolve_lib_name (const char *);
#endif
static char *extract_string (const char **);

/* Enumerations describing which pass this is for scanning the
   program file ...  */

typedef enum {
  PASS_FIRST,				/* without constructors */
  PASS_OBJ,				/* individual objects */
  PASS_LIB,				/* looking for shared libraries */
  PASS_SECOND,				/* with constructors linked in */
  PASS_LTOINFO				/* looking for objects with LTO info */
} scanpass;

/* ... and which kinds of symbols are to be considered.  */

enum scanfilter_masks {
  SCAN_NOTHING = 0,

  SCAN_CTOR = 1 << SYM_CTOR,
  SCAN_DTOR = 1 << SYM_DTOR,
  SCAN_INIT = 1 << SYM_INIT,
  SCAN_FINI = 1 << SYM_FINI,
  SCAN_DWEH = 1 << SYM_DWEH,
  SCAN_ALL  = ~0
};

/* This type is used for parameters and variables which hold
   combinations of the flags in enum scanfilter_masks.  */
typedef int scanfilter;

/* Scan the name list of the loaded program for the symbols g++ uses for
   static constructors and destructors.

   The SCANPASS argument tells which collect processing pass this is for and
   the SCANFILTER argument tells which kinds of symbols to consider in this
   pass.  Symbols of a special kind not in the filter mask are considered as
   regular ones.

   The constructor table begins at __CTOR_LIST__ and contains a count of the
   number of pointers (or -1 if the constructors are built in a separate
   section by the linker), followed by the pointers to the constructor
   functions, terminated with a null pointer.  The destructor table has the
   same format, and begins at __DTOR_LIST__.  */

static void scan_prog_file (const char *, scanpass, scanfilter);


/* Delete tempfiles and exit function.  */

void
collect_exit (int status)
{
  if (c_file != 0 && c_file[0])
    maybe_unlink (c_file);

  if (o_file != 0 && o_file[0])
    maybe_unlink (o_file);

#ifdef COLLECT_EXPORT_LIST
  if (export_file != 0 && export_file[0])
    maybe_unlink (export_file);
#endif

  if (lto_o_files)
    maybe_unlink_list (lto_o_files);

  if (ldout != 0 && ldout[0])
    {
      dump_file (ldout, stdout);
      maybe_unlink (ldout);
    }

  if (lderrout != 0 && lderrout[0])
    {
      dump_file (lderrout, stderr);
      maybe_unlink (lderrout);
    }

  if (status != 0 && output_file != 0 && output_file[0])
    maybe_unlink (output_file);

  if (response_file)
    maybe_unlink (response_file);

  exit (status);
}


/* Notify user of a non-error.  */
void
notice (const char *cmsgid, ...)
{
  va_list ap;

  va_start (ap, cmsgid);
  vfprintf (stderr, _(cmsgid), ap);
  va_end (ap);
}

/* Notify user of a non-error, without translating the format string.  */
void
notice_translated (const char *cmsgid, ...)
{
  va_list ap;

  va_start (ap, cmsgid);
  vfprintf (stderr, cmsgid, ap);
  va_end (ap);
}

/* Die when sys call fails.  */

void
fatal_perror (const char * cmsgid, ...)
{
  int e = errno;
  va_list ap;

  va_start (ap, cmsgid);
  fprintf (stderr, "collect2: ");
  vfprintf (stderr, _(cmsgid), ap);
  fprintf (stderr, ": %s\n", xstrerror (e));
  va_end (ap);

  collect_exit (FATAL_EXIT_CODE);
}

/* Just die.  */

void
fatal (const char * cmsgid, ...)
{
  va_list ap;

  va_start (ap, cmsgid);
  fprintf (stderr, "collect2: ");
  vfprintf (stderr, _(cmsgid), ap);
  fprintf (stderr, "\n");
  va_end (ap);

  collect_exit (FATAL_EXIT_CODE);
}

/* Write error message.  */

void
error (const char * gmsgid, ...)
{
  va_list ap;

  va_start (ap, gmsgid);
  fprintf (stderr, "collect2: ");
  vfprintf (stderr, _(gmsgid), ap);
  fprintf (stderr, "\n");
  va_end(ap);
}

/* In case obstack is linked in, and abort is defined to fancy_abort,
   provide a default entry.  */

void
fancy_abort (const char *file, int line, const char *func)
{
  fatal ("internal gcc abort in %s, at %s:%d", func, file, line);
}

static void
handler (int signo)
{
  if (c_file != 0 && c_file[0])
    maybe_unlink (c_file);

  if (o_file != 0 && o_file[0])
    maybe_unlink (o_file);

  if (ldout != 0 && ldout[0])
    maybe_unlink (ldout);

  if (lderrout != 0 && lderrout[0])
    maybe_unlink (lderrout);

#ifdef COLLECT_EXPORT_LIST
  if (export_file != 0 && export_file[0])
    maybe_unlink (export_file);
#endif

  if (lto_o_files)
    maybe_unlink_list (lto_o_files);

  if (response_file)
    maybe_unlink (response_file);

  signal (signo, SIG_DFL);
  raise (signo);
}


int
file_exists (const char *name)
{
  return access (name, R_OK) == 0;
}

/* Parse a reasonable subset of shell quoting syntax.  */

static char *
extract_string (const char **pp)
{
  const char *p = *pp;
  int backquote = 0;
  int inside = 0;

  for (;;)
    {
      char c = *p;
      if (c == '\0')
	break;
      ++p;
      if (backquote)
	obstack_1grow (&temporary_obstack, c);
      else if (! inside && c == ' ')
	break;
      else if (! inside && c == '\\')
	backquote = 1;
      else if (c == '\'')
	inside = !inside;
      else
	obstack_1grow (&temporary_obstack, c);
    }

  obstack_1grow (&temporary_obstack, '\0');
  *pp = p;
  return XOBFINISH (&temporary_obstack, char *);
}

void
dump_file (const char *name, FILE *to)
{
  FILE *stream = fopen (name, "r");

  if (stream == 0)
    return;
  while (1)
    {
      int c;
      while (c = getc (stream),
	     c != EOF && (ISIDNUM (c) || c == '$' || c == '.'))
	obstack_1grow (&temporary_obstack, c);
      if (obstack_object_size (&temporary_obstack) > 0)
	{
	  const char *word, *p;
	  char *result;
	  obstack_1grow (&temporary_obstack, '\0');
	  word = XOBFINISH (&temporary_obstack, const char *);

	  if (*word == '.')
	    ++word, putc ('.', to);
	  p = word;
	  if (!strncmp (p, USER_LABEL_PREFIX, strlen (USER_LABEL_PREFIX)))
	    p += strlen (USER_LABEL_PREFIX);

#ifdef HAVE_LD_DEMANGLE
	  result = 0;
#else
	  if (no_demangle)
	    result = 0;
	  else
	    result = cplus_demangle (p, DMGL_PARAMS | DMGL_ANSI | DMGL_VERBOSE);
#endif

	  if (result)
	    {
	      int diff;
	      fputs (result, to);

	      diff = strlen (word) - strlen (result);
	      while (diff > 0 && c == ' ')
		--diff, putc (' ', to);
	      if (diff < 0 && c == ' ')
		{
		  while (diff < 0 && c == ' ')
		    ++diff, c = getc (stream);
		  if (!ISSPACE (c))
		    {
		      /* Make sure we output at least one space, or
			 the demangled symbol name will run into
			 whatever text follows.  */
		      putc (' ', to);
		    }
		}

	      free (result);
	    }
	  else
	    fputs (word, to);

	  fflush (to);
	  obstack_free (&temporary_obstack, temporary_firstobj);
	}
      if (c == EOF)
	break;
      putc (c, to);
    }
  fclose (stream);
}

/* Return the kind of symbol denoted by name S.  */

static symkind
is_ctor_dtor (const char *s)
{
  struct names { const char *const name; const int len; symkind ret;
    const int two_underscores; };

  const struct names *p;
  int ch;
  const char *orig_s = s;

  static const struct names special[] = {
#ifndef NO_DOLLAR_IN_LABEL
    { "GLOBAL__I$", sizeof ("GLOBAL__I$")-1, SYM_CTOR, 0 },
    { "GLOBAL__D$", sizeof ("GLOBAL__D$")-1, SYM_DTOR, 0 },
#else
#ifndef NO_DOT_IN_LABEL
    { "GLOBAL__I.", sizeof ("GLOBAL__I.")-1, SYM_CTOR, 0 },
    { "GLOBAL__D.", sizeof ("GLOBAL__D.")-1, SYM_DTOR, 0 },
#endif /* NO_DOT_IN_LABEL */
#endif /* NO_DOLLAR_IN_LABEL */
    { "GLOBAL__I_", sizeof ("GLOBAL__I_")-1, SYM_CTOR, 0 },
    { "GLOBAL__D_", sizeof ("GLOBAL__D_")-1, SYM_DTOR, 0 },
    { "GLOBAL__F_", sizeof ("GLOBAL__F_")-1, SYM_DWEH, 0 },
    { "GLOBAL__FI_", sizeof ("GLOBAL__FI_")-1, SYM_INIT, 0 },
    { "GLOBAL__FD_", sizeof ("GLOBAL__FD_")-1, SYM_FINI, 0 },
    { NULL, 0, SYM_REGULAR, 0 }
  };

  while ((ch = *s) == '_')
    ++s;

  if (s == orig_s)
    return SYM_REGULAR;

  for (p = &special[0]; p->len > 0; p++)
    {
      if (ch == p->name[0]
	  && (!p->two_underscores || ((s - orig_s) >= 2))
	  && strncmp(s, p->name, p->len) == 0)
	{
	  return p->ret;
	}
    }
  return SYM_REGULAR;
}

/* We maintain two prefix lists: one from COMPILER_PATH environment variable
   and one from the PATH variable.  */

static struct path_prefix cpath, path;

#ifdef CROSS_DIRECTORY_STRUCTURE
/* This is the name of the target machine.  We use it to form the name
   of the files to execute.  */

static const char *const target_machine = TARGET_MACHINE;
#endif

/* Search for NAME using prefix list PPREFIX.  We only look for executable
   files.

   Return 0 if not found, otherwise return its name, allocated with malloc.  */

static char *
find_a_file (struct path_prefix *pprefix, const char *name)
{
  char *temp;
  struct prefix_list *pl;
  int len = pprefix->max_len + strlen (name) + 1;

  if (debug)
    fprintf (stderr, "Looking for '%s'\n", name);

#ifdef HOST_EXECUTABLE_SUFFIX
  len += strlen (HOST_EXECUTABLE_SUFFIX);
#endif

  temp = XNEWVEC (char, len);

  /* Determine the filename to execute (special case for absolute paths).  */

  if (IS_ABSOLUTE_PATH (name))
    {
      if (access (name, X_OK) == 0)
	{
	  strcpy (temp, name);

	  if (debug)
	    fprintf (stderr, "  - found: absolute path\n");

	  return temp;
	}

#ifdef HOST_EXECUTABLE_SUFFIX
	/* Some systems have a suffix for executable files.
	   So try appending that.  */
      strcpy (temp, name);
	strcat (temp, HOST_EXECUTABLE_SUFFIX);

	if (access (temp, X_OK) == 0)
	  return temp;
#endif

      if (debug)
	fprintf (stderr, "  - failed to locate using absolute path\n");
    }
  else
    for (pl = pprefix->plist; pl; pl = pl->next)
      {
	struct stat st;

	strcpy (temp, pl->prefix);
	strcat (temp, name);

	if (stat (temp, &st) >= 0
	    && ! S_ISDIR (st.st_mode)
	    && access (temp, X_OK) == 0)
	  return temp;

#ifdef HOST_EXECUTABLE_SUFFIX
	/* Some systems have a suffix for executable files.
	   So try appending that.  */
	strcat (temp, HOST_EXECUTABLE_SUFFIX);

	if (stat (temp, &st) >= 0
	    && ! S_ISDIR (st.st_mode)
	    && access (temp, X_OK) == 0)
	  return temp;
#endif
      }

  if (debug && pprefix->plist == NULL)
    fprintf (stderr, "  - failed: no entries in prefix list\n");

  free (temp);
  return 0;
}

/* Add an entry for PREFIX to prefix list PPREFIX.  */

static void
add_prefix (struct path_prefix *pprefix, const char *prefix)
{
  struct prefix_list *pl, **prev;
  int len;

  if (pprefix->plist)
    {
      for (pl = pprefix->plist; pl->next; pl = pl->next)
	;
      prev = &pl->next;
    }
  else
    prev = &pprefix->plist;

  /* Keep track of the longest prefix.  */

  len = strlen (prefix);
  if (len > pprefix->max_len)
    pprefix->max_len = len;

  pl = XNEW (struct prefix_list);
  pl->prefix = xstrdup (prefix);

  if (*prev)
    pl->next = *prev;
  else
    pl->next = (struct prefix_list *) 0;
  *prev = pl;
}

/* Take the value of the environment variable ENV, break it into a path, and
   add of the entries to PPREFIX.  */

static void
prefix_from_env (const char *env, struct path_prefix *pprefix)
{
  const char *p;
  GET_ENVIRONMENT (p, env);

  if (p)
    prefix_from_string (p, pprefix);
}

static void
prefix_from_string (const char *p, struct path_prefix *pprefix)
{
  const char *startp, *endp;
  char *nstore = XNEWVEC (char, strlen (p) + 3);

  if (debug)
    fprintf (stderr, "Convert string '%s' into prefixes, separator = '%c'\n", p, PATH_SEPARATOR);

  startp = endp = p;
  while (1)
    {
      if (*endp == PATH_SEPARATOR || *endp == 0)
	{
	  strncpy (nstore, startp, endp-startp);
	  if (endp == startp)
	    {
	      strcpy (nstore, "./");
	    }
	  else if (! IS_DIR_SEPARATOR (endp[-1]))
	    {
	      nstore[endp-startp] = DIR_SEPARATOR;
	      nstore[endp-startp+1] = 0;
	    }
	  else
	    nstore[endp-startp] = 0;

	  if (debug)
	    fprintf (stderr, "  - add prefix: %s\n", nstore);

	  add_prefix (pprefix, nstore);
	  if (*endp == 0)
	    break;
	  endp = startp = endp + 1;
	}
      else
	endp++;
    }
  free (nstore);
}

#ifdef OBJECT_FORMAT_NONE

/* Add an entry for the object file NAME to object file list LIST.
   New entries are added at the end of the list. The original pointer
   value of NAME is preserved, i.e., no string copy is performed.  */

static void
add_lto_object (struct lto_object_list *list, const char *name)
{
  struct lto_object *n = XNEW (struct lto_object);
  n->name = name;
  n->next = NULL;

  if (list->last)
    list->last->next = n;
  else
    list->first = n;

  list->last = n;
}
#endif /* OBJECT_FORMAT_NONE */


/* Perform a link-time recompilation and relink if any of the object
   files contain LTO info.  The linker command line LTO_LD_ARGV
   represents the linker command that would produce a final executable
   without the use of LTO. OBJECT_LST is a vector of object file names
   appearing in LTO_LD_ARGV that are to be considerd for link-time
   recompilation, where OBJECT is a pointer to the last valid element.
   (This awkward convention avoids an impedance mismatch with the
   usage of similarly-named variables in main().)  The elements of
   OBJECT_LST must be identical, i.e., pointer equal, to the
   corresponding arguments in LTO_LD_ARGV.

   Upon entry, at least one linker run has been performed without the
   use of any LTO info that might be present.  Any recompilations
   necessary for template instantiations have been performed, and
   initializer/finalizer tables have been created if needed and
   included in the linker command line LTO_LD_ARGV. If any of the
   object files contain LTO info, we run the LTO back end on all such
   files, and perform the final link with the LTO back end output
   substituted for the LTO-optimized files.  In some cases, a final
   link with all link-time generated code has already been performed,
   so there is no need to relink if no LTO info is found.  In other
   cases, our caller has not produced the final executable, and is
   relying on us to perform the required link whether LTO info is
   present or not.  In that case, the FORCE argument should be true.
   Note that the linker command line argument LTO_LD_ARGV passed into
   this function may be modified in place.  */

static void
maybe_run_lto_and_relink (char **lto_ld_argv, char **object_lst,
			  const char **object, bool force)
{
  const char **object_file = CONST_CAST2 (const char **, char **, object_lst);

  int num_lto_c_args = 1;    /* Allow space for the terminating NULL.  */

  while (object_file < object)
  {
    /* If file contains LTO info, add it to the list of LTO objects.  */
    scan_prog_file (*object_file++, PASS_LTOINFO, SCAN_ALL);

    /* Increment the argument count by the number of object file arguments
       we will add.  An upper bound suffices, so just count all of the
       object files regardless of whether they contain LTO info.  */
    num_lto_c_args++;
  }

  if (lto_objects.first)
    {
      char **lto_c_argv;
      const char **lto_c_ptr;
      char **p;
      char **lto_o_ptr;
      struct lto_object *list;
      char *lto_wrapper = getenv ("COLLECT_LTO_WRAPPER");
      struct pex_obj *pex;
      const char *prog = "lto-wrapper";
      int lto_ld_argv_size = 0;
      char **out_lto_ld_argv;
      int out_lto_ld_argv_size;
      size_t num_files;

      if (!lto_wrapper)
	fatal ("COLLECT_LTO_WRAPPER must be set.");

      num_lto_c_args++;

      /* There is at least one object file containing LTO info,
         so we need to run the LTO back end and relink.

	 To do so we build updated ld arguments with first
	 LTO object replaced by all partitions and other LTO
	 objects removed.  */

      lto_c_argv = (char **) xcalloc (sizeof (char *), num_lto_c_args);
      lto_c_ptr = CONST_CAST2 (const char **, char **, lto_c_argv);

      *lto_c_ptr++ = lto_wrapper;

      /* Add LTO objects to the wrapper command line.  */
      for (list = lto_objects.first; list; list = list->next)
	*lto_c_ptr++ = list->name;

      *lto_c_ptr = NULL;

      /* Run the LTO back end.  */
      pex = collect_execute (prog, lto_c_argv, NULL, NULL, PEX_SEARCH);
      {
	int c;
	FILE *stream;
	size_t i;
	char *start, *end;

	stream = pex_read_output (pex, 0);
	gcc_assert (stream);

	num_files = 0;
	while ((c = getc (stream)) != EOF)
	  {
	    obstack_1grow (&temporary_obstack, c);
	    if (c == '\n')
	      ++num_files;
	  }

	lto_o_files = XNEWVEC (char *, num_files + 1);
	lto_o_files[num_files] = NULL;
	start = XOBFINISH (&temporary_obstack, char *);
	for (i = 0; i < num_files; ++i)
	  {
	    end = start;
	    while (*end != '\n')
	      ++end;
	    *end = '\0';

	    lto_o_files[i] = xstrdup (start);

	    start = end + 1;
	  }

	obstack_free (&temporary_obstack, temporary_firstobj);
      }
      do_wait (prog, pex);
      pex = NULL;

      /* Compute memory needed for new LD arguments.  At most number of original arguemtns
	 plus number of partitions.  */
      for (lto_ld_argv_size = 0; lto_ld_argv[lto_ld_argv_size]; lto_ld_argv_size++)
	;
      out_lto_ld_argv = XCNEWVEC(char *, num_files + lto_ld_argv_size + 1);
      out_lto_ld_argv_size = 0;

      /* After running the LTO back end, we will relink, substituting
	 the LTO output for the object files that we submitted to the
	 LTO. Here, we modify the linker command line for the relink.  */

      /* Copy all arguments until we find first LTO file.  */
      p = lto_ld_argv;
      while (*p != NULL)
        {
          for (list = lto_objects.first; list; list = list->next)
            if (*p == list->name) /* Note test for pointer equality!  */
	      break;
	  if (list)
	    break;
	  out_lto_ld_argv[out_lto_ld_argv_size++] = *p++;
        }

      /* Now insert all LTO partitions.  */
      lto_o_ptr = lto_o_files;
      while (*lto_o_ptr)
	out_lto_ld_argv[out_lto_ld_argv_size++] = *lto_o_ptr++;

      /* ... and copy the rest.  */
      while (*p != NULL)
        {
          for (list = lto_objects.first; list; list = list->next)
            if (*p == list->name) /* Note test for pointer equality!  */
	      break;
	  if (!list)
	    out_lto_ld_argv[out_lto_ld_argv_size++] = *p;
	  p++;
        }
      out_lto_ld_argv[out_lto_ld_argv_size++] = 0;

      /* Run the linker again, this time replacing the object files
         optimized by the LTO with the temporary file generated by the LTO.  */
      fork_execute ("ld", out_lto_ld_argv);
      free (lto_ld_argv);

      maybe_unlink_list (lto_o_files);
    }
  else if (force)
    {
      /* Our caller is relying on us to do the link
         even though there is no LTO back end work to be done.  */
      fork_execute  ("ld", lto_ld_argv);
    }
}

/* Main program.  */

int
main (int argc, char **argv)
{
  static const char *const ld_suffix	= "ld";
  static const char *const plugin_ld_suffix = PLUGIN_LD;
  static const char *const real_ld_suffix = "real-ld";
  static const char *const collect_ld_suffix = "collect-ld";
  static const char *const nm_suffix	= "nm";
  static const char *const gnm_suffix	= "gnm";
#ifdef LDD_SUFFIX
  static const char *const ldd_suffix	= LDD_SUFFIX;
#endif
  static const char *const strip_suffix = "strip";
  static const char *const gstrip_suffix = "gstrip";

#ifdef CROSS_DIRECTORY_STRUCTURE
  /* If we look for a program in the compiler directories, we just use
     the short name, since these directories are already system-specific.
     But it we look for a program in the system directories, we need to
     qualify the program name with the target machine.  */

  const char *const full_ld_suffix =
    concat(target_machine, "-", ld_suffix, NULL);
  const char *const full_plugin_ld_suffix =
    concat(target_machine, "-", plugin_ld_suffix, NULL);
  const char *const full_nm_suffix =
    concat (target_machine, "-", nm_suffix, NULL);
  const char *const full_gnm_suffix =
    concat (target_machine, "-", gnm_suffix, NULL);
#ifdef LDD_SUFFIX
  const char *const full_ldd_suffix =
    concat (target_machine, "-", ldd_suffix, NULL);
#endif
  const char *const full_strip_suffix =
    concat (target_machine, "-", strip_suffix, NULL);
  const char *const full_gstrip_suffix =
    concat (target_machine, "-", gstrip_suffix, NULL);
#else
  const char *const full_ld_suffix	= ld_suffix;
  const char *const full_plugin_ld_suffix = plugin_ld_suffix;
  const char *const full_nm_suffix	= nm_suffix;
  const char *const full_gnm_suffix	= gnm_suffix;
#ifdef LDD_SUFFIX
  const char *const full_ldd_suffix	= ldd_suffix;
#endif
  const char *const full_strip_suffix	= strip_suffix;
  const char *const full_gstrip_suffix	= gstrip_suffix;
#endif /* CROSS_DIRECTORY_STRUCTURE */

  const char *arg;
  FILE *outf;
#ifdef COLLECT_EXPORT_LIST
  FILE *exportf;
#endif
  const char *ld_file_name;
  const char *p;
  char **c_argv;
  const char **c_ptr;
  char **ld1_argv;
  const char **ld1;
  bool use_plugin = false;

  /* The kinds of symbols we will have to consider when scanning the
     outcome of a first pass link.  This is ALL to start with, then might
     be adjusted before getting to the first pass link per se, typically on
     AIX where we perform an early scan of objects and libraries to fetch
     the list of global ctors/dtors and make sure they are not garbage
     collected.  */
  scanfilter ld1_filter = SCAN_ALL;

  char **ld2_argv;
  const char **ld2;
  char **object_lst;
  const char **object;
  int first_file;
  int num_c_args;
  char **old_argv;

  bool use_verbose = false;

  old_argv = argv;
  expandargv (&argc, &argv);
  if (argv != old_argv)
    at_file_supplied = 1;

  num_c_args = argc + 9;

  no_demangle = !! getenv ("COLLECT_NO_DEMANGLE");

  /* Suppress demangling by the real linker, which may be broken.  */
  putenv (xstrdup ("COLLECT_NO_DEMANGLE="));

#if defined (COLLECT2_HOST_INITIALIZATION)
  /* Perform system dependent initialization, if necessary.  */
  COLLECT2_HOST_INITIALIZATION;
#endif

#ifdef SIGCHLD
  /* We *MUST* set SIGCHLD to SIG_DFL so that the wait4() call will
     receive the signal.  A different setting is inheritable */
  signal (SIGCHLD, SIG_DFL);
#endif

  /* Unlock the stdio streams.  */
  unlock_std_streams ();

  gcc_init_libintl ();

  /* Do not invoke xcalloc before this point, since locale needs to be
     set first, in case a diagnostic is issued.  */

  ld1_argv = XCNEWVEC (char *, argc + 4);
  ld1 = CONST_CAST2 (const char **, char **, ld1_argv);
  ld2_argv = XCNEWVEC (char *, argc + 11);
  ld2 = CONST_CAST2 (const char **, char **, ld2_argv);
  object_lst = XCNEWVEC (char *, argc);
  object = CONST_CAST2 (const char **, char **, object_lst);

#ifdef DEBUG
  debug = 1;
#endif

  /* Parse command line early for instances of -debug.  This allows
     the debug flag to be set before functions like find_a_file()
     are called.  We also look for the -flto or -fwhopr flag to know
     what LTO mode we are in.  */
  {
    int i;

    for (i = 1; argv[i] != NULL; i ++)
      {
	if (! strcmp (argv[i], "-debug"))
	  debug = true;
        else if (! strcmp (argv[i], "-flto") && ! use_plugin)
	  {
	    use_verbose = true;
	    lto_mode = LTO_MODE_LTO;
	  }
<<<<<<< HEAD
        else if (! strcmp (argv[i], "-fwhopr") && ! use_plugin)
=======
        else if (! strncmp (argv[i], "-fwhopr", 7) && ! use_plugin)
>>>>>>> 6e7f08ad
	  {
	    use_verbose = true;
	    lto_mode = LTO_MODE_WHOPR;
	  }
        else if (! strcmp (argv[i], "-plugin"))
	  {
	    use_plugin = true;
	    use_verbose = true;
	    lto_mode = LTO_MODE_NONE;
	  }
#ifdef COLLECT_EXPORT_LIST
	/* since -brtl, -bexport, -b64 are not position dependent
	   also check for them here */
	if ((argv[i][0] == '-') && (argv[i][1] == 'b'))
  	  {
	    arg = argv[i];
	    /* We want to disable automatic exports on AIX when user
	       explicitly puts an export list in command line */
	    if (arg[2] == 'E' || strncmp (&arg[2], "export", 6) == 0)
	      export_flag = 1;
	    else if (arg[2] == '6' && arg[3] == '4')
	      aix64_flag = 1;
	    else if (arg[2] == 'r' && arg[3] == 't' && arg[4] == 'l')
	      aixrtl_flag = 1;
	  }
#endif
      }
    vflag = debug;
  }

#ifndef DEFAULT_A_OUT_NAME
  output_file = "a.out";
#else
  output_file = DEFAULT_A_OUT_NAME;
#endif

  obstack_begin (&temporary_obstack, 0);
  temporary_firstobj = (char *) obstack_alloc (&temporary_obstack, 0);

#ifndef HAVE_LD_DEMANGLE
  current_demangling_style = auto_demangling;
#endif
  p = getenv ("COLLECT_GCC_OPTIONS");
  while (p && *p)
    {
      const char *q = extract_string (&p);
      if (*q == '-' && (q[1] == 'm' || q[1] == 'f'))
	num_c_args++;
    }
  obstack_free (&temporary_obstack, temporary_firstobj);

  /* -fno-profile-arcs -fno-test-coverage -fno-branch-probabilities
     -fno-exceptions -w -fno-whole-program */
  num_c_args += 6;

  c_argv = XCNEWVEC (char *, num_c_args);
  c_ptr = CONST_CAST2 (const char **, char **, c_argv);

  if (argc < 2)
    fatal ("no arguments");

#ifdef SIGQUIT
  if (signal (SIGQUIT, SIG_IGN) != SIG_IGN)
    signal (SIGQUIT, handler);
#endif
  if (signal (SIGINT, SIG_IGN) != SIG_IGN)
    signal (SIGINT, handler);
#ifdef SIGALRM
  if (signal (SIGALRM, SIG_IGN) != SIG_IGN)
    signal (SIGALRM, handler);
#endif
#ifdef SIGHUP
  if (signal (SIGHUP, SIG_IGN) != SIG_IGN)
    signal (SIGHUP, handler);
#endif
  if (signal (SIGSEGV, SIG_IGN) != SIG_IGN)
    signal (SIGSEGV, handler);
#ifdef SIGBUS
  if (signal (SIGBUS, SIG_IGN) != SIG_IGN)
    signal (SIGBUS, handler);
#endif

  /* Extract COMPILER_PATH and PATH into our prefix list.  */
  prefix_from_env ("COMPILER_PATH", &cpath);
  prefix_from_env ("PATH", &path);

  /* Try to discover a valid linker/nm/strip to use.  */

  /* Maybe we know the right file to use (if not cross).  */
  ld_file_name = 0;
#ifdef DEFAULT_LINKER
  if (access (DEFAULT_LINKER, X_OK) == 0)
    ld_file_name = DEFAULT_LINKER;
  if (ld_file_name == 0)
#endif
#ifdef REAL_LD_FILE_NAME
  ld_file_name = find_a_file (&path, REAL_LD_FILE_NAME);
  if (ld_file_name == 0)
#endif
  /* Search the (target-specific) compiler dirs for ld'.  */
  ld_file_name = find_a_file (&cpath, real_ld_suffix);
  /* Likewise for `collect-ld'.  */
  if (ld_file_name == 0)
    ld_file_name = find_a_file (&cpath, collect_ld_suffix);
  /* Search the compiler directories for `ld'.  We have protection against
     recursive calls in find_a_file.  */
  if (ld_file_name == 0)
    ld_file_name = find_a_file (&cpath,
				use_plugin
				? plugin_ld_suffix
				: ld_suffix);
  /* Search the ordinary system bin directories
     for `ld' (if native linking) or `TARGET-ld' (if cross).  */
  if (ld_file_name == 0)
    ld_file_name = find_a_file (&path,
				use_plugin
				? full_plugin_ld_suffix
				: full_ld_suffix);

#ifdef REAL_NM_FILE_NAME
  nm_file_name = find_a_file (&path, REAL_NM_FILE_NAME);
  if (nm_file_name == 0)
#endif
  nm_file_name = find_a_file (&cpath, gnm_suffix);
  if (nm_file_name == 0)
    nm_file_name = find_a_file (&path, full_gnm_suffix);
  if (nm_file_name == 0)
    nm_file_name = find_a_file (&cpath, nm_suffix);
  if (nm_file_name == 0)
    nm_file_name = find_a_file (&path, full_nm_suffix);

#ifdef LDD_SUFFIX
  ldd_file_name = find_a_file (&cpath, ldd_suffix);
  if (ldd_file_name == 0)
    ldd_file_name = find_a_file (&path, full_ldd_suffix);
#endif

#ifdef REAL_STRIP_FILE_NAME
  strip_file_name = find_a_file (&path, REAL_STRIP_FILE_NAME);
  if (strip_file_name == 0)
#endif
  strip_file_name = find_a_file (&cpath, gstrip_suffix);
  if (strip_file_name == 0)
    strip_file_name = find_a_file (&path, full_gstrip_suffix);
  if (strip_file_name == 0)
    strip_file_name = find_a_file (&cpath, strip_suffix);
  if (strip_file_name == 0)
    strip_file_name = find_a_file (&path, full_strip_suffix);

  /* Determine the full path name of the C compiler to use.  */
  c_file_name = getenv ("COLLECT_GCC");
  if (c_file_name == 0)
    {
#ifdef CROSS_DIRECTORY_STRUCTURE
      c_file_name = concat (target_machine, "-gcc", NULL);
#else
      c_file_name = "gcc";
#endif
    }

  p = find_a_file (&cpath, c_file_name);

  /* Here it should be safe to use the system search path since we should have
     already qualified the name of the compiler when it is needed.  */
  if (p == 0)
    p = find_a_file (&path, c_file_name);

  if (p)
    c_file_name = p;

  *ld1++ = *ld2++ = ld_file_name;

  /* Make temp file names.  */
  c_file = make_temp_file (".c");
  o_file = make_temp_file (".o");
#ifdef COLLECT_EXPORT_LIST
  export_file = make_temp_file (".x");
#endif
  ldout = make_temp_file (".ld");
  lderrout = make_temp_file (".le");
  *c_ptr++ = c_file_name;
  *c_ptr++ = "-x";
  *c_ptr++ = "c";
  *c_ptr++ = "-c";
  *c_ptr++ = "-o";
  *c_ptr++ = o_file;

#ifdef COLLECT_EXPORT_LIST
  /* Generate a list of directories from LIBPATH.  */
  prefix_from_env ("LIBPATH", &libpath_lib_dirs);
  /* Add to this list also two standard directories where
     AIX loader always searches for libraries.  */
  add_prefix (&libpath_lib_dirs, "/lib");
  add_prefix (&libpath_lib_dirs, "/usr/lib");
#endif

  /* Get any options that the upper GCC wants to pass to the sub-GCC.

     AIX support needs to know if -shared has been specified before
     parsing commandline arguments.  */

  p = getenv ("COLLECT_GCC_OPTIONS");
  while (p && *p)
    {
      const char *q = extract_string (&p);
      if (*q == '-' && (q[1] == 'm' || q[1] == 'f'))
	*c_ptr++ = xstrdup (q);
      if (strcmp (q, "-EL") == 0 || strcmp (q, "-EB") == 0)
	*c_ptr++ = xstrdup (q);
      if (strcmp (q, "-shared") == 0)
	shared_obj = 1;
      if (*q == '-' && q[1] == 'B')
	{
	  *c_ptr++ = xstrdup (q);
	  if (q[2] == 0)
	    {
	      q = extract_string (&p);
	      *c_ptr++ = xstrdup (q);
	    }
	}
      if (use_verbose && *q == '-' && q[1] == 'v' && q[2] == 0)
	{
	  /* Turn on trace in collect2 if needed.  */
<<<<<<< HEAD
	  vflag = 1;
=======
	  vflag = true;
>>>>>>> 6e7f08ad
	}
    }
  obstack_free (&temporary_obstack, temporary_firstobj);
  *c_ptr++ = "-fno-profile-arcs";
  *c_ptr++ = "-fno-test-coverage";
  *c_ptr++ = "-fno-branch-probabilities";
  *c_ptr++ = "-fno-exceptions";
  *c_ptr++ = "-w";
  *c_ptr++ = "-fno-whole-program";

  /* !!! When GCC calls collect2,
     it does not know whether it is calling collect2 or ld.
     So collect2 cannot meaningfully understand any options
     except those ld understands.
     If you propose to make GCC pass some other option,
     just imagine what will happen if ld is really ld!!!  */

  /* Parse arguments.  Remember output file spec, pass the rest to ld.  */
  /* After the first file, put in the c++ rt0.  */

  first_file = 1;
#ifdef HAVE_LD_DEMANGLE
  if (!demangle_flag && !no_demangle)
    demangle_flag = "--demangle";
  if (demangle_flag)
    *ld1++ = *ld2++ = demangle_flag;
#endif
  while ((arg = *++argv) != (char *) 0)
    {
      *ld1++ = *ld2++ = arg;

      if (arg[0] == '-')
	{
	  switch (arg[1])
	    {
	    case 'd':
	      if (!strcmp (arg, "-debug"))
		{
		  /* Already parsed.  */
		  ld1--;
		  ld2--;
		}
	      if (!strcmp (arg, "-dynamic-linker") && argv[1])
		{
		  ++argv;
		  *ld1++ = *ld2++ = *argv;
		}
	      break;

            case 'f':
	      if (strcmp (arg, "-flto") == 0
		  || strncmp (arg, "-fwhopr", 7) == 0)
		{
#ifdef ENABLE_LTO
		  /* Do not pass LTO flag to the linker. */
		  ld1--;
		  ld2--;
#else
		  error ("LTO support has not been enabled in this "
			 "configuration");
#endif
		}
              break;

	    case 'l':
	      if (first_file)
		{
		  /* place o_file BEFORE this argument! */
		  first_file = 0;
		  ld2--;
		  *ld2++ = o_file;
		  *ld2++ = arg;
		}
#ifdef COLLECT_EXPORT_LIST
	      {
		/* Resolving full library name.  */
		const char *s = resolve_lib_name (arg+2);

		/* Saving a full library name.  */
		add_to_list (&libs, s);
	      }
#endif
	      break;

#ifdef COLLECT_EXPORT_LIST
	    /* Saving directories where to search for libraries.  */
	    case 'L':
	      add_prefix (&cmdline_lib_dirs, arg+2);
	      break;
#else
#if LINK_ELIMINATE_DUPLICATE_LDIRECTORIES
	    case 'L':
	      if (is_in_args (arg,
			      CONST_CAST2 (const char **, char **, ld1_argv),
			      ld1 - 1))
		--ld1;
	      break;
#endif /* LINK_ELIMINATE_DUPLICATE_LDIRECTORIES */
#endif

	    case 'o':
	      if (arg[2] == '\0')
		output_file = *ld1++ = *ld2++ = *++argv;
	      else
		output_file = &arg[2];
	      break;

	    case 'r':
	      if (arg[2] == '\0')
		rflag = 1;
	      break;

	    case 's':
	      if (arg[2] == '\0' && do_collecting)
		{
		  /* We must strip after the nm run, otherwise C++ linking
		     will not work.  Thus we strip in the second ld run, or
		     else with strip if there is no second ld run.  */
		  strip_flag = 1;
		  ld1--;
		}
	      break;

	    case 'v':
	      if (arg[2] == '\0')
		vflag = true;
	      break;

	    case '-':
	      if (strcmp (arg, "--no-demangle") == 0)
		{
		  demangle_flag = arg;
		  no_demangle = 1;
		  ld1--;
		  ld2--;
		}
	      else if (strncmp (arg, "--demangle", 10) == 0)
		{
		  demangle_flag = arg;
		  no_demangle = 0;
#ifndef HAVE_LD_DEMANGLE
		  if (arg[10] == '=')
		    {
		      enum demangling_styles style
			= cplus_demangle_name_to_style (arg+11);
		      if (style == unknown_demangling)
			error ("unknown demangling style '%s'", arg+11);
		      else
			current_demangling_style = style;
		    }
#endif
		  ld1--;
		  ld2--;
		}
	      else if (strncmp (arg, "--sysroot=", 10) == 0)
		target_system_root = arg + 10;
	      else if (strcmp (arg, "--version") == 0)
		vflag = true;
	      else if (strcmp (arg, "--help") == 0)
		helpflag = true;
	      break;
	    }
	}
      else if ((p = strrchr (arg, '.')) != (char *) 0
	       && (strcmp (p, ".o") == 0 || strcmp (p, ".a") == 0
		   || strcmp (p, ".so") == 0 || strcmp (p, ".lo") == 0
		   || strcmp (p, ".obj") == 0))
	{
	  if (first_file)
	    {
	      first_file = 0;
	      if (p[1] == 'o')
		*ld2++ = o_file;
	      else
		{
		  /* place o_file BEFORE this argument! */
		  ld2--;
		  *ld2++ = o_file;
		  *ld2++ = arg;
		}
	    }
	  if (p[1] == 'o' || p[1] == 'l')
	    *object++ = arg;
#ifdef COLLECT_EXPORT_LIST
	  /* libraries can be specified directly, i.e. without -l flag.  */
	  else
	    {
	      /* Saving a full library name.  */
	      add_to_list (&libs, arg);
	    }
#endif
	}
    }

#ifdef COLLECT_EXPORT_LIST
  /* This is added only for debugging purposes.  */
  if (debug)
    {
      fprintf (stderr, "List of libraries:\n");
      dump_list (stderr, "\t", libs.first);
    }

  /* The AIX linker will discard static constructors in object files if
     nothing else in the file is referenced, so look at them first.  Unless
     we are building a shared object, ignore the eh frame tables, as we
     would otherwise reference them all, hence drag all the corresponding
     objects even if nothing else is referenced.  */
  {
    const char **export_object_lst
      = CONST_CAST2 (const char **, char **, object_lst);

    struct id *list = libs.first;

    /* Compute the filter to use from the current one, do scan, then adjust
       the "current" filter to remove what we just included here.  This will
       control whether we need a first pass link later on or not, and what
       will remain to be scanned there.  */

    scanfilter this_filter = ld1_filter;
#if HAVE_AS_REF
    if (!shared_obj)
      this_filter &= ~SCAN_DWEH;
#endif

    while (export_object_lst < object)
      scan_prog_file (*export_object_lst++, PASS_OBJ, this_filter);

    for (; list; list = list->next)
      scan_prog_file (list->name, PASS_FIRST, this_filter);

    ld1_filter = ld1_filter & ~this_filter;
  }

  if (exports.first)
    {
      char *buf = concat ("-bE:", export_file, NULL);

      *ld1++ = buf;
      *ld2++ = buf;

      exportf = fopen (export_file, "w");
      if (exportf == (FILE *) 0)
	fatal_perror ("fopen %s", export_file);
      write_aix_file (exportf, exports.first);
      if (fclose (exportf))
	fatal_perror ("fclose %s", export_file);
    }
#endif

  *c_ptr++ = c_file;
  *c_ptr = *ld1 = *object = (char *) 0;

  if (vflag)
    {
      notice ("collect2 version %s", version_string);
#ifdef TARGET_VERSION
      TARGET_VERSION;
#endif
      fprintf (stderr, "\n");
    }

  if (helpflag)
    {
      fprintf (stderr, "Usage: collect2 [options]\n");
      fprintf (stderr, " Wrap linker and generate constructor code if needed.\n");
      fprintf (stderr, " Options:\n");
      fprintf (stderr, "  -debug          Enable debug output\n");
      fprintf (stderr, "  --help          Display this information\n");
      fprintf (stderr, "  -v, --version   Display this program's version number\n");
      fprintf (stderr, "Overview: http://gcc.gnu.org/onlinedocs/gccint/Collect2.html\n");
      fprintf (stderr, "Report bugs: %s\n", bug_report_url);

      collect_exit (0);
    }

  if (debug)
    {
      const char *ptr;
      fprintf (stderr, "ld_file_name        = %s\n",
	       (ld_file_name ? ld_file_name : "not found"));
      fprintf (stderr, "c_file_name         = %s\n",
	       (c_file_name ? c_file_name : "not found"));
      fprintf (stderr, "nm_file_name        = %s\n",
	       (nm_file_name ? nm_file_name : "not found"));
#ifdef LDD_SUFFIX
      fprintf (stderr, "ldd_file_name       = %s\n",
	       (ldd_file_name ? ldd_file_name : "not found"));
#endif
      fprintf (stderr, "strip_file_name     = %s\n",
	       (strip_file_name ? strip_file_name : "not found"));
      fprintf (stderr, "c_file              = %s\n",
	       (c_file ? c_file : "not found"));
      fprintf (stderr, "o_file              = %s\n",
	       (o_file ? o_file : "not found"));

      ptr = getenv ("COLLECT_GCC_OPTIONS");
      if (ptr)
	fprintf (stderr, "COLLECT_GCC_OPTIONS = %s\n", ptr);

      ptr = getenv ("COLLECT_GCC");
      if (ptr)
	fprintf (stderr, "COLLECT_GCC         = %s\n", ptr);

      ptr = getenv ("COMPILER_PATH");
      if (ptr)
	fprintf (stderr, "COMPILER_PATH       = %s\n", ptr);

      ptr = getenv (LIBRARY_PATH_ENV);
      if (ptr)
	fprintf (stderr, "%-20s= %s\n", LIBRARY_PATH_ENV, ptr);

      fprintf (stderr, "\n");
    }

  /* Load the program, searching all libraries and attempting to provide
     undefined symbols from repository information.

     If -r or they will be run via some other method, do not build the
     constructor or destructor list, just return now.  */
  {
    bool early_exit
      = rflag || (! DO_COLLECT_EXPORT_LIST && ! do_collecting);

    /* Perform the first pass link now, if we're about to exit or if we need
       to scan for things we haven't collected yet before pursuing further.

       On AIX, the latter typically includes nothing for shared objects or
       frame tables for an executable, out of what the required early scan on
       objects and libraries has performed above.  In the !shared_obj case, we
       expect the relevant tables to be dragged together with their associated
       functions from precise cross reference insertions by the compiler.  */

    if (early_exit || ld1_filter != SCAN_NOTHING)
      do_tlink (ld1_argv, object_lst);

    if (early_exit)
      {
#ifdef COLLECT_EXPORT_LIST
	/* Make sure we delete the export file we may have created.  */
	if (export_file != 0 && export_file[0])
	  maybe_unlink (export_file);
#endif
	if (lto_mode != LTO_MODE_NONE)
	  maybe_run_lto_and_relink (ld1_argv, object_lst, object, false);

	maybe_unlink (c_file);
	maybe_unlink (o_file);
	return 0;
      }
  }

  /* Unless we have done it all already, examine the namelist and search for
     static constructors and destructors to call.  Write the constructor and
     destructor tables to a .s file and reload.  */

  if (ld1_filter != SCAN_NOTHING)
    scan_prog_file (output_file, PASS_FIRST, ld1_filter);

#ifdef SCAN_LIBRARIES
  scan_libraries (output_file);
#endif

  if (debug)
    {
      notice_translated (ngettext ("%d constructor found\n",
                                   "%d constructors found\n",
                                   constructors.number),
                         constructors.number);
      notice_translated (ngettext ("%d destructor found\n",
                                   "%d destructors found\n",
                                   destructors.number),
                         destructors.number);
      notice_translated (ngettext("%d frame table found\n",
                                  "%d frame tables found\n",
                                  frame_tables.number),
                         frame_tables.number);
    }

  /* If the scan exposed nothing of special interest, there's no need to
     generate the glue code and relink so return now.  */

  if (constructors.number == 0 && destructors.number == 0
      && frame_tables.number == 0
#if defined (SCAN_LIBRARIES) || defined (COLLECT_EXPORT_LIST)
      /* If we will be running these functions ourselves, we want to emit
	 stubs into the shared library so that we do not have to relink
	 dependent programs when we add static objects.  */
      && ! shared_obj
#endif
      )
    {
      /* Do tlink without additional code generation now if we didn't
	 do it earlier for scanning purposes.  */
      if (ld1_filter == SCAN_NOTHING)
	do_tlink (ld1_argv, object_lst);

      if (lto_mode)
        maybe_run_lto_and_relink (ld1_argv, object_lst, object, false);

      /* Strip now if it was requested on the command line.  */
      if (strip_flag)
	{
	  char **real_strip_argv = XCNEWVEC (char *, 3);
	  const char ** strip_argv = CONST_CAST2 (const char **, char **,
						  real_strip_argv);

	  strip_argv[0] = strip_file_name;
	  strip_argv[1] = output_file;
	  strip_argv[2] = (char *) 0;
	  fork_execute ("strip", real_strip_argv);
	}

#ifdef COLLECT_EXPORT_LIST
      maybe_unlink (export_file);
#endif
      maybe_unlink (c_file);
      maybe_unlink (o_file);
      return 0;
    }

  /* Sort ctor and dtor lists by priority.  */
  sort_ids (&constructors);
  sort_ids (&destructors);

  maybe_unlink(output_file);
  outf = fopen (c_file, "w");
  if (outf == (FILE *) 0)
    fatal_perror ("fopen %s", c_file);

  write_c_file (outf, c_file);

  if (fclose (outf))
    fatal_perror ("fclose %s", c_file);

  /* Tell the linker that we have initializer and finalizer functions.  */
#ifdef LD_INIT_SWITCH
#ifdef COLLECT_EXPORT_LIST
  *ld2++ = concat (LD_INIT_SWITCH, ":", initname, ":", fininame, NULL);
#else
  *ld2++ = LD_INIT_SWITCH;
  *ld2++ = initname;
  *ld2++ = LD_FINI_SWITCH;
  *ld2++ = fininame;
#endif
#endif

#ifdef COLLECT_EXPORT_LIST
  if (shared_obj)
    {
      /* If we did not add export flag to link arguments before, add it to
	 second link phase now.  No new exports should have been added.  */
      if (! exports.first)
	*ld2++ = concat ("-bE:", export_file, NULL);

#ifndef LD_INIT_SWITCH
      add_to_list (&exports, initname);
      add_to_list (&exports, fininame);
      add_to_list (&exports, "_GLOBAL__DI");
      add_to_list (&exports, "_GLOBAL__DD");
#endif
      exportf = fopen (export_file, "w");
      if (exportf == (FILE *) 0)
	fatal_perror ("fopen %s", export_file);
      write_aix_file (exportf, exports.first);
      if (fclose (exportf))
	fatal_perror ("fclose %s", export_file);
    }
#endif

  /* End of arguments to second link phase.  */
  *ld2 = (char*) 0;

  if (debug)
    {
      fprintf (stderr, "\n========== output_file = %s, c_file = %s\n",
	       output_file, c_file);
      write_c_file (stderr, "stderr");
      fprintf (stderr, "========== end of c_file\n\n");
#ifdef COLLECT_EXPORT_LIST
      fprintf (stderr, "\n========== export_file = %s\n", export_file);
      write_aix_file (stderr, exports.first);
      fprintf (stderr, "========== end of export_file\n\n");
#endif
    }

  /* Assemble the constructor and destructor tables.
     Link the tables in with the rest of the program.  */

  fork_execute ("gcc",  c_argv);
#ifdef COLLECT_EXPORT_LIST
  /* On AIX we must call tlink because of possible templates resolution.  */
  do_tlink (ld2_argv, object_lst);

  if (lto_mode)
    maybe_run_lto_and_relink (ld2_argv, object_lst, object, false);
#else
  /* Otherwise, simply call ld because tlink is already done.  */
  if (lto_mode)
    maybe_run_lto_and_relink (ld2_argv, object_lst, object, true);
  else
    fork_execute ("ld", ld2_argv);

  /* Let scan_prog_file do any final mods (OSF/rose needs this for
     constructors/destructors in shared libraries.  */
  scan_prog_file (output_file, PASS_SECOND, SCAN_ALL);
#endif

  maybe_unlink (c_file);
  maybe_unlink (o_file);

#ifdef COLLECT_EXPORT_LIST
  maybe_unlink (export_file);
#endif

  return 0;
}


/* Wait for a process to finish, and exit if a nonzero status is found.  */

int
collect_wait (const char *prog, struct pex_obj *pex)
{
  int status;

  if (!pex_get_status (pex, 1, &status))
    fatal_perror ("can't get program status");
  pex_free (pex);

  if (status)
    {
      if (WIFSIGNALED (status))
	{
	  int sig = WTERMSIG (status);
	  error ("%s terminated with signal %d [%s]%s",
		 prog, sig, strsignal(sig),
		 WCOREDUMP(status) ? ", core dumped" : "");
	  collect_exit (FATAL_EXIT_CODE);
	}

      if (WIFEXITED (status))
	return WEXITSTATUS (status);
    }
  return 0;
}

static void
do_wait (const char *prog, struct pex_obj *pex)
{
  int ret = collect_wait (prog, pex);
  if (ret != 0)
    {
      error ("%s returned %d exit status", prog, ret);
      collect_exit (ret);
    }

  if (response_file)
    {
      unlink (response_file);
      response_file = NULL;
    }
}


/* Execute a program, and wait for the reply.  */

struct pex_obj *
collect_execute (const char *prog, char **argv, const char *outname,
		 const char *errname, int flags)
{
  struct pex_obj *pex;
  const char *errmsg;
  int err;
  char *response_arg = NULL;
  char *response_argv[3] ATTRIBUTE_UNUSED;

  if (HAVE_GNU_LD && at_file_supplied && argv[0] != NULL)
    {
      /* If using @file arguments, create a temporary file and put the
         contents of argv into it.  Then change argv to an array corresponding
         to a single argument @FILE, where FILE is the temporary filename.  */

      char **current_argv = argv + 1;
      char *argv0 = argv[0];
      int status;
      FILE *f;

      /* Note: we assume argv contains at least one element; this is
         checked above.  */

      response_file = make_temp_file ("");

      f = fopen (response_file, "w");

      if (f == NULL)
        fatal ("could not open response file %s", response_file);

      status = writeargv (current_argv, f);

      if (status)
        fatal ("could not write to response file %s", response_file);

      status = fclose (f);

      if (EOF == status)
        fatal ("could not close response file %s", response_file);

      response_arg = concat ("@", response_file, NULL);
      response_argv[0] = argv0;
      response_argv[1] = response_arg;
      response_argv[2] = NULL;

      argv = response_argv;
    }

  if (vflag || debug)
    {
      char **p_argv;
      const char *str;

      if (argv[0])
	fprintf (stderr, "%s", argv[0]);
      else
	notice ("[cannot find %s]", prog);

      for (p_argv = &argv[1]; (str = *p_argv) != (char *) 0; p_argv++)
	fprintf (stderr, " %s", str);

      fprintf (stderr, "\n");
    }

  fflush (stdout);
  fflush (stderr);

  /* If we cannot find a program we need, complain error.  Do this here
     since we might not end up needing something that we could not find.  */

  if (argv[0] == 0)
    fatal ("cannot find '%s'", prog);

  pex = pex_init (0, "collect2", NULL);
  if (pex == NULL)
    fatal_perror ("pex_init failed");

  errmsg = pex_run (pex, flags, argv[0], argv, outname,
		    errname, &err);
  if (errmsg != NULL)
    {
      if (err != 0)
	{
	  errno = err;
	  fatal_perror (errmsg);
	}
      else
	fatal (errmsg);
    }

  if (response_arg)
    free (response_arg);

  return pex;
}

static void
fork_execute (const char *prog, char **argv)
{
  struct pex_obj *pex;

  pex = collect_execute (prog, argv, NULL, NULL, PEX_LAST | PEX_SEARCH);
  do_wait (prog, pex);
}

/* Unlink a file unless we are debugging.  */

static void
maybe_unlink (const char *file)
{
  if (!debug)
    unlink_if_ordinary (file);
  else
    notice ("[Leaving %s]\n", file);
}

/* Call maybe_unlink on the NULL-terminated list, FILE_LIST.  */

static void
maybe_unlink_list (char **file_list)
{
  char **tmp = file_list;

  while (*tmp)
    maybe_unlink (*(tmp++));
}


static long sequence_number = 0;

/* Add a name to a linked list.  */

static void
add_to_list (struct head *head_ptr, const char *name)
{
  struct id *newid
    = (struct id *) xcalloc (sizeof (struct id) + strlen (name), 1);
  struct id *p;
  strcpy (newid->name, name);

  if (head_ptr->first)
    head_ptr->last->next = newid;
  else
    head_ptr->first = newid;

  /* Check for duplicate symbols.  */
  for (p = head_ptr->first;
       strcmp (name, p->name) != 0;
       p = p->next)
    ;
  if (p != newid)
    {
      head_ptr->last->next = 0;
      free (newid);
      return;
    }

  newid->sequence = ++sequence_number;
  head_ptr->last = newid;
  head_ptr->number++;
}

/* Grab the init priority number from an init function name that
   looks like "_GLOBAL_.I.12345.foo".  */

static int
extract_init_priority (const char *name)
{
  int pos = 0, pri;

  while (name[pos] == '_')
    ++pos;
  pos += 10; /* strlen ("GLOBAL__X_") */

  /* Extract init_p number from ctor/dtor name.  */
  pri = atoi (name + pos);
  return pri ? pri : DEFAULT_INIT_PRIORITY;
}

/* Insertion sort the ids from ctor/dtor list HEAD_PTR in descending order.
   ctors will be run from right to left, dtors from left to right.  */

static void
sort_ids (struct head *head_ptr)
{
  /* id holds the current element to insert.  id_next holds the next
     element to insert.  id_ptr iterates through the already sorted elements
     looking for the place to insert id.  */
  struct id *id, *id_next, **id_ptr;

  id = head_ptr->first;

  /* We don't have any sorted elements yet.  */
  head_ptr->first = NULL;

  for (; id; id = id_next)
    {
      id_next = id->next;
      id->sequence = extract_init_priority (id->name);

      for (id_ptr = &(head_ptr->first); ; id_ptr = &((*id_ptr)->next))
	if (*id_ptr == NULL
	    /* If the sequence numbers are the same, we put the id from the
	       file later on the command line later in the list.  */
	    || id->sequence > (*id_ptr)->sequence
	    /* Hack: do lexical compare, too.
	    || (id->sequence == (*id_ptr)->sequence
		&& strcmp (id->name, (*id_ptr)->name) > 0) */
	    )
	  {
	    id->next = *id_ptr;
	    *id_ptr = id;
	    break;
	  }
    }

  /* Now set the sequence numbers properly so write_c_file works.  */
  for (id = head_ptr->first; id; id = id->next)
    id->sequence = ++sequence_number;
}

/* Write: `prefix', the names on list LIST, `suffix'.  */

static void
write_list (FILE *stream, const char *prefix, struct id *list)
{
  while (list)
    {
      fprintf (stream, "%sx%d,\n", prefix, list->sequence);
      list = list->next;
    }
}

#if LINK_ELIMINATE_DUPLICATE_LDIRECTORIES
/* Given a STRING, return nonzero if it occurs in the list in range
   [ARGS_BEGIN,ARGS_END).  */

static int
is_in_args (const char *string, const char **args_begin,
	    const char **args_end)
{
  const char **args_pointer;
  for (args_pointer = args_begin; args_pointer != args_end; ++args_pointer)
    if (strcmp (string, *args_pointer) == 0)
      return 1;
  return 0;
}
#endif /* LINK_ELIMINATE_DUPLICATE_LDIRECTORIES */

#ifdef COLLECT_EXPORT_LIST
/* This function is really used only on AIX, but may be useful.  */
#if 0
static int
is_in_list (const char *prefix, struct id *list)
{
  while (list)
    {
      if (!strcmp (prefix, list->name)) return 1;
      list = list->next;
    }
    return 0;
}
#endif
#endif /* COLLECT_EXPORT_LIST */

/* Added for debugging purpose.  */
#ifdef COLLECT_EXPORT_LIST
static void
dump_list (FILE *stream, const char *prefix, struct id *list)
{
  while (list)
    {
      fprintf (stream, "%s%s,\n", prefix, list->name);
      list = list->next;
    }
}
#endif

#if 0
static void
dump_prefix_list (FILE *stream, const char *prefix, struct prefix_list *list)
{
  while (list)
    {
      fprintf (stream, "%s%s,\n", prefix, list->prefix);
      list = list->next;
    }
}
#endif

static void
write_list_with_asm (FILE *stream, const char *prefix, struct id *list)
{
  while (list)
    {
      fprintf (stream, "%sx%d __asm__ (\"%s\");\n",
	       prefix, list->sequence, list->name);
      list = list->next;
    }
}

/* Write out the constructor and destructor tables statically (for a shared
   object), along with the functions to execute them.  */

static void
write_c_file_stat (FILE *stream, const char *name ATTRIBUTE_UNUSED)
{
  const char *p, *q;
  char *prefix, *r;
  int frames = (frame_tables.number > 0);

  /* Figure out name of output_file, stripping off .so version.  */
  p = strrchr (output_file, '/');
  if (p == 0)
    p = output_file;
  else
    p++;
  q = p;
  while (q)
    {
      q = strchr (q,'.');
      if (q == 0)
	{
	  q = p + strlen (p);
	  break;
	}
      else
	{
	  if (strncmp (q, SHLIB_SUFFIX, strlen (SHLIB_SUFFIX)) == 0)
	    {
	      q += strlen (SHLIB_SUFFIX);
	      break;
	    }
	  else
	    q++;
	}
    }
  /* q points to null at end of the string (or . of the .so version) */
  prefix = XNEWVEC (char, q - p + 1);
  strncpy (prefix, p, q - p);
  prefix[q - p] = 0;
  for (r = prefix; *r; r++)
    if (!ISALNUM ((unsigned char)*r))
      *r = '_';
  if (debug)
    notice ("\nwrite_c_file - output name is %s, prefix is %s\n",
	    output_file, prefix);

  initname = concat ("_GLOBAL__FI_", prefix, NULL);
  fininame = concat ("_GLOBAL__FD_", prefix, NULL);

  free (prefix);

  /* Write the tables as C code.  */

  fprintf (stream, "static int count;\n");
  fprintf (stream, "typedef void entry_pt();\n");
  write_list_with_asm (stream, "extern entry_pt ", constructors.first);

  if (frames)
    {
      write_list_with_asm (stream, "extern void *", frame_tables.first);

      fprintf (stream, "\tstatic void *frame_table[] = {\n");
      write_list (stream, "\t\t&", frame_tables.first);
      fprintf (stream, "\t0\n};\n");

      /* This must match what's in frame.h.  */
      fprintf (stream, "struct object {\n");
      fprintf (stream, "  void *pc_begin;\n");
      fprintf (stream, "  void *pc_end;\n");
      fprintf (stream, "  void *fde_begin;\n");
      fprintf (stream, "  void *fde_array;\n");
      fprintf (stream, "  __SIZE_TYPE__ count;\n");
      fprintf (stream, "  struct object *next;\n");
      fprintf (stream, "};\n");

      fprintf (stream, "extern void __register_frame_info_table (void *, struct object *);\n");
      fprintf (stream, "extern void *__deregister_frame_info (void *);\n");

      fprintf (stream, "static void reg_frame () {\n");
      fprintf (stream, "\tstatic struct object ob;\n");
      fprintf (stream, "\t__register_frame_info_table (frame_table, &ob);\n");
      fprintf (stream, "\t}\n");

      fprintf (stream, "static void dereg_frame () {\n");
      fprintf (stream, "\t__deregister_frame_info (frame_table);\n");
      fprintf (stream, "\t}\n");
    }

  fprintf (stream, "void %s() {\n", initname);
  if (constructors.number > 0 || frames)
    {
      fprintf (stream, "\tstatic entry_pt *ctors[] = {\n");
      write_list (stream, "\t\t", constructors.first);
      if (frames)
	fprintf (stream, "\treg_frame,\n");
      fprintf (stream, "\t};\n");
      fprintf (stream, "\tentry_pt **p;\n");
      fprintf (stream, "\tif (count++ != 0) return;\n");
      fprintf (stream, "\tp = ctors + %d;\n", constructors.number + frames);
      fprintf (stream, "\twhile (p > ctors) (*--p)();\n");
    }
  else
    fprintf (stream, "\t++count;\n");
  fprintf (stream, "}\n");
  write_list_with_asm (stream, "extern entry_pt ", destructors.first);
  fprintf (stream, "void %s() {\n", fininame);
  if (destructors.number > 0 || frames)
    {
      fprintf (stream, "\tstatic entry_pt *dtors[] = {\n");
      write_list (stream, "\t\t", destructors.first);
      if (frames)
	fprintf (stream, "\tdereg_frame,\n");
      fprintf (stream, "\t};\n");
      fprintf (stream, "\tentry_pt **p;\n");
      fprintf (stream, "\tif (--count != 0) return;\n");
      fprintf (stream, "\tp = dtors;\n");
      fprintf (stream, "\twhile (p < dtors + %d) (*p++)();\n",
	       destructors.number + frames);
    }
  fprintf (stream, "}\n");

  if (shared_obj)
    {
      COLLECT_SHARED_INIT_FUNC(stream, initname);
      COLLECT_SHARED_FINI_FUNC(stream, fininame);
    }
}

/* Write the constructor/destructor tables.  */

#ifndef LD_INIT_SWITCH
static void
write_c_file_glob (FILE *stream, const char *name ATTRIBUTE_UNUSED)
{
  /* Write the tables as C code.  */

  int frames = (frame_tables.number > 0);

  fprintf (stream, "typedef void entry_pt();\n\n");

  write_list_with_asm (stream, "extern entry_pt ", constructors.first);

  if (frames)
    {
      write_list_with_asm (stream, "extern void *", frame_tables.first);

      fprintf (stream, "\tstatic void *frame_table[] = {\n");
      write_list (stream, "\t\t&", frame_tables.first);
      fprintf (stream, "\t0\n};\n");

      /* This must match what's in frame.h.  */
      fprintf (stream, "struct object {\n");
      fprintf (stream, "  void *pc_begin;\n");
      fprintf (stream, "  void *pc_end;\n");
      fprintf (stream, "  void *fde_begin;\n");
      fprintf (stream, "  void *fde_array;\n");
      fprintf (stream, "  __SIZE_TYPE__ count;\n");
      fprintf (stream, "  struct object *next;\n");
      fprintf (stream, "};\n");

      fprintf (stream, "extern void __register_frame_info_table (void *, struct object *);\n");
      fprintf (stream, "extern void *__deregister_frame_info (void *);\n");

      fprintf (stream, "static void reg_frame () {\n");
      fprintf (stream, "\tstatic struct object ob;\n");
      fprintf (stream, "\t__register_frame_info_table (frame_table, &ob);\n");
      fprintf (stream, "\t}\n");

      fprintf (stream, "static void dereg_frame () {\n");
      fprintf (stream, "\t__deregister_frame_info (frame_table);\n");
      fprintf (stream, "\t}\n");
    }

  fprintf (stream, "\nentry_pt * __CTOR_LIST__[] = {\n");
  fprintf (stream, "\t(entry_pt *) %d,\n", constructors.number + frames);
  write_list (stream, "\t", constructors.first);
  if (frames)
    fprintf (stream, "\treg_frame,\n");
  fprintf (stream, "\t0\n};\n\n");

  write_list_with_asm (stream, "extern entry_pt ", destructors.first);

  fprintf (stream, "\nentry_pt * __DTOR_LIST__[] = {\n");
  fprintf (stream, "\t(entry_pt *) %d,\n", destructors.number + frames);
  write_list (stream, "\t", destructors.first);
  if (frames)
    fprintf (stream, "\tdereg_frame,\n");
  fprintf (stream, "\t0\n};\n\n");

  fprintf (stream, "extern entry_pt %s;\n", NAME__MAIN);
  fprintf (stream, "entry_pt *__main_reference = %s;\n\n", NAME__MAIN);
}
#endif /* ! LD_INIT_SWITCH */

static void
write_c_file (FILE *stream, const char *name)
{
#ifndef LD_INIT_SWITCH
  if (! shared_obj)
    write_c_file_glob (stream, name);
  else
#endif
    write_c_file_stat (stream, name);
}

#ifdef COLLECT_EXPORT_LIST
static void
write_aix_file (FILE *stream, struct id *list)
{
  for (; list; list = list->next)
    {
      fputs (list->name, stream);
      putc ('\n', stream);
    }
}
#endif

#ifdef OBJECT_FORMAT_NONE

/* Check to make sure the file is an LTO object file.  */

static bool
maybe_lto_object_file (const char *prog_name)
{
  FILE *f;
  unsigned char buf[4];
  int i;

  static unsigned char elfmagic[4] = { 0x7f, 'E', 'L', 'F' };
  static unsigned char coffmagic[2] = { 0x4c, 0x01 };
  static unsigned char coffmagic_x64[2] = { 0x64, 0x86 };
  static unsigned char machomagic[4][4] = {
    { 0xcf, 0xfa, 0xed, 0xfe },
    { 0xce, 0xfa, 0xed, 0xfe },
    { 0xfe, 0xed, 0xfa, 0xcf },
    { 0xfe, 0xed, 0xfa, 0xce }
  };

  f = fopen (prog_name, "rb");
  if (f == NULL)
    return false;
  if (fread (buf, sizeof (buf), 1, f) != 1)
    buf[0] = 0;
  fclose (f);

  if (memcmp (buf, elfmagic, sizeof (elfmagic)) == 0
      || memcmp (buf, coffmagic, sizeof (coffmagic)) == 0
      || memcmp (buf, coffmagic_x64, sizeof (coffmagic_x64)) == 0)
    return true;
  for (i = 0; i < 4; i++)
    if (memcmp (buf, machomagic[i], sizeof (machomagic[i])) == 0)
      return true;

  return false;
}

/* Generic version to scan the name list of the loaded program for
   the symbols g++ uses for static constructors and destructors.  */

static void
scan_prog_file (const char *prog_name, scanpass which_pass,
		scanfilter filter)
{
  void (*int_handler) (int);
#ifdef SIGQUIT
  void (*quit_handler) (int);
#endif
  char *real_nm_argv[4];
  const char **nm_argv = CONST_CAST2 (const char **, char**, real_nm_argv);
  int argc = 0;
  struct pex_obj *pex;
  const char *errmsg;
  int err;
  char *p, buf[1024];
  FILE *inf;
  int found_lto = 0;

  if (which_pass == PASS_SECOND)
    return;

  /* LTO objects must be in a known format.  This check prevents
     us from accepting an archive containing LTO objects, which
     gcc cannnot currently handle.  */
  if (which_pass == PASS_LTOINFO && !maybe_lto_object_file (prog_name))
    return;

  /* If we do not have an `nm', complain.  */
  if (nm_file_name == 0)
    fatal ("cannot find 'nm'");

  nm_argv[argc++] = nm_file_name;
  if (NM_FLAGS[0] != '\0')
    nm_argv[argc++] = NM_FLAGS;

  nm_argv[argc++] = prog_name;
  nm_argv[argc++] = (char *) 0;

  /* Trace if needed.  */
  if (vflag)
    {
      const char **p_argv;
      const char *str;

      for (p_argv = &nm_argv[0]; (str = *p_argv) != (char *) 0; p_argv++)
	fprintf (stderr, " %s", str);

      fprintf (stderr, "\n");
    }

  fflush (stdout);
  fflush (stderr);

  pex = pex_init (PEX_USE_PIPES, "collect2", NULL);
  if (pex == NULL)
    fatal_perror ("pex_init failed");

  errmsg = pex_run (pex, 0, nm_file_name, real_nm_argv, NULL, HOST_BIT_BUCKET,
		    &err);
  if (errmsg != NULL)
    {
      if (err != 0)
	{
	  errno = err;
	  fatal_perror (errmsg);
	}
      else
	fatal (errmsg);
    }

  int_handler  = (void (*) (int)) signal (SIGINT,  SIG_IGN);
#ifdef SIGQUIT
  quit_handler = (void (*) (int)) signal (SIGQUIT, SIG_IGN);
#endif

  inf = pex_read_output (pex, 0);
  if (inf == NULL)
    fatal_perror ("can't open nm output");

  if (debug)
    {
      if (which_pass == PASS_LTOINFO)
        fprintf (stderr, "\nnm output with LTO info marker symbol.\n");
      else
        fprintf (stderr, "\nnm output with constructors/destructors.\n");
    }

  /* Read each line of nm output.  */
  while (fgets (buf, sizeof buf, inf) != (char *) 0)
    {
      int ch, ch2;
      char *name, *end;

      if (debug)
        fprintf (stderr, "\t%s\n", buf);

      if (which_pass == PASS_LTOINFO)
        {
          if (found_lto)
            continue;

          /* Look for the LTO info marker symbol, and add filename to
             the LTO objects list if found.  */
          for (p = buf; (ch = *p) != '\0' && ch != '\n'; p++)
            if (ch == ' '  && p[1] == '_' && p[2] == '_'
		&& (strncmp (p + (p[3] == '_' ? 2 : 1), "__gnu_lto_v1", 12) == 0)
		&& ISSPACE (p[p[3] == '_' ? 14 : 13]))
              {
                add_lto_object (&lto_objects, prog_name);

                /* We need to read all the input, so we can't just
                   return here.  But we can avoid useless work.  */
                found_lto = 1;

                break;
              }

	  continue;
        }

      /* If it contains a constructor or destructor name, add the name
	 to the appropriate list unless this is a kind of symbol we're
	 not supposed to even consider.  */

      for (p = buf; (ch = *p) != '\0' && ch != '\n' && ch != '_'; p++)
	if (ch == ' ' && p[1] == 'U' && p[2] == ' ')
	  break;

      if (ch != '_')
	continue;

      name = p;
      /* Find the end of the symbol name.
	 Do not include `|', because Encore nm can tack that on the end.  */
      for (end = p; (ch2 = *end) != '\0' && !ISSPACE (ch2) && ch2 != '|';
	   end++)
	continue;


      *end = '\0';
      switch (is_ctor_dtor (name))
	{
	case SYM_CTOR:
	  if (! (filter & SCAN_CTOR))
	    break;
	  if (which_pass != PASS_LIB)
	    add_to_list (&constructors, name);
	  break;

	case SYM_DTOR:
	  if (! (filter & SCAN_DTOR))
	    break;
	  if (which_pass != PASS_LIB)
	    add_to_list (&destructors, name);
	  break;

	case SYM_INIT:
	  if (! (filter & SCAN_INIT))
	    break;
	  if (which_pass != PASS_LIB)
	    fatal ("init function found in object %s", prog_name);
#ifndef LD_INIT_SWITCH
	  add_to_list (&constructors, name);
#endif
	  break;

	case SYM_FINI:
	  if (! (filter & SCAN_FINI))
	    break;
	  if (which_pass != PASS_LIB)
	    fatal ("fini function found in object %s", prog_name);
#ifndef LD_FINI_SWITCH
	  add_to_list (&destructors, name);
#endif
	  break;

	case SYM_DWEH:
	  if (! (filter & SCAN_DWEH))
	    break;
	  if (which_pass != PASS_LIB)
	    add_to_list (&frame_tables, name);
	  break;

	default:		/* not a constructor or destructor */
	  continue;
	}
    }

  if (debug)
    fprintf (stderr, "\n");

  do_wait (nm_file_name, pex);

  signal (SIGINT,  int_handler);
#ifdef SIGQUIT
  signal (SIGQUIT, quit_handler);
#endif
}

#ifdef LDD_SUFFIX

/* Use the List Dynamic Dependencies program to find shared libraries that
   the output file depends upon and their initialization/finalization
   routines, if any.  */

static void
scan_libraries (const char *prog_name)
{
  static struct head libraries;		/* list of shared libraries found */
  struct id *list;
  void (*int_handler) (int);
#ifdef SIGQUIT
  void (*quit_handler) (int);
#endif
  char *real_ldd_argv[4];
  const char **ldd_argv = CONST_CAST2 (const char **, char **, real_ldd_argv);
  int argc = 0;
  struct pex_obj *pex;
  const char *errmsg;
  int err;
  char buf[1024];
  FILE *inf;

  /* If we do not have an `ldd', complain.  */
  if (ldd_file_name == 0)
    {
      error ("cannot find 'ldd'");
      return;
    }

  ldd_argv[argc++] = ldd_file_name;
  ldd_argv[argc++] = prog_name;
  ldd_argv[argc++] = (char *) 0;

  /* Trace if needed.  */
  if (vflag)
    {
      const char **p_argv;
      const char *str;

      for (p_argv = &ldd_argv[0]; (str = *p_argv) != (char *) 0; p_argv++)
	fprintf (stderr, " %s", str);

      fprintf (stderr, "\n");
    }

  fflush (stdout);
  fflush (stderr);

  pex = pex_init (PEX_USE_PIPES, "collect2", NULL);
  if (pex == NULL)
    fatal_perror ("pex_init failed");

  errmsg = pex_run (pex, 0, ldd_file_name, real_ldd_argv, NULL, NULL, &err);
  if (errmsg != NULL)
    {
      if (err != 0)
	{
	  errno = err;
	  fatal_perror (errmsg);
	}
      else
	fatal (errmsg);
    }

  int_handler  = (void (*) (int)) signal (SIGINT,  SIG_IGN);
#ifdef SIGQUIT
  quit_handler = (void (*) (int)) signal (SIGQUIT, SIG_IGN);
#endif

  inf = pex_read_output (pex, 0);
  if (inf == NULL)
    fatal_perror ("can't open ldd output");

  if (debug)
    notice ("\nldd output with constructors/destructors.\n");

  /* Read each line of ldd output.  */
  while (fgets (buf, sizeof buf, inf) != (char *) 0)
    {
      int ch2;
      char *name, *end, *p = buf;

      /* Extract names of libraries and add to list.  */
      PARSE_LDD_OUTPUT (p);
      if (p == 0)
	continue;

      name = p;
      if (strncmp (name, "not found", sizeof ("not found") - 1) == 0)
	fatal ("dynamic dependency %s not found", buf);

      /* Find the end of the symbol name.  */
      for (end = p;
	   (ch2 = *end) != '\0' && ch2 != '\n' && !ISSPACE (ch2) && ch2 != '|';
	   end++)
	continue;
      *end = '\0';

      if (access (name, R_OK) == 0)
	add_to_list (&libraries, name);
      else
	fatal ("unable to open dynamic dependency '%s'", buf);

      if (debug)
	fprintf (stderr, "\t%s\n", buf);
    }
  if (debug)
    fprintf (stderr, "\n");

  do_wait (ldd_file_name, pex);

  signal (SIGINT,  int_handler);
#ifdef SIGQUIT
  signal (SIGQUIT, quit_handler);
#endif

  /* Now iterate through the library list adding their symbols to
     the list.  */
  for (list = libraries.first; list; list = list->next)
    scan_prog_file (list->name, PASS_LIB, SCAN_ALL);
}

#endif /* LDD_SUFFIX */

#endif /* OBJECT_FORMAT_NONE */


/*
 * COFF specific stuff.
 */

#ifdef OBJECT_FORMAT_COFF

#if defined (EXTENDED_COFF)

#   define GCC_SYMBOLS(X)	(SYMHEADER(X).isymMax + SYMHEADER(X).iextMax)
#   define GCC_SYMENT		SYMR
#   define GCC_OK_SYMBOL(X)	((X).st == stProc || (X).st == stGlobal)
#   define GCC_SYMINC(X)	(1)
#   define GCC_SYMZERO(X)	(SYMHEADER(X).isymMax)
#   define GCC_CHECK_HDR(X)	(PSYMTAB(X) != 0)

#else

#   define GCC_SYMBOLS(X)	(HEADER(ldptr).f_nsyms)
#   define GCC_SYMENT		SYMENT
#   if defined (C_WEAKEXT)
#     define GCC_OK_SYMBOL(X) \
       (((X).n_sclass == C_EXT || (X).n_sclass == C_WEAKEXT) && \
	((X).n_scnum > N_UNDEF) && \
	(aix64_flag \
	 || (((X).n_type & N_TMASK) == (DT_NON << N_BTSHFT) \
	     || ((X).n_type & N_TMASK) == (DT_FCN << N_BTSHFT))))
#     define GCC_UNDEF_SYMBOL(X) \
       (((X).n_sclass == C_EXT || (X).n_sclass == C_WEAKEXT) && \
	((X).n_scnum == N_UNDEF))
#   else
#     define GCC_OK_SYMBOL(X) \
       (((X).n_sclass == C_EXT) && \
	((X).n_scnum > N_UNDEF) && \
	(aix64_flag \
	 || (((X).n_type & N_TMASK) == (DT_NON << N_BTSHFT) \
	     || ((X).n_type & N_TMASK) == (DT_FCN << N_BTSHFT))))
#     define GCC_UNDEF_SYMBOL(X) \
       (((X).n_sclass == C_EXT) && ((X).n_scnum == N_UNDEF))
#   endif
#   define GCC_SYMINC(X)	((X).n_numaux+1)
#   define GCC_SYMZERO(X)	0

/* 0757 = U803XTOCMAGIC (AIX 4.3) and 0767 = U64_TOCMAGIC (AIX V5) */
#if TARGET_AIX_VERSION >= 51
#   define GCC_CHECK_HDR(X) \
     ((HEADER (X).f_magic == U802TOCMAGIC && ! aix64_flag) \
      || (HEADER (X).f_magic == 0767 && aix64_flag))
#else
#   define GCC_CHECK_HDR(X) \
     ((HEADER (X).f_magic == U802TOCMAGIC && ! aix64_flag) \
      || (HEADER (X).f_magic == 0757 && aix64_flag))
#endif

#endif

#ifdef COLLECT_EXPORT_LIST
/* Array of standard AIX libraries which should not
   be scanned for ctors/dtors.  */
static const char *const aix_std_libs[] = {
  "/unix",
  "/lib/libc.a",
  "/lib/libm.a",
  "/lib/libc_r.a",
  "/lib/libm_r.a",
  "/usr/lib/libc.a",
  "/usr/lib/libm.a",
  "/usr/lib/libc_r.a",
  "/usr/lib/libm_r.a",
  "/usr/lib/threads/libc.a",
  "/usr/ccs/lib/libc.a",
  "/usr/ccs/lib/libm.a",
  "/usr/ccs/lib/libc_r.a",
  "/usr/ccs/lib/libm_r.a",
  NULL
};

/* This function checks the filename and returns 1
   if this name matches the location of a standard AIX library.  */
static int ignore_library (const char *);
static int
ignore_library (const char *name)
{
  const char *const *p;
  size_t length;

  if (target_system_root[0] != '\0')
    {
      length = strlen (target_system_root);
      if (strncmp (name, target_system_root, length) != 0)
	return 0;
      name += length;
    }
  for (p = &aix_std_libs[0]; *p != NULL; ++p)
    if (strcmp (name, *p) == 0)
      return 1;
  return 0;
}
#endif /* COLLECT_EXPORT_LIST */

#if defined (HAVE_DECL_LDGETNAME) && !HAVE_DECL_LDGETNAME
extern char *ldgetname (LDFILE *, GCC_SYMENT *);
#endif

/* COFF version to scan the name list of the loaded program for
   the symbols g++ uses for static constructors and destructors.  */

static void
scan_prog_file (const char *prog_name, scanpass which_pass,
		scanfilter filter)
{
  LDFILE *ldptr = NULL;
  int sym_index, sym_count;
  int is_shared = 0;

  if (which_pass != PASS_FIRST && which_pass != PASS_OBJ)
    return;

#ifdef COLLECT_EXPORT_LIST
  /* We do not need scanning for some standard C libraries.  */
  if (which_pass == PASS_FIRST && ignore_library (prog_name))
    return;

  /* On AIX we have a loop, because there is not much difference
     between an object and an archive. This trick allows us to
     eliminate scan_libraries() function.  */
  do
    {
#endif
      /* Some platforms (e.g. OSF4) declare ldopen as taking a
	 non-const char * filename parameter, even though it will not
	 modify that string.  So we must cast away const-ness here,
	 using CONST_CAST to prevent complaints from -Wcast-qual.  */
      if ((ldptr = ldopen (CONST_CAST (char *, prog_name), ldptr)) != NULL)
	{
	  if (! MY_ISCOFF (HEADER (ldptr).f_magic))
	    fatal ("%s: not a COFF file", prog_name);

	  if (GCC_CHECK_HDR (ldptr))
	    {
	      sym_count = GCC_SYMBOLS (ldptr);
	      sym_index = GCC_SYMZERO (ldptr);

#ifdef COLLECT_EXPORT_LIST
	      /* Is current archive member a shared object?  */
	      is_shared = HEADER (ldptr).f_flags & F_SHROBJ;
#endif

	      while (sym_index < sym_count)
		{
		  GCC_SYMENT symbol;

		  if (ldtbread (ldptr, sym_index, &symbol) <= 0)
		    break;
		  sym_index += GCC_SYMINC (symbol);

		  if (GCC_OK_SYMBOL (symbol))
		    {
		      char *name;

		      if ((name = ldgetname (ldptr, &symbol)) == NULL)
			continue;		/* Should never happen.  */

#ifdef XCOFF_DEBUGGING_INFO
		      /* All AIX function names have a duplicate entry
			 beginning with a dot.  */
		      if (*name == '.')
			++name;
#endif

		      switch (is_ctor_dtor (name))
			{
			case SYM_CTOR:
			  if (! (filter & SCAN_CTOR))
			    break;
			  if (! is_shared)
			    add_to_list (&constructors, name);
#if defined (COLLECT_EXPORT_LIST) && !defined (LD_INIT_SWITCH)
			  if (which_pass == PASS_OBJ)
			    add_to_list (&exports, name);
#endif
			  break;

			case SYM_DTOR:
			  if (! (filter & SCAN_DTOR))
			    break;
			  if (! is_shared)
			    add_to_list (&destructors, name);
#if defined (COLLECT_EXPORT_LIST) && !defined (LD_INIT_SWITCH)
			  if (which_pass == PASS_OBJ)
			    add_to_list (&exports, name);
#endif
			  break;

#ifdef COLLECT_EXPORT_LIST
			case SYM_INIT:
			  if (! (filter & SCAN_INIT))
			    break;
#ifndef LD_INIT_SWITCH
			  if (is_shared)
			    add_to_list (&constructors, name);
#endif
			  break;

			case SYM_FINI:
			  if (! (filter & SCAN_FINI))
			    break;
#ifndef LD_INIT_SWITCH
			  if (is_shared)
			    add_to_list (&destructors, name);
#endif
			  break;
#endif

			case SYM_DWEH:
			  if (! (filter & SCAN_DWEH))
			    break;
			  if (! is_shared)
			    add_to_list (&frame_tables, name);
#if defined (COLLECT_EXPORT_LIST) && !defined (LD_INIT_SWITCH)
			  if (which_pass == PASS_OBJ)
			    add_to_list (&exports, name);
#endif
			  break;

			default:	/* not a constructor or destructor */
#ifdef COLLECT_EXPORT_LIST
			  /* Explicitly export all global symbols when
			     building a shared object on AIX, but do not
			     re-export symbols from another shared object
			     and do not export symbols if the user
			     provides an explicit export list.  */
			  if (shared_obj && !is_shared
			      && which_pass == PASS_OBJ && !export_flag)
			    add_to_list (&exports, name);
#endif
			  continue;
			}

		      if (debug)
#if !defined(EXTENDED_COFF)
			fprintf (stderr, "\tsec=%d class=%d type=%s%o %s\n",
				 symbol.n_scnum, symbol.n_sclass,
				 (symbol.n_type ? "0" : ""), symbol.n_type,
				 name);
#else
			fprintf (stderr,
				 "\tiss = %5d, value = %5ld, index = %5d, name = %s\n",
				 symbol.iss, (long) symbol.value, symbol.index, name);
#endif
		    }
		}
	    }
#ifdef COLLECT_EXPORT_LIST
	  else
	    {
	      /* If archive contains both 32-bit and 64-bit objects,
		 we want to skip objects in other mode so mismatch normal.  */
	      if (debug)
		fprintf (stderr, "%s : magic=%o aix64=%d mismatch\n",
			 prog_name, HEADER (ldptr).f_magic, aix64_flag);
	    }
#endif
	}
      else
	{
	  fatal ("%s: cannot open as COFF file", prog_name);
	}
#ifdef COLLECT_EXPORT_LIST
      /* On AIX loop continues while there are more members in archive.  */
    }
  while (ldclose (ldptr) == FAILURE);
#else
  /* Otherwise we simply close ldptr.  */
  (void) ldclose(ldptr);
#endif
}
#endif /* OBJECT_FORMAT_COFF */

#ifdef COLLECT_EXPORT_LIST
/* Given a library name without "lib" prefix, this function
   returns a full library name including a path.  */
static char *
resolve_lib_name (const char *name)
{
  char *lib_buf;
  int i, j, l = 0;
  /* Library extensions for AIX dynamic linking.  */
  const char * const libexts[2] = {"a", "so"};

  for (i = 0; libpaths[i]; i++)
    if (libpaths[i]->max_len > l)
      l = libpaths[i]->max_len;

  lib_buf = XNEWVEC (char, l + strlen(name) + 10);

  for (i = 0; libpaths[i]; i++)
    {
      struct prefix_list *list = libpaths[i]->plist;
      for (; list; list = list->next)
	{
	  /* The following lines are needed because path_prefix list
	     may contain directories both with trailing '/' and
	     without it.  */
	  const char *p = "";
	  if (list->prefix[strlen(list->prefix)-1] != '/')
	    p = "/";
	  for (j = 0; j < 2; j++)
	    {
	      sprintf (lib_buf, "%s%slib%s.%s",
		       list->prefix, p, name,
		       libexts[(j + aixrtl_flag) % 2]);
	      if (debug) fprintf (stderr, "searching for: %s\n", lib_buf);
	      if (file_exists (lib_buf))
		{
		  if (debug) fprintf (stderr, "found: %s\n", lib_buf);
		  return (lib_buf);
		}
	    }
	}
    }
  if (debug)
    fprintf (stderr, "not found\n");
  else
    fatal ("library lib%s not found", name);
  return (NULL);
}
#endif /* COLLECT_EXPORT_LIST */<|MERGE_RESOLUTION|>--- conflicted
+++ resolved
@@ -1221,11 +1221,7 @@
 	    use_verbose = true;
 	    lto_mode = LTO_MODE_LTO;
 	  }
-<<<<<<< HEAD
-        else if (! strcmp (argv[i], "-fwhopr") && ! use_plugin)
-=======
         else if (! strncmp (argv[i], "-fwhopr", 7) && ! use_plugin)
->>>>>>> 6e7f08ad
 	  {
 	    use_verbose = true;
 	    lto_mode = LTO_MODE_WHOPR;
@@ -1449,11 +1445,7 @@
       if (use_verbose && *q == '-' && q[1] == 'v' && q[2] == 0)
 	{
 	  /* Turn on trace in collect2 if needed.  */
-<<<<<<< HEAD
-	  vflag = 1;
-=======
 	  vflag = true;
->>>>>>> 6e7f08ad
 	}
     }
   obstack_free (&temporary_obstack, temporary_firstobj);

/* Collect static initialization info into data structures that can be
   traversed by C++ initialization and finalization routines.
   Copyright (C) 1992, 1993, 1994, 1995, 1996, 1997, 1998,
   1999, 2000, 2001, 2002, 2003, 2004, 2005, 2007, 2008, 2009
   Free Software Foundation, Inc.
   Contributed by Chris Smith (csmith@convex.com).
   Heavily modified by Michael Meissner (meissner@cygnus.com),
   Per Bothner (bothner@cygnus.com), and John Gilmore (gnu@cygnus.com).

This file is part of GCC.

GCC is free software; you can redistribute it and/or modify it under
the terms of the GNU General Public License as published by the Free
Software Foundation; either version 3, or (at your option) any later
version.

GCC is distributed in the hope that it will be useful, but WITHOUT ANY
WARRANTY; without even the implied warranty of MERCHANTABILITY or
FITNESS FOR A PARTICULAR PURPOSE.  See the GNU General Public License
for more details.

You should have received a copy of the GNU General Public License
along with GCC; see the file COPYING3.  If not see
<http://www.gnu.org/licenses/>.  */


/* Build tables of static constructors and destructors and run ld.  */

#include "config.h"
#include "system.h"
#include "coretypes.h"
#include "tm.h"
#include <signal.h>
#if ! defined( SIGCHLD ) && defined( SIGCLD )
#  define SIGCHLD SIGCLD
#endif

#ifndef LIBRARY_PATH_ENV
#define LIBRARY_PATH_ENV "LIBRARY_PATH"
#endif

#define COLLECT

#include "collect2.h"
#include "collect2-aix.h"
#include "demangle.h"
#include "obstack.h"
#include "intl.h"
#include "version.h"

/* On certain systems, we have code that works by scanning the object file
   directly.  But this code uses system-specific header files and library
   functions, so turn it off in a cross-compiler.  Likewise, the names of
   the utilities are not correct for a cross-compiler; we have to hope that
   cross-versions are in the proper directories.  */

#ifdef CROSS_DIRECTORY_STRUCTURE
#ifndef CROSS_AIX_SUPPORT
#undef OBJECT_FORMAT_COFF
#endif
#undef MD_EXEC_PREFIX
#undef REAL_LD_FILE_NAME
#undef REAL_NM_FILE_NAME
#undef REAL_STRIP_FILE_NAME
#endif

/* If we cannot use a special method, use the ordinary one:
   run nm to find what symbols are present.
   In a cross-compiler, this means you need a cross nm,
   but that is not quite as unpleasant as special headers.  */

#if !defined (OBJECT_FORMAT_COFF)
#define OBJECT_FORMAT_NONE
#endif

#ifdef OBJECT_FORMAT_COFF

#ifndef CROSS_DIRECTORY_STRUCTURE
#include <a.out.h>
#include <ar.h>

#ifdef UMAX
#include <sgs.h>
#endif

/* Many versions of ldfcn.h define these.  */
#ifdef FREAD
#undef FREAD
#undef FWRITE
#endif

#include <ldfcn.h>
#endif

/* Some systems have an ISCOFF macro, but others do not.  In some cases
   the macro may be wrong.  MY_ISCOFF is defined in tm.h files for machines
   that either do not have an ISCOFF macro in /usr/include or for those
   where it is wrong.  */

#ifndef MY_ISCOFF
#define MY_ISCOFF(X) ISCOFF (X)
#endif

#endif /* OBJECT_FORMAT_COFF */

#ifdef OBJECT_FORMAT_NONE

/* Default flags to pass to nm.  */
#ifndef NM_FLAGS
#define NM_FLAGS "-n"
#endif

#endif /* OBJECT_FORMAT_NONE */

/* Some systems use __main in a way incompatible with its use in gcc, in these
   cases use the macros NAME__MAIN to give a quoted symbol and SYMBOL__MAIN to
   give the same symbol without quotes for an alternative entry point.  */
#ifndef NAME__MAIN
#define NAME__MAIN "__main"
#endif

/* This must match tree.h.  */
#define DEFAULT_INIT_PRIORITY 65535

#ifndef COLLECT_SHARED_INIT_FUNC
#define COLLECT_SHARED_INIT_FUNC(STREAM, FUNC) \
  fprintf ((STREAM), "void _GLOBAL__DI() {\n\t%s();\n}\n", (FUNC))
#endif
#ifndef COLLECT_SHARED_FINI_FUNC
#define COLLECT_SHARED_FINI_FUNC(STREAM, FUNC) \
  fprintf ((STREAM), "void _GLOBAL__DD() {\n\t%s();\n}\n", (FUNC))
#endif

#ifdef LDD_SUFFIX
#define SCAN_LIBRARIES
#endif

#ifndef SHLIB_SUFFIX
#define SHLIB_SUFFIX ".so"
#endif

#ifdef USE_COLLECT2
int do_collecting = 1;
#else
int do_collecting = 0;
#endif

/* Nonzero if we should suppress the automatic demangling of identifiers
   in linker error messages.  Set from COLLECT_NO_DEMANGLE.  */
int no_demangle;

/* Linked lists of constructor and destructor names.  */

struct id
{
  struct id *next;
  int sequence;
  char name[1];
};

struct head
{
  struct id *first;
  struct id *last;
  int number;
};

/* Enumeration giving which pass this is for scanning the program file.  */

enum pass {
  PASS_FIRST,				/* without constructors */
  PASS_OBJ,				/* individual objects */
  PASS_LIB,				/* looking for shared libraries */
  PASS_SECOND				/* with constructors linked in */
};

int vflag;				/* true if -v */
static int rflag;			/* true if -r */
static int strip_flag;			/* true if -s */
static const char *demangle_flag;
#ifdef COLLECT_EXPORT_LIST
static int export_flag;                 /* true if -bE */
static int aix64_flag;			/* true if -b64 */
static int aixrtl_flag;			/* true if -brtl */
#endif

int debug;				/* true if -debug */

static int shared_obj;			/* true if -shared */

static const char *c_file;		/* <xxx>.c for constructor/destructor list.  */
static const char *o_file;		/* <xxx>.o for constructor/destructor list.  */
#ifdef COLLECT_EXPORT_LIST
static const char *export_file;		/* <xxx>.x for AIX export list.  */
#endif
const char *ldout;			/* File for ld stdout.  */
const char *lderrout;			/* File for ld stderr.  */
static const char *output_file;		/* Output file for ld.  */
static const char *nm_file_name;	/* pathname of nm */
#ifdef LDD_SUFFIX
static const char *ldd_file_name;	/* pathname of ldd (or equivalent) */
#endif
static const char *strip_file_name;		/* pathname of strip */
const char *c_file_name;		/* pathname of gcc */
static char *initname, *fininame;	/* names of init and fini funcs */

static struct head constructors;	/* list of constructors found */
static struct head destructors;		/* list of destructors found */
#ifdef COLLECT_EXPORT_LIST
static struct head exports;		/* list of exported symbols */
#endif
static struct head frame_tables;	/* list of frame unwind info tables */

static bool at_file_supplied;		/* Whether to use @file arguments */
static char *response_file;		/* Name of any current response file */

struct obstack temporary_obstack;
char * temporary_firstobj;

/* A string that must be prepended to a target OS path in order to find
   it on the host system.  */
#ifdef TARGET_SYSTEM_ROOT
static const char *target_system_root = TARGET_SYSTEM_ROOT;
#else
static const char *target_system_root = "";
#endif

/* Structure to hold all the directories in which to search for files to
   execute.  */

struct prefix_list
{
  const char *prefix;         /* String to prepend to the path.  */
  struct prefix_list *next;   /* Next in linked list.  */
};

struct path_prefix
{
  struct prefix_list *plist;  /* List of prefixes to try */
  int max_len;                /* Max length of a prefix in PLIST */
  const char *name;           /* Name of this list (used in config stuff) */
};

#ifdef COLLECT_EXPORT_LIST
/* Lists to keep libraries to be scanned for global constructors/destructors.  */
static struct head libs;                    /* list of libraries */
static struct path_prefix cmdline_lib_dirs; /* directories specified with -L */
static struct path_prefix libpath_lib_dirs; /* directories in LIBPATH */
static struct path_prefix *libpaths[3] = {&cmdline_lib_dirs,
					  &libpath_lib_dirs, NULL};
#endif

/* Special kinds of symbols that a name may denote.  */

typedef enum {
  SYM_REGULAR = 0,  /* nothing special  */

  SYM_CTOR = 1,  /* constructor */
  SYM_DTOR = 2,  /* destructor  */
  SYM_INIT = 3,  /* shared object routine that calls all the ctors  */
  SYM_FINI = 4,  /* shared object routine that calls all the dtors  */
  SYM_DWEH = 5   /* DWARF exception handling table  */
} symkind;

static symkind is_ctor_dtor (const char *);

static void handler (int);
static char *find_a_file (struct path_prefix *, const char *);
static void add_prefix (struct path_prefix *, const char *);
static void prefix_from_env (const char *, struct path_prefix *);
static void prefix_from_string (const char *, struct path_prefix *);
static void do_wait (const char *, struct pex_obj *);
static void fork_execute (const char *, char **);
static void maybe_unlink (const char *);
static void add_to_list (struct head *, const char *);
static int extract_init_priority (const char *);
static void sort_ids (struct head *);
static void write_list (FILE *, const char *, struct id *);
#ifdef COLLECT_EXPORT_LIST
static void dump_list (FILE *, const char *, struct id *);
#endif
#if 0
static void dump_prefix_list (FILE *, const char *, struct prefix_list *);
#endif
static void write_list_with_asm (FILE *, const char *, struct id *);
static void write_c_file (FILE *, const char *);
static void write_c_file_stat (FILE *, const char *);
#ifndef LD_INIT_SWITCH
static void write_c_file_glob (FILE *, const char *);
#endif
static void scan_prog_file (const char *, enum pass);
#ifdef SCAN_LIBRARIES
static void scan_libraries (const char *);
#endif
#if LINK_ELIMINATE_DUPLICATE_LDIRECTORIES
static int is_in_args (const char *, const char **, const char **);
#endif
#ifdef COLLECT_EXPORT_LIST
#if 0
static int is_in_list (const char *, struct id *);
#endif
static void write_aix_file (FILE *, struct id *);
static char *resolve_lib_name (const char *);
#endif
static char *extract_string (const char **);

/* Delete tempfiles and exit function.  */

void
collect_exit (int status)
{
  if (c_file != 0 && c_file[0])
    maybe_unlink (c_file);

  if (o_file != 0 && o_file[0])
    maybe_unlink (o_file);

#ifdef COLLECT_EXPORT_LIST
  if (export_file != 0 && export_file[0])
    maybe_unlink (export_file);
#endif

  if (ldout != 0 && ldout[0])
    {
      dump_file (ldout, stdout);
      maybe_unlink (ldout);
    }

  if (lderrout != 0 && lderrout[0])
    {
      dump_file (lderrout, stderr);
      maybe_unlink (lderrout);
    }

  if (status != 0 && output_file != 0 && output_file[0])
    maybe_unlink (output_file);

  if (response_file)
    maybe_unlink (response_file);

  exit (status);
}


/* Notify user of a non-error.  */
void
notice (const char *cmsgid, ...)
{
  va_list ap;

  va_start (ap, cmsgid);
  vfprintf (stderr, _(cmsgid), ap);
  va_end (ap);
}

/* Die when sys call fails.  */

void
fatal_perror (const char * cmsgid, ...)
{
  int e = errno;
  va_list ap;

  va_start (ap, cmsgid);
  fprintf (stderr, "collect2: ");
  vfprintf (stderr, _(cmsgid), ap);
  fprintf (stderr, ": %s\n", xstrerror (e));
  va_end (ap);

  collect_exit (FATAL_EXIT_CODE);
}

/* Just die.  */

void
fatal (const char * cmsgid, ...)
{
  va_list ap;

  va_start (ap, cmsgid);
  fprintf (stderr, "collect2: ");
  vfprintf (stderr, _(cmsgid), ap);
  fprintf (stderr, "\n");
  va_end (ap);

  collect_exit (FATAL_EXIT_CODE);
}

/* Write error message.  */

void
error (const char * gmsgid, ...)
{
  va_list ap;

  va_start (ap, gmsgid);
  fprintf (stderr, "collect2: ");
  vfprintf (stderr, _(gmsgid), ap);
  fprintf (stderr, "\n");
  va_end(ap);
}

/* In case obstack is linked in, and abort is defined to fancy_abort,
   provide a default entry.  */

void
fancy_abort (const char *file, int line, const char *func)
{
  fatal ("internal gcc abort in %s, at %s:%d", func, file, line);
}

static void
handler (int signo)
{
  if (c_file != 0 && c_file[0])
    maybe_unlink (c_file);

  if (o_file != 0 && o_file[0])
    maybe_unlink (o_file);

  if (ldout != 0 && ldout[0])
    maybe_unlink (ldout);

  if (lderrout != 0 && lderrout[0])
    maybe_unlink (lderrout);

#ifdef COLLECT_EXPORT_LIST
  if (export_file != 0 && export_file[0])
    maybe_unlink (export_file);
#endif

  if (response_file)
    maybe_unlink (response_file);

  signal (signo, SIG_DFL);
  raise (signo);
}


int
file_exists (const char *name)
{
  return access (name, R_OK) == 0;
}

/* Parse a reasonable subset of shell quoting syntax.  */

static char *
extract_string (const char **pp)
{
  const char *p = *pp;
  int backquote = 0;
  int inside = 0;

  for (;;)
    {
      char c = *p;
      if (c == '\0')
	break;
      ++p;
      if (backquote)
	obstack_1grow (&temporary_obstack, c);
      else if (! inside && c == ' ')
	break;
      else if (! inside && c == '\\')
	backquote = 1;
      else if (c == '\'')
	inside = !inside;
      else
	obstack_1grow (&temporary_obstack, c);
    }

  obstack_1grow (&temporary_obstack, '\0');
  *pp = p;
  return XOBFINISH (&temporary_obstack, char *);
}

void
dump_file (const char *name, FILE *to)
{
  FILE *stream = fopen (name, "r");

  if (stream == 0)
    return;
  while (1)
    {
      int c;
      while (c = getc (stream),
	     c != EOF && (ISIDNUM (c) || c == '$' || c == '.'))
	obstack_1grow (&temporary_obstack, c);
      if (obstack_object_size (&temporary_obstack) > 0)
	{
	  const char *word, *p;
	  char *result;
	  obstack_1grow (&temporary_obstack, '\0');
	  word = XOBFINISH (&temporary_obstack, const char *);

	  if (*word == '.')
	    ++word, putc ('.', to);
	  p = word;
	  if (!strncmp (p, USER_LABEL_PREFIX, strlen (USER_LABEL_PREFIX)))
	    p += strlen (USER_LABEL_PREFIX);

#ifdef HAVE_LD_DEMANGLE
	  result = 0;
#else
	  if (no_demangle)
	    result = 0;
	  else
	    result = cplus_demangle (p, DMGL_PARAMS | DMGL_ANSI | DMGL_VERBOSE);
#endif

	  if (result)
	    {
	      int diff;
	      fputs (result, to);

	      diff = strlen (word) - strlen (result);
	      while (diff > 0 && c == ' ')
		--diff, putc (' ', to);
	      if (diff < 0 && c == ' ')
		{
		  while (diff < 0 && c == ' ')
		    ++diff, c = getc (stream);
		  if (!ISSPACE (c))
		    {
		      /* Make sure we output at least one space, or
			 the demangled symbol name will run into
			 whatever text follows.  */
		      putc (' ', to);
		    }
		}

	      free (result);
	    }
	  else
	    fputs (word, to);

	  fflush (to);
	  obstack_free (&temporary_obstack, temporary_firstobj);
	}
      if (c == EOF)
	break;
      putc (c, to);
    }
  fclose (stream);
}

/* Return the kind of symbol denoted by name S.  */

static symkind
is_ctor_dtor (const char *s)
{
  struct names { const char *const name; const int len; symkind ret;
    const int two_underscores; };

  const struct names *p;
  int ch;
  const char *orig_s = s;

  static const struct names special[] = {
#ifndef NO_DOLLAR_IN_LABEL
    { "GLOBAL__I$", sizeof ("GLOBAL__I$")-1, SYM_CTOR, 0 },
    { "GLOBAL__D$", sizeof ("GLOBAL__D$")-1, SYM_DTOR, 0 },
#else
#ifndef NO_DOT_IN_LABEL
    { "GLOBAL__I.", sizeof ("GLOBAL__I.")-1, SYM_CTOR, 0 },
    { "GLOBAL__D.", sizeof ("GLOBAL__D.")-1, SYM_DTOR, 0 },
#endif /* NO_DOT_IN_LABEL */
#endif /* NO_DOLLAR_IN_LABEL */
    { "GLOBAL__I_", sizeof ("GLOBAL__I_")-1, SYM_CTOR, 0 },
    { "GLOBAL__D_", sizeof ("GLOBAL__D_")-1, SYM_DTOR, 0 },
    { "GLOBAL__F_", sizeof ("GLOBAL__F_")-1, SYM_DWEH, 0 },
    { "GLOBAL__FI_", sizeof ("GLOBAL__FI_")-1, SYM_INIT, 0 },
    { "GLOBAL__FD_", sizeof ("GLOBAL__FD_")-1, SYM_FINI, 0 },
    { NULL, 0, SYM_REGULAR, 0 }
  };

  while ((ch = *s) == '_')
    ++s;

  if (s == orig_s)
    return SYM_REGULAR;

  for (p = &special[0]; p->len > 0; p++)
    {
      if (ch == p->name[0]
	  && (!p->two_underscores || ((s - orig_s) >= 2))
	  && strncmp(s, p->name, p->len) == 0)
	{
	  return p->ret;
	}
    }
  return SYM_REGULAR;
}

/* We maintain two prefix lists: one from COMPILER_PATH environment variable
   and one from the PATH variable.  */

static struct path_prefix cpath, path;

#ifdef CROSS_DIRECTORY_STRUCTURE
/* This is the name of the target machine.  We use it to form the name
   of the files to execute.  */

static const char *const target_machine = TARGET_MACHINE;
#endif

/* Search for NAME using prefix list PPREFIX.  We only look for executable
   files.

   Return 0 if not found, otherwise return its name, allocated with malloc.  */

static char *
find_a_file (struct path_prefix *pprefix, const char *name)
{
  char *temp;
  struct prefix_list *pl;
  int len = pprefix->max_len + strlen (name) + 1;

  if (debug)
    fprintf (stderr, "Looking for '%s'\n", name);

#ifdef HOST_EXECUTABLE_SUFFIX
  len += strlen (HOST_EXECUTABLE_SUFFIX);
#endif

  temp = XNEWVEC (char, len);

  /* Determine the filename to execute (special case for absolute paths).  */

  if (IS_ABSOLUTE_PATH (name))
    {
      if (access (name, X_OK) == 0)
	{
	  strcpy (temp, name);

	  if (debug)
	    fprintf (stderr, "  - found: absolute path\n");

	  return temp;
	}

#ifdef HOST_EXECUTABLE_SUFFIX
	/* Some systems have a suffix for executable files.
	   So try appending that.  */
      strcpy (temp, name);
	strcat (temp, HOST_EXECUTABLE_SUFFIX);

	if (access (temp, X_OK) == 0)
	  return temp;
#endif

      if (debug)
	fprintf (stderr, "  - failed to locate using absolute path\n");
    }
  else
    for (pl = pprefix->plist; pl; pl = pl->next)
      {
	struct stat st;

	strcpy (temp, pl->prefix);
	strcat (temp, name);

	if (stat (temp, &st) >= 0
	    && ! S_ISDIR (st.st_mode)
	    && access (temp, X_OK) == 0)
	  return temp;

#ifdef HOST_EXECUTABLE_SUFFIX
	/* Some systems have a suffix for executable files.
	   So try appending that.  */
	strcat (temp, HOST_EXECUTABLE_SUFFIX);

	if (stat (temp, &st) >= 0
	    && ! S_ISDIR (st.st_mode)
	    && access (temp, X_OK) == 0)
	  return temp;
#endif
      }

  if (debug && pprefix->plist == NULL)
    fprintf (stderr, "  - failed: no entries in prefix list\n");

  free (temp);
  return 0;
}

/* Add an entry for PREFIX to prefix list PPREFIX.  */

static void
add_prefix (struct path_prefix *pprefix, const char *prefix)
{
  struct prefix_list *pl, **prev;
  int len;

  if (pprefix->plist)
    {
      for (pl = pprefix->plist; pl->next; pl = pl->next)
	;
      prev = &pl->next;
    }
  else
    prev = &pprefix->plist;

  /* Keep track of the longest prefix.  */

  len = strlen (prefix);
  if (len > pprefix->max_len)
    pprefix->max_len = len;

  pl = XNEW (struct prefix_list);
  pl->prefix = xstrdup (prefix);

  if (*prev)
    pl->next = *prev;
  else
    pl->next = (struct prefix_list *) 0;
  *prev = pl;
}

/* Take the value of the environment variable ENV, break it into a path, and
   add of the entries to PPREFIX.  */

static void
prefix_from_env (const char *env, struct path_prefix *pprefix)
{
  const char *p;
  GET_ENVIRONMENT (p, env);

  if (p)
    prefix_from_string (p, pprefix);
}

static void
prefix_from_string (const char *p, struct path_prefix *pprefix)
{
  const char *startp, *endp;
  char *nstore = XNEWVEC (char, strlen (p) + 3);

  if (debug)
    fprintf (stderr, "Convert string '%s' into prefixes, separator = '%c'\n", p, PATH_SEPARATOR);

  startp = endp = p;
  while (1)
    {
      if (*endp == PATH_SEPARATOR || *endp == 0)
	{
	  strncpy (nstore, startp, endp-startp);
	  if (endp == startp)
	    {
	      strcpy (nstore, "./");
	    }
	  else if (! IS_DIR_SEPARATOR (endp[-1]))
	    {
	      nstore[endp-startp] = DIR_SEPARATOR;
	      nstore[endp-startp+1] = 0;
	    }
	  else
	    nstore[endp-startp] = 0;

	  if (debug)
	    fprintf (stderr, "  - add prefix: %s\n", nstore);

	  add_prefix (pprefix, nstore);
	  if (*endp == 0)
	    break;
	  endp = startp = endp + 1;
	}
      else
	endp++;
    }
  free (nstore);
}

/* Main program.  */

int
main (int argc, char **argv)
{
  static const char *const ld_suffix	= "ld";
  static const char *const real_ld_suffix = "real-ld";
  static const char *const collect_ld_suffix = "collect-ld";
  static const char *const nm_suffix	= "nm";
  static const char *const gnm_suffix	= "gnm";
#ifdef LDD_SUFFIX
  static const char *const ldd_suffix	= LDD_SUFFIX;
#endif
  static const char *const strip_suffix = "strip";
  static const char *const gstrip_suffix = "gstrip";

#ifdef CROSS_DIRECTORY_STRUCTURE
  /* If we look for a program in the compiler directories, we just use
     the short name, since these directories are already system-specific.
     But it we look for a program in the system directories, we need to
     qualify the program name with the target machine.  */

  const char *const full_ld_suffix =
    concat(target_machine, "-", ld_suffix, NULL);
  const char *const full_nm_suffix =
    concat (target_machine, "-", nm_suffix, NULL);
  const char *const full_gnm_suffix =
    concat (target_machine, "-", gnm_suffix, NULL);
#ifdef LDD_SUFFIX
  const char *const full_ldd_suffix =
    concat (target_machine, "-", ldd_suffix, NULL);
#endif
  const char *const full_strip_suffix =
    concat (target_machine, "-", strip_suffix, NULL);
  const char *const full_gstrip_suffix =
    concat (target_machine, "-", gstrip_suffix, NULL);
#else
  const char *const full_ld_suffix	= ld_suffix;
  const char *const full_nm_suffix	= nm_suffix;
  const char *const full_gnm_suffix	= gnm_suffix;
#ifdef LDD_SUFFIX
  const char *const full_ldd_suffix	= ldd_suffix;
#endif
  const char *const full_strip_suffix	= strip_suffix;
  const char *const full_gstrip_suffix	= gstrip_suffix;
#endif /* CROSS_DIRECTORY_STRUCTURE */

  const char *arg;
  FILE *outf;
#ifdef COLLECT_EXPORT_LIST
  FILE *exportf;
#endif
  const char *ld_file_name;
  const char *p;
  char **c_argv;
  const char **c_ptr;
  char **ld1_argv;
  const char **ld1;
  char **ld2_argv;
  const char **ld2;
  char **object_lst;
  const char **object;
  int first_file;
  int num_c_args;
  char **old_argv;

  old_argv = argv;
  expandargv (&argc, &argv);
  if (argv != old_argv)
    at_file_supplied = 1;

  num_c_args = argc + 9;

  no_demangle = !! getenv ("COLLECT_NO_DEMANGLE");

  /* Suppress demangling by the real linker, which may be broken.  */
  putenv (xstrdup ("COLLECT_NO_DEMANGLE="));

#if defined (COLLECT2_HOST_INITIALIZATION)
  /* Perform system dependent initialization, if necessary.  */
  COLLECT2_HOST_INITIALIZATION;
#endif

#ifdef SIGCHLD
  /* We *MUST* set SIGCHLD to SIG_DFL so that the wait4() call will
     receive the signal.  A different setting is inheritable */
  signal (SIGCHLD, SIG_DFL);
#endif

  /* Unlock the stdio streams.  */
  unlock_std_streams ();

  gcc_init_libintl ();

  /* Do not invoke xcalloc before this point, since locale needs to be
     set first, in case a diagnostic is issued.  */

<<<<<<< HEAD
  ld1 = CONST_CAST (const char **, (ld1_argv = XCNEWVEC (char *, argc+4)));
  ld2 = CONST_CAST (const char **, (ld2_argv = XCNEWVEC (char *, argc+11)));
  object = CONST_CAST (const char **, (object_lst = XCNEWVEC (char *, argc)));
=======
  ld1_argv = XCNEWVEC (char *, argc + 4);
  ld1 = CONST_CAST2 (const char **, char **, ld1_argv);
  ld2_argv = XCNEWVEC (char *, argc + 11);
  ld2 = CONST_CAST2 (const char **, char **, ld2_argv);
  object_lst = XCNEWVEC (char *, argc);
  object = CONST_CAST2 (const char **, char **, object_lst);
>>>>>>> 9e0667cd

#ifdef DEBUG
  debug = 1;
#endif

  /* Parse command line early for instances of -debug.  This allows
     the debug flag to be set before functions like find_a_file()
     are called.  */
  {
    int i;

    for (i = 1; argv[i] != NULL; i ++)
      {
	if (! strcmp (argv[i], "-debug"))
	  debug = 1;
      }
    vflag = debug;
  }

#ifndef DEFAULT_A_OUT_NAME
  output_file = "a.out";
#else
  output_file = DEFAULT_A_OUT_NAME;
#endif

  obstack_begin (&temporary_obstack, 0);
  temporary_firstobj = (char *) obstack_alloc (&temporary_obstack, 0);

#ifndef HAVE_LD_DEMANGLE
  current_demangling_style = auto_demangling;
#endif
  p = getenv ("COLLECT_GCC_OPTIONS");
  while (p && *p)
    {
      const char *q = extract_string (&p);
      if (*q == '-' && (q[1] == 'm' || q[1] == 'f'))
	num_c_args++;
    }
  obstack_free (&temporary_obstack, temporary_firstobj);

  /* -fno-profile-arcs -fno-test-coverage -fno-branch-probabilities
     -fno-exceptions -w */
  num_c_args += 5;

<<<<<<< HEAD
  c_ptr = CONST_CAST (const char **, (c_argv = XCNEWVEC (char *, num_c_args)));
=======
  c_argv = XCNEWVEC (char *, num_c_args);
  c_ptr = CONST_CAST2 (const char **, char **, c_argv);
>>>>>>> 9e0667cd

  if (argc < 2)
    fatal ("no arguments");

#ifdef SIGQUIT
  if (signal (SIGQUIT, SIG_IGN) != SIG_IGN)
    signal (SIGQUIT, handler);
#endif
  if (signal (SIGINT, SIG_IGN) != SIG_IGN)
    signal (SIGINT, handler);
#ifdef SIGALRM
  if (signal (SIGALRM, SIG_IGN) != SIG_IGN)
    signal (SIGALRM, handler);
#endif
#ifdef SIGHUP
  if (signal (SIGHUP, SIG_IGN) != SIG_IGN)
    signal (SIGHUP, handler);
#endif
  if (signal (SIGSEGV, SIG_IGN) != SIG_IGN)
    signal (SIGSEGV, handler);
#ifdef SIGBUS
  if (signal (SIGBUS, SIG_IGN) != SIG_IGN)
    signal (SIGBUS, handler);
#endif

  /* Extract COMPILER_PATH and PATH into our prefix list.  */
  prefix_from_env ("COMPILER_PATH", &cpath);
  prefix_from_env ("PATH", &path);

  /* Try to discover a valid linker/nm/strip to use.  */

  /* Maybe we know the right file to use (if not cross).  */
  ld_file_name = 0;
#ifdef DEFAULT_LINKER
  if (access (DEFAULT_LINKER, X_OK) == 0)
    ld_file_name = DEFAULT_LINKER;
  if (ld_file_name == 0)
#endif
#ifdef REAL_LD_FILE_NAME
  ld_file_name = find_a_file (&path, REAL_LD_FILE_NAME);
  if (ld_file_name == 0)
#endif
  /* Search the (target-specific) compiler dirs for ld'.  */
  ld_file_name = find_a_file (&cpath, real_ld_suffix);
  /* Likewise for `collect-ld'.  */
  if (ld_file_name == 0)
    ld_file_name = find_a_file (&cpath, collect_ld_suffix);
  /* Search the compiler directories for `ld'.  We have protection against
     recursive calls in find_a_file.  */
  if (ld_file_name == 0)
    ld_file_name = find_a_file (&cpath, ld_suffix);
  /* Search the ordinary system bin directories
     for `ld' (if native linking) or `TARGET-ld' (if cross).  */
  if (ld_file_name == 0)
    ld_file_name = find_a_file (&path, full_ld_suffix);

#ifdef REAL_NM_FILE_NAME
  nm_file_name = find_a_file (&path, REAL_NM_FILE_NAME);
  if (nm_file_name == 0)
#endif
  nm_file_name = find_a_file (&cpath, gnm_suffix);
  if (nm_file_name == 0)
    nm_file_name = find_a_file (&path, full_gnm_suffix);
  if (nm_file_name == 0)
    nm_file_name = find_a_file (&cpath, nm_suffix);
  if (nm_file_name == 0)
    nm_file_name = find_a_file (&path, full_nm_suffix);

#ifdef LDD_SUFFIX
  ldd_file_name = find_a_file (&cpath, ldd_suffix);
  if (ldd_file_name == 0)
    ldd_file_name = find_a_file (&path, full_ldd_suffix);
#endif

#ifdef REAL_STRIP_FILE_NAME
  strip_file_name = find_a_file (&path, REAL_STRIP_FILE_NAME);
  if (strip_file_name == 0)
#endif
  strip_file_name = find_a_file (&cpath, gstrip_suffix);
  if (strip_file_name == 0)
    strip_file_name = find_a_file (&path, full_gstrip_suffix);
  if (strip_file_name == 0)
    strip_file_name = find_a_file (&cpath, strip_suffix);
  if (strip_file_name == 0)
    strip_file_name = find_a_file (&path, full_strip_suffix);

  /* Determine the full path name of the C compiler to use.  */
  c_file_name = getenv ("COLLECT_GCC");
  if (c_file_name == 0)
    {
#ifdef CROSS_DIRECTORY_STRUCTURE
      c_file_name = concat (target_machine, "-gcc", NULL);
#else
      c_file_name = "gcc";
#endif
    }

  p = find_a_file (&cpath, c_file_name);

  /* Here it should be safe to use the system search path since we should have
     already qualified the name of the compiler when it is needed.  */
  if (p == 0)
    p = find_a_file (&path, c_file_name);

  if (p)
    c_file_name = p;

  *ld1++ = *ld2++ = ld_file_name;

  /* Make temp file names.  */
  c_file = make_temp_file (".c");
  o_file = make_temp_file (".o");
#ifdef COLLECT_EXPORT_LIST
  export_file = make_temp_file (".x");
#endif
  ldout = make_temp_file (".ld");
  lderrout = make_temp_file (".le");
  *c_ptr++ = c_file_name;
  *c_ptr++ = "-x";
  *c_ptr++ = "c";
  *c_ptr++ = "-c";
  *c_ptr++ = "-o";
  *c_ptr++ = o_file;

#ifdef COLLECT_EXPORT_LIST
  /* Generate a list of directories from LIBPATH.  */
  prefix_from_env ("LIBPATH", &libpath_lib_dirs);
  /* Add to this list also two standard directories where
     AIX loader always searches for libraries.  */
  add_prefix (&libpath_lib_dirs, "/lib");
  add_prefix (&libpath_lib_dirs, "/usr/lib");
#endif

  /* Get any options that the upper GCC wants to pass to the sub-GCC.

     AIX support needs to know if -shared has been specified before
     parsing commandline arguments.  */

  p = getenv ("COLLECT_GCC_OPTIONS");
  while (p && *p)
    {
      const char *q = extract_string (&p);
      if (*q == '-' && (q[1] == 'm' || q[1] == 'f'))
	*c_ptr++ = xstrdup (q);
      if (strcmp (q, "-EL") == 0 || strcmp (q, "-EB") == 0)
	*c_ptr++ = xstrdup (q);
      if (strcmp (q, "-shared") == 0)
	shared_obj = 1;
      if (*q == '-' && q[1] == 'B')
	{
	  *c_ptr++ = xstrdup (q);
	  if (q[2] == 0)
	    {
	      q = extract_string (&p);
	      *c_ptr++ = xstrdup (q);
	    }
	}
    }
  obstack_free (&temporary_obstack, temporary_firstobj);
  *c_ptr++ = "-fno-profile-arcs";
  *c_ptr++ = "-fno-test-coverage";
  *c_ptr++ = "-fno-branch-probabilities";
  *c_ptr++ = "-fno-exceptions";
  *c_ptr++ = "-w";

  /* !!! When GCC calls collect2,
     it does not know whether it is calling collect2 or ld.
     So collect2 cannot meaningfully understand any options
     except those ld understands.
     If you propose to make GCC pass some other option,
     just imagine what will happen if ld is really ld!!!  */

  /* Parse arguments.  Remember output file spec, pass the rest to ld.  */
  /* After the first file, put in the c++ rt0.  */

  first_file = 1;
#ifdef HAVE_LD_DEMANGLE
  if (!demangle_flag && !no_demangle)
    demangle_flag = "--demangle";
  if (demangle_flag)
    *ld1++ = *ld2++ = demangle_flag;
#endif
  while ((arg = *++argv) != (char *) 0)
    {
      *ld1++ = *ld2++ = arg;

      if (arg[0] == '-')
	{
	  switch (arg[1])
	    {
#ifdef COLLECT_EXPORT_LIST
	    /* We want to disable automatic exports on AIX when user
	       explicitly puts an export list in command line */
	    case 'b':
	      if (arg[2] == 'E' || strncmp (&arg[2], "export", 6) == 0)
		export_flag = 1;
	      else if (arg[2] == '6' && arg[3] == '4')
		aix64_flag = 1;
	      else if (arg[2] == 'r' && arg[3] == 't' && arg[4] == 'l')
		aixrtl_flag = 1;
	      break;
#endif

	    case 'd':
	      if (!strcmp (arg, "-debug"))
		{
		  /* Already parsed.  */
		  ld1--;
		  ld2--;
		}
	      if (!strcmp (arg, "-dynamic-linker") && argv[1])
		{
		  ++argv;
		  *ld1++ = *ld2++ = *argv;
		}
	      break;

	    case 'l':
	      if (first_file)
		{
		  /* place o_file BEFORE this argument! */
		  first_file = 0;
		  ld2--;
		  *ld2++ = o_file;
		  *ld2++ = arg;
		}
#ifdef COLLECT_EXPORT_LIST
	      {
		/* Resolving full library name.  */
		const char *s = resolve_lib_name (arg+2);

		/* Saving a full library name.  */
		add_to_list (&libs, s);
	      }
#endif
	      break;

#ifdef COLLECT_EXPORT_LIST
	    /* Saving directories where to search for libraries.  */
	    case 'L':
	      add_prefix (&cmdline_lib_dirs, arg+2);
	      break;
#else
#if LINK_ELIMINATE_DUPLICATE_LDIRECTORIES
	    case 'L':
	      if (is_in_args (arg, (const char **) ld1_argv, ld1-1))
		--ld1;
	      break;
#endif /* LINK_ELIMINATE_DUPLICATE_LDIRECTORIES */
#endif

	    case 'o':
	      if (arg[2] == '\0')
		output_file = *ld1++ = *ld2++ = *++argv;
	      else if (1
#ifdef SWITCHES_NEED_SPACES
		       && ! strchr (SWITCHES_NEED_SPACES, arg[1])
#endif
		       )

		output_file = &arg[2];
	      break;

	    case 'r':
	      if (arg[2] == '\0')
		rflag = 1;
	      break;

	    case 's':
	      if (arg[2] == '\0' && do_collecting)
		{
		  /* We must strip after the nm run, otherwise C++ linking
		     will not work.  Thus we strip in the second ld run, or
		     else with strip if there is no second ld run.  */
		  strip_flag = 1;
		  ld1--;
		}
	      break;

	    case 'v':
	      if (arg[2] == '\0')
		vflag = 1;
	      break;

	    case '-':
	      if (strcmp (arg, "--no-demangle") == 0)
		{
		  demangle_flag = arg;
		  no_demangle = 1;
		  ld1--;
		  ld2--;
		}
	      else if (strncmp (arg, "--demangle", 10) == 0)
		{
		  demangle_flag = arg;
		  no_demangle = 0;
#ifndef HAVE_LD_DEMANGLE
		  if (arg[10] == '=')
		    {
		      enum demangling_styles style
			= cplus_demangle_name_to_style (arg+11);
		      if (style == unknown_demangling)
			error ("unknown demangling style '%s'", arg+11);
		      else
			current_demangling_style = style;
		    }
#endif
		  ld1--;
		  ld2--;
		}
	      else if (strncmp (arg, "--sysroot=", 10) == 0)
		target_system_root = arg + 10;
	      break;
	    }
	}
      else if ((p = strrchr (arg, '.')) != (char *) 0
	       && (strcmp (p, ".o") == 0 || strcmp (p, ".a") == 0
		   || strcmp (p, ".so") == 0 || strcmp (p, ".lo") == 0
		   || strcmp (p, ".obj") == 0))
	{
	  if (first_file)
	    {
	      first_file = 0;
	      if (p[1] == 'o')
		*ld2++ = o_file;
	      else
		{
		  /* place o_file BEFORE this argument! */
		  ld2--;
		  *ld2++ = o_file;
		  *ld2++ = arg;
		}
	    }
	  if (p[1] == 'o' || p[1] == 'l')
	    *object++ = arg;
#ifdef COLLECT_EXPORT_LIST
	  /* libraries can be specified directly, i.e. without -l flag.  */
	  else
	    {
	      /* Saving a full library name.  */
	      add_to_list (&libs, arg);
	    }
#endif
	}
    }

#ifdef COLLECT_EXPORT_LIST
  /* This is added only for debugging purposes.  */
  if (debug)
    {
      fprintf (stderr, "List of libraries:\n");
      dump_list (stderr, "\t", libs.first);
    }

  /* The AIX linker will discard static constructors in object files if
     nothing else in the file is referenced, so look at them first.  */
  {
      const char **export_object_lst = (const char **)object_lst;

      while (export_object_lst < object)
	scan_prog_file (*export_object_lst++, PASS_OBJ);
  }
  {
    struct id *list = libs.first;

    for (; list; list = list->next)
      scan_prog_file (list->name, PASS_FIRST);
  }

  if (exports.first)
    {
      char *buf = concat ("-bE:", export_file, NULL);

      *ld1++ = buf;
      *ld2++ = buf;

      exportf = fopen (export_file, "w");
      if (exportf == (FILE *) 0)
	fatal_perror ("fopen %s", export_file);
      write_aix_file (exportf, exports.first);
      if (fclose (exportf))
	fatal_perror ("fclose %s", export_file);
    }
#endif

  *c_ptr++ = c_file;
  *c_ptr = *ld1 = *object = (char *) 0;

  if (vflag)
    {
      notice ("collect2 version %s", version_string);
#ifdef TARGET_VERSION
      TARGET_VERSION;
#endif
      fprintf (stderr, "\n");
    }

  if (debug)
    {
      const char *ptr;
      fprintf (stderr, "ld_file_name        = %s\n",
	       (ld_file_name ? ld_file_name : "not found"));
      fprintf (stderr, "c_file_name         = %s\n",
	       (c_file_name ? c_file_name : "not found"));
      fprintf (stderr, "nm_file_name        = %s\n",
	       (nm_file_name ? nm_file_name : "not found"));
#ifdef LDD_SUFFIX
      fprintf (stderr, "ldd_file_name       = %s\n",
	       (ldd_file_name ? ldd_file_name : "not found"));
#endif
      fprintf (stderr, "strip_file_name     = %s\n",
	       (strip_file_name ? strip_file_name : "not found"));
      fprintf (stderr, "c_file              = %s\n",
	       (c_file ? c_file : "not found"));
      fprintf (stderr, "o_file              = %s\n",
	       (o_file ? o_file : "not found"));

      ptr = getenv ("COLLECT_GCC_OPTIONS");
      if (ptr)
	fprintf (stderr, "COLLECT_GCC_OPTIONS = %s\n", ptr);

      ptr = getenv ("COLLECT_GCC");
      if (ptr)
	fprintf (stderr, "COLLECT_GCC         = %s\n", ptr);

      ptr = getenv ("COMPILER_PATH");
      if (ptr)
	fprintf (stderr, "COMPILER_PATH       = %s\n", ptr);

      ptr = getenv (LIBRARY_PATH_ENV);
      if (ptr)
	fprintf (stderr, "%-20s= %s\n", LIBRARY_PATH_ENV, ptr);

      fprintf (stderr, "\n");
    }

  /* Load the program, searching all libraries and attempting to provide
     undefined symbols from repository information.  */

  /* On AIX we do this later.  */
#ifndef COLLECT_EXPORT_LIST
  do_tlink (ld1_argv, object_lst);
#endif

  /* If -r or they will be run via some other method, do not build the
     constructor or destructor list, just return now.  */
  if (rflag
#ifndef COLLECT_EXPORT_LIST
      || ! do_collecting
#endif
      )
    {
#ifdef COLLECT_EXPORT_LIST
      /* Do the link we avoided above if we are exiting.  */
      do_tlink (ld1_argv, object_lst);

      /* But make sure we delete the export file we may have created.  */
      if (export_file != 0 && export_file[0])
	maybe_unlink (export_file);
#endif
      maybe_unlink (c_file);
      maybe_unlink (o_file);
      return 0;
    }

  /* Examine the namelist with nm and search it for static constructors
     and destructors to call.
     Write the constructor and destructor tables to a .s file and reload.  */

  /* On AIX we already scanned for global constructors/destructors.  */
#ifndef COLLECT_EXPORT_LIST
  scan_prog_file (output_file, PASS_FIRST);
#endif

#ifdef SCAN_LIBRARIES
  scan_libraries (output_file);
#endif

  if (debug)
    {
      notice ("%d constructor(s) found\n", constructors.number);
      notice ("%d destructor(s)  found\n", destructors.number);
      notice ("%d frame table(s) found\n", frame_tables.number);
    }

  if (constructors.number == 0 && destructors.number == 0
      && frame_tables.number == 0
#if defined (SCAN_LIBRARIES) || defined (COLLECT_EXPORT_LIST)
      /* If we will be running these functions ourselves, we want to emit
	 stubs into the shared library so that we do not have to relink
	 dependent programs when we add static objects.  */
      && ! shared_obj
#endif
      )
    {
#ifdef COLLECT_EXPORT_LIST
      /* Do tlink without additional code generation.  */
      do_tlink (ld1_argv, object_lst);
#endif
      /* Strip now if it was requested on the command line.  */
      if (strip_flag)
	{
	  char **real_strip_argv = XCNEWVEC (char *, 3);
<<<<<<< HEAD
	  const char ** strip_argv = CONST_CAST (const char **,
						 real_strip_argv);
=======
	  const char ** strip_argv = CONST_CAST2 (const char **, char **,
						  real_strip_argv);
>>>>>>> 9e0667cd

	  strip_argv[0] = strip_file_name;
	  strip_argv[1] = output_file;
	  strip_argv[2] = (char *) 0;
	  fork_execute ("strip", real_strip_argv);
	}

#ifdef COLLECT_EXPORT_LIST
      maybe_unlink (export_file);
#endif
      maybe_unlink (c_file);
      maybe_unlink (o_file);
      return 0;
    }

  /* Sort ctor and dtor lists by priority.  */
  sort_ids (&constructors);
  sort_ids (&destructors);

  maybe_unlink(output_file);
  outf = fopen (c_file, "w");
  if (outf == (FILE *) 0)
    fatal_perror ("fopen %s", c_file);

  write_c_file (outf, c_file);

  if (fclose (outf))
    fatal_perror ("fclose %s", c_file);

  /* Tell the linker that we have initializer and finalizer functions.  */
#ifdef LD_INIT_SWITCH
#ifdef COLLECT_EXPORT_LIST
  *ld2++ = concat (LD_INIT_SWITCH, ":", initname, ":", fininame, NULL);
#else
  *ld2++ = LD_INIT_SWITCH;
  *ld2++ = initname;
  *ld2++ = LD_FINI_SWITCH;
  *ld2++ = fininame;
#endif
#endif

#ifdef COLLECT_EXPORT_LIST
  if (shared_obj)
    {
      /* If we did not add export flag to link arguments before, add it to
	 second link phase now.  No new exports should have been added.  */
      if (! exports.first)
	*ld2++ = concat ("-bE:", export_file, NULL);

#ifndef LD_INIT_SWITCH
      add_to_list (&exports, initname);
      add_to_list (&exports, fininame);
      add_to_list (&exports, "_GLOBAL__DI");
      add_to_list (&exports, "_GLOBAL__DD");
#endif
      exportf = fopen (export_file, "w");
      if (exportf == (FILE *) 0)
	fatal_perror ("fopen %s", export_file);
      write_aix_file (exportf, exports.first);
      if (fclose (exportf))
	fatal_perror ("fclose %s", export_file);
    }
#endif

  /* End of arguments to second link phase.  */
  *ld2 = (char*) 0;

  if (debug)
    {
      fprintf (stderr, "\n========== output_file = %s, c_file = %s\n",
	       output_file, c_file);
      write_c_file (stderr, "stderr");
      fprintf (stderr, "========== end of c_file\n\n");
#ifdef COLLECT_EXPORT_LIST
      fprintf (stderr, "\n========== export_file = %s\n", export_file);
      write_aix_file (stderr, exports.first);
      fprintf (stderr, "========== end of export_file\n\n");
#endif
    }

  /* Assemble the constructor and destructor tables.
     Link the tables in with the rest of the program.  */

  fork_execute ("gcc",  c_argv);
#ifdef COLLECT_EXPORT_LIST
  /* On AIX we must call tlink because of possible templates resolution.  */
  do_tlink (ld2_argv, object_lst);
#else
  /* Otherwise, simply call ld because tlink is already done.  */
  fork_execute ("ld", ld2_argv);

  /* Let scan_prog_file do any final mods (OSF/rose needs this for
     constructors/destructors in shared libraries.  */
  scan_prog_file (output_file, PASS_SECOND);
#endif

  maybe_unlink (c_file);
  maybe_unlink (o_file);

#ifdef COLLECT_EXPORT_LIST
  maybe_unlink (export_file);
#endif

  return 0;
}


/* Wait for a process to finish, and exit if a nonzero status is found.  */

int
collect_wait (const char *prog, struct pex_obj *pex)
{
  int status;

  if (!pex_get_status (pex, 1, &status))
    fatal_perror ("can't get program status");
  pex_free (pex);

  if (status)
    {
      if (WIFSIGNALED (status))
	{
	  int sig = WTERMSIG (status);
	  error ("%s terminated with signal %d [%s]%s",
		 prog, sig, strsignal(sig),
		 WCOREDUMP(status) ? ", core dumped" : "");
	  collect_exit (FATAL_EXIT_CODE);
	}

      if (WIFEXITED (status))
	return WEXITSTATUS (status);
    }
  return 0;
}

static void
do_wait (const char *prog, struct pex_obj *pex)
{
  int ret = collect_wait (prog, pex);
  if (ret != 0)
    {
      error ("%s returned %d exit status", prog, ret);
      collect_exit (ret);
    }

  if (response_file)
    {
      unlink (response_file);
      response_file = NULL;
    }
}


/* Execute a program, and wait for the reply.  */

struct pex_obj *
collect_execute (const char *prog, char **argv, const char *outname,
		 const char *errname)
{
  struct pex_obj *pex;
  const char *errmsg;
  int err;
  char *response_arg = NULL;
  char *response_argv[3] ATTRIBUTE_UNUSED;

  if (HAVE_GNU_LD && at_file_supplied && argv[0] != NULL)
    {
      /* If using @file arguments, create a temporary file and put the
         contents of argv into it.  Then change argv to an array corresponding
         to a single argument @FILE, where FILE is the temporary filename.  */

      char **current_argv = argv + 1;
      char *argv0 = argv[0];
      int status;
      FILE *f;

      /* Note: we assume argv contains at least one element; this is
         checked above.  */

      response_file = make_temp_file ("");

      f = fopen (response_file, "w");

      if (f == NULL)
        fatal ("could not open response file %s", response_file);

      status = writeargv (current_argv, f);

      if (status)
        fatal ("could not write to response file %s", response_file);

      status = fclose (f);

      if (EOF == status)
        fatal ("could not close response file %s", response_file);

      response_arg = concat ("@", response_file, NULL);
      response_argv[0] = argv0;
      response_argv[1] = response_arg;
      response_argv[2] = NULL;

      argv = response_argv;
    }

  if (vflag || debug)
    {
      char **p_argv;
      const char *str;

      if (argv[0])
	fprintf (stderr, "%s", argv[0]);
      else
	notice ("[cannot find %s]", prog);

      for (p_argv = &argv[1]; (str = *p_argv) != (char *) 0; p_argv++)
	fprintf (stderr, " %s", str);

      fprintf (stderr, "\n");
    }

  fflush (stdout);
  fflush (stderr);

  /* If we cannot find a program we need, complain error.  Do this here
     since we might not end up needing something that we could not find.  */

  if (argv[0] == 0)
    fatal ("cannot find '%s'", prog);

  pex = pex_init (0, "collect2", NULL);
  if (pex == NULL)
    fatal_perror ("pex_init failed");

  errmsg = pex_run (pex, PEX_LAST | PEX_SEARCH, argv[0], argv, outname,
		    errname, &err);
  if (errmsg != NULL)
    {
      if (err != 0)
	{
	  errno = err;
	  fatal_perror (errmsg);
	}
      else
	fatal (errmsg);
    }

  if (response_arg)
    free (response_arg);

  return pex;
}

static void
fork_execute (const char *prog, char **argv)
{
  struct pex_obj *pex;

  pex = collect_execute (prog, argv, NULL, NULL);
  do_wait (prog, pex);
}

/* Unlink a file unless we are debugging.  */

static void
maybe_unlink (const char *file)
{
  if (!debug)
    unlink_if_ordinary (file);
  else
    notice ("[Leaving %s]\n", file);
}


static long sequence_number = 0;

/* Add a name to a linked list.  */

static void
add_to_list (struct head *head_ptr, const char *name)
{
  struct id *newid
    = (struct id *) xcalloc (sizeof (struct id) + strlen (name), 1);
  struct id *p;
  strcpy (newid->name, name);

  if (head_ptr->first)
    head_ptr->last->next = newid;
  else
    head_ptr->first = newid;

  /* Check for duplicate symbols.  */
  for (p = head_ptr->first;
       strcmp (name, p->name) != 0;
       p = p->next)
    ;
  if (p != newid)
    {
      head_ptr->last->next = 0;
      free (newid);
      return;
    }

  newid->sequence = ++sequence_number;
  head_ptr->last = newid;
  head_ptr->number++;
}

/* Grab the init priority number from an init function name that
   looks like "_GLOBAL_.I.12345.foo".  */

static int
extract_init_priority (const char *name)
{
  int pos = 0, pri;

  while (name[pos] == '_')
    ++pos;
  pos += 10; /* strlen ("GLOBAL__X_") */

  /* Extract init_p number from ctor/dtor name.  */
  pri = atoi (name + pos);
  return pri ? pri : DEFAULT_INIT_PRIORITY;
}

/* Insertion sort the ids from ctor/dtor list HEAD_PTR in descending order.
   ctors will be run from right to left, dtors from left to right.  */

static void
sort_ids (struct head *head_ptr)
{
  /* id holds the current element to insert.  id_next holds the next
     element to insert.  id_ptr iterates through the already sorted elements
     looking for the place to insert id.  */
  struct id *id, *id_next, **id_ptr;

  id = head_ptr->first;

  /* We don't have any sorted elements yet.  */
  head_ptr->first = NULL;

  for (; id; id = id_next)
    {
      id_next = id->next;
      id->sequence = extract_init_priority (id->name);

      for (id_ptr = &(head_ptr->first); ; id_ptr = &((*id_ptr)->next))
	if (*id_ptr == NULL
	    /* If the sequence numbers are the same, we put the id from the
	       file later on the command line later in the list.  */
	    || id->sequence > (*id_ptr)->sequence
	    /* Hack: do lexical compare, too.
	    || (id->sequence == (*id_ptr)->sequence
		&& strcmp (id->name, (*id_ptr)->name) > 0) */
	    )
	  {
	    id->next = *id_ptr;
	    *id_ptr = id;
	    break;
	  }
    }

  /* Now set the sequence numbers properly so write_c_file works.  */
  for (id = head_ptr->first; id; id = id->next)
    id->sequence = ++sequence_number;
}

/* Write: `prefix', the names on list LIST, `suffix'.  */

static void
write_list (FILE *stream, const char *prefix, struct id *list)
{
  while (list)
    {
      fprintf (stream, "%sx%d,\n", prefix, list->sequence);
      list = list->next;
    }
}

#if LINK_ELIMINATE_DUPLICATE_LDIRECTORIES
/* Given a STRING, return nonzero if it occurs in the list in range
   [ARGS_BEGIN,ARGS_END).  */

static int
is_in_args (const char *string, const char **args_begin,
	    const char **args_end)
{
  const char **args_pointer;
  for (args_pointer = args_begin; args_pointer != args_end; ++args_pointer)
    if (strcmp (string, *args_pointer) == 0)
      return 1;
  return 0;
}
#endif /* LINK_ELIMINATE_DUPLICATE_LDIRECTORIES */

#ifdef COLLECT_EXPORT_LIST
/* This function is really used only on AIX, but may be useful.  */
#if 0
static int
is_in_list (const char *prefix, struct id *list)
{
  while (list)
    {
      if (!strcmp (prefix, list->name)) return 1;
      list = list->next;
    }
    return 0;
}
#endif
#endif /* COLLECT_EXPORT_LIST */

/* Added for debugging purpose.  */
#ifdef COLLECT_EXPORT_LIST
static void
dump_list (FILE *stream, const char *prefix, struct id *list)
{
  while (list)
    {
      fprintf (stream, "%s%s,\n", prefix, list->name);
      list = list->next;
    }
}
#endif

#if 0
static void
dump_prefix_list (FILE *stream, const char *prefix, struct prefix_list *list)
{
  while (list)
    {
      fprintf (stream, "%s%s,\n", prefix, list->prefix);
      list = list->next;
    }
}
#endif

static void
write_list_with_asm (FILE *stream, const char *prefix, struct id *list)
{
  while (list)
    {
      fprintf (stream, "%sx%d __asm__ (\"%s\");\n",
	       prefix, list->sequence, list->name);
      list = list->next;
    }
}

/* Write out the constructor and destructor tables statically (for a shared
   object), along with the functions to execute them.  */

static void
write_c_file_stat (FILE *stream, const char *name ATTRIBUTE_UNUSED)
{
  const char *p, *q;
  char *prefix, *r;
  int frames = (frame_tables.number > 0);

  /* Figure out name of output_file, stripping off .so version.  */
  p = strrchr (output_file, '/');
  if (p == 0)
    p = output_file;
  else
    p++;
  q = p;
  while (q)
    {
      q = strchr (q,'.');
      if (q == 0)
	{
	  q = p + strlen (p);
	  break;
	}
      else
	{
	  if (strncmp (q, SHLIB_SUFFIX, strlen (SHLIB_SUFFIX)) == 0)
	    {
	      q += strlen (SHLIB_SUFFIX);
	      break;
	    }
	  else
	    q++;
	}
    }
  /* q points to null at end of the string (or . of the .so version) */
  prefix = XNEWVEC (char, q - p + 1);
  strncpy (prefix, p, q - p);
  prefix[q - p] = 0;
  for (r = prefix; *r; r++)
    if (!ISALNUM ((unsigned char)*r))
      *r = '_';
  if (debug)
    notice ("\nwrite_c_file - output name is %s, prefix is %s\n",
	    output_file, prefix);

  initname = concat ("_GLOBAL__FI_", prefix, NULL);
  fininame = concat ("_GLOBAL__FD_", prefix, NULL);

  free (prefix);

  /* Write the tables as C code.  */

  fprintf (stream, "static int count;\n");
  fprintf (stream, "typedef void entry_pt();\n");
  write_list_with_asm (stream, "extern entry_pt ", constructors.first);

  if (frames)
    {
      write_list_with_asm (stream, "extern void *", frame_tables.first);

      fprintf (stream, "\tstatic void *frame_table[] = {\n");
      write_list (stream, "\t\t&", frame_tables.first);
      fprintf (stream, "\t0\n};\n");

      /* This must match what's in frame.h.  */
      fprintf (stream, "struct object {\n");
      fprintf (stream, "  void *pc_begin;\n");
      fprintf (stream, "  void *pc_end;\n");
      fprintf (stream, "  void *fde_begin;\n");
      fprintf (stream, "  void *fde_array;\n");
      fprintf (stream, "  __SIZE_TYPE__ count;\n");
      fprintf (stream, "  struct object *next;\n");
      fprintf (stream, "};\n");

      fprintf (stream, "extern void __register_frame_info_table (void *, struct object *);\n");
      fprintf (stream, "extern void *__deregister_frame_info (void *);\n");

      fprintf (stream, "static void reg_frame () {\n");
      fprintf (stream, "\tstatic struct object ob;\n");
      fprintf (stream, "\t__register_frame_info_table (frame_table, &ob);\n");
      fprintf (stream, "\t}\n");

      fprintf (stream, "static void dereg_frame () {\n");
      fprintf (stream, "\t__deregister_frame_info (frame_table);\n");
      fprintf (stream, "\t}\n");
    }

  fprintf (stream, "void %s() {\n", initname);
  if (constructors.number > 0 || frames)
    {
      fprintf (stream, "\tstatic entry_pt *ctors[] = {\n");
      write_list (stream, "\t\t", constructors.first);
      if (frames)
	fprintf (stream, "\treg_frame,\n");
      fprintf (stream, "\t};\n");
      fprintf (stream, "\tentry_pt **p;\n");
      fprintf (stream, "\tif (count++ != 0) return;\n");
      fprintf (stream, "\tp = ctors + %d;\n", constructors.number + frames);
      fprintf (stream, "\twhile (p > ctors) (*--p)();\n");
    }
  else
    fprintf (stream, "\t++count;\n");
  fprintf (stream, "}\n");
  write_list_with_asm (stream, "extern entry_pt ", destructors.first);
  fprintf (stream, "void %s() {\n", fininame);
  if (destructors.number > 0 || frames)
    {
      fprintf (stream, "\tstatic entry_pt *dtors[] = {\n");
      write_list (stream, "\t\t", destructors.first);
      if (frames)
	fprintf (stream, "\tdereg_frame,\n");
      fprintf (stream, "\t};\n");
      fprintf (stream, "\tentry_pt **p;\n");
      fprintf (stream, "\tif (--count != 0) return;\n");
      fprintf (stream, "\tp = dtors;\n");
      fprintf (stream, "\twhile (p < dtors + %d) (*p++)();\n",
	       destructors.number + frames);
    }
  fprintf (stream, "}\n");

  if (shared_obj)
    {
      COLLECT_SHARED_INIT_FUNC(stream, initname);
      COLLECT_SHARED_FINI_FUNC(stream, fininame);
    }
}

/* Write the constructor/destructor tables.  */

#ifndef LD_INIT_SWITCH
static void
write_c_file_glob (FILE *stream, const char *name ATTRIBUTE_UNUSED)
{
  /* Write the tables as C code.  */

  int frames = (frame_tables.number > 0);

  fprintf (stream, "typedef void entry_pt();\n\n");

  write_list_with_asm (stream, "extern entry_pt ", constructors.first);

  if (frames)
    {
      write_list_with_asm (stream, "extern void *", frame_tables.first);

      fprintf (stream, "\tstatic void *frame_table[] = {\n");
      write_list (stream, "\t\t&", frame_tables.first);
      fprintf (stream, "\t0\n};\n");

      /* This must match what's in frame.h.  */
      fprintf (stream, "struct object {\n");
      fprintf (stream, "  void *pc_begin;\n");
      fprintf (stream, "  void *pc_end;\n");
      fprintf (stream, "  void *fde_begin;\n");
      fprintf (stream, "  void *fde_array;\n");
      fprintf (stream, "  __SIZE_TYPE__ count;\n");
      fprintf (stream, "  struct object *next;\n");
      fprintf (stream, "};\n");

      fprintf (stream, "extern void __register_frame_info_table (void *, struct object *);\n");
      fprintf (stream, "extern void *__deregister_frame_info (void *);\n");

      fprintf (stream, "static void reg_frame () {\n");
      fprintf (stream, "\tstatic struct object ob;\n");
      fprintf (stream, "\t__register_frame_info_table (frame_table, &ob);\n");
      fprintf (stream, "\t}\n");

      fprintf (stream, "static void dereg_frame () {\n");
      fprintf (stream, "\t__deregister_frame_info (frame_table);\n");
      fprintf (stream, "\t}\n");
    }

  fprintf (stream, "\nentry_pt * __CTOR_LIST__[] = {\n");
  fprintf (stream, "\t(entry_pt *) %d,\n", constructors.number + frames);
  write_list (stream, "\t", constructors.first);
  if (frames)
    fprintf (stream, "\treg_frame,\n");
  fprintf (stream, "\t0\n};\n\n");

  write_list_with_asm (stream, "extern entry_pt ", destructors.first);

  fprintf (stream, "\nentry_pt * __DTOR_LIST__[] = {\n");
  fprintf (stream, "\t(entry_pt *) %d,\n", destructors.number + frames);
  write_list (stream, "\t", destructors.first);
  if (frames)
    fprintf (stream, "\tdereg_frame,\n");
  fprintf (stream, "\t0\n};\n\n");

  fprintf (stream, "extern entry_pt %s;\n", NAME__MAIN);
  fprintf (stream, "entry_pt *__main_reference = %s;\n\n", NAME__MAIN);
}
#endif /* ! LD_INIT_SWITCH */

static void
write_c_file (FILE *stream, const char *name)
{
#ifndef LD_INIT_SWITCH
  if (! shared_obj)
    write_c_file_glob (stream, name);
  else
#endif
    write_c_file_stat (stream, name);
}

#ifdef COLLECT_EXPORT_LIST
static void
write_aix_file (FILE *stream, struct id *list)
{
  for (; list; list = list->next)
    {
      fputs (list->name, stream);
      putc ('\n', stream);
    }
}
#endif

#ifdef OBJECT_FORMAT_NONE

/* Generic version to scan the name list of the loaded program for
   the symbols g++ uses for static constructors and destructors.

   The constructor table begins at __CTOR_LIST__ and contains a count
   of the number of pointers (or -1 if the constructors are built in a
   separate section by the linker), followed by the pointers to the
   constructor functions, terminated with a null pointer.  The
   destructor table has the same format, and begins at __DTOR_LIST__.  */

static void
scan_prog_file (const char *prog_name, enum pass which_pass)
{
  void (*int_handler) (int);
#ifdef SIGQUIT
  void (*quit_handler) (int);
#endif
  char *real_nm_argv[4];
<<<<<<< HEAD
  const char **nm_argv = CONST_CAST (const char **, real_nm_argv);
=======
  const char **nm_argv = CONST_CAST2 (const char **, char**, real_nm_argv);
>>>>>>> 9e0667cd
  int argc = 0;
  struct pex_obj *pex;
  const char *errmsg;
  int err;
  char *p, buf[1024];
  FILE *inf;

  if (which_pass == PASS_SECOND)
    return;

  /* If we do not have an `nm', complain.  */
  if (nm_file_name == 0)
    fatal ("cannot find 'nm'");

  nm_argv[argc++] = nm_file_name;
  if (NM_FLAGS[0] != '\0')
    nm_argv[argc++] = NM_FLAGS;

  nm_argv[argc++] = prog_name;
  nm_argv[argc++] = (char *) 0;

  /* Trace if needed.  */
  if (vflag)
    {
      const char **p_argv;
      const char *str;

      for (p_argv = &nm_argv[0]; (str = *p_argv) != (char *) 0; p_argv++)
	fprintf (stderr, " %s", str);

      fprintf (stderr, "\n");
    }

  fflush (stdout);
  fflush (stderr);

  pex = pex_init (PEX_USE_PIPES, "collect2", NULL);
  if (pex == NULL)
    fatal_perror ("pex_init failed");

  errmsg = pex_run (pex, 0, nm_file_name, real_nm_argv, NULL, NULL, &err);
  if (errmsg != NULL)
    {
      if (err != 0)
	{
	  errno = err;
	  fatal_perror (errmsg);
	}
      else
	fatal (errmsg);
    }

  int_handler  = (void (*) (int)) signal (SIGINT,  SIG_IGN);
#ifdef SIGQUIT
  quit_handler = (void (*) (int)) signal (SIGQUIT, SIG_IGN);
#endif

  inf = pex_read_output (pex, 0);
  if (inf == NULL)
    fatal_perror ("can't open nm output");

  if (debug)
    fprintf (stderr, "\nnm output with constructors/destructors.\n");

  /* Read each line of nm output.  */
  while (fgets (buf, sizeof buf, inf) != (char *) 0)
    {
      int ch, ch2;
      char *name, *end;

      /* If it contains a constructor or destructor name, add the name
	 to the appropriate list.  */

      for (p = buf; (ch = *p) != '\0' && ch != '\n' && ch != '_'; p++)
	if (ch == ' ' && p[1] == 'U' && p[2] == ' ')
	  break;

      if (ch != '_')
	continue;

      name = p;
      /* Find the end of the symbol name.
	 Do not include `|', because Encore nm can tack that on the end.  */
      for (end = p; (ch2 = *end) != '\0' && !ISSPACE (ch2) && ch2 != '|';
	   end++)
	continue;


      *end = '\0';
      switch (is_ctor_dtor (name))
	{
	case SYM_CTOR:
	  if (which_pass != PASS_LIB)
	    add_to_list (&constructors, name);
	  break;

	case SYM_DTOR:
	  if (which_pass != PASS_LIB)
	    add_to_list (&destructors, name);
	  break;

	case SYM_INIT:
	  if (which_pass != PASS_LIB)
	    fatal ("init function found in object %s", prog_name);
#ifndef LD_INIT_SWITCH
	  add_to_list (&constructors, name);
#endif
	  break;

	case SYM_FINI:
	  if (which_pass != PASS_LIB)
	    fatal ("fini function found in object %s", prog_name);
#ifndef LD_FINI_SWITCH
	  add_to_list (&destructors, name);
#endif
	  break;

	case SYM_DWEH:
	  if (which_pass != PASS_LIB)
	    add_to_list (&frame_tables, name);
	  break;

	default:		/* not a constructor or destructor */
	  continue;
	}

      if (debug)
	fprintf (stderr, "\t%s\n", buf);
    }

  if (debug)
    fprintf (stderr, "\n");

  do_wait (nm_file_name, pex);

  signal (SIGINT,  int_handler);
#ifdef SIGQUIT
  signal (SIGQUIT, quit_handler);
#endif
}

#ifdef LDD_SUFFIX

/* Use the List Dynamic Dependencies program to find shared libraries that
   the output file depends upon and their initialization/finalization
   routines, if any.  */

static void
scan_libraries (const char *prog_name)
{
  static struct head libraries;		/* list of shared libraries found */
  struct id *list;
  void (*int_handler) (int);
#ifdef SIGQUIT
  void (*quit_handler) (int);
#endif
  char *real_ldd_argv[4];
  const char **ldd_argv = (const char **) real_ldd_argv;
  int argc = 0;
  struct pex_obj *pex;
  const char *errmsg;
  int err;
  char buf[1024];
  FILE *inf;

  /* If we do not have an `ldd', complain.  */
  if (ldd_file_name == 0)
    {
      error ("cannot find 'ldd'");
      return;
    }

  ldd_argv[argc++] = ldd_file_name;
  ldd_argv[argc++] = prog_name;
  ldd_argv[argc++] = (char *) 0;

  /* Trace if needed.  */
  if (vflag)
    {
      const char **p_argv;
      const char *str;

      for (p_argv = &ldd_argv[0]; (str = *p_argv) != (char *) 0; p_argv++)
	fprintf (stderr, " %s", str);

      fprintf (stderr, "\n");
    }

  fflush (stdout);
  fflush (stderr);

  pex = pex_init (PEX_USE_PIPES, "collect2", NULL);
  if (pex == NULL)
    fatal_perror ("pex_init failed");

  errmsg = pex_run (pex, 0, ldd_file_name, real_ldd_argv, NULL, NULL, &err);
  if (errmsg != NULL)
    {
      if (err != 0)
	{
	  errno = err;
	  fatal_perror (errmsg);
	}
      else
	fatal (errmsg);
    }

  int_handler  = (void (*) (int)) signal (SIGINT,  SIG_IGN);
#ifdef SIGQUIT
  quit_handler = (void (*) (int)) signal (SIGQUIT, SIG_IGN);
#endif

  inf = pex_read_output (pex, 0);
  if (inf == NULL)
    fatal_perror ("can't open ldd output");

  if (debug)
    notice ("\nldd output with constructors/destructors.\n");

  /* Read each line of ldd output.  */
  while (fgets (buf, sizeof buf, inf) != (char *) 0)
    {
      int ch2;
      char *name, *end, *p = buf;

      /* Extract names of libraries and add to list.  */
      PARSE_LDD_OUTPUT (p);
      if (p == 0)
	continue;

      name = p;
      if (strncmp (name, "not found", sizeof ("not found") - 1) == 0)
	fatal ("dynamic dependency %s not found", buf);

      /* Find the end of the symbol name.  */
      for (end = p;
	   (ch2 = *end) != '\0' && ch2 != '\n' && !ISSPACE (ch2) && ch2 != '|';
	   end++)
	continue;
      *end = '\0';

      if (access (name, R_OK) == 0)
	add_to_list (&libraries, name);
      else
	fatal ("unable to open dynamic dependency '%s'", buf);

      if (debug)
	fprintf (stderr, "\t%s\n", buf);
    }
  if (debug)
    fprintf (stderr, "\n");

  do_wait (ldd_file_name, pex);

  signal (SIGINT,  int_handler);
#ifdef SIGQUIT
  signal (SIGQUIT, quit_handler);
#endif

  /* Now iterate through the library list adding their symbols to
     the list.  */
  for (list = libraries.first; list; list = list->next)
    scan_prog_file (list->name, PASS_LIB);
}

#endif /* LDD_SUFFIX */

#endif /* OBJECT_FORMAT_NONE */


/*
 * COFF specific stuff.
 */

#ifdef OBJECT_FORMAT_COFF

#if defined (EXTENDED_COFF)

#   define GCC_SYMBOLS(X)	(SYMHEADER(X).isymMax + SYMHEADER(X).iextMax)
#   define GCC_SYMENT		SYMR
#   define GCC_OK_SYMBOL(X)	((X).st == stProc || (X).st == stGlobal)
#   define GCC_SYMINC(X)	(1)
#   define GCC_SYMZERO(X)	(SYMHEADER(X).isymMax)
#   define GCC_CHECK_HDR(X)	(PSYMTAB(X) != 0)

#else

#   define GCC_SYMBOLS(X)	(HEADER(ldptr).f_nsyms)
#   define GCC_SYMENT		SYMENT
#   if defined (C_WEAKEXT)
#     define GCC_OK_SYMBOL(X) \
       (((X).n_sclass == C_EXT || (X).n_sclass == C_WEAKEXT) && \
	((X).n_scnum > N_UNDEF) && \
	(aix64_flag \
	 || (((X).n_type & N_TMASK) == (DT_NON << N_BTSHFT) \
	     || ((X).n_type & N_TMASK) == (DT_FCN << N_BTSHFT))))
#     define GCC_UNDEF_SYMBOL(X) \
       (((X).n_sclass == C_EXT || (X).n_sclass == C_WEAKEXT) && \
	((X).n_scnum == N_UNDEF))
#   else
#     define GCC_OK_SYMBOL(X) \
       (((X).n_sclass == C_EXT) && \
	((X).n_scnum > N_UNDEF) && \
	(aix64_flag \
	 || (((X).n_type & N_TMASK) == (DT_NON << N_BTSHFT) \
	     || ((X).n_type & N_TMASK) == (DT_FCN << N_BTSHFT))))
#     define GCC_UNDEF_SYMBOL(X) \
       (((X).n_sclass == C_EXT) && ((X).n_scnum == N_UNDEF))
#   endif
#   define GCC_SYMINC(X)	((X).n_numaux+1)
#   define GCC_SYMZERO(X)	0

/* 0757 = U803XTOCMAGIC (AIX 4.3) and 0767 = U64_TOCMAGIC (AIX V5) */
#if TARGET_AIX_VERSION >= 51
#   define GCC_CHECK_HDR(X) \
     ((HEADER (X).f_magic == U802TOCMAGIC && ! aix64_flag) \
      || (HEADER (X).f_magic == 0767 && aix64_flag))
#else
#   define GCC_CHECK_HDR(X) \
     ((HEADER (X).f_magic == U802TOCMAGIC && ! aix64_flag) \
      || (HEADER (X).f_magic == 0757 && aix64_flag))
#endif

#endif

#ifdef COLLECT_EXPORT_LIST
/* Array of standard AIX libraries which should not
   be scanned for ctors/dtors.  */
static const char *const aix_std_libs[] = {
  "/unix",
  "/lib/libc.a",
  "/lib/libm.a",
  "/lib/libc_r.a",
  "/lib/libm_r.a",
  "/usr/lib/libc.a",
  "/usr/lib/libm.a",
  "/usr/lib/libc_r.a",
  "/usr/lib/libm_r.a",
  "/usr/lib/threads/libc.a",
  "/usr/ccs/lib/libc.a",
  "/usr/ccs/lib/libm.a",
  "/usr/ccs/lib/libc_r.a",
  "/usr/ccs/lib/libm_r.a",
  NULL
};

/* This function checks the filename and returns 1
   if this name matches the location of a standard AIX library.  */
static int ignore_library (const char *);
static int
ignore_library (const char *name)
{
  const char *const *p;
  size_t length;

  if (target_system_root[0] != '\0')
    {
      length = strlen (target_system_root);
      if (strncmp (name, target_system_root, length) != 0)
	return 0;
      name += length;
    }
  for (p = &aix_std_libs[0]; *p != NULL; ++p)
    if (strcmp (name, *p) == 0)
      return 1;
  return 0;
}
#endif /* COLLECT_EXPORT_LIST */

#if defined (HAVE_DECL_LDGETNAME) && !HAVE_DECL_LDGETNAME
extern char *ldgetname (LDFILE *, GCC_SYMENT *);
#endif

/* COFF version to scan the name list of the loaded program for
   the symbols g++ uses for static constructors and destructors.

   The constructor table begins at __CTOR_LIST__ and contains a count
   of the number of pointers (or -1 if the constructors are built in a
   separate section by the linker), followed by the pointers to the
   constructor functions, terminated with a null pointer.  The
   destructor table has the same format, and begins at __DTOR_LIST__.  */

static void
scan_prog_file (const char *prog_name, enum pass which_pass)
{
  LDFILE *ldptr = NULL;
  int sym_index, sym_count;
  int is_shared = 0;

  if (which_pass != PASS_FIRST && which_pass != PASS_OBJ)
    return;

#ifdef COLLECT_EXPORT_LIST
  /* We do not need scanning for some standard C libraries.  */
  if (which_pass == PASS_FIRST && ignore_library (prog_name))
    return;

  /* On AIX we have a loop, because there is not much difference
     between an object and an archive. This trick allows us to
     eliminate scan_libraries() function.  */
  do
    {
#endif
      /* Some platforms (e.g. OSF4) declare ldopen as taking a
	 non-const char * filename parameter, even though it will not
	 modify that string.  So we must cast away const-ness here,
	 using CONST_CAST to prevent complaints from -Wcast-qual.  */
      if ((ldptr = ldopen (CONST_CAST (char *, prog_name), ldptr)) != NULL)
	{
	  if (! MY_ISCOFF (HEADER (ldptr).f_magic))
	    fatal ("%s: not a COFF file", prog_name);

	  if (GCC_CHECK_HDR (ldptr))
	    {
	      sym_count = GCC_SYMBOLS (ldptr);
	      sym_index = GCC_SYMZERO (ldptr);

#ifdef COLLECT_EXPORT_LIST
	      /* Is current archive member a shared object?  */
	      is_shared = HEADER (ldptr).f_flags & F_SHROBJ;
#endif

	      while (sym_index < sym_count)
		{
		  GCC_SYMENT symbol;

		  if (ldtbread (ldptr, sym_index, &symbol) <= 0)
		    break;
		  sym_index += GCC_SYMINC (symbol);

		  if (GCC_OK_SYMBOL (symbol))
		    {
		      char *name;

		      if ((name = ldgetname (ldptr, &symbol)) == NULL)
			continue;		/* Should never happen.  */

#ifdef XCOFF_DEBUGGING_INFO
		      /* All AIX function names have a duplicate entry
			 beginning with a dot.  */
		      if (*name == '.')
			++name;
#endif

		      switch (is_ctor_dtor (name))
			{
			case SYM_CTOR:
			  if (! is_shared)
			    add_to_list (&constructors, name);
#if defined (COLLECT_EXPORT_LIST) && !defined (LD_INIT_SWITCH)
			  if (which_pass == PASS_OBJ)
			    add_to_list (&exports, name);
#endif
			  break;

			case SYM_DTOR:
			  if (! is_shared)
			    add_to_list (&destructors, name);
#if defined (COLLECT_EXPORT_LIST) && !defined (LD_INIT_SWITCH)
			  if (which_pass == PASS_OBJ)
			    add_to_list (&exports, name);
#endif
			  break;

#ifdef COLLECT_EXPORT_LIST
			case SYM_INIT:
#ifndef LD_INIT_SWITCH
			  if (is_shared)
			    add_to_list (&constructors, name);
#endif
			  break;

			case SYM_FINI:
#ifndef LD_INIT_SWITCH
			  if (is_shared)
			    add_to_list (&destructors, name);
#endif
			  break;
#endif

			case SYM_DWEH:
			  if (! is_shared)
			    add_to_list (&frame_tables, name);
#if defined (COLLECT_EXPORT_LIST) && !defined (LD_INIT_SWITCH)
			  if (which_pass == PASS_OBJ)
			    add_to_list (&exports, name);
#endif
			  break;

			default:	/* not a constructor or destructor */
#ifdef COLLECT_EXPORT_LIST
			  /* Explicitly export all global symbols when
			     building a shared object on AIX, but do not
			     re-export symbols from another shared object
			     and do not export symbols if the user
			     provides an explicit export list.  */
			  if (shared_obj && !is_shared
			      && which_pass == PASS_OBJ && !export_flag)
			    add_to_list (&exports, name);
#endif
			  continue;
			}

		      if (debug)
#if !defined(EXTENDED_COFF)
			fprintf (stderr, "\tsec=%d class=%d type=%s%o %s\n",
				 symbol.n_scnum, symbol.n_sclass,
				 (symbol.n_type ? "0" : ""), symbol.n_type,
				 name);
#else
			fprintf (stderr,
				 "\tiss = %5d, value = %5ld, index = %5d, name = %s\n",
				 symbol.iss, (long) symbol.value, symbol.index, name);
#endif
		    }
		}
	    }
#ifdef COLLECT_EXPORT_LIST
	  else
	    {
	      /* If archive contains both 32-bit and 64-bit objects,
		 we want to skip objects in other mode so mismatch normal.  */
	      if (debug)
		fprintf (stderr, "%s : magic=%o aix64=%d mismatch\n",
			 prog_name, HEADER (ldptr).f_magic, aix64_flag);
	    }
#endif
	}
      else
	{
	  fatal ("%s: cannot open as COFF file", prog_name);
	}
#ifdef COLLECT_EXPORT_LIST
      /* On AIX loop continues while there are more members in archive.  */
    }
  while (ldclose (ldptr) == FAILURE);
#else
  /* Otherwise we simply close ldptr.  */
  (void) ldclose(ldptr);
#endif
}
#endif /* OBJECT_FORMAT_COFF */

#ifdef COLLECT_EXPORT_LIST
/* Given a library name without "lib" prefix, this function
   returns a full library name including a path.  */
static char *
resolve_lib_name (const char *name)
{
  char *lib_buf;
  int i, j, l = 0;
  /* Library extensions for AIX dynamic linking.  */
  const char * const libexts[2] = {"a", "so"};

  for (i = 0; libpaths[i]; i++)
    if (libpaths[i]->max_len > l)
      l = libpaths[i]->max_len;

  lib_buf = XNEWVEC (char, l + strlen(name) + 10);

  for (i = 0; libpaths[i]; i++)
    {
      struct prefix_list *list = libpaths[i]->plist;
      for (; list; list = list->next)
	{
	  /* The following lines are needed because path_prefix list
	     may contain directories both with trailing '/' and
	     without it.  */
	  const char *p = "";
	  if (list->prefix[strlen(list->prefix)-1] != '/')
	    p = "/";
	  for (j = 0; j < 2; j++)
	    {
	      sprintf (lib_buf, "%s%slib%s.%s",
		       list->prefix, p, name,
		       libexts[(j + aixrtl_flag) % 2]);
	      if (debug) fprintf (stderr, "searching for: %s\n", lib_buf);
	      if (file_exists (lib_buf))
		{
		  if (debug) fprintf (stderr, "found: %s\n", lib_buf);
		  return (lib_buf);
		}
	    }
	}
    }
  if (debug)
    fprintf (stderr, "not found\n");
  else
    fatal ("library lib%s not found", name);
  return (NULL);
}
#endif /* COLLECT_EXPORT_LIST */<|MERGE_RESOLUTION|>--- conflicted
+++ resolved
@@ -881,18 +881,12 @@
   /* Do not invoke xcalloc before this point, since locale needs to be
      set first, in case a diagnostic is issued.  */
 
-<<<<<<< HEAD
-  ld1 = CONST_CAST (const char **, (ld1_argv = XCNEWVEC (char *, argc+4)));
-  ld2 = CONST_CAST (const char **, (ld2_argv = XCNEWVEC (char *, argc+11)));
-  object = CONST_CAST (const char **, (object_lst = XCNEWVEC (char *, argc)));
-=======
   ld1_argv = XCNEWVEC (char *, argc + 4);
   ld1 = CONST_CAST2 (const char **, char **, ld1_argv);
   ld2_argv = XCNEWVEC (char *, argc + 11);
   ld2 = CONST_CAST2 (const char **, char **, ld2_argv);
   object_lst = XCNEWVEC (char *, argc);
   object = CONST_CAST2 (const char **, char **, object_lst);
->>>>>>> 9e0667cd
 
 #ifdef DEBUG
   debug = 1;
@@ -937,12 +931,8 @@
      -fno-exceptions -w */
   num_c_args += 5;
 
-<<<<<<< HEAD
-  c_ptr = CONST_CAST (const char **, (c_argv = XCNEWVEC (char *, num_c_args)));
-=======
   c_argv = XCNEWVEC (char *, num_c_args);
   c_ptr = CONST_CAST2 (const char **, char **, c_argv);
->>>>>>> 9e0667cd
 
   if (argc < 2)
     fatal ("no arguments");
@@ -1446,13 +1436,8 @@
       if (strip_flag)
 	{
 	  char **real_strip_argv = XCNEWVEC (char *, 3);
-<<<<<<< HEAD
-	  const char ** strip_argv = CONST_CAST (const char **,
-						 real_strip_argv);
-=======
 	  const char ** strip_argv = CONST_CAST2 (const char **, char **,
 						  real_strip_argv);
->>>>>>> 9e0667cd
 
 	  strip_argv[0] = strip_file_name;
 	  strip_argv[1] = output_file;
@@ -2141,11 +2126,7 @@
   void (*quit_handler) (int);
 #endif
   char *real_nm_argv[4];
-<<<<<<< HEAD
-  const char **nm_argv = CONST_CAST (const char **, real_nm_argv);
-=======
   const char **nm_argv = CONST_CAST2 (const char **, char**, real_nm_argv);
->>>>>>> 9e0667cd
   int argc = 0;
   struct pex_obj *pex;
   const char *errmsg;

--- conflicted
+++ resolved
@@ -1043,18 +1043,11 @@
 #else\n\
 extern __inline__ __attribute__((__always_inline__, __gnu_inline__))\n\
 #endif\n\
-<<<<<<< HEAD
 poly_uint16\n\
 mode_size_inline (machine_mode_enum mode)\n\
 {\n\
   extern %spoly_uint16_pod mode_size[NUM_MACHINE_MODES];\n\
-=======
-unsigned short\n\
-mode_size_inline (machine_mode mode)\n\
-{\n\
-  extern %sunsigned short mode_size[NUM_MACHINE_MODES];\n\
   gcc_assert (mode >= 0 && mode < NUM_MACHINE_MODES);\n\
->>>>>>> 68b948d3
   switch (mode)\n\
     {\n", adj_bytesize ? "" : "const ");
 
@@ -1442,13 +1435,8 @@
   int c;
   struct mode_data *m;
 
-<<<<<<< HEAD
   print_maybe_const_decl ("%spoly_uint16_pod", "mode_size",
 			  "NUM_MACHINE_MODES", adj_nunits || adj_bytesize);
-=======
-  print_maybe_const_decl ("%sunsigned short", "mode_size",
-			  "NUM_MACHINE_MODES", bytesize);
->>>>>>> 68b948d3
 
   for_all_modes (c, m)
     tagged_printf ("{ %u" ZERO_COEFFS " }", m->bytesize, m->name);

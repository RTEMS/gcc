--- conflicted
+++ resolved
@@ -877,18 +877,6 @@
   int j;
 
   puts ("");
-<<<<<<< HEAD
-  for (max = 1, i = modes[MODE_INT]; i; i = i->next)
-    if (max < i->bytesize)
-	max = i->bytesize;
-  mmax = max;
-  for (max = 1, i = modes[MODE_PARTIAL_INT]; i; i = i->next)
-    if (max < i->bytesize)
-	max = i->bytesize;
-  if (max > mmax)
-    mmax = max;
-  printf ("#define MAX_BITSIZE_MODE_ANY_INT %d\n", mmax * MAX_BITS_PER_UNIT);
-=======
 
   printf ("#define BITS_PER_UNIT (%d)\n", bits_per_unit); 
  
@@ -907,7 +895,6 @@
     }
   else
     printf ("#define MAX_BITSIZE_MODE_ANY_INT %d\n", max_bitsize_mode_any_int);
->>>>>>> 34a5d2a5
 
   mmax = 0;
   for (j = 0; j < MAX_MODE_CLASS; j++)

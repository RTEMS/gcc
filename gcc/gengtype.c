--- conflicted
+++ resolved
@@ -5592,10 +5592,7 @@
       POS_HERE (do_scalar_typedef ("double_int", &pos));
       POS_HERE (do_scalar_typedef ("offset_int", &pos));
       POS_HERE (do_scalar_typedef ("widest_int", &pos));
-<<<<<<< HEAD
-=======
       POS_HERE (do_scalar_typedef ("int64_t", &pos));
->>>>>>> 331c6259
       POS_HERE (do_scalar_typedef ("uint64_t", &pos));
       POS_HERE (do_scalar_typedef ("uint8", &pos));
       POS_HERE (do_scalar_typedef ("uintptr_t", &pos));

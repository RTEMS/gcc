--- conflicted
+++ resolved
@@ -961,7 +961,6 @@
   return label;
 }
 
-<<<<<<< HEAD
 /* A subroutine of lower_try_finally.  If FINALLY consits of a
    GIMPLE_EH_ELSE node, return it.  */
 
@@ -977,20 +976,12 @@
   return NULL;
 }
 
-/* A subroutine of lower_try_finally.  If lang_protect_cleanup_actions
-   returns non-null, then the language requires that the exception path out
-   of a try_finally be treated specially.  To wit: the code within the
-   finally block may not itself throw an exception.  We have two choices here.
-   First we can duplicate the finally block and wrap it in a must_not_throw
-   region.  Second, we can generate code like
-=======
 /* A subroutine of lower_try_finally.  If the eh_protect_cleanup_actions
    langhook returns non-null, then the language requires that the exception
    path out of a try_finally be treated specially.  To wit: the code within
    the finally block may not itself throw an exception.  We have two choices
    here. First we can duplicate the finally block and wrap it in a
    must_not_throw region.  Second, we can generate code like
->>>>>>> f61fc398
 
 	try {
 	  finally_block;

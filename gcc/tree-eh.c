--- conflicted
+++ resolved
@@ -2052,29 +2052,6 @@
 	}
       break;
 
-<<<<<<< HEAD
-static bool
-inlinable_call_p (gimple stmt)
-{
-  tree decl;
-  if (gimple_code (stmt) != GIMPLE_CALL)
-    return false;
-  if (cfun->after_inlining)
-    return false;
-  /* Indirect calls can be propagated to direct call
-     and inlined.  */
-  decl = gimple_call_fndecl (stmt);
-  if (!decl)
-    return true;
-  /* The function body might become available during link time.  */
-  if (flag_lto || flag_whopr)
-    return true;
-  if (cgraph_function_flags_ready
-      && cgraph_function_body_availability (cgraph_node (decl))
-      < AVAIL_OVERWRITABLE)
-    return false;
-  return !DECL_UNINLINABLE (decl);
-=======
     case ERT_ALLOWED_EXCEPTIONS:
       dst = label_to_block (r->u.allowed.label);
       make_edge (src, dst, 0);
@@ -2085,7 +2062,6 @@
     }
 
   return true;
->>>>>>> 56550f23
 }
 
 /* Create the single EH edge from STMT to its nearest landing pad,

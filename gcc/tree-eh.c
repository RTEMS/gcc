/* Exception handling semantics and decomposition for trees.
<<<<<<< HEAD
   Copyright (C) 2003, 2004, 2005, 2006, 2007, 2008 Free Software
   Foundation, Inc.
=======
   Copyright (C) 2003, 2004, 2005, 2006, 2007, 2008, 2009
   Free Software Foundation, Inc.
>>>>>>> a0daa400

This file is part of GCC.

GCC is free software; you can redistribute it and/or modify
it under the terms of the GNU General Public License as published by
the Free Software Foundation; either version 3, or (at your option)
any later version.

GCC is distributed in the hope that it will be useful,
but WITHOUT ANY WARRANTY; without even the implied warranty of
MERCHANTABILITY or FITNESS FOR A PARTICULAR PURPOSE.  See the
GNU General Public License for more details.

You should have received a copy of the GNU General Public License
along with GCC; see the file COPYING3.  If not see
<http://www.gnu.org/licenses/>.  */

#include "config.h"
#include "system.h"
#include "coretypes.h"
#include "tm.h"
#include "tree.h"
#include "rtl.h"
#include "tm_p.h"
#include "flags.h"
#include "function.h"
#include "except.h"
#include "tree-flow.h"
#include "tree-dump.h"
#include "tree-inline.h"
#include "tree-iterator.h"
#include "tree-pass.h"
#include "timevar.h"
#include "langhooks.h"
#include "ggc.h"
#include "toplev.h"
#include "gimple.h"

/* In some instances a tree and a gimple need to be stored in a same table,
   i.e. in hash tables. This is a structure to do this. */
typedef union {tree *tp; tree t; gimple g;} treemple;

/* Nonzero if we are using EH to handle cleanups.  */
static int using_eh_for_cleanups_p = 0;

void
using_eh_for_cleanups (void)
{
  using_eh_for_cleanups_p = 1;
}

/* Misc functions used in this file.  */

/* Compare and hash for any structure which begins with a canonical
   pointer.  Assumes all pointers are interchangeable, which is sort
   of already assumed by gcc elsewhere IIRC.  */

static int
struct_ptr_eq (const void *a, const void *b)
{
  const void * const * x = (const void * const *) a;
  const void * const * y = (const void * const *) b;
  return *x == *y;
}

static hashval_t
struct_ptr_hash (const void *a)
{
  const void * const * x = (const void * const *) a;
  return (size_t)*x >> 4;
}


/* Remember and lookup EH region data for arbitrary statements.
   Really this means any statement that could_throw_p.  We could
   stuff this information into the stmt_ann data structure, but:

   (1) We absolutely rely on this information being kept until
   we get to rtl.  Once we're done with lowering here, if we lose
   the information there's no way to recover it!

   (2) There are many more statements that *cannot* throw as
   compared to those that can.  We should be saving some amount
   of space by only allocating memory for those that can throw.  */

static void
record_stmt_eh_region (struct eh_region *region, gimple t)
{
  if (!region)
    return;

  add_stmt_to_eh_region (t, get_eh_region_number (region));
}


/* Add statement T in function IFUN to EH region NUM.  */

void
add_stmt_to_eh_region_fn (struct function *ifun, gimple t, int num)
{
  struct throw_stmt_node *n;
  void **slot;

  gcc_assert (num >= 0);
  gcc_assert (gimple_code (t) != GIMPLE_RESX);

  n = GGC_NEW (struct throw_stmt_node);
  n->stmt = t;
  n->region_nr = num;

  if (!get_eh_throw_stmt_table (ifun))
    set_eh_throw_stmt_table (ifun, htab_create_ggc (31, struct_ptr_hash,
						    struct_ptr_eq,
						    ggc_free));

  slot = htab_find_slot (get_eh_throw_stmt_table (ifun), n, INSERT);
  gcc_assert (!*slot);
  *slot = n;
}


/* Add statement T in the current function (cfun) to EH region number
   NUM.  */

void
add_stmt_to_eh_region (gimple t, int num)
{
  add_stmt_to_eh_region_fn (cfun, t, num);
}


/* Remove statement T in function IFUN from the EH region holding it.  */

bool
remove_stmt_from_eh_region_fn (struct function *ifun, gimple t)
{
  struct throw_stmt_node dummy;
  void **slot;

  if (!get_eh_throw_stmt_table (ifun))
    return false;

  dummy.stmt = t;
  slot = htab_find_slot (get_eh_throw_stmt_table (ifun), &dummy,
                        NO_INSERT);
  if (slot)
    {
      htab_clear_slot (get_eh_throw_stmt_table (ifun), slot);
      return true;
    }
  else
    return false;
}


/* Remove statement T in the current function (cfun) from the EH
   region holding it.  */

bool
remove_stmt_from_eh_region (gimple t)
{
  return remove_stmt_from_eh_region_fn (cfun, t);
}

/* Determine if statement T is inside an EH region in function IFUN.
   Return the EH region number if found, return -2 if IFUN does not
   have an EH table and -1 if T could not be found in IFUN's EH region
   table.  */

int
lookup_stmt_eh_region_fn (struct function *ifun, gimple t)
{
  struct throw_stmt_node *p, n;

  if (!get_eh_throw_stmt_table (ifun))
    return -2;

  n.stmt = t;
  p = (struct throw_stmt_node *) htab_find (get_eh_throw_stmt_table (ifun), &n);
  return (p ? p->region_nr : -1);
}


/* Determine if statement T is inside an EH region in the current
   function (cfun).  Return the EH region number if found, return -2
   if cfun does not have an EH table and -1 if T could not be found in
   cfun's EH region table.  */

int
lookup_stmt_eh_region (gimple t)
{
  /* We can get called from initialized data when -fnon-call-exceptions
     is on; prevent crash.  */
  if (!cfun)
    return -1;

  return lookup_stmt_eh_region_fn (cfun, t);
}


/* Determine if expression T is inside an EH region in the current
   function (cfun).  Return the EH region number if found, return -2
   if IFUN does not have an EH table and -1 if T could not be found in
   IFUN's EH region table.  */

int
lookup_expr_eh_region (tree t)
{
  /* We can get called from initialized data when -fnon-call-exceptions
     is on; prevent crash.  */
  if (!cfun)
    return -1;

  if (!get_eh_throw_stmt_table (cfun))
    return -2;

  if (t && EXPR_P (t))
    {
      tree_ann_common_t ann = tree_common_ann (t);
      if (ann)
	return (int) ann->rn;
    }

  return -1;
}


/* First pass of EH node decomposition.  Build up a tree of GIMPLE_TRY_FINALLY
   nodes and LABEL_DECL nodes.  We will use this during the second phase to
   determine if a goto leaves the body of a TRY_FINALLY_EXPR node.  */

struct finally_tree_node
{
  /* When storing a GIMPLE_TRY, we have to record a gimple.  However
     when deciding whether a GOTO to a certain LABEL_DECL (which is a
     tree) leaves the TRY block, its necessary to record a tree in
     this field.  Thus a treemple is used. */
  treemple child; 
  gimple parent;
};

/* Note that this table is *not* marked GTY.  It is short-lived.  */
static htab_t finally_tree;

static void
record_in_finally_tree (treemple child, gimple parent)
{
  struct finally_tree_node *n;
  void **slot;

  n = XNEW (struct finally_tree_node);
  n->child = child;
  n->parent = parent;

  slot = htab_find_slot (finally_tree, n, INSERT);
  gcc_assert (!*slot);
  *slot = n;
}

static void
collect_finally_tree (gimple stmt, gimple region);

/* Go through the gimple sequence.  Works with collect_finally_tree to 
   record all GIMPLE_LABEL and GIMPLE_TRY statements. */

static void
collect_finally_tree_1 (gimple_seq seq, gimple region)
{
  gimple_stmt_iterator gsi;

  for (gsi = gsi_start (seq); !gsi_end_p (gsi); gsi_next (&gsi))
    collect_finally_tree (gsi_stmt (gsi), region);
}

static void
collect_finally_tree (gimple stmt, gimple region)
{
  treemple temp;

  switch (gimple_code (stmt))
    {
    case GIMPLE_LABEL:
      temp.t = gimple_label_label (stmt);
      record_in_finally_tree (temp, region);
      break;

    case GIMPLE_TRY:
      if (gimple_try_kind (stmt) == GIMPLE_TRY_FINALLY)
        {
          temp.g = stmt;
          record_in_finally_tree (temp, region);
          collect_finally_tree_1 (gimple_try_eval (stmt), stmt);
	  collect_finally_tree_1 (gimple_try_cleanup (stmt), region);
        }
      else if (gimple_try_kind (stmt) == GIMPLE_TRY_CATCH)
        {
          collect_finally_tree_1 (gimple_try_eval (stmt), region);
          collect_finally_tree_1 (gimple_try_cleanup (stmt), region);
        }
      break;

    case GIMPLE_CATCH:
      collect_finally_tree_1 (gimple_catch_handler (stmt), region);
      break;

    case GIMPLE_EH_FILTER:
      collect_finally_tree_1 (gimple_eh_filter_failure (stmt), region);
      break;

    default:
      /* A type, a decl, or some kind of statement that we're not
	 interested in.  Don't walk them.  */
      break;
    }
}


/* Use the finally tree to determine if a jump from START to TARGET
   would leave the try_finally node that START lives in.  */

static bool
outside_finally_tree (treemple start, gimple target)
{
  struct finally_tree_node n, *p;

  do
    {
      n.child = start;
      p = (struct finally_tree_node *) htab_find (finally_tree, &n);
      if (!p)
	return true;
      start.g = p->parent;
    }
  while (start.g != target);

  return false;
}

/* Second pass of EH node decomposition.  Actually transform the GIMPLE_TRY
   nodes into a set of gotos, magic labels, and eh regions.
   The eh region creation is straight-forward, but frobbing all the gotos
   and such into shape isn't.  */

/* State of the world while lowering.  */

struct leh_state
{
  /* What's "current" while constructing the eh region tree.  These
     correspond to variables of the same name in cfun->eh, which we
     don't have easy access to.  */
  struct eh_region *cur_region;
  struct eh_region *prev_try;

  /* Processing of TRY_FINALLY requires a bit more state.  This is
     split out into a separate structure so that we don't have to
     copy so much when processing other nodes.  */
  struct leh_tf_state *tf;
};

struct leh_tf_state
{
  /* Pointer to the GIMPLE_TRY_FINALLY node under discussion.  The
     try_finally_expr is the original GIMPLE_TRY_FINALLY.  We need to retain
     this so that outside_finally_tree can reliably reference the tree used
     in the collect_finally_tree data structures.  */
  gimple try_finally_expr;
  gimple top_p;
  /* While lowering a top_p usually it is expanded into multiple statements,
     thus we need the following field to store them. */
  gimple_seq top_p_seq;

  /* The state outside this try_finally node.  */
  struct leh_state *outer;

  /* The exception region created for it.  */
  struct eh_region *region;

  /* The GOTO_QUEUE is is an array of GIMPLE_GOTO and GIMPLE_RETURN statements
     that are seen to escape this GIMPLE_TRY_FINALLY node.
     The idea is to record a gimple statement for everything except for 
     the conditionals, which get their labels recorded. Since labels are of
     type 'tree', we need this node to store both gimple and tree objects.
     REPL_STMT is the sequence used to replace the goto/return statement.
     CONT_STMT is used to store the statement that allows the return/goto to
     jump to the original destination. */
  struct goto_queue_node {
    treemple stmt;
    gimple_seq repl_stmt;
    gimple cont_stmt;
    int index;
    /* this is used when index >= 0 to indicate that stmt is a label(as
       opposed to a goto stmt) */
    int is_label;
  } *goto_queue;
  size_t goto_queue_size;
  size_t goto_queue_active;

  /* Pointer map to help in searching goto_queue when it is large.  */
  struct pointer_map_t *goto_queue_map;

  /* The set of unique labels seen as entries in the goto queue.  */
  VEC(tree,heap) *dest_array;

  /* A label to be added at the end of the completed transformed
     sequence.  It will be set if may_fallthru was true *at one time*,
     though subsequent transformations may have cleared that flag.  */
  tree fallthru_label;

  /* A label that has been registered with except.c to be the
     landing pad for this try block.  */
  tree eh_label;

  /* True if it is possible to fall out the bottom of the try block.
     Cleared if the fallthru is converted to a goto.  */
  bool may_fallthru;

  /* True if any entry in goto_queue is a GIMPLE_RETURN.  */
  bool may_return;

  /* True if the finally block can receive an exception edge.
     Cleared if the exception case is handled by code duplication.  */
  bool may_throw;
};

static gimple_seq lower_eh_filter (struct leh_state *, gimple);

/* Search for STMT in the goto queue.  Return the replacement,
   or null if the statement isn't in the queue.  */

#define LARGE_GOTO_QUEUE 20

static void lower_eh_constructs_1 (struct leh_state *state, gimple_seq seq);

static gimple_seq
find_goto_replacement (struct leh_tf_state *tf, treemple stmt)
{
  unsigned int i;
  void **slot;

  if (tf->goto_queue_active < LARGE_GOTO_QUEUE)
    {
      for (i = 0; i < tf->goto_queue_active; i++)
	if ( tf->goto_queue[i].stmt.g == stmt.g)
	  return tf->goto_queue[i].repl_stmt;
      return NULL;
    }

  /* If we have a large number of entries in the goto_queue, create a
     pointer map and use that for searching.  */

  if (!tf->goto_queue_map)
    {
      tf->goto_queue_map = pointer_map_create ();
      for (i = 0; i < tf->goto_queue_active; i++)
	{
	  slot = pointer_map_insert (tf->goto_queue_map,
                                     tf->goto_queue[i].stmt.g);
          gcc_assert (*slot == NULL);
	  *slot = &tf->goto_queue[i];
	}
    }

  slot = pointer_map_contains (tf->goto_queue_map, stmt.g);
  if (slot != NULL)
    return (((struct goto_queue_node *) *slot)->repl_stmt);

  return NULL;
}

/* A subroutine of replace_goto_queue_1.  Handles the sub-clauses of a
   lowered GIMPLE_COND.  If, by chance, the replacement is a simple goto,
   then we can just splat it in, otherwise we add the new stmts immediately
   after the GIMPLE_COND and redirect.  */

static void
replace_goto_queue_cond_clause (tree *tp, struct leh_tf_state *tf,
				gimple_stmt_iterator *gsi)
{
  tree label;
  gimple_seq new_seq;
  treemple temp;

  temp.tp = tp;
  new_seq = find_goto_replacement (tf, temp);
  if (!new_seq)
    return;

  if (gimple_seq_singleton_p (new_seq)
      && gimple_code (gimple_seq_first_stmt (new_seq)) == GIMPLE_GOTO)
    {
      *tp = gimple_goto_dest (gimple_seq_first_stmt (new_seq));
      return;
    }

  label = create_artificial_label ();
  /* Set the new label for the GIMPLE_COND */
  *tp = label;

  gsi_insert_after (gsi, gimple_build_label (label), GSI_CONTINUE_LINKING);
  gsi_insert_seq_after (gsi, gimple_seq_copy (new_seq), GSI_CONTINUE_LINKING);
}

/* The real work of replace_goto_queue.  Returns with TSI updated to
   point to the next statement.  */

static void replace_goto_queue_stmt_list (gimple_seq, struct leh_tf_state *);

static void
replace_goto_queue_1 (gimple stmt, struct leh_tf_state *tf,
		      gimple_stmt_iterator *gsi)
{
  gimple_seq seq;
  treemple temp;
  temp.g = NULL;

  switch (gimple_code (stmt))
    {
    case GIMPLE_GOTO:
    case GIMPLE_RETURN:
      temp.g = stmt;
      seq = find_goto_replacement (tf, temp);
      if (seq)
	{
	  gsi_insert_seq_before (gsi, gimple_seq_copy (seq), GSI_SAME_STMT);
	  gsi_remove (gsi, false);
	  return;
	}
      break;

    case GIMPLE_COND:
      replace_goto_queue_cond_clause (gimple_op_ptr (stmt, 2), tf, gsi);
      replace_goto_queue_cond_clause (gimple_op_ptr (stmt, 3), tf, gsi);
      break;

    case GIMPLE_TRY:
      replace_goto_queue_stmt_list (gimple_try_eval (stmt), tf);
      replace_goto_queue_stmt_list (gimple_try_cleanup (stmt), tf);
      break;
    case GIMPLE_CATCH:
      replace_goto_queue_stmt_list (gimple_catch_handler (stmt), tf);
      break;
    case GIMPLE_EH_FILTER:
      replace_goto_queue_stmt_list (gimple_eh_filter_failure (stmt), tf);
      break;

    default:
      /* These won't have gotos in them.  */
      break;
    }

  gsi_next (gsi);
}

/* A subroutine of replace_goto_queue.  Handles GIMPLE_SEQ.  */

static void
replace_goto_queue_stmt_list (gimple_seq seq, struct leh_tf_state *tf)
{
  gimple_stmt_iterator gsi = gsi_start (seq);

  while (!gsi_end_p (gsi))
    replace_goto_queue_1 (gsi_stmt (gsi), tf, &gsi);
}

/* Replace all goto queue members.  */

static void
replace_goto_queue (struct leh_tf_state *tf)
{
  if (tf->goto_queue_active == 0)
    return;
  replace_goto_queue_stmt_list (tf->top_p_seq, tf);
}

/* Add a new record to the goto queue contained in TF. NEW_STMT is the
   data to be added, IS_LABEL indicates whether NEW_STMT is a label or
   a gimple return. */

static void
record_in_goto_queue (struct leh_tf_state *tf,
                      treemple new_stmt,
                      int index,
                      bool is_label)
{
  size_t active, size;
  struct goto_queue_node *q;

  gcc_assert (!tf->goto_queue_map);

  active = tf->goto_queue_active;
  size = tf->goto_queue_size;
  if (active >= size)
    {
      size = (size ? size * 2 : 32);
      tf->goto_queue_size = size;
      tf->goto_queue
         = XRESIZEVEC (struct goto_queue_node, tf->goto_queue, size);
    }

  q = &tf->goto_queue[active];
  tf->goto_queue_active = active + 1;

  memset (q, 0, sizeof (*q));
  q->stmt = new_stmt;
  q->index = index;
  q->is_label = is_label;
}

/* Record the LABEL label in the goto queue contained in TF.
   TF is not null.  */

static void
record_in_goto_queue_label (struct leh_tf_state *tf, treemple stmt, tree label)
{
  int index;
  treemple temp, new_stmt;

  if (!label)
    return;

  /* Computed and non-local gotos do not get processed.  Given
     their nature we can neither tell whether we've escaped the
     finally block nor redirect them if we knew.  */
  if (TREE_CODE (label) != LABEL_DECL)
    return;

  /* No need to record gotos that don't leave the try block.  */
  temp.t = label;
  if (!outside_finally_tree (temp, tf->try_finally_expr))
    return;

  if (! tf->dest_array)
    {
      tf->dest_array = VEC_alloc (tree, heap, 10);
      VEC_quick_push (tree, tf->dest_array, label);
      index = 0;
    }
  else
    {
      int n = VEC_length (tree, tf->dest_array);
      for (index = 0; index < n; ++index)
        if (VEC_index (tree, tf->dest_array, index) == label)
          break;
      if (index == n)
        VEC_safe_push (tree, heap, tf->dest_array, label);
    }

  /* In the case of a GOTO we want to record the destination label,
     since with a GIMPLE_COND we have an easy access to the then/else
     labels. */
  new_stmt = stmt;
  record_in_goto_queue (tf, new_stmt, index, true);

}

/* For any GIMPLE_GOTO or GIMPLE_RETURN, decide whether it leaves a try_finally
   node, and if so record that fact in the goto queue associated with that
   try_finally node.  */

static void
maybe_record_in_goto_queue (struct leh_state *state, gimple stmt)
{
  struct leh_tf_state *tf = state->tf;
  treemple new_stmt;

  if (!tf)
    return;

  switch (gimple_code (stmt))
    {
    case GIMPLE_COND:
      new_stmt.tp = gimple_op_ptr (stmt, 2);
      record_in_goto_queue_label (tf, new_stmt, gimple_cond_true_label (stmt));
      new_stmt.tp = gimple_op_ptr (stmt, 3);
      record_in_goto_queue_label (tf, new_stmt, gimple_cond_false_label (stmt));
      break;
    case GIMPLE_GOTO:
      new_stmt.g = stmt;
      record_in_goto_queue_label (tf, new_stmt, gimple_goto_dest (stmt));
      break;

    case GIMPLE_RETURN:
      tf->may_return = true;
      new_stmt.g = stmt;
      record_in_goto_queue (tf, new_stmt, -1, false);
      break;

    default:
      gcc_unreachable ();
    }
}


#ifdef ENABLE_CHECKING
/* We do not process GIMPLE_SWITCHes for now.  As long as the original source
   was in fact structured, and we've not yet done jump threading, then none
   of the labels will leave outer GIMPLE_TRY_FINALLY nodes. Verify this.  */

static void
verify_norecord_switch_expr (struct leh_state *state, gimple switch_expr)
{
  struct leh_tf_state *tf = state->tf;
  size_t i, n;

  if (!tf)
    return;

  n = gimple_switch_num_labels (switch_expr);

  for (i = 0; i < n; ++i)
    {
      treemple temp;
      tree lab = CASE_LABEL (gimple_switch_label (switch_expr, i));
      temp.t = lab;
      gcc_assert (!outside_finally_tree (temp, tf->try_finally_expr));
    }
}
#else
#define verify_norecord_switch_expr(state, switch_expr)
#endif

/* Redirect a RETURN_EXPR pointed to by STMT_P to FINLAB.  Place in CONT_P
   whatever is needed to finish the return.  If MOD is non-null, insert it
   before the new branch.  RETURN_VALUE_P is a cache containing a temporary
   variable to be used in manipulating the value returned from the function.  */

static void
do_return_redirection (struct goto_queue_node *q, tree finlab, gimple_seq mod,
		       tree *return_value_p)
{
  tree ret_expr;
  gimple x;

  /* In the case of a return, the queue node must be a gimple statement. */
  gcc_assert (!q->is_label);

  ret_expr = gimple_return_retval (q->stmt.g);

  if (ret_expr)
    {
      if (!*return_value_p)
        *return_value_p = ret_expr;
      else
        gcc_assert (*return_value_p == ret_expr);
      q->cont_stmt = q->stmt.g;
      /* The nasty part about redirecting the return value is that the
	 return value itself is to be computed before the FINALLY block
	 is executed.  e.g.

		int x;
		int foo (void)
		{
		  x = 0;
		  try {
		    return x;
		  } finally {
		    x++;
		  }
		}

	  should return 0, not 1.  Arrange for this to happen by copying
	  computed the return value into a local temporary.  This also
	  allows us to redirect multiple return statements through the
	  same destination block; whether this is a net win or not really
	  depends, I guess, but it does make generation of the switch in
	  lower_try_finally_switch easier.  */

      if (TREE_CODE (ret_expr) == RESULT_DECL)
	{
	  if (!*return_value_p)
	    *return_value_p = ret_expr;
	  else
	    gcc_assert (*return_value_p == ret_expr);
	  q->cont_stmt = q->stmt.g;
	}
      else
	  gcc_unreachable ();
    }
  else
      /* If we don't return a value, all return statements are the same.  */
      q->cont_stmt = q->stmt.g;

  if (!q->repl_stmt)
    q->repl_stmt = gimple_seq_alloc ();

  if (mod)
    gimple_seq_add_seq (&q->repl_stmt, mod);

  x = gimple_build_goto (finlab);
  gimple_seq_add_stmt (&q->repl_stmt, x);
}

/* Similar, but easier, for GIMPLE_GOTO.  */

static void
do_goto_redirection (struct goto_queue_node *q, tree finlab, gimple_seq mod,
		     struct leh_tf_state *tf)
{
  gimple x;

  gcc_assert (q->is_label);
  if (!q->repl_stmt)
    q->repl_stmt = gimple_seq_alloc ();

  q->cont_stmt = gimple_build_goto (VEC_index (tree, tf->dest_array,q->index));

  if (mod)
    gimple_seq_add_seq (&q->repl_stmt, mod);

  x = gimple_build_goto (finlab);
  gimple_seq_add_stmt (&q->repl_stmt, x);
}

/* We want to transform
	try { body; } catch { stuff; }
   to
	body; goto over; lab: stuff; over:

   TP is a GIMPLE_TRY node.  LAB is the label that
   should be placed before the second operand, or NULL.  OVER is
   an existing label that should be put at the exit, or NULL.  */

static gimple_seq
frob_into_branch_around (gimple tp, tree lab, tree over)
{
  gimple x;
  gimple_seq cleanup, result;

  cleanup = gimple_try_cleanup (tp);
  result = gimple_try_eval (tp);

  if (gimple_seq_may_fallthru (result))
    {
      if (!over)
	over = create_artificial_label ();
      x = gimple_build_goto (over);
      gimple_seq_add_stmt (&result, x);
    }

  if (lab)
    {
      x = gimple_build_label (lab);
      gimple_seq_add_stmt (&result, x);
    }

  gimple_seq_add_seq (&result, cleanup);

  if (over)
    {
      x = gimple_build_label (over);
      gimple_seq_add_stmt (&result, x);
    }
  return result;
}

/* A subroutine of lower_try_finally.  Duplicate the tree rooted at T.
   Make sure to record all new labels found.  */

static gimple_seq
lower_try_finally_dup_block (gimple_seq seq, struct leh_state *outer_state)
{
  gimple region = NULL;
  gimple_seq new_seq;

  new_seq = copy_gimple_seq_and_replace_locals (seq);

  if (outer_state->tf)
    region = outer_state->tf->try_finally_expr;
  collect_finally_tree_1 (new_seq, region);

  return new_seq;
}

/* A subroutine of lower_try_finally.  Create a fallthru label for
   the given try_finally state.  The only tricky bit here is that
   we have to make sure to record the label in our outer context.  */

static tree
lower_try_finally_fallthru_label (struct leh_tf_state *tf)
{
  tree label = tf->fallthru_label;
  treemple temp;

  if (!label)
    {
      label = create_artificial_label ();
      tf->fallthru_label = label;
      if (tf->outer->tf)
        {
          temp.t = label;
          record_in_finally_tree (temp, tf->outer->tf->try_finally_expr);
        }
    }
  return label;
}

/* A subroutine of lower_try_finally.  If lang_protect_cleanup_actions
   returns non-null, then the language requires that the exception path out
   of a try_finally be treated specially.  To wit: the code within the
   finally block may not itself throw an exception.  We have two choices here.
   First we can duplicate the finally block and wrap it in a must_not_throw
   region.  Second, we can generate code like

	try {
	  finally_block;
	} catch {
	  if (fintmp == eh_edge)
	    protect_cleanup_actions;
	}

   where "fintmp" is the temporary used in the switch statement generation
   alternative considered below.  For the nonce, we always choose the first
   option.

   THIS_STATE may be null if this is a try-cleanup, not a try-finally.  */

static void
honor_protect_cleanup_actions (struct leh_state *outer_state,
			       struct leh_state *this_state,
			       struct leh_tf_state *tf)
{
  gimple protect_cleanup_actions;
  gimple_stmt_iterator gsi;
  bool finally_may_fallthru;
  gimple_seq finally;
  gimple x;

  /* First check for nothing to do.  */
  if (lang_protect_cleanup_actions)
    protect_cleanup_actions = lang_protect_cleanup_actions ();
  else
    protect_cleanup_actions = NULL;

  finally = gimple_try_cleanup (tf->top_p);

  /* If the EH case of the finally block can fall through, this may be a
     structure of the form
	try {
	  try {
	    throw ...;
	  } cleanup {
	    try {
	      throw ...;
	    } catch (...) {
	    }
	  }
	} catch (...) {
	  yyy;
	}
    E.g. with an inline destructor with an embedded try block.  In this
    case we must save the runtime EH data around the nested exception.

    This complication means that any time the previous runtime data might
    be used (via fallthru from the finally) we handle the eh case here,
    whether or not protect_cleanup_actions is active.  */

  finally_may_fallthru = gimple_seq_may_fallthru (finally);
  if (!finally_may_fallthru && !protect_cleanup_actions)
    return;

  /* Duplicate the FINALLY block.  Only need to do this for try-finally,
     and not for cleanups.  */
  if (this_state)
    finally = lower_try_finally_dup_block (finally, outer_state);

  /* If this cleanup consists of a TRY_CATCH_EXPR with TRY_CATCH_IS_CLEANUP
     set, the handler of the TRY_CATCH_EXPR is another cleanup which ought
     to be in an enclosing scope, but needs to be implemented at this level
     to avoid a nesting violation (see wrap_temporary_cleanups in
     cp/decl.c).  Since it's logically at an outer level, we should call
     terminate before we get to it, so strip it away before adding the
     MUST_NOT_THROW filter.  */
  gsi = gsi_start (finally);
  x = gsi_stmt (gsi);
  if (protect_cleanup_actions
      && gimple_code (x) == GIMPLE_TRY
      && gimple_try_kind (x) == GIMPLE_TRY_CATCH
      && gimple_try_catch_is_cleanup (x))
    {
      gsi_insert_seq_before (&gsi, gimple_try_eval (x), GSI_SAME_STMT);
      gsi_remove (&gsi, false);
    }

  /* Resume execution after the exception.  Adding this now lets
     lower_eh_filter not add unnecessary gotos, as it is clear that
     we never fallthru from this copy of the finally block.  */
  if (finally_may_fallthru)
    {
      tree save_eptr, save_filt;
      tree tmp;

      save_eptr = create_tmp_var (ptr_type_node, "save_eptr");
      save_filt = create_tmp_var (integer_type_node, "save_filt");

      gsi = gsi_start (finally);
      tmp = build0 (EXC_PTR_EXPR, ptr_type_node);
      x = gimple_build_assign (save_eptr, tmp);
      gsi_insert_before (&gsi, x, GSI_CONTINUE_LINKING);

      tmp = build0 (FILTER_EXPR, integer_type_node);
      x = gimple_build_assign (save_filt, tmp);
      gsi_insert_before (&gsi, x, GSI_CONTINUE_LINKING);

      gsi = gsi_last (finally);
      tmp = build0 (EXC_PTR_EXPR, ptr_type_node);
      x = gimple_build_assign (tmp, save_eptr);
      gsi_insert_after (&gsi, x, GSI_CONTINUE_LINKING);

      tmp = build0 (FILTER_EXPR, integer_type_node);
      x = gimple_build_assign (tmp, save_filt);
      gsi_insert_after (&gsi, x, GSI_CONTINUE_LINKING);

      x = gimple_build_resx (get_eh_region_number (tf->region));
      gsi_insert_after (&gsi, x, GSI_CONTINUE_LINKING);
    }

  /* Wrap the block with protect_cleanup_actions as the action.  */
  if (protect_cleanup_actions)
    {
      gimple_seq seq = NULL, failure = NULL;

      gimple_seq_add_stmt (&failure, protect_cleanup_actions);
      x = gimple_build_eh_filter (NULL, failure);
      gimple_eh_filter_set_must_not_throw (x, 1);

      gimple_seq_add_stmt (&seq, x);
      x = gimple_build_try (finally, seq, GIMPLE_TRY_CATCH);
      finally = lower_eh_filter (outer_state, x);
    }
  else
    lower_eh_constructs_1 (outer_state, finally);

  /* Hook this up to the end of the existing try block.  If we
     previously fell through the end, we'll have to branch around.
     This means adding a new goto, and adding it to the queue.  */

  gsi = gsi_last (gimple_try_eval (tf->top_p));

  if (tf->may_fallthru)
    {
      tree tmp;
      tmp = lower_try_finally_fallthru_label (tf);
      x = gimple_build_goto (tmp);
      gsi_insert_after (&gsi, x, GSI_CONTINUE_LINKING);

      if (this_state)
        maybe_record_in_goto_queue (this_state, x);

      tf->may_fallthru = false;
    }

  x = gimple_build_label (tf->eh_label);
  gsi_insert_after (&gsi, x, GSI_CONTINUE_LINKING);
  gsi_insert_seq_after (&gsi, finally, GSI_CONTINUE_LINKING);

  /* Having now been handled, EH isn't to be considered with
     the rest of the outgoing edges.  */
  tf->may_throw = false;
}

/* A subroutine of lower_try_finally.  We have determined that there is
   no fallthru edge out of the finally block.  This means that there is
   no outgoing edge corresponding to any incoming edge.  Restructure the
   try_finally node for this special case.  */

static void
lower_try_finally_nofallthru (struct leh_state *state,
			      struct leh_tf_state *tf)
{
  tree lab, return_val;
  gimple x;
  gimple_seq finally;
  struct goto_queue_node *q, *qe;

  if (tf->may_throw)
    lab = tf->eh_label;
  else
    lab = create_artificial_label ();

  /* We expect that tf->top_p is a GIMPLE_TRY. */
  finally = gimple_try_cleanup (tf->top_p);
  tf->top_p_seq = gimple_try_eval (tf->top_p);

  x = gimple_build_label (lab);
  gimple_seq_add_stmt (&tf->top_p_seq, x);

  return_val = NULL;
  q = tf->goto_queue;
  qe = q + tf->goto_queue_active;
  for (; q < qe; ++q)
    if (q->index < 0)
      do_return_redirection (q, lab, NULL, &return_val);
    else
      do_goto_redirection (q, lab, NULL, tf);

  replace_goto_queue (tf);

  lower_eh_constructs_1 (state, finally);
  gimple_seq_add_seq (&tf->top_p_seq, finally);
}

/* A subroutine of lower_try_finally.  We have determined that there is
   exactly one destination of the finally block.  Restructure the
   try_finally node for this special case.  */

static void
lower_try_finally_onedest (struct leh_state *state, struct leh_tf_state *tf)
{
  struct goto_queue_node *q, *qe;
  gimple x;
  gimple_seq finally;
  tree finally_label;

  finally = gimple_try_cleanup (tf->top_p);
  tf->top_p_seq = gimple_try_eval (tf->top_p);

  lower_eh_constructs_1 (state, finally);

  if (tf->may_throw)
    {
      /* Only reachable via the exception edge.  Add the given label to
         the head of the FINALLY block.  Append a RESX at the end.  */

      x = gimple_build_label (tf->eh_label);
      gimple_seq_add_stmt (&tf->top_p_seq, x);

      gimple_seq_add_seq (&tf->top_p_seq, finally);

      x = gimple_build_resx (get_eh_region_number (tf->region));

      gimple_seq_add_stmt (&tf->top_p_seq, x);

      return;
    }

  if (tf->may_fallthru)
    {
      /* Only reachable via the fallthru edge.  Do nothing but let
	 the two blocks run together; we'll fall out the bottom.  */
      gimple_seq_add_seq (&tf->top_p_seq, finally);
      return;
    }

  finally_label = create_artificial_label ();
  x = gimple_build_label (finally_label);
  gimple_seq_add_stmt (&tf->top_p_seq, x);

  gimple_seq_add_seq (&tf->top_p_seq, finally);

  q = tf->goto_queue;
  qe = q + tf->goto_queue_active;

  if (tf->may_return)
    {
      /* Reachable by return expressions only.  Redirect them.  */
      tree return_val = NULL;
      for (; q < qe; ++q)
	do_return_redirection (q, finally_label, NULL, &return_val);
      replace_goto_queue (tf);
    }
  else
    {
      /* Reachable by goto expressions only.  Redirect them.  */
      for (; q < qe; ++q)
	do_goto_redirection (q, finally_label, NULL, tf);
      replace_goto_queue (tf);

      if (VEC_index (tree, tf->dest_array, 0) == tf->fallthru_label)
	{
	  /* Reachable by goto to fallthru label only.  Redirect it
	     to the new label (already created, sadly), and do not
	     emit the final branch out, or the fallthru label.  */
	  tf->fallthru_label = NULL;
	  return;
	}
    }

  /* Place the original return/goto to the original destination
     immediately after the finally block. */
  x = tf->goto_queue[0].cont_stmt;
  gimple_seq_add_stmt (&tf->top_p_seq, x);
  maybe_record_in_goto_queue (state, x);
}

/* A subroutine of lower_try_finally.  There are multiple edges incoming
   and outgoing from the finally block.  Implement this by duplicating the
   finally block for every destination.  */

static void
lower_try_finally_copy (struct leh_state *state, struct leh_tf_state *tf)
{
  gimple_seq finally;
  gimple_seq new_stmt;
  gimple_seq seq;
  gimple x;
  tree tmp;

  finally = gimple_try_cleanup (tf->top_p);
  tf->top_p_seq = gimple_try_eval (tf->top_p);
  new_stmt = NULL;

  if (tf->may_fallthru)
    {
      seq = lower_try_finally_dup_block (finally, state);
      lower_eh_constructs_1 (state, seq);
      gimple_seq_add_seq (&new_stmt, seq);

      tmp = lower_try_finally_fallthru_label (tf);
      x = gimple_build_goto (tmp);
      gimple_seq_add_stmt (&new_stmt, x);
    }

  if (tf->may_throw)
    {
      x = gimple_build_label (tf->eh_label);
      gimple_seq_add_stmt (&new_stmt, x);

      seq = lower_try_finally_dup_block (finally, state);
      lower_eh_constructs_1 (state, seq);
      gimple_seq_add_seq (&new_stmt, seq);

      x = gimple_build_resx (get_eh_region_number (tf->region));
      gimple_seq_add_stmt (&new_stmt, x);
    }

  if (tf->goto_queue)
    {
      struct goto_queue_node *q, *qe;
      tree return_val = NULL;
      int return_index, index;
      struct labels_s
      {
	struct goto_queue_node *q;
	tree label;
      } *labels;

      return_index = VEC_length (tree, tf->dest_array);
      labels = XCNEWVEC (struct labels_s, return_index + 1);

      q = tf->goto_queue;
      qe = q + tf->goto_queue_active;
      for (; q < qe; q++)
	{
	  index = q->index < 0 ? return_index : q->index;

	  if (!labels[index].q)
	    labels[index].q = q;
	}

      for (index = 0; index < return_index + 1; index++)
	{
	  tree lab;

	  q = labels[index].q;
	  if (! q)
	    continue;

	  lab = labels[index].label = create_artificial_label ();

	  if (index == return_index)
	    do_return_redirection (q, lab, NULL, &return_val);
	  else
	    do_goto_redirection (q, lab, NULL, tf);

	  x = gimple_build_label (lab);
          gimple_seq_add_stmt (&new_stmt, x);

	  seq = lower_try_finally_dup_block (finally, state);
	  lower_eh_constructs_1 (state, seq);
          gimple_seq_add_seq (&new_stmt, seq);

          gimple_seq_add_stmt (&new_stmt, q->cont_stmt);
	  maybe_record_in_goto_queue (state, q->cont_stmt);
	}

      for (q = tf->goto_queue; q < qe; q++)
	{
	  tree lab;

	  index = q->index < 0 ? return_index : q->index;

	  if (labels[index].q == q)
	    continue;

	  lab = labels[index].label;

	  if (index == return_index)
	    do_return_redirection (q, lab, NULL, &return_val);
	  else
	    do_goto_redirection (q, lab, NULL, tf);
	}
	
      replace_goto_queue (tf);
      free (labels);
    }

  /* Need to link new stmts after running replace_goto_queue due
     to not wanting to process the same goto stmts twice.  */
  gimple_seq_add_seq (&tf->top_p_seq, new_stmt);
}

/* A subroutine of lower_try_finally.  There are multiple edges incoming
   and outgoing from the finally block.  Implement this by instrumenting
   each incoming edge and creating a switch statement at the end of the
   finally block that branches to the appropriate destination.  */

static void
lower_try_finally_switch (struct leh_state *state, struct leh_tf_state *tf)
{
  struct goto_queue_node *q, *qe;
  tree return_val = NULL;
  tree finally_tmp, finally_label;
  int return_index, eh_index, fallthru_index;
  int nlabels, ndests, j, last_case_index;
  tree last_case;
  VEC (tree,heap) *case_label_vec;
  gimple_seq switch_body;
  gimple x;
  tree tmp;
  gimple switch_stmt;
  gimple_seq finally;
  struct pointer_map_t *cont_map = NULL;

  switch_body = gimple_seq_alloc ();

  /* Mash the TRY block to the head of the chain.  */
  finally = gimple_try_cleanup (tf->top_p);
  tf->top_p_seq = gimple_try_eval (tf->top_p);

  /* Lower the finally block itself.  */
  lower_eh_constructs_1 (state, finally);

  /* Prepare for switch statement generation.  */
  nlabels = VEC_length (tree, tf->dest_array);
  return_index = nlabels;
  eh_index = return_index + tf->may_return;
  fallthru_index = eh_index + tf->may_throw;
  ndests = fallthru_index + tf->may_fallthru;

  finally_tmp = create_tmp_var (integer_type_node, "finally_tmp");
  finally_label = create_artificial_label ();

  /* We use VEC_quick_push on case_label_vec throughout this function,
     since we know the size in advance and allocate precisely as muce
     space as needed.  */
  case_label_vec = VEC_alloc (tree, heap, ndests);
  last_case = NULL;
  last_case_index = 0;

  /* Begin inserting code for getting to the finally block.  Things
     are done in this order to correspond to the sequence the code is
     layed out.  */

  if (tf->may_fallthru)
    {
      x = gimple_build_assign (finally_tmp, build_int_cst (integer_type_node,
					                   fallthru_index));
      gimple_seq_add_stmt (&tf->top_p_seq, x);

      if (tf->may_throw)
	{
	  x = gimple_build_goto (finally_label);
          gimple_seq_add_stmt (&tf->top_p_seq, x);
	}


      last_case = build3 (CASE_LABEL_EXPR, void_type_node,
			  build_int_cst (NULL_TREE, fallthru_index), NULL,
			  create_artificial_label ());
      VEC_quick_push (tree, case_label_vec, last_case);
      last_case_index++;

      x = gimple_build_label (CASE_LABEL (last_case));
      gimple_seq_add_stmt (&switch_body, x);

      tmp = lower_try_finally_fallthru_label (tf);
      x = gimple_build_goto (tmp);
      gimple_seq_add_stmt (&switch_body, x);
    }

  if (tf->may_throw)
    {
      x = gimple_build_label (tf->eh_label);
      gimple_seq_add_stmt (&tf->top_p_seq, x);

      x = gimple_build_assign (finally_tmp, build_int_cst (integer_type_node,
                                                           eh_index));
      gimple_seq_add_stmt (&tf->top_p_seq, x);

      last_case = build3 (CASE_LABEL_EXPR, void_type_node,
			  build_int_cst (NULL_TREE, eh_index), NULL,
			  create_artificial_label ());
      VEC_quick_push (tree, case_label_vec, last_case);
      last_case_index++;

      x = gimple_build_label (CASE_LABEL (last_case));
      gimple_seq_add_stmt (&switch_body, x);
      x = gimple_build_resx (get_eh_region_number (tf->region));
      gimple_seq_add_stmt (&switch_body, x);
    }

  x = gimple_build_label (finally_label);
  gimple_seq_add_stmt (&tf->top_p_seq, x);

  gimple_seq_add_seq (&tf->top_p_seq, finally);

  /* Redirect each incoming goto edge.  */
  q = tf->goto_queue;
  qe = q + tf->goto_queue_active;
  j = last_case_index + tf->may_return;
  /* Prepare the assignments to finally_tmp that are executed upon the
     entrance through a particular edge. */
  for (; q < qe; ++q)
    {
      gimple_seq mod;
      int switch_id;
      unsigned int case_index;

      mod = gimple_seq_alloc ();

      if (q->index < 0)
	{
	  x = gimple_build_assign (finally_tmp,
				   build_int_cst (integer_type_node,
						  return_index));
	  gimple_seq_add_stmt (&mod, x);
	  do_return_redirection (q, finally_label, mod, &return_val);
	  switch_id = return_index;
	}
      else
	{
	  x = gimple_build_assign (finally_tmp,
				   build_int_cst (integer_type_node, q->index));
	  gimple_seq_add_stmt (&mod, x);
	  do_goto_redirection (q, finally_label, mod, tf);
	  switch_id = q->index;
	}

      case_index = j + q->index;
      if (VEC_length (tree, case_label_vec) <= case_index
          || !VEC_index (tree, case_label_vec, case_index))
        {
          tree case_lab;
          void **slot;
          case_lab = build3 (CASE_LABEL_EXPR, void_type_node,
                             build_int_cst (NULL_TREE, switch_id), NULL,
                             NULL);
          /* We store the cont_stmt in the pointer map, so that we can recover
             it in the loop below.  We don't create the new label while
             walking the goto_queue because pointers don't offer a stable 
             order.  */
          if (!cont_map)
            cont_map = pointer_map_create ();
          slot = pointer_map_insert (cont_map, case_lab);
          *slot = q->cont_stmt;
          VEC_quick_push (tree, case_label_vec, case_lab);
        }
    }
  for (j = last_case_index; j < last_case_index + nlabels; j++)
    {
      tree label;
      gimple cont_stmt;
      void **slot;

      last_case = VEC_index (tree, case_label_vec, j);

      gcc_assert (last_case);
      gcc_assert (cont_map);

      slot = pointer_map_contains (cont_map, last_case);
      /* As the comment above suggests, CASE_LABEL (last_case) was just a
         placeholder, it does not store an actual label, yet. */
      gcc_assert (slot);
      cont_stmt = *(gimple *) slot;

      label = create_artificial_label ();
      CASE_LABEL (last_case) = label;

      x = gimple_build_label (label);
      gimple_seq_add_stmt (&switch_body, x);
      gimple_seq_add_stmt (&switch_body, cont_stmt);
      maybe_record_in_goto_queue (state, cont_stmt);
    }
  if (cont_map)
    pointer_map_destroy (cont_map);

  replace_goto_queue (tf);

  /* Make sure that the last case is the default label, as one is required.
     Then sort the labels, which is also required in GIMPLE.  */
  CASE_LOW (last_case) = NULL;
  sort_case_labels (case_label_vec);

  /* Build the switch statement, setting last_case to be the default
     label.  */
  switch_stmt = gimple_build_switch_vec (finally_tmp, last_case,
                                         case_label_vec);

  /* Need to link SWITCH_STMT after running replace_goto_queue
     due to not wanting to process the same goto stmts twice.  */
  gimple_seq_add_stmt (&tf->top_p_seq, switch_stmt);
  gimple_seq_add_seq (&tf->top_p_seq, switch_body);
}

/* Decide whether or not we are going to duplicate the finally block.
   There are several considerations.

   First, if this is Java, then the finally block contains code
   written by the user.  It has line numbers associated with it,
   so duplicating the block means it's difficult to set a breakpoint.
   Since controlling code generation via -g is verboten, we simply
   never duplicate code without optimization.

   Second, we'd like to prevent egregious code growth.  One way to
   do this is to estimate the size of the finally block, multiply
   that by the number of copies we'd need to make, and compare against
   the estimate of the size of the switch machinery we'd have to add.  */

static bool
decide_copy_try_finally (int ndests, gimple_seq finally)
{
  int f_estimate, sw_estimate;

  if (!optimize)
    return false;

  /* Finally estimate N times, plus N gotos.  */
  f_estimate = count_insns_seq (finally, &eni_size_weights);
  f_estimate = (f_estimate + 1) * ndests;

  /* Switch statement (cost 10), N variable assignments, N gotos.  */
  sw_estimate = 10 + 2 * ndests;

  /* Optimize for size clearly wants our best guess.  */
  if (optimize_function_for_size_p (cfun))
    return f_estimate < sw_estimate;

  /* ??? These numbers are completely made up so far.  */
  if (optimize > 1)
    return f_estimate < 100 || f_estimate < sw_estimate * 2;
  else
    return f_estimate < 40 || f_estimate * 2 < sw_estimate * 3;
}


/* A subroutine of lower_eh_constructs_1.  Lower a GIMPLE_TRY_FINALLY nodes
   to a sequence of labels and blocks, plus the exception region trees
   that record all the magic.  This is complicated by the need to
   arrange for the FINALLY block to be executed on all exits.  */

static gimple_seq
lower_try_finally (struct leh_state *state, gimple tp)
{
  struct leh_tf_state this_tf;
  struct leh_state this_state;
  int ndests;

  /* Process the try block.  */

  memset (&this_tf, 0, sizeof (this_tf));
  this_tf.try_finally_expr = tp;
  this_tf.top_p = tp;
  this_tf.outer = state;
  if (using_eh_for_cleanups_p)
    this_tf.region
      = gen_eh_region_cleanup (state->cur_region, state->prev_try);
  else
    this_tf.region = NULL;

  this_state.cur_region = this_tf.region;
  this_state.prev_try = state->prev_try;
  this_state.tf = &this_tf;

  lower_eh_constructs_1 (&this_state, gimple_try_eval(tp));

  /* Determine if the try block is escaped through the bottom.  */
  this_tf.may_fallthru = gimple_seq_may_fallthru (gimple_try_eval (tp));

  /* Determine if any exceptions are possible within the try block.  */
  if (using_eh_for_cleanups_p)
    this_tf.may_throw = get_eh_region_may_contain_throw (this_tf.region);
  if (this_tf.may_throw)
    {
      this_tf.eh_label = create_artificial_label ();
      set_eh_region_tree_label (this_tf.region, this_tf.eh_label);
      honor_protect_cleanup_actions (state, &this_state, &this_tf);
    }

  /* Determine how many edges (still) reach the finally block.  Or rather,
     how many destinations are reached by the finally block.  Use this to
     determine how we process the finally block itself.  */

  ndests = VEC_length (tree, this_tf.dest_array);
  ndests += this_tf.may_fallthru;
  ndests += this_tf.may_return;
  ndests += this_tf.may_throw;

  /* If the FINALLY block is not reachable, dike it out.  */
  if (ndests == 0)
    {
      gimple_seq_add_seq (&this_tf.top_p_seq, gimple_try_eval (tp));
      gimple_try_set_cleanup (tp, NULL);
    }
  /* If the finally block doesn't fall through, then any destination
     we might try to impose there isn't reached either.  There may be
     some minor amount of cleanup and redirection still needed.  */
  else if (!gimple_seq_may_fallthru (gimple_try_cleanup (tp)))
    lower_try_finally_nofallthru (state, &this_tf);

  /* We can easily special-case redirection to a single destination.  */
  else if (ndests == 1)
    lower_try_finally_onedest (state, &this_tf);
  else if (decide_copy_try_finally (ndests, gimple_try_cleanup (tp)))
    lower_try_finally_copy (state, &this_tf);
  else
    lower_try_finally_switch (state, &this_tf);

  /* If someone requested we add a label at the end of the transformed
     block, do so.  */
  if (this_tf.fallthru_label)
    {
      /* This must be reached only if ndests == 0. */
      gimple x = gimple_build_label (this_tf.fallthru_label);
      gimple_seq_add_stmt (&this_tf.top_p_seq, x);
    }

  VEC_free (tree, heap, this_tf.dest_array);
  if (this_tf.goto_queue)
    free (this_tf.goto_queue);
  if (this_tf.goto_queue_map)
    pointer_map_destroy (this_tf.goto_queue_map);

  return this_tf.top_p_seq;
}

/* A subroutine of lower_eh_constructs_1.  Lower a GIMPLE_TRY_CATCH with a
   list of GIMPLE_CATCH to a sequence of labels and blocks, plus the
   exception region trees that records all the magic.  */

static gimple_seq
lower_catch (struct leh_state *state, gimple tp)
{
  struct eh_region *try_region;
  struct leh_state this_state;
  gimple_stmt_iterator gsi;
  tree out_label;

  try_region = gen_eh_region_try (state->cur_region);
  this_state.cur_region = try_region;
  this_state.prev_try = try_region;
  this_state.tf = state->tf;

  lower_eh_constructs_1 (&this_state, gimple_try_eval (tp));

  if (!get_eh_region_may_contain_throw (try_region))
    {
      return gimple_try_eval (tp);
    }

  out_label = NULL;
  for (gsi = gsi_start (gimple_try_cleanup (tp)); !gsi_end_p (gsi); )
    {
      struct eh_region *catch_region;
      tree eh_label;
      gimple x, gcatch;

      gcatch = gsi_stmt (gsi);
      catch_region = gen_eh_region_catch (try_region,
                                          gimple_catch_types (gcatch));

      this_state.cur_region = catch_region;
      this_state.prev_try = state->prev_try;
      lower_eh_constructs_1 (&this_state, gimple_catch_handler (gcatch));

      eh_label = create_artificial_label ();
      set_eh_region_tree_label (catch_region, eh_label);

      x = gimple_build_label (eh_label);
      gsi_insert_before (&gsi, x, GSI_SAME_STMT);

      if (gimple_seq_may_fallthru (gimple_catch_handler (gcatch)))
	{
	  if (!out_label)
	    out_label = create_artificial_label ();

	  x = gimple_build_goto (out_label);
	  gimple_seq_add_stmt (gimple_catch_handler_ptr (gcatch), x);
	}

      gsi_insert_seq_before (&gsi, gimple_catch_handler (gcatch),
			     GSI_SAME_STMT);
      gsi_remove (&gsi, false);
    }

  return frob_into_branch_around (tp, NULL, out_label);
}

/* A subroutine of lower_eh_constructs_1.  Lower a GIMPLE_TRY with a
   GIMPLE_EH_FILTER to a sequence of labels and blocks, plus the exception
   region trees that record all the magic.  */

static gimple_seq
lower_eh_filter (struct leh_state *state, gimple tp)
{
  struct leh_state this_state;
  struct eh_region *this_region;
  gimple inner;
  tree eh_label;

  inner = gimple_seq_first_stmt (gimple_try_cleanup (tp));

  if (gimple_eh_filter_must_not_throw (inner))
    this_region = gen_eh_region_must_not_throw (state->cur_region);
  else
    this_region = gen_eh_region_allowed (state->cur_region,
					 gimple_eh_filter_types (inner));
  this_state = *state;
  this_state.cur_region = this_region;
  /* For must not throw regions any cleanup regions inside it
     can't reach outer catch regions.  */
  if (gimple_eh_filter_must_not_throw (inner))
    this_state.prev_try = NULL;

  lower_eh_constructs_1 (&this_state, gimple_try_eval (tp));

  if (!get_eh_region_may_contain_throw (this_region))
    {
      return gimple_try_eval (tp);
    }

  lower_eh_constructs_1 (state, gimple_eh_filter_failure (inner));
  gimple_try_set_cleanup (tp, gimple_eh_filter_failure (inner));

  eh_label = create_artificial_label ();
  set_eh_region_tree_label (this_region, eh_label);

  return frob_into_branch_around (tp, eh_label, NULL);
}

/* Implement a cleanup expression.  This is similar to try-finally,
   except that we only execute the cleanup block for exception edges.  */

static gimple_seq
lower_cleanup (struct leh_state *state, gimple tp)
{
  struct leh_state this_state;
  struct eh_region *this_region;
  struct leh_tf_state fake_tf;
  gimple_seq result;

  /* If not using eh, then exception-only cleanups are no-ops.  */
  if (!flag_exceptions)
    {
      result = gimple_try_eval (tp);
      lower_eh_constructs_1 (state, result);
      return result;
    }

  this_region = gen_eh_region_cleanup (state->cur_region, state->prev_try);
  this_state = *state;
  this_state.cur_region = this_region;

  lower_eh_constructs_1 (&this_state, gimple_try_eval (tp));

  if (!get_eh_region_may_contain_throw (this_region))
    {
      return gimple_try_eval (tp);
    }

  /* Build enough of a try-finally state so that we can reuse
     honor_protect_cleanup_actions.  */
  memset (&fake_tf, 0, sizeof (fake_tf));
  fake_tf.top_p = tp;
  fake_tf.outer = state;
  fake_tf.region = this_region;
  fake_tf.may_fallthru = gimple_seq_may_fallthru (gimple_try_eval (tp));
  fake_tf.may_throw = true;

  fake_tf.eh_label = create_artificial_label ();
  set_eh_region_tree_label (this_region, fake_tf.eh_label);

  honor_protect_cleanup_actions (state, NULL, &fake_tf);

  if (fake_tf.may_throw)
    {
      /* In this case honor_protect_cleanup_actions had nothing to do,
	 and we should process this normally.  */
      lower_eh_constructs_1 (state, gimple_try_cleanup (tp));
      result = frob_into_branch_around (tp, fake_tf.eh_label,
                                       fake_tf.fallthru_label);
    }
  else
    {
      /* In this case honor_protect_cleanup_actions did nearly all of
	 the work.  All we have left is to append the fallthru_label.  */

      result = gimple_try_eval (tp);
      if (fake_tf.fallthru_label)
	{
	  gimple x = gimple_build_label (fake_tf.fallthru_label);
	  gimple_seq_add_stmt (&result, x);
	}
    }
  return result;
}



/* Main loop for lowering eh constructs. Also moves gsi to the next 
   statement. */

static void
lower_eh_constructs_2 (struct leh_state *state, gimple_stmt_iterator *gsi)
{
  gimple_seq replace;
  gimple x;
  gimple stmt = gsi_stmt (*gsi);

  switch (gimple_code (stmt))
    {
    case GIMPLE_CALL:
    case GIMPLE_ASSIGN:
      /* Look for things that can throw exceptions, and record them.  */
      if (state->cur_region && stmt_could_throw_p (stmt))
	{
	  record_stmt_eh_region (state->cur_region, stmt);
	  note_eh_region_may_contain_throw (state->cur_region);
	}
      break;

    case GIMPLE_COND:
    case GIMPLE_GOTO:
    case GIMPLE_RETURN:
      maybe_record_in_goto_queue (state, stmt);
      break;

    case GIMPLE_SWITCH:
      verify_norecord_switch_expr (state, stmt);
      break;

    case GIMPLE_TRY:
      if (gimple_try_kind (stmt) == GIMPLE_TRY_FINALLY)
	replace = lower_try_finally (state, stmt);
      else
	{
	  x = gimple_seq_first_stmt (gimple_try_cleanup (stmt));
	  switch (gimple_code (x))
	    {
	    case GIMPLE_CATCH:
	      replace = lower_catch (state, stmt);
	      break;
	    case GIMPLE_EH_FILTER:
	      replace = lower_eh_filter (state, stmt);
	      break;
	    default:
	      replace = lower_cleanup (state, stmt);
	      break;
	    }
	}

      /* Remove the old stmt and insert the transformed sequence
	 instead. */
      gsi_insert_seq_before (gsi, replace, GSI_SAME_STMT);
      gsi_remove (gsi, true);

      /* Return since we don't want gsi_next () */
      return;

    default:
      /* A type, a decl, or some kind of statement that we're not
	 interested in.  Don't walk them.  */
      break;
    }

  gsi_next (gsi);
}

/* A helper to unwrap a gimple_seq and feed stmts to lower_eh_constructs_2. */

static void
lower_eh_constructs_1 (struct leh_state *state, gimple_seq seq)
{
  gimple_stmt_iterator gsi;
  for (gsi = gsi_start (seq); !gsi_end_p (gsi);)
    lower_eh_constructs_2 (state, &gsi);
}

static unsigned int
lower_eh_constructs (void)
{
  struct leh_state null_state;

  gimple_seq bodyp = gimple_body (current_function_decl);

  finally_tree = htab_create (31, struct_ptr_hash, struct_ptr_eq, free);

  collect_finally_tree_1 (bodyp, NULL);

  memset (&null_state, 0, sizeof (null_state));
  lower_eh_constructs_1 (&null_state, bodyp);

  htab_delete (finally_tree);

  collect_eh_region_array ();
  return 0;
}

struct gimple_opt_pass pass_lower_eh =
{
 {
  GIMPLE_PASS,
  "eh",					/* name */
  NULL,					/* gate */
  lower_eh_constructs,			/* execute */
  NULL,					/* sub */
  NULL,					/* next */
  0,					/* static_pass_number */
  TV_TREE_EH,				/* tv_id */
  PROP_gimple_lcf,			/* properties_required */
  PROP_gimple_leh,			/* properties_provided */
  0,					/* properties_destroyed */
  0,					/* todo_flags_start */
  TODO_dump_func			/* todo_flags_finish */
 }
};


/* Construct EH edges for STMT.  */

static void
make_eh_edge (struct eh_region *region, void *data)
{
  gimple stmt;
  tree lab;
  basic_block src, dst;

  stmt = (gimple) data;
  lab = get_eh_region_tree_label (region);

  src = gimple_bb (stmt);
  dst = label_to_block (lab);

  make_edge (src, dst, EDGE_ABNORMAL | EDGE_EH);
}

void
make_eh_edges (gimple stmt)
{
  int region_nr;
  bool is_resx;

  if (gimple_code (stmt) == GIMPLE_RESX)
    {
      region_nr = gimple_resx_region (stmt);
      is_resx = true;
    }
  else
    {
      region_nr = lookup_stmt_eh_region (stmt);
      if (region_nr < 0)
	return;
      is_resx = false;
    }

  foreach_reachable_handler (region_nr, is_resx, make_eh_edge, stmt);
}

static bool mark_eh_edge_found_error;

/* Mark edge make_eh_edge would create for given region by setting it aux
   field, output error if something goes wrong.  */

static void
mark_eh_edge (struct eh_region *region, void *data)
{
  gimple stmt;
  tree lab;
  basic_block src, dst;
  edge e;

  stmt = (gimple) data;
  lab = get_eh_region_tree_label (region);

  src = gimple_bb (stmt);
  dst = label_to_block (lab);

  e = find_edge (src, dst);
  if (!e)
    {
      error ("EH edge %i->%i is missing", src->index, dst->index);
      mark_eh_edge_found_error = true;
    }
  else if (!(e->flags & EDGE_EH))
    {
      error ("EH edge %i->%i miss EH flag", src->index, dst->index);
      mark_eh_edge_found_error = true;
    }
  else if (e->aux)
    {
      /* ??? might not be mistake.  */
      error ("EH edge %i->%i has duplicated regions", src->index, dst->index);
      mark_eh_edge_found_error = true;
    }
  else
    e->aux = (void *)1;
}

/* Verify that BB containing STMT as the last statement, has precisely the
   edges that make_eh_edges would create.  */

bool
verify_eh_edges (gimple stmt)
{
  int region_nr;
  bool is_resx;
  basic_block bb = gimple_bb (stmt);
  edge_iterator ei;
  edge e;

  FOR_EACH_EDGE (e, ei, bb->succs)
    gcc_assert (!e->aux);
  mark_eh_edge_found_error = false;
  if (gimple_code (stmt) == GIMPLE_RESX)
    {
      region_nr = gimple_resx_region (stmt);
      is_resx = true;
    }
  else
    {
      region_nr = lookup_stmt_eh_region (stmt);
      if (region_nr < 0)
	{
	  FOR_EACH_EDGE (e, ei, bb->succs)
	    if (e->flags & EDGE_EH)
	      {
		error ("BB %i can not throw but has EH edges", bb->index);
		return true;
	      }
	   return false;
	}
      if (!stmt_could_throw_p (stmt))
	{
	  error ("BB %i last statement has incorrectly set region", bb->index);
	  return true;
	}
      is_resx = false;
    }

  foreach_reachable_handler (region_nr, is_resx, mark_eh_edge, stmt);
  FOR_EACH_EDGE (e, ei, bb->succs)
    {
      if ((e->flags & EDGE_EH) && !e->aux)
	{
	  error ("unnecessary EH edge %i->%i", bb->index, e->dest->index);
	  mark_eh_edge_found_error = true;
	  return true;
	}
      e->aux = NULL;
    }

  return mark_eh_edge_found_error;
}


/* Helper function for operation_could_trap_p and stmt_could_throw_p.  */
<<<<<<< HEAD

static bool
operation_could_trap_helper_p (enum tree_code op,
			       bool fp_operation,
			       bool honor_trapv,
			       bool honor_nans,
			       bool honor_snans,
			       tree divisor,
			       bool *handled)
{
  *handled = true;
  switch (op)
    {
    case TRUNC_DIV_EXPR:
    case CEIL_DIV_EXPR:
    case FLOOR_DIV_EXPR:
    case ROUND_DIV_EXPR:
    case EXACT_DIV_EXPR:
    case CEIL_MOD_EXPR:
    case FLOOR_MOD_EXPR:
    case ROUND_MOD_EXPR:
    case TRUNC_MOD_EXPR:
    case RDIV_EXPR:
      if (honor_snans || honor_trapv)
	return true;
      if (fp_operation)
	return flag_trapping_math;
      if (!TREE_CONSTANT (divisor) || integer_zerop (divisor))
        return true;
      return false;

    case LT_EXPR:
    case LE_EXPR:
    case GT_EXPR:
    case GE_EXPR:
    case LTGT_EXPR:
      /* Some floating point comparisons may trap.  */
      return honor_nans;

    case EQ_EXPR:
    case NE_EXPR:
    case UNORDERED_EXPR:
    case ORDERED_EXPR:
    case UNLT_EXPR:
    case UNLE_EXPR:
    case UNGT_EXPR:
    case UNGE_EXPR:
    case UNEQ_EXPR:
      return honor_snans;

    case CONVERT_EXPR:
    case FIX_TRUNC_EXPR:
      /* Conversion of floating point might trap.  */
      return honor_nans;

    case NEGATE_EXPR:
    case ABS_EXPR:
    case CONJ_EXPR:
      /* These operations don't trap with floating point.  */
      if (honor_trapv)
	return true;
      return false;

    case PLUS_EXPR:
    case MINUS_EXPR:
    case MULT_EXPR:
      /* Any floating arithmetic may trap.  */
      if (fp_operation && flag_trapping_math)
	return true;
      if (honor_trapv)
	return true;
      return false;

    default:
      /* Any floating arithmetic may trap.  */
      if (fp_operation && flag_trapping_math)
	return true;

      *handled = false;
      return false;
    }
}

/* Return true if operation OP may trap.  FP_OPERATION is true if OP is applied
   on floating-point values.  HONOR_TRAPV is true if OP is applied on integer
   type operands that may trap.  If OP is a division operator, DIVISOR contains
   the value of the divisor.  */

bool
operation_could_trap_p (enum tree_code op, bool fp_operation, bool honor_trapv,
			tree divisor)
{
  bool honor_nans = (fp_operation && flag_trapping_math
		     && !flag_finite_math_only);
  bool honor_snans = fp_operation && flag_signaling_nans != 0;
  bool handled;

  if (TREE_CODE_CLASS (op) != tcc_comparison
      && TREE_CODE_CLASS (op) != tcc_unary
      && TREE_CODE_CLASS (op) != tcc_binary)
    return false;

  return operation_could_trap_helper_p (op, fp_operation, honor_trapv,
					honor_nans, honor_snans, divisor,
					&handled);
}

/* Return true if EXPR can trap, as in dereferencing an invalid pointer
   location or floating point arithmetic.  C.f. the rtl version, may_trap_p.
   This routine expects only GIMPLE lhs or rhs input.  */
=======
>>>>>>> a0daa400

bool
operation_could_trap_helper_p (enum tree_code op,
			       bool fp_operation,
			       bool honor_trapv,
			       bool honor_nans,
			       bool honor_snans,
			       tree divisor,
			       bool *handled)
{
<<<<<<< HEAD
  enum tree_code code;
  bool fp_operation = false;
  bool honor_trapv = false;
  tree t, base, div = NULL_TREE;

  if (!expr)
    return false;
 
  code = TREE_CODE (expr);
  t = TREE_TYPE (expr);

  if (t)
    {
      if (COMPARISON_CLASS_P (expr))
	fp_operation = FLOAT_TYPE_P (TREE_TYPE (TREE_OPERAND (expr, 0)));
      else
	fp_operation = FLOAT_TYPE_P (t);
      honor_trapv = INTEGRAL_TYPE_P (t) && TYPE_OVERFLOW_TRAPS (t);
    }

  if (TREE_CODE_CLASS (code) == tcc_binary)
    div = TREE_OPERAND (expr, 1);
  if (operation_could_trap_p (code, fp_operation, honor_trapv, div))
    return true;

 restart:
  switch (code)
    {
    case TARGET_MEM_REF:
      /* For TARGET_MEM_REFs use the information based on the original
	 reference.  */
      expr = TMR_ORIGINAL (expr);
      code = TREE_CODE (expr);
      goto restart;

    case COMPONENT_REF:
    case REALPART_EXPR:
    case IMAGPART_EXPR:
    case BIT_FIELD_REF:
    case VIEW_CONVERT_EXPR:
    case WITH_SIZE_EXPR:
      expr = TREE_OPERAND (expr, 0);
      code = TREE_CODE (expr);
      goto restart;

    case ARRAY_RANGE_REF:
      base = TREE_OPERAND (expr, 0);
      if (tree_could_trap_p (base))
	return true;

      if (TREE_THIS_NOTRAP (expr))
	return false;

      return !range_in_array_bounds_p (expr);

    case ARRAY_REF:
      base = TREE_OPERAND (expr, 0);
      if (tree_could_trap_p (base))
	return true;

      if (TREE_THIS_NOTRAP (expr))
	return false;

      return !in_array_bounds_p (expr);

    case INDIRECT_REF:
    case ALIGN_INDIRECT_REF:
    case MISALIGNED_INDIRECT_REF:
      return !TREE_THIS_NOTRAP (expr);

    case ASM_EXPR:
      return TREE_THIS_VOLATILE (expr);


    case CALL_EXPR:
      t = get_callee_fndecl (expr);
      /* Assume that calls to weak functions may trap.  */
      if (!t || !DECL_P (t) || DECL_WEAK (t))
	return true;
=======
  *handled = true;
  switch (op)
    {
    case TRUNC_DIV_EXPR:
    case CEIL_DIV_EXPR:
    case FLOOR_DIV_EXPR:
    case ROUND_DIV_EXPR:
    case EXACT_DIV_EXPR:
    case CEIL_MOD_EXPR:
    case FLOOR_MOD_EXPR:
    case ROUND_MOD_EXPR:
    case TRUNC_MOD_EXPR:
    case RDIV_EXPR:
      if (honor_snans || honor_trapv)
	return true;
      if (fp_operation)
	return flag_trapping_math;
      if (!TREE_CONSTANT (divisor) || integer_zerop (divisor))
        return true;
>>>>>>> a0daa400
      return false;

    default:
      return false;
    }
}


/* Helper for stmt_could_throw_p.  Return true if STMT (assumed to be a
   an assignment or a conditional) may throw.  */

static bool
stmt_could_throw_1_p (gimple stmt)
{
  enum tree_code code = gimple_expr_code (stmt);
  bool honor_nans = false;
  bool honor_snans = false;
  bool fp_operation = false;
  bool honor_trapv = false;
  tree t;
  size_t i;
  bool handled, ret;

  if (TREE_CODE_CLASS (code) == tcc_comparison
      || TREE_CODE_CLASS (code) == tcc_unary
      || TREE_CODE_CLASS (code) == tcc_binary)
    {
      t = gimple_expr_type (stmt);
      fp_operation = FLOAT_TYPE_P (t);
      if (fp_operation)
	{
	  honor_nans = flag_trapping_math && !flag_finite_math_only;
	  honor_snans = flag_signaling_nans != 0;
	}
      else if (INTEGRAL_TYPE_P (t) && TYPE_OVERFLOW_TRAPS (t))
	honor_trapv = true;
    }

  /* Check if the main expression may trap.  */
  t = is_gimple_assign (stmt) ? gimple_assign_rhs2 (stmt) : NULL;
  ret = operation_could_trap_helper_p (code, fp_operation, honor_trapv,
				       honor_nans, honor_snans, t,
				       &handled);
  if (handled)
    return ret;

  /* If the expression does not trap, see if any of the individual operands may
     trap.  */
  for (i = 0; i < gimple_num_ops (stmt); i++)
    if (tree_could_trap_p (gimple_op (stmt, i)))
      return true;

  return false;
}


/* Return true if statement STMT could throw an exception.  */

bool
stmt_could_throw_p (gimple stmt)
{
  enum gimple_code code;

  if (!flag_exceptions)
    return false;

  /* The only statements that can throw an exception are assignments,
     conditionals, calls and asms.  */
  code = gimple_code (stmt);
  if (code != GIMPLE_ASSIGN
      && code != GIMPLE_COND
      && code != GIMPLE_CALL
      && code != GIMPLE_ASM)
    return false;

  /* If exceptions can only be thrown by function calls and STMT is not a
     GIMPLE_CALL, the statement cannot throw.  */
  if (!flag_non_call_exceptions && code != GIMPLE_CALL)
    return false;

  if (code == GIMPLE_ASSIGN || code == GIMPLE_COND)
    return stmt_could_throw_1_p (stmt);
  else if (is_gimple_call (stmt))
    {
      tree t = gimple_call_fndecl (stmt);

<<<<<<< HEAD
=======
    default:
      /* Any floating arithmetic may trap.  */
      if (fp_operation && flag_trapping_math)
	return true;

      *handled = false;
      return false;
    }
}

/* Return true if operation OP may trap.  FP_OPERATION is true if OP is applied
   on floating-point values.  HONOR_TRAPV is true if OP is applied on integer
   type operands that may trap.  If OP is a division operator, DIVISOR contains
   the value of the divisor.  */

bool
operation_could_trap_p (enum tree_code op, bool fp_operation, bool honor_trapv,
			tree divisor)
{
  bool honor_nans = (fp_operation && flag_trapping_math
		     && !flag_finite_math_only);
  bool honor_snans = fp_operation && flag_signaling_nans != 0;
  bool handled;

  if (TREE_CODE_CLASS (op) != tcc_comparison
      && TREE_CODE_CLASS (op) != tcc_unary
      && TREE_CODE_CLASS (op) != tcc_binary)
    return false;

  return operation_could_trap_helper_p (op, fp_operation, honor_trapv,
					honor_nans, honor_snans, divisor,
					&handled);
}

/* Return true if EXPR can trap, as in dereferencing an invalid pointer
   location or floating point arithmetic.  C.f. the rtl version, may_trap_p.
   This routine expects only GIMPLE lhs or rhs input.  */

bool
tree_could_trap_p (tree expr)
{
  enum tree_code code;
  bool fp_operation = false;
  bool honor_trapv = false;
  tree t, base, div = NULL_TREE;

  if (!expr)
    return false;
 
  code = TREE_CODE (expr);
  t = TREE_TYPE (expr);

  if (t)
    {
      if (COMPARISON_CLASS_P (expr))
	fp_operation = FLOAT_TYPE_P (TREE_TYPE (TREE_OPERAND (expr, 0)));
      else
	fp_operation = FLOAT_TYPE_P (t);
      honor_trapv = INTEGRAL_TYPE_P (t) && TYPE_OVERFLOW_TRAPS (t);
    }

  if (TREE_CODE_CLASS (code) == tcc_binary)
    div = TREE_OPERAND (expr, 1);
  if (operation_could_trap_p (code, fp_operation, honor_trapv, div))
    return true;

 restart:
  switch (code)
    {
    case TARGET_MEM_REF:
      /* For TARGET_MEM_REFs use the information based on the original
	 reference.  */
      expr = TMR_ORIGINAL (expr);
      code = TREE_CODE (expr);
      goto restart;

    case COMPONENT_REF:
    case REALPART_EXPR:
    case IMAGPART_EXPR:
    case BIT_FIELD_REF:
    case VIEW_CONVERT_EXPR:
    case WITH_SIZE_EXPR:
      expr = TREE_OPERAND (expr, 0);
      code = TREE_CODE (expr);
      goto restart;

    case ARRAY_RANGE_REF:
      base = TREE_OPERAND (expr, 0);
      if (tree_could_trap_p (base))
	return true;

      if (TREE_THIS_NOTRAP (expr))
	return false;

      return !range_in_array_bounds_p (expr);

    case ARRAY_REF:
      base = TREE_OPERAND (expr, 0);
      if (tree_could_trap_p (base))
	return true;

      if (TREE_THIS_NOTRAP (expr))
	return false;

      return !in_array_bounds_p (expr);

    case INDIRECT_REF:
    case ALIGN_INDIRECT_REF:
    case MISALIGNED_INDIRECT_REF:
      return !TREE_THIS_NOTRAP (expr);

    case ASM_EXPR:
      return TREE_THIS_VOLATILE (expr);


    case CALL_EXPR:
      t = get_callee_fndecl (expr);
>>>>>>> a0daa400
      /* Assume that calls to weak functions may trap.  */
      if (!t || !DECL_P (t) || DECL_WEAK (t))
	return true;

<<<<<<< HEAD
      return (gimple_call_flags (stmt) & ECF_NOTHROW) == 0;
=======
    default:
      return false;
>>>>>>> a0daa400
    }
  else if (gimple_code (stmt) == GIMPLE_ASM)
    return (gimple_asm_volatile_p (stmt));
  else
    gcc_unreachable ();

  return false;
}


<<<<<<< HEAD
=======
/* Helper for stmt_could_throw_p.  Return true if STMT (assumed to be a
   an assignment or a conditional) may throw.  */

static bool
stmt_could_throw_1_p (gimple stmt)
{
  enum tree_code code = gimple_expr_code (stmt);
  bool honor_nans = false;
  bool honor_snans = false;
  bool fp_operation = false;
  bool honor_trapv = false;
  tree t;
  size_t i;
  bool handled, ret;

  if (TREE_CODE_CLASS (code) == tcc_comparison
      || TREE_CODE_CLASS (code) == tcc_unary
      || TREE_CODE_CLASS (code) == tcc_binary)
    {
      t = gimple_expr_type (stmt);
      fp_operation = FLOAT_TYPE_P (t);
      if (fp_operation)
	{
	  honor_nans = flag_trapping_math && !flag_finite_math_only;
	  honor_snans = flag_signaling_nans != 0;
	}
      else if (INTEGRAL_TYPE_P (t) && TYPE_OVERFLOW_TRAPS (t))
	honor_trapv = true;
    }

  /* Check if the main expression may trap.  */
  t = is_gimple_assign (stmt) ? gimple_assign_rhs2 (stmt) : NULL;
  ret = operation_could_trap_helper_p (code, fp_operation, honor_trapv,
				       honor_nans, honor_snans, t,
				       &handled);
  if (handled)
    return ret;

  /* If the expression does not trap, see if any of the individual operands may
     trap.  */
  for (i = 0; i < gimple_num_ops (stmt); i++)
    if (tree_could_trap_p (gimple_op (stmt, i)))
      return true;

  return false;
}


/* Return true if statement STMT could throw an exception.  */

bool
stmt_could_throw_p (gimple stmt)
{
  enum gimple_code code;

  if (!flag_exceptions)
    return false;

  /* The only statements that can throw an exception are assignments,
     conditionals, calls and asms.  */
  code = gimple_code (stmt);
  if (code != GIMPLE_ASSIGN
      && code != GIMPLE_COND
      && code != GIMPLE_CALL
      && code != GIMPLE_ASM)
    return false;

  /* If exceptions can only be thrown by function calls and STMT is not a
     GIMPLE_CALL, the statement cannot throw.  */
  if (!flag_non_call_exceptions && code != GIMPLE_CALL)
    return false;

  if (code == GIMPLE_ASSIGN || code == GIMPLE_COND)
    return stmt_could_throw_1_p (stmt);
  else if (is_gimple_call (stmt))
    {
      tree t = gimple_call_fndecl (stmt);

      /* Assume that calls to weak functions may trap.  */
      if (!t || !DECL_P (t) || DECL_WEAK (t))
	return true;

      return (gimple_call_flags (stmt) & ECF_NOTHROW) == 0;
    }
  else if (gimple_code (stmt) == GIMPLE_ASM)
    return (gimple_asm_volatile_p (stmt));
  else
    gcc_unreachable ();

  return false;
}


>>>>>>> a0daa400
/* Return true if expression T could throw an exception.  */

bool
tree_could_throw_p (tree t)
{
  if (!flag_exceptions)
    return false;
  if (TREE_CODE (t) == MODIFY_EXPR)
    {
      if (flag_non_call_exceptions
	  && tree_could_trap_p (TREE_OPERAND (t, 0)))
	return true;
      t = TREE_OPERAND (t, 1);
    }

  if (TREE_CODE (t) == WITH_SIZE_EXPR)
    t = TREE_OPERAND (t, 0);
  if (TREE_CODE (t) == CALL_EXPR)
    return (call_expr_flags (t) & ECF_NOTHROW) == 0;
  if (flag_non_call_exceptions)
    return tree_could_trap_p (t);
  return false;
}


/* Return true if STMT can throw an exception that is caught within
   the current function (CFUN).  */

bool
stmt_can_throw_internal (gimple stmt)
{
  int region_nr;
  bool is_resx = false;

  if (gimple_code (stmt) == GIMPLE_RESX)
    {
      region_nr = gimple_resx_region (stmt);
      is_resx = true;
    }
  else
    region_nr = lookup_stmt_eh_region (stmt);

  if (region_nr < 0)
    return false;

  return can_throw_internal_1 (region_nr, is_resx);
}


/* Given a statement OLD_STMT and a new statement NEW_STMT that has replaced
   OLD_STMT in the function, remove OLD_STMT from the EH table and put NEW_STMT
   in the table if it should be in there.  Return TRUE if a replacement was
   done that my require an EH edge purge.  */

bool 
maybe_clean_or_replace_eh_stmt (gimple old_stmt, gimple new_stmt) 
{
  int region_nr = lookup_stmt_eh_region (old_stmt);

  if (region_nr >= 0)
    {
      bool new_stmt_could_throw = stmt_could_throw_p (new_stmt);

      if (new_stmt == old_stmt && new_stmt_could_throw)
	return false;

      remove_stmt_from_eh_region (old_stmt);
      if (new_stmt_could_throw)
	{
	  add_stmt_to_eh_region (new_stmt, region_nr);
	  return false;
	}
      else
	return true;
    }

  return false;
}

/* Returns TRUE if oneh and twoh are exception handlers (gimple_try_cleanup of
   GIMPLE_TRY) that are similar enough to be considered the same.  Currently
   this only handles handlers consisting of a single call, as that's the
   important case for C++: a destructor call for a particular object showing
   up in multiple handlers.  */

static bool
same_handler_p (gimple_seq oneh, gimple_seq twoh)
{
  gimple_stmt_iterator gsi;
  gimple ones, twos;
  unsigned int ai;

  gsi = gsi_start (oneh);
  if (!gsi_one_before_end_p (gsi))
    return false;
  ones = gsi_stmt (gsi);

  gsi = gsi_start (twoh);
  if (!gsi_one_before_end_p (gsi))
    return false;
  twos = gsi_stmt (gsi);

  if (!is_gimple_call (ones)
      || !is_gimple_call (twos)
      || gimple_call_lhs (ones)
      || gimple_call_lhs (twos)
      || gimple_call_chain (ones)
      || gimple_call_chain (twos)
      || !operand_equal_p (gimple_call_fn (ones), gimple_call_fn (twos), 0)
      || gimple_call_num_args (ones) != gimple_call_num_args (twos))
    return false;

  for (ai = 0; ai < gimple_call_num_args (ones); ++ai)
    if (!operand_equal_p (gimple_call_arg (ones, ai),
			  gimple_call_arg (twos, ai), 0))
      return false;

  return true;
}

/* Optimize
    try { A() } finally { try { ~B() } catch { ~A() } }
    try { ... } finally { ~A() }
   into
    try { A() } catch { ~B() }
    try { ~B() ... } finally { ~A() }

   This occurs frequently in C++, where A is a local variable and B is a
   temporary used in the initializer for A.  */

static void
optimize_double_finally (gimple one, gimple two)
{
  gimple oneh;
  gimple_stmt_iterator gsi;

  gsi = gsi_start (gimple_try_cleanup (one));
  if (!gsi_one_before_end_p (gsi))
    return;

  oneh = gsi_stmt (gsi);
  if (gimple_code (oneh) != GIMPLE_TRY
      || gimple_try_kind (oneh) != GIMPLE_TRY_CATCH)
    return;

  if (same_handler_p (gimple_try_cleanup (oneh), gimple_try_cleanup (two)))
    {
      gimple_seq seq = gimple_try_eval (oneh);

      gimple_try_set_cleanup (one, seq);
      gimple_try_set_kind (one, GIMPLE_TRY_CATCH);
      seq = copy_gimple_seq_and_replace_locals (seq);
      gimple_seq_add_seq (&seq, gimple_try_eval (two));
      gimple_try_set_eval (two, seq);
    }
}

/* Perform EH refactoring optimizations that are simpler to do when code
   flow has been lowered but EH structures haven't.  */

static void
refactor_eh_r (gimple_seq seq)
{
  gimple_stmt_iterator gsi;
  gimple one, two;

  one = NULL;
  two = NULL;
  gsi = gsi_start (seq);
  while (1)
    {
      one = two;
      if (gsi_end_p (gsi))
	two = NULL;
      else
	two = gsi_stmt (gsi);
      if (one
	  && two
	  && gimple_code (one) == GIMPLE_TRY
	  && gimple_code (two) == GIMPLE_TRY
	  && gimple_try_kind (one) == GIMPLE_TRY_FINALLY
	  && gimple_try_kind (two) == GIMPLE_TRY_FINALLY)
	optimize_double_finally (one, two);
      if (one)
	switch (gimple_code (one))
	  {
	  case GIMPLE_TRY:
	    refactor_eh_r (gimple_try_eval (one));
	    refactor_eh_r (gimple_try_cleanup (one));
	    break;
	  case GIMPLE_CATCH:
	    refactor_eh_r (gimple_catch_handler (one));
	    break;
	  case GIMPLE_EH_FILTER:
	    refactor_eh_r (gimple_eh_filter_failure (one));
	    break;
	  default:
	    break;
	  }
      if (two)
	gsi_next (&gsi);
      else
	break;
    }
}

static unsigned
refactor_eh (void)
{
  refactor_eh_r (gimple_body (current_function_decl));
  return 0;
}

struct gimple_opt_pass pass_refactor_eh =
{
 {
  GIMPLE_PASS,
  "ehopt",				/* name */
  NULL,					/* gate */
  refactor_eh,				/* execute */
  NULL,					/* sub */
  NULL,					/* next */
  0,					/* static_pass_number */
  TV_TREE_EH,				/* tv_id */
  PROP_gimple_lcf,			/* properties_required */
  0,					/* properties_provided */
  0,					/* properties_destroyed */
  0,					/* todo_flags_start */
  TODO_dump_func			/* todo_flags_finish */
 }
};<|MERGE_RESOLUTION|>--- conflicted
+++ resolved
@@ -1,11 +1,6 @@
 /* Exception handling semantics and decomposition for trees.
-<<<<<<< HEAD
-   Copyright (C) 2003, 2004, 2005, 2006, 2007, 2008 Free Software
-   Foundation, Inc.
-=======
    Copyright (C) 2003, 2004, 2005, 2006, 2007, 2008, 2009
    Free Software Foundation, Inc.
->>>>>>> a0daa400
 
 This file is part of GCC.
 
@@ -2073,9 +2068,8 @@
  
 /* Helper function for operation_could_trap_p and stmt_could_throw_p.  */
-<<<<<<< HEAD
-
-static bool
+
+bool
 operation_could_trap_helper_p (enum tree_code op,
 			       bool fp_operation,
 			       bool honor_trapv,
@@ -2184,19 +2178,10 @@
 /* Return true if EXPR can trap, as in dereferencing an invalid pointer
    location or floating point arithmetic.  C.f. the rtl version, may_trap_p.
    This routine expects only GIMPLE lhs or rhs input.  */
-=======
->>>>>>> a0daa400
 
 bool
-operation_could_trap_helper_p (enum tree_code op,
-			       bool fp_operation,
-			       bool honor_trapv,
-			       bool honor_nans,
-			       bool honor_snans,
-			       tree divisor,
-			       bool *handled)
-{
-<<<<<<< HEAD
+tree_could_trap_p (tree expr)
+{
   enum tree_code code;
   bool fp_operation = false;
   bool honor_trapv = false;
@@ -2276,27 +2261,6 @@
       /* Assume that calls to weak functions may trap.  */
       if (!t || !DECL_P (t) || DECL_WEAK (t))
 	return true;
-=======
-  *handled = true;
-  switch (op)
-    {
-    case TRUNC_DIV_EXPR:
-    case CEIL_DIV_EXPR:
-    case FLOOR_DIV_EXPR:
-    case ROUND_DIV_EXPR:
-    case EXACT_DIV_EXPR:
-    case CEIL_MOD_EXPR:
-    case FLOOR_MOD_EXPR:
-    case ROUND_MOD_EXPR:
-    case TRUNC_MOD_EXPR:
-    case RDIV_EXPR:
-      if (honor_snans || honor_trapv)
-	return true;
-      if (fp_operation)
-	return flag_trapping_math;
-      if (!TREE_CONSTANT (divisor) || integer_zerop (divisor))
-        return true;
->>>>>>> a0daa400
       return false;
 
     default:
@@ -2383,136 +2347,11 @@
     {
       tree t = gimple_call_fndecl (stmt);
 
-<<<<<<< HEAD
-=======
-    default:
-      /* Any floating arithmetic may trap.  */
-      if (fp_operation && flag_trapping_math)
-	return true;
-
-      *handled = false;
-      return false;
-    }
-}
-
-/* Return true if operation OP may trap.  FP_OPERATION is true if OP is applied
-   on floating-point values.  HONOR_TRAPV is true if OP is applied on integer
-   type operands that may trap.  If OP is a division operator, DIVISOR contains
-   the value of the divisor.  */
-
-bool
-operation_could_trap_p (enum tree_code op, bool fp_operation, bool honor_trapv,
-			tree divisor)
-{
-  bool honor_nans = (fp_operation && flag_trapping_math
-		     && !flag_finite_math_only);
-  bool honor_snans = fp_operation && flag_signaling_nans != 0;
-  bool handled;
-
-  if (TREE_CODE_CLASS (op) != tcc_comparison
-      && TREE_CODE_CLASS (op) != tcc_unary
-      && TREE_CODE_CLASS (op) != tcc_binary)
-    return false;
-
-  return operation_could_trap_helper_p (op, fp_operation, honor_trapv,
-					honor_nans, honor_snans, divisor,
-					&handled);
-}
-
-/* Return true if EXPR can trap, as in dereferencing an invalid pointer
-   location or floating point arithmetic.  C.f. the rtl version, may_trap_p.
-   This routine expects only GIMPLE lhs or rhs input.  */
-
-bool
-tree_could_trap_p (tree expr)
-{
-  enum tree_code code;
-  bool fp_operation = false;
-  bool honor_trapv = false;
-  tree t, base, div = NULL_TREE;
-
-  if (!expr)
-    return false;
- 
-  code = TREE_CODE (expr);
-  t = TREE_TYPE (expr);
-
-  if (t)
-    {
-      if (COMPARISON_CLASS_P (expr))
-	fp_operation = FLOAT_TYPE_P (TREE_TYPE (TREE_OPERAND (expr, 0)));
-      else
-	fp_operation = FLOAT_TYPE_P (t);
-      honor_trapv = INTEGRAL_TYPE_P (t) && TYPE_OVERFLOW_TRAPS (t);
-    }
-
-  if (TREE_CODE_CLASS (code) == tcc_binary)
-    div = TREE_OPERAND (expr, 1);
-  if (operation_could_trap_p (code, fp_operation, honor_trapv, div))
-    return true;
-
- restart:
-  switch (code)
-    {
-    case TARGET_MEM_REF:
-      /* For TARGET_MEM_REFs use the information based on the original
-	 reference.  */
-      expr = TMR_ORIGINAL (expr);
-      code = TREE_CODE (expr);
-      goto restart;
-
-    case COMPONENT_REF:
-    case REALPART_EXPR:
-    case IMAGPART_EXPR:
-    case BIT_FIELD_REF:
-    case VIEW_CONVERT_EXPR:
-    case WITH_SIZE_EXPR:
-      expr = TREE_OPERAND (expr, 0);
-      code = TREE_CODE (expr);
-      goto restart;
-
-    case ARRAY_RANGE_REF:
-      base = TREE_OPERAND (expr, 0);
-      if (tree_could_trap_p (base))
-	return true;
-
-      if (TREE_THIS_NOTRAP (expr))
-	return false;
-
-      return !range_in_array_bounds_p (expr);
-
-    case ARRAY_REF:
-      base = TREE_OPERAND (expr, 0);
-      if (tree_could_trap_p (base))
-	return true;
-
-      if (TREE_THIS_NOTRAP (expr))
-	return false;
-
-      return !in_array_bounds_p (expr);
-
-    case INDIRECT_REF:
-    case ALIGN_INDIRECT_REF:
-    case MISALIGNED_INDIRECT_REF:
-      return !TREE_THIS_NOTRAP (expr);
-
-    case ASM_EXPR:
-      return TREE_THIS_VOLATILE (expr);
-
-
-    case CALL_EXPR:
-      t = get_callee_fndecl (expr);
->>>>>>> a0daa400
       /* Assume that calls to weak functions may trap.  */
       if (!t || !DECL_P (t) || DECL_WEAK (t))
 	return true;
 
-<<<<<<< HEAD
       return (gimple_call_flags (stmt) & ECF_NOTHROW) == 0;
-=======
-    default:
-      return false;
->>>>>>> a0daa400
     }
   else if (gimple_code (stmt) == GIMPLE_ASM)
     return (gimple_asm_volatile_p (stmt));
@@ -2523,102 +2362,6 @@
 }
 
 
-<<<<<<< HEAD
-=======
-/* Helper for stmt_could_throw_p.  Return true if STMT (assumed to be a
-   an assignment or a conditional) may throw.  */
-
-static bool
-stmt_could_throw_1_p (gimple stmt)
-{
-  enum tree_code code = gimple_expr_code (stmt);
-  bool honor_nans = false;
-  bool honor_snans = false;
-  bool fp_operation = false;
-  bool honor_trapv = false;
-  tree t;
-  size_t i;
-  bool handled, ret;
-
-  if (TREE_CODE_CLASS (code) == tcc_comparison
-      || TREE_CODE_CLASS (code) == tcc_unary
-      || TREE_CODE_CLASS (code) == tcc_binary)
-    {
-      t = gimple_expr_type (stmt);
-      fp_operation = FLOAT_TYPE_P (t);
-      if (fp_operation)
-	{
-	  honor_nans = flag_trapping_math && !flag_finite_math_only;
-	  honor_snans = flag_signaling_nans != 0;
-	}
-      else if (INTEGRAL_TYPE_P (t) && TYPE_OVERFLOW_TRAPS (t))
-	honor_trapv = true;
-    }
-
-  /* Check if the main expression may trap.  */
-  t = is_gimple_assign (stmt) ? gimple_assign_rhs2 (stmt) : NULL;
-  ret = operation_could_trap_helper_p (code, fp_operation, honor_trapv,
-				       honor_nans, honor_snans, t,
-				       &handled);
-  if (handled)
-    return ret;
-
-  /* If the expression does not trap, see if any of the individual operands may
-     trap.  */
-  for (i = 0; i < gimple_num_ops (stmt); i++)
-    if (tree_could_trap_p (gimple_op (stmt, i)))
-      return true;
-
-  return false;
-}
-
-
-/* Return true if statement STMT could throw an exception.  */
-
-bool
-stmt_could_throw_p (gimple stmt)
-{
-  enum gimple_code code;
-
-  if (!flag_exceptions)
-    return false;
-
-  /* The only statements that can throw an exception are assignments,
-     conditionals, calls and asms.  */
-  code = gimple_code (stmt);
-  if (code != GIMPLE_ASSIGN
-      && code != GIMPLE_COND
-      && code != GIMPLE_CALL
-      && code != GIMPLE_ASM)
-    return false;
-
-  /* If exceptions can only be thrown by function calls and STMT is not a
-     GIMPLE_CALL, the statement cannot throw.  */
-  if (!flag_non_call_exceptions && code != GIMPLE_CALL)
-    return false;
-
-  if (code == GIMPLE_ASSIGN || code == GIMPLE_COND)
-    return stmt_could_throw_1_p (stmt);
-  else if (is_gimple_call (stmt))
-    {
-      tree t = gimple_call_fndecl (stmt);
-
-      /* Assume that calls to weak functions may trap.  */
-      if (!t || !DECL_P (t) || DECL_WEAK (t))
-	return true;
-
-      return (gimple_call_flags (stmt) & ECF_NOTHROW) == 0;
-    }
-  else if (gimple_code (stmt) == GIMPLE_ASM)
-    return (gimple_asm_volatile_p (stmt));
-  else
-    gcc_unreachable ();
-
-  return false;
-}
-
-
->>>>>>> a0daa400
 /* Return true if expression T could throw an exception.  */
 
 bool

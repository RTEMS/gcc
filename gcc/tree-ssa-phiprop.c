/* Backward propagation of indirect loads through PHIs.
   Copyright (C) 2007, 2008, 2009, 2010 Free Software Foundation, Inc.
   Contributed by Richard Guenther <rguenther@suse.de>

This file is part of GCC.

GCC is free software; you can redistribute it and/or modify
it under the terms of the GNU General Public License as published by
the Free Software Foundation; either version 3, or (at your option)
any later version.

GCC is distributed in the hope that it will be useful,
but WITHOUT ANY WARRANTY; without even the implied warranty of
MERCHANTABILITY or FITNESS FOR A PARTICULAR PURPOSE.  See the
GNU General Public License for more details.

You should have received a copy of the GNU General Public License
along with GCC; see the file COPYING3.  If not see
<http://www.gnu.org/licenses/>.  */

#include "config.h"
#include "system.h"
#include "coretypes.h"
#include "tm.h"
#include "tree.h"
#include "tm_p.h"
#include "basic-block.h"
#include "timevar.h"
#include "tree-pretty-print.h"
#include "gimple-pretty-print.h"
#include "tree-flow.h"
#include "tree-pass.h"
#include "tree-dump.h"
#include "langhooks.h"
#include "flags.h"

/* This pass propagates indirect loads through the PHI node for its
   address to make the load source possibly non-addressable and to
   allow for PHI optimization to trigger.

   For example the pass changes

     # addr_1 = PHI <&a, &b>
     tmp_1 = *addr_1;

   to

     # tmp_1 = PHI <a, b>

   but also handles more complex scenarios like

     D.2077_2 = &this_1(D)->a1;
     ...

     # b_12 = PHI <&c(2), D.2077_2(3)>
     D.2114_13 = *b_12;
     ...

     # b_15 = PHI <b_12(4), &b(5)>
     D.2080_5 = &this_1(D)->a0;
     ...

     # b_18 = PHI <D.2080_5(6), &c(7)>
     ...

     # b_21 = PHI <b_15(8), b_18(9)>
     D.2076_8 = *b_21;

   where the addresses loaded are defined by PHIs itself.
   The above happens for

     std::max(std::min(a0, c), std::min(std::max(a1, c), b))

   where this pass transforms it to a form later PHI optimization
   recognizes and transforms it to the simple

     D.2109_10 = this_1(D)->a1;
     D.2110_11 = c;
     D.2114_31 = MAX_EXPR <D.2109_10, D.2110_11>;
     D.2115_14 = b;
     D.2125_17 = MIN_EXPR <D.2115_14, D.2114_31>;
     D.2119_16 = this_1(D)->a0;
     D.2124_32 = MIN_EXPR <D.2110_11, D.2119_16>;
     D.2076_33 = MAX_EXPR <D.2125_17, D.2124_32>;

   The pass does a dominator walk processing loads using a basic-block
   local analysis and stores the result for use by transformations on
   dominated basic-blocks.  */


/* Structure to keep track of the value of a dereferenced PHI result
   and the virtual operand used for that dereference.  */

struct phiprop_d
{
  tree value;
  tree vuse;
};

/* Verify if the value recorded for NAME in PHIVN is still valid at
   the start of basic block BB.  */

static bool
phivn_valid_p (struct phiprop_d *phivn, tree name, basic_block bb)
{
  tree vuse = phivn[SSA_NAME_VERSION (name)].vuse;
  gimple use_stmt;
  imm_use_iterator ui2;
  bool ok = true;

  /* The def stmts of the virtual uses need to be dominated by bb.  */
  gcc_assert (vuse != NULL_TREE);

  FOR_EACH_IMM_USE_STMT (use_stmt, ui2, vuse)
    {
      /* If BB does not dominate a VDEF, the value is invalid.  */
      if ((gimple_vdef (use_stmt) != NULL_TREE
	   || gimple_code (use_stmt) == GIMPLE_PHI)
	  && !dominated_by_p (CDI_DOMINATORS, gimple_bb (use_stmt), bb))
	{
	  ok = false;
	  BREAK_FROM_IMM_USE_STMT (ui2);
	}
    }

  return ok;
}

/* Insert a new phi node for the dereference of PHI at basic_block
   BB with the virtual operands from USE_STMT.  */

static tree
phiprop_insert_phi (basic_block bb, gimple phi, gimple use_stmt,
		    struct phiprop_d *phivn, size_t n)
{
  tree res;
  gimple new_phi;
  edge_iterator ei;
  edge e;

  gcc_assert (is_gimple_assign (use_stmt)
	      && gimple_assign_rhs_code (use_stmt) == MEM_REF);

  /* Build a new PHI node to replace the definition of
     the indirect reference lhs.  */
  res = gimple_assign_lhs (use_stmt);
  SSA_NAME_DEF_STMT (res) = new_phi = create_phi_node (res, bb);

  if (dump_file && (dump_flags & TDF_DETAILS))
    {
      fprintf (dump_file, "Inserting PHI for result of load ");
      print_gimple_stmt (dump_file, use_stmt, 0, 0);
    }

  /* Add PHI arguments for each edge inserting loads of the
     addressable operands.  */
  FOR_EACH_EDGE (e, ei, bb->preds)
    {
      tree old_arg, new_var;
      gimple tmp;
      source_location locus;

      old_arg = PHI_ARG_DEF_FROM_EDGE (phi, e);
      locus = gimple_phi_arg_location_from_edge (phi, e);
      while (TREE_CODE (old_arg) == SSA_NAME
	     && (SSA_NAME_VERSION (old_arg) >= n
	         || phivn[SSA_NAME_VERSION (old_arg)].value == NULL_TREE))
	{
	  gimple def_stmt = SSA_NAME_DEF_STMT (old_arg);
	  old_arg = gimple_assign_rhs1 (def_stmt);
	  locus = gimple_location (def_stmt);
	}

      if (TREE_CODE (old_arg) == SSA_NAME)
	{
	  if (dump_file && (dump_flags & TDF_DETAILS))
	    {
	      fprintf (dump_file, "  for edge defining ");
	      print_generic_expr (dump_file, PHI_ARG_DEF_FROM_EDGE (phi, e), 0);
	      fprintf (dump_file, " reusing PHI result ");
	      print_generic_expr (dump_file,
				  phivn[SSA_NAME_VERSION (old_arg)].value, 0);
	      fprintf (dump_file, "\n");
	    }
	  /* Reuse a formerly created dereference.  */
	  new_var = phivn[SSA_NAME_VERSION (old_arg)].value;
	}
      else
	{
	  tree rhs = gimple_assign_rhs1 (use_stmt);
	  gcc_assert (TREE_CODE (old_arg) == ADDR_EXPR);
	  new_var = create_tmp_reg (TREE_TYPE (rhs), NULL);
	  if (!is_gimple_min_invariant (old_arg))
	    old_arg = PHI_ARG_DEF_FROM_EDGE (phi, e);
	  else
	    old_arg = unshare_expr (old_arg);
	  tmp = gimple_build_assign (new_var,
				     fold_build2 (MEM_REF, TREE_TYPE (rhs),
						  old_arg,
						  TREE_OPERAND (rhs, 1)));
	  gcc_assert (is_gimple_reg (new_var));
	  add_referenced_var (new_var);
	  new_var = make_ssa_name (new_var, tmp);
	  gimple_assign_set_lhs (tmp, new_var);
	  gimple_set_location (tmp, locus);

	  gsi_insert_on_edge (e, tmp);
	  update_stmt (tmp);

	  if (dump_file && (dump_flags & TDF_DETAILS))
	    {
	      fprintf (dump_file, "  for edge defining ");
	      print_generic_expr (dump_file, PHI_ARG_DEF_FROM_EDGE (phi, e), 0);
	      fprintf (dump_file, " inserting load ");
	      print_gimple_stmt (dump_file, tmp, 0, 0);
	    }
	}

      add_phi_arg (new_phi, new_var, e, locus);
    }

  update_stmt (new_phi);

  if (dump_file && (dump_flags & TDF_DETAILS))
    print_gimple_stmt (dump_file, new_phi, 0, 0);

  return res;
}

/* Propagate between the phi node arguments of PHI in BB and phi result
   users.  For now this matches
        # p_2 = PHI <&x, &y>
      <Lx>:;
	p_3 = p_2;
	z_2 = *p_3;
   and converts it to
	# z_2 = PHI <x, y>
      <Lx>:;
   Returns true if a transformation was done and edge insertions
   need to be committed.  Global data PHIVN and N is used to track
   past transformation results.  We need to be especially careful here
   with aliasing issues as we are moving memory reads.  */

static bool
propagate_with_phi (basic_block bb, gimple phi, struct phiprop_d *phivn,
		    size_t n)
{
  tree ptr = PHI_RESULT (phi);
  gimple use_stmt;
  tree res = NULL_TREE;
  gimple_stmt_iterator gsi;
  imm_use_iterator ui;
  use_operand_p arg_p, use;
  ssa_op_iter i;
  bool phi_inserted;
  tree type = NULL_TREE;
  bool one_invariant = false;

  if (!POINTER_TYPE_P (TREE_TYPE (ptr))
      || !is_gimple_reg_type (TREE_TYPE (TREE_TYPE (ptr))))
    return false;

  /* Check if we can "cheaply" dereference all phi arguments.  */
  FOR_EACH_PHI_ARG (arg_p, phi, i, SSA_OP_USE)
    {
      tree arg = USE_FROM_PTR (arg_p);
      /* Walk the ssa chain until we reach a ssa name we already
	 created a value for or we reach a definition of the form
	 ssa_name_n = &var;  */
      while (TREE_CODE (arg) == SSA_NAME
	     && !SSA_NAME_IS_DEFAULT_DEF (arg)
	     && (SSA_NAME_VERSION (arg) >= n
	         || phivn[SSA_NAME_VERSION (arg)].value == NULL_TREE))
	{
	  gimple def_stmt = SSA_NAME_DEF_STMT (arg);
	  if (!gimple_assign_single_p (def_stmt))
	    return false;
	  arg = gimple_assign_rhs1 (def_stmt);
	}
      if (TREE_CODE (arg) != ADDR_EXPR
	  && !(TREE_CODE (arg) == SSA_NAME
	       && SSA_NAME_VERSION (arg) < n
	       && phivn[SSA_NAME_VERSION (arg)].value != NULL_TREE
	       && (!type
		   || types_compatible_p
		       (type, TREE_TYPE (phivn[SSA_NAME_VERSION (arg)].value)))
	       && phivn_valid_p (phivn, arg, bb)))
	return false;
      if (!type
	  && TREE_CODE (arg) == SSA_NAME)
	type = TREE_TYPE (phivn[SSA_NAME_VERSION (arg)].value);
      if (TREE_CODE (arg) == ADDR_EXPR
	  && is_gimple_min_invariant (arg))
	one_invariant = true;
    }

  /* If we neither have an address of a decl nor can reuse a previously
     inserted load, do not hoist anything.  */
  if (!one_invariant
      && !type)
    return false;

  /* Find a dereferencing use.  First follow (single use) ssa
     copy chains for ptr.  */
  while (single_imm_use (ptr, &use, &use_stmt)
	 && gimple_assign_ssa_name_copy_p (use_stmt))
    ptr = gimple_assign_lhs (use_stmt);

  /* Replace the first dereference of *ptr if there is one and if we
     can move the loads to the place of the ptr phi node.  */
  phi_inserted = false;
  FOR_EACH_IMM_USE_STMT (use_stmt, ui, ptr)
    {
      gimple def_stmt;
      tree vuse;

      /* Check whether this is a load of *ptr.  */
      if (!(is_gimple_assign (use_stmt)
	    && TREE_CODE (gimple_assign_lhs (use_stmt)) == SSA_NAME
	    && gimple_assign_rhs_code (use_stmt) == MEM_REF
	    && TREE_OPERAND (gimple_assign_rhs1 (use_stmt), 0) == ptr
	    && integer_zerop (TREE_OPERAND (gimple_assign_rhs1 (use_stmt), 1))
<<<<<<< HEAD
	    && types_compatible_p (TREE_TYPE (gimple_assign_rhs1 (use_stmt)),
				   TREE_TYPE (TREE_TYPE (ptr)))
=======
	    && (!type
		|| types_compatible_p
		     (TREE_TYPE (gimple_assign_lhs (use_stmt)), type))
>>>>>>> e8da5f64
	    /* We cannot replace a load that may throw or is volatile.  */
	    && !stmt_can_throw_internal (use_stmt)))
	continue;

      /* Check if we can move the loads.  The def stmt of the virtual use
	 needs to be in a different basic block dominating bb.  */
      vuse = gimple_vuse (use_stmt);
      def_stmt = SSA_NAME_DEF_STMT (vuse);
      if (!SSA_NAME_IS_DEFAULT_DEF (vuse)
	  && (gimple_bb (def_stmt) == bb
	      || !dominated_by_p (CDI_DOMINATORS,
				  bb, gimple_bb (def_stmt))))
	goto next;

      /* Found a proper dereference.  Insert a phi node if this
	 is the first load transformation.  */
      if (!phi_inserted)
	{
	  res = phiprop_insert_phi (bb, phi, use_stmt, phivn, n);
	  type = TREE_TYPE (res);

	  /* Remember the value we created for *ptr.  */
	  phivn[SSA_NAME_VERSION (ptr)].value = res;
	  phivn[SSA_NAME_VERSION (ptr)].vuse = vuse;

	  /* Remove old stmt.  The phi is taken care of by DCE, if we
	     want to delete it here we also have to delete all intermediate
	     copies.  */
	  gsi = gsi_for_stmt (use_stmt);
	  gsi_remove (&gsi, false);

	  phi_inserted = true;
	}
      else
	{
	  /* Further replacements are easy, just make a copy out of the
	     load.  */
	  gimple_assign_set_rhs1 (use_stmt, res);
	  update_stmt (use_stmt);
	}

next:;
      /* Continue searching for a proper dereference.  */
    }

  return phi_inserted;
}

/* Main entry for phiprop pass.  */

static unsigned int
tree_ssa_phiprop (void)
{
  VEC(basic_block, heap) *bbs;
  struct phiprop_d *phivn;
  bool did_something = false;
  basic_block bb;
  gimple_stmt_iterator gsi;
  unsigned i;
  size_t n;

  calculate_dominance_info (CDI_DOMINATORS);

  n = num_ssa_names;
  phivn = XCNEWVEC (struct phiprop_d, n);

  /* Walk the dominator tree in preorder.  */
  bbs = get_all_dominated_blocks (CDI_DOMINATORS,
				  single_succ (ENTRY_BLOCK_PTR));
  for (i = 0; VEC_iterate (basic_block, bbs, i, bb); ++i)
    for (gsi = gsi_start_phis (bb); !gsi_end_p (gsi); gsi_next (&gsi))
      did_something |= propagate_with_phi (bb, gsi_stmt (gsi), phivn, n);

  if (did_something)
    gsi_commit_edge_inserts ();

  VEC_free (basic_block, heap, bbs);
  free (phivn);

  return 0;
}

static bool
gate_phiprop (void)
{
  return flag_tree_phiprop;
}

struct gimple_opt_pass pass_phiprop =
{
 {
  GIMPLE_PASS,
  "phiprop",			/* name */
  gate_phiprop,			/* gate */
  tree_ssa_phiprop,		/* execute */
  NULL,				/* sub */
  NULL,				/* next */
  0,				/* static_pass_number */
  TV_TREE_PHIPROP,		/* tv_id */
  PROP_cfg | PROP_ssa,		/* properties_required */
  0,				/* properties_provided */
  0,				/* properties_destroyed */
  0,				/* todo_flags_start */
  TODO_dump_func
  | TODO_ggc_collect
  | TODO_update_ssa
  | TODO_verify_ssa		/* todo_flags_finish */
 }
};<|MERGE_RESOLUTION|>--- conflicted
+++ resolved
@@ -320,14 +320,9 @@
 	    && gimple_assign_rhs_code (use_stmt) == MEM_REF
 	    && TREE_OPERAND (gimple_assign_rhs1 (use_stmt), 0) == ptr
 	    && integer_zerop (TREE_OPERAND (gimple_assign_rhs1 (use_stmt), 1))
-<<<<<<< HEAD
-	    && types_compatible_p (TREE_TYPE (gimple_assign_rhs1 (use_stmt)),
-				   TREE_TYPE (TREE_TYPE (ptr)))
-=======
 	    && (!type
 		|| types_compatible_p
 		     (TREE_TYPE (gimple_assign_lhs (use_stmt)), type))
->>>>>>> e8da5f64
 	    /* We cannot replace a load that may throw or is volatile.  */
 	    && !stmt_can_throw_internal (use_stmt)))
 	continue;

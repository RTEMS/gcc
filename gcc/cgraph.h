/* Callgraph handling code.
   Copyright (C) 2003-2013 Free Software Foundation, Inc.
   Contributed by Jan Hubicka

This file is part of GCC.

GCC is free software; you can redistribute it and/or modify it under
the terms of the GNU General Public License as published by the Free
Software Foundation; either version 3, or (at your option) any later
version.

GCC is distributed in the hope that it will be useful, but WITHOUT ANY
WARRANTY; without even the implied warranty of MERCHANTABILITY or
FITNESS FOR A PARTICULAR PURPOSE.  See the GNU General Public License
for more details.

You should have received a copy of the GNU General Public License
along with GCC; see the file COPYING3.  If not see
<http://www.gnu.org/licenses/>.  */

#ifndef GCC_CGRAPH_H
#define GCC_CGRAPH_H

#include "is-a.h"
#include "plugin-api.h"
#include "vec.h"
#include "basic-block.h"
#include "function.h"
#include "ipa-ref.h"

/* Symbol table consists of functions and variables.
   TODO: add labels and CONST_DECLs.  */
enum symtab_type
{
  SYMTAB_SYMBOL,
  SYMTAB_FUNCTION,
  SYMTAB_VARIABLE
};

/* Base of all entries in the symbol table.
   The symtab_node is inherited by cgraph and varpol nodes.  */
class GTY((desc ("%h.type"), tag ("SYMTAB_SYMBOL"),
	   chain_next ("%h.next"), chain_prev ("%h.previous")))
  symtab_node
{
public:
  /* Return name.  */
  const char *name () const;

  /* Return asm name.  */
  const char * asm_name () const;

  /* Type of the symbol.  */
  ENUM_BITFIELD (symtab_type) type : 8;

  /* The symbols resolution.  */
  ENUM_BITFIELD (ld_plugin_symbol_resolution) resolution : 8;

  /*** Flags representing the symbol type.  ***/

  /* True when symbol corresponds to a definition in current unit.
     set via cgraph_finalize_function or varpool_finalize_decl  */
  unsigned definition : 1;
  /* True when symbol is an alias.  
     Set by assemble_alias.  */
  unsigned alias : 1;
  /* True when alias is a weakref.  */
  unsigned weakref : 1;
  /* C++ frontend produce same body aliases and extra name aliases for
     virtual functions and vtables that are obviously equivalent.
     Those aliases are bit special, especially because C++ frontend
     visibility code is so ugly it can not get them right at first time
     and their visibility needs to be copied from their "masters" at
     the end of parsing.  */
  unsigned cpp_implicit_alias : 1;
  /* Set once the definition was analyzed.  The list of references and
     other properties are built during analysis.  */
  unsigned analyzed : 1;


  /*** Visibility and linkage flags.  ***/

  /* Set when function is visible by other units.  */
  unsigned externally_visible : 1;
  /* The symbol will be assumed to be used in an invisiable way (like 
     by an toplevel asm statement).  */
  unsigned force_output : 1;
  /* Like FORCE_OUTPUT, but in the case it is ABI requiring the symbol to be
     exported.  Unlike FORCE_OUTPUT this flag gets cleared to symbols promoted
     to static and it does not inhibit optimization.  */
  unsigned forced_by_abi : 1;
  /* True when the name is known to be unique and thus it does not need mangling.  */
  unsigned unique_name : 1;


  /*** WHOPR Partitioning flags.
       These flags are used at ltrans stage when only part of the callgraph is
       available. ***/

  /* Set when variable is used from other LTRANS partition.  */
  unsigned used_from_other_partition : 1;
  /* Set when function is available in the other LTRANS partition.  
     During WPA output it is used to mark nodes that are present in
     multiple partitions.  */
  unsigned in_other_partition : 1;



  /*** other flags.  ***/

  /* Set when symbol has address taken. */
  unsigned address_taken : 1;


  /* Ordering of all symtab entries.  */
  int order;

  /* Declaration representing the symbol.  */
  tree decl;

  /* Linked list of symbol table entries starting with symtab_nodes.  */
  symtab_node *next;
  symtab_node *previous;

  /* Linked list of symbols with the same asm name.  There may be multiple
     entries for single symbol name during LTO, because symbols are renamed
     only after partitioning.

     Because inline clones are kept in the assembler name has, they also produce
     duplicate entries.

     There are also several long standing bugs where frontends and builtin
     code produce duplicated decls.  */
  symtab_node *next_sharing_asm_name;
  symtab_node *previous_sharing_asm_name;

  /* Circular list of nodes in the same comdat group if non-NULL.  */
  symtab_node *same_comdat_group;

  /* Vectors of referring and referenced entities.  */
  struct ipa_ref_list ref_list;

  /* Alias target. May be either DECL pointer or ASSEMBLER_NAME pointer
     depending to what was known to frontend on the creation time.
     Once alias is resolved, this pointer become NULL.  */
  tree alias_target;

  /* File stream where this node is being written to.  */
  struct lto_file_decl_data * lto_file_data;

  PTR GTY ((skip)) aux;
};

enum availability
{
  /* Not yet set by cgraph_function_body_availability.  */
  AVAIL_UNSET,
  /* Function body/variable initializer is unknown.  */
  AVAIL_NOT_AVAILABLE,
  /* Function body/variable initializer is known but might be replaced
     by a different one from other compilation unit and thus needs to
     be dealt with a care.  Like AVAIL_NOT_AVAILABLE it can have
     arbitrary side effects on escaping variables and functions, while
     like AVAILABLE it might access static variables.  */
  AVAIL_OVERWRITABLE,
  /* Function body/variable initializer is known and will be used in final
     program.  */
  AVAIL_AVAILABLE,
  /* Function body/variable initializer is known and all it's uses are explicitly
     visible within current unit (ie it's address is never taken and it is not
     exported to other units).
     Currently used only for functions.  */
  AVAIL_LOCAL
};

/* This is the information that is put into the cgraph local structure
   to recover a function.  */
struct lto_file_decl_data;

extern const char * const cgraph_availability_names[];
extern const char * const ld_plugin_symbol_resolution_names[];

/* Information about thunk, used only for same body aliases.  */

struct GTY(()) cgraph_thunk_info {
  /* Information about the thunk.  */
  HOST_WIDE_INT fixed_offset;
  HOST_WIDE_INT virtual_value;
  tree alias;
  bool this_adjusting;
  bool virtual_offset_p;
  /* Set to true when alias node is thunk.  */
  bool thunk_p;
};

/* Information about the function collected locally.
   Available after function is analyzed.  */

struct GTY(()) cgraph_local_info {
  /* Set when function function is visible in current compilation unit only
     and its address is never taken.  */
  unsigned local : 1;

  /* False when there is something makes versioning impossible.  */
  unsigned versionable : 1;

  /* False when function calling convention and signature can not be changed.
     This is the case when __builtin_apply_args is used.  */
  unsigned can_change_signature : 1;

  /* True when the function has been originally extern inline, but it is
     redefined now.  */
  unsigned redefined_extern_inline : 1;

  /* True if the function may enter serial irrevocable mode.  */
  unsigned tm_may_enter_irr : 1;
};

/* Information about the function that needs to be computed globally
   once compilation is finished.  Available only with -funit-at-a-time.  */

struct GTY(()) cgraph_global_info {
  /* Estimated stack frame consumption by the function.  */
  HOST_WIDE_INT estimated_stack_size;

  /* For inline clones this points to the function they will be
     inlined into.  */
  struct cgraph_node *inlined_to;
};

/* Information about the function that is propagated by the RTL backend.
   Available only for functions that has been already assembled.  */

struct GTY(()) cgraph_rtl_info {
   unsigned int preferred_incoming_stack_boundary;
};

/* Represent which DECL tree (or reference to such tree)
   will be replaced by another tree while versioning.  */
struct GTY(()) ipa_replace_map
{
  /* The tree that will be replaced.  */
  tree old_tree;
  /* The new (replacing) tree.  */
  tree new_tree;
  /* Parameter number to replace, when old_tree is NULL.  */
  int parm_num;
  /* True when a substitution should be done, false otherwise.  */
  bool replace_p;
  /* True when we replace a reference to old_tree.  */
  bool ref_p;
};
typedef struct ipa_replace_map *ipa_replace_map_p;

struct GTY(()) cgraph_clone_info
{
  vec<ipa_replace_map_p, va_gc> *tree_map;
  bitmap args_to_skip;
  bitmap combined_args_to_skip;
};

enum cgraph_simd_clone_arg_type
{
  SIMD_CLONE_ARG_TYPE_VECTOR,
  SIMD_CLONE_ARG_TYPE_UNIFORM,
  SIMD_CLONE_ARG_TYPE_LINEAR_CONSTANT_STEP,
  SIMD_CLONE_ARG_TYPE_LINEAR_VARIABLE_STEP,
  SIMD_CLONE_ARG_TYPE_MASK
};

/* Function arguments in the original function of a SIMD clone.
   Supplementary data for `struct simd_clone'.  */

struct GTY(()) cgraph_simd_clone_arg {
  /* Original function argument as it originally existed in
     DECL_ARGUMENTS.  */
  tree orig_arg;

  /* orig_arg's function (or for extern functions type from
     TYPE_ARG_TYPES).  */
  tree orig_type;

  /* If argument is a vector, this holds the vector version of
     orig_arg that after adjusting the argument types will live in
     DECL_ARGUMENTS.  Otherwise, this is NULL.

     This basically holds:
       vector(simdlen) __typeof__(orig_arg) new_arg.  */
  tree vector_arg;

  /* vector_arg's type (or for extern functions new vector type.  */
  tree vector_type;

  /* If argument is a vector, this holds the array where the simd
     argument is held while executing the simd clone function.  This
     is a local variable in the cloned function.  Its content is
     copied from vector_arg upon entry to the clone.

     This basically holds:
       __typeof__(orig_arg) simd_array[simdlen].  */
  tree simd_array;

  /* A SIMD clone's argument can be either linear (constant or
     variable), uniform, or vector.  */
  enum cgraph_simd_clone_arg_type arg_type;

  /* For arg_type SIMD_CLONE_ARG_TYPE_LINEAR_CONSTANT_STEP this is
     the constant linear step, if arg_type is
     SIMD_CLONE_ARG_TYPE_LINEAR_VARIABLE_STEP, this is index of
     the uniform argument holding the step, otherwise 0.  */
  HOST_WIDE_INT linear_step;

  /* Variable alignment if available, otherwise 0.  */
  unsigned int alignment;
};

/* Specific data for a SIMD function clone.  */

struct GTY(()) cgraph_simd_clone {
  /* Number of words in the SIMD lane associated with this clone.  */
  unsigned int simdlen;

  /* Number of annotated function arguments in `args'.  This is
     usually the number of named arguments in FNDECL.  */
  unsigned int nargs;

  /* Max hardware vector size in bits for integral vectors.  */
  unsigned int vecsize_int;

  /* Max hardware vector size in bits for floating point vectors.  */
  unsigned int vecsize_float;

  /* The mangling character for a given vector size.  This is is used
     to determine the ISA mangling bit as specified in the Intel
     Vector ABI.  */
  unsigned char vecsize_mangle;

  /* True if this is the masked, in-branch version of the clone,
     otherwise false.  */
  unsigned int inbranch : 1;

  /* True if this is a Cilk Plus variant.  */
  unsigned int cilk_elemental : 1;

  /* Doubly linked list of SIMD clones.  */
  struct cgraph_node *prev_clone, *next_clone;

  /* Original cgraph node the SIMD clones were created for.  */
  struct cgraph_node *origin;

  /* Annotated function arguments for the original function.  */
  struct cgraph_simd_clone_arg GTY((length ("%h.nargs"))) args[1];
};


/* The cgraph data structure.
   Each function decl has assigned cgraph_node listing callees and callers.  */

struct GTY((tag ("SYMTAB_FUNCTION"))) cgraph_node : public symtab_node {
public:
  struct cgraph_edge *callees;
  struct cgraph_edge *callers;
  /* List of edges representing indirect calls with a yet undetermined
     callee.  */
  struct cgraph_edge *indirect_calls;
  /* For nested functions points to function the node is nested in.  */
  struct cgraph_node *origin;
  /* Points to first nested function, if any.  */
  struct cgraph_node *nested;
  /* Pointer to the next function with same origin, if any.  */
  struct cgraph_node *next_nested;
  /* Pointer to the next clone.  */
  struct cgraph_node *next_sibling_clone;
  struct cgraph_node *prev_sibling_clone;
  struct cgraph_node *clones;
  struct cgraph_node *clone_of;
  /* For functions with many calls sites it holds map from call expression
     to the edge to speed up cgraph_edge function.  */
  htab_t GTY((param_is (struct cgraph_edge))) call_site_hash;
  /* Declaration node used to be clone of. */
  tree former_clone_of;

  /* If this is a SIMD clone, this points to the SIMD specific
     information for it.  */
  struct cgraph_simd_clone *simdclone;
  /* If this function has SIMD clones, this points to the first clone.  */
  struct cgraph_node *simd_clones;

  /* Interprocedural passes scheduled to have their transform functions
     applied next time we execute local pass on them.  We maintain it
     per-function in order to allow IPA passes to introduce new functions.  */
  vec<ipa_opt_pass> GTY((skip)) ipa_transforms_to_apply;

  struct cgraph_local_info local;
  struct cgraph_global_info global;
  struct cgraph_rtl_info rtl;
  struct cgraph_clone_info clone;
  struct cgraph_thunk_info thunk;

  /* Expected number of executions: calculated in profile.c.  */
  gcov_type count;
  /* Maximum count of any basic block in the function.  */
  gcov_type max_bb_count;
  /* How to scale counts at materialization time; used to merge
     LTO units with different number of profile runs.  */
  int count_materialization_scale;
  /* Unique id of the node.  */
  int uid;
  /* ID assigned by the profiling.  */
  unsigned int profile_id;
  /* Time profiler: first run of function.  */
  int tp_first_run;

  /* Set when decl is an abstract function pointed to by the
     ABSTRACT_DECL_ORIGIN of a reachable function.  */
  unsigned used_as_abstract_origin : 1;
  /* Set once the function is lowered (i.e. its CFG is built).  */
  unsigned lowered : 1;
  /* Set once the function has been instantiated and its callee
     lists created.  */
  unsigned process : 1;
  /* Is this function cloned during versioning ?  */
  unsigned is_versioned_clone : 1;
  /* How commonly executed the node is.  Initialized during branch
     probabilities pass.  */
  ENUM_BITFIELD (node_frequency) frequency : 2;
  /* True when function can only be called at startup (from static ctor).  */
  unsigned only_called_at_startup : 1;
  /* True when function can only be called at startup (from static dtor).  */
  unsigned only_called_at_exit : 1;
  /* True when function is the transactional clone of a function which
     is called only from inside transactions.  */
  /* ?? We should be able to remove this.  We have enough bits in
     cgraph to calculate it.  */
  unsigned tm_clone : 1;
  /* True if this decl is a dispatcher for function versions.  */
  unsigned dispatcher_function : 1;
};


typedef struct cgraph_node *cgraph_node_ptr;


/* Function Multiversioning info.  */
struct GTY(()) cgraph_function_version_info {
  /* The cgraph_node for which the function version info is stored.  */
  struct cgraph_node *this_node;
  /* Chains all the semantically identical function versions.  The
     first function in this chain is the version_info node of the
     default function.  */
  struct cgraph_function_version_info *prev;
  /* If this version node corresponds to a dispatcher for function
     versions, this points to the version info node of the default
     function, the first node in the chain.  */
  struct cgraph_function_version_info *next;
  /* If this node corresponds to a function version, this points
     to the dispatcher function decl, which is the function that must
     be called to execute the right function version at run-time.

     If this cgraph node is a dispatcher (if dispatcher_function is
     true, in the cgraph_node struct) for function versions, this
     points to resolver function, which holds the function body of the
     dispatcher. The dispatcher decl is an alias to the resolver
     function decl.  */
  tree dispatcher_resolver;
};

/* Get the cgraph_function_version_info node corresponding to node.  */
struct cgraph_function_version_info *
  get_cgraph_node_version (struct cgraph_node *node);

/* Insert a new cgraph_function_version_info node into cgraph_fnver_htab
   corresponding to cgraph_node NODE.  */
struct cgraph_function_version_info *
  insert_new_cgraph_node_version (struct cgraph_node *node);

/* Record that DECL1 and DECL2 are semantically identical function
   versions.  */
void record_function_versions (tree decl1, tree decl2);

/* Remove the cgraph_function_version_info and cgraph_node for DECL.  This
   DECL is a duplicate declaration.  */
void delete_function_version (tree decl);

/* A cgraph node set is a collection of cgraph nodes.  A cgraph node
   can appear in multiple sets.  */
struct cgraph_node_set_def
{
  struct pointer_map_t *map;
  vec<cgraph_node_ptr> nodes;
};

class varpool_node;
typedef varpool_node *varpool_node_ptr;


/* A varpool node set is a collection of varpool nodes.  A varpool node
   can appear in multiple sets.  */
struct varpool_node_set_def
{
  struct pointer_map_t * map;
  vec<varpool_node_ptr> nodes;
};

typedef struct cgraph_node_set_def *cgraph_node_set;


typedef struct varpool_node_set_def *varpool_node_set;


/* Iterator structure for cgraph node sets.  */
struct cgraph_node_set_iterator
{
  cgraph_node_set set;
  unsigned index;
};

/* Iterator structure for varpool node sets.  */
struct varpool_node_set_iterator
{
  varpool_node_set set;
  unsigned index;
};

#define DEFCIFCODE(code, string)	CIF_ ## code,
/* Reasons for inlining failures.  */
enum cgraph_inline_failed_t {
#include "cif-code.def"
  CIF_N_REASONS
};

/* Structure containing additional information about an indirect call.  */

struct GTY(()) cgraph_indirect_call_info
{
  /* When polymorphic is set, this field contains offset where the object which
     was actually used in the polymorphic resides within a larger structure.
     If agg_contents is set, the field contains the offset within the aggregate
     from which the address to call was loaded.  */
  HOST_WIDE_INT offset;
  /* OBJ_TYPE_REF_TOKEN of a polymorphic call (if polymorphic is set).  */
  HOST_WIDE_INT otr_token;
  /* Type of the object from OBJ_TYPE_REF_OBJECT. */
  tree otr_type, outer_type;
  /* Index of the parameter that is called.  */
  int param_index;
  /* ECF flags determined from the caller.  */
  int ecf_flags;
  /* Profile_id of common target obtrained from profile.  */
  int common_target_id;
  /* Probability that call will land in function with COMMON_TARGET_ID.  */
  int common_target_probability;

  /* Set when the call is a virtual call with the parameter being the
     associated object pointer rather than a simple direct call.  */
  unsigned polymorphic : 1;
  /* Set when the call is a call of a pointer loaded from contents of an
     aggregate at offset.  */
  unsigned agg_contents : 1;
  /* Set when this is a call through a member pointer.  */
  unsigned member_ptr : 1;
  /* When the previous bit is set, this one determines whether the destination
     is loaded from a parameter passed by reference. */
  unsigned by_ref : 1;
  unsigned int maybe_in_construction : 1;
  unsigned int maybe_derived_type : 1;
};

struct GTY((chain_next ("%h.next_caller"), chain_prev ("%h.prev_caller"))) cgraph_edge {
  /* Expected number of executions: calculated in profile.c.  */
  gcov_type count;
  struct cgraph_node *caller;
  struct cgraph_node *callee;
  struct cgraph_edge *prev_caller;
  struct cgraph_edge *next_caller;
  struct cgraph_edge *prev_callee;
  struct cgraph_edge *next_callee;
  gimple call_stmt;
  /* Additional information about an indirect call.  Not cleared when an edge
     becomes direct.  */
  struct cgraph_indirect_call_info *indirect_info;
  PTR GTY ((skip (""))) aux;
  /* When equal to CIF_OK, inline this call.  Otherwise, points to the
     explanation why function was not inlined.  */
  enum cgraph_inline_failed_t inline_failed;
  /* The stmt_uid of call_stmt.  This is used by LTO to recover the call_stmt
     when the function is serialized in.  */
  unsigned int lto_stmt_uid;
  /* Expected frequency of executions within the function.
     When set to CGRAPH_FREQ_BASE, the edge is expected to be called once
     per function call.  The range is 0 to CGRAPH_FREQ_MAX.  */
  int frequency;
  /* Unique id of the edge.  */
  int uid;
  /* Whether this edge was made direct by indirect inlining.  */
  unsigned int indirect_inlining_edge : 1;
  /* Whether this edge describes an indirect call with an undetermined
     callee.  */
  unsigned int indirect_unknown_callee : 1;
  /* Whether this edge is still a dangling  */
  /* True if the corresponding CALL stmt cannot be inlined.  */
  unsigned int call_stmt_cannot_inline_p : 1;
  /* Can this call throw externally?  */
  unsigned int can_throw_external : 1;
  /* Edges with SPECULATIVE flag represents indirect calls that was
     speculatively turned into direct (i.e. by profile feedback).
     The final code sequence will have form:

     if (call_target == expected_fn)
       expected_fn ();
     else
       call_target ();

     Every speculative call is represented by three components attached
     to a same call statement:
     1) a direct call (to expected_fn)
     2) an indirect call (to call_target)
     3) a IPA_REF_ADDR refrence to expected_fn.

     Optimizers may later redirect direct call to clone, so 1) and 3)
     do not need to necesarily agree with destination.  */
  unsigned int speculative : 1;
};

#define CGRAPH_FREQ_BASE 1000
#define CGRAPH_FREQ_MAX 100000

typedef struct cgraph_edge *cgraph_edge_p;


/* The varpool data structure.
   Each static variable decl has assigned varpool_node.  */

<<<<<<< HEAD
struct GTY(()) varpool_node {
  struct symtab_node_base symbol;

  /* The module in which it is first declared.  */
  unsigned module_id;
=======
class GTY((tag ("SYMTAB_VARIABLE"))) varpool_node : public symtab_node {
public:
>>>>>>> ca9431f7
  /* Set when variable is scheduled to be assembled.  */
  unsigned output : 1;

  /* Set if the variable is dynamically initialized, except for
     function local statics.   */
  unsigned dynamically_initialized : 1;
};

/* Every top level asm statement is put into a asm_node.  */

struct GTY(()) asm_node {
  /* Next asm node.  */
  struct asm_node *next;
  /* String for this asm node.  */
  tree asm_str;
  /* Ordering of all cgraph nodes.  */
  int order;
};

/* Report whether or not THIS symtab node is a function, aka cgraph_node.  */

template <>
template <>
inline bool
is_a_helper <cgraph_node>::test (symtab_node *p)
{
  return p->type == SYMTAB_FUNCTION;
}

/* Report whether or not THIS symtab node is a vriable, aka varpool_node.  */

template <>
template <>
inline bool
is_a_helper <varpool_node>::test (symtab_node *p)
{
  return p->type == SYMTAB_VARIABLE;
}

extern GTY(()) symtab_node *symtab_nodes;
extern GTY(()) int cgraph_n_nodes;
extern GTY(()) int cgraph_max_uid;
extern GTY(()) int cgraph_edge_max_uid;
extern bool cgraph_global_info_ready;
enum cgraph_state
{
  /* Frontend is parsing and finalizing functions.  */
  CGRAPH_STATE_PARSING,
  /* Callgraph is being constructed.  It is safe to add new functions.  */
  CGRAPH_STATE_CONSTRUCTION,
  /* Callgraph is being at LTO time.  */
  CGRAPH_LTO_STREAMING,
  /* Callgraph is built and IPA passes are being run.  */
  CGRAPH_STATE_IPA,
  /* Callgraph is built and all functions are transformed to SSA form.  */
  CGRAPH_STATE_IPA_SSA,
  /* Functions are now ordered and being passed to RTL expanders.  */
  CGRAPH_STATE_EXPANSION,
  /* All cgraph expansion is done.  */
  CGRAPH_STATE_FINISHED
};
extern enum cgraph_state cgraph_state;
extern bool cgraph_function_flags_ready;
extern cgraph_node_set cgraph_new_nodes;

extern GTY(()) struct asm_node *asm_nodes;
extern GTY(()) int symtab_order;
extern bool cpp_implicit_aliases_done;

/* In symtab.c  */
void symtab_register_node (symtab_node *);
void symtab_unregister_node (symtab_node *);
void symtab_remove_node (symtab_node *);
symtab_node *symtab_get_node (const_tree);
symtab_node *symtab_node_for_asm (const_tree asmname);
void symtab_insert_node_to_hashtable (symtab_node *);
void symtab_add_to_same_comdat_group (symtab_node *, symtab_node *);
void symtab_dissolve_same_comdat_group_list (symtab_node *node);
void dump_symtab (FILE *);
void debug_symtab (void);
void dump_symtab_node (FILE *, symtab_node *);
void debug_symtab_node (symtab_node *);
void dump_symtab_base (FILE *, symtab_node *);
void verify_symtab (void);
void verify_symtab_node (symtab_node *);
bool verify_symtab_base (symtab_node *);
bool symtab_used_from_object_file_p (symtab_node *);
void symtab_make_decl_local (tree);
<<<<<<< HEAD
void unlink_from_assembler_name_hash (symtab_node, bool);
void insert_to_assembler_name_hash (symtab_node, bool);
symtab_node symtab_alias_ultimate_target (symtab_node,
=======
symtab_node *symtab_alias_ultimate_target (symtab_node *,
>>>>>>> ca9431f7
					  enum availability *avail = NULL);
bool symtab_resolve_alias (symtab_node *node, symtab_node *target);
void fixup_same_cpp_alias_visibility (symtab_node *node, symtab_node *target);
bool symtab_for_node_and_aliases (symtab_node *,
				  bool (*) (symtab_node *, void *),
				  void *,
				  bool);
symtab_node *symtab_nonoverwritable_alias (symtab_node *);
enum availability symtab_node_availability (symtab_node *);
bool symtab_semantically_equivalent_p (symtab_node *, symtab_node *);

/* In cgraph.c  */
void dump_cgraph (FILE *);
void debug_cgraph (void);
void dump_cgraph_node (FILE *, struct cgraph_node *);
void debug_cgraph_node (struct cgraph_node *);
void cgraph_remove_edge (struct cgraph_edge *);
void cgraph_remove_node (struct cgraph_node *);
void cgraph_remove_fake_indirect_call_in_edges (struct cgraph_node *);
extern bool cgraph_pre_profiling_inlining_done;
extern bool cgraph_is_fake_indirect_call_edge (struct cgraph_edge *e);
void cgraph_add_to_same_comdat_group (struct cgraph_node *, struct cgraph_node *);
void cgraph_remove_node_and_inline_clones (struct cgraph_node *);
void cgraph_release_function_body (struct cgraph_node *);
void release_function_body (tree);
void cgraph_node_remove_callees (struct cgraph_node *node);
struct cgraph_edge *cgraph_create_edge (struct cgraph_node *,
					struct cgraph_node *,
					gimple, gcov_type, int);
struct cgraph_edge *cgraph_create_indirect_edge (struct cgraph_node *, gimple,
						 int, gcov_type, int);
struct cgraph_indirect_call_info *cgraph_allocate_init_indirect_info (void);
struct cgraph_node * cgraph_create_node (tree);
struct cgraph_node * cgraph_create_empty_node (void);
struct cgraph_node * cgraph_get_create_node (tree);
struct cgraph_node * cgraph_same_body_alias (struct cgraph_node *, tree, tree);
struct cgraph_node * cgraph_add_thunk (struct cgraph_node *, tree, tree, bool, HOST_WIDE_INT,
				       HOST_WIDE_INT, tree, tree);
struct cgraph_node *cgraph_node_for_asm (tree);
struct cgraph_edge *cgraph_edge (struct cgraph_node *, gimple);
void cgraph_set_call_stmt (struct cgraph_edge *, gimple, bool update_speculative = true);
void cgraph_update_edges_for_call_stmt (gimple, tree, gimple);
struct cgraph_local_info *cgraph_local_info (tree);
struct cgraph_global_info *cgraph_global_info (tree);
struct cgraph_rtl_info *cgraph_rtl_info (tree);
struct cgraph_node *cgraph_create_function_alias (tree, tree);
void cgraph_call_node_duplication_hooks (struct cgraph_node *,
					 struct cgraph_node *);
void cgraph_call_edge_duplication_hooks (struct cgraph_edge *,
				         struct cgraph_edge *);

void cgraph_redirect_edge_callee (struct cgraph_edge *, struct cgraph_node *);
struct cgraph_edge *cgraph_make_edge_direct (struct cgraph_edge *, struct cgraph_node *);
bool cgraph_only_called_directly_p (struct cgraph_node *);

bool cgraph_function_possibly_inlined_p (tree);
void cgraph_unnest_node (struct cgraph_node *);

enum availability cgraph_function_body_availability (struct cgraph_node *);
void cgraph_add_new_function (tree, bool);
const char* cgraph_inline_failed_string (cgraph_inline_failed_t);

void cgraph_set_nothrow_flag (struct cgraph_node *, bool);
void cgraph_set_const_flag (struct cgraph_node *, bool, bool);
void cgraph_set_pure_flag (struct cgraph_node *, bool, bool);
bool cgraph_node_cannot_return (struct cgraph_node *);
bool cgraph_edge_cannot_lead_to_return (struct cgraph_edge *);
bool cgraph_will_be_removed_from_program_if_no_direct_calls
  (struct cgraph_node *node);
bool cgraph_can_remove_if_no_direct_calls_and_refs_p
  (struct cgraph_node *node);
bool cgraph_can_remove_if_no_direct_calls_p (struct cgraph_node *node);
bool resolution_used_from_other_file_p (enum ld_plugin_symbol_resolution);
bool cgraph_for_node_thunks_and_aliases (struct cgraph_node *,
			                 bool (*) (struct cgraph_node *, void *),
			                 void *,
					 bool);
bool cgraph_for_node_and_aliases (struct cgraph_node *,
		                  bool (*) (struct cgraph_node *, void *),
			          void *, bool);
vec<cgraph_edge_p>  collect_callers_of_node (struct cgraph_node *node);
void verify_cgraph (void);
void verify_cgraph_node (struct cgraph_node *);
void cgraph_mark_address_taken_node (struct cgraph_node *);

/* Module info structure.  */
struct GTY (()) cgraph_mod_info
{
  unsigned module_id;
};

/* LIPO linker symbol table entry for function symbols.  */
struct GTY (()) cgraph_sym
{
  tree assembler_name;
  struct cgraph_node *rep_node;
  tree rep_decl;
  htab_t GTY ((param_is (struct cgraph_mod_info))) def_module_hash;
  bool is_promoted_static;
};

void cgraph_init_gid_map (void);
void cgraph_add_fake_indirect_call_edges (void);
void cgraph_remove_zero_count_fake_edges (void);
void cgraph_do_link (void);
struct cgraph_sym *cgraph_link_node (struct cgraph_node *);
tree cgraph_find_decl (tree asm_name);
void cgraph_remove_link_node (struct cgraph_node *node);
struct cgraph_node *cgraph_lipo_get_resolved_node (tree decl);
struct cgraph_node *cgraph_lipo_get_resolved_node_1 (tree decl, bool);
unsigned  cgraph_get_module_id (tree fndecl);
bool cgraph_is_auxiliary (tree fndecl);
void cgraph_process_module_scope_statics (void);
bool cgraph_is_promoted_static_func (tree fndecl);
bool cgraph_is_inline_body_available_in_module (tree fndecl, unsigned module_id);
bool cgraph_is_aux_decl_external (struct cgraph_node *);
void cgraph_unify_type_alias_sets (void);
void varpool_do_link (void);
void varpool_link_node (struct varpool_node *);
void varpool_remove_link_node (struct varpool_node *node);
struct varpool_node *real_varpool_node (tree decl);
bool varpool_is_auxiliary (struct varpool_node *node);
void varpool_get_referenced_asm_ids (vec<tree, va_gc> **);
void varpool_clear_asm_id_reference_bit (void);
void varpool_reset_queue (void);
void varpool_remove_duplicate_weak_decls (void);

bool cgraph_decide_is_function_needed (struct cgraph_node *, tree);

typedef void (*cgraph_edge_hook)(struct cgraph_edge *, void *);
typedef void (*cgraph_node_hook)(struct cgraph_node *, void *);
typedef void (*varpool_node_hook)(varpool_node *, void *);
typedef void (*cgraph_2edge_hook)(struct cgraph_edge *, struct cgraph_edge *,
				  void *);
typedef void (*cgraph_2node_hook)(struct cgraph_node *, struct cgraph_node *,
				  void *);
struct cgraph_edge_hook_list;
struct cgraph_node_hook_list;
struct varpool_node_hook_list;
struct cgraph_2edge_hook_list;
struct cgraph_2node_hook_list;
struct cgraph_edge_hook_list *cgraph_add_edge_removal_hook (cgraph_edge_hook, void *);
void cgraph_remove_edge_removal_hook (struct cgraph_edge_hook_list *);
struct cgraph_node_hook_list *cgraph_add_node_removal_hook (cgraph_node_hook,
							    void *);
void cgraph_remove_node_removal_hook (struct cgraph_node_hook_list *);
struct varpool_node_hook_list *varpool_add_node_removal_hook (varpool_node_hook,
							      void *);
void varpool_remove_node_removal_hook (struct varpool_node_hook_list *);
struct cgraph_node_hook_list *cgraph_add_function_insertion_hook (cgraph_node_hook,
							          void *);
void cgraph_remove_function_insertion_hook (struct cgraph_node_hook_list *);
struct varpool_node_hook_list *varpool_add_variable_insertion_hook (varpool_node_hook,
							            void *);
void varpool_remove_variable_insertion_hook (struct varpool_node_hook_list *);
void cgraph_call_function_insertion_hooks (struct cgraph_node *node);
struct cgraph_2edge_hook_list *cgraph_add_edge_duplication_hook (cgraph_2edge_hook, void *);
void cgraph_remove_edge_duplication_hook (struct cgraph_2edge_hook_list *);
struct cgraph_2node_hook_list *cgraph_add_node_duplication_hook (cgraph_2node_hook, void *);
void cgraph_remove_node_duplication_hook (struct cgraph_2node_hook_list *);
gimple cgraph_redirect_edge_call_stmt_to_callee (struct cgraph_edge *);
struct cgraph_node * cgraph_function_node (struct cgraph_node *,
					   enum availability *avail = NULL);
bool cgraph_get_body (struct cgraph_node *node);
struct cgraph_edge *
cgraph_turn_edge_to_speculative (struct cgraph_edge *,
				 struct cgraph_node *,
				 gcov_type, int);
void cgraph_speculative_call_info (struct cgraph_edge *,
				   struct cgraph_edge *&,
				   struct cgraph_edge *&,
				   struct ipa_ref *&);
extern bool gimple_check_call_matching_types (gimple, tree, bool);

/* In cgraphunit.c  */
struct asm_node *add_asm_node (tree);
extern FILE *cgraph_dump_file;
void cgraph_finalize_function (tree, bool);
void finalize_compilation_unit (void);
void compile (void);
void init_cgraph (void);
void cgraph_process_new_functions (void);
void cgraph_process_same_body_aliases (void);
void fixup_same_cpp_alias_visibility (symtab_node *, symtab_node *target, tree);
/*  Initialize datastructures so DECL is a function in lowered gimple form.
    IN_SSA is true if the gimple is in SSA.  */
basic_block init_lowered_empty_function (tree, bool);
void cgraph_reset_node (struct cgraph_node *);
void cgraph_enqueue_node (struct cgraph_node *);
bool expand_thunk (struct cgraph_node *, bool);

/* In cgraphclones.c  */

struct cgraph_edge * cgraph_clone_edge (struct cgraph_edge *,
					struct cgraph_node *, gimple,
					unsigned, gcov_type, int, bool);
struct cgraph_node * cgraph_clone_node (struct cgraph_node *, tree, gcov_type,
					int, bool, vec<cgraph_edge_p>,
					bool, struct cgraph_node *);
tree clone_function_name (tree decl, const char *);
struct cgraph_node * cgraph_create_virtual_clone (struct cgraph_node *old_node,
			                          vec<cgraph_edge_p>,
			                          vec<ipa_replace_map_p, va_gc> *tree_map,
			                          bitmap args_to_skip,
						  const char *clone_name);
struct cgraph_node *cgraph_find_replacement_node (struct cgraph_node *);
bool cgraph_remove_node_and_inline_clones (struct cgraph_node *, struct cgraph_node *);
void cgraph_set_call_stmt_including_clones (struct cgraph_node *, gimple, gimple,
					    bool update_speculative = true);
void cgraph_create_edge_including_clones (struct cgraph_node *,
					  struct cgraph_node *,
					  gimple, gimple, gcov_type, int,
					  cgraph_inline_failed_t);
void cgraph_materialize_all_clones (void);
struct cgraph_node * cgraph_copy_node_for_versioning (struct cgraph_node *,
		tree, vec<cgraph_edge_p>, bitmap);
struct cgraph_node *cgraph_function_versioning (struct cgraph_node *,
						vec<cgraph_edge_p>,
						vec<ipa_replace_map_p, va_gc> *,
						bitmap, bool, bitmap,
						basic_block, const char *);
void tree_function_versioning (tree, tree, vec<ipa_replace_map_p, va_gc> *,
			       bool, bitmap, bool, bitmap, basic_block);
struct cgraph_edge *cgraph_resolve_speculation (struct cgraph_edge *, tree);

/* In cgraphbuild.c  */
unsigned int rebuild_cgraph_edges (void);
void cgraph_rebuild_references (void);
int compute_call_stmt_bb_frequency (tree, basic_block bb);
void record_references_in_initializer (tree, bool);
void ipa_record_stmt_references (struct cgraph_node *, gimple);

/* In ipa.c  */
bool symtab_remove_unreachable_nodes (bool, FILE *);
cgraph_node_set cgraph_node_set_new (void);
cgraph_node_set_iterator cgraph_node_set_find (cgraph_node_set,
					       struct cgraph_node *);
void cgraph_node_set_add (cgraph_node_set, struct cgraph_node *);
void cgraph_node_set_remove (cgraph_node_set, struct cgraph_node *);
void dump_cgraph_node_set (FILE *, cgraph_node_set);
void debug_cgraph_node_set (cgraph_node_set);
void free_cgraph_node_set (cgraph_node_set);
void cgraph_build_static_cdtor (char which, tree body, int priority);

varpool_node_set varpool_node_set_new (void);
varpool_node_set_iterator varpool_node_set_find (varpool_node_set,
						 varpool_node *);
void varpool_node_set_add (varpool_node_set, varpool_node *);
void varpool_node_set_remove (varpool_node_set, varpool_node *);
void dump_varpool_node_set (FILE *, varpool_node_set);
void debug_varpool_node_set (varpool_node_set);
void free_varpool_node_set (varpool_node_set);
void ipa_discover_readonly_nonaddressable_vars (void);
bool varpool_externally_visible_p (varpool_node *);

/* In predict.c  */
bool cgraph_maybe_hot_edge_p (struct cgraph_edge *e);
bool cgraph_optimize_for_size_p (struct cgraph_node *);

/* In varpool.c  */
varpool_node *varpool_create_empty_node (void);
varpool_node *varpool_node_for_decl (tree);
varpool_node *varpool_node_for_asm (tree asmname);
void varpool_mark_needed_node (varpool_node *);
void debug_varpool (void);
void dump_varpool (FILE *);
void dump_varpool_node (FILE *, varpool_node *);

void varpool_finalize_decl (tree);
enum availability cgraph_variable_initializer_availability (varpool_node *);
void cgraph_make_node_local (struct cgraph_node *);
bool cgraph_node_can_be_local_p (struct cgraph_node *);


void varpool_remove_node (varpool_node *node);
void varpool_finalize_named_section_flags (varpool_node *node);
bool varpool_output_variables (void);
bool varpool_assemble_decl (varpool_node *node);
void varpool_analyze_node (varpool_node *);
varpool_node * varpool_extra_name_alias (tree, tree);
varpool_node * varpool_create_variable_alias (tree, tree);
void varpool_reset_queue (void);
tree ctor_for_folding (tree);
bool varpool_for_node_and_aliases (varpool_node *,
		                   bool (*) (varpool_node *, void *),
			           void *, bool);
void varpool_add_new_variable (tree);
void symtab_initialize_asm_name_hash (void);
void symtab_prevail_in_asm_name_hash (symtab_node *node);
void varpool_remove_initializer (varpool_node *);

/* In cgraph.c */
extern void change_decl_assembler_name (tree, tree);

/* Return callgraph node for given symbol and check it is a function. */
static inline struct cgraph_node *
cgraph (symtab_node *node)
{
  gcc_checking_assert (!node || node->type == SYMTAB_FUNCTION);
  return (struct cgraph_node *)node;
}

/* Return varpool node for given symbol and check it is a variable.  */
static inline varpool_node *
varpool (symtab_node *node)
{
  gcc_checking_assert (!node || node->type == SYMTAB_VARIABLE);
  return (varpool_node *)node;
}

/* Return callgraph node for given symbol and check it is a function. */
static inline struct cgraph_node *
cgraph_get_node (const_tree decl)
{
  gcc_checking_assert (TREE_CODE (decl) == FUNCTION_DECL);
  return cgraph (symtab_get_node (decl));
}

/* Return varpool node for given symbol and check it is a function. */
static inline varpool_node *
varpool_get_node (const_tree decl)
{
  gcc_checking_assert (TREE_CODE (decl) == VAR_DECL);
  return varpool (symtab_get_node (decl));
}

/* Walk all symbols.  */
#define FOR_EACH_SYMBOL(node) \
   for ((node) = symtab_nodes; (node); (node) = (node)->next)


/* Return first variable.  */
static inline varpool_node *
varpool_first_variable (void)
{
  symtab_node *node;
  for (node = symtab_nodes; node; node = node->next)
    if (varpool_node *vnode = dyn_cast <varpool_node> (node))
      return vnode;
  return NULL;
}

/* Return next variable after NODE.  */
static inline varpool_node *
varpool_next_variable (varpool_node *node)
{
  symtab_node *node1 = node->next;
  for (; node1; node1 = node1->next)
    if (varpool_node *vnode1 = dyn_cast <varpool_node> (node1))
      return vnode1;
  return NULL;
}
/* Walk all variables.  */
#define FOR_EACH_VARIABLE(node) \
   for ((node) = varpool_first_variable (); \
        (node); \
	(node) = varpool_next_variable ((node)))

/* Return first reachable static variable with initializer.  */
static inline varpool_node *
varpool_first_static_initializer (void)
{
  symtab_node *node;
  for (node = symtab_nodes; node; node = node->next)
    {
      varpool_node *vnode = dyn_cast <varpool_node> (node);
      if (vnode && DECL_INITIAL (node->decl))
	return vnode;
    }
  return NULL;
}

/* Return next reachable static variable with initializer after NODE.  */
static inline varpool_node *
varpool_next_static_initializer (varpool_node *node)
{
  symtab_node *node1 = node->next;
  for (; node1; node1 = node1->next)
    {
      varpool_node *vnode1 = dyn_cast <varpool_node> (node1);
      if (vnode1 && DECL_INITIAL (node1->decl))
	return vnode1;
    }
  return NULL;
}

/* Walk all static variables with initializer set.  */
#define FOR_EACH_STATIC_INITIALIZER(node) \
   for ((node) = varpool_first_static_initializer (); (node); \
        (node) = varpool_next_static_initializer (node))

/* Return first reachable static variable with initializer.  */
static inline varpool_node *
varpool_first_defined_variable (void)
{
  symtab_node *node;
  for (node = symtab_nodes; node; node = node->next)
    {
      varpool_node *vnode = dyn_cast <varpool_node> (node);
      if (vnode && vnode->definition)
	return vnode;
    }
  return NULL;
}

/* Return next reachable static variable with initializer after NODE.  */
static inline varpool_node *
varpool_next_defined_variable (varpool_node *node)
{
  symtab_node *node1 = node->next;
  for (; node1; node1 = node1->next)
    {
      varpool_node *vnode1 = dyn_cast <varpool_node> (node1);
      if (vnode1 && vnode1->definition)
	return vnode1;
    }
  return NULL;
}
/* Walk all variables with definitions in current unit.  */
#define FOR_EACH_DEFINED_VARIABLE(node) \
   for ((node) = varpool_first_defined_variable (); (node); \
        (node) = varpool_next_defined_variable (node))

/* Return first function with body defined.  */
static inline struct cgraph_node *
cgraph_first_defined_function (void)
{
  symtab_node *node;
  for (node = symtab_nodes; node; node = node->next)
    {
      cgraph_node *cn = dyn_cast <cgraph_node> (node);
      if (cn && cn->definition)
	return cn;
    }
  return NULL;
}

/* Return next function with body defined after NODE.  */
static inline struct cgraph_node *
cgraph_next_defined_function (struct cgraph_node *node)
{
  symtab_node *node1 = node->next;
  for (; node1; node1 = node1->next)
    {
      cgraph_node *cn1 = dyn_cast <cgraph_node> (node1);
      if (cn1 && cn1->definition)
	return cn1;
    }
  return NULL;
}

/* Walk all functions with body defined.  */
#define FOR_EACH_DEFINED_FUNCTION(node) \
   for ((node) = cgraph_first_defined_function (); (node); \
        (node) = cgraph_next_defined_function ((node)))

/* Return first function.  */
static inline struct cgraph_node *
cgraph_first_function (void)
{
  symtab_node *node;
  for (node = symtab_nodes; node; node = node->next)
    if (cgraph_node *cn = dyn_cast <cgraph_node> (node))
      return cn;
  return NULL;
}

/* Return next function.  */
static inline struct cgraph_node *
cgraph_next_function (struct cgraph_node *node)
{
  symtab_node *node1 = node->next;
  for (; node1; node1 = node1->next)
    if (cgraph_node *cn1 = dyn_cast <cgraph_node> (node1))
      return cn1;
  return NULL;
}
/* Walk all functions.  */
#define FOR_EACH_FUNCTION(node) \
   for ((node) = cgraph_first_function (); (node); \
        (node) = cgraph_next_function ((node)))

/* Return true when NODE is a function with Gimple body defined
   in current unit.  Functions can also be define externally or they
   can be thunks with no Gimple representation.

   Note that at WPA stage, the function body may not be present in memory.  */

static inline bool
cgraph_function_with_gimple_body_p (struct cgraph_node *node)
{
  return node->definition && !node->thunk.thunk_p && !node->alias;
}

/* Return first function with body defined.  */
static inline struct cgraph_node *
cgraph_first_function_with_gimple_body (void)
{
  symtab_node *node;
  for (node = symtab_nodes; node; node = node->next)
    {
      cgraph_node *cn = dyn_cast <cgraph_node> (node);
      if (cn && cgraph_function_with_gimple_body_p (cn))
	return cn;
    }
  return NULL;
}

/* Return next reachable static variable with initializer after NODE.  */
static inline struct cgraph_node *
cgraph_next_function_with_gimple_body (struct cgraph_node *node)
{
  symtab_node *node1 = node->next;
  for (; node1; node1 = node1->next)
    {
      cgraph_node *cn1 = dyn_cast <cgraph_node> (node1);
      if (cn1 && cgraph_function_with_gimple_body_p (cn1))
	return cn1;
    }
  return NULL;
}

/* Walk all functions with body defined.  */
#define FOR_EACH_FUNCTION_WITH_GIMPLE_BODY(node) \
   for ((node) = cgraph_first_function_with_gimple_body (); (node); \
        (node) = cgraph_next_function_with_gimple_body (node))

/* Create a new static variable of type TYPE.  */
tree add_new_static_var (tree type);

/* Return true if iterator CSI points to nothing.  */
static inline bool
csi_end_p (cgraph_node_set_iterator csi)
{
  return csi.index >= csi.set->nodes.length ();
}

/* Advance iterator CSI.  */
static inline void
csi_next (cgraph_node_set_iterator *csi)
{
  csi->index++;
}

/* Return the node pointed to by CSI.  */
static inline struct cgraph_node *
csi_node (cgraph_node_set_iterator csi)
{
  return csi.set->nodes[csi.index];
}

/* Return an iterator to the first node in SET.  */
static inline cgraph_node_set_iterator
csi_start (cgraph_node_set set)
{
  cgraph_node_set_iterator csi;

  csi.set = set;
  csi.index = 0;
  return csi;
}

/* Return true if SET contains NODE.  */
static inline bool
cgraph_node_in_set_p (struct cgraph_node *node, cgraph_node_set set)
{
  cgraph_node_set_iterator csi;
  csi = cgraph_node_set_find (set, node);
  return !csi_end_p (csi);
}

/* Return number of nodes in SET.  */
static inline size_t
cgraph_node_set_size (cgraph_node_set set)
{
  return set->nodes.length ();
}

/* Return true if iterator VSI points to nothing.  */
static inline bool
vsi_end_p (varpool_node_set_iterator vsi)
{
  return vsi.index >= vsi.set->nodes.length ();
}

/* Advance iterator VSI.  */
static inline void
vsi_next (varpool_node_set_iterator *vsi)
{
  vsi->index++;
}

/* Return the node pointed to by VSI.  */
static inline varpool_node *
vsi_node (varpool_node_set_iterator vsi)
{
  return vsi.set->nodes[vsi.index];
}

/* Return an iterator to the first node in SET.  */
static inline varpool_node_set_iterator
vsi_start (varpool_node_set set)
{
  varpool_node_set_iterator vsi;

  vsi.set = set;
  vsi.index = 0;
  return vsi;
}

/* Return true if SET contains NODE.  */
static inline bool
varpool_node_in_set_p (varpool_node *node, varpool_node_set set)
{
  varpool_node_set_iterator vsi;
  vsi = varpool_node_set_find (set, node);
  return !vsi_end_p (vsi);
}

/* Return number of nodes in SET.  */
static inline size_t
varpool_node_set_size (varpool_node_set set)
{
  return set->nodes.length ();
}

/* Uniquize all constants that appear in memory.
   Each constant in memory thus far output is recorded
   in `const_desc_table'.  */

struct GTY(()) constant_descriptor_tree {
  /* A MEM for the constant.  */
  rtx rtl;

  /* The value of the constant.  */
  tree value;

  /* Hash of value.  Computing the hash from value each time
     hashfn is called can't work properly, as that means recursive
     use of the hash table during hash table expansion.  */
  hashval_t hash;
};

/* Return true if set is nonempty.  */
static inline bool
cgraph_node_set_nonempty_p (cgraph_node_set set)
{
  return !set->nodes.is_empty ();
}

/* Return true if set is nonempty.  */
static inline bool
varpool_node_set_nonempty_p (varpool_node_set set)
{
  return !set->nodes.is_empty ();
}

/* Return true when function NODE is only called directly or it has alias.
   i.e. it is not externally visible, address was not taken and
   it is not used in any other non-standard way.  */

static inline bool
cgraph_only_called_directly_or_aliased_p (struct cgraph_node *node)
{
  gcc_assert (!node->global.inlined_to);
  return (!node->force_output && !node->address_taken
	  && !node->used_from_other_partition
	  && !DECL_VIRTUAL_P (node->decl)
	  && !DECL_STATIC_CONSTRUCTOR (node->decl)
	  && !DECL_STATIC_DESTRUCTOR (node->decl)
	  && !node->externally_visible);
}

/* Return true when function NODE can be removed from callgraph
   if all direct calls are eliminated.  */

static inline bool
varpool_can_remove_if_no_refs (varpool_node *node)
{
  if (DECL_EXTERNAL (node->decl))
    return true;
  return (!node->force_output && !node->used_from_other_partition
  	  && ((DECL_COMDAT (node->decl)
	       && !node->forced_by_abi
	       && !symtab_used_from_object_file_p (node))
	      || !node->externally_visible
	      || DECL_HAS_VALUE_EXPR_P (node->decl)));
}

/* Return true when all references to VNODE must be visible in ipa_ref_list.
   i.e. if the variable is not externally visible or not used in some magic
   way (asm statement or such).
   The magic uses are all summarized in force_output flag.  */

static inline bool
varpool_all_refs_explicit_p (varpool_node *vnode)
{
  return (vnode->definition
	  && !vnode->externally_visible
	  && !vnode->used_from_other_partition
	  && !vnode->force_output);
}

/* Constant pool accessor function.  */
htab_t constant_pool_htab (void);

/* FIXME: inappropriate dependency of cgraph on IPA.  */
#include "ipa-ref-inline.h"

/* Return node that alias N is aliasing.  */

static inline symtab_node *
symtab_alias_target (symtab_node *n)
{
  struct ipa_ref *ref;
  ipa_ref_list_reference_iterate (&n->ref_list, 0, ref);
  gcc_checking_assert (ref->use == IPA_REF_ALIAS);
  return ref->referred;
}

static inline struct cgraph_node *
cgraph_alias_target (struct cgraph_node *n)
{
  return dyn_cast <cgraph_node> (symtab_alias_target (n));
}

static inline varpool_node *
varpool_alias_target (varpool_node *n)
{
  return dyn_cast <varpool_node> (symtab_alias_target (n));
}

/* Given NODE, walk the alias chain to return the function NODE is alias of.
   Do not walk through thunks.
   When AVAILABILITY is non-NULL, get minimal availability in the chain.  */

static inline struct cgraph_node *
cgraph_function_or_thunk_node (struct cgraph_node *node,
			       enum availability *availability = NULL)
{
  struct cgraph_node *n;

  n = dyn_cast <cgraph_node> (symtab_alias_ultimate_target (node,
							    availability));
  if (!n && availability)
    *availability = AVAIL_NOT_AVAILABLE;
  return n;
}
/* Given NODE, walk the alias chain to return the function NODE is alias of.
   Do not walk through thunks.
   When AVAILABILITY is non-NULL, get minimal availability in the chain.  */

static inline varpool_node *
varpool_variable_node (varpool_node *node,
		       enum availability *availability = NULL)
{
  varpool_node *n;

  n = dyn_cast <varpool_node> (symtab_alias_ultimate_target (node,
							     availability));
  if (!n && availability)
    *availability = AVAIL_NOT_AVAILABLE;
  return n;
}

/* Return true when the edge E represents a direct recursion.  */
static inline bool
cgraph_edge_recursive_p (struct cgraph_edge *e)
{
  struct cgraph_node *callee = cgraph_function_or_thunk_node (e->callee, NULL);
  if (e->caller->global.inlined_to)
    return e->caller->global.inlined_to->decl == callee->decl;
  else
    return e->caller->decl == callee->decl;
}

/* Return true if the TM_CLONE bit is set for a given FNDECL.  */
static inline bool
decl_is_tm_clone (const_tree fndecl)
{
  struct cgraph_node *n = cgraph_get_node (fndecl);
  if (n)
    return n->tm_clone;
  return false;
}

/* Likewise indicate that a node is needed, i.e. reachable via some
   external means.  */

static inline void
cgraph_mark_force_output_node (struct cgraph_node *node)
{
  node->force_output = 1;
  gcc_checking_assert (!node->global.inlined_to);
}

/* Return true when the symbol is real symbol, i.e. it is not inline clone
   or abstract function kept for debug info purposes only.  */

static inline bool
symtab_real_symbol_p (symtab_node *node)
{
  struct cgraph_node *cnode;

  if (DECL_ABSTRACT (node->decl))
    return false;
  if (!is_a <cgraph_node> (node))
    return true;
  cnode = cgraph (node);
  if (cnode->global.inlined_to)
    return false;
  return true;
}

/* Return true if NODE can be discarded by linker from the binary.  */

static inline bool
symtab_can_be_discarded (symtab_node *node)
{
  return (DECL_EXTERNAL (node->decl)
	  || (DECL_ONE_ONLY (node->decl)
	      && node->resolution != LDPR_PREVAILING_DEF
	      && node->resolution != LDPR_PREVAILING_DEF_IRONLY
	      && node->resolution != LDPR_PREVAILING_DEF_IRONLY_EXP));
}
#endif  /* GCC_CGRAPH_H  */<|MERGE_RESOLUTION|>--- conflicted
+++ resolved
@@ -631,16 +631,10 @@
 /* The varpool data structure.
    Each static variable decl has assigned varpool_node.  */
 
-<<<<<<< HEAD
-struct GTY(()) varpool_node {
-  struct symtab_node_base symbol;
-
+class GTY((tag ("SYMTAB_VARIABLE"))) varpool_node : public symtab_node {
+public:
   /* The module in which it is first declared.  */
   unsigned module_id;
-=======
-class GTY((tag ("SYMTAB_VARIABLE"))) varpool_node : public symtab_node {
-public:
->>>>>>> ca9431f7
   /* Set when variable is scheduled to be assembled.  */
   unsigned output : 1;
 
@@ -711,6 +705,8 @@
 extern bool cpp_implicit_aliases_done;
 
 /* In symtab.c  */
+hashval_t decl_assembler_name_hash (const_tree);
+bool decl_assembler_name_equal (tree decl, const_tree);
 void symtab_register_node (symtab_node *);
 void symtab_unregister_node (symtab_node *);
 void symtab_remove_node (symtab_node *);
@@ -729,13 +725,9 @@
 bool verify_symtab_base (symtab_node *);
 bool symtab_used_from_object_file_p (symtab_node *);
 void symtab_make_decl_local (tree);
-<<<<<<< HEAD
-void unlink_from_assembler_name_hash (symtab_node, bool);
-void insert_to_assembler_name_hash (symtab_node, bool);
-symtab_node symtab_alias_ultimate_target (symtab_node,
-=======
+void unlink_from_assembler_name_hash (symtab_node *, bool);
+void insert_to_assembler_name_hash (symtab_node *, bool);
 symtab_node *symtab_alias_ultimate_target (symtab_node *,
->>>>>>> ca9431f7
 					  enum availability *avail = NULL);
 bool symtab_resolve_alias (symtab_node *node, symtab_node *target);
 void fixup_same_cpp_alias_visibility (symtab_node *node, symtab_node *target);

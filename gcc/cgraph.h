/* Callgraph handling code.
   Copyright (C) 2003, 2004, 2005 Free Software Foundation, Inc.
   Contributed by Jan Hubicka

This file is part of GCC.

GCC is free software; you can redistribute it and/or modify it under
the terms of the GNU General Public License as published by the Free
Software Foundation; either version 2, or (at your option) any later
version.

GCC is distributed in the hope that it will be useful, but WITHOUT ANY
WARRANTY; without even the implied warranty of MERCHANTABILITY or
FITNESS FOR A PARTICULAR PURPOSE.  See the GNU General Public License
for more details.

You should have received a copy of the GNU General Public License
along with GCC; see the file COPYING.  If not, write to the Free
Software Foundation, 51 Franklin Street, Fifth Floor, Boston, MA
02110-1301, USA.  */

#ifndef GCC_CGRAPH_H
#define GCC_CGRAPH_H
#include "tree.h"
#include "basic-block.h"

enum availability
{
  /* Not yet set by cgraph_function_body_availability.  */
  AVAIL_UNSET,
  /* Function body/variable initializer is unknown.  */
  AVAIL_NOT_AVAILABLE,
  /* Function body/variable initializer is known but might be replaced
     by a different one from other compilation unit and thus needs to
     be dealt with a care.  Like AVAIL_NOT_AVAILABLE it can have
     arbitrary side effects on escaping variables and functions, while
     like AVAILABLE it might access static variables.  */
  AVAIL_OVERWRITABLE,
  /* Function body/variable initializer is known and will be used in final
     program.  */
  AVAIL_AVAILABLE,
  /* Function body/variable initializer is known and all it's uses are explicitly
     visible within current unit (ie it's address is never taken and it is not
     exported to other units).
     Currently used only for functions.  */
  AVAIL_LOCAL
};

/* Information about the function collected locally.
   Available after function is analyzed.  */

struct cgraph_local_info GTY(())
{
  /* Size of the function before inlining.  */
  int self_insns;

  /* Set when function function is visible in current compilation unit only
     and its address is never taken.  */
  bool local;

  /* Set when function is visible by other units.  */
  bool externally_visible;

  /* Set once it has been finalized so we consider it to be output.  */
  bool finalized;

  /* False when there something makes inlining impossible (such as va_arg).  */
  bool inlinable;

  /* True when function should be inlined independently on its size.  */
  bool disregard_inline_limits;

  /* True when the function has been originally extern inline, but it is
     redefined now.  */
  bool redefined_extern_inline;

  /* True if statics_read_for_function and
     statics_written_for_function contain valid data.  */
  bool for_functions_valid;

  /* True if the function is going to be emitted in some other translation
     unit, referenced from vtable.  */
  bool vtable_method;
};

/* Information about the function that needs to be computed globally
   once compilation is finished.  Available only with -funit-at-time.  */

struct cgraph_global_info GTY(())
{
  /* For inline clones this points to the function they will be inlined into.  */
  struct cgraph_node *inlined_to;

  /* Estimated size of the function after inlining.  */
  int insns;

  /* Estimated growth after inlining.  INT_MIN if not computed.  */
  int estimated_growth;

  /* Set iff the function has been inlined at least once.  */
  bool inlined;
};

/* Information about the function that is propagated by the RTL backend.
   Available only for functions that has been already assembled.  */

struct cgraph_rtl_info GTY(())
{
   int preferred_incoming_stack_boundary;
};

/* The cgraph data structure.
   Each function decl has assigned cgraph_node listing callees and callers.  */

struct cgraph_node GTY((chain_next ("%h.next"), chain_prev ("%h.previous")))
{
  tree decl;
  struct cgraph_edge *callees;
  struct cgraph_edge *callers;
  struct cgraph_node *next;
  struct cgraph_node *previous;
  /* For nested functions points to function the node is nested in.  */
  struct cgraph_node *origin;
  /* Points to first nested function, if any.  */
  struct cgraph_node *nested;
  /* Pointer to the next function with same origin, if any.  */
  struct cgraph_node *next_nested;
  /* Pointer to the next function in cgraph_nodes_queue.  */
  struct cgraph_node *next_needed;
  /* Pointer to the next clone.  */
  struct cgraph_node *next_clone;
  struct cgraph_node *prev_clone;
  /* Pointer to a single unique cgraph node for this function.  If the
     function is to be output, this is the copy that will survive.  */
  struct cgraph_node *master_clone;

  PTR GTY ((skip)) aux;

  struct cgraph_local_info local;
  struct cgraph_global_info global;
  struct cgraph_rtl_info rtl;

  /* Expected number of executions: calculated in profile.c.  */
  gcov_type count;
  /* Unique id of the node.  */
  int uid;
  /* Ordering of all cgraph nodes.  */
  int order;
  /* Set when function must be output - it is externally visible
     or its address is taken.  */
  bool needed;
  /* Set when function is reachable by call from other function
     that is either reachable or needed.  */
  bool reachable;
  /* Set once the function is lowered (i.e. its CFG is built).  */
  bool lowered;
  /* Set once the function has been instantiated and its callee
     lists created.  */
  bool analyzed;
  /* Set when function is scheduled to be assembled.  */
  bool output;
  /* Set when function is visible by other units.  */
  bool externally_visible;
  /* Set for aliases once they got through assemble_alias.  */
  bool alias;

  /* In non-unit-at-a-time mode the function body of inline candidates is saved
     into clone before compiling so the function in original form can be
     inlined later.  This pointer points to the clone.  */
  tree inline_decl;
};

struct cgraph_edge GTY((chain_next ("%h.next_caller"), chain_prev ("%h.prev_caller")))
{
  struct cgraph_node *caller;
  struct cgraph_node *callee;
  struct cgraph_edge *prev_caller;
  struct cgraph_edge *next_caller;
  struct cgraph_edge *prev_callee;
  struct cgraph_edge *next_callee;
  tree call_stmt;
  PTR GTY ((skip (""))) aux;
  /* When NULL, inline this call.  When non-NULL, points to the explanation
     why function was not inlined.  */
  const char *inline_failed;
  /* Expected number of executions: calculated in profile.c.  */
  gcov_type count;
  /* Depth of loop nest, 1 means no loop nest.  */
  int loop_nest;
};

typedef struct cgraph_edge *cgraph_edge_p;

DEF_VEC_P(cgraph_edge_p);
DEF_VEC_ALLOC_P(cgraph_edge_p,heap);

/* The cgraph_varpool data structure.
   Each static variable decl has assigned cgraph_varpool_node.  */

struct cgraph_varpool_node GTY(())
{
  tree decl;
  /* Pointer to the next function in cgraph_varpool_nodes.  */
  struct cgraph_varpool_node *next;
  /* Pointer to the next function in cgraph_varpool_nodes_queue.  */
  struct cgraph_varpool_node *next_needed;
  /* Ordering of all cgraph nodes.  */
  int order;

  /* Set when function must be output - it is externally visible
     or its address is taken.  */
  bool needed;
  /* Needed variables might become dead by optimization.  This flag
     forces the variable to be output even if it appears dead otherwise.  */
  bool force_output;
  /* Set once the variable has been instantiated and its callee
     lists created.  */
  bool analyzed;
  /* Set once it has been finalized so we consider it to be output.  */
  bool finalized;
  /* Set when variable is scheduled to be assembled.  */
  bool output;
  /* Set when function is visible by other units.  */
  bool externally_visible;
  /* Set for aliases once they got through assemble_alias.  */
  bool alias;
};

/* Every top level asm statement is put into a cgraph_asm_node.  */

struct cgraph_asm_node GTY(())
{
  /* Next asm node.  */
  struct cgraph_asm_node *next;
  /* String for this asm node.  */
  tree asm_str;
  /* Ordering of all cgraph nodes.  */
  int order;
};

extern GTY(()) struct cgraph_node *cgraph_nodes;
extern GTY(()) int cgraph_n_nodes;
extern GTY(()) int cgraph_max_uid;
extern bool cgraph_global_info_ready;
extern bool cgraph_function_flags_ready;
extern GTY(()) struct cgraph_node *cgraph_nodes_queue;
extern GTY(()) struct cgraph_node *cgraph_expand_queue;

extern GTY(()) struct cgraph_varpool_node *cgraph_varpool_first_unanalyzed_node;
extern GTY(()) struct cgraph_varpool_node *cgraph_varpool_nodes_queue;
extern GTY(()) struct cgraph_asm_node *cgraph_asm_nodes;
extern GTY(()) int cgraph_order;

/* In cgraph.c  */
void dump_cgraph (FILE *);
void dump_cgraph_node (FILE *, struct cgraph_node *);
void cgraph_insert_node_to_hashtable (struct cgraph_node *node);
void dump_varpool (FILE *);
void dump_cgraph_varpool_node (FILE *, struct cgraph_varpool_node *);
void cgraph_remove_edge (struct cgraph_edge *);
void cgraph_remove_node (struct cgraph_node *);
void cgraph_node_remove_callees (struct cgraph_node *node);
struct cgraph_edge *cgraph_create_edge (struct cgraph_node *,
					struct cgraph_node *,
					tree, gcov_type, int);
struct cgraph_node *cgraph_node (tree);
struct cgraph_node *cgraph_node_for_asm (tree asmname);
struct cgraph_edge *cgraph_edge (struct cgraph_node *, tree);
struct cgraph_local_info *cgraph_local_info (tree);
struct cgraph_global_info *cgraph_global_info (tree);
struct cgraph_rtl_info *cgraph_rtl_info (tree);
const char * cgraph_node_name (struct cgraph_node *);
struct cgraph_edge * cgraph_clone_edge (struct cgraph_edge *,
					struct cgraph_node *,
					tree, gcov_type, int, bool);
struct cgraph_node * cgraph_clone_node (struct cgraph_node *, gcov_type,
					int, bool);

struct cgraph_varpool_node *cgraph_varpool_node (tree);
struct cgraph_varpool_node *cgraph_varpool_node_for_asm (tree asmname);
void cgraph_varpool_mark_needed_node (struct cgraph_varpool_node *);
void cgraph_varpool_finalize_decl (tree);
void cgraph_redirect_edge_callee (struct cgraph_edge *, struct cgraph_node *);

struct cgraph_asm_node *cgraph_add_asm_node (tree);

bool cgraph_function_possibly_inlined_p (tree);
void cgraph_unnest_node (struct cgraph_node *);
void cgraph_varpool_enqueue_needed_node (struct cgraph_varpool_node *);
void cgraph_varpool_reset_queue (void);
bool decide_is_variable_needed (struct cgraph_varpool_node *, tree);

enum availability cgraph_function_body_availability (struct cgraph_node *);
enum availability cgraph_variable_initializer_availability (struct cgraph_varpool_node *);
bool cgraph_is_master_clone (struct cgraph_node *);
struct cgraph_node *cgraph_master_clone (struct cgraph_node *);
void cgraph_add_new_function (tree);

/* In cgraphunit.c  */
bool cgraph_assemble_pending_functions (void);
bool cgraph_varpool_assemble_pending_decls (void);
void cgraph_finalize_function (tree, bool);
void cgraph_finalize_compilation_unit (void);
void cgraph_optimize (void);
void cgraph_mark_needed_node (struct cgraph_node *);
void cgraph_mark_reachable_node (struct cgraph_node *);
bool cgraph_inline_p (struct cgraph_edge *, const char **reason);
bool cgraph_preserve_function_body_p (tree);
void verify_cgraph (void);
void verify_cgraph_node (struct cgraph_node *);
void cgraph_build_static_cdtor (char which, tree body, int priority);
void cgraph_reset_static_var_maps (void);
void init_cgraph (void);
struct cgraph_node *cgraph_function_versioning (struct cgraph_node *,
<<<<<<< HEAD
                                                varray_type, varray_type);
=======
						VEC(cgraph_edge_p,heap)*,
						varray_type);
void cgraph_analyze_function (struct cgraph_node *);
>>>>>>> ce0e61fe
struct cgraph_node *save_inline_function_body (struct cgraph_node *);

/* In ipa.c  */
bool cgraph_remove_unreachable_nodes (bool, FILE *);
int cgraph_postorder (struct cgraph_node **);

/* In ipa-inline.c  */
bool cgraph_decide_inlining_incrementally (struct cgraph_node *, bool);
void cgraph_clone_inlined_nodes (struct cgraph_edge *, bool, bool);
void cgraph_mark_inline_edge (struct cgraph_edge *, bool);
bool cgraph_default_inline_p (struct cgraph_node *, const char **);
#endif  /* GCC_CGRAPH_H  */<|MERGE_RESOLUTION|>--- conflicted
+++ resolved
@@ -312,13 +312,9 @@
 void cgraph_reset_static_var_maps (void);
 void init_cgraph (void);
 struct cgraph_node *cgraph_function_versioning (struct cgraph_node *,
-<<<<<<< HEAD
-                                                varray_type, varray_type);
-=======
 						VEC(cgraph_edge_p,heap)*,
 						varray_type);
 void cgraph_analyze_function (struct cgraph_node *);
->>>>>>> ce0e61fe
 struct cgraph_node *save_inline_function_body (struct cgraph_node *);
 
 /* In ipa.c  */

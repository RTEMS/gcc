/* Callgraph handling code.
   Copyright (C) 2003, 2004, 2005, 2006, 2007, 2008
   Free Software Foundation, Inc.
   Contributed by Jan Hubicka

This file is part of GCC.

GCC is free software; you can redistribute it and/or modify it under
the terms of the GNU General Public License as published by the Free
Software Foundation; either version 3, or (at your option) any later
version.

GCC is distributed in the hope that it will be useful, but WITHOUT ANY
WARRANTY; without even the implied warranty of MERCHANTABILITY or
FITNESS FOR A PARTICULAR PURPOSE.  See the GNU General Public License
for more details.

You should have received a copy of the GNU General Public License
along with GCC; see the file COPYING3.  If not see
<http://www.gnu.org/licenses/>.  */

#ifndef GCC_CGRAPH_H
#define GCC_CGRAPH_H
#include "tree.h"
#include "basic-block.h"

enum availability
{
  /* Not yet set by cgraph_function_body_availability.  */
  AVAIL_UNSET,
  /* Function body/variable initializer is unknown.  */
  AVAIL_NOT_AVAILABLE,
  /* Function body/variable initializer is known but might be replaced
     by a different one from other compilation unit and thus needs to
     be dealt with a care.  Like AVAIL_NOT_AVAILABLE it can have
     arbitrary side effects on escaping variables and functions, while
     like AVAILABLE it might access static variables.  */
  AVAIL_OVERWRITABLE,
  /* Function body/variable initializer is known and will be used in final
     program.  */
  AVAIL_AVAILABLE,
  /* Function body/variable initializer is known and all it's uses are explicitly
     visible within current unit (ie it's address is never taken and it is not
     exported to other units).
     Currently used only for functions.  */
  AVAIL_LOCAL
};

/* This is the information that is put into the cgraph local structure
   to recover a function.  */
struct lto_file_decl_data;

extern const char * const cgraph_availability_names[];

/* Information about the function collected locally.
   Available after function is analyzed.  */

struct cgraph_local_info GTY(())
{
  /* FIXME: It is quite likely that we really want to do better than
  just having the file name here.  The current api just opens the .o
  and finds the section index, it then computes the name of the
  section from the file name sets the file pointer to where the
  section starts.  We could of course do better than this by putting a
  start and length field for the section into the
  lto_function_recovery_info.  However we need to be careful to do
  this in a way that is .o format independent.  .o files with hundreds
  of small function are unlikely to do well by this.  

  Also, when this structure is put into the cgraph, the actual section
  for the function has not been searched for.  So we would want to have
  offset and length fields for finding the function kept separate from
  the info about where the file is.  */ 
  struct lto_file_decl_data * GTY ((skip)) lto_file_data;

  struct inline_summary {
    /* Estimated stack frame consumption by the function.  */
    HOST_WIDE_INT estimated_self_stack_size;

    /* Size of the function before inlining.  */
    int self_insns;
  } inline_summary;

  /* Set when function function is visible in current compilation unit only
     and its address is never taken.  */
  unsigned local : 1;

  /* Set when function is visible by other units.  */
  unsigned externally_visible : 1;

  /* Set once it has been finalized so we consider it to be output.  */
  unsigned finalized : 1;

  /* False when there something makes inlining impossible (such as va_arg).  */
  unsigned inlinable : 1;

  /* True when function should be inlined independently on its size.  */
  unsigned disregard_inline_limits : 1;

  /* True when the function has been originally extern inline, but it is
     redefined now.  */
  unsigned redefined_extern_inline : 1;

  /* True if statics_read_for_function and
     statics_written_for_function contain valid data.  */
  unsigned for_functions_valid : 1;

  /* True if the function is going to be emitted in some other translation
     unit, referenced from vtable.  */
  unsigned vtable_method : 1;
};

/* Information about the function that needs to be computed globally
   once compilation is finished.  Available only with -funit-at-a-time.  */

struct cgraph_global_info GTY(())
{
  /* Estimated stack frame consumption by the function.  */
  HOST_WIDE_INT estimated_stack_size;
  /* Expected offset of the stack frame of inlined function.  */
  HOST_WIDE_INT stack_frame_offset;

  /* For inline clones this points to the function they will be
     inlined into.  */
  struct cgraph_node *inlined_to;

  /* Estimated size of the function after inlining.  */
  int insns;

  /* Estimated growth after inlining.  INT_MIN if not computed.  */
  int estimated_growth;

  /* Set iff the function has been inlined at least once.  */
  bool inlined;
};

/* Information about the function that is propagated by the RTL backend.
   Available only for functions that has been already assembled.  */

struct cgraph_rtl_info GTY(())
{
   unsigned int preferred_incoming_stack_boundary;
};

/* The cgraph data structure.
   Each function decl has assigned cgraph_node listing callees and callers.  */

struct cgraph_node GTY((chain_next ("%h.next"), chain_prev ("%h.previous")))
{
  tree decl;
  struct cgraph_edge *callees;
  struct cgraph_edge *callers;
  struct cgraph_node *next;
  struct cgraph_node *previous;
  /* For nested functions points to function the node is nested in.  */
  struct cgraph_node *origin;
  /* Points to first nested function, if any.  */
  struct cgraph_node *nested;
  /* Pointer to the next function with same origin, if any.  */
  struct cgraph_node *next_nested;
  /* Pointer to the next function in cgraph_nodes_queue.  */
  struct cgraph_node *next_needed;
  /* Pointer to the next clone.  */
  struct cgraph_node *next_clone;
  struct cgraph_node *prev_clone;
  /* Pointer to a single unique cgraph node for this function.  If the
     function is to be output, this is the copy that will survive.  */
  struct cgraph_node *master_clone;
  /* For functions with many calls sites it holds map from call expression
     to the edge to speed up cgraph_edge function.  */
  htab_t GTY((param_is (struct cgraph_edge))) call_site_hash;

  PTR GTY ((skip)) aux;

  struct cgraph_local_info local;
  struct cgraph_global_info global;
  struct cgraph_rtl_info rtl;

  /* Expected number of executions: calculated in profile.c.  */
  gcov_type count;
  /* Unique id of the node.  */
  int uid;
  /* Ordering of all cgraph nodes.  */
  int order;

  /* Set when function must be output - it is externally visible
     or its address is taken.  */
  unsigned needed : 1;
  /* Set when function is reachable by call from other function
     that is either reachable or needed.  */
  unsigned reachable : 1;
  /* Set once the function is lowered (i.e. its CFG is built).  */
  unsigned lowered : 1;
  /* Set once the function has been instantiated and its callee
     lists created.  */
  unsigned analyzed : 1;
  /* Set when function is scheduled to be assembled.  */
  unsigned output : 1;
  /* Set for aliases once they got through assemble_alias.  */
  unsigned alias : 1;

  /* In non-unit-at-a-time mode the function body of inline candidates is saved
     into clone before compiling so the function in original form can be
     inlined later.  This pointer points to the clone.  */
  tree inline_decl;

  /* unique id for profiling. pid is not suitable because of different
     number of cfg nodes with -fprofile-generate and -fprofile-use */
  int pid;
};

typedef struct cgraph_node *cgraph_node_ptr;

DEF_VEC_P(cgraph_node_ptr);
DEF_VEC_ALLOC_P(cgraph_node_ptr,heap);
DEF_VEC_ALLOC_P(cgraph_node_ptr,gc);

struct cgraph_edge GTY((chain_next ("%h.next_caller"), chain_prev ("%h.prev_caller")))
{
  struct cgraph_node *caller;
  struct cgraph_node *callee;
  struct cgraph_edge *prev_caller;
  struct cgraph_edge *next_caller;
  struct cgraph_edge *prev_callee;
  struct cgraph_edge *next_callee;
<<<<<<< HEAD
  tree call_stmt;
  /* The stmt_uid of this call stmt.  This is used by LTO to recover
     the call_stmt when the function is serialized in.  */
  unsigned int lto_stmt_uid;
=======
  gimple call_stmt;
>>>>>>> d2e796ad
  PTR GTY ((skip (""))) aux;
  /* When NULL, inline this call.  When non-NULL, points to the explanation
     why function was not inlined.  */
  const char *inline_failed;
  /* Expected number of executions: calculated in profile.c.  */
  gcov_type count;
  /* Expected frequency of executions within the function. 
     When set to CGRAPH_FREQ_BASE, the edge is expected to be called once
     per function call.  The range is 0 to CGRAPH_FREQ_MAX.  */
  int frequency;
  /* Depth of loop nest, 1 means no loop nest.  */
  unsigned int loop_nest : 30;
  /* Whether this edge describes a call that was originally indirect.  */
  unsigned int indirect_call : 1;
  /* True if the corresponding CALL stmt cannot be inlined.  */
  unsigned int call_stmt_cannot_inline_p : 1;
  /* Unique id of the edge.  */
  int uid;
};

#define CGRAPH_FREQ_BASE 1000
#define CGRAPH_FREQ_MAX 100000

typedef struct cgraph_edge *cgraph_edge_p;

DEF_VEC_P(cgraph_edge_p);
DEF_VEC_ALLOC_P(cgraph_edge_p,heap);

/* The varpool data structure.
   Each static variable decl has assigned varpool_node.  */

struct varpool_node GTY((chain_next ("%h.next")))
{
  tree decl;
  /* Pointer to the next function in varpool_nodes.  */
  struct varpool_node *next;
  /* Pointer to the next function in varpool_nodes_queue.  */
  struct varpool_node *next_needed;
  /* Ordering of all cgraph nodes.  */
  int order;

  /* Set when function must be output - it is externally visible
     or its address is taken.  */
  unsigned needed : 1;
  /* Needed variables might become dead by optimization.  This flag
     forces the variable to be output even if it appears dead otherwise.  */
  unsigned force_output : 1;
  /* Set once the variable has been instantiated and its callee
     lists created.  */
  unsigned analyzed : 1;
  /* Set once it has been finalized so we consider it to be output.  */
  unsigned finalized : 1;
  /* Set when variable is scheduled to be assembled.  */
  unsigned output : 1;
  /* Set when function is visible by other units.  */
  unsigned externally_visible : 1;
  /* Set for aliases once they got through assemble_alias.  */
  unsigned alias : 1;
};

/* Every top level asm statement is put into a cgraph_asm_node.  */

struct cgraph_asm_node GTY(())
{
  /* Next asm node.  */
  struct cgraph_asm_node *next;
  /* String for this asm node.  */
  tree asm_str;
  /* Ordering of all cgraph nodes.  */
  int order;
};

extern GTY(()) struct cgraph_node *cgraph_nodes;
extern GTY(()) int cgraph_n_nodes;
extern GTY(()) int cgraph_max_uid;
extern GTY(()) int cgraph_edge_max_uid;
extern GTY(()) int cgraph_max_pid;
extern bool cgraph_global_info_ready;
enum cgraph_state
{
  /* Callgraph is being constructed.  It is safe to add new functions.  */
  CGRAPH_STATE_CONSTRUCTION,
  /* Callgraph is built and IPA passes are being run.  */
  CGRAPH_STATE_IPA,
  /* Callgraph is built and all functions are transformed to SSA form.  */
  CGRAPH_STATE_IPA_SSA,
  /* Functions are now ordered and being passed to RTL expanders.  */
  CGRAPH_STATE_EXPANSION,
  /* All cgraph expansion is done.  */
  CGRAPH_STATE_FINISHED
};
extern enum cgraph_state cgraph_state;
extern bool cgraph_function_flags_ready;
extern GTY(()) struct cgraph_node *cgraph_nodes_queue;
extern GTY(()) struct cgraph_node *cgraph_new_nodes;

extern GTY(()) struct cgraph_asm_node *cgraph_asm_nodes;
extern GTY(()) int cgraph_order;

/* A cgraph node set is a collection of cgraph nodes.  A cgraph node
   can appear in multiple sets. */

struct cgraph_node_set_def GTY(())
{
  htab_t GTY((param_is (struct cgraph_node_set_element_def))) hashtab;
  VEC(cgraph_node_ptr, gc) *nodes;
};

typedef struct cgraph_node_set_def *cgraph_node_set;

DEF_VEC_P(cgraph_node_set);
DEF_VEC_ALLOC_P(cgraph_node_set,gc);
DEF_VEC_ALLOC_P(cgraph_node_set,heap);

/* A cgraph node set element contains an index in the vector of nodes in
   the set. */

struct cgraph_node_set_element_def GTY(())
{
  HOST_WIDE_INT index;
};

typedef struct cgraph_node_set_element_def *cgraph_node_set_element;
typedef const struct cgraph_node_set_element_def *const_cgraph_node_set_element;

typedef struct
{
  cgraph_node_set set;
  unsigned index;
} cgraph_node_set_iterator;

/* In cgraph.c  */
void dump_cgraph (FILE *);
void debug_cgraph (void);
void dump_cgraph_node (FILE *, struct cgraph_node *);
void debug_cgraph_node (struct cgraph_node *);
void cgraph_insert_node_to_hashtable (struct cgraph_node *node);
void cgraph_remove_edge (struct cgraph_edge *);
void cgraph_remove_node (struct cgraph_node *);
void cgraph_release_function_body (struct cgraph_node *);
void cgraph_node_remove_callees (struct cgraph_node *node);
struct cgraph_edge *cgraph_create_edge (struct cgraph_node *,
					struct cgraph_node *,
					gimple, gcov_type, int, int);
struct cgraph_node *cgraph_node (tree);
struct cgraph_node *cgraph_node_for_asm (tree asmname);
struct cgraph_edge *cgraph_edge (struct cgraph_node *, gimple);
void cgraph_set_call_stmt (struct cgraph_edge *, gimple);
void cgraph_update_edges_for_call_stmt (gimple, gimple);
struct cgraph_local_info *cgraph_local_info (tree);
struct cgraph_global_info *cgraph_global_info (tree);
struct cgraph_rtl_info *cgraph_rtl_info (tree);
const char * cgraph_node_name (struct cgraph_node *);
struct cgraph_edge * cgraph_clone_edge (struct cgraph_edge *,
					struct cgraph_node *,
					gimple, gcov_type, int, int, bool);
struct cgraph_node * cgraph_clone_node (struct cgraph_node *, gcov_type, int,
					int, bool);

void cgraph_redirect_edge_callee (struct cgraph_edge *, struct cgraph_node *);

struct cgraph_asm_node *cgraph_add_asm_node (tree);

bool cgraph_function_possibly_inlined_p (tree);
void cgraph_unnest_node (struct cgraph_node *);

enum availability cgraph_function_body_availability (struct cgraph_node *);
bool cgraph_is_master_clone (struct cgraph_node *, bool);
struct cgraph_node *cgraph_master_clone (struct cgraph_node *, bool);
void cgraph_add_new_function (tree, bool);

cgraph_node_set cgraph_node_set_new (void);
cgraph_node_set_iterator cgraph_node_set_find (cgraph_node_set set,
					       struct cgraph_node *node);
void cgraph_node_set_add (cgraph_node_set, struct cgraph_node *);
void cgraph_node_set_remove (cgraph_node_set, struct cgraph_node *);
void dump_cgraph_node_set (FILE *f, cgraph_node_set);
void debug_cgraph_node_set (cgraph_node_set);

/* Return true if iterator CSI points to nothing. */

static inline bool
csi_end_p (cgraph_node_set_iterator csi)
{
  return csi.index >= VEC_length(cgraph_node_ptr, csi.set->nodes);
}

/* Advance iterator CSI. */

static inline void
csi_next (cgraph_node_set_iterator *csi)
{
  csi->index++;
}

/* Return the node pointed to by CSI. */

static inline struct cgraph_node *
csi_node (cgraph_node_set_iterator csi)
{
  return VEC_index (cgraph_node_ptr, csi.set->nodes, csi.index);
}

/* Return an iterator to the first node in SET. */

static inline cgraph_node_set_iterator
csi_start (cgraph_node_set set)
{
  cgraph_node_set_iterator csi;

  csi.set = set;
  csi.index = 0;
  return csi;
}

/* Return true if SET contains NODE. */

static inline bool
cgraph_node_in_set_p (struct cgraph_node *node, cgraph_node_set set)
{
  cgraph_node_set_iterator csi;
  csi = cgraph_node_set_find (set, node);
  return !csi_end_p (csi);
}

/* Return number of nodes in SET. */

static inline size_t
cgraph_node_set_size (cgraph_node_set set)
{
  return htab_elements (set->hashtab);
}

/* In cgraphunit.c  */
void cgraph_finalize_function (tree, bool);
void cgraph_mark_if_needed (tree);
void cgraph_finalize_compilation_unit (void);
void cgraph_optimize (void);
void cgraph_mark_needed_node (struct cgraph_node *);
void cgraph_mark_reachable_node (struct cgraph_node *);
bool cgraph_inline_p (struct cgraph_edge *, const char **reason);
bool cgraph_preserve_function_body_p (tree);
void verify_cgraph (void);
void verify_cgraph_node (struct cgraph_node *);
void cgraph_build_static_cdtor (char which, tree body, int priority);
void cgraph_reset_static_var_maps (void);
void init_cgraph (void);
struct cgraph_node *cgraph_function_versioning (struct cgraph_node *,
						VEC(cgraph_edge_p,heap)*,
						varray_type);
void cgraph_analyze_function (struct cgraph_node *);
struct cgraph_node *save_inline_function_body (struct cgraph_node *);
void record_references_in_initializer (tree);
bool cgraph_process_new_functions (void);

bool cgraph_decide_is_function_needed (struct cgraph_node *);

typedef void (*cgraph_edge_hook)(struct cgraph_edge *, void *);
typedef void (*cgraph_node_hook)(struct cgraph_node *, void *);
typedef void (*cgraph_2edge_hook)(struct cgraph_edge *, struct cgraph_edge *,
				  void *);
typedef void (*cgraph_2node_hook)(struct cgraph_node *, struct cgraph_node *,
				  void *);
struct cgraph_edge_hook_list;
struct cgraph_node_hook_list;
struct cgraph_2edge_hook_list;
struct cgraph_2node_hook_list;
struct cgraph_edge_hook_list *cgraph_add_edge_removal_hook (cgraph_edge_hook, void *);
void cgraph_remove_edge_removal_hook (struct cgraph_edge_hook_list *);
struct cgraph_node_hook_list *cgraph_add_node_removal_hook (cgraph_node_hook,
							    void *);
void cgraph_remove_node_removal_hook (struct cgraph_node_hook_list *);
struct cgraph_2edge_hook_list *cgraph_add_edge_duplication_hook (cgraph_2edge_hook, void *);
void cgraph_remove_edge_duplication_hook (struct cgraph_2edge_hook_list *);
struct cgraph_2node_hook_list *cgraph_add_node_duplication_hook (cgraph_2node_hook, void *);
void cgraph_remove_node_duplication_hook (struct cgraph_2node_hook_list *);

/* In cgraphbuild.c  */
unsigned int rebuild_cgraph_edges (void);
int compute_call_stmt_bb_frequency (basic_block bb);

/* In ipa.c  */
bool cgraph_remove_unreachable_nodes (bool, FILE *);
int cgraph_postorder (struct cgraph_node **);

/* In varpool.c  */

extern GTY(()) struct varpool_node *varpool_nodes_queue;
extern GTY(()) struct varpool_node *varpool_nodes;

struct varpool_node *varpool_node (tree);
struct varpool_node *varpool_node_for_asm (tree asmname);
void varpool_mark_needed_node (struct varpool_node *);
void dump_varpool (FILE *);
void dump_varpool_node (FILE *, struct varpool_node *);

void varpool_finalize_decl (tree);
bool decide_is_variable_needed (struct varpool_node *, tree);
enum availability cgraph_variable_initializer_availability (struct varpool_node *);

bool varpool_assemble_pending_decls (void);
bool varpool_assemble_decl (struct varpool_node *node);
bool varpool_analyze_pending_decls (void);
void varpool_output_debug_info (void);
void varpool_remove_unreferenced_decls (void);
void varpool_empty_needed_queue (void);

/* Walk all reachable static variables.  */
#define FOR_EACH_STATIC_VARIABLE(node) \
   for ((node) = varpool_nodes_queue; (node); (node) = (node)->next_needed)

/* Return first reachable static variable with initializer.  */
static inline struct varpool_node *
varpool_first_static_initializer (void)
{
  struct varpool_node *node;
  for (node = varpool_nodes_queue; node; node = node->next_needed)
    {
      gcc_assert (TREE_CODE (node->decl) == VAR_DECL);
      if (DECL_INITIAL (node->decl))
	return node;
    }
  return NULL;
}

/* Return next reachable static variable with initializer after NODE.  */
static inline struct varpool_node *
varpool_next_static_initializer (struct varpool_node *node)
{
  for (node = node->next_needed; node; node = node->next_needed)
    {
      gcc_assert (TREE_CODE (node->decl) == VAR_DECL);
      if (DECL_INITIAL (node->decl))
	return node;
    }
  return NULL;
}

/* Walk all static variables with initializer set.  */
#define FOR_EACH_STATIC_INITIALIZER(node) \
   for ((node) = varpool_first_static_initializer (); (node); \
        (node) = varpool_next_static_initializer (node))

/* In ipa-inline.c  */
void cgraph_clone_inlined_nodes (struct cgraph_edge *, bool, bool);
void cgraph_mark_inline_edge (struct cgraph_edge *, bool);
bool cgraph_default_inline_p (struct cgraph_node *, const char **);
unsigned int build_cgraph_edges (void);
unsigned int compute_inline_parameters (struct cgraph_node *);


/* Create a new static variable of type TYPE.  */
tree add_new_static_var (tree type);

#endif  /* GCC_CGRAPH_H  */<|MERGE_RESOLUTION|>--- conflicted
+++ resolved
@@ -223,14 +223,10 @@
   struct cgraph_edge *next_caller;
   struct cgraph_edge *prev_callee;
   struct cgraph_edge *next_callee;
-<<<<<<< HEAD
-  tree call_stmt;
+  gimple call_stmt;
   /* The stmt_uid of this call stmt.  This is used by LTO to recover
      the call_stmt when the function is serialized in.  */
   unsigned int lto_stmt_uid;
-=======
-  gimple call_stmt;
->>>>>>> d2e796ad
   PTR GTY ((skip (""))) aux;
   /* When NULL, inline this call.  When non-NULL, points to the explanation
      why function was not inlined.  */

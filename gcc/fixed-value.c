--- conflicted
+++ resolved
@@ -1,9 +1,5 @@
 /* Fixed-point arithmetic support.
-<<<<<<< HEAD
-   Copyright (C) 2006, 2007, 2008, 2009 Free Software Foundation, Inc.
-=======
    Copyright (C) 2006, 2007, 2008, 2009, 2010 Free Software Foundation, Inc.
->>>>>>> 03d20231
 
 This file is part of GCC.
 
@@ -26,11 +22,7 @@
 #include "coretypes.h"
 #include "tm.h"
 #include "tree.h"
-<<<<<<< HEAD
-#include "toplev.h"
-=======
 #include "diagnostic-core.h"
->>>>>>> 03d20231
 
 /* Compare two fixed objects for bitwise identity.  */
 

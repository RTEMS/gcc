--- conflicted
+++ resolved
@@ -122,21 +122,12 @@
   hppa1.0-*-hpux10* | hppa1.1-*-hpux10* | hppa2*-*-hpux10* | \
   hppa1.0-*-hpux11* | hppa1.1-*-hpux11* | hppa2*-*-hpux11* | \
   hppa*64*-*-hpux11*)
-<<<<<<< HEAD
-    out_host_hook_obj=pa-host.o
-    host_xmake_file=pa/x-hpux
-    ;;
-  hppa*-*-linux*)
-    out_host_hook_obj=pa-host.o
-    host_xmake_file=pa/x-linux
-=======
     out_host_hook_obj=host-hpux.o
     host_xmake_file="pa/x-ada x-hpux"
     ;;
   hppa*-*-linux*)
     out_host_hook_obj=host-hpux.o
     host_xmake_file=x-hpux
->>>>>>> 8c044a9c
     ;;
   i370-*-opened* | i370-*-mvs* ) # IBM 360/370/390 Architecture
     host_xm_defines='FATAL_EXIT_CODE=12'

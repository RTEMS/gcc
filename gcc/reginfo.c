--- conflicted
+++ resolved
@@ -634,11 +634,8 @@
      held in REGNO.  If none, we look for the largest floating-point mode.
      If we still didn't find a valid mode, try CCmode.
 
-<<<<<<< HEAD
      The tests use may_gt rather than must_gt because we want N V4SFs to
      win over plain V4SF even though N might be 1.  */
-=======
->>>>>>> 5a462df3
   FOR_EACH_MODE_IN_CLASS (mode, MODE_INT)
     if ((unsigned) hard_regno_nregs[regno][mode] == nregs
 	&& targetm.hard_regno_mode_ok (regno, mode)

/* Compute different info about registers.
   Copyright (C) 1987-2018 Free Software Foundation, Inc.

This file is part of GCC.

GCC is free software; you can redistribute it and/or modify it under
the terms of the GNU General Public License as published by the Free
Software Foundation; either version 3, or (at your option) any later
version.

GCC is distributed in the hope that it will be useful, but WITHOUT ANY
WARRANTY; without even the implied warranty of MERCHANTABILITY or
FITNESS FOR A PARTICULAR PURPOSE.  See the GNU General Public License
for more details.

You should have received a copy of the GNU General Public License
along with GCC; see the file COPYING3.  If not see
<http://www.gnu.org/licenses/>.  */


/* This file contains regscan pass of the compiler and passes for
   dealing with info about modes of pseudo-registers inside
   subregisters.  It also defines some tables of information about the
   hardware registers, function init_reg_sets to initialize the
   tables, and other auxiliary functions to deal with info about
   registers and their classes.  */

#include "config.h"
#include "system.h"
#include "coretypes.h"
#include "backend.h"
#include "target.h"
#include "rtl.h"
#include "tree.h"
#include "df.h"
#include "memmodel.h"
#include "tm_p.h"
#include "insn-config.h"
#include "regs.h"
#include "ira.h"
#include "recog.h"
#include "diagnostic-core.h"
#include "reload.h"
#include "output.h"
#include "tree-pass.h"

/* Maximum register number used in this function, plus one.  */

int max_regno;

/* Used to cache the results of simplifiable_subregs.  SHAPE is the input
   parameter and SIMPLIFIABLE_REGS is the result.  */
struct simplifiable_subreg
{
  simplifiable_subreg (const subreg_shape &);

  subreg_shape shape;
  HARD_REG_SET simplifiable_regs;
};

struct target_hard_regs default_target_hard_regs;
struct target_regs default_target_regs;
#if SWITCHABLE_TARGET
struct target_hard_regs *this_target_hard_regs = &default_target_hard_regs;
struct target_regs *this_target_regs = &default_target_regs;
#endif

/* Data for initializing fixed_regs.  */
static const char initial_fixed_regs[] = FIXED_REGISTERS;

/* Data for initializing call_used_regs.  */
static const char initial_call_used_regs[] = CALL_USED_REGISTERS;

#ifdef CALL_REALLY_USED_REGISTERS
/* Data for initializing call_really_used_regs.  */
static const char initial_call_really_used_regs[] = CALL_REALLY_USED_REGISTERS;
#endif

#ifdef CALL_REALLY_USED_REGISTERS
#define CALL_REALLY_USED_REGNO_P(X)  call_really_used_regs[X]
#else
#define CALL_REALLY_USED_REGNO_P(X)  call_used_regs[X]
#endif

/* Indexed by hard register number, contains 1 for registers
   that are being used for global register decls.
   These must be exempt from ordinary flow analysis
   and are also considered fixed.  */
char global_regs[FIRST_PSEUDO_REGISTER];

/* Declaration for the global register. */
tree global_regs_decl[FIRST_PSEUDO_REGISTER];

/* Same information as REGS_INVALIDATED_BY_CALL but in regset form to be used
   in dataflow more conveniently.  */
regset regs_invalidated_by_call_regset;

/* Same information as FIXED_REG_SET but in regset form.  */
regset fixed_reg_set_regset;

/* The bitmap_obstack is used to hold some static variables that
   should not be reset after each function is compiled.  */
static bitmap_obstack persistent_obstack;

/* Used to initialize reg_alloc_order.  */
#ifdef REG_ALLOC_ORDER
static int initial_reg_alloc_order[FIRST_PSEUDO_REGISTER] = REG_ALLOC_ORDER;
#endif

/* The same information, but as an array of unsigned ints.  We copy from
   these unsigned ints to the table above.  We do this so the tm.h files
   do not have to be aware of the wordsize for machines with <= 64 regs.
   Note that we hard-code 32 here, not HOST_BITS_PER_INT.  */
#define N_REG_INTS  \
  ((FIRST_PSEUDO_REGISTER + (32 - 1)) / 32)

static const unsigned int_reg_class_contents[N_REG_CLASSES][N_REG_INTS]
  = REG_CLASS_CONTENTS;

/* Array containing all of the register names.  */
static const char *const initial_reg_names[] = REGISTER_NAMES;

/* Array containing all of the register class names.  */
const char * reg_class_names[] = REG_CLASS_NAMES;

/* No more global register variables may be declared; true once
   reginfo has been initialized.  */
static int no_global_reg_vars = 0;

/* Given a register bitmap, turn on the bits in a HARD_REG_SET that
   correspond to the hard registers, if any, set in that map.  This
   could be done far more efficiently by having all sorts of special-cases
   with moving single words, but probably isn't worth the trouble.  */
void
reg_set_to_hard_reg_set (HARD_REG_SET *to, const_bitmap from)
{
  unsigned i;
  bitmap_iterator bi;

  EXECUTE_IF_SET_IN_BITMAP (from, 0, i, bi)
    {
      if (i >= FIRST_PSEUDO_REGISTER)
	return;
      SET_HARD_REG_BIT (*to, i);
    }
}

/* Function called only once per target_globals to initialize the
   target_hard_regs structure.  Once this is done, various switches
   may override.  */
void
init_reg_sets (void)
{
  int i, j;

  /* First copy the register information from the initial int form into
     the regsets.  */

  for (i = 0; i < N_REG_CLASSES; i++)
    {
      CLEAR_HARD_REG_SET (reg_class_contents[i]);

      /* Note that we hard-code 32 here, not HOST_BITS_PER_INT.  */
      for (j = 0; j < FIRST_PSEUDO_REGISTER; j++)
	if (int_reg_class_contents[i][j / 32]
	    & ((unsigned) 1 << (j % 32)))
	  SET_HARD_REG_BIT (reg_class_contents[i], j);
    }

  /* Sanity check: make sure the target macros FIXED_REGISTERS and
     CALL_USED_REGISTERS had the right number of initializers.  */
  gcc_assert (sizeof fixed_regs == sizeof initial_fixed_regs);
  gcc_assert (sizeof call_used_regs == sizeof initial_call_used_regs);
#ifdef CALL_REALLY_USED_REGISTERS
  gcc_assert (sizeof call_really_used_regs
	      == sizeof initial_call_really_used_regs);
#endif
#ifdef REG_ALLOC_ORDER
  gcc_assert (sizeof reg_alloc_order == sizeof initial_reg_alloc_order);
#endif
  gcc_assert (sizeof reg_names == sizeof initial_reg_names);

  memcpy (fixed_regs, initial_fixed_regs, sizeof fixed_regs);
  memcpy (call_used_regs, initial_call_used_regs, sizeof call_used_regs);
#ifdef CALL_REALLY_USED_REGISTERS
  memcpy (call_really_used_regs, initial_call_really_used_regs,
	  sizeof call_really_used_regs);
#endif
#ifdef REG_ALLOC_ORDER
  memcpy (reg_alloc_order, initial_reg_alloc_order, sizeof reg_alloc_order);
#endif
  memcpy (reg_names, initial_reg_names, sizeof reg_names);

  SET_HARD_REG_SET (accessible_reg_set);
  SET_HARD_REG_SET (operand_reg_set);
}

/* We need to save copies of some of the register information which
   can be munged by command-line switches so we can restore it during
   subsequent back-end reinitialization.  */
static char saved_fixed_regs[FIRST_PSEUDO_REGISTER];
static char saved_call_used_regs[FIRST_PSEUDO_REGISTER];
#ifdef CALL_REALLY_USED_REGISTERS
static char saved_call_really_used_regs[FIRST_PSEUDO_REGISTER];
#endif
static const char *saved_reg_names[FIRST_PSEUDO_REGISTER];
static HARD_REG_SET saved_accessible_reg_set;
static HARD_REG_SET saved_operand_reg_set;

/* Save the register information.  */
void
save_register_info (void)
{
  /* Sanity check:  make sure the target macros FIXED_REGISTERS and
     CALL_USED_REGISTERS had the right number of initializers.  */
  gcc_assert (sizeof fixed_regs == sizeof saved_fixed_regs);
  gcc_assert (sizeof call_used_regs == sizeof saved_call_used_regs);
  memcpy (saved_fixed_regs, fixed_regs, sizeof fixed_regs);
  memcpy (saved_call_used_regs, call_used_regs, sizeof call_used_regs);

  /* Likewise for call_really_used_regs.  */
#ifdef CALL_REALLY_USED_REGISTERS
  gcc_assert (sizeof call_really_used_regs
	      == sizeof saved_call_really_used_regs);
  memcpy (saved_call_really_used_regs, call_really_used_regs,
	  sizeof call_really_used_regs);
#endif

  /* And similarly for reg_names.  */
  gcc_assert (sizeof reg_names == sizeof saved_reg_names);
  memcpy (saved_reg_names, reg_names, sizeof reg_names);
  COPY_HARD_REG_SET (saved_accessible_reg_set, accessible_reg_set);
  COPY_HARD_REG_SET (saved_operand_reg_set, operand_reg_set);
}

/* Restore the register information.  */
static void
restore_register_info (void)
{
  memcpy (fixed_regs, saved_fixed_regs, sizeof fixed_regs);
  memcpy (call_used_regs, saved_call_used_regs, sizeof call_used_regs);

#ifdef CALL_REALLY_USED_REGISTERS
  memcpy (call_really_used_regs, saved_call_really_used_regs,
	  sizeof call_really_used_regs);
#endif

  memcpy (reg_names, saved_reg_names, sizeof reg_names);
  COPY_HARD_REG_SET (accessible_reg_set, saved_accessible_reg_set);
  COPY_HARD_REG_SET (operand_reg_set, saved_operand_reg_set);
}

/* After switches have been processed, which perhaps alter
   `fixed_regs' and `call_used_regs', convert them to HARD_REG_SETs.  */
static void
init_reg_sets_1 (void)
{
  unsigned int i, j;
  unsigned int /* machine_mode */ m;

  restore_register_info ();

#ifdef REG_ALLOC_ORDER
  for (i = 0; i < FIRST_PSEUDO_REGISTER; i++)
    inv_reg_alloc_order[reg_alloc_order[i]] = i;
#endif

  /* Let the target tweak things if necessary.  */

  targetm.conditional_register_usage ();

  /* Compute number of hard regs in each class.  */

  memset (reg_class_size, 0, sizeof reg_class_size);
  for (i = 0; i < N_REG_CLASSES; i++)
    {
      bool any_nonfixed = false;
      for (j = 0; j < FIRST_PSEUDO_REGISTER; j++)	
	if (TEST_HARD_REG_BIT (reg_class_contents[i], j))
	  {
	    reg_class_size[i]++;
	    if (!fixed_regs[j])
	      any_nonfixed = true;
	  }
      class_only_fixed_regs[i] = !any_nonfixed;
    }

  /* Initialize the table of subunions.
     reg_class_subunion[I][J] gets the largest-numbered reg-class
     that is contained in the union of classes I and J.  */

  memset (reg_class_subunion, 0, sizeof reg_class_subunion);
  for (i = 0; i < N_REG_CLASSES; i++)
    {
      for (j = 0; j < N_REG_CLASSES; j++)
	{
	  HARD_REG_SET c;
	  int k;

	  COPY_HARD_REG_SET (c, reg_class_contents[i]);
	  IOR_HARD_REG_SET (c, reg_class_contents[j]);
	  for (k = 0; k < N_REG_CLASSES; k++)
	    if (hard_reg_set_subset_p (reg_class_contents[k], c)
		&& !hard_reg_set_subset_p (reg_class_contents[k],
					  reg_class_contents
					  [(int) reg_class_subunion[i][j]]))
	      reg_class_subunion[i][j] = (enum reg_class) k;
	}
    }

  /* Initialize the table of superunions.
     reg_class_superunion[I][J] gets the smallest-numbered reg-class
     containing the union of classes I and J.  */

  memset (reg_class_superunion, 0, sizeof reg_class_superunion);
  for (i = 0; i < N_REG_CLASSES; i++)
    {
      for (j = 0; j < N_REG_CLASSES; j++)
	{
	  HARD_REG_SET c;
	  int k;

	  COPY_HARD_REG_SET (c, reg_class_contents[i]);
	  IOR_HARD_REG_SET (c, reg_class_contents[j]);
	  for (k = 0; k < N_REG_CLASSES; k++)
	    if (hard_reg_set_subset_p (c, reg_class_contents[k]))
	      break;

	  reg_class_superunion[i][j] = (enum reg_class) k;
	}
    }

  /* Initialize the tables of subclasses and superclasses of each reg class.
     First clear the whole table, then add the elements as they are found.  */

  for (i = 0; i < N_REG_CLASSES; i++)
    {
      for (j = 0; j < N_REG_CLASSES; j++)
	reg_class_subclasses[i][j] = LIM_REG_CLASSES;
    }

  for (i = 0; i < N_REG_CLASSES; i++)
    {
      if (i == (int) NO_REGS)
	continue;

      for (j = i + 1; j < N_REG_CLASSES; j++)
	if (hard_reg_set_subset_p (reg_class_contents[i],
				  reg_class_contents[j]))
	  {
	    /* Reg class I is a subclass of J.
	       Add J to the table of superclasses of I.  */
	    enum reg_class *p;

	    /* Add I to the table of superclasses of J.  */
	    p = &reg_class_subclasses[j][0];
	    while (*p != LIM_REG_CLASSES) p++;
	    *p = (enum reg_class) i;
	  }
    }

  /* Initialize "constant" tables.  */

  CLEAR_HARD_REG_SET (fixed_reg_set);
  CLEAR_HARD_REG_SET (call_used_reg_set);
  CLEAR_HARD_REG_SET (call_fixed_reg_set);
  CLEAR_HARD_REG_SET (regs_invalidated_by_call);
  if (!regs_invalidated_by_call_regset)
    {
      bitmap_obstack_initialize (&persistent_obstack);
      regs_invalidated_by_call_regset = ALLOC_REG_SET (&persistent_obstack);
    }
  else
    CLEAR_REG_SET (regs_invalidated_by_call_regset);
  if (!fixed_reg_set_regset)
    fixed_reg_set_regset = ALLOC_REG_SET (&persistent_obstack);
  else
    CLEAR_REG_SET (fixed_reg_set_regset);

  AND_HARD_REG_SET (operand_reg_set, accessible_reg_set);
  for (i = 0; i < FIRST_PSEUDO_REGISTER; i++)
    {
      /* As a special exception, registers whose class is NO_REGS are
	 not accepted by `register_operand'.  The reason for this change
	 is to allow the representation of special architecture artifacts
	 (such as a condition code register) without extending the rtl
	 definitions.  Since registers of class NO_REGS cannot be used
	 as registers in any case where register classes are examined,
	 it is better to apply this exception in a target-independent way.  */
      if (REGNO_REG_CLASS (i) == NO_REGS)
	CLEAR_HARD_REG_BIT (operand_reg_set, i);

      /* If a register is too limited to be treated as a register operand,
	 then it should never be allocated to a pseudo.  */
      if (!TEST_HARD_REG_BIT (operand_reg_set, i))
	{
	  fixed_regs[i] = 1;
	  call_used_regs[i] = 1;
	}

      /* call_used_regs must include fixed_regs.  */
      gcc_assert (!fixed_regs[i] || call_used_regs[i]);
#ifdef CALL_REALLY_USED_REGISTERS
      /* call_used_regs must include call_really_used_regs.  */
      gcc_assert (!call_really_used_regs[i] || call_used_regs[i]);
#endif

      if (fixed_regs[i])
	{
	  SET_HARD_REG_BIT (fixed_reg_set, i);
	  SET_REGNO_REG_SET (fixed_reg_set_regset, i);
	}

      if (call_used_regs[i])
	SET_HARD_REG_BIT (call_used_reg_set, i);

      /* There are a couple of fixed registers that we know are safe to
	 exclude from being clobbered by calls:

	 The frame pointer is always preserved across calls.  The arg
	 pointer is if it is fixed.  The stack pointer usually is,
	 unless TARGET_RETURN_POPS_ARGS, in which case an explicit
	 CLOBBER will be present.  If we are generating PIC code, the
	 PIC offset table register is preserved across calls, though the
	 target can override that.  */

      if (i == STACK_POINTER_REGNUM)
	;
      else if (global_regs[i])
        {
	  SET_HARD_REG_BIT (regs_invalidated_by_call, i);
	  SET_REGNO_REG_SET (regs_invalidated_by_call_regset, i);
	}
      else if (i == FRAME_POINTER_REGNUM)
	;
      else if (!HARD_FRAME_POINTER_IS_FRAME_POINTER
	       && i == HARD_FRAME_POINTER_REGNUM)
	;
      else if (FRAME_POINTER_REGNUM != ARG_POINTER_REGNUM
	       && i == ARG_POINTER_REGNUM && fixed_regs[i])
	;
      else if (!PIC_OFFSET_TABLE_REG_CALL_CLOBBERED
	       && i == (unsigned) PIC_OFFSET_TABLE_REGNUM && fixed_regs[i])
	;
      else if (CALL_REALLY_USED_REGNO_P (i))
        {
	  SET_HARD_REG_BIT (regs_invalidated_by_call, i);
	  SET_REGNO_REG_SET (regs_invalidated_by_call_regset, i);
        }
    }

  COPY_HARD_REG_SET (call_fixed_reg_set, fixed_reg_set);
  COPY_HARD_REG_SET (fixed_nonglobal_reg_set, fixed_reg_set);

  /* Preserve global registers if called more than once.  */
  for (i = 0; i < FIRST_PSEUDO_REGISTER; i++)
    {
      if (global_regs[i])
	{
	  fixed_regs[i] = call_used_regs[i] = 1;
	  SET_HARD_REG_BIT (fixed_reg_set, i);
	  SET_HARD_REG_BIT (call_used_reg_set, i);
	  SET_HARD_REG_BIT (call_fixed_reg_set, i);
	}
    }

  memset (have_regs_of_mode, 0, sizeof (have_regs_of_mode));
  memset (contains_reg_of_mode, 0, sizeof (contains_reg_of_mode));
  for (m = 0; m < (unsigned int) MAX_MACHINE_MODE; m++)
    {
      HARD_REG_SET ok_regs, ok_regs2;
      CLEAR_HARD_REG_SET (ok_regs);
      CLEAR_HARD_REG_SET (ok_regs2);
      for (j = 0; j < FIRST_PSEUDO_REGISTER; j++)
	if (!TEST_HARD_REG_BIT (fixed_nonglobal_reg_set, j)
	    && targetm.hard_regno_mode_ok (j, (machine_mode) m))
	  {
	    SET_HARD_REG_BIT (ok_regs, j);
	    if (!fixed_regs[j])
	      SET_HARD_REG_BIT (ok_regs2, j);
	  }

      for (i = 0; i < N_REG_CLASSES; i++)
	if ((targetm.class_max_nregs ((reg_class_t) i, (machine_mode) m)
	     <= reg_class_size[i])
	    && hard_reg_set_intersect_p (ok_regs, reg_class_contents[i]))
	  {
	     contains_reg_of_mode[i][m] = 1;
	     if (hard_reg_set_intersect_p (ok_regs2, reg_class_contents[i]))
	       {
		 have_regs_of_mode[m] = 1;
		 contains_allocatable_reg_of_mode[i][m] = 1;
	       }
	  }
     }
}

/* Compute the table of register modes.
   These values are used to record death information for individual registers
   (as opposed to a multi-register mode).
   This function might be invoked more than once, if the target has support
   for changing register usage conventions on a per-function basis.
*/
void
init_reg_modes_target (void)
{
  int i, j;

  for (i = 0; i < FIRST_PSEUDO_REGISTER; i++)
    for (j = 0; j < MAX_MACHINE_MODE; j++)
      this_target_regs->x_hard_regno_nregs[i][j]
	= targetm.hard_regno_nregs (i, (machine_mode) j);

  for (i = 0; i < FIRST_PSEUDO_REGISTER; i++)
    {
      reg_raw_mode[i] = choose_hard_reg_mode (i, 1, false);

      /* If we couldn't find a valid mode, just use the previous mode
	 if it is suitable, otherwise fall back on word_mode.  */
      if (reg_raw_mode[i] == VOIDmode)
    	{
	  if (i > 0 && hard_regno_nregs (i, reg_raw_mode[i - 1]) == 1)
	    reg_raw_mode[i] = reg_raw_mode[i - 1];
	  else
	    reg_raw_mode[i] = word_mode;
	}
    }
}

/* Finish initializing the register sets and initialize the register modes.
   This function might be invoked more than once, if the target has support
   for changing register usage conventions on a per-function basis.
*/
void
init_regs (void)
{
  /* This finishes what was started by init_reg_sets, but couldn't be done
     until after register usage was specified.  */
  init_reg_sets_1 ();
}

/* The same as previous function plus initializing IRA.  */
void
reinit_regs (void)
{
  init_regs ();
  /* caller_save needs to be re-initialized.  */
  caller_save_initialized_p = false;
  if (this_target_rtl->target_specific_initialized)
    {
      ira_init ();
      recog_init ();
    }
}

/* Initialize some fake stack-frame MEM references for use in
   memory_move_secondary_cost.  */
void
init_fake_stack_mems (void)
{
  int i;

  for (i = 0; i < MAX_MACHINE_MODE; i++)
    top_of_stack[i] = gen_rtx_MEM ((machine_mode) i, stack_pointer_rtx);
}


/* Compute cost of moving data from a register of class FROM to one of
   TO, using MODE.  */

int
register_move_cost (machine_mode mode, reg_class_t from, reg_class_t to)
{
  return targetm.register_move_cost (mode, from, to);
}

/* Compute cost of moving registers to/from memory.  */

int
memory_move_cost (machine_mode mode, reg_class_t rclass, bool in)
{
  return targetm.memory_move_cost (mode, rclass, in);
}

/* Compute extra cost of moving registers to/from memory due to reloads.
   Only needed if secondary reloads are required for memory moves.  */
int
memory_move_secondary_cost (machine_mode mode, reg_class_t rclass,
			    bool in)
{
  reg_class_t altclass;
  int partial_cost = 0;
  /* We need a memory reference to feed to SECONDARY... macros.  */
  /* mem may be unused even if the SECONDARY_ macros are defined.  */
  rtx mem ATTRIBUTE_UNUSED = top_of_stack[(int) mode];

  altclass = secondary_reload_class (in ? 1 : 0, rclass, mode, mem);

  if (altclass == NO_REGS)
    return 0;

  if (in)
    partial_cost = register_move_cost (mode, altclass, rclass);
  else
    partial_cost = register_move_cost (mode, rclass, altclass);

  if (rclass == altclass)
    /* This isn't simply a copy-to-temporary situation.  Can't guess
       what it is, so TARGET_MEMORY_MOVE_COST really ought not to be
       calling here in that case.

       I'm tempted to put in an assert here, but returning this will
       probably only give poor estimates, which is what we would've
       had before this code anyways.  */
    return partial_cost;

  /* Check if the secondary reload register will also need a
     secondary reload.  */
  return memory_move_secondary_cost (mode, altclass, in) + partial_cost;
}

/* Return a machine mode that is legitimate for hard reg REGNO and large
   enough to save nregs.  If we can't find one, return VOIDmode.
   If CALL_SAVED is true, only consider modes that are call saved.  */
machine_mode
choose_hard_reg_mode (unsigned int regno ATTRIBUTE_UNUSED,
		      unsigned int nregs, bool call_saved)
{
  unsigned int /* machine_mode */ m;
  machine_mode found_mode = VOIDmode, mode;

  /* We first look for the largest integer mode that can be validly
     held in REGNO.  If none, we look for the largest floating-point mode.
     If we still didn't find a valid mode, try CCmode.

<<<<<<< HEAD
     The tests use may_gt rather than must_gt because we want (for example)
=======
     The tests use maybe_gt rather than known_gt because we want (for example)
>>>>>>> 70783a86
     N V4SFs to win over plain V4SF even though N might be 1.  */
  FOR_EACH_MODE_IN_CLASS (mode, MODE_INT)
    if (hard_regno_nregs (regno, mode) == nregs
	&& targetm.hard_regno_mode_ok (regno, mode)
	&& (!call_saved
	    || !targetm.hard_regno_call_part_clobbered (regno, mode))
<<<<<<< HEAD
	&& may_gt (GET_MODE_SIZE (mode), GET_MODE_SIZE (found_mode)))
=======
	&& maybe_gt (GET_MODE_SIZE (mode), GET_MODE_SIZE (found_mode)))
>>>>>>> 70783a86
      found_mode = mode;

  FOR_EACH_MODE_IN_CLASS (mode, MODE_FLOAT)
    if (hard_regno_nregs (regno, mode) == nregs
	&& targetm.hard_regno_mode_ok (regno, mode)
	&& (!call_saved
	    || !targetm.hard_regno_call_part_clobbered (regno, mode))
<<<<<<< HEAD
	&& may_gt (GET_MODE_SIZE (mode), GET_MODE_SIZE (found_mode)))
=======
	&& maybe_gt (GET_MODE_SIZE (mode), GET_MODE_SIZE (found_mode)))
>>>>>>> 70783a86
      found_mode = mode;

  FOR_EACH_MODE_IN_CLASS (mode, MODE_VECTOR_FLOAT)
    if (hard_regno_nregs (regno, mode) == nregs
	&& targetm.hard_regno_mode_ok (regno, mode)
	&& (!call_saved
	    || !targetm.hard_regno_call_part_clobbered (regno, mode))
<<<<<<< HEAD
	&& may_gt (GET_MODE_SIZE (mode), GET_MODE_SIZE (found_mode)))
=======
	&& maybe_gt (GET_MODE_SIZE (mode), GET_MODE_SIZE (found_mode)))
>>>>>>> 70783a86
      found_mode = mode;

  FOR_EACH_MODE_IN_CLASS (mode, MODE_VECTOR_INT)
    if (hard_regno_nregs (regno, mode) == nregs
	&& targetm.hard_regno_mode_ok (regno, mode)
	&& (!call_saved
	    || !targetm.hard_regno_call_part_clobbered (regno, mode))
<<<<<<< HEAD
	&& may_gt (GET_MODE_SIZE (mode), GET_MODE_SIZE (found_mode)))
=======
	&& maybe_gt (GET_MODE_SIZE (mode), GET_MODE_SIZE (found_mode)))
>>>>>>> 70783a86
      found_mode = mode;

  if (found_mode != VOIDmode)
    return found_mode;

  /* Iterate over all of the CCmodes.  */
  for (m = (unsigned int) CCmode; m < (unsigned int) NUM_MACHINE_MODES; ++m)
    {
      mode = (machine_mode) m;
      if (hard_regno_nregs (regno, mode) == nregs
	  && targetm.hard_regno_mode_ok (regno, mode)
	  && (!call_saved
	      || !targetm.hard_regno_call_part_clobbered (regno, mode)))
	return mode;
    }

  /* We can't find a mode valid for this register.  */
  return VOIDmode;
}

/* Specify the usage characteristics of the register named NAME.
   It should be a fixed register if FIXED and a
   call-used register if CALL_USED.  */
void
fix_register (const char *name, int fixed, int call_used)
{
  int i;
  int reg, nregs;

  /* Decode the name and update the primary form of
     the register info.  */

  if ((reg = decode_reg_name_and_count (name, &nregs)) >= 0)
    {
      gcc_assert (nregs >= 1);
      for (i = reg; i < reg + nregs; i++)
	{
	  if ((i == STACK_POINTER_REGNUM
#ifdef HARD_FRAME_POINTER_REGNUM
	       || i == HARD_FRAME_POINTER_REGNUM
#else
	       || i == FRAME_POINTER_REGNUM
#endif
	       )
	      && (fixed == 0 || call_used == 0))
	    {
	      switch (fixed)
		{
		case 0:
		  switch (call_used)
		    {
		    case 0:
		      error ("can%'t use %qs as a call-saved register", name);
		      break;

		    case 1:
		      error ("can%'t use %qs as a call-used register", name);
		      break;

		    default:
		      gcc_unreachable ();
		    }
		  break;

		case 1:
		  switch (call_used)
		    {
		    case 1:
		      error ("can%'t use %qs as a fixed register", name);
		      break;

		    case 0:
		    default:
		      gcc_unreachable ();
		    }
		  break;

		default:
		  gcc_unreachable ();
		}
	    }
	  else
	    {
	      fixed_regs[i] = fixed;
	      call_used_regs[i] = call_used;
#ifdef CALL_REALLY_USED_REGISTERS
	      if (fixed == 0)
		call_really_used_regs[i] = call_used;
#endif
	    }
	}
    }
  else
    {
      warning (0, "unknown register name: %s", name);
    }
}

/* Mark register number I as global.  */
void
globalize_reg (tree decl, int i)
{
  location_t loc = DECL_SOURCE_LOCATION (decl);

#ifdef STACK_REGS
  if (IN_RANGE (i, FIRST_STACK_REG, LAST_STACK_REG))
    {
      error ("stack register used for global register variable");
      return;
    }
#endif

  if (fixed_regs[i] == 0 && no_global_reg_vars)
    error_at (loc, "global register variable follows a function definition");

  if (global_regs[i])
    {
      warning_at (loc, 0, 
		  "register of %qD used for multiple global register variables",
		  decl);
      inform (DECL_SOURCE_LOCATION (global_regs_decl[i]),
	      "conflicts with %qD", global_regs_decl[i]); 
      return;
    }

  if (call_used_regs[i] && ! fixed_regs[i])
    warning_at (loc, 0, "call-clobbered register used for global register variable");

  global_regs[i] = 1;
  global_regs_decl[i] = decl;

  /* If we're globalizing the frame pointer, we need to set the
     appropriate regs_invalidated_by_call bit, even if it's already
     set in fixed_regs.  */
  if (i != STACK_POINTER_REGNUM)
    {
      SET_HARD_REG_BIT (regs_invalidated_by_call, i);
      SET_REGNO_REG_SET (regs_invalidated_by_call_regset, i);
    }

  /* If already fixed, nothing else to do.  */
  if (fixed_regs[i])
    return;

  fixed_regs[i] = call_used_regs[i] = 1;
#ifdef CALL_REALLY_USED_REGISTERS
  call_really_used_regs[i] = 1;
#endif

  SET_HARD_REG_BIT (fixed_reg_set, i);
  SET_HARD_REG_BIT (call_used_reg_set, i);
  SET_HARD_REG_BIT (call_fixed_reg_set, i);

  reinit_regs ();
}


/* Structure used to record preferences of given pseudo.  */
struct reg_pref
{
  /* (enum reg_class) prefclass is the preferred class.  May be
     NO_REGS if no class is better than memory.  */
  char prefclass;

  /* altclass is a register class that we should use for allocating
     pseudo if no register in the preferred class is available.
     If no register in this class is available, memory is preferred.

     It might appear to be more general to have a bitmask of classes here,
     but since it is recommended that there be a class corresponding to the
     union of most major pair of classes, that generality is not required.  */
  char altclass;

  /* allocnoclass is a register class that IRA uses for allocating
     the pseudo.  */
  char allocnoclass;
};

/* Record preferences of each pseudo.  This is available after RA is
   run.  */
static struct reg_pref *reg_pref;

/* Current size of reg_info.  */
static int reg_info_size;
/* Max_reg_num still last resize_reg_info call.  */
static int max_regno_since_last_resize;

/* Return the reg_class in which pseudo reg number REGNO is best allocated.
   This function is sometimes called before the info has been computed.
   When that happens, just return GENERAL_REGS, which is innocuous.  */
enum reg_class
reg_preferred_class (int regno)
{
  if (reg_pref == 0)
    return GENERAL_REGS;

  gcc_assert (regno < reg_info_size);
  return (enum reg_class) reg_pref[regno].prefclass;
}

enum reg_class
reg_alternate_class (int regno)
{
  if (reg_pref == 0)
    return ALL_REGS;

  gcc_assert (regno < reg_info_size);
  return (enum reg_class) reg_pref[regno].altclass;
}

/* Return the reg_class which is used by IRA for its allocation.  */
enum reg_class
reg_allocno_class (int regno)
{
  if (reg_pref == 0)
    return NO_REGS;

  gcc_assert (regno < reg_info_size);
  return (enum reg_class) reg_pref[regno].allocnoclass;
}



/* Allocate space for reg info and initilize it.  */
static void
allocate_reg_info (void)
{
  int i;

  max_regno_since_last_resize = max_reg_num ();
  reg_info_size = max_regno_since_last_resize * 3 / 2 + 1;
  gcc_assert (! reg_pref && ! reg_renumber);
  reg_renumber = XNEWVEC (short, reg_info_size);
  reg_pref = XCNEWVEC (struct reg_pref, reg_info_size);
  memset (reg_renumber, -1, reg_info_size * sizeof (short));
  for (i = 0; i < reg_info_size; i++)
    {
      reg_pref[i].prefclass = GENERAL_REGS;
      reg_pref[i].altclass = ALL_REGS;
      reg_pref[i].allocnoclass = GENERAL_REGS;
    }
}


/* Resize reg info. The new elements will be initialized.  Return TRUE
   if new pseudos were added since the last call.  */
bool
resize_reg_info (void)
{
  int old, i;
  bool change_p;

  if (reg_pref == NULL)
    {
      allocate_reg_info ();
      return true;
    }
  change_p = max_regno_since_last_resize != max_reg_num ();
  max_regno_since_last_resize = max_reg_num ();
  if (reg_info_size >= max_reg_num ())
    return change_p;
  old = reg_info_size;
  reg_info_size = max_reg_num () * 3 / 2 + 1;
  gcc_assert (reg_pref && reg_renumber);
  reg_renumber = XRESIZEVEC (short, reg_renumber, reg_info_size);
  reg_pref = XRESIZEVEC (struct reg_pref, reg_pref, reg_info_size);
  memset (reg_pref + old, -1,
	  (reg_info_size - old) * sizeof (struct reg_pref));
  memset (reg_renumber + old, -1, (reg_info_size - old) * sizeof (short));
  for (i = old; i < reg_info_size; i++)
    {
      reg_pref[i].prefclass = GENERAL_REGS;
      reg_pref[i].altclass = ALL_REGS;
      reg_pref[i].allocnoclass = GENERAL_REGS;
    }
  return true;
}


/* Free up the space allocated by allocate_reg_info.  */
void
free_reg_info (void)
{
  if (reg_pref)
    {
      free (reg_pref);
      reg_pref = NULL;
    }

  if (reg_renumber)
    {
      free (reg_renumber);
      reg_renumber = NULL;
    }
}

/* Initialize some global data for this pass.  */
static unsigned int
reginfo_init (void)
{
  if (df)
    df_compute_regs_ever_live (true);

  /* This prevents dump_reg_info from losing if called
     before reginfo is run.  */
  reg_pref = NULL;
  reg_info_size = max_regno_since_last_resize = 0;
  /* No more global register variables may be declared.  */
  no_global_reg_vars = 1;
  return 1;
}

namespace {

const pass_data pass_data_reginfo_init =
{
  RTL_PASS, /* type */
  "reginfo", /* name */
  OPTGROUP_NONE, /* optinfo_flags */
  TV_NONE, /* tv_id */
  0, /* properties_required */
  0, /* properties_provided */
  0, /* properties_destroyed */
  0, /* todo_flags_start */
  0, /* todo_flags_finish */
};

class pass_reginfo_init : public rtl_opt_pass
{
public:
  pass_reginfo_init (gcc::context *ctxt)
    : rtl_opt_pass (pass_data_reginfo_init, ctxt)
  {}

  /* opt_pass methods: */
  virtual unsigned int execute (function *) { return reginfo_init (); }

}; // class pass_reginfo_init

} // anon namespace

rtl_opt_pass *
make_pass_reginfo_init (gcc::context *ctxt)
{
  return new pass_reginfo_init (ctxt);
}



/* Set up preferred, alternate, and allocno classes for REGNO as
   PREFCLASS, ALTCLASS, and ALLOCNOCLASS.  */
void
setup_reg_classes (int regno,
		   enum reg_class prefclass, enum reg_class altclass,
		   enum reg_class allocnoclass)
{
  if (reg_pref == NULL)
    return;
  gcc_assert (reg_info_size >= max_reg_num ());
  reg_pref[regno].prefclass = prefclass;
  reg_pref[regno].altclass = altclass;
  reg_pref[regno].allocnoclass = allocnoclass;
}


/* This is the `regscan' pass of the compiler, run just before cse and
   again just before loop.  It finds the first and last use of each
   pseudo-register.  */

static void reg_scan_mark_refs (rtx, rtx_insn *);

void
reg_scan (rtx_insn *f, unsigned int nregs ATTRIBUTE_UNUSED)
{
  rtx_insn *insn;

  timevar_push (TV_REG_SCAN);

  for (insn = f; insn; insn = NEXT_INSN (insn))
    if (INSN_P (insn))
      {
	reg_scan_mark_refs (PATTERN (insn), insn);
	if (REG_NOTES (insn))
	  reg_scan_mark_refs (REG_NOTES (insn), insn);
      }

  timevar_pop (TV_REG_SCAN);
}


/* X is the expression to scan.  INSN is the insn it appears in.
   NOTE_FLAG is nonzero if X is from INSN's notes rather than its body.
   We should only record information for REGs with numbers
   greater than or equal to MIN_REGNO.  */
static void
reg_scan_mark_refs (rtx x, rtx_insn *insn)
{
  enum rtx_code code;
  rtx dest;
  rtx note;

  if (!x)
    return;
  code = GET_CODE (x);
  switch (code)
    {
    case CONST:
    CASE_CONST_ANY:
    case CC0:
    case PC:
    case SYMBOL_REF:
    case LABEL_REF:
    case ADDR_VEC:
    case ADDR_DIFF_VEC:
    case REG:
      return;

    case EXPR_LIST:
      if (XEXP (x, 0))
	reg_scan_mark_refs (XEXP (x, 0), insn);
      if (XEXP (x, 1))
	reg_scan_mark_refs (XEXP (x, 1), insn);
      break;

    case INSN_LIST:
    case INT_LIST:
      if (XEXP (x, 1))
	reg_scan_mark_refs (XEXP (x, 1), insn);
      break;

    case CLOBBER:
      if (MEM_P (XEXP (x, 0)))
	reg_scan_mark_refs (XEXP (XEXP (x, 0), 0), insn);
      break;

    case SET:
      /* Count a set of the destination if it is a register.  */
      for (dest = SET_DEST (x);
	   GET_CODE (dest) == SUBREG || GET_CODE (dest) == STRICT_LOW_PART
	   || GET_CODE (dest) == ZERO_EXTRACT;
	   dest = XEXP (dest, 0))
	;

      /* If this is setting a pseudo from another pseudo or the sum of a
	 pseudo and a constant integer and the other pseudo is known to be
	 a pointer, set the destination to be a pointer as well.

	 Likewise if it is setting the destination from an address or from a
	 value equivalent to an address or to the sum of an address and
	 something else.

	 But don't do any of this if the pseudo corresponds to a user
	 variable since it should have already been set as a pointer based
	 on the type.  */

      if (REG_P (SET_DEST (x))
	  && REGNO (SET_DEST (x)) >= FIRST_PSEUDO_REGISTER
	  /* If the destination pseudo is set more than once, then other
	     sets might not be to a pointer value (consider access to a
	     union in two threads of control in the presence of global
	     optimizations).  So only set REG_POINTER on the destination
	     pseudo if this is the only set of that pseudo.  */
	  && DF_REG_DEF_COUNT (REGNO (SET_DEST (x))) == 1
	  && ! REG_USERVAR_P (SET_DEST (x))
	  && ! REG_POINTER (SET_DEST (x))
	  && ((REG_P (SET_SRC (x))
	       && REG_POINTER (SET_SRC (x)))
	      || ((GET_CODE (SET_SRC (x)) == PLUS
		   || GET_CODE (SET_SRC (x)) == LO_SUM)
		  && CONST_INT_P (XEXP (SET_SRC (x), 1))
		  && REG_P (XEXP (SET_SRC (x), 0))
		  && REG_POINTER (XEXP (SET_SRC (x), 0)))
	      || GET_CODE (SET_SRC (x)) == CONST
	      || GET_CODE (SET_SRC (x)) == SYMBOL_REF
	      || GET_CODE (SET_SRC (x)) == LABEL_REF
	      || (GET_CODE (SET_SRC (x)) == HIGH
		  && (GET_CODE (XEXP (SET_SRC (x), 0)) == CONST
		      || GET_CODE (XEXP (SET_SRC (x), 0)) == SYMBOL_REF
		      || GET_CODE (XEXP (SET_SRC (x), 0)) == LABEL_REF))
	      || ((GET_CODE (SET_SRC (x)) == PLUS
		   || GET_CODE (SET_SRC (x)) == LO_SUM)
		  && (GET_CODE (XEXP (SET_SRC (x), 1)) == CONST
		      || GET_CODE (XEXP (SET_SRC (x), 1)) == SYMBOL_REF
		      || GET_CODE (XEXP (SET_SRC (x), 1)) == LABEL_REF))
	      || ((note = find_reg_note (insn, REG_EQUAL, 0)) != 0
		  && (GET_CODE (XEXP (note, 0)) == CONST
		      || GET_CODE (XEXP (note, 0)) == SYMBOL_REF
		      || GET_CODE (XEXP (note, 0)) == LABEL_REF))))
	REG_POINTER (SET_DEST (x)) = 1;

      /* If this is setting a register from a register or from a simple
	 conversion of a register, propagate REG_EXPR.  */
      if (REG_P (dest) && !REG_ATTRS (dest))
	set_reg_attrs_from_value (dest, SET_SRC (x));

      /* fall through */

    default:
      {
	const char *fmt = GET_RTX_FORMAT (code);
	int i;
	for (i = GET_RTX_LENGTH (code) - 1; i >= 0; i--)
	  {
	    if (fmt[i] == 'e')
	      reg_scan_mark_refs (XEXP (x, i), insn);
	    else if (fmt[i] == 'E' && XVEC (x, i) != 0)
	      {
		int j;
		for (j = XVECLEN (x, i) - 1; j >= 0; j--)
		  reg_scan_mark_refs (XVECEXP (x, i, j), insn);
	      }
	  }
      }
    }
}


/* Return nonzero if C1 is a subset of C2, i.e., if every register in C1
   is also in C2.  */
int
reg_class_subset_p (reg_class_t c1, reg_class_t c2)
{
  return (c1 == c2
	  || c2 == ALL_REGS
	  || hard_reg_set_subset_p (reg_class_contents[(int) c1],
				   reg_class_contents[(int) c2]));
}

/* Return nonzero if there is a register that is in both C1 and C2.  */
int
reg_classes_intersect_p (reg_class_t c1, reg_class_t c2)
{
  return (c1 == c2
	  || c1 == ALL_REGS
	  || c2 == ALL_REGS
	  || hard_reg_set_intersect_p (reg_class_contents[(int) c1],
				      reg_class_contents[(int) c2]));
}


inline hashval_t
simplifiable_subregs_hasher::hash (const simplifiable_subreg *value)
{
  inchash::hash h;
  h.add_hwi (value->shape.unique_id ());
  return h.end ();
}

inline bool
simplifiable_subregs_hasher::equal (const simplifiable_subreg *value,
				    const subreg_shape *compare)
{
  return value->shape == *compare;
}

inline simplifiable_subreg::simplifiable_subreg (const subreg_shape &shape_in)
  : shape (shape_in)
{
  CLEAR_HARD_REG_SET (simplifiable_regs);
}

/* Return the set of hard registers that are able to form the subreg
   described by SHAPE.  */

const HARD_REG_SET &
simplifiable_subregs (const subreg_shape &shape)
{
  if (!this_target_hard_regs->x_simplifiable_subregs)
    this_target_hard_regs->x_simplifiable_subregs
      = new hash_table <simplifiable_subregs_hasher> (30);
  inchash::hash h;
  h.add_hwi (shape.unique_id ());
  simplifiable_subreg **slot
    = (this_target_hard_regs->x_simplifiable_subregs
       ->find_slot_with_hash (&shape, h.end (), INSERT));

  if (!*slot)
    {
      simplifiable_subreg *info = new simplifiable_subreg (shape);
      for (unsigned int i = 0; i < FIRST_PSEUDO_REGISTER; ++i)
	if (targetm.hard_regno_mode_ok (i, shape.inner_mode)
	    && simplify_subreg_regno (i, shape.inner_mode, shape.offset,
				      shape.outer_mode) >= 0)
	  SET_HARD_REG_BIT (info->simplifiable_regs, i);
      *slot = info;
    }
  return (*slot)->simplifiable_regs;
}

/* Passes for keeping and updating info about modes of registers
   inside subregisters.  */

static HARD_REG_SET **valid_mode_changes;
static obstack valid_mode_changes_obstack;

/* Restrict the choice of register for SUBREG_REG (SUBREG) based
   on information about SUBREG.

   If PARTIAL_DEF, SUBREG is a partial definition of a multipart inner
   register and we want to ensure that the other parts of the inner
   register are correctly preserved.  If !PARTIAL_DEF we need to
   ensure that SUBREG itself can be formed.  */

static void
record_subregs_of_mode (rtx subreg, bool partial_def)
{
  unsigned int regno;

  if (!REG_P (SUBREG_REG (subreg)))
    return;

  regno = REGNO (SUBREG_REG (subreg));
  if (regno < FIRST_PSEUDO_REGISTER)
    return;

  subreg_shape shape (shape_of_subreg (subreg));
  if (partial_def)
    {
      /* The number of independently-accessible SHAPE.outer_mode values
	 in SHAPE.inner_mode is GET_MODE_SIZE (SHAPE.inner_mode) / SIZE.
	 We need to check that the assignment will preserve all the other
	 SIZE-byte chunks in the inner register besides the one that
	 includes SUBREG.

	 In practice it is enough to check whether an equivalent
	 SHAPE.inner_mode value in an adjacent SIZE-byte chunk can be formed.
	 If the underlying registers are small enough, both subregs will
	 be valid.  If the underlying registers are too large, one of the
	 subregs will be invalid.

	 This relies on the fact that we've already been passed
	 SUBREG with PARTIAL_DEF set to false.

	 The size of the outer mode must ordered wrt the size of the
	 inner mode's registers, since otherwise we wouldn't know at
	 compile time how many registers the outer mode occupies.  */
      poly_uint64 size = ordered_max (REGMODE_NATURAL_SIZE (shape.inner_mode),
				      GET_MODE_SIZE (shape.outer_mode));
<<<<<<< HEAD
      gcc_checking_assert (must_lt (size, GET_MODE_SIZE (shape.inner_mode)));
      if (must_ge (shape.offset, size))
=======
      gcc_checking_assert (known_lt (size, GET_MODE_SIZE (shape.inner_mode)));
      if (known_ge (shape.offset, size))
>>>>>>> 70783a86
	shape.offset -= size;
      else
	shape.offset += size;
    }

  if (valid_mode_changes[regno])
    AND_HARD_REG_SET (*valid_mode_changes[regno],
		      simplifiable_subregs (shape));
  else
    {
      valid_mode_changes[regno]
	= XOBNEW (&valid_mode_changes_obstack, HARD_REG_SET);
      COPY_HARD_REG_SET (*valid_mode_changes[regno],
			 simplifiable_subregs (shape));
    }
}

/* Call record_subregs_of_mode for all the subregs in X.  */
static void
find_subregs_of_mode (rtx x)
{
  enum rtx_code code = GET_CODE (x);
  const char * const fmt = GET_RTX_FORMAT (code);
  int i;

  if (code == SUBREG)
    record_subregs_of_mode (x, false);

  /* Time for some deep diving.  */
  for (i = GET_RTX_LENGTH (code) - 1; i >= 0; i--)
    {
      if (fmt[i] == 'e')
	find_subregs_of_mode (XEXP (x, i));
      else if (fmt[i] == 'E')
	{
	  int j;
	  for (j = XVECLEN (x, i) - 1; j >= 0; j--)
	    find_subregs_of_mode (XVECEXP (x, i, j));
	}
    }
}

void
init_subregs_of_mode (void)
{
  basic_block bb;
  rtx_insn *insn;

  gcc_obstack_init (&valid_mode_changes_obstack);
  valid_mode_changes = XCNEWVEC (HARD_REG_SET *, max_reg_num ());

  FOR_EACH_BB_FN (bb, cfun)
    FOR_BB_INSNS (bb, insn)
      if (NONDEBUG_INSN_P (insn))
	{
	  find_subregs_of_mode (PATTERN (insn));
	  df_ref def;
	  FOR_EACH_INSN_DEF (def, insn)
	    if (DF_REF_FLAGS_IS_SET (def, DF_REF_PARTIAL)
		&& read_modify_subreg_p (DF_REF_REG (def)))
	      record_subregs_of_mode (DF_REF_REG (def), true);
	}
}

const HARD_REG_SET *
valid_mode_changes_for_regno (unsigned int regno)
{
  return valid_mode_changes[regno];
}

void
finish_subregs_of_mode (void)
{
  XDELETEVEC (valid_mode_changes);
  obstack_free (&valid_mode_changes_obstack, NULL);
}

/* Free all data attached to the structure.  This isn't a destructor because
   we don't want to run on exit.  */

void
target_hard_regs::finalize ()
{
  delete x_simplifiable_subregs;
}<|MERGE_RESOLUTION|>--- conflicted
+++ resolved
@@ -634,22 +634,14 @@
      held in REGNO.  If none, we look for the largest floating-point mode.
      If we still didn't find a valid mode, try CCmode.
 
-<<<<<<< HEAD
-     The tests use may_gt rather than must_gt because we want (for example)
-=======
      The tests use maybe_gt rather than known_gt because we want (for example)
->>>>>>> 70783a86
      N V4SFs to win over plain V4SF even though N might be 1.  */
   FOR_EACH_MODE_IN_CLASS (mode, MODE_INT)
     if (hard_regno_nregs (regno, mode) == nregs
 	&& targetm.hard_regno_mode_ok (regno, mode)
 	&& (!call_saved
 	    || !targetm.hard_regno_call_part_clobbered (regno, mode))
-<<<<<<< HEAD
-	&& may_gt (GET_MODE_SIZE (mode), GET_MODE_SIZE (found_mode)))
-=======
 	&& maybe_gt (GET_MODE_SIZE (mode), GET_MODE_SIZE (found_mode)))
->>>>>>> 70783a86
       found_mode = mode;
 
   FOR_EACH_MODE_IN_CLASS (mode, MODE_FLOAT)
@@ -657,11 +649,7 @@
 	&& targetm.hard_regno_mode_ok (regno, mode)
 	&& (!call_saved
 	    || !targetm.hard_regno_call_part_clobbered (regno, mode))
-<<<<<<< HEAD
-	&& may_gt (GET_MODE_SIZE (mode), GET_MODE_SIZE (found_mode)))
-=======
 	&& maybe_gt (GET_MODE_SIZE (mode), GET_MODE_SIZE (found_mode)))
->>>>>>> 70783a86
       found_mode = mode;
 
   FOR_EACH_MODE_IN_CLASS (mode, MODE_VECTOR_FLOAT)
@@ -669,11 +657,7 @@
 	&& targetm.hard_regno_mode_ok (regno, mode)
 	&& (!call_saved
 	    || !targetm.hard_regno_call_part_clobbered (regno, mode))
-<<<<<<< HEAD
-	&& may_gt (GET_MODE_SIZE (mode), GET_MODE_SIZE (found_mode)))
-=======
 	&& maybe_gt (GET_MODE_SIZE (mode), GET_MODE_SIZE (found_mode)))
->>>>>>> 70783a86
       found_mode = mode;
 
   FOR_EACH_MODE_IN_CLASS (mode, MODE_VECTOR_INT)
@@ -681,11 +665,7 @@
 	&& targetm.hard_regno_mode_ok (regno, mode)
 	&& (!call_saved
 	    || !targetm.hard_regno_call_part_clobbered (regno, mode))
-<<<<<<< HEAD
-	&& may_gt (GET_MODE_SIZE (mode), GET_MODE_SIZE (found_mode)))
-=======
 	&& maybe_gt (GET_MODE_SIZE (mode), GET_MODE_SIZE (found_mode)))
->>>>>>> 70783a86
       found_mode = mode;
 
   if (found_mode != VOIDmode)
@@ -1330,13 +1310,8 @@
 	 compile time how many registers the outer mode occupies.  */
       poly_uint64 size = ordered_max (REGMODE_NATURAL_SIZE (shape.inner_mode),
 				      GET_MODE_SIZE (shape.outer_mode));
-<<<<<<< HEAD
-      gcc_checking_assert (must_lt (size, GET_MODE_SIZE (shape.inner_mode)));
-      if (must_ge (shape.offset, size))
-=======
       gcc_checking_assert (known_lt (size, GET_MODE_SIZE (shape.inner_mode)));
       if (known_ge (shape.offset, size))
->>>>>>> 70783a86
 	shape.offset -= size;
       else
 	shape.offset += size;

/* Generate code from machine description to emit insns as rtl.
   Copyright (C) 1987, 1988, 1991, 1994, 1995, 1997, 1998, 1999, 2000, 2001,
<<<<<<< HEAD
   2003, 2004, 2005, 2007 Free Software Foundation, Inc.
=======
   2003, 2004, 2005, 2007, 2008 Free Software Foundation, Inc.
>>>>>>> 42bae686

This file is part of GCC.

GCC is free software; you can redistribute it and/or modify it under
the terms of the GNU General Public License as published by the Free
Software Foundation; either version 3, or (at your option) any later
version.

GCC is distributed in the hope that it will be useful, but WITHOUT ANY
WARRANTY; without even the implied warranty of MERCHANTABILITY or
FITNESS FOR A PARTICULAR PURPOSE.  See the GNU General Public License
for more details.

You should have received a copy of the GNU General Public License
along with GCC; see the file COPYING3.  If not see
<http://www.gnu.org/licenses/>.  */


#include "bconfig.h"
#include "system.h"
#include "coretypes.h"
#include "tm.h"
#include "rtl.h"
#include "errors.h"
#include "gensupport.h"


static int max_opno;
static int max_dup_opno;
static int max_scratch_opno;
static int insn_code_number;
static int insn_index_number;

/* Data structure for recording the patterns of insns that have CLOBBERs.
   We use this to output a function that adds these CLOBBERs to a
   previously-allocated PARALLEL expression.  */

struct clobber_pat
{
  struct clobber_ent *insns;
  rtx pattern;
  int first_clobber;
  struct clobber_pat *next;
  int has_hard_reg;
} *clobber_list;

/* Records one insn that uses the clobber list.  */

struct clobber_ent
{
  int code_number;		/* Counts only insns.  */
  struct clobber_ent *next;
};

static void max_operand_1		(rtx);
static int max_operand_vec		(rtx, int);
static void print_code			(RTX_CODE);
static void gen_exp			(rtx, enum rtx_code, char *);
static void gen_insn			(rtx, int);
static void gen_expand			(rtx);
static void gen_split			(rtx);
static void output_add_clobbers		(void);
static void output_added_clobbers_hard_reg_p (void);
static void gen_rtx_scratch		(rtx, enum rtx_code);
static void output_peephole2_scratches	(rtx);


static void
max_operand_1 (rtx x)
{
  RTX_CODE code;
  int i;
  int len;
  const char *fmt;

  if (x == 0)
    return;

  code = GET_CODE (x);

  if (code == MATCH_OPERAND || code == MATCH_OPERATOR
      || code == MATCH_PARALLEL)
    max_opno = MAX (max_opno, XINT (x, 0));
  if (code == MATCH_DUP || code == MATCH_OP_DUP || code == MATCH_PAR_DUP)
    max_dup_opno = MAX (max_dup_opno, XINT (x, 0));
  if (code == MATCH_SCRATCH)
    max_scratch_opno = MAX (max_scratch_opno, XINT (x, 0));

  fmt = GET_RTX_FORMAT (code);
  len = GET_RTX_LENGTH (code);
  for (i = 0; i < len; i++)
    {
      if (fmt[i] == 'e' || fmt[i] == 'u')
	max_operand_1 (XEXP (x, i));
      else if (fmt[i] == 'E')
	{
	  int j;
	  for (j = 0; j < XVECLEN (x, i); j++)
	    max_operand_1 (XVECEXP (x, i, j));
	}
    }
}

static int
max_operand_vec (rtx insn, int arg)
{
  int len = XVECLEN (insn, arg);
  int i;

  max_opno = -1;
  max_dup_opno = -1;
  max_scratch_opno = -1;

  for (i = 0; i < len; i++)
    max_operand_1 (XVECEXP (insn, arg, i));

  return max_opno + 1;
}

static void
print_code (RTX_CODE code)
{
  const char *p1;
  for (p1 = GET_RTX_NAME (code); *p1; p1++)
    putchar (TOUPPER(*p1));
}

static void
gen_rtx_scratch (rtx x, enum rtx_code subroutine_type)
{
  if (subroutine_type == DEFINE_PEEPHOLE2)
    {
      printf ("operand%d", XINT (x, 0));
    }
  else
    {
      printf ("gen_rtx_SCRATCH (%smode)", GET_MODE_NAME (GET_MODE (x)));
    }
}

/* Print a C expression to construct an RTX just like X,
   substituting any operand references appearing within.  */

static void
gen_exp (rtx x, enum rtx_code subroutine_type, char *used)
{
  RTX_CODE code;
  int i;
  int len;
  const char *fmt;

  if (x == 0)
    {
      printf ("NULL_RTX");
      return;
    }

  code = GET_CODE (x);

  switch (code)
    {
    case MATCH_OPERAND:
    case MATCH_DUP:
      if (used)
	{
	  if (used[XINT (x, 0)])
	    {
	      printf ("copy_rtx (operand%d)", XINT (x, 0));
	      return;
	    }
	  used[XINT (x, 0)] = 1;
	}
      printf ("operand%d", XINT (x, 0));
      return;

    case MATCH_OP_DUP:
      printf ("gen_rtx_fmt_");
      for (i = 0; i < XVECLEN (x, 1); i++)
	printf ("e");
      printf (" (GET_CODE (operand%d), ", XINT (x, 0));
      if (GET_MODE (x) == VOIDmode)
	printf ("GET_MODE (operand%d)", XINT (x, 0));
      else
	printf ("%smode", GET_MODE_NAME (GET_MODE (x)));
      for (i = 0; i < XVECLEN (x, 1); i++)
	{
	  printf (",\n\t\t");
	  gen_exp (XVECEXP (x, 1, i), subroutine_type, used);
	}
      printf (")");
      return;

    case MATCH_OPERATOR:
      printf ("gen_rtx_fmt_");
      for (i = 0; i < XVECLEN (x, 2); i++)
	printf ("e");
      printf (" (GET_CODE (operand%d)", XINT (x, 0));
      printf (", %smode", GET_MODE_NAME (GET_MODE (x)));
      for (i = 0; i < XVECLEN (x, 2); i++)
	{
	  printf (",\n\t\t");
	  gen_exp (XVECEXP (x, 2, i), subroutine_type, used);
	}
      printf (")");
      return;

    case MATCH_PARALLEL:
    case MATCH_PAR_DUP:
      printf ("operand%d", XINT (x, 0));
      return;

    case MATCH_SCRATCH:
      gen_rtx_scratch (x, subroutine_type);
      return;

    case ADDRESS:
      fatal ("ADDRESS expression code used in named instruction pattern");

    case PC:
      printf ("pc_rtx");
      return;
    case CLOBBER:
      if (REG_P (XEXP (x, 0)))
	{
	  printf ("gen_hard_reg_clobber (%smode, %i)", GET_MODE_NAME (GET_MODE (XEXP (x, 0))),
			  			     REGNO (XEXP (x, 0)));
	  return;
	}
      break;

    case CC0:
      printf ("cc0_rtx");
      return;

    case CONST_INT:
      if (INTVAL (x) == 0)
	printf ("const0_rtx");
      else if (INTVAL (x) == 1)
	printf ("const1_rtx");
      else if (INTVAL (x) == -1)
	printf ("constm1_rtx");
      else if (-MAX_SAVED_CONST_INT <= INTVAL (x)
	  && INTVAL (x) <= MAX_SAVED_CONST_INT)
	printf ("const_int_rtx[MAX_SAVED_CONST_INT + (%d)]",
		(int) INTVAL (x));
      else if (INTVAL (x) == STORE_FLAG_VALUE)
	printf ("const_true_rtx");
      else
	{
	  printf ("GEN_INT (");
	  printf (HOST_WIDE_INT_PRINT_DEC_C, INTVAL (x));
	  printf (")");
	}
      return;

    case CONST_DOUBLE:
    case CONST_FIXED:
      /* These shouldn't be written in MD files.  Instead, the appropriate
	 routines in varasm.c should be called.  */
      gcc_unreachable ();

    default:
      break;
    }

  printf ("gen_rtx_");
  print_code (code);
  printf (" (%smode", GET_MODE_NAME (GET_MODE (x)));

  fmt = GET_RTX_FORMAT (code);
  len = GET_RTX_LENGTH (code);
  for (i = 0; i < len; i++)
    {
      if (fmt[i] == '0')
	break;
      printf (",\n\t");
      switch (fmt[i])
	{
	case 'e': case 'u':
	  gen_exp (XEXP (x, i), subroutine_type, used);
	  break;

	case 'i':
	  printf ("%u", XINT (x, i));
	  break;

	case 's':
	  printf ("\"%s\"", XSTR (x, i));
	  break;

	case 'E':
	  {
	    int j;
	    printf ("gen_rtvec (%d", XVECLEN (x, i));
	    for (j = 0; j < XVECLEN (x, i); j++)
	      {
		printf (",\n\t\t");
		gen_exp (XVECEXP (x, i, j), subroutine_type, used);
	      }
	    printf (")");
	    break;
	  }

	default:
	  gcc_unreachable ();
	}
    }
  printf (")");
}

/* Generate the `gen_...' function for a DEFINE_INSN.  */

static void
gen_insn (rtx insn, int lineno)
{
  int operands;
  int i;

  /* See if the pattern for this insn ends with a group of CLOBBERs of (hard)
     registers or MATCH_SCRATCHes.  If so, store away the information for
     later.  */

  if (XVEC (insn, 1))
    {
      int has_hard_reg = 0;

      for (i = XVECLEN (insn, 1) - 1; i > 0; i--)
	{
	  if (GET_CODE (XVECEXP (insn, 1, i)) != CLOBBER)
	    break;

	  if (REG_P (XEXP (XVECEXP (insn, 1, i), 0)))
	    has_hard_reg = 1;
	  else if (GET_CODE (XEXP (XVECEXP (insn, 1, i), 0)) != MATCH_SCRATCH)
	    break;
	}

      if (i != XVECLEN (insn, 1) - 1)
	{
	  struct clobber_pat *p;
	  struct clobber_ent *link = XNEW (struct clobber_ent);
	  int j;

	  link->code_number = insn_code_number;

	  /* See if any previous CLOBBER_LIST entry is the same as this
	     one.  */

	  for (p = clobber_list; p; p = p->next)
	    {
	      if (p->first_clobber != i + 1
		  || XVECLEN (p->pattern, 1) != XVECLEN (insn, 1))
		continue;

	      for (j = i + 1; j < XVECLEN (insn, 1); j++)
		{
		  rtx old_rtx = XEXP (XVECEXP (p->pattern, 1, j), 0);
		  rtx new_rtx = XEXP (XVECEXP (insn, 1, j), 0);

		  /* OLD and NEW_INSN are the same if both are to be a SCRATCH
		     of the same mode,
		     or if both are registers of the same mode and number.  */
		  if (! (GET_MODE (old_rtx) == GET_MODE (new_rtx)
			 && ((GET_CODE (old_rtx) == MATCH_SCRATCH
			      && GET_CODE (new_rtx) == MATCH_SCRATCH)
			     || (REG_P (old_rtx) && REG_P (new_rtx)
				 && REGNO (old_rtx) == REGNO (new_rtx)))))
		    break;
		}

	      if (j == XVECLEN (insn, 1))
		break;
	    }

	  if (p == 0)
	    {
	      p = XNEW (struct clobber_pat);

	      p->insns = 0;
	      p->pattern = insn;
	      p->first_clobber = i + 1;
	      p->next = clobber_list;
	      p->has_hard_reg = has_hard_reg;
	      clobber_list = p;
	    }

	  link->next = p->insns;
	  p->insns = link;
	}
    }

  /* Don't mention instructions whose names are the null string
     or begin with '*'.  They are in the machine description just
     to be recognized.  */
  if (XSTR (insn, 0)[0] == 0 || XSTR (insn, 0)[0] == '*')
    return;

  printf ("/* %s:%d */\n", read_rtx_filename, lineno);

  /* Find out how many operands this function has.  */
  operands = max_operand_vec (insn, 1);
  if (max_dup_opno >= operands)
    fatal ("match_dup operand number has no match_operand");

  /* Output the function name and argument declarations.  */
  printf ("rtx\ngen_%s (", XSTR (insn, 0));
  if (operands)
    for (i = 0; i < operands; i++)
      if (i)
	printf (",\n\trtx operand%d ATTRIBUTE_UNUSED", i);
      else
	printf ("rtx operand%d ATTRIBUTE_UNUSED", i);
  else
    printf ("void");
  printf (")\n");
  printf ("{\n");

  /* Output code to construct and return the rtl for the instruction body.  */

  if (XVECLEN (insn, 1) == 1)
    {
      printf ("  return ");
      gen_exp (XVECEXP (insn, 1, 0), DEFINE_INSN, NULL);
      printf (";\n}\n\n");
    }
  else
    {
      char *used = XCNEWVEC (char, operands);

      printf ("  return gen_rtx_PARALLEL (VOIDmode, gen_rtvec (%d",
	      XVECLEN (insn, 1));

      for (i = 0; i < XVECLEN (insn, 1); i++)
	{
	  printf (",\n\t\t");
	  gen_exp (XVECEXP (insn, 1, i), DEFINE_INSN, used);
	}
      printf ("));\n}\n\n");
      XDELETEVEC (used);
    }
}

/* Generate the `gen_...' function for a DEFINE_EXPAND.  */

static void
gen_expand (rtx expand)
{
  int operands;
  int i;
  char *used;

  if (strlen (XSTR (expand, 0)) == 0)
    fatal ("define_expand lacks a name");
  if (XVEC (expand, 1) == 0)
    fatal ("define_expand for %s lacks a pattern", XSTR (expand, 0));

  /* Find out how many operands this function has.  */
  operands = max_operand_vec (expand, 1);

  /* Output the function name and argument declarations.  */
  printf ("rtx\ngen_%s (", XSTR (expand, 0));
  if (operands)
    for (i = 0; i < operands; i++)
      if (i)
	printf (",\n\trtx operand%d", i);
      else
	printf ("rtx operand%d", i);
  else
    printf ("void");
  printf (")\n");
  printf ("{\n");

  /* If we don't have any C code to write, only one insn is being written,
     and no MATCH_DUPs are present, we can just return the desired insn
     like we do for a DEFINE_INSN.  This saves memory.  */
  if ((XSTR (expand, 3) == 0 || *XSTR (expand, 3) == '\0')
      && operands > max_dup_opno
      && XVECLEN (expand, 1) == 1)
    {
      printf ("  return ");
      gen_exp (XVECEXP (expand, 1, 0), DEFINE_EXPAND, NULL);
      printf (";\n}\n\n");
      return;
    }

  /* For each operand referred to only with MATCH_DUPs,
     make a local variable.  */
  for (i = operands; i <= max_dup_opno; i++)
    printf ("  rtx operand%d;\n", i);
  for (; i <= max_scratch_opno; i++)
    printf ("  rtx operand%d ATTRIBUTE_UNUSED;\n", i);
  printf ("  rtx _val = 0;\n");
  printf ("  start_sequence ();\n");

  /* The fourth operand of DEFINE_EXPAND is some code to be executed
     before the actual construction.
     This code expects to refer to `operands'
     just as the output-code in a DEFINE_INSN does,
     but here `operands' is an automatic array.
     So copy the operand values there before executing it.  */
  if (XSTR (expand, 3) && *XSTR (expand, 3))
    {
      printf ("  {\n");
      if (operands > 0 || max_dup_opno >= 0 || max_scratch_opno >= 0)
	printf ("    rtx operands[%d];\n",
	    MAX (operands, MAX (max_scratch_opno, max_dup_opno) + 1));
      /* Output code to copy the arguments into `operands'.  */
      for (i = 0; i < operands; i++)
	printf ("    operands[%d] = operand%d;\n", i, i);

      /* Output the special code to be executed before the sequence
	 is generated.  */
      print_rtx_ptr_loc (XSTR (expand, 3));
      printf ("%s\n", XSTR (expand, 3));

      /* Output code to copy the arguments back out of `operands'
	 (unless we aren't going to use them at all).  */
      if (XVEC (expand, 1) != 0)
	{
	  for (i = 0; i < operands; i++)
	    printf ("    operand%d = operands[%d];\n", i, i);
	  for (; i <= max_dup_opno; i++)
	    printf ("    operand%d = operands[%d];\n", i, i);
	  for (; i <= max_scratch_opno; i++)
	    printf ("    operand%d = operands[%d];\n", i, i);
	}
      printf ("  }\n");
    }

  /* Output code to construct the rtl for the instruction bodies.
     Use emit_insn to add them to the sequence being accumulated.
     But don't do this if the user's code has set `no_more' nonzero.  */

  used = XCNEWVEC (char,
		   MAX (operands, MAX (max_scratch_opno, max_dup_opno) + 1));

  for (i = 0; i < XVECLEN (expand, 1); i++)
    {
      rtx next = XVECEXP (expand, 1, i);
      if ((GET_CODE (next) == SET && GET_CODE (SET_DEST (next)) == PC)
	  || (GET_CODE (next) == PARALLEL
	      && ((GET_CODE (XVECEXP (next, 0, 0)) == SET
		   && GET_CODE (SET_DEST (XVECEXP (next, 0, 0))) == PC)
		  || GET_CODE (XVECEXP (next, 0, 0)) == RETURN))
	  || GET_CODE (next) == RETURN)
	printf ("  emit_jump_insn (");
      else if ((GET_CODE (next) == SET && GET_CODE (SET_SRC (next)) == CALL)
	       || GET_CODE (next) == CALL
	       || (GET_CODE (next) == PARALLEL
		   && GET_CODE (XVECEXP (next, 0, 0)) == SET
		   && GET_CODE (SET_SRC (XVECEXP (next, 0, 0))) == CALL)
	       || (GET_CODE (next) == PARALLEL
		   && GET_CODE (XVECEXP (next, 0, 0)) == CALL))
	printf ("  emit_call_insn (");
      else if (LABEL_P (next))
	printf ("  emit_label (");
      else if (GET_CODE (next) == MATCH_OPERAND
	       || GET_CODE (next) == MATCH_DUP
	       || GET_CODE (next) == MATCH_OPERATOR
	       || GET_CODE (next) == MATCH_OP_DUP
	       || GET_CODE (next) == MATCH_PARALLEL
	       || GET_CODE (next) == MATCH_PAR_DUP
	       || GET_CODE (next) == PARALLEL)
	printf ("  emit (");
      else
	printf ("  emit_insn (");
      gen_exp (next, DEFINE_EXPAND, used);
      printf (");\n");
      if (GET_CODE (next) == SET && GET_CODE (SET_DEST (next)) == PC
	  && GET_CODE (SET_SRC (next)) == LABEL_REF)
	printf ("  emit_barrier ();");
    }

  XDELETEVEC (used);

  /* Call `get_insns' to extract the list of all the
     insns emitted within this gen_... function.  */

  printf ("  _val = get_insns ();\n");
  printf ("  end_sequence ();\n");
  printf ("  return _val;\n}\n\n");
}

/* Like gen_expand, but generates insns resulting from splitting SPLIT.  */

static void
gen_split (rtx split)
{
  int i;
  int operands;
  const char *const name =
    ((GET_CODE (split) == DEFINE_PEEPHOLE2) ? "peephole2" : "split");
  const char *unused;
  char *used;

  if (XVEC (split, 0) == 0)
    fatal ("define_%s (definition %d) lacks a pattern", name,
	   insn_index_number);
  else if (XVEC (split, 2) == 0)
    fatal ("define_%s (definition %d) lacks a replacement pattern", name,
	   insn_index_number);

  /* Find out how many operands this function has.  */

  max_operand_vec (split, 2);
  operands = MAX (max_opno, MAX (max_dup_opno, max_scratch_opno)) + 1;
  unused = (operands == 0 ? " ATTRIBUTE_UNUSED" : "");
  used = XCNEWVEC (char, operands);

  /* Output the prototype, function name and argument declarations.  */
  if (GET_CODE (split) == DEFINE_PEEPHOLE2)
    {
      printf ("extern rtx gen_%s_%d (rtx, rtx *);\n",
	      name, insn_code_number);
      printf ("rtx\ngen_%s_%d (rtx curr_insn ATTRIBUTE_UNUSED, rtx *operands%s)\n",
	      name, insn_code_number, unused);
    }
  else
    {
      printf ("extern rtx gen_split_%d (rtx, rtx *);\n", insn_code_number);
      printf ("rtx\ngen_split_%d (rtx curr_insn ATTRIBUTE_UNUSED, rtx *operands%s)\n",
	      insn_code_number, unused);
    }
  printf ("{\n");

  /* Declare all local variables.  */
  for (i = 0; i < operands; i++)
    printf ("  rtx operand%d;\n", i);
  printf ("  rtx _val = 0;\n");

  if (GET_CODE (split) == DEFINE_PEEPHOLE2)
    output_peephole2_scratches (split);

  printf ("  start_sequence ();\n");

  /* The fourth operand of DEFINE_SPLIT is some code to be executed
     before the actual construction.  */

  if (XSTR (split, 3))
    {
      print_rtx_ptr_loc (XSTR (split, 3));
      printf ("%s\n", XSTR (split, 3));
    }

  /* Output code to copy the arguments back out of `operands'  */
  for (i = 0; i < operands; i++)
    printf ("  operand%d = operands[%d];\n", i, i);

  /* Output code to construct the rtl for the instruction bodies.
     Use emit_insn to add them to the sequence being accumulated.
     But don't do this if the user's code has set `no_more' nonzero.  */

  for (i = 0; i < XVECLEN (split, 2); i++)
    {
      rtx next = XVECEXP (split, 2, i);
      if ((GET_CODE (next) == SET && GET_CODE (SET_DEST (next)) == PC)
	  || (GET_CODE (next) == PARALLEL
	      && GET_CODE (XVECEXP (next, 0, 0)) == SET
	      && GET_CODE (SET_DEST (XVECEXP (next, 0, 0))) == PC)
	  || GET_CODE (next) == RETURN)
	printf ("  emit_jump_insn (");
      else if ((GET_CODE (next) == SET && GET_CODE (SET_SRC (next)) == CALL)
	       || GET_CODE (next) == CALL
	       || (GET_CODE (next) == PARALLEL
		   && GET_CODE (XVECEXP (next, 0, 0)) == SET
		   && GET_CODE (SET_SRC (XVECEXP (next, 0, 0))) == CALL)
	       || (GET_CODE (next) == PARALLEL
		   && GET_CODE (XVECEXP (next, 0, 0)) == CALL))
	printf ("  emit_call_insn (");
      else if (LABEL_P (next))
	printf ("  emit_label (");
      else if (GET_CODE (next) == MATCH_OPERAND
	       || GET_CODE (next) == MATCH_OPERATOR
	       || GET_CODE (next) == MATCH_PARALLEL
	       || GET_CODE (next) == MATCH_OP_DUP
	       || GET_CODE (next) == MATCH_DUP
	       || GET_CODE (next) == PARALLEL)
	printf ("  emit (");
      else
	printf ("  emit_insn (");
      gen_exp (next, GET_CODE (split), used);
      printf (");\n");
      if (GET_CODE (next) == SET && GET_CODE (SET_DEST (next)) == PC
	  && GET_CODE (SET_SRC (next)) == LABEL_REF)
	printf ("  emit_barrier ();");
    }

  /* Call `get_insns' to make a list of all the
     insns emitted within this gen_... function.  */

  printf ("  _val = get_insns ();\n");
  printf ("  end_sequence ();\n");
  printf ("  return _val;\n}\n\n");

  free (used);
}

/* Write a function, `add_clobbers', that is given a PARALLEL of sufficient
   size for the insn and an INSN_CODE, and inserts the required CLOBBERs at
   the end of the vector.  */

static void
output_add_clobbers (void)
{
  struct clobber_pat *clobber;
  struct clobber_ent *ent;
  int i;

  printf ("\n\nvoid\nadd_clobbers (rtx pattern ATTRIBUTE_UNUSED, int insn_code_number)\n");
  printf ("{\n");
  printf ("  switch (insn_code_number)\n");
  printf ("    {\n");

  for (clobber = clobber_list; clobber; clobber = clobber->next)
    {
      for (ent = clobber->insns; ent; ent = ent->next)
	printf ("    case %d:\n", ent->code_number);

      for (i = clobber->first_clobber; i < XVECLEN (clobber->pattern, 1); i++)
	{
	  printf ("      XVECEXP (pattern, 0, %d) = ", i);
	  gen_exp (XVECEXP (clobber->pattern, 1, i),
		   GET_CODE (clobber->pattern), NULL);
	  printf (";\n");
	}

      printf ("      break;\n\n");
    }

  printf ("    default:\n");
  printf ("      gcc_unreachable ();\n");
  printf ("    }\n");
  printf ("}\n");
}

/* Write a function, `added_clobbers_hard_reg_p' that is given an insn_code
   number that will have clobbers added (as indicated by `recog') and returns
   1 if those include a clobber of a hard reg or 0 if all of them just clobber
   SCRATCH.  */

static void
output_added_clobbers_hard_reg_p (void)
{
  struct clobber_pat *clobber;
  struct clobber_ent *ent;
  int clobber_p, used;

  printf ("\n\nint\nadded_clobbers_hard_reg_p (int insn_code_number)\n");
  printf ("{\n");
  printf ("  switch (insn_code_number)\n");
  printf ("    {\n");

  for (clobber_p = 0; clobber_p <= 1; clobber_p++)
    {
      used = 0;
      for (clobber = clobber_list; clobber; clobber = clobber->next)
	if (clobber->has_hard_reg == clobber_p)
	  for (ent = clobber->insns; ent; ent = ent->next)
	    {
	      printf ("    case %d:\n", ent->code_number);
	      used++;
	    }

      if (used)
	printf ("      return %d;\n\n", clobber_p);
    }

  printf ("    default:\n");
  printf ("      gcc_unreachable ();\n");
  printf ("    }\n");
  printf ("}\n");
}

/* Generate code to invoke find_free_register () as needed for the
   scratch registers used by the peephole2 pattern in SPLIT.  */

static void
output_peephole2_scratches (rtx split)
{
  int i;
  int insn_nr = 0;

  printf ("  HARD_REG_SET _regs_allocated;\n");
  printf ("  CLEAR_HARD_REG_SET (_regs_allocated);\n");

  for (i = 0; i < XVECLEN (split, 0); i++)
    {
      rtx elt = XVECEXP (split, 0, i);
      if (GET_CODE (elt) == MATCH_SCRATCH)
	{
	  int last_insn_nr = insn_nr;
	  int cur_insn_nr = insn_nr;
	  int j;
	  for (j = i + 1; j < XVECLEN (split, 0); j++)
	    if (GET_CODE (XVECEXP (split, 0, j)) == MATCH_DUP)
	      {
		if (XINT (XVECEXP (split, 0, j), 0) == XINT (elt, 0))
		  last_insn_nr = cur_insn_nr;
	      }
	    else if (GET_CODE (XVECEXP (split, 0, j)) != MATCH_SCRATCH)
	      cur_insn_nr++;

	  printf ("  if ((operands[%d] = peep2_find_free_register (%d, %d, \"%s\", %smode, &_regs_allocated)) == NULL_RTX)\n\
    return NULL;\n",
		  XINT (elt, 0),
		  insn_nr, last_insn_nr,
		  XSTR (elt, 1),
		  GET_MODE_NAME (GET_MODE (elt)));

	}
      else if (GET_CODE (elt) != MATCH_DUP)
	insn_nr++;
    }
}

int
main (int argc, char **argv)
{
  rtx desc;

  progname = "genemit";

  if (init_md_reader_args (argc, argv) != SUCCESS_EXIT_CODE)
    return (FATAL_EXIT_CODE);

  /* Assign sequential codes to all entries in the machine description
     in parallel with the tables in insn-output.c.  */

  insn_code_number = 0;
  insn_index_number = 0;

  printf ("/* Generated automatically by the program `genemit'\n\
from the machine description file `md'.  */\n\n");

  printf ("#include \"config.h\"\n");
  printf ("#include \"system.h\"\n");
  printf ("#include \"coretypes.h\"\n");
  printf ("#include \"tm.h\"\n");
  printf ("#include \"rtl.h\"\n");
  printf ("#include \"tm_p.h\"\n");
  printf ("#include \"function.h\"\n");
  printf ("#include \"expr.h\"\n");
  printf ("#include \"optabs.h\"\n");
  printf ("#include \"real.h\"\n");
  printf ("#include \"dfp.h\"\n");
  printf ("#include \"flags.h\"\n");
  printf ("#include \"output.h\"\n");
  printf ("#include \"insn-config.h\"\n");
  printf ("#include \"hard-reg-set.h\"\n");
  printf ("#include \"recog.h\"\n");
  printf ("#include \"resource.h\"\n");
  printf ("#include \"reload.h\"\n");
  printf ("#include \"toplev.h\"\n");
  printf ("#include \"regs.h\"\n");
  printf ("#include \"tm-constrs.h\"\n");
  printf ("#include \"ggc.h\"\n");
  printf ("#include \"basic-block.h\"\n");
  printf ("#include \"integrate.h\"\n\n");
  printf ("#define FAIL return (end_sequence (), _val)\n");
  printf ("#define DONE return (_val = get_insns (), end_sequence (), _val)\n\n");

  /* Read the machine description.  */

  while (1)
    {
      int line_no;

      desc = read_md_rtx (&line_no, &insn_code_number);
      if (desc == NULL)
	break;

      switch (GET_CODE (desc))
	{
	case DEFINE_INSN:
	  gen_insn (desc, line_no);
	  break;

	case DEFINE_EXPAND:
	  printf ("/* %s:%d */\n", read_rtx_filename, line_no);
	  gen_expand (desc);
	  break;

	case DEFINE_SPLIT:
	  printf ("/* %s:%d */\n", read_rtx_filename, line_no);
	  gen_split (desc);
	  break;

	case DEFINE_PEEPHOLE2:
	  printf ("/* %s:%d */\n", read_rtx_filename, line_no);
	  gen_split (desc);
	  break;

	default:
	  break;
	}
      ++insn_index_number;
    }

  /* Write out the routines to add CLOBBERs to a pattern and say whether they
     clobber a hard reg.  */
  output_add_clobbers ();
  output_added_clobbers_hard_reg_p ();

  fflush (stdout);
  return (ferror (stdout) != 0 ? FATAL_EXIT_CODE : SUCCESS_EXIT_CODE);
}<|MERGE_RESOLUTION|>--- conflicted
+++ resolved
@@ -1,10 +1,6 @@
 /* Generate code from machine description to emit insns as rtl.
    Copyright (C) 1987, 1988, 1991, 1994, 1995, 1997, 1998, 1999, 2000, 2001,
-<<<<<<< HEAD
-   2003, 2004, 2005, 2007 Free Software Foundation, Inc.
-=======
    2003, 2004, 2005, 2007, 2008 Free Software Foundation, Inc.
->>>>>>> 42bae686
 
 This file is part of GCC.
 

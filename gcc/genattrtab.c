/* Generate code from machine description to compute values of attributes.
   Copyright (C) 1991-2017 Free Software Foundation, Inc.
   Contributed by Richard Kenner (kenner@vlsi1.ultra.nyu.edu)

This file is part of GCC.

GCC is free software; you can redistribute it and/or modify it under
the terms of the GNU General Public License as published by the Free
Software Foundation; either version 3, or (at your option) any later
version.

GCC is distributed in the hope that it will be useful, but WITHOUT ANY
WARRANTY; without even the implied warranty of MERCHANTABILITY or
FITNESS FOR A PARTICULAR PURPOSE.  See the GNU General Public License
for more details.

You should have received a copy of the GNU General Public License
along with GCC; see the file COPYING3.  If not see
<http://www.gnu.org/licenses/>.  */

/* This program handles insn attributes and the DEFINE_DELAY and
   DEFINE_INSN_RESERVATION definitions.

   It produces a series of functions named `get_attr_...', one for each insn
   attribute.  Each of these is given the rtx for an insn and returns a member
   of the enum for the attribute.

   These subroutines have the form of a `switch' on the INSN_CODE (via
   `recog_memoized').  Each case either returns a constant attribute value
   or a value that depends on tests on other attributes, the form of
   operands, or some random C expression (encoded with a SYMBOL_REF
   expression).

   If the attribute `alternative', or a random C expression is present,
   `constrain_operands' is called.  If either of these cases of a reference to
   an operand is found, `extract_insn' is called.

   The special attribute `length' is also recognized.  For this operand,
   expressions involving the address of an operand or the current insn,
   (address (pc)), are valid.  In this case, an initial pass is made to
   set all lengths that do not depend on address.  Those that do are set to
   the maximum length.  Then each insn that depends on an address is checked
   and possibly has its length changed.  The process repeats until no further
   changed are made.  The resulting lengths are saved for use by
   `get_attr_length'.

   A special form of DEFINE_ATTR, where the expression for default value is a
   CONST expression, indicates an attribute that is constant for a given run
   of the compiler.  The subroutine generated for these attributes has no
   parameters as it does not depend on any particular insn.  Constant
   attributes are typically used to specify which variety of processor is
   used.

   Internal attributes are defined to handle DEFINE_DELAY and
   DEFINE_INSN_RESERVATION.  Special routines are output for these cases.

   This program works by keeping a list of possible values for each attribute.
   These include the basic attribute choices, default values for attribute, and
   all derived quantities.

   As the description file is read, the definition for each insn is saved in a
   `struct insn_def'.   When the file reading is complete, a `struct insn_ent'
   is created for each insn and chained to the corresponding attribute value,
   either that specified, or the default.

   An optimization phase is then run.  This simplifies expressions for each
   insn.  EQ_ATTR tests are resolved, whenever possible, to a test that
   indicates when the attribute has the specified value for the insn.  This
   avoids recursive calls during compilation.

   The strategy used when processing DEFINE_DELAY definitions is to create
   arbitrarily complex expressions and have the optimization simplify them.

   Once optimization is complete, any required routines and definitions
   will be written.

   An optimization that is not yet implemented is to hoist the constant
   expressions entirely out of the routines and definitions that are written.
   A way to do this is to iterate over all possible combinations of values
   for constant attributes and generate a set of functions for that given
   combination.  An initialization function would be written that evaluates
   the attributes and installs the corresponding set of routines and
   definitions (each would be accessed through a pointer).

   We use the flags in an RTX as follows:
   `unchanging' (ATTR_IND_SIMPLIFIED_P): This rtx is fully simplified
      independent of the insn code.
   `in_struct' (ATTR_CURR_SIMPLIFIED_P): This rtx is fully simplified
      for the insn code currently being processed (see optimize_attrs).
   `return_val' (ATTR_PERMANENT_P): This rtx is permanent and unique
      (see attr_rtx).  */

#define ATTR_IND_SIMPLIFIED_P(RTX) (RTX_FLAG ((RTX), unchanging))
#define ATTR_CURR_SIMPLIFIED_P(RTX) (RTX_FLAG ((RTX), in_struct))
#define ATTR_PERMANENT_P(RTX) (RTX_FLAG ((RTX), return_val))

#if 0
#define strcmp_check(S1, S2) ((S1) == (S2)		\
			      ? 0			\
			      : (gcc_assert (strcmp ((S1), (S2))), 1))
#else
#define strcmp_check(S1, S2) ((S1) != (S2))
#endif

#include "bconfig.h"
#include "system.h"
#include "coretypes.h"
#include "tm.h"
#include "rtl.h"
#include "obstack.h"
#include "errors.h"
#include "read-md.h"
#include "gensupport.h"
#include "fnmatch.h"

#define DEBUG 0

/* Flags for make_internal_attr's `special' parameter.  */
#define ATTR_NONE		0
#define ATTR_SPECIAL		(1 << 0)

static struct obstack obstack1, obstack2;
static struct obstack *hash_obstack = &obstack1;
static struct obstack *temp_obstack = &obstack2;

/* enough space to reserve for printing out ints */
#define MAX_DIGITS (HOST_BITS_PER_INT * 3 / 10 + 3)

/* Define structures used to record attributes and values.  */

/* As each DEFINE_INSN, DEFINE_PEEPHOLE, or DEFINE_ASM_ATTRIBUTES is
   encountered, we store all the relevant information into a
   `struct insn_def'.  This is done to allow attribute definitions to occur
   anywhere in the file.  */

struct insn_def
{
  struct insn_def *next;	/* Next insn in chain.  */
  rtx def;			/* The DEFINE_...  */
  int insn_code;		/* Instruction number.  */
  int insn_index;		/* Expression number in file, for errors.  */
  file_location loc;		/* Where in the .md files it occurs.  */
  int num_alternatives;		/* Number of alternatives.  */
  int vec_idx;			/* Index of attribute vector in `def'.  */
};

/* Once everything has been read in, we store in each attribute value a list
   of insn codes that have that value.  Here is the structure used for the
   list.  */

struct insn_ent
{
  struct insn_ent *next;	/* Next in chain.  */
  struct insn_def *def;		/* Instruction definition.  */
};

/* Each value of an attribute (either constant or computed) is assigned a
   structure which is used as the listhead of the insns that have that
   value.  */

struct attr_value
{
  rtx value;			/* Value of attribute.  */
  struct attr_value *next;	/* Next attribute value in chain.  */
  struct insn_ent *first_insn;	/* First insn with this value.  */
  int num_insns;		/* Number of insns with this value.  */
  int has_asm_insn;		/* True if this value used for `asm' insns */
};

/* Structure for each attribute.  */

struct attr_desc
{
  char *name;			/* Name of attribute.  */
  const char *enum_name;	/* Enum name for DEFINE_ENUM_NAME.  */
  struct attr_desc *next;	/* Next attribute.  */
  struct attr_value *first_value; /* First value of this attribute.  */
  struct attr_value *default_val; /* Default value for this attribute.  */
  file_location loc;		/* Where in the .md files it occurs.  */
  unsigned is_numeric	: 1;	/* Values of this attribute are numeric.  */
  unsigned is_const	: 1;	/* Attribute value constant for each run.  */
  unsigned is_special	: 1;	/* Don't call `write_attr_set'.  */
};

/* Structure for each DEFINE_DELAY.  */

struct delay_desc
{
  rtx def;			/* DEFINE_DELAY expression.  */
  struct delay_desc *next;	/* Next DEFINE_DELAY.  */
  file_location loc;		/* Where in the .md files it occurs.  */
  int num;			/* Number of DEFINE_DELAY, starting at 1.  */
};

struct attr_value_list
{
  struct attr_value *av;
  struct insn_ent *ie;
  struct attr_desc *attr;
  struct attr_value_list *next;
};

/* Listheads of above structures.  */

/* This one is indexed by the first character of the attribute name.  */
#define MAX_ATTRS_INDEX 256
static struct attr_desc *attrs[MAX_ATTRS_INDEX];
static struct insn_def *defs;
static struct delay_desc *delays;
struct attr_value_list **insn_code_values;

/* Other variables.  */

static int insn_index_number;
static int got_define_asm_attributes;
static int must_extract;
static int must_constrain;
static int address_used;
static int length_used;
static int num_delays;
static int have_annul_true, have_annul_false;
static int num_insn_ents;

/* Stores, for each insn code, the number of constraint alternatives.  */

static int *insn_n_alternatives;

/* Stores, for each insn code, a bitmap that has bits on for each possible
   alternative.  */

static uint64_t *insn_alternatives;

/* Used to simplify expressions.  */

static rtx true_rtx, false_rtx;

/* Used to reduce calls to `strcmp' */

static const char *alternative_name;
static const char *length_str;
static const char *delay_type_str;
static const char *delay_1_0_str;
static const char *num_delay_slots_str;

/* Simplify an expression.  Only call the routine if there is something to
   simplify.  */
#define SIMPLIFY_TEST_EXP(EXP,INSN_CODE,INSN_INDEX)	\
  (ATTR_IND_SIMPLIFIED_P (EXP) || ATTR_CURR_SIMPLIFIED_P (EXP) ? (EXP)	\
   : simplify_test_exp (EXP, INSN_CODE, INSN_INDEX))

#define DEF_ATTR_STRING(S) (attr_string ((S), strlen (S)))

/* Forward declarations of functions used before their definitions, only.  */
static char *attr_string           (const char *, int);
static char *attr_printf           (unsigned int, const char *, ...)
  ATTRIBUTE_PRINTF_2;
static rtx make_numeric_value      (int);
static struct attr_desc *find_attr (const char **, int);
static rtx mk_attr_alt             (uint64_t);
static char *next_comma_elt	   (const char **);
static rtx insert_right_side	   (enum rtx_code, rtx, rtx, int, int);
static rtx copy_boolean		   (rtx);
static int compares_alternatives_p (rtx);
static void make_internal_attr     (const char *, rtx, int);
static void insert_insn_ent        (struct attr_value *, struct insn_ent *);
static void walk_attr_value	   (rtx);
static int max_attr_value	   (rtx, int*);
static int min_attr_value	   (rtx, int*);
static int or_attr_value	   (rtx, int*);
static rtx simplify_test_exp	   (rtx, int, int);
static rtx simplify_test_exp_in_temp (rtx, int, int);
static rtx copy_rtx_unchanging	   (rtx);
static bool attr_alt_subset_p      (rtx, rtx);
static bool attr_alt_subset_of_compl_p (rtx, rtx);
static void clear_struct_flag      (rtx);
static void write_attr_valueq	   (FILE *, struct attr_desc *, const char *);
static struct attr_value *find_most_used  (struct attr_desc *);
static void write_attr_set	   (FILE *, struct attr_desc *, int, rtx,
				    const char *, const char *, rtx,
				    int, int, unsigned int);
static void write_attr_case	   (FILE *, struct attr_desc *,
				    struct attr_value *,
				    int, const char *, const char *, int, rtx);
static void write_attr_value	   (FILE *, struct attr_desc *, rtx);
static void write_upcase	   (FILE *, const char *);
static void write_indent	   (FILE *, int);
static rtx identity_fn		   (rtx);
static rtx zero_fn		   (rtx);
static rtx one_fn		   (rtx);
static rtx max_fn		   (rtx);
static rtx min_fn		   (rtx);

#define oballoc(T) XOBNEW (hash_obstack, T)
#define oballocvec(T, N) XOBNEWVEC (hash_obstack, T, (N))

/* This gen* file is unique, in that it writes out multiple files.

   Before GCC 4.8, insn-attrtab.c was written out containing many large
   functions and tables.  This made insn-attrtab.c _the_ bottle-neck in
   a parallel build, and even made it impossible to build GCC on machines
   with relatively small RAM space (PR other/29442).  Therefore, the
   atrribute functions/tables are now written out to three separate
   files: all "*insn_default_latency" functions go to LATENCY_FILE_NAME,
   all "*internal_dfa_insn_code" functions go to DFA_FILE_NAME, and the
   rest goes to ATTR_FILE_NAME.  */

static const char *attr_file_name = NULL;
static const char *dfa_file_name = NULL;
static const char *latency_file_name = NULL;

static FILE *attr_file, *dfa_file, *latency_file;

/* Hash table for sharing RTL and strings.  */

/* Each hash table slot is a bucket containing a chain of these structures.
   Strings are given negative hash codes; RTL expressions are given positive
   hash codes.  */

struct attr_hash
{
  struct attr_hash *next;	/* Next structure in the bucket.  */
  unsigned int hashcode;	/* Hash code of this rtx or string.  */
  union
    {
      char *str;		/* The string (negative hash codes) */
      rtx rtl;			/* or the RTL recorded here.  */
    } u;
};

/* Now here is the hash table.  When recording an RTL, it is added to
   the slot whose index is the hash code mod the table size.  Note
   that the hash table is used for several kinds of RTL (see attr_rtx)
   and for strings.  While all these live in the same table, they are
   completely independent, and the hash code is computed differently
   for each.  */

#define RTL_HASH_SIZE 4093
static struct attr_hash *attr_hash_table[RTL_HASH_SIZE];

/* Here is how primitive or already-shared RTL's hash
   codes are made.  */
#define RTL_HASH(RTL) ((intptr_t) (RTL) & 0777777)

/* Add an entry to the hash table for RTL with hash code HASHCODE.  */

static void
attr_hash_add_rtx (unsigned int hashcode, rtx rtl)
{
  struct attr_hash *h;

  h = XOBNEW (hash_obstack, struct attr_hash);
  h->hashcode = hashcode;
  h->u.rtl = rtl;
  h->next = attr_hash_table[hashcode % RTL_HASH_SIZE];
  attr_hash_table[hashcode % RTL_HASH_SIZE] = h;
}

/* Add an entry to the hash table for STRING with hash code HASHCODE.  */

static void
attr_hash_add_string (unsigned int hashcode, char *str)
{
  struct attr_hash *h;

  h = XOBNEW (hash_obstack, struct attr_hash);
  h->hashcode = -hashcode;
  h->u.str = str;
  h->next = attr_hash_table[hashcode % RTL_HASH_SIZE];
  attr_hash_table[hashcode % RTL_HASH_SIZE] = h;
}

/* Generate an RTL expression, but avoid duplicates.
   Set the ATTR_PERMANENT_P flag for these permanent objects.

   In some cases we cannot uniquify; then we return an ordinary
   impermanent rtx with ATTR_PERMANENT_P clear.

   Args are as follows:

   rtx attr_rtx (code, [element1, ..., elementn])  */

static rtx
attr_rtx_1 (enum rtx_code code, va_list p)
{
  rtx rt_val = NULL_RTX;/* RTX to return to caller...		*/
  unsigned int hashcode;
  struct attr_hash *h;
  struct obstack *old_obstack = rtl_obstack;
  int permanent_p = 1;

  /* For each of several cases, search the hash table for an existing entry.
     Use that entry if one is found; otherwise create a new RTL and add it
     to the table.  */

  if (GET_RTX_CLASS (code) == RTX_UNARY)
    {
      rtx arg0 = va_arg (p, rtx);

      if (! ATTR_PERMANENT_P (arg0))
	permanent_p = 0;

      hashcode = ((HOST_WIDE_INT) code + RTL_HASH (arg0));
      for (h = attr_hash_table[hashcode % RTL_HASH_SIZE]; h; h = h->next)
	if (h->hashcode == hashcode
	    && GET_CODE (h->u.rtl) == code
	    && XEXP (h->u.rtl, 0) == arg0)
	  return h->u.rtl;

      if (h == 0)
	{
	  rtl_obstack = hash_obstack;
	  rt_val = rtx_alloc (code);
	  XEXP (rt_val, 0) = arg0;
	}
    }
  else if (GET_RTX_CLASS (code) == RTX_BIN_ARITH
  	   || GET_RTX_CLASS (code) == RTX_COMM_ARITH
  	   || GET_RTX_CLASS (code) == RTX_COMPARE
  	   || GET_RTX_CLASS (code) == RTX_COMM_COMPARE)
    {
      rtx arg0 = va_arg (p, rtx);
      rtx arg1 = va_arg (p, rtx);

      if (! ATTR_PERMANENT_P (arg0) || ! ATTR_PERMANENT_P (arg1))
	permanent_p = 0;

      hashcode = ((HOST_WIDE_INT) code + RTL_HASH (arg0) + RTL_HASH (arg1));
      for (h = attr_hash_table[hashcode % RTL_HASH_SIZE]; h; h = h->next)
	if (h->hashcode == hashcode
	    && GET_CODE (h->u.rtl) == code
	    && XEXP (h->u.rtl, 0) == arg0
	    && XEXP (h->u.rtl, 1) == arg1)
	  {
	    ATTR_CURR_SIMPLIFIED_P (h->u.rtl) = 0;
	    return h->u.rtl;
	  }

      if (h == 0)
	{
	  rtl_obstack = hash_obstack;
	  rt_val = rtx_alloc (code);
	  XEXP (rt_val, 0) = arg0;
	  XEXP (rt_val, 1) = arg1;
	}
    }
  else if (code == SYMBOL_REF
	   || (GET_RTX_LENGTH (code) == 1
	       && GET_RTX_FORMAT (code)[0] == 's'))
    {
      char *arg0 = va_arg (p, char *);

      arg0 = DEF_ATTR_STRING (arg0);

      hashcode = ((HOST_WIDE_INT) code + RTL_HASH (arg0));
      for (h = attr_hash_table[hashcode % RTL_HASH_SIZE]; h; h = h->next)
	if (h->hashcode == hashcode
	    && GET_CODE (h->u.rtl) == code
	    && XSTR (h->u.rtl, 0) == arg0)
	  return h->u.rtl;

      if (h == 0)
	{
	  rtl_obstack = hash_obstack;
	  rt_val = rtx_alloc (code);
	  XSTR (rt_val, 0) = arg0;
	  if (code == SYMBOL_REF)
	    X0EXP (rt_val, 1) = NULL_RTX;
	}
    }
  else if (GET_RTX_LENGTH (code) == 2
	   && GET_RTX_FORMAT (code)[0] == 's'
	   && GET_RTX_FORMAT (code)[1] == 's')
    {
      char *arg0 = va_arg (p, char *);
      char *arg1 = va_arg (p, char *);

      arg0 = DEF_ATTR_STRING (arg0);
      arg1 = DEF_ATTR_STRING (arg1);

      hashcode = ((HOST_WIDE_INT) code + RTL_HASH (arg0) + RTL_HASH (arg1));
      for (h = attr_hash_table[hashcode % RTL_HASH_SIZE]; h; h = h->next)
	if (h->hashcode == hashcode
	    && GET_CODE (h->u.rtl) == code
	    && XSTR (h->u.rtl, 0) == arg0
	    && XSTR (h->u.rtl, 1) == arg1)
	  return h->u.rtl;

      if (h == 0)
	{
	  rtl_obstack = hash_obstack;
	  rt_val = rtx_alloc (code);
	  XSTR (rt_val, 0) = arg0;
	  XSTR (rt_val, 1) = arg1;
	}
    }
  else if (GET_RTX_LENGTH (code) == 2
	   && GET_RTX_FORMAT (code)[0] == 'i'
	   && GET_RTX_FORMAT (code)[1] == 'i')
    {
      int  arg0 = va_arg (p, int);
      int  arg1 = va_arg (p, int);

      hashcode = ((HOST_WIDE_INT) code + RTL_HASH (arg0) + RTL_HASH (arg1));
      for (h = attr_hash_table[hashcode % RTL_HASH_SIZE]; h; h = h->next)
	if (h->hashcode == hashcode
	    && GET_CODE (h->u.rtl) == code
	    && XINT (h->u.rtl, 0) == arg0
	    && XINT (h->u.rtl, 1) == arg1)
	  return h->u.rtl;

      if (h == 0)
	{
	  rtl_obstack = hash_obstack;
	  rt_val = rtx_alloc (code);
	  XINT (rt_val, 0) = arg0;
	  XINT (rt_val, 1) = arg1;
	}
    }
  else if (code == CONST_INT)
    {
      HOST_WIDE_INT arg0 = va_arg (p, HOST_WIDE_INT);
      if (arg0 == 0)
	return false_rtx;
      else if (arg0 == 1)
	return true_rtx;
      else
	goto nohash;
    }
  else
    {
      int i;		/* Array indices...			*/
      const char *fmt;	/* Current rtx's format...		*/
    nohash:
      rt_val = rtx_alloc (code);	/* Allocate the storage space.  */

      fmt = GET_RTX_FORMAT (code);	/* Find the right format...  */
      for (i = 0; i < GET_RTX_LENGTH (code); i++)
	{
	  switch (*fmt++)
	    {
	    case '0':		/* Unused field.  */
	      break;

	    case 'i':		/* An integer?  */
	      XINT (rt_val, i) = va_arg (p, int);
	      break;

	    case 'w':		/* A wide integer? */
	      XWINT (rt_val, i) = va_arg (p, HOST_WIDE_INT);
	      break;

	    case 's':		/* A string?  */
	      XSTR (rt_val, i) = va_arg (p, char *);
	      break;

	    case 'e':		/* An expression?  */
	    case 'u':		/* An insn?  Same except when printing.  */
	      XEXP (rt_val, i) = va_arg (p, rtx);
	      break;

	    case 'E':		/* An RTX vector?  */
	      XVEC (rt_val, i) = va_arg (p, rtvec);
	      break;

	    default:
	      /* Don't need to handle 'p' for attributes.  */
	      gcc_unreachable ();
	    }
	}
      return rt_val;
    }

  rtl_obstack = old_obstack;
  attr_hash_add_rtx (hashcode, rt_val);
  ATTR_PERMANENT_P (rt_val) = permanent_p;
  return rt_val;
}

static rtx
attr_rtx (enum rtx_code code, ...)
{
  rtx result;
  va_list p;

  va_start (p, code);
  result = attr_rtx_1 (code, p);
  va_end (p);
  return result;
}

/* Create a new string printed with the printf line arguments into a space
   of at most LEN bytes:

   rtx attr_printf (len, format, [arg1, ..., argn])  */

static char *
attr_printf (unsigned int len, const char *fmt, ...)
{
  char str[256];
  va_list p;

  va_start (p, fmt);

  gcc_assert (len < sizeof str); /* Leave room for \0.  */

  vsprintf (str, fmt, p);
  va_end (p);

  return DEF_ATTR_STRING (str);
}

static rtx
attr_eq (const char *name, const char *value)
{
  return attr_rtx (EQ_ATTR, name, value);
}

static const char *
attr_numeral (int n)
{
  return XSTR (make_numeric_value (n), 0);
}

/* Return a permanent (possibly shared) copy of a string STR (not assumed
   to be null terminated) with LEN bytes.  */

static char *
attr_string (const char *str, int len)
{
  struct attr_hash *h;
  unsigned int hashcode;
  int i;
  char *new_str;

  /* Compute the hash code.  */
  hashcode = (len + 1) * 613U + (unsigned) str[0];
  for (i = 1; i < len; i += 2)
    hashcode = ((hashcode * 613) + (unsigned) str[i]);
  if ((int) hashcode < 0)
    hashcode = -hashcode;

  /* Search the table for the string.  */
  for (h = attr_hash_table[hashcode % RTL_HASH_SIZE]; h; h = h->next)
    if (h->hashcode == -hashcode && h->u.str[0] == str[0]
	&& !strncmp (h->u.str, str, len))
      return h->u.str;			/* <-- return if found.  */

  /* Not found; create a permanent copy and add it to the hash table.  */
  new_str = XOBNEWVAR (hash_obstack, char, len + 1);
  memcpy (new_str, str, len);
  new_str[len] = '\0';
  attr_hash_add_string (hashcode, new_str);
  rtx_reader_ptr->copy_md_ptr_loc (new_str, str);

  return new_str;			/* Return the new string.  */
}

/* Check two rtx's for equality of contents,
   taking advantage of the fact that if both are hashed
   then they can't be equal unless they are the same object.  */

static int
attr_equal_p (rtx x, rtx y)
{
  return (x == y || (! (ATTR_PERMANENT_P (x) && ATTR_PERMANENT_P (y))
		     && rtx_equal_p (x, y)));
}

<<<<<<< HEAD
/* Copy an attribute value expression,
   descending to all depths, but not copying any
   permanent hashed subexpressions.  */

static rtx
attr_copy_rtx (rtx orig)
{
  rtx copy;
  int i, j;
  RTX_CODE code;
  const char *format_ptr;

  /* No need to copy a permanent object.  */
  if (ATTR_PERMANENT_P (orig))
    return orig;

  code = GET_CODE (orig);

  switch (code)
    {
    case REG:
    CASE_CONST_ANY:
    case SYMBOL_REF:
    case MATCH_TEST:
    case CODE_LABEL:
    case PC:
    case CC0:
      return orig;

    default:
      break;
    }

  copy = rtx_alloc (code);
  PUT_MODE (copy, GET_MODE (orig));
  ATTR_IND_SIMPLIFIED_P (copy) = ATTR_IND_SIMPLIFIED_P (orig);
  ATTR_CURR_SIMPLIFIED_P (copy) = ATTR_CURR_SIMPLIFIED_P (orig);
  ATTR_PERMANENT_P (copy) = ATTR_PERMANENT_P (orig);

  format_ptr = GET_RTX_FORMAT (GET_CODE (copy));

  for (i = 0; i < GET_RTX_LENGTH (GET_CODE (copy)); i++)
    {
      switch (*format_ptr++)
	{
	case 'e':
	  XEXP (copy, i) = XEXP (orig, i);
	  if (XEXP (orig, i) != NULL)
	    XEXP (copy, i) = attr_copy_rtx (XEXP (orig, i));
	  break;

	case 'E':
	case 'V':
	  XVEC (copy, i) = XVEC (orig, i);
	  if (XVEC (orig, i) != NULL)
	    {
	      XVEC (copy, i) = rtvec_alloc (XVECLEN (orig, i));
	      for (j = 0; j < XVECLEN (copy, i); j++)
		XVECEXP (copy, i, j) = attr_copy_rtx (XVECEXP (orig, i, j));
	    }
	  break;

	case 'n':
	case 'i':
	  XINT (copy, i) = XINT (orig, i);
	  break;

	case 'w':
	  XWINT (copy, i) = XWINT (orig, i);
	  break;

	case 's':
	case 'S':
	  XSTR (copy, i) = XSTR (orig, i);
	  break;

	default:
	  /* Don't need to handle 'p' for attributes.  */
	  gcc_unreachable ();
	}
    }
  return copy;
}

=======
>>>>>>> 68b948d3
/* Given a test expression EXP for attribute ATTR, ensure it is validly
   formed.  LOC is the location of the .md construct that contains EXP.

   Convert (eq_attr "att" "a1,a2") to (ior (eq_attr ... ) (eq_attrq ..))
   and (eq_attr "att" "!a1") to (not (eq_attr "att" "a1")).  Do the latter
   test first so that (eq_attr "att" "!a1,a2,a3") works as expected.

   Update the string address in EQ_ATTR expression to be the same used
   in the attribute (or `alternative_name') to speed up subsequent
   `find_attr' calls and eliminate most `strcmp' calls.

   Return the new expression, if any.  */

static rtx
check_attr_test (file_location loc, rtx exp, attr_desc *attr)
{
  struct attr_value *av;
  const char *name_ptr, *p;
  rtx orexp, newexp;

  switch (GET_CODE (exp))
    {
    case EQ_ATTR:
      /* Handle negation test.  */
      if (XSTR (exp, 1)[0] == '!')
	return check_attr_test (loc,
				attr_rtx (NOT,
					  attr_eq (XSTR (exp, 0),
						   &XSTR (exp, 1)[1])),
				attr);

      else if (n_comma_elts (XSTR (exp, 1)) == 1)
	{
	  attr_desc *attr2 = find_attr (&XSTR (exp, 0), 0);
	  if (attr2 == NULL)
	    {
	      if (! strcmp (XSTR (exp, 0), "alternative"))
		return mk_attr_alt (((uint64_t) 1) << atoi (XSTR (exp, 1)));
	      else
		fatal_at (loc, "unknown attribute `%s' in definition of"
			  " attribute `%s'", XSTR (exp, 0), attr->name);
	    }

	  if (attr->is_const && ! attr2->is_const)
	    fatal_at (loc, "constant attribute `%s' cannot test non-constant"
		      " attribute `%s'", attr->name, attr2->name);

	  /* Copy this just to make it permanent,
	     so expressions using it can be permanent too.  */
	  exp = attr_eq (XSTR (exp, 0), XSTR (exp, 1));

	  /* It shouldn't be possible to simplify the value given to a
	     constant attribute, so don't expand this until it's time to
	     write the test expression.  */
	  if (attr2->is_const)
	    ATTR_IND_SIMPLIFIED_P (exp) = 1;

	  if (attr2->is_numeric)
	    {
	      for (p = XSTR (exp, 1); *p; p++)
		if (! ISDIGIT (*p))
		  fatal_at (loc, "attribute `%s' takes only numeric values",
			    attr2->name);
	    }
	  else
	    {
	      for (av = attr2->first_value; av; av = av->next)
		if (GET_CODE (av->value) == CONST_STRING
		    && ! strcmp (XSTR (exp, 1), XSTR (av->value, 0)))
		  break;

	      if (av == NULL)
		fatal_at (loc, "unknown value `%s' for attribute `%s'",
			  XSTR (exp, 1), attr2->name);
	    }
	}
      else
	{
	  if (! strcmp (XSTR (exp, 0), "alternative"))
	    {
	      int set = 0;

	      name_ptr = XSTR (exp, 1);
	      while ((p = next_comma_elt (&name_ptr)) != NULL)
		set |= ((uint64_t) 1) << atoi (p);

	      return mk_attr_alt (set);
	    }
	  else
	    {
	      /* Make an IOR tree of the possible values.  */
	      orexp = false_rtx;
	      name_ptr = XSTR (exp, 1);
	      while ((p = next_comma_elt (&name_ptr)) != NULL)
		{
		  newexp = attr_eq (XSTR (exp, 0), p);
		  orexp = insert_right_side (IOR, orexp, newexp, -2, -2);
		}

	      return check_attr_test (loc, orexp, attr);
	    }
	}
      break;

    case ATTR_FLAG:
      break;

    case CONST_INT:
      /* Either TRUE or FALSE.  */
      if (XWINT (exp, 0))
	return true_rtx;
      else
	return false_rtx;

    case IOR:
    case AND:
      XEXP (exp, 0) = check_attr_test (loc, XEXP (exp, 0), attr);
      XEXP (exp, 1) = check_attr_test (loc, XEXP (exp, 1), attr);
      break;

    case NOT:
      XEXP (exp, 0) = check_attr_test (loc, XEXP (exp, 0), attr);
      break;

    case MATCH_TEST:
      exp = attr_rtx (MATCH_TEST, XSTR (exp, 0));
      ATTR_IND_SIMPLIFIED_P (exp) = 1;
      break;

    case MATCH_OPERAND:
      if (attr->is_const)
	fatal_at (loc, "invalid operator `%s' in definition of constant"
		  " attribute `%s'", GET_RTX_NAME (GET_CODE (exp)),
		  attr->name);
      /* These cases can't be simplified.  */
      ATTR_IND_SIMPLIFIED_P (exp) = 1;
      break;

    case LE:  case LT:  case GT:  case GE:
    case LEU: case LTU: case GTU: case GEU:
    case NE:  case EQ:
      if (GET_CODE (XEXP (exp, 0)) == SYMBOL_REF
	  && GET_CODE (XEXP (exp, 1)) == SYMBOL_REF)
	exp = attr_rtx (GET_CODE (exp),
			attr_rtx (SYMBOL_REF, XSTR (XEXP (exp, 0), 0)),
			attr_rtx (SYMBOL_REF, XSTR (XEXP (exp, 1), 0)));
      /* These cases can't be simplified.  */
      ATTR_IND_SIMPLIFIED_P (exp) = 1;
      break;

    case SYMBOL_REF:
      if (attr->is_const)
	{
	  /* These cases are valid for constant attributes, but can't be
	     simplified.  */
	  exp = attr_rtx (SYMBOL_REF, XSTR (exp, 0));
	  ATTR_IND_SIMPLIFIED_P (exp) = 1;
	  break;
	}
      /* FALLTHRU */
    default:
      fatal_at (loc, "invalid operator `%s' in definition of attribute"
		" `%s'", GET_RTX_NAME (GET_CODE (exp)), attr->name);
    }

  return exp;
}

/* Given an expression EXP, ensure that it is validly formed and that
   all named attribute values are valid for ATTR.  Issue an error if not.
   LOC is the location of the .md construct that contains EXP.

   Return a perhaps modified replacement expression for the value.  */

static rtx
check_attr_value (file_location loc, rtx exp, struct attr_desc *attr)
{
  struct attr_value *av;
  const char *p;
  int i;

  switch (GET_CODE (exp))
    {
    case CONST_INT:
      if (!attr->is_numeric)
	{
	  error_at (loc,
		    "CONST_INT not valid for non-numeric attribute `%s'",
		    attr->name);
	  break;
	}

      if (INTVAL (exp) < 0)
	{
	  error_at (loc,
		    "negative numeric value specified for attribute `%s'",
		    attr->name);
	  break;
	}
      break;

    case CONST_STRING:
      if (! strcmp (XSTR (exp, 0), "*"))
	break;

      if (attr->is_numeric)
	{
	  p = XSTR (exp, 0);
	  for (; *p; p++)
	    if (! ISDIGIT (*p))
	      {
		error_at (loc,
			  "non-numeric value specified for numeric"
			  " attribute `%s'", attr->name);
		break;
	      }
	  break;
	}

      for (av = attr->first_value; av; av = av->next)
	if (GET_CODE (av->value) == CONST_STRING
	    && ! strcmp (XSTR (av->value, 0), XSTR (exp, 0)))
	  break;

      if (av == NULL)
	error_at (loc, "unknown value `%s' for attribute `%s'",
		  XSTR (exp, 0), attr->name);
      break;

    case IF_THEN_ELSE:
      XEXP (exp, 0) = check_attr_test (loc, XEXP (exp, 0), attr);
      XEXP (exp, 1) = check_attr_value (loc, XEXP (exp, 1), attr);
      XEXP (exp, 2) = check_attr_value (loc, XEXP (exp, 2), attr);
      break;

    case PLUS:
    case MINUS:
    case MULT:
    case DIV:
    case MOD:
      if (!attr->is_numeric)
	{
	  error_at (loc, "invalid operation `%s' for non-numeric"
		    " attribute `%s'", GET_RTX_NAME (GET_CODE (exp)),
		    attr->name);
	  break;
	}
      /* Fall through.  */

    case IOR:
    case AND:
      XEXP (exp, 0) = check_attr_value (loc, XEXP (exp, 0), attr);
      XEXP (exp, 1) = check_attr_value (loc, XEXP (exp, 1), attr);
      break;

    case FFS:
    case CLZ:
    case CTZ:
    case POPCOUNT:
    case PARITY:
    case BSWAP:
      XEXP (exp, 0) = check_attr_value (loc, XEXP (exp, 0), attr);
      break;

    case COND:
      if (XVECLEN (exp, 0) % 2 != 0)
	{
	  error_at (loc, "first operand of COND must have even length");
	  break;
	}

      for (i = 0; i < XVECLEN (exp, 0); i += 2)
	{
	  XVECEXP (exp, 0, i) = check_attr_test (attr->loc,
						 XVECEXP (exp, 0, i),
						 attr);
	  XVECEXP (exp, 0, i + 1)
	    = check_attr_value (loc, XVECEXP (exp, 0, i + 1), attr);
	}

      XEXP (exp, 1) = check_attr_value (loc, XEXP (exp, 1), attr);
      break;

    case ATTR:
      {
	struct attr_desc *attr2 = find_attr (&XSTR (exp, 0), 0);
	if (attr2 == NULL)
	  error_at (loc, "unknown attribute `%s' in ATTR",
		    XSTR (exp, 0));
	else if (attr->is_const && ! attr2->is_const)
	  error_at (attr->loc,
		    "constant attribute `%s' cannot refer to non-constant"
		    " attribute `%s'", attr->name, attr2->name);
	else if (attr->is_numeric != attr2->is_numeric)
	  error_at (loc,
		    "numeric attribute mismatch calling `%s' from `%s'",
		    attr2->name, attr->name);
      }
      break;

    case SYMBOL_REF:
      /* A constant SYMBOL_REF is valid as a constant attribute test and
         is expanded later by make_canonical into a COND.  In a non-constant
         attribute test, it is left be.  */
      return attr_rtx (SYMBOL_REF, XSTR (exp, 0));

    default:
      error_at (loc, "invalid operator `%s' in definition of attribute `%s'",
		GET_RTX_NAME (GET_CODE (exp)), attr->name);
      break;
    }

  return exp;
}

/* Given an SET_ATTR_ALTERNATIVE expression, convert to the canonical SET.
   It becomes a COND with each test being (eq_attr "alternative" "n") */

static rtx
convert_set_attr_alternative (rtx exp, struct insn_def *id)
{
  int num_alt = id->num_alternatives;
  rtx condexp;
  int i;

  if (XVECLEN (exp, 1) != num_alt)
    {
      error_at (id->loc, "bad number of entries in SET_ATTR_ALTERNATIVE,"
		" was %d expected %d", XVECLEN (exp, 1), num_alt);
      return NULL_RTX;
    }

  /* Make a COND with all tests but the last.  Select the last value via the
     default.  */
  condexp = rtx_alloc (COND);
  XVEC (condexp, 0) = rtvec_alloc ((num_alt - 1) * 2);

  for (i = 0; i < num_alt - 1; i++)
    {
      const char *p;
      p = attr_numeral (i);

      XVECEXP (condexp, 0, 2 * i) = attr_eq (alternative_name, p);
      XVECEXP (condexp, 0, 2 * i + 1) = XVECEXP (exp, 1, i);
    }

  XEXP (condexp, 1) = XVECEXP (exp, 1, i);

  return attr_rtx (SET, attr_rtx (ATTR, XSTR (exp, 0)), condexp);
}

/* Given a SET_ATTR, convert to the appropriate SET.  If a comma-separated
   list of values is given, convert to SET_ATTR_ALTERNATIVE first.  */

static rtx
convert_set_attr (rtx exp, struct insn_def *id)
{
  rtx newexp;
  const char *name_ptr;
  char *p;
  int n;

  /* See how many alternative specified.  */
  n = n_comma_elts (XSTR (exp, 1));
  if (n == 1)
    return attr_rtx (SET,
		     attr_rtx (ATTR, XSTR (exp, 0)),
		     attr_rtx (CONST_STRING, XSTR (exp, 1)));

  newexp = rtx_alloc (SET_ATTR_ALTERNATIVE);
  XSTR (newexp, 0) = XSTR (exp, 0);
  XVEC (newexp, 1) = rtvec_alloc (n);

  /* Process each comma-separated name.  */
  name_ptr = XSTR (exp, 1);
  n = 0;
  while ((p = next_comma_elt (&name_ptr)) != NULL)
    XVECEXP (newexp, 1, n++) = attr_rtx (CONST_STRING, p);

  return convert_set_attr_alternative (newexp, id);
}

/* Scan all definitions, checking for validity.  Also, convert any SET_ATTR
   and SET_ATTR_ALTERNATIVE expressions to the corresponding SET
   expressions.  */

static void
check_defs (void)
{
  struct insn_def *id;
  struct attr_desc *attr;
  int i;
  rtx value;

  for (id = defs; id; id = id->next)
    {
      if (XVEC (id->def, id->vec_idx) == NULL)
	continue;

      for (i = 0; i < XVECLEN (id->def, id->vec_idx); i++)
	{
	  value = XVECEXP (id->def, id->vec_idx, i);
	  switch (GET_CODE (value))
	    {
	    case SET:
	      if (GET_CODE (XEXP (value, 0)) != ATTR)
		{
		  error_at (id->loc, "bad attribute set");
		  value = NULL_RTX;
		}
	      break;

	    case SET_ATTR_ALTERNATIVE:
	      value = convert_set_attr_alternative (value, id);
	      break;

	    case SET_ATTR:
	      value = convert_set_attr (value, id);
	      break;

	    default:
	      error_at (id->loc, "invalid attribute code %s",
			GET_RTX_NAME (GET_CODE (value)));
	      value = NULL_RTX;
	    }
	  if (value == NULL_RTX)
	    continue;

	  if ((attr = find_attr (&XSTR (XEXP (value, 0), 0), 0)) == NULL)
	    {
	      error_at (id->loc, "unknown attribute %s",
			XSTR (XEXP (value, 0), 0));
	      continue;
	    }

	  XVECEXP (id->def, id->vec_idx, i) = value;
	  XEXP (value, 1) = check_attr_value (id->loc, XEXP (value, 1), attr);
	}
    }
}

/* Given a valid expression for an attribute value, remove any IF_THEN_ELSE
   expressions by converting them into a COND.  This removes cases from this
   program.  Also, replace an attribute value of "*" with the default attribute
   value.  LOC is the location to use for error reporting.  */

static rtx
make_canonical (file_location loc, struct attr_desc *attr, rtx exp)
{
  int i;
  rtx newexp;

  switch (GET_CODE (exp))
    {
    case CONST_INT:
      exp = make_numeric_value (INTVAL (exp));
      break;

    case CONST_STRING:
      if (! strcmp (XSTR (exp, 0), "*"))
	{
	  if (attr->default_val == 0)
	    fatal_at (loc, "(attr_value \"*\") used in invalid context");
	  exp = attr->default_val->value;
	}
      else
	XSTR (exp, 0) = DEF_ATTR_STRING (XSTR (exp, 0));

      break;

    case SYMBOL_REF:
      if (!attr->is_const || ATTR_IND_SIMPLIFIED_P (exp))
	break;
      /* The SYMBOL_REF is constant for a given run, so mark it as unchanging.
	 This makes the COND something that won't be considered an arbitrary
	 expression by walk_attr_value.  */
      ATTR_IND_SIMPLIFIED_P (exp) = 1;
      exp = check_attr_value (loc, exp, attr);
      break;

    case IF_THEN_ELSE:
      newexp = rtx_alloc (COND);
      XVEC (newexp, 0) = rtvec_alloc (2);
      XVECEXP (newexp, 0, 0) = XEXP (exp, 0);
      XVECEXP (newexp, 0, 1) = XEXP (exp, 1);

      XEXP (newexp, 1) = XEXP (exp, 2);

      exp = newexp;
      /* Fall through to COND case since this is now a COND.  */
      gcc_fallthrough ();

    case COND:
      {
	int allsame = 1;
	rtx defval;

	/* First, check for degenerate COND.  */
	if (XVECLEN (exp, 0) == 0)
	  return make_canonical (loc, attr, XEXP (exp, 1));
	defval = XEXP (exp, 1) = make_canonical (loc, attr, XEXP (exp, 1));

	for (i = 0; i < XVECLEN (exp, 0); i += 2)
	  {
	    XVECEXP (exp, 0, i) = copy_boolean (XVECEXP (exp, 0, i));
	    XVECEXP (exp, 0, i + 1)
	      = make_canonical (loc, attr, XVECEXP (exp, 0, i + 1));
	    if (! attr_equal_p (XVECEXP (exp, 0, i + 1), defval))
	      allsame = 0;
	  }
	if (allsame)
	  return defval;
      }
      break;

    default:
      break;
    }

  return exp;
}

static rtx
copy_boolean (rtx exp)
{
  if (GET_CODE (exp) == AND || GET_CODE (exp) == IOR)
    return attr_rtx (GET_CODE (exp), copy_boolean (XEXP (exp, 0)),
		     copy_boolean (XEXP (exp, 1)));
  else if (GET_CODE (exp) == NOT)
    return attr_rtx (NOT, copy_boolean (XEXP (exp, 0)));
  if (GET_CODE (exp) == MATCH_OPERAND)
    {
      XSTR (exp, 1) = DEF_ATTR_STRING (XSTR (exp, 1));
      XSTR (exp, 2) = DEF_ATTR_STRING (XSTR (exp, 2));
    }
  else if (GET_CODE (exp) == EQ_ATTR)
    {
      XSTR (exp, 0) = DEF_ATTR_STRING (XSTR (exp, 0));
      XSTR (exp, 1) = DEF_ATTR_STRING (XSTR (exp, 1));
    }

  return exp;
}

/* Given a value and an attribute description, return a `struct attr_value *'
   that represents that value.  This is either an existing structure, if the
   value has been previously encountered, or a newly-created structure.

   `insn_code' is the code of an insn whose attribute has the specified
   value (-2 if not processing an insn).  We ensure that all insns for
   a given value have the same number of alternatives if the value checks
   alternatives.  LOC is the location to use for error reporting.  */

static struct attr_value *
get_attr_value (file_location loc, rtx value, struct attr_desc *attr,
		int insn_code)
{
  struct attr_value *av;
  uint64_t num_alt = 0;

  value = make_canonical (loc, attr, value);
  if (compares_alternatives_p (value))
    {
      if (insn_code < 0 || insn_alternatives == NULL)
	fatal_at (loc, "(eq_attr \"alternatives\" ...) used in non-insn"
		  " context");
      else
	num_alt = insn_alternatives[insn_code];
    }

  for (av = attr->first_value; av; av = av->next)
    if (attr_equal_p (value, av->value)
	&& (num_alt == 0 || av->first_insn == NULL
	    || insn_alternatives[av->first_insn->def->insn_code]))
      return av;

  av = oballoc (struct attr_value);
  av->value = value;
  av->next = attr->first_value;
  attr->first_value = av;
  av->first_insn = NULL;
  av->num_insns = 0;
  av->has_asm_insn = 0;

  return av;
}

/* After all DEFINE_DELAYs have been read in, create internal attributes
   to generate the required routines.

   First, we compute the number of delay slots for each insn (as a COND of
   each of the test expressions in DEFINE_DELAYs).  Then, if more than one
   delay type is specified, we compute a similar function giving the
   DEFINE_DELAY ordinal for each insn.

   Finally, for each [DEFINE_DELAY, slot #] pair, we compute an attribute that
   tells whether a given insn can be in that delay slot.

   Normal attribute filling and optimization expands these to contain the
   information needed to handle delay slots.  */

static void
expand_delays (void)
{
  struct delay_desc *delay;
  rtx condexp;
  rtx newexp;
  int i;
  char *p;

  /* First, generate data for `num_delay_slots' function.  */

  condexp = rtx_alloc (COND);
  XVEC (condexp, 0) = rtvec_alloc (num_delays * 2);
  XEXP (condexp, 1) = make_numeric_value (0);

  for (i = 0, delay = delays; delay; i += 2, delay = delay->next)
    {
      XVECEXP (condexp, 0, i) = XEXP (delay->def, 0);
      XVECEXP (condexp, 0, i + 1)
	= make_numeric_value (XVECLEN (delay->def, 1) / 3);
    }

  make_internal_attr (num_delay_slots_str, condexp, ATTR_NONE);

  /* If more than one delay type, do the same for computing the delay type.  */
  if (num_delays > 1)
    {
      condexp = rtx_alloc (COND);
      XVEC (condexp, 0) = rtvec_alloc (num_delays * 2);
      XEXP (condexp, 1) = make_numeric_value (0);

      for (i = 0, delay = delays; delay; i += 2, delay = delay->next)
	{
	  XVECEXP (condexp, 0, i) = XEXP (delay->def, 0);
	  XVECEXP (condexp, 0, i + 1) = make_numeric_value (delay->num);
	}

      make_internal_attr (delay_type_str, condexp, ATTR_SPECIAL);
    }

  /* For each delay possibility and delay slot, compute an eligibility
     attribute for non-annulled insns and for each type of annulled (annul
     if true and annul if false).  */
  for (delay = delays; delay; delay = delay->next)
    {
      for (i = 0; i < XVECLEN (delay->def, 1); i += 3)
	{
	  condexp = XVECEXP (delay->def, 1, i);
	  if (condexp == 0)
	    condexp = false_rtx;
	  newexp = attr_rtx (IF_THEN_ELSE, condexp,
			     make_numeric_value (1), make_numeric_value (0));

	  p = attr_printf (sizeof "*delay__" + MAX_DIGITS * 2,
			   "*delay_%d_%d", delay->num, i / 3);
	  make_internal_attr (p, newexp, ATTR_SPECIAL);

	  if (have_annul_true)
	    {
	      condexp = XVECEXP (delay->def, 1, i + 1);
	      if (condexp == 0) condexp = false_rtx;
	      newexp = attr_rtx (IF_THEN_ELSE, condexp,
				 make_numeric_value (1),
				 make_numeric_value (0));
	      p = attr_printf (sizeof "*annul_true__" + MAX_DIGITS * 2,
			       "*annul_true_%d_%d", delay->num, i / 3);
	      make_internal_attr (p, newexp, ATTR_SPECIAL);
	    }

	  if (have_annul_false)
	    {
	      condexp = XVECEXP (delay->def, 1, i + 2);
	      if (condexp == 0) condexp = false_rtx;
	      newexp = attr_rtx (IF_THEN_ELSE, condexp,
				 make_numeric_value (1),
				 make_numeric_value (0));
	      p = attr_printf (sizeof "*annul_false__" + MAX_DIGITS * 2,
			       "*annul_false_%d_%d", delay->num, i / 3);
	      make_internal_attr (p, newexp, ATTR_SPECIAL);
	    }
	}
    }
}

/* Once all attributes and insns have been read and checked, we construct for
   each attribute value a list of all the insns that have that value for
   the attribute.  */

static void
fill_attr (struct attr_desc *attr)
{
  struct attr_value *av;
  struct insn_ent *ie;
  struct insn_def *id;
  int i;
  rtx value;

  /* Don't fill constant attributes.  The value is independent of
     any particular insn.  */
  if (attr->is_const)
    return;

  for (id = defs; id; id = id->next)
    {
      /* If no value is specified for this insn for this attribute, use the
	 default.  */
      value = NULL;
      if (XVEC (id->def, id->vec_idx))
	for (i = 0; i < XVECLEN (id->def, id->vec_idx); i++)
	  if (! strcmp_check (XSTR (XEXP (XVECEXP (id->def, id->vec_idx, i), 0), 0),
			      attr->name))
	    value = XEXP (XVECEXP (id->def, id->vec_idx, i), 1);

      if (value == NULL)
	av = attr->default_val;
      else
	av = get_attr_value (id->loc, value, attr, id->insn_code);

      ie = oballoc (struct insn_ent);
      ie->def = id;
      insert_insn_ent (av, ie);
    }
}

/* Given an expression EXP, see if it is a COND or IF_THEN_ELSE that has a
   test that checks relative positions of insns (uses MATCH_DUP or PC).
   If so, replace it with what is obtained by passing the expression to
   ADDRESS_FN.  If not but it is a COND or IF_THEN_ELSE, call this routine
   recursively on each value (including the default value).  Otherwise,
   return the value returned by NO_ADDRESS_FN applied to EXP.  */

static rtx
substitute_address (rtx exp, rtx (*no_address_fn) (rtx),
		    rtx (*address_fn) (rtx))
{
  int i;
  rtx newexp;

  if (GET_CODE (exp) == COND)
    {
      /* See if any tests use addresses.  */
      address_used = 0;
      for (i = 0; i < XVECLEN (exp, 0); i += 2)
	walk_attr_value (XVECEXP (exp, 0, i));

      if (address_used)
	return (*address_fn) (exp);

      /* Make a new copy of this COND, replacing each element.  */
      newexp = rtx_alloc (COND);
      XVEC (newexp, 0) = rtvec_alloc (XVECLEN (exp, 0));
      for (i = 0; i < XVECLEN (exp, 0); i += 2)
	{
	  XVECEXP (newexp, 0, i) = XVECEXP (exp, 0, i);
	  XVECEXP (newexp, 0, i + 1)
	    = substitute_address (XVECEXP (exp, 0, i + 1),
				  no_address_fn, address_fn);
	}

      XEXP (newexp, 1) = substitute_address (XEXP (exp, 1),
					     no_address_fn, address_fn);

      return newexp;
    }

  else if (GET_CODE (exp) == IF_THEN_ELSE)
    {
      address_used = 0;
      walk_attr_value (XEXP (exp, 0));
      if (address_used)
	return (*address_fn) (exp);

      return attr_rtx (IF_THEN_ELSE,
		       substitute_address (XEXP (exp, 0),
					   no_address_fn, address_fn),
		       substitute_address (XEXP (exp, 1),
					   no_address_fn, address_fn),
		       substitute_address (XEXP (exp, 2),
					   no_address_fn, address_fn));
    }

  return (*no_address_fn) (exp);
}

/* Make new attributes from the `length' attribute.  The following are made,
   each corresponding to a function called from `shorten_branches' or
   `get_attr_length':

   *insn_default_length		This is the length of the insn to be returned
				by `get_attr_length' before `shorten_branches'
				has been called.  In each case where the length
				depends on relative addresses, the largest
				possible is used.  This routine is also used
				to compute the initial size of the insn.

   *insn_variable_length_p	This returns 1 if the insn's length depends
				on relative addresses, zero otherwise.

   *insn_current_length		This is only called when it is known that the
				insn has a variable length and returns the
				current length, based on relative addresses.
  */

static void
make_length_attrs (void)
{
  static const char *new_names[] =
    {
      "*insn_default_length",
      "*insn_min_length",
      "*insn_variable_length_p",
      "*insn_current_length"
    };
  static rtx (*const no_address_fn[]) (rtx)
    = {identity_fn,identity_fn, zero_fn, zero_fn};
  static rtx (*const address_fn[]) (rtx)
    = {max_fn, min_fn, one_fn, identity_fn};
  size_t i;
  struct attr_desc *length_attr, *new_attr;
  struct attr_value *av, *new_av;
  struct insn_ent *ie, *new_ie;

  /* See if length attribute is defined.  If so, it must be numeric.  Make
     it special so we don't output anything for it.  */
  length_attr = find_attr (&length_str, 0);
  if (length_attr == 0)
    return;

  if (! length_attr->is_numeric)
    fatal_at (length_attr->loc, "length attribute must be numeric");

  length_attr->is_const = 0;
  length_attr->is_special = 1;

  /* Make each new attribute, in turn.  */
  for (i = 0; i < ARRAY_SIZE (new_names); i++)
    {
      make_internal_attr (new_names[i],
			  substitute_address (length_attr->default_val->value,
					      no_address_fn[i], address_fn[i]),
			  ATTR_NONE);
      new_attr = find_attr (&new_names[i], 0);
      for (av = length_attr->first_value; av; av = av->next)
	for (ie = av->first_insn; ie; ie = ie->next)
	  {
	    new_av = get_attr_value (ie->def->loc,
				     substitute_address (av->value,
							 no_address_fn[i],
							 address_fn[i]),
				     new_attr, ie->def->insn_code);
	    new_ie = oballoc (struct insn_ent);
	    new_ie->def = ie->def;
	    insert_insn_ent (new_av, new_ie);
	  }
    }
}

/* Utility functions called from above routine.  */

static rtx
identity_fn (rtx exp)
{
  return exp;
}

static rtx
zero_fn (rtx exp ATTRIBUTE_UNUSED)
{
  return make_numeric_value (0);
}

static rtx
one_fn (rtx exp ATTRIBUTE_UNUSED)
{
  return make_numeric_value (1);
}

static rtx
max_fn (rtx exp)
{
  int unknown;
  return make_numeric_value (max_attr_value (exp, &unknown));
}

static rtx
min_fn (rtx exp)
{
  int unknown;
  return make_numeric_value (min_attr_value (exp, &unknown));
}

static void
write_length_unit_log (FILE *outf)
{
  struct attr_desc *length_attr = find_attr (&length_str, 0);
  struct attr_value *av;
  struct insn_ent *ie;
  unsigned int length_unit_log, length_or;
  int unknown = 0;

  if (length_attr)
    {
      length_or = or_attr_value (length_attr->default_val->value, &unknown);
      for (av = length_attr->first_value; av; av = av->next)
	for (ie = av->first_insn; ie; ie = ie->next)
	  length_or |= or_attr_value (av->value, &unknown);
    }

  if (length_attr == NULL || unknown)
    length_unit_log = 0;
  else
    {
      length_or = ~length_or;
      for (length_unit_log = 0; length_or & 1; length_or >>= 1)
	length_unit_log++;
    }
  fprintf (outf, "EXPORTED_CONST int length_unit_log = %u;\n", length_unit_log);
}

/* Compute approximate cost of the expression.  Used to decide whether
   expression is cheap enough for inline.  */
static int
attr_rtx_cost (rtx x)
{
  int cost = 1;
  enum rtx_code code;
  if (!x)
    return 0;
  code = GET_CODE (x);
  switch (code)
    {
    case MATCH_OPERAND:
      if (XSTR (x, 1)[0])
	return 10;
      else
	return 1;

    case EQ_ATTR_ALT:
      return 1;

    case EQ_ATTR:
      /* Alternatives don't result into function call.  */
      if (!strcmp_check (XSTR (x, 0), alternative_name))
	return 1;
      else
	return 5;
    default:
      {
	int i, j;
	const char *fmt = GET_RTX_FORMAT (code);
	for (i = GET_RTX_LENGTH (code) - 1; i >= 0; i--)
	  {
	    switch (fmt[i])
	      {
	      case 'V':
	      case 'E':
		for (j = 0; j < XVECLEN (x, i); j++)
		  cost += attr_rtx_cost (XVECEXP (x, i, j));
		break;
	      case 'e':
		cost += attr_rtx_cost (XEXP (x, i));
		break;
	      }
	  }
      }
      break;
    }
  return cost;
}

/* Take a COND expression and see if any of the conditions in it can be
   simplified.  If any are known true or known false for the particular insn
   code, the COND can be further simplified.

   Also call ourselves on any COND operations that are values of this COND.

   We do not modify EXP; rather, we make and return a new rtx.  */

static rtx
simplify_cond (rtx exp, int insn_code, int insn_index)
{
  int i, j;
  /* We store the desired contents here,
     then build a new expression if they don't match EXP.  */
  rtx defval = XEXP (exp, 1);
  rtx new_defval = XEXP (exp, 1);
  int len = XVECLEN (exp, 0);
  rtx *tests = XNEWVEC (rtx, len);
  int allsame = 1;
  rtx ret;

  /* This lets us free all storage allocated below, if appropriate.  */
  obstack_finish (rtl_obstack);

  memcpy (tests, XVEC (exp, 0)->elem, len * sizeof (rtx));

  /* See if default value needs simplification.  */
  if (GET_CODE (defval) == COND)
    new_defval = simplify_cond (defval, insn_code, insn_index);

  /* Simplify the subexpressions, and see what tests we can get rid of.  */

  for (i = 0; i < len; i += 2)
    {
      rtx newtest, newval;

      /* Simplify this test.  */
      newtest = simplify_test_exp_in_temp (tests[i], insn_code, insn_index);
      tests[i] = newtest;

      newval = tests[i + 1];
      /* See if this value may need simplification.  */
      if (GET_CODE (newval) == COND)
	newval = simplify_cond (newval, insn_code, insn_index);

      /* Look for ways to delete or combine this test.  */
      if (newtest == true_rtx)
	{
	  /* If test is true, make this value the default
	     and discard this + any following tests.  */
	  len = i;
	  defval = tests[i + 1];
	  new_defval = newval;
	}

      else if (newtest == false_rtx)
	{
	  /* If test is false, discard it and its value.  */
	  for (j = i; j < len - 2; j++)
	    tests[j] = tests[j + 2];
	  i -= 2;
	  len -= 2;
	}

      else if (i > 0 && attr_equal_p (newval, tests[i - 1]))
	{
	  /* If this value and the value for the prev test are the same,
	     merge the tests.  */

	  tests[i - 2]
	    = insert_right_side (IOR, tests[i - 2], newtest,
				 insn_code, insn_index);

	  /* Delete this test/value.  */
	  for (j = i; j < len - 2; j++)
	    tests[j] = tests[j + 2];
	  len -= 2;
	  i -= 2;
	}

      else
	tests[i + 1] = newval;
    }

  /* If the last test in a COND has the same value
     as the default value, that test isn't needed.  */

  while (len > 0 && attr_equal_p (tests[len - 1], new_defval))
    len -= 2;

  /* See if we changed anything.  */
  if (len != XVECLEN (exp, 0) || new_defval != XEXP (exp, 1))
    allsame = 0;
  else
    for (i = 0; i < len; i++)
      if (! attr_equal_p (tests[i], XVECEXP (exp, 0, i)))
	{
	  allsame = 0;
	  break;
	}

  if (len == 0)
    {
      if (GET_CODE (defval) == COND)
	ret = simplify_cond (defval, insn_code, insn_index);
      else
	ret = defval;
    }
  else if (allsame)
    ret = exp;
  else
    {
      rtx newexp = rtx_alloc (COND);

      XVEC (newexp, 0) = rtvec_alloc (len);
      memcpy (XVEC (newexp, 0)->elem, tests, len * sizeof (rtx));
      XEXP (newexp, 1) = new_defval;
      ret = newexp;
    }
  free (tests);
  return ret;
}

/* Remove an insn entry from an attribute value.  */

static void
remove_insn_ent (struct attr_value *av, struct insn_ent *ie)
{
  struct insn_ent *previe;

  if (av->first_insn == ie)
    av->first_insn = ie->next;
  else
    {
      for (previe = av->first_insn; previe->next != ie; previe = previe->next)
	;
      previe->next = ie->next;
    }

  av->num_insns--;
  if (ie->def->insn_code == -1)
    av->has_asm_insn = 0;

  num_insn_ents--;
}

/* Insert an insn entry in an attribute value list.  */

static void
insert_insn_ent (struct attr_value *av, struct insn_ent *ie)
{
  ie->next = av->first_insn;
  av->first_insn = ie;
  av->num_insns++;
  if (ie->def->insn_code == -1)
    av->has_asm_insn = 1;

  num_insn_ents++;
}

/* This is a utility routine to take an expression that is a tree of either
   AND or IOR expressions and insert a new term.  The new term will be
   inserted at the right side of the first node whose code does not match
   the root.  A new node will be created with the root's code.  Its left
   side will be the old right side and its right side will be the new
   term.

   If the `term' is itself a tree, all its leaves will be inserted.  */

static rtx
insert_right_side (enum rtx_code code, rtx exp, rtx term, int insn_code, int insn_index)
{
  rtx newexp;

  /* Avoid consing in some special cases.  */
  if (code == AND && term == true_rtx)
    return exp;
  if (code == AND && term == false_rtx)
    return false_rtx;
  if (code == AND && exp == true_rtx)
    return term;
  if (code == AND && exp == false_rtx)
    return false_rtx;
  if (code == IOR && term == true_rtx)
    return true_rtx;
  if (code == IOR && term == false_rtx)
    return exp;
  if (code == IOR && exp == true_rtx)
    return true_rtx;
  if (code == IOR && exp == false_rtx)
    return term;
  if (attr_equal_p (exp, term))
    return exp;

  if (GET_CODE (term) == code)
    {
      exp = insert_right_side (code, exp, XEXP (term, 0),
			       insn_code, insn_index);
      exp = insert_right_side (code, exp, XEXP (term, 1),
			       insn_code, insn_index);

      return exp;
    }

  if (GET_CODE (exp) == code)
    {
      rtx new_rtx = insert_right_side (code, XEXP (exp, 1),
				       term, insn_code, insn_index);
      if (new_rtx != XEXP (exp, 1))
	/* Make a copy of this expression and call recursively.  */
	newexp = attr_rtx (code, XEXP (exp, 0), new_rtx);
      else
	newexp = exp;
    }
  else
    {
      /* Insert the new term.  */
      newexp = attr_rtx (code, exp, term);
    }

  return simplify_test_exp_in_temp (newexp, insn_code, insn_index);
}

/* If we have an expression which AND's a bunch of
	(not (eq_attrq "alternative" "n"))
   terms, we may have covered all or all but one of the possible alternatives.
   If so, we can optimize.  Similarly for IOR's of EQ_ATTR.

   This routine is passed an expression and either AND or IOR.  It returns a
   bitmask indicating which alternatives are mentioned within EXP.  */

static uint64_t
compute_alternative_mask (rtx exp, enum rtx_code code)
{
  const char *string;
  if (GET_CODE (exp) == code)
    return compute_alternative_mask (XEXP (exp, 0), code)
	   | compute_alternative_mask (XEXP (exp, 1), code);

  else if (code == AND && GET_CODE (exp) == NOT
	   && GET_CODE (XEXP (exp, 0)) == EQ_ATTR
	   && XSTR (XEXP (exp, 0), 0) == alternative_name)
    string = XSTR (XEXP (exp, 0), 1);

  else if (code == IOR && GET_CODE (exp) == EQ_ATTR
	   && XSTR (exp, 0) == alternative_name)
    string = XSTR (exp, 1);

  else if (GET_CODE (exp) == EQ_ATTR_ALT)
    {
      if (code == AND && XINT (exp, 1))
	return XINT (exp, 0);

      if (code == IOR && !XINT (exp, 1))
	return XINT (exp, 0);

      return 0;
    }
  else
    return 0;

  if (string[1] == 0)
    return ((uint64_t) 1) << (string[0] - '0');
  return ((uint64_t) 1) << atoi (string);
}

/* Given I, a single-bit mask, return RTX to compare the `alternative'
   attribute with the value represented by that bit.  */

static rtx
make_alternative_compare (uint64_t mask)
{
  return mk_attr_alt (mask);
}

/* If we are processing an (eq_attr "attr" "value") test, we find the value
   of "attr" for this insn code.  From that value, we can compute a test
   showing when the EQ_ATTR will be true.  This routine performs that
   computation.  If a test condition involves an address, we leave the EQ_ATTR
   intact because addresses are only valid for the `length' attribute.

   EXP is the EQ_ATTR expression and ATTR is the attribute to which
   it refers.  VALUE is the value of that attribute for the insn
   corresponding to INSN_CODE and INSN_INDEX.  */

static rtx
evaluate_eq_attr (rtx exp, struct attr_desc *attr, rtx value,
		  int insn_code, int insn_index)
{
  rtx orexp, andexp;
  rtx right;
  rtx newexp;
  int i;

  while (GET_CODE (value) == ATTR)
    {
      struct attr_value *av = NULL;

      attr = find_attr (&XSTR (value, 0), 0);

      if (insn_code_values)
        {
          struct attr_value_list *iv;
          for (iv = insn_code_values[insn_code]; iv; iv = iv->next)
            if (iv->attr == attr)
              {
                av = iv->av;
                break;
              }
        }
      else
        {
          struct insn_ent *ie;
          for (av = attr->first_value; av; av = av->next)
            for (ie = av->first_insn; ie; ie = ie->next)
              if (ie->def->insn_code == insn_code)
                goto got_av;
        }
      if (av)
        {
        got_av:
          value = av->value;
        }
    }

  switch (GET_CODE (value))
    {
    case CONST_STRING:
      if (! strcmp_check (XSTR (value, 0), XSTR (exp, 1)))
	newexp = true_rtx;
      else
	newexp = false_rtx;
      break;

    case SYMBOL_REF:
      {
	const char *prefix;
	char *string, *p;

	gcc_assert (GET_CODE (exp) == EQ_ATTR);
	prefix = attr->enum_name ? attr->enum_name : attr->name;
	string = ACONCAT ((prefix, "_", XSTR (exp, 1), NULL));
	for (p = string; *p; p++)
	  *p = TOUPPER (*p);

	newexp = attr_rtx (EQ, value,
			   attr_rtx (SYMBOL_REF,
				     DEF_ATTR_STRING (string)));
	break;
      }

    case COND:
      /* We construct an IOR of all the cases for which the
	 requested attribute value is present.  Since we start with
	 FALSE, if it is not present, FALSE will be returned.

	 Each case is the AND of the NOT's of the previous conditions with the
	 current condition; in the default case the current condition is TRUE.

	 For each possible COND value, call ourselves recursively.

	 The extra TRUE and FALSE expressions will be eliminated by another
	 call to the simplification routine.  */

      orexp = false_rtx;
      andexp = true_rtx;

      for (i = 0; i < XVECLEN (value, 0); i += 2)
	{
	  rtx this_cond = simplify_test_exp_in_temp (XVECEXP (value, 0, i),
						    insn_code, insn_index);

	  right = insert_right_side (AND, andexp, this_cond,
				     insn_code, insn_index);
	  right = insert_right_side (AND, right,
				     evaluate_eq_attr (exp, attr,
						       XVECEXP (value, 0,
								i + 1),
						       insn_code, insn_index),
				     insn_code, insn_index);
	  orexp = insert_right_side (IOR, orexp, right,
				     insn_code, insn_index);

	  /* Add this condition into the AND expression.  */
	  newexp = attr_rtx (NOT, this_cond);
	  andexp = insert_right_side (AND, andexp, newexp,
				      insn_code, insn_index);
	}

      /* Handle the default case.  */
      right = insert_right_side (AND, andexp,
				 evaluate_eq_attr (exp, attr, XEXP (value, 1),
						   insn_code, insn_index),
				 insn_code, insn_index);
      newexp = insert_right_side (IOR, orexp, right, insn_code, insn_index);
      break;

    default:
      gcc_unreachable ();
    }

  /* If uses an address, must return original expression.  But set the
     ATTR_IND_SIMPLIFIED_P bit so we don't try to simplify it again.  */

  address_used = 0;
  walk_attr_value (newexp);

  if (address_used)
    {
      if (! ATTR_IND_SIMPLIFIED_P (exp))
	return copy_rtx_unchanging (exp);
      return exp;
    }
  else
    return newexp;
}

/* This routine is called when an AND of a term with a tree of AND's is
   encountered.  If the term or its complement is present in the tree, it
   can be replaced with TRUE or FALSE, respectively.

   Note that (eq_attr "att" "v1") and (eq_attr "att" "v2") cannot both
   be true and hence are complementary.

   There is one special case:  If we see
	(and (not (eq_attr "att" "v1"))
	     (eq_attr "att" "v2"))
   this can be replaced by (eq_attr "att" "v2").  To do this we need to
   replace the term, not anything in the AND tree.  So we pass a pointer to
   the term.  */

static rtx
simplify_and_tree (rtx exp, rtx *pterm, int insn_code, int insn_index)
{
  rtx left, right;
  rtx newexp;
  rtx temp;
  int left_eliminates_term, right_eliminates_term;

  if (GET_CODE (exp) == AND)
    {
      left  = simplify_and_tree (XEXP (exp, 0), pterm, insn_code, insn_index);
      right = simplify_and_tree (XEXP (exp, 1), pterm, insn_code, insn_index);
      if (left != XEXP (exp, 0) || right != XEXP (exp, 1))
	{
	  newexp = attr_rtx (AND, left, right);

	  exp = simplify_test_exp_in_temp (newexp, insn_code, insn_index);
	}
    }

  else if (GET_CODE (exp) == IOR)
    {
      /* For the IOR case, we do the same as above, except that we can
         only eliminate `term' if both sides of the IOR would do so.  */
      temp = *pterm;
      left = simplify_and_tree (XEXP (exp, 0), &temp, insn_code, insn_index);
      left_eliminates_term = (temp == true_rtx);

      temp = *pterm;
      right = simplify_and_tree (XEXP (exp, 1), &temp, insn_code, insn_index);
      right_eliminates_term = (temp == true_rtx);

      if (left_eliminates_term && right_eliminates_term)
	*pterm = true_rtx;

      if (left != XEXP (exp, 0) || right != XEXP (exp, 1))
	{
	  newexp = attr_rtx (IOR, left, right);

	  exp = simplify_test_exp_in_temp (newexp, insn_code, insn_index);
	}
    }

  /* Check for simplifications.  Do some extra checking here since this
     routine is called so many times.  */

  if (exp == *pterm)
    return true_rtx;

  else if (GET_CODE (exp) == NOT && XEXP (exp, 0) == *pterm)
    return false_rtx;

  else if (GET_CODE (*pterm) == NOT && exp == XEXP (*pterm, 0))
    return false_rtx;

  else if (GET_CODE (exp) == EQ_ATTR_ALT && GET_CODE (*pterm) == EQ_ATTR_ALT)
    {
      if (attr_alt_subset_p (*pterm, exp))
	return true_rtx;

      if (attr_alt_subset_of_compl_p (*pterm, exp))
	return false_rtx;

      if (attr_alt_subset_p (exp, *pterm))
	*pterm = true_rtx;

      return exp;
    }

  else if (GET_CODE (exp) == EQ_ATTR && GET_CODE (*pterm) == EQ_ATTR)
    {
      if (XSTR (exp, 0) != XSTR (*pterm, 0))
	return exp;

      if (! strcmp_check (XSTR (exp, 1), XSTR (*pterm, 1)))
	return true_rtx;
      else
	return false_rtx;
    }

  else if (GET_CODE (*pterm) == EQ_ATTR && GET_CODE (exp) == NOT
	   && GET_CODE (XEXP (exp, 0)) == EQ_ATTR)
    {
      if (XSTR (*pterm, 0) != XSTR (XEXP (exp, 0), 0))
	return exp;

      if (! strcmp_check (XSTR (*pterm, 1), XSTR (XEXP (exp, 0), 1)))
	return false_rtx;
      else
	return true_rtx;
    }

  else if (GET_CODE (exp) == EQ_ATTR && GET_CODE (*pterm) == NOT
	   && GET_CODE (XEXP (*pterm, 0)) == EQ_ATTR)
    {
      if (XSTR (exp, 0) != XSTR (XEXP (*pterm, 0), 0))
	return exp;

      if (! strcmp_check (XSTR (exp, 1), XSTR (XEXP (*pterm, 0), 1)))
	return false_rtx;
      else
	*pterm = true_rtx;
    }

  else if (GET_CODE (exp) == NOT && GET_CODE (*pterm) == NOT)
    {
      if (attr_equal_p (XEXP (exp, 0), XEXP (*pterm, 0)))
	return true_rtx;
    }

  else if (GET_CODE (exp) == NOT)
    {
      if (attr_equal_p (XEXP (exp, 0), *pterm))
	return false_rtx;
    }

  else if (GET_CODE (*pterm) == NOT)
    {
      if (attr_equal_p (XEXP (*pterm, 0), exp))
	return false_rtx;
    }

  else if (attr_equal_p (exp, *pterm))
    return true_rtx;

  return exp;
}

/* Similar to `simplify_and_tree', but for IOR trees.  */

static rtx
simplify_or_tree (rtx exp, rtx *pterm, int insn_code, int insn_index)
{
  rtx left, right;
  rtx newexp;
  rtx temp;
  int left_eliminates_term, right_eliminates_term;

  if (GET_CODE (exp) == IOR)
    {
      left  = simplify_or_tree (XEXP (exp, 0), pterm, insn_code, insn_index);
      right = simplify_or_tree (XEXP (exp, 1), pterm, insn_code, insn_index);
      if (left != XEXP (exp, 0) || right != XEXP (exp, 1))
	{
	  newexp = attr_rtx (GET_CODE (exp), left, right);

	  exp = simplify_test_exp_in_temp (newexp, insn_code, insn_index);
	}
    }

  else if (GET_CODE (exp) == AND)
    {
      /* For the AND case, we do the same as above, except that we can
         only eliminate `term' if both sides of the AND would do so.  */
      temp = *pterm;
      left = simplify_or_tree (XEXP (exp, 0), &temp, insn_code, insn_index);
      left_eliminates_term = (temp == false_rtx);

      temp = *pterm;
      right = simplify_or_tree (XEXP (exp, 1), &temp, insn_code, insn_index);
      right_eliminates_term = (temp == false_rtx);

      if (left_eliminates_term && right_eliminates_term)
	*pterm = false_rtx;

      if (left != XEXP (exp, 0) || right != XEXP (exp, 1))
	{
	  newexp = attr_rtx (GET_CODE (exp), left, right);

	  exp = simplify_test_exp_in_temp (newexp, insn_code, insn_index);
	}
    }

  if (attr_equal_p (exp, *pterm))
    return false_rtx;

  else if (GET_CODE (exp) == NOT && attr_equal_p (XEXP (exp, 0), *pterm))
    return true_rtx;

  else if (GET_CODE (*pterm) == NOT && attr_equal_p (XEXP (*pterm, 0), exp))
    return true_rtx;

  else if (GET_CODE (*pterm) == EQ_ATTR && GET_CODE (exp) == NOT
	   && GET_CODE (XEXP (exp, 0)) == EQ_ATTR
	   && XSTR (*pterm, 0) == XSTR (XEXP (exp, 0), 0))
    *pterm = false_rtx;

  else if (GET_CODE (exp) == EQ_ATTR && GET_CODE (*pterm) == NOT
	   && GET_CODE (XEXP (*pterm, 0)) == EQ_ATTR
	   && XSTR (exp, 0) == XSTR (XEXP (*pterm, 0), 0))
    return false_rtx;

  return exp;
}

/* Simplify test expression and use temporary obstack in order to avoid
   memory bloat.  Use ATTR_IND_SIMPLIFIED to avoid unnecessary simplifications
   and avoid unnecessary copying if possible.  */

static rtx
simplify_test_exp_in_temp (rtx exp, int insn_code, int insn_index)
{
  rtx x;
  struct obstack *old;
  if (ATTR_IND_SIMPLIFIED_P (exp))
    return exp;
  old = rtl_obstack;
  rtl_obstack = temp_obstack;
  x = simplify_test_exp (exp, insn_code, insn_index);
  rtl_obstack = old;
  return x;
}

/* Returns true if S1 is a subset of S2.  */

static bool
attr_alt_subset_p (rtx s1, rtx s2)
{
  switch ((XINT (s1, 1) << 1) | XINT (s2, 1))
    {
    case (0 << 1) | 0:
      return !(XINT (s1, 0) &~ XINT (s2, 0));

    case (0 << 1) | 1:
      return !(XINT (s1, 0) & XINT (s2, 0));

    case (1 << 1) | 0:
      return false;

    case (1 << 1) | 1:
      return !(XINT (s2, 0) &~ XINT (s1, 0));

    default:
      gcc_unreachable ();
    }
}

/* Returns true if S1 is a subset of complement of S2.  */

static bool
attr_alt_subset_of_compl_p (rtx s1, rtx s2)
{
  switch ((XINT (s1, 1) << 1) | XINT (s2, 1))
    {
    case (0 << 1) | 0:
      return !(XINT (s1, 0) & XINT (s2, 0));

    case (0 << 1) | 1:
      return !(XINT (s1, 0) & ~XINT (s2, 0));

    case (1 << 1) | 0:
      return !(XINT (s2, 0) &~ XINT (s1, 0));

    case (1 << 1) | 1:
      return false;

    default:
      gcc_unreachable ();
    }
}

/* Return EQ_ATTR_ALT expression representing intersection of S1 and S2.  */

static rtx
attr_alt_intersection (rtx s1, rtx s2)
{
  int result;

  switch ((XINT (s1, 1) << 1) | XINT (s2, 1))
    {
    case (0 << 1) | 0:
      result = XINT (s1, 0) & XINT (s2, 0);
      break;
    case (0 << 1) | 1:
      result = XINT (s1, 0) & ~XINT (s2, 0);
      break;
    case (1 << 1) | 0:
      result = XINT (s2, 0) & ~XINT (s1, 0);
      break;
    case (1 << 1) | 1:
      result = XINT (s1, 0) | XINT (s2, 0);
      break;
    default:
      gcc_unreachable ();
    }

  return attr_rtx (EQ_ATTR_ALT, result, XINT (s1, 1) & XINT (s2, 1));
}

/* Return EQ_ATTR_ALT expression representing union of S1 and S2.  */

static rtx
attr_alt_union (rtx s1, rtx s2)
{
  int result;

  switch ((XINT (s1, 1) << 1) | XINT (s2, 1))
    {
    case (0 << 1) | 0:
      result = XINT (s1, 0) | XINT (s2, 0);
      break;
    case (0 << 1) | 1:
      result = XINT (s2, 0) & ~XINT (s1, 0);
      break;
    case (1 << 1) | 0:
      result = XINT (s1, 0) & ~XINT (s2, 0);
      break;
    case (1 << 1) | 1:
      result = XINT (s1, 0) & XINT (s2, 0);
      break;
    default:
      gcc_unreachable ();
    }

  return attr_rtx (EQ_ATTR_ALT, result, XINT (s1, 1) | XINT (s2, 1));
}

/* Return EQ_ATTR_ALT expression representing complement of S.  */

static rtx
attr_alt_complement (rtx s)
{
  return attr_rtx (EQ_ATTR_ALT, XINT (s, 0), 1 - XINT (s, 1));
}

/* Return EQ_ATTR_ALT expression representing set containing elements set
   in E.  */

static rtx
mk_attr_alt (uint64_t e)
{
  return attr_rtx (EQ_ATTR_ALT, (int)e, 0);
}

/* Given an expression, see if it can be simplified for a particular insn
   code based on the values of other attributes being tested.  This can
   eliminate nested get_attr_... calls.

   Note that if an endless recursion is specified in the patterns, the
   optimization will loop.  However, it will do so in precisely the cases where
   an infinite recursion loop could occur during compilation.  It's better that
   it occurs here!  */

static rtx
simplify_test_exp (rtx exp, int insn_code, int insn_index)
{
  rtx left, right;
  struct attr_desc *attr;
  struct attr_value *av;
  struct insn_ent *ie;
  struct attr_value_list *iv;
  uint64_t i;
  rtx newexp = exp;
  bool left_alt, right_alt;

  /* Don't re-simplify something we already simplified.  */
  if (ATTR_IND_SIMPLIFIED_P (exp) || ATTR_CURR_SIMPLIFIED_P (exp))
    return exp;

  switch (GET_CODE (exp))
    {
    case AND:
      left = SIMPLIFY_TEST_EXP (XEXP (exp, 0), insn_code, insn_index);
      if (left == false_rtx)
	return false_rtx;
      right = SIMPLIFY_TEST_EXP (XEXP (exp, 1), insn_code, insn_index);
      if (right == false_rtx)
	return false_rtx;

      if (GET_CODE (left) == EQ_ATTR_ALT
	  && GET_CODE (right) == EQ_ATTR_ALT)
	{
	  exp = attr_alt_intersection (left, right);
	  return simplify_test_exp (exp, insn_code, insn_index);
	}

      /* If either side is an IOR and we have (eq_attr "alternative" ..")
	 present on both sides, apply the distributive law since this will
	 yield simplifications.  */
      if ((GET_CODE (left) == IOR || GET_CODE (right) == IOR)
	  && compute_alternative_mask (left, IOR)
	  && compute_alternative_mask (right, IOR))
	{
	  if (GET_CODE (left) == IOR)
	    std::swap (left, right);

	  newexp = attr_rtx (IOR,
			     attr_rtx (AND, left, XEXP (right, 0)),
			     attr_rtx (AND, left, XEXP (right, 1)));

	  return SIMPLIFY_TEST_EXP (newexp, insn_code, insn_index);
	}

      /* Try with the term on both sides.  */
      right = simplify_and_tree (right, &left, insn_code, insn_index);
      if (left == XEXP (exp, 0) && right == XEXP (exp, 1))
	left = simplify_and_tree (left, &right, insn_code, insn_index);

      if (left == false_rtx || right == false_rtx)
	return false_rtx;
      else if (left == true_rtx)
	{
	  return right;
	}
      else if (right == true_rtx)
	{
	  return left;
	}
      /* See if all or all but one of the insn's alternatives are specified
	 in this tree.  Optimize if so.  */

      if (GET_CODE (left) == NOT)
	left_alt = (GET_CODE (XEXP (left, 0)) == EQ_ATTR
		    && XSTR (XEXP (left, 0), 0) == alternative_name);
      else
	left_alt = (GET_CODE (left) == EQ_ATTR_ALT
		    && XINT (left, 1));

      if (GET_CODE (right) == NOT)
	right_alt = (GET_CODE (XEXP (right, 0)) == EQ_ATTR
		     && XSTR (XEXP (right, 0), 0) == alternative_name);
      else
	right_alt = (GET_CODE (right) == EQ_ATTR_ALT
		     && XINT (right, 1));

      if (insn_code >= 0
	  && (GET_CODE (left) == AND
	      || left_alt
	      || GET_CODE (right) == AND
	      || right_alt))
	{
	  i = compute_alternative_mask (exp, AND);
	  if (i & ~insn_alternatives[insn_code])
	    fatal ("invalid alternative specified for pattern number %d",
		   insn_index);

	  /* If all alternatives are excluded, this is false.  */
	  i ^= insn_alternatives[insn_code];
	  if (i == 0)
	    return false_rtx;
	  else if ((i & (i - 1)) == 0 && insn_alternatives[insn_code] > 1)
	    {
	      /* If just one excluded, AND a comparison with that one to the
		 front of the tree.  The others will be eliminated by
		 optimization.  We do not want to do this if the insn has one
		 alternative and we have tested none of them!  */
	      left = make_alternative_compare (i);
	      right = simplify_and_tree (exp, &left, insn_code, insn_index);
	      newexp = attr_rtx (AND, left, right);

	      return SIMPLIFY_TEST_EXP (newexp, insn_code, insn_index);
	    }
	}

      if (left != XEXP (exp, 0) || right != XEXP (exp, 1))
	{
	  newexp = attr_rtx (AND, left, right);
	  return SIMPLIFY_TEST_EXP (newexp, insn_code, insn_index);
	}
      break;

    case IOR:
      left = SIMPLIFY_TEST_EXP (XEXP (exp, 0), insn_code, insn_index);
      if (left == true_rtx)
	return true_rtx;
      right = SIMPLIFY_TEST_EXP (XEXP (exp, 1), insn_code, insn_index);
      if (right == true_rtx)
	return true_rtx;

      if (GET_CODE (left) == EQ_ATTR_ALT
	  && GET_CODE (right) == EQ_ATTR_ALT)
	{
	  exp = attr_alt_union (left, right);
	  return simplify_test_exp (exp, insn_code, insn_index);
	}

      right = simplify_or_tree (right, &left, insn_code, insn_index);
      if (left == XEXP (exp, 0) && right == XEXP (exp, 1))
	left = simplify_or_tree (left, &right, insn_code, insn_index);

      if (right == true_rtx || left == true_rtx)
	return true_rtx;
      else if (left == false_rtx)
	{
	  return right;
	}
      else if (right == false_rtx)
	{
	  return left;
	}

      /* Test for simple cases where the distributive law is useful.  I.e.,
	    convert (ior (and (x) (y))
			 (and (x) (z)))
	    to      (and (x)
			 (ior (y) (z)))
       */

      else if (GET_CODE (left) == AND && GET_CODE (right) == AND
	       && attr_equal_p (XEXP (left, 0), XEXP (right, 0)))
	{
	  newexp = attr_rtx (IOR, XEXP (left, 1), XEXP (right, 1));

	  left = XEXP (left, 0);
	  right = newexp;
	  newexp = attr_rtx (AND, left, right);
	  return SIMPLIFY_TEST_EXP (newexp, insn_code, insn_index);
	}

      /* Similarly,
	    convert (ior (and (y) (x))
			 (and (z) (x)))
	    to      (and (ior (y) (z))
			 (x))
         Note that we want the common term to stay at the end.
       */

      else if (GET_CODE (left) == AND && GET_CODE (right) == AND
	       && attr_equal_p (XEXP (left, 1), XEXP (right, 1)))
	{
	  newexp = attr_rtx (IOR, XEXP (left, 0), XEXP (right, 0));

	  left = newexp;
	  right = XEXP (right, 1);
	  newexp = attr_rtx (AND, left, right);
	  return SIMPLIFY_TEST_EXP (newexp, insn_code, insn_index);
	}

      /* See if all or all but one of the insn's alternatives are specified
	 in this tree.  Optimize if so.  */

      else if (insn_code >= 0
	       && (GET_CODE (left) == IOR
		   || (GET_CODE (left) == EQ_ATTR_ALT
		       && !XINT (left, 1))
		   || (GET_CODE (left) == EQ_ATTR
		       && XSTR (left, 0) == alternative_name)
		   || GET_CODE (right) == IOR
		   || (GET_CODE (right) == EQ_ATTR_ALT
		       && !XINT (right, 1))
		   || (GET_CODE (right) == EQ_ATTR
		       && XSTR (right, 0) == alternative_name)))
	{
	  i = compute_alternative_mask (exp, IOR);
	  if (i & ~insn_alternatives[insn_code])
	    fatal ("invalid alternative specified for pattern number %d",
		   insn_index);

	  /* If all alternatives are included, this is true.  */
	  i ^= insn_alternatives[insn_code];
	  if (i == 0)
	    return true_rtx;
	  else if ((i & (i - 1)) == 0 && insn_alternatives[insn_code] > 1)
	    {
	      /* If just one excluded, IOR a comparison with that one to the
		 front of the tree.  The others will be eliminated by
		 optimization.  We do not want to do this if the insn has one
		 alternative and we have tested none of them!  */
	      left = make_alternative_compare (i);
	      right = simplify_and_tree (exp, &left, insn_code, insn_index);
	      newexp = attr_rtx (IOR, attr_rtx (NOT, left), right);

	      return SIMPLIFY_TEST_EXP (newexp, insn_code, insn_index);
	    }
	}

      if (left != XEXP (exp, 0) || right != XEXP (exp, 1))
	{
	  newexp = attr_rtx (IOR, left, right);
	  return SIMPLIFY_TEST_EXP (newexp, insn_code, insn_index);
	}
      break;

    case NOT:
      if (GET_CODE (XEXP (exp, 0)) == NOT)
	{
	  left = SIMPLIFY_TEST_EXP (XEXP (XEXP (exp, 0), 0),
				    insn_code, insn_index);
	  return left;
	}

      left = SIMPLIFY_TEST_EXP (XEXP (exp, 0), insn_code, insn_index);
      if (GET_CODE (left) == NOT)
	return XEXP (left, 0);

      if (left == false_rtx)
	return true_rtx;
      if (left == true_rtx)
	return false_rtx;

      if (GET_CODE (left) == EQ_ATTR_ALT)
	{
	  exp = attr_alt_complement (left);
	  return simplify_test_exp (exp, insn_code, insn_index);
	}

      /* Try to apply De`Morgan's laws.  */
      if (GET_CODE (left) == IOR)
	{
	  newexp = attr_rtx (AND,
			     attr_rtx (NOT, XEXP (left, 0)),
			     attr_rtx (NOT, XEXP (left, 1)));

	  newexp = SIMPLIFY_TEST_EXP (newexp, insn_code, insn_index);
	}
      else if (GET_CODE (left) == AND)
	{
	  newexp = attr_rtx (IOR,
			     attr_rtx (NOT, XEXP (left, 0)),
			     attr_rtx (NOT, XEXP (left, 1)));

	  newexp = SIMPLIFY_TEST_EXP (newexp, insn_code, insn_index);
	}
      else if (left != XEXP (exp, 0))
	{
	  newexp = attr_rtx (NOT, left);
	}
      break;

    case EQ_ATTR_ALT:
      if (!XINT (exp, 0))
	return XINT (exp, 1) ? true_rtx : false_rtx;
      break;

    case EQ_ATTR:
      if (XSTR (exp, 0) == alternative_name)
	{
	  newexp = mk_attr_alt (((uint64_t) 1) << atoi (XSTR (exp, 1)));
	  break;
	}

      /* Look at the value for this insn code in the specified attribute.
	 We normally can replace this comparison with the condition that
	 would give this insn the values being tested for.  */
      if (insn_code >= 0
	  && (attr = find_attr (&XSTR (exp, 0), 0)) != NULL)
	{
	  rtx x;

	  av = NULL;
	  if (insn_code_values)
	    {
	      for (iv = insn_code_values[insn_code]; iv; iv = iv->next)
		if (iv->attr == attr)
		  {
		    av = iv->av;
		    break;
		  }
	    }
	  else
	    {
	      for (av = attr->first_value; av; av = av->next)
		for (ie = av->first_insn; ie; ie = ie->next)
		  if (ie->def->insn_code == insn_code)
		    goto got_av;
	    }

	  if (av)
	    {
	    got_av:
	      x = evaluate_eq_attr (exp, attr, av->value,
				    insn_code, insn_index);
	      x = SIMPLIFY_TEST_EXP (x, insn_code, insn_index);
	      if (attr_rtx_cost (x) < 7)
		return x;
	    }
	}
      break;

    default:
      break;
    }

  /* We have already simplified this expression.  Simplifying it again
     won't buy anything unless we weren't given a valid insn code
     to process (i.e., we are canonicalizing something.).  */
  if (insn_code != -2
      && ! ATTR_IND_SIMPLIFIED_P (newexp))
    return copy_rtx_unchanging (newexp);

  return newexp;
}

/* Return 1 if any EQ_ATTR subexpression of P refers to ATTR,
   otherwise return 0.  */

static int
tests_attr_p (rtx p, struct attr_desc *attr)
{
  const char *fmt;
  int i, ie, j, je;

  if (GET_CODE (p) == EQ_ATTR)
    {
      if (XSTR (p, 0) != attr->name)
	return 0;
      return 1;
    }

  fmt = GET_RTX_FORMAT (GET_CODE (p));
  ie = GET_RTX_LENGTH (GET_CODE (p));
  for (i = 0; i < ie; i++)
    {
      switch (*fmt++)
	{
	case 'e':
	  if (tests_attr_p (XEXP (p, i), attr))
	    return 1;
	  break;

	case 'E':
	  je = XVECLEN (p, i);
	  for (j = 0; j < je; ++j)
	    if (tests_attr_p (XVECEXP (p, i, j), attr))
	      return 1;
	  break;
	}
    }

  return 0;
}

/* Calculate a topological sorting of all attributes so that
   all attributes only depend on attributes in front of it.
   Place the result in *RET (which is a pointer to an array of
   attr_desc pointers), and return the size of that array.  */

static int
get_attr_order (struct attr_desc ***ret)
{
  int i, j;
  int num = 0;
  struct attr_desc *attr;
  struct attr_desc **all, **sorted;
  char *handled;
  for (i = 0; i < MAX_ATTRS_INDEX; i++)
    for (attr = attrs[i]; attr; attr = attr->next)
      num++;
  all = XNEWVEC (struct attr_desc *, num);
  sorted = XNEWVEC (struct attr_desc *, num);
  handled = XCNEWVEC (char, num);
  num = 0;
  for (i = 0; i < MAX_ATTRS_INDEX; i++)
    for (attr = attrs[i]; attr; attr = attr->next)
      all[num++] = attr;

  j = 0;
  for (i = 0; i < num; i++)
    if (all[i]->is_const)
      handled[i] = 1, sorted[j++] = all[i];

  /* We have only few attributes hence we can live with the inner
     loop being O(n^2), unlike the normal fast variants of topological
     sorting.  */
  while (j < num)
    {
      for (i = 0; i < num; i++)
	if (!handled[i])
	  {
	    /* Let's see if I depends on anything interesting.  */
	    int k;
	    for (k = 0; k < num; k++)
	      if (!handled[k])
		{
		  struct attr_value *av;
		  for (av = all[i]->first_value; av; av = av->next)
		    if (av->num_insns != 0)
		      if (tests_attr_p (av->value, all[k]))
			break;

		  if (av)
		    /* Something in I depends on K.  */
		    break;
		}
	    if (k == num)
	      {
		/* Nothing in I depended on anything intersting, so
		   it's done.  */
		handled[i] = 1;
		sorted[j++] = all[i];
	      }
	  }
    }

  if (DEBUG)
    for (j = 0; j < num; j++)
      {
	struct attr_desc *attr2;
	struct attr_value *av;

	attr = sorted[j];
	fprintf (stderr, "%s depends on: ", attr->name);
	for (i = 0; i < MAX_ATTRS_INDEX; ++i)
	  for (attr2 = attrs[i]; attr2; attr2 = attr2->next)
	    if (!attr2->is_const)
	      for (av = attr->first_value; av; av = av->next)
		if (av->num_insns != 0)
		  if (tests_attr_p (av->value, attr2))
		    {
		      fprintf (stderr, "%s, ", attr2->name);
		      break;
		    }
	fprintf (stderr, "\n");
      }

  free (all);
  *ret = sorted;
  return num;
}

/* Optimize the attribute lists by seeing if we can determine conditional
   values from the known values of other attributes.  This will save subroutine
   calls during the compilation.  NUM_INSN_CODES is the number of unique
   instruction codes.  */

static void
optimize_attrs (int num_insn_codes)
{
  struct attr_desc *attr;
  struct attr_value *av;
  struct insn_ent *ie;
  rtx newexp;
  int i;
  struct attr_value_list *ivbuf;
  struct attr_value_list *iv;
  struct attr_desc **topsort;
  int topnum;

  /* For each insn code, make a list of all the insn_ent's for it,
     for all values for all attributes.  */

  if (num_insn_ents == 0)
    return;

  /* Make 2 extra elements, for "code" values -2 and -1.  */
  insn_code_values = XCNEWVEC (struct attr_value_list *, num_insn_codes + 2);

  /* Offset the table address so we can index by -2 or -1.  */
  insn_code_values += 2;

  iv = ivbuf = XNEWVEC (struct attr_value_list, num_insn_ents);

  /* Create the chain of insn*attr values such that we see dependend
     attributes after their dependencies.  As we use a stack via the
     next pointers start from the end of the topological order.  */
  topnum = get_attr_order (&topsort);
  for (i = topnum - 1; i >= 0; i--)
    for (av = topsort[i]->first_value; av; av = av->next)
      for (ie = av->first_insn; ie; ie = ie->next)
	{
	  iv->attr = topsort[i];
	  iv->av = av;
	  iv->ie = ie;
	  iv->next = insn_code_values[ie->def->insn_code];
	  insn_code_values[ie->def->insn_code] = iv;
	  iv++;
	}
  free (topsort);

  /* Sanity check on num_insn_ents.  */
  gcc_assert (iv == ivbuf + num_insn_ents);

  /* Process one insn code at a time.  */
  for (i = -2; i < num_insn_codes; i++)
    {
      /* Clear the ATTR_CURR_SIMPLIFIED_P flag everywhere relevant.
	 We use it to mean "already simplified for this insn".  */
      for (iv = insn_code_values[i]; iv; iv = iv->next)
	clear_struct_flag (iv->av->value);

      for (iv = insn_code_values[i]; iv; iv = iv->next)
	{
	  struct obstack *old = rtl_obstack;

	  attr = iv->attr;
	  av = iv->av;
	  ie = iv->ie;
	  if (GET_CODE (av->value) != COND)
	    continue;

	  rtl_obstack = temp_obstack;
	  newexp = av->value;
	  while (GET_CODE (newexp) == COND)
	    {
	      rtx newexp2 = simplify_cond (newexp, ie->def->insn_code,
					   ie->def->insn_index);
	      if (newexp2 == newexp)
		break;
	      newexp = newexp2;
	    }

	  rtl_obstack = old;
	  /* If we created a new value for this instruction, and it's
	     cheaper than the old value, and overall cheap, use that
	     one as specific value for the current instruction.
	     The last test is to avoid exploding the get_attr_ function
	     sizes for no much gain.  */
	  if (newexp != av->value
	      && attr_rtx_cost (newexp) < attr_rtx_cost (av->value)
	      && attr_rtx_cost (newexp) < 26
	     )
	    {
	      remove_insn_ent (av, ie);
	      av = get_attr_value (ie->def->loc, newexp, attr,
				   ie->def->insn_code);
	      iv->av = av;
	      insert_insn_ent (av, ie);
	    }
	}
    }

  free (ivbuf);
  free (insn_code_values - 2);
  insn_code_values = NULL;
}

/* Clear the ATTR_CURR_SIMPLIFIED_P flag in EXP and its subexpressions.  */

static void
clear_struct_flag (rtx x)
{
  int i;
  int j;
  enum rtx_code code;
  const char *fmt;

  ATTR_CURR_SIMPLIFIED_P (x) = 0;
  if (ATTR_IND_SIMPLIFIED_P (x))
    return;

  code = GET_CODE (x);

  switch (code)
    {
    case REG:
    CASE_CONST_ANY:
    case MATCH_TEST:
    case SYMBOL_REF:
    case CODE_LABEL:
    case PC:
    case CC0:
    case EQ_ATTR:
    case ATTR_FLAG:
      return;

    default:
      break;
    }

  /* Compare the elements.  If any pair of corresponding elements
     fail to match, return 0 for the whole things.  */

  fmt = GET_RTX_FORMAT (code);
  for (i = GET_RTX_LENGTH (code) - 1; i >= 0; i--)
    {
      switch (fmt[i])
	{
	case 'V':
	case 'E':
	  for (j = 0; j < XVECLEN (x, i); j++)
	    clear_struct_flag (XVECEXP (x, i, j));
	  break;

	case 'e':
	  clear_struct_flag (XEXP (x, i));
	  break;
	}
    }
}

/* Add attribute value NAME to the beginning of ATTR's list.  */

static void
add_attr_value (struct attr_desc *attr, const char *name)
{
  struct attr_value *av;

  av = oballoc (struct attr_value);
  av->value = attr_rtx (CONST_STRING, name);
  av->next = attr->first_value;
  attr->first_value = av;
  av->first_insn = NULL;
  av->num_insns = 0;
  av->has_asm_insn = 0;
}

/* Create table entries for DEFINE_ATTR or DEFINE_ENUM_ATTR.  */

static void
gen_attr (md_rtx_info *info)
{
  struct enum_type *et;
  struct enum_value *ev;
  struct attr_desc *attr;
  const char *name_ptr;
  char *p;
  rtx def = info->def;

  /* Make a new attribute structure.  Check for duplicate by looking at
     attr->default_val, since it is initialized by this routine.  */
  attr = find_attr (&XSTR (def, 0), 1);
  if (attr->default_val)
    {
      error_at (info->loc, "duplicate definition for attribute %s",
		attr->name);
      message_at (attr->loc, "previous definition");
      return;
    }
  attr->loc = info->loc;

  if (GET_CODE (def) == DEFINE_ENUM_ATTR)
    {
      attr->enum_name = XSTR (def, 1);
      et = rtx_reader_ptr->lookup_enum_type (XSTR (def, 1));
      if (!et || !et->md_p)
	error_at (info->loc, "No define_enum called `%s' defined",
		  attr->name);
      if (et)
	for (ev = et->values; ev; ev = ev->next)
	  add_attr_value (attr, ev->name);
    }
  else if (*XSTR (def, 1) == '\0')
    attr->is_numeric = 1;
  else
    {
      name_ptr = XSTR (def, 1);
      while ((p = next_comma_elt (&name_ptr)) != NULL)
	add_attr_value (attr, p);
    }

  if (GET_CODE (XEXP (def, 2)) == CONST)
    {
      attr->is_const = 1;
      if (attr->is_numeric)
	error_at (info->loc,
		  "constant attributes may not take numeric values");

      /* Get rid of the CONST node.  It is allowed only at top-level.  */
      XEXP (def, 2) = XEXP (XEXP (def, 2), 0);
    }

  if (! strcmp_check (attr->name, length_str) && ! attr->is_numeric)
    error_at (info->loc, "`length' attribute must take numeric values");

  /* Set up the default value.  */
  XEXP (def, 2) = check_attr_value (info->loc, XEXP (def, 2), attr);
  attr->default_val = get_attr_value (info->loc, XEXP (def, 2), attr, -2);
}

/* Given a pattern for DEFINE_PEEPHOLE or DEFINE_INSN, return the number of
   alternatives in the constraints.  Assume all MATCH_OPERANDs have the same
   number of alternatives as this should be checked elsewhere.  */

static int
count_alternatives (rtx exp)
{
  int i, j, n;
  const char *fmt;

  if (GET_CODE (exp) == MATCH_OPERAND)
    return n_comma_elts (XSTR (exp, 2));

  for (i = 0, fmt = GET_RTX_FORMAT (GET_CODE (exp));
       i < GET_RTX_LENGTH (GET_CODE (exp)); i++)
    switch (*fmt++)
      {
      case 'e':
      case 'u':
	n = count_alternatives (XEXP (exp, i));
	if (n)
	  return n;
	break;

      case 'E':
      case 'V':
	if (XVEC (exp, i) != NULL)
	  for (j = 0; j < XVECLEN (exp, i); j++)
	    {
	      n = count_alternatives (XVECEXP (exp, i, j));
	      if (n)
		return n;
	    }
      }

  return 0;
}

/* Returns nonzero if the given expression contains an EQ_ATTR with the
   `alternative' attribute.  */

static int
compares_alternatives_p (rtx exp)
{
  int i, j;
  const char *fmt;

  if (GET_CODE (exp) == EQ_ATTR && XSTR (exp, 0) == alternative_name)
    return 1;

  for (i = 0, fmt = GET_RTX_FORMAT (GET_CODE (exp));
       i < GET_RTX_LENGTH (GET_CODE (exp)); i++)
    switch (*fmt++)
      {
      case 'e':
      case 'u':
	if (compares_alternatives_p (XEXP (exp, i)))
	  return 1;
	break;

      case 'E':
	for (j = 0; j < XVECLEN (exp, i); j++)
	  if (compares_alternatives_p (XVECEXP (exp, i, j)))
	    return 1;
	break;
      }

  return 0;
}

/* Process DEFINE_PEEPHOLE, DEFINE_INSN, and DEFINE_ASM_ATTRIBUTES.  */

static void
gen_insn (md_rtx_info *info)
{
  struct insn_def *id;
  rtx def = info->def;

  id = oballoc (struct insn_def);
  id->next = defs;
  defs = id;
  id->def = def;
  id->loc = info->loc;

  switch (GET_CODE (def))
    {
    case DEFINE_INSN:
      id->insn_code = info->index;
      id->insn_index = insn_index_number;
      id->num_alternatives = count_alternatives (def);
      if (id->num_alternatives == 0)
	id->num_alternatives = 1;
      id->vec_idx = 4;
      break;

    case DEFINE_PEEPHOLE:
      id->insn_code = info->index;
      id->insn_index = insn_index_number;
      id->num_alternatives = count_alternatives (def);
      if (id->num_alternatives == 0)
	id->num_alternatives = 1;
      id->vec_idx = 3;
      break;

    case DEFINE_ASM_ATTRIBUTES:
      id->insn_code = -1;
      id->insn_index = -1;
      id->num_alternatives = 1;
      id->vec_idx = 0;
      got_define_asm_attributes = 1;
      break;

    default:
      gcc_unreachable ();
    }
}

/* Process a DEFINE_DELAY.  Validate the vector length, check if annul
   true or annul false is specified, and make a `struct delay_desc'.  */

static void
gen_delay (md_rtx_info *info)
{
  struct delay_desc *delay;
  int i;

  rtx def = info->def;
  if (XVECLEN (def, 1) % 3 != 0)
    {
      error_at (info->loc, "number of elements in DEFINE_DELAY must"
		" be multiple of three");
      return;
    }

  for (i = 0; i < XVECLEN (def, 1); i += 3)
    {
      if (XVECEXP (def, 1, i + 1))
	have_annul_true = 1;
      if (XVECEXP (def, 1, i + 2))
	have_annul_false = 1;
    }

  delay = oballoc (struct delay_desc);
  delay->def = def;
  delay->num = ++num_delays;
  delay->next = delays;
  delay->loc = info->loc;
  delays = delay;
}

/* Names of attributes that could be possibly cached.  */
static const char *cached_attrs[32];
/* Number of such attributes.  */
static int cached_attr_count;
/* Bitmasks of possibly cached attributes.  */
static unsigned int attrs_seen_once, attrs_seen_more_than_once;
static unsigned int attrs_to_cache;
static unsigned int attrs_cached_inside, attrs_cached_after;

/* Finds non-const attributes that could be possibly cached.
   When create is TRUE, fills in cached_attrs array.
   Computes ATTRS_SEEN_ONCE and ATTRS_SEEN_MORE_THAN_ONCE
   bitmasks.  */

static void
find_attrs_to_cache (rtx exp, bool create)
{
  int i;
  const char *name;
  struct attr_desc *attr;

  if (exp == NULL)
    return;

  switch (GET_CODE (exp))
    {
    case NOT:
      if (GET_CODE (XEXP (exp, 0)) == EQ_ATTR)
	find_attrs_to_cache (XEXP (exp, 0), create);
      return;

    case EQ_ATTR:
      name = XSTR (exp, 0);
      if (name == alternative_name)
	return;
      for (i = 0; i < cached_attr_count; i++)
	if (name == cached_attrs[i])
	  {
	    if ((attrs_seen_once & (1U << i)) != 0)
	      attrs_seen_more_than_once |= (1U << i);
	    else
	      attrs_seen_once |= (1U << i);
	    return;
	  }
      if (!create)
	return;
      attr = find_attr (&name, 0);
      gcc_assert (attr);
      if (attr->is_const)
	return;
      if (cached_attr_count == 32)
	return;
      cached_attrs[cached_attr_count] = XSTR (exp, 0);
      attrs_seen_once |= (1U << cached_attr_count);
      cached_attr_count++;
      return;

    case AND:
    case IOR:
      find_attrs_to_cache (XEXP (exp, 0), create);
      find_attrs_to_cache (XEXP (exp, 1), create);
      return;

    case COND:
      for (i = 0; i < XVECLEN (exp, 0); i += 2)
	find_attrs_to_cache (XVECEXP (exp, 0, i), create);
      return;

    default:
      return;
    }
}

/* Given a piece of RTX, print a C expression to test its truth value to OUTF.
   We use AND and IOR both for logical and bit-wise operations, so
   interpret them as logical unless they are inside a comparison expression.

   An outermost pair of parentheses is emitted around this C expression unless
   EMIT_PARENS is false.  */

/* Interpret AND/IOR as bit-wise operations instead of logical.  */
#define FLG_BITWISE		1
/* Set if cached attribute will be known initialized in else block after
   this condition.  This is true for LHS of toplevel && and || and
   even for RHS of ||, but not for RHS of &&.  */
#define FLG_AFTER		2
/* Set if cached attribute will be known initialized in then block after
   this condition.  This is true for LHS of toplevel && and || and
   even for RHS of &&, but not for RHS of ||.  */
#define FLG_INSIDE		4
/* Cleared when an operand of &&.  */
#define FLG_OUTSIDE_AND		8

static unsigned int
write_test_expr (FILE *outf, rtx exp, unsigned int attrs_cached, int flags,
		 bool emit_parens = true)
{
  int comparison_operator = 0;
  RTX_CODE code;
  struct attr_desc *attr;

  if (emit_parens)
    fprintf (outf, "(");

  code = GET_CODE (exp);
  switch (code)
    {
    /* Binary operators.  */
    case GEU: case GTU:
    case LEU: case LTU:
      fprintf (outf, "(unsigned) ");
      /* Fall through.  */

    case EQ: case NE:
    case GE: case GT:
    case LE: case LT:
      comparison_operator = FLG_BITWISE;
      /* FALLTHRU */

    case PLUS:   case MINUS:  case MULT:     case DIV:      case MOD:
    case AND:    case IOR:    case XOR:
    case ASHIFT: case LSHIFTRT: case ASHIFTRT:
      if ((code != AND && code != IOR) || (flags & FLG_BITWISE))
	{
	  flags &= ~(FLG_AFTER | FLG_INSIDE | FLG_OUTSIDE_AND);
	  write_test_expr (outf, XEXP (exp, 0), attrs_cached,
			   flags | comparison_operator);
	}
      else
	{
	  if (code == AND)
	    flags &= ~FLG_OUTSIDE_AND;
	  if (GET_CODE (XEXP (exp, 0)) == code
	      || GET_CODE (XEXP (exp, 0)) == EQ_ATTR
	      || (GET_CODE (XEXP (exp, 0)) == NOT
		  && GET_CODE (XEXP (XEXP (exp, 0), 0)) == EQ_ATTR))
	    attrs_cached
	      = write_test_expr (outf, XEXP (exp, 0), attrs_cached, flags);
	  else
	    write_test_expr (outf, XEXP (exp, 0), attrs_cached, flags);
	}
      switch (code)
	{
	case EQ:
	  fprintf (outf, " == ");
	  break;
	case NE:
	  fprintf (outf, " != ");
	  break;
	case GE:
	  fprintf (outf, " >= ");
	  break;
	case GT:
	  fprintf (outf, " > ");
	  break;
	case GEU:
	  fprintf (outf, " >= (unsigned) ");
	  break;
	case GTU:
	  fprintf (outf, " > (unsigned) ");
	  break;
	case LE:
	  fprintf (outf, " <= ");
	  break;
	case LT:
	  fprintf (outf, " < ");
	  break;
	case LEU:
	  fprintf (outf, " <= (unsigned) ");
	  break;
	case LTU:
	  fprintf (outf, " < (unsigned) ");
	  break;
	case PLUS:
	  fprintf (outf, " + ");
	  break;
	case MINUS:
	  fprintf (outf, " - ");
	  break;
	case MULT:
	  fprintf (outf, " * ");
	  break;
	case DIV:
	  fprintf (outf, " / ");
	  break;
	case MOD:
	  fprintf (outf, " %% ");
	  break;
	case AND:
	  if (flags & FLG_BITWISE)
	    fprintf (outf, " & ");
	  else
	    fprintf (outf, " && ");
	  break;
	case IOR:
	  if (flags & FLG_BITWISE)
	    fprintf (outf, " | ");
	  else
	    fprintf (outf, " || ");
	  break;
	case XOR:
	  fprintf (outf, " ^ ");
	  break;
	case ASHIFT:
	  fprintf (outf, " << ");
	  break;
	case LSHIFTRT:
	case ASHIFTRT:
	  fprintf (outf, " >> ");
	  break;
	default:
	  gcc_unreachable ();
	}

      if (code == AND)
	{
	  /* For if (something && (cached_x = get_attr_x (insn)) == X)
	     cached_x is only known to be initialized in then block.  */
	  flags &= ~FLG_AFTER;
	}
      else if (code == IOR)
	{
	  if (flags & FLG_OUTSIDE_AND)
	    /* For if (something || (cached_x = get_attr_x (insn)) == X)
	       cached_x is only known to be initialized in else block
	       and else if conditions.  */
	    flags &= ~FLG_INSIDE;
	  else
	    /* For if ((something || (cached_x = get_attr_x (insn)) == X)
		       && something_else)
	       cached_x is not know to be initialized anywhere.  */
	    flags &= ~(FLG_AFTER | FLG_INSIDE);
	}
      if ((code == AND || code == IOR)
	  && (GET_CODE (XEXP (exp, 1)) == code
	      || GET_CODE (XEXP (exp, 1)) == EQ_ATTR
	      || (GET_CODE (XEXP (exp, 1)) == NOT
		  && GET_CODE (XEXP (XEXP (exp, 1), 0)) == EQ_ATTR)))
	{
	  bool need_parens = true;

	  /* No need to emit parentheses around the right-hand operand if we are
	     continuing a chain of && or || (or & or |).  */
	  if (GET_CODE (XEXP (exp, 1)) == code)
	    need_parens = false;

	  attrs_cached
	    = write_test_expr (outf, XEXP (exp, 1), attrs_cached, flags,
			       need_parens);
	}
      else
	write_test_expr (outf, XEXP (exp, 1), attrs_cached,
			 flags | comparison_operator);
      break;

    case NOT:
      /* Special-case (not (eq_attrq "alternative" "x")) */
      if (! (flags & FLG_BITWISE) && GET_CODE (XEXP (exp, 0)) == EQ_ATTR)
	{
	  if (XSTR (XEXP (exp, 0), 0) == alternative_name)
	    {
	      fprintf (outf, "which_alternative != %s",
		       XSTR (XEXP (exp, 0), 1));
	      break;
	    }

	  fprintf (outf, "! ");
	  attrs_cached =
	    write_test_expr (outf, XEXP (exp, 0), attrs_cached, flags);
	  break;
	}

      /* Otherwise, fall through to normal unary operator.  */
      gcc_fallthrough ();

    /* Unary operators.  */
    case ABS:  case NEG:
      switch (code)
	{
	case NOT:
	  if (flags & FLG_BITWISE)
	    fprintf (outf, "~ ");
	  else
	    fprintf (outf, "! ");
	  break;
	case ABS:
	  fprintf (outf, "abs ");
	  break;
	case NEG:
	  fprintf (outf, "-");
	  break;
	default:
	  gcc_unreachable ();
	}

      flags &= ~(FLG_AFTER | FLG_INSIDE | FLG_OUTSIDE_AND);
      write_test_expr (outf, XEXP (exp, 0), attrs_cached, flags);
      break;

    case EQ_ATTR_ALT:
	{
	  int set = XINT (exp, 0), bit = 0;

	  if (flags & FLG_BITWISE)
	    fatal ("EQ_ATTR_ALT not valid inside comparison");

	  if (!set)
	    fatal ("Empty EQ_ATTR_ALT should be optimized out");

	  if (!(set & (set - 1)))
	    {
	      if (!(set & 0xffff))
		{
		  bit += 16;
		  set >>= 16;
		}
	      if (!(set & 0xff))
		{
		  bit += 8;
		  set >>= 8;
		}
	      if (!(set & 0xf))
		{
		  bit += 4;
		  set >>= 4;
		}
	      if (!(set & 0x3))
		{
		  bit += 2;
		  set >>= 2;
		}
	      if (!(set & 1))
		bit++;

	      fprintf (outf, "which_alternative %s= %d",
		       XINT (exp, 1) ? "!" : "=", bit);
	    }
	  else
	    {
	      fprintf (outf, "%s((1 << which_alternative) & %#x)",
		       XINT (exp, 1) ? "!" : "", set);
	    }
	}
      break;

    /* Comparison test of an attribute with a value.  Most of these will
       have been removed by optimization.   Handle "alternative"
       specially and give error if EQ_ATTR present inside a comparison.  */
    case EQ_ATTR:
      if (flags & FLG_BITWISE)
	fatal ("EQ_ATTR not valid inside comparison");

      if (XSTR (exp, 0) == alternative_name)
	{
	  fprintf (outf, "which_alternative == %s", XSTR (exp, 1));
	  break;
	}

      attr = find_attr (&XSTR (exp, 0), 0);
      gcc_assert (attr);

      /* Now is the time to expand the value of a constant attribute.  */
      if (attr->is_const)
	{
	  write_test_expr (outf,
			   evaluate_eq_attr (exp, attr,
					     attr->default_val->value,
					     -2, -2),
			   attrs_cached, 0);
	}
      else
	{
	  int i;
	  for (i = 0; i < cached_attr_count; i++)
	    if (attr->name == cached_attrs[i])
	      break;
	  if (i < cached_attr_count && (attrs_cached & (1U << i)) != 0)
	    fprintf (outf, "cached_%s", attr->name);
	  else if (i < cached_attr_count && (attrs_to_cache & (1U << i)) != 0)
	    {
	      fprintf (outf, "(cached_%s = get_attr_%s (insn))",
		      attr->name, attr->name);
	      if (flags & FLG_AFTER)
		attrs_cached_after |= (1U << i);
	      if (flags & FLG_INSIDE)
		attrs_cached_inside |= (1U << i);
	      attrs_cached |= (1U << i);
	    }
	  else
	    fprintf (outf, "get_attr_%s (insn)", attr->name);
	  fprintf (outf, " == ");
	  write_attr_valueq (outf, attr, XSTR (exp, 1));
	}
      break;

    /* Comparison test of flags for define_delays.  */
    case ATTR_FLAG:
      if (flags & FLG_BITWISE)
	fatal ("ATTR_FLAG not valid inside comparison");
      fprintf (outf, "(flags & ATTR_FLAG_%s) != 0", XSTR (exp, 0));
      break;

    /* See if an operand matches a predicate.  */
    case MATCH_OPERAND:
      /* If only a mode is given, just ensure the mode matches the operand.
	 If neither a mode nor predicate is given, error.  */
      if (XSTR (exp, 1) == NULL || *XSTR (exp, 1) == '\0')
	{
	  if (GET_MODE (exp) == VOIDmode)
	    fatal ("null MATCH_OPERAND specified as test");
	  else
	    fprintf (outf, "GET_MODE (operands[%d]) == %smode",
		     XINT (exp, 0), GET_MODE_NAME (GET_MODE (exp)));
	}
      else
	fprintf (outf, "%s (operands[%d], %smode)",
		 XSTR (exp, 1), XINT (exp, 0), GET_MODE_NAME (GET_MODE (exp)));
      break;

    /* Constant integer.  */
    case CONST_INT:
      fprintf (outf, HOST_WIDE_INT_PRINT_DEC, XWINT (exp, 0));
      break;

    case MATCH_TEST:
      rtx_reader_ptr->fprint_c_condition (outf, XSTR (exp, 0));
      if (flags & FLG_BITWISE)
	fprintf (outf, " != 0");
      break;

    /* A random C expression.  */
    case SYMBOL_REF:
      rtx_reader_ptr->fprint_c_condition (outf, XSTR (exp, 0));
      break;

    /* The address of the branch target.  */
    case MATCH_DUP:
      fprintf (outf,
	       "INSN_ADDRESSES_SET_P () ? INSN_ADDRESSES (INSN_UID (GET_CODE (operands[%d]) == LABEL_REF ? XEXP (operands[%d], 0) : operands[%d])) : 0",
	       XINT (exp, 0), XINT (exp, 0), XINT (exp, 0));
      break;

    case PC:
      /* The address of the current insn.  We implement this actually as the
	 address of the current insn for backward branches, but the last
	 address of the next insn for forward branches, and both with
	 adjustments that account for the worst-case possible stretching of
	 intervening alignments between this insn and its destination.  */
      fprintf (outf, "insn_current_reference_address (insn)");
      break;

    case CONST_STRING:
      fprintf (outf, "%s", XSTR (exp, 0));
      break;

    case IF_THEN_ELSE:
      write_test_expr (outf, XEXP (exp, 0), attrs_cached, 0);
      fprintf (outf, " ? ");
      write_test_expr (outf, XEXP (exp, 1), attrs_cached, FLG_BITWISE);
      fprintf (outf, " : ");
      write_test_expr (outf, XEXP (exp, 2), attrs_cached, FLG_BITWISE);
      break;

    default:
      fatal ("bad RTX code `%s' in attribute calculation\n",
	     GET_RTX_NAME (code));
    }

  if (emit_parens)
    fprintf (outf, ")");

  return attrs_cached;
}

/* Given an attribute value, return the maximum CONST_STRING argument
   encountered.  Set *UNKNOWNP and return INT_MAX if the value is unknown.  */

static int
max_attr_value (rtx exp, int *unknownp)
{
  int current_max;
  int i, n;

  switch (GET_CODE (exp))
    {
    case CONST_STRING:
      current_max = atoi (XSTR (exp, 0));
      break;

    case COND:
      current_max = max_attr_value (XEXP (exp, 1), unknownp);
      for (i = 0; i < XVECLEN (exp, 0); i += 2)
	{
	  n = max_attr_value (XVECEXP (exp, 0, i + 1), unknownp);
	  if (n > current_max)
	    current_max = n;
	}
      break;

    case IF_THEN_ELSE:
      current_max = max_attr_value (XEXP (exp, 1), unknownp);
      n = max_attr_value (XEXP (exp, 2), unknownp);
      if (n > current_max)
	current_max = n;
      break;

    default:
      *unknownp = 1;
      current_max = INT_MAX;
      break;
    }

  return current_max;
}

/* Given an attribute value, return the minimum CONST_STRING argument
   encountered.  Set *UNKNOWNP and return 0 if the value is unknown.  */

static int
min_attr_value (rtx exp, int *unknownp)
{
  int current_min;
  int i, n;

  switch (GET_CODE (exp))
    {
    case CONST_STRING:
      current_min = atoi (XSTR (exp, 0));
      break;

    case COND:
      current_min = min_attr_value (XEXP (exp, 1), unknownp);
      for (i = 0; i < XVECLEN (exp, 0); i += 2)
	{
	  n = min_attr_value (XVECEXP (exp, 0, i + 1), unknownp);
	  if (n < current_min)
	    current_min = n;
	}
      break;

    case IF_THEN_ELSE:
      current_min = min_attr_value (XEXP (exp, 1), unknownp);
      n = min_attr_value (XEXP (exp, 2), unknownp);
      if (n < current_min)
	current_min = n;
      break;

    default:
      *unknownp = 1;
      current_min = INT_MAX;
      break;
    }

  return current_min;
}

/* Given an attribute value, return the result of ORing together all
   CONST_STRING arguments encountered.  Set *UNKNOWNP and return -1
   if the numeric value is not known.  */

static int
or_attr_value (rtx exp, int *unknownp)
{
  int current_or;
  int i;

  switch (GET_CODE (exp))
    {
    case CONST_STRING:
      current_or = atoi (XSTR (exp, 0));
      break;

    case COND:
      current_or = or_attr_value (XEXP (exp, 1), unknownp);
      for (i = 0; i < XVECLEN (exp, 0); i += 2)
	current_or |= or_attr_value (XVECEXP (exp, 0, i + 1), unknownp);
      break;

    case IF_THEN_ELSE:
      current_or = or_attr_value (XEXP (exp, 1), unknownp);
      current_or |= or_attr_value (XEXP (exp, 2), unknownp);
      break;

    default:
      *unknownp = 1;
      current_or = -1;
      break;
    }

  return current_or;
}

/* Scan an attribute value, possibly a conditional, and record what actions
   will be required to do any conditional tests in it.

   Specifically, set
	`must_extract'	  if we need to extract the insn operands
	`must_constrain'  if we must compute `which_alternative'
	`address_used'	  if an address expression was used
	`length_used'	  if an (eq_attr "length" ...) was used
 */

static void
walk_attr_value (rtx exp)
{
  int i, j;
  const char *fmt;
  RTX_CODE code;

  if (exp == NULL)
    return;

  code = GET_CODE (exp);
  switch (code)
    {
    case SYMBOL_REF:
      if (! ATTR_IND_SIMPLIFIED_P (exp))
	/* Since this is an arbitrary expression, it can look at anything.
	   However, constant expressions do not depend on any particular
	   insn.  */
	must_extract = must_constrain = 1;
      return;

    case MATCH_OPERAND:
      must_extract = 1;
      return;

    case MATCH_TEST:
    case EQ_ATTR_ALT:
      must_extract = must_constrain = 1;
      break;

    case EQ_ATTR:
      if (XSTR (exp, 0) == alternative_name)
	must_extract = must_constrain = 1;
      else if (strcmp_check (XSTR (exp, 0), length_str) == 0)
	length_used = 1;
      return;

    case MATCH_DUP:
      must_extract = 1;
      address_used = 1;
      return;

    case PC:
      address_used = 1;
      return;

    case ATTR_FLAG:
      return;

    default:
      break;
    }

  for (i = 0, fmt = GET_RTX_FORMAT (code); i < GET_RTX_LENGTH (code); i++)
    switch (*fmt++)
      {
      case 'e':
      case 'u':
	walk_attr_value (XEXP (exp, i));
	break;

      case 'E':
	if (XVEC (exp, i) != NULL)
	  for (j = 0; j < XVECLEN (exp, i); j++)
	    walk_attr_value (XVECEXP (exp, i, j));
	break;
      }
}

/* Write out a function to obtain the attribute for a given INSN.  */

static void
write_attr_get (FILE *outf, struct attr_desc *attr)
{
  struct attr_value *av, *common_av;
  int i, j;

  /* Find the most used attribute value.  Handle that as the `default' of the
     switch we will generate.  */
  common_av = find_most_used (attr);

  /* Write out start of function, then all values with explicit `case' lines,
     then a `default', then the value with the most uses.  */
  if (attr->enum_name)
    fprintf (outf, "enum %s\n", attr->enum_name);
  else if (!attr->is_numeric)
    fprintf (outf, "enum attr_%s\n", attr->name);
  else
    fprintf (outf, "int\n");

  /* If the attribute name starts with a star, the remainder is the name of
     the subroutine to use, instead of `get_attr_...'.  */
  if (attr->name[0] == '*')
    fprintf (outf, "%s (rtx_insn *insn ATTRIBUTE_UNUSED)\n", &attr->name[1]);
  else if (attr->is_const == 0)
    fprintf (outf, "get_attr_%s (rtx_insn *insn ATTRIBUTE_UNUSED)\n", attr->name);
  else
    {
      fprintf (outf, "get_attr_%s (void)\n", attr->name);
      fprintf (outf, "{\n");

      for (av = attr->first_value; av; av = av->next)
	if (av->num_insns == 1)
	  write_attr_set (outf, attr, 2, av->value, "return", ";",
			  true_rtx, av->first_insn->def->insn_code,
			  av->first_insn->def->insn_index, 0);
	else if (av->num_insns != 0)
	  write_attr_set (outf, attr, 2, av->value, "return", ";",
			  true_rtx, -2, 0, 0);

      fprintf (outf, "}\n\n");
      return;
    }

  fprintf (outf, "{\n");

  /* Find attributes that are worth caching in the conditions.  */
  cached_attr_count = 0;
  attrs_seen_more_than_once = 0;
  for (av = attr->first_value; av; av = av->next)
    {
      attrs_seen_once = 0;
      find_attrs_to_cache (av->value, true);
    }
  /* Remove those that aren't worth caching from the array.  */
  for (i = 0, j = 0; i < cached_attr_count; i++)
    if ((attrs_seen_more_than_once & (1U << i)) != 0)
      {
	const char *name = cached_attrs[i];
	struct attr_desc *cached_attr;
	if (i != j)
	  cached_attrs[j] = name;
	cached_attr = find_attr (&name, 0);
	gcc_assert (cached_attr && cached_attr->is_const == 0);
	if (cached_attr->enum_name)
	  fprintf (outf, "  enum %s", cached_attr->enum_name);
	else if (!cached_attr->is_numeric)
	  fprintf (outf, "  enum attr_%s", cached_attr->name);
	else
	  fprintf (outf, "  int");
	fprintf (outf, " cached_%s ATTRIBUTE_UNUSED;\n", name);
	j++;
      }
  cached_attr_count = j;
  if (cached_attr_count)
    fprintf (outf, "\n");

  fprintf (outf, "  switch (recog_memoized (insn))\n");
  fprintf (outf, "    {\n");

  for (av = attr->first_value; av; av = av->next)
    if (av != common_av)
      write_attr_case (outf, attr, av, 1, "return", ";", 4, true_rtx);

  write_attr_case (outf, attr, common_av, 0, "return", ";", 4, true_rtx);
  fprintf (outf, "    }\n}\n\n");
  cached_attr_count = 0;
}

/* Given an AND tree of known true terms (because we are inside an `if' with
   that as the condition or are in an `else' clause) and an expression,
   replace any known true terms with TRUE.  Use `simplify_and_tree' to do
   the bulk of the work.  */

static rtx
eliminate_known_true (rtx known_true, rtx exp, int insn_code, int insn_index)
{
  rtx term;

  known_true = SIMPLIFY_TEST_EXP (known_true, insn_code, insn_index);

  if (GET_CODE (known_true) == AND)
    {
      exp = eliminate_known_true (XEXP (known_true, 0), exp,
				  insn_code, insn_index);
      exp = eliminate_known_true (XEXP (known_true, 1), exp,
				  insn_code, insn_index);
    }
  else
    {
      term = known_true;
      exp = simplify_and_tree (exp, &term, insn_code, insn_index);
    }

  return exp;
}

/* Write out a series of tests and assignment statements to perform tests and
   sets of an attribute value.  We are passed an indentation amount and prefix
   and suffix strings to write around each attribute value (e.g., "return"
   and ";").  */

static void
write_attr_set (FILE *outf, struct attr_desc *attr, int indent, rtx value,
		const char *prefix, const char *suffix, rtx known_true,
		int insn_code, int insn_index, unsigned int attrs_cached)
{
  if (GET_CODE (value) == COND)
    {
      /* Assume the default value will be the default of the COND unless we
	 find an always true expression.  */
      rtx default_val = XEXP (value, 1);
      rtx our_known_true = known_true;
      rtx newexp;
      int first_if = 1;
      int i;

      if (cached_attr_count)
	{
	  attrs_seen_once = 0;
	  attrs_seen_more_than_once = 0;
	  for (i = 0; i < XVECLEN (value, 0); i += 2)
	    find_attrs_to_cache (XVECEXP (value, 0, i), false);
	  attrs_to_cache |= attrs_seen_more_than_once;
	}

      for (i = 0; i < XVECLEN (value, 0); i += 2)
	{
	  rtx testexp;
	  rtx inner_true;

	  /* Reset our_known_true after some time to not accumulate
	     too much cruft (slowing down genattrtab).  */
	  if ((i & 31) == 0)
	    our_known_true = known_true;
	  testexp = eliminate_known_true (our_known_true,
					  XVECEXP (value, 0, i),
					  insn_code, insn_index);
	  newexp = attr_rtx (NOT, testexp);
	  newexp = insert_right_side (AND, our_known_true, newexp,
				      insn_code, insn_index);

	  /* If the test expression is always true or if the next `known_true'
	     expression is always false, this is the last case, so break
	     out and let this value be the `else' case.  */
	  if (testexp == true_rtx || newexp == false_rtx)
	    {
	      default_val = XVECEXP (value, 0, i + 1);
	      break;
	    }

	  /* Compute the expression to pass to our recursive call as being
	     known true.  */
	  inner_true = insert_right_side (AND, our_known_true,
					  testexp, insn_code, insn_index);

	  /* If this is always false, skip it.  */
	  if (inner_true == false_rtx)
	    continue;

	  attrs_cached_inside = attrs_cached;
	  attrs_cached_after = attrs_cached;
	  write_indent (outf, indent);
	  fprintf (outf, "%sif ", first_if ? "" : "else ");
	  first_if = 0;
	  write_test_expr (outf, testexp, attrs_cached,
			   (FLG_AFTER | FLG_INSIDE | FLG_OUTSIDE_AND));
	  attrs_cached = attrs_cached_after;
	  fprintf (outf, "\n");
	  write_indent (outf, indent + 2);
	  fprintf (outf, "{\n");

	  write_attr_set (outf, attr, indent + 4,
			  XVECEXP (value, 0, i + 1), prefix, suffix,
			  inner_true, insn_code, insn_index,
			  attrs_cached_inside);
	  write_indent (outf, indent + 2);
	  fprintf (outf, "}\n");
	  our_known_true = newexp;
	}

      if (! first_if)
	{
	  write_indent (outf, indent);
	  fprintf (outf, "else\n");
	  write_indent (outf, indent + 2);
	  fprintf (outf, "{\n");
	}

      write_attr_set (outf, attr, first_if ? indent : indent + 4, default_val,
		      prefix, suffix, our_known_true, insn_code, insn_index,
		      attrs_cached);

      if (! first_if)
	{
	  write_indent (outf, indent + 2);
	  fprintf (outf, "}\n");
	}
    }
  else
    {
      write_indent (outf, indent);
      fprintf (outf, "%s ", prefix);
      write_attr_value (outf, attr, value);
      fprintf (outf, "%s\n", suffix);
    }
}

/* Write a series of case statements for every instruction in list IE.
   INDENT is the amount of indentation to write before each case.  */

static void
write_insn_cases (FILE *outf, struct insn_ent *ie, int indent)
{
  for (; ie != 0; ie = ie->next)
    if (ie->def->insn_code != -1)
      {
	write_indent (outf, indent);
	if (GET_CODE (ie->def->def) == DEFINE_PEEPHOLE)
	  fprintf (outf, "case %d:  /* define_peephole, %s:%d */\n",
		   ie->def->insn_code, ie->def->loc.filename,
		   ie->def->loc.lineno);
	else
	  fprintf (outf, "case %d:  /* %s */\n",
		   ie->def->insn_code, XSTR (ie->def->def, 0));
      }
}

/* Write out the computation for one attribute value.  */

static void
write_attr_case (FILE *outf, struct attr_desc *attr, struct attr_value *av,
		 int write_case_lines, const char *prefix, const char *suffix,
		 int indent, rtx known_true)
{
  if (av->num_insns == 0)
    return;

  if (av->has_asm_insn)
    {
      write_indent (outf, indent);
      fprintf (outf, "case -1:\n");
      write_indent (outf, indent + 2);
      fprintf (outf, "if (GET_CODE (PATTERN (insn)) != ASM_INPUT\n");
      write_indent (outf, indent + 2);
      fprintf (outf, "    && asm_noperands (PATTERN (insn)) < 0)\n");
      write_indent (outf, indent + 2);
      fprintf (outf, "  fatal_insn_not_found (insn);\n");
      write_indent (outf, indent + 2);
      fprintf (outf, "/* FALLTHRU */\n");
    }

  if (write_case_lines)
    write_insn_cases (outf, av->first_insn, indent);
  else
    {
      write_indent (outf, indent);
      fprintf (outf, "default:\n");
    }

  /* See what we have to do to output this value.  */
  must_extract = must_constrain = address_used = 0;
  walk_attr_value (av->value);

  if (must_constrain)
    {
      write_indent (outf, indent + 2);
      fprintf (outf, "extract_constrain_insn_cached (insn);\n");
    }
  else if (must_extract)
    {
      write_indent (outf, indent + 2);
      fprintf (outf, "extract_insn_cached (insn);\n");
    }

  attrs_to_cache = 0;
  if (av->num_insns == 1)
    write_attr_set (outf, attr, indent + 2, av->value, prefix, suffix,
		    known_true, av->first_insn->def->insn_code,
		    av->first_insn->def->insn_index, 0);
  else
    write_attr_set (outf, attr, indent + 2, av->value, prefix, suffix,
		    known_true, -2, 0, 0);

  if (strncmp (prefix, "return", 6))
    {
      write_indent (outf, indent + 2);
      fprintf (outf, "break;\n");
    }
  fprintf (outf, "\n");
}

/* Utilities to write in various forms.  */

static void
write_attr_valueq (FILE *outf, struct attr_desc *attr, const char *s)
{
  if (attr->is_numeric)
    {
      int num = atoi (s);

      fprintf (outf, "%d", num);

      if (num > 9 || num < 0)
	fprintf (outf, " /* %#x */", num);
    }
  else
    {
      write_upcase (outf, attr->enum_name ? attr->enum_name : attr->name);
      fprintf (outf, "_");
      write_upcase (outf, s);
    }
}

static void
write_attr_value (FILE *outf, struct attr_desc *attr, rtx value)
{
  int op;

  switch (GET_CODE (value))
    {
    case CONST_STRING:
      write_attr_valueq (outf, attr, XSTR (value, 0));
      break;

    case CONST_INT:
      fprintf (outf, HOST_WIDE_INT_PRINT_DEC, INTVAL (value));
      break;

    case SYMBOL_REF:
      rtx_reader_ptr->fprint_c_condition (outf, XSTR (value, 0));
      break;

    case ATTR:
      {
	struct attr_desc *attr2 = find_attr (&XSTR (value, 0), 0);
	if (attr->enum_name)
	  fprintf (outf, "(enum %s)", attr->enum_name);
	else if (!attr->is_numeric)
	  fprintf (outf, "(enum attr_%s)", attr->name);
	else if (!attr2->is_numeric)
	  fprintf (outf, "(int)");

	fprintf (outf, "get_attr_%s (%s)", attr2->name,
		 (attr2->is_const ? "" : "insn"));
      }
      break;

    case PLUS:
      op = '+';
      goto do_operator;
    case MINUS:
      op = '-';
      goto do_operator;
    case MULT:
      op = '*';
      goto do_operator;
    case DIV:
      op = '/';
      goto do_operator;
    case MOD:
      op = '%';
      goto do_operator;

    do_operator:
      write_attr_value (outf, attr, XEXP (value, 0));
      fputc (' ', outf);
      fputc (op,  outf);
      fputc (' ', outf);
      write_attr_value (outf, attr, XEXP (value, 1));
      break;

    default:
      gcc_unreachable ();
    }
}

static void
write_upcase (FILE *outf, const char *str)
{
  while (*str)
    {
      /* The argument of TOUPPER should not have side effects.  */
      fputc (TOUPPER (*str), outf);
      str++;
    }
}

static void
write_indent (FILE *outf, int indent)
{
  for (; indent > 8; indent -= 8)
    fprintf (outf, "\t");

  for (; indent; indent--)
    fprintf (outf, " ");
}

/* If the target does not have annul-true or annul-false delay slots, this
   function will create a dummy eligible_for function on OUTF which always
   returns false.  KIND will be annul_true or annul_false.  */

static void
write_dummy_eligible_delay (FILE *outf, const char *kind)
{
  /* Write function prelude.  */

  fprintf (outf, "int\n");
  fprintf (outf, "eligible_for_%s (rtx_insn *delay_insn ATTRIBUTE_UNUSED,\n"
		 "    int slot ATTRIBUTE_UNUSED,\n"
		 "    rtx_insn *candidate_insn ATTRIBUTE_UNUSED,\n"
		 "    int flags ATTRIBUTE_UNUSED)\n",
	   kind);
  fprintf (outf, "{\n");
  fprintf (outf, "  return 0;\n");
  fprintf (outf, "}\n\n");
}

/* Write a subroutine that is given an insn that requires a delay slot, a
   delay slot ordinal, and a candidate insn.  It returns nonzero if the
   candidate can be placed in the specified delay slot of the insn.

   We can write as many as three subroutines.  `eligible_for_delay'
   handles normal delay slots, `eligible_for_annul_true' indicates that
   the specified insn can be annulled if the branch is true, and likewise
   for `eligible_for_annul_false'.

   KIND is a string distinguishing these three cases ("delay", "annul_true",
   or "annul_false").  */

static void
write_eligible_delay (FILE *outf, const char *kind)
{
  struct delay_desc *delay;
  int max_slots;
  char str[50];
  const char *pstr;
  struct attr_desc *attr;
  struct attr_value *av, *common_av;
  int i;

  /* Compute the maximum number of delay slots required.  We use the delay
     ordinal times this number plus one, plus the slot number as an index into
     the appropriate predicate to test.  */

  for (delay = delays, max_slots = 0; delay; delay = delay->next)
    if (XVECLEN (delay->def, 1) / 3 > max_slots)
      max_slots = XVECLEN (delay->def, 1) / 3;

  /* Write function prelude.  */

  fprintf (outf, "int\n");
  fprintf (outf, "eligible_for_%s (rtx_insn *delay_insn ATTRIBUTE_UNUSED, int slot, \n"
		 "		   rtx_insn *candidate_insn, int flags ATTRIBUTE_UNUSED)\n",
	   kind);
  fprintf (outf, "{\n");
  fprintf (outf, "  rtx_insn *insn ATTRIBUTE_UNUSED;\n");
  fprintf (outf, "\n");
  fprintf (outf, "  gcc_assert (slot < %d);\n", max_slots);
  fprintf (outf, "\n");
  /* Allow dbr_schedule to pass labels, etc.  This can happen if try_split
     converts a compound instruction into a loop.  */
  fprintf (outf, "  if (!INSN_P (candidate_insn))\n");
  fprintf (outf, "    return 0;\n");
  fprintf (outf, "\n");

  /* If more than one delay type, find out which type the delay insn is.  */

  if (num_delays > 1)
    {
      attr = find_attr (&delay_type_str, 0);
      gcc_assert (attr);
      common_av = find_most_used (attr);

      fprintf (outf, "  insn = delay_insn;\n");
      fprintf (outf, "  switch (recog_memoized (insn))\n");
      fprintf (outf, "    {\n");

      sprintf (str, " * %d;\n      break;", max_slots);
      for (av = attr->first_value; av; av = av->next)
	if (av != common_av)
	  write_attr_case (outf, attr, av, 1, "slot +=", str, 4, true_rtx);

      write_attr_case (outf, attr, common_av, 0, "slot +=", str, 4, true_rtx);
      fprintf (outf, "    }\n\n");

      /* Ensure matched.  Otherwise, shouldn't have been called.  */
      fprintf (outf, "  gcc_assert (slot >= %d);\n\n", max_slots);
    }

  /* If just one type of delay slot, write simple switch.  */
  if (num_delays == 1 && max_slots == 1)
    {
      fprintf (outf, "  insn = candidate_insn;\n");
      fprintf (outf, "  switch (recog_memoized (insn))\n");
      fprintf (outf, "    {\n");

      attr = find_attr (&delay_1_0_str, 0);
      gcc_assert (attr);
      common_av = find_most_used (attr);

      for (av = attr->first_value; av; av = av->next)
	if (av != common_av)
	  write_attr_case (outf, attr, av, 1, "return", ";", 4, true_rtx);

      write_attr_case (outf, attr, common_av, 0, "return", ";", 4, true_rtx);
      fprintf (outf, "    }\n");
    }

  else
    {
      /* Write a nested CASE.  The first indicates which condition we need to
	 test, and the inner CASE tests the condition.  */
      fprintf (outf, "  insn = candidate_insn;\n");
      fprintf (outf, "  switch (slot)\n");
      fprintf (outf, "    {\n");

      for (delay = delays; delay; delay = delay->next)
	for (i = 0; i < XVECLEN (delay->def, 1); i += 3)
	  {
	    fprintf (outf, "    case %d:\n",
		     (i / 3) + (num_delays == 1 ? 0 : delay->num * max_slots));
	    fprintf (outf, "      switch (recog_memoized (insn))\n");
	    fprintf (outf, "\t{\n");

	    sprintf (str, "*%s_%d_%d", kind, delay->num, i / 3);
	    pstr = str;
	    attr = find_attr (&pstr, 0);
	    gcc_assert (attr);
	    common_av = find_most_used (attr);

	    for (av = attr->first_value; av; av = av->next)
	      if (av != common_av)
		write_attr_case (outf, attr, av, 1, "return", ";", 8, true_rtx);

	    write_attr_case (outf, attr, common_av, 0, "return", ";", 8, true_rtx);
	    fprintf (outf, "      }\n");
	  }

      fprintf (outf, "    default:\n");
      fprintf (outf, "      gcc_unreachable ();\n");
      fprintf (outf, "    }\n");
    }

  fprintf (outf, "}\n\n");
}

/* This page contains miscellaneous utility routines.  */

/* Given a pointer to a (char *), return a malloc'ed string containing the
   next comma-separated element.  Advance the pointer to after the string
   scanned, or the end-of-string.  Return NULL if at end of string.  */

static char *
next_comma_elt (const char **pstr)
{
  const char *start;

  start = scan_comma_elt (pstr);

  if (start == NULL)
    return NULL;

  return attr_string (start, *pstr - start);
}

/* Return a `struct attr_desc' pointer for a given named attribute.  If CREATE
   is nonzero, build a new attribute, if one does not exist.  *NAME_P is
   replaced by a pointer to a canonical copy of the string.  */

static struct attr_desc *
find_attr (const char **name_p, int create)
{
  struct attr_desc *attr;
  int index;
  const char *name = *name_p;

  /* Before we resort to using `strcmp', see if the string address matches
     anywhere.  In most cases, it should have been canonicalized to do so.  */
  if (name == alternative_name)
    return NULL;

  index = name[0] & (MAX_ATTRS_INDEX - 1);
  for (attr = attrs[index]; attr; attr = attr->next)
    if (name == attr->name)
      return attr;

  /* Otherwise, do it the slow way.  */
  for (attr = attrs[index]; attr; attr = attr->next)
    if (name[0] == attr->name[0] && ! strcmp (name, attr->name))
      {
	*name_p = attr->name;
	return attr;
      }

  if (! create)
    return NULL;

  attr = oballoc (struct attr_desc);
  attr->name = DEF_ATTR_STRING (name);
  attr->enum_name = 0;
  attr->first_value = attr->default_val = NULL;
  attr->is_numeric = attr->is_const = attr->is_special = 0;
  attr->next = attrs[index];
  attrs[index] = attr;

  *name_p = attr->name;

  return attr;
}

/* Create internal attribute with the given default value.  */

static void
make_internal_attr (const char *name, rtx value, int special)
{
  struct attr_desc *attr;

  attr = find_attr (&name, 1);
  gcc_assert (!attr->default_val);

  attr->is_numeric = 1;
  attr->is_const = 0;
  attr->is_special = (special & ATTR_SPECIAL) != 0;
  attr->default_val = get_attr_value (file_location ("<internal>", 0, 0),
				      value, attr, -2);
}

/* Find the most used value of an attribute.  */

static struct attr_value *
find_most_used (struct attr_desc *attr)
{
  struct attr_value *av;
  struct attr_value *most_used;
  int nuses;

  most_used = NULL;
  nuses = -1;

  for (av = attr->first_value; av; av = av->next)
    if (av->num_insns > nuses)
      nuses = av->num_insns, most_used = av;

  return most_used;
}

/* Return (attr_value "n") */

static rtx
make_numeric_value (int n)
{
  static rtx int_values[20];
  rtx exp;
  char *p;

  gcc_assert (n >= 0);

  if (n < 20 && int_values[n])
    return int_values[n];

  p = attr_printf (MAX_DIGITS, "%d", n);
  exp = attr_rtx (CONST_STRING, p);

  if (n < 20)
    int_values[n] = exp;

  return exp;
}

static rtx
copy_rtx_unchanging (rtx orig)
{
  if (ATTR_IND_SIMPLIFIED_P (orig) || ATTR_CURR_SIMPLIFIED_P (orig))
    return orig;

  ATTR_CURR_SIMPLIFIED_P (orig) = 1;
  return orig;
}

/* Determine if an insn has a constant number of delay slots, i.e., the
   number of delay slots is not a function of the length of the insn.  */

static void
write_const_num_delay_slots (FILE *outf)
{
  struct attr_desc *attr = find_attr (&num_delay_slots_str, 0);
  struct attr_value *av;

  if (attr)
    {
      fprintf (outf, "int\nconst_num_delay_slots (rtx_insn *insn)\n");
      fprintf (outf, "{\n");
      fprintf (outf, "  switch (recog_memoized (insn))\n");
      fprintf (outf, "    {\n");

      for (av = attr->first_value; av; av = av->next)
	{
	  length_used = 0;
	  walk_attr_value (av->value);
	  if (length_used)
	    write_insn_cases (outf, av->first_insn, 4);
	}

      fprintf (outf, "    default:\n");
      fprintf (outf, "      return 1;\n");
      fprintf (outf, "    }\n}\n\n");
    }
}

/* Synthetic attributes used by insn-automata.c and the scheduler.
   These are primarily concerned with (define_insn_reservation)
   patterns.  */

struct insn_reserv
{
  struct insn_reserv *next;

  const char *name;
  int default_latency;
  rtx condexp;

  /* Sequence number of this insn.  */
  int insn_num;

  /* Whether a (define_bypass) construct names this insn in its
     output list.  */
  bool bypassed;
};

static struct insn_reserv *all_insn_reservs = 0;
static struct insn_reserv **last_insn_reserv_p = &all_insn_reservs;
static size_t n_insn_reservs;

/* Store information from a DEFINE_INSN_RESERVATION for future
   attribute generation.  */
static void
gen_insn_reserv (md_rtx_info *info)
{
  struct insn_reserv *decl = oballoc (struct insn_reserv);
  rtx def = info->def;

  struct attr_desc attr;
  memset (&attr, 0, sizeof (attr));
  attr.name = DEF_ATTR_STRING (XSTR (def, 0));
  attr.loc = info->loc;

  decl->name            = DEF_ATTR_STRING (XSTR (def, 0));
  decl->default_latency = XINT (def, 1);
  decl->condexp         = check_attr_test (info->loc, XEXP (def, 2), &attr);
  decl->insn_num        = n_insn_reservs;
  decl->bypassed	= false;
  decl->next            = 0;

  *last_insn_reserv_p = decl;
  last_insn_reserv_p  = &decl->next;
  n_insn_reservs++;
}

/* Store information from a DEFINE_BYPASS for future attribute
   generation.  The only thing we care about is the list of output
   insns, which will later be used to tag reservation structures with
   a 'bypassed' bit.  */

struct bypass_list
{
  struct bypass_list *next;
  const char *pattern;
};

static struct bypass_list *all_bypasses;
static size_t n_bypasses;
static size_t n_bypassed;

static void
gen_bypass_1 (const char *s, size_t len)
{
  struct bypass_list *b;

  if (len == 0)
    return;

  s = attr_string (s, len);
  for (b = all_bypasses; b; b = b->next)
    if (s == b->pattern)
      return;  /* already got that one */

  b = oballoc (struct bypass_list);
  b->pattern = s;
  b->next = all_bypasses;
  all_bypasses = b;
  n_bypasses++;
}

static void
gen_bypass (md_rtx_info *info)
{
  const char *p, *base;

  rtx def = info->def;
  for (p = base = XSTR (def, 1); *p; p++)
    if (*p == ',')
      {
	gen_bypass_1 (base, p - base);
	do
	  p++;
	while (ISSPACE (*p));
	base = p;
      }
  gen_bypass_1 (base, p - base);
}

/* Find and mark all of the bypassed insns.  */
static void
process_bypasses (void)
{
  struct bypass_list *b;
  struct insn_reserv *r;

  n_bypassed = 0;

  /* The reservation list is likely to be much longer than the bypass
     list.  */
  for (r = all_insn_reservs; r; r = r->next)
    for (b = all_bypasses; b; b = b->next)
      if (fnmatch (b->pattern, r->name, 0) == 0)
        {
          n_bypassed++;
          r->bypassed = true;
          break;
        }
}

/* Check that attribute NAME is used in define_insn_reservation condition
   EXP.  Return true if it is.  */
static bool
check_tune_attr (const char *name, rtx exp)
{
  switch (GET_CODE (exp))
    {
    case AND:
      if (check_tune_attr (name, XEXP (exp, 0)))
	return true;
      return check_tune_attr (name, XEXP (exp, 1));

    case IOR:
      return (check_tune_attr (name, XEXP (exp, 0))
	      && check_tune_attr (name, XEXP (exp, 1)));

    case EQ_ATTR:
      return XSTR (exp, 0) == name;

    default:
      return false;
    }
}

/* Try to find a const attribute (usually cpu or tune) that is used
   in all define_insn_reservation conditions.  */
static struct attr_desc *
find_tune_attr (rtx exp)
{
  struct attr_desc *attr;

  switch (GET_CODE (exp))
    {
    case AND:
    case IOR:
      attr = find_tune_attr (XEXP (exp, 0));
      if (attr)
	return attr;
      return find_tune_attr (XEXP (exp, 1));

    case EQ_ATTR:
      if (XSTR (exp, 0) == alternative_name)
	return NULL;

      attr = find_attr (&XSTR (exp, 0), 0);
      gcc_assert (attr);

      if (attr->is_const && !attr->is_special)
	{
	  struct insn_reserv *decl;

	  for (decl = all_insn_reservs; decl; decl = decl->next)
	    if (! check_tune_attr (attr->name, decl->condexp))
	      return NULL;
	  return attr;
	}
      return NULL;

    default:
      return NULL;
    }
}

/* Create all of the attributes that describe automaton properties.
   Write the DFA and latency function prototypes to  the files that
   need to have them, and write the init_sched_attrs().  */

static void
make_automaton_attrs (void)
{
  int i;
  struct insn_reserv *decl;
  rtx code_exp, lats_exp, byps_exp;
  struct attr_desc *tune_attr;

  if (n_insn_reservs == 0)
    return;

  tune_attr = find_tune_attr (all_insn_reservs->condexp);
  if (tune_attr != NULL)
    {
      rtx *condexps = XNEWVEC (rtx, n_insn_reservs * 3);
      struct attr_value *val;
      bool first = true;

      gcc_assert (tune_attr->is_const
		  && !tune_attr->is_special
		  && !tune_attr->is_numeric);

      /* Write the prototypes for all DFA functions.  */
      for (val = tune_attr->first_value; val; val = val->next)
	{
	  if (val == tune_attr->default_val)
	    continue;
	  gcc_assert (GET_CODE (val->value) == CONST_STRING);
	  fprintf (dfa_file,
		   "extern int internal_dfa_insn_code_%s (rtx_insn *);\n",
		   XSTR (val->value, 0));
	}
      fprintf (dfa_file, "\n");

      /* Write the prototypes for all latency functions.  */
      for (val = tune_attr->first_value; val; val = val->next)
	{
	  if (val == tune_attr->default_val)
	    continue;
	  gcc_assert (GET_CODE (val->value) == CONST_STRING);
	  fprintf (latency_file,
		   "extern int insn_default_latency_%s (rtx_insn *);\n",
		   XSTR (val->value, 0));
	}
      fprintf (latency_file, "\n");

      /* Write the prototypes for all automaton functions.  */
      for (val = tune_attr->first_value; val; val = val->next)
	{
	  if (val == tune_attr->default_val)
	    continue;
	  gcc_assert (GET_CODE (val->value) == CONST_STRING);
	  fprintf (attr_file,
		   "extern int internal_dfa_insn_code_%s (rtx_insn *);\n"
		   "extern int insn_default_latency_%s (rtx_insn *);\n",
		   XSTR (val->value, 0), XSTR (val->value, 0));
	}
      fprintf (attr_file, "\n");
      fprintf (attr_file, "int (*internal_dfa_insn_code) (rtx_insn *);\n");
      fprintf (attr_file, "int (*insn_default_latency) (rtx_insn *);\n");
      fprintf (attr_file, "\n");
      fprintf (attr_file, "void\n");
      fprintf (attr_file, "init_sched_attrs (void)\n");
      fprintf (attr_file, "{\n");

      for (val = tune_attr->first_value; val; val = val->next)
	{
	  int j;
	  char *name;
	  rtx test = attr_eq (tune_attr->name, XSTR (val->value, 0));

	  if (val == tune_attr->default_val)
	    continue;
	  for (decl = all_insn_reservs, i = 0;
	       decl;
	       decl = decl->next)
	    {
	      rtx ctest = test;
	      rtx condexp
		= simplify_and_tree (decl->condexp, &ctest, -2, 0);
	      if (condexp == false_rtx)
		continue;
	      if (condexp == true_rtx)
		break;
	      condexps[i] = condexp;
	      condexps[i + 1] = make_numeric_value (decl->insn_num);
	      condexps[i + 2] = make_numeric_value (decl->default_latency);
	      i += 3;
	    }

	  code_exp = rtx_alloc (COND);
	  lats_exp = rtx_alloc (COND);

	  j = i / 3 * 2;
	  XVEC (code_exp, 0) = rtvec_alloc (j);
	  XVEC (lats_exp, 0) = rtvec_alloc (j);

	  if (decl)
	    {
	      XEXP (code_exp, 1) = make_numeric_value (decl->insn_num);
	      XEXP (lats_exp, 1) = make_numeric_value (decl->default_latency);
	    }
	  else
	    {
	      XEXP (code_exp, 1) = make_numeric_value (n_insn_reservs + 1);
	      XEXP (lats_exp, 1) = make_numeric_value (0);
	    }

	  while (i > 0)
	    {
	      i -= 3;
	      j -= 2;
	      XVECEXP (code_exp, 0, j) = condexps[i];
	      XVECEXP (lats_exp, 0, j) = condexps[i];

	      XVECEXP (code_exp, 0, j + 1) = condexps[i + 1];
	      XVECEXP (lats_exp, 0, j + 1) = condexps[i + 2];
	    }

	  name = XNEWVEC (char,
			  sizeof ("*internal_dfa_insn_code_")
			  + strlen (XSTR (val->value, 0)));
	  strcpy (name, "*internal_dfa_insn_code_");
	  strcat (name, XSTR (val->value, 0));
	  make_internal_attr (name, code_exp, ATTR_NONE);
	  strcpy (name, "*insn_default_latency_");
	  strcat (name, XSTR (val->value, 0));
	  make_internal_attr (name, lats_exp, ATTR_NONE);
	  XDELETEVEC (name);

	  if (first)
	    {
	      fprintf (attr_file, "  if (");
	      first = false;
	    }
	  else
	    fprintf (attr_file, "  else if (");
	  write_test_expr (attr_file, test, 0, 0);
	  fprintf (attr_file, ")\n");
	  fprintf (attr_file, "    {\n");
	  fprintf (attr_file, "      internal_dfa_insn_code\n");
	  fprintf (attr_file, "        = internal_dfa_insn_code_%s;\n",
		   XSTR (val->value, 0));
	  fprintf (attr_file, "      insn_default_latency\n");
	  fprintf (attr_file, "        = insn_default_latency_%s;\n",
		   XSTR (val->value, 0));
	  fprintf (attr_file, "    }\n");
	}

      fprintf (attr_file, "  else\n");
      fprintf (attr_file, "    gcc_unreachable ();\n");
      fprintf (attr_file, "}\n");
      fprintf (attr_file, "\n");

      XDELETEVEC (condexps);
    }
  else
    {
      code_exp = rtx_alloc (COND);
      lats_exp = rtx_alloc (COND);

      XVEC (code_exp, 0) = rtvec_alloc (n_insn_reservs * 2);
      XVEC (lats_exp, 0) = rtvec_alloc (n_insn_reservs * 2);

      XEXP (code_exp, 1) = make_numeric_value (n_insn_reservs + 1);
      XEXP (lats_exp, 1) = make_numeric_value (0);

      for (decl = all_insn_reservs, i = 0;
	   decl;
	   decl = decl->next, i += 2)
	{
	  XVECEXP (code_exp, 0, i)   = decl->condexp;
	  XVECEXP (lats_exp, 0, i)   = decl->condexp;

	  XVECEXP (code_exp, 0, i+1) = make_numeric_value (decl->insn_num);
	  XVECEXP (lats_exp, 0, i+1)
	    = make_numeric_value (decl->default_latency);
	}
      make_internal_attr ("*internal_dfa_insn_code", code_exp, ATTR_NONE);
      make_internal_attr ("*insn_default_latency",   lats_exp, ATTR_NONE);
    }

  if (n_bypasses == 0)
    byps_exp = make_numeric_value (0);
  else
    {
      process_bypasses ();

      byps_exp = rtx_alloc (COND);
      XVEC (byps_exp, 0) = rtvec_alloc (n_bypassed * 2);
      XEXP (byps_exp, 1) = make_numeric_value (0);
      for (decl = all_insn_reservs, i = 0;
	   decl;
	   decl = decl->next)
	if (decl->bypassed)
	  {
	    XVECEXP (byps_exp, 0, i)   = decl->condexp;
	    XVECEXP (byps_exp, 0, i+1) = make_numeric_value (1);
	    i += 2;
	  }
    }

  make_internal_attr ("*bypass_p", byps_exp, ATTR_NONE);
}

static void
write_header (FILE *outf)
{
  fprintf (outf, "/* Generated automatically by the program `genattrtab'\n"
	         "   from the machine description file `md'.  */\n\n");

  fprintf (outf, "#define TARGET_C_FILE 1\n");
  fprintf (outf, "#include \"config.h\"\n");
  fprintf (outf, "#include \"system.h\"\n");
  fprintf (outf, "#include \"coretypes.h\"\n");
  fprintf (outf, "#include \"backend.h\"\n");
  fprintf (outf, "#include \"predict.h\"\n");
  fprintf (outf, "#include \"tree.h\"\n");
  fprintf (outf, "#include \"rtl.h\"\n");
  fprintf (outf, "#include \"alias.h\"\n");
  fprintf (outf, "#include \"options.h\"\n");
  fprintf (outf, "#include \"varasm.h\"\n");
  fprintf (outf, "#include \"stor-layout.h\"\n");
  fprintf (outf, "#include \"calls.h\"\n");
  fprintf (outf, "#include \"insn-attr.h\"\n");
  fprintf (outf, "#include \"memmodel.h\"\n");
  fprintf (outf, "#include \"tm_p.h\"\n");
  fprintf (outf, "#include \"insn-config.h\"\n");
  fprintf (outf, "#include \"recog.h\"\n");
  fprintf (outf, "#include \"regs.h\"\n");
  fprintf (outf, "#include \"real.h\"\n");
  fprintf (outf, "#include \"output.h\"\n");
  fprintf (outf, "#include \"toplev.h\"\n");
  fprintf (outf, "#include \"flags.h\"\n");
  fprintf (outf, "#include \"emit-rtl.h\"\n");
  fprintf (outf, "\n");
  fprintf (outf, "#define operands recog_data.operand\n\n");
}

static FILE *
open_outfile (const char *file_name)
{
  FILE *outf;
  outf = fopen (file_name, "w");
  if (! outf)
    fatal ("cannot open file %s: %s", file_name, xstrerror (errno));
  write_header (outf);
  return outf;
}

static bool
handle_arg (const char *arg)
{
  switch (arg[1])
    {
    case 'A':
      attr_file_name = &arg[2];
      return true;
    case 'D':
      dfa_file_name = &arg[2];
      return true;
    case 'L':
      latency_file_name = &arg[2];
      return true;
    default:
      return false;
    }
}

int
main (int argc, const char **argv)
{
  struct attr_desc *attr;
  struct insn_def *id;
  int i;

  progname = "genattrtab";

  if (!init_rtx_reader_args_cb (argc, argv, handle_arg))
    return FATAL_EXIT_CODE;

  attr_file = open_outfile (attr_file_name);
  dfa_file = open_outfile (dfa_file_name);
  latency_file = open_outfile (latency_file_name);

  obstack_init (hash_obstack);
  obstack_init (temp_obstack);

  /* Set up true and false rtx's */
  true_rtx = rtx_alloc (CONST_INT);
  XWINT (true_rtx, 0) = 1;
  false_rtx = rtx_alloc (CONST_INT);
  XWINT (false_rtx, 0) = 0;
  ATTR_IND_SIMPLIFIED_P (true_rtx) = ATTR_IND_SIMPLIFIED_P (false_rtx) = 1;
  ATTR_PERMANENT_P (true_rtx) = ATTR_PERMANENT_P (false_rtx) = 1;

  alternative_name = DEF_ATTR_STRING ("alternative");
  length_str = DEF_ATTR_STRING ("length");
  delay_type_str = DEF_ATTR_STRING ("*delay_type");
  delay_1_0_str = DEF_ATTR_STRING ("*delay_1_0");
  num_delay_slots_str = DEF_ATTR_STRING ("*num_delay_slots");

  /* Read the machine description.  */

  md_rtx_info info;
  while (read_md_rtx (&info))
    {
      switch (GET_CODE (info.def))
	{
	case DEFINE_INSN:
	case DEFINE_PEEPHOLE:
	case DEFINE_ASM_ATTRIBUTES:
	  gen_insn (&info);
	  break;

	case DEFINE_ATTR:
	case DEFINE_ENUM_ATTR:
	  gen_attr (&info);
	  break;

	case DEFINE_DELAY:
	  gen_delay (&info);
	  break;

	case DEFINE_INSN_RESERVATION:
	  gen_insn_reserv (&info);
	  break;

	case DEFINE_BYPASS:
	  gen_bypass (&info);
	  break;

	default:
	  break;
	}
      if (GET_CODE (info.def) != DEFINE_ASM_ATTRIBUTES)
	insn_index_number++;
    }

  if (have_error)
    return FATAL_EXIT_CODE;

  /* If we didn't have a DEFINE_ASM_ATTRIBUTES, make a null one.  */
  if (! got_define_asm_attributes)
    {
      md_rtx_info info;
      info.def = rtx_alloc (DEFINE_ASM_ATTRIBUTES);
      XVEC (info.def, 0) = rtvec_alloc (0);
      info.loc = file_location ("<internal>", 0, 0);
      info.index = -1;
      gen_insn (&info);
    }

  /* Expand DEFINE_DELAY information into new attribute.  */
  expand_delays ();

  /* Make `insn_alternatives'.  */
  int num_insn_codes = get_num_insn_codes ();
  insn_alternatives = oballocvec (uint64_t, num_insn_codes);
  for (id = defs; id; id = id->next)
    if (id->insn_code >= 0)
      insn_alternatives[id->insn_code]
	= (((uint64_t) 1) << id->num_alternatives) - 1;

  /* Make `insn_n_alternatives'.  */
  insn_n_alternatives = oballocvec (int, num_insn_codes);
  for (id = defs; id; id = id->next)
    if (id->insn_code >= 0)
      insn_n_alternatives[id->insn_code] = id->num_alternatives;

  /* Construct extra attributes for automata.  */
  make_automaton_attrs ();

  /* Prepare to write out attribute subroutines by checking everything stored
     away and building the attribute cases.  */

  check_defs ();

  for (i = 0; i < MAX_ATTRS_INDEX; i++)
    for (attr = attrs[i]; attr; attr = attr->next)
      attr->default_val->value
	= check_attr_value (attr->loc, attr->default_val->value, attr);

  if (have_error)
    return FATAL_EXIT_CODE;

  for (i = 0; i < MAX_ATTRS_INDEX; i++)
    for (attr = attrs[i]; attr; attr = attr->next)
      fill_attr (attr);

  /* Construct extra attributes for `length'.  */
  make_length_attrs ();

  /* Perform any possible optimizations to speed up compilation.  */
  optimize_attrs (num_insn_codes);

  /* Now write out all the `gen_attr_...' routines.  Do these before the
     special routines so that they get defined before they are used.  */

  for (i = 0; i < MAX_ATTRS_INDEX; i++)
    for (attr = attrs[i]; attr; attr = attr->next)
      {
        FILE *outf;

#define IS_ATTR_GROUP(X) (!strncmp (attr->name, X, strlen (X)))
	if (IS_ATTR_GROUP ("*internal_dfa_insn_code"))
	  outf = dfa_file;
	else if (IS_ATTR_GROUP ("*insn_default_latency"))
	  outf = latency_file;  
	else
	  outf = attr_file;
#undef IS_ATTR_GROUP

	if (! attr->is_special && ! attr->is_const)
	  write_attr_get (outf, attr);
      }

  /* Write out delay eligibility information, if DEFINE_DELAY present.
     (The function to compute the number of delay slots will be written
     below.)  */
  write_eligible_delay (attr_file, "delay");
  if (have_annul_true)
    write_eligible_delay (attr_file, "annul_true");
  else
    write_dummy_eligible_delay (attr_file, "annul_true");
  if (have_annul_false)
    write_eligible_delay (attr_file, "annul_false");
  else
    write_dummy_eligible_delay (attr_file, "annul_false");

  /* Write out constant delay slot info.  */
  write_const_num_delay_slots (attr_file);

  write_length_unit_log (attr_file);

  if (fclose (attr_file) != 0)
    fatal ("cannot close file %s: %s", attr_file_name, xstrerror (errno));
  if (fclose (dfa_file) != 0)
    fatal ("cannot close file %s: %s", dfa_file_name, xstrerror (errno));
  if (fclose (latency_file) != 0)
    fatal ("cannot close file %s: %s", latency_file_name, xstrerror (errno));

  return SUCCESS_EXIT_CODE;
}
<|MERGE_RESOLUTION|>--- conflicted
+++ resolved
@@ -666,93 +666,6 @@
 		     && rtx_equal_p (x, y)));
 }
 
-<<<<<<< HEAD
-/* Copy an attribute value expression,
-   descending to all depths, but not copying any
-   permanent hashed subexpressions.  */
-
-static rtx
-attr_copy_rtx (rtx orig)
-{
-  rtx copy;
-  int i, j;
-  RTX_CODE code;
-  const char *format_ptr;
-
-  /* No need to copy a permanent object.  */
-  if (ATTR_PERMANENT_P (orig))
-    return orig;
-
-  code = GET_CODE (orig);
-
-  switch (code)
-    {
-    case REG:
-    CASE_CONST_ANY:
-    case SYMBOL_REF:
-    case MATCH_TEST:
-    case CODE_LABEL:
-    case PC:
-    case CC0:
-      return orig;
-
-    default:
-      break;
-    }
-
-  copy = rtx_alloc (code);
-  PUT_MODE (copy, GET_MODE (orig));
-  ATTR_IND_SIMPLIFIED_P (copy) = ATTR_IND_SIMPLIFIED_P (orig);
-  ATTR_CURR_SIMPLIFIED_P (copy) = ATTR_CURR_SIMPLIFIED_P (orig);
-  ATTR_PERMANENT_P (copy) = ATTR_PERMANENT_P (orig);
-
-  format_ptr = GET_RTX_FORMAT (GET_CODE (copy));
-
-  for (i = 0; i < GET_RTX_LENGTH (GET_CODE (copy)); i++)
-    {
-      switch (*format_ptr++)
-	{
-	case 'e':
-	  XEXP (copy, i) = XEXP (orig, i);
-	  if (XEXP (orig, i) != NULL)
-	    XEXP (copy, i) = attr_copy_rtx (XEXP (orig, i));
-	  break;
-
-	case 'E':
-	case 'V':
-	  XVEC (copy, i) = XVEC (orig, i);
-	  if (XVEC (orig, i) != NULL)
-	    {
-	      XVEC (copy, i) = rtvec_alloc (XVECLEN (orig, i));
-	      for (j = 0; j < XVECLEN (copy, i); j++)
-		XVECEXP (copy, i, j) = attr_copy_rtx (XVECEXP (orig, i, j));
-	    }
-	  break;
-
-	case 'n':
-	case 'i':
-	  XINT (copy, i) = XINT (orig, i);
-	  break;
-
-	case 'w':
-	  XWINT (copy, i) = XWINT (orig, i);
-	  break;
-
-	case 's':
-	case 'S':
-	  XSTR (copy, i) = XSTR (orig, i);
-	  break;
-
-	default:
-	  /* Don't need to handle 'p' for attributes.  */
-	  gcc_unreachable ();
-	}
-    }
-  return copy;
-}
-
-=======
->>>>>>> 68b948d3
 /* Given a test expression EXP for attribute ATTR, ensure it is validly
    formed.  LOC is the location of the .md construct that contains EXP.
 

/* Generate code from machine description to compute values of attributes.
   Copyright (C) 1991, 1993, 1994, 1995, 1996, 1997, 1998, 1999, 2000,
   2002, 2003, 2004, 2005, 2006, 2007, 2008, 2009
   Free Software Foundation, Inc.
   Contributed by Richard Kenner (kenner@vlsi1.ultra.nyu.edu)

This file is part of GCC.

GCC is free software; you can redistribute it and/or modify it under
the terms of the GNU General Public License as published by the Free
Software Foundation; either version 3, or (at your option) any later
version.

GCC is distributed in the hope that it will be useful, but WITHOUT ANY
WARRANTY; without even the implied warranty of MERCHANTABILITY or
FITNESS FOR A PARTICULAR PURPOSE.  See the GNU General Public License
for more details.

You should have received a copy of the GNU General Public License
along with GCC; see the file COPYING3.  If not see
<http://www.gnu.org/licenses/>.  */

/* This program handles insn attributes and the DEFINE_DELAY and
   DEFINE_INSN_RESERVATION definitions.

   It produces a series of functions named `get_attr_...', one for each insn
   attribute.  Each of these is given the rtx for an insn and returns a member
   of the enum for the attribute.

   These subroutines have the form of a `switch' on the INSN_CODE (via
   `recog_memoized').  Each case either returns a constant attribute value
   or a value that depends on tests on other attributes, the form of
   operands, or some random C expression (encoded with a SYMBOL_REF
   expression).

   If the attribute `alternative', or a random C expression is present,
   `constrain_operands' is called.  If either of these cases of a reference to
   an operand is found, `extract_insn' is called.

   The special attribute `length' is also recognized.  For this operand,
   expressions involving the address of an operand or the current insn,
   (address (pc)), are valid.  In this case, an initial pass is made to
   set all lengths that do not depend on address.  Those that do are set to
   the maximum length.  Then each insn that depends on an address is checked
   and possibly has its length changed.  The process repeats until no further
   changed are made.  The resulting lengths are saved for use by
   `get_attr_length'.

   A special form of DEFINE_ATTR, where the expression for default value is a
   CONST expression, indicates an attribute that is constant for a given run
   of the compiler.  The subroutine generated for these attributes has no
   parameters as it does not depend on any particular insn.  Constant
   attributes are typically used to specify which variety of processor is
   used.

   Internal attributes are defined to handle DEFINE_DELAY and
   DEFINE_INSN_RESERVATION.  Special routines are output for these cases.

   This program works by keeping a list of possible values for each attribute.
   These include the basic attribute choices, default values for attribute, and
   all derived quantities.

   As the description file is read, the definition for each insn is saved in a
   `struct insn_def'.   When the file reading is complete, a `struct insn_ent'
   is created for each insn and chained to the corresponding attribute value,
   either that specified, or the default.

   An optimization phase is then run.  This simplifies expressions for each
   insn.  EQ_ATTR tests are resolved, whenever possible, to a test that
   indicates when the attribute has the specified value for the insn.  This
   avoids recursive calls during compilation.

   The strategy used when processing DEFINE_DELAY definitions is to create
   arbitrarily complex expressions and have the optimization simplify them.

   Once optimization is complete, any required routines and definitions
   will be written.

   An optimization that is not yet implemented is to hoist the constant
   expressions entirely out of the routines and definitions that are written.
   A way to do this is to iterate over all possible combinations of values
   for constant attributes and generate a set of functions for that given
   combination.  An initialization function would be written that evaluates
   the attributes and installs the corresponding set of routines and
   definitions (each would be accessed through a pointer).

   We use the flags in an RTX as follows:
   `unchanging' (ATTR_IND_SIMPLIFIED_P): This rtx is fully simplified
      independent of the insn code.
   `in_struct' (ATTR_CURR_SIMPLIFIED_P): This rtx is fully simplified
      for the insn code currently being processed (see optimize_attrs).
   `return_val' (ATTR_PERMANENT_P): This rtx is permanent and unique
      (see attr_rtx).  */

#define ATTR_IND_SIMPLIFIED_P(RTX) (RTX_FLAG((RTX), unchanging))
#define ATTR_CURR_SIMPLIFIED_P(RTX) (RTX_FLAG((RTX), in_struct))
#define ATTR_PERMANENT_P(RTX) (RTX_FLAG((RTX), return_val))

#if 0
#define strcmp_check(S1, S2) ((S1) == (S2)		\
			      ? 0			\
			      : (gcc_assert (strcmp ((S1), (S2))), 1))
#else
#define strcmp_check(S1, S2) ((S1) != (S2))
#endif

#include "bconfig.h"
#include "system.h"
#include "coretypes.h"
#include "tm.h"
#include "rtl.h"
#include "gensupport.h"
#include "obstack.h"
#include "errors.h"

/* Flags for make_internal_attr's `special' parameter.  */
#define ATTR_NONE		0
#define ATTR_SPECIAL		(1 << 0)

static struct obstack obstack1, obstack2;
static struct obstack *hash_obstack = &obstack1;
static struct obstack *temp_obstack = &obstack2;

/* enough space to reserve for printing out ints */
#define MAX_DIGITS (HOST_BITS_PER_INT * 3 / 10 + 3)

/* Define structures used to record attributes and values.  */

/* As each DEFINE_INSN, DEFINE_PEEPHOLE, or DEFINE_ASM_ATTRIBUTES is
   encountered, we store all the relevant information into a
   `struct insn_def'.  This is done to allow attribute definitions to occur
   anywhere in the file.  */

struct insn_def
{
  struct insn_def *next;	/* Next insn in chain.  */
  rtx def;			/* The DEFINE_...  */
  int insn_code;		/* Instruction number.  */
  int insn_index;		/* Expression number in file, for errors.  */
  int lineno;			/* Line number.  */
  int num_alternatives;		/* Number of alternatives.  */
  int vec_idx;			/* Index of attribute vector in `def'.  */
};

/* Once everything has been read in, we store in each attribute value a list
   of insn codes that have that value.  Here is the structure used for the
   list.  */

struct insn_ent
{
  struct insn_ent *next;	/* Next in chain.  */
  struct insn_def *def;		/* Instruction definition.  */
};

/* Each value of an attribute (either constant or computed) is assigned a
   structure which is used as the listhead of the insns that have that
   value.  */

struct attr_value
{
  rtx value;			/* Value of attribute.  */
  struct attr_value *next;	/* Next attribute value in chain.  */
  struct insn_ent *first_insn;	/* First insn with this value.  */
  int num_insns;		/* Number of insns with this value.  */
  int has_asm_insn;		/* True if this value used for `asm' insns */
};

/* Structure for each attribute.  */

struct attr_desc
{
  char *name;			/* Name of attribute.  */
  struct attr_desc *next;	/* Next attribute.  */
  struct attr_value *first_value; /* First value of this attribute.  */
  struct attr_value *default_val; /* Default value for this attribute.  */
  int lineno : 24;		/* Line number.  */
  unsigned is_numeric	: 1;	/* Values of this attribute are numeric.  */
  unsigned is_const	: 1;	/* Attribute value constant for each run.  */
  unsigned is_special	: 1;	/* Don't call `write_attr_set'.  */
};

/* Structure for each DEFINE_DELAY.  */

struct delay_desc
{
  rtx def;			/* DEFINE_DELAY expression.  */
  struct delay_desc *next;	/* Next DEFINE_DELAY.  */
  int num;			/* Number of DEFINE_DELAY, starting at 1.  */
  int lineno;			/* Line number.  */
};

struct attr_value_list
{
  struct attr_value *av;
  struct insn_ent *ie;
  struct attr_desc *attr;
  struct attr_value_list *next;
};

/* Listheads of above structures.  */

/* This one is indexed by the first character of the attribute name.  */
#define MAX_ATTRS_INDEX 256
static struct attr_desc *attrs[MAX_ATTRS_INDEX];
static struct insn_def *defs;
static struct delay_desc *delays;
struct attr_value_list **insn_code_values;

/* Other variables.  */

static int insn_code_number;
static int insn_index_number;
static int got_define_asm_attributes;
static int must_extract;
static int must_constrain;
static int address_used;
static int length_used;
static int num_delays;
static int have_annul_true, have_annul_false;
static int num_insn_ents;

/* Stores, for each insn code, the number of constraint alternatives.  */

static int *insn_n_alternatives;

/* Stores, for each insn code, a bitmap that has bits on for each possible
   alternative.  */

static int *insn_alternatives;

/* Used to simplify expressions.  */

static rtx true_rtx, false_rtx;

/* Used to reduce calls to `strcmp' */

static const char *alternative_name;
static const char *length_str;
static const char *delay_type_str;
static const char *delay_1_0_str;
static const char *num_delay_slots_str;

/* Simplify an expression.  Only call the routine if there is something to
   simplify.  */
#define SIMPLIFY_TEST_EXP(EXP,INSN_CODE,INSN_INDEX)	\
  (ATTR_IND_SIMPLIFIED_P (EXP) || ATTR_CURR_SIMPLIFIED_P (EXP) ? (EXP)	\
   : simplify_test_exp (EXP, INSN_CODE, INSN_INDEX))

#define DEF_ATTR_STRING(S) (attr_string ((S), strlen (S)))

/* Forward declarations of functions used before their definitions, only.  */
static char *attr_string           (const char *, int);
static char *attr_printf           (unsigned int, const char *, ...)
  ATTRIBUTE_PRINTF_2;
static rtx make_numeric_value      (int);
static struct attr_desc *find_attr (const char **, int);
static rtx mk_attr_alt             (int);
static char *next_comma_elt	   (const char **);
static rtx insert_right_side	   (enum rtx_code, rtx, rtx, int, int);
static rtx copy_boolean		   (rtx);
static int compares_alternatives_p (rtx);
static void make_internal_attr     (const char *, rtx, int);
static void insert_insn_ent        (struct attr_value *, struct insn_ent *);
static void walk_attr_value	   (rtx);
static int max_attr_value	   (rtx, int*);
static int min_attr_value	   (rtx, int*);
static int or_attr_value	   (rtx, int*);
static rtx simplify_test_exp	   (rtx, int, int);
static rtx simplify_test_exp_in_temp (rtx, int, int);
static rtx copy_rtx_unchanging	   (rtx);
static bool attr_alt_subset_p      (rtx, rtx);
static bool attr_alt_subset_of_compl_p (rtx, rtx);
static void clear_struct_flag      (rtx);
static void write_attr_valueq	   (struct attr_desc *, const char *);
static struct attr_value *find_most_used  (struct attr_desc *);
static void write_attr_set	   (struct attr_desc *, int, rtx,
				    const char *, const char *, rtx,
				    int, int);
static void write_attr_case	   (struct attr_desc *, struct attr_value *,
				    int, const char *, const char *, int, rtx);
static void write_attr_value	   (struct attr_desc *, rtx);
static void write_upcase	   (const char *);
static void write_indent	   (int);
static rtx identity_fn		   (rtx);
static rtx zero_fn		   (rtx);
static rtx one_fn		   (rtx);
static rtx max_fn		   (rtx);
static rtx min_fn		   (rtx);

#define oballoc(T) XOBNEW (hash_obstack, T)
#define oballocvec(T, N) XOBNEWVEC (hash_obstack, T, (N))

/* Hash table for sharing RTL and strings.  */

/* Each hash table slot is a bucket containing a chain of these structures.
   Strings are given negative hash codes; RTL expressions are given positive
   hash codes.  */

struct attr_hash
{
  struct attr_hash *next;	/* Next structure in the bucket.  */
  int hashcode;			/* Hash code of this rtx or string.  */
  union
    {
      char *str;		/* The string (negative hash codes) */
      rtx rtl;			/* or the RTL recorded here.  */
    } u;
};

/* Now here is the hash table.  When recording an RTL, it is added to
   the slot whose index is the hash code mod the table size.  Note
   that the hash table is used for several kinds of RTL (see attr_rtx)
   and for strings.  While all these live in the same table, they are
   completely independent, and the hash code is computed differently
   for each.  */

#define RTL_HASH_SIZE 4093
static struct attr_hash *attr_hash_table[RTL_HASH_SIZE];

/* Here is how primitive or already-shared RTL's hash
   codes are made.  */
#define RTL_HASH(RTL) ((long) (RTL) & 0777777)

/* Add an entry to the hash table for RTL with hash code HASHCODE.  */

static void
attr_hash_add_rtx (int hashcode, rtx rtl)
{
  struct attr_hash *h;

  h = XOBNEW (hash_obstack, struct attr_hash);
  h->hashcode = hashcode;
  h->u.rtl = rtl;
  h->next = attr_hash_table[hashcode % RTL_HASH_SIZE];
  attr_hash_table[hashcode % RTL_HASH_SIZE] = h;
}

/* Add an entry to the hash table for STRING with hash code HASHCODE.  */

static void
attr_hash_add_string (int hashcode, char *str)
{
  struct attr_hash *h;

  h = XOBNEW (hash_obstack, struct attr_hash);
  h->hashcode = -hashcode;
  h->u.str = str;
  h->next = attr_hash_table[hashcode % RTL_HASH_SIZE];
  attr_hash_table[hashcode % RTL_HASH_SIZE] = h;
}

/* Generate an RTL expression, but avoid duplicates.
   Set the ATTR_PERMANENT_P flag for these permanent objects.

   In some cases we cannot uniquify; then we return an ordinary
   impermanent rtx with ATTR_PERMANENT_P clear.

   Args are as follows:

   rtx attr_rtx (code, [element1, ..., elementn])  */

static rtx
attr_rtx_1 (enum rtx_code code, va_list p)
{
  rtx rt_val = NULL_RTX;/* RTX to return to caller...		*/
  int hashcode;
  struct attr_hash *h;
  struct obstack *old_obstack = rtl_obstack;

  /* For each of several cases, search the hash table for an existing entry.
     Use that entry if one is found; otherwise create a new RTL and add it
     to the table.  */

  if (GET_RTX_CLASS (code) == RTX_UNARY)
    {
      rtx arg0 = va_arg (p, rtx);

      /* A permanent object cannot point to impermanent ones.  */
      if (! ATTR_PERMANENT_P (arg0))
	{
	  rt_val = rtx_alloc (code);
	  XEXP (rt_val, 0) = arg0;
	  return rt_val;
	}

      hashcode = ((HOST_WIDE_INT) code + RTL_HASH (arg0));
      for (h = attr_hash_table[hashcode % RTL_HASH_SIZE]; h; h = h->next)
	if (h->hashcode == hashcode
	    && GET_CODE (h->u.rtl) == code
	    && XEXP (h->u.rtl, 0) == arg0)
	  return h->u.rtl;

      if (h == 0)
	{
	  rtl_obstack = hash_obstack;
	  rt_val = rtx_alloc (code);
	  XEXP (rt_val, 0) = arg0;
	}
    }
  else if (GET_RTX_CLASS (code) == RTX_BIN_ARITH
  	   || GET_RTX_CLASS (code) == RTX_COMM_ARITH
  	   || GET_RTX_CLASS (code) == RTX_COMPARE
  	   || GET_RTX_CLASS (code) == RTX_COMM_COMPARE)
    {
      rtx arg0 = va_arg (p, rtx);
      rtx arg1 = va_arg (p, rtx);

      /* A permanent object cannot point to impermanent ones.  */
      if (! ATTR_PERMANENT_P (arg0) || ! ATTR_PERMANENT_P (arg1))
	{
	  rt_val = rtx_alloc (code);
	  XEXP (rt_val, 0) = arg0;
	  XEXP (rt_val, 1) = arg1;
	  return rt_val;
	}

      hashcode = ((HOST_WIDE_INT) code + RTL_HASH (arg0) + RTL_HASH (arg1));
      for (h = attr_hash_table[hashcode % RTL_HASH_SIZE]; h; h = h->next)
	if (h->hashcode == hashcode
	    && GET_CODE (h->u.rtl) == code
	    && XEXP (h->u.rtl, 0) == arg0
	    && XEXP (h->u.rtl, 1) == arg1)
	  return h->u.rtl;

      if (h == 0)
	{
	  rtl_obstack = hash_obstack;
	  rt_val = rtx_alloc (code);
	  XEXP (rt_val, 0) = arg0;
	  XEXP (rt_val, 1) = arg1;
	}
    }
  else if (GET_RTX_LENGTH (code) == 1
	   && GET_RTX_FORMAT (code)[0] == 's')
    {
      char *arg0 = va_arg (p, char *);

      arg0 = DEF_ATTR_STRING (arg0);

      hashcode = ((HOST_WIDE_INT) code + RTL_HASH (arg0));
      for (h = attr_hash_table[hashcode % RTL_HASH_SIZE]; h; h = h->next)
	if (h->hashcode == hashcode
	    && GET_CODE (h->u.rtl) == code
	    && XSTR (h->u.rtl, 0) == arg0)
	  return h->u.rtl;

      if (h == 0)
	{
	  rtl_obstack = hash_obstack;
	  rt_val = rtx_alloc (code);
	  XSTR (rt_val, 0) = arg0;
	}
    }
  else if (GET_RTX_LENGTH (code) == 2
	   && GET_RTX_FORMAT (code)[0] == 's'
	   && GET_RTX_FORMAT (code)[1] == 's')
    {
      char *arg0 = va_arg (p, char *);
      char *arg1 = va_arg (p, char *);

      hashcode = ((HOST_WIDE_INT) code + RTL_HASH (arg0) + RTL_HASH (arg1));
      for (h = attr_hash_table[hashcode % RTL_HASH_SIZE]; h; h = h->next)
	if (h->hashcode == hashcode
	    && GET_CODE (h->u.rtl) == code
	    && XSTR (h->u.rtl, 0) == arg0
	    && XSTR (h->u.rtl, 1) == arg1)
	  return h->u.rtl;

      if (h == 0)
	{
	  rtl_obstack = hash_obstack;
	  rt_val = rtx_alloc (code);
	  XSTR (rt_val, 0) = arg0;
	  XSTR (rt_val, 1) = arg1;
	}
    }
  else if (code == CONST_INT)
    {
      HOST_WIDE_INT arg0 = va_arg (p, HOST_WIDE_INT);
      if (arg0 == 0)
	return false_rtx;
      else if (arg0 == 1)
	return true_rtx;
      else
	goto nohash;
    }
  else
    {
      int i;		/* Array indices...			*/
      const char *fmt;	/* Current rtx's format...		*/
    nohash:
      rt_val = rtx_alloc (code);	/* Allocate the storage space.  */

      fmt = GET_RTX_FORMAT (code);	/* Find the right format...  */
      for (i = 0; i < GET_RTX_LENGTH (code); i++)
	{
	  switch (*fmt++)
	    {
	    case '0':		/* Unused field.  */
	      break;

	    case 'i':		/* An integer?  */
	      XINT (rt_val, i) = va_arg (p, int);
	      break;

	    case 'w':		/* A wide integer? */
	      XWINT (rt_val, i) = va_arg (p, HOST_WIDE_INT);
	      break;

	    case 's':		/* A string?  */
	      XSTR (rt_val, i) = va_arg (p, char *);
	      break;

	    case 'e':		/* An expression?  */
	    case 'u':		/* An insn?  Same except when printing.  */
	      XEXP (rt_val, i) = va_arg (p, rtx);
	      break;

	    case 'E':		/* An RTX vector?  */
	      XVEC (rt_val, i) = va_arg (p, rtvec);
	      break;

	    default:
	      gcc_unreachable ();
	    }
	}
      return rt_val;
    }

  rtl_obstack = old_obstack;
  attr_hash_add_rtx (hashcode, rt_val);
  ATTR_PERMANENT_P (rt_val) = 1;
  return rt_val;
}

static rtx
attr_rtx (enum rtx_code code, ...)
{
  rtx result;
  va_list p;

  va_start (p, code);
  result = attr_rtx_1 (code, p);
  va_end (p);
  return result;
}

/* Create a new string printed with the printf line arguments into a space
   of at most LEN bytes:

   rtx attr_printf (len, format, [arg1, ..., argn])  */

static char *
attr_printf (unsigned int len, const char *fmt, ...)
{
  char str[256];
  va_list p;

  va_start (p, fmt);

  gcc_assert (len < sizeof str); /* Leave room for \0.  */

  vsprintf (str, fmt, p);
  va_end (p);

  return DEF_ATTR_STRING (str);
}

static rtx
attr_eq (const char *name, const char *value)
{
  return attr_rtx (EQ_ATTR, DEF_ATTR_STRING (name), DEF_ATTR_STRING (value));
}

static const char *
attr_numeral (int n)
{
  return XSTR (make_numeric_value (n), 0);
}

/* Return a permanent (possibly shared) copy of a string STR (not assumed
   to be null terminated) with LEN bytes.  */

static char *
attr_string (const char *str, int len)
{
  struct attr_hash *h;
  int hashcode;
  int i;
  char *new_str;

  /* Compute the hash code.  */
  hashcode = (len + 1) * 613 + (unsigned) str[0];
  for (i = 1; i < len; i += 2)
    hashcode = ((hashcode * 613) + (unsigned) str[i]);
  if (hashcode < 0)
    hashcode = -hashcode;

  /* Search the table for the string.  */
  for (h = attr_hash_table[hashcode % RTL_HASH_SIZE]; h; h = h->next)
    if (h->hashcode == -hashcode && h->u.str[0] == str[0]
	&& !strncmp (h->u.str, str, len))
      return h->u.str;			/* <-- return if found.  */

  /* Not found; create a permanent copy and add it to the hash table.  */
  new_str = XOBNEWVAR (hash_obstack, char, len + 1);
  memcpy (new_str, str, len);
  new_str[len] = '\0';
  attr_hash_add_string (hashcode, new_str);

  return new_str;			/* Return the new string.  */
}

/* Check two rtx's for equality of contents,
   taking advantage of the fact that if both are hashed
   then they can't be equal unless they are the same object.  */

static int
attr_equal_p (rtx x, rtx y)
{
  return (x == y || (! (ATTR_PERMANENT_P (x) && ATTR_PERMANENT_P (y))
		     && rtx_equal_p (x, y)));
}

/* Copy an attribute value expression,
   descending to all depths, but not copying any
   permanent hashed subexpressions.  */

static rtx
attr_copy_rtx (rtx orig)
{
  rtx copy;
  int i, j;
  RTX_CODE code;
  const char *format_ptr;

  /* No need to copy a permanent object.  */
  if (ATTR_PERMANENT_P (orig))
    return orig;

  code = GET_CODE (orig);

  switch (code)
    {
    case REG:
    case CONST_INT:
    case CONST_DOUBLE:
    case CONST_VECTOR:
    case SYMBOL_REF:
    case CODE_LABEL:
    case PC:
    case CC0:
      return orig;

    default:
      break;
    }

  copy = rtx_alloc (code);
  PUT_MODE (copy, GET_MODE (orig));
  ATTR_IND_SIMPLIFIED_P (copy) = ATTR_IND_SIMPLIFIED_P (orig);
  ATTR_CURR_SIMPLIFIED_P (copy) = ATTR_CURR_SIMPLIFIED_P (orig);
  ATTR_PERMANENT_P (copy) = ATTR_PERMANENT_P (orig);

  format_ptr = GET_RTX_FORMAT (GET_CODE (copy));

  for (i = 0; i < GET_RTX_LENGTH (GET_CODE (copy)); i++)
    {
      switch (*format_ptr++)
	{
	case 'e':
	  XEXP (copy, i) = XEXP (orig, i);
	  if (XEXP (orig, i) != NULL)
	    XEXP (copy, i) = attr_copy_rtx (XEXP (orig, i));
	  break;

	case 'E':
	case 'V':
	  XVEC (copy, i) = XVEC (orig, i);
	  if (XVEC (orig, i) != NULL)
	    {
	      XVEC (copy, i) = rtvec_alloc (XVECLEN (orig, i));
	      for (j = 0; j < XVECLEN (copy, i); j++)
		XVECEXP (copy, i, j) = attr_copy_rtx (XVECEXP (orig, i, j));
	    }
	  break;

	case 'n':
	case 'i':
	  XINT (copy, i) = XINT (orig, i);
	  break;

	case 'w':
	  XWINT (copy, i) = XWINT (orig, i);
	  break;

	case 's':
	case 'S':
	  XSTR (copy, i) = XSTR (orig, i);
	  break;

	default:
	  gcc_unreachable ();
	}
    }
  return copy;
}

/* Given a test expression for an attribute, ensure it is validly formed.
   IS_CONST indicates whether the expression is constant for each compiler
   run (a constant expression may not test any particular insn).

   Convert (eq_attr "att" "a1,a2") to (ior (eq_attr ... ) (eq_attrq ..))
   and (eq_attr "att" "!a1") to (not (eq_attr "att" "a1")).  Do the latter
   test first so that (eq_attr "att" "!a1,a2,a3") works as expected.

   Update the string address in EQ_ATTR expression to be the same used
   in the attribute (or `alternative_name') to speed up subsequent
   `find_attr' calls and eliminate most `strcmp' calls.

   Return the new expression, if any.  */

static rtx
check_attr_test (rtx exp, int is_const, int lineno)
{
  struct attr_desc *attr;
  struct attr_value *av;
  const char *name_ptr, *p;
  rtx orexp, newexp;

  switch (GET_CODE (exp))
    {
    case EQ_ATTR:
      /* Handle negation test.  */
      if (XSTR (exp, 1)[0] == '!')
	return check_attr_test (attr_rtx (NOT,
					  attr_eq (XSTR (exp, 0),
						   &XSTR (exp, 1)[1])),
				is_const, lineno);

      else if (n_comma_elts (XSTR (exp, 1)) == 1)
	{
	  attr = find_attr (&XSTR (exp, 0), 0);
	  if (attr == NULL)
	    {
	      if (! strcmp (XSTR (exp, 0), "alternative"))
		return mk_attr_alt (1 << atoi (XSTR (exp, 1)));
	      else
		fatal ("unknown attribute `%s' in EQ_ATTR", XSTR (exp, 0));
	    }

	  if (is_const && ! attr->is_const)
	    fatal ("constant expression uses insn attribute `%s' in EQ_ATTR",
		   XSTR (exp, 0));

	  /* Copy this just to make it permanent,
	     so expressions using it can be permanent too.  */
	  exp = attr_eq (XSTR (exp, 0), XSTR (exp, 1));

	  /* It shouldn't be possible to simplify the value given to a
	     constant attribute, so don't expand this until it's time to
	     write the test expression.  */
	  if (attr->is_const)
	    ATTR_IND_SIMPLIFIED_P (exp) = 1;

	  if (attr->is_numeric)
	    {
	      for (p = XSTR (exp, 1); *p; p++)
		if (! ISDIGIT (*p))
		  fatal ("attribute `%s' takes only numeric values",
			 XSTR (exp, 0));
	    }
	  else
	    {
	      for (av = attr->first_value; av; av = av->next)
		if (GET_CODE (av->value) == CONST_STRING
		    && ! strcmp (XSTR (exp, 1), XSTR (av->value, 0)))
		  break;

	      if (av == NULL)
		fatal ("unknown value `%s' for `%s' attribute",
		       XSTR (exp, 1), XSTR (exp, 0));
	    }
	}
      else
	{
	  if (! strcmp (XSTR (exp, 0), "alternative"))
	    {
	      int set = 0;

	      name_ptr = XSTR (exp, 1);
	      while ((p = next_comma_elt (&name_ptr)) != NULL)
		set |= 1 << atoi (p);

	      return mk_attr_alt (set);
	    }
	  else
	    {
	      /* Make an IOR tree of the possible values.  */
	      orexp = false_rtx;
	      name_ptr = XSTR (exp, 1);
	      while ((p = next_comma_elt (&name_ptr)) != NULL)
		{
		  newexp = attr_eq (XSTR (exp, 0), p);
		  orexp = insert_right_side (IOR, orexp, newexp, -2, -2);
		}

	      return check_attr_test (orexp, is_const, lineno);
	    }
	}
      break;

    case ATTR_FLAG:
      break;

    case CONST_INT:
      /* Either TRUE or FALSE.  */
      if (XWINT (exp, 0))
	return true_rtx;
      else
	return false_rtx;

    case IOR:
    case AND:
      XEXP (exp, 0) = check_attr_test (XEXP (exp, 0), is_const, lineno);
      XEXP (exp, 1) = check_attr_test (XEXP (exp, 1), is_const, lineno);
      break;

    case NOT:
      XEXP (exp, 0) = check_attr_test (XEXP (exp, 0), is_const, lineno);
      break;

    case MATCH_OPERAND:
      if (is_const)
	fatal ("RTL operator \"%s\" not valid in constant attribute test",
	       GET_RTX_NAME (GET_CODE (exp)));
      /* These cases can't be simplified.  */
      ATTR_IND_SIMPLIFIED_P (exp) = 1;
      break;

    case LE:  case LT:  case GT:  case GE:
    case LEU: case LTU: case GTU: case GEU:
    case NE:  case EQ:
      if (GET_CODE (XEXP (exp, 0)) == SYMBOL_REF
	  && GET_CODE (XEXP (exp, 1)) == SYMBOL_REF)
	exp = attr_rtx (GET_CODE (exp),
			attr_rtx (SYMBOL_REF, XSTR (XEXP (exp, 0), 0)),
			attr_rtx (SYMBOL_REF, XSTR (XEXP (exp, 1), 0)));
      /* These cases can't be simplified.  */
      ATTR_IND_SIMPLIFIED_P (exp) = 1;
      break;

    case SYMBOL_REF:
      if (is_const)
	{
	  /* These cases are valid for constant attributes, but can't be
	     simplified.  */
	  exp = attr_rtx (SYMBOL_REF, XSTR (exp, 0));
	  ATTR_IND_SIMPLIFIED_P (exp) = 1;
	  break;
	}
    default:
      fatal ("RTL operator \"%s\" not valid in attribute test",
	     GET_RTX_NAME (GET_CODE (exp)));
    }

  return exp;
}

/* Given an expression, ensure that it is validly formed and that all named
   attribute values are valid for the given attribute.  Issue a fatal error
   if not.  If no attribute is specified, assume a numeric attribute.

   Return a perhaps modified replacement expression for the value.  */

static rtx
check_attr_value (rtx exp, struct attr_desc *attr)
{
  struct attr_value *av;
  const char *p;
  int i;

  switch (GET_CODE (exp))
    {
    case CONST_INT:
      if (attr && ! attr->is_numeric)
	{
	  message_with_line (attr->lineno,
			     "CONST_INT not valid for non-numeric attribute %s",
			     attr->name);
	  have_error = 1;
	  break;
	}

      if (INTVAL (exp) < 0)
	{
	  message_with_line (attr->lineno,
			     "negative numeric value specified for attribute %s",
			     attr->name);
	  have_error = 1;
	  break;
	}
      break;

    case CONST_STRING:
      if (! strcmp (XSTR (exp, 0), "*"))
	break;

      if (attr == 0 || attr->is_numeric)
	{
	  p = XSTR (exp, 0);
	  for (; *p; p++)
	    if (! ISDIGIT (*p))
	      {
		message_with_line (attr ? attr->lineno : 0,
				   "non-numeric value for numeric attribute %s",
				   attr ? attr->name : "internal");
		have_error = 1;
		break;
	      }
	  break;
	}

      for (av = attr->first_value; av; av = av->next)
	if (GET_CODE (av->value) == CONST_STRING
	    && ! strcmp (XSTR (av->value, 0), XSTR (exp, 0)))
	  break;

      if (av == NULL)
	{
	  message_with_line (attr->lineno,
			     "unknown value `%s' for `%s' attribute",
			     XSTR (exp, 0), attr ? attr->name : "internal");
	  have_error = 1;
	}
      break;

    case IF_THEN_ELSE:
      XEXP (exp, 0) = check_attr_test (XEXP (exp, 0),
				       attr ? attr->is_const : 0,
				       attr ? attr->lineno : 0);
      XEXP (exp, 1) = check_attr_value (XEXP (exp, 1), attr);
      XEXP (exp, 2) = check_attr_value (XEXP (exp, 2), attr);
      break;

    case PLUS:
    case MINUS:
    case MULT:
    case DIV:
    case MOD:
      if (attr && !attr->is_numeric)
	{
	  message_with_line (attr->lineno,
			     "invalid operation `%s' for non-numeric attribute value",
			     GET_RTX_NAME (GET_CODE (exp)));
	  have_error = 1;
	  break;
	}
      /* Fall through.  */

    case IOR:
    case AND:
      XEXP (exp, 0) = check_attr_value (XEXP (exp, 0), attr);
      XEXP (exp, 1) = check_attr_value (XEXP (exp, 1), attr);
      break;

    case FFS:
    case CLZ:
    case CTZ:
    case POPCOUNT:
    case PARITY:
    case BSWAP:
      XEXP (exp, 0) = check_attr_value (XEXP (exp, 0), attr);
      break;

    case COND:
      if (XVECLEN (exp, 0) % 2 != 0)
	{
	  message_with_line (attr->lineno,
			     "first operand of COND must have even length");
	  have_error = 1;
	  break;
	}

      for (i = 0; i < XVECLEN (exp, 0); i += 2)
	{
	  XVECEXP (exp, 0, i) = check_attr_test (XVECEXP (exp, 0, i),
						 attr ? attr->is_const : 0,
						 attr ? attr->lineno : 0);
	  XVECEXP (exp, 0, i + 1)
	    = check_attr_value (XVECEXP (exp, 0, i + 1), attr);
	}

      XEXP (exp, 1) = check_attr_value (XEXP (exp, 1), attr);
      break;

    case ATTR:
      {
	struct attr_desc *attr2 = find_attr (&XSTR (exp, 0), 0);
	if (attr2 == NULL)
	  {
	    message_with_line (attr ? attr->lineno : 0,
			       "unknown attribute `%s' in ATTR",
			       XSTR (exp, 0));
	    have_error = 1;
	  }
	else if (attr && attr->is_const && ! attr2->is_const)
	  {
	    message_with_line (attr->lineno,
		"non-constant attribute `%s' referenced from `%s'",
		XSTR (exp, 0), attr->name);
	    have_error = 1;
	  }
	else if (attr
		 && attr->is_numeric != attr2->is_numeric)
	  {
	    message_with_line (attr->lineno,
		"numeric attribute mismatch calling `%s' from `%s'",
		XSTR (exp, 0), attr->name);
	    have_error = 1;
	  }
      }
      break;

    case SYMBOL_REF:
      /* A constant SYMBOL_REF is valid as a constant attribute test and
         is expanded later by make_canonical into a COND.  In a non-constant
         attribute test, it is left be.  */
      return attr_rtx (SYMBOL_REF, XSTR (exp, 0));

    default:
      message_with_line (attr ? attr->lineno : 0,
			 "invalid operation `%s' for attribute value",
			 GET_RTX_NAME (GET_CODE (exp)));
      have_error = 1;
      break;
    }

  return exp;
}

/* Given an SET_ATTR_ALTERNATIVE expression, convert to the canonical SET.
   It becomes a COND with each test being (eq_attr "alternative" "n") */

static rtx
convert_set_attr_alternative (rtx exp, struct insn_def *id)
{
  int num_alt = id->num_alternatives;
  rtx condexp;
  int i;

  if (XVECLEN (exp, 1) != num_alt)
    {
      message_with_line (id->lineno,
			 "bad number of entries in SET_ATTR_ALTERNATIVE");
      have_error = 1;
      return NULL_RTX;
    }

  /* Make a COND with all tests but the last.  Select the last value via the
     default.  */
  condexp = rtx_alloc (COND);
  XVEC (condexp, 0) = rtvec_alloc ((num_alt - 1) * 2);

  for (i = 0; i < num_alt - 1; i++)
    {
      const char *p;
      p = attr_numeral (i);

      XVECEXP (condexp, 0, 2 * i) = attr_eq (alternative_name, p);
      XVECEXP (condexp, 0, 2 * i + 1) = XVECEXP (exp, 1, i);
    }

  XEXP (condexp, 1) = XVECEXP (exp, 1, i);

  return attr_rtx (SET, attr_rtx (ATTR, XSTR (exp, 0)), condexp);
}

/* Given a SET_ATTR, convert to the appropriate SET.  If a comma-separated
   list of values is given, convert to SET_ATTR_ALTERNATIVE first.  */

static rtx
convert_set_attr (rtx exp, struct insn_def *id)
{
  rtx newexp;
  const char *name_ptr;
  char *p;
  int n;

  /* See how many alternative specified.  */
  n = n_comma_elts (XSTR (exp, 1));
  if (n == 1)
    return attr_rtx (SET,
		     attr_rtx (ATTR, XSTR (exp, 0)),
		     attr_rtx (CONST_STRING, XSTR (exp, 1)));

  newexp = rtx_alloc (SET_ATTR_ALTERNATIVE);
  XSTR (newexp, 0) = XSTR (exp, 0);
  XVEC (newexp, 1) = rtvec_alloc (n);

  /* Process each comma-separated name.  */
  name_ptr = XSTR (exp, 1);
  n = 0;
  while ((p = next_comma_elt (&name_ptr)) != NULL)
    XVECEXP (newexp, 1, n++) = attr_rtx (CONST_STRING, p);

  return convert_set_attr_alternative (newexp, id);
}

/* Scan all definitions, checking for validity.  Also, convert any SET_ATTR
   and SET_ATTR_ALTERNATIVE expressions to the corresponding SET
   expressions.  */

static void
check_defs (void)
{
  struct insn_def *id;
  struct attr_desc *attr;
  int i;
  rtx value;

  for (id = defs; id; id = id->next)
    {
      if (XVEC (id->def, id->vec_idx) == NULL)
	continue;

      for (i = 0; i < XVECLEN (id->def, id->vec_idx); i++)
	{
	  value = XVECEXP (id->def, id->vec_idx, i);
	  switch (GET_CODE (value))
	    {
	    case SET:
	      if (GET_CODE (XEXP (value, 0)) != ATTR)
		{
		  message_with_line (id->lineno, "bad attribute set");
		  have_error = 1;
		  value = NULL_RTX;
		}
	      break;

	    case SET_ATTR_ALTERNATIVE:
	      value = convert_set_attr_alternative (value, id);
	      break;

	    case SET_ATTR:
	      value = convert_set_attr (value, id);
	      break;

	    default:
	      message_with_line (id->lineno, "invalid attribute code %s",
				 GET_RTX_NAME (GET_CODE (value)));
	      have_error = 1;
	      value = NULL_RTX;
	    }
	  if (value == NULL_RTX)
	    continue;

	  if ((attr = find_attr (&XSTR (XEXP (value, 0), 0), 0)) == NULL)
	    {
	      message_with_line (id->lineno, "unknown attribute %s",
				 XSTR (XEXP (value, 0), 0));
	      have_error = 1;
	      continue;
	    }

	  XVECEXP (id->def, id->vec_idx, i) = value;
	  XEXP (value, 1) = check_attr_value (XEXP (value, 1), attr);
	}
    }
}

/* Given a valid expression for an attribute value, remove any IF_THEN_ELSE
   expressions by converting them into a COND.  This removes cases from this
   program.  Also, replace an attribute value of "*" with the default attribute
   value.  */

static rtx
make_canonical (struct attr_desc *attr, rtx exp)
{
  int i;
  rtx newexp;

  switch (GET_CODE (exp))
    {
    case CONST_INT:
      exp = make_numeric_value (INTVAL (exp));
      break;

    case CONST_STRING:
      if (! strcmp (XSTR (exp, 0), "*"))
	{
	  if (attr == 0 || attr->default_val == 0)
	    fatal ("(attr_value \"*\") used in invalid context");
	  exp = attr->default_val->value;
	}
      else
	XSTR (exp, 0) = DEF_ATTR_STRING (XSTR (exp, 0));

      break;

    case SYMBOL_REF:
      if (!attr->is_const || ATTR_IND_SIMPLIFIED_P (exp))
	break;
      /* The SYMBOL_REF is constant for a given run, so mark it as unchanging.
	 This makes the COND something that won't be considered an arbitrary
	 expression by walk_attr_value.  */
      ATTR_IND_SIMPLIFIED_P (exp) = 1;
      exp = check_attr_value (exp, attr);
      break;

    case IF_THEN_ELSE:
      newexp = rtx_alloc (COND);
      XVEC (newexp, 0) = rtvec_alloc (2);
      XVECEXP (newexp, 0, 0) = XEXP (exp, 0);
      XVECEXP (newexp, 0, 1) = XEXP (exp, 1);

      XEXP (newexp, 1) = XEXP (exp, 2);

      exp = newexp;
      /* Fall through to COND case since this is now a COND.  */

    case COND:
      {
	int allsame = 1;
	rtx defval;

	/* First, check for degenerate COND.  */
	if (XVECLEN (exp, 0) == 0)
	  return make_canonical (attr, XEXP (exp, 1));
	defval = XEXP (exp, 1) = make_canonical (attr, XEXP (exp, 1));

	for (i = 0; i < XVECLEN (exp, 0); i += 2)
	  {
	    XVECEXP (exp, 0, i) = copy_boolean (XVECEXP (exp, 0, i));
	    XVECEXP (exp, 0, i + 1)
	      = make_canonical (attr, XVECEXP (exp, 0, i + 1));
	    if (! rtx_equal_p (XVECEXP (exp, 0, i + 1), defval))
	      allsame = 0;
	  }
	if (allsame)
	  return defval;
      }
      break;

    default:
      break;
    }

  return exp;
}

static rtx
copy_boolean (rtx exp)
{
  if (GET_CODE (exp) == AND || GET_CODE (exp) == IOR)
    return attr_rtx (GET_CODE (exp), copy_boolean (XEXP (exp, 0)),
		     copy_boolean (XEXP (exp, 1)));
  if (GET_CODE (exp) == MATCH_OPERAND)
    {
      XSTR (exp, 1) = DEF_ATTR_STRING (XSTR (exp, 1));
      XSTR (exp, 2) = DEF_ATTR_STRING (XSTR (exp, 2));
    }
  else if (GET_CODE (exp) == EQ_ATTR)
    {
      XSTR (exp, 0) = DEF_ATTR_STRING (XSTR (exp, 0));
      XSTR (exp, 1) = DEF_ATTR_STRING (XSTR (exp, 1));
    }

  return exp;
}

/* Given a value and an attribute description, return a `struct attr_value *'
   that represents that value.  This is either an existing structure, if the
   value has been previously encountered, or a newly-created structure.

   `insn_code' is the code of an insn whose attribute has the specified
   value (-2 if not processing an insn).  We ensure that all insns for
   a given value have the same number of alternatives if the value checks
   alternatives.  */

static struct attr_value *
get_attr_value (rtx value, struct attr_desc *attr, int insn_code)
{
  struct attr_value *av;
  int num_alt = 0;

  value = make_canonical (attr, value);
  if (compares_alternatives_p (value))
    {
      if (insn_code < 0 || insn_alternatives == NULL)
	fatal ("(eq_attr \"alternatives\" ...) used in non-insn context");
      else
	num_alt = insn_alternatives[insn_code];
    }

  for (av = attr->first_value; av; av = av->next)
    if (rtx_equal_p (value, av->value)
	&& (num_alt == 0 || av->first_insn == NULL
	    || insn_alternatives[av->first_insn->def->insn_code]))
      return av;

  av = oballoc (struct attr_value);
  av->value = value;
  av->next = attr->first_value;
  attr->first_value = av;
  av->first_insn = NULL;
  av->num_insns = 0;
  av->has_asm_insn = 0;

  return av;
}

/* After all DEFINE_DELAYs have been read in, create internal attributes
   to generate the required routines.

   First, we compute the number of delay slots for each insn (as a COND of
   each of the test expressions in DEFINE_DELAYs).  Then, if more than one
   delay type is specified, we compute a similar function giving the
   DEFINE_DELAY ordinal for each insn.

   Finally, for each [DEFINE_DELAY, slot #] pair, we compute an attribute that
   tells whether a given insn can be in that delay slot.

   Normal attribute filling and optimization expands these to contain the
   information needed to handle delay slots.  */

static void
expand_delays (void)
{
  struct delay_desc *delay;
  rtx condexp;
  rtx newexp;
  int i;
  char *p;

  /* First, generate data for `num_delay_slots' function.  */

  condexp = rtx_alloc (COND);
  XVEC (condexp, 0) = rtvec_alloc (num_delays * 2);
  XEXP (condexp, 1) = make_numeric_value (0);

  for (i = 0, delay = delays; delay; i += 2, delay = delay->next)
    {
      XVECEXP (condexp, 0, i) = XEXP (delay->def, 0);
      XVECEXP (condexp, 0, i + 1)
	= make_numeric_value (XVECLEN (delay->def, 1) / 3);
    }

  make_internal_attr (num_delay_slots_str, condexp, ATTR_NONE);

  /* If more than one delay type, do the same for computing the delay type.  */
  if (num_delays > 1)
    {
      condexp = rtx_alloc (COND);
      XVEC (condexp, 0) = rtvec_alloc (num_delays * 2);
      XEXP (condexp, 1) = make_numeric_value (0);

      for (i = 0, delay = delays; delay; i += 2, delay = delay->next)
	{
	  XVECEXP (condexp, 0, i) = XEXP (delay->def, 0);
	  XVECEXP (condexp, 0, i + 1) = make_numeric_value (delay->num);
	}

      make_internal_attr (delay_type_str, condexp, ATTR_SPECIAL);
    }

  /* For each delay possibility and delay slot, compute an eligibility
     attribute for non-annulled insns and for each type of annulled (annul
     if true and annul if false).  */
  for (delay = delays; delay; delay = delay->next)
    {
      for (i = 0; i < XVECLEN (delay->def, 1); i += 3)
	{
	  condexp = XVECEXP (delay->def, 1, i);
	  if (condexp == 0)
	    condexp = false_rtx;
	  newexp = attr_rtx (IF_THEN_ELSE, condexp,
			     make_numeric_value (1), make_numeric_value (0));

	  p = attr_printf (sizeof "*delay__" + MAX_DIGITS * 2,
			   "*delay_%d_%d", delay->num, i / 3);
	  make_internal_attr (p, newexp, ATTR_SPECIAL);

	  if (have_annul_true)
	    {
	      condexp = XVECEXP (delay->def, 1, i + 1);
	      if (condexp == 0) condexp = false_rtx;
	      newexp = attr_rtx (IF_THEN_ELSE, condexp,
				 make_numeric_value (1),
				 make_numeric_value (0));
	      p = attr_printf (sizeof "*annul_true__" + MAX_DIGITS * 2,
			       "*annul_true_%d_%d", delay->num, i / 3);
	      make_internal_attr (p, newexp, ATTR_SPECIAL);
	    }

	  if (have_annul_false)
	    {
	      condexp = XVECEXP (delay->def, 1, i + 2);
	      if (condexp == 0) condexp = false_rtx;
	      newexp = attr_rtx (IF_THEN_ELSE, condexp,
				 make_numeric_value (1),
				 make_numeric_value (0));
	      p = attr_printf (sizeof "*annul_false__" + MAX_DIGITS * 2,
			       "*annul_false_%d_%d", delay->num, i / 3);
	      make_internal_attr (p, newexp, ATTR_SPECIAL);
	    }
	}
    }
}

/* Once all attributes and insns have been read and checked, we construct for
   each attribute value a list of all the insns that have that value for
   the attribute.  */

static void
fill_attr (struct attr_desc *attr)
{
  struct attr_value *av;
  struct insn_ent *ie;
  struct insn_def *id;
  int i;
  rtx value;

  /* Don't fill constant attributes.  The value is independent of
     any particular insn.  */
  if (attr->is_const)
    return;

  for (id = defs; id; id = id->next)
    {
      /* If no value is specified for this insn for this attribute, use the
	 default.  */
      value = NULL;
      if (XVEC (id->def, id->vec_idx))
	for (i = 0; i < XVECLEN (id->def, id->vec_idx); i++)
	  if (! strcmp_check (XSTR (XEXP (XVECEXP (id->def, id->vec_idx, i), 0), 0),
			      attr->name))
	    value = XEXP (XVECEXP (id->def, id->vec_idx, i), 1);

      if (value == NULL)
	av = attr->default_val;
      else
	av = get_attr_value (value, attr, id->insn_code);

      ie = oballoc (struct insn_ent);
      ie->def = id;
      insert_insn_ent (av, ie);
    }
}

/* Given an expression EXP, see if it is a COND or IF_THEN_ELSE that has a
   test that checks relative positions of insns (uses MATCH_DUP or PC).
   If so, replace it with what is obtained by passing the expression to
   ADDRESS_FN.  If not but it is a COND or IF_THEN_ELSE, call this routine
   recursively on each value (including the default value).  Otherwise,
   return the value returned by NO_ADDRESS_FN applied to EXP.  */

static rtx
substitute_address (rtx exp, rtx (*no_address_fn) (rtx),
		    rtx (*address_fn) (rtx))
{
  int i;
  rtx newexp;

  if (GET_CODE (exp) == COND)
    {
      /* See if any tests use addresses.  */
      address_used = 0;
      for (i = 0; i < XVECLEN (exp, 0); i += 2)
	walk_attr_value (XVECEXP (exp, 0, i));

      if (address_used)
	return (*address_fn) (exp);

      /* Make a new copy of this COND, replacing each element.  */
      newexp = rtx_alloc (COND);
      XVEC (newexp, 0) = rtvec_alloc (XVECLEN (exp, 0));
      for (i = 0; i < XVECLEN (exp, 0); i += 2)
	{
	  XVECEXP (newexp, 0, i) = XVECEXP (exp, 0, i);
	  XVECEXP (newexp, 0, i + 1)
	    = substitute_address (XVECEXP (exp, 0, i + 1),
				  no_address_fn, address_fn);
	}

      XEXP (newexp, 1) = substitute_address (XEXP (exp, 1),
					     no_address_fn, address_fn);

      return newexp;
    }

  else if (GET_CODE (exp) == IF_THEN_ELSE)
    {
      address_used = 0;
      walk_attr_value (XEXP (exp, 0));
      if (address_used)
	return (*address_fn) (exp);

      return attr_rtx (IF_THEN_ELSE,
		       substitute_address (XEXP (exp, 0),
					   no_address_fn, address_fn),
		       substitute_address (XEXP (exp, 1),
					   no_address_fn, address_fn),
		       substitute_address (XEXP (exp, 2),
					   no_address_fn, address_fn));
    }

  return (*no_address_fn) (exp);
}

/* Make new attributes from the `length' attribute.  The following are made,
   each corresponding to a function called from `shorten_branches' or
   `get_attr_length':

   *insn_default_length		This is the length of the insn to be returned
				by `get_attr_length' before `shorten_branches'
				has been called.  In each case where the length
				depends on relative addresses, the largest
				possible is used.  This routine is also used
				to compute the initial size of the insn.

   *insn_variable_length_p	This returns 1 if the insn's length depends
				on relative addresses, zero otherwise.

   *insn_current_length		This is only called when it is known that the
				insn has a variable length and returns the
				current length, based on relative addresses.
  */

static void
make_length_attrs (void)
{
  static const char *new_names[] =
    {
      "*insn_default_length",
      "*insn_min_length",
      "*insn_variable_length_p",
      "*insn_current_length"
    };
  static rtx (*const no_address_fn[]) (rtx)
    = {identity_fn,identity_fn, zero_fn, zero_fn};
  static rtx (*const address_fn[]) (rtx)
    = {max_fn, min_fn, one_fn, identity_fn};
  size_t i;
  struct attr_desc *length_attr, *new_attr;
  struct attr_value *av, *new_av;
  struct insn_ent *ie, *new_ie;

  /* See if length attribute is defined.  If so, it must be numeric.  Make
     it special so we don't output anything for it.  */
  length_attr = find_attr (&length_str, 0);
  if (length_attr == 0)
    return;

  if (! length_attr->is_numeric)
    fatal ("length attribute must be numeric");

  length_attr->is_const = 0;
  length_attr->is_special = 1;

  /* Make each new attribute, in turn.  */
  for (i = 0; i < ARRAY_SIZE (new_names); i++)
    {
      make_internal_attr (new_names[i],
			  substitute_address (length_attr->default_val->value,
					      no_address_fn[i], address_fn[i]),
			  ATTR_NONE);
      new_attr = find_attr (&new_names[i], 0);
      for (av = length_attr->first_value; av; av = av->next)
	for (ie = av->first_insn; ie; ie = ie->next)
	  {
	    new_av = get_attr_value (substitute_address (av->value,
							 no_address_fn[i],
							 address_fn[i]),
				     new_attr, ie->def->insn_code);
	    new_ie = oballoc (struct insn_ent);
	    new_ie->def = ie->def;
	    insert_insn_ent (new_av, new_ie);
	  }
    }
}

/* Utility functions called from above routine.  */

static rtx
identity_fn (rtx exp)
{
  return exp;
}

static rtx
zero_fn (rtx exp ATTRIBUTE_UNUSED)
{
  return make_numeric_value (0);
}

static rtx
one_fn (rtx exp ATTRIBUTE_UNUSED)
{
  return make_numeric_value (1);
}

static rtx
max_fn (rtx exp)
{
  int unknown;
  return make_numeric_value (max_attr_value (exp, &unknown));
}

static rtx
min_fn (rtx exp)
{
  int unknown;
  return make_numeric_value (min_attr_value (exp, &unknown));
}

static void
write_length_unit_log (void)
{
  struct attr_desc *length_attr = find_attr (&length_str, 0);
  struct attr_value *av;
  struct insn_ent *ie;
  unsigned int length_unit_log, length_or;
  int unknown = 0;

  if (length_attr == 0)
    return;
  length_or = or_attr_value (length_attr->default_val->value, &unknown);
  for (av = length_attr->first_value; av; av = av->next)
    for (ie = av->first_insn; ie; ie = ie->next)
      length_or |= or_attr_value (av->value, &unknown);

  if (unknown)
    length_unit_log = 0;
  else
    {
      length_or = ~length_or;
      for (length_unit_log = 0; length_or & 1; length_or >>= 1)
	length_unit_log++;
    }
<<<<<<< HEAD
  puts ("#ifdef __cplusplus");
  puts ("extern");
  puts ("#endif");
  printf ("const int length_unit_log = %u;\n", length_unit_log);
=======
  printf ("EXPORTED_CONST int length_unit_log = %u;\n", length_unit_log);
>>>>>>> 9e0667cd
}

/* Take a COND expression and see if any of the conditions in it can be
   simplified.  If any are known true or known false for the particular insn
   code, the COND can be further simplified.

   Also call ourselves on any COND operations that are values of this COND.

   We do not modify EXP; rather, we make and return a new rtx.  */

static rtx
simplify_cond (rtx exp, int insn_code, int insn_index)
{
  int i, j;
  /* We store the desired contents here,
     then build a new expression if they don't match EXP.  */
  rtx defval = XEXP (exp, 1);
  rtx new_defval = XEXP (exp, 1);
  int len = XVECLEN (exp, 0);
  rtx *tests = XNEWVEC (rtx, len);
  int allsame = 1;
  rtx ret;

  /* This lets us free all storage allocated below, if appropriate.  */
  obstack_finish (rtl_obstack);

  memcpy (tests, XVEC (exp, 0)->elem, len * sizeof (rtx));

  /* See if default value needs simplification.  */
  if (GET_CODE (defval) == COND)
    new_defval = simplify_cond (defval, insn_code, insn_index);

  /* Simplify the subexpressions, and see what tests we can get rid of.  */

  for (i = 0; i < len; i += 2)
    {
      rtx newtest, newval;

      /* Simplify this test.  */
      newtest = simplify_test_exp_in_temp (tests[i], insn_code, insn_index);
      tests[i] = newtest;

      newval = tests[i + 1];
      /* See if this value may need simplification.  */
      if (GET_CODE (newval) == COND)
	newval = simplify_cond (newval, insn_code, insn_index);

      /* Look for ways to delete or combine this test.  */
      if (newtest == true_rtx)
	{
	  /* If test is true, make this value the default
	     and discard this + any following tests.  */
	  len = i;
	  defval = tests[i + 1];
	  new_defval = newval;
	}

      else if (newtest == false_rtx)
	{
	  /* If test is false, discard it and its value.  */
	  for (j = i; j < len - 2; j++)
	    tests[j] = tests[j + 2];
	  i -= 2;
	  len -= 2;
	}

      else if (i > 0 && attr_equal_p (newval, tests[i - 1]))
	{
	  /* If this value and the value for the prev test are the same,
	     merge the tests.  */

	  tests[i - 2]
	    = insert_right_side (IOR, tests[i - 2], newtest,
				 insn_code, insn_index);

	  /* Delete this test/value.  */
	  for (j = i; j < len - 2; j++)
	    tests[j] = tests[j + 2];
	  len -= 2;
	  i -= 2;
	}

      else
	tests[i + 1] = newval;
    }

  /* If the last test in a COND has the same value
     as the default value, that test isn't needed.  */

  while (len > 0 && attr_equal_p (tests[len - 1], new_defval))
    len -= 2;

  /* See if we changed anything.  */
  if (len != XVECLEN (exp, 0) || new_defval != XEXP (exp, 1))
    allsame = 0;
  else
    for (i = 0; i < len; i++)
      if (! attr_equal_p (tests[i], XVECEXP (exp, 0, i)))
	{
	  allsame = 0;
	  break;
	}

  if (len == 0)
    {
      if (GET_CODE (defval) == COND)
	ret = simplify_cond (defval, insn_code, insn_index);
      else
	ret = defval;
    }
  else if (allsame)
    ret = exp;
  else
    {
      rtx newexp = rtx_alloc (COND);

      XVEC (newexp, 0) = rtvec_alloc (len);
      memcpy (XVEC (newexp, 0)->elem, tests, len * sizeof (rtx));
      XEXP (newexp, 1) = new_defval;
      ret = newexp;
    }
  free (tests);
  return ret;
}

/* Remove an insn entry from an attribute value.  */

static void
remove_insn_ent (struct attr_value *av, struct insn_ent *ie)
{
  struct insn_ent *previe;

  if (av->first_insn == ie)
    av->first_insn = ie->next;
  else
    {
      for (previe = av->first_insn; previe->next != ie; previe = previe->next)
	;
      previe->next = ie->next;
    }

  av->num_insns--;
  if (ie->def->insn_code == -1)
    av->has_asm_insn = 0;

  num_insn_ents--;
}

/* Insert an insn entry in an attribute value list.  */

static void
insert_insn_ent (struct attr_value *av, struct insn_ent *ie)
{
  ie->next = av->first_insn;
  av->first_insn = ie;
  av->num_insns++;
  if (ie->def->insn_code == -1)
    av->has_asm_insn = 1;

  num_insn_ents++;
}

/* This is a utility routine to take an expression that is a tree of either
   AND or IOR expressions and insert a new term.  The new term will be
   inserted at the right side of the first node whose code does not match
   the root.  A new node will be created with the root's code.  Its left
   side will be the old right side and its right side will be the new
   term.

   If the `term' is itself a tree, all its leaves will be inserted.  */

static rtx
insert_right_side (enum rtx_code code, rtx exp, rtx term, int insn_code, int insn_index)
{
  rtx newexp;

  /* Avoid consing in some special cases.  */
  if (code == AND && term == true_rtx)
    return exp;
  if (code == AND && term == false_rtx)
    return false_rtx;
  if (code == AND && exp == true_rtx)
    return term;
  if (code == AND && exp == false_rtx)
    return false_rtx;
  if (code == IOR && term == true_rtx)
    return true_rtx;
  if (code == IOR && term == false_rtx)
    return exp;
  if (code == IOR && exp == true_rtx)
    return true_rtx;
  if (code == IOR && exp == false_rtx)
    return term;
  if (attr_equal_p (exp, term))
    return exp;

  if (GET_CODE (term) == code)
    {
      exp = insert_right_side (code, exp, XEXP (term, 0),
			       insn_code, insn_index);
      exp = insert_right_side (code, exp, XEXP (term, 1),
			       insn_code, insn_index);

      return exp;
    }

  if (GET_CODE (exp) == code)
    {
      rtx new_rtx = insert_right_side (code, XEXP (exp, 1),
				       term, insn_code, insn_index);
      if (new_rtx != XEXP (exp, 1))
	/* Make a copy of this expression and call recursively.  */
	newexp = attr_rtx (code, XEXP (exp, 0), new_rtx);
      else
	newexp = exp;
    }
  else
    {
      /* Insert the new term.  */
      newexp = attr_rtx (code, exp, term);
    }

  return simplify_test_exp_in_temp (newexp, insn_code, insn_index);
}

/* If we have an expression which AND's a bunch of
	(not (eq_attrq "alternative" "n"))
   terms, we may have covered all or all but one of the possible alternatives.
   If so, we can optimize.  Similarly for IOR's of EQ_ATTR.

   This routine is passed an expression and either AND or IOR.  It returns a
   bitmask indicating which alternatives are mentioned within EXP.  */

static int
compute_alternative_mask (rtx exp, enum rtx_code code)
{
  const char *string;
  if (GET_CODE (exp) == code)
    return compute_alternative_mask (XEXP (exp, 0), code)
	   | compute_alternative_mask (XEXP (exp, 1), code);

  else if (code == AND && GET_CODE (exp) == NOT
	   && GET_CODE (XEXP (exp, 0)) == EQ_ATTR
	   && XSTR (XEXP (exp, 0), 0) == alternative_name)
    string = XSTR (XEXP (exp, 0), 1);

  else if (code == IOR && GET_CODE (exp) == EQ_ATTR
	   && XSTR (exp, 0) == alternative_name)
    string = XSTR (exp, 1);

  else if (GET_CODE (exp) == EQ_ATTR_ALT)
    {
      if (code == AND && XINT (exp, 1))
	return XINT (exp, 0);

      if (code == IOR && !XINT (exp, 1))
	return XINT (exp, 0);

      return 0;
    }
  else
    return 0;

  if (string[1] == 0)
    return 1 << (string[0] - '0');
  return 1 << atoi (string);
}

/* Given I, a single-bit mask, return RTX to compare the `alternative'
   attribute with the value represented by that bit.  */

static rtx
make_alternative_compare (int mask)
{
  return mk_attr_alt (mask);
}

/* If we are processing an (eq_attr "attr" "value") test, we find the value
   of "attr" for this insn code.  From that value, we can compute a test
   showing when the EQ_ATTR will be true.  This routine performs that
   computation.  If a test condition involves an address, we leave the EQ_ATTR
   intact because addresses are only valid for the `length' attribute.

   EXP is the EQ_ATTR expression and VALUE is the value of that attribute
   for the insn corresponding to INSN_CODE and INSN_INDEX.  */

static rtx
evaluate_eq_attr (rtx exp, rtx value, int insn_code, int insn_index)
{
  rtx orexp, andexp;
  rtx right;
  rtx newexp;
  int i;

  switch (GET_CODE (value))
    {
    case CONST_STRING:
      if (! strcmp_check (XSTR (value, 0), XSTR (exp, 1)))
	newexp = true_rtx;
      else
	newexp = false_rtx;
      break;
      
    case SYMBOL_REF:
      {
	char *p;
	char string[256];
	
	gcc_assert (GET_CODE (exp) == EQ_ATTR);
	gcc_assert (strlen (XSTR (exp, 0)) + strlen (XSTR (exp, 1)) + 2
		    <= 256);
	
	strcpy (string, XSTR (exp, 0));
	strcat (string, "_");
	strcat (string, XSTR (exp, 1));
	for (p = string; *p; p++)
	  *p = TOUPPER (*p);
	
	newexp = attr_rtx (EQ, value,
			   attr_rtx (SYMBOL_REF,
				     DEF_ATTR_STRING (string)));
	break;
      }

    case COND:
      /* We construct an IOR of all the cases for which the
	 requested attribute value is present.  Since we start with
	 FALSE, if it is not present, FALSE will be returned.
	  
	 Each case is the AND of the NOT's of the previous conditions with the
	 current condition; in the default case the current condition is TRUE.
	  
	 For each possible COND value, call ourselves recursively.
	  
	 The extra TRUE and FALSE expressions will be eliminated by another
	 call to the simplification routine.  */

      orexp = false_rtx;
      andexp = true_rtx;

      for (i = 0; i < XVECLEN (value, 0); i += 2)
	{
	  rtx this_cond = simplify_test_exp_in_temp (XVECEXP (value, 0, i),
						    insn_code, insn_index);

	  right = insert_right_side (AND, andexp, this_cond,
				     insn_code, insn_index);
	  right = insert_right_side (AND, right,
				     evaluate_eq_attr (exp,
						       XVECEXP (value, 0,
								i + 1),
						       insn_code, insn_index),
				     insn_code, insn_index);
	  orexp = insert_right_side (IOR, orexp, right,
				     insn_code, insn_index);

	  /* Add this condition into the AND expression.  */
	  newexp = attr_rtx (NOT, this_cond);
	  andexp = insert_right_side (AND, andexp, newexp,
				      insn_code, insn_index);
	}

      /* Handle the default case.  */
      right = insert_right_side (AND, andexp,
				 evaluate_eq_attr (exp, XEXP (value, 1),
						   insn_code, insn_index),
				 insn_code, insn_index);
      newexp = insert_right_side (IOR, orexp, right, insn_code, insn_index);
      break;

    default:
      gcc_unreachable ();
    }

  /* If uses an address, must return original expression.  But set the
     ATTR_IND_SIMPLIFIED_P bit so we don't try to simplify it again.  */

  address_used = 0;
  walk_attr_value (newexp);

  if (address_used)
    {
      if (! ATTR_IND_SIMPLIFIED_P (exp))
	return copy_rtx_unchanging (exp);
      return exp;
    }
  else
    return newexp;
}

/* This routine is called when an AND of a term with a tree of AND's is
   encountered.  If the term or its complement is present in the tree, it
   can be replaced with TRUE or FALSE, respectively.

   Note that (eq_attr "att" "v1") and (eq_attr "att" "v2") cannot both
   be true and hence are complementary.

   There is one special case:  If we see
	(and (not (eq_attr "att" "v1"))
	     (eq_attr "att" "v2"))
   this can be replaced by (eq_attr "att" "v2").  To do this we need to
   replace the term, not anything in the AND tree.  So we pass a pointer to
   the term.  */

static rtx
simplify_and_tree (rtx exp, rtx *pterm, int insn_code, int insn_index)
{
  rtx left, right;
  rtx newexp;
  rtx temp;
  int left_eliminates_term, right_eliminates_term;

  if (GET_CODE (exp) == AND)
    {
      left  = simplify_and_tree (XEXP (exp, 0), pterm, insn_code, insn_index);
      right = simplify_and_tree (XEXP (exp, 1), pterm, insn_code, insn_index);
      if (left != XEXP (exp, 0) || right != XEXP (exp, 1))
	{
	  newexp = attr_rtx (AND, left, right);

	  exp = simplify_test_exp_in_temp (newexp, insn_code, insn_index);
	}
    }

  else if (GET_CODE (exp) == IOR)
    {
      /* For the IOR case, we do the same as above, except that we can
         only eliminate `term' if both sides of the IOR would do so.  */
      temp = *pterm;
      left = simplify_and_tree (XEXP (exp, 0), &temp, insn_code, insn_index);
      left_eliminates_term = (temp == true_rtx);

      temp = *pterm;
      right = simplify_and_tree (XEXP (exp, 1), &temp, insn_code, insn_index);
      right_eliminates_term = (temp == true_rtx);

      if (left_eliminates_term && right_eliminates_term)
	*pterm = true_rtx;

      if (left != XEXP (exp, 0) || right != XEXP (exp, 1))
	{
	  newexp = attr_rtx (IOR, left, right);

	  exp = simplify_test_exp_in_temp (newexp, insn_code, insn_index);
	}
    }

  /* Check for simplifications.  Do some extra checking here since this
     routine is called so many times.  */

  if (exp == *pterm)
    return true_rtx;

  else if (GET_CODE (exp) == NOT && XEXP (exp, 0) == *pterm)
    return false_rtx;

  else if (GET_CODE (*pterm) == NOT && exp == XEXP (*pterm, 0))
    return false_rtx;

  else if (GET_CODE (exp) == EQ_ATTR_ALT && GET_CODE (*pterm) == EQ_ATTR_ALT)
    {
      if (attr_alt_subset_p (*pterm, exp))
	return true_rtx;

      if (attr_alt_subset_of_compl_p (*pterm, exp))
	return false_rtx;

      if (attr_alt_subset_p (exp, *pterm))
	*pterm = true_rtx;
	
      return exp;
    }

  else if (GET_CODE (exp) == EQ_ATTR && GET_CODE (*pterm) == EQ_ATTR)
    {
      if (XSTR (exp, 0) != XSTR (*pterm, 0))
	return exp;

      if (! strcmp_check (XSTR (exp, 1), XSTR (*pterm, 1)))
	return true_rtx;
      else
	return false_rtx;
    }

  else if (GET_CODE (*pterm) == EQ_ATTR && GET_CODE (exp) == NOT
	   && GET_CODE (XEXP (exp, 0)) == EQ_ATTR)
    {
      if (XSTR (*pterm, 0) != XSTR (XEXP (exp, 0), 0))
	return exp;

      if (! strcmp_check (XSTR (*pterm, 1), XSTR (XEXP (exp, 0), 1)))
	return false_rtx;
      else
	return true_rtx;
    }

  else if (GET_CODE (exp) == EQ_ATTR && GET_CODE (*pterm) == NOT
	   && GET_CODE (XEXP (*pterm, 0)) == EQ_ATTR)
    {
      if (XSTR (exp, 0) != XSTR (XEXP (*pterm, 0), 0))
	return exp;

      if (! strcmp_check (XSTR (exp, 1), XSTR (XEXP (*pterm, 0), 1)))
	return false_rtx;
      else
	*pterm = true_rtx;
    }

  else if (GET_CODE (exp) == NOT && GET_CODE (*pterm) == NOT)
    {
      if (attr_equal_p (XEXP (exp, 0), XEXP (*pterm, 0)))
	return true_rtx;
    }

  else if (GET_CODE (exp) == NOT)
    {
      if (attr_equal_p (XEXP (exp, 0), *pterm))
	return false_rtx;
    }

  else if (GET_CODE (*pterm) == NOT)
    {
      if (attr_equal_p (XEXP (*pterm, 0), exp))
	return false_rtx;
    }

  else if (attr_equal_p (exp, *pterm))
    return true_rtx;

  return exp;
}

/* Similar to `simplify_and_tree', but for IOR trees.  */

static rtx
simplify_or_tree (rtx exp, rtx *pterm, int insn_code, int insn_index)
{
  rtx left, right;
  rtx newexp;
  rtx temp;
  int left_eliminates_term, right_eliminates_term;

  if (GET_CODE (exp) == IOR)
    {
      left  = simplify_or_tree (XEXP (exp, 0), pterm, insn_code, insn_index);
      right = simplify_or_tree (XEXP (exp, 1), pterm, insn_code, insn_index);
      if (left != XEXP (exp, 0) || right != XEXP (exp, 1))
	{
	  newexp = attr_rtx (GET_CODE (exp), left, right);

	  exp = simplify_test_exp_in_temp (newexp, insn_code, insn_index);
	}
    }

  else if (GET_CODE (exp) == AND)
    {
      /* For the AND case, we do the same as above, except that we can
         only eliminate `term' if both sides of the AND would do so.  */
      temp = *pterm;
      left = simplify_or_tree (XEXP (exp, 0), &temp, insn_code, insn_index);
      left_eliminates_term = (temp == false_rtx);

      temp = *pterm;
      right = simplify_or_tree (XEXP (exp, 1), &temp, insn_code, insn_index);
      right_eliminates_term = (temp == false_rtx);

      if (left_eliminates_term && right_eliminates_term)
	*pterm = false_rtx;

      if (left != XEXP (exp, 0) || right != XEXP (exp, 1))
	{
	  newexp = attr_rtx (GET_CODE (exp), left, right);

	  exp = simplify_test_exp_in_temp (newexp, insn_code, insn_index);
	}
    }

  if (attr_equal_p (exp, *pterm))
    return false_rtx;

  else if (GET_CODE (exp) == NOT && attr_equal_p (XEXP (exp, 0), *pterm))
    return true_rtx;

  else if (GET_CODE (*pterm) == NOT && attr_equal_p (XEXP (*pterm, 0), exp))
    return true_rtx;

  else if (GET_CODE (*pterm) == EQ_ATTR && GET_CODE (exp) == NOT
	   && GET_CODE (XEXP (exp, 0)) == EQ_ATTR
	   && XSTR (*pterm, 0) == XSTR (XEXP (exp, 0), 0))
    *pterm = false_rtx;

  else if (GET_CODE (exp) == EQ_ATTR && GET_CODE (*pterm) == NOT
	   && GET_CODE (XEXP (*pterm, 0)) == EQ_ATTR
	   && XSTR (exp, 0) == XSTR (XEXP (*pterm, 0), 0))
    return false_rtx;

  return exp;
}

/* Compute approximate cost of the expression.  Used to decide whether
   expression is cheap enough for inline.  */
static int
attr_rtx_cost (rtx x)
{
  int cost = 0;
  enum rtx_code code;
  if (!x)
    return 0;
  code = GET_CODE (x);
  switch (code)
    {
    case MATCH_OPERAND:
      if (XSTR (x, 1)[0])
	return 10;
      else
	return 0;

    case EQ_ATTR_ALT:
      return 0;

    case EQ_ATTR:
      /* Alternatives don't result into function call.  */
      if (!strcmp_check (XSTR (x, 0), alternative_name))
	return 0;
      else
	return 5;
    default:
      {
	int i, j;
	const char *fmt = GET_RTX_FORMAT (code);
	for (i = GET_RTX_LENGTH (code) - 1; i >= 0; i--)
	  {
	    switch (fmt[i])
	      {
	      case 'V':
	      case 'E':
		for (j = 0; j < XVECLEN (x, i); j++)
		  cost += attr_rtx_cost (XVECEXP (x, i, j));
		break;
	      case 'e':
		cost += attr_rtx_cost (XEXP (x, i));
		break;
	      }
	  }
      }
      break;
    }
  return cost;
}

/* Simplify test expression and use temporary obstack in order to avoid
   memory bloat.  Use ATTR_IND_SIMPLIFIED to avoid unnecessary simplifications
   and avoid unnecessary copying if possible.  */

static rtx
simplify_test_exp_in_temp (rtx exp, int insn_code, int insn_index)
{
  rtx x;
  struct obstack *old;
  if (ATTR_IND_SIMPLIFIED_P (exp))
    return exp;
  old = rtl_obstack;
  rtl_obstack = temp_obstack;
  x = simplify_test_exp (exp, insn_code, insn_index);
  rtl_obstack = old;
  if (x == exp || rtl_obstack == temp_obstack)
    return x;
  return attr_copy_rtx (x);
}

/* Returns true if S1 is a subset of S2.  */

static bool
attr_alt_subset_p (rtx s1, rtx s2)
{
  switch ((XINT (s1, 1) << 1) | XINT (s2, 1))
    {
    case (0 << 1) | 0:
      return !(XINT (s1, 0) &~ XINT (s2, 0));

    case (0 << 1) | 1:
      return !(XINT (s1, 0) & XINT (s2, 0));

    case (1 << 1) | 0:
      return false;

    case (1 << 1) | 1:
      return !(XINT (s2, 0) &~ XINT (s1, 0));

    default:
      gcc_unreachable ();
    }
}

/* Returns true if S1 is a subset of complement of S2.  */

static bool
attr_alt_subset_of_compl_p (rtx s1, rtx s2)
{
  switch ((XINT (s1, 1) << 1) | XINT (s2, 1))
    {
    case (0 << 1) | 0:
      return !(XINT (s1, 0) & XINT (s2, 0));

    case (0 << 1) | 1:
      return !(XINT (s1, 0) & ~XINT (s2, 0));

    case (1 << 1) | 0:
      return !(XINT (s2, 0) &~ XINT (s1, 0));

    case (1 << 1) | 1:
      return false;

    default:
      gcc_unreachable ();
    }
}

/* Return EQ_ATTR_ALT expression representing intersection of S1 and S2.  */

static rtx
attr_alt_intersection (rtx s1, rtx s2)
{
  rtx result = rtx_alloc (EQ_ATTR_ALT);

  switch ((XINT (s1, 1) << 1) | XINT (s2, 1))
    {
    case (0 << 1) | 0:
      XINT (result, 0) = XINT (s1, 0) & XINT (s2, 0);
      break;
    case (0 << 1) | 1:
      XINT (result, 0) = XINT (s1, 0) & ~XINT (s2, 0);
      break;
    case (1 << 1) | 0:
      XINT (result, 0) = XINT (s2, 0) & ~XINT (s1, 0);
      break;
    case (1 << 1) | 1:
      XINT (result, 0) = XINT (s1, 0) | XINT (s2, 0);
      break;
    default:
      gcc_unreachable ();
    }
  XINT (result, 1) = XINT (s1, 1) & XINT (s2, 1);

  return result;
}

/* Return EQ_ATTR_ALT expression representing union of S1 and S2.  */

static rtx
attr_alt_union (rtx s1, rtx s2)
{
  rtx result = rtx_alloc (EQ_ATTR_ALT);

  switch ((XINT (s1, 1) << 1) | XINT (s2, 1))
    {
    case (0 << 1) | 0:
      XINT (result, 0) = XINT (s1, 0) | XINT (s2, 0);
      break;
    case (0 << 1) | 1:
      XINT (result, 0) = XINT (s2, 0) & ~XINT (s1, 0);
      break;
    case (1 << 1) | 0:
      XINT (result, 0) = XINT (s1, 0) & ~XINT (s2, 0);
      break;
    case (1 << 1) | 1:
      XINT (result, 0) = XINT (s1, 0) & XINT (s2, 0);
      break;
    default:
      gcc_unreachable ();
    }

  XINT (result, 1) = XINT (s1, 1) | XINT (s2, 1);
  return result;
}

/* Return EQ_ATTR_ALT expression representing complement of S.  */

static rtx
attr_alt_complement (rtx s)
{
  rtx result = rtx_alloc (EQ_ATTR_ALT);

  XINT (result, 0) = XINT (s, 0);
  XINT (result, 1) = 1 - XINT (s, 1);

  return result;
}

/* Return EQ_ATTR_ALT expression representing set containing elements set
   in E.  */

static rtx
mk_attr_alt (int e)
{
  rtx result = rtx_alloc (EQ_ATTR_ALT);

  XINT (result, 0) = e;
  XINT (result, 1) = 0;

  return result;
}

/* Given an expression, see if it can be simplified for a particular insn
   code based on the values of other attributes being tested.  This can
   eliminate nested get_attr_... calls.

   Note that if an endless recursion is specified in the patterns, the
   optimization will loop.  However, it will do so in precisely the cases where
   an infinite recursion loop could occur during compilation.  It's better that
   it occurs here!  */

static rtx
simplify_test_exp (rtx exp, int insn_code, int insn_index)
{
  rtx left, right;
  struct attr_desc *attr;
  struct attr_value *av;
  struct insn_ent *ie;
  struct attr_value_list *iv;
  int i;
  rtx newexp = exp;
  bool left_alt, right_alt;

  /* Don't re-simplify something we already simplified.  */
  if (ATTR_IND_SIMPLIFIED_P (exp) || ATTR_CURR_SIMPLIFIED_P (exp))
    return exp;

  switch (GET_CODE (exp))
    {
    case AND:
      left = SIMPLIFY_TEST_EXP (XEXP (exp, 0), insn_code, insn_index);
      if (left == false_rtx)
	return false_rtx;
      right = SIMPLIFY_TEST_EXP (XEXP (exp, 1), insn_code, insn_index);
      if (right == false_rtx)
	return false_rtx;

      if (GET_CODE (left) == EQ_ATTR_ALT
	  && GET_CODE (right) == EQ_ATTR_ALT)
	{
	  exp = attr_alt_intersection (left, right);
	  return simplify_test_exp (exp, insn_code, insn_index);
	}

      /* If either side is an IOR and we have (eq_attr "alternative" ..")
	 present on both sides, apply the distributive law since this will
	 yield simplifications.  */
      if ((GET_CODE (left) == IOR || GET_CODE (right) == IOR)
	  && compute_alternative_mask (left, IOR)
	  && compute_alternative_mask (right, IOR))
	{
	  if (GET_CODE (left) == IOR)
	    {
	      rtx tem = left;
	      left = right;
	      right = tem;
	    }

	  newexp = attr_rtx (IOR,
			     attr_rtx (AND, left, XEXP (right, 0)),
			     attr_rtx (AND, left, XEXP (right, 1)));

	  return SIMPLIFY_TEST_EXP (newexp, insn_code, insn_index);
	}

      /* Try with the term on both sides.  */
      right = simplify_and_tree (right, &left, insn_code, insn_index);
      if (left == XEXP (exp, 0) && right == XEXP (exp, 1))
	left = simplify_and_tree (left, &right, insn_code, insn_index);

      if (left == false_rtx || right == false_rtx)
	return false_rtx;
      else if (left == true_rtx)
	{
	  return right;
	}
      else if (right == true_rtx)
	{
	  return left;
	}
      /* See if all or all but one of the insn's alternatives are specified
	 in this tree.  Optimize if so.  */

      if (GET_CODE (left) == NOT)
	left_alt = (GET_CODE (XEXP (left, 0)) == EQ_ATTR
		    && XSTR (XEXP (left, 0), 0) == alternative_name);
      else
	left_alt = (GET_CODE (left) == EQ_ATTR_ALT
		    && XINT (left, 1));

      if (GET_CODE (right) == NOT)
	right_alt = (GET_CODE (XEXP (right, 0)) == EQ_ATTR
		     && XSTR (XEXP (right, 0), 0) == alternative_name);
      else
	right_alt = (GET_CODE (right) == EQ_ATTR_ALT
		     && XINT (right, 1));

      if (insn_code >= 0
	  && (GET_CODE (left) == AND
	      || left_alt
	      || GET_CODE (right) == AND
	      || right_alt))
	{
	  i = compute_alternative_mask (exp, AND);
	  if (i & ~insn_alternatives[insn_code])
	    fatal ("invalid alternative specified for pattern number %d",
		   insn_index);

	  /* If all alternatives are excluded, this is false.  */
	  i ^= insn_alternatives[insn_code];
	  if (i == 0)
	    return false_rtx;
	  else if ((i & (i - 1)) == 0 && insn_alternatives[insn_code] > 1)
	    {
	      /* If just one excluded, AND a comparison with that one to the
		 front of the tree.  The others will be eliminated by
		 optimization.  We do not want to do this if the insn has one
		 alternative and we have tested none of them!  */
	      left = make_alternative_compare (i);
	      right = simplify_and_tree (exp, &left, insn_code, insn_index);
	      newexp = attr_rtx (AND, left, right);

	      return SIMPLIFY_TEST_EXP (newexp, insn_code, insn_index);
	    }
	}

      if (left != XEXP (exp, 0) || right != XEXP (exp, 1))
	{
	  newexp = attr_rtx (AND, left, right);
	  return SIMPLIFY_TEST_EXP (newexp, insn_code, insn_index);
	}
      break;

    case IOR:
      left = SIMPLIFY_TEST_EXP (XEXP (exp, 0), insn_code, insn_index);
      if (left == true_rtx)
	return true_rtx;
      right = SIMPLIFY_TEST_EXP (XEXP (exp, 1), insn_code, insn_index);
      if (right == true_rtx)
	return true_rtx;

      if (GET_CODE (left) == EQ_ATTR_ALT
	  && GET_CODE (right) == EQ_ATTR_ALT)
	{
	  exp = attr_alt_union (left, right);
	  return simplify_test_exp (exp, insn_code, insn_index);
	}

      right = simplify_or_tree (right, &left, insn_code, insn_index);
      if (left == XEXP (exp, 0) && right == XEXP (exp, 1))
	left = simplify_or_tree (left, &right, insn_code, insn_index);

      if (right == true_rtx || left == true_rtx)
	return true_rtx;
      else if (left == false_rtx)
	{
	  return right;
	}
      else if (right == false_rtx)
	{
	  return left;
	}

      /* Test for simple cases where the distributive law is useful.  I.e.,
	    convert (ior (and (x) (y))
			 (and (x) (z)))
	    to      (and (x)
			 (ior (y) (z)))
       */

      else if (GET_CODE (left) == AND && GET_CODE (right) == AND
	       && attr_equal_p (XEXP (left, 0), XEXP (right, 0)))
	{
	  newexp = attr_rtx (IOR, XEXP (left, 1), XEXP (right, 1));

	  left = XEXP (left, 0);
	  right = newexp;
	  newexp = attr_rtx (AND, left, right);
	  return SIMPLIFY_TEST_EXP (newexp, insn_code, insn_index);
	}

      /* See if all or all but one of the insn's alternatives are specified
	 in this tree.  Optimize if so.  */

      else if (insn_code >= 0
	       && (GET_CODE (left) == IOR
		   || (GET_CODE (left) == EQ_ATTR_ALT
		       && !XINT (left, 1))
		   || (GET_CODE (left) == EQ_ATTR
		       && XSTR (left, 0) == alternative_name)
		   || GET_CODE (right) == IOR
		   || (GET_CODE (right) == EQ_ATTR_ALT
		       && !XINT (right, 1))
		   || (GET_CODE (right) == EQ_ATTR
		       && XSTR (right, 0) == alternative_name)))
	{
	  i = compute_alternative_mask (exp, IOR);
	  if (i & ~insn_alternatives[insn_code])
	    fatal ("invalid alternative specified for pattern number %d",
		   insn_index);

	  /* If all alternatives are included, this is true.  */
	  i ^= insn_alternatives[insn_code];
	  if (i == 0)
	    return true_rtx;
	  else if ((i & (i - 1)) == 0 && insn_alternatives[insn_code] > 1)
	    {
	      /* If just one excluded, IOR a comparison with that one to the
		 front of the tree.  The others will be eliminated by
		 optimization.  We do not want to do this if the insn has one
		 alternative and we have tested none of them!  */
	      left = make_alternative_compare (i);
	      right = simplify_and_tree (exp, &left, insn_code, insn_index);
	      newexp = attr_rtx (IOR, attr_rtx (NOT, left), right);

	      return SIMPLIFY_TEST_EXP (newexp, insn_code, insn_index);
	    }
	}

      if (left != XEXP (exp, 0) || right != XEXP (exp, 1))
	{
	  newexp = attr_rtx (IOR, left, right);
	  return SIMPLIFY_TEST_EXP (newexp, insn_code, insn_index);
	}
      break;

    case NOT:
      if (GET_CODE (XEXP (exp, 0)) == NOT)
	{
	  left = SIMPLIFY_TEST_EXP (XEXP (XEXP (exp, 0), 0),
				    insn_code, insn_index);
	  return left;
	}

      left = SIMPLIFY_TEST_EXP (XEXP (exp, 0), insn_code, insn_index);
      if (GET_CODE (left) == NOT)
	return XEXP (left, 0);

      if (left == false_rtx)
	return true_rtx;
      if (left == true_rtx)
	return false_rtx;

      if (GET_CODE (left) == EQ_ATTR_ALT)
	{
	  exp = attr_alt_complement (left);
	  return simplify_test_exp (exp, insn_code, insn_index);
	}

      /* Try to apply De`Morgan's laws.  */
      if (GET_CODE (left) == IOR)
	{
	  newexp = attr_rtx (AND,
			     attr_rtx (NOT, XEXP (left, 0)),
			     attr_rtx (NOT, XEXP (left, 1)));

	  newexp = SIMPLIFY_TEST_EXP (newexp, insn_code, insn_index);
	}
      else if (GET_CODE (left) == AND)
	{
	  newexp = attr_rtx (IOR,
			     attr_rtx (NOT, XEXP (left, 0)),
			     attr_rtx (NOT, XEXP (left, 1)));

	  newexp = SIMPLIFY_TEST_EXP (newexp, insn_code, insn_index);
	}
      else if (left != XEXP (exp, 0))
	{
	  newexp = attr_rtx (NOT, left);
	}
      break;

    case EQ_ATTR_ALT:
      if (!XINT (exp, 0))
	return XINT (exp, 1) ? true_rtx : false_rtx;
      break;

    case EQ_ATTR:
      if (XSTR (exp, 0) == alternative_name)
	{
	  newexp = mk_attr_alt (1 << atoi (XSTR (exp, 1)));
	  break;
	}

      /* Look at the value for this insn code in the specified attribute.
	 We normally can replace this comparison with the condition that
	 would give this insn the values being tested for.  */
      if (insn_code >= 0
	  && (attr = find_attr (&XSTR (exp, 0), 0)) != NULL)
	{
	  rtx x;

	  av = NULL;
	  if (insn_code_values)
	    {
	      for (iv = insn_code_values[insn_code]; iv; iv = iv->next)
		if (iv->attr == attr)
		  {
		    av = iv->av;
		    break;
		  }
	    }
	  else
	    {
	      for (av = attr->first_value; av; av = av->next)
		for (ie = av->first_insn; ie; ie = ie->next)
		  if (ie->def->insn_code == insn_code)
		    goto got_av;
	    }

	  if (av)
	    {
	    got_av:
	      x = evaluate_eq_attr (exp, av->value, insn_code, insn_index);
	      x = SIMPLIFY_TEST_EXP (x, insn_code, insn_index);
	      if (attr_rtx_cost(x) < 20)
		return x;
	    }
	}
      break;

    default:
      break;
    }

  /* We have already simplified this expression.  Simplifying it again
     won't buy anything unless we weren't given a valid insn code
     to process (i.e., we are canonicalizing something.).  */
  if (insn_code != -2
      && ! ATTR_IND_SIMPLIFIED_P (newexp))
    return copy_rtx_unchanging (newexp);

  return newexp;
}

/* Optimize the attribute lists by seeing if we can determine conditional
   values from the known values of other attributes.  This will save subroutine
   calls during the compilation.  */

static void
optimize_attrs (void)
{
  struct attr_desc *attr;
  struct attr_value *av;
  struct insn_ent *ie;
  rtx newexp;
  int i;
  struct attr_value_list *ivbuf;
  struct attr_value_list *iv;

  /* For each insn code, make a list of all the insn_ent's for it,
     for all values for all attributes.  */

  if (num_insn_ents == 0)
    return;

  /* Make 2 extra elements, for "code" values -2 and -1.  */
  insn_code_values = XCNEWVEC (struct attr_value_list *, insn_code_number + 2);

  /* Offset the table address so we can index by -2 or -1.  */
  insn_code_values += 2;

  iv = ivbuf = XNEWVEC (struct attr_value_list, num_insn_ents);

  for (i = 0; i < MAX_ATTRS_INDEX; i++)
    for (attr = attrs[i]; attr; attr = attr->next)
      for (av = attr->first_value; av; av = av->next)
	for (ie = av->first_insn; ie; ie = ie->next)
	  {
	    iv->attr = attr;
	    iv->av = av;
	    iv->ie = ie;
	    iv->next = insn_code_values[ie->def->insn_code];
	    insn_code_values[ie->def->insn_code] = iv;
	    iv++;
	  }

  /* Sanity check on num_insn_ents.  */
  gcc_assert (iv == ivbuf + num_insn_ents);

  /* Process one insn code at a time.  */
  for (i = -2; i < insn_code_number; i++)
    {
      /* Clear the ATTR_CURR_SIMPLIFIED_P flag everywhere relevant.
	 We use it to mean "already simplified for this insn".  */
      for (iv = insn_code_values[i]; iv; iv = iv->next)
	clear_struct_flag (iv->av->value);

      for (iv = insn_code_values[i]; iv; iv = iv->next)
	{
	  struct obstack *old = rtl_obstack;

	  attr = iv->attr;
	  av = iv->av;
	  ie = iv->ie;
	  if (GET_CODE (av->value) != COND)
	    continue;

	  rtl_obstack = temp_obstack;
	  newexp = av->value;
	  while (GET_CODE (newexp) == COND)
	    {
	      rtx newexp2 = simplify_cond (newexp, ie->def->insn_code,
					   ie->def->insn_index);
	      if (newexp2 == newexp)
		break;
	      newexp = newexp2;
	    }

	  rtl_obstack = old;
	  if (newexp != av->value)
	    {
	      newexp = attr_copy_rtx (newexp);
	      remove_insn_ent (av, ie);
	      av = get_attr_value (newexp, attr, ie->def->insn_code);
	      iv->av = av;
	      insert_insn_ent (av, ie);
	    }
	}
    }

  free (ivbuf);
  free (insn_code_values - 2);
  insn_code_values = NULL;
}

/* Clear the ATTR_CURR_SIMPLIFIED_P flag in EXP and its subexpressions.  */

static void
clear_struct_flag (rtx x)
{
  int i;
  int j;
  enum rtx_code code;
  const char *fmt;

  ATTR_CURR_SIMPLIFIED_P (x) = 0;
  if (ATTR_IND_SIMPLIFIED_P (x))
    return;

  code = GET_CODE (x);

  switch (code)
    {
    case REG:
    case CONST_INT:
    case CONST_DOUBLE:
    case CONST_VECTOR:
    case SYMBOL_REF:
    case CODE_LABEL:
    case PC:
    case CC0:
    case EQ_ATTR:
    case ATTR_FLAG:
      return;

    default:
      break;
    }

  /* Compare the elements.  If any pair of corresponding elements
     fail to match, return 0 for the whole things.  */

  fmt = GET_RTX_FORMAT (code);
  for (i = GET_RTX_LENGTH (code) - 1; i >= 0; i--)
    {
      switch (fmt[i])
	{
	case 'V':
	case 'E':
	  for (j = 0; j < XVECLEN (x, i); j++)
	    clear_struct_flag (XVECEXP (x, i, j));
	  break;

	case 'e':
	  clear_struct_flag (XEXP (x, i));
	  break;
	}
    }
}

/* Create table entries for DEFINE_ATTR.  */

static void
gen_attr (rtx exp, int lineno)
{
  struct attr_desc *attr;
  struct attr_value *av;
  const char *name_ptr;
  char *p;

  /* Make a new attribute structure.  Check for duplicate by looking at
     attr->default_val, since it is initialized by this routine.  */
  attr = find_attr (&XSTR (exp, 0), 1);
  if (attr->default_val)
    {
      message_with_line (lineno, "duplicate definition for attribute %s",
			 attr->name);
      message_with_line (attr->lineno, "previous definition");
      have_error = 1;
      return;
    }
  attr->lineno = lineno;

  if (*XSTR (exp, 1) == '\0')
    attr->is_numeric = 1;
  else
    {
      name_ptr = XSTR (exp, 1);
      while ((p = next_comma_elt (&name_ptr)) != NULL)
	{
	  av = oballoc (struct attr_value);
	  av->value = attr_rtx (CONST_STRING, p);
	  av->next = attr->first_value;
	  attr->first_value = av;
	  av->first_insn = NULL;
	  av->num_insns = 0;
	  av->has_asm_insn = 0;
	}
    }

  if (GET_CODE (XEXP (exp, 2)) == CONST)
    {
      attr->is_const = 1;
      if (attr->is_numeric)
	{
	  message_with_line (lineno,
			     "constant attributes may not take numeric values");
	  have_error = 1;
	}

      /* Get rid of the CONST node.  It is allowed only at top-level.  */
      XEXP (exp, 2) = XEXP (XEXP (exp, 2), 0);
    }

  if (! strcmp_check (attr->name, length_str) && ! attr->is_numeric)
    {
      message_with_line (lineno,
			 "`length' attribute must take numeric values");
      have_error = 1;
    }

  /* Set up the default value.  */
  XEXP (exp, 2) = check_attr_value (XEXP (exp, 2), attr);
  attr->default_val = get_attr_value (XEXP (exp, 2), attr, -2);
}

/* Given a pattern for DEFINE_PEEPHOLE or DEFINE_INSN, return the number of
   alternatives in the constraints.  Assume all MATCH_OPERANDs have the same
   number of alternatives as this should be checked elsewhere.  */

static int
count_alternatives (rtx exp)
{
  int i, j, n;
  const char *fmt;

  if (GET_CODE (exp) == MATCH_OPERAND)
    return n_comma_elts (XSTR (exp, 2));

  for (i = 0, fmt = GET_RTX_FORMAT (GET_CODE (exp));
       i < GET_RTX_LENGTH (GET_CODE (exp)); i++)
    switch (*fmt++)
      {
      case 'e':
      case 'u':
	n = count_alternatives (XEXP (exp, i));
	if (n)
	  return n;
	break;

      case 'E':
      case 'V':
	if (XVEC (exp, i) != NULL)
	  for (j = 0; j < XVECLEN (exp, i); j++)
	    {
	      n = count_alternatives (XVECEXP (exp, i, j));
	      if (n)
		return n;
	    }
      }

  return 0;
}

/* Returns nonzero if the given expression contains an EQ_ATTR with the
   `alternative' attribute.  */

static int
compares_alternatives_p (rtx exp)
{
  int i, j;
  const char *fmt;

  if (GET_CODE (exp) == EQ_ATTR && XSTR (exp, 0) == alternative_name)
    return 1;

  for (i = 0, fmt = GET_RTX_FORMAT (GET_CODE (exp));
       i < GET_RTX_LENGTH (GET_CODE (exp)); i++)
    switch (*fmt++)
      {
      case 'e':
      case 'u':
	if (compares_alternatives_p (XEXP (exp, i)))
	  return 1;
	break;

      case 'E':
	for (j = 0; j < XVECLEN (exp, i); j++)
	  if (compares_alternatives_p (XVECEXP (exp, i, j)))
	    return 1;
	break;
      }

  return 0;
}

/* Process DEFINE_PEEPHOLE, DEFINE_INSN, and DEFINE_ASM_ATTRIBUTES.  */

static void
gen_insn (rtx exp, int lineno)
{
  struct insn_def *id;

  id = oballoc (struct insn_def);
  id->next = defs;
  defs = id;
  id->def = exp;
  id->lineno = lineno;

  switch (GET_CODE (exp))
    {
    case DEFINE_INSN:
      id->insn_code = insn_code_number;
      id->insn_index = insn_index_number;
      id->num_alternatives = count_alternatives (exp);
      if (id->num_alternatives == 0)
	id->num_alternatives = 1;
      id->vec_idx = 4;
      break;

    case DEFINE_PEEPHOLE:
      id->insn_code = insn_code_number;
      id->insn_index = insn_index_number;
      id->num_alternatives = count_alternatives (exp);
      if (id->num_alternatives == 0)
	id->num_alternatives = 1;
      id->vec_idx = 3;
      break;

    case DEFINE_ASM_ATTRIBUTES:
      id->insn_code = -1;
      id->insn_index = -1;
      id->num_alternatives = 1;
      id->vec_idx = 0;
      got_define_asm_attributes = 1;
      break;

    default:
      gcc_unreachable ();
    }
}

/* Process a DEFINE_DELAY.  Validate the vector length, check if annul
   true or annul false is specified, and make a `struct delay_desc'.  */

static void
gen_delay (rtx def, int lineno)
{
  struct delay_desc *delay;
  int i;

  if (XVECLEN (def, 1) % 3 != 0)
    {
      message_with_line (lineno,
			 "number of elements in DEFINE_DELAY must be multiple of three");
      have_error = 1;
      return;
    }

  for (i = 0; i < XVECLEN (def, 1); i += 3)
    {
      if (XVECEXP (def, 1, i + 1))
	have_annul_true = 1;
      if (XVECEXP (def, 1, i + 2))
	have_annul_false = 1;
    }

  delay = oballoc (struct delay_desc);
  delay->def = def;
  delay->num = ++num_delays;
  delay->next = delays;
  delay->lineno = lineno;
  delays = delay;
}

/* Given a piece of RTX, print a C expression to test its truth value.
   We use AND and IOR both for logical and bit-wise operations, so
   interpret them as logical unless they are inside a comparison expression.
   The first bit of FLAGS will be nonzero in that case.

   Set the second bit of FLAGS to make references to attribute values use
   a cached local variable instead of calling a function.  */

static void
write_test_expr (rtx exp, int flags)
{
  int comparison_operator = 0;
  RTX_CODE code;
  struct attr_desc *attr;

  /* In order not to worry about operator precedence, surround our part of
     the expression with parentheses.  */

  printf ("(");
  code = GET_CODE (exp);
  switch (code)
    {
    /* Binary operators.  */
    case GEU: case GTU:
    case LEU: case LTU:
      printf ("(unsigned) ");
      /* Fall through.  */

    case EQ: case NE:
    case GE: case GT:
    case LE: case LT:
      comparison_operator = 1;

    case PLUS:   case MINUS:  case MULT:     case DIV:      case MOD:
    case AND:    case IOR:    case XOR:
    case ASHIFT: case LSHIFTRT: case ASHIFTRT:
      write_test_expr (XEXP (exp, 0), flags | comparison_operator);
      switch (code)
	{
	case EQ:
	  printf (" == ");
	  break;
	case NE:
	  printf (" != ");
	  break;
	case GE:
	  printf (" >= ");
	  break;
	case GT:
	  printf (" > ");
	  break;
	case GEU:
	  printf (" >= (unsigned) ");
	  break;
	case GTU:
	  printf (" > (unsigned) ");
	  break;
	case LE:
	  printf (" <= ");
	  break;
	case LT:
	  printf (" < ");
	  break;
	case LEU:
	  printf (" <= (unsigned) ");
	  break;
	case LTU:
	  printf (" < (unsigned) ");
	  break;
	case PLUS:
	  printf (" + ");
	  break;
	case MINUS:
	  printf (" - ");
	  break;
	case MULT:
	  printf (" * ");
	  break;
	case DIV:
	  printf (" / ");
	  break;
	case MOD:
	  printf (" %% ");
	  break;
	case AND:
	  if (flags & 1)
	    printf (" & ");
	  else
	    printf (" && ");
	  break;
	case IOR:
	  if (flags & 1)
	    printf (" | ");
	  else
	    printf (" || ");
	  break;
	case XOR:
	  printf (" ^ ");
	  break;
	case ASHIFT:
	  printf (" << ");
	  break;
	case LSHIFTRT:
	case ASHIFTRT:
	  printf (" >> ");
	  break;
	default:
	  gcc_unreachable ();
	}

      write_test_expr (XEXP (exp, 1), flags | comparison_operator);
      break;

    case NOT:
      /* Special-case (not (eq_attrq "alternative" "x")) */
      if (! (flags & 1) && GET_CODE (XEXP (exp, 0)) == EQ_ATTR
	  && XSTR (XEXP (exp, 0), 0) == alternative_name)
	{
	  printf ("which_alternative != %s", XSTR (XEXP (exp, 0), 1));
	  break;
	}

      /* Otherwise, fall through to normal unary operator.  */

    /* Unary operators.  */
    case ABS:  case NEG:
      switch (code)
	{
	case NOT:
	  if (flags & 1)
	    printf ("~ ");
	  else
	    printf ("! ");
	  break;
	case ABS:
	  printf ("abs ");
	  break;
	case NEG:
	  printf ("-");
	  break;
	default:
	  gcc_unreachable ();
	}

      write_test_expr (XEXP (exp, 0), flags);
      break;

    case EQ_ATTR_ALT:
	{
	  int set = XINT (exp, 0), bit = 0;

	  if (flags & 1)
	    fatal ("EQ_ATTR_ALT not valid inside comparison");

	  if (!set)
	    fatal ("Empty EQ_ATTR_ALT should be optimized out");

	  if (!(set & (set - 1)))
	    {
	      if (!(set & 0xffff))
		{
		  bit += 16;
		  set >>= 16;
		}
	      if (!(set & 0xff))
		{
		  bit += 8;
		  set >>= 8;
		}
	      if (!(set & 0xf))
		{
		  bit += 4;
		  set >>= 4;
		}
	      if (!(set & 0x3))
		{
		  bit += 2;
		  set >>= 2;
		}
	      if (!(set & 1))
		bit++;

	      printf ("which_alternative %s= %d",
		      XINT (exp, 1) ? "!" : "=", bit);
	    }
	  else
	    {
	      printf ("%s((1 << which_alternative) & 0x%x)",
		      XINT (exp, 1) ? "!" : "", set);
	    }
	}
      break;

    /* Comparison test of an attribute with a value.  Most of these will
       have been removed by optimization.   Handle "alternative"
       specially and give error if EQ_ATTR present inside a comparison.  */
    case EQ_ATTR:
      if (flags & 1)
	fatal ("EQ_ATTR not valid inside comparison");

      if (XSTR (exp, 0) == alternative_name)
	{
	  printf ("which_alternative == %s", XSTR (exp, 1));
	  break;
	}

      attr = find_attr (&XSTR (exp, 0), 0);
      gcc_assert (attr);

      /* Now is the time to expand the value of a constant attribute.  */
      if (attr->is_const)
	{
	  write_test_expr (evaluate_eq_attr (exp, attr->default_val->value,
					     -2, -2),
			   flags);
	}
      else
	{
	  if (flags & 2)
	    printf ("attr_%s", attr->name);
	  else
	    printf ("get_attr_%s (insn)", attr->name);
	  printf (" == ");
	  write_attr_valueq (attr, XSTR (exp, 1));
	}
      break;

    /* Comparison test of flags for define_delays.  */
    case ATTR_FLAG:
      if (flags & 1)
	fatal ("ATTR_FLAG not valid inside comparison");
      printf ("(flags & ATTR_FLAG_%s) != 0", XSTR (exp, 0));
      break;

    /* See if an operand matches a predicate.  */
    case MATCH_OPERAND:
      /* If only a mode is given, just ensure the mode matches the operand.
	 If neither a mode nor predicate is given, error.  */
      if (XSTR (exp, 1) == NULL || *XSTR (exp, 1) == '\0')
	{
	  if (GET_MODE (exp) == VOIDmode)
	    fatal ("null MATCH_OPERAND specified as test");
	  else
	    printf ("GET_MODE (operands[%d]) == %smode",
		    XINT (exp, 0), GET_MODE_NAME (GET_MODE (exp)));
	}
      else
	printf ("%s (operands[%d], %smode)",
		XSTR (exp, 1), XINT (exp, 0), GET_MODE_NAME (GET_MODE (exp)));
      break;

    /* Constant integer.  */
    case CONST_INT:
      printf (HOST_WIDE_INT_PRINT_DEC, XWINT (exp, 0));
      break;

    /* A random C expression.  */
    case SYMBOL_REF:
      print_c_condition (XSTR (exp, 0));
      break;

    /* The address of the branch target.  */
    case MATCH_DUP:
      printf ("INSN_ADDRESSES_SET_P () ? INSN_ADDRESSES (INSN_UID (GET_CODE (operands[%d]) == LABEL_REF ? XEXP (operands[%d], 0) : operands[%d])) : 0",
	      XINT (exp, 0), XINT (exp, 0), XINT (exp, 0));
      break;

    case PC:
      /* The address of the current insn.  We implement this actually as the
	 address of the current insn for backward branches, but the last
	 address of the next insn for forward branches, and both with
	 adjustments that account for the worst-case possible stretching of
	 intervening alignments between this insn and its destination.  */
      printf ("insn_current_reference_address (insn)");
      break;

    case CONST_STRING:
      printf ("%s", XSTR (exp, 0));
      break;

    case IF_THEN_ELSE:
      write_test_expr (XEXP (exp, 0), flags & 2);
      printf (" ? ");
      write_test_expr (XEXP (exp, 1), flags | 1);
      printf (" : ");
      write_test_expr (XEXP (exp, 2), flags | 1);
      break;

    default:
      fatal ("bad RTX code `%s' in attribute calculation\n",
	     GET_RTX_NAME (code));
    }

  printf (")");
}

/* Given an attribute value, return the maximum CONST_STRING argument
   encountered.  Set *UNKNOWNP and return INT_MAX if the value is unknown.  */

static int
max_attr_value (rtx exp, int *unknownp)
{
  int current_max;
  int i, n;

  switch (GET_CODE (exp))
    {
    case CONST_STRING:
      current_max = atoi (XSTR (exp, 0));
      break;

    case COND:
      current_max = max_attr_value (XEXP (exp, 1), unknownp);
      for (i = 0; i < XVECLEN (exp, 0); i += 2)
	{
	  n = max_attr_value (XVECEXP (exp, 0, i + 1), unknownp);
	  if (n > current_max)
	    current_max = n;
	}
      break;

    case IF_THEN_ELSE:
      current_max = max_attr_value (XEXP (exp, 1), unknownp);
      n = max_attr_value (XEXP (exp, 2), unknownp);
      if (n > current_max)
	current_max = n;
      break;

    default:
      *unknownp = 1;
      current_max = INT_MAX;
      break;
    }

  return current_max;
}

/* Given an attribute value, return the minimum CONST_STRING argument
   encountered.  Set *UNKNOWNP and return 0 if the value is unknown.  */

static int
min_attr_value (rtx exp, int *unknownp)
{
  int current_min;
  int i, n;

  switch (GET_CODE (exp))
    {
    case CONST_STRING:
      current_min = atoi (XSTR (exp, 0));
      break;

    case COND:
      current_min = min_attr_value (XEXP (exp, 1), unknownp);
      for (i = 0; i < XVECLEN (exp, 0); i += 2)
	{
	  n = min_attr_value (XVECEXP (exp, 0, i + 1), unknownp);
	  if (n < current_min)
	    current_min = n;
	}
      break;

    case IF_THEN_ELSE:
      current_min = min_attr_value (XEXP (exp, 1), unknownp);
      n = min_attr_value (XEXP (exp, 2), unknownp);
      if (n < current_min)
	current_min = n;
      break;

    default:
      *unknownp = 1;
      current_min = INT_MAX;
      break;
    }

  return current_min;
}

/* Given an attribute value, return the result of ORing together all
   CONST_STRING arguments encountered.  Set *UNKNOWNP and return -1
   if the numeric value is not known.  */

static int
or_attr_value (rtx exp, int *unknownp)
{
  int current_or;
  int i;

  switch (GET_CODE (exp))
    {
    case CONST_STRING:
      current_or = atoi (XSTR (exp, 0));
      break;

    case COND:
      current_or = or_attr_value (XEXP (exp, 1), unknownp);
      for (i = 0; i < XVECLEN (exp, 0); i += 2)
	current_or |= or_attr_value (XVECEXP (exp, 0, i + 1), unknownp);
      break;

    case IF_THEN_ELSE:
      current_or = or_attr_value (XEXP (exp, 1), unknownp);
      current_or |= or_attr_value (XEXP (exp, 2), unknownp);
      break;

    default:
      *unknownp = 1;
      current_or = -1;
      break;
    }

  return current_or;
}

/* Scan an attribute value, possibly a conditional, and record what actions
   will be required to do any conditional tests in it.

   Specifically, set
	`must_extract'	  if we need to extract the insn operands
	`must_constrain'  if we must compute `which_alternative'
	`address_used'	  if an address expression was used
	`length_used'	  if an (eq_attr "length" ...) was used
 */

static void
walk_attr_value (rtx exp)
{
  int i, j;
  const char *fmt;
  RTX_CODE code;

  if (exp == NULL)
    return;

  code = GET_CODE (exp);
  switch (code)
    {
    case SYMBOL_REF:
      if (! ATTR_IND_SIMPLIFIED_P (exp))
	/* Since this is an arbitrary expression, it can look at anything.
	   However, constant expressions do not depend on any particular
	   insn.  */
	must_extract = must_constrain = 1;
      return;

    case MATCH_OPERAND:
      must_extract = 1;
      return;

    case EQ_ATTR_ALT:
      must_extract = must_constrain = 1;
      break;

    case EQ_ATTR:
      if (XSTR (exp, 0) == alternative_name)
	must_extract = must_constrain = 1;
      else if (strcmp_check (XSTR (exp, 0), length_str) == 0)
	length_used = 1;
      return;

    case MATCH_DUP:
      must_extract = 1;
      address_used = 1;
      return;

    case PC:
      address_used = 1;
      return;

    case ATTR_FLAG:
      return;

    default:
      break;
    }

  for (i = 0, fmt = GET_RTX_FORMAT (code); i < GET_RTX_LENGTH (code); i++)
    switch (*fmt++)
      {
      case 'e':
      case 'u':
	walk_attr_value (XEXP (exp, i));
	break;

      case 'E':
	if (XVEC (exp, i) != NULL)
	  for (j = 0; j < XVECLEN (exp, i); j++)
	    walk_attr_value (XVECEXP (exp, i, j));
	break;
      }
}

/* Write out a function to obtain the attribute for a given INSN.  */

static void
write_attr_get (struct attr_desc *attr)
{
  struct attr_value *av, *common_av;

  /* Find the most used attribute value.  Handle that as the `default' of the
     switch we will generate.  */
  common_av = find_most_used (attr);

  /* Write out start of function, then all values with explicit `case' lines,
     then a `default', then the value with the most uses.  */
  if (!attr->is_numeric)
    printf ("enum attr_%s\n", attr->name);
  else
    printf ("int\n");

  /* If the attribute name starts with a star, the remainder is the name of
     the subroutine to use, instead of `get_attr_...'.  */
  if (attr->name[0] == '*')
    printf ("%s (rtx insn ATTRIBUTE_UNUSED)\n", &attr->name[1]);
  else if (attr->is_const == 0)
    printf ("get_attr_%s (rtx insn ATTRIBUTE_UNUSED)\n", attr->name);
  else
    {
      printf ("get_attr_%s (void)\n", attr->name);
      printf ("{\n");

      for (av = attr->first_value; av; av = av->next)
	if (av->num_insns == 1)
	  write_attr_set (attr, 2, av->value, "return", ";",
			  true_rtx, av->first_insn->def->insn_code,
			  av->first_insn->def->insn_index);
	else if (av->num_insns != 0)
	  write_attr_set (attr, 2, av->value, "return", ";",
			  true_rtx, -2, 0);

      printf ("}\n\n");
      return;
    }

  printf ("{\n");
  printf ("  switch (recog_memoized (insn))\n");
  printf ("    {\n");

  for (av = attr->first_value; av; av = av->next)
    if (av != common_av)
      write_attr_case (attr, av, 1, "return", ";", 4, true_rtx);

  write_attr_case (attr, common_av, 0, "return", ";", 4, true_rtx);
  printf ("    }\n}\n\n");
}

/* Given an AND tree of known true terms (because we are inside an `if' with
   that as the condition or are in an `else' clause) and an expression,
   replace any known true terms with TRUE.  Use `simplify_and_tree' to do
   the bulk of the work.  */

static rtx
eliminate_known_true (rtx known_true, rtx exp, int insn_code, int insn_index)
{
  rtx term;

  known_true = SIMPLIFY_TEST_EXP (known_true, insn_code, insn_index);

  if (GET_CODE (known_true) == AND)
    {
      exp = eliminate_known_true (XEXP (known_true, 0), exp,
				  insn_code, insn_index);
      exp = eliminate_known_true (XEXP (known_true, 1), exp,
				  insn_code, insn_index);
    }
  else
    {
      term = known_true;
      exp = simplify_and_tree (exp, &term, insn_code, insn_index);
    }

  return exp;
}

/* Write out a series of tests and assignment statements to perform tests and
   sets of an attribute value.  We are passed an indentation amount and prefix
   and suffix strings to write around each attribute value (e.g., "return"
   and ";").  */

static void
write_attr_set (struct attr_desc *attr, int indent, rtx value,
		const char *prefix, const char *suffix, rtx known_true,
		int insn_code, int insn_index)
{
  if (GET_CODE (value) == COND)
    {
      /* Assume the default value will be the default of the COND unless we
	 find an always true expression.  */
      rtx default_val = XEXP (value, 1);
      rtx our_known_true = known_true;
      rtx newexp;
      int first_if = 1;
      int i;

      for (i = 0; i < XVECLEN (value, 0); i += 2)
	{
	  rtx testexp;
	  rtx inner_true;

	  testexp = eliminate_known_true (our_known_true,
					  XVECEXP (value, 0, i),
					  insn_code, insn_index);
	  newexp = attr_rtx (NOT, testexp);
	  newexp = insert_right_side (AND, our_known_true, newexp,
				      insn_code, insn_index);

	  /* If the test expression is always true or if the next `known_true'
	     expression is always false, this is the last case, so break
	     out and let this value be the `else' case.  */
	  if (testexp == true_rtx || newexp == false_rtx)
	    {
	      default_val = XVECEXP (value, 0, i + 1);
	      break;
	    }

	  /* Compute the expression to pass to our recursive call as being
	     known true.  */
	  inner_true = insert_right_side (AND, our_known_true,
					  testexp, insn_code, insn_index);

	  /* If this is always false, skip it.  */
	  if (inner_true == false_rtx)
	    continue;

	  write_indent (indent);
	  printf ("%sif ", first_if ? "" : "else ");
	  first_if = 0;
	  write_test_expr (testexp, 0);
	  printf ("\n");
	  write_indent (indent + 2);
	  printf ("{\n");

	  write_attr_set (attr, indent + 4,
			  XVECEXP (value, 0, i + 1), prefix, suffix,
			  inner_true, insn_code, insn_index);
	  write_indent (indent + 2);
	  printf ("}\n");
	  our_known_true = newexp;
	}

      if (! first_if)
	{
	  write_indent (indent);
	  printf ("else\n");
	  write_indent (indent + 2);
	  printf ("{\n");
	}

      write_attr_set (attr, first_if ? indent : indent + 4, default_val,
		      prefix, suffix, our_known_true, insn_code, insn_index);

      if (! first_if)
	{
	  write_indent (indent + 2);
	  printf ("}\n");
	}
    }
  else
    {
      write_indent (indent);
      printf ("%s ", prefix);
      write_attr_value (attr, value);
      printf ("%s\n", suffix);
    }
}

/* Write a series of case statements for every instruction in list IE.
   INDENT is the amount of indentation to write before each case.  */

static void
write_insn_cases (struct insn_ent *ie, int indent)
{
  for (; ie != 0; ie = ie->next)
    if (ie->def->insn_code != -1)
      {
	write_indent (indent);
	if (GET_CODE (ie->def->def) == DEFINE_PEEPHOLE)
	  printf ("case %d:  /* define_peephole, line %d */\n",
		  ie->def->insn_code, ie->def->lineno);
	else
	  printf ("case %d:  /* %s */\n",
		  ie->def->insn_code, XSTR (ie->def->def, 0));
      }
}

/* Write out the computation for one attribute value.  */

static void
write_attr_case (struct attr_desc *attr, struct attr_value *av,
		 int write_case_lines, const char *prefix, const char *suffix,
		 int indent, rtx known_true)
{
  if (av->num_insns == 0)
    return;

  if (av->has_asm_insn)
    {
      write_indent (indent);
      printf ("case -1:\n");
      write_indent (indent + 2);
      printf ("if (GET_CODE (PATTERN (insn)) != ASM_INPUT\n");
      write_indent (indent + 2);
      printf ("    && asm_noperands (PATTERN (insn)) < 0)\n");
      write_indent (indent + 2);
      printf ("  fatal_insn_not_found (insn);\n");
    }

  if (write_case_lines)
    write_insn_cases (av->first_insn, indent);
  else
    {
      write_indent (indent);
      printf ("default:\n");
    }

  /* See what we have to do to output this value.  */
  must_extract = must_constrain = address_used = 0;
  walk_attr_value (av->value);

  if (must_constrain)
    {
      write_indent (indent + 2);
      printf ("extract_constrain_insn_cached (insn);\n");
    }
  else if (must_extract)
    {
      write_indent (indent + 2);
      printf ("extract_insn_cached (insn);\n");
    }

  if (av->num_insns == 1)
    write_attr_set (attr, indent + 2, av->value, prefix, suffix,
		    known_true, av->first_insn->def->insn_code,
		    av->first_insn->def->insn_index);
  else
    write_attr_set (attr, indent + 2, av->value, prefix, suffix,
		    known_true, -2, 0);

  if (strncmp (prefix, "return", 6))
    {
      write_indent (indent + 2);
      printf ("break;\n");
    }
  printf ("\n");
}

/* Utilities to write in various forms.  */

static void
write_attr_valueq (struct attr_desc *attr, const char *s)
{
  if (attr->is_numeric)
    {
      int num = atoi (s);

      printf ("%d", num);

      if (num > 9 || num < 0)
	printf (" /* 0x%x */", num);
    }
  else
    {
      write_upcase (attr->name);
      printf ("_");
      write_upcase (s);
    }
}

static void
write_attr_value (struct attr_desc *attr, rtx value)
{
  int op;

  switch (GET_CODE (value))
    {
    case CONST_STRING:
      write_attr_valueq (attr, XSTR (value, 0));
      break;

    case CONST_INT:
      printf (HOST_WIDE_INT_PRINT_DEC, INTVAL (value));
      break;

    case SYMBOL_REF:
      print_c_condition (XSTR (value, 0));
      break;

    case ATTR:
      {
	struct attr_desc *attr2 = find_attr (&XSTR (value, 0), 0);
	printf ("get_attr_%s (%s)", attr2->name,
		(attr2->is_const ? "" : "insn"));
      }
      break;

    case PLUS:
      op = '+';
      goto do_operator;
    case MINUS:
      op = '-';
      goto do_operator;
    case MULT:
      op = '*';
      goto do_operator;
    case DIV:
      op = '/';
      goto do_operator;
    case MOD:
      op = '%';
      goto do_operator;

    do_operator:
      write_attr_value (attr, XEXP (value, 0));
      putchar (' ');
      putchar (op);
      putchar (' ');
      write_attr_value (attr, XEXP (value, 1));
      break;

    default:
      gcc_unreachable ();
    }
}

static void
write_upcase (const char *str)
{
  while (*str)
    {
      /* The argument of TOUPPER should not have side effects.  */
      putchar (TOUPPER(*str));
      str++;
    }
}

static void
write_indent (int indent)
{
  for (; indent > 8; indent -= 8)
    printf ("\t");

  for (; indent; indent--)
    printf (" ");
}

/* Write a subroutine that is given an insn that requires a delay slot, a
   delay slot ordinal, and a candidate insn.  It returns nonzero if the
   candidate can be placed in the specified delay slot of the insn.

   We can write as many as three subroutines.  `eligible_for_delay'
   handles normal delay slots, `eligible_for_annul_true' indicates that
   the specified insn can be annulled if the branch is true, and likewise
   for `eligible_for_annul_false'.

   KIND is a string distinguishing these three cases ("delay", "annul_true",
   or "annul_false").  */

static void
write_eligible_delay (const char *kind)
{
  struct delay_desc *delay;
  int max_slots;
  char str[50];
  const char *pstr;
  struct attr_desc *attr;
  struct attr_value *av, *common_av;
  int i;

  /* Compute the maximum number of delay slots required.  We use the delay
     ordinal times this number plus one, plus the slot number as an index into
     the appropriate predicate to test.  */

  for (delay = delays, max_slots = 0; delay; delay = delay->next)
    if (XVECLEN (delay->def, 1) / 3 > max_slots)
      max_slots = XVECLEN (delay->def, 1) / 3;

  /* Write function prelude.  */

  printf ("int\n");
  printf ("eligible_for_%s (rtx delay_insn ATTRIBUTE_UNUSED, int slot, rtx candidate_insn, int flags ATTRIBUTE_UNUSED)\n",
	  kind);
  printf ("{\n");
  printf ("  rtx insn;\n");
  printf ("\n");
  printf ("  gcc_assert (slot < %d);\n", max_slots);
  printf ("\n");
  /* Allow dbr_schedule to pass labels, etc.  This can happen if try_split
     converts a compound instruction into a loop.  */
  printf ("  if (!INSN_P (candidate_insn))\n");
  printf ("    return 0;\n");
  printf ("\n");

  /* If more than one delay type, find out which type the delay insn is.  */

  if (num_delays > 1)
    {
      attr = find_attr (&delay_type_str, 0);
      gcc_assert (attr);
      common_av = find_most_used (attr);

      printf ("  insn = delay_insn;\n");
      printf ("  switch (recog_memoized (insn))\n");
      printf ("    {\n");

      sprintf (str, " * %d;\n      break;", max_slots);
      for (av = attr->first_value; av; av = av->next)
	if (av != common_av)
	  write_attr_case (attr, av, 1, "slot +=", str, 4, true_rtx);

      write_attr_case (attr, common_av, 0, "slot +=", str, 4, true_rtx);
      printf ("    }\n\n");

      /* Ensure matched.  Otherwise, shouldn't have been called.  */
      printf ("  gcc_assert (slot >= %d);\n\n", max_slots);
    }

  /* If just one type of delay slot, write simple switch.  */
  if (num_delays == 1 && max_slots == 1)
    {
      printf ("  insn = candidate_insn;\n");
      printf ("  switch (recog_memoized (insn))\n");
      printf ("    {\n");

      attr = find_attr (&delay_1_0_str, 0);
      gcc_assert (attr);
      common_av = find_most_used (attr);

      for (av = attr->first_value; av; av = av->next)
	if (av != common_av)
	  write_attr_case (attr, av, 1, "return", ";", 4, true_rtx);

      write_attr_case (attr, common_av, 0, "return", ";", 4, true_rtx);
      printf ("    }\n");
    }

  else
    {
      /* Write a nested CASE.  The first indicates which condition we need to
	 test, and the inner CASE tests the condition.  */
      printf ("  insn = candidate_insn;\n");
      printf ("  switch (slot)\n");
      printf ("    {\n");

      for (delay = delays; delay; delay = delay->next)
	for (i = 0; i < XVECLEN (delay->def, 1); i += 3)
	  {
	    printf ("    case %d:\n",
		    (i / 3) + (num_delays == 1 ? 0 : delay->num * max_slots));
	    printf ("      switch (recog_memoized (insn))\n");
	    printf ("\t{\n");

	    sprintf (str, "*%s_%d_%d", kind, delay->num, i / 3);
	    pstr = str;
	    attr = find_attr (&pstr, 0);
	    gcc_assert (attr);
	    common_av = find_most_used (attr);

	    for (av = attr->first_value; av; av = av->next)
	      if (av != common_av)
		write_attr_case (attr, av, 1, "return", ";", 8, true_rtx);

	    write_attr_case (attr, common_av, 0, "return", ";", 8, true_rtx);
	    printf ("      }\n");
	  }

      printf ("    default:\n");
      printf ("      gcc_unreachable ();\n");
      printf ("    }\n");
    }

  printf ("}\n\n");
}

/* This page contains miscellaneous utility routines.  */

/* Given a pointer to a (char *), return a malloc'ed string containing the
   next comma-separated element.  Advance the pointer to after the string
   scanned, or the end-of-string.  Return NULL if at end of string.  */

static char *
next_comma_elt (const char **pstr)
{
  const char *start;

  start = scan_comma_elt (pstr);

  if (start == NULL)
    return NULL;

  return attr_string (start, *pstr - start);
}

/* Return a `struct attr_desc' pointer for a given named attribute.  If CREATE
   is nonzero, build a new attribute, if one does not exist.  *NAME_P is
   replaced by a pointer to a canonical copy of the string.  */

static struct attr_desc *
find_attr (const char **name_p, int create)
{
  struct attr_desc *attr;
  int index;
  const char *name = *name_p;

  /* Before we resort to using `strcmp', see if the string address matches
     anywhere.  In most cases, it should have been canonicalized to do so.  */
  if (name == alternative_name)
    return NULL;

  index = name[0] & (MAX_ATTRS_INDEX - 1);
  for (attr = attrs[index]; attr; attr = attr->next)
    if (name == attr->name)
      return attr;

  /* Otherwise, do it the slow way.  */
  for (attr = attrs[index]; attr; attr = attr->next)
    if (name[0] == attr->name[0] && ! strcmp (name, attr->name))
      {
	*name_p = attr->name;
	return attr;
      }

  if (! create)
    return NULL;

  attr = oballoc (struct attr_desc);
  attr->name = DEF_ATTR_STRING (name);
  attr->first_value = attr->default_val = NULL;
  attr->is_numeric = attr->is_const = attr->is_special = 0;
  attr->next = attrs[index];
  attrs[index] = attr;

  *name_p = attr->name;

  return attr;
}

/* Create internal attribute with the given default value.  */

static void
make_internal_attr (const char *name, rtx value, int special)
{
  struct attr_desc *attr;

  attr = find_attr (&name, 1);
  gcc_assert (!attr->default_val);

  attr->is_numeric = 1;
  attr->is_const = 0;
  attr->is_special = (special & ATTR_SPECIAL) != 0;
  attr->default_val = get_attr_value (value, attr, -2);
}

/* Find the most used value of an attribute.  */

static struct attr_value *
find_most_used (struct attr_desc *attr)
{
  struct attr_value *av;
  struct attr_value *most_used;
  int nuses;

  most_used = NULL;
  nuses = -1;

  for (av = attr->first_value; av; av = av->next)
    if (av->num_insns > nuses)
      nuses = av->num_insns, most_used = av;

  return most_used;
}

/* Return (attr_value "n") */

static rtx
make_numeric_value (int n)
{
  static rtx int_values[20];
  rtx exp;
  char *p;

  gcc_assert (n >= 0);

  if (n < 20 && int_values[n])
    return int_values[n];

  p = attr_printf (MAX_DIGITS, "%d", n);
  exp = attr_rtx (CONST_STRING, p);

  if (n < 20)
    int_values[n] = exp;

  return exp;
}

static rtx
copy_rtx_unchanging (rtx orig)
{
  if (ATTR_IND_SIMPLIFIED_P (orig) || ATTR_CURR_SIMPLIFIED_P (orig))
    return orig;

  ATTR_CURR_SIMPLIFIED_P (orig) = 1;
  return orig;
}

/* Determine if an insn has a constant number of delay slots, i.e., the
   number of delay slots is not a function of the length of the insn.  */

static void
write_const_num_delay_slots (void)
{
  struct attr_desc *attr = find_attr (&num_delay_slots_str, 0);
  struct attr_value *av;

  if (attr)
    {
      printf ("int\nconst_num_delay_slots (rtx insn)\n");
      printf ("{\n");
      printf ("  switch (recog_memoized (insn))\n");
      printf ("    {\n");

      for (av = attr->first_value; av; av = av->next)
	{
	  length_used = 0;
	  walk_attr_value (av->value);
	  if (length_used)
	    write_insn_cases (av->first_insn, 4);
	}

      printf ("    default:\n");
      printf ("      return 1;\n");
      printf ("    }\n}\n\n");
    }
}

/* Synthetic attributes used by insn-automata.c and the scheduler.
   These are primarily concerned with (define_insn_reservation)
   patterns.  */

struct insn_reserv
{
  struct insn_reserv *next;

  const char *name;
  int default_latency;
  rtx condexp;

  /* Sequence number of this insn.  */
  int insn_num;

  /* Whether a (define_bypass) construct names this insn in its
     output list.  */
  bool bypassed;
};

static struct insn_reserv *all_insn_reservs = 0;
static struct insn_reserv **last_insn_reserv_p = &all_insn_reservs;
static size_t n_insn_reservs;

/* Store information from a DEFINE_INSN_RESERVATION for future
   attribute generation.  */
static void
gen_insn_reserv (rtx def)
{
  struct insn_reserv *decl = oballoc (struct insn_reserv);

  decl->name            = DEF_ATTR_STRING (XSTR (def, 0));
  decl->default_latency = XINT (def, 1);
  decl->condexp         = check_attr_test (XEXP (def, 2), 0, 0);
  decl->insn_num        = n_insn_reservs;
  decl->bypassed	= false;
  decl->next            = 0;
  
  *last_insn_reserv_p = decl;
  last_insn_reserv_p  = &decl->next;
  n_insn_reservs++;
}

/* Store information from a DEFINE_BYPASS for future attribute
   generation.  The only thing we care about is the list of output
   insns, which will later be used to tag reservation structures with
   a 'bypassed' bit.  */

struct bypass_list
{
  struct bypass_list *next;
  const char *insn;
};

static struct bypass_list *all_bypasses;
static size_t n_bypasses;

static void
gen_bypass_1 (const char *s, size_t len)
{
  struct bypass_list *b;

  if (len == 0)
    return;

  s = attr_string (s, len);
  for (b = all_bypasses; b; b = b->next)
    if (s == b->insn)
      return;  /* already got that one */

  b = oballoc (struct bypass_list);
  b->insn = s;
  b->next = all_bypasses;
  all_bypasses = b;
  n_bypasses++;
}

static void
gen_bypass (rtx def)
{
  const char *p, *base;

  for (p = base = XSTR (def, 1); *p; p++)
    if (*p == ',')
      {
	gen_bypass_1 (base, p - base);
	do
	  p++;
	while (ISSPACE (*p));
	base = p;
      }
  gen_bypass_1 (base, p - base);
}

/* Find and mark all of the bypassed insns.  */
static void
process_bypasses (void)
{
  struct bypass_list *b;
  struct insn_reserv *r;

  /* The reservation list is likely to be much longer than the bypass
     list.  */
  for (r = all_insn_reservs; r; r = r->next)
    for (b = all_bypasses; b; b = b->next)
      if (r->name == b->insn)
	r->bypassed = true;
}

/* Create all of the attributes that describe automaton properties.  */
static void
make_automaton_attrs (void)
{
  int i;
  struct insn_reserv *decl;
  rtx code_exp, lats_exp, byps_exp;

  if (n_insn_reservs == 0)
    return;

  code_exp = rtx_alloc (COND);
  lats_exp = rtx_alloc (COND);
  
  XVEC (code_exp, 0) = rtvec_alloc (n_insn_reservs * 2);
  XVEC (lats_exp, 0) = rtvec_alloc (n_insn_reservs * 2);

  XEXP (code_exp, 1) = make_numeric_value (n_insn_reservs + 1);
  XEXP (lats_exp, 1) = make_numeric_value (0);

  for (decl = all_insn_reservs, i = 0;
       decl;
       decl = decl->next, i += 2)
    {
      XVECEXP (code_exp, 0, i)   = decl->condexp;
      XVECEXP (lats_exp, 0, i)   = decl->condexp;
      
      XVECEXP (code_exp, 0, i+1) = make_numeric_value (decl->insn_num);
      XVECEXP (lats_exp, 0, i+1) = make_numeric_value (decl->default_latency);
    }

  if (n_bypasses == 0)
    byps_exp = make_numeric_value (0);
  else
    {
      process_bypasses ();

      byps_exp = rtx_alloc (COND);
      XVEC (byps_exp, 0) = rtvec_alloc (n_bypasses * 2);
      XEXP (byps_exp, 1) = make_numeric_value (0);
      for (decl = all_insn_reservs, i = 0;
	   decl;
	   decl = decl->next)
	if (decl->bypassed)
	  {
	    XVECEXP (byps_exp, 0, i)   = decl->condexp;
	    XVECEXP (byps_exp, 0, i+1) = make_numeric_value (1);
	    i += 2;
	  }
    }

  make_internal_attr ("*internal_dfa_insn_code", code_exp, ATTR_NONE);
  make_internal_attr ("*insn_default_latency",   lats_exp, ATTR_NONE);
  make_internal_attr ("*bypass_p",               byps_exp, ATTR_NONE);
}

int
main (int argc, char **argv)
{
  rtx desc;
  struct attr_desc *attr;
  struct insn_def *id;
  rtx tem;
  int i;

  progname = "genattrtab";

  if (init_md_reader_args (argc, argv) != SUCCESS_EXIT_CODE)
    return (FATAL_EXIT_CODE);

  obstack_init (hash_obstack);
  obstack_init (temp_obstack);

  /* Set up true and false rtx's */
  true_rtx = rtx_alloc (CONST_INT);
  XWINT (true_rtx, 0) = 1;
  false_rtx = rtx_alloc (CONST_INT);
  XWINT (false_rtx, 0) = 0;
  ATTR_IND_SIMPLIFIED_P (true_rtx) = ATTR_IND_SIMPLIFIED_P (false_rtx) = 1;
  ATTR_PERMANENT_P (true_rtx) = ATTR_PERMANENT_P (false_rtx) = 1;

  alternative_name = DEF_ATTR_STRING ("alternative");
  length_str = DEF_ATTR_STRING ("length");
  delay_type_str = DEF_ATTR_STRING ("*delay_type");
  delay_1_0_str = DEF_ATTR_STRING ("*delay_1_0");
  num_delay_slots_str = DEF_ATTR_STRING ("*num_delay_slots");

  printf ("/* Generated automatically by the program `genattrtab'\n\
from the machine description file `md'.  */\n\n");

  /* Read the machine description.  */

  while (1)
    {
      int lineno;

      desc = read_md_rtx (&lineno, &insn_code_number);
      if (desc == NULL)
	break;

      switch (GET_CODE (desc))
	{
	case DEFINE_INSN:
	case DEFINE_PEEPHOLE:
	case DEFINE_ASM_ATTRIBUTES:
	  gen_insn (desc, lineno);
	  break;

	case DEFINE_ATTR:
	  gen_attr (desc, lineno);
	  break;

	case DEFINE_DELAY:
	  gen_delay (desc, lineno);
	  break;

	case DEFINE_INSN_RESERVATION:
	  gen_insn_reserv (desc);
	  break;

	case DEFINE_BYPASS:
	  gen_bypass (desc);
	  break;

	default:
	  break;
	}
      if (GET_CODE (desc) != DEFINE_ASM_ATTRIBUTES)
	insn_index_number++;
    }

  if (have_error)
    return FATAL_EXIT_CODE;

  insn_code_number++;

  /* If we didn't have a DEFINE_ASM_ATTRIBUTES, make a null one.  */
  if (! got_define_asm_attributes)
    {
      tem = rtx_alloc (DEFINE_ASM_ATTRIBUTES);
      XVEC (tem, 0) = rtvec_alloc (0);
      gen_insn (tem, 0);
    }

  /* Expand DEFINE_DELAY information into new attribute.  */
  if (num_delays)
    expand_delays ();

  printf ("#include \"config.h\"\n");
  printf ("#include \"system.h\"\n");
  printf ("#include \"coretypes.h\"\n");
  printf ("#include \"tm.h\"\n");
  printf ("#include \"rtl.h\"\n");
  printf ("#include \"insn-attr.h\"\n");
  printf ("#include \"tm_p.h\"\n");
  printf ("#include \"insn-config.h\"\n");
  printf ("#include \"recog.h\"\n");
  printf ("#include \"regs.h\"\n");
  printf ("#include \"real.h\"\n");
  printf ("#include \"output.h\"\n");
  printf ("#include \"toplev.h\"\n");
  printf ("#include \"flags.h\"\n");
  printf ("#include \"function.h\"\n");
  printf ("\n");
  printf ("#define operands recog_data.operand\n\n");

  /* Make `insn_alternatives'.  */
  insn_alternatives = oballocvec (int, insn_code_number);
  for (id = defs; id; id = id->next)
    if (id->insn_code >= 0)
      insn_alternatives[id->insn_code] = (1 << id->num_alternatives) - 1;

  /* Make `insn_n_alternatives'.  */
  insn_n_alternatives = oballocvec (int, insn_code_number);
  for (id = defs; id; id = id->next)
    if (id->insn_code >= 0)
      insn_n_alternatives[id->insn_code] = id->num_alternatives;

  /* Construct extra attributes for automata.  */
  make_automaton_attrs ();

  /* Prepare to write out attribute subroutines by checking everything stored
     away and building the attribute cases.  */

  check_defs ();

  for (i = 0; i < MAX_ATTRS_INDEX; i++)
    for (attr = attrs[i]; attr; attr = attr->next)
      attr->default_val->value
	= check_attr_value (attr->default_val->value, attr);

  if (have_error)
    return FATAL_EXIT_CODE;

  for (i = 0; i < MAX_ATTRS_INDEX; i++)
    for (attr = attrs[i]; attr; attr = attr->next)
      fill_attr (attr);

  /* Construct extra attributes for `length'.  */
  make_length_attrs ();

  /* Perform any possible optimizations to speed up compilation.  */
  optimize_attrs ();

  /* Now write out all the `gen_attr_...' routines.  Do these before the
     special routines so that they get defined before they are used.  */

  for (i = 0; i < MAX_ATTRS_INDEX; i++)
    for (attr = attrs[i]; attr; attr = attr->next)
      {
	if (! attr->is_special && ! attr->is_const)
	  write_attr_get (attr);
      }

  /* Write out delay eligibility information, if DEFINE_DELAY present.
     (The function to compute the number of delay slots will be written
     below.)  */
  if (num_delays)
    {
      write_eligible_delay ("delay");
      if (have_annul_true)
	write_eligible_delay ("annul_true");
      if (have_annul_false)
	write_eligible_delay ("annul_false");
    }

  /* Write out constant delay slot info.  */
  write_const_num_delay_slots ();

  write_length_unit_log ();

  fflush (stdout);
  return (ferror (stdout) != 0 ? FATAL_EXIT_CODE : SUCCESS_EXIT_CODE);
}<|MERGE_RESOLUTION|>--- conflicted
+++ resolved
@@ -1638,14 +1638,7 @@
       for (length_unit_log = 0; length_or & 1; length_or >>= 1)
 	length_unit_log++;
     }
-<<<<<<< HEAD
-  puts ("#ifdef __cplusplus");
-  puts ("extern");
-  puts ("#endif");
-  printf ("const int length_unit_log = %u;\n", length_unit_log);
-=======
   printf ("EXPORTED_CONST int length_unit_log = %u;\n", length_unit_log);
->>>>>>> 9e0667cd
 }
 
 /* Take a COND expression and see if any of the conditions in it can be

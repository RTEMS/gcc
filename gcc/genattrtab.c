/* Generate code from machine description to compute values of attributes.
<<<<<<< HEAD
   Copyright (C) 1991, 1993, 1994, 1995, 1996, 1997, 1998,
   1999, 2000, 2002, 2003, 2004, 2005, 2007 Free Software Foundation, Inc.
=======
   Copyright (C) 1991, 1993, 1994, 1995, 1996, 1997, 1998, 1999, 2000,
   2002, 2003, 2004, 2005, 2006, 2007, 2008  Free Software Foundation, Inc.
>>>>>>> 42bae686
   Contributed by Richard Kenner (kenner@vlsi1.ultra.nyu.edu)

This file is part of GCC.

GCC is free software; you can redistribute it and/or modify it under
the terms of the GNU General Public License as published by the Free
Software Foundation; either version 3, or (at your option) any later
version.

GCC is distributed in the hope that it will be useful, but WITHOUT ANY
WARRANTY; without even the implied warranty of MERCHANTABILITY or
FITNESS FOR A PARTICULAR PURPOSE.  See the GNU General Public License
for more details.

You should have received a copy of the GNU General Public License
along with GCC; see the file COPYING3.  If not see
<http://www.gnu.org/licenses/>.  */

/* This program handles insn attributes and the DEFINE_DELAY and
   DEFINE_INSN_RESERVATION definitions.

   It produces a series of functions named `get_attr_...', one for each insn
   attribute.  Each of these is given the rtx for an insn and returns a member
   of the enum for the attribute.

   These subroutines have the form of a `switch' on the INSN_CODE (via
   `recog_memoized').  Each case either returns a constant attribute value
   or a value that depends on tests on other attributes, the form of
   operands, or some random C expression (encoded with a SYMBOL_REF
   expression).

   If the attribute `alternative', or a random C expression is present,
   `constrain_operands' is called.  If either of these cases of a reference to
   an operand is found, `extract_insn' is called.

   The special attribute `length' is also recognized.  For this operand,
   expressions involving the address of an operand or the current insn,
   (address (pc)), are valid.  In this case, an initial pass is made to
   set all lengths that do not depend on address.  Those that do are set to
   the maximum length.  Then each insn that depends on an address is checked
   and possibly has its length changed.  The process repeats until no further
   changed are made.  The resulting lengths are saved for use by
   `get_attr_length'.

   A special form of DEFINE_ATTR, where the expression for default value is a
   CONST expression, indicates an attribute that is constant for a given run
   of the compiler.  The subroutine generated for these attributes has no
   parameters as it does not depend on any particular insn.  Constant
   attributes are typically used to specify which variety of processor is
   used.

   Internal attributes are defined to handle DEFINE_DELAY and
   DEFINE_INSN_RESERVATION.  Special routines are output for these cases.

   This program works by keeping a list of possible values for each attribute.
   These include the basic attribute choices, default values for attribute, and
   all derived quantities.

   As the description file is read, the definition for each insn is saved in a
   `struct insn_def'.   When the file reading is complete, a `struct insn_ent'
   is created for each insn and chained to the corresponding attribute value,
   either that specified, or the default.

   An optimization phase is then run.  This simplifies expressions for each
   insn.  EQ_ATTR tests are resolved, whenever possible, to a test that
   indicates when the attribute has the specified value for the insn.  This
   avoids recursive calls during compilation.

   The strategy used when processing DEFINE_DELAY definitions is to create
   arbitrarily complex expressions and have the optimization simplify them.

   Once optimization is complete, any required routines and definitions
   will be written.

   An optimization that is not yet implemented is to hoist the constant
   expressions entirely out of the routines and definitions that are written.
   A way to do this is to iterate over all possible combinations of values
   for constant attributes and generate a set of functions for that given
   combination.  An initialization function would be written that evaluates
   the attributes and installs the corresponding set of routines and
   definitions (each would be accessed through a pointer).

   We use the flags in an RTX as follows:
   `unchanging' (ATTR_IND_SIMPLIFIED_P): This rtx is fully simplified
      independent of the insn code.
   `in_struct' (ATTR_CURR_SIMPLIFIED_P): This rtx is fully simplified
      for the insn code currently being processed (see optimize_attrs).
   `return_val' (ATTR_PERMANENT_P): This rtx is permanent and unique
      (see attr_rtx).  */

#define ATTR_IND_SIMPLIFIED_P(RTX) (RTX_FLAG((RTX), unchanging))
#define ATTR_CURR_SIMPLIFIED_P(RTX) (RTX_FLAG((RTX), in_struct))
#define ATTR_PERMANENT_P(RTX) (RTX_FLAG((RTX), return_val))

#if 0
#define strcmp_check(S1, S2) ((S1) == (S2)		\
			      ? 0			\
			      : (gcc_assert (strcmp ((S1), (S2))), 1))
#else
#define strcmp_check(S1, S2) ((S1) != (S2))
#endif

#include "bconfig.h"
#include "system.h"
#include "coretypes.h"
#include "tm.h"
#include "rtl.h"
#include "gensupport.h"
#include "obstack.h"
#include "errors.h"

/* Flags for make_internal_attr's `special' parameter.  */
#define ATTR_NONE		0
#define ATTR_SPECIAL		(1 << 0)

static struct obstack obstack1, obstack2;
static struct obstack *hash_obstack = &obstack1;
static struct obstack *temp_obstack = &obstack2;

/* enough space to reserve for printing out ints */
#define MAX_DIGITS (HOST_BITS_PER_INT * 3 / 10 + 3)

/* Define structures used to record attributes and values.  */

/* As each DEFINE_INSN, DEFINE_PEEPHOLE, or DEFINE_ASM_ATTRIBUTES is
   encountered, we store all the relevant information into a
   `struct insn_def'.  This is done to allow attribute definitions to occur
   anywhere in the file.  */

struct insn_def
{
  struct insn_def *next;	/* Next insn in chain.  */
  rtx def;			/* The DEFINE_...  */
  int insn_code;		/* Instruction number.  */
  int insn_index;		/* Expression number in file, for errors.  */
  int lineno;			/* Line number.  */
  int num_alternatives;		/* Number of alternatives.  */
  int vec_idx;			/* Index of attribute vector in `def'.  */
};

/* Once everything has been read in, we store in each attribute value a list
   of insn codes that have that value.  Here is the structure used for the
   list.  */

struct insn_ent
{
  struct insn_ent *next;	/* Next in chain.  */
  struct insn_def *def;		/* Instruction definition.  */
};

/* Each value of an attribute (either constant or computed) is assigned a
   structure which is used as the listhead of the insns that have that
   value.  */

struct attr_value
{
  rtx value;			/* Value of attribute.  */
  struct attr_value *next;	/* Next attribute value in chain.  */
  struct insn_ent *first_insn;	/* First insn with this value.  */
  int num_insns;		/* Number of insns with this value.  */
  int has_asm_insn;		/* True if this value used for `asm' insns */
};

/* Structure for each attribute.  */

struct attr_desc
{
  char *name;			/* Name of attribute.  */
  struct attr_desc *next;	/* Next attribute.  */
  struct attr_value *first_value; /* First value of this attribute.  */
  struct attr_value *default_val; /* Default value for this attribute.  */
  int lineno : 24;		/* Line number.  */
  unsigned is_numeric	: 1;	/* Values of this attribute are numeric.  */
  unsigned is_const	: 1;	/* Attribute value constant for each run.  */
  unsigned is_special	: 1;	/* Don't call `write_attr_set'.  */
};

/* Structure for each DEFINE_DELAY.  */

struct delay_desc
{
  rtx def;			/* DEFINE_DELAY expression.  */
  struct delay_desc *next;	/* Next DEFINE_DELAY.  */
  int num;			/* Number of DEFINE_DELAY, starting at 1.  */
  int lineno;			/* Line number.  */
};

struct attr_value_list
{
  struct attr_value *av;
  struct insn_ent *ie;
  struct attr_desc *attr;
  struct attr_value_list *next;
};

/* Listheads of above structures.  */

/* This one is indexed by the first character of the attribute name.  */
#define MAX_ATTRS_INDEX 256
static struct attr_desc *attrs[MAX_ATTRS_INDEX];
static struct insn_def *defs;
static struct delay_desc *delays;
struct attr_value_list **insn_code_values;

/* Other variables.  */

static int insn_code_number;
static int insn_index_number;
static int got_define_asm_attributes;
static int must_extract;
static int must_constrain;
static int address_used;
static int length_used;
static int num_delays;
static int have_annul_true, have_annul_false;
static int num_insn_ents;

/* Stores, for each insn code, the number of constraint alternatives.  */

static int *insn_n_alternatives;

/* Stores, for each insn code, a bitmap that has bits on for each possible
   alternative.  */

static int *insn_alternatives;

/* Used to simplify expressions.  */

static rtx true_rtx, false_rtx;

/* Used to reduce calls to `strcmp' */

static const char *alternative_name;
static const char *length_str;
static const char *delay_type_str;
static const char *delay_1_0_str;
static const char *num_delay_slots_str;

/* Simplify an expression.  Only call the routine if there is something to
   simplify.  */
#define SIMPLIFY_TEST_EXP(EXP,INSN_CODE,INSN_INDEX)	\
  (ATTR_IND_SIMPLIFIED_P (EXP) || ATTR_CURR_SIMPLIFIED_P (EXP) ? (EXP)	\
   : simplify_test_exp (EXP, INSN_CODE, INSN_INDEX))

#define DEF_ATTR_STRING(S) (attr_string ((S), strlen (S)))

/* Forward declarations of functions used before their definitions, only.  */
static char *attr_string           (const char *, int);
static char *attr_printf           (unsigned int, const char *, ...)
  ATTRIBUTE_PRINTF_2;
static rtx make_numeric_value      (int);
static struct attr_desc *find_attr (const char **, int);
static rtx mk_attr_alt             (int);
static char *next_comma_elt	   (const char **);
static rtx insert_right_side	   (enum rtx_code, rtx, rtx, int, int);
static rtx copy_boolean		   (rtx);
static int compares_alternatives_p (rtx);
static void make_internal_attr     (const char *, rtx, int);
static void insert_insn_ent        (struct attr_value *, struct insn_ent *);
static void walk_attr_value	   (rtx);
static int max_attr_value	   (rtx, int*);
static int min_attr_value	   (rtx, int*);
static int or_attr_value	   (rtx, int*);
static rtx simplify_test_exp	   (rtx, int, int);
static rtx simplify_test_exp_in_temp (rtx, int, int);
static rtx copy_rtx_unchanging	   (rtx);
static bool attr_alt_subset_p      (rtx, rtx);
static bool attr_alt_subset_of_compl_p (rtx, rtx);
static void clear_struct_flag      (rtx);
static void write_attr_valueq	   (struct attr_desc *, const char *);
static struct attr_value *find_most_used  (struct attr_desc *);
static void write_attr_set	   (struct attr_desc *, int, rtx,
				    const char *, const char *, rtx,
				    int, int);
static void write_attr_case	   (struct attr_desc *, struct attr_value *,
				    int, const char *, const char *, int, rtx);
static void write_attr_value	   (struct attr_desc *, rtx);
static void write_upcase	   (const char *);
static void write_indent	   (int);
static rtx identity_fn		   (rtx);
static rtx zero_fn		   (rtx);
static rtx one_fn		   (rtx);
static rtx max_fn		   (rtx);
static rtx min_fn		   (rtx);

#define oballoc(T) XOBNEW (hash_obstack, T)
#define oballocvec(T, N) XOBNEWVEC (hash_obstack, T, (N))

/* Hash table for sharing RTL and strings.  */

/* Each hash table slot is a bucket containing a chain of these structures.
   Strings are given negative hash codes; RTL expressions are given positive
   hash codes.  */

struct attr_hash
{
  struct attr_hash *next;	/* Next structure in the bucket.  */
  int hashcode;			/* Hash code of this rtx or string.  */
  union
    {
      char *str;		/* The string (negative hash codes) */
      rtx rtl;			/* or the RTL recorded here.  */
    } u;
};

/* Now here is the hash table.  When recording an RTL, it is added to
   the slot whose index is the hash code mod the table size.  Note
   that the hash table is used for several kinds of RTL (see attr_rtx)
   and for strings.  While all these live in the same table, they are
   completely independent, and the hash code is computed differently
   for each.  */

#define RTL_HASH_SIZE 4093
static struct attr_hash *attr_hash_table[RTL_HASH_SIZE];

/* Here is how primitive or already-shared RTL's hash
   codes are made.  */
#define RTL_HASH(RTL) ((long) (RTL) & 0777777)

/* Add an entry to the hash table for RTL with hash code HASHCODE.  */

static void
attr_hash_add_rtx (int hashcode, rtx rtl)
{
  struct attr_hash *h;

  h = XOBNEW (hash_obstack, struct attr_hash);
  h->hashcode = hashcode;
  h->u.rtl = rtl;
  h->next = attr_hash_table[hashcode % RTL_HASH_SIZE];
  attr_hash_table[hashcode % RTL_HASH_SIZE] = h;
}

/* Add an entry to the hash table for STRING with hash code HASHCODE.  */

static void
attr_hash_add_string (int hashcode, char *str)
{
  struct attr_hash *h;

  h = XOBNEW (hash_obstack, struct attr_hash);
  h->hashcode = -hashcode;
  h->u.str = str;
  h->next = attr_hash_table[hashcode % RTL_HASH_SIZE];
  attr_hash_table[hashcode % RTL_HASH_SIZE] = h;
}

/* Generate an RTL expression, but avoid duplicates.
   Set the ATTR_PERMANENT_P flag for these permanent objects.

   In some cases we cannot uniquify; then we return an ordinary
   impermanent rtx with ATTR_PERMANENT_P clear.

   Args are as follows:

   rtx attr_rtx (code, [element1, ..., elementn])  */

static rtx
attr_rtx_1 (enum rtx_code code, va_list p)
{
  rtx rt_val = NULL_RTX;/* RTX to return to caller...		*/
  int hashcode;
  struct attr_hash *h;
  struct obstack *old_obstack = rtl_obstack;

  /* For each of several cases, search the hash table for an existing entry.
     Use that entry if one is found; otherwise create a new RTL and add it
     to the table.  */

  if (GET_RTX_CLASS (code) == RTX_UNARY)
    {
      rtx arg0 = va_arg (p, rtx);

      /* A permanent object cannot point to impermanent ones.  */
      if (! ATTR_PERMANENT_P (arg0))
	{
	  rt_val = rtx_alloc (code);
	  XEXP (rt_val, 0) = arg0;
	  return rt_val;
	}

      hashcode = ((HOST_WIDE_INT) code + RTL_HASH (arg0));
      for (h = attr_hash_table[hashcode % RTL_HASH_SIZE]; h; h = h->next)
	if (h->hashcode == hashcode
	    && GET_CODE (h->u.rtl) == code
	    && XEXP (h->u.rtl, 0) == arg0)
	  return h->u.rtl;

      if (h == 0)
	{
	  rtl_obstack = hash_obstack;
	  rt_val = rtx_alloc (code);
	  XEXP (rt_val, 0) = arg0;
	}
    }
  else if (GET_RTX_CLASS (code) == RTX_BIN_ARITH
  	   || GET_RTX_CLASS (code) == RTX_COMM_ARITH
  	   || GET_RTX_CLASS (code) == RTX_COMPARE
  	   || GET_RTX_CLASS (code) == RTX_COMM_COMPARE)
    {
      rtx arg0 = va_arg (p, rtx);
      rtx arg1 = va_arg (p, rtx);

      /* A permanent object cannot point to impermanent ones.  */
      if (! ATTR_PERMANENT_P (arg0) || ! ATTR_PERMANENT_P (arg1))
	{
	  rt_val = rtx_alloc (code);
	  XEXP (rt_val, 0) = arg0;
	  XEXP (rt_val, 1) = arg1;
	  return rt_val;
	}

      hashcode = ((HOST_WIDE_INT) code + RTL_HASH (arg0) + RTL_HASH (arg1));
      for (h = attr_hash_table[hashcode % RTL_HASH_SIZE]; h; h = h->next)
	if (h->hashcode == hashcode
	    && GET_CODE (h->u.rtl) == code
	    && XEXP (h->u.rtl, 0) == arg0
	    && XEXP (h->u.rtl, 1) == arg1)
	  return h->u.rtl;

      if (h == 0)
	{
	  rtl_obstack = hash_obstack;
	  rt_val = rtx_alloc (code);
	  XEXP (rt_val, 0) = arg0;
	  XEXP (rt_val, 1) = arg1;
	}
    }
  else if (GET_RTX_LENGTH (code) == 1
	   && GET_RTX_FORMAT (code)[0] == 's')
    {
      char *arg0 = va_arg (p, char *);

      arg0 = DEF_ATTR_STRING (arg0);

      hashcode = ((HOST_WIDE_INT) code + RTL_HASH (arg0));
      for (h = attr_hash_table[hashcode % RTL_HASH_SIZE]; h; h = h->next)
	if (h->hashcode == hashcode
	    && GET_CODE (h->u.rtl) == code
	    && XSTR (h->u.rtl, 0) == arg0)
	  return h->u.rtl;

      if (h == 0)
	{
	  rtl_obstack = hash_obstack;
	  rt_val = rtx_alloc (code);
	  XSTR (rt_val, 0) = arg0;
	}
    }
  else if (GET_RTX_LENGTH (code) == 2
	   && GET_RTX_FORMAT (code)[0] == 's'
	   && GET_RTX_FORMAT (code)[1] == 's')
    {
      char *arg0 = va_arg (p, char *);
      char *arg1 = va_arg (p, char *);

      hashcode = ((HOST_WIDE_INT) code + RTL_HASH (arg0) + RTL_HASH (arg1));
      for (h = attr_hash_table[hashcode % RTL_HASH_SIZE]; h; h = h->next)
	if (h->hashcode == hashcode
	    && GET_CODE (h->u.rtl) == code
	    && XSTR (h->u.rtl, 0) == arg0
	    && XSTR (h->u.rtl, 1) == arg1)
	  return h->u.rtl;

      if (h == 0)
	{
	  rtl_obstack = hash_obstack;
	  rt_val = rtx_alloc (code);
	  XSTR (rt_val, 0) = arg0;
	  XSTR (rt_val, 1) = arg1;
	}
    }
  else if (code == CONST_INT)
    {
      HOST_WIDE_INT arg0 = va_arg (p, HOST_WIDE_INT);
      if (arg0 == 0)
	return false_rtx;
      else if (arg0 == 1)
	return true_rtx;
      else
	goto nohash;
    }
  else
    {
      int i;		/* Array indices...			*/
      const char *fmt;	/* Current rtx's format...		*/
    nohash:
      rt_val = rtx_alloc (code);	/* Allocate the storage space.  */

      fmt = GET_RTX_FORMAT (code);	/* Find the right format...  */
      for (i = 0; i < GET_RTX_LENGTH (code); i++)
	{
	  switch (*fmt++)
	    {
	    case '0':		/* Unused field.  */
	      break;

	    case 'i':		/* An integer?  */
	      XINT (rt_val, i) = va_arg (p, int);
	      break;

	    case 'w':		/* A wide integer? */
	      XWINT (rt_val, i) = va_arg (p, HOST_WIDE_INT);
	      break;

	    case 's':		/* A string?  */
	      XSTR (rt_val, i) = va_arg (p, char *);
	      break;

	    case 'e':		/* An expression?  */
	    case 'u':		/* An insn?  Same except when printing.  */
	      XEXP (rt_val, i) = va_arg (p, rtx);
	      break;

	    case 'E':		/* An RTX vector?  */
	      XVEC (rt_val, i) = va_arg (p, rtvec);
	      break;

	    default:
	      gcc_unreachable ();
	    }
	}
      return rt_val;
    }

  rtl_obstack = old_obstack;
  attr_hash_add_rtx (hashcode, rt_val);
  ATTR_PERMANENT_P (rt_val) = 1;
  return rt_val;
}

static rtx
attr_rtx (enum rtx_code code, ...)
{
  rtx result;
  va_list p;

  va_start (p, code);
  result = attr_rtx_1 (code, p);
  va_end (p);
  return result;
}

/* Create a new string printed with the printf line arguments into a space
   of at most LEN bytes:

   rtx attr_printf (len, format, [arg1, ..., argn])  */

static char *
attr_printf (unsigned int len, const char *fmt, ...)
{
  char str[256];
  va_list p;

  va_start (p, fmt);

  gcc_assert (len < sizeof str); /* Leave room for \0.  */

  vsprintf (str, fmt, p);
  va_end (p);

  return DEF_ATTR_STRING (str);
}

static rtx
attr_eq (const char *name, const char *value)
{
  return attr_rtx (EQ_ATTR, DEF_ATTR_STRING (name), DEF_ATTR_STRING (value));
}

static const char *
attr_numeral (int n)
{
  return XSTR (make_numeric_value (n), 0);
}

/* Return a permanent (possibly shared) copy of a string STR (not assumed
   to be null terminated) with LEN bytes.  */

static char *
attr_string (const char *str, int len)
{
  struct attr_hash *h;
  int hashcode;
  int i;
  char *new_str;

  /* Compute the hash code.  */
  hashcode = (len + 1) * 613 + (unsigned) str[0];
  for (i = 1; i < len; i += 2)
    hashcode = ((hashcode * 613) + (unsigned) str[i]);
  if (hashcode < 0)
    hashcode = -hashcode;

  /* Search the table for the string.  */
  for (h = attr_hash_table[hashcode % RTL_HASH_SIZE]; h; h = h->next)
    if (h->hashcode == -hashcode && h->u.str[0] == str[0]
	&& !strncmp (h->u.str, str, len))
      return h->u.str;			/* <-- return if found.  */

  /* Not found; create a permanent copy and add it to the hash table.  */
  new_str = XOBNEWVAR (hash_obstack, char, len + 1);
  memcpy (new_str, str, len);
  new_str[len] = '\0';
  attr_hash_add_string (hashcode, new_str);

  return new_str;			/* Return the new string.  */
}

/* Check two rtx's for equality of contents,
   taking advantage of the fact that if both are hashed
   then they can't be equal unless they are the same object.  */

static int
attr_equal_p (rtx x, rtx y)
{
  return (x == y || (! (ATTR_PERMANENT_P (x) && ATTR_PERMANENT_P (y))
		     && rtx_equal_p (x, y)));
}

/* Copy an attribute value expression,
   descending to all depths, but not copying any
   permanent hashed subexpressions.  */

static rtx
attr_copy_rtx (rtx orig)
{
  rtx copy;
  int i, j;
  RTX_CODE code;
  const char *format_ptr;

  /* No need to copy a permanent object.  */
  if (ATTR_PERMANENT_P (orig))
    return orig;

  code = GET_CODE (orig);

  switch (code)
    {
    case REG:
    case CONST_INT:
    case CONST_DOUBLE:
    case CONST_VECTOR:
    case SYMBOL_REF:
    case CODE_LABEL:
    case PC:
    case CC0:
      return orig;

    default:
      break;
    }

  copy = rtx_alloc (code);
  PUT_MODE (copy, GET_MODE (orig));
  ATTR_IND_SIMPLIFIED_P (copy) = ATTR_IND_SIMPLIFIED_P (orig);
  ATTR_CURR_SIMPLIFIED_P (copy) = ATTR_CURR_SIMPLIFIED_P (orig);
  ATTR_PERMANENT_P (copy) = ATTR_PERMANENT_P (orig);

  format_ptr = GET_RTX_FORMAT (GET_CODE (copy));

  for (i = 0; i < GET_RTX_LENGTH (GET_CODE (copy)); i++)
    {
      switch (*format_ptr++)
	{
	case 'e':
	  XEXP (copy, i) = XEXP (orig, i);
	  if (XEXP (orig, i) != NULL)
	    XEXP (copy, i) = attr_copy_rtx (XEXP (orig, i));
	  break;

	case 'E':
	case 'V':
	  XVEC (copy, i) = XVEC (orig, i);
	  if (XVEC (orig, i) != NULL)
	    {
	      XVEC (copy, i) = rtvec_alloc (XVECLEN (orig, i));
	      for (j = 0; j < XVECLEN (copy, i); j++)
		XVECEXP (copy, i, j) = attr_copy_rtx (XVECEXP (orig, i, j));
	    }
	  break;

	case 'n':
	case 'i':
	  XINT (copy, i) = XINT (orig, i);
	  break;

	case 'w':
	  XWINT (copy, i) = XWINT (orig, i);
	  break;

	case 's':
	case 'S':
	  XSTR (copy, i) = XSTR (orig, i);
	  break;

	default:
	  gcc_unreachable ();
	}
    }
  return copy;
}

/* Given a test expression for an attribute, ensure it is validly formed.
   IS_CONST indicates whether the expression is constant for each compiler
   run (a constant expression may not test any particular insn).

   Convert (eq_attr "att" "a1,a2") to (ior (eq_attr ... ) (eq_attrq ..))
   and (eq_attr "att" "!a1") to (not (eq_attr "att" "a1")).  Do the latter
   test first so that (eq_attr "att" "!a1,a2,a3") works as expected.

   Update the string address in EQ_ATTR expression to be the same used
   in the attribute (or `alternative_name') to speed up subsequent
   `find_attr' calls and eliminate most `strcmp' calls.

   Return the new expression, if any.  */

static rtx
check_attr_test (rtx exp, int is_const, int lineno)
{
  struct attr_desc *attr;
  struct attr_value *av;
  const char *name_ptr, *p;
  rtx orexp, newexp;

  switch (GET_CODE (exp))
    {
    case EQ_ATTR:
      /* Handle negation test.  */
      if (XSTR (exp, 1)[0] == '!')
	return check_attr_test (attr_rtx (NOT,
					  attr_eq (XSTR (exp, 0),
						   &XSTR (exp, 1)[1])),
				is_const, lineno);

      else if (n_comma_elts (XSTR (exp, 1)) == 1)
	{
	  attr = find_attr (&XSTR (exp, 0), 0);
	  if (attr == NULL)
	    {
	      if (! strcmp (XSTR (exp, 0), "alternative"))
		return mk_attr_alt (1 << atoi (XSTR (exp, 1)));
	      else
		fatal ("unknown attribute `%s' in EQ_ATTR", XSTR (exp, 0));
	    }

	  if (is_const && ! attr->is_const)
	    fatal ("constant expression uses insn attribute `%s' in EQ_ATTR",
		   XSTR (exp, 0));

	  /* Copy this just to make it permanent,
	     so expressions using it can be permanent too.  */
	  exp = attr_eq (XSTR (exp, 0), XSTR (exp, 1));

	  /* It shouldn't be possible to simplify the value given to a
	     constant attribute, so don't expand this until it's time to
	     write the test expression.  */
	  if (attr->is_const)
	    ATTR_IND_SIMPLIFIED_P (exp) = 1;

	  if (attr->is_numeric)
	    {
	      for (p = XSTR (exp, 1); *p; p++)
		if (! ISDIGIT (*p))
		  fatal ("attribute `%s' takes only numeric values",
			 XSTR (exp, 0));
	    }
	  else
	    {
	      for (av = attr->first_value; av; av = av->next)
		if (GET_CODE (av->value) == CONST_STRING
		    && ! strcmp (XSTR (exp, 1), XSTR (av->value, 0)))
		  break;

	      if (av == NULL)
		fatal ("unknown value `%s' for `%s' attribute",
		       XSTR (exp, 1), XSTR (exp, 0));
	    }
	}
      else
	{
	  if (! strcmp (XSTR (exp, 0), "alternative"))
	    {
	      int set = 0;

	      name_ptr = XSTR (exp, 1);
	      while ((p = next_comma_elt (&name_ptr)) != NULL)
		set |= 1 << atoi (p);

	      return mk_attr_alt (set);
	    }
	  else
	    {
	      /* Make an IOR tree of the possible values.  */
	      orexp = false_rtx;
	      name_ptr = XSTR (exp, 1);
	      while ((p = next_comma_elt (&name_ptr)) != NULL)
		{
		  newexp = attr_eq (XSTR (exp, 0), p);
		  orexp = insert_right_side (IOR, orexp, newexp, -2, -2);
		}

	      return check_attr_test (orexp, is_const, lineno);
	    }
	}
      break;

    case ATTR_FLAG:
      break;

    case CONST_INT:
      /* Either TRUE or FALSE.  */
      if (XWINT (exp, 0))
	return true_rtx;
      else
	return false_rtx;

    case IOR:
    case AND:
      XEXP (exp, 0) = check_attr_test (XEXP (exp, 0), is_const, lineno);
      XEXP (exp, 1) = check_attr_test (XEXP (exp, 1), is_const, lineno);
      break;

    case NOT:
      XEXP (exp, 0) = check_attr_test (XEXP (exp, 0), is_const, lineno);
      break;

    case MATCH_OPERAND:
      if (is_const)
	fatal ("RTL operator \"%s\" not valid in constant attribute test",
	       GET_RTX_NAME (GET_CODE (exp)));
      /* These cases can't be simplified.  */
      ATTR_IND_SIMPLIFIED_P (exp) = 1;
      break;

    case LE:  case LT:  case GT:  case GE:
    case LEU: case LTU: case GTU: case GEU:
    case NE:  case EQ:
      if (GET_CODE (XEXP (exp, 0)) == SYMBOL_REF
	  && GET_CODE (XEXP (exp, 1)) == SYMBOL_REF)
	exp = attr_rtx (GET_CODE (exp),
			attr_rtx (SYMBOL_REF, XSTR (XEXP (exp, 0), 0)),
			attr_rtx (SYMBOL_REF, XSTR (XEXP (exp, 1), 0)));
      /* These cases can't be simplified.  */
      ATTR_IND_SIMPLIFIED_P (exp) = 1;
      break;

    case SYMBOL_REF:
      if (is_const)
	{
	  /* These cases are valid for constant attributes, but can't be
	     simplified.  */
	  exp = attr_rtx (SYMBOL_REF, XSTR (exp, 0));
	  ATTR_IND_SIMPLIFIED_P (exp) = 1;
	  break;
	}
    default:
      fatal ("RTL operator \"%s\" not valid in attribute test",
	     GET_RTX_NAME (GET_CODE (exp)));
    }

  return exp;
}

/* Given an expression, ensure that it is validly formed and that all named
   attribute values are valid for the given attribute.  Issue a fatal error
   if not.  If no attribute is specified, assume a numeric attribute.

   Return a perhaps modified replacement expression for the value.  */

static rtx
check_attr_value (rtx exp, struct attr_desc *attr)
{
  struct attr_value *av;
  const char *p;
  int i;

  switch (GET_CODE (exp))
    {
    case CONST_INT:
      if (attr && ! attr->is_numeric)
	{
	  message_with_line (attr->lineno,
			     "CONST_INT not valid for non-numeric attribute %s",
			     attr->name);
	  have_error = 1;
	  break;
	}

      if (INTVAL (exp) < 0)
	{
	  message_with_line (attr->lineno,
			     "negative numeric value specified for attribute %s",
			     attr->name);
	  have_error = 1;
	  break;
	}
      break;

    case CONST_STRING:
      if (! strcmp (XSTR (exp, 0), "*"))
	break;

      if (attr == 0 || attr->is_numeric)
	{
	  p = XSTR (exp, 0);
	  for (; *p; p++)
	    if (! ISDIGIT (*p))
	      {
		message_with_line (attr ? attr->lineno : 0,
				   "non-numeric value for numeric attribute %s",
				   attr ? attr->name : "internal");
		have_error = 1;
		break;
	      }
	  break;
	}

      for (av = attr->first_value; av; av = av->next)
	if (GET_CODE (av->value) == CONST_STRING
	    && ! strcmp (XSTR (av->value, 0), XSTR (exp, 0)))
	  break;

      if (av == NULL)
	{
	  message_with_line (attr->lineno,
			     "unknown value `%s' for `%s' attribute",
			     XSTR (exp, 0), attr ? attr->name : "internal");
	  have_error = 1;
	}
      break;

    case IF_THEN_ELSE:
      XEXP (exp, 0) = check_attr_test (XEXP (exp, 0),
				       attr ? attr->is_const : 0,
				       attr ? attr->lineno : 0);
      XEXP (exp, 1) = check_attr_value (XEXP (exp, 1), attr);
      XEXP (exp, 2) = check_attr_value (XEXP (exp, 2), attr);
      break;

    case PLUS:
    case MINUS:
    case MULT:
    case DIV:
    case MOD:
      if (attr && !attr->is_numeric)
	{
	  message_with_line (attr->lineno,
			     "invalid operation `%s' for non-numeric attribute value",
			     GET_RTX_NAME (GET_CODE (exp)));
	  have_error = 1;
	  break;
	}
      /* Fall through.  */

    case IOR:
    case AND:
      XEXP (exp, 0) = check_attr_value (XEXP (exp, 0), attr);
      XEXP (exp, 1) = check_attr_value (XEXP (exp, 1), attr);
      break;

    case FFS:
    case CLZ:
    case CTZ:
    case POPCOUNT:
    case PARITY:
    case BSWAP:
      XEXP (exp, 0) = check_attr_value (XEXP (exp, 0), attr);
      break;

    case COND:
      if (XVECLEN (exp, 0) % 2 != 0)
	{
	  message_with_line (attr->lineno,
			     "first operand of COND must have even length");
	  have_error = 1;
	  break;
	}

      for (i = 0; i < XVECLEN (exp, 0); i += 2)
	{
	  XVECEXP (exp, 0, i) = check_attr_test (XVECEXP (exp, 0, i),
						 attr ? attr->is_const : 0,
						 attr ? attr->lineno : 0);
	  XVECEXP (exp, 0, i + 1)
	    = check_attr_value (XVECEXP (exp, 0, i + 1), attr);
	}

      XEXP (exp, 1) = check_attr_value (XEXP (exp, 1), attr);
      break;

    case ATTR:
      {
	struct attr_desc *attr2 = find_attr (&XSTR (exp, 0), 0);
	if (attr2 == NULL)
	  {
	    message_with_line (attr ? attr->lineno : 0,
			       "unknown attribute `%s' in ATTR",
			       XSTR (exp, 0));
	    have_error = 1;
	  }
	else if (attr && attr->is_const && ! attr2->is_const)
	  {
	    message_with_line (attr->lineno,
		"non-constant attribute `%s' referenced from `%s'",
		XSTR (exp, 0), attr->name);
	    have_error = 1;
	  }
	else if (attr
		 && attr->is_numeric != attr2->is_numeric)
	  {
	    message_with_line (attr->lineno,
		"numeric attribute mismatch calling `%s' from `%s'",
		XSTR (exp, 0), attr->name);
	    have_error = 1;
	  }
      }
      break;

    case SYMBOL_REF:
      /* A constant SYMBOL_REF is valid as a constant attribute test and
         is expanded later by make_canonical into a COND.  In a non-constant
         attribute test, it is left be.  */
      return attr_rtx (SYMBOL_REF, XSTR (exp, 0));

    default:
      message_with_line (attr ? attr->lineno : 0,
			 "invalid operation `%s' for attribute value",
			 GET_RTX_NAME (GET_CODE (exp)));
      have_error = 1;
      break;
    }

  return exp;
}

/* Given an SET_ATTR_ALTERNATIVE expression, convert to the canonical SET.
   It becomes a COND with each test being (eq_attr "alternative" "n") */

static rtx
convert_set_attr_alternative (rtx exp, struct insn_def *id)
{
  int num_alt = id->num_alternatives;
  rtx condexp;
  int i;

  if (XVECLEN (exp, 1) != num_alt)
    {
      message_with_line (id->lineno,
			 "bad number of entries in SET_ATTR_ALTERNATIVE");
      have_error = 1;
      return NULL_RTX;
    }

  /* Make a COND with all tests but the last.  Select the last value via the
     default.  */
  condexp = rtx_alloc (COND);
  XVEC (condexp, 0) = rtvec_alloc ((num_alt - 1) * 2);

  for (i = 0; i < num_alt - 1; i++)
    {
      const char *p;
      p = attr_numeral (i);

      XVECEXP (condexp, 0, 2 * i) = attr_eq (alternative_name, p);
      XVECEXP (condexp, 0, 2 * i + 1) = XVECEXP (exp, 1, i);
    }

  XEXP (condexp, 1) = XVECEXP (exp, 1, i);

  return attr_rtx (SET, attr_rtx (ATTR, XSTR (exp, 0)), condexp);
}

/* Given a SET_ATTR, convert to the appropriate SET.  If a comma-separated
   list of values is given, convert to SET_ATTR_ALTERNATIVE first.  */

static rtx
convert_set_attr (rtx exp, struct insn_def *id)
{
  rtx newexp;
  const char *name_ptr;
  char *p;
  int n;

  /* See how many alternative specified.  */
  n = n_comma_elts (XSTR (exp, 1));
  if (n == 1)
    return attr_rtx (SET,
		     attr_rtx (ATTR, XSTR (exp, 0)),
		     attr_rtx (CONST_STRING, XSTR (exp, 1)));

  newexp = rtx_alloc (SET_ATTR_ALTERNATIVE);
  XSTR (newexp, 0) = XSTR (exp, 0);
  XVEC (newexp, 1) = rtvec_alloc (n);

  /* Process each comma-separated name.  */
  name_ptr = XSTR (exp, 1);
  n = 0;
  while ((p = next_comma_elt (&name_ptr)) != NULL)
    XVECEXP (newexp, 1, n++) = attr_rtx (CONST_STRING, p);

  return convert_set_attr_alternative (newexp, id);
}

/* Scan all definitions, checking for validity.  Also, convert any SET_ATTR
   and SET_ATTR_ALTERNATIVE expressions to the corresponding SET
   expressions.  */

static void
check_defs (void)
{
  struct insn_def *id;
  struct attr_desc *attr;
  int i;
  rtx value;

  for (id = defs; id; id = id->next)
    {
      if (XVEC (id->def, id->vec_idx) == NULL)
	continue;

      for (i = 0; i < XVECLEN (id->def, id->vec_idx); i++)
	{
	  value = XVECEXP (id->def, id->vec_idx, i);
	  switch (GET_CODE (value))
	    {
	    case SET:
	      if (GET_CODE (XEXP (value, 0)) != ATTR)
		{
		  message_with_line (id->lineno, "bad attribute set");
		  have_error = 1;
		  value = NULL_RTX;
		}
	      break;

	    case SET_ATTR_ALTERNATIVE:
	      value = convert_set_attr_alternative (value, id);
	      break;

	    case SET_ATTR:
	      value = convert_set_attr (value, id);
	      break;

	    default:
	      message_with_line (id->lineno, "invalid attribute code %s",
				 GET_RTX_NAME (GET_CODE (value)));
	      have_error = 1;
	      value = NULL_RTX;
	    }
	  if (value == NULL_RTX)
	    continue;

	  if ((attr = find_attr (&XSTR (XEXP (value, 0), 0), 0)) == NULL)
	    {
	      message_with_line (id->lineno, "unknown attribute %s",
				 XSTR (XEXP (value, 0), 0));
	      have_error = 1;
	      continue;
	    }

	  XVECEXP (id->def, id->vec_idx, i) = value;
	  XEXP (value, 1) = check_attr_value (XEXP (value, 1), attr);
	}
    }
}

/* Given a valid expression for an attribute value, remove any IF_THEN_ELSE
   expressions by converting them into a COND.  This removes cases from this
   program.  Also, replace an attribute value of "*" with the default attribute
   value.  */

static rtx
make_canonical (struct attr_desc *attr, rtx exp)
{
  int i;
  rtx newexp;

  switch (GET_CODE (exp))
    {
    case CONST_INT:
      exp = make_numeric_value (INTVAL (exp));
      break;

    case CONST_STRING:
      if (! strcmp (XSTR (exp, 0), "*"))
	{
	  if (attr == 0 || attr->default_val == 0)
	    fatal ("(attr_value \"*\") used in invalid context");
	  exp = attr->default_val->value;
	}
      else
	XSTR (exp, 0) = DEF_ATTR_STRING (XSTR (exp, 0));

      break;

    case SYMBOL_REF:
      if (!attr->is_const || ATTR_IND_SIMPLIFIED_P (exp))
	break;
      /* The SYMBOL_REF is constant for a given run, so mark it as unchanging.
	 This makes the COND something that won't be considered an arbitrary
	 expression by walk_attr_value.  */
      ATTR_IND_SIMPLIFIED_P (exp) = 1;
      exp = check_attr_value (exp, attr);
      break;

    case IF_THEN_ELSE:
      newexp = rtx_alloc (COND);
      XVEC (newexp, 0) = rtvec_alloc (2);
      XVECEXP (newexp, 0, 0) = XEXP (exp, 0);
      XVECEXP (newexp, 0, 1) = XEXP (exp, 1);

      XEXP (newexp, 1) = XEXP (exp, 2);

      exp = newexp;
      /* Fall through to COND case since this is now a COND.  */

    case COND:
      {
	int allsame = 1;
	rtx defval;

	/* First, check for degenerate COND.  */
	if (XVECLEN (exp, 0) == 0)
	  return make_canonical (attr, XEXP (exp, 1));
	defval = XEXP (exp, 1) = make_canonical (attr, XEXP (exp, 1));

	for (i = 0; i < XVECLEN (exp, 0); i += 2)
	  {
	    XVECEXP (exp, 0, i) = copy_boolean (XVECEXP (exp, 0, i));
	    XVECEXP (exp, 0, i + 1)
	      = make_canonical (attr, XVECEXP (exp, 0, i + 1));
	    if (! rtx_equal_p (XVECEXP (exp, 0, i + 1), defval))
	      allsame = 0;
	  }
	if (allsame)
	  return defval;
      }
      break;

    default:
      break;
    }

  return exp;
}

static rtx
copy_boolean (rtx exp)
{
  if (GET_CODE (exp) == AND || GET_CODE (exp) == IOR)
    return attr_rtx (GET_CODE (exp), copy_boolean (XEXP (exp, 0)),
		     copy_boolean (XEXP (exp, 1)));
  if (GET_CODE (exp) == MATCH_OPERAND)
    {
      XSTR (exp, 1) = DEF_ATTR_STRING (XSTR (exp, 1));
      XSTR (exp, 2) = DEF_ATTR_STRING (XSTR (exp, 2));
    }
  else if (GET_CODE (exp) == EQ_ATTR)
    {
      XSTR (exp, 0) = DEF_ATTR_STRING (XSTR (exp, 0));
      XSTR (exp, 1) = DEF_ATTR_STRING (XSTR (exp, 1));
    }

  return exp;
}

/* Given a value and an attribute description, return a `struct attr_value *'
   that represents that value.  This is either an existing structure, if the
   value has been previously encountered, or a newly-created structure.

   `insn_code' is the code of an insn whose attribute has the specified
   value (-2 if not processing an insn).  We ensure that all insns for
   a given value have the same number of alternatives if the value checks
   alternatives.  */

static struct attr_value *
get_attr_value (rtx value, struct attr_desc *attr, int insn_code)
{
  struct attr_value *av;
  int num_alt = 0;

  value = make_canonical (attr, value);
  if (compares_alternatives_p (value))
    {
      if (insn_code < 0 || insn_alternatives == NULL)
	fatal ("(eq_attr \"alternatives\" ...) used in non-insn context");
      else
	num_alt = insn_alternatives[insn_code];
    }

  for (av = attr->first_value; av; av = av->next)
    if (rtx_equal_p (value, av->value)
	&& (num_alt == 0 || av->first_insn == NULL
	    || insn_alternatives[av->first_insn->def->insn_code]))
      return av;

  av = oballoc (struct attr_value);
  av->value = value;
  av->next = attr->first_value;
  attr->first_value = av;
  av->first_insn = NULL;
  av->num_insns = 0;
  av->has_asm_insn = 0;

  return av;
}

/* After all DEFINE_DELAYs have been read in, create internal attributes
   to generate the required routines.

   First, we compute the number of delay slots for each insn (as a COND of
   each of the test expressions in DEFINE_DELAYs).  Then, if more than one
   delay type is specified, we compute a similar function giving the
   DEFINE_DELAY ordinal for each insn.

   Finally, for each [DEFINE_DELAY, slot #] pair, we compute an attribute that
   tells whether a given insn can be in that delay slot.

   Normal attribute filling and optimization expands these to contain the
   information needed to handle delay slots.  */

static void
expand_delays (void)
{
  struct delay_desc *delay;
  rtx condexp;
  rtx newexp;
  int i;
  char *p;

  /* First, generate data for `num_delay_slots' function.  */

  condexp = rtx_alloc (COND);
  XVEC (condexp, 0) = rtvec_alloc (num_delays * 2);
  XEXP (condexp, 1) = make_numeric_value (0);

  for (i = 0, delay = delays; delay; i += 2, delay = delay->next)
    {
      XVECEXP (condexp, 0, i) = XEXP (delay->def, 0);
      XVECEXP (condexp, 0, i + 1)
	= make_numeric_value (XVECLEN (delay->def, 1) / 3);
    }

  make_internal_attr (num_delay_slots_str, condexp, ATTR_NONE);

  /* If more than one delay type, do the same for computing the delay type.  */
  if (num_delays > 1)
    {
      condexp = rtx_alloc (COND);
      XVEC (condexp, 0) = rtvec_alloc (num_delays * 2);
      XEXP (condexp, 1) = make_numeric_value (0);

      for (i = 0, delay = delays; delay; i += 2, delay = delay->next)
	{
	  XVECEXP (condexp, 0, i) = XEXP (delay->def, 0);
	  XVECEXP (condexp, 0, i + 1) = make_numeric_value (delay->num);
	}

      make_internal_attr (delay_type_str, condexp, ATTR_SPECIAL);
    }

  /* For each delay possibility and delay slot, compute an eligibility
     attribute for non-annulled insns and for each type of annulled (annul
     if true and annul if false).  */
  for (delay = delays; delay; delay = delay->next)
    {
      for (i = 0; i < XVECLEN (delay->def, 1); i += 3)
	{
	  condexp = XVECEXP (delay->def, 1, i);
	  if (condexp == 0)
	    condexp = false_rtx;
	  newexp = attr_rtx (IF_THEN_ELSE, condexp,
			     make_numeric_value (1), make_numeric_value (0));

	  p = attr_printf (sizeof "*delay__" + MAX_DIGITS * 2,
			   "*delay_%d_%d", delay->num, i / 3);
	  make_internal_attr (p, newexp, ATTR_SPECIAL);

	  if (have_annul_true)
	    {
	      condexp = XVECEXP (delay->def, 1, i + 1);
	      if (condexp == 0) condexp = false_rtx;
	      newexp = attr_rtx (IF_THEN_ELSE, condexp,
				 make_numeric_value (1),
				 make_numeric_value (0));
	      p = attr_printf (sizeof "*annul_true__" + MAX_DIGITS * 2,
			       "*annul_true_%d_%d", delay->num, i / 3);
	      make_internal_attr (p, newexp, ATTR_SPECIAL);
	    }

	  if (have_annul_false)
	    {
	      condexp = XVECEXP (delay->def, 1, i + 2);
	      if (condexp == 0) condexp = false_rtx;
	      newexp = attr_rtx (IF_THEN_ELSE, condexp,
				 make_numeric_value (1),
				 make_numeric_value (0));
	      p = attr_printf (sizeof "*annul_false__" + MAX_DIGITS * 2,
			       "*annul_false_%d_%d", delay->num, i / 3);
	      make_internal_attr (p, newexp, ATTR_SPECIAL);
	    }
	}
    }
}

/* Once all attributes and insns have been read and checked, we construct for
   each attribute value a list of all the insns that have that value for
   the attribute.  */

static void
fill_attr (struct attr_desc *attr)
{
  struct attr_value *av;
  struct insn_ent *ie;
  struct insn_def *id;
  int i;
  rtx value;

  /* Don't fill constant attributes.  The value is independent of
     any particular insn.  */
  if (attr->is_const)
    return;

  for (id = defs; id; id = id->next)
    {
      /* If no value is specified for this insn for this attribute, use the
	 default.  */
      value = NULL;
      if (XVEC (id->def, id->vec_idx))
	for (i = 0; i < XVECLEN (id->def, id->vec_idx); i++)
	  if (! strcmp_check (XSTR (XEXP (XVECEXP (id->def, id->vec_idx, i), 0), 0),
			      attr->name))
	    value = XEXP (XVECEXP (id->def, id->vec_idx, i), 1);

      if (value == NULL)
	av = attr->default_val;
      else
	av = get_attr_value (value, attr, id->insn_code);

      ie = oballoc (struct insn_ent);
      ie->def = id;
      insert_insn_ent (av, ie);
    }
}

/* Given an expression EXP, see if it is a COND or IF_THEN_ELSE that has a
   test that checks relative positions of insns (uses MATCH_DUP or PC).
   If so, replace it with what is obtained by passing the expression to
   ADDRESS_FN.  If not but it is a COND or IF_THEN_ELSE, call this routine
   recursively on each value (including the default value).  Otherwise,
   return the value returned by NO_ADDRESS_FN applied to EXP.  */

static rtx
substitute_address (rtx exp, rtx (*no_address_fn) (rtx),
		    rtx (*address_fn) (rtx))
{
  int i;
  rtx newexp;

  if (GET_CODE (exp) == COND)
    {
      /* See if any tests use addresses.  */
      address_used = 0;
      for (i = 0; i < XVECLEN (exp, 0); i += 2)
	walk_attr_value (XVECEXP (exp, 0, i));

      if (address_used)
	return (*address_fn) (exp);

      /* Make a new copy of this COND, replacing each element.  */
      newexp = rtx_alloc (COND);
      XVEC (newexp, 0) = rtvec_alloc (XVECLEN (exp, 0));
      for (i = 0; i < XVECLEN (exp, 0); i += 2)
	{
	  XVECEXP (newexp, 0, i) = XVECEXP (exp, 0, i);
	  XVECEXP (newexp, 0, i + 1)
	    = substitute_address (XVECEXP (exp, 0, i + 1),
				  no_address_fn, address_fn);
	}

      XEXP (newexp, 1) = substitute_address (XEXP (exp, 1),
					     no_address_fn, address_fn);

      return newexp;
    }

  else if (GET_CODE (exp) == IF_THEN_ELSE)
    {
      address_used = 0;
      walk_attr_value (XEXP (exp, 0));
      if (address_used)
	return (*address_fn) (exp);

      return attr_rtx (IF_THEN_ELSE,
		       substitute_address (XEXP (exp, 0),
					   no_address_fn, address_fn),
		       substitute_address (XEXP (exp, 1),
					   no_address_fn, address_fn),
		       substitute_address (XEXP (exp, 2),
					   no_address_fn, address_fn));
    }

  return (*no_address_fn) (exp);
}

/* Make new attributes from the `length' attribute.  The following are made,
   each corresponding to a function called from `shorten_branches' or
   `get_attr_length':

   *insn_default_length		This is the length of the insn to be returned
				by `get_attr_length' before `shorten_branches'
				has been called.  In each case where the length
				depends on relative addresses, the largest
				possible is used.  This routine is also used
				to compute the initial size of the insn.

   *insn_variable_length_p	This returns 1 if the insn's length depends
				on relative addresses, zero otherwise.

   *insn_current_length		This is only called when it is known that the
				insn has a variable length and returns the
				current length, based on relative addresses.
  */

static void
make_length_attrs (void)
{
  static const char *new_names[] =
    {
      "*insn_default_length",
      "*insn_min_length",
      "*insn_variable_length_p",
      "*insn_current_length"
    };
  static rtx (*const no_address_fn[]) (rtx)
    = {identity_fn,identity_fn, zero_fn, zero_fn};
  static rtx (*const address_fn[]) (rtx)
    = {max_fn, min_fn, one_fn, identity_fn};
  size_t i;
  struct attr_desc *length_attr, *new_attr;
  struct attr_value *av, *new_av;
  struct insn_ent *ie, *new_ie;

  /* See if length attribute is defined.  If so, it must be numeric.  Make
     it special so we don't output anything for it.  */
  length_attr = find_attr (&length_str, 0);
  if (length_attr == 0)
    return;

  if (! length_attr->is_numeric)
    fatal ("length attribute must be numeric");

  length_attr->is_const = 0;
  length_attr->is_special = 1;

  /* Make each new attribute, in turn.  */
  for (i = 0; i < ARRAY_SIZE (new_names); i++)
    {
      make_internal_attr (new_names[i],
			  substitute_address (length_attr->default_val->value,
					      no_address_fn[i], address_fn[i]),
			  ATTR_NONE);
      new_attr = find_attr (&new_names[i], 0);
      for (av = length_attr->first_value; av; av = av->next)
	for (ie = av->first_insn; ie; ie = ie->next)
	  {
	    new_av = get_attr_value (substitute_address (av->value,
							 no_address_fn[i],
							 address_fn[i]),
				     new_attr, ie->def->insn_code);
	    new_ie = oballoc (struct insn_ent);
	    new_ie->def = ie->def;
	    insert_insn_ent (new_av, new_ie);
	  }
    }
}

/* Utility functions called from above routine.  */

static rtx
identity_fn (rtx exp)
{
  return exp;
}

static rtx
zero_fn (rtx exp ATTRIBUTE_UNUSED)
{
  return make_numeric_value (0);
}

static rtx
one_fn (rtx exp ATTRIBUTE_UNUSED)
{
  return make_numeric_value (1);
}

static rtx
max_fn (rtx exp)
{
  int unknown;
  return make_numeric_value (max_attr_value (exp, &unknown));
}

static rtx
min_fn (rtx exp)
{
  int unknown;
  return make_numeric_value (min_attr_value (exp, &unknown));
}

static void
write_length_unit_log (void)
{
  struct attr_desc *length_attr = find_attr (&length_str, 0);
  struct attr_value *av;
  struct insn_ent *ie;
  unsigned int length_unit_log, length_or;
  int unknown = 0;

  if (length_attr == 0)
    return;
  length_or = or_attr_value (length_attr->default_val->value, &unknown);
  for (av = length_attr->first_value; av; av = av->next)
    for (ie = av->first_insn; ie; ie = ie->next)
      length_or |= or_attr_value (av->value, &unknown);

  if (unknown)
    length_unit_log = 0;
  else
    {
      length_or = ~length_or;
      for (length_unit_log = 0; length_or & 1; length_or >>= 1)
	length_unit_log++;
    }
  printf ("const int length_unit_log = %u;\n", length_unit_log);
}

/* Take a COND expression and see if any of the conditions in it can be
   simplified.  If any are known true or known false for the particular insn
   code, the COND can be further simplified.

   Also call ourselves on any COND operations that are values of this COND.

   We do not modify EXP; rather, we make and return a new rtx.  */

static rtx
simplify_cond (rtx exp, int insn_code, int insn_index)
{
  int i, j;
  /* We store the desired contents here,
     then build a new expression if they don't match EXP.  */
  rtx defval = XEXP (exp, 1);
  rtx new_defval = XEXP (exp, 1);
  int len = XVECLEN (exp, 0);
  rtx *tests = XNEWVEC (rtx, len);
  int allsame = 1;
  rtx ret;

  /* This lets us free all storage allocated below, if appropriate.  */
  obstack_finish (rtl_obstack);

  memcpy (tests, XVEC (exp, 0)->elem, len * sizeof (rtx));

  /* See if default value needs simplification.  */
  if (GET_CODE (defval) == COND)
    new_defval = simplify_cond (defval, insn_code, insn_index);

  /* Simplify the subexpressions, and see what tests we can get rid of.  */

  for (i = 0; i < len; i += 2)
    {
      rtx newtest, newval;

      /* Simplify this test.  */
      newtest = simplify_test_exp_in_temp (tests[i], insn_code, insn_index);
      tests[i] = newtest;

      newval = tests[i + 1];
      /* See if this value may need simplification.  */
      if (GET_CODE (newval) == COND)
	newval = simplify_cond (newval, insn_code, insn_index);

      /* Look for ways to delete or combine this test.  */
      if (newtest == true_rtx)
	{
	  /* If test is true, make this value the default
	     and discard this + any following tests.  */
	  len = i;
	  defval = tests[i + 1];
	  new_defval = newval;
	}

      else if (newtest == false_rtx)
	{
	  /* If test is false, discard it and its value.  */
	  for (j = i; j < len - 2; j++)
	    tests[j] = tests[j + 2];
	  i -= 2;
	  len -= 2;
	}

      else if (i > 0 && attr_equal_p (newval, tests[i - 1]))
	{
	  /* If this value and the value for the prev test are the same,
	     merge the tests.  */

	  tests[i - 2]
	    = insert_right_side (IOR, tests[i - 2], newtest,
				 insn_code, insn_index);

	  /* Delete this test/value.  */
	  for (j = i; j < len - 2; j++)
	    tests[j] = tests[j + 2];
	  len -= 2;
	  i -= 2;
	}

      else
	tests[i + 1] = newval;
    }

  /* If the last test in a COND has the same value
     as the default value, that test isn't needed.  */

  while (len > 0 && attr_equal_p (tests[len - 1], new_defval))
    len -= 2;

  /* See if we changed anything.  */
  if (len != XVECLEN (exp, 0) || new_defval != XEXP (exp, 1))
    allsame = 0;
  else
    for (i = 0; i < len; i++)
      if (! attr_equal_p (tests[i], XVECEXP (exp, 0, i)))
	{
	  allsame = 0;
	  break;
	}

  if (len == 0)
    {
      if (GET_CODE (defval) == COND)
	ret = simplify_cond (defval, insn_code, insn_index);
      else
	ret = defval;
    }
  else if (allsame)
    ret = exp;
  else
    {
      rtx newexp = rtx_alloc (COND);

      XVEC (newexp, 0) = rtvec_alloc (len);
      memcpy (XVEC (newexp, 0)->elem, tests, len * sizeof (rtx));
      XEXP (newexp, 1) = new_defval;
      ret = newexp;
    }
  free (tests);
  return ret;
}

/* Remove an insn entry from an attribute value.  */

static void
remove_insn_ent (struct attr_value *av, struct insn_ent *ie)
{
  struct insn_ent *previe;

  if (av->first_insn == ie)
    av->first_insn = ie->next;
  else
    {
      for (previe = av->first_insn; previe->next != ie; previe = previe->next)
	;
      previe->next = ie->next;
    }

  av->num_insns--;
  if (ie->def->insn_code == -1)
    av->has_asm_insn = 0;

  num_insn_ents--;
}

/* Insert an insn entry in an attribute value list.  */

static void
insert_insn_ent (struct attr_value *av, struct insn_ent *ie)
{
  ie->next = av->first_insn;
  av->first_insn = ie;
  av->num_insns++;
  if (ie->def->insn_code == -1)
    av->has_asm_insn = 1;

  num_insn_ents++;
}

/* This is a utility routine to take an expression that is a tree of either
   AND or IOR expressions and insert a new term.  The new term will be
   inserted at the right side of the first node whose code does not match
   the root.  A new node will be created with the root's code.  Its left
   side will be the old right side and its right side will be the new
   term.

   If the `term' is itself a tree, all its leaves will be inserted.  */

static rtx
insert_right_side (enum rtx_code code, rtx exp, rtx term, int insn_code, int insn_index)
{
  rtx newexp;

  /* Avoid consing in some special cases.  */
  if (code == AND && term == true_rtx)
    return exp;
  if (code == AND && term == false_rtx)
    return false_rtx;
  if (code == AND && exp == true_rtx)
    return term;
  if (code == AND && exp == false_rtx)
    return false_rtx;
  if (code == IOR && term == true_rtx)
    return true_rtx;
  if (code == IOR && term == false_rtx)
    return exp;
  if (code == IOR && exp == true_rtx)
    return true_rtx;
  if (code == IOR && exp == false_rtx)
    return term;
  if (attr_equal_p (exp, term))
    return exp;

  if (GET_CODE (term) == code)
    {
      exp = insert_right_side (code, exp, XEXP (term, 0),
			       insn_code, insn_index);
      exp = insert_right_side (code, exp, XEXP (term, 1),
			       insn_code, insn_index);

      return exp;
    }

  if (GET_CODE (exp) == code)
    {
      rtx new_rtx = insert_right_side (code, XEXP (exp, 1),
				       term, insn_code, insn_index);
      if (new_rtx != XEXP (exp, 1))
	/* Make a copy of this expression and call recursively.  */
	newexp = attr_rtx (code, XEXP (exp, 0), new_rtx);
      else
	newexp = exp;
    }
  else
    {
      /* Insert the new term.  */
      newexp = attr_rtx (code, exp, term);
    }

  return simplify_test_exp_in_temp (newexp, insn_code, insn_index);
}

/* If we have an expression which AND's a bunch of
	(not (eq_attrq "alternative" "n"))
   terms, we may have covered all or all but one of the possible alternatives.
   If so, we can optimize.  Similarly for IOR's of EQ_ATTR.

   This routine is passed an expression and either AND or IOR.  It returns a
   bitmask indicating which alternatives are mentioned within EXP.  */

static int
compute_alternative_mask (rtx exp, enum rtx_code code)
{
  const char *string;
  if (GET_CODE (exp) == code)
    return compute_alternative_mask (XEXP (exp, 0), code)
	   | compute_alternative_mask (XEXP (exp, 1), code);

  else if (code == AND && GET_CODE (exp) == NOT
	   && GET_CODE (XEXP (exp, 0)) == EQ_ATTR
	   && XSTR (XEXP (exp, 0), 0) == alternative_name)
    string = XSTR (XEXP (exp, 0), 1);

  else if (code == IOR && GET_CODE (exp) == EQ_ATTR
	   && XSTR (exp, 0) == alternative_name)
    string = XSTR (exp, 1);

  else if (GET_CODE (exp) == EQ_ATTR_ALT)
    {
      if (code == AND && XINT (exp, 1))
	return XINT (exp, 0);

      if (code == IOR && !XINT (exp, 1))
	return XINT (exp, 0);

      return 0;
    }
  else
    return 0;

  if (string[1] == 0)
    return 1 << (string[0] - '0');
  return 1 << atoi (string);
}

/* Given I, a single-bit mask, return RTX to compare the `alternative'
   attribute with the value represented by that bit.  */

static rtx
make_alternative_compare (int mask)
{
  return mk_attr_alt (mask);
}

/* If we are processing an (eq_attr "attr" "value") test, we find the value
   of "attr" for this insn code.  From that value, we can compute a test
   showing when the EQ_ATTR will be true.  This routine performs that
   computation.  If a test condition involves an address, we leave the EQ_ATTR
   intact because addresses are only valid for the `length' attribute.

   EXP is the EQ_ATTR expression and VALUE is the value of that attribute
   for the insn corresponding to INSN_CODE and INSN_INDEX.  */

static rtx
evaluate_eq_attr (rtx exp, rtx value, int insn_code, int insn_index)
{
  rtx orexp, andexp;
  rtx right;
  rtx newexp;
  int i;

  switch (GET_CODE (value))
    {
    case CONST_STRING:
      if (! strcmp_check (XSTR (value, 0), XSTR (exp, 1)))
	newexp = true_rtx;
      else
	newexp = false_rtx;
      break;
      
    case SYMBOL_REF:
      {
	char *p;
	char string[256];
	
	gcc_assert (GET_CODE (exp) == EQ_ATTR);
	gcc_assert (strlen (XSTR (exp, 0)) + strlen (XSTR (exp, 1)) + 2
		    <= 256);
	
	strcpy (string, XSTR (exp, 0));
	strcat (string, "_");
	strcat (string, XSTR (exp, 1));
	for (p = string; *p; p++)
	  *p = TOUPPER (*p);
	
	newexp = attr_rtx (EQ, value,
			   attr_rtx (SYMBOL_REF,
				     DEF_ATTR_STRING (string)));
	break;
      }

    case COND:
      /* We construct an IOR of all the cases for which the
	 requested attribute value is present.  Since we start with
	 FALSE, if it is not present, FALSE will be returned.
	  
	 Each case is the AND of the NOT's of the previous conditions with the
	 current condition; in the default case the current condition is TRUE.
	  
	 For each possible COND value, call ourselves recursively.
	  
	 The extra TRUE and FALSE expressions will be eliminated by another
	 call to the simplification routine.  */

      orexp = false_rtx;
      andexp = true_rtx;

      for (i = 0; i < XVECLEN (value, 0); i += 2)
	{
	  rtx this_cond = simplify_test_exp_in_temp (XVECEXP (value, 0, i),
						    insn_code, insn_index);

	  right = insert_right_side (AND, andexp, this_cond,
				     insn_code, insn_index);
	  right = insert_right_side (AND, right,
				     evaluate_eq_attr (exp,
						       XVECEXP (value, 0,
								i + 1),
						       insn_code, insn_index),
				     insn_code, insn_index);
	  orexp = insert_right_side (IOR, orexp, right,
				     insn_code, insn_index);

	  /* Add this condition into the AND expression.  */
	  newexp = attr_rtx (NOT, this_cond);
	  andexp = insert_right_side (AND, andexp, newexp,
				      insn_code, insn_index);
	}

      /* Handle the default case.  */
      right = insert_right_side (AND, andexp,
				 evaluate_eq_attr (exp, XEXP (value, 1),
						   insn_code, insn_index),
				 insn_code, insn_index);
      newexp = insert_right_side (IOR, orexp, right, insn_code, insn_index);
      break;

    default:
      gcc_unreachable ();
    }

  /* If uses an address, must return original expression.  But set the
     ATTR_IND_SIMPLIFIED_P bit so we don't try to simplify it again.  */

  address_used = 0;
  walk_attr_value (newexp);

  if (address_used)
    {
      if (! ATTR_IND_SIMPLIFIED_P (exp))
	return copy_rtx_unchanging (exp);
      return exp;
    }
  else
    return newexp;
}

/* This routine is called when an AND of a term with a tree of AND's is
   encountered.  If the term or its complement is present in the tree, it
   can be replaced with TRUE or FALSE, respectively.

   Note that (eq_attr "att" "v1") and (eq_attr "att" "v2") cannot both
   be true and hence are complementary.

   There is one special case:  If we see
	(and (not (eq_attr "att" "v1"))
	     (eq_attr "att" "v2"))
   this can be replaced by (eq_attr "att" "v2").  To do this we need to
   replace the term, not anything in the AND tree.  So we pass a pointer to
   the term.  */

static rtx
simplify_and_tree (rtx exp, rtx *pterm, int insn_code, int insn_index)
{
  rtx left, right;
  rtx newexp;
  rtx temp;
  int left_eliminates_term, right_eliminates_term;

  if (GET_CODE (exp) == AND)
    {
      left  = simplify_and_tree (XEXP (exp, 0), pterm, insn_code, insn_index);
      right = simplify_and_tree (XEXP (exp, 1), pterm, insn_code, insn_index);
      if (left != XEXP (exp, 0) || right != XEXP (exp, 1))
	{
	  newexp = attr_rtx (AND, left, right);

	  exp = simplify_test_exp_in_temp (newexp, insn_code, insn_index);
	}
    }

  else if (GET_CODE (exp) == IOR)
    {
      /* For the IOR case, we do the same as above, except that we can
         only eliminate `term' if both sides of the IOR would do so.  */
      temp = *pterm;
      left = simplify_and_tree (XEXP (exp, 0), &temp, insn_code, insn_index);
      left_eliminates_term = (temp == true_rtx);

      temp = *pterm;
      right = simplify_and_tree (XEXP (exp, 1), &temp, insn_code, insn_index);
      right_eliminates_term = (temp == true_rtx);

      if (left_eliminates_term && right_eliminates_term)
	*pterm = true_rtx;

      if (left != XEXP (exp, 0) || right != XEXP (exp, 1))
	{
	  newexp = attr_rtx (IOR, left, right);

	  exp = simplify_test_exp_in_temp (newexp, insn_code, insn_index);
	}
    }

  /* Check for simplifications.  Do some extra checking here since this
     routine is called so many times.  */

  if (exp == *pterm)
    return true_rtx;

  else if (GET_CODE (exp) == NOT && XEXP (exp, 0) == *pterm)
    return false_rtx;

  else if (GET_CODE (*pterm) == NOT && exp == XEXP (*pterm, 0))
    return false_rtx;

  else if (GET_CODE (exp) == EQ_ATTR_ALT && GET_CODE (*pterm) == EQ_ATTR_ALT)
    {
      if (attr_alt_subset_p (*pterm, exp))
	return true_rtx;

      if (attr_alt_subset_of_compl_p (*pterm, exp))
	return false_rtx;

      if (attr_alt_subset_p (exp, *pterm))
	*pterm = true_rtx;
	
      return exp;
    }

  else if (GET_CODE (exp) == EQ_ATTR && GET_CODE (*pterm) == EQ_ATTR)
    {
      if (XSTR (exp, 0) != XSTR (*pterm, 0))
	return exp;

      if (! strcmp_check (XSTR (exp, 1), XSTR (*pterm, 1)))
	return true_rtx;
      else
	return false_rtx;
    }

  else if (GET_CODE (*pterm) == EQ_ATTR && GET_CODE (exp) == NOT
	   && GET_CODE (XEXP (exp, 0)) == EQ_ATTR)
    {
      if (XSTR (*pterm, 0) != XSTR (XEXP (exp, 0), 0))
	return exp;

      if (! strcmp_check (XSTR (*pterm, 1), XSTR (XEXP (exp, 0), 1)))
	return false_rtx;
      else
	return true_rtx;
    }

  else if (GET_CODE (exp) == EQ_ATTR && GET_CODE (*pterm) == NOT
	   && GET_CODE (XEXP (*pterm, 0)) == EQ_ATTR)
    {
      if (XSTR (exp, 0) != XSTR (XEXP (*pterm, 0), 0))
	return exp;

      if (! strcmp_check (XSTR (exp, 1), XSTR (XEXP (*pterm, 0), 1)))
	return false_rtx;
      else
	*pterm = true_rtx;
    }

  else if (GET_CODE (exp) == NOT && GET_CODE (*pterm) == NOT)
    {
      if (attr_equal_p (XEXP (exp, 0), XEXP (*pterm, 0)))
	return true_rtx;
    }

  else if (GET_CODE (exp) == NOT)
    {
      if (attr_equal_p (XEXP (exp, 0), *pterm))
	return false_rtx;
    }

  else if (GET_CODE (*pterm) == NOT)
    {
      if (attr_equal_p (XEXP (*pterm, 0), exp))
	return false_rtx;
    }

  else if (attr_equal_p (exp, *pterm))
    return true_rtx;

  return exp;
}

/* Similar to `simplify_and_tree', but for IOR trees.  */

static rtx
simplify_or_tree (rtx exp, rtx *pterm, int insn_code, int insn_index)
{
  rtx left, right;
  rtx newexp;
  rtx temp;
  int left_eliminates_term, right_eliminates_term;

  if (GET_CODE (exp) == IOR)
    {
      left  = simplify_or_tree (XEXP (exp, 0), pterm, insn_code, insn_index);
      right = simplify_or_tree (XEXP (exp, 1), pterm, insn_code, insn_index);
      if (left != XEXP (exp, 0) || right != XEXP (exp, 1))
	{
	  newexp = attr_rtx (GET_CODE (exp), left, right);

	  exp = simplify_test_exp_in_temp (newexp, insn_code, insn_index);
	}
    }

  else if (GET_CODE (exp) == AND)
    {
      /* For the AND case, we do the same as above, except that we can
         only eliminate `term' if both sides of the AND would do so.  */
      temp = *pterm;
      left = simplify_or_tree (XEXP (exp, 0), &temp, insn_code, insn_index);
      left_eliminates_term = (temp == false_rtx);

      temp = *pterm;
      right = simplify_or_tree (XEXP (exp, 1), &temp, insn_code, insn_index);
      right_eliminates_term = (temp == false_rtx);

      if (left_eliminates_term && right_eliminates_term)
	*pterm = false_rtx;

      if (left != XEXP (exp, 0) || right != XEXP (exp, 1))
	{
	  newexp = attr_rtx (GET_CODE (exp), left, right);

	  exp = simplify_test_exp_in_temp (newexp, insn_code, insn_index);
	}
    }

  if (attr_equal_p (exp, *pterm))
    return false_rtx;

  else if (GET_CODE (exp) == NOT && attr_equal_p (XEXP (exp, 0), *pterm))
    return true_rtx;

  else if (GET_CODE (*pterm) == NOT && attr_equal_p (XEXP (*pterm, 0), exp))
    return true_rtx;

  else if (GET_CODE (*pterm) == EQ_ATTR && GET_CODE (exp) == NOT
	   && GET_CODE (XEXP (exp, 0)) == EQ_ATTR
	   && XSTR (*pterm, 0) == XSTR (XEXP (exp, 0), 0))
    *pterm = false_rtx;

  else if (GET_CODE (exp) == EQ_ATTR && GET_CODE (*pterm) == NOT
	   && GET_CODE (XEXP (*pterm, 0)) == EQ_ATTR
	   && XSTR (exp, 0) == XSTR (XEXP (*pterm, 0), 0))
    return false_rtx;

  return exp;
}

/* Compute approximate cost of the expression.  Used to decide whether
   expression is cheap enough for inline.  */
static int
attr_rtx_cost (rtx x)
{
  int cost = 0;
  enum rtx_code code;
  if (!x)
    return 0;
  code = GET_CODE (x);
  switch (code)
    {
    case MATCH_OPERAND:
      if (XSTR (x, 1)[0])
	return 10;
      else
	return 0;

    case EQ_ATTR_ALT:
      return 0;

    case EQ_ATTR:
      /* Alternatives don't result into function call.  */
      if (!strcmp_check (XSTR (x, 0), alternative_name))
	return 0;
      else
	return 5;
    default:
      {
	int i, j;
	const char *fmt = GET_RTX_FORMAT (code);
	for (i = GET_RTX_LENGTH (code) - 1; i >= 0; i--)
	  {
	    switch (fmt[i])
	      {
	      case 'V':
	      case 'E':
		for (j = 0; j < XVECLEN (x, i); j++)
		  cost += attr_rtx_cost (XVECEXP (x, i, j));
		break;
	      case 'e':
		cost += attr_rtx_cost (XEXP (x, i));
		break;
	      }
	  }
      }
      break;
    }
  return cost;
}

/* Simplify test expression and use temporary obstack in order to avoid
   memory bloat.  Use ATTR_IND_SIMPLIFIED to avoid unnecessary simplifications
   and avoid unnecessary copying if possible.  */

static rtx
simplify_test_exp_in_temp (rtx exp, int insn_code, int insn_index)
{
  rtx x;
  struct obstack *old;
  if (ATTR_IND_SIMPLIFIED_P (exp))
    return exp;
  old = rtl_obstack;
  rtl_obstack = temp_obstack;
  x = simplify_test_exp (exp, insn_code, insn_index);
  rtl_obstack = old;
  if (x == exp || rtl_obstack == temp_obstack)
    return x;
  return attr_copy_rtx (x);
}

/* Returns true if S1 is a subset of S2.  */

static bool
attr_alt_subset_p (rtx s1, rtx s2)
{
  switch ((XINT (s1, 1) << 1) | XINT (s2, 1))
    {
    case (0 << 1) | 0:
      return !(XINT (s1, 0) &~ XINT (s2, 0));

    case (0 << 1) | 1:
      return !(XINT (s1, 0) & XINT (s2, 0));

    case (1 << 1) | 0:
      return false;

    case (1 << 1) | 1:
      return !(XINT (s2, 0) &~ XINT (s1, 0));

    default:
      gcc_unreachable ();
    }
}

/* Returns true if S1 is a subset of complement of S2.  */

static bool
attr_alt_subset_of_compl_p (rtx s1, rtx s2)
{
  switch ((XINT (s1, 1) << 1) | XINT (s2, 1))
    {
    case (0 << 1) | 0:
      return !(XINT (s1, 0) & XINT (s2, 0));

    case (0 << 1) | 1:
      return !(XINT (s1, 0) & ~XINT (s2, 0));

    case (1 << 1) | 0:
      return !(XINT (s2, 0) &~ XINT (s1, 0));

    case (1 << 1) | 1:
      return false;

    default:
      gcc_unreachable ();
    }
}

/* Return EQ_ATTR_ALT expression representing intersection of S1 and S2.  */

static rtx
attr_alt_intersection (rtx s1, rtx s2)
{
  rtx result = rtx_alloc (EQ_ATTR_ALT);

  switch ((XINT (s1, 1) << 1) | XINT (s2, 1))
    {
    case (0 << 1) | 0:
      XINT (result, 0) = XINT (s1, 0) & XINT (s2, 0);
      break;
    case (0 << 1) | 1:
      XINT (result, 0) = XINT (s1, 0) & ~XINT (s2, 0);
      break;
    case (1 << 1) | 0:
      XINT (result, 0) = XINT (s2, 0) & ~XINT (s1, 0);
      break;
    case (1 << 1) | 1:
      XINT (result, 0) = XINT (s1, 0) | XINT (s2, 0);
      break;
    default:
      gcc_unreachable ();
    }
  XINT (result, 1) = XINT (s1, 1) & XINT (s2, 1);

  return result;
}

/* Return EQ_ATTR_ALT expression representing union of S1 and S2.  */

static rtx
attr_alt_union (rtx s1, rtx s2)
{
  rtx result = rtx_alloc (EQ_ATTR_ALT);

  switch ((XINT (s1, 1) << 1) | XINT (s2, 1))
    {
    case (0 << 1) | 0:
      XINT (result, 0) = XINT (s1, 0) | XINT (s2, 0);
      break;
    case (0 << 1) | 1:
      XINT (result, 0) = XINT (s2, 0) & ~XINT (s1, 0);
      break;
    case (1 << 1) | 0:
      XINT (result, 0) = XINT (s1, 0) & ~XINT (s2, 0);
      break;
    case (1 << 1) | 1:
      XINT (result, 0) = XINT (s1, 0) & XINT (s2, 0);
      break;
    default:
      gcc_unreachable ();
    }

  XINT (result, 1) = XINT (s1, 1) | XINT (s2, 1);
  return result;
}

/* Return EQ_ATTR_ALT expression representing complement of S.  */

static rtx
attr_alt_complement (rtx s)
{
  rtx result = rtx_alloc (EQ_ATTR_ALT);

  XINT (result, 0) = XINT (s, 0);
  XINT (result, 1) = 1 - XINT (s, 1);

  return result;
}

/* Return EQ_ATTR_ALT expression representing set containing elements set
   in E.  */

static rtx
mk_attr_alt (int e)
{
  rtx result = rtx_alloc (EQ_ATTR_ALT);

  XINT (result, 0) = e;
  XINT (result, 1) = 0;

  return result;
}

/* Given an expression, see if it can be simplified for a particular insn
   code based on the values of other attributes being tested.  This can
   eliminate nested get_attr_... calls.

   Note that if an endless recursion is specified in the patterns, the
   optimization will loop.  However, it will do so in precisely the cases where
   an infinite recursion loop could occur during compilation.  It's better that
   it occurs here!  */

static rtx
simplify_test_exp (rtx exp, int insn_code, int insn_index)
{
  rtx left, right;
  struct attr_desc *attr;
  struct attr_value *av;
  struct insn_ent *ie;
  struct attr_value_list *iv;
  int i;
  rtx newexp = exp;
  bool left_alt, right_alt;

  /* Don't re-simplify something we already simplified.  */
  if (ATTR_IND_SIMPLIFIED_P (exp) || ATTR_CURR_SIMPLIFIED_P (exp))
    return exp;

  switch (GET_CODE (exp))
    {
    case AND:
      left = SIMPLIFY_TEST_EXP (XEXP (exp, 0), insn_code, insn_index);
      if (left == false_rtx)
	return false_rtx;
      right = SIMPLIFY_TEST_EXP (XEXP (exp, 1), insn_code, insn_index);
      if (right == false_rtx)
	return false_rtx;

      if (GET_CODE (left) == EQ_ATTR_ALT
	  && GET_CODE (right) == EQ_ATTR_ALT)
	{
	  exp = attr_alt_intersection (left, right);
	  return simplify_test_exp (exp, insn_code, insn_index);
	}

      /* If either side is an IOR and we have (eq_attr "alternative" ..")
	 present on both sides, apply the distributive law since this will
	 yield simplifications.  */
      if ((GET_CODE (left) == IOR || GET_CODE (right) == IOR)
	  && compute_alternative_mask (left, IOR)
	  && compute_alternative_mask (right, IOR))
	{
	  if (GET_CODE (left) == IOR)
	    {
	      rtx tem = left;
	      left = right;
	      right = tem;
	    }

	  newexp = attr_rtx (IOR,
			     attr_rtx (AND, left, XEXP (right, 0)),
			     attr_rtx (AND, left, XEXP (right, 1)));

	  return SIMPLIFY_TEST_EXP (newexp, insn_code, insn_index);
	}

      /* Try with the term on both sides.  */
      right = simplify_and_tree (right, &left, insn_code, insn_index);
      if (left == XEXP (exp, 0) && right == XEXP (exp, 1))
	left = simplify_and_tree (left, &right, insn_code, insn_index);

      if (left == false_rtx || right == false_rtx)
	return false_rtx;
      else if (left == true_rtx)
	{
	  return right;
	}
      else if (right == true_rtx)
	{
	  return left;
	}
      /* See if all or all but one of the insn's alternatives are specified
	 in this tree.  Optimize if so.  */

      if (GET_CODE (left) == NOT)
	left_alt = (GET_CODE (XEXP (left, 0)) == EQ_ATTR
		    && XSTR (XEXP (left, 0), 0) == alternative_name);
      else
	left_alt = (GET_CODE (left) == EQ_ATTR_ALT
		    && XINT (left, 1));

      if (GET_CODE (right) == NOT)
	right_alt = (GET_CODE (XEXP (right, 0)) == EQ_ATTR
		     && XSTR (XEXP (right, 0), 0) == alternative_name);
      else
	right_alt = (GET_CODE (right) == EQ_ATTR_ALT
		     && XINT (right, 1));

      if (insn_code >= 0
	  && (GET_CODE (left) == AND
	      || left_alt
	      || GET_CODE (right) == AND
	      || right_alt))
	{
	  i = compute_alternative_mask (exp, AND);
	  if (i & ~insn_alternatives[insn_code])
	    fatal ("invalid alternative specified for pattern number %d",
		   insn_index);

	  /* If all alternatives are excluded, this is false.  */
	  i ^= insn_alternatives[insn_code];
	  if (i == 0)
	    return false_rtx;
	  else if ((i & (i - 1)) == 0 && insn_alternatives[insn_code] > 1)
	    {
	      /* If just one excluded, AND a comparison with that one to the
		 front of the tree.  The others will be eliminated by
		 optimization.  We do not want to do this if the insn has one
		 alternative and we have tested none of them!  */
	      left = make_alternative_compare (i);
	      right = simplify_and_tree (exp, &left, insn_code, insn_index);
	      newexp = attr_rtx (AND, left, right);

	      return SIMPLIFY_TEST_EXP (newexp, insn_code, insn_index);
	    }
	}

      if (left != XEXP (exp, 0) || right != XEXP (exp, 1))
	{
	  newexp = attr_rtx (AND, left, right);
	  return SIMPLIFY_TEST_EXP (newexp, insn_code, insn_index);
	}
      break;

    case IOR:
      left = SIMPLIFY_TEST_EXP (XEXP (exp, 0), insn_code, insn_index);
      if (left == true_rtx)
	return true_rtx;
      right = SIMPLIFY_TEST_EXP (XEXP (exp, 1), insn_code, insn_index);
      if (right == true_rtx)
	return true_rtx;

      if (GET_CODE (left) == EQ_ATTR_ALT
	  && GET_CODE (right) == EQ_ATTR_ALT)
	{
	  exp = attr_alt_union (left, right);
	  return simplify_test_exp (exp, insn_code, insn_index);
	}

      right = simplify_or_tree (right, &left, insn_code, insn_index);
      if (left == XEXP (exp, 0) && right == XEXP (exp, 1))
	left = simplify_or_tree (left, &right, insn_code, insn_index);

      if (right == true_rtx || left == true_rtx)
	return true_rtx;
      else if (left == false_rtx)
	{
	  return right;
	}
      else if (right == false_rtx)
	{
	  return left;
	}

      /* Test for simple cases where the distributive law is useful.  I.e.,
	    convert (ior (and (x) (y))
			 (and (x) (z)))
	    to      (and (x)
			 (ior (y) (z)))
       */

      else if (GET_CODE (left) == AND && GET_CODE (right) == AND
	       && attr_equal_p (XEXP (left, 0), XEXP (right, 0)))
	{
	  newexp = attr_rtx (IOR, XEXP (left, 1), XEXP (right, 1));

	  left = XEXP (left, 0);
	  right = newexp;
	  newexp = attr_rtx (AND, left, right);
	  return SIMPLIFY_TEST_EXP (newexp, insn_code, insn_index);
	}

      /* See if all or all but one of the insn's alternatives are specified
	 in this tree.  Optimize if so.  */

      else if (insn_code >= 0
	       && (GET_CODE (left) == IOR
		   || (GET_CODE (left) == EQ_ATTR_ALT
		       && !XINT (left, 1))
		   || (GET_CODE (left) == EQ_ATTR
		       && XSTR (left, 0) == alternative_name)
		   || GET_CODE (right) == IOR
		   || (GET_CODE (right) == EQ_ATTR_ALT
		       && !XINT (right, 1))
		   || (GET_CODE (right) == EQ_ATTR
		       && XSTR (right, 0) == alternative_name)))
	{
	  i = compute_alternative_mask (exp, IOR);
	  if (i & ~insn_alternatives[insn_code])
	    fatal ("invalid alternative specified for pattern number %d",
		   insn_index);

	  /* If all alternatives are included, this is true.  */
	  i ^= insn_alternatives[insn_code];
	  if (i == 0)
	    return true_rtx;
	  else if ((i & (i - 1)) == 0 && insn_alternatives[insn_code] > 1)
	    {
	      /* If just one excluded, IOR a comparison with that one to the
		 front of the tree.  The others will be eliminated by
		 optimization.  We do not want to do this if the insn has one
		 alternative and we have tested none of them!  */
	      left = make_alternative_compare (i);
	      right = simplify_and_tree (exp, &left, insn_code, insn_index);
	      newexp = attr_rtx (IOR, attr_rtx (NOT, left), right);

	      return SIMPLIFY_TEST_EXP (newexp, insn_code, insn_index);
	    }
	}

      if (left != XEXP (exp, 0) || right != XEXP (exp, 1))
	{
	  newexp = attr_rtx (IOR, left, right);
	  return SIMPLIFY_TEST_EXP (newexp, insn_code, insn_index);
	}
      break;

    case NOT:
      if (GET_CODE (XEXP (exp, 0)) == NOT)
	{
	  left = SIMPLIFY_TEST_EXP (XEXP (XEXP (exp, 0), 0),
				    insn_code, insn_index);
	  return left;
	}

      left = SIMPLIFY_TEST_EXP (XEXP (exp, 0), insn_code, insn_index);
      if (GET_CODE (left) == NOT)
	return XEXP (left, 0);

      if (left == false_rtx)
	return true_rtx;
      if (left == true_rtx)
	return false_rtx;

      if (GET_CODE (left) == EQ_ATTR_ALT)
	{
	  exp = attr_alt_complement (left);
	  return simplify_test_exp (exp, insn_code, insn_index);
	}

      /* Try to apply De`Morgan's laws.  */
      if (GET_CODE (left) == IOR)
	{
	  newexp = attr_rtx (AND,
			     attr_rtx (NOT, XEXP (left, 0)),
			     attr_rtx (NOT, XEXP (left, 1)));

	  newexp = SIMPLIFY_TEST_EXP (newexp, insn_code, insn_index);
	}
      else if (GET_CODE (left) == AND)
	{
	  newexp = attr_rtx (IOR,
			     attr_rtx (NOT, XEXP (left, 0)),
			     attr_rtx (NOT, XEXP (left, 1)));

	  newexp = SIMPLIFY_TEST_EXP (newexp, insn_code, insn_index);
	}
      else if (left != XEXP (exp, 0))
	{
	  newexp = attr_rtx (NOT, left);
	}
      break;

    case EQ_ATTR_ALT:
      if (!XINT (exp, 0))
	return XINT (exp, 1) ? true_rtx : false_rtx;
      break;

    case EQ_ATTR:
      if (XSTR (exp, 0) == alternative_name)
	{
	  newexp = mk_attr_alt (1 << atoi (XSTR (exp, 1)));
	  break;
	}

      /* Look at the value for this insn code in the specified attribute.
	 We normally can replace this comparison with the condition that
	 would give this insn the values being tested for.  */
      if (insn_code >= 0
	  && (attr = find_attr (&XSTR (exp, 0), 0)) != NULL)
	{
	  rtx x;

	  av = NULL;
	  if (insn_code_values)
	    {
	      for (iv = insn_code_values[insn_code]; iv; iv = iv->next)
		if (iv->attr == attr)
		  {
		    av = iv->av;
		    break;
		  }
	    }
	  else
	    {
	      for (av = attr->first_value; av; av = av->next)
		for (ie = av->first_insn; ie; ie = ie->next)
		  if (ie->def->insn_code == insn_code)
		    goto got_av;
	    }

	  if (av)
	    {
	    got_av:
	      x = evaluate_eq_attr (exp, av->value, insn_code, insn_index);
	      x = SIMPLIFY_TEST_EXP (x, insn_code, insn_index);
	      if (attr_rtx_cost(x) < 20)
		return x;
	    }
	}
      break;

    default:
      break;
    }

  /* We have already simplified this expression.  Simplifying it again
     won't buy anything unless we weren't given a valid insn code
     to process (i.e., we are canonicalizing something.).  */
  if (insn_code != -2
      && ! ATTR_IND_SIMPLIFIED_P (newexp))
    return copy_rtx_unchanging (newexp);

  return newexp;
}

/* Optimize the attribute lists by seeing if we can determine conditional
   values from the known values of other attributes.  This will save subroutine
   calls during the compilation.  */

static void
optimize_attrs (void)
{
  struct attr_desc *attr;
  struct attr_value *av;
  struct insn_ent *ie;
  rtx newexp;
  int i;
  struct attr_value_list *ivbuf;
  struct attr_value_list *iv;

  /* For each insn code, make a list of all the insn_ent's for it,
     for all values for all attributes.  */

  if (num_insn_ents == 0)
    return;

  /* Make 2 extra elements, for "code" values -2 and -1.  */
  insn_code_values = XCNEWVEC (struct attr_value_list *, insn_code_number + 2);

  /* Offset the table address so we can index by -2 or -1.  */
  insn_code_values += 2;

  iv = ivbuf = XNEWVEC (struct attr_value_list, num_insn_ents);

  for (i = 0; i < MAX_ATTRS_INDEX; i++)
    for (attr = attrs[i]; attr; attr = attr->next)
      for (av = attr->first_value; av; av = av->next)
	for (ie = av->first_insn; ie; ie = ie->next)
	  {
	    iv->attr = attr;
	    iv->av = av;
	    iv->ie = ie;
	    iv->next = insn_code_values[ie->def->insn_code];
	    insn_code_values[ie->def->insn_code] = iv;
	    iv++;
	  }

  /* Sanity check on num_insn_ents.  */
  gcc_assert (iv == ivbuf + num_insn_ents);

  /* Process one insn code at a time.  */
  for (i = -2; i < insn_code_number; i++)
    {
      /* Clear the ATTR_CURR_SIMPLIFIED_P flag everywhere relevant.
	 We use it to mean "already simplified for this insn".  */
      for (iv = insn_code_values[i]; iv; iv = iv->next)
	clear_struct_flag (iv->av->value);

      for (iv = insn_code_values[i]; iv; iv = iv->next)
	{
	  struct obstack *old = rtl_obstack;

	  attr = iv->attr;
	  av = iv->av;
	  ie = iv->ie;
	  if (GET_CODE (av->value) != COND)
	    continue;

	  rtl_obstack = temp_obstack;
	  newexp = av->value;
	  while (GET_CODE (newexp) == COND)
	    {
	      rtx newexp2 = simplify_cond (newexp, ie->def->insn_code,
					   ie->def->insn_index);
	      if (newexp2 == newexp)
		break;
	      newexp = newexp2;
	    }

	  rtl_obstack = old;
	  if (newexp != av->value)
	    {
	      newexp = attr_copy_rtx (newexp);
	      remove_insn_ent (av, ie);
	      av = get_attr_value (newexp, attr, ie->def->insn_code);
	      iv->av = av;
	      insert_insn_ent (av, ie);
	    }
	}
    }

  free (ivbuf);
  free (insn_code_values - 2);
  insn_code_values = NULL;
}

/* Clear the ATTR_CURR_SIMPLIFIED_P flag in EXP and its subexpressions.  */

static void
clear_struct_flag (rtx x)
{
  int i;
  int j;
  enum rtx_code code;
  const char *fmt;

  ATTR_CURR_SIMPLIFIED_P (x) = 0;
  if (ATTR_IND_SIMPLIFIED_P (x))
    return;

  code = GET_CODE (x);

  switch (code)
    {
    case REG:
    case CONST_INT:
    case CONST_DOUBLE:
    case CONST_VECTOR:
    case SYMBOL_REF:
    case CODE_LABEL:
    case PC:
    case CC0:
    case EQ_ATTR:
    case ATTR_FLAG:
      return;

    default:
      break;
    }

  /* Compare the elements.  If any pair of corresponding elements
     fail to match, return 0 for the whole things.  */

  fmt = GET_RTX_FORMAT (code);
  for (i = GET_RTX_LENGTH (code) - 1; i >= 0; i--)
    {
      switch (fmt[i])
	{
	case 'V':
	case 'E':
	  for (j = 0; j < XVECLEN (x, i); j++)
	    clear_struct_flag (XVECEXP (x, i, j));
	  break;

	case 'e':
	  clear_struct_flag (XEXP (x, i));
	  break;
	}
    }
}

/* Create table entries for DEFINE_ATTR.  */

static void
gen_attr (rtx exp, int lineno)
{
  struct attr_desc *attr;
  struct attr_value *av;
  const char *name_ptr;
  char *p;

  /* Make a new attribute structure.  Check for duplicate by looking at
     attr->default_val, since it is initialized by this routine.  */
  attr = find_attr (&XSTR (exp, 0), 1);
  if (attr->default_val)
    {
      message_with_line (lineno, "duplicate definition for attribute %s",
			 attr->name);
      message_with_line (attr->lineno, "previous definition");
      have_error = 1;
      return;
    }
  attr->lineno = lineno;

  if (*XSTR (exp, 1) == '\0')
    attr->is_numeric = 1;
  else
    {
      name_ptr = XSTR (exp, 1);
      while ((p = next_comma_elt (&name_ptr)) != NULL)
	{
	  av = oballoc (struct attr_value);
	  av->value = attr_rtx (CONST_STRING, p);
	  av->next = attr->first_value;
	  attr->first_value = av;
	  av->first_insn = NULL;
	  av->num_insns = 0;
	  av->has_asm_insn = 0;
	}
    }

  if (GET_CODE (XEXP (exp, 2)) == CONST)
    {
      attr->is_const = 1;
      if (attr->is_numeric)
	{
	  message_with_line (lineno,
			     "constant attributes may not take numeric values");
	  have_error = 1;
	}

      /* Get rid of the CONST node.  It is allowed only at top-level.  */
      XEXP (exp, 2) = XEXP (XEXP (exp, 2), 0);
    }

  if (! strcmp_check (attr->name, length_str) && ! attr->is_numeric)
    {
      message_with_line (lineno,
			 "`length' attribute must take numeric values");
      have_error = 1;
    }

  /* Set up the default value.  */
  XEXP (exp, 2) = check_attr_value (XEXP (exp, 2), attr);
  attr->default_val = get_attr_value (XEXP (exp, 2), attr, -2);
}

/* Given a pattern for DEFINE_PEEPHOLE or DEFINE_INSN, return the number of
   alternatives in the constraints.  Assume all MATCH_OPERANDs have the same
   number of alternatives as this should be checked elsewhere.  */

static int
count_alternatives (rtx exp)
{
  int i, j, n;
  const char *fmt;

  if (GET_CODE (exp) == MATCH_OPERAND)
    return n_comma_elts (XSTR (exp, 2));

  for (i = 0, fmt = GET_RTX_FORMAT (GET_CODE (exp));
       i < GET_RTX_LENGTH (GET_CODE (exp)); i++)
    switch (*fmt++)
      {
      case 'e':
      case 'u':
	n = count_alternatives (XEXP (exp, i));
	if (n)
	  return n;
	break;

      case 'E':
      case 'V':
	if (XVEC (exp, i) != NULL)
	  for (j = 0; j < XVECLEN (exp, i); j++)
	    {
	      n = count_alternatives (XVECEXP (exp, i, j));
	      if (n)
		return n;
	    }
      }

  return 0;
}

/* Returns nonzero if the given expression contains an EQ_ATTR with the
   `alternative' attribute.  */

static int
compares_alternatives_p (rtx exp)
{
  int i, j;
  const char *fmt;

  if (GET_CODE (exp) == EQ_ATTR && XSTR (exp, 0) == alternative_name)
    return 1;

  for (i = 0, fmt = GET_RTX_FORMAT (GET_CODE (exp));
       i < GET_RTX_LENGTH (GET_CODE (exp)); i++)
    switch (*fmt++)
      {
      case 'e':
      case 'u':
	if (compares_alternatives_p (XEXP (exp, i)))
	  return 1;
	break;

      case 'E':
	for (j = 0; j < XVECLEN (exp, i); j++)
	  if (compares_alternatives_p (XVECEXP (exp, i, j)))
	    return 1;
	break;
      }

  return 0;
}

/* Process DEFINE_PEEPHOLE, DEFINE_INSN, and DEFINE_ASM_ATTRIBUTES.  */

static void
gen_insn (rtx exp, int lineno)
{
  struct insn_def *id;

  id = oballoc (struct insn_def);
  id->next = defs;
  defs = id;
  id->def = exp;
  id->lineno = lineno;

  switch (GET_CODE (exp))
    {
    case DEFINE_INSN:
      id->insn_code = insn_code_number;
      id->insn_index = insn_index_number;
      id->num_alternatives = count_alternatives (exp);
      if (id->num_alternatives == 0)
	id->num_alternatives = 1;
      id->vec_idx = 4;
      break;

    case DEFINE_PEEPHOLE:
      id->insn_code = insn_code_number;
      id->insn_index = insn_index_number;
      id->num_alternatives = count_alternatives (exp);
      if (id->num_alternatives == 0)
	id->num_alternatives = 1;
      id->vec_idx = 3;
      break;

    case DEFINE_ASM_ATTRIBUTES:
      id->insn_code = -1;
      id->insn_index = -1;
      id->num_alternatives = 1;
      id->vec_idx = 0;
      got_define_asm_attributes = 1;
      break;

    default:
      gcc_unreachable ();
    }
}

/* Process a DEFINE_DELAY.  Validate the vector length, check if annul
   true or annul false is specified, and make a `struct delay_desc'.  */

static void
gen_delay (rtx def, int lineno)
{
  struct delay_desc *delay;
  int i;

  if (XVECLEN (def, 1) % 3 != 0)
    {
      message_with_line (lineno,
			 "number of elements in DEFINE_DELAY must be multiple of three");
      have_error = 1;
      return;
    }

  for (i = 0; i < XVECLEN (def, 1); i += 3)
    {
      if (XVECEXP (def, 1, i + 1))
	have_annul_true = 1;
      if (XVECEXP (def, 1, i + 2))
	have_annul_false = 1;
    }

  delay = oballoc (struct delay_desc);
  delay->def = def;
  delay->num = ++num_delays;
  delay->next = delays;
  delay->lineno = lineno;
  delays = delay;
}

/* Given a piece of RTX, print a C expression to test its truth value.
   We use AND and IOR both for logical and bit-wise operations, so
   interpret them as logical unless they are inside a comparison expression.
   The first bit of FLAGS will be nonzero in that case.

   Set the second bit of FLAGS to make references to attribute values use
   a cached local variable instead of calling a function.  */

static void
write_test_expr (rtx exp, int flags)
{
  int comparison_operator = 0;
  RTX_CODE code;
  struct attr_desc *attr;

  /* In order not to worry about operator precedence, surround our part of
     the expression with parentheses.  */

  printf ("(");
  code = GET_CODE (exp);
  switch (code)
    {
    /* Binary operators.  */
    case GEU: case GTU:
    case LEU: case LTU:
      printf ("(unsigned) ");
      /* Fall through.  */

    case EQ: case NE:
    case GE: case GT:
    case LE: case LT:
      comparison_operator = 1;

    case PLUS:   case MINUS:  case MULT:     case DIV:      case MOD:
    case AND:    case IOR:    case XOR:
    case ASHIFT: case LSHIFTRT: case ASHIFTRT:
      write_test_expr (XEXP (exp, 0), flags | comparison_operator);
      switch (code)
	{
	case EQ:
	  printf (" == ");
	  break;
	case NE:
	  printf (" != ");
	  break;
	case GE:
	  printf (" >= ");
	  break;
	case GT:
	  printf (" > ");
	  break;
	case GEU:
	  printf (" >= (unsigned) ");
	  break;
	case GTU:
	  printf (" > (unsigned) ");
	  break;
	case LE:
	  printf (" <= ");
	  break;
	case LT:
	  printf (" < ");
	  break;
	case LEU:
	  printf (" <= (unsigned) ");
	  break;
	case LTU:
	  printf (" < (unsigned) ");
	  break;
	case PLUS:
	  printf (" + ");
	  break;
	case MINUS:
	  printf (" - ");
	  break;
	case MULT:
	  printf (" * ");
	  break;
	case DIV:
	  printf (" / ");
	  break;
	case MOD:
	  printf (" %% ");
	  break;
	case AND:
	  if (flags & 1)
	    printf (" & ");
	  else
	    printf (" && ");
	  break;
	case IOR:
	  if (flags & 1)
	    printf (" | ");
	  else
	    printf (" || ");
	  break;
	case XOR:
	  printf (" ^ ");
	  break;
	case ASHIFT:
	  printf (" << ");
	  break;
	case LSHIFTRT:
	case ASHIFTRT:
	  printf (" >> ");
	  break;
	default:
	  gcc_unreachable ();
	}

      write_test_expr (XEXP (exp, 1), flags | comparison_operator);
      break;

    case NOT:
      /* Special-case (not (eq_attrq "alternative" "x")) */
      if (! (flags & 1) && GET_CODE (XEXP (exp, 0)) == EQ_ATTR
	  && XSTR (XEXP (exp, 0), 0) == alternative_name)
	{
	  printf ("which_alternative != %s", XSTR (XEXP (exp, 0), 1));
	  break;
	}

      /* Otherwise, fall through to normal unary operator.  */

    /* Unary operators.  */
    case ABS:  case NEG:
      switch (code)
	{
	case NOT:
	  if (flags & 1)
	    printf ("~ ");
	  else
	    printf ("! ");
	  break;
	case ABS:
	  printf ("abs ");
	  break;
	case NEG:
	  printf ("-");
	  break;
	default:
	  gcc_unreachable ();
	}

      write_test_expr (XEXP (exp, 0), flags);
      break;

    case EQ_ATTR_ALT:
	{
	  int set = XINT (exp, 0), bit = 0;

	  if (flags & 1)
	    fatal ("EQ_ATTR_ALT not valid inside comparison");

	  if (!set)
	    fatal ("Empty EQ_ATTR_ALT should be optimized out");

	  if (!(set & (set - 1)))
	    {
	      if (!(set & 0xffff))
		{
		  bit += 16;
		  set >>= 16;
		}
	      if (!(set & 0xff))
		{
		  bit += 8;
		  set >>= 8;
		}
	      if (!(set & 0xf))
		{
		  bit += 4;
		  set >>= 4;
		}
	      if (!(set & 0x3))
		{
		  bit += 2;
		  set >>= 2;
		}
	      if (!(set & 1))
		bit++;

	      printf ("which_alternative %s= %d",
		      XINT (exp, 1) ? "!" : "=", bit);
	    }
	  else
	    {
	      printf ("%s((1 << which_alternative) & 0x%x)",
		      XINT (exp, 1) ? "!" : "", set);
	    }
	}
      break;

    /* Comparison test of an attribute with a value.  Most of these will
       have been removed by optimization.   Handle "alternative"
       specially and give error if EQ_ATTR present inside a comparison.  */
    case EQ_ATTR:
      if (flags & 1)
	fatal ("EQ_ATTR not valid inside comparison");

      if (XSTR (exp, 0) == alternative_name)
	{
	  printf ("which_alternative == %s", XSTR (exp, 1));
	  break;
	}

      attr = find_attr (&XSTR (exp, 0), 0);
      gcc_assert (attr);

      /* Now is the time to expand the value of a constant attribute.  */
      if (attr->is_const)
	{
	  write_test_expr (evaluate_eq_attr (exp, attr->default_val->value,
					     -2, -2),
			   flags);
	}
      else
	{
	  if (flags & 2)
	    printf ("attr_%s", attr->name);
	  else
	    printf ("get_attr_%s (insn)", attr->name);
	  printf (" == ");
	  write_attr_valueq (attr, XSTR (exp, 1));
	}
      break;

    /* Comparison test of flags for define_delays.  */
    case ATTR_FLAG:
      if (flags & 1)
	fatal ("ATTR_FLAG not valid inside comparison");
      printf ("(flags & ATTR_FLAG_%s) != 0", XSTR (exp, 0));
      break;

    /* See if an operand matches a predicate.  */
    case MATCH_OPERAND:
      /* If only a mode is given, just ensure the mode matches the operand.
	 If neither a mode nor predicate is given, error.  */
      if (XSTR (exp, 1) == NULL || *XSTR (exp, 1) == '\0')
	{
	  if (GET_MODE (exp) == VOIDmode)
	    fatal ("null MATCH_OPERAND specified as test");
	  else
	    printf ("GET_MODE (operands[%d]) == %smode",
		    XINT (exp, 0), GET_MODE_NAME (GET_MODE (exp)));
	}
      else
	printf ("%s (operands[%d], %smode)",
		XSTR (exp, 1), XINT (exp, 0), GET_MODE_NAME (GET_MODE (exp)));
      break;

    /* Constant integer.  */
    case CONST_INT:
      printf (HOST_WIDE_INT_PRINT_DEC, XWINT (exp, 0));
      break;

    /* A random C expression.  */
    case SYMBOL_REF:
      print_c_condition (XSTR (exp, 0));
      break;

    /* The address of the branch target.  */
    case MATCH_DUP:
      printf ("INSN_ADDRESSES_SET_P () ? INSN_ADDRESSES (INSN_UID (GET_CODE (operands[%d]) == LABEL_REF ? XEXP (operands[%d], 0) : operands[%d])) : 0",
	      XINT (exp, 0), XINT (exp, 0), XINT (exp, 0));
      break;

    case PC:
      /* The address of the current insn.  We implement this actually as the
	 address of the current insn for backward branches, but the last
	 address of the next insn for forward branches, and both with
	 adjustments that account for the worst-case possible stretching of
	 intervening alignments between this insn and its destination.  */
      printf ("insn_current_reference_address (insn)");
      break;

    case CONST_STRING:
      printf ("%s", XSTR (exp, 0));
      break;

    case IF_THEN_ELSE:
      write_test_expr (XEXP (exp, 0), flags & 2);
      printf (" ? ");
      write_test_expr (XEXP (exp, 1), flags | 1);
      printf (" : ");
      write_test_expr (XEXP (exp, 2), flags | 1);
      break;

    default:
      fatal ("bad RTX code `%s' in attribute calculation\n",
	     GET_RTX_NAME (code));
    }

  printf (")");
}

/* Given an attribute value, return the maximum CONST_STRING argument
   encountered.  Set *UNKNOWNP and return INT_MAX if the value is unknown.  */

static int
max_attr_value (rtx exp, int *unknownp)
{
  int current_max;
  int i, n;

  switch (GET_CODE (exp))
    {
    case CONST_STRING:
      current_max = atoi (XSTR (exp, 0));
      break;

    case COND:
      current_max = max_attr_value (XEXP (exp, 1), unknownp);
      for (i = 0; i < XVECLEN (exp, 0); i += 2)
	{
	  n = max_attr_value (XVECEXP (exp, 0, i + 1), unknownp);
	  if (n > current_max)
	    current_max = n;
	}
      break;

    case IF_THEN_ELSE:
      current_max = max_attr_value (XEXP (exp, 1), unknownp);
      n = max_attr_value (XEXP (exp, 2), unknownp);
      if (n > current_max)
	current_max = n;
      break;

    default:
      *unknownp = 1;
      current_max = INT_MAX;
      break;
    }

  return current_max;
}

/* Given an attribute value, return the minimum CONST_STRING argument
   encountered.  Set *UNKNOWNP and return 0 if the value is unknown.  */

static int
min_attr_value (rtx exp, int *unknownp)
{
  int current_min;
  int i, n;

  switch (GET_CODE (exp))
    {
    case CONST_STRING:
      current_min = atoi (XSTR (exp, 0));
      break;

    case COND:
      current_min = min_attr_value (XEXP (exp, 1), unknownp);
      for (i = 0; i < XVECLEN (exp, 0); i += 2)
	{
	  n = min_attr_value (XVECEXP (exp, 0, i + 1), unknownp);
	  if (n < current_min)
	    current_min = n;
	}
      break;

    case IF_THEN_ELSE:
      current_min = min_attr_value (XEXP (exp, 1), unknownp);
      n = min_attr_value (XEXP (exp, 2), unknownp);
      if (n < current_min)
	current_min = n;
      break;

    default:
      *unknownp = 1;
      current_min = INT_MAX;
      break;
    }

  return current_min;
}

/* Given an attribute value, return the result of ORing together all
   CONST_STRING arguments encountered.  Set *UNKNOWNP and return -1
   if the numeric value is not known.  */

static int
or_attr_value (rtx exp, int *unknownp)
{
  int current_or;
  int i;

  switch (GET_CODE (exp))
    {
    case CONST_STRING:
      current_or = atoi (XSTR (exp, 0));
      break;

    case COND:
      current_or = or_attr_value (XEXP (exp, 1), unknownp);
      for (i = 0; i < XVECLEN (exp, 0); i += 2)
	current_or |= or_attr_value (XVECEXP (exp, 0, i + 1), unknownp);
      break;

    case IF_THEN_ELSE:
      current_or = or_attr_value (XEXP (exp, 1), unknownp);
      current_or |= or_attr_value (XEXP (exp, 2), unknownp);
      break;

    default:
      *unknownp = 1;
      current_or = -1;
      break;
    }

  return current_or;
}

/* Scan an attribute value, possibly a conditional, and record what actions
   will be required to do any conditional tests in it.

   Specifically, set
	`must_extract'	  if we need to extract the insn operands
	`must_constrain'  if we must compute `which_alternative'
	`address_used'	  if an address expression was used
	`length_used'	  if an (eq_attr "length" ...) was used
 */

static void
walk_attr_value (rtx exp)
{
  int i, j;
  const char *fmt;
  RTX_CODE code;

  if (exp == NULL)
    return;

  code = GET_CODE (exp);
  switch (code)
    {
    case SYMBOL_REF:
      if (! ATTR_IND_SIMPLIFIED_P (exp))
	/* Since this is an arbitrary expression, it can look at anything.
	   However, constant expressions do not depend on any particular
	   insn.  */
	must_extract = must_constrain = 1;
      return;

    case MATCH_OPERAND:
      must_extract = 1;
      return;

    case EQ_ATTR_ALT:
      must_extract = must_constrain = 1;
      break;

    case EQ_ATTR:
      if (XSTR (exp, 0) == alternative_name)
	must_extract = must_constrain = 1;
      else if (strcmp_check (XSTR (exp, 0), length_str) == 0)
	length_used = 1;
      return;

    case MATCH_DUP:
      must_extract = 1;
      address_used = 1;
      return;

    case PC:
      address_used = 1;
      return;

    case ATTR_FLAG:
      return;

    default:
      break;
    }

  for (i = 0, fmt = GET_RTX_FORMAT (code); i < GET_RTX_LENGTH (code); i++)
    switch (*fmt++)
      {
      case 'e':
      case 'u':
	walk_attr_value (XEXP (exp, i));
	break;

      case 'E':
	if (XVEC (exp, i) != NULL)
	  for (j = 0; j < XVECLEN (exp, i); j++)
	    walk_attr_value (XVECEXP (exp, i, j));
	break;
      }
}

/* Write out a function to obtain the attribute for a given INSN.  */

static void
write_attr_get (struct attr_desc *attr)
{
  struct attr_value *av, *common_av;

  /* Find the most used attribute value.  Handle that as the `default' of the
     switch we will generate.  */
  common_av = find_most_used (attr);

  /* Write out start of function, then all values with explicit `case' lines,
     then a `default', then the value with the most uses.  */
  if (!attr->is_numeric)
    printf ("enum attr_%s\n", attr->name);
  else
    printf ("int\n");

  /* If the attribute name starts with a star, the remainder is the name of
     the subroutine to use, instead of `get_attr_...'.  */
  if (attr->name[0] == '*')
    printf ("%s (rtx insn ATTRIBUTE_UNUSED)\n", &attr->name[1]);
  else if (attr->is_const == 0)
    printf ("get_attr_%s (rtx insn ATTRIBUTE_UNUSED)\n", attr->name);
  else
    {
      printf ("get_attr_%s (void)\n", attr->name);
      printf ("{\n");

      for (av = attr->first_value; av; av = av->next)
	if (av->num_insns == 1)
	  write_attr_set (attr, 2, av->value, "return", ";",
			  true_rtx, av->first_insn->def->insn_code,
			  av->first_insn->def->insn_index);
	else if (av->num_insns != 0)
	  write_attr_set (attr, 2, av->value, "return", ";",
			  true_rtx, -2, 0);

      printf ("}\n\n");
      return;
    }

  printf ("{\n");
  printf ("  switch (recog_memoized (insn))\n");
  printf ("    {\n");

  for (av = attr->first_value; av; av = av->next)
    if (av != common_av)
      write_attr_case (attr, av, 1, "return", ";", 4, true_rtx);

  write_attr_case (attr, common_av, 0, "return", ";", 4, true_rtx);
  printf ("    }\n}\n\n");
}

/* Given an AND tree of known true terms (because we are inside an `if' with
   that as the condition or are in an `else' clause) and an expression,
   replace any known true terms with TRUE.  Use `simplify_and_tree' to do
   the bulk of the work.  */

static rtx
eliminate_known_true (rtx known_true, rtx exp, int insn_code, int insn_index)
{
  rtx term;

  known_true = SIMPLIFY_TEST_EXP (known_true, insn_code, insn_index);

  if (GET_CODE (known_true) == AND)
    {
      exp = eliminate_known_true (XEXP (known_true, 0), exp,
				  insn_code, insn_index);
      exp = eliminate_known_true (XEXP (known_true, 1), exp,
				  insn_code, insn_index);
    }
  else
    {
      term = known_true;
      exp = simplify_and_tree (exp, &term, insn_code, insn_index);
    }

  return exp;
}

/* Write out a series of tests and assignment statements to perform tests and
   sets of an attribute value.  We are passed an indentation amount and prefix
   and suffix strings to write around each attribute value (e.g., "return"
   and ";").  */

static void
write_attr_set (struct attr_desc *attr, int indent, rtx value,
		const char *prefix, const char *suffix, rtx known_true,
		int insn_code, int insn_index)
{
  if (GET_CODE (value) == COND)
    {
      /* Assume the default value will be the default of the COND unless we
	 find an always true expression.  */
      rtx default_val = XEXP (value, 1);
      rtx our_known_true = known_true;
      rtx newexp;
      int first_if = 1;
      int i;

      for (i = 0; i < XVECLEN (value, 0); i += 2)
	{
	  rtx testexp;
	  rtx inner_true;

	  testexp = eliminate_known_true (our_known_true,
					  XVECEXP (value, 0, i),
					  insn_code, insn_index);
	  newexp = attr_rtx (NOT, testexp);
	  newexp = insert_right_side (AND, our_known_true, newexp,
				      insn_code, insn_index);

	  /* If the test expression is always true or if the next `known_true'
	     expression is always false, this is the last case, so break
	     out and let this value be the `else' case.  */
	  if (testexp == true_rtx || newexp == false_rtx)
	    {
	      default_val = XVECEXP (value, 0, i + 1);
	      break;
	    }

	  /* Compute the expression to pass to our recursive call as being
	     known true.  */
	  inner_true = insert_right_side (AND, our_known_true,
					  testexp, insn_code, insn_index);

	  /* If this is always false, skip it.  */
	  if (inner_true == false_rtx)
	    continue;

	  write_indent (indent);
	  printf ("%sif ", first_if ? "" : "else ");
	  first_if = 0;
	  write_test_expr (testexp, 0);
	  printf ("\n");
	  write_indent (indent + 2);
	  printf ("{\n");

	  write_attr_set (attr, indent + 4,
			  XVECEXP (value, 0, i + 1), prefix, suffix,
			  inner_true, insn_code, insn_index);
	  write_indent (indent + 2);
	  printf ("}\n");
	  our_known_true = newexp;
	}

      if (! first_if)
	{
	  write_indent (indent);
	  printf ("else\n");
	  write_indent (indent + 2);
	  printf ("{\n");
	}

      write_attr_set (attr, first_if ? indent : indent + 4, default_val,
		      prefix, suffix, our_known_true, insn_code, insn_index);

      if (! first_if)
	{
	  write_indent (indent + 2);
	  printf ("}\n");
	}
    }
  else
    {
      write_indent (indent);
      printf ("%s ", prefix);
      write_attr_value (attr, value);
      printf ("%s\n", suffix);
    }
}

/* Write a series of case statements for every instruction in list IE.
   INDENT is the amount of indentation to write before each case.  */

static void
write_insn_cases (struct insn_ent *ie, int indent)
{
  for (; ie != 0; ie = ie->next)
    if (ie->def->insn_code != -1)
      {
	write_indent (indent);
	if (GET_CODE (ie->def->def) == DEFINE_PEEPHOLE)
	  printf ("case %d:  /* define_peephole, line %d */\n",
		  ie->def->insn_code, ie->def->lineno);
	else
	  printf ("case %d:  /* %s */\n",
		  ie->def->insn_code, XSTR (ie->def->def, 0));
      }
}

/* Write out the computation for one attribute value.  */

static void
write_attr_case (struct attr_desc *attr, struct attr_value *av,
		 int write_case_lines, const char *prefix, const char *suffix,
		 int indent, rtx known_true)
{
  if (av->num_insns == 0)
    return;

  if (av->has_asm_insn)
    {
      write_indent (indent);
      printf ("case -1:\n");
      write_indent (indent + 2);
      printf ("if (GET_CODE (PATTERN (insn)) != ASM_INPUT\n");
      write_indent (indent + 2);
      printf ("    && asm_noperands (PATTERN (insn)) < 0)\n");
      write_indent (indent + 2);
      printf ("  fatal_insn_not_found (insn);\n");
    }

  if (write_case_lines)
    write_insn_cases (av->first_insn, indent);
  else
    {
      write_indent (indent);
      printf ("default:\n");
    }

  /* See what we have to do to output this value.  */
  must_extract = must_constrain = address_used = 0;
  walk_attr_value (av->value);

  if (must_constrain)
    {
      write_indent (indent + 2);
      printf ("extract_constrain_insn_cached (insn);\n");
    }
  else if (must_extract)
    {
      write_indent (indent + 2);
      printf ("extract_insn_cached (insn);\n");
    }

  if (av->num_insns == 1)
    write_attr_set (attr, indent + 2, av->value, prefix, suffix,
		    known_true, av->first_insn->def->insn_code,
		    av->first_insn->def->insn_index);
  else
    write_attr_set (attr, indent + 2, av->value, prefix, suffix,
		    known_true, -2, 0);

  if (strncmp (prefix, "return", 6))
    {
      write_indent (indent + 2);
      printf ("break;\n");
    }
  printf ("\n");
}

/* Utilities to write in various forms.  */

static void
write_attr_valueq (struct attr_desc *attr, const char *s)
{
  if (attr->is_numeric)
    {
      int num = atoi (s);

      printf ("%d", num);

      if (num > 9 || num < 0)
	printf (" /* 0x%x */", num);
    }
  else
    {
      write_upcase (attr->name);
      printf ("_");
      write_upcase (s);
    }
}

static void
write_attr_value (struct attr_desc *attr, rtx value)
{
  int op;

  switch (GET_CODE (value))
    {
    case CONST_STRING:
      write_attr_valueq (attr, XSTR (value, 0));
      break;

    case CONST_INT:
      printf (HOST_WIDE_INT_PRINT_DEC, INTVAL (value));
      break;

    case SYMBOL_REF:
      print_c_condition (XSTR (value, 0));
      break;

    case ATTR:
      {
	struct attr_desc *attr2 = find_attr (&XSTR (value, 0), 0);
	printf ("get_attr_%s (%s)", attr2->name,
		(attr2->is_const ? "" : "insn"));
      }
      break;

    case PLUS:
      op = '+';
      goto do_operator;
    case MINUS:
      op = '-';
      goto do_operator;
    case MULT:
      op = '*';
      goto do_operator;
    case DIV:
      op = '/';
      goto do_operator;
    case MOD:
      op = '%';
      goto do_operator;

    do_operator:
      write_attr_value (attr, XEXP (value, 0));
      putchar (' ');
      putchar (op);
      putchar (' ');
      write_attr_value (attr, XEXP (value, 1));
      break;

    default:
      gcc_unreachable ();
    }
}

static void
write_upcase (const char *str)
{
  while (*str)
    {
      /* The argument of TOUPPER should not have side effects.  */
      putchar (TOUPPER(*str));
      str++;
    }
}

static void
write_indent (int indent)
{
  for (; indent > 8; indent -= 8)
    printf ("\t");

  for (; indent; indent--)
    printf (" ");
}

/* Write a subroutine that is given an insn that requires a delay slot, a
   delay slot ordinal, and a candidate insn.  It returns nonzero if the
   candidate can be placed in the specified delay slot of the insn.

   We can write as many as three subroutines.  `eligible_for_delay'
   handles normal delay slots, `eligible_for_annul_true' indicates that
   the specified insn can be annulled if the branch is true, and likewise
   for `eligible_for_annul_false'.

   KIND is a string distinguishing these three cases ("delay", "annul_true",
   or "annul_false").  */

static void
write_eligible_delay (const char *kind)
{
  struct delay_desc *delay;
  int max_slots;
  char str[50];
  const char *pstr;
  struct attr_desc *attr;
  struct attr_value *av, *common_av;
  int i;

  /* Compute the maximum number of delay slots required.  We use the delay
     ordinal times this number plus one, plus the slot number as an index into
     the appropriate predicate to test.  */

  for (delay = delays, max_slots = 0; delay; delay = delay->next)
    if (XVECLEN (delay->def, 1) / 3 > max_slots)
      max_slots = XVECLEN (delay->def, 1) / 3;

  /* Write function prelude.  */

  printf ("int\n");
  printf ("eligible_for_%s (rtx delay_insn ATTRIBUTE_UNUSED, int slot, rtx candidate_insn, int flags ATTRIBUTE_UNUSED)\n",
	  kind);
  printf ("{\n");
  printf ("  rtx insn;\n");
  printf ("\n");
  printf ("  gcc_assert (slot < %d);\n", max_slots);
  printf ("\n");
  /* Allow dbr_schedule to pass labels, etc.  This can happen if try_split
     converts a compound instruction into a loop.  */
  printf ("  if (!INSN_P (candidate_insn))\n");
  printf ("    return 0;\n");
  printf ("\n");

  /* If more than one delay type, find out which type the delay insn is.  */

  if (num_delays > 1)
    {
      attr = find_attr (&delay_type_str, 0);
      gcc_assert (attr);
      common_av = find_most_used (attr);

      printf ("  insn = delay_insn;\n");
      printf ("  switch (recog_memoized (insn))\n");
      printf ("    {\n");

      sprintf (str, " * %d;\n      break;", max_slots);
      for (av = attr->first_value; av; av = av->next)
	if (av != common_av)
	  write_attr_case (attr, av, 1, "slot +=", str, 4, true_rtx);

      write_attr_case (attr, common_av, 0, "slot +=", str, 4, true_rtx);
      printf ("    }\n\n");

      /* Ensure matched.  Otherwise, shouldn't have been called.  */
      printf ("  gcc_assert (slot >= %d);\n\n", max_slots);
    }

  /* If just one type of delay slot, write simple switch.  */
  if (num_delays == 1 && max_slots == 1)
    {
      printf ("  insn = candidate_insn;\n");
      printf ("  switch (recog_memoized (insn))\n");
      printf ("    {\n");

      attr = find_attr (&delay_1_0_str, 0);
      gcc_assert (attr);
      common_av = find_most_used (attr);

      for (av = attr->first_value; av; av = av->next)
	if (av != common_av)
	  write_attr_case (attr, av, 1, "return", ";", 4, true_rtx);

      write_attr_case (attr, common_av, 0, "return", ";", 4, true_rtx);
      printf ("    }\n");
    }

  else
    {
      /* Write a nested CASE.  The first indicates which condition we need to
	 test, and the inner CASE tests the condition.  */
      printf ("  insn = candidate_insn;\n");
      printf ("  switch (slot)\n");
      printf ("    {\n");

      for (delay = delays; delay; delay = delay->next)
	for (i = 0; i < XVECLEN (delay->def, 1); i += 3)
	  {
	    printf ("    case %d:\n",
		    (i / 3) + (num_delays == 1 ? 0 : delay->num * max_slots));
	    printf ("      switch (recog_memoized (insn))\n");
	    printf ("\t{\n");

	    sprintf (str, "*%s_%d_%d", kind, delay->num, i / 3);
	    pstr = str;
	    attr = find_attr (&pstr, 0);
	    gcc_assert (attr);
	    common_av = find_most_used (attr);

	    for (av = attr->first_value; av; av = av->next)
	      if (av != common_av)
		write_attr_case (attr, av, 1, "return", ";", 8, true_rtx);

	    write_attr_case (attr, common_av, 0, "return", ";", 8, true_rtx);
	    printf ("      }\n");
	  }

      printf ("    default:\n");
      printf ("      gcc_unreachable ();\n");
      printf ("    }\n");
    }

  printf ("}\n\n");
}

/* This page contains miscellaneous utility routines.  */

/* Given a pointer to a (char *), return a malloc'ed string containing the
   next comma-separated element.  Advance the pointer to after the string
   scanned, or the end-of-string.  Return NULL if at end of string.  */

static char *
next_comma_elt (const char **pstr)
{
  const char *start;

  start = scan_comma_elt (pstr);

  if (start == NULL)
    return NULL;

  return attr_string (start, *pstr - start);
}

/* Return a `struct attr_desc' pointer for a given named attribute.  If CREATE
   is nonzero, build a new attribute, if one does not exist.  *NAME_P is
   replaced by a pointer to a canonical copy of the string.  */

static struct attr_desc *
find_attr (const char **name_p, int create)
{
  struct attr_desc *attr;
  int index;
  const char *name = *name_p;

  /* Before we resort to using `strcmp', see if the string address matches
     anywhere.  In most cases, it should have been canonicalized to do so.  */
  if (name == alternative_name)
    return NULL;

  index = name[0] & (MAX_ATTRS_INDEX - 1);
  for (attr = attrs[index]; attr; attr = attr->next)
    if (name == attr->name)
      return attr;

  /* Otherwise, do it the slow way.  */
  for (attr = attrs[index]; attr; attr = attr->next)
    if (name[0] == attr->name[0] && ! strcmp (name, attr->name))
      {
	*name_p = attr->name;
	return attr;
      }

  if (! create)
    return NULL;

  attr = oballoc (struct attr_desc);
  attr->name = DEF_ATTR_STRING (name);
  attr->first_value = attr->default_val = NULL;
  attr->is_numeric = attr->is_const = attr->is_special = 0;
  attr->next = attrs[index];
  attrs[index] = attr;

  *name_p = attr->name;

  return attr;
}

/* Create internal attribute with the given default value.  */

static void
make_internal_attr (const char *name, rtx value, int special)
{
  struct attr_desc *attr;

  attr = find_attr (&name, 1);
  gcc_assert (!attr->default_val);

  attr->is_numeric = 1;
  attr->is_const = 0;
  attr->is_special = (special & ATTR_SPECIAL) != 0;
  attr->default_val = get_attr_value (value, attr, -2);
}

/* Find the most used value of an attribute.  */

static struct attr_value *
find_most_used (struct attr_desc *attr)
{
  struct attr_value *av;
  struct attr_value *most_used;
  int nuses;

  most_used = NULL;
  nuses = -1;

  for (av = attr->first_value; av; av = av->next)
    if (av->num_insns > nuses)
      nuses = av->num_insns, most_used = av;

  return most_used;
}

/* Return (attr_value "n") */

static rtx
make_numeric_value (int n)
{
  static rtx int_values[20];
  rtx exp;
  char *p;

  gcc_assert (n >= 0);

  if (n < 20 && int_values[n])
    return int_values[n];

  p = attr_printf (MAX_DIGITS, "%d", n);
  exp = attr_rtx (CONST_STRING, p);

  if (n < 20)
    int_values[n] = exp;

  return exp;
}

static rtx
copy_rtx_unchanging (rtx orig)
{
  if (ATTR_IND_SIMPLIFIED_P (orig) || ATTR_CURR_SIMPLIFIED_P (orig))
    return orig;

  ATTR_CURR_SIMPLIFIED_P (orig) = 1;
  return orig;
}

/* Determine if an insn has a constant number of delay slots, i.e., the
   number of delay slots is not a function of the length of the insn.  */

static void
write_const_num_delay_slots (void)
{
  struct attr_desc *attr = find_attr (&num_delay_slots_str, 0);
  struct attr_value *av;

  if (attr)
    {
      printf ("int\nconst_num_delay_slots (rtx insn)\n");
      printf ("{\n");
      printf ("  switch (recog_memoized (insn))\n");
      printf ("    {\n");

      for (av = attr->first_value; av; av = av->next)
	{
	  length_used = 0;
	  walk_attr_value (av->value);
	  if (length_used)
	    write_insn_cases (av->first_insn, 4);
	}

      printf ("    default:\n");
      printf ("      return 1;\n");
      printf ("    }\n}\n\n");
    }
}

/* Synthetic attributes used by insn-automata.c and the scheduler.
   These are primarily concerned with (define_insn_reservation)
   patterns.  */

struct insn_reserv
{
  struct insn_reserv *next;

  const char *name;
  int default_latency;
  rtx condexp;

  /* Sequence number of this insn.  */
  int insn_num;

  /* Whether a (define_bypass) construct names this insn in its
     output list.  */
  bool bypassed;
};

static struct insn_reserv *all_insn_reservs = 0;
static struct insn_reserv **last_insn_reserv_p = &all_insn_reservs;
static size_t n_insn_reservs;

/* Store information from a DEFINE_INSN_RESERVATION for future
   attribute generation.  */
static void
gen_insn_reserv (rtx def)
{
  struct insn_reserv *decl = oballoc (struct insn_reserv);

  decl->name            = DEF_ATTR_STRING (XSTR (def, 0));
  decl->default_latency = XINT (def, 1);
  decl->condexp         = check_attr_test (XEXP (def, 2), 0, 0);
  decl->insn_num        = n_insn_reservs;
  decl->bypassed	= false;
  decl->next            = 0;
  
  *last_insn_reserv_p = decl;
  last_insn_reserv_p  = &decl->next;
  n_insn_reservs++;
}

/* Store information from a DEFINE_BYPASS for future attribute
   generation.  The only thing we care about is the list of output
   insns, which will later be used to tag reservation structures with
   a 'bypassed' bit.  */

struct bypass_list
{
  struct bypass_list *next;
  const char *insn;
};

static struct bypass_list *all_bypasses;
static size_t n_bypasses;

static void
gen_bypass_1 (const char *s, size_t len)
{
  struct bypass_list *b;

  if (len == 0)
    return;

  s = attr_string (s, len);
  for (b = all_bypasses; b; b = b->next)
    if (s == b->insn)
      return;  /* already got that one */

  b = oballoc (struct bypass_list);
  b->insn = s;
  b->next = all_bypasses;
  all_bypasses = b;
  n_bypasses++;
}

static void
gen_bypass (rtx def)
{
  const char *p, *base;

  for (p = base = XSTR (def, 1); *p; p++)
    if (*p == ',')
      {
	gen_bypass_1 (base, p - base);
	do
	  p++;
	while (ISSPACE (*p));
	base = p;
      }
  gen_bypass_1 (base, p - base);
}

/* Find and mark all of the bypassed insns.  */
static void
process_bypasses (void)
{
  struct bypass_list *b;
  struct insn_reserv *r;

  /* The reservation list is likely to be much longer than the bypass
     list.  */
  for (r = all_insn_reservs; r; r = r->next)
    for (b = all_bypasses; b; b = b->next)
      if (r->name == b->insn)
	r->bypassed = true;
}

/* Create all of the attributes that describe automaton properties.  */
static void
make_automaton_attrs (void)
{
  int i;
  struct insn_reserv *decl;
  rtx code_exp, lats_exp, byps_exp;

  if (n_insn_reservs == 0)
    return;

  code_exp = rtx_alloc (COND);
  lats_exp = rtx_alloc (COND);
  
  XVEC (code_exp, 0) = rtvec_alloc (n_insn_reservs * 2);
  XVEC (lats_exp, 0) = rtvec_alloc (n_insn_reservs * 2);

  XEXP (code_exp, 1) = make_numeric_value (n_insn_reservs + 1);
  XEXP (lats_exp, 1) = make_numeric_value (0);

  for (decl = all_insn_reservs, i = 0;
       decl;
       decl = decl->next, i += 2)
    {
      XVECEXP (code_exp, 0, i)   = decl->condexp;
      XVECEXP (lats_exp, 0, i)   = decl->condexp;
      
      XVECEXP (code_exp, 0, i+1) = make_numeric_value (decl->insn_num);
      XVECEXP (lats_exp, 0, i+1) = make_numeric_value (decl->default_latency);
    }

  if (n_bypasses == 0)
    byps_exp = make_numeric_value (0);
  else
    {
      process_bypasses ();

      byps_exp = rtx_alloc (COND);
      XVEC (byps_exp, 0) = rtvec_alloc (n_bypasses * 2);
      XEXP (byps_exp, 1) = make_numeric_value (0);
      for (decl = all_insn_reservs, i = 0;
	   decl;
	   decl = decl->next)
	if (decl->bypassed)
	  {
	    XVECEXP (byps_exp, 0, i)   = decl->condexp;
	    XVECEXP (byps_exp, 0, i+1) = make_numeric_value (1);
	    i += 2;
	  }
    }

  make_internal_attr ("*internal_dfa_insn_code", code_exp, ATTR_NONE);
  make_internal_attr ("*insn_default_latency",   lats_exp, ATTR_NONE);
  make_internal_attr ("*bypass_p",               byps_exp, ATTR_NONE);
}

int
main (int argc, char **argv)
{
  rtx desc;
  struct attr_desc *attr;
  struct insn_def *id;
  rtx tem;
  int i;

  progname = "genattrtab";

  if (init_md_reader_args (argc, argv) != SUCCESS_EXIT_CODE)
    return (FATAL_EXIT_CODE);

  obstack_init (hash_obstack);
  obstack_init (temp_obstack);

  /* Set up true and false rtx's */
  true_rtx = rtx_alloc (CONST_INT);
  XWINT (true_rtx, 0) = 1;
  false_rtx = rtx_alloc (CONST_INT);
  XWINT (false_rtx, 0) = 0;
  ATTR_IND_SIMPLIFIED_P (true_rtx) = ATTR_IND_SIMPLIFIED_P (false_rtx) = 1;
  ATTR_PERMANENT_P (true_rtx) = ATTR_PERMANENT_P (false_rtx) = 1;

  alternative_name = DEF_ATTR_STRING ("alternative");
  length_str = DEF_ATTR_STRING ("length");
  delay_type_str = DEF_ATTR_STRING ("*delay_type");
  delay_1_0_str = DEF_ATTR_STRING ("*delay_1_0");
  num_delay_slots_str = DEF_ATTR_STRING ("*num_delay_slots");

  printf ("/* Generated automatically by the program `genattrtab'\n\
from the machine description file `md'.  */\n\n");

  /* Read the machine description.  */

  while (1)
    {
      int lineno;

      desc = read_md_rtx (&lineno, &insn_code_number);
      if (desc == NULL)
	break;

      switch (GET_CODE (desc))
	{
	case DEFINE_INSN:
	case DEFINE_PEEPHOLE:
	case DEFINE_ASM_ATTRIBUTES:
	  gen_insn (desc, lineno);
	  break;

	case DEFINE_ATTR:
	  gen_attr (desc, lineno);
	  break;

	case DEFINE_DELAY:
	  gen_delay (desc, lineno);
	  break;

	case DEFINE_INSN_RESERVATION:
	  gen_insn_reserv (desc);
	  break;

	case DEFINE_BYPASS:
	  gen_bypass (desc);
	  break;

	default:
	  break;
	}
      if (GET_CODE (desc) != DEFINE_ASM_ATTRIBUTES)
	insn_index_number++;
    }

  if (have_error)
    return FATAL_EXIT_CODE;

  insn_code_number++;

  /* If we didn't have a DEFINE_ASM_ATTRIBUTES, make a null one.  */
  if (! got_define_asm_attributes)
    {
      tem = rtx_alloc (DEFINE_ASM_ATTRIBUTES);
      XVEC (tem, 0) = rtvec_alloc (0);
      gen_insn (tem, 0);
    }

  /* Expand DEFINE_DELAY information into new attribute.  */
  if (num_delays)
    expand_delays ();

  printf ("#include \"config.h\"\n");
  printf ("#include \"system.h\"\n");
  printf ("#include \"coretypes.h\"\n");
  printf ("#include \"tm.h\"\n");
  printf ("#include \"rtl.h\"\n");
  printf ("#include \"insn-attr.h\"\n");
  printf ("#include \"tm_p.h\"\n");
  printf ("#include \"insn-config.h\"\n");
  printf ("#include \"recog.h\"\n");
  printf ("#include \"regs.h\"\n");
  printf ("#include \"real.h\"\n");
  printf ("#include \"output.h\"\n");
  printf ("#include \"toplev.h\"\n");
  printf ("#include \"flags.h\"\n");
  printf ("#include \"function.h\"\n");
  printf ("\n");
  printf ("#define operands recog_data.operand\n\n");

  /* Make `insn_alternatives'.  */
  insn_alternatives = oballocvec (int, insn_code_number);
  for (id = defs; id; id = id->next)
    if (id->insn_code >= 0)
      insn_alternatives[id->insn_code] = (1 << id->num_alternatives) - 1;

  /* Make `insn_n_alternatives'.  */
  insn_n_alternatives = oballocvec (int, insn_code_number);
  for (id = defs; id; id = id->next)
    if (id->insn_code >= 0)
      insn_n_alternatives[id->insn_code] = id->num_alternatives;

  /* Construct extra attributes for automata.  */
  make_automaton_attrs ();

  /* Prepare to write out attribute subroutines by checking everything stored
     away and building the attribute cases.  */

  check_defs ();

  for (i = 0; i < MAX_ATTRS_INDEX; i++)
    for (attr = attrs[i]; attr; attr = attr->next)
      attr->default_val->value
	= check_attr_value (attr->default_val->value, attr);

  if (have_error)
    return FATAL_EXIT_CODE;

  for (i = 0; i < MAX_ATTRS_INDEX; i++)
    for (attr = attrs[i]; attr; attr = attr->next)
      fill_attr (attr);

  /* Construct extra attributes for `length'.  */
  make_length_attrs ();

  /* Perform any possible optimizations to speed up compilation.  */
  optimize_attrs ();

  /* Now write out all the `gen_attr_...' routines.  Do these before the
     special routines so that they get defined before they are used.  */

  for (i = 0; i < MAX_ATTRS_INDEX; i++)
    for (attr = attrs[i]; attr; attr = attr->next)
      {
	if (! attr->is_special && ! attr->is_const)
	  write_attr_get (attr);
      }

  /* Write out delay eligibility information, if DEFINE_DELAY present.
     (The function to compute the number of delay slots will be written
     below.)  */
  if (num_delays)
    {
      write_eligible_delay ("delay");
      if (have_annul_true)
	write_eligible_delay ("annul_true");
      if (have_annul_false)
	write_eligible_delay ("annul_false");
    }

  /* Write out constant delay slot info.  */
  write_const_num_delay_slots ();

  write_length_unit_log ();

  fflush (stdout);
  return (ferror (stdout) != 0 ? FATAL_EXIT_CODE : SUCCESS_EXIT_CODE);
}<|MERGE_RESOLUTION|>--- conflicted
+++ resolved
@@ -1,11 +1,6 @@
 /* Generate code from machine description to compute values of attributes.
-<<<<<<< HEAD
-   Copyright (C) 1991, 1993, 1994, 1995, 1996, 1997, 1998,
-   1999, 2000, 2002, 2003, 2004, 2005, 2007 Free Software Foundation, Inc.
-=======
    Copyright (C) 1991, 1993, 1994, 1995, 1996, 1997, 1998, 1999, 2000,
    2002, 2003, 2004, 2005, 2006, 2007, 2008  Free Software Foundation, Inc.
->>>>>>> 42bae686
    Contributed by Richard Kenner (kenner@vlsi1.ultra.nyu.edu)
 
 This file is part of GCC.

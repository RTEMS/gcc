--- conflicted
+++ resolved
@@ -203,15 +203,10 @@
 	  if (freq_scale == -1)
 	    freq_scale = e->frequency;
 	  n = cgraph_clone_node (e->callee, e->callee->decl,
-<<<<<<< HEAD
 				 MIN(e->count, e->callee->count), freq_scale,
 				 update_original, vNULL, true, inlining_into,
 				 NULL);
-=======
-				 e->count, freq_scale, update_original,
-				 vNULL, true, inlining_into, NULL);
 	  n->used_as_abstract_origin = e->callee->used_as_abstract_origin;
->>>>>>> 9f040dcf
 	  cgraph_redirect_edge_callee (e, n);
 	}
     }

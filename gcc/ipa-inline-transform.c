--- conflicted
+++ resolved
@@ -289,11 +289,8 @@
      error due to INLINE_SIZE_SCALE roudoff errors.  */
   gcc_assert (!update_overall_summary || !overall_size || new_edges_found
 	      || abs (estimated_growth - (new_size - old_size)) <= 1
-<<<<<<< HEAD
               || resolved_target != callee
-=======
 	      || speculation_removed
->>>>>>> 1fed20f1
 	      /* FIXME: a hack.  Edges with false predicate are accounted
 		 wrong, we should remove them from callgraph.  */
 	      || predicated);

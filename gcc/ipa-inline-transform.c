--- conflicted
+++ resolved
@@ -253,7 +253,7 @@
       struct cgraph_node *alias = e->callee, *next_alias;
 
       if (L_IPO_COMP_MODE && cgraph_pre_profiling_inlining_done)
-        resolved_target = cgraph_lipo_get_resolved_node (callee->symbol.decl);
+        resolved_target = cgraph_lipo_get_resolved_node (callee->decl);
       cgraph_redirect_edge_callee (e, resolved_target);
       while (alias && alias != callee)
 	{
@@ -298,15 +298,11 @@
   /* Account the change of overall unit size; external functions will be
      removed and are thus not accounted.  */
   if (overall_size
-<<<<<<< HEAD
-      && !DECL_EXTERNAL (to->symbol.decl)
+      && !DECL_EXTERNAL (to->decl)
       && ((L_IPO_COMP_MODE
-           && cgraph_get_module_id (to->symbol.decl)
+           && cgraph_get_module_id (to->decl)
            == primary_module_id)
           || !L_IPO_COMP_MODE))
-=======
-      && !DECL_EXTERNAL (to->decl))
->>>>>>> ca9431f7
     *overall_size += new_size - old_size;
   ncalls_inlined++;
 

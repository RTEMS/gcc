/* Generic SSA value propagation engine.
   Copyright (C) 2004-2014 Free Software Foundation, Inc.
   Contributed by Diego Novillo <dnovillo@redhat.com>

   This file is part of GCC.

   GCC is free software; you can redistribute it and/or modify it
   under the terms of the GNU General Public License as published by the
   Free Software Foundation; either version 3, or (at your option) any
   later version.

   GCC is distributed in the hope that it will be useful, but WITHOUT
   ANY WARRANTY; without even the implied warranty of MERCHANTABILITY or
   FITNESS FOR A PARTICULAR PURPOSE.  See the GNU General Public License
   for more details.

   You should have received a copy of the GNU General Public License
   along with GCC; see the file COPYING3.  If not see
   <http://www.gnu.org/licenses/>.  */

#include "config.h"
#include "system.h"
#include "coretypes.h"
#include "tm.h"
#include "tree.h"
#include "flags.h"
#include "tm_p.h"
#include "basic-block.h"
#include "function.h"
#include "gimple-pretty-print.h"
#include "dumpfile.h"
#include "bitmap.h"
#include "sbitmap.h"
#include "tree-ssa-alias.h"
#include "internal-fn.h"
#include "gimple-fold.h"
#include "tree-eh.h"
#include "gimple-expr.h"
#include "is-a.h"
#include "gimple.h"
#include "gimplify.h"
#include "gimple-iterator.h"
#include "gimple-ssa.h"
#include "tree-cfg.h"
#include "tree-phinodes.h"
#include "ssa-iterators.h"
#include "stringpool.h"
#include "tree-ssanames.h"
#include "tree-ssa.h"
#include "tree-ssa-propagate.h"
#include "langhooks.h"
#include "value-prof.h"
#include "domwalk.h"

/* This file implements a generic value propagation engine based on
   the same propagation used by the SSA-CCP algorithm [1].

   Propagation is performed by simulating the execution of every
   statement that produces the value being propagated.  Simulation
   proceeds as follows:

   1- Initially, all edges of the CFG are marked not executable and
      the CFG worklist is seeded with all the statements in the entry
      basic block (block 0).

   2- Every statement S is simulated with a call to the call-back
      function SSA_PROP_VISIT_STMT.  This evaluation may produce 3
      results:

      	SSA_PROP_NOT_INTERESTING: Statement S produces nothing of
	    interest and does not affect any of the work lists.

	SSA_PROP_VARYING: The value produced by S cannot be determined
	    at compile time.  Further simulation of S is not required.
	    If S is a conditional jump, all the outgoing edges for the
	    block are considered executable and added to the work
	    list.

	SSA_PROP_INTERESTING: S produces a value that can be computed
	    at compile time.  Its result can be propagated into the
	    statements that feed from S.  Furthermore, if S is a
	    conditional jump, only the edge known to be taken is added
	    to the work list.  Edges that are known not to execute are
	    never simulated.

   3- PHI nodes are simulated with a call to SSA_PROP_VISIT_PHI.  The
      return value from SSA_PROP_VISIT_PHI has the same semantics as
      described in #2.

   4- Three work lists are kept.  Statements are only added to these
      lists if they produce one of SSA_PROP_INTERESTING or
      SSA_PROP_VARYING.

   	CFG_BLOCKS contains the list of blocks to be simulated.
	    Blocks are added to this list if their incoming edges are
	    found executable.

	VARYING_SSA_EDGES contains the list of statements that feed
	    from statements that produce an SSA_PROP_VARYING result.
	    These are simulated first to speed up processing.

	INTERESTING_SSA_EDGES contains the list of statements that
	    feed from statements that produce an SSA_PROP_INTERESTING
	    result.

   5- Simulation terminates when all three work lists are drained.

   Before calling ssa_propagate, it is important to clear
   prop_simulate_again_p for all the statements in the program that
   should be simulated.  This initialization allows an implementation
   to specify which statements should never be simulated.

   It is also important to compute def-use information before calling
   ssa_propagate.

   References:

     [1] Constant propagation with conditional branches,
         Wegman and Zadeck, ACM TOPLAS 13(2):181-210.

     [2] Building an Optimizing Compiler,
	 Robert Morgan, Butterworth-Heinemann, 1998, Section 8.9.

     [3] Advanced Compiler Design and Implementation,
	 Steven Muchnick, Morgan Kaufmann, 1997, Section 12.6  */

/* Function pointers used to parameterize the propagation engine.  */
static ssa_prop_visit_stmt_fn ssa_prop_visit_stmt;
static ssa_prop_visit_phi_fn ssa_prop_visit_phi;

/* Keep track of statements that have been added to one of the SSA
   edges worklists.  This flag is used to avoid visiting statements
   unnecessarily when draining an SSA edge worklist.  If while
   simulating a basic block, we find a statement with
   STMT_IN_SSA_EDGE_WORKLIST set, we clear it to prevent SSA edge
   processing from visiting it again.

   NOTE: users of the propagation engine are not allowed to use
   the GF_PLF_1 flag.  */
#define STMT_IN_SSA_EDGE_WORKLIST	GF_PLF_1

/* A bitmap to keep track of executable blocks in the CFG.  */
static sbitmap executable_blocks;

/* Array of control flow edges on the worklist.  */
static vec<basic_block> cfg_blocks;

static unsigned int cfg_blocks_num = 0;
static int cfg_blocks_tail;
static int cfg_blocks_head;

static sbitmap bb_in_list;

/* Worklist of SSA edges which will need reexamination as their
   definition has changed.  SSA edges are def-use edges in the SSA
   web.  For each D-U edge, we store the target statement or PHI node
   U.  */
static vec<gimple> interesting_ssa_edges;

/* Identical to INTERESTING_SSA_EDGES.  For performance reasons, the
   list of SSA edges is split into two.  One contains all SSA edges
   who need to be reexamined because their lattice value changed to
   varying (this worklist), and the other contains all other SSA edges
   to be reexamined (INTERESTING_SSA_EDGES).

   Since most values in the program are VARYING, the ideal situation
   is to move them to that lattice value as quickly as possible.
   Thus, it doesn't make sense to process any other type of lattice
   value until all VARYING values are propagated fully, which is one
   thing using the VARYING worklist achieves.  In addition, if we
   don't use a separate worklist for VARYING edges, we end up with
   situations where lattice values move from
   UNDEFINED->INTERESTING->VARYING instead of UNDEFINED->VARYING.  */
static vec<gimple> varying_ssa_edges;


/* Return true if the block worklist empty.  */

static inline bool
cfg_blocks_empty_p (void)
{
  return (cfg_blocks_num == 0);
}


/* Add a basic block to the worklist.  The block must not be already
   in the worklist, and it must not be the ENTRY or EXIT block.  */

static void
cfg_blocks_add (basic_block bb)
{
  bool head = false;

  gcc_assert (bb != ENTRY_BLOCK_PTR_FOR_FN (cfun)
	      && bb != EXIT_BLOCK_PTR_FOR_FN (cfun));
  gcc_assert (!bitmap_bit_p (bb_in_list, bb->index));

  if (cfg_blocks_empty_p ())
    {
      cfg_blocks_tail = cfg_blocks_head = 0;
      cfg_blocks_num = 1;
    }
  else
    {
      cfg_blocks_num++;
      if (cfg_blocks_num > cfg_blocks.length ())
	{
	  /* We have to grow the array now.  Adjust to queue to occupy
	     the full space of the original array.  We do not need to
	     initialize the newly allocated portion of the array
	     because we keep track of CFG_BLOCKS_HEAD and
	     CFG_BLOCKS_HEAD.  */
	  cfg_blocks_tail = cfg_blocks.length ();
	  cfg_blocks_head = 0;
	  cfg_blocks.safe_grow (2 * cfg_blocks_tail);
	}
      /* Minor optimization: we prefer to see blocks with more
	 predecessors later, because there is more of a chance that
	 the incoming edges will be executable.  */
      else if (EDGE_COUNT (bb->preds)
	       >= EDGE_COUNT (cfg_blocks[cfg_blocks_head]->preds))
	cfg_blocks_tail = ((cfg_blocks_tail + 1) % cfg_blocks.length ());
      else
	{
	  if (cfg_blocks_head == 0)
	    cfg_blocks_head = cfg_blocks.length ();
	  --cfg_blocks_head;
	  head = true;
	}
    }

  cfg_blocks[head ? cfg_blocks_head : cfg_blocks_tail] = bb;
  bitmap_set_bit (bb_in_list, bb->index);
}


/* Remove a block from the worklist.  */

static basic_block
cfg_blocks_get (void)
{
  basic_block bb;

  bb = cfg_blocks[cfg_blocks_head];

  gcc_assert (!cfg_blocks_empty_p ());
  gcc_assert (bb);

  cfg_blocks_head = ((cfg_blocks_head + 1) % cfg_blocks.length ());
  --cfg_blocks_num;
  bitmap_clear_bit (bb_in_list, bb->index);

  return bb;
}


/* We have just defined a new value for VAR.  If IS_VARYING is true,
   add all immediate uses of VAR to VARYING_SSA_EDGES, otherwise add
   them to INTERESTING_SSA_EDGES.  */

static void
add_ssa_edge (tree var, bool is_varying)
{
  imm_use_iterator iter;
  use_operand_p use_p;

  FOR_EACH_IMM_USE_FAST (use_p, iter, var)
    {
      gimple use_stmt = USE_STMT (use_p);

      if (prop_simulate_again_p (use_stmt)
	  && !gimple_plf (use_stmt, STMT_IN_SSA_EDGE_WORKLIST))
	{
	  gimple_set_plf (use_stmt, STMT_IN_SSA_EDGE_WORKLIST, true);
	  if (is_varying)
	    varying_ssa_edges.safe_push (use_stmt);
	  else
	    interesting_ssa_edges.safe_push (use_stmt);
	}
    }
}


/* Add edge E to the control flow worklist.  */

static void
add_control_edge (edge e)
{
  basic_block bb = e->dest;
  if (bb == EXIT_BLOCK_PTR_FOR_FN (cfun))
    return;

  /* If the edge had already been executed, skip it.  */
  if (e->flags & EDGE_EXECUTABLE)
    return;

  e->flags |= EDGE_EXECUTABLE;

  /* If the block is already in the list, we're done.  */
  if (bitmap_bit_p (bb_in_list, bb->index))
    return;

  cfg_blocks_add (bb);

  if (dump_file && (dump_flags & TDF_DETAILS))
    fprintf (dump_file, "\nAdding Destination of edge (%d -> %d) to worklist\n",
	e->src->index, e->dest->index);
}


/* Simulate the execution of STMT and update the work lists accordingly.  */

static void
simulate_stmt (gimple stmt)
{
  enum ssa_prop_result val = SSA_PROP_NOT_INTERESTING;
  edge taken_edge = NULL;
  tree output_name = NULL_TREE;

  /* Don't bother visiting statements that are already
     considered varying by the propagator.  */
  if (!prop_simulate_again_p (stmt))
    return;

  if (gimple_code (stmt) == GIMPLE_PHI)
    {
      val = ssa_prop_visit_phi (stmt);
      output_name = gimple_phi_result (stmt);
    }
  else
    val = ssa_prop_visit_stmt (stmt, &taken_edge, &output_name);

  if (val == SSA_PROP_VARYING)
    {
      prop_set_simulate_again (stmt, false);

      /* If the statement produced a new varying value, add the SSA
	 edges coming out of OUTPUT_NAME.  */
      if (output_name)
	add_ssa_edge (output_name, true);

      /* If STMT transfers control out of its basic block, add
	 all outgoing edges to the work list.  */
      if (stmt_ends_bb_p (stmt))
	{
	  edge e;
	  edge_iterator ei;
	  basic_block bb = gimple_bb (stmt);
	  FOR_EACH_EDGE (e, ei, bb->succs)
	    add_control_edge (e);
	}
    }
  else if (val == SSA_PROP_INTERESTING)
    {
      /* If the statement produced new value, add the SSA edges coming
	 out of OUTPUT_NAME.  */
      if (output_name)
	add_ssa_edge (output_name, false);

      /* If we know which edge is going to be taken out of this block,
	 add it to the CFG work list.  */
      if (taken_edge)
	add_control_edge (taken_edge);
    }
}

/* Process an SSA edge worklist.  WORKLIST is the SSA edge worklist to
   drain.  This pops statements off the given WORKLIST and processes
   them until there are no more statements on WORKLIST.
   We take a pointer to WORKLIST because it may be reallocated when an
   SSA edge is added to it in simulate_stmt.  */

static void
process_ssa_edge_worklist (vec<gimple> *worklist)
{
  /* Drain the entire worklist.  */
  while (worklist->length () > 0)
    {
      basic_block bb;

      /* Pull the statement to simulate off the worklist.  */
      gimple stmt = worklist->pop ();

      /* If this statement was already visited by simulate_block, then
	 we don't need to visit it again here.  */
      if (!gimple_plf (stmt, STMT_IN_SSA_EDGE_WORKLIST))
	continue;

      /* STMT is no longer in a worklist.  */
      gimple_set_plf (stmt, STMT_IN_SSA_EDGE_WORKLIST, false);

      if (dump_file && (dump_flags & TDF_DETAILS))
	{
	  fprintf (dump_file, "\nSimulating statement (from ssa_edges): ");
	  print_gimple_stmt (dump_file, stmt, 0, dump_flags);
	}

      bb = gimple_bb (stmt);

      /* PHI nodes are always visited, regardless of whether or not
	 the destination block is executable.  Otherwise, visit the
	 statement only if its block is marked executable.  */
      if (gimple_code (stmt) == GIMPLE_PHI
	  || bitmap_bit_p (executable_blocks, bb->index))
	simulate_stmt (stmt);
    }
}


/* Simulate the execution of BLOCK.  Evaluate the statement associated
   with each variable reference inside the block.  */

static void
simulate_block (basic_block block)
{
  gimple_stmt_iterator gsi;

  /* There is nothing to do for the exit block.  */
  if (block == EXIT_BLOCK_PTR_FOR_FN (cfun))
    return;

  if (dump_file && (dump_flags & TDF_DETAILS))
    fprintf (dump_file, "\nSimulating block %d\n", block->index);

  /* Always simulate PHI nodes, even if we have simulated this block
     before.  */
  for (gsi = gsi_start_phis (block); !gsi_end_p (gsi); gsi_next (&gsi))
    simulate_stmt (gsi_stmt (gsi));

  /* If this is the first time we've simulated this block, then we
     must simulate each of its statements.  */
  if (!bitmap_bit_p (executable_blocks, block->index))
    {
      gimple_stmt_iterator j;
      unsigned int normal_edge_count;
      edge e, normal_edge;
      edge_iterator ei;

      /* Note that we have simulated this block.  */
      bitmap_set_bit (executable_blocks, block->index);

      for (j = gsi_start_bb (block); !gsi_end_p (j); gsi_next (&j))
	{
	  gimple stmt = gsi_stmt (j);

	  /* If this statement is already in the worklist then
	     "cancel" it.  The reevaluation implied by the worklist
	     entry will produce the same value we generate here and
	     thus reevaluating it again from the worklist is
	     pointless.  */
	  if (gimple_plf (stmt, STMT_IN_SSA_EDGE_WORKLIST))
	    gimple_set_plf (stmt, STMT_IN_SSA_EDGE_WORKLIST, false);

	  simulate_stmt (stmt);
	}

      /* We can not predict when abnormal and EH edges will be executed, so
	 once a block is considered executable, we consider any
	 outgoing abnormal edges as executable.

	 TODO: This is not exactly true.  Simplifying statement might
	 prove it non-throwing and also computed goto can be handled
	 when destination is known.

	 At the same time, if this block has only one successor that is
	 reached by non-abnormal edges, then add that successor to the
	 worklist.  */
      normal_edge_count = 0;
      normal_edge = NULL;
      FOR_EACH_EDGE (e, ei, block->succs)
	{
	  if (e->flags & (EDGE_ABNORMAL | EDGE_EH))
	    add_control_edge (e);
	  else
	    {
	      normal_edge_count++;
	      normal_edge = e;
	    }
	}

      if (normal_edge_count == 1)
	add_control_edge (normal_edge);
    }
}


/* Initialize local data structures and work lists.  */

static void
ssa_prop_init (void)
{
  edge e;
  edge_iterator ei;
  basic_block bb;

  /* Worklists of SSA edges.  */
  interesting_ssa_edges.create (20);
  varying_ssa_edges.create (20);

  executable_blocks = sbitmap_alloc (last_basic_block_for_fn (cfun));
  bitmap_clear (executable_blocks);

  bb_in_list = sbitmap_alloc (last_basic_block_for_fn (cfun));
  bitmap_clear (bb_in_list);

  if (dump_file && (dump_flags & TDF_DETAILS))
    dump_immediate_uses (dump_file);

  cfg_blocks.create (20);
  cfg_blocks.safe_grow_cleared (20);

  /* Initially assume that every edge in the CFG is not executable.
     (including the edges coming out of the entry block).  */
  FOR_ALL_BB_FN (bb, cfun)
    {
      gimple_stmt_iterator si;

      for (si = gsi_start_bb (bb); !gsi_end_p (si); gsi_next (&si))
	gimple_set_plf (gsi_stmt (si), STMT_IN_SSA_EDGE_WORKLIST, false);

      for (si = gsi_start_phis (bb); !gsi_end_p (si); gsi_next (&si))
	gimple_set_plf (gsi_stmt (si), STMT_IN_SSA_EDGE_WORKLIST, false);

      FOR_EACH_EDGE (e, ei, bb->succs)
	e->flags &= ~EDGE_EXECUTABLE;
    }

  /* Seed the algorithm by adding the successors of the entry block to the
     edge worklist.  */
  FOR_EACH_EDGE (e, ei, ENTRY_BLOCK_PTR_FOR_FN (cfun)->succs)
    add_control_edge (e);
}


/* Free allocated storage.  */

static void
ssa_prop_fini (void)
{
  interesting_ssa_edges.release ();
  varying_ssa_edges.release ();
  cfg_blocks.release ();
  sbitmap_free (bb_in_list);
  sbitmap_free (executable_blocks);
}


/* Return true if EXPR is an acceptable right-hand-side for a
   GIMPLE assignment.  We validate the entire tree, not just
   the root node, thus catching expressions that embed complex
   operands that are not permitted in GIMPLE.  This function
   is needed because the folding routines in fold-const.c
   may return such expressions in some cases, e.g., an array
   access with an embedded index addition.  It may make more
   sense to have folding routines that are sensitive to the
   constraints on GIMPLE operands, rather than abandoning any
   any attempt to fold if the usual folding turns out to be too
   aggressive.  */

bool
valid_gimple_rhs_p (tree expr)
{
  enum tree_code code = TREE_CODE (expr);

  switch (TREE_CODE_CLASS (code))
    {
    case tcc_declaration:
      if (!is_gimple_variable (expr))
	return false;
      break;

    case tcc_constant:
      /* All constants are ok.  */
      break;

    case tcc_comparison:
      /* GENERIC allows comparisons with non-boolean types, reject
         those for GIMPLE.  Let vector-typed comparisons pass - rules
	 for GENERIC and GIMPLE are the same here.  */
      if (!(INTEGRAL_TYPE_P (TREE_TYPE (expr))
	    && (TREE_CODE (TREE_TYPE (expr)) == BOOLEAN_TYPE
		|| TYPE_PRECISION (TREE_TYPE (expr)) == 1))
<<<<<<< HEAD
	  && TREE_CODE (TREE_TYPE (expr)) != VECTOR_TYPE)
=======
	  && ! VECTOR_TYPE_P (TREE_TYPE (expr)))
>>>>>>> 02d42640
	return false;

      /* Fallthru.  */
    case tcc_binary:
      if (!is_gimple_val (TREE_OPERAND (expr, 0))
	  || !is_gimple_val (TREE_OPERAND (expr, 1)))
	return false;
      break;

    case tcc_unary:
      if (!is_gimple_val (TREE_OPERAND (expr, 0)))
	return false;
      break;

    case tcc_expression:
      switch (code)
        {
        case ADDR_EXPR:
          {
	    tree t;
	    if (is_gimple_min_invariant (expr))
	      return true;
            t = TREE_OPERAND (expr, 0);
            while (handled_component_p (t))
              {
                /* ??? More checks needed, see the GIMPLE verifier.  */
                if ((TREE_CODE (t) == ARRAY_REF
                     || TREE_CODE (t) == ARRAY_RANGE_REF)
                    && !is_gimple_val (TREE_OPERAND (t, 1)))
                  return false;
                t = TREE_OPERAND (t, 0);
              }
            if (!is_gimple_id (t))
              return false;
          }
          break;

	default:
	  if (get_gimple_rhs_class (code) == GIMPLE_TERNARY_RHS)
	    {
	      if (((code == VEC_COND_EXPR || code == COND_EXPR)
		   ? !is_gimple_condexpr (TREE_OPERAND (expr, 0))
		   : !is_gimple_val (TREE_OPERAND (expr, 0)))
		  || !is_gimple_val (TREE_OPERAND (expr, 1))
		  || !is_gimple_val (TREE_OPERAND (expr, 2)))
		return false;
	      break;
	    }
	  return false;
	}
      break;

    case tcc_vl_exp:
      return false;

    case tcc_exceptional:
      if (code == CONSTRUCTOR)
	{
	  unsigned i;
	  tree elt;
	  FOR_EACH_CONSTRUCTOR_VALUE (CONSTRUCTOR_ELTS (expr), i, elt)
	    if (!is_gimple_val (elt))
	      return false;
	  return true;
	}
      if (code != SSA_NAME)
        return false;
      break;

    case tcc_reference:
      if (code == BIT_FIELD_REF)
	return is_gimple_val (TREE_OPERAND (expr, 0));
      return false;

    default:
      return false;
    }

  return true;
}


/* Return true if EXPR is a CALL_EXPR suitable for representation
   as a single GIMPLE_CALL statement.  If the arguments require
   further gimplification, return false.  */

static bool
valid_gimple_call_p (tree expr)
{
  unsigned i, nargs;

  if (TREE_CODE (expr) != CALL_EXPR)
    return false;

  nargs = call_expr_nargs (expr);
  for (i = 0; i < nargs; i++)
    {
      tree arg = CALL_EXPR_ARG (expr, i);
      if (is_gimple_reg_type (TREE_TYPE (arg)))
	{
	  if (!is_gimple_val (arg))
	    return false;
	}
      else
	if (!is_gimple_lvalue (arg))
	  return false;
    }

  return true;
}


/* Make SSA names defined by OLD_STMT point to NEW_STMT
   as their defining statement.  */

void
move_ssa_defining_stmt_for_defs (gimple new_stmt, gimple old_stmt)
{
  tree var;
  ssa_op_iter iter;

  if (gimple_in_ssa_p (cfun))
    {
      /* Make defined SSA_NAMEs point to the new
         statement as their definition.  */
      FOR_EACH_SSA_TREE_OPERAND (var, old_stmt, iter, SSA_OP_ALL_DEFS)
        {
          if (TREE_CODE (var) == SSA_NAME)
            SSA_NAME_DEF_STMT (var) = new_stmt;
        }
    }
}

/* Helper function for update_gimple_call and update_call_from_tree.
   A GIMPLE_CALL STMT is being replaced with GIMPLE_CALL NEW_STMT.  */

static void
finish_update_gimple_call (gimple_stmt_iterator *si_p, gimple new_stmt,
			   gimple stmt)
{
  gimple_call_set_lhs (new_stmt, gimple_call_lhs (stmt));
  move_ssa_defining_stmt_for_defs (new_stmt, stmt);
  gimple_set_vuse (new_stmt, gimple_vuse (stmt));
  gimple_set_vdef (new_stmt, gimple_vdef (stmt));
  gimple_set_location (new_stmt, gimple_location (stmt));
  if (gimple_block (new_stmt) == NULL_TREE)
    gimple_set_block (new_stmt, gimple_block (stmt));
  gsi_replace (si_p, new_stmt, false);
}

/* Update a GIMPLE_CALL statement at iterator *SI_P to call to FN
   with number of arguments NARGS, where the arguments in GIMPLE form
   follow NARGS argument.  */

bool
update_gimple_call (gimple_stmt_iterator *si_p, tree fn, int nargs, ...)
{
  va_list ap;
  gimple new_stmt, stmt = gsi_stmt (*si_p);

  gcc_assert (is_gimple_call (stmt));
  va_start (ap, nargs);
  new_stmt = gimple_build_call_valist (fn, nargs, ap);
  finish_update_gimple_call (si_p, new_stmt, stmt);
  va_end (ap);
  return true;
}

/* Update a GIMPLE_CALL statement at iterator *SI_P to reflect the
   value of EXPR, which is expected to be the result of folding the
   call.  This can only be done if EXPR is a CALL_EXPR with valid
   GIMPLE operands as arguments, or if it is a suitable RHS expression
   for a GIMPLE_ASSIGN.  More complex expressions will require
   gimplification, which will introduce additional statements.  In this
   event, no update is performed, and the function returns false.
   Note that we cannot mutate a GIMPLE_CALL in-place, so we always
   replace the statement at *SI_P with an entirely new statement.
   The new statement need not be a call, e.g., if the original call
   folded to a constant.  */

bool
update_call_from_tree (gimple_stmt_iterator *si_p, tree expr)
{
  gimple stmt = gsi_stmt (*si_p);

  if (valid_gimple_call_p (expr))
    {
      /* The call has simplified to another call.  */
      tree fn = CALL_EXPR_FN (expr);
      unsigned i;
      unsigned nargs = call_expr_nargs (expr);
      vec<tree> args = vNULL;
      gimple new_stmt;

      if (nargs > 0)
        {
          args.create (nargs);
          args.safe_grow_cleared (nargs);

          for (i = 0; i < nargs; i++)
            args[i] = CALL_EXPR_ARG (expr, i);
        }

      new_stmt = gimple_build_call_vec (fn, args);
      finish_update_gimple_call (si_p, new_stmt, stmt);
      args.release ();

      return true;
    }
  else if (valid_gimple_rhs_p (expr))
    {
      tree lhs = gimple_call_lhs (stmt);
      gimple new_stmt;

      /* The call has simplified to an expression
         that cannot be represented as a GIMPLE_CALL. */
      if (lhs)
        {
          /* A value is expected.
             Introduce a new GIMPLE_ASSIGN statement.  */
          STRIP_USELESS_TYPE_CONVERSION (expr);
          new_stmt = gimple_build_assign (lhs, expr);
          move_ssa_defining_stmt_for_defs (new_stmt, stmt);
	  gimple_set_vuse (new_stmt, gimple_vuse (stmt));
	  gimple_set_vdef (new_stmt, gimple_vdef (stmt));
        }
      else if (!TREE_SIDE_EFFECTS (expr))
        {
          /* No value is expected, and EXPR has no effect.
             Replace it with an empty statement.  */
          new_stmt = gimple_build_nop ();
	  if (gimple_in_ssa_p (cfun))
	    {
	      unlink_stmt_vdef (stmt);
	      release_defs (stmt);
	    }
        }
      else
        {
          /* No value is expected, but EXPR has an effect,
             e.g., it could be a reference to a volatile
             variable.  Create an assignment statement
             with a dummy (unused) lhs variable.  */
          STRIP_USELESS_TYPE_CONVERSION (expr);
	  if (gimple_in_ssa_p (cfun))
	    lhs = make_ssa_name (TREE_TYPE (expr), NULL);
	  else
	    lhs = create_tmp_var (TREE_TYPE (expr), NULL);
          new_stmt = gimple_build_assign (lhs, expr);
	  gimple_set_vuse (new_stmt, gimple_vuse (stmt));
	  gimple_set_vdef (new_stmt, gimple_vdef (stmt));
          move_ssa_defining_stmt_for_defs (new_stmt, stmt);
        }
      gimple_set_location (new_stmt, gimple_location (stmt));
      gsi_replace (si_p, new_stmt, false);
      return true;
    }
  else
    /* The call simplified to an expression that is
       not a valid GIMPLE RHS.  */
    return false;
}


/* Entry point to the propagation engine.

   VISIT_STMT is called for every statement visited.
   VISIT_PHI is called for every PHI node visited.  */

void
ssa_propagate (ssa_prop_visit_stmt_fn visit_stmt,
	       ssa_prop_visit_phi_fn visit_phi)
{
  ssa_prop_visit_stmt = visit_stmt;
  ssa_prop_visit_phi = visit_phi;

  ssa_prop_init ();

  /* Iterate until the worklists are empty.  */
  while (!cfg_blocks_empty_p ()
	 || interesting_ssa_edges.length () > 0
	 || varying_ssa_edges.length () > 0)
    {
      if (!cfg_blocks_empty_p ())
	{
	  /* Pull the next block to simulate off the worklist.  */
	  basic_block dest_block = cfg_blocks_get ();
	  simulate_block (dest_block);
	}

      /* In order to move things to varying as quickly as
	 possible,process the VARYING_SSA_EDGES worklist first.  */
      process_ssa_edge_worklist (&varying_ssa_edges);

      /* Now process the INTERESTING_SSA_EDGES worklist.  */
      process_ssa_edge_worklist (&interesting_ssa_edges);
    }

  ssa_prop_fini ();
}


/* Return true if STMT is of the form 'mem_ref = RHS', where 'mem_ref'
   is a non-volatile pointer dereference, a structure reference or a
   reference to a single _DECL.  Ignore volatile memory references
   because they are not interesting for the optimizers.  */

bool
stmt_makes_single_store (gimple stmt)
{
  tree lhs;

  if (gimple_code (stmt) != GIMPLE_ASSIGN
      && gimple_code (stmt) != GIMPLE_CALL)
    return false;

  if (!gimple_vdef (stmt))
    return false;

  lhs = gimple_get_lhs (stmt);

  /* A call statement may have a null LHS.  */
  if (!lhs)
    return false;

  return (!TREE_THIS_VOLATILE (lhs)
          && (DECL_P (lhs)
	      || REFERENCE_CLASS_P (lhs)));
}


/* Propagation statistics.  */
struct prop_stats_d
{
  long num_const_prop;
  long num_copy_prop;
  long num_stmts_folded;
  long num_dce;
};

static struct prop_stats_d prop_stats;

/* Replace USE references in statement STMT with the values stored in
   PROP_VALUE. Return true if at least one reference was replaced.  */

static bool
replace_uses_in (gimple stmt, ssa_prop_get_value_fn get_value)
{
  bool replaced = false;
  use_operand_p use;
  ssa_op_iter iter;

  FOR_EACH_SSA_USE_OPERAND (use, stmt, iter, SSA_OP_USE)
    {
      tree tuse = USE_FROM_PTR (use);
      tree val = (*get_value) (tuse);

      if (val == tuse || val == NULL_TREE)
	continue;

      if (gimple_code (stmt) == GIMPLE_ASM
	  && !may_propagate_copy_into_asm (tuse))
	continue;

      if (!may_propagate_copy (tuse, val))
	continue;

      if (TREE_CODE (val) != SSA_NAME)
	prop_stats.num_const_prop++;
      else
	prop_stats.num_copy_prop++;

      propagate_value (use, val);

      replaced = true;
    }

  return replaced;
}


/* Replace propagated values into all the arguments for PHI using the
   values from PROP_VALUE.  */

static bool
replace_phi_args_in (gimple phi, ssa_prop_get_value_fn get_value)
{
  size_t i;
  bool replaced = false;

  if (dump_file && (dump_flags & TDF_DETAILS))
    {
      fprintf (dump_file, "Folding PHI node: ");
      print_gimple_stmt (dump_file, phi, 0, TDF_SLIM);
    }

  for (i = 0; i < gimple_phi_num_args (phi); i++)
    {
      tree arg = gimple_phi_arg_def (phi, i);

      if (TREE_CODE (arg) == SSA_NAME)
	{
	  tree val = (*get_value) (arg);

	  if (val && val != arg && may_propagate_copy (arg, val))
	    {
	      if (TREE_CODE (val) != SSA_NAME)
		prop_stats.num_const_prop++;
	      else
		prop_stats.num_copy_prop++;

	      propagate_value (PHI_ARG_DEF_PTR (phi, i), val);
	      replaced = true;

	      /* If we propagated a copy and this argument flows
		 through an abnormal edge, update the replacement
		 accordingly.  */
	      if (TREE_CODE (val) == SSA_NAME
		  && gimple_phi_arg_edge (phi, i)->flags & EDGE_ABNORMAL)
		SSA_NAME_OCCURS_IN_ABNORMAL_PHI (val) = 1;
	    }
	}
    }

  if (dump_file && (dump_flags & TDF_DETAILS))
    {
      if (!replaced)
	fprintf (dump_file, "No folding possible\n");
      else
	{
	  fprintf (dump_file, "Folded into: ");
	  print_gimple_stmt (dump_file, phi, 0, TDF_SLIM);
	  fprintf (dump_file, "\n");
	}
    }

  return replaced;
}


class substitute_and_fold_dom_walker : public dom_walker
{
public:
    substitute_and_fold_dom_walker (cdi_direction direction,
				    ssa_prop_get_value_fn get_value_fn_,
				    ssa_prop_fold_stmt_fn fold_fn_,
				    bool do_dce_)
	: dom_walker (direction), get_value_fn (get_value_fn_),
      fold_fn (fold_fn_), do_dce (do_dce_), something_changed (false)
    {
      stmts_to_remove.create (0);
      need_eh_cleanup = BITMAP_ALLOC (NULL);
    }
    ~substitute_and_fold_dom_walker ()
    {
      stmts_to_remove.release ();
      BITMAP_FREE (need_eh_cleanup);
    }

    virtual void before_dom_children (basic_block);
    virtual void after_dom_children (basic_block) {}

    ssa_prop_get_value_fn get_value_fn;
    ssa_prop_fold_stmt_fn fold_fn;
    bool do_dce;
    bool something_changed;
    vec<gimple> stmts_to_remove;
    bitmap need_eh_cleanup;
};

void
substitute_and_fold_dom_walker::before_dom_children (basic_block bb)
{
  gimple_stmt_iterator i;

  /* Propagate known values into PHI nodes.  */
  for (i = gsi_start_phis (bb); !gsi_end_p (i); gsi_next (&i))
    {
      gimple phi = gsi_stmt (i);
      tree res = gimple_phi_result (phi);
      if (virtual_operand_p (res))
	continue;
      if (do_dce
	  && res && TREE_CODE (res) == SSA_NAME)
	{
	  tree sprime = get_value_fn (res);
	  if (sprime
	      && sprime != res
	      && may_propagate_copy (res, sprime))
	    {
	      stmts_to_remove.safe_push (phi);
	      continue;
	    }
	}
      something_changed |= replace_phi_args_in (phi, get_value_fn);
    }

  /* Propagate known values into stmts.  In some case it exposes
     more trivially deletable stmts to walk backward.  */
  for (i = gsi_start_bb (bb); !gsi_end_p (i); gsi_next (&i))
    {
      bool did_replace;
      gimple stmt = gsi_stmt (i);
      gimple old_stmt;
      enum gimple_code code = gimple_code (stmt);

      /* Ignore ASSERT_EXPRs.  They are used by VRP to generate
	 range information for names and they are discarded
	 afterwards.  */

      if (code == GIMPLE_ASSIGN
	  && TREE_CODE (gimple_assign_rhs1 (stmt)) == ASSERT_EXPR)
	continue;

      /* No point propagating into a stmt we have a value for we
         can propagate into all uses.  Mark it for removal instead.  */
      tree lhs = gimple_get_lhs (stmt);
      if (do_dce
	  && lhs && TREE_CODE (lhs) == SSA_NAME)
	{
	  tree sprime = get_value_fn (lhs);
	  if (sprime
	      && sprime != lhs
	      && may_propagate_copy (lhs, sprime)
	      && !stmt_could_throw_p (stmt)
	      && !gimple_has_side_effects (stmt))
	    {
	      stmts_to_remove.safe_push (stmt);
	      continue;
	    }
	}

      /* Replace the statement with its folded version and mark it
	 folded.  */
      did_replace = false;
      if (dump_file && (dump_flags & TDF_DETAILS))
	{
	  fprintf (dump_file, "Folding statement: ");
	  print_gimple_stmt (dump_file, stmt, 0, TDF_SLIM);
	}

      old_stmt = stmt;

      /* Some statements may be simplified using propagator
	 specific information.  Do this before propagating
	 into the stmt to not disturb pass specific information.  */
      if (fold_fn
	  && (*fold_fn)(&i))
	{
	  did_replace = true;
	  prop_stats.num_stmts_folded++;
	  stmt = gsi_stmt (i);
	  update_stmt (stmt);
	}

      /* Replace real uses in the statement.  */
      did_replace |= replace_uses_in (stmt, get_value_fn);

      /* If we made a replacement, fold the statement.  */
      if (did_replace)
	fold_stmt (&i);

      /* Now cleanup.  */
      if (did_replace)
	{
	  stmt = gsi_stmt (i);

	  /* If we cleaned up EH information from the statement,
	     remove EH edges.  */
	  if (maybe_clean_or_replace_eh_stmt (old_stmt, stmt))
	    bitmap_set_bit (need_eh_cleanup, bb->index);

	  if (is_gimple_assign (stmt)
	      && (get_gimple_rhs_class (gimple_assign_rhs_code (stmt))
		  == GIMPLE_SINGLE_RHS))
	    {
	      tree rhs = gimple_assign_rhs1 (stmt);

	      if (TREE_CODE (rhs) == ADDR_EXPR)
		recompute_tree_invariant_for_addr_expr (rhs);
	    }

	  /* Determine what needs to be done to update the SSA form.  */
	  update_stmt (stmt);
	  if (!is_gimple_debug (stmt))
	    something_changed = true;
	}

      if (dump_file && (dump_flags & TDF_DETAILS))
	{
	  if (did_replace)
	    {
	      fprintf (dump_file, "Folded into: ");
	      print_gimple_stmt (dump_file, stmt, 0, TDF_SLIM);
	      fprintf (dump_file, "\n");
	    }
	  else
	    fprintf (dump_file, "Not folded\n");
	}
    }
}



/* Perform final substitution and folding of propagated values.

   PROP_VALUE[I] contains the single value that should be substituted
   at every use of SSA name N_I.  If PROP_VALUE is NULL, no values are
   substituted.

   If FOLD_FN is non-NULL the function will be invoked on all statements
   before propagating values for pass specific simplification.

   DO_DCE is true if trivially dead stmts can be removed.

   If DO_DCE is true, the statements within a BB are walked from
   last to first element.  Otherwise we scan from first to last element.

   Return TRUE when something changed.  */

bool
substitute_and_fold (ssa_prop_get_value_fn get_value_fn,
		     ssa_prop_fold_stmt_fn fold_fn,
		     bool do_dce)
{
  gcc_assert (get_value_fn);

  if (dump_file && (dump_flags & TDF_DETAILS))
    fprintf (dump_file, "\nSubstituting values and folding statements\n\n");

  memset (&prop_stats, 0, sizeof (prop_stats));

  calculate_dominance_info (CDI_DOMINATORS);
  substitute_and_fold_dom_walker walker(CDI_DOMINATORS,
					get_value_fn, fold_fn, do_dce);
  walker.walk (ENTRY_BLOCK_PTR_FOR_FN (cfun));

  /* We cannot remove stmts during the BB walk, especially not release
     SSA names there as that destroys the lattice of our callers.
     Remove stmts in reverse order to make debug stmt creation possible.  */
  while (!walker.stmts_to_remove.is_empty ())
    {
      gimple stmt = walker.stmts_to_remove.pop ();
      if (dump_file && dump_flags & TDF_DETAILS)
	{
	  fprintf (dump_file, "Removing dead stmt ");
	  print_gimple_stmt (dump_file, stmt, 0, 0);
	  fprintf (dump_file, "\n");
	}
      prop_stats.num_dce++;
      gimple_stmt_iterator gsi = gsi_for_stmt (stmt);
      if (gimple_code (stmt) == GIMPLE_PHI)
	remove_phi_node (&gsi, true);
      else
	{
	  unlink_stmt_vdef (stmt);
	  gsi_remove (&gsi, true);
	  release_defs (stmt);
	}
    }

  if (!bitmap_empty_p (walker.need_eh_cleanup))
    gimple_purge_all_dead_eh_edges (walker.need_eh_cleanup);

  statistics_counter_event (cfun, "Constants propagated",
			    prop_stats.num_const_prop);
  statistics_counter_event (cfun, "Copies propagated",
			    prop_stats.num_copy_prop);
  statistics_counter_event (cfun, "Statements folded",
			    prop_stats.num_stmts_folded);
  statistics_counter_event (cfun, "Statements deleted",
			    prop_stats.num_dce);

  return walker.something_changed;
}


/* Return true if we may propagate ORIG into DEST, false otherwise.  */

bool
may_propagate_copy (tree dest, tree orig)
{
  tree type_d = TREE_TYPE (dest);
  tree type_o = TREE_TYPE (orig);

  /* If ORIG flows in from an abnormal edge, it cannot be propagated.  */
  if (TREE_CODE (orig) == SSA_NAME
      && SSA_NAME_OCCURS_IN_ABNORMAL_PHI (orig)
      /* If it is the default definition and an automatic variable then
         we can though and it is important that we do to avoid
	 uninitialized regular copies.  */
      && !(SSA_NAME_IS_DEFAULT_DEF (orig)
	   && (SSA_NAME_VAR (orig) == NULL_TREE
	       || TREE_CODE (SSA_NAME_VAR (orig)) == VAR_DECL)))
    return false;

  /* If DEST is an SSA_NAME that flows from an abnormal edge, then it
     cannot be replaced.  */
  if (TREE_CODE (dest) == SSA_NAME
      && SSA_NAME_OCCURS_IN_ABNORMAL_PHI (dest))
    return false;

  /* Do not copy between types for which we *do* need a conversion.  */
  if (!useless_type_conversion_p (type_d, type_o))
    return false;

  /* Generally propagating virtual operands is not ok as that may
     create overlapping life-ranges.  */
  if (TREE_CODE (dest) == SSA_NAME && virtual_operand_p (dest))
    return false;

  /* Anything else is OK.  */
  return true;
}

/* Like may_propagate_copy, but use as the destination expression
   the principal expression (typically, the RHS) contained in
   statement DEST.  This is more efficient when working with the
   gimple tuples representation.  */

bool
may_propagate_copy_into_stmt (gimple dest, tree orig)
{
  tree type_d;
  tree type_o;

  /* If the statement is a switch or a single-rhs assignment,
     then the expression to be replaced by the propagation may
     be an SSA_NAME.  Fortunately, there is an explicit tree
     for the expression, so we delegate to may_propagate_copy.  */

  if (gimple_assign_single_p (dest))
    return may_propagate_copy (gimple_assign_rhs1 (dest), orig);
  else if (gimple_code (dest) == GIMPLE_SWITCH)
    return may_propagate_copy (gimple_switch_index (dest), orig);

  /* In other cases, the expression is not materialized, so there
     is no destination to pass to may_propagate_copy.  On the other
     hand, the expression cannot be an SSA_NAME, so the analysis
     is much simpler.  */

  if (TREE_CODE (orig) == SSA_NAME
      && SSA_NAME_OCCURS_IN_ABNORMAL_PHI (orig))
    return false;

  if (is_gimple_assign (dest))
    type_d = TREE_TYPE (gimple_assign_lhs (dest));
  else if (gimple_code (dest) == GIMPLE_COND)
    type_d = boolean_type_node;
  else if (is_gimple_call (dest)
           && gimple_call_lhs (dest) != NULL_TREE)
    type_d = TREE_TYPE (gimple_call_lhs (dest));
  else
    gcc_unreachable ();

  type_o = TREE_TYPE (orig);

  if (!useless_type_conversion_p (type_d, type_o))
    return false;

  return true;
}

/* Similarly, but we know that we're propagating into an ASM_EXPR.  */

bool
may_propagate_copy_into_asm (tree dest ATTRIBUTE_UNUSED)
{
  return true;
}


/* Common code for propagate_value and replace_exp.

   Replace use operand OP_P with VAL.  FOR_PROPAGATION indicates if the
   replacement is done to propagate a value or not.  */

static void
replace_exp_1 (use_operand_p op_p, tree val,
    	       bool for_propagation ATTRIBUTE_UNUSED)
{
#if defined ENABLE_CHECKING
  tree op = USE_FROM_PTR (op_p);

  gcc_assert (!(for_propagation
		&& TREE_CODE (op) == SSA_NAME
		&& TREE_CODE (val) == SSA_NAME
		&& !may_propagate_copy (op, val)));
#endif

  if (TREE_CODE (val) == SSA_NAME)
    SET_USE (op_p, val);
  else
    SET_USE (op_p, unshare_expr (val));
}


/* Propagate the value VAL (assumed to be a constant or another SSA_NAME)
   into the operand pointed to by OP_P.

   Use this version for const/copy propagation as it will perform additional
   checks to ensure validity of the const/copy propagation.  */

void
propagate_value (use_operand_p op_p, tree val)
{
  replace_exp_1 (op_p, val, true);
}

/* Replace *OP_P with value VAL (assumed to be a constant or another SSA_NAME).

   Use this version when not const/copy propagating values.  For example,
   PRE uses this version when building expressions as they would appear
   in specific blocks taking into account actions of PHI nodes.

   The statement in which an expression has been replaced should be
   folded using fold_stmt_inplace.  */

void
replace_exp (use_operand_p op_p, tree val)
{
  replace_exp_1 (op_p, val, false);
}


/* Propagate the value VAL (assumed to be a constant or another SSA_NAME)
   into the tree pointed to by OP_P.

   Use this version for const/copy propagation when SSA operands are not
   available.  It will perform the additional checks to ensure validity of
   the const/copy propagation, but will not update any operand information.
   Be sure to mark the stmt as modified.  */

void
propagate_tree_value (tree *op_p, tree val)
{
  if (TREE_CODE (val) == SSA_NAME)
    *op_p = val;
  else
    *op_p = unshare_expr (val);
}


/* Like propagate_tree_value, but use as the operand to replace
   the principal expression (typically, the RHS) contained in the
   statement referenced by iterator GSI.  Note that it is not
   always possible to update the statement in-place, so a new
   statement may be created to replace the original.  */

void
propagate_tree_value_into_stmt (gimple_stmt_iterator *gsi, tree val)
{
  gimple stmt = gsi_stmt (*gsi);

  if (is_gimple_assign (stmt))
    {
      tree expr = NULL_TREE;
      if (gimple_assign_single_p (stmt))
        expr = gimple_assign_rhs1 (stmt);
      propagate_tree_value (&expr, val);
      gimple_assign_set_rhs_from_tree (gsi, expr);
    }
  else if (gimple_code (stmt) == GIMPLE_COND)
    {
      tree lhs = NULL_TREE;
      tree rhs = build_zero_cst (TREE_TYPE (val));
      propagate_tree_value (&lhs, val);
      gimple_cond_set_code (stmt, NE_EXPR);
      gimple_cond_set_lhs (stmt, lhs);
      gimple_cond_set_rhs (stmt, rhs);
    }
  else if (is_gimple_call (stmt)
           && gimple_call_lhs (stmt) != NULL_TREE)
    {
      tree expr = NULL_TREE;
      bool res;
      propagate_tree_value (&expr, val);
      res = update_call_from_tree (gsi, expr);
      gcc_assert (res);
    }
  else if (gimple_code (stmt) == GIMPLE_SWITCH)
    propagate_tree_value (gimple_switch_index_ptr (stmt), val);
  else
    gcc_unreachable ();
}<|MERGE_RESOLUTION|>--- conflicted
+++ resolved
@@ -580,11 +580,7 @@
       if (!(INTEGRAL_TYPE_P (TREE_TYPE (expr))
 	    && (TREE_CODE (TREE_TYPE (expr)) == BOOLEAN_TYPE
 		|| TYPE_PRECISION (TREE_TYPE (expr)) == 1))
-<<<<<<< HEAD
-	  && TREE_CODE (TREE_TYPE (expr)) != VECTOR_TYPE)
-=======
 	  && ! VECTOR_TYPE_P (TREE_TYPE (expr)))
->>>>>>> 02d42640
 	return false;
 
       /* Fallthru.  */

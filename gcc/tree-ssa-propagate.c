--- conflicted
+++ resolved
@@ -1169,14 +1169,9 @@
               }
 
 	      /* Determine what needs to be done to update the SSA form.  */
-<<<<<<< HEAD
-	      pop_stmt_changes (gsi_stmt_ptr (&i));
+	      update_stmt (stmt);
 	      if (!is_gimple_debug (stmt))
 		something_changed = true;
-=======
-	      update_stmt (stmt);
-	      something_changed = true;
->>>>>>> a4d99c86
 	    }
 
 	  if (dump_file && (dump_flags & TDF_DETAILS))
